# ##### BEGIN GPL LICENSE BLOCK #####
#
#  This program is free software; you can redistribute it and/or
#  modify it under the terms of the GNU General Public License
#  as published by the Free Software Foundation; either version 2
#  of the License, or (at your option) any later version.
#
#  This program is distributed in the hope that it will be useful,
#  but WITHOUT ANY WARRANTY; without even the implied warranty of
#  MERCHANTABILITY or FITNESS FOR A PARTICULAR PURPOSE.  See the
#  GNU General Public License for more details.
#
#  You should have received a copy of the GNU General Public License
#  along with this program; if not, write to the Free Software Foundation,
#  Inc., 51 Franklin Street, Fifth Floor, Boston, MA 02110-1301, USA.
#
# ##### END GPL LICENSE BLOCK #####

# <pep8 compliant>
import bpy
from bpy.types import (
    Header,
    Menu,
    Panel,
)
from .properties_paint_common import (
    UnifiedPaintPanel,
)
from .properties_grease_pencil_common import (
    AnnotationDataPanel,
    AnnotationOnionSkin,
    GreasePencilMaterialsPanel,
)
from bpy.app.translations import contexts as i18n_contexts


class VIEW3D_HT_header(Header):
    bl_space_type = 'VIEW_3D'

    def draw(self, context):
        layout = self.layout

        view = context.space_data
        shading = view.shading
        # mode_string = context.mode
        obj = context.active_object
        overlay = view.overlay
        tool_settings = context.tool_settings

        ALL_MT_editormenu.draw_hidden(context, layout) # bfa - show hide the editormenu

        object_mode = 'OBJECT' if obj is None else obj.mode
        has_pose_mode = (
            (object_mode == 'POSE') or
            (object_mode == 'WEIGHT_PAINT' and context.pose_object is not None)
        )

        # Note: This is actually deadly in case enum_items have to be dynamically generated
        #       (because internal RNA array iterator will free everything immediately...).
        # XXX This is an RNA internal issue, not sure how to fix it.
        # Note: Tried to add an accessor to get translated UI strings instead of manual call
        #       to pgettext_iface below, but this fails because translated enumitems
        #       are always dynamically allocated.
        act_mode_item = bpy.types.Object.bl_rna.properties["mode"].enum_items[object_mode]
        act_mode_i18n_context = bpy.types.Object.bl_rna.properties["mode"].translation_context

        row = layout.row(align=True)
        row.separator()

        sub = row.row()
        #sub.ui_units_x = 5.5 # width of mode edit box
        sub.operator_menu_enum("object.mode_set", "mode", text=act_mode_item.name, icon=act_mode_item.icon)
        del act_mode_item

        layout.template_header_3D_mode()

        # Contains buttons like Mode, Pivot, Layer, Mesh Select Mode
        if obj:
            # Particle edit
            if object_mode == 'PARTICLE_EDIT':
                row = layout.row()
                row.prop(tool_settings.particle_edit, "select_mode", text="", expand=True)

        # Grease Pencil
        if obj and obj.type == 'GPENCIL' and context.gpencil_data:
            gpd = context.gpencil_data

            if gpd.is_stroke_paint_mode:
                row = layout.row()
                sub = row.row(align=True)
                sub.prop(tool_settings, "use_gpencil_draw_onback", text="", icon='MOD_OPACITY')
                sub.separator(factor=0.4)
                sub.prop(tool_settings, "use_gpencil_weight_data_add", text="", icon='WPAINT_HLT')
                sub.separator(factor=0.4)
                sub.prop(tool_settings, "use_gpencil_draw_additive", text="", icon='FREEZE')

            if gpd.use_stroke_edit_mode:
                row = layout.row(align=True)
                row.prop(tool_settings, "gpencil_selectmode", text="", expand=True)

            if gpd.use_stroke_edit_mode or gpd.is_stroke_sculpt_mode or gpd.is_stroke_weight_mode:
                row = layout.row(align=True)

                if gpd.is_stroke_sculpt_mode:
                    row.prop(tool_settings.gpencil_sculpt, "use_select_mask", text="")
                    row.separator()

                row.prop(gpd, "use_multiedit", text="", icon='GP_MULTIFRAME_EDITING')

                sub = row.row(align=True)
                sub.active = gpd.use_multiedit
                sub.popover(
                    panel="VIEW3D_PT_gpencil_multi_frame",
                    text="Multiframe"
                )

            if gpd.use_stroke_edit_mode:
                row = layout.row(align=True)
                row.prop(tool_settings.gpencil_sculpt, "use_select_mask", text="")

                row.popover(
                    panel="VIEW3D_PT_tools_grease_pencil_interpolate",
                    text="Interpolate"
                )
        VIEW3D_MT_editor_menus.draw_collapsible(context, layout)

        layout.separator_spacer()

        # Mode & Transform Settings
        scene = context.scene

        # Orientation
        if object_mode in {'OBJECT', 'EDIT', 'EDIT_GPENCIL'} or has_pose_mode:
            orient_slot = scene.transform_orientation_slots[0]
            trans_name, trans_icon = orient_slot.ui_info()

            row = layout.row(align=True)

            sub = row.row()
            sub.ui_units_x = 4
            sub.popover(
                panel="VIEW3D_PT_transform_orientations",
                text=trans_name,
                icon_value=trans_icon,
            )

        # Pivot
        if object_mode in {'OBJECT', 'EDIT', 'EDIT_GPENCIL', 'SCULPT_GPENCIL'} or has_pose_mode:
            pivot_point = tool_settings.transform_pivot_point
            act_pivot_point = bpy.types.ToolSettings.bl_rna.properties["transform_pivot_point"].enum_items[pivot_point]
            row = layout.row(align=True)
            row.popover(
                panel="VIEW3D_PT_pivot_point",
                icon=act_pivot_point.icon,
                text="",
            )

        # Snap
        show_snap = False
        if obj is None:
            show_snap = True
        else:
            if (object_mode not in {
                    'SCULPT', 'VERTEX_PAINT', 'WEIGHT_PAINT', 'TEXTURE_PAINT',
                    'PAINT_GPENCIL', 'SCULPT_GPENCIL', 'WEIGHT_GPENCIL'
            }) or has_pose_mode:
                show_snap = True
            else:

                from .properties_paint_common import UnifiedPaintPanel
                paint_settings = UnifiedPaintPanel.paint_settings(context)

                if paint_settings:
                    brush = paint_settings.brush
                    if brush and brush.stroke_method == 'CURVE':
                        show_snap = True

        if show_snap:
            snap_items = bpy.types.ToolSettings.bl_rna.properties["snap_elements"].enum_items
            snap_elements = tool_settings.snap_elements
            if len(snap_elements) == 1:
                text = ""
                for elem in snap_elements:
                    icon = snap_items[elem].icon
                    break
            else:
                text = "Mix"
                icon = 'NONE'
            del snap_items, snap_elements

            row = layout.row(align=True)
            row.prop(tool_settings, "use_snap", text="")

            sub = row.row(align=True)
            sub.popover(
                panel="VIEW3D_PT_snapping",
                icon=icon,
                text=text,
            )

        # Proportional editing
        gpd = context.gpencil_data
        if object_mode in {'EDIT', 'PARTICLE_EDIT'}:
            row = layout.row(align=True)
            row.prop(tool_settings, "proportional_edit", icon_only=True)
            sub = row.row(align=True)
            sub.active = tool_settings.proportional_edit != 'DISABLED'
            sub.prop(tool_settings, "proportional_edit_falloff", icon_only=True)

        elif object_mode == 'OBJECT':
            row = layout.row(align=True)
            row.prop(tool_settings, "use_proportional_edit_objects", icon_only=True)
            sub = row.row(align=True)
            sub.active = tool_settings.use_proportional_edit_objects
            sub.prop(tool_settings, "proportional_edit_falloff", icon_only=True)

        elif gpd is not None and obj.type == 'GPENCIL':
            if gpd.use_stroke_edit_mode or gpd.is_stroke_sculpt_mode:
                row = layout.row(align=True)
                row.prop(tool_settings, "proportional_edit", icon_only=True)

                sub = row.row(align=True)
                sub.active = tool_settings.proportional_edit != 'DISABLED'
                sub.prop(tool_settings, "proportional_edit_falloff", icon_only=True)

        # grease pencil
        if object_mode == 'PAINT_GPENCIL':
            origin = tool_settings.gpencil_stroke_placement_view3d
            gp_origin = tool_settings.bl_rna.properties["gpencil_stroke_placement_view3d"].enum_items[origin]

            or_icon = getattr(gp_origin, "icon", "BLANK1")
            or_name = getattr(gp_origin, "name", "Stroke Placement")
            layout.popover(
                panel="VIEW3D_PT_gpencil_origin",
                text=or_name,
                icon=or_icon,
            )

        if object_mode in {'PAINT_GPENCIL', 'SCULPT_GPENCIL'}:
            lock = tool_settings.gpencil_sculpt.lock_axis
            gp_lock = tool_settings.gpencil_sculpt.bl_rna.properties["lock_axis"].enum_items[lock]

            lk_icon = getattr(gp_lock, "icon", "BLANK1")
            lk_name = getattr(gp_lock, "name", "None")
            row = layout.row()
            row.enabled = tool_settings.gpencil_stroke_placement_view3d in {'ORIGIN', 'CURSOR'}
            row.popover(
                panel="VIEW3D_PT_gpencil_lock",
                text=lk_name,
                icon=lk_icon,
            )

        if object_mode == 'PAINT_GPENCIL':
            # FIXME: this is bad practice!
            # Tool options are to be displayed in the topbar.
            if context.workspace.tools.from_space_view3d_mode(object_mode).idname == "builtin_brush.Draw":
                settings = tool_settings.gpencil_sculpt.guide
                row = layout.row(align=True)
                row.prop(settings, "use_guide", text="", icon='GRID')
                sub = row.row(align=True)
                sub.active = settings.use_guide
                sub.popover(
                    panel="VIEW3D_PT_gpencil_guide",
                    text="Guides"
                )

        layout.separator_spacer()

        # Collection Visibility
        # layout.popover(panel="VIEW3D_PT_collections", icon='GROUP', text="")

        # Viewport Settings
        layout.popover(panel = "VIEW3D_PT_object_type_visibility", icon_value = view.icon_from_show_object_viewport, text="")

        row = layout.row(align=True)
        row.prop(overlay, "show_overlays", icon='OVERLAY', text="")
        sub = row.row(align=True)
        sub.active = overlay.show_overlays
        sub.popover(panel="VIEW3D_PT_overlay")

        row = layout.row()
        row.active = (shading.type in {'WIREFRAME', 'SOLID'}) or object_mode in {'EDIT'}

        if shading.type == 'WIREFRAME':
            row.prop(shading, "show_xray_wireframe", text="", icon='XRAY')
        else:
            row.prop(shading, "show_xray", text="", icon='XRAY')

        row = layout.row(align=True)
        row.prop(shading, "type", text="", expand=True)
        sub = row.row(align=True)
        # TODO, currently render shading type ignores mesh two-side, until it's supported
        # show the shading popover which shows double-sided option.

        # sub.enabled = shading.type != 'RENDERED'
        sub.popover(panel="VIEW3D_PT_shading")

# bfa - show hide the editormenu
class ALL_MT_editormenu(Menu):
    bl_label = ""

    def draw(self, context):
        self.draw_menus(self.layout, context)

    @staticmethod
    def draw_menus(layout, context):

        row = layout.row(align=True)
        row.template_header() # editor type menus


class VIEW3D_MT_editor_menus(Menu):
    bl_space_type = 'VIEW3D_MT_editor_menus'
    bl_label = ""

    def draw(self, context):
        layout = self.layout
        obj = context.active_object
        mode_string = context.mode
        edit_object = context.edit_object
        gp_edit = obj and obj.mode in {'EDIT_GPENCIL', 'PAINT_GPENCIL', 'SCULPT_GPENCIL', 'WEIGHT_GPENCIL'}
        
        layout.menu("SCREEN_MT_user_menu", text = "Quick") # Quick favourites menu

        layout.menu("VIEW3D_MT_view")
        layout.menu("VIEW3D_MT_view_navigation")


        # Select Menu
        if gp_edit:
            if mode_string not in {'PAINT_GPENCIL', 'WEIGHT_GPENCIL'}:
                layout.menu("VIEW3D_MT_select_gpencil")
            if mode_string in {'SCULPT_GPENCIL'}:
                layout.menu("VIEW3D_MT_gpencil_sculpt")

        elif mode_string in {'PAINT_WEIGHT', 'PAINT_VERTEX', 'PAINT_TEXTURE'}:
            mesh = obj.data
            if mesh.use_paint_mask:
                layout.menu("VIEW3D_MT_select_paint_mask")
            elif mesh.use_paint_mask_vertex and mode_string in {'PAINT_WEIGHT', 'PAINT_VERTEX'}:
                layout.menu("VIEW3D_MT_select_paint_mask_vertex")
        elif mode_string != 'SCULPT':
            layout.menu("VIEW3D_MT_select_%s" % mode_string.lower())

        if gp_edit:
            pass
        elif mode_string == 'OBJECT':
            layout.menu("VIEW3D_MT_add", text="Add")
        elif mode_string == 'EDIT_MESH':
            layout.menu("VIEW3D_MT_mesh_add", text="Add")
        elif mode_string == 'EDIT_CURVE':
            layout.menu("VIEW3D_MT_curve_add", text="Add")
        elif mode_string == 'EDIT_SURFACE':
            layout.menu("VIEW3D_MT_surface_add", text="Add")
        elif mode_string == 'EDIT_METABALL':
            layout.menu("VIEW3D_MT_metaball_add", text="Add")
        elif mode_string == 'EDIT_ARMATURE':
            layout.menu("TOPBAR_MT_edit_armature_add", text="Add")

        if gp_edit:
            if obj and obj.mode == 'PAINT_GPENCIL':
                layout.menu("VIEW3D_MT_paint_gpencil")
            elif obj and obj.mode == 'EDIT_GPENCIL':
                layout.menu("VIEW3D_MT_edit_gpencil")
            elif obj and obj.mode == 'WEIGHT_GPENCIL':
                layout.menu("VIEW3D_MT_weight_gpencil")

        elif edit_object:
            layout.menu("VIEW3D_MT_edit_%s" % edit_object.type.lower())

            if mode_string == 'EDIT_MESH':
                layout.menu("VIEW3D_MT_edit_mesh_vertices")
                layout.menu("VIEW3D_MT_edit_mesh_edges")
                layout.menu("VIEW3D_MT_edit_mesh_faces")
                layout.menu("VIEW3D_MT_uv_map", text="UV")
            elif mode_string in {'EDIT_CURVE', 'EDIT_SURFACE'}:
                layout.menu("VIEW3D_MT_edit_curve_ctrlpoints")
                layout.menu("VIEW3D_MT_edit_curve_segments")

        elif obj:
            if mode_string != 'PAINT_TEXTURE':
                layout.menu("VIEW3D_MT_%s" % mode_string.lower())
            if mode_string in {'SCULPT', 'PAINT_VERTEX', 'PAINT_WEIGHT', 'PAINT_TEXTURE'}:
                layout.menu("VIEW3D_MT_brush")
            if mode_string == 'SCULPT':
                layout.menu("VIEW3D_MT_hide_mask")
        else:
            layout.menu("VIEW3D_MT_object")


# ********** Menu **********


# ********** Utilities **********


class ShowHideMenu:
    bl_label = "Show/Hide"
    _operator_name = ""

    def draw(self, context):
        layout = self.layout

<<<<<<< HEAD
        layout.operator("%s.reveal" % self._operator_name, text="Show Hidden", icon = "RESTRICT_VIEW_OFF")
        layout.operator("%s.hide" % self._operator_name, text="Hide Selected", icon = "RESTRICT_VIEW_ON").unselected = False
        layout.operator("%s.hide" % self._operator_name, text="Hide Unselected", icon = "HIDE_UNSELECTED").unselected = True
=======
        layout.operator("%s.reveal" % self._operator_name)
        layout.operator("%s.hide" % self._operator_name, text="Hide Selected").unselected = False
        layout.operator("%s.hide" % self._operator_name, text="Hide Unselected").unselected = True
>>>>>>> 4e7fe1c2


# Standard transforms which apply to all cases
# NOTE: this doesn't seem to be able to be used directly
class VIEW3D_MT_transform_base(Menu):
    bl_label = "Transform"
    bl_category = "View"

    # TODO: get rid of the custom text strings?
    def draw(self, context):
        layout = self.layout

        layout.operator("transform.translate")
        layout.operator("transform.rotate")
        layout.operator("transform.resize", text="Scale")

        layout.separator()

        layout.operator("transform.tosphere", text="To Sphere", icon = "TOSPHERE")
        layout.operator("transform.shear", text="Shear", icon = "SHEAR")
        layout.operator("transform.bend", text="Bend", icon = "BEND")
        layout.operator("transform.push_pull", text="Push/Pull", icon = 'PUSH_PULL')

        if context.mode != 'OBJECT':
            layout.operator("transform.vertex_warp", text="Warp", icon = "MOD_WARP")
            layout.operator("transform.vertex_random", text="Randomize", icon = 'RANDOMIZE')
            layout.operator("transform.skin_resize", text="Skin Resize", icon = "MOD_SKIN")


# Generic transform menu - geometry types
class VIEW3D_MT_transform(VIEW3D_MT_transform_base):
    def draw(self, context):
        # base menu
        VIEW3D_MT_transform_base.draw(self, context)

        obj = context.object

        # generic
        layout = self.layout

        if obj.type == 'MESH':
            layout.operator("transform.shrink_fatten", text="Shrink Fatten", icon = 'SHRINK_FATTEN')

        elif obj.type == 'CURVE':
            layout.operator("transform.transform", text="Shrink Fatten", icon = 'SHRINK_FATTEN').mode = 'CURVE_SHRINKFATTEN'

        layout.separator()

        layout.operator("transform.translate", text="Move Texture Space", icon = "MOVE_TEXTURESPACE").texture_space = True
        layout.operator("transform.resize", text="Scale Texture Space", icon = "SCALE_TEXTURESPACE").texture_space = True


# Object-specific extensions to Transform menu
class VIEW3D_MT_transform_object(VIEW3D_MT_transform_base):
    def draw(self, context):
        layout = self.layout

        # base menu
        VIEW3D_MT_transform_base.draw(self, context)

        # object-specific option follow
        layout.separator()

        layout.operator("transform.translate", text="Move Texture Space", icon = "MOVE_TEXTURESPACE").texture_space = True
        layout.operator("transform.resize", text="Scale Texture Space", icon = "SCALE_TEXTURESPACE").texture_space = True

        layout.separator()

        layout.operator_context = 'EXEC_REGION_WIN'
        # XXX see alignmenu() in edit.c of b2.4x to get this working
        layout.operator("transform.transform", text="Align to Transform Orientation", icon = "ALIGN_TRANSFORM").mode = 'ALIGN'

        layout.separator()

        layout.operator("object.randomize_transform", icon = "RANDOMIZE_TRANSFORM")
        layout.operator("object.align", icon = "ALIGN")

        # TODO: there is a strange context bug here.
        """
        layout.operator_context = 'INVOKE_REGION_WIN'
        layout.operator("object.transform_axis_target")
        """


# Armature EditMode extensions to Transform menu
class VIEW3D_MT_transform_armature(VIEW3D_MT_transform_base):
    def draw(self, context):
        layout = self.layout

        # base menu
        VIEW3D_MT_transform_base.draw(self, context)

        # armature specific extensions follow
        obj = context.object
        if obj.type == 'ARMATURE' and obj.mode in {'EDIT', 'POSE'}:
            if obj.data.display_type == 'BBONE':
                layout.separator()

                layout.operator("transform.transform", text="Scale BBone", icon='TRANSFORM_SCALE').mode = 'BONE_SIZE'
            elif obj.data.display_type == 'ENVELOPE':
                layout.separator()

                layout.operator("transform.transform", text="Scale Envelope Distance", icon='TRANSFORM_SCALE').mode = 'BONE_SIZE'
                layout.operator("transform.transform", text="Scale Radius", icon='TRANSFORM_SCALE').mode = 'BONE_ENVELOPE'

        if context.edit_object and context.edit_object.type == 'ARMATURE':
            layout.separator()

            layout.operator("armature.align", icon = "ALIGN")


class VIEW3D_MT_mirror(Menu):
    bl_label = "Mirror"

    def draw(self, context):
        layout = self.layout

        layout.operator("transform.mirror", text="Interactive Mirror", icon='TRANSFORM_MIRROR')

        layout.separator()

<<<<<<< HEAD
        layout.operator_context = 'INVOKE_REGION_WIN'

        props = layout.operator("transform.mirror", text="X Global", icon = "MIRROR_X")
        props.constraint_axis = (True, False, False)
        props.orient_type = 'GLOBAL'
        props = layout.operator("transform.mirror", text="Y Global", icon = "MIRROR_Y")
        props.constraint_axis = (False, True, False)
        props.orient_type = 'GLOBAL'
        props = layout.operator("transform.mirror", text="Z Global", icon = "MIRROR_Z")
        props.constraint_axis = (False, False, True)
        props.orient_type = 'GLOBAL'

        if context.edit_object:
            layout.separator()

            props = layout.operator("transform.mirror", text="X Local", icon = "MIRROR_X")
            props.constraint_axis = (True, False, False)
            props.orient_type = 'LOCAL'
            props = layout.operator("transform.mirror", text="Y Local", icon = "MIRROR_Y")
            props.constraint_axis = (False, True, False)
            props.orient_type = 'LOCAL'
            props = layout.operator("transform.mirror", text="Z Local", icon = "MIRROR_Z")
            props.constraint_axis = (False, False, True)
            props.orient_type = 'LOCAL'

            layout.separator()

            layout.operator("object.vertex_group_mirror", icon = "MIRROR_VERTEXGROUP")
=======
        layout.operator_context = 'EXEC_REGION_WIN'

        for (space_name, space_id) in (("Global", 'GLOBAL'), ("Local", 'LOCAL')):
            for axis_index, axis_name in enumerate("XYZ"):
                props = layout.operator("transform.mirror", text=f"{axis_name!s} {space_name!s}")
                props.constraint_axis[axis_index] = True
                props.orient_type = 'GLOBAL'

            if space_id == 'GLOBAL':
                layout.separator()
>>>>>>> 4e7fe1c2


class VIEW3D_MT_snap(Menu):
    bl_label = "Snap"

    def draw(self, context):
        layout = self.layout


        layout.operator("view3d.snap_selected_to_cursor", text="Selection to Cursor", icon = "SELECTIONTOCURSOR").use_offset = False
        layout.operator("view3d.snap_selected_to_cursor", text="Selection to Cursor (Keep Offset)", icon = "SELECTIONTOCURSOROFFSET").use_offset = True
        layout.operator("view3d.snap_selected_to_active", text="Selection to Active", icon = "SELECTIONTOACTIVE")
        layout.operator("view3d.snap_selected_to_grid", text="Selection to Grid", icon = "SELECTIONTOGRID")

        layout.separator()

        layout.operator("view3d.snap_cursor_to_selected", text="Cursor to Selected", icon = "CURSORTOSELECTION")
        layout.operator("view3d.snap_cursor_to_center", text="Cursor to World Origin", icon = "CURSORTOCENTER")
        layout.operator("view3d.snap_cursor_to_active", text="Cursor to Active", icon = "CURSORTOACTIVE")
        layout.operator("view3d.snap_cursor_to_grid", text="Cursor to Grid", icon = "CURSORTOGRID")


class VIEW3D_MT_uv_map(Menu):
    bl_label = "UV Mapping"

    def draw(self, context):
        layout = self.layout

        layout.operator("uv.unwrap", text = "Unwrap ABF", icon='UNWRAP_ABF').method = 'ANGLE_BASED'
        layout.operator("uv.unwrap", text = "Unwrap Conformal", icon='UNWRAP_LSCM').method = 'CONFORMAL'

        layout.separator()

        layout.operator_context = 'INVOKE_DEFAULT'
        layout.operator("uv.smart_project", icon = "MOD_UVPROJECT")
        layout.operator("uv.lightmap_pack", icon = "LIGHTMAPPACK")
        layout.operator("uv.follow_active_quads", icon = "FOLLOWQUADS")

        layout.separator()

        layout.operator_context = 'EXEC_REGION_WIN'
        layout.operator("uv.cube_project", icon = "CUBEPROJECT")
        layout.operator("uv.cylinder_project", icon = "CYLINDERPROJECT")
        layout.operator("uv.sphere_project", icon = "SPHEREPROJECT")

        layout.separator()

        layout.operator_context = 'INVOKE_REGION_WIN'
        layout.operator("uv.project_from_view", icon = "PROJECTFROMVIEW").scale_to_bounds = False
        layout.operator("uv.project_from_view", text="Project from View (Bounds)", icon = "PROJECTFROMVIEW").scale_to_bounds = True

        layout.separator()

        layout.operator("mesh.mark_seam", icon = "MARK_SEAM").clear = False
        layout.operator("mesh.mark_seam", text="Clear Seam", icon = "CLEAR_SEAM").clear = True

        layout.separator()

        layout.operator("uv.reset", icon = "RESET")


# ********** View menus **********


    # Workaround to separate the tooltips
class VIEW3D_MT_view_view_selected_all_regions(bpy.types.Operator):
    """View Selected All Regions\nMove the View to the selection center in all Quad View views"""      # blender will use this as a tooltip for menu items and buttons.
    bl_idname = "view3d.view_selected_all_regions"        # unique identifier for buttons and menu items to reference.
    bl_label = "View Selected All Regions"         # display name in the interface.
    bl_options = {'REGISTER', 'UNDO'}  # enable undo for the operator.

    def execute(self, context):        # execute() is called by blender when running the operator.
        bpy.ops.view3d.view_selected(use_all_regions = True)
        return {'FINISHED'}


# Workaround to separate the tooltips
class VIEW3D_MT_view_all_all_regions(bpy.types.Operator):
    """View All all Regions\nView all objects in scene in all four Quad View views\nJust relevant for Quad View """      # blender will use this as a tooltip for menu items and buttons.
    bl_idname = "view3d.view_all_all_regions"        # unique identifier for buttons and menu items to reference.
    bl_label = "View All all Regions"         # display name in the interface.
    bl_options = {'REGISTER', 'UNDO'}  # enable undo for the operator.

    def execute(self, context):        # execute() is called by blender when running the operator.
        bpy.ops.view3d.view_all(use_all_regions = True)
        return {'FINISHED'}

    # Workaround to separate the tooltips
class VIEW3D_MT_view_center_cursor_and_view_all(bpy.types.Operator):
    """Center Cursor and View All\nViews all objects in scene and centers the 3D cursor"""      # blender will use this as a tooltip for menu items and buttons.
    bl_idname = "view3d.view_all_center_cursor"        # unique identifier for buttons and menu items to reference.
    bl_label = "Center Cursor and View All"         # display name in the interface.
    bl_options = {'REGISTER', 'UNDO'}  # enable undo for the operator.

    def execute(self, context):        # execute() is called by blender when running the operator.
        bpy.ops.view3d.view_all(center = True)
        return {'FINISHED'}

<<<<<<< HEAD
class VIEW3D_MT_switchactivecamto(bpy.types.Operator):
    """Set Active Camera\nSets the current selected camera as the active camera to render from\nYou need to have a camera object selected"""
    bl_idname = "view3d.switchactivecamto"
    bl_label = "Set active Camera"
    bl_options = {'REGISTER', 'UNDO'}
=======
        layout.operator("render.opengl", text="Viewport Render Image", icon='RENDER_STILL')
        layout.operator("render.opengl", text="Viewport Render Animation", icon='RENDER_ANIMATION').animation = True
>>>>>>> 4e7fe1c2

    def execute(self, context):

        context = bpy.context
        scene = context.scene
        if context.active_object is not None:
            currentCameraObj = bpy.data.objects[bpy.context.active_object.name]
            scene.camera = currentCameraObj
        return {'FINISHED'}


class VIEW3D_MT_view(Menu):
    bl_label = "View"

    def draw(self, context):
        layout = self.layout

        layout.operator("view3d.toolshelf", text = "Tool Shelf", icon='MENU_PANEL')
        layout.operator("view3d.properties", text = "Sidebar", icon='MENU_PANEL')

        layout.separator()

        layout.operator("render.opengl", text="OpenGL Render Image", icon='RENDER_STILL') #BFA - by Draise
        layout.operator("render.opengl", text="OpenGL Render Animation", icon='RENDER_ANIMATION').animation = True

        layout.separator()

        layout.operator_context = 'INVOKE_REGION_WIN'
        layout.operator("view3d.clip_border", text="Clipping Border", icon = "CLIPPINGBORDER")
        layout.operator("view3d.render_border", text="Render Border", icon = "RENDERBORDER")
        layout.operator("view3d.clear_render_border", text="Clear Render Border", icon = "RENDERBORDER_CLEAR")

        layout.separator()

        layout.operator("view3d.object_as_camera", icon = 'VIEW_SWITCHACTIVECAM')
        layout.operator("view3d.switchactivecamto", text="Set Active Camera", icon ="VIEW_SWITCHACTIVECAM")
        layout.operator("view3d.view_camera", text="Active Camera", icon = 'VIEW_SWITCHTOCAM')
        layout.operator("view3d.view_center_camera", icon = "VIEWCAMERACENTER")

        layout.separator()

        layout.menu("VIEW3D_MT_view_align")
        layout.menu("VIEW3D_MT_view_align_selected")

        layout.separator()

        layout.operator("view3d.localview", text="Toggle Local View", icon = "VIEW_GLOBAL_LOCAL")
        layout.operator("view3d.localview_remove_from", icon = "VIEW_REMOVE_LOCAL")

        layout.separator()

        layout.operator("view3d.view_selected", text="View Selected", icon = "VIEW_SELECTED").use_all_regions = False
        if view.region_quadviews:
            layout.operator("view3d.view_selected_all_regions", text="View Selected (Quad View)", icon = "ALIGNCAMERA_ACTIVE")
        layout.operator("view3d.view_all", text="View All", icon = "VIEWALL").center = False
        if view.region_quadviews:
            layout.operator("view3d.view_all_all_regions", text = "View All (Quad View)", icon = "VIEWALL" ) # bfa - separated tooltip
        layout.operator("view3d.view_all_center_cursor", text="Center Cursor and View All", icon = "VIEWALL_RESETCURSOR") # bfa - separated tooltip

        layout.separator()

        layout.menu("INFO_MT_area")

class VIEW3D_MT_view_navigation(Menu):
    bl_label = "Navi"

    def draw(self, context):
        from math import pi
        layout = self.layout

        layout.operator("view3d.view_orbit", text= "Orbit Down", icon = "ORBIT_DOWN").type='ORBITDOWN'
        layout.operator("view3d.view_orbit", text= "Orbit Up", icon = "ORBIT_UP").type='ORBITUP'
        layout.operator("view3d.view_orbit", text= "Orbit Right", icon = "ORBIT_RIGHT").type='ORBITRIGHT'
        layout.operator("view3d.view_orbit", text= "Orbit Left", icon = "ORBIT_LEFT").type='ORBITLEFT'
        props = layout.operator("view3d.view_orbit", text = "Orbit Opposite", icon = "ORBIT_OPPOSITE")
        props.type = 'ORBITRIGHT'
        props.angle = pi

        layout.separator()

        layout.operator("view3d.view_roll", text="Roll Left", icon = "ROLL_LEFT").angle = pi / -12.0
        layout.operator("view3d.view_roll", text="Roll Right", icon = "ROLL_RIGHT").angle = pi / 12.0

        layout.separator()

        layout.operator("view3d.view_pan", text= "Pan Down", icon = "PAN_DOWN").type = 'PANDOWN'
        layout.operator("view3d.view_pan", text= "Pan Up", icon = "PAN_UP").type = 'PANUP'
        layout.operator("view3d.view_pan", text= "Pan Right", icon = "PAN_RIGHT").type = 'PANRIGHT'
        layout.operator("view3d.view_pan", text= "Pan Left", icon = "PAN_LEFT").type = 'PANLEFT'

        layout.separator()

        layout.operator("view3d.zoom_border", text="Zoom Border", icon = "ZOOM_BORDER")
        layout.operator("view3d.zoom", text="Zoom In", icon = "ZOOM_IN").delta = 1
        layout.operator("view3d.zoom", text="Zoom Out", icon = "ZOOM_OUT").delta = -1
        layout.operator("view3d.zoom_camera_1_to_1", text="Zoom Camera 1:1", icon = "ZOOM_CAMERA")
        layout.operator("view3d.dolly", text="Dolly View", icon = "DOLLY")
        layout.operator("view3d.view_center_pick", icon = "CENTERTOMOUSE")

        layout.separator()

        layout.operator("view3d.fly", icon = "FLY_NAVIGATION")
        layout.operator("view3d.walk", icon = "WALK_NAVIGATION")
        layout.operator("view3d.navigate", icon = "VIEW_NAVIGATION")

        layout.separator()

        layout.operator("screen.animation_play", text="Playback Animation", icon = "TRIA_RIGHT")

        layout.separator()

        layout.operator("transform.translate", icon='TRANSFORM_MOVE')
        layout.operator("transform.rotate", icon='TRANSFORM_ROTATE')
        layout.operator("transform.resize", icon='TRANSFORM_SCALE', text="Scale")



class VIEW3D_MT_view_align(Menu):
    bl_label = "Align View"

    def draw(self, context):
        layout = self.layout

        layout.operator("view3d.camera_to_view", text="Align Active Camera to View", icon = "ALIGNCAMERA_VIEW")
        layout.operator("view3d.camera_to_view_selected", text="Align Active Camera to Selected", icon = "ALIGNCAMERA_ACTIVE")
        layout.operator("view3d.view_center_cursor", icon = "CENTERTOCURSOR")

        layout.separator()

        layout.operator("view3d.view_lock_to_active", icon = "LOCKTOACTIVE")
        layout.operator("view3d.view_center_lock", icon = "LOCKTOCENTER")
        layout.operator("view3d.view_lock_clear", icon = "LOCK_CLEAR")

        layout.separator()

        layout.operator("view3d.view_persportho", text="Perspective/Orthographic", icon = "PERSP_ORTHO")

        layout.separator()

        layout.operator("view3d.view_axis", text="Top", icon ="VIEW_TOP").type = 'TOP'
        layout.operator("view3d.view_axis", text="Bottom", icon ="VIEW_BOTTOM").type = 'BOTTOM'
        layout.operator("view3d.view_axis", text="Front", icon ="VIEW_FRONT").type = 'FRONT'
        layout.operator("view3d.view_axis", text="Back", icon ="VIEW_BACK").type = 'BACK'
        layout.operator("view3d.view_axis", text="Right", icon ="VIEW_RIGHT").type = 'RIGHT'
        layout.operator("view3d.view_axis", text="Left", icon ="VIEW_LEFT").type = 'LEFT'


class VIEW3D_MT_view_align_selected(Menu):
    bl_label = "Align View to Active"

    def draw(self, context):
        layout = self.layout

        props = layout.operator("view3d.view_axis", text="Top", icon = "VIEW_ACTIVE_TOP")
        props.align_active = True
        props.type = 'TOP'

        props = layout.operator("view3d.view_axis", text="Bottom", icon ="VIEW_ACTIVE_BOTTOM")
        props.align_active = True
        props.type = 'BOTTOM'

        props = layout.operator("view3d.view_axis", text="Front", icon ="VIEW_ACTIVE_FRONT")
        props.align_active = True
        props.type = 'FRONT'

        props = layout.operator("view3d.view_axis", text="Back", icon ="VIEW_ACTIVE_BACK")
        props.align_active = True
        props.type = 'BACK'

        props = layout.operator("view3d.view_axis", text="Right" , icon ="VIEW_ACTIVE_RIGHT")
        props.align_active = True
        props.type = 'RIGHT'

        props = layout.operator("view3d.view_axis", text="Left", icon ="VIEW_ACTIVE_LEFT")
        props.align_active = True
        props.type = 'LEFT'


# ********** Select menus, suffix from context.mode **********

class VIEW3D_MT_select_object_more_less(Menu):
    bl_label = "More/Less"

    def draw(self, context):
        layout = self.layout

        layout = self.layout

        layout.operator("object.select_more", text="More", icon = "SELECTMORE")
        layout.operator("object.select_less", text="Less", icon = "SELECTLESS")

        layout.separator()

        props = layout.operator("object.select_hierarchy", text="Parent", icon = "PARENT")
        props.extend = False
        props.direction = 'PARENT'

        props = layout.operator("object.select_hierarchy", text="Child", icon = "CHILD")
        props.extend = False
        props.direction = 'CHILD'

        layout.separator()

        props = layout.operator("object.select_hierarchy", text="Extend Parent", icon = "PARENT")
        props.extend = True
        props.direction = 'PARENT'

        props = layout.operator("object.select_hierarchy", text="Extend Child", icon = "CHILD")
        props.extend = True
        props.direction = 'CHILD'


# Workaround to separate the tooltips
class VIEW3D_MT_select_object_inverse(bpy.types.Operator):
    """Inverse\nInverts the current selection """      # blender will use this as a tooltip for menu items and buttons.
    bl_idname = "object.select_all_inverse"        # unique identifier for buttons and menu items to reference.
    bl_label = "Inverse"         # display name in the interface.
    bl_options = {'REGISTER', 'UNDO'}  # enable undo for the operator.

    def execute(self, context):        # execute() is called by blender when running the operator.
        bpy.ops.object.select_all(action = 'INVERT')
        return {'FINISHED'}


class VIEW3D_MT_select_object(Menu):
    bl_label = "Select"

    def draw(self, context):
        layout = self.layout

        layout.operator("object.select_all", text="All", icon='SELECT_ALL').action = 'SELECT'
        layout.operator("object.select_all", text="None", icon = 'SELECT_NONE').action = 'DESELECT'
        layout.operator("object.select_all_inverse", text="Inverse", icon='INVERSE') # bfa - separated tooltip

        layout.separator()

        layout.operator("view3d.select_lasso", icon='BORDER_LASSO').mode = 'ADD'
        layout.operator("view3d.select_box", icon='BORDER_RECT')
        layout.operator("view3d.select_circle", icon = 'CIRCLE_SELECT')

        layout.separator()

        layout.menu ("VIEW3D_MT_select_by_type")
        layout.operator("object.select_camera", text="Active Camera", icon = "CAMERA_DATA")
        layout.operator("object.select_mirror", text="Selection", icon = "TRANSFORM_MIRROR")
        layout.operator("object.select_random", text="Random", icon = "RANDOMIZE")

        layout.separator()

        layout.menu("VIEW3D_MT_select_object_more_less")

        layout.separator()

        layout.menu ("VIEW3D_MT_select_grouped")
        layout.menu ("VIEW3D_MT_select_linked")
        layout.operator("object.select_pattern", text="By Pattern", icon = "PATTERN")

class VIEW3D_MT_select_by_type(Menu):
    bl_label = "All by Type"

    def draw(self, context):
        layout = self.layout

        layout.operator("object.select_by_type", text= "Mesh", icon = "OUTLINER_OB_MESH").type = 'MESH'
        layout.operator("object.select_by_type", text= "Curve", icon = "OUTLINER_OB_CURVE").type = 'CURVE'
        layout.operator("object.select_by_type", text= "Surface", icon = "OUTLINER_OB_SURFACE").type = 'SURFACE'
        layout.operator("object.select_by_type", text= "Meta", icon = "OUTLINER_OB_META").type = 'META'
        layout.operator("object.select_by_type", text= "Font", icon = "OUTLINER_OB_FONT").type = 'FONT'

        layout.separator()

        layout.operator("object.select_by_type", text= "Armature", icon = "OUTLINER_OB_ARMATURE").type = 'ARMATURE'
        layout.operator("object.select_by_type", text= "Lattice", icon = "OUTLINER_OB_LATTICE").type = 'LATTICE'
        layout.operator("object.select_by_type", text= "Empty", icon = "OUTLINER_OB_EMPTY").type = 'EMPTY'
        layout.operator("object.select_by_type", text= "GPencil", icon = "GREASEPENCIL").type = 'GPENCIL'

        layout.separator()

        layout.operator("object.select_by_type", text= "Camera", icon = "OUTLINER_OB_CAMERA").type = 'CAMERA'
        layout.operator("object.select_by_type", text= "Light", icon = "OUTLINER_OB_LAMP").type = 'LIGHT'
        layout.operator("object.select_by_type", text= "Speaker", icon = "OUTLINER_OB_SPEAKER").type = 'SPEAKER'
        layout.operator("object.select_by_type", text= "Probe", icon = "OUTLINER_OB_LIGHTPROBE").type = 'LIGHT_PROBE'

class VIEW3D_MT_select_grouped(Menu):
    bl_label = "Grouped"

    def draw(self, context):
        layout = self.layout

        layout.operator("object.select_grouped", text= "Siblings", icon = "SIBLINGS").type = 'SIBLINGS'
        layout.operator("object.select_grouped", text= "Parent", icon = "PARENT").type = 'PARENT'
        layout.operator("object.select_grouped", text= "Children", icon = "CHILD_RECURSIVE").type = 'CHILDREN_RECURSIVE'
        layout.operator("object.select_grouped", text= "Immediate Children", icon = "CHILD").type = 'CHILDREN'

        layout.separator()

        layout.operator("object.select_grouped", text= "Type", icon = "TYPE").type = 'TYPE'
        layout.operator("object.select_grouped", text= "Collection", icon = "LAYER").type = 'COLLECTION'
        layout.operator("object.select_grouped", text= "Hook", icon = "HOOK").type = 'HOOK'

        layout.separator()

        layout.operator("object.select_grouped", text= "Pass", icon = "PASS").type = 'PASS'
        layout.operator("object.select_grouped", text= "Color", icon = "COLOR").type = 'COLOR'
        layout.operator("object.select_grouped", text= "Keying Set", icon = "KEYINGSET").type = 'KEYINGSET'
        layout.operator("object.select_grouped", text= "Light Type", icon = "LAMP").type = 'LIGHT_TYPE'


class VIEW3D_MT_select_linked(Menu):
    bl_label = "Linked"

    def draw(self, context):
        layout = self.layout

        layout.operator("object.select_linked", text= "Object Data", icon = "OBJECT_DATA").type = 'OBDATA'
        layout.operator("object.select_linked", text= "Material", icon = "MATERIAL_DATA").type = 'MATERIAL'
        layout.operator("object.select_linked", text= "Instanced Collection", icon = "GROUP").type = 'DUPGROUP'
        layout.operator("object.select_linked", text= "Particle System", icon = "PARTICLES").type = 'PARTICLE'
        layout.operator("object.select_linked", text= "Library", icon = "LIBRARY").type = 'LIBRARY'
        layout.operator("object.select_linked", text= "Library (Object Data)", icon = "LIBRARY_OBJECT").type = 'LIBRARY_OBDATA'


class VIEW3D_MT_select_pose_more_less(Menu):
    bl_label = "More/Less"

    def draw(self, context):
        layout = self.layout

        layout = self.layout

        props = layout.operator("pose.select_hierarchy", text="Parent", icon = "PARENT")
        props.extend = False
        props.direction = 'PARENT'

        props = layout.operator("pose.select_hierarchy", text="Child", icon = "CHILD")
        props.extend = False
        props.direction = 'CHILD'

        layout.separator()

        props = layout.operator("pose.select_hierarchy", text="Extend Parent", icon = "PARENT")
        props.extend = True
        props.direction = 'PARENT'

        props = layout.operator("pose.select_hierarchy", text="Extend Child", icon = "CHILD")
        props.extend = True
        props.direction = 'CHILD'


# Workaround to separate the tooltips
class VIEW3D_MT_select_pose_inverse(bpy.types.Operator):
    """Inverse\nInverts the current selection """      # blender will use this as a tooltip for menu items and buttons.
    bl_idname = "pose.select_all_inverse"        # unique identifier for buttons and menu items to reference.
    bl_label = "Inverse"         # display name in the interface.
    bl_options = {'REGISTER', 'UNDO'}  # enable undo for the operator.

    def execute(self, context):        # execute() is called by blender when running the operator.
        bpy.ops.pose.select_all(action = 'INVERT')
        return {'FINISHED'}


class VIEW3D_MT_select_pose(Menu):
    bl_label = "Select"

    def draw(self, context):
        layout = self.layout

        layout.operator("pose.select_all", text="All", icon='SELECT_ALL').action = 'SELECT'
        layout.operator("pose.select_all", text="None", icon = 'SELECT_NONE').action = 'DESELECT'
        layout.operator("pose.select_all_inverse", text="Inverse", icon='INVERSE') # bfa - separated tooltip

        layout.separator()

        layout.operator("view3d.select_lasso", icon='BORDER_LASSO').mode = 'ADD'
        layout.operator("view3d.select_box", icon='BORDER_RECT')
        layout.operator("view3d.select_circle", icon = 'CIRCLE_SELECT')

        layout.separator()

        layout.operator("pose.select_mirror", text="Flip Active", icon = "FLIP")

        layout.separator()

        layout.operator("pose.select_constraint_target", text="Constraint Target", icon = "CONSTRAINT_BONE")
        layout.operator("pose.select_linked", text="Linked", icon = "LINKED")

        layout.separator()

        layout.menu("VIEW3D_MT_select_pose_more_less")

        layout.separator()

        layout.operator_menu_enum("pose.select_grouped", "type", text="Grouped")
        layout.operator("object.select_pattern", text="By Pattern", icon = "PATTERN")


# Workaround to separate the tooltips
class VIEW3D_MT_select_particle_inverse(bpy.types.Operator):
    """Inverse\nInverts the current selection """      # blender will use this as a tooltip for menu items and buttons.
    bl_idname = "particle.select_all_inverse"        # unique identifier for buttons and menu items to reference.
    bl_label = "Inverse"         # display name in the interface.
    bl_options = {'REGISTER', 'UNDO'}  # enable undo for the operator.

    def execute(self, context):        # execute() is called by blender when running the operator.
        bpy.ops.particle.select_all(action = 'INVERT')
        return {'FINISHED'}


class VIEW3D_MT_select_particle(Menu):
    bl_label = "Select"

    def draw(self, context):
        layout = self.layout

        layout.operator("particle.select_all", text="All", icon='SELECT_ALL').action = 'SELECT'
        layout.operator("particle.select_all", text="None", icon = 'SELECT_NONE').action = 'DESELECT'
        layout.operator("particle.select_all_inverse", text="Inverse", icon='INVERSE') # bfa - separated tooltip

        layout.separator()

        layout.operator("view3d.select_lasso", icon='BORDER_LASSO').mode = 'ADD'
        layout.operator("view3d.select_box", icon='BORDER_RECT')
        layout.operator("view3d.select_circle", icon = 'CIRCLE_SELECT')

        layout.separator()

        layout.operator("particle.select_linked", text="Linked", icon = "LINKED").deselect = False
        layout.operator("particle.select_linked", text="Deselect Linked", icon = "LINKED").deselect = True

        layout.separator()

        layout.operator("particle.select_more", text = "More", icon = "SELECTMORE")
        layout.operator("particle.select_less", text = "Less", icon = "SELECTLESS")

        layout.separator()

        layout.operator("particle.select_random", text = "Random", icon = "RANDOMIZE")

        layout.separator()

        layout.operator("particle.select_roots", text="Roots", icon = "SELECT_ROOT")
        layout.operator("particle.select_tips", text="Tips", icon = "SELECT_TIP")


class VIEW3D_MT_edit_mesh_select_similar(Menu):
    bl_label = "Similar"

    def draw(self, context):
        layout = self.layout

        select_mode = context.tool_settings.mesh_select_mode

        # Vertices select mode
        if tuple(select_mode) == (True, False, False):

            layout.operator("mesh.select_similar", text= "Normal", icon = "RECALC_NORMALS").type='NORMAL'
            layout.operator("mesh.select_similar", text= "Amount of Adjacent Faces", icon = "FACESEL").type='FACE'
            layout.operator("mesh.select_similar", text= "Vertex Groups", icon = "GROUP_VERTEX").type='VGROUP'
            layout.operator("mesh.select_similar", text= "Amount of connecting Edges", icon = "EDGESEL").type='EDGE'

        # Edges select mode
        if tuple(select_mode) == (False, True, False):

            layout.operator("mesh.select_similar", text= "Length", icon = "RULER").type='LENGTH'
            layout.operator("mesh.select_similar", text= "Direction", icon = "SWITCH_DIRECTION").type='DIR'
            layout.operator("mesh.select_similar", text= "Amount of Faces around an edge", icon = "FACESEL").type='FACE'
            layout.operator("mesh.select_similar", text= "Face Angles", icon = "ANGLE").type='FACE_ANGLE'
            layout.operator("mesh.select_similar", text= "Crease", icon = "CREASE").type='CREASE'
            layout.operator("mesh.select_similar", text= "Bevel", icon = "BEVEL").type='BEVEL'
            layout.operator("mesh.select_similar", text= "Seam", icon = "MARK_SEAM").type='SEAM'
            layout.operator("mesh.select_similar", text= "Sharpness", icon = "SELECT_SHARPEDGES").type='SHARP'
            layout.operator("mesh.select_similar", text= "Freestyle Edge Marks", icon = "MARK_FS_EDGE").type='FREESTYLE_EDGE'

        # Faces select mode
        if tuple(select_mode) == (False, False, True ):

            layout.operator("mesh.select_similar", text= "Material", icon = "MATERIAL").type='MATERIAL'
            layout.operator("mesh.select_similar", text= "Area", icon = "AREA").type='AREA'
            layout.operator("mesh.select_similar", text= "Polygon Sides", icon = "POLYGONSIDES").type='SIDES'
            layout.operator("mesh.select_similar", text= "Perimeter", icon = "PERIMETER").type='PERIMETER'
            layout.operator("mesh.select_similar", text= "Normal", icon = "RECALC_NORMALS").type='NORMAL'
            layout.operator("mesh.select_similar", text= "Co-Planar", icon = "MAKE_PLANAR").type='COPLANAR'
            layout.operator("mesh.select_similar", text= "Flat / Smooth", icon = "SHADING_SMOOTH").type='SMOOTH'
            layout.operator("mesh.select_similar", text= "Face Map", icon = "TEXTURE").type='FACE_MAP'
            layout.operator("mesh.select_similar", text= "Freestyle Face Marks", icon = "MARKFSFACE").type='FREESTYLE_FACE'

        layout.separator()

        layout.operator("mesh.select_similar_region", text="Face Regions", icon = "FACEREGIONS")


class VIEW3D_MT_edit_mesh_select_more_less(Menu):
    bl_label = "More/Less"

    def draw(self, context):
        layout = self.layout

        layout.operator("mesh.select_more", text="More", icon = "SELECTMORE")
        layout.operator("mesh.select_less", text="Less", icon = "SELECTLESS")

        layout.separator()

        layout.operator("mesh.select_next_item", text="Next Active", icon = "NEXTACTIVE")
        layout.operator("mesh.select_prev_item", text="Previous Active", icon = "PREVIOUSACTIVE")


# Workaround to separate the tooltips
class VIEW3D_MT_select_edit_mesh_inverse(bpy.types.Operator):
    """Inverse\nInverts the current selection """      # blender will use this as a tooltip for menu items and buttons.
    bl_idname = "mesh.select_all_inverse"        # unique identifier for buttons and menu items to reference.
    bl_label = "Inverse"         # display name in the interface.
    bl_options = {'REGISTER', 'UNDO'}  # enable undo for the operator.

    def execute(self, context):        # execute() is called by blender when running the operator.
        bpy.ops.mesh.select_all(action = 'INVERT')
        return {'FINISHED'}


class VIEW3D_MT_select_edit_mesh(Menu):
    bl_label = "Select"

    def draw(self, context):
        layout = self.layout

        # primitive
        layout.operator("mesh.select_all", text="All", icon='SELECT_ALL').action = 'SELECT'
        layout.operator("mesh.select_all", text="None", icon = 'SELECT_NONE').action = 'DESELECT'
        layout.operator("mesh.select_all_inverse", text="Inverse", icon='INVERSE') # bfa - separated tooltip

        layout.separator()

        layout.operator("view3d.select_lasso", icon='BORDER_LASSO').mode = 'ADD'
        layout.operator("view3d.select_box", icon='BORDER_RECT')
        layout.operator("view3d.select_circle", icon = 'CIRCLE_SELECT')

        layout.separator()

        # numeric
        layout.operator("mesh.select_random", text="Random", icon = "RANDOMIZE")
        layout.operator("mesh.select_nth", icon = "CHECKER_DESELECT")

        layout.separator()

        # geometric
        layout.operator("mesh.edges_select_sharp", text="Sharp Edges", icon = "SELECT_SHARPEDGES")

        layout.separator()

        # other
        layout.menu("VIEW3D_MT_edit_mesh_select_similar")

        layout.separator()

        # topology
        tool_settings = context.tool_settings
        if tool_settings.mesh_select_mode[2] is False:
            layout.operator("mesh.select_non_manifold", text="Non Manifold", icon = "SELECT_NONMANIFOLD")
        layout.operator("mesh.select_loose", text="Loose Geometry", icon = "SELECT_LOOSE")
        layout.operator("mesh.select_interior_faces", text="Interior Faces", icon = "SELECT_INTERIOR")
        layout.operator("mesh.select_face_by_sides", text="Faces by Sides", icon = "SELECT_FACES_BY_SIDE")

        layout.separator()

        layout.operator("mesh.select_ungrouped", text="Ungrouped Verts", icon = "SELECT_UNGROUPED_VERTS")

        layout.separator()

        layout.menu("VIEW3D_MT_edit_mesh_select_more_less")

        layout.separator()

        # loops
        layout.operator("mesh.loop_multi_select", text="Edge Loops", icon = "SELECT_EDGELOOP").ring = False
        layout.operator("mesh.loop_multi_select", text="Edge Rings", icon = "SELECT_EDGERING").ring = True
        layout.operator("mesh.loop_to_region", text = "Loop Inner Region", icon = "SELECT_LOOPINNER")
        layout.operator("mesh.region_to_loop", text = "Boundary Loop", icon = "SELECT_BOUNDARY")

        layout.separator()

        layout.operator("mesh.shortest_path_select", text="Shortest Path", icon = "SELECT_SHORTESTPATH")

        layout.separator()

        layout.operator("mesh.select_linked", text="Linked", icon = "LINKED")
        layout.operator("mesh.faces_select_linked_flat", text="Linked Flat Faces", icon = "LINKED")
        layout.operator("mesh.select_linked_pick", text="Linked Pick Select", icon = "LINKED").deselect = False
        layout.operator("mesh.select_linked_pick", text="Linked Pick Deselect", icon = "LINKED").deselect = True

        layout.separator()

        layout.operator("mesh.select_axis", text="Side of Active", icon = "SELECT_SIDEOFACTIVE")
        layout.operator("mesh.select_mirror", text="Mirror Selection", icon = "TRANSFORM_MIRROR")

# Workaround to separate the tooltips
class VIEW3D_MT_select_edit_curve_inverse(bpy.types.Operator):
    """Inverse\nInverts the current selection """      # blender will use this as a tooltip for menu items and buttons.
    bl_idname = "curve.select_all_inverse"        # unique identifier for buttons and menu items to reference.
    bl_label = "Inverse"         # display name in the interface.
    bl_options = {'REGISTER', 'UNDO'}  # enable undo for the operator.

    def execute(self, context):        # execute() is called by blender when running the operator.
        bpy.ops.curve.select_all(action = 'INVERT')
        return {'FINISHED'}


class VIEW3D_MT_select_edit_curve(Menu):
    bl_label = "Select"

    def draw(self, context):
        layout = self.layout

        layout.operator("curve.select_all", text="All", icon='SELECT_ALL').action = 'SELECT'
        layout.operator("curve.select_all", text="None", icon = 'SELECT_NONE').action = 'DESELECT'
        layout.operator("curve.select_all_inverse", text="Inverse", icon='INVERSE')

        layout.separator()

        layout.operator("view3d.select_lasso", icon='BORDER_LASSO').mode = 'ADD'
        layout.operator("view3d.select_box", icon='BORDER_RECT')
        layout.operator("view3d.select_circle", icon = 'CIRCLE_SELECT')

        layout.separator()

        layout.operator("curve.select_random", text= "Random", icon = "RANDOMIZE")
        layout.operator("curve.select_nth", icon = "CHECKER_DESELECT")
        layout.operator("curve.select_linked", text="Linked", icon = "LINKED")
        layout.operator("curve.select_linked_pick", text="Linked Pick Select", icon = "LINKED").deselect = False
        layout.operator("curve.select_linked_pick", text="Linked Pick Deselect", icon = "LINKED").deselect = True
        layout.menu("VIEW3D_MT_select_edit_curve_select_similar")

        layout.separator()

        layout.operator("curve.de_select_first", icon = "SELECT_FIRST")
        layout.operator("curve.de_select_last", icon = "SELECT_LAST")
        layout.operator("curve.select_next", text = "Next", icon = "NEXTACTIVE")
        layout.operator("curve.select_previous", text = "Previous", icon = "PREVIOUSACTIVE")

        layout.separator()

        layout.operator("curve.select_more", text= "More", icon = "SELECTMORE")
        layout.operator("curve.select_less", text= "Less", icon = "SELECTLESS")

class VIEW3D_MT_select_edit_curve_select_similar(Menu):
    bl_label = "Similar"

    def draw(self, context):
        layout = self.layout

        layout.operator("curve.select_similar", text="Type", icon = "TYPE").type = 'TYPE'
        layout.operator("curve.select_similar", text="Radius", icon = "RADIUS").type = 'RADIUS'
        layout.operator("curve.select_similar", text="Weight", icon = "MOD_VERTEX_WEIGHT").type = 'WEIGHT'
        layout.operator("curve.select_similar", text="Direction", icon = "SWITCH_DIRECTION").type = 'DIRECTION'


class VIEW3D_MT_select_edit_surface(Menu):
    bl_label = "Select"

    def draw(self, context):
        layout = self.layout

        layout.operator("curve.select_all", text="All", icon='SELECT_ALL').action = 'SELECT'
        layout.operator("curve.select_all", text="None", icon = 'SELECT_NONE').action = 'DESELECT'
        layout.operator("curve.select_all", text="Invert", icon='INVERSE').action = 'INVERT'

        layout.separator()

        layout.operator("view3d.select_lasso", icon='BORDER_LASSO').mode = 'ADD'
        layout.operator("view3d.select_box", icon='BORDER_RECT')
        layout.operator("view3d.select_circle", icon = 'CIRCLE_SELECT')

        layout.separator()

        layout.operator("curve.select_random", text= "Random", icon = "RANDOMIZE")
        layout.operator("curve.select_nth", icon = "CHECKER_DESELECT")
        layout.operator("curve.select_linked", text="Linked", icon = "LINKED")
        layout.operator("curve.select_similar", text="Similar")

        layout.separator()

        layout.operator("curve.select_row", text = "Control Point row", icon = "CONTROLPOINTROW")

        layout.separator()

        layout.operator("curve.select_more", text= "More", icon = "SELECTMORE")
        layout.operator("curve.select_less", text= "Less", icon = "SELECTLESS")

class VIEW3D_MT_edit_text_context_menu(Menu):
    bl_label = "Text Context Menu"

    def draw(self, context):
        layout = self.layout

        layout = self.layout

        layout.operator_context = 'INVOKE_DEFAULT'

        layout.operator("font.text_cut", text="Cut")
        layout.operator("font.text_copy", text="Copy", icon='COPYDOWN')
        layout.operator("font.text_paste", text="Paste", icon='PASTEDOWN')

        layout.separator()

        layout.operator("font.select_all")

        layout.separator()

        layout.menu("VIEW3D_MT_edit_font")


class VIEW3D_MT_select_edit_text(Menu):
    # intentional name mismatch
    # select menu for 3d-text doesn't make sense
    bl_label = "Edit"

    def draw(self, context):
        layout = self.layout

        layout.operator("font.text_cut", text="Cut", icon = "CUT")
        layout.operator("font.text_copy", text="Copy", icon='COPYDOWN')
        layout.operator("font.text_paste", text="Paste", icon='PASTEDOWN')

        layout.separator()

        layout.operator("font.text_paste_from_file", icon = "PASTEFILE")

        layout.separator()

        layout.operator("font.select_all", icon = "SELECT_ALL")

# Workaround to separate the tooltips
class VIEW3D_MT_select_edit_metaball_inverse(bpy.types.Operator):
    """Inverse\nInverts the current selection """      # blender will use this as a tooltip for menu items and buttons.
    bl_idname = "mball.select_all_inverse"        # unique identifier for buttons and menu items to reference.
    bl_label = "Inverse"         # display name in the interface.
    bl_options = {'REGISTER', 'UNDO'}  # enable undo for the operator.

    def execute(self, context):        # execute() is called by blender when running the operator.
        bpy.ops.mball.select_all(action = 'INVERT')
        return {'FINISHED'}

        layout.menu("VIEW3D_MT_edit_font")


class VIEW3D_MT_select_edit_metaball(Menu):
    bl_label = "Select"

    def draw(self, context):
        layout = self.layout

        layout.operator("mball.select_all", text="All", icon='SELECT_ALL').action = 'SELECT'
        layout.operator("mball.select_all", text="None", icon = 'SELECT_NONE').action = 'DESELECT'
        layout.operator("mball.select_all_inverse", text="Inverse", icon='INVERSE') # bfa - separated tooltip

        layout.separator()

        layout.operator("view3d.select_lasso", icon='BORDER_LASSO').mode = 'ADD'
        layout.operator("view3d.select_box", icon='BORDER_RECT')
        layout.operator("view3d.select_circle", icon = 'CIRCLE_SELECT')

        layout.separator()

        layout.operator("mball.select_random_metaelems", text = "Random", icon = "RANDOMIZE")

        layout.separator()

        layout.menu("VIEW3D_MT_select_edit_metaball_select_similar")

class VIEW3D_MT_select_edit_metaball_select_similar(Menu):
    bl_label = "Similar"

    def draw(self, context):
        layout = self.layout

        layout.operator("mball.select_similar", text="Type", icon = "TYPE").type = 'TYPE'
        layout.operator("mball.select_similar", text="Radius", icon = "RADIUS").type = 'RADIUS'
        layout.operator("mball.select_similar", text="Stiffness", icon = "BEND").type = 'STIFFNESS'
        layout.operator("mball.select_similar", text="Rotation", icon = "ROTATE").type = 'ROTATION'


# Workaround to separate the tooltips
class VIEW3D_MT_select_edit_lattice_inverse(bpy.types.Operator):
    """Inverse\nInverts the current selection """      # blender will use this as a tooltip for menu items and buttons.
    bl_idname = "lattice.select_all_inverse"        # unique identifier for buttons and menu items to reference.
    bl_label = "Inverse"         # display name in the interface.
    bl_options = {'REGISTER', 'UNDO'}  # enable undo for the operator.

    def execute(self, context):        # execute() is called by blender when running the operator.
        bpy.ops.lattice.select_all(action = 'INVERT')
        return {'FINISHED'}


class VIEW3D_MT_edit_lattice_context_menu(Menu):
    bl_label = "Lattice Context Menu"

    def draw(self, context):
        layout = self.layout

        layout = self.layout

        layout.menu("VIEW3D_MT_mirror")
        layout.operator_menu_enum("lattice.flip", "axis")
        layout.menu("VIEW3D_MT_snap")

        layout.separator()

        layout.operator("lattice.make_regular")


class VIEW3D_MT_select_edit_lattice(Menu):
    bl_label = "Select"

    def draw(self, context):
        layout = self.layout

        layout.operator("lattice.select_all", text="All", icon='SELECT_ALL').action = 'SELECT'
        layout.operator("lattice.select_all", text="None", icon = 'SELECT_NONE').action = 'DESELECT'
        layout.operator("lattice.select_all_inverse", text="Inverse", icon='INVERSE') # bfa - separated tooltip

        layout.separator()

        layout.operator("view3d.select_lasso", icon='BORDER_LASSO').mode = 'ADD'
        layout.operator("view3d.select_box", icon='BORDER_RECT')
        layout.operator("view3d.select_circle", icon = 'CIRCLE_SELECT')

        layout.separator()

        layout.operator("lattice.select_mirror", text = "Mirror", icon = "TRANSFORM_MIRROR")
        layout.operator("lattice.select_random", text = "Random", icon = "RANDOMIZE")

        layout.separator()

        layout.operator("lattice.select_more", text = "More", icon = "SELECTMORE")
        layout.operator("lattice.select_less", text = "Less", icon = "SELECTLESS")

        layout.separator()

        layout.operator("lattice.select_ungrouped", text="Ungrouped Verts", icon = "SELECT_UNGROUPED_VERTS")


# Workaround to separate the tooltips
class VIEW3D_MT_select_edit_armature_inverse(bpy.types.Operator):
    """Inverse\nInverts the current selection """      # blender will use this as a tooltip for menu items and buttons.
    bl_idname = "armature.select_all_inverse"        # unique identifier for buttons and menu items to reference.
    bl_label = "Inverse"         # display name in the interface.
    bl_options = {'REGISTER', 'UNDO'}  # enable undo for the operator.

    def execute(self, context):        # execute() is called by blender when running the operator.
        bpy.ops.armature.select_all(action = 'INVERT')
        return {'FINISHED'}


class VIEW3D_MT_select_edit_armature(Menu):
    bl_label = "Select"

    def draw(self, context):
        layout = self.layout

        layout.operator("armature.select_all", text="All", icon='SELECT_ALL').action = 'SELECT'
        layout.operator("armature.select_all", text="None", icon = 'SELECT_NONE').action = 'DESELECT'
        layout.operator("armature.select_all_inverse", text="Inverse", icon='INVERSE') # bfa - separated tooltip

        layout.separator()

        layout.operator("view3d.select_lasso", icon='BORDER_LASSO').mode = 'ADD'
        layout.operator("view3d.select_box", icon='BORDER_RECT')
        layout.operator("view3d.select_circle", icon = 'CIRCLE_SELECT')

        layout.separator()

        layout.operator("armature.select_mirror", text="Mirror", icon = "TRANSFORM_MIRROR").extend = False

        layout.separator()

        layout.operator("armature.select_more", text="More", icon = "SELECTMORE")
        layout.operator("armature.select_less", text="Less", icon = "SELECTLESS")

        layout.separator()

        props = layout.operator("armature.select_hierarchy", text="Parent", icon = "PARENT")
        props.extend = False
        props.direction = 'PARENT'

        props = layout.operator("armature.select_hierarchy", text="Child", icon = "CHILD")
        props.extend = False
        props.direction = 'CHILD'

        layout.separator()

        props = layout.operator("armature.select_hierarchy", text="Extend Parent", icon = "PARENT")
        props.extend = True
        props.direction = 'PARENT'

        props = layout.operator("armature.select_hierarchy", text="Extend Child", icon = "CHILD")
        props.extend = True
        props.direction = 'CHILD'

        layout.operator_menu_enum("armature.select_similar", "type", text="Similar")
        layout.operator("object.select_pattern", text="By Pattern", icon = "PATTERN")


class VIEW3D_MT_select_gpencil(Menu):
    bl_label = "Select"

    def draw(self, context):
        layout = self.layout

        layout.operator("gpencil.select_all", text="All", icon='SELECT_ALL').action = 'SELECT'
        layout.operator("gpencil.select_all", text="None", icon = 'SELECT_NONE').action = 'DESELECT'
        layout.operator("gpencil.select_all", text="Invert", icon='INVERSE').action = 'INVERT'

        layout.separator()

        layout.operator("view3d.select_lasso", icon='BORDER_LASSO').mode = 'ADD'
        layout.operator("gpencil.select_box", icon='BORDER_RECT')
        layout.operator("gpencil.select_circle", icon = 'CIRCLE_SELECT')

        layout.separator()

        layout.operator("gpencil.select_linked", text="Linked", icon = "LINKED")
        layout.operator("gpencil.select_alternate", icon = "ALTERNATED")
        layout.menu("VIEW3D_MT_select_gpencil_grouped", text="Grouped")

        layout.separator()

        layout.operator("gpencil.select_first", text = "First", icon = "SELECT_FIRST")
        layout.operator("gpencil.select_last", text = "Last", icon = "SELECT_LAST")

        layout.separator()

        layout.operator("gpencil.select_more", text = "More", icon = "SELECTMORE")
        layout.operator("gpencil.select_less", text = "Less", icon = "SELECTLESS")


class VIEW3D_MT_select_gpencil_grouped(Menu):
    bl_label = "Grouped"

    def draw(self, context):
        layout = self.layout

        layout.operator("gpencil.select_grouped", text="Layer", icon = "LAYER").type = 'LAYER'
        layout.operator("gpencil.select_grouped", text="Color", icon = "COLOR").type = 'MATERIAL'


# Workaround to separate the tooltips
class VIEW3D_MT_select_paint_mask_inverse(bpy.types.Operator):
    """Inverse\nInverts the current selection """      # blender will use this as a tooltip for menu items and buttons.
    bl_idname = "paint.face_select_all_inverse"        # unique identifier for buttons and menu items to reference.
    bl_label = "Inverse"         # display name in the interface.
    bl_options = {'REGISTER', 'UNDO'}  # enable undo for the operator.

    def execute(self, context):        # execute() is called by blender when running the operator.
        bpy.ops.paint.face_select_all(action = 'INVERT')
        return {'FINISHED'}


class VIEW3D_MT_select_paint_mask(Menu):
    bl_label = "Select"

    def draw(self, context):
        layout = self.layout

        layout.operator("paint.face_select_all", text="All", icon = 'SELECT_ALL').action = 'SELECT'
        layout.operator("paint.face_select_all", text="None", icon = 'SELECT_NONE').action = 'DESELECT'
        layout.operator("paint.face_select_all_inverse", text="Inverse", icon='INVERSE') # bfa - separated tooltip

        layout.separator()
        layout.operator("view3d.select_lasso", icon='BORDER_LASSO').mode = 'ADD'
        layout.operator("view3d.select_box", icon = 'BORDER_RECT')
        layout.operator("view3d.select_circle", icon = 'CIRCLE_SELECT')

        layout.separator()

        layout.operator("paint.face_select_linked", text="Linked", icon = "LINKED")
        layout.operator("paint.face_select_linked_pick", text="Linked Pick Select", icon = "LINKED").deselect = False
        layout.operator("paint.face_select_linked_pick", text="Linked Pick Deselect", icon = "LINKED").deselect = True


# Workaround to separate the tooltips
class VIEW3D_MT_select_paint_mask_vertex_inverse(bpy.types.Operator):
    """Inverse\nInverts the current selection """      # blender will use this as a tooltip for menu items and buttons.
    bl_idname = "paint.vert_select_all_inverse"        # unique identifier for buttons and menu items to reference.
    bl_label = "Inverse"         # display name in the interface.
    bl_options = {'REGISTER', 'UNDO'}  # enable undo for the operator.

    def execute(self, context):        # execute() is called by blender when running the operator.
        bpy.ops.paint.vert_select_all(action = 'INVERT')
        return {'FINISHED'}


class VIEW3D_MT_select_paint_mask_vertex(Menu):
    bl_label = "Select"

    def draw(self, context):
        layout = self.layout

        layout.operator("paint.vert_select_all", text="All", icon='SELECT_ALL').action = 'SELECT'
        layout.operator("paint.vert_select_all", text="None", icon = 'SELECT_NONE').action = 'DESELECT'
        layout.operator("paint.vert_select_all_inverse", text="Inverse", icon='INVERSE') # bfa - separated tooltip

        layout.separator()

        layout.operator("view3d.select_lasso", icon='BORDER_LASSO').mode = 'ADD'
        layout.operator("view3d.select_box", icon='BORDER_RECT')
        layout.operator("view3d.select_circle", icon = 'CIRCLE_SELECT')

        layout.separator()

        layout.operator("paint.vert_select_ungrouped", text="Ungrouped Verts", icon = "SELECT_UNGROUPED_VERTS")


class VIEW3D_MT_angle_control(Menu):
    bl_label = "Angle Control"

    @classmethod
    def poll(cls, context):
        settings = UnifiedPaintPanel.paint_settings(context)
        if not settings:
            return False

        brush = settings.brush
        tex_slot = brush.texture_slot

        return tex_slot.has_texture_angle and tex_slot.has_texture_angle_source

    def draw(self, context):
        layout = self.layout

        settings = UnifiedPaintPanel.paint_settings(context)
        brush = settings.brush

        sculpt = (context.sculpt_object is not None)

        tex_slot = brush.texture_slot

        layout.prop(tex_slot, "use_rake", text="Rake")

        if brush.brush_capabilities.has_random_texture_angle and tex_slot.has_random_texture_angle:
            if sculpt:
                if brush.sculpt_capabilities.has_random_texture_angle:
                    layout.prop(tex_slot, "use_random", text="Random")
            else:
                layout.prop(tex_slot, "use_random", text="Random")


class VIEW3D_MT_mesh_add(Menu):
    bl_idname = "VIEW3D_MT_mesh_add"
    bl_label = "Mesh"

    def draw(self, context):
        layout = self.layout

        layout.operator_context = 'INVOKE_REGION_WIN'

        layout.operator("mesh.primitive_plane_add", text="Plane", icon='MESH_PLANE')
        layout.operator("mesh.primitive_cube_add", text="Cube", icon='MESH_CUBE')
        layout.operator("mesh.primitive_circle_add", text="Circle", icon='MESH_CIRCLE')
        layout.operator("mesh.primitive_uv_sphere_add", text="UV Sphere", icon='MESH_UVSPHERE')
        layout.operator("mesh.primitive_ico_sphere_add", text="Ico Sphere", icon='MESH_ICOSPHERE')
        layout.operator("mesh.primitive_cylinder_add", text="Cylinder", icon='MESH_CYLINDER')
        layout.operator("mesh.primitive_cone_add", text="Cone", icon='MESH_CONE')
        layout.operator("mesh.primitive_torus_add", text="Torus", icon='MESH_TORUS')

        layout.separator()

        layout.operator("mesh.primitive_grid_add", text="Grid", icon='MESH_GRID')
        layout.operator("mesh.primitive_monkey_add", text="Monkey", icon='MESH_MONKEY')


class VIEW3D_MT_curve_add(Menu):
    bl_idname = "VIEW3D_MT_curve_add"
    bl_label = "Curve"

    def draw(self, context):
        layout = self.layout

        layout.operator_context = 'INVOKE_REGION_WIN'

        layout.operator("curve.primitive_bezier_curve_add", text="Bezier", icon='CURVE_BEZCURVE')
        layout.operator("curve.primitive_bezier_circle_add", text="Circle", icon='CURVE_BEZCIRCLE')

        layout.separator()

        layout.operator("curve.primitive_nurbs_curve_add", text="Nurbs Curve", icon='CURVE_NCURVE')
        layout.operator("curve.primitive_nurbs_circle_add", text="Nurbs Circle", icon='CURVE_NCIRCLE')
        layout.operator("curve.primitive_nurbs_path_add", text="Path", icon='CURVE_PATH')


class VIEW3D_MT_surface_add(Menu):
    bl_idname = "VIEW3D_MT_surface_add"
    bl_label = "Surface"

    def draw(self, context):
        layout = self.layout

        layout.operator_context = 'INVOKE_REGION_WIN'

        layout.operator("surface.primitive_nurbs_surface_curve_add", text="Nurbs Curve", icon='SURFACE_NCURVE')
        layout.operator("surface.primitive_nurbs_surface_circle_add", text="Nurbs Circle", icon='SURFACE_NCIRCLE')
        layout.operator("surface.primitive_nurbs_surface_surface_add", text="Nurbs Surface", icon='SURFACE_NSURFACE')
        layout.operator("surface.primitive_nurbs_surface_cylinder_add",
                        text="Nurbs Cylinder", icon='SURFACE_NCYLINDER')
        layout.operator("surface.primitive_nurbs_surface_sphere_add", text="Nurbs Sphere", icon='SURFACE_NSPHERE')
        layout.operator("surface.primitive_nurbs_surface_torus_add", text="Nurbs Torus", icon='SURFACE_NTORUS')


class VIEW3D_MT_edit_metaball_context_menu(Menu):
    bl_label = "Metaball Context Menu"

    def draw(self, context):
        layout = self.layout

        layout.operator_context = 'INVOKE_REGION_WIN'

        # Add
        layout.operator("mball.duplicate_move")

        layout.separator()

        # Modify
        layout.menu("VIEW3D_MT_mirror")
        layout.menu("VIEW3D_MT_snap")

        layout.separator()

        # Remove
        layout.operator_context = 'EXEC_DEFAULT'
        layout.operator("mball.delete_metaelems", text="Delete")


class VIEW3D_MT_metaball_add(Menu):
    bl_idname = "VIEW3D_MT_metaball_add"
    bl_label = "Metaball"

    def draw(self, context):
        layout = self.layout

        layout.operator_context = 'INVOKE_REGION_WIN'
        layout.operator_enum("object.metaball_add", "type")


class TOPBAR_MT_edit_curve_add(Menu):
    bl_idname = "TOPBAR_MT_edit_curve_add"
    bl_label = "Add"

    def draw(self, context):
        is_surf = context.active_object.type == 'SURFACE'

        layout = self.layout
        layout.operator_context = 'EXEC_REGION_WIN'

        if is_surf:
            VIEW3D_MT_surface_add.draw(self, context)
        else:
            VIEW3D_MT_curve_add.draw(self, context)


class TOPBAR_MT_edit_armature_add(Menu):
    bl_idname = "TOPBAR_MT_edit_armature_add"
    bl_label = "Armature"

    def draw(self, context):
        layout = self.layout

        layout.operator_context = 'EXEC_REGION_WIN'
        layout.operator("armature.bone_primitive_add", text="Single Bone", icon='BONE_DATA')


class VIEW3D_MT_armature_add(Menu):
    bl_idname = "VIEW3D_MT_armature_add"
    bl_label = "Armature"

    def draw(self, context):
        layout = self.layout

        layout.operator_context = 'EXEC_REGION_WIN'
        layout.operator("object.armature_add", text="Single Bone", icon='BONE_DATA')


class VIEW3D_MT_light_add(Menu):
    bl_idname = "VIEW3D_MT_light_add"
    bl_label = "Light"

    def draw(self, context):
        layout = self.layout

        layout.operator_context = 'INVOKE_REGION_WIN'
        layout.operator_enum("object.light_add", "type")


class VIEW3D_MT_lightprobe_add(Menu):
    bl_idname = "VIEW3D_MT_lightprobe_add"
    bl_label = "Light Probe"

    def draw(self, context):
        layout = self.layout

        layout.operator_context = 'INVOKE_REGION_WIN'
        layout.operator_enum("object.lightprobe_add", "type")


class VIEW3D_MT_camera_add(Menu):
    bl_idname = "VIEW3D_MT_camera_add"
    bl_label = "Camera"

    def draw(self, context):
        layout = self.layout
        layout.operator_context = 'EXEC_REGION_WIN'
        layout.operator("object.camera_add", text="Camera", icon='OUTLINER_OB_CAMERA')


class VIEW3D_MT_add(Menu):
    bl_label = "Add"

    def draw(self, context):
        layout = self.layout

        # note, don't use 'EXEC_SCREEN' or operators won't get the 'v3d' context.

        # Note: was EXEC_AREA, but this context does not have the 'rv3d', which prevents
        #       "align_view" to work on first call (see [#32719]).
        layout.operator_context = 'EXEC_REGION_WIN'

        # layout.operator_menu_enum("object.mesh_add", "type", text="Mesh", icon='OUTLINER_OB_MESH')
        layout.menu("VIEW3D_MT_mesh_add", icon='OUTLINER_OB_MESH')

        # layout.operator_menu_enum("object.curve_add", "type", text="Curve", icon='OUTLINER_OB_CURVE')
        layout.menu("VIEW3D_MT_curve_add", icon='OUTLINER_OB_CURVE')
        # layout.operator_menu_enum("object.surface_add", "type", text="Surface", icon='OUTLINER_OB_SURFACE')
        layout.menu("VIEW3D_MT_surface_add", icon='OUTLINER_OB_SURFACE')
        layout.menu("VIEW3D_MT_metaball_add", text="Metaball", icon='OUTLINER_OB_META')
        layout.operator("object.text_add", text="Text", icon='OUTLINER_OB_FONT')
        layout.operator_menu_enum("object.gpencil_add", "type", text="Grease Pencil", icon='OUTLINER_OB_GREASEPENCIL')
        layout.separator()

        if VIEW3D_MT_armature_add.is_extended():
            layout.menu("VIEW3D_MT_armature_add", icon='OUTLINER_OB_ARMATURE')
        else:
            layout.operator("object.armature_add", text="Armature", icon='OUTLINER_OB_ARMATURE')

        layout.operator("object.add", text="Lattice", icon='OUTLINER_OB_LATTICE').type = 'LATTICE'
        layout.operator_menu_enum("object.empty_add", "type", text="Empty", icon='OUTLINER_OB_EMPTY')
        layout.menu("VIEW3D_MT_image_add", text="Image", icon='OUTLINER_OB_IMAGE')

        layout.separator()

        layout.operator("object.speaker_add", text="Speaker", icon='OUTLINER_OB_SPEAKER')
        layout.separator()

        if VIEW3D_MT_camera_add.is_extended():
            layout.menu("VIEW3D_MT_camera_add", icon='OUTLINER_OB_CAMERA')
        else:
            VIEW3D_MT_camera_add.draw(self, context)

        layout.menu("VIEW3D_MT_light_add", icon='OUTLINER_OB_LIGHT')
        layout.separator()
        layout.menu("VIEW3D_MT_lightprobe_add", icon='OUTLINER_OB_LIGHTPROBE')
        layout.separator()

        layout.operator_menu_enum("object.effector_add", "type", text="Force Field", icon='OUTLINER_OB_FORCE_FIELD')
        layout.separator()

        has_collections = bool(bpy.data.collections)
        col = layout.column()
        col.enabled = has_collections

        if not has_collections or len(bpy.data.collections) > 10:
            col.operator_context = 'INVOKE_REGION_WIN'
            col.operator(
                "object.collection_instance_add",
                text="Collection Instance" if has_collections else "No Collections to Instance",
                icon='OUTLINER_OB_GROUP_INSTANCE',
            )
        else:
            col.operator_menu_enum(
                "object.collection_instance_add",
                "collection",
                text="Collection Instance",
                icon='OUTLINER_OB_GROUP_INSTANCE',
            )


class VIEW3D_MT_image_add(Menu):
    bl_label = "Add Image"

    def draw(self, context):
        layout = self.layout
        layout.operator("object.load_reference_image", text="Reference", icon='IMAGE_REFERENCE')
        layout.operator("object.load_background_image", text="Background", icon='IMAGE_BACKGROUND')


class VIEW3D_MT_object_relations(Menu):
    bl_label = "Relations"

    def draw(self, context):
        layout = self.layout

        layout.operator("object.proxy_make", text="Make Proxy", icon='MAKE_PROXY')

        layout.operator("object.make_dupli_face", icon = "MAKEDUPLIFACE")

        layout.separator()

        layout.operator_menu_enum("object.make_local", "type", text="Make Local")
        layout.menu("VIEW3D_MT_make_single_user")

        layout.separator()

        layout.operator("object.data_transfer", icon ='TRANSFER_DATA')
        layout.operator("object.datalayout_transfer", icon ='TRANSFER_DATA_LAYOUT')

class VIEW3D_MT_origin_set(Menu):
    bl_label = "Set Origin"

    def draw(self, context):
        layout = self.layout

        layout.operator("object.origin_set", icon ='GEOMETRY_TO_ORIGIN', text = "Geometry to Origin").type='GEOMETRY_ORIGIN'
        layout.operator("object.origin_set", icon ='ORIGIN_TO_GEOMETRY', text = "Origin to Geometry").type='ORIGIN_GEOMETRY'
        layout.operator("object.origin_set", icon ='ORIGIN_TO_CURSOR', text = "Origin to 3D Cursor").type='ORIGIN_CURSOR'
        layout.operator("object.origin_set", icon ='ORIGIN_TO_CENTEROFMASS', text = "Origin to Center of Mass (Surface)").type='ORIGIN_CENTER_OF_MASS'
        layout.operator("object.origin_set", icon ='ORIGIN_TO_VOLUME', text = "Origin to Center of Mass (Volume)").type='ORIGIN_CENTER_OF_VOLUME'


# ********** Object menu **********

# Workaround to separate the tooltips
class VIEW3D_MT_object_delete_global(bpy.types.Operator):
    """Delete global\nDeletes the selected object(s) globally in all opened scenes"""      # blender will use this as a tooltip for menu items and buttons.
    bl_idname = "object.delete_global"        # unique identifier for buttons and menu items to reference.
    bl_label = "Delete Global"         # display name in the interface.
    bl_options = {'REGISTER', 'UNDO'}  # enable undo for the operator.

    def execute(self, context):        # execute() is called by blender when running the operator.
        bpy.ops.object.delete(use_global = True)
        return {'FINISHED'}


class VIEW3D_MT_object(Menu):
    bl_context = "objectmode"
    bl_label = "Object"

    def draw(self, context):
        layout = self.layout

        obj = context.object
        is_eevee = context.scene.render.engine == 'BLENDER_EEVEE'
        view = context.space_data

        layout.menu("VIEW3D_MT_transform_object")
        layout.menu("VIEW3D_MT_origin_set")
        layout.menu("VIEW3D_MT_mirror")
        layout.menu("VIEW3D_MT_object_clear")
        layout.menu("VIEW3D_MT_object_apply")
        layout.menu("VIEW3D_MT_snap")

        layout.separator()

        layout.operator("object.duplicate_move", icon = "DUPLICATE")
        layout.operator("object.duplicate_move_linked", icon = "DUPLICATE")
        layout.operator("object.join", icon ='JOIN')

        layout.separator()

        layout.operator_context = 'EXEC_DEFAULT'
        myvar = layout.operator("object.delete", text="Delete", icon = "DELETE")
        myvar.use_global = False
        myvar.confirm = False
        layout.operator("object.delete_global", text="Delete Global", icon = "DELETE") # bfa - separated tooltip

        layout.separator()

        layout.operator("view3d.copybuffer", text="Copy Objects", icon='COPYDOWN')
        layout.operator("view3d.pastebuffer", text="Paste Objects", icon='PASTEDOWN')

        layout.separator()

        layout.menu("VIEW3D_MT_object_parent")
        layout.menu("VIEW3D_MT_object_collection")
        layout.menu("VIEW3D_MT_object_relations")
        layout.menu("VIEW3D_MT_object_constraints")
        layout.menu("VIEW3D_MT_object_track")
        layout.menu("VIEW3D_MT_make_links", text="Make Links")

        # shading just for mesh objects
        if obj is None:
            pass

        elif obj.type == 'MESH':

            layout.separator()

            layout.operator("object.shade_smooth", icon ='SHADING_SMOOTH')
            layout.operator("object.shade_flat", icon ='SHADING_FLAT')

        layout.separator()

        layout.menu("VIEW3D_MT_object_animation")
        layout.menu("VIEW3D_MT_object_rigid_body")

        layout.separator()

        layout.menu("VIEW3D_MT_object_quick_effects")
        layout.menu("VIEW3D_MT_subdivision_set")
        layout.operator("mesh.subdivide", text="Subdivide", icon = "SUBDIVIDE_EDGES")
        layout.operator("mesh.unsubdivide", icon = "UNSUBDIVIDE")

        layout.separator()

        layout.menu("VIEW3D_MT_object_convert")

        layout.separator()

        layout.menu("VIEW3D_MT_object_showhide")


        if obj is None:
            pass

        elif obj.type == 'CAMERA':
            layout.operator_context = 'INVOKE_REGION_WIN'

            layout.separator()

            if obj.data.type == 'PERSP':
                props = layout.operator("wm.context_modal_mouse", text="Camera Lens Angle", icon = "LENS_ANGLE")
                props.data_path_iter = "selected_editable_objects"
                props.data_path_item = "data.lens"
                props.input_scale = 0.1
                if obj.data.lens_unit == 'MILLIMETERS':
                    props.header_text = "Camera Lens Angle: %.1fmm"
                else:
                    props.header_text = "Camera Lens Angle: %.1f\u00B0"

            else:
                props = layout.operator("wm.context_modal_mouse", text="Camera Lens Scale", icon = "LENS_SCALE")
                props.data_path_iter = "selected_editable_objects"
                props.data_path_item = "data.ortho_scale"
                props.input_scale = 0.01
                props.header_text = "Camera Lens Scale: %.3f"

            if not obj.data.dof_object:
                if view and view.camera == obj and view.region_3d.view_perspective == 'CAMERA':
                    props = layout.operator("ui.eyedropper_depth", text="DOF Distance (Pick)", icon = "DOF")
                else:
                    props = layout.operator("wm.context_modal_mouse", text="DOF Distance", icon = "DOF")
                    props.data_path_iter = "selected_editable_objects"
                    props.data_path_item = "data.dof_distance"
                    props.input_scale = 0.02
                    props.header_text = "DOF Distance: %.3f"

        elif obj.type in {'CURVE', 'FONT'}:
            layout.operator_context = 'INVOKE_REGION_WIN'

            layout.separator()

            props = layout.operator("wm.context_modal_mouse", text="Extrude Size", icon = "EXTRUDESIZE")
            props.data_path_iter = "selected_editable_objects"
            props.data_path_item = "data.extrude"
            props.input_scale = 0.01
            props.header_text = "Extrude Size: %.3f"

            props = layout.operator("wm.context_modal_mouse", text="Width Size", icon = "WIDTH_SIZE")
            props.data_path_iter = "selected_editable_objects"
            props.data_path_item = "data.offset"
            props.input_scale = 0.01
            props.header_text = "Width Size: %.3f"


        elif obj.type == 'EMPTY':
            layout.operator_context = 'INVOKE_REGION_WIN'

            layout.separator()

            props = layout.operator("wm.context_modal_mouse", text="Empty Draw Size", icon = "DRAWSIZE")
            props.data_path_iter = "selected_editable_objects"
            props.data_path_item = "empty_display_size"
            props.input_scale = 0.01
            props.header_text = "Empty Draw Size: %.3f"

        elif obj.type == 'LIGHT':
            light = obj.data
            layout.operator_context = 'INVOKE_REGION_WIN'

            layout.separator()

            emission_node = None
            if light.node_tree:
                for node in light.node_tree.nodes:
                    if getattr(node, "type", None) == 'EMISSION':
                        emission_node = node
                        break

            if is_eevee and not emission_node:
                props = layout.operator("wm.context_modal_mouse", text="Energy", icon = "LIGHT_STRENGTH")
                props.data_path_iter = "selected_editable_objects"
                props.data_path_item = "data.energy"
                props.header_text = "Light Energy: %.3f"

            if emission_node is not None:
                props = layout.operator("wm.context_modal_mouse", text="Energy", icon = "LIGHT_STRENGTH")
                props.data_path_iter = "selected_editable_objects"
                props.data_path_item = (
                    "data.node_tree"
                    ".nodes[\"" + emission_node.name + "\"]"
                    ".inputs[\"Strength\"].default_value"
                )
                props.header_text = "Light Energy: %.3f"
                props.input_scale = 0.1

            if light.type == 'AREA':
                props = layout.operator("wm.context_modal_mouse", text="Size X", icon = "LIGHT_SIZE")
                props.data_path_iter = "selected_editable_objects"
                props.data_path_item = "data.size"
                props.header_text = "Light Size X: %.3f"

                if light.shape in {'RECTANGLE', 'ELLIPSE'}:
                    props = layout.operator("wm.context_modal_mouse", text="Size Y", icon = "LIGHT_SIZE")
                    props.data_path_iter = "selected_editable_objects"
                    props.data_path_item = "data.size_y"
                    props.header_text = "Light Size Y: %.3f"

            elif light.type in {'SPOT', 'POINT', 'SUN'}:
                props = layout.operator("wm.context_modal_mouse", text="Radius", icon = "RADIUS")
                props.data_path_iter = "selected_editable_objects"
                props.data_path_item = "data.shadow_soft_size"
                props.header_text = "Light Radius: %.3f"

            if light.type == 'SPOT':
                layout.separator()

                props = layout.operator("wm.context_modal_mouse", text="Spot Size", icon = "LIGHT_SIZE")
                props.data_path_iter = "selected_editable_objects"
                props.data_path_item = "data.spot_size"
                props.input_scale = 0.01
                props.header_text = "Spot Size: %.2f"

                props = layout.operator("wm.context_modal_mouse", text="Spot Blend", icon = "SPOT_BLEND")
                props.data_path_iter = "selected_editable_objects"
                props.data_path_item = "data.spot_blend"
                props.input_scale = -0.01
                props.header_text = "Spot Blend: %.2f"

class VIEW3D_MT_object_convert(Menu):
    bl_label = "Convert To"

    def draw(self, context):
        layout = self.layout

        obj = context.object

        layout.operator_enum("object.convert", "target")

        if obj.type == 'GPENCIL':

            layout.separator()

            layout.operator("gpencil.convert", text="Convert Gpencil to Path", icon = "OUTLINER_OB_CURVE").type = 'PATH'
            layout.operator("gpencil.convert", text="Convert Gpencil to Bezier Curves", icon = "OUTLINER_OB_CURVE").type = 'CURVE'
            layout.operator("gpencil.convert", text="Convert Gpencil to Mesh", icon = "OUTLINER_OB_MESH").type = 'POLY'


class VIEW3D_MT_object_animation(Menu):
    bl_label = "Animation"

    def draw(self, context):
        layout = self.layout

        layout.operator("anim.keyframe_insert_menu", text="Insert Keyframe", icon= 'KEYFRAMES_INSERT')
        layout.operator("anim.keyframe_delete_v3d", text="Delete Keyframes", icon= 'KEYFRAMES_REMOVE')
        layout.operator("anim.keyframe_clear_v3d", text="Clear Keyframes", icon= 'KEYFRAMES_CLEAR')
        layout.operator("anim.keying_set_active_set", text="Change Keying Set", icon='TRIA_RIGHT')

        layout.separator()

        layout.operator("nla.bake", text="Bake Action", icon= 'BAKE_ACTION')


class VIEW3D_MT_object_rigid_body(Menu):
    bl_label = "Rigid Body"

    def draw(self, context):
        layout = self.layout

        layout.operator("rigidbody.objects_add", text="Add Active", icon='RIGID_ADD_ACTIVE').type = 'ACTIVE'
        layout.operator("rigidbody.objects_add", text="Add Passive", icon='RIGID_ADD_PASSIVE').type = 'PASSIVE'

        layout.separator()

        layout.operator("rigidbody.objects_remove", text="Remove", icon='RIGID_REMOVE')

        layout.separator()

        layout.operator("rigidbody.shape_change", text="Change Shape", icon='RIGID_CHANGE_SHAPE')
        layout.operator("rigidbody.mass_calculate", text="Calculate Mass", icon='RIGID_CALCULATE_MASS')
        layout.operator("rigidbody.object_settings_copy", text="Copy from Active", icon='RIGID_COPY_FROM_ACTIVE')
        layout.operator("object.visual_transform_apply", text="Apply Transformation", icon='RIGID_APPLY_TRANS')
        layout.operator("rigidbody.bake_to_keyframes", text="Bake To Keyframes", icon='RIGID_BAKE_TO_KEYFRAME')

        layout.separator()

        layout.operator("rigidbody.connect", text="Connect", icon='RIGID_CONSTRAINTS_CONNECT')


class VIEW3D_MT_object_clear(Menu):
    bl_label = "Clear"

    def draw(self, context):
        layout = self.layout

        layout.operator("object.location_clear", text="Location", icon = "CLEARMOVE").clear_delta = False
        layout.operator("object.rotation_clear", text="Rotation", icon = "CLEARROTATE").clear_delta = False
        layout.operator("object.scale_clear", text="Scale", icon = "CLEARSCALE").clear_delta = False

        layout.separator()

        layout.operator("object.origin_clear", text="Origin", icon = "CLEARORIGIN")


class VIEW3D_MT_object_context_menu(Menu):
    bl_label = "Object Context Menu"

    def draw(self, context):

        layout = self.layout
        view = context.space_data

        obj = context.object
        is_eevee = context.scene.render.engine == 'BLENDER_EEVEE'

        selected_objects_len = len(context.selected_objects)

        # If nothing is selected
        # (disabled for now until it can be made more useful).
        '''
        if selected_objects_len == 0:

            layout.menu("VIEW3D_MT_add", text="Add")
            layout.operator("view3d.pastebuffer", text="Paste Objects", icon='PASTEDOWN')

            return
        '''

        # If something is selected

        if obj is None:
            pass
        elif obj.type == 'MESH':

            layout.operator("object.shade_smooth", text="Shade Smooth")
            layout.operator("object.shade_flat", text="Shade Flat")

            layout.separator()

            layout.operator_context = 'INVOKE_REGION_WIN'
            layout.operator_menu_enum("object.origin_set", text="Set Origin", property="type")

            layout.operator_context = 'INVOKE_DEFAULT'
            # If more than one object is selected
            if selected_objects_len > 1:
                layout.operator("object.join")

        elif obj.type == 'CAMERA':
            layout.operator_context = 'INVOKE_REGION_WIN'

            if obj.data.type == 'PERSP':
                props = layout.operator("wm.context_modal_mouse", text="Camera Lens Angle")
                props.data_path_iter = "selected_editable_objects"
                props.data_path_item = "data.lens"
                props.input_scale = 0.1
                if obj.data.lens_unit == 'MILLIMETERS':
                    props.header_text = "Camera Lens Angle: %.1fmm"
                else:
                    props.header_text = "Camera Lens Angle: %.1f\u00B0"

            else:
                props = layout.operator("wm.context_modal_mouse", text="Camera Lens Scale")
                props.data_path_iter = "selected_editable_objects"
                props.data_path_item = "data.ortho_scale"
                props.input_scale = 0.01
                props.header_text = "Camera Lens Scale: %.3f"

            if not obj.data.dof_object:
                if view and view.camera == obj and view.region_3d.view_perspective == 'CAMERA':
                    props = layout.operator("ui.eyedropper_depth", text="DOF Distance (Pick)")
                else:
                    props = layout.operator("wm.context_modal_mouse", text="DOF Distance")
                    props.data_path_iter = "selected_editable_objects"
                    props.data_path_item = "data.dof_distance"
                    props.input_scale = 0.02
                    props.header_text = "DOF Distance: %.3f"

        elif obj.type in {'CURVE', 'FONT'}:
            layout.operator_context = 'INVOKE_REGION_WIN'

            props = layout.operator("wm.context_modal_mouse", text="Extrude Size")
            props.data_path_iter = "selected_editable_objects"
            props.data_path_item = "data.extrude"
            props.input_scale = 0.01
            props.header_text = "Extrude Size: %.3f"

            props = layout.operator("wm.context_modal_mouse", text="Width Size")
            props.data_path_iter = "selected_editable_objects"
            props.data_path_item = "data.offset"
            props.input_scale = 0.01
            props.header_text = "Width Size: %.3f"

            layout.operator("object.convert", text="Convert to Mesh").target = 'MESH'

            layout.operator_menu_enum("object.origin_set", text="Set Origin", property="type")

        elif obj.type == 'GPENCIL':
            layout.operator("gpencil.convert", text="Convert to Path").type = 'PATH'
            layout.operator("gpencil.convert", text="Convert to Bezier Curves").type = 'CURVE'
            layout.operator("gpencil.convert", text="Convert to Mesh").type = 'POLY'

            layout.operator_menu_enum("object.origin_set", text="Set Origin", property="type")

        elif obj.type == 'EMPTY':
            layout.operator_context = 'INVOKE_REGION_WIN'

            props = layout.operator("wm.context_modal_mouse", text="Empty Draw Size")
            props.data_path_iter = "selected_editable_objects"
            props.data_path_item = "empty_display_size"
            props.input_scale = 0.01
            props.header_text = "Empty Draw Size: %.3f"

        elif obj.type == 'LIGHT':
            light = obj.data

            layout.operator_context = 'INVOKE_REGION_WIN'

            emission_node = None
            if light.node_tree:
                for node in light.node_tree.nodes:
                    if getattr(node, "type", None) == 'EMISSION':
                        emission_node = node
                        break

            if is_eevee and not emission_node:
                props = layout.operator("wm.context_modal_mouse", text="Energy")
                props.data_path_iter = "selected_editable_objects"
                props.data_path_item = "data.energy"
                props.header_text = "Light Energy: %.3f"

            if emission_node is not None:
                props = layout.operator("wm.context_modal_mouse", text="Energy")
                props.data_path_iter = "selected_editable_objects"
                props.data_path_item = (
                    "data.node_tree"
                    ".nodes[\"" + emission_node.name + "\"]"
                    ".inputs[\"Strength\"].default_value"
                )
                props.header_text = "Light Energy: %.3f"
                props.input_scale = 0.1

            if light.type == 'AREA':
                props = layout.operator("wm.context_modal_mouse", text="Size X")
                props.data_path_iter = "selected_editable_objects"
                props.data_path_item = "data.size"
                props.header_text = "Light Size X: %.3f"

                if light.shape in {'RECTANGLE', 'ELLIPSE'}:
                    props = layout.operator("wm.context_modal_mouse", text="Size Y")
                    props.data_path_iter = "selected_editable_objects"
                    props.data_path_item = "data.size_y"
                    props.header_text = "Light Size Y: %.3f"

            elif light.type in {'SPOT', 'POINT', 'SUN'}:
                props = layout.operator("wm.context_modal_mouse", text="Radius")
                props.data_path_iter = "selected_editable_objects"
                props.data_path_item = "data.shadow_soft_size"
                props.header_text = "Light Radius: %.3f"

            if light.type == 'SPOT':
                layout.separator()

                props = layout.operator("wm.context_modal_mouse", text="Spot Size")
                props.data_path_iter = "selected_editable_objects"
                props.data_path_item = "data.spot_size"
                props.input_scale = 0.01
                props.header_text = "Spot Size: %.2f"

                props = layout.operator("wm.context_modal_mouse", text="Spot Blend")
                props.data_path_iter = "selected_editable_objects"
                props.data_path_item = "data.spot_blend"
                props.input_scale = -0.01
                props.header_text = "Spot Blend: %.2f"

        layout.separator()

        layout.operator("view3d.copybuffer", text="Copy Objects", icon='COPYDOWN')
        layout.operator("view3d.pastebuffer", text="Paste Objects", icon='PASTEDOWN')

        layout.separator()

        layout.operator("object.duplicate_move", icon='DUPLICATE')
        layout.operator("object.duplicate_move_linked", icon = "DUPLICATE")

        layout.separator()

        layout.menu("VIEW3D_MT_mirror")
        layout.menu("VIEW3D_MT_snap")
        layout.menu("VIEW3D_MT_object_parent")
        layout.operator_context = 'INVOKE_REGION_WIN'

        if view and view.local_view:
            layout.operator("view3d.localview_remove_from")
        else:
            layout.operator("object.move_to_collection")

        layout.separator()

        layout.operator("anim.keyframe_insert_menu", text="Insert Keyframe")

        layout.separator()

        layout.operator_context = 'EXEC_DEFAULT'
        layout.operator("object.delete", text="Delete").use_global = False


class VIEW3D_MT_object_shading(Menu):
    # XXX, this menu is a place to store shading operator in object mode
    bl_label = "Shading"

    def draw(self, context):
        layout = self.layout
        layout.operator("object.shade_smooth", text="Smooth")
        layout.operator("object.shade_flat", text="Flat")


class VIEW3D_MT_object_apply(Menu):
    bl_label = "Apply"

    def draw(self, context):
        layout = self.layout

        props = layout.operator("object.transform_apply", text="Location", text_ctxt=i18n_contexts.default, icon = "APPLYMOVE")
        props.location, props.rotation, props.scale = True, False, False

        props = layout.operator("object.transform_apply", text="Rotation", text_ctxt=i18n_contexts.default, icon = "APPLYROTATE")
        props.location, props.rotation, props.scale = False, True, False

        props = layout.operator("object.transform_apply", text="Scale", text_ctxt=i18n_contexts.default, icon = "APPLYSCALE")
        props.location, props.rotation, props.scale = False, False, True

        props = layout.operator("object.transform_apply", text="All Transforms", text_ctxt=i18n_contexts.default)
        props.location, props.rotation, props.scale = True, True, True

        props = layout.operator("object.transform_apply", text="Rotation & Scale", text_ctxt=i18n_contexts.default, icon = "APPLYALL")
        props.location, props.rotation, props.scale = False, True, True

        layout.separator()

        layout.operator("object.transforms_to_deltas", text="Location to Deltas", text_ctxt=i18n_contexts.default, icon = "APPLYMOVEDELTA").mode = 'LOC'
        layout.operator("object.transforms_to_deltas", text="Rotation to Deltas", text_ctxt=i18n_contexts.default, icon = "APPLYROTATEDELTA").mode = 'ROT'
        layout.operator("object.transforms_to_deltas", text="Scale to Deltas", text_ctxt=i18n_contexts.default, icon = "APPLYSCALEDELTA").mode = 'SCALE'
        layout.operator("object.transforms_to_deltas", text="All Transforms to Deltas", text_ctxt=i18n_contexts.default, icon = "APPLYALLDELTA").mode = 'ALL'
        layout.operator("object.anim_transforms_to_deltas", icon = "APPLYANIDELTA")

        layout.separator()

        layout.operator("object.visual_transform_apply", text="Visual Transform", text_ctxt=i18n_contexts.default, icon = "VISUALTRANSFORM")
        layout.operator("object.duplicates_make_real", icon = "MAKEDUPLIREAL")


class VIEW3D_MT_object_parent(Menu):
    bl_label = "Parent"

    def draw(self, context):
        layout = self.layout

        layout.operator_enum("object.parent_set", "type")
        layout.operator("object.parent_no_inverse_set", text = "Make Parent no Inverse", icon = "PARENT" )

        layout.separator()

        layout.operator_enum("object.parent_clear", "type")


class VIEW3D_MT_object_track(Menu):
    bl_label = "Track"

    def draw(self, context):
        layout = self.layout

        layout.operator("object.track_set", text = "Damped Track Constraint", icon = "CONSTRAINT_DATA").type = "DAMPTRACK"
        layout.operator("object.track_set", text = "Track to Constraint", icon = "CONSTRAINT_DATA").type = "TRACKTO"
        layout.operator("object.track_set", text = "Lock Track Constraint", icon = "CONSTRAINT_DATA").type = "LOCKTRACK"

        layout.separator()

        layout.operator("object.track_clear", text= "Clear Track", icon = "CLEAR_TRACK").type = 'CLEAR'
        layout.operator("object.track_clear", text= "Clear Track - Keep Transformation", icon = "CLEAR_TRACK").type = 'CLEAR_KEEP_TRANSFORM'


class VIEW3D_MT_object_collection(Menu):
    bl_label = "Collection"

    def draw(self, context):
        layout = self.layout

        layout.operator("collection.create", icon='GROUP')
        # layout.operator_menu_enum("collection.objects_remove", "collection")  # BUGGY
        layout.operator("collection.objects_remove", icon = "DELETE")
        layout.operator("collection.objects_remove_all", icon = "DELETE")

        layout.separator()

        layout.operator("collection.objects_add_active", icon='GROUP')
        layout.operator("collection.objects_remove_active", icon = "DELETE")


class VIEW3D_MT_object_constraints(Menu):
    bl_label = "Constraints"

    def draw(self, context):
        layout = self.layout

        layout.operator("object.constraint_add_with_targets", icon = "CONSTRAINT_DATA")
        layout.operator("object.constraints_copy", icon = "COPYDOWN")

        layout.separator()

        layout.operator("object.constraints_clear", icon = "CLEAR_CONSTRAINT")


class VIEW3D_MT_object_quick_effects(Menu):
    bl_label = "Quick Effects"

    def draw(self, context):
        layout = self.layout

        layout.operator("object.quick_fur", icon = "HAIR")
        layout.operator("object.quick_explode", icon = "MOD_EXPLODE")
        layout.operator("object.quick_smoke", icon = "MOD_SMOKE")
        layout.operator("object.quick_fluid", icon = "MOD_FLUIDSIM")


# Workaround to separate the tooltips for Show Hide
class VIEW3D_hide_view_set_unselected(bpy.types.Operator):
    """Hide Unselected\nHides the unselected Object(s)"""      # blender will use this as a tooltip for menu items and buttons.
    bl_idname = "object.hide_unselected"        # unique identifier for buttons and menu items to reference.
    bl_label = "Hide Unselected"         # display name in the interface.
    bl_options = {'REGISTER', 'UNDO'}  # enable undo for the operator.

    def execute(self, context):        # execute() is called by blender when running the operator.
        bpy.ops.object.hide_view_set(unselected = True)
        return {'FINISHED'}


class VIEW3D_MT_object_showhide(Menu):
    bl_label = "Show/Hide"

    def draw(self, context):
        layout = self.layout

<<<<<<< HEAD
        layout.operator("object.hide_view_clear", text="Show Hidden", icon = "RESTRICT_VIEW_OFF")
=======
        layout.operator("object.hide_view_clear")
>>>>>>> 4e7fe1c2

        layout.separator()

        layout.operator("object.hide_view_set", text="Hide Selected", icon = "RESTRICT_VIEW_ON").unselected = False
        layout.operator("object.hide_unselected", text="Hide Unselected", icon = "HIDE_UNSELECTED") # bfa - separated tooltip


class VIEW3D_MT_make_single_user(Menu):
    bl_label = "Make Single User"

    def draw(self, context):
        layout = self.layout

        props = layout.operator("object.make_single_user", text="Object", icon='MAKE_SINGLE_USER')
        props.object = True
        props.obdata = props.material = props.animation = False

        props = layout.operator("object.make_single_user", text="Object & Data", icon='MAKE_SINGLE_USER')
        props.object = props.obdata = True
        props.material = props.animation = False

        props = layout.operator("object.make_single_user", text="Object & Data & Materials", icon='MAKE_SINGLE_USER')
        props.object = props.obdata = props.material = True
        props.animation = False

        props = layout.operator("object.make_single_user", text="Materials", icon='MAKE_SINGLE_USER')
        props.material = True
        props.object = props.obdata = props.animation = False

        props = layout.operator("object.make_single_user", text="Object Animation", icon='MAKE_SINGLE_USER')
        props.animation = True
        props.object = props.obdata = props.material = False


class VIEW3D_MT_make_links(Menu):
    bl_label = "Make Links"

    def draw(self, context):
        layout = self.layout
        operator_context_default = layout.operator_context

        if len(bpy.data.scenes) > 10:
            layout.operator_context = 'INVOKE_REGION_WIN'
            layout.operator("object.make_links_scene", text="Objects to Scene", icon='OUTLINER_OB_EMPTY')
        else:
            layout.operator_context = 'EXEC_REGION_WIN'
            layout.operator_menu_enum("object.make_links_scene", "scene", text="Objects to Scene")

        layout.separator()

        layout.operator_context = operator_context_default

        layout.operator_enum("object.make_links_data", "type")  # inline

        layout.separator()

        layout.operator("object.join_uvs", icon = "TRANSFER_UV")  # stupid place to add this!


class VIEW3D_MT_brush(Menu):
    bl_label = "Brush"

    def draw(self, context):
        layout = self.layout

        settings = UnifiedPaintPanel.paint_settings(context)
        brush = getattr(settings, "brush", None)
        obj = context.active_object
        mesh = context.object.data # face selection masking for painting

        # skip if no active brush
        if not brush:
            layout.label(text="No Brushes currently available. Please add a texture first.", icon='INFO')
            return

        tex_slot = brush.texture_slot
        mask_tex_slot = brush.mask_texture_slot

        # brush tool
        if context.sculpt_object:
            layout.operator("brush.reset", icon = "BRUSH_RESET")

            layout.separator()

            #radial control button brush size
            myvar = layout.operator("wm.radial_control", text = "Brush Radius", icon = "BRUSHSIZE")
            myvar.data_path_primary = 'tool_settings.sculpt.brush.size'
            myvar.data_path_secondary = 'tool_settings.unified_paint_settings.size'
            myvar.use_secondary = 'tool_settings.unified_paint_settings.use_unified_size'
            myvar.rotation_path = 'tool_settings.sculpt.brush.texture_slot.angle'
            myvar.color_path = 'tool_settings.sculpt.brush.cursor_color_add'
            myvar.fill_color_path = ''
            myvar.fill_color_override_path = ''
            myvar.fill_color_override_test_path = ''
            myvar.zoom_path = ''
            myvar.image_id = 'tool_settings.sculpt.brush'
            myvar.secondary_tex = False

            #radial control button brush strength
            myvar = layout.operator("wm.radial_control", text = "Brush Strength", icon = "BRUSHSTRENGTH")
            myvar.data_path_primary = 'tool_settings.sculpt.brush.strength'
            myvar.data_path_secondary = 'tool_settings.unified_paint_settings.strength'
            myvar.use_secondary = 'tool_settings.unified_paint_settings.use_unified_strength'
            myvar.rotation_path = 'tool_settings.sculpt.brush.texture_slot.angle'
            myvar.color_path = 'tool_settings.sculpt.brush.cursor_color_add'
            myvar.fill_color_path = ''
            myvar.fill_color_override_path = ''
            myvar.fill_color_override_test_path = ''
            myvar.zoom_path = ''
            myvar.image_id = 'tool_settings.sculpt.brush'
            myvar.secondary_tex = False

            if tex_slot.has_texture_angle:

                #radial control button brushsize for texture paint mode
                myvar = layout.operator("wm.radial_control", text = "Texture Brush Angle", icon = "BRUSHANGLE")
                myvar.data_path_primary = 'tool_settings.sculpt.brush.texture_slot.angle'
                myvar.data_path_secondary = ''
                myvar.use_secondary = ''
                myvar.rotation_path = 'tool_settings.sculpt.brush.texture_slot.angle'
                myvar.color_path = 'tool_settings.sculpt.brush.cursor_color_add'
                myvar.fill_color_path = ''
                myvar.fill_color_override_path = ''
                myvar.fill_color_override_test_path = ''
                myvar.zoom_path = ''
                myvar.image_id = 'tool_settings.sculpt.brush'
                myvar.secondary_tex = False


        elif context.image_paint_object:
            layout.prop_menu_enum(brush, "image_tool")

            if not brush:
                return

            #radial control button brushsize
            myvar = layout.operator("wm.radial_control", text = "Brush Radius", icon = "BRUSHSIZE")
            myvar.data_path_primary = 'tool_settings.image_paint.brush.size'
            myvar.data_path_secondary = 'tool_settings.unified_paint_settings.size'
            myvar.use_secondary = 'tool_settings.unified_paint_settings.use_unified_size'
            myvar.rotation_path = 'tool_settings.image_paint.brush.mask_texture_slot.angle'
            myvar.color_path = 'tool_settings.image_paint.brush.cursor_color_add'
            myvar.fill_color_path = 'tool_settings.image_paint.brush.color'
            myvar.fill_color_override_path = 'tool_settings.unified_paint_settings.color'
            myvar.fill_color_override_test_path = 'tool_settings.unified_paint_settings.use_unified_color'
            myvar.zoom_path = 'space_data.zoom'
            myvar.image_id = 'tool_settings.image_paint.brush'
            myvar.secondary_tex = True

            #radial control button brushsize
            myvar = layout.operator("wm.radial_control", text = "Brush Strength", icon = "BRUSHSTRENGTH")
            myvar.data_path_primary = 'tool_settings.image_paint.brush.strength'
            myvar.data_path_secondary = 'tool_settings.unified_paint_settings.strength'
            myvar.use_secondary = 'tool_settings.unified_paint_settings.use_unified_strength'
            myvar.rotation_path = 'tool_settings.image_paint.brush.mask_texture_slot.angle'
            myvar.color_path = 'tool_settings.image_paint.brush.cursor_color_add'
            myvar.fill_color_path = 'tool_settings.image_paint.brush.color'
            myvar.fill_color_override_path = 'tool_settings.unified_paint_settings.color'
            myvar.fill_color_override_test_path = 'tool_settings.unified_paint_settings.use_unified_color'
            myvar.zoom_path = ''
            myvar.image_id = 'tool_settings.image_paint.brush'
            myvar.secondary_tex = True

            if tex_slot.has_texture_angle:

                #radial control button brushsize for texture paint mode
                myvar = layout.operator("wm.radial_control", text = "Texture Brush Angle", icon = "BRUSHANGLE")
                myvar.data_path_primary = 'tool_settings.image_paint.brush.texture_slot.angle'
                myvar.data_path_secondary = ''
                myvar.use_secondary = ''
                myvar.rotation_path = 'tool_settings.image_paint.brush.texture_slot.angle'
                myvar.color_path = 'tool_settings.image_paint.brush.cursor_color_add'
                myvar.fill_color_path = 'tool_settings.image_paint.brush.color'
                myvar.fill_color_override_path = 'tool_settings.unified_paint_settings.color'
                myvar.fill_color_override_test_path = 'tool_settings.unified_paint_settings.use_unified_color'
                myvar.zoom_path = ''
                myvar.image_id = 'tool_settings.image_paint.brush'
                myvar.secondary_tex = False

            if mask_tex_slot.has_texture_angle:

                #radial control button brushsize
                myvar = layout.operator("wm.radial_control", text = "Texure Mask Brush Angle", icon = "BRUSHANGLE")
                myvar.data_path_primary = 'tool_settings.image_paint.brush.mask_texture_slot.angle'
                myvar.data_path_secondary = ''
                myvar.use_secondary = ''
                myvar.rotation_path = 'tool_settings.image_paint.brush.mask_texture_slot.angle'
                myvar.color_path = 'tool_settings.image_paint.brush.cursor_color_add'
                myvar.fill_color_path = 'tool_settings.image_paint.brush.color'
                myvar.fill_color_override_path = 'tool_settings.unified_paint_settings.color'
                myvar.fill_color_override_test_path = 'tool_settings.unified_paint_settings.use_unified_color'
                myvar.zoom_path = ''
                myvar.image_id = 'tool_settings.image_paint.brush'
                myvar.secondary_tex = True

        elif context.vertex_paint_object:
            layout.prop_menu_enum(brush, "vertex_tool")

            #radial control button brush size
            myvar = layout.operator("wm.radial_control", text = "Brush Radius", icon = "BRUSHSIZE")
            myvar.data_path_primary = 'tool_settings.vertex_paint.brush.size'
            myvar.data_path_secondary = 'tool_settings.unified_paint_settings.size'
            myvar.use_secondary = 'tool_settings.unified_paint_settings.use_unified_size'
            myvar.rotation_path = 'tool_settings.vertex_paint.brush.texture_slot.angle'
            myvar.color_path = 'tool_settings.vertex_paint.brush.cursor_color_add'
            myvar.fill_color_path = 'tool_settings.vertex_paint.brush.color'
            myvar.fill_color_override_path = 'tool_settings.unified_paint_settings.color'
            myvar.fill_color_override_test_path = 'tool_settings.unified_paint_settings.use_unified_color'
            myvar.zoom_path = ''
            myvar.image_id = 'tool_settings.vertex_paint.brush'
            myvar.secondary_tex = False

            #radial control button brush strength
            myvar = layout.operator("wm.radial_control", text = "Brush Strength", icon = "BRUSHSTRENGTH")
            myvar.data_path_primary = 'tool_settings.vertex_paint.brush.strength'
            myvar.data_path_secondary = 'tool_settings.unified_paint_settings.strength'
            myvar.use_secondary = 'tool_settings.unified_paint_settings.use_unified_strength'
            myvar.rotation_path = 'tool_settings.vertex_paint.brush.texture_slot.angle'
            myvar.color_path = 'tool_settings.vertex_paint.brush.cursor_color_add'
            myvar.fill_color_path = 'tool_settings.vertex_paint.brush.color'
            myvar.fill_color_override_path = 'tool_settings.unified_paint_settings.color'
            myvar.fill_color_override_test_path = 'tool_settings.unified_paint_settings.use_unified_color'
            myvar.zoom_path = ''
            myvar.image_id = 'tool_settings.vertex_paint.brush'
            myvar.secondary_tex = False

            if tex_slot.has_texture_angle:

                #radial control button brushsize for texture paint mode
                myvar = layout.operator("wm.radial_control", text = "Texture Brush Angle", icon = "BRUSHANGLE")
                myvar.data_path_primary = 'tool_settings.vertex_paint.brush.texture_slot.angle'
                myvar.data_path_secondary = ''
                myvar.use_secondary = ''
                myvar.rotation_path = 'tool_settings.vertex_paint.brush.texture_slot.angle'
                myvar.color_path = 'tool_settings.vertex_paint.brush.cursor_color_add'
                myvar.fill_color_path = 'tool_settings.vertex_paint.brush.color'
                myvar.fill_color_override_path = 'tool_settings.unified_paint_settings.color'
                myvar.fill_color_override_test_path = 'tool_settings.unified_paint_settings.use_unified_color'
                myvar.zoom_path = ''
                myvar.image_id = 'tool_settings.vertex_paint.brush'
                myvar.secondary_tex = False


        elif context.weight_paint_object:
            layout.prop_menu_enum(brush, "weight_tool")

            #radial control button brush size
            myvar = layout.operator("wm.radial_control", text = "Brush Radius", icon = "BRUSHSIZE")
            myvar.data_path_primary = 'tool_settings.weight_paint.brush.size'
            myvar.data_path_secondary = 'tool_settings.unified_paint_settings.size'
            myvar.use_secondary = 'tool_settings.unified_paint_settings.use_unified_size'
            myvar.rotation_path = 'tool_settings.weight_paint.brush.texture_slot.angle'
            myvar.color_path = 'tool_settings.weight_paint.brush.cursor_color_add'
            myvar.fill_color_path = ''
            myvar.fill_color_override_path = ''
            myvar.fill_color_override_test_path = ''
            myvar.zoom_path = ''
            myvar.image_id = 'tool_settings.weight_paint.brush'
            myvar.secondary_tex = False

            #radial control button brush strength
            myvar = layout.operator("wm.radial_control", text = "Brush Strength", icon = "BRUSHSTRENGTH")
            myvar.data_path_primary = 'tool_settings.weight_paint.brush.strength'
            myvar.data_path_secondary = 'tool_settings.unified_paint_settings.strength'
            myvar.use_secondary = 'tool_settings.unified_paint_settings.use_unified_strength'
            myvar.rotation_path = 'tool_settings.weight_paint.brush.texture_slot.angle'
            myvar.color_path = 'tool_settings.weight_paint.brush.cursor_color_add'
            myvar.fill_color_path = ''
            myvar.fill_color_override_path = ''
            myvar.fill_color_override_test_path = ''
            myvar.zoom_path = ''
            myvar.image_id = 'tool_settings.weight_paint.brush'
            myvar.secondary_tex = False

            #radial control button brush weight
            myvar = layout.operator("wm.radial_control", text = "Brush Weight", icon = "BRUSHSTRENGTH")
            myvar.data_path_primary = 'tool_settings.weight_paint.brush.weight'
            myvar.data_path_secondary = 'tool_settings.unified_paint_settings.weight'
            myvar.use_secondary = 'tool_settings.unified_paint_settings.use_unified_weight'
            myvar.rotation_path = 'tool_settings.weight_paint.brush.texture_slot.angle'
            myvar.color_path = 'tool_settings.weight_paint.brush.cursor_color_add'
            myvar.fill_color_path = ''
            myvar.fill_color_override_path = ''
            myvar.fill_color_override_test_path = ''
            myvar.zoom_path = ''
            myvar.image_id = 'tool_settings.weight_paint.brush'
            myvar.secondary_tex = False

        if tex_slot.map_mode == 'STENCIL':

            layout.separator()

            layout.operator("brush.stencil_control", text = 'Move Stencil Texture', icon ='TRANSFORM_MOVE').mode = 'TRANSLATION'
            layout.operator("brush.stencil_control", text = 'Rotate Stencil Texture', icon ='TRANSFORM_ROTATE').mode = 'ROTATION'
            layout.operator("brush.stencil_control", text = 'Scale Stencil Texture', icon ='TRANSFORM_SCALE').mode = 'SCALE'
            layout.operator("brush.stencil_reset_transform", text = "Reset Stencil Texture position", icon = "RESET")

        if mask_tex_slot.map_mode == 'STENCIL':

            layout.separator()

            myvar = layout.operator("brush.stencil_control", text = "Move Stencil Mask Texture", icon ='TRANSFORM_MOVE')
            myvar.mode = 'TRANSLATION'
            myvar.texmode = 'SECONDARY'
            myvar = layout.operator("brush.stencil_control", text = "Rotate Stencil Mask Texture", icon ='TRANSFORM_ROTATE')
            myvar.mode = 'ROTATION'
            myvar.texmode = 'SECONDARY'
            myvar = layout.operator("brush.stencil_control", text = "Scale Stencil Mask Texture", icon ='TRANSFORM_SCALE')
            myvar.mode = 'SCALE'
            myvar.texmode = 'SECONDARY'
            layout.operator("brush.stencil_reset_transform", text = "Reset Stencil Mask Texture position", icon = "RESET").mask = True


        # TODO: still missing a lot of brush options here

        # sculpt options
        if context.sculpt_object:

            sculpt_tool = brush.sculpt_tool

            layout.separator()

            layout.menu("VIEW3D_MT_brush_curve_presets")

            layout.separator()

            if sculpt_tool != 'GRAB':
                layout.prop_menu_enum(brush, "stroke_method")

                if sculpt_tool in {'DRAW', 'PINCH', 'INFLATE', 'LAYER', 'CLAY'}:
                    layout.prop_menu_enum(brush, "direction")

                if sculpt_tool == 'LAYER':
                    layout.prop(brush, "use_persistent")
                    layout.operator("sculpt.set_persistent_base")  

        # If face selection masking for painting is active
        if mesh.use_paint_mask:

            layout.separator()

            layout.menu("VIEW3D_MT_facemask_showhide") ### show hide for face mask tool

        # Color picker just in vertex and texture paint
        if obj.mode in {'VERTEX_PAINT', 'TEXTURE_PAINT'}:

            layout.separator()

            layout.operator("paint.sample_color", text = "Color Picker", icon='EYEDROPPER')


class VIEW3D_MT_brush_curve_presets(Menu):
    bl_label = "Curve Preset"

    def draw(self, context):
        layout = self.layout

        toolsettings = context.tool_settings.image_paint
        brush = toolsettings.brush

        layout.operator("brush.curve_preset", icon='SHARPCURVE', text="Sharp").shape = 'SHARP'
        layout.operator("brush.curve_preset", icon='SMOOTHCURVE', text="Smooth").shape = 'SMOOTH'
        layout.operator("brush.curve_preset", icon='NOCURVE', text="Max").shape = 'MAX'
        layout.operator("brush.curve_preset", icon='LINCURVE', text="Line").shape = 'LINE'
        layout.operator("brush.curve_preset", icon='ROOTCURVE', text="Root").shape = 'ROOT'
        layout.operator("brush.curve_preset", icon='SPHERECURVE', text="Round").shape = 'ROUND'

# Show hide menu for face selection masking
class VIEW3D_MT_facemask_showhide(Menu):
    bl_label = "Show/Hide"

    def draw(self, context):
        layout = self.layout

        layout.operator("paint.face_select_reveal", text="Show Hidden", icon = "RESTRICT_VIEW_OFF")
        layout.operator("paint.face_select_hide", text="Hide Selected", icon = "RESTRICT_VIEW_ON").unselected = False
        layout.operator("paint.face_select_hide", text="Hide Unselected", icon = "HIDE_UNSELECTED").unselected = True


class VIEW3D_MT_paint_vertex(Menu):
    bl_label = "Paint"

    def draw(self, context):
        layout = self.layout

        layout.operator("paint.vertex_color_set", icon = "COLOR")
        layout.operator("paint.vertex_color_smooth", icon = "SMOOTH")
        layout.operator("paint.vertex_color_dirt", icon = "DIRTY_VERTEX")
        layout.operator("paint.vertex_color_from_weight", icon = "VERTCOLFROMWEIGHT")

        layout.separator()

        layout.operator("paint.vertex_color_invert", text="Invert", icon = "REVERSE_COLORS")
        layout.operator("paint.vertex_color_levels", text="Levels", icon = "LEVELS")
        layout.operator("paint.vertex_color_hsv", text="Hue Saturation Value", icon = "HUESATVAL")
        layout.operator("paint.vertex_color_brightness_contrast", text="Bright/Contrast", icon = "BRIGHTNESS_CONTRAST")


class VIEW3D_MT_paint_vertex_specials(Menu):
    bl_label = "Vertex Paint Context Menu"

    def draw(self, context):
        layout = self.layout
        # TODO: populate with useful items.
        layout.operator("paint.vertex_color_set")
        layout.separator()
        layout.operator("paint.vertex_color_smooth")


class VIEW3D_MT_paint_texture_specials(Menu):
    bl_label = "Texture Paint Context Menu"

    def draw(self, context):
        layout = self.layout
        # TODO: populate with useful items.
        layout.operator("image.save_dirty")


class VIEW3D_MT_hook(Menu):
    bl_label = "Hooks"

    def draw(self, context):
        layout = self.layout
        layout.operator_context = 'EXEC_AREA'
        layout.operator("object.hook_add_newob", icon = "HOOK_NEW")
        layout.operator("object.hook_add_selob", icon = "HOOK_SELECTED").use_bone = False
        layout.operator("object.hook_add_selob", text="Hook to Selected Object Bone", icon = "HOOK_BONE").use_bone = True

        if [mod.type == 'HOOK' for mod in context.active_object.modifiers]:
            layout.separator()

            layout.operator_menu_enum("object.hook_assign", "modifier", icon = "HOOK_ASSIGN")
            layout.operator_menu_enum("object.hook_remove", "modifier", icon = "HOOK_REMOVE")

            layout.separator()

            layout.operator_menu_enum("object.hook_select", "modifier", icon = "HOOK_SELECT")
            layout.operator_menu_enum("object.hook_reset", "modifier", icon = "HOOK_RESET")
            layout.operator_menu_enum("object.hook_recenter", "modifier", icon = "HOOK_RECENTER")


class VIEW3D_MT_vertex_group(Menu):
    bl_label = "Vertex Groups"

    def draw(self, context):
        layout = self.layout

        layout.operator_context = 'EXEC_AREA'
        layout.operator("object.vertex_group_assign_new")

        ob = context.active_object
        if ob.mode == 'EDIT' or (ob.mode == 'WEIGHT_PAINT' and ob.type == 'MESH' and ob.data.use_paint_mask_vertex):
            if ob.vertex_groups.active:
                layout.separator()

                layout.operator("object.vertex_group_assign", text="Assign to Active Group")
                layout.operator("object.vertex_group_remove_from", text="Remove from Active Group",).use_all_groups = False
                layout.operator("object.vertex_group_remove_from", text="Remove from All").use_all_groups = True

        if ob.vertex_groups.active:
            layout.separator()

            layout.operator_menu_enum("object.vertex_group_set_active", "group", text="Set Active Group")
            layout.operator("object.vertex_group_remove", text="Remove Active Group", icon = "REMOVE_ACTIVE_GROUP").all = False
            layout.operator("object.vertex_group_remove", text="Remove All Groups", icon = "REMOVE_ALL_GROUPS").all = True


class VIEW3D_MT_paint_weight(Menu):
    bl_label = "Weights"

    @staticmethod
    def draw_generic(layout, is_editmode=False):

        if not is_editmode:

            layout.operator("paint.weight_from_bones", text = "Assign Automatic From Bones", icon = "BONE_DATA").type = 'AUTOMATIC'
            layout.operator("paint.weight_from_bones", text = "Assign From Bone Envelopes", icon = "ENVELOPE_MODIFIER").type = 'ENVELOPES'

            layout.separator()

        layout.operator("object.vertex_group_normalize_all", text = "Normalize All", icon='WEIGHT_NORMALIZE_ALL')
        layout.operator("object.vertex_group_normalize", text = "Normalize", icon='WEIGHT_NORMALIZE')

        layout.separator()

        layout.operator("object.vertex_group_mirror", text="Mirror", icon='WEIGHT_MIRROR')
        layout.operator("object.vertex_group_invert", text="Invert", icon='WEIGHT_INVERT')
        layout.operator("object.vertex_group_clean", text="Clean", icon='WEIGHT_CLEAN')

        layout.separator()

        layout.operator("object.vertex_group_quantize", text = "Quantize", icon = "WEIGHT_QUANTIZE")
        layout.operator("object.vertex_group_levels", text = "Levels", icon = 'WEIGHT_LEVELS')
        layout.operator("object.vertex_group_smooth", text = "Smooth", icon='WEIGHT_SMOOTH')

        if not is_editmode:
            props = layout.operator("object.data_transfer", text="Transfer Weights", icon = 'WEIGHT_TRANSFER_WEIGHTS')
            props.use_reverse_transfer = True
            props.data_type = 'VGROUP_WEIGHTS'

        layout.operator("object.vertex_group_limit_total", text="Limit Total", icon='WEIGHT_LIMIT_TOTAL')
        layout.operator("object.vertex_group_fix", text="Fix Deforms", icon='WEIGHT_FIX_DEFORMS')

        if not is_editmode:
            layout.separator()

            layout.operator("paint.weight_set", icon = "MOD_VERTEX_WEIGHT")

    def draw(self, context):
        self.draw_generic(self.layout, is_editmode=False)


class VIEW3D_MT_subdivision_set(Menu):
    bl_label = "Subdivide"

    def draw(self, context):
        layout = self.layout

        myvar = layout.operator("object.subdivision_set", text = "Level 0", icon = "SUBDIVIDE_EDGES")
        myvar.relative = False
        myvar.level = 0
        myvar = layout.operator("object.subdivision_set", text = "Level 1", icon = "SUBDIVIDE_EDGES")
        myvar.relative = False
        myvar.level = 1
        myvar = layout.operator("object.subdivision_set", text = "Level 2", icon = "SUBDIVIDE_EDGES")
        myvar.relative = False
        myvar.level = 2
        myvar = layout.operator("object.subdivision_set", text = "Level 3", icon = "SUBDIVIDE_EDGES")
        myvar.relative = False
        myvar.level = 3
        myvar = layout.operator("object.subdivision_set", text = "Level 4", icon = "SUBDIVIDE_EDGES")
        myvar.relative = False
        myvar.level = 4
        myvar = layout.operator("object.subdivision_set", text = "Level 5", icon = "SUBDIVIDE_EDGES")
        myvar.relative = False
        myvar.level = 5


class VIEW3D_MT_paint_weight_specials(Menu):
    bl_label = "Weights Context Menu"

    def draw(self, context):
        layout = self.layout
        # TODO: populate with useful items.
        layout.operator("paint.weight_set")
        layout.separator()
        layout.operator("object.vertex_group_normalize", text="Normalize")
        layout.operator("object.vertex_group_clean", text="Clean")
        layout.operator("object.vertex_group_smooth", text="Smooth")


class VIEW3D_MT_sculpt(Menu):
    bl_label = "Sculpt"

    def draw(self, context):
        layout = self.layout

        tool_settings = context.tool_settings
        sculpt = tool_settings.sculpt

        layout.operator("sculpt.dynamic_topology_toggle", text="Toggle Dynamic Topology", icon = "SCULPT_DYNTOPO")

        layout.separator()

        layout.menu("VIEW3D_MT_subdivision_set")



class VIEW3D_MT_sculpt_specials(Menu):
    bl_label = "Sculpt Context Menu"

    def draw(self, context):
        layout = self.layout
        # TODO: populate with useful items.
        layout.operator("object.shade_smooth")
        layout.operator("object.shade_flat")


class VIEW3D_MT_hide_mask(Menu):
    bl_label = "Hide/Mask"

    def draw(self, context):
        layout = self.layout

        props = layout.operator("paint.hide_show", text="Show All", icon = "RESTRICT_VIEW_OFF")
        props.action = 'SHOW'
        props.area = 'ALL'

        props = layout.operator("paint.hide_show", text="Hide Bounding Box", icon = "RESTRICT_VIEW_ON")
        props.action = 'HIDE'
        props.area = 'INSIDE'

        props = layout.operator("paint.hide_show", text="Show Bounding Box", icon = "RESTRICT_VIEW_OFF")
        props.action = 'SHOW'
        props.area = 'INSIDE'

        props = layout.operator("paint.hide_show", text="Hide Masked", icon = "RESTRICT_VIEW_ON")
        props.area = 'MASKED'
        props.action = 'HIDE'

        layout.separator()

        props = layout.operator("paint.mask_flood_fill", text="Invert Mask", icon = "INVERT_MASK")
        props.mode = 'INVERT'

        props = layout.operator("paint.mask_flood_fill", text="Fill Mask", icon = "FILL_MASK")
        props.mode = 'VALUE'
        props.value = 1

        props = layout.operator("paint.mask_flood_fill", text="Clear Mask", icon = "CLEAR_MASK")
        props.mode = 'VALUE'
        props.value = 0

        props = layout.operator("view3d.select_box", text="Box Mask", icon = "BOX_MASK")
        props = layout.operator("paint.mask_lasso_gesture", text="Lasso Mask", icon = "LASSO_MASK")


class VIEW3D_MT_particle(Menu):
    bl_label = "Particle"

    def draw(self, context):
        layout = self.layout
        tool_settings = context.tool_settings

        particle_edit = tool_settings.particle_edit

        layout.operator("particle.mirror", icon = "TRANSFORM_MIRROR")

        layout.operator("particle.remove_doubles", icon='REMOVE_DOUBLES')

        layout.separator()

        if particle_edit.select_mode == 'POINT':
            layout.operator("particle.subdivide")

        layout.operator("particle.unify_length", icon = "RULER")
        layout.operator("particle.rekey", icon = "KEY_HLT")
        layout.operator("particle.weight_set", icon = "MOD_VERTEX_WEIGHT")

        layout.separator()

        layout.menu("VIEW3D_MT_particle_show_hide")

        layout.separator()

        layout.operator("particle.delete", icon = "DELETE")

        layout.separator()


        #radial control button brush size
        myvar = layout.operator("wm.radial_control", text = "Brush Radius", icon = "BRUSHSIZE")
        myvar.data_path_primary = 'tool_settings.particle_edit.brush.size'

        #radial control button brush strength
        myvar = layout.operator("wm.radial_control", text = "Brush Strength", icon = "BRUSHSTRENGTH")
        myvar.data_path_primary = 'tool_settings.particle_edit.brush.strength'


class VIEW3D_MT_particle_context_menu(Menu):
    bl_label = "Particle Context Menu"

    def draw(self, context):
        layout = self.layout
        tool_settings = context.tool_settings

        particle_edit = tool_settings.particle_edit

        layout.operator("particle.rekey")

        layout.separator()

        layout.operator("particle.delete")

        layout.separator()

        layout.operator("particle.remove_doubles")
        layout.operator("particle.unify_length")

        if particle_edit.select_mode == 'POINT':
            layout.operator("particle.subdivide")

        layout.operator("particle.weight_set")

        layout.separator()

        layout.operator("particle.mirror")

        if particle_edit.select_mode == 'POINT':
            layout.separator()

            layout.operator("particle.select_all", text="All", icon='SELECT_ALL').action = 'SELECT'
            layout.operator("particle.select_all", text="None", icon = 'SELECT_NONE').action = 'DESELECT'
            layout.operator("particle.select_all", text="Invert", icon='INVERSE').action = 'INVERT'

            layout.separator()

            layout.operator("particle.select_roots")
            layout.operator("particle.select_tips")

            layout.separator()

            layout.operator("particle.select_random", icon = "RANDOMIZE")

            layout.separator()

            layout.operator("particle.select_more", icon = "SELECTMORE")
            layout.operator("particle.select_less", icon = "SELECTLESS")

            layout.separator()

            layout.operator("particle.select_linked", icon = "LINKED")


# Workaround to separate the tooltips for Show Hide for Particles in Particle mode
class VIEW3D_particle_hide_unselected(bpy.types.Operator):
    """Hide Unselected\nHide the unselected Particles"""      # blender will use this as a tooltip for menu items and buttons.
    bl_idname = "particle.hide_unselected"        # unique identifier for buttons and menu items to reference.
    bl_label = "Hide Unselected"         # display name in the interface.
    bl_options = {'REGISTER', 'UNDO'}  # enable undo for the operator.

    def execute(self, context):        # execute() is called by blender when running the operator.
        bpy.ops.particle.hide(unselected = True)
        return {'FINISHED'}


class VIEW3D_MT_particle_show_hide(Menu):
    bl_label = "Show/Hide"

    def draw(self, context):
        layout = self.layout

        layout.operator("particle.reveal", text="Show Hidden", icon = "RESTRICT_VIEW_OFF")
        layout.operator("particle.hide", text="Hide Selected", icon = "RESTRICT_VIEW_ON").unselected = False
        layout.operator("particle.hide_unselected", text="Hide Unselected", icon = "HIDE_UNSELECTED") # bfa - separated tooltip

class VIEW3D_MT_pose(Menu):
    bl_label = "Pose"

    def draw(self, context):
        layout = self.layout

        layout.menu("VIEW3D_MT_transform_armature")

        layout.menu("VIEW3D_MT_pose_transform")
        layout.menu("VIEW3D_MT_pose_apply")

        layout.menu("VIEW3D_MT_snap")

        layout.separator()

        layout.menu("VIEW3D_MT_object_animation")

        layout.separator()

        layout.menu("VIEW3D_MT_pose_slide")
        layout.menu("VIEW3D_MT_pose_propagate")

        layout.separator()

        layout.operator("pose.copy", icon='COPYDOWN')
        layout.operator("pose.paste", icon='PASTEDOWN').flipped = False
        layout.operator("pose.paste", icon='PASTEFLIPDOWN', text="Paste Pose Flipped").flipped = True

        layout.separator()

        layout.menu("VIEW3D_MT_pose_library")
        layout.menu("VIEW3D_MT_pose_motion")
        layout.menu("VIEW3D_MT_pose_group")

        layout.separator()

        layout.menu("VIEW3D_MT_object_parent")
        layout.menu("VIEW3D_MT_pose_ik")
        layout.menu("VIEW3D_MT_pose_constraints")

        layout.separator()

        layout.operator_context = 'EXEC_AREA'
        layout.operator("pose.autoside_names", text="AutoName Left/Right", icon = "STRING").axis = 'XAXIS'
        layout.operator("pose.autoside_names", text="AutoName Front/Back", icon = "STRING").axis = 'YAXIS'
        layout.operator("pose.autoside_names", text="AutoName Top/Bottom", icon = "STRING").axis = 'ZAXIS'

        layout.operator("pose.flip_names", icon = "FLIP")
        layout.operator("pose.quaternions_flip", icon = "FLIP")

        layout.separator()

        layout.operator_context = 'INVOKE_AREA'
        layout.operator("armature.armature_layers", text="Change Armature Layers", icon = "LAYER")
        layout.operator("pose.bone_layers", text="Change Bone Layers", icon = "LAYER")

        layout.separator()

        layout.menu("VIEW3D_MT_pose_show_hide")
        layout.menu("VIEW3D_MT_bone_options_toggle", text="Bone Settings")

        layout.separator()

        layout.operator("anim.keyframe_insert_menu", text="Insert Keyframe", icon = "KEYFRAMES_INSERT")


class VIEW3D_MT_pose_transform(Menu):
    bl_label = "Clear Transform"

    def draw(self, context):
        layout = self.layout

        layout.operator("pose.transforms_clear", text="All", icon = "CLEAR")
        layout.operator("pose.user_transforms_clear", icon = "CLEAR")

        layout.separator()

        layout.operator("pose.loc_clear", text="Location", icon = "CLEARMOVE")
        layout.operator("pose.rot_clear", text="Rotation", icon = "CLEARROTATE")
        layout.operator("pose.scale_clear", text="Scale", icon = "CLEARSCALE")

        layout.separator()

        layout.operator("pose.user_transforms_clear", text="Reset Unkeyed", icon = "RESET")


class VIEW3D_MT_pose_slide(Menu):
    bl_label = "In-Betweens"

    def draw(self, context):
        layout = self.layout

        layout.operator("pose.push", icon = 'PUSH_POSE')
        layout.operator("pose.relax", icon = 'RELAX_POSE')
        layout.operator("pose.breakdown", icon = 'BREAKDOWNER_POSE')


class VIEW3D_MT_pose_propagate(Menu):
    bl_label = "Propagate"

    def draw(self, context):
        layout = self.layout

        layout.operator("pose.propagate", icon = "PROPAGATE").mode = 'WHILE_HELD'

        layout.separator()

        layout.operator("pose.propagate", text="To Next Keyframe", icon = "PROPAGATE").mode = 'NEXT_KEY'
        layout.operator("pose.propagate", text="To Last Keyframe (Make Cyclic)", icon = "PROPAGATE").mode = 'LAST_KEY'

        layout.separator()

        layout.operator("pose.propagate", text="On Selected Keyframes", icon = "PROPAGATE").mode = 'SELECTED_KEYS'

        layout.separator()

        layout.operator("pose.propagate", text="On Selected Markers", icon = "PROPAGATE").mode = 'SELECTED_MARKERS'


class VIEW3D_MT_pose_library(Menu):
    bl_label = "Pose Library"

    def draw(self, context):
        layout = self.layout

        layout.operator("poselib.browse_interactive", text="Browse Poses", icon = "FILEBROWSER")

        layout.separator()

        layout.operator("poselib.pose_add", text="Add Pose", icon = "LIBRARY")
        layout.operator("poselib.pose_rename", text="Rename Pose", icon = "STRING")
        layout.operator("poselib.pose_remove", text="Remove Pose", icon = "DELETE")


class VIEW3D_MT_pose_motion(Menu):
    bl_label = "Motion Paths"

    def draw(self, context):
        layout = self.layout

        layout.operator("pose.paths_calculate", text="Calculate", icon ='MOTIONPATHS_CALCULATE')
        layout.operator("pose.paths_clear", text="Clear", icon ='MOTIONPATHS_CLEAR')


class VIEW3D_MT_pose_group(Menu):
    bl_label = "Bone Groups"

    def draw(self, context):
        layout = self.layout

        pose = context.active_object.pose

        layout.operator_context = 'EXEC_AREA'
        layout.operator("pose.group_assign", text="Assign to New Group", icon = "NEW_GROUP").type = 0

        if pose.bone_groups:
            active_group = pose.bone_groups.active_index + 1
            layout.operator("pose.group_assign", text="Assign to Group", icon = "ADD_TO_ACTIVE").type = active_group

            layout.separator()

            # layout.operator_context = 'INVOKE_AREA'
            layout.operator("pose.group_unassign", icon = "REMOVE_SELECTED_FROM_ACTIVE_GROUP")
            layout.operator("pose.group_remove", icon = "REMOVE_FROM_ALL_GROUPS")


class VIEW3D_MT_pose_ik(Menu):
    bl_label = "Inverse Kinematics"

    def draw(self, context):
        layout = self.layout

        layout.operator("pose.ik_add", icon= "ADD_IK")
        layout.operator("pose.ik_clear", icon = "CLEAR_IK")


class VIEW3D_MT_pose_constraints(Menu):
    bl_label = "Constraints"

    def draw(self, context):
        layout = self.layout

        layout.operator("pose.constraint_add_with_targets", text="Add (With Targets)", icon = "CONSTRAINT_DATA")
        layout.operator("pose.constraints_copy", icon = "COPYDOWN")
        layout.operator("pose.constraints_clear", icon = "CLEAR_CONSTRAINT")


# Workaround to separate the tooltips for Show Hide for Armature in Pose mode
class VIEW3D_MT_pose_hide_unselected(bpy.types.Operator):
    """Hide Unselected\nHide unselected Bones"""      # blender will use this as a tooltip for menu items and buttons.
    bl_idname = "pose.hide_unselected"        # unique identifier for buttons and menu items to reference.
    bl_label = "Hide Unselected"         # display name in the interface.
    bl_options = {'REGISTER', 'UNDO'}  # enable undo for the operator.

    def execute(self, context):        # execute() is called by blender when running the operator.
        bpy.ops.pose.hide(unselected = True)
        return {'FINISHED'}


class VIEW3D_MT_pose_show_hide(Menu):
    bl_label = "Show/Hide"

    def draw(self, context):
        layout = self.layout

        layout.operator("pose.reveal", text="Show Hidden", icon = "RESTRICT_VIEW_OFF")
        layout.operator("pose.hide", text="Hide Selected", icon = "RESTRICT_VIEW_ON").unselected = False
        layout.operator("pose.hide_unselected", text="Hide Unselected", icon = "HIDE_UNSELECTED") # bfa - separated tooltip


class VIEW3D_MT_pose_apply(Menu):
    bl_label = "Apply"

    def draw(self, context):
        layout = self.layout

        layout.operator("pose.armature_apply", icon = "MOD_ARMATURE")
        layout.operator("pose.visual_transform_apply", icon = "APPLYMOVE")

        layout.separator()

        props = layout.operator("object.assign_property_defaults", icon = "ASSIGN")
        props.process_bones = True


class VIEW3D_MT_pose_context_menu(Menu):
    bl_label = "Pose Context Menu"

    def draw(self, context):
        layout = self.layout

        layout.operator_context = 'INVOKE_REGION_WIN'

        layout.operator("anim.keyframe_insert_menu", text="Insert Keyframe")

        layout.separator()

        layout.operator("pose.copy", icon='COPYDOWN')
        layout.operator("pose.paste", icon='PASTEDOWN').flipped = False
        layout.operator("pose.paste", icon='PASTEFLIPDOWN', text="Paste X-Flipped Pose").flipped = True

        layout.separator()

        layout.operator("pose.paths_calculate", text="Calculate")
        layout.operator("pose.paths_clear", text="Clear")

        layout.separator()

        layout.operator("pose.push")
        layout.operator("pose.relax")
        layout.operator("pose.breakdown")

        layout.separator()

        layout.operator("pose.paths_calculate")
        layout.operator("pose.paths_clear")

        layout.separator()

        layout.operator("pose.hide").unselected = False
        layout.operator("pose.reveal")

        layout.separator()

        layout.operator("pose.user_transforms_clear")


class BoneOptions:
    def draw(self, context):
        layout = self.layout

        options = [
            "show_wire",
            "use_deform",
            "use_envelope_multiply",
            "use_inherit_rotation",
            "use_inherit_scale",
        ]

        if context.mode == 'EDIT_ARMATURE':
            bone_props = bpy.types.EditBone.bl_rna.properties
            data_path_iter = "selected_bones"
            opt_suffix = ""
            options.append("lock")
        else:  # pose-mode
            bone_props = bpy.types.Bone.bl_rna.properties
            data_path_iter = "selected_pose_bones"
            opt_suffix = "bone."

        for opt in options:
            props = layout.operator("wm.context_collection_boolean_set", text=bone_props[opt].name,
                                    text_ctxt=i18n_contexts.default)
            props.data_path_iter = data_path_iter
            props.data_path_item = opt_suffix + opt
            props.type = self.type


class VIEW3D_MT_bone_options_toggle(Menu, BoneOptions):
    bl_label = "Toggle Bone Options"
    type = 'TOGGLE'


class VIEW3D_MT_bone_options_enable(Menu, BoneOptions):
    bl_label = "Enable Bone Options"
    type = 'ENABLE'


class VIEW3D_MT_bone_options_disable(Menu, BoneOptions):
    bl_label = "Disable Bone Options"
    type = 'DISABLE'


# ********** Edit Menus, suffix from ob.type **********


class VIEW3D_MT_edit_mesh(Menu):
    bl_label = "Mesh"

    def draw(self, context):
        layout = self.layout

        with_bullet = bpy.app.build_options.bullet

        layout.menu("VIEW3D_MT_transform")
        layout.menu("VIEW3D_MT_mirror")
        layout.menu("VIEW3D_MT_snap")

        layout.separator()

        layout.operator("mesh.duplicate_move", text="Duplicate", icon = "DUPLICATE")
        layout.menu("VIEW3D_MT_edit_mesh_extrude")
        layout.operator("mesh.split", icon = "SPLIT")
        layout.operator("mesh.bisect", icon = 'BISECT')
        layout.operator("mesh.knife_project", icon='KNIFE_PROJECT')

        if with_bullet:
            layout.operator("mesh.convex_hull", icon = "CONVEXHULL")

        layout.separator()

        layout.operator("mesh.symmetrize", icon = "SYMMETRIZE", text = "Symmetrize")
        layout.operator("mesh.symmetry_snap", icon = "SNAP_SYMMETRY")

        layout.separator()

        layout.menu("VIEW3D_MT_edit_mesh_normals")
        layout.menu("VIEW3D_MT_edit_mesh_shading")
        layout.menu("VIEW3D_MT_edit_mesh_weights")
        layout.menu("VIEW3D_MT_edit_mesh_sort_elements")
        layout.menu("VIEW3D_MT_subdivision_set")

        layout.separator()

        layout.menu("VIEW3D_MT_edit_mesh_show_hide")
        layout.operator_menu_enum("mesh.separate", "type")
        layout.menu("VIEW3D_MT_edit_mesh_clean")

        layout.separator()

        layout.menu("VIEW3D_MT_edit_mesh_delete")
        layout.menu("VIEW3D_MT_edit_mesh_dissolve")
        layout.menu("VIEW3D_MT_edit_mesh_select_mode")

class VIEW3D_MT_edit_mesh_sort_elements(Menu):
    bl_label = "Sort Elements"

    def draw(self, context):
        layout = self.layout

        layout.operator("mesh.sort_elements", text="View Z Axis", icon = "Z_ICON").type = 'VIEW_ZAXIS'
        layout.operator("mesh.sort_elements", text="View X Axis", icon = "X_ICON").type = 'VIEW_XAXIS'
        layout.operator("mesh.sort_elements", text="Cursor Distance", icon = "CURSOR").type = 'CURSOR_DISTANCE'
        layout.operator("mesh.sort_elements", text="Material", icon = "MATERIAL").type = 'MATERIAL'
        layout.operator("mesh.sort_elements", text="Selected", icon = "RESTRICT_SELECT_OFF").type = 'SELECTED'
        layout.operator("mesh.sort_elements", text="Randomize", icon = "RANDOMIZE").type = 'RANDOMIZE'
        layout.operator("mesh.sort_elements", text="Reverse", icon = "SWITCH_DIRECTION").type = 'REVERSE'


class VIEW3D_MT_edit_mesh_context_menu(Menu):
    bl_label = ""

    def draw(self, context):

        def count_selected_items_for_objects_in_mode():
            selected_verts_len = 0
            selected_edges_len = 0
            selected_faces_len = 0
            for ob in context.objects_in_mode_unique_data:
                v, e, f = ob.data.count_selected_items()
                selected_verts_len += v
                selected_edges_len += e
                selected_faces_len += f
            return (selected_verts_len, selected_edges_len, selected_faces_len)

        is_vert_mode, is_edge_mode, is_face_mode = context.tool_settings.mesh_select_mode
        selected_verts_len, selected_edges_len, selected_faces_len = count_selected_items_for_objects_in_mode()

        del count_selected_items_for_objects_in_mode

        layout = self.layout

        layout.operator_context = 'INVOKE_REGION_WIN'

        # If nothing is selected
        # (disabled for now until it can be made more useful).
        '''
        # If nothing is selected
        if not (selected_verts_len or selected_edges_len or selected_faces_len):
            layout.menu("VIEW3D_MT_mesh_add", text="Add")

            return
        '''

        # Else something is selected

        row = layout.row()

        if is_vert_mode:
            col = row.column()

            col.label(text="Vertex Context Menu", icon='VERTEXSEL')
            col.separator()

            # Additive Operators
            col.operator("mesh.subdivide", text="Subdivide")

            col.separator()

            col.operator("mesh.extrude_vertices_move", text="Extrude Vertices", icon='EXTRUDE_REGION')
            col.operator("mesh.bevel", text="Bevel Vertices").vertex_only = True

            if selected_verts_len > 1:
                col.separator()
                col.operator("mesh.edge_face_add", text="New Edge/Face from Vertices")
                col.operator("mesh.vert_connect_path", text="Connect Vertex Path")
                col.operator("mesh.vert_connect", text="Connect Vertex Pairs")

            col.separator()

            # Deform Operators
            col.operator("transform.push_pull", text="Push/Pull")
            col.operator("transform.shrink_fatten", text="Shrink/Fatten")
            col.operator("transform.shear", text="Shear")
            col.operator("transform.vert_slide", text="Slide Vertices")
            col.operator("transform.vertex_random", text="Randomize Vertices")
            col.operator("mesh.vertices_smooth", text="Smooth Vertices")
            col.operator("mesh.vertices_smooth_laplacian", text="Smooth Laplacian")

            col.separator()

            col.menu("VIEW3D_MT_mirror", text="Mirror Vertices")
            col.menu("VIEW3D_MT_snap", text="Snap Vertices")

            col.separator()

            # Removal Operators
            if selected_verts_len > 1:
                col.operator("mesh.merge", text="Merge Vertices")
                col.operator("mesh.remove_doubles", text="Remove Double Vertices")
            col.operator("mesh.dissolve_verts")
            col.operator("mesh.delete", text="Delete Vertices", icon = "DELETE").type = 'VERT'

        if is_edge_mode:
            render = context.scene.render

            col = row.column()
            col.label(text="Edge Context Menu", icon='EDGESEL')
            col.separator()

            # Additive Operators
            col.operator("mesh.subdivide", text="Subdivide")

            col.separator()

            col.operator("mesh.extrude_edges_move", text="Extrude Edges", icon='EXTRUDE_REGION'),
            col.operator("mesh.bevel", text="Bevel Edges").vertex_only = False
            if selected_edges_len >= 2:
                col.operator("mesh.bridge_edge_loops")
            if selected_edges_len >= 1:
                col.operator("mesh.edge_face_add", text="New Face from Edges")
            if selected_edges_len >= 2:
                col.operator("mesh.fill")

            col.separator()

            col.operator("mesh.loopcut_slide")
            col.operator("mesh.offset_edge_loops_slide")
            col.operator("mesh.knife_tool")
            col.operator("mesh.bisect")
            col.operator("mesh.bridge_edge_loops", text="Bridge Edge Loops")

            col.separator()

            # Deform Operators
            col.operator("mesh.edge_rotate", text="Rotate Edge CW").use_ccw = False
            col.operator("transform.edge_slide")
            col.operator("mesh.edge_split")

            col.separator()

            # Edge Flags
            col.operator("transform.edge_crease")
            col.operator("transform.edge_bevelweight")

            col.separator()

            col.operator("mesh.mark_seam").clear = False
            col.operator("mesh.mark_seam", text="Clear Seam").clear = True

            col.separator()

            col.operator("mesh.mark_sharp")
            col.operator("mesh.mark_sharp", text="Clear Sharp").clear = True

            if render.use_freestyle:
                col.separator()

                col.operator("mesh.mark_freestyle_edge").clear = False
                col.operator("mesh.mark_freestyle_edge", text="Clear Freestyle Edge").clear = True

            col.separator()

            # Removal Operators
            col.operator("mesh.unsubdivide")
            col.operator("mesh.dissolve_edges")
            col.operator("mesh.delete", text="Delete Edges", icon = "DELETE").type = 'EDGE'

        if is_face_mode:
            col = row.column()

            col.label(text="Face Context Menu", icon='FACESEL')
            col.separator()

            # Additive Operators
            col.operator("mesh.subdivide", text="Subdivide")

            col.separator()

            col.operator("view3d.edit_mesh_extrude_move_normal", text="Extrude Faces", icon = 'EXTRUDE_REGION'),
            col.operator("view3d.edit_mesh_extrude_move_shrink_fatten", text="Extrude Faces Along Normals", icon = 'EXTRUDE_REGION'),
            col.operator("mesh.extrude_faces_move", text="Extrude Individual Faces", icon = 'EXTRUDE_REGION'),

            col.operator("mesh.inset"),
            col.operator("mesh.poke")

            if selected_faces_len >= 2:
                col.operator("mesh.bridge_edge_loops", text="Bridge Faces")

            col.separator()

            # Modify Operators
            col.menu("VIEW3D_MT_uv_map", text="UV Unwrap Faces")

            col.separator()

            props = col.operator("mesh.quads_convert_to_tris")
            props.quad_method = props.ngon_method = 'BEAUTY'
            col.operator("mesh.tris_convert_to_quads")

            col.separator()

            col.operator("mesh.faces_shade_smooth")
            col.operator("mesh.faces_shade_flat")

            col.separator()

            # Removal Operators
            col.operator("mesh.unsubdivide")
            col.operator("mesh.dissolve_faces")
            col.operator("mesh.delete", text="Delete Faces", icon = "DELETE").type = 'FACE'


class VIEW3D_MT_edit_mesh_select_mode(Menu):
    bl_label = "Mesh Select Mode"

    def draw(self, context):
        layout = self.layout

        layout.operator_context = 'INVOKE_REGION_WIN'
        layout.operator("mesh.select_mode", text="Vertex", icon='VERTEXSEL').type = 'VERT'
        layout.operator("mesh.select_mode", text="Edge", icon='EDGESEL').type = 'EDGE'
        layout.operator("mesh.select_mode", text="Face", icon='FACESEL').type = 'FACE'


class VIEW3D_MT_edit_mesh_extrude_dupli(bpy.types.Operator):
    """Duplicate or Extrude to Cursor\nCreates a slightly rotated copy of the current mesh selection\nThe tool can also extrude the selected geometry, dependant of the selection\nHotkey tool! """      # blender will use this as a tooltip for menu items and buttons.
    bl_idname = "mesh.dupli_extrude_cursor_norotate"        # unique identifier for buttons and menu items to reference.
    bl_label = "Duplicate or Extrude to Cursor"         # display name in the interface.
    bl_options = {'REGISTER', 'UNDO'}  # enable undo for the operator.

    def execute(self, context):        # execute() is called by blender when running the operator.
        bpy.ops.mesh.dupli_extrude_cursor('INVOKE_DEFAULT',rotate_source = False)
        return {'FINISHED'}

class VIEW3D_MT_edit_mesh_extrude_dupli_rotate(bpy.types.Operator):
    """Duplicate or Extrude to Cursor Rotated\nCreates a slightly rotated copy of the current mesh selection, and rotates the source slightly\nThe tool can also extrude the selected geometry, dependant of the selection\nHotkey tool!"""      # blender will use this as a tooltip for menu items and buttons.
    bl_idname = "mesh.dupli_extrude_cursor_rotate"        # unique identifier for buttons and menu items to reference.
    bl_label = "Duplicate or Extrude to Cursor Rotated"         # display name in the interface.
    bl_options = {'REGISTER', 'UNDO'}  # enable undo for the operator.

    def execute(self, context):        # execute() is called by blender when running the operator.
        bpy.ops.mesh.dupli_extrude_cursor('INVOKE_DEFAULT', rotate_source = True)
        return {'FINISHED'}



class VIEW3D_MT_edit_mesh_extrude(Menu):
    bl_label = "Extrude"

    _extrude_funcs = {
        'VERT': lambda layout:
            layout.operator("mesh.extrude_vertices_move", text="Extrude Vertices", icon='EXTRUDE_REGION'),
        'EDGE': lambda layout:
            layout.operator("mesh.extrude_edges_move", text="Extrude Edges", icon='EXTRUDE_REGION'),
        'REGION': lambda layout:
            layout.operator("view3d.edit_mesh_extrude_move_normal", text="Extrude Faces", icon='EXTRUDE_REGION'),
        'REGION_VERT_NORMAL': lambda layout:
            layout.operator("view3d.edit_mesh_extrude_move_shrink_fatten", text="Extrude Faces Along Normals", icon='EXTRUDE_REGION'),
        'FACE': lambda layout:
            layout.operator("mesh.extrude_faces_move", text="Extrude Individual Faces", icon='EXTRUDE_REGION'),
        'DUPLI_EXTRUDE': lambda layout:
            layout.operator("mesh.dupli_extrude_cursor_norotate", text="Dupli Extrude", icon='DUPLI_EXTRUDE'),
        'DUPLI_EX_ROTATE': lambda layout:
            layout.operator("mesh.dupli_extrude_cursor_rotate", text="Dupli Extrude Rotate", icon='DUPLI_EXTRUDE_ROTATE')
    }

    @staticmethod
    def extrude_options(context):
        tool_settings = context.tool_settings
        select_mode = tool_settings.mesh_select_mode
        mesh = context.object.data

        menu = []
        if mesh.total_face_sel:
            menu += ['REGION', 'REGION_VERT_NORMAL', 'FACE']
        if mesh.total_edge_sel and (select_mode[0] or select_mode[1]):
            menu += ['EDGE']
        if mesh.total_vert_sel and select_mode[0]:
            menu += ['VERT']
        menu += ['DUPLI_EXTRUDE', 'DUPLI_EX_ROTATE']

        # should never get here
        return menu

    def draw(self, context):
        layout = self.layout
        layout.operator_context = 'INVOKE_REGION_WIN'

        for menu_id in self.extrude_options(context):
            self._extrude_funcs[menu_id](layout)


class VIEW3D_MT_edit_mesh_vertices(Menu):
    bl_label = "Vertex"

    def draw(self, context):
        layout = self.layout
        layout.operator_context = 'INVOKE_REGION_WIN'

        layout.operator("mesh.extrude_vertices_move", text="Extrude Vertices", icon = 'EXTRUDE_REGION')
        layout.operator("mesh.bevel", text="Bevel Vertices", icon='BEVEL').vertex_only = True

        layout.separator()

        layout.operator("mesh.edge_face_add", text="New Edge/Face from Vertices", icon='MAKE_EDGEFACE')
        layout.operator("mesh.vert_connect_path", text = "Connect Vertex Path", icon = "VERTEXCONNECTPATH")
        layout.operator("mesh.vert_connect", text = "Connect Vertex Pairs", icon = "VERTEXCONNECT")

        layout.separator()

        props = layout.operator("mesh.rip_move", text="Rip Vertices", icon = "RIP")
        props.MESH_OT_rip.use_fill = False
        props = layout.operator("mesh.rip_move", text="Rip Vertices and Fill", icon = "RIP_FILL")
        props.MESH_OT_rip.use_fill = True
        layout.operator("mesh.rip_edge_move", text="Rip Vertices and Extend", icon = "EXTEND_VERTICES")

        layout.separator()

        layout.operator("transform.vert_slide", text="Slide Vertices", icon = 'SLIDE_VERTEX')
        layout.operator("mesh.vertices_smooth", text="Smooth Vertices", icon = 'SMOOTH_VERTEX')
        layout.operator("mesh.vertices_smooth_laplacian", text="Smooth Laplacian")

        layout.separator()

        layout.operator("mesh.blend_from_shape", icon = "BLENDFROMSHAPE")
        layout.operator("mesh.shape_propagate_to_all", text="Propagate to Shapes", icon = "SHAPEPROPAGATE")

        layout.separator()

        layout.operator("mesh.merge", text="Merge Vertices", icon = "MERGE")
        layout.operator("mesh.remove_doubles", text="Remove Double Vertices", icon = 'REMOVE_DOUBLES')

        layout.separator()

        layout.menu("VIEW3D_MT_vertex_group")
        layout.menu("VIEW3D_MT_hook")

        layout.separator()

        layout.operator("object.vertex_parent_set", icon = "VERTEX_PARENT")


class VIEW3D_MT_edit_mesh_edges_data(Menu):
    bl_label = "Edge Data"

    def draw(self, context):
        layout = self.layout

        render = context.scene.render

        layout.operator_context = 'INVOKE_REGION_WIN'

        layout.operator("transform.edge_crease", icon = "CREASE")
        layout.operator("transform.edge_bevelweight", icon = "BEVEL")

        layout.separator()

        layout.operator("mesh.mark_seam", icon = 'MARK_SEAM').clear = False
        layout.operator("mesh.mark_seam", text="Clear Seam", icon = 'CLEAR_SEAM').clear = True

        layout.separator()

        layout.operator("mesh.mark_sharp", icon = "MARKSHARPEDGES")
        layout.operator("mesh.mark_sharp", text="Clear Sharp", icon = "CLEARSHARPEDGES").clear = True

        layout.operator("mesh.mark_sharp", text="Mark Sharp from Vertices").use_verts = True
        props = layout.operator("mesh.mark_sharp", text="Clear Sharp from Vertices", icon = "CLEARSHARPEDGES")
        props.use_verts = True
        props.clear = True

        if render.use_freestyle:
            layout.separator()

            layout.operator("mesh.mark_freestyle_edge", icon = "MARK_FS_EDGE").clear = False
            layout.operator("mesh.mark_freestyle_edge", text="Clear Freestyle Edge", icon = "CLEAR_FS_EDGE").clear = True


class VIEW3D_MT_edit_mesh_edges(Menu):
    bl_label = "Edge"

    def draw(self, context):
        layout = self.layout

        with_freestyle = bpy.app.build_options.freestyle

        layout.operator_context = 'INVOKE_REGION_WIN'

        layout.operator("mesh.extrude_edges_move", text="Extrude Edges", icon = 'EXTRUDE_REGION'),
        layout.operator("mesh.bevel", text="Bevel Edges", icon='BEVEL').vertex_only = False
        layout.operator("mesh.bridge_edge_loops", icon = "BRIDGE_EDGELOOPS")

        layout.separator()

        layout.operator("mesh.subdivide", icon='SUBDIVIDE_EDGES')
        layout.operator("mesh.subdivide_edgering", icon = "SUBDIV_EDGERING")
        layout.operator("mesh.unsubdivide", icon = "UNSUBDIVIDE")

        layout.separator()

        layout.operator("mesh.loopcut_slide")
        layout.operator("mesh.offset_edge_loops_slide")
        layout.operator("mesh.knife_tool")
        layout.operator("mesh.bisect")
        layout.operator("mesh.bridge_edge_loops", text="Bridge Edge Loops")

        layout.separator()

        layout.operator("mesh.edge_rotate", text="Rotate Edge CW", icon = "ROTATECW").use_ccw = False
        layout.operator("mesh.edge_rotate", text="Rotate Edge CCW", icon = "ROTATECW").use_ccw = True

        layout.separator()

        layout.operator("transform.edge_slide", icon='SLIDE_EDGE')
        layout.operator("mesh.edge_split", icon = "SPLITEDGE")

        layout.separator()

        layout.operator("transform.edge_crease", icon = "CREASE")
        layout.operator("transform.edge_bevelweight", icon = "BEVEL")

        layout.separator()

        layout.operator("mesh.mark_sharp", icon = "MARKSHARPEDGES")
        layout.operator("mesh.mark_sharp", text="Clear Sharp", icon = "CLEARSHARPEDGES").clear = True

        layout.operator("mesh.mark_sharp", text="Mark Sharp from Vertices", icon = "MARKSHARPEDGES").use_verts = True
        props = layout.operator("mesh.mark_sharp", text="Clear Sharp from Vertices", icon = "CLEARSHARPEDGES")
        props.use_verts = True
        props.clear = True

        if with_freestyle:
            layout.separator()

            layout.operator("mesh.mark_freestyle_edge", icon = "MARK_FS_EDGE").clear = False
            layout.operator("mesh.mark_freestyle_edge", text="Clear Freestyle Edge", icon = "CLEAR_FS_EDGE").clear = True


class VIEW3D_MT_edit_mesh_faces_data(Menu):
    bl_label = "Face Data"

    def draw(self, context):
        layout = self.layout

        with_freestyle = bpy.app.build_options.freestyle

        layout.operator_context = 'INVOKE_REGION_WIN'

        layout.operator("mesh.colors_rotate", icon = "ROTATE_COLORS")
        layout.operator("mesh.colors_reverse", icon = "REVERSE_COLORS")

        layout.separator()

        layout.operator("mesh.uvs_rotate", icon = "ROTATE_UVS")
        layout.operator("mesh.uvs_reverse", icon = "REVERSE_UVS")

        layout.separator()

        if with_freestyle:
            layout.operator("mesh.mark_freestyle_face", icon = "MARKFSFACE").clear = False
            layout.operator("mesh.mark_freestyle_face", text="Clear Freestyle Face", icon = "CLEARFSFACE").clear = True


class VIEW3D_MT_edit_mesh_faces(Menu):
    bl_label = "Face"
    bl_idname = "VIEW3D_MT_edit_mesh_faces"

    def draw(self, context):
        layout = self.layout

        layout.operator_context = 'INVOKE_REGION_WIN'

        layout.operator("view3d.edit_mesh_extrude_move_normal", text="Extrude Faces", icon = 'EXTRUDE_REGION')
        layout.operator("view3d.edit_mesh_extrude_move_shrink_fatten", text="Extrude Faces Along Normals", icon = 'EXTRUDE_REGION')
        layout.operator("mesh.extrude_faces_move", text="Extrude Individual Faces", icon = 'EXTRUDE_REGION')

        layout.separator()

        layout.operator("mesh.inset", icon='INSET_FACES')
        layout.operator("mesh.poke", icon = "POKEFACES")
        layout.operator("mesh.bridge_edge_loops", text="Bridge Faces")

        layout.separator()

        props = layout.operator("mesh.quads_convert_to_tris", icon = "TRIANGULATE")
        props.quad_method = props.ngon_method = 'BEAUTY'
        layout.operator("mesh.tris_convert_to_quads", icon = "TRISTOQUADS")
        layout.operator("mesh.solidify", text="Solidify Faces", icon = "SOLIDIFY")
        layout.operator("mesh.wireframe", icon = "WIREFRAME")

        layout.separator()

        layout.operator("mesh.fill", icon = "FILL")
        layout.operator("mesh.fill_grid", icon = "GRIDFILL")
        layout.operator("mesh.beautify_fill", icon = "BEAUTIFY")

        layout.separator()

        layout.operator("mesh.intersect", icon = "INTERSECT")
        layout.operator("mesh.intersect_boolean", icon = "BOOLEAN_INTERSECT")

        layout.separator()

        layout.operator("mesh.face_split_by_edges", icon = "SPLITBYEDGES")

        layout.separator()

        layout.menu("VIEW3D_MT_edit_mesh_faces_data")


# Workaround to separate the tooltips for Recalculate Outside and Recalculate Inside
class VIEW3D_normals_make_consistent_inside(bpy.types.Operator):
    """Recalculate Normals Inside\nMake selected faces and normals point inside the mesh"""      # blender will use this as a tooltip for menu items and buttons.
    bl_idname = "mesh.normals_recalculate_inside"        # unique identifier for buttons and menu items to reference.
    bl_label = "Recalculate Inside"         # display name in the interface.
    bl_options = {'REGISTER', 'UNDO'}  # enable undo for the operator.

    def execute(self, context):        # execute() is called by blender when running the operator.
        bpy.ops.mesh.normals_make_consistent(inside=True)
        return {'FINISHED'}


class VIEW3D_MT_edit_mesh_normals(Menu):
    bl_label = "Normals"

    def draw(self, context):
        layout = self.layout

        layout.operator("mesh.normals_make_consistent", text="Recalculate Outside", icon = 'RECALC_NORMALS').inside = False
        layout.operator("mesh.normals_recalculate_inside", text="Recalculate Inside", icon = 'RECALC_NORMALS_INSIDE') # bfa - separated tooltip
        layout.operator("mesh.flip_normals", icon = 'FLIP_NORMALS')

        layout.menu("VIEW3D_MT_edit_mesh_normals_advanced")
        layout.menu("VIEW3D_MT_edit_mesh_normals_vector")
        layout.menu("VIEW3D_MT_edit_mesh_normals_facestrength")


class VIEW3D_MT_edit_mesh_normals_advanced(Menu):
    bl_label = "Advanced"

    def draw(self, context):
        layout = self.layout

        layout.operator("mesh.set_normals_from_faces", text="Set From Faces", icon = 'SET_FROM_FACES')
        layout.operator("transform.rotate_normal", text="Rotate Normal", icon = "NORMAL_ROTATE")
        layout.operator("mesh.point_normals", text="Point normals to target", icon = "NORMAL_TARGET")
        layout.operator("mesh.merge_normals", text="Merge", icon = "MERGE")
        layout.operator("mesh.split_normals", text="Split", icon = "SPLIT")
        layout.operator("mesh.average_normals", text="Average Normals", icon = "NORMAL_AVERAGE")

class VIEW3D_MT_edit_mesh_normals_vector(Menu):
    bl_label = "Vector"

    def draw(self, context):
        layout = self.layout

        layout.operator("mesh.normals_tools", text="Copy", icon = "COPYDOWN").mode = 'COPY'
        layout.operator("mesh.normals_tools", text="Paste", icon = "PASTEDOWN").mode = 'PASTE'
        layout.operator("mesh.normals_tools", text="Multiply", icon = "NORMAL_MULTIPLY").mode = 'MULTIPLY'
        layout.operator("mesh.normals_tools", text="Add", icon = "ADD").mode = 'ADD'
        layout.operator("mesh.normals_tools", text="Reset", icon = "RESET").mode = 'RESET'
        layout.operator("mesh.smoothen_normals", text="Smoothen", icon = "NORMAL_SMOOTH")

class VIEW3D_MT_edit_mesh_normals_facestrength(Menu):
    bl_label = "Face Strength"

    def draw(self, context):
        layout = self.layout

        layout.operator("mesh.mod_weighted_strength", text="Face Select", icon='FACESEL').set = False
        layout.operator("mesh.mod_weighted_strength", text="Set Strength", icon='NORMAL_SETSTRENGTH').set = True


class VIEW3D_MT_edit_mesh_shading(Menu):
    bl_label = "Shading"

    def draw(self, context):
        layout = self.layout

        layout.operator("mesh.faces_shade_smooth", icon = 'SHADING_SMOOTH')
        layout.operator("mesh.faces_shade_flat", icon = 'SHADING_FLAT')

        layout.separator()

        layout.operator("mesh.mark_sharp", text="Smooth Edges", icon = 'SHADING_SMOOTH').clear = True
        layout.operator("mesh.mark_sharp", text="Sharp Edges", icon = 'SHADING_FLAT')

        layout.separator()

        props = layout.operator("mesh.mark_sharp", text="Smooth Vertices", icon = 'SHADING_SMOOTH')
        props.use_verts = True
        props.clear = True

        layout.operator("mesh.mark_sharp", text="Sharp Vertices", icon = 'SHADING_FLAT').use_verts = True


class VIEW3D_MT_edit_mesh_weights(Menu):
    bl_label = "Weights"

    def draw(self, context):
        VIEW3D_MT_paint_weight.draw_generic(self.layout, is_editmode=True)


class VIEW3D_MT_edit_mesh_clean(Menu):
    bl_label = "Clean Up"

    def draw(self, context):
        layout = self.layout

        layout.operator("mesh.delete_loose", icon = "DELETE")

        layout.separator()

        layout.operator("mesh.decimate", icon = "DECIMATE")
        layout.operator("mesh.dissolve_degenerate", icon = "DEGENERATE_DISSOLVE")
        layout.operator("mesh.dissolve_limited", icon='DISSOLVE_LIMITED')
        layout.operator("mesh.face_make_planar", icon = "MAKE_PLANAR")

        layout.separator()

        layout.operator("mesh.vert_connect_nonplanar", icon = "SPLIT_NONPLANAR")
        layout.operator("mesh.vert_connect_concave", icon = "SPLIT_CONCAVE")
        layout.operator("mesh.remove_doubles", icon = "REMOVE_DOUBLES")
        layout.operator("mesh.fill_holes", icon = "FILL_HOLE")


class VIEW3D_MT_edit_mesh_delete(Menu):
    bl_label = "Delete"

    def draw(self, context):
        layout = self.layout

        layout.operator_enum("mesh.delete", "type")

        layout.separator()

        layout.operator("mesh.delete_edgeloop", text="Edge Loops", icon = "DELETE")

class VIEW3D_MT_edit_mesh_dissolve(Menu):
    bl_label = "Dissolve"

    def draw(self, context):
        layout = self.layout

        layout.operator("mesh.dissolve_verts", icon='DISSOLVE_VERTS')
        layout.operator("mesh.dissolve_edges", icon='DISSOLVE_EDGES')
        layout.operator("mesh.dissolve_faces", icon='DISSOLVE_FACES')

        layout.separator()

        layout.operator("mesh.dissolve_limited", icon='DISSOLVE_LIMITED')

        layout.separator()

        layout.operator("mesh.edge_collapse", icon='EDGE_COLLAPSE')


# Workaround to separate the tooltips for Show Hide for Mesh in Edit Mode
class VIEW3D_mesh_hide_unselected(bpy.types.Operator):
    """Hide Unselected\nHide unselected geometry in Edit Mode"""      # blender will use this as a tooltip for menu items and buttons.
    bl_idname = "mesh.hide_unselected"        # unique identifier for buttons and menu items to reference.
    bl_label = "Hide Unselected"         # display name in the interface.
    bl_options = {'REGISTER', 'UNDO'}  # enable undo for the operator.

    def execute(self, context):        # execute() is called by blender when running the operator.
        bpy.ops.mesh.hide(unselected = True)
        return {'FINISHED'}


class VIEW3D_MT_edit_mesh_show_hide(Menu):
    bl_label = "Show/Hide"

    def draw(self, context):
        layout = self.layout

        layout.operator("mesh.reveal", text="Show Hidden", icon = "RESTRICT_VIEW_OFF")
        layout.operator("mesh.hide", text="Hide Selected", icon = "RESTRICT_VIEW_ON").unselected = False
        layout.operator("mesh.hide_unselected", text="Hide Unselected", icon = "HIDE_UNSELECTED") # bfa - separated tooltip

# Grease Pencil Edit Mode - Strokes, Delete menu
class VIEW3D_MT_edit_gpencil_delete(Menu):
    bl_label = "Delete"

    def draw(self, context):
        layout = self.layout

        layout.operator_enum("gpencil.delete", "type")

        layout.separator()

        layout.operator("gpencil.active_frames_delete_all", icon = "DELETE")


# Edit Curve
# draw_curve is used by VIEW3D_MT_edit_curve and VIEW3D_MT_edit_surface
def draw_curve(self, context):
    layout = self.layout

    layout.menu("VIEW3D_MT_transform")
    layout.menu("VIEW3D_MT_mirror")
    layout.menu("VIEW3D_MT_snap")

    layout.separator()

    layout.operator("curve.spin", icon = 'SPIN')
    layout.operator("curve.duplicate_move", icon = "DUPLICATE")

    layout.separator()

    layout.operator("curve.split", icon = "SPLIT")
    layout.operator("curve.separate", icon = "SEPARATE")
    layout.operator("curve.cyclic_toggle", icon = 'TOGGLE_CYCLIC')
    layout.operator("curve.decimate", icon = "DECIMATE")
    layout.operator_menu_enum("curve.spline_type_set", "type")

    layout.separator()

    layout.operator("transform.tilt", icon = "TILT")
    layout.operator("curve.tilt_clear", icon = "CLEAR_TILT")

    layout.separator()

    layout.operator_menu_enum("curve.handle_type_set", "type")
    layout.operator("curve.normals_make_consistent")

    layout.separator()

    layout.menu("VIEW3D_MT_edit_curve_show_hide")
    layout.menu("VIEW3D_MT_edit_curve_delete")


class VIEW3D_MT_edit_curve(Menu):
    bl_label = "Curve"

    draw = draw_curve


class VIEW3D_MT_edit_curve_ctrlpoints(Menu):
    bl_label = "Control Points"

    def draw(self, context):
        layout = self.layout

        edit_object = context.edit_object

        if edit_object.type in {'CURVE', 'SURFACE'}:
            layout.operator("curve.extrude_move", icon = 'EXTRUDE_REGION')

            layout.separator()

            layout.operator("curve.make_segment", icon = "MAKE_CURVESEGMENT")

            layout.separator()

            if edit_object.type == 'CURVE':
                layout.operator("transform.tilt", icon = 'TILT')
                layout.operator("curve.tilt_clear",icon = "CLEAR_TILT")

                layout.separator()

                layout.menu("VIEW3D_MT_edit_curve_handle_type_set")
                layout.operator("curve.normals_make_consistent", icon = 'RECALC_NORMALS')

                layout.separator()

            layout.operator("curve.smooth", icon = 'SHADING_SMOOTH')
            if edit_object.type == 'CURVE':
                layout.operator("curve.smooth_weight", icon = "SMOOTH_WEIGHT")
                layout.operator("curve.smooth_radius", icon = "SMOOTH_RADIUS")
                layout.operator("curve.smooth_tilt", icon = "SMOOTH_TILT")

            layout.separator()

        layout.menu("VIEW3D_MT_hook")

        layout.separator()

        layout.operator("object.vertex_parent_set", icon = "VERTEX_PARENT")


class VIEW3D_MT_edit_curve_handle_type_set(Menu):
    bl_label = "Set Handle Type"

    def draw(self, context):
        layout = self.layout

        layout.operator("curve.handle_type_set", icon = 'HANDLE_AUTO', text="Automatic").type = 'AUTOMATIC'
        layout.operator("curve.handle_type_set", icon = 'HANDLE_VECTOR', text="Vector").type = 'VECTOR'
        layout.operator("curve.handle_type_set", icon = 'HANDLE_ALIGN',text="Aligned").type = 'ALIGNED'
        layout.operator("curve.handle_type_set", icon = 'HANDLE_FREE', text="Free").type = 'FREE_ALIGN'

        layout.separator()

        layout.operator("curve.handle_type_set", icon = 'HANDLE_FREE', text="Toggle Free / Aligned").type = 'TOGGLE_FREE_ALIGN'


class VIEW3D_MT_edit_curve_segments(Menu):
    bl_label = "Segments"

    def draw(self, context):
        layout = self.layout

        layout.operator("curve.subdivide", icon = 'SUBDIVIDE_EDGES')
        layout.operator("curve.switch_direction", icon = 'SWITCH_DIRECTION')


class VIEW3D_MT_edit_curve_context_menu(Menu):
    bl_label = "Curve Context Menu"

    def draw(self, context):
        # TODO(campbell): match mesh vertex menu.

        layout = self.layout

        layout.operator_context = 'INVOKE_DEFAULT'

        layout.operator("curve.subdivide")
        layout.operator("curve.switch_direction")

        layout.separator()

        layout.operator("curve.duplicate_move", icon = "DUPLICATE")
        layout.operator("curve.split")
        layout.operator("curve.cyclic_toggle")
        layout.operator_menu_enum("curve.spline_type_set", "type")

        layout.separator()

        layout.operator("curve.make_segment")

        layout.separator()

        layout.operator("transform.tilt")
        layout.operator("curve.tilt_clear")

        layout.separator()

        layout.operator_menu_enum("curve.handle_type_set", "type")
        layout.operator("curve.normals_make_consistent")

        layout.separator()

        layout.operator("curve.spline_weight_set")
        layout.operator("curve.radius_set")

        layout.separator()

        layout.menu("VIEW3D_MT_mirror")
        layout.menu("VIEW3D_MT_snap")

        layout.separator()

        layout.operator("curve.decimate")
        layout.operator("curve.delete", text="Delete Point").type = 'VERT'
        layout.operator("curve.delete", text="Delete Segment").type = 'SEGMENT'
        layout.operator("curve.dissolve_verts")


class VIEW3D_MT_edit_curve_delete(Menu):
    bl_label = "Delete"

    def draw(self, context):
        layout = self.layout

        layout.operator("curve.delete", text="Vertices", icon = "DELETE").type = 'VERT'
        layout.operator("curve.delete", text="Segment", icon = "DELETE").type = 'SEGMENT'

        layout.separator()

        layout.operator("curve.dissolve_verts", icon='DISSOLVE_VERTS')


# Workaround to separate the tooltips for Show Hide for Curve in Edit Mode
class VIEW3D_curve_hide_unselected(bpy.types.Operator):
    """Hide Unselected\nHide unselected Control Points"""      # blender will use this as a tooltip for menu items and buttons.
    bl_idname = "curve.hide_unselected"        # unique identifier for buttons and menu items to reference.
    bl_label = "Hide Unselected"         # display name in the interface.
    bl_options = {'REGISTER', 'UNDO'}  # enable undo for the operator.

    def execute(self, context):        # execute() is called by blender when running the operator.
        bpy.ops.curve.hide(unselected = True)
        return {'FINISHED'}


class VIEW3D_MT_edit_curve_show_hide(Menu):
    bl_label = "Show/Hide"

    def draw(self, context):
        layout = self.layout

        layout.operator("curve.reveal", text="Show Hidden", icon = "RESTRICT_VIEW_OFF")
        layout.operator("curve.hide", text="Hide Selected", icon = "RESTRICT_VIEW_ON").unselected = False
        layout.operator("curve.hide_unselected", text="Hide Unselected", icon = "HIDE_UNSELECTED") # bfa - separated tooltip


class VIEW3D_MT_edit_surface(Menu):
    bl_label = "Surface"

    draw = draw_curve


class VIEW3D_MT_edit_font(Menu):
    bl_label = "Font"

    def draw(self, context):
        layout = self.layout

<<<<<<< HEAD
        layout.menu("VIEW3D_MT_edit_text_chars")

        layout.separator()

        layout.menu("VIEW3D_MT_edit_font_move_select")

        layout.separator()

        layout.operator("font.style_toggle", text="Toggle Bold", icon = 'BOLD').style = 'BOLD'
        layout.operator("font.style_toggle", text="Toggle Italic", icon = 'ITALIC').style = 'ITALIC'

        layout.separator()

        layout.operator("font.style_toggle", text="Toggle Underline", icon = 'UNDERLINED').style = 'UNDERLINE'
        layout.operator("font.style_toggle", text="Toggle Small Caps", icon = "SMALL_CAPS").style = 'SMALL_CAPS'

        layout.separator()

        layout.operator("font.case_set", icon = 'SET_UPPERCASE', text = "Set Uppercase").case = 'UPPER'
        layout.operator("font.case_set", icon = 'SET_LOWERCASE', text = "Set Lowercase").case = 'LOWER'
=======
        layout.operator("font.style_toggle", text="Toggle Bold").style = 'BOLD'
        layout.operator("font.style_toggle", text="Toggle Italic").style = 'ITALIC'
>>>>>>> 4e7fe1c2

        layout.separator()

        layout.operator("font.delete", icon = "DELETE").type = 'NEXT_OR_SELECTION'


# move_select submenu
class VIEW3D_MT_edit_font_move_select(Menu):
    bl_label = "Select Text"

    def draw(self, context):
        layout = self.layout

        layout.operator("font.move_select", text = "Line End", icon = "HAND").type = 'LINE_END'
        layout.operator("font.move_select", text = "Line Begin", icon = "HAND").type = 'LINE_BEGIN'
        layout.operator("font.move_select", text = "Previous Character", icon = "HAND").type = 'PREVIOUS_CHARACTER'
        layout.operator("font.move_select", text = "Next Character", icon = "HAND").type = 'NEXT_CHARACTER'
        layout.operator("font.move_select", text = "Previous Word", icon = "HAND").type = 'PREVIOUS_WORD'
        layout.operator("font.move_select", text = "Next Word", icon = "HAND").type = 'NEXT_WORD'
        layout.operator("font.move_select", text = "Previous Line", icon = "HAND").type = 'PREVIOUS_LINE'
        layout.operator("font.move_select", text = "Next Line", icon = "HAND").type = 'NEXT_LINE'
        layout.operator("font.move_select", text = "Previous Character", icon = "HAND").type = 'PREVIOUS_CHARACTER'
        layout.operator("font.move_select", text = "Next Character", icon = "HAND").type = 'NEXT_CHARACTER'

        layout.separator()

        layout.menu("VIEW3D_MT_edit_text_chars")


class VIEW3D_MT_edit_text_chars(Menu):
    bl_label = "Special Characters"

    def draw(self, context):
        layout = self.layout

        layout.operator("font.text_insert", text="Copyright", icon = "COPYRIGHT").text = "\u00A9"
        layout.operator("font.text_insert", text="Registered Trademark", icon = "TRADEMARK").text = "\u00AE"

        layout.separator()

        layout.operator("font.text_insert", text="Degree Sign", icon = "DEGREE").text = "\u00B0"
        layout.operator("font.text_insert", text="Multiplication Sign", icon = "MULTIPLICATION").text = "\u00D7"
        layout.operator("font.text_insert", text="Circle", icon = "CIRCLE").text = "\u008A"

        layout.separator()

        layout.operator("font.text_insert", text="Superscript 1", icon = "SUPER_ONE").text = "\u00B9"
        layout.operator("font.text_insert", text="Superscript 2", icon = "SUPER_TWO").text = "\u00B2"
        layout.operator("font.text_insert", text="Superscript 3", icon = "SUPER_THREE").text = "\u00B3"

        layout.separator()

        layout.operator("font.text_insert", text="Double >>", icon = "DOUBLE_RIGHT").text = "\u00BB"
        layout.operator("font.text_insert", text="Double <<", icon = "DOUBLE_LEFT").text = "\u00AB"
        layout.operator("font.text_insert", text="Promillage", icon = "PROMILLE").text = "\u2030"

        layout.separator()

        layout.operator("font.text_insert", text="Dutch Florin", icon = "DUTCH_FLORIN").text = "\u00A4"
        layout.operator("font.text_insert", text="British Pound", icon = "POUND").text = "\u00A3"
        layout.operator("font.text_insert", text="Japanese Yen", icon = "YEN").text = "\u00A5"

        layout.separator()

        layout.operator("font.text_insert", text="German S", icon = "GERMAN_S").text = "\u00DF"
        layout.operator("font.text_insert", text="Spanish Question Mark", icon = "SPANISH_QUESTION").text = "\u00BF"
        layout.operator("font.text_insert", text="Spanish Exclamation Mark", icon = "SPANISH_EXCLAMATION").text = "\u00A1"


class VIEW3D_MT_edit_meta(Menu):
    bl_label = "Metaball"

    def draw(self, context):
        layout = self.layout

        layout.menu("VIEW3D_MT_transform")
        layout.menu("VIEW3D_MT_mirror")
        layout.menu("VIEW3D_MT_snap")

        layout.separator()

        layout.operator("mball.duplicate_metaelems", icon = "DUPLICATE")

        layout.separator()

        layout.menu("VIEW3D_MT_edit_meta_showhide")

        layout.operator_context = 'EXEC_DEFAULT'
        layout.operator("mball.delete_metaelems", text="Delete", icon = "DELETE")


# Workaround to separate the tooltips for Show Hide for Curve in Edit Mode
class VIEW3D_MT_edit_meta_showhide_unselected(bpy.types.Operator):
    """Hide Unselected\nHide unselected metaelement(s)"""      # blender will use this as a tooltip for menu items and buttons.
    bl_idname = "mball.hide_metaelems_unselected"        # unique identifier for buttons and menu items to reference.
    bl_label = "Hide Unselected"         # display name in the interface.
    bl_options = {'REGISTER', 'UNDO'}  # enable undo for the operator.

    def execute(self, context):        # execute() is called by blender when running the operator.
        bpy.ops.mball.hide_metaelems(unselected = True)
        return {'FINISHED'}


class VIEW3D_MT_edit_meta_showhide(Menu):
    bl_label = "Show/Hide"

    def draw(self, context):
        layout = self.layout

<<<<<<< HEAD
        layout.operator("mball.reveal_metaelems", text="Show Hidden", icon = "RESTRICT_VIEW_OFF")
        layout.operator("mball.hide_metaelems", text="Hide Selected", icon = "RESTRICT_VIEW_ON").unselected = False
        layout.operator("mball.hide_metaelems_unselected", text="Hide Unselected", icon = "HIDE_UNSELECTED")
=======
        layout.operator("mball.reveal_metaelems")
        layout.operator("mball.hide_metaelems", text="Hide Selected").unselected = False
        layout.operator("mball.hide_metaelems", text="Hide Unselected").unselected = True
>>>>>>> 4e7fe1c2


class VIEW3D_MT_edit_lattice(Menu):
    bl_label = "Lattice"

    def draw(self, context):
        layout = self.layout

        layout.menu("VIEW3D_MT_transform")
        layout.menu("VIEW3D_MT_mirror")
        layout.menu("VIEW3D_MT_snap")
        layout.menu("VIEW3D_MT_edit_lattice_flip")

        layout.separator()

        layout.operator("lattice.make_regular", icon = 'MAKE_REGULAR')

        layout.menu("VIEW3D_MT_hook")

        layout.separator()

        layout.operator("object.vertex_parent_set", icon = "VERTEX_PARENT")

class VIEW3D_MT_edit_lattice_flip(Menu):
    bl_label = "Flip"

    def draw(self, context):
        layout = self.layout

        layout.operator("lattice.flip", text = " U (X) axis", icon = "FLIP_X").axis = 'U'
        layout.operator("lattice.flip", text = " V (Y) axis", icon = "FLIP_Y").axis = 'V'
        layout.operator("lattice.flip", text = " W (Z) axis", icon = "FLIP_Z").axis = 'W'


class VIEW3D_MT_edit_armature(Menu):
    bl_label = "Armature"

    def draw(self, context):
        layout = self.layout

        edit_object = context.edit_object
        arm = edit_object.data

        layout.menu("VIEW3D_MT_transform_armature")
        layout.menu("VIEW3D_MT_mirror")
        layout.menu("VIEW3D_MT_snap")

        layout.separator()

        layout.menu("VIEW3D_MT_edit_armature_roll")

        layout.operator("transform.transform", text="Set Bone Roll", icon = "SET_ROLL").mode = 'BONE_ROLL'
        layout.operator("armature.roll_clear", text="Clear Bone Roll", icon = "CLEAR_ROLL")



        layout.separator()

        layout.operator("armature.extrude_move", icon = 'EXTRUDE_REGION')

        if arm.use_mirror_x:
            layout.operator("armature.extrude_forked", icon = "EXTRUDE_REGION")

        layout.operator("armature.duplicate_move", icon = "DUPLICATE")
        layout.operator("armature.merge", icon = "MERGE")
        layout.operator("armature.fill", icon = "FILLBETWEEN")
        layout.operator("armature.split", icon = "SPLIT")
        layout.operator("armature.separate", icon = "SEPARATE")
        layout.operator("armature.symmetrize", icon = "SYMMETRIZE")

        layout.separator()

        layout.operator("armature.subdivide", text="Subdivide", icon = 'SUBDIVIDE_EDGES')
        layout.operator("armature.switch_direction", text="Switch Direction", icon = "SWITCH_DIRECTION")

        layout.separator()

        layout.menu("VIEW3D_MT_edit_armature_names")

        layout.separator()

        layout.operator_context = 'INVOKE_DEFAULT'
        layout.operator("armature.armature_layers", icon = "LAYER")
        layout.operator("armature.bone_layers", icon = "LAYER")

        layout.separator()

        layout.menu("VIEW3D_MT_edit_armature_parent")

        layout.separator()

        layout.menu("VIEW3D_MT_bone_options_toggle", text="Bone Settings")
        layout.menu("VIEW3D_MT_armature_show_hide") # bfa - the new show hide menu with split tooltip

        layout.separator()

        layout.operator("armature.delete", icon = "DELETE")
        layout.operator("armature.dissolve", icon = "DELETE")


# Workaround to separate the tooltips for Show Hide for Armature in Edit Mode
class VIEW3D_armature_hide_unselected(bpy.types.Operator):
    """Hide Unselected\nHide unselected Bones in Edit Mode"""      # blender will use this as a tooltip for menu items and buttons.
    bl_idname = "armature.hide_unselected"        # unique identifier for buttons and menu items to reference.
    bl_label = "Hide Unselected"         # display name in the interface.
    bl_options = {'REGISTER', 'UNDO'}  # enable undo for the operator.

    def execute(self, context):        # execute() is called by blender when running the operator.
        bpy.ops.armature.hide(unselected = True)
        return {'FINISHED'}


class VIEW3D_MT_armature_show_hide(Menu):
    bl_label = "Show/Hide"

    def draw(self, context):
        layout = self.layout

        layout.operator("armature.reveal", text="Show Hidden", icon = "RESTRICT_VIEW_OFF")
        layout.operator("armature.hide", text="Hide Selected", icon = "RESTRICT_VIEW_ON").unselected = False
        layout.operator("armature.hide_unselected", text="Hide Unselected", icon = "HIDE_UNSELECTED")


class VIEW3D_MT_armature_context_menu(Menu):
    bl_label = "Armature Context Menu"

    def draw(self, context):
        layout = self.layout

        edit_object = context.edit_object
        arm = edit_object.data

        layout.operator_context = 'INVOKE_REGION_WIN'

        # Add
        layout.operator("armature.subdivide", text="Subdivide")
<<<<<<< HEAD

        layout.operator("armature.duplicate_move", text="Duplicate", icon = "DUPLICATE")

        layout.operator("armature.extrude_move", icon='EXTRUDE_REGION')
=======
        layout.operator("armature.duplicate_move", text="Duplicate")
        layout.operator("armature.extrude_move")
>>>>>>> 4e7fe1c2
        if arm.use_mirror_x:
            layout.operator("armature.extrude_forked", icon='EXTRUDE_REGION')

        layout.separator()

        layout.operator("armature.fill")

<<<<<<< HEAD
        layout.operator("armature.switch_direction", text="Switch Direction")
        layout.operator("armature.symmetrize")

=======
        layout.separator()

        # Modify
        layout.menu("VIEW3D_MT_mirror")
        layout.menu("VIEW3D_MT_snap")
        layout.operator("armature.symmetrize")
        layout.operator("armature.switch_direction", text="Switch Direction")
>>>>>>> 4e7fe1c2
        layout.menu("VIEW3D_MT_edit_armature_names")

        layout.separator()

        layout.menu("VIEW3D_MT_edit_armature_parent")

        layout.separator()

        # Remove
        layout.operator("armature.split")
        layout.operator("armature.merge")
        layout.operator("armature.dissolve")
        layout.operator("armature.delete")


class VIEW3D_MT_edit_armature_names(Menu):
    bl_label = "Names"

    def draw(self, context):
        layout = self.layout

        layout.operator_context = 'EXEC_REGION_WIN'
        layout.operator("armature.autoside_names", text="AutoName Left/Right", icon = "STRING").type = 'XAXIS'
        layout.operator("armature.autoside_names", text="AutoName Front/Back", icon = "STRING").type = 'YAXIS'
        layout.operator("armature.autoside_names", text="AutoName Top/Bottom", icon = "STRING").type = 'ZAXIS'
        layout.operator("armature.flip_names", text="Flip Names", icon = "FLIP")


class VIEW3D_MT_edit_armature_parent(Menu):
    bl_label = "Parent"

    def draw(self, context):
        layout = self.layout

        layout.operator("armature.parent_set", text="Make", icon='PARENT_SET')
        layout.operator("armature.parent_clear", text="Clear", icon='PARENT_CLEAR')


class VIEW3D_MT_edit_armature_roll(Menu):
    bl_label = "Recalculate Bone Roll"
    def draw(self, context):
        layout = self.layout

        layout.label(text="- Positive: -")
        layout.operator("armature.calculate_roll", text= "Local + X Tangent", icon = "ROLL_X_TANG_POS").type = 'POS_X'
        layout.operator("armature.calculate_roll", text= "Local + Z Tangent", icon = "ROLL_Z_TANG_POS").type = 'POS_Z'
        layout.operator("armature.calculate_roll", text= "Global + X Axis", icon = "ROLL_X_POS").type = 'GLOBAL_POS_X'
        layout.operator("armature.calculate_roll", text= "Global + Y Axis", icon = "ROLL_Y_POS").type = 'GLOBAL_POS_Y'
        layout.operator("armature.calculate_roll", text= "Global + Z Axis", icon = "ROLL_Z_POS").type = 'GLOBAL_POS_Z'
        layout.label(text="- Negative: -")
        layout.operator("armature.calculate_roll", text= "Local - X Tangent", icon = "ROLL_X_TANG_NEG").type = 'NEG_X'
        layout.operator("armature.calculate_roll", text= "Local - Z Tangent", icon = "ROLL_Z_TANG_NEG").type = 'NEG_Z'
        layout.operator("armature.calculate_roll", text= "Global - X Axis", icon = "ROLL_X_NEG").type = 'GLOBAL_NEG_X'
        layout.operator("armature.calculate_roll", text= "Global - Y Axis", icon = "ROLL_Y_NEG").type = 'GLOBAL_NEG_Y'
        layout.operator("armature.calculate_roll", text= "Global - Z Axis", icon = "ROLL_Z_NEG").type = 'GLOBAL_NEG_Z'
        layout.label(text="- Other: -")
        layout.operator("armature.calculate_roll", text= "Active Bone", icon = "BONE_DATA").type = 'ACTIVE'
        layout.operator("armature.calculate_roll", text= "View Axis", icon = "MANIPUL").type = 'VIEW'
        layout.operator("armature.calculate_roll", text= "Cursor", icon = "CURSOR").type = 'CURSOR'

# bfa - not functional in the BFA keymap. But menu class remains for the Blender keymap. DO NOT DELETE!
class VIEW3D_MT_edit_armature_delete(Menu):
    bl_label = "Delete"

    def draw(self, context):
        layout = self.layout
        layout.operator_context = 'EXEC_AREA'

        layout.operator("armature.delete", text="Bones", icon = "DELETE")

        layout.separator()

        layout.operator("armature.dissolve", text="Dissolve Bones", icon = "DELETE")


# ********** Grease Pencil Stroke menus **********
class VIEW3D_MT_gpencil_autoweights(Menu):
    bl_label = "Generate Weights"

    def draw(self, context):
        layout = self.layout
        layout.operator("gpencil.generate_weights", text="With Empty Groups", icon = "PARTICLEBRUSH_WEIGHT").mode = 'NAME'
        layout.operator("gpencil.generate_weights", text="With Automatic Weights", icon = "PARTICLEBRUSH_WEIGHT").mode = 'AUTO'


class VIEW3D_MT_gpencil_simplify(Menu):
    bl_label = "Simplify"

    def draw(self, context):
        layout = self.layout
        layout.operator("gpencil.stroke_simplify_fixed", text="Fixed", icon = "MOD_SIMPLIFY")
        layout.operator("gpencil.stroke_simplify", text="Adaptative", icon = "MOD_SIMPLIFY")


class VIEW3D_MT_paint_gpencil(Menu):
    bl_label = "Strokes"

    def draw(self, context):

        layout = self.layout

        layout.operator("gpencil.interpolate", text="Interpolate", icon = "INTERPOLATE")
        layout.operator("gpencil.interpolate_sequence", text="Sequence", icon = "SEQUENCE")

        layout.separator()

        layout.operator("gpencil.frame_duplicate", text="Duplicate Active Frame", icon = "DUPLICATE")
        layout.operator("gpencil.frame_duplicate", text="Duplicate All Layers", icon = "DUPLICATE").mode = 'ALL'

        layout.separator()

        layout.operator("gpencil.blank_frame_add", icon = "ADD")
        layout.operator("gpencil.delete", text="Delete Frame", icon = "DELETE").type = 'FRAME'
        layout.operator("gpencil.active_frames_delete_all", icon = "DELETE")

        layout.separator()

        layout.operator("gpencil.primitive", text="Line", icon='IPO_CONSTANT').type = 'LINE'
        layout.operator("gpencil.primitive", text="Rectangle", icon='UV_FACESEL').type = 'BOX'
        layout.operator("gpencil.primitive", text="Circle", icon='ANTIALIASED').type = 'CIRCLE'
        layout.operator("gpencil.primitive", text="Arc", icon='SPHERECURVE').type = 'ARC'
        layout.operator("gpencil.primitive", text="Curve", icon='CURVE_BEZCURVE').type = 'CURVE'

        layout.separator()

        #radial control button brush size
        myvar = layout.operator("wm.radial_control", text = "Brush Radius", icon = "BRUSHSIZE")
        myvar.data_path_primary = 'tool_settings.gpencil_paint.brush.size'

        #radial control button brush strength
        myvar = layout.operator("wm.radial_control", text = "Brush Strength", icon = "BRUSHSTRENGTH")
        myvar.data_path_primary = 'tool_settings.gpencil_paint.brush.gpencil_settings.pen_strength'

        #radial control button brush strength
        myvar = layout.operator("wm.radial_control", text = "Eraser Radius (Old Toolsystem)", icon = "BRUSHSIZE")
        myvar.data_path_primary = 'preferences.edit.grease_pencil_eraser_radius'


class VIEW3D_MT_assign_material(Menu):
    bl_label = "Assign Material"

    def draw(self, context):
        layout = self.layout
        ob = context.active_object

        for slot in ob.material_slots:
            mat = slot.material
            if mat:
                layout.operator("gpencil.stroke_change_color", text=mat.name, icon = "COLOR").material = mat.name


class VIEW3D_MT_gpencil_copy_layer(Menu):
    bl_label = "Copy Layer to Object"

    def draw(self, context):
        layout = self.layout
        view_layer = context.view_layer
        obact = context.active_object
        gpl = context.active_gpencil_layer

        done = False
        if gpl is not None:
            for ob in view_layer.objects:
                if ob.type == 'GPENCIL' and ob != obact:
                    layout.operator("gpencil.layer_duplicate_object", text=ob.name, icon = "DUPLICATE").object = ob.name
                    done = True

            if done is False:
                layout.label(text="No destination object", icon='ERROR')
        else:
            layout.label(text="No layer to copy", icon='ERROR')


class VIEW3D_MT_edit_gpencil(Menu):
    bl_label = "Strokes"

    def draw(self, context):
        layout = self.layout

        layout.menu("VIEW3D_MT_edit_gpencil_transform")

        layout.separator()
        layout.menu("GPENCIL_MT_snap")

        layout.separator()

        layout.operator("gpencil.interpolate", text="Interpolate", icon = "INTERPOLATE")
        layout.operator("gpencil.interpolate_sequence", text="Sequence", icon = "SEQUENCE")

        layout.separator()

        layout.menu("VIEW3D_MT_gpencil_copy_layer")
        layout.menu("VIEW3D_MT_gpencil_simplify")
        layout.operator("gpencil.stroke_trim", text="Trim")

        layout.separator()

        layout.operator("gpencil.blank_frame_add", icon = "ADD")

        layout.separator()

        layout.operator("gpencil.duplicate_move", text="Duplicate", icon = "DUPLICATE")
        layout.operator("gpencil.frame_duplicate", text="Duplicate Active Frame", icon = "DUPLICATE")
        layout.operator("gpencil.frame_duplicate", text="Duplicate Active Frame All Layers", icon = "DUPLICATE").mode = 'ALL'

        layout.separator()

        layout.operator("gpencil.stroke_smooth", text="Smooth", icon = "SMOOTH")
        layout.operator("gpencil.stroke_subdivide", text="Subdivide", icon = "SUBDIVIDE_EDGES")
        layout.operator("gpencil.stroke_merge", text="Merge", icon = "MERGE")

        layout.separator()

        layout.menu("GPENCIL_MT_separate")
        layout.operator("gpencil.stroke_split", text="Split", icon = "SPLIT")
        layout.operator("gpencil.stroke_join", text="Join", icon = "JOIN").type = 'JOIN'
        layout.operator("gpencil.stroke_join", text="Join and Copy", icon = "JOIN").type = 'JOINCOPY'

        layout.separator()

        layout.operator("gpencil.stroke_flip", text="Flip Direction", icon = "FLIP")

        layout.separator()

        layout.operator("gpencil.copy", text="Copy", icon='COPYDOWN')
        layout.operator("gpencil.paste", text="Paste", icon='PASTEDOWN').type = 'COPY'
        layout.operator("gpencil.paste", text="Paste & Merge", icon = "MERGE").type = 'MERGE'

        layout.separator()

        layout.menu("GPENCIL_MT_gpencil_vertex_group")
        layout.operator_menu_enum("gpencil.move_to_layer", "layer", text="Move to Layer")
        layout.menu("VIEW3D_MT_assign_material")
        layout.menu("VIEW3D_MT_edit_gpencil_arrange_strokes")

        layout.separator()

        layout.operator_menu_enum("gpencil.convert", "type", text="Convert to Geometry")

        layout.separator()

        layout.menu("VIEW3D_MT_edit_gpencil_delete")
        layout.operator_menu_enum("gpencil.dissolve", "type")

        layout.separator()

        layout.operator("gpencil.stroke_cyclical_set", text="Toggle Cyclic", icon = 'TOGGLE_CYCLIC').type = 'TOGGLE'
        layout.operator_menu_enum("gpencil.stroke_caps_set", text="Toggle Caps...", property="type")

        layout.separator()

        layout.menu("GPENCIL_MT_cleanup")
        layout.menu("VIEW3D_MT_edit_gpencil_hide")

class VIEW3D_MT_edit_gpencil_hide(Menu):
    bl_label = "Hide"

    def draw(self, context):
        layout = self.layout

        layout.operator("gpencil.reveal", text="Show Hidden Layer", icon = "RESTRICT_VIEW_OFF")
        layout.operator("gpencil.hide", text="Hide selected Layer", icon = "RESTRICT_VIEW_ON").unselected = False
        layout.operator("gpencil.hide", text="Hide unselected Layer", icon = "HIDE_UNSELECTED").unselected = True

        layout.separator()

        layout.operator("gpencil.selection_opacity_toggle", text="Toggle Opacity", icon = "RESTRICT_VIEW_OFF")


class VIEW3D_MT_edit_gpencil_arrange_strokes(Menu):
    bl_label = "Arrange Strokes"

    def draw(self, context):
        layout = self.layout

        layout.operator("gpencil.stroke_arrange", text="Bring Forward", icon='MOVE_UP').direction = 'UP'
        layout.operator("gpencil.stroke_arrange", text="Send Backward", icon='MOVE_DOWN').direction = 'DOWN'
        layout.operator("gpencil.stroke_arrange", text="Bring to Front", icon='MOVE_TO_TOP').direction = 'TOP'
        layout.operator("gpencil.stroke_arrange", text="Send to Back", icon='MOVE_TO_BOTTOM').direction = 'BOTTOM'


class VIEW3D_MT_weight_gpencil(Menu):
    bl_label = "Weights"

    def draw(self, context):
        layout = self.layout

        layout.operator_context = 'INVOKE_REGION_WIN'

        layout.operator("gpencil.vertex_group_invert", text="Invert", icon='WEIGHT_INVERT')
        layout.operator("gpencil.vertex_group_smooth", text="Smooth", icon='WEIGHT_SMOOTH')

        layout.separator()

        layout.menu("VIEW3D_MT_assign_material")

        layout.separator()

        layout.operator("gpencil.frame_duplicate", text="Duplicate Active Frame", icon = "DUPLICATE")
        layout.operator("gpencil.frame_duplicate", text="Duplicate Active Frame All Layers", icon = "DUPLICATE").mode = 'ALL'

        layout.separator()

        layout.operator("gpencil.stroke_subdivide", text="Subdivide", icon = "SUBDIVIDE_EDGES")
        layout.operator("gpencil.stroke_simplify_fixed", text="Simplify", icon = "MOD_SIMPLIFY")
        layout.operator("gpencil.stroke_simplify", text="Simplify Adaptative", icon = "MOD_SIMPLIFY")

        if context.mode == 'WEIGHT_GPENCIL':
            layout.separator()
            layout.menu("VIEW3D_MT_gpencil_autoweights")

        layout.separator()

        #radial control button brush size
        myvar = layout.operator("wm.radial_control", text = "Brush Radius", icon = "BRUSHSIZE")
        myvar.data_path_primary = 'tool_settings.gpencil_sculpt.weight_brush.size'

        #radial control button brush strength
        myvar = layout.operator("wm.radial_control", text = "Brush Strength", icon = "BRUSHSTRENGTH")
        myvar.data_path_primary = 'tool_settings.gpencil_sculpt.weight_brush.strength'

class VIEW3D_MT_gpencil_animation(Menu):
    bl_label = "Animation"

    @classmethod
    def poll(cls, context):
        ob = context.active_object
        return ob and ob.type == 'GPENCIL' and ob.mode != 'OBJECT'

    def draw(self, context):
        layout = self.layout

        layout.operator("gpencil.blank_frame_add")
        layout.operator("gpencil.active_frames_delete_all", text="Delete Frame(s)")

        layout.separator()
        layout.operator("gpencil.frame_duplicate", text="Duplicate Active Frame")
        layout.operator("gpencil.frame_duplicate", text="Duplicate All Layers").mode = 'ALL'


class VIEW3D_MT_edit_gpencil_transform(Menu):
    bl_label = "Transform"

    def draw(self, context):
        layout = self.layout

        layout.operator("transform.translate", icon='TRANSFORM_MOVE')
        layout.operator("transform.rotate", icon='TRANSFORM_ROTATE')
        layout.operator("transform.resize", text="Scale", icon='TRANSFORM_SCALE')

        layout.separator()

        layout.operator("transform.bend", text="Bend", icon = "BEND")
        layout.operator("transform.shear", text="Shear", icon = "SHEAR")
        layout.operator("transform.tosphere", text="To Sphere", icon = "TOSPHERE")
        layout.operator("transform.transform", text="Shrink Fatten", icon = 'SHRINK_FATTEN').mode = 'GPENCIL_SHRINKFATTEN'

        layout.separator()

        layout.operator("gpencil.reproject", icon = "REPROJECT")


class VIEW3D_MT_object_mode_pie(Menu):
    bl_label = "Mode"

    def draw(self, context):
        layout = self.layout

        pie = layout.menu_pie()
        pie.operator_enum("object.mode_set", "mode")


class VIEW3D_MT_view_pie(Menu):
    bl_label = "View"
    bl_idname = "VIEW3D_MT_view_pie"

    def draw(self, context):
        layout = self.layout

        pie = layout.menu_pie()
        pie.operator_enum("view3d.view_axis", "type")
        pie.operator("view3d.view_camera", text="View Camera", icon='CAMERA_DATA')
        pie.operator("view3d.view_selected", text="View Selected", icon='VIEW_SELECTED')


class VIEW3D_MT_shading_pie(Menu):
    bl_label = "Shading"

    def draw(self, context):
        layout = self.layout
        pie = layout.menu_pie()

        view = context.space_data

        pie.prop(view.shading, "type", expand=True)


class VIEW3D_MT_shading_ex_pie(Menu):
    bl_label = "Shading"

    def draw(self, context):
        layout = self.layout
        pie = layout.menu_pie()

        view = context.space_data

        pie.prop_enum(view.shading, "type", value='WIREFRAME')
        pie.prop_enum(view.shading, "type", value='SOLID')

        # Note this duplicates "view3d.toggle_xray" logic, so we can see the active item: T58661.
        if context.pose_object:
            pie.prop(view.overlay, "show_xray_bone", icon='XRAY')
        else:
            xray_active = (
                (context.mode == 'EDIT_MESH') or
                (view.shading.type in {'SOLID', 'WIREFRAME'})
            )
            if xray_active:
                sub = pie
            else:
                sub = pie.row()
                sub.active = False
            sub.prop(
                view.shading,
                "show_xray_wireframe" if (view.shading.type == 'WIREFRAME') else "show_xray",
                text="Toggle X-Ray",
                icon='XRAY',
            )

        pie.prop(view.overlay, "show_overlays", text="Toggle Overlays", icon='OVERLAY')

        pie.prop_enum(view.shading, "type", value='MATERIAL')
        pie.prop_enum(view.shading, "type", value='RENDERED')


class VIEW3D_MT_pivot_pie(Menu):
    bl_label = "Pivot Point"

    def draw(self, context):
        layout = self.layout
        pie = layout.menu_pie()
        obj = context.active_object
        mode = context.mode

        pie.prop_enum(context.scene.tool_settings, "transform_pivot_point", value='BOUNDING_BOX_CENTER')
        pie.prop_enum(context.scene.tool_settings, "transform_pivot_point", value='CURSOR')
        pie.prop_enum(context.scene.tool_settings, "transform_pivot_point", value='INDIVIDUAL_ORIGINS')
        pie.prop_enum(context.scene.tool_settings, "transform_pivot_point", value='MEDIAN_POINT')
        pie.prop_enum(context.scene.tool_settings, "transform_pivot_point", value='ACTIVE_ELEMENT')
        if (obj is None) or (mode in {'OBJECT', 'POSE', 'WEIGHT_PAINT'}):
            pie.prop(context.scene.tool_settings, "use_transform_pivot_point_align")


class VIEW3D_MT_orientations_pie(Menu):
    bl_label = "Orientation"

    def draw(self, context):
        layout = self.layout
        pie = layout.menu_pie()
        scene = context.scene

        pie.prop(scene.transform_orientation_slots[0], "type", expand=True)


class VIEW3D_MT_snap_pie(Menu):
    bl_label = "Snap"

    def draw(self, context):
        layout = self.layout
        pie = layout.menu_pie()

        pie.operator("view3d.snap_cursor_to_grid", text="Cursor to Grid", icon='PIVOT_CURSOR')
        pie.operator("view3d.snap_selected_to_grid", text="Selection to Grid", icon='RESTRICT_SELECT_OFF')
        pie.operator("view3d.snap_cursor_to_selected", text="Cursor to Selected", icon='PIVOT_CURSOR')
        pie.operator("view3d.snap_selected_to_cursor", text="Selection to Cursor", icon='RESTRICT_SELECT_OFF').use_offset = False
        pie.operator("view3d.snap_selected_to_cursor", text="Selection to Cursor (Keep Offset)", icon='RESTRICT_SELECT_OFF').use_offset = True
        pie.operator("view3d.snap_selected_to_active", text="Selection to Active", icon='RESTRICT_SELECT_OFF')
        pie.operator("view3d.snap_cursor_to_center", text="Cursor to World Origin", icon='PIVOT_CURSOR')
        pie.operator("view3d.snap_cursor_to_active", text="Cursor to Active", icon='PIVOT_CURSOR')


class VIEW3D_MT_proportional_editing_falloff_pie(Menu):
    bl_label = "Proportional Editing Falloff"

    def draw(self, context):
        layout = self.layout
        pie = layout.menu_pie()
        tool_settings = context.scene.tool_settings

        pie.prop(tool_settings, "proportional_edit_falloff", expand=True)


# ********** Panel **********


class VIEW3D_PT_view3d_properties(Panel):
    bl_space_type = 'VIEW_3D'
    bl_region_type = 'UI'
    bl_category = "View"
    bl_label = "View"
    bl_options = {'DEFAULT_CLOSED'}

    def draw(self, context):
        layout = self.layout

        view = context.space_data

        layout.use_property_split = True
        layout.use_property_decorate = False  # No animation.

        flow = layout.grid_flow(row_major=True, columns=0, even_columns=False, even_rows=False, align=True)
        col = flow.column()

        subcol = col.column()
        subcol.active = bool(view.region_3d.view_perspective != 'CAMERA' or view.region_quadviews)
        subcol.prop(view, "lens", text="Focal Length")

        subcol = col.column(align=True)
        subcol.prop(view, "clip_start", text="Clip Start")
        subcol.prop(view, "clip_end", text="End")

        subcol.separator()

        col = flow.column()

        subcol = col.column()
        subcol.prop(view, "use_local_camera")

        subcol = col.column()
        subcol.enabled = view.use_local_camera
        subcol.prop(view, "camera", text="Local Camera")

        subcol = col.column(align=True)
        subcol.prop(view, "use_render_border")
        subcol.active = view.region_3d.view_perspective != 'CAMERA'


class VIEW3D_PT_view3d_camera_lock(Panel):
    bl_space_type = 'VIEW_3D'
    bl_region_type = 'UI'
    bl_category = "View"
    bl_label = "Camera Lock"
    bl_parent_id = "VIEW3D_PT_view3d_properties"

    def draw(self, context):
        layout = self.layout

        layout.use_property_split = True
        layout.use_property_decorate = False  # No animation.

        view = context.space_data

        col = layout.column(align=True)
        subcol = col.column()
        subcol.active = bool(view.region_3d.view_perspective != 'CAMERA' or view.region_quadviews)

        subcol.prop(view, "lock_object")
        lock_object = view.lock_object
        if lock_object:
            if lock_object.type == 'ARMATURE':
                subcol.prop_search(
                    view, "lock_bone", lock_object.data,
                    "edit_bones" if lock_object.mode == 'EDIT'
                    else "bones",
                    text=""
                )
        else:
            subcol.prop(view, "lock_cursor", text="Lock to 3D Cursor")

        col.prop(view, "lock_camera")


class VIEW3D_PT_view3d_cursor(Panel):
    bl_space_type = 'VIEW_3D'
    bl_region_type = 'UI'
    bl_category = "View"
    bl_label = "3D Cursor"
    bl_options = {'DEFAULT_CLOSED'}

    def draw(self, context):
        layout = self.layout

        cursor = context.scene.cursor

        layout.column().prop(cursor, "location", text="Location")
        rotation_mode = cursor.rotation_mode
        if rotation_mode == 'QUATERNION':
            layout.column().prop(cursor, "rotation_quaternion", text="Rotation")
        elif rotation_mode == 'AXIS_ANGLE':
            layout.column().prop(cursor, "rotation_axis_angle", text="Rotation")
        else:
            layout.column().prop(cursor, "rotation_euler", text="Rotation")
        layout.prop(cursor, "rotation_mode", text="")


class VIEW3D_PT_collections(Panel):
    bl_space_type = 'VIEW_3D'
    bl_region_type = 'HEADER'
    bl_label = "Collections Visibility"
    bl_ui_units_x = 10

    def _draw_collection(self, layout, view_layer, collection, index):
        need_separator = index
        for child in collection.children:
            index += 1

            if child.exclude:
                continue

            if child.collection.hide_viewport:
                continue

            if need_separator:
                layout.separator()
                need_separator = False

            icon = 'BLANK1'
            # has_objects = True
            if child.has_selected_objects(view_layer):
                icon = 'LAYER_ACTIVE'
            elif child.has_objects():
                icon = 'LAYER_USED'
            else:
                # has_objects = False
                pass

            has_visible_objects = has_objects and child.has_visible_objects(view_layer)

            row = layout.row()
            sub = row.split(factor=0.98)
            subrow = sub.row()
            subrow.alignment = 'LEFT'
            subrow.active = has_visible_objects
            subrow.operator("object.hide_collection", text=child.name, icon=icon, emboss=False).collection_index = index

            sub = row.split()
            subrow = sub.row(align=True)
            subrow.alignment = 'RIGHT'
            icon = 'HIDE_OFF' if has_visible_objects else 'HIDE_ON'
            props = subrow.operator("object.hide_collection", text="", icon=icon, emboss=False)
            props.collection_index = index
            props.toggle = True
            subrow.prop(child.collection, "hide_select", text="", emboss=False)

        for child in collection.children:
            index = self._draw_collection(layout, view_layer, child, index)

        return index

    def draw(self, context):
        layout = self.layout
        layout.use_property_split = False

        layout.label(text="Collections Visibility")
        layout.column()

        view_layer = context.view_layer
        # We pass index 0 here beause the index is increased
        # so the first real index is 1
        # And we start with index as 1 because we skip the master collection
        self._draw_collection(layout, view_layer, view_layer.layer_collection, 0)


class VIEW3D_PT_object_type_visibility(Panel):
    bl_space_type = 'VIEW_3D'
    bl_region_type = 'HEADER'
    bl_label = "View Object Types"
    bl_ui_units_x = 6

    def draw(self, context):
        layout = self.layout
        layout.use_property_split = True

        view = context.space_data

        layout.label(text="Object Types Visibility")
        col = layout.column()

        attr_object_types = (
            # Geometry
            ("mesh", "Mesh"),
            ("curve", "Curve"),
            ("surf", "Surface"),
            ("meta", "Meta"),
            ("font", "Font"),
            ("grease_pencil", "Grease Pencil"),
            (None, None),
            # Other
            ("armature", "Armature"),
            ("lattice", "Lattice"),
            ("empty", "Empty"),
            ("light", "Light"),
            ("light_probe", "Light Probe"),
            ("camera", "Camera"),
            ("speaker", "Speaker"),
        )

        for attr, attr_name in attr_object_types:
            if attr is None:
                col.separator()
                continue

            attr_v = "show_object_viewport_" f"{attr:s}"
            attr_s = "show_object_select_" f"{attr:s}"

            icon_v = 'HIDE_OFF' if getattr(view, attr_v) else 'HIDE_ON'
            icon_s = 'RESTRICT_SELECT_OFF' if getattr(view, attr_s) else 'RESTRICT_SELECT_ON'

            row = col.row(align=True)
            row.alignment = 'RIGHT'

            row.label(text=attr_name)
            row.prop(view, attr_v, text="", icon=icon_v, emboss=False)
            rowsub = row.row(align=True)
            rowsub.active = getattr(view, attr_v)
            rowsub.prop(view, attr_s, text="", icon=icon_s, emboss=False)


class VIEW3D_PT_shading(Panel):
    bl_space_type = 'VIEW_3D'
    bl_region_type = 'HEADER'
    bl_label = "Shading"
    bl_ui_units_x = 12

    @classmethod
    def get_shading(cls, context):
        # Get settings from 3D viewport or OpenGL render engine
        view = context.space_data
        if view.type == 'VIEW_3D':
            return view.shading
        else:
            return context.scene.display.shading

    def draw(self, context):
        pass


class VIEW3D_PT_shading_lighting(Panel):
    bl_space_type = 'VIEW_3D'
    bl_region_type = 'HEADER'
    bl_label = "Lighting"
    bl_parent_id = 'VIEW3D_PT_shading'

    @classmethod
    def poll(cls, context):
        shading = VIEW3D_PT_shading.get_shading(context)
        return shading.type in {'SOLID', 'MATERIAL'}

    def draw(self, context):
        layout = self.layout
        shading = VIEW3D_PT_shading.get_shading(context)

        col = layout.column()
        split = col.split(factor=0.9)

        if shading.type == 'SOLID':
            split.row().prop(shading, "light", expand=True)
            col = split.column()

            split = layout.split(factor=0.9)
            col = split.column()
            sub = col.row()

            if shading.light == 'STUDIO':
                prefs = context.preferences
                system = prefs.system

                if not system.use_studio_light_edit:
                    sub.scale_y = 0.6  # smaller studiolight preview
                    sub.template_icon_view(shading, "studio_light", scale_popup=3.0)
                else:
                    sub.prop(system, "use_studio_light_edit", text="Disable Studio Light Edit", icon='NONE', toggle=True)

                col = split.column()
                col.operator("preferences.studiolight_show", emboss=False, text="", icon='PREFERENCES')

                split = layout.split(factor=0.9)
                col = split.column()

                row = col.row()
                row.prop(shading, "use_world_space_lighting", text="", icon='WORLD', toggle=True)
                row = row.row()
                row.active = shading.use_world_space_lighting
                row.prop(shading, "studiolight_rotate_z", text="Rotation")
                col = split.column()  # to align properly with above

            elif shading.light == 'MATCAP':
                sub.scale_y = 0.6  # smaller matcap preview

                sub.template_icon_view(shading, "studio_light", scale_popup=3.0)

                col = split.column()
                col.operator("preferences.studiolight_show", emboss=False, text="", icon='PREFERENCES')
                col.operator("view3d.toggle_matcap_flip", emboss=False, text="", icon='ARROW_LEFTRIGHT')

        elif shading.type == 'MATERIAL':
            col.prop(shading, "use_scene_lights")
            col.prop(shading, "use_scene_world")

            if not shading.use_scene_world:
                col = layout.column()
                split = col.split(factor=0.9)

                col = split.column()
                sub = col.row()
                sub.scale_y = 0.6
                sub.template_icon_view(shading, "studio_light", scale_popup=3)

                col = split.column()
                col.operator("preferences.studiolight_show", emboss=False, text="", icon='PREFERENCES')

                if shading.selected_studio_light.type == 'WORLD':
                    split = layout.split(factor=0.9)
                    col = split.column()
                    col.prop(shading, "studiolight_rotate_z", text="Rotation")
                    col.prop(shading, "studiolight_background_alpha")
                    col = split.column()  # to align properly with above


class VIEW3D_PT_shading_color(Panel):
    bl_space_type = 'VIEW_3D'
    bl_region_type = 'HEADER'
    bl_label = "Color"
    bl_parent_id = 'VIEW3D_PT_shading'

    @classmethod
    def poll(cls, context):
        shading = VIEW3D_PT_shading.get_shading(context)
        return shading.type in {'WIREFRAME', 'SOLID'}

    def _draw_color_type(self, context):
        layout = self.layout
        shading = VIEW3D_PT_shading.get_shading(context)

        layout.row().prop(shading, "color_type", expand=True)
        if shading.color_type == 'SINGLE':
            layout.row().prop(shading, "single_color", text="")

    def _draw_background_color(self, context):
        layout = self.layout
        shading = VIEW3D_PT_shading.get_shading(context)

        layout.row().label(text="Background")
        layout.row().prop(shading, "background_type", expand=True)
        if shading.background_type == 'VIEWPORT':
            layout.row().prop(shading, "background_color", text="")

    def draw(self, context):
        shading = VIEW3D_PT_shading.get_shading(context)
        if shading.type == 'WIREFRAME':
            self.layout.row().prop(shading, "wireframe_color_type", expand=True)
        else:
            self._draw_color_type(context)
            self.layout.separator()
        self._draw_background_color(context)


class VIEW3D_PT_shading_options(Panel):
    bl_space_type = 'VIEW_3D'
    bl_region_type = 'HEADER'
    bl_label = "Options"
    bl_parent_id = 'VIEW3D_PT_shading'

    def draw(self, context):
        layout = self.layout

        shading = VIEW3D_PT_shading.get_shading(context)

        col = layout.column()

        if shading.type != 'WIREFRAME':
            col.prop(shading, "show_backface_culling")

        row = col.row()

        if shading.type == 'WIREFRAME':
            row.prop(shading, "show_xray_wireframe", text="")
            sub = row.row()
            sub.active = shading.show_xray_wireframe
            sub.prop(shading, "xray_alpha_wireframe", text="X-Ray")
        elif shading.type == 'SOLID':
            row.prop(shading, "show_xray", text="")
            sub = row.row()
            sub.active = shading.show_xray
            sub.prop(shading, "xray_alpha", text="X-Ray")

            row = col.row()
            row.prop(shading, "show_shadows", text="")
            row.active = not shading.show_xray
            sub = row.row(align=True)
            sub.active = shading.show_shadows
            sub.prop(shading, "shadow_intensity", text="Shadow")
            sub.popover(
                panel="VIEW3D_PT_shading_options_shadow",
                icon='PREFERENCES',
                text=""
            )

            col = layout.column()

            row = col.row()
            row.active = not shading.show_xray
            row.prop(shading, "show_cavity")

            if shading.show_cavity and not shading.show_xray:
                row.prop(shading, "cavity_type", text="Type")

                if shading.cavity_type in {'WORLD', 'BOTH'}:
                    col.label(text="World Space")
                    sub = col.row(align=True)
                    sub.prop(shading, "cavity_ridge_factor", text="Ridge")
                    sub.prop(shading, "cavity_valley_factor", text="Valley")
                    sub.popover(
                        panel="VIEW3D_PT_shading_options_ssao",
                        icon='PREFERENCES',
                        text=""
                    )

                if shading.cavity_type in {'SCREEN', 'BOTH'}:
                    col.label(text="Screen Space")
                    sub = col.row(align=True)
                    sub.prop(shading, "curvature_ridge_factor", text="Ridge")
                    sub.prop(shading, "curvature_valley_factor", text="Valley")

        if shading.type in {'WIREFRAME', 'SOLID'}:
            row = layout.split()
            row.prop(shading, "show_object_outline")
            sub = row.row()
            sub.active = shading.show_object_outline
            sub.prop(shading, "object_outline_color", text="")

            col = layout.column()
            if (shading.light == 'STUDIO') and (shading.type != 'WIREFRAME'):
                col.prop(shading, "show_specular_highlight", text="Specular Lighting")


class VIEW3D_PT_shading_options_shadow(Panel):
    bl_label = "Shadow Settings"
    bl_space_type = 'VIEW_3D'
    bl_region_type = 'HEADER'

    @classmethod
    def poll(cls, context):
        return True

    def draw(self, context):
        layout = self.layout
        layout.use_property_split = True
        scene = context.scene

        col = layout.column()
        col.prop(scene.display, "light_direction")
        col.prop(scene.display, "shadow_shift")
        col.prop(scene.display, "shadow_focus")


class VIEW3D_PT_shading_options_ssao(Panel):
    bl_label = "SSAO Settings"
    bl_space_type = 'VIEW_3D'
    bl_region_type = 'HEADER'

    @classmethod
    def poll(cls, context):
        return True

    def draw(self, context):
        layout = self.layout
        layout.use_property_split = True
        scene = context.scene

        col = layout.column(align=True)
        col.prop(scene.display, "matcap_ssao_samples")
        col.prop(scene.display, "matcap_ssao_distance")
        col.prop(scene.display, "matcap_ssao_attenuation")


class VIEW3D_PT_overlay(Panel):
    bl_space_type = 'VIEW_3D'
    bl_region_type = 'HEADER'
    bl_label = "Overlays"
    bl_ui_units_x = 13

    def draw(self, context):
        pass


class VIEW3D_PT_overlay_gizmo(Panel):
    bl_space_type = 'VIEW_3D'
    bl_region_type = 'HEADER'
    bl_parent_id = 'VIEW3D_PT_overlay'
    bl_label = "Gizmo"

    def draw_header(self, context):
        view = context.space_data
        self.layout.prop(view, "show_gizmo", text="")

    def draw(self, context):
        layout = self.layout

        view = context.space_data
        overlay = view.overlay
        display_all = overlay.show_overlays

        col = layout.column()
        col.active = display_all

        row = col.row(align=True)
        row.active = view.show_gizmo
        row.prop(view, "show_gizmo_navigate", text="Navigate", toggle=True)
        row.prop(view, "show_gizmo_context", text="Active Object", toggle=True)
        row.prop(view, "show_gizmo_tool", text="Active Tools", toggle=True)


class VIEW3D_PT_overlay_guides(Panel):
    bl_space_type = 'VIEW_3D'
    bl_region_type = 'HEADER'
    bl_parent_id = 'VIEW3D_PT_overlay'
    bl_label = "Guides"

    def draw(self, context):
        layout = self.layout

        view = context.space_data
        overlay = view.overlay
        shading = view.shading
        display_all = overlay.show_overlays

        col = layout.column()
        col.active = display_all

        split = col.split()
        sub = split.column()
        sub.prop(overlay, "show_floor", text="Grid")

        if overlay.show_floor:
            sub = col.column(align=True)
            sub.active = bool(overlay.show_floor or view.region_quadviews or not view.region_3d.is_perspective)
            subsub = sub.row(align=True)
            subsub.active = overlay.show_floor
            subsub.prop(overlay, "grid_scale", text="Scale")
            subsub.prop(overlay, "grid_subdivisions", text="Subdivisions")

        sub = split.column()
        row = sub.row()
        row.label(text="Axes")

        subrow = row.row(align=True)
        subrow.prop(overlay, "show_axis_x", text="X", toggle=True)
        subrow.prop(overlay, "show_axis_y", text="Y", toggle=True)
        subrow.prop(overlay, "show_axis_z", text="Z", toggle=True)

        split = col.split()
        sub = split.column()
        sub.prop(overlay, "show_text", text="Text Info")
        sub = split.column()
        sub.prop(overlay, "show_cursor", text="3D Cursor")

        if shading.type == 'MATERIAL':
            col.prop(overlay, "show_look_dev")

        col.prop(overlay, "show_annotation", text="Annotations")


class VIEW3D_PT_overlay_object(Panel):
    bl_space_type = 'VIEW_3D'
    bl_region_type = 'HEADER'
    bl_parent_id = 'VIEW3D_PT_overlay'
    bl_label = "Objects"

    def draw(self, context):
        layout = self.layout
        view = context.space_data
        overlay = view.overlay
        display_all = overlay.show_overlays

        col = layout.column(align=True)
        col.active = display_all

        split = col.split()

        sub = split.column(align=True)
        sub.prop(overlay, "show_extras", text="Extras")
        sub.prop(overlay, "show_relationship_lines")
        sub.prop(overlay, "show_outline_selected")

        sub = split.column(align=True)
        sub.prop(overlay, "show_bones", text="Bones")
        sub.prop(overlay, "show_motion_paths")
        sub.prop(overlay, "show_object_origins", text="Origins")
        subsub = sub.column()
        subsub.active = overlay.show_object_origins
        subsub.prop(overlay, "show_object_origins_all", text="Origins (All)")


class VIEW3D_PT_overlay_geometry(Panel):
    bl_space_type = 'VIEW_3D'
    bl_region_type = 'HEADER'
    bl_parent_id = 'VIEW3D_PT_overlay'
    bl_label = "Geometry"

    def draw(self, context):
        layout = self.layout
        view = context.space_data
        overlay = view.overlay
        display_all = overlay.show_overlays
        is_wireframes = view.shading.type == 'WIREFRAME'

        col = layout.column()
        col.active = display_all

        row = col.row()
        if not is_wireframes:
            row.prop(overlay, "show_wireframes", text="")
        sub = row.row()
        sub.active = overlay.show_wireframes or is_wireframes
        sub.prop(overlay, "wireframe_threshold", text="Wireframe")

        col = layout.column(align=True)
        col.active = display_all

        col.prop(overlay, "show_face_orientation")

        # sub.prop(overlay, "show_onion_skins")


class VIEW3D_PT_overlay_motion_tracking(Panel):
    bl_space_type = 'VIEW_3D'
    bl_region_type = 'HEADER'
    bl_parent_id = 'VIEW3D_PT_overlay'
    bl_label = "Motion Tracking"

    def draw_header(self, context):
        view = context.space_data
        self.layout.prop(view, "show_reconstruction", text="")

    def draw(self, context):
        layout = self.layout
        view = context.space_data
        overlay = view.overlay
        display_all = overlay.show_overlays

        col = layout.column()
        col.active = display_all

        if view.show_reconstruction:
            split = col.split()

            sub = split.column(align=True)
            sub.active = view.show_reconstruction
            sub.prop(view, "show_camera_path", text="Camera Path")

            sub = split.column()
            sub.prop(view, "show_bundle_names", text="Marker Names")

            col = layout.column()
            col.label(text="Tracks:")
            row = col.row(align=True)
            row.prop(view, "tracks_display_type", text="")
            row.prop(view, "tracks_display_size", text="Size")


class VIEW3D_PT_overlay_edit_mesh(Panel):
    bl_space_type = 'VIEW_3D'
    bl_region_type = 'HEADER'
    bl_parent_id = 'VIEW3D_PT_overlay'
    bl_label = "Mesh Edit Mode"

    @classmethod
    def poll(cls, context):
        return context.mode == 'EDIT_MESH'

    def draw(self, context):
        layout = self.layout

        view = context.space_data
        overlay = view.overlay
        display_all = overlay.show_overlays

        col = layout.column()
        col.active = display_all

        split = col.split()

        sub = split.column()
        sub.prop(overlay, "show_edges", text="Edges")
        sub = split.column()
        sub.prop(overlay, "show_faces", text="Faces")
        sub = split.column()
        sub.prop(overlay, "show_face_center", text="Center")

        row = col.row(align=True)
        row.prop(overlay, "show_edge_crease", text="Creases", toggle=True)
        row.prop(overlay, "show_edge_sharp", text="Sharp", text_ctxt=i18n_contexts.plural, toggle=True)
        row.prop(overlay, "show_edge_bevel_weight", text="Bevel", toggle=True)
        row.prop(overlay, "show_edge_seams", text="Seams", toggle=True)


class VIEW3D_PT_overlay_edit_mesh_shading(Panel):
    bl_space_type = 'VIEW_3D'
    bl_region_type = 'HEADER'
    bl_parent_id = 'VIEW3D_PT_overlay_edit_mesh'
    bl_label = "Shading"

    @classmethod
    def poll(cls, context):
        return context.mode == 'EDIT_MESH'

    def draw(self, context):
        layout = self.layout

        view = context.space_data
        overlay = view.overlay
        tool_settings = context.tool_settings
        display_all = overlay.show_overlays
        statvis = tool_settings.statvis

        col = layout.column()
        col.active = display_all

        col.prop(overlay, "show_occlude_wire")

        col.prop(overlay, "show_weight", text="Vertex Group Weights")
        if overlay.show_weight:
            row = col.split(factor=0.33)
            row.label(text="Zero Weights")
            sub = row.row()
            sub.prop(tool_settings, "vertex_group_user", expand=True)

        col.prop(overlay, "show_statvis", text="Mesh Analysis")
        if overlay.show_statvis:
            col = col.column()

            sub = col.split()
            sub.active = overlay.show_statvis
            sub.label(text="Type")
            sub.prop(statvis, "type", text="")

            statvis_type = statvis.type
            if statvis_type == 'OVERHANG':
                row = col.row(align=True)
                row.prop(statvis, "overhang_min", text="Minimum")
                row.prop(statvis, "overhang_max", text="Maximum")
                col.row().prop(statvis, "overhang_axis", expand=True)
            elif statvis_type == 'THICKNESS':
                row = col.row(align=True)
                row.prop(statvis, "thickness_min", text="Minimum")
                row.prop(statvis, "thickness_max", text="Maximum")
                col.prop(statvis, "thickness_samples")
            elif statvis_type == 'INTERSECT':
                pass
            elif statvis_type == 'DISTORT':
                row = col.row(align=True)
                row.prop(statvis, "distort_min", text="Minimum")
                row.prop(statvis, "distort_max", text="Maximum")
            elif statvis_type == 'SHARP':
                row = col.row(align=True)
                row.prop(statvis, "sharp_min", text="Minimum")
                row.prop(statvis, "sharp_max", text="Maximum")


class VIEW3D_PT_overlay_edit_mesh_measurement(Panel):
    bl_space_type = 'VIEW_3D'
    bl_region_type = 'HEADER'
    bl_parent_id = 'VIEW3D_PT_overlay_edit_mesh'
    bl_label = "Measurement"

    @classmethod
    def poll(cls, context):
        return context.mode == 'EDIT_MESH'

    def draw(self, context):
        layout = self.layout

        view = context.space_data
        overlay = view.overlay
        display_all = overlay.show_overlays

        col = layout.column()
        col.active = display_all

        split = col.split()

        sub = split.column()
        sub.prop(overlay, "show_extra_edge_length", text="Edge Length")
        sub.prop(overlay, "show_extra_edge_angle", text="Edge Angle")

        sub = split.column()
        sub.prop(overlay, "show_extra_face_area", text="Face Area")
        sub.prop(overlay, "show_extra_face_angle", text="Face Angle")


class VIEW3D_PT_overlay_edit_mesh_normals(Panel):
    bl_space_type = 'VIEW_3D'
    bl_region_type = 'HEADER'
    bl_parent_id = 'VIEW3D_PT_overlay_edit_mesh'
    bl_label = "Normals"

    @classmethod
    def poll(cls, context):
        return context.mode == 'EDIT_MESH'

    def draw(self, context):
        layout = self.layout

        view = context.space_data
        overlay = view.overlay
        display_all = overlay.show_overlays

        col = layout.column()
        col.active = display_all

        row = col.row(align=True)
        row.prop(overlay, "show_vertex_normals", text="", icon='NORMALS_VERTEX')
        row.prop(overlay, "show_split_normals", text="", icon='NORMALS_VERTEX_FACE')
        row.prop(overlay, "show_face_normals", text="", icon='NORMALS_FACE')

        sub = row.row(align=True)
        sub.active = overlay.show_vertex_normals or overlay.show_face_normals or overlay.show_split_normals
        sub.prop(overlay, "normals_length", text="Size")


class VIEW3D_PT_overlay_edit_mesh_freestyle(Panel):
    bl_space_type = 'VIEW_3D'
    bl_region_type = 'HEADER'
    bl_parent_id = 'VIEW3D_PT_overlay'
    bl_label = "Freestyle"

    @classmethod
    def poll(cls, context):
        return context.mode == 'EDIT_MESH' and bpy.app.build_options.freestyle

    def draw(self, context):
        layout = self.layout

        view = context.space_data
        overlay = view.overlay
        display_all = overlay.show_overlays

        col = layout.column()
        col.active = display_all

        row = col.row()
        row.prop(overlay, "show_freestyle_edge_marks", text="Edge Marks")
        row.prop(overlay, "show_freestyle_face_marks", text="Face Marks")


class VIEW3D_PT_overlay_edit_mesh_developer(Panel):
    bl_space_type = 'VIEW_3D'
    bl_region_type = 'HEADER'
    bl_parent_id = 'VIEW3D_PT_overlay_edit_mesh'
    bl_label = "Developer"

    @classmethod
    def poll(cls, context):
        return context.mode == 'EDIT_MESH' and context.preferences.view.show_developer_ui

    def draw(self, context):
        layout = self.layout

        view = context.space_data
        overlay = view.overlay
        display_all = overlay.show_overlays

        col = layout.column()
        col.active = display_all

        col.prop(overlay, "show_extra_indices", text="Indices")


class VIEW3D_PT_overlay_edit_curve(Panel):
    bl_space_type = 'VIEW_3D'
    bl_region_type = 'HEADER'
    bl_parent_id = 'VIEW3D_PT_overlay'
    bl_label = "Curve Edit Mode"

    @classmethod
    def poll(cls, context):
        return context.mode == 'EDIT_CURVE'

    def draw(self, context):
        layout = self.layout
        view = context.space_data
        overlay = view.overlay
        display_all = overlay.show_overlays

        col = layout.column()
        col.active = display_all

        row = col.row()
        row.prop(overlay, "show_curve_handles", text="Handles")

        row = col.row()
        row.prop(overlay, "show_curve_normals", text="")
        sub = row.row()
        sub.active = overlay.show_curve_normals
        sub.prop(overlay, "normals_length", text="Normals")


class VIEW3D_PT_overlay_sculpt(Panel):
    bl_space_type = 'VIEW_3D'
    bl_context = ".sculpt_mode"
    bl_region_type = 'HEADER'
    bl_parent_id = 'VIEW3D_PT_overlay'
    bl_label = "Sculpt"

    @classmethod
    def poll(cls, context):
        return (
            context.mode == 'SCULPT' and
            (context.sculpt_object and context.tool_settings.sculpt)
        )

    def draw(self, context):
        layout = self.layout
        tool_settings = context.tool_settings
        sculpt = tool_settings.sculpt

        layout.prop(sculpt, "show_diffuse_color")
        layout.prop(sculpt, "show_mask")


class VIEW3D_PT_overlay_pose(Panel):
    bl_space_type = 'VIEW_3D'
    bl_region_type = 'HEADER'
    bl_parent_id = 'VIEW3D_PT_overlay'
    bl_label = "Pose Mode"

    @classmethod
    def poll(cls, context):
        mode = context.mode
        return (
            (mode == 'POSE') or
            (mode == 'PAINT_WEIGHT' and context.pose_object)
        )

    def draw(self, context):
        layout = self.layout
        view = context.space_data
        mode = context.mode
        overlay = view.overlay
        display_all = overlay.show_overlays

        col = layout.column()
        col.active = display_all

        if mode == 'POSE':
            row = col.row()
            row.prop(overlay, "show_xray_bone", text="")
            sub = row.row()
            sub.active = display_all and overlay.show_xray_bone
            sub.prop(overlay, "xray_alpha_bone", text="Fade Geometry")
        else:
            row = col.row()
            row.prop(overlay, "show_xray_bone")


class VIEW3D_PT_overlay_paint(Panel):
    bl_space_type = 'VIEW_3D'
    bl_region_type = 'HEADER'
    bl_parent_id = 'VIEW3D_PT_overlay'
    bl_label = ""

    @classmethod
    def poll(cls, context):
        return context.mode in {'PAINT_WEIGHT', 'PAINT_VERTEX', 'PAINT_TEXTURE'}

    def draw_header(self, context):
        layout = self.layout
        layout.label(text={
            'PAINT_TEXTURE': "Texture Paint",
            'PAINT_VERTEX': "Vertex Paint",
            'PAINT_WEIGHT': "Weight Paint",
        }[context.mode])

    def draw(self, context):
        layout = self.layout
        view = context.space_data
        overlay = view.overlay
        display_all = overlay.show_overlays

        col = layout.column()
        col.active = display_all

        col.prop(overlay, {
            'PAINT_TEXTURE': "texture_paint_mode_opacity",
            'PAINT_VERTEX': "vertex_paint_mode_opacity",
            'PAINT_WEIGHT': "weight_paint_mode_opacity",
        }[context.mode], text="Opacity")

        if context.mode == 'PAINT_WEIGHT':
            row = col.split(factor=0.33)
            row.label(text="Zero Weights")
            sub = row.row()
            sub.prop(context.tool_settings, "vertex_group_user", expand=True)

            col.prop(overlay, "show_wpaint_contours")

        if context.mode in {'PAINT_WEIGHT', 'PAINT_VERTEX'}:
            col.prop(overlay, "show_paint_wire")


class VIEW3D_PT_pivot_point(Panel):
    bl_space_type = 'VIEW_3D'
    bl_region_type = 'HEADER'
    bl_label = "Pivot Point"
    bl_ui_units_x = 8

    def draw(self, context):
        tool_settings = context.tool_settings
        obj = context.active_object
        mode = context.mode

        layout = self.layout
        col = layout.column()
        col.label(text="Pivot Point")
        col.prop(tool_settings, "transform_pivot_point", expand=True)

        if (obj is None) or (mode in {'OBJECT', 'POSE', 'WEIGHT_PAINT'}):
            col.separator()

            col.prop(tool_settings, "use_transform_pivot_point_align")


class VIEW3D_PT_snapping(Panel):
    bl_space_type = 'VIEW_3D'
    bl_region_type = 'HEADER'
    bl_label = "Snapping"

    def draw(self, context):
        tool_settings = context.tool_settings
        snap_elements = tool_settings.snap_elements
        obj = context.active_object
        object_mode = 'OBJECT' if obj is None else obj.mode

        layout = self.layout
        col = layout.column()
        col.label(text="Snapping")
        col.prop(tool_settings, "snap_elements", expand=True)

        col.separator()
        if 'INCREMENT' in snap_elements:
            col.prop(tool_settings, "use_snap_grid_absolute")

        if snap_elements != {'INCREMENT'}:
            col.label(text="Target")
            row = col.row(align=True)
            row.prop(tool_settings, "snap_target", expand=True)

            if obj:
                if object_mode == 'EDIT':
                    col.prop(tool_settings, "use_snap_self")
                if object_mode in {'OBJECT', 'POSE', 'EDIT', 'WEIGHT_PAINT'}:
                    col.prop(tool_settings, "use_snap_align_rotation")

            if 'FACE' in snap_elements:
                col.prop(tool_settings, "use_snap_project")

            if 'VOLUME' in snap_elements:
                col.prop(tool_settings, "use_snap_peel_object")

        col.label(text="Affect")
        row = col.row(align=True)
        row.prop(tool_settings, "use_snap_translate", text="Move", toggle=True)
        row.prop(tool_settings, "use_snap_rotate", text="Rotate", toggle=True)
        row.prop(tool_settings, "use_snap_scale", text="Scale", toggle=True)


class VIEW3D_PT_transform_orientations(Panel):
    bl_space_type = 'VIEW_3D'
    bl_region_type = 'HEADER'
    bl_label = "Transform Orientations"
    bl_ui_units_x = 8

    def draw(self, context):
        layout = self.layout
        layout.label(text="Transform Orientations")

        scene = context.scene
        orient_slot = scene.transform_orientation_slots[0]
        orientation = orient_slot.custom_orientation

        row = layout.row()
        col = row.column()
        col.prop(orient_slot, "type", expand=True)
        row.operator("transform.create_orientation", text="", icon='ADD', emboss=False).use = True

        if orientation:
            row = layout.row(align=False)
            row.prop(orientation, "name", text="", icon='OBJECT_ORIGIN')
            row.operator("transform.delete_orientation", text="", icon='X', emboss=False)


class VIEW3D_PT_gpencil_origin(Panel):
    bl_space_type = 'VIEW_3D'
    bl_region_type = 'HEADER'
    bl_label = "Stroke Placement"

    def draw(self, context):
        layout = self.layout
        tool_settings = context.tool_settings
        gpd = context.gpencil_data

        layout.label(text="Stroke Placement")

        row = layout.row()
        col = row.column()
        col.prop(tool_settings, "gpencil_stroke_placement_view3d", expand=True)

        if tool_settings.gpencil_stroke_placement_view3d == 'SURFACE':
            row = layout.row()
            row.label(text="Offset")
            row = layout.row()
            row.prop(gpd, "zdepth_offset", text="")

        if tool_settings.gpencil_stroke_placement_view3d == 'STROKE':
            row = layout.row()
            row.label(text="Target")
            row = layout.row()
            row.prop(tool_settings, "gpencil_stroke_snap_mode", expand=True)


class VIEW3D_PT_gpencil_lock(Panel):
    bl_space_type = 'VIEW_3D'
    bl_region_type = 'HEADER'
    bl_label = "Drawing Plane"

    def draw(self, context):
        layout = self.layout
        layout.label(text="Drawing Plane")

        row = layout.row()
        col = row.column()
        col.prop(context.tool_settings.gpencil_sculpt, "lock_axis", expand=True)


class VIEW3D_PT_gpencil_guide(Panel):
    bl_space_type = 'VIEW_3D'
    bl_region_type = 'HEADER'
    bl_label = "Guides"

    def draw(self, context):
        settings = context.tool_settings.gpencil_sculpt.guide

        layout = self.layout
        layout.label(text="Guides")

        col = layout.column()
        col.active = settings.use_guide
        col.prop(settings, "type", expand=True)

        if settings.type in {'PARALLEL'}:
            col.prop(settings, "angle")
            row = col.row(align=True)

        col.prop(settings, "use_snapping")
        if settings.use_snapping:

            if settings.type in {'RADIAL'}:
                col.prop(settings, "angle_snap")
            else:
                col.prop(settings, "spacing")

        col.label(text="Reference Point")
        row = col.row(align=True)
        row.prop(settings, "reference_point", expand=True)
        if settings.reference_point in {'CUSTOM'}:
            col.prop(settings, "location", text="Custom Location")
        if settings.reference_point in {'OBJECT'}:
            col.prop(settings, "reference_object", text="Object Location")
            if not settings.reference_object:
                col.label(text="No object selected, using cursor")


class VIEW3D_PT_overlay_gpencil_options(Panel):
    bl_space_type = 'VIEW_3D'
    bl_region_type = 'HEADER'
    bl_parent_id = 'VIEW3D_PT_overlay'
    bl_label = ""

    @classmethod
    def poll(cls, context):
        return context.object and context.object.type == 'GPENCIL'

    def draw_header(self, context):
        layout = self.layout
        layout.label(text={
            'PAINT_GPENCIL': "Draw Grease Pencil",
            'EDIT_GPENCIL': "Edit Grease Pencil",
            'SCULPT_GPENCIL': "Sculpt Grease Pencil",
            'WEIGHT_GPENCIL': "Weight Grease Pencil",
            'OBJECT': "Grease Pencil",
        }[context.mode])

    def draw(self, context):
        layout = self.layout
        view = context.space_data
        overlay = view.overlay

        layout.prop(overlay, "use_gpencil_onion_skin", text="Onion Skin")

        col = layout.column()
        row = col.row()
        row.prop(overlay, "use_gpencil_grid", text="")
        sub = row.row()
        sub.active = overlay.use_gpencil_grid
        sub.prop(overlay, "gpencil_grid_opacity", text="Canvas", slider=True)

        row = col.row()
        row.prop(overlay, "use_gpencil_paper", text="")
        sub = row.row()
        sub.active = overlay.use_gpencil_paper
        sub.prop(overlay, "gpencil_paper_opacity", text="Fade 3D Objects", slider=True)

        if context.object.mode == 'PAINT_GPENCIL':
            row = col.row()
            row.prop(overlay, "use_gpencil_fade_layers", text="")
            sub = row.row()
            sub.active = overlay.use_gpencil_fade_layers
            sub.prop(overlay, "gpencil_fade_layer", text="Fade Layers", slider=True)

        if context.object.mode in {'EDIT_GPENCIL', 'SCULPT_GPENCIL', 'WEIGHT_GPENCIL'}:
            layout.prop(overlay, "use_gpencil_edit_lines", text="Edit Lines")
            layout.prop(overlay, "use_gpencil_multiedit_line_only", text="Show Edit Lines only in multiframe")
            layout.prop(overlay, "vertex_opacity", text="Vertex Opacity", slider=True)


class VIEW3D_PT_quad_view(Panel):
    bl_space_type = 'VIEW_3D'
    bl_region_type = 'UI'
    bl_category = "View"
    bl_label = "Quad View"
    bl_options = {'DEFAULT_CLOSED'}

    @classmethod
    def poll(cls, context):
        view = context.space_data
        return view.region_quadviews

    def draw(self, context):
        layout = self.layout

        view = context.space_data

        region = view.region_quadviews[2]
        col = layout.column()
        col.prop(region, "lock_rotation")
        row = col.row()
        row.enabled = region.lock_rotation
        row.prop(region, "show_sync_view")
        row = col.row()
        row.enabled = region.lock_rotation and region.show_sync_view
        row.prop(region, "use_box_clip")


# Annotation properties
class VIEW3D_PT_grease_pencil(AnnotationDataPanel, Panel):
    bl_space_type = 'VIEW_3D'
    bl_region_type = 'UI'
    bl_category = "View"

    # NOTE: this is just a wrapper around the generic GP Panel


class VIEW3D_PT_annotation_onion(AnnotationOnionSkin, Panel):
    bl_space_type = 'VIEW_3D'
    bl_region_type = 'UI'
    bl_category = "View"
    bl_parent_id = 'VIEW3D_PT_grease_pencil'

    # NOTE: this is just a wrapper around the generic GP Panel


class TOPBAR_PT_annotation_layers(Panel, AnnotationDataPanel):
    bl_space_type = 'VIEW_3D'
    bl_region_type = 'HEADER'
    bl_label = "Layers"
    bl_ui_units_x = 14


class VIEW3D_PT_view3d_stereo(Panel):
    bl_space_type = 'VIEW_3D'
    bl_region_type = 'UI'
    bl_category = "View"
    bl_label = "Stereoscopy"
    bl_options = {'DEFAULT_CLOSED'}

    @classmethod
    def poll(cls, context):
        scene = context.scene

        multiview = scene.render.use_multiview
        return multiview

    def draw(self, context):
        layout = self.layout
        view = context.space_data

        basic_stereo = context.scene.render.views_format == 'STEREO_3D'

        col = layout.column()
        col.row().prop(view, "stereo_3d_camera", expand=True)

        col.label(text="Display:")
        row = col.row()
        row.active = basic_stereo
        row.prop(view, "show_stereo_3d_cameras")
        row = col.row()
        row.active = basic_stereo
        split = row.split()
        split.prop(view, "show_stereo_3d_convergence_plane")
        split = row.split()
        split.prop(view, "stereo_3d_convergence_plane_alpha", text="Alpha")
        split.active = view.show_stereo_3d_convergence_plane
        row = col.row()
        split = row.split()
        split.prop(view, "show_stereo_3d_volume")
        split = row.split()
        split.prop(view, "stereo_3d_volume_alpha", text="Alpha")


class VIEW3D_PT_context_properties(Panel):
    bl_space_type = 'VIEW_3D'
    bl_region_type = 'UI'
    bl_category = "View"
    bl_label = "Properties"
    bl_options = {'DEFAULT_CLOSED'}

    def _active_context_member(context):
        obj = context.object
        if obj:
            object_mode = obj.mode
            if object_mode == 'POSE':
                return "active_pose_bone"
            elif object_mode == 'EDIT' and obj.type == 'ARMATURE':
                return "active_bone"
            else:
                return "object"

        return ""

    @classmethod
    def poll(cls, context):
        import rna_prop_ui
        member = cls._active_context_member(context)

        if member:
            context_member, member = rna_prop_ui.rna_idprop_context_value(context, member, object)
            return context_member and rna_prop_ui.rna_idprop_has_properties(context_member)

        return False

    def draw(self, context):
        import rna_prop_ui
        member = VIEW3D_PT_context_properties._active_context_member(context)

        if member:
            # Draw with no edit button
            rna_prop_ui.draw(self.layout, context, member, object, False)


# Grease Pencil Object - Multiframe falloff tools
class VIEW3D_PT_gpencil_multi_frame(Panel):
    bl_space_type = 'VIEW_3D'
    bl_region_type = 'HEADER'
    bl_label = "Multi Frame"

    def draw(self, context):
        gpd = context.gpencil_data
        settings = context.tool_settings.gpencil_sculpt

        layout = self.layout
        col = layout.column(align=True)
        col.prop(settings, "use_multiframe_falloff")

        # Falloff curve
        if gpd.use_multiedit and settings.use_multiframe_falloff:
            layout.template_curve_mapping(settings, "multiframe_falloff_curve", brush=True)


class VIEW3D_MT_gpencil_edit_context_menu(Menu):
    bl_label = "Edit Context Menu"

    def draw(self, context):
        layout = self.layout
        is_3d_view = context.space_data.type == 'VIEW_3D'

        layout.operator_context = 'INVOKE_REGION_WIN'

        # Add
        layout.operator("gpencil.stroke_subdivide", text="Subdivide")

        layout.separator()

        # Transform
        layout.operator("transform.transform", text="Shrink/Fatten").mode = 'GPENCIL_SHRINKFATTEN'
        layout.operator("gpencil.stroke_smooth", text="Smooth")
        layout.operator("gpencil.stroke_trim", text="Trim")

        layout.separator()

        # Modify
        layout.menu("VIEW3D_MT_assign_material")
        layout.operator_menu_enum("gpencil.stroke_arrange", "direction", text="Arrange Strokes")
        layout.operator("gpencil.stroke_flip", text="Flip Direction")
        layout.operator_menu_enum("gpencil.stroke_caps_set", text="Toggle Caps", property="type")

        layout.separator()

        layout.operator("gpencil.duplicate_move", text="Duplicate")
        layout.operator("gpencil.copy", text="Copy", icon='COPYDOWN')
        layout.operator("gpencil.paste", text="Paste", icon='PASTEDOWN').type = 'COPY'
        layout.operator("gpencil.paste", text="Paste & Merge").type = 'MERGE'
        layout.menu("VIEW3D_MT_gpencil_copy_layer")
        layout.operator("gpencil.frame_duplicate", text="Duplicate Active Frame")
        layout.operator("gpencil.frame_duplicate", text="Duplicate Active Frame All Layers").mode = 'ALL'

        layout.separator()

        layout.operator("gpencil.stroke_join", text="Join").type = 'JOIN'
        layout.operator("gpencil.stroke_join", text="Join & Copy").type = 'JOINCOPY'
        layout.menu("GPENCIL_MT_separate", text="Separate")
        layout.operator("gpencil.stroke_split", text="Split")

        layout.separator()

        layout.menu("VIEW3D_MT_mirror")
        layout.menu("VIEW3D_MT_snap")

        layout.separator()

        # Remove
        if is_3d_view:
            layout.menu("GPENCIL_MT_cleanup")

        layout.operator("gpencil.stroke_simplify_fixed", text="Simplify")
        layout.operator("gpencil.stroke_simplify", text="Simplify Adaptive")
        layout.operator("gpencil.stroke_merge", text="Merge")
        layout.menu("VIEW3D_MT_edit_gpencil_delete")


class VIEW3D_PT_gpencil_draw_context_menu(Panel):
    bl_space_type = 'VIEW_3D'
    bl_region_type = 'WINDOW'
    bl_label = "Draw Context Menu"

    def draw(self, context):
        brush = context.tool_settings.gpencil_paint.brush
        gp_settings = brush.gpencil_settings

        layout = self.layout

        if brush.gpencil_tool not in {'FILL', 'CUTTER'}:
            layout.prop(brush, "size", slider=True)
        if brush.gpencil_tool not in {'ERASE', 'FILL', 'CUTTER'}:
            layout.prop(gp_settings, "pen_strength")

        layout.separator()

        # Frames
        layout.label(text="Frames:")

        layout.operator_context = 'INVOKE_REGION_WIN'

        layout.operator("gpencil.blank_frame_add", text="Insert Blank", icon='ADD')
        layout.operator("gpencil.frame_duplicate", text="Duplicate Active", icon='DUPLICATE')
        layout.operator("gpencil.frame_duplicate", text="Duplicate for All Layers", icon='DUPLICATE').mode = 'ALL'

        layout.separator()

        layout.operator("gpencil.delete", text="Delete Active", icon='REMOVE').type = 'FRAME'
        layout.operator("gpencil.active_frames_delete_all", text="Delete All Active Layers", icon='REMOVE')


class VIEW3D_PT_paint_vertex_context_menu(Panel):
    # Only for popover, these are dummy values.
    bl_space_type = 'VIEW_3D'
    bl_region_type = 'WINDOW'
    bl_label = "Vertex Paint Context Menu"

    def draw(self, context):
        layout = self.layout

        brush = context.tool_settings.vertex_paint.brush
        UnifiedPaintPanel.prop_unified_size(layout, context, brush, "size", slider=True)
        UnifiedPaintPanel.prop_unified_strength(layout, context, brush, "strength")


class VIEW3D_PT_paint_texture_context_menu(Panel):
    # Only for popover, these are dummy values.
    bl_space_type = 'VIEW_3D'
    bl_region_type = 'WINDOW'
    bl_label = "Texture Paint Context Menu"

    def draw(self, context):
        layout = self.layout
        brush = context.tool_settings.image_paint.brush
        capabilities = brush.image_paint_capabilities

        if capabilities.has_radius:
            UnifiedPaintPanel.prop_unified_size(layout, context, brush, "size", slider=True)
        UnifiedPaintPanel.prop_unified_strength(layout, context, brush, "strength")


class VIEW3D_PT_paint_weight_context_menu(Panel):
    # Only for popover, these are dummy values.
    bl_space_type = 'VIEW_3D'
    bl_region_type = 'WINDOW'
    bl_label = "Weights Context Menu"

    def draw(self, context):
        layout = self.layout

        brush = context.tool_settings.weight_paint.brush
        UnifiedPaintPanel.prop_unified_weight(layout, context, brush, "weight", slider=True)
        UnifiedPaintPanel.prop_unified_size(layout, context, brush, "size", slider=True)
        UnifiedPaintPanel.prop_unified_strength(layout, context, brush, "strength")


class VIEW3D_PT_gpencil_sculpt_context_menu(Panel):
    bl_space_type = 'VIEW_3D'
    bl_region_type = 'WINDOW'
    bl_label = "Sculpt Context Menu"

    def draw(self, context):
        brush = context.tool_settings.gpencil_sculpt.brush

        layout = self.layout

        if context.mode == 'WEIGHT_GPENCIL':
            layout.prop(brush, "weight")
        layout.prop(brush, "size", slider=True)
        layout.prop(brush, "strength")

        layout.separator()

        # Frames
        layout.label(text="Frames:")

        layout.operator_context = 'INVOKE_REGION_WIN'

        layout.operator("gpencil.blank_frame_add", text="Insert Blank", icon='ADD')
        layout.operator("gpencil.frame_duplicate", text="Duplicate Active", icon='DUPLICATE')
        layout.operator("gpencil.frame_duplicate", text="Duplicate for All Layers", icon='DUPLICATE').mode = 'ALL'

        layout.separator()

        layout.operator("gpencil.delete", text="Delete Active", icon='REMOVE').type = 'FRAME'
        layout.operator("gpencil.active_frames_delete_all", text="Delete All Active Layers", icon='REMOVE')


class VIEW3D_MT_gpencil_sculpt(Menu):
    bl_label = "Sculpt"

    def draw(self, context):
        layout = self.layout

        layout.operator_context = 'INVOKE_REGION_WIN'
        layout.menu("VIEW3D_MT_assign_material")
        layout.separator()

        layout.operator("gpencil.frame_duplicate", text="Duplicate Active Frame", icon = "DUPLICATE")
        layout.operator("gpencil.frame_duplicate", text="Duplicate Active Frame All Layers", icon = "DUPLICATE").mode = 'ALL'

        layout.separator()

        layout.operator("gpencil.stroke_subdivide", text="Subdivide", icon = "SUBDIVIDE_EDGES")
        layout.operator("gpencil.stroke_simplify_fixed", text="Simplify", icon = "MOD_SIMPLIFY")
        layout.operator("gpencil.stroke_simplify", text="Simplify Adaptative", icon = "MOD_SIMPLIFY")

        if context.mode == 'WEIGHT_GPENCIL':
            layout.separator()
            layout.menu("VIEW3D_MT_gpencil_autoweights")

        layout.separator()

        #radial control button brush size
        myvar = layout.operator("wm.radial_control", text = "Brush Radius", icon = "BRUSHSIZE")
        myvar.data_path_primary = 'tool_settings.gpencil_sculpt.brush.size'

        #radial control button brush strength
        myvar = layout.operator("wm.radial_control", text = "Brush Strength", icon = "BRUSHSTRENGTH")
        myvar.data_path_primary = 'tool_settings.gpencil_sculpt.brush.strength'


class VIEW3D_PT_sculpt_context_menu(Panel):
    # Only for popover, these are dummy values.
    bl_space_type = 'VIEW_3D'
    bl_region_type = 'WINDOW'
    bl_label = "Sculpt Context Menu"

    def draw(self, context):
        layout = self.layout

        brush = context.tool_settings.sculpt.brush
        capabilities = brush.sculpt_capabilities

        UnifiedPaintPanel.prop_unified_size(layout, context, brush, "size", slider=True)
        UnifiedPaintPanel.prop_unified_strength(layout, context, brush, "strength")

        if capabilities.has_auto_smooth:
            layout.prop(brush, "auto_smooth_factor", slider=True)

        if capabilities.has_normal_weight:
            layout.prop(brush, "normal_weight", slider=True)

        if capabilities.has_pinch_factor:
            layout.prop(brush, "crease_pinch_factor", slider=True, text="Pinch")

        if capabilities.has_rake_factor:
            layout.prop(brush, "rake_factor", slider=True)

        if capabilities.has_plane_offset:
            layout.prop(brush, "plane_offset", slider=True)
            layout.prop(brush, "plane_trim", slider=True, text="Distance")

        if capabilities.has_height:
            layout.prop(brush, "height", slider=True, text="Height")

class TOPBAR_PT_gpencil_materials(GreasePencilMaterialsPanel, Panel):
    bl_space_type = 'VIEW_3D'
    bl_region_type = 'HEADER'
    bl_label = "Materials"
    bl_ui_units_x = 14


classes = (
    VIEW3D_HT_header,
    ALL_MT_editormenu,
    VIEW3D_MT_editor_menus,
    VIEW3D_MT_transform,
    VIEW3D_MT_transform_base,
    VIEW3D_MT_transform_object,
    VIEW3D_MT_transform_armature,
    VIEW3D_MT_mirror,
    VIEW3D_MT_snap,
    VIEW3D_MT_uv_map,
    VIEW3D_MT_view_view_selected_all_regions,
    VIEW3D_MT_view_all_all_regions,
    VIEW3D_MT_view_center_cursor_and_view_all,
    VIEW3D_MT_switchactivecamto,
    VIEW3D_MT_view,
    VIEW3D_MT_view_navigation,
    VIEW3D_MT_view_align,
    VIEW3D_MT_view_align_selected,
    VIEW3D_MT_select_object_inverse,
    VIEW3D_MT_select_object,
    VIEW3D_MT_select_by_type,
    VIEW3D_MT_select_grouped,
    VIEW3D_MT_select_linked,
    VIEW3D_MT_select_object_more_less,
    VIEW3D_MT_select_pose_inverse,
    VIEW3D_MT_select_pose,
    VIEW3D_MT_select_pose_more_less,
    VIEW3D_MT_select_particle_inverse,
    VIEW3D_MT_select_particle,
    VIEW3D_MT_edit_mesh,
    VIEW3D_MT_edit_mesh_sort_elements,
    VIEW3D_MT_edit_mesh_select_similar,
    VIEW3D_MT_edit_mesh_select_more_less,
    VIEW3D_MT_select_edit_mesh_inverse,
    VIEW3D_MT_select_edit_mesh,
    VIEW3D_MT_select_edit_curve_inverse,
    VIEW3D_MT_select_edit_curve,
    VIEW3D_MT_select_edit_curve_select_similar,
    VIEW3D_MT_select_edit_surface,
    VIEW3D_MT_edit_text_context_menu,
    VIEW3D_MT_select_edit_text,
    VIEW3D_MT_select_edit_metaball_inverse,
    VIEW3D_MT_select_edit_metaball,
<<<<<<< HEAD
    VIEW3D_MT_select_edit_metaball_select_similar,
    VIEW3D_MT_select_edit_lattice_inverse,
=======
    VIEW3D_MT_edit_lattice_context_menu,
>>>>>>> 4e7fe1c2
    VIEW3D_MT_select_edit_lattice,
    VIEW3D_MT_select_edit_armature_inverse,
    VIEW3D_MT_select_edit_armature,
    VIEW3D_MT_select_gpencil,
    VIEW3D_MT_select_gpencil_grouped,
    VIEW3D_MT_select_paint_mask_inverse,
    VIEW3D_MT_select_paint_mask,
    VIEW3D_MT_select_paint_mask_vertex_inverse,
    VIEW3D_MT_select_paint_mask_vertex,
    VIEW3D_MT_angle_control,
    VIEW3D_MT_mesh_add,
    VIEW3D_MT_curve_add,
    VIEW3D_MT_surface_add,
    VIEW3D_MT_edit_metaball_context_menu,
    VIEW3D_MT_metaball_add,
    TOPBAR_MT_edit_curve_add,
    TOPBAR_MT_edit_armature_add,
    VIEW3D_MT_armature_add,
    VIEW3D_MT_light_add,
    VIEW3D_MT_lightprobe_add,
    VIEW3D_MT_camera_add,
    VIEW3D_MT_add,
    VIEW3D_MT_image_add,
    VIEW3D_MT_origin_set,
    VIEW3D_MT_object_delete_global,
    VIEW3D_MT_object,
    VIEW3D_MT_object_convert,
    VIEW3D_MT_object_animation,
    VIEW3D_MT_object_rigid_body,
    VIEW3D_MT_object_clear,
    VIEW3D_MT_object_context_menu,
    VIEW3D_MT_object_shading,
    VIEW3D_MT_object_apply,
    VIEW3D_MT_object_relations,
    VIEW3D_MT_object_parent,
    VIEW3D_MT_object_track,
    VIEW3D_MT_object_collection,
    VIEW3D_MT_object_constraints,
    VIEW3D_MT_object_quick_effects,
    VIEW3D_hide_view_set_unselected,
    VIEW3D_MT_object_showhide,
    VIEW3D_MT_make_single_user,
    VIEW3D_MT_make_links,
    VIEW3D_MT_brush,
    VIEW3D_MT_brush_curve_presets,
    VIEW3D_MT_facemask_showhide,
    VIEW3D_MT_paint_vertex,
    VIEW3D_MT_paint_vertex_specials,
    VIEW3D_MT_paint_texture_specials,
    VIEW3D_MT_hook,
    VIEW3D_MT_vertex_group,
    VIEW3D_MT_paint_weight,
    VIEW3D_MT_paint_weight_specials,
    VIEW3D_MT_subdivision_set,
    VIEW3D_MT_sculpt_specials,
    VIEW3D_MT_sculpt,
    VIEW3D_MT_hide_mask,
    VIEW3D_MT_particle,
    VIEW3D_MT_particle_context_menu,
    VIEW3D_particle_hide_unselected,
    VIEW3D_MT_particle_show_hide,
    VIEW3D_MT_pose,
    VIEW3D_MT_pose_transform,
    VIEW3D_MT_pose_slide,
    VIEW3D_MT_pose_propagate,
    VIEW3D_MT_pose_library,
    VIEW3D_MT_pose_motion,
    VIEW3D_MT_pose_group,
    VIEW3D_MT_pose_ik,
    VIEW3D_MT_pose_constraints,
    VIEW3D_MT_pose_hide_unselected,
    VIEW3D_MT_pose_show_hide,
    VIEW3D_MT_pose_apply,
    VIEW3D_MT_pose_context_menu,
    VIEW3D_MT_bone_options_toggle,
    VIEW3D_MT_bone_options_enable,
    VIEW3D_MT_bone_options_disable,
    VIEW3D_MT_edit_mesh_context_menu,
    VIEW3D_MT_edit_mesh_select_mode,
    VIEW3D_MT_edit_mesh_extrude_dupli,
    VIEW3D_MT_edit_mesh_extrude_dupli_rotate,
    VIEW3D_MT_edit_mesh_extrude,
    VIEW3D_MT_edit_mesh_vertices,
    VIEW3D_MT_edit_mesh_edges,
    VIEW3D_MT_edit_mesh_edges_data,
    VIEW3D_MT_edit_mesh_faces,
    VIEW3D_MT_edit_mesh_faces_data,
    VIEW3D_normals_make_consistent_inside,
    VIEW3D_MT_edit_mesh_normals,
    VIEW3D_MT_edit_mesh_normals_advanced,
    VIEW3D_MT_edit_mesh_normals_vector,
    VIEW3D_MT_edit_mesh_normals_facestrength,
    VIEW3D_MT_edit_mesh_shading,
    VIEW3D_MT_edit_mesh_weights,
    VIEW3D_MT_edit_mesh_clean,
    VIEW3D_MT_edit_mesh_delete,
    VIEW3D_MT_edit_mesh_dissolve,
    VIEW3D_mesh_hide_unselected,
    VIEW3D_curve_hide_unselected,
    VIEW3D_MT_edit_mesh_show_hide,
    VIEW3D_MT_paint_gpencil,
    VIEW3D_MT_assign_material,
    VIEW3D_MT_edit_gpencil,
    VIEW3D_MT_edit_gpencil_hide,
    VIEW3D_MT_edit_gpencil_arrange_strokes,
    VIEW3D_MT_edit_gpencil_delete,
    VIEW3D_MT_weight_gpencil,
    VIEW3D_MT_gpencil_simplify,
    VIEW3D_MT_gpencil_copy_layer,
    VIEW3D_MT_edit_curve,
    VIEW3D_MT_edit_curve_ctrlpoints,
    VIEW3D_MT_edit_curve_handle_type_set,
    VIEW3D_MT_edit_curve_segments,
    VIEW3D_MT_edit_curve_context_menu,
    VIEW3D_MT_edit_curve_delete,
    VIEW3D_MT_edit_curve_show_hide,
    VIEW3D_MT_edit_surface,
    VIEW3D_MT_edit_font,
    VIEW3D_MT_edit_font_move_select,
    VIEW3D_MT_edit_text_chars,
    VIEW3D_MT_edit_meta,
    VIEW3D_MT_edit_meta_showhide_unselected,
    VIEW3D_MT_edit_meta_showhide,
    VIEW3D_MT_edit_lattice,
    VIEW3D_MT_edit_lattice_flip,
    VIEW3D_MT_edit_armature,
    VIEW3D_armature_hide_unselected,
    VIEW3D_MT_armature_show_hide,
    VIEW3D_MT_armature_context_menu,
    VIEW3D_MT_edit_armature_parent,
    VIEW3D_MT_edit_armature_roll,
    VIEW3D_MT_edit_armature_names,
    VIEW3D_MT_edit_armature_delete,
    VIEW3D_MT_gpencil_animation,
    VIEW3D_MT_edit_gpencil_transform,
    VIEW3D_MT_object_mode_pie,
    VIEW3D_MT_view_pie,
    VIEW3D_MT_shading_pie,
    VIEW3D_MT_shading_ex_pie,
    VIEW3D_MT_pivot_pie,
    VIEW3D_MT_snap_pie,
    VIEW3D_MT_orientations_pie,
    VIEW3D_MT_proportional_editing_falloff_pie,
    VIEW3D_PT_view3d_properties,
    VIEW3D_PT_view3d_camera_lock,
    VIEW3D_PT_view3d_cursor,
    VIEW3D_PT_collections,
    VIEW3D_PT_object_type_visibility,
    VIEW3D_PT_grease_pencil,
    VIEW3D_PT_annotation_onion,
    VIEW3D_PT_gpencil_multi_frame,
    VIEW3D_MT_gpencil_autoweights,
    VIEW3D_MT_gpencil_edit_context_menu,
    VIEW3D_MT_gpencil_sculpt,
    VIEW3D_PT_quad_view,
    VIEW3D_PT_view3d_stereo,
    VIEW3D_PT_shading,
    VIEW3D_PT_shading_lighting,
    VIEW3D_PT_shading_color,
    VIEW3D_PT_shading_options,
    VIEW3D_PT_shading_options_shadow,
    VIEW3D_PT_shading_options_ssao,
    VIEW3D_PT_overlay,
    VIEW3D_PT_overlay_gizmo,
    VIEW3D_PT_overlay_guides,
    VIEW3D_PT_overlay_object,
    VIEW3D_PT_overlay_geometry,
    VIEW3D_PT_overlay_motion_tracking,
    VIEW3D_PT_overlay_edit_mesh,
    VIEW3D_PT_overlay_edit_mesh_shading,
    VIEW3D_PT_overlay_edit_mesh_measurement,
    VIEW3D_PT_overlay_edit_mesh_normals,
    VIEW3D_PT_overlay_edit_mesh_freestyle,
    VIEW3D_PT_overlay_edit_mesh_developer,
    VIEW3D_PT_overlay_edit_curve,
    VIEW3D_PT_overlay_paint,
    VIEW3D_PT_overlay_pose,
    VIEW3D_PT_overlay_sculpt,
    VIEW3D_PT_pivot_point,
    VIEW3D_PT_snapping,
    VIEW3D_PT_gpencil_origin,
    VIEW3D_PT_gpencil_lock,
    VIEW3D_PT_gpencil_guide,
    VIEW3D_PT_transform_orientations,
    VIEW3D_PT_overlay_gpencil_options,
    VIEW3D_PT_context_properties,
    VIEW3D_PT_paint_vertex_context_menu,
    VIEW3D_PT_paint_texture_context_menu,
    VIEW3D_PT_paint_weight_context_menu,
    VIEW3D_PT_gpencil_sculpt_context_menu,
    VIEW3D_PT_gpencil_draw_context_menu,
    VIEW3D_PT_sculpt_context_menu,
    TOPBAR_PT_gpencil_materials,
    TOPBAR_PT_annotation_layers,
)


if __name__ == "__main__":  # only for live edit.
    from bpy.utils import register_class
    for cls in classes:
        register_class(cls)<|MERGE_RESOLUTION|>--- conflicted
+++ resolved
@@ -401,15 +401,9 @@
     def draw(self, context):
         layout = self.layout
 
-<<<<<<< HEAD
         layout.operator("%s.reveal" % self._operator_name, text="Show Hidden", icon = "RESTRICT_VIEW_OFF")
         layout.operator("%s.hide" % self._operator_name, text="Hide Selected", icon = "RESTRICT_VIEW_ON").unselected = False
         layout.operator("%s.hide" % self._operator_name, text="Hide Unselected", icon = "HIDE_UNSELECTED").unselected = True
-=======
-        layout.operator("%s.reveal" % self._operator_name)
-        layout.operator("%s.hide" % self._operator_name, text="Hide Selected").unselected = False
-        layout.operator("%s.hide" % self._operator_name, text="Hide Unselected").unselected = True
->>>>>>> 4e7fe1c2
 
 
 # Standard transforms which apply to all cases
@@ -531,7 +525,6 @@
 
         layout.separator()
 
-<<<<<<< HEAD
         layout.operator_context = 'INVOKE_REGION_WIN'
 
         props = layout.operator("transform.mirror", text="X Global", icon = "MIRROR_X")
@@ -560,18 +553,6 @@
             layout.separator()
 
             layout.operator("object.vertex_group_mirror", icon = "MIRROR_VERTEXGROUP")
-=======
-        layout.operator_context = 'EXEC_REGION_WIN'
-
-        for (space_name, space_id) in (("Global", 'GLOBAL'), ("Local", 'LOCAL')):
-            for axis_index, axis_name in enumerate("XYZ"):
-                props = layout.operator("transform.mirror", text=f"{axis_name!s} {space_name!s}")
-                props.constraint_axis[axis_index] = True
-                props.orient_type = 'GLOBAL'
-
-            if space_id == 'GLOBAL':
-                layout.separator()
->>>>>>> 4e7fe1c2
 
 
 class VIEW3D_MT_snap(Menu):
@@ -670,16 +651,11 @@
         bpy.ops.view3d.view_all(center = True)
         return {'FINISHED'}
 
-<<<<<<< HEAD
 class VIEW3D_MT_switchactivecamto(bpy.types.Operator):
     """Set Active Camera\nSets the current selected camera as the active camera to render from\nYou need to have a camera object selected"""
     bl_idname = "view3d.switchactivecamto"
     bl_label = "Set active Camera"
     bl_options = {'REGISTER', 'UNDO'}
-=======
-        layout.operator("render.opengl", text="Viewport Render Image", icon='RENDER_STILL')
-        layout.operator("render.opengl", text="Viewport Render Animation", icon='RENDER_ANIMATION').animation = True
->>>>>>> 4e7fe1c2
 
     def execute(self, context):
 
@@ -696,6 +672,7 @@
 
     def draw(self, context):
         layout = self.layout
+        view = context.space_data
 
         layout.operator("view3d.toolshelf", text = "Tool Shelf", icon='MENU_PANEL')
         layout.operator("view3d.properties", text = "Sidebar", icon='MENU_PANEL')
@@ -1388,7 +1365,6 @@
 
         layout.menu("VIEW3D_MT_edit_font")
 
-
 class VIEW3D_MT_select_edit_text(Menu):
     # intentional name mismatch
     # select menu for 3d-text doesn't make sense
@@ -1408,6 +1384,8 @@
         layout.separator()
 
         layout.operator("font.select_all", icon = "SELECT_ALL")
+
+        layout.menu("VIEW3D_MT_edit_font")
 
 # Workaround to separate the tooltips
 class VIEW3D_MT_select_edit_metaball_inverse(bpy.types.Operator):
@@ -1419,8 +1397,6 @@
     def execute(self, context):        # execute() is called by blender when running the operator.
         bpy.ops.mball.select_all(action = 'INVERT')
         return {'FINISHED'}
-
-        layout.menu("VIEW3D_MT_edit_font")
 
 
 class VIEW3D_MT_select_edit_metaball(Menu):
@@ -2636,11 +2612,7 @@
     def draw(self, context):
         layout = self.layout
 
-<<<<<<< HEAD
         layout.operator("object.hide_view_clear", text="Show Hidden", icon = "RESTRICT_VIEW_OFF")
-=======
-        layout.operator("object.hide_view_clear")
->>>>>>> 4e7fe1c2
 
         layout.separator()
 
@@ -3827,8 +3799,8 @@
 
             col.separator()
 
-            col.menu("VIEW3D_MT_mirror", text="Mirror Vertices")
             col.menu("VIEW3D_MT_snap", text="Snap Vertices")
+            col.operator("transform.mirror", text="Mirror Vertices")
 
             col.separator()
 
@@ -4643,7 +4615,6 @@
     def draw(self, context):
         layout = self.layout
 
-<<<<<<< HEAD
         layout.menu("VIEW3D_MT_edit_text_chars")
 
         layout.separator()
@@ -4664,14 +4635,14 @@
 
         layout.operator("font.case_set", icon = 'SET_UPPERCASE', text = "Set Uppercase").case = 'UPPER'
         layout.operator("font.case_set", icon = 'SET_LOWERCASE', text = "Set Lowercase").case = 'LOWER'
-=======
-        layout.operator("font.style_toggle", text="Toggle Bold").style = 'BOLD'
-        layout.operator("font.style_toggle", text="Toggle Italic").style = 'ITALIC'
->>>>>>> 4e7fe1c2
 
         layout.separator()
 
         layout.operator("font.delete", icon = "DELETE").type = 'NEXT_OR_SELECTION'
+
+        layout.separator()
+
+        layout.menu("VIEW3D_MT_edit_text_chars")
 
 
 # move_select submenu
@@ -4692,10 +4663,6 @@
         layout.operator("font.move_select", text = "Previous Character", icon = "HAND").type = 'PREVIOUS_CHARACTER'
         layout.operator("font.move_select", text = "Next Character", icon = "HAND").type = 'NEXT_CHARACTER'
 
-        layout.separator()
-
-        layout.menu("VIEW3D_MT_edit_text_chars")
-
 
 class VIEW3D_MT_edit_text_chars(Menu):
     bl_label = "Special Characters"
@@ -4777,15 +4744,9 @@
     def draw(self, context):
         layout = self.layout
 
-<<<<<<< HEAD
         layout.operator("mball.reveal_metaelems", text="Show Hidden", icon = "RESTRICT_VIEW_OFF")
         layout.operator("mball.hide_metaelems", text="Hide Selected", icon = "RESTRICT_VIEW_ON").unselected = False
         layout.operator("mball.hide_metaelems_unselected", text="Hide Unselected", icon = "HIDE_UNSELECTED")
-=======
-        layout.operator("mball.reveal_metaelems")
-        layout.operator("mball.hide_metaelems", text="Hide Selected").unselected = False
-        layout.operator("mball.hide_metaelems", text="Hide Unselected").unselected = True
->>>>>>> 4e7fe1c2
 
 
 class VIEW3D_MT_edit_lattice(Menu):
@@ -4922,15 +4883,8 @@
 
         # Add
         layout.operator("armature.subdivide", text="Subdivide")
-<<<<<<< HEAD
-
         layout.operator("armature.duplicate_move", text="Duplicate", icon = "DUPLICATE")
-
         layout.operator("armature.extrude_move", icon='EXTRUDE_REGION')
-=======
-        layout.operator("armature.duplicate_move", text="Duplicate")
-        layout.operator("armature.extrude_move")
->>>>>>> 4e7fe1c2
         if arm.use_mirror_x:
             layout.operator("armature.extrude_forked", icon='EXTRUDE_REGION')
 
@@ -4938,19 +4892,13 @@
 
         layout.operator("armature.fill")
 
-<<<<<<< HEAD
-        layout.operator("armature.switch_direction", text="Switch Direction")
-        layout.operator("armature.symmetrize")
-
-=======
         layout.separator()
 
         # Modify
         layout.menu("VIEW3D_MT_mirror")
         layout.menu("VIEW3D_MT_snap")
+        layout.operator("armature.switch_direction", text="Switch Direction")
         layout.operator("armature.symmetrize")
-        layout.operator("armature.switch_direction", text="Switch Direction")
->>>>>>> 4e7fe1c2
         layout.menu("VIEW3D_MT_edit_armature_names")
 
         layout.separator()
@@ -5401,7 +5349,7 @@
         pie.prop_enum(context.scene.tool_settings, "transform_pivot_point", value='MEDIAN_POINT')
         pie.prop_enum(context.scene.tool_settings, "transform_pivot_point", value='ACTIVE_ELEMENT')
         if (obj is None) or (mode in {'OBJECT', 'POSE', 'WEIGHT_PAINT'}):
-            pie.prop(context.scene.tool_settings, "use_transform_pivot_point_align")
+            pie.prop(context.scene.tool_settings, "use_transform_pivot_point_align", text="Only Origins")
 
 
 class VIEW3D_MT_orientations_pie(Menu):
@@ -5568,13 +5516,13 @@
                 need_separator = False
 
             icon = 'BLANK1'
-            # has_objects = True
+            #has_objects = True
             if child.has_selected_objects(view_layer):
                 icon = 'LAYER_ACTIVE'
             elif child.has_objects():
                 icon = 'LAYER_USED'
             else:
-                # has_objects = False
+                #has_objects = False
                 pass
 
             has_visible_objects = has_objects and child.has_visible_objects(view_layer)
@@ -6471,7 +6419,7 @@
         if (obj is None) or (mode in {'OBJECT', 'POSE', 'WEIGHT_PAINT'}):
             col.separator()
 
-            col.prop(tool_settings, "use_transform_pivot_point_align")
+            col.prop(tool_settings, "use_transform_pivot_point_align", text="Only Origins")
 
 
 class VIEW3D_PT_snapping(Panel):
@@ -7068,6 +7016,7 @@
 
         if capabilities.has_height:
             layout.prop(brush, "height", slider=True, text="Height")
+
 
 class TOPBAR_PT_gpencil_materials(GreasePencilMaterialsPanel, Panel):
     bl_space_type = 'VIEW_3D'
@@ -7120,12 +7069,9 @@
     VIEW3D_MT_select_edit_text,
     VIEW3D_MT_select_edit_metaball_inverse,
     VIEW3D_MT_select_edit_metaball,
-<<<<<<< HEAD
+    VIEW3D_MT_edit_lattice_context_menu,
     VIEW3D_MT_select_edit_metaball_select_similar,
     VIEW3D_MT_select_edit_lattice_inverse,
-=======
-    VIEW3D_MT_edit_lattice_context_menu,
->>>>>>> 4e7fe1c2
     VIEW3D_MT_select_edit_lattice,
     VIEW3D_MT_select_edit_armature_inverse,
     VIEW3D_MT_select_edit_armature,
