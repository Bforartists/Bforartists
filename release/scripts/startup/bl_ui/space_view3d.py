--- conflicted
+++ resolved
@@ -5592,77 +5592,6 @@
                                 icon='LAYER_ACTIVE' if mat == mat_active else 'BLANK1').material = mat.name
 
 
-<<<<<<< HEAD
-def gpencil_layer_append_menu_items(context, layout, only_active):
-    done = False
-    view_layer = context.view_layer
-    obact = context.active_object
-    gpl = context.active_gpencil_layer
-
-    done = False
-    if gpl is not None:
-        for ob in view_layer.objects:
-            if ob.type == 'GPENCIL' and ob != obact:
-                op = layout.operator("gpencil.layer_duplicate_object", text=ob.name)
-                op.object = ob.name
-                op.only_active = only_active
-                done = True
-
-        if done is False:
-            layout.label(text="No destination object", icon='ERROR')
-    else:
-        layout.label(text="No layer to copy", icon='ERROR')
-
-
-class VIEW3D_MT_gpencil_append_active_layer(Menu):
-    bl_label = "Append Active Layer to Object"
-
-    def draw(self, context):
-        layout = self.layout
-        gpencil_layer_append_menu_items(context, layout, True)
-
-
-class VIEW3D_MT_gpencil_append_all_layers(Menu):
-    bl_label = "Append All Layers to Object"
-
-    def draw(self, context):
-        layout = self.layout
-        gpencil_layer_append_menu_items(context, layout, False)
-
-
-def gpencil_material_menu_items(context, layout, only_selected):
-    done = False
-    view_layer = context.view_layer
-    obact = context.active_object
-
-    for ob in view_layer.objects:
-        if ob.type == 'GPENCIL' and ob != obact:
-            op = layout.operator("gpencil.materials_append_to_object", text=ob.name)
-            op.object = ob.name
-            op.only_selected = only_selected
-            done = True
-
-    if done is False:
-        layout.label(text="No destination object", icon='ERROR')
-
-
-class VIEW3D_MT_gpencil_append_active_material(Menu):
-    bl_label = "Append Active Material to Object"
-
-    def draw(self, context):
-        layout = self.layout
-        gpencil_material_menu_items(context, layout, True)
-
-
-class VIEW3D_MT_gpencil_append_all_materials(Menu):
-    bl_label = "Append All Materials to Object"
-
-    def draw(self, context):
-        layout = self.layout
-        gpencil_material_menu_items(context, layout, False)
-
-=======
->>>>>>> 4f6398f0
 class VIEW3D_MT_edit_gpencil(Menu):
     bl_label = "Grease Pencil"
 
@@ -8732,15 +8661,6 @@
     VIEW3D_MT_sculpt_gpencil_copy,
     VIEW3D_MT_weight_gpencil,
     VIEW3D_MT_gpencil_simplify,
-<<<<<<< HEAD
-    VIEW3D_MT_gpencil_append_active_layer,
-    VIEW3D_MT_gpencil_append_all_layers,
-    VIEW3D_MT_gpencil_append_active_material,
-    VIEW3D_MT_gpencil_append_all_materials,
-=======
-    VIEW3D_MT_gpencil_autoweights,
-    VIEW3D_MT_gpencil_edit_context_menu,
->>>>>>> 4f6398f0
     VIEW3D_MT_edit_curve,
     VIEW3D_MT_edit_curve_ctrlpoints,
     VIEW3D_MT_edit_curve_handle_type_set,
