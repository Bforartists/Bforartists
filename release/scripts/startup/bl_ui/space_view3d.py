--- conflicted
+++ resolved
@@ -1585,22 +1585,12 @@
 
         layout.separator()
 
-        layout.operator("particle.select_linked", text="Linked", icon = "LINKED").deselect = False
-        layout.operator("particle.select_linked", text="Deselect Linked", icon = "LINKED").deselect = True
-
-        layout.separator()
-
-<<<<<<< HEAD
         layout.operator("particle.select_more", text = "More", icon = "SELECTMORE")
         layout.operator("particle.select_less", text = "Less", icon = "SELECTLESS")
 
         layout.separator()
 
         layout.operator("particle.select_random", text = "Random", icon = "RANDOMIZE")
-=======
-        layout.operator("particle.select_more")
-        layout.operator("particle.select_less")
->>>>>>> d1cd3ec9
 
         layout.separator()
 
@@ -4019,11 +4009,6 @@
             layout.operator("particle.select_more", icon = "SELECTMORE")
             layout.operator("particle.select_less", icon = "SELECTLESS")
 
-<<<<<<< HEAD
-            layout.separator()
-
-            layout.operator("particle.select_linked", icon = "LINKED")
-
 
 # Workaround to separate the tooltips for Show Hide for Particles in Particle mode
 class VIEW3D_particle_hide_unselected(bpy.types.Operator):
@@ -4039,8 +4024,6 @@
 
 class VIEW3D_MT_particle_show_hide(Menu):
     bl_label = "Show/Hide"
-=======
->>>>>>> d1cd3ec9
 
     def draw(self, context):
         layout = self.layout
