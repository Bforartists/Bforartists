# ##### BEGIN GPL LICENSE BLOCK #####
#
#  This program is free software; you can redistribute it and/or
#  modify it under the terms of the GNU General Public License
#  as published by the Free Software Foundation; either version 2
#  of the License, or (at your option) any later version.
#
#  This program is distributed in the hope that it will be useful,
#  but WITHOUT ANY WARRANTY; without even the implied warranty of
#  MERCHANTABILITY or FITNESS FOR A PARTICULAR PURPOSE.  See the
#  GNU General Public License for more details.
#
#  You should have received a copy of the GNU General Public License
#  along with this program; if not, write to the Free Software Foundation,
#  Inc., 51 Franklin Street, Fifth Floor, Boston, MA 02110-1301, USA.
#
# ##### END GPL LICENSE BLOCK #####

# <pep8 compliant>f
import bpy
from bpy.types import (
    Header,
    Menu,
    Panel,
)
from bl_ui.properties_paint_common import (
    UnifiedPaintPanel,
    brush_basic_texpaint_settings,
)
from bl_ui.properties_grease_pencil_common import (
    AnnotationDataPanel,
    AnnotationOnionSkin,
    GreasePencilMaterialsPanel,
    GreasePencilVertexcolorPanel,
)
from bl_ui.space_toolsystem_common import (
    ToolActivePanelHelper,
)
from bpy.app.translations import contexts as i18n_contexts


class VIEW3D_HT_header(Header):
    bl_space_type = 'VIEW_3D'

    @staticmethod
    def draw_xform_template(layout, context):
        obj = context.active_object
        object_mode = 'OBJECT' if obj is None else obj.mode
        has_pose_mode = (
            (object_mode == 'POSE') or
            (object_mode == 'WEIGHT_PAINT' and context.pose_object is not None)
        )

        tool_settings = context.tool_settings

        # Mode & Transform Settings
        scene = context.scene

        # Orientation
        if object_mode in {'OBJECT', 'EDIT', 'EDIT_GPENCIL'} or has_pose_mode:
            orient_slot = scene.transform_orientation_slots[0]
            row = layout.row(align=True)

            row.prop_with_popover(orient_slot, "type", text="", panel="VIEW3D_PT_transform_orientations",)

        # Pivot
        if object_mode in {'OBJECT', 'EDIT', 'EDIT_GPENCIL', 'SCULPT_GPENCIL'} or has_pose_mode:
            layout.prop(tool_settings, "transform_pivot_point", text="", icon_only=True)

        # Snap
        show_snap = False
        if obj is None:
            show_snap = True
        else:
            if (object_mode not in {
                    'SCULPT', 'VERTEX_PAINT', 'WEIGHT_PAINT', 'TEXTURE_PAINT',
                    'PAINT_GPENCIL', 'SCULPT_GPENCIL', 'WEIGHT_GPENCIL', 'VERTEX_GPENCIL'
            }) or has_pose_mode:
                show_snap = True
            else:

                paint_settings = UnifiedPaintPanel.paint_settings(context)

                if paint_settings:
                    brush = paint_settings.brush
                    if brush and hasattr(brush, "stroke_method") and brush.stroke_method == 'CURVE':
                        show_snap = True
        if show_snap:
            snap_items = bpy.types.ToolSettings.bl_rna.properties["snap_elements"].enum_items
            snap_elements = tool_settings.snap_elements
            if len(snap_elements) == 1:
                text = ""
                for elem in snap_elements:
                    icon = snap_items[elem].icon
                    break
            else:
                text = "Mix"
                icon = 'NONE'
            del snap_items, snap_elements

            row = layout.row(align=True)
            row.prop(tool_settings, "use_snap", text="")

            sub = row.row(align=True)
            sub.popover(
                panel="VIEW3D_PT_snapping",
                icon=icon,
                text=text,
            )

        # Proportional editing
        if object_mode in {'EDIT', 'PARTICLE_EDIT', 'SCULPT_GPENCIL', 'EDIT_GPENCIL', 'OBJECT'}:
            row = layout.row(align=True)
            kw = {}
            if object_mode == 'OBJECT':
                attr = "use_proportional_edit_objects"
            else:
                attr = "use_proportional_edit"

                if tool_settings.use_proportional_edit:
                    if tool_settings.use_proportional_connected:
                        kw["icon"] = 'PROP_CON'
                    elif tool_settings.use_proportional_projected:
                        kw["icon"] = 'PROP_PROJECTED'
                    else:
                        kw["icon"] = 'PROP_ON'
                else:
                    kw["icon"] = 'PROP_OFF'

            row.prop(tool_settings, attr, icon_only=True, **kw) # proportional editing button

            # We can have the proportional editing on in the editing modes but off in object mode and vice versa.
            # So two separated lines to display the settings, just when it is on.

            # proportional editing settings, editing modes
            if object_mode != 'OBJECT' and tool_settings.use_proportional_edit is True:
                sub = row.row(align=True)
                sub.prop_with_popover(tool_settings,"proportional_edit_falloff",text="", icon_only=True, panel="VIEW3D_PT_proportional_edit")

            # proportional editing settings, just in object mode
            if object_mode == 'OBJECT' and tool_settings.use_proportional_edit_objects is True:
                sub = row.row(align=True)
                sub.prop_with_popover(tool_settings,"proportional_edit_falloff",text="", icon_only=True, panel="VIEW3D_PT_proportional_edit")


    def draw(self, context):
        layout = self.layout

        view = context.space_data
        shading = view.shading
        overlay = view.overlay
        tool_settings = context.tool_settings

        ALL_MT_editormenu.draw_hidden(context, layout) # bfa - show hide the editormenu

        show_region_tool_header = view.show_region_tool_header

        obj = context.active_object
        # mode_string = context.mode
        object_mode = 'OBJECT' if obj is None else obj.mode
        has_pose_mode = (
            (object_mode == 'POSE') or
            (object_mode == 'WEIGHT_PAINT' and context.pose_object is not None)
        )

        # Note: This is actually deadly in case enum_items have to be dynamically generated
        #       (because internal RNA array iterator will free everything immediately...).
        # XXX This is an RNA internal issue, not sure how to fix it.
        # Note: Tried to add an accessor to get translated UI strings instead of manual call
        #       to pgettext_iface below, but this fails because translated enumitems
        #       are always dynamically allocated.
        act_mode_item = bpy.types.Object.bl_rna.properties["mode"].enum_items[object_mode]
        act_mode_i18n_context = bpy.types.Object.bl_rna.properties["mode"].translation_context

        row = layout.row(align=True)
        row.separator()

        sub = row.row()
        #sub.ui_units_x = 5.5 # width of mode edit box
        sub.operator_menu_enum("object.mode_set", "mode", text=act_mode_item.name, icon=act_mode_item.icon)
        del act_mode_item

        layout.template_header_3D_mode()

        # Contains buttons like Mode, Pivot, Layer, Mesh Select Mode
        if obj:
            # Particle edit
            if object_mode == 'PARTICLE_EDIT':
                row = layout.row()
                row.prop(tool_settings.particle_edit, "select_mode", text="", expand=True)

        # Grease Pencil
        if obj and obj.type == 'GPENCIL' and context.gpencil_data:
            gpd = context.gpencil_data

            if gpd.is_stroke_paint_mode:
                row = layout.row()
                sub = row.row(align=True)
                sub.prop(tool_settings, "use_gpencil_draw_onback", text="", icon='MOD_OPACITY')
                sub.separator(factor=0.4)
                sub.prop(tool_settings, "use_gpencil_weight_data_add", text="", icon='WPAINT_HLT')
                sub.separator(factor=0.4)
                sub.prop(tool_settings, "use_gpencil_draw_additive", text="", icon='FREEZE')

            # Select mode for Editing
            if gpd.use_stroke_edit_mode:
                row = layout.row(align=True)
                row.prop(tool_settings, "gpencil_selectmode_edit", text="", expand=True)

            # Select mode for Sculpt
            if gpd.is_stroke_sculpt_mode:
                row = layout.row(align=True)
                row.prop(tool_settings, "use_gpencil_select_mask_point", text="")
                row.prop(tool_settings, "use_gpencil_select_mask_stroke", text="")
                row.prop(tool_settings, "use_gpencil_select_mask_segment", text="")

            # Select mode for Vertex Paint
            if gpd.is_stroke_vertex_mode:
                row = layout.row(align=True)
                row.prop(tool_settings, "use_gpencil_vertex_select_mask_point", text="")
                row.prop(tool_settings, "use_gpencil_vertex_select_mask_stroke", text="")
                row.prop(tool_settings, "use_gpencil_vertex_select_mask_segment", text="")

            if (
                    gpd.use_stroke_edit_mode or
                    gpd.is_stroke_sculpt_mode or
                    gpd.is_stroke_weight_mode or
                    gpd.is_stroke_vertex_mode
            ):
                row = layout.row(align=True)

                row.prop(gpd, "use_multiedit", text="", icon='GP_MULTIFRAME_EDITING')

                if gpd.use_multiedit:
                    sub = row.row(align=True)
                    sub.popover(panel="VIEW3D_PT_gpencil_multi_frame", text="")

            if gpd.use_stroke_edit_mode:
                row = layout.row(align=True)
                row.popover(
                    panel="VIEW3D_PT_tools_grease_pencil_interpolate",
                    text="Interpolate"
                )
        VIEW3D_MT_editor_menus.draw_collapsible(context, layout)

        layout.separator_spacer()

        if object_mode in {'PAINT_GPENCIL', 'SCULPT_GPENCIL'}:
            # Grease pencil
            if object_mode == 'PAINT_GPENCIL':
                layout.prop_with_popover(
                    tool_settings,
                    "gpencil_stroke_placement_view3d",
                    text="",
                    panel="VIEW3D_PT_gpencil_origin",
                )

            if object_mode in {'PAINT_GPENCIL', 'SCULPT_GPENCIL'}:
                layout.prop_with_popover(
                    tool_settings.gpencil_sculpt,
                    "lock_axis",
                    text="",
                    panel="VIEW3D_PT_gpencil_lock",
                )

            if object_mode == 'PAINT_GPENCIL':
                # FIXME: this is bad practice!
                # Tool options are to be displayed in the topbar.
                if context.workspace.tools.from_space_view3d_mode(object_mode).idname == "builtin_brush.Draw":
                    settings = tool_settings.gpencil_sculpt.guide
                    row = layout.row(align=True)
                    row.prop(settings, "use_guide", text="", icon='GRID')
                    sub = row.row(align=True)
                    sub.active = settings.use_guide
                    sub.popover(
                        panel="VIEW3D_PT_gpencil_guide",
                        text="Guides",
                    )

        elif not show_region_tool_header:
            # Transform settings depending on tool header visibility
            VIEW3D_HT_header.draw_xform_template(layout, context)

        # Mode & Transform Settings
        scene = context.scene

        # Collection Visibility
        # layout.popover(panel="VIEW3D_PT_collections", icon='GROUP', text="")

        # Viewport Settings
        if context.space_data.region_3d.view_perspective == "CAMERA":
            layout.prop(view, "lock_camera", icon = "LOCK_TO_CAMVIEW", icon_only=True )
        layout.popover(panel = "VIEW3D_PT_object_type_visibility", icon_value = view.icon_from_show_object_viewport, text="")


        # Gizmo toggle & popover.
        row = layout.row(align=True)
        # FIXME: place-holder icon.
        row.prop(view, "show_gizmo", text="", toggle=True, icon='GIZMO')
        sub = row.row(align=True)
        sub.active = view.show_gizmo
        sub.popover(
            panel="VIEW3D_PT_gizmo_display",
            text="",
        )

        # Overlay toggle & popover.
        row = layout.row(align=True)
        row.prop(overlay, "show_overlays", icon='OVERLAY', text="")
        sub = row.row(align=True)
        sub.active = overlay.show_overlays
        sub.popover(panel="VIEW3D_PT_overlay", text="")

        row = layout.row()
        row.active = (object_mode == 'EDIT') or (shading.type in {'WIREFRAME', 'SOLID'})

        # While exposing 'shading.show_xray(_wireframe)' is correct.
        # this hides the key shortcut from users: T70433.
        if has_pose_mode:
            draw_depressed = overlay.show_xray_bone
        elif shading.type == 'WIREFRAME':
            draw_depressed = shading.show_xray_wireframe
        else:
            draw_depressed = shading.show_xray
        row.operator(
            "view3d.toggle_xray",
            text="",
            icon='XRAY',
            depress=draw_depressed,
        )

        row = layout.row(align=True)
        row.prop(shading, "type", text="", expand=True)
        sub = row.row(align=True)
        # TODO, currently render shading type ignores mesh two-side, until it's supported
        # show the shading popover which shows double-sided option.

        # sub.enabled = shading.type != 'RENDERED'
        sub.popover(panel="VIEW3D_PT_shading", text="")

class VIEW3D_HT_tool_header(Header):
    bl_space_type = 'VIEW_3D'
    bl_region_type = 'TOOL_HEADER'

    def draw(self, context):
        layout = self.layout

        # mode_string = context.mode
        obj = context.active_object
        tool_settings = context.tool_settings

        self.draw_tool_settings(context)

        layout.separator_spacer()

        VIEW3D_HT_header.draw_xform_template(layout, context)

        self.draw_mode_settings(context)

    def draw_tool_settings(self, context):
        layout = self.layout
        tool_mode = context.mode

        # Active Tool
        # -----------
        from bl_ui.space_toolsystem_common import ToolSelectPanelHelper
        tool = ToolSelectPanelHelper.draw_active_tool_header(
            context, layout,
            tool_key=('VIEW_3D', tool_mode),
        )

        # Object Mode Options
        # -------------------

        # Example of how tool_settings can be accessed as pop-overs.

        # TODO(campbell): editing options should be after active tool options
        # (obviously separated for from the users POV)
        draw_fn = getattr(_draw_tool_settings_context_mode, tool_mode, None)
        if draw_fn is not None:
            is_valid_context = draw_fn(context, layout, tool)

        def draw_3d_brush_settings(layout, tool_mode):
            layout.popover("VIEW3D_PT_tools_brush_settings_advanced", text="Brush")
            if tool_mode != 'PAINT_WEIGHT':
                layout.popover("VIEW3D_PT_tools_brush_texture")
            if tool_mode == 'PAINT_TEXTURE':
                layout.popover("VIEW3D_PT_tools_mask_texture")
            layout.popover("VIEW3D_PT_tools_brush_stroke")
            layout.popover("VIEW3D_PT_tools_brush_falloff")
            layout.popover("VIEW3D_PT_tools_brush_display")

        # Note: general mode options should be added to 'draw_mode_settings'.
        if tool_mode == 'SCULPT':
            if is_valid_context:
                draw_3d_brush_settings(layout, tool_mode)
        elif tool_mode == 'PAINT_VERTEX':
            if is_valid_context:
                draw_3d_brush_settings(layout, tool_mode)
        elif tool_mode == 'PAINT_WEIGHT':
            if is_valid_context:
                draw_3d_brush_settings(layout, tool_mode)
        elif tool_mode == 'PAINT_TEXTURE':
            if is_valid_context:
                draw_3d_brush_settings(layout, tool_mode)
        elif tool_mode == 'EDIT_ARMATURE':
            pass
        elif tool_mode == 'EDIT_CURVE':
            pass
        elif tool_mode == 'EDIT_MESH':
            pass
        elif tool_mode == 'POSE':
            pass
        elif tool_mode == 'PARTICLE':
            # Disable, only shows "Brush" panel, which is already in the top-bar.
            # if tool.has_datablock:
            #     layout.popover_group(context=".paint_common", **popover_kw)
            pass
        elif tool_mode == 'PAINT_GPENCIL':
            if is_valid_context:
                brush = context.tool_settings.gpencil_paint.brush
                if brush.gpencil_tool != 'ERASE':
                    if brush.gpencil_tool != 'TINT':
                        layout.popover("VIEW3D_PT_tools_grease_pencil_brush_advanced")

                    if brush.gpencil_tool not in {'FILL', 'TINT'}:
                        layout.popover("VIEW3D_PT_tools_grease_pencil_brush_stroke")

                    layout.popover("VIEW3D_PT_tools_grease_pencil_paint_appearance")
        elif tool_mode == 'SCULPT_GPENCIL':
            if is_valid_context:
                brush = context.tool_settings.gpencil_sculpt_paint.brush
                tool = brush.gpencil_tool
                if tool in {'SMOOTH', 'RANDOMIZE'}:
                    layout.popover("VIEW3D_PT_tools_grease_pencil_sculpt_options")
                layout.popover("VIEW3D_PT_tools_grease_pencil_sculpt_appearance")
        elif tool_mode == 'WEIGHT_GPENCIL':
            if is_valid_context:
                layout.popover("VIEW3D_PT_tools_grease_pencil_weight_appearance")
        elif tool_mode == 'VERTEX_GPENCIL':
            if is_valid_context:
                layout.popover("VIEW3D_PT_tools_grease_pencil_vertex_appearance")

    def draw_mode_settings(self, context):
        layout = self.layout
        mode_string = context.mode

        def row_for_mirror():
            row = layout.row(align=True)
            #row.label(icon='MOD_MIRROR')
            sub = row.row(align=True)
            sub.scale_x = 0.6
            return row, sub

        if mode_string == 'EDIT_MESH':
            _row, sub = row_for_mirror()
            sub.prop(context.object.data, "use_mirror_x", text="    ", icon='MIRROR_X', toggle=True)
            sub.prop(context.object.data, "use_mirror_y", text="    ", icon='MIRROR_Y', toggle=True)
            sub.prop(context.object.data, "use_mirror_z", text="    ", icon='MIRROR_Z', toggle=True)
            tool_settings = context.tool_settings
            layout.prop(tool_settings, "use_mesh_automerge", text="")
        elif mode_string == 'EDIT_ARMATURE':
            _row, sub = row_for_mirror()
            sub.prop(context.object.data, "use_mirror_x", text="    ", icon='MIRROR_X', toggle=True)
        elif mode_string == 'POSE':
            _row, sub = row_for_mirror()
            sub.prop(context.object.pose, "use_mirror_x", text="    ", icon='MIRROR_X', toggle=True)
        elif mode_string == 'PAINT_WEIGHT':
            row, sub = row_for_mirror()
            wpaint = context.tool_settings.weight_paint
            sub.prop(wpaint, "use_symmetry_x", text="    ", icon='MIRROR_X', toggle=True)
            sub.prop(wpaint, "use_symmetry_y", text="    ", icon='MIRROR_Y', toggle=True)
            sub.prop(wpaint, "use_symmetry_z", text="    ", icon='MIRROR_Z', toggle=True)
            row.popover(panel="VIEW3D_PT_tools_weightpaint_symmetry_for_topbar", text="")
        elif mode_string == 'SCULPT':
            row, sub = row_for_mirror()
            sculpt = context.tool_settings.sculpt
            sub.prop(sculpt, "use_symmetry_x", text="    ", icon='MIRROR_X', toggle=True)
            sub.prop(sculpt, "use_symmetry_y", text="    ", icon='MIRROR_Y', toggle=True)
            sub.prop(sculpt, "use_symmetry_z", text="    ", icon='MIRROR_Z', toggle=True)
            row.popover(panel="VIEW3D_PT_sculpt_symmetry_for_topbar", text="")
        elif mode_string == 'PAINT_TEXTURE':
            _row, sub = row_for_mirror()
            ipaint = context.tool_settings.image_paint
            sub.prop(ipaint, "use_symmetry_x", text="    ", icon='MIRROR_X', toggle=True)
            sub.prop(ipaint, "use_symmetry_y", text="    ", icon='MIRROR_Y', toggle=True)
            sub.prop(ipaint, "use_symmetry_z", text="    ", icon='MIRROR_Z', toggle=True)
            # No need for a popover, the panel only has these options.
        elif mode_string == 'PAINT_VERTEX':
            row, sub = row_for_mirror()
            vpaint = context.tool_settings.vertex_paint
            sub.prop(vpaint, "use_symmetry_x", text="    ", icon='MIRROR_X', toggle=True)
            sub.prop(vpaint, "use_symmetry_y", text="    ", icon='MIRROR_Y', toggle=True)
            sub.prop(vpaint, "use_symmetry_z", text="    ", icon='MIRROR_Z', toggle=True)
            row.popover(panel="VIEW3D_PT_tools_vertexpaint_symmetry_for_topbar", text="")

        # Expand panels from the side-bar as popovers.
        popover_kw = {"space_type": 'VIEW_3D', "region_type": 'UI', "category": "Tool"}

        if mode_string == 'SCULPT':
            layout.popover_group(context=".sculpt_mode", **popover_kw)
        elif mode_string == 'PAINT_VERTEX':
            layout.popover_group(context=".vertexpaint", **popover_kw)
        elif mode_string == 'PAINT_WEIGHT':
            layout.popover_group(context=".weightpaint", **popover_kw)
        elif mode_string == 'PAINT_TEXTURE':
            layout.popover_group(context=".imagepaint", **popover_kw)
        elif mode_string == 'EDIT_TEXT':
            layout.popover_group(context=".text_edit", **popover_kw)
        elif mode_string == 'EDIT_ARMATURE':
            layout.popover_group(context=".armature_edit", **popover_kw)
        elif mode_string == 'EDIT_METABALL':
            layout.popover_group(context=".mball_edit", **popover_kw)
        elif mode_string == 'EDIT_LATTICE':
            layout.popover_group(context=".lattice_edit", **popover_kw)
        elif mode_string == 'EDIT_CURVE':
            layout.popover_group(context=".curve_edit", **popover_kw)
        elif mode_string == 'EDIT_MESH':
            layout.popover_group(context=".mesh_edit", **popover_kw)
        elif mode_string == 'POSE':
            layout.popover_group(context=".posemode", **popover_kw)
        elif mode_string == 'PARTICLE':
            layout.popover_group(context=".particlemode", **popover_kw)
        elif mode_string == 'OBJECT':
            layout.popover_group(context=".objectmode", **popover_kw)
        elif mode_string in {'PAINT_GPENCIL', 'EDIT_GPENCIL', 'SCULPT_GPENCIL', 'WEIGHT_GPENCIL'}:
            # Grease pencil layer.
            gpl = context.active_gpencil_layer
            if gpl and gpl.info is not None:
                text = gpl.info
                maxw = 25
                if len(text) > maxw:
                    text = text[:maxw - 5] + '..' + text[-3:]
            else:
                text = ""

            layout.label(text="Layer:")
            sub = layout.row()
            sub.ui_units_x = 8
            sub.popover(
                panel="TOPBAR_PT_gpencil_layers",
                text=text,
            )


class _draw_tool_settings_context_mode:
    @staticmethod
    def SCULPT(context, layout, tool):
        if (tool is None) or (not tool.has_datablock):
            return False

        paint = context.tool_settings.sculpt
        layout.template_ID_preview(paint, "brush", rows=3, cols=8, hide_buttons=True)

        brush = paint.brush
        if brush is None:
            return False

        tool_settings = context.tool_settings
        capabilities = brush.sculpt_capabilities

        ups = tool_settings.unified_paint_settings

        size = "size"
        size_owner = ups if ups.use_unified_size else brush
        if size_owner.use_locked_size == 'SCENE':
            size = "unprojected_radius"

        UnifiedPaintPanel.prop_unified(
            layout,
            context,
            brush,
            size,
            pressure_name="use_pressure_size",
            unified_name="use_unified_size",
            text="Radius",
            slider=True,
            header=True
        )

        # strength, use_strength_pressure
        pressure_name = "use_pressure_strength" if capabilities.has_strength_pressure else None
        UnifiedPaintPanel.prop_unified(
            layout,
            context,
            brush,
            "strength",
            pressure_name=pressure_name,
            unified_name="use_unified_strength",
            text="Strength",
            header=True
        )

        # direction
        if not capabilities.has_direction:
            layout.row().prop(brush, "direction", expand=True, text="")

        if capabilities.has_color:
            UnifiedPaintPanel.prop_unified_color(layout, context, brush, "color", text = "")
            layout.prop(brush, "blend", text="", expand = False)

        return True

    @staticmethod
    def PAINT_TEXTURE(context, layout, tool):
        if (tool is None) or (not tool.has_datablock):
            return False

        paint = context.tool_settings.image_paint
        layout.template_ID_preview(paint, "brush", rows=3, cols=8, hide_buttons=True)

        brush = paint.brush
        if brush is None:
            return False

        brush_basic_texpaint_settings(layout, context, brush, compact=True)

        return True

    @staticmethod
    def PAINT_VERTEX(context, layout, tool):
        if (tool is None) or (not tool.has_datablock):
            return False

        paint = context.tool_settings.vertex_paint
        layout.template_ID_preview(paint, "brush", rows=3, cols=8, hide_buttons=True)

        brush = paint.brush
        if brush is None:
            return False

        brush_basic_texpaint_settings(layout, context, brush, compact=True)

        return True

    @staticmethod
    def PAINT_WEIGHT(context, layout, tool):
        if (tool is None) or (not tool.has_datablock):
            return False

        paint = context.tool_settings.weight_paint
        layout.template_ID_preview(paint, "brush", rows=3, cols=8, hide_buttons=True)
        brush = paint.brush
        if brush is None:
            return False

        capabilities = brush.weight_paint_capabilities
        if capabilities.has_weight:
            UnifiedPaintPanel.prop_unified(
                layout,
                context,
                brush,
                "weight",
                unified_name="use_unified_weight",
                slider=True,
                header=True
            )

        UnifiedPaintPanel.prop_unified(
            layout,
            context,
            brush,
            "size",
            pressure_name="use_pressure_size",
            unified_name="use_unified_size",
            slider=True,
            text="Radius",
            header=True
        )
        UnifiedPaintPanel.prop_unified(
            layout,
            context,
            brush,
            "strength",
            pressure_name="use_pressure_strength",
            unified_name="use_unified_strength",
            header=True
        )

        return True

    @staticmethod
    def PAINT_GPENCIL(context, layout, tool):
        if tool is None:
            return False

        # is_paint = True
        # FIXME: tools must use their own UI drawing!
        if tool.idname in {
                "builtin.line",
                "builtin.box",
                "builtin.circle",
                "builtin.arc",
                "builtin.curve",
                "builtin.polyline",
        }:
            # is_paint = False
            pass
        elif tool.idname == "builtin.cutter":
            row = layout.row(align=True)
            row.prop(context.tool_settings.gpencil_sculpt, "intersection_threshold")
            return False
        elif not tool.has_datablock:
            return False

        paint = context.tool_settings.gpencil_paint
        brush = paint.brush
        if brush is None:
            return False

        gp_settings = brush.gpencil_settings

        def draw_color_selector():
            ma = gp_settings.material
            row = layout.row(align=True)
            if not gp_settings.use_material_pin:
                ma = context.object.active_material
            icon_id = 0
            if ma:
                icon_id = ma.id_data.preview.icon_id
                txt_ma = ma.name
                maxw = 25
                if len(txt_ma) > maxw:
                    txt_ma = txt_ma[:maxw - 5] + '..' + txt_ma[-3:]
            else:
                txt_ma = ""

            sub = row.row()
            sub.ui_units_x = 8
            sub.popover(
                panel="TOPBAR_PT_gpencil_materials",
                text=txt_ma,
                icon_value=icon_id,
            )

            row.prop(gp_settings, "use_material_pin", text="")

            if brush.gpencil_tool in {'DRAW', 'FILL'}:
                row.separator(factor=1.0)
                subrow = row.row(align=True)
                row.prop_enum(settings, "color_mode", 'MATERIAL', text="", icon='MATERIAL')
                row.prop_enum(settings, "color_mode", 'VERTEXCOLOR', text="", icon='VPAINT_HLT')
                sub_row = row.row(align=True)
                sub_row.enabled = settings.color_mode == 'VERTEXCOLOR'
                sub_row.prop_with_popover(brush, "color", text="", panel="TOPBAR_PT_gpencil_vertexcolor")

        row = layout.row(align=True)
        tool_settings = context.scene.tool_settings
        settings = tool_settings.gpencil_paint
        row.template_ID_preview(settings, "brush", rows=3, cols=8, hide_buttons=True)

        if context.object and brush.gpencil_tool in {'FILL', 'DRAW'}:
            draw_color_selector()

        if context.object and brush.gpencil_tool == 'TINT':
            row.separator(factor=0.4)
            row.prop_with_popover(brush, "color", text="", panel="TOPBAR_PT_gpencil_vertexcolor")

        from bl_ui.properties_paint_common import (
            brush_basic_gpencil_paint_settings,
        )
        brush_basic_gpencil_paint_settings(layout, context, brush, compact=True)

        return True

    @staticmethod
    def SCULPT_GPENCIL(context, layout, tool):
        if (tool is None) or (not tool.has_datablock):
            return False
        paint = context.tool_settings.gpencil_sculpt_paint
        brush = paint.brush

        from bl_ui.properties_paint_common import (
            brush_basic_gpencil_sculpt_settings,
        )
        brush_basic_gpencil_sculpt_settings(layout, context, brush, compact=True)

        return True

    @staticmethod
    def WEIGHT_GPENCIL(context, layout, tool):
        if (tool is None) or (not tool.has_datablock):
            return False
        paint = context.tool_settings.gpencil_weight_paint
        brush = paint.brush

        from bl_ui.properties_paint_common import (
            brush_basic_gpencil_weight_settings,
        )
        brush_basic_gpencil_weight_settings(layout, context, brush, compact=True)

        return True

    @staticmethod
    def VERTEX_GPENCIL(context, layout, tool):
        if (tool is None) or (not tool.has_datablock):
            return False

        paint = context.tool_settings.gpencil_vertex_paint
        brush = paint.brush

        row = layout.row(align=True)
        tool_settings = context.scene.tool_settings
        settings = tool_settings.gpencil_vertex_paint
        row.template_ID_preview(settings, "brush", rows=3, cols=8, hide_buttons=True)

        if brush.gpencil_vertex_tool not in {'BLUR', 'AVERAGE', 'SMEAR'}:
            row.separator(factor=0.4)
            row.prop_with_popover(brush, "color", text="", panel="TOPBAR_PT_gpencil_vertexcolor")

        from bl_ui.properties_paint_common import (
            brush_basic_gpencil_vertex_settings,
        )

        brush_basic_gpencil_vertex_settings(layout, context, brush, compact=True)

        return True

    @staticmethod
    def PARTICLE(context, layout, tool):
        if (tool is None) or (not tool.has_datablock):
            return False

        # See: 'VIEW3D_PT_tools_brush', basically a duplicate
        settings = context.tool_settings.particle_edit
        brush = settings.brush
        tool = settings.tool
        if tool == 'NONE':
            return False

        layout.prop(brush, "size", slider=True)
        if tool == 'ADD':
            layout.prop(brush, "count")

            layout.prop(settings, "use_default_interpolate")
            layout.prop(brush, "steps", slider=True)
            layout.prop(settings, "default_key_count", slider=True)
        else:
            layout.prop(brush, "strength", slider=True)

            if tool == 'LENGTH':
                layout.row().prop(brush, "length_mode", expand=True)
            elif tool == 'PUFF':
                layout.row().prop(brush, "puff_mode", expand=True)
                layout.prop(brush, "use_puff_volume")
            elif tool == 'COMB':
                row = layout.row()
                row.active = settings.is_editable
                row.prop(settings, "use_emitter_deflect", text="Deflect Emitter")
                sub = row.row(align=True)
                sub.active = settings.use_emitter_deflect
                sub.prop(settings, "emitter_distance", text="Distance")

        return True


# bfa - show hide the editormenu
class ALL_MT_editormenu(Menu):
    bl_label = ""

    def draw(self, context):
        self.draw_menus(self.layout, context)

    @staticmethod
    def draw_menus(layout, context):

        row = layout.row(align=True)
        row.template_header() # editor type menus


class VIEW3D_MT_editor_menus(Menu):
    bl_label = ""

    def draw(self, context):
        layout = self.layout
        obj = context.active_object
        mode_string = context.mode
        edit_object = context.edit_object
        gp_edit = obj and obj.mode in {'EDIT_GPENCIL', 'PAINT_GPENCIL', 'SCULPT_GPENCIL',
                                       'WEIGHT_GPENCIL', 'VERTEX_GPENCIL'}
        ts = context.scene.tool_settings

        layout.menu("SCREEN_MT_user_menu", text = "Quick") # Quick favourites menu
        layout.menu("VIEW3D_MT_view")
        layout.menu("VIEW3D_MT_view_navigation")

        # Select Menu
        if gp_edit:
            if mode_string not in {'PAINT_GPENCIL', 'WEIGHT_GPENCIL'}:
                if mode_string == 'SCULPT_GPENCIL' and \
                    (ts.use_gpencil_select_mask_point or
                     ts.use_gpencil_select_mask_stroke or
                     ts.use_gpencil_select_mask_segment):
                    layout.menu("VIEW3D_MT_select_gpencil")
                    layout.menu("VIEW3D_MT_sculpt_gpencil_copy")
                elif mode_string == 'EDIT_GPENCIL':
                    layout.menu("VIEW3D_MT_select_gpencil")
                elif mode_string == 'VERTEX_GPENCIL':
                    layout.menu("VIEW3D_MT_select_gpencil")
                    layout.menu("VIEW3D_MT_gpencil_animation")
                    layout.menu("GPENCIL_MT_layer_active", text = "Active Layer")

        elif mode_string in {'PAINT_WEIGHT', 'PAINT_VERTEX', 'PAINT_TEXTURE'}:
            mesh = obj.data
            if mesh.use_paint_mask:
                layout.menu("VIEW3D_MT_select_paint_mask")
            elif mesh.use_paint_mask_vertex and mode_string in {'PAINT_WEIGHT', 'PAINT_VERTEX'}:
                layout.menu("VIEW3D_MT_select_paint_mask_vertex")
        elif mode_string != 'SCULPT':
            layout.menu("VIEW3D_MT_select_%s" % mode_string.lower())

        if gp_edit:
            pass
        elif mode_string == 'OBJECT':
            layout.menu("VIEW3D_MT_add", text="Add", text_ctxt=i18n_contexts.operator_default)
        elif mode_string == 'EDIT_MESH':
            layout.menu("VIEW3D_MT_mesh_add", text="Add", text_ctxt=i18n_contexts.operator_default)
        elif mode_string == 'EDIT_CURVE':
            layout.menu("VIEW3D_MT_curve_add", text="Add", text_ctxt=i18n_contexts.operator_default)
        elif mode_string == 'EDIT_SURFACE':
            layout.menu("VIEW3D_MT_surface_add", text="Add", text_ctxt=i18n_contexts.operator_default)
        elif mode_string == 'EDIT_METABALL':
            layout.menu("VIEW3D_MT_metaball_add", text="Add", text_ctxt=i18n_contexts.operator_default)
        elif mode_string == 'EDIT_ARMATURE':
            layout.menu("TOPBAR_MT_edit_armature_add", text="Add", text_ctxt=i18n_contexts.operator_default)

        if gp_edit:
            if obj and obj.mode == 'PAINT_GPENCIL':
                layout.menu("VIEW3D_MT_paint_gpencil")
            elif obj and obj.mode == 'EDIT_GPENCIL':
                layout.menu("VIEW3D_MT_edit_gpencil")
                layout.menu("VIEW3D_MT_edit_gpencil_stroke")
                layout.menu("VIEW3D_MT_edit_gpencil_point")
            elif obj and obj.mode == 'WEIGHT_GPENCIL':
                layout.menu("VIEW3D_MT_weight_gpencil")

        elif edit_object:
            layout.menu("VIEW3D_MT_edit_%s" % edit_object.type.lower())

            if mode_string == 'EDIT_MESH':
                layout.menu("VIEW3D_MT_edit_mesh_vertices")
                layout.menu("VIEW3D_MT_edit_mesh_edges")
                layout.menu("VIEW3D_MT_edit_mesh_faces")
                layout.menu("VIEW3D_MT_uv_map", text="UV")
            elif mode_string in {'EDIT_CURVE', 'EDIT_SURFACE'}:
                layout.menu("VIEW3D_MT_edit_curve_ctrlpoints")
                layout.menu("VIEW3D_MT_edit_curve_segments")

        elif obj:
            if mode_string != 'PAINT_TEXTURE':
                layout.menu("VIEW3D_MT_%s" % mode_string.lower())
            if mode_string in {'SCULPT', 'PAINT_VERTEX', 'PAINT_WEIGHT', 'PAINT_TEXTURE'}:
                layout.menu("VIEW3D_MT_brush")
            if mode_string == 'SCULPT':
                layout.menu("VIEW3D_MT_mask")
                layout.menu("VIEW3D_MT_face_sets")

        else:
            layout.menu("VIEW3D_MT_object")


# ********** Menu **********


# ********** Utilities **********


class ShowHideMenu:
    bl_label = "Show/Hide"
    _operator_name = ""

    def draw(self, _context):
        layout = self.layout

        layout.operator("%s.reveal" % self._operator_name, text="Show Hidden", icon = "HIDE_OFF")
        layout.operator("%s.hide" % self._operator_name, text="Hide Selected", icon = "HIDE_ON").unselected = False
        layout.operator("%s.hide" % self._operator_name, text="Hide Unselected", icon = "HIDE_UNSELECTED").unselected = True


# Standard transforms which apply to all cases
# NOTE: this doesn't seem to be able to be used directly
class VIEW3D_MT_transform_base(Menu):
    bl_label = "Transform"
    bl_category = "View"

    # TODO: get rid of the custom text strings?
    def draw(self, context):
        layout = self.layout

        obj = context.object

        layout.operator("transform.tosphere", text="To Sphere", icon = "TOSPHERE")
        layout.operator("transform.shear", text="Shear", icon = "SHEAR")
        layout.operator("transform.bend", text="Bend", icon = "BEND")
        layout.operator("transform.push_pull", text="Push/Pull", icon = 'PUSH_PULL')

        if context.mode != 'OBJECT':
            layout.operator("transform.vertex_warp", text="Warp", icon = "MOD_WARP")
            layout.operator_context = 'EXEC_DEFAULT'
            layout.operator("transform.vertex_random", text="Randomize", icon = 'RANDOMIZE').offset = 0.1
            layout.operator_context = 'INVOKE_REGION_WIN'


# Generic transform menu - geometry types
class VIEW3D_MT_transform(VIEW3D_MT_transform_base):
    def draw(self, context):
        # base menu
        VIEW3D_MT_transform_base.draw(self, context)

        obj = context.object

        # generic
        layout = self.layout

        if obj.type == 'MESH':
            layout.operator("transform.shrink_fatten", text="Shrink Fatten", icon = 'SHRINK_FATTEN')
            layout.operator("transform.skin_resize", icon = "MOD_SKIN")

        elif obj.type == 'CURVE':
            layout.operator("transform.transform", text="Radius", icon = 'SHRINK_FATTEN').mode = 'CURVE_SHRINKFATTEN'

        layout.separator()

        layout.operator("transform.translate", text="Move Texture Space", icon = "MOVE_TEXTURESPACE").texture_space = True
        layout.operator("transform.resize", text="Scale Texture Space", icon = "SCALE_TEXTURESPACE").texture_space = True


# Object-specific extensions to Transform menu
class VIEW3D_MT_transform_object(VIEW3D_MT_transform_base):
    def draw(self, context):
        layout = self.layout

        # base menu
        VIEW3D_MT_transform_base.draw(self, context)

        # object-specific option follow
        layout.separator()

        layout.operator("transform.translate", text="Move Texture Space", icon = "MOVE_TEXTURESPACE").texture_space = True
        layout.operator("transform.resize", text="Scale Texture Space", icon = "SCALE_TEXTURESPACE").texture_space = True

        layout.separator()

        layout.operator_context = 'EXEC_REGION_WIN'
        # XXX see alignmenu() in edit.c of b2.4x to get this working
        layout.operator("transform.transform", text="Align to Transform Orientation", icon = "ALIGN_TRANSFORM").mode = 'ALIGN'

        layout.separator()

        layout.operator("object.randomize_transform", icon = "RANDOMIZE_TRANSFORM")
        layout.operator("object.align", icon = "ALIGN")

        # TODO: there is a strange context bug here.
        """
        layout.operator_context = 'INVOKE_REGION_WIN'
        layout.operator("object.transform_axis_target")
        """


# Armature EditMode extensions to Transform menu
class VIEW3D_MT_transform_armature(VIEW3D_MT_transform_base):
    def draw(self, context):
        layout = self.layout

        # base menu
        VIEW3D_MT_transform_base.draw(self, context)

        # armature specific extensions follow
        obj = context.object
        if obj.type == 'ARMATURE' and obj.mode in {'EDIT', 'POSE'}:
            if obj.data.display_type == 'BBONE':
                layout.separator()

                layout.operator("transform.transform", text="Scale BBone", icon='TRANSFORM_SCALE').mode = 'BONE_SIZE'
            elif obj.data.display_type == 'ENVELOPE':
                layout.separator()

                layout.operator("transform.transform", text="Scale Envelope Distance", icon='TRANSFORM_SCALE').mode = 'BONE_SIZE'
                layout.operator("transform.transform", text="Scale Radius", icon='TRANSFORM_SCALE').mode = 'BONE_ENVELOPE'

        if context.edit_object and context.edit_object.type == 'ARMATURE':
            layout.separator()

            layout.operator("armature.align", icon = "ALIGN")


class VIEW3D_MT_mirror(Menu):
    bl_label = "Mirror"

    def draw(self, _context):
        layout = self.layout

        layout.operator("transform.mirror", text="Interactive Mirror", icon='TRANSFORM_MIRROR')

        layout.separator()

        layout.operator_context = 'EXEC_REGION_WIN'

        props = layout.operator("transform.mirror", text="X Global", icon = "MIRROR_X")
        props.constraint_axis = (True, False, False)
        props.orient_type = 'GLOBAL'
        props = layout.operator("transform.mirror", text="Y Global", icon = "MIRROR_Y")
        props.constraint_axis = (False, True, False)
        props.orient_type = 'GLOBAL'
        props = layout.operator("transform.mirror", text="Z Global", icon = "MIRROR_Z")
        props.constraint_axis = (False, False, True)
        props.orient_type = 'GLOBAL'

        layout.separator()

        props = layout.operator("transform.mirror", text="X Local", icon = "MIRROR_X")
        props.constraint_axis = (True, False, False)
        props.orient_type = 'LOCAL'
        props = layout.operator("transform.mirror", text="Y Local", icon = "MIRROR_Y")
        props.constraint_axis = (False, True, False)
        props.orient_type = 'LOCAL'
        props = layout.operator("transform.mirror", text="Z Local", icon = "MIRROR_Z")
        props.constraint_axis = (False, False, True)
        props.orient_type = 'LOCAL'

        if _context.edit_object and _context.edit_object.type in {'MESH', 'SURFACE'}:

            layout.separator()

            layout.operator("object.vertex_group_mirror", icon = "MIRROR_VERTEXGROUP")


class VIEW3D_MT_snap(Menu):
    bl_label = "Snap"

    def draw(self, _context):
        layout = self.layout


        layout.operator("view3d.snap_selected_to_cursor", text="Selection to Cursor", icon = "SELECTIONTOCURSOR").use_offset = False
        layout.operator("view3d.snap_selected_to_cursor", text="Selection to Cursor (Keep Offset)", icon = "SELECTIONTOCURSOROFFSET").use_offset = True
        layout.operator("view3d.snap_selected_to_active", text="Selection to Active", icon = "SELECTIONTOACTIVE")
        layout.operator("view3d.snap_selected_to_grid", text="Selection to Grid", icon = "SELECTIONTOGRID")

        layout.separator()

        layout.operator("view3d.snap_cursor_to_selected", text="Cursor to Selected", icon = "CURSORTOSELECTION")
        layout.operator("view3d.snap_cursor_to_center", text="Cursor to World Origin", icon = "CURSORTOCENTER")
        layout.operator("view3d.snap_cursor_to_active", text="Cursor to Active", icon = "CURSORTOACTIVE")
        layout.operator("view3d.snap_cursor_to_grid", text="Cursor to Grid", icon = "CURSORTOGRID")


# Tooltip and operator for Clear Seam.
class VIEW3D_MT_uv_map_clear_seam(bpy.types.Operator):
    """Clears the UV Seam for selected edges"""      # blender will use this as a tooltip for menu items and buttons.
    bl_idname = "mesh.clear_seam"        # unique identifier for buttons and menu items to reference.
    bl_label = "Clear seam"         # display name in the interface.
    bl_options = {'REGISTER', 'UNDO'}  # enable undo for the operator.

    def execute(self, context):        # execute() is called by blender when running the operator.
        bpy.ops.mesh.mark_seam(clear=True)
        return {'FINISHED'}


class VIEW3D_MT_uv_map(Menu):
    bl_label = "UV Mapping"

    def draw(self, context):
        layout = self.layout

        tool_settings = context.tool_settings

        layout.operator("uv.unwrap", text = "Unwrap ABF", icon='UNWRAP_ABF').method = 'ANGLE_BASED'
        layout.operator("uv.unwrap", text = "Unwrap Conformal", icon='UNWRAP_LSCM').method = 'CONFORMAL'

        layout.separator()

        layout.operator_context = 'INVOKE_DEFAULT'
        layout.operator("uv.smart_project", icon = "MOD_UVPROJECT")
        layout.operator("uv.lightmap_pack", icon = "LIGHTMAPPACK")
        layout.operator("uv.follow_active_quads", icon = "FOLLOWQUADS")

        layout.separator()

        layout.operator_context = 'EXEC_REGION_WIN'
        layout.operator("uv.cube_project", icon = "CUBEPROJECT")
        layout.operator("uv.cylinder_project", icon = "CYLINDERPROJECT")
        layout.operator("uv.sphere_project", icon = "SPHEREPROJECT")

        layout.separator()

        layout.operator_context = 'INVOKE_REGION_WIN'
        layout.operator("uv.project_from_view", icon = "PROJECTFROMVIEW").scale_to_bounds = False
        layout.operator("uv.project_from_view", text="Project from View (Bounds)", icon = "PROJECTFROMVIEW").scale_to_bounds = True

        layout.separator()

        layout.operator("mesh.mark_seam", icon = "MARK_SEAM").clear = False
        layout.operator("mesh.clear_seam", text="Clear Seam", icon = 'CLEAR_SEAM')

        layout.separator()

        layout.operator("uv.reset", icon = "RESET")


# ********** View menus **********


    # Workaround to separate the tooltips
class VIEW3D_MT_view_view_selected_all_regions(bpy.types.Operator):
    """Move the View to the selection center in all Quad View views"""      # blender will use this as a tooltip for menu items and buttons.
    bl_idname = "view3d.view_selected_all_regions"        # unique identifier for buttons and menu items to reference.
    bl_label = "View Selected All Regions"         # display name in the interface.
    bl_options = {'REGISTER', 'UNDO'}  # enable undo for the operator.

    def execute(self, context):        # execute() is called by blender when running the operator.
        bpy.ops.view3d.view_selected(use_all_regions = True)
        return {'FINISHED'}


# Workaround to separate the tooltips
class VIEW3D_MT_view_all_all_regions(bpy.types.Operator):
    """View all objects in scene in all four Quad View views\nJust relevant for Quad View """      # blender will use this as a tooltip for menu items and buttons.
    bl_idname = "view3d.view_all_all_regions"        # unique identifier for buttons and menu items to reference.
    bl_label = "View All all Regions"         # display name in the interface.
    bl_options = {'REGISTER', 'UNDO'}  # enable undo for the operator.

    def execute(self, context):        # execute() is called by blender when running the operator.
        bpy.ops.view3d.view_all(use_all_regions = True)
        return {'FINISHED'}

    # Workaround to separate the tooltips
class VIEW3D_MT_view_center_cursor_and_view_all(bpy.types.Operator):
    """Views all objects in scene and centers the 3D cursor"""      # blender will use this as a tooltip for menu items and buttons.
    bl_idname = "view3d.view_all_center_cursor"        # unique identifier for buttons and menu items to reference.
    bl_label = "Center Cursor and Frame All"         # display name in the interface.
    bl_options = {'REGISTER', 'UNDO'}  # enable undo for the operator.

    def execute(self, context):        # execute() is called by blender when running the operator.
        bpy.ops.view3d.view_all(center = True)
        return {'FINISHED'}

class VIEW3D_MT_switchactivecamto(bpy.types.Operator):
    """Sets the current selected camera as the active camera to render from\nYou need to have a camera object selected"""
    bl_idname = "view3d.switchactivecamto"
    bl_label = "Set active Camera"
    bl_options = {'REGISTER', 'UNDO'}

    def execute(self, context):

        context = bpy.context
        scene = context.scene
        if context.active_object is not None:
            currentCameraObj = bpy.data.objects[bpy.context.active_object.name]
            scene.camera = currentCameraObj
        return {'FINISHED'}


class VIEW3D_MT_view(Menu):
    bl_label = "View"

    def draw(self, context):
        layout = self.layout
        view = context.space_data

        layout.prop(view, "show_region_toolbar")
        layout.prop(view, "show_region_ui")
        layout.prop(view, "show_region_tool_header")
        layout.prop(view, "show_region_hud")

        layout.separator()

        layout.operator("render.opengl", text="OpenGL Render Image", icon='RENDER_STILL')
        layout.operator("render.opengl", text="OpenGL Render Animation", icon='RENDER_ANIMATION').animation = True
        props = layout.operator("render.opengl", text="OpenGL Render Keyframes", icon='RENDER_ANIMATION')
        props.animation = True
        props.render_keyed_only = True

        layout.separator()

        layout.operator_context = 'INVOKE_REGION_WIN'
        layout.operator("view3d.clip_border", text="Clipping Border", icon = "CLIPPINGBORDER")
        layout.operator("view3d.render_border", icon = "RENDERBORDER")
        layout.operator("view3d.clear_render_border", icon = "RENDERBORDER_CLEAR")

        layout.separator()

        layout.operator("view3d.object_as_camera", icon = 'VIEW_SWITCHACTIVECAM')
        layout.operator("view3d.switchactivecamto", text="Set Active Camera", icon ="VIEW_SWITCHACTIVECAM")
        layout.operator("view3d.view_camera", text="Active Camera", icon = 'VIEW_SWITCHTOCAM')
        layout.operator("view3d.view_center_camera", icon = "VIEWCAMERACENTER")

        layout.separator()

        layout.menu("VIEW3D_MT_view_align")
        layout.menu("VIEW3D_MT_view_align_selected")

        layout.separator()

        layout.operator("view3d.localview", text="Toggle Local View", icon = "VIEW_GLOBAL_LOCAL")
        layout.operator("view3d.localview_remove_from", icon = "VIEW_REMOVE_LOCAL")

        layout.separator()

        layout.operator("view3d.view_selected", text="View Selected", icon = "VIEW_SELECTED").use_all_regions = False
        if view.region_quadviews:
            layout.operator("view3d.view_selected_all_regions", text="View Selected (Quad View)", icon = "ALIGNCAMERA_ACTIVE")
        layout.operator("view3d.view_all", text="Frame All", icon = "VIEWALL").center = False
        if view.region_quadviews:
            layout.operator("view3d.view_all_all_regions", text = "View All (Quad View)", icon = "VIEWALL" ) # bfa - separated tooltip
        layout.operator("view3d.view_all_center_cursor", text="Center Cursor and Frame All", icon = "VIEWALL_RESETCURSOR") # bfa - separated tooltip

        layout.separator()

        layout.menu("INFO_MT_area")

class VIEW3D_MT_view_navigation(Menu):
    bl_label = "Navi"

    def draw(self, _context):
        from math import pi
        layout = self.layout

        layout.operator("view3d.view_orbit", text= "Orbit Down", icon = "ORBIT_DOWN").type='ORBITDOWN'
        layout.operator("view3d.view_orbit", text= "Orbit Up", icon = "ORBIT_UP").type='ORBITUP'
        layout.operator("view3d.view_orbit", text= "Orbit Right", icon = "ORBIT_RIGHT").type='ORBITRIGHT'
        layout.operator("view3d.view_orbit", text= "Orbit Left", icon = "ORBIT_LEFT").type='ORBITLEFT'
        props = layout.operator("view3d.view_orbit", text = "Orbit Opposite", icon = "ORBIT_OPPOSITE")
        props.type = 'ORBITRIGHT'
        props.angle = pi

        layout.separator()

        layout.operator("view3d.view_roll", text="Roll Left", icon = "ROLL_LEFT").angle = pi / -12.0
        layout.operator("view3d.view_roll", text="Roll Right", icon = "ROLL_RIGHT").angle = pi / 12.0

        layout.separator()

        layout.operator("view3d.view_pan", text= "Pan Down", icon = "PAN_DOWN").type = 'PANDOWN'
        layout.operator("view3d.view_pan", text= "Pan Up", icon = "PAN_UP").type = 'PANUP'
        layout.operator("view3d.view_pan", text= "Pan Right", icon = "PAN_RIGHT").type = 'PANRIGHT'
        layout.operator("view3d.view_pan", text= "Pan Left", icon = "PAN_LEFT").type = 'PANLEFT'

        layout.separator()

        layout.operator("view3d.zoom_border", text="Zoom Border", icon = "ZOOM_BORDER")
        layout.operator("view3d.zoom", text="Zoom In", icon = "ZOOM_IN").delta = 1
        layout.operator("view3d.zoom", text="Zoom Out", icon = "ZOOM_OUT").delta = -1
        layout.operator("view3d.zoom_camera_1_to_1", text="Zoom Camera 1:1", icon = "ZOOM_CAMERA")
        layout.operator("view3d.dolly", text="Dolly View", icon = "DOLLY")
        layout.operator("view3d.view_center_pick", icon = "CENTERTOMOUSE")

        layout.separator()

        layout.operator("view3d.fly", icon = "FLY_NAVIGATION")
        layout.operator("view3d.walk", icon = "WALK_NAVIGATION")
        layout.operator("view3d.navigate", icon = "VIEW_NAVIGATION")

        layout.separator()

        layout.operator("screen.animation_play", text="Playback Animation", icon = "TRIA_RIGHT")


class VIEW3D_MT_view_align(Menu):
    bl_label = "Align View"

    def draw(self, _context):
        layout = self.layout

        layout.operator("view3d.camera_to_view", text="Align Active Camera to View", icon = "ALIGNCAMERA_VIEW")
        layout.operator("view3d.camera_to_view_selected", text="Align Active Camera to Selected", icon = "ALIGNCAMERA_ACTIVE")
        layout.operator("view3d.view_center_cursor", icon = "CENTERTOCURSOR")

        layout.separator()

        layout.operator("view3d.view_lock_to_active", icon = "LOCKTOACTIVE")
        layout.operator("view3d.view_center_lock", icon = "LOCKTOCENTER")
        layout.operator("view3d.view_lock_clear", icon = "LOCK_CLEAR")

        layout.separator()

        layout.operator("view3d.view_persportho", text="Perspective/Orthographic", icon = "PERSP_ORTHO")

        layout.separator()

        layout.operator("view3d.view_axis", text="Top", icon ="VIEW_TOP").type = 'TOP'
        layout.operator("view3d.view_axis", text="Bottom", icon ="VIEW_BOTTOM").type = 'BOTTOM'
        layout.operator("view3d.view_axis", text="Front", icon ="VIEW_FRONT").type = 'FRONT'
        layout.operator("view3d.view_axis", text="Back", icon ="VIEW_BACK").type = 'BACK'
        layout.operator("view3d.view_axis", text="Right", icon ="VIEW_RIGHT").type = 'RIGHT'
        layout.operator("view3d.view_axis", text="Left", icon ="VIEW_LEFT").type = 'LEFT'


class VIEW3D_MT_view_align_selected(Menu):
    bl_label = "Align View to Active"

    def draw(self, _context):
        layout = self.layout

        props = layout.operator("view3d.view_axis", text="Top", icon = "VIEW_ACTIVE_TOP")
        props.align_active = True
        props.type = 'TOP'

        props = layout.operator("view3d.view_axis", text="Bottom", icon ="VIEW_ACTIVE_BOTTOM")
        props.align_active = True
        props.type = 'BOTTOM'

        props = layout.operator("view3d.view_axis", text="Front", icon ="VIEW_ACTIVE_FRONT")
        props.align_active = True
        props.type = 'FRONT'

        props = layout.operator("view3d.view_axis", text="Back", icon ="VIEW_ACTIVE_BACK")
        props.align_active = True
        props.type = 'BACK'

        props = layout.operator("view3d.view_axis", text="Right" , icon ="VIEW_ACTIVE_RIGHT")
        props.align_active = True
        props.type = 'RIGHT'

        props = layout.operator("view3d.view_axis", text="Left", icon ="VIEW_ACTIVE_LEFT")
        props.align_active = True
        props.type = 'LEFT'


# ********** Select menus, suffix from context.mode **********

class VIEW3D_MT_select_object_more_less(Menu):
    bl_label = "More/Less"

    def draw(self, _context):
        layout = self.layout

        layout = self.layout

        layout.operator("object.select_more", text="More", icon = "SELECTMORE")
        layout.operator("object.select_less", text="Less", icon = "SELECTLESS")

        layout.separator()

        props = layout.operator("object.select_hierarchy", text="Parent", icon = "PARENT")
        props.extend = False
        props.direction = 'PARENT'

        props = layout.operator("object.select_hierarchy", text="Child", icon = "CHILD")
        props.extend = False
        props.direction = 'CHILD'

        layout.separator()

        props = layout.operator("object.select_hierarchy", text="Extend Parent", icon = "PARENT")
        props.extend = True
        props.direction = 'PARENT'

        props = layout.operator("object.select_hierarchy", text="Extend Child", icon = "CHILD")
        props.extend = True
        props.direction = 'CHILD'


# Workaround to separate the tooltips
class VIEW3D_MT_select_object_inverse(bpy.types.Operator):
    """Inverts the current selection """      # blender will use this as a tooltip for menu items and buttons.
    bl_idname = "object.select_all_inverse"        # unique identifier for buttons and menu items to reference.
    bl_label = "Select Inverse"         # display name in the interface.
    bl_options = {'REGISTER', 'UNDO'}  # enable undo for the operator.

    def execute(self, context):        # execute() is called by blender when running the operator.
        bpy.ops.object.select_all(action = 'INVERT')
        return {'FINISHED'}

# Workaround to separate the tooltips
class VIEW3D_MT_select_object_none(bpy.types.Operator):
    """Deselects everything """      # blender will use this as a tooltip for menu items and buttons.
    bl_idname = "object.select_all_none"        # unique identifier for buttons and menu items to reference.
    bl_label = "Select None"         # display name in the interface.
    bl_options = {'REGISTER', 'UNDO'}  # enable undo for the operator.

    def execute(self, context):        # execute() is called by blender when running the operator.
        bpy.ops.object.select_all(action = 'DESELECT')
        return {'FINISHED'}


class VIEW3D_MT_select_object(Menu):
    bl_label = "Select"

    def draw(self, _context):
        layout = self.layout

        layout.operator("object.select_all", text="All", icon='SELECT_ALL').action = 'SELECT'
        layout.operator("object.select_all_none", text="None", icon='SELECT_NONE') # bfa - separated tooltip
        layout.operator("object.select_all_inverse", text="Inverse", icon='INVERSE') # bfa - separated tooltip

        layout.separator()

        layout.menu ("VIEW3D_MT_select_grouped")
        layout.menu ("VIEW3D_MT_select_linked")
        layout.menu ("VIEW3D_MT_select_by_type")

        layout.separator()
        layout.operator("object.select_random", text="Random", icon = "RANDOMIZE")
        layout.operator("object.select_mirror", text="Mirror Selection", icon = "TRANSFORM_MIRROR")

        layout.operator("object.select_pattern", text="By Pattern", icon = "PATTERN")
        layout.operator("object.select_camera", text="Active Camera", icon = "CAMERA_DATA")

        layout.separator()

        layout.menu("VIEW3D_MT_select_object_more_less")



class VIEW3D_MT_select_by_type(Menu):
    bl_label = "All by Type"

    def draw(self, context):
        layout = self.layout

        layout.operator("object.select_by_type", text= "Mesh", icon = "OUTLINER_OB_MESH").type = 'MESH'
        layout.operator("object.select_by_type", text= "Curve", icon = "OUTLINER_OB_CURVE").type = 'CURVE'
        layout.operator("object.select_by_type", text= "Surface", icon = "OUTLINER_OB_SURFACE").type = 'SURFACE'
        layout.operator("object.select_by_type", text= "Meta", icon = "OUTLINER_OB_META").type = 'META'
        layout.operator("object.select_by_type", text= "Font", icon = "OUTLINER_OB_FONT").type = 'FONT'

        layout.separator()

        layout.operator("object.select_by_type", text= "Armature", icon = "OUTLINER_OB_ARMATURE").type = 'ARMATURE'
        layout.operator("object.select_by_type", text= "Lattice", icon = "OUTLINER_OB_LATTICE").type = 'LATTICE'
        layout.operator("object.select_by_type", text= "Empty", icon = "OUTLINER_OB_EMPTY").type = 'EMPTY'
        layout.operator("object.select_by_type", text= "GPencil", icon = "GREASEPENCIL").type = 'GPENCIL'

        layout.separator()

        layout.operator("object.select_by_type", text= "Camera", icon = "OUTLINER_OB_CAMERA").type = 'CAMERA'
        layout.operator("object.select_by_type", text= "Light", icon = "OUTLINER_OB_LIGHT").type = 'LIGHT'
        layout.operator("object.select_by_type", text= "Speaker", icon = "OUTLINER_OB_SPEAKER").type = 'SPEAKER'
        layout.operator("object.select_by_type", text= "Probe", icon = "OUTLINER_OB_LIGHTPROBE").type = 'LIGHT_PROBE'

class VIEW3D_MT_select_grouped(Menu):
    bl_label = "Grouped"

    def draw(self, context):
        layout = self.layout

        layout.operator("object.select_grouped", text= "Siblings", icon = "SIBLINGS").type = 'SIBLINGS'
        layout.operator("object.select_grouped", text= "Parent", icon = "PARENT").type = 'PARENT'
        layout.operator("object.select_grouped", text= "Children", icon = "CHILD_RECURSIVE").type = 'CHILDREN_RECURSIVE'
        layout.operator("object.select_grouped", text= "Immediate Children", icon = "CHILD").type = 'CHILDREN'

        layout.separator()

        layout.operator("object.select_grouped", text= "Type", icon = "TYPE").type = 'TYPE'
        layout.operator("object.select_grouped", text= "Collection", icon = "GROUP").type = 'COLLECTION'
        layout.operator("object.select_grouped", text= "Hook", icon = "HOOK").type = 'HOOK'

        layout.separator()

        layout.operator("object.select_grouped", text= "Pass", icon = "PASS").type = 'PASS'
        layout.operator("object.select_grouped", text= "Color", icon = "COLOR").type = 'COLOR'
        layout.operator("object.select_grouped", text= "Keying Set", icon = "KEYINGSET").type = 'KEYINGSET'
        layout.operator("object.select_grouped", text= "Light Type", icon = "LIGHT").type = 'LIGHT_TYPE'


class VIEW3D_MT_select_linked(Menu):
    bl_label = "Linked"

    def draw(self, context):
        layout = self.layout

        layout.operator("object.select_linked", text= "Object Data", icon = "OBJECT_DATA").type = 'OBDATA'
        layout.operator("object.select_linked", text= "Material", icon = "MATERIAL_DATA").type = 'MATERIAL'
        layout.operator("object.select_linked", text= "Instanced Collection", icon = "GROUP").type = 'DUPGROUP'
        layout.operator("object.select_linked", text= "Particle System", icon = "PARTICLES").type = 'PARTICLE'
        layout.operator("object.select_linked", text= "Library", icon = "LIBRARY").type = 'LIBRARY'
        layout.operator("object.select_linked", text= "Library (Object Data)", icon = "LIBRARY_OBJECT").type = 'LIBRARY_OBDATA'


# Workaround to separate the tooltips
class VIEW3D_MT_select_pose_inverse(bpy.types.Operator):
    """Inverts the current selection """      # blender will use this as a tooltip for menu items and buttons.
    bl_idname = "pose.select_all_inverse"        # unique identifier for buttons and menu items to reference.
    bl_label = "Select Inverse"         # display name in the interface.
    bl_options = {'REGISTER', 'UNDO'}  # enable undo for the operator.

    def execute(self, context):        # execute() is called by blender when running the operator.
        bpy.ops.pose.select_all(action = 'INVERT')
        return {'FINISHED'}

# Workaround to separate the tooltips
class VIEW3D_MT_select_pose_none(bpy.types.Operator):
    """Deselects everything """      # blender will use this as a tooltip for menu items and buttons.
    bl_idname = "pose.select_all_none"        # unique identifier for buttons and menu items to reference.
    bl_label = "Select None"         # display name in the interface.
    bl_options = {'REGISTER', 'UNDO'}  # enable undo for the operator.

    def execute(self, context):        # execute() is called by blender when running the operator.
        bpy.ops.pose.select_all(action = 'DESELECT')
        return {'FINISHED'}


class VIEW3D_MT_select_pose(Menu):
    bl_label = "Select"

    def draw(self, _context):
        layout = self.layout

        layout.operator("pose.select_all", text="All", icon='SELECT_ALL').action = 'SELECT'
        layout.operator("pose.select_all_none", text="None", icon='SELECT_NONE') # bfa - separated tooltip
        layout.operator("pose.select_all_inverse", text="Inverse", icon='INVERSE') # bfa - separated tooltip

        layout.separator()

        layout.operator_menu_enum("pose.select_grouped", "type", text="Grouped")
        layout.operator("pose.select_linked", text="Linked", icon = "LINKED")
        layout.operator("pose.select_constraint_target", text="Constraint Target", icon = "CONSTRAINT_BONE")

        layout.separator()

        layout.operator("object.select_pattern", text="By Pattern", icon = "PATTERN")

        layout.separator()

        layout.operator("pose.select_mirror", text="Flip Active", icon = "FLIP")

        layout.separator()

        props = layout.operator("pose.select_hierarchy", text="Parent", icon = "PARENT")
        props.extend = False
        props.direction = 'PARENT'

        props = layout.operator("pose.select_hierarchy", text="Child", icon = "CHILD")
        props.extend = False
        props.direction = 'CHILD'

        layout.separator()

        props = layout.operator("pose.select_hierarchy", text="Extend Parent", icon = "PARENT")
        props.extend = True
        props.direction = 'PARENT'

        props = layout.operator("pose.select_hierarchy", text="Extend Child", icon = "CHILD")
        props.extend = True
        props.direction = 'CHILD'


# Workaround to separate the tooltips
class VIEW3D_MT_select_particle_inverse(bpy.types.Operator):
    """Inverts the current selection """      # blender will use this as a tooltip for menu items and buttons.
    bl_idname = "particle.select_all_inverse"        # unique identifier for buttons and menu items to reference.
    bl_label = "Select Inverse"         # display name in the interface.
    bl_options = {'REGISTER', 'UNDO'}  # enable undo for the operator.

    def execute(self, context):        # execute() is called by blender when running the operator.
        bpy.ops.particle.select_all(action = 'INVERT')
        return {'FINISHED'}

# Workaround to separate the tooltips
class VIEW3D_MT_select_particle_none(bpy.types.Operator):
    """Deselects everything """      # blender will use this as a tooltip for menu items and buttons.
    bl_idname = "particle.select_all_none"        # unique identifier for buttons and menu items to reference.
    bl_label = "Select None"         # display name in the interface.
    bl_options = {'REGISTER', 'UNDO'}  # enable undo for the operator.

    def execute(self, context):        # execute() is called by blender when running the operator.
        bpy.ops.particle.select_all(action = 'DESELECT')
        return {'FINISHED'}


class VIEW3D_MT_select_particle(Menu):
    bl_label = "Select"

    def draw(self, _context):
        layout = self.layout

        layout.operator("particle.select_all", text="All", icon='SELECT_ALL').action = 'SELECT'
        layout.operator("particle.select_all_none", text="None", icon='SELECT_NONE') # bfa - separated tooltip
        layout.operator("particle.select_all_inverse", text="Inverse", icon='INVERSE') # bfa - separated tooltip

        layout.separator()

        layout.operator("particle.select_more", text = "More", icon = "SELECTMORE")
        layout.operator("particle.select_less", text = "Less", icon = "SELECTLESS")

        layout.separator()

        layout.operator("particle.select_linked", text="Linked", icon = "LINKED")

        layout.separator()


        layout.operator("particle.select_random", text = "Random", icon = "RANDOMIZE")

        layout.separator()

        layout.operator("particle.select_roots", text="Roots", icon = "SELECT_ROOT")
        layout.operator("particle.select_tips", text="Tips", icon = "SELECT_TIP")


class VIEW3D_MT_edit_mesh_select_similar(Menu):
    bl_label = "Similar"

    def draw(self, _context):
        layout = self.layout

        select_mode = _context.tool_settings.mesh_select_mode

        # Vertices select mode
        if tuple(select_mode) == (True, False, False):

            layout.operator("mesh.select_similar", text= "Normal", icon = "RECALC_NORMALS").type='NORMAL'
            layout.operator("mesh.select_similar", text= "Amount of Adjacent Faces", icon = "FACESEL").type='FACE'
            layout.operator("mesh.select_similar", text= "Vertex Groups", icon = "GROUP_VERTEX").type='VGROUP'
            layout.operator("mesh.select_similar", text= "Amount of connecting Edges", icon = "EDGESEL").type='EDGE'

        # Edges select mode
        if tuple(select_mode) == (False, True, False):

            layout.operator("mesh.select_similar", text= "Length", icon = "RULER").type='LENGTH'
            layout.operator("mesh.select_similar", text= "Direction", icon = "SWITCH_DIRECTION").type='DIR'
            layout.operator("mesh.select_similar", text= "Amount of Faces around an edge", icon = "FACESEL").type='FACE'
            layout.operator("mesh.select_similar", text= "Face Angles", icon = "ANGLE").type='FACE_ANGLE'
            layout.operator("mesh.select_similar", text= "Crease", icon = "CREASE").type='CREASE'
            layout.operator("mesh.select_similar", text= "Bevel", icon = "BEVEL").type='BEVEL'
            layout.operator("mesh.select_similar", text= "Seam", icon = "MARK_SEAM").type='SEAM'
            layout.operator("mesh.select_similar", text= "Sharpness", icon = "SELECT_SHARPEDGES").type='SHARP'
            layout.operator("mesh.select_similar", text= "Freestyle Edge Marks", icon = "MARK_FS_EDGE").type='FREESTYLE_EDGE'

        # Faces select mode
        if tuple(select_mode) == (False, False, True ):

            layout.operator("mesh.select_similar", text= "Material", icon = "MATERIAL").type='MATERIAL'
            layout.operator("mesh.select_similar", text= "Area", icon = "AREA").type='AREA'
            layout.operator("mesh.select_similar", text= "Polygon Sides", icon = "POLYGONSIDES").type='SIDES'
            layout.operator("mesh.select_similar", text= "Perimeter", icon = "PERIMETER").type='PERIMETER'
            layout.operator("mesh.select_similar", text= "Normal", icon = "RECALC_NORMALS").type='NORMAL'
            layout.operator("mesh.select_similar", text= "Co-Planar", icon = "MAKE_PLANAR").type='COPLANAR'
            layout.operator("mesh.select_similar", text= "Flat / Smooth", icon = "SHADING_SMOOTH").type='SMOOTH'
            layout.operator("mesh.select_similar", text= "Face Map", icon = "TEXTURE").type='FACE_MAP'
            layout.operator("mesh.select_similar", text= "Freestyle Face Marks", icon = "MARKFSFACE").type='FREESTYLE_FACE'

        layout.separator()

        layout.operator("mesh.select_similar_region", text="Face Regions", icon = "FACEREGIONS")


class VIEW3D_MT_edit_mesh_select_more_less(Menu):
    bl_label = "More/Less"

    def draw(self, _context):
        layout = self.layout

        layout.operator("mesh.select_more", text="More", icon = "SELECTMORE")
        layout.operator("mesh.select_less", text="Less", icon = "SELECTLESS")

        layout.separator()

        layout.operator("mesh.select_next_item", text="Next Active", icon = "NEXTACTIVE")
        layout.operator("mesh.select_prev_item", text="Previous Active", icon = "PREVIOUSACTIVE")


# Workaround to separate the tooltips
class VIEW3D_MT_select_edit_mesh_inverse(bpy.types.Operator):
    """Inverts the current selection """      # blender will use this as a tooltip for menu items and buttons.
    bl_idname = "mesh.select_all_inverse"        # unique identifier for buttons and menu items to reference.
    bl_label = "Select Inverse"         # display name in the interface.
    bl_options = {'REGISTER', 'UNDO'}  # enable undo for the operator.

    def execute(self, context):        # execute() is called by blender when running the operator.
        bpy.ops.mesh.select_all(action = 'INVERT')
        return {'FINISHED'}

# Workaround to separate the tooltips
class VIEW3D_MT_select_edit_mesh_none(bpy.types.Operator):
    """Deselects everything """       # blender will use this as a tooltip for menu items and buttons.
    bl_idname = "mesh.select_all_none"        # unique identifier for buttons and menu items to reference.
    bl_label = "Select None"         # display name in the interface.
    bl_options = {'REGISTER', 'UNDO'}  # enable undo for the operator.

    def execute(self, context):        # execute() is called by blender when running the operator.
        bpy.ops.mesh.select_all(action = 'DESELECT')
        return {'FINISHED'}


class VIEW3D_MT_select_edit_mesh(Menu):
    bl_label = "Select"

    def draw(self, _context):
        layout = self.layout

        # primitive
        layout.operator("mesh.select_all", text="All", icon='SELECT_ALL').action = 'SELECT'
        layout.operator("mesh.select_all_none", text="None", icon='SELECT_NONE') # bfa - separated tooltip
        layout.operator("mesh.select_all_inverse", text="Inverse", icon='INVERSE') # bfa - separated tooltip

        layout.separator()

        layout.operator("mesh.select_linked", text="Linked", icon = "LINKED")
        layout.operator("mesh.faces_select_linked_flat", text="Linked Flat Faces", icon = "LINKED")
        layout.operator("mesh.select_linked_pick", text="Linked Pick Select", icon = "LINKED").deselect = False
        layout.operator("mesh.select_linked_pick", text="Linked Pick Deselect", icon = "LINKED").deselect = True

        layout.separator()

        # other
        layout.menu("VIEW3D_MT_edit_mesh_select_similar")

        layout.separator()

        # numeric
        layout.operator("mesh.select_random", text="Random", icon = "RANDOMIZE")
        layout.operator("mesh.select_nth", icon = "CHECKER_DESELECT")

        layout.separator()

        layout.operator("mesh.select_mirror", text="Mirror Selection", icon = "TRANSFORM_MIRROR")
        layout.operator("mesh.select_axis", text="Side of Active", icon = "SELECT_SIDEOFACTIVE")
        layout.operator("mesh.shortest_path_select", text="Shortest Path", icon = "SELECT_SHORTESTPATH")

        layout.separator()

        # geometric
        layout.operator("mesh.edges_select_sharp", text="Sharp Edges", icon = "SELECT_SHARPEDGES")

        layout.separator()

        # topology
        tool_settings = _context.tool_settings
        if tool_settings.mesh_select_mode[2] is False:
            layout.operator("mesh.select_non_manifold", text="Non Manifold", icon = "SELECT_NONMANIFOLD")
        layout.operator("mesh.select_loose", text="Loose Geometry", icon = "SELECT_LOOSE")
        layout.operator("mesh.select_interior_faces", text="Interior Faces", icon = "SELECT_INTERIOR")
        layout.operator("mesh.select_face_by_sides", text="Faces by Sides", icon = "SELECT_FACES_BY_SIDE")

        layout.separator()

        # loops
        layout.operator("mesh.loop_multi_select", text="Edge Loops", icon = "SELECT_EDGELOOP").ring = False
        layout.operator("mesh.loop_multi_select", text="Edge Rings", icon = "SELECT_EDGERING").ring = True
        layout.operator("mesh.loop_to_region", text = "Loop Inner Region", icon = "SELECT_LOOPINNER")
        layout.operator("mesh.region_to_loop", text = "Boundary Loop", icon = "SELECT_BOUNDARY")

        layout.separator()

        layout.operator("mesh.select_ungrouped", text="Ungrouped Verts", icon = "SELECT_UNGROUPED_VERTS")

        layout.separator()

        layout.menu("VIEW3D_MT_edit_mesh_select_more_less")


# Workaround to separate the tooltips
class VIEW3D_MT_select_edit_curve_inverse(bpy.types.Operator):
    """Inverts the current selection """      # blender will use this as a tooltip for menu items and buttons.
    bl_idname = "curve.select_all_inverse"        # unique identifier for buttons and menu items to reference.
    bl_label = "Select Inverse"         # display name in the interface.
    bl_options = {'REGISTER', 'UNDO'}  # enable undo for the operator.

    def execute(self, context):        # execute() is called by blender when running the operator.
        bpy.ops.curve.select_all(action = 'INVERT')
        return {'FINISHED'}

# Workaround to separate the tooltips
class VIEW3D_MT_select_edit_curve_none(bpy.types.Operator):
    """Deselects everything """       # blender will use this as a tooltip for menu items and buttons.
    bl_idname = "curve.select_all_none"        # unique identifier for buttons and menu items to reference.
    bl_label = "Select None"         # display name in the interface.
    bl_options = {'REGISTER', 'UNDO'}  # enable undo for the operator.

    def execute(self, context):        # execute() is called by blender when running the operator.
        bpy.ops.curve.select_all(action = 'DESELECT')
        return {'FINISHED'}


class VIEW3D_MT_select_edit_curve(Menu):
    bl_label = "Select"

    def draw(self, _context):
        layout = self.layout

        layout.operator("curve.select_all", text="All", icon='SELECT_ALL').action = 'SELECT'
        layout.operator("curve.select_all_none", text="None", icon='SELECT_NONE') # bfa - separated tooltip
        layout.operator("curve.select_all_inverse", text="Inverse", icon='INVERSE') # bfa - separated tooltip

        layout.separator()


        layout.operator("curve.select_linked", text="Linked", icon = "LINKED")
        layout.operator("curve.select_linked_pick", text="Linked Pick Select", icon = "LINKED").deselect = False
        layout.operator("curve.select_linked_pick", text="Linked Pick Deselect", icon = "LINKED").deselect = True

        layout.separator()

        layout.menu("VIEW3D_MT_select_edit_curve_select_similar")

        layout.separator()

        layout.operator("curve.select_random", text= "Random", icon = "RANDOMIZE")
        layout.operator("curve.select_nth", icon = "CHECKER_DESELECT")

        layout.separator()

        layout.operator("curve.de_select_first", icon = "SELECT_FIRST")
        layout.operator("curve.de_select_last", icon = "SELECT_LAST")
        layout.operator("curve.select_next", text = "Next", icon = "NEXTACTIVE")
        layout.operator("curve.select_previous", text = "Previous", icon = "PREVIOUSACTIVE")

        layout.separator()

        layout.operator("curve.select_more", text= "More", icon = "SELECTMORE")
        layout.operator("curve.select_less", text= "Less", icon = "SELECTLESS")

class VIEW3D_MT_select_edit_curve_select_similar(Menu):
    bl_label = "Similar"

    def draw(self, context):
        layout = self.layout

        layout.operator("curve.select_similar", text="Type", icon = "TYPE").type = 'TYPE'
        layout.operator("curve.select_similar", text="Radius", icon = "RADIUS").type = 'RADIUS'
        layout.operator("curve.select_similar", text="Weight", icon = "MOD_VERTEX_WEIGHT").type = 'WEIGHT'
        layout.operator("curve.select_similar", text="Direction", icon = "SWITCH_DIRECTION").type = 'DIRECTION'


class VIEW3D_MT_select_edit_surface(Menu):
    bl_label = "Select"

    def draw(self, _context):
        layout = self.layout

        layout.operator("curve.select_all", text="All", icon='SELECT_ALL').action = 'SELECT'
        layout.operator("curve.select_all_none", text="None", icon='SELECT_NONE') # bfa - separated tooltip
        layout.operator("curve.select_all_inverse", text="Inverse", icon='INVERSE') # bfa - separated tooltip

        layout.separator()

        layout.operator("curve.select_linked", text="Linked", icon = "LINKED")
        layout.menu("VIEW3D_MT_select_edit_curve_select_similar")

        layout.separator()

        layout.operator("curve.select_random", text= "Random", icon = "RANDOMIZE")
        layout.operator("curve.select_nth", icon = "CHECKER_DESELECT")


        layout.separator()

        layout.operator("curve.select_row", text = "Control Point row", icon = "CONTROLPOINTROW")

        layout.separator()

        layout.operator("curve.select_more", text= "More", icon = "SELECTMORE")
        layout.operator("curve.select_less", text= "Less", icon = "SELECTLESS")


class VIEW3D_MT_select_edit_text(Menu):
    bl_label = "Select"

    def draw(self, _context):
        layout = self.layout

        layout.operator("font.select_all", text="All", icon = "SELECT_ALL")

        layout.separator()

        layout.operator("font.move_select", text = "Line End", icon = "HAND").type = 'LINE_END'
        layout.operator("font.move_select", text = "Line Begin", icon = "HAND").type = 'LINE_BEGIN'

        layout.separator()

        layout.operator("font.move_select", text = "Previous Character", icon = "HAND").type = 'PREVIOUS_CHARACTER'
        layout.operator("font.move_select", text = "Next Character", icon = "HAND").type = 'NEXT_CHARACTER'

        layout.separator()

        layout.operator("font.move_select", text = "Previous Word", icon = "HAND").type = 'PREVIOUS_WORD'
        layout.operator("font.move_select", text = "Next Word", icon = "HAND").type = 'NEXT_WORD'

        layout.separator()

        layout.operator("font.move_select", text = "Previous Line", icon = "HAND").type = 'PREVIOUS_LINE'
        layout.operator("font.move_select", text = "Next Line", icon = "HAND").type = 'NEXT_LINE'


# Workaround to separate the tooltips
class VIEW3D_MT_select_edit_metaball_inverse(bpy.types.Operator):
    """Inverts the current selection """      # blender will use this as a tooltip for menu items and buttons.
    bl_idname = "mball.select_all_inverse"        # unique identifier for buttons and menu items to reference.
    bl_label = "Select Inverse"         # display name in the interface.
    bl_options = {'REGISTER', 'UNDO'}  # enable undo for the operator.

    def execute(self, context):        # execute() is called by blender when running the operator.
        bpy.ops.mball.select_all(action = 'INVERT')
        return {'FINISHED'}

# Workaround to separate the tooltips
class VIEW3D_MT_select_edit_metaball_none(bpy.types.Operator):
    """Deselects everything """           # blender will use this as a tooltip for menu items and buttons.
    bl_idname = "mball.select_all_none"        # unique identifier for buttons and menu items to reference.
    bl_label = "Select None"         # display name in the interface.
    bl_options = {'REGISTER', 'UNDO'}  # enable undo for the operator.

    def execute(self, context):        # execute() is called by blender when running the operator.
        bpy.ops.mball.select_all(action = 'DESELECT')
        return {'FINISHED'}


class VIEW3D_MT_select_edit_metaball(Menu):
    bl_label = "Select"

    def draw(self, _context):
        layout = self.layout

        layout.operator("mball.select_all", text="All", icon='SELECT_ALL').action = 'SELECT'
        layout.operator("mball.select_all_none", text="None", icon='SELECT_NONE') # bfa - separated tooltip
        layout.operator("mball.select_all_inverse", text="Inverse", icon='INVERSE') # bfa - separated tooltip

        layout.separator()

        layout.menu("VIEW3D_MT_select_edit_metaball_select_similar")

        layout.separator()

        layout.operator("mball.select_random_metaelems", text = "Random", icon = "RANDOMIZE")


class VIEW3D_MT_select_edit_metaball_select_similar(Menu):
    bl_label = "Similar"

    def draw(self, context):
        layout = self.layout

        layout.operator("mball.select_similar", text="Type", icon = "TYPE").type = 'TYPE'
        layout.operator("mball.select_similar", text="Radius", icon = "RADIUS").type = 'RADIUS'
        layout.operator("mball.select_similar", text="Stiffness", icon = "BEND").type = 'STIFFNESS'
        layout.operator("mball.select_similar", text="Rotation", icon = "ROTATE").type = 'ROTATION'


# Workaround to separate the tooltips
class VIEW3D_MT_select_edit_lattice_inverse(bpy.types.Operator):
    """Inverts the current selection """      # blender will use this as a tooltip for menu items and buttons.
    bl_idname = "lattice.select_all_inverse"        # unique identifier for buttons and menu items to reference.
    bl_label = "Select Inverse"         # display name in the interface.
    bl_options = {'REGISTER', 'UNDO'}  # enable undo for the operator.

    def execute(self, context):        # execute() is called by blender when running the operator.
        bpy.ops.lattice.select_all(action = 'INVERT')
        return {'FINISHED'}

# Workaround to separate the tooltips
class VIEW3D_MT_select_edit_lattice_none(bpy.types.Operator):
    """Deselects everything """        # blender will use this as a tooltip for menu items and buttons.
    bl_idname = "lattice.select_all_none"        # unique identifier for buttons and menu items to reference.
    bl_label = "Select None"         # display name in the interface.
    bl_options = {'REGISTER', 'UNDO'}  # enable undo for the operator.

    def execute(self, context):        # execute() is called by blender when running the operator.
        bpy.ops.lattice.select_all(action = 'DESELECT')
        return {'FINISHED'}


class VIEW3D_MT_edit_lattice_context_menu(Menu):
    bl_label = "Lattice Context Menu"

    def draw(self, context):
        layout = self.layout

        layout = self.layout

        layout.menu("VIEW3D_MT_mirror")
        layout.menu("VIEW3D_MT_edit_lattice_flip")
        layout.menu("VIEW3D_MT_snap")

        layout.separator()

        layout.operator("lattice.make_regular", icon = 'MAKE_REGULAR')


class VIEW3D_MT_select_edit_lattice(Menu):
    bl_label = "Select"

    def draw(self, _context):
        layout = self.layout

        layout.operator("lattice.select_all", text="All", icon='SELECT_ALL').action = 'SELECT'
        layout.operator("lattice.select_all_none", text="None", icon='SELECT_NONE') # bfa - separated tooltip
        layout.operator("lattice.select_all_inverse", text="Inverse", icon='INVERSE') # bfa - separated tooltip

        layout.separator()

        layout.operator("lattice.select_mirror", text = "Mirror", icon = "TRANSFORM_MIRROR")
        layout.operator("lattice.select_random", text = "Random", icon = "RANDOMIZE")

        layout.separator()

        layout.operator("lattice.select_ungrouped", text="Ungrouped Verts", icon = "SELECT_UNGROUPED_VERTS")

        layout.separator()

        layout.operator("lattice.select_more", text = "More", icon = "SELECTMORE")
        layout.operator("lattice.select_less", text = "Less", icon = "SELECTLESS")


# Workaround to separate the tooltips
class VIEW3D_MT_select_edit_armature_inverse(bpy.types.Operator):
    """Inverts the current selection """      # blender will use this as a tooltip for menu items and buttons.
    bl_idname = "armature.select_all_inverse"        # unique identifier for buttons and menu items to reference.
    bl_label = "Select Inverse"         # display name in the interface.
    bl_options = {'REGISTER', 'UNDO'}  # enable undo for the operator.

    def execute(self, context):        # execute() is called by blender when running the operator.
        bpy.ops.armature.select_all(action = 'INVERT')
        return {'FINISHED'}

# Workaround to separate the tooltips
class VIEW3D_MT_select_edit_armature_none(bpy.types.Operator):
    """Deselects everything """          # blender will use this as a tooltip for menu items and buttons.
    bl_idname = "armature.select_all_none"        # unique identifier for buttons and menu items to reference.
    bl_label = "Select None"         # display name in the interface.
    bl_options = {'REGISTER', 'UNDO'}  # enable undo for the operator.

    def execute(self, context):        # execute() is called by blender when running the operator.
        bpy.ops.armature.select_all(action = 'DESELECT')
        return {'FINISHED'}


class VIEW3D_MT_select_edit_armature(Menu):
    bl_label = "Select"

    def draw(self, _context):
        layout = self.layout

        layout.operator("armature.select_all", text="All", icon='SELECT_ALL').action = 'SELECT'
        layout.operator("armature.select_all_none", text="None", icon='SELECT_NONE') # bfa - separated tooltip
        layout.operator("armature.select_all_inverse", text="Inverse", icon='INVERSE') # bfa - separated tooltip

        layout.separator()

        layout.operator_menu_enum("armature.select_similar", "type", text="Similar")

        layout.separator()

        layout.operator("armature.select_mirror", text="Mirror Selection", icon = "TRANSFORM_MIRROR").extend = False
        layout.operator("object.select_pattern", text="By Pattern", icon = "PATTERN")

        layout.separator()

        layout.operator("armature.select_linked", text="Linked")

        layout.separator()

        props = layout.operator("armature.select_hierarchy", text="Parent", icon = "PARENT")
        props.extend = False
        props.direction = 'PARENT'

        props = layout.operator("armature.select_hierarchy", text="Child", icon = "CHILD")
        props.extend = False
        props.direction = 'CHILD'

        layout.separator()

        props = layout.operator("armature.select_hierarchy", text="Extend Parent", icon = "PARENT")
        props.extend = True
        props.direction = 'PARENT'

        props = layout.operator("armature.select_hierarchy", text="Extend Child", icon = "CHILD")
        props.extend = True
        props.direction = 'CHILD'

        layout.separator()

        layout.operator("armature.select_more", text="More", icon = "SELECTMORE")
        layout.operator("armature.select_less", text="Less", icon = "SELECTLESS")


# Workaround to separate the tooltips
class VIEW3D_MT_select_gpencil_inverse(bpy.types.Operator):
    """Inverts the current selection """      # blender will use this as a tooltip for menu items and buttons.
    bl_idname = "gpencil.select_all_inverse"        # unique identifier for buttons and menu items to reference.
    bl_label = "Select Inverse"         # display name in the interface.
    bl_options = {'REGISTER', 'UNDO'}  # enable undo for the operator.

    def execute(self, context):        # execute() is called by blender when running the operator.
        bpy.ops.gpencil.select_all(action = 'INVERT')
        return {'FINISHED'}

# Workaround to separate the tooltips
class VIEW3D_MT_select_gpencil_none(bpy.types.Operator):
    """Deselects everything """          # blender will use this as a tooltip for menu items and buttons.
    bl_idname = "gpencil.select_all_none"        # unique identifier for buttons and menu items to reference.
    bl_label = "Select None"         # display name in the interface.
    bl_options = {'REGISTER', 'UNDO'}  # enable undo for the operator.

    def execute(self, context):        # execute() is called by blender when running the operator.
        bpy.ops.gpencil.select_all(action = 'DESELECT')
        return {'FINISHED'}


class VIEW3D_MT_select_gpencil(Menu):
    bl_label = "Select"

    def draw(self, _context):
        layout = self.layout

        layout.operator("gpencil.select_all", text="All", icon='SELECT_ALL').action = 'SELECT'
        layout.operator("gpencil.select_all_none", text="None", icon='SELECT_NONE') # bfa - separated tooltip
        layout.operator("gpencil.select_all_inverse", text="Inverse", icon='INVERSE') # bfa - separated tooltip

        layout.separator()

        layout.operator("gpencil.select_linked", text="Linked", icon = "LINKED")
        layout.operator("gpencil.select_alternate", icon = "ALTERNATED")
        layout.menu("VIEW3D_MT_select_gpencil_grouped", text="Grouped")

        if _context.mode == 'VERTEX_GPENCIL':
            layout.operator("gpencil.select_vertex_color", text="Vertex Color")

        layout.separator()

        layout.operator("gpencil.select_first", text = "First", icon = "SELECT_FIRST")
        layout.operator("gpencil.select_last", text = "Last", icon = "SELECT_LAST")

        layout.separator()

        layout.operator("gpencil.select_more", text = "More", icon = "SELECTMORE")
        layout.operator("gpencil.select_less", text = "Less", icon = "SELECTLESS")


class VIEW3D_MT_select_gpencil_grouped(Menu):
    bl_label = "Grouped"

    def draw(self, context):
        layout = self.layout

        layout.operator("gpencil.select_grouped", text="Layer", icon = "LAYER").type = 'LAYER'
        layout.operator("gpencil.select_grouped", text="Color", icon = "COLOR").type = 'MATERIAL'


# Workaround to separate the tooltips
class VIEW3D_MT_select_paint_mask_inverse(bpy.types.Operator):
    """Inverts the current selection """      # blender will use this as a tooltip for menu items and buttons.
    bl_idname = "paint.face_select_all_inverse"        # unique identifier for buttons and menu items to reference.
    bl_label = "Select Inverse"         # display name in the interface.
    bl_options = {'REGISTER', 'UNDO'}  # enable undo for the operator.

    def execute(self, context):        # execute() is called by blender when running the operator.
        bpy.ops.paint.face_select_all(action = 'INVERT')
        return {'FINISHED'}

# Workaround to separate the tooltips
class VIEW3D_MT_select_paint_mask_none(bpy.types.Operator):
    """Deselects everything """        # blender will use this as a tooltip for menu items and buttons.
    bl_idname = "paint.face_select_all_none"        # unique identifier for buttons and menu items to reference.
    bl_label = "Select None"         # display name in the interface.
    bl_options = {'REGISTER', 'UNDO'}  # enable undo for the operator.

    def execute(self, context):        # execute() is called by blender when running the operator.
        bpy.ops.paint.face_select_all(action = 'DESELECT')
        return {'FINISHED'}


class VIEW3D_MT_select_paint_mask(Menu):
    bl_label = "Select"

    def draw(self, _context):
        layout = self.layout

        layout.operator("paint.face_select_all", text="All", icon = 'SELECT_ALL').action = 'SELECT'
        layout.operator("paint.face_select_all_none", text="None", icon='SELECT_NONE') # bfa - separated tooltip
        layout.operator("paint.face_select_all_inverse", text="Inverse", icon='INVERSE') # bfa - separated tooltip

        layout.separator()

        layout.operator("paint.face_select_linked", text="Linked", icon = "LINKED")
        layout.operator("paint.face_select_linked_pick", text="Linked Pick Select", icon = "LINKED").deselect = False
        layout.operator("paint.face_select_linked_pick", text="Linked Pick Deselect", icon = "LINKED").deselect = True


# Workaround to separate the tooltips
class VIEW3D_MT_select_paint_mask_vertex_inverse(bpy.types.Operator):
    """Inverts the current selection """      # blender will use this as a tooltip for menu items and buttons.
    bl_idname = "paint.vert_select_all_inverse"        # unique identifier for buttons and menu items to reference.
    bl_label = "Select Inverse"         # display name in the interface.
    bl_options = {'REGISTER', 'UNDO'}  # enable undo for the operator.

    def execute(self, context):        # execute() is called by blender when running the operator.
        bpy.ops.paint.vert_select_all(action = 'INVERT')
        return {'FINISHED'}

# Workaround to separate the tooltips
class VIEW3D_MT_select_paint_mask_vertex_none(bpy.types.Operator):
    """Deselects everything """       # blender will use this as a tooltip for menu items and buttons.
    bl_idname = "paint.vert_select_all_none"        # unique identifier for buttons and menu items to reference.
    bl_label = "Select None"         # display name in the interface.
    bl_options = {'REGISTER', 'UNDO'}  # enable undo for the operator.

    def execute(self, context):        # execute() is called by blender when running the operator.
        bpy.ops.paint.vert_select_all(action = 'DESELECT')
        return {'FINISHED'}


class VIEW3D_MT_select_paint_mask_vertex(Menu):
    bl_label = "Select"

    def draw(self, _context):
        layout = self.layout

        layout.operator("paint.vert_select_all", text="All", icon='SELECT_ALL').action = 'SELECT'
        layout.operator("paint.vert_select_all_none", text="None", icon='SELECT_NONE') # bfa - separated tooltip
        layout.operator("paint.vert_select_all_inverse", text="Inverse", icon='INVERSE') # bfa - separated tooltip

        layout.separator()

        layout.operator("paint.vert_select_ungrouped", text="Ungrouped Verts", icon = "SELECT_UNGROUPED_VERTS")


class VIEW3D_MT_angle_control(Menu):
    bl_label = "Angle Control"

    @classmethod
    def poll(cls, context):
        settings = UnifiedPaintPanel.paint_settings(context)
        if not settings:
            return False

        brush = settings.brush
        tex_slot = brush.texture_slot

        return tex_slot.has_texture_angle and tex_slot.has_texture_angle_source

    def draw(self, context):
        layout = self.layout

        settings = UnifiedPaintPanel.paint_settings(context)
        brush = settings.brush

        sculpt = (context.sculpt_object is not None)

        tex_slot = brush.texture_slot

        layout.prop(tex_slot, "use_rake", text="Rake")

        if brush.brush_capabilities.has_random_texture_angle and tex_slot.has_random_texture_angle:
            if sculpt:
                if brush.sculpt_capabilities.has_random_texture_angle:
                    layout.prop(tex_slot, "use_random", text="Random")
            else:
                layout.prop(tex_slot, "use_random", text="Random")


class VIEW3D_MT_mesh_add(Menu):
    bl_idname = "VIEW3D_MT_mesh_add"
    bl_label = "Mesh"

    def draw(self, _context):
        layout = self.layout

        layout.operator_context = 'INVOKE_REGION_WIN'

        layout.operator("mesh.primitive_plane_add", text="Plane", icon='MESH_PLANE')
        layout.operator("mesh.primitive_cube_add", text="Cube", icon='MESH_CUBE')
        layout.operator("mesh.primitive_circle_add", text="Circle", icon='MESH_CIRCLE')
        layout.operator("mesh.primitive_uv_sphere_add", text="UV Sphere", icon='MESH_UVSPHERE')
        layout.operator("mesh.primitive_ico_sphere_add", text="Ico Sphere", icon='MESH_ICOSPHERE')
        layout.operator("mesh.primitive_cylinder_add", text="Cylinder", icon='MESH_CYLINDER')
        layout.operator("mesh.primitive_cone_add", text="Cone", icon='MESH_CONE')
        layout.operator("mesh.primitive_torus_add", text="Torus", icon='MESH_TORUS')

        layout.separator()

        layout.operator("mesh.primitive_grid_add", text="Grid", icon='MESH_GRID')
        layout.operator("mesh.primitive_monkey_add", text="Monkey", icon='MESH_MONKEY')


class VIEW3D_MT_curve_add(Menu):
    bl_idname = "VIEW3D_MT_curve_add"
    bl_label = "Curve"

    def draw(self, _context):
        layout = self.layout

        layout.operator_context = 'INVOKE_REGION_WIN'

        layout.operator("curve.primitive_bezier_curve_add", text="Bezier", icon='CURVE_BEZCURVE')
        layout.operator("curve.primitive_bezier_circle_add", text="Circle", icon='CURVE_BEZCIRCLE')

        layout.separator()

        layout.operator("curve.primitive_nurbs_curve_add", text="Nurbs Curve", icon='CURVE_NCURVE')
        layout.operator("curve.primitive_nurbs_circle_add", text="Nurbs Circle", icon='CURVE_NCIRCLE')
        layout.operator("curve.primitive_nurbs_path_add", text="Path", icon='CURVE_PATH')


class VIEW3D_MT_surface_add(Menu):
    bl_idname = "VIEW3D_MT_surface_add"
    bl_label = "Surface"

    def draw(self, _context):
        layout = self.layout

        layout.operator_context = 'INVOKE_REGION_WIN'

        layout.operator("surface.primitive_nurbs_surface_curve_add", text="Surface Curve", icon='SURFACE_NCURVE')
        layout.operator("surface.primitive_nurbs_surface_circle_add", text="Surface Circle", icon='SURFACE_NCIRCLE')
        layout.operator("surface.primitive_nurbs_surface_surface_add", text="Surface Patch", icon='SURFACE_NSURFACE')
        layout.operator("surface.primitive_nurbs_surface_cylinder_add", text="Surface Cylinder", icon='SURFACE_NCYLINDER')
        layout.operator("surface.primitive_nurbs_surface_sphere_add", text="Surface Sphere", icon='SURFACE_NSPHERE')
        layout.operator("surface.primitive_nurbs_surface_torus_add", text="Surface Torus", icon='SURFACE_NTORUS')


class VIEW3D_MT_edit_metaball_context_menu(Menu):
    bl_label = "Metaball Context Menu"

    def draw(self, _context):
        layout = self.layout

        layout.operator_context = 'INVOKE_REGION_WIN'

        # Add
        layout.operator("mball.duplicate_move", icon = "DUPLICATE")

        layout.separator()

        # Modify
        layout.menu("VIEW3D_MT_mirror")
        layout.menu("VIEW3D_MT_snap")

        layout.separator()

        # Remove
        layout.operator_context = 'EXEC_DEFAULT'
        layout.operator("mball.delete_metaelems", text="Delete", icon = "DELETE")


class VIEW3D_MT_metaball_add(Menu):
    bl_idname = "VIEW3D_MT_metaball_add"
    bl_label = "Metaball"

    def draw(self, _context):
        layout = self.layout

        layout.operator_context = 'INVOKE_REGION_WIN'
        layout.operator_enum("object.metaball_add", "type")


class TOPBAR_MT_edit_curve_add(Menu):
    bl_idname = "TOPBAR_MT_edit_curve_add"
    bl_label = "Add"
    bl_translation_context = i18n_contexts.operator_default

    def draw(self, context):
        is_surf = context.active_object.type == 'SURFACE'

        layout = self.layout
        layout.operator_context = 'EXEC_REGION_WIN'

        if is_surf:
            VIEW3D_MT_surface_add.draw(self, context)
        else:
            VIEW3D_MT_curve_add.draw(self, context)


class TOPBAR_MT_edit_armature_add(Menu):
    bl_idname = "TOPBAR_MT_edit_armature_add"
    bl_label = "Armature"

    def draw(self, _context):
        layout = self.layout

        layout.operator_context = 'EXEC_REGION_WIN'
        layout.operator("armature.bone_primitive_add", text="Single Bone", icon='BONE_DATA')


class VIEW3D_MT_armature_add(Menu):
    bl_idname = "VIEW3D_MT_armature_add"
    bl_label = "Armature"

    def draw(self, _context):
        layout = self.layout

        layout.operator_context = 'EXEC_REGION_WIN'
        layout.operator("object.armature_add", text="Single Bone", icon='BONE_DATA')


class VIEW3D_MT_light_add(Menu):
    bl_idname = "VIEW3D_MT_light_add"
    bl_label = "Light"

    def draw(self, _context):
        layout = self.layout

        layout.operator_context = 'INVOKE_REGION_WIN'
        layout.operator_enum("object.light_add", "type")


class VIEW3D_MT_lightprobe_add(Menu):
    bl_idname = "VIEW3D_MT_lightprobe_add"
    bl_label = "Light Probe"

    def draw(self, _context):
        layout = self.layout

        layout.operator_context = 'INVOKE_REGION_WIN'
        layout.operator_enum("object.lightprobe_add", "type")


class VIEW3D_MT_camera_add(Menu):
    bl_idname = "VIEW3D_MT_camera_add"
    bl_label = "Camera"

    def draw(self, _context):
        layout = self.layout
        layout.operator_context = 'EXEC_REGION_WIN'
        layout.operator("object.camera_add", text="Camera", icon='OUTLINER_OB_CAMERA')


class VIEW3D_MT_volume_add(Menu):
    bl_idname = "VIEW3D_MT_volume_add"
    bl_label = "Volume"

    def draw(self, _context):
        layout = self.layout
        layout.operator("object.volume_import", text="Import OpenVDB...", icon='VOLUME_DATA')
        layout.operator("object.volume_add", text="Empty", icon='VOLUME_DATA')


class VIEW3D_MT_add(Menu):
    bl_label = "Add"
    bl_translation_context = i18n_contexts.operator_default

    def draw(self, context):
        layout = self.layout

        # note, don't use 'EXEC_SCREEN' or operators won't get the 'v3d' context.

        # Note: was EXEC_AREA, but this context does not have the 'rv3d', which prevents
        #       "align_view" to work on first call (see [#32719]).
        layout.operator_context = 'EXEC_REGION_WIN'

        # layout.operator_menu_enum("object.mesh_add", "type", text="Mesh", icon='OUTLINER_OB_MESH')
        layout.menu("VIEW3D_MT_mesh_add", icon='OUTLINER_OB_MESH')

        # layout.operator_menu_enum("object.curve_add", "type", text="Curve", icon='OUTLINER_OB_CURVE')
        layout.menu("VIEW3D_MT_curve_add", icon='OUTLINER_OB_CURVE')
        # layout.operator_menu_enum("object.surface_add", "type", text="Surface", icon='OUTLINER_OB_SURFACE')
        layout.menu("VIEW3D_MT_surface_add", icon='OUTLINER_OB_SURFACE')
        layout.menu("VIEW3D_MT_metaball_add", text="Metaball", icon='OUTLINER_OB_META')
        layout.operator("object.text_add", text="Text", icon='OUTLINER_OB_FONT')
        if context.preferences.experimental.use_new_hair_type:
            layout.operator("object.hair_add", text="Hair", icon='OUTLINER_OB_HAIR')
        if context.preferences.experimental.use_new_particle_system:
            layout.operator("object.pointcloud_add", text="Point Cloud", icon='OUTLINER_OB_POINTCLOUD')
        layout.menu("VIEW3D_MT_volume_add", text="Volume", icon='OUTLINER_OB_VOLUME')
        layout.operator_menu_enum("object.gpencil_add", "type", text="Grease Pencil", icon='OUTLINER_OB_GREASEPENCIL')
        layout.separator()

        if VIEW3D_MT_armature_add.is_extended():
            layout.menu("VIEW3D_MT_armature_add", icon='OUTLINER_OB_ARMATURE')
        else:
            layout.operator("object.armature_add", text="Armature", icon='OUTLINER_OB_ARMATURE')

        layout.operator("object.add", text="Lattice", icon='OUTLINER_OB_LATTICE').type = 'LATTICE'
        layout.operator_menu_enum("object.empty_add", "type", text="Empty", icon='OUTLINER_OB_EMPTY')
        layout.menu("VIEW3D_MT_image_add", text="Image", icon='OUTLINER_OB_IMAGE')

        layout.separator()

        layout.operator("object.speaker_add", text="Speaker", icon='OUTLINER_OB_SPEAKER')
        layout.separator()

        if VIEW3D_MT_camera_add.is_extended():
            layout.menu("VIEW3D_MT_camera_add", icon='OUTLINER_OB_CAMERA')
        else:
            VIEW3D_MT_camera_add.draw(self, context)

        layout.menu("VIEW3D_MT_light_add", icon='OUTLINER_OB_LIGHT')

        layout.separator()

        layout.menu("VIEW3D_MT_lightprobe_add", icon='OUTLINER_OB_LIGHTPROBE')

        layout.separator()

        layout.operator_menu_enum("object.effector_add", "type", text="Force Field", icon='OUTLINER_OB_FORCE_FIELD')

        layout.separator()

        has_collections = bool(bpy.data.collections)
        col = layout.column()
        col.enabled = has_collections

        if not has_collections or len(bpy.data.collections) > 10:
            col.operator_context = 'INVOKE_REGION_WIN'
            col.operator(
                "object.collection_instance_add",
                text="Collection Instance" if has_collections else "No Collections to Instance",
                icon='OUTLINER_OB_GROUP_INSTANCE',
            )
        else:
            col.operator_menu_enum(
                "object.collection_instance_add",
                "collection",
                text="Collection Instance",
                icon='OUTLINER_OB_GROUP_INSTANCE',
            )


class VIEW3D_MT_image_add(Menu):
    bl_label = "Add Image"

    def draw(self, _context):
        layout = self.layout
        layout.operator("object.load_reference_image", text="Reference", icon='IMAGE_REFERENCE')
        layout.operator("object.load_background_image", text="Background", icon='IMAGE_BACKGROUND')


class VIEW3D_MT_object_relations(Menu):
    bl_label = "Relations"

    def draw(self, _context):
        layout = self.layout

        layout.operator("object.proxy_make", text="Make Proxy", icon='MAKE_PROXY')

        if bpy.app.use_override_library:
            layout.operator("object.make_override_library", text="Make Library Override", icon = "LIBRARY_DATA_OVERRIDE")

        layout.operator("object.make_dupli_face", icon = "MAKEDUPLIFACE")

        layout.separator()

        layout.operator_menu_enum("object.make_local", "type", text="Make Local")
        layout.menu("VIEW3D_MT_make_single_user")

        layout.separator()

        layout.operator("object.data_transfer", icon ='TRANSFER_DATA')
        layout.operator("object.datalayout_transfer", icon ='TRANSFER_DATA_LAYOUT')

class VIEW3D_MT_origin_set(Menu):
    bl_label = "Set Origin"

    def draw(self, context):
        layout = self.layout

        layout.operator("object.origin_set", icon ='GEOMETRY_TO_ORIGIN', text = "Geometry to Origin").type='GEOMETRY_ORIGIN'
        layout.operator("object.origin_set", icon ='ORIGIN_TO_GEOMETRY', text = "Origin to Geometry").type='ORIGIN_GEOMETRY'
        layout.operator("object.origin_set", icon ='ORIGIN_TO_CURSOR', text = "Origin to 3D Cursor").type='ORIGIN_CURSOR'
        layout.operator("object.origin_set", icon ='ORIGIN_TO_CENTEROFMASS', text = "Origin to Center of Mass (Surface)").type='ORIGIN_CENTER_OF_MASS'
        layout.operator("object.origin_set", icon ='ORIGIN_TO_VOLUME', text = "Origin to Center of Mass (Volume)").type='ORIGIN_CENTER_OF_VOLUME'


# ********** Object menu **********

# Workaround to separate the tooltips
class VIEW3D_MT_object_delete_global(bpy.types.Operator):
    """Deletes the selected object(s) globally in all opened scenes"""      # blender will use this as a tooltip for menu items and buttons.
    bl_idname = "object.delete_global"        # unique identifier for buttons and menu items to reference.
    bl_label = "Delete Global"         # display name in the interface.
    bl_options = {'REGISTER', 'UNDO'}  # enable undo for the operator.

    def execute(self, context):        # execute() is called by blender when running the operator.
        bpy.ops.object.delete(use_global = True)
        return {'FINISHED'}


class VIEW3D_MT_object(Menu):
    bl_context = "objectmode"
    bl_label = "Object"

    def draw(self, context):
        layout = self.layout

        obj = context.object
        is_eevee = context.scene.render.engine == 'BLENDER_EEVEE'
        view = context.space_data

        layout.menu("VIEW3D_MT_transform_object")
        layout.menu("VIEW3D_MT_origin_set")
        layout.menu("VIEW3D_MT_mirror")
        layout.menu("VIEW3D_MT_object_clear")
        layout.menu("VIEW3D_MT_object_apply")
        layout.menu("VIEW3D_MT_snap")

        layout.separator()

        layout.operator("object.duplicate_move", icon = "DUPLICATE")
        layout.operator("object.duplicate_move_linked", icon = "DUPLICATE")
        layout.operator("object.join", icon ='JOIN')

        layout.separator()

        layout.operator_context = 'EXEC_DEFAULT'
        myvar = layout.operator("object.delete", text="Delete", icon = "DELETE")
        myvar.use_global = False
        myvar.confirm = False
        layout.operator("object.delete_global", text="Delete Global", icon = "DELETE") # bfa - separated tooltip

        layout.separator()

        layout.operator("view3d.copybuffer", text="Copy Objects", icon='COPYDOWN')
        layout.operator("view3d.pastebuffer", text="Paste Objects", icon='PASTEDOWN')

        layout.separator()

        layout.menu("VIEW3D_MT_object_parent")
        #layout.menu("VIEW3D_MT_object_collection") # bfa, turned off
        layout.menu("VIEW3D_MT_object_relations")
        layout.menu("VIEW3D_MT_object_constraints")
        layout.menu("VIEW3D_MT_object_track")
        layout.menu("VIEW3D_MT_make_links", text="Make Links")

        # shading just for mesh objects
        if obj is None:
            pass

        elif obj.type == 'MESH':

            layout.separator()

            layout.operator("object.shade_smooth", icon ='SHADING_SMOOTH')
            layout.operator("object.shade_flat", icon ='SHADING_FLAT')

        layout.separator()

        layout.menu("VIEW3D_MT_object_animation")
        layout.menu("VIEW3D_MT_object_rigid_body")

        layout.separator()

        layout.menu("VIEW3D_MT_object_quick_effects")
        layout.menu("VIEW3D_MT_subdivision_set")

        layout.separator()

        layout.menu("VIEW3D_MT_object_convert")

        layout.separator()

        layout.menu("VIEW3D_MT_object_showhide")


        if obj is None:
            pass

        elif obj.type == 'CAMERA':
            layout.operator_context = 'INVOKE_REGION_WIN'

            layout.separator()

            if obj.data.type == 'PERSP':
                props = layout.operator("wm.context_modal_mouse", text="Camera Lens Angle", icon = "LENS_ANGLE")
                props.data_path_iter = "selected_editable_objects"
                props.data_path_item = "data.lens"
                props.input_scale = 0.1
                if obj.data.lens_unit == 'MILLIMETERS':
                    props.header_text = "Camera Lens Angle: %.1fmm"
                else:
                    props.header_text = "Camera Lens Angle: %.1f\u00B0"

            else:
                props = layout.operator("wm.context_modal_mouse", text="Camera Lens Scale", icon = "LENS_SCALE")
                props.data_path_iter = "selected_editable_objects"
                props.data_path_item = "data.ortho_scale"
                props.input_scale = 0.01
                props.header_text = "Camera Lens Scale: %.3f"

            if not obj.data.dof.focus_object:
                if view and view.camera == obj and view.region_3d.view_perspective == 'CAMERA':
                    props = layout.operator("ui.eyedropper_depth", text="DOF Distance (Pick)", icon = "DOF")
                else:
                    props = layout.operator("wm.context_modal_mouse", text="DOF Distance", icon = "DOF")
                    props.data_path_iter = "selected_editable_objects"
                    props.data_path_item = "data.dof.focus_distance"
                    props.input_scale = 0.02
                    props.header_text = "DOF Distance: %.3f"

        elif obj.type in {'CURVE', 'FONT'}:
            layout.operator_context = 'INVOKE_REGION_WIN'

            layout.separator()

            props = layout.operator("wm.context_modal_mouse", text="Extrude Size", icon = "EXTRUDESIZE")
            props.data_path_iter = "selected_editable_objects"
            props.data_path_item = "data.extrude"
            props.input_scale = 0.01
            props.header_text = "Extrude Size: %.3f"

            props = layout.operator("wm.context_modal_mouse", text="Width Size", icon = "WIDTH_SIZE")
            props.data_path_iter = "selected_editable_objects"
            props.data_path_item = "data.offset"
            props.input_scale = 0.01
            props.header_text = "Width Size: %.3f"


        elif obj.type == 'EMPTY':
            layout.operator_context = 'INVOKE_REGION_WIN'

            layout.separator()

            props = layout.operator("wm.context_modal_mouse", text="Empty Draw Size", icon = "DRAWSIZE")
            props.data_path_iter = "selected_editable_objects"
            props.data_path_item = "empty_display_size"
            props.input_scale = 0.01
            props.header_text = "Empty Draw Size: %.3f"

        elif obj.type == 'LIGHT':
            light = obj.data
            layout.operator_context = 'INVOKE_REGION_WIN'

            layout.separator()

            emission_node = None
            if light.node_tree:
                for node in light.node_tree.nodes:
                    if getattr(node, "type", None) == 'EMISSION':
                        emission_node = node
                        break

            if is_eevee and not emission_node:
                props = layout.operator("wm.context_modal_mouse", text="Power", icon = "LIGHT_STRENGTH")
                props.data_path_iter = "selected_editable_objects"
                props.data_path_item = "data.energy"
                props.header_text = "Light Power: %.3f"

            if emission_node is not None:
                props = layout.operator("wm.context_modal_mouse", text="Power", icon = "LIGHT_STRENGTH")
                props.data_path_iter = "selected_editable_objects"
                props.data_path_item = (
                    "data.node_tree"
                    ".nodes[\"" + emission_node.name + "\"]"
                    ".inputs[\"Strength\"].default_value"
                )
                props.header_text = "Light Power: %.3f"
                props.input_scale = 0.1

            if light.type == 'AREA':
                props = layout.operator("wm.context_modal_mouse", text="Size X", icon = "LIGHT_SIZE")
                props.data_path_iter = "selected_editable_objects"
                props.data_path_item = "data.size"
                props.header_text = "Light Size X: %.3f"

                if light.shape in {'RECTANGLE', 'ELLIPSE'}:
                    props = layout.operator("wm.context_modal_mouse", text="Size Y", icon = "LIGHT_SIZE")
                    props.data_path_iter = "selected_editable_objects"
                    props.data_path_item = "data.size_y"
                    props.header_text = "Light Size Y: %.3f"

            elif light.type in {'SPOT', 'POINT'}:
                props = layout.operator("wm.context_modal_mouse", text="Radius", icon = "RADIUS")
                props.data_path_iter = "selected_editable_objects"
                props.data_path_item = "data.shadow_soft_size"
                props.header_text = "Light Radius: %.3f"

            elif light.type == 'SUN':
                props = layout.operator("wm.context_modal_mouse", text="Angle", icon = "ANGLE")
                props.data_path_iter = "selected_editable_objects"
                props.data_path_item = "data.angle"
                props.header_text = "Light Angle: %.3f"

            if light.type == 'SPOT':
                layout.separator()

                props = layout.operator("wm.context_modal_mouse", text="Spot Size", icon = "LIGHT_SIZE")
                props.data_path_iter = "selected_editable_objects"
                props.data_path_item = "data.spot_size"
                props.input_scale = 0.01
                props.header_text = "Spot Size: %.2f"

                props = layout.operator("wm.context_modal_mouse", text="Spot Blend", icon = "SPOT_BLEND")
                props.data_path_iter = "selected_editable_objects"
                props.data_path_item = "data.spot_blend"
                props.input_scale = -0.01
                props.header_text = "Spot Blend: %.2f"

class VIEW3D_MT_object_convert(Menu):
    bl_label = "Convert To"

    def draw(self, context):
        layout = self.layout

        obj = context.object

        layout.operator_enum("object.convert", "target")

        # check if object exists at all.
        if obj is not None and obj.type == 'GPENCIL':

            layout.separator()

            layout.operator("gpencil.convert", text="Convert Gpencil to Path", icon = "OUTLINER_OB_CURVE").type = 'PATH'
            layout.operator("gpencil.convert", text="Convert Gpencil to Bezier Curves", icon = "OUTLINER_OB_CURVE").type = 'CURVE'
            layout.operator("gpencil.convert", text="Convert Gpencil to Mesh", icon = "OUTLINER_OB_MESH").type = 'POLY'


class VIEW3D_MT_object_animation(Menu):
    bl_label = "Animation"

    def draw(self, _context):
        layout = self.layout

        layout.operator("anim.keyframe_insert_menu", text="Insert Keyframe", icon= 'KEYFRAMES_INSERT')
        layout.operator("anim.keyframe_delete_v3d", text="Delete Keyframes", icon= 'KEYFRAMES_REMOVE')
        layout.operator("anim.keyframe_clear_v3d", text="Clear Keyframes", icon= 'KEYFRAMES_CLEAR')
        layout.operator("anim.keying_set_active_set", text="Change Keying Set", icon='TRIA_RIGHT')

        layout.separator()

        layout.operator("nla.bake", text="Bake Action", icon= 'BAKE_ACTION')
        layout.operator("gpencil.mesh_bake", text="Bake Mesh to Grease Pencil", icon= 'BAKE_ACTION')


class VIEW3D_MT_object_rigid_body(Menu):
    bl_label = "Rigid Body"

    def draw(self, _context):
        layout = self.layout

        layout.operator("rigidbody.objects_add", text="Add Active", icon='RIGID_ADD_ACTIVE').type = 'ACTIVE'
        layout.operator("rigidbody.objects_add", text="Add Passive", icon='RIGID_ADD_PASSIVE').type = 'PASSIVE'

        layout.separator()

        layout.operator("rigidbody.objects_remove", text="Remove", icon='RIGID_REMOVE')

        layout.separator()

        layout.operator("rigidbody.shape_change", text="Change Shape", icon='RIGID_CHANGE_SHAPE')
        layout.operator("rigidbody.mass_calculate", text="Calculate Mass", icon='RIGID_CALCULATE_MASS')
        layout.operator("rigidbody.object_settings_copy", text="Copy from Active", icon='RIGID_COPY_FROM_ACTIVE')
        layout.operator("object.visual_transform_apply", text="Apply Transformation", icon='RIGID_APPLY_TRANS')
        layout.operator("rigidbody.bake_to_keyframes", text="Bake To Keyframes", icon='RIGID_BAKE_TO_KEYFRAME')

        layout.separator()

        layout.operator("rigidbody.connect", text="Connect", icon='RIGID_CONSTRAINTS_CONNECT')


class VIEW3D_MT_object_clear(Menu):
    bl_label = "Clear"

    def draw(self, _context):
        layout = self.layout

        layout.operator("object.location_clear", text="Location", icon = "CLEARMOVE").clear_delta = False
        layout.operator("object.rotation_clear", text="Rotation", icon = "CLEARROTATE").clear_delta = False
        layout.operator("object.scale_clear", text="Scale", icon = "CLEARSCALE").clear_delta = False

        layout.separator()

        layout.operator("object.origin_clear", text="Origin", icon = "CLEARORIGIN")


class VIEW3D_MT_object_context_menu(Menu):
    bl_label = "Object Context Menu"

    def draw(self, context):

        layout = self.layout
        view = context.space_data

        obj = context.object

        selected_objects_len = len(context.selected_objects)

        # If nothing is selected
        # (disabled for now until it can be made more useful).
        '''
        if selected_objects_len == 0:

            layout.menu("VIEW3D_MT_add", text="Add", text_ctxt=i18n_contexts.operator_default)
            layout.operator("view3d.pastebuffer", text="Paste Objects", icon='PASTEDOWN')

            return
        '''

        # If something is selected
        if obj is not None and obj.type in {'MESH', 'CURVE', 'SURFACE'}:
            layout.operator("object.shade_smooth", text="Shade Smooth", icon ='SHADING_SMOOTH')
            layout.operator("object.shade_flat", text="Shade Flat", icon ='SHADING_FLAT')

            layout.separator()

        if obj is None:
            pass
        elif obj.type == 'MESH':
            layout.operator_context = 'INVOKE_REGION_WIN'
            layout.operator_menu_enum("object.origin_set", text="Set Origin", property="type")

            layout.operator_context = 'INVOKE_DEFAULT'
            # If more than one object is selected
            if selected_objects_len > 1:
                layout.operator("object.join", icon = "JOIN")

            layout.separator()

        elif obj.type == 'CAMERA':
            layout.operator_context = 'INVOKE_REGION_WIN'

            if obj.data.type == 'PERSP':
                props = layout.operator("wm.context_modal_mouse", text="Camera Lens Angle", icon = "LENS_ANGLE")
                props.data_path_iter = "selected_editable_objects"
                props.data_path_item = "data.lens"
                props.input_scale = 0.1
                if obj.data.lens_unit == 'MILLIMETERS':
                    props.header_text = "Camera Lens Angle: %.1fmm"
                else:
                    props.header_text = "Camera Lens Angle: %.1f\u00B0"

            else:
                props = layout.operator("wm.context_modal_mouse", text="Camera Lens Scale", icon = "LENS_SCALE")
                props.data_path_iter = "selected_editable_objects"
                props.data_path_item = "data.ortho_scale"
                props.input_scale = 0.01
                props.header_text = "Camera Lens Scale: %.3f"

            if not obj.data.dof.focus_object:
                if view and view.camera == obj and view.region_3d.view_perspective == 'CAMERA':
                    props = layout.operator("ui.eyedropper_depth", text="DOF Distance (Pick)", icon = "DOF")
                else:
                    props = layout.operator("wm.context_modal_mouse", text="DOF Distance", icon = "DOF")
                    props.data_path_iter = "selected_editable_objects"
                    props.data_path_item = "data.dof_distance"
                    props.input_scale = 0.02
                    props.header_text = "DOF Distance: %.3f"

            layout.separator()

        elif obj.type in {'CURVE', 'FONT'}:
            layout.operator_context = 'INVOKE_REGION_WIN'

            props = layout.operator("wm.context_modal_mouse", text="Extrude Size", icon = "EXTRUDESIZE")
            props.data_path_iter = "selected_editable_objects"
            props.data_path_item = "data.extrude"
            props.input_scale = 0.01
            props.header_text = "Extrude Size: %.3f"

            props = layout.operator("wm.context_modal_mouse", text="Width Size", icon = "WIDTH_SIZE")
            props.data_path_iter = "selected_editable_objects"
            props.data_path_item = "data.offset"
            props.input_scale = 0.01
            props.header_text = "Width Size: %.3f"

            layout.separator()

            layout.operator("object.convert", text="Convert to Mesh", icon = "MESH_DATA").target = 'MESH'
            layout.operator("object.convert", text="Convert to Grease Pencil", icon ="GREASEPENCIL").target = 'GPENCIL'
            layout.operator_menu_enum("object.origin_set", text="Set Origin", property="type", icon ="ORIGIN")

            layout.separator()

        elif obj.type == 'GPENCIL':
            layout.operator("gpencil.convert", text="Convert to Path", icon ="CURVE_PATH").type = 'PATH'
            layout.operator("gpencil.convert", text="Convert to Bezier Curve", icon ="OUTLINER_DATA_CURVE").type = 'CURVE'
            layout.operator("gpencil.convert", text="Convert to Polygon Curve", icon ="OUTLINER_DATA_MESH").type = 'POLY'

            layout.operator_menu_enum("object.origin_set", text="Set Origin", property="type")

            layout.separator()

        elif obj.type == 'EMPTY':
            layout.operator_context = 'INVOKE_REGION_WIN'

            props = layout.operator("wm.context_modal_mouse", text="Empty Draw Size", icon = "DRAWSIZE")
            props.data_path_iter = "selected_editable_objects"
            props.data_path_item = "empty_display_size"
            props.input_scale = 0.01
            props.header_text = "Empty Draw Size: %.3f"

            layout.separator()

        elif obj.type == 'LIGHT':
            light = obj.data

            layout.operator_context = 'INVOKE_REGION_WIN'

            props = layout.operator("wm.context_modal_mouse", text="Power", icon = "LIGHT_STRENGTH")
            props.data_path_iter = "selected_editable_objects"
            props.data_path_item = "data.energy"
            props.header_text = "Light Power: %.3f"

            if light.type == 'AREA':
                props = layout.operator("wm.context_modal_mouse", text="Size X", icon = "LIGHT_SIZE")
                props.data_path_iter = "selected_editable_objects"
                props.data_path_item = "data.size"
                props.header_text = "Light Size X: %.3f"

                if light.shape in {'RECTANGLE', 'ELLIPSE'}:
                    props = layout.operator("wm.context_modal_mouse", text="Size Y", icon = "LIGHT_SIZE")
                    props.data_path_iter = "selected_editable_objects"
                    props.data_path_item = "data.size_y"
                    props.header_text = "Light Size Y: %.3f"

            elif light.type in {'SPOT', 'POINT'}:
                props = layout.operator("wm.context_modal_mouse", text="Radius", icon = "RADIUS")
                props.data_path_iter = "selected_editable_objects"
                props.data_path_item = "data.shadow_soft_size"
                props.header_text = "Light Radius: %.3f"

            elif light.type == 'SUN':
                props = layout.operator("wm.context_modal_mouse", text="Angle", icon = "ANGLE")
                props.data_path_iter = "selected_editable_objects"
                props.data_path_item = "data.angle"
                props.header_text = "Light Angle: %.3f"

            if light.type == 'SPOT':
                layout.separator()

                props = layout.operator("wm.context_modal_mouse", text="Spot Size", icon = "LIGHT_SIZE")
                props.data_path_iter = "selected_editable_objects"
                props.data_path_item = "data.spot_size"
                props.input_scale = 0.01
                props.header_text = "Spot Size: %.2f"

                props = layout.operator("wm.context_modal_mouse", text="Spot Blend", icon = "SPOT_BLEND")
                props.data_path_iter = "selected_editable_objects"
                props.data_path_item = "data.spot_blend"
                props.input_scale = -0.01
                props.header_text = "Spot Blend: %.2f"

            layout.separator()

        layout.operator("view3d.copybuffer", text="Copy Objects", icon='COPYDOWN')
        layout.operator("view3d.pastebuffer", text="Paste Objects", icon='PASTEDOWN')

        layout.separator()

        layout.operator("object.duplicate_move", icon='DUPLICATE')
        layout.operator("object.duplicate_move_linked", icon = "DUPLICATE")

        layout.separator()

        props = layout.operator("wm.call_panel", text="Rename Active Object", icon='RENAME')
        props.name = "TOPBAR_PT_name"
        props.keep_open = False

        layout.separator()

        layout.menu("VIEW3D_MT_mirror")
        layout.menu("VIEW3D_MT_snap")
        layout.menu("VIEW3D_MT_object_parent")
        layout.operator_context = 'INVOKE_REGION_WIN'

        if view and view.local_view:
            layout.operator("view3d.localview_remove_from", icon= 'VIEW_REMOVE_LOCAL')
        else:
            layout.operator("object.move_to_collection", icon= 'GROUP')

        layout.separator()

        layout.operator("anim.keyframe_insert_menu", text="Insert Keyframe", icon= 'KEYFRAMES_INSERT')

        layout.separator()

        layout.operator_context = 'EXEC_DEFAULT'
        layout.operator("object.delete", text="Delete", icon = "DELETE").use_global = False


class VIEW3D_MT_object_shading(Menu):
    # XXX, this menu is a place to store shading operator in object mode
    bl_label = "Shading"

    def draw(self, _context):
        layout = self.layout
        layout.operator("object.shade_smooth", text="Smooth", icon = "SHADING_SMOOTH")
        layout.operator("object.shade_flat", text="Flat", icon = "SHADING_FLAT")


class VIEW3D_MT_object_apply(Menu):
    bl_label = "Apply"

    def draw(self, _context):
        layout = self.layout

        props = layout.operator("object.transform_apply", text="Location", text_ctxt=i18n_contexts.default, icon = "APPLYMOVE")
        props.location, props.rotation, props.scale = True, False, False

        props = layout.operator("object.transform_apply", text="Rotation", text_ctxt=i18n_contexts.default, icon = "APPLYROTATE")
        props.location, props.rotation, props.scale = False, True, False

        props = layout.operator("object.transform_apply", text="Scale", text_ctxt=i18n_contexts.default, icon = "APPLYSCALE")
        props.location, props.rotation, props.scale = False, False, True

        props = layout.operator("object.transform_apply", text="All Transforms", text_ctxt=i18n_contexts.default, icon = "APPLYALL")
        props.location, props.rotation, props.scale = True, True, True

        props = layout.operator("object.transform_apply", text="Rotation & Scale", text_ctxt=i18n_contexts.default, icon = "APPLY_ROTSCALE")
        props.location, props.rotation, props.scale = False, True, True

        layout.separator()

        layout.operator("object.transforms_to_deltas", text="Location to Deltas", text_ctxt=i18n_contexts.default, icon = "APPLYMOVEDELTA").mode = 'LOC'
        layout.operator("object.transforms_to_deltas", text="Rotation to Deltas", text_ctxt=i18n_contexts.default, icon = "APPLYROTATEDELTA").mode = 'ROT'
        layout.operator("object.transforms_to_deltas", text="Scale to Deltas", text_ctxt=i18n_contexts.default, icon = "APPLYSCALEDELTA").mode = 'SCALE'
        layout.operator("object.transforms_to_deltas", text="All Transforms to Deltas", text_ctxt=i18n_contexts.default, icon = "APPLYALLDELTA").mode = 'ALL'
        layout.operator("object.anim_transforms_to_deltas", icon = "APPLYANIDELTA")

        layout.separator()

        layout.operator("object.visual_transform_apply", text="Visual Transform", text_ctxt=i18n_contexts.default, icon = "VISUALTRANSFORM")
        layout.operator("object.duplicates_make_real", icon = "MAKEDUPLIREAL")


class VIEW3D_MT_object_parent(Menu):
    bl_label = "Parent"

    def draw(self, _context):
        layout = self.layout
        operator_context_default = layout.operator_context

        layout.operator_enum("object.parent_set", "type")

        layout.separator()

        layout.operator_context = 'EXEC_DEFAULT'
        layout.operator("object.parent_no_inverse_set", icon = "PARENT")
        layout.operator_context = operator_context_default

        layout.separator()

        layout.operator_enum("object.parent_clear", "type")


class VIEW3D_MT_object_track(Menu):
    bl_label = "Track"

    def draw(self, _context):
        layout = self.layout

        layout.operator("object.track_set", text = "Damped Track Constraint", icon = "CONSTRAINT_DATA").type = "DAMPTRACK"
        layout.operator("object.track_set", text = "Track to Constraint", icon = "CONSTRAINT_DATA").type = "TRACKTO"
        layout.operator("object.track_set", text = "Lock Track Constraint", icon = "CONSTRAINT_DATA").type = "LOCKTRACK"

        layout.separator()

        layout.operator("object.track_clear", text= "Clear Track", icon = "CLEAR_TRACK").type = 'CLEAR'
        layout.operator("object.track_clear", text= "Clear Track - Keep Transformation", icon = "CLEAR_TRACK").type = 'CLEAR_KEEP_TRANSFORM'


class VIEW3D_MT_object_collection(Menu):
    bl_label = "Collection"

    def draw(self, _context):
        layout = self.layout

        layout.operator("object.move_to_collection", icon='GROUP')
        layout.operator("object.link_to_collection", icon='GROUP')

        layout.separator()

        layout.operator("collection.create", icon='COLLECTION_NEW')
        # layout.operator_menu_enum("collection.objects_remove", "collection")  # BUGGY
        layout.operator("collection.objects_remove", icon = "DELETE")
        layout.operator("collection.objects_remove_all", icon = "DELETE")

        layout.separator()

        layout.operator("collection.objects_add_active", icon='GROUP')
        layout.operator("collection.objects_remove_active", icon = "DELETE")


class VIEW3D_MT_object_constraints(Menu):
    bl_label = "Constraints"

    def draw(self, _context):
        layout = self.layout

        layout.operator("object.constraint_add_with_targets", icon = "CONSTRAINT_DATA")
        layout.operator("object.constraints_copy", icon = "COPYDOWN")

        layout.separator()

        layout.operator("object.constraints_clear", icon = "CLEAR_CONSTRAINT")


class VIEW3D_MT_object_quick_effects(Menu):
    bl_label = "Quick Effects"

    def draw(self, _context):
        layout = self.layout

<<<<<<< HEAD
        layout.operator("object.quick_fur", icon = "HAIR")
        layout.operator("object.quick_explode", icon = "MOD_EXPLODE")
        layout.operator("object.quick_smoke", icon = "MOD_SMOKE")
        layout.operator("object.quick_liquid", icon = "MOD_FLUIDSIM")


# Workaround to separate the tooltips for Show Hide
class VIEW3D_hide_view_set_unselected(bpy.types.Operator):
    """Hides the unselected Object(s)"""      # blender will use this as a tooltip for menu items and buttons.
    bl_idname = "object.hide_unselected"        # unique identifier for buttons and menu items to reference.
    bl_label = "Hide Unselected"         # display name in the interface.
    bl_options = {'REGISTER', 'UNDO'}  # enable undo for the operator.

    def execute(self, context):        # execute() is called by blender when running the operator.
        bpy.ops.object.hide_view_set(unselected = True)
        return {'FINISHED'}
=======
        layout.operator("object.quick_fur")
        layout.operator("object.quick_explode")
        layout.operator("object.quick_smoke")
        layout.operator("object.quick_liquid")
        if _context.preferences.experimental.use_new_particle_system:
            layout.operator("object.quick_particles")
>>>>>>> 54c36071


class VIEW3D_MT_object_showhide(Menu):
    bl_label = "Show/Hide"

    def draw(self, _context):
        layout = self.layout

        layout.operator("object.hide_view_clear", text="Show Hidden", icon = "HIDE_OFF")

        layout.separator()

        layout.operator("object.hide_view_set", text="Hide Selected", icon = "HIDE_ON").unselected = False
        layout.operator("object.hide_unselected", text="Hide Unselected", icon = "HIDE_UNSELECTED") # bfa - separated tooltip


class VIEW3D_MT_make_single_user(Menu):
    bl_label = "Make Single User"

    def draw(self, _context):
        layout = self.layout
        layout.operator_context = 'EXEC_DEFAULT'

        props = layout.operator("object.make_single_user", text="Object", icon='MAKE_SINGLE_USER')
        props.object = True
        props.obdata = props.material = props.animation = False

        props = layout.operator("object.make_single_user", text="Object & Data", icon='MAKE_SINGLE_USER')
        props.object = props.obdata = True
        props.material = props.animation = False

        props = layout.operator("object.make_single_user", text="Object & Data & Materials", icon='MAKE_SINGLE_USER')
        props.object = props.obdata = props.material = True
        props.animation = False

        props = layout.operator("object.make_single_user", text="Materials", icon='MAKE_SINGLE_USER')
        props.material = True
        props.object = props.obdata = props.animation = False

        props = layout.operator("object.make_single_user", text="Object Animation", icon='MAKE_SINGLE_USER')
        props.animation = True
        props.object = props.obdata = props.material = False


class VIEW3D_MT_make_links(Menu):
    bl_label = "Make Links"

    def draw(self, _context):
        layout = self.layout
        operator_context_default = layout.operator_context

        if len(bpy.data.scenes) > 10:
            layout.operator_context = 'INVOKE_REGION_WIN'
            layout.operator("object.make_links_scene", text="Objects to Scene", icon='OUTLINER_OB_EMPTY')
        else:
            layout.operator_context = 'EXEC_REGION_WIN'
            layout.operator_menu_enum("object.make_links_scene", "scene", text="Objects to Scene")

        layout.separator()

        layout.operator_context = operator_context_default

        layout.operator_enum("object.make_links_data", "type")  # inline

        layout.separator()

        layout.operator("object.join_uvs", icon = "TRANSFER_UV")  # stupid place to add this!


class VIEW3D_MT_brush(Menu):
    bl_label = "Brush"

    def draw(self, context):
        layout = self.layout

        settings = UnifiedPaintPanel.paint_settings(context)
        brush = getattr(settings, "brush", None)
        obj = context.active_object
        mesh = context.object.data # face selection masking for painting

        # skip if no active brush
        if not brush:
            layout.label(text="No Brushes currently available. Please add a texture first.", icon='INFO')
            return

        tex_slot = brush.texture_slot
        mask_tex_slot = brush.mask_texture_slot

        # brush tool
        if context.sculpt_object:
            layout.operator("brush.reset", icon = "BRUSH_RESET")

            layout.separator()

            #radial control button brush size
            myvar = layout.operator("wm.radial_control", text = "Brush Radius", icon = "BRUSHSIZE")
            myvar.data_path_primary = 'tool_settings.sculpt.brush.size'
            myvar.data_path_secondary = 'tool_settings.unified_paint_settings.size'
            myvar.use_secondary = 'tool_settings.unified_paint_settings.use_unified_size'
            myvar.rotation_path = 'tool_settings.sculpt.brush.texture_slot.angle'
            myvar.color_path = 'tool_settings.sculpt.brush.cursor_color_add'
            myvar.fill_color_path = ''
            myvar.fill_color_override_path = ''
            myvar.fill_color_override_test_path = ''
            myvar.zoom_path = ''
            myvar.image_id = 'tool_settings.sculpt.brush'
            myvar.secondary_tex = False

            #radial control button brush strength
            myvar = layout.operator("wm.radial_control", text = "Brush Strength", icon = "BRUSHSTRENGTH")
            myvar.data_path_primary = 'tool_settings.sculpt.brush.strength'
            myvar.data_path_secondary = 'tool_settings.unified_paint_settings.strength'
            myvar.use_secondary = 'tool_settings.unified_paint_settings.use_unified_strength'
            myvar.rotation_path = 'tool_settings.sculpt.brush.texture_slot.angle'
            myvar.color_path = 'tool_settings.sculpt.brush.cursor_color_add'
            myvar.fill_color_path = ''
            myvar.fill_color_override_path = ''
            myvar.fill_color_override_test_path = ''
            myvar.zoom_path = ''
            myvar.image_id = 'tool_settings.sculpt.brush'
            myvar.secondary_tex = False

            if tex_slot.has_texture_angle:

                #radial control button brushsize for texture paint mode
                myvar = layout.operator("wm.radial_control", text = "Texture Brush Angle", icon = "BRUSHANGLE")
                myvar.data_path_primary = 'tool_settings.sculpt.brush.texture_slot.angle'
                myvar.data_path_secondary = ''
                myvar.use_secondary = ''
                myvar.rotation_path = 'tool_settings.sculpt.brush.texture_slot.angle'
                myvar.color_path = 'tool_settings.sculpt.brush.cursor_color_add'
                myvar.fill_color_path = ''
                myvar.fill_color_override_path = ''
                myvar.fill_color_override_test_path = ''
                myvar.zoom_path = ''
                myvar.image_id = 'tool_settings.sculpt.brush'
                myvar.secondary_tex = False

        elif context.image_paint_object:

            if not brush:
                return

            #radial control button brushsize
            myvar = layout.operator("wm.radial_control", text = "Brush Radius", icon = "BRUSHSIZE")
            myvar.data_path_primary = 'tool_settings.image_paint.brush.size'
            myvar.data_path_secondary = 'tool_settings.unified_paint_settings.size'
            myvar.use_secondary = 'tool_settings.unified_paint_settings.use_unified_size'
            myvar.rotation_path = 'tool_settings.image_paint.brush.mask_texture_slot.angle'
            myvar.color_path = 'tool_settings.image_paint.brush.cursor_color_add'
            myvar.fill_color_path = 'tool_settings.image_paint.brush.color'
            myvar.fill_color_override_path = 'tool_settings.unified_paint_settings.color'
            myvar.fill_color_override_test_path = 'tool_settings.unified_paint_settings.use_unified_color'
            myvar.zoom_path = 'space_data.zoom'
            myvar.image_id = 'tool_settings.image_paint.brush'
            myvar.secondary_tex = True

            #radial control button brushsize
            myvar = layout.operator("wm.radial_control", text = "Brush Strength", icon = "BRUSHSTRENGTH")
            myvar.data_path_primary = 'tool_settings.image_paint.brush.strength'
            myvar.data_path_secondary = 'tool_settings.unified_paint_settings.strength'
            myvar.use_secondary = 'tool_settings.unified_paint_settings.use_unified_strength'
            myvar.rotation_path = 'tool_settings.image_paint.brush.mask_texture_slot.angle'
            myvar.color_path = 'tool_settings.image_paint.brush.cursor_color_add'
            myvar.fill_color_path = 'tool_settings.image_paint.brush.color'
            myvar.fill_color_override_path = 'tool_settings.unified_paint_settings.color'
            myvar.fill_color_override_test_path = 'tool_settings.unified_paint_settings.use_unified_color'
            myvar.zoom_path = ''
            myvar.image_id = 'tool_settings.image_paint.brush'
            myvar.secondary_tex = True

            if tex_slot.has_texture_angle:

                #radial control button brushsize for texture paint mode
                myvar = layout.operator("wm.radial_control", text = "Texture Brush Angle", icon = "BRUSHANGLE")
                myvar.data_path_primary = 'tool_settings.image_paint.brush.texture_slot.angle'
                myvar.data_path_secondary = ''
                myvar.use_secondary = ''
                myvar.rotation_path = 'tool_settings.image_paint.brush.texture_slot.angle'
                myvar.color_path = 'tool_settings.image_paint.brush.cursor_color_add'
                myvar.fill_color_path = 'tool_settings.image_paint.brush.color'
                myvar.fill_color_override_path = 'tool_settings.unified_paint_settings.color'
                myvar.fill_color_override_test_path = 'tool_settings.unified_paint_settings.use_unified_color'
                myvar.zoom_path = ''
                myvar.image_id = 'tool_settings.image_paint.brush'
                myvar.secondary_tex = False

            if mask_tex_slot.has_texture_angle:

                #radial control button brushsize
                myvar = layout.operator("wm.radial_control", text = "Texure Mask Brush Angle", icon = "BRUSHANGLE")
                myvar.data_path_primary = 'tool_settings.image_paint.brush.mask_texture_slot.angle'
                myvar.data_path_secondary = ''
                myvar.use_secondary = ''
                myvar.rotation_path = 'tool_settings.image_paint.brush.mask_texture_slot.angle'
                myvar.color_path = 'tool_settings.image_paint.brush.cursor_color_add'
                myvar.fill_color_path = 'tool_settings.image_paint.brush.color'
                myvar.fill_color_override_path = 'tool_settings.unified_paint_settings.color'
                myvar.fill_color_override_test_path = 'tool_settings.unified_paint_settings.use_unified_color'
                myvar.zoom_path = ''
                myvar.image_id = 'tool_settings.image_paint.brush'
                myvar.secondary_tex = True

        elif context.vertex_paint_object:

            #radial control button brush size
            myvar = layout.operator("wm.radial_control", text = "Brush Radius", icon = "BRUSHSIZE")
            myvar.data_path_primary = 'tool_settings.vertex_paint.brush.size'
            myvar.data_path_secondary = 'tool_settings.unified_paint_settings.size'
            myvar.use_secondary = 'tool_settings.unified_paint_settings.use_unified_size'
            myvar.rotation_path = 'tool_settings.vertex_paint.brush.texture_slot.angle'
            myvar.color_path = 'tool_settings.vertex_paint.brush.cursor_color_add'
            myvar.fill_color_path = 'tool_settings.vertex_paint.brush.color'
            myvar.fill_color_override_path = 'tool_settings.unified_paint_settings.color'
            myvar.fill_color_override_test_path = 'tool_settings.unified_paint_settings.use_unified_color'
            myvar.zoom_path = ''
            myvar.image_id = 'tool_settings.vertex_paint.brush'
            myvar.secondary_tex = False

            #radial control button brush strength
            myvar = layout.operator("wm.radial_control", text = "Brush Strength", icon = "BRUSHSTRENGTH")
            myvar.data_path_primary = 'tool_settings.vertex_paint.brush.strength'
            myvar.data_path_secondary = 'tool_settings.unified_paint_settings.strength'
            myvar.use_secondary = 'tool_settings.unified_paint_settings.use_unified_strength'
            myvar.rotation_path = 'tool_settings.vertex_paint.brush.texture_slot.angle'
            myvar.color_path = 'tool_settings.vertex_paint.brush.cursor_color_add'
            myvar.fill_color_path = 'tool_settings.vertex_paint.brush.color'
            myvar.fill_color_override_path = 'tool_settings.unified_paint_settings.color'
            myvar.fill_color_override_test_path = 'tool_settings.unified_paint_settings.use_unified_color'
            myvar.zoom_path = ''
            myvar.image_id = 'tool_settings.vertex_paint.brush'
            myvar.secondary_tex = False

            if tex_slot.has_texture_angle:

                #radial control button brushsize for texture paint mode
                myvar = layout.operator("wm.radial_control", text = "Texture Brush Angle", icon = "BRUSHANGLE")
                myvar.data_path_primary = 'tool_settings.vertex_paint.brush.texture_slot.angle'
                myvar.data_path_secondary = ''
                myvar.use_secondary = ''
                myvar.rotation_path = 'tool_settings.vertex_paint.brush.texture_slot.angle'
                myvar.color_path = 'tool_settings.vertex_paint.brush.cursor_color_add'
                myvar.fill_color_path = 'tool_settings.vertex_paint.brush.color'
                myvar.fill_color_override_path = 'tool_settings.unified_paint_settings.color'
                myvar.fill_color_override_test_path = 'tool_settings.unified_paint_settings.use_unified_color'
                myvar.zoom_path = ''
                myvar.image_id = 'tool_settings.vertex_paint.brush'
                myvar.secondary_tex = False


        elif context.weight_paint_object:

            #radial control button brush size
            myvar = layout.operator("wm.radial_control", text = "Brush Radius", icon = "BRUSHSIZE")
            myvar.data_path_primary = 'tool_settings.weight_paint.brush.size'
            myvar.data_path_secondary = 'tool_settings.unified_paint_settings.size'
            myvar.use_secondary = 'tool_settings.unified_paint_settings.use_unified_size'
            myvar.rotation_path = 'tool_settings.weight_paint.brush.texture_slot.angle'
            myvar.color_path = 'tool_settings.weight_paint.brush.cursor_color_add'
            myvar.fill_color_path = ''
            myvar.fill_color_override_path = ''
            myvar.fill_color_override_test_path = ''
            myvar.zoom_path = ''
            myvar.image_id = 'tool_settings.weight_paint.brush'
            myvar.secondary_tex = False

            #radial control button brush strength
            myvar = layout.operator("wm.radial_control", text = "Brush Strength", icon = "BRUSHSTRENGTH")
            myvar.data_path_primary = 'tool_settings.weight_paint.brush.strength'
            myvar.data_path_secondary = 'tool_settings.unified_paint_settings.strength'
            myvar.use_secondary = 'tool_settings.unified_paint_settings.use_unified_strength'
            myvar.rotation_path = 'tool_settings.weight_paint.brush.texture_slot.angle'
            myvar.color_path = 'tool_settings.weight_paint.brush.cursor_color_add'
            myvar.fill_color_path = ''
            myvar.fill_color_override_path = ''
            myvar.fill_color_override_test_path = ''
            myvar.zoom_path = ''
            myvar.image_id = 'tool_settings.weight_paint.brush'
            myvar.secondary_tex = False

            #radial control button brush weight
            myvar = layout.operator("wm.radial_control", text = "Brush Weight", icon = "BRUSHSTRENGTH")
            myvar.data_path_primary = 'tool_settings.weight_paint.brush.weight'
            myvar.data_path_secondary = 'tool_settings.unified_paint_settings.weight'
            myvar.use_secondary = 'tool_settings.unified_paint_settings.use_unified_weight'
            myvar.rotation_path = 'tool_settings.weight_paint.brush.texture_slot.angle'
            myvar.color_path = 'tool_settings.weight_paint.brush.cursor_color_add'
            myvar.fill_color_path = ''
            myvar.fill_color_override_path = ''
            myvar.fill_color_override_test_path = ''
            myvar.zoom_path = ''
            myvar.image_id = 'tool_settings.weight_paint.brush'
            myvar.secondary_tex = False

        if tex_slot.map_mode == 'STENCIL':

            layout.separator()

            layout.operator("brush.stencil_control", text = 'Move Stencil Texture', icon ='TRANSFORM_MOVE').mode = 'TRANSLATION'
            layout.operator("brush.stencil_control", text = 'Rotate Stencil Texture', icon ='TRANSFORM_ROTATE').mode = 'ROTATION'
            layout.operator("brush.stencil_control", text = 'Scale Stencil Texture', icon ='TRANSFORM_SCALE').mode = 'SCALE'
            layout.operator("brush.stencil_reset_transform", text = "Reset Stencil Texture position", icon = "RESET")

        if mask_tex_slot.map_mode == 'STENCIL':

            layout.separator()

            myvar = layout.operator("brush.stencil_control", text = "Move Stencil Mask Texture", icon ='TRANSFORM_MOVE')
            myvar.mode = 'TRANSLATION'
            myvar.texmode = 'SECONDARY'
            myvar = layout.operator("brush.stencil_control", text = "Rotate Stencil Mask Texture", icon ='TRANSFORM_ROTATE')
            myvar.mode = 'ROTATION'
            myvar.texmode = 'SECONDARY'
            myvar = layout.operator("brush.stencil_control", text = "Scale Stencil Mask Texture", icon ='TRANSFORM_SCALE')
            myvar.mode = 'SCALE'
            myvar.texmode = 'SECONDARY'
            layout.operator("brush.stencil_reset_transform", text = "Reset Stencil Mask Texture position", icon = "RESET").mask = True


        # If face selection masking for painting is active
        if mesh.use_paint_mask:

            layout.separator()

            layout.menu("VIEW3D_MT_facemask_showhide") ### show hide for face mask tool

        # Color picker just in vertex and texture paint
        if obj.mode in {'VERTEX_PAINT', 'TEXTURE_PAINT'}:

            layout.separator()

            layout.operator("paint.sample_color", text = "Color Picker", icon='EYEDROPPER')


class VIEW3D_MT_brush_curve_presets(Menu):
    bl_label = "Curve Preset"

    def draw(self, context):
        layout = self.layout

        toolsettings = context.tool_settings.image_paint
        brush = toolsettings.brush

        layout.operator("brush.curve_preset", icon='SHARPCURVE', text="Sharp").shape = 'SHARP'
        layout.operator("brush.curve_preset", icon='SMOOTHCURVE', text="Smooth").shape = 'SMOOTH'
        layout.operator("brush.curve_preset", icon='NOCURVE', text="Max").shape = 'MAX'
        layout.operator("brush.curve_preset", icon='LINCURVE', text="Line").shape = 'LINE'
        layout.operator("brush.curve_preset", icon='ROOTCURVE', text="Root").shape = 'ROOT'
        layout.operator("brush.curve_preset", icon='SPHERECURVE', text="Round").shape = 'ROUND'

# Show hide menu for face selection masking
class VIEW3D_MT_facemask_showhide(Menu):
    bl_label = "Show/Hide"

    def draw(self, context):
        layout = self.layout

        layout.operator("paint.face_select_reveal", text="Show Hidden", icon = "HIDE_OFF")
        layout.operator("paint.face_select_hide", text="Hide Selected", icon = "HIDE_ON").unselected = False
        layout.operator("paint.face_select_hide", text="Hide Unselected", icon = "HIDE_UNSELECTED").unselected = True


class VIEW3D_MT_paint_vertex(Menu):
    bl_label = "Paint"

    def draw(self, _context):
        layout = self.layout

        layout.operator("paint.vertex_color_set", icon = "COLOR")
        layout.operator("paint.vertex_color_smooth", icon = "PARTICLEBRUSH_SMOOTH")
        layout.operator("paint.vertex_color_dirt", icon = "DIRTY_VERTEX")
        layout.operator("paint.vertex_color_from_weight", icon = "VERTCOLFROMWEIGHT")

        layout.separator()

        layout.operator("paint.vertex_color_invert", text="Invert", icon = "REVERSE_COLORS")
        layout.operator("paint.vertex_color_levels", text="Levels", icon = "LEVELS")
        layout.operator("paint.vertex_color_hsv", text="Hue Saturation Value", icon = "HUESATVAL")
        layout.operator("paint.vertex_color_brightness_contrast", text="Bright/Contrast", icon = "BRIGHTNESS_CONTRAST")


class VIEW3D_MT_paint_vertex_specials(Menu):
    bl_label = "Vertex Paint Context Menu"

    def draw(self, context):
        layout = self.layout
        # TODO: populate with useful items.
        layout.operator("paint.vertex_color_set", icon = "COLOR")
        layout.separator()
        layout.operator("paint.vertex_color_smooth", icon = "PARTICLEBRUSH_SMOOTH")


class VIEW3D_MT_paint_texture_specials(Menu):
    bl_label = "Texture Paint Context Menu"

    def draw(self, context):
        layout = self.layout
        # TODO: populate with useful items.
        layout.operator("image.save_dirty", icon = "FILE_TICK")


class VIEW3D_MT_hook(Menu):
    bl_label = "Hooks"

    def draw(self, context):
        layout = self.layout
        layout.operator_context = 'EXEC_AREA'
        layout.operator("object.hook_add_newob", icon = "HOOK_NEW")
        layout.operator("object.hook_add_selob", icon = "HOOK_SELECTED").use_bone = False
        layout.operator("object.hook_add_selob", text="Hook to Selected Object Bone", icon = "HOOK_BONE").use_bone = True

        if any([mod.type == 'HOOK' for mod in context.active_object.modifiers]):
            layout.separator()

            layout.operator_menu_enum("object.hook_assign", "modifier", icon = "HOOK_ASSIGN")
            layout.operator_menu_enum("object.hook_remove", "modifier", icon = "HOOK_REMOVE")

            layout.separator()

            layout.operator_menu_enum("object.hook_select", "modifier", icon = "HOOK_SELECT")
            layout.operator_menu_enum("object.hook_reset", "modifier", icon = "HOOK_RESET")
            layout.operator_menu_enum("object.hook_recenter", "modifier", icon = "HOOK_RECENTER")


class VIEW3D_MT_vertex_group(Menu):
    bl_label = "Vertex Groups"

    def draw(self, context):
        layout = self.layout

        layout.operator_context = 'EXEC_AREA'
        layout.operator("object.vertex_group_assign_new", icon = "GROUP_VERTEX")

        ob = context.active_object
        if ob.mode == 'EDIT' or (ob.mode == 'WEIGHT_PAINT' and ob.type == 'MESH' and ob.data.use_paint_mask_vertex):
            if ob.vertex_groups.active:
                layout.separator()

                layout.operator("object.vertex_group_assign", text="Assign to Active Group", icon = "ADD_TO_ACTIVE")
                layout.operator("object.vertex_group_remove_from", text="Remove from Active Group", icon = "REMOVE_SELECTED_FROM_ACTIVE_GROUP").use_all_groups = False
                layout.operator("object.vertex_group_remove_from", text="Remove from All", icon = "REMOVE_FROM_ALL_GROUPS").use_all_groups = True

        if ob.vertex_groups.active:
            layout.separator()

            layout.operator_menu_enum("object.vertex_group_set_active", "group", text="Set Active Group")
            layout.operator("object.vertex_group_remove", text="Remove Active Group", icon = "REMOVE_ACTIVE_GROUP").all = False
            layout.operator("object.vertex_group_remove", text="Remove All Groups", icon = "REMOVE_ALL_GROUPS").all = True


class VIEW3D_MT_gpencil_vertex_group(Menu):
    bl_label = "Vertex Groups"

    def draw(self, context):
        layout = self.layout

        layout.operator_context = 'EXEC_AREA'
        ob = context.active_object

        layout.operator("object.vertex_group_add", text="Add New Group", icon = "GROUP_VERTEX")
        ob = context.active_object
        if ob.vertex_groups.active:
            layout.separator()

            layout.operator("gpencil.vertex_group_assign", text="Assign", icon = "ADD_TO_ACTIVE")
            layout.operator("gpencil.vertex_group_remove_from", text="Remove", icon = "REMOVE_SELECTED_FROM_ACTIVE_GROUP")

            layout.operator("gpencil.vertex_group_select", text="Select", icon = "SELECT_ALL" )
            layout.operator("gpencil.vertex_group_deselect", text="Deselect", icon = "SELECT_NONE" )

class VIEW3D_MT_paint_weight_lock(Menu):
    bl_label = "Vertex Group Locks"

    def draw(self, _context):
        layout = self.layout

        op = layout.operator("object.vertex_group_lock", text="Lock All", icon='LOCKED')
        op.action, op.mask = 'LOCK', 'ALL'
        op = layout.operator("object.vertex_group_lock", text="Unlock All", icon='UNLOCKED')
        op.action, op.mask = 'UNLOCK', 'ALL'
        op = layout.operator("object.vertex_group_lock", text="Lock Selected", icon='LOCKED')
        op.action, op.mask = 'LOCK', 'SELECTED'
        op = layout.operator("object.vertex_group_lock", text="Unlock Selected", icon='UNLOCKED')
        op.action, op.mask = 'UNLOCK', 'SELECTED'
        op = layout.operator("object.vertex_group_lock", text="Lock Unselected", icon='LOCKED')
        op.action, op.mask = 'LOCK', 'UNSELECTED'
        op = layout.operator("object.vertex_group_lock",  text="Unlock Unselected", icon='UNLOCKED')
        op.action, op.mask = 'UNLOCK', 'UNSELECTED'
        op = layout.operator("object.vertex_group_lock", text="Lock Only Selected", icon='RESTRICT_SELECT_OFF')
        op.action, op.mask = 'LOCK', 'INVERT_UNSELECTED'
        op = layout.operator("object.vertex_group_lock", text="Lock Only Unselected", icon='RESTRICT_SELECT_ON')
        op.action, op.mask = 'UNLOCK', 'INVERT_UNSELECTED'
        op = layout.operator("object.vertex_group_lock", text="Invert Locks", icon='INVERSE')
        op.action, op.mask = 'INVERT', 'ALL'


class VIEW3D_MT_paint_weight(Menu):
    bl_label = "Weights"

    @staticmethod
    def draw_generic(layout, is_editmode=False):

        if not is_editmode:

            layout.operator("paint.weight_from_bones", text = "Assign Automatic From Bones", icon = "BONE_DATA").type = 'AUTOMATIC'
            layout.operator("paint.weight_from_bones", text = "Assign From Bone Envelopes", icon = "ENVELOPE_MODIFIER").type = 'ENVELOPES'

            layout.separator()

        layout.operator("object.vertex_group_normalize_all", text = "Normalize All", icon='WEIGHT_NORMALIZE_ALL')
        layout.operator("object.vertex_group_normalize", text = "Normalize", icon='WEIGHT_NORMALIZE')

        layout.separator()

        layout.operator("object.vertex_group_mirror", text="Mirror", icon='WEIGHT_MIRROR')
        layout.operator("object.vertex_group_invert", text="Invert", icon='WEIGHT_INVERT')
        layout.operator("object.vertex_group_clean", text="Clean", icon='WEIGHT_CLEAN')

        layout.separator()

        layout.operator("object.vertex_group_quantize", text = "Quantize", icon = "WEIGHT_QUANTIZE")
        layout.operator("object.vertex_group_levels", text = "Levels", icon = 'WEIGHT_LEVELS')
        layout.operator("object.vertex_group_smooth", text = "Smooth", icon='WEIGHT_SMOOTH')

        if not is_editmode:
            props = layout.operator("object.data_transfer", text="Transfer Weights", icon = 'WEIGHT_TRANSFER_WEIGHTS')
            props.use_reverse_transfer = True
            props.data_type = 'VGROUP_WEIGHTS'

        layout.operator("object.vertex_group_limit_total", text="Limit Total", icon='WEIGHT_LIMIT_TOTAL')
        layout.operator("object.vertex_group_fix", text="Fix Deforms", icon='WEIGHT_FIX_DEFORMS')

        if not is_editmode:
            layout.separator()

            layout.operator("paint.weight_set", icon = "MOD_VERTEX_WEIGHT")

        layout.menu("VIEW3D_MT_paint_weight_lock", text="Locks")

    def draw(self, _context):
        self.draw_generic(self.layout, is_editmode=False)


class VIEW3D_MT_subdivision_set(Menu):
    bl_label = "Subdivide"

    def draw(self, context):
        layout = self.layout

        myvar = layout.operator("object.subdivision_set", text = "Level 0", icon = "SUBDIVIDE_EDGES")
        myvar.relative = False
        myvar.level = 0
        myvar = layout.operator("object.subdivision_set", text = "Level 1", icon = "SUBDIVIDE_EDGES")
        myvar.relative = False
        myvar.level = 1
        myvar = layout.operator("object.subdivision_set", text = "Level 2", icon = "SUBDIVIDE_EDGES")
        myvar.relative = False
        myvar.level = 2
        myvar = layout.operator("object.subdivision_set", text = "Level 3", icon = "SUBDIVIDE_EDGES")
        myvar.relative = False
        myvar.level = 3
        myvar = layout.operator("object.subdivision_set", text = "Level 4", icon = "SUBDIVIDE_EDGES")
        myvar.relative = False
        myvar.level = 4
        myvar = layout.operator("object.subdivision_set", text = "Level 5", icon = "SUBDIVIDE_EDGES")
        myvar.relative = False
        myvar.level = 5


class VIEW3D_MT_paint_weight_specials(Menu):
    bl_label = "Weights Context Menu"

    def draw(self, context):
        layout = self.layout
        # TODO: populate with useful items.
        layout.operator("paint.weight_set")
        layout.separator()
        layout.operator("object.vertex_group_normalize", text="Normalize", icon='WEIGHT_NORMALIZE')
        layout.operator("object.vertex_group_clean", text="Clean", icon='WEIGHT_CLEAN')
        layout.operator("object.vertex_group_smooth", text="Smooth", icon='WEIGHT_SMOOTH')


class VIEW3D_MT_sculpt(Menu):
    bl_label = "Sculpt"

    def draw(self, _context):
        layout = self.layout

        props = layout.operator("paint.hide_show", text="Show All", icon = "HIDE_OFF")
        props.action = 'SHOW'
        props.area = 'ALL'

        props = layout.operator("paint.hide_show", text="Show Bounding Box", icon = "HIDE_OFF")
        props.action = 'SHOW'
        props.area = 'INSIDE'

        props = layout.operator("paint.hide_show", text="Hide Bounding Box", icon = "HIDE_ON")
        props.action = 'HIDE'
        props.area = 'INSIDE'

        props = layout.operator("paint.hide_show", text="Hide Masked", icon = "HIDE_ON")
        props.action = 'HIDE'
        props.area = 'MASKED'

        layout.separator()

        layout.menu("VIEW3D_MT_sculpt_set_pivot", text="Set Pivot")

        layout.separator()

        layout.operator("sculpt.optimize", icon = "FILE_REFRESH")


class VIEW3D_MT_mask(Menu):
    bl_label = "Mask"

    def draw(self, _context):
        layout = self.layout

        props = layout.operator("paint.mask_flood_fill", text="Invert Mask", icon = "INVERT_MASK")
        props.mode = 'INVERT'

        props = layout.operator("paint.mask_flood_fill", text="Fill Mask", icon = "FILL_MASK")
        props.mode = 'VALUE'
        props.value = 1

        props = layout.operator("paint.mask_flood_fill", text="Clear Mask", icon = "CLEAR_MASK")
        props.mode = 'VALUE'
        props.value = 0

        props = layout.operator("view3d.select_box", text="Box Mask", icon = "BOX_MASK")
        props = layout.operator("paint.mask_lasso_gesture", text="Lasso Mask", icon = "LASSO_MASK")

        layout.separator()

        props = layout.operator("sculpt.mask_filter", text='Smooth Mask', icon = "PARTICLEBRUSH_SMOOTH")
        props.filter_type = 'SMOOTH'
        props.auto_iteration_count = True

        props = layout.operator("sculpt.mask_filter", text='Sharpen Mask', icon = "SHARPEN")
        props.filter_type = 'SHARPEN'
        props.auto_iteration_count = True

        props = layout.operator("sculpt.mask_filter", text='Grow Mask', icon = "SELECTMORE")
        props.filter_type = 'GROW'
        props.auto_iteration_count = True

        props = layout.operator("sculpt.mask_filter", text='Shrink Mask', icon = "SELECTLESS")
        props.filter_type = 'SHRINK'
        props.auto_iteration_count = True

        props = layout.operator("sculpt.mask_filter", text='Increase Contrast', icon = "INC_CONTRAST")
        props.filter_type = 'CONTRAST_INCREASE'
        props.auto_iteration_count = False

        props = layout.operator("sculpt.mask_filter", text='Decrease Contrast', icon = "DEC_CONTRAST")
        props.filter_type = 'CONTRAST_DECREASE'
        props.auto_iteration_count = False

        layout.separator()

        props = layout.operator("sculpt.mask_expand", text="Expand Mask By Topology", icon = "MESH_DATA")
        props.use_normals = False
        props.keep_previous_mask = False
        props.invert = True
        props.smooth_iterations = 2
        props.create_face_set = False

        props = layout.operator("sculpt.mask_expand", text="Expand Mask By Curvature", icon = "CURVE_DATA")
        props.use_normals = True
        props.keep_previous_mask = True
        props.invert = False
        props.smooth_iterations = 0
        props.create_face_set = False

        layout.separator()

        props = layout.operator("mesh.paint_mask_extract", text="Mask Extract", icon = "PACKAGE")

        layout.separator()

        props = layout.operator("mesh.paint_mask_slice", text="Mask Slice", icon = "MOD_MASK")
        props.fill_holes = False
        props.new_object = False
        props = layout.operator("mesh.paint_mask_slice", text="Mask Slice and Fill Holes", icon = "MOD_MASK")
        props.new_object = False
        props = layout.operator("mesh.paint_mask_slice", text="Mask Slice to New Object", icon = "MOD_MASK")

        layout.separator()

        props = layout.operator("sculpt.dirty_mask", text='Dirty Mask', icon = "DIRTY_VERTEX")


class VIEW3D_MT_face_sets(Menu):
    bl_label = "Face Sets"

    def draw(self, _context):
        layout = self.layout


        op = layout.operator("sculpt.face_sets_create", text='Face Set From Masked', icon = "MOD_MASK")
        op.mode = 'MASKED'

        op = layout.operator("sculpt.face_sets_create", text='Face Set From Visible', icon = "FILL_MASK")
        op.mode = 'VISIBLE'

        op = layout.operator("sculpt.face_sets_create", text='Face Set From Edit Mode Selection', icon = "EDITMODE_HLT")
        op.mode = 'SELECTION'

        layout.separator()

        layout.menu("VIEW3D_MT_face_sets_init", text="Init Face Sets")

        layout.separator()

        op = layout.operator("sculpt.face_set_edit", text='Grow Face Set', icon = 'SELECTMORE')
        op.mode = 'GROW'

        op = layout.operator("sculpt.face_set_edit", text='Shrink Face Set', icon = 'SELECTLESS')
        op.mode = 'SHRINK'

        layout.separator()

        op = layout.operator("sculpt.face_set_change_visibility", text='Invert Visible Face Sets', icon = "INVERT_MASK")
        op.mode = 'INVERT'

        op = layout.operator("sculpt.face_set_change_visibility", text='Show All Face Sets', icon = "HIDE_OFF")
        op.mode = 'SHOW_ALL'
        op = layout.operator("sculpt.face_set_change_visibility", text='Toggle Visibility', icon = "HIDE_UNSELECTED")
        op.mode = 'TOGGLE'
        op = layout.operator("sculpt.face_set_change_visibility", text='Hide Active Face Sets', icon = "HIDE_ON")
        op.mode = 'HIDE_ACTIVE'

        layout.separator()

        op = layout.operator("sculpt.face_sets_randomize_colors", text='Randomize Colors', icon = "COLOR")


class VIEW3D_MT_sculpt_set_pivot(Menu):
    bl_label = "Sculpt Set Pivot"

    def draw(self, _context):
        layout = self.layout

        props = layout.operator("sculpt.set_pivot_position", text="Pivot to Origin", icon = "PIVOT_TO_ORIGIN")
        props.mode = 'ORIGIN'

        props = layout.operator("sculpt.set_pivot_position", text="Pivot to Unmasked", icon = "PIVOT_TO_UNMASKED")
        props.mode = 'UNMASKED'

        props = layout.operator("sculpt.set_pivot_position", text="Pivot to Mask Border", icon = "PIVOT_TO_MASKBORDER")
        props.mode = 'BORDER'

        props = layout.operator("sculpt.set_pivot_position", text="Pivot to Active Vertex", icon = "PIVOT_TO_ACTIVE_VERT")
        props.mode = 'ACTIVE'

        props = layout.operator("sculpt.set_pivot_position", text="Pivot to Surface Under Cursor", icon = "PIVOT_TO_SURFACE")
        props.mode = 'SURFACE'


class VIEW3D_MT_sculpt_specials(Menu):
    bl_label = "Sculpt Context Menu"

    def draw(self, context):
        layout = self.layout
        # TODO: populate with useful items.
        layout.operator("object.shade_smooth", icon = 'SHADING_SMOOTH')
        layout.operator("object.shade_flat", icon = 'SHADING_FLAT')


class VIEW3D_MT_hide_mask(Menu):
    bl_label = "Hide/Mask"

    def draw(self, _context):
        layout = self.layout

        props = layout.operator("paint.hide_show", text="Show All", icon = "HIDE_OFF")
        props.action = 'SHOW'
        props.area = 'ALL'

        props = layout.operator("paint.hide_show", text="Hide Bounding Box", icon = "HIDE_ON")
        props.action = 'HIDE'
        props.area = 'INSIDE'

        props = layout.operator("paint.hide_show", text="Show Bounding Box", icon = "HIDE_OFF")
        props.action = 'SHOW'
        props.area = 'INSIDE'

        props = layout.operator("paint.hide_show", text="Hide Masked", icon = "HIDE_ON")
        props.area = 'MASKED'
        props.action = 'HIDE'

        layout.separator()

        props = layout.operator("paint.mask_flood_fill", text="Invert Mask", icon = "INVERT_MASK")
        props.mode = 'INVERT'

        props = layout.operator("paint.mask_flood_fill", text="Fill Mask", icon = "FILL_MASK")
        props.mode = 'VALUE'
        props.value = 1

        props = layout.operator("paint.mask_flood_fill", text="Clear Mask", icon = "CLEAR_MASK")
        props.mode = 'VALUE'
        props.value = 0

        props = layout.operator("view3d.select_box", text="Box Mask", icon = "BOX_MASK")
        props = layout.operator("paint.mask_lasso_gesture", text="Lasso Mask", icon = "LASSO_MASK")


class VIEW3D_MT_face_sets_init(Menu):
    bl_label = "Face Sets Init"

    def draw(self, _context):
        layout = self.layout

        op = layout.operator("sculpt.face_sets_init", text='By Loose Parts', icon = "SELECT_LOOSE")
        op.mode = 'LOOSE_PARTS'

        op = layout.operator("sculpt.face_sets_init", text='By Materials', icon = "MATERIAL_DATA")
        op.mode = 'MATERIALS'

        op = layout.operator("sculpt.face_sets_init", text='By Normals', icon = "RECALC_NORMALS")
        op.mode = 'NORMALS'

        op = layout.operator("sculpt.face_sets_init", text='By UV Seams', icon = "MARK_SEAM")
        op.mode = 'UV_SEAMS'

        op = layout.operator("sculpt.face_sets_init", text='By Edge Creases', icon = "CREASE")
        op.mode = 'CREASES'

        op = layout.operator("sculpt.face_sets_init", text='By Edge Bevel Weight', icon = "BEVEL")
        op.mode = 'BEVEL_WEIGHT'

        op = layout.operator("sculpt.face_sets_init", text='By Sharp Edges', icon = "SELECT_SHARPEDGES")
        op.mode = 'SHARP_EDGES'

        op = layout.operator("sculpt.face_sets_init", text='By Face Maps', icon = "FACE_MAPS")
        op.mode = 'FACE_MAPS'


class VIEW3D_MT_particle(Menu):
    bl_label = "Particle"

    def draw(self, context):
        layout = self.layout
        tool_settings = context.tool_settings

        particle_edit = tool_settings.particle_edit

        layout.operator("particle.mirror", icon = "TRANSFORM_MIRROR")

        layout.operator("particle.remove_doubles", icon='REMOVE_DOUBLES')

        layout.separator()

        if particle_edit.select_mode == 'POINT':
            layout.operator("particle.subdivide", icon = "SUBDIVIDE_EDGES")

        layout.operator("particle.unify_length", icon = "RULER")
        layout.operator("particle.rekey", icon = "KEY_HLT")
        layout.operator("particle.weight_set", icon = "MOD_VERTEX_WEIGHT")

        layout.separator()

        layout.menu("VIEW3D_MT_particle_show_hide")

        layout.separator()

        layout.operator("particle.delete", icon = "DELETE")

        layout.separator()


        #radial control button brush size
        myvar = layout.operator("wm.radial_control", text = "Brush Radius", icon = "BRUSHSIZE")
        myvar.data_path_primary = 'tool_settings.particle_edit.brush.size'

        #radial control button brush strength
        myvar = layout.operator("wm.radial_control", text = "Brush Strength", icon = "BRUSHSTRENGTH")
        myvar.data_path_primary = 'tool_settings.particle_edit.brush.strength'


class VIEW3D_MT_particle_context_menu(Menu):
    bl_label = "Particle Context Menu"

    def draw(self, context):
        layout = self.layout
        tool_settings = context.tool_settings

        particle_edit = tool_settings.particle_edit

        layout.operator("particle.rekey", icon = "KEY_HLT")

        layout.separator()

        layout.operator("particle.delete", icon = "DELETE")

        layout.separator()

        layout.operator("particle.remove_doubles", icon='REMOVE_DOUBLES')
        layout.operator("particle.unify_length", icon = "RULER")

        if particle_edit.select_mode == 'POINT':
            layout.operator("particle.subdivide", icon = "SUBDIVIDE_EDGES")

        layout.operator("particle.weight_set", icon = "MOD_VERTEX_WEIGHT")

        layout.separator()

        layout.operator("particle.mirror")

        if particle_edit.select_mode == 'POINT':
            layout.separator()

            layout.operator("particle.select_all", text="All", icon='SELECT_ALL').action = 'SELECT'
            layout.operator("particle.select_all", text="None", icon = 'SELECT_NONE').action = 'DESELECT'
            layout.operator("particle.select_all", text="Invert", icon='INVERSE').action = 'INVERT'

            layout.separator()

            layout.operator("particle.select_roots", icon = "SELECT_ROOT")
            layout.operator("particle.select_tips", icon = "SELECT_TIP")

            layout.separator()

            layout.operator("particle.select_random", icon = "RANDOMIZE")

            layout.separator()

            layout.operator("particle.select_more", icon = "SELECTMORE")
            layout.operator("particle.select_less", icon = "SELECTLESS")

            layout.operator("particle.select_linked", text="Select Linked", icon = "LINKED")


# Workaround to separate the tooltips for Show Hide for Particles in Particle mode
class VIEW3D_particle_hide_unselected(bpy.types.Operator):
    """Hide the unselected Particles"""      # blender will use this as a tooltip for menu items and buttons.
    bl_idname = "particle.hide_unselected"        # unique identifier for buttons and menu items to reference.
    bl_label = "Hide Unselected"         # display name in the interface.
    bl_options = {'REGISTER', 'UNDO'}  # enable undo for the operator.

    def execute(self, context):        # execute() is called by blender when running the operator.
        bpy.ops.particle.hide(unselected = True)
        return {'FINISHED'}


class VIEW3D_MT_particle_show_hide(Menu):
    bl_label = "Show/Hide"

    def draw(self, context):
        layout = self.layout

        layout.operator("particle.reveal", text="Show Hidden", icon = "HIDE_OFF")
        layout.operator("particle.hide", text="Hide Selected", icon = "HIDE_ON").unselected = False
        layout.operator("particle.hide_unselected", text="Hide Unselected", icon = "HIDE_UNSELECTED") # bfa - separated tooltip

class VIEW3D_MT_pose(Menu):
    bl_label = "Pose"

    def draw(self, _context):
        layout = self.layout

        layout.menu("VIEW3D_MT_pose_transform")
        layout.menu("VIEW3D_MT_pose_apply")

        layout.menu("VIEW3D_MT_snap")

        layout.separator()

        layout.menu("VIEW3D_MT_object_animation")

        layout.separator()

        layout.menu("VIEW3D_MT_pose_slide")
        layout.menu("VIEW3D_MT_pose_propagate")

        layout.separator()

        layout.operator("pose.copy", icon='COPYDOWN')
        layout.operator("pose.paste", icon='PASTEDOWN').flipped = False
        layout.operator("pose.paste", icon='PASTEFLIPDOWN', text="Paste Pose Flipped").flipped = True

        layout.separator()

        layout.menu("VIEW3D_MT_pose_library")
        layout.menu("VIEW3D_MT_pose_motion")
        layout.menu("VIEW3D_MT_pose_group")

        layout.separator()

        layout.menu("VIEW3D_MT_object_parent")
        layout.menu("VIEW3D_MT_pose_ik")
        layout.menu("VIEW3D_MT_pose_constraints")

        layout.separator()

        layout.menu("VIEW3D_MT_pose_names")
        layout.operator("pose.quaternions_flip", icon = "FLIP")

        layout.separator()

        layout.operator_context = 'INVOKE_AREA'
        layout.operator("armature.armature_layers", text="Change Armature Layers", icon = "LAYER")
        layout.operator("pose.bone_layers", text="Change Bone Layers", icon = "LAYER")

        layout.separator()

        layout.menu("VIEW3D_MT_pose_show_hide")
        layout.menu("VIEW3D_MT_bone_options_toggle", text="Bone Settings")


class VIEW3D_MT_pose_transform(Menu):
    bl_label = "Clear Transform"

    def draw(self, _context):
        layout = self.layout

        layout.operator("pose.transforms_clear", text="All", icon = "CLEAR")
        layout.operator("pose.user_transforms_clear", icon = "CLEAR")

        layout.separator()

        layout.operator("pose.loc_clear", text="Location", icon = "CLEARMOVE")
        layout.operator("pose.rot_clear", text="Rotation", icon = "CLEARROTATE")
        layout.operator("pose.scale_clear", text="Scale", icon = "CLEARSCALE")

        layout.separator()

        layout.operator("pose.user_transforms_clear", text="Reset Unkeyed", icon = "RESET")


class VIEW3D_MT_pose_slide(Menu):
    bl_label = "In-Betweens"

    def draw(self, _context):
        layout = self.layout

        layout.operator("pose.push_rest", icon = 'PUSH_POSE')
        layout.operator("pose.relax_rest", icon = 'RELAX_POSE')
        layout.operator("pose.push", icon = 'PUSH_POSE')
        layout.operator("pose.relax", icon = 'RELAX_POSE')
        layout.operator("pose.breakdown", icon = 'BREAKDOWNER_POSE')


class VIEW3D_MT_pose_propagate(Menu):
    bl_label = "Propagate"

    def draw(self, _context):
        layout = self.layout

        layout.operator("pose.propagate", icon = "PROPAGATE").mode = 'WHILE_HELD'

        layout.separator()

        layout.operator("pose.propagate", text="To Next Keyframe", icon = "PROPAGATE").mode = 'NEXT_KEY'
        layout.operator("pose.propagate", text="To Last Keyframe (Make Cyclic)", icon = "PROPAGATE").mode = 'LAST_KEY'

        layout.separator()

        layout.operator("pose.propagate", text="On Selected Keyframes", icon = "PROPAGATE").mode = 'SELECTED_KEYS'

        layout.separator()

        layout.operator("pose.propagate", text="On Selected Markers", icon = "PROPAGATE").mode = 'SELECTED_MARKERS'


class VIEW3D_MT_pose_library(Menu):
    bl_label = "Pose Library"

    def draw(self, _context):
        layout = self.layout

        layout.operator("poselib.browse_interactive", text="Browse Poses", icon = "FILEBROWSER")

        layout.separator()

        layout.operator("poselib.pose_add", text="Add Pose", icon = "LIBRARY")
        layout.operator("poselib.pose_rename", text="Rename Pose", icon='RENAME')
        layout.operator("poselib.pose_remove", text="Remove Pose", icon = "DELETE")


class VIEW3D_MT_pose_motion(Menu):
    bl_label = "Motion Paths"

    def draw(self, _context):
        layout = self.layout

        layout.operator("pose.paths_calculate", text="Calculate", icon ='MOTIONPATHS_CALCULATE')
        layout.operator("pose.paths_clear", text="Clear", icon ='MOTIONPATHS_CLEAR')


class VIEW3D_MT_pose_group(Menu):
    bl_label = "Bone Groups"

    def draw(self, context):
        layout = self.layout

        pose = context.active_object.pose

        layout.operator_context = 'EXEC_AREA'
        layout.operator("pose.group_assign", text="Assign to New Group", icon = "NEW_GROUP").type = 0

        if pose.bone_groups:
            active_group = pose.bone_groups.active_index + 1
            layout.operator("pose.group_assign", text="Assign to Group", icon = "ADD_TO_ACTIVE").type = active_group

            layout.separator()

            # layout.operator_context = 'INVOKE_AREA'
            layout.operator("pose.group_unassign", icon = "REMOVE_SELECTED_FROM_ACTIVE_GROUP")
            layout.operator("pose.group_remove", icon = "REMOVE_FROM_ALL_GROUPS")


class VIEW3D_MT_pose_ik(Menu):
    bl_label = "Inverse Kinematics"

    def draw(self, _context):
        layout = self.layout

        layout.operator("pose.ik_add", icon= "ADD_IK")
        layout.operator("pose.ik_clear", icon = "CLEAR_IK")


class VIEW3D_MT_pose_constraints(Menu):
    bl_label = "Constraints"

    def draw(self, _context):
        layout = self.layout

        layout.operator("pose.constraint_add_with_targets", text="Add (With Targets)", icon = "CONSTRAINT_DATA")
        layout.operator("pose.constraints_copy", icon = "COPYDOWN")
        layout.operator("pose.constraints_clear", icon = "CLEAR_CONSTRAINT")

class VIEW3D_MT_pose_names(Menu):
    bl_label = "Names"

    def draw(self, _context):
        layout = self.layout

        layout.operator_context = 'EXEC_REGION_WIN'
        layout.operator("pose.autoside_names", text="AutoName Left/Right", icon = "STRING").axis = 'XAXIS'
        layout.operator("pose.autoside_names", text="AutoName Front/Back", icon = "STRING").axis = 'YAXIS'
        layout.operator("pose.autoside_names", text="AutoName Top/Bottom", icon = "STRING").axis = 'ZAXIS'
        layout.operator("pose.flip_names", icon = "FLIP")


# Workaround to separate the tooltips for Show Hide for Armature in Pose mode
class VIEW3D_MT_pose_hide_unselected(bpy.types.Operator):
    """Hide unselected Bones"""      # blender will use this as a tooltip for menu items and buttons.
    bl_idname = "pose.hide_unselected"        # unique identifier for buttons and menu items to reference.
    bl_label = "Hide Unselected"         # display name in the interface.
    bl_options = {'REGISTER', 'UNDO'}  # enable undo for the operator.

    def execute(self, context):        # execute() is called by blender when running the operator.
        bpy.ops.pose.hide(unselected = True)
        return {'FINISHED'}


class VIEW3D_MT_pose_show_hide(Menu):
    bl_label = "Show/Hide"

    def draw(self, context):
        layout = self.layout

        layout.operator("pose.reveal", text="Show Hidden", icon = "HIDE_OFF")
        layout.operator("pose.hide", text="Hide Selected", icon = "HIDE_ON").unselected = False
        layout.operator("pose.hide_unselected", text="Hide Unselected", icon = "HIDE_UNSELECTED") # bfa - separated tooltip


class VIEW3D_MT_pose_apply(Menu):
    bl_label = "Apply"

    def draw(self, _context):
        layout = self.layout

        layout.operator("pose.armature_apply", icon = "MOD_ARMATURE")
        layout.operator("pose.armature_apply", text="Apply Selected as Rest Pose", icon = "MOD_ARMATURE").selected = True
        layout.operator("pose.visual_transform_apply", icon = "APPLYMOVE")

        layout.separator()

        props = layout.operator("object.assign_property_defaults", icon = "ASSIGN")
        props.process_bones = True


class VIEW3D_MT_pose_context_menu(Menu):
    bl_label = "Pose Context Menu"

    def draw(self, _context):
        layout = self.layout

        layout.operator_context = 'INVOKE_REGION_WIN'

        layout.operator("anim.keyframe_insert_menu", text="Insert Keyframe", icon= 'KEYFRAMES_INSERT')

        layout.separator()

        layout.operator("pose.copy", icon='COPYDOWN')
        layout.operator("pose.paste", icon='PASTEDOWN').flipped = False
        layout.operator("pose.paste", icon='PASTEFLIPDOWN', text="Paste X-Flipped Pose").flipped = True

        layout.separator()

        props = layout.operator("wm.call_panel", text="Rename Active Bone...", icon='RENAME')
        props.name = "TOPBAR_PT_name"
        props.keep_open = False

        layout.separator()

        layout.operator("pose.push", icon = 'PUSH_POSE')
        layout.operator("pose.relax", icon = 'RELAX_POSE')
        layout.operator("pose.breakdown", icon = 'BREAKDOWNER_POSE')

        layout.separator()

        layout.operator("pose.paths_calculate", text="Calculate Motion Paths", icon ='MOTIONPATHS_CALCULATE')
        layout.operator("pose.paths_clear", text="Clear Motion Paths", icon ='MOTIONPATHS_CLEAR')

        layout.separator()

        layout.operator("pose.hide", icon = "HIDE_ON").unselected = False
        layout.operator("pose.reveal", icon = "HIDE_OFF")

        layout.separator()

        layout.operator("pose.user_transforms_clear", icon = "CLEAR")


class BoneOptions:
    def draw(self, context):
        layout = self.layout

        options = [
            "show_wire",
            "use_deform",
            "use_envelope_multiply",
            "use_inherit_rotation",
        ]

        if context.mode == 'EDIT_ARMATURE':
            bone_props = bpy.types.EditBone.bl_rna.properties
            data_path_iter = "selected_bones"
            opt_suffix = ""
            options.append("lock")
        else:  # pose-mode
            bone_props = bpy.types.Bone.bl_rna.properties
            data_path_iter = "selected_pose_bones"
            opt_suffix = "bone."

        for opt in options:
            props = layout.operator("wm.context_collection_boolean_set", text=bone_props[opt].name,
                                    text_ctxt=i18n_contexts.default)
            props.data_path_iter = data_path_iter
            props.data_path_item = opt_suffix + opt
            props.type = self.type


class VIEW3D_MT_bone_options_toggle(Menu, BoneOptions):
    bl_label = "Toggle Bone Options"
    type = 'TOGGLE'


class VIEW3D_MT_bone_options_enable(Menu, BoneOptions):
    bl_label = "Enable Bone Options"
    type = 'ENABLE'


class VIEW3D_MT_bone_options_disable(Menu, BoneOptions):
    bl_label = "Disable Bone Options"
    type = 'DISABLE'


# ********** Edit Menus, suffix from ob.type **********


class VIEW3D_MT_edit_mesh(Menu):
    bl_label = "Mesh"

    def draw(self, _context):
        layout = self.layout

        with_bullet = bpy.app.build_options.bullet

        layout.menu("VIEW3D_MT_transform")
        layout.menu("VIEW3D_MT_mirror")
        layout.menu("VIEW3D_MT_snap")

        layout.separator()

        layout.operator("mesh.duplicate_move", text="Duplicate", icon = "DUPLICATE")
        layout.menu("VIEW3D_MT_edit_mesh_extrude")

        layout.separator()

        layout.menu("VIEW3D_MT_edit_mesh_merge", text="Merge")
        layout.menu("VIEW3D_MT_edit_mesh_split", text="Split")
        layout.operator_menu_enum("mesh.separate", "type")

        layout.separator()

        layout.operator("mesh.knife_project", icon='KNIFE_PROJECT')

        if with_bullet:
            layout.operator("mesh.convex_hull", icon = "CONVEXHULL")

        layout.separator()

        layout.operator("mesh.symmetrize", icon = "SYMMETRIZE", text = "Symmetrize")
        layout.operator("mesh.symmetry_snap", icon = "SNAP_SYMMETRY")

        layout.separator()

        layout.menu("VIEW3D_MT_edit_mesh_normals")
        layout.menu("VIEW3D_MT_edit_mesh_shading")
        layout.menu("VIEW3D_MT_edit_mesh_weights")
        layout.menu("VIEW3D_MT_edit_mesh_sort_elements")
        layout.menu("VIEW3D_MT_subdivision_set")

        layout.separator()

        layout.menu("VIEW3D_MT_edit_mesh_show_hide")
        layout.menu("VIEW3D_MT_edit_mesh_clean")

        layout.separator()

        layout.menu("VIEW3D_MT_edit_mesh_delete")
        layout.menu("VIEW3D_MT_edit_mesh_dissolve")
        layout.menu("VIEW3D_MT_edit_mesh_select_mode")

class VIEW3D_MT_edit_mesh_sort_elements(Menu):
    bl_label = "Sort Elements"

    def draw(self, context):
        layout = self.layout

        layout.operator("mesh.sort_elements", text="View Z Axis", icon = "Z_ICON").type = 'VIEW_ZAXIS'
        layout.operator("mesh.sort_elements", text="View X Axis", icon = "X_ICON").type = 'VIEW_XAXIS'
        layout.operator("mesh.sort_elements", text="Cursor Distance", icon = "CURSOR").type = 'CURSOR_DISTANCE'
        layout.operator("mesh.sort_elements", text="Material", icon = "MATERIAL").type = 'MATERIAL'
        layout.operator("mesh.sort_elements", text="Selected", icon = "RESTRICT_SELECT_OFF").type = 'SELECTED'
        layout.operator("mesh.sort_elements", text="Randomize", icon = "RANDOMIZE").type = 'RANDOMIZE'
        layout.operator("mesh.sort_elements", text="Reverse", icon = "SWITCH_DIRECTION").type = 'REVERSE'


class VIEW3D_MT_edit_mesh_context_menu(Menu):
    bl_label = ""

    def draw(self, context):

        def count_selected_items_for_objects_in_mode():
            selected_verts_len = 0
            selected_edges_len = 0
            selected_faces_len = 0
            for ob in context.objects_in_mode_unique_data:
                v, e, f = ob.data.count_selected_items()
                selected_verts_len += v
                selected_edges_len += e
                selected_faces_len += f
            return (selected_verts_len, selected_edges_len, selected_faces_len)

        is_vert_mode, is_edge_mode, is_face_mode = context.tool_settings.mesh_select_mode
        selected_verts_len, selected_edges_len, selected_faces_len = count_selected_items_for_objects_in_mode()

        del count_selected_items_for_objects_in_mode

        layout = self.layout

        layout.operator_context = 'INVOKE_REGION_WIN'

        # If nothing is selected
        # (disabled for now until it can be made more useful).
        '''
        # If nothing is selected
        if not (selected_verts_len or selected_edges_len or selected_faces_len):
            layout.menu("VIEW3D_MT_mesh_add", text="Add", text_ctxt=i18n_contexts.operator_default)

            return
        '''

        # Else something is selected

        row = layout.row()

        if is_vert_mode:
            col = row.column()

            col.label(text="Vertex Context Menu", icon='VERTEXSEL')
            col.separator()

            # Additive Operators
            col.operator("mesh.subdivide", text="Subdivide", icon = "SUBDIVIDE_EDGES")

            col.separator()

<<<<<<< HEAD
            col.operator("mesh.extrude_vertices_move", text="Extrude Vertices", icon='EXTRUDE_REGION')
            col.operator("mesh.bevel", text="Bevel Vertices", icon='BEVEL').vertex_only = True
=======
            col.operator("mesh.extrude_vertices_move", text="Extrude Vertices")
            col.operator("mesh.bevel", text="Bevel Vertices").affect = 'VERTICES'
>>>>>>> 54c36071

            if selected_verts_len > 1:
                col.separator()
                col.operator("mesh.edge_face_add", text="Make Edge/Face", icon='MAKE_EDGEFACE')
                col.operator("mesh.vert_connect_path", text="Connect Vertex Path", icon = "VERTEXCONNECTPATH")
                col.operator("mesh.vert_connect", text="Connect Vertex Pairs", icon = "VERTEXCONNECT")

            col.separator()

            # Deform Operators
            col.operator("transform.push_pull", text="Push/Pull", icon = 'PUSH_PULL')
            col.operator("transform.shrink_fatten", text="Shrink/Fatten", icon = 'SHRINK_FATTEN')
            col.operator("transform.shear", text="Shear", icon = "SHEAR")
            col.operator_context = 'EXEC_DEFAULT'
            col.operator("transform.vertex_random", text="Randomize Vertices", icon = 'RANDOMIZE')
            col.operator_context = 'INVOKE_REGION_WIN'
            col.operator("mesh.vertices_smooth_laplacian", text="Smooth Laplacian", icon = "SMOOTH_LAPLACIAN")

            col.separator()

            col.menu("VIEW3D_MT_snap", text="Snap Vertices")
            col.operator("transform.mirror", text="Mirror Vertices", icon='TRANSFORM_MIRROR')

            col.separator()

            # Removal Operators
            if selected_verts_len > 1:
                col.menu("VIEW3D_MT_edit_mesh_merge", text="Merge Vertices")
            col.operator("mesh.split", icon = "SPLIT")
            col.operator_menu_enum("mesh.separate", "type")
            col.operator("mesh.dissolve_verts", icon='DISSOLVE_VERTS')
            col.operator("mesh.delete", text="Delete Vertices", icon = "DELETE").type = 'VERT'

        if is_edge_mode:
            render = context.scene.render

            col = row.column()
            col.label(text="Edge Context Menu", icon='EDGESEL')
            col.separator()

            # Additive Operators
            col.operator("mesh.subdivide", text="Subdivide", icon = "SUBDIVIDE_EDGES")

            col.separator()

<<<<<<< HEAD
            col.operator("mesh.extrude_edges_move", text="Extrude Edges", icon='EXTRUDE_REGION')
            col.operator("mesh.bevel", text="Bevel Edges", icon = "BEVEL").vertex_only = False
=======
            col.operator("mesh.extrude_edges_move", text="Extrude Edges")
            col.operator("mesh.bevel", text="Bevel Edges").affect = 'EDGES'
>>>>>>> 54c36071
            if selected_edges_len >= 2:
                col.operator("mesh.bridge_edge_loops", icon = "BRIDGE_EDGELOOPS")
            if selected_edges_len >= 1:
                col.operator("mesh.edge_face_add", text="Make Edge/Face", icon='MAKE_EDGEFACE')
            if selected_edges_len >= 2:
                col.operator("mesh.fill", icon = "FILL")

            col.separator()

            col.operator("mesh.loopcut_slide", icon = "LOOP_CUT_AND_SLIDE")
            col.operator("mesh.offset_edge_loops_slide", icon = "SLIDE_EDGE")

            col.separator()

            col.operator("mesh.knife_tool", icon = 'KNIFE')

            col.separator()

            # Deform Operators
            col.operator("mesh.edge_rotate", text="Rotate Edge CW", icon = "ROTATECW").use_ccw = False
            col.operator("mesh.edge_split", icon = "SPLITEDGE")

            col.separator()

            # Edge Flags
            col.operator("transform.edge_crease", icon = "CREASE")
            col.operator("transform.edge_bevelweight", icon = "BEVEL")

            col.separator()

            col.operator("mesh.mark_sharp", icon = "MARKSHARPEDGES")
            col.operator("mesh.mark_sharp", text="Clear Sharp", icon = "CLEARSHARPEDGES").clear = True

            if render.use_freestyle:
                col.separator()

                col.operator("mesh.mark_freestyle_edge", icon = "MARK_FS_EDGE").clear = False
                col.operator("mesh.mark_freestyle_edge", text="Clear Freestyle Edge", icon = "CLEAR_FS_EDGE").clear = True

            col.separator()

            # Removal Operators
            col.operator("mesh.unsubdivide", icon = "UNSUBDIVIDE")
            col.operator("mesh.split", icon = "SPLIT")
            col.operator_menu_enum("mesh.separate", "type")
            col.operator("mesh.dissolve_edges", icon='DISSOLVE_EDGES')
            col.operator("mesh.delete", text="Delete Edges", icon = "DELETE").type = 'EDGE'

        if is_face_mode:
            col = row.column()

            col.label(text="Face Context Menu", icon='FACESEL')
            col.separator()

            # Additive Operators
            col.operator("mesh.subdivide", text="Subdivide", icon = "SUBDIVIDE_EDGES")

            col.separator()

            col.operator("view3d.edit_mesh_extrude_move_normal", text="Extrude Faces", icon = 'EXTRUDE_REGION')
            col.operator("view3d.edit_mesh_extrude_move_shrink_fatten", text="Extrude Faces Along Normals", icon = 'EXTRUDE_REGION')
            col.operator("mesh.extrude_faces_move", text="Extrude Individual Faces", icon = 'EXTRUDE_REGION')

            col.operator("mesh.poke", icon = "POKEFACES")

            if selected_faces_len >= 2:
                col.operator("mesh.bridge_edge_loops", text="Bridge Faces", icon = "BRIDGE_EDGELOOPS")

            col.separator()

            # Modify Operators
            col.menu("VIEW3D_MT_uv_map", text="UV Unwrap Faces")

            col.separator()

            props = col.operator("mesh.quads_convert_to_tris", icon = "TRIANGULATE")
            props.quad_method = props.ngon_method = 'BEAUTY'
            col.operator("mesh.tris_convert_to_quads", icon = "TRISTOQUADS")

            col.separator()

            col.operator("mesh.faces_shade_smooth", icon = 'SHADING_SMOOTH')
            col.operator("mesh.faces_shade_flat", icon = 'SHADING_FLAT')

            col.separator()

            # Removal Operators
            col.operator("mesh.unsubdivide", icon = "UNSUBDIVIDE")
            col.operator("mesh.split", icon = "SPLIT")
            col.operator_menu_enum("mesh.separate", "type")
            col.operator("mesh.dissolve_faces", icon='DISSOLVE_FACES')
            col.operator("mesh.delete", text="Delete Faces", icon = "DELETE").type = 'FACE'


class VIEW3D_MT_edit_mesh_select_mode(Menu):
    bl_label = "Mesh Select Mode"

    def draw(self, context):
        layout = self.layout

        layout.operator_context = 'INVOKE_REGION_WIN'
        layout.operator("mesh.select_mode", text="Vertex", icon='VERTEXSEL').type = 'VERT'
        layout.operator("mesh.select_mode", text="Edge", icon='EDGESEL').type = 'EDGE'
        layout.operator("mesh.select_mode", text="Face", icon='FACESEL').type = 'FACE'


class VIEW3D_MT_edit_mesh_extrude_dupli(bpy.types.Operator):
    """Duplicate or Extrude to Cursor\nCreates a slightly rotated copy of the current mesh selection\nThe tool can also extrude the selected geometry, dependant of the selection\nHotkey tool! """      # blender will use this as a tooltip for menu items and buttons.
    bl_idname = "mesh.dupli_extrude_cursor_norotate"        # unique identifier for buttons and menu items to reference.
    bl_label = "Duplicate or Extrude to Cursor"         # display name in the interface.
    bl_options = {'REGISTER', 'UNDO'}  # enable undo for the operator.

    def execute(self, context):        # execute() is called by blender when running the operator.
        bpy.ops.mesh.dupli_extrude_cursor('INVOKE_DEFAULT',rotate_source = False)
        return {'FINISHED'}

class VIEW3D_MT_edit_mesh_extrude_dupli_rotate(bpy.types.Operator):
    """Duplicate or Extrude to Cursor Rotated\nCreates a slightly rotated copy of the current mesh selection, and rotates the source slightly\nThe tool can also extrude the selected geometry, dependant of the selection\nHotkey tool!"""      # blender will use this as a tooltip for menu items and buttons.
    bl_idname = "mesh.dupli_extrude_cursor_rotate"        # unique identifier for buttons and menu items to reference.
    bl_label = "Duplicate or Extrude to Cursor Rotated"         # display name in the interface.
    bl_options = {'REGISTER', 'UNDO'}  # enable undo for the operator.

    def execute(self, context):        # execute() is called by blender when running the operator.
        bpy.ops.mesh.dupli_extrude_cursor('INVOKE_DEFAULT', rotate_source = True)
        return {'FINISHED'}



class VIEW3D_MT_edit_mesh_extrude(Menu):
    bl_label = "Extrude"

    _extrude_funcs = {
        'VERT': lambda layout:
            layout.operator("mesh.extrude_vertices_move", text="Extrude Vertices", icon='EXTRUDE_REGION'),
        'EDGE': lambda layout:
            layout.operator("mesh.extrude_edges_move", text="Extrude Edges", icon='EXTRUDE_REGION'),
        'DUPLI_EXTRUDE': lambda layout:
            layout.operator("mesh.dupli_extrude_cursor_norotate", text="Dupli Extrude", icon='DUPLI_EXTRUDE'),
        'DUPLI_EX_ROTATE': lambda layout:
            layout.operator("mesh.dupli_extrude_cursor_rotate", text="Dupli Extrude Rotate", icon='DUPLI_EXTRUDE_ROTATE'),
    }

    @staticmethod
    def extrude_options(context):
        tool_settings = context.tool_settings
        select_mode = tool_settings.mesh_select_mode
        mesh = context.object.data

        menu = []
        if mesh.total_edge_sel and (select_mode[0] or select_mode[1]):
            menu += ['EDGE']
        if mesh.total_vert_sel and select_mode[0]:
            menu += ['VERT']
        menu += ['DUPLI_EXTRUDE', 'DUPLI_EX_ROTATE']

        # should never get here
        return menu

    def draw(self, context):
        from math import pi

        layout = self.layout
        layout.operator_context = 'INVOKE_REGION_WIN'

        for menu_id in self.extrude_options(context):
            self._extrude_funcs[menu_id](layout)

        layout.separator()

        layout.operator("mesh.extrude_repeat", icon = "REPEAT")
        layout.operator("mesh.spin", icon = "SPIN").angle = pi * 2


class VIEW3D_MT_edit_mesh_vertices(Menu):
    bl_label = "Vertex"

    def draw(self, _context):
        layout = self.layout
        layout.operator_context = 'INVOKE_REGION_WIN'

<<<<<<< HEAD
        layout.operator("mesh.edge_face_add", text="Make Edge/Face", icon='MAKE_EDGEFACE')
        layout.operator("mesh.vert_connect_path", text = "Connect Vertex Path", icon = "VERTEXCONNECTPATH")
        layout.operator("mesh.vert_connect", text = "Connect Vertex Pairs", icon = "VERTEXCONNECT")
=======
        layout.operator("mesh.extrude_vertices_move", text="Extrude Vertices")
        layout.operator("mesh.bevel", text="Bevel Vertices").affect = 'VERTICES'

        layout.separator()

        layout.operator("mesh.edge_face_add", text="New Edge/Face from Vertices")
        layout.operator("mesh.vert_connect_path", text="Connect Vertex Path")
        layout.operator("mesh.vert_connect", text="Connect Vertex Pairs")
>>>>>>> 54c36071

        layout.separator()

        layout.operator_context = 'EXEC_DEFAULT'
        layout.operator("mesh.vertices_smooth_laplacian", text="Smooth Laplacian", icon = "SMOOTH_LAPLACIAN")
        layout.operator_context = 'INVOKE_REGION_WIN'

        layout.separator()

        layout.operator("mesh.blend_from_shape", icon = "BLENDFROMSHAPE")
        layout.operator("mesh.shape_propagate_to_all", text="Propagate to Shapes", icon = "SHAPEPROPAGATE")

        layout.separator()

        layout.menu("VIEW3D_MT_vertex_group")
        layout.menu("VIEW3D_MT_hook")

        layout.separator()

        layout.operator("object.vertex_parent_set", icon = "VERTEX_PARENT")


class VIEW3D_MT_edit_mesh_edges_data(Menu):
    bl_label = "Edge Data"

    def draw(self, context):
        layout = self.layout

        render = context.scene.render

        layout.operator_context = 'INVOKE_REGION_WIN'

        layout.operator("transform.edge_crease", icon = "CREASE")
        layout.operator("transform.edge_bevelweight", icon = "BEVEL")

        layout.separator()

        layout.operator("mesh.mark_seam", icon = 'MARK_SEAM').clear = False
        layout.operator("mesh.mark_seam", text="Clear Seam", icon = 'CLEAR_SEAM').clear = True

        layout.separator()

        layout.operator("mesh.mark_sharp", icon = "MARKSHARPEDGES")
        layout.operator("mesh.mark_sharp", text="Clear Sharp", icon = "CLEARSHARPEDGES").clear = True

        layout.operator("mesh.mark_sharp", text="Mark Sharp from Vertices").use_verts = True
        props = layout.operator("mesh.mark_sharp", text="Clear Sharp from Vertices", icon = "CLEARSHARPEDGES")
        props.use_verts = True
        props.clear = True

        if render.use_freestyle:
            layout.separator()

            layout.operator("mesh.mark_freestyle_edge", icon = "MARK_FS_EDGE").clear = False
            layout.operator("mesh.mark_freestyle_edge", text="Clear Freestyle Edge", icon = "CLEAR_FS_EDGE").clear = True


class VIEW3D_MT_edit_mesh_edges(Menu):
    bl_label = "Edge"

    def draw(self, context):
        layout = self.layout

        with_freestyle = bpy.app.build_options.freestyle

        layout.operator_context = 'INVOKE_REGION_WIN'

<<<<<<< HEAD
        layout.operator("mesh.bridge_edge_loops", icon = "BRIDGE_EDGELOOPS")
        layout.operator("mesh.screw", icon = "MOD_SCREW")
=======
        layout.operator("mesh.extrude_edges_move", text="Extrude Edges")
        layout.operator("mesh.bevel", text="Bevel Edges").affect = 'EDGES'
        layout.operator("mesh.bridge_edge_loops")
        layout.operator("mesh.screw")

        layout.separator()

        layout.operator("mesh.subdivide")
        layout.operator("mesh.subdivide_edgering")
        layout.operator("mesh.unsubdivide")
>>>>>>> 54c36071

        layout.separator()

        layout.operator("mesh.subdivide", icon='SUBDIVIDE_EDGES')
        layout.operator("mesh.subdivide_edgering", icon = "SUBDIV_EDGERING")
        layout.operator("mesh.unsubdivide", icon = "UNSUBDIVIDE")

        layout.separator()

        layout.operator("mesh.edge_rotate", text="Rotate Edge CW", icon = "ROTATECW").use_ccw = False
        layout.operator("mesh.edge_rotate", text="Rotate Edge CCW", icon = "ROTATECW").use_ccw = True

        layout.separator()

        layout.operator("transform.edge_crease", icon = "CREASE")
        layout.operator("transform.edge_bevelweight", icon = "BEVEL")

        layout.separator()

        layout.operator("mesh.mark_sharp", icon = "MARKSHARPEDGES")
        layout.operator("mesh.mark_sharp", text="Clear Sharp", icon = "CLEARSHARPEDGES").clear = True

        layout.operator("mesh.mark_sharp", text="Mark Sharp from Vertices", icon = "MARKSHARPEDGES").use_verts = True
        props = layout.operator("mesh.mark_sharp", text="Clear Sharp from Vertices", icon = "CLEARSHARPEDGES")
        props.use_verts = True
        props.clear = True

        if with_freestyle:
            layout.separator()

            layout.operator("mesh.mark_freestyle_edge", icon = "MARK_FS_EDGE").clear = False
            layout.operator("mesh.mark_freestyle_edge", text="Clear Freestyle Edge", icon = "CLEAR_FS_EDGE").clear = True


class VIEW3D_MT_edit_mesh_faces_data(Menu):
    bl_label = "Face Data"

    def draw(self, _context):
        layout = self.layout

        with_freestyle = bpy.app.build_options.freestyle

        layout.operator_context = 'INVOKE_REGION_WIN'

        layout.operator("mesh.colors_rotate", icon = "ROTATE_COLORS")
        layout.operator("mesh.colors_reverse", icon = "REVERSE_COLORS")

        layout.separator()

        layout.operator("mesh.uvs_rotate", icon = "ROTATE_UVS")
        layout.operator("mesh.uvs_reverse", icon = "REVERSE_UVS")

        layout.separator()

        if with_freestyle:
            layout.operator("mesh.mark_freestyle_face", icon = "MARKFSFACE").clear = False
            layout.operator("mesh.mark_freestyle_face", text="Clear Freestyle Face", icon = "CLEARFSFACE").clear = True


class VIEW3D_MT_edit_mesh_faces(Menu):
    bl_label = "Face"
    bl_idname = "VIEW3D_MT_edit_mesh_faces"

    def draw(self, _context):
        layout = self.layout

        layout.operator_context = 'INVOKE_REGION_WIN'

        layout.operator("mesh.poke", icon = "POKEFACES")

        layout.separator()

        props = layout.operator("mesh.quads_convert_to_tris", icon = "TRIANGULATE")
        props.quad_method = props.ngon_method = 'BEAUTY'
        layout.operator("mesh.tris_convert_to_quads", icon = "TRISTOQUADS")
        layout.operator("mesh.solidify", text="Solidify Faces", icon = "SOLIDIFY")
        layout.operator("mesh.wireframe", icon = "WIREFRAME")

        layout.separator()

        layout.operator("mesh.fill", icon = "FILL")
        layout.operator("mesh.fill_grid", icon = "GRIDFILL")
        layout.operator("mesh.beautify_fill", icon = "BEAUTIFY")

        layout.separator()

        layout.operator("mesh.intersect", icon = "INTERSECT")
        layout.operator("mesh.intersect_boolean", icon = "BOOLEAN_INTERSECT")

        layout.separator()

        layout.operator("mesh.face_split_by_edges", icon = "SPLITBYEDGES")

        layout.separator()

        layout.menu("VIEW3D_MT_edit_mesh_faces_data")


# Workaround to separate the tooltips for Recalculate Outside and Recalculate Inside
class VIEW3D_normals_make_consistent_inside(bpy.types.Operator):
    """Make selected faces and normals point inside the mesh"""      # blender will use this as a tooltip for menu items and buttons.
    bl_idname = "mesh.normals_recalculate_inside"        # unique identifier for buttons and menu items to reference.
    bl_label = "Recalculate Inside"         # display name in the interface.
    bl_options = {'REGISTER', 'UNDO'}  # enable undo for the operator.

    def execute(self, context):        # execute() is called by blender when running the operator.
        bpy.ops.mesh.normals_make_consistent(inside=True)
        return {'FINISHED'}


class VIEW3D_MT_edit_mesh_normals_select_strength(Menu):
    bl_label = "Select by Face Strength"

    def draw(self, _context):
        layout = self.layout

        op = layout.operator("mesh.mod_weighted_strength", text="Weak", icon='FACESEL')
        op.set = False
        op.face_strength = 'WEAK'

        op = layout.operator("mesh.mod_weighted_strength", text="Medium", icon='FACESEL')
        op.set = False
        op.face_strength = 'MEDIUM'

        op = layout.operator("mesh.mod_weighted_strength", text="Strong", icon='FACESEL')
        op.set = False
        op.face_strength = 'STRONG'


class VIEW3D_MT_edit_mesh_normals_set_strength(Menu):
    bl_label = "Select by Face Strength"

    def draw(self, _context):
        layout = self.layout

        op = layout.operator("mesh.mod_weighted_strength", text="Weak", icon='NORMAL_SETSTRENGTH')
        op.set = True
        op.face_strength = 'WEAK'

        op = layout.operator("mesh.mod_weighted_strength", text="Medium", icon='NORMAL_SETSTRENGTH')
        op.set = True
        op.face_strength = 'MEDIUM'

        op = layout.operator("mesh.mod_weighted_strength", text="Strong", icon='NORMAL_SETSTRENGTH')
        op.set = True
        op.face_strength = 'STRONG'


class VIEW3D_MT_edit_mesh_normals_average(Menu):
    bl_label = "Average"

    def draw(self, _context):
        layout = self.layout

        layout.operator("mesh.average_normals", text="Custom Normal", icon = "NORMAL_AVERAGE").average_type = 'CUSTOM_NORMAL'
        layout.operator("mesh.average_normals", text="Face Area", icon = "NORMAL_AVERAGE").average_type = 'FACE_AREA'
        layout.operator("mesh.average_normals", text="Corner Angle", icon = "NORMAL_AVERAGE").average_type = 'CORNER_ANGLE'


class VIEW3D_MT_edit_mesh_normals(Menu):
    bl_label = "Normals"

    def draw(self, _context):
        layout = self.layout

        layout.operator("mesh.normals_make_consistent", text="Recalculate Outside", icon = 'RECALC_NORMALS').inside = False
        layout.operator("mesh.normals_recalculate_inside", text="Recalculate Inside", icon = 'RECALC_NORMALS_INSIDE') # bfa - separated tooltip
        layout.operator("mesh.flip_normals", text = "Flip", icon = 'FLIP_NORMALS')

        layout.separator()

        layout.operator("mesh.set_normals_from_faces", text="Set From Faces", icon = 'SET_FROM_FACES')

        layout.operator_context = 'INVOKE_REGION_WIN'
        layout.operator("transform.rotate_normal", text="Rotate", icon = "NORMAL_ROTATE")
        layout.operator("mesh.point_normals", text="Point normals to target", icon = "NORMAL_TARGET")

        layout.operator_context = 'EXEC_DEFAULT'
        layout.operator("mesh.merge_normals", text="Merge", icon = "MERGE")
        layout.operator("mesh.split_normals", text="Split", icon = "SPLIT")
        layout.menu("VIEW3D_MT_edit_mesh_normals_average", text="Average")

        layout.separator()

        layout.operator("mesh.normals_tools", text="Copy Vectors", icon = "COPYDOWN").mode = 'COPY'
        layout.operator("mesh.normals_tools", text="Paste Vectors", icon = "PASTEDOWN").mode = 'PASTE'
        layout.operator("mesh.smooth_normals", text="Smooth Vectors", icon = "NORMAL_SMOOTH")
        layout.operator("mesh.normals_tools", text="Reset Vectors", icon = "RESET").mode = 'RESET'

        layout.separator()

        layout.menu("VIEW3D_MT_edit_mesh_normals_select_strength", text="Select by Face Strength")
        layout.menu("VIEW3D_MT_edit_mesh_normals_set_strength", text="Set Face Strength")


class VIEW3D_MT_edit_mesh_shading(Menu):
    bl_label = "Shading"

    def draw(self, _context):
        layout = self.layout

        layout.operator("mesh.faces_shade_smooth", icon = 'SHADING_SMOOTH')
        layout.operator("mesh.faces_shade_flat", icon = 'SHADING_FLAT')

        layout.separator()

        layout.operator("mesh.mark_sharp", text="Smooth Edges", icon = 'SHADING_SMOOTH').clear = True
        layout.operator("mesh.mark_sharp", text="Sharp Edges", icon = 'SHADING_FLAT')

        layout.separator()

        props = layout.operator("mesh.mark_sharp", text="Smooth Vertices", icon = 'SHADING_SMOOTH')
        props.use_verts = True
        props.clear = True

        layout.operator("mesh.mark_sharp", text="Sharp Vertices", icon = 'SHADING_FLAT').use_verts = True


class VIEW3D_MT_edit_mesh_weights(Menu):
    bl_label = "Weights"

    def draw(self, _context):
        VIEW3D_MT_paint_weight.draw_generic(self.layout, is_editmode=True)


class VIEW3D_MT_edit_mesh_clean(Menu):
    bl_label = "Clean Up"

    def draw(self, _context):
        layout = self.layout

        layout.operator("mesh.delete_loose", icon = "DELETE")

        layout.separator()

        layout.operator("mesh.decimate", icon = "DECIMATE")
        layout.operator("mesh.dissolve_degenerate", icon = "DEGENERATE_DISSOLVE")
        layout.operator("mesh.dissolve_limited", icon='DISSOLVE_LIMITED')
        layout.operator("mesh.face_make_planar", icon = "MAKE_PLANAR")

        layout.separator()

        layout.operator("mesh.vert_connect_nonplanar", icon = "SPLIT_NONPLANAR")
        layout.operator("mesh.vert_connect_concave", icon = "SPLIT_CONCAVE")
        layout.operator("mesh.fill_holes", icon = "FILL_HOLE")


class VIEW3D_MT_edit_mesh_delete(Menu):
    bl_label = "Delete"

    def draw(self, _context):
        layout = self.layout

        layout.operator_enum("mesh.delete", "type")

        layout.separator()

        layout.operator("mesh.delete_edgeloop", text="Edge Loops", icon = "DELETE")


class VIEW3D_MT_edit_mesh_dissolve(Menu):
    bl_label = "Dissolve"

    def draw(self, context):
        layout = self.layout

        layout.operator("mesh.dissolve_verts", icon='DISSOLVE_VERTS')
        layout.operator("mesh.dissolve_edges", icon='DISSOLVE_EDGES')
        layout.operator("mesh.dissolve_faces", icon='DISSOLVE_FACES')

        layout.separator()

        layout.operator("mesh.dissolve_limited", icon='DISSOLVE_LIMITED')

        layout.separator()

        layout.operator("mesh.edge_collapse", icon='EDGE_COLLAPSE')


# Workaround to separate the tooltips for Show Hide for Mesh in Edit Mode
class VIEW3D_mesh_hide_unselected(bpy.types.Operator):
    """Hide unselected geometry in Edit Mode"""      # blender will use this as a tooltip for menu items and buttons.
    bl_idname = "mesh.hide_unselected"        # unique identifier for buttons and menu items to reference.
    bl_label = "Hide Unselected"         # display name in the interface.
    bl_options = {'REGISTER', 'UNDO'}  # enable undo for the operator.

    def execute(self, context):        # execute() is called by blender when running the operator.
        bpy.ops.mesh.hide(unselected = True)
        return {'FINISHED'}


class VIEW3D_MT_edit_mesh_merge(Menu):
    bl_label = "Merge"

    def draw(self, _context):
        layout = self.layout

        layout.operator_enum("mesh.merge", "type")

        layout.separator()

        layout.operator("mesh.remove_doubles", text="By Distance", icon = "REMOVE_DOUBLES")


class VIEW3D_MT_edit_mesh_split(Menu):
    bl_label = "Split"

    def draw(self, _context):
        layout = self.layout

        layout.operator("mesh.split", text="Selection", icon = "SPLIT")

        layout.separator()

        layout.operator_enum("mesh.edge_split", "type")


class VIEW3D_MT_edit_mesh_show_hide(Menu):
    bl_label = "Show/Hide"

    def draw(self, context):
        layout = self.layout

        layout.operator("mesh.reveal", text="Show Hidden", icon = "HIDE_OFF")
        layout.operator("mesh.hide", text="Hide Selected", icon = "HIDE_ON").unselected = False
        layout.operator("mesh.hide_unselected", text="Hide Unselected", icon = "HIDE_UNSELECTED") # bfa - separated tooltip


class VIEW3D_MT_edit_gpencil_delete(Menu):
    bl_label = "Delete"

    def draw(self, _context):
        layout = self.layout

        layout.operator_enum("gpencil.delete", "type")

        layout.separator()

        layout.operator("gpencil.delete", text="Delete Active Keyframe (Active Layer)", icon = 'DELETE').type = 'FRAME'
        layout.operator("gpencil.active_frames_delete_all", text="Delete Active Keyframes (All Layers)", icon = 'DELETE')


class VIEW3D_MT_sculpt_gpencil_copy(Menu):
    bl_label = "Copy"

    def draw(self, _context):
        layout = self.layout

        layout.operator("gpencil.copy", text="Copy", icon='COPYDOWN')


# Edit Curve
# draw_curve is used by VIEW3D_MT_edit_curve and VIEW3D_MT_edit_surface


def draw_curve(self, _context):
    layout = self.layout

    edit_object = _context.edit_object

    layout.menu("VIEW3D_MT_transform")
    layout.menu("VIEW3D_MT_mirror")
    layout.menu("VIEW3D_MT_snap")

    layout.separator()

    if edit_object.type == 'SURFACE':
        layout.operator("curve.spin", icon = 'SPIN')
    layout.operator("curve.duplicate_move", text = "Duplicate", icon = "DUPLICATE")

    layout.separator()

    layout.operator("curve.split", icon = "SPLIT")
    layout.operator("curve.separate", icon = "SEPARATE")

    layout.separator()

    layout.operator("curve.cyclic_toggle", icon = 'TOGGLE_CYCLIC')
    if edit_object.type == 'CURVE':
        layout.operator("curve.decimate", icon = "DECIMATE")
        layout.operator_menu_enum("curve.spline_type_set", "type")

    layout.separator()

    if edit_object.type == 'CURVE':
        layout.operator("transform.tilt", icon = "TILT")
        layout.operator("curve.tilt_clear", icon = "CLEAR_TILT")

    layout.separator()

    if edit_object.type == 'CURVE':
        layout.menu("VIEW3D_MT_edit_curve_handle_type_set")
        layout.operator("curve.normals_make_consistent", icon = 'RECALC_NORMALS')

    layout.separator()

    layout.menu("VIEW3D_MT_edit_curve_show_hide")

    layout.separator()

    layout.menu("VIEW3D_MT_edit_curve_delete")
    if edit_object.type == 'CURVE':
        layout.operator("curve.dissolve_verts", icon='DISSOLVE_VERTS')


class VIEW3D_MT_edit_curve(Menu):
    bl_label = "Curve"

    draw = draw_curve


class VIEW3D_MT_edit_curve_ctrlpoints(Menu):
    bl_label = "Control Points"

    def draw(self, context):
        layout = self.layout

        edit_object = context.edit_object

        if edit_object.type in {'CURVE', 'SURFACE'}:
            layout.operator("curve.extrude_move", text = "Extrude Curve", icon = 'EXTRUDE_REGION')

            layout.separator()

            layout.operator("curve.make_segment", icon = "MAKE_CURVESEGMENT")

            layout.separator()

            if edit_object.type == 'CURVE':
                layout.operator("transform.tilt", icon = 'TILT')
                layout.operator("curve.tilt_clear",icon = "CLEAR_TILT")

                layout.separator()

                layout.menu("VIEW3D_MT_edit_curve_handle_type_set")
                layout.operator("curve.normals_make_consistent", icon = 'RECALC_NORMALS')

                layout.separator()

            layout.operator("curve.smooth", icon = 'SHADING_SMOOTH')
            if edit_object.type == 'CURVE':
                layout.operator("curve.smooth_weight", icon = "SMOOTH_WEIGHT")
                layout.operator("curve.smooth_radius", icon = "SMOOTH_RADIUS")
                layout.operator("curve.smooth_tilt", icon = "SMOOTH_TILT")

            layout.separator()

        layout.menu("VIEW3D_MT_hook")

        layout.separator()

        layout.operator("object.vertex_parent_set", icon = "VERTEX_PARENT")


class VIEW3D_MT_edit_curve_handle_type_set(Menu):
    bl_label = "Set Handle Type"

    def draw(self, context):
        layout = self.layout

        layout.operator("curve.handle_type_set", icon = 'HANDLE_AUTO', text="Automatic").type = 'AUTOMATIC'
        layout.operator("curve.handle_type_set", icon = 'HANDLE_VECTOR', text="Vector").type = 'VECTOR'
        layout.operator("curve.handle_type_set", icon = 'HANDLE_ALIGNED',text="Aligned").type = 'ALIGNED'
        layout.operator("curve.handle_type_set", icon = 'HANDLE_FREE', text="Free").type = 'FREE_ALIGN'

        layout.separator()

        layout.operator("curve.handle_type_set", icon = 'HANDLE_FREE', text="Toggle Free / Aligned").type = 'TOGGLE_FREE_ALIGN'


class VIEW3D_MT_edit_curve_segments(Menu):
    bl_label = "Segments"

    def draw(self, _context):
        layout = self.layout

        layout.operator("curve.subdivide", icon = 'SUBDIVIDE_EDGES')
        layout.operator("curve.switch_direction", icon = 'SWITCH_DIRECTION')


class VIEW3D_MT_edit_curve_context_menu(Menu):
    bl_label = "Curve Context Menu"

    def draw(self, _context):
        # TODO(campbell): match mesh vertex menu.

        layout = self.layout

        layout.operator_context = 'INVOKE_DEFAULT'

        # Add
        layout.operator("curve.subdivide", icon = 'SUBDIVIDE_EDGES')
        layout.operator("curve.extrude_move", text = "Extrude Curve", icon = 'EXTRUDE_REGION')
        layout.operator("curve.make_segment", icon = "MAKE_CURVESEGMENT")
        layout.operator("curve.duplicate_move", text = "Duplicate", icon = "DUPLICATE")

        layout.separator()

        # Transform
        layout.operator("transform.transform", text = "Radius", icon = 'SHRINK_FATTEN').mode = 'CURVE_SHRINKFATTEN'
        layout.operator("transform.tilt", icon = 'TILT')
        layout.operator("curve.tilt_clear", icon = "CLEAR_TILT")
        layout.operator("curve.smooth", icon = 'SHADING_SMOOTH')
        layout.operator("curve.smooth_tilt", icon = "SMOOTH_TILT")
        layout.operator("curve.smooth_radius", icon = "SMOOTH_RADIUS")

        layout.separator()

        layout.menu("VIEW3D_MT_mirror")
        layout.menu("VIEW3D_MT_snap")

        layout.separator()

        # Modify
        layout.operator_menu_enum("curve.spline_type_set", "type")
        layout.operator_menu_enum("curve.handle_type_set", "type")
        layout.operator("curve.cyclic_toggle", icon = 'TOGGLE_CYCLIC')
        layout.operator("curve.switch_direction", icon = 'SWITCH_DIRECTION')

        layout.separator()

        layout.operator("curve.normals_make_consistent", icon = 'RECALC_NORMALS')
        layout.operator("curve.spline_weight_set", icon = "MOD_VERTEX_WEIGHT")
        layout.operator("curve.radius_set", icon = "RADIUS")

        layout.separator()

        # Remove
        layout.operator("curve.split", icon = "SPLIT")
        layout.operator("curve.decimate", icon = "DECIMATE")
        layout.operator("curve.separate", icon = "SEPARATE")
        layout.operator("curve.dissolve_verts", icon='DISSOLVE_VERTS')
        layout.operator("curve.delete", text="Delete Segment", icon = "DELETE").type = 'SEGMENT'
        layout.operator("curve.delete", text="Delete Point", icon = "DELETE").type = 'VERT'



class VIEW3D_MT_edit_curve_delete(Menu):
    bl_label = "Delete"

    def draw(self, _context):
        layout = self.layout

        layout.operator("curve.delete", text="Vertices", icon = "DELETE").type = 'VERT'
        layout.operator("curve.delete", text="Segment", icon = "DELETE").type = 'SEGMENT'


# Workaround to separate the tooltips for Show Hide for Curve in Edit Mode
class VIEW3D_curve_hide_unselected(bpy.types.Operator):
    """Hide unselected Control Points"""      # blender will use this as a tooltip for menu items and buttons.
    bl_idname = "curve.hide_unselected"        # unique identifier for buttons and menu items to reference.
    bl_label = "Hide Unselected"         # display name in the interface.
    bl_options = {'REGISTER', 'UNDO'}  # enable undo for the operator.

    def execute(self, context):        # execute() is called by blender when running the operator.
        bpy.ops.curve.hide(unselected = True)
        return {'FINISHED'}


class VIEW3D_MT_edit_curve_show_hide(Menu):
    bl_label = "Show/Hide"

    def draw(self, context):
        layout = self.layout

        layout.operator("curve.reveal", text="Show Hidden", icon = "HIDE_OFF")
        layout.operator("curve.hide", text="Hide Selected", icon = "HIDE_ON").unselected = False
        layout.operator("curve.hide_unselected", text="Hide Unselected", icon = "HIDE_UNSELECTED") # bfa - separated tooltip


class VIEW3D_MT_edit_surface(Menu):
    bl_label = "Surface"

    draw = draw_curve


class VIEW3D_MT_edit_font_chars(Menu):
    bl_label = "Special Characters"

    def draw(self, _context):
        layout = self.layout

        layout.operator("font.text_insert", text="Copyright", icon = "COPYRIGHT").text = "\u00A9"
        layout.operator("font.text_insert", text="Registered Trademark", icon = "TRADEMARK").text = "\u00AE"

        layout.separator()

        layout.operator("font.text_insert", text="Degree Sign", icon = "DEGREE").text = "\u00B0"
        layout.operator("font.text_insert", text="Multiplication Sign", icon = "MULTIPLICATION").text = "\u00D7"
        layout.operator("font.text_insert", text="Circle", icon = "CIRCLE").text = "\u008A"

        layout.separator()

        layout.operator("font.text_insert", text="Superscript 1", icon = "SUPER_ONE").text = "\u00B9"
        layout.operator("font.text_insert", text="Superscript 2", icon = "SUPER_TWO").text = "\u00B2"
        layout.operator("font.text_insert", text="Superscript 3", icon = "SUPER_THREE").text = "\u00B3"

        layout.separator()

        layout.operator("font.text_insert", text="Double >>", icon = "DOUBLE_RIGHT").text = "\u00BB"
        layout.operator("font.text_insert", text="Double <<", icon = "DOUBLE_LEFT").text = "\u00AB"
        layout.operator("font.text_insert", text="Promillage", icon = "PROMILLE").text = "\u2030"

        layout.separator()

        layout.operator("font.text_insert", text="Dutch Florin", icon = "DUTCH_FLORIN").text = "\u00A4"
        layout.operator("font.text_insert", text="British Pound", icon = "POUND").text = "\u00A3"
        layout.operator("font.text_insert", text="Japanese Yen", icon = "YEN").text = "\u00A5"

        layout.separator()

        layout.operator("font.text_insert", text="German S", icon = "GERMAN_S").text = "\u00DF"
        layout.operator("font.text_insert", text="Spanish Question Mark", icon = "SPANISH_QUESTION").text = "\u00BF"
        layout.operator("font.text_insert", text="Spanish Exclamation Mark", icon = "SPANISH_EXCLAMATION").text = "\u00A1"


class VIEW3D_MT_edit_font_kerning(Menu):
    bl_label = "Kerning"

    def draw(self, context):
        layout = self.layout

        ob = context.active_object
        text = ob.data
        kerning = text.edit_format.kerning

        layout.operator("font.change_spacing", text="Decrease Kerning", icon = "DECREASE_KERNING").delta = -1
        layout.operator("font.change_spacing", text="Increase Kerning", icon = "INCREASE_KERNING").delta = 1
        layout.operator("font.change_spacing", text="Reset Kerning", icon = "RESET").delta = -kerning


class VIEW3D_MT_edit_font_move(Menu):
    bl_label = "Move Cursor"

    def draw(self, _context):
        layout = self.layout

        layout.operator_enum("font.move", "type")


class VIEW3D_MT_edit_font_delete(Menu):
    bl_label = "Delete"

    def draw(self, _context):
        layout = self.layout

        layout.operator("font.delete", text="Previous Character", icon = "DELETE").type = 'PREVIOUS_CHARACTER'
        layout.operator("font.delete", text="Next Character", icon = "DELETE").type = 'NEXT_CHARACTER'
        layout.operator("font.delete", text="Previous Word", icon = "DELETE").type = 'PREVIOUS_WORD'
        layout.operator("font.delete", text="Next Word", icon = "DELETE").type = 'NEXT_WORD'


class VIEW3D_MT_edit_font(Menu):
    bl_label = "Text"

    def draw(self, _context):
        layout = self.layout

        layout.operator("font.text_cut", text="Cut", icon = "CUT")
        layout.operator("font.text_copy", text="Copy", icon='COPYDOWN')
        layout.operator("font.text_paste", text="Paste", icon='PASTEDOWN')

        layout.separator()

        layout.operator("font.text_paste_from_file", icon='PASTEDOWN')

        layout.separator()

        layout.operator("font.case_set", text="To Uppercase", icon = "SET_UPPERCASE").case = 'UPPER'
        layout.operator("font.case_set", text="To Lowercase", icon = "SET_LOWERCASE").case = 'LOWER'

        layout.separator()

        layout.menu("VIEW3D_MT_edit_font_chars")
        layout.menu("VIEW3D_MT_edit_font_move")

        layout.separator()

        layout.operator("font.style_toggle", text="Toggle Bold", icon='BOLD').style = 'BOLD'
        layout.operator("font.style_toggle", text="Toggle Italic", icon='ITALIC').style = 'ITALIC'
        layout.operator("font.style_toggle", text="Toggle Underline", icon='UNDERLINE').style = 'UNDERLINE'
        layout.operator("font.style_toggle", text="Toggle Small Caps", icon='SMALL_CAPS').style = 'SMALL_CAPS'

        layout.menu("VIEW3D_MT_edit_font_kerning")

        layout.separator()

        layout.menu("VIEW3D_MT_edit_font_delete")


class VIEW3D_MT_edit_font_context_menu(Menu):
    bl_label = "Text Context Menu"

    def draw(self, _context):
        layout = self.layout

        layout.operator_context = 'INVOKE_DEFAULT'

        layout.operator("font.text_cut", text="Cut", icon = "CUT")
        layout.operator("font.text_copy", text="Copy", icon='COPYDOWN')
        layout.operator("font.text_paste", text="Paste", icon='PASTEDOWN')

        layout.separator()

        layout.operator("font.select_all", icon = "SELECT_ALL")

        layout.separator()

        layout.menu("VIEW3D_MT_edit_font")


class VIEW3D_MT_edit_meta(Menu):
    bl_label = "Metaball"

    def draw(self, _context):
        layout = self.layout

        layout.menu("VIEW3D_MT_transform")
        layout.menu("VIEW3D_MT_mirror")
        layout.menu("VIEW3D_MT_snap")

        layout.separator()

        layout.operator("mball.duplicate_metaelems", text = "Duplicate", icon = "DUPLICATE")

        layout.separator()

        layout.menu("VIEW3D_MT_edit_meta_showhide")

        layout.operator_context = 'EXEC_DEFAULT'
        layout.operator("mball.delete_metaelems", text="Delete", icon = "DELETE")


# Workaround to separate the tooltips for Show Hide for Curve in Edit Mode
class VIEW3D_MT_edit_meta_showhide_unselected(bpy.types.Operator):
    """Hide unselected metaelement(s)"""      # blender will use this as a tooltip for menu items and buttons.
    bl_idname = "mball.hide_metaelems_unselected"        # unique identifier for buttons and menu items to reference.
    bl_label = "Hide Unselected"         # display name in the interface.
    bl_options = {'REGISTER', 'UNDO'}  # enable undo for the operator.

    def execute(self, context):        # execute() is called by blender when running the operator.
        bpy.ops.mball.hide_metaelems(unselected = True)
        return {'FINISHED'}


class VIEW3D_MT_edit_meta_showhide(Menu):
    bl_label = "Show/Hide"

    def draw(self, _context):
        layout = self.layout

        layout.operator("mball.reveal_metaelems", text="Show Hidden", icon = "HIDE_OFF")
        layout.operator("mball.hide_metaelems", text="Hide Selected", icon = "HIDE_ON").unselected = False
        layout.operator("mball.hide_metaelems_unselected", text="Hide Unselected", icon = "HIDE_UNSELECTED")


class VIEW3D_MT_edit_lattice(Menu):
    bl_label = "Lattice"

    def draw(self, _context):
        layout = self.layout

        layout.menu("VIEW3D_MT_transform")
        layout.menu("VIEW3D_MT_mirror")
        layout.menu("VIEW3D_MT_snap")
        layout.menu("VIEW3D_MT_edit_lattice_flip")

        layout.separator()

        layout.operator("lattice.make_regular", icon = 'MAKE_REGULAR')

        layout.menu("VIEW3D_MT_hook")

        layout.separator()

        layout.operator("object.vertex_parent_set", icon = "VERTEX_PARENT")

class VIEW3D_MT_edit_lattice_flip(Menu):
    bl_label = "Flip"

    def draw(self, context):
        layout = self.layout

        layout.operator("lattice.flip", text = " U (X) axis", icon = "FLIP_X").axis = 'U'
        layout.operator("lattice.flip", text = " V (Y) axis", icon = "FLIP_Y").axis = 'V'
        layout.operator("lattice.flip", text = " W (Z) axis", icon = "FLIP_Z").axis = 'W'


class VIEW3D_MT_edit_armature(Menu):
    bl_label = "Armature"

    def draw(self, context):
        layout = self.layout

        edit_object = context.edit_object
        arm = edit_object.data

        layout.menu("VIEW3D_MT_transform_armature")
        layout.menu("VIEW3D_MT_mirror")
        layout.menu("VIEW3D_MT_snap")

        layout.separator()

        layout.menu("VIEW3D_MT_edit_armature_roll")

        layout.operator("transform.transform", text="Set Bone Roll", icon = "SET_ROLL").mode = 'BONE_ROLL'
        layout.operator("armature.roll_clear", text="Clear Bone Roll", icon = "CLEAR_ROLL")

        layout.separator()

        layout.operator("armature.extrude_move", icon = 'EXTRUDE_REGION')

        if arm.use_mirror_x:
            layout.operator("armature.extrude_forked", icon = "EXTRUDE_REGION")

        layout.operator("armature.duplicate_move", icon = "DUPLICATE")
        layout.operator("armature.fill", icon = "FILLBETWEEN")

        layout.separator()

        layout.operator("armature.split", icon = "SPLIT")
        layout.operator("armature.separate", icon = "SEPARATE")
        layout.operator("armature.symmetrize", icon = "SYMMETRIZE")

        layout.separator()

        layout.operator("armature.subdivide", text="Subdivide", icon = 'SUBDIVIDE_EDGES')
        layout.operator("armature.switch_direction", text="Switch Direction", icon = "SWITCH_DIRECTION")

        layout.separator()

        layout.menu("VIEW3D_MT_edit_armature_names")

        layout.separator()

        layout.operator_context = 'INVOKE_DEFAULT'
        layout.operator("armature.armature_layers", icon = "LAYER")
        layout.operator("armature.bone_layers", icon = "LAYER")

        layout.separator()

        layout.operator("armature.parent_set", text="Make Parent", icon='PARENT_SET')
        layout.operator("armature.parent_clear", text="Clear Parent", icon='PARENT_CLEAR')

        layout.separator()

        layout.menu("VIEW3D_MT_bone_options_toggle", text="Bone Settings")
        layout.menu("VIEW3D_MT_armature_show_hide") # bfa - the new show hide menu with split tooltip

        layout.separator()

        layout.operator("armature.delete", icon = "DELETE")
        layout.operator("armature.dissolve", icon = "DELETE")


# Workaround to separate the tooltips for Show Hide for Armature in Edit Mode
class VIEW3D_armature_hide_unselected(bpy.types.Operator):
    """Hide unselected Bones in Edit Mode"""      # blender will use this as a tooltip for menu items and buttons.
    bl_idname = "armature.hide_unselected"        # unique identifier for buttons and menu items to reference.
    bl_label = "Hide Unselected"         # display name in the interface.
    bl_options = {'REGISTER', 'UNDO'}  # enable undo for the operator.

    def execute(self, context):        # execute() is called by blender when running the operator.
        bpy.ops.armature.hide(unselected = True)
        return {'FINISHED'}


class VIEW3D_MT_armature_show_hide(Menu):
    bl_label = "Show/Hide"

    def draw(self, context):
        layout = self.layout

        layout.operator("armature.reveal", text="Show Hidden", icon = "HIDE_OFF")
        layout.operator("armature.hide", text="Hide Selected", icon = "HIDE_ON").unselected = False
        layout.operator("armature.hide_unselected", text="Hide Unselected", icon = "HIDE_UNSELECTED")


class VIEW3D_MT_armature_context_menu(Menu):
    bl_label = "Armature Context Menu"

    def draw(self, context):
        layout = self.layout

        edit_object = context.edit_object
        arm = edit_object.data

        layout.operator_context = 'INVOKE_REGION_WIN'

        # Add
        layout.operator("armature.subdivide", text="Subdivide", icon = "SUBDIVIDE_EDGES")
        layout.operator("armature.duplicate_move", text="Duplicate", icon = "DUPLICATE")
        layout.operator("armature.extrude_move", icon='EXTRUDE_REGION')
        if arm.use_mirror_x:
            layout.operator("armature.extrude_forked", icon='EXTRUDE_REGION')

        layout.separator()

        layout.operator("armature.fill", icon = "FILLBETWEEN")

        layout.separator()

        # Modify
        layout.menu("VIEW3D_MT_mirror")
        layout.menu("VIEW3D_MT_snap")
        layout.operator("armature.switch_direction", text="Switch Direction", icon = "SWITCH_DIRECTION")
        layout.operator("armature.symmetrize", icon = "SYMMETRIZE")
        layout.menu("VIEW3D_MT_edit_armature_names")

        layout.separator()

        layout.operator("armature.parent_set", text="Make Parent", icon='PARENT_SET')
        layout.operator("armature.parent_clear", text="Clear Parent", icon='PARENT_CLEAR')

        layout.separator()

        # Remove
        layout.operator("armature.split", icon = "SPLIT")
        layout.operator("armature.separate", icon = "SEPARATE")
        layout.operator("armature.dissolve", icon = "DELETE")
        layout.operator("armature.delete", icon = "DELETE")


class VIEW3D_MT_edit_armature_names(Menu):
    bl_label = "Names"

    def draw(self, _context):
        layout = self.layout

        layout.operator_context = 'EXEC_REGION_WIN'
        layout.operator("armature.autoside_names", text="AutoName Left/Right", icon = "STRING").type = 'XAXIS'
        layout.operator("armature.autoside_names", text="AutoName Front/Back", icon = "STRING").type = 'YAXIS'
        layout.operator("armature.autoside_names", text="AutoName Top/Bottom", icon = "STRING").type = 'ZAXIS'
        layout.operator("armature.flip_names", text="Flip Names", icon = "FLIP")


class VIEW3D_MT_edit_armature_roll(Menu):
    bl_label = "Recalculate Bone Roll"
    def draw(self, _context):
        layout = self.layout

        layout.label(text="- Positive: -")
        layout.operator("armature.calculate_roll", text= "Local + X Tangent", icon = "ROLL_X_TANG_POS").type = 'POS_X'
        layout.operator("armature.calculate_roll", text= "Local + Z Tangent", icon = "ROLL_Z_TANG_POS").type = 'POS_Z'
        layout.operator("armature.calculate_roll", text= "Global + X Axis", icon = "ROLL_X_POS").type = 'GLOBAL_POS_X'
        layout.operator("armature.calculate_roll", text= "Global + Y Axis", icon = "ROLL_Y_POS").type = 'GLOBAL_POS_Y'
        layout.operator("armature.calculate_roll", text= "Global + Z Axis", icon = "ROLL_Z_POS").type = 'GLOBAL_POS_Z'
        layout.label(text="- Negative: -")
        layout.operator("armature.calculate_roll", text= "Local - X Tangent", icon = "ROLL_X_TANG_NEG").type = 'NEG_X'
        layout.operator("armature.calculate_roll", text= "Local - Z Tangent", icon = "ROLL_Z_TANG_NEG").type = 'NEG_Z'
        layout.operator("armature.calculate_roll", text= "Global - X Axis", icon = "ROLL_X_NEG").type = 'GLOBAL_NEG_X'
        layout.operator("armature.calculate_roll", text= "Global - Y Axis", icon = "ROLL_Y_NEG").type = 'GLOBAL_NEG_Y'
        layout.operator("armature.calculate_roll", text= "Global - Z Axis", icon = "ROLL_Z_NEG").type = 'GLOBAL_NEG_Z'
        layout.label(text="- Other: -")
        layout.operator("armature.calculate_roll", text= "Active Bone", icon = "BONE_DATA").type = 'ACTIVE'
        layout.operator("armature.calculate_roll", text= "View Axis", icon = "MANIPUL").type = 'VIEW'
        layout.operator("armature.calculate_roll", text= "Cursor", icon = "CURSOR").type = 'CURSOR'

# bfa - not functional in the BFA keymap. But menu class remains for the Blender keymap. DO NOT DELETE!
class VIEW3D_MT_edit_armature_delete(Menu):
    bl_label = "Delete"

    def draw(self, _context):
        layout = self.layout
        layout.operator_context = 'EXEC_AREA'

        layout.operator("armature.delete", text="Bones", icon = "DELETE")

        layout.separator()

        layout.operator("armature.dissolve", text="Dissolve Bones", icon = "DELETE")


# ********** Grease Pencil menus **********
class VIEW3D_MT_gpencil_autoweights(Menu):
    bl_label = "Generate Weights"

    def draw(self, _context):
        layout = self.layout
        layout.operator("gpencil.generate_weights", text="With Empty Groups", icon = "PARTICLEBRUSH_WEIGHT").mode = 'NAME'
        layout.operator("gpencil.generate_weights", text="With Automatic Weights", icon = "PARTICLEBRUSH_WEIGHT").mode = 'AUTO'


class VIEW3D_MT_gpencil_simplify(Menu):
    bl_label = "Simplify"

    def draw(self, _context):
        layout = self.layout
        layout.operator("gpencil.stroke_simplify_fixed", text="Fixed", icon = "MOD_SIMPLIFY")
        layout.operator("gpencil.stroke_simplify", text="Adaptative", icon = "MOD_SIMPLIFY")
        layout.operator("gpencil.stroke_sample", text="Sample", icon = "MOD_SIMPLIFY")


class VIEW3D_MT_paint_gpencil(Menu):
    bl_label = "Draw"

    def draw(self, _context):

        layout = self.layout

        layout.menu("GPENCIL_MT_layer_active", text="Active Layer")

        layout.separator()

        layout.operator("gpencil.interpolate", text="Interpolate", icon = "INTERPOLATE")
        layout.operator("gpencil.interpolate_sequence", text="Sequence", icon = "SEQUENCE")

        layout.separator()

        layout.menu("VIEW3D_MT_gpencil_animation")

        layout.separator()

        layout.menu("VIEW3D_MT_edit_gpencil_showhide")
        layout.menu("GPENCIL_MT_cleanup")

        layout.separator()

        #radial control button brush size
        myvar = layout.operator("wm.radial_control", text = "Brush Radius", icon = "BRUSHSIZE")
        myvar.data_path_primary = 'tool_settings.gpencil_paint.brush.size'

        #radial control button brush strength
        myvar = layout.operator("wm.radial_control", text = "Brush Strength", icon = "BRUSHSTRENGTH")
        myvar.data_path_primary = 'tool_settings.gpencil_paint.brush.gpencil_settings.pen_strength'

        #radial control button brush strength
        myvar = layout.operator("wm.radial_control", text = "Eraser Radius (Old Toolsystem)", icon = "BRUSHSIZE")
        myvar.data_path_primary = 'preferences.edit.grease_pencil_eraser_radius'


class VIEW3D_MT_edit_gpencil_showhide(Menu):
    bl_label = "Show/hide"

    def draw(self, _context):
        layout = self.layout

        layout.operator("gpencil.reveal", text="Show All Layers", icon = "HIDE_OFF")

        layout.separator()

        layout.operator("gpencil.hide", text="Hide Active Layer", icon = "HIDE_ON").unselected = False
        layout.operator("gpencil.hide", text="Hide Inactive Layers", icon = "HIDE_UNSELECTED").unselected = True


class VIEW3D_MT_assign_material(Menu):
    bl_label = "Assign Material"

    def draw(self, context):
        layout = self.layout
        ob = context.active_object
        mat_active = ob.active_material

        for slot in ob.material_slots:
            mat = slot.material
            if mat:
                layout.operator("gpencil.stroke_change_color", text=mat.name,
                                icon='LAYER_ACTIVE' if mat == mat_active else 'BLANK1').material = mat.name


class VIEW3D_MT_gpencil_copy_layer(Menu):
    bl_label = "Copy Layer to Object"

    def draw(self, context):
        layout = self.layout
        view_layer = context.view_layer
        obact = context.active_object
        gpl = context.active_gpencil_layer

        done = False
        if gpl is not None:
            for ob in view_layer.objects:
                if ob.type == 'GPENCIL' and ob != obact:
                    layout.operator("gpencil.layer_duplicate_object", text=ob.name, icon = "DUPLICATE").object = ob.name
                    done = True

            if done is False:
                layout.label(text="No destination object", icon='ERROR')
        else:
            layout.label(text="No layer to copy", icon='ERROR')


class VIEW3D_MT_edit_gpencil(Menu):
    bl_label = "Grease Pencil"

    def draw(self, _context):
        layout = self.layout

        layout.menu("VIEW3D_MT_edit_gpencil_transform")
        layout.menu("VIEW3D_MT_mirror")
        layout.menu("GPENCIL_MT_snap")

        layout.separator()

        layout.menu("GPENCIL_MT_layer_active", text="Active Layer")

        layout.separator()

        layout.menu("VIEW3D_MT_gpencil_animation")

        layout.separator()

        layout.operator("gpencil.duplicate_move", text="Duplicate", icon = "DUPLICATE")
        layout.operator("gpencil.frame_duplicate", text="Duplicate Active Frame", icon = "DUPLICATE")
        layout.operator("gpencil.frame_duplicate", text="Duplicate Active Frame All Layers", icon = "DUPLICATE").mode = 'ALL'

        layout.separator()

        layout.operator("gpencil.stroke_split", text="Split", icon = "SPLIT")

        layout.separator()

        layout.operator("gpencil.copy", text="Copy", icon='COPYDOWN')
        layout.operator("gpencil.paste", text="Paste", icon='PASTEDOWN').type = 'ACTIVE'
        layout.operator("gpencil.paste", text="Paste by Layer", icon='PASTEDOWN').type = 'LAYER'

        layout.separator()

        layout.menu("VIEW3D_MT_edit_gpencil_delete")
        layout.operator_menu_enum("gpencil.dissolve", "type")

        layout.separator()

        layout.menu("GPENCIL_MT_cleanup")
        layout.menu("VIEW3D_MT_edit_gpencil_hide", text = "Show/Hide")

        layout.separator()

        layout.operator_menu_enum("gpencil.stroke_separate", "mode")


class VIEW3D_MT_edit_gpencil_hide(Menu):
    bl_label = "Hide"

    def draw(self, context):
        layout = self.layout

        layout.operator("gpencil.reveal", text="Show Hidden Layer", icon = "HIDE_OFF")
        layout.operator("gpencil.hide", text="Hide selected Layer", icon = "HIDE_ON").unselected = False
        layout.operator("gpencil.hide", text="Hide unselected Layer", icon = "HIDE_UNSELECTED").unselected = True

        layout.separator()

        layout.operator("gpencil.selection_opacity_toggle", text="Toggle Opacity", icon = "HIDE_OFF")


class VIEW3D_MT_edit_gpencil_arrange_strokes(Menu):
    bl_label = "Arrange Strokes"

    def draw(self, context):
        layout = self.layout

        layout.operator("gpencil.stroke_arrange", text="Bring Forward", icon='MOVE_UP').direction = 'UP'
        layout.operator("gpencil.stroke_arrange", text="Send Backward", icon='MOVE_DOWN').direction = 'DOWN'
        layout.operator("gpencil.stroke_arrange", text="Bring to Front", icon='MOVE_TO_TOP').direction = 'TOP'
        layout.operator("gpencil.stroke_arrange", text="Send to Back", icon='MOVE_TO_BOTTOM').direction = 'BOTTOM'


class VIEW3D_MT_edit_gpencil_stroke(Menu):
    bl_label = "Stroke"

    def draw(self, _context):
        layout = self.layout
        settings = _context.tool_settings.gpencil_sculpt

        layout.operator("gpencil.stroke_subdivide", text="Subdivide", icon = "SUBDIVIDE_EDGES").only_selected = False
        layout.menu("VIEW3D_MT_gpencil_simplify")
        layout.operator("gpencil.stroke_trim", text="Trim", icon = "CUT")

        layout.separator()

        layout.operator("gpencil.stroke_join", text="Join", icon = "JOIN").type = 'JOIN'
        layout.operator("gpencil.stroke_join", text="Join and Copy", icon = "JOIN").type = 'JOINCOPY'

        layout.separator()

        layout.menu("GPENCIL_MT_move_to_layer")
        layout.menu("VIEW3D_MT_assign_material")
        layout.operator("gpencil.set_active_material", text="Set as Active Material", icon = "MATERIAL")
        layout.menu("VIEW3D_MT_edit_gpencil_arrange_strokes")

        layout.separator()

        # Convert
        op = layout.operator("gpencil.stroke_cyclical_set", text="Close", icon = 'TOGGLE_CYCLIC')
        op.type = 'CLOSE'
        op.geometry = True
        layout.operator("gpencil.stroke_cyclical_set", text="Toggle Cyclic", icon = 'TOGGLE_CYCLIC').type = 'TOGGLE'
        layout.operator_menu_enum("gpencil.stroke_caps_set", text="Toggle Caps", property="type")
        layout.operator("gpencil.stroke_flip", text="Switch Direction", icon = "FLIP")

        layout.separator()

        layout.operator_menu_enum("gpencil.reproject", property="type", text="Reproject Strokes")
        layout.prop(settings, "use_scale_thickness")

        layout.separator()
        layout.operator("gpencil.reset_transform_fill", text="Reset Fill Transform")


class VIEW3D_MT_edit_gpencil_point(Menu):
    bl_label = "Point"

    def draw(self, _context):
        layout = self.layout

        layout.operator("gpencil.extrude_move", text="Extrude Points", icon = "EXTRUDE_REGION")

        layout.separator()

        layout.operator("gpencil.stroke_smooth", text="Smooth Points", icon = "PARTICLEBRUSH_SMOOTH").only_selected = True

        layout.separator()

        layout.operator("gpencil.stroke_merge", text="Merge Points", icon = "MERGE")

        # TODO: add new RIP operator

        layout.separator()

        layout.menu("VIEW3D_MT_gpencil_vertex_group")


class VIEW3D_MT_weight_gpencil(Menu):
    bl_label = "Weights"

    def draw(self, context):
        layout = self.layout

        #layout.operator_context = 'INVOKE_REGION_WIN'

        layout.operator("gpencil.vertex_group_normalize_all", text="Normalize All", icon = "WEIGHT_NORMALIZE_ALL")
        layout.operator("gpencil.vertex_group_normalize", text="Normalize", icon = "WEIGHT_NORMALIZE")

        layout.separator()

        layout.operator("gpencil.vertex_group_invert", text="Invert", icon='WEIGHT_INVERT')
        layout.operator("gpencil.vertex_group_smooth", text="Smooth", icon='WEIGHT_SMOOTH')

        layout.menu("VIEW3D_MT_gpencil_autoweights")

        if context.mode == 'WEIGHT_GPENCIL':

            #radial control button brush size
            myvar = layout.operator("wm.radial_control", text = "Brush Radius", icon = "BRUSHSIZE")
            myvar.data_path_primary = 'tool_settings.gpencil_sculpt.brush.size'

            #radial control button brush strength
            myvar = layout.operator("wm.radial_control", text = "Brush Strength", icon = "BRUSHSTRENGTH")
            myvar.data_path_primary = 'tool_settings.gpencil_sculpt.brush.strength'


class VIEW3D_MT_vertex_gpencil(Menu):
    bl_label = "Paint"

    def draw(self, _context):
        layout = self.layout
        layout.operator("gpencil.vertex_color_set", text="Set Vertex Colors")
        layout.separator()
        layout.operator("gpencil.vertex_color_invert", text="Invert")
        layout.operator("gpencil.vertex_color_levels", text="Levels")
        layout.operator("gpencil.vertex_color_hsv", text="Hue Saturation Value")
        layout.operator("gpencil.vertex_color_brightness_contrast", text="Bright/Contrast")

        layout.separator()
        layout.menu("VIEW3D_MT_join_palette")


class VIEW3D_MT_gpencil_animation(Menu):
    bl_label = "Animation"

    @classmethod
    def poll(cls, context):
        ob = context.active_object
        return ob and ob.type == 'GPENCIL' and ob.mode != 'OBJECT'

    def draw(self, _context):
        layout = self.layout

        layout.operator("gpencil.blank_frame_add", text="Insert Blank Keyframe (Active Layer)", icon = "ADD")
        layout.operator("gpencil.blank_frame_add", text="Insert Blank Keyframe (All Layers)", icon = "ADD").all_layers = True

        layout.separator()

        layout.operator("gpencil.frame_duplicate", text="Duplicate Active Keyframe (Active Layer)", icon = "DUPLICATE")
        layout.operator("gpencil.frame_duplicate", text="Duplicate Active Keyframe (All Layers)", icon = "DUPLICATE").mode = 'ALL'

        layout.separator()

        layout.operator("gpencil.delete", text="Delete Active Keyframe (Active Layer)", icon = "DELETE").type = 'FRAME'
        layout.operator("gpencil.active_frames_delete_all", text="Delete Active Keyframes (All Layers)", icon = "DELETE")


class VIEW3D_MT_edit_gpencil_transform(Menu):
    bl_label = "Transform"

    def draw(self, _context):
        layout = self.layout

        layout.operator("transform.bend", text="Bend", icon = "BEND")
        layout.operator("transform.shear", text="Shear", icon = "SHEAR")
        layout.operator("transform.tosphere", text="To Sphere", icon = "TOSPHERE")
        layout.operator("transform.transform", text="Shrink Fatten", icon = 'SHRINK_FATTEN').mode = 'GPENCIL_SHRINKFATTEN'


class VIEW3D_MT_object_mode_pie(Menu):
    bl_label = "Mode"

    def draw(self, _context):
        layout = self.layout

        pie = layout.menu_pie()
        pie.operator_enum("object.mode_set", "mode")


class VIEW3D_MT_view_pie(Menu):
    bl_label = "View"
    bl_idname = "VIEW3D_MT_view_pie"

    def draw(self, _context):
        layout = self.layout

        pie = layout.menu_pie()
        pie.operator_enum("view3d.view_axis", "type")
        pie.operator("view3d.view_camera", text="View Camera", icon='CAMERA_DATA')
        pie.operator("view3d.view_selected", text="View Selected", icon='VIEW_SELECTED')


class VIEW3D_MT_transform_gizmo_pie(Menu):
    bl_label = "View"

    def draw(self, context):
        layout = self.layout

        pie = layout.menu_pie()
        # 1: Left
        pie.operator("view3d.transform_gizmo_set", text="Move").type = {'TRANSLATE'}
        # 2: Right
        pie.operator("view3d.transform_gizmo_set", text="Rotate").type = {'ROTATE'}
        # 3: Down
        pie.operator("view3d.transform_gizmo_set", text="Scale").type = {'SCALE'}
        # 4: Up
        pie.prop(context.space_data, "show_gizmo", text="Show Gizmos", icon='GIZMO')
        # 5: Up/Left
        pie.operator("view3d.transform_gizmo_set", text="All").type = {'TRANSLATE', 'ROTATE', 'SCALE'}


class VIEW3D_MT_shading_pie(Menu):
    bl_label = "Shading"

    def draw(self, context):
        layout = self.layout
        pie = layout.menu_pie()

        view = context.space_data

        pie.prop(view.shading, "type", expand=True)


class VIEW3D_MT_shading_ex_pie(Menu):
    bl_label = "Shading"

    def draw(self, context):
        layout = self.layout
        pie = layout.menu_pie()

        view = context.space_data

        pie.prop_enum(view.shading, "type", value='WIREFRAME')
        pie.prop_enum(view.shading, "type", value='SOLID')

        # Note this duplicates "view3d.toggle_xray" logic, so we can see the active item: T58661.
        if context.pose_object:
            pie.prop(view.overlay, "show_xray_bone", icon='XRAY')
        else:
            xray_active = (
                (context.mode == 'EDIT_MESH') or
                (view.shading.type in {'SOLID', 'WIREFRAME'})
            )
            if xray_active:
                sub = pie
            else:
                sub = pie.row()
                sub.active = False
            sub.prop(
                view.shading,
                "show_xray_wireframe" if (view.shading.type == 'WIREFRAME') else "show_xray",
                text="Toggle X-Ray",
                icon='XRAY',
            )

        pie.prop(view.overlay, "show_overlays", text="Toggle Overlays", icon='OVERLAY')

        pie.prop_enum(view.shading, "type", value='MATERIAL')
        pie.prop_enum(view.shading, "type", value='RENDERED')


class VIEW3D_MT_pivot_pie(Menu):
    bl_label = "Pivot Point"

    def draw(self, context):
        layout = self.layout
        pie = layout.menu_pie()
        obj = context.active_object
        mode = context.mode

        pie.prop_enum(context.scene.tool_settings, "transform_pivot_point", value='BOUNDING_BOX_CENTER')
        pie.prop_enum(context.scene.tool_settings, "transform_pivot_point", value='CURSOR')
        pie.prop_enum(context.scene.tool_settings, "transform_pivot_point", value='INDIVIDUAL_ORIGINS')
        pie.prop_enum(context.scene.tool_settings, "transform_pivot_point", value='MEDIAN_POINT')
        pie.prop_enum(context.scene.tool_settings, "transform_pivot_point", value='ACTIVE_ELEMENT')
        if (obj is None) or (mode in {'OBJECT', 'POSE', 'WEIGHT_PAINT'}):
            pie.prop(context.scene.tool_settings, "use_transform_pivot_point_align", text="Only Origins")


class VIEW3D_MT_orientations_pie(Menu):
    bl_label = "Orientation"

    def draw(self, context):
        layout = self.layout
        pie = layout.menu_pie()
        scene = context.scene

        pie.prop(scene.transform_orientation_slots[0], "type", expand=True)


class VIEW3D_MT_snap_pie(Menu):
    bl_label = "Snap"

    def draw(self, _context):
        layout = self.layout
        pie = layout.menu_pie()

        pie.operator("view3d.snap_cursor_to_grid", text="Cursor to Grid", icon='CURSOR')
        pie.operator("view3d.snap_selected_to_grid", text="Selection to Grid", icon='RESTRICT_SELECT_OFF')
        pie.operator("view3d.snap_cursor_to_selected", text="Cursor to Selected", icon='CURSOR')
        pie.operator("view3d.snap_selected_to_cursor", text="Selection to Cursor", icon='RESTRICT_SELECT_OFF').use_offset = False
        pie.operator("view3d.snap_selected_to_cursor", text="Selection to Cursor (Keep Offset)", icon='RESTRICT_SELECT_OFF').use_offset = True
        pie.operator("view3d.snap_selected_to_active", text="Selection to Active", icon='RESTRICT_SELECT_OFF')
        pie.operator("view3d.snap_cursor_to_center", text="Cursor to World Origin", icon='CURSOR')
        pie.operator("view3d.snap_cursor_to_active", text="Cursor to Active", icon='CURSOR')


class VIEW3D_MT_proportional_editing_falloff_pie(Menu):
    bl_label = "Proportional Editing Falloff"

    def draw(self, context):
        layout = self.layout
        pie = layout.menu_pie()
        tool_settings = context.scene.tool_settings

        pie.prop(tool_settings, "proportional_edit_falloff", expand=True)


class VIEW3D_MT_sculpt_mask_edit_pie(Menu):
    bl_label = "Mask Edit"

    def draw(self, _context):
        layout = self.layout
        pie = layout.menu_pie()

        op = pie.operator("paint.mask_flood_fill", text='Invert Mask')
        op.mode = 'INVERT'
        op = pie.operator("paint.mask_flood_fill", text='Clear Mask')
        op.mode = 'VALUE'
        op.value = 0.0
        op = pie.operator("sculpt.mask_filter", text='Smooth Mask')
        op.filter_type = 'SMOOTH'
        op.auto_iteration_count = True
        op = pie.operator("sculpt.mask_filter", text='Sharpen Mask')
        op.filter_type = 'SHARPEN'
        op.auto_iteration_count = True
        op = pie.operator("sculpt.mask_filter", text='Grow Mask')
        op.filter_type = 'GROW'
        op.auto_iteration_count = True
        op = pie.operator("sculpt.mask_filter", text='Shrink Mask')
        op.filter_type = 'SHRINK'
        op.auto_iteration_count = True
        op = pie.operator("sculpt.mask_filter", text='Increase Contrast')
        op.filter_type = 'CONTRAST_INCREASE'
        op.auto_iteration_count = False
        op = pie.operator("sculpt.mask_filter", text='Decrease Contrast')
        op.filter_type = 'CONTRAST_DECREASE'
        op.auto_iteration_count = False


class VIEW3D_MT_sculpt_face_sets_edit_pie(Menu):
    bl_label = "Face Sets Edit"

    def draw(self, _context):
        layout = self.layout
        pie = layout.menu_pie()

        op = pie.operator("sculpt.face_sets_create", text='Face Set From Masked')
        op.mode = 'MASKED'

        op = pie.operator("sculpt.face_sets_create", text='Face Set From Visible')
        op.mode = 'VISIBLE'

        op = pie.operator("sculpt.face_set_change_visibility", text='Invert Visible')
        op.mode = 'INVERT'

        op = pie.operator("sculpt.face_set_change_visibility", text='Show All')
        op.mode = 'SHOW_ALL'


class VIEW3D_MT_wpaint_vgroup_lock_pie(Menu):
    bl_label = "Vertex Group Locks"

    def draw(self, _context):
        layout = self.layout
        pie = layout.menu_pie()

        # 1: Left
        op = pie.operator("object.vertex_group_lock", icon='LOCKED', text="Lock All")
        op.action, op.mask = 'LOCK', 'ALL'
        # 2: Right
        op = pie.operator("object.vertex_group_lock", icon='UNLOCKED', text="Unlock All")
        op.action, op.mask = 'UNLOCK', 'ALL'
        # 3: Down
        op = pie.operator("object.vertex_group_lock", icon='UNLOCKED', text="Unlock Selected")
        op.action, op.mask = 'UNLOCK', 'SELECTED'
        # 4: Up
        op = pie.operator("object.vertex_group_lock", icon='LOCKED', text="Lock Selected")
        op.action, op.mask = 'LOCK', 'SELECTED'
        # 5: Up/Left
        op = pie.operator("object.vertex_group_lock", icon='LOCKED', text="Lock Unselected")
        op.action, op.mask = 'LOCK', 'UNSELECTED'
        # 6: Up/Right
        op = pie.operator("object.vertex_group_lock", text="Lock Only Selected")
        op.action, op.mask = 'LOCK', 'INVERT_UNSELECTED'
        # 7: Down/Left
        op = pie.operator("object.vertex_group_lock", text="Lock Only Unselected")
        op.action, op.mask = 'UNLOCK', 'INVERT_UNSELECTED'
        # 8: Down/Right
        op = pie.operator("object.vertex_group_lock", text="Invert Locks")
        op.action, op.mask = 'INVERT', 'ALL'


# ********** Panel **********

class VIEW3D_PT_active_tool(Panel, ToolActivePanelHelper):
    bl_space_type = 'VIEW_3D'
    bl_region_type = 'UI'
    bl_category = "Tool"
    # See comment below.
    # bl_options = {'HIDE_HEADER'}

    # Don't show in properties editor.
    @classmethod
    def poll(cls, context):
        return context.area.type == 'VIEW_3D'


# FIXME(campbell): remove this second panel once 'HIDE_HEADER' works with category tabs,
# Currently pinning allows ordering headerless panels below panels with headers.
class VIEW3D_PT_active_tool_duplicate(Panel, ToolActivePanelHelper):
    bl_space_type = 'VIEW_3D'
    bl_region_type = 'UI'
    bl_category = "Tool"
    bl_options = {'HIDE_HEADER'}

    # Only show in properties editor.
    @classmethod
    def poll(cls, context):
        return context.area.type != 'VIEW_3D'


class VIEW3D_PT_view3d_properties(Panel):
    bl_space_type = 'VIEW_3D'
    bl_region_type = 'UI'
    bl_category = "View"
    bl_label = "View"
    bl_options = {'DEFAULT_CLOSED'}

    def draw(self, context):
        layout = self.layout

        view = context.space_data

        layout.use_property_split = True
        layout.use_property_decorate = False  # No animation.

        col = layout.column()

        subcol = col.column()
        subcol.active = bool(view.region_3d.view_perspective != 'CAMERA' or view.region_quadviews)
        subcol.prop(view, "lens", text="Focal Length")

        subcol = col.column(align=True)
        subcol.prop(view, "clip_start", text="Clip Near")
        subcol.prop(view, "clip_end", text="Clip Far")

        subcol.separator()

        col = layout.column()

        subcol = col.column()
        subcol.use_property_split = False
        subcol.prop(view, "use_local_camera")

        if view.use_local_camera:
            subcol = col.column()
            subcol.use_property_split = True
            subcol.prop(view, "camera", text="")

        subcol.use_property_split = False
        subcol.prop(view, "use_render_border")


class VIEW3D_PT_view3d_properties_edit(Panel):
    bl_space_type = 'VIEW_3D'
    bl_region_type = 'UI'
    bl_category = "View"
    bl_label = "Edit"
    bl_options = {'DEFAULT_CLOSED'}

    def draw(self, context):
        layout = self.layout

        tool_settings = context.tool_settings
        layout.prop(tool_settings, "lock_object_mode")


class VIEW3D_PT_view3d_camera_lock(Panel):
    bl_space_type = 'VIEW_3D'
    bl_region_type = 'UI'
    bl_category = "View"
    bl_label = "Camera Lock"
    bl_parent_id = "VIEW3D_PT_view3d_properties"

    def draw(self, context):
        layout = self.layout

        layout.use_property_split = True
        layout.use_property_decorate = False  # No animation.

        view = context.space_data

        col = layout.column(align=True)
        sub = col.column()
        sub.active = bool(view.region_3d.view_perspective != 'CAMERA' or view.region_quadviews)

        sub.prop(view, "lock_object")
        lock_object = view.lock_object
        if lock_object:
            if lock_object.type == 'ARMATURE':
                sub.prop_search(
                    view, "lock_bone", lock_object.data,
                    "edit_bones" if lock_object.mode == 'EDIT'
                    else "bones",
                    text="",
                )
        else:
            col = layout.column(align=True)
            col.use_property_split = False
            col.prop(view, "lock_cursor", text="Lock To 3D Cursor")

        col.use_property_split = False
        col.prop(view, "lock_camera", text="Camera to View")


class VIEW3D_PT_view3d_cursor(Panel):
    bl_space_type = 'VIEW_3D'
    bl_region_type = 'UI'
    bl_category = "View"
    bl_label = "3D Cursor"
    bl_options = {'DEFAULT_CLOSED'}

    def draw(self, context):
        layout = self.layout

        cursor = context.scene.cursor

        layout.column().prop(cursor, "location", text="Location")
        rotation_mode = cursor.rotation_mode
        if rotation_mode == 'QUATERNION':
            layout.column().prop(cursor, "rotation_quaternion", text="Rotation")
        elif rotation_mode == 'AXIS_ANGLE':
            layout.column().prop(cursor, "rotation_axis_angle", text="Rotation")
        else:
            layout.column().prop(cursor, "rotation_euler", text="Rotation")
        layout.prop(cursor, "rotation_mode", text="")


class VIEW3D_PT_collections(Panel):
    bl_space_type = 'VIEW_3D'
    bl_region_type = 'UI'
    bl_category = "View"
    bl_label = "Collections"
    bl_options = {'DEFAULT_CLOSED'}

    def _draw_collection(self, layout, view_layer, use_local_collections, collection, index):
        need_separator = index
        for child in collection.children:
            index += 1

            if child.exclude:
                continue

            if child.collection.hide_viewport:
                continue

            if need_separator:
                layout.separator()
                need_separator = False

            icon = 'BLANK1'
            # has_objects = True
            if child.has_selected_objects(view_layer):
                icon = 'LAYER_ACTIVE'
            elif child.has_objects():
                icon = 'LAYER_USED'
            else:
                # has_objects = False
                pass

            row = layout.row()
            row.use_property_decorate = False
            sub = row.split(factor=0.98)
            subrow = sub.row()
            subrow.alignment = 'LEFT'
            subrow.operator(
                "object.hide_collection", text=child.name, icon=icon, emboss=False,
            ).collection_index = index

            sub = row.split()
            subrow = sub.row(align=True)
            subrow.alignment = 'RIGHT'
            if not use_local_collections:
                subrow.active = collection.is_visible  # Parent collection runtime visibility
                subrow.prop(child, "hide_viewport", text="", emboss=False)
            else:
                subrow.active = collection.visible_get()  # Parent collection runtime visibility
                icon = 'HIDE_OFF' if child.visible_get() else 'HIDE_ON'
                props = subrow.operator("object.hide_collection", text="", icon=icon, emboss=False)
                props.collection_index = index
                props.toggle = True

        for child in collection.children:
            index = self._draw_collection(layout, view_layer, use_local_collections, child, index)

        return index

    def draw(self, context):
        layout = self.layout
        layout.use_property_split = False

        view = context.space_data
        view_layer = context.view_layer

        layout.use_property_split = False
        layout.prop(view, "use_local_collections")
        layout.separator()

        # We pass index 0 here because the index is increased
        # so the first real index is 1
        # And we start with index as 1 because we skip the master collection
        self._draw_collection(layout, view_layer, view.use_local_collections, view_layer.layer_collection, 0)


class VIEW3D_PT_object_type_visibility(Panel):
    bl_space_type = 'VIEW_3D'
    bl_region_type = 'HEADER'
    bl_label = "View Object Types"
    bl_ui_units_x = 6

    def draw(self, context):
        layout = self.layout
        layout.use_property_split = True

        view = context.space_data

        layout.label(text="Object Types Visibility")
        col = layout.column()

        attr_object_types = (
            # Geometry
            ("mesh", "Mesh          "),
            ("curve", "Curve       "),
            ("surf", "Surface     "),
            ("meta", "Meta         "),
            ("font", "Text           "),
            ("hair", "Hair"),
            ("pointcloud", "Point Cloud"),
            ("volume", "Volume"),
            ("grease_pencil", "Grease Pencil"),
            (None, None),
            # Other
            ("armature", "Armature  "),
            ("lattice", "Lattice      "),
            ("empty", "Empty        "),
            ("light", "Light        "),
            ("light_probe", "Light Probe  "),
            ("camera", "Camera     "),
            ("speaker", "Speaker    "),
        )

        for attr, attr_name in attr_object_types:
            if attr is None:
                col.separator()
                continue

            if attr == "hair" and not hasattr(bpy.data, "hairs"):
                continue
            elif attr == "pointcloud" and not hasattr(bpy.data, "pointclouds"):
                continue

            attr_v = "show_object_viewport_" + attr
            attr_s = "show_object_select_" + attr

            icon_v = 'HIDE_OFF' if getattr(view, attr_v) else 'HIDE_ON'
            icon_s = 'RESTRICT_SELECT_OFF' if getattr(view, attr_s) else 'RESTRICT_SELECT_ON'

            row = col.row(align=True)
            row.alignment = 'RIGHT'

            row.label(text=attr_name)
            row.prop(view, attr_v, text="", icon=icon_v, emboss=False)
            rowsub = row.row(align=True)
            rowsub.active = getattr(view, attr_v)
            rowsub.prop(view, attr_s, text="", icon=icon_s, emboss=False)


class VIEW3D_PT_shading(Panel):
    bl_space_type = 'VIEW_3D'
    bl_region_type = 'HEADER'
    bl_label = "Shading"
    bl_ui_units_x = 12

    @classmethod
    def get_shading(cls, context):
        # Get settings from 3D viewport or OpenGL render engine
        view = context.space_data
        if view.type == 'VIEW_3D':
            return view.shading
        else:
            return context.scene.display.shading

    def draw(self, _context):
        layout = self.layout
        layout.label(text="Viewport Shading")


class VIEW3D_PT_shading_lighting(Panel):
    bl_space_type = 'VIEW_3D'
    bl_region_type = 'HEADER'
    bl_label = "Lighting"
    bl_parent_id = 'VIEW3D_PT_shading'

    @classmethod
    def poll(cls, context):
        shading = VIEW3D_PT_shading.get_shading(context)
        engine = context.scene.render.engine
        return shading.type in {'SOLID', 'MATERIAL'} or engine == 'BLENDER_EEVEE' and shading.type == 'RENDERED'

    def draw(self, context):
        layout = self.layout
        shading = VIEW3D_PT_shading.get_shading(context)

        col = layout.column()
        split = col.split(factor=0.9)

        if shading.type == 'SOLID':
            split.row().prop(shading, "light", expand=True)
            col = split.column()

            split = layout.split(factor=0.9)
            col = split.column()
            sub = col.row()

            if shading.light == 'STUDIO':
                prefs = context.preferences
                system = prefs.system

                if not system.use_studio_light_edit:
                    sub.scale_y = 0.6  # smaller studiolight preview
                    sub.template_icon_view(shading, "studio_light", scale_popup=3.0)
                else:
                    sub.prop(system, "use_studio_light_edit", text="Disable Studio Light Edit", icon='NONE', toggle=True)

                col = split.column()
                col.operator("preferences.studiolight_show", emboss=False, text="", icon='PREFERENCES')

                split = layout.split(factor=0.9)
                col = split.column()

                row = col.row()
                row.prop(shading, "use_world_space_lighting", text="", icon='WORLD', toggle=True)
                row = row.row()
                if shading.use_world_space_lighting:
                    row.prop(shading, "studiolight_rotate_z", text="Rotation")
                    col = split.column()  # to align properly with above

            elif shading.light == 'MATCAP':
                sub.scale_y = 0.6  # smaller matcap preview
                sub.template_icon_view(shading, "studio_light", scale_popup=3.0)

                col = split.column()
                col.operator("preferences.studiolight_show", emboss=False, text="", icon='PREFERENCES')
                col.operator("view3d.toggle_matcap_flip", emboss=False, text="", icon='ARROW_LEFTRIGHT')

        elif shading.type == 'MATERIAL':
            col.prop(shading, "use_scene_lights")
            col.prop(shading, "use_scene_world")
            col = layout.column()
            split = col.split(factor=0.9)

            if not shading.use_scene_world:
                col = split.column()
                sub = col.row()
                sub.scale_y = 0.6
                sub.template_icon_view(shading, "studio_light", scale_popup=3)

                col = split.column()
                col.operator("preferences.studiolight_show", emboss=False, text="", icon='PREFERENCES')

                split = layout.split(factor=0.9)
                col = split.column()
                col.prop(shading, "studiolight_rotate_z", text="Rotation")
                col.prop(shading, "studiolight_intensity")
                col.prop(shading, "studiolight_background_alpha")
                col.prop(shading, "studiolight_background_blur")
                col = split.column()  # to align properly with above

        elif shading.type == 'RENDERED':
            col.prop(shading, "use_scene_lights_render")
            col.prop(shading, "use_scene_world_render")

            if not shading.use_scene_world_render:
                col = layout.column()
                split = col.split(factor=0.9)

                col = split.column()
                sub = col.row()
                sub.scale_y = 0.6
                sub.template_icon_view(shading, "studio_light", scale_popup=3)

                col = split.column()
                col.operator("preferences.studiolight_show", emboss=False, text="", icon='PREFERENCES')

                split = layout.split(factor=0.9)
                col = split.column()
                col.prop(shading, "studiolight_rotate_z", text="Rotation")
                col.prop(shading, "studiolight_intensity")
                col.prop(shading, "studiolight_background_alpha")
                col.prop(shading, "studiolight_background_blur")
                col = split.column()  # to align properly with above


class VIEW3D_PT_shading_color(Panel):
    bl_space_type = 'VIEW_3D'
    bl_region_type = 'HEADER'
    bl_label = "Color"
    bl_parent_id = 'VIEW3D_PT_shading'

    @classmethod
    def poll(cls, context):
        shading = VIEW3D_PT_shading.get_shading(context)
        return shading.type in {'WIREFRAME', 'SOLID'}

    def _draw_color_type(self, context):
        layout = self.layout
        shading = VIEW3D_PT_shading.get_shading(context)

        layout.grid_flow(columns=3, align=True).prop(shading, "color_type", expand=True)
        if shading.color_type == 'SINGLE':
            layout.row().prop(shading, "single_color", text="")

    def _draw_background_color(self, context):
        layout = self.layout
        shading = VIEW3D_PT_shading.get_shading(context)

        layout.row().label(text="Background")
        layout.row().prop(shading, "background_type", expand=True)
        if shading.background_type == 'VIEWPORT':
            layout.row().prop(shading, "background_color", text="")

    def draw(self, context):
        shading = VIEW3D_PT_shading.get_shading(context)
        if shading.type == 'WIREFRAME':
            self.layout.row().prop(shading, "wireframe_color_type", expand=True)
        else:
            self._draw_color_type(context)
            self.layout.separator()
        self._draw_background_color(context)


class VIEW3D_PT_shading_options(Panel):
    bl_space_type = 'VIEW_3D'
    bl_region_type = 'HEADER'
    bl_label = "Options"
    bl_parent_id = 'VIEW3D_PT_shading'

    @classmethod
    def poll(cls, context):
        shading = VIEW3D_PT_shading.get_shading(context)
        return shading.type in {'WIREFRAME', 'SOLID'}

    def draw(self, context):
        layout = self.layout

        shading = VIEW3D_PT_shading.get_shading(context)

        col = layout.column()

        if shading.type == 'SOLID':
            col.prop(shading, "show_backface_culling")

        row = col.row(align=True)

        if shading.type == 'WIREFRAME':
            row.prop(shading, "show_xray_wireframe")
            sub = row.row()
            sub.use_property_split = True
            sub.active = shading.show_xray_wireframe
            sub.prop(shading, "xray_alpha_wireframe", text="")

        elif shading.type == 'SOLID':
            row.prop(shading, "show_xray", text="")
            sub = row.row()
            sub.active = shading.show_xray
            sub.prop(shading, "xray_alpha", text="X-Ray")
            # X-ray mode is off when alpha is 1.0
            xray_active = shading.show_xray and shading.xray_alpha != 1

            row = col.row(align=True)
            row.prop(shading, "show_shadows", text="")
            row.active = not xray_active
            sub = row.row(align=True)
            sub.active = shading.show_shadows
            sub.prop(shading, "shadow_intensity", text="Shadow")
            sub.popover(
                panel="VIEW3D_PT_shading_options_shadow",
                icon='PREFERENCES',
                text="",
            )

            col = layout.column()

            row = col.row()
            row.prop(shading, "show_cavity")

            if shading.show_cavity:
                row.prop(shading, "cavity_type", text="Type")

                if shading.cavity_type in {'WORLD', 'BOTH'}:
                    col.label(text="World Space")
                    sub = col.row(align=True)
                    sub.prop(shading, "cavity_ridge_factor", text="Ridge")
                    sub.prop(shading, "cavity_valley_factor", text="Valley")
                    sub.popover(
                        panel="VIEW3D_PT_shading_options_ssao",
                        icon='PREFERENCES',
                        text="",
                    )

                if shading.cavity_type in {'SCREEN', 'BOTH'}:
                    col.label(text="Screen Space")
                    sub = col.row(align=True)
                    sub.prop(shading, "curvature_ridge_factor", text="Ridge")
                    sub.prop(shading, "curvature_valley_factor", text="Valley")

            row = col.row()
            row.prop(shading, "use_dof", text="Depth Of Field")

        if shading.type in {'WIREFRAME', 'SOLID'}:
            row = layout.split()
            row.prop(shading, "show_object_outline")
            sub = row.row()
            if shading.show_object_outline:
                sub.prop(shading, "object_outline_color", text="")

        if shading.type == 'SOLID':
            col = layout.column()
            if shading.light in {'STUDIO', 'MATCAP'}:
                col.active = shading.selected_studio_light.has_specular_highlight_pass
                col.prop(shading, "show_specular_highlight", text="Specular Lighting")


class VIEW3D_PT_shading_options_shadow(Panel):
    bl_label = "Shadow Settings"
    bl_space_type = 'VIEW_3D'
    bl_region_type = 'HEADER'

    def draw(self, context):
        layout = self.layout
        layout.use_property_split = True
        scene = context.scene

        col = layout.column()
        col.prop(scene.display, "light_direction")
        col.prop(scene.display, "shadow_shift")
        col.prop(scene.display, "shadow_focus")


class VIEW3D_PT_shading_options_ssao(Panel):
    bl_label = "SSAO Settings"
    bl_space_type = 'VIEW_3D'
    bl_region_type = 'HEADER'

    def draw(self, context):
        layout = self.layout
        layout.use_property_split = True
        scene = context.scene

        col = layout.column(align=True)
        col.prop(scene.display, "matcap_ssao_samples")
        col.prop(scene.display, "matcap_ssao_distance")
        col.prop(scene.display, "matcap_ssao_attenuation")


class VIEW3D_PT_shading_render_pass(Panel):
    bl_space_type = 'VIEW_3D'
    bl_region_type = 'HEADER'
    bl_label = "Render Pass"
    bl_parent_id = 'VIEW3D_PT_shading'
    COMPAT_ENGINES = {'BLENDER_EEVEE'}

    @classmethod
    def poll(cls, context):
        return (
            (context.space_data.shading.type == 'MATERIAL') or
            (context.engine in cls.COMPAT_ENGINES and context.space_data.shading.type == 'RENDERED')
        )

    def draw(self, context):
        shading = context.space_data.shading

        layout = self.layout
        layout.prop(shading, "render_pass", text="")


class VIEW3D_PT_gizmo_display(Panel):
    bl_space_type = 'VIEW_3D'
    bl_region_type = 'HEADER'
    bl_label = "Gizmo"

    def draw(self, context):
        layout = self.layout

        scene = context.scene
        view = context.space_data

        col = layout.column()
        col.label(text="Viewport Gizmos")

        col.active = view.show_gizmo
        colsub = col.column(align = True)
        row = colsub.row()
        row.separator()
        row.prop(view, "show_gizmo_navigate", text="Navigate")
        row = colsub.row()
        row.separator()
        row.prop(view, "show_gizmo_tool", text="Active Tools")
        row = colsub.row()
        row.separator()
        row.prop(view, "show_gizmo_context", text="Active Object")

        col = layout.column( align = True)
        col.active = view.show_gizmo_context
        col.label(text="Object Gizmos")
        row = col.row()
        row.separator()
        row.prop(scene.transform_orientation_slots[1], "type", text="")
        row = col.row()
        row.separator()
        row.prop(view, "show_gizmo_object_translate", text="Move")
        row = col.row()
        row.separator()
        row.prop(view, "show_gizmo_object_rotate", text="Rotate")
        row = col.row()
        row.separator()
        row.prop(view, "show_gizmo_object_scale", text="Scale")

        # Match order of object type visibility
        col = layout.column(align = True)
        col.label(text="Empty")
        row = col.row()
        row.separator()
        row.prop(view, "show_gizmo_empty_image", text="Image")
        row = col.row()
        row.separator()
        row.prop(view, "show_gizmo_empty_force_field", text="Force Field")

        col.label(text="Light")
        row = col.row()
        row.separator()
        row.prop(view, "show_gizmo_light_size", text="Size")
        row = col.row()
        row.separator()
        row.prop(view, "show_gizmo_light_look_at", text="Look At")

        col.label(text="Camera")
        row = col.row()
        row.separator()
        row.prop(view, "show_gizmo_camera_lens", text="Lens")
        row = col.row()
        row.separator()
        row.prop(view, "show_gizmo_camera_dof_distance", text="Focus Distance")


class VIEW3D_PT_overlay(Panel):
    bl_space_type = 'VIEW_3D'
    bl_region_type = 'HEADER'
    bl_label = "Overlays"
    bl_ui_units_x = 13

    def draw(self, _context):
        layout = self.layout
        layout.label(text="Viewport Overlays")


class VIEW3D_PT_overlay_guides(Panel):
    bl_space_type = 'VIEW_3D'
    bl_region_type = 'HEADER'
    bl_parent_id = 'VIEW3D_PT_overlay'
    bl_label = "Guides"

    def draw(self, context):
        layout = self.layout

        view = context.space_data
        scene = context.scene

        overlay = view.overlay
        shading = view.shading
        display_all = overlay.show_overlays

        col = layout.column()
        col.active = display_all

        split = col.split()
        sub = split.column()

        row = sub.row()
        row_el = row.column()
        row_el.prop(overlay, "show_ortho_grid", text="Grid")
        grid_active = bool(
            view.region_quadviews or
            (view.region_3d.is_orthographic_side_view and not view.region_3d.is_perspective)
        )
        row_el.active = grid_active
        row.prop(overlay, "show_floor", text="Floor")

        if overlay.show_floor or overlay.show_ortho_grid:
            sub = col.row(align=True)
            sub.active = (overlay.show_floor and not view.region_3d.is_orthographic_side_view) or (overlay.show_ortho_grid and grid_active)
            sub.prop(overlay, "grid_scale", text="Scale")
            sub = sub.row(align=True)
            sub.active = scene.unit_settings.system == 'NONE'
            sub.prop(overlay, "grid_subdivisions", text="Subdivisions")

        sub = split.column()
        row = sub.row()
        row.label(text="Axes")

        subrow = row.row(align=True)
        subrow.prop(overlay, "show_axis_x", text="X", toggle=True)
        subrow.prop(overlay, "show_axis_y", text="Y", toggle=True)
        subrow.prop(overlay, "show_axis_z", text="Z", toggle=True)

        split = col.split()
        sub = split.column()
        sub.prop(overlay, "show_text", text="Text Info")
        sub.prop(overlay, "show_stats", text="Statistics")

        sub = split.column()
        sub.prop(overlay, "show_cursor", text="3D Cursor")
        sub.prop(overlay, "show_annotation", text="Annotations")

        if shading.type == 'MATERIAL':
            row = col.row()
            row.active = shading.render_pass == 'COMBINED'
            row.prop(overlay, "show_look_dev")


class VIEW3D_PT_overlay_object(Panel):
    bl_space_type = 'VIEW_3D'
    bl_region_type = 'HEADER'
    bl_parent_id = 'VIEW3D_PT_overlay'
    bl_label = "Objects"

    def draw(self, context):
        layout = self.layout
        view = context.space_data
        overlay = view.overlay
        display_all = overlay.show_overlays

        col = layout.column(align=True)
        col.active = display_all

        split = col.split()

        sub = split.column(align=True)
        sub.prop(overlay, "show_extras", text="Extras")
        sub.prop(overlay, "show_relationship_lines")
        sub.prop(overlay, "show_outline_selected")

        sub = split.column(align=True)
        sub.prop(overlay, "show_bones", text="Bones")
        sub.prop(overlay, "show_motion_paths")
        sub.prop(overlay, "show_object_origins", text="Origins")
        subsub = sub.column()
        subsub.active = overlay.show_object_origins
        subsub.prop(overlay, "show_object_origins_all", text="Origins (All)")


class VIEW3D_PT_overlay_geometry(Panel):
    bl_space_type = 'VIEW_3D'
    bl_region_type = 'HEADER'
    bl_parent_id = 'VIEW3D_PT_overlay'
    bl_label = "Geometry"

    def draw(self, context):
        layout = self.layout
        view = context.space_data
        overlay = view.overlay
        display_all = overlay.show_overlays
        is_wireframes = view.shading.type == 'WIREFRAME'

        col = layout.column()
        col.active = display_all

        row = col.row(align=True)
        if not is_wireframes:
            row.prop(overlay, "show_wireframes", text="")
        sub = row.row()
        sub.active = overlay.show_wireframes or is_wireframes
        sub.prop(overlay, "wireframe_threshold", text="Wireframe")

        col = layout.column(align=True)
        col.active = display_all

        col.prop(overlay, "show_face_orientation")

        # sub.prop(overlay, "show_onion_skins")


class VIEW3D_PT_overlay_motion_tracking(Panel):
    bl_space_type = 'VIEW_3D'
    bl_region_type = 'HEADER'
    bl_parent_id = 'VIEW3D_PT_overlay'
    bl_label = "Motion Tracking"

    def draw_header(self, context):
        view = context.space_data
        self.layout.prop(view, "show_reconstruction", text=self.bl_label)

    def draw(self, context):
        layout = self.layout
        view = context.space_data
        overlay = view.overlay
        display_all = overlay.show_overlays

        col = layout.column()
        col.active = display_all

        if view.show_reconstruction:
            split = col.split()

            sub = split.column(align=True)
            sub.active = view.show_reconstruction
            sub.prop(view, "show_camera_path", text="Camera Path")

            sub = split.column()
            sub.prop(view, "show_bundle_names", text="Marker Names")

            col = layout.column()
            col.label(text="Tracks:")
            row = col.row(align=True)
            row.prop(view, "tracks_display_type", text="")
            row.prop(view, "tracks_display_size", text="Size")


class VIEW3D_PT_overlay_edit_mesh(Panel):
    bl_space_type = 'VIEW_3D'
    bl_region_type = 'HEADER'
    bl_parent_id = 'VIEW3D_PT_overlay'
    bl_label = "Mesh Edit Mode"

    @classmethod
    def poll(cls, context):
        return context.mode == 'EDIT_MESH'

    def draw(self, context):
        layout = self.layout

        view = context.space_data
        shading = view.shading
        overlay = view.overlay
        display_all = overlay.show_overlays

        col = layout.column()
        col.active = display_all

        split = col.split()

        sub = split.column()
        sub.active = not ((shading.type == 'WIREFRAME') or shading.show_xray)
        sub.prop(overlay, "show_edges", text="Edges")
        sub = split.column()
        sub.prop(overlay, "show_faces", text="Faces")
        sub = split.column()
        sub.prop(overlay, "show_face_center", text="Center")

        row = col.row(align=True)
        row.prop(overlay, "show_edge_crease", text="Creases", toggle=True)
        row.prop(overlay, "show_edge_sharp", text="Sharp", text_ctxt=i18n_contexts.plural, toggle=True)
        row.prop(overlay, "show_edge_bevel_weight", text="Bevel", toggle=True)
        row.prop(overlay, "show_edge_seams", text="Seams", toggle=True)

        if context.preferences.view.show_developer_ui:
            col.label(text="Developer")
            col.prop(overlay, "show_extra_indices", text="Indices")


class VIEW3D_PT_overlay_edit_mesh_shading(Panel):
    bl_space_type = 'VIEW_3D'
    bl_region_type = 'HEADER'
    bl_parent_id = 'VIEW3D_PT_overlay_edit_mesh'
    bl_label = "Shading"

    @classmethod
    def poll(cls, context):
        return context.mode == 'EDIT_MESH'

    def draw(self, context):
        layout = self.layout

        view = context.space_data
        shading = view.shading
        overlay = view.overlay
        tool_settings = context.tool_settings
        display_all = overlay.show_overlays
        statvis = tool_settings.statvis

        col = layout.column()
        col.active = display_all

        col.prop(overlay, "show_occlude_wire")

        col.prop(overlay, "show_weight", text="Vertex Group Weights")
        if overlay.show_weight:
            row = col.split(factor=0.33)
            row.label(text="Zero Weights")
            sub = row.row()
            sub.prop(tool_settings, "vertex_group_user", expand=True)

        if shading.type == 'WIREFRAME':
            xray = shading.show_xray_wireframe and shading.xray_alpha_wireframe < 1.0
        elif shading.type == 'SOLID':
            xray = shading.show_xray and shading.xray_alpha < 1.0
        else:
            xray = False
        statvis_active = not xray
        row = col.row()
        row.active = statvis_active
        row.prop(overlay, "show_statvis", text="Mesh Analysis")
        if overlay.show_statvis:
            col = col.column()
            col.active = statvis_active

            sub = col.split()
            sub.label(text="Type")
            sub.prop(statvis, "type", text="")

            statvis_type = statvis.type
            if statvis_type == 'OVERHANG':
                row = col.row(align=True)
                row.prop(statvis, "overhang_min", text="Minimum")
                row.prop(statvis, "overhang_max", text="Maximum")
                col.row().prop(statvis, "overhang_axis", expand=True)
            elif statvis_type == 'THICKNESS':
                row = col.row(align=True)
                row.prop(statvis, "thickness_min", text="Minimum")
                row.prop(statvis, "thickness_max", text="Maximum")
                col.prop(statvis, "thickness_samples")
            elif statvis_type == 'INTERSECT':
                pass
            elif statvis_type == 'DISTORT':
                row = col.row(align=True)
                row.prop(statvis, "distort_min", text="Minimum")
                row.prop(statvis, "distort_max", text="Maximum")
            elif statvis_type == 'SHARP':
                row = col.row(align=True)
                row.prop(statvis, "sharp_min", text="Minimum")
                row.prop(statvis, "sharp_max", text="Maximum")


class VIEW3D_PT_overlay_edit_mesh_measurement(Panel):
    bl_space_type = 'VIEW_3D'
    bl_region_type = 'HEADER'
    bl_parent_id = 'VIEW3D_PT_overlay_edit_mesh'
    bl_label = "Measurement"

    @classmethod
    def poll(cls, context):
        return context.mode == 'EDIT_MESH'

    def draw(self, context):
        layout = self.layout

        view = context.space_data
        overlay = view.overlay
        display_all = overlay.show_overlays

        col = layout.column()
        col.active = display_all

        split = col.split()

        sub = split.column()
        sub.prop(overlay, "show_extra_edge_length", text="Edge Length")
        sub.prop(overlay, "show_extra_edge_angle", text="Edge Angle")

        sub = split.column()
        sub.prop(overlay, "show_extra_face_area", text="Face Area")
        sub.prop(overlay, "show_extra_face_angle", text="Face Angle")


class VIEW3D_PT_overlay_edit_mesh_normals(Panel):
    bl_space_type = 'VIEW_3D'
    bl_region_type = 'HEADER'
    bl_parent_id = 'VIEW3D_PT_overlay_edit_mesh'
    bl_label = "Normals"

    @classmethod
    def poll(cls, context):
        return context.mode == 'EDIT_MESH'

    def draw(self, context):
        layout = self.layout

        view = context.space_data
        overlay = view.overlay
        display_all = overlay.show_overlays

        col = layout.column()
        col.active = display_all

        row = col.row(align=True)
        row.prop(overlay, "show_vertex_normals", text="", icon='NORMALS_VERTEX')
        row.prop(overlay, "show_split_normals", text="", icon='NORMALS_VERTEX_FACE')
        row.prop(overlay, "show_face_normals", text="", icon='NORMALS_FACE')

        sub = row.row(align=True)
        sub.active = overlay.show_vertex_normals or overlay.show_face_normals or overlay.show_split_normals
        sub.prop(overlay, "normals_length", text="Size")


class VIEW3D_PT_overlay_edit_mesh_freestyle(Panel):
    bl_space_type = 'VIEW_3D'
    bl_region_type = 'HEADER'
    bl_parent_id = 'VIEW3D_PT_overlay'
    bl_label = "Freestyle"

    @classmethod
    def poll(cls, context):
        return context.mode == 'EDIT_MESH' and bpy.app.build_options.freestyle

    def draw(self, context):
        layout = self.layout

        view = context.space_data
        overlay = view.overlay
        display_all = overlay.show_overlays

        col = layout.column()
        col.active = display_all

        row = col.row()
        row.prop(overlay, "show_freestyle_edge_marks", text="Edge Marks")
        row.prop(overlay, "show_freestyle_face_marks", text="Face Marks")


class VIEW3D_PT_overlay_edit_curve(Panel):
    bl_space_type = 'VIEW_3D'
    bl_region_type = 'HEADER'
    bl_parent_id = 'VIEW3D_PT_overlay'
    bl_label = "Curve Edit Mode"

    @classmethod
    def poll(cls, context):
        return context.mode == 'EDIT_CURVE'

    def draw(self, context):
        layout = self.layout
        view = context.space_data
        overlay = view.overlay
        display_all = overlay.show_overlays

        col = layout.column()
        col.active = display_all

        row = col.row()
        row.prop(overlay, "display_handle", text="Handles")

        row = col.row()
        row.prop(overlay, "show_curve_normals", text="")
        sub = row.row()
        sub.active = overlay.show_curve_normals
        sub.prop(overlay, "normals_length", text="Normals")


class VIEW3D_PT_overlay_sculpt(Panel):
    bl_space_type = 'VIEW_3D'
    bl_context = ".sculpt_mode"
    bl_region_type = 'HEADER'
    bl_parent_id = 'VIEW3D_PT_overlay'
    bl_label = "Sculpt"

    @classmethod
    def poll(cls, context):
        return (
            context.mode == 'SCULPT' and
            (context.sculpt_object and context.tool_settings.sculpt)
        )

    def draw(self, context):
        layout = self.layout
        tool_settings = context.tool_settings
        sculpt = tool_settings.sculpt

        view = context.space_data
        overlay = view.overlay

        row = layout.row(align=True)
        row.prop(sculpt, "show_mask", text="")
        sub = row.row()
        sub.active = sculpt.show_mask
        sub.prop(overlay, "sculpt_mode_mask_opacity", text="Mask")

        row = layout.row(align=True)
        row.prop(sculpt, "show_face_sets", text="")
        sub = row.row()
        sub.active = sculpt.show_face_sets
        row.prop(overlay, "sculpt_mode_face_sets_opacity", text="Face Sets")


class VIEW3D_PT_overlay_pose(Panel):
    bl_space_type = 'VIEW_3D'
    bl_region_type = 'HEADER'
    bl_parent_id = 'VIEW3D_PT_overlay'
    bl_label = "Pose Mode"

    @classmethod
    def poll(cls, context):
        mode = context.mode
        return (
            (mode == 'POSE') or
            (mode == 'PAINT_WEIGHT' and context.pose_object)
        )

    def draw(self, context):
        layout = self.layout
        view = context.space_data
        mode = context.mode
        overlay = view.overlay
        display_all = overlay.show_overlays

        col = layout.column()
        col.active = display_all

        if mode == 'POSE':
            row = col.row()
            row.prop(overlay, "show_xray_bone", text="")
            sub = row.row()
            sub.active = display_all and overlay.show_xray_bone
            sub.prop(overlay, "xray_alpha_bone", text="Fade Geometry")
        else:
            row = col.row()
            row.prop(overlay, "show_xray_bone")


class VIEW3D_PT_overlay_texture_paint(Panel):
    bl_space_type = 'VIEW_3D'
    bl_region_type = 'HEADER'
    bl_parent_id = 'VIEW3D_PT_overlay'
    bl_label = "Texture Paint"

    @classmethod
    def poll(cls, context):
        return context.mode == 'PAINT_TEXTURE'

    def draw(self, context):
        layout = self.layout
        view = context.space_data
        overlay = view.overlay
        display_all = overlay.show_overlays

        col = layout.column()
        col.active = display_all
        col.prop(overlay, "texture_paint_mode_opacity")


class VIEW3D_PT_overlay_vertex_paint(Panel):
    bl_space_type = 'VIEW_3D'
    bl_region_type = 'HEADER'
    bl_parent_id = 'VIEW3D_PT_overlay'
    bl_label = "Vertex Paint"

    @classmethod
    def poll(cls, context):
        return context.mode == 'PAINT_VERTEX'

    def draw(self, context):
        layout = self.layout
        view = context.space_data
        overlay = view.overlay
        display_all = overlay.show_overlays

        col = layout.column()
        col.active = display_all

        col.prop(overlay, "vertex_paint_mode_opacity", text="Opacity")
        col.prop(overlay, "show_paint_wire")


class VIEW3D_PT_overlay_weight_paint(Panel):
    bl_space_type = 'VIEW_3D'
    bl_region_type = 'HEADER'
    bl_parent_id = 'VIEW3D_PT_overlay'
    bl_label = "Weight Paint"

    @classmethod
    def poll(cls, context):
        return context.mode == 'PAINT_WEIGHT'

    def draw(self, context):
        layout = self.layout
        view = context.space_data
        overlay = view.overlay
        display_all = overlay.show_overlays

        col = layout.column()
        col.active = display_all

        col.prop(overlay, "weight_paint_mode_opacity", text="Opacity")
        row = col.split(factor=0.33)
        row.label(text="Zero Weights")
        sub = row.row()
        sub.prop(context.tool_settings, "vertex_group_user", expand=True)

        col.prop(overlay, "show_wpaint_contours")
        col.prop(overlay, "show_paint_wire")


class VIEW3D_PT_snapping(Panel):
    bl_space_type = 'VIEW_3D'
    bl_region_type = 'HEADER'
    bl_label = "Snapping"

    def draw(self, context):
        tool_settings = context.tool_settings
        snap_elements = tool_settings.snap_elements
        obj = context.active_object
        object_mode = 'OBJECT' if obj is None else obj.mode

        layout = self.layout
        col = layout.column()
        col.label(text="Snap to")
        col.prop(tool_settings, "snap_elements", expand=True)

        col.separator()
        if 'INCREMENT' in snap_elements:
            col.prop(tool_settings, "use_snap_grid_absolute")

        if snap_elements != {'INCREMENT'}:
            col.label(text="Snap with")
            row = col.row(align=True)
            row.prop(tool_settings, "snap_target", expand=True)

            col.prop(tool_settings, "use_snap_backface_culling")

            if obj:
                if object_mode == 'EDIT':
                    col.prop(tool_settings, "use_snap_self")
                if object_mode in {'OBJECT', 'POSE', 'EDIT', 'WEIGHT_PAINT'}:
                    col.prop(tool_settings, "use_snap_align_rotation")

            if 'FACE' in snap_elements:
                col.prop(tool_settings, "use_snap_project")

            if 'VOLUME' in snap_elements:
                col.prop(tool_settings, "use_snap_peel_object")

        col.label(text="Affect")
        row = col.row(align=True)
        row.prop(tool_settings, "use_snap_translate", text="Move", toggle=True)
        row.prop(tool_settings, "use_snap_rotate", text="Rotate", toggle=True)
        row.prop(tool_settings, "use_snap_scale", text="Scale", toggle=True)


class VIEW3D_PT_proportional_edit(Panel):
    bl_space_type = 'VIEW_3D'
    bl_region_type = 'HEADER'
    bl_label = "Proportional Editing"
    bl_ui_units_x = 8

    def draw(self, context):
        layout = self.layout
        tool_settings = context.tool_settings
        col = layout.column()

        if context.mode != 'OBJECT':
            col.prop(tool_settings, "use_proportional_connected")
            sub = col.column()
            sub.active = not tool_settings.use_proportional_connected
            sub.prop(tool_settings, "use_proportional_projected")
            col.separator()

        col.prop(tool_settings, "proportional_edit_falloff", expand=True)


class VIEW3D_PT_transform_orientations(Panel):
    bl_space_type = 'VIEW_3D'
    bl_region_type = 'HEADER'
    bl_label = "Transform Orientations"
    bl_ui_units_x = 8

    def draw(self, context):
        layout = self.layout
        layout.label(text="Transform Orientations")

        scene = context.scene
        orient_slot = scene.transform_orientation_slots[0]
        orientation = orient_slot.custom_orientation

        row = layout.row()
        col = row.column()
        col.prop(orient_slot, "type", expand=True)
        row.operator("transform.create_orientation", text="", icon='ADD', emboss=False).use = True

        if orientation:
            row = layout.row(align=False)
            row.prop(orientation, "name", text="", icon='OBJECT_ORIGIN')
            row.operator("transform.delete_orientation", text="", icon='X', emboss=False)


class VIEW3D_PT_gpencil_origin(Panel):
    bl_space_type = 'VIEW_3D'
    bl_region_type = 'HEADER'
    bl_label = "Stroke Placement"

    def draw(self, context):
        layout = self.layout
        tool_settings = context.tool_settings
        gpd = context.gpencil_data

        layout.label(text="Stroke Placement")

        row = layout.row()
        col = row.column()
        col.prop(tool_settings, "gpencil_stroke_placement_view3d", expand=True)

        if tool_settings.gpencil_stroke_placement_view3d == 'SURFACE':
            row = layout.row()
            row.label(text="Offset")
            row = layout.row()
            row.prop(gpd, "zdepth_offset", text="")

        if tool_settings.gpencil_stroke_placement_view3d == 'STROKE':
            row = layout.row()
            row.label(text="Target")
            row = layout.row()
            row.prop(tool_settings, "gpencil_stroke_snap_mode", expand=True)


class VIEW3D_PT_gpencil_lock(Panel):
    bl_space_type = 'VIEW_3D'
    bl_region_type = 'HEADER'
    bl_label = "Drawing Plane"

    def draw(self, context):
        layout = self.layout
        layout.label(text="Drawing Plane")

        row = layout.row()
        col = row.column()
        col.prop(context.tool_settings.gpencil_sculpt, "lock_axis", expand=True)


class VIEW3D_PT_gpencil_guide(Panel):
    bl_space_type = 'VIEW_3D'
    bl_region_type = 'HEADER'
    bl_label = "Guides"

    def draw(self, context):
        settings = context.tool_settings.gpencil_sculpt.guide

        layout = self.layout
        layout.label(text="Guides")

        col = layout.column()
        col.active = settings.use_guide
        col.prop(settings, "type", expand=True)

        if settings.type in {'ISO', 'PARALLEL', 'RADIAL'}:
            col.prop(settings, "angle")
            row = col.row(align=True)

        col.prop(settings, "use_snapping")
        if settings.use_snapping:

            if settings.type == 'RADIAL':
                col.prop(settings, "angle_snap")
            else:
                col.prop(settings, "spacing")

        if settings.type in {'CIRCULAR', 'RADIAL'} or settings.use_snapping:
            col.label(text="Reference Point")
            row = col.row(align=True)
            row.prop(settings, "reference_point", expand=True)
            if settings.reference_point == 'CUSTOM':
                col.prop(settings, "location", text="Custom Location")
            elif settings.reference_point == 'OBJECT':
                col.prop(settings, "reference_object", text="Object Location")
                if not settings.reference_object:
                    col.label(text="No object selected, using cursor")


class VIEW3D_PT_overlay_gpencil_options(Panel):
    bl_space_type = 'VIEW_3D'
    bl_region_type = 'HEADER'
    bl_parent_id = 'VIEW3D_PT_overlay'
    bl_label = ""

    @classmethod
    def poll(cls, context):
        return context.object and context.object.type == 'GPENCIL'

    def draw_header(self, context):
        layout = self.layout
        layout.label(text={
            'PAINT_GPENCIL': "Draw Grease Pencil",
            'EDIT_GPENCIL': "Edit Grease Pencil",
            'SCULPT_GPENCIL': "Sculpt Grease Pencil",
            'WEIGHT_GPENCIL': "Weight Grease Pencil",
            'VERTEX_GPENCIL': "Vertex Grease Pencil",
            'OBJECT': "Grease Pencil",
        }[context.mode])

    def draw(self, context):
        layout = self.layout
        view = context.space_data
        overlay = view.overlay

        layout.prop(overlay, "use_gpencil_onion_skin", text="Onion Skin")

        col = layout.column()
        row = col.row()
        row.prop(overlay, "use_gpencil_grid", text="")
        sub = row.row(align=True)
        sub.active = overlay.use_gpencil_grid
        sub.prop(overlay, "gpencil_grid_opacity", text="Canvas", slider=True)
        sub.prop(overlay, "use_gpencil_canvas_xray", text="", icon='XRAY')

        row = col.row()
        row.prop(overlay, "use_gpencil_fade_layers", text="")
        sub = row.row()
        sub.active = overlay.use_gpencil_fade_layers
        sub.prop(overlay, "gpencil_fade_layer", text="Fade Layers", slider=True)

        row = col.row()
        row.prop(overlay, "use_gpencil_fade_objects", text="")
        sub = row.row(align=True)
        sub.active = overlay.use_gpencil_fade_objects
        sub.prop(overlay, "gpencil_fade_objects", text="Fade Objects", slider=True)
        sub.prop(overlay, "use_gpencil_fade_gp_objects", text="", icon='OUTLINER_OB_GREASEPENCIL')

        if context.object.mode in {'EDIT_GPENCIL', 'SCULPT_GPENCIL', 'WEIGHT_GPENCIL', 'VERTEX_GPENCIL'}:
            split = layout.split()
            col = split.column()
            col.prop(overlay, "use_gpencil_edit_lines", text="Edit Lines")
            col = split.column()
            col.prop(overlay, "use_gpencil_multiedit_line_only", text="Only in Multiframe")

            if context.object.mode == 'EDIT_GPENCIL':
                split = layout.split()
                col = split.column()
                col.prop(overlay, "use_gpencil_show_directions")
                col = split.column()
                col.prop(overlay, "use_gpencil_show_material_name",  text="Material Name")

            layout.prop(overlay, "vertex_opacity", text="Vertex Opacity", slider=True)

        if context.object.mode in {'PAINT_GPENCIL', 'VERTEX_GPENCIL'}:
            layout.label(text="Vertex Paint")
            row = layout.row()
            shading = VIEW3D_PT_shading.get_shading(context)
            row.enabled = shading.type not in {'WIREFRAME', 'RENDERED'}
            row.prop(overlay, "gpencil_vertex_paint_opacity", text="Opacity", slider=True)


class VIEW3D_PT_quad_view(Panel):
    bl_space_type = 'VIEW_3D'
    bl_region_type = 'UI'
    bl_category = "View"
    bl_label = "Quad View"
    bl_options = {'DEFAULT_CLOSED'}

    @classmethod
    def poll(cls, context):
        view = context.space_data
        return view.region_quadviews

    def draw(self, context):
        layout = self.layout

        view = context.space_data

        region = view.region_quadviews[2]
        col = layout.column()
        col.prop(region, "lock_rotation")
        row = col.row()
        row.enabled = region.lock_rotation
        row.prop(region, "show_sync_view")
        row = col.row()
        row.enabled = region.lock_rotation and region.show_sync_view
        row.prop(region, "use_box_clip")


# Annotation properties
class VIEW3D_PT_grease_pencil(AnnotationDataPanel, Panel):
    bl_space_type = 'VIEW_3D'
    bl_region_type = 'UI'
    bl_category = "View"

    # NOTE: this is just a wrapper around the generic GP Panel


class VIEW3D_PT_annotation_onion(AnnotationOnionSkin, Panel):
    bl_space_type = 'VIEW_3D'
    bl_region_type = 'UI'
    bl_category = "View"
    bl_parent_id = 'VIEW3D_PT_grease_pencil'

    # NOTE: this is just a wrapper around the generic GP Panel


class TOPBAR_PT_annotation_layers(Panel, AnnotationDataPanel):
    bl_space_type = 'VIEW_3D'
    bl_region_type = 'HEADER'
    bl_label = "Layers"
    bl_ui_units_x = 14


class VIEW3D_PT_view3d_stereo(Panel):
    bl_space_type = 'VIEW_3D'
    bl_region_type = 'UI'
    bl_category = "View"
    bl_label = "Stereoscopy"
    bl_options = {'DEFAULT_CLOSED'}

    @classmethod
    def poll(cls, context):
        scene = context.scene

        multiview = scene.render.use_multiview
        return multiview

    def draw(self, context):
        layout = self.layout
        view = context.space_data

        basic_stereo = context.scene.render.views_format == 'STEREO_3D'

        col = layout.column()
        col.row().prop(view, "stereo_3d_camera", expand=True)

        col.label(text="Display:")
        row = col.row()
        row.active = basic_stereo
        row.prop(view, "show_stereo_3d_cameras")
        row = col.row()
        row.active = basic_stereo
        split = row.split()
        split.prop(view, "show_stereo_3d_convergence_plane")
        split = row.split()
        split.prop(view, "stereo_3d_convergence_plane_alpha", text="Alpha")
        split.active = view.show_stereo_3d_convergence_plane
        row = col.row()
        split = row.split()
        split.prop(view, "show_stereo_3d_volume")
        split = row.split()
        split.prop(view, "stereo_3d_volume_alpha", text="Alpha")


class VIEW3D_PT_context_properties(Panel):
    bl_space_type = 'VIEW_3D'
    bl_region_type = 'UI'
    bl_category = "Item"
    bl_label = "Properties"
    bl_options = {'DEFAULT_CLOSED'}

    @staticmethod
    def _active_context_member(context):
        obj = context.object
        if obj:
            object_mode = obj.mode
            if object_mode == 'POSE':
                return "active_pose_bone"
            elif object_mode == 'EDIT' and obj.type == 'ARMATURE':
                return "active_bone"
            else:
                return "object"

        return ""

    @classmethod
    def poll(cls, context):
        import rna_prop_ui
        member = cls._active_context_member(context)

        if member:
            context_member, member = rna_prop_ui.rna_idprop_context_value(context, member, object)
            return context_member and rna_prop_ui.rna_idprop_has_properties(context_member)

        return False

    def draw(self, context):
        import rna_prop_ui
        member = VIEW3D_PT_context_properties._active_context_member(context)

        if member:
            # Draw with no edit button
            rna_prop_ui.draw(self.layout, context, member, object, False)


# Grease Pencil Object - Multiframe falloff tools
class VIEW3D_PT_gpencil_multi_frame(Panel):
    bl_space_type = 'VIEW_3D'
    bl_region_type = 'HEADER'
    bl_label = "Multi Frame"

    def draw(self, context):
        gpd = context.gpencil_data
        settings = context.tool_settings.gpencil_sculpt

        layout = self.layout
        col = layout.column(align=True)
        col.prop(settings, "use_multiframe_falloff")

        # Falloff curve
        if gpd.use_multiedit and settings.use_multiframe_falloff:
            layout.template_curve_mapping(settings, "multiframe_falloff_curve", brush=True)


class VIEW3D_MT_gpencil_edit_context_menu(Menu):
    bl_label = ""

    def draw(self, context):

        is_point_mode = context.tool_settings.gpencil_selectmode_edit == 'POINT'
        is_stroke_mode = context.tool_settings.gpencil_selectmode_edit == 'STROKE'
        is_segment_mode = context.tool_settings.gpencil_selectmode_edit == 'SEGMENT'

        layout = self.layout

        layout.operator_context = 'INVOKE_REGION_WIN'

        row = layout.row()

        if is_point_mode or is_segment_mode:
            col = row.column()

            col.label(text="Point Context Menu", icon='GP_SELECT_POINTS')
            col.separator()

            # Additive Operators
            col.operator("gpencil.stroke_subdivide", text="Subdivide", icon = "SUBDIVIDE_EDGES").only_selected = True

            col.separator()

            col.operator("gpencil.extrude_move", text="Extrude Points", icon = 'EXTRUDE_REGION')

            col.separator()

            # Deform Operators
            col.operator("gpencil.stroke_smooth", text="Smooth Points", icon = "PARTICLEBRUSH_SMOOTH").only_selected = True
            col.operator("transform.bend", text="Bend", icon = "BEND")
            col.operator("transform.shear", text="Shear", icon = "SHEAR")
            col.operator("transform.tosphere", text="To Sphere", icon = "TOSPHERE")
            col.operator("transform.transform", text="Shrink Fatten", icon = 'SHRINK_FATTEN').mode = 'GPENCIL_SHRINKFATTEN'

            col.separator()

            col.menu("VIEW3D_MT_mirror", text="Mirror Points")
            col.menu("GPENCIL_MT_snap", text="Snap Points")

            col.separator()

            # Duplicate operators
            col.operator("gpencil.duplicate_move", text="Duplicate", icon='DUPLICATE')
            col.operator("gpencil.copy", text="Copy", icon='COPYDOWN')
            col.operator("gpencil.paste", text="Paste", icon='PASTEDOWN').type = 'ACTIVE'
            col.operator("gpencil.paste", text="Paste by Layer", icon='PASTEDOWN').type = 'LAYER'

            col.separator()

            # Removal Operators
            col.operator("gpencil.stroke_merge", text="Merge Points", icon = "MERGE")
            col.operator("gpencil.stroke_merge_by_distance", icon = "MERGE").use_unselected = False
            col.operator("gpencil.stroke_split", text="Split", icon = "SPLIT")
            col.operator("gpencil.stroke_separate", text="Separate", icon = "SEPARATE").mode = 'POINT'

            col.separator()

            col.operator("gpencil.delete", text="Delete Points", icon = "DELETE").type = 'POINTS'
            col.operator("gpencil.dissolve", text="Dissolve Points", icon = "DELETE").type = 'POINTS'
            col.operator("gpencil.dissolve", text="Dissolve Between", icon = "DELETE").type = 'BETWEEN'
            col.operator("gpencil.dissolve", text="Dissolve Unselected", icon = "DELETE").type = 'UNSELECT'

        if is_stroke_mode:

            col = row.column()
            col.label(text="Stroke Context Menu", icon='GP_SELECT_STROKES')
            col.separator()

            # Main Strokes Operators
            col.operator("gpencil.stroke_subdivide", text="Subdivide", icon = "SUBDIVIDE_EDGES").only_selected = False
            col.menu("VIEW3D_MT_gpencil_simplify")
            col.operator("gpencil.stroke_trim", text="Trim", icon = "CUT")

            col.separator()

            col.operator("gpencil.stroke_smooth", text="Smooth Stroke", icon = "PARTICLEBRUSH_SMOOTH").only_selected = False
            col.operator("transform.transform", text="Shrink Fatten", icon = 'SHRINK_FATTEN').mode = 'GPENCIL_SHRINKFATTEN'

            col.separator()

            # Layer and Materials operators
            col.menu("GPENCIL_MT_move_to_layer")
            col.menu("VIEW3D_MT_assign_material")
            col.operator("gpencil.set_active_material", text="Set as Active Material", icon = "MATERIAL_DATA")
            col.operator_menu_enum("gpencil.stroke_arrange", "direction", text="Arrange Strokes")

            col.separator()

            col.menu("VIEW3D_MT_mirror", text="Mirror Stroke")
            col.menu("VIEW3D_MT_snap", text="Snap Stroke")

            col.separator()

            # Duplicate operators
            col.operator("gpencil.duplicate_move", text="Duplicate", icon='DUPLICATE')
            col.operator("gpencil.copy", text="Copy", icon='COPYDOWN')
            col.operator("gpencil.paste", text="Paste", icon='PASTEDOWN').type = 'ACTIVE'
            col.operator("gpencil.paste", text="Paste by Layer", icon='PASTEDOWN').type = 'LAYER'

            col.separator()

            # Removal Operators
            col.operator("gpencil.stroke_merge_by_distance", icon = "MERGE").use_unselected = True
            col.operator_menu_enum("gpencil.stroke_join", "type", text="Join", icon ='JOIN')
            col.operator("gpencil.stroke_split", text="Split", icon = "SPLIT")
            col.operator("gpencil.stroke_separate", text="Separate", icon = "SEPARATE").mode = 'STROKE'

            col.separator()

            col.operator("gpencil.delete", text="Delete Strokes", icon = "DELETE").type = 'STROKES'

            col.separator()

            col.operator("gpencil.reproject", text="Reproject Strokes", icon = "REPROJECT")


class VIEW3D_PT_gpencil_draw_context_menu(Panel):
    bl_space_type = 'VIEW_3D'
    bl_region_type = 'WINDOW'
    bl_label = "Draw Context Menu"
    bl_ui_units_x = 12

    def draw(self, context):
        ts = context.tool_settings
        settings = ts.gpencil_paint
        brush = settings.brush
        gp_settings = brush.gpencil_settings

        layout = self.layout
        is_vertex = settings.color_mode == 'VERTEXCOLOR' or brush.gpencil_tool == 'TINT'

        if brush.gpencil_tool not in {'ERASE', 'CUTTER', 'EYEDROPPER'} and is_vertex:
            split = layout.split(factor=0.1)
            split.prop(brush, "color", text="")
            split.template_color_picker(brush, "color", value_slider=True)

            col = layout.column()
            col.separator()
            col.prop_menu_enum(gp_settings, "vertex_mode", text="Mode")
            col.separator()

        if brush.gpencil_tool not in {'FILL', 'CUTTER'}:
            layout.prop(brush, "size", slider=True)
        if brush.gpencil_tool not in {'ERASE', 'FILL', 'CUTTER'}:
            layout.prop(gp_settings, "pen_strength")

        # Layers
        draw_gpencil_layer_active(context, layout)
        # Material
        if not is_vertex:
            draw_gpencil_material_active(context, layout)


class VIEW3D_PT_gpencil_vertex_context_menu(Panel):
    bl_space_type = 'VIEW_3D'
    bl_region_type = 'WINDOW'
    bl_label = "Vertex Paint Context Menu"
    bl_ui_units_x = 12

    def draw(self, context):
        layout = self.layout
        ts = context.tool_settings
        settings = ts.gpencil_vertex_paint
        brush = settings.brush
        gp_settings = brush.gpencil_settings

        col = layout.column()

        if brush.gpencil_vertex_tool in {'DRAW', 'REPLACE'}:
            split = layout.split(factor=0.1)
            split.prop(brush, "color", text="")
            split.template_color_picker(brush, "color", value_slider=True)

            col = layout.column()
            col.separator()
            col.prop_menu_enum(gp_settings, "vertex_mode", text="Mode")
            col.separator()

        row = col.row(align=True)
        row.prop(brush, "size", text="Radius")
        row.prop(gp_settings, "use_pressure", text="", icon='STYLUS_PRESSURE')

        if brush.gpencil_vertex_tool in {'DRAW', 'BLUR', 'SMEAR'}:
            row = layout.row(align=True)
            row.prop(gp_settings, "pen_strength", slider=True)
            row.prop(gp_settings, "use_strength_pressure", text="", icon='STYLUS_PRESSURE')

        # Layers
        draw_gpencil_layer_active(context, layout)


class VIEW3D_PT_paint_vertex_context_menu(Panel):
    # Only for popover, these are dummy values.
    bl_space_type = 'VIEW_3D'
    bl_region_type = 'WINDOW'
    bl_label = "Vertex Paint Context Menu"

    def draw(self, context):
        layout = self.layout

        brush = context.tool_settings.vertex_paint.brush
        capabilities = brush.vertex_paint_capabilities

        if capabilities.has_color:
            split = layout.split(factor=0.1)
            UnifiedPaintPanel.prop_unified_color(split, context, brush, "color", text="")
            UnifiedPaintPanel.prop_unified_color_picker(split, context, brush, "color", value_slider=True)
            layout.prop(brush, "blend", text="")

        UnifiedPaintPanel.prop_unified(
            layout,
            context,
            brush,
            "size",
            unified_name="use_unified_size",
            pressure_name="use_pressure_size",
            slider=True,
        )
        UnifiedPaintPanel.prop_unified(
            layout,
            context,
            brush,
            "strength",
            unified_name="use_unified_strength",
            pressure_name="use_pressure_strength",
            slider=True,
        )


class VIEW3D_PT_paint_texture_context_menu(Panel):
    # Only for popover, these are dummy values.
    bl_space_type = 'VIEW_3D'
    bl_region_type = 'WINDOW'
    bl_label = "Texture Paint Context Menu"

    def draw(self, context):
        layout = self.layout

        brush = context.tool_settings.image_paint.brush
        capabilities = brush.image_paint_capabilities

        if capabilities.has_color:
            split = layout.split(factor=0.1)
            UnifiedPaintPanel.prop_unified_color(split, context, brush, "color", text="")
            UnifiedPaintPanel.prop_unified_color_picker(split, context, brush, "color", value_slider=True)
            layout.prop(brush, "blend", text="")

        if capabilities.has_radius:
            UnifiedPaintPanel.prop_unified(layout, context, brush, "size", unified_name="use_unified_size", pressure_name="use_pressure_size", slider=True,)
            UnifiedPaintPanel.prop_unified(layout, context, brush, "strength", unified_name="use_unified_strength", pressure_name="use_pressure_strength", slider=True,)


class VIEW3D_PT_paint_weight_context_menu(Panel):
    # Only for popover, these are dummy values.
    bl_space_type = 'VIEW_3D'
    bl_region_type = 'WINDOW'
    bl_label = "Weights Context Menu"

    def draw(self, context):
        layout = self.layout

        brush = context.tool_settings.weight_paint.brush
        UnifiedPaintPanel.prop_unified(layout, context, brush, "weight", unified_name="use_unified_weight", slider=True,)
        UnifiedPaintPanel.prop_unified(layout, context, brush, "size", unified_name="use_unified_size", pressure_name="use_pressure_size", slider=True,)
        UnifiedPaintPanel.prop_unified(layout, context, brush, "strength", unified_name="use_unified_strength", pressure_name="use_pressure_strength", slider=True)


def draw_gpencil_layer_active(context, layout):
        gpl = context.active_gpencil_layer
        if gpl:
            layout.label(text="Active Layer")
            row = layout.row(align=True)
            row.operator_context = 'EXEC_REGION_WIN'
            row.operator_menu_enum("gpencil.layer_change", "layer", text="", icon='GREASEPENCIL')
            row.prop(gpl, "info", text="")
            row.operator("gpencil.layer_remove", text="", icon='X')


def draw_gpencil_material_active(context, layout):
        ob = context.active_object
        if ob and len(ob.material_slots) > 0 and ob.active_material_index >= 0:
            ma = ob.material_slots[ob.active_material_index].material
            if ma:
                layout.label(text="Active Material")
                row = layout.row(align=True)
                row.operator_context = 'EXEC_REGION_WIN'
                row.operator_menu_enum("gpencil.material_set", "slot", text="", icon='MATERIAL')
                row.prop(ma, "name", text="")

class VIEW3D_PT_gpencil_sculpt_context_menu(Panel):
    bl_space_type = 'VIEW_3D'
    bl_region_type = 'WINDOW'
    bl_label = "Sculpt Context Menu"
    bl_ui_units_x = 12

    def draw(self, context):
        ts = context.tool_settings
        settings = ts.gpencil_sculpt_paint
        brush = settings.brush

        layout = self.layout

        layout.prop(brush, "size", slider=True)
        layout.prop(brush, "strength")

        # Layers
        draw_gpencil_layer_active(context, layout)


class VIEW3D_PT_gpencil_weight_context_menu(Panel):
    bl_space_type = 'VIEW_3D'
    bl_region_type = 'WINDOW'
    bl_label = "Weight Paint Context Menu"
    bl_ui_units_x = 12

    def draw(self, context):
        ts = context.tool_settings
        settings = ts.gpencil_weight_paint
        brush = settings.brush

        layout = self.layout

        layout.prop(brush, "size", slider=True)
        layout.prop(brush, "strength")
        layout.prop(brush, "weight")

        # Layers
        draw_gpencil_layer_active(context, layout)


class VIEW3D_MT_gpencil_sculpt(Menu):
    bl_label = "Sculpt"

    def draw(self, context):
        layout = self.layout

        layout.operator_context = 'INVOKE_REGION_WIN'
        layout.menu("VIEW3D_MT_assign_material")
        layout.separator()

        layout.operator("gpencil.frame_duplicate", text="Duplicate Active Frame", icon = "DUPLICATE")
        layout.operator("gpencil.frame_duplicate", text="Duplicate Active Frame All Layers", icon = "DUPLICATE").mode = 'ALL'

        layout.separator()

        layout.operator("gpencil.stroke_subdivide", text="Subdivide", icon = "SUBDIVIDE_EDGES")
        layout.operator("gpencil.stroke_simplify_fixed", text="Simplify", icon = "MOD_SIMPLIFY")
        layout.operator("gpencil.stroke_simplify", text="Simplify Adaptative", icon = "MOD_SIMPLIFY")

        if context.mode == 'WEIGHT_GPENCIL':
            layout.separator()
            layout.menu("VIEW3D_MT_gpencil_autoweights")

        layout.separator()

        #radial control button brush size
        myvar = layout.operator("wm.radial_control", text = "Brush Radius", icon = "BRUSHSIZE")
        myvar.data_path_primary = 'tool_settings.gpencil_sculpt.brush.size'

        #radial control button brush strength
        myvar = layout.operator("wm.radial_control", text = "Brush Strength", icon = "BRUSHSTRENGTH")
        myvar.data_path_primary = 'tool_settings.gpencil_sculpt.brush.strength'

        layout.separator()

        # line edit toggles from the keympap
        props = layout.operator("wm.context_toggle", text="Toggle Edit Lines", icon='STROKE')
        props.data_path = "space_data.overlay.use_gpencil_edit_lines"

        props = layout.operator("wm.context_toggle", text="Toggle Multiline Edit Only", icon='STROKE')
        props.data_path = "space_data.overlay.use_gpencil_multiedit_line_only"


class VIEW3D_PT_sculpt_context_menu(Panel):
    # Only for popover, these are dummy values.
    bl_space_type = 'VIEW_3D'
    bl_region_type = 'WINDOW'
    bl_label = "Sculpt Context Menu"

    def draw(self, context):
        layout = self.layout

        brush = context.tool_settings.sculpt.brush
        capabilities = brush.sculpt_capabilities

        if capabilities.has_color:
            split = layout.split(factor=0.1)
            UnifiedPaintPanel.prop_unified_color(split, context, brush, "color", text="")
            UnifiedPaintPanel.prop_unified_color_picker(split, context, brush, "color", value_slider=True)

            layout.prop(brush, "blend", text="")

        UnifiedPaintPanel.prop_unified(layout, context, brush, "size", unified_name="use_unified_size", pressure_name="use_pressure_size", slider=True,)
        UnifiedPaintPanel.prop_unified(layout, context, brush, "strength", unified_name="use_unified_strength", pressure_name="use_pressure_strength", slider=True,)

        if capabilities.has_auto_smooth:
            layout.prop(brush, "auto_smooth_factor", slider=True)

        if capabilities.has_normal_weight:
            layout.prop(brush, "normal_weight", slider=True)

        if capabilities.has_pinch_factor:
            text = "Pinch"
            if brush.sculpt_tool in {'BLOB', 'SNAKE_HOOK'}:
                text = "Magnify"
            layout.prop(brush, "crease_pinch_factor", slider=True, text=text)

        if capabilities.has_rake_factor:
            layout.prop(brush, "rake_factor", slider=True)

        if capabilities.has_plane_offset:
            layout.prop(brush, "plane_offset", slider=True)
            layout.prop(brush, "plane_trim", slider=True, text="Distance")

        if capabilities.has_height:
            layout.prop(brush, "height", slider=True, text="Height")


class TOPBAR_PT_gpencil_materials(GreasePencilMaterialsPanel, Panel):
    bl_space_type = 'VIEW_3D'
    bl_region_type = 'HEADER'
    bl_label = "Materials"
    bl_ui_units_x = 14

    @classmethod
    def poll(cls, context):
        ob = context.object
        return ob and ob.type == 'GPENCIL'


class TOPBAR_PT_gpencil_vertexcolor(GreasePencilVertexcolorPanel, Panel):
    bl_space_type = 'VIEW_3D'
    bl_region_type = 'HEADER'
    bl_label = "Vertex Color"
    bl_ui_units_x = 10

    @classmethod
    def poll(cls, context):
        ob = context.object
        return ob and ob.type == 'GPENCIL'


classes = (
    VIEW3D_HT_header,
    VIEW3D_HT_tool_header,
    ALL_MT_editormenu,
    VIEW3D_MT_editor_menus,
    VIEW3D_MT_transform,
    VIEW3D_MT_transform_base,
    VIEW3D_MT_transform_object,
    VIEW3D_MT_transform_armature,
    VIEW3D_MT_mirror,
    VIEW3D_MT_snap,
    VIEW3D_MT_uv_map_clear_seam,
    VIEW3D_MT_uv_map,
    VIEW3D_MT_view_view_selected_all_regions,
    VIEW3D_MT_view_all_all_regions,
    VIEW3D_MT_view_center_cursor_and_view_all,
    VIEW3D_MT_switchactivecamto,
    VIEW3D_MT_view,
    VIEW3D_MT_view_navigation,
    VIEW3D_MT_view_align,
    VIEW3D_MT_view_align_selected,
    VIEW3D_MT_select_object_inverse,
    VIEW3D_MT_select_object_none,
    VIEW3D_MT_select_object,
    VIEW3D_MT_select_by_type,
    VIEW3D_MT_select_grouped,
    VIEW3D_MT_select_linked,
    VIEW3D_MT_select_object_more_less,
    VIEW3D_MT_select_pose_inverse,
    VIEW3D_MT_select_pose_none,
    VIEW3D_MT_select_pose,
    VIEW3D_MT_select_particle_inverse,
    VIEW3D_MT_select_particle_none,
    VIEW3D_MT_select_particle,
    VIEW3D_MT_edit_mesh,
    VIEW3D_MT_edit_mesh_sort_elements,
    VIEW3D_MT_edit_mesh_select_similar,
    VIEW3D_MT_edit_mesh_select_more_less,
    VIEW3D_MT_select_edit_mesh_inverse,
    VIEW3D_MT_select_edit_mesh_none,
    VIEW3D_MT_select_edit_mesh,
    VIEW3D_MT_select_edit_curve_inverse,
    VIEW3D_MT_select_edit_curve_none,
    VIEW3D_MT_select_edit_curve,
    VIEW3D_MT_select_edit_curve_select_similar,
    VIEW3D_MT_select_edit_surface,
    VIEW3D_MT_select_edit_text,
    VIEW3D_MT_select_edit_metaball_inverse,
    VIEW3D_MT_select_edit_metaball_none,
    VIEW3D_MT_select_edit_metaball,
    VIEW3D_MT_edit_lattice_context_menu,
    VIEW3D_MT_select_edit_metaball_select_similar,
    VIEW3D_MT_select_edit_lattice_inverse,
    VIEW3D_MT_select_edit_lattice_none,
    VIEW3D_MT_select_edit_lattice,
    VIEW3D_MT_select_edit_armature_inverse,
    VIEW3D_MT_select_edit_armature_none,
    VIEW3D_MT_select_edit_armature,
    VIEW3D_MT_select_gpencil,
    VIEW3D_MT_select_gpencil_inverse,
    VIEW3D_MT_select_gpencil_none,
    VIEW3D_MT_select_gpencil_grouped,
    VIEW3D_MT_select_paint_mask_inverse,
    VIEW3D_MT_select_paint_mask_none,
    VIEW3D_MT_select_paint_mask,
    VIEW3D_MT_select_paint_mask_vertex_inverse,
    VIEW3D_MT_select_paint_mask_vertex_none,
    VIEW3D_MT_select_paint_mask_vertex,
    VIEW3D_MT_angle_control,
    VIEW3D_MT_mesh_add,
    VIEW3D_MT_curve_add,
    VIEW3D_MT_surface_add,
    VIEW3D_MT_edit_metaball_context_menu,
    VIEW3D_MT_metaball_add,
    TOPBAR_MT_edit_curve_add,
    TOPBAR_MT_edit_armature_add,
    VIEW3D_MT_armature_add,
    VIEW3D_MT_light_add,
    VIEW3D_MT_lightprobe_add,
    VIEW3D_MT_camera_add,
    VIEW3D_MT_volume_add,
    VIEW3D_MT_add,
    VIEW3D_MT_image_add,
    VIEW3D_MT_origin_set,
    VIEW3D_MT_object_delete_global,
    VIEW3D_MT_object,
    VIEW3D_MT_object_convert,
    VIEW3D_MT_object_animation,
    VIEW3D_MT_object_rigid_body,
    VIEW3D_MT_object_clear,
    VIEW3D_MT_object_context_menu,
    VIEW3D_MT_object_shading,
    VIEW3D_MT_object_apply,
    VIEW3D_MT_object_relations,
    VIEW3D_MT_object_parent,
    VIEW3D_MT_object_track,
    VIEW3D_MT_object_collection,
    VIEW3D_MT_object_constraints,
    VIEW3D_MT_object_quick_effects,
    VIEW3D_hide_view_set_unselected,
    VIEW3D_MT_object_showhide,
    VIEW3D_MT_make_single_user,
    VIEW3D_MT_make_links,
    VIEW3D_MT_brush,
    VIEW3D_MT_brush_curve_presets,
    VIEW3D_MT_facemask_showhide,
    VIEW3D_MT_paint_vertex,
    VIEW3D_MT_paint_vertex_specials,
    VIEW3D_MT_paint_texture_specials,
    VIEW3D_MT_hook,
    VIEW3D_MT_vertex_group,
    VIEW3D_MT_gpencil_vertex_group,
    VIEW3D_MT_paint_weight,
    VIEW3D_MT_paint_weight_lock,
    VIEW3D_MT_paint_weight_specials,
    VIEW3D_MT_subdivision_set,
    VIEW3D_MT_sculpt_specials,
    VIEW3D_MT_sculpt,
    VIEW3D_MT_sculpt_set_pivot,
    VIEW3D_MT_mask,
    VIEW3D_MT_face_sets,
    VIEW3D_MT_face_sets_init,
    VIEW3D_MT_hide_mask,
    VIEW3D_MT_particle,
    VIEW3D_MT_particle_context_menu,
    VIEW3D_particle_hide_unselected,
    VIEW3D_MT_particle_show_hide,
    VIEW3D_MT_pose,
    VIEW3D_MT_pose_transform,
    VIEW3D_MT_pose_slide,
    VIEW3D_MT_pose_propagate,
    VIEW3D_MT_pose_library,
    VIEW3D_MT_pose_motion,
    VIEW3D_MT_pose_group,
    VIEW3D_MT_pose_ik,
    VIEW3D_MT_pose_constraints,
    VIEW3D_MT_pose_names,
    VIEW3D_MT_pose_hide_unselected,
    VIEW3D_MT_pose_show_hide,
    VIEW3D_MT_pose_apply,
    VIEW3D_MT_pose_context_menu,
    VIEW3D_MT_bone_options_toggle,
    VIEW3D_MT_bone_options_enable,
    VIEW3D_MT_bone_options_disable,
    VIEW3D_MT_edit_mesh_context_menu,
    VIEW3D_MT_edit_mesh_select_mode,
    VIEW3D_MT_edit_mesh_extrude_dupli,
    VIEW3D_MT_edit_mesh_extrude_dupli_rotate,
    VIEW3D_MT_edit_mesh_extrude,
    VIEW3D_MT_edit_mesh_vertices,
    VIEW3D_MT_edit_mesh_edges,
    VIEW3D_MT_edit_mesh_edges_data,
    VIEW3D_MT_edit_mesh_faces,
    VIEW3D_MT_edit_mesh_faces_data,
    VIEW3D_normals_make_consistent_inside,
    VIEW3D_MT_edit_mesh_normals,
    VIEW3D_MT_edit_mesh_normals_select_strength,
    VIEW3D_MT_edit_mesh_normals_set_strength,
    VIEW3D_MT_edit_mesh_normals_average,
    VIEW3D_MT_edit_mesh_shading,
    VIEW3D_MT_edit_mesh_weights,
    VIEW3D_MT_edit_mesh_clean,
    VIEW3D_MT_edit_mesh_delete,
    VIEW3D_MT_edit_mesh_merge,
    VIEW3D_MT_edit_mesh_split,
    VIEW3D_MT_edit_mesh_dissolve,
    VIEW3D_mesh_hide_unselected,
    VIEW3D_curve_hide_unselected,
    VIEW3D_MT_edit_mesh_show_hide,
    VIEW3D_MT_paint_gpencil,
    VIEW3D_MT_edit_gpencil_showhide,
    VIEW3D_MT_assign_material,
    VIEW3D_MT_edit_gpencil,
    VIEW3D_MT_edit_gpencil_stroke,
    VIEW3D_MT_edit_gpencil_point,
    VIEW3D_MT_edit_gpencil_hide,
    VIEW3D_MT_edit_gpencil_arrange_strokes,
    VIEW3D_MT_edit_gpencil_delete,
    VIEW3D_MT_sculpt_gpencil_copy,
    VIEW3D_MT_weight_gpencil,
    VIEW3D_MT_vertex_gpencil,
    VIEW3D_MT_gpencil_simplify,
    VIEW3D_MT_gpencil_copy_layer,
    VIEW3D_MT_edit_curve,
    VIEW3D_MT_edit_curve_ctrlpoints,
    VIEW3D_MT_edit_curve_handle_type_set,
    VIEW3D_MT_edit_curve_segments,
    VIEW3D_MT_edit_curve_context_menu,
    VIEW3D_MT_edit_curve_delete,
    VIEW3D_MT_edit_curve_show_hide,
    VIEW3D_MT_edit_surface,
    VIEW3D_MT_edit_font,
    VIEW3D_MT_edit_font_chars,
    VIEW3D_MT_edit_font_kerning,
    VIEW3D_MT_edit_font_move,
    VIEW3D_MT_edit_font_delete,
    VIEW3D_MT_edit_font_context_menu,
    VIEW3D_MT_edit_meta,
    VIEW3D_MT_edit_meta_showhide_unselected,
    VIEW3D_MT_edit_meta_showhide,
    VIEW3D_MT_edit_lattice,
    VIEW3D_MT_edit_lattice_flip,
    VIEW3D_MT_edit_armature,
    VIEW3D_armature_hide_unselected,
    VIEW3D_MT_armature_show_hide,
    VIEW3D_MT_armature_context_menu,
    VIEW3D_MT_edit_armature_roll,
    VIEW3D_MT_edit_armature_names,
    VIEW3D_MT_edit_armature_delete,
    VIEW3D_MT_gpencil_animation,
    VIEW3D_MT_edit_gpencil_transform,
    VIEW3D_MT_object_mode_pie,
    VIEW3D_MT_view_pie,
    VIEW3D_MT_transform_gizmo_pie,
    VIEW3D_MT_shading_pie,
    VIEW3D_MT_shading_ex_pie,
    VIEW3D_MT_pivot_pie,
    VIEW3D_MT_snap_pie,
    VIEW3D_MT_orientations_pie,
    VIEW3D_MT_proportional_editing_falloff_pie,
    VIEW3D_MT_sculpt_mask_edit_pie,
    VIEW3D_MT_wpaint_vgroup_lock_pie,
    VIEW3D_MT_sculpt_face_sets_edit_pie,
    VIEW3D_PT_active_tool,
    VIEW3D_PT_active_tool_duplicate,
    VIEW3D_PT_view3d_properties,
    VIEW3D_PT_view3d_properties_edit,
    VIEW3D_PT_view3d_camera_lock,
    VIEW3D_PT_view3d_cursor,
    VIEW3D_PT_collections,
    VIEW3D_PT_object_type_visibility,
    VIEW3D_PT_grease_pencil,
    VIEW3D_PT_annotation_onion,
    VIEW3D_PT_gpencil_multi_frame,
    VIEW3D_MT_gpencil_autoweights,
    VIEW3D_MT_gpencil_edit_context_menu,
    VIEW3D_MT_gpencil_sculpt,
    VIEW3D_PT_quad_view,
    VIEW3D_PT_view3d_stereo,
    VIEW3D_PT_shading,
    VIEW3D_PT_shading_lighting,
    VIEW3D_PT_shading_color,
    VIEW3D_PT_shading_options,
    VIEW3D_PT_shading_options_shadow,
    VIEW3D_PT_shading_options_ssao,
    VIEW3D_PT_shading_render_pass,
    VIEW3D_PT_gizmo_display,
    VIEW3D_PT_overlay,
    VIEW3D_PT_overlay_guides,
    VIEW3D_PT_overlay_object,
    VIEW3D_PT_overlay_geometry,
    VIEW3D_PT_overlay_motion_tracking,
    VIEW3D_PT_overlay_edit_mesh,
    VIEW3D_PT_overlay_edit_mesh_shading,
    VIEW3D_PT_overlay_edit_mesh_measurement,
    VIEW3D_PT_overlay_edit_mesh_normals,
    VIEW3D_PT_overlay_edit_mesh_freestyle,
    VIEW3D_PT_overlay_edit_curve,
    VIEW3D_PT_overlay_texture_paint,
    VIEW3D_PT_overlay_vertex_paint,
    VIEW3D_PT_overlay_weight_paint,
    VIEW3D_PT_overlay_pose,
    VIEW3D_PT_overlay_sculpt,
    VIEW3D_PT_snapping,
    VIEW3D_PT_proportional_edit,
    VIEW3D_PT_gpencil_origin,
    VIEW3D_PT_gpencil_lock,
    VIEW3D_PT_gpencil_guide,
    VIEW3D_PT_transform_orientations,
    VIEW3D_PT_overlay_gpencil_options,
    VIEW3D_PT_context_properties,
    VIEW3D_PT_paint_vertex_context_menu,
    VIEW3D_PT_paint_texture_context_menu,
    VIEW3D_PT_paint_weight_context_menu,
    VIEW3D_PT_gpencil_vertex_context_menu,
    VIEW3D_PT_gpencil_sculpt_context_menu,
    VIEW3D_PT_gpencil_weight_context_menu,
    VIEW3D_PT_gpencil_draw_context_menu,
    VIEW3D_PT_sculpt_context_menu,
    TOPBAR_PT_gpencil_materials,
    TOPBAR_PT_gpencil_vertexcolor,
    TOPBAR_PT_annotation_layers,
)


if __name__ == "__main__":  # only for live edit.
    from bpy.utils import register_class
    for cls in classes:
        register_class(cls)<|MERGE_RESOLUTION|>--- conflicted
+++ resolved
@@ -3271,11 +3271,12 @@
     def draw(self, _context):
         layout = self.layout
 
-<<<<<<< HEAD
         layout.operator("object.quick_fur", icon = "HAIR")
         layout.operator("object.quick_explode", icon = "MOD_EXPLODE")
         layout.operator("object.quick_smoke", icon = "MOD_SMOKE")
         layout.operator("object.quick_liquid", icon = "MOD_FLUIDSIM")
+        if _context.preferences.experimental.use_new_particle_system:
+            layout.operator("object.quick_particles", icon = "PARTICLES")
 
 
 # Workaround to separate the tooltips for Show Hide
@@ -3288,14 +3289,6 @@
     def execute(self, context):        # execute() is called by blender when running the operator.
         bpy.ops.object.hide_view_set(unselected = True)
         return {'FINISHED'}
-=======
-        layout.operator("object.quick_fur")
-        layout.operator("object.quick_explode")
-        layout.operator("object.quick_smoke")
-        layout.operator("object.quick_liquid")
-        if _context.preferences.experimental.use_new_particle_system:
-            layout.operator("object.quick_particles")
->>>>>>> 54c36071
 
 
 class VIEW3D_MT_object_showhide(Menu):
@@ -4691,13 +4684,8 @@
 
             col.separator()
 
-<<<<<<< HEAD
             col.operator("mesh.extrude_vertices_move", text="Extrude Vertices", icon='EXTRUDE_REGION')
-            col.operator("mesh.bevel", text="Bevel Vertices", icon='BEVEL').vertex_only = True
-=======
-            col.operator("mesh.extrude_vertices_move", text="Extrude Vertices")
-            col.operator("mesh.bevel", text="Bevel Vertices").affect = 'VERTICES'
->>>>>>> 54c36071
+            col.operator("mesh.bevel", text="Bevel Vertices", icon='BEVEL').affect = 'VERTICES'
 
             if selected_verts_len > 1:
                 col.separator()
@@ -4743,13 +4731,8 @@
 
             col.separator()
 
-<<<<<<< HEAD
             col.operator("mesh.extrude_edges_move", text="Extrude Edges", icon='EXTRUDE_REGION')
-            col.operator("mesh.bevel", text="Bevel Edges", icon = "BEVEL").vertex_only = False
-=======
-            col.operator("mesh.extrude_edges_move", text="Extrude Edges")
-            col.operator("mesh.bevel", text="Bevel Edges").affect = 'EDGES'
->>>>>>> 54c36071
+            col.operator("mesh.bevel", text="Bevel Edges", icon = "BEVEL").affect = 'EDGES'
             if selected_edges_len >= 2:
                 col.operator("mesh.bridge_edge_loops", icon = "BRIDGE_EDGELOOPS")
             if selected_edges_len >= 1:
@@ -4930,20 +4913,9 @@
         layout = self.layout
         layout.operator_context = 'INVOKE_REGION_WIN'
 
-<<<<<<< HEAD
         layout.operator("mesh.edge_face_add", text="Make Edge/Face", icon='MAKE_EDGEFACE')
         layout.operator("mesh.vert_connect_path", text = "Connect Vertex Path", icon = "VERTEXCONNECTPATH")
         layout.operator("mesh.vert_connect", text = "Connect Vertex Pairs", icon = "VERTEXCONNECT")
-=======
-        layout.operator("mesh.extrude_vertices_move", text="Extrude Vertices")
-        layout.operator("mesh.bevel", text="Bevel Vertices").affect = 'VERTICES'
-
-        layout.separator()
-
-        layout.operator("mesh.edge_face_add", text="New Edge/Face from Vertices")
-        layout.operator("mesh.vert_connect_path", text="Connect Vertex Path")
-        layout.operator("mesh.vert_connect", text="Connect Vertex Pairs")
->>>>>>> 54c36071
 
         layout.separator()
 
@@ -5011,21 +4983,8 @@
 
         layout.operator_context = 'INVOKE_REGION_WIN'
 
-<<<<<<< HEAD
         layout.operator("mesh.bridge_edge_loops", icon = "BRIDGE_EDGELOOPS")
         layout.operator("mesh.screw", icon = "MOD_SCREW")
-=======
-        layout.operator("mesh.extrude_edges_move", text="Extrude Edges")
-        layout.operator("mesh.bevel", text="Bevel Edges").affect = 'EDGES'
-        layout.operator("mesh.bridge_edge_loops")
-        layout.operator("mesh.screw")
-
-        layout.separator()
-
-        layout.operator("mesh.subdivide")
-        layout.operator("mesh.subdivide_edgering")
-        layout.operator("mesh.unsubdivide")
->>>>>>> 54c36071
 
         layout.separator()
 
