--- conflicted
+++ resolved
@@ -4992,18 +4992,11 @@
 
         layout.separator()
 
-<<<<<<< HEAD
         layout.operator("mesh.edge_rotate", text="Rotate Edge CW", icon = "ROTATECW").use_ccw = False
         layout.operator("mesh.edge_rotate", text="Rotate Edge CCW", icon = "ROTATECW").use_ccw = True
-=======
-        layout.operator("transform.edge_slide")
-        props = layout.operator("mesh.loopcut_slide")
+
+        props = layout.operator("mesh.loopcut_slide", icon = "LOOP_CUT_AND_SLIDE")
         props.TRANSFORM_OT_edge_slide.release_confirm = False
-        layout.operator("mesh.offset_edge_loops_slide")
-
-        layout.separator()
->>>>>>> 8b5cd293
-
         layout.operator("mesh.offset_edge_loops_slide", icon = "OFFSET_EDGE_SLIDE")
 
         layout.separator()
