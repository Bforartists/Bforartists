# ##### BEGIN GPL LICENSE BLOCK #####
#
#  This program is free software; you can redistribute it and/or
#  modify it under the terms of the GNU General Public License
#  as published by the Free Software Foundation; either version 2
#  of the License, or (at your option) any later version.
#
#  This program is distributed in the hope that it will be useful,
#  but WITHOUT ANY WARRANTY; without even the implied warranty of
#  MERCHANTABILITY or FITNESS FOR A PARTICULAR PURPOSE.  See the
#  GNU General Public License for more details.
#
#  You should have received a copy of the GNU General Public License
#  along with this program; if not, write to the Free Software Foundation,
#  Inc., 51 Franklin Street, Fifth Floor, Boston, MA 02110-1301, USA.
#
# ##### END GPL LICENSE BLOCK #####

# <pep8 compliant>
import bpy
from bpy.types import (
    Header,
    Menu,
    Panel,
)
from bl_ui.properties_paint_common import (
    UnifiedPaintPanel,
)
from bl_ui.properties_grease_pencil_common import (
    AnnotationDataPanel,
    AnnotationOnionSkin,
    GreasePencilMaterialsPanel,
)
from bl_ui.space_toolsystem_common import (
    ToolActivePanelHelper,
)
from bpy.app.translations import contexts as i18n_contexts


class VIEW3D_HT_header(Header):
    bl_space_type = 'VIEW_3D'

    @staticmethod
    def draw_xform_template(layout, context):
        obj = context.active_object
        object_mode = 'OBJECT' if obj is None else obj.mode
        has_pose_mode = (
            (object_mode == 'POSE') or
            (object_mode == 'WEIGHT_PAINT' and context.pose_object is not None)
        )

        tool_settings = context.tool_settings

        # Mode & Transform Settings
        scene = context.scene

        # Orientation
        if object_mode in {'OBJECT', 'EDIT', 'EDIT_GPENCIL'} or has_pose_mode:
            orient_slot = scene.transform_orientation_slots[0]
            row = layout.row(align=True)

            sub = row.row()
            sub.ui_units_x = 4
            sub.prop_with_popover(
                orient_slot,
                "type",
                text="",
                panel="VIEW3D_PT_transform_orientations",
            )

        # Pivot
        if object_mode in {'OBJECT', 'EDIT', 'EDIT_GPENCIL', 'SCULPT_GPENCIL'} or has_pose_mode:
            layout.prop_with_popover(
                tool_settings,
                "transform_pivot_point",
                text="",
                icon_only=True,
                panel="VIEW3D_PT_pivot_point",
            )

        # Snap
        show_snap = False
        if obj is None:
            show_snap = True
        else:
            if (object_mode not in {
                    'SCULPT', 'VERTEX_PAINT', 'WEIGHT_PAINT', 'TEXTURE_PAINT',
                    'PAINT_GPENCIL', 'SCULPT_GPENCIL', 'WEIGHT_GPENCIL'
            }) or has_pose_mode:
                show_snap = True
            else:

                from .properties_paint_common import UnifiedPaintPanel
                paint_settings = UnifiedPaintPanel.paint_settings(context)

                if paint_settings:
                    brush = paint_settings.brush
                    if brush and brush.stroke_method == 'CURVE':
                        show_snap = True
        if show_snap:
            snap_items = bpy.types.ToolSettings.bl_rna.properties["snap_elements"].enum_items
            snap_elements = tool_settings.snap_elements
            if len(snap_elements) == 1:
                text = ""
                for elem in snap_elements:
                    icon = snap_items[elem].icon
                    break
            else:
                text = "Mix"
                icon = 'NONE'
            del snap_items, snap_elements

            row = layout.row(align=True)
            row.prop(tool_settings, "use_snap", text="")
            
            sub = row.row(align=True)
            sub.popover(
                panel="VIEW3D_PT_snapping",
                icon=icon,
                text=text,
            )

        # Proportional editing
        if object_mode in {'EDIT', 'PARTICLE_EDIT', 'SCULPT_GPENCIL', 'EDIT_GPENCIL', 'OBJECT'}:
            row = layout.row(align=True)
            kw = {}
            if object_mode == 'OBJECT':
                attr = "use_proportional_edit_objects"
            else:
                attr = "use_proportional_edit"

                if tool_settings.use_proportional_edit:
                    if tool_settings.use_proportional_connected:
                        kw["icon"] = 'PROP_CON'
                    elif tool_settings.use_proportional_projected:
                        kw["icon"] = 'PROP_PROJECTED'
                    else:
                        kw["icon"] = 'PROP_ON'
                else:
                    kw["icon"] = 'PROP_OFF'

            row.prop(tool_settings, attr, icon_only=True, **kw)
            if tool_settings.use_proportional_edit_objects or tool_settings.use_proportional_edit is True:
                sub = row.row(align=True)
                sub.prop_with_popover(tool_settings,"proportional_edit_falloff",text="", icon_only=True, panel="VIEW3D_PT_proportional_edit")


    def draw(self, context):
        layout = self.layout

        view = context.space_data
        shading = view.shading
        # mode_string = context.mode
        obj = context.active_object
        overlay = view.overlay
        tool_settings = context.tool_settings

        ALL_MT_editormenu.draw_hidden(context, layout) # bfa - show hide the editormenu

        show_region_tool_header = view.show_region_tool_header

        object_mode = 'OBJECT' if obj is None else obj.mode
        has_pose_mode = (
            (object_mode == 'POSE') or
            (object_mode == 'WEIGHT_PAINT' and context.pose_object is not None)
        )

        # Note: This is actually deadly in case enum_items have to be dynamically generated
        #       (because internal RNA array iterator will free everything immediately...).
        # XXX This is an RNA internal issue, not sure how to fix it.
        # Note: Tried to add an accessor to get translated UI strings instead of manual call
        #       to pgettext_iface below, but this fails because translated enumitems
        #       are always dynamically allocated.
        act_mode_item = bpy.types.Object.bl_rna.properties["mode"].enum_items[object_mode]
        act_mode_i18n_context = bpy.types.Object.bl_rna.properties["mode"].translation_context

        row = layout.row(align=True)
        row.separator()

        sub = row.row()
        #sub.ui_units_x = 5.5 # width of mode edit box
        sub.operator_menu_enum("object.mode_set", "mode", text=act_mode_item.name, icon=act_mode_item.icon)
        del act_mode_item

        layout.template_header_3D_mode()

        # Contains buttons like Mode, Pivot, Layer, Mesh Select Mode
        if obj:
            # Particle edit
            if object_mode == 'PARTICLE_EDIT':
                row = layout.row()
                row.prop(tool_settings.particle_edit, "select_mode", text="", expand=True)

        # Grease Pencil
        if obj and obj.type == 'GPENCIL' and context.gpencil_data:
            gpd = context.gpencil_data

            if gpd.is_stroke_paint_mode:
                row = layout.row()
                sub = row.row(align=True)
                sub.prop(tool_settings, "use_gpencil_draw_onback", text="", icon='MOD_OPACITY')
                sub.separator(factor=0.4)
                sub.prop(tool_settings, "use_gpencil_weight_data_add", text="", icon='WPAINT_HLT')
                sub.separator(factor=0.4)
                sub.prop(tool_settings, "use_gpencil_draw_additive", text="", icon='FREEZE')

            # Select mode for Editing
            if gpd.use_stroke_edit_mode:
                row = layout.row(align=True)
                row.prop(tool_settings, "gpencil_selectmode_edit", text="", expand=True)

            # Select mode for Sculpt
            if gpd.is_stroke_sculpt_mode :
                row = layout.row(align=True)
                row.prop(tool_settings, "use_gpencil_select_mask_point", text="")
                row.prop(tool_settings, "use_gpencil_select_mask_stroke", text="")
                row.prop(tool_settings, "use_gpencil_select_mask_segment", text="")

            if gpd.use_stroke_edit_mode or gpd.is_stroke_sculpt_mode or gpd.is_stroke_weight_mode:
                row = layout.row(align=True)

                row.prop(gpd, "use_multiedit", text="", icon='GP_MULTIFRAME_EDITING')
                
                if gpd.use_multiedit:
                    sub = row.row(align=True)
                    sub.popover(panel="VIEW3D_PT_gpencil_multi_frame", text="")

            if gpd.use_stroke_edit_mode:
                row = layout.row(align=True)
                row.popover(
                    panel="VIEW3D_PT_tools_grease_pencil_interpolate",
                    text="Interpolate"
                )
        VIEW3D_MT_editor_menus.draw_collapsible(context, layout)

        layout.separator_spacer()

        if object_mode in {'PAINT_GPENCIL', 'SCULPT_GPENCIL'}:
            # Grease pencil
            if object_mode == 'PAINT_GPENCIL':
                layout.prop_with_popover(
                    tool_settings,
                    "gpencil_stroke_placement_view3d",
                    text="",
                    panel="VIEW3D_PT_gpencil_origin",
                )

            if object_mode in {'PAINT_GPENCIL', 'SCULPT_GPENCIL'}:
                layout.prop_with_popover(
                    tool_settings.gpencil_sculpt,
                    "lock_axis",
                    text="",
                    panel="VIEW3D_PT_gpencil_lock",
                )

            if object_mode == 'PAINT_GPENCIL':
                # FIXME: this is bad practice!
                # Tool options are to be displayed in the topbar.
                if context.workspace.tools.from_space_view3d_mode(object_mode).idname == "builtin_brush.Draw":
                    settings = tool_settings.gpencil_sculpt.guide
                    row = layout.row(align=True)
                    row.prop(settings, "use_guide", text="", icon='GRID')
                    sub = row.row(align=True)
                    sub.active = settings.use_guide
                    sub.popover(
                        panel="VIEW3D_PT_gpencil_guide",
                        text="Guides",
                    )

        elif not show_region_tool_header:
            # Transform settings depending on tool header visibility
            VIEW3D_HT_header.draw_xform_template(layout, context)

        # Mode & Transform Settings
        scene = context.scene

        # Collection Visibility
        # layout.popover(panel="VIEW3D_PT_collections", icon='GROUP', text="")

        # Viewport Settings
        layout.popover(panel = "VIEW3D_PT_object_type_visibility", icon_value = view.icon_from_show_object_viewport, text="")


        # Gizmo toggle & popover.
        row = layout.row(align=True)
        # FIXME: place-holder icon.
        row.prop(view, "show_gizmo", text="", toggle=True, icon='GIZMO')
        sub = row.row(align=True)
        sub.active = view.show_gizmo
        sub.popover(
            panel="VIEW3D_PT_gizmo_display",
            text="",
        )

        # Overlay toggle & popover.
        row = layout.row(align=True)
        row.prop(overlay, "show_overlays", icon='OVERLAY', text="")
        sub = row.row(align=True)
        sub.active = overlay.show_overlays
        sub.popover(panel="VIEW3D_PT_overlay", text="")

        row = layout.row()
        row.active = (object_mode == 'EDIT') or (shading.type in {'WIREFRAME', 'SOLID'})

        if shading.type == 'WIREFRAME':
            row.prop(shading, "show_xray_wireframe", text="", icon='XRAY')
        else:
            row.prop(shading, "show_xray", text="", icon='XRAY')

        row = layout.row(align=True)
        row.prop(shading, "type", text="", expand=True)
        sub = row.row(align=True)
        # TODO, currently render shading type ignores mesh two-side, until it's supported
        # show the shading popover which shows double-sided option.

        # sub.enabled = shading.type != 'RENDERED'
        sub.popover(panel="VIEW3D_PT_shading", text="")

class VIEW3D_HT_tool_header(Header):
    bl_space_type = 'VIEW_3D'
    bl_region_type = 'TOOL_HEADER'

    def draw(self, context):
        layout = self.layout

        # mode_string = context.mode
        obj = context.active_object
        tool_settings = context.tool_settings

        self.draw_tool_settings(context)

        layout.separator_spacer()

        VIEW3D_HT_header.draw_xform_template(layout, context)

        self.draw_mode_settings(context)

    def draw_tool_settings(self, context):
        layout = self.layout
        tool_mode = context.mode

        # Active Tool
        # -----------
        from bl_ui.space_toolsystem_common import ToolSelectPanelHelper
        tool = ToolSelectPanelHelper.draw_active_tool_header(
            context, layout,
            tool_key=('VIEW_3D', tool_mode),
        )

        # Object Mode Options
        # -------------------

        # Example of how tool_settings can be accessed as pop-overs.

        # TODO(campbell): editing options should be after active tool options
        # (obviously separated for from the users POV)
        draw_fn = getattr(_draw_tool_settings_context_mode, tool_mode, None)
        if draw_fn is not None:
            draw_fn(context, layout, tool)

        popover_kw = {"space_type": 'VIEW_3D', "region_type": 'UI', "category": "Tool"}

        # Note: general mode options should be added to 'draw_mode_settings'.
        if tool_mode == 'SCULPT':
            if (tool is not None) and tool.has_datablock:
                layout.popover_group(context=".paint_common", **popover_kw)
        elif tool_mode == 'PAINT_VERTEX':
            if (tool is not None) and tool.has_datablock:
                layout.popover_group(context=".paint_common", **popover_kw)
        elif tool_mode == 'PAINT_WEIGHT':
            if (tool is not None) and tool.has_datablock:
                layout.popover_group(context=".paint_common", **popover_kw)
        elif tool_mode == 'PAINT_TEXTURE':
            if (tool is not None) and tool.has_datablock:
                layout.popover_group(context=".paint_common", **popover_kw)
        elif tool_mode == 'EDIT_ARMATURE':
            pass
        elif tool_mode == 'EDIT_CURVE':
            pass
        elif tool_mode == 'EDIT_MESH':
            pass
        elif tool_mode == 'POSE':
            pass
        elif tool_mode == 'PARTICLE':
            # Disable, only shows "Brush" panel, which is already in the top-bar.
            # if tool.has_datablock:
            #     layout.popover_group(context=".paint_common", **popover_kw)
            pass
        elif tool_mode == 'PAINT_GPENCIL':
            if (tool is not None) and tool.has_datablock:
                layout.popover_group(context=".greasepencil_paint", **popover_kw)
        elif tool_mode == 'SCULPT_GPENCIL':
            layout.popover_group(context=".greasepencil_sculpt", **popover_kw)
        elif tool_mode == 'WEIGHT_GPENCIL':
            layout.popover_group(context=".greasepencil_weight", **popover_kw)

    def draw_mode_settings(self, context):
        layout = self.layout
        mode_string = context.mode

        def row_for_mirror():
            row = layout.row(align=True)
            row.label(icon='MOD_MIRROR')
            sub = row.row(align=True)
            sub.scale_x = 0.6
            return row, sub

        if mode_string == 'EDIT_MESH':
            _row, sub = row_for_mirror()
            sub.prop(context.object.data, "use_mirror_x", text="X", toggle=True)
            tool_settings = context.tool_settings
            layout.prop(tool_settings, "use_mesh_automerge", text="")
        elif mode_string == 'EDIT_ARMATURE':
            _row, sub = row_for_mirror()
            sub.prop(context.object.data, "use_mirror_x", text="X", toggle=True)
        elif mode_string == 'POSE':
            _row, sub = row_for_mirror()
            sub.prop(context.object.pose, "use_mirror_x", text="X", toggle=True)
        elif mode_string == 'PAINT_WEIGHT':
            row, sub = row_for_mirror()
            sub.prop(context.object.data, "use_mirror_x", text="X", toggle=True)
            row.popover(panel="VIEW3D_PT_tools_weightpaint_symmetry_for_topbar", text="")
        elif mode_string == 'SCULPT':
            row, sub = row_for_mirror()
            sculpt = context.tool_settings.sculpt
            sub.prop(sculpt, "use_symmetry_x", text="X", toggle=True)
            sub.prop(sculpt, "use_symmetry_y", text="Y", toggle=True)
            sub.prop(sculpt, "use_symmetry_z", text="Z", toggle=True)
            row.popover(panel="VIEW3D_PT_sculpt_symmetry_for_topbar", text="")
        elif mode_string == 'PAINT_TEXTURE':
            _row, sub = row_for_mirror()
            ipaint = context.tool_settings.image_paint
            sub.prop(ipaint, "use_symmetry_x", text="X", toggle=True)
            sub.prop(ipaint, "use_symmetry_y", text="Y", toggle=True)
            sub.prop(ipaint, "use_symmetry_z", text="Z", toggle=True)
            # No need for a popover, the panel only has these options.
        elif mode_string == 'PAINT_VERTEX':
            row, sub = row_for_mirror()
            vpaint = context.tool_settings.vertex_paint
            sub.prop(vpaint, "use_symmetry_x", text="X", toggle=True)
            sub.prop(vpaint, "use_symmetry_y", text="Y", toggle=True)
            sub.prop(vpaint, "use_symmetry_z", text="Z", toggle=True)
            row.popover(panel="VIEW3D_PT_tools_vertexpaint_symmetry_for_topbar", text="")

        # Expand panels from the side-bar as popovers.
        popover_kw = {"space_type": 'VIEW_3D', "region_type": 'UI', "category": "Tool"}

        if mode_string == 'SCULPT':
            layout.popover_group(context=".sculpt_mode", **popover_kw)
        elif mode_string == 'PAINT_VERTEX':
            layout.popover_group(context=".vertexpaint", **popover_kw)
        elif mode_string == 'PAINT_WEIGHT':
            layout.popover_group(context=".weightpaint", **popover_kw)
        elif mode_string == 'PAINT_TEXTURE':
            layout.popover_group(context=".imagepaint", **popover_kw)
        elif mode_string == 'EDIT_TEXT':
            layout.popover_group(context=".text_edit", **popover_kw)
        elif mode_string == 'EDIT_ARMATURE':
            layout.popover_group(context=".armature_edit", **popover_kw)
        elif mode_string == 'EDIT_METABALL':
            layout.popover_group(context=".mball_edit", **popover_kw)
        elif mode_string == 'EDIT_LATTICE':
            layout.popover_group(context=".lattice_edit", **popover_kw)
        elif mode_string == 'EDIT_CURVE':
            layout.popover_group(context=".curve_edit", **popover_kw)
        elif mode_string == 'EDIT_MESH':
            layout.popover_group(context=".mesh_edit", **popover_kw)
        elif mode_string == 'POSE':
            layout.popover_group(context=".posemode", **popover_kw)
        elif mode_string == 'PARTICLE':
            layout.popover_group(context=".particlemode", **popover_kw)
        elif mode_string == 'OBJECT':
            layout.popover_group(context=".objectmode", **popover_kw)
        elif mode_string in {'PAINT_GPENCIL', 'EDIT_GPENCIL', 'SCULPT_GPENCIL', 'WEIGHT_GPENCIL'}:
            # Grease pencil layer.
            gpl = context.active_gpencil_layer
            if gpl and gpl.info is not None:
                text = gpl.info
                maxw = 25
                if len(text) > maxw:
                    text = text[:maxw - 5] + '..' + text[-3:]
            else:
                text = ""

            layout.label(text="Layer:")
            sub = layout.row()
            sub.ui_units_x = 8
            sub.popover(
                panel="TOPBAR_PT_gpencil_layers",
                text=text,
            )


class _draw_tool_settings_context_mode:
    @staticmethod
    def SCULPT(context, layout, tool):
        if (tool is None) or (not tool.has_datablock):
            return

        paint = context.tool_settings.sculpt
        layout.template_ID_preview(paint, "brush", rows=3, cols=8, hide_buttons=True)

        brush = paint.brush
        if brush is None:
            return

        from bl_ui.properties_paint_common import (
            brush_basic_sculpt_settings,
        )
        brush_basic_sculpt_settings(layout, context, brush, compact=True)

    @staticmethod
    def PAINT_TEXTURE(context, layout, tool):
        if (tool is None) or (not tool.has_datablock):
            return

        paint = context.tool_settings.image_paint
        layout.template_ID_preview(paint, "brush", rows=3, cols=8, hide_buttons=True)

        brush = paint.brush
        if brush is None:
            return

        from bl_ui.properties_paint_common import (
            UnifiedPaintPanel,
            brush_basic_texpaint_settings,
        )
        capabilities = brush.image_paint_capabilities
        if capabilities.has_color:
            UnifiedPaintPanel.prop_unified_color(layout, context, brush, "color", text="")
        brush_basic_texpaint_settings(layout, context, brush, compact=True)

    @staticmethod
    def PAINT_VERTEX(context, layout, tool):
        if (tool is None) or (not tool.has_datablock):
            return

        paint = context.tool_settings.vertex_paint
        layout.template_ID_preview(paint, "brush", rows=3, cols=8, hide_buttons=True)

        brush = paint.brush
        if brush is None:
            return

        from bl_ui.properties_paint_common import (
            UnifiedPaintPanel,
            brush_basic_vpaint_settings,
        )
        capabilities = brush.vertex_paint_capabilities
        if capabilities.has_color:
            UnifiedPaintPanel.prop_unified_color(layout, context, brush, "color", text="")
        brush_basic_vpaint_settings(layout, context, brush, compact=True)

    @staticmethod
    def PAINT_WEIGHT(context, layout, tool):
        if (tool is None) or (not tool.has_datablock):
            return

        paint = context.tool_settings.weight_paint
        layout.template_ID_preview(paint, "brush", rows=3, cols=8, hide_buttons=True)
        brush = paint.brush
        if brush is None:
            return

        from bl_ui.properties_paint_common import brush_basic_wpaint_settings
        brush_basic_wpaint_settings(layout, context, brush, compact=True)

    @staticmethod
    def PAINT_GPENCIL(context, layout, tool):
        if tool is None:
            return

        # is_paint = True
        # FIXME: tools must use their own UI drawing!
        if tool.idname in {"builtin.line", "builtin.box", "builtin.circle", "builtin.arc", "builtin.curve"}:
            # is_paint = False
            pass
        elif tool.idname == "Cutter":
            row = layout.row(align=True)
            row.prop(context.tool_settings.gpencil_sculpt, "intersection_threshold")
            return
        elif not tool.has_datablock:
            return

        paint = context.tool_settings.gpencil_paint
        brush = paint.brush
        if brush is None:
            return

        gp_settings = brush.gpencil_settings

        def draw_color_selector():
            ma = gp_settings.material
            row = layout.row(align=True)
            if not gp_settings.use_material_pin:
                ma = context.object.active_material
            icon_id = 0
            if ma:
                icon_id = ma.id_data.preview.icon_id
                txt_ma = ma.name
                maxw = 25
                if len(txt_ma) > maxw:
                    txt_ma = txt_ma[:maxw - 5] + '..' + txt_ma[-3:]
            else:
                txt_ma = ""

            sub = row.row()
            sub.ui_units_x = 8
            sub.popover(
                panel="TOPBAR_PT_gpencil_materials",
                text=txt_ma,
                icon_value=icon_id,
            )

            row.prop(gp_settings, "use_material_pin", text="")

        row = layout.row(align=True)
        tool_settings = context.scene.tool_settings
        settings = tool_settings.gpencil_paint
        row.template_ID_preview(settings, "brush", rows=3, cols=8, hide_buttons=True)

        if context.object and brush.gpencil_tool in {'FILL', 'DRAW'}:
            draw_color_selector()

        from bl_ui.properties_paint_common import (
            brush_basic_gpencil_paint_settings,
        )
        brush_basic_gpencil_paint_settings(layout, context, brush, compact=True)

        # FIXME: tools must use their own UI drawing!
        if tool.idname in {"builtin.arc", "builtin.curve", "builtin.line", "builtin.box", "builtin.circle"}:
            settings = context.tool_settings.gpencil_sculpt
            row = layout.row(align=True)
            row.prop(settings, "use_thickness_curve", text="", icon='CURVE_DATA')
            sub = row.row(align=True)
            sub.active = settings.use_thickness_curve
            sub.popover(
                panel="TOPBAR_PT_gpencil_primitive",
                text="Thickness Profile",
            )

        if brush.gpencil_tool == 'FILL':
            settings = context.tool_settings.gpencil_sculpt
            row = layout.row(align=True)
            sub = row.row(align=True)
            sub.popover(
                panel="TOPBAR_PT_gpencil_fill",
                text="Fill Options",
            )

    @staticmethod
    def SCULPT_GPENCIL(context, layout, tool):
        if (tool is None) or (not tool.has_datablock):
            return
        tool_settings = context.tool_settings
        settings = tool_settings.gpencil_sculpt
        brush = settings.brush

        from bl_ui.properties_paint_common import (
            brush_basic_gpencil_sculpt_settings,
        )
        brush_basic_gpencil_sculpt_settings(layout, context, brush, compact=True)

    @staticmethod
    def WEIGHT_GPENCIL(context, layout, tool):
        if (tool is None) or (not tool.has_datablock):
            return
        tool_settings = context.tool_settings
        settings = tool_settings.gpencil_sculpt
        brush = settings.brush

        from bl_ui.properties_paint_common import (
            brush_basic_gpencil_weight_settings,
        )
        brush_basic_gpencil_weight_settings(layout, context, brush, compact=True)

    @staticmethod
    def PARTICLE(context, layout, tool):
        if (tool is None) or (not tool.has_datablock):
            return

        # See: 'VIEW3D_PT_tools_brush', basically a duplicate
        settings = context.tool_settings.particle_edit
        brush = settings.brush
        tool = settings.tool
        if tool != 'NONE':
            layout.prop(brush, "size", slider=True)
            if tool == 'ADD':
                layout.prop(brush, "count")

                layout.prop(settings, "use_default_interpolate")
                layout.prop(brush, "steps", slider=True)
                layout.prop(settings, "default_key_count", slider=True)
            else:
                layout.prop(brush, "strength", slider=True)

                if tool == 'LENGTH':
                    layout.row().prop(brush, "length_mode", expand=True)
                elif tool == 'PUFF':
                    layout.row().prop(brush, "puff_mode", expand=True)
                    layout.prop(brush, "use_puff_volume")
                elif tool == 'COMB':
                    row = layout.row()
                    row.active = settings.is_editable
                    row.prop(settings, "use_emitter_deflect", text="Deflect Emitter")
                    sub = row.row(align=True)
                    sub.active = settings.use_emitter_deflect
                    sub.prop(settings, "emitter_distance", text="Distance")


# bfa - show hide the editormenu
class ALL_MT_editormenu(Menu):
    bl_label = ""

    def draw(self, context):
        self.draw_menus(self.layout, context)

    @staticmethod
    def draw_menus(layout, context):

        row = layout.row(align=True)
        row.template_header() # editor type menus


class VIEW3D_MT_editor_menus(Menu):
    bl_label = ""

    def draw(self, context):
        layout = self.layout
        obj = context.active_object
        mode_string = context.mode
        edit_object = context.edit_object
        gp_edit = obj and obj.mode in {'EDIT_GPENCIL', 'PAINT_GPENCIL', 'SCULPT_GPENCIL', 'WEIGHT_GPENCIL'}
        ts = context.scene.tool_settings
        
        layout.menu("SCREEN_MT_user_menu", text = "Quick") # Quick favourites menu
        layout.menu("VIEW3D_MT_view")
        layout.menu("VIEW3D_MT_view_navigation")

        # Select Menu
        if gp_edit:
            if mode_string not in {'PAINT_GPENCIL', 'WEIGHT_GPENCIL'}:
                if mode_string == 'SCULPT_GPENCIL' and \
                    (ts.use_gpencil_select_mask_point or
                     ts.use_gpencil_select_mask_stroke or
                     ts.use_gpencil_select_mask_segment):
                    layout.menu("VIEW3D_MT_select_gpencil")
                elif mode_string == 'EDIT_GPENCIL':
                    layout.menu("VIEW3D_MT_select_gpencil")

        elif mode_string in {'PAINT_WEIGHT', 'PAINT_VERTEX', 'PAINT_TEXTURE'}:
            mesh = obj.data
            if mesh.use_paint_mask:
                layout.menu("VIEW3D_MT_select_paint_mask")
            elif mesh.use_paint_mask_vertex and mode_string in {'PAINT_WEIGHT', 'PAINT_VERTEX'}:
                layout.menu("VIEW3D_MT_select_paint_mask_vertex")
        elif mode_string != 'SCULPT':
            layout.menu("VIEW3D_MT_select_%s" % mode_string.lower())

        if gp_edit:
            pass
        elif mode_string == 'OBJECT':
            layout.menu("VIEW3D_MT_add", text="Add", text_ctxt=i18n_contexts.operator_default)
        elif mode_string == 'EDIT_MESH':
            layout.menu("VIEW3D_MT_mesh_add", text="Add", text_ctxt=i18n_contexts.operator_default)
        elif mode_string == 'EDIT_CURVE':
            layout.menu("VIEW3D_MT_curve_add", text="Add", text_ctxt=i18n_contexts.operator_default)
        elif mode_string == 'EDIT_SURFACE':
            layout.menu("VIEW3D_MT_surface_add", text="Add", text_ctxt=i18n_contexts.operator_default)
        elif mode_string == 'EDIT_METABALL':
            layout.menu("VIEW3D_MT_metaball_add", text="Add", text_ctxt=i18n_contexts.operator_default)
        elif mode_string == 'EDIT_ARMATURE':
            layout.menu("TOPBAR_MT_edit_armature_add", text="Add", text_ctxt=i18n_contexts.operator_default)

        if gp_edit:
            if obj and obj.mode == 'PAINT_GPENCIL':
                layout.menu("VIEW3D_MT_paint_gpencil")
            elif obj and obj.mode == 'EDIT_GPENCIL':
                layout.menu("VIEW3D_MT_edit_gpencil")
                layout.menu("VIEW3D_MT_edit_gpencil_stroke")
                layout.menu("VIEW3D_MT_edit_gpencil_point")
            elif obj and obj.mode == 'WEIGHT_GPENCIL':
                layout.menu("VIEW3D_MT_weight_gpencil")

        elif edit_object:
            layout.menu("VIEW3D_MT_edit_%s" % edit_object.type.lower())

            if mode_string == 'EDIT_MESH':
                layout.menu("VIEW3D_MT_edit_mesh_vertices")
                layout.menu("VIEW3D_MT_edit_mesh_edges")
                layout.menu("VIEW3D_MT_edit_mesh_faces")
                layout.menu("VIEW3D_MT_uv_map", text="UV")
            elif mode_string in {'EDIT_CURVE', 'EDIT_SURFACE'}:
                layout.menu("VIEW3D_MT_edit_curve_ctrlpoints")
                layout.menu("VIEW3D_MT_edit_curve_segments")

        elif obj:
            if mode_string != 'PAINT_TEXTURE':
                layout.menu("VIEW3D_MT_%s" % mode_string.lower())

        else:
            layout.menu("VIEW3D_MT_object")


# ********** Menu **********


# ********** Utilities **********


class ShowHideMenu:
    bl_label = "Show/Hide"
    _operator_name = ""

    def draw(self, _context):
        layout = self.layout

        layout.operator("%s.reveal" % self._operator_name, text="Show Hidden", icon = "RESTRICT_VIEW_OFF")
        layout.operator("%s.hide" % self._operator_name, text="Hide Selected", icon = "RESTRICT_VIEW_ON").unselected = False
        layout.operator("%s.hide" % self._operator_name, text="Hide Unselected", icon = "HIDE_UNSELECTED").unselected = True


# Standard transforms which apply to all cases
# NOTE: this doesn't seem to be able to be used directly
class VIEW3D_MT_transform_base(Menu):
    bl_label = "Transform"
    bl_category = "View"

    # TODO: get rid of the custom text strings?
    def draw(self, context):
        layout = self.layout

        layout.operator("transform.tosphere", text="To Sphere", icon = "TOSPHERE")
        layout.operator("transform.shear", text="Shear", icon = "SHEAR")
        layout.operator("transform.bend", text="Bend", icon = "BEND")
        layout.operator("transform.push_pull", text="Push/Pull", icon = 'PUSH_PULL')

        if context.mode != 'OBJECT':
            layout.operator("transform.vertex_warp", text="Warp", icon = "MOD_WARP")
            layout.operator("transform.vertex_random", text="Randomize", icon = 'RANDOMIZE')
            layout.operator("transform.skin_resize", text="Skin Resize", icon = "MOD_SKIN")


# Generic transform menu - geometry types
class VIEW3D_MT_transform(VIEW3D_MT_transform_base):
    def draw(self, context):
        # base menu
        VIEW3D_MT_transform_base.draw(self, context)

        obj = context.object

        # generic
        layout = self.layout

        if obj.type == 'MESH':
            layout.operator("transform.shrink_fatten", text="Shrink Fatten", icon = 'SHRINK_FATTEN')

        elif obj.type == 'CURVE':
            layout.operator("transform.transform", text="Shrink Fatten", icon = 'SHRINK_FATTEN').mode = 'CURVE_SHRINKFATTEN'

        layout.separator()

        layout.operator("transform.translate", text="Move Texture Space", icon = "MOVE_TEXTURESPACE").texture_space = True
        layout.operator("transform.resize", text="Scale Texture Space", icon = "SCALE_TEXTURESPACE").texture_space = True


# Object-specific extensions to Transform menu
class VIEW3D_MT_transform_object(VIEW3D_MT_transform_base):
    def draw(self, context):
        layout = self.layout

        # base menu
        VIEW3D_MT_transform_base.draw(self, context)

        # object-specific option follow
        layout.separator()

        layout.operator("transform.translate", text="Move Texture Space", icon = "MOVE_TEXTURESPACE").texture_space = True
        layout.operator("transform.resize", text="Scale Texture Space", icon = "SCALE_TEXTURESPACE").texture_space = True

        layout.separator()

        layout.operator_context = 'EXEC_REGION_WIN'
        # XXX see alignmenu() in edit.c of b2.4x to get this working
        layout.operator("transform.transform", text="Align to Transform Orientation", icon = "ALIGN_TRANSFORM").mode = 'ALIGN'

        layout.separator()

        layout.operator("object.randomize_transform", icon = "RANDOMIZE_TRANSFORM")
        layout.operator("object.align", icon = "ALIGN")

        # TODO: there is a strange context bug here.
        """
        layout.operator_context = 'INVOKE_REGION_WIN'
        layout.operator("object.transform_axis_target")
        """


# Armature EditMode extensions to Transform menu
class VIEW3D_MT_transform_armature(VIEW3D_MT_transform_base):
    def draw(self, context):
        layout = self.layout

        # base menu
        VIEW3D_MT_transform_base.draw(self, context)

        # armature specific extensions follow
        obj = context.object
        if obj.type == 'ARMATURE' and obj.mode in {'EDIT', 'POSE'}:
            if obj.data.display_type == 'BBONE':
                layout.separator()

                layout.operator("transform.transform", text="Scale BBone", icon='TRANSFORM_SCALE').mode = 'BONE_SIZE'
            elif obj.data.display_type == 'ENVELOPE':
                layout.separator()

                layout.operator("transform.transform", text="Scale Envelope Distance", icon='TRANSFORM_SCALE').mode = 'BONE_SIZE'
                layout.operator("transform.transform", text="Scale Radius", icon='TRANSFORM_SCALE').mode = 'BONE_ENVELOPE'

        if context.edit_object and context.edit_object.type == 'ARMATURE':
            layout.separator()

            layout.operator("armature.align", icon = "ALIGN")


class VIEW3D_MT_mirror(Menu):
    bl_label = "Mirror"

    def draw(self, _context):
        layout = self.layout

        layout.operator("transform.mirror", text="Interactive Mirror", icon='TRANSFORM_MIRROR')

        layout.separator()

        layout.operator_context = 'EXEC_REGION_WIN'

        props = layout.operator("transform.mirror", text="X Global", icon = "MIRROR_X")
        props.constraint_axis = (True, False, False)
        props.orient_type = 'GLOBAL'
        props = layout.operator("transform.mirror", text="Y Global", icon = "MIRROR_Y")
        props.constraint_axis = (False, True, False)
        props.orient_type = 'GLOBAL'
        props = layout.operator("transform.mirror", text="Z Global", icon = "MIRROR_Z")
        props.constraint_axis = (False, False, True)
        props.orient_type = 'GLOBAL'

        layout.separator()

        props = layout.operator("transform.mirror", text="X Local", icon = "MIRROR_X")
        props.constraint_axis = (True, False, False)
        props.orient_type = 'LOCAL'
        props = layout.operator("transform.mirror", text="Y Local", icon = "MIRROR_Y")
        props.constraint_axis = (False, True, False)
        props.orient_type = 'LOCAL'
        props = layout.operator("transform.mirror", text="Z Local", icon = "MIRROR_Z")
        props.constraint_axis = (False, False, True)
        props.orient_type = 'LOCAL'

        if _context.edit_object:            

            layout.separator()

            layout.operator("object.vertex_group_mirror", icon = "MIRROR_VERTEXGROUP")


class VIEW3D_MT_snap(Menu):
    bl_label = "Snap"

    def draw(self, _context):
        layout = self.layout


        layout.operator("view3d.snap_selected_to_cursor", text="Selection to Cursor", icon = "SELECTIONTOCURSOR").use_offset = False
        layout.operator("view3d.snap_selected_to_cursor", text="Selection to Cursor (Keep Offset)", icon = "SELECTIONTOCURSOROFFSET").use_offset = True
        layout.operator("view3d.snap_selected_to_active", text="Selection to Active", icon = "SELECTIONTOACTIVE")
        layout.operator("view3d.snap_selected_to_grid", text="Selection to Grid", icon = "SELECTIONTOGRID")

        layout.separator()

        layout.operator("view3d.snap_cursor_to_selected", text="Cursor to Selected", icon = "CURSORTOSELECTION")
        layout.operator("view3d.snap_cursor_to_center", text="Cursor to World Origin", icon = "CURSORTOCENTER")
        layout.operator("view3d.snap_cursor_to_active", text="Cursor to Active", icon = "CURSORTOACTIVE")
        layout.operator("view3d.snap_cursor_to_grid", text="Cursor to Grid", icon = "CURSORTOGRID")


# Tooltip and operator for Clear Seam.
class VIEW3D_MT_uv_map_clear_seam(bpy.types.Operator):
    """Clear Seam\nClears the UV Seam for selected edges"""      # blender will use this as a tooltip for menu items and buttons.
    bl_idname = "mesh.clear_seam"        # unique identifier for buttons and menu items to reference.
    bl_label = "Clear seam"         # display name in the interface.
    bl_options = {'REGISTER', 'UNDO'}  # enable undo for the operator.

    def execute(self, context):        # execute() is called by blender when running the operator.
        bpy.ops.mesh.mark_seam(clear=True)
        return {'FINISHED'}


class VIEW3D_MT_uv_map(Menu):
    bl_label = "UV Mapping"

    def draw(self, context):
        layout = self.layout

        tool_settings = context.tool_settings

        layout.operator("uv.unwrap", text = "Unwrap ABF", icon='UNWRAP_ABF').method = 'ANGLE_BASED'
        layout.operator("uv.unwrap", text = "Unwrap Conformal", icon='UNWRAP_LSCM').method = 'CONFORMAL'

        layout.separator()

        layout.operator_context = 'INVOKE_DEFAULT'
        layout.operator("uv.smart_project", icon = "MOD_UVPROJECT")
        layout.operator("uv.lightmap_pack", icon = "LIGHTMAPPACK")
        layout.operator("uv.follow_active_quads", icon = "FOLLOWQUADS")

        layout.separator()

        layout.operator_context = 'EXEC_REGION_WIN'
        layout.operator("uv.cube_project", icon = "CUBEPROJECT")
        layout.operator("uv.cylinder_project", icon = "CYLINDERPROJECT")
        layout.operator("uv.sphere_project", icon = "SPHEREPROJECT")

        layout.separator()

        layout.operator_context = 'INVOKE_REGION_WIN'
        layout.operator("uv.project_from_view", icon = "PROJECTFROMVIEW").scale_to_bounds = False
        layout.operator("uv.project_from_view", text="Project from View (Bounds)", icon = "PROJECTFROMVIEW").scale_to_bounds = True

        layout.separator()

        layout.operator("mesh.mark_seam", icon = "MARK_SEAM").clear = False
        layout.operator("mesh.clear_seam", text="Clear Seam", icon = 'CLEAR_SEAM')

        layout.separator()

        layout.operator("uv.reset", icon = "RESET")


# ********** View menus **********


    # Workaround to separate the tooltips
class VIEW3D_MT_view_view_selected_all_regions(bpy.types.Operator):
    """View Selected All Regions\nMove the View to the selection center in all Quad View views"""      # blender will use this as a tooltip for menu items and buttons.
    bl_idname = "view3d.view_selected_all_regions"        # unique identifier for buttons and menu items to reference.
    bl_label = "View Selected All Regions"         # display name in the interface.
    bl_options = {'REGISTER', 'UNDO'}  # enable undo for the operator.

    def execute(self, context):        # execute() is called by blender when running the operator.
        bpy.ops.view3d.view_selected(use_all_regions = True)
        return {'FINISHED'}


# Workaround to separate the tooltips
class VIEW3D_MT_view_all_all_regions(bpy.types.Operator):
    """View All all Regions\nView all objects in scene in all four Quad View views\nJust relevant for Quad View """      # blender will use this as a tooltip for menu items and buttons.
    bl_idname = "view3d.view_all_all_regions"        # unique identifier for buttons and menu items to reference.
    bl_label = "View All all Regions"         # display name in the interface.
    bl_options = {'REGISTER', 'UNDO'}  # enable undo for the operator.

    def execute(self, context):        # execute() is called by blender when running the operator.
        bpy.ops.view3d.view_all(use_all_regions = True)
        return {'FINISHED'}

    # Workaround to separate the tooltips
class VIEW3D_MT_view_center_cursor_and_view_all(bpy.types.Operator):
    """Center Cursor and View All\nViews all objects in scene and centers the 3D cursor"""      # blender will use this as a tooltip for menu items and buttons.
    bl_idname = "view3d.view_all_center_cursor"        # unique identifier for buttons and menu items to reference.
    bl_label = "Center Cursor and View All"         # display name in the interface.
    bl_options = {'REGISTER', 'UNDO'}  # enable undo for the operator.

    def execute(self, context):        # execute() is called by blender when running the operator.
        bpy.ops.view3d.view_all(center = True)
        return {'FINISHED'}

class VIEW3D_MT_switchactivecamto(bpy.types.Operator):
    """Set Active Camera\nSets the current selected camera as the active camera to render from\nYou need to have a camera object selected"""
    bl_idname = "view3d.switchactivecamto"
    bl_label = "Set active Camera"
    bl_options = {'REGISTER', 'UNDO'}

    def execute(self, context):

        context = bpy.context
        scene = context.scene
        if context.active_object is not None:
            currentCameraObj = bpy.data.objects[bpy.context.active_object.name]
            scene.camera = currentCameraObj
        return {'FINISHED'}


class VIEW3D_MT_view(Menu):
    bl_label = "View"

    def draw(self, context):
        layout = self.layout
        view = context.space_data

        layout.prop(view, "show_region_toolbar")
        layout.prop(view, "show_region_ui")
        layout.prop(view, "show_region_tool_header")
        layout.prop(view, "show_region_hud")

        layout.separator()

        layout.operator("render.opengl", text="OpenGL Render Image", icon='RENDER_STILL') #BFA - by Draise
        layout.operator("render.opengl", text="OpenGL Render Animation", icon='RENDER_ANIMATION').animation = True

        layout.separator()

        layout.operator_context = 'INVOKE_REGION_WIN'
        layout.operator("view3d.clip_border", text="Clipping Border", icon = "CLIPPINGBORDER")
        layout.operator("view3d.render_border", text="Render Border", icon = "RENDERBORDER")
        layout.operator("view3d.clear_render_border", text="Clear Render Border", icon = "RENDERBORDER_CLEAR")

        layout.separator()

        layout.operator("view3d.object_as_camera", icon = 'VIEW_SWITCHACTIVECAM')
        layout.operator("view3d.switchactivecamto", text="Set Active Camera", icon ="VIEW_SWITCHACTIVECAM")
        layout.operator("view3d.view_camera", text="Active Camera", icon = 'VIEW_SWITCHTOCAM')
        layout.operator("view3d.view_center_camera", icon = "VIEWCAMERACENTER")

        layout.separator()

        layout.menu("VIEW3D_MT_view_align")
        layout.menu("VIEW3D_MT_view_align_selected")

        layout.separator()

        layout.operator("view3d.localview", text="Toggle Local View", icon = "VIEW_GLOBAL_LOCAL")
        layout.operator("view3d.localview_remove_from", icon = "VIEW_REMOVE_LOCAL")

        layout.separator()

        layout.operator("view3d.view_selected", text="View Selected", icon = "VIEW_SELECTED").use_all_regions = False
        if view.region_quadviews:
            layout.operator("view3d.view_selected_all_regions", text="View Selected (Quad View)", icon = "ALIGNCAMERA_ACTIVE")
        layout.operator("view3d.view_all", text="View All", icon = "VIEWALL").center = False
        if view.region_quadviews:
            layout.operator("view3d.view_all_all_regions", text = "View All (Quad View)", icon = "VIEWALL" ) # bfa - separated tooltip
        layout.operator("view3d.view_all_center_cursor", text="Center Cursor and View All", icon = "VIEWALL_RESETCURSOR") # bfa - separated tooltip

        layout.separator()

        layout.menu("INFO_MT_area")

class VIEW3D_MT_view_navigation(Menu):
    bl_label = "Navi"

    def draw(self, _context):
        from math import pi
        layout = self.layout

        layout.operator("view3d.view_orbit", text= "Orbit Down", icon = "ORBIT_DOWN").type='ORBITDOWN'
        layout.operator("view3d.view_orbit", text= "Orbit Up", icon = "ORBIT_UP").type='ORBITUP'
        layout.operator("view3d.view_orbit", text= "Orbit Right", icon = "ORBIT_RIGHT").type='ORBITRIGHT'
        layout.operator("view3d.view_orbit", text= "Orbit Left", icon = "ORBIT_LEFT").type='ORBITLEFT'
        props = layout.operator("view3d.view_orbit", text = "Orbit Opposite", icon = "ORBIT_OPPOSITE")
        props.type = 'ORBITRIGHT'
        props.angle = pi

        layout.separator()

        layout.operator("view3d.view_roll", text="Roll Left", icon = "ROLL_LEFT").angle = pi / -12.0
        layout.operator("view3d.view_roll", text="Roll Right", icon = "ROLL_RIGHT").angle = pi / 12.0

        layout.separator()

        layout.operator("view3d.view_pan", text= "Pan Down", icon = "PAN_DOWN").type = 'PANDOWN'
        layout.operator("view3d.view_pan", text= "Pan Up", icon = "PAN_UP").type = 'PANUP'
        layout.operator("view3d.view_pan", text= "Pan Right", icon = "PAN_RIGHT").type = 'PANRIGHT'
        layout.operator("view3d.view_pan", text= "Pan Left", icon = "PAN_LEFT").type = 'PANLEFT'

        layout.separator()

        layout.operator("view3d.zoom_border", text="Zoom Region", icon = "ZOOM_BORDER")
        layout.operator("view3d.zoom", text="Zoom In", icon = "ZOOM_IN").delta = 1
        layout.operator("view3d.zoom", text="Zoom Out", icon = "ZOOM_OUT").delta = -1
        layout.operator("view3d.zoom_camera_1_to_1", text="Zoom Camera 1:1", icon = "ZOOM_CAMERA")
        layout.operator("view3d.dolly", text="Dolly View", icon = "DOLLY")
        layout.operator("view3d.view_center_pick", icon = "CENTERTOMOUSE")

        layout.separator()

        layout.operator("view3d.fly", icon = "FLY_NAVIGATION")
        layout.operator("view3d.walk", icon = "WALK_NAVIGATION")
        layout.operator("view3d.navigate", icon = "VIEW_NAVIGATION")

        layout.separator()

        layout.operator("screen.animation_play", text="Playback Animation", icon = "TRIA_RIGHT")

        layout.separator()

        layout.operator("transform.translate", icon='TRANSFORM_MOVE')
        layout.operator("transform.rotate", icon='TRANSFORM_ROTATE')
        layout.operator("transform.resize", icon='TRANSFORM_SCALE', text="Scale")



class VIEW3D_MT_view_align(Menu):
    bl_label = "Align View"

    def draw(self, _context):
        layout = self.layout

        layout.operator("view3d.camera_to_view", text="Align Active Camera to View", icon = "ALIGNCAMERA_VIEW")
        layout.operator("view3d.camera_to_view_selected", text="Align Active Camera to Selected", icon = "ALIGNCAMERA_ACTIVE")
        layout.operator("view3d.view_center_cursor", icon = "CENTERTOCURSOR")

        layout.separator()

        layout.operator("view3d.view_lock_to_active", icon = "LOCKTOACTIVE")
        layout.operator("view3d.view_center_lock", icon = "LOCKTOCENTER")
        layout.operator("view3d.view_lock_clear", icon = "LOCK_CLEAR")

        layout.separator()

        layout.operator("view3d.view_persportho", text="Perspective/Orthographic", icon = "PERSP_ORTHO")

        layout.separator()

        layout.operator("view3d.view_axis", text="Top", icon ="VIEW_TOP").type = 'TOP'
        layout.operator("view3d.view_axis", text="Bottom", icon ="VIEW_BOTTOM").type = 'BOTTOM'
        layout.operator("view3d.view_axis", text="Front", icon ="VIEW_FRONT").type = 'FRONT'
        layout.operator("view3d.view_axis", text="Back", icon ="VIEW_BACK").type = 'BACK'
        layout.operator("view3d.view_axis", text="Right", icon ="VIEW_RIGHT").type = 'RIGHT'
        layout.operator("view3d.view_axis", text="Left", icon ="VIEW_LEFT").type = 'LEFT'


class VIEW3D_MT_view_align_selected(Menu):
    bl_label = "Align View to Active"

    def draw(self, _context):
        layout = self.layout

        props = layout.operator("view3d.view_axis", text="Top", icon = "VIEW_ACTIVE_TOP")
        props.align_active = True
        props.type = 'TOP'

        props = layout.operator("view3d.view_axis", text="Bottom", icon ="VIEW_ACTIVE_BOTTOM")
        props.align_active = True
        props.type = 'BOTTOM'

        props = layout.operator("view3d.view_axis", text="Front", icon ="VIEW_ACTIVE_FRONT")
        props.align_active = True
        props.type = 'FRONT'

        props = layout.operator("view3d.view_axis", text="Back", icon ="VIEW_ACTIVE_BACK")
        props.align_active = True
        props.type = 'BACK'

        props = layout.operator("view3d.view_axis", text="Right" , icon ="VIEW_ACTIVE_RIGHT")
        props.align_active = True
        props.type = 'RIGHT'

        props = layout.operator("view3d.view_axis", text="Left", icon ="VIEW_ACTIVE_LEFT")
        props.align_active = True
        props.type = 'LEFT'


# ********** Select menus, suffix from context.mode **********

class VIEW3D_MT_select_object_more_less(Menu):
    bl_label = "More/Less"

    def draw(self, _context):
        layout = self.layout

        layout = self.layout

        layout.operator("object.select_more", text="More", icon = "SELECTMORE")
        layout.operator("object.select_less", text="Less", icon = "SELECTLESS")

        layout.separator()

        props = layout.operator("object.select_hierarchy", text="Parent", icon = "PARENT")
        props.extend = False
        props.direction = 'PARENT'

        props = layout.operator("object.select_hierarchy", text="Child", icon = "CHILD")
        props.extend = False
        props.direction = 'CHILD'

        layout.separator()

        props = layout.operator("object.select_hierarchy", text="Extend Parent", icon = "PARENT")
        props.extend = True
        props.direction = 'PARENT'

        props = layout.operator("object.select_hierarchy", text="Extend Child", icon = "CHILD")
        props.extend = True
        props.direction = 'CHILD'


# Workaround to separate the tooltips
class VIEW3D_MT_select_object_inverse(bpy.types.Operator):
    """Inverse\nInverts the current selection """      # blender will use this as a tooltip for menu items and buttons.
    bl_idname = "object.select_all_inverse"        # unique identifier for buttons and menu items to reference.
    bl_label = "Select Inverse"         # display name in the interface.
    bl_options = {'REGISTER', 'UNDO'}  # enable undo for the operator.

    def execute(self, context):        # execute() is called by blender when running the operator.
        bpy.ops.object.select_all(action = 'INVERT')
        return {'FINISHED'}

# Workaround to separate the tooltips
class VIEW3D_MT_select_object_none(bpy.types.Operator):
    """None\nDeselects everything """      # blender will use this as a tooltip for menu items and buttons.
    bl_idname = "object.select_all_none"        # unique identifier for buttons and menu items to reference.
    bl_label = "Select None"         # display name in the interface.
    bl_options = {'REGISTER', 'UNDO'}  # enable undo for the operator.

    def execute(self, context):        # execute() is called by blender when running the operator.
        bpy.ops.object.select_all(action = 'DESELECT')
        return {'FINISHED'}


class VIEW3D_MT_select_object(Menu):
    bl_label = "Select"

    def draw(self, _context):
        layout = self.layout

        layout.operator("object.select_all", text="All", icon='SELECT_ALL').action = 'SELECT'
        layout.operator("object.select_all_none", text="None", icon='SELECT_NONE') # bfa - separated tooltip
        layout.operator("object.select_all_inverse", text="Inverse", icon='INVERSE') # bfa - separated tooltip

        layout.separator()

        layout.operator("view3d.select_lasso", icon='BORDER_LASSO').mode = 'ADD'
        layout.operator("view3d.select_box", icon='BORDER_RECT')
        layout.operator("view3d.select_circle", icon = 'CIRCLE_SELECT')

        layout.separator()

        layout.menu ("VIEW3D_MT_select_grouped")
        layout.menu ("VIEW3D_MT_select_linked")
        layout.menu ("VIEW3D_MT_select_by_type")

        layout.separator()
        layout.operator("object.select_random", text="Random", icon = "RANDOMIZE")      
        layout.operator("object.select_mirror", text="Mirror Selection", icon = "TRANSFORM_MIRROR")

        layout.operator("object.select_pattern", text="By Pattern", icon = "PATTERN")
        layout.operator("object.select_camera", text="Active Camera", icon = "CAMERA_DATA")

        layout.separator()

        layout.menu("VIEW3D_MT_select_object_more_less")

        

class VIEW3D_MT_select_by_type(Menu):
    bl_label = "All by Type"

    def draw(self, context):
        layout = self.layout

        layout.operator("object.select_by_type", text= "Mesh", icon = "OUTLINER_OB_MESH").type = 'MESH'
        layout.operator("object.select_by_type", text= "Curve", icon = "OUTLINER_OB_CURVE").type = 'CURVE'
        layout.operator("object.select_by_type", text= "Surface", icon = "OUTLINER_OB_SURFACE").type = 'SURFACE'
        layout.operator("object.select_by_type", text= "Meta", icon = "OUTLINER_OB_META").type = 'META'
        layout.operator("object.select_by_type", text= "Font", icon = "OUTLINER_OB_FONT").type = 'FONT'

        layout.separator()

        layout.operator("object.select_by_type", text= "Armature", icon = "OUTLINER_OB_ARMATURE").type = 'ARMATURE'
        layout.operator("object.select_by_type", text= "Lattice", icon = "OUTLINER_OB_LATTICE").type = 'LATTICE'
        layout.operator("object.select_by_type", text= "Empty", icon = "OUTLINER_OB_EMPTY").type = 'EMPTY'
        layout.operator("object.select_by_type", text= "GPencil", icon = "GREASEPENCIL").type = 'GPENCIL'

        layout.separator()

        layout.operator("object.select_by_type", text= "Camera", icon = "OUTLINER_OB_CAMERA").type = 'CAMERA'
        layout.operator("object.select_by_type", text= "Light", icon = "OUTLINER_OB_LAMP").type = 'LIGHT'
        layout.operator("object.select_by_type", text= "Speaker", icon = "OUTLINER_OB_SPEAKER").type = 'SPEAKER'
        layout.operator("object.select_by_type", text= "Probe", icon = "OUTLINER_OB_LIGHTPROBE").type = 'LIGHT_PROBE'

class VIEW3D_MT_select_grouped(Menu):
    bl_label = "Grouped"

    def draw(self, context):
        layout = self.layout

        layout.operator("object.select_grouped", text= "Siblings", icon = "SIBLINGS").type = 'SIBLINGS'
        layout.operator("object.select_grouped", text= "Parent", icon = "PARENT").type = 'PARENT'
        layout.operator("object.select_grouped", text= "Children", icon = "CHILD_RECURSIVE").type = 'CHILDREN_RECURSIVE'
        layout.operator("object.select_grouped", text= "Immediate Children", icon = "CHILD").type = 'CHILDREN'

        layout.separator()

        layout.operator("object.select_grouped", text= "Type", icon = "TYPE").type = 'TYPE'
        layout.operator("object.select_grouped", text= "Collection", icon = "GROUP").type = 'COLLECTION'
        layout.operator("object.select_grouped", text= "Hook", icon = "HOOK").type = 'HOOK'

        layout.separator()

        layout.operator("object.select_grouped", text= "Pass", icon = "PASS").type = 'PASS'
        layout.operator("object.select_grouped", text= "Color", icon = "COLOR").type = 'COLOR'
        layout.operator("object.select_grouped", text= "Keying Set", icon = "KEYINGSET").type = 'KEYINGSET'
        layout.operator("object.select_grouped", text= "Light Type", icon = "LAMP").type = 'LIGHT_TYPE'


class VIEW3D_MT_select_linked(Menu):
    bl_label = "Linked"

    def draw(self, context):
        layout = self.layout

        layout.operator("object.select_linked", text= "Object Data", icon = "OBJECT_DATA").type = 'OBDATA'
        layout.operator("object.select_linked", text= "Material", icon = "MATERIAL_DATA").type = 'MATERIAL'
        layout.operator("object.select_linked", text= "Instanced Collection", icon = "GROUP").type = 'DUPGROUP'
        layout.operator("object.select_linked", text= "Particle System", icon = "PARTICLES").type = 'PARTICLE'
        layout.operator("object.select_linked", text= "Library", icon = "LIBRARY").type = 'LIBRARY'
        layout.operator("object.select_linked", text= "Library (Object Data)", icon = "LIBRARY_OBJECT").type = 'LIBRARY_OBDATA'


# Workaround to separate the tooltips
class VIEW3D_MT_select_pose_inverse(bpy.types.Operator):
    """Inverse\nInverts the current selection """      # blender will use this as a tooltip for menu items and buttons.
    bl_idname = "pose.select_all_inverse"        # unique identifier for buttons and menu items to reference.
    bl_label = "Select Inverse"         # display name in the interface.
    bl_options = {'REGISTER', 'UNDO'}  # enable undo for the operator.

    def execute(self, context):        # execute() is called by blender when running the operator.
        bpy.ops.pose.select_all(action = 'INVERT')
        return {'FINISHED'}

# Workaround to separate the tooltips
class VIEW3D_MT_select_pose_none(bpy.types.Operator):
    """None\nDeselects everything """      # blender will use this as a tooltip for menu items and buttons.
    bl_idname = "pose.select_all_none"        # unique identifier for buttons and menu items to reference.
    bl_label = "Select None"         # display name in the interface.
    bl_options = {'REGISTER', 'UNDO'}  # enable undo for the operator.

    def execute(self, context):        # execute() is called by blender when running the operator.
        bpy.ops.pose.select_all(action = 'DESELECT')
        return {'FINISHED'}


class VIEW3D_MT_select_pose(Menu):
    bl_label = "Select"

    def draw(self, _context):
        layout = self.layout

        layout.operator("pose.select_all", text="All", icon='SELECT_ALL').action = 'SELECT'
        layout.operator("pose.select_all_none", text="None", icon='SELECT_NONE') # bfa - separated tooltip
        layout.operator("pose.select_all_inverse", text="Inverse", icon='INVERSE') # bfa - separated tooltip

        layout.separator()

        layout.operator("view3d.select_lasso", icon='BORDER_LASSO').mode = 'ADD'
        layout.operator("view3d.select_box", icon='BORDER_RECT')
        layout.operator("view3d.select_circle", icon = 'CIRCLE_SELECT')

        layout.separator()

        layout.operator_menu_enum("pose.select_grouped", "type", text="Grouped")
        layout.operator("pose.select_linked", text="Linked", icon = "LINKED")
        layout.operator("pose.select_constraint_target", text="Constraint Target", icon = "CONSTRAINT_BONE")

        layout.separator()

        layout.operator("object.select_pattern", text="By Pattern", icon = "PATTERN")

        layout.separator()

        layout.operator("pose.select_mirror", text="Flip Active", icon = "FLIP")

        layout.separator()

        props = layout.operator("pose.select_hierarchy", text="Parent", icon = "PARENT")
        props.extend = False
        props.direction = 'PARENT'

        props = layout.operator("pose.select_hierarchy", text="Child", icon = "CHILD")
        props.extend = False
        props.direction = 'CHILD'

        layout.separator()

        props = layout.operator("pose.select_hierarchy", text="Extend Parent", icon = "PARENT")
        props.extend = True
        props.direction = 'PARENT'

        props = layout.operator("pose.select_hierarchy", text="Extend Child", icon = "CHILD")
        props.extend = True
        props.direction = 'CHILD'


# Workaround to separate the tooltips
class VIEW3D_MT_select_particle_inverse(bpy.types.Operator):
    """Inverse\nInverts the current selection """      # blender will use this as a tooltip for menu items and buttons.
    bl_idname = "particle.select_all_inverse"        # unique identifier for buttons and menu items to reference.
    bl_label = "Select Inverse"         # display name in the interface.
    bl_options = {'REGISTER', 'UNDO'}  # enable undo for the operator.

    def execute(self, context):        # execute() is called by blender when running the operator.
        bpy.ops.particle.select_all(action = 'INVERT')
        return {'FINISHED'}

# Workaround to separate the tooltips
class VIEW3D_MT_select_particle_none(bpy.types.Operator):
    """None\nDeselects everything """      # blender will use this as a tooltip for menu items and buttons.
    bl_idname = "particle.select_all_none"        # unique identifier for buttons and menu items to reference.
    bl_label = "Select None"         # display name in the interface.
    bl_options = {'REGISTER', 'UNDO'}  # enable undo for the operator.

    def execute(self, context):        # execute() is called by blender when running the operator.
        bpy.ops.particle.select_all(action = 'DESELECT')
        return {'FINISHED'}


class VIEW3D_MT_select_particle(Menu):
    bl_label = "Select"

    def draw(self, _context):
        layout = self.layout

        layout.operator("particle.select_all", text="All", icon='SELECT_ALL').action = 'SELECT'
        layout.operator("particle.select_all_none", text="None", icon='SELECT_NONE') # bfa - separated tooltip
        layout.operator("particle.select_all_inverse", text="Inverse", icon='INVERSE') # bfa - separated tooltip

        layout.separator()

        layout.operator("view3d.select_lasso", icon='BORDER_LASSO').mode = 'ADD'
        layout.operator("view3d.select_box", icon='BORDER_RECT')
        layout.operator("view3d.select_circle", icon = 'CIRCLE_SELECT')

        layout.separator()

        layout.operator("particle.select_linked", text="Linked", icon = "LINKED").deselect = False
        layout.operator("particle.select_linked", text="Deselect Linked", icon = "LINKED").deselect = True

        layout.separator()

        layout.operator("particle.select_more", text = "More", icon = "SELECTMORE")
        layout.operator("particle.select_less", text = "Less", icon = "SELECTLESS")

        layout.separator()

        layout.operator("particle.select_random", text = "Random", icon = "RANDOMIZE")

        layout.separator()

        layout.operator("particle.select_roots", text="Roots", icon = "SELECT_ROOT")
        layout.operator("particle.select_tips", text="Tips", icon = "SELECT_TIP")


class VIEW3D_MT_edit_mesh_select_similar(Menu):
    bl_label = "Similar"

    def draw(self, _context):
        layout = self.layout

        select_mode = _context.tool_settings.mesh_select_mode

        # Vertices select mode
        if tuple(select_mode) == (True, False, False):

            layout.operator("mesh.select_similar", text= "Normal", icon = "RECALC_NORMALS").type='NORMAL'
            layout.operator("mesh.select_similar", text= "Amount of Adjacent Faces", icon = "FACESEL").type='FACE'
            layout.operator("mesh.select_similar", text= "Vertex Groups", icon = "GROUP_VERTEX").type='VGROUP'
            layout.operator("mesh.select_similar", text= "Amount of connecting Edges", icon = "EDGESEL").type='EDGE'

        # Edges select mode
        if tuple(select_mode) == (False, True, False):

            layout.operator("mesh.select_similar", text= "Length", icon = "RULER").type='LENGTH'
            layout.operator("mesh.select_similar", text= "Direction", icon = "SWITCH_DIRECTION").type='DIR'
            layout.operator("mesh.select_similar", text= "Amount of Faces around an edge", icon = "FACESEL").type='FACE'
            layout.operator("mesh.select_similar", text= "Face Angles", icon = "ANGLE").type='FACE_ANGLE'
            layout.operator("mesh.select_similar", text= "Crease", icon = "CREASE").type='CREASE'
            layout.operator("mesh.select_similar", text= "Bevel", icon = "BEVEL").type='BEVEL'
            layout.operator("mesh.select_similar", text= "Seam", icon = "MARK_SEAM").type='SEAM'
            layout.operator("mesh.select_similar", text= "Sharpness", icon = "SELECT_SHARPEDGES").type='SHARP'
            layout.operator("mesh.select_similar", text= "Freestyle Edge Marks", icon = "MARK_FS_EDGE").type='FREESTYLE_EDGE'

        # Faces select mode
        if tuple(select_mode) == (False, False, True ):

            layout.operator("mesh.select_similar", text= "Material", icon = "MATERIAL").type='MATERIAL'
            layout.operator("mesh.select_similar", text= "Area", icon = "AREA").type='AREA'
            layout.operator("mesh.select_similar", text= "Polygon Sides", icon = "POLYGONSIDES").type='SIDES'
            layout.operator("mesh.select_similar", text= "Perimeter", icon = "PERIMETER").type='PERIMETER'
            layout.operator("mesh.select_similar", text= "Normal", icon = "RECALC_NORMALS").type='NORMAL'
            layout.operator("mesh.select_similar", text= "Co-Planar", icon = "MAKE_PLANAR").type='COPLANAR'
            layout.operator("mesh.select_similar", text= "Flat / Smooth", icon = "SHADING_SMOOTH").type='SMOOTH'
            layout.operator("mesh.select_similar", text= "Face Map", icon = "TEXTURE").type='FACE_MAP'
            layout.operator("mesh.select_similar", text= "Freestyle Face Marks", icon = "MARKFSFACE").type='FREESTYLE_FACE'

        layout.separator()

        layout.operator("mesh.select_similar_region", text="Face Regions", icon = "FACEREGIONS")


class VIEW3D_MT_edit_mesh_select_more_less(Menu):
    bl_label = "More/Less"

    def draw(self, _context):
        layout = self.layout

        layout.operator("mesh.select_more", text="More", icon = "SELECTMORE")
        layout.operator("mesh.select_less", text="Less", icon = "SELECTLESS")

        layout.separator()

        layout.operator("mesh.select_next_item", text="Next Active", icon = "NEXTACTIVE")
        layout.operator("mesh.select_prev_item", text="Previous Active", icon = "PREVIOUSACTIVE")


# Workaround to separate the tooltips
class VIEW3D_MT_select_edit_mesh_inverse(bpy.types.Operator):
    """Inverse\nInverts the current selection """      # blender will use this as a tooltip for menu items and buttons.
    bl_idname = "mesh.select_all_inverse"        # unique identifier for buttons and menu items to reference.
    bl_label = "Select Inverse"         # display name in the interface.
    bl_options = {'REGISTER', 'UNDO'}  # enable undo for the operator.

    def execute(self, context):        # execute() is called by blender when running the operator.
        bpy.ops.mesh.select_all(action = 'INVERT')
        return {'FINISHED'}

# Workaround to separate the tooltips
class VIEW3D_MT_select_edit_mesh_none(bpy.types.Operator):
    """None\nDeselects everything """       # blender will use this as a tooltip for menu items and buttons.
    bl_idname = "mesh.select_all_none"        # unique identifier for buttons and menu items to reference.
    bl_label = "Select None"         # display name in the interface.
    bl_options = {'REGISTER', 'UNDO'}  # enable undo for the operator.

    def execute(self, context):        # execute() is called by blender when running the operator.
        bpy.ops.mesh.select_all(action = 'DESELECT')
        return {'FINISHED'}


class VIEW3D_MT_select_edit_mesh(Menu):
    bl_label = "Select"

    def draw(self, _context):
        layout = self.layout

        # primitive
        layout.operator("mesh.select_all", text="All", icon='SELECT_ALL').action = 'SELECT'
        layout.operator("mesh.select_all_none", text="None", icon='SELECT_NONE') # bfa - separated tooltip
        layout.operator("mesh.select_all_inverse", text="Inverse", icon='INVERSE') # bfa - separated tooltip

        layout.separator()

        layout.operator("view3d.select_lasso", icon='BORDER_LASSO').mode = 'ADD'
        layout.operator("view3d.select_box", icon='BORDER_RECT')
        layout.operator("view3d.select_circle", icon = 'CIRCLE_SELECT')

        layout.separator()

        layout.operator("mesh.select_linked", text="Linked", icon = "LINKED")
        layout.operator("mesh.faces_select_linked_flat", text="Linked Flat Faces", icon = "LINKED")
        layout.operator("mesh.select_linked_pick", text="Linked Pick Select", icon = "LINKED").deselect = False
        layout.operator("mesh.select_linked_pick", text="Linked Pick Deselect", icon = "LINKED").deselect = True

        layout.separator()

        # other
        layout.menu("VIEW3D_MT_edit_mesh_select_similar")

        layout.separator()

        # numeric
        layout.operator("mesh.select_random", text="Random", icon = "RANDOMIZE")
        layout.operator("mesh.select_nth", icon = "CHECKER_DESELECT")

        layout.separator()
       
        layout.operator("mesh.select_mirror", text="Mirror Selection", icon = "TRANSFORM_MIRROR")
        layout.operator("mesh.select_axis", text="Side of Active", icon = "SELECT_SIDEOFACTIVE")
        layout.operator("mesh.shortest_path_select", text="Shortest Path", icon = "SELECT_SHORTESTPATH")

        layout.separator()

        # geometric
        layout.operator("mesh.edges_select_sharp", text="Sharp Edges", icon = "SELECT_SHARPEDGES")

        layout.separator()

        # topology
        tool_settings = _context.tool_settings
        if tool_settings.mesh_select_mode[2] is False:
            layout.operator("mesh.select_non_manifold", text="Non Manifold", icon = "SELECT_NONMANIFOLD")
        layout.operator("mesh.select_loose", text="Loose Geometry", icon = "SELECT_LOOSE")
        layout.operator("mesh.select_interior_faces", text="Interior Faces", icon = "SELECT_INTERIOR")
        layout.operator("mesh.select_face_by_sides", text="Faces by Sides", icon = "SELECT_FACES_BY_SIDE")

        layout.separator()

        # loops
        layout.operator("mesh.loop_multi_select", text="Edge Loops", icon = "SELECT_EDGELOOP").ring = False
        layout.operator("mesh.loop_multi_select", text="Edge Rings", icon = "SELECT_EDGERING").ring = True
        layout.operator("mesh.loop_to_region", text = "Loop Inner Region", icon = "SELECT_LOOPINNER")
        layout.operator("mesh.region_to_loop", text = "Boundary Loop", icon = "SELECT_BOUNDARY")

        layout.separator()

        layout.operator("mesh.select_ungrouped", text="Ungrouped Verts", icon = "SELECT_UNGROUPED_VERTS")

        layout.separator()

        layout.menu("VIEW3D_MT_edit_mesh_select_more_less")


# Workaround to separate the tooltips
class VIEW3D_MT_select_edit_curve_inverse(bpy.types.Operator):
    """Inverse\nInverts the current selection """      # blender will use this as a tooltip for menu items and buttons.
    bl_idname = "curve.select_all_inverse"        # unique identifier for buttons and menu items to reference.
    bl_label = "Select Inverse"         # display name in the interface.
    bl_options = {'REGISTER', 'UNDO'}  # enable undo for the operator.

    def execute(self, context):        # execute() is called by blender when running the operator.
        bpy.ops.curve.select_all(action = 'INVERT')
        return {'FINISHED'}

# Workaround to separate the tooltips
class VIEW3D_MT_select_edit_curve_none(bpy.types.Operator):
    """None\nDeselects everything """       # blender will use this as a tooltip for menu items and buttons.
    bl_idname = "curve.select_all_none"        # unique identifier for buttons and menu items to reference.
    bl_label = "Select None"         # display name in the interface.
    bl_options = {'REGISTER', 'UNDO'}  # enable undo for the operator.

    def execute(self, context):        # execute() is called by blender when running the operator.
        bpy.ops.curve.select_all(action = 'DESELECT')
        return {'FINISHED'}


class VIEW3D_MT_select_edit_curve(Menu):
    bl_label = "Select"

    def draw(self, _context):
        layout = self.layout

        layout.operator("curve.select_all", text="All", icon='SELECT_ALL').action = 'SELECT'
        layout.operator("curve.select_all_none", text="None", icon='SELECT_NONE') # bfa - separated tooltip
        layout.operator("curve.select_all_inverse", text="Inverse", icon='INVERSE') # bfa - separated tooltip

        layout.separator()

        layout.operator("view3d.select_lasso", icon='BORDER_LASSO').mode = 'ADD'
        layout.operator("view3d.select_box", icon='BORDER_RECT')
        layout.operator("view3d.select_circle", icon = 'CIRCLE_SELECT')

        layout.separator()


        layout.operator("curve.select_linked", text="Linked", icon = "LINKED")
        layout.operator("curve.select_linked_pick", text="Linked Pick Select", icon = "LINKED").deselect = False
        layout.operator("curve.select_linked_pick", text="Linked Pick Deselect", icon = "LINKED").deselect = True

        layout.separator()

        layout.menu("VIEW3D_MT_select_edit_curve_select_similar")

        layout.separator()

        layout.operator("curve.select_random", text= "Random", icon = "RANDOMIZE")
        layout.operator("curve.select_nth", icon = "CHECKER_DESELECT")

        layout.separator()

        layout.operator("curve.de_select_first", icon = "SELECT_FIRST")
        layout.operator("curve.de_select_last", icon = "SELECT_LAST")
        layout.operator("curve.select_next", text = "Next", icon = "NEXTACTIVE")
        layout.operator("curve.select_previous", text = "Previous", icon = "PREVIOUSACTIVE")

        layout.separator()

        layout.operator("curve.select_more", text= "More", icon = "SELECTMORE")
        layout.operator("curve.select_less", text= "Less", icon = "SELECTLESS")

class VIEW3D_MT_select_edit_curve_select_similar(Menu):
    bl_label = "Similar"

    def draw(self, context):
        layout = self.layout

        layout.operator("curve.select_similar", text="Type", icon = "TYPE").type = 'TYPE'
        layout.operator("curve.select_similar", text="Radius", icon = "RADIUS").type = 'RADIUS'
        layout.operator("curve.select_similar", text="Weight", icon = "MOD_VERTEX_WEIGHT").type = 'WEIGHT'
        layout.operator("curve.select_similar", text="Direction", icon = "SWITCH_DIRECTION").type = 'DIRECTION'


class VIEW3D_MT_select_edit_surface(Menu):
    bl_label = "Select"

    def draw(self, _context):
        layout = self.layout

        layout.operator("curve.select_all", text="All", icon='SELECT_ALL').action = 'SELECT'
        layout.operator("curve.select_all_none", text="None", icon='SELECT_NONE') # bfa - separated tooltip
        layout.operator("curve.select_all_inverse", text="Inverse", icon='INVERSE') # bfa - separated tooltip

        layout.separator()

        layout.operator("view3d.select_lasso", icon='BORDER_LASSO').mode = 'ADD'
        layout.operator("view3d.select_box", icon='BORDER_RECT')
        layout.operator("view3d.select_circle", icon = 'CIRCLE_SELECT')

        layout.separator()

        layout.operator("curve.select_linked", text="Linked", icon = "LINKED")
        layout.menu("VIEW3D_MT_select_edit_curve_select_similar")

        layout.separator()

        layout.operator("curve.select_random", text= "Random", icon = "RANDOMIZE")
        layout.operator("curve.select_nth", icon = "CHECKER_DESELECT")


        layout.separator()

        layout.operator("curve.select_row", text = "Control Point row", icon = "CONTROLPOINTROW")

        layout.separator()

        layout.operator("curve.select_more", text= "More", icon = "SELECTMORE")
        layout.operator("curve.select_less", text= "Less", icon = "SELECTLESS")

class VIEW3D_MT_edit_text_context_menu(Menu):
    bl_label = "Text Context Menu"

    def draw(self, _context):
        layout = self.layout

        layout.operator_context = 'INVOKE_DEFAULT'

        layout.operator("font.text_cut", text="Cut")
        layout.operator("font.text_copy", text="Copy", icon='COPYDOWN')
        layout.operator("font.text_paste", text="Paste", icon='PASTEDOWN')

        layout.separator()

        layout.operator("font.select_all")

        layout.separator()

        layout.menu("VIEW3D_MT_edit_text_chars")

class VIEW3D_MT_select_edit_text(Menu):
    # intentional name mismatch
    # select menu for 3d-text doesn't make sense
    bl_label = "Edit"

    def draw(self, _context):
        layout = self.layout

        layout.operator("ed.undo")
        layout.operator("ed.redo")

        layout.separator()

        layout.operator("font.text_cut", text="Cut", icon = "CUT")
        layout.operator("font.text_copy", text="Copy", icon='COPYDOWN')
        layout.operator("font.text_paste", text="Paste", icon='PASTEDOWN')

        layout.separator()

        layout.operator("font.text_paste_from_file", icon = "PASTEFILE")

        layout.separator()

        layout.operator("font.select_all", icon = "SELECT_ALL")


# Workaround to separate the tooltips
class VIEW3D_MT_select_edit_metaball_inverse(bpy.types.Operator):
    """Inverse\nInverts the current selection """      # blender will use this as a tooltip for menu items and buttons.
    bl_idname = "mball.select_all_inverse"        # unique identifier for buttons and menu items to reference.
    bl_label = "Select Inverse"         # display name in the interface.
    bl_options = {'REGISTER', 'UNDO'}  # enable undo for the operator.

    def execute(self, context):        # execute() is called by blender when running the operator.
        bpy.ops.mball.select_all(action = 'INVERT')
        return {'FINISHED'}

# Workaround to separate the tooltips
class VIEW3D_MT_select_edit_metaball_none(bpy.types.Operator):
    """None\nDeselects everything """           # blender will use this as a tooltip for menu items and buttons.
    bl_idname = "mball.select_all_none"        # unique identifier for buttons and menu items to reference.
    bl_label = "Select None"         # display name in the interface.
    bl_options = {'REGISTER', 'UNDO'}  # enable undo for the operator.

    def execute(self, context):        # execute() is called by blender when running the operator.
        bpy.ops.mball.select_all(action = 'DESELECT')
        return {'FINISHED'}


class VIEW3D_MT_select_edit_metaball(Menu):
    bl_label = "Select"

    def draw(self, _context):
        layout = self.layout

        layout.operator("mball.select_all", text="All", icon='SELECT_ALL').action = 'SELECT'
        layout.operator("mball.select_all_none", text="None", icon='SELECT_NONE') # bfa - separated tooltip
        layout.operator("mball.select_all_inverse", text="Inverse", icon='INVERSE') # bfa - separated tooltip

        layout.separator()

        layout.operator("view3d.select_lasso", icon='BORDER_LASSO').mode = 'ADD'
        layout.operator("view3d.select_box", icon='BORDER_RECT')
        layout.operator("view3d.select_circle", icon = 'CIRCLE_SELECT')

        layout.separator()

        layout.menu("VIEW3D_MT_select_edit_metaball_select_similar")

        layout.separator()

        layout.operator("mball.select_random_metaelems", text = "Random", icon = "RANDOMIZE")


class VIEW3D_MT_select_edit_metaball_select_similar(Menu):
    bl_label = "Similar"

    def draw(self, context):
        layout = self.layout

        layout.operator("mball.select_similar", text="Type", icon = "TYPE").type = 'TYPE'
        layout.operator("mball.select_similar", text="Radius", icon = "RADIUS").type = 'RADIUS'
        layout.operator("mball.select_similar", text="Stiffness", icon = "BEND").type = 'STIFFNESS'
        layout.operator("mball.select_similar", text="Rotation", icon = "ROTATE").type = 'ROTATION'


# Workaround to separate the tooltips
class VIEW3D_MT_select_edit_lattice_inverse(bpy.types.Operator):
    """Inverse\nInverts the current selection """      # blender will use this as a tooltip for menu items and buttons.
    bl_idname = "lattice.select_all_inverse"        # unique identifier for buttons and menu items to reference.
    bl_label = "Select Inverse"         # display name in the interface.
    bl_options = {'REGISTER', 'UNDO'}  # enable undo for the operator.

    def execute(self, context):        # execute() is called by blender when running the operator.
        bpy.ops.lattice.select_all(action = 'INVERT')
        return {'FINISHED'}

# Workaround to separate the tooltips
class VIEW3D_MT_select_edit_lattice_none(bpy.types.Operator):
    """None\nDeselects everything """        # blender will use this as a tooltip for menu items and buttons.
    bl_idname = "lattice.select_all_none"        # unique identifier for buttons and menu items to reference.
    bl_label = "Select None"         # display name in the interface.
    bl_options = {'REGISTER', 'UNDO'}  # enable undo for the operator.

    def execute(self, context):        # execute() is called by blender when running the operator.
        bpy.ops.lattice.select_all(action = 'DESELECT')
        return {'FINISHED'}


class VIEW3D_MT_edit_lattice_context_menu(Menu):
    bl_label = "Lattice Context Menu"

    def draw(self, context):
        layout = self.layout

        layout = self.layout

        layout.menu("VIEW3D_MT_mirror")
        layout.operator_menu_enum("lattice.flip", "axis")
        layout.menu("VIEW3D_MT_snap")

        layout.separator()

        layout.operator("lattice.make_regular")


class VIEW3D_MT_select_edit_lattice(Menu):
    bl_label = "Select"

    def draw(self, _context):
        layout = self.layout

        layout.operator("lattice.select_all", text="All", icon='SELECT_ALL').action = 'SELECT'
        layout.operator("lattice.select_all_none", text="None", icon='SELECT_NONE') # bfa - separated tooltip
        layout.operator("lattice.select_all_inverse", text="Inverse", icon='INVERSE') # bfa - separated tooltip

        layout.separator()

        layout.operator("view3d.select_lasso", icon='BORDER_LASSO').mode = 'ADD'
        layout.operator("view3d.select_box", icon='BORDER_RECT')
        layout.operator("view3d.select_circle", icon = 'CIRCLE_SELECT')

        layout.separator()

        layout.operator("lattice.select_mirror", text = "Mirror", icon = "TRANSFORM_MIRROR")
        layout.operator("lattice.select_random", text = "Random", icon = "RANDOMIZE")

        layout.separator()

        layout.operator("lattice.select_ungrouped", text="Ungrouped Verts", icon = "SELECT_UNGROUPED_VERTS")

        layout.separator()

        layout.operator("lattice.select_more", text = "More", icon = "SELECTMORE")
        layout.operator("lattice.select_less", text = "Less", icon = "SELECTLESS")


# Workaround to separate the tooltips
class VIEW3D_MT_select_edit_armature_inverse(bpy.types.Operator):
    """Inverse\nInverts the current selection """      # blender will use this as a tooltip for menu items and buttons.
    bl_idname = "armature.select_all_inverse"        # unique identifier for buttons and menu items to reference.
    bl_label = "Select Inverse"         # display name in the interface.
    bl_options = {'REGISTER', 'UNDO'}  # enable undo for the operator.

    def execute(self, context):        # execute() is called by blender when running the operator.
        bpy.ops.armature.select_all(action = 'INVERT')
        return {'FINISHED'}

# Workaround to separate the tooltips
class VIEW3D_MT_select_edit_armature_none(bpy.types.Operator):
    """None\nDeselects everything """          # blender will use this as a tooltip for menu items and buttons.
    bl_idname = "armature.select_all_none"        # unique identifier for buttons and menu items to reference.
    bl_label = "Select None"         # display name in the interface.
    bl_options = {'REGISTER', 'UNDO'}  # enable undo for the operator.

    def execute(self, context):        # execute() is called by blender when running the operator.
        bpy.ops.armature.select_all(action = 'DESELECT')
        return {'FINISHED'}


class VIEW3D_MT_select_edit_armature(Menu):
    bl_label = "Select"

    def draw(self, _context):
        layout = self.layout

        layout.operator("armature.select_all", text="All", icon='SELECT_ALL').action = 'SELECT'
        layout.operator("armature.select_all_none", text="None", icon='SELECT_NONE') # bfa - separated tooltip
        layout.operator("armature.select_all_inverse", text="Inverse", icon='INVERSE') # bfa - separated tooltip

        layout.separator()

        layout.operator("view3d.select_lasso", icon='BORDER_LASSO').mode = 'ADD'
        layout.operator("view3d.select_box", icon='BORDER_RECT')
        layout.operator("view3d.select_circle", icon = 'CIRCLE_SELECT')

        layout.separator()

        layout.operator_menu_enum("armature.select_similar", "type", text="Similar")

        layout.separator()
        
        layout.operator("armature.select_mirror", text="Mirror Selection", icon = "TRANSFORM_MIRROR").extend = False
        layout.operator("object.select_pattern", text="By Pattern", icon = "PATTERN")

        layout.separator()

        props = layout.operator("armature.select_hierarchy", text="Parent", icon = "PARENT")
        props.extend = False
        props.direction = 'PARENT'

        props = layout.operator("armature.select_hierarchy", text="Child", icon = "CHILD")
        props.extend = False
        props.direction = 'CHILD'

        layout.separator()

        props = layout.operator("armature.select_hierarchy", text="Extend Parent", icon = "PARENT")
        props.extend = True
        props.direction = 'PARENT'

        props = layout.operator("armature.select_hierarchy", text="Extend Child", icon = "CHILD")
        props.extend = True
        props.direction = 'CHILD'

        layout.separator()

        layout.operator("armature.select_more", text="More", icon = "SELECTMORE")
        layout.operator("armature.select_less", text="Less", icon = "SELECTLESS")


# Workaround to separate the tooltips
class VIEW3D_MT_select_gpencil_inverse(bpy.types.Operator):
    """Inverse\nInverts the current selection """      # blender will use this as a tooltip for menu items and buttons.
    bl_idname = "gpencil.select_all_inverse"        # unique identifier for buttons and menu items to reference.
    bl_label = "Select Inverse"         # display name in the interface.
    bl_options = {'REGISTER', 'UNDO'}  # enable undo for the operator.

    def execute(self, context):        # execute() is called by blender when running the operator.
        bpy.ops.gpencil.select_all(action = 'INVERT')
        return {'FINISHED'}

# Workaround to separate the tooltips
class VIEW3D_MT_select_gpencil_none(bpy.types.Operator):
    """None\nDeselects everything """          # blender will use this as a tooltip for menu items and buttons.
    bl_idname = "gpencil.select_all_none"        # unique identifier for buttons and menu items to reference.
    bl_label = "Select None"         # display name in the interface.
    bl_options = {'REGISTER', 'UNDO'}  # enable undo for the operator.

    def execute(self, context):        # execute() is called by blender when running the operator.
        bpy.ops.gpencil.select_all(action = 'DESELECT')
        return {'FINISHED'}


class VIEW3D_MT_select_gpencil(Menu):
    bl_label = "Select"

    def draw(self, _context):
        layout = self.layout

        layout.operator("gpencil.select_all", text="All", icon='SELECT_ALL').action = 'SELECT'
        layout.operator("gpencil.select_all_none", text="None", icon='SELECT_NONE') # bfa - separated tooltip
        layout.operator("gpencil.select_all_inverse", text="Inverse", icon='INVERSE') # bfa - separated tooltip

        layout.separator()

        layout.operator("view3d.select_lasso", icon='BORDER_LASSO').mode = 'ADD'
        layout.operator("gpencil.select_box", icon='BORDER_RECT')
        layout.operator("gpencil.select_circle", icon = 'CIRCLE_SELECT')

        layout.separator()

        layout.operator("gpencil.select_linked", text="Linked", icon = "LINKED")
        layout.operator("gpencil.select_alternate", icon = "ALTERNATED")
        layout.menu("VIEW3D_MT_select_gpencil_grouped", text="Grouped")

        layout.separator()

        layout.operator("gpencil.select_first", text = "First", icon = "SELECT_FIRST")
        layout.operator("gpencil.select_last", text = "Last", icon = "SELECT_LAST")

        layout.separator()

        layout.operator("gpencil.select_more", text = "More", icon = "SELECTMORE")
        layout.operator("gpencil.select_less", text = "Less", icon = "SELECTLESS")


class VIEW3D_MT_select_gpencil_grouped(Menu):
    bl_label = "Grouped"

    def draw(self, context):
        layout = self.layout

        layout.operator("gpencil.select_grouped", text="Layer", icon = "LAYER").type = 'LAYER'
        layout.operator("gpencil.select_grouped", text="Color", icon = "COLOR").type = 'MATERIAL'


# Workaround to separate the tooltips
class VIEW3D_MT_select_paint_mask_inverse(bpy.types.Operator):
    """Inverse\nInverts the current selection """      # blender will use this as a tooltip for menu items and buttons.
    bl_idname = "paint.face_select_all_inverse"        # unique identifier for buttons and menu items to reference.
    bl_label = "Select Inverse"         # display name in the interface.
    bl_options = {'REGISTER', 'UNDO'}  # enable undo for the operator.

    def execute(self, context):        # execute() is called by blender when running the operator.
        bpy.ops.paint.face_select_all(action = 'INVERT')
        return {'FINISHED'}

# Workaround to separate the tooltips
class VIEW3D_MT_select_paint_mask_none(bpy.types.Operator):
    """None\nDeselects everything """        # blender will use this as a tooltip for menu items and buttons.
    bl_idname = "paint.face_select_all_none"        # unique identifier for buttons and menu items to reference.
    bl_label = "Select None"         # display name in the interface.
    bl_options = {'REGISTER', 'UNDO'}  # enable undo for the operator.

    def execute(self, context):        # execute() is called by blender when running the operator.
        bpy.ops.paint.face_select_all(action = 'DESELECT')
        return {'FINISHED'}


class VIEW3D_MT_select_paint_mask(Menu):
    bl_label = "Select"

    def draw(self, _context):
        layout = self.layout

        layout.operator("paint.face_select_all", text="All", icon = 'SELECT_ALL').action = 'SELECT'
        layout.operator("paint.face_select_all_none", text="None", icon='SELECT_NONE') # bfa - separated tooltip
        layout.operator("paint.face_select_all_inverse", text="Inverse", icon='INVERSE') # bfa - separated tooltip

        layout.separator()
        layout.operator("view3d.select_lasso", icon='BORDER_LASSO').mode = 'ADD'
        layout.operator("view3d.select_box", icon = 'BORDER_RECT')
        layout.operator("view3d.select_circle", icon = 'CIRCLE_SELECT')

        layout.separator()

        layout.operator("paint.face_select_linked", text="Linked", icon = "LINKED")
        layout.operator("paint.face_select_linked_pick", text="Linked Pick Select", icon = "LINKED").deselect = False
        layout.operator("paint.face_select_linked_pick", text="Linked Pick Deselect", icon = "LINKED").deselect = True


# Workaround to separate the tooltips
class VIEW3D_MT_select_paint_mask_vertex_inverse(bpy.types.Operator):
    """Inverse\nInverts the current selection """      # blender will use this as a tooltip for menu items and buttons.
    bl_idname = "paint.vert_select_all_inverse"        # unique identifier for buttons and menu items to reference.
    bl_label = "Select Inverse"         # display name in the interface.
    bl_options = {'REGISTER', 'UNDO'}  # enable undo for the operator.

    def execute(self, context):        # execute() is called by blender when running the operator.
        bpy.ops.paint.vert_select_all(action = 'INVERT')
        return {'FINISHED'}

# Workaround to separate the tooltips
class VIEW3D_MT_select_paint_mask_vertex_none(bpy.types.Operator):
    """None\nDeselects everything """       # blender will use this as a tooltip for menu items and buttons.
    bl_idname = "paint.vert_select_all_none"        # unique identifier for buttons and menu items to reference.
    bl_label = "Select None"         # display name in the interface.
    bl_options = {'REGISTER', 'UNDO'}  # enable undo for the operator.

    def execute(self, context):        # execute() is called by blender when running the operator.
        bpy.ops.paint.vert_select_all(action = 'DESELECT')
        return {'FINISHED'}


class VIEW3D_MT_select_paint_mask_vertex(Menu):
    bl_label = "Select"

    def draw(self, _context):
        layout = self.layout

        layout.operator("paint.vert_select_all", text="All", icon='SELECT_ALL').action = 'SELECT'
        layout.operator("paint.vert_select_all_none", text="None", icon='SELECT_NONE') # bfa - separated tooltip
        layout.operator("paint.vert_select_all_inverse", text="Inverse", icon='INVERSE') # bfa - separated tooltip

        layout.separator()

        layout.operator("view3d.select_lasso", icon='BORDER_LASSO').mode = 'ADD'
        layout.operator("view3d.select_box", icon='BORDER_RECT')
        layout.operator("view3d.select_circle", icon = 'CIRCLE_SELECT')

        layout.separator()

        layout.operator("paint.vert_select_ungrouped", text="Ungrouped Verts", icon = "SELECT_UNGROUPED_VERTS")


class VIEW3D_MT_angle_control(Menu):
    bl_label = "Angle Control"

    @classmethod
    def poll(cls, context):
        settings = UnifiedPaintPanel.paint_settings(context)
        if not settings:
            return False

        brush = settings.brush
        tex_slot = brush.texture_slot

        return tex_slot.has_texture_angle and tex_slot.has_texture_angle_source

    def draw(self, context):
        layout = self.layout

        settings = UnifiedPaintPanel.paint_settings(context)
        brush = settings.brush

        sculpt = (context.sculpt_object is not None)

        tex_slot = brush.texture_slot

        layout.prop(tex_slot, "use_rake", text="Rake")

        if brush.brush_capabilities.has_random_texture_angle and tex_slot.has_random_texture_angle:
            if sculpt:
                if brush.sculpt_capabilities.has_random_texture_angle:
                    layout.prop(tex_slot, "use_random", text="Random")
            else:
                layout.prop(tex_slot, "use_random", text="Random")


class VIEW3D_MT_mesh_add(Menu):
    bl_idname = "VIEW3D_MT_mesh_add"
    bl_label = "Mesh"

    def draw(self, _context):
        layout = self.layout

        layout.operator_context = 'INVOKE_REGION_WIN'

        layout.operator("mesh.primitive_plane_add", text="Plane", icon='MESH_PLANE')
        layout.operator("mesh.primitive_cube_add", text="Cube", icon='MESH_CUBE')
        layout.operator("mesh.primitive_circle_add", text="Circle", icon='MESH_CIRCLE')
        layout.operator("mesh.primitive_uv_sphere_add", text="UV Sphere", icon='MESH_UVSPHERE')
        layout.operator("mesh.primitive_ico_sphere_add", text="Ico Sphere", icon='MESH_ICOSPHERE')
        layout.operator("mesh.primitive_cylinder_add", text="Cylinder", icon='MESH_CYLINDER')
        layout.operator("mesh.primitive_cone_add", text="Cone", icon='MESH_CONE')
        layout.operator("mesh.primitive_torus_add", text="Torus", icon='MESH_TORUS')

        layout.separator()

        layout.operator("mesh.primitive_grid_add", text="Grid", icon='MESH_GRID')
        layout.operator("mesh.primitive_monkey_add", text="Monkey", icon='MESH_MONKEY')


class VIEW3D_MT_curve_add(Menu):
    bl_idname = "VIEW3D_MT_curve_add"
    bl_label = "Curve"

    def draw(self, _context):
        layout = self.layout

        layout.operator_context = 'INVOKE_REGION_WIN'

        layout.operator("curve.primitive_bezier_curve_add", text="Bezier", icon='CURVE_BEZCURVE')
        layout.operator("curve.primitive_bezier_circle_add", text="Circle", icon='CURVE_BEZCIRCLE')

        layout.separator()

        layout.operator("curve.primitive_nurbs_curve_add", text="Nurbs Curve", icon='CURVE_NCURVE')
        layout.operator("curve.primitive_nurbs_circle_add", text="Nurbs Circle", icon='CURVE_NCIRCLE')
        layout.operator("curve.primitive_nurbs_path_add", text="Path", icon='CURVE_PATH')


class VIEW3D_MT_surface_add(Menu):
    bl_idname = "VIEW3D_MT_surface_add"
    bl_label = "Surface"

    def draw(self, _context):
        layout = self.layout

        layout.operator_context = 'INVOKE_REGION_WIN'

        layout.operator("surface.primitive_nurbs_surface_curve_add", text="Nurbs Curve", icon='SURFACE_NCURVE')
        layout.operator("surface.primitive_nurbs_surface_circle_add", text="Nurbs Circle", icon='SURFACE_NCIRCLE')
        layout.operator("surface.primitive_nurbs_surface_surface_add", text="Nurbs Surface", icon='SURFACE_NSURFACE')
        layout.operator("surface.primitive_nurbs_surface_cylinder_add",
                        text="Nurbs Cylinder", icon='SURFACE_NCYLINDER')
        layout.operator("surface.primitive_nurbs_surface_sphere_add", text="Nurbs Sphere", icon='SURFACE_NSPHERE')
        layout.operator("surface.primitive_nurbs_surface_torus_add", text="Nurbs Torus", icon='SURFACE_NTORUS')


class VIEW3D_MT_edit_metaball_context_menu(Menu):
    bl_label = "Metaball Context Menu"

    def draw(self, _context):
        layout = self.layout

        layout.operator_context = 'INVOKE_REGION_WIN'

        # Add
        layout.operator("mball.duplicate_move")

        layout.separator()

        # Modify
        layout.menu("VIEW3D_MT_mirror")
        layout.menu("VIEW3D_MT_snap")

        layout.separator()

        # Remove
        layout.operator_context = 'EXEC_DEFAULT'
        layout.operator("mball.delete_metaelems", text="Delete")


class VIEW3D_MT_metaball_add(Menu):
    bl_idname = "VIEW3D_MT_metaball_add"
    bl_label = "Metaball"

    def draw(self, _context):
        layout = self.layout

        layout.operator_context = 'INVOKE_REGION_WIN'
        layout.operator_enum("object.metaball_add", "type")


class TOPBAR_MT_edit_curve_add(Menu):
    bl_idname = "TOPBAR_MT_edit_curve_add"
    bl_label = "Add"
    bl_translation_context = i18n_contexts.operator_default

    def draw(self, context):
        is_surf = context.active_object.type == 'SURFACE'

        layout = self.layout
        layout.operator_context = 'EXEC_REGION_WIN'

        if is_surf:
            VIEW3D_MT_surface_add.draw(self, context)
        else:
            VIEW3D_MT_curve_add.draw(self, context)


class TOPBAR_MT_edit_armature_add(Menu):
    bl_idname = "TOPBAR_MT_edit_armature_add"
    bl_label = "Armature"

    def draw(self, _context):
        layout = self.layout

        layout.operator_context = 'EXEC_REGION_WIN'
        layout.operator("armature.bone_primitive_add", text="Single Bone", icon='BONE_DATA')


class VIEW3D_MT_armature_add(Menu):
    bl_idname = "VIEW3D_MT_armature_add"
    bl_label = "Armature"

    def draw(self, _context):
        layout = self.layout

        layout.operator_context = 'EXEC_REGION_WIN'
        layout.operator("object.armature_add", text="Single Bone", icon='BONE_DATA')


class VIEW3D_MT_light_add(Menu):
    bl_idname = "VIEW3D_MT_light_add"
    bl_label = "Light"

    def draw(self, _context):
        layout = self.layout

        layout.operator_context = 'INVOKE_REGION_WIN'
        layout.operator_enum("object.light_add", "type")


class VIEW3D_MT_lightprobe_add(Menu):
    bl_idname = "VIEW3D_MT_lightprobe_add"
    bl_label = "Light Probe"

    def draw(self, _context):
        layout = self.layout

        layout.operator_context = 'INVOKE_REGION_WIN'
        layout.operator_enum("object.lightprobe_add", "type")


class VIEW3D_MT_camera_add(Menu):
    bl_idname = "VIEW3D_MT_camera_add"
    bl_label = "Camera"

    def draw(self, _context):
        layout = self.layout
        layout.operator_context = 'EXEC_REGION_WIN'
        layout.operator("object.camera_add", text="Camera", icon='OUTLINER_OB_CAMERA')


class VIEW3D_MT_add(Menu):
    bl_label = "Add"
    bl_translation_context = i18n_contexts.operator_default

    def draw(self, context):
        layout = self.layout

        # note, don't use 'EXEC_SCREEN' or operators won't get the 'v3d' context.

        # Note: was EXEC_AREA, but this context does not have the 'rv3d', which prevents
        #       "align_view" to work on first call (see [#32719]).
        layout.operator_context = 'EXEC_REGION_WIN'

        # layout.operator_menu_enum("object.mesh_add", "type", text="Mesh", icon='OUTLINER_OB_MESH')
        layout.menu("VIEW3D_MT_mesh_add", icon='OUTLINER_OB_MESH')

        # layout.operator_menu_enum("object.curve_add", "type", text="Curve", icon='OUTLINER_OB_CURVE')
        layout.menu("VIEW3D_MT_curve_add", icon='OUTLINER_OB_CURVE')
        # layout.operator_menu_enum("object.surface_add", "type", text="Surface", icon='OUTLINER_OB_SURFACE')
        layout.menu("VIEW3D_MT_surface_add", icon='OUTLINER_OB_SURFACE')
        layout.menu("VIEW3D_MT_metaball_add", text="Metaball", icon='OUTLINER_OB_META')
        layout.operator("object.text_add", text="Text", icon='OUTLINER_OB_FONT')
        layout.operator_menu_enum("object.gpencil_add", "type", text="Grease Pencil", icon='OUTLINER_OB_GREASEPENCIL')
        layout.separator()

        if VIEW3D_MT_armature_add.is_extended():
            layout.menu("VIEW3D_MT_armature_add", icon='OUTLINER_OB_ARMATURE')
        else:
            layout.operator("object.armature_add", text="Armature", icon='OUTLINER_OB_ARMATURE')

        layout.operator("object.add", text="Lattice", icon='OUTLINER_OB_LATTICE').type = 'LATTICE'
        layout.operator_menu_enum("object.empty_add", "type", text="Empty", icon='OUTLINER_OB_EMPTY')
        layout.menu("VIEW3D_MT_image_add", text="Image", icon='OUTLINER_OB_IMAGE')

        layout.separator()

        layout.operator("object.speaker_add", text="Speaker", icon='OUTLINER_OB_SPEAKER')
        layout.separator()

        if VIEW3D_MT_camera_add.is_extended():
            layout.menu("VIEW3D_MT_camera_add", icon='OUTLINER_OB_CAMERA')
        else:
            VIEW3D_MT_camera_add.draw(self, context)

        layout.menu("VIEW3D_MT_light_add", icon='OUTLINER_OB_LIGHT')
        layout.separator()
        layout.menu("VIEW3D_MT_lightprobe_add", icon='OUTLINER_OB_LIGHTPROBE')
        layout.separator()

        layout.operator_menu_enum("object.effector_add", "type", text="Force Field", icon='OUTLINER_OB_FORCE_FIELD')
        layout.separator()

        has_collections = bool(bpy.data.collections)
        col = layout.column()
        col.enabled = has_collections

        if not has_collections or len(bpy.data.collections) > 10:
            col.operator_context = 'INVOKE_REGION_WIN'
            col.operator(
                "object.collection_instance_add",
                text="Collection Instance" if has_collections else "No Collections to Instance",
                icon='OUTLINER_OB_GROUP_INSTANCE',
            )
        else:
            col.operator_menu_enum(
                "object.collection_instance_add",
                "collection",
                text="Collection Instance",
                icon='OUTLINER_OB_GROUP_INSTANCE',
            )


class VIEW3D_MT_image_add(Menu):
    bl_label = "Add Image"

    def draw(self, _context):
        layout = self.layout
        layout.operator("object.load_reference_image", text="Reference", icon='IMAGE_REFERENCE')
        layout.operator("object.load_background_image", text="Background", icon='IMAGE_BACKGROUND')


class VIEW3D_MT_object_relations(Menu):
    bl_label = "Relations"

    def draw(self, _context):
        layout = self.layout

<<<<<<< HEAD
        layout.operator("object.proxy_make", text="Make Proxy", icon='MAKE_PROXY')
=======
        layout.operator("object.proxy_make", text="Make Proxy...")
        
        if bpy.app.use_override_library:
            layout.operator("object.make_override_library", text="Make Library Override...")
>>>>>>> 0fc0aefb

        layout.operator("object.make_dupli_face", icon = "MAKEDUPLIFACE")

        layout.separator()

        layout.operator_menu_enum("object.make_local", "type", text="Make Local")
        layout.menu("VIEW3D_MT_make_single_user")

        layout.separator()

        layout.operator("object.data_transfer", icon ='TRANSFER_DATA')
        layout.operator("object.datalayout_transfer", icon ='TRANSFER_DATA_LAYOUT')

class VIEW3D_MT_origin_set(Menu):
    bl_label = "Set Origin"

    def draw(self, context):
        layout = self.layout

        layout.operator("object.origin_set", icon ='GEOMETRY_TO_ORIGIN', text = "Geometry to Origin").type='GEOMETRY_ORIGIN'
        layout.operator("object.origin_set", icon ='ORIGIN_TO_GEOMETRY', text = "Origin to Geometry").type='ORIGIN_GEOMETRY'
        layout.operator("object.origin_set", icon ='ORIGIN_TO_CURSOR', text = "Origin to 3D Cursor").type='ORIGIN_CURSOR'
        layout.operator("object.origin_set", icon ='ORIGIN_TO_CENTEROFMASS', text = "Origin to Center of Mass (Surface)").type='ORIGIN_CENTER_OF_MASS'
        layout.operator("object.origin_set", icon ='ORIGIN_TO_VOLUME', text = "Origin to Center of Mass (Volume)").type='ORIGIN_CENTER_OF_VOLUME'


# ********** Object menu **********

# Workaround to separate the tooltips
class VIEW3D_MT_object_delete_global(bpy.types.Operator):
    """Delete global\nDeletes the selected object(s) globally in all opened scenes"""      # blender will use this as a tooltip for menu items and buttons.
    bl_idname = "object.delete_global"        # unique identifier for buttons and menu items to reference.
    bl_label = "Delete Global"         # display name in the interface.
    bl_options = {'REGISTER', 'UNDO'}  # enable undo for the operator.

    def execute(self, context):        # execute() is called by blender when running the operator.
        bpy.ops.object.delete(use_global = True)
        return {'FINISHED'}


class VIEW3D_MT_object(Menu):
    bl_context = "objectmode"
    bl_label = "Object"

    def draw(self, context):
        layout = self.layout

        obj = context.object
        is_eevee = context.scene.render.engine == 'BLENDER_EEVEE'
        view = context.space_data

        layout.menu("VIEW3D_MT_transform_object")
        layout.menu("VIEW3D_MT_origin_set")
        layout.menu("VIEW3D_MT_mirror")
        layout.menu("VIEW3D_MT_object_clear")
        layout.menu("VIEW3D_MT_object_apply")
        layout.menu("VIEW3D_MT_snap")

        layout.separator()

        layout.operator("object.duplicate_move", icon = "DUPLICATE")
        layout.operator("object.duplicate_move_linked", icon = "DUPLICATE")
        layout.operator("object.join", icon ='JOIN')

        layout.separator()

        layout.operator_context = 'EXEC_DEFAULT'
        myvar = layout.operator("object.delete", text="Delete", icon = "DELETE")
        myvar.use_global = False
        myvar.confirm = False
        layout.operator("object.delete_global", text="Delete Global", icon = "DELETE") # bfa - separated tooltip

        layout.separator()

        layout.operator("view3d.copybuffer", text="Copy Objects", icon='COPYDOWN')
        layout.operator("view3d.pastebuffer", text="Paste Objects", icon='PASTEDOWN')

        layout.separator()

        layout.menu("VIEW3D_MT_object_parent")
        layout.menu("VIEW3D_MT_object_collection")
        layout.menu("VIEW3D_MT_object_relations")
        layout.menu("VIEW3D_MT_object_constraints")
        layout.menu("VIEW3D_MT_object_track")
        layout.menu("VIEW3D_MT_make_links", text="Make Links")

        # shading just for mesh objects
        if obj is None:
            pass

        elif obj.type == 'MESH':

            layout.separator()

            layout.operator("object.shade_smooth", icon ='SHADING_SMOOTH')
            layout.operator("object.shade_flat", icon ='SHADING_FLAT')

        layout.separator()

        layout.menu("VIEW3D_MT_object_animation")
        layout.menu("VIEW3D_MT_object_rigid_body")

        layout.separator()

        layout.menu("VIEW3D_MT_object_quick_effects")
        layout.menu("VIEW3D_MT_subdivision_set")

        layout.separator()

        layout.menu("VIEW3D_MT_object_convert")

        layout.separator()

        layout.menu("VIEW3D_MT_object_showhide")


        if obj is None:
            pass

        elif obj.type == 'CAMERA':
            layout.operator_context = 'INVOKE_REGION_WIN'

            layout.separator()

            if obj.data.type == 'PERSP':
                props = layout.operator("wm.context_modal_mouse", text="Camera Lens Angle", icon = "LENS_ANGLE")
                props.data_path_iter = "selected_editable_objects"
                props.data_path_item = "data.lens"
                props.input_scale = 0.1
                if obj.data.lens_unit == 'MILLIMETERS':
                    props.header_text = "Camera Lens Angle: %.1fmm"
                else:
                    props.header_text = "Camera Lens Angle: %.1f\u00B0"

            else:
                props = layout.operator("wm.context_modal_mouse", text="Camera Lens Scale", icon = "LENS_SCALE")
                props.data_path_iter = "selected_editable_objects"
                props.data_path_item = "data.ortho_scale"
                props.input_scale = 0.01
                props.header_text = "Camera Lens Scale: %.3f"

            if not obj.data.dof.focus_object:
                if view and view.camera == obj and view.region_3d.view_perspective == 'CAMERA':
                    props = layout.operator("ui.eyedropper_depth", text="DOF Distance (Pick)", icon = "DOF")
                else:
                    props = layout.operator("wm.context_modal_mouse", text="DOF Distance", icon = "DOF")
                    props.data_path_iter = "selected_editable_objects"
                    props.data_path_item = "data.dof.focus_distance"
                    props.input_scale = 0.02
                    props.header_text = "DOF Distance: %.3f"

        elif obj.type in {'CURVE', 'FONT'}:
            layout.operator_context = 'INVOKE_REGION_WIN'

            layout.separator()

            props = layout.operator("wm.context_modal_mouse", text="Extrude Size", icon = "EXTRUDESIZE")
            props.data_path_iter = "selected_editable_objects"
            props.data_path_item = "data.extrude"
            props.input_scale = 0.01
            props.header_text = "Extrude Size: %.3f"

            props = layout.operator("wm.context_modal_mouse", text="Width Size", icon = "WIDTH_SIZE")
            props.data_path_iter = "selected_editable_objects"
            props.data_path_item = "data.offset"
            props.input_scale = 0.01
            props.header_text = "Width Size: %.3f"


        elif obj.type == 'EMPTY':
            layout.operator_context = 'INVOKE_REGION_WIN'

            layout.separator()

            props = layout.operator("wm.context_modal_mouse", text="Empty Draw Size", icon = "DRAWSIZE")
            props.data_path_iter = "selected_editable_objects"
            props.data_path_item = "empty_display_size"
            props.input_scale = 0.01
            props.header_text = "Empty Draw Size: %.3f"

        elif obj.type == 'LIGHT':
            light = obj.data
            layout.operator_context = 'INVOKE_REGION_WIN'

            layout.separator()

            emission_node = None
            if light.node_tree:
                for node in light.node_tree.nodes:
                    if getattr(node, "type", None) == 'EMISSION':
                        emission_node = node
                        break

            if is_eevee and not emission_node:
                props = layout.operator("wm.context_modal_mouse", text="Energy", icon = "LIGHT_STRENGTH")
                props.data_path_iter = "selected_editable_objects"
                props.data_path_item = "data.energy"
                props.header_text = "Light Energy: %.3f"

            if emission_node is not None:
                props = layout.operator("wm.context_modal_mouse", text="Energy", icon = "LIGHT_STRENGTH")
                props.data_path_iter = "selected_editable_objects"
                props.data_path_item = (
                    "data.node_tree"
                    ".nodes[\"" + emission_node.name + "\"]"
                    ".inputs[\"Strength\"].default_value"
                )
                props.header_text = "Light Energy: %.3f"
                props.input_scale = 0.1

            if light.type == 'AREA':
                props = layout.operator("wm.context_modal_mouse", text="Size X", icon = "LIGHT_SIZE")
                props.data_path_iter = "selected_editable_objects"
                props.data_path_item = "data.size"
                props.header_text = "Light Size X: %.3f"

                if light.shape in {'RECTANGLE', 'ELLIPSE'}:
                    props = layout.operator("wm.context_modal_mouse", text="Size Y", icon = "LIGHT_SIZE")
                    props.data_path_iter = "selected_editable_objects"
                    props.data_path_item = "data.size_y"
                    props.header_text = "Light Size Y: %.3f"

            elif light.type in {'SPOT', 'POINT', 'SUN'}:
                props = layout.operator("wm.context_modal_mouse", text="Radius", icon = "RADIUS")
                props.data_path_iter = "selected_editable_objects"
                props.data_path_item = "data.shadow_soft_size"
                props.header_text = "Light Radius: %.3f"

            if light.type == 'SPOT':
                layout.separator()

                props = layout.operator("wm.context_modal_mouse", text="Spot Size", icon = "LIGHT_SIZE")
                props.data_path_iter = "selected_editable_objects"
                props.data_path_item = "data.spot_size"
                props.input_scale = 0.01
                props.header_text = "Spot Size: %.2f"

                props = layout.operator("wm.context_modal_mouse", text="Spot Blend", icon = "SPOT_BLEND")
                props.data_path_iter = "selected_editable_objects"
                props.data_path_item = "data.spot_blend"
                props.input_scale = -0.01
                props.header_text = "Spot Blend: %.2f"

class VIEW3D_MT_object_convert(Menu):
    bl_label = "Convert To"

    def draw(self, context):
        layout = self.layout

        obj = context.object

        layout.operator_enum("object.convert", "target")

        # check if object exists at all.
        if obj is not None and obj.type == 'GPENCIL':

            layout.separator()

            layout.operator("gpencil.convert", text="Convert Gpencil to Path", icon = "OUTLINER_OB_CURVE").type = 'PATH'
            layout.operator("gpencil.convert", text="Convert Gpencil to Bezier Curves", icon = "OUTLINER_OB_CURVE").type = 'CURVE'
            layout.operator("gpencil.convert", text="Convert Gpencil to Mesh", icon = "OUTLINER_OB_MESH").type = 'POLY'


class VIEW3D_MT_object_animation(Menu):
    bl_label = "Animation"

    def draw(self, _context):
        layout = self.layout

        layout.operator("anim.keyframe_insert_menu", text="Insert Keyframe", icon= 'KEYFRAMES_INSERT')
        layout.operator("anim.keyframe_delete_v3d", text="Delete Keyframes", icon= 'KEYFRAMES_REMOVE')
        layout.operator("anim.keyframe_clear_v3d", text="Clear Keyframes", icon= 'KEYFRAMES_CLEAR')
        layout.operator("anim.keying_set_active_set", text="Change Keying Set", icon='TRIA_RIGHT')

        layout.separator()

        layout.operator("nla.bake", text="Bake Action", icon= 'BAKE_ACTION')


class VIEW3D_MT_object_rigid_body(Menu):
    bl_label = "Rigid Body"

    def draw(self, _context):
        layout = self.layout

        layout.operator("rigidbody.objects_add", text="Add Active", icon='RIGID_ADD_ACTIVE').type = 'ACTIVE'
        layout.operator("rigidbody.objects_add", text="Add Passive", icon='RIGID_ADD_PASSIVE').type = 'PASSIVE'

        layout.separator()

        layout.operator("rigidbody.objects_remove", text="Remove", icon='RIGID_REMOVE')

        layout.separator()

        layout.operator("rigidbody.shape_change", text="Change Shape", icon='RIGID_CHANGE_SHAPE')
        layout.operator("rigidbody.mass_calculate", text="Calculate Mass", icon='RIGID_CALCULATE_MASS')
        layout.operator("rigidbody.object_settings_copy", text="Copy from Active", icon='RIGID_COPY_FROM_ACTIVE')
        layout.operator("object.visual_transform_apply", text="Apply Transformation", icon='RIGID_APPLY_TRANS')
        layout.operator("rigidbody.bake_to_keyframes", text="Bake To Keyframes", icon='RIGID_BAKE_TO_KEYFRAME')

        layout.separator()

        layout.operator("rigidbody.connect", text="Connect", icon='RIGID_CONSTRAINTS_CONNECT')


class VIEW3D_MT_object_clear(Menu):
    bl_label = "Clear"

    def draw(self, _context):
        layout = self.layout

        layout.operator("object.location_clear", text="Location", icon = "CLEARMOVE").clear_delta = False
        layout.operator("object.rotation_clear", text="Rotation", icon = "CLEARROTATE").clear_delta = False
        layout.operator("object.scale_clear", text="Scale", icon = "CLEARSCALE").clear_delta = False

        layout.separator()

        layout.operator("object.origin_clear", text="Origin", icon = "CLEARORIGIN")


class VIEW3D_MT_object_context_menu(Menu):
    bl_label = "Object Context Menu"

    def draw(self, context):

        layout = self.layout
        view = context.space_data

        obj = context.object

        selected_objects_len = len(context.selected_objects)

        # If nothing is selected
        # (disabled for now until it can be made more useful).
        '''
        if selected_objects_len == 0:

            layout.menu("VIEW3D_MT_add", text="Add", text_ctxt=i18n_contexts.operator_default)
            layout.operator("view3d.pastebuffer", text="Paste Objects", icon='PASTEDOWN')

            return
        '''

        # If something is selected

        if obj is None:
            pass
        elif obj.type == 'MESH':

            layout.operator("object.shade_smooth", text="Shade Smooth")
            layout.operator("object.shade_flat", text="Shade Flat")

            layout.separator()

            layout.operator_context = 'INVOKE_REGION_WIN'
            layout.operator_menu_enum("object.origin_set", text="Set Origin", property="type")

            layout.operator_context = 'INVOKE_DEFAULT'
            # If more than one object is selected
            if selected_objects_len > 1:
                layout.operator("object.join")

            layout.separator()

        elif obj.type == 'CAMERA':
            layout.operator_context = 'INVOKE_REGION_WIN'

            if obj.data.type == 'PERSP':
                props = layout.operator("wm.context_modal_mouse", text="Camera Lens Angle")
                props.data_path_iter = "selected_editable_objects"
                props.data_path_item = "data.lens"
                props.input_scale = 0.1
                if obj.data.lens_unit == 'MILLIMETERS':
                    props.header_text = "Camera Lens Angle: %.1fmm"
                else:
                    props.header_text = "Camera Lens Angle: %.1f\u00B0"

            else:
                props = layout.operator("wm.context_modal_mouse", text="Camera Lens Scale")
                props.data_path_iter = "selected_editable_objects"
                props.data_path_item = "data.ortho_scale"
                props.input_scale = 0.01
                props.header_text = "Camera Lens Scale: %.3f"

            if not obj.data.dof_object:
                if view and view.camera == obj and view.region_3d.view_perspective == 'CAMERA':
                    props = layout.operator("ui.eyedropper_depth", text="DOF Distance (Pick)")
                else:
                    props = layout.operator("wm.context_modal_mouse", text="DOF Distance")
                    props.data_path_iter = "selected_editable_objects"
                    props.data_path_item = "data.dof_distance"
                    props.input_scale = 0.02
                    props.header_text = "DOF Distance: %.3f"

            layout.separator()

        elif obj.type in {'CURVE', 'FONT'}:
            layout.operator_context = 'INVOKE_REGION_WIN'

            props = layout.operator("wm.context_modal_mouse", text="Extrude Size")
            props.data_path_iter = "selected_editable_objects"
            props.data_path_item = "data.extrude"
            props.input_scale = 0.01
            props.header_text = "Extrude Size: %.3f"

            props = layout.operator("wm.context_modal_mouse", text="Width Size")
            props.data_path_iter = "selected_editable_objects"
            props.data_path_item = "data.offset"
            props.input_scale = 0.01
            props.header_text = "Width Size: %.3f"

            layout.separator()

            layout.operator("object.convert", text="Convert to Mesh").target = 'MESH'
            layout.operator_menu_enum("object.origin_set", text="Set Origin", property="type")

            layout.separator()

        elif obj.type == 'GPENCIL':
            layout.operator("gpencil.convert", text="Convert to Path").type = 'PATH'
            layout.operator("gpencil.convert", text="Convert to Bezier Curves").type = 'CURVE'
            layout.operator("gpencil.convert", text="Convert to Mesh").type = 'POLY'

            layout.operator_menu_enum("object.origin_set", text="Set Origin", property="type")

            layout.separator()

        elif obj.type == 'EMPTY':
            layout.operator_context = 'INVOKE_REGION_WIN'

            props = layout.operator("wm.context_modal_mouse", text="Empty Draw Size")
            props.data_path_iter = "selected_editable_objects"
            props.data_path_item = "empty_display_size"
            props.input_scale = 0.01
            props.header_text = "Empty Draw Size: %.3f"

            layout.separator()

        elif obj.type == 'LIGHT':
            light = obj.data

            layout.operator_context = 'INVOKE_REGION_WIN'

            props = layout.operator("wm.context_modal_mouse", text="Power")
            props.data_path_iter = "selected_editable_objects"
            props.data_path_item = "data.energy"
            props.header_text = "Light Power: %.3f"

            if light.type == 'AREA':
                props = layout.operator("wm.context_modal_mouse", text="Size X")
                props.data_path_iter = "selected_editable_objects"
                props.data_path_item = "data.size"
                props.header_text = "Light Size X: %.3f"

                if light.shape in {'RECTANGLE', 'ELLIPSE'}:
                    props = layout.operator("wm.context_modal_mouse", text="Size Y")
                    props.data_path_iter = "selected_editable_objects"
                    props.data_path_item = "data.size_y"
                    props.header_text = "Light Size Y: %.3f"

            elif light.type in {'SPOT', 'POINT'}:
                props = layout.operator("wm.context_modal_mouse", text="Radius")
                props.data_path_iter = "selected_editable_objects"
                props.data_path_item = "data.shadow_soft_size"
                props.header_text = "Light Radius: %.3f"

            elif light.type == 'SUN':
                props = layout.operator("wm.context_modal_mouse", text="Angle")
                props.data_path_iter = "selected_editable_objects"
                props.data_path_item = "data.angle"
                props.header_text = "Light Angle: %.3f"

            if light.type == 'SPOT':
                layout.separator()

                props = layout.operator("wm.context_modal_mouse", text="Spot Size")
                props.data_path_iter = "selected_editable_objects"
                props.data_path_item = "data.spot_size"
                props.input_scale = 0.01
                props.header_text = "Spot Size: %.2f"

                props = layout.operator("wm.context_modal_mouse", text="Spot Blend")
                props.data_path_iter = "selected_editable_objects"
                props.data_path_item = "data.spot_blend"
                props.input_scale = -0.01
                props.header_text = "Spot Blend: %.2f"

            layout.separator()

        layout.operator("view3d.copybuffer", text="Copy Objects", icon='COPYDOWN')
        layout.operator("view3d.pastebuffer", text="Paste Objects", icon='PASTEDOWN')

        layout.separator()

        layout.operator("object.duplicate_move", icon='DUPLICATE')
        layout.operator("object.duplicate_move_linked", icon = "DUPLICATE")

        layout.separator()

        props = layout.operator("wm.call_panel", text="Rename Active Object...")
        props.name = "TOPBAR_PT_name"
        props.keep_open = False

        layout.separator()

        layout.menu("VIEW3D_MT_mirror")
        layout.menu("VIEW3D_MT_snap")
        layout.menu("VIEW3D_MT_object_parent")
        layout.operator_context = 'INVOKE_REGION_WIN'

        if view and view.local_view:
            layout.operator("view3d.localview_remove_from")
        else:
            layout.operator("object.move_to_collection")

        layout.separator()

        layout.operator("anim.keyframe_insert_menu", text="Insert Keyframe")

        layout.separator()

        layout.operator_context = 'EXEC_DEFAULT'
        layout.operator("object.delete", text="Delete").use_global = False


class VIEW3D_MT_object_shading(Menu):
    # XXX, this menu is a place to store shading operator in object mode
    bl_label = "Shading"

    def draw(self, _context):
        layout = self.layout
        layout.operator("object.shade_smooth", text="Smooth")
        layout.operator("object.shade_flat", text="Flat")


class VIEW3D_MT_object_apply(Menu):
    bl_label = "Apply"

    def draw(self, _context):
        layout = self.layout

        props = layout.operator("object.transform_apply", text="Location", text_ctxt=i18n_contexts.default, icon = "APPLYMOVE")
        props.location, props.rotation, props.scale = True, False, False

        props = layout.operator("object.transform_apply", text="Rotation", text_ctxt=i18n_contexts.default, icon = "APPLYROTATE")
        props.location, props.rotation, props.scale = False, True, False

        props = layout.operator("object.transform_apply", text="Scale", text_ctxt=i18n_contexts.default, icon = "APPLYSCALE")
        props.location, props.rotation, props.scale = False, False, True

        props = layout.operator("object.transform_apply", text="All Transforms", text_ctxt=i18n_contexts.default, icon = "APPLYALL")
        props.location, props.rotation, props.scale = True, True, True

        props = layout.operator("object.transform_apply", text="Rotation & Scale", text_ctxt=i18n_contexts.default, icon = "APPLY_ROTSCALE")
        props.location, props.rotation, props.scale = False, True, True

        layout.separator()

        layout.operator("object.transforms_to_deltas", text="Location to Deltas", text_ctxt=i18n_contexts.default, icon = "APPLYMOVEDELTA").mode = 'LOC'
        layout.operator("object.transforms_to_deltas", text="Rotation to Deltas", text_ctxt=i18n_contexts.default, icon = "APPLYROTATEDELTA").mode = 'ROT'
        layout.operator("object.transforms_to_deltas", text="Scale to Deltas", text_ctxt=i18n_contexts.default, icon = "APPLYSCALEDELTA").mode = 'SCALE'
        layout.operator("object.transforms_to_deltas", text="All Transforms to Deltas", text_ctxt=i18n_contexts.default, icon = "APPLYALLDELTA").mode = 'ALL'
        layout.operator("object.anim_transforms_to_deltas", icon = "APPLYANIDELTA")

        layout.separator()

        layout.operator("object.visual_transform_apply", text="Visual Transform", text_ctxt=i18n_contexts.default, icon = "VISUALTRANSFORM")
        layout.operator("object.duplicates_make_real", icon = "MAKEDUPLIREAL")


class VIEW3D_MT_object_parent(Menu):
    bl_label = "Parent"

    def draw(self, _context):
        layout = self.layout

        layout.operator_enum("object.parent_set", "type")
        layout.operator("object.parent_no_inverse_set", text = "Object (Without Inverse)", icon = "PARENT" )

        layout.separator()

        layout.operator_enum("object.parent_clear", "type")


class VIEW3D_MT_object_track(Menu):
    bl_label = "Track"

    def draw(self, _context):
        layout = self.layout

        layout.operator("object.track_set", text = "Damped Track Constraint", icon = "CONSTRAINT_DATA").type = "DAMPTRACK"
        layout.operator("object.track_set", text = "Track to Constraint", icon = "CONSTRAINT_DATA").type = "TRACKTO"
        layout.operator("object.track_set", text = "Lock Track Constraint", icon = "CONSTRAINT_DATA").type = "LOCKTRACK"

        layout.separator()

        layout.operator("object.track_clear", text= "Clear Track", icon = "CLEAR_TRACK").type = 'CLEAR'
        layout.operator("object.track_clear", text= "Clear Track - Keep Transformation", icon = "CLEAR_TRACK").type = 'CLEAR_KEEP_TRANSFORM'


class VIEW3D_MT_object_collection(Menu):
    bl_label = "Collection"

    def draw(self, _context):
        layout = self.layout

        layout.operator("object.move_to_collection", icon='GROUP')
        layout.operator("object.link_to_collection", icon='GROUP')

        layout.separator()

        layout.operator("collection.create", icon='GROUP')
        # layout.operator_menu_enum("collection.objects_remove", "collection")  # BUGGY
        layout.operator("collection.objects_remove", icon = "DELETE")
        layout.operator("collection.objects_remove_all", icon = "DELETE")

        layout.separator()

        layout.operator("collection.objects_add_active", icon='GROUP')
        layout.operator("collection.objects_remove_active", icon = "DELETE")


class VIEW3D_MT_object_constraints(Menu):
    bl_label = "Constraints"

    def draw(self, _context):
        layout = self.layout

        layout.operator("object.constraint_add_with_targets", icon = "CONSTRAINT_DATA")
        layout.operator("object.constraints_copy", icon = "COPYDOWN")

        layout.separator()

        layout.operator("object.constraints_clear", icon = "CLEAR_CONSTRAINT")


class VIEW3D_MT_object_quick_effects(Menu):
    bl_label = "Quick Effects"

    def draw(self, _context):
        layout = self.layout

        layout.operator("object.quick_fur", icon = "HAIR")
        layout.operator("object.quick_explode", icon = "MOD_EXPLODE")
        layout.operator("object.quick_smoke", icon = "MOD_SMOKE")
        layout.operator("object.quick_fluid", icon = "MOD_FLUIDSIM")


# Workaround to separate the tooltips for Show Hide
class VIEW3D_hide_view_set_unselected(bpy.types.Operator):
    """Hide Unselected\nHides the unselected Object(s)"""      # blender will use this as a tooltip for menu items and buttons.
    bl_idname = "object.hide_unselected"        # unique identifier for buttons and menu items to reference.
    bl_label = "Hide Unselected"         # display name in the interface.
    bl_options = {'REGISTER', 'UNDO'}  # enable undo for the operator.

    def execute(self, context):        # execute() is called by blender when running the operator.
        bpy.ops.object.hide_view_set(unselected = True)
        return {'FINISHED'}


class VIEW3D_MT_object_showhide(Menu):
    bl_label = "Show/Hide"

    def draw(self, _context):
        layout = self.layout

        layout.operator("object.hide_view_clear", text="Show Hidden", icon = "RESTRICT_VIEW_OFF")

        layout.separator()

        layout.operator("object.hide_view_set", text="Hide Selected", icon = "RESTRICT_VIEW_ON").unselected = False
        layout.operator("object.hide_unselected", text="Hide Unselected", icon = "HIDE_UNSELECTED") # bfa - separated tooltip


class VIEW3D_MT_make_single_user(Menu):
    bl_label = "Make Single User"

    def draw(self, _context):
        layout = self.layout

        props = layout.operator("object.make_single_user", text="Object", icon='MAKE_SINGLE_USER')
        props.object = True
        props.obdata = props.material = props.animation = False

        props = layout.operator("object.make_single_user", text="Object & Data", icon='MAKE_SINGLE_USER')
        props.object = props.obdata = True
        props.material = props.animation = False

        props = layout.operator("object.make_single_user", text="Object & Data & Materials", icon='MAKE_SINGLE_USER')
        props.object = props.obdata = props.material = True
        props.animation = False

        props = layout.operator("object.make_single_user", text="Materials", icon='MAKE_SINGLE_USER')
        props.material = True
        props.object = props.obdata = props.animation = False

        props = layout.operator("object.make_single_user", text="Object Animation", icon='MAKE_SINGLE_USER')
        props.animation = True
        props.object = props.obdata = props.material = False


class VIEW3D_MT_make_links(Menu):
    bl_label = "Make Links"

    def draw(self, _context):
        layout = self.layout
        operator_context_default = layout.operator_context

        if len(bpy.data.scenes) > 10:
            layout.operator_context = 'INVOKE_REGION_WIN'
            layout.operator("object.make_links_scene", text="Objects to Scene", icon='OUTLINER_OB_EMPTY')
        else:
            layout.operator_context = 'EXEC_REGION_WIN'
            layout.operator_menu_enum("object.make_links_scene", "scene", text="Objects to Scene")

        layout.separator()

        layout.operator_context = operator_context_default

        layout.operator_enum("object.make_links_data", "type")  # inline

        layout.separator()

        layout.operator("object.join_uvs", icon = "TRANSFER_UV")  # stupid place to add this!


class VIEW3D_MT_brush(Menu):
    bl_label = "Brush"

    def draw(self, context):
        layout = self.layout

        settings = UnifiedPaintPanel.paint_settings(context)
        brush = getattr(settings, "brush", None)
        obj = context.active_object
        mesh = context.object.data # face selection masking for painting

        # skip if no active brush
        if not brush:
            layout.label(text="No Brushes currently available. Please add a texture first.", icon='INFO')
            return

        tex_slot = brush.texture_slot
        mask_tex_slot = brush.mask_texture_slot

        # brush tool
        if context.sculpt_object:
            layout.operator("brush.reset", icon = "BRUSH_RESET")

            layout.separator()

            #radial control button brush size
            myvar = layout.operator("wm.radial_control", text = "Brush Radius", icon = "BRUSHSIZE")
            myvar.data_path_primary = 'tool_settings.sculpt.brush.size'
            myvar.data_path_secondary = 'tool_settings.unified_paint_settings.size'
            myvar.use_secondary = 'tool_settings.unified_paint_settings.use_unified_size'
            myvar.rotation_path = 'tool_settings.sculpt.brush.texture_slot.angle'
            myvar.color_path = 'tool_settings.sculpt.brush.cursor_color_add'
            myvar.fill_color_path = ''
            myvar.fill_color_override_path = ''
            myvar.fill_color_override_test_path = ''
            myvar.zoom_path = ''
            myvar.image_id = 'tool_settings.sculpt.brush'
            myvar.secondary_tex = False

            #radial control button brush strength
            myvar = layout.operator("wm.radial_control", text = "Brush Strength", icon = "BRUSHSTRENGTH")
            myvar.data_path_primary = 'tool_settings.sculpt.brush.strength'
            myvar.data_path_secondary = 'tool_settings.unified_paint_settings.strength'
            myvar.use_secondary = 'tool_settings.unified_paint_settings.use_unified_strength'
            myvar.rotation_path = 'tool_settings.sculpt.brush.texture_slot.angle'
            myvar.color_path = 'tool_settings.sculpt.brush.cursor_color_add'
            myvar.fill_color_path = ''
            myvar.fill_color_override_path = ''
            myvar.fill_color_override_test_path = ''
            myvar.zoom_path = ''
            myvar.image_id = 'tool_settings.sculpt.brush'
            myvar.secondary_tex = False

            if tex_slot.has_texture_angle:

                #radial control button brushsize for texture paint mode
                myvar = layout.operator("wm.radial_control", text = "Texture Brush Angle", icon = "BRUSHANGLE")
                myvar.data_path_primary = 'tool_settings.sculpt.brush.texture_slot.angle'
                myvar.data_path_secondary = ''
                myvar.use_secondary = ''
                myvar.rotation_path = 'tool_settings.sculpt.brush.texture_slot.angle'
                myvar.color_path = 'tool_settings.sculpt.brush.cursor_color_add'
                myvar.fill_color_path = ''
                myvar.fill_color_override_path = ''
                myvar.fill_color_override_test_path = ''
                myvar.zoom_path = ''
                myvar.image_id = 'tool_settings.sculpt.brush'
                myvar.secondary_tex = False

        elif context.image_paint_object:

            if not brush:
                return

            #radial control button brushsize
            myvar = layout.operator("wm.radial_control", text = "Brush Radius", icon = "BRUSHSIZE")
            myvar.data_path_primary = 'tool_settings.image_paint.brush.size'
            myvar.data_path_secondary = 'tool_settings.unified_paint_settings.size'
            myvar.use_secondary = 'tool_settings.unified_paint_settings.use_unified_size'
            myvar.rotation_path = 'tool_settings.image_paint.brush.mask_texture_slot.angle'
            myvar.color_path = 'tool_settings.image_paint.brush.cursor_color_add'
            myvar.fill_color_path = 'tool_settings.image_paint.brush.color'
            myvar.fill_color_override_path = 'tool_settings.unified_paint_settings.color'
            myvar.fill_color_override_test_path = 'tool_settings.unified_paint_settings.use_unified_color'
            myvar.zoom_path = 'space_data.zoom'
            myvar.image_id = 'tool_settings.image_paint.brush'
            myvar.secondary_tex = True

            #radial control button brushsize
            myvar = layout.operator("wm.radial_control", text = "Brush Strength", icon = "BRUSHSTRENGTH")
            myvar.data_path_primary = 'tool_settings.image_paint.brush.strength'
            myvar.data_path_secondary = 'tool_settings.unified_paint_settings.strength'
            myvar.use_secondary = 'tool_settings.unified_paint_settings.use_unified_strength'
            myvar.rotation_path = 'tool_settings.image_paint.brush.mask_texture_slot.angle'
            myvar.color_path = 'tool_settings.image_paint.brush.cursor_color_add'
            myvar.fill_color_path = 'tool_settings.image_paint.brush.color'
            myvar.fill_color_override_path = 'tool_settings.unified_paint_settings.color'
            myvar.fill_color_override_test_path = 'tool_settings.unified_paint_settings.use_unified_color'
            myvar.zoom_path = ''
            myvar.image_id = 'tool_settings.image_paint.brush'
            myvar.secondary_tex = True

            if tex_slot.has_texture_angle:

                #radial control button brushsize for texture paint mode
                myvar = layout.operator("wm.radial_control", text = "Texture Brush Angle", icon = "BRUSHANGLE")
                myvar.data_path_primary = 'tool_settings.image_paint.brush.texture_slot.angle'
                myvar.data_path_secondary = ''
                myvar.use_secondary = ''
                myvar.rotation_path = 'tool_settings.image_paint.brush.texture_slot.angle'
                myvar.color_path = 'tool_settings.image_paint.brush.cursor_color_add'
                myvar.fill_color_path = 'tool_settings.image_paint.brush.color'
                myvar.fill_color_override_path = 'tool_settings.unified_paint_settings.color'
                myvar.fill_color_override_test_path = 'tool_settings.unified_paint_settings.use_unified_color'
                myvar.zoom_path = ''
                myvar.image_id = 'tool_settings.image_paint.brush'
                myvar.secondary_tex = False

            if mask_tex_slot.has_texture_angle:

                #radial control button brushsize
                myvar = layout.operator("wm.radial_control", text = "Texure Mask Brush Angle", icon = "BRUSHANGLE")
                myvar.data_path_primary = 'tool_settings.image_paint.brush.mask_texture_slot.angle'
                myvar.data_path_secondary = ''
                myvar.use_secondary = ''
                myvar.rotation_path = 'tool_settings.image_paint.brush.mask_texture_slot.angle'
                myvar.color_path = 'tool_settings.image_paint.brush.cursor_color_add'
                myvar.fill_color_path = 'tool_settings.image_paint.brush.color'
                myvar.fill_color_override_path = 'tool_settings.unified_paint_settings.color'
                myvar.fill_color_override_test_path = 'tool_settings.unified_paint_settings.use_unified_color'
                myvar.zoom_path = ''
                myvar.image_id = 'tool_settings.image_paint.brush'
                myvar.secondary_tex = True

        elif context.vertex_paint_object:

            #radial control button brush size
            myvar = layout.operator("wm.radial_control", text = "Brush Radius", icon = "BRUSHSIZE")
            myvar.data_path_primary = 'tool_settings.vertex_paint.brush.size'
            myvar.data_path_secondary = 'tool_settings.unified_paint_settings.size'
            myvar.use_secondary = 'tool_settings.unified_paint_settings.use_unified_size'
            myvar.rotation_path = 'tool_settings.vertex_paint.brush.texture_slot.angle'
            myvar.color_path = 'tool_settings.vertex_paint.brush.cursor_color_add'
            myvar.fill_color_path = 'tool_settings.vertex_paint.brush.color'
            myvar.fill_color_override_path = 'tool_settings.unified_paint_settings.color'
            myvar.fill_color_override_test_path = 'tool_settings.unified_paint_settings.use_unified_color'
            myvar.zoom_path = ''
            myvar.image_id = 'tool_settings.vertex_paint.brush'
            myvar.secondary_tex = False

            #radial control button brush strength
            myvar = layout.operator("wm.radial_control", text = "Brush Strength", icon = "BRUSHSTRENGTH")
            myvar.data_path_primary = 'tool_settings.vertex_paint.brush.strength'
            myvar.data_path_secondary = 'tool_settings.unified_paint_settings.strength'
            myvar.use_secondary = 'tool_settings.unified_paint_settings.use_unified_strength'
            myvar.rotation_path = 'tool_settings.vertex_paint.brush.texture_slot.angle'
            myvar.color_path = 'tool_settings.vertex_paint.brush.cursor_color_add'
            myvar.fill_color_path = 'tool_settings.vertex_paint.brush.color'
            myvar.fill_color_override_path = 'tool_settings.unified_paint_settings.color'
            myvar.fill_color_override_test_path = 'tool_settings.unified_paint_settings.use_unified_color'
            myvar.zoom_path = ''
            myvar.image_id = 'tool_settings.vertex_paint.brush'
            myvar.secondary_tex = False

            if tex_slot.has_texture_angle:

                #radial control button brushsize for texture paint mode
                myvar = layout.operator("wm.radial_control", text = "Texture Brush Angle", icon = "BRUSHANGLE")
                myvar.data_path_primary = 'tool_settings.vertex_paint.brush.texture_slot.angle'
                myvar.data_path_secondary = ''
                myvar.use_secondary = ''
                myvar.rotation_path = 'tool_settings.vertex_paint.brush.texture_slot.angle'
                myvar.color_path = 'tool_settings.vertex_paint.brush.cursor_color_add'
                myvar.fill_color_path = 'tool_settings.vertex_paint.brush.color'
                myvar.fill_color_override_path = 'tool_settings.unified_paint_settings.color'
                myvar.fill_color_override_test_path = 'tool_settings.unified_paint_settings.use_unified_color'
                myvar.zoom_path = ''
                myvar.image_id = 'tool_settings.vertex_paint.brush'
                myvar.secondary_tex = False


        elif context.weight_paint_object:

            #radial control button brush size
            myvar = layout.operator("wm.radial_control", text = "Brush Radius", icon = "BRUSHSIZE")
            myvar.data_path_primary = 'tool_settings.weight_paint.brush.size'
            myvar.data_path_secondary = 'tool_settings.unified_paint_settings.size'
            myvar.use_secondary = 'tool_settings.unified_paint_settings.use_unified_size'
            myvar.rotation_path = 'tool_settings.weight_paint.brush.texture_slot.angle'
            myvar.color_path = 'tool_settings.weight_paint.brush.cursor_color_add'
            myvar.fill_color_path = ''
            myvar.fill_color_override_path = ''
            myvar.fill_color_override_test_path = ''
            myvar.zoom_path = ''
            myvar.image_id = 'tool_settings.weight_paint.brush'
            myvar.secondary_tex = False

            #radial control button brush strength
            myvar = layout.operator("wm.radial_control", text = "Brush Strength", icon = "BRUSHSTRENGTH")
            myvar.data_path_primary = 'tool_settings.weight_paint.brush.strength'
            myvar.data_path_secondary = 'tool_settings.unified_paint_settings.strength'
            myvar.use_secondary = 'tool_settings.unified_paint_settings.use_unified_strength'
            myvar.rotation_path = 'tool_settings.weight_paint.brush.texture_slot.angle'
            myvar.color_path = 'tool_settings.weight_paint.brush.cursor_color_add'
            myvar.fill_color_path = ''
            myvar.fill_color_override_path = ''
            myvar.fill_color_override_test_path = ''
            myvar.zoom_path = ''
            myvar.image_id = 'tool_settings.weight_paint.brush'
            myvar.secondary_tex = False

            #radial control button brush weight
            myvar = layout.operator("wm.radial_control", text = "Brush Weight", icon = "BRUSHSTRENGTH")
            myvar.data_path_primary = 'tool_settings.weight_paint.brush.weight'
            myvar.data_path_secondary = 'tool_settings.unified_paint_settings.weight'
            myvar.use_secondary = 'tool_settings.unified_paint_settings.use_unified_weight'
            myvar.rotation_path = 'tool_settings.weight_paint.brush.texture_slot.angle'
            myvar.color_path = 'tool_settings.weight_paint.brush.cursor_color_add'
            myvar.fill_color_path = ''
            myvar.fill_color_override_path = ''
            myvar.fill_color_override_test_path = ''
            myvar.zoom_path = ''
            myvar.image_id = 'tool_settings.weight_paint.brush'
            myvar.secondary_tex = False

        if tex_slot.map_mode == 'STENCIL':

            layout.separator()

            layout.operator("brush.stencil_control", text = 'Move Stencil Texture', icon ='TRANSFORM_MOVE').mode = 'TRANSLATION'
            layout.operator("brush.stencil_control", text = 'Rotate Stencil Texture', icon ='TRANSFORM_ROTATE').mode = 'ROTATION'
            layout.operator("brush.stencil_control", text = 'Scale Stencil Texture', icon ='TRANSFORM_SCALE').mode = 'SCALE'
            layout.operator("brush.stencil_reset_transform", text = "Reset Stencil Texture position", icon = "RESET")

        if mask_tex_slot.map_mode == 'STENCIL':

            layout.separator()

            myvar = layout.operator("brush.stencil_control", text = "Move Stencil Mask Texture", icon ='TRANSFORM_MOVE')
            myvar.mode = 'TRANSLATION'
            myvar.texmode = 'SECONDARY'
            myvar = layout.operator("brush.stencil_control", text = "Rotate Stencil Mask Texture", icon ='TRANSFORM_ROTATE')
            myvar.mode = 'ROTATION'
            myvar.texmode = 'SECONDARY'
            myvar = layout.operator("brush.stencil_control", text = "Scale Stencil Mask Texture", icon ='TRANSFORM_SCALE')
            myvar.mode = 'SCALE'
            myvar.texmode = 'SECONDARY'
            layout.operator("brush.stencil_reset_transform", text = "Reset Stencil Mask Texture position", icon = "RESET").mask = True


        # If face selection masking for painting is active
        if mesh.use_paint_mask:

            layout.separator()

            layout.menu("VIEW3D_MT_facemask_showhide") ### show hide for face mask tool

        # Color picker just in vertex and texture paint
        if obj.mode in {'VERTEX_PAINT', 'TEXTURE_PAINT'}:

            layout.separator()

            layout.operator("paint.sample_color", text = "Color Picker", icon='EYEDROPPER')


class VIEW3D_MT_brush_curve_presets(Menu):
    bl_label = "Curve Preset"

    def draw(self, context):
        layout = self.layout

        toolsettings = context.tool_settings.image_paint
        brush = toolsettings.brush

        layout.operator("brush.curve_preset", icon='SHARPCURVE', text="Sharp").shape = 'SHARP'
        layout.operator("brush.curve_preset", icon='SMOOTHCURVE', text="Smooth").shape = 'SMOOTH'
        layout.operator("brush.curve_preset", icon='NOCURVE', text="Max").shape = 'MAX'
        layout.operator("brush.curve_preset", icon='LINCURVE', text="Line").shape = 'LINE'
        layout.operator("brush.curve_preset", icon='ROOTCURVE', text="Root").shape = 'ROOT'
        layout.operator("brush.curve_preset", icon='SPHERECURVE', text="Round").shape = 'ROUND'

# Show hide menu for face selection masking
class VIEW3D_MT_facemask_showhide(Menu):
    bl_label = "Show/Hide"

    def draw(self, context):
        layout = self.layout

        layout.operator("paint.face_select_reveal", text="Show Hidden", icon = "RESTRICT_VIEW_OFF")
        layout.operator("paint.face_select_hide", text="Hide Selected", icon = "RESTRICT_VIEW_ON").unselected = False
        layout.operator("paint.face_select_hide", text="Hide Unselected", icon = "HIDE_UNSELECTED").unselected = True


class VIEW3D_MT_paint_vertex(Menu):
    bl_label = "Paint"

    def draw(self, _context):
        layout = self.layout

        layout.operator("paint.vertex_color_set", icon = "COLOR")
        layout.operator("paint.vertex_color_smooth", icon = "SMOOTH")
        layout.operator("paint.vertex_color_dirt", icon = "DIRTY_VERTEX")
        layout.operator("paint.vertex_color_from_weight", icon = "VERTCOLFROMWEIGHT")

        layout.separator()

        layout.operator("paint.vertex_color_invert", text="Invert", icon = "REVERSE_COLORS")
        layout.operator("paint.vertex_color_levels", text="Levels", icon = "LEVELS")
        layout.operator("paint.vertex_color_hsv", text="Hue Saturation Value", icon = "HUESATVAL")
        layout.operator("paint.vertex_color_brightness_contrast", text="Bright/Contrast", icon = "BRIGHTNESS_CONTRAST")


class VIEW3D_MT_paint_vertex_specials(Menu):
    bl_label = "Vertex Paint Context Menu"

    def draw(self, context):
        layout = self.layout
        # TODO: populate with useful items.
        layout.operator("paint.vertex_color_set")
        layout.separator()
        layout.operator("paint.vertex_color_smooth")


class VIEW3D_MT_paint_texture_specials(Menu):
    bl_label = "Texture Paint Context Menu"

    def draw(self, context):
        layout = self.layout
        # TODO: populate with useful items.
        layout.operator("image.save_dirty")


class VIEW3D_MT_hook(Menu):
    bl_label = "Hooks"

    def draw(self, context):
        layout = self.layout
        layout.operator_context = 'EXEC_AREA'
        layout.operator("object.hook_add_newob", icon = "HOOK_NEW")
        layout.operator("object.hook_add_selob", icon = "HOOK_SELECTED").use_bone = False
        layout.operator("object.hook_add_selob", text="Hook to Selected Object Bone", icon = "HOOK_BONE").use_bone = True

        if any([mod.type == 'HOOK' for mod in context.active_object.modifiers]):
            layout.separator()

            layout.operator_menu_enum("object.hook_assign", "modifier", icon = "HOOK_ASSIGN")
            layout.operator_menu_enum("object.hook_remove", "modifier", icon = "HOOK_REMOVE")

            layout.separator()

            layout.operator_menu_enum("object.hook_select", "modifier", icon = "HOOK_SELECT")
            layout.operator_menu_enum("object.hook_reset", "modifier", icon = "HOOK_RESET")
            layout.operator_menu_enum("object.hook_recenter", "modifier", icon = "HOOK_RECENTER")


class VIEW3D_MT_vertex_group(Menu):
    bl_label = "Vertex Groups"

    def draw(self, context):
        layout = self.layout

        layout.operator_context = 'EXEC_AREA'
        layout.operator("object.vertex_group_assign_new", icon = "GROUP_VERTEX")

        ob = context.active_object
        if ob.mode == 'EDIT' or (ob.mode == 'WEIGHT_PAINT' and ob.type == 'MESH' and ob.data.use_paint_mask_vertex):
            if ob.vertex_groups.active:
                layout.separator()

                layout.operator("object.vertex_group_assign", text="Assign to Active Group", icon = "ADD_TO_ACTIVE")
                layout.operator("object.vertex_group_remove_from", text="Remove from Active Group", icon = "REMOVE_SELECTED_FROM_ACTIVE_GROUP").use_all_groups = False
                layout.operator("object.vertex_group_remove_from", text="Remove from All", icon = "REMOVE_FROM_ALL_GROUPS").use_all_groups = True

        if ob.vertex_groups.active:
            layout.separator()

            layout.operator_menu_enum("object.vertex_group_set_active", "group", text="Set Active Group")
            layout.operator("object.vertex_group_remove", text="Remove Active Group", icon = "REMOVE_ACTIVE_GROUP").all = False
            layout.operator("object.vertex_group_remove", text="Remove All Groups", icon = "REMOVE_ALL_GROUPS").all = True


class VIEW3D_MT_gpencil_vertex_group(Menu):
    bl_label = "Vertex Groups"

    def draw(self, context):
        layout = self.layout

        layout.operator_context = 'EXEC_AREA'
        ob = context.active_object

        layout.operator("object.vertex_group_add", text="Add New Group")
        ob = context.active_object
        if ob.vertex_groups.active:
            layout.separator()

            layout.operator("gpencil.vertex_group_assign", text="Assign")
            layout.operator("gpencil.vertex_group_remove_from", text="Remove")

            layout.operator("gpencil.vertex_group_select", text="Select")
            layout.operator("gpencil.vertex_group_deselect", text="Deselect")


class VIEW3D_MT_paint_weight(Menu):
    bl_label = "Weights"

    @staticmethod
    def draw_generic(layout, is_editmode=False):

        if not is_editmode:

            layout.operator("paint.weight_from_bones", text = "Assign Automatic From Bones", icon = "BONE_DATA").type = 'AUTOMATIC'
            layout.operator("paint.weight_from_bones", text = "Assign From Bone Envelopes", icon = "ENVELOPE_MODIFIER").type = 'ENVELOPES'

            layout.separator()

        layout.operator("object.vertex_group_normalize_all", text = "Normalize All", icon='WEIGHT_NORMALIZE_ALL')
        layout.operator("object.vertex_group_normalize", text = "Normalize", icon='WEIGHT_NORMALIZE')

        layout.separator()

        layout.operator("object.vertex_group_mirror", text="Mirror", icon='WEIGHT_MIRROR')
        layout.operator("object.vertex_group_invert", text="Invert", icon='WEIGHT_INVERT')
        layout.operator("object.vertex_group_clean", text="Clean", icon='WEIGHT_CLEAN')

        layout.separator()

        layout.operator("object.vertex_group_quantize", text = "Quantize", icon = "WEIGHT_QUANTIZE")
        layout.operator("object.vertex_group_levels", text = "Levels", icon = 'WEIGHT_LEVELS')
        layout.operator("object.vertex_group_smooth", text = "Smooth", icon='WEIGHT_SMOOTH')

        if not is_editmode:
            props = layout.operator("object.data_transfer", text="Transfer Weights", icon = 'WEIGHT_TRANSFER_WEIGHTS')
            props.use_reverse_transfer = True
            props.data_type = 'VGROUP_WEIGHTS'

        layout.operator("object.vertex_group_limit_total", text="Limit Total", icon='WEIGHT_LIMIT_TOTAL')
        layout.operator("object.vertex_group_fix", text="Fix Deforms", icon='WEIGHT_FIX_DEFORMS')

        if not is_editmode:
            layout.separator()

            layout.operator("paint.weight_set", icon = "MOD_VERTEX_WEIGHT")

    def draw(self, _context):
        self.draw_generic(self.layout, is_editmode=False)


class VIEW3D_MT_subdivision_set(Menu):
    bl_label = "Subdivide"

    def draw(self, context):
        layout = self.layout

        myvar = layout.operator("object.subdivision_set", text = "Level 0", icon = "SUBDIVIDE_EDGES")
        myvar.relative = False
        myvar.level = 0
        myvar = layout.operator("object.subdivision_set", text = "Level 1", icon = "SUBDIVIDE_EDGES")
        myvar.relative = False
        myvar.level = 1
        myvar = layout.operator("object.subdivision_set", text = "Level 2", icon = "SUBDIVIDE_EDGES")
        myvar.relative = False
        myvar.level = 2
        myvar = layout.operator("object.subdivision_set", text = "Level 3", icon = "SUBDIVIDE_EDGES")
        myvar.relative = False
        myvar.level = 3
        myvar = layout.operator("object.subdivision_set", text = "Level 4", icon = "SUBDIVIDE_EDGES")
        myvar.relative = False
        myvar.level = 4
        myvar = layout.operator("object.subdivision_set", text = "Level 5", icon = "SUBDIVIDE_EDGES")
        myvar.relative = False
        myvar.level = 5


class VIEW3D_MT_paint_weight_specials(Menu):
    bl_label = "Weights Context Menu"

    def draw(self, context):
        layout = self.layout
        # TODO: populate with useful items.
        layout.operator("paint.weight_set")
        layout.separator()
        layout.operator("object.vertex_group_normalize", text="Normalize")
        layout.operator("object.vertex_group_clean", text="Clean")
        layout.operator("object.vertex_group_smooth", text="Smooth")


class VIEW3D_MT_sculpt(Menu):
    bl_label = "Sculpt"

    def draw(self, context):
        layout = self.layout

        tool_settings = context.tool_settings
        sculpt = tool_settings.sculpt

        layout.operator("sculpt.dynamic_topology_toggle", text="Toggle Dynamic Topology", icon = "SCULPT_DYNTOPO")

        layout.separator()

        layout.menu("VIEW3D_MT_subdivision_set")



class VIEW3D_MT_sculpt_specials(Menu):
    bl_label = "Sculpt Context Menu"

    def draw(self, context):
        layout = self.layout
        # TODO: populate with useful items.
        layout.operator("object.shade_smooth")
        layout.operator("object.shade_flat")


class VIEW3D_MT_hide_mask(Menu):
    bl_label = "Hide/Mask"

    def draw(self, _context):
        layout = self.layout

        props = layout.operator("paint.hide_show", text="Show All", icon = "RESTRICT_VIEW_OFF")
        props.action = 'SHOW'
        props.area = 'ALL'

        props = layout.operator("paint.hide_show", text="Hide Bounding Box", icon = "RESTRICT_VIEW_ON")
        props.action = 'HIDE'
        props.area = 'INSIDE'

        props = layout.operator("paint.hide_show", text="Show Bounding Box", icon = "RESTRICT_VIEW_OFF")
        props.action = 'SHOW'
        props.area = 'INSIDE'

        props = layout.operator("paint.hide_show", text="Hide Masked", icon = "RESTRICT_VIEW_ON")
        props.area = 'MASKED'
        props.action = 'HIDE'

        layout.separator()

        props = layout.operator("paint.mask_flood_fill", text="Invert Mask", icon = "INVERT_MASK")
        props.mode = 'INVERT'

        props = layout.operator("paint.mask_flood_fill", text="Fill Mask", icon = "FILL_MASK")
        props.mode = 'VALUE'
        props.value = 1

        props = layout.operator("paint.mask_flood_fill", text="Clear Mask", icon = "CLEAR_MASK")
        props.mode = 'VALUE'
        props.value = 0

        props = layout.operator("view3d.select_box", text="Box Mask", icon = "BOX_MASK")
        props = layout.operator("paint.mask_lasso_gesture", text="Lasso Mask", icon = "LASSO_MASK")


class VIEW3D_MT_particle(Menu):
    bl_label = "Particle"

    def draw(self, context):
        layout = self.layout
        tool_settings = context.tool_settings

        particle_edit = tool_settings.particle_edit

        layout.operator("particle.mirror", icon = "TRANSFORM_MIRROR")

        layout.operator("particle.remove_doubles", icon='REMOVE_DOUBLES')

        layout.separator()

        if particle_edit.select_mode == 'POINT':
            layout.operator("particle.subdivide", icon = "SUBDIVIDE_EDGES")

        layout.operator("particle.unify_length", icon = "RULER")
        layout.operator("particle.rekey", icon = "KEY_HLT")
        layout.operator("particle.weight_set", icon = "MOD_VERTEX_WEIGHT")

        layout.separator()

        layout.menu("VIEW3D_MT_particle_show_hide")

        layout.separator()

        layout.operator("particle.delete", icon = "DELETE")

        layout.separator()


        #radial control button brush size
        myvar = layout.operator("wm.radial_control", text = "Brush Radius", icon = "BRUSHSIZE")
        myvar.data_path_primary = 'tool_settings.particle_edit.brush.size'

        #radial control button brush strength
        myvar = layout.operator("wm.radial_control", text = "Brush Strength", icon = "BRUSHSTRENGTH")
        myvar.data_path_primary = 'tool_settings.particle_edit.brush.strength'


class VIEW3D_MT_particle_context_menu(Menu):
    bl_label = "Particle Context Menu"

    def draw(self, context):
        layout = self.layout
        tool_settings = context.tool_settings

        particle_edit = tool_settings.particle_edit

        layout.operator("particle.rekey")

        layout.separator()

        layout.operator("particle.delete")

        layout.separator()

        layout.operator("particle.remove_doubles")
        layout.operator("particle.unify_length")

        if particle_edit.select_mode == 'POINT':
            layout.operator("particle.subdivide", icon = "SUBDIVIDE_EDGES")

        layout.operator("particle.weight_set")

        layout.separator()

        layout.operator("particle.mirror")

        if particle_edit.select_mode == 'POINT':
            layout.separator()

            layout.operator("particle.select_all", text="All", icon='SELECT_ALL').action = 'SELECT'
            layout.operator("particle.select_all", text="None", icon = 'SELECT_NONE').action = 'DESELECT'
            layout.operator("particle.select_all", text="Invert", icon='INVERSE').action = 'INVERT'

            layout.separator()

            layout.operator("particle.select_roots")
            layout.operator("particle.select_tips")

            layout.separator()

            layout.operator("particle.select_random", icon = "RANDOMIZE")

            layout.separator()

            layout.operator("particle.select_more", icon = "SELECTMORE")
            layout.operator("particle.select_less", icon = "SELECTLESS")

            layout.separator()

            layout.operator("particle.select_linked", icon = "LINKED")


# Workaround to separate the tooltips for Show Hide for Particles in Particle mode
class VIEW3D_particle_hide_unselected(bpy.types.Operator):
    """Hide Unselected\nHide the unselected Particles"""      # blender will use this as a tooltip for menu items and buttons.
    bl_idname = "particle.hide_unselected"        # unique identifier for buttons and menu items to reference.
    bl_label = "Hide Unselected"         # display name in the interface.
    bl_options = {'REGISTER', 'UNDO'}  # enable undo for the operator.

    def execute(self, context):        # execute() is called by blender when running the operator.
        bpy.ops.particle.hide(unselected = True)
        return {'FINISHED'}


class VIEW3D_MT_particle_show_hide(Menu):
    bl_label = "Show/Hide"

    def draw(self, context):
        layout = self.layout

        layout.operator("particle.reveal", text="Show Hidden", icon = "RESTRICT_VIEW_OFF")
        layout.operator("particle.hide", text="Hide Selected", icon = "RESTRICT_VIEW_ON").unselected = False
        layout.operator("particle.hide_unselected", text="Hide Unselected", icon = "HIDE_UNSELECTED") # bfa - separated tooltip

class VIEW3D_MT_pose(Menu):
    bl_label = "Pose"

    def draw(self, _context):
        layout = self.layout

        layout.menu("VIEW3D_MT_transform_armature")

        layout.menu("VIEW3D_MT_pose_transform")
        layout.menu("VIEW3D_MT_pose_apply")

        layout.menu("VIEW3D_MT_snap")

        layout.separator()

        layout.menu("VIEW3D_MT_object_animation")

        layout.separator()

        layout.menu("VIEW3D_MT_pose_slide")
        layout.menu("VIEW3D_MT_pose_propagate")

        layout.separator()

        layout.operator("pose.copy", icon='COPYDOWN')
        layout.operator("pose.paste", icon='PASTEDOWN').flipped = False
        layout.operator("pose.paste", icon='PASTEFLIPDOWN', text="Paste Pose Flipped").flipped = True

        layout.separator()

        layout.menu("VIEW3D_MT_pose_library")
        layout.menu("VIEW3D_MT_pose_motion")
        layout.menu("VIEW3D_MT_pose_group")

        layout.separator()

        layout.menu("VIEW3D_MT_object_parent")
        layout.menu("VIEW3D_MT_pose_ik")
        layout.menu("VIEW3D_MT_pose_constraints")

        layout.separator()

        layout.operator_context = 'EXEC_AREA'
        layout.operator("pose.autoside_names", text="AutoName Left/Right", icon = "STRING").axis = 'XAXIS'
        layout.operator("pose.autoside_names", text="AutoName Front/Back", icon = "STRING").axis = 'YAXIS'
        layout.operator("pose.autoside_names", text="AutoName Top/Bottom", icon = "STRING").axis = 'ZAXIS'

        layout.operator("pose.flip_names", icon = "FLIP")
        layout.operator("pose.quaternions_flip", icon = "FLIP")

        layout.separator()

        layout.operator_context = 'INVOKE_AREA'
        layout.operator("armature.armature_layers", text="Change Armature Layers", icon = "LAYER")
        layout.operator("pose.bone_layers", text="Change Bone Layers", icon = "LAYER")

        layout.separator()

        layout.menu("VIEW3D_MT_pose_show_hide")
        layout.menu("VIEW3D_MT_bone_options_toggle", text="Bone Settings")


class VIEW3D_MT_pose_transform(Menu):
    bl_label = "Clear Transform"

    def draw(self, _context):
        layout = self.layout

        layout.operator("pose.transforms_clear", text="All", icon = "CLEAR")
        layout.operator("pose.user_transforms_clear", icon = "CLEAR")

        layout.separator()

        layout.operator("pose.loc_clear", text="Location", icon = "CLEARMOVE")
        layout.operator("pose.rot_clear", text="Rotation", icon = "CLEARROTATE")
        layout.operator("pose.scale_clear", text="Scale", icon = "CLEARSCALE")

        layout.separator()

        layout.operator("pose.user_transforms_clear", text="Reset Unkeyed", icon = "RESET")


class VIEW3D_MT_pose_slide(Menu):
    bl_label = "In-Betweens"

    def draw(self, _context):
        layout = self.layout

        layout.operator("pose.push_rest")
        layout.operator("pose.relax_rest")
        layout.operator("pose.push", icon = 'PUSH_POSE')
        layout.operator("pose.relax", icon = 'RELAX_POSE')
        layout.operator("pose.breakdown", icon = 'BREAKDOWNER_POSE')


class VIEW3D_MT_pose_propagate(Menu):
    bl_label = "Propagate"

    def draw(self, _context):
        layout = self.layout

        layout.operator("pose.propagate", icon = "PROPAGATE").mode = 'WHILE_HELD'

        layout.separator()

        layout.operator("pose.propagate", text="To Next Keyframe", icon = "PROPAGATE").mode = 'NEXT_KEY'
        layout.operator("pose.propagate", text="To Last Keyframe (Make Cyclic)", icon = "PROPAGATE").mode = 'LAST_KEY'

        layout.separator()

        layout.operator("pose.propagate", text="On Selected Keyframes", icon = "PROPAGATE").mode = 'SELECTED_KEYS'

        layout.separator()

        layout.operator("pose.propagate", text="On Selected Markers", icon = "PROPAGATE").mode = 'SELECTED_MARKERS'


class VIEW3D_MT_pose_library(Menu):
    bl_label = "Pose Library"

    def draw(self, _context):
        layout = self.layout

        layout.operator("poselib.browse_interactive", text="Browse Poses", icon = "FILEBROWSER")

        layout.separator()

        layout.operator("poselib.pose_add", text="Add Pose", icon = "LIBRARY")
        layout.operator("poselib.pose_rename", text="Rename Pose", icon = "STRING")
        layout.operator("poselib.pose_remove", text="Remove Pose", icon = "DELETE")


class VIEW3D_MT_pose_motion(Menu):
    bl_label = "Motion Paths"

    def draw(self, _context):
        layout = self.layout

        layout.operator("pose.paths_calculate", text="Calculate", icon ='MOTIONPATHS_CALCULATE')
        layout.operator("pose.paths_clear", text="Clear", icon ='MOTIONPATHS_CLEAR')


class VIEW3D_MT_pose_group(Menu):
    bl_label = "Bone Groups"

    def draw(self, context):
        layout = self.layout

        pose = context.active_object.pose

        layout.operator_context = 'EXEC_AREA'
        layout.operator("pose.group_assign", text="Assign to New Group", icon = "NEW_GROUP").type = 0

        if pose.bone_groups:
            active_group = pose.bone_groups.active_index + 1
            layout.operator("pose.group_assign", text="Assign to Group", icon = "ADD_TO_ACTIVE").type = active_group

            layout.separator()

            # layout.operator_context = 'INVOKE_AREA'
            layout.operator("pose.group_unassign", icon = "REMOVE_SELECTED_FROM_ACTIVE_GROUP")
            layout.operator("pose.group_remove", icon = "REMOVE_FROM_ALL_GROUPS")


class VIEW3D_MT_pose_ik(Menu):
    bl_label = "Inverse Kinematics"

    def draw(self, _context):
        layout = self.layout

        layout.operator("pose.ik_add", icon= "ADD_IK")
        layout.operator("pose.ik_clear", icon = "CLEAR_IK")


class VIEW3D_MT_pose_constraints(Menu):
    bl_label = "Constraints"

    def draw(self, _context):
        layout = self.layout

        layout.operator("pose.constraint_add_with_targets", text="Add (With Targets)", icon = "CONSTRAINT_DATA")
        layout.operator("pose.constraints_copy", icon = "COPYDOWN")
        layout.operator("pose.constraints_clear", icon = "CLEAR_CONSTRAINT")


# Workaround to separate the tooltips for Show Hide for Armature in Pose mode
class VIEW3D_MT_pose_hide_unselected(bpy.types.Operator):
    """Hide Unselected\nHide unselected Bones"""      # blender will use this as a tooltip for menu items and buttons.
    bl_idname = "pose.hide_unselected"        # unique identifier for buttons and menu items to reference.
    bl_label = "Hide Unselected"         # display name in the interface.
    bl_options = {'REGISTER', 'UNDO'}  # enable undo for the operator.

    def execute(self, context):        # execute() is called by blender when running the operator.
        bpy.ops.pose.hide(unselected = True)
        return {'FINISHED'}


class VIEW3D_MT_pose_show_hide(Menu):
    bl_label = "Show/Hide"

    def draw(self, context):
        layout = self.layout

        layout.operator("pose.reveal", text="Show Hidden", icon = "RESTRICT_VIEW_OFF")
        layout.operator("pose.hide", text="Hide Selected", icon = "RESTRICT_VIEW_ON").unselected = False
        layout.operator("pose.hide_unselected", text="Hide Unselected", icon = "HIDE_UNSELECTED") # bfa - separated tooltip


class VIEW3D_MT_pose_apply(Menu):
    bl_label = "Apply"

    def draw(self, _context):
        layout = self.layout

        layout.operator("pose.armature_apply", icon = "MOD_ARMATURE")
        layout.operator("pose.armature_apply", text="Apply Selected as Rest Pose").selected = True
        layout.operator("pose.visual_transform_apply", icon = "APPLYMOVE")

        layout.separator()

        props = layout.operator("object.assign_property_defaults", icon = "ASSIGN")
        props.process_bones = True


class VIEW3D_MT_pose_context_menu(Menu):
    bl_label = "Pose Context Menu"

    def draw(self, _context):
        layout = self.layout

        layout.operator_context = 'INVOKE_REGION_WIN'

        layout.operator("anim.keyframe_insert_menu", text="Insert Keyframe")

        layout.separator()

        layout.operator("pose.copy", icon='COPYDOWN')
        layout.operator("pose.paste", icon='PASTEDOWN').flipped = False
        layout.operator("pose.paste", icon='PASTEFLIPDOWN', text="Paste X-Flipped Pose").flipped = True

        layout.separator()

        props = layout.operator("wm.call_panel", text="Rename Active Bone...")
        props.name = "TOPBAR_PT_name"
        props.keep_open = False

        layout.separator()

        layout.operator("pose.push")
        layout.operator("pose.relax")
        layout.operator("pose.breakdown")

        layout.separator()

        layout.operator("pose.paths_calculate", text="Calculate Motion Paths")
        layout.operator("pose.paths_clear", text="Clear Motion Paths")

        layout.separator()

        layout.operator("pose.hide").unselected = False
        layout.operator("pose.reveal")

        layout.separator()

        layout.operator("pose.user_transforms_clear")


class BoneOptions:
    def draw(self, context):
        layout = self.layout

        options = [
            "show_wire",
            "use_deform",
            "use_envelope_multiply",
            "use_inherit_rotation",
            "use_inherit_scale",
        ]

        if context.mode == 'EDIT_ARMATURE':
            bone_props = bpy.types.EditBone.bl_rna.properties
            data_path_iter = "selected_bones"
            opt_suffix = ""
            options.append("lock")
        else:  # pose-mode
            bone_props = bpy.types.Bone.bl_rna.properties
            data_path_iter = "selected_pose_bones"
            opt_suffix = "bone."

        for opt in options:
            props = layout.operator("wm.context_collection_boolean_set", text=bone_props[opt].name,
                                    text_ctxt=i18n_contexts.default)
            props.data_path_iter = data_path_iter
            props.data_path_item = opt_suffix + opt
            props.type = self.type


class VIEW3D_MT_bone_options_toggle(Menu, BoneOptions):
    bl_label = "Toggle Bone Options"
    type = 'TOGGLE'


class VIEW3D_MT_bone_options_enable(Menu, BoneOptions):
    bl_label = "Enable Bone Options"
    type = 'ENABLE'


class VIEW3D_MT_bone_options_disable(Menu, BoneOptions):
    bl_label = "Disable Bone Options"
    type = 'DISABLE'


# ********** Edit Menus, suffix from ob.type **********


class VIEW3D_MT_edit_mesh(Menu):
    bl_label = "Mesh"

    def draw(self, _context):
        layout = self.layout

        with_bullet = bpy.app.build_options.bullet

        layout.menu("VIEW3D_MT_transform")
        layout.menu("VIEW3D_MT_mirror")
        layout.menu("VIEW3D_MT_snap")

        layout.separator()

        layout.operator("mesh.duplicate_move", text="Duplicate", icon = "DUPLICATE")
        layout.menu("VIEW3D_MT_edit_mesh_extrude")
        layout.operator("mesh.split", icon = "SPLIT")
        layout.operator("mesh.bisect", icon = 'BISECT')
        layout.operator("mesh.knife_project", icon='KNIFE_PROJECT')

        if with_bullet:
            layout.operator("mesh.convex_hull", icon = "CONVEXHULL")

        layout.separator()

        layout.operator("mesh.symmetrize", icon = "SYMMETRIZE", text = "Symmetrize")
        layout.operator("mesh.symmetry_snap", icon = "SNAP_SYMMETRY")

        layout.separator()

        layout.menu("VIEW3D_MT_edit_mesh_normals")
        layout.menu("VIEW3D_MT_edit_mesh_shading")
        layout.menu("VIEW3D_MT_edit_mesh_weights")
        layout.menu("VIEW3D_MT_edit_mesh_sort_elements")
        layout.menu("VIEW3D_MT_subdivision_set")

        layout.separator()

        layout.menu("VIEW3D_MT_edit_mesh_show_hide")
        layout.operator_menu_enum("mesh.separate", "type")
        layout.menu("VIEW3D_MT_edit_mesh_clean")

        layout.separator()

        layout.menu("VIEW3D_MT_edit_mesh_delete")
        layout.menu("VIEW3D_MT_edit_mesh_dissolve")
        layout.menu("VIEW3D_MT_edit_mesh_select_mode")

class VIEW3D_MT_edit_mesh_sort_elements(Menu):
    bl_label = "Sort Elements"

    def draw(self, context):
        layout = self.layout

        layout.operator("mesh.sort_elements", text="View Z Axis", icon = "Z_ICON").type = 'VIEW_ZAXIS'
        layout.operator("mesh.sort_elements", text="View X Axis", icon = "X_ICON").type = 'VIEW_XAXIS'
        layout.operator("mesh.sort_elements", text="Cursor Distance", icon = "CURSOR").type = 'CURSOR_DISTANCE'
        layout.operator("mesh.sort_elements", text="Material", icon = "MATERIAL").type = 'MATERIAL'
        layout.operator("mesh.sort_elements", text="Selected", icon = "RESTRICT_SELECT_OFF").type = 'SELECTED'
        layout.operator("mesh.sort_elements", text="Randomize", icon = "RANDOMIZE").type = 'RANDOMIZE'
        layout.operator("mesh.sort_elements", text="Reverse", icon = "SWITCH_DIRECTION").type = 'REVERSE'


class VIEW3D_MT_edit_mesh_context_menu(Menu):
    bl_label = ""

    def draw(self, context):

        def count_selected_items_for_objects_in_mode():
            selected_verts_len = 0
            selected_edges_len = 0
            selected_faces_len = 0
            for ob in context.objects_in_mode_unique_data:
                v, e, f = ob.data.count_selected_items()
                selected_verts_len += v
                selected_edges_len += e
                selected_faces_len += f
            return (selected_verts_len, selected_edges_len, selected_faces_len)

        is_vert_mode, is_edge_mode, is_face_mode = context.tool_settings.mesh_select_mode
        selected_verts_len, selected_edges_len, selected_faces_len = count_selected_items_for_objects_in_mode()

        del count_selected_items_for_objects_in_mode

        layout = self.layout

        layout.operator_context = 'INVOKE_REGION_WIN'

        # If nothing is selected
        # (disabled for now until it can be made more useful).
        '''
        # If nothing is selected
        if not (selected_verts_len or selected_edges_len or selected_faces_len):
            layout.menu("VIEW3D_MT_mesh_add", text="Add", text_ctxt=i18n_contexts.operator_default)

            return
        '''

        # Else something is selected

        row = layout.row()

        if is_vert_mode:
            col = row.column()

            col.label(text="Vertex Context Menu", icon='VERTEXSEL')
            col.separator()

            # Additive Operators
            col.operator("mesh.subdivide", text="Subdivide", icon = "SUBDIVIDE_EDGES")

            col.separator()

            col.operator("mesh.extrude_vertices_move", text="Extrude Vertices", icon='EXTRUDE_REGION')
            col.operator("mesh.bevel", text="Bevel Vertices").vertex_only = True

            if selected_verts_len > 1:
                col.separator()
                col.operator("mesh.edge_face_add", text="New Edge/Face from Vertices")
                col.operator("mesh.vert_connect_path", text="Connect Vertex Path")
                col.operator("mesh.vert_connect", text="Connect Vertex Pairs")

            col.separator()

            # Deform Operators
            col.operator("transform.push_pull", text="Push/Pull")
            col.operator("transform.shrink_fatten", text="Shrink/Fatten")
            col.operator("transform.shear", text="Shear")
            col.operator("transform.vert_slide", text="Slide Vertices")
            col.operator("transform.vertex_random", text="Randomize Vertices")
            col.operator("mesh.vertices_smooth", text="Smooth Vertices")
            col.operator("mesh.vertices_smooth_laplacian", text="Smooth Laplacian", icon = "SMOOTH_LAPLACIAN")

            col.separator()

            col.menu("VIEW3D_MT_snap", text="Snap Vertices")
            col.operator("transform.mirror", text="Mirror Vertices")

            col.separator()

            # Removal Operators
            if selected_verts_len > 1:
                col.menu("VIEW3D_MT_edit_mesh_merge", text="Merge Vertices")
            col.operator("mesh.split")
            col.operator_menu_enum("mesh.separate", "type")
            col.operator("mesh.dissolve_verts")
            col.operator("mesh.delete", text="Delete Vertices").type = 'VERT'

        if is_edge_mode:
            render = context.scene.render

            col = row.column()
            col.label(text="Edge Context Menu", icon='EDGESEL')
            col.separator()

            # Additive Operators
            col.operator("mesh.subdivide", text="Subdivide", icon = "SUBDIVIDE_EDGES")

            col.separator()

            col.operator("mesh.extrude_edges_move", text="Extrude Edges", icon='EXTRUDE_REGION')
            col.operator("mesh.bevel", text="Bevel Edges").vertex_only = False
            if selected_edges_len >= 2:
                col.operator("mesh.bridge_edge_loops")
            if selected_edges_len >= 1:
                col.operator("mesh.edge_face_add", text="New Face from Edges")
            if selected_edges_len >= 2:
                col.operator("mesh.fill")

            col.separator()

            col.operator("mesh.loopcut_slide")
            col.operator("mesh.offset_edge_loops_slide")
            col.operator("mesh.knife_tool")
            col.operator("mesh.bisect")
            col.operator("mesh.bridge_edge_loops", text="Bridge Edge Loops")

            col.separator()

            # Deform Operators
            col.operator("mesh.edge_rotate", text="Rotate Edge CW").use_ccw = False
            col.operator("transform.edge_slide")
            col.operator("mesh.edge_split")

            col.separator()

            # Edge Flags
            col.operator("transform.edge_crease")
            col.operator("transform.edge_bevelweight")

            col.separator()

            col.operator("mesh.mark_seam").clear = False
            col.operator("mesh.mark_seam", text="Clear Seam").clear = True

            col.separator()

            col.operator("mesh.mark_sharp")
            col.operator("mesh.mark_sharp", text="Clear Sharp").clear = True

            if render.use_freestyle:
                col.separator()

                col.operator("mesh.mark_freestyle_edge").clear = False
                col.operator("mesh.mark_freestyle_edge", text="Clear Freestyle Edge").clear = True

            col.separator()

            # Removal Operators
            col.operator("mesh.unsubdivide")
            col.operator("mesh.split")
            col.operator_menu_enum("mesh.separate", "type")
            col.operator("mesh.dissolve_edges")
            col.operator("mesh.delete", text="Delete Edges", icon = "DELETE").type = 'EDGE'

        if is_face_mode:
            col = row.column()

            col.label(text="Face Context Menu", icon='FACESEL')
            col.separator()

            # Additive Operators
            col.operator("mesh.subdivide", text="Subdivide", icon = "SUBDIVIDE_EDGES")

            col.separator()

            col.operator("view3d.edit_mesh_extrude_move_normal", text="Extrude Faces", icon = 'EXTRUDE_REGION')
            col.operator("view3d.edit_mesh_extrude_move_shrink_fatten", text="Extrude Faces Along Normals", icon = 'EXTRUDE_REGION')
            col.operator("mesh.extrude_faces_move", text="Extrude Individual Faces", icon = 'EXTRUDE_REGION')

            col.operator("mesh.inset")
            col.operator("mesh.poke")

            if selected_faces_len >= 2:
                col.operator("mesh.bridge_edge_loops", text="Bridge Faces")

            col.separator()

            # Modify Operators
            col.menu("VIEW3D_MT_uv_map", text="UV Unwrap Faces")

            col.separator()

            props = col.operator("mesh.quads_convert_to_tris")
            props.quad_method = props.ngon_method = 'BEAUTY'
            col.operator("mesh.tris_convert_to_quads")

            col.separator()

            col.operator("mesh.faces_shade_smooth")
            col.operator("mesh.faces_shade_flat")

            col.separator()

            # Removal Operators
            col.operator("mesh.unsubdivide")
            col.operator("mesh.split")
            col.operator_menu_enum("mesh.separate", "type")
            col.operator("mesh.dissolve_faces")
            col.operator("mesh.delete", text="Delete Faces", icon = "DELETE").type = 'FACE'


class VIEW3D_MT_edit_mesh_select_mode(Menu):
    bl_label = "Mesh Select Mode"

    def draw(self, context):
        layout = self.layout

        layout.operator_context = 'INVOKE_REGION_WIN'
        layout.operator("mesh.select_mode", text="Vertex", icon='VERTEXSEL').type = 'VERT'
        layout.operator("mesh.select_mode", text="Edge", icon='EDGESEL').type = 'EDGE'
        layout.operator("mesh.select_mode", text="Face", icon='FACESEL').type = 'FACE'


class VIEW3D_MT_edit_mesh_extrude_dupli(bpy.types.Operator):
    """Duplicate or Extrude to Cursor\nCreates a slightly rotated copy of the current mesh selection\nThe tool can also extrude the selected geometry, dependant of the selection\nHotkey tool! """      # blender will use this as a tooltip for menu items and buttons.
    bl_idname = "mesh.dupli_extrude_cursor_norotate"        # unique identifier for buttons and menu items to reference.
    bl_label = "Duplicate or Extrude to Cursor"         # display name in the interface.
    bl_options = {'REGISTER', 'UNDO'}  # enable undo for the operator.

    def execute(self, context):        # execute() is called by blender when running the operator.
        bpy.ops.mesh.dupli_extrude_cursor('INVOKE_DEFAULT',rotate_source = False)
        return {'FINISHED'}

class VIEW3D_MT_edit_mesh_extrude_dupli_rotate(bpy.types.Operator):
    """Duplicate or Extrude to Cursor Rotated\nCreates a slightly rotated copy of the current mesh selection, and rotates the source slightly\nThe tool can also extrude the selected geometry, dependant of the selection\nHotkey tool!"""      # blender will use this as a tooltip for menu items and buttons.
    bl_idname = "mesh.dupli_extrude_cursor_rotate"        # unique identifier for buttons and menu items to reference.
    bl_label = "Duplicate or Extrude to Cursor Rotated"         # display name in the interface.
    bl_options = {'REGISTER', 'UNDO'}  # enable undo for the operator.

    def execute(self, context):        # execute() is called by blender when running the operator.
        bpy.ops.mesh.dupli_extrude_cursor('INVOKE_DEFAULT', rotate_source = True)
        return {'FINISHED'}



class VIEW3D_MT_edit_mesh_extrude(Menu):
    bl_label = "Extrude"

    _extrude_funcs = {
        'VERT': lambda layout:
            layout.operator("mesh.extrude_vertices_move", text="Extrude Vertices", icon='EXTRUDE_REGION'),
        'EDGE': lambda layout:
            layout.operator("mesh.extrude_edges_move", text="Extrude Edges", icon='EXTRUDE_REGION'),
        'REGION': lambda layout:
            layout.operator("view3d.edit_mesh_extrude_move_normal", text="Extrude Faces", icon='EXTRUDE_REGION'),
        'REGION_VERT_NORMAL': lambda layout:
            layout.operator("view3d.edit_mesh_extrude_move_shrink_fatten", text="Extrude Faces Along Normals", icon='EXTRUDE_REGION'),
        'FACE': lambda layout:
            layout.operator("mesh.extrude_faces_move", text="Extrude Individual Faces", icon='EXTRUDE_REGION'),
        'DUPLI_EXTRUDE': lambda layout:
            layout.operator("mesh.dupli_extrude_cursor_norotate", text="Dupli Extrude", icon='DUPLI_EXTRUDE'),
        'DUPLI_EX_ROTATE': lambda layout:
            layout.operator("mesh.dupli_extrude_cursor_rotate", text="Dupli Extrude Rotate", icon='DUPLI_EXTRUDE_ROTATE'),
    }

    @staticmethod
    def extrude_options(context):
        tool_settings = context.tool_settings
        select_mode = tool_settings.mesh_select_mode
        mesh = context.object.data

        menu = []
        if mesh.total_face_sel:
            menu += ['REGION', 'REGION_VERT_NORMAL', 'FACE']
        if mesh.total_edge_sel and (select_mode[0] or select_mode[1]):
            menu += ['EDGE']
        if mesh.total_vert_sel and select_mode[0]:
            menu += ['VERT']
        menu += ['DUPLI_EXTRUDE', 'DUPLI_EX_ROTATE']

        # should never get here
        return menu

    def draw(self, context):
        layout = self.layout
        layout.operator_context = 'INVOKE_REGION_WIN'

        for menu_id in self.extrude_options(context):
            self._extrude_funcs[menu_id](layout)


class VIEW3D_MT_edit_mesh_vertices(Menu):
    bl_label = "Vertex"

    def draw(self, _context):
        layout = self.layout
        layout.operator_context = 'INVOKE_REGION_WIN'

        layout.operator("mesh.extrude_vertices_move", text="Extrude Vertices", icon = 'EXTRUDE_REGION')
        layout.operator("mesh.bevel", text="Bevel Vertices", icon='BEVEL').vertex_only = True

        layout.separator()

        layout.operator("mesh.edge_face_add", text="New Edge/Face from Vertices", icon='MAKE_EDGEFACE')
        layout.operator("mesh.vert_connect_path", text = "Connect Vertex Path", icon = "VERTEXCONNECTPATH")
        layout.operator("mesh.vert_connect", text = "Connect Vertex Pairs", icon = "VERTEXCONNECT")

        layout.separator()

        props = layout.operator("mesh.rip_move", text="Rip Vertices", icon = "RIP")
        props.MESH_OT_rip.use_fill = False
        props = layout.operator("mesh.rip_move", text="Rip Vertices and Fill", icon = "RIP_FILL")
        props.MESH_OT_rip.use_fill = True
        layout.operator("mesh.rip_edge_move", text="Rip Vertices and Extend", icon = "EXTEND_VERTICES")

        layout.separator()

        layout.operator("transform.vert_slide", text="Slide Vertices", icon = 'SLIDE_VERTEX')
        layout.operator("mesh.vertices_smooth", text="Smooth Vertices", icon = 'SMOOTH_VERTEX')
        layout.operator("mesh.vertices_smooth_laplacian", text="Smooth Laplacian", icon = "SMOOTH_LAPLACIAN")

        layout.separator()

        layout.operator("mesh.blend_from_shape", icon = "BLENDFROMSHAPE")
        layout.operator("mesh.shape_propagate_to_all", text="Propagate to Shapes", icon = "SHAPEPROPAGATE")

        layout.separator()

        layout.menu("VIEW3D_MT_edit_mesh_merge", text="Merge Vertices")

        layout.separator()

        layout.menu("VIEW3D_MT_vertex_group")
        layout.menu("VIEW3D_MT_hook")

        layout.separator()

        layout.operator("object.vertex_parent_set", icon = "VERTEX_PARENT")


class VIEW3D_MT_edit_mesh_edges_data(Menu):
    bl_label = "Edge Data"

    def draw(self, context):
        layout = self.layout

        render = context.scene.render

        layout.operator_context = 'INVOKE_REGION_WIN'

        layout.operator("transform.edge_crease", icon = "CREASE")
        layout.operator("transform.edge_bevelweight", icon = "BEVEL")

        layout.separator()

        layout.operator("mesh.mark_seam", icon = 'MARK_SEAM').clear = False
        layout.operator("mesh.mark_seam", text="Clear Seam", icon = 'CLEAR_SEAM').clear = True

        layout.separator()

        layout.operator("mesh.mark_sharp", icon = "MARKSHARPEDGES")
        layout.operator("mesh.mark_sharp", text="Clear Sharp", icon = "CLEARSHARPEDGES").clear = True

        layout.operator("mesh.mark_sharp", text="Mark Sharp from Vertices").use_verts = True
        props = layout.operator("mesh.mark_sharp", text="Clear Sharp from Vertices", icon = "CLEARSHARPEDGES")
        props.use_verts = True
        props.clear = True

        if render.use_freestyle:
            layout.separator()

            layout.operator("mesh.mark_freestyle_edge", icon = "MARK_FS_EDGE").clear = False
            layout.operator("mesh.mark_freestyle_edge", text="Clear Freestyle Edge", icon = "CLEAR_FS_EDGE").clear = True


class VIEW3D_MT_edit_mesh_edges(Menu):
    bl_label = "Edge"

    def draw(self, context):
        layout = self.layout

        with_freestyle = bpy.app.build_options.freestyle

        layout.operator_context = 'INVOKE_REGION_WIN'

        layout.operator("mesh.extrude_edges_move", text="Extrude Edges", icon = 'EXTRUDE_REGION')
        layout.operator("mesh.bevel", text="Bevel Edges", icon='BEVEL').vertex_only = False
        layout.operator("mesh.bridge_edge_loops", icon = "BRIDGE_EDGELOOPS")

        layout.separator()

        layout.operator("mesh.subdivide", icon='SUBDIVIDE_EDGES')
        layout.operator("mesh.subdivide_edgering", icon = "SUBDIV_EDGERING")
        layout.operator("mesh.unsubdivide", icon = "UNSUBDIVIDE")

        layout.separator()

        layout.operator("mesh.loopcut_slide", icon = "LOOP_CUT_AND_SLIDE")
        layout.operator("mesh.offset_edge_loops_slide", icon = "OFFSET_EDGE_SLIDE")
        layout.operator("mesh.knife_tool", icon = "KNIFE")
        layout.operator("mesh.bisect", icon = "BISECT")
        layout.operator("mesh.bridge_edge_loops", text="Bridge Edge Loops", icon = "BRIDGE_EDGELOOPS")

        layout.separator()

        layout.operator("mesh.edge_rotate", text="Rotate Edge CW", icon = "ROTATECW").use_ccw = False
        layout.operator("mesh.edge_rotate", text="Rotate Edge CCW", icon = "ROTATECW").use_ccw = True

        layout.separator()

        layout.operator("transform.edge_slide", icon='SLIDE_EDGE')
        layout.operator("mesh.edge_split", icon = "SPLITEDGE")

        layout.separator()

        layout.operator("transform.edge_crease", icon = "CREASE")
        layout.operator("transform.edge_bevelweight", icon = "BEVEL")

        layout.separator()

        layout.operator("mesh.mark_sharp", icon = "MARKSHARPEDGES")
        layout.operator("mesh.mark_sharp", text="Clear Sharp", icon = "CLEARSHARPEDGES").clear = True

        layout.operator("mesh.mark_sharp", text="Mark Sharp from Vertices", icon = "MARKSHARPEDGES").use_verts = True
        props = layout.operator("mesh.mark_sharp", text="Clear Sharp from Vertices", icon = "CLEARSHARPEDGES")
        props.use_verts = True
        props.clear = True

        if with_freestyle:
            layout.separator()

            layout.operator("mesh.mark_freestyle_edge", icon = "MARK_FS_EDGE").clear = False
            layout.operator("mesh.mark_freestyle_edge", text="Clear Freestyle Edge", icon = "CLEAR_FS_EDGE").clear = True


class VIEW3D_MT_edit_mesh_faces_data(Menu):
    bl_label = "Face Data"

    def draw(self, _context):
        layout = self.layout

        with_freestyle = bpy.app.build_options.freestyle

        layout.operator_context = 'INVOKE_REGION_WIN'

        layout.operator("mesh.colors_rotate", icon = "ROTATE_COLORS")
        layout.operator("mesh.colors_reverse", icon = "REVERSE_COLORS")

        layout.separator()

        layout.operator("mesh.uvs_rotate", icon = "ROTATE_UVS")
        layout.operator("mesh.uvs_reverse", icon = "REVERSE_UVS")

        layout.separator()

        if with_freestyle:
            layout.operator("mesh.mark_freestyle_face", icon = "MARKFSFACE").clear = False
            layout.operator("mesh.mark_freestyle_face", text="Clear Freestyle Face", icon = "CLEARFSFACE").clear = True


class VIEW3D_MT_edit_mesh_faces(Menu):
    bl_label = "Face"
    bl_idname = "VIEW3D_MT_edit_mesh_faces"

    def draw(self, _context):
        layout = self.layout

        layout.operator_context = 'INVOKE_REGION_WIN'

        layout.operator("view3d.edit_mesh_extrude_move_normal", text="Extrude Faces", icon = 'EXTRUDE_REGION')
        layout.operator("view3d.edit_mesh_extrude_move_shrink_fatten", text="Extrude Faces Along Normals", icon = 'EXTRUDE_REGION')
        layout.operator("mesh.extrude_faces_move", text="Extrude Individual Faces", icon = 'EXTRUDE_REGION')

        layout.separator()

        layout.operator("mesh.inset", icon='INSET_FACES')
        layout.operator("mesh.poke", icon = "POKEFACES")
        layout.operator("mesh.bridge_edge_loops", text="Bridge Faces", icon = "BRIDGE_EDGELOOPS")

        layout.separator()

        props = layout.operator("mesh.quads_convert_to_tris", icon = "TRIANGULATE")
        props.quad_method = props.ngon_method = 'BEAUTY'
        layout.operator("mesh.tris_convert_to_quads", icon = "TRISTOQUADS")
        layout.operator("mesh.solidify", text="Solidify Faces", icon = "SOLIDIFY")
        layout.operator("mesh.wireframe", icon = "WIREFRAME")

        layout.separator()

        layout.operator("mesh.fill", icon = "FILL")
        layout.operator("mesh.fill_grid", icon = "GRIDFILL")
        layout.operator("mesh.beautify_fill", icon = "BEAUTIFY")

        layout.separator()

        layout.operator("mesh.intersect", icon = "INTERSECT")
        layout.operator("mesh.intersect_boolean", icon = "BOOLEAN_INTERSECT")

        layout.separator()

        layout.operator("mesh.face_split_by_edges", icon = "SPLITBYEDGES")

        layout.separator()

        layout.menu("VIEW3D_MT_edit_mesh_faces_data")


# Workaround to separate the tooltips for Recalculate Outside and Recalculate Inside
class VIEW3D_normals_make_consistent_inside(bpy.types.Operator):
    """Recalculate Normals Inside\nMake selected faces and normals point inside the mesh"""      # blender will use this as a tooltip for menu items and buttons.
    bl_idname = "mesh.normals_recalculate_inside"        # unique identifier for buttons and menu items to reference.
    bl_label = "Recalculate Inside"         # display name in the interface.
    bl_options = {'REGISTER', 'UNDO'}  # enable undo for the operator.

    def execute(self, context):        # execute() is called by blender when running the operator.
        bpy.ops.mesh.normals_make_consistent(inside=True)
        return {'FINISHED'}


class VIEW3D_MT_edit_mesh_normals_select_strength(Menu):
    bl_label = "Select by Face Strength"

    def draw(self, _context):
        layout = self.layout

        op = layout.operator("mesh.mod_weighted_strength", text="Weak", icon='FACESEL')
        op.set = False
        op.face_strength = 'WEAK'

        op = layout.operator("mesh.mod_weighted_strength", text="Medium", icon='FACESEL')
        op.set = False
        op.face_strength = 'MEDIUM'

        op = layout.operator("mesh.mod_weighted_strength", text="Strong", icon='FACESEL')
        op.set = False
        op.face_strength = 'STRONG'


class VIEW3D_MT_edit_mesh_normals_set_strength(Menu):
    bl_label = "Select by Face Strength"

    def draw(self, _context):
        layout = self.layout

        op = layout.operator("mesh.mod_weighted_strength", text="Weak", icon='NORMAL_SETSTRENGTH')
        op.set = True
        op.face_strength = 'WEAK'

        op = layout.operator("mesh.mod_weighted_strength", text="Medium", icon='NORMAL_SETSTRENGTH')
        op.set = True
        op.face_strength = 'MEDIUM'

        op = layout.operator("mesh.mod_weighted_strength", text="Strong", icon='NORMAL_SETSTRENGTH')
        op.set = True
        op.face_strength = 'STRONG'


class VIEW3D_MT_edit_mesh_normals_average(Menu):
    bl_label = "Average"

    def draw(self, _context):
        layout = self.layout

        layout.operator("mesh.average_normals", text="Custom Normal", icon = "NORMAL_AVERAGE").average_type = 'CUSTOM_NORMAL'
        layout.operator("mesh.average_normals", text="Face Area", icon = "NORMAL_AVERAGE").average_type = 'FACE_AREA'
        layout.operator("mesh.average_normals", text="Corner Angle", icon = "NORMAL_AVERAGE").average_type = 'CORNER_ANGLE'


class VIEW3D_MT_edit_mesh_normals(Menu):
    bl_label = "Normals"

    def draw(self, _context):
        layout = self.layout

        layout.operator("mesh.normals_make_consistent", text="Recalculate Outside", icon = 'RECALC_NORMALS').inside = False
        layout.operator("mesh.normals_recalculate_inside", text="Recalculate Inside", icon = 'RECALC_NORMALS_INSIDE') # bfa - separated tooltip
        layout.operator("mesh.flip_normals", text = "Flip", icon = 'FLIP_NORMALS')

        layout.separator()

        layout.operator("mesh.set_normals_from_faces", text="Set From Faces", icon = 'SET_FROM_FACES')

        layout.operator_context = 'INVOKE_REGION_WIN'
        layout.operator("transform.rotate_normal", text="Rotate", icon = "NORMAL_ROTATE")
        layout.operator("mesh.point_normals", text="Point normals to target", icon = "NORMAL_TARGET")

        layout.operator_context = 'EXEC_DEFAULT'       
        layout.operator("mesh.merge_normals", text="Merge", icon = "MERGE")
        layout.operator("mesh.split_normals", text="Split", icon = "SPLIT")
        layout.menu("VIEW3D_MT_edit_mesh_normals_average", text="Average")

        layout.separator()

        layout.operator("mesh.normals_tools", text="Copy Vectors", icon = "COPYDOWN").mode = 'COPY'
        layout.operator("mesh.normals_tools", text="Paste Vectors", icon = "PASTEDOWN").mode = 'PASTE'
        layout.operator("mesh.smoothen_normals", text="Smoothen Vectors", icon = "NORMAL_SMOOTH")
        layout.operator("mesh.normals_tools", text="Reset Vectors", icon = "RESET").mode = 'RESET'

        layout.separator()

        layout.menu("VIEW3D_MT_edit_mesh_normals_select_strength", text="Select by Face Strength")
        layout.menu("VIEW3D_MT_edit_mesh_normals_set_strength", text="Set Face Strength")


class VIEW3D_MT_edit_mesh_shading(Menu):
    bl_label = "Shading"

    def draw(self, _context):
        layout = self.layout

        layout.operator("mesh.faces_shade_smooth", icon = 'SHADING_SMOOTH')
        layout.operator("mesh.faces_shade_flat", icon = 'SHADING_FLAT')

        layout.separator()

        layout.operator("mesh.mark_sharp", text="Smooth Edges", icon = 'SHADING_SMOOTH').clear = True
        layout.operator("mesh.mark_sharp", text="Sharp Edges", icon = 'SHADING_FLAT')

        layout.separator()

        props = layout.operator("mesh.mark_sharp", text="Smooth Vertices", icon = 'SHADING_SMOOTH')
        props.use_verts = True
        props.clear = True

        layout.operator("mesh.mark_sharp", text="Sharp Vertices", icon = 'SHADING_FLAT').use_verts = True


class VIEW3D_MT_edit_mesh_weights(Menu):
    bl_label = "Weights"

    def draw(self, _context):
        VIEW3D_MT_paint_weight.draw_generic(self.layout, is_editmode=True)


class VIEW3D_MT_edit_mesh_clean(Menu):
    bl_label = "Clean Up"

    def draw(self, _context):
        layout = self.layout

        layout.operator("mesh.delete_loose", icon = "DELETE")

        layout.separator()

        layout.operator("mesh.decimate", icon = "DECIMATE")
        layout.operator("mesh.dissolve_degenerate", icon = "DEGENERATE_DISSOLVE")
        layout.operator("mesh.dissolve_limited", icon='DISSOLVE_LIMITED')
        layout.operator("mesh.face_make_planar", icon = "MAKE_PLANAR")

        layout.separator()

        layout.operator("mesh.vert_connect_nonplanar", icon = "SPLIT_NONPLANAR")
        layout.operator("mesh.vert_connect_concave", icon = "SPLIT_CONCAVE")
        layout.operator("mesh.remove_doubles", icon = "REMOVE_DOUBLES")
        layout.operator("mesh.fill_holes", icon = "FILL_HOLE")


class VIEW3D_MT_edit_mesh_delete(Menu):
    bl_label = "Delete"

    def draw(self, _context):
        layout = self.layout

        layout.operator_enum("mesh.delete", "type")

        layout.separator()

        layout.operator("mesh.delete_edgeloop", text="Edge Loops", icon = "DELETE")


class VIEW3D_MT_edit_mesh_dissolve(Menu):
    bl_label = "Dissolve"

    def draw(self, context):
        layout = self.layout

        layout.operator("mesh.dissolve_verts", icon='DISSOLVE_VERTS')
        layout.operator("mesh.dissolve_edges", icon='DISSOLVE_EDGES')
        layout.operator("mesh.dissolve_faces", icon='DISSOLVE_FACES')

        layout.separator()

        layout.operator("mesh.dissolve_limited", icon='DISSOLVE_LIMITED')

        layout.separator()

        layout.operator("mesh.edge_collapse", icon='EDGE_COLLAPSE')


# Workaround to separate the tooltips for Show Hide for Mesh in Edit Mode
class VIEW3D_mesh_hide_unselected(bpy.types.Operator):
    """Hide Unselected\nHide unselected geometry in Edit Mode"""      # blender will use this as a tooltip for menu items and buttons.
    bl_idname = "mesh.hide_unselected"        # unique identifier for buttons and menu items to reference.
    bl_label = "Hide Unselected"         # display name in the interface.
    bl_options = {'REGISTER', 'UNDO'}  # enable undo for the operator.

    def execute(self, context):        # execute() is called by blender when running the operator.
        bpy.ops.mesh.hide(unselected = True)
        return {'FINISHED'}


class VIEW3D_MT_edit_mesh_merge(Menu):
    bl_label = "Merge"

    def draw(self, _context):
        layout = self.layout

        layout.operator_enum("mesh.merge", "type")

        layout.separator()

        layout.operator("mesh.remove_doubles", text="By Distance", icon = "REMOVE_DOUBLES")


class VIEW3D_MT_edit_mesh_show_hide(Menu):
    bl_label = "Show/Hide"

    def draw(self, context):
        layout = self.layout

        layout.operator("mesh.reveal", text="Show Hidden", icon = "RESTRICT_VIEW_OFF")
        layout.operator("mesh.hide", text="Hide Selected", icon = "RESTRICT_VIEW_ON").unselected = False
        layout.operator("mesh.hide_unselected", text="Hide Unselected", icon = "HIDE_UNSELECTED") # bfa - separated tooltip

# Grease Pencil Edit Mode - Strokes, Delete menu
class VIEW3D_MT_edit_gpencil_delete(Menu):
    bl_label = "Delete"

    def draw(self, _context):
        layout = self.layout

        layout.operator_enum("gpencil.delete", "type")

        layout.separator()

        layout.operator("gpencil.active_frames_delete_all", icon = "DELETE")


<<<<<<< HEAD
=======
        layout.operator("gpencil.delete", text="Delete Active Keyframe (Active Layer)").type = 'FRAME'
        layout.operator("gpencil.active_frames_delete_all", text="Delete Active Keyframes (All Layers)")

>>>>>>> 0fc0aefb
# Edit Curve
# draw_curve is used by VIEW3D_MT_edit_curve and VIEW3D_MT_edit_surface
def draw_curve(self, _context):
    layout = self.layout

    layout.menu("VIEW3D_MT_transform")
    layout.menu("VIEW3D_MT_mirror")
    layout.menu("VIEW3D_MT_snap")

    layout.separator()

    layout.operator("curve.spin", icon = 'SPIN')
    layout.operator("curve.duplicate_move", icon = "DUPLICATE")

    layout.separator()

    layout.operator("curve.split", icon = "SPLIT")
    layout.operator("curve.separate", icon = "SEPARATE")
    layout.operator("curve.cyclic_toggle", icon = 'TOGGLE_CYCLIC')
    layout.operator("curve.decimate", icon = "DECIMATE")
    layout.operator_menu_enum("curve.spline_type_set", "type")

    layout.separator()

    layout.operator("transform.tilt", icon = "TILT")
    layout.operator("curve.tilt_clear", icon = "CLEAR_TILT")

    layout.separator()

    layout.menu("VIEW3D_MT_edit_curve_handle_type_set")
   
    layout.operator("curve.normals_make_consistent", icon = 'RECALC_NORMALS')

    layout.separator()

    layout.menu("VIEW3D_MT_edit_curve_show_hide")

    layout.separator()

    layout.menu("VIEW3D_MT_edit_curve_delete")
    layout.operator("curve.dissolve_verts", icon='DISSOLVE_VERTS')


class VIEW3D_MT_edit_curve(Menu):
    bl_label = "Curve"

    draw = draw_curve


class VIEW3D_MT_edit_curve_ctrlpoints(Menu):
    bl_label = "Control Points"

    def draw(self, context):
        layout = self.layout

        edit_object = context.edit_object

        if edit_object.type in {'CURVE', 'SURFACE'}:
            layout.operator("curve.extrude_move", icon = 'EXTRUDE_REGION')

            layout.separator()

            layout.operator("curve.make_segment", icon = "MAKE_CURVESEGMENT")

            layout.separator()

            if edit_object.type == 'CURVE':
                layout.operator("transform.tilt", icon = 'TILT')
                layout.operator("curve.tilt_clear",icon = "CLEAR_TILT")

                layout.separator()

                layout.menu("VIEW3D_MT_edit_curve_handle_type_set")
                layout.operator("curve.normals_make_consistent", icon = 'RECALC_NORMALS')

                layout.separator()

            layout.operator("curve.smooth", icon = 'SHADING_SMOOTH')
            if edit_object.type == 'CURVE':
                layout.operator("curve.smooth_weight", icon = "SMOOTH_WEIGHT")
                layout.operator("curve.smooth_radius", icon = "SMOOTH_RADIUS")
                layout.operator("curve.smooth_tilt", icon = "SMOOTH_TILT")

            layout.separator()

        layout.menu("VIEW3D_MT_hook")

        layout.separator()

        layout.operator("object.vertex_parent_set", icon = "VERTEX_PARENT")


class VIEW3D_MT_edit_curve_handle_type_set(Menu):
    bl_label = "Set Handle Type"

    def draw(self, context):
        layout = self.layout

        layout.operator("curve.handle_type_set", icon = 'HANDLE_AUTO', text="Automatic").type = 'AUTOMATIC'
        layout.operator("curve.handle_type_set", icon = 'HANDLE_VECTOR', text="Vector").type = 'VECTOR'
        layout.operator("curve.handle_type_set", icon = 'HANDLE_ALIGN',text="Aligned").type = 'ALIGNED'
        layout.operator("curve.handle_type_set", icon = 'HANDLE_FREE', text="Free").type = 'FREE_ALIGN'

        layout.separator()

        layout.operator("curve.handle_type_set", icon = 'HANDLE_FREE', text="Toggle Free / Aligned").type = 'TOGGLE_FREE_ALIGN'


class VIEW3D_MT_edit_curve_segments(Menu):
    bl_label = "Segments"

    def draw(self, _context):
        layout = self.layout

        layout.operator("curve.subdivide", icon = 'SUBDIVIDE_EDGES')
        layout.operator("curve.switch_direction", icon = 'SWITCH_DIRECTION')


class VIEW3D_MT_edit_curve_context_menu(Menu):
    bl_label = "Curve Context Menu"

    def draw(self, _context):
        # TODO(campbell): match mesh vertex menu.

        layout = self.layout

        layout.operator_context = 'INVOKE_DEFAULT'

        layout.operator("curve.subdivide")
        layout.operator("curve.switch_direction")

        layout.separator()

        layout.operator("curve.duplicate_move", icon = "DUPLICATE")
        layout.operator("curve.split")
        layout.operator("curve.cyclic_toggle")
        layout.operator_menu_enum("curve.spline_type_set", "type")

        layout.separator()

        layout.operator("curve.make_segment")

        layout.separator()

        layout.operator("transform.tilt")
        layout.operator("curve.tilt_clear")

        layout.separator()

        layout.operator_menu_enum("curve.handle_type_set", "type")
        layout.operator("curve.normals_make_consistent")

        layout.separator()

        layout.operator("curve.spline_weight_set")
        layout.operator("curve.radius_set")

        layout.separator()

        layout.menu("VIEW3D_MT_mirror")
        layout.menu("VIEW3D_MT_snap")

        layout.separator()

        layout.operator("curve.decimate")
        layout.operator("curve.delete", text="Delete Point").type = 'VERT'
        layout.operator("curve.delete", text="Delete Segment").type = 'SEGMENT'
        layout.operator("curve.dissolve_verts")


class VIEW3D_MT_edit_curve_delete(Menu):
    bl_label = "Delete"

    def draw(self, _context):
        layout = self.layout

        layout.operator("curve.delete", text="Vertices", icon = "DELETE").type = 'VERT'
        layout.operator("curve.delete", text="Segment", icon = "DELETE").type = 'SEGMENT'


# Workaround to separate the tooltips for Show Hide for Curve in Edit Mode
class VIEW3D_curve_hide_unselected(bpy.types.Operator):
    """Hide Unselected\nHide unselected Control Points"""      # blender will use this as a tooltip for menu items and buttons.
    bl_idname = "curve.hide_unselected"        # unique identifier for buttons and menu items to reference.
    bl_label = "Hide Unselected"         # display name in the interface.
    bl_options = {'REGISTER', 'UNDO'}  # enable undo for the operator.

    def execute(self, context):        # execute() is called by blender when running the operator.
        bpy.ops.curve.hide(unselected = True)
        return {'FINISHED'}


class VIEW3D_MT_edit_curve_show_hide(Menu):
    bl_label = "Show/Hide"

    def draw(self, context):
        layout = self.layout

        layout.operator("curve.reveal", text="Show Hidden", icon = "RESTRICT_VIEW_OFF")
        layout.operator("curve.hide", text="Hide Selected", icon = "RESTRICT_VIEW_ON").unselected = False
        layout.operator("curve.hide_unselected", text="Hide Unselected", icon = "HIDE_UNSELECTED") # bfa - separated tooltip


class VIEW3D_MT_edit_surface(Menu):
    bl_label = "Surface"

    draw = draw_curve


class VIEW3D_MT_edit_font(Menu):
    bl_label = "Font"

    def draw(self, _context):
        layout = self.layout

        layout.menu("VIEW3D_MT_edit_text_chars")

        layout.separator()

        layout.menu("VIEW3D_MT_edit_font_move_select")

        layout.separator()

        layout.operator("font.style_toggle", text="Toggle Bold", icon = 'BOLD').style = 'BOLD'
        layout.operator("font.style_toggle", text="Toggle Italic", icon = 'ITALIC').style = 'ITALIC'

        layout.separator()

        layout.operator("font.style_toggle", text="Toggle Underline", icon = 'UNDERLINED').style = 'UNDERLINE'
        layout.operator("font.style_toggle", text="Toggle Small Caps", icon = "SMALL_CAPS").style = 'SMALL_CAPS'

        layout.separator()

        layout.operator("font.case_set", icon = 'SET_UPPERCASE', text = "Set Uppercase").case = 'UPPER'
        layout.operator("font.case_set", icon = 'SET_LOWERCASE', text = "Set Lowercase").case = 'LOWER'

        layout.separator()

        layout.operator("font.delete", icon = "DELETE").type = 'NEXT_OR_SELECTION'



# move_select submenu
class VIEW3D_MT_edit_font_move_select(Menu):
    bl_label = "Select Text"

    def draw(self, context):
        layout = self.layout

        layout.operator("font.move_select", text = "Line End", icon = "HAND").type = 'LINE_END'
        layout.operator("font.move_select", text = "Line Begin", icon = "HAND").type = 'LINE_BEGIN'
        layout.operator("font.move_select", text = "Previous Character", icon = "HAND").type = 'PREVIOUS_CHARACTER'
        layout.operator("font.move_select", text = "Next Character", icon = "HAND").type = 'NEXT_CHARACTER'
        layout.operator("font.move_select", text = "Previous Word", icon = "HAND").type = 'PREVIOUS_WORD'
        layout.operator("font.move_select", text = "Next Word", icon = "HAND").type = 'NEXT_WORD'
        layout.operator("font.move_select", text = "Previous Line", icon = "HAND").type = 'PREVIOUS_LINE'
        layout.operator("font.move_select", text = "Next Line", icon = "HAND").type = 'NEXT_LINE'
        layout.operator("font.move_select", text = "Previous Character", icon = "HAND").type = 'PREVIOUS_CHARACTER'
        layout.operator("font.move_select", text = "Next Character", icon = "HAND").type = 'NEXT_CHARACTER'


class VIEW3D_MT_edit_text_chars(Menu):
    bl_label = "Special Characters"

    def draw(self, _context):
        layout = self.layout

        layout.operator("font.text_insert", text="Copyright", icon = "COPYRIGHT").text = "\u00A9"
        layout.operator("font.text_insert", text="Registered Trademark", icon = "TRADEMARK").text = "\u00AE"

        layout.separator()

        layout.operator("font.text_insert", text="Degree Sign", icon = "DEGREE").text = "\u00B0"
        layout.operator("font.text_insert", text="Multiplication Sign", icon = "MULTIPLICATION").text = "\u00D7"
        layout.operator("font.text_insert", text="Circle", icon = "CIRCLE").text = "\u008A"

        layout.separator()

        layout.operator("font.text_insert", text="Superscript 1", icon = "SUPER_ONE").text = "\u00B9"
        layout.operator("font.text_insert", text="Superscript 2", icon = "SUPER_TWO").text = "\u00B2"
        layout.operator("font.text_insert", text="Superscript 3", icon = "SUPER_THREE").text = "\u00B3"

        layout.separator()

        layout.operator("font.text_insert", text="Double >>", icon = "DOUBLE_RIGHT").text = "\u00BB"
        layout.operator("font.text_insert", text="Double <<", icon = "DOUBLE_LEFT").text = "\u00AB"
        layout.operator("font.text_insert", text="Promillage", icon = "PROMILLE").text = "\u2030"

        layout.separator()

        layout.operator("font.text_insert", text="Dutch Florin", icon = "DUTCH_FLORIN").text = "\u00A4"
        layout.operator("font.text_insert", text="British Pound", icon = "POUND").text = "\u00A3"
        layout.operator("font.text_insert", text="Japanese Yen", icon = "YEN").text = "\u00A5"

        layout.separator()

        layout.operator("font.text_insert", text="German S", icon = "GERMAN_S").text = "\u00DF"
        layout.operator("font.text_insert", text="Spanish Question Mark", icon = "SPANISH_QUESTION").text = "\u00BF"
        layout.operator("font.text_insert", text="Spanish Exclamation Mark", icon = "SPANISH_EXCLAMATION").text = "\u00A1"


class VIEW3D_MT_edit_meta(Menu):
    bl_label = "Metaball"

    def draw(self, _context):
        layout = self.layout

        layout.menu("VIEW3D_MT_transform")
        layout.menu("VIEW3D_MT_mirror")
        layout.menu("VIEW3D_MT_snap")

        layout.separator()

        layout.operator("mball.duplicate_metaelems", icon = "DUPLICATE")

        layout.separator()

        layout.menu("VIEW3D_MT_edit_meta_showhide")

        layout.operator_context = 'EXEC_DEFAULT'
        layout.operator("mball.delete_metaelems", text="Delete", icon = "DELETE")


# Workaround to separate the tooltips for Show Hide for Curve in Edit Mode
class VIEW3D_MT_edit_meta_showhide_unselected(bpy.types.Operator):
    """Hide Unselected\nHide unselected metaelement(s)"""      # blender will use this as a tooltip for menu items and buttons.
    bl_idname = "mball.hide_metaelems_unselected"        # unique identifier for buttons and menu items to reference.
    bl_label = "Hide Unselected"         # display name in the interface.
    bl_options = {'REGISTER', 'UNDO'}  # enable undo for the operator.

    def execute(self, context):        # execute() is called by blender when running the operator.
        bpy.ops.mball.hide_metaelems(unselected = True)
        return {'FINISHED'}


class VIEW3D_MT_edit_meta_showhide(Menu):
    bl_label = "Show/Hide"

    def draw(self, _context):
        layout = self.layout

        layout.operator("mball.reveal_metaelems", text="Show Hidden", icon = "RESTRICT_VIEW_OFF")
        layout.operator("mball.hide_metaelems", text="Hide Selected", icon = "RESTRICT_VIEW_ON").unselected = False
        layout.operator("mball.hide_metaelems_unselected", text="Hide Unselected", icon = "HIDE_UNSELECTED")


class VIEW3D_MT_edit_lattice(Menu):
    bl_label = "Lattice"

    def draw(self, _context):
        layout = self.layout

        layout.menu("VIEW3D_MT_transform")
        layout.menu("VIEW3D_MT_mirror")
        layout.menu("VIEW3D_MT_snap")
        layout.menu("VIEW3D_MT_edit_lattice_flip")

        layout.separator()

        layout.operator("lattice.make_regular", icon = 'MAKE_REGULAR')

        layout.menu("VIEW3D_MT_hook")

        layout.separator()

        layout.operator("object.vertex_parent_set", icon = "VERTEX_PARENT")

class VIEW3D_MT_edit_lattice_flip(Menu):
    bl_label = "Flip"

    def draw(self, context):
        layout = self.layout

        layout.operator("lattice.flip", text = " U (X) axis", icon = "FLIP_X").axis = 'U'
        layout.operator("lattice.flip", text = " V (Y) axis", icon = "FLIP_Y").axis = 'V'
        layout.operator("lattice.flip", text = " W (Z) axis", icon = "FLIP_Z").axis = 'W'


class VIEW3D_MT_edit_armature(Menu):
    bl_label = "Armature"

    def draw(self, context):
        layout = self.layout

        edit_object = context.edit_object
        arm = edit_object.data

        layout.menu("VIEW3D_MT_transform_armature")
        layout.menu("VIEW3D_MT_mirror")
        layout.menu("VIEW3D_MT_snap")

        layout.separator()

        layout.menu("VIEW3D_MT_edit_armature_roll")

        layout.operator("transform.transform", text="Set Bone Roll", icon = "SET_ROLL").mode = 'BONE_ROLL'
        layout.operator("armature.roll_clear", text="Clear Bone Roll", icon = "CLEAR_ROLL")



        layout.separator()

        layout.operator("armature.extrude_move", icon = 'EXTRUDE_REGION')

        if arm.use_mirror_x:
            layout.operator("armature.extrude_forked", icon = "EXTRUDE_REGION")

        layout.operator("armature.duplicate_move", icon = "DUPLICATE")
        layout.operator("armature.merge", icon = "MERGE")
        layout.operator("armature.fill", icon = "FILLBETWEEN")
        layout.operator("armature.split", icon = "SPLIT")
        layout.operator("armature.separate", icon = "SEPARATE")
        layout.operator("armature.symmetrize", icon = "SYMMETRIZE")

        layout.separator()

        layout.operator("armature.subdivide", text="Subdivide", icon = 'SUBDIVIDE_EDGES')
        layout.operator("armature.switch_direction", text="Switch Direction", icon = "SWITCH_DIRECTION")

        layout.separator()

        layout.menu("VIEW3D_MT_edit_armature_names")

        layout.separator()

        layout.operator_context = 'INVOKE_DEFAULT'
        layout.operator("armature.armature_layers", icon = "LAYER")
        layout.operator("armature.bone_layers", icon = "LAYER")

        layout.separator()

        layout.menu("VIEW3D_MT_edit_armature_parent")

        layout.separator()

        layout.menu("VIEW3D_MT_bone_options_toggle", text="Bone Settings")
        layout.menu("VIEW3D_MT_armature_show_hide") # bfa - the new show hide menu with split tooltip

        layout.separator()

        layout.operator("armature.delete", icon = "DELETE")
        layout.operator("armature.dissolve", icon = "DELETE")


# Workaround to separate the tooltips for Show Hide for Armature in Edit Mode
class VIEW3D_armature_hide_unselected(bpy.types.Operator):
    """Hide Unselected\nHide unselected Bones in Edit Mode"""      # blender will use this as a tooltip for menu items and buttons.
    bl_idname = "armature.hide_unselected"        # unique identifier for buttons and menu items to reference.
    bl_label = "Hide Unselected"         # display name in the interface.
    bl_options = {'REGISTER', 'UNDO'}  # enable undo for the operator.

    def execute(self, context):        # execute() is called by blender when running the operator.
        bpy.ops.armature.hide(unselected = True)
        return {'FINISHED'}


class VIEW3D_MT_armature_show_hide(Menu):
    bl_label = "Show/Hide"

    def draw(self, context):
        layout = self.layout

        layout.operator("armature.reveal", text="Show Hidden", icon = "RESTRICT_VIEW_OFF")
        layout.operator("armature.hide", text="Hide Selected", icon = "RESTRICT_VIEW_ON").unselected = False
        layout.operator("armature.hide_unselected", text="Hide Unselected", icon = "HIDE_UNSELECTED")


class VIEW3D_MT_armature_context_menu(Menu):
    bl_label = "Armature Context Menu"

    def draw(self, context):
        layout = self.layout

        edit_object = context.edit_object
        arm = edit_object.data

        layout.operator_context = 'INVOKE_REGION_WIN'

        # Add
        layout.operator("armature.subdivide", text="Subdivide", icon = "SUBDIVIDE_EDGES")
        layout.operator("armature.duplicate_move", text="Duplicate", icon = "DUPLICATE")
        layout.operator("armature.extrude_move", icon='EXTRUDE_REGION')
        if arm.use_mirror_x:
            layout.operator("armature.extrude_forked", icon='EXTRUDE_REGION')

        layout.separator()

        layout.operator("armature.fill")

        layout.separator()

        # Modify
        layout.menu("VIEW3D_MT_mirror")
        layout.menu("VIEW3D_MT_snap")
        layout.operator("armature.switch_direction", text="Switch Direction")
        layout.operator("armature.symmetrize")
        layout.menu("VIEW3D_MT_edit_armature_names")

        layout.separator()

        layout.menu("VIEW3D_MT_edit_armature_parent")

        layout.separator()

        # Remove
        layout.operator("armature.split")
        layout.operator("armature.merge")
        layout.operator("armature.dissolve")
        layout.operator("armature.delete")


class VIEW3D_MT_edit_armature_names(Menu):
    bl_label = "Names"

    def draw(self, _context):
        layout = self.layout

        layout.operator_context = 'EXEC_REGION_WIN'
        layout.operator("armature.autoside_names", text="AutoName Left/Right", icon = "STRING").type = 'XAXIS'
        layout.operator("armature.autoside_names", text="AutoName Front/Back", icon = "STRING").type = 'YAXIS'
        layout.operator("armature.autoside_names", text="AutoName Top/Bottom", icon = "STRING").type = 'ZAXIS'
        layout.operator("armature.flip_names", text="Flip Names", icon = "FLIP")


class VIEW3D_MT_edit_armature_parent(Menu):
    bl_label = "Parent"

    def draw(self, _context):
        layout = self.layout

        layout.operator("armature.parent_set", text="Make", icon='PARENT_SET')
        layout.operator("armature.parent_clear", text="Clear", icon='PARENT_CLEAR')


class VIEW3D_MT_edit_armature_roll(Menu):
    bl_label = "Recalculate Bone Roll"
    def draw(self, _context):
        layout = self.layout

        layout.label(text="- Positive: -")
        layout.operator("armature.calculate_roll", text= "Local + X Tangent", icon = "ROLL_X_TANG_POS").type = 'POS_X'
        layout.operator("armature.calculate_roll", text= "Local + Z Tangent", icon = "ROLL_Z_TANG_POS").type = 'POS_Z'
        layout.operator("armature.calculate_roll", text= "Global + X Axis", icon = "ROLL_X_POS").type = 'GLOBAL_POS_X'
        layout.operator("armature.calculate_roll", text= "Global + Y Axis", icon = "ROLL_Y_POS").type = 'GLOBAL_POS_Y'
        layout.operator("armature.calculate_roll", text= "Global + Z Axis", icon = "ROLL_Z_POS").type = 'GLOBAL_POS_Z'
        layout.label(text="- Negative: -")
        layout.operator("armature.calculate_roll", text= "Local - X Tangent", icon = "ROLL_X_TANG_NEG").type = 'NEG_X'
        layout.operator("armature.calculate_roll", text= "Local - Z Tangent", icon = "ROLL_Z_TANG_NEG").type = 'NEG_Z'
        layout.operator("armature.calculate_roll", text= "Global - X Axis", icon = "ROLL_X_NEG").type = 'GLOBAL_NEG_X'
        layout.operator("armature.calculate_roll", text= "Global - Y Axis", icon = "ROLL_Y_NEG").type = 'GLOBAL_NEG_Y'
        layout.operator("armature.calculate_roll", text= "Global - Z Axis", icon = "ROLL_Z_NEG").type = 'GLOBAL_NEG_Z'
        layout.label(text="- Other: -")
        layout.operator("armature.calculate_roll", text= "Active Bone", icon = "BONE_DATA").type = 'ACTIVE'
        layout.operator("armature.calculate_roll", text= "View Axis", icon = "MANIPUL").type = 'VIEW'
        layout.operator("armature.calculate_roll", text= "Cursor", icon = "CURSOR").type = 'CURSOR'

# bfa - not functional in the BFA keymap. But menu class remains for the Blender keymap. DO NOT DELETE!
class VIEW3D_MT_edit_armature_delete(Menu):
    bl_label = "Delete"

    def draw(self, _context):
        layout = self.layout
        layout.operator_context = 'EXEC_AREA'

        layout.operator("armature.delete", text="Bones", icon = "DELETE")

        layout.separator()

        layout.operator("armature.dissolve", text="Dissolve Bones", icon = "DELETE")


# ********** Grease Pencil Stroke menus **********
class VIEW3D_MT_gpencil_autoweights(Menu):
    bl_label = "Generate Weights"

    def draw(self, _context):
        layout = self.layout
        layout.operator("gpencil.generate_weights", text="With Empty Groups", icon = "PARTICLEBRUSH_WEIGHT").mode = 'NAME'
        layout.operator("gpencil.generate_weights", text="With Automatic Weights", icon = "PARTICLEBRUSH_WEIGHT").mode = 'AUTO'


class VIEW3D_MT_gpencil_simplify(Menu):
    bl_label = "Simplify"

    def draw(self, _context):
        layout = self.layout
        layout.operator("gpencil.stroke_simplify_fixed", text="Fixed", icon = "MOD_SIMPLIFY")
        layout.operator("gpencil.stroke_simplify", text="Adaptative", icon = "MOD_SIMPLIFY")
        layout.operator("gpencil.stroke_sample", text="Sample", icon = "MOD_SIMPLIFY")


class VIEW3D_MT_paint_gpencil(Menu):
    bl_label = "Draw"

    def draw(self, _context):

        layout = self.layout

        layout.operator("gpencil.interpolate", text="Interpolate", icon = "INTERPOLATE")
        layout.operator("gpencil.interpolate_sequence", text="Sequence", icon = "SEQUENCE")

        layout.separator()

        layout.operator("gpencil.frame_duplicate", text="Duplicate Active Frame", icon = "DUPLICATE")
        layout.operator("gpencil.frame_duplicate", text="Duplicate All Layers", icon = "DUPLICATE").mode = 'ALL'

        layout.separator()

        layout.operator("gpencil.blank_frame_add", icon = "ADD")
        layout.operator("gpencil.delete", text="Delete Frame", icon = "DELETE").type = 'FRAME'
        layout.operator("gpencil.active_frames_delete_all", icon = "DELETE")

        layout.separator()

        layout.operator("gpencil.primitive", text="Line", icon='IPO_CONSTANT').type = 'LINE'
        layout.operator("gpencil.primitive", text="Rectangle", icon='UV_FACESEL').type = 'BOX'
        layout.operator("gpencil.primitive", text="Circle", icon='ANTIALIASED').type = 'CIRCLE'
        layout.operator("gpencil.primitive", text="Arc", icon='SPHERECURVE').type = 'ARC'
        layout.operator("gpencil.primitive", text="Curve", icon='CURVE_BEZCURVE').type = 'CURVE'

        layout.separator()

<<<<<<< HEAD
        #radial control button brush size
        myvar = layout.operator("wm.radial_control", text = "Brush Radius", icon = "BRUSHSIZE")
        myvar.data_path_primary = 'tool_settings.gpencil_paint.brush.size'

        #radial control button brush strength
        myvar = layout.operator("wm.radial_control", text = "Brush Strength", icon = "BRUSHSTRENGTH")
        myvar.data_path_primary = 'tool_settings.gpencil_paint.brush.gpencil_settings.pen_strength'

        #radial control button brush strength
        myvar = layout.operator("wm.radial_control", text = "Eraser Radius (Old Toolsystem)", icon = "BRUSHSIZE")
        myvar.data_path_primary = 'preferences.edit.grease_pencil_eraser_radius'
=======
        layout.menu("VIEW3D_MT_edit_gpencil_showhide")
        layout.menu("GPENCIL_MT_cleanup")
>>>>>>> 0fc0aefb


class VIEW3D_MT_assign_material(Menu):
    bl_label = "Assign Material"

    def draw(self, context):
        layout = self.layout
        ob = context.active_object

        for slot in ob.material_slots:
            mat = slot.material
            if mat:
                layout.operator("gpencil.stroke_change_color", text=mat.name, icon = "COLOR").material = mat.name


class VIEW3D_MT_gpencil_copy_layer(Menu):
    bl_label = "Copy Layer to Object"

    def draw(self, context):
        layout = self.layout
        view_layer = context.view_layer
        obact = context.active_object
        gpl = context.active_gpencil_layer

        done = False
        if gpl is not None:
            for ob in view_layer.objects:
                if ob.type == 'GPENCIL' and ob != obact:
                    layout.operator("gpencil.layer_duplicate_object", text=ob.name, icon = "DUPLICATE").object = ob.name
                    done = True

            if done is False:
                layout.label(text="No destination object", icon='ERROR')
        else:
            layout.label(text="No layer to copy", icon='ERROR')


class VIEW3D_MT_edit_gpencil(Menu):
    bl_label = "Grease Pencil"

    def draw(self, _context):
        layout = self.layout

        layout.menu("VIEW3D_MT_edit_gpencil_transform")
        layout.menu("VIEW3D_MT_mirror")
        layout.menu("GPENCIL_MT_snap")

        layout.separator()

        layout.operator("gpencil.interpolate", text="Interpolate", icon = "INTERPOLATE")
        layout.operator("gpencil.interpolate_sequence", text="Sequence", icon = "SEQUENCE")

        layout.separator()

        layout.menu("VIEW3D_MT_gpencil_copy_layer")
        layout.menu("VIEW3D_MT_gpencil_simplify")

        layout.separator()

        layout.operator("gpencil.blank_frame_add", icon = "ADD")

        layout.separator()

        layout.operator("gpencil.duplicate_move", text="Duplicate", icon = "DUPLICATE")
        layout.operator("gpencil.frame_duplicate", text="Duplicate Active Frame", icon = "DUPLICATE")
        layout.operator("gpencil.frame_duplicate", text="Duplicate Active Frame All Layers", icon = "DUPLICATE").mode = 'ALL'

        layout.separator()

        layout.operator("gpencil.stroke_split", text="Split", icon = "SPLIT")

        layout.separator()

        layout.operator("gpencil.copy", text="Copy", icon='COPYDOWN')
<<<<<<< HEAD
        layout.operator("gpencil.paste", text="Paste", icon='PASTEDOWN').type = 'COPY'
        layout.operator("gpencil.paste", text="Paste & Merge", icon = "MERGE").type = 'MERGE'

        layout.separator()

        layout.operator_menu_enum("gpencil.convert", "type", text="Convert to Geometry")

        layout.separator()

        layout.menu("VIEW3D_MT_edit_gpencil_delete")
        layout.operator_menu_enum("gpencil.dissolve", "type")
=======
        layout.operator("gpencil.paste", text="Paste", icon='PASTEDOWN').type = 'ACTIVE'
        layout.operator("gpencil.paste", text="Paste by Layer").type = 'LAYER'
>>>>>>> 0fc0aefb

        layout.separator()

        layout.menu("GPENCIL_MT_cleanup")
        layout.menu("VIEW3D_MT_edit_gpencil_hide")

        layout.menu("VIEW3D_MT_weight_gpencil")

        layout.separator()

        layout.menu("VIEW3D_MT_edit_gpencil_showhide")

        layout.operator_menu_enum("gpencil.stroke_separate", "mode")
        layout.menu("GPENCIL_MT_cleanup")


class VIEW3D_MT_edit_gpencil_hide(Menu):
    bl_label = "Hide"

    def draw(self, context):
        layout = self.layout

        layout.operator("gpencil.reveal", text="Show Hidden Layer", icon = "RESTRICT_VIEW_OFF")
        layout.operator("gpencil.hide", text="Hide selected Layer", icon = "RESTRICT_VIEW_ON").unselected = False
        layout.operator("gpencil.hide", text="Hide unselected Layer", icon = "HIDE_UNSELECTED").unselected = True

        layout.separator()

        layout.operator("gpencil.selection_opacity_toggle", text="Toggle Opacity", icon = "RESTRICT_VIEW_OFF")


class VIEW3D_MT_edit_gpencil_arrange_strokes(Menu):
    bl_label = "Arrange Strokes"

    def draw(self, context):
        layout = self.layout

        layout.operator("gpencil.stroke_arrange", text="Bring Forward", icon='MOVE_UP').direction = 'UP'
        layout.operator("gpencil.stroke_arrange", text="Send Backward", icon='MOVE_DOWN').direction = 'DOWN'
        layout.operator("gpencil.stroke_arrange", text="Bring to Front", icon='MOVE_TO_TOP').direction = 'TOP'
        layout.operator("gpencil.stroke_arrange", text="Send to Back", icon='MOVE_TO_BOTTOM').direction = 'BOTTOM'

class VIEW3D_MT_edit_gpencil_stroke(Menu):
    bl_label = "Stroke"

    def draw(self, _context):
        layout = self.layout

        layout.operator("gpencil.stroke_subdivide", text="Subdivide", icon = "SUBDIVIDE_EDGES").only_selected = False
        layout.menu("VIEW3D_MT_gpencil_simplify")
        layout.operator("gpencil.stroke_trim", text="Trim", icon = "CUT")

        layout.separator()

<<<<<<< HEAD
        layout.operator("gpencil.stroke_join", text="Join", icon = "JOIN").type = 'JOIN'
        layout.operator("gpencil.stroke_join", text="Join and Copy", icon = "JOIN").type = 'JOINCOPY'
=======
        layout.operator_menu_enum("gpencil.stroke_join", "type", text="Join")
>>>>>>> 0fc0aefb

        layout.separator()

        layout.menu("GPENCIL_MT_move_to_layer")
        layout.menu("VIEW3D_MT_assign_material")
        layout.operator_menu_enum("gpencil.stroke_arrange", "direction", text="Arrange Strokes")

        layout.separator()

        # Convert
        op = layout.operator("gpencil.stroke_cyclical_set", text="Close")
        op.type = 'CLOSE'
        op.geometry = True
<<<<<<< HEAD
        layout.operator("gpencil.stroke_cyclical_set", text="Toggle Cyclic", icon = 'TOGGLE_CYCLIC').type = 'TOGGLE'
        layout.operator_menu_enum("gpencil.stroke_caps_set", text="Toggle Caps...", property="type")
        layout.operator("gpencil.stroke_flip", text="Switch Direction", icon = "FLIP")
=======
        layout.operator("gpencil.stroke_cyclical_set", text="Toggle Cyclic").type = 'TOGGLE'
        layout.operator_menu_enum("gpencil.stroke_caps_set", text="Toggle Caps", property="type")
        layout.operator("gpencil.stroke_flip", text="Switch Direction")

>>>>>>> 0fc0aefb

class VIEW3D_MT_edit_gpencil_point(Menu):
    bl_label = "Point"

    def draw(self, _context):
        layout = self.layout

        layout.operator("gpencil.extrude_move", text="Extrude Points")

        layout.separator()

        layout.operator("gpencil.stroke_smooth", text="Smooth Points", icon = "PARTICLEBRUSH_SMOOTH").only_selected = True

        layout.separator()

        layout.operator("gpencil.stroke_merge", text="Merge Points", icon = "MERGE")

        # TODO: add new RIP operator

        layout.separator()

        layout.menu("VIEW3D_MT_gpencil_vertex_group")


class VIEW3D_MT_weight_gpencil(Menu):
    bl_label = "Weights"

    def draw(self, context):
        layout = self.layout

        #layout.operator_context = 'INVOKE_REGION_WIN'

        layout.operator("gpencil.vertex_group_normalize_all", text="Normalize All", icon = "WEIGHT_NORMALIZE_ALL")
        layout.operator("gpencil.vertex_group_normalize", text="Normalize", icon = "WEIGHT_NORMALIZE")

        layout.separator()

        layout.operator("gpencil.vertex_group_invert", text="Invert", icon='WEIGHT_INVERT')
        layout.operator("gpencil.vertex_group_smooth", text="Smooth", icon='WEIGHT_SMOOTH')

        layout.separator()

        layout.menu("VIEW3D_MT_assign_material")

        layout.separator()

        layout.operator("gpencil.frame_duplicate", text="Duplicate Active Frame", icon = "DUPLICATE")
        layout.operator("gpencil.frame_duplicate", text="Duplicate Active Frame All Layers", icon = "DUPLICATE").mode = 'ALL'

        layout.separator()

        layout.operator("gpencil.stroke_subdivide", text="Subdivide", icon = "SUBDIVIDE_EDGES")
        layout.operator("gpencil.stroke_simplify_fixed", text="Simplify", icon = "MOD_SIMPLIFY")
        layout.operator("gpencil.stroke_simplify", text="Simplify Adaptative", icon = "MOD_SIMPLIFY")

        if context.mode == 'WEIGHT_GPENCIL':
            layout.separator()
            layout.menu("VIEW3D_MT_gpencil_autoweights")

        layout.separator()

        #radial control button brush size
        myvar = layout.operator("wm.radial_control", text = "Brush Radius", icon = "BRUSHSIZE")
        myvar.data_path_primary = 'tool_settings.gpencil_sculpt.brush.size'

        #radial control button brush strength
        myvar = layout.operator("wm.radial_control", text = "Brush Strength", icon = "BRUSHSTRENGTH")
        myvar.data_path_primary = 'tool_settings.gpencil_sculpt.brush.strength'

class VIEW3D_MT_gpencil_animation(Menu):
    bl_label = "Animation"

    @classmethod
    def poll(cls, context):
        ob = context.active_object
        return ob and ob.type == 'GPENCIL' and ob.mode != 'OBJECT'

    def draw(self, _context):
        layout = self.layout

<<<<<<< HEAD
        layout.operator("gpencil.blank_frame_add")
        layout.operator("gpencil.active_frames_delete_all", text="Delete Frame(s)")
=======
        layout.operator("gpencil.blank_frame_add", text="Insert Blank Keyframe (Active Layer)")
        layout.operator("gpencil.blank_frame_add", text="Insert Blank Keyframe (All Layers)").all_layers = True
>>>>>>> 0fc0aefb

        layout.separator()

        layout.operator("gpencil.frame_duplicate", text="Duplicate Active Keyframe (Active Layer)")
        layout.operator("gpencil.frame_duplicate", text="Duplicate Active Keyframe (All Layers)").mode = 'ALL'

        layout.separator()

        layout.operator("gpencil.delete", text="Delete Active Keyframe (Active Layer)").type = 'FRAME'
        layout.operator("gpencil.active_frames_delete_all", text="Delete Active Keyframes (All Layers)")


class VIEW3D_MT_edit_gpencil_transform(Menu):
    bl_label = "Transform"

    def draw(self, _context):
        layout = self.layout

        layout.operator("transform.translate", icon='TRANSFORM_MOVE')
        layout.operator("transform.rotate", icon='TRANSFORM_ROTATE')
        layout.operator("transform.resize", text="Scale", icon='TRANSFORM_SCALE')

        layout.separator()

        layout.operator("transform.bend", text="Bend", icon = "BEND")
        layout.operator("transform.shear", text="Shear", icon = "SHEAR")
        layout.operator("transform.tosphere", text="To Sphere", icon = "TOSPHERE")
        layout.operator("transform.transform", text="Shrink Fatten", icon = 'SHRINK_FATTEN').mode = 'GPENCIL_SHRINKFATTEN'

        layout.separator()

        layout.operator("transform.mirror", text="Mirror", icon = "TRANSFORM_MIRROR")

<<<<<<< HEAD
        layout.operator("gpencil.interpolate", text="Interpolate")
        layout.operator("gpencil.interpolate_sequence", text="Sequence")


=======
>>>>>>> 0fc0aefb
class VIEW3D_MT_edit_gpencil_showhide(Menu):
    bl_label = "Show/hide"

    def draw(self, _context):
        layout = self.layout

        layout.operator("gpencil.reveal", text="Show All Layers")

        layout.separator()

        layout.operator("gpencil.hide", text="Hide Active Layer").unselected = False
        layout.operator("gpencil.hide", text="Hide Inactive Layers").unselected = True


class VIEW3D_MT_object_mode_pie(Menu):
    bl_label = "Mode"

    def draw(self, _context):
        layout = self.layout

        pie = layout.menu_pie()
        pie.operator_enum("object.mode_set", "mode")


class VIEW3D_MT_view_pie(Menu):
    bl_label = "View"
    bl_idname = "VIEW3D_MT_view_pie"

    def draw(self, _context):
        layout = self.layout

        pie = layout.menu_pie()
        pie.operator_enum("view3d.view_axis", "type")
        pie.operator("view3d.view_camera", text="View Camera", icon='CAMERA_DATA')
        pie.operator("view3d.view_selected", text="View Selected", icon='VIEW_SELECTED')


class VIEW3D_MT_transform_gizmo_pie(Menu):
    bl_label = "View"

    def draw(self, context):
        layout = self.layout

        pie = layout.menu_pie()
        # 1: Left
        pie.operator("view3d.transform_gizmo_set", text="Move").type = {'TRANSLATE'}
        # 2: Right
        pie.operator("view3d.transform_gizmo_set", text="Rotate").type = {'ROTATE'}
        # 3: Down
        pie.operator("view3d.transform_gizmo_set", text="Scale").type = {'SCALE'}
        # 4: Up
        pie.prop(context.space_data, "show_gizmo", text="Show Gizmos", icon='GIZMO')
        # 5: Up/Left
        pie.operator("view3d.transform_gizmo_set", text="All").type = {'TRANSLATE', 'ROTATE', 'SCALE'}


class VIEW3D_MT_shading_pie(Menu):
    bl_label = "Shading"

    def draw(self, context):
        layout = self.layout
        pie = layout.menu_pie()

        view = context.space_data

        pie.prop(view.shading, "type", expand=True)


class VIEW3D_MT_shading_ex_pie(Menu):
    bl_label = "Shading"

    def draw(self, context):
        layout = self.layout
        pie = layout.menu_pie()

        view = context.space_data

        pie.prop_enum(view.shading, "type", value='WIREFRAME')
        pie.prop_enum(view.shading, "type", value='SOLID')

        # Note this duplicates "view3d.toggle_xray" logic, so we can see the active item: T58661.
        if context.pose_object:
            pie.prop(view.overlay, "show_xray_bone", icon='XRAY')
        else:
            xray_active = (
                (context.mode == 'EDIT_MESH') or
                (view.shading.type in {'SOLID', 'WIREFRAME'})
            )
            if xray_active:
                sub = pie
            else:
                sub = pie.row()
                sub.active = False
            sub.prop(
                view.shading,
                "show_xray_wireframe" if (view.shading.type == 'WIREFRAME') else "show_xray",
                text="Toggle X-Ray",
                icon='XRAY',
            )

        pie.prop(view.overlay, "show_overlays", text="Toggle Overlays", icon='OVERLAY')

        pie.prop_enum(view.shading, "type", value='MATERIAL')
        pie.prop_enum(view.shading, "type", value='RENDERED')


class VIEW3D_MT_pivot_pie(Menu):
    bl_label = "Pivot Point"

    def draw(self, context):
        layout = self.layout
        pie = layout.menu_pie()
        obj = context.active_object
        mode = context.mode

        pie.prop_enum(context.scene.tool_settings, "transform_pivot_point", value='BOUNDING_BOX_CENTER')
        pie.prop_enum(context.scene.tool_settings, "transform_pivot_point", value='CURSOR')
        pie.prop_enum(context.scene.tool_settings, "transform_pivot_point", value='INDIVIDUAL_ORIGINS')
        pie.prop_enum(context.scene.tool_settings, "transform_pivot_point", value='MEDIAN_POINT')
        pie.prop_enum(context.scene.tool_settings, "transform_pivot_point", value='ACTIVE_ELEMENT')
        if (obj is None) or (mode in {'OBJECT', 'POSE', 'WEIGHT_PAINT'}):
            pie.prop(context.scene.tool_settings, "use_transform_pivot_point_align", text="Only Origins")


class VIEW3D_MT_orientations_pie(Menu):
    bl_label = "Orientation"

    def draw(self, context):
        layout = self.layout
        pie = layout.menu_pie()
        scene = context.scene

        pie.prop(scene.transform_orientation_slots[0], "type", expand=True)


class VIEW3D_MT_snap_pie(Menu):
    bl_label = "Snap"

    def draw(self, _context):
        layout = self.layout
        pie = layout.menu_pie()

        pie.operator("view3d.snap_cursor_to_grid", text="Cursor to Grid", icon='CURSOR')
        pie.operator("view3d.snap_selected_to_grid", text="Selection to Grid", icon='RESTRICT_SELECT_OFF')
        pie.operator("view3d.snap_cursor_to_selected", text="Cursor to Selected", icon='CURSOR')
        pie.operator("view3d.snap_selected_to_cursor", text="Selection to Cursor", icon='RESTRICT_SELECT_OFF').use_offset = False
        pie.operator("view3d.snap_selected_to_cursor", text="Selection to Cursor (Keep Offset)", icon='RESTRICT_SELECT_OFF').use_offset = True
        pie.operator("view3d.snap_selected_to_active", text="Selection to Active", icon='RESTRICT_SELECT_OFF')
        pie.operator("view3d.snap_cursor_to_center", text="Cursor to World Origin", icon='CURSOR')
        pie.operator("view3d.snap_cursor_to_active", text="Cursor to Active", icon='CURSOR')


class VIEW3D_MT_proportional_editing_falloff_pie(Menu):
    bl_label = "Proportional Editing Falloff"

    def draw(self, context):
        layout = self.layout
        pie = layout.menu_pie()
        tool_settings = context.scene.tool_settings

        pie.prop(tool_settings, "proportional_edit_falloff", expand=True)


# ********** Panel **********

class VIEW3D_PT_active_tool(Panel, ToolActivePanelHelper):
    bl_space_type = 'VIEW_3D'
    bl_region_type = 'UI'
    bl_category = "Tool"
    # See comment below.
    # bl_options = {'HIDE_HEADER'}

    # Don't show in properties editor.
    @classmethod
    def poll(cls, context):
        return context.area.type == 'VIEW_3D'


# FIXME(campbell): remove this second panel once 'HIDE_HEADER' works with category tabs,
# Currently pinning allows ordering headerless panels below panels with headers.
class VIEW3D_PT_active_tool_duplicate(Panel, ToolActivePanelHelper):
    bl_space_type = 'VIEW_3D'
    bl_region_type = 'UI'
    bl_category = "Tool"
    bl_options = {'HIDE_HEADER'}

    # Only show in properties editor.
    @classmethod
    def poll(cls, context):
        return context.area.type != 'VIEW_3D'


class VIEW3D_PT_view3d_properties(Panel):
    bl_space_type = 'VIEW_3D'
    bl_region_type = 'UI'
    bl_category = "View"
    bl_label = "View"
    bl_options = {'DEFAULT_CLOSED'}

    def draw(self, context):
        layout = self.layout

        view = context.space_data

        layout.use_property_split = True
        layout.use_property_decorate = False  # No animation.

        flow = layout.grid_flow(row_major=True, columns=0, even_columns=False, even_rows=False, align=True)
        col = flow.column()

        subcol = col.column()
        subcol.active = bool(view.region_3d.view_perspective != 'CAMERA' or view.region_quadviews)
        subcol.prop(view, "lens", text="Focal Length")

        subcol = col.column(align=True)
        subcol.prop(view, "clip_start", text="Clip Near")
        subcol.prop(view, "clip_end", text="Clip Far")

        subcol.separator()

        col = flow.column()

        subcol = col.column()
        subcol.use_property_split = False
        subcol.prop(view, "use_local_camera")
        
        if view.use_local_camera:
            subcol = col.column()
            subcol.use_property_split = True
            subcol.prop(view, "camera", text="Local Cam")
            
        subcol.use_property_split = False
        subcol.prop(view, "use_render_border")
        
class VIEW3D_PT_view3d_properties_edit(Panel):
    bl_space_type = 'VIEW_3D'
    bl_region_type = 'UI'
    bl_category = "View"
    bl_label = "Edit"
    bl_options = {'DEFAULT_CLOSED'}

    def draw(self, context):
        layout = self.layout
        
        tool_settings = context.tool_settings
        layout.prop(tool_settings, "lock_object_mode")


class VIEW3D_PT_view3d_camera_lock(Panel):
    bl_space_type = 'VIEW_3D'
    bl_region_type = 'UI'
    bl_category = "View"
    bl_label = "Camera Lock"
    bl_parent_id = "VIEW3D_PT_view3d_properties"

    def draw(self, context):
        layout = self.layout

        layout.use_property_split = True
        layout.use_property_decorate = False  # No animation.

        view = context.space_data

        col = layout.column(align=True)
        subcol = col.column()
        subcol.active = bool(view.region_3d.view_perspective != 'CAMERA' or view.region_quadviews)

        subcol.prop(view, "lock_object")
        lock_object = view.lock_object
        if lock_object:
            if lock_object.type == 'ARMATURE':
                subcol.prop_search(
                    view, "lock_bone", lock_object.data,
                    "edit_bones" if lock_object.mode == 'EDIT'
                    else "bones",
                    text=""
                )
        else:
            subcol.use_property_split = False
            subcol.prop(view, "lock_cursor", text="Lock to 3D Cursor")
        col.use_property_split = False
        col.prop(view, "lock_camera")


class VIEW3D_PT_view3d_cursor(Panel):
    bl_space_type = 'VIEW_3D'
    bl_region_type = 'UI'
    bl_category = "View"
    bl_label = "3D Cursor"
    bl_options = {'DEFAULT_CLOSED'}

    def draw(self, context):
        layout = self.layout

        cursor = context.scene.cursor

        layout.column().prop(cursor, "location", text="Location")
        rotation_mode = cursor.rotation_mode
        if rotation_mode == 'QUATERNION':
            layout.column().prop(cursor, "rotation_quaternion", text="Rotation")
        elif rotation_mode == 'AXIS_ANGLE':
            layout.column().prop(cursor, "rotation_axis_angle", text="Rotation")
        else:
            layout.column().prop(cursor, "rotation_euler", text="Rotation")
        layout.prop(cursor, "rotation_mode", text="")


class VIEW3D_PT_collections(Panel):
    bl_space_type = 'VIEW_3D'
    bl_region_type = 'UI'
    bl_category = "View"
    bl_label = "Collections"
    bl_options = {'DEFAULT_CLOSED'}

    def _draw_collection(self, layout, view_layer, collection, index):
        need_separator = index
        for child in collection.children:
            index += 1

            if child.exclude:
                continue

            if child.collection.hide_viewport:
                continue

            if need_separator:
                layout.separator()
                need_separator = False

            icon = 'BLANK1'
            # has_objects = True
            if child.has_selected_objects(view_layer):
                icon = 'LAYER_ACTIVE'
            elif child.has_objects():
                icon = 'LAYER_USED'
            else:
                # has_objects = False
                pass

            row = layout.row()
            sub = row.split(factor=0.98)
            subrow = sub.row()
            subrow.alignment = 'LEFT'
            subrow.operator(
                "object.hide_collection", text=child.name, icon=icon, emboss=False,
            ).collection_index = index

            sub = row.split()
            subrow = sub.row(align=True)
            subrow.alignment = 'RIGHT'
            subrow.active = collection.is_visible  # Parent collection runtime visibility
            subrow.prop(child, "hide_viewport", text="", emboss=False)

        for child in collection.children:
            index = self._draw_collection(layout, view_layer, child, index)

        return index

    def draw(self, context):
        layout = self.layout
        layout.use_property_split = False

        view_layer = context.view_layer
        # We pass index 0 here because the index is increased
        # so the first real index is 1
        # And we start with index as 1 because we skip the master collection
        self._draw_collection(layout, view_layer, view_layer.layer_collection, 0)


class VIEW3D_PT_object_type_visibility(Panel):
    bl_space_type = 'VIEW_3D'
    bl_region_type = 'HEADER'
    bl_label = "View Object Types"
    bl_ui_units_x = 6

    def draw(self, context):
        layout = self.layout
        layout.use_property_split = True

        view = context.space_data

        layout.label(text="Object Types Visibility")
        col = layout.column()

        attr_object_types = (
            # Geometry
            ("mesh", "Mesh          "),
            ("curve", "Curve       "),
            ("surf", "Surface     "),
            ("meta", "Meta         "),
            ("font", "Text           "),
            ("grease_pencil", "Grease Pencil"),
            (None, None),
            # Other
            ("armature", "Armature  "),
            ("lattice", "Lattice      "),
            ("empty", "Empty        "),
            ("light", "Light        "),
            ("light_probe", "Light Probe  "),
            ("camera", "Camera     "),
            ("speaker", "Speaker    "),
        )

        for attr, attr_name in attr_object_types:
            if attr is None:
                col.separator()
                continue

            attr_v = "show_object_viewport_" f"{attr:s}"
            attr_s = "show_object_select_" f"{attr:s}"

            icon_v = 'HIDE_OFF' if getattr(view, attr_v) else 'HIDE_ON'
            icon_s = 'RESTRICT_SELECT_OFF' if getattr(view, attr_s) else 'RESTRICT_SELECT_ON'

            row = col.row(align=True)
            row.alignment = 'RIGHT'

            row.label(text=attr_name)
            row.prop(view, attr_v, text="", icon=icon_v, emboss=False)
            rowsub = row.row(align=True)
            rowsub.active = getattr(view, attr_v)
            rowsub.prop(view, attr_s, text="", icon=icon_s, emboss=False)


class VIEW3D_PT_shading(Panel):
    bl_space_type = 'VIEW_3D'
    bl_region_type = 'HEADER'
    bl_label = "Shading"
    bl_ui_units_x = 12

    @classmethod
    def get_shading(cls, context):
        # Get settings from 3D viewport or OpenGL render engine
        view = context.space_data
        if view.type == 'VIEW_3D':
            return view.shading
        else:
            return context.scene.display.shading

    def draw(self, _context):
        layout = self.layout
        layout.label(text="Viewport Shading")


class VIEW3D_PT_shading_lighting(Panel):
    bl_space_type = 'VIEW_3D'
    bl_region_type = 'HEADER'
    bl_label = "Lighting"
    bl_parent_id = 'VIEW3D_PT_shading'

    @classmethod
    def poll(cls, context):
        shading = VIEW3D_PT_shading.get_shading(context)
        return shading.type in {'SOLID', 'MATERIAL'}

    def draw(self, context):
        layout = self.layout
        shading = VIEW3D_PT_shading.get_shading(context)

        col = layout.column()
        split = col.split(factor=0.9)

        if shading.type == 'SOLID':
            split.row().prop(shading, "light", expand=True)
            col = split.column()

            split = layout.split(factor=0.9)
            col = split.column()
            sub = col.row()

            if shading.light == 'STUDIO':
                prefs = context.preferences
                system = prefs.system

                if not system.use_studio_light_edit:
                    sub.scale_y = 0.6  # smaller studiolight preview
                    sub.template_icon_view(shading, "studio_light", scale_popup=3.0)
                else:
                    sub.prop(system, "use_studio_light_edit", text="Disable Studio Light Edit", icon='NONE', toggle=True)

                col = split.column()
                col.operator("preferences.studiolight_show", emboss=False, text="", icon='PREFERENCES')

                split = layout.split(factor=0.9)
                col = split.column()

                row = col.row()
                row.prop(shading, "use_world_space_lighting", text="", icon='WORLD', toggle=True)
                row = row.row()
                row.active = shading.use_world_space_lighting
                row.prop(shading, "studiolight_rotate_z", text="Rotation")
                col = split.column()  # to align properly with above

            elif shading.light == 'MATCAP':
                sub.scale_y = 0.6  # smaller matcap preview

                sub.template_icon_view(shading, "studio_light", scale_popup=3.0)

                col = split.column()
                col.operator("preferences.studiolight_show", emboss=False, text="", icon='PREFERENCES')
                col.operator("view3d.toggle_matcap_flip", emboss=False, text="", icon='ARROW_LEFTRIGHT')

        elif shading.type == 'MATERIAL':
            col.prop(shading, "use_scene_lights")
            col.prop(shading, "use_scene_world")

            if not shading.use_scene_world:
                col = layout.column()
                split = col.split(factor=0.9)

                col = split.column()
                sub = col.row()
                sub.scale_y = 0.6
                sub.template_icon_view(shading, "studio_light", scale_popup=3)

                col = split.column()
                col.operator("preferences.studiolight_show", emboss=False, text="", icon='PREFERENCES')

                if shading.selected_studio_light.type == 'WORLD':
                    split = layout.split(factor=0.9)
                    col = split.column()
                    col.prop(shading, "studiolight_rotate_z", text="Rotation")
                    col.prop(shading, "studiolight_background_alpha")
                    col = split.column()  # to align properly with above


class VIEW3D_PT_shading_color(Panel):
    bl_space_type = 'VIEW_3D'
    bl_region_type = 'HEADER'
    bl_label = "Color"
    bl_parent_id = 'VIEW3D_PT_shading'

    @classmethod
    def poll(cls, context):
        shading = VIEW3D_PT_shading.get_shading(context)
        return shading.type in {'WIREFRAME', 'SOLID'}

    def _draw_color_type(self, context):
        layout = self.layout
        shading = VIEW3D_PT_shading.get_shading(context)

        layout.grid_flow(columns=3, align=True).prop(shading, "color_type", expand=True)
        if shading.color_type == 'SINGLE':
            layout.row().prop(shading, "single_color", text="")

    def _draw_background_color(self, context):
        layout = self.layout
        shading = VIEW3D_PT_shading.get_shading(context)

        layout.row().label(text="Background")
        layout.row().prop(shading, "background_type", expand=True)
        if shading.background_type == 'VIEWPORT':
            layout.row().prop(shading, "background_color", text="")

    def draw(self, context):
        shading = VIEW3D_PT_shading.get_shading(context)
        if shading.type == 'WIREFRAME':
            self.layout.row().prop(shading, "wireframe_color_type", expand=True)
        else:
            self._draw_color_type(context)
            self.layout.separator()
        self._draw_background_color(context)


class VIEW3D_PT_shading_options(Panel):
    bl_space_type = 'VIEW_3D'
    bl_region_type = 'HEADER'
    bl_label = "Options"
    bl_parent_id = 'VIEW3D_PT_shading'

    @classmethod
    def poll(cls, context):
        shading = VIEW3D_PT_shading.get_shading(context)
        return shading.type in {'WIREFRAME', 'SOLID'}

    def draw(self, context):
        layout = self.layout

        shading = VIEW3D_PT_shading.get_shading(context)

        col = layout.column()

        if shading.type == 'SOLID':
            col.prop(shading, "show_backface_culling")

        row = col.row(align=True)
        
        

        if shading.type == 'WIREFRAME':
            row.prop(shading, "show_xray_wireframe")
            sub = row.row()
            sub.use_property_split = True
            sub.active = shading.show_xray_wireframe
            sub.prop(shading, "xray_alpha_wireframe", text="")
        elif shading.type == 'SOLID':
            row.prop(shading, "show_xray")
            sub = row.row()     
            sub.use_property_split = True
            if shading.show_xray:
                sub.prop(shading, "xray_alpha", text = "")
                # X-ray mode is off when alpha is 1.0
                xray_active = shading.show_xray and shading.xray_alpha != 1

            row = col.row(align=True)
            row.prop(shading, "show_shadows")
            row.active = not shading.show_xray
            
            sub = row.row(align=True)
            if shading.show_shadows:
                sub.prop(shading, "shadow_intensity", text="")
                sub.popover(panel="VIEW3D_PT_shading_options_shadow", icon='PREFERENCES', text="")

            col = layout.column()

            row = col.row()
            row.active = not shading.show_xray
            row.prop(shading, "show_cavity")

            if shading.show_cavity and not shading.show_xray:
                row.prop(shading, "cavity_type", text="Type")

                if shading.cavity_type in {'WORLD', 'BOTH'}:
                    col.label(text="World Space - Ridge / Valley")
                    sub = col.row(align=True)
                    sub.prop(shading, "cavity_ridge_factor", text="")
                    sub.prop(shading, "cavity_valley_factor", text="")
                    sub.popover(
                        panel="VIEW3D_PT_shading_options_ssao",
                        icon='PREFERENCES',
                        text=""
                    )

                if shading.cavity_type in {'SCREEN', 'BOTH'}:
                    col.label(text="Screen Space - Ridge / Valley")
                    sub = col.row(align=True)
                    sub.prop(shading, "curvature_ridge_factor", text="")
                    sub.prop(shading, "curvature_valley_factor", text="")

        if shading.type in {'WIREFRAME', 'SOLID'}:
            row = layout.split()
            row.prop(shading, "show_object_outline")
            sub = row.row()
            if shading.show_object_outline:
                sub.prop(shading, "object_outline_color", text="")

        if shading.type == 'SOLID':
            col = layout.column()
            if shading.light in {'STUDIO', 'MATCAP'}:
                col.active = shading.selected_studio_light.has_specular_highlight_pass
                col.prop(shading, "show_specular_highlight", text="Specular Lighting")


class VIEW3D_PT_shading_options_shadow(Panel):
    bl_label = "Shadow Settings"
    bl_space_type = 'VIEW_3D'
    bl_region_type = 'HEADER'

    def draw(self, context):
        layout = self.layout
        layout.use_property_split = True
        scene = context.scene

        col = layout.column()
        col.prop(scene.display, "light_direction")
        col.prop(scene.display, "shadow_shift")
        col.prop(scene.display, "shadow_focus")


class VIEW3D_PT_shading_options_ssao(Panel):
    bl_label = "SSAO Settings"
    bl_space_type = 'VIEW_3D'
    bl_region_type = 'HEADER'

    def draw(self, context):
        layout = self.layout
        layout.use_property_split = True
        scene = context.scene

        col = layout.column(align=True)
        col.prop(scene.display, "matcap_ssao_samples")
        col.prop(scene.display, "matcap_ssao_distance")
        col.prop(scene.display, "matcap_ssao_attenuation")


class VIEW3D_PT_gizmo_display(Panel):
    bl_space_type = 'VIEW_3D'
    bl_region_type = 'HEADER'
    bl_label = "Gizmo"

    def draw(self, context):
        layout = self.layout

        scene = context.scene
        view = context.space_data

        col = layout.column()
        col.label(text="Viewport Gizmos")

        col.active = view.show_gizmo
        colsub = col.column()
        colsub.prop(view, "show_gizmo_navigate", text="Navigate")
        colsub.prop(view, "show_gizmo_tool", text="Active Tools")
        colsub.prop(view, "show_gizmo_context", text="Active Object")

        layout.separator()

        col = layout.column()
        col.active = view.show_gizmo_context
        col.label(text="Object Gizmos")
        col.prop(scene.transform_orientation_slots[1], "type", text="")
        col.prop(view, "show_gizmo_object_translate", text="Move")
        col.prop(view, "show_gizmo_object_rotate", text="Rotate")
        col.prop(view, "show_gizmo_object_scale", text="Scale")

        layout.separator()

        # Match order of object type visibility
        col = layout.column()
        col.label(text="Empty")
        col.prop(view, "show_gizmo_empty_image", text="Image")
        col.prop(view, "show_gizmo_empty_force_field", text="Force Field")
        col.label(text="Light")
        col.prop(view, "show_gizmo_light_size", text="Size")
        col.prop(view, "show_gizmo_light_look_at", text="Look At")
        col.label(text="Camera")
        col.prop(view, "show_gizmo_camera_lens", text="Lens")
        col.prop(view, "show_gizmo_camera_dof_distance", text="Focus Distance")


class VIEW3D_PT_overlay(Panel):
    bl_space_type = 'VIEW_3D'
    bl_region_type = 'HEADER'
    bl_label = "Overlays"
    bl_ui_units_x = 13

    def draw(self, _context):
        pass


class VIEW3D_PT_overlay_guides(Panel):
    bl_space_type = 'VIEW_3D'
    bl_region_type = 'HEADER'
    bl_parent_id = 'VIEW3D_PT_overlay'
    bl_label = "Guides"

    def draw(self, context):
        layout = self.layout

        view = context.space_data
        scene = context.scene

        overlay = view.overlay
        shading = view.shading
        display_all = overlay.show_overlays

        col = layout.column()
        col.active = display_all

        split = col.split()
        sub = split.column()

        row = sub.row()
        row_el = row.column()
        row_el.prop(overlay, "show_ortho_grid", text="Grid")
        grid_active = view.region_quadviews or (view.region_3d.is_orthographic_side_view and not view.region_3d.is_perspective)
        row_el.active = grid_active
        row.prop(overlay, "show_floor", text="Floor")

        if overlay.show_floor or overlay.show_ortho_grid:
            sub = col.row(align=True)
            sub.active = (overlay.show_floor and not view.region_3d.is_orthographic_side_view) or (overlay.show_ortho_grid and grid_active)
            sub.prop(overlay, "grid_scale", text="Scale")
            sub = sub.row(align=True)
            sub.active = scene.unit_settings.system == 'NONE'
            sub.prop(overlay, "grid_subdivisions", text="Subdivisions")

        sub = split.column()
        row = sub.row()
        row.label(text="Axes")

        subrow = row.row(align=True)
        subrow.prop(overlay, "show_axis_x", text="X", toggle=True)
        subrow.prop(overlay, "show_axis_y", text="Y", toggle=True)
        subrow.prop(overlay, "show_axis_z", text="Z", toggle=True)

        split = col.split()
        sub = split.column()
        sub.prop(overlay, "show_text", text="Text Info")
        sub = split.column()
        sub.prop(overlay, "show_cursor", text="3D Cursor")

        if shading.type == 'MATERIAL':
            col.prop(overlay, "show_look_dev")

        col.prop(overlay, "show_annotation", text="Annotations")


class VIEW3D_PT_overlay_object(Panel):
    bl_space_type = 'VIEW_3D'
    bl_region_type = 'HEADER'
    bl_parent_id = 'VIEW3D_PT_overlay'
    bl_label = "Objects"

    def draw(self, context):
        layout = self.layout
        view = context.space_data
        overlay = view.overlay
        display_all = overlay.show_overlays

        col = layout.column(align=True)
        col.active = display_all

        split = col.split()

        sub = split.column(align=True)
        sub.prop(overlay, "show_extras", text="Extras")
        sub.prop(overlay, "show_relationship_lines")
        sub.prop(overlay, "show_outline_selected")

        sub = split.column(align=True)
        sub.prop(overlay, "show_bones", text="Bones")
        sub.prop(overlay, "show_motion_paths")
        sub.prop(overlay, "show_object_origins", text="Origins")
        subsub = sub.column()
        subsub.active = overlay.show_object_origins
        subsub.prop(overlay, "show_object_origins_all", text="Origins (All)")


class VIEW3D_PT_overlay_geometry(Panel):
    bl_space_type = 'VIEW_3D'
    bl_region_type = 'HEADER'
    bl_parent_id = 'VIEW3D_PT_overlay'
    bl_label = "Geometry"

    def draw(self, context):
        layout = self.layout
        view = context.space_data
        overlay = view.overlay
        display_all = overlay.show_overlays
        is_wireframes = view.shading.type == 'WIREFRAME'

        col = layout.column()
        col.active = display_all

        row = col.row(align=True)
        if not is_wireframes:
            row.prop(overlay, "show_wireframes", text="")
        sub = row.row()
        sub.active = overlay.show_wireframes or is_wireframes
        sub.prop(overlay, "wireframe_threshold", text="Wireframe")

        col = layout.column(align=True)
        col.active = display_all

        col.prop(overlay, "show_face_orientation")

        # sub.prop(overlay, "show_onion_skins")


class VIEW3D_PT_overlay_motion_tracking(Panel):
    bl_space_type = 'VIEW_3D'
    bl_region_type = 'HEADER'
    bl_parent_id = 'VIEW3D_PT_overlay'
    bl_label = "Motion Tracking"

    def draw_header(self, context):
        view = context.space_data
        self.layout.prop(view, "show_reconstruction", text="")

    def draw(self, context):
        layout = self.layout
        view = context.space_data
        overlay = view.overlay
        display_all = overlay.show_overlays

        col = layout.column()
        col.active = display_all

        if view.show_reconstruction:
            split = col.split()

            sub = split.column(align=True)
            sub.active = view.show_reconstruction
            sub.prop(view, "show_camera_path", text="Camera Path")

            sub = split.column()
            sub.prop(view, "show_bundle_names", text="Marker Names")

            col = layout.column()
            col.label(text="Tracks:")
            row = col.row(align=True)
            row.prop(view, "tracks_display_type", text="")
            row.prop(view, "tracks_display_size", text="Size")


class VIEW3D_PT_overlay_edit_mesh(Panel):
    bl_space_type = 'VIEW_3D'
    bl_region_type = 'HEADER'
    bl_parent_id = 'VIEW3D_PT_overlay'
    bl_label = "Mesh Edit Mode"

    @classmethod
    def poll(cls, context):
        return context.mode == 'EDIT_MESH'

    def draw(self, context):
        layout = self.layout

        view = context.space_data
        overlay = view.overlay
        display_all = overlay.show_overlays

        col = layout.column()
        col.active = display_all

        split = col.split()

        sub = split.column()
        sub.prop(overlay, "show_edges", text="Edges")
        sub = split.column()
        sub.prop(overlay, "show_faces", text="Faces")
        sub = split.column()
        sub.prop(overlay, "show_face_center", text="Center")

        row = col.row(align=True)
        row.prop(overlay, "show_edge_crease", text="Creases", toggle=True)
        row.prop(overlay, "show_edge_sharp", text="Sharp", text_ctxt=i18n_contexts.plural, toggle=True)
        row.prop(overlay, "show_edge_bevel_weight", text="Bevel", toggle=True)
        row.prop(overlay, "show_edge_seams", text="Seams", toggle=True)

        if context.preferences.view.show_developer_ui:
            col.label(text="Developer")
            col.prop(overlay, "show_extra_indices", text="Indices")


class VIEW3D_PT_overlay_edit_mesh_shading(Panel):
    bl_space_type = 'VIEW_3D'
    bl_region_type = 'HEADER'
    bl_parent_id = 'VIEW3D_PT_overlay_edit_mesh'
    bl_label = "Shading"

    @classmethod
    def poll(cls, context):
        return context.mode == 'EDIT_MESH'

    def draw(self, context):
        layout = self.layout

        view = context.space_data
        shading = view.shading
        overlay = view.overlay
        tool_settings = context.tool_settings
        display_all = overlay.show_overlays
        statvis = tool_settings.statvis

        col = layout.column()
        col.active = display_all

        col.prop(overlay, "show_occlude_wire")

        col.prop(overlay, "show_weight", text="Vertex Group Weights")
        if overlay.show_weight:
            row = col.split(factor=0.33)
            row.label(text="Zero Weights")
            sub = row.row()
            sub.prop(tool_settings, "vertex_group_user", expand=True)

        if shading.type == 'WIREFRAME':
            xray = shading.show_xray_wireframe and shading.xray_alpha_wireframe < 1.0
        elif shading.type == 'SOLID':
            xray = shading.show_xray and shading.xray_alpha < 1.0
        else:
            xray = False
        statvis_active = not xray
        row = col.row()
        row.active = statvis_active
        row.prop(overlay, "show_statvis", text="Mesh Analysis")
        if overlay.show_statvis:
            col = col.column()
            col.active = statvis_active

            sub = col.split()
            sub.label(text="Type")
            sub.prop(statvis, "type", text="")

            statvis_type = statvis.type
            if statvis_type == 'OVERHANG':
                row = col.row(align=True)
                row.prop(statvis, "overhang_min", text="Minimum")
                row.prop(statvis, "overhang_max", text="Maximum")
                col.row().prop(statvis, "overhang_axis", expand=True)
            elif statvis_type == 'THICKNESS':
                row = col.row(align=True)
                row.prop(statvis, "thickness_min", text="Minimum")
                row.prop(statvis, "thickness_max", text="Maximum")
                col.prop(statvis, "thickness_samples")
            elif statvis_type == 'INTERSECT':
                pass
            elif statvis_type == 'DISTORT':
                row = col.row(align=True)
                row.prop(statvis, "distort_min", text="Minimum")
                row.prop(statvis, "distort_max", text="Maximum")
            elif statvis_type == 'SHARP':
                row = col.row(align=True)
                row.prop(statvis, "sharp_min", text="Minimum")
                row.prop(statvis, "sharp_max", text="Maximum")


class VIEW3D_PT_overlay_edit_mesh_measurement(Panel):
    bl_space_type = 'VIEW_3D'
    bl_region_type = 'HEADER'
    bl_parent_id = 'VIEW3D_PT_overlay_edit_mesh'
    bl_label = "Measurement"

    @classmethod
    def poll(cls, context):
        return context.mode == 'EDIT_MESH'

    def draw(self, context):
        layout = self.layout

        view = context.space_data
        overlay = view.overlay
        display_all = overlay.show_overlays

        col = layout.column()
        col.active = display_all

        split = col.split()

        sub = split.column()
        sub.prop(overlay, "show_extra_edge_length", text="Edge Length")
        sub.prop(overlay, "show_extra_edge_angle", text="Edge Angle")

        sub = split.column()
        sub.prop(overlay, "show_extra_face_area", text="Face Area")
        sub.prop(overlay, "show_extra_face_angle", text="Face Angle")


class VIEW3D_PT_overlay_edit_mesh_normals(Panel):
    bl_space_type = 'VIEW_3D'
    bl_region_type = 'HEADER'
    bl_parent_id = 'VIEW3D_PT_overlay_edit_mesh'
    bl_label = "Normals"

    @classmethod
    def poll(cls, context):
        return context.mode == 'EDIT_MESH'

    def draw(self, context):
        layout = self.layout

        view = context.space_data
        overlay = view.overlay
        display_all = overlay.show_overlays

        col = layout.column()
        col.active = display_all

        row = col.row(align=True)
        row.prop(overlay, "show_vertex_normals", text="", icon='NORMALS_VERTEX')
        row.prop(overlay, "show_split_normals", text="", icon='NORMALS_VERTEX_FACE')
        row.prop(overlay, "show_face_normals", text="", icon='NORMALS_FACE')

        sub = row.row(align=True)
        sub.active = overlay.show_vertex_normals or overlay.show_face_normals or overlay.show_split_normals
        sub.prop(overlay, "normals_length", text="Size")


class VIEW3D_PT_overlay_edit_mesh_freestyle(Panel):
    bl_space_type = 'VIEW_3D'
    bl_region_type = 'HEADER'
    bl_parent_id = 'VIEW3D_PT_overlay'
    bl_label = "Freestyle"

    @classmethod
    def poll(cls, context):
        return context.mode == 'EDIT_MESH' and bpy.app.build_options.freestyle

    def draw(self, context):
        layout = self.layout

        view = context.space_data
        overlay = view.overlay
        display_all = overlay.show_overlays

        col = layout.column()
        col.active = display_all

        row = col.row()
        row.prop(overlay, "show_freestyle_edge_marks", text="Edge Marks")
        row.prop(overlay, "show_freestyle_face_marks", text="Face Marks")


class VIEW3D_PT_overlay_edit_curve(Panel):
    bl_space_type = 'VIEW_3D'
    bl_region_type = 'HEADER'
    bl_parent_id = 'VIEW3D_PT_overlay'
    bl_label = "Curve Edit Mode"

    @classmethod
    def poll(cls, context):
        return context.mode == 'EDIT_CURVE'

    def draw(self, context):
        layout = self.layout
        view = context.space_data
        overlay = view.overlay
        display_all = overlay.show_overlays

        col = layout.column()
        col.active = display_all

        row = col.row()
        row.prop(overlay, "show_curve_handles", text="Handles")

        row = col.row()
        row.prop(overlay, "show_curve_normals", text="")
        sub = row.row()
        sub.active = overlay.show_curve_normals
        sub.prop(overlay, "normals_length", text="Normals")


class VIEW3D_PT_overlay_sculpt(Panel):
    bl_space_type = 'VIEW_3D'
    bl_context = ".sculpt_mode"
    bl_region_type = 'HEADER'
    bl_parent_id = 'VIEW3D_PT_overlay'
    bl_label = "Sculpt"

    @classmethod
    def poll(cls, context):
        return (
            context.mode == 'SCULPT' and
            (context.sculpt_object and context.tool_settings.sculpt)
        )

    def draw(self, context):
        layout = self.layout
        tool_settings = context.tool_settings
        sculpt = tool_settings.sculpt

        view = context.space_data
        overlay = view.overlay

        row = layout.row(align=True)
        row.prop(sculpt, "show_mask", text="")
        sub = row.row()
        sub.active = sculpt.show_mask
        sub.prop(overlay, "sculpt_mode_mask_opacity", text="Mask")


class VIEW3D_PT_overlay_pose(Panel):
    bl_space_type = 'VIEW_3D'
    bl_region_type = 'HEADER'
    bl_parent_id = 'VIEW3D_PT_overlay'
    bl_label = "Pose Mode"

    @classmethod
    def poll(cls, context):
        mode = context.mode
        return (
            (mode == 'POSE') or
            (mode == 'PAINT_WEIGHT' and context.pose_object)
        )

    def draw(self, context):
        layout = self.layout
        view = context.space_data
        mode = context.mode
        overlay = view.overlay
        display_all = overlay.show_overlays

        col = layout.column()
        col.active = display_all

        if mode == 'POSE':
            row = col.row()
            row.prop(overlay, "show_xray_bone", text="")
            sub = row.row()
            sub.active = display_all and overlay.show_xray_bone
            sub.prop(overlay, "xray_alpha_bone", text="Fade Geometry")
        else:
            row = col.row()
            row.prop(overlay, "show_xray_bone")


class VIEW3D_PT_overlay_texture_paint(Panel):
    bl_space_type = 'VIEW_3D'
    bl_region_type = 'HEADER'
    bl_parent_id = 'VIEW3D_PT_overlay'
    bl_label = "Texture Paint"

    @classmethod
    def poll(cls, context):
        return context.mode == 'PAINT_TEXTURE'

    def draw(self, context):
        layout = self.layout
        view = context.space_data
        overlay = view.overlay
        display_all = overlay.show_overlays

        col = layout.column()
        col.active = display_all
        col.prop(overlay, "texture_paint_mode_opacity")


class VIEW3D_PT_overlay_vertex_paint(Panel):
    bl_space_type = 'VIEW_3D'
    bl_region_type = 'HEADER'
    bl_parent_id = 'VIEW3D_PT_overlay'
    bl_label = "Vertex Paint"

    @classmethod
    def poll(cls, context):
        return context.mode == 'PAINT_VERTEX'

    def draw(self, context):
        layout = self.layout
        view = context.space_data
        overlay = view.overlay
        display_all = overlay.show_overlays

        col = layout.column()
        col.active = display_all

        col.prop(overlay, "vertex_paint_mode_opacity", text="Opacity")
        col.prop(overlay, "show_paint_wire")

class VIEW3D_PT_overlay_weight_paint(Panel):
    bl_space_type = 'VIEW_3D'
    bl_region_type = 'HEADER'
    bl_parent_id = 'VIEW3D_PT_overlay'
    bl_label = "Weight Paint"

    @classmethod
    def poll(cls, context):
        return context.mode == 'PAINT_WEIGHT'

    def draw(self, context):
        layout = self.layout
        view = context.space_data
        overlay = view.overlay
        display_all = overlay.show_overlays

        col = layout.column()
        col.active = display_all

        col.prop(overlay, "weight_paint_mode_opacity", text="Opacity")
        row = col.split(factor=0.33)
        row.label(text="Zero Weights")
        sub = row.row()
        sub.prop(context.tool_settings, "vertex_group_user", expand=True)

        col.prop(overlay, "show_wpaint_contours")
        col.prop(overlay, "show_paint_wire")


class VIEW3D_PT_pivot_point(Panel):
    bl_space_type = 'VIEW_3D'
    bl_region_type = 'HEADER'
    bl_label = "Pivot Point"
    bl_ui_units_x = 8

    def draw(self, context):
        tool_settings = context.tool_settings
        obj = context.active_object
        mode = context.mode

        layout = self.layout
        col = layout.column()
        col.label(text="Pivot Point")
        col.prop(tool_settings, "transform_pivot_point", expand=True)

        if (obj is None) or (mode in {'OBJECT', 'POSE', 'WEIGHT_PAINT'}):
            col.separator()

            col.label(text="Affect Only")
            col.prop(tool_settings, "use_transform_data_origin", text="Origins")
            col.prop(tool_settings, "use_transform_pivot_point_align", text="Locations")
            col.prop(tool_settings, "use_transform_skip_children", text="Parents (Skip Children)")


class VIEW3D_PT_snapping(Panel):
    bl_space_type = 'VIEW_3D'
    bl_region_type = 'HEADER'
    bl_label = "Snapping"

    def draw(self, context):
        tool_settings = context.tool_settings
        snap_elements = tool_settings.snap_elements
        obj = context.active_object
        object_mode = 'OBJECT' if obj is None else obj.mode

        layout = self.layout
        col = layout.column()
        col.label(text="Snap to")
        col.prop(tool_settings, "snap_elements", expand=True)

        col.separator()
        if 'INCREMENT' in snap_elements:
            col.prop(tool_settings, "use_snap_grid_absolute")

        if snap_elements != {'INCREMENT'}:
            col.label(text="Snap with")
            row = col.row(align=True)
            row.prop(tool_settings, "snap_target", expand=True)

            if obj:
                if object_mode == 'EDIT':
                    col.prop(tool_settings, "use_snap_self")
                if object_mode in {'OBJECT', 'POSE', 'EDIT', 'WEIGHT_PAINT'}:
                    col.prop(tool_settings, "use_snap_align_rotation")

            if 'FACE' in snap_elements:
                col.prop(tool_settings, "use_snap_project")

            if 'VOLUME' in snap_elements:
                col.prop(tool_settings, "use_snap_peel_object")

        col.label(text="Affect")
        row = col.row(align=True)
        row.prop(tool_settings, "use_snap_translate", text="Move", toggle=True)
        row.prop(tool_settings, "use_snap_rotate", text="Rotate", toggle=True)
        row.prop(tool_settings, "use_snap_scale", text="Scale", toggle=True)


class VIEW3D_PT_proportional_edit(Panel):
    bl_space_type = 'VIEW_3D'
    bl_region_type = 'HEADER'
    bl_label = "Proportional Editing"
    bl_ui_units_x = 8

    def draw(self, context):
        layout = self.layout
        tool_settings = context.tool_settings
        col = layout.column()

        if context.mode != 'OBJECT':
            col.prop(tool_settings, "use_proportional_connected")
            sub = col.column()
            sub.active = not tool_settings.use_proportional_connected
            sub.prop(tool_settings, "use_proportional_projected")
            col.separator()

        col.prop(tool_settings, "proportional_edit_falloff", expand=True)


class VIEW3D_PT_transform_orientations(Panel):
    bl_space_type = 'VIEW_3D'
    bl_region_type = 'HEADER'
    bl_label = "Transform Orientations"
    bl_ui_units_x = 8

    def draw(self, context):
        layout = self.layout
        layout.label(text="Transform Orientations")

        scene = context.scene
        orient_slot = scene.transform_orientation_slots[0]
        orientation = orient_slot.custom_orientation

        row = layout.row()
        col = row.column()
        col.prop(orient_slot, "type", expand=True)
        row.operator("transform.create_orientation", text="", icon='ADD', emboss=False).use = True

        if orientation:
            row = layout.row(align=False)
            row.prop(orientation, "name", text="", icon='OBJECT_ORIGIN')
            row.operator("transform.delete_orientation", text="", icon='X', emboss=False)


class VIEW3D_PT_gpencil_origin(Panel):
    bl_space_type = 'VIEW_3D'
    bl_region_type = 'HEADER'
    bl_label = "Stroke Placement"

    def draw(self, context):
        layout = self.layout
        tool_settings = context.tool_settings
        gpd = context.gpencil_data

        layout.label(text="Stroke Placement")

        row = layout.row()
        col = row.column()
        col.prop(tool_settings, "gpencil_stroke_placement_view3d", expand=True)

        if tool_settings.gpencil_stroke_placement_view3d == 'SURFACE':
            row = layout.row()
            row.label(text="Offset")
            row = layout.row()
            row.prop(gpd, "zdepth_offset", text="")

        if tool_settings.gpencil_stroke_placement_view3d == 'STROKE':
            row = layout.row()
            row.label(text="Target")
            row = layout.row()
            row.prop(tool_settings, "gpencil_stroke_snap_mode", expand=True)


class VIEW3D_PT_gpencil_lock(Panel):
    bl_space_type = 'VIEW_3D'
    bl_region_type = 'HEADER'
    bl_label = "Drawing Plane"

    def draw(self, context):
        layout = self.layout
        layout.label(text="Drawing Plane")

        row = layout.row()
        col = row.column()
        col.prop(context.tool_settings.gpencil_sculpt, "lock_axis", expand=True)


class VIEW3D_PT_gpencil_guide(Panel):
    bl_space_type = 'VIEW_3D'
    bl_region_type = 'HEADER'
    bl_label = "Guides"

    def draw(self, context):
        settings = context.tool_settings.gpencil_sculpt.guide

        layout = self.layout
        layout.label(text="Guides")

        col = layout.column()
        col.active = settings.use_guide
        col.prop(settings, "type", expand=True)

        if settings.type == 'PARALLEL':
            col.prop(settings, "angle")
            row = col.row(align=True)

        col.prop(settings, "use_snapping")
        if settings.use_snapping:

            if settings.type == 'RADIAL':
                col.prop(settings, "angle_snap")
            else:
                col.prop(settings, "spacing")

        if settings.type in {'CIRCULAR', 'RADIAL'}:
            col.label(text="Reference Point")
            row = col.row(align=True)
            row.prop(settings, "reference_point", expand=True)
            if settings.reference_point == 'CUSTOM':
                col.prop(settings, "location", text="Custom Location")
            elif settings.reference_point == 'OBJECT':
                col.prop(settings, "reference_object", text="Object Location")
                if not settings.reference_object:
                    col.label(text="No object selected, using cursor")


class VIEW3D_PT_overlay_gpencil_options(Panel):
    bl_space_type = 'VIEW_3D'
    bl_region_type = 'HEADER'
    bl_parent_id = 'VIEW3D_PT_overlay'
    bl_label = ""

    @classmethod
    def poll(cls, context):
        return context.object and context.object.type == 'GPENCIL'

    def draw_header(self, context):
        layout = self.layout
        layout.label(text={
            'PAINT_GPENCIL': "Draw Grease Pencil",
            'EDIT_GPENCIL': "Edit Grease Pencil",
            'SCULPT_GPENCIL': "Sculpt Grease Pencil",
            'WEIGHT_GPENCIL': "Weight Grease Pencil",
            'OBJECT': "Grease Pencil",
        }[context.mode])

    def draw(self, context):
        layout = self.layout
        view = context.space_data
        overlay = view.overlay

        layout.prop(overlay, "use_gpencil_onion_skin", text="Onion Skin")

        col = layout.column()
        row = col.row()
        row.prop(overlay, "use_gpencil_grid", text="")
        sub = row.row()
        sub.active = overlay.use_gpencil_grid
        sub.prop(overlay, "gpencil_grid_opacity", text="Canvas", slider=True)

        row = col.row()
        row.prop(overlay, "use_gpencil_paper", text="")
        sub = row.row()
        sub.active = overlay.use_gpencil_paper
        sub.prop(overlay, "gpencil_paper_opacity", text="Fade 3D Objects", slider=True)

        if context.object.mode == 'PAINT_GPENCIL':
            row = col.row()
            row.prop(overlay, "use_gpencil_fade_layers", text="")
            sub = row.row()
            sub.active = overlay.use_gpencil_fade_layers
            sub.prop(overlay, "gpencil_fade_layer", text="Fade Layers", slider=True)

        if context.object.mode in {'EDIT_GPENCIL', 'SCULPT_GPENCIL', 'WEIGHT_GPENCIL'}:
            layout.prop(overlay, "use_gpencil_edit_lines", text="Edit Lines")
            layout.prop(overlay, "use_gpencil_multiedit_line_only", text="Show Edit Lines only in multiframe")
            layout.prop(overlay, "vertex_opacity", text="Vertex Opacity", slider=True)


class VIEW3D_PT_quad_view(Panel):
    bl_space_type = 'VIEW_3D'
    bl_region_type = 'UI'
    bl_category = "View"
    bl_label = "Quad View"
    bl_options = {'DEFAULT_CLOSED'}

    @classmethod
    def poll(cls, context):
        view = context.space_data
        return view.region_quadviews

    def draw(self, context):
        layout = self.layout

        view = context.space_data

        region = view.region_quadviews[2]
        col = layout.column()
        col.prop(region, "lock_rotation")
        row = col.row()
        row.enabled = region.lock_rotation
        row.prop(region, "show_sync_view")
        row = col.row()
        row.enabled = region.lock_rotation and region.show_sync_view
        row.prop(region, "use_box_clip")


# Annotation properties
class VIEW3D_PT_grease_pencil(AnnotationDataPanel, Panel):
    bl_space_type = 'VIEW_3D'
    bl_region_type = 'UI'
    bl_category = "View"

    # NOTE: this is just a wrapper around the generic GP Panel


class VIEW3D_PT_annotation_onion(AnnotationOnionSkin, Panel):
    bl_space_type = 'VIEW_3D'
    bl_region_type = 'UI'
    bl_category = "View"
    bl_parent_id = 'VIEW3D_PT_grease_pencil'

    # NOTE: this is just a wrapper around the generic GP Panel


class TOPBAR_PT_annotation_layers(Panel, AnnotationDataPanel):
    bl_space_type = 'VIEW_3D'
    bl_region_type = 'HEADER'
    bl_label = "Layers"
    bl_ui_units_x = 14


class VIEW3D_PT_view3d_stereo(Panel):
    bl_space_type = 'VIEW_3D'
    bl_region_type = 'UI'
    bl_category = "View"
    bl_label = "Stereoscopy"
    bl_options = {'DEFAULT_CLOSED'}

    @classmethod
    def poll(cls, context):
        scene = context.scene

        multiview = scene.render.use_multiview
        return multiview

    def draw(self, context):
        layout = self.layout
        view = context.space_data

        basic_stereo = context.scene.render.views_format == 'STEREO_3D'

        col = layout.column()
        col.row().prop(view, "stereo_3d_camera", expand=True)

        col.label(text="Display:")
        row = col.row()
        row.active = basic_stereo
        row.prop(view, "show_stereo_3d_cameras")
        row = col.row()
        row.active = basic_stereo
        split = row.split()
        split.prop(view, "show_stereo_3d_convergence_plane")
        split = row.split()
        split.prop(view, "stereo_3d_convergence_plane_alpha", text="Alpha")
        split.active = view.show_stereo_3d_convergence_plane
        row = col.row()
        split = row.split()
        split.prop(view, "show_stereo_3d_volume")
        split = row.split()
        split.prop(view, "stereo_3d_volume_alpha", text="Alpha")


class VIEW3D_PT_context_properties(Panel):
    bl_space_type = 'VIEW_3D'
    bl_region_type = 'UI'
    bl_category = "Item"
    bl_label = "Properties"
    bl_options = {'DEFAULT_CLOSED'}

    @staticmethod
    def _active_context_member(context):
        obj = context.object
        if obj:
            object_mode = obj.mode
            if object_mode == 'POSE':
                return "active_pose_bone"
            elif object_mode == 'EDIT' and obj.type == 'ARMATURE':
                return "active_bone"
            else:
                return "object"

        return ""

    @classmethod
    def poll(cls, context):
        import rna_prop_ui
        member = cls._active_context_member(context)

        if member:
            context_member, member = rna_prop_ui.rna_idprop_context_value(context, member, object)
            return context_member and rna_prop_ui.rna_idprop_has_properties(context_member)

        return False

    def draw(self, context):
        import rna_prop_ui
        member = VIEW3D_PT_context_properties._active_context_member(context)

        if member:
            # Draw with no edit button
            rna_prop_ui.draw(self.layout, context, member, object, False)


# Grease Pencil Object - Multiframe falloff tools
class VIEW3D_PT_gpencil_multi_frame(Panel):
    bl_space_type = 'VIEW_3D'
    bl_region_type = 'HEADER'
    bl_label = "Multi Frame"

    def draw(self, context):
        gpd = context.gpencil_data
        settings = context.tool_settings.gpencil_sculpt

        layout = self.layout
        col = layout.column(align=True)
        col.prop(settings, "use_multiframe_falloff")

        # Falloff curve
        if gpd.use_multiedit and settings.use_multiframe_falloff:
            layout.template_curve_mapping(settings, "multiframe_falloff_curve", brush=True)


class VIEW3D_MT_gpencil_edit_context_menu(Menu):
    bl_label = ""

    def draw(self, context):

        is_point_mode = context.tool_settings.gpencil_selectmode_edit == 'POINT'
        is_stroke_mode = context.tool_settings.gpencil_selectmode_edit == 'STROKE'
        is_segment_mode = context.tool_settings.gpencil_selectmode_edit == 'SEGMENT'

        is_3d_view = context.space_data.type == 'VIEW_3D'

        layout = self.layout

        layout.operator_context = 'INVOKE_REGION_WIN'

<<<<<<< HEAD
        # Add
        layout.operator("gpencil.stroke_subdivide", text="Subdivide", icon = "SUBDIVIDE_EDGES")
=======
        row = layout.row()
>>>>>>> 0fc0aefb

        if is_point_mode or is_segment_mode:
            col = row.column()

<<<<<<< HEAD
        # Transform
        layout.operator("transform.transform", text="Shrink/Fatten").mode = 'GPENCIL_SHRINKFATTEN'
        layout.operator("gpencil.stroke_smooth", text="Smooth")
        layout.operator("gpencil.stroke_trim", text="Trim", icon = "CUT")
=======
            col.label(text="Point Context Menu", icon='GP_SELECT_POINTS')
            col.separator()
>>>>>>> 0fc0aefb

            # Additive Operators
            col.operator("gpencil.stroke_subdivide", text="Subdivide").only_selected = True

            col.separator()

            col.operator("gpencil.extrude_move", text="Extrude Points")

            col.separator()

            # Deform Operators
            col.operator("gpencil.stroke_smooth", text="Smooth Points").only_selected = True
            col.operator("transform.bend", text="Bend")
            col.operator("transform.shear", text="Shear")
            col.operator("transform.tosphere", text="To Sphere")
            col.operator("transform.transform", text="Shrink Fatten").mode = 'GPENCIL_SHRINKFATTEN'

            col.separator()

            col.menu("VIEW3D_MT_mirror", text="Mirror Points")
            col.menu("VIEW3D_MT_snap", text="Snap Points")

            col.separator()

            # Duplicate operators
            col.operator("gpencil.duplicate_move", text="Duplicate")
            col.operator("gpencil.copy", text="Copy", icon='COPYDOWN')
            col.operator("gpencil.paste", text="Paste", icon='PASTEDOWN').type = 'ACTIVE'
            col.operator("gpencil.paste", text="Paste by Layer").type = 'LAYER'

            col.separator()

            # Removal Operators
            col.operator("gpencil.stroke_merge", text="Merge Points")
            col.operator("gpencil.stroke_merge_by_distance").use_unselected = False
            col.operator("gpencil.stroke_split", text="Split")
            col.operator("gpencil.stroke_separate", text="Separate").mode = 'POINT'

            col.separator()

            col.operator("gpencil.delete", text="Delete Points").type = 'POINTS'
            col.operator("gpencil.dissolve", text="Dissolve Points").type = 'POINTS'
            col.operator("gpencil.dissolve", text="Dissolve Between").type = 'BETWEEN'
            col.operator("gpencil.dissolve", text="Dissolve Unselected").type = 'UNSELECT'

        if is_stroke_mode:

            col = row.column()
            col.label(text="Stroke Context Menu", icon='GP_SELECT_STROKES')
            col.separator()

            # Main Strokes Operators
            col.operator("gpencil.stroke_subdivide", text="Subdivide").only_selected = False
            col.menu("VIEW3D_MT_gpencil_simplify")
            col.operator("gpencil.stroke_trim", text="Trim")

            col.separator()

            col.operator("gpencil.stroke_smooth", text="Smooth Stroke").only_selected = False
            col.operator("transform.transform", text="Shrink Fatten").mode = 'GPENCIL_SHRINKFATTEN'

            col.separator()

            # Layer and Materials operators
            col.menu("GPENCIL_MT_move_to_layer")            
            col.menu("VIEW3D_MT_assign_material")
            col.operator_menu_enum("gpencil.stroke_arrange", "direction", text="Arrange Strokes")

            col.separator()

            col.menu("VIEW3D_MT_mirror", text="Mirror Stroke")
            col.menu("VIEW3D_MT_snap", text="Snap Stroke")

            col.separator()

            # Duplicate operators
            col.operator("gpencil.duplicate_move", text="Duplicate")
            col.operator("gpencil.copy", text="Copy", icon='COPYDOWN')
            col.operator("gpencil.paste", text="Paste", icon='PASTEDOWN').type = 'ACTIVE'
            col.operator("gpencil.paste", text="Paste by Layer").type = 'LAYER'

            col.separator()

            # Removal Operators
            col.operator("gpencil.stroke_merge_by_distance").use_unselected = True
            col.operator_menu_enum("gpencil.stroke_join", "type", text="Join")
            col.operator("gpencil.stroke_split", text="Split")
            col.operator("gpencil.stroke_separate", text="Separate").mode = 'STROKE'

            col.separator()

            col.operator("gpencil.delete", text="Delete Strokes").type = 'STROKES'

            col.separator()

            col.operator("gpencil.reproject", text="Reproject Strokes")


<<<<<<< HEAD
=======
class VIEW3D_PT_gpencil_sculpt_context_menu(Panel):
    bl_space_type = 'VIEW_3D'
    bl_region_type = 'WINDOW'
    bl_label = "Sculpt Context Menu"

    def draw(self, context):
        brush = context.tool_settings.gpencil_sculpt.brush

        layout = self.layout

        if context.mode == 'WEIGHT_GPENCIL':
            layout.prop(brush, "weight")
        layout.prop(brush, "size", slider=True)
        layout.prop(brush, "strength")

        layout.separator()

        # Frames
        layout.label(text="Frames:")

        layout.operator_context = 'INVOKE_REGION_WIN'

        layout.operator("gpencil.blank_frame_add", text="Insert Blank", icon='ADD')
        layout.operator("gpencil.frame_duplicate", text="Duplicate Active Layer", icon='DUPLICATE')
        layout.operator("gpencil.frame_duplicate", text="Duplicate All Layers", icon='DUPLICATE').mode = 'ALL'

        layout.separator()

        layout.operator("gpencil.delete", text="Delete Active Layer", icon='REMOVE').type = 'FRAME'
        layout.operator("gpencil.active_frames_delete_all", text="Delete All Layers", icon='REMOVE')


>>>>>>> 0fc0aefb
class VIEW3D_PT_gpencil_draw_context_menu(Panel):
    bl_space_type = 'VIEW_3D'
    bl_region_type = 'WINDOW'
    bl_label = "Draw Context Menu"

    def draw(self, context):
        brush = context.tool_settings.gpencil_paint.brush
        gp_settings = brush.gpencil_settings

        layout = self.layout

        if brush.gpencil_tool not in {'FILL', 'CUTTER'}:
            layout.prop(brush, "size", slider=True)
        if brush.gpencil_tool not in {'ERASE', 'FILL', 'CUTTER'}:
            layout.prop(gp_settings, "pen_strength")

        layout.separator()

        # Frames
        layout.label(text="Frames:")

        layout.operator_context = 'INVOKE_REGION_WIN'

        layout.operator("gpencil.blank_frame_add", text="Insert Blank", icon='ADD')
        layout.operator("gpencil.frame_duplicate", text="Duplicate Active Layer", icon='DUPLICATE')
        layout.operator("gpencil.frame_duplicate", text="Duplicate All Layers", icon='DUPLICATE').mode = 'ALL'

        layout.separator()

        layout.operator("gpencil.delete", text="Delete Active Layer", icon='REMOVE').type = 'FRAME'
        layout.operator("gpencil.active_frames_delete_all", text="Delete All Layers", icon='REMOVE')


class VIEW3D_PT_paint_vertex_context_menu(Panel):
    # Only for popover, these are dummy values.
    bl_space_type = 'VIEW_3D'
    bl_region_type = 'WINDOW'
    bl_label = "Vertex Paint Context Menu"

    def draw(self, context):
        layout = self.layout
        brush = context.tool_settings.vertex_paint.brush
        capabilities = brush.vertex_paint_capabilities

        if capabilities.has_color:
            split = layout.split(factor=0.1)
            UnifiedPaintPanel.prop_unified_color(split, context, brush, "color", text="")
            UnifiedPaintPanel.prop_unified_color_picker(split, context, brush, "color", value_slider=True)
            layout.prop(brush, "blend", text="")

        UnifiedPaintPanel.prop_unified_size(layout, context, brush, "size", slider=True)
        UnifiedPaintPanel.prop_unified_strength(layout, context, brush, "strength")


class VIEW3D_PT_paint_texture_context_menu(Panel):
    # Only for popover, these are dummy values.
    bl_space_type = 'VIEW_3D'
    bl_region_type = 'WINDOW'
    bl_label = "Texture Paint Context Menu"

    def draw(self, context):
        layout = self.layout
        brush = context.tool_settings.image_paint.brush
        capabilities = brush.image_paint_capabilities

        if capabilities.has_color:
            split = layout.split(factor=0.1)
            UnifiedPaintPanel.prop_unified_color(split, context, brush, "color", text="")
            UnifiedPaintPanel.prop_unified_color_picker(split, context, brush, "color", value_slider=True)
            layout.prop(brush, "blend", text="")

        if capabilities.has_radius:
            UnifiedPaintPanel.prop_unified_size(layout, context, brush, "size", slider=True)
        UnifiedPaintPanel.prop_unified_strength(layout, context, brush, "strength")


class VIEW3D_PT_paint_weight_context_menu(Panel):
    # Only for popover, these are dummy values.
    bl_space_type = 'VIEW_3D'
    bl_region_type = 'WINDOW'
    bl_label = "Weights Context Menu"

    def draw(self, context):
        layout = self.layout

        brush = context.tool_settings.weight_paint.brush
        UnifiedPaintPanel.prop_unified_weight(layout, context, brush, "weight", slider=True)
        UnifiedPaintPanel.prop_unified_size(layout, context, brush, "size", slider=True)
        UnifiedPaintPanel.prop_unified_strength(layout, context, brush, "strength")


class VIEW3D_PT_gpencil_sculpt_context_menu(Panel):
    bl_space_type = 'VIEW_3D'
    bl_region_type = 'WINDOW'
    bl_label = "Sculpt Context Menu"

    def draw(self, context):
        brush = context.tool_settings.gpencil_sculpt.brush

        layout = self.layout

        if context.mode == 'WEIGHT_GPENCIL':
            layout.prop(brush, "weight")
        layout.prop(brush, "size", slider=True)
        layout.prop(brush, "strength")

        layout.separator()

        # Frames
        layout.label(text="Frames:")

        layout.operator_context = 'INVOKE_REGION_WIN'

        layout.operator("gpencil.blank_frame_add", text="Insert Blank", icon='ADD')
        layout.operator("gpencil.frame_duplicate", text="Duplicate Active", icon='DUPLICATE')
        layout.operator("gpencil.frame_duplicate", text="Duplicate for All Layers", icon='DUPLICATE').mode = 'ALL'

        layout.separator()

        layout.operator("gpencil.delete", text="Delete Active", icon='REMOVE').type = 'FRAME'
        layout.operator("gpencil.active_frames_delete_all", text="Delete All Active Layers", icon='REMOVE')


class VIEW3D_MT_gpencil_sculpt(Menu):
    bl_label = "Sculpt"

    def draw(self, context):
        layout = self.layout

        layout.operator_context = 'INVOKE_REGION_WIN'
        layout.menu("VIEW3D_MT_assign_material")
        layout.separator()

        layout.operator("gpencil.frame_duplicate", text="Duplicate Active Frame", icon = "DUPLICATE")
        layout.operator("gpencil.frame_duplicate", text="Duplicate Active Frame All Layers", icon = "DUPLICATE").mode = 'ALL'

        layout.separator()

        layout.operator("gpencil.stroke_subdivide", text="Subdivide", icon = "SUBDIVIDE_EDGES")
        layout.operator("gpencil.stroke_simplify_fixed", text="Simplify", icon = "MOD_SIMPLIFY")
        layout.operator("gpencil.stroke_simplify", text="Simplify Adaptative", icon = "MOD_SIMPLIFY")

        if context.mode == 'WEIGHT_GPENCIL':
            layout.separator()
            layout.menu("VIEW3D_MT_gpencil_autoweights")

        layout.separator()

        #radial control button brush size
        myvar = layout.operator("wm.radial_control", text = "Brush Radius", icon = "BRUSHSIZE")
        myvar.data_path_primary = 'tool_settings.gpencil_sculpt.brush.size'

        #radial control button brush strength
        myvar = layout.operator("wm.radial_control", text = "Brush Strength", icon = "BRUSHSTRENGTH")
        myvar.data_path_primary = 'tool_settings.gpencil_sculpt.brush.strength'

        layout.separator()

        # line edit toggles from the keympap
        props = layout.operator("wm.context_toggle", text="Toggle Edit Lines", icon='STROKE')
        props.data_path = "space_data.overlay.use_gpencil_edit_lines"

        props = layout.operator("wm.context_toggle", text="Toggle Multiline Edit Only", icon='STROKE')
        props.data_path = "space_data.overlay.use_gpencil_multiedit_line_only"


class VIEW3D_PT_sculpt_context_menu(Panel):
    # Only for popover, these are dummy values.
    bl_space_type = 'VIEW_3D'
    bl_region_type = 'WINDOW'
    bl_label = "Sculpt Context Menu"

    def draw(self, context):
        layout = self.layout

        brush = context.tool_settings.sculpt.brush
        capabilities = brush.sculpt_capabilities

        UnifiedPaintPanel.prop_unified_size(layout, context, brush, "size", slider=True)
        UnifiedPaintPanel.prop_unified_strength(layout, context, brush, "strength")

        if capabilities.has_auto_smooth:
            layout.prop(brush, "auto_smooth_factor", slider=True)

        if capabilities.has_normal_weight:
            layout.prop(brush, "normal_weight", slider=True)

        if capabilities.has_pinch_factor:
            layout.prop(brush, "crease_pinch_factor", slider=True, text="Pinch")

        if capabilities.has_rake_factor:
            layout.prop(brush, "rake_factor", slider=True)

        if capabilities.has_plane_offset:
            layout.prop(brush, "plane_offset", slider=True)
            layout.prop(brush, "plane_trim", slider=True, text="Distance")

        if capabilities.has_height:
            layout.prop(brush, "height", slider=True, text="Height")


class TOPBAR_PT_gpencil_materials(GreasePencilMaterialsPanel, Panel):
    bl_space_type = 'VIEW_3D'
    bl_region_type = 'HEADER'
    bl_label = "Materials"
    bl_ui_units_x = 14


classes = (
    VIEW3D_HT_header,
    VIEW3D_HT_tool_header,
    ALL_MT_editormenu,
    VIEW3D_MT_editor_menus,
    VIEW3D_MT_transform,
    VIEW3D_MT_transform_base,
    VIEW3D_MT_transform_object,
    VIEW3D_MT_transform_armature,
    VIEW3D_MT_mirror,
    VIEW3D_MT_snap,
    VIEW3D_MT_uv_map_clear_seam,
    VIEW3D_MT_uv_map,
    VIEW3D_MT_view_view_selected_all_regions,
    VIEW3D_MT_view_all_all_regions,
    VIEW3D_MT_view_center_cursor_and_view_all,
    VIEW3D_MT_switchactivecamto,
    VIEW3D_MT_view,
    VIEW3D_MT_view_navigation,
    VIEW3D_MT_view_align,
    VIEW3D_MT_view_align_selected,
    VIEW3D_MT_select_object_inverse,
    VIEW3D_MT_select_object_none,
    VIEW3D_MT_select_object,
    VIEW3D_MT_select_by_type,
    VIEW3D_MT_select_grouped,
    VIEW3D_MT_select_linked,
    VIEW3D_MT_select_object_more_less,
    VIEW3D_MT_select_pose_inverse,
    VIEW3D_MT_select_pose_none,
    VIEW3D_MT_select_pose,
    VIEW3D_MT_select_particle_inverse,
    VIEW3D_MT_select_particle_none,
    VIEW3D_MT_select_particle,
    VIEW3D_MT_edit_mesh,
    VIEW3D_MT_edit_mesh_sort_elements,
    VIEW3D_MT_edit_mesh_select_similar,
    VIEW3D_MT_edit_mesh_select_more_less,
    VIEW3D_MT_select_edit_mesh_inverse,
    VIEW3D_MT_select_edit_mesh_none,
    VIEW3D_MT_select_edit_mesh,
    VIEW3D_MT_select_edit_curve_inverse,
    VIEW3D_MT_select_edit_curve_none,
    VIEW3D_MT_select_edit_curve,
    VIEW3D_MT_select_edit_curve_select_similar,
    VIEW3D_MT_select_edit_surface,
    VIEW3D_MT_edit_text_context_menu,
    VIEW3D_MT_select_edit_text,
    VIEW3D_MT_select_edit_metaball_inverse,
    VIEW3D_MT_select_edit_metaball_none,
    VIEW3D_MT_select_edit_metaball,
    VIEW3D_MT_edit_lattice_context_menu,
    VIEW3D_MT_select_edit_metaball_select_similar,
    VIEW3D_MT_select_edit_lattice_inverse,
    VIEW3D_MT_select_edit_lattice_none,
    VIEW3D_MT_select_edit_lattice,
    VIEW3D_MT_select_edit_armature_inverse,
    VIEW3D_MT_select_edit_armature_none,
    VIEW3D_MT_select_edit_armature,
    VIEW3D_MT_select_gpencil,
    VIEW3D_MT_select_gpencil_inverse,
    VIEW3D_MT_select_gpencil_none,
    VIEW3D_MT_select_gpencil_grouped,
    VIEW3D_MT_select_paint_mask_inverse,
    VIEW3D_MT_select_paint_mask_none,
    VIEW3D_MT_select_paint_mask,
    VIEW3D_MT_select_paint_mask_vertex_inverse,
    VIEW3D_MT_select_paint_mask_vertex_none,
    VIEW3D_MT_select_paint_mask_vertex,
    VIEW3D_MT_angle_control,
    VIEW3D_MT_mesh_add,
    VIEW3D_MT_curve_add,
    VIEW3D_MT_surface_add,
    VIEW3D_MT_edit_metaball_context_menu,
    VIEW3D_MT_metaball_add,
    TOPBAR_MT_edit_curve_add,
    TOPBAR_MT_edit_armature_add,
    VIEW3D_MT_armature_add,
    VIEW3D_MT_light_add,
    VIEW3D_MT_lightprobe_add,
    VIEW3D_MT_camera_add,
    VIEW3D_MT_add,
    VIEW3D_MT_image_add,
    VIEW3D_MT_origin_set,
    VIEW3D_MT_object_delete_global,
    VIEW3D_MT_object,
    VIEW3D_MT_object_convert,
    VIEW3D_MT_object_animation,
    VIEW3D_MT_object_rigid_body,
    VIEW3D_MT_object_clear,
    VIEW3D_MT_object_context_menu,
    VIEW3D_MT_object_shading,
    VIEW3D_MT_object_apply,
    VIEW3D_MT_object_relations,
    VIEW3D_MT_object_parent,
    VIEW3D_MT_object_track,
    VIEW3D_MT_object_collection,
    VIEW3D_MT_object_constraints,
    VIEW3D_MT_object_quick_effects,
    VIEW3D_hide_view_set_unselected,
    VIEW3D_MT_object_showhide,
    VIEW3D_MT_make_single_user,
    VIEW3D_MT_make_links,
    VIEW3D_MT_brush,
    VIEW3D_MT_brush_curve_presets,
    VIEW3D_MT_facemask_showhide,
    VIEW3D_MT_paint_vertex,
    VIEW3D_MT_paint_vertex_specials,
    VIEW3D_MT_paint_texture_specials,
    VIEW3D_MT_hook,
    VIEW3D_MT_vertex_group,
    VIEW3D_MT_gpencil_vertex_group,
    VIEW3D_MT_paint_weight,
    VIEW3D_MT_paint_weight_specials,
    VIEW3D_MT_subdivision_set,
    VIEW3D_MT_sculpt_specials,
    VIEW3D_MT_sculpt,
    VIEW3D_MT_hide_mask,
    VIEW3D_MT_particle,
    VIEW3D_MT_particle_context_menu,
    VIEW3D_particle_hide_unselected,
    VIEW3D_MT_particle_show_hide,
    VIEW3D_MT_pose,
    VIEW3D_MT_pose_transform,
    VIEW3D_MT_pose_slide,
    VIEW3D_MT_pose_propagate,
    VIEW3D_MT_pose_library,
    VIEW3D_MT_pose_motion,
    VIEW3D_MT_pose_group,
    VIEW3D_MT_pose_ik,
    VIEW3D_MT_pose_constraints,
    VIEW3D_MT_pose_hide_unselected,
    VIEW3D_MT_pose_show_hide,
    VIEW3D_MT_pose_apply,
    VIEW3D_MT_pose_context_menu,
    VIEW3D_MT_bone_options_toggle,
    VIEW3D_MT_bone_options_enable,
    VIEW3D_MT_bone_options_disable,
    VIEW3D_MT_edit_mesh_context_menu,
    VIEW3D_MT_edit_mesh_select_mode,
    VIEW3D_MT_edit_mesh_extrude_dupli,
    VIEW3D_MT_edit_mesh_extrude_dupli_rotate,
    VIEW3D_MT_edit_mesh_extrude,
    VIEW3D_MT_edit_mesh_vertices,
    VIEW3D_MT_edit_mesh_edges,
    VIEW3D_MT_edit_mesh_edges_data,
    VIEW3D_MT_edit_mesh_faces,
    VIEW3D_MT_edit_mesh_faces_data,
    VIEW3D_normals_make_consistent_inside,
    VIEW3D_MT_edit_mesh_normals,
    VIEW3D_MT_edit_mesh_normals_select_strength,
    VIEW3D_MT_edit_mesh_normals_set_strength,
    VIEW3D_MT_edit_mesh_normals_average,
    VIEW3D_MT_edit_mesh_shading,
    VIEW3D_MT_edit_mesh_weights,
    VIEW3D_MT_edit_mesh_clean,
    VIEW3D_MT_edit_mesh_delete,
    VIEW3D_MT_edit_mesh_merge,
    VIEW3D_MT_edit_mesh_dissolve,
    VIEW3D_mesh_hide_unselected,
    VIEW3D_curve_hide_unselected,
    VIEW3D_MT_edit_mesh_show_hide,
    VIEW3D_MT_paint_gpencil,
    VIEW3D_MT_assign_material,
    VIEW3D_MT_edit_gpencil,
    VIEW3D_MT_edit_gpencil_stroke,
    VIEW3D_MT_edit_gpencil_point,
    VIEW3D_MT_edit_gpencil_hide,
    VIEW3D_MT_edit_gpencil_arrange_strokes,
    VIEW3D_MT_edit_gpencil_delete,
    VIEW3D_MT_edit_gpencil_showhide,
    VIEW3D_MT_weight_gpencil,
    VIEW3D_MT_gpencil_simplify,
    VIEW3D_MT_gpencil_copy_layer,
    VIEW3D_MT_edit_curve,
    VIEW3D_MT_edit_curve_ctrlpoints,
    VIEW3D_MT_edit_curve_handle_type_set,
    VIEW3D_MT_edit_curve_segments,
    VIEW3D_MT_edit_curve_context_menu,
    VIEW3D_MT_edit_curve_delete,
    VIEW3D_MT_edit_curve_show_hide,
    VIEW3D_MT_edit_surface,
    VIEW3D_MT_edit_font,
    VIEW3D_MT_edit_font_move_select,
    VIEW3D_MT_edit_text_chars,
    VIEW3D_MT_edit_meta,
    VIEW3D_MT_edit_meta_showhide_unselected,
    VIEW3D_MT_edit_meta_showhide,
    VIEW3D_MT_edit_lattice,
    VIEW3D_MT_edit_lattice_flip,
    VIEW3D_MT_edit_armature,
    VIEW3D_armature_hide_unselected,
    VIEW3D_MT_armature_show_hide,
    VIEW3D_MT_armature_context_menu,
    VIEW3D_MT_edit_armature_parent,
    VIEW3D_MT_edit_armature_roll,
    VIEW3D_MT_edit_armature_names,
    VIEW3D_MT_edit_armature_delete,
    VIEW3D_MT_gpencil_animation,
    VIEW3D_MT_edit_gpencil_transform,
    VIEW3D_MT_object_mode_pie,
    VIEW3D_MT_view_pie,
    VIEW3D_MT_transform_gizmo_pie,
    VIEW3D_MT_shading_pie,
    VIEW3D_MT_shading_ex_pie,
    VIEW3D_MT_pivot_pie,
    VIEW3D_MT_snap_pie,
    VIEW3D_MT_orientations_pie,
    VIEW3D_MT_proportional_editing_falloff_pie,
    VIEW3D_PT_active_tool,
    VIEW3D_PT_active_tool_duplicate,
    VIEW3D_PT_view3d_properties,
    VIEW3D_PT_view3d_properties_edit,
    VIEW3D_PT_view3d_camera_lock,
    VIEW3D_PT_view3d_cursor,
    VIEW3D_PT_collections,
    VIEW3D_PT_object_type_visibility,
    VIEW3D_PT_grease_pencil,
    VIEW3D_PT_annotation_onion,
    VIEW3D_PT_gpencil_multi_frame,
    VIEW3D_MT_gpencil_autoweights,
    VIEW3D_MT_gpencil_edit_context_menu,
    VIEW3D_MT_gpencil_sculpt,
    VIEW3D_PT_quad_view,
    VIEW3D_PT_view3d_stereo,
    VIEW3D_PT_shading,
    VIEW3D_PT_shading_lighting,
    VIEW3D_PT_shading_color,
    VIEW3D_PT_shading_options,
    VIEW3D_PT_shading_options_shadow,
    VIEW3D_PT_shading_options_ssao,
    VIEW3D_PT_gizmo_display,
    VIEW3D_PT_overlay,
    VIEW3D_PT_overlay_guides,
    VIEW3D_PT_overlay_object,
    VIEW3D_PT_overlay_geometry,
    VIEW3D_PT_overlay_motion_tracking,
    VIEW3D_PT_overlay_edit_mesh,
    VIEW3D_PT_overlay_edit_mesh_shading,
    VIEW3D_PT_overlay_edit_mesh_measurement,
    VIEW3D_PT_overlay_edit_mesh_normals,
    VIEW3D_PT_overlay_edit_mesh_freestyle,
    VIEW3D_PT_overlay_edit_curve,
    VIEW3D_PT_overlay_texture_paint,
    VIEW3D_PT_overlay_vertex_paint,
    VIEW3D_PT_overlay_weight_paint,
    VIEW3D_PT_overlay_pose,
    VIEW3D_PT_overlay_sculpt,
    VIEW3D_PT_pivot_point,
    VIEW3D_PT_snapping,
    VIEW3D_PT_proportional_edit,
    VIEW3D_PT_gpencil_origin,
    VIEW3D_PT_gpencil_lock,
    VIEW3D_PT_gpencil_guide,
    VIEW3D_PT_transform_orientations,
    VIEW3D_PT_overlay_gpencil_options,
    VIEW3D_PT_context_properties,
    VIEW3D_PT_paint_vertex_context_menu,
    VIEW3D_PT_paint_texture_context_menu,
    VIEW3D_PT_paint_weight_context_menu,
    VIEW3D_PT_gpencil_sculpt_context_menu,
    VIEW3D_PT_gpencil_draw_context_menu,
    VIEW3D_PT_sculpt_context_menu,
    TOPBAR_PT_gpencil_materials,
    TOPBAR_PT_annotation_layers,
)


if __name__ == "__main__":  # only for live edit.
    from bpy.utils import register_class
    for cls in classes:
        register_class(cls)<|MERGE_RESOLUTION|>--- conflicted
+++ resolved
@@ -2517,14 +2517,10 @@
     def draw(self, _context):
         layout = self.layout
 
-<<<<<<< HEAD
         layout.operator("object.proxy_make", text="Make Proxy", icon='MAKE_PROXY')
-=======
-        layout.operator("object.proxy_make", text="Make Proxy...")
-        
+
         if bpy.app.use_override_library:
             layout.operator("object.make_override_library", text="Make Library Override...")
->>>>>>> 0fc0aefb
 
         layout.operator("object.make_dupli_face", icon = "MAKEDUPLIFACE")
 
@@ -5012,7 +5008,7 @@
         layout.operator("mesh.hide", text="Hide Selected", icon = "RESTRICT_VIEW_ON").unselected = False
         layout.operator("mesh.hide_unselected", text="Hide Unselected", icon = "HIDE_UNSELECTED") # bfa - separated tooltip
 
-# Grease Pencil Edit Mode - Strokes, Delete menu
+
 class VIEW3D_MT_edit_gpencil_delete(Menu):
     bl_label = "Delete"
 
@@ -5023,15 +5019,14 @@
 
         layout.separator()
 
-        layout.operator("gpencil.active_frames_delete_all", icon = "DELETE")
-
-
-<<<<<<< HEAD
-=======
-        layout.operator("gpencil.delete", text="Delete Active Keyframe (Active Layer)").type = 'FRAME'
-        layout.operator("gpencil.active_frames_delete_all", text="Delete Active Keyframes (All Layers)")
-
->>>>>>> 0fc0aefb
+        layout.operator_enum("gpencil.dissolve", "type")
+
+        layout.separator()
+
+        layout.operator("gpencil.delete", text="Delete Active Keyframe (Active Layer)", icon = 'DELETE').type = 'FRAME'
+        layout.operator("gpencil.active_frames_delete_all", text="Delete Active Keyframes (All Layers)", icon = 'DELETE')
+
+
 # Edit Curve
 # draw_curve is used by VIEW3D_MT_edit_curve and VIEW3D_MT_edit_surface
 def draw_curve(self, _context):
@@ -5641,8 +5636,8 @@
         layout.separator()
 
         layout.operator("gpencil.blank_frame_add", icon = "ADD")
-        layout.operator("gpencil.delete", text="Delete Frame", icon = "DELETE").type = 'FRAME'
-        layout.operator("gpencil.active_frames_delete_all", icon = "DELETE")
+        layout.menu("VIEW3D_MT_edit_gpencil_showhide")
+        layout.menu("GPENCIL_MT_cleanup")
 
         layout.separator()
 
@@ -5654,7 +5649,6 @@
 
         layout.separator()
 
-<<<<<<< HEAD
         #radial control button brush size
         myvar = layout.operator("wm.radial_control", text = "Brush Radius", icon = "BRUSHSIZE")
         myvar.data_path_primary = 'tool_settings.gpencil_paint.brush.size'
@@ -5666,10 +5660,6 @@
         #radial control button brush strength
         myvar = layout.operator("wm.radial_control", text = "Eraser Radius (Old Toolsystem)", icon = "BRUSHSIZE")
         myvar.data_path_primary = 'preferences.edit.grease_pencil_eraser_radius'
-=======
-        layout.menu("VIEW3D_MT_edit_gpencil_showhide")
-        layout.menu("GPENCIL_MT_cleanup")
->>>>>>> 0fc0aefb
 
 
 class VIEW3D_MT_assign_material(Menu):
@@ -5744,9 +5734,8 @@
         layout.separator()
 
         layout.operator("gpencil.copy", text="Copy", icon='COPYDOWN')
-<<<<<<< HEAD
-        layout.operator("gpencil.paste", text="Paste", icon='PASTEDOWN').type = 'COPY'
-        layout.operator("gpencil.paste", text="Paste & Merge", icon = "MERGE").type = 'MERGE'
+        layout.operator("gpencil.paste", text="Paste", icon='PASTEDOWN').type = 'ACTIVE'
+        layout.operator("gpencil.paste", text="Paste by Layer").type = 'LAYER'
 
         layout.separator()
 
@@ -5756,10 +5745,6 @@
 
         layout.menu("VIEW3D_MT_edit_gpencil_delete")
         layout.operator_menu_enum("gpencil.dissolve", "type")
-=======
-        layout.operator("gpencil.paste", text="Paste", icon='PASTEDOWN').type = 'ACTIVE'
-        layout.operator("gpencil.paste", text="Paste by Layer").type = 'LAYER'
->>>>>>> 0fc0aefb
 
         layout.separator()
 
@@ -5814,12 +5799,8 @@
 
         layout.separator()
 
-<<<<<<< HEAD
         layout.operator("gpencil.stroke_join", text="Join", icon = "JOIN").type = 'JOIN'
         layout.operator("gpencil.stroke_join", text="Join and Copy", icon = "JOIN").type = 'JOINCOPY'
-=======
-        layout.operator_menu_enum("gpencil.stroke_join", "type", text="Join")
->>>>>>> 0fc0aefb
 
         layout.separator()
 
@@ -5833,16 +5814,9 @@
         op = layout.operator("gpencil.stroke_cyclical_set", text="Close")
         op.type = 'CLOSE'
         op.geometry = True
-<<<<<<< HEAD
         layout.operator("gpencil.stroke_cyclical_set", text="Toggle Cyclic", icon = 'TOGGLE_CYCLIC').type = 'TOGGLE'
-        layout.operator_menu_enum("gpencil.stroke_caps_set", text="Toggle Caps...", property="type")
+        layout.operator_menu_enum("gpencil.stroke_caps_set", text="Toggle Caps", property="type")
         layout.operator("gpencil.stroke_flip", text="Switch Direction", icon = "FLIP")
-=======
-        layout.operator("gpencil.stroke_cyclical_set", text="Toggle Cyclic").type = 'TOGGLE'
-        layout.operator_menu_enum("gpencil.stroke_caps_set", text="Toggle Caps", property="type")
-        layout.operator("gpencil.stroke_flip", text="Switch Direction")
-
->>>>>>> 0fc0aefb
 
 class VIEW3D_MT_edit_gpencil_point(Menu):
     bl_label = "Point"
@@ -5923,13 +5897,9 @@
     def draw(self, _context):
         layout = self.layout
 
-<<<<<<< HEAD
-        layout.operator("gpencil.blank_frame_add")
-        layout.operator("gpencil.active_frames_delete_all", text="Delete Frame(s)")
-=======
         layout.operator("gpencil.blank_frame_add", text="Insert Blank Keyframe (Active Layer)")
         layout.operator("gpencil.blank_frame_add", text="Insert Blank Keyframe (All Layers)").all_layers = True
->>>>>>> 0fc0aefb
+        layout.operator("gpencil.active_frames_delete_all", text="Delete Frame(s)")
 
         layout.separator()
 
@@ -5963,13 +5933,7 @@
 
         layout.operator("transform.mirror", text="Mirror", icon = "TRANSFORM_MIRROR")
 
-<<<<<<< HEAD
-        layout.operator("gpencil.interpolate", text="Interpolate")
-        layout.operator("gpencil.interpolate_sequence", text="Sequence")
-
-
-=======
->>>>>>> 0fc0aefb
+
 class VIEW3D_MT_edit_gpencil_showhide(Menu):
     bl_label = "Show/hide"
 
@@ -5982,7 +5946,6 @@
 
         layout.operator("gpencil.hide", text="Hide Active Layer").unselected = False
         layout.operator("gpencil.hide", text="Hide Inactive Layers").unselected = True
-
 
 class VIEW3D_MT_object_mode_pie(Menu):
     bl_label = "Mode"
@@ -7254,7 +7217,6 @@
             col.prop(tool_settings, "use_transform_pivot_point_align", text="Locations")
             col.prop(tool_settings, "use_transform_skip_children", text="Parents (Skip Children)")
 
-
 class VIEW3D_PT_snapping(Panel):
     bl_space_type = 'VIEW_3D'
     bl_region_type = 'HEADER'
@@ -7649,32 +7611,20 @@
 
         layout.operator_context = 'INVOKE_REGION_WIN'
 
-<<<<<<< HEAD
-        # Add
-        layout.operator("gpencil.stroke_subdivide", text="Subdivide", icon = "SUBDIVIDE_EDGES")
-=======
         row = layout.row()
->>>>>>> 0fc0aefb
 
         if is_point_mode or is_segment_mode:
             col = row.column()
 
-<<<<<<< HEAD
-        # Transform
-        layout.operator("transform.transform", text="Shrink/Fatten").mode = 'GPENCIL_SHRINKFATTEN'
-        layout.operator("gpencil.stroke_smooth", text="Smooth")
-        layout.operator("gpencil.stroke_trim", text="Trim", icon = "CUT")
-=======
             col.label(text="Point Context Menu", icon='GP_SELECT_POINTS')
             col.separator()
->>>>>>> 0fc0aefb
 
             # Additive Operators
-            col.operator("gpencil.stroke_subdivide", text="Subdivide").only_selected = True
+            col.operator("gpencil.stroke_subdivide", text="Subdivide", icon = "SUBDIVIDE_EDGES").only_selected = True
 
             col.separator()
 
-            col.operator("gpencil.extrude_move", text="Extrude Points")
+            col.operator("gpencil.extrude_move", text="Extrude Points", icon = 'EXTRUDE_REGION')
 
             col.separator()
 
@@ -7766,41 +7716,6 @@
             col.operator("gpencil.reproject", text="Reproject Strokes")
 
 
-<<<<<<< HEAD
-=======
-class VIEW3D_PT_gpencil_sculpt_context_menu(Panel):
-    bl_space_type = 'VIEW_3D'
-    bl_region_type = 'WINDOW'
-    bl_label = "Sculpt Context Menu"
-
-    def draw(self, context):
-        brush = context.tool_settings.gpencil_sculpt.brush
-
-        layout = self.layout
-
-        if context.mode == 'WEIGHT_GPENCIL':
-            layout.prop(brush, "weight")
-        layout.prop(brush, "size", slider=True)
-        layout.prop(brush, "strength")
-
-        layout.separator()
-
-        # Frames
-        layout.label(text="Frames:")
-
-        layout.operator_context = 'INVOKE_REGION_WIN'
-
-        layout.operator("gpencil.blank_frame_add", text="Insert Blank", icon='ADD')
-        layout.operator("gpencil.frame_duplicate", text="Duplicate Active Layer", icon='DUPLICATE')
-        layout.operator("gpencil.frame_duplicate", text="Duplicate All Layers", icon='DUPLICATE').mode = 'ALL'
-
-        layout.separator()
-
-        layout.operator("gpencil.delete", text="Delete Active Layer", icon='REMOVE').type = 'FRAME'
-        layout.operator("gpencil.active_frames_delete_all", text="Delete All Layers", icon='REMOVE')
-
-
->>>>>>> 0fc0aefb
 class VIEW3D_PT_gpencil_draw_context_menu(Panel):
     bl_space_type = 'VIEW_3D'
     bl_region_type = 'WINDOW'
@@ -7915,13 +7830,13 @@
         layout.operator_context = 'INVOKE_REGION_WIN'
 
         layout.operator("gpencil.blank_frame_add", text="Insert Blank", icon='ADD')
-        layout.operator("gpencil.frame_duplicate", text="Duplicate Active", icon='DUPLICATE')
-        layout.operator("gpencil.frame_duplicate", text="Duplicate for All Layers", icon='DUPLICATE').mode = 'ALL'
-
-        layout.separator()
-
-        layout.operator("gpencil.delete", text="Delete Active", icon='REMOVE').type = 'FRAME'
-        layout.operator("gpencil.active_frames_delete_all", text="Delete All Active Layers", icon='REMOVE')
+        layout.operator("gpencil.frame_duplicate", text="Duplicate Active Layer", icon='DUPLICATE')
+        layout.operator("gpencil.frame_duplicate", text="Duplicate All Layers", icon='DUPLICATE').mode = 'ALL'
+
+        layout.separator()
+
+        layout.operator("gpencil.delete", text="Delete Active Layer", icon='REMOVE').type = 'FRAME'
+        layout.operator("gpencil.active_frames_delete_all", text="Delete All Layers", icon='REMOVE')
 
 
 class VIEW3D_MT_gpencil_sculpt(Menu):
