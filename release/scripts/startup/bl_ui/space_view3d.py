--- conflicted
+++ resolved
@@ -1356,17 +1356,9 @@
 
         layout.separator()
 
-<<<<<<< HEAD
         layout.operator("view3d.fly", icon = "FLY_NAVIGATION")
         layout.operator("view3d.walk", icon = "WALK_NAVIGATION")
         layout.operator("view3d.navigate", icon = "VIEW_NAVIGATION")
-=======
-        layout.operator("view3d.zoom", text="Zoom In").delta = 1
-        layout.operator("view3d.zoom", text="Zoom Out").delta = -1
-        layout.operator("view3d.zoom_border", text="Zoom Region...")
-        layout.operator("view3d.dolly", text="Dolly View...")
-        layout.operator("view3d.zoom_camera_1_to_1", text="Zoom Camera 1:1")
->>>>>>> b9400fea
 
         layout.separator()
 
@@ -2971,6 +2963,7 @@
         layout.menu("VIEW3D_MT_mirror")
         layout.menu("VIEW3D_MT_snap")
         layout.menu("VIEW3D_MT_object_parent")
+
         layout.operator_context = 'INVOKE_REGION_WIN'
 
         if view and view.local_view:
@@ -4154,17 +4147,10 @@
 
         layout.separator()
 
-<<<<<<< HEAD
         layout.operator("pose.paths_calculate", text="Calculate Motion Paths", icon ='MOTIONPATHS_CALCULATE')
+        layout.operator("pose.paths_clear", text="Clear all", icon ='MOTIONPATHS_CLEAR')
         layout.operator("pose.paths_update", text="Update Armature Motion Paths", icon = "MOTIONPATHS_UPDATE")
-        layout.operator("pose.paths_clear", text="Clear all", icon ='MOTIONPATHS_CLEAR').only_selected = False
-        layout.operator("pose.paths_clear", text="Clear selected", icon ='MOTIONPATHS_CLEAR').only_selected = True
-=======
-        layout.operator("pose.paths_calculate", text="Calculate Motion Paths")
-        layout.operator("pose.paths_clear", text="Clear Motion Paths")
-        layout.operator("pose.paths_update", text="Update Armature Motion Paths")
-        layout.operator("object.paths_update_visible", text="Update All Motion Paths")
->>>>>>> b9400fea
+        layout.operator("pose.paths_update_visible", text="Update All Motion Paths", icon = "MOTIONPATHS_UPDATE")
 
         layout.separator()
 
@@ -8618,10 +8604,6 @@
 
             layout.prop(brush, "blend", text="")
 
-<<<<<<< HEAD
-        UnifiedPaintPanel.prop_unified(layout, context, brush, "size", unified_name="use_unified_size", pressure_name="use_pressure_size", slider=True,)
-        UnifiedPaintPanel.prop_unified(layout, context, brush, "strength", unified_name="use_unified_strength", pressure_name="use_pressure_strength", slider=True,)
-=======
         ups = context.tool_settings.unified_paint_settings
         size = "size"
         size_owner = ups if ups.use_unified_size else brush
@@ -8647,7 +8629,6 @@
             pressure_name="use_pressure_strength",
             slider=True,
         )
->>>>>>> b9400fea
 
         if capabilities.has_auto_smooth:
             layout.prop(brush, "auto_smooth_factor", slider=True)
