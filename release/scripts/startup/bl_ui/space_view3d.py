--- conflicted
+++ resolved
@@ -2283,24 +2283,12 @@
     def draw(self, _context):
         layout = self.layout
 
-<<<<<<< HEAD
         layout.operator("curves.select_all", text="All", icon='SELECT_ALL').action = 'SELECT'
         layout.operator("curves.select_all", text="None", icon='SELECT_NONE').action = 'DESELECT'
         layout.operator("curves.select_all", text="Invert", icon='INVERSE').action = 'INVERT'
         layout.operator("curves.select_random", text="Random", icon = "RANDOMIZE")
         layout.operator("curves.select_end", text="Endpoints", icon = "SELECT_TIP")
         layout.operator("curves.select_linked", text="Linked", icon="LINKED")
-=======
-        layout.operator("curves.select_all", text="All").action = 'SELECT'
-        layout.operator("curves.select_all", text="None").action = 'DESELECT'
-        layout.operator("curves.select_all", text="Invert").action = 'INVERT'
-
-        layout.separator()
-
-        layout.operator("curves.select_random", text="Random")
-        layout.operator("curves.select_end", text="Endpoints")
-        layout.operator("curves.select_linked", text="Linked")
->>>>>>> efa969f4
 
         layout.separator()
 
