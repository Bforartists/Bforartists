--- conflicted
+++ resolved
@@ -2550,13 +2550,9 @@
 
         layout.operator("object.make_override_library", text="Make Library Override", icon = "LIBRARY_DATA_OVERRIDE")
 
-<<<<<<< HEAD
+        layout.operator("object.convert_proxy_to_override")
+
         layout.operator("object.make_dupli_face", icon = "MAKEDUPLIFACE")
-=======
-        layout.operator("object.convert_proxy_to_override")
-
-        layout.operator("object.make_dupli_face")
->>>>>>> aef11db4
 
         layout.separator()
 
@@ -2666,16 +2662,15 @@
 
         layout.menu("VIEW3D_MT_object_convert")
 
+        layout.separator()
+
+        layout.menu("VIEW3D_MT_object_showhide")
+        layout.menu("VIEW3D_MT_object_cleanup")
+
         # Potrace lib dependency
         if bpy.app.build_options.potrace:
             layout.separator()
             layout.operator("gpencil.trace_image")
-
-        layout.separator()
-
-        layout.menu("VIEW3D_MT_object_showhide")
-        layout.menu("VIEW3D_MT_object_cleanup")
-
 
         if obj is None:
             pass
