# ##### BEGIN GPL LICENSE BLOCK #####
#
#  This program is free software; you can redistribute it and/or
#  modify it under the terms of the GNU General Public License
#  as published by the Free Software Foundation; either version 2
#  of the License, or (at your option) any later version.
#
#  This program is distributed in the hope that it will be useful,
#  but WITHOUT ANY WARRANTY; without even the implied warranty of
#  MERCHANTABILITY or FITNESS FOR A PARTICULAR PURPOSE.  See the
#  GNU General Public License for more details.
#
#  You should have received a copy of the GNU General Public License
#  along with this program; if not, write to the Free Software Foundation,
#  Inc., 51 Franklin Street, Fifth Floor, Boston, MA 02110-1301, USA.
#
# ##### END GPL LICENSE BLOCK #####

# <pep8 compliant>f
import bpy
from bpy.types import (
    Header,
    Menu,
    Panel,
)
from bl_ui.properties_paint_common import (
    UnifiedPaintPanel,
    brush_basic_texpaint_settings,
)
from bl_ui.properties_grease_pencil_common import (
    AnnotationDataPanel,
    AnnotationOnionSkin,
    GreasePencilMaterialsPanel,
    GreasePencilVertexcolorPanel,
)
from bl_ui.space_toolsystem_common import (
    ToolActivePanelHelper,
)
from bpy.app.translations import contexts as i18n_contexts


class VIEW3D_HT_header(Header):
    bl_space_type = 'VIEW_3D'

    @staticmethod
    def draw_xform_template(layout, context):
        obj = context.active_object
        object_mode = 'OBJECT' if obj is None else obj.mode
        has_pose_mode = (
            (object_mode == 'POSE') or
            (object_mode == 'WEIGHT_PAINT' and context.pose_object is not None)
        )

        tool_settings = context.tool_settings

        # Mode & Transform Settings
        scene = context.scene

        # Orientation
        if object_mode in {'OBJECT', 'EDIT', 'EDIT_GPENCIL'} or has_pose_mode:
            orient_slot = scene.transform_orientation_slots[0]
            row = layout.row(align=True)

            row.prop_with_popover(orient_slot, "type", text="", panel="VIEW3D_PT_transform_orientations",)

        # Pivot
        if object_mode in {'OBJECT', 'EDIT', 'EDIT_GPENCIL', 'SCULPT_GPENCIL'} or has_pose_mode:
            layout.prop(tool_settings, "transform_pivot_point", text="", icon_only=True)

        # Snap
        show_snap = False
        if obj is None:
            show_snap = True
        else:
            if (object_mode not in {
                    'SCULPT', 'VERTEX_PAINT', 'WEIGHT_PAINT', 'TEXTURE_PAINT',
                    'PAINT_GPENCIL', 'SCULPT_GPENCIL', 'WEIGHT_GPENCIL', 'VERTEX_GPENCIL'
            }) or has_pose_mode:
                show_snap = True
            else:

                paint_settings = UnifiedPaintPanel.paint_settings(context)

                if paint_settings:
                    brush = paint_settings.brush
                    if brush and hasattr(brush, "stroke_method") and brush.stroke_method == 'CURVE':
                        show_snap = True
        if show_snap:
            snap_items = bpy.types.ToolSettings.bl_rna.properties["snap_elements"].enum_items
            snap_elements = tool_settings.snap_elements
            if len(snap_elements) == 1:
                text = ""
                for elem in snap_elements:
                    icon = snap_items[elem].icon
                    break
            else:
                text = "Mix"
                icon = 'NONE'
            del snap_items, snap_elements

            row = layout.row(align=True)
            row.prop(tool_settings, "use_snap", text="")

            sub = row.row(align=True)
            sub.popover(
                panel="VIEW3D_PT_snapping",
                icon=icon,
                text=text,
            )

        # Proportional editing
        if object_mode in {'EDIT', 'PARTICLE_EDIT', 'SCULPT_GPENCIL', 'EDIT_GPENCIL', 'OBJECT'}:
            row = layout.row(align=True)
            kw = {}
            if object_mode == 'OBJECT':
                attr = "use_proportional_edit_objects"
            else:
                attr = "use_proportional_edit"

                if tool_settings.use_proportional_edit:
                    if tool_settings.use_proportional_connected:
                        kw["icon"] = 'PROP_CON'
                    elif tool_settings.use_proportional_projected:
                        kw["icon"] = 'PROP_PROJECTED'
                    else:
                        kw["icon"] = 'PROP_ON'
                else:
                    kw["icon"] = 'PROP_OFF'

            row.prop(tool_settings, attr, icon_only=True, **kw) # proportional editing button

            # We can have the proportional editing on in the editing modes but off in object mode and vice versa.
            # So two separated lines to display the settings, just when it is on.

            # proportional editing settings, editing modes
            if object_mode != 'OBJECT' and tool_settings.use_proportional_edit is True:
                sub = row.row(align=True)
                sub.prop_with_popover(tool_settings,"proportional_edit_falloff",text="", icon_only=True, panel="VIEW3D_PT_proportional_edit")

            # proportional editing settings, just in object mode
            if object_mode == 'OBJECT' and tool_settings.use_proportional_edit_objects is True:
                sub = row.row(align=True)
                sub.prop_with_popover(tool_settings,"proportional_edit_falloff",text="", icon_only=True, panel="VIEW3D_PT_proportional_edit")


    def draw(self, context):
        layout = self.layout

        view = context.space_data
        shading = view.shading
        overlay = view.overlay
        tool_settings = context.tool_settings

        ALL_MT_editormenu.draw_hidden(context, layout) # bfa - show hide the editormenu

        show_region_tool_header = view.show_region_tool_header

        obj = context.active_object
        # mode_string = context.mode
        object_mode = 'OBJECT' if obj is None else obj.mode
        has_pose_mode = (
            (object_mode == 'POSE') or
            (object_mode == 'WEIGHT_PAINT' and context.pose_object is not None)
        )

        # Note: This is actually deadly in case enum_items have to be dynamically generated
        #       (because internal RNA array iterator will free everything immediately...).
        # XXX This is an RNA internal issue, not sure how to fix it.
        # Note: Tried to add an accessor to get translated UI strings instead of manual call
        #       to pgettext_iface below, but this fails because translated enumitems
        #       are always dynamically allocated.
        act_mode_item = bpy.types.Object.bl_rna.properties["mode"].enum_items[object_mode]
        act_mode_i18n_context = bpy.types.Object.bl_rna.properties["mode"].translation_context

        row = layout.row(align=True)
        row.separator()

        sub = row.row()
        #sub.ui_units_x = 5.5 # width of mode edit box
        sub.operator_menu_enum("object.mode_set", "mode", text=act_mode_item.name, icon=act_mode_item.icon)
        del act_mode_item

        layout.template_header_3D_mode()

        # Contains buttons like Mode, Pivot, Layer, Mesh Select Mode
        if obj:
            # Particle edit
            if object_mode == 'PARTICLE_EDIT':
                row = layout.row()
                row.prop(tool_settings.particle_edit, "select_mode", text="", expand=True)

        # Grease Pencil
        if obj and obj.type == 'GPENCIL' and context.gpencil_data:
            gpd = context.gpencil_data

            if gpd.is_stroke_paint_mode:
                row = layout.row()
                sub = row.row(align=True)
                sub.prop(tool_settings, "use_gpencil_draw_onback", text="", icon='MOD_OPACITY')
                sub.separator(factor=0.4)
                sub.prop(tool_settings, "use_gpencil_weight_data_add", text="", icon='WPAINT_HLT')
                sub.separator(factor=0.4)
                sub.prop(tool_settings, "use_gpencil_draw_additive", text="", icon='FREEZE')

            # Select mode for Editing
            if gpd.use_stroke_edit_mode:
                row = layout.row(align=True)
                row.prop(tool_settings, "gpencil_selectmode_edit", text="", expand=True)

            # Select mode for Sculpt
            if gpd.is_stroke_sculpt_mode:
                row = layout.row(align=True)
                row.prop(tool_settings, "use_gpencil_select_mask_point", text="")
                row.prop(tool_settings, "use_gpencil_select_mask_stroke", text="")
                row.prop(tool_settings, "use_gpencil_select_mask_segment", text="")

            # Select mode for Vertex Paint
            if gpd.is_stroke_vertex_mode:
                row = layout.row(align=True)
                row.prop(tool_settings, "use_gpencil_vertex_select_mask_point", text="")
                row.prop(tool_settings, "use_gpencil_vertex_select_mask_stroke", text="")
                row.prop(tool_settings, "use_gpencil_vertex_select_mask_segment", text="")

            if (
                    gpd.use_stroke_edit_mode or
                    gpd.is_stroke_sculpt_mode or
                    gpd.is_stroke_weight_mode or
                    gpd.is_stroke_vertex_mode
            ):
                row = layout.row(align=True)

                row.prop(gpd, "use_multiedit", text="", icon='GP_MULTIFRAME_EDITING')

                if gpd.use_multiedit:
                    sub = row.row(align=True)
                    sub.popover(panel="VIEW3D_PT_gpencil_multi_frame", text="")

            if gpd.use_stroke_edit_mode:
                row = layout.row(align=True)
                row.popover(
                    panel="VIEW3D_PT_tools_grease_pencil_interpolate",
                    text="Interpolate"
                )
        VIEW3D_MT_editor_menus.draw_collapsible(context, layout)

        layout.separator_spacer()

        if object_mode in {'PAINT_GPENCIL', 'SCULPT_GPENCIL'}:
            # Grease pencil
            if object_mode == 'PAINT_GPENCIL':
                layout.prop_with_popover(
                    tool_settings,
                    "gpencil_stroke_placement_view3d",
                    text="",
                    panel="VIEW3D_PT_gpencil_origin",
                )

            if object_mode in {'PAINT_GPENCIL', 'SCULPT_GPENCIL'}:
                layout.prop_with_popover(
                    tool_settings.gpencil_sculpt,
                    "lock_axis",
                    text="",
                    panel="VIEW3D_PT_gpencil_lock",
                )

            if object_mode == 'PAINT_GPENCIL':
                # FIXME: this is bad practice!
                # Tool options are to be displayed in the topbar.
                if context.workspace.tools.from_space_view3d_mode(object_mode).idname == "builtin_brush.Draw":
                    settings = tool_settings.gpencil_sculpt.guide
                    row = layout.row(align=True)
                    row.prop(settings, "use_guide", text="", icon='GRID')
                    sub = row.row(align=True)
                    if settings.use_guide:
                        sub.popover(panel="VIEW3D_PT_gpencil_guide", text="Guides")

        elif not show_region_tool_header:
            # Transform settings depending on tool header visibility
            VIEW3D_HT_header.draw_xform_template(layout, context)

        # Mode & Transform Settings
        scene = context.scene

        # Collection Visibility
        # layout.popover(panel="VIEW3D_PT_collections", icon='GROUP', text="")

        # Viewport Settings
        if context.space_data.region_3d.view_perspective == "CAMERA":
            layout.prop(view, "lock_camera", icon = "LOCK_TO_CAMVIEW", icon_only=True )
        layout.popover(panel = "VIEW3D_PT_object_type_visibility", icon_value = view.icon_from_show_object_viewport, text="")


        # Gizmo toggle & popover.
        row = layout.row(align=True)
        # FIXME: place-holder icon.
        row.prop(view, "show_gizmo", text="", toggle=True, icon='GIZMO')
        sub = row.row(align=True)
        sub.active = view.show_gizmo
        sub.popover(
            panel="VIEW3D_PT_gizmo_display",
            text="",
        )

        # Overlay toggle & popover.
        row = layout.row(align=True)
        row.prop(overlay, "show_overlays", icon='OVERLAY', text="")
        sub = row.row(align=True)
        sub.active = overlay.show_overlays
        sub.popover(panel="VIEW3D_PT_overlay", text="")

        row = layout.row()
        row.active = (object_mode == 'EDIT') or (shading.type in {'WIREFRAME', 'SOLID'})

        # While exposing 'shading.show_xray(_wireframe)' is correct.
        # this hides the key shortcut from users: T70433.
        if has_pose_mode:
            draw_depressed = overlay.show_xray_bone
        elif shading.type == 'WIREFRAME':
            draw_depressed = shading.show_xray_wireframe
        else:
            draw_depressed = shading.show_xray
        row.operator(
            "view3d.toggle_xray",
            text="",
            icon='XRAY',
            depress=draw_depressed,
        )

        row = layout.row(align=True)
        row.prop(shading, "type", text="", expand=True)
        sub = row.row(align=True)
        # TODO, currently render shading type ignores mesh two-side, until it's supported
        # show the shading popover which shows double-sided option.

        # sub.enabled = shading.type != 'RENDERED'
        sub.popover(panel="VIEW3D_PT_shading", text="")

class VIEW3D_HT_tool_header(Header):
    bl_space_type = 'VIEW_3D'
    bl_region_type = 'TOOL_HEADER'

    def draw(self, context):
        layout = self.layout

        # mode_string = context.mode
        obj = context.active_object
        tool_settings = context.tool_settings

        self.draw_tool_settings(context)

        layout.separator_spacer()

        VIEW3D_HT_header.draw_xform_template(layout, context)

        self.draw_mode_settings(context)

    def draw_tool_settings(self, context):
        layout = self.layout
        tool_mode = context.mode

        # Active Tool
        # -----------
        from bl_ui.space_toolsystem_common import ToolSelectPanelHelper
        tool = ToolSelectPanelHelper.draw_active_tool_header(
            context, layout,
            tool_key=('VIEW_3D', tool_mode),
        )

        # Object Mode Options
        # -------------------

        # Example of how tool_settings can be accessed as pop-overs.

        # TODO(campbell): editing options should be after active tool options
        # (obviously separated for from the users POV)
        draw_fn = getattr(_draw_tool_settings_context_mode, tool_mode, None)
        if draw_fn is not None:
            is_valid_context = draw_fn(context, layout, tool)

        def draw_3d_brush_settings(layout, tool_mode):
            layout.popover("VIEW3D_PT_tools_brush_settings_advanced", text="Brush")
            if tool_mode != 'PAINT_WEIGHT':
                layout.popover("VIEW3D_PT_tools_brush_texture")
            if tool_mode == 'PAINT_TEXTURE':
                layout.popover("VIEW3D_PT_tools_mask_texture")
            layout.popover("VIEW3D_PT_tools_brush_stroke")
            layout.popover("VIEW3D_PT_tools_brush_falloff")
            layout.popover("VIEW3D_PT_tools_brush_display")

        # Note: general mode options should be added to 'draw_mode_settings'.
        if tool_mode == 'SCULPT':
            if is_valid_context:
                draw_3d_brush_settings(layout, tool_mode)
        elif tool_mode == 'PAINT_VERTEX':
            if is_valid_context:
                draw_3d_brush_settings(layout, tool_mode)
        elif tool_mode == 'PAINT_WEIGHT':
            if is_valid_context:
                draw_3d_brush_settings(layout, tool_mode)
        elif tool_mode == 'PAINT_TEXTURE':
            if is_valid_context:
                draw_3d_brush_settings(layout, tool_mode)
        elif tool_mode == 'EDIT_ARMATURE':
            pass
        elif tool_mode == 'EDIT_CURVE':
            pass
        elif tool_mode == 'EDIT_MESH':
            pass
        elif tool_mode == 'POSE':
            pass
        elif tool_mode == 'PARTICLE':
            # Disable, only shows "Brush" panel, which is already in the top-bar.
            # if tool.has_datablock:
            #     layout.popover_group(context=".paint_common", **popover_kw)
            pass
        elif tool_mode == 'PAINT_GPENCIL':
            if is_valid_context:
                brush = context.tool_settings.gpencil_paint.brush
                if brush.gpencil_tool != 'ERASE':
                    if brush.gpencil_tool != 'TINT':
                        layout.popover("VIEW3D_PT_tools_grease_pencil_brush_advanced")

                    if brush.gpencil_tool not in {'FILL', 'TINT'}:
                        layout.popover("VIEW3D_PT_tools_grease_pencil_brush_stroke")

                    layout.popover("VIEW3D_PT_tools_grease_pencil_paint_appearance")
        elif tool_mode == 'SCULPT_GPENCIL':
            if is_valid_context:
                brush = context.tool_settings.gpencil_sculpt_paint.brush
                tool = brush.gpencil_tool
                if tool in {'SMOOTH', 'RANDOMIZE'}:
                    layout.popover("VIEW3D_PT_tools_grease_pencil_sculpt_options")
                layout.popover("VIEW3D_PT_tools_grease_pencil_sculpt_appearance")
        elif tool_mode == 'WEIGHT_GPENCIL':
            if is_valid_context:
                layout.popover("VIEW3D_PT_tools_grease_pencil_weight_appearance")
        elif tool_mode == 'VERTEX_GPENCIL':
            if is_valid_context:
                layout.popover("VIEW3D_PT_tools_grease_pencil_vertex_appearance")

    def draw_mode_settings(self, context):
        layout = self.layout
        mode_string = context.mode

        def row_for_mirror():
            row = layout.row(align=True)
            sub = row.row(align=True)
            return row, sub

        if mode_string == 'EDIT_ARMATURE':
            _row, sub = row_for_mirror()
            sub.prop(context.object.data, "use_mirror_x", icon='MIRROR_X', toggle=True, icon_only = True)
        elif mode_string == 'POSE':
            _row, sub = row_for_mirror()
            sub.prop(context.object.pose, "use_mirror_x", icon='MIRROR_X', toggle=True, icon_only = True)
        elif mode_string in {'EDIT_MESH', 'PAINT_WEIGHT', 'SCULPT', 'PAINT_VERTEX'}:
            # Mesh Modes, Use Mesh Symmetry
            row, sub = row_for_mirror()
            sub.prop(context.object.data, "use_mirror_x", icon='MIRROR_X', toggle=True, icon_only = True)
            sub.prop(context.object.data, "use_mirror_y", icon='MIRROR_Y', toggle=True, icon_only = True)
            sub.prop(context.object.data, "use_mirror_z", icon='MIRROR_Z', toggle=True, icon_only = True)
            if mode_string == 'EDIT_MESH':
                tool_settings = context.tool_settings
                layout.prop(tool_settings, "use_mesh_automerge", text="")
            elif mode_string == 'PAINT_WEIGHT':
                row.popover(panel="VIEW3D_PT_tools_weightpaint_symmetry_for_topbar", text="")
            elif mode_string == 'SCULPT':
                row.popover(panel="VIEW3D_PT_sculpt_symmetry_for_topbar", text="")
            elif mode_string == 'PAINT_VERTEX':
                row.popover(panel="VIEW3D_PT_tools_vertexpaint_symmetry_for_topbar", text="")

        # Expand panels from the side-bar as popovers.
        popover_kw = {"space_type": 'VIEW_3D', "region_type": 'UI', "category": "Tool"}

        if mode_string == 'SCULPT':
            layout.popover_group(context=".sculpt_mode", **popover_kw)
        elif mode_string == 'PAINT_VERTEX':
            layout.popover_group(context=".vertexpaint", **popover_kw)
        elif mode_string == 'PAINT_WEIGHT':
            layout.popover_group(context=".weightpaint", **popover_kw)
        elif mode_string == 'PAINT_TEXTURE':
            layout.popover_group(context=".imagepaint", **popover_kw)
        elif mode_string == 'EDIT_TEXT':
            layout.popover_group(context=".text_edit", **popover_kw)
        elif mode_string == 'EDIT_ARMATURE':
            layout.popover_group(context=".armature_edit", **popover_kw)
        elif mode_string == 'EDIT_METABALL':
            layout.popover_group(context=".mball_edit", **popover_kw)
        elif mode_string == 'EDIT_LATTICE':
            layout.popover_group(context=".lattice_edit", **popover_kw)
        elif mode_string == 'EDIT_CURVE':
            layout.popover_group(context=".curve_edit", **popover_kw)
        elif mode_string == 'EDIT_MESH':
            layout.popover_group(context=".mesh_edit", **popover_kw)
        elif mode_string == 'POSE':
            layout.popover_group(context=".posemode", **popover_kw)
        elif mode_string == 'PARTICLE':
            layout.popover_group(context=".particlemode", **popover_kw)
        elif mode_string == 'OBJECT':
            layout.popover_group(context=".objectmode", **popover_kw)
        elif mode_string in {'PAINT_GPENCIL', 'EDIT_GPENCIL', 'SCULPT_GPENCIL', 'WEIGHT_GPENCIL'}:
            # Grease pencil layer.
            gpl = context.active_gpencil_layer
            if gpl and gpl.info is not None:
                text = gpl.info
                maxw = 25
                if len(text) > maxw:
                    text = text[:maxw - 5] + '..' + text[-3:]
            else:
                text = ""

            layout.label(text="Layer:")
            sub = layout.row()
            sub.ui_units_x = 8
            sub.popover(
                panel="TOPBAR_PT_gpencil_layers",
                text=text,
            )
            if mode_string == 'EDIT_GPENCIL':
                sub.popover(panel = "VIEW3D_PT_gpencil_edit_options", text = "Options")


class _draw_tool_settings_context_mode:
    @staticmethod
    def SCULPT(context, layout, tool):
        if (tool is None) or (not tool.has_datablock):
            return False

        paint = context.tool_settings.sculpt
        layout.template_ID_preview(paint, "brush", rows=3, cols=8, hide_buttons=True)

        brush = paint.brush
        if brush is None:
            return False

        tool_settings = context.tool_settings
        capabilities = brush.sculpt_capabilities

        ups = tool_settings.unified_paint_settings

        size = "size"
        size_owner = ups if ups.use_unified_size else brush
        if size_owner.use_locked_size == 'SCENE':
            size = "unprojected_radius"

        UnifiedPaintPanel.prop_unified(
            layout,
            context,
            brush,
            size,
            pressure_name="use_pressure_size",
            unified_name="use_unified_size",
            text="Radius",
            slider=True,
            header=True
        )

        # strength, use_strength_pressure
        pressure_name = "use_pressure_strength" if capabilities.has_strength_pressure else None
        UnifiedPaintPanel.prop_unified(
            layout,
            context,
            brush,
            "strength",
            pressure_name=pressure_name,
            unified_name="use_unified_strength",
            text="Strength",
            header=True
        )

        # direction
        if not capabilities.has_direction:
            layout.row().prop(brush, "direction", expand=True, text="")

        if capabilities.has_color:
            UnifiedPaintPanel.prop_unified_color(layout, context, brush, "color", text = "")
            layout.prop(brush, "blend", text="", expand = False)

        return True

    @staticmethod
    def PAINT_TEXTURE(context, layout, tool):
        if (tool is None) or (not tool.has_datablock):
            return False

        paint = context.tool_settings.image_paint
        layout.template_ID_preview(paint, "brush", rows=3, cols=8, hide_buttons=True)

        brush = paint.brush
        if brush is None:
            return False

        brush_basic_texpaint_settings(layout, context, brush, compact=True)

        return True

    @staticmethod
    def PAINT_VERTEX(context, layout, tool):
        if (tool is None) or (not tool.has_datablock):
            return False

        paint = context.tool_settings.vertex_paint
        layout.template_ID_preview(paint, "brush", rows=3, cols=8, hide_buttons=True)

        brush = paint.brush
        if brush is None:
            return False

        brush_basic_texpaint_settings(layout, context, brush, compact=True)

        return True

    @staticmethod
    def PAINT_WEIGHT(context, layout, tool):
        if (tool is None) or (not tool.has_datablock):
            return False

        paint = context.tool_settings.weight_paint
        layout.template_ID_preview(paint, "brush", rows=3, cols=8, hide_buttons=True)
        brush = paint.brush
        if brush is None:
            return False

        capabilities = brush.weight_paint_capabilities
        if capabilities.has_weight:
            UnifiedPaintPanel.prop_unified(
                layout,
                context,
                brush,
                "weight",
                unified_name="use_unified_weight",
                slider=True,
                header=True
            )

        UnifiedPaintPanel.prop_unified(
            layout,
            context,
            brush,
            "size",
            pressure_name="use_pressure_size",
            unified_name="use_unified_size",
            slider=True,
            text="Radius",
            header=True
        )
        UnifiedPaintPanel.prop_unified(
            layout,
            context,
            brush,
            "strength",
            pressure_name="use_pressure_strength",
            unified_name="use_unified_strength",
            header=True
        )

        return True

    @staticmethod
    def PAINT_GPENCIL(context, layout, tool):
        if tool is None:
            return False

        if tool.idname == "builtin.cutter":
            row = layout.row(align=True)
            row.prop(context.tool_settings.gpencil_sculpt, "intersection_threshold")
            return False
        elif not tool.has_datablock:
            return False

        paint = context.tool_settings.gpencil_paint
        brush = paint.brush
        if brush is None:
            return False

        gp_settings = brush.gpencil_settings

        row = layout.row(align=True)
        tool_settings = context.scene.tool_settings
        settings = tool_settings.gpencil_paint
        row.template_ID_preview(settings, "brush", rows=3, cols=8, hide_buttons=True)

        if context.object and brush.gpencil_tool in {'FILL', 'DRAW'}:
            from bl_ui.properties_paint_common import (
                brush_basic__draw_color_selector,
            )
            brush_basic__draw_color_selector(context, layout, brush, gp_settings, None)

        if context.object and brush.gpencil_tool == 'TINT':
            row.separator(factor=0.4)
            row.prop_with_popover(brush, "color", text="", panel="TOPBAR_PT_gpencil_vertexcolor")

        from bl_ui.properties_paint_common import (
            brush_basic_gpencil_paint_settings,
        )
        brush_basic_gpencil_paint_settings(layout, context, brush, compact=True)

        return True

    @staticmethod
    def SCULPT_GPENCIL(context, layout, tool):
        if (tool is None) or (not tool.has_datablock):
            return False
        paint = context.tool_settings.gpencil_sculpt_paint
        brush = paint.brush

        from bl_ui.properties_paint_common import (
            brush_basic_gpencil_sculpt_settings,
        )
        brush_basic_gpencil_sculpt_settings(layout, context, brush, compact=True)

        return True

    @staticmethod
    def WEIGHT_GPENCIL(context, layout, tool):
        if (tool is None) or (not tool.has_datablock):
            return False
        paint = context.tool_settings.gpencil_weight_paint
        brush = paint.brush

        from bl_ui.properties_paint_common import (
            brush_basic_gpencil_weight_settings,
        )
        brush_basic_gpencil_weight_settings(layout, context, brush, compact=True)

        return True

    @staticmethod
    def VERTEX_GPENCIL(context, layout, tool):
        if (tool is None) or (not tool.has_datablock):
            return False

        paint = context.tool_settings.gpencil_vertex_paint
        brush = paint.brush

        row = layout.row(align=True)
        tool_settings = context.scene.tool_settings
        settings = tool_settings.gpencil_vertex_paint
        row.template_ID_preview(settings, "brush", rows=3, cols=8, hide_buttons=True)

<<<<<<< HEAD
        if brush.gpencil_vertex_tool not in {'BLUR', 'AVERAGE', 'SMEAR'}:
            row.separator(factor=0.4)
            row.prop_with_popover(brush, "color", text="", panel="TOPBAR_PT_gpencil_vertexcolor")
=======
            if gpd.use_stroke_edit_mode or gpd.is_stroke_paint_mode:
                row = layout.row(align=True)
                row.popover(
                    panel="VIEW3D_PT_tools_grease_pencil_interpolate",
                    text="Interpolate",
                )
>>>>>>> a1f46ac9

        from bl_ui.properties_paint_common import (
            brush_basic_gpencil_vertex_settings,
        )

        brush_basic_gpencil_vertex_settings(layout, context, brush, compact=True)

        return True

    @staticmethod
    def PARTICLE(context, layout, tool):
        if (tool is None) or (not tool.has_datablock):
            return False

        # See: 'VIEW3D_PT_tools_brush', basically a duplicate
        settings = context.tool_settings.particle_edit
        brush = settings.brush
        tool = settings.tool
        if tool == 'NONE':
            return False

        layout.prop(brush, "size", slider=True)
        if tool == 'ADD':
            layout.prop(brush, "count")

            layout.prop(settings, "use_default_interpolate")
            layout.prop(brush, "steps", slider=True)
            layout.prop(settings, "default_key_count", slider=True)
        else:
            layout.prop(brush, "strength", slider=True)

            if tool == 'LENGTH':
                layout.row().prop(brush, "length_mode", expand=True)
            elif tool == 'PUFF':
                layout.row().prop(brush, "puff_mode", expand=True)
                layout.prop(brush, "use_puff_volume")
            elif tool == 'COMB':
                row = layout.row()
                row.active = settings.is_editable
                row.prop(settings, "use_emitter_deflect", text="Deflect Emitter")
                sub = row.row(align=True)
                sub.active = settings.use_emitter_deflect
                sub.prop(settings, "emitter_distance", text="Distance")

        return True


# bfa - show hide the editormenu
class ALL_MT_editormenu(Menu):
    bl_label = ""

    def draw(self, context):
        self.draw_menus(self.layout, context)

    @staticmethod
    def draw_menus(layout, context):

        row = layout.row(align=True)
        row.template_header() # editor type menus


class VIEW3D_MT_editor_menus(Menu):
    bl_label = ""

    def draw(self, context):
        layout = self.layout
        obj = context.active_object
        mode_string = context.mode
        edit_object = context.edit_object
        gp_edit = obj and obj.mode in {'EDIT_GPENCIL', 'PAINT_GPENCIL', 'SCULPT_GPENCIL',
                                       'WEIGHT_GPENCIL', 'VERTEX_GPENCIL'}
        ts = context.scene.tool_settings

        layout.menu("SCREEN_MT_user_menu", text = "Quick") # Quick favourites menu
        layout.menu("VIEW3D_MT_view")
        layout.menu("VIEW3D_MT_view_navigation")

        # Select Menu
        if gp_edit:
            if mode_string not in {'PAINT_GPENCIL', 'WEIGHT_GPENCIL'}:
                if mode_string == 'SCULPT_GPENCIL' and \
                    (ts.use_gpencil_select_mask_point or
                     ts.use_gpencil_select_mask_stroke or
                     ts.use_gpencil_select_mask_segment):
                    layout.menu("VIEW3D_MT_select_gpencil")
                    layout.menu("VIEW3D_MT_sculpt_gpencil_copy")
                elif mode_string == 'EDIT_GPENCIL':
                    layout.menu("VIEW3D_MT_select_gpencil")
                elif mode_string == 'VERTEX_GPENCIL':
                    layout.menu("VIEW3D_MT_select_gpencil")
                    layout.menu("VIEW3D_MT_gpencil_animation")
                    layout.menu("GPENCIL_MT_layer_active", text = "Active Layer")

        elif mode_string in {'PAINT_WEIGHT', 'PAINT_VERTEX', 'PAINT_TEXTURE'}:
            mesh = obj.data
            if mesh.use_paint_mask:
                layout.menu("VIEW3D_MT_select_paint_mask")
            elif mesh.use_paint_mask_vertex and mode_string in {'PAINT_WEIGHT', 'PAINT_VERTEX'}:
                layout.menu("VIEW3D_MT_select_paint_mask_vertex")
        elif mode_string != 'SCULPT':
            layout.menu("VIEW3D_MT_select_%s" % mode_string.lower())

        if gp_edit:
            pass
        elif mode_string == 'OBJECT':
            layout.menu("VIEW3D_MT_add", text="Add", text_ctxt=i18n_contexts.operator_default)
        elif mode_string == 'EDIT_MESH':
            layout.menu("VIEW3D_MT_mesh_add", text="Add", text_ctxt=i18n_contexts.operator_default)
        elif mode_string == 'EDIT_CURVE':
            layout.menu("VIEW3D_MT_curve_add", text="Add", text_ctxt=i18n_contexts.operator_default)
        elif mode_string == 'EDIT_SURFACE':
            layout.menu("VIEW3D_MT_surface_add", text="Add", text_ctxt=i18n_contexts.operator_default)
        elif mode_string == 'EDIT_METABALL':
            layout.menu("VIEW3D_MT_metaball_add", text="Add", text_ctxt=i18n_contexts.operator_default)
        elif mode_string == 'EDIT_ARMATURE':
            layout.menu("TOPBAR_MT_edit_armature_add", text="Add", text_ctxt=i18n_contexts.operator_default)

        if gp_edit:
            if obj and obj.mode == 'PAINT_GPENCIL':
                layout.menu("VIEW3D_MT_paint_gpencil")
            elif obj and obj.mode == 'EDIT_GPENCIL':
                layout.menu("VIEW3D_MT_edit_gpencil")
                layout.menu("VIEW3D_MT_edit_gpencil_stroke")
                layout.menu("VIEW3D_MT_edit_gpencil_point")
            elif obj and obj.mode == 'WEIGHT_GPENCIL':
                layout.menu("VIEW3D_MT_weight_gpencil")

        elif edit_object:
            layout.menu("VIEW3D_MT_edit_%s" % edit_object.type.lower())

            if mode_string == 'EDIT_MESH':
                layout.menu("VIEW3D_MT_edit_mesh_vertices")
                layout.menu("VIEW3D_MT_edit_mesh_edges")
                layout.menu("VIEW3D_MT_edit_mesh_faces")
                layout.menu("VIEW3D_MT_uv_map", text="UV")
            elif mode_string in {'EDIT_CURVE', 'EDIT_SURFACE'}:
                layout.menu("VIEW3D_MT_edit_curve_ctrlpoints")
                layout.menu("VIEW3D_MT_edit_curve_segments")

        elif obj:
            if mode_string != 'PAINT_TEXTURE':
                layout.menu("VIEW3D_MT_%s" % mode_string.lower())
            if mode_string in {'SCULPT', 'PAINT_VERTEX', 'PAINT_WEIGHT', 'PAINT_TEXTURE'}:
                layout.menu("VIEW3D_MT_brush")
            if mode_string == 'SCULPT':
                layout.menu("VIEW3D_MT_mask")
                layout.menu("VIEW3D_MT_face_sets")

        else:
            layout.menu("VIEW3D_MT_object")


# ********** Menu **********


# ********** Utilities **********


class ShowHideMenu:
    bl_label = "Show/Hide"
    _operator_name = ""

    def draw(self, _context):
        layout = self.layout

        layout.operator("%s.reveal" % self._operator_name, text="Show Hidden", icon = "HIDE_OFF")
        layout.operator("%s.hide" % self._operator_name, text="Hide Selected", icon = "HIDE_ON").unselected = False
        layout.operator("%s.hide" % self._operator_name, text="Hide Unselected", icon = "HIDE_UNSELECTED").unselected = True


# Standard transforms which apply to all cases (mix-in class, not used directly).
class VIEW3D_MT_transform_base:
    bl_label = "Transform"
    bl_category = "View"

    # TODO: get rid of the custom text strings?
    def draw(self, context):
        layout = self.layout

        obj = context.object

        layout.operator("transform.tosphere", text="To Sphere", icon = "TOSPHERE")
        layout.operator("transform.shear", text="Shear", icon = "SHEAR")
        layout.operator("transform.bend", text="Bend", icon = "BEND")
        layout.operator("transform.push_pull", text="Push/Pull", icon = 'PUSH_PULL')

        if context.mode != 'OBJECT':
            layout.operator("transform.vertex_warp", text="Warp", icon = "MOD_WARP")
            layout.operator_context = 'EXEC_REGION_WIN'
            layout.operator("transform.vertex_random", text="Randomize", icon = 'RANDOMIZE').offset = 0.1
            layout.operator_context = 'INVOKE_REGION_WIN'


# Generic transform menu - geometry types
class VIEW3D_MT_transform(VIEW3D_MT_transform_base, Menu):
    def draw(self, context):
        # base menu
        VIEW3D_MT_transform_base.draw(self, context)

        obj = context.object

        # generic
        layout = self.layout

        if obj.type == 'MESH':
            layout.operator("transform.shrink_fatten", text="Shrink Fatten", icon = 'SHRINK_FATTEN')
            layout.operator("transform.skin_resize", icon = "MOD_SKIN")

        elif obj.type == 'CURVE':
            layout.operator("transform.transform", text="Radius", icon = 'SHRINK_FATTEN').mode = 'CURVE_SHRINKFATTEN'

        layout.separator()

        layout.operator("transform.translate", text="Move Texture Space", icon = "MOVE_TEXTURESPACE").texture_space = True
        layout.operator("transform.resize", text="Scale Texture Space", icon = "SCALE_TEXTURESPACE").texture_space = True


# Object-specific extensions to Transform menu
class VIEW3D_MT_transform_object(VIEW3D_MT_transform_base, Menu):
    def draw(self, context):
        layout = self.layout

        # base menu
        VIEW3D_MT_transform_base.draw(self, context)

        # object-specific option follow
        layout.separator()

        layout.operator("transform.translate", text="Move Texture Space", icon = "MOVE_TEXTURESPACE").texture_space = True
        layout.operator("transform.resize", text="Scale Texture Space", icon = "SCALE_TEXTURESPACE").texture_space = True

        layout.separator()

        layout.operator_context = 'EXEC_REGION_WIN'
        # XXX see alignmenu() in edit.c of b2.4x to get this working
        layout.operator("transform.transform", text="Align to Transform Orientation", icon = "ALIGN_TRANSFORM").mode = 'ALIGN'

        layout.separator()

        layout.operator("object.randomize_transform", icon = "RANDOMIZE_TRANSFORM")
        layout.operator("object.align", icon = "ALIGN")

        # TODO: there is a strange context bug here.
        """
        layout.operator_context = 'INVOKE_REGION_WIN'
        layout.operator("object.transform_axis_target")
        """


# Armature EditMode extensions to Transform menu
class VIEW3D_MT_transform_armature(VIEW3D_MT_transform_base, Menu):
    def draw(self, context):
        layout = self.layout

        # base menu
        VIEW3D_MT_transform_base.draw(self, context)

        # armature specific extensions follow
        obj = context.object
        if obj.type == 'ARMATURE' and obj.mode in {'EDIT', 'POSE'}:
            if obj.data.display_type == 'BBONE':
                layout.separator()

                layout.operator("transform.transform", text="Scale BBone", icon='TRANSFORM_SCALE').mode = 'BONE_SIZE'
            elif obj.data.display_type == 'ENVELOPE':
                layout.separator()

                layout.operator("transform.transform", text="Scale Envelope Distance", icon='TRANSFORM_SCALE').mode = 'BONE_SIZE'
                layout.operator("transform.transform", text="Scale Radius", icon='TRANSFORM_SCALE').mode = 'BONE_ENVELOPE'

        if context.edit_object and context.edit_object.type == 'ARMATURE':
            layout.separator()

            layout.operator("armature.align", icon = "ALIGN")


class VIEW3D_MT_mirror(Menu):
    bl_label = "Mirror"

    def draw(self, _context):
        layout = self.layout

        layout.operator("transform.mirror", text="Interactive Mirror", icon='TRANSFORM_MIRROR')

        layout.separator()

        layout.operator_context = 'EXEC_REGION_WIN'

        props = layout.operator("transform.mirror", text="X Global", icon = "MIRROR_X")
        props.constraint_axis = (True, False, False)
        props.orient_type = 'GLOBAL'
        props = layout.operator("transform.mirror", text="Y Global", icon = "MIRROR_Y")
        props.constraint_axis = (False, True, False)
        props.orient_type = 'GLOBAL'
        props = layout.operator("transform.mirror", text="Z Global", icon = "MIRROR_Z")
        props.constraint_axis = (False, False, True)
        props.orient_type = 'GLOBAL'

        layout.separator()

        props = layout.operator("transform.mirror", text="X Local", icon = "MIRROR_X")
        props.constraint_axis = (True, False, False)
        props.orient_type = 'LOCAL'
        props = layout.operator("transform.mirror", text="Y Local", icon = "MIRROR_Y")
        props.constraint_axis = (False, True, False)
        props.orient_type = 'LOCAL'
        props = layout.operator("transform.mirror", text="Z Local", icon = "MIRROR_Z")
        props.constraint_axis = (False, False, True)
        props.orient_type = 'LOCAL'

        if _context.edit_object and _context.edit_object.type in {'MESH', 'SURFACE'}:

            layout.separator()

            layout.operator("object.vertex_group_mirror", icon = "MIRROR_VERTEXGROUP")


class VIEW3D_MT_snap(Menu):
    bl_label = "Snap"

    def draw(self, _context):
        layout = self.layout


        layout.operator("view3d.snap_selected_to_cursor", text="Selection to Cursor", icon = "SELECTIONTOCURSOR").use_offset = False
        layout.operator("view3d.snap_selected_to_cursor", text="Selection to Cursor (Keep Offset)", icon = "SELECTIONTOCURSOROFFSET").use_offset = True
        layout.operator("view3d.snap_selected_to_active", text="Selection to Active", icon = "SELECTIONTOACTIVE")
        layout.operator("view3d.snap_selected_to_grid", text="Selection to Grid", icon = "SELECTIONTOGRID")

        layout.separator()

        layout.operator("view3d.snap_cursor_to_selected", text="Cursor to Selected", icon = "CURSORTOSELECTION")
        layout.operator("view3d.snap_cursor_to_center", text="Cursor to World Origin", icon = "CURSORTOCENTER")
        layout.operator("view3d.snap_cursor_to_active", text="Cursor to Active", icon = "CURSORTOACTIVE")
        layout.operator("view3d.snap_cursor_to_grid", text="Cursor to Grid", icon = "CURSORTOGRID")


# Tooltip and operator for Clear Seam.
class VIEW3D_MT_uv_map_clear_seam(bpy.types.Operator):
    """Clears the UV Seam for selected edges"""      # blender will use this as a tooltip for menu items and buttons.
    bl_idname = "mesh.clear_seam"        # unique identifier for buttons and menu items to reference.
    bl_label = "Clear seam"         # display name in the interface.
    bl_options = {'REGISTER', 'UNDO'}  # enable undo for the operator.

    def execute(self, context):        # execute() is called by blender when running the operator.
        bpy.ops.mesh.mark_seam(clear=True)
        return {'FINISHED'}


class VIEW3D_MT_uv_map(Menu):
    bl_label = "UV Mapping"

    def draw(self, context):
        layout = self.layout

        layout.operator("uv.unwrap", text = "Unwrap ABF", icon='UNWRAP_ABF').method = 'ANGLE_BASED'
        layout.operator("uv.unwrap", text = "Unwrap Conformal", icon='UNWRAP_LSCM').method = 'CONFORMAL'

        layout.separator()

        layout.operator_context = 'INVOKE_DEFAULT'
        layout.operator("uv.smart_project", icon = "MOD_UVPROJECT")
        layout.operator("uv.lightmap_pack", icon = "LIGHTMAPPACK")
        layout.operator("uv.follow_active_quads", icon = "FOLLOWQUADS")

        layout.separator()

        layout.operator_context = 'EXEC_REGION_WIN'
        layout.operator("uv.cube_project", icon = "CUBEPROJECT")
        layout.operator("uv.cylinder_project", icon = "CYLINDERPROJECT")
        layout.operator("uv.sphere_project", icon = "SPHEREPROJECT")

        layout.separator()

        layout.operator_context = 'INVOKE_REGION_WIN'
        layout.operator("uv.project_from_view", icon = "PROJECTFROMVIEW").scale_to_bounds = False
        layout.operator("uv.project_from_view", text="Project from View (Bounds)", icon = "PROJECTFROMVIEW").scale_to_bounds = True

        layout.separator()

        layout.operator("mesh.mark_seam", icon = "MARK_SEAM").clear = False
        layout.operator("mesh.clear_seam", text="Clear Seam", icon = 'CLEAR_SEAM')

        layout.separator()

        layout.operator("uv.reset", icon = "RESET")


# ********** View menus **********


    # Workaround to separate the tooltips
class VIEW3D_MT_view_view_selected_all_regions(bpy.types.Operator):
    """Move the View to the selection center in all Quad View views"""      # blender will use this as a tooltip for menu items and buttons.
    bl_idname = "view3d.view_selected_all_regions"        # unique identifier for buttons and menu items to reference.
    bl_label = "View Selected All Regions"         # display name in the interface.
    bl_options = {'REGISTER', 'UNDO'}  # enable undo for the operator.

    def execute(self, context):        # execute() is called by blender when running the operator.
        bpy.ops.view3d.view_selected(use_all_regions = True)
        return {'FINISHED'}


# Workaround to separate the tooltips
class VIEW3D_MT_view_all_all_regions(bpy.types.Operator):
    """View all objects in scene in all four Quad View views\nJust relevant for Quad View """      # blender will use this as a tooltip for menu items and buttons.
    bl_idname = "view3d.view_all_all_regions"        # unique identifier for buttons and menu items to reference.
    bl_label = "View All all Regions"         # display name in the interface.
    bl_options = {'REGISTER', 'UNDO'}  # enable undo for the operator.

    def execute(self, context):        # execute() is called by blender when running the operator.
        bpy.ops.view3d.view_all(use_all_regions = True)
        return {'FINISHED'}

    # Workaround to separate the tooltips
class VIEW3D_MT_view_center_cursor_and_view_all(bpy.types.Operator):
    """Views all objects in scene and centers the 3D cursor"""      # blender will use this as a tooltip for menu items and buttons.
    bl_idname = "view3d.view_all_center_cursor"        # unique identifier for buttons and menu items to reference.
    bl_label = "Center Cursor and Frame All"         # display name in the interface.
    bl_options = {'REGISTER', 'UNDO'}  # enable undo for the operator.

    def execute(self, context):        # execute() is called by blender when running the operator.
        bpy.ops.view3d.view_all(center = True)
        return {'FINISHED'}

class VIEW3D_MT_switchactivecamto(bpy.types.Operator):
    """Sets the current selected camera as the active camera to render from\nYou need to have a camera object selected"""
    bl_idname = "view3d.switchactivecamto"
    bl_label = "Set active Camera"
    bl_options = {'REGISTER', 'UNDO'}

    def execute(self, context):

        context = bpy.context
        scene = context.scene
        if context.active_object is not None:
            currentCameraObj = bpy.data.objects[bpy.context.active_object.name]
            scene.camera = currentCameraObj
        return {'FINISHED'}


class VIEW3D_MT_view(Menu):
    bl_label = "View"

    def draw(self, context):
        layout = self.layout
        view = context.space_data

        layout.prop(view, "show_region_toolbar")
        layout.prop(view, "show_region_ui")
        layout.prop(view, "show_region_tool_header")
        layout.prop(view, "show_region_hud")

        layout.separator()

        layout.operator("render.opengl", text="OpenGL Render Image", icon='RENDER_STILL')
        layout.operator("render.opengl", text="OpenGL Render Animation", icon='RENDER_ANIMATION').animation = True
        props = layout.operator("render.opengl", text="Viewport Render Keyframes", icon='RENDER_ANIMATION')
        props.animation = True
        props.render_keyed_only = True

        layout.separator()

        layout.operator_context = 'INVOKE_REGION_WIN'
        layout.operator("view3d.clip_border", text="Clipping Border", icon = "CLIPPINGBORDER")
        layout.operator("view3d.render_border", icon = "RENDERBORDER")
        layout.operator("view3d.clear_render_border", icon = "RENDERBORDER_CLEAR")

        layout.separator()

        layout.operator("view3d.object_as_camera", icon = 'VIEW_SWITCHACTIVECAM')
        layout.operator("view3d.switchactivecamto", text="Set Active Camera", icon ="VIEW_SWITCHACTIVECAM")
        layout.operator("view3d.view_camera", text="Active Camera", icon = 'VIEW_SWITCHTOCAM')
        layout.operator("view3d.view_center_camera", icon = "VIEWCAMERACENTER")

        layout.separator()

        layout.menu("VIEW3D_MT_view_align")
        layout.menu("VIEW3D_MT_view_align_selected")

        layout.separator()

        layout.operator("view3d.localview", text="Toggle Local View", icon = "VIEW_GLOBAL_LOCAL")
        layout.operator("view3d.localview_remove_from", icon = "VIEW_REMOVE_LOCAL")

        layout.separator()

        layout.operator("view3d.view_selected", text="View Selected", icon = "VIEW_SELECTED").use_all_regions = False
        if view.region_quadviews:
            layout.operator("view3d.view_selected_all_regions", text="View Selected (Quad View)", icon = "ALIGNCAMERA_ACTIVE")
        layout.operator("view3d.view_all", text="Frame All", icon = "VIEWALL").center = False
        if view.region_quadviews:
            layout.operator("view3d.view_all_all_regions", text = "View All (Quad View)", icon = "VIEWALL" ) # bfa - separated tooltip
        layout.operator("view3d.view_all_center_cursor", text="Center Cursor and Frame All", icon = "VIEWALL_RESETCURSOR") # bfa - separated tooltip

        layout.separator()

        layout.operator("screen.region_quadview", icon = "QUADVIEW")

        layout.separator()

        layout.menu("INFO_MT_area")
        layout.menu("VIEW3D_MT_view_pie_menus")


class VIEW3D_MT_view_pie_menus(Menu):
    bl_label = "Pie menus"

    def draw(self, _context):
        layout = self.layout

        layout.operator("wm.call_menu_pie", text = "Object Mode", icon = "MENU_PANEL").name = 'VIEW3D_MT_object_mode_pie'
        layout.operator("wm.call_menu_pie", text = "View", icon = "MENU_PANEL").name = 'VIEW3D_MT_view_pie'
        layout.operator("wm.call_menu_pie", text = "Transform", icon = "MENU_PANEL").name = 'VIEW3D_MT_transform_gizmo_pie'
        layout.operator("wm.call_menu_pie", text = "Shading", icon = "MENU_PANEL").name = 'VIEW3D_MT_shading_pie'
        layout.operator("wm.call_menu_pie", text = "Pivot", icon = "MENU_PANEL").name = 'VIEW3D_MT_pivot_pie'
        layout.operator("wm.call_menu_pie", text = "Snap", icon = "MENU_PANEL").name = 'VIEW3D_MT_snap_pie'
        layout.operator("wm.call_menu_pie", text = "Orientations", icon = "MENU_PANEL").name = 'VIEW3D_MT_orientations_pie'
        layout.operator("wm.call_menu_pie", text = "Proportional Editing Falloff", icon = "MENU_PANEL").name = 'VIEW3D_MT_proportional_editing_falloff_pie'
        layout.operator("wm.call_menu_pie", text = "Sculpt Mask Edit", icon = "MENU_PANEL").name = 'VIEW3D_MT_sculpt_mask_edit_pie'
        layout.operator("wm.call_menu_pie", text = "Sculpt Faces Sets Edit", icon = "MENU_PANEL").name = 'VIEW3D_MT_sculpt_face_sets_edit_pie'
        layout.operator("wm.call_menu_pie", text = "Weightpaint Vertexgroup Lock", icon = "MENU_PANEL").name = 'VIEW3D_MT_wpaint_vgroup_lock_pie'

        layout.separator()

        layout.operator("wm.call_menu_pie", text = "Greasepencil Snap", icon = "MENU_PANEL").name = 'GPENCIL_MT_snap_pie'

        layout.separator()

        layout.operator("wm.toolbar_fallback_pie", text = "Fallback Tool", icon = "MENU_PANEL")
        layout.operator("view3d.object_mode_pie_or_toggle", text = "Modes", icon = "MENU_PANEL")


class VIEW3D_MT_view_navigation(Menu):
    bl_label = "Navi"

    def draw(self, _context):
        from math import pi
        layout = self.layout

        layout.operator("view3d.view_orbit", text= "Orbit Down", icon = "ORBIT_DOWN").type='ORBITDOWN'
        layout.operator("view3d.view_orbit", text= "Orbit Up", icon = "ORBIT_UP").type='ORBITUP'
        layout.operator("view3d.view_orbit", text= "Orbit Right", icon = "ORBIT_RIGHT").type='ORBITRIGHT'
        layout.operator("view3d.view_orbit", text= "Orbit Left", icon = "ORBIT_LEFT").type='ORBITLEFT'
        props = layout.operator("view3d.view_orbit", text = "Orbit Opposite", icon = "ORBIT_OPPOSITE")
        props.type = 'ORBITRIGHT'
        props.angle = pi

        layout.separator()

        layout.operator("view3d.view_roll", text="Roll Left", icon = "ROLL_LEFT").angle = pi / -12.0
        layout.operator("view3d.view_roll", text="Roll Right", icon = "ROLL_RIGHT").angle = pi / 12.0

        layout.separator()

        layout.operator("view3d.view_pan", text= "Pan Down", icon = "PAN_DOWN").type = 'PANDOWN'
        layout.operator("view3d.view_pan", text= "Pan Up", icon = "PAN_UP").type = 'PANUP'
        layout.operator("view3d.view_pan", text= "Pan Right", icon = "PAN_RIGHT").type = 'PANRIGHT'
        layout.operator("view3d.view_pan", text= "Pan Left", icon = "PAN_LEFT").type = 'PANLEFT'

        layout.separator()

        layout.operator("view3d.zoom_border", text="Zoom Border", icon = "ZOOM_BORDER")
        layout.operator("view3d.zoom", text="Zoom In", icon = "ZOOM_IN").delta = 1
        layout.operator("view3d.zoom", text="Zoom Out", icon = "ZOOM_OUT").delta = -1
        layout.operator("view3d.zoom_camera_1_to_1", text="Zoom Camera 1:1", icon = "ZOOM_CAMERA")
        layout.operator("view3d.dolly", text="Dolly View", icon = "DOLLY")
        layout.operator("view3d.view_center_pick", icon = "CENTERTOMOUSE")

        layout.separator()

        layout.operator("view3d.fly", icon = "FLY_NAVIGATION")
        layout.operator("view3d.walk", icon = "WALK_NAVIGATION")
        layout.operator("view3d.navigate", icon = "VIEW_NAVIGATION")

        layout.separator()

        layout.operator("screen.animation_play", text="Playback Animation", icon = "TRIA_RIGHT")


class VIEW3D_MT_view_align(Menu):
    bl_label = "Align View"

    def draw(self, _context):
        layout = self.layout

        layout.operator("view3d.camera_to_view", text="Align Active Camera to View", icon = "ALIGNCAMERA_VIEW")
        layout.operator("view3d.camera_to_view_selected", text="Align Active Camera to Selected", icon = "ALIGNCAMERA_ACTIVE")
        layout.operator("view3d.view_center_cursor", icon = "CENTERTOCURSOR")

        layout.separator()

        layout.operator("view3d.view_lock_to_active", icon = "LOCKTOACTIVE")
        layout.operator("view3d.view_center_lock", icon = "LOCKTOCENTER")
        layout.operator("view3d.view_lock_clear", icon = "LOCK_CLEAR")

        layout.separator()

        layout.operator("view3d.view_persportho", text="Perspective/Orthographic", icon = "PERSP_ORTHO")

        layout.separator()

        layout.operator("view3d.view_axis", text="Top", icon ="VIEW_TOP").type = 'TOP'
        layout.operator("view3d.view_axis", text="Bottom", icon ="VIEW_BOTTOM").type = 'BOTTOM'
        layout.operator("view3d.view_axis", text="Front", icon ="VIEW_FRONT").type = 'FRONT'
        layout.operator("view3d.view_axis", text="Back", icon ="VIEW_BACK").type = 'BACK'
        layout.operator("view3d.view_axis", text="Right", icon ="VIEW_RIGHT").type = 'RIGHT'
        layout.operator("view3d.view_axis", text="Left", icon ="VIEW_LEFT").type = 'LEFT'


class VIEW3D_MT_view_align_selected(Menu):
    bl_label = "Align View to Active"

    def draw(self, _context):
        layout = self.layout

        props = layout.operator("view3d.view_axis", text="Top", icon = "VIEW_ACTIVE_TOP")
        props.align_active = True
        props.type = 'TOP'

        props = layout.operator("view3d.view_axis", text="Bottom", icon ="VIEW_ACTIVE_BOTTOM")
        props.align_active = True
        props.type = 'BOTTOM'

        props = layout.operator("view3d.view_axis", text="Front", icon ="VIEW_ACTIVE_FRONT")
        props.align_active = True
        props.type = 'FRONT'

        props = layout.operator("view3d.view_axis", text="Back", icon ="VIEW_ACTIVE_BACK")
        props.align_active = True
        props.type = 'BACK'

        props = layout.operator("view3d.view_axis", text="Right" , icon ="VIEW_ACTIVE_RIGHT")
        props.align_active = True
        props.type = 'RIGHT'

        props = layout.operator("view3d.view_axis", text="Left", icon ="VIEW_ACTIVE_LEFT")
        props.align_active = True
        props.type = 'LEFT'


# ********** Select menus, suffix from context.mode **********

class VIEW3D_MT_select_object_more_less(Menu):
    bl_label = "More/Less"

    def draw(self, _context):
        layout = self.layout

        layout = self.layout

        layout.operator("object.select_more", text="More", icon = "SELECTMORE")
        layout.operator("object.select_less", text="Less", icon = "SELECTLESS")

        layout.separator()

        props = layout.operator("object.select_hierarchy", text="Parent", icon = "PARENT")
        props.extend = False
        props.direction = 'PARENT'

        props = layout.operator("object.select_hierarchy", text="Child", icon = "CHILD")
        props.extend = False
        props.direction = 'CHILD'

        layout.separator()

        props = layout.operator("object.select_hierarchy", text="Extend Parent", icon = "PARENT")
        props.extend = True
        props.direction = 'PARENT'

        props = layout.operator("object.select_hierarchy", text="Extend Child", icon = "CHILD")
        props.extend = True
        props.direction = 'CHILD'


# Workaround to separate the tooltips
class VIEW3D_MT_select_object_inverse(bpy.types.Operator):
    """Inverts the current selection """      # blender will use this as a tooltip for menu items and buttons.
    bl_idname = "object.select_all_inverse"        # unique identifier for buttons and menu items to reference.
    bl_label = "Select Inverse"         # display name in the interface.
    bl_options = {'REGISTER', 'UNDO'}  # enable undo for the operator.

    def execute(self, context):        # execute() is called by blender when running the operator.
        bpy.ops.object.select_all(action = 'INVERT')
        return {'FINISHED'}

# Workaround to separate the tooltips
class VIEW3D_MT_select_object_none(bpy.types.Operator):
    """Deselects everything """      # blender will use this as a tooltip for menu items and buttons.
    bl_idname = "object.select_all_none"        # unique identifier for buttons and menu items to reference.
    bl_label = "Select None"         # display name in the interface.
    bl_options = {'REGISTER', 'UNDO'}  # enable undo for the operator.

    def execute(self, context):        # execute() is called by blender when running the operator.
        bpy.ops.object.select_all(action = 'DESELECT')
        return {'FINISHED'}


class VIEW3D_MT_select_object(Menu):
    bl_label = "Select"

    def draw(self, _context):
        layout = self.layout

        layout.operator("object.select_all", text="All", icon='SELECT_ALL').action = 'SELECT'
        layout.operator("object.select_all_none", text="None", icon='SELECT_NONE') # bfa - separated tooltip
        layout.operator("object.select_all_inverse", text="Inverse", icon='INVERSE') # bfa - separated tooltip

        layout.separator()

        layout.menu ("VIEW3D_MT_select_grouped")
        layout.menu ("VIEW3D_MT_select_linked")
        layout.menu ("VIEW3D_MT_select_by_type")

        layout.separator()
        layout.operator("object.select_random", text="Random", icon = "RANDOMIZE")
        layout.operator("object.select_mirror", text="Mirror Selection", icon = "TRANSFORM_MIRROR")

        layout.operator("object.select_pattern", text="By Pattern", icon = "PATTERN")
        layout.operator("object.select_camera", text="Active Camera", icon = "CAMERA_DATA")

        layout.separator()

        layout.menu("VIEW3D_MT_select_object_more_less")



class VIEW3D_MT_select_by_type(Menu):
    bl_label = "All by Type"

    def draw(self, context):
        layout = self.layout

        layout.operator("object.select_by_type", text= "Mesh", icon = "OUTLINER_OB_MESH").type = 'MESH'
        layout.operator("object.select_by_type", text= "Curve", icon = "OUTLINER_OB_CURVE").type = 'CURVE'
        layout.operator("object.select_by_type", text= "Surface", icon = "OUTLINER_OB_SURFACE").type = 'SURFACE'
        layout.operator("object.select_by_type", text= "Meta", icon = "OUTLINER_OB_META").type = 'META'
        layout.operator("object.select_by_type", text= "Font", icon = "OUTLINER_OB_FONT").type = 'FONT'

        layout.separator()

        layout.operator("object.select_by_type", text= "Armature", icon = "OUTLINER_OB_ARMATURE").type = 'ARMATURE'
        layout.operator("object.select_by_type", text= "Lattice", icon = "OUTLINER_OB_LATTICE").type = 'LATTICE'
        layout.operator("object.select_by_type", text= "Empty", icon = "OUTLINER_OB_EMPTY").type = 'EMPTY'
        layout.operator("object.select_by_type", text= "GPencil", icon = "GREASEPENCIL").type = 'GPENCIL'

        layout.separator()

        layout.operator("object.select_by_type", text= "Camera", icon = "OUTLINER_OB_CAMERA").type = 'CAMERA'
        layout.operator("object.select_by_type", text= "Light", icon = "OUTLINER_OB_LIGHT").type = 'LIGHT'
        layout.operator("object.select_by_type", text= "Speaker", icon = "OUTLINER_OB_SPEAKER").type = 'SPEAKER'
        layout.operator("object.select_by_type", text= "Probe", icon = "OUTLINER_OB_LIGHTPROBE").type = 'LIGHT_PROBE'

class VIEW3D_MT_select_grouped(Menu):
    bl_label = "Grouped"

    def draw(self, context):
        layout = self.layout

        layout.operator("object.select_grouped", text= "Siblings", icon = "SIBLINGS").type = 'SIBLINGS'
        layout.operator("object.select_grouped", text= "Parent", icon = "PARENT").type = 'PARENT'
        layout.operator("object.select_grouped", text= "Children", icon = "CHILD_RECURSIVE").type = 'CHILDREN_RECURSIVE'
        layout.operator("object.select_grouped", text= "Immediate Children", icon = "CHILD").type = 'CHILDREN'

        layout.separator()

        layout.operator("object.select_grouped", text= "Type", icon = "TYPE").type = 'TYPE'
        layout.operator("object.select_grouped", text= "Collection", icon = "GROUP").type = 'COLLECTION'
        layout.operator("object.select_grouped", text= "Hook", icon = "HOOK").type = 'HOOK'

        layout.separator()

        layout.operator("object.select_grouped", text= "Pass", icon = "PASS").type = 'PASS'
        layout.operator("object.select_grouped", text= "Color", icon = "COLOR").type = 'COLOR'
        layout.operator("object.select_grouped", text= "Keying Set", icon = "KEYINGSET").type = 'KEYINGSET'
        layout.operator("object.select_grouped", text= "Light Type", icon = "LIGHT").type = 'LIGHT_TYPE'


class VIEW3D_MT_select_linked(Menu):
    bl_label = "Linked"

    def draw(self, context):
        layout = self.layout

        layout.operator("object.select_linked", text= "Object Data", icon = "OBJECT_DATA").type = 'OBDATA'
        layout.operator("object.select_linked", text= "Material", icon = "MATERIAL_DATA").type = 'MATERIAL'
        layout.operator("object.select_linked", text= "Instanced Collection", icon = "GROUP").type = 'DUPGROUP'
        layout.operator("object.select_linked", text= "Particle System", icon = "PARTICLES").type = 'PARTICLE'
        layout.operator("object.select_linked", text= "Library", icon = "LIBRARY").type = 'LIBRARY'
        layout.operator("object.select_linked", text= "Library (Object Data)", icon = "LIBRARY_OBJECT").type = 'LIBRARY_OBDATA'


# Workaround to separate the tooltips
class VIEW3D_MT_select_pose_inverse(bpy.types.Operator):
    """Inverts the current selection """      # blender will use this as a tooltip for menu items and buttons.
    bl_idname = "pose.select_all_inverse"        # unique identifier for buttons and menu items to reference.
    bl_label = "Select Inverse"         # display name in the interface.
    bl_options = {'REGISTER', 'UNDO'}  # enable undo for the operator.

    def execute(self, context):        # execute() is called by blender when running the operator.
        bpy.ops.pose.select_all(action = 'INVERT')
        return {'FINISHED'}

# Workaround to separate the tooltips
class VIEW3D_MT_select_pose_none(bpy.types.Operator):
    """Deselects everything """      # blender will use this as a tooltip for menu items and buttons.
    bl_idname = "pose.select_all_none"        # unique identifier for buttons and menu items to reference.
    bl_label = "Select None"         # display name in the interface.
    bl_options = {'REGISTER', 'UNDO'}  # enable undo for the operator.

    def execute(self, context):        # execute() is called by blender when running the operator.
        bpy.ops.pose.select_all(action = 'DESELECT')
        return {'FINISHED'}


class VIEW3D_MT_select_pose(Menu):
    bl_label = "Select"

    def draw(self, _context):
        layout = self.layout

        layout.operator("pose.select_all", text="All", icon='SELECT_ALL').action = 'SELECT'
        layout.operator("pose.select_all_none", text="None", icon='SELECT_NONE') # bfa - separated tooltip
        layout.operator("pose.select_all_inverse", text="Inverse", icon='INVERSE') # bfa - separated tooltip

        layout.separator()

        layout.operator_menu_enum("pose.select_grouped", "type", text="Grouped")
        layout.operator("pose.select_linked", text="Linked", icon = "LINKED")
        layout.operator("pose.select_constraint_target", text="Constraint Target", icon = "CONSTRAINT_BONE")

        layout.separator()

        layout.operator("object.select_pattern", text="By Pattern", icon = "PATTERN")

        layout.separator()

        layout.operator("pose.select_mirror", text="Flip Active", icon = "FLIP")

        layout.separator()

        props = layout.operator("pose.select_hierarchy", text="Parent", icon = "PARENT")
        props.extend = False
        props.direction = 'PARENT'

        props = layout.operator("pose.select_hierarchy", text="Child", icon = "CHILD")
        props.extend = False
        props.direction = 'CHILD'

        layout.separator()

        props = layout.operator("pose.select_hierarchy", text="Extend Parent", icon = "PARENT")
        props.extend = True
        props.direction = 'PARENT'

        props = layout.operator("pose.select_hierarchy", text="Extend Child", icon = "CHILD")
        props.extend = True
        props.direction = 'CHILD'


# Workaround to separate the tooltips
class VIEW3D_MT_select_particle_inverse(bpy.types.Operator):
    """Inverts the current selection """      # blender will use this as a tooltip for menu items and buttons.
    bl_idname = "particle.select_all_inverse"        # unique identifier for buttons and menu items to reference.
    bl_label = "Select Inverse"         # display name in the interface.
    bl_options = {'REGISTER', 'UNDO'}  # enable undo for the operator.

    def execute(self, context):        # execute() is called by blender when running the operator.
        bpy.ops.particle.select_all(action = 'INVERT')
        return {'FINISHED'}

# Workaround to separate the tooltips
class VIEW3D_MT_select_particle_none(bpy.types.Operator):
    """Deselects everything """      # blender will use this as a tooltip for menu items and buttons.
    bl_idname = "particle.select_all_none"        # unique identifier for buttons and menu items to reference.
    bl_label = "Select None"         # display name in the interface.
    bl_options = {'REGISTER', 'UNDO'}  # enable undo for the operator.

    def execute(self, context):        # execute() is called by blender when running the operator.
        bpy.ops.particle.select_all(action = 'DESELECT')
        return {'FINISHED'}


class VIEW3D_MT_select_particle(Menu):
    bl_label = "Select"

    def draw(self, _context):
        layout = self.layout

        layout.operator("particle.select_all", text="All", icon='SELECT_ALL').action = 'SELECT'
        layout.operator("particle.select_all_none", text="None", icon='SELECT_NONE') # bfa - separated tooltip
        layout.operator("particle.select_all_inverse", text="Inverse", icon='INVERSE') # bfa - separated tooltip

        layout.separator()

        layout.operator("particle.select_more", text = "More", icon = "SELECTMORE")
        layout.operator("particle.select_less", text = "Less", icon = "SELECTLESS")

        layout.separator()

        layout.operator("particle.select_linked", text="Linked", icon = "LINKED")

        layout.separator()


        layout.operator("particle.select_random", text = "Random", icon = "RANDOMIZE")

        layout.separator()

        layout.operator("particle.select_roots", text="Roots", icon = "SELECT_ROOT")
        layout.operator("particle.select_tips", text="Tips", icon = "SELECT_TIP")


class VIEW3D_MT_edit_mesh_select_similar(Menu):
    bl_label = "Similar"

    def draw(self, _context):
        layout = self.layout

        select_mode = _context.tool_settings.mesh_select_mode

        # Vertices select mode
        if tuple(select_mode) == (True, False, False):

            layout.operator("mesh.select_similar", text= "Normal", icon = "RECALC_NORMALS").type='NORMAL'
            layout.operator("mesh.select_similar", text= "Amount of Adjacent Faces", icon = "FACESEL").type='FACE'
            layout.operator("mesh.select_similar", text= "Vertex Groups", icon = "GROUP_VERTEX").type='VGROUP'
            layout.operator("mesh.select_similar", text= "Amount of connecting Edges", icon = "EDGESEL").type='EDGE'

        # Edges select mode
        if tuple(select_mode) == (False, True, False):

            layout.operator("mesh.select_similar", text= "Length", icon = "RULER").type='LENGTH'
            layout.operator("mesh.select_similar", text= "Direction", icon = "SWITCH_DIRECTION").type='DIR'
            layout.operator("mesh.select_similar", text= "Amount of Faces around an edge", icon = "FACESEL").type='FACE'
            layout.operator("mesh.select_similar", text= "Face Angles", icon = "ANGLE").type='FACE_ANGLE'
            layout.operator("mesh.select_similar", text= "Crease", icon = "CREASE").type='CREASE'
            layout.operator("mesh.select_similar", text= "Bevel", icon = "BEVEL").type='BEVEL'
            layout.operator("mesh.select_similar", text= "Seam", icon = "MARK_SEAM").type='SEAM'
            layout.operator("mesh.select_similar", text= "Sharpness", icon = "SELECT_SHARPEDGES").type='SHARP'
            layout.operator("mesh.select_similar", text= "Freestyle Edge Marks", icon = "MARK_FS_EDGE").type='FREESTYLE_EDGE'

        # Faces select mode
        if tuple(select_mode) == (False, False, True ):

            layout.operator("mesh.select_similar", text= "Material", icon = "MATERIAL").type='MATERIAL'
            layout.operator("mesh.select_similar", text= "Area", icon = "AREA").type='AREA'
            layout.operator("mesh.select_similar", text= "Polygon Sides", icon = "POLYGONSIDES").type='SIDES'
            layout.operator("mesh.select_similar", text= "Perimeter", icon = "PERIMETER").type='PERIMETER'
            layout.operator("mesh.select_similar", text= "Normal", icon = "RECALC_NORMALS").type='NORMAL'
            layout.operator("mesh.select_similar", text= "Co-Planar", icon = "MAKE_PLANAR").type='COPLANAR'
            layout.operator("mesh.select_similar", text= "Flat / Smooth", icon = "SHADING_SMOOTH").type='SMOOTH'
            layout.operator("mesh.select_similar", text= "Face Map", icon = "TEXTURE").type='FACE_MAP'
            layout.operator("mesh.select_similar", text= "Freestyle Face Marks", icon = "MARKFSFACE").type='FREESTYLE_FACE'

        layout.separator()

        layout.operator("mesh.select_similar_region", text="Face Regions", icon = "FACEREGIONS")


class VIEW3D_MT_edit_mesh_select_more_less(Menu):
    bl_label = "More/Less"

    def draw(self, _context):
        layout = self.layout

        layout.operator("mesh.select_more", text="More", icon = "SELECTMORE")
        layout.operator("mesh.select_less", text="Less", icon = "SELECTLESS")

        layout.separator()

        layout.operator("mesh.select_next_item", text="Next Active", icon = "NEXTACTIVE")
        layout.operator("mesh.select_prev_item", text="Previous Active", icon = "PREVIOUSACTIVE")


# Workaround to separate the tooltips
class VIEW3D_MT_select_edit_mesh_inverse(bpy.types.Operator):
    """Inverts the current selection """      # blender will use this as a tooltip for menu items and buttons.
    bl_idname = "mesh.select_all_inverse"        # unique identifier for buttons and menu items to reference.
    bl_label = "Select Inverse"         # display name in the interface.
    bl_options = {'REGISTER', 'UNDO'}  # enable undo for the operator.

    def execute(self, context):        # execute() is called by blender when running the operator.
        bpy.ops.mesh.select_all(action = 'INVERT')
        return {'FINISHED'}

# Workaround to separate the tooltips
class VIEW3D_MT_select_edit_mesh_none(bpy.types.Operator):
    """Deselects everything """       # blender will use this as a tooltip for menu items and buttons.
    bl_idname = "mesh.select_all_none"        # unique identifier for buttons and menu items to reference.
    bl_label = "Select None"         # display name in the interface.
    bl_options = {'REGISTER', 'UNDO'}  # enable undo for the operator.

    def execute(self, context):        # execute() is called by blender when running the operator.
        bpy.ops.mesh.select_all(action = 'DESELECT')
        return {'FINISHED'}


class VIEW3D_MT_select_edit_mesh(Menu):
    bl_label = "Select"

    def draw(self, _context):
        layout = self.layout

        # primitive
        layout.operator("mesh.select_all", text="All", icon='SELECT_ALL').action = 'SELECT'
        layout.operator("mesh.select_all_none", text="None", icon='SELECT_NONE') # bfa - separated tooltip
        layout.operator("mesh.select_all_inverse", text="Inverse", icon='INVERSE') # bfa - separated tooltip

        layout.separator()

        layout.operator("mesh.select_linked", text="Linked", icon = "LINKED")
        layout.operator("mesh.faces_select_linked_flat", text="Linked Flat Faces", icon = "LINKED")
        layout.operator("mesh.select_linked_pick", text="Linked Pick Select", icon = "LINKED").deselect = False
        layout.operator("mesh.select_linked_pick", text="Linked Pick Deselect", icon = "LINKED").deselect = True

        layout.separator()

        # other
        layout.menu("VIEW3D_MT_edit_mesh_select_similar")

        layout.separator()

        # numeric
        layout.operator("mesh.select_random", text="Random", icon = "RANDOMIZE")
        layout.operator("mesh.select_nth", icon = "CHECKER_DESELECT")

        layout.separator()

        layout.operator("mesh.select_mirror", text="Mirror Selection", icon = "TRANSFORM_MIRROR")
        layout.operator("mesh.select_axis", text="Side of Active", icon = "SELECT_SIDEOFACTIVE")
        layout.operator("mesh.shortest_path_select", text="Shortest Path", icon = "SELECT_SHORTESTPATH")

        layout.separator()

        # geometric
        layout.operator("mesh.edges_select_sharp", text="Sharp Edges", icon = "SELECT_SHARPEDGES")

        layout.separator()

        # topology
        tool_settings = _context.tool_settings
        if tool_settings.mesh_select_mode[2] is False:
            layout.operator("mesh.select_non_manifold", text="Non Manifold", icon = "SELECT_NONMANIFOLD")
        layout.operator("mesh.select_loose", text="Loose Geometry", icon = "SELECT_LOOSE")
        layout.operator("mesh.select_interior_faces", text="Interior Faces", icon = "SELECT_INTERIOR")
        layout.operator("mesh.select_face_by_sides", text="Faces by Sides", icon = "SELECT_FACES_BY_SIDE")

        layout.separator()

        # loops
        layout.operator("mesh.loop_multi_select", text="Edge Loops", icon = "SELECT_EDGELOOP").ring = False
        layout.operator("mesh.loop_multi_select", text="Edge Rings", icon = "SELECT_EDGERING").ring = True
        layout.operator("mesh.loop_to_region", text = "Loop Inner Region", icon = "SELECT_LOOPINNER")
        layout.operator("mesh.region_to_loop", text = "Boundary Loop", icon = "SELECT_BOUNDARY")

        layout.separator()

        layout.operator("mesh.select_ungrouped", text="Ungrouped Vertices", icon = "SELECT_UNGROUPED_VERTS")

        layout.separator()

        layout.menu("VIEW3D_MT_edit_mesh_select_more_less")


# Workaround to separate the tooltips
class VIEW3D_MT_select_edit_curve_inverse(bpy.types.Operator):
    """Inverts the current selection """      # blender will use this as a tooltip for menu items and buttons.
    bl_idname = "curve.select_all_inverse"        # unique identifier for buttons and menu items to reference.
    bl_label = "Select Inverse"         # display name in the interface.
    bl_options = {'REGISTER', 'UNDO'}  # enable undo for the operator.

    def execute(self, context):        # execute() is called by blender when running the operator.
        bpy.ops.curve.select_all(action = 'INVERT')
        return {'FINISHED'}

# Workaround to separate the tooltips
class VIEW3D_MT_select_edit_curve_none(bpy.types.Operator):
    """Deselects everything """       # blender will use this as a tooltip for menu items and buttons.
    bl_idname = "curve.select_all_none"        # unique identifier for buttons and menu items to reference.
    bl_label = "Select None"         # display name in the interface.
    bl_options = {'REGISTER', 'UNDO'}  # enable undo for the operator.

    def execute(self, context):        # execute() is called by blender when running the operator.
        bpy.ops.curve.select_all(action = 'DESELECT')
        return {'FINISHED'}


class VIEW3D_MT_select_edit_curve(Menu):
    bl_label = "Select"

    def draw(self, _context):
        layout = self.layout

        layout.operator("curve.select_all", text="All", icon='SELECT_ALL').action = 'SELECT'
        layout.operator("curve.select_all_none", text="None", icon='SELECT_NONE') # bfa - separated tooltip
        layout.operator("curve.select_all_inverse", text="Inverse", icon='INVERSE') # bfa - separated tooltip

        layout.separator()


        layout.operator("curve.select_linked", text="Linked", icon = "LINKED")
        layout.operator("curve.select_linked_pick", text="Linked Pick Select", icon = "LINKED").deselect = False
        layout.operator("curve.select_linked_pick", text="Linked Pick Deselect", icon = "LINKED").deselect = True

        layout.separator()

        layout.menu("VIEW3D_MT_select_edit_curve_select_similar")

        layout.separator()

        layout.operator("curve.select_random", text= "Random", icon = "RANDOMIZE")
        layout.operator("curve.select_nth", icon = "CHECKER_DESELECT")

        layout.separator()

        layout.operator("curve.de_select_first", icon = "SELECT_FIRST")
        layout.operator("curve.de_select_last", icon = "SELECT_LAST")
        layout.operator("curve.select_next", text = "Next", icon = "NEXTACTIVE")
        layout.operator("curve.select_previous", text = "Previous", icon = "PREVIOUSACTIVE")

        layout.separator()

        layout.operator("curve.select_more", text= "More", icon = "SELECTMORE")
        layout.operator("curve.select_less", text= "Less", icon = "SELECTLESS")

class VIEW3D_MT_select_edit_curve_select_similar(Menu):
    bl_label = "Similar"

    def draw(self, context):
        layout = self.layout

        layout.operator("curve.select_similar", text="Type", icon = "TYPE").type = 'TYPE'
        layout.operator("curve.select_similar", text="Radius", icon = "RADIUS").type = 'RADIUS'
        layout.operator("curve.select_similar", text="Weight", icon = "MOD_VERTEX_WEIGHT").type = 'WEIGHT'
        layout.operator("curve.select_similar", text="Direction", icon = "SWITCH_DIRECTION").type = 'DIRECTION'


class VIEW3D_MT_select_edit_surface(Menu):
    bl_label = "Select"

    def draw(self, _context):
        layout = self.layout

        layout.operator("curve.select_all", text="All", icon='SELECT_ALL').action = 'SELECT'
        layout.operator("curve.select_all_none", text="None", icon='SELECT_NONE') # bfa - separated tooltip
        layout.operator("curve.select_all_inverse", text="Inverse", icon='INVERSE') # bfa - separated tooltip

        layout.separator()

        layout.operator("curve.select_linked", text="Linked", icon = "LINKED")
        layout.menu("VIEW3D_MT_select_edit_curve_select_similar")

        layout.separator()

        layout.operator("curve.select_random", text= "Random", icon = "RANDOMIZE")
        layout.operator("curve.select_nth", icon = "CHECKER_DESELECT")


        layout.separator()

        layout.operator("curve.select_row", text = "Control Point row", icon = "CONTROLPOINTROW")

        layout.separator()

        layout.operator("curve.select_more", text= "More", icon = "SELECTMORE")
        layout.operator("curve.select_less", text= "Less", icon = "SELECTLESS")


class VIEW3D_MT_select_edit_text(Menu):
    bl_label = "Select"

    def draw(self, _context):
        layout = self.layout

        layout.operator("font.select_all", text="All", icon = "SELECT_ALL")

        layout.separator()

        layout.operator("font.move_select", text = "Line End", icon = "HAND").type = 'LINE_END'
        layout.operator("font.move_select", text = "Line Begin", icon = "HAND").type = 'LINE_BEGIN'

        layout.separator()

        layout.operator("font.move_select", text = "Previous Character", icon = "HAND").type = 'PREVIOUS_CHARACTER'
        layout.operator("font.move_select", text = "Next Character", icon = "HAND").type = 'NEXT_CHARACTER'

        layout.separator()

        layout.operator("font.move_select", text = "Previous Word", icon = "HAND").type = 'PREVIOUS_WORD'
        layout.operator("font.move_select", text = "Next Word", icon = "HAND").type = 'NEXT_WORD'

        layout.separator()

        layout.operator("font.move_select", text = "Previous Line", icon = "HAND").type = 'PREVIOUS_LINE'
        layout.operator("font.move_select", text = "Next Line", icon = "HAND").type = 'NEXT_LINE'


# Workaround to separate the tooltips
class VIEW3D_MT_select_edit_metaball_inverse(bpy.types.Operator):
    """Inverts the current selection """      # blender will use this as a tooltip for menu items and buttons.
    bl_idname = "mball.select_all_inverse"        # unique identifier for buttons and menu items to reference.
    bl_label = "Select Inverse"         # display name in the interface.
    bl_options = {'REGISTER', 'UNDO'}  # enable undo for the operator.

    def execute(self, context):        # execute() is called by blender when running the operator.
        bpy.ops.mball.select_all(action = 'INVERT')
        return {'FINISHED'}

# Workaround to separate the tooltips
class VIEW3D_MT_select_edit_metaball_none(bpy.types.Operator):
    """Deselects everything """           # blender will use this as a tooltip for menu items and buttons.
    bl_idname = "mball.select_all_none"        # unique identifier for buttons and menu items to reference.
    bl_label = "Select None"         # display name in the interface.
    bl_options = {'REGISTER', 'UNDO'}  # enable undo for the operator.

    def execute(self, context):        # execute() is called by blender when running the operator.
        bpy.ops.mball.select_all(action = 'DESELECT')
        return {'FINISHED'}


class VIEW3D_MT_select_edit_metaball(Menu):
    bl_label = "Select"

    def draw(self, _context):
        layout = self.layout

        layout.operator("mball.select_all", text="All", icon='SELECT_ALL').action = 'SELECT'
        layout.operator("mball.select_all_none", text="None", icon='SELECT_NONE') # bfa - separated tooltip
        layout.operator("mball.select_all_inverse", text="Inverse", icon='INVERSE') # bfa - separated tooltip

        layout.separator()

        layout.menu("VIEW3D_MT_select_edit_metaball_select_similar")

        layout.separator()

        layout.operator("mball.select_random_metaelems", text = "Random", icon = "RANDOMIZE")


class VIEW3D_MT_select_edit_metaball_select_similar(Menu):
    bl_label = "Similar"

    def draw(self, context):
        layout = self.layout

        layout.operator("mball.select_similar", text="Type", icon = "TYPE").type = 'TYPE'
        layout.operator("mball.select_similar", text="Radius", icon = "RADIUS").type = 'RADIUS'
        layout.operator("mball.select_similar", text="Stiffness", icon = "BEND").type = 'STIFFNESS'
        layout.operator("mball.select_similar", text="Rotation", icon = "ROTATE").type = 'ROTATION'


# Workaround to separate the tooltips
class VIEW3D_MT_select_edit_lattice_inverse(bpy.types.Operator):
    """Inverts the current selection """      # blender will use this as a tooltip for menu items and buttons.
    bl_idname = "lattice.select_all_inverse"        # unique identifier for buttons and menu items to reference.
    bl_label = "Select Inverse"         # display name in the interface.
    bl_options = {'REGISTER', 'UNDO'}  # enable undo for the operator.

    def execute(self, context):        # execute() is called by blender when running the operator.
        bpy.ops.lattice.select_all(action = 'INVERT')
        return {'FINISHED'}

# Workaround to separate the tooltips
class VIEW3D_MT_select_edit_lattice_none(bpy.types.Operator):
    """Deselects everything """        # blender will use this as a tooltip for menu items and buttons.
    bl_idname = "lattice.select_all_none"        # unique identifier for buttons and menu items to reference.
    bl_label = "Select None"         # display name in the interface.
    bl_options = {'REGISTER', 'UNDO'}  # enable undo for the operator.

    def execute(self, context):        # execute() is called by blender when running the operator.
        bpy.ops.lattice.select_all(action = 'DESELECT')
        return {'FINISHED'}


class VIEW3D_MT_edit_lattice_context_menu(Menu):
    bl_label = "Lattice Context Menu"

    def draw(self, context):
        layout = self.layout

        layout = self.layout

        layout.menu("VIEW3D_MT_mirror")
        layout.menu("VIEW3D_MT_edit_lattice_flip")
        layout.menu("VIEW3D_MT_snap")

        layout.separator()

        layout.operator("lattice.make_regular", icon = 'MAKE_REGULAR')


class VIEW3D_MT_select_edit_lattice(Menu):
    bl_label = "Select"

    def draw(self, _context):
        layout = self.layout

        layout.operator("lattice.select_all", text="All", icon='SELECT_ALL').action = 'SELECT'
        layout.operator("lattice.select_all_none", text="None", icon='SELECT_NONE') # bfa - separated tooltip
        layout.operator("lattice.select_all_inverse", text="Inverse", icon='INVERSE') # bfa - separated tooltip

        layout.separator()

        layout.operator("lattice.select_mirror", text = "Mirror", icon = "TRANSFORM_MIRROR")
        layout.operator("lattice.select_random", text = "Random", icon = "RANDOMIZE")

        layout.separator()

        layout.operator("lattice.select_ungrouped", text="Ungrouped Vertices", icon = "SELECT_UNGROUPED_VERTS")

        layout.separator()

        layout.operator("lattice.select_more", text = "More", icon = "SELECTMORE")
        layout.operator("lattice.select_less", text = "Less", icon = "SELECTLESS")


# Workaround to separate the tooltips
class VIEW3D_MT_select_edit_armature_inverse(bpy.types.Operator):
    """Inverts the current selection """      # blender will use this as a tooltip for menu items and buttons.
    bl_idname = "armature.select_all_inverse"        # unique identifier for buttons and menu items to reference.
    bl_label = "Select Inverse"         # display name in the interface.
    bl_options = {'REGISTER', 'UNDO'}  # enable undo for the operator.

    def execute(self, context):        # execute() is called by blender when running the operator.
        bpy.ops.armature.select_all(action = 'INVERT')
        return {'FINISHED'}

# Workaround to separate the tooltips
class VIEW3D_MT_select_edit_armature_none(bpy.types.Operator):
    """Deselects everything """          # blender will use this as a tooltip for menu items and buttons.
    bl_idname = "armature.select_all_none"        # unique identifier for buttons and menu items to reference.
    bl_label = "Select None"         # display name in the interface.
    bl_options = {'REGISTER', 'UNDO'}  # enable undo for the operator.

    def execute(self, context):        # execute() is called by blender when running the operator.
        bpy.ops.armature.select_all(action = 'DESELECT')
        return {'FINISHED'}


class VIEW3D_MT_select_edit_armature(Menu):
    bl_label = "Select"

    def draw(self, _context):
        layout = self.layout

        layout.operator("armature.select_all", text="All", icon='SELECT_ALL').action = 'SELECT'
        layout.operator("armature.select_all_none", text="None", icon='SELECT_NONE') # bfa - separated tooltip
        layout.operator("armature.select_all_inverse", text="Inverse", icon='INVERSE') # bfa - separated tooltip

        layout.separator()

        layout.operator_menu_enum("armature.select_similar", "type", text="Similar")

        layout.separator()

        layout.operator("armature.select_mirror", text="Mirror Selection", icon = "TRANSFORM_MIRROR").extend = False
        layout.operator("object.select_pattern", text="By Pattern", icon = "PATTERN")

        layout.separator()

        layout.operator("armature.select_linked", text="Linked")

        layout.separator()

        props = layout.operator("armature.select_hierarchy", text="Parent", icon = "PARENT")
        props.extend = False
        props.direction = 'PARENT'

        props = layout.operator("armature.select_hierarchy", text="Child", icon = "CHILD")
        props.extend = False
        props.direction = 'CHILD'

        layout.separator()

        props = layout.operator("armature.select_hierarchy", text="Extend Parent", icon = "PARENT")
        props.extend = True
        props.direction = 'PARENT'

        props = layout.operator("armature.select_hierarchy", text="Extend Child", icon = "CHILD")
        props.extend = True
        props.direction = 'CHILD'

        layout.separator()

        layout.operator("armature.select_more", text="More", icon = "SELECTMORE")
        layout.operator("armature.select_less", text="Less", icon = "SELECTLESS")


# Workaround to separate the tooltips
class VIEW3D_MT_select_gpencil_inverse(bpy.types.Operator):
    """Inverts the current selection """      # blender will use this as a tooltip for menu items and buttons.
    bl_idname = "gpencil.select_all_inverse"        # unique identifier for buttons and menu items to reference.
    bl_label = "Select Inverse"         # display name in the interface.
    bl_options = {'REGISTER', 'UNDO'}  # enable undo for the operator.

    def execute(self, context):        # execute() is called by blender when running the operator.
        bpy.ops.gpencil.select_all(action = 'INVERT')
        return {'FINISHED'}

# Workaround to separate the tooltips
class VIEW3D_MT_select_gpencil_none(bpy.types.Operator):
    """Deselects everything """          # blender will use this as a tooltip for menu items and buttons.
    bl_idname = "gpencil.select_all_none"        # unique identifier for buttons and menu items to reference.
    bl_label = "Select None"         # display name in the interface.
    bl_options = {'REGISTER', 'UNDO'}  # enable undo for the operator.

    def execute(self, context):        # execute() is called by blender when running the operator.
        bpy.ops.gpencil.select_all(action = 'DESELECT')
        return {'FINISHED'}


class VIEW3D_MT_select_gpencil(Menu):
    bl_label = "Select"

    def draw(self, context):
        layout = self.layout

        layout.operator("gpencil.select_all", text="All", icon='SELECT_ALL').action = 'SELECT'
        layout.operator("gpencil.select_all_none", text="None", icon='SELECT_NONE') # bfa - separated tooltip
        layout.operator("gpencil.select_all_inverse", text="Inverse", icon='INVERSE') # bfa - separated tooltip

        layout.separator()

        layout.operator("gpencil.select_linked", text="Linked", icon = "LINKED")
        layout.operator("gpencil.select_alternate", icon = "ALTERNATED")
        layout.menu("VIEW3D_MT_select_gpencil_grouped", text="Grouped")

        if context.mode == 'VERTEX_GPENCIL':
            layout.operator("gpencil.select_vertex_color", text="Vertex Color")

        layout.separator()

        layout.operator("gpencil.select_first", text = "First", icon = "SELECT_FIRST")
        layout.operator("gpencil.select_last", text = "Last", icon = "SELECT_LAST")

        layout.separator()

        layout.operator("gpencil.select_more", text = "More", icon = "SELECTMORE")
        layout.operator("gpencil.select_less", text = "Less", icon = "SELECTLESS")


class VIEW3D_MT_select_gpencil_grouped(Menu):
    bl_label = "Grouped"

    def draw(self, context):
        layout = self.layout

        layout.operator("gpencil.select_grouped", text="Layer", icon = "LAYER").type = 'LAYER'
        layout.operator("gpencil.select_grouped", text="Color", icon = "COLOR").type = 'MATERIAL'


# Workaround to separate the tooltips
class VIEW3D_MT_select_paint_mask_inverse(bpy.types.Operator):
    """Inverts the current selection """      # blender will use this as a tooltip for menu items and buttons.
    bl_idname = "paint.face_select_all_inverse"        # unique identifier for buttons and menu items to reference.
    bl_label = "Select Inverse"         # display name in the interface.
    bl_options = {'REGISTER', 'UNDO'}  # enable undo for the operator.

    def execute(self, context):        # execute() is called by blender when running the operator.
        bpy.ops.paint.face_select_all(action = 'INVERT')
        return {'FINISHED'}

# Workaround to separate the tooltips
class VIEW3D_MT_select_paint_mask_none(bpy.types.Operator):
    """Deselects everything """        # blender will use this as a tooltip for menu items and buttons.
    bl_idname = "paint.face_select_all_none"        # unique identifier for buttons and menu items to reference.
    bl_label = "Select None"         # display name in the interface.
    bl_options = {'REGISTER', 'UNDO'}  # enable undo for the operator.

    def execute(self, context):        # execute() is called by blender when running the operator.
        bpy.ops.paint.face_select_all(action = 'DESELECT')
        return {'FINISHED'}


class VIEW3D_MT_select_paint_mask(Menu):
    bl_label = "Select"

    def draw(self, _context):
        layout = self.layout

        layout.operator("paint.face_select_all", text="All", icon = 'SELECT_ALL').action = 'SELECT'
        layout.operator("paint.face_select_all_none", text="None", icon='SELECT_NONE') # bfa - separated tooltip
        layout.operator("paint.face_select_all_inverse", text="Inverse", icon='INVERSE') # bfa - separated tooltip

        layout.separator()

        layout.operator("paint.face_select_linked", text="Linked", icon = "LINKED")
        layout.operator("paint.face_select_linked_pick", text="Linked Pick Select", icon = "LINKED").deselect = False
        layout.operator("paint.face_select_linked_pick", text="Linked Pick Deselect", icon = "LINKED").deselect = True


# Workaround to separate the tooltips
class VIEW3D_MT_select_paint_mask_vertex_inverse(bpy.types.Operator):
    """Inverts the current selection """      # blender will use this as a tooltip for menu items and buttons.
    bl_idname = "paint.vert_select_all_inverse"        # unique identifier for buttons and menu items to reference.
    bl_label = "Select Inverse"         # display name in the interface.
    bl_options = {'REGISTER', 'UNDO'}  # enable undo for the operator.

    def execute(self, context):        # execute() is called by blender when running the operator.
        bpy.ops.paint.vert_select_all(action = 'INVERT')
        return {'FINISHED'}

# Workaround to separate the tooltips
class VIEW3D_MT_select_paint_mask_vertex_none(bpy.types.Operator):
    """Deselects everything """       # blender will use this as a tooltip for menu items and buttons.
    bl_idname = "paint.vert_select_all_none"        # unique identifier for buttons and menu items to reference.
    bl_label = "Select None"         # display name in the interface.
    bl_options = {'REGISTER', 'UNDO'}  # enable undo for the operator.

    def execute(self, context):        # execute() is called by blender when running the operator.
        bpy.ops.paint.vert_select_all(action = 'DESELECT')
        return {'FINISHED'}


class VIEW3D_MT_select_paint_mask_vertex(Menu):
    bl_label = "Select"

    def draw(self, _context):
        layout = self.layout

        layout.operator("paint.vert_select_all", text="All", icon='SELECT_ALL').action = 'SELECT'
        layout.operator("paint.vert_select_all_none", text="None", icon='SELECT_NONE') # bfa - separated tooltip
        layout.operator("paint.vert_select_all_inverse", text="Inverse", icon='INVERSE') # bfa - separated tooltip

        layout.separator()

        layout.operator("paint.vert_select_ungrouped", text="Ungrouped Vertices", icon = "SELECT_UNGROUPED_VERTS")


class VIEW3D_MT_angle_control(Menu):
    bl_label = "Angle Control"

    @classmethod
    def poll(cls, context):
        settings = UnifiedPaintPanel.paint_settings(context)
        if not settings:
            return False

        brush = settings.brush
        tex_slot = brush.texture_slot

        return tex_slot.has_texture_angle and tex_slot.has_texture_angle_source

    def draw(self, context):
        layout = self.layout

        settings = UnifiedPaintPanel.paint_settings(context)
        brush = settings.brush

        sculpt = (context.sculpt_object is not None)

        tex_slot = brush.texture_slot

        layout.prop(tex_slot, "use_rake", text="Rake")

        if brush.brush_capabilities.has_random_texture_angle and tex_slot.has_random_texture_angle:
            if sculpt:
                if brush.sculpt_capabilities.has_random_texture_angle:
                    layout.prop(tex_slot, "use_random", text="Random")
            else:
                layout.prop(tex_slot, "use_random", text="Random")


class VIEW3D_MT_mesh_add(Menu):
    bl_idname = "VIEW3D_MT_mesh_add"
    bl_label = "Mesh"

    def draw(self, _context):
        layout = self.layout

        layout.operator_context = 'INVOKE_REGION_WIN'

        layout.operator("mesh.primitive_plane_add", text="Plane", icon='MESH_PLANE')
        layout.operator("mesh.primitive_cube_add", text="Cube", icon='MESH_CUBE')
        layout.operator("mesh.primitive_circle_add", text="Circle", icon='MESH_CIRCLE')
        layout.operator("mesh.primitive_uv_sphere_add", text="UV Sphere", icon='MESH_UVSPHERE')
        layout.operator("mesh.primitive_ico_sphere_add", text="Ico Sphere", icon='MESH_ICOSPHERE')
        layout.operator("mesh.primitive_cylinder_add", text="Cylinder", icon='MESH_CYLINDER')
        layout.operator("mesh.primitive_cone_add", text="Cone", icon='MESH_CONE')
        layout.operator("mesh.primitive_torus_add", text="Torus", icon='MESH_TORUS')

        layout.separator()

        layout.operator("mesh.primitive_grid_add", text="Grid", icon='MESH_GRID')
        layout.operator("mesh.primitive_monkey_add", text="Monkey", icon='MESH_MONKEY')


class VIEW3D_MT_curve_add(Menu):
    bl_idname = "VIEW3D_MT_curve_add"
    bl_label = "Curve"

    def draw(self, _context):
        layout = self.layout

        layout.operator_context = 'INVOKE_REGION_WIN'

        layout.operator("curve.primitive_bezier_curve_add", text="Bezier", icon='CURVE_BEZCURVE')
        layout.operator("curve.primitive_bezier_circle_add", text="Circle", icon='CURVE_BEZCIRCLE')

        layout.separator()

        layout.operator("curve.primitive_nurbs_curve_add", text="Nurbs Curve", icon='CURVE_NCURVE')
        layout.operator("curve.primitive_nurbs_circle_add", text="Nurbs Circle", icon='CURVE_NCIRCLE')
        layout.operator("curve.primitive_nurbs_path_add", text="Path", icon='CURVE_PATH')


class VIEW3D_MT_surface_add(Menu):
    bl_idname = "VIEW3D_MT_surface_add"
    bl_label = "Surface"

    def draw(self, _context):
        layout = self.layout

        layout.operator_context = 'INVOKE_REGION_WIN'

        layout.operator("surface.primitive_nurbs_surface_curve_add", text="Surface Curve", icon='SURFACE_NCURVE')
        layout.operator("surface.primitive_nurbs_surface_circle_add", text="Surface Circle", icon='SURFACE_NCIRCLE')
        layout.operator("surface.primitive_nurbs_surface_surface_add", text="Surface Patch", icon='SURFACE_NSURFACE')
        layout.operator("surface.primitive_nurbs_surface_cylinder_add", text="Surface Cylinder", icon='SURFACE_NCYLINDER')
        layout.operator("surface.primitive_nurbs_surface_sphere_add", text="Surface Sphere", icon='SURFACE_NSPHERE')
        layout.operator("surface.primitive_nurbs_surface_torus_add", text="Surface Torus", icon='SURFACE_NTORUS')


class VIEW3D_MT_edit_metaball_context_menu(Menu):
    bl_label = "Metaball Context Menu"

    def draw(self, _context):
        layout = self.layout

        layout.operator_context = 'INVOKE_REGION_WIN'

        # Add
        layout.operator("mball.duplicate_move", icon = "DUPLICATE")

        layout.separator()

        # Modify
        layout.menu("VIEW3D_MT_mirror")
        layout.menu("VIEW3D_MT_snap")

        layout.separator()

        # Remove
        layout.operator_context = 'EXEC_REGION_WIN'
        layout.operator("mball.delete_metaelems", text="Delete", icon = "DELETE")


class VIEW3D_MT_metaball_add(Menu):
    bl_idname = "VIEW3D_MT_metaball_add"
    bl_label = "Metaball"

    def draw(self, _context):
        layout = self.layout

        layout.operator_context = 'INVOKE_REGION_WIN'
        layout.operator_enum("object.metaball_add", "type")


class TOPBAR_MT_edit_curve_add(Menu):
    bl_idname = "TOPBAR_MT_edit_curve_add"
    bl_label = "Add"
    bl_translation_context = i18n_contexts.operator_default

    def draw(self, context):
        is_surf = context.active_object.type == 'SURFACE'

        layout = self.layout
        layout.operator_context = 'EXEC_REGION_WIN'

        if is_surf:
            VIEW3D_MT_surface_add.draw(self, context)
        else:
            VIEW3D_MT_curve_add.draw(self, context)


class TOPBAR_MT_edit_armature_add(Menu):
    bl_idname = "TOPBAR_MT_edit_armature_add"
    bl_label = "Armature"

    def draw(self, _context):
        layout = self.layout

        layout.operator_context = 'EXEC_REGION_WIN'
        layout.operator("armature.bone_primitive_add", text="Single Bone", icon='BONE_DATA')


class VIEW3D_MT_armature_add(Menu):
    bl_idname = "VIEW3D_MT_armature_add"
    bl_label = "Armature"

    def draw(self, _context):
        layout = self.layout

        layout.operator_context = 'EXEC_REGION_WIN'
        layout.operator("object.armature_add", text="Single Bone", icon='BONE_DATA')


class VIEW3D_MT_light_add(Menu):
    bl_idname = "VIEW3D_MT_light_add"
    bl_label = "Light"

    def draw(self, _context):
        layout = self.layout

        layout.operator_context = 'INVOKE_REGION_WIN'
        layout.operator_enum("object.light_add", "type")


class VIEW3D_MT_lightprobe_add(Menu):
    bl_idname = "VIEW3D_MT_lightprobe_add"
    bl_label = "Light Probe"

    def draw(self, _context):
        layout = self.layout

        layout.operator_context = 'INVOKE_REGION_WIN'
        layout.operator_enum("object.lightprobe_add", "type")


class VIEW3D_MT_camera_add(Menu):
    bl_idname = "VIEW3D_MT_camera_add"
    bl_label = "Camera"

    def draw(self, _context):
        layout = self.layout
        layout.operator_context = 'EXEC_REGION_WIN'
        layout.operator("object.camera_add", text="Camera", icon='OUTLINER_OB_CAMERA')


class VIEW3D_MT_volume_add(Menu):
    bl_idname = "VIEW3D_MT_volume_add"
    bl_label = "Volume"

    def draw(self, _context):
        layout = self.layout
        layout.operator("object.volume_import", text="Import OpenVDB...", icon='VOLUME_DATA')
        layout.operator("object.volume_add", text="Empty", icon='VOLUME_DATA')


class VIEW3D_MT_add(Menu):
    bl_label = "Add"
    bl_translation_context = i18n_contexts.operator_default

    def draw(self, context):
        layout = self.layout

        # note, don't use 'EXEC_SCREEN' or operators won't get the 'v3d' context.

        # Note: was EXEC_AREA, but this context does not have the 'rv3d', which prevents
        #       "align_view" to work on first call (see T32719).
        layout.operator_context = 'EXEC_REGION_WIN'

        # layout.operator_menu_enum("object.mesh_add", "type", text="Mesh", icon='OUTLINER_OB_MESH')
        layout.menu("VIEW3D_MT_mesh_add", icon='OUTLINER_OB_MESH')

        # layout.operator_menu_enum("object.curve_add", "type", text="Curve", icon='OUTLINER_OB_CURVE')
        layout.menu("VIEW3D_MT_curve_add", icon='OUTLINER_OB_CURVE')
        # layout.operator_menu_enum("object.surface_add", "type", text="Surface", icon='OUTLINER_OB_SURFACE')
        layout.menu("VIEW3D_MT_surface_add", icon='OUTLINER_OB_SURFACE')
        layout.menu("VIEW3D_MT_metaball_add", text="Metaball", icon='OUTLINER_OB_META')
        layout.operator("object.text_add", text="Text", icon='OUTLINER_OB_FONT')
        if context.preferences.experimental.use_new_hair_type:
            layout.operator("object.hair_add", text="Hair", icon='OUTLINER_OB_HAIR')
        if context.preferences.experimental.use_new_point_cloud_type:
            layout.operator("object.pointcloud_add", text="Point Cloud", icon='OUTLINER_OB_POINTCLOUD')
        layout.menu("VIEW3D_MT_volume_add", text="Volume", icon='OUTLINER_OB_VOLUME')
        layout.operator_menu_enum("object.gpencil_add", "type", text="Grease Pencil", icon='OUTLINER_OB_GREASEPENCIL')
        layout.separator()

        if VIEW3D_MT_armature_add.is_extended():
            layout.menu("VIEW3D_MT_armature_add", icon='OUTLINER_OB_ARMATURE')
        else:
            layout.operator("object.armature_add", text="Armature", icon='OUTLINER_OB_ARMATURE')

        layout.operator("object.add", text="Lattice", icon='OUTLINER_OB_LATTICE').type = 'LATTICE'
        layout.operator_menu_enum("object.empty_add", "type", text="Empty", icon='OUTLINER_OB_EMPTY')
        layout.menu("VIEW3D_MT_image_add", text="Image", icon='OUTLINER_OB_IMAGE')

        layout.separator()

        layout.operator("object.speaker_add", text="Speaker", icon='OUTLINER_OB_SPEAKER')
        layout.separator()

        if VIEW3D_MT_camera_add.is_extended():
            layout.menu("VIEW3D_MT_camera_add", icon='OUTLINER_OB_CAMERA')
        else:
            VIEW3D_MT_camera_add.draw(self, context)

        layout.menu("VIEW3D_MT_light_add", icon='OUTLINER_OB_LIGHT')

        layout.separator()

        layout.menu("VIEW3D_MT_lightprobe_add", icon='OUTLINER_OB_LIGHTPROBE')

        layout.separator()

        layout.operator_menu_enum("object.effector_add", "type", text="Force Field", icon='OUTLINER_OB_FORCE_FIELD')

        layout.separator()

        has_collections = bool(bpy.data.collections)
        col = layout.column()
        col.enabled = has_collections

        if not has_collections or len(bpy.data.collections) > 10:
            col.operator_context = 'INVOKE_REGION_WIN'
            col.operator(
                "object.collection_instance_add",
                text="Collection Instance" if has_collections else "No Collections to Instance",
                icon='OUTLINER_OB_GROUP_INSTANCE',
            )
        else:
            col.operator_menu_enum(
                "object.collection_instance_add",
                "collection",
                text="Collection Instance",
                icon='OUTLINER_OB_GROUP_INSTANCE',
            )


class VIEW3D_MT_image_add(Menu):
    bl_label = "Add Image"

    def draw(self, _context):
        layout = self.layout
        layout.operator("object.load_reference_image", text="Reference", icon='IMAGE_REFERENCE')
        layout.operator("object.load_background_image", text="Background", icon='IMAGE_BACKGROUND')


class VIEW3D_MT_object_relations(Menu):
    bl_label = "Relations"

    def draw(self, _context):
        layout = self.layout

        layout.operator("object.proxy_make", text="Make Proxy", icon='MAKE_PROXY')

        layout.operator("object.make_override_library", text="Make Library Override", icon = "LIBRARY_DATA_OVERRIDE")

        layout.operator("object.convert_proxy_to_override")

        layout.operator("object.make_dupli_face", icon = "MAKEDUPLIFACE")

        layout.separator()

        layout.operator_menu_enum("object.make_local", "type", text="Make Local")
        layout.menu("VIEW3D_MT_make_single_user")

        layout.separator()

        layout.operator("object.data_transfer", icon ='TRANSFER_DATA')
        layout.operator("object.datalayout_transfer", icon ='TRANSFER_DATA_LAYOUT')

class VIEW3D_MT_origin_set(Menu):
    bl_label = "Set Origin"

    def draw(self, context):
        layout = self.layout

        layout.operator("object.origin_set", icon ='GEOMETRY_TO_ORIGIN', text = "Geometry to Origin").type='GEOMETRY_ORIGIN'
        layout.operator("object.origin_set", icon ='ORIGIN_TO_GEOMETRY', text = "Origin to Geometry").type='ORIGIN_GEOMETRY'
        layout.operator("object.origin_set", icon ='ORIGIN_TO_CURSOR', text = "Origin to 3D Cursor").type='ORIGIN_CURSOR'
        layout.operator("object.origin_set", icon ='ORIGIN_TO_CENTEROFMASS', text = "Origin to Center of Mass (Surface)").type='ORIGIN_CENTER_OF_MASS'
        layout.operator("object.origin_set", icon ='ORIGIN_TO_VOLUME', text = "Origin to Center of Mass (Volume)").type='ORIGIN_CENTER_OF_VOLUME'


# ********** Object menu **********

# Workaround to separate the tooltips
class VIEW3D_MT_object_delete_global(bpy.types.Operator):
    """Deletes the selected object(s) globally in all opened scenes"""      # blender will use this as a tooltip for menu items and buttons.
    bl_idname = "object.delete_global"        # unique identifier for buttons and menu items to reference.
    bl_label = "Delete Global"         # display name in the interface.
    bl_options = {'REGISTER', 'UNDO'}  # enable undo for the operator.

    def execute(self, context):        # execute() is called by blender when running the operator.
        bpy.ops.object.delete(use_global = True)
        return {'FINISHED'}


class VIEW3D_MT_object(Menu):
    bl_context = "objectmode"
    bl_label = "Object"

    def draw(self, context):
        layout = self.layout

        obj = context.object
        is_eevee = context.scene.render.engine == 'BLENDER_EEVEE'
        view = context.space_data

        layout.menu("VIEW3D_MT_transform_object")
        layout.menu("VIEW3D_MT_origin_set")
        layout.menu("VIEW3D_MT_mirror")
        layout.menu("VIEW3D_MT_object_clear")
        layout.menu("VIEW3D_MT_object_apply")
        layout.menu("VIEW3D_MT_snap")

        layout.separator()

        layout.operator("object.duplicate_move", icon = "DUPLICATE")
        layout.operator("object.duplicate_move_linked", icon = "DUPLICATE")
        layout.operator("object.join", icon ='JOIN')

        layout.separator()

        layout.operator_context = 'EXEC_REGION_WIN'
        myvar = layout.operator("object.delete", text="Delete", icon = "DELETE")
        myvar.use_global = False
        myvar.confirm = False
        layout.operator("object.delete_global", text="Delete Global", icon = "DELETE") # bfa - separated tooltip

        layout.separator()

        layout.operator("view3d.copybuffer", text="Copy Objects", icon='COPYDOWN')
        layout.operator("view3d.pastebuffer", text="Paste Objects", icon='PASTEDOWN')

        layout.separator()

        layout.menu("VIEW3D_MT_object_parent")
        #layout.menu("VIEW3D_MT_object_collection") # bfa, turned off
        layout.menu("VIEW3D_MT_object_relations")
        layout.menu("VIEW3D_MT_object_constraints")
        layout.menu("VIEW3D_MT_object_track")
        layout.menu("VIEW3D_MT_make_links", text="Make Links")

        # shading just for mesh objects
        if obj is None:
            pass

        elif obj.type == 'MESH':

            layout.separator()

            layout.operator("object.shade_smooth", icon ='SHADING_SMOOTH')
            layout.operator("object.shade_flat", icon ='SHADING_FLAT')

        layout.separator()

        layout.menu("VIEW3D_MT_object_animation")
        layout.menu("VIEW3D_MT_object_rigid_body")

        layout.separator()

        layout.menu("VIEW3D_MT_object_quick_effects")
        layout.menu("VIEW3D_MT_subdivision_set")

        layout.separator()

        layout.menu("VIEW3D_MT_object_convert")

        layout.separator()

        layout.menu("VIEW3D_MT_object_showhide")
        layout.menu("VIEW3D_MT_object_cleanup")

        # Potrace lib dependency
        if bpy.app.build_options.potrace:
            layout.separator()
            layout.operator("gpencil.trace_image", icon = "FILE_IMAGE")

        if obj is None:
            pass

        elif obj.type == 'CAMERA':
            layout.operator_context = 'INVOKE_REGION_WIN'

            layout.separator()

            if obj.data.type == 'PERSP':
                props = layout.operator("wm.context_modal_mouse", text="Camera Lens Angle", icon = "LENS_ANGLE")
                props.data_path_iter = "selected_editable_objects"
                props.data_path_item = "data.lens"
                props.input_scale = 0.1
                if obj.data.lens_unit == 'MILLIMETERS':
                    props.header_text = "Camera Lens Angle: %.1fmm"
                else:
                    props.header_text = "Camera Lens Angle: %.1f\u00B0"

            else:
                props = layout.operator("wm.context_modal_mouse", text="Camera Lens Scale", icon = "LENS_SCALE")
                props.data_path_iter = "selected_editable_objects"
                props.data_path_item = "data.ortho_scale"
                props.input_scale = 0.01
                props.header_text = "Camera Lens Scale: %.3f"

            if not obj.data.dof.focus_object:
                if view and view.camera == obj and view.region_3d.view_perspective == 'CAMERA':
                    props = layout.operator("ui.eyedropper_depth", text="DOF Distance (Pick)", icon = "DOF")
                else:
                    props = layout.operator("wm.context_modal_mouse", text="DOF Distance", icon = "DOF")
                    props.data_path_iter = "selected_editable_objects"
                    props.data_path_item = "data.dof.focus_distance"
                    props.input_scale = 0.02
                    props.header_text = "DOF Distance: %.3f"

        elif obj.type in {'CURVE', 'FONT'}:
            layout.operator_context = 'INVOKE_REGION_WIN'

            layout.separator()

            props = layout.operator("wm.context_modal_mouse", text="Extrude Size", icon = "EXTRUDESIZE")
            props.data_path_iter = "selected_editable_objects"
            props.data_path_item = "data.extrude"
            props.input_scale = 0.01
            props.header_text = "Extrude Size: %.3f"

            props = layout.operator("wm.context_modal_mouse", text="Width Size", icon = "WIDTH_SIZE")
            props.data_path_iter = "selected_editable_objects"
            props.data_path_item = "data.offset"
            props.input_scale = 0.01
            props.header_text = "Width Size: %.3f"


        elif obj.type == 'EMPTY':
            layout.operator_context = 'INVOKE_REGION_WIN'

            layout.separator()

            props = layout.operator("wm.context_modal_mouse", text="Empty Draw Size", icon = "DRAWSIZE")
            props.data_path_iter = "selected_editable_objects"
            props.data_path_item = "empty_display_size"
            props.input_scale = 0.01
            props.header_text = "Empty Draw Size: %.3f"

        elif obj.type == 'LIGHT':
            light = obj.data
            layout.operator_context = 'INVOKE_REGION_WIN'

            layout.separator()

            emission_node = None
            if light.node_tree:
                for node in light.node_tree.nodes:
                    if getattr(node, "type", None) == 'EMISSION':
                        emission_node = node
                        break

            if is_eevee and not emission_node:
                props = layout.operator("wm.context_modal_mouse", text="Power", icon = "LIGHT_STRENGTH")
                props.data_path_iter = "selected_editable_objects"
                props.data_path_item = "data.energy"
                props.header_text = "Light Power: %.3f"

            if emission_node is not None:
                props = layout.operator("wm.context_modal_mouse", text="Power", icon = "LIGHT_STRENGTH")
                props.data_path_iter = "selected_editable_objects"
                props.data_path_item = (
                    "data.node_tree"
                    ".nodes[\"" + emission_node.name + "\"]"
                    ".inputs[\"Strength\"].default_value"
                )
                props.header_text = "Light Power: %.3f"
                props.input_scale = 0.1

            if light.type == 'AREA':
                props = layout.operator("wm.context_modal_mouse", text="Size X", icon = "LIGHT_SIZE")
                props.data_path_iter = "selected_editable_objects"
                props.data_path_item = "data.size"
                props.header_text = "Light Size X: %.3f"

                if light.shape in {'RECTANGLE', 'ELLIPSE'}:
                    props = layout.operator("wm.context_modal_mouse", text="Size Y", icon = "LIGHT_SIZE")
                    props.data_path_iter = "selected_editable_objects"
                    props.data_path_item = "data.size_y"
                    props.header_text = "Light Size Y: %.3f"

            elif light.type in {'SPOT', 'POINT'}:
                props = layout.operator("wm.context_modal_mouse", text="Radius", icon = "RADIUS")
                props.data_path_iter = "selected_editable_objects"
                props.data_path_item = "data.shadow_soft_size"
                props.header_text = "Light Radius: %.3f"

            elif light.type == 'SUN':
                props = layout.operator("wm.context_modal_mouse", text="Angle", icon = "ANGLE")
                props.data_path_iter = "selected_editable_objects"
                props.data_path_item = "data.angle"
                props.header_text = "Light Angle: %.3f"

            if light.type == 'SPOT':
                layout.separator()

                props = layout.operator("wm.context_modal_mouse", text="Spot Size", icon = "LIGHT_SIZE")
                props.data_path_iter = "selected_editable_objects"
                props.data_path_item = "data.spot_size"
                props.input_scale = 0.01
                props.header_text = "Spot Size: %.2f"

                props = layout.operator("wm.context_modal_mouse", text="Spot Blend", icon = "SPOT_BLEND")
                props.data_path_iter = "selected_editable_objects"
                props.data_path_item = "data.spot_blend"
                props.input_scale = -0.01
                props.header_text = "Spot Blend: %.2f"

            if light.type in ['SPOT', 'SUN', 'AREA']:
                props = layout.operator("object.transform_axis_target", text="Interactive Light Track", icon = "NODE_LIGHTPATH")

class VIEW3D_MT_object_convert(Menu):
    bl_label = "Convert To"

    def draw(self, context):
        layout = self.layout

        obj = context.object

        layout.operator_enum("object.convert", "target")

        # check if object exists at all.
        if obj is not None and obj.type == 'GPENCIL':

            layout.separator()

            layout.operator("gpencil.convert", text="Gpencil to Path", icon = "CURVE_PATH").type = 'PATH'
            layout.operator("gpencil.convert", text="Gpencil to Bezier Curves", icon = "OUTLINER_DATA_CURVE").type = 'CURVE'
            layout.operator("gpencil.convert", text="Gpencil to Mesh", icon = "OUTLINER_DATA_MESH").type = 'POLY'


class VIEW3D_MT_object_animation(Menu):
    bl_label = "Animation"

    def draw(self, _context):
        layout = self.layout

        layout.operator("anim.keyframe_insert_menu", text="Insert Keyframe", icon= 'KEYFRAMES_INSERT')
        layout.operator("anim.keyframe_delete_v3d", text="Delete Keyframes", icon= 'KEYFRAMES_REMOVE')
        layout.operator("anim.keyframe_clear_v3d", text="Clear Keyframes", icon= 'KEYFRAMES_CLEAR')
        layout.operator("anim.keying_set_active_set", text="Change Keying Set", icon='TRIA_RIGHT')

        layout.separator()

        layout.operator("nla.bake", text="Bake Action", icon= 'BAKE_ACTION')
        layout.operator("gpencil.bake_mesh_animation", text="Bake Mesh to Grease Pencil", icon= 'BAKE_ACTION')


class VIEW3D_MT_object_rigid_body(Menu):
    bl_label = "Rigid Body"

    def draw(self, _context):
        layout = self.layout

        layout.operator("rigidbody.objects_add", text="Add Active", icon='RIGID_ADD_ACTIVE').type = 'ACTIVE'
        layout.operator("rigidbody.objects_add", text="Add Passive", icon='RIGID_ADD_PASSIVE').type = 'PASSIVE'

        layout.separator()

        layout.operator("rigidbody.objects_remove", text="Remove", icon='RIGID_REMOVE')

        layout.separator()

        layout.operator("rigidbody.shape_change", text="Change Shape", icon='RIGID_CHANGE_SHAPE')
        layout.operator("rigidbody.mass_calculate", text="Calculate Mass", icon='RIGID_CALCULATE_MASS')
        layout.operator("rigidbody.object_settings_copy", text="Copy from Active", icon='RIGID_COPY_FROM_ACTIVE')
        layout.operator("object.visual_transform_apply", text="Apply Transformation", icon='RIGID_APPLY_TRANS')
        layout.operator("rigidbody.bake_to_keyframes", text="Bake To Keyframes", icon='RIGID_BAKE_TO_KEYFRAME')

        layout.separator()

        layout.operator("rigidbody.connect", text="Connect", icon='RIGID_CONSTRAINTS_CONNECT')


class VIEW3D_MT_object_clear(Menu):
    bl_label = "Clear"

    def draw(self, _context):
        layout = self.layout

        layout.operator("object.location_clear", text="Location", icon = "CLEARMOVE").clear_delta = False
        layout.operator("object.rotation_clear", text="Rotation", icon = "CLEARROTATE").clear_delta = False
        layout.operator("object.scale_clear", text="Scale", icon = "CLEARSCALE").clear_delta = False

        layout.separator()

        layout.operator("object.origin_clear", text="Origin", icon = "CLEARORIGIN")


class VIEW3D_MT_object_context_menu(Menu):
    bl_label = "Object Context Menu"

    def draw(self, context):

        layout = self.layout
        view = context.space_data

        obj = context.object

        selected_objects_len = len(context.selected_objects)

        # If nothing is selected
        # (disabled for now until it can be made more useful).
        '''
        if selected_objects_len == 0:

            layout.menu("VIEW3D_MT_add", text="Add", text_ctxt=i18n_contexts.operator_default)
            layout.operator("view3d.pastebuffer", text="Paste Objects", icon='PASTEDOWN')

            return
        '''

        # If something is selected
        if obj is not None and obj.type in {'MESH', 'CURVE', 'SURFACE'}:
            layout.operator("object.shade_smooth", text="Shade Smooth", icon ='SHADING_SMOOTH')
            layout.operator("object.shade_flat", text="Shade Flat", icon ='SHADING_FLAT')

            layout.separator()

        if obj is None:
            pass
        elif obj.type == 'MESH':
            layout.operator_context = 'INVOKE_REGION_WIN'
            layout.operator_menu_enum("object.origin_set", text="Set Origin", property="type")

            layout.operator_context = 'INVOKE_DEFAULT'
            # If more than one object is selected
            if selected_objects_len > 1:
                layout.operator("object.join", icon = "JOIN")

            layout.separator()

        elif obj.type == 'CAMERA':
            layout.operator_context = 'INVOKE_REGION_WIN'

            if obj.data.type == 'PERSP':
                props = layout.operator("wm.context_modal_mouse", text="Camera Lens Angle", icon = "LENS_ANGLE")
                props.data_path_iter = "selected_editable_objects"
                props.data_path_item = "data.lens"
                props.input_scale = 0.1
                if obj.data.lens_unit == 'MILLIMETERS':
                    props.header_text = "Camera Lens Angle: %.1fmm"
                else:
                    props.header_text = "Camera Lens Angle: %.1f\u00B0"

            else:
                props = layout.operator("wm.context_modal_mouse", text="Camera Lens Scale", icon = "LENS_SCALE")
                props.data_path_iter = "selected_editable_objects"
                props.data_path_item = "data.ortho_scale"
                props.input_scale = 0.01
                props.header_text = "Camera Lens Scale: %.3f"

            if not obj.data.dof.focus_object:
                if view and view.camera == obj and view.region_3d.view_perspective == 'CAMERA':
                    props = layout.operator("ui.eyedropper_depth", text="DOF Distance (Pick)", icon = "DOF")
                else:
                    props = layout.operator("wm.context_modal_mouse", text="DOF Distance", icon = "DOF")
                    props.data_path_iter = "selected_editable_objects"
                    props.data_path_item = "data.dof_distance"
                    props.input_scale = 0.02
                    props.header_text = "DOF Distance: %.3f"

            layout.separator()

        elif obj.type in {'CURVE', 'FONT'}:
            layout.operator_context = 'INVOKE_REGION_WIN'

            props = layout.operator("wm.context_modal_mouse", text="Extrude Size", icon = "EXTRUDESIZE")
            props.data_path_iter = "selected_editable_objects"
            props.data_path_item = "data.extrude"
            props.input_scale = 0.01
            props.header_text = "Extrude Size: %.3f"

            props = layout.operator("wm.context_modal_mouse", text="Width Size", icon = "WIDTH_SIZE")
            props.data_path_iter = "selected_editable_objects"
            props.data_path_item = "data.offset"
            props.input_scale = 0.01
            props.header_text = "Width Size: %.3f"

            layout.separator()

            layout.operator("object.convert", text="Convert to Mesh", icon = "MESH_DATA").target = 'MESH'
            layout.operator("object.convert", text="Convert to Grease Pencil", icon ="GREASEPENCIL").target = 'GPENCIL'
            layout.operator_menu_enum("object.origin_set", text="Set Origin", property="type", icon ="ORIGIN")

            layout.separator()

        elif obj.type == 'GPENCIL':
            layout.operator("gpencil.convert", text="Gpencil to Path", icon ="CURVE_PATH").type = 'PATH'
            layout.operator("gpencil.convert", text="Gpencil to Bezier Curves", icon ="OUTLINER_DATA_CURVE").type = 'CURVE'
            layout.operator("gpencil.convert", text="Gpencil to Mesh", icon ="OUTLINER_DATA_MESH").type = 'POLY'

            layout.operator_menu_enum("object.origin_set", text="Set Origin", property="type")

            layout.separator()

        elif obj.type == 'EMPTY':
            layout.operator_context = 'INVOKE_REGION_WIN'

            props = layout.operator("wm.context_modal_mouse", text="Empty Draw Size", icon = "DRAWSIZE")
            props.data_path_iter = "selected_editable_objects"
            props.data_path_item = "empty_display_size"
            props.input_scale = 0.01
            props.header_text = "Empty Draw Size: %.3f"

            layout.separator()

        elif obj.type == 'LIGHT':
            light = obj.data

            layout.operator_context = 'INVOKE_REGION_WIN'

            props = layout.operator("wm.context_modal_mouse", text="Power", icon = "LIGHT_STRENGTH")
            props.data_path_iter = "selected_editable_objects"
            props.data_path_item = "data.energy"
            props.header_text = "Light Power: %.3f"

            if light.type == 'AREA':
                props = layout.operator("wm.context_modal_mouse", text="Size X", icon = "LIGHT_SIZE")
                props.data_path_iter = "selected_editable_objects"
                props.data_path_item = "data.size"
                props.header_text = "Light Size X: %.3f"

                if light.shape in {'RECTANGLE', 'ELLIPSE'}:
                    props = layout.operator("wm.context_modal_mouse", text="Size Y", icon = "LIGHT_SIZE")
                    props.data_path_iter = "selected_editable_objects"
                    props.data_path_item = "data.size_y"
                    props.header_text = "Light Size Y: %.3f"

            elif light.type in {'SPOT', 'POINT'}:
                props = layout.operator("wm.context_modal_mouse", text="Radius", icon = "RADIUS")
                props.data_path_iter = "selected_editable_objects"
                props.data_path_item = "data.shadow_soft_size"
                props.header_text = "Light Radius: %.3f"

            elif light.type == 'SUN':
                props = layout.operator("wm.context_modal_mouse", text="Angle", icon = "ANGLE")
                props.data_path_iter = "selected_editable_objects"
                props.data_path_item = "data.angle"
                props.header_text = "Light Angle: %.3f"

            if light.type == 'SPOT':
                layout.separator()

                props = layout.operator("wm.context_modal_mouse", text="Spot Size", icon = "LIGHT_SIZE")
                props.data_path_iter = "selected_editable_objects"
                props.data_path_item = "data.spot_size"
                props.input_scale = 0.01
                props.header_text = "Spot Size: %.2f"

                props = layout.operator("wm.context_modal_mouse", text="Spot Blend", icon = "SPOT_BLEND")
                props.data_path_iter = "selected_editable_objects"
                props.data_path_item = "data.spot_blend"
                props.input_scale = -0.01
                props.header_text = "Spot Blend: %.2f"

            if light.type in ['SPOT', 'SUN', 'AREA']:
                props = layout.operator("object.transform_axis_target", text="Interactive Light Track", icon = "NODE_LIGHTPATH")

            layout.separator()

        layout.operator("view3d.copybuffer", text="Copy Objects", icon='COPYDOWN')
        layout.operator("view3d.pastebuffer", text="Paste Objects", icon='PASTEDOWN')

        layout.separator()

        layout.operator("object.duplicate_move", icon='DUPLICATE')
        layout.operator("object.duplicate_move_linked", icon = "DUPLICATE")

        layout.separator()

        props = layout.operator("wm.call_panel", text="Rename Active Object", icon='RENAME')
        props.name = "TOPBAR_PT_name"
        props.keep_open = False

        layout.separator()

        layout.menu("VIEW3D_MT_mirror")
        layout.menu("VIEW3D_MT_snap")
        layout.menu("VIEW3D_MT_object_parent")
        layout.operator_context = 'INVOKE_REGION_WIN'

        if view and view.local_view:
            layout.operator("view3d.localview_remove_from", icon= 'VIEW_REMOVE_LOCAL')
        else:
            layout.operator("object.move_to_collection", icon= 'GROUP')

        layout.separator()

        layout.operator("anim.keyframe_insert_menu", text="Insert Keyframe", icon= 'KEYFRAMES_INSERT')

        layout.separator()

        layout.operator_context = 'EXEC_REGION_WIN'
        layout.operator("object.delete", text="Delete", icon = "DELETE").use_global = False


class VIEW3D_MT_object_shading(Menu):
    # XXX, this menu is a place to store shading operator in object mode
    bl_label = "Shading"

    def draw(self, _context):
        layout = self.layout
        layout.operator("object.shade_smooth", text="Smooth", icon = "SHADING_SMOOTH")
        layout.operator("object.shade_flat", text="Flat", icon = "SHADING_FLAT")


class VIEW3D_MT_object_apply(Menu):
    bl_label = "Apply"

    def draw(self, _context):
        layout = self.layout

        props = layout.operator("object.transform_apply", text="Location", text_ctxt=i18n_contexts.default, icon = "APPLYMOVE")
        props.location, props.rotation, props.scale = True, False, False

        props = layout.operator("object.transform_apply", text="Rotation", text_ctxt=i18n_contexts.default, icon = "APPLYROTATE")
        props.location, props.rotation, props.scale = False, True, False

        props = layout.operator("object.transform_apply", text="Scale", text_ctxt=i18n_contexts.default, icon = "APPLYSCALE")
        props.location, props.rotation, props.scale = False, False, True

        props = layout.operator("object.transform_apply", text="All Transforms", text_ctxt=i18n_contexts.default, icon = "APPLYALL")
        props.location, props.rotation, props.scale = True, True, True

        props = layout.operator("object.transform_apply", text="Rotation & Scale", text_ctxt=i18n_contexts.default, icon = "APPLY_ROTSCALE")
        props.location, props.rotation, props.scale = False, True, True

        layout.separator()

        layout.operator("object.transforms_to_deltas", text="Location to Deltas", text_ctxt=i18n_contexts.default, icon = "APPLYMOVEDELTA").mode = 'LOC'
        layout.operator("object.transforms_to_deltas", text="Rotation to Deltas", text_ctxt=i18n_contexts.default, icon = "APPLYROTATEDELTA").mode = 'ROT'
        layout.operator("object.transforms_to_deltas", text="Scale to Deltas", text_ctxt=i18n_contexts.default, icon = "APPLYSCALEDELTA").mode = 'SCALE'
        layout.operator("object.transforms_to_deltas", text="All Transforms to Deltas", text_ctxt=i18n_contexts.default, icon = "APPLYALLDELTA").mode = 'ALL'
        layout.operator("object.anim_transforms_to_deltas", icon = "APPLYANIDELTA")

        layout.separator()

        layout.operator("object.visual_transform_apply", text="Visual Transform", text_ctxt=i18n_contexts.default, icon = "VISUALTRANSFORM")
        layout.operator("object.duplicates_make_real", icon = "MAKEDUPLIREAL")


class VIEW3D_MT_object_parent(Menu):
    bl_label = "Parent"

    def draw(self, _context):
        layout = self.layout
        operator_context_default = layout.operator_context

        layout.operator_enum("object.parent_set", "type")

        layout.separator()

        layout.operator_context = 'EXEC_REGION_WIN'
        layout.operator("object.parent_no_inverse_set", icon = "PARENT")
        layout.operator_context = operator_context_default

        layout.separator()

        layout.operator_enum("object.parent_clear", "type")


class VIEW3D_MT_object_track(Menu):
    bl_label = "Track"

    def draw(self, _context):
        layout = self.layout

        layout.operator("object.track_set", text = "Damped Track Constraint", icon = "CONSTRAINT_DATA").type = "DAMPTRACK"
        layout.operator("object.track_set", text = "Track to Constraint", icon = "CONSTRAINT_DATA").type = "TRACKTO"
        layout.operator("object.track_set", text = "Lock Track Constraint", icon = "CONSTRAINT_DATA").type = "LOCKTRACK"

        layout.separator()

        layout.operator("object.track_clear", text= "Clear Track", icon = "CLEAR_TRACK").type = 'CLEAR'
        layout.operator("object.track_clear", text= "Clear Track - Keep Transformation", icon = "CLEAR_TRACK").type = 'CLEAR_KEEP_TRANSFORM'


class VIEW3D_MT_object_collection(Menu):
    bl_label = "Collection"

    def draw(self, _context):
        layout = self.layout

        layout.operator("object.move_to_collection", icon='GROUP')
        layout.operator("object.link_to_collection", icon='GROUP')

        layout.separator()

        layout.operator("collection.create", icon='COLLECTION_NEW')
        # layout.operator_menu_enum("collection.objects_remove", "collection")  # BUGGY
        layout.operator("collection.objects_remove", icon = "DELETE")
        layout.operator("collection.objects_remove_all", icon = "DELETE")

        layout.separator()

        layout.operator("collection.objects_add_active", icon='GROUP')
        layout.operator("collection.objects_remove_active", icon = "DELETE")


class VIEW3D_MT_object_constraints(Menu):
    bl_label = "Constraints"

    def draw(self, _context):
        layout = self.layout

        layout.operator("object.constraint_add_with_targets", icon = "CONSTRAINT_DATA")
        layout.operator("object.constraints_copy", icon = "COPYDOWN")

        layout.separator()

        layout.operator("object.constraints_clear", icon = "CLEAR_CONSTRAINT")


class VIEW3D_MT_object_quick_effects(Menu):
    bl_label = "Quick Effects"

    def draw(self, context):
        layout = self.layout

        layout.operator("object.quick_fur", icon = "HAIR")
        layout.operator("object.quick_explode", icon = "MOD_EXPLODE")
        layout.operator("object.quick_smoke", icon = "MOD_SMOKE")
        layout.operator("object.quick_liquid", icon = "MOD_FLUIDSIM")


# Workaround to separate the tooltips for Show Hide
class VIEW3D_hide_view_set_unselected(bpy.types.Operator):
    """Hides the unselected Object(s)"""      # blender will use this as a tooltip for menu items and buttons.
    bl_idname = "object.hide_unselected"        # unique identifier for buttons and menu items to reference.
    bl_label = "Hide Unselected"         # display name in the interface.
    bl_options = {'REGISTER', 'UNDO'}  # enable undo for the operator.

    def execute(self, context):        # execute() is called by blender when running the operator.
        bpy.ops.object.hide_view_set(unselected = True)
        return {'FINISHED'}


class VIEW3D_MT_object_showhide(Menu):
    bl_label = "Show/Hide"

    def draw(self, _context):
        layout = self.layout

        layout.operator("object.hide_view_clear", text="Show Hidden", icon = "HIDE_OFF")

        layout.separator()

        layout.operator("object.hide_view_set", text="Hide Selected", icon = "HIDE_ON").unselected = False
        layout.operator("object.hide_unselected", text="Hide Unselected", icon = "HIDE_UNSELECTED") # bfa - separated tooltip


class VIEW3D_MT_object_cleanup(Menu):
    bl_label = "Clean Up"

    def draw(self, _context):
        layout = self.layout

        layout.operator("object.vertex_group_clean", text="Clean Vertex Group Weights", icon = 'CLEAN_CHANNELS').group_select_mode = 'ALL'
        layout.operator("object.vertex_group_limit_total", text="Limit Total Vertex Groups", icon = 'WEIGHT_LIMIT_TOTAL').group_select_mode = 'ALL'

        layout.separator()

        layout.operator("object.material_slot_remove_unused", text="Remove Unused Material Slots", icon = 'DELETE')


class VIEW3D_MT_make_single_user(Menu):
    bl_label = "Make Single User"

    def draw(self, _context):
        layout = self.layout
        layout.operator_context = 'EXEC_REGION_WIN'

        props = layout.operator("object.make_single_user", text="Object", icon='MAKE_SINGLE_USER')
        props.object = True
        props.obdata = props.material = props.animation = False

        props = layout.operator("object.make_single_user", text="Object & Data", icon='MAKE_SINGLE_USER')
        props.object = props.obdata = True
        props.material = props.animation = False

        props = layout.operator("object.make_single_user", text="Object & Data & Materials", icon='MAKE_SINGLE_USER')
        props.object = props.obdata = props.material = True
        props.animation = False

        props = layout.operator("object.make_single_user", text="Materials", icon='MAKE_SINGLE_USER')
        props.material = True
        props.object = props.obdata = props.animation = False

        props = layout.operator("object.make_single_user", text="Object Animation", icon='MAKE_SINGLE_USER')
        props.animation = True
        props.object = props.obdata = props.material = False


class VIEW3D_MT_make_links(Menu):
    bl_label = "Make Links"

    def draw(self, _context):
        layout = self.layout
        operator_context_default = layout.operator_context

        if len(bpy.data.scenes) > 10:
            layout.operator_context = 'INVOKE_REGION_WIN'
            layout.operator("object.make_links_scene", text="Objects to Scene", icon='OUTLINER_OB_EMPTY')
        else:
            layout.operator_context = 'EXEC_REGION_WIN'
            layout.operator_menu_enum("object.make_links_scene", "scene", text="Objects to Scene")

        layout.separator()

        layout.operator_context = operator_context_default

        layout.operator_enum("object.make_links_data", "type")  # inline

        layout.separator()

        layout.operator("object.join_uvs", icon = "TRANSFER_UV")  # stupid place to add this!


class VIEW3D_MT_brush(Menu):
    bl_label = "Brush"

    def draw(self, context):
        layout = self.layout

        settings = UnifiedPaintPanel.paint_settings(context)
        brush = getattr(settings, "brush", None)
        obj = context.active_object
        mesh = context.object.data # face selection masking for painting

        # skip if no active brush
        if not brush:
            layout.label(text="No Brush selected. Please select a brush first", icon='INFO')
            return

        tex_slot = brush.texture_slot
        mask_tex_slot = brush.mask_texture_slot

        # brush tool
        if context.sculpt_object:
            layout.operator("brush.reset", icon = "BRUSH_RESET")

            layout.separator()

            #radial control button brush size
            myvar = layout.operator("wm.radial_control", text = "Brush Radius", icon = "BRUSHSIZE")
            myvar.data_path_primary = 'tool_settings.sculpt.brush.size'
            myvar.data_path_secondary = 'tool_settings.unified_paint_settings.size'
            myvar.use_secondary = 'tool_settings.unified_paint_settings.use_unified_size'
            myvar.rotation_path = 'tool_settings.sculpt.brush.texture_slot.angle'
            myvar.color_path = 'tool_settings.sculpt.brush.cursor_color_add'
            myvar.fill_color_path = ''
            myvar.fill_color_override_path = ''
            myvar.fill_color_override_test_path = ''
            myvar.zoom_path = ''
            myvar.image_id = 'tool_settings.sculpt.brush'
            myvar.secondary_tex = False

            #radial control button brush strength
            myvar = layout.operator("wm.radial_control", text = "Brush Strength", icon = "BRUSHSTRENGTH")
            myvar.data_path_primary = 'tool_settings.sculpt.brush.strength'
            myvar.data_path_secondary = 'tool_settings.unified_paint_settings.strength'
            myvar.use_secondary = 'tool_settings.unified_paint_settings.use_unified_strength'
            myvar.rotation_path = 'tool_settings.sculpt.brush.texture_slot.angle'
            myvar.color_path = 'tool_settings.sculpt.brush.cursor_color_add'
            myvar.fill_color_path = ''
            myvar.fill_color_override_path = ''
            myvar.fill_color_override_test_path = ''
            myvar.zoom_path = ''
            myvar.image_id = 'tool_settings.sculpt.brush'
            myvar.secondary_tex = False

            if tex_slot.has_texture_angle:

                #radial control button brushsize for texture paint mode
                myvar = layout.operator("wm.radial_control", text = "Texture Brush Angle", icon = "BRUSHANGLE")
                myvar.data_path_primary = 'tool_settings.sculpt.brush.texture_slot.angle'
                myvar.data_path_secondary = ''
                myvar.use_secondary = ''
                myvar.rotation_path = 'tool_settings.sculpt.brush.texture_slot.angle'
                myvar.color_path = 'tool_settings.sculpt.brush.cursor_color_add'
                myvar.fill_color_path = ''
                myvar.fill_color_override_path = ''
                myvar.fill_color_override_test_path = ''
                myvar.zoom_path = ''
                myvar.image_id = 'tool_settings.sculpt.brush'
                myvar.secondary_tex = False

        elif context.image_paint_object:

            if not brush:
                return

            #radial control button brushsize
            myvar = layout.operator("wm.radial_control", text = "Brush Radius", icon = "BRUSHSIZE")
            myvar.data_path_primary = 'tool_settings.image_paint.brush.size'
            myvar.data_path_secondary = 'tool_settings.unified_paint_settings.size'
            myvar.use_secondary = 'tool_settings.unified_paint_settings.use_unified_size'
            myvar.rotation_path = 'tool_settings.image_paint.brush.mask_texture_slot.angle'
            myvar.color_path = 'tool_settings.image_paint.brush.cursor_color_add'
            myvar.fill_color_path = 'tool_settings.image_paint.brush.color'
            myvar.fill_color_override_path = 'tool_settings.unified_paint_settings.color'
            myvar.fill_color_override_test_path = 'tool_settings.unified_paint_settings.use_unified_color'
            myvar.zoom_path = 'space_data.zoom'
            myvar.image_id = 'tool_settings.image_paint.brush'
            myvar.secondary_tex = True

            #radial control button brushsize
            myvar = layout.operator("wm.radial_control", text = "Brush Strength", icon = "BRUSHSTRENGTH")
            myvar.data_path_primary = 'tool_settings.image_paint.brush.strength'
            myvar.data_path_secondary = 'tool_settings.unified_paint_settings.strength'
            myvar.use_secondary = 'tool_settings.unified_paint_settings.use_unified_strength'
            myvar.rotation_path = 'tool_settings.image_paint.brush.mask_texture_slot.angle'
            myvar.color_path = 'tool_settings.image_paint.brush.cursor_color_add'
            myvar.fill_color_path = 'tool_settings.image_paint.brush.color'
            myvar.fill_color_override_path = 'tool_settings.unified_paint_settings.color'
            myvar.fill_color_override_test_path = 'tool_settings.unified_paint_settings.use_unified_color'
            myvar.zoom_path = ''
            myvar.image_id = 'tool_settings.image_paint.brush'
            myvar.secondary_tex = True

            if tex_slot.has_texture_angle:

                #radial control button brushsize for texture paint mode
                myvar = layout.operator("wm.radial_control", text = "Texture Brush Angle", icon = "BRUSHANGLE")
                myvar.data_path_primary = 'tool_settings.image_paint.brush.texture_slot.angle'
                myvar.data_path_secondary = ''
                myvar.use_secondary = ''
                myvar.rotation_path = 'tool_settings.image_paint.brush.texture_slot.angle'
                myvar.color_path = 'tool_settings.image_paint.brush.cursor_color_add'
                myvar.fill_color_path = 'tool_settings.image_paint.brush.color'
                myvar.fill_color_override_path = 'tool_settings.unified_paint_settings.color'
                myvar.fill_color_override_test_path = 'tool_settings.unified_paint_settings.use_unified_color'
                myvar.zoom_path = ''
                myvar.image_id = 'tool_settings.image_paint.brush'
                myvar.secondary_tex = False

            if mask_tex_slot.has_texture_angle:

                #radial control button brushsize
                myvar = layout.operator("wm.radial_control", text = "Texure Mask Brush Angle", icon = "BRUSHANGLE")
                myvar.data_path_primary = 'tool_settings.image_paint.brush.mask_texture_slot.angle'
                myvar.data_path_secondary = ''
                myvar.use_secondary = ''
                myvar.rotation_path = 'tool_settings.image_paint.brush.mask_texture_slot.angle'
                myvar.color_path = 'tool_settings.image_paint.brush.cursor_color_add'
                myvar.fill_color_path = 'tool_settings.image_paint.brush.color'
                myvar.fill_color_override_path = 'tool_settings.unified_paint_settings.color'
                myvar.fill_color_override_test_path = 'tool_settings.unified_paint_settings.use_unified_color'
                myvar.zoom_path = ''
                myvar.image_id = 'tool_settings.image_paint.brush'
                myvar.secondary_tex = True

        elif context.vertex_paint_object:

            #radial control button brush size
            myvar = layout.operator("wm.radial_control", text = "Brush Radius", icon = "BRUSHSIZE")
            myvar.data_path_primary = 'tool_settings.vertex_paint.brush.size'
            myvar.data_path_secondary = 'tool_settings.unified_paint_settings.size'
            myvar.use_secondary = 'tool_settings.unified_paint_settings.use_unified_size'
            myvar.rotation_path = 'tool_settings.vertex_paint.brush.texture_slot.angle'
            myvar.color_path = 'tool_settings.vertex_paint.brush.cursor_color_add'
            myvar.fill_color_path = 'tool_settings.vertex_paint.brush.color'
            myvar.fill_color_override_path = 'tool_settings.unified_paint_settings.color'
            myvar.fill_color_override_test_path = 'tool_settings.unified_paint_settings.use_unified_color'
            myvar.zoom_path = ''
            myvar.image_id = 'tool_settings.vertex_paint.brush'
            myvar.secondary_tex = False

            #radial control button brush strength
            myvar = layout.operator("wm.radial_control", text = "Brush Strength", icon = "BRUSHSTRENGTH")
            myvar.data_path_primary = 'tool_settings.vertex_paint.brush.strength'
            myvar.data_path_secondary = 'tool_settings.unified_paint_settings.strength'
            myvar.use_secondary = 'tool_settings.unified_paint_settings.use_unified_strength'
            myvar.rotation_path = 'tool_settings.vertex_paint.brush.texture_slot.angle'
            myvar.color_path = 'tool_settings.vertex_paint.brush.cursor_color_add'
            myvar.fill_color_path = 'tool_settings.vertex_paint.brush.color'
            myvar.fill_color_override_path = 'tool_settings.unified_paint_settings.color'
            myvar.fill_color_override_test_path = 'tool_settings.unified_paint_settings.use_unified_color'
            myvar.zoom_path = ''
            myvar.image_id = 'tool_settings.vertex_paint.brush'
            myvar.secondary_tex = False

            if tex_slot.has_texture_angle:

                #radial control button brushsize for texture paint mode
                myvar = layout.operator("wm.radial_control", text = "Texture Brush Angle", icon = "BRUSHANGLE")
                myvar.data_path_primary = 'tool_settings.vertex_paint.brush.texture_slot.angle'
                myvar.data_path_secondary = ''
                myvar.use_secondary = ''
                myvar.rotation_path = 'tool_settings.vertex_paint.brush.texture_slot.angle'
                myvar.color_path = 'tool_settings.vertex_paint.brush.cursor_color_add'
                myvar.fill_color_path = 'tool_settings.vertex_paint.brush.color'
                myvar.fill_color_override_path = 'tool_settings.unified_paint_settings.color'
                myvar.fill_color_override_test_path = 'tool_settings.unified_paint_settings.use_unified_color'
                myvar.zoom_path = ''
                myvar.image_id = 'tool_settings.vertex_paint.brush'
                myvar.secondary_tex = False


        elif context.weight_paint_object:

            #radial control button brush size
            myvar = layout.operator("wm.radial_control", text = "Brush Radius", icon = "BRUSHSIZE")
            myvar.data_path_primary = 'tool_settings.weight_paint.brush.size'
            myvar.data_path_secondary = 'tool_settings.unified_paint_settings.size'
            myvar.use_secondary = 'tool_settings.unified_paint_settings.use_unified_size'
            myvar.rotation_path = 'tool_settings.weight_paint.brush.texture_slot.angle'
            myvar.color_path = 'tool_settings.weight_paint.brush.cursor_color_add'
            myvar.fill_color_path = ''
            myvar.fill_color_override_path = ''
            myvar.fill_color_override_test_path = ''
            myvar.zoom_path = ''
            myvar.image_id = 'tool_settings.weight_paint.brush'
            myvar.secondary_tex = False

            #radial control button brush strength
            myvar = layout.operator("wm.radial_control", text = "Brush Strength", icon = "BRUSHSTRENGTH")
            myvar.data_path_primary = 'tool_settings.weight_paint.brush.strength'
            myvar.data_path_secondary = 'tool_settings.unified_paint_settings.strength'
            myvar.use_secondary = 'tool_settings.unified_paint_settings.use_unified_strength'
            myvar.rotation_path = 'tool_settings.weight_paint.brush.texture_slot.angle'
            myvar.color_path = 'tool_settings.weight_paint.brush.cursor_color_add'
            myvar.fill_color_path = ''
            myvar.fill_color_override_path = ''
            myvar.fill_color_override_test_path = ''
            myvar.zoom_path = ''
            myvar.image_id = 'tool_settings.weight_paint.brush'
            myvar.secondary_tex = False

            #radial control button brush weight
            myvar = layout.operator("wm.radial_control", text = "Brush Weight", icon = "BRUSHSTRENGTH")
            myvar.data_path_primary = 'tool_settings.weight_paint.brush.weight'
            myvar.data_path_secondary = 'tool_settings.unified_paint_settings.weight'
            myvar.use_secondary = 'tool_settings.unified_paint_settings.use_unified_weight'
            myvar.rotation_path = 'tool_settings.weight_paint.brush.texture_slot.angle'
            myvar.color_path = 'tool_settings.weight_paint.brush.cursor_color_add'
            myvar.fill_color_path = ''
            myvar.fill_color_override_path = ''
            myvar.fill_color_override_test_path = ''
            myvar.zoom_path = ''
            myvar.image_id = 'tool_settings.weight_paint.brush'
            myvar.secondary_tex = False

        if tex_slot.map_mode == 'STENCIL':

            layout.separator()

            layout.operator("brush.stencil_control", text = 'Move Stencil Texture', icon ='TRANSFORM_MOVE').mode = 'TRANSLATION'
            layout.operator("brush.stencil_control", text = 'Rotate Stencil Texture', icon ='TRANSFORM_ROTATE').mode = 'ROTATION'
            layout.operator("brush.stencil_control", text = 'Scale Stencil Texture', icon ='TRANSFORM_SCALE').mode = 'SCALE'
            layout.operator("brush.stencil_reset_transform", text = "Reset Stencil Texture position", icon = "RESET")

        if mask_tex_slot.map_mode == 'STENCIL':

            layout.separator()

            myvar = layout.operator("brush.stencil_control", text = "Move Stencil Mask Texture", icon ='TRANSFORM_MOVE')
            myvar.mode = 'TRANSLATION'
            myvar.texmode = 'SECONDARY'
            myvar = layout.operator("brush.stencil_control", text = "Rotate Stencil Mask Texture", icon ='TRANSFORM_ROTATE')
            myvar.mode = 'ROTATION'
            myvar.texmode = 'SECONDARY'
            myvar = layout.operator("brush.stencil_control", text = "Scale Stencil Mask Texture", icon ='TRANSFORM_SCALE')
            myvar.mode = 'SCALE'
            myvar.texmode = 'SECONDARY'
            layout.operator("brush.stencil_reset_transform", text = "Reset Stencil Mask Texture position", icon = "RESET").mask = True


        # If face selection masking for painting is active
        if mesh.use_paint_mask:

            layout.separator()

            layout.menu("VIEW3D_MT_facemask_showhide") ### show hide for face mask tool

        # Color picker just in vertex and texture paint
        if obj.mode in {'VERTEX_PAINT', 'TEXTURE_PAINT'}:

            layout.separator()

            layout.operator("paint.sample_color", text = "Color Picker", icon='EYEDROPPER')


class VIEW3D_MT_brush_curve_presets(Menu):
    bl_label = "Curve Preset"

    def draw(self, context):
        layout = self.layout

        toolsettings = context.tool_settings.image_paint
        brush = toolsettings.brush

        layout.operator("brush.curve_preset", icon='SHARPCURVE', text="Sharp").shape = 'SHARP'
        layout.operator("brush.curve_preset", icon='SMOOTHCURVE', text="Smooth").shape = 'SMOOTH'
        layout.operator("brush.curve_preset", icon='NOCURVE', text="Max").shape = 'MAX'
        layout.operator("brush.curve_preset", icon='LINCURVE', text="Line").shape = 'LINE'
        layout.operator("brush.curve_preset", icon='ROOTCURVE', text="Root").shape = 'ROOT'
        layout.operator("brush.curve_preset", icon='SPHERECURVE', text="Round").shape = 'ROUND'

# Show hide menu for face selection masking
class VIEW3D_MT_facemask_showhide(Menu):
    bl_label = "Show/Hide"

    def draw(self, context):
        layout = self.layout

        layout.operator("paint.face_select_reveal", text="Show Hidden", icon = "HIDE_OFF")
        layout.operator("paint.face_select_hide", text="Hide Selected", icon = "HIDE_ON").unselected = False
        layout.operator("paint.face_select_hide", text="Hide Unselected", icon = "HIDE_UNSELECTED").unselected = True


class VIEW3D_MT_paint_vertex(Menu):
    bl_label = "Paint"

    def draw(self, _context):
        layout = self.layout

        layout.operator("paint.vertex_color_set", icon = "COLOR")
        layout.operator("paint.vertex_color_smooth", icon = "PARTICLEBRUSH_SMOOTH")
        layout.operator("paint.vertex_color_dirt", icon = "DIRTY_VERTEX")
        layout.operator("paint.vertex_color_from_weight", icon = "VERTCOLFROMWEIGHT")

        layout.separator()

        layout.operator("paint.vertex_color_invert", text="Invert", icon = "REVERSE_COLORS")
        layout.operator("paint.vertex_color_levels", text="Levels", icon = "LEVELS")
        layout.operator("paint.vertex_color_hsv", text="Hue Saturation Value", icon = "HUESATVAL")
        layout.operator("paint.vertex_color_brightness_contrast", text="Bright/Contrast", icon = "BRIGHTNESS_CONTRAST")


class VIEW3D_MT_paint_vertex_specials(Menu):
    bl_label = "Vertex Paint Context Menu"

    def draw(self, context):
        layout = self.layout
        # TODO: populate with useful items.
        layout.operator("paint.vertex_color_set", icon = "COLOR")
        layout.separator()
        layout.operator("paint.vertex_color_smooth", icon = "PARTICLEBRUSH_SMOOTH")


class VIEW3D_MT_paint_texture_specials(Menu):
    bl_label = "Texture Paint Context Menu"

    def draw(self, context):
        layout = self.layout
        # TODO: populate with useful items.
        layout.operator("image.save_dirty", icon = "FILE_TICK")


class VIEW3D_MT_hook(Menu):
    bl_label = "Hooks"

    def draw(self, context):
        layout = self.layout
        layout.operator_context = 'EXEC_AREA'
        layout.operator("object.hook_add_newob", icon = "HOOK_NEW")
        layout.operator("object.hook_add_selob", icon = "HOOK_SELECTED").use_bone = False
        layout.operator("object.hook_add_selob", text="Hook to Selected Object Bone", icon = "HOOK_BONE").use_bone = True

        if any([mod.type == 'HOOK' for mod in context.active_object.modifiers]):
            layout.separator()

            layout.operator_menu_enum("object.hook_assign", "modifier", icon = "HOOK_ASSIGN")
            layout.operator_menu_enum("object.hook_remove", "modifier", icon = "HOOK_REMOVE")

            layout.separator()

            layout.operator_menu_enum("object.hook_select", "modifier", icon = "HOOK_SELECT")
            layout.operator_menu_enum("object.hook_reset", "modifier", icon = "HOOK_RESET")
            layout.operator_menu_enum("object.hook_recenter", "modifier", icon = "HOOK_RECENTER")


class VIEW3D_MT_vertex_group(Menu):
    bl_label = "Vertex Groups"

    def draw(self, context):
        layout = self.layout

        layout.operator_context = 'EXEC_AREA'
        layout.operator("object.vertex_group_assign_new", icon = "GROUP_VERTEX")

        ob = context.active_object
        if ob.mode == 'EDIT' or (ob.mode == 'WEIGHT_PAINT' and ob.type == 'MESH' and ob.data.use_paint_mask_vertex):
            if ob.vertex_groups.active:
                layout.separator()

                layout.operator("object.vertex_group_assign", text="Assign to Active Group", icon = "ADD_TO_ACTIVE")
                layout.operator("object.vertex_group_remove_from", text="Remove from Active Group", icon = "REMOVE_SELECTED_FROM_ACTIVE_GROUP").use_all_groups = False
                layout.operator("object.vertex_group_remove_from", text="Remove from All", icon = "REMOVE_FROM_ALL_GROUPS").use_all_groups = True

        if ob.vertex_groups.active:
            layout.separator()

            layout.operator_menu_enum("object.vertex_group_set_active", "group", text="Set Active Group")
            layout.operator("object.vertex_group_remove", text="Remove Active Group", icon = "REMOVE_ACTIVE_GROUP").all = False
            layout.operator("object.vertex_group_remove", text="Remove All Groups", icon = "REMOVE_ALL_GROUPS").all = True


class VIEW3D_MT_gpencil_vertex_group(Menu):
    bl_label = "Vertex Groups"

    def draw(self, context):
        layout = self.layout

        layout.operator_context = 'EXEC_AREA'
        ob = context.active_object

        layout.operator("object.vertex_group_add", text="Add New Group", icon = "GROUP_VERTEX")
        ob = context.active_object
        if ob.vertex_groups.active:
            layout.separator()

            layout.operator("gpencil.vertex_group_assign", text="Assign", icon = "ADD_TO_ACTIVE")
            layout.operator("gpencil.vertex_group_remove_from", text="Remove", icon = "REMOVE_SELECTED_FROM_ACTIVE_GROUP")

            layout.operator("gpencil.vertex_group_select", text="Select", icon = "SELECT_ALL" )
            layout.operator("gpencil.vertex_group_deselect", text="Deselect", icon = "SELECT_NONE" )

class VIEW3D_MT_paint_weight_lock(Menu):
    bl_label = "Vertex Group Locks"

    def draw(self, _context):
        layout = self.layout

        op = layout.operator("object.vertex_group_lock", text="Lock All", icon='LOCKED')
        op.action, op.mask = 'LOCK', 'ALL'
        op = layout.operator("object.vertex_group_lock", text="Unlock All", icon='UNLOCKED')
        op.action, op.mask = 'UNLOCK', 'ALL'
        op = layout.operator("object.vertex_group_lock", text="Lock Selected", icon='LOCKED')
        op.action, op.mask = 'LOCK', 'SELECTED'
        op = layout.operator("object.vertex_group_lock", text="Unlock Selected", icon='UNLOCKED')
        op.action, op.mask = 'UNLOCK', 'SELECTED'
        op = layout.operator("object.vertex_group_lock", text="Lock Unselected", icon='LOCKED')
        op.action, op.mask = 'LOCK', 'UNSELECTED'
        op = layout.operator("object.vertex_group_lock",  text="Unlock Unselected", icon='UNLOCKED')
        op.action, op.mask = 'UNLOCK', 'UNSELECTED'
        op = layout.operator("object.vertex_group_lock", text="Lock Only Selected", icon='RESTRICT_SELECT_OFF')
        op.action, op.mask = 'LOCK', 'INVERT_UNSELECTED'
        op = layout.operator("object.vertex_group_lock", text="Lock Only Unselected", icon='RESTRICT_SELECT_ON')
        op.action, op.mask = 'UNLOCK', 'INVERT_UNSELECTED'
        op = layout.operator("object.vertex_group_lock", text="Invert Locks", icon='INVERSE')
        op.action, op.mask = 'INVERT', 'ALL'


class VIEW3D_MT_paint_weight(Menu):
    bl_label = "Weights"

    @staticmethod
    def draw_generic(layout, is_editmode=False):

        if not is_editmode:

            layout.operator("paint.weight_from_bones", text = "Assign Automatic from Bones", icon = "BONE_DATA").type = 'AUTOMATIC'
            layout.operator("paint.weight_from_bones", text = "Assign from Bone Envelopes", icon = "ENVELOPE_MODIFIER").type = 'ENVELOPES'

            layout.separator()

        layout.operator("object.vertex_group_normalize_all", text = "Normalize All", icon='WEIGHT_NORMALIZE_ALL')
        layout.operator("object.vertex_group_normalize", text = "Normalize", icon='WEIGHT_NORMALIZE')

        layout.separator()

        layout.operator("object.vertex_group_mirror", text="Mirror", icon='WEIGHT_MIRROR')
        layout.operator("object.vertex_group_invert", text="Invert", icon='WEIGHT_INVERT')
        layout.operator("object.vertex_group_clean", text="Clean", icon='WEIGHT_CLEAN')

        layout.separator()

        layout.operator("object.vertex_group_quantize", text = "Quantize", icon = "WEIGHT_QUANTIZE")
        layout.operator("object.vertex_group_levels", text = "Levels", icon = 'WEIGHT_LEVELS')
        layout.operator("object.vertex_group_smooth", text = "Smooth", icon='WEIGHT_SMOOTH')

        if not is_editmode:
            props = layout.operator("object.data_transfer", text="Transfer Weights", icon = 'WEIGHT_TRANSFER_WEIGHTS')
            props.use_reverse_transfer = True
            props.data_type = 'VGROUP_WEIGHTS'

        layout.operator("object.vertex_group_limit_total", text="Limit Total", icon='WEIGHT_LIMIT_TOTAL')
        layout.operator("object.vertex_group_fix", text="Fix Deforms", icon='WEIGHT_FIX_DEFORMS')

        if not is_editmode:
            layout.separator()

            layout.operator("paint.weight_set", icon = "MOD_VERTEX_WEIGHT")

        layout.menu("VIEW3D_MT_paint_weight_lock", text="Locks")

    def draw(self, _context):
        self.draw_generic(self.layout, is_editmode=False)


class VIEW3D_MT_subdivision_set(Menu):
    bl_label = "Subdivide"

    def draw(self, context):
        layout = self.layout

        myvar = layout.operator("object.subdivision_set", text = "Level 0", icon = "SUBDIVIDE_EDGES")
        myvar.relative = False
        myvar.level = 0
        myvar = layout.operator("object.subdivision_set", text = "Level 1", icon = "SUBDIVIDE_EDGES")
        myvar.relative = False
        myvar.level = 1
        myvar = layout.operator("object.subdivision_set", text = "Level 2", icon = "SUBDIVIDE_EDGES")
        myvar.relative = False
        myvar.level = 2
        myvar = layout.operator("object.subdivision_set", text = "Level 3", icon = "SUBDIVIDE_EDGES")
        myvar.relative = False
        myvar.level = 3
        myvar = layout.operator("object.subdivision_set", text = "Level 4", icon = "SUBDIVIDE_EDGES")
        myvar.relative = False
        myvar.level = 4
        myvar = layout.operator("object.subdivision_set", text = "Level 5", icon = "SUBDIVIDE_EDGES")
        myvar.relative = False
        myvar.level = 5


class VIEW3D_MT_paint_weight_specials(Menu):
    bl_label = "Weights Context Menu"

    def draw(self, context):
        layout = self.layout
        # TODO: populate with useful items.
        layout.operator("paint.weight_set")
        layout.separator()
        layout.operator("object.vertex_group_normalize", text="Normalize", icon='WEIGHT_NORMALIZE')
        layout.operator("object.vertex_group_clean", text="Clean", icon='WEIGHT_CLEAN')
        layout.operator("object.vertex_group_smooth", text="Smooth", icon='WEIGHT_SMOOTH')


class VIEW3D_MT_sculpt(Menu):
    bl_label = "Sculpt"

    def draw(self, _context):
        layout = self.layout

        props = layout.operator("paint.hide_show", text="Show All", icon = "HIDE_OFF")
        props.action = 'SHOW'
        props.area = 'ALL'

        props = layout.operator("paint.hide_show", text="Show Bounding Box", icon = "HIDE_OFF")
        props.action = 'SHOW'
        props.area = 'INSIDE'

        props = layout.operator("paint.hide_show", text="Hide Bounding Box", icon = "HIDE_ON")
        props.action = 'HIDE'
        props.area = 'INSIDE'

        props = layout.operator("paint.hide_show", text="Hide Masked", icon = "HIDE_ON")
        props.action = 'HIDE'
        props.area = 'MASKED'

        layout.separator()

        layout.menu("VIEW3D_MT_sculpt_set_pivot", text="Set Pivot")

        layout.separator()

        layout.operator("sculpt.optimize", icon = "FILE_REFRESH")


class VIEW3D_MT_mask(Menu):
    bl_label = "Mask"

    def draw(self, _context):
        layout = self.layout

        props = layout.operator("paint.mask_flood_fill", text="Invert Mask", icon = "INVERT_MASK")
        props.mode = 'INVERT'

        props = layout.operator("paint.mask_flood_fill", text="Fill Mask", icon = "FILL_MASK")
        props.mode = 'VALUE'
        props.value = 1

        props = layout.operator("paint.mask_flood_fill", text="Clear Mask", icon = "CLEAR_MASK")
        props.mode = 'VALUE'
        props.value = 0

        layout.separator()

        props = layout.operator("sculpt.mask_filter", text='Smooth Mask', icon = "PARTICLEBRUSH_SMOOTH")
        props.filter_type = 'SMOOTH'
        props.auto_iteration_count = True

        props = layout.operator("sculpt.mask_filter", text='Sharpen Mask', icon = "SHARPEN")
        props.filter_type = 'SHARPEN'
        props.auto_iteration_count = True

        props = layout.operator("sculpt.mask_filter", text='Grow Mask', icon = "SELECTMORE")
        props.filter_type = 'GROW'
        props.auto_iteration_count = True

        props = layout.operator("sculpt.mask_filter", text='Shrink Mask', icon = "SELECTLESS")
        props.filter_type = 'SHRINK'
        props.auto_iteration_count = True

        props = layout.operator("sculpt.mask_filter", text='Increase Contrast', icon = "INC_CONTRAST")
        props.filter_type = 'CONTRAST_INCREASE'
        props.auto_iteration_count = False

        props = layout.operator("sculpt.mask_filter", text='Decrease Contrast', icon = "DEC_CONTRAST")
        props.filter_type = 'CONTRAST_DECREASE'
        props.auto_iteration_count = False

        layout.separator()

        props = layout.operator("sculpt.mask_expand", text="Expand Mask by Topology", icon = "MESH_DATA")
        props.use_normals = False
        props.keep_previous_mask = False
        props.invert = True
        props.smooth_iterations = 2
        props.create_face_set = False

        props = layout.operator("sculpt.mask_expand", text="Expand Mask by Curvature", icon = "CURVE_DATA")
        props.use_normals = True
        props.keep_previous_mask = True
        props.invert = False
        props.smooth_iterations = 0
        props.create_face_set = False

        layout.separator()

        props = layout.operator("mesh.paint_mask_extract", text="Mask Extract", icon = "PACKAGE")

        layout.separator()

        props = layout.operator("mesh.paint_mask_slice", text="Mask Slice", icon = "MOD_MASK")
        props.fill_holes = False
        props.new_object = False
        props = layout.operator("mesh.paint_mask_slice", text="Mask Slice and Fill Holes", icon = "MOD_MASK")
        props.new_object = False
        props = layout.operator("mesh.paint_mask_slice", text="Mask Slice to New Object", icon = "MOD_MASK")

        layout.separator()

        props = layout.operator("sculpt.dirty_mask", text='Dirty Mask', icon = "DIRTY_VERTEX")


class VIEW3D_MT_face_sets(Menu):
    bl_label = "Face Sets"

    def draw(self, _context):
        layout = self.layout

        op = layout.operator("sculpt.face_sets_create", text='Face Set from Masked', icon = "MOD_MASK")
        op.mode = 'MASKED'

        op = layout.operator("sculpt.face_sets_create", text='Face Set from Visible', icon = "FILL_MASK")
        op.mode = 'VISIBLE'

        op = layout.operator("sculpt.face_sets_create", text='Face Set from Edit Mode Selection', icon = "EDITMODE_HLT")
        op.mode = 'SELECTION'

        layout.separator()

        layout.menu("VIEW3D_MT_face_sets_init", text="Init Face Sets")

        layout.separator()

        op = layout.operator("sculpt.face_set_edit", text='Grow Face Set', icon = 'SELECTMORE')
        op.mode = 'GROW'

        op = layout.operator("sculpt.face_set_edit", text='Shrink Face Set', icon = 'SELECTLESS')
        op.mode = 'SHRINK'

        layout.separator()

        op = layout.operator("mesh.face_set_extract", text='Extract Face Set', icon = "SEPARATE")

        layout.separator()

        op = layout.operator("sculpt.face_set_change_visibility", text='Invert Visible Face Sets', icon = "INVERT_MASK")
        op.mode = 'INVERT'

        op = layout.operator("sculpt.face_set_change_visibility", text='Show All Face Sets', icon = "HIDE_OFF")
        op.mode = 'SHOW_ALL'
        op = layout.operator("sculpt.face_set_change_visibility", text='Toggle Visibility', icon = "HIDE_UNSELECTED")
        op.mode = 'TOGGLE'
        op = layout.operator("sculpt.face_set_change_visibility", text='Hide Active Face Sets', icon = "HIDE_ON")
        op.mode = 'HIDE_ACTIVE'

        layout.separator()

        op = layout.operator("sculpt.face_sets_randomize_colors", text='Randomize Colors', icon = "COLOR")


class VIEW3D_MT_sculpt_set_pivot(Menu):
    bl_label = "Sculpt Set Pivot"

    def draw(self, _context):
        layout = self.layout

        props = layout.operator("sculpt.set_pivot_position", text="Pivot to Origin", icon = "PIVOT_TO_ORIGIN")
        props.mode = 'ORIGIN'

        props = layout.operator("sculpt.set_pivot_position", text="Pivot to Unmasked", icon = "PIVOT_TO_UNMASKED")
        props.mode = 'UNMASKED'

        props = layout.operator("sculpt.set_pivot_position", text="Pivot to Mask Border", icon = "PIVOT_TO_MASKBORDER")
        props.mode = 'BORDER'

        props = layout.operator("sculpt.set_pivot_position", text="Pivot to Active Vertex", icon = "PIVOT_TO_ACTIVE_VERT")
        props.mode = 'ACTIVE'

        props = layout.operator("sculpt.set_pivot_position", text="Pivot to Surface Under Cursor", icon = "PIVOT_TO_SURFACE")
        props.mode = 'SURFACE'


class VIEW3D_MT_sculpt_specials(Menu):
    bl_label = "Sculpt Context Menu"

    def draw(self, context):
        layout = self.layout
        # TODO: populate with useful items.
        layout.operator("object.shade_smooth", icon = 'SHADING_SMOOTH')
        layout.operator("object.shade_flat", icon = 'SHADING_FLAT')


class VIEW3D_MT_hide_mask(Menu):
    bl_label = "Hide/Mask"

    def draw(self, _context):
        layout = self.layout

        props = layout.operator("paint.hide_show", text="Show All", icon = "HIDE_OFF")
        props.action = 'SHOW'
        props.area = 'ALL'

        props = layout.operator("paint.hide_show", text="Hide Bounding Box", icon = "HIDE_ON")
        props.action = 'HIDE'
        props.area = 'INSIDE'

        props = layout.operator("paint.hide_show", text="Show Bounding Box", icon = "HIDE_OFF")
        props.action = 'SHOW'
        props.area = 'INSIDE'

        props = layout.operator("paint.hide_show", text="Hide Masked", icon = "HIDE_ON")
        props.area = 'MASKED'
        props.action = 'HIDE'

        layout.separator()

        props = layout.operator("paint.mask_flood_fill", text="Invert Mask", icon = "INVERT_MASK")
        props.mode = 'INVERT'

        props = layout.operator("paint.mask_flood_fill", text="Fill Mask", icon = "FILL_MASK")
        props.mode = 'VALUE'
        props.value = 1

        props = layout.operator("paint.mask_flood_fill", text="Clear Mask", icon = "CLEAR_MASK")
        props.mode = 'VALUE'
        props.value = 0

        props = layout.operator("view3d.select_box", text="Box Mask", icon = "BOX_MASK")
        props = layout.operator("paint.mask_lasso_gesture", text="Lasso Mask", icon = "LASSO_MASK")


class VIEW3D_MT_face_sets_init(Menu):
    bl_label = "Face Sets Init"

    def draw(self, _context):
        layout = self.layout

        op = layout.operator("sculpt.face_sets_init", text='By Loose Parts', icon = "SELECT_LOOSE")
        op.mode = 'LOOSE_PARTS'

        op = layout.operator("sculpt.face_sets_init", text='By Materials', icon = "MATERIAL_DATA")
        op.mode = 'MATERIALS'

        op = layout.operator("sculpt.face_sets_init", text='By Normals', icon = "RECALC_NORMALS")
        op.mode = 'NORMALS'

        op = layout.operator("sculpt.face_sets_init", text='By UV Seams', icon = "MARK_SEAM")
        op.mode = 'UV_SEAMS'

        op = layout.operator("sculpt.face_sets_init", text='By Edge Creases', icon = "CREASE")
        op.mode = 'CREASES'

        op = layout.operator("sculpt.face_sets_init", text='By Edge Bevel Weight', icon = "BEVEL")
        op.mode = 'BEVEL_WEIGHT'

        op = layout.operator("sculpt.face_sets_init", text='By Sharp Edges', icon = "SELECT_SHARPEDGES")
        op.mode = 'SHARP_EDGES'

        op = layout.operator("sculpt.face_sets_init", text='By Face Maps', icon = "FACE_MAPS")
        op.mode = 'FACE_MAPS'


class VIEW3D_MT_particle(Menu):
    bl_label = "Particle"

    def draw(self, context):
        layout = self.layout
        tool_settings = context.tool_settings

        particle_edit = tool_settings.particle_edit

        layout.operator("particle.mirror", icon = "TRANSFORM_MIRROR")

        layout.operator("particle.remove_doubles", icon='REMOVE_DOUBLES')

        layout.separator()

        if particle_edit.select_mode == 'POINT':
            layout.operator("particle.subdivide", icon = "SUBDIVIDE_EDGES")

        layout.operator("particle.unify_length", icon = "RULER")
        layout.operator("particle.rekey", icon = "KEY_HLT")
        layout.operator("particle.weight_set", icon = "MOD_VERTEX_WEIGHT")

        layout.separator()

        layout.menu("VIEW3D_MT_particle_show_hide")

        layout.separator()

        layout.operator("particle.delete", icon = "DELETE")

        layout.separator()


        #radial control button brush size
        myvar = layout.operator("wm.radial_control", text = "Brush Radius", icon = "BRUSHSIZE")
        myvar.data_path_primary = 'tool_settings.particle_edit.brush.size'

        #radial control button brush strength
        myvar = layout.operator("wm.radial_control", text = "Brush Strength", icon = "BRUSHSTRENGTH")
        myvar.data_path_primary = 'tool_settings.particle_edit.brush.strength'


class VIEW3D_MT_particle_context_menu(Menu):
    bl_label = "Particle Context Menu"

    def draw(self, context):
        layout = self.layout
        tool_settings = context.tool_settings

        particle_edit = tool_settings.particle_edit

        layout.operator("particle.rekey", icon = "KEY_HLT")

        layout.separator()

        layout.operator("particle.delete", icon = "DELETE")

        layout.separator()

        layout.operator("particle.remove_doubles", icon='REMOVE_DOUBLES')
        layout.operator("particle.unify_length", icon = "RULER")

        if particle_edit.select_mode == 'POINT':
            layout.operator("particle.subdivide", icon = "SUBDIVIDE_EDGES")

        layout.operator("particle.weight_set", icon = "MOD_VERTEX_WEIGHT")

        layout.separator()

        layout.operator("particle.mirror")

        if particle_edit.select_mode == 'POINT':
            layout.separator()

            layout.operator("particle.select_all", text="All", icon='SELECT_ALL').action = 'SELECT'
            layout.operator("particle.select_all", text="None", icon = 'SELECT_NONE').action = 'DESELECT'
            layout.operator("particle.select_all", text="Invert", icon='INVERSE').action = 'INVERT'

            layout.separator()

            layout.operator("particle.select_roots", icon = "SELECT_ROOT")
            layout.operator("particle.select_tips", icon = "SELECT_TIP")

            layout.separator()

            layout.operator("particle.select_random", icon = "RANDOMIZE")

            layout.separator()

            layout.operator("particle.select_more", icon = "SELECTMORE")
            layout.operator("particle.select_less", icon = "SELECTLESS")

            layout.operator("particle.select_linked", text="Select Linked", icon = "LINKED")


# Workaround to separate the tooltips for Show Hide for Particles in Particle mode
class VIEW3D_particle_hide_unselected(bpy.types.Operator):
    """Hide the unselected Particles"""      # blender will use this as a tooltip for menu items and buttons.
    bl_idname = "particle.hide_unselected"        # unique identifier for buttons and menu items to reference.
    bl_label = "Hide Unselected"         # display name in the interface.
    bl_options = {'REGISTER', 'UNDO'}  # enable undo for the operator.

    def execute(self, context):        # execute() is called by blender when running the operator.
        bpy.ops.particle.hide(unselected = True)
        return {'FINISHED'}


class VIEW3D_MT_particle_show_hide(Menu):
    bl_label = "Show/Hide"

    def draw(self, context):
        layout = self.layout

        layout.operator("particle.reveal", text="Show Hidden", icon = "HIDE_OFF")
        layout.operator("particle.hide", text="Hide Selected", icon = "HIDE_ON").unselected = False
        layout.operator("particle.hide_unselected", text="Hide Unselected", icon = "HIDE_UNSELECTED") # bfa - separated tooltip


class VIEW3D_MT_pose(Menu):
    bl_label = "Pose"

    def draw(self, _context):
        layout = self.layout

        layout.menu("VIEW3D_MT_pose_transform")
        layout.menu("VIEW3D_MT_pose_apply")

        layout.menu("VIEW3D_MT_snap")

        layout.separator()

        layout.menu("VIEW3D_MT_object_animation")

        layout.separator()

        layout.menu("VIEW3D_MT_pose_slide")
        layout.menu("VIEW3D_MT_pose_propagate")

        layout.separator()

        layout.operator("pose.copy", icon='COPYDOWN')
        layout.operator("pose.paste", icon='PASTEDOWN').flipped = False
        layout.operator("pose.paste", icon='PASTEFLIPDOWN', text="Paste Pose Flipped").flipped = True

        layout.separator()

        layout.menu("VIEW3D_MT_pose_library")
        layout.menu("VIEW3D_MT_pose_motion")
        layout.menu("VIEW3D_MT_pose_group")

        layout.separator()

        layout.menu("VIEW3D_MT_object_parent")
        layout.menu("VIEW3D_MT_pose_ik")
        layout.menu("VIEW3D_MT_pose_constraints")

        layout.separator()

        layout.menu("VIEW3D_MT_pose_names")
        layout.operator("pose.quaternions_flip", icon = "FLIP")

        layout.separator()

        layout.operator_context = 'INVOKE_AREA'
        layout.operator("armature.armature_layers", text="Change Armature Layers", icon = "LAYER")
        layout.operator("pose.bone_layers", text="Change Bone Layers", icon = "LAYER")

        layout.separator()

        layout.menu("VIEW3D_MT_pose_show_hide")
        layout.menu("VIEW3D_MT_bone_options_toggle", text="Bone Settings")


class VIEW3D_MT_pose_transform(Menu):
    bl_label = "Clear Transform"

    def draw(self, _context):
        layout = self.layout

        layout.operator("pose.transforms_clear", text="All", icon = "CLEAR")
        layout.operator("pose.user_transforms_clear", icon = "CLEAR")

        layout.separator()

        layout.operator("pose.loc_clear", text="Location", icon = "CLEARMOVE")
        layout.operator("pose.rot_clear", text="Rotation", icon = "CLEARROTATE")
        layout.operator("pose.scale_clear", text="Scale", icon = "CLEARSCALE")

        layout.separator()

        layout.operator("pose.user_transforms_clear", text="Reset Unkeyed", icon = "RESET")


class VIEW3D_MT_pose_slide(Menu):
    bl_label = "In-Betweens"

    def draw(self, _context):
        layout = self.layout

        layout.operator("pose.push_rest", icon = 'PUSH_POSE')
        layout.operator("pose.relax_rest", icon = 'RELAX_POSE')
        layout.operator("pose.push", icon = 'PUSH_POSE')
        layout.operator("pose.relax", icon = 'RELAX_POSE')
        layout.operator("pose.breakdown", icon = 'BREAKDOWNER_POSE')


class VIEW3D_MT_pose_propagate(Menu):
    bl_label = "Propagate"

    def draw(self, _context):
        layout = self.layout

        layout.operator("pose.propagate", icon = "PROPAGATE").mode = 'WHILE_HELD'

        layout.separator()

        layout.operator("pose.propagate", text="To Next Keyframe", icon = "PROPAGATE").mode = 'NEXT_KEY'
        layout.operator("pose.propagate", text="To Last Keyframe (Make Cyclic)", icon = "PROPAGATE").mode = 'LAST_KEY'

        layout.separator()

        layout.operator("pose.propagate", text="On Selected Keyframes", icon = "PROPAGATE").mode = 'SELECTED_KEYS'

        layout.separator()

        layout.operator("pose.propagate", text="On Selected Markers", icon = "PROPAGATE").mode = 'SELECTED_MARKERS'


class VIEW3D_MT_pose_library(Menu):
    bl_label = "Pose Library"

    def draw(self, _context):
        layout = self.layout

        layout.operator("poselib.browse_interactive", text="Browse Poses", icon = "FILEBROWSER")

        layout.separator()

        layout.operator("poselib.pose_add", text="Add Pose", icon = "LIBRARY")
        layout.operator("poselib.pose_rename", text="Rename Pose", icon='RENAME')
        layout.operator("poselib.pose_remove", text="Remove Pose", icon = "DELETE")


class VIEW3D_MT_pose_motion(Menu):
    bl_label = "Motion Paths"

    def draw(self, _context):
        layout = self.layout

        layout.operator("pose.paths_calculate", text="Calculate", icon ='MOTIONPATHS_CALCULATE')
        layout.operator("pose.paths_clear", text="Clear", icon ='MOTIONPATHS_CLEAR')


class VIEW3D_MT_pose_group(Menu):
    bl_label = "Bone Groups"

    def draw(self, context):
        layout = self.layout

        pose = context.active_object.pose

        layout.operator_context = 'EXEC_AREA'
        layout.operator("pose.group_assign", text="Assign to New Group", icon = "NEW_GROUP").type = 0

        if pose.bone_groups:
            active_group = pose.bone_groups.active_index + 1
            layout.operator("pose.group_assign", text="Assign to Group", icon = "ADD_TO_ACTIVE").type = active_group

            layout.separator()

            # layout.operator_context = 'INVOKE_AREA'
            layout.operator("pose.group_unassign", icon = "REMOVE_SELECTED_FROM_ACTIVE_GROUP")
            layout.operator("pose.group_remove", icon = "REMOVE_FROM_ALL_GROUPS")


class VIEW3D_MT_pose_ik(Menu):
    bl_label = "Inverse Kinematics"

    def draw(self, _context):
        layout = self.layout

        layout.operator("pose.ik_add", icon= "ADD_IK")
        layout.operator("pose.ik_clear", icon = "CLEAR_IK")


class VIEW3D_MT_pose_constraints(Menu):
    bl_label = "Constraints"

    def draw(self, _context):
        layout = self.layout

        layout.operator("pose.constraint_add_with_targets", text="Add (with Targets)", icon = "CONSTRAINT_DATA")
        layout.operator("pose.constraints_copy", icon = "COPYDOWN")
        layout.operator("pose.constraints_clear", icon = "CLEAR_CONSTRAINT")

class VIEW3D_MT_pose_names(Menu):
    bl_label = "Names"

    def draw(self, _context):
        layout = self.layout

        layout.operator_context = 'EXEC_REGION_WIN'
        layout.operator("pose.autoside_names", text="Auto-Name Left/Right", icon = "STRING").axis = 'XAXIS'
        layout.operator("pose.autoside_names", text="Auto-Name Front/Back", icon = "STRING").axis = 'YAXIS'
        layout.operator("pose.autoside_names", text="Auto-Name Top/Bottom", icon = "STRING").axis = 'ZAXIS'
        layout.operator("pose.flip_names", icon = "FLIP")


# Workaround to separate the tooltips for Show Hide for Armature in Pose mode
class VIEW3D_MT_pose_hide_unselected(bpy.types.Operator):
    """Hide unselected Bones"""      # blender will use this as a tooltip for menu items and buttons.
    bl_idname = "pose.hide_unselected"        # unique identifier for buttons and menu items to reference.
    bl_label = "Hide Unselected"         # display name in the interface.
    bl_options = {'REGISTER', 'UNDO'}  # enable undo for the operator.

    def execute(self, context):        # execute() is called by blender when running the operator.
        bpy.ops.pose.hide(unselected = True)
        return {'FINISHED'}


class VIEW3D_MT_pose_show_hide(Menu):
    bl_label = "Show/Hide"

    def draw(self, context):
        layout = self.layout

        layout.operator("pose.reveal", text="Show Hidden", icon = "HIDE_OFF")
        layout.operator("pose.hide", text="Hide Selected", icon = "HIDE_ON").unselected = False
        layout.operator("pose.hide_unselected", text="Hide Unselected", icon = "HIDE_UNSELECTED") # bfa - separated tooltip


class VIEW3D_MT_pose_apply(Menu):
    bl_label = "Apply"

    def draw(self, _context):
        layout = self.layout

        layout.operator("pose.armature_apply", icon = "MOD_ARMATURE")
        layout.operator("pose.armature_apply", text="Apply Selected as Rest Pose", icon = "MOD_ARMATURE").selected = True
        layout.operator("pose.visual_transform_apply", icon = "APPLYMOVE")

        layout.separator()

        props = layout.operator("object.assign_property_defaults", icon = "ASSIGN")
        props.process_bones = True


class VIEW3D_MT_pose_context_menu(Menu):
    bl_label = "Pose Context Menu"

    def draw(self, _context):
        layout = self.layout

        layout.operator_context = 'INVOKE_REGION_WIN'

        layout.operator("anim.keyframe_insert_menu", text="Insert Keyframe", icon= 'KEYFRAMES_INSERT')

        layout.separator()

        layout.operator("pose.copy", icon='COPYDOWN')
        layout.operator("pose.paste", icon='PASTEDOWN').flipped = False
        layout.operator("pose.paste", icon='PASTEFLIPDOWN', text="Paste X-Flipped Pose").flipped = True

        layout.separator()

        props = layout.operator("wm.call_panel", text="Rename Active Bone...", icon='RENAME')
        props.name = "TOPBAR_PT_name"
        props.keep_open = False

        layout.separator()

        layout.operator("pose.push", icon = 'PUSH_POSE')
        layout.operator("pose.relax", icon = 'RELAX_POSE')
        layout.operator("pose.breakdown", icon = 'BREAKDOWNER_POSE')

        layout.separator()

        layout.operator("pose.paths_calculate", text="Calculate Motion Paths", icon ='MOTIONPATHS_CALCULATE')
        layout.operator("pose.paths_clear", text="Clear Motion Paths", icon ='MOTIONPATHS_CLEAR')

        layout.separator()

        layout.operator("pose.hide", icon = "HIDE_ON").unselected = False
        layout.operator("pose.reveal", icon = "HIDE_OFF")

        layout.separator()

        layout.operator("pose.user_transforms_clear", icon = "CLEAR")


class BoneOptions:
    def draw(self, context):
        layout = self.layout

        options = [
            "show_wire",
            "use_deform",
            "use_envelope_multiply",
            "use_inherit_rotation",
        ]

        if context.mode == 'EDIT_ARMATURE':
            bone_props = bpy.types.EditBone.bl_rna.properties
            data_path_iter = "selected_bones"
            opt_suffix = ""
            options.append("lock")
        else:  # pose-mode
            bone_props = bpy.types.Bone.bl_rna.properties
            data_path_iter = "selected_pose_bones"
            opt_suffix = "bone."

        for opt in options:
            props = layout.operator("wm.context_collection_boolean_set", text=bone_props[opt].name,
                                    text_ctxt=i18n_contexts.default)
            props.data_path_iter = data_path_iter
            props.data_path_item = opt_suffix + opt
            props.type = self.type


class VIEW3D_MT_bone_options_toggle(Menu, BoneOptions):
    bl_label = "Toggle Bone Options"
    type = 'TOGGLE'


class VIEW3D_MT_bone_options_enable(Menu, BoneOptions):
    bl_label = "Enable Bone Options"
    type = 'ENABLE'


class VIEW3D_MT_bone_options_disable(Menu, BoneOptions):
    bl_label = "Disable Bone Options"
    type = 'DISABLE'


# ********** Edit Menus, suffix from ob.type **********


class VIEW3D_MT_edit_mesh(Menu):
    bl_label = "Mesh"

    def draw(self, _context):
        layout = self.layout

        with_bullet = bpy.app.build_options.bullet

        layout.menu("VIEW3D_MT_transform")
        layout.menu("VIEW3D_MT_mirror")
        layout.menu("VIEW3D_MT_snap")

        layout.separator()

        layout.operator("mesh.duplicate_move", text="Duplicate", icon = "DUPLICATE")
        layout.menu("VIEW3D_MT_edit_mesh_extrude")

        layout.separator()

        layout.menu("VIEW3D_MT_edit_mesh_merge", text="Merge")
        layout.menu("VIEW3D_MT_edit_mesh_split", text="Split")
        layout.operator_menu_enum("mesh.separate", "type")

        layout.separator()

        layout.operator("mesh.knife_project", icon='KNIFE_PROJECT')

        if with_bullet:
            layout.operator("mesh.convex_hull", icon = "CONVEXHULL")

        layout.separator()

        layout.operator("mesh.symmetrize", icon = "SYMMETRIZE", text = "Symmetrize")
        layout.operator("mesh.symmetry_snap", icon = "SNAP_SYMMETRY")

        layout.separator()

        layout.menu("VIEW3D_MT_edit_mesh_normals")
        layout.menu("VIEW3D_MT_edit_mesh_shading")
        layout.menu("VIEW3D_MT_edit_mesh_weights")
        layout.menu("VIEW3D_MT_edit_mesh_sort_elements")
        layout.menu("VIEW3D_MT_subdivision_set")

        layout.separator()

        layout.menu("VIEW3D_MT_edit_mesh_show_hide")
        layout.menu("VIEW3D_MT_edit_mesh_clean")

        layout.separator()

        layout.menu("VIEW3D_MT_edit_mesh_delete")
        layout.menu("VIEW3D_MT_edit_mesh_dissolve")
        layout.menu("VIEW3D_MT_edit_mesh_select_mode")

class VIEW3D_MT_edit_mesh_sort_elements(Menu):
    bl_label = "Sort Elements"

    def draw(self, context):
        layout = self.layout

        layout.operator("mesh.sort_elements", text="View Z Axis", icon = "Z_ICON").type = 'VIEW_ZAXIS'
        layout.operator("mesh.sort_elements", text="View X Axis", icon = "X_ICON").type = 'VIEW_XAXIS'
        layout.operator("mesh.sort_elements", text="Cursor Distance", icon = "CURSOR").type = 'CURSOR_DISTANCE'
        layout.operator("mesh.sort_elements", text="Material", icon = "MATERIAL").type = 'MATERIAL'
        layout.operator("mesh.sort_elements", text="Selected", icon = "RESTRICT_SELECT_OFF").type = 'SELECTED'
        layout.operator("mesh.sort_elements", text="Randomize", icon = "RANDOMIZE").type = 'RANDOMIZE'
        layout.operator("mesh.sort_elements", text="Reverse", icon = "SWITCH_DIRECTION").type = 'REVERSE'


class VIEW3D_MT_edit_mesh_context_menu(Menu):
    bl_label = ""

    def draw(self, context):

        def count_selected_items_for_objects_in_mode():
            selected_verts_len = 0
            selected_edges_len = 0
            selected_faces_len = 0
            for ob in context.objects_in_mode_unique_data:
                v, e, f = ob.data.count_selected_items()
                selected_verts_len += v
                selected_edges_len += e
                selected_faces_len += f
            return (selected_verts_len, selected_edges_len, selected_faces_len)

        is_vert_mode, is_edge_mode, is_face_mode = context.tool_settings.mesh_select_mode
        selected_verts_len, selected_edges_len, selected_faces_len = count_selected_items_for_objects_in_mode()

        del count_selected_items_for_objects_in_mode

        layout = self.layout

        layout.operator_context = 'INVOKE_REGION_WIN'

        # If nothing is selected
        # (disabled for now until it can be made more useful).
        '''
        # If nothing is selected
        if not (selected_verts_len or selected_edges_len or selected_faces_len):
            layout.menu("VIEW3D_MT_mesh_add", text="Add", text_ctxt=i18n_contexts.operator_default)

            return
        '''

        # Else something is selected

        row = layout.row()

        if is_vert_mode:
            col = row.column(align=True)

            col.label(text="Vertex Context Menu", icon='VERTEXSEL')
            col.separator()

            # Additive Operators
            col.operator("mesh.subdivide", text="Subdivide", icon = "SUBDIVIDE_EDGES")

            col.separator()

            col.operator("mesh.extrude_vertices_move", text="Extrude Vertices", icon='EXTRUDE_REGION')
            col.operator("mesh.bevel", text="Bevel Vertices", icon='BEVEL').affect = 'VERTICES'

            if selected_verts_len > 1:
                col.separator()
                col.operator("mesh.edge_face_add", text="Make Edge/Face", icon='MAKE_EDGEFACE')
                col.operator("mesh.vert_connect_path", text="Connect Vertex Path", icon = "VERTEXCONNECTPATH")
                col.operator("mesh.vert_connect", text="Connect Vertex Pairs", icon = "VERTEXCONNECT")

            col.separator()

            # Deform Operators
            col.operator("transform.push_pull", text="Push/Pull", icon = 'PUSH_PULL')
            col.operator("transform.shrink_fatten", text="Shrink/Fatten", icon = 'SHRINK_FATTEN')
            col.operator("transform.shear", text="Shear", icon = "SHEAR")
            col.operator_context = 'EXEC_REGION_WIN'
            col.operator("transform.vertex_random", text="Randomize Vertices", icon = 'RANDOMIZE')
            col.operator_context = 'INVOKE_REGION_WIN'
            col.operator("mesh.vertices_smooth_laplacian", text="Smooth Laplacian", icon = "SMOOTH_LAPLACIAN")

            col.separator()

            col.menu("VIEW3D_MT_snap", text="Snap Vertices")
            col.operator("transform.mirror", text="Mirror Vertices", icon='TRANSFORM_MIRROR')

            col.separator()

            # Removal Operators
            if selected_verts_len > 1:
                col.menu("VIEW3D_MT_edit_mesh_merge", text="Merge Vertices")
            col.operator("mesh.split", icon = "SPLIT")
            col.operator_menu_enum("mesh.separate", "type")
            col.operator("mesh.dissolve_verts", icon='DISSOLVE_VERTS')
            col.operator("mesh.delete", text="Delete Vertices", icon = "DELETE").type = 'VERT'

        if is_edge_mode:
            render = context.scene.render

            col = row.column(align=True)
            col.label(text="Edge Context Menu", icon='EDGESEL')
            col.separator()

            # Additive Operators
            col.operator("mesh.subdivide", text="Subdivide", icon = "SUBDIVIDE_EDGES")

            col.separator()

            col.operator("mesh.extrude_edges_move", text="Extrude Edges", icon='EXTRUDE_REGION')
            col.operator("mesh.bevel", text="Bevel Edges", icon = "BEVEL").affect = 'EDGES'
            if selected_edges_len >= 2:
                col.operator("mesh.bridge_edge_loops", icon = "BRIDGE_EDGELOOPS")
            if selected_edges_len >= 1:
                col.operator("mesh.edge_face_add", text="Make Edge/Face", icon='MAKE_EDGEFACE')
            if selected_edges_len >= 2:
                col.operator("mesh.fill", icon = "FILL")

            col.separator()

            col.operator("mesh.loopcut_slide", icon = "LOOP_CUT_AND_SLIDE")
            col.operator("mesh.offset_edge_loops_slide", icon = "SLIDE_EDGE")

            col.separator()

            col.operator("mesh.knife_tool", icon = 'KNIFE')

            col.separator()

            # Deform Operators
            col.operator("mesh.edge_rotate", text="Rotate Edge CW", icon = "ROTATECW").use_ccw = False
            col.operator("mesh.edge_split", icon = "SPLITEDGE")

            col.separator()

            # Edge Flags
            col.operator("transform.edge_crease", icon = "CREASE")
            col.operator("transform.edge_bevelweight", icon = "BEVEL")

            col.separator()

            col.operator("mesh.mark_sharp", icon = "MARKSHARPEDGES")
            col.operator("mesh.mark_sharp", text="Clear Sharp", icon = "CLEARSHARPEDGES").clear = True

            if render.use_freestyle:
                col.separator()

                col.operator("mesh.mark_freestyle_edge", icon = "MARK_FS_EDGE").clear = False
                col.operator("mesh.mark_freestyle_edge", text="Clear Freestyle Edge", icon = "CLEAR_FS_EDGE").clear = True

            col.separator()

            # Removal Operators
            col.operator("mesh.unsubdivide", icon = "UNSUBDIVIDE")
            col.operator("mesh.split", icon = "SPLIT")
            col.operator_menu_enum("mesh.separate", "type")
            col.operator("mesh.dissolve_edges", icon='DISSOLVE_EDGES')
            col.operator("mesh.delete", text="Delete Edges", icon = "DELETE").type = 'EDGE'

        if is_face_mode:
            col = row.column(align=True)

            col.label(text="Face Context Menu", icon='FACESEL')
            col.separator()

            # Additive Operators
            col.operator("mesh.subdivide", text="Subdivide", icon = "SUBDIVIDE_EDGES")

            col.separator()

            col.operator("view3d.edit_mesh_extrude_move_normal", text="Extrude Faces", icon = 'EXTRUDE_REGION')
            col.operator("view3d.edit_mesh_extrude_move_shrink_fatten", text="Extrude Faces Along Normals", icon = 'EXTRUDE_REGION')
            col.operator("mesh.extrude_faces_move", text="Extrude Individual Faces", icon = 'EXTRUDE_REGION')

            col.operator("mesh.poke", icon = "POKEFACES")

            if selected_faces_len >= 2:
                col.operator("mesh.bridge_edge_loops", text="Bridge Faces", icon = "BRIDGE_EDGELOOPS")

            col.separator()

            # Modify Operators
            col.menu("VIEW3D_MT_uv_map", text="UV Unwrap Faces")

            col.separator()

            props = col.operator("mesh.quads_convert_to_tris", icon = "TRIANGULATE")
            props.quad_method = props.ngon_method = 'BEAUTY'
            col.operator("mesh.tris_convert_to_quads", icon = "TRISTOQUADS")

            col.separator()

            col.operator("mesh.faces_shade_smooth", icon = 'SHADING_SMOOTH')
            col.operator("mesh.faces_shade_flat", icon = 'SHADING_FLAT')

            col.separator()

            # Removal Operators
            col.operator("mesh.unsubdivide", icon = "UNSUBDIVIDE")
            col.operator("mesh.split", icon = "SPLIT")
            col.operator_menu_enum("mesh.separate", "type")
            col.operator("mesh.dissolve_faces", icon='DISSOLVE_FACES')
            col.operator("mesh.delete", text="Delete Faces", icon = "DELETE").type = 'FACE'


class VIEW3D_MT_edit_mesh_select_mode(Menu):
    bl_label = "Mesh Select Mode"

    def draw(self, context):
        layout = self.layout

        layout.operator_context = 'INVOKE_REGION_WIN'
        layout.operator("mesh.select_mode", text="Vertex", icon='VERTEXSEL').type = 'VERT'
        layout.operator("mesh.select_mode", text="Edge", icon='EDGESEL').type = 'EDGE'
        layout.operator("mesh.select_mode", text="Face", icon='FACESEL').type = 'FACE'


class VIEW3D_MT_edit_mesh_extrude_dupli(bpy.types.Operator):
    """Duplicate or Extrude to Cursor\nCreates a slightly rotated copy of the current mesh selection\nThe tool can also extrude the selected geometry, dependant of the selection\nHotkey tool! """      # blender will use this as a tooltip for menu items and buttons.
    bl_idname = "mesh.dupli_extrude_cursor_norotate"        # unique identifier for buttons and menu items to reference.
    bl_label = "Duplicate or Extrude to Cursor"         # display name in the interface.
    bl_options = {'REGISTER', 'UNDO'}  # enable undo for the operator.

    def execute(self, context):        # execute() is called by blender when running the operator.
        bpy.ops.mesh.dupli_extrude_cursor('INVOKE_DEFAULT',rotate_source = False)
        return {'FINISHED'}

class VIEW3D_MT_edit_mesh_extrude_dupli_rotate(bpy.types.Operator):
    """Duplicate or Extrude to Cursor Rotated\nCreates a slightly rotated copy of the current mesh selection, and rotates the source slightly\nThe tool can also extrude the selected geometry, dependant of the selection\nHotkey tool!"""      # blender will use this as a tooltip for menu items and buttons.
    bl_idname = "mesh.dupli_extrude_cursor_rotate"        # unique identifier for buttons and menu items to reference.
    bl_label = "Duplicate or Extrude to Cursor Rotated"         # display name in the interface.
    bl_options = {'REGISTER', 'UNDO'}  # enable undo for the operator.

    def execute(self, context):        # execute() is called by blender when running the operator.
        bpy.ops.mesh.dupli_extrude_cursor('INVOKE_DEFAULT', rotate_source = True)
        return {'FINISHED'}



class VIEW3D_MT_edit_mesh_extrude(Menu):
    bl_label = "Extrude"

    _extrude_funcs = {
        'VERT': lambda layout:
            layout.operator("mesh.extrude_vertices_move", text="Extrude Vertices", icon='EXTRUDE_REGION'),
        'EDGE': lambda layout:
            layout.operator("mesh.extrude_edges_move", text="Extrude Edges", icon='EXTRUDE_REGION'),
        'DUPLI_EXTRUDE': lambda layout:
            layout.operator("mesh.dupli_extrude_cursor_norotate", text="Dupli Extrude", icon='DUPLI_EXTRUDE'),
        'DUPLI_EX_ROTATE': lambda layout:
            layout.operator("mesh.dupli_extrude_cursor_rotate", text="Dupli Extrude Rotate", icon='DUPLI_EXTRUDE_ROTATE'),
    }

    @staticmethod
    def extrude_options(context):
        tool_settings = context.tool_settings
        select_mode = tool_settings.mesh_select_mode
        mesh = context.object.data

        menu = []
        if mesh.total_edge_sel and (select_mode[0] or select_mode[1]):
            menu += ['EDGE']
        if mesh.total_vert_sel and select_mode[0]:
            menu += ['VERT']
        menu += ['DUPLI_EXTRUDE', 'DUPLI_EX_ROTATE']

        # should never get here
        return menu

    def draw(self, context):
        from math import pi

        layout = self.layout
        layout.operator_context = 'INVOKE_REGION_WIN'

        for menu_id in self.extrude_options(context):
            self._extrude_funcs[menu_id](layout)

        layout.separator()

        layout.operator("mesh.extrude_repeat", icon = "REPEAT")
        layout.operator("mesh.spin", icon = "SPIN").angle = pi * 2


class VIEW3D_MT_edit_mesh_vertices(Menu):
    bl_label = "Vertex"

    def draw(self, _context):
        layout = self.layout
        layout.operator_context = 'INVOKE_REGION_WIN'

        layout.operator("mesh.edge_face_add", text="Make Edge/Face", icon='MAKE_EDGEFACE')
        layout.operator("mesh.vert_connect_path", text = "Connect Vertex Path", icon = "VERTEXCONNECTPATH")
        layout.operator("mesh.vert_connect", text = "Connect Vertex Pairs", icon = "VERTEXCONNECT")

        layout.separator()

        layout.operator_context = 'EXEC_REGION_WIN'
        layout.operator("mesh.vertices_smooth_laplacian", text="Smooth Laplacian", icon = "SMOOTH_LAPLACIAN")
        layout.operator_context = 'INVOKE_REGION_WIN'

        layout.separator()

        layout.operator("mesh.blend_from_shape", icon = "BLENDFROMSHAPE")
        layout.operator("mesh.shape_propagate_to_all", text="Propagate to Shapes", icon = "SHAPEPROPAGATE")

        layout.separator()

        layout.menu("VIEW3D_MT_vertex_group")
        layout.menu("VIEW3D_MT_hook")

        layout.separator()

        layout.operator("object.vertex_parent_set", icon = "VERTEX_PARENT")


class VIEW3D_MT_edit_mesh_edges_data(Menu):
    bl_label = "Edge Data"

    def draw(self, context):
        layout = self.layout

        render = context.scene.render

        layout.operator_context = 'INVOKE_REGION_WIN'

        layout.operator("transform.edge_crease", icon = "CREASE")
        layout.operator("transform.edge_bevelweight", icon = "BEVEL")

        layout.separator()

        layout.operator("mesh.mark_seam", icon = 'MARK_SEAM').clear = False
        layout.operator("mesh.mark_seam", text="Clear Seam", icon = 'CLEAR_SEAM').clear = True

        layout.separator()

        layout.operator("mesh.mark_sharp", icon = "MARKSHARPEDGES")
        layout.operator("mesh.mark_sharp", text="Clear Sharp", icon = "CLEARSHARPEDGES").clear = True

        layout.operator("mesh.mark_sharp", text="Mark Sharp from Vertices").use_verts = True
        props = layout.operator("mesh.mark_sharp", text="Clear Sharp from Vertices", icon = "CLEARSHARPEDGES")
        props.use_verts = True
        props.clear = True

        if render.use_freestyle:
            layout.separator()

            layout.operator("mesh.mark_freestyle_edge", icon = "MARK_FS_EDGE").clear = False
            layout.operator("mesh.mark_freestyle_edge", text="Clear Freestyle Edge", icon = "CLEAR_FS_EDGE").clear = True


class VIEW3D_MT_edit_mesh_edges(Menu):
    bl_label = "Edge"

    def draw(self, context):
        layout = self.layout

        with_freestyle = bpy.app.build_options.freestyle

        layout.operator_context = 'INVOKE_REGION_WIN'

        layout.operator("mesh.bridge_edge_loops", icon = "BRIDGE_EDGELOOPS")
        layout.operator("mesh.screw", icon = "MOD_SCREW")

        layout.separator()

        layout.operator("mesh.subdivide", icon='SUBDIVIDE_EDGES')
        layout.operator("mesh.subdivide_edgering", icon = "SUBDIV_EDGERING")
        layout.operator("mesh.unsubdivide", icon = "UNSUBDIVIDE")

        layout.separator()

        layout.operator("mesh.edge_rotate", text="Rotate Edge CW", icon = "ROTATECW").use_ccw = False
        layout.operator("mesh.edge_rotate", text="Rotate Edge CCW", icon = "ROTATECW").use_ccw = True

        layout.separator()

        layout.operator("transform.edge_crease", icon = "CREASE")
        layout.operator("transform.edge_bevelweight", icon = "BEVEL")

        layout.separator()

        layout.operator("mesh.mark_sharp", icon = "MARKSHARPEDGES")
        layout.operator("mesh.mark_sharp", text="Clear Sharp", icon = "CLEARSHARPEDGES").clear = True

        layout.operator("mesh.mark_sharp", text="Mark Sharp from Vertices", icon = "MARKSHARPEDGES").use_verts = True
        props = layout.operator("mesh.mark_sharp", text="Clear Sharp from Vertices", icon = "CLEARSHARPEDGES")
        props.use_verts = True
        props.clear = True

        if with_freestyle:
            layout.separator()

            layout.operator("mesh.mark_freestyle_edge", icon = "MARK_FS_EDGE").clear = False
            layout.operator("mesh.mark_freestyle_edge", text="Clear Freestyle Edge", icon = "CLEAR_FS_EDGE").clear = True


class VIEW3D_MT_edit_mesh_faces_data(Menu):
    bl_label = "Face Data"

    def draw(self, _context):
        layout = self.layout

        with_freestyle = bpy.app.build_options.freestyle

        layout.operator_context = 'INVOKE_REGION_WIN'

        layout.operator("mesh.colors_rotate", icon = "ROTATE_COLORS")
        layout.operator("mesh.colors_reverse", icon = "REVERSE_COLORS")

        layout.separator()

        layout.operator("mesh.uvs_rotate", icon = "ROTATE_UVS")
        layout.operator("mesh.uvs_reverse", icon = "REVERSE_UVS")

        layout.separator()

        if with_freestyle:
            layout.operator("mesh.mark_freestyle_face", icon = "MARKFSFACE").clear = False
            layout.operator("mesh.mark_freestyle_face", text="Clear Freestyle Face", icon = "CLEARFSFACE").clear = True


class VIEW3D_MT_edit_mesh_faces(Menu):
    bl_label = "Face"
    bl_idname = "VIEW3D_MT_edit_mesh_faces"

    def draw(self, _context):
        layout = self.layout

        layout.operator_context = 'INVOKE_REGION_WIN'

        layout.operator("mesh.poke", icon = "POKEFACES")

        layout.separator()

        props = layout.operator("mesh.quads_convert_to_tris", icon = "TRIANGULATE")
        props.quad_method = props.ngon_method = 'BEAUTY'
        layout.operator("mesh.tris_convert_to_quads", icon = "TRISTOQUADS")
        layout.operator("mesh.solidify", text="Solidify Faces", icon = "SOLIDIFY")
        layout.operator("mesh.wireframe", icon = "WIREFRAME")

        layout.separator()

        layout.operator("mesh.fill", icon = "FILL")
        layout.operator("mesh.fill_grid", icon = "GRIDFILL")
        layout.operator("mesh.beautify_fill", icon = "BEAUTIFY")

        layout.separator()

        layout.operator("mesh.intersect", icon = "INTERSECT")
        layout.operator("mesh.intersect_boolean", icon = "BOOLEAN_INTERSECT")

        layout.separator()

        layout.operator("mesh.face_split_by_edges", icon = "SPLITBYEDGES")

        layout.separator()

        layout.menu("VIEW3D_MT_edit_mesh_faces_data")


# Workaround to separate the tooltips for Recalculate Outside and Recalculate Inside
class VIEW3D_normals_make_consistent_inside(bpy.types.Operator):
    """Make selected faces and normals point inside the mesh"""      # blender will use this as a tooltip for menu items and buttons.
    bl_idname = "mesh.normals_recalculate_inside"        # unique identifier for buttons and menu items to reference.
    bl_label = "Recalculate Inside"         # display name in the interface.
    bl_options = {'REGISTER', 'UNDO'}  # enable undo for the operator.

    def execute(self, context):        # execute() is called by blender when running the operator.
        bpy.ops.mesh.normals_make_consistent(inside=True)
        return {'FINISHED'}


class VIEW3D_MT_edit_mesh_normals_select_strength(Menu):
    bl_label = "Select by Face Strength"

    def draw(self, _context):
        layout = self.layout

        op = layout.operator("mesh.mod_weighted_strength", text="Weak", icon='FACESEL')
        op.set = False
        op.face_strength = 'WEAK'

        op = layout.operator("mesh.mod_weighted_strength", text="Medium", icon='FACESEL')
        op.set = False
        op.face_strength = 'MEDIUM'

        op = layout.operator("mesh.mod_weighted_strength", text="Strong", icon='FACESEL')
        op.set = False
        op.face_strength = 'STRONG'


class VIEW3D_MT_edit_mesh_normals_set_strength(Menu):
    bl_label = "Set Face Strength"

    def draw(self, _context):
        layout = self.layout

        op = layout.operator("mesh.mod_weighted_strength", text="Weak", icon='NORMAL_SETSTRENGTH')
        op.set = True
        op.face_strength = 'WEAK'

        op = layout.operator("mesh.mod_weighted_strength", text="Medium", icon='NORMAL_SETSTRENGTH')
        op.set = True
        op.face_strength = 'MEDIUM'

        op = layout.operator("mesh.mod_weighted_strength", text="Strong", icon='NORMAL_SETSTRENGTH')
        op.set = True
        op.face_strength = 'STRONG'


class VIEW3D_MT_edit_mesh_normals_average(Menu):
    bl_label = "Average"

    def draw(self, _context):
        layout = self.layout

        layout.operator("mesh.average_normals", text="Custom Normal", icon = "NORMAL_AVERAGE").average_type = 'CUSTOM_NORMAL'
        layout.operator("mesh.average_normals", text="Face Area", icon = "NORMAL_AVERAGE").average_type = 'FACE_AREA'
        layout.operator("mesh.average_normals", text="Corner Angle", icon = "NORMAL_AVERAGE").average_type = 'CORNER_ANGLE'


class VIEW3D_MT_edit_mesh_normals(Menu):
    bl_label = "Normals"

    def draw(self, _context):
        layout = self.layout

        layout.operator("mesh.normals_make_consistent", text="Recalculate Outside", icon = 'RECALC_NORMALS').inside = False
        layout.operator("mesh.normals_recalculate_inside", text="Recalculate Inside", icon = 'RECALC_NORMALS_INSIDE') # bfa - separated tooltip
        layout.operator("mesh.flip_normals", text = "Flip", icon = 'FLIP_NORMALS')

        layout.separator()

        layout.operator("mesh.set_normals_from_faces", text="Set from Faces", icon = 'SET_FROM_FACES')

        layout.operator_context = 'INVOKE_REGION_WIN'
        layout.operator("transform.rotate_normal", text="Rotate", icon = "NORMAL_ROTATE")
        layout.operator("mesh.point_normals", text="Point normals to target", icon = "NORMAL_TARGET")

        layout.operator_context = 'EXEC_REGION_WIN'
        layout.operator("mesh.merge_normals", text="Merge", icon = "MERGE")
        layout.operator("mesh.split_normals", text="Split", icon = "SPLIT")
        layout.menu("VIEW3D_MT_edit_mesh_normals_average", text="Average")

        layout.separator()

        layout.operator("mesh.normals_tools", text="Copy Vectors", icon = "COPYDOWN").mode = 'COPY'
        layout.operator("mesh.normals_tools", text="Paste Vectors", icon = "PASTEDOWN").mode = 'PASTE'
        layout.operator("mesh.smooth_normals", text="Smooth Vectors", icon = "NORMAL_SMOOTH")
        layout.operator("mesh.normals_tools", text="Reset Vectors", icon = "RESET").mode = 'RESET'

        layout.separator()

        layout.menu("VIEW3D_MT_edit_mesh_normals_select_strength", icon="HAND")
        layout.menu("VIEW3D_MT_edit_mesh_normals_set_strength", icon="MESH_PLANE")


class VIEW3D_MT_edit_mesh_shading(Menu):
    bl_label = "Shading"

    def draw(self, _context):
        layout = self.layout

        layout.operator("mesh.faces_shade_smooth", icon = 'SHADING_SMOOTH')
        layout.operator("mesh.faces_shade_flat", icon = 'SHADING_FLAT')

        layout.separator()

        layout.operator("mesh.mark_sharp", text="Smooth Edges", icon = 'SHADING_SMOOTH').clear = True
        layout.operator("mesh.mark_sharp", text="Sharp Edges", icon = 'SHADING_FLAT')

        layout.separator()

        props = layout.operator("mesh.mark_sharp", text="Smooth Vertices", icon = 'SHADING_SMOOTH')
        props.use_verts = True
        props.clear = True

        layout.operator("mesh.mark_sharp", text="Sharp Vertices", icon = 'SHADING_FLAT').use_verts = True


class VIEW3D_MT_edit_mesh_weights(Menu):
    bl_label = "Weights"

    def draw(self, _context):
        VIEW3D_MT_paint_weight.draw_generic(self.layout, is_editmode=True)


class VIEW3D_MT_edit_mesh_clean(Menu):
    bl_label = "Clean Up"

    def draw(self, _context):
        layout = self.layout

        layout.operator("mesh.delete_loose", icon = "DELETE")

        layout.separator()

        layout.operator("mesh.decimate", icon = "DECIMATE")
        layout.operator("mesh.dissolve_degenerate", icon = "DEGENERATE_DISSOLVE")
        layout.operator("mesh.dissolve_limited", icon='DISSOLVE_LIMITED')
        layout.operator("mesh.face_make_planar", icon = "MAKE_PLANAR")

        layout.separator()

        layout.operator("mesh.vert_connect_nonplanar", icon = "SPLIT_NONPLANAR")
        layout.operator("mesh.vert_connect_concave", icon = "SPLIT_CONCAVE")
        layout.operator("mesh.fill_holes", icon = "FILL_HOLE")


class VIEW3D_MT_edit_mesh_delete(Menu):
    bl_label = "Delete"

    def draw(self, _context):
        layout = self.layout

        layout.operator_enum("mesh.delete", "type")

        layout.separator()

        layout.operator("mesh.delete_edgeloop", text="Edge Loops", icon = "DELETE")


class VIEW3D_MT_edit_mesh_dissolve(Menu):
    bl_label = "Dissolve"

    def draw(self, context):
        layout = self.layout

        layout.operator("mesh.dissolve_verts", icon='DISSOLVE_VERTS')
        layout.operator("mesh.dissolve_edges", icon='DISSOLVE_EDGES')
        layout.operator("mesh.dissolve_faces", icon='DISSOLVE_FACES')

        layout.separator()

        layout.operator("mesh.dissolve_limited", icon='DISSOLVE_LIMITED')
        layout.operator("mesh.dissolve_mode", icon='DISSOLVE_SELECTION')

        layout.separator()

        layout.operator("mesh.edge_collapse", icon='EDGE_COLLAPSE')


# Workaround to separate the tooltips for Show Hide for Mesh in Edit Mode
class VIEW3D_mesh_hide_unselected(bpy.types.Operator):
    """Hide unselected geometry in Edit Mode"""      # blender will use this as a tooltip for menu items and buttons.
    bl_idname = "mesh.hide_unselected"        # unique identifier for buttons and menu items to reference.
    bl_label = "Hide Unselected"         # display name in the interface.
    bl_options = {'REGISTER', 'UNDO'}  # enable undo for the operator.

    def execute(self, context):        # execute() is called by blender when running the operator.
        bpy.ops.mesh.hide(unselected = True)
        return {'FINISHED'}


class VIEW3D_MT_edit_mesh_merge(Menu):
    bl_label = "Merge"

    def draw(self, _context):
        layout = self.layout

        layout.operator_enum("mesh.merge", "type")

        layout.separator()

        layout.operator("mesh.remove_doubles", text="By Distance", icon = "REMOVE_DOUBLES")


class VIEW3D_MT_edit_mesh_split(Menu):
    bl_label = "Split"

    def draw(self, _context):
        layout = self.layout

        layout.operator("mesh.split", text="Selection", icon = "SPLIT")

        layout.separator()

        layout.operator_enum("mesh.edge_split", "type")


class VIEW3D_MT_edit_mesh_show_hide(Menu):
    bl_label = "Show/Hide"

    def draw(self, context):
        layout = self.layout

        layout.operator("mesh.reveal", text="Show Hidden", icon = "HIDE_OFF")
        layout.operator("mesh.hide", text="Hide Selected", icon = "HIDE_ON").unselected = False
        layout.operator("mesh.hide_unselected", text="Hide Unselected", icon = "HIDE_UNSELECTED") # bfa - separated tooltip


class VIEW3D_MT_edit_gpencil_delete(Menu):
    bl_label = "Delete"

    def draw(self, _context):
        layout = self.layout

        layout.operator_enum("gpencil.delete", "type")

        layout.separator()

        layout.operator("gpencil.delete", text="Delete Active Keyframe (Active Layer)", icon = 'DELETE').type = 'FRAME'
        layout.operator("gpencil.active_frames_delete_all", text="Delete Active Keyframes (All Layers)", icon = 'DELETE')


class VIEW3D_MT_sculpt_gpencil_copy(Menu):
    bl_label = "Copy"

    def draw(self, _context):
        layout = self.layout

        layout.operator("gpencil.copy", text="Copy", icon='COPYDOWN')


# Edit Curve
# draw_curve is used by VIEW3D_MT_edit_curve and VIEW3D_MT_edit_surface


def draw_curve(self, _context):
    layout = self.layout

    edit_object = _context.edit_object

    layout.menu("VIEW3D_MT_transform")
    layout.menu("VIEW3D_MT_mirror")
    layout.menu("VIEW3D_MT_snap")

    layout.separator()

    if edit_object.type == 'SURFACE':
        layout.operator("curve.spin", icon = 'SPIN')
    layout.operator("curve.duplicate_move", text = "Duplicate", icon = "DUPLICATE")

    layout.separator()

    layout.operator("curve.split", icon = "SPLIT")
    layout.operator("curve.separate", icon = "SEPARATE")

    layout.separator()

    layout.operator("curve.cyclic_toggle", icon = 'TOGGLE_CYCLIC')
    if edit_object.type == 'CURVE':
        layout.operator("curve.decimate", icon = "DECIMATE")
        layout.operator_menu_enum("curve.spline_type_set", "type")

    layout.separator()

    if edit_object.type == 'CURVE':
        layout.operator("transform.tilt", icon = "TILT")
        layout.operator("curve.tilt_clear", icon = "CLEAR_TILT")

    layout.separator()

    if edit_object.type == 'CURVE':
        layout.menu("VIEW3D_MT_edit_curve_handle_type_set")
        layout.operator("curve.normals_make_consistent", icon = 'RECALC_NORMALS')

    layout.separator()

    layout.menu("VIEW3D_MT_edit_curve_show_hide")

    layout.separator()

    layout.menu("VIEW3D_MT_edit_curve_delete")
    if edit_object.type == 'CURVE':
        layout.operator("curve.dissolve_verts", icon='DISSOLVE_VERTS')


class VIEW3D_MT_edit_curve(Menu):
    bl_label = "Curve"

    draw = draw_curve


class VIEW3D_MT_edit_curve_ctrlpoints(Menu):
    bl_label = "Control Points"

    def draw(self, context):
        layout = self.layout

        edit_object = context.edit_object

        if edit_object.type in {'CURVE', 'SURFACE'}:
            layout.operator("curve.extrude_move", text = "Extrude Curve", icon = 'EXTRUDE_REGION')

            layout.separator()

            layout.operator("curve.make_segment", icon = "MAKE_CURVESEGMENT")

            layout.separator()

            if edit_object.type == 'CURVE':
                layout.operator("transform.tilt", icon = 'TILT')
                layout.operator("curve.tilt_clear",icon = "CLEAR_TILT")

                layout.separator()

                layout.menu("VIEW3D_MT_edit_curve_handle_type_set")
                layout.operator("curve.normals_make_consistent", icon = 'RECALC_NORMALS')

                layout.separator()

            layout.operator("curve.smooth", icon = 'SHADING_SMOOTH')
            if edit_object.type == 'CURVE':
                layout.operator("curve.smooth_weight", icon = "SMOOTH_WEIGHT")
                layout.operator("curve.smooth_radius", icon = "SMOOTH_RADIUS")
                layout.operator("curve.smooth_tilt", icon = "SMOOTH_TILT")

            layout.separator()

        layout.menu("VIEW3D_MT_hook")

        layout.separator()

        layout.operator("object.vertex_parent_set", icon = "VERTEX_PARENT")


class VIEW3D_MT_edit_curve_handle_type_set(Menu):
    bl_label = "Set Handle Type"

    def draw(self, context):
        layout = self.layout

        layout.operator("curve.handle_type_set", icon = 'HANDLE_AUTO', text="Automatic").type = 'AUTOMATIC'
        layout.operator("curve.handle_type_set", icon = 'HANDLE_VECTOR', text="Vector").type = 'VECTOR'
        layout.operator("curve.handle_type_set", icon = 'HANDLE_ALIGNED',text="Aligned").type = 'ALIGNED'
        layout.operator("curve.handle_type_set", icon = 'HANDLE_FREE', text="Free").type = 'FREE_ALIGN'

        layout.separator()

        layout.operator("curve.handle_type_set", icon = 'HANDLE_FREE', text="Toggle Free / Aligned").type = 'TOGGLE_FREE_ALIGN'


class VIEW3D_MT_edit_curve_segments(Menu):
    bl_label = "Segments"

    def draw(self, _context):
        layout = self.layout

        layout.operator("curve.subdivide", icon = 'SUBDIVIDE_EDGES')
        layout.operator("curve.switch_direction", icon = 'SWITCH_DIRECTION')


class VIEW3D_MT_edit_curve_context_menu(Menu):
    bl_label = "Curve Context Menu"

    def draw(self, _context):
        # TODO(campbell): match mesh vertex menu.

        layout = self.layout

        layout.operator_context = 'INVOKE_DEFAULT'

        # Add
        layout.operator("curve.subdivide", icon = 'SUBDIVIDE_EDGES')
        layout.operator("curve.extrude_move", text = "Extrude Curve", icon = 'EXTRUDE_REGION')
        layout.operator("curve.make_segment", icon = "MAKE_CURVESEGMENT")
        layout.operator("curve.duplicate_move", text = "Duplicate", icon = "DUPLICATE")

        layout.separator()

        # Transform
        layout.operator("transform.transform", text = "Radius", icon = 'SHRINK_FATTEN').mode = 'CURVE_SHRINKFATTEN'
        layout.operator("transform.tilt", icon = 'TILT')
        layout.operator("curve.tilt_clear", icon = "CLEAR_TILT")
        layout.operator("curve.smooth", icon = 'SHADING_SMOOTH')
        layout.operator("curve.smooth_tilt", icon = "SMOOTH_TILT")
        layout.operator("curve.smooth_radius", icon = "SMOOTH_RADIUS")

        layout.separator()

        layout.menu("VIEW3D_MT_mirror")
        layout.menu("VIEW3D_MT_snap")

        layout.separator()

        # Modify
        layout.operator_menu_enum("curve.spline_type_set", "type")
        layout.operator_menu_enum("curve.handle_type_set", "type")
        layout.operator("curve.cyclic_toggle", icon = 'TOGGLE_CYCLIC')
        layout.operator("curve.switch_direction", icon = 'SWITCH_DIRECTION')

        layout.separator()

        layout.operator("curve.normals_make_consistent", icon = 'RECALC_NORMALS')
        layout.operator("curve.spline_weight_set", icon = "MOD_VERTEX_WEIGHT")
        layout.operator("curve.radius_set", icon = "RADIUS")

        layout.separator()

        # Remove
        layout.operator("curve.split", icon = "SPLIT")
        layout.operator("curve.decimate", icon = "DECIMATE")
        layout.operator("curve.separate", icon = "SEPARATE")
        layout.operator("curve.dissolve_verts", icon='DISSOLVE_VERTS')
        layout.operator("curve.delete", text="Delete Segment", icon = "DELETE").type = 'SEGMENT'
        layout.operator("curve.delete", text="Delete Point", icon = "DELETE").type = 'VERT'



class VIEW3D_MT_edit_curve_delete(Menu):
    bl_label = "Delete"

    def draw(self, _context):
        layout = self.layout

        layout.operator("curve.delete", text="Vertices", icon = "DELETE").type = 'VERT'
        layout.operator("curve.delete", text="Segment", icon = "DELETE").type = 'SEGMENT'


# Workaround to separate the tooltips for Show Hide for Curve in Edit Mode
class VIEW3D_curve_hide_unselected(bpy.types.Operator):
    """Hide unselected Control Points"""      # blender will use this as a tooltip for menu items and buttons.
    bl_idname = "curve.hide_unselected"        # unique identifier for buttons and menu items to reference.
    bl_label = "Hide Unselected"         # display name in the interface.
    bl_options = {'REGISTER', 'UNDO'}  # enable undo for the operator.

    def execute(self, context):        # execute() is called by blender when running the operator.
        bpy.ops.curve.hide(unselected = True)
        return {'FINISHED'}


class VIEW3D_MT_edit_curve_show_hide(Menu):
    bl_label = "Show/Hide"

    def draw(self, context):
        layout = self.layout

        layout.operator("curve.reveal", text="Show Hidden", icon = "HIDE_OFF")
        layout.operator("curve.hide", text="Hide Selected", icon = "HIDE_ON").unselected = False
        layout.operator("curve.hide_unselected", text="Hide Unselected", icon = "HIDE_UNSELECTED") # bfa - separated tooltip


class VIEW3D_MT_edit_surface(Menu):
    bl_label = "Surface"

    draw = draw_curve


class VIEW3D_MT_edit_font_chars(Menu):
    bl_label = "Special Characters"

    def draw(self, _context):
        layout = self.layout

        layout.operator("font.text_insert", text="Copyright", icon = "COPYRIGHT").text = "\u00A9"
        layout.operator("font.text_insert", text="Registered Trademark", icon = "TRADEMARK").text = "\u00AE"

        layout.separator()

        layout.operator("font.text_insert", text="Degree Sign", icon = "DEGREE").text = "\u00B0"
        layout.operator("font.text_insert", text="Multiplication Sign", icon = "MULTIPLICATION").text = "\u00D7"
        layout.operator("font.text_insert", text="Circle", icon = "CIRCLE").text = "\u008A"

        layout.separator()

        layout.operator("font.text_insert", text="Superscript 1", icon = "SUPER_ONE").text = "\u00B9"
        layout.operator("font.text_insert", text="Superscript 2", icon = "SUPER_TWO").text = "\u00B2"
        layout.operator("font.text_insert", text="Superscript 3", icon = "SUPER_THREE").text = "\u00B3"

        layout.separator()

        layout.operator("font.text_insert", text="Double >>", icon = "DOUBLE_RIGHT").text = "\u00BB"
        layout.operator("font.text_insert", text="Double <<", icon = "DOUBLE_LEFT").text = "\u00AB"
        layout.operator("font.text_insert", text="Promillage", icon = "PROMILLE").text = "\u2030"

        layout.separator()

        layout.operator("font.text_insert", text="Dutch Florin", icon = "DUTCH_FLORIN").text = "\u00A4"
        layout.operator("font.text_insert", text="British Pound", icon = "POUND").text = "\u00A3"
        layout.operator("font.text_insert", text="Japanese Yen", icon = "YEN").text = "\u00A5"

        layout.separator()

        layout.operator("font.text_insert", text="German S", icon = "GERMAN_S").text = "\u00DF"
        layout.operator("font.text_insert", text="Spanish Question Mark", icon = "SPANISH_QUESTION").text = "\u00BF"
        layout.operator("font.text_insert", text="Spanish Exclamation Mark", icon = "SPANISH_EXCLAMATION").text = "\u00A1"


class VIEW3D_MT_edit_font_kerning(Menu):
    bl_label = "Kerning"

    def draw(self, context):
        layout = self.layout

        ob = context.active_object
        text = ob.data
        kerning = text.edit_format.kerning

        layout.operator("font.change_spacing", text="Decrease Kerning", icon = "DECREASE_KERNING").delta = -1
        layout.operator("font.change_spacing", text="Increase Kerning", icon = "INCREASE_KERNING").delta = 1
        layout.operator("font.change_spacing", text="Reset Kerning", icon = "RESET").delta = -kerning


class VIEW3D_MT_edit_font_move(Menu):
    bl_label = "Move Cursor"

    def draw(self, _context):
        layout = self.layout

        layout.operator_enum("font.move", "type")


class VIEW3D_MT_edit_font_delete(Menu):
    bl_label = "Delete"

    def draw(self, _context):
        layout = self.layout

        layout.operator("font.delete", text="Previous Character", icon = "DELETE").type = 'PREVIOUS_CHARACTER'
        layout.operator("font.delete", text="Next Character", icon = "DELETE").type = 'NEXT_CHARACTER'
        layout.operator("font.delete", text="Previous Word", icon = "DELETE").type = 'PREVIOUS_WORD'
        layout.operator("font.delete", text="Next Word", icon = "DELETE").type = 'NEXT_WORD'


class VIEW3D_MT_edit_font(Menu):
    bl_label = "Text"

    def draw(self, _context):
        layout = self.layout

        layout.operator("font.text_cut", text="Cut", icon = "CUT")
        layout.operator("font.text_copy", text="Copy", icon='COPYDOWN')
        layout.operator("font.text_paste", text="Paste", icon='PASTEDOWN')

        layout.separator()

        layout.operator("font.text_paste_from_file", icon='PASTEDOWN')

        layout.separator()

        layout.operator("font.case_set", text="To Uppercase", icon = "SET_UPPERCASE").case = 'UPPER'
        layout.operator("font.case_set", text="To Lowercase", icon = "SET_LOWERCASE").case = 'LOWER'

        layout.separator()

        layout.menu("VIEW3D_MT_edit_font_chars")
        layout.menu("VIEW3D_MT_edit_font_move")

        layout.separator()

        layout.operator("font.style_toggle", text="Toggle Bold", icon='BOLD').style = 'BOLD'
        layout.operator("font.style_toggle", text="Toggle Italic", icon='ITALIC').style = 'ITALIC'
        layout.operator("font.style_toggle", text="Toggle Underline", icon='UNDERLINE').style = 'UNDERLINE'
        layout.operator("font.style_toggle", text="Toggle Small Caps", icon='SMALL_CAPS').style = 'SMALL_CAPS'

        layout.menu("VIEW3D_MT_edit_font_kerning")

        layout.separator()

        layout.menu("VIEW3D_MT_edit_font_delete")


class VIEW3D_MT_edit_font_context_menu(Menu):
    bl_label = "Text Context Menu"

    def draw(self, _context):
        layout = self.layout

        layout.operator_context = 'INVOKE_DEFAULT'

        layout.operator("font.text_cut", text="Cut", icon = "CUT")
        layout.operator("font.text_copy", text="Copy", icon='COPYDOWN')
        layout.operator("font.text_paste", text="Paste", icon='PASTEDOWN')

        layout.separator()

        layout.operator("font.select_all", icon = "SELECT_ALL")

        layout.separator()

        layout.menu("VIEW3D_MT_edit_font")


class VIEW3D_MT_edit_meta(Menu):
    bl_label = "Metaball"

    def draw(self, _context):
        layout = self.layout

        layout.menu("VIEW3D_MT_transform")
        layout.menu("VIEW3D_MT_mirror")
        layout.menu("VIEW3D_MT_snap")

        layout.separator()

        layout.operator("mball.duplicate_metaelems", text = "Duplicate", icon = "DUPLICATE")

        layout.separator()

        layout.menu("VIEW3D_MT_edit_meta_showhide")

        layout.operator_context = 'EXEC_REGION_WIN'
        layout.operator("mball.delete_metaelems", text="Delete", icon = "DELETE")


# Workaround to separate the tooltips for Show Hide for Curve in Edit Mode
class VIEW3D_MT_edit_meta_showhide_unselected(bpy.types.Operator):
    """Hide unselected metaelement(s)"""      # blender will use this as a tooltip for menu items and buttons.
    bl_idname = "mball.hide_metaelems_unselected"        # unique identifier for buttons and menu items to reference.
    bl_label = "Hide Unselected"         # display name in the interface.
    bl_options = {'REGISTER', 'UNDO'}  # enable undo for the operator.

    def execute(self, context):        # execute() is called by blender when running the operator.
        bpy.ops.mball.hide_metaelems(unselected = True)
        return {'FINISHED'}


class VIEW3D_MT_edit_meta_showhide(Menu):
    bl_label = "Show/Hide"

    def draw(self, _context):
        layout = self.layout

        layout.operator("mball.reveal_metaelems", text="Show Hidden", icon = "HIDE_OFF")
        layout.operator("mball.hide_metaelems", text="Hide Selected", icon = "HIDE_ON").unselected = False
        layout.operator("mball.hide_metaelems_unselected", text="Hide Unselected", icon = "HIDE_UNSELECTED")


class VIEW3D_MT_edit_lattice(Menu):
    bl_label = "Lattice"

    def draw(self, _context):
        layout = self.layout

        layout.menu("VIEW3D_MT_transform")
        layout.menu("VIEW3D_MT_mirror")
        layout.menu("VIEW3D_MT_snap")
        layout.menu("VIEW3D_MT_edit_lattice_flip")

        layout.separator()

        layout.operator("lattice.make_regular", icon = 'MAKE_REGULAR')

        layout.menu("VIEW3D_MT_hook")

        layout.separator()

        layout.operator("object.vertex_parent_set", icon = "VERTEX_PARENT")

class VIEW3D_MT_edit_lattice_flip(Menu):
    bl_label = "Flip"

    def draw(self, context):
        layout = self.layout

        layout.operator("lattice.flip", text = " U (X) axis", icon = "FLIP_X").axis = 'U'
        layout.operator("lattice.flip", text = " V (Y) axis", icon = "FLIP_Y").axis = 'V'
        layout.operator("lattice.flip", text = " W (Z) axis", icon = "FLIP_Z").axis = 'W'


class VIEW3D_MT_edit_armature(Menu):
    bl_label = "Armature"

    def draw(self, context):
        layout = self.layout

        edit_object = context.edit_object
        arm = edit_object.data

        layout.menu("VIEW3D_MT_transform_armature")
        layout.menu("VIEW3D_MT_mirror")
        layout.menu("VIEW3D_MT_snap")

        layout.separator()

        layout.menu("VIEW3D_MT_edit_armature_roll")

        layout.operator("transform.transform", text="Set Bone Roll", icon = "SET_ROLL").mode = 'BONE_ROLL'
        layout.operator("armature.roll_clear", text="Clear Bone Roll", icon = "CLEAR_ROLL")

        layout.separator()

        layout.operator("armature.extrude_move", icon = 'EXTRUDE_REGION')

        if arm.use_mirror_x:
            layout.operator("armature.extrude_forked", icon = "EXTRUDE_REGION")

        layout.operator("armature.duplicate_move", icon = "DUPLICATE")
        layout.operator("armature.fill", icon = "FILLBETWEEN")

        layout.separator()

        layout.operator("armature.split", icon = "SPLIT")
        layout.operator("armature.separate", icon = "SEPARATE")
        layout.operator("armature.symmetrize", icon = "SYMMETRIZE")

        layout.separator()

        layout.operator("armature.subdivide", text="Subdivide", icon = 'SUBDIVIDE_EDGES')
        layout.operator("armature.switch_direction", text="Switch Direction", icon = "SWITCH_DIRECTION")

        layout.separator()

        layout.menu("VIEW3D_MT_edit_armature_names")

        layout.separator()

        layout.operator_context = 'INVOKE_DEFAULT'
        layout.operator("armature.armature_layers", icon = "LAYER")
        layout.operator("armature.bone_layers", icon = "LAYER")

        layout.separator()

        layout.operator("armature.parent_set", text="Make Parent", icon='PARENT_SET')
        layout.operator("armature.parent_clear", text="Clear Parent", icon='PARENT_CLEAR')

        layout.separator()

        layout.menu("VIEW3D_MT_bone_options_toggle", text="Bone Settings")
        layout.menu("VIEW3D_MT_armature_show_hide") # bfa - the new show hide menu with split tooltip

        layout.separator()

        layout.operator("armature.delete", icon = "DELETE")
        layout.operator("armature.dissolve", icon = "DELETE")


# Workaround to separate the tooltips for Show Hide for Armature in Edit Mode
class VIEW3D_armature_hide_unselected(bpy.types.Operator):
    """Hide unselected Bones in Edit Mode"""      # blender will use this as a tooltip for menu items and buttons.
    bl_idname = "armature.hide_unselected"        # unique identifier for buttons and menu items to reference.
    bl_label = "Hide Unselected"         # display name in the interface.
    bl_options = {'REGISTER', 'UNDO'}  # enable undo for the operator.

    def execute(self, context):        # execute() is called by blender when running the operator.
        bpy.ops.armature.hide(unselected = True)
        return {'FINISHED'}


class VIEW3D_MT_armature_show_hide(Menu):
    bl_label = "Show/Hide"

    def draw(self, context):
        layout = self.layout

        layout.operator("armature.reveal", text="Show Hidden", icon = "HIDE_OFF")
        layout.operator("armature.hide", text="Hide Selected", icon = "HIDE_ON").unselected = False
        layout.operator("armature.hide_unselected", text="Hide Unselected", icon = "HIDE_UNSELECTED")


class VIEW3D_MT_armature_context_menu(Menu):
    bl_label = "Armature Context Menu"

    def draw(self, context):
        layout = self.layout

        edit_object = context.edit_object
        arm = edit_object.data

        layout.operator_context = 'INVOKE_REGION_WIN'

        # Add
        layout.operator("armature.subdivide", text="Subdivide", icon = "SUBDIVIDE_EDGES")
        layout.operator("armature.duplicate_move", text="Duplicate", icon = "DUPLICATE")
        layout.operator("armature.extrude_move", icon='EXTRUDE_REGION')
        if arm.use_mirror_x:
            layout.operator("armature.extrude_forked", icon='EXTRUDE_REGION')

        layout.separator()

        layout.operator("armature.fill", icon = "FILLBETWEEN")

        layout.separator()

        # Modify
        layout.menu("VIEW3D_MT_mirror")
        layout.menu("VIEW3D_MT_snap")
        layout.operator("armature.switch_direction", text="Switch Direction", icon = "SWITCH_DIRECTION")
        layout.operator("armature.symmetrize", icon = "SYMMETRIZE")
        layout.menu("VIEW3D_MT_edit_armature_names")

        layout.separator()

        layout.operator("armature.parent_set", text="Make Parent", icon='PARENT_SET')
        layout.operator("armature.parent_clear", text="Clear Parent", icon='PARENT_CLEAR')

        layout.separator()

        # Remove
        layout.operator("armature.split", icon = "SPLIT")
        layout.operator("armature.separate", icon = "SEPARATE")
        layout.operator("armature.dissolve", icon = "DELETE")
        layout.operator("armature.delete", icon = "DELETE")


class VIEW3D_MT_edit_armature_names(Menu):
    bl_label = "Names"

    def draw(self, _context):
        layout = self.layout

        layout.operator_context = 'EXEC_REGION_WIN'
        layout.operator("armature.autoside_names", text="Auto-Name Left/Right", icon = "STRING").type = 'XAXIS'
        layout.operator("armature.autoside_names", text="Auto-Name Front/Back", icon = "STRING").type = 'YAXIS'
        layout.operator("armature.autoside_names", text="Auto-Name Top/Bottom", icon = "STRING").type = 'ZAXIS'
        layout.operator("armature.flip_names", text="Flip Names", icon = "FLIP")


class VIEW3D_MT_edit_armature_roll(Menu):
    bl_label = "Recalculate Bone Roll"
    def draw(self, _context):
        layout = self.layout

        layout.label(text="- Positive: -")
        layout.operator("armature.calculate_roll", text= "Local + X Tangent", icon = "ROLL_X_TANG_POS").type = 'POS_X'
        layout.operator("armature.calculate_roll", text= "Local + Z Tangent", icon = "ROLL_Z_TANG_POS").type = 'POS_Z'
        layout.operator("armature.calculate_roll", text= "Global + X Axis", icon = "ROLL_X_POS").type = 'GLOBAL_POS_X'
        layout.operator("armature.calculate_roll", text= "Global + Y Axis", icon = "ROLL_Y_POS").type = 'GLOBAL_POS_Y'
        layout.operator("armature.calculate_roll", text= "Global + Z Axis", icon = "ROLL_Z_POS").type = 'GLOBAL_POS_Z'
        layout.label(text="- Negative: -")
        layout.operator("armature.calculate_roll", text= "Local - X Tangent", icon = "ROLL_X_TANG_NEG").type = 'NEG_X'
        layout.operator("armature.calculate_roll", text= "Local - Z Tangent", icon = "ROLL_Z_TANG_NEG").type = 'NEG_Z'
        layout.operator("armature.calculate_roll", text= "Global - X Axis", icon = "ROLL_X_NEG").type = 'GLOBAL_NEG_X'
        layout.operator("armature.calculate_roll", text= "Global - Y Axis", icon = "ROLL_Y_NEG").type = 'GLOBAL_NEG_Y'
        layout.operator("armature.calculate_roll", text= "Global - Z Axis", icon = "ROLL_Z_NEG").type = 'GLOBAL_NEG_Z'
        layout.label(text="- Other: -")
        layout.operator("armature.calculate_roll", text= "Active Bone", icon = "BONE_DATA").type = 'ACTIVE'
        layout.operator("armature.calculate_roll", text= "View Axis", icon = "MANIPUL").type = 'VIEW'
        layout.operator("armature.calculate_roll", text= "Cursor", icon = "CURSOR").type = 'CURSOR'

# bfa - not functional in the BFA keymap. But menu class remains for the Blender keymap. DO NOT DELETE!
class VIEW3D_MT_edit_armature_delete(Menu):
    bl_label = "Delete"

    def draw(self, _context):
        layout = self.layout
        layout.operator_context = 'EXEC_AREA'

        layout.operator("armature.delete", text="Bones", icon = "DELETE")

        layout.separator()

        layout.operator("armature.dissolve", text="Dissolve Bones", icon = "DELETE")


# ********** Grease Pencil menus **********
class VIEW3D_MT_gpencil_autoweights(Menu):
    bl_label = "Generate Weights"

    def draw(self, _context):
        layout = self.layout
        layout.operator("gpencil.generate_weights", text="With Empty Groups", icon = "PARTICLEBRUSH_WEIGHT").mode = 'NAME'
        layout.operator("gpencil.generate_weights", text="With Automatic Weights", icon = "PARTICLEBRUSH_WEIGHT").mode = 'AUTO'


class VIEW3D_MT_gpencil_simplify(Menu):
    bl_label = "Simplify"

    def draw(self, _context):
        layout = self.layout
        layout.operator("gpencil.stroke_simplify_fixed", text="Fixed", icon = "MOD_SIMPLIFY")
        layout.operator("gpencil.stroke_simplify", text="Adaptative", icon = "MOD_SIMPLIFY")
        layout.operator("gpencil.stroke_sample", text="Sample", icon = "MOD_SIMPLIFY")


class VIEW3D_MT_paint_gpencil(Menu):
    bl_label = "Draw"

    def draw(self, _context):

        layout = self.layout

        layout.menu("GPENCIL_MT_layer_active", text="Active Layer")

        layout.separator()

        layout.operator("gpencil.interpolate", text="Interpolate", icon = "INTERPOLATE")
        layout.operator("gpencil.interpolate_sequence", text="Sequence", icon = "SEQUENCE")

        layout.separator()

        layout.menu("VIEW3D_MT_gpencil_animation")

        layout.separator()

        layout.menu("VIEW3D_MT_edit_gpencil_showhide")
        layout.menu("GPENCIL_MT_cleanup")

        layout.separator()

        #radial control button brush size
        myvar = layout.operator("wm.radial_control", text = "Brush Radius", icon = "BRUSHSIZE")
        myvar.data_path_primary = 'tool_settings.gpencil_paint.brush.size'

        #radial control button brush strength
        myvar = layout.operator("wm.radial_control", text = "Brush Strength", icon = "BRUSHSTRENGTH")
        myvar.data_path_primary = 'tool_settings.gpencil_paint.brush.gpencil_settings.pen_strength'

        #radial control button brush strength
        myvar = layout.operator("wm.radial_control", text = "Eraser Radius (Old Toolsystem)", icon = "BRUSHSIZE")
        myvar.data_path_primary = 'preferences.edit.grease_pencil_eraser_radius'


class VIEW3D_MT_edit_gpencil_showhide(Menu):
    bl_label = "Show/Hide"

    def draw(self, _context):
        layout = self.layout

        layout.operator("gpencil.reveal", text="Show All Layers", icon = "HIDE_OFF")

        layout.separator()

        layout.operator("gpencil.hide", text="Hide Active Layer", icon = "HIDE_ON").unselected = False
        layout.operator("gpencil.hide", text="Hide Inactive Layers", icon = "HIDE_UNSELECTED").unselected = True


class VIEW3D_MT_assign_material(Menu):
    bl_label = "Assign Material"

    def draw(self, context):
        layout = self.layout
        ob = context.active_object
        mat_active = ob.active_material

        for slot in ob.material_slots:
            mat = slot.material
            if mat:
                layout.operator("gpencil.stroke_change_color", text=mat.name,
                                icon='LAYER_ACTIVE' if mat == mat_active else 'BLANK1').material = mat.name


class VIEW3D_MT_gpencil_copy_layer(Menu):
    bl_label = "Copy Layer to Object"

    def draw(self, context):
        layout = self.layout
        view_layer = context.view_layer
        obact = context.active_object
        gpl = context.active_gpencil_layer

        done = False
        if gpl is not None:
            for ob in view_layer.objects:
                if ob.type == 'GPENCIL' and ob != obact:
                    layout.operator("gpencil.layer_duplicate_object", text=ob.name, icon = "DUPLICATE").object = ob.name
                    done = True

            if done is False:
                layout.label(text="No destination object", icon='ERROR')
        else:
            layout.label(text="No layer to copy", icon='ERROR')


class VIEW3D_MT_edit_gpencil(Menu):
    bl_label = "Grease Pencil"

    def draw(self, _context):
        layout = self.layout

        layout.menu("VIEW3D_MT_edit_gpencil_transform")
        layout.menu("VIEW3D_MT_mirror")
        layout.menu("GPENCIL_MT_snap")

        layout.separator()

        layout.menu("GPENCIL_MT_layer_active", text="Active Layer")

        layout.separator()

        layout.menu("VIEW3D_MT_gpencil_animation")

        layout.separator()

        layout.operator("gpencil.duplicate_move", text="Duplicate", icon = "DUPLICATE")
        layout.operator("gpencil.frame_duplicate", text="Duplicate Active Frame", icon = "DUPLICATE")
        layout.operator("gpencil.frame_duplicate", text="Duplicate Active Frame All Layers", icon = "DUPLICATE").mode = 'ALL'

        layout.separator()

        layout.operator("gpencil.stroke_split", text="Split", icon = "SPLIT")

        layout.separator()

        layout.operator("gpencil.copy", text="Copy", icon='COPYDOWN')
        layout.operator("gpencil.paste", text="Paste", icon='PASTEDOWN').type = 'ACTIVE'
        layout.operator("gpencil.paste", text="Paste by Layer", icon='PASTEDOWN').type = 'LAYER'

        layout.separator()

        layout.menu("VIEW3D_MT_edit_gpencil_delete")
        layout.operator_menu_enum("gpencil.dissolve", "type")

        layout.separator()

        layout.menu("GPENCIL_MT_cleanup")
        layout.menu("VIEW3D_MT_edit_gpencil_hide", text = "Show/Hide")

        layout.separator()

        layout.operator_menu_enum("gpencil.stroke_separate", "mode")


class VIEW3D_MT_edit_gpencil_hide(Menu):
    bl_label = "Hide"

    def draw(self, context):
        layout = self.layout

        layout.operator("gpencil.reveal", text="Show Hidden Layer", icon = "HIDE_OFF")
        layout.operator("gpencil.hide", text="Hide selected Layer", icon = "HIDE_ON").unselected = False
        layout.operator("gpencil.hide", text="Hide unselected Layer", icon = "HIDE_UNSELECTED").unselected = True

        layout.separator()

        layout.operator("gpencil.selection_opacity_toggle", text="Toggle Opacity", icon = "HIDE_OFF")


class VIEW3D_MT_edit_gpencil_arrange_strokes(Menu):
    bl_label = "Arrange Strokes"

    def draw(self, context):
        layout = self.layout

        layout.operator("gpencil.stroke_arrange", text="Bring Forward", icon='MOVE_UP').direction = 'UP'
        layout.operator("gpencil.stroke_arrange", text="Send Backward", icon='MOVE_DOWN').direction = 'DOWN'
        layout.operator("gpencil.stroke_arrange", text="Bring to Front", icon='MOVE_TO_TOP').direction = 'TOP'
        layout.operator("gpencil.stroke_arrange", text="Send to Back", icon='MOVE_TO_BOTTOM').direction = 'BOTTOM'


class VIEW3D_MT_edit_gpencil_stroke(Menu):
    bl_label = "Stroke"

    def draw(self, context):
        layout = self.layout
        settings = context.tool_settings.gpencil_sculpt

        layout.operator("gpencil.stroke_subdivide", text="Subdivide", icon = "SUBDIVIDE_EDGES").only_selected = False
        layout.menu("VIEW3D_MT_gpencil_simplify")
        layout.operator("gpencil.stroke_trim", text="Trim", icon = "CUT")

        layout.separator()

        layout.operator("gpencil.stroke_join", text="Join", icon = "JOIN").type = 'JOIN'
        layout.operator("gpencil.stroke_join", text="Join and Copy", icon = "JOIN").type = 'JOINCOPY'

        layout.separator()

        layout.menu("GPENCIL_MT_move_to_layer")
        layout.menu("VIEW3D_MT_assign_material")
        layout.operator("gpencil.set_active_material", text="Set as Active Material", icon = "MATERIAL")
        layout.menu("VIEW3D_MT_edit_gpencil_arrange_strokes")

        layout.separator()

        # Convert
        op = layout.operator("gpencil.stroke_cyclical_set", text="Close", icon = 'TOGGLE_CYCLIC')
        op.type = 'CLOSE'
        op.geometry = True
        layout.operator("gpencil.stroke_cyclical_set", text="Toggle Cyclic", icon = 'TOGGLE_CYCLIC').type = 'TOGGLE'
        layout.operator_menu_enum("gpencil.stroke_caps_set", text="Toggle Caps", property="type")
        layout.operator("gpencil.stroke_flip", text="Switch Direction", icon = "FLIP")

        layout.separator()

        layout.operator_menu_enum("gpencil.reproject", property="type", text="Reproject Strokes")

        layout.separator()
        layout.operator("gpencil.reset_transform_fill", text="Reset Fill Transform", icon = "RESET")


class VIEW3D_MT_edit_gpencil_point(Menu):
    bl_label = "Point"

    def draw(self, _context):
        layout = self.layout

        layout.operator("gpencil.extrude_move", text="Extrude Points", icon = "EXTRUDE_REGION")

        layout.separator()

        layout.operator("gpencil.stroke_smooth", text="Smooth Points", icon = "PARTICLEBRUSH_SMOOTH").only_selected = True

        layout.separator()

        layout.operator("gpencil.stroke_merge", text="Merge Points", icon = "MERGE")

        # TODO: add new RIP operator

        layout.separator()

        layout.menu("VIEW3D_MT_gpencil_vertex_group")


class VIEW3D_MT_weight_gpencil(Menu):
    bl_label = "Weights"

    def draw(self, context):
        layout = self.layout

        #layout.operator_context = 'INVOKE_REGION_WIN'

        layout.operator("gpencil.vertex_group_normalize_all", text="Normalize All", icon = "WEIGHT_NORMALIZE_ALL")
        layout.operator("gpencil.vertex_group_normalize", text="Normalize", icon = "WEIGHT_NORMALIZE")

        layout.separator()

        layout.operator("gpencil.vertex_group_invert", text="Invert", icon='WEIGHT_INVERT')
        layout.operator("gpencil.vertex_group_smooth", text="Smooth", icon='WEIGHT_SMOOTH')

        layout.menu("VIEW3D_MT_gpencil_autoweights")

        if context.mode == 'WEIGHT_GPENCIL':

            #radial control button brush size
            myvar = layout.operator("wm.radial_control", text = "Brush Radius", icon = "BRUSHSIZE")
            myvar.data_path_primary = 'tool_settings.gpencil_sculpt.brush.size'

            #radial control button brush strength
            myvar = layout.operator("wm.radial_control", text = "Brush Strength", icon = "BRUSHSTRENGTH")
            myvar.data_path_primary = 'tool_settings.gpencil_sculpt.brush.strength'


class VIEW3D_MT_vertex_gpencil(Menu):
    bl_label = "Paint"

    def draw(self, _context):
        layout = self.layout
        layout.operator("gpencil.vertex_color_set", text="Set Vertex Colors")
        layout.separator()
        layout.operator("gpencil.vertex_color_invert", text="Invert")
        layout.operator("gpencil.vertex_color_levels", text="Levels")
        layout.operator("gpencil.vertex_color_hsv", text="Hue Saturation Value")
        layout.operator("gpencil.vertex_color_brightness_contrast", text="Bright/Contrast")

        layout.separator()
        layout.menu("VIEW3D_MT_join_palette")


class VIEW3D_MT_gpencil_animation(Menu):
    bl_label = "Animation"

    @classmethod
    def poll(cls, context):
        ob = context.active_object
        return ob and ob.type == 'GPENCIL' and ob.mode != 'OBJECT'

    def draw(self, _context):
        layout = self.layout

        layout.operator("gpencil.blank_frame_add", text="Insert Blank Keyframe (Active Layer)", icon = "ADD")
        layout.operator("gpencil.blank_frame_add", text="Insert Blank Keyframe (All Layers)", icon = "ADD").all_layers = True

        layout.separator()

        layout.operator("gpencil.frame_duplicate", text="Duplicate Active Keyframe (Active Layer)", icon = "DUPLICATE")
        layout.operator("gpencil.frame_duplicate", text="Duplicate Active Keyframe (All Layers)", icon = "DUPLICATE").mode = 'ALL'

        layout.separator()

        layout.operator("gpencil.delete", text="Delete Active Keyframe (Active Layer)", icon = "DELETE").type = 'FRAME'
        layout.operator("gpencil.active_frames_delete_all", text="Delete Active Keyframes (All Layers)", icon = "DELETE")


class VIEW3D_MT_edit_gpencil_transform(Menu):
    bl_label = "Transform"

    def draw(self, _context):
        layout = self.layout

        layout.operator("transform.bend", text="Bend", icon = "BEND")
        layout.operator("transform.shear", text="Shear", icon = "SHEAR")
        layout.operator("transform.tosphere", text="To Sphere", icon = "TOSPHERE")
        layout.operator("transform.transform", text="Shrink Fatten", icon = 'SHRINK_FATTEN').mode = 'GPENCIL_SHRINKFATTEN'


class VIEW3D_MT_object_mode_pie(Menu):
    bl_label = "Mode"

    def draw(self, _context):
        layout = self.layout

        pie = layout.menu_pie()
        pie.operator_enum("object.mode_set", "mode")


class VIEW3D_MT_view_pie(Menu):
    bl_label = "View"
    bl_idname = "VIEW3D_MT_view_pie"

    def draw(self, _context):
        layout = self.layout

        pie = layout.menu_pie()
        pie.operator_enum("view3d.view_axis", "type")
        pie.operator("view3d.view_camera", text="View Camera", icon='CAMERA_DATA')
        pie.operator("view3d.view_selected", text="View Selected", icon='VIEW_SELECTED')


class VIEW3D_MT_transform_gizmo_pie(Menu):
    bl_label = "View"

    def draw(self, context):
        layout = self.layout

        pie = layout.menu_pie()
        # 1: Left
        pie.operator("view3d.transform_gizmo_set", text="Move").type = {'TRANSLATE'}
        # 2: Right
        pie.operator("view3d.transform_gizmo_set", text="Rotate").type = {'ROTATE'}
        # 3: Down
        pie.operator("view3d.transform_gizmo_set", text="Scale").type = {'SCALE'}
        # 4: Up
        pie.prop(context.space_data, "show_gizmo", text="Show Gizmos", icon='GIZMO')
        # 5: Up/Left
        pie.operator("view3d.transform_gizmo_set", text="All").type = {'TRANSLATE', 'ROTATE', 'SCALE'}


class VIEW3D_MT_shading_pie(Menu):
    bl_label = "Shading"

    def draw(self, context):
        layout = self.layout
        pie = layout.menu_pie()

        view = context.space_data

        pie.prop(view.shading, "type", expand=True)


class VIEW3D_MT_shading_ex_pie(Menu):
    bl_label = "Shading"

    def draw(self, context):
        layout = self.layout
        pie = layout.menu_pie()

        view = context.space_data

        pie.prop_enum(view.shading, "type", value='WIREFRAME')
        pie.prop_enum(view.shading, "type", value='SOLID')

        # Note this duplicates "view3d.toggle_xray" logic, so we can see the active item: T58661.
        if context.pose_object:
            pie.prop(view.overlay, "show_xray_bone", icon='XRAY')
        else:
            xray_active = (
                (context.mode == 'EDIT_MESH') or
                (view.shading.type in {'SOLID', 'WIREFRAME'})
            )
            if xray_active:
                sub = pie
            else:
                sub = pie.row()
                sub.active = False
            sub.prop(
                view.shading,
                "show_xray_wireframe" if (view.shading.type == 'WIREFRAME') else "show_xray",
                text="Toggle X-Ray",
                icon='XRAY',
            )

        pie.prop(view.overlay, "show_overlays", text="Toggle Overlays", icon='OVERLAY')

        pie.prop_enum(view.shading, "type", value='MATERIAL')
        pie.prop_enum(view.shading, "type", value='RENDERED')


class VIEW3D_MT_pivot_pie(Menu):
    bl_label = "Pivot Point"

    def draw(self, context):
        layout = self.layout
        pie = layout.menu_pie()
        obj = context.active_object
        mode = context.mode

        pie.prop_enum(context.scene.tool_settings, "transform_pivot_point", value='BOUNDING_BOX_CENTER')
        pie.prop_enum(context.scene.tool_settings, "transform_pivot_point", value='CURSOR')
        pie.prop_enum(context.scene.tool_settings, "transform_pivot_point", value='INDIVIDUAL_ORIGINS')
        pie.prop_enum(context.scene.tool_settings, "transform_pivot_point", value='MEDIAN_POINT')
        pie.prop_enum(context.scene.tool_settings, "transform_pivot_point", value='ACTIVE_ELEMENT')
        if (obj is None) or (mode in {'OBJECT', 'POSE', 'WEIGHT_PAINT'}):
            pie.prop(context.scene.tool_settings, "use_transform_pivot_point_align", text="Only Origins")


class VIEW3D_MT_orientations_pie(Menu):
    bl_label = "Orientation"

    def draw(self, context):
        layout = self.layout
        pie = layout.menu_pie()
        scene = context.scene

        pie.prop(scene.transform_orientation_slots[0], "type", expand=True)


class VIEW3D_MT_snap_pie(Menu):
    bl_label = "Snap"

    def draw(self, _context):
        layout = self.layout
        pie = layout.menu_pie()

        pie.operator("view3d.snap_cursor_to_grid", text="Cursor to Grid", icon='CURSOR')
        pie.operator("view3d.snap_selected_to_grid", text="Selection to Grid", icon='RESTRICT_SELECT_OFF')
        pie.operator("view3d.snap_cursor_to_selected", text="Cursor to Selected", icon='CURSOR')
        pie.operator("view3d.snap_selected_to_cursor", text="Selection to Cursor", icon='RESTRICT_SELECT_OFF').use_offset = False
        pie.operator("view3d.snap_selected_to_cursor", text="Selection to Cursor (Keep Offset)", icon='RESTRICT_SELECT_OFF').use_offset = True
        pie.operator("view3d.snap_selected_to_active", text="Selection to Active", icon='RESTRICT_SELECT_OFF')
        pie.operator("view3d.snap_cursor_to_center", text="Cursor to World Origin", icon='CURSOR')
        pie.operator("view3d.snap_cursor_to_active", text="Cursor to Active", icon='CURSOR')


class VIEW3D_MT_proportional_editing_falloff_pie(Menu):
    bl_label = "Proportional Editing Falloff"

    def draw(self, context):
        layout = self.layout
        pie = layout.menu_pie()
        tool_settings = context.scene.tool_settings

        pie.prop(tool_settings, "proportional_edit_falloff", expand=True)


class VIEW3D_MT_sculpt_mask_edit_pie(Menu):
    bl_label = "Mask Edit"

    def draw(self, _context):
        layout = self.layout
        pie = layout.menu_pie()

        op = pie.operator("paint.mask_flood_fill", text='Invert Mask')
        op.mode = 'INVERT'
        op = pie.operator("paint.mask_flood_fill", text='Clear Mask')
        op.mode = 'VALUE'
        op.value = 0.0
        op = pie.operator("sculpt.mask_filter", text='Smooth Mask')
        op.filter_type = 'SMOOTH'
        op.auto_iteration_count = True
        op = pie.operator("sculpt.mask_filter", text='Sharpen Mask')
        op.filter_type = 'SHARPEN'
        op.auto_iteration_count = True
        op = pie.operator("sculpt.mask_filter", text='Grow Mask')
        op.filter_type = 'GROW'
        op.auto_iteration_count = True
        op = pie.operator("sculpt.mask_filter", text='Shrink Mask')
        op.filter_type = 'SHRINK'
        op.auto_iteration_count = True
        op = pie.operator("sculpt.mask_filter", text='Increase Contrast')
        op.filter_type = 'CONTRAST_INCREASE'
        op.auto_iteration_count = False
        op = pie.operator("sculpt.mask_filter", text='Decrease Contrast')
        op.filter_type = 'CONTRAST_DECREASE'
        op.auto_iteration_count = False

class VIEW3D_MT_sculpt_automasking_pie(Menu):
    bl_label = "Automasking"

    def draw(self, context):
        layout = self.layout
        pie = layout.menu_pie()

        tool_settings = context.tool_settings
        sculpt = tool_settings.sculpt

        pie.prop(sculpt, "use_automasking_topology", text="Topology")
        pie.prop(sculpt, "use_automasking_face_sets", text="Face Sets")
        pie.prop(sculpt, "use_automasking_boundary_edges", text="Mesh Boundary")
        pie.prop(sculpt, "use_automasking_boundary_face_sets", text="Face Sets Boundary")


class VIEW3D_MT_sculpt_face_sets_edit_pie(Menu):
    bl_label = "Face Sets Edit"

    def draw(self, _context):
        layout = self.layout
        pie = layout.menu_pie()

        op = pie.operator("sculpt.face_sets_create", text='Face Set from Masked')
        op.mode = 'MASKED'

        op = pie.operator("sculpt.face_sets_create", text='Face Set from Visible')
        op.mode = 'VISIBLE'

        op = pie.operator("sculpt.face_set_change_visibility", text='Invert Visible')
        op.mode = 'INVERT'

        op = pie.operator("sculpt.face_set_change_visibility", text='Show All')
        op.mode = 'SHOW_ALL'


class VIEW3D_MT_wpaint_vgroup_lock_pie(Menu):
    bl_label = "Vertex Group Locks"

    def draw(self, _context):
        layout = self.layout
        pie = layout.menu_pie()

        # 1: Left
        op = pie.operator("object.vertex_group_lock", icon='LOCKED', text="Lock All")
        op.action, op.mask = 'LOCK', 'ALL'
        # 2: Right
        op = pie.operator("object.vertex_group_lock", icon='UNLOCKED', text="Unlock All")
        op.action, op.mask = 'UNLOCK', 'ALL'
        # 3: Down
        op = pie.operator("object.vertex_group_lock", icon='UNLOCKED', text="Unlock Selected")
        op.action, op.mask = 'UNLOCK', 'SELECTED'
        # 4: Up
        op = pie.operator("object.vertex_group_lock", icon='LOCKED', text="Lock Selected")
        op.action, op.mask = 'LOCK', 'SELECTED'
        # 5: Up/Left
        op = pie.operator("object.vertex_group_lock", icon='LOCKED', text="Lock Unselected")
        op.action, op.mask = 'LOCK', 'UNSELECTED'
        # 6: Up/Right
        op = pie.operator("object.vertex_group_lock", text="Lock Only Selected")
        op.action, op.mask = 'LOCK', 'INVERT_UNSELECTED'
        # 7: Down/Left
        op = pie.operator("object.vertex_group_lock", text="Lock Only Unselected")
        op.action, op.mask = 'UNLOCK', 'INVERT_UNSELECTED'
        # 8: Down/Right
        op = pie.operator("object.vertex_group_lock", text="Invert Locks")
        op.action, op.mask = 'INVERT', 'ALL'


# ********** Panel **********

class VIEW3D_PT_active_tool(Panel, ToolActivePanelHelper):
    bl_space_type = 'VIEW_3D'
    bl_region_type = 'UI'
    bl_category = "Tool"
    # See comment below.
    # bl_options = {'HIDE_HEADER'}

    # Don't show in properties editor.
    @classmethod
    def poll(cls, context):
        return context.area.type == 'VIEW_3D'


# FIXME(campbell): remove this second panel once 'HIDE_HEADER' works with category tabs,
# Currently pinning allows ordering headerless panels below panels with headers.
class VIEW3D_PT_active_tool_duplicate(Panel, ToolActivePanelHelper):
    bl_space_type = 'VIEW_3D'
    bl_region_type = 'UI'
    bl_category = "Tool"
    bl_options = {'HIDE_HEADER'}

    # Only show in properties editor.
    @classmethod
    def poll(cls, context):
        return context.area.type != 'VIEW_3D'


class VIEW3D_PT_view3d_properties(Panel):
    bl_space_type = 'VIEW_3D'
    bl_region_type = 'UI'
    bl_category = "View"
    bl_label = "View"
    bl_options = {'DEFAULT_CLOSED'}

    def draw(self, context):
        layout = self.layout

        view = context.space_data

        layout.use_property_split = True
        layout.use_property_decorate = False  # No animation.

        col = layout.column()

        subcol = col.column()
        subcol.active = bool(view.region_3d.view_perspective != 'CAMERA' or view.region_quadviews)
        subcol.prop(view, "lens", text="Focal Length")

        subcol = col.column(align=True)
        subcol.prop(view, "clip_start", text="Clip Near")
        subcol.prop(view, "clip_end", text="Clip Far")

        subcol.separator()

        col = layout.column()

        subcol = col.column()
        subcol.use_property_split = False
        row = subcol.row()
        split = row.split(factor = 0.65)
        split.prop(view, "use_local_camera")
        if view.use_local_camera:
            split.label(icon='DISCLOSURE_TRI_DOWN')
        else:
            split.label(icon='DISCLOSURE_TRI_RIGHT')

        if view.use_local_camera:
            subcol = col.column()
            row = subcol.row()
            row.separator()
            row.use_property_split = True
            row.prop(view, "camera", text="")

        subcol.use_property_split = False
        subcol.prop(view, "use_render_border")


class VIEW3D_PT_view3d_properties_edit(Panel):
    bl_space_type = 'VIEW_3D'
    bl_region_type = 'UI'
    bl_category = "View"
    bl_label = "Edit"
    bl_options = {'DEFAULT_CLOSED'}

    def draw(self, context):
        layout = self.layout

        tool_settings = context.tool_settings
        layout.prop(tool_settings, "lock_object_mode")


class VIEW3D_PT_view3d_camera_lock(Panel):
    bl_space_type = 'VIEW_3D'
    bl_region_type = 'UI'
    bl_category = "View"
    bl_label = "Camera Lock"
    bl_parent_id = "VIEW3D_PT_view3d_properties"

    def draw(self, context):
        layout = self.layout

        layout.use_property_split = True
        layout.use_property_decorate = False  # No animation.

        view = context.space_data

        col = layout.column(align=True)
        sub = col.column()
        sub.active = bool(view.region_3d.view_perspective != 'CAMERA' or view.region_quadviews)

        sub.prop(view, "lock_object")
        lock_object = view.lock_object
        if lock_object:
            if lock_object.type == 'ARMATURE':
                sub.prop_search(
                    view, "lock_bone", lock_object.data,
                    "edit_bones" if lock_object.mode == 'EDIT'
                    else "bones",
                    text="",
                )
        else:
            col = layout.column(align=True)
            col.use_property_split = False
            col.prop(view, "lock_cursor", text="Lock To 3D Cursor")

        col.use_property_split = False
        col.prop(view, "lock_camera", text="Camera to View")


class VIEW3D_PT_view3d_cursor(Panel):
    bl_space_type = 'VIEW_3D'
    bl_region_type = 'UI'
    bl_category = "View"
    bl_label = "3D Cursor"
    bl_options = {'DEFAULT_CLOSED'}

    def draw(self, context):
        layout = self.layout

        cursor = context.scene.cursor

        layout.column().prop(cursor, "location", text="Location")
        rotation_mode = cursor.rotation_mode
        if rotation_mode == 'QUATERNION':
            layout.column().prop(cursor, "rotation_quaternion", text="Rotation")
        elif rotation_mode == 'AXIS_ANGLE':
            layout.column().prop(cursor, "rotation_axis_angle", text="Rotation")
        else:
            layout.column().prop(cursor, "rotation_euler", text="Rotation")
        layout.prop(cursor, "rotation_mode", text="")


class VIEW3D_PT_collections(Panel):
    bl_space_type = 'VIEW_3D'
    bl_region_type = 'UI'
    bl_category = "View"
    bl_label = "Collections"
    bl_options = {'DEFAULT_CLOSED'}

    def _draw_collection(self, layout, view_layer, use_local_collections, collection, index):
        need_separator = index
        for child in collection.children:
            index += 1

            if child.exclude:
                continue

            if child.collection.hide_viewport:
                continue

            if need_separator:
                layout.separator()
                need_separator = False

            icon = 'BLANK1'
            # has_objects = True
            if child.has_selected_objects(view_layer):
                icon = 'LAYER_ACTIVE'
            elif child.has_objects():
                icon = 'LAYER_USED'
            else:
                # has_objects = False
                pass

            row = layout.row()
            row.use_property_decorate = False
            sub = row.split(factor=0.98)
            subrow = sub.row()
            subrow.alignment = 'LEFT'
            subrow.operator(
                "object.hide_collection", text=child.name, icon=icon, emboss=False,
            ).collection_index = index

            sub = row.split()
            subrow = sub.row(align=True)
            subrow.alignment = 'RIGHT'
            if not use_local_collections:
                subrow.active = collection.is_visible  # Parent collection runtime visibility
                subrow.prop(child, "hide_viewport", text="", emboss=False)
            else:
                subrow.active = collection.visible_get()  # Parent collection runtime visibility
                icon = 'HIDE_OFF' if child.visible_get() else 'HIDE_ON'
                props = subrow.operator("object.hide_collection", text="", icon=icon, emboss=False)
                props.collection_index = index
                props.toggle = True

        for child in collection.children:
            index = self._draw_collection(layout, view_layer, use_local_collections, child, index)

        return index

    def draw(self, context):
        layout = self.layout
        layout.use_property_split = False

        view = context.space_data
        view_layer = context.view_layer

        layout.use_property_split = False
        layout.prop(view, "use_local_collections")
        layout.separator()

        # We pass index 0 here because the index is increased
        # so the first real index is 1
        # And we start with index as 1 because we skip the master collection
        self._draw_collection(layout, view_layer, view.use_local_collections, view_layer.layer_collection, 0)


class VIEW3D_PT_object_type_visibility(Panel):
    bl_space_type = 'VIEW_3D'
    bl_region_type = 'HEADER'
    bl_label = "View Object Types"
    bl_ui_units_x = 7

    def draw(self, context):
        layout = self.layout
        layout.use_property_split = True
        layout.use_property_decorate = False

        view = context.space_data

        layout.label(text="Object Types Visibility")

        layout.separator()

        col = layout.column()

        attr_object_types = (
            # Geometry
            ("mesh", "Mesh          "),
            ("curve", "Curve       "),
            ("surf", "Surface     "),
            ("meta", "Meta         "),
            ("font", "Text           "),
            ("hair", "Hair"),
            ("pointcloud", "Point Cloud"),
            ("volume", "Volume"),
            ("grease_pencil", "Grease Pencil"),
            (None, None),
            # Other
            ("armature", "Armature  "),
            ("lattice", "Lattice      "),
            ("empty", "Empty        "),
            ("light", "Light        "),
            ("light_probe", "Light Probe  "),
            ("camera", "Camera     "),
            ("speaker", "Speaker    "),
        )

        for attr, attr_name in attr_object_types:
            if attr is None:
                col.separator()
                continue

            if attr == "hair" and not hasattr(bpy.data, "hairs"):
                continue
            elif attr == "pointcloud" and not hasattr(bpy.data, "pointclouds"):
                continue

            attr_v = "show_object_viewport_" + attr
            attr_s = "show_object_select_" + attr

            icon_v = 'HIDE_OFF' if getattr(view, attr_v) else 'HIDE_ON'
            icon_s = 'RESTRICT_SELECT_OFF' if getattr(view, attr_s) else 'RESTRICT_SELECT_ON'

            row = col.row(align=True)
            row.alignment = 'RIGHT'

            row.label(text=attr_name)
            row.prop(view, attr_v, text="", icon=icon_v, emboss=False)
            rowsub = row.row(align=True)
            rowsub.active = getattr(view, attr_v)
            rowsub.prop(view, attr_s, text="", icon=icon_s, emboss=False)


class VIEW3D_PT_shading(Panel):
    bl_space_type = 'VIEW_3D'
    bl_region_type = 'HEADER'
    bl_label = "Shading"
    bl_ui_units_x = 12

    @classmethod
    def get_shading(cls, context):
        # Get settings from 3D viewport or OpenGL render engine
        view = context.space_data
        if view.type == 'VIEW_3D':
            return view.shading
        else:
            return context.scene.display.shading

    def draw(self, _context):
        layout = self.layout
        layout.label(text="Viewport Shading")


class VIEW3D_PT_shading_lighting(Panel):
    bl_space_type = 'VIEW_3D'
    bl_region_type = 'HEADER'
    bl_label = "Lighting"
    bl_parent_id = 'VIEW3D_PT_shading'

    @classmethod
    def poll(cls, context):
        shading = VIEW3D_PT_shading.get_shading(context)
        engine = context.scene.render.engine
        return shading.type in {'SOLID', 'MATERIAL'} or engine == 'BLENDER_EEVEE' and shading.type == 'RENDERED'

    def draw(self, context):
        layout = self.layout
        shading = VIEW3D_PT_shading.get_shading(context)

        col = layout.column()
        split = col.split(factor=0.9)

        if shading.type == 'SOLID':
            row = split.row()
            row.separator()
            row.prop(shading, "light", expand=True)
            col = split.column()

            split = layout.split(factor=0.9)
            col = split.column()
            sub = col.row()

            if shading.light == 'STUDIO':
                prefs = context.preferences
                system = prefs.system

                if not system.use_studio_light_edit:
                    sub.scale_y = 0.6  # smaller studiolight preview
                    row = sub.row()
                    row.separator()
                    row.template_icon_view(shading, "studio_light", scale_popup=3.0)
                else:
                    row = sub.row()
                    row.separator()
                    row.prop(system, "use_studio_light_edit", text="Disable Studio Light Edit", icon='NONE', toggle=True)

                col = split.column()
                col.operator("preferences.studiolight_show", emboss=False, text="", icon='PREFERENCES')

                split = layout.split(factor=0.9)
                col = split.column()

                row = col.row()
                row.separator()
                row.prop(shading, "use_world_space_lighting", text="", icon='WORLD', toggle=True)
                row = row.row()
                if shading.use_world_space_lighting:
                    row.prop(shading, "studiolight_rotate_z", text="Rotation")
                    col = split.column()  # to align properly with above

            elif shading.light == 'MATCAP':
                sub.scale_y = 0.6  # smaller matcap preview
                row = sub.row()
                row.separator()
                row.template_icon_view(shading, "studio_light", scale_popup=3.0)

                col = split.column()
                col.operator("preferences.studiolight_show", emboss=False, text="", icon='PREFERENCES')
                col.operator("view3d.toggle_matcap_flip", emboss=False, text="", icon='ARROW_LEFTRIGHT')

        elif shading.type == 'MATERIAL':
            row =col.row()
            row.separator()
            row.prop(shading, "use_scene_lights")
            row =col.row()
            row.separator()
            row.prop(shading, "use_scene_world")
            col = layout.column()
            split = col.split(factor=0.9)

            if not shading.use_scene_world:
                col = split.column()
                sub = col.row()
                sub.scale_y = 0.6
                row = sub.row()
                row.separator()
                row.template_icon_view(shading, "studio_light", scale_popup=3)

                col = split.column()
                col.operator("preferences.studiolight_show", emboss=False, text="", icon='PREFERENCES')

                split = layout.split(factor=0.9)
                col = split.column()

                row = col.row()
                row.separator()
                row.prop(shading, "use_studiolight_view_rotation", text="", icon='WORLD', toggle=True)
                row = row.row()
                row.prop(shading, "studiolight_rotate_z", text="Rotation")

                row = col.row()
                row.separator()
                row.prop(shading, "studiolight_intensity")
                row = col.row()
                row.separator()
                row.prop(shading, "studiolight_background_alpha")
                row = col.row()
                row.separator()
                row.prop(shading, "studiolight_background_blur")
                col = split.column()  # to align properly with above

        elif shading.type == 'RENDERED':
            row =col.row()
            row.separator()
            row.prop(shading, "use_scene_lights_render")
            row =col.row()
            row.separator()
            row.prop(shading, "use_scene_world_render")

            if not shading.use_scene_world_render:
                col = layout.column()
                split = col.split(factor=0.9)

                col = split.column()
                sub = col.row()
                sub.scale_y = 0.6
                row = sub.row()
                row.separator()
                row.template_icon_view(shading, "studio_light", scale_popup=3)

                col = split.column()
                col.operator("preferences.studiolight_show", emboss=False, text="", icon='PREFERENCES')

                split = layout.split(factor=0.9)
                col = split.column()
                row = col.row()
                row.separator()
                row.prop(shading, "studiolight_rotate_z", text="Rotation")
                row = col.row()
                row.separator()
                row.prop(shading, "studiolight_intensity")
                row = col.row()
                row.separator()
                row.prop(shading, "studiolight_background_alpha")
                row = col.row()
                row.separator()
                row.prop(shading, "studiolight_background_blur")
                col = split.column()  # to align properly with above
            else:
                row = col.row()
                row.separator()
                row.label(icon='DISCLOSURE_TRI_RIGHT')


class VIEW3D_PT_shading_color(Panel):
    bl_space_type = 'VIEW_3D'
    bl_region_type = 'HEADER'
    bl_label = "Color"
    bl_parent_id = 'VIEW3D_PT_shading'

    @classmethod
    def poll(cls, context):
        shading = VIEW3D_PT_shading.get_shading(context)
        return shading.type in {'WIREFRAME', 'SOLID'}

    def _draw_color_type(self, context):
        layout = self.layout
        shading = VIEW3D_PT_shading.get_shading(context)

        layout.grid_flow(columns=3, align=True).prop(shading, "color_type", expand=True)

        if shading.color_type == 'SINGLE':
            layout.row().prop(shading, "single_color", text="")

    def _draw_background_color(self, context):
        layout = self.layout
        shading = VIEW3D_PT_shading.get_shading(context)

        layout.row().label(text="Background")
        layout.row().prop(shading, "background_type", expand=True)
        if shading.background_type == 'VIEWPORT':
            layout.row().prop(shading, "background_color", text="")

    def draw(self, context):
        shading = VIEW3D_PT_shading.get_shading(context)
        if shading.type == 'WIREFRAME':
            self.layout.row().prop(shading, "wireframe_color_type", expand=True)
        else:
            self._draw_color_type(context)
            self.layout.separator()
        self._draw_background_color(context)


class VIEW3D_PT_shading_options(Panel):
    bl_space_type = 'VIEW_3D'
    bl_region_type = 'HEADER'
    bl_label = "Options"
    bl_parent_id = 'VIEW3D_PT_shading'

    @classmethod
    def poll(cls, context):
        shading = VIEW3D_PT_shading.get_shading(context)
        return shading.type in {'WIREFRAME', 'SOLID'}

    def draw(self, context):
        layout = self.layout

        shading = VIEW3D_PT_shading.get_shading(context)

        col = layout.column()

        if shading.type == 'SOLID':
            row = col.row()
            row.separator()
            row.prop(shading, "show_backface_culling")

        row = col.row()

        if shading.type == 'WIREFRAME':
            split = layout.split()
            col = split.column()
            row = col.row()
            row.separator()
            row.prop(shading, "show_xray_wireframe")
            col = split.column()
            if shading.show_xray_wireframe:
                col.prop(shading, "xray_alpha_wireframe", text="")
            else:
                col.label(icon='DISCLOSURE_TRI_RIGHT')

        elif shading.type == 'SOLID':

            xray_active = shading.show_xray and shading.xray_alpha != 1

            split = layout.split()
            col = split.column()
            col.use_property_split = False
            row = col.row()
            row.separator()
            row.prop(shading, "show_xray")
            col = split.column()
            if shading.show_xray:
                col.use_property_split = False
                col.prop(shading, "xray_alpha", text = "")
            else:
                col.label(icon='DISCLOSURE_TRI_RIGHT')

            split = layout.split()
            split.active = not xray_active
            col = split.column()
            col.use_property_split = False
            row = col.row()
            row.separator()
            row.prop(shading, "show_shadows")
            col = split.column()
            if shading.show_shadows:
                col.use_property_split = False
                row = col.row(align = True)
                row.prop(shading, "shadow_intensity", text = "")
                row.popover(panel="VIEW3D_PT_shading_options_shadow", icon='PREFERENCES', text="")
            else:
                col.label(icon='DISCLOSURE_TRI_RIGHT')

            split = layout.split()
            col = split.column()
            col.use_property_split = False
            row = col.row()
            row.separator()
            row.prop(shading, "show_cavity")
            col = split.column()
            if shading.show_cavity:
                col.prop(shading, "cavity_type", text="Type")
            else:
                col.label(icon='DISCLOSURE_TRI_RIGHT')

            col = layout.column()

            if shading.show_cavity:

                #row.prop(shading, "cavity_type", text="Type")

                if shading.cavity_type in {'WORLD', 'BOTH'}:
                    row = col.row()
                    row.separator()
                    row.separator()
                    row.label(text="World Space")
                    row = col.row()
                    row.separator()
                    row.separator()
                    row.separator()
                    row.use_property_split = True
                    row.prop(shading, "cavity_ridge_factor", text="Ridge")
                    row = col.row()
                    row.separator()
                    row.separator()
                    row.separator()
                    row.use_property_split = True
                    row.prop(shading, "cavity_valley_factor", text="Valley")
                    row.popover(panel="VIEW3D_PT_shading_options_ssao", icon='PREFERENCES', text="",)

                if shading.cavity_type in {'SCREEN', 'BOTH'}:
                    row = col.row()
                    row.separator()
                    row.separator()
                    row.label(text="Screen Space")
                    row = col.row()
                    row.separator()
                    row.separator()
                    row.separator()
                    row.use_property_split = True
                    row.prop(shading, "curvature_ridge_factor", text="Ridge")
                    row = col.row()
                    row.separator()
                    row.separator()
                    row.separator()
                    row.use_property_split = True
                    row.prop(shading, "curvature_valley_factor", text="Valley")

            row = col.row()
            row.separator()
            row.prop(shading, "use_dof", text="Depth of Field")

        if shading.type in {'WIREFRAME', 'SOLID'}:
            split = layout.split()
            col = split.column()
            col.use_property_split = False
            row = col.row()
            row.separator()
            row.prop(shading, "show_object_outline")
            col = split.column()
            if shading.show_object_outline:
                col.use_property_split = False
                col.prop(shading, "object_outline_color", text="")
            else:
                col.label(icon='DISCLOSURE_TRI_RIGHT')

        if shading.type == 'SOLID':
            col = layout.column()
            if shading.light in {'STUDIO', 'MATCAP'}:
                if shading.selected_studio_light.has_specular_highlight_pass:
                    row = col.row()
                    row.separator()
                    row.prop(shading, "show_specular_highlight", text="Specular Lighting")


class VIEW3D_PT_shading_options_shadow(Panel):
    bl_label = "Shadow Settings"
    bl_space_type = 'VIEW_3D'
    bl_region_type = 'HEADER'

    def draw(self, context):
        layout = self.layout
        layout.use_property_split = True
        scene = context.scene

        col = layout.column()
        col.prop(scene.display, "light_direction")
        col.prop(scene.display, "shadow_shift")
        col.prop(scene.display, "shadow_focus")


class VIEW3D_PT_shading_options_ssao(Panel):
    bl_label = "SSAO Settings"
    bl_space_type = 'VIEW_3D'
    bl_region_type = 'HEADER'

    def draw(self, context):
        layout = self.layout
        layout.use_property_split = True
        scene = context.scene

        col = layout.column(align=True)
        col.prop(scene.display, "matcap_ssao_samples")
        col.prop(scene.display, "matcap_ssao_distance")
        col.prop(scene.display, "matcap_ssao_attenuation")


class VIEW3D_PT_shading_render_pass(Panel):
    bl_space_type = 'VIEW_3D'
    bl_region_type = 'HEADER'
    bl_label = "Render Pass"
    bl_parent_id = 'VIEW3D_PT_shading'
    COMPAT_ENGINES = {'BLENDER_EEVEE'}

    @classmethod
    def poll(cls, context):
        return (
            (context.space_data.shading.type == 'MATERIAL') or
            (context.engine in cls.COMPAT_ENGINES and context.space_data.shading.type == 'RENDERED')
        )

    def draw(self, context):
        shading = context.space_data.shading

        layout = self.layout
        row = layout.row()
        row.separator()
        row.prop(shading, "render_pass", text="")


class VIEW3D_PT_gizmo_display(Panel):
    bl_space_type = 'VIEW_3D'
    bl_region_type = 'HEADER'
    bl_label = "Gizmo"
    bl_ui_units_x = 8

    def draw(self, context):
        layout = self.layout

        scene = context.scene
        view = context.space_data

        col = layout.column()
        col.label(text="Viewport Gizmos")

        col.separator()

        col.active = view.show_gizmo
        colsub = col.column(align = True)
        row = colsub.row()
        row.separator()
        row.prop(view, "show_gizmo_navigate", text="Navigate")
        row = colsub.row()
        row.separator()
        row.prop(view, "show_gizmo_tool", text="Active Tools")
        row = colsub.row()
        row.separator()
        row.prop(view, "show_gizmo_context", text="Active Object")

        col = layout.column( align = True)
        col.active = view.show_gizmo and view.show_gizmo_context
        col.label(text="Object Gizmos")
        row = col.row()
        row.separator()
        row.prop(scene.transform_orientation_slots[1], "type", text="")
        row = col.row()
        row.separator()
        row.prop(view, "show_gizmo_object_translate", text="Move")
        row = col.row()
        row.separator()
        row.prop(view, "show_gizmo_object_rotate", text="Rotate")
        row = col.row()
        row.separator()
        row.prop(view, "show_gizmo_object_scale", text="Scale")

        # Match order of object type visibility
        col = layout.column(align = True)
        col.active = view.show_gizmo
        col.label(text="Empty")
        row = col.row()
        row.separator()
        row.prop(view, "show_gizmo_empty_image", text="Image")
        row = col.row()
        row.separator()
        row.prop(view, "show_gizmo_empty_force_field", text="Force Field")

        col.label(text="Light")
        row = col.row()
        row.separator()
        row.prop(view, "show_gizmo_light_size", text="Size")
        row = col.row()
        row.separator()
        row.prop(view, "show_gizmo_light_look_at", text="Look At")

        col.label(text="Camera")
        row = col.row()
        row.separator()
        row.prop(view, "show_gizmo_camera_lens", text="Lens")
        row = col.row()
        row.separator()
        row.prop(view, "show_gizmo_camera_dof_distance", text="Focus Distance")


class VIEW3D_PT_overlay(Panel):
    bl_space_type = 'VIEW_3D'
    bl_region_type = 'HEADER'
    bl_label = "Overlays"
    bl_ui_units_x = 13

    def draw(self, _context):
        layout = self.layout
        layout.label(text="Viewport Overlays")


class VIEW3D_PT_overlay_guides(Panel):
    bl_space_type = 'VIEW_3D'
    bl_region_type = 'HEADER'
    bl_parent_id = 'VIEW3D_PT_overlay'
    bl_label = "Guides"

    def draw(self, context):
        layout = self.layout

        view = context.space_data
        scene = context.scene

        overlay = view.overlay
        shading = view.shading
        display_all = overlay.show_overlays

        col = layout.column()
        col.active = display_all

        split = col.split()
        sub = split.column()

        row = sub.row()
        row.separator()
        row_el = row.column()
        row_el.prop(overlay, "show_ortho_grid", text="Grid")
        grid_active = bool(
            view.region_quadviews or
            (view.region_3d.is_orthographic_side_view and not view.region_3d.is_perspective)
        )
        row_el.active = grid_active
        row.prop(overlay, "show_floor", text="Floor")

        if overlay.show_floor or overlay.show_ortho_grid:
            sub = col.row(align=True)
            sub.active = (overlay.show_floor and not view.region_3d.is_orthographic_side_view) or (overlay.show_ortho_grid and grid_active)
            sub.prop(overlay, "grid_scale", text="Scale")
            sub = sub.row(align=True)
            sub.active = scene.unit_settings.system == 'NONE'
            sub.prop(overlay, "grid_subdivisions", text="Subdivisions")

        sub = split.column()
        row = sub.row()
        row.label(text="Axes")

        subrow = row.row(align=True)
        subrow.prop(overlay, "show_axis_x", text="X", toggle=True)
        subrow.prop(overlay, "show_axis_y", text="Y", toggle=True)
        subrow.prop(overlay, "show_axis_z", text="Z", toggle=True)

        split = col.split()
        sub = split.column()
        row = sub.row()
        row.separator()
        row.prop(overlay, "show_text", text="Text Info")
        row = sub.row()
        row.separator()
        row.prop(overlay, "show_stats", text="Statistics")

        sub = split.column()
        sub.prop(overlay, "show_cursor", text="3D Cursor")
        sub.prop(overlay, "show_annotation", text="Annotations")

        if shading.type == 'MATERIAL':
            row = col.row()
            row.active = shading.render_pass == 'COMBINED'
            row.separator()
            row.prop(overlay, "show_look_dev")


class VIEW3D_PT_overlay_object(Panel):
    bl_space_type = 'VIEW_3D'
    bl_region_type = 'HEADER'
    bl_parent_id = 'VIEW3D_PT_overlay'
    bl_label = "Objects"

    def draw(self, context):
        layout = self.layout
        view = context.space_data
        overlay = view.overlay
        display_all = overlay.show_overlays

        col = layout.column(align=True)
        col.active = display_all

        split = col.split()

        sub = split.column(align=True)
        row = sub.row()
        row.separator()
        row.prop(overlay, "show_extras", text="Extras")
        row = sub.row()
        row.separator()
        row.prop(overlay, "show_relationship_lines")
        row = sub.row()
        row.separator()
        row.prop(overlay, "show_outline_selected")

        sub = split.column(align=True)
        sub.prop(overlay, "show_bones", text="Bones")
        sub.prop(overlay, "show_motion_paths")
        sub.prop(overlay, "show_object_origins", text="Origins")
        subsub = sub.column()
        subsub.active = overlay.show_object_origins
        subsub.prop(overlay, "show_object_origins_all", text="Origins (All)")


class VIEW3D_PT_overlay_geometry(Panel):
    bl_space_type = 'VIEW_3D'
    bl_region_type = 'HEADER'
    bl_parent_id = 'VIEW3D_PT_overlay'
    bl_label = "Geometry"

    def draw(self, context):
        layout = self.layout
        view = context.space_data
        overlay = view.overlay
        display_all = overlay.show_overlays
        is_wireframes = view.shading.type == 'WIREFRAME'

        col = layout.column(align = True)
        col.active = display_all
        split = col.split()
        row = split.row()
        row.separator()
        row.prop(overlay, "show_wireframes")

        row = split.row(align=True)
        if overlay.show_wireframes or is_wireframes:
            row.prop(overlay, "wireframe_threshold", text="")
        else:
            row.label(icon='DISCLOSURE_TRI_RIGHT')

        col = layout.column(align=True)
        col.active = display_all
        row = col.row()
        row.separator()
        row.prop(overlay, "show_face_orientation")

        if context.mode not in {'EDIT_ARMATURE', 'POSE', 'OBJECT', 'PAINT_GPENCIL',\
                                'VERTEX_GPENCIL', 'WEIGHT_GPENCIL', 'SCULPT_GPENCIL', 'EDIT_GPENCIL'}:
            col = layout.column(align = True)
            col.active = display_all
            split = col.split()
            row = split.row()
            row.separator()
            row.prop(overlay, "show_fade_inactive")

            row = split.row(align=True)
            if overlay.show_fade_inactive:
                row.prop(overlay, "fade_inactive_alpha", text="")
            else:
                row.label(icon='DISCLOSURE_TRI_RIGHT')

        # sub.prop(overlay, "show_onion_skins")


class VIEW3D_PT_overlay_motion_tracking(Panel):
    bl_space_type = 'VIEW_3D'
    bl_region_type = 'HEADER'
    bl_parent_id = 'VIEW3D_PT_overlay'
    bl_label = "Motion Tracking"

    def draw_header(self, context):
        layout = self.layout
        view = context.space_data
        overlay = view.overlay
        display_all = overlay.show_overlays
        layout.active = display_all

        row = layout.row()
        split = row.split()
        split.prop(view, "show_reconstruction", text=self.bl_label)
        if view.show_reconstruction:
            split.label(icon='DISCLOSURE_TRI_DOWN')
        else:
            split.label(icon='DISCLOSURE_TRI_RIGHT')

    def draw(self, context):
        layout = self.layout
        view = context.space_data
        overlay = view.overlay
        display_all = overlay.show_overlays

        col = layout.column()
        col.active = display_all

        if view.show_reconstruction:
            split = col.split()

            sub = split.column(align=True)
            row = sub.row()
            row.separator()
            row.prop(view, "show_camera_path", text="Camera Path")

            sub = split.column()
            sub.prop(view, "show_bundle_names", text="Marker Names")

            col = layout.column()
            col.active = display_all
            col.label(text="Tracks:")
            row = col.row(align=True)
            row.separator()
            row.prop(view, "tracks_display_type", text="")
            row.prop(view, "tracks_display_size", text="Size")


class VIEW3D_PT_overlay_edit_mesh(Panel):
    bl_space_type = 'VIEW_3D'
    bl_region_type = 'HEADER'
    bl_parent_id = 'VIEW3D_PT_overlay'
    bl_label = "Mesh Edit Mode"

    @classmethod
    def poll(cls, context):
        return context.mode == 'EDIT_MESH'

    def draw(self, context):
        layout = self.layout

        view = context.space_data
        shading = view.shading
        overlay = view.overlay
        display_all = overlay.show_overlays

        col = layout.column()
        col.active = display_all

        split = col.split()

        sub = split.column()
        sub.active = not ((shading.type == 'WIREFRAME') or shading.show_xray)
        row = sub.row()
        row.separator()
        row.prop(overlay, "show_edges", text="Edges")
        sub = split.column()
        sub.prop(overlay, "show_faces", text="Faces")
        sub = split.column()
        sub.prop(overlay, "show_face_center", text="Center")

        row = col.row(align=True)
        row.separator()
        row.prop(overlay, "show_edge_crease", text="Creases", toggle=True)
        row.prop(overlay, "show_edge_sharp", text="Sharp", text_ctxt=i18n_contexts.plural, toggle=True)
        row.prop(overlay, "show_edge_bevel_weight", text="Bevel", toggle=True)
        row.prop(overlay, "show_edge_seams", text="Seams", toggle=True)

        if context.preferences.view.show_developer_ui:
            col.label(text="Developer")
            row = col.row()
            row.separator()
            row.prop(overlay, "show_extra_indices", text="Indices")


class VIEW3D_PT_overlay_edit_mesh_shading(Panel):
    bl_space_type = 'VIEW_3D'
    bl_region_type = 'HEADER'
    bl_parent_id = 'VIEW3D_PT_overlay_edit_mesh'
    bl_label = "Shading"

    @classmethod
    def poll(cls, context):
        return context.mode == 'EDIT_MESH'

    def draw(self, context):
        layout = self.layout

        view = context.space_data
        shading = view.shading
        overlay = view.overlay
        tool_settings = context.tool_settings
        display_all = overlay.show_overlays
        statvis = tool_settings.statvis

        col = layout.column()
        col.active = display_all
        row = col.row()
        row.separator()
        row.prop(overlay, "show_occlude_wire")

        row = col.row()
        row.separator()
        split = row.split(factor = 0.55)
        split.prop(overlay, "show_weight", text="Vertex Group Weights")
        if overlay.show_weight:
            split.label(icon='DISCLOSURE_TRI_DOWN')
        else:
            split.label(icon='DISCLOSURE_TRI_RIGHT')

        if overlay.show_weight:
            row = col.row()
            row.separator()
            row.separator()
            row.use_property_split = True
            row.prop(tool_settings, "vertex_group_user", text = "Zero Weights", expand=True)

        if shading.type == 'WIREFRAME':
            xray = shading.show_xray_wireframe and shading.xray_alpha_wireframe < 1.0
        elif shading.type == 'SOLID':
            xray = shading.show_xray and shading.xray_alpha < 1.0
        else:
            xray = False

        statvis_active = not xray
        row = col.row()
        row.active = statvis_active
        row.separator()
        split = row.split(factor = 0.55)
        split.prop(overlay, "show_statvis", text="Mesh Analysis")
        if overlay.show_statvis:
            split.label(icon='DISCLOSURE_TRI_DOWN')
        else:
            split.label(icon='DISCLOSURE_TRI_RIGHT')

        if overlay.show_statvis:
            col = col.column()
            col.active = statvis_active

            sub = col.split()
            row = sub.row()
            row.separator()
            row.separator()
            row.use_property_split = True
            row.prop(statvis, "type", text="Type")

            statvis_type = statvis.type
            if statvis_type == 'OVERHANG':
                row = col.row(align=True)
                row.separator()
                row.prop(statvis, "overhang_min", text="Minimum")
                row.prop(statvis, "overhang_max", text="Maximum")
                row = col.row(align=True)
                row.separator()
                row.row().prop(statvis, "overhang_axis", expand=True)
            elif statvis_type == 'THICKNESS':
                row = col.row(align=True)
                row.separator()
                row.prop(statvis, "thickness_min", text="Minimum")
                row.prop(statvis, "thickness_max", text="Maximum")
                col.prop(statvis, "thickness_samples")
            elif statvis_type == 'INTERSECT':
                pass
            elif statvis_type == 'DISTORT':
                row = col.row(align=True)
                row.separator()
                row.prop(statvis, "distort_min", text="Minimum")
                row.prop(statvis, "distort_max", text="Maximum")
            elif statvis_type == 'SHARP':
                row = col.row(align=True)
                row.separator()
                row.prop(statvis, "sharp_min", text="Minimum")
                row.prop(statvis, "sharp_max", text="Maximum")


class VIEW3D_PT_overlay_edit_mesh_measurement(Panel):
    bl_space_type = 'VIEW_3D'
    bl_region_type = 'HEADER'
    bl_parent_id = 'VIEW3D_PT_overlay_edit_mesh'
    bl_label = "Measurement"

    @classmethod
    def poll(cls, context):
        return context.mode == 'EDIT_MESH'

    def draw(self, context):
        layout = self.layout

        view = context.space_data
        overlay = view.overlay
        display_all = overlay.show_overlays

        col = layout.column()
        col.active = display_all

        split = col.split()

        sub = split.column()
        row = sub.row()
        row.separator()
        row.prop(overlay, "show_extra_edge_length", text="Edge Length")
        row = sub.row()
        row.separator()
        row.prop(overlay, "show_extra_edge_angle", text="Edge Angle")

        sub = split.column()
        sub.prop(overlay, "show_extra_face_area", text="Face Area")
        sub.prop(overlay, "show_extra_face_angle", text="Face Angle")


class VIEW3D_PT_overlay_edit_mesh_normals(Panel):
    bl_space_type = 'VIEW_3D'
    bl_region_type = 'HEADER'
    bl_parent_id = 'VIEW3D_PT_overlay_edit_mesh'
    bl_label = "Normals"

    @classmethod
    def poll(cls, context):
        return context.mode == 'EDIT_MESH'

    def draw(self, context):
        layout = self.layout

        view = context.space_data
        overlay = view.overlay
        display_all = overlay.show_overlays

        col = layout.column()
        col.active = display_all
        split = col.split()

        row = split.row(align=True)
        row.separator()
        row.separator()
        row.prop(overlay, "show_vertex_normals", text="", icon='NORMALS_VERTEX')
        row.prop(overlay, "show_split_normals", text="", icon='NORMALS_VERTEX_FACE')
        row.prop(overlay, "show_face_normals", text="", icon='NORMALS_FACE')

        sub = split.row(align=True)
        if overlay.show_vertex_normals or overlay.show_face_normals or overlay.show_split_normals:
            sub.use_property_split = True
            sub.prop(overlay, "normals_length", text="")
        else:
            sub.label(icon='DISCLOSURE_TRI_RIGHT')


class VIEW3D_PT_overlay_edit_mesh_freestyle(Panel):
    bl_space_type = 'VIEW_3D'
    bl_region_type = 'HEADER'
    bl_parent_id = 'VIEW3D_PT_overlay'
    bl_label = "Freestyle"

    @classmethod
    def poll(cls, context):
        return context.mode == 'EDIT_MESH' and bpy.app.build_options.freestyle

    def draw(self, context):
        layout = self.layout

        view = context.space_data
        overlay = view.overlay
        display_all = overlay.show_overlays

        col = layout.column()
        col.active = display_all

        row = col.row()
        row.separator()
        row.prop(overlay, "show_freestyle_edge_marks", text="Edge Marks")
        row.prop(overlay, "show_freestyle_face_marks", text="Face Marks")


class VIEW3D_PT_overlay_edit_curve(Panel):
    bl_space_type = 'VIEW_3D'
    bl_region_type = 'HEADER'
    bl_parent_id = 'VIEW3D_PT_overlay'
    bl_label = "Curve Edit Mode"

    @classmethod
    def poll(cls, context):
        return context.mode == 'EDIT_CURVE'

    def draw(self, context):
        layout = self.layout
        view = context.space_data
        overlay = view.overlay
        display_all = overlay.show_overlays

        col = layout.column()
        col.active = display_all

        row = col.row()
        row.prop(overlay, "display_handle", text="Handles")

        col = layout.column(align = True)
        col.active = display_all
        split = col.split()
        row = split.row(align=True)
        #row.separator()
        #row.separator()
        row.prop(overlay, "show_curve_normals")

        row = split.row(align=True)
        if overlay.show_curve_normals:
            row.prop(overlay, "normals_length", text="")
        else:
            row.label(icon='DISCLOSURE_TRI_RIGHT')


class VIEW3D_PT_overlay_sculpt(Panel):
    bl_space_type = 'VIEW_3D'
    bl_context = ".sculpt_mode"
    bl_region_type = 'HEADER'
    bl_parent_id = 'VIEW3D_PT_overlay'
    bl_label = "Sculpt"

    @classmethod
    def poll(cls, context):
        return (
            context.mode == 'SCULPT' and
            (context.sculpt_object and context.tool_settings.sculpt)
        )

    def draw(self, context):
        layout = self.layout
        tool_settings = context.tool_settings
        sculpt = tool_settings.sculpt

        view = context.space_data
        overlay = view.overlay
        display_all = overlay.show_overlays

        col = layout.column(align = True)
        col.active = display_all
        split = col.split()
        row = split.row()
        row.separator()
        row.prop(sculpt, "show_mask")

        row = split.row(align=True)
        if sculpt.show_mask:
            row.prop(overlay, "sculpt_mode_mask_opacity", text = "")
        else:
            row.label(icon='DISCLOSURE_TRI_RIGHT')

        col = layout.column(align = True)
        col.active = display_all
        split = col.split()
        row = split.row()
        row.separator()
        row.prop(sculpt, "show_face_sets")

        row = split.row(align=True)
        if sculpt.show_face_sets:
            row.prop(overlay, "sculpt_mode_face_sets_opacity", text="")
        else:
            row.label(icon='DISCLOSURE_TRI_RIGHT')


class VIEW3D_PT_overlay_pose(Panel):
    bl_space_type = 'VIEW_3D'
    bl_region_type = 'HEADER'
    bl_parent_id = 'VIEW3D_PT_overlay'
    bl_label = "Pose Mode"

    @classmethod
    def poll(cls, context):
        mode = context.mode
        return (
            (mode == 'POSE') or
            (mode == 'PAINT_WEIGHT' and context.pose_object)
        )

    def draw(self, context):
        layout = self.layout
        view = context.space_data
        mode = context.mode
        overlay = view.overlay
        display_all = overlay.show_overlays

        col = layout.column()
        col.active = display_all

        if mode == 'POSE':

            col = layout.column(align = True)
            col.active = display_all
            split = col.split()
            row = split.row(align=True)
            #row.separator()
            #row.separator()
            row.prop(overlay, "show_xray_bone")

            row = split.row(align=True)
            if overlay.show_xray_bone:
                row.prop(overlay, "xray_alpha_bone", text="")
            else:
                row.label(icon='DISCLOSURE_TRI_RIGHT')

        else:
            row = col.row()
            row.prop(overlay, "show_xray_bone")


class VIEW3D_PT_overlay_texture_paint(Panel):
    bl_space_type = 'VIEW_3D'
    bl_region_type = 'HEADER'
    bl_parent_id = 'VIEW3D_PT_overlay'
    bl_label = "Texture Paint"

    @classmethod
    def poll(cls, context):
        return context.mode == 'PAINT_TEXTURE'

    def draw(self, context):
        layout = self.layout
        view = context.space_data
        overlay = view.overlay
        display_all = overlay.show_overlays

        col = layout.column()
        col.active = display_all
        row = col.row()
        row.separator()
        row.label(text = "Stencil Mask Opacity")
        row.prop(overlay, "texture_paint_mode_opacity", text = "")


class VIEW3D_PT_overlay_vertex_paint(Panel):
    bl_space_type = 'VIEW_3D'
    bl_region_type = 'HEADER'
    bl_parent_id = 'VIEW3D_PT_overlay'
    bl_label = "Vertex Paint"

    @classmethod
    def poll(cls, context):
        return context.mode == 'PAINT_VERTEX'

    def draw(self, context):
        layout = self.layout
        view = context.space_data
        overlay = view.overlay
        display_all = overlay.show_overlays

        col = layout.column()
        col.active = display_all
        row = col.row()
        row.separator()
        row.label( text = "Stencil Mask Opacity")
        row.prop(overlay, "vertex_paint_mode_opacity", text = "")
        row = col.row()
        row.separator()
        row.prop(overlay, "show_paint_wire")


class VIEW3D_PT_overlay_weight_paint(Panel):
    bl_space_type = 'VIEW_3D'
    bl_region_type = 'HEADER'
    bl_parent_id = 'VIEW3D_PT_overlay'
    bl_label = "Weight Paint"

    @classmethod
    def poll(cls, context):
        return context.mode == 'PAINT_WEIGHT'

    def draw(self, context):
        layout = self.layout
        view = context.space_data
        overlay = view.overlay
        display_all = overlay.show_overlays

        col = layout.column()
        col.active = display_all

        row = col.row()
        row.separator()
        row.label(text = "Opacity")
        row.prop(overlay, "weight_paint_mode_opacity", text="")
        row = col.split(factor = 0.36)
        row.label(text="     Zero Weights")
        sub = row.row()
        sub.prop(context.tool_settings, "vertex_group_user", expand=True)

        row = col.row()
        row.separator()
        row.prop(overlay, "show_wpaint_contours")
        row = col.row()
        row.separator()
        row.prop(overlay, "show_paint_wire")


class VIEW3D_PT_snapping(Panel):
    bl_space_type = 'VIEW_3D'
    bl_region_type = 'HEADER'
    bl_label = "Snapping"

    def draw(self, context):
        tool_settings = context.tool_settings
        snap_elements = tool_settings.snap_elements
        obj = context.active_object
        object_mode = 'OBJECT' if obj is None else obj.mode

        layout = self.layout
        col = layout.column()
        col.label(text="Snap To")
        col.prop(tool_settings, "snap_elements", expand=True)

        col.separator()
        if 'INCREMENT' in snap_elements:
            col.prop(tool_settings, "use_snap_grid_absolute")

        if snap_elements != {'INCREMENT'}:
            col.label(text="Snap With")
            row = col.row(align=True)
            row.prop(tool_settings, "snap_target", expand=True)

            col.prop(tool_settings, "use_snap_backface_culling")

            if obj:
                if object_mode == 'EDIT':
                    col.prop(tool_settings, "use_snap_self")
                if object_mode in {'OBJECT', 'POSE', 'EDIT', 'WEIGHT_PAINT'}:
                    col.prop(tool_settings, "use_snap_align_rotation")

            if 'FACE' in snap_elements:
                col.prop(tool_settings, "use_snap_project")

            if 'VOLUME' in snap_elements:
                col.prop(tool_settings, "use_snap_peel_object")

        col.label(text="Affect")
        row = col.row(align=True)
        row.prop(tool_settings, "use_snap_translate", text="Move", toggle=True)
        row.prop(tool_settings, "use_snap_rotate", text="Rotate", toggle=True)
        row.prop(tool_settings, "use_snap_scale", text="Scale", toggle=True)


class VIEW3D_PT_proportional_edit(Panel):
    bl_space_type = 'VIEW_3D'
    bl_region_type = 'HEADER'
    bl_label = "Proportional Editing"
    bl_ui_units_x = 8

    def draw(self, context):
        layout = self.layout
        tool_settings = context.tool_settings
        col = layout.column()
        col.active = (tool_settings.use_proportional_edit_objects if context.mode == 'OBJECT' else tool_settings.use_proportional_edit)

        if context.mode != 'OBJECT':
            col.prop(tool_settings, "use_proportional_connected")
            sub = col.column()
            sub.active = not tool_settings.use_proportional_connected
            sub.prop(tool_settings, "use_proportional_projected")
            col.separator()

        col.prop(tool_settings, "proportional_edit_falloff", expand=True)


class VIEW3D_PT_transform_orientations(Panel):
    bl_space_type = 'VIEW_3D'
    bl_region_type = 'HEADER'
    bl_label = "Transform Orientations"
    bl_ui_units_x = 8

    def draw(self, context):
        layout = self.layout
        layout.label(text="Transform Orientations")

        scene = context.scene
        orient_slot = scene.transform_orientation_slots[0]
        orientation = orient_slot.custom_orientation

        row = layout.row()
        col = row.column()
        col.prop(orient_slot, "type", expand=True)
        row.operator("transform.create_orientation", text="", icon='ADD', emboss=False).use = True

        if orientation:
            row = layout.row(align=False)
            row.prop(orientation, "name", text="", icon='OBJECT_ORIGIN')
            row.operator("transform.delete_orientation", text="", icon='X', emboss=False)


class VIEW3D_PT_gpencil_origin(Panel):
    bl_space_type = 'VIEW_3D'
    bl_region_type = 'HEADER'
    bl_label = "Stroke Placement"

    def draw(self, context):
        layout = self.layout
        tool_settings = context.tool_settings
        gpd = context.gpencil_data

        layout.label(text="Stroke Placement")

        row = layout.row()
        col = row.column()
        col.prop(tool_settings, "gpencil_stroke_placement_view3d", expand=True)

        if tool_settings.gpencil_stroke_placement_view3d == 'SURFACE':
            row = layout.row()
            row.label(text="Offset")
            row = layout.row()
            row.prop(gpd, "zdepth_offset", text="")

        if tool_settings.gpencil_stroke_placement_view3d == 'STROKE':
            row = layout.row()
            row.label(text="Target")
            row = layout.row()
            row.prop(tool_settings, "gpencil_stroke_snap_mode", expand=True)


class VIEW3D_PT_gpencil_lock(Panel):
    bl_space_type = 'VIEW_3D'
    bl_region_type = 'HEADER'
    bl_label = "Drawing Plane"

    def draw(self, context):
        layout = self.layout
        layout.label(text="Drawing Plane")

        row = layout.row()
        col = row.column()
        col.prop(context.tool_settings.gpencil_sculpt, "lock_axis", expand=True)


class VIEW3D_PT_gpencil_guide(Panel):
    bl_space_type = 'VIEW_3D'
    bl_region_type = 'HEADER'
    bl_label = "Guides"

    def draw(self, context):
        settings = context.tool_settings.gpencil_sculpt.guide

        layout = self.layout
        layout.label(text="Guides")

        col = layout.column()
        col.active = settings.use_guide
        col.prop(settings, "type", expand=True)

        if settings.type in {'ISO', 'PARALLEL', 'RADIAL'}:
            col.prop(settings, "angle")
            row = col.row(align=True)

        col.prop(settings, "use_snapping")
        if settings.use_snapping:

            if settings.type == 'RADIAL':
                col.prop(settings, "angle_snap")
            else:
                col.prop(settings, "spacing")

        if settings.type in {'CIRCULAR', 'RADIAL'} or settings.use_snapping:
            col.label(text="Reference Point")
            row = col.row(align=True)
            row.prop(settings, "reference_point", expand=True)
            if settings.reference_point == 'CUSTOM':
                col.prop(settings, "location", text="Custom Location")
            elif settings.reference_point == 'OBJECT':
                col.prop(settings, "reference_object", text="Object Location")
                if not settings.reference_object:
                    col.label(text="No object selected, using cursor")


class VIEW3D_PT_overlay_gpencil_options(Panel):
    bl_space_type = 'VIEW_3D'
    bl_region_type = 'HEADER'
    bl_parent_id = 'VIEW3D_PT_overlay'
    bl_label = ""

    @classmethod
    def poll(cls, context):
        return context.object and context.object.type == 'GPENCIL'

    def draw_header(self, context):
        layout = self.layout
        layout.label(text={
            'PAINT_GPENCIL': "Draw Grease Pencil",
            'EDIT_GPENCIL': "Edit Grease Pencil",
            'SCULPT_GPENCIL': "Sculpt Grease Pencil",
            'WEIGHT_GPENCIL': "Weight Grease Pencil",
            'VERTEX_GPENCIL': "Vertex Grease Pencil",
            'OBJECT': "Grease Pencil",
        }[context.mode])

    def draw(self, context):
        layout = self.layout
        view = context.space_data
        overlay = view.overlay
        display_all = overlay.show_overlays

        row = layout.row()
        row.separator()
        row.prop(overlay, "use_gpencil_onion_skin", text="Onion Skin")

        col = layout.column(align = True)
        col.active = display_all
        split = col.split()
        row = split.row()
        row.separator()
        row.prop(overlay, "use_gpencil_grid")

        row = split.row(align=True)
        if overlay.use_gpencil_grid:
            row.prop(overlay, "gpencil_grid_opacity", text="", slider=True)
            row.prop(overlay, "use_gpencil_canvas_xray", text="", icon='XRAY')
        else:
            row.label(icon='DISCLOSURE_TRI_RIGHT')

        col = layout.column(align = True)
        col.active = display_all
        split = col.split()
        row = split.row()
        row.separator()
        row.prop(overlay, "use_gpencil_fade_layers")

        row = split.row(align=True)
        if overlay.use_gpencil_fade_layers:
            row.separator
            row.prop(overlay, "gpencil_fade_layer", text="", slider=True)
        else:
            row.label(icon='DISCLOSURE_TRI_RIGHT')

        col = layout.column(align = True)
        col.active = display_all
        split = col.split()
        row = split.row()
        row.separator()
        row.prop(overlay, "use_gpencil_fade_objects")

        row = split.row(align=True)
        if overlay.use_gpencil_fade_objects:
            row.prop(overlay, "gpencil_fade_objects", text="", slider=True)
            row.prop(overlay, "use_gpencil_fade_gp_objects", text="", icon='OUTLINER_OB_GREASEPENCIL')
        else:
            row.label(icon='DISCLOSURE_TRI_RIGHT')

        if context.object.mode in {'EDIT_GPENCIL', 'SCULPT_GPENCIL', 'WEIGHT_GPENCIL', 'VERTEX_GPENCIL'}:
            split = layout.split()
            col = split.column()
            row = col.row()
            row.separator()
            row.prop(overlay, "use_gpencil_edit_lines", text="Edit Lines")
            col = split.column()
            if overlay.use_gpencil_edit_lines:
                col.prop(overlay, "use_gpencil_multiedit_line_only", text="Only in Multiframe")
            else:
                col.label(icon='DISCLOSURE_TRI_RIGHT')

            if context.object.mode == 'EDIT_GPENCIL':
                split = layout.split()
                col = split.column()
                row = col.row()
                row.separator()
                row.prop(overlay, "use_gpencil_show_directions")
                col = split.column()
                col.prop(overlay, "use_gpencil_show_material_name", text="Material Name")

            layout.use_property_split = True
            layout.separator()
            row = layout.row()
            row.separator()
            row.prop(overlay, "vertex_opacity", text="Vertex Opacity", slider=True)

        if context.object.mode in {'PAINT_GPENCIL', 'VERTEX_GPENCIL'}:
            layout.label(text="Vertex Paint")
            row = layout.row()
            shading = VIEW3D_PT_shading.get_shading(context)
            row.enabled = shading.type not in {'WIREFRAME', 'RENDERED'}
            row.separator()
            row.use_property_split = True
            row.prop(overlay, "gpencil_vertex_paint_opacity", text="Opacity", slider=True)


class VIEW3D_PT_quad_view(Panel):
    bl_space_type = 'VIEW_3D'
    bl_region_type = 'UI'
    bl_category = "View"
    bl_label = "Quad View"
    bl_options = {'DEFAULT_CLOSED'}

    @classmethod
    def poll(cls, context):
        view = context.space_data
        return view.region_quadviews

    def draw(self, context):
        layout = self.layout

        view = context.space_data

        region = view.region_quadviews[2]
        col = layout.column()
        col.prop(region, "lock_rotation")
        row = col.row()
        row.enabled = region.lock_rotation
        row.prop(region, "show_sync_view")
        row = col.row()
        row.enabled = region.lock_rotation and region.show_sync_view
        row.prop(region, "use_box_clip")


# Annotation properties
class VIEW3D_PT_grease_pencil(AnnotationDataPanel, Panel):
    bl_space_type = 'VIEW_3D'
    bl_region_type = 'UI'
    bl_category = "View"

    # NOTE: this is just a wrapper around the generic GP Panel


class VIEW3D_PT_annotation_onion(AnnotationOnionSkin, Panel):
    bl_space_type = 'VIEW_3D'
    bl_region_type = 'UI'
    bl_category = "View"
    bl_parent_id = 'VIEW3D_PT_grease_pencil'

    # NOTE: this is just a wrapper around the generic GP Panel


class TOPBAR_PT_annotation_layers(Panel, AnnotationDataPanel):
    bl_space_type = 'VIEW_3D'
    bl_region_type = 'HEADER'
    bl_label = "Layers"
    bl_ui_units_x = 14


class VIEW3D_PT_view3d_stereo(Panel):
    bl_space_type = 'VIEW_3D'
    bl_region_type = 'UI'
    bl_category = "View"
    bl_label = "Stereoscopy"
    bl_options = {'DEFAULT_CLOSED'}

    @classmethod
    def poll(cls, context):
        scene = context.scene

        multiview = scene.render.use_multiview
        return multiview

    def draw(self, context):
        layout = self.layout
        view = context.space_data

        basic_stereo = context.scene.render.views_format == 'STEREO_3D'

        col = layout.column()
        col.row().prop(view, "stereo_3d_camera", expand=True)

        col.label(text="Display:")
        row = col.row()
        row.active = basic_stereo
        row.prop(view, "show_stereo_3d_cameras")
        row = col.row()
        row.active = basic_stereo
        split = row.split()
        split.prop(view, "show_stereo_3d_convergence_plane")
        split = row.split()
        split.prop(view, "stereo_3d_convergence_plane_alpha", text="Alpha")
        split.active = view.show_stereo_3d_convergence_plane
        row = col.row()
        split = row.split()
        split.prop(view, "show_stereo_3d_volume")
        split = row.split()
        split.prop(view, "stereo_3d_volume_alpha", text="Alpha")


class VIEW3D_PT_context_properties(Panel):
    bl_space_type = 'VIEW_3D'
    bl_region_type = 'UI'
    bl_category = "Item"
    bl_label = "Properties"
    bl_options = {'DEFAULT_CLOSED'}

    @staticmethod
    def _active_context_member(context):
        obj = context.object
        if obj:
            object_mode = obj.mode
            if object_mode == 'POSE':
                return "active_pose_bone"
            elif object_mode == 'EDIT' and obj.type == 'ARMATURE':
                return "active_bone"
            else:
                return "object"

        return ""

    @classmethod
    def poll(cls, context):
        import rna_prop_ui
        member = cls._active_context_member(context)

        if member:
            context_member, member = rna_prop_ui.rna_idprop_context_value(context, member, object)
            return context_member and rna_prop_ui.rna_idprop_has_properties(context_member)

        return False

    def draw(self, context):
        import rna_prop_ui
        member = VIEW3D_PT_context_properties._active_context_member(context)

        if member:
            # Draw with no edit button
            rna_prop_ui.draw(self.layout, context, member, object, False)


# Grease Pencil Object - Multiframe falloff tools
class VIEW3D_PT_gpencil_multi_frame(Panel):
    bl_space_type = 'VIEW_3D'
    bl_region_type = 'HEADER'
    bl_label = "Multi Frame"

    def draw(self, context):
        gpd = context.gpencil_data
        settings = context.tool_settings.gpencil_sculpt

        layout = self.layout
        col = layout.column(align=True)
        col.prop(settings, "use_multiframe_falloff")

        # Falloff curve
        if gpd.use_multiedit and settings.use_multiframe_falloff:
            layout.template_curve_mapping(settings, "multiframe_falloff_curve", brush=True)


class VIEW3D_MT_gpencil_edit_context_menu(Menu):
    bl_label = ""

    def draw(self, context):

        is_point_mode = context.tool_settings.gpencil_selectmode_edit == 'POINT'
        is_stroke_mode = context.tool_settings.gpencil_selectmode_edit == 'STROKE'
        is_segment_mode = context.tool_settings.gpencil_selectmode_edit == 'SEGMENT'

        layout = self.layout

        layout.operator_context = 'INVOKE_REGION_WIN'

        row = layout.row()

        if is_point_mode or is_segment_mode:
            col = row.column(align=True)

            col.label(text="Point Context Menu", icon='GP_SELECT_POINTS')
            col.separator()

            # Additive Operators
            col.operator("gpencil.stroke_subdivide", text="Subdivide", icon = "SUBDIVIDE_EDGES").only_selected = True

            col.separator()

            col.operator("gpencil.extrude_move", text="Extrude Points", icon = 'EXTRUDE_REGION')

            col.separator()

            # Deform Operators
            col.operator("gpencil.stroke_smooth", text="Smooth Points", icon = "PARTICLEBRUSH_SMOOTH").only_selected = True
            col.operator("transform.bend", text="Bend", icon = "BEND")
            col.operator("transform.shear", text="Shear", icon = "SHEAR")
            col.operator("transform.tosphere", text="To Sphere", icon = "TOSPHERE")
            col.operator("transform.transform", text="Shrink Fatten", icon = 'SHRINK_FATTEN').mode = 'GPENCIL_SHRINKFATTEN'

            col.separator()

            col.menu("VIEW3D_MT_mirror", text="Mirror Points")
            col.menu("GPENCIL_MT_snap", text="Snap Points")

            col.separator()

            # Duplicate operators
            col.operator("gpencil.duplicate_move", text="Duplicate", icon='DUPLICATE')
            col.operator("gpencil.copy", text="Copy", icon='COPYDOWN')
            col.operator("gpencil.paste", text="Paste", icon='PASTEDOWN').type = 'ACTIVE'
            col.operator("gpencil.paste", text="Paste by Layer", icon='PASTEDOWN').type = 'LAYER'

            col.separator()

            # Removal Operators
            col.operator("gpencil.stroke_merge", text="Merge Points", icon = "MERGE")
            col.operator("gpencil.stroke_merge_by_distance", icon = "MERGE").use_unselected = False
            col.operator("gpencil.stroke_split", text="Split", icon = "SPLIT")
            col.operator("gpencil.stroke_separate", text="Separate", icon = "SEPARATE").mode = 'POINT'

            col.separator()

            col.operator("gpencil.delete", text="Delete Points", icon = "DELETE").type = 'POINTS'
            col.operator("gpencil.dissolve", text="Dissolve Points", icon = "DELETE").type = 'POINTS'
            col.operator("gpencil.dissolve", text="Dissolve Between", icon = "DELETE").type = 'BETWEEN'
            col.operator("gpencil.dissolve", text="Dissolve Unselected", icon = "DELETE").type = 'UNSELECT'

        if is_stroke_mode:

            col = row.column(align = True)
            col.label(text="Stroke Context Menu", icon='GP_SELECT_STROKES')
            col.separator()

            # Main Strokes Operators
            col.operator("gpencil.stroke_subdivide", text="Subdivide", icon = "SUBDIVIDE_EDGES").only_selected = False
            col.menu("VIEW3D_MT_gpencil_simplify")
            col.operator("gpencil.stroke_trim", text="Trim", icon = "CUT")

            col.separator()

            col.operator("gpencil.stroke_smooth", text="Smooth Stroke", icon = "PARTICLEBRUSH_SMOOTH").only_selected = False
            col.operator("transform.transform", text="Shrink Fatten", icon = 'SHRINK_FATTEN').mode = 'GPENCIL_SHRINKFATTEN'

            col.separator()

            # Layer and Materials operators
            col.menu("GPENCIL_MT_move_to_layer")
            col.menu("VIEW3D_MT_assign_material")
            col.operator("gpencil.set_active_material", text="Set as Active Material", icon = "MATERIAL_DATA")
            col.operator_menu_enum("gpencil.stroke_arrange", "direction", text="Arrange Strokes")

            col.separator()

            col.menu("VIEW3D_MT_mirror", text="Mirror Stroke")
            col.menu("VIEW3D_MT_snap", text="Snap Stroke")

            col.separator()

            # Duplicate operators
            col.operator("gpencil.duplicate_move", text="Duplicate", icon='DUPLICATE')
            col.operator("gpencil.copy", text="Copy", icon='COPYDOWN')
            col.operator("gpencil.paste", text="Paste", icon='PASTEDOWN').type = 'ACTIVE'
            col.operator("gpencil.paste", text="Paste by Layer", icon='PASTEDOWN').type = 'LAYER'

            col.separator()

            # Removal Operators
            col.operator("gpencil.stroke_merge_by_distance", icon = "MERGE").use_unselected = True
            col.operator_menu_enum("gpencil.stroke_join", "type", text="Join", icon ='JOIN')
            col.operator("gpencil.stroke_split", text="Split", icon = "SPLIT")
            col.operator("gpencil.stroke_separate", text="Separate", icon = "SEPARATE").mode = 'STROKE'

            col.separator()

            col.operator("gpencil.delete", text="Delete Strokes", icon = "DELETE").type = 'STROKES'

            col.separator()

            col.operator("gpencil.reproject", text="Reproject Strokes", icon = "REPROJECT")


class VIEW3D_PT_gpencil_draw_context_menu(Panel):
    bl_space_type = 'VIEW_3D'
    bl_region_type = 'WINDOW'
    bl_label = "Draw Context Menu"
    bl_ui_units_x = 12

    def draw(self, context):
        ts = context.tool_settings
        settings = ts.gpencil_paint
        brush = settings.brush
        gp_settings = brush.gpencil_settings

        layout = self.layout
        is_pin_vertex = gp_settings.brush_draw_mode == 'VERTEXCOLOR'
        is_vertex = settings.color_mode == 'VERTEXCOLOR' or brush.gpencil_tool == 'TINT' or is_pin_vertex

        if brush.gpencil_tool not in {'ERASE', 'CUTTER', 'EYEDROPPER'} and is_vertex:
            split = layout.split(factor=0.1)
            split.prop(brush, "color", text="")
            split.template_color_picker(brush, "color", value_slider=True)

            col = layout.column()
            col.separator()
            col.prop_menu_enum(gp_settings, "vertex_mode", text="Mode")
            col.separator()

        if brush.gpencil_tool not in {'FILL', 'CUTTER'}:
            layout.prop(brush, "size", slider=True)
        if brush.gpencil_tool not in {'ERASE', 'FILL', 'CUTTER'}:
            layout.prop(gp_settings, "pen_strength")

        # Layers
        draw_gpencil_layer_active(context, layout)
        # Material
        if not is_vertex:
            draw_gpencil_material_active(context, layout)


class VIEW3D_PT_gpencil_vertex_context_menu(Panel):
    bl_space_type = 'VIEW_3D'
    bl_region_type = 'WINDOW'
    bl_label = "Vertex Paint Context Menu"
    bl_ui_units_x = 12

    def draw(self, context):
        layout = self.layout
        ts = context.tool_settings
        settings = ts.gpencil_vertex_paint
        brush = settings.brush
        gp_settings = brush.gpencil_settings

        col = layout.column()

        if brush.gpencil_vertex_tool in {'DRAW', 'REPLACE'}:
            split = layout.split(factor=0.1)
            split.prop(brush, "color", text="")
            split.template_color_picker(brush, "color", value_slider=True)

            col = layout.column()
            col.separator()
            col.prop_menu_enum(gp_settings, "vertex_mode", text="Mode")
            col.separator()

        row = col.row(align=True)
        row.prop(brush, "size", text="Radius")
        row.prop(gp_settings, "use_pressure", text="", icon='STYLUS_PRESSURE')

        if brush.gpencil_vertex_tool in {'DRAW', 'BLUR', 'SMEAR'}:
            row = layout.row(align=True)
            row.prop(gp_settings, "pen_strength", slider=True)
            row.prop(gp_settings, "use_strength_pressure", text="", icon='STYLUS_PRESSURE')

        # Layers
        draw_gpencil_layer_active(context, layout)


class VIEW3D_PT_paint_vertex_context_menu(Panel):
    # Only for popover, these are dummy values.
    bl_space_type = 'VIEW_3D'
    bl_region_type = 'WINDOW'
    bl_label = "Vertex Paint Context Menu"

    def draw(self, context):
        layout = self.layout

        brush = context.tool_settings.vertex_paint.brush
        capabilities = brush.vertex_paint_capabilities

        if capabilities.has_color:
            split = layout.split(factor=0.1)
            UnifiedPaintPanel.prop_unified_color(split, context, brush, "color", text="")
            UnifiedPaintPanel.prop_unified_color_picker(split, context, brush, "color", value_slider=True)
            layout.prop(brush, "blend", text="")

        UnifiedPaintPanel.prop_unified(
            layout,
            context,
            brush,
            "size",
            unified_name="use_unified_size",
            pressure_name="use_pressure_size",
            slider=True,
        )
        UnifiedPaintPanel.prop_unified(
            layout,
            context,
            brush,
            "strength",
            unified_name="use_unified_strength",
            pressure_name="use_pressure_strength",
            slider=True,
        )


class VIEW3D_PT_paint_texture_context_menu(Panel):
    # Only for popover, these are dummy values.
    bl_space_type = 'VIEW_3D'
    bl_region_type = 'WINDOW'
    bl_label = "Texture Paint Context Menu"

    def draw(self, context):
        layout = self.layout

        brush = context.tool_settings.image_paint.brush
        capabilities = brush.image_paint_capabilities

        if capabilities.has_color:
            split = layout.split(factor=0.1)
            UnifiedPaintPanel.prop_unified_color(split, context, brush, "color", text="")
            UnifiedPaintPanel.prop_unified_color_picker(split, context, brush, "color", value_slider=True)
            layout.prop(brush, "blend", text="")

        if capabilities.has_radius:
            UnifiedPaintPanel.prop_unified(layout, context, brush, "size", unified_name="use_unified_size", pressure_name="use_pressure_size", slider=True,)
            UnifiedPaintPanel.prop_unified(layout, context, brush, "strength", unified_name="use_unified_strength", pressure_name="use_pressure_strength", slider=True,)


class VIEW3D_PT_paint_weight_context_menu(Panel):
    # Only for popover, these are dummy values.
    bl_space_type = 'VIEW_3D'
    bl_region_type = 'WINDOW'
    bl_label = "Weights Context Menu"

    def draw(self, context):
        layout = self.layout

        brush = context.tool_settings.weight_paint.brush
        UnifiedPaintPanel.prop_unified(layout, context, brush, "weight", unified_name="use_unified_weight", slider=True,)
        UnifiedPaintPanel.prop_unified(layout, context, brush, "size", unified_name="use_unified_size", pressure_name="use_pressure_size", slider=True,)
        UnifiedPaintPanel.prop_unified(layout, context, brush, "strength", unified_name="use_unified_strength", pressure_name="use_pressure_strength", slider=True)


def draw_gpencil_layer_active(context, layout):
    gpl = context.active_gpencil_layer
    if gpl:
        layout.label(text="Active Layer")
        row = layout.row(align=True)
        row.operator_context = 'EXEC_REGION_WIN'
        row.operator_menu_enum("gpencil.layer_change", "layer", text="", icon='GREASEPENCIL')
        row.prop(gpl, "info", text="")
        row.operator("gpencil.layer_remove", text="", icon='X')


def draw_gpencil_material_active(context, layout):
    ob = context.active_object
    if ob and len(ob.material_slots) > 0 and ob.active_material_index >= 0:
        ma = ob.material_slots[ob.active_material_index].material
        if ma:
            layout.label(text="Active Material")
            row = layout.row(align=True)
            row.operator_context = 'EXEC_REGION_WIN'
            row.operator_menu_enum("gpencil.material_set", "slot", text="", icon='MATERIAL')
            row.prop(ma, "name", text="")

class VIEW3D_PT_gpencil_sculpt_context_menu(Panel):
    bl_space_type = 'VIEW_3D'
    bl_region_type = 'WINDOW'
    bl_label = "Sculpt Context Menu"
    bl_ui_units_x = 12

    def draw(self, context):
        ts = context.tool_settings
        settings = ts.gpencil_sculpt_paint
        brush = settings.brush

        layout = self.layout

        layout.prop(brush, "size", slider=True)
        layout.prop(brush, "strength")

        # Layers
        draw_gpencil_layer_active(context, layout)


class VIEW3D_PT_gpencil_weight_context_menu(Panel):
    bl_space_type = 'VIEW_3D'
    bl_region_type = 'WINDOW'
    bl_label = "Weight Paint Context Menu"
    bl_ui_units_x = 12

    def draw(self, context):
        ts = context.tool_settings
        settings = ts.gpencil_weight_paint
        brush = settings.brush

        layout = self.layout

        layout.prop(brush, "size", slider=True)
        layout.prop(brush, "strength")
        layout.prop(brush, "weight")

        # Layers
        draw_gpencil_layer_active(context, layout)


class VIEW3D_MT_gpencil_sculpt(Menu):
    bl_label = "Sculpt"

    def draw(self, context):
        layout = self.layout

        layout.operator_context = 'INVOKE_REGION_WIN'
        layout.menu("VIEW3D_MT_assign_material")
        layout.separator()

        layout.operator("gpencil.frame_duplicate", text="Duplicate Active Frame", icon = "DUPLICATE")
        layout.operator("gpencil.frame_duplicate", text="Duplicate Active Frame All Layers", icon = "DUPLICATE").mode = 'ALL'

        layout.separator()

        layout.operator("gpencil.stroke_subdivide", text="Subdivide", icon = "SUBDIVIDE_EDGES")
        layout.operator("gpencil.stroke_simplify_fixed", text="Simplify", icon = "MOD_SIMPLIFY")
        layout.operator("gpencil.stroke_simplify", text="Simplify Adaptative", icon = "MOD_SIMPLIFY")

        if context.mode == 'WEIGHT_GPENCIL':
            layout.separator()
            layout.menu("VIEW3D_MT_gpencil_autoweights")

        layout.separator()

        #radial control button brush size
        myvar = layout.operator("wm.radial_control", text = "Brush Radius", icon = "BRUSHSIZE")
        myvar.data_path_primary = 'tool_settings.gpencil_sculpt.brush.size'

        #radial control button brush strength
        myvar = layout.operator("wm.radial_control", text = "Brush Strength", icon = "BRUSHSTRENGTH")
        myvar.data_path_primary = 'tool_settings.gpencil_sculpt.brush.strength'

        layout.separator()

        # line edit toggles from the keympap
        props = layout.operator("wm.context_toggle", text="Toggle Edit Lines", icon='STROKE')
        props.data_path = "space_data.overlay.use_gpencil_edit_lines"

        props = layout.operator("wm.context_toggle", text="Toggle Multiline Edit Only", icon='STROKE')
        props.data_path = "space_data.overlay.use_gpencil_multiedit_line_only"


class VIEW3D_PT_gpencil_edit_options(Panel):
    bl_space_type = 'VIEW_3D'
    bl_region_type = 'HEADER'
    bl_label = "Options"

    def draw(self, context):
        layout = self.layout
        settings = context.tool_settings.gpencil_sculpt

        layout.prop(settings, "use_scale_thickness")


class VIEW3D_PT_sculpt_context_menu(Panel):
    # Only for popover, these are dummy values.
    bl_space_type = 'VIEW_3D'
    bl_region_type = 'WINDOW'
    bl_label = "Sculpt Context Menu"

    def draw(self, context):
        layout = self.layout

        brush = context.tool_settings.sculpt.brush
        capabilities = brush.sculpt_capabilities

        if capabilities.has_color:
            split = layout.split(factor=0.1)
            UnifiedPaintPanel.prop_unified_color(split, context, brush, "color", text="")
            UnifiedPaintPanel.prop_unified_color_picker(split, context, brush, "color", value_slider=True)

            layout.prop(brush, "blend", text="")

        UnifiedPaintPanel.prop_unified(layout, context, brush, "size", unified_name="use_unified_size", pressure_name="use_pressure_size", slider=True,)
        UnifiedPaintPanel.prop_unified(layout, context, brush, "strength", unified_name="use_unified_strength", pressure_name="use_pressure_strength", slider=True,)

        if capabilities.has_auto_smooth:
            layout.prop(brush, "auto_smooth_factor", slider=True)

        if capabilities.has_normal_weight:
            layout.prop(brush, "normal_weight", slider=True)

        if capabilities.has_pinch_factor:
            text = "Pinch"
            if brush.sculpt_tool in {'BLOB', 'SNAKE_HOOK'}:
                text = "Magnify"
            layout.prop(brush, "crease_pinch_factor", slider=True, text=text)

        if capabilities.has_rake_factor:
            layout.prop(brush, "rake_factor", slider=True)

        if capabilities.has_plane_offset:
            layout.prop(brush, "plane_offset", slider=True)
            layout.prop(brush, "plane_trim", slider=True, text="Distance")

        if capabilities.has_height:
            layout.prop(brush, "height", slider=True, text="Height")


class TOPBAR_PT_gpencil_materials(GreasePencilMaterialsPanel, Panel):
    bl_space_type = 'VIEW_3D'
    bl_region_type = 'HEADER'
    bl_label = "Materials"
    bl_ui_units_x = 14

    @classmethod
    def poll(cls, context):
        ob = context.object
        return ob and ob.type == 'GPENCIL'


class TOPBAR_PT_gpencil_vertexcolor(GreasePencilVertexcolorPanel, Panel):
    bl_space_type = 'VIEW_3D'
    bl_region_type = 'HEADER'
    bl_label = "Vertex Color"
    bl_ui_units_x = 10

    @classmethod
    def poll(cls, context):
        ob = context.object
        return ob and ob.type == 'GPENCIL'


classes = (
    VIEW3D_HT_header,
    VIEW3D_HT_tool_header,
    ALL_MT_editormenu,
    VIEW3D_MT_editor_menus,
    VIEW3D_MT_transform,
    VIEW3D_MT_transform_object,
    VIEW3D_MT_transform_armature,
    VIEW3D_MT_mirror,
    VIEW3D_MT_snap,
    VIEW3D_MT_uv_map_clear_seam,
    VIEW3D_MT_uv_map,
    VIEW3D_MT_view_view_selected_all_regions,
    VIEW3D_MT_view_all_all_regions,
    VIEW3D_MT_view_center_cursor_and_view_all,
    VIEW3D_MT_switchactivecamto,
    VIEW3D_MT_view,
    VIEW3D_MT_view_pie_menus,
    VIEW3D_MT_view_navigation,
    VIEW3D_MT_view_align,
    VIEW3D_MT_view_align_selected,
    VIEW3D_MT_select_object_inverse,
    VIEW3D_MT_select_object_none,
    VIEW3D_MT_select_object,
    VIEW3D_MT_select_by_type,
    VIEW3D_MT_select_grouped,
    VIEW3D_MT_select_linked,
    VIEW3D_MT_select_object_more_less,
    VIEW3D_MT_select_pose_inverse,
    VIEW3D_MT_select_pose_none,
    VIEW3D_MT_select_pose,
    VIEW3D_MT_select_particle_inverse,
    VIEW3D_MT_select_particle_none,
    VIEW3D_MT_select_particle,
    VIEW3D_MT_edit_mesh,
    VIEW3D_MT_edit_mesh_sort_elements,
    VIEW3D_MT_edit_mesh_select_similar,
    VIEW3D_MT_edit_mesh_select_more_less,
    VIEW3D_MT_select_edit_mesh_inverse,
    VIEW3D_MT_select_edit_mesh_none,
    VIEW3D_MT_select_edit_mesh,
    VIEW3D_MT_select_edit_curve_inverse,
    VIEW3D_MT_select_edit_curve_none,
    VIEW3D_MT_select_edit_curve,
    VIEW3D_MT_select_edit_curve_select_similar,
    VIEW3D_MT_select_edit_surface,
    VIEW3D_MT_select_edit_text,
    VIEW3D_MT_select_edit_metaball_inverse,
    VIEW3D_MT_select_edit_metaball_none,
    VIEW3D_MT_select_edit_metaball,
    VIEW3D_MT_edit_lattice_context_menu,
    VIEW3D_MT_select_edit_metaball_select_similar,
    VIEW3D_MT_select_edit_lattice_inverse,
    VIEW3D_MT_select_edit_lattice_none,
    VIEW3D_MT_select_edit_lattice,
    VIEW3D_MT_select_edit_armature_inverse,
    VIEW3D_MT_select_edit_armature_none,
    VIEW3D_MT_select_edit_armature,
    VIEW3D_MT_select_gpencil,
    VIEW3D_MT_select_gpencil_inverse,
    VIEW3D_MT_select_gpencil_none,
    VIEW3D_MT_select_gpencil_grouped,
    VIEW3D_MT_select_paint_mask_inverse,
    VIEW3D_MT_select_paint_mask_none,
    VIEW3D_MT_select_paint_mask,
    VIEW3D_MT_select_paint_mask_vertex_inverse,
    VIEW3D_MT_select_paint_mask_vertex_none,
    VIEW3D_MT_select_paint_mask_vertex,
    VIEW3D_MT_angle_control,
    VIEW3D_MT_mesh_add,
    VIEW3D_MT_curve_add,
    VIEW3D_MT_surface_add,
    VIEW3D_MT_edit_metaball_context_menu,
    VIEW3D_MT_metaball_add,
    TOPBAR_MT_edit_curve_add,
    TOPBAR_MT_edit_armature_add,
    VIEW3D_MT_armature_add,
    VIEW3D_MT_light_add,
    VIEW3D_MT_lightprobe_add,
    VIEW3D_MT_camera_add,
    VIEW3D_MT_volume_add,
    VIEW3D_MT_add,
    VIEW3D_MT_image_add,
    VIEW3D_MT_origin_set,
    VIEW3D_MT_object_delete_global,
    VIEW3D_MT_object,
    VIEW3D_MT_object_convert,
    VIEW3D_MT_object_animation,
    VIEW3D_MT_object_rigid_body,
    VIEW3D_MT_object_clear,
    VIEW3D_MT_object_context_menu,
    VIEW3D_MT_object_shading,
    VIEW3D_MT_object_apply,
    VIEW3D_MT_object_relations,
    VIEW3D_MT_object_parent,
    VIEW3D_MT_object_track,
    VIEW3D_MT_object_collection,
    VIEW3D_MT_object_constraints,
    VIEW3D_MT_object_quick_effects,
    VIEW3D_hide_view_set_unselected,
    VIEW3D_MT_object_showhide,
    VIEW3D_MT_object_cleanup,
    VIEW3D_MT_make_single_user,
    VIEW3D_MT_make_links,
    VIEW3D_MT_brush,
    VIEW3D_MT_brush_curve_presets,
    VIEW3D_MT_facemask_showhide,
    VIEW3D_MT_paint_vertex,
    VIEW3D_MT_paint_vertex_specials,
    VIEW3D_MT_paint_texture_specials,
    VIEW3D_MT_hook,
    VIEW3D_MT_vertex_group,
    VIEW3D_MT_gpencil_vertex_group,
    VIEW3D_MT_paint_weight,
    VIEW3D_MT_paint_weight_lock,
    VIEW3D_MT_paint_weight_specials,
    VIEW3D_MT_subdivision_set,
    VIEW3D_MT_sculpt_specials,
    VIEW3D_MT_sculpt,
    VIEW3D_MT_sculpt_set_pivot,
    VIEW3D_MT_mask,
    VIEW3D_MT_face_sets,
    VIEW3D_MT_face_sets_init,
    VIEW3D_MT_hide_mask,
    VIEW3D_MT_particle,
    VIEW3D_MT_particle_context_menu,
    VIEW3D_particle_hide_unselected,
    VIEW3D_MT_particle_show_hide,
    VIEW3D_MT_pose,
    VIEW3D_MT_pose_transform,
    VIEW3D_MT_pose_slide,
    VIEW3D_MT_pose_propagate,
    VIEW3D_MT_pose_library,
    VIEW3D_MT_pose_motion,
    VIEW3D_MT_pose_group,
    VIEW3D_MT_pose_ik,
    VIEW3D_MT_pose_constraints,
    VIEW3D_MT_pose_names,
    VIEW3D_MT_pose_hide_unselected,
    VIEW3D_MT_pose_show_hide,
    VIEW3D_MT_pose_apply,
    VIEW3D_MT_pose_context_menu,
    VIEW3D_MT_bone_options_toggle,
    VIEW3D_MT_bone_options_enable,
    VIEW3D_MT_bone_options_disable,
    VIEW3D_MT_edit_mesh_context_menu,
    VIEW3D_MT_edit_mesh_select_mode,
    VIEW3D_MT_edit_mesh_extrude_dupli,
    VIEW3D_MT_edit_mesh_extrude_dupli_rotate,
    VIEW3D_MT_edit_mesh_extrude,
    VIEW3D_MT_edit_mesh_vertices,
    VIEW3D_MT_edit_mesh_edges,
    VIEW3D_MT_edit_mesh_edges_data,
    VIEW3D_MT_edit_mesh_faces,
    VIEW3D_MT_edit_mesh_faces_data,
    VIEW3D_normals_make_consistent_inside,
    VIEW3D_MT_edit_mesh_normals,
    VIEW3D_MT_edit_mesh_normals_select_strength,
    VIEW3D_MT_edit_mesh_normals_set_strength,
    VIEW3D_MT_edit_mesh_normals_average,
    VIEW3D_MT_edit_mesh_shading,
    VIEW3D_MT_edit_mesh_weights,
    VIEW3D_MT_edit_mesh_clean,
    VIEW3D_MT_edit_mesh_delete,
    VIEW3D_MT_edit_mesh_merge,
    VIEW3D_MT_edit_mesh_split,
    VIEW3D_MT_edit_mesh_dissolve,
    VIEW3D_mesh_hide_unselected,
    VIEW3D_curve_hide_unselected,
    VIEW3D_MT_edit_mesh_show_hide,
    VIEW3D_MT_paint_gpencil,
    VIEW3D_MT_edit_gpencil_showhide,
    VIEW3D_MT_assign_material,
    VIEW3D_MT_edit_gpencil,
    VIEW3D_MT_edit_gpencil_stroke,
    VIEW3D_MT_edit_gpencil_point,
    VIEW3D_MT_edit_gpencil_hide,
    VIEW3D_MT_edit_gpencil_arrange_strokes,
    VIEW3D_MT_edit_gpencil_delete,
    VIEW3D_MT_sculpt_gpencil_copy,
    VIEW3D_MT_weight_gpencil,
    VIEW3D_MT_vertex_gpencil,
    VIEW3D_MT_gpencil_simplify,
    VIEW3D_MT_gpencil_copy_layer,
    VIEW3D_MT_edit_curve,
    VIEW3D_MT_edit_curve_ctrlpoints,
    VIEW3D_MT_edit_curve_handle_type_set,
    VIEW3D_MT_edit_curve_segments,
    VIEW3D_MT_edit_curve_context_menu,
    VIEW3D_MT_edit_curve_delete,
    VIEW3D_MT_edit_curve_show_hide,
    VIEW3D_MT_edit_surface,
    VIEW3D_MT_edit_font,
    VIEW3D_MT_edit_font_chars,
    VIEW3D_MT_edit_font_kerning,
    VIEW3D_MT_edit_font_move,
    VIEW3D_MT_edit_font_delete,
    VIEW3D_MT_edit_font_context_menu,
    VIEW3D_MT_edit_meta,
    VIEW3D_MT_edit_meta_showhide_unselected,
    VIEW3D_MT_edit_meta_showhide,
    VIEW3D_MT_edit_lattice,
    VIEW3D_MT_edit_lattice_flip,
    VIEW3D_MT_edit_armature,
    VIEW3D_armature_hide_unselected,
    VIEW3D_MT_armature_show_hide,
    VIEW3D_MT_armature_context_menu,
    VIEW3D_MT_edit_armature_roll,
    VIEW3D_MT_edit_armature_names,
    VIEW3D_MT_edit_armature_delete,
    VIEW3D_MT_gpencil_animation,
    VIEW3D_MT_edit_gpencil_transform,
    VIEW3D_MT_object_mode_pie,
    VIEW3D_MT_view_pie,
    VIEW3D_MT_transform_gizmo_pie,
    VIEW3D_MT_shading_pie,
    VIEW3D_MT_shading_ex_pie,
    VIEW3D_MT_pivot_pie,
    VIEW3D_MT_snap_pie,
    VIEW3D_MT_orientations_pie,
    VIEW3D_MT_proportional_editing_falloff_pie,
    VIEW3D_MT_sculpt_mask_edit_pie,
    VIEW3D_MT_sculpt_automasking_pie,
    VIEW3D_MT_wpaint_vgroup_lock_pie,
    VIEW3D_MT_sculpt_face_sets_edit_pie,
    VIEW3D_PT_active_tool,
    VIEW3D_PT_active_tool_duplicate,
    VIEW3D_PT_view3d_properties,
    VIEW3D_PT_view3d_properties_edit,
    VIEW3D_PT_view3d_camera_lock,
    VIEW3D_PT_view3d_cursor,
    VIEW3D_PT_collections,
    VIEW3D_PT_object_type_visibility,
    VIEW3D_PT_grease_pencil,
    VIEW3D_PT_annotation_onion,
    VIEW3D_PT_gpencil_multi_frame,
    VIEW3D_MT_gpencil_autoweights,
    VIEW3D_MT_gpencil_edit_context_menu,
    VIEW3D_MT_gpencil_sculpt,
    VIEW3D_PT_quad_view,
    VIEW3D_PT_view3d_stereo,
    VIEW3D_PT_shading,
    VIEW3D_PT_shading_lighting,
    VIEW3D_PT_shading_color,
    VIEW3D_PT_shading_options,
    VIEW3D_PT_shading_options_shadow,
    VIEW3D_PT_shading_options_ssao,
    VIEW3D_PT_shading_render_pass,
    VIEW3D_PT_gizmo_display,
    VIEW3D_PT_overlay,
    VIEW3D_PT_overlay_guides,
    VIEW3D_PT_overlay_object,
    VIEW3D_PT_overlay_geometry,
    VIEW3D_PT_overlay_motion_tracking,
    VIEW3D_PT_overlay_edit_mesh,
    VIEW3D_PT_overlay_edit_mesh_shading,
    VIEW3D_PT_overlay_edit_mesh_measurement,
    VIEW3D_PT_overlay_edit_mesh_normals,
    VIEW3D_PT_overlay_edit_mesh_freestyle,
    VIEW3D_PT_overlay_edit_curve,
    VIEW3D_PT_overlay_texture_paint,
    VIEW3D_PT_overlay_vertex_paint,
    VIEW3D_PT_overlay_weight_paint,
    VIEW3D_PT_overlay_pose,
    VIEW3D_PT_overlay_sculpt,
    VIEW3D_PT_snapping,
    VIEW3D_PT_proportional_edit,
    VIEW3D_PT_gpencil_origin,
    VIEW3D_PT_gpencil_lock,
    VIEW3D_PT_gpencil_guide,
    VIEW3D_PT_transform_orientations,
    VIEW3D_PT_overlay_gpencil_options,
    VIEW3D_PT_context_properties,
    VIEW3D_PT_paint_vertex_context_menu,
    VIEW3D_PT_paint_texture_context_menu,
    VIEW3D_PT_paint_weight_context_menu,
    VIEW3D_PT_gpencil_vertex_context_menu,
    VIEW3D_PT_gpencil_sculpt_context_menu,
    VIEW3D_PT_gpencil_weight_context_menu,
    VIEW3D_PT_gpencil_draw_context_menu,
    VIEW3D_PT_gpencil_edit_options,
    VIEW3D_PT_sculpt_context_menu,
    TOPBAR_PT_gpencil_materials,
    TOPBAR_PT_gpencil_vertexcolor,
    TOPBAR_PT_annotation_layers,
)


if __name__ == "__main__":  # only for live edit.
    from bpy.utils import register_class
    for cls in classes:
        register_class(cls)<|MERGE_RESOLUTION|>--- conflicted
+++ resolved
@@ -235,7 +235,7 @@
                     sub = row.row(align=True)
                     sub.popover(panel="VIEW3D_PT_gpencil_multi_frame", text="")
 
-            if gpd.use_stroke_edit_mode:
+            if gpd.use_stroke_edit_mode or gpd.is_stroke_paint_mode:
                 row = layout.row(align=True)
                 row.popover(
                     panel="VIEW3D_PT_tools_grease_pencil_interpolate",
@@ -738,18 +738,9 @@
         settings = tool_settings.gpencil_vertex_paint
         row.template_ID_preview(settings, "brush", rows=3, cols=8, hide_buttons=True)
 
-<<<<<<< HEAD
         if brush.gpencil_vertex_tool not in {'BLUR', 'AVERAGE', 'SMEAR'}:
             row.separator(factor=0.4)
             row.prop_with_popover(brush, "color", text="", panel="TOPBAR_PT_gpencil_vertexcolor")
-=======
-            if gpd.use_stroke_edit_mode or gpd.is_stroke_paint_mode:
-                row = layout.row(align=True)
-                row.popover(
-                    panel="VIEW3D_PT_tools_grease_pencil_interpolate",
-                    text="Interpolate",
-                )
->>>>>>> a1f46ac9
 
         from bl_ui.properties_paint_common import (
             brush_basic_gpencil_vertex_settings,
@@ -6468,6 +6459,7 @@
         op = pie.operator("sculpt.mask_filter", text='Decrease Contrast')
         op.filter_type = 'CONTRAST_DECREASE'
         op.auto_iteration_count = False
+
 
 class VIEW3D_MT_sculpt_automasking_pie(Menu):
     bl_label = "Automasking"
