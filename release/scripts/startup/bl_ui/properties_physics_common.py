# ##### BEGIN GPL LICENSE BLOCK #####
#
#  This program is free software; you can redistribute it and/or
#  modify it under the terms of the GNU General Public License
#  as published by the Free Software Foundation; either version 2
#  of the License, or (at your option) any later version.
#
#  This program is distributed in the hope that it will be useful,
#  but WITHOUT ANY WARRANTY; without even the implied warranty of
#  MERCHANTABILITY or FITNESS FOR A PARTICULAR PURPOSE.  See the
#  GNU General Public License for more details.
#
#  You should have received a copy of the GNU General Public License
#  along with this program; if not, write to the Free Software Foundation,
#  Inc., 51 Franklin Street, Fifth Floor, Boston, MA 02110-1301, USA.
#
# ##### END GPL LICENSE BLOCK #####

# <pep8 compliant>

import bpy
from bpy.types import (
    Panel,
)
from bpy.app.translations import contexts as i18n_contexts


class PhysicButtonsPanel:
    bl_space_type = 'PROPERTIES'
    bl_region_type = 'WINDOW'
    bl_context = "physics"

    @classmethod
    def poll(cls, context):
        return (context.object) and context.engine in cls.COMPAT_ENGINES


def physics_add(layout, md, name, type, typeicon, toggles):
    row = layout.row(align=True)
    if md:
        row.context_pointer_set("modifier", md)
        row.operator(
            "object.modifier_remove",
            text=name,
            text_ctxt=i18n_contexts.default,
            icon='X',
        )
        if toggles:
            row.prop(md, "show_viewport", text="")
            row.prop(md, "show_render", text="")
    else:
        row.operator(
            "object.modifier_add",
            text=name,
            text_ctxt=i18n_contexts.default,
            icon=typeicon,
        ).type = type


def physics_add_special(layout, data, name, addop, removeop, typeicon):
    row = layout.row(align=True)
    if data:
        row.operator(removeop, text=name, text_ctxt=i18n_contexts.default, icon='X')
    else:
        row.operator(addop, text=name, text_ctxt=i18n_contexts.default, icon=typeicon)


class PHYSICS_PT_add(PhysicButtonsPanel, Panel):
    bl_label = ""
    bl_options = {'HIDE_HEADER'}
    COMPAT_ENGINES = {'BLENDER_RENDER', 'BLENDER_EEVEE', 'BLENDER_WORKBENCH'}

    def draw(self, context):
        layout = self.layout

        row = layout.row(align=True)
        row.alignment = 'LEFT'
        row.label(text="Enable physics for:")

        flow = layout.grid_flow(row_major=True, columns=0, even_columns=True, even_rows=False, align=True)

        obj = context.object

        col = flow.column()

        if obj.field.type == 'NONE':
            col.operator("object.forcefield_toggle", text="Force Field", icon='FORCE_FORCE')
        else:
            col.operator("object.forcefield_toggle", text="Force Field", icon='X')

        if obj.type == 'MESH':
            physics_add(col, context.collision, "Collision", 'COLLISION', 'MOD_PHYSICS', False)
            physics_add(col, context.cloth, "Cloth", 'CLOTH', 'MOD_CLOTH', True)
            physics_add(col, context.dynamic_paint, "Dynamic Paint", 'DYNAMIC_PAINT', 'MOD_DYNAMICPAINT', True)

        col = flow.column()

        if obj.type in {'MESH', 'LATTICE', 'CURVE', 'SURFACE', 'FONT'}:
            physics_add(col, context.soft_body, "Soft Body", 'SOFT_BODY', 'MOD_SOFT', True)

        if obj.type == 'MESH':
            physics_add(col, context.fluid, "Fluid", 'FLUID', 'MOD_FLUIDSIM', True)

            physics_add_special(
                col, obj.rigid_body, "Rigid Body",
                "rigidbody.object_add",
                "rigidbody.object_remove",
                'RIGID_BODY'
            )

        # all types of objects can have rigid body constraint.
        physics_add_special(
            col, obj.rigid_body_constraint, "Rigid Body Constraint",
            "rigidbody.constraint_add",
            "rigidbody.constraint_remove",
            'RIGID_BODY_CONSTRAINT'
        )


# cache-type can be 'PSYS' 'HAIR' 'FLUID' etc.

def point_cache_ui(self, cache, enabled, cachetype):
    layout = self.layout
    layout.use_property_split = True

    layout.context_pointer_set("point_cache", cache)

    is_saved = bpy.data.is_saved

    # NOTE: TODO temporarily used until the animate properties are properly skipped.
    layout.use_property_decorate = False  # No animation (remove this later on).

    if not cachetype == 'RIGID_BODY':
        row = layout.row()
        row.template_list(
            "UI_UL_list", "point_caches", cache, "point_caches",
            cache.point_caches, "active_index", rows=1,
        )
        col = row.column(align=True)
        col.operator("ptcache.add", icon='ADD', text="")
        col.operator("ptcache.remove", icon='REMOVE', text="")

    if cachetype in {'PSYS', 'HAIR', 'FLUID'}:
        col = layout.column()

        if cachetype == 'FLUID':
            col.prop(cache, "use_library_path", text="Use Library Path")

        col.use_property_split = False
        col.prop(cache, "use_external")

    if cache.use_external:
        col = layout.column()
        col.prop(cache, "index", text="Index")
        col.prop(cache, "filepath", text="Path")

        cache_info = cache.info
        if cache_info:
            col = layout.column()
            col.alignment = 'RIGHT'
            col.label(text=cache_info)
    else:
        if cachetype in {'FLUID', 'DYNAMIC_PAINT'}:
            if not is_saved:
                col = layout.column(align=True)
                col.alignment = 'RIGHT'
                col.label(text="Cache is disabled until the file is saved")
                layout.enabled = False

    if not cache.use_external or cachetype == 'FLUID':
        col = layout.column(align=True)

        if cachetype not in {'PSYS', 'DYNAMIC_PAINT'}:
            col.enabled = enabled
            col.prop(cache, "frame_start", text="Simulation Start")
            col.prop(cache, "frame_end")

        if cachetype not in {'FLUID', 'CLOTH', 'DYNAMIC_PAINT', 'RIGID_BODY'}:
            col.prop(cache, "frame_step")

        cache_info = cache.info
        if cachetype != 'FLUID' and cache_info:  # avoid empty space.
            col = layout.column(align=True)
            col.alignment = 'RIGHT'
            col.label(text=cache_info)

        can_bake = True

        if cachetype not in {'FLUID', 'DYNAMIC_PAINT', 'RIGID_BODY'}:
            if not is_saved:
                col = layout.column(align=True)
                col.alignment = 'RIGHT'
                col.label(text="Options are disabled until the file is saved")

            flow = layout.grid_flow(row_major=True, columns=0, even_columns=True, even_rows=False, align=True)
            flow.enabled = enabled and is_saved

            col = flow.column(align=True)
            col.use_property_split = False
            col.prop(cache, "use_disk_cache")

            subcol = col.column()
            subcol.use_property_split = False
            subcol.active = cache.use_disk_cache
            subcol.prop(cache, "use_library_path", text="Use Library Path")

            col = flow.column()
            col.active = cache.use_disk_cache
            col.prop(cache, "compression", text="Compression")

            if cache.id_data.library and not cache.use_disk_cache:
                can_bake = False

                col = layout.column(align=True)
                col.alignment = 'RIGHT'

                col.separator()

                col.label(text="Linked object baking requires Disk Cache to be enabled")
        else:
            layout.separator()

        flow = layout.grid_flow(row_major=True, columns=0, even_columns=True, even_rows=False, align=False)
        col = flow.column()
        col.active = can_bake

        if cache.is_baked is True:
            col.operator("ptcache.free_bake", text="Delete Bake")
        else:
            col.operator("ptcache.bake", text="Bake").bake = True

        sub = col.row()
        sub.enabled = enabled
        sub.operator("ptcache.bake", text="Calculate To Frame").bake = False

        sub = col.column()
        sub.enabled = enabled
        sub.operator("ptcache.bake_from_cache", text="Current Cache to Bake")

        col = flow.column()
        col.operator("ptcache.bake_all", text="Bake All Dynamics").bake = True
        col.operator("ptcache.free_bake_all", text="Delete All Bakes")
        col.operator("ptcache.bake_all", text="Update All To Frame").bake = False


def effector_weights_ui(self, weights, weight_type):
    layout = self.layout
    layout.use_property_split = True

    # NOTE: TODO temporarily used until the animate properties are properly skipped.
    layout.use_property_decorate = False  # No animation (remove this later on).

    layout.prop(weights, "collection")

    flow = layout.grid_flow(row_major=True, columns=0, even_columns=True, even_rows=False, align=True)

    col = flow.column()
    col.prop(weights, "gravity", slider=True)
    col.prop(weights, "all", slider=True)
    col.prop(weights, "force", slider=True)
    col.prop(weights, "vortex", slider=True)

    col = flow.column()
    col.prop(weights, "magnetic", slider=True)
    col.prop(weights, "harmonic", slider=True)
    col.prop(weights, "charge", slider=True)
    col.prop(weights, "lennardjones", slider=True)

    col = flow.column()
    col.prop(weights, "wind", slider=True)
    col.prop(weights, "curve_guide", slider=True)
    col.prop(weights, "texture", slider=True)

    if weight_type != 'FLUID':
        col.prop(weights, "smokeflow", slider=True)

    col = flow.column()
    col.prop(weights, "turbulence", slider=True)
    col.prop(weights, "drag", slider=True)
    col.prop(weights, "boid", slider=True)


def basic_force_field_settings_ui(self, field):
    layout = self.layout
    layout.use_property_split = True

    if not field or field.type == 'NONE':
        return

    flow = layout.grid_flow(row_major=True, columns=0, even_columns=True, even_rows=False, align=True)

    col = flow.column()

    if field.type == 'DRAG':
        col.prop(field, "linear_drag", text="Linear")
    else:
        col.prop(field, "strength")

    if field.type == 'TURBULENCE':
        col.prop(field, "size")
        col.prop(field, "flow")

    elif field.type == 'HARMONIC':
        col.prop(field, "harmonic_damping", text="Damping")
        col.prop(field, "rest_length")

    elif field.type == 'VORTEX' and field.shape != 'POINT':
        col.prop(field, "inflow")

    elif field.type == 'DRAG':
        col.prop(field, "quadratic_drag", text="Quadratic")

    else:
        col.prop(field, "flow")

    col = layout.column(align=True)
    col.label( text = "Affect")
    col.use_property_split = False
    row = col.row()
    row.separator()
    row.prop(field, "apply_to_location", text="Location")
    row.prop_decorator(field, "apply_to_location")
    row = col.row()
    row.separator()
    row.prop(field, "apply_to_rotation", text="Rotation")
    row.prop_decorator(field, "apply_to_rotation")

    col = flow.column()
    sub = col.column(align=True)
    sub.prop(field, "noise", text="Noise Amount")
    sub.prop(field, "seed", text="Seed")

    if field.type == 'TURBULENCE':
        row = col.row()
        row.use_property_split = False  
        row.prop(field, "use_global_coords", text="Global")
        row.prop_decorator(field, "use_global_coords")

    elif field.type == 'HARMONIC':
        row = col.row()
        row.use_property_split = False
        row.prop(field, "use_multiple_springs")
        row.prop_decorator(field, "use_multiple_springs")

    if field.type == 'FORCE':
<<<<<<< HEAD
        row = col.row()
        row.use_property_split = False
        row.prop(field, "use_gravity_falloff", text="Gravitation")
        row.prop_decorator(field, "use_gravity_falloff")
        
    row = col.row()
    row.use_property_split = False  
    row.prop(field, "use_absorption")
    row.prop_decorator(field, "use_absorption")
=======
        col.prop(field, "use_gravity_falloff", text="Gravitation")

    col.prop(field, "use_absorption")
    col.prop(field, "wind_factor")
>>>>>>> a4533e3d


def basic_force_field_falloff_ui(self, field):
    layout = self.layout

    if not field or field.type == 'NONE':
        return

    col = layout.column()
    col.prop(field, "z_direction")
    col.prop(field, "falloff_power", text="Power")

    col = layout.column(align=False, heading="Min Distance")
    col.use_property_decorate = False
    row = col.row(align=True)
    sub = row.row(align=True)
    sub.prop(field, "use_min_distance", text="")
    sub = sub.row(align=True)
    sub.active = field.use_min_distance
    sub.prop(field, "distance_min", text="")
    row.prop_decorator(field, "distance_min")

    col = layout.column(align=False, heading="Max Distance")
    col.use_property_decorate = False
    row = col.row(align=True)
    sub = row.row(align=True)
    sub.prop(field, "use_max_distance", text="")
    sub = sub.row(align=True)
    sub.active = field.use_max_distance
    sub.prop(field, "distance_max", text="")
    row.prop_decorator(field, "distance_max")

classes = (
    PHYSICS_PT_add,
)


if __name__ == "__main__":  # only for live edit.
    from bpy.utils import register_class
    for cls in classes:
        register_class(cls)<|MERGE_RESOLUTION|>--- conflicted
+++ resolved
@@ -313,7 +313,7 @@
     else:
         col.prop(field, "flow")
 
-    col = layout.column(align=True)
+    col = col.column(align=True)
     col.label( text = "Affect")
     col.use_property_split = False
     row = col.row()
@@ -343,7 +343,6 @@
         row.prop_decorator(field, "use_multiple_springs")
 
     if field.type == 'FORCE':
-<<<<<<< HEAD
         row = col.row()
         row.use_property_split = False
         row.prop(field, "use_gravity_falloff", text="Gravitation")
@@ -353,12 +352,7 @@
     row.use_property_split = False  
     row.prop(field, "use_absorption")
     row.prop_decorator(field, "use_absorption")
-=======
-        col.prop(field, "use_gravity_falloff", text="Gravitation")
-
-    col.prop(field, "use_absorption")
     col.prop(field, "wind_factor")
->>>>>>> a4533e3d
 
 
 def basic_force_field_falloff_ui(self, field):
