--- conflicted
+++ resolved
@@ -46,27 +46,19 @@
 
         layout.separator()
 
-<<<<<<< HEAD
-        layout.operator("object.material_slot_remove_unused", icon='DELETE')
-        layout.operator("gpencil.stroke_merge_material", text="Merge Similar", icon='MERGE')
-
         layout.separator()
         layout.operator("gpencil.material_to_vertex_color", text="Convert Materials to Vertex Color", icon='NODE_VERTEX_COLOR')
         layout.operator("gpencil.extract_palette_vertex", text="Extract Palette from Vertex Color", icon='MATERIAL_DATA')
-=======
-        layout.operator("gpencil.material_to_vertex_color", text="Convert Materials to Vertex Color")
-        layout.operator("gpencil.extract_palette_vertex", text="Extract Palette from Vertex Color")
->>>>>>> ad081c60
-
-        layout.separator()
-
-        layout.operator("gpencil.materials_copy_to_object", text="Copy Material to Selected").only_active = True
-        layout.operator("gpencil.materials_copy_to_object", text="Copy All Materials to Selected").only_active = False
-
-        layout.separator()
-
-        layout.operator("gpencil.stroke_merge_material", text="Merge Similar")
-        layout.operator("object.material_slot_remove_unused")
+
+        layout.separator()
+
+        layout.operator("gpencil.materials_copy_to_object", text="Copy Material to Selected", icon = "COPYDOWN").only_active = True
+        layout.operator("gpencil.materials_copy_to_object", text="Copy All Materials to Selected",  icon = "COPYDOWN").only_active = False
+
+        layout.separator()
+
+        layout.operator("gpencil.stroke_merge_material", text="Merge Similar", icon = "MERGE")
+        layout.operator("object.material_slot_remove_unused", icon = "DELETE")
 
 
 class GPENCIL_UL_matslots(UIList):
