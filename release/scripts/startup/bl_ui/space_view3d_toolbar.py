# ##### BEGIN GPL LICENSE BLOCK #####
#
#  This program is free software; you can redistribute it and/or
#  modify it under the terms of the GNU General Public License
#  as published by the Free Software Foundation; either version 2
#  of the License, or (at your option) any later version.
#
#  This program is distributed in the hope that it will be useful,
#  but WITHOUT ANY WARRANTY; without even the implied warranty of
#  MERCHANTABILITY or FITNESS FOR A PARTICULAR PURPOSE.  See the
#  GNU General Public License for more details.
#
#  You should have received a copy of the GNU General Public License
#  along with this program; if not, write to the Free Software Foundation,
#  Inc., 51 Franklin Street, Fifth Floor, Boston, MA 02110-1301, USA.
#
# ##### END GPL LICENSE BLOCK #####

# <pep8 compliant>
from bpy.types import Menu, Panel, UIList
from bl_ui.properties_grease_pencil_common import (
    GreasePencilSculptOptionsPanel,
    GreasePencilDisplayPanel,
    GreasePencilBrushFalloff,
)
from bl_ui.properties_paint_common import (
    UnifiedPaintPanel,
    BrushSelectPanel,
    ClonePanel,
    TextureMaskPanel,
    ColorPalettePanel,
    StrokePanel,
    SmoothStrokePanel,
    FalloffPanel,
    DisplayPanel,
    brush_texture_settings,
    brush_mask_texture_settings,
    brush_settings,
    brush_settings_advanced,
    draw_color_settings,
)
from bl_ui.utils import PresetPanel


class VIEW3D_MT_brush_context_menu(Menu):
    bl_label = "Brush Specials"

    def draw(self, context):
        layout = self.layout

        settings = UnifiedPaintPanel.paint_settings(context)
        brush = getattr(settings, "brush", None)

        # skip if no active brush
        if not brush:
            layout.label(text="No Brushes currently available", icon='INFO')
            return

        # brush paint modes
        layout.menu("VIEW3D_MT_brush_paint_modes")

        # brush tool

        if context.image_paint_object:
            layout.prop_menu_enum(brush, "image_tool")
        elif context.vertex_paint_object:
            layout.prop_menu_enum(brush, "vertex_tool")
        elif context.weight_paint_object:
            layout.prop_menu_enum(brush, "weight_tool")
        elif context.sculpt_object:
            layout.prop_menu_enum(brush, "sculpt_tool")
            layout.operator("brush.reset")


class VIEW3D_MT_brush_gpencil_context_menu(Menu):
    bl_label = "Brush Specials"

    def draw(self, context):
        layout = self.layout
        ts = context.tool_settings

        settings = None
        if context.mode == 'PAINT_GPENCIL':
            settings = ts.gpencil_paint
        if context.mode == 'SCULPT_GPENCIL':
            settings = ts.gpencil_sculpt_paint
        elif context.mode == 'WEIGHT_GPENCIL':
            settings = ts.gpencil_weight_paint
        elif context.mode == 'VERTEX_GPENCIL':
            settings = ts.gpencil_vertex_paint

        brush = getattr(settings, "brush", None)
        # skip if no active brush
        if not brush:
            layout.label(text="No Brushes currently available", icon='INFO')
            return

        layout.operator("gpencil.brush_reset", icon = "RESET")
        layout.operator("gpencil.brush_reset_all", icon = "RESET")


class VIEW3D_MT_brush_context_menu_paint_modes(Menu):
    bl_label = "Enabled Modes"

    def draw(self, context):
        layout = self.layout

        settings = UnifiedPaintPanel.paint_settings(context)
        brush = settings.brush

        layout.prop(brush, "use_paint_sculpt", text="Sculpt")
        layout.prop(brush, "use_paint_uv_sculpt", text="UV Sculpt")
        layout.prop(brush, "use_paint_vertex", text="Vertex Paint")
        layout.prop(brush, "use_paint_weight", text="Weight Paint")
        layout.prop(brush, "use_paint_image", text="Texture Paint")


class View3DPanel:
    bl_space_type = 'VIEW_3D'
    bl_region_type = 'UI'


# **************** standard tool clusters ******************

# Used by vertex & weight paint
def draw_vpaint_symmetry(layout, vpaint, mesh):
<<<<<<< HEAD
    layout.use_property_split = True
    layout.use_property_decorate = False

    row = layout.row(align=True, heading="Mirror")
=======
    col = layout.column()
    row = col.row(heading="Mirror", align=True)
>>>>>>> a1f46ac9
    row.prop(mesh, "use_mirror_x", text="X", toggle=True)
    row.prop(mesh, "use_mirror_y", text="Y", toggle=True)
    row.prop(mesh, "use_mirror_z", text="Z", toggle=True)

    layout.prop(vpaint, "radial_symmetry", text="Radial")
    layout.use_property_split = False
    


# Most of these panels should not be visible in GP edit modes
def is_not_gpencil_edit_mode(context):
    is_gpmode = (
        context.active_object and
        context.active_object.mode in {'EDIT_GPENCIL', 'PAINT_GPENCIL', 'SCULPT_GPENCIL', 'WEIGHT_GPENCIL'}
    )
    return not is_gpmode


# ********** default tools for object mode ****************


class VIEW3D_PT_tools_object_options(View3DPanel, Panel):
    bl_category = "Tool"
    bl_context = ".objectmode"  # dot on purpose (access from topbar)
    bl_label = "Options"

    def draw(self, context):
        # layout = self.layout
        pass


class VIEW3D_PT_tools_object_options_transform(View3DPanel, Panel):
    bl_category = "Tool"
    bl_context = ".objectmode"  # dot on purpose (access from topbar)
    bl_label = "Transform"
    bl_parent_id = "VIEW3D_PT_tools_object_options"

    def draw(self, context):
        layout = self.layout

        layout.use_property_split = False
        layout.use_property_decorate = False

        tool_settings = context.tool_settings

        col = layout.column( align=True)
        col.label(text = "Affect Only")
        row = col.row()
        row.separator()
        row.prop(tool_settings, "use_transform_data_origin", text="Origins")
        row = col.row()
        row.separator()
        row.prop(tool_settings, "use_transform_pivot_point_align", text="Locations")
        row = col.row()
        row.separator()
        row.prop(tool_settings, "use_transform_skip_children", text="Parents")


# ********** default tools for editmode_mesh ****************


class VIEW3D_PT_tools_meshedit_options(View3DPanel, Panel):
    bl_category = "Tool"
    bl_context = ".mesh_edit"  # dot on purpose (access from topbar)
    bl_label = "Options"
    bl_options = {'DEFAULT_CLOSED'}
    bl_ui_units_x = 12

    @classmethod
    def poll(cls, context):
        return context.active_object

    def draw(self, context):
        layout = self.layout

        layout.use_property_split = True
        layout.use_property_decorate = False

        tool_settings = context.tool_settings
        ob = context.active_object
        mesh = ob.data

        col = layout.column(align = True)
        col.label(text = "Transform")

        subcol = col.column()
        subcol.use_property_split = False
        row = subcol.row()
        row.separator()
        split = row.split(factor = 0.85)
        split.prop(tool_settings, "use_transform_correct_face_attributes")
        if tool_settings.use_transform_correct_face_attributes:
            split.label(icon='DISCLOSURE_TRI_DOWN')
        else:
            split.label(icon='DISCLOSURE_TRI_RIGHT')


        if tool_settings.use_transform_correct_face_attributes:
            row = col.row()
            row.separator()
            row.separator()
            row.use_property_split = False
            row.prop(tool_settings, "use_transform_correct_keep_connected")

        col = layout.column(align = True)
        col.label(text = "UV's")
        row = col.row()
        row.use_property_split = False
        row.separator()
        row.prop(tool_settings, "use_edge_path_live_unwrap")

        row = layout.row(heading="Mirror")
        sub = row.row(align=True)
        sub.prop(mesh, "use_mirror_x", text="X", toggle=True)
        sub.prop(mesh, "use_mirror_y", text="Y", toggle=True)
        sub.prop(mesh, "use_mirror_z", text="Z", toggle=True)

        layout.use_property_split = False

        row = layout.row(align=True)
        if ob.data.use_mirror_x or ob.data.use_mirror_y or ob.data.use_mirror_z:
            row.separator()
            row.prop(mesh, "use_mirror_topology")


class VIEW3D_PT_tools_meshedit_options_automerge(View3DPanel, Panel):
    bl_category = "Tool"
    bl_context = ".mesh_edit"  # dot on purpose (access from topbar)
    bl_label = "Auto Merge"
    bl_parent_id = "VIEW3D_PT_tools_meshedit_options"
    bl_options = {'DEFAULT_CLOSED'}

    @classmethod
    def poll(cls, context):
        return context.active_object

    def draw_header(self, context):
        tool_settings = context.tool_settings

        self.layout.prop(tool_settings, "use_mesh_automerge", text="", toggle=False)

    def draw(self, context):
        layout = self.layout

        tool_settings = context.tool_settings

        layout.use_property_split = False
        layout.use_property_decorate = False

        col = layout.column(align=True)
        col.active = tool_settings.use_mesh_automerge
        col.prop(tool_settings, "use_mesh_automerge_and_split", toggle=False)

        col.use_property_split = True
        col.prop(tool_settings, "double_threshold", text="Threshold")


# ********** default tools for editmode_armature ****************


class VIEW3D_PT_tools_armatureedit_options(View3DPanel, Panel):
    bl_category = "Tool"
    bl_context = ".armature_edit"  # dot on purpose (access from topbar)
    bl_label = "Options"

    def draw(self, context):
        arm = context.active_object.data

        self.layout.prop(arm, "use_mirror_x")


# ********** default tools for pose-mode ****************

class VIEW3D_PT_tools_posemode_options(View3DPanel, Panel):
    bl_category = "Tool"
    bl_context = ".posemode"  # dot on purpose (access from topbar)
    bl_label = "Pose Options"

    def draw(self, context):
        pose = context.active_object.pose
        layout = self.layout

        tool_settings = context.tool_settings

        layout.prop(pose, "use_auto_ik")

        split = layout.split()
        col = split.column()
        col.prop(pose, "use_mirror_x")
        col = split.column()
        if pose.use_mirror_x:
            col.label(icon='DISCLOSURE_TRI_DOWN')
        else:
            col.label(icon='DISCLOSURE_TRI_RIGHT')

        if pose.use_mirror_x:
            row = layout.row()
            row.separator()
            row.active = not pose.use_auto_ik
            row.prop(pose, "use_mirror_relative")

        layout.prop(tool_settings, "use_transform_pivot_point_align", text="Affect Only Locations")


# ********** default tools for paint modes ****************


class TEXTURE_UL_texpaintslots(UIList):
    def draw_item(self, _context, layout, _data, item, icon, _active_data, _active_propname, _index):
        # mat = data

        if self.layout_type in {'DEFAULT', 'COMPACT'}:
            layout.prop(item, "name", text="", emboss=False, icon_value=icon)
        elif self.layout_type == 'GRID':
            layout.alignment = 'CENTER'
            layout.label(text="")


class View3DPaintPanel(View3DPanel, UnifiedPaintPanel):
    bl_category = "Tool"


class View3DPaintBrushPanel(View3DPaintPanel):
    @classmethod
    def poll(cls, context):
        mode = cls.get_brush_mode(context)
        return mode is not None


class VIEW3D_PT_tools_particlemode(Panel, View3DPaintPanel):
    bl_context = ".paint_common"  # dot on purpose (access from topbar)
    bl_label = "Particle Tool"
    bl_options = {'HIDE_HEADER'}

    @classmethod
    def poll(cls, context):
        settings = context.tool_settings.particle_edit
        return (settings and settings.brush and context.particle_edit_object)

    def draw(self, context):
        layout = self.layout

        settings = context.tool_settings.particle_edit
        brush = settings.brush
        tool = settings.tool

        layout.use_property_split = True
        layout.use_property_decorate = False  # No animation.

        if tool is not None:
            col = layout.column()
            col.prop(brush, "size", slider=True)
            if tool == 'ADD':
                col.prop(brush, "count")

                col = layout.column()
                col.use_property_split = False
                col.prop(settings, "use_default_interpolate")
                col.use_property_split = True
                col.prop(brush, "steps", slider=True)
                col.prop(settings, "default_key_count", slider=True)
            else:
                col.prop(brush, "strength", slider=True)

                if tool == 'LENGTH':
                    layout.row().prop(brush, "length_mode", expand=True)
                elif tool == 'PUFF':
                    layout.row().prop(brush, "puff_mode", expand=True)
                    layout.use_property_split = False
                    layout.prop(brush, "use_puff_volume")
                elif tool == 'COMB':
                    layout.use_property_split = False
                    layout.prop(settings, "use_emitter_deflect", text="Deflect Emitter")
                    layout.use_property_split = True
                    col = layout.column()
                    col.active = settings.use_emitter_deflect
                    col.prop(settings, "emitter_distance", text="Distance")


# TODO, move to space_view3d.py
class VIEW3D_PT_tools_brush_select(Panel, View3DPaintBrushPanel, BrushSelectPanel):
    bl_context = ".paint_common"
    bl_label = "Brushes"


# TODO, move to space_view3d.py
class VIEW3D_PT_tools_brush_settings(Panel, View3DPaintBrushPanel):
    bl_context = ".paint_common"
    bl_label = "Brush Settings"

    @classmethod
    def poll(cls, context):
        settings = cls.paint_settings(context)
        return settings and settings.brush is not None

    def draw(self, context):
        layout = self.layout

        layout.use_property_split = True
        layout.use_property_decorate = False  # No animation.

        settings = self.paint_settings(context)
        brush = settings.brush

        brush_settings(layout.column(), context, brush, popover=self.is_popover)


class VIEW3D_PT_tools_brush_settings_advanced(Panel, View3DPaintBrushPanel):
    bl_context = ".paint_common"
    bl_parent_id = "VIEW3D_PT_tools_brush_settings"
    bl_label = "Advanced"
    bl_options = {'DEFAULT_CLOSED'}
    bl_ui_units_x = 14

    def draw(self, context):
        layout = self.layout

        layout.use_property_split = True
        layout.use_property_decorate = False  # No animation.

        settings = UnifiedPaintPanel.paint_settings(context)
        brush = settings.brush

        brush_settings_advanced(layout.column(), context, brush, self.is_popover)


class VIEW3D_PT_tools_brush_color(Panel, View3DPaintPanel):
    bl_context = ".paint_common"  # dot on purpose (access from topbar)
    bl_parent_id = "VIEW3D_PT_tools_brush_settings"
    bl_label = "Color Picker"

    @classmethod
    def poll(cls, context):
        settings = cls.paint_settings(context)
        brush = settings.brush

        if context.image_paint_object:
            capabilities = brush.image_paint_capabilities
            return capabilities.has_color
        elif context.vertex_paint_object:
            capabilities = brush.vertex_paint_capabilities
            return capabilities.has_color

        return False

    def draw(self, context):
        layout = self.layout
        settings = self.paint_settings(context)
        brush = settings.brush

        draw_color_settings(context, layout, brush, color_type=not context.vertex_paint_object)


class VIEW3D_PT_tools_brush_swatches(Panel, View3DPaintPanel, ColorPalettePanel):
    bl_context = ".paint_common"
    bl_parent_id = "VIEW3D_PT_tools_brush_settings"
    bl_label = "Color Palette"
    bl_options = {'DEFAULT_CLOSED'}


class VIEW3D_PT_tools_brush_clone(Panel, View3DPaintPanel, ClonePanel):
    bl_context = ".paint_common"
    bl_parent_id = "VIEW3D_PT_tools_brush_settings"
    bl_label = "Clone from Paint Slot"
    bl_options = {'DEFAULT_CLOSED'}


class VIEW3D_MT_tools_projectpaint_uvlayer(Menu):
    bl_label = "Clone Layer"

    def draw(self, context):
        layout = self.layout

        for i, uv_layer in enumerate(context.active_object.data.uv_layers):
            props = layout.operator("wm.context_set_int", text=uv_layer.name, translate=False)
            props.data_path = "active_object.data.uv_layers.active_index"
            props.value = i


class VIEW3D_PT_slots_projectpaint(View3DPanel, Panel):
    bl_category = "Tool"
    bl_context = ".imagepaint"  # dot on purpose (access from topbar)
    bl_label = "Texture Slots"

    @classmethod
    def poll(cls, context):
        brush = context.tool_settings.image_paint.brush
        return (brush is not None and context.active_object is not None)

    def draw(self, context):
        layout = self.layout
        layout.use_property_split = True
        layout.use_property_decorate = False

        settings = context.tool_settings.image_paint

        ob = context.active_object

        layout.prop(settings, "mode", text="Mode")

        layout.separator()

        if settings.mode == 'MATERIAL':

            layout.operator_menu_enum("paint.add_texture_paint_slot", "type", icon='ADD', text="Add Texture Paint Slot")

            if len(ob.material_slots) > 1:
                layout.template_list("MATERIAL_UL_matslots", "layers",
                                     ob, "material_slots",
                                     ob, "active_material_index", rows=2)
            mat = ob.active_material
            if mat and mat.texture_paint_images:
                row = layout.row()
                row.template_list("TEXTURE_UL_texpaintslots", "",
                                  mat, "texture_paint_images",
                                  mat, "paint_active_slot", rows=2)

                if mat.texture_paint_slots:
                    slot = mat.texture_paint_slots[mat.paint_active_slot]
                else:
                    slot = None

                have_image = slot is not None
            else:
                row = layout.row()

                box = row.box()
                box.label(text="No Textures")
                box.label(text="Add a Texture Paint Slot")
                have_image = False


        elif settings.mode == 'IMAGE':
            mesh = ob.data
            uv_text = mesh.uv_layers.active.name if mesh.uv_layers.active else ""
            layout.template_ID(settings, "canvas", new="image.new", open="image.open")
            if settings.missing_uvs:
                layout.operator("paint.add_simple_uvs", icon='ADD', text="Add UVs")
            else:
                layout.menu("VIEW3D_MT_tools_projectpaint_uvlayer", text=uv_text, translate=False)
            have_image = settings.canvas is not None

            layout.prop(settings, "interpolation", text="")

        if settings.missing_uvs:
            layout.separator()
            split = layout.split()
            split.label(text="UV Map Needed", icon='INFO')
            split.operator("paint.add_simple_uvs", icon='ADD', text="Add Simple UVs")
        elif have_image:
            layout.separator()
            layout.operator("image.save_all_modified", text="Save All Images", icon='FILE_TICK')


class VIEW3D_PT_mask(View3DPanel, Panel):
    bl_category = "Tool"
    bl_context = ".imagepaint"  # dot on purpose (access from topbar)
    bl_label = "Masking"
    bl_options = {'DEFAULT_CLOSED'}

    def draw(self, context):
        pass


# TODO, move to space_view3d.py
class VIEW3D_PT_stencil_projectpaint(View3DPanel, Panel):
    bl_category = "Tool"
    bl_context = ".imagepaint"  # dot on purpose (access from topbar)
    bl_label = "Stencil Mask"
    bl_options = {'DEFAULT_CLOSED'}
    bl_parent_id = "VIEW3D_PT_mask"
    bl_ui_units_x = 14

    @classmethod
    def poll(cls, context):
        brush = context.tool_settings.image_paint.brush
        ob = context.active_object
        return (brush is not None and ob is not None)

    def draw_header(self, context):
        ipaint = context.tool_settings.image_paint
        self.layout.prop(ipaint, "use_stencil_layer", text="")

    def draw(self, context):
        layout = self.layout
        layout.use_property_split = True
        layout.use_property_decorate = False

        tool_settings = context.tool_settings
        ipaint = tool_settings.image_paint
        ob = context.active_object
        mesh = ob.data

        col = layout.column()
        col.active = ipaint.use_stencil_layer

        col.label(text="Stencil Image")
        col.template_ID(ipaint, "stencil_image", new="image.new", open="image.open")

        stencil_text = mesh.uv_layer_stencil.name if mesh.uv_layer_stencil else ""

        col.separator()

        split = col.split()
        colsub = split.column()
        colsub.alignment = 'RIGHT'
        colsub.label(text="UV Layer")
        split.column().menu("VIEW3D_MT_tools_projectpaint_stencil", text=stencil_text, translate=False)

        col.separator()

        row = col.row(align=True)
        row.prop(ipaint, "stencil_color", text="Display Color")
        row.prop(ipaint, "invert_stencil", text="", icon='IMAGE_ALPHA')


# TODO, move to space_view3d.py
class VIEW3D_PT_tools_brush_display(Panel, View3DPaintBrushPanel, DisplayPanel):
    bl_context = ".paint_common"
    bl_parent_id = "VIEW3D_PT_tools_brush_settings"
    bl_label = "Cursor"
    bl_options = {'DEFAULT_CLOSED'}
    bl_ui_units_x = 12


# TODO, move to space_view3d.py
class VIEW3D_PT_tools_brush_texture(Panel, View3DPaintPanel):
    bl_context = ".paint_common"
    bl_parent_id = "VIEW3D_PT_tools_brush_settings"
    bl_label = "Texture"
    bl_options = {'DEFAULT_CLOSED'}

    @classmethod
    def poll(cls, context):
        settings = cls.paint_settings(context)
        return (settings and settings.brush and
                (context.sculpt_object or context.image_paint_object or context.vertex_paint_object))

    def draw(self, context):
        layout = self.layout

        settings = self.paint_settings(context)
        brush = settings.brush

        col = layout.column()

        col.template_ID_preview(brush, "texture", new="texture.new", rows=3, cols=8)

        brush_texture_settings(col, brush, context.sculpt_object)


# TODO, move to space_view3d.py
class VIEW3D_PT_tools_mask_texture(Panel, View3DPaintPanel, TextureMaskPanel):
    bl_category = "Tool"
    bl_context = ".imagepaint"  # dot on purpose (access from topbar)
    bl_parent_id = "VIEW3D_PT_tools_brush_settings"
    bl_label = "Texture Mask"
    bl_options = {'DEFAULT_CLOSED'}

    @classmethod
    def poll(cls, context):
        settings = cls.paint_settings(context)
        return (settings and settings.brush and context.image_paint_object)

    def draw(self, context):
        layout = self.layout

        brush = context.tool_settings.image_paint.brush

        col = layout.column()

        col.template_ID_preview(brush, "mask_texture", new="texture.new", rows=3, cols=8)

        brush_mask_texture_settings(col, brush)


# TODO, move to space_view3d.py
class VIEW3D_PT_tools_brush_stroke(Panel, View3DPaintPanel, StrokePanel):
    bl_context = ".paint_common"  # dot on purpose (access from topbar)
    bl_label = "Stroke"
    bl_parent_id = "VIEW3D_PT_tools_brush_settings"
    bl_options = {'DEFAULT_CLOSED'}


class VIEW3D_PT_tools_brush_stroke_smooth_stroke(Panel, View3DPaintPanel, SmoothStrokePanel):
    bl_context = ".paint_common"  # dot on purpose (access from topbar)
    bl_label = "Stabilize Stroke"
    bl_parent_id = "VIEW3D_PT_tools_brush_stroke"
    bl_options = {'DEFAULT_CLOSED'}


# TODO, move to space_view3d.py
class VIEW3D_PT_tools_brush_falloff(Panel, View3DPaintPanel, FalloffPanel):
    bl_context = ".paint_common"  # dot on purpose (access from topbar)
    bl_parent_id = "VIEW3D_PT_tools_brush_settings"
    bl_label = "Falloff"
    bl_options = {'DEFAULT_CLOSED'}


class VIEW3D_PT_tools_brush_falloff_frontface(View3DPaintPanel, Panel):
    bl_context = ".imagepaint"  # dot on purpose (access from topbar)
    bl_label = "Front-Face Falloff"
    bl_parent_id = "VIEW3D_PT_tools_brush_falloff"
    bl_options = {'DEFAULT_CLOSED'}

    @classmethod
    def poll(cls, context):
        return (context.weight_paint_object or context.vertex_paint_object)

    def draw_header(self, context):
        settings = self.paint_settings(context)
        brush = settings.brush

        self.layout.prop(brush, "use_frontface_falloff", text="")

    def draw(self, context):
        settings = self.paint_settings(context)
        brush = settings.brush

        layout = self.layout

        layout.use_property_split = True
        layout.use_property_decorate = False

        layout.active = brush.use_frontface_falloff
        layout.prop(brush, "falloff_angle", text="Angle")


class VIEW3D_PT_tools_brush_falloff_normal(View3DPaintPanel, Panel):
    bl_context = ".imagepaint"  # dot on purpose (access from topbar)
    bl_label = "Normal Falloff"
    bl_parent_id = "VIEW3D_PT_tools_brush_falloff"
    bl_options = {'DEFAULT_CLOSED'}

    @classmethod
    def poll(cls, context):
        return context.image_paint_object

    def draw_header(self, context):
        tool_settings = context.tool_settings
        ipaint = tool_settings.image_paint

        self.layout.prop(ipaint, "use_normal_falloff", text="")

    def draw(self, context):
        tool_settings = context.tool_settings
        ipaint = tool_settings.image_paint

        layout = self.layout

        layout.use_property_split = True
        layout.use_property_decorate = False

        layout.active = ipaint.use_normal_falloff
        layout.prop(ipaint, "normal_angle", text="Angle")


# TODO, move to space_view3d.py
class VIEW3D_PT_sculpt_dyntopo(Panel, View3DPaintPanel):
    bl_context = ".sculpt_mode"  # dot on purpose (access from topbar)
    bl_label = "Dyntopo"
    bl_options = {'DEFAULT_CLOSED'}
    bl_ui_units_x = 12

    @classmethod
    def poll(cls, context):
        paint_settings = cls.paint_settings(context)
        return (context.sculpt_object and context.tool_settings.sculpt and paint_settings)

    def draw_header(self, context):
        is_popover = self.is_popover
        layout = self.layout
        layout.operator(
            "sculpt.dynamic_topology_toggle",
            icon='CHECKBOX_HLT' if context.sculpt_object.use_dynamic_topology_sculpting else 'CHECKBOX_DEHLT',
            text="",
            emboss=is_popover,
        )

    def draw(self, context):
        layout = self.layout
        layout.use_property_split = True
        layout.use_property_decorate = False

        tool_settings = context.tool_settings
        sculpt = tool_settings.sculpt
        settings = self.paint_settings(context)
        brush = settings.brush

        col = layout.column()
        col.active = context.sculpt_object.use_dynamic_topology_sculpting

        sub = col.column()
        sub.active = (brush and brush.sculpt_tool != 'MASK')
        if sculpt.detail_type_method in {'CONSTANT', 'MANUAL'}:
            row = sub.row(align=True)
            row.prop(sculpt, "constant_detail_resolution")
            props = row.operator("sculpt.sample_detail_size", text="", icon='EYEDROPPER')
            props.mode = 'DYNTOPO'
        elif (sculpt.detail_type_method == 'BRUSH'):
            sub.prop(sculpt, "detail_percent")
        else:
            sub.prop(sculpt, "detail_size")
        sub.prop(sculpt, "detail_refine_method", text="Refine Method")
        sub.prop(sculpt, "detail_type_method", text="Detailing")

        if sculpt.detail_type_method in {'CONSTANT', 'MANUAL'}:
            col.separator()
            col.operator("sculpt.detail_flood_fill")

        col.separator()
        col.use_property_split = False
        col.prop(sculpt, "use_smooth_shading")


class VIEW3D_PT_sculpt_voxel_remesh(Panel, View3DPaintPanel):
    bl_context = ".sculpt_mode"  # dot on purpose (access from topbar)
    bl_label = "Remesh"
    bl_options = {'DEFAULT_CLOSED'}
    bl_ui_units_x = 12

    @classmethod
    def poll(cls, context):
        return (context.sculpt_object and context.tool_settings.sculpt)

    def draw(self, context):
        layout = self.layout
        layout.use_property_split = True
        layout.use_property_decorate = False

        col = layout.column()
        mesh = context.active_object.data

        row = col.row(align=True)
        row.prop(mesh, "remesh_voxel_size")
        props = row.operator("sculpt.sample_detail_size", text="", icon='EYEDROPPER')
        props.mode = 'VOXEL'
        col.prop(mesh, "remesh_voxel_adaptivity")
        col.use_property_split = False
        col.prop(mesh, "use_remesh_fix_poles")
        col.prop(mesh, "use_remesh_smooth_normals")

        col.label(text = "Preserve")

        row = col.row()
        row.separator()
        row.prop(mesh, "use_remesh_preserve_volume", text="Volume")
        row = col.row()
        row.separator()
        row.prop(mesh, "use_remesh_preserve_paint_mask", text="Paint Mask")
        row = col.row()
        row.separator()
        row.prop(mesh, "use_remesh_preserve_sculpt_face_sets", text="Face Sets")
        row = col.row()
        row.separator()
        if context.preferences.experimental.use_sculpt_vertex_colors:
            col.prop(mesh, "use_remesh_preserve_vertex_colors", text="Vertex Colors")

        layout.operator("object.voxel_remesh", text="Voxel Remesh")


# TODO, move to space_view3d.py
class VIEW3D_PT_sculpt_options(Panel, View3DPaintPanel):
    bl_context = ".sculpt_mode"  # dot on purpose (access from topbar)
    bl_label = "Options"
    bl_options = {'DEFAULT_CLOSED'}
    bl_ui_units_x = 12

    @classmethod
    def poll(cls, context):
        return (context.sculpt_object and context.tool_settings.sculpt)

    def draw(self, context):
        layout = self.layout
        layout.use_property_split = False
        layout.use_property_decorate = False

        tool_settings = context.tool_settings
        sculpt = tool_settings.sculpt

        col = layout.column()
        col.label(text = "Display")

        row = col.row()
        row.separator()
        row.prop(sculpt, "show_low_resolution")
        row = col.row()
        row.separator()
        row.prop(sculpt, "use_sculpt_delay_updates")
        row = col.row()
        row.separator()
        row.prop(sculpt, "use_deform_only")

        col = layout.column()
        col.label(text = "Auto-Masking")

        row = col.row()
        row.separator()
        row.prop(sculpt, "use_automasking_topology", text="Topology")
        row = col.row()
        row.separator()
        row.prop(sculpt, "use_automasking_face_sets", text="Face Sets")
        row = col.row()
        row.separator()
        row.prop(sculpt, "use_automasking_boundary_edges", text="Mesh Boundary")
        row = col.row()
        row.separator()
        row.prop(sculpt, "use_automasking_boundary_face_sets", text="Face Sets Boundary")


class VIEW3D_PT_sculpt_options_gravity(Panel, View3DPaintPanel):
    bl_context = ".sculpt_mode"  # dot on purpose (access from topbar)
    bl_parent_id = "VIEW3D_PT_sculpt_options"
    bl_label = "Gravity"

    @classmethod
    def poll(cls, context):
        return (context.sculpt_object and context.tool_settings.sculpt)

    def draw(self, context):
        layout = self.layout
        layout.use_property_split = True
        layout.use_property_decorate = False

        tool_settings = context.tool_settings
        sculpt = tool_settings.sculpt
        capabilities = sculpt.brush.sculpt_capabilities

        col = layout.column()
        col.active = capabilities.has_gravity
        col.prop(sculpt, "gravity", slider=True, text="Factor")
        col.prop(sculpt, "gravity_object")


# TODO, move to space_view3d.py
class VIEW3D_PT_sculpt_symmetry(Panel, View3DPaintPanel):
    bl_context = ".sculpt_mode"  # dot on purpose (access from topbar)
    bl_label = "Symmetry"
    bl_options = {'DEFAULT_CLOSED'}

    @classmethod
    def poll(cls, context):
        return (
            (context.sculpt_object and context.tool_settings.sculpt) and
            # When used in the tool header, this is explicitly included next to the XYZ symmetry buttons.
            (context.region.type != 'TOOL_HEADER')
        )

    def draw(self, context):
        layout = self.layout
        layout.use_property_split = True
        layout.use_property_decorate = False

        sculpt = context.tool_settings.sculpt

        row = layout.row(align=True, heading="Mirror")
        mesh = context.object.data
        row.prop(mesh, "use_mirror_x", text="X", toggle=True)
        row.prop(mesh, "use_mirror_y", text="Y", toggle=True)
        row.prop(mesh, "use_mirror_z", text="Z", toggle=True)

        row = layout.row(align=True, heading="Lock")
        row.prop(sculpt, "lock_x", text="X", toggle=True)
        row.prop(sculpt, "lock_y", text="Y", toggle=True)
        row.prop(sculpt, "lock_z", text="Z", toggle=True)

        row = layout.row(align=True, heading="Tiling")
        row.prop(sculpt, "tile_x", text="X", toggle=True)
        row.prop(sculpt, "tile_y", text="Y", toggle=True)
        row.prop(sculpt, "tile_z", text="Z", toggle=True)

        layout.use_property_split = False
        layout.prop(sculpt, "use_symmetry_feather", text="Feather")
        layout.use_property_split = True
        layout.prop(sculpt, "radial_symmetry", text="Radial")
        layout.prop(sculpt, "tile_offset", text="Tile Offset")

        layout.separator()

        layout.prop(sculpt, "symmetrize_direction")
        layout.operator("sculpt.symmetrize")


class VIEW3D_PT_sculpt_symmetry_for_topbar(Panel):
    bl_space_type = 'TOPBAR'
    bl_region_type = 'HEADER'
    bl_label = "Symmetry"

    draw = VIEW3D_PT_sculpt_symmetry.draw


# ********** default tools for weight-paint ****************


# TODO, move to space_view3d.py
class VIEW3D_PT_tools_weightpaint_symmetry(Panel, View3DPaintPanel):
    bl_context = ".weightpaint"
    bl_options = {'DEFAULT_CLOSED'}
    bl_label = "Symmetry"

    @classmethod
    def poll(cls, context):
        # When used in the tool header, this is explicitly included next to the XYZ symmetry buttons.
        return (context.region.type != 'TOOL_HEADER')

    def draw(self, context):
        layout = self.layout
        layout.use_property_split = True
        layout.use_property_decorate = False

        tool_settings = context.tool_settings
        wpaint = tool_settings.weight_paint
        mesh = context.object.data

        draw_vpaint_symmetry(layout, wpaint, mesh)

        col = layout.column(align=True)
        col.prop(mesh, 'use_mirror_vertex_group_x', text="Vertex Group X")
        row = col.row()
        row.active = mesh.use_mirror_vertex_group_x
        row.prop(mesh, "use_mirror_topology")

class VIEW3D_PT_tools_weightpaint_symmetry_for_topbar(Panel):
    bl_space_type = 'TOPBAR'
    bl_region_type = 'HEADER'
    bl_label = "Symmetry"

    draw = VIEW3D_PT_tools_weightpaint_symmetry.draw


# TODO, move to space_view3d.py
class VIEW3D_PT_tools_weightpaint_options(Panel, View3DPaintPanel):
    bl_context = ".weightpaint"
    bl_label = "Options"
    bl_options = {'DEFAULT_CLOSED'}

    def draw(self, context):
        layout = self.layout

        layout.use_property_split = False
        layout.use_property_decorate = False

        tool_settings = context.tool_settings
        wpaint = tool_settings.weight_paint

        col = layout.column()

        col.prop(tool_settings, "use_auto_normalize", text="Auto Normalize")
        col.prop(tool_settings, "use_lock_relative", text="Lock-Relative")
        col.prop(tool_settings, "use_multipaint", text="Multi-Paint")

        col.prop(wpaint, "use_group_restrict")


# ********** default tools for vertex-paint ****************


# TODO, move to space_view3d.py
class VIEW3D_PT_tools_vertexpaint_options(Panel, View3DPaintPanel):
    bl_context = ".vertexpaint"  # dot on purpose (access from topbar)
    bl_label = "Options"
    bl_options = {'DEFAULT_CLOSED'}

    @classmethod
    def poll(self, _context):
        # This is currently unused, since there aren't any Vertex Paint mode specific options.
        return False

    def draw(self, _context):
        layout = self.layout
        layout.use_property_split = True
        layout.use_property_decorate = False


# TODO, move to space_view3d.py
class VIEW3D_PT_tools_vertexpaint_symmetry(Panel, View3DPaintPanel):
    bl_context = ".vertexpaint"  # dot on purpose (access from topbar)
    bl_options = {'DEFAULT_CLOSED'}
    bl_label = "Symmetry"

    @classmethod
    def poll(cls, context):
        # When used in the tool header, this is explicitly included next to the XYZ symmetry buttons.
        return (context.region.type != 'TOOL_HEADER')

    def draw(self, context):
        layout = self.layout
        layout.use_property_split = True
        layout.use_property_decorate = False

        tool_settings = context.tool_settings
        vpaint = tool_settings.vertex_paint

        draw_vpaint_symmetry(layout, vpaint, context.object.data)


class VIEW3D_PT_tools_vertexpaint_symmetry_for_topbar(Panel):
    bl_space_type = 'TOPBAR'
    bl_region_type = 'HEADER'
    bl_label = "Symmetry"

    draw = VIEW3D_PT_tools_vertexpaint_symmetry.draw


# ********** default tools for texture-paint ****************


# TODO, move to space_view3d.py
class VIEW3D_PT_tools_imagepaint_options_external(Panel, View3DPaintPanel):
    bl_context = ".imagepaint"  # dot on purpose (access from topbar)
    bl_label = "External"
    bl_parent_id = "VIEW3D_PT_tools_imagepaint_options"
    bl_options = {'DEFAULT_CLOSED'}

    def draw(self, context):
        layout = self.layout
        layout.use_property_split = True
        layout.use_property_decorate = False

        tool_settings = context.tool_settings
        ipaint = tool_settings.image_paint

        layout.prop(ipaint, "screen_grab_size", text="Screen Grab Size")

        layout.separator()

        flow = layout.grid_flow(row_major=True, columns=0, even_columns=True, even_rows=False, align=False)
        col = flow.column()
        col.operator("image.project_edit", text="Quick Edit")
        col = flow.column()
        col.operator("image.project_apply", text="Apply")
        col = flow.column()
        col.operator("paint.project_image", text="Apply Camera Image")


# TODO, move to space_view3d.py
class VIEW3D_PT_tools_imagepaint_symmetry(Panel, View3DPaintPanel):
    bl_context = ".imagepaint"  # dot on purpose (access from topbar)
    bl_label = "Symmetry"
    bl_options = {'DEFAULT_CLOSED'}

    @classmethod
    def poll(cls, context):
        # When used in the tool header, this is explicitly included next to the XYZ symmetry buttons.
        return (context.region.type != 'TOOL_HEADER')

    def draw(self, context):
        layout = self.layout

        split = layout.split()

        col = split.column()
        col.alignment = 'RIGHT'
        col.label(text="Mirror")

        col = split.column()

        row = col.row(align=True)
        mesh = context.object.data
        row.prop(mesh, "use_mirror_x", text="X", toggle=True)
        row.prop(mesh, "use_mirror_y", text="Y", toggle=True)
        row.prop(mesh, "use_mirror_z", text="Z", toggle=True)


# TODO, move to space_view3d.py
class VIEW3D_PT_tools_imagepaint_options(View3DPaintPanel, Panel):
    bl_context = ".imagepaint"  # dot on purpose (access from topbar)
    bl_label = "Options"
    bl_options = {'DEFAULT_CLOSED'}

    @classmethod
    def poll(cls, context):
        brush = context.tool_settings.image_paint.brush
        return (brush is not None)

    def draw(self, context):
        layout = self.layout

        layout.use_property_split = True
        layout.use_property_decorate = False

        tool_settings = context.tool_settings
        ipaint = tool_settings.image_paint

        layout.prop(ipaint, "seam_bleed")
        layout.prop(ipaint, "dither", slider=True)

        col = layout.column()
        col.use_property_split = False
        col.prop(ipaint, "use_occlude")
        col.prop(ipaint, "use_backface_culling", text="Backface Culling")


class VIEW3D_PT_tools_imagepaint_options_cavity(View3DPaintPanel, Panel):
    bl_context = ".imagepaint"  # dot on purpose (access from topbar)
    bl_label = "Cavity Mask"
    bl_parent_id = "VIEW3D_PT_mask"
    bl_options = {'DEFAULT_CLOSED'}

    def draw_header(self, context):
        tool_settings = context.tool_settings
        ipaint = tool_settings.image_paint

        self.layout.prop(ipaint, "use_cavity", text="")

    def draw(self, context):
        layout = self.layout

        tool_settings = context.tool_settings
        ipaint = tool_settings.image_paint

        layout.active = ipaint.use_cavity

        layout.template_curve_mapping(ipaint, "cavity_curve", brush=True,
                                      use_negative_slope=True)


# TODO, move to space_view3d.py
class VIEW3D_PT_imagepaint_options(View3DPaintPanel):
    bl_label = "Options"

    @classmethod
    def poll(cls, _context):
        # This is currently unused, since there aren't any Vertex Paint mode specific options.
        return False
        # return (context.image_paint_object and context.tool_settings.image_paint)

    def draw(self, _context):
        layout = self.layout
        layout.use_property_split = True
        layout.use_property_decorate = False


class VIEW3D_MT_tools_projectpaint_stencil(Menu):
    bl_label = "Mask Layer"

    def draw(self, context):
        layout = self.layout
        for i, uv_layer in enumerate(context.active_object.data.uv_layers):
            props = layout.operator("wm.context_set_int", text=uv_layer.name, translate=False)
            props.data_path = "active_object.data.uv_layer_stencil_index"
            props.value = i


# TODO, move to space_view3d.py
class VIEW3D_PT_tools_particlemode_options(View3DPanel, Panel):
    """Default tools for particle mode"""
    bl_category = "Tool"
    bl_context = ".particlemode"
    bl_label = "Options"
    bl_options = {'DEFAULT_CLOSED'}

    def draw(self, context):
        layout = self.layout

        layout.use_property_split = True
        layout.use_property_decorate = False  # No animation.

        pe = context.tool_settings.particle_edit
        ob = pe.object

        layout.prop(pe, "type", text="Editing Type")

        ptcache = None

        if pe.type == 'PARTICLES':
            if ob.particle_systems:
                if len(ob.particle_systems) > 1:
                    layout.template_list("UI_UL_list", "particle_systems", ob, "particle_systems",
                                         ob.particle_systems, "active_index", rows=2, maxrows=3)

                ptcache = ob.particle_systems.active.point_cache
        else:
            for md in ob.modifiers:
                if md.type == pe.type:
                    ptcache = md.point_cache

        if ptcache and len(ptcache.point_caches) > 1:
            layout.template_list("UI_UL_list", "particles_point_caches", ptcache, "point_caches",
                                 ptcache.point_caches, "active_index", rows=2, maxrows=3)

        if not pe.is_editable:
            layout.label(text="Point cache must be baked")
            layout.label(text="in memory to enable editing!")

        col = layout.column(align=True)
        col.active = pe.is_editable
        col.use_property_split = False
        col.prop(ob.data, "use_mirror_x")
        if pe.tool == 'ADD':
            col.prop(ob.data, "use_mirror_topology")
        col.separator()
        col.prop(pe, "use_preserve_length", text="Preserve Strand Lengths")
        col.prop(pe, "use_preserve_root", text="Preserve Root Positions")
        if not pe.is_hair:
            col.prop(pe, "use_auto_velocity", text="Auto-Velocity")


class VIEW3D_PT_tools_particlemode_options_shapecut(View3DPanel, Panel):
    """Default tools for particle mode"""
    bl_category = "Tool"
    bl_parent_id = "VIEW3D_PT_tools_particlemode_options"
    bl_label = "Cut Particles to Shape"
    bl_options = {'DEFAULT_CLOSED'}

    def draw(self, context):
        layout = self.layout

        layout.use_property_split = True
        layout.use_property_decorate = False  # No animation.

        pe = context.tool_settings.particle_edit

        layout.prop(pe, "shape_object")
        layout.operator("particle.shape_cut", text="Cut")


class VIEW3D_PT_tools_particlemode_options_display(View3DPanel, Panel):
    """Default tools for particle mode"""
    bl_category = "Tool"
    bl_parent_id = "VIEW3D_PT_tools_particlemode_options"
    bl_label = "Viewport Display"

    def draw(self, context):
        layout = self.layout

        layout.use_property_split = True
        layout.use_property_decorate = False  # No animation.

        pe = context.tool_settings.particle_edit

        col = layout.column()
        col.active = pe.is_editable
        col.prop(pe, "display_step", text="Path Steps")
        if pe.is_hair:
            col.use_property_split = False
            col.prop(pe, "show_particles", text="Children")
        else:
            if pe.type == 'PARTICLES':
                col.use_property_split = False
                col.prop(pe, "show_particles", text="Particles")
            col.use_property_split = False
            col.prop(pe, "use_fade_time")
            sub = col.row(align=True)
            sub.active = pe.use_fade_time
            sub.use_property_split = True
            sub.prop(pe, "fade_frames", slider=True)


# ********** grease pencil object tool panels ****************

# Grease Pencil drawing brushes


class GreasePencilPaintPanel:
    bl_context = ".greasepencil_paint"
    bl_category = "Tool"

    @classmethod
    def poll(cls, context):
        if context.space_data.type in {'VIEW_3D', 'PROPERTIES'}:
            if context.gpencil_data is None:
                return False

            gpd = context.gpencil_data
            return bool(gpd.is_stroke_paint_mode)
        else:
            return True


class VIEW3D_PT_tools_grease_pencil_brush_select(Panel, View3DPanel, GreasePencilPaintPanel):
    bl_label = "Brushes"

    def draw(self, context):
        layout = self.layout
        layout.use_property_split = True
        layout.use_property_decorate = False

        tool_settings = context.scene.tool_settings
        gpencil_paint = tool_settings.gpencil_paint

        row = layout.row()
        row.column().template_ID_preview(gpencil_paint, "brush", new="brush.add_gpencil", rows=3, cols=8)

        col = row.column()
        col.menu("VIEW3D_MT_brush_gpencil_context_menu", icon='DOWNARROW_HLT', text="")

        if context.mode == 'PAINT_GPENCIL':
            brush = tool_settings.gpencil_paint.brush
            if brush is not None:
                gp_settings = brush.gpencil_settings

                col.prop(brush, "use_custom_icon", toggle=True, icon='FILE_IMAGE', text="")

                if brush.use_custom_icon:
                    layout.row().prop(brush, "icon_filepath", text="")


class VIEW3D_PT_tools_grease_pencil_brush_settings(Panel, View3DPanel, GreasePencilPaintPanel):
    bl_label = "Brush Settings"
    bl_options = {'DEFAULT_CLOSED'}

    # What is the point of brush presets? Seems to serve the exact same purpose as brushes themselves??
    def draw_header_preset(self, _context):
        VIEW3D_PT_gpencil_brush_presets.draw_panel_header(self.layout)

    def draw(self, context):
        layout = self.layout
        layout.use_property_split = True
        layout.use_property_decorate = False

        tool_settings = context.scene.tool_settings
        gpencil_paint = tool_settings.gpencil_paint

        brush = gpencil_paint.brush

        if brush is not None:
            gp_settings = brush.gpencil_settings

            if brush.gpencil_tool in {'DRAW', 'FILL'}:
                row = layout.row(align=True)
                row_mat = row.row()
                if gp_settings.use_material_pin:
                    row_mat.template_ID(gp_settings, "material", live_icon=True)
                else:
                    row_mat.template_ID(context.active_object, "active_material", live_icon=True)
                    row_mat.enabled = False  # will otherwise allow to change material in active slot

                row.prop(gp_settings, "use_material_pin", text="")

            if not self.is_popover:
                from bl_ui.properties_paint_common import (
                    brush_basic_gpencil_paint_settings,
                )
                brush_basic_gpencil_paint_settings(layout, context, brush, compact=False)


class VIEW3D_PT_tools_grease_pencil_brush_advanced(View3DPanel, Panel):
    bl_context = ".greasepencil_paint"
    bl_label = "Advanced"
    bl_parent_id = 'VIEW3D_PT_tools_grease_pencil_brush_settings'
    bl_category = "Tool"
    bl_options = {'DEFAULT_CLOSED'}
    bl_ui_units_x = 11

    @classmethod
    def poll(cls, context):
        brush = context.tool_settings.gpencil_paint.brush
        return brush is not None and brush.gpencil_tool not in {'ERASE', 'TINT'}

    def draw(self, context):
        layout = self.layout
        layout.use_property_split = True
        layout.use_property_decorate = False

        tool_settings = context.scene.tool_settings
        gpencil_paint = tool_settings.gpencil_paint
        brush = gpencil_paint.brush
        gp_settings = brush.gpencil_settings

        col = layout.column(align=True)
        if brush is not None:
            if brush.gpencil_tool != 'FILL':
                col.prop(gp_settings, "input_samples")
                col.separator()

                col.prop(gp_settings, "active_smooth_factor")
                col.separator()

                col.prop(gp_settings, "angle", slider=True)
                col.prop(gp_settings, "angle_factor", text="Factor", slider=True)

                ob = context.object
                ma = None
                if ob and brush.gpencil_settings.use_material_pin is False:
                    ma = ob.active_material
                elif brush.gpencil_settings.material:
                    ma = brush.gpencil_settings.material

                col.separator()
                col.prop(gp_settings, "hardness", slider=True)
                subcol = col.column(align=True)
                if ma and ma.grease_pencil.mode == 'LINE':
                    subcol.enabled = False
                subcol.prop(gp_settings, "aspect")

            elif brush.gpencil_tool == 'FILL':
                row = col.row(align=True)
                row.prop(gp_settings, "fill_draw_mode", text="Boundary")
                row.prop(gp_settings, "show_fill_boundary", text="", icon='GRID')

                col.separator()
                row = col.row(align=True)
                row.prop(gp_settings, "fill_layer_mode", text="Layers")

                col.separator()
                col.prop(gp_settings, "fill_factor", text="Resolution")
                if gp_settings.fill_draw_mode != 'STROKE':
                    col = layout.column(align=False, heading="Ignore Transparent")
                    col.use_property_decorate = False
                    row = col.row(align=True)
                    sub = row.row(align=True)
                    sub.prop(gp_settings, "show_fill", text="")
                    sub = sub.row(align=True)
                    sub.active = gp_settings.show_fill
                    sub.prop(gp_settings, "fill_threshold", text="")


class VIEW3D_PT_tools_grease_pencil_brush_stroke(Panel, View3DPanel):
    bl_context = ".greasepencil_paint"
    bl_parent_id = 'VIEW3D_PT_tools_grease_pencil_brush_settings'
    bl_label = "Stroke"
    bl_category = "Tool"
    bl_options = {'DEFAULT_CLOSED'}
    bl_ui_units_x = 12

    @classmethod
    def poll(cls, context):
        brush = context.tool_settings.gpencil_paint.brush
        return brush is not None and brush.gpencil_tool == 'DRAW'

    def draw(self, context):
        layout = self.layout


class VIEW3D_PT_tools_grease_pencil_brush_stabilizer(Panel, View3DPanel):
    bl_context = ".greasepencil_paint"
    bl_parent_id = 'VIEW3D_PT_tools_grease_pencil_brush_stroke'
    bl_label = "Stabilize Stroke"
    bl_category = "Tool"
    bl_options = {'DEFAULT_CLOSED'}

    @classmethod
    def poll(cls, context):
        brush = context.tool_settings.gpencil_paint.brush
        return brush is not None and brush.gpencil_tool == 'DRAW'

    def draw_header(self, context):
        if self.is_popover:
            return

        brush = context.tool_settings.gpencil_paint.brush
        gp_settings = brush.gpencil_settings
        self.layout.prop(gp_settings, "use_settings_stabilizer", text="")

    def draw(self, context):
        layout = self.layout
        layout.use_property_split = True
        layout.use_property_decorate = False

        brush = context.tool_settings.gpencil_paint.brush
        gp_settings = brush.gpencil_settings

        if self.is_popover:
            row = layout.row()
            row.prop(gp_settings, "use_settings_stabilizer", text="")
            row.label(text=self.bl_label)

        col = layout.column()
        col.active = gp_settings.use_settings_stabilizer

        col.prop(brush, "smooth_stroke_radius", text="Radius", slider=True)
        col.prop(brush, "smooth_stroke_factor", text="Factor", slider=True)


class VIEW3D_PT_tools_grease_pencil_brush_post_processing(View3DPanel, Panel):
    bl_context = ".greasepencil_paint"
    bl_parent_id = 'VIEW3D_PT_tools_grease_pencil_brush_stroke'
    bl_label = "Post-Processing"
    bl_category = "Tool"
    bl_options = {'DEFAULT_CLOSED'}

    @classmethod
    def poll(cls, context):
        brush = context.tool_settings.gpencil_paint.brush
        return brush is not None and brush.gpencil_tool not in {'ERASE', 'FILL', 'TINT'}

    def draw_header(self, context):
        if self.is_popover:
            return

        brush = context.tool_settings.gpencil_paint.brush
        gp_settings = brush.gpencil_settings
        self.layout.prop(gp_settings, "use_settings_postprocess", text="")

    def draw(self, context):
        layout = self.layout
        layout.use_property_split = True
        layout.use_property_decorate = False

        brush = context.tool_settings.gpencil_paint.brush
        gp_settings = brush.gpencil_settings

        if self.is_popover:
            row = layout.row()
            row.prop(gp_settings, "use_settings_postprocess", text="")
            row.label(text=self.bl_label)

        col = layout.column()
        col.active = gp_settings.use_settings_postprocess

        col1 = col.column(align=True)
        col1.prop(gp_settings, "pen_smooth_factor")
        col1.prop(gp_settings, "pen_smooth_steps")

        col1 = col.column(align=True)
        col1.prop(gp_settings, "pen_subdivision_steps")

        col1 = col.column(align=True)
        col1.prop(gp_settings, "simplify_factor")

        col1 = col.column(align=True)
        col1.separator()
        col1.use_property_split = False
        col1.prop(gp_settings, "use_trim")
        col1.use_property_split = True


class VIEW3D_PT_tools_grease_pencil_brush_random(View3DPanel, Panel):
    bl_context = ".greasepencil_paint"
    bl_parent_id = 'VIEW3D_PT_tools_grease_pencil_brush_stroke'
    bl_label = "Randomize"
    bl_category = "Tool"
    bl_options = {'DEFAULT_CLOSED'}

    @classmethod
    def poll(cls, context):
        brush = context.tool_settings.gpencil_paint.brush
        return brush is not None and brush.gpencil_tool not in {'ERASE', 'FILL', 'TINT'}

    def draw_header(self, context):
        if self.is_popover:
            return

        brush = context.tool_settings.gpencil_paint.brush
        gp_settings = brush.gpencil_settings
        self.layout.prop(gp_settings, "use_settings_random", text="")

    def draw(self, context):
        layout = self.layout
        layout.use_property_split = True
        layout.use_property_decorate = False

        tool_settings = context.tool_settings
        brush = tool_settings.gpencil_paint.brush
        mode = tool_settings.gpencil_paint.color_mode
        gp_settings = brush.gpencil_settings

        if self.is_popover:
            row = layout.row()
            row.prop(gp_settings, "use_settings_random", text="")
            row.label(text=self.bl_label)

        col = layout.column()
        col.enabled = gp_settings.use_settings_random

        row = col.row(align=True)
        row.prop(gp_settings, "random_pressure", text="Radius", slider=True)
        row.prop(gp_settings, "use_stroke_random_radius", text="", icon='GP_SELECT_STROKES')
        row.prop(gp_settings, "use_random_press_radius", text="", icon='STYLUS_PRESSURE')
        if gp_settings.use_random_press_radius and self.is_popover is False:
            col.template_curve_mapping(gp_settings, "curve_random_pressure", brush=True,
                                       use_negative_slope=True)

        row = col.row(align=True)
        row.prop(gp_settings, "random_strength", text="Strength", slider=True)
        row.prop(gp_settings, "use_stroke_random_strength", text="", icon='GP_SELECT_STROKES')
        row.prop(gp_settings, "use_random_press_strength", text="", icon='STYLUS_PRESSURE')
        if gp_settings.use_random_press_strength and self.is_popover is False:
            col.template_curve_mapping(gp_settings, "curve_random_strength", brush=True,
                                       use_negative_slope=True)

        row = col.row(align=True)
        row.prop(gp_settings, "uv_random", text="UV", slider=True)
        row.prop(gp_settings, "use_stroke_random_uv", text="", icon='GP_SELECT_STROKES')
        row.prop(gp_settings, "use_random_press_uv", text="", icon='STYLUS_PRESSURE')
        if gp_settings.use_random_press_uv and self.is_popover is False:
            col.template_curve_mapping(gp_settings, "curve_random_uv", brush=True,
                                       use_negative_slope=True)

        col.separator()

        col1 = col.column(align=True)
        col1.enabled = mode == 'VERTEXCOLOR' and gp_settings.use_settings_random
        row = col1.row(align=True)
        row.prop(gp_settings, "random_hue_factor", slider=True)
        row.prop(gp_settings, "use_stroke_random_hue", text="", icon='GP_SELECT_STROKES')
        row.prop(gp_settings, "use_random_press_hue", text="", icon='STYLUS_PRESSURE')
        if gp_settings.use_random_press_hue and self.is_popover is False:
            col1.template_curve_mapping(gp_settings, "curve_random_hue", brush=True,
                                        use_negative_slope=True)

        row = col1.row(align=True)
        row.prop(gp_settings, "random_saturation_factor", slider=True)
        row.prop(gp_settings, "use_stroke_random_sat", text="", icon='GP_SELECT_STROKES')
        row.prop(gp_settings, "use_random_press_sat", text="", icon='STYLUS_PRESSURE')
        if gp_settings.use_random_press_sat and self.is_popover is False:
            col1.template_curve_mapping(gp_settings, "curve_random_saturation", brush=True,
                                        use_negative_slope=True)

        row = col1.row(align=True)
        row.prop(gp_settings, "random_value_factor", slider=True)
        row.prop(gp_settings, "use_stroke_random_val", text="", icon='GP_SELECT_STROKES')
        row.prop(gp_settings, "use_random_press_val", text="", icon='STYLUS_PRESSURE')
        if gp_settings.use_random_press_val and self.is_popover is False:
            col1.template_curve_mapping(gp_settings, "curve_random_value", brush=True,
                                        use_negative_slope=True)

        col.separator()

        row = col.row(align=True)
        row.prop(gp_settings, "pen_jitter", slider=True)
        row.prop(gp_settings, "use_jitter_pressure", text="", icon='STYLUS_PRESSURE')
        if gp_settings.use_jitter_pressure and self.is_popover is False:
            col.template_curve_mapping(gp_settings, "curve_jitter", brush=True,
                                       use_negative_slope=True)


class VIEW3D_PT_tools_grease_pencil_brush_paint_falloff(GreasePencilBrushFalloff, Panel, View3DPaintPanel):
    bl_context = ".greasepencil_paint"
    bl_label = "Falloff"
    bl_options = {'DEFAULT_CLOSED'}

    @classmethod
    def poll(cls, context):
        ts = context.tool_settings
        settings = ts.gpencil_paint
        brush = settings.brush
        if brush is None:
            return False

        tool = brush.gpencil_tool

        return (settings and settings.brush and settings.brush.curve and tool == 'TINT')


# Grease Pencil stroke interpolation tools
class VIEW3D_PT_tools_grease_pencil_interpolate(Panel):
    bl_space_type = 'VIEW_3D'
    bl_region_type = 'HEADER'
    bl_label = "Interpolate"

    @classmethod
    def poll(cls, context):
        if context.gpencil_data is None:
            return False

        gpd = context.gpencil_data
        valid_mode = bool(gpd.use_stroke_edit_mode or gpd.is_stroke_paint_mode)
        return bool(context.editable_gpencil_strokes) and valid_mode

    def draw(self, context):
        layout = self.layout
        settings = context.tool_settings.gpencil_interpolate

        col = layout.column(align=True)
        col.label(text="Interpolate Strokes")
        col.operator("gpencil.interpolate", text="Interpolate", icon = "INTERPOLATE")
        col.operator("gpencil.interpolate_sequence", text="Sequence", icon = "SEQUENCE")
        col.operator("gpencil.interpolate_reverse", text="Remove Breakdowns")

        col = layout.column(align=True)
        col.label(text="Options:")
        col.prop(settings, "interpolate_all_layers")

        gpd = context.gpencil_data
        if gpd.use_stroke_edit_mode:
            col.prop(settings, "interpolate_selected_only")

        col = layout.column(align=True)
        col.label(text="Sequence Options:")
        col.prop(settings, "step")
        col.prop(settings, "type")
        if settings.type == 'CUSTOM':
            # TODO: Options for loading/saving curve presets?
            col.template_curve_mapping(settings, "interpolation_curve", brush=True,
                                       use_negative_slope=True)
        elif settings.type != 'LINEAR':
            col.prop(settings, "easing")

            if settings.type == 'BACK':
                layout.prop(settings, "back")
            elif settings.type == 'ELASTIC':
                sub = layout.column(align=True)
                sub.prop(settings, "amplitude")
                sub.prop(settings, "period")


# Grease Pencil stroke sculpting tools

class GreasePencilSculptPanel:
    bl_context = ".greasepencil_sculpt"
    bl_category = "Tool"

    @classmethod
    def poll(cls, context):
        if context.space_data.type in {'VIEW_3D', 'PROPERTIES'}:
            if context.gpencil_data is None:
                return False

            gpd = context.gpencil_data
            return bool(gpd.is_stroke_sculpt_mode)
        else:
            return True


class VIEW3D_PT_tools_grease_pencil_sculpt_select(Panel, View3DPanel, GreasePencilSculptPanel):
    bl_label = "Brushes"

    def draw(self, context):
        layout = self.layout
        layout.use_property_split = True
        layout.use_property_decorate = False

        tool_settings = context.scene.tool_settings
        gpencil_paint = tool_settings.gpencil_sculpt_paint

        row = layout.row()
        row.column().template_ID_preview(gpencil_paint, "brush", new="brush.add_gpencil", rows=3, cols=8)

        col = row.column()
        col.menu("VIEW3D_MT_brush_gpencil_context_menu", icon='DOWNARROW_HLT', text="")

        if context.mode == 'SCULPT_GPENCIL':
            brush = tool_settings.gpencil_sculpt_paint.brush
            if brush is not None:
                col.prop(brush, "use_custom_icon", toggle=True, icon='FILE_IMAGE', text="")

                if(brush.use_custom_icon):
                    layout.row().prop(brush, "icon_filepath", text="")


class VIEW3D_PT_tools_grease_pencil_sculpt_settings(Panel, View3DPanel, GreasePencilSculptPanel):
    bl_label = "Brush Settings"

    def draw(self, context):
        layout = self.layout
        layout.use_property_split = True
        layout.use_property_decorate = False

        tool_settings = context.scene.tool_settings
        settings = tool_settings.gpencil_sculpt_paint
        brush = settings.brush

        if not self.is_popover:
            from bl_ui.properties_paint_common import (
                brush_basic_gpencil_sculpt_settings,
            )
            brush_basic_gpencil_sculpt_settings(layout, context, brush)


class VIEW3D_PT_tools_grease_pencil_brush_sculpt_falloff(GreasePencilBrushFalloff, Panel, View3DPaintPanel):
    bl_context = ".greasepencil_sculpt"
    bl_label = "Falloff"
    bl_options = {'DEFAULT_CLOSED'}

    @classmethod
    def poll(cls, context):
        ts = context.tool_settings
        settings = ts.gpencil_sculpt_paint
        return (settings and settings.brush and settings.brush.curve)


# Grease Pencil weight painting tools
class GreasePencilWeightPanel:
    bl_context = ".greasepencil_weight"
    bl_category = "Tool"

    @classmethod
    def poll(cls, context):
        if context.space_data.type in {'VIEW_3D', 'PROPERTIES'}:
            if context.gpencil_data is None:
                return False

            gpd = context.gpencil_data
            return bool(gpd.is_stroke_weight_mode)
        else:
            return True


class VIEW3D_PT_tools_grease_pencil_weight_paint_select(View3DPanel, Panel, GreasePencilWeightPanel):
    bl_label = "Brushes"

    def draw(self, context):
        layout = self.layout
        layout.use_property_split = True
        layout.use_property_decorate = False

        tool_settings = context.scene.tool_settings
        gpencil_paint = tool_settings.gpencil_weight_paint

        row = layout.row()
        row.column().template_ID_preview(gpencil_paint, "brush", new="brush.add_gpencil", rows=3, cols=8)

        col = row.column()
        col.menu("VIEW3D_MT_brush_gpencil_context_menu", icon='DOWNARROW_HLT', text="")

        if context.mode == 'WEIGHT_GPENCIL':
            brush = tool_settings.gpencil_weight_paint.brush
            if brush is not None:
                col.prop(brush, "use_custom_icon", toggle=True, icon='FILE_IMAGE', text="")

                if(brush.use_custom_icon):
                    layout.row().prop(brush, "icon_filepath", text="")


class VIEW3D_PT_tools_grease_pencil_weight_paint_settings(Panel, View3DPanel, GreasePencilWeightPanel):
    bl_label = "Brush Settings"

    def draw(self, context):
        layout = self.layout
        layout.use_property_split = True
        layout.use_property_decorate = False

        tool_settings = context.scene.tool_settings
        settings = tool_settings.gpencil_weight_paint
        brush = settings.brush

        if not self.is_popover:
            from bl_ui.properties_paint_common import (
                brush_basic_gpencil_weight_settings,
            )
            brush_basic_gpencil_weight_settings(layout, context, brush)


class VIEW3D_PT_tools_grease_pencil_brush_weight_falloff(GreasePencilBrushFalloff, Panel, View3DPaintPanel):
    bl_context = ".greasepencil_weight"
    bl_label = "Falloff"
    bl_options = {'DEFAULT_CLOSED'}

    @classmethod
    def poll(cls, context):
        ts = context.tool_settings
        settings = ts.gpencil_weight_paint
        brush = settings.brush
        return (settings and settings.brush and settings.brush.curve)


# Grease Pencil vertex painting tools
class GreasePencilVertexPanel:
    bl_context = ".greasepencil_vertex"
    bl_category = "Tool"

    @classmethod
    def poll(cls, context):
        if context.space_data.type in {'VIEW_3D', 'PROPERTIES'}:
            if context.gpencil_data is None:
                return False

            gpd = context.gpencil_data
            return bool(gpd.is_stroke_vertex_mode)
        else:
            return True


class VIEW3D_PT_tools_grease_pencil_vertex_paint_select(View3DPanel, Panel, GreasePencilVertexPanel):
    bl_label = "Brushes"

    def draw(self, context):
        layout = self.layout
        layout.use_property_split = True
        layout.use_property_decorate = False

        tool_settings = context.scene.tool_settings
        gpencil_paint = tool_settings.gpencil_vertex_paint

        row = layout.row()
        row.column().template_ID_preview(gpencil_paint, "brush", new="brush.add_gpencil", rows=3, cols=8)

        col = row.column()
        col.menu("VIEW3D_MT_brush_gpencil_context_menu", icon='DOWNARROW_HLT', text="")

        if context.mode == 'VERTEX_GPENCIL':
            brush = tool_settings.gpencil_vertex_paint.brush
            if brush is not None:
                col.prop(brush, "use_custom_icon", toggle=True, icon='FILE_IMAGE', text="")

                if(brush.use_custom_icon):
                    layout.row().prop(brush, "icon_filepath", text="")


class VIEW3D_PT_tools_grease_pencil_vertex_paint_settings(Panel, View3DPanel, GreasePencilVertexPanel):
    bl_label = "Brush Settings"

    def draw(self, context):
        layout = self.layout
        layout.use_property_split = True
        layout.use_property_decorate = False

        tool_settings = context.scene.tool_settings
        settings = tool_settings.gpencil_vertex_paint
        brush = settings.brush

        if not self.is_popover:
            from bl_ui.properties_paint_common import (
                brush_basic_gpencil_vertex_settings,
            )
            brush_basic_gpencil_vertex_settings(layout, context, brush)


class VIEW3D_PT_tools_grease_pencil_brush_vertex_color(View3DPanel, Panel):
    bl_context = ".greasepencil_vertex"
    bl_label = "Color"
    bl_category = "Tool"

    @classmethod
    def poll(cls, context):
        ob = context.object
        ts = context.tool_settings
        settings = ts.gpencil_vertex_paint
        brush = settings.brush

        if ob is None or brush is None:
            return False

        if context.region.type == 'TOOL_HEADER' or brush.gpencil_vertex_tool in {'BLUR', 'AVERAGE', 'SMEAR'}:
            return False

        return True

    def draw(self, context):
        layout = self.layout
        layout.use_property_split = True
        layout.use_property_decorate = False
        ts = context.tool_settings
        settings = ts.gpencil_vertex_paint
        brush = settings.brush
        gp_settings = brush.gpencil_settings

        col = layout.column()

        col.template_color_picker(brush, "color", value_slider=True)

        sub_row = col.row(align=True)
        sub_row.prop(brush, "color", text="")
        sub_row.prop(brush, "secondary_color", text="")

        sub_row.operator("gpencil.tint_flip", icon='FILE_REFRESH', text="")


class VIEW3D_PT_tools_grease_pencil_brush_vertex_falloff(GreasePencilBrushFalloff, Panel, View3DPaintPanel):
    bl_context = ".greasepencil_vertex"
    bl_label = "Falloff"
    bl_options = {'DEFAULT_CLOSED'}

    @classmethod
    def poll(cls, context):
        ts = context.tool_settings
        settings = ts.gpencil_vertex_paint
        return (settings and settings.brush and settings.brush.curve)


class VIEW3D_PT_tools_grease_pencil_brush_vertex_palette(View3DPanel, Panel):
    bl_context = ".greasepencil_vertex"
    bl_label = "Palette"
    bl_category = "Tool"
    bl_parent_id = 'VIEW3D_PT_tools_grease_pencil_brush_vertex_color'

    @classmethod
    def poll(cls, context):
        ob = context.object
        ts = context.tool_settings
        settings = ts.gpencil_vertex_paint
        brush = settings.brush

        if ob is None or brush is None:
            return False

        if brush.gpencil_vertex_tool in {'BLUR', 'AVERAGE', 'SMEAR'}:
            return False

        return True

    def draw(self, context):
        layout = self.layout
        layout.use_property_split = True
        layout.use_property_decorate = False
        ts = context.tool_settings
        settings = ts.gpencil_vertex_paint

        col = layout.column()

        row = col.row(align=True)
        row.template_ID(settings, "palette", new="palette.new")
        if settings.palette:
            col.template_palette(settings, "palette", color=True)


class VIEW3D_PT_tools_grease_pencil_brush_mixcolor(View3DPanel, Panel):
    bl_context = ".greasepencil_paint"
    bl_label = "Color"
    bl_category = "Tool"

    @classmethod
    def poll(cls, context):
        ob = context.object
        ts = context.tool_settings
        settings = ts.gpencil_paint
        brush = settings.brush

        if ob is None or brush is None:
            return False

        if context.region.type == 'TOOL_HEADER':
            return False

        if brush.gpencil_tool == 'TINT':
            return True

        if brush.gpencil_tool not in {'DRAW', 'FILL'}:
            return False

        return True

    def draw(self, context):
        layout = self.layout
        ts = context.tool_settings
        settings = ts.gpencil_paint
        brush = settings.brush
        gp_settings = brush.gpencil_settings

        if brush.gpencil_tool != 'TINT':
            row = layout.row()
            row.prop(settings, "color_mode", expand=True)

        layout.use_property_split = True
        layout.use_property_decorate = False
        col = layout.column()
        col.enabled = settings.color_mode == 'VERTEXCOLOR' or brush.gpencil_tool == 'TINT'

        col.template_color_picker(brush, "color", value_slider=True)

        sub_row = col.row(align=True)
        sub_row.prop(brush, "color", text="")
        sub_row.prop(brush, "secondary_color", text="")

        sub_row.operator("gpencil.tint_flip", icon='FILE_REFRESH', text="")

        if brush.gpencil_tool in {'DRAW', 'FILL'}:
            col.prop(gp_settings, "vertex_mode", text="Mode")
            col.prop(gp_settings, "vertex_color_factor", slider=True, text="Mix Factor")

        if brush.gpencil_tool == 'TINT':
            col.prop(gp_settings, "vertex_mode", text="Mode")


class VIEW3D_PT_tools_grease_pencil_brush_mix_palette(View3DPanel, Panel):
    bl_context = ".greasepencil_paint"
    bl_label = "Palette"
    bl_category = "Tool"
    bl_parent_id = 'VIEW3D_PT_tools_grease_pencil_brush_mixcolor'

    @classmethod
    def poll(cls, context):
        ob = context.object
        ts = context.tool_settings
        settings = ts.gpencil_paint
        brush = settings.brush

        if ob is None or brush is None:
            return False

        if brush.gpencil_tool == 'TINT':
            return True

        if brush.gpencil_tool not in {'DRAW', 'FILL'}:
            return False

        return True

    def draw(self, context):
        layout = self.layout
        layout.use_property_split = True
        layout.use_property_decorate = False
        ts = context.tool_settings
        settings = ts.gpencil_paint
        brush = settings.brush

        col = layout.column()
        col.enabled = settings.color_mode == 'VERTEXCOLOR' or brush.gpencil_tool == 'TINT'

        row = col.row(align=True)
        row.template_ID(settings, "palette", new="palette.new")
        if settings.palette:
            col.template_palette(settings, "palette", color=True)


class VIEW3D_PT_tools_grease_pencil_sculpt_options(GreasePencilSculptOptionsPanel, Panel, View3DPanel):
    bl_context = ".greasepencil_sculpt"
    bl_parent_id = 'VIEW3D_PT_tools_grease_pencil_sculpt_settings'
    bl_category = "Tool"
    bl_label = "Sculpt Strokes"


# Grease Pencil Brush Appearance (one for each mode)
class VIEW3D_PT_tools_grease_pencil_paint_appearance(GreasePencilDisplayPanel, Panel, View3DPanel):
    bl_context = ".greasepencil_paint"
    bl_parent_id = 'VIEW3D_PT_tools_grease_pencil_brush_settings'
    bl_label = "Cursor"
    bl_category = "Tool"
    bl_ui_units_x = 15


class VIEW3D_PT_tools_grease_pencil_sculpt_appearance(GreasePencilDisplayPanel, Panel, View3DPanel):
    bl_context = ".greasepencil_sculpt"
    bl_parent_id = 'VIEW3D_PT_tools_grease_pencil_sculpt_settings'
    bl_label = "Cursor"
    bl_category = "Tool"


class VIEW3D_PT_tools_grease_pencil_weight_appearance(GreasePencilDisplayPanel, Panel, View3DPanel):
    bl_context = ".greasepencil_weight"
    bl_parent_id = 'VIEW3D_PT_tools_grease_pencil_weight_paint_settings'
    bl_category = "Tool"
    bl_label = "Cursor"


class VIEW3D_PT_tools_grease_pencil_vertex_appearance(GreasePencilDisplayPanel, Panel, View3DPanel):
    bl_context = ".greasepencil_vertex"
    bl_parent_id = 'VIEW3D_PT_tools_grease_pencil_vertex_paint_settings'
    bl_category = "Tool"
    bl_label = "Cursor"


class VIEW3D_PT_gpencil_brush_presets(Panel, PresetPanel):
    """Brush settings"""
    bl_label = "Brush Presets"
    preset_subdir = "gpencil_brush"
    preset_operator = "script.execute_preset"
    preset_add_operator = "scene.gpencil_brush_preset_add"


classes = (
    VIEW3D_MT_brush_context_menu,
    VIEW3D_MT_brush_gpencil_context_menu,
    VIEW3D_MT_brush_context_menu_paint_modes,
    VIEW3D_PT_tools_object_options,
    VIEW3D_PT_tools_object_options_transform,
    VIEW3D_PT_tools_meshedit_options,
    VIEW3D_PT_tools_meshedit_options_automerge,
    VIEW3D_PT_tools_armatureedit_options,
    VIEW3D_PT_tools_posemode_options,

    VIEW3D_PT_slots_projectpaint,
    VIEW3D_PT_tools_brush_select,
    VIEW3D_PT_tools_brush_settings,
    VIEW3D_PT_tools_brush_color,
    VIEW3D_PT_tools_brush_swatches,
    VIEW3D_PT_tools_brush_settings_advanced,
    VIEW3D_PT_tools_brush_clone,
    TEXTURE_UL_texpaintslots,
    VIEW3D_MT_tools_projectpaint_uvlayer,
    VIEW3D_PT_tools_brush_texture,
    VIEW3D_PT_tools_mask_texture,
    VIEW3D_PT_tools_brush_stroke,
    VIEW3D_PT_tools_brush_stroke_smooth_stroke,
    VIEW3D_PT_tools_brush_falloff,
    VIEW3D_PT_tools_brush_falloff_frontface,
    VIEW3D_PT_tools_brush_falloff_normal,
    VIEW3D_PT_tools_brush_display,

    VIEW3D_PT_sculpt_dyntopo,
    VIEW3D_PT_sculpt_voxel_remesh,
    VIEW3D_PT_sculpt_symmetry,
    VIEW3D_PT_sculpt_symmetry_for_topbar,
    VIEW3D_PT_sculpt_options,
    VIEW3D_PT_sculpt_options_gravity,

    VIEW3D_PT_tools_weightpaint_symmetry,
    VIEW3D_PT_tools_weightpaint_symmetry_for_topbar,
    VIEW3D_PT_tools_weightpaint_options,

    VIEW3D_PT_tools_vertexpaint_symmetry,
    VIEW3D_PT_tools_vertexpaint_symmetry_for_topbar,
    VIEW3D_PT_tools_vertexpaint_options,

    VIEW3D_PT_mask,
    VIEW3D_PT_stencil_projectpaint,
    VIEW3D_PT_tools_imagepaint_options_cavity,

    VIEW3D_PT_tools_imagepaint_symmetry,
    VIEW3D_PT_tools_imagepaint_options,

    VIEW3D_PT_tools_imagepaint_options_external,
    VIEW3D_MT_tools_projectpaint_stencil,

    VIEW3D_PT_tools_particlemode,
    VIEW3D_PT_tools_particlemode_options,
    VIEW3D_PT_tools_particlemode_options_shapecut,
    VIEW3D_PT_tools_particlemode_options_display,

    VIEW3D_PT_gpencil_brush_presets,
    VIEW3D_PT_tools_grease_pencil_brush_select,
    VIEW3D_PT_tools_grease_pencil_brush_settings,
    VIEW3D_PT_tools_grease_pencil_brush_advanced,
    VIEW3D_PT_tools_grease_pencil_brush_stroke,
    VIEW3D_PT_tools_grease_pencil_brush_post_processing,
    VIEW3D_PT_tools_grease_pencil_brush_random,
    VIEW3D_PT_tools_grease_pencil_brush_stabilizer,
    VIEW3D_PT_tools_grease_pencil_paint_appearance,
    VIEW3D_PT_tools_grease_pencil_sculpt_select,
    VIEW3D_PT_tools_grease_pencil_sculpt_settings,
    VIEW3D_PT_tools_grease_pencil_sculpt_options,
    VIEW3D_PT_tools_grease_pencil_sculpt_appearance,
    VIEW3D_PT_tools_grease_pencil_weight_paint_select,
    VIEW3D_PT_tools_grease_pencil_weight_paint_settings,
    VIEW3D_PT_tools_grease_pencil_weight_appearance,
    VIEW3D_PT_tools_grease_pencil_vertex_paint_select,
    VIEW3D_PT_tools_grease_pencil_vertex_paint_settings,
    VIEW3D_PT_tools_grease_pencil_vertex_appearance,
    VIEW3D_PT_tools_grease_pencil_interpolate,
    VIEW3D_PT_tools_grease_pencil_brush_mixcolor,
    VIEW3D_PT_tools_grease_pencil_brush_mix_palette,

    VIEW3D_PT_tools_grease_pencil_brush_paint_falloff,
    VIEW3D_PT_tools_grease_pencil_brush_sculpt_falloff,
    VIEW3D_PT_tools_grease_pencil_brush_weight_falloff,
    VIEW3D_PT_tools_grease_pencil_brush_vertex_color,
    VIEW3D_PT_tools_grease_pencil_brush_vertex_palette,
    VIEW3D_PT_tools_grease_pencil_brush_vertex_falloff,
)

if __name__ == "__main__":  # only for live edit.
    from bpy.utils import register_class
    for cls in classes:
        register_class(cls)<|MERGE_RESOLUTION|>--- conflicted
+++ resolved
@@ -124,22 +124,16 @@
 
 # Used by vertex & weight paint
 def draw_vpaint_symmetry(layout, vpaint, mesh):
-<<<<<<< HEAD
     layout.use_property_split = True
     layout.use_property_decorate = False
 
     row = layout.row(align=True, heading="Mirror")
-=======
-    col = layout.column()
-    row = col.row(heading="Mirror", align=True)
->>>>>>> a1f46ac9
     row.prop(mesh, "use_mirror_x", text="X", toggle=True)
     row.prop(mesh, "use_mirror_y", text="Y", toggle=True)
     row.prop(mesh, "use_mirror_z", text="Z", toggle=True)
 
     layout.prop(vpaint, "radial_symmetry", text="Radial")
     layout.use_property_split = False
-    
 
 
 # Most of these panels should not be visible in GP edit modes
@@ -1054,6 +1048,7 @@
         row = col.row()
         row.active = mesh.use_mirror_vertex_group_x
         row.prop(mesh, "use_mirror_topology")
+
 
 class VIEW3D_PT_tools_weightpaint_symmetry_for_topbar(Panel):
     bl_space_type = 'TOPBAR'
