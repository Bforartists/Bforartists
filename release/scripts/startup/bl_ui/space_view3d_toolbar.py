# ##### BEGIN GPL LICENSE BLOCK #####
#
#  This program is free software; you can redistribute it and/or
#  modify it under the terms of the GNU General Public License
#  as published by the Free Software Foundation; either version 2
#  of the License, or (at your option) any later version.
#
#  This program is distributed in the hope that it will be useful,
#  but WITHOUT ANY WARRANTY; without even the implied warranty of
#  MERCHANTABILITY or FITNESS FOR A PARTICULAR PURPOSE.  See the
#  GNU General Public License for more details.
#
#  You should have received a copy of the GNU General Public License
#  along with this program; if not, write to the Free Software Foundation,
#  Inc., 51 Franklin Street, Fifth Floor, Boston, MA 02110-1301, USA.
#
# ##### END GPL LICENSE BLOCK #####

# <pep8 compliant>
from bpy.types import Menu, Panel, UIList
from .properties_grease_pencil_common import (
    GreasePencilStrokeEditPanel,
    GreasePencilStrokeSculptPanel,
    GreasePencilSculptOptionsPanel,
    GreasePencilAppearancePanel,
)
from .properties_paint_common import (
    UnifiedPaintPanel,
    brush_mask_texture_settings,
    brush_texpaint_common,
    brush_texpaint_common_color,
    brush_texpaint_common_gradient,
    brush_texpaint_common_clone,
    brush_texpaint_common_options,
    brush_texture_settings,
)
from bl_ui.utils import PresetPanel


class View3DPanel:
    bl_space_type = 'VIEW_3D'
    bl_region_type = 'UI'


# **************** standard tool clusters ******************

# Used by vertex & weight paint
def draw_vpaint_symmetry(layout, vpaint):

    split = layout.split()

    col = split.column()
    col.alignment = 'RIGHT'
    col.label(text="Mirror")

    col = split.column()
    row = col.row(align=True)
    row.prop(vpaint, "use_symmetry_x", text="X", toggle=True)
    row.prop(vpaint, "use_symmetry_y", text="Y", toggle=True)
    row.prop(vpaint, "use_symmetry_z", text="Z", toggle=True)

    col = layout.column()
    col.use_property_split = True
    col.use_property_decorate = False
    col.prop(vpaint, "radial_symmetry", text="Radial")

# Most of these panels should not be visible in GP edit modes


def is_not_gpencil_edit_mode(context):
    is_gpmode = (
        context.active_object and
        context.active_object.mode in {'EDIT_GPENCIL', 'PAINT_GPENCIL', 'SCULPT_GPENCIL', 'WEIGHT_GPENCIL'}
    )
    return not is_gpmode


# ********** default tools for editmode_mesh ****************


class VIEW3D_PT_tools_meshedit_options(View3DPanel, Panel):
    bl_category = "Tool"
    bl_context = ".mesh_edit"  # dot on purpose (access from topbar)
    bl_label = "Options"
    bl_options = {'DEFAULT_CLOSED'}

    @classmethod
    def poll(cls, context):
        return context.active_object

    def draw(self, context):
        layout = self.layout

        layout.use_property_split = False
        layout.use_property_decorate = False

        ob = context.active_object
        mesh = ob.data

        col = layout.column(align=True)
        col.prop(mesh, "use_mirror_x")

        row = col.row(align=True)
        row.active = ob.data.use_mirror_x
        row.prop(mesh, "use_mirror_topology")

<<<<<<< HEAD
        layout.prop(tool_settings, "use_edge_path_live_unwrap")
        layout.prop(tool_settings, "use_mesh_automerge")
        
        layout.use_property_split = True
        layout.prop(tool_settings, "double_threshold")
        layout.prop(tool_settings, "edge_path_mode")
=======

class VIEW3D_PT_tools_meshedit_options_automerge(View3DPanel, Panel):
    bl_category = "Tool"
    bl_context = ".mesh_edit"  # dot on purpose (access from topbar)
    bl_label = "Auto Merge"
    bl_parent_id = "VIEW3D_PT_tools_meshedit_options"
    bl_options = {'DEFAULT_CLOSED'}

    @classmethod
    def poll(cls, context):
        return context.active_object

    def draw_header(self, context):
        tool_settings = context.tool_settings

        self.layout.prop(tool_settings, "use_mesh_automerge", text="", toggle=False)

    def draw(self, context):
        layout = self.layout

        tool_settings = context.tool_settings

        layout.use_property_split = True
        layout.use_property_decorate = False

        layout.active = tool_settings.use_mesh_automerge
        layout.prop(tool_settings, "double_threshold", text="Threshold")
>>>>>>> c944465f

# ********** default tools for editmode_curve ****************


class VIEW3D_PT_tools_curveedit_options_stroke(View3DPanel, Panel):
    bl_category = "Tool"
    bl_context = ".curve_edit"  # dot on purpose (access from topbar)
    bl_label = "Curve Stroke"

    def draw(self, context):
        layout = self.layout

        tool_settings = context.tool_settings
        cps = tool_settings.curve_paint_settings

        col = layout.column()

        col.prop(cps, "curve_type")

        if cps.curve_type == 'BEZIER':
            col.label(text="Bezier Options:")
            col.prop(cps, "error_threshold")
            col.prop(cps, "fit_method")
            col.prop(cps, "use_corners_detect")

            col = layout.column()
            col.active = cps.use_corners_detect
            col.prop(cps, "corner_angle")

        col.label(text="Pressure Radius:")
        row = layout.row(align=True)
        rowsub = row.row(align=True)
        rowsub.prop(cps, "radius_min", text="Min")
        rowsub.prop(cps, "radius_max", text="Max")

        row.prop(cps, "use_pressure_radius", text="", icon_only=True)

        col = layout.column()
        col.label(text="Taper Radius:")
        row = layout.row(align=True)
        row.prop(cps, "radius_taper_start", text="Start")
        row.prop(cps, "radius_taper_end", text="End")

        col = layout.column()
        col.label(text="Projection Depth:")
        row = layout.row(align=True)
        row.prop(cps, "depth_mode", expand=True)

        col = layout.column()
        if cps.depth_mode == 'SURFACE':
            col.prop(cps, "surface_offset")
            col.prop(cps, "use_offset_absolute")
            col.prop(cps, "use_stroke_endpoints")
            if cps.use_stroke_endpoints:
                colsub = layout.column(align=True)
                colsub.prop(cps, "surface_plane", expand=True)


# ********** default tools for editmode_armature ****************


class VIEW3D_PT_tools_armatureedit_options(View3DPanel, Panel):
    bl_category = "Tool"
    bl_context = ".armature_edit"  # dot on purpose (access from topbar)
    bl_label = "Options"

    def draw(self, context):
        arm = context.active_object.data

        self.layout.prop(arm, "use_mirror_x")


# ********** default tools for pose-mode ****************

class VIEW3D_PT_tools_posemode_options(View3DPanel, Panel):
    bl_category = "Tool"
    bl_context = ".posemode"  # dot on purpose (access from topbar)
    bl_label = "Pose Options"

    def draw(self, context):
        pose = context.active_object.pose
        layout = self.layout

        layout.prop(pose, "use_auto_ik")
        layout.prop(pose, "use_mirror_x")
        col = layout.column()
        col.active = pose.use_mirror_x
        col.prop(pose, "use_mirror_relative")

# ********** default tools for paint modes ****************


class View3DPaintPanel(UnifiedPaintPanel):
    bl_space_type = 'VIEW_3D'
    bl_region_type = 'UI'
    bl_category = "Tool"


class VIEW3D_PT_tools_particlemode(Panel, View3DPaintPanel):
    bl_context = ".paint_common"  # dot on purpose (access from topbar)
    bl_label = "Particle tools"
    bl_options = {'HIDE_HEADER'}

    @classmethod
    def poll(cls, context):
        settings = cls.paint_settings(context)
        return (settings and settings.brush and context.particle_edit_object)

    def draw(self, context):
        layout = self.layout

        settings = self.paint_settings(context)
        brush = settings.brush
        tool = settings.tool

        layout.use_property_split = True
        layout.use_property_decorate = False  # No animation.

        if tool is not None:
            col = layout.column()
            col.prop(brush, "size", slider=True)
            if tool == 'ADD':
                col.prop(brush, "count")

                col = layout.column()
                col.prop(settings, "use_default_interpolate")
                col.prop(brush, "steps", slider=True)
                col.prop(settings, "default_key_count", slider=True)
            else:
                col.prop(brush, "strength", slider=True)

                if tool == 'LENGTH':
                    layout.row().prop(brush, "length_mode", expand=True)
                elif tool == 'PUFF':
                    layout.row().prop(brush, "puff_mode", expand=True)
                    layout.prop(brush, "use_puff_volume")
                elif tool == 'COMB':
                    layout.prop(settings, "use_emitter_deflect", text="Deflect Emitter")
                    col = layout.column()
                    col.active = settings.use_emitter_deflect
                    col.prop(settings, "emitter_distance", text="Distance")


# TODO, move to space_view3d.py
class VIEW3D_PT_tools_brush(Panel, View3DPaintPanel):
    bl_context = ".paint_common"  # dot on purpose (access from topbar)
    bl_label = "Brush"

    @classmethod
    def poll(cls, context):
        settings = cls.paint_settings(context)
        return (settings and
                settings.brush and
                (context.sculpt_object or
                 context.vertex_paint_object or
                 context.weight_paint_object or
                 context.image_paint_object))

    def draw(self, context):
        layout = self.layout

        layout.use_property_split = True
        layout.use_property_decorate = False  # No animation.

        settings = self.paint_settings(context)
        brush = settings.brush

        if not self.is_popover:
            col = layout.split().column()
            col.template_ID_preview(settings, "brush", new="brush.add", rows=3, cols=8)

        # Sculpt Mode #
        if context.sculpt_object and brush:
            from .properties_paint_common import (
                brush_basic_sculpt_settings,
            )

            capabilities = brush.sculpt_capabilities

            col = layout.column()

            if not self.is_popover:
                brush_basic_sculpt_settings(col, context, brush)

            # topology_rake_factor
            if (
                    capabilities.has_topology_rake and
                    context.sculpt_object.use_dynamic_topology_sculpting
            ):
                row = col.row()
                row.prop(brush, "topology_rake_factor", slider=True)

            # auto_smooth_factor and use_inverse_smooth_pressure
            if capabilities.has_auto_smooth:
                row = col.row(align=True)
                row.prop(brush, "auto_smooth_factor", slider=True)
                row.prop(brush, "use_inverse_smooth_pressure", toggle=True, text="")

            # normal_weight
            if capabilities.has_normal_weight:
                row = col.row(align=True)
                row.prop(brush, "normal_weight", slider=True)

            # crease_pinch_factor
            if capabilities.has_pinch_factor:
                row = col.row(align=True)
                row.prop(brush, "crease_pinch_factor", slider=True, text="Pinch")

            # rake_factor
            if capabilities.has_rake_factor:
                row = col.row(align=True)
                row.prop(brush, "rake_factor", slider=True)

            if brush.sculpt_tool == 'MASK':
                col.prop(brush, "mask_tool")

            # plane_offset, use_offset_pressure, use_plane_trim, plane_trim
            if capabilities.has_plane_offset:
                row = col.row(align=True)
                row.prop(brush, "plane_offset", slider=True)
                row.prop(brush, "use_offset_pressure", text="")

                col.separator()

                row = col.row()
                row.prop(brush, "use_plane_trim", text="Plane Trim")
                row = col.row()
                row.active = brush.use_plane_trim
                row.prop(brush, "plane_trim", slider=True, text="Distance")

            # height
            if capabilities.has_height:
                row = col.row()
                row.prop(brush, "height", slider=True, text="Height")

            # use_persistent, set_persistent_base
            if capabilities.has_persistence:
                ob = context.sculpt_object
                do_persistent = True

                # not supported yet for this case
                for md in ob.modifiers:
                    if md.type == 'MULTIRES':
                        do_persistent = False
                        break

                if do_persistent:
                    col.prop(brush, "use_persistent")
                    col.operator("sculpt.set_persistent_base")

        # Texture Paint Mode #

        elif context.image_paint_object and brush:
            brush_texpaint_common(self, context, layout, brush, settings, True)

        # Weight Paint Mode #
        elif context.weight_paint_object and brush:
            from .properties_paint_common import (
                brush_basic_wpaint_settings,
            )

            col = layout.column()

            if not self.is_popover:
                brush_basic_wpaint_settings(col, context, brush)

        # Vertex Paint Mode #
        elif context.vertex_paint_object and brush:
            from .properties_paint_common import (
                brush_basic_vpaint_settings,
            )

            if not self.is_popover:
                brush_basic_vpaint_settings(col, context, brush)


class VIEW3D_PT_tools_brush_color(Panel, View3DPaintPanel):
    bl_context = ".paint_common"  # dot on purpose (access from topbar)
    bl_parent_id = "VIEW3D_PT_tools_brush"
    bl_label = "Color Picker"

    @classmethod
    def poll(cls, context):
        settings = cls.paint_settings(context)
        brush = settings.brush
        if context.image_paint_object:
            capabilities = brush.image_paint_capabilities
            return capabilities.has_color

        elif context.vertex_paint_object:
            capabilities = brush.vertex_paint_capabilities
            return capabilities.has_color

    def draw(self, context):
        layout = self.layout
        settings = self.paint_settings(context)
        brush = settings.brush

        layout.active = not brush.use_gradient

        brush_texpaint_common_color(self, context, layout, brush, settings, True)


class VIEW3D_PT_tools_brush_swatches(Panel, View3DPaintPanel):
    bl_context = ".paint_common"  # dot on purpose (access from topbar)
    bl_parent_id = "VIEW3D_PT_tools_brush"
    bl_label = "Color Palette"
    bl_options = {'DEFAULT_CLOSED'}

    @classmethod
    def poll(cls, context):
        settings = cls.paint_settings(context)
        brush = settings.brush
        if context.image_paint_object:
            capabilities = brush.image_paint_capabilities
            return capabilities.has_color

        elif context.vertex_paint_object:
            capabilities = brush.vertex_paint_capabilities
            return capabilities.has_color

    def draw(self, context):
        layout = self.layout
        settings = self.paint_settings(context)

        layout.template_ID(settings, "palette", new="palette.new")
        if settings.palette:
            layout.template_palette(settings, "palette", color=True)


class VIEW3D_PT_tools_brush_gradient(Panel, View3DPaintPanel):
    bl_context = ".paint_common"  # dot on purpose (access from topbar)
    bl_parent_id = "VIEW3D_PT_tools_brush"
    bl_label = "Gradient"
    bl_options = {'DEFAULT_CLOSED'}

    @classmethod
    def poll(cls, context):
        settings = cls.paint_settings(context)
        brush = settings.brush
        capabilities = brush.image_paint_capabilities

        return capabilities.has_color and context.image_paint_object

    def draw_header(self, context):
        settings = self.paint_settings(context)
        brush = settings.brush
        self.layout.prop(brush, "use_gradient", text="")

    def draw(self, context):
        layout = self.layout
        layout.use_property_split = False
        layout.use_property_decorate = False  # No animation.
        settings = self.paint_settings(context)
        brush = settings.brush

        layout.active = brush.use_gradient

        brush_texpaint_common_gradient(self, context, layout, brush, settings, True)


class VIEW3D_PT_tools_brush_clone(Panel, View3DPaintPanel):
    bl_context = ".paint_common"  # dot on purpose (access from topbar)
    bl_parent_id = "VIEW3D_PT_tools_brush"
    bl_label = "Clone from Paint Slot"
    bl_options = {'DEFAULT_CLOSED'}

    @classmethod
    def poll(cls, context):
        settings = cls.paint_settings(context)
        brush = settings.brush

        return brush.image_tool == 'CLONE'

    def draw_header(self, context):
        settings = self.paint_settings(context)
        self.layout.prop(settings, "use_clone_layer", text="")

    def draw(self, context):
        layout = self.layout
        settings = self.paint_settings(context)
        brush = settings.brush

        layout.active = settings.use_clone_layer

        brush_texpaint_common_clone(self, context, layout, brush, settings, True)


class VIEW3D_PT_tools_brush_options(Panel, View3DPaintPanel):
    bl_context = ".paint_common"  # dot on purpose (access from topbar)
    bl_parent_id = "VIEW3D_PT_tools_brush"
    bl_label = "Options"
    bl_options = {'DEFAULT_CLOSED'}

    def draw(self, context):
        layout = self.layout
        tool_settings = context.tool_settings
        settings = self.paint_settings(context)
        brush = settings.brush
        capabilities = brush.sculpt_capabilities

        layout.use_property_split = False
        layout.use_property_decorate = False  # No animation.

        col = layout.column()

        if context.image_paint_object and brush:
            brush_texpaint_common_options(self, context, layout, brush, settings, True)

        elif context.sculpt_object and brush:
            if capabilities.has_accumulate:               
                col.prop(brush, "use_accumulate")
            col.use_property_split = True
            UnifiedPaintPanel.prop_unified_size(col, context, brush, "use_locked_size")

            if capabilities.has_sculpt_plane:
                col.use_property_split = True
                col.prop(brush, "sculpt_plane")
                col.use_property_split = False
                col.prop(brush, "use_original_normal")
                
            col.use_property_split = False
            col.prop(brush, "use_frontface", text="Front Faces Only")
            col.prop(brush, "use_projected")

        elif context.weight_paint_object and brush:

            if brush.weight_tool != 'SMEAR':
                col.prop(brush, "use_accumulate")

            col.prop(brush, "use_frontface", text="Front Faces Only")
            col.prop(brush, "use_projected")
            col.prop(tool_settings, "use_auto_normalize", text="Auto Normalize")
            col.prop(tool_settings, "use_multipaint", text="Multi-Paint")

        elif context.vertex_paint_object and brush:

            if brush.vertex_tool != 'SMEAR':
                col.prop(brush, "use_accumulate")

            col.prop(brush, "use_alpha")
            col.prop(brush, "use_frontface", text="Front Faces Only")
            col.prop(brush, "use_projected")


class TEXTURE_UL_texpaintslots(UIList):
    def draw_item(self, _context, layout, _data, item, icon, _active_data, _active_propname, _index):
        # mat = data

        if self.layout_type in {'DEFAULT', 'COMPACT'}:
            layout.prop(item, "name", text="", emboss=False, icon_value=icon)
        elif self.layout_type == 'GRID':
            layout.alignment = 'CENTER'
            layout.label(text="")


class VIEW3D_MT_tools_projectpaint_uvlayer(Menu):
    bl_label = "Clone Layer"

    def draw(self, context):
        layout = self.layout

        for i, uv_layer in enumerate(context.active_object.data.uv_layers):
            props = layout.operator("wm.context_set_int", text=uv_layer.name, translate=False)
            props.data_path = "active_object.data.uv_layers.active_index"
            props.value = i


class VIEW3D_PT_slots_projectpaint(View3DPanel, Panel):
    bl_category = "Tool"
    bl_context = ".imagepaint"  # dot on purpose (access from topbar)
    bl_label = "Texture Slots"

    @classmethod
    def poll(cls, context):
        brush = context.tool_settings.image_paint.brush
        ob = context.active_object
        return (brush is not None and ob is not None)

    def draw(self, context):
        layout = self.layout
        layout.use_property_split = True
        layout.use_property_decorate = False

        settings = context.tool_settings.image_paint

        ob = context.active_object

        layout.prop(settings, "mode", text="Mode")
        layout.separator()

        if settings.mode == 'MATERIAL':
            if len(ob.material_slots) > 1:
                layout.template_list("MATERIAL_UL_matslots", "layers",
                                     ob, "material_slots",
                                     ob, "active_material_index", rows=2)
            mat = ob.active_material
            if mat and mat.texture_paint_images:
                row = layout.row()
                row.template_list("TEXTURE_UL_texpaintslots", "",
                                  mat, "texture_paint_images",
                                  mat, "paint_active_slot", rows=2)

                if mat.texture_paint_slots:
                    slot = mat.texture_paint_slots[mat.paint_active_slot]
                else:
                    slot = None

                have_image = slot is not None
            else:
                row = layout.row()

                box = row.box()
                box.label(text="No Textures")
                have_image = False

            sub = row.column(align=True)
            sub.operator_menu_enum("paint.add_texture_paint_slot", "type", icon='ADD', text="")

        elif settings.mode == 'IMAGE':
            mesh = ob.data
            uv_text = mesh.uv_layers.active.name if mesh.uv_layers.active else ""
            layout.template_ID(settings, "canvas", new="image.new", open="image.open")
            if settings.missing_uvs:
                layout.operator("paint.add_simple_uvs", icon='ADD', text="Add UVs")
            else:
                layout.menu("VIEW3D_MT_tools_projectpaint_uvlayer", text=uv_text, translate=False)
            have_image = settings.canvas is not None

            layout.prop(settings, "interpolation", text="")

        if settings.missing_uvs:
            layout.separator()
            split = layout.split()
            split.label(text="UV Map Needed", icon='INFO')
            split.operator("paint.add_simple_uvs", icon='ADD', text="Add Simple UVs")
        elif have_image:
            layout.separator()
            layout.operator("image.save_all_modified", text="Save All Images", icon='FILE_TICK')

# TODO, move to space_view3d.py


class VIEW3D_PT_stencil_projectpaint(View3DPanel, Panel):
    bl_category = "Tool"
    bl_context = ".imagepaint"  # dot on purpose (access from topbar)
    bl_label = "Mask"
    bl_options = {'DEFAULT_CLOSED'}

    @classmethod
    def poll(cls, context):
        brush = context.tool_settings.image_paint.brush
        ob = context.active_object
        return (brush is not None and ob is not None)

    def draw_header(self, context):
        ipaint = context.tool_settings.image_paint
        self.layout.prop(ipaint, "use_stencil_layer", text="")

    def draw(self, context):
        layout = self.layout
        layout.use_property_split = True
        layout.use_property_decorate = False

        tool_settings = context.tool_settings
        ipaint = tool_settings.image_paint
        ob = context.active_object
        mesh = ob.data

        col = layout.column()
        col.active = ipaint.use_stencil_layer

        stencil_text = mesh.uv_layer_stencil.name if mesh.uv_layer_stencil else ""
        split = col.split(factor=0.5)
        colsub = split.column()
        colsub.alignment = 'RIGHT'
        colsub.label(text="UV Layer")
        split.column().menu("VIEW3D_MT_tools_projectpaint_stencil", text=stencil_text, translate=False)

        # todo this should be combinded into a single row
        split = col.split(factor=0.5)
        colsub = split.column()
        colsub.alignment = 'RIGHT'
        colsub.label(text="Stencil Image")
        colsub = split.column()
        colsub.template_ID(ipaint, "stencil_image", new="image.new", open="image.open")

        row = col.row(align=True)
        row.prop(ipaint, "stencil_color", text="Display Color")
        row.prop(ipaint, "invert_stencil", text="", icon='IMAGE_ALPHA')


# TODO, move to space_view3d.py
class VIEW3D_PT_tools_brush_display(Panel, View3DPaintPanel):
    bl_context = ".paint_common"  # dot on purpose (access from topbar)
    bl_label = "Display"
    bl_options = {'DEFAULT_CLOSED'}

    @classmethod
    def poll(cls, context):
        settings = cls.paint_settings(context)
        return (settings and
                settings.brush and
                (context.sculpt_object or
                 context.vertex_paint_object or
                 context.weight_paint_object or
                 context.image_paint_object))

    def draw(self, context):
        layout = self.layout
        layout.use_property_split = True
        layout.use_property_decorate = False

        settings = self.paint_settings(context)
        brush = settings.brush
        tex_slot = brush.texture_slot
        tex_slot_mask = brush.mask_texture_slot

        col = layout.column()

        row = col.row(align=True)

        sub = row.row(align=True)
        sub.prop(brush, "cursor_overlay_alpha", text="Curve Alpha")
        sub.prop(brush, "use_cursor_overlay_override", toggle=True, text="", icon='BRUSH_DATA')
        row.prop(
            brush, "use_cursor_overlay", text="", toggle=True,
            icon='HIDE_OFF' if brush.use_cursor_overlay else 'HIDE_ON',
        )

        col.active = brush.brush_capabilities.has_overlay

        if context.image_paint_object or context.sculpt_object or context.vertex_paint_object:
            row = col.row(align=True)

            sub = row.row(align=True)
            sub.prop(brush, "texture_overlay_alpha", text="Texture Alpha")
            sub.prop(brush, "use_primary_overlay_override", toggle=True, text="", icon='BRUSH_DATA')
            if tex_slot.map_mode != 'STENCIL':
                row.prop(
                    brush, "use_primary_overlay", text="", toggle=True,
                    icon='HIDE_OFF' if brush.use_primary_overlay else 'HIDE_ON',
                )

        if context.image_paint_object:
            row = col.row(align=True)

            sub = row.row(align=True)
            sub.prop(brush, "mask_overlay_alpha", text="Mask Texture Alpha")
            sub.prop(brush, "use_secondary_overlay_override", toggle=True, text="", icon='BRUSH_DATA')
            if tex_slot_mask.map_mode != 'STENCIL':
                row.prop(
                    brush, "use_secondary_overlay", text="", toggle=True,
                    icon='HIDE_OFF' if brush.use_secondary_overlay else 'HIDE_ON',
                )


# TODO, move to space_view3d.py
class VIEW3D_PT_tools_brush_texture(Panel, View3DPaintPanel):
    bl_context = ".paint_common"  # dot on purpose (access from topbar)
    bl_label = "Texture"
    bl_options = {'DEFAULT_CLOSED'}

    @classmethod
    def poll(cls, context):
        settings = cls.paint_settings(context)
        return (settings and settings.brush and
                (context.sculpt_object or context.image_paint_object or context.vertex_paint_object))

    def draw(self, context):
        layout = self.layout

        settings = self.paint_settings(context)
        brush = settings.brush

        col = layout.column()

        col.template_ID_preview(brush, "texture", new="texture.new", rows=3, cols=8)

        brush_texture_settings(col, brush, context.sculpt_object)


# TODO, move to space_view3d.py
class VIEW3D_PT_tools_mask_texture(Panel, View3DPaintPanel):
    bl_category = "Tool"
    bl_context = ".imagepaint"  # dot on purpose (access from topbar)
    bl_label = "Texture Mask"
    bl_options = {'DEFAULT_CLOSED'}

    @classmethod
    def poll(cls, context):
        settings = cls.paint_settings(context)
        return (settings and settings.brush and context.image_paint_object)

    def draw(self, context):
        layout = self.layout

        brush = context.tool_settings.image_paint.brush

        col = layout.column()

        col.template_ID_preview(brush, "mask_texture", new="texture.new", rows=3, cols=8)

        brush_mask_texture_settings(col, brush)


# TODO, move to space_view3d.py
class VIEW3D_PT_tools_brush_stroke(Panel, View3DPaintPanel):
    bl_context = ".paint_common"  # dot on purpose (access from topbar)
    bl_label = "Stroke"
    bl_options = {'DEFAULT_CLOSED'}

    @classmethod
    def poll(cls, context):
        settings = cls.paint_settings(context)
        return (settings and
                settings.brush and
                (context.sculpt_object or
                 context.vertex_paint_object or
                 context.weight_paint_object or
                 context.image_paint_object))

    def draw(self, context):
        layout = self.layout

        settings = self.paint_settings(context)
        brush = settings.brush
        layout.use_property_split = True
        layout.use_property_decorate = False

        col = layout.column()

        col.prop(brush, "stroke_method")

        if brush.use_anchor:
            col.prop(brush, "use_edge_to_edge", text="Edge To Edge")

        if brush.use_airbrush:
            col.prop(brush, "rate", text="Rate", slider=True)

        if brush.use_space:
            row = col.row(align=True)
            row.prop(brush, "spacing", text="Spacing")
            row.prop(brush, "use_pressure_spacing", toggle=True, text="")

        if brush.use_line or brush.use_curve:
            row = col.row(align=True)
            row.prop(brush, "spacing", text="Spacing")

        if brush.use_curve:
            col.template_ID(brush, "paint_curve", new="paintcurve.new")
            col.operator("paintcurve.draw")

        if context.sculpt_object:

            if brush.sculpt_capabilities.has_space_attenuation:
                col.prop(brush, "use_space_attenuation")

            if brush.sculpt_capabilities.has_jitter:

                row = col.row(align=True)
                if brush.use_relative_jitter:
                    row.prop(brush, "jitter", slider=True)
                else:
                    row.prop(brush, "jitter_absolute")
                row.prop(brush, "use_relative_jitter", icon_only=True)
                row.prop(brush, "use_pressure_jitter", toggle=True, text="")

        else:

            row = col.row(align=True)
            if brush.use_relative_jitter:
                row.prop(brush, "jitter", slider=True)
            else:
                row.prop(brush, "jitter_absolute")
            row.prop(brush, "use_relative_jitter", icon_only=True)
            row.prop(brush, "use_pressure_jitter", toggle=True, text="")

        col.prop(settings, "input_samples")


class VIEW3D_PT_tools_brush_stroke_smooth_stroke(Panel, View3DPaintPanel):
    bl_context = ".paint_common"  # dot on purpose (access from topbar)
    bl_label = "Smooth Stroke"
    bl_parent_id = "VIEW3D_PT_tools_brush_stroke"
    bl_options = {'DEFAULT_CLOSED'}

    @classmethod
    def poll(cls, context):
        settings = cls.paint_settings(context)
        brush = settings.brush
        if brush.brush_capabilities.has_smooth_stroke:
            return True

    def draw_header(self, context):
        settings = self.paint_settings(context)
        brush = settings.brush

        self.layout.prop(brush, "use_smooth_stroke", text="")

    def draw(self, context):
        layout = self.layout
        layout.use_property_split = True
        layout.use_property_decorate = False

        settings = self.paint_settings(context)
        brush = settings.brush

        col = layout.column()
        col.active = brush.use_smooth_stroke
        col.prop(brush, "smooth_stroke_radius", text="Radius", slider=True)
        col.prop(brush, "smooth_stroke_factor", text="Factor", slider=True)


# TODO, move to space_view3d.py
class VIEW3D_PT_tools_brush_falloff(Panel, View3DPaintPanel):
    bl_context = ".paint_common"  # dot on purpose (access from topbar)
    bl_label = "Falloff"
    bl_options = {'DEFAULT_CLOSED'}

    @classmethod
    def poll(cls, context):
        settings = cls.paint_settings(context)
        return (settings and settings.brush and settings.brush.curve)

    def draw(self, context):
        layout = self.layout
        settings = self.paint_settings(context)
        brush = settings.brush

        layout.template_curve_mapping(brush, "curve", brush=True)

        col = layout.column(align=True)
        row = col.row(align=True)
        row.operator("brush.curve_preset", icon='SMOOTHCURVE', text="").shape = 'SMOOTH'
        row.operator("brush.curve_preset", icon='SPHERECURVE', text="").shape = 'ROUND'
        row.operator("brush.curve_preset", icon='ROOTCURVE', text="").shape = 'ROOT'
        row.operator("brush.curve_preset", icon='SHARPCURVE', text="").shape = 'SHARP'
        row.operator("brush.curve_preset", icon='LINCURVE', text="").shape = 'LINE'
        row.operator("brush.curve_preset", icon='NOCURVE', text="").shape = 'MAX'


class VIEW3D_PT_tools_brush_falloff_frontface(View3DPaintPanel, Panel):
    bl_context = ".imagepaint"  # dot on purpose (access from topbar)
    bl_label = "Frontface Falloff"
    bl_parent_id = "VIEW3D_PT_tools_brush_falloff"
    bl_options = {'DEFAULT_CLOSED'}

    @classmethod
    def poll(cls, context):
        return (context.weight_paint_object or context.vertex_paint_object)

    def draw_header(self, context):
        settings = self.paint_settings(context)
        brush = settings.brush

        self.layout.prop(brush, "use_frontface_falloff", text="")

    def draw(self, context):
        settings = self.paint_settings(context)
        brush = settings.brush

        layout = self.layout

        layout.use_property_split = True
        layout.use_property_decorate = False

        layout.active = brush.use_frontface_falloff
        layout.prop(brush, "falloff_angle", text="Angle")


class VIEW3D_PT_tools_brush_falloff_normal(View3DPaintPanel, Panel):
    bl_context = ".imagepaint"  # dot on purpose (access from topbar)
    bl_label = "Normal Falloff"
    bl_parent_id = "VIEW3D_PT_tools_brush_falloff"
    bl_options = {'DEFAULT_CLOSED'}

    @classmethod
    def poll(cls, context):
        return context.image_paint_object

    def draw_header(self, context):
        tool_settings = context.tool_settings
        ipaint = tool_settings.image_paint

        self.layout.prop(ipaint, "use_normal_falloff", text="")

    def draw(self, context):
        tool_settings = context.tool_settings
        ipaint = tool_settings.image_paint

        layout = self.layout

        layout.use_property_split = True
        layout.use_property_decorate = False

        layout.active = ipaint.use_normal_falloff
        layout.prop(ipaint, "normal_angle", text="Angle")


# TODO, move to space_view3d.py
class VIEW3D_PT_sculpt_dyntopo(Panel, View3DPaintPanel):
    bl_context = ".sculpt_mode"  # dot on purpose (access from topbar)
    bl_label = "Dyntopo"
    bl_options = {'DEFAULT_CLOSED'}
    bl_ui_units_x = 12

    @classmethod
    def poll(cls, context):
        return (context.sculpt_object and context.tool_settings.sculpt)

    def draw_header(self, context):
        is_popover = self.is_popover
        layout = self.layout
        layout.operator(
            "sculpt.dynamic_topology_toggle",
            icon='CHECKBOX_HLT' if context.sculpt_object.use_dynamic_topology_sculpting else 'CHECKBOX_DEHLT',
            text="",
            emboss=is_popover,
        )

    def draw(self, context):
        layout = self.layout
        layout.use_property_split = True
        layout.use_property_decorate = False

        tool_settings = context.tool_settings
        sculpt = tool_settings.sculpt
        settings = self.paint_settings(context)
        brush = settings.brush

        col = layout.column()
        col.active = context.sculpt_object.use_dynamic_topology_sculpting

        sub = col.column()
        sub.active = (brush and brush.sculpt_tool != 'MASK')
        if sculpt.detail_type_method in {'CONSTANT', 'MANUAL'}:
            row = sub.row(align=True)
            row.prop(sculpt, "constant_detail_resolution")
            row.operator("sculpt.sample_detail_size", text="", icon='EYEDROPPER')
        elif (sculpt.detail_type_method == 'BRUSH'):
            sub.prop(sculpt, "detail_percent")
        else:
            sub.prop(sculpt, "detail_size")
        sub.prop(sculpt, "detail_refine_method", text="Refine Method")
        sub.prop(sculpt, "detail_type_method", text="Detailing")

        col.use_property_split = False
        col.prop(sculpt, "use_smooth_shading")


class VIEW3D_PT_sculpt_dyntopo_remesh(Panel, View3DPaintPanel):
    bl_context = ".sculpt_mode"  # dot on purpose (access from topbar)
    bl_label = "Remesh"
    bl_parent_id = "VIEW3D_PT_sculpt_dyntopo"
    bl_options = {'DEFAULT_CLOSED'}
    bl_ui_units_x = 12

    def draw(self, context):
        layout = self.layout
        layout.use_property_split = True
        layout.use_property_decorate = False

        tool_settings = context.tool_settings
        sculpt = tool_settings.sculpt

        col = layout.column()
        col.active = context.sculpt_object.use_dynamic_topology_sculpting

        col.prop(sculpt, "symmetrize_direction")

        flow = layout.grid_flow(row_major=True, columns=0, even_columns=True, even_rows=False, align=False)

        col = flow.column()
        col.operator("sculpt.symmetrize", icon = "SYMMETRIZE")
        col = flow.column()
        col.operator("sculpt.optimize", icon = "OPTIMIZE")
        if sculpt.detail_type_method in {'CONSTANT', 'MANUAL'}:
            col = flow.column()
            col.operator("sculpt.detail_flood_fill", icon = "FLOODFILL")

# TODO, move to space_view3d.py


class VIEW3D_PT_sculpt_options(Panel, View3DPaintPanel):
    bl_context = ".sculpt_mode"  # dot on purpose (access from topbar)
    bl_label = "Options"
    bl_options = {'DEFAULT_CLOSED'}

    @classmethod
    def poll(cls, context):
        return (context.sculpt_object and context.tool_settings.sculpt)

    def draw(self, context):
        layout = self.layout
        layout.use_property_split = False
        layout.use_property_decorate = False

        tool_settings = context.tool_settings
        sculpt = tool_settings.sculpt

        flow = layout.grid_flow(row_major=True, columns=0, even_columns=True, even_rows=False, align=False)

        col = flow.column()
        col.prop(sculpt, "use_threaded", text="Threaded Sculpt")
        col = flow.column()
        col.prop(sculpt, "show_low_resolution")
        col = flow.column()
        col.prop(sculpt, "use_deform_only")
        col = flow.column()
        col.prop(sculpt, "show_diffuse_color")
        col = flow.column()
        col.prop(sculpt, "show_mask")


class VIEW3D_PT_sculpt_options_unified(Panel, View3DPaintPanel):
    bl_context = ".sculpt_mode"  # dot on purpose (access from topbar)
    bl_parent_id = "VIEW3D_PT_sculpt_options"
    bl_label = "Unified Brush"
    bl_options = {'DEFAULT_CLOSED'}

    @classmethod
    def poll(cls, context):
        return (context.sculpt_object and context.tool_settings.sculpt)

    def draw(self, context):
        layout = self.layout
        layout.use_property_split = True
        layout.use_property_decorate = False

        self.unified_paint_settings(layout, context)


class VIEW3D_PT_sculpt_options_gravity(Panel, View3DPaintPanel):
    bl_context = ".sculpt_mode"  # dot on purpose (access from topbar)
    bl_parent_id = "VIEW3D_PT_sculpt_options"
    bl_label = "Gravity"

    @classmethod
    def poll(cls, context):
        return (context.sculpt_object and context.tool_settings.sculpt)

    def draw(self, context):
        layout = self.layout
        layout.use_property_split = True
        layout.use_property_decorate = False

        tool_settings = context.tool_settings
        sculpt = tool_settings.sculpt
        capabilities = sculpt.brush.sculpt_capabilities

        col = layout.column()
        col.active = capabilities.has_gravity
        col.prop(sculpt, "gravity", slider=True, text="Factor")
        col.prop(sculpt, "gravity_object")


# TODO, move to space_view3d.py
class VIEW3D_PT_sculpt_symmetry(Panel, View3DPaintPanel):
    bl_context = ".sculpt_mode"  # dot on purpose (access from topbar)
    bl_label = "Symmetry"
    bl_options = {'DEFAULT_CLOSED'}

    @classmethod
    def poll(cls, context):
        return (
            (context.sculpt_object and context.tool_settings.sculpt) and
            # When used in the tool header, this is explicitly included next to the XYZ symmetry buttons.
            (context.region.type != 'TOOL_HEADER')
        )

    def draw(self, context):
        layout = self.layout

        sculpt = context.tool_settings.sculpt

        split = layout.split()

        col = split.column()
        col.alignment = 'RIGHT'
        col.label(text="Mirror")

        col = split.column()

        row = col.row(align=True)
        row.prop(sculpt, "use_symmetry_x", text="X", toggle=True)
        row.prop(sculpt, "use_symmetry_y", text="Y", toggle=True)
        row.prop(sculpt, "use_symmetry_z", text="Z", toggle=True)

        split = layout.split()

        col = split.column()
        col.alignment = 'RIGHT'
        col.label(text="Lock")

        col = split.column()

        row = col.row(align=True)
        row.prop(sculpt, "lock_x", text="X", toggle=True)
        row.prop(sculpt, "lock_y", text="Y", toggle=True)
        row.prop(sculpt, "lock_z", text="Z", toggle=True)

        split = layout.split()

        col = split.column()
        col.alignment = 'RIGHT'
        col.label(text="Tiling")

        col = split.column()

        row = col.row(align=True)
        row.prop(sculpt, "tile_x", text="X", toggle=True)
        row.prop(sculpt, "tile_y", text="Y", toggle=True)
        row.prop(sculpt, "tile_z", text="Z", toggle=True)

        layout.use_property_split = True
        layout.use_property_decorate = False


        layout.column().prop(sculpt, "radial_symmetry", text="Radial")
        layout.column().prop(sculpt, "tile_offset", text="Tile Offset")
        
        layout.use_property_split = False
        layout.prop(sculpt, "use_symmetry_feather", text="Feather")


class VIEW3D_PT_sculpt_symmetry_for_topbar(Panel):
    bl_space_type = 'TOPBAR'
    bl_region_type = 'HEADER'
    bl_label = "Symmetry"

    draw = VIEW3D_PT_sculpt_symmetry.draw


class VIEW3D_PT_tools_brush_display_show_brush(Panel, View3DPaintPanel):
    bl_context = ".paint_common"  # dot on purpose (access from topbar)
    bl_label = "Show Brush"
    bl_parent_id = "VIEW3D_PT_tools_brush_display"
    bl_options = {'DEFAULT_CLOSED'}

    def draw_header(self, context):
        settings = self.paint_settings(context)

        self.layout.prop(settings, "show_brush", text="")

    def draw(self, context):
        layout = self.layout

        layout.use_property_split = True
        layout.use_property_decorate = False

        settings = self.paint_settings(context)
        brush = settings.brush

        col = layout.column()
        col.active = settings.show_brush

        if context.sculpt_object and context.tool_settings.sculpt:
            if brush.sculpt_capabilities.has_secondary_color:
                col.prop(brush, "cursor_color_add", text="Add")
                col.prop(brush, "cursor_color_subtract", text="Subtract")
            else:
                col.prop(brush, "cursor_color_add", text="Color")
        else:
            col.prop(brush, "cursor_color_add", text="Color")


class VIEW3D_PT_tools_brush_display_custom_icon(Panel, View3DPaintPanel):
    bl_context = ".paint_common"  # dot on purpose (access from topbar)
    bl_label = "Custom Icon"
    bl_parent_id = "VIEW3D_PT_tools_brush_display"
    bl_options = {'DEFAULT_CLOSED'}

    def draw_header(self, context):
        settings = self.paint_settings(context)
        brush = settings.brush

        self.layout.prop(brush, "use_custom_icon", text="")

    def draw(self, context):
        layout = self.layout

        layout.use_property_split = True
        layout.use_property_decorate = False

        settings = self.paint_settings(context)
        brush = settings.brush

        col = layout.column()
        col.active = brush.use_custom_icon
        col.prop(brush, "icon_filepath", text="")

# ********** default tools for weight-paint ****************


# TODO, move to space_view3d.py
class VIEW3D_PT_tools_weightpaint_symmetry(Panel, View3DPaintPanel):
    bl_context = ".weightpaint"
    bl_options = {'DEFAULT_CLOSED'}
    bl_label = "Symmetry"

    @classmethod
    def poll(cls, context):
        # When used in the tool header, this is explicitly included next to the XYZ symmetry buttons.
        return (context.region.type != 'TOOL_HEADER')

    def draw(self, context):
        layout = self.layout
        tool_settings = context.tool_settings
        wpaint = tool_settings.weight_paint
        draw_vpaint_symmetry(layout, wpaint)


class VIEW3D_PT_tools_weightpaint_symmetry_for_topbar(Panel):
    bl_space_type = 'TOPBAR'
    bl_region_type = 'HEADER'
    bl_label = "Symmetry"

    draw = VIEW3D_PT_tools_weightpaint_symmetry.draw


# TODO, move to space_view3d.py
class VIEW3D_PT_tools_weightpaint_options(Panel, View3DPaintPanel):
    bl_context = ".weightpaint"
    bl_label = "Options"
    bl_options = {'DEFAULT_CLOSED'}

    def draw(self, context):
        layout = self.layout

        layout.use_property_split = False
        layout.use_property_decorate = False

        tool_settings = context.tool_settings
        wpaint = tool_settings.weight_paint

        col = layout.column()
        col.prop(wpaint, "use_group_restrict")

        obj = context.weight_paint_object
        if obj.type == 'MESH':
            mesh = obj.data
            col.prop(mesh, "use_mirror_x")
            row = col.row()
            row.active = mesh.use_mirror_x
            row.prop(mesh, "use_mirror_topology")


class VIEW3D_PT_tools_weightpaint_options_unified(Panel, View3DPaintPanel):
    bl_context = ".weightpaint"
    bl_label = "Unified Brush"
    bl_parent_id = "VIEW3D_PT_tools_weightpaint_options"
    bl_options = {'DEFAULT_CLOSED'}

    def draw(self, context):
        layout = self.layout

        layout.use_property_split = True
        layout.use_property_decorate = False

        self.unified_paint_settings(layout, context)

# ********** default tools for vertex-paint ****************


# TODO, move to space_view3d.py
class VIEW3D_PT_tools_vertexpaint_options(Panel, View3DPaintPanel):
    bl_context = ".vertexpaint"  # dot on purpose (access from topbar)
    bl_label = "Options"
    bl_options = {'DEFAULT_CLOSED'}

    def draw(self, context):
        layout = self.layout

        layout.label(text="Unified Brush")

        layout.use_property_split = True
        layout.use_property_decorate = False

        self.unified_paint_settings(layout, context)


# TODO, move to space_view3d.py
class VIEW3D_PT_tools_vertexpaint_symmetry(Panel, View3DPaintPanel):
    bl_context = ".vertexpaint"  # dot on purpose (access from topbar)
    bl_options = {'DEFAULT_CLOSED'}
    bl_label = "Symmetry"

    @classmethod
    def poll(cls, context):
        # When used in the tool header, this is explicitly included next to the XYZ symmetry buttons.
        return (context.region.type != 'TOOL_HEADER')

    def draw(self, context):
        layout = self.layout
        tool_settings = context.tool_settings
        vpaint = tool_settings.vertex_paint
        draw_vpaint_symmetry(layout, vpaint)


class VIEW3D_PT_tools_vertexpaint_symmetry_for_topbar(Panel):
    bl_space_type = 'TOPBAR'
    bl_region_type = 'HEADER'
    bl_label = "Symmetry"

    draw = VIEW3D_PT_tools_vertexpaint_symmetry.draw


# ********** default tools for texture-paint ****************


# TODO, move to space_view3d.py
class VIEW3D_PT_tools_imagepaint_options_external(Panel, View3DPaintPanel):
    bl_context = ".imagepaint"  # dot on purpose (access from topbar)
    bl_label = "External"
    bl_parent_id = "VIEW3D_PT_tools_imagepaint_options"
    bl_options = {'DEFAULT_CLOSED'}

    def draw(self, context):
        layout = self.layout
        layout.use_property_split = True
        layout.use_property_decorate = False

        tool_settings = context.tool_settings
        ipaint = tool_settings.image_paint

        layout.prop(ipaint, "screen_grab_size", text="Screen Grab Size")

        layout.separator()

        flow = layout.grid_flow(row_major=True, columns=0, even_columns=True, even_rows=False, align=False)
        col = flow.column()
        col.operator("image.project_edit", text="Quick Edit")
        col = flow.column()
        col.operator("image.project_apply", text="Apply")
        col = flow.column()
        col.operator("paint.project_image", text="Apply Camera Image")


# TODO, move to space_view3d.py
class VIEW3D_PT_tools_imagepaint_symmetry(Panel, View3DPaintPanel):
    bl_context = ".imagepaint"  # dot on purpose (access from topbar)
    bl_label = "Symmetry"
    bl_options = {'DEFAULT_CLOSED'}

    @classmethod
    def poll(cls, context):
        # When used in the tool header, this is explicitly included next to the XYZ symmetry buttons.
        return (context.region.type != 'TOOL_HEADER')

    def draw(self, context):
        layout = self.layout

        tool_settings = context.tool_settings
        ipaint = tool_settings.image_paint

        split = layout.split()

        col = split.column()
        col.alignment = 'RIGHT'
        col.label(text="Mirror")

        col = split.column()

        row = col.row(align=True)
        row.prop(ipaint, "use_symmetry_x", text="X", toggle=True)
        row.prop(ipaint, "use_symmetry_y", text="Y", toggle=True)
        row.prop(ipaint, "use_symmetry_z", text="Z", toggle=True)


# TODO, move to space_view3d.py
class VIEW3D_PT_tools_imagepaint_options(View3DPaintPanel, Panel):
    bl_context = ".imagepaint"  # dot on purpose (access from topbar)
    bl_label = "Options"
    bl_options = {'DEFAULT_CLOSED'}

    @classmethod
    def poll(cls, context):
        brush = context.tool_settings.image_paint.brush
        return (brush is not None)

    def draw(self, context):
        layout = self.layout

        layout.use_property_split = True
        layout.use_property_decorate = False

        tool_settings = context.tool_settings
        ipaint = tool_settings.image_paint

        layout.prop(ipaint, "seam_bleed")
        layout.prop(ipaint, "dither", slider=True)

        flow = layout.grid_flow(row_major=True, columns=0, even_columns=True, even_rows=False, align=False)

        col = flow.column()
        col.use_property_split = False
        col.prop(ipaint, "use_occlude")

        col = flow.column()
        col.use_property_split = False
        col.prop(ipaint, "use_backface_culling", text="Backface Culling")


class VIEW3D_PT_tools_imagepaint_options_unified(Panel, View3DPaintPanel):
    bl_context = ".imagepaint"  # dot on purpose (access from topbar)
    bl_parent_id = "VIEW3D_PT_tools_imagepaint_options"
    bl_label = "Unified Brush"

    def draw(self, context):
        layout = self.layout
        layout.use_property_split = True
        layout.use_property_decorate = False

        self.unified_paint_settings(layout, context)


class VIEW3D_PT_tools_imagepaint_options_cavity(View3DPaintPanel, Panel):
    bl_context = ".imagepaint"  # dot on purpose (access from topbar)
    bl_label = "Cavity Mask"
    bl_parent_id = "VIEW3D_PT_tools_imagepaint_options"
    bl_options = {'DEFAULT_CLOSED'}

    def draw_header(self, context):
        tool_settings = context.tool_settings
        ipaint = tool_settings.image_paint

        self.layout.prop(ipaint, "use_cavity", text="")

    def draw(self, context):
        layout = self.layout

        tool_settings = context.tool_settings
        ipaint = tool_settings.image_paint

        layout.active = ipaint.use_cavity

        layout.template_curve_mapping(ipaint, "cavity_curve", brush=True,
                                      use_negative_slope=True)


# TODO, move to space_view3d.py
class VIEW3D_PT_imagepaint_options(View3DPaintPanel):
    bl_label = "Options"

    @classmethod
    def poll(cls, context):
        return (context.image_paint_object and context.tool_settings.image_paint)

    def draw(self, context):
        layout = self.layout

        col = layout.column()
        self.unified_paint_settings(col, context)


class VIEW3D_MT_tools_projectpaint_stencil(Menu):
    bl_label = "Mask Layer"

    def draw(self, context):
        layout = self.layout
        for i, uv_layer in enumerate(context.active_object.data.uv_layers):
            props = layout.operator("wm.context_set_int", text=uv_layer.name, translate=False)
            props.data_path = "active_object.data.uv_layer_stencil_index"
            props.value = i


# TODO, move to space_view3d.py
class VIEW3D_PT_tools_particlemode_options(View3DPanel, Panel):
    """Default tools for particle mode"""
    bl_category = "Tool"
    bl_context = ".particlemode"
    bl_label = "Options"
    bl_options = {'DEFAULT_CLOSED'}

    def draw(self, context):
        layout = self.layout

        layout.use_property_split = True
        layout.use_property_decorate = False  # No animation.

        pe = context.tool_settings.particle_edit
        ob = pe.object

        layout.prop(pe, "type", text="Editing Type")

        ptcache = None

        if pe.type == 'PARTICLES':
            if ob.particle_systems:
                if len(ob.particle_systems) > 1:
                    layout.template_list("UI_UL_list", "particle_systems", ob, "particle_systems",
                                         ob.particle_systems, "active_index", rows=2, maxrows=3)

                ptcache = ob.particle_systems.active.point_cache
        else:
            for md in ob.modifiers:
                if md.type == pe.type:
                    ptcache = md.point_cache

        if ptcache and len(ptcache.point_caches) > 1:
            layout.template_list("UI_UL_list", "particles_point_caches", ptcache, "point_caches",
                                 ptcache.point_caches, "active_index", rows=2, maxrows=3)

        if not pe.is_editable:
            layout.label(text="Point cache must be baked")
            layout.label(text="in memory to enable editing!")

        col = layout.column(align=True)
        col.active = pe.is_editable
        col.prop(ob.data, "use_mirror_x")
        col.separator()
        col.prop(pe, "use_preserve_length", text="Preserve Strand Lengths")
        col.prop(pe, "use_preserve_root", text="Preserve Root Positions")
        if not pe.is_hair:
            col.prop(pe, "use_auto_velocity", text="Auto-Velocity")


class VIEW3D_PT_tools_particlemode_options_shapecut(View3DPanel, Panel):
    """Default tools for particle mode"""
    bl_category = "Tool"
    bl_parent_id = "VIEW3D_PT_tools_particlemode_options"
    bl_label = "Cut Particles to Shape"
    bl_options = {'DEFAULT_CLOSED'}

    def draw(self, context):
        layout = self.layout

        layout.use_property_split = True
        layout.use_property_decorate = False  # No animation.

        pe = context.tool_settings.particle_edit

        layout.prop(pe, "shape_object")
        if pe.shape_object:
            layout.operator("particle.shape_cut", text="Cut")


class VIEW3D_PT_tools_particlemode_options_display(View3DPanel, Panel):
    """Default tools for particle mode"""
    bl_category = "Tool"
    bl_parent_id = "VIEW3D_PT_tools_particlemode_options"
    bl_label = "Viewport Display"

    def draw(self, context):
        layout = self.layout

        layout.use_property_split = True
        layout.use_property_decorate = False  # No animation.

        pe = context.tool_settings.particle_edit

        col = layout.column()
        col.active = pe.is_editable
        col.prop(pe, "display_step", text="Path Steps")
        if pe.is_hair:
            col.prop(pe, "show_particles", text="Children")
        else:
            if pe.type == 'PARTICLES':
                col.prop(pe, "show_particles", text="Particles")
            col.prop(pe, "use_fade_time")
            sub = col.row(align=True)
            sub.active = pe.use_fade_time
            sub.prop(pe, "fade_frames", slider=True)


# ********** grease pencil object tool panels ****************

# Grease Pencil drawing brushes


class VIEW3D_PT_tools_grease_pencil_brush(View3DPanel, Panel):
    bl_context = ".greasepencil_paint"
    bl_label = "Brush"
    bl_category = "Tool"

    @classmethod
    def poll(cls, context):
        is_3d_view = context.space_data.type == 'VIEW_3D'
        if is_3d_view:
            if context.gpencil_data is None:
                return False

            gpd = context.gpencil_data
            return bool(gpd.is_stroke_paint_mode)
        else:
            return True

    def draw(self, context):
        layout = self.layout
        layout.use_property_split = True
        layout.use_property_decorate = False

        tool_settings = context.scene.tool_settings
        gpencil_paint = tool_settings.gpencil_paint

        row = layout.row()
        col = row.column()
        col.template_ID_preview(gpencil_paint, "brush", new="brush.add_gpencil", rows=3, cols=8)

        col = row.column()
        brush = gpencil_paint.brush

        sub = col.column(align=True)
        sub.operator("gpencil.brush_presets_create", icon='ADD', text="")

        if brush is not None:
            gp_settings = brush.gpencil_settings

            if brush.gpencil_tool in {'DRAW', 'FILL'}:
                row = layout.row(align=True)
                row_mat = row.row()
                if gp_settings.use_material_pin:
                    row_mat.template_ID(gp_settings, "material", live_icon=True)
                else:
                    row_mat.template_ID(context.active_object, "active_material", live_icon=True)
                    row_mat.enabled = False  # will otherwise allow to change material in active slot

                row.prop(gp_settings, "use_material_pin", text="")

            if not self.is_popover:
                from .properties_paint_common import (
                    brush_basic_gpencil_paint_settings,
                )
                brush_basic_gpencil_paint_settings(layout, context, brush, compact=True)


# Grease Pencil drawing brushes options
class VIEW3D_PT_tools_grease_pencil_brush_option(View3DPanel, Panel):
    bl_context = ".greasepencil_paint"
    bl_label = "Options"
    bl_category = "Tool"
    bl_options = {'DEFAULT_CLOSED'}

    @classmethod
    def poll(cls, context):
        brush = context.tool_settings.gpencil_paint.brush
        return brush is not None and brush.gpencil_tool not in {'ERASE', 'FILL'}

    def draw_header_preset(self, _context):
        VIEW3D_PT_gpencil_brush_presets.draw_panel_header(self.layout)

    def draw(self, context):
        layout = self.layout
        layout.use_property_split = True
        layout.use_property_decorate = False

        brush = context.tool_settings.gpencil_paint.brush

        if brush is not None:
            gp_settings = brush.gpencil_settings
            col = layout.column(align=True)
            col.prop(gp_settings, "input_samples")
            col.separator()

            col.prop(gp_settings, "active_smooth_factor")
            col.separator()

            col.prop(gp_settings, "angle", slider=True)
            col.prop(gp_settings, "angle_factor", text="Factor", slider=True)

            ob = context.object
            if ob:
                ma = ob.active_material
            elif brush.gpencil_settings.material:
                ma = brush.gpencil_settings.material
            else:
                ma = None

            col.separator()
            subcol = col.column(align=True)
            if ma and ma.grease_pencil.mode == 'LINE':
                subcol.enabled = False
            subcol.prop(gp_settings, "gradient_factor", slider=True)
            subcol.prop(gp_settings, "gradient_shape")


class VIEW3D_PT_tools_grease_pencil_brush_stabilizer(View3DPanel, Panel):
    bl_context = ".greasepencil_paint"
    bl_parent_id = 'VIEW3D_PT_tools_grease_pencil_brush_option'
    bl_label = "Stabilize"
    bl_category = "Tool"
    bl_options = {'DEFAULT_CLOSED'}

    @classmethod
    def poll(cls, context):
        brush = context.tool_settings.gpencil_paint.brush
        return brush is not None and brush.gpencil_tool == 'DRAW'

    def draw_header(self, context):
        brush = context.tool_settings.gpencil_paint.brush
        gp_settings = brush.gpencil_settings
        self.layout.prop(gp_settings, "use_settings_stabilizer", text="")

    def draw(self, context):
        layout = self.layout
        layout.use_property_split = True
        layout.use_property_decorate = False

        brush = context.tool_settings.gpencil_paint.brush
        gp_settings = brush.gpencil_settings
        layout.active = gp_settings.use_settings_stabilizer

        layout.prop(brush, "smooth_stroke_radius", text="Radius", slider=True)
        layout.prop(brush, "smooth_stroke_factor", text="Factor", slider=True)


class VIEW3D_PT_tools_grease_pencil_brush_settings(View3DPanel, Panel):
    bl_context = ".greasepencil_paint"
    bl_parent_id = 'VIEW3D_PT_tools_grease_pencil_brush_option'
    bl_label = "Post-Processing"
    bl_category = "Tool"
    bl_options = {'DEFAULT_CLOSED'}

    @classmethod
    def poll(cls, context):
        brush = context.tool_settings.gpencil_paint.brush
        return brush is not None and brush.gpencil_tool != 'ERASE'

    def draw_header(self, context):
        brush = context.tool_settings.gpencil_paint.brush
        gp_settings = brush.gpencil_settings
        self.layout.prop(gp_settings, "use_settings_postprocess", text="")

    def draw(self, context):
        layout = self.layout
        layout.use_property_split = True
        layout.use_property_decorate = False

        brush = context.tool_settings.gpencil_paint.brush
        gp_settings = brush.gpencil_settings
        layout.active = gp_settings.use_settings_postprocess

        col = layout.column(align=True)
        col.prop(gp_settings, "pen_smooth_factor")
        col.prop(gp_settings, "pen_smooth_steps")

        col = layout.column(align=True)
        col.prop(gp_settings, "pen_thick_smooth_factor")
        col.prop(gp_settings, "pen_thick_smooth_steps", text="Iterations")

        col = layout.column(align=True)
        col.prop(gp_settings, "pen_subdivision_steps")
        col.prop(gp_settings, "random_subdiv", text="Randomness", slider=True)

        col = layout.column(align=True)
        col.use_property_split = False
        col.prop(gp_settings, "trim")


class VIEW3D_PT_tools_grease_pencil_brush_random(View3DPanel, Panel):
    bl_context = ".greasepencil_paint"
    bl_parent_id = 'VIEW3D_PT_tools_grease_pencil_brush_option'
    bl_label = "Randomize"
    bl_category = "Tool"
    bl_options = {'DEFAULT_CLOSED'}

    @classmethod
    def poll(cls, context):
        brush = context.tool_settings.gpencil_paint.brush
        return brush is not None and brush.gpencil_tool != 'ERASE'

    def draw_header(self, context):
        brush = context.tool_settings.gpencil_paint.brush
        gp_settings = brush.gpencil_settings
        self.layout.prop(gp_settings, "use_settings_random", text="")

    def draw(self, context):
        layout = self.layout
        layout.use_property_split = True
        layout.use_property_decorate = False

        brush = context.tool_settings.gpencil_paint.brush
        gp_settings = brush.gpencil_settings
        layout.active = gp_settings.use_settings_random

        layout.prop(gp_settings, "random_pressure", text="Pressure", slider=True)
        layout.prop(gp_settings, "random_strength", text="Strength", slider=True)
        layout.prop(gp_settings, "uv_random", text="UV", slider=True)

        row = layout.row(align=True)
        row.prop(gp_settings, "pen_jitter", slider=True)
        row.prop(gp_settings, "use_jitter_pressure", text="", icon='STYLUS_PRESSURE')


# Grease Pencil drawingcurves
class VIEW3D_PT_tools_grease_pencil_brushcurves(View3DPanel, Panel):
    bl_context = ".greasepencil_paint"
    bl_label = "Curves"
    bl_category = "Tool"
    bl_options = {'DEFAULT_CLOSED'}

    @classmethod
    def poll(cls, context):
        brush = context.tool_settings.gpencil_paint.brush
        return brush is not None and brush.gpencil_tool not in {'ERASE', 'FILL'}

    def draw(self, context):
        pass


class VIEW3D_PT_tools_grease_pencil_brushcurves_sensitivity(View3DPanel, Panel):
    bl_context = ".greasepencil_paint"
    bl_label = "Sensitivity"
    bl_category = "Tool"
    bl_parent_id = "VIEW3D_PT_tools_grease_pencil_brushcurves"

    def draw(self, context):
        layout = self.layout
        layout.use_property_split = True

        brush = context.tool_settings.gpencil_paint.brush
        gp_settings = brush.gpencil_settings

        layout.template_curve_mapping(gp_settings, "curve_sensitivity", brush=True,
                                      use_negative_slope=True)


class VIEW3D_PT_tools_grease_pencil_brushcurves_strength(View3DPanel, Panel):
    bl_context = ".greasepencil_paint"
    bl_label = "Strength"
    bl_category = "Tool"
    bl_parent_id = "VIEW3D_PT_tools_grease_pencil_brushcurves"

    def draw(self, context):
        layout = self.layout
        layout.use_property_split = True

        brush = context.tool_settings.gpencil_paint.brush
        gp_settings = brush.gpencil_settings

        layout.template_curve_mapping(gp_settings, "curve_strength", brush=True,
                                      use_negative_slope=True)


class VIEW3D_PT_tools_grease_pencil_brushcurves_jitter(View3DPanel, Panel):
    bl_context = ".greasepencil_paint"
    bl_label = "Jitter"
    bl_category = "Tool"
    bl_parent_id = "VIEW3D_PT_tools_grease_pencil_brushcurves"

    def draw(self, context):
        layout = self.layout
        layout.use_property_split = True

        brush = context.tool_settings.gpencil_paint.brush
        gp_settings = brush.gpencil_settings

        layout.template_curve_mapping(gp_settings, "curve_jitter", brush=True,
                                      use_negative_slope=True)


# Grease Pencil stroke editing tools
class VIEW3D_PT_tools_grease_pencil_edit(GreasePencilStrokeEditPanel, Panel):
    bl_space_type = 'VIEW_3D'
    bl_category = "Tool"


# Grease Pencil stroke interpolation tools
class VIEW3D_PT_tools_grease_pencil_interpolate(Panel):
    bl_space_type = 'VIEW_3D'
    bl_region_type = 'HEADER'
    bl_label = "Interpolate"

    @classmethod
    def poll(cls, context):
        if context.gpencil_data is None:
            return False

        gpd = context.gpencil_data
        return bool(context.editable_gpencil_strokes) and bool(gpd.use_stroke_edit_mode)

    def draw(self, context):
        layout = self.layout
        settings = context.tool_settings.gpencil_interpolate

        col = layout.column(align=True)
        col.label(text="Interpolate Strokes")
        col.operator("gpencil.interpolate", text="Interpolate")
        col.operator("gpencil.interpolate_sequence", text="Sequence")
        col.operator("gpencil.interpolate_reverse", text="Remove Breakdowns")

        col = layout.column(align=True)
        col.label(text="Options:")
        col.prop(settings, "interpolate_all_layers")
        col.prop(settings, "interpolate_selected_only")

        col = layout.column(align=True)
        col.label(text="Sequence Options:")
        col.prop(settings, "type")
        if settings.type == 'CUSTOM':
            # TODO: Options for loading/saving curve presets?
            col.template_curve_mapping(settings, "interpolation_curve", brush=True,
                                       use_negative_slope=True)
        elif settings.type != 'LINEAR':
            col.prop(settings, "easing")

            if settings.type == 'BACK':
                layout.prop(settings, "back")
            elif settings.type == 'ELASTIC':
                sub = layout.column(align=True)
                sub.prop(settings, "amplitude")
                sub.prop(settings, "period")


# Grease Pencil stroke sculpting tools
class VIEW3D_PT_tools_grease_pencil_sculpt(GreasePencilStrokeSculptPanel, View3DPanel, Panel):
    bl_context = ".greasepencil_sculpt"
    bl_category = "Tools"
    bl_label = "Brush"
    bl_category = "Tool"


# Grease Pencil weight painting tools
class VIEW3D_PT_tools_grease_pencil_weight_paint(View3DPanel, Panel):
    bl_context = ".greasepencil_weight"
    bl_category = "Tools"
    bl_label = "Brush"
    bl_category = "Tool"

    def draw(self, context):
        layout = self.layout
        layout.use_property_split = True
        layout.use_property_decorate = False

        settings = context.tool_settings.gpencil_sculpt
        brush = settings.brush

        layout.template_icon_view(settings, "weight_tool", show_labels=True)

        col = layout.column()

        if not self.is_popover:
            from .properties_paint_common import (
                brush_basic_gpencil_weight_settings,
            )
            brush_basic_gpencil_weight_settings(col, context, brush)


# Grease Pencil Brush Appeareance (one for each mode)
class VIEW3D_PT_tools_grease_pencil_paint_appearance(GreasePencilAppearancePanel, View3DPanel, Panel):
    bl_context = ".greasepencil_paint"
    bl_label = "Display"
    bl_category = "Tool"


class VIEW3D_PT_tools_grease_pencil_sculpt_appearance(GreasePencilAppearancePanel, View3DPanel, Panel):
    bl_context = ".greasepencil_sculpt"
    bl_label = "Display"
    bl_category = "Tool"


class VIEW3D_PT_tools_grease_pencil_sculpt_options(GreasePencilSculptOptionsPanel, View3DPanel, Panel):
    bl_context = ".greasepencil_sculpt"
    bl_label = "Sculpt Strokes"
    bl_parent_id = 'VIEW3D_PT_tools_grease_pencil_sculpt'
    bl_category = "Tool"


class VIEW3D_PT_tools_grease_pencil_weight_appearance(GreasePencilAppearancePanel, View3DPanel, Panel):
    bl_context = ".greasepencil_weight"
    bl_label = "Display"
    bl_category = "Tool"


# grease pencil subpanel for custom icon in paint mode
class VIEW3D_PT_tools_gppaint_custom_icon(Panel, View3DPaintPanel):
    bl_context = ".paint_common"  # dot on purpose (access from topbar)
    bl_label = "Custom Icon"
    bl_parent_id = "VIEW3D_PT_tools_grease_pencil_paint_appearance"
    bl_options = {'DEFAULT_CLOSED'}

    def draw_header(self, context):

        tool_settings = context.tool_settings
        brush = tool_settings.gpencil_paint.brush

        self.layout.prop(brush, "use_custom_icon", text="")

    def draw(self, context):
        layout = self.layout

        layout.use_property_split = True
        layout.use_property_decorate = False

        tool_settings = context.tool_settings
        brush = tool_settings.gpencil_paint.brush

        col = layout.column()
        col.active = brush.use_custom_icon
        col.prop(brush, "icon_filepath", text="")


class VIEW3D_PT_gpencil_brush_presets(PresetPanel, Panel):
    """Brush settings"""
    bl_label = "Brush Presets"
    preset_subdir = "gpencil_brush"
    preset_operator = "script.execute_preset"
    preset_add_operator = "scene.gpencil_brush_preset_add"


classes = (
    VIEW3D_PT_tools_meshedit_options,
    VIEW3D_PT_tools_meshedit_options_automerge,
    VIEW3D_PT_tools_curveedit_options_stroke,
    VIEW3D_PT_tools_armatureedit_options,
    VIEW3D_PT_tools_posemode_options,
    VIEW3D_PT_slots_projectpaint,
    VIEW3D_PT_tools_brush,
    VIEW3D_PT_tools_brush_color,
    VIEW3D_PT_tools_brush_swatches,
    VIEW3D_PT_tools_brush_gradient,
    VIEW3D_PT_tools_brush_clone,
    VIEW3D_PT_tools_brush_options,
    TEXTURE_UL_texpaintslots,
    VIEW3D_MT_tools_projectpaint_uvlayer,
    VIEW3D_PT_stencil_projectpaint,
    VIEW3D_PT_tools_brush_texture,
    VIEW3D_PT_tools_mask_texture,
    VIEW3D_PT_tools_brush_stroke,
    VIEW3D_PT_tools_brush_stroke_smooth_stroke,
    VIEW3D_PT_tools_brush_falloff,
    VIEW3D_PT_tools_brush_falloff_frontface,
    VIEW3D_PT_tools_brush_falloff_normal,
    VIEW3D_PT_tools_brush_display,
    VIEW3D_PT_tools_brush_display_show_brush,
    VIEW3D_PT_tools_brush_display_custom_icon,
    VIEW3D_PT_sculpt_dyntopo,
    VIEW3D_PT_sculpt_dyntopo_remesh,
    VIEW3D_PT_sculpt_symmetry,
    VIEW3D_PT_sculpt_symmetry_for_topbar,
    VIEW3D_PT_sculpt_options,
    VIEW3D_PT_sculpt_options_unified,
    VIEW3D_PT_sculpt_options_gravity,
    VIEW3D_PT_tools_weightpaint_symmetry,
    VIEW3D_PT_tools_weightpaint_symmetry_for_topbar,
    VIEW3D_PT_tools_weightpaint_options,
    VIEW3D_PT_tools_weightpaint_options_unified,
    VIEW3D_PT_tools_vertexpaint_symmetry,
    VIEW3D_PT_tools_vertexpaint_symmetry_for_topbar,
    VIEW3D_PT_tools_vertexpaint_options,
    VIEW3D_PT_tools_imagepaint_symmetry,
    VIEW3D_PT_tools_imagepaint_options,
    VIEW3D_PT_tools_imagepaint_options_cavity,
    VIEW3D_PT_tools_imagepaint_options_unified,
    VIEW3D_PT_tools_imagepaint_options_external,
    VIEW3D_MT_tools_projectpaint_stencil,
    VIEW3D_PT_tools_particlemode,
    VIEW3D_PT_tools_particlemode_options,
    VIEW3D_PT_tools_particlemode_options_shapecut,
    VIEW3D_PT_tools_particlemode_options_display,
    VIEW3D_PT_gpencil_brush_presets,
    VIEW3D_PT_tools_grease_pencil_brush,
    VIEW3D_PT_tools_grease_pencil_brush_option,
    VIEW3D_PT_tools_grease_pencil_brush_settings,
    VIEW3D_PT_tools_grease_pencil_brush_stabilizer,
    VIEW3D_PT_tools_grease_pencil_brush_random,
    VIEW3D_PT_tools_grease_pencil_brushcurves,
    VIEW3D_PT_tools_grease_pencil_brushcurves_sensitivity,
    VIEW3D_PT_tools_grease_pencil_brushcurves_strength,
    VIEW3D_PT_tools_grease_pencil_brushcurves_jitter,
    VIEW3D_PT_tools_grease_pencil_sculpt,
    VIEW3D_PT_tools_grease_pencil_weight_paint,
    VIEW3D_PT_tools_grease_pencil_paint_appearance,
    VIEW3D_PT_tools_grease_pencil_sculpt_options,
    VIEW3D_PT_tools_grease_pencil_sculpt_appearance,
    VIEW3D_PT_tools_grease_pencil_weight_appearance,
    VIEW3D_PT_tools_gppaint_custom_icon,
    VIEW3D_PT_tools_grease_pencil_interpolate,
)

if __name__ == "__main__":  # only for live edit.
    from bpy.utils import register_class
    for cls in classes:
        register_class(cls)<|MERGE_RESOLUTION|>--- conflicted
+++ resolved
@@ -95,6 +95,7 @@
         layout.use_property_decorate = False
 
         ob = context.active_object
+
         mesh = ob.data
 
         col = layout.column(align=True)
@@ -104,14 +105,6 @@
         row.active = ob.data.use_mirror_x
         row.prop(mesh, "use_mirror_topology")
 
-<<<<<<< HEAD
-        layout.prop(tool_settings, "use_edge_path_live_unwrap")
-        layout.prop(tool_settings, "use_mesh_automerge")
-        
-        layout.use_property_split = True
-        layout.prop(tool_settings, "double_threshold")
-        layout.prop(tool_settings, "edge_path_mode")
-=======
 
 class VIEW3D_PT_tools_meshedit_options_automerge(View3DPanel, Panel):
     bl_category = "Tool"
@@ -139,7 +132,7 @@
 
         layout.active = tool_settings.use_mesh_automerge
         layout.prop(tool_settings, "double_threshold", text="Threshold")
->>>>>>> c944465f
+
 
 # ********** default tools for editmode_curve ****************
 
