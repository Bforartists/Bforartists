# ##### BEGIN GPL LICENSE BLOCK #####
#
#  This program is free software; you can redistribute it and/or
#  modify it under the terms of the GNU General Public License
#  as published by the Free Software Foundation; either version 2
#  of the License, or (at your option) any later version.
#
#  This program is distributed in the hope that it will be useful,
#  but WITHOUT ANY WARRANTY; without even the implied warranty of
#  MERCHANTABILITY or FITNESS FOR A PARTICULAR PURPOSE.  See the
#  GNU General Public License for more details.
#
#  You should have received a copy of the GNU General Public License
#  along with this program; if not, write to the Free Software Foundation,
#  Inc., 51 Franklin Street, Fifth Floor, Boston, MA 02110-1301, USA.
#
# ##### END GPL LICENSE BLOCK #####

# <pep8 compliant>
from bpy.types import Menu, Panel, UIList
from bl_ui.properties_grease_pencil_common import (
    GreasePencilSculptOptionsPanel,
    GreasePencilDisplayPanel,
)
from bl_ui.properties_paint_common import (
    UnifiedPaintPanel,
    BrushSelectPanel,
    ClonePanel,
    TextureMaskPanel,
    ColorPalettePanel,
    StrokePanel,
    SmoothStrokePanel,
    FalloffPanel,
    DisplayPanel,
    brush_texture_settings,
    brush_mask_texture_settings,
    brush_settings,
    brush_settings_advanced,
    draw_color_settings,
)
from bl_ui.utils import PresetPanel


class VIEW3D_MT_brush_context_menu(Menu):
    bl_label = "Brush Specials"

    def draw(self, context):
        layout = self.layout

        settings = UnifiedPaintPanel.paint_settings(context)
        brush = getattr(settings, "brush", None)

        # skip if no active brush
        if not brush:
            layout.label(text="No Brushes currently available", icon='INFO')
            return

        # brush paint modes
        layout.menu("VIEW3D_MT_brush_paint_modes")

        # brush tool

        if context.image_paint_object:
            layout.prop_menu_enum(brush, "image_tool")
        elif context.vertex_paint_object:
            layout.prop_menu_enum(brush, "vertex_tool")
        elif context.weight_paint_object:
            layout.prop_menu_enum(brush, "weight_tool")
        elif context.sculpt_object:
            layout.prop_menu_enum(brush, "sculpt_tool")
            layout.operator("brush.reset")


class VIEW3D_MT_brush_context_menu_paint_modes(Menu):
    bl_label = "Enabled Modes"

    def draw(self, context):
        layout = self.layout

        settings = UnifiedPaintPanel.paint_settings(context)
        brush = settings.brush

        layout.prop(brush, "use_paint_sculpt", text="Sculpt")
        layout.prop(brush, "use_paint_uv_sculpt", text="UV Sculpt")
        layout.prop(brush, "use_paint_vertex", text="Vertex Paint")
        layout.prop(brush, "use_paint_weight", text="Weight Paint")
        layout.prop(brush, "use_paint_image", text="Texture Paint")


class View3DPanel:
    bl_space_type = 'VIEW_3D'
    bl_region_type = 'UI'


# **************** standard tool clusters ******************

# Used by vertex & weight paint
def draw_vpaint_symmetry(layout, vpaint):

    split = layout.split()

    col = split.column()
    col.alignment = 'RIGHT'
    col.label(text="Mirror")

    col = split.column()
    row = col.row(align=True)
    row.prop(vpaint, "use_symmetry_x", text="X", toggle=True)
    row.prop(vpaint, "use_symmetry_y", text="Y", toggle=True)
    row.prop(vpaint, "use_symmetry_z", text="Z", toggle=True)

    col = layout.column()
    col.use_property_split = True
    col.use_property_decorate = False
    col.prop(vpaint, "radial_symmetry", text="Radial")


# Most of these panels should not be visible in GP edit modes
def is_not_gpencil_edit_mode(context):
    is_gpmode = (
        context.active_object and
        context.active_object.mode in {'EDIT_GPENCIL', 'PAINT_GPENCIL', 'SCULPT_GPENCIL', 'WEIGHT_GPENCIL'}
    )
    return not is_gpmode


# ********** default tools for object mode ****************


class VIEW3D_PT_tools_object_options(View3DPanel, Panel):
    bl_category = "Tool"
    bl_context = ".objectmode"  # dot on purpose (access from topbar)
    bl_label = "Options"

    def draw(self, context):
        # layout = self.layout
        pass


class VIEW3D_PT_tools_object_options_transform(View3DPanel, Panel):
    bl_category = "Tool"
    bl_context = ".objectmode"  # dot on purpose (access from topbar)
    bl_label = "Transform"
    bl_parent_id = "VIEW3D_PT_tools_object_options"

    def draw(self, context):
        layout = self.layout

        layout.use_property_split = False
        layout.use_property_decorate = False

        tool_settings = context.tool_settings

        layout.label(text="Affect Only")
        layout.prop(tool_settings, "use_transform_data_origin", text="Origins")
        layout.prop(tool_settings, "use_transform_pivot_point_align", text="Locations")
        layout.prop(tool_settings, "use_transform_skip_children", text="Parents")


# ********** default tools for editmode_mesh ****************


class VIEW3D_PT_tools_meshedit_options(View3DPanel, Panel):
    bl_category = "Tool"
    bl_context = ".mesh_edit"  # dot on purpose (access from topbar)
    bl_label = "Options"
    bl_options = {'DEFAULT_CLOSED'}

    @classmethod
    def poll(cls, context):
        return context.active_object

    def draw(self, context):
        layout = self.layout

        layout.use_property_split = True
        layout.use_property_decorate = False

        ob = context.active_object
        mesh = ob.data

        split = layout.split()

        col = split.column()
        col.alignment = 'RIGHT'
        col.label(text="Mirror")

        col = split.column()

        row = col.row(align=True)
        row.prop(mesh, "use_mirror_x", text="  X", toggle=True)
        row.prop(mesh, "use_mirror_y", text="  Y", toggle=True)
        row.prop(mesh, "use_mirror_z", text="  Z", toggle=True)
        
        layout.use_property_split = False

        row = layout.row(align=True)
        row.active = ob.data.use_mirror_x or ob.data.use_mirror_y or ob.data.use_mirror_z
        row.prop(mesh, "use_mirror_topology")


class VIEW3D_PT_tools_meshedit_options_automerge(View3DPanel, Panel):
    bl_category = "Tool"
    bl_context = ".mesh_edit"  # dot on purpose (access from topbar)
    bl_label = "Auto Merge"
    bl_parent_id = "VIEW3D_PT_tools_meshedit_options"
    bl_options = {'DEFAULT_CLOSED'}

    @classmethod
    def poll(cls, context):
        return context.active_object

    def draw_header(self, context):
        tool_settings = context.tool_settings

        self.layout.prop(tool_settings, "use_mesh_automerge", text="", toggle=False)

    def draw(self, context):
        layout = self.layout

        tool_settings = context.tool_settings

        layout.use_property_split = False
        layout.use_property_decorate = False

        col = layout.column(align=True)
        col.active = tool_settings.use_mesh_automerge
        col.prop(tool_settings, "use_mesh_automerge_and_split", toggle=False)
        
        col.use_property_split = True
        col.prop(tool_settings, "double_threshold", text="Threshold")


# ********** default tools for editmode_curve ****************


class VIEW3D_PT_tools_curveedit_options_stroke(View3DPanel, Panel):
    bl_category = "Tool"
    bl_context = ".curve_edit"  # dot on purpose (access from topbar)
    bl_label = "Curve Stroke"

    def draw(self, context):
        layout = self.layout

        tool_settings = context.tool_settings
        cps = tool_settings.curve_paint_settings

        col = layout.column()

        col.prop(cps, "curve_type")

        if cps.curve_type == 'BEZIER':
            col.label(text="Bezier Options:")
            col.prop(cps, "error_threshold")
            col.prop(cps, "fit_method")
            col.prop(cps, "use_corners_detect")

            col = layout.column()
            col.active = cps.use_corners_detect
            col.prop(cps, "corner_angle")

        col.label(text="Pressure Radius:")
        row = layout.row(align=True)
        rowsub = row.row(align=True)
        rowsub.prop(cps, "radius_min", text="Min")
        rowsub.prop(cps, "radius_max", text="Max")

        row.prop(cps, "use_pressure_radius", text="", icon_only=True)

        col = layout.column()
        col.label(text="Taper Radius:")
        row = layout.row(align=True)
        row.prop(cps, "radius_taper_start", text="Start")
        row.prop(cps, "radius_taper_end", text="End")

        col = layout.column()
        col.label(text="Projection Depth:")
        row = layout.row(align=True)
        row.prop(cps, "depth_mode", expand=True)

        col = layout.column()
        if cps.depth_mode == 'SURFACE':
            col.prop(cps, "surface_offset")
            col.prop(cps, "use_offset_absolute")
            col.prop(cps, "use_stroke_endpoints")
            if cps.use_stroke_endpoints:
                colsub = layout.column(align=True)
                colsub.prop(cps, "surface_plane", expand=True)


# ********** default tools for editmode_armature ****************


class VIEW3D_PT_tools_armatureedit_options(View3DPanel, Panel):
    bl_category = "Tool"
    bl_context = ".armature_edit"  # dot on purpose (access from topbar)
    bl_label = "Options"

    def draw(self, context):
        arm = context.active_object.data

        self.layout.prop(arm, "use_mirror_x")


# ********** default tools for pose-mode ****************

class VIEW3D_PT_tools_posemode_options(View3DPanel, Panel):
    bl_category = "Tool"
    bl_context = ".posemode"  # dot on purpose (access from topbar)
    bl_label = "Pose Options"

    def draw(self, context):
        pose = context.active_object.pose
        layout = self.layout

        tool_settings = context.tool_settings

        layout.prop(pose, "use_auto_ik")
        layout.prop(pose, "use_mirror_x")
        if pose.use_mirror_x and not pose.use_auto_ik:
            row = layout.row()
            row.separator()
            row.prop(pose, "use_mirror_relative")

        layout.prop(tool_settings, "use_transform_pivot_point_align", text="Affect Only Locations")


# ********** default tools for paint modes ****************


class TEXTURE_UL_texpaintslots(UIList):
    def draw_item(self, _context, layout, _data, item, icon, _active_data, _active_propname, _index):
        # mat = data

        if self.layout_type in {'DEFAULT', 'COMPACT'}:
            layout.prop(item, "name", text="", emboss=False, icon_value=icon)
        elif self.layout_type == 'GRID':
            layout.alignment = 'CENTER'
            layout.label(text="")


class View3DPaintPanel(View3DPanel, UnifiedPaintPanel):
    bl_category = "Tool"


class View3DPaintBrushPanel(View3DPaintPanel):
    @classmethod
    def poll(cls, context):
        mode = cls.get_brush_mode(context)
        return mode is not None


class VIEW3D_PT_tools_particlemode(Panel, View3DPaintPanel):
    bl_context = ".paint_common"  # dot on purpose (access from topbar)
    bl_label = "Particle Tool"
    bl_options = {'HIDE_HEADER'}

    @classmethod
    def poll(cls, context):
        settings = context.tool_settings.particle_edit
        return (settings and settings.brush and context.particle_edit_object)

    def draw(self, context):
        layout = self.layout

        settings = context.tool_settings.particle_edit
        brush = settings.brush
        tool = settings.tool

        layout.use_property_split = True
        layout.use_property_decorate = False  # No animation.

        if tool is not None:
            col = layout.column()
            col.prop(brush, "size", slider=True)
            if tool == 'ADD':
                col.prop(brush, "count")

                col = layout.column()
                col.prop(settings, "use_default_interpolate")
                col.prop(brush, "steps", slider=True)
                col.prop(settings, "default_key_count", slider=True)
            else:
                col.prop(brush, "strength", slider=True)

                if tool == 'LENGTH':
                    layout.row().prop(brush, "length_mode", expand=True)
                elif tool == 'PUFF':
                    layout.row().prop(brush, "puff_mode", expand=True)
                    layout.prop(brush, "use_puff_volume")
                elif tool == 'COMB':
                    layout.prop(settings, "use_emitter_deflect", text="Deflect Emitter")
                    col = layout.column()
                    col.active = settings.use_emitter_deflect
                    col.prop(settings, "emitter_distance", text="Distance")


# TODO, move to space_view3d.py
class VIEW3D_PT_tools_brush_select(Panel, View3DPaintBrushPanel, BrushSelectPanel):
    bl_context = ".paint_common"
    bl_label = "Brushes"


# TODO, move to space_view3d.py
class VIEW3D_PT_tools_brush_settings(Panel, View3DPaintBrushPanel):
    bl_context = ".paint_common"
    bl_label = "Brush Settings"

    @classmethod
    def poll(cls, context):
        settings = cls.paint_settings(context)
        return settings and settings.brush is not None

    def draw(self, context):
        layout = self.layout

        layout.use_property_split = True
        layout.use_property_decorate = False  # No animation.

        settings = self.paint_settings(context)
        brush = settings.brush

        brush_settings(layout.column(), context, brush, popover=self.is_popover)


class VIEW3D_PT_tools_brush_settings_advanced(Panel, View3DPaintBrushPanel):
    bl_context = ".paint_common"
    bl_parent_id = "VIEW3D_PT_tools_brush_settings"
    bl_label = "Advanced"
    bl_options = {'DEFAULT_CLOSED'}

    def draw(self, context):
        layout = self.layout

        layout.use_property_split = True
        layout.use_property_decorate = False  # No animation.

        settings = UnifiedPaintPanel.paint_settings(context)
        brush = settings.brush

        brush_settings_advanced(layout.column(), context, brush, self.is_popover)


class VIEW3D_PT_tools_brush_color(Panel, View3DPaintPanel):
    bl_context = ".paint_common"  # dot on purpose (access from topbar)
    bl_parent_id = "VIEW3D_PT_tools_brush_settings"
    bl_label = "Color Picker"

    @classmethod
    def poll(cls, context):
        settings = cls.paint_settings(context)
        brush = settings.brush

        if context.image_paint_object:
            capabilities = brush.image_paint_capabilities
            return capabilities.has_color
        elif context.vertex_paint_object:
            capabilities = brush.vertex_paint_capabilities
            return capabilities.has_color

        return False

    def draw(self, context):
        layout = self.layout
        settings = self.paint_settings(context)
        brush = settings.brush

        draw_color_settings(context, layout, brush, color_type=not context.vertex_paint_object)


class VIEW3D_PT_tools_brush_swatches(Panel, View3DPaintPanel, ColorPalettePanel):
    bl_context = ".paint_common"
    bl_parent_id = "VIEW3D_PT_tools_brush_settings"
    bl_label = "Color Palette"
    bl_options = {'DEFAULT_CLOSED'}


class VIEW3D_PT_tools_brush_clone(Panel, View3DPaintPanel, ClonePanel):
    bl_context = ".paint_common"
    bl_parent_id = "VIEW3D_PT_tools_brush_settings"
    bl_label = "Clone from Paint Slot"
    bl_options = {'DEFAULT_CLOSED'}


class VIEW3D_MT_tools_projectpaint_uvlayer(Menu):
    bl_label = "Clone Layer"

    def draw(self, context):
        layout = self.layout

        for i, uv_layer in enumerate(context.active_object.data.uv_layers):
            props = layout.operator("wm.context_set_int", text=uv_layer.name, translate=False)
            props.data_path = "active_object.data.uv_layers.active_index"
            props.value = i


class VIEW3D_PT_slots_projectpaint(View3DPanel, Panel):
    bl_category = "Tool"
    bl_context = ".imagepaint"  # dot on purpose (access from topbar)
    bl_label = "Texture Slots"

    @classmethod
    def poll(cls, context):
        brush = context.tool_settings.image_paint.brush
        return (brush is not None and context.active_object is not None)

    def draw(self, context):
        layout = self.layout
        layout.use_property_split = True
        layout.use_property_decorate = False

        settings = context.tool_settings.image_paint

        ob = context.active_object

        layout.prop(settings, "mode", text="Mode")
        
        layout.separator()

        if settings.mode == 'MATERIAL':
                       
            layout.operator_menu_enum("paint.add_texture_paint_slot", "type", icon='ADD', text="Add Texture Paint Slot")
            
            if len(ob.material_slots) > 1:
                layout.template_list("MATERIAL_UL_matslots", "layers",
                                     ob, "material_slots",
                                     ob, "active_material_index", rows=2)
            mat = ob.active_material
            if mat and mat.texture_paint_images:
                row = layout.row()
                row.template_list("TEXTURE_UL_texpaintslots", "",
                                  mat, "texture_paint_images",
                                  mat, "paint_active_slot", rows=2)

                if mat.texture_paint_slots:
                    slot = mat.texture_paint_slots[mat.paint_active_slot]
                else:
                    slot = None

                have_image = slot is not None
            else:
                row = layout.row()

                box = row.box()
                box.label(text="No Textures")
                box.label(text="Add a Texture Paint Slot")
                have_image = False
            

        elif settings.mode == 'IMAGE':
            mesh = ob.data
            uv_text = mesh.uv_layers.active.name if mesh.uv_layers.active else ""
            layout.template_ID(settings, "canvas", new="image.new", open="image.open")
            if settings.missing_uvs:
                layout.operator("paint.add_simple_uvs", icon='ADD', text="Add UVs")
            else:
                layout.menu("VIEW3D_MT_tools_projectpaint_uvlayer", text=uv_text, translate=False)
            have_image = settings.canvas is not None

            layout.prop(settings, "interpolation", text="")

        if settings.missing_uvs:
            layout.separator()
            split = layout.split()
            split.label(text="UV Map Needed", icon='INFO')
            split.operator("paint.add_simple_uvs", icon='ADD', text="Add Simple UVs")
        elif have_image:
            layout.separator()
            layout.operator("image.save_all_modified", text="Save All Images", icon='FILE_TICK')


class VIEW3D_PT_mask(View3DPanel, Panel):
    bl_category = "Tool"
    bl_context = ".imagepaint"  # dot on purpose (access from topbar)
    bl_label = "Masking"
    bl_options = {'DEFAULT_CLOSED'}

    def draw(self, context):
        pass


# TODO, move to space_view3d.py
class VIEW3D_PT_stencil_projectpaint(View3DPanel, Panel):
    bl_category = "Tool"
    bl_context = ".imagepaint"  # dot on purpose (access from topbar)
    bl_label = "Stencil Mask"
    bl_options = {'DEFAULT_CLOSED'}
    bl_parent_id = "VIEW3D_PT_mask"
    bl_ui_units_x = 14

    @classmethod
    def poll(cls, context):
        brush = context.tool_settings.image_paint.brush
        ob = context.active_object
        return (brush is not None and ob is not None)

    def draw_header(self, context):
        ipaint = context.tool_settings.image_paint
        self.layout.prop(ipaint, "use_stencil_layer", text="")

    def draw(self, context):
        layout = self.layout
        layout.use_property_split = True
        layout.use_property_decorate = False

        tool_settings = context.tool_settings
        ipaint = tool_settings.image_paint
        ob = context.active_object
        mesh = ob.data

        col = layout.column()
        col.active = ipaint.use_stencil_layer

        col.label(text="Stencil Image")
        col.template_ID(ipaint, "stencil_image", new="image.new", open="image.open")

        stencil_text = mesh.uv_layer_stencil.name if mesh.uv_layer_stencil else ""

        col.separator()

        split = col.split()
        colsub = split.column()
        colsub.alignment = 'RIGHT'
        colsub.label(text="UV Layer")
        split.column().menu("VIEW3D_MT_tools_projectpaint_stencil", text=stencil_text, translate=False)

        col.separator()

        row = col.row(align=True)
        row.prop(ipaint, "stencil_color", text="Display Color")
        row.prop(ipaint, "invert_stencil", text="", icon='IMAGE_ALPHA')


# TODO, move to space_view3d.py
class VIEW3D_PT_tools_brush_display(Panel, View3DPaintBrushPanel, DisplayPanel):
    bl_context = ".paint_common"
    bl_parent_id = "VIEW3D_PT_tools_brush_settings"
    bl_label = "Cursor"
    bl_options = {'DEFAULT_CLOSED'}


# TODO, move to space_view3d.py
class VIEW3D_PT_tools_brush_texture(Panel, View3DPaintPanel):
    bl_context = ".paint_common"
    bl_parent_id = "VIEW3D_PT_tools_brush_settings"
    bl_label = "Texture"
    bl_options = {'DEFAULT_CLOSED'}

    @classmethod
    def poll(cls, context):
        settings = cls.paint_settings(context)
        return (settings and settings.brush and
                (context.sculpt_object or context.image_paint_object or context.vertex_paint_object))

    def draw(self, context):
        layout = self.layout

        settings = self.paint_settings(context)
        brush = settings.brush

        col = layout.column()

        col.template_ID_preview(brush, "texture", new="texture.new", rows=3, cols=8)

        brush_texture_settings(col, brush, context.sculpt_object)


# TODO, move to space_view3d.py
class VIEW3D_PT_tools_mask_texture(Panel, View3DPaintPanel, TextureMaskPanel):
    bl_category = "Tool"
    bl_context = ".imagepaint"  # dot on purpose (access from topbar)
    bl_parent_id = "VIEW3D_PT_tools_brush_settings"
    bl_label = "Texture Mask"
    bl_options = {'DEFAULT_CLOSED'}

    @classmethod
    def poll(cls, context):
        settings = cls.paint_settings(context)
        return (settings and settings.brush and context.image_paint_object)

    def draw(self, context):
        layout = self.layout

        brush = context.tool_settings.image_paint.brush

        col = layout.column()

        col.template_ID_preview(brush, "mask_texture", new="texture.new", rows=3, cols=8)

        brush_mask_texture_settings(col, brush)


# TODO, move to space_view3d.py
class VIEW3D_PT_tools_brush_stroke(Panel, View3DPaintPanel, StrokePanel):
    bl_context = ".paint_common"  # dot on purpose (access from topbar)
    bl_label = "Stroke"
    bl_parent_id = "VIEW3D_PT_tools_brush_settings"
    bl_options = {'DEFAULT_CLOSED'}


class VIEW3D_PT_tools_brush_stroke_smooth_stroke(Panel, View3DPaintPanel, SmoothStrokePanel):
    bl_context = ".paint_common"  # dot on purpose (access from topbar)
    bl_label = "Stabilize Stroke"
    bl_parent_id = "VIEW3D_PT_tools_brush_stroke"
    bl_options = {'DEFAULT_CLOSED'}


# TODO, move to space_view3d.py
class VIEW3D_PT_tools_brush_falloff(Panel, View3DPaintPanel, FalloffPanel):
    bl_context = ".paint_common"  # dot on purpose (access from topbar)
    bl_parent_id = "VIEW3D_PT_tools_brush_settings"
    bl_label = "Falloff"
    bl_options = {'DEFAULT_CLOSED'}


class VIEW3D_PT_tools_brush_falloff_frontface(View3DPaintPanel, Panel):
    bl_context = ".imagepaint"  # dot on purpose (access from topbar)
    bl_label = "Frontface Falloff"
    bl_parent_id = "VIEW3D_PT_tools_brush_falloff"
    bl_options = {'DEFAULT_CLOSED'}

    @classmethod
    def poll(cls, context):
        return (context.weight_paint_object or context.vertex_paint_object)

    def draw_header(self, context):
        settings = self.paint_settings(context)
        brush = settings.brush

        self.layout.prop(brush, "use_frontface_falloff", text="")

    def draw(self, context):
        settings = self.paint_settings(context)
        brush = settings.brush

        layout = self.layout

        layout.use_property_split = True
        layout.use_property_decorate = False

        layout.active = brush.use_frontface_falloff
        layout.prop(brush, "falloff_angle", text="Angle")


class VIEW3D_PT_tools_brush_falloff_normal(View3DPaintPanel, Panel):
    bl_context = ".imagepaint"  # dot on purpose (access from topbar)
    bl_label = "Normal Falloff"
    bl_parent_id = "VIEW3D_PT_tools_brush_falloff"
    bl_options = {'DEFAULT_CLOSED'}

    @classmethod
    def poll(cls, context):
        return context.image_paint_object

    def draw_header(self, context):
        tool_settings = context.tool_settings
        ipaint = tool_settings.image_paint

        self.layout.prop(ipaint, "use_normal_falloff", text="")

    def draw(self, context):
        tool_settings = context.tool_settings
        ipaint = tool_settings.image_paint

        layout = self.layout

        layout.use_property_split = True
        layout.use_property_decorate = False

        layout.active = ipaint.use_normal_falloff
        layout.prop(ipaint, "normal_angle", text="Angle")


# TODO, move to space_view3d.py
class VIEW3D_PT_sculpt_dyntopo(Panel, View3DPaintPanel):
    bl_context = ".sculpt_mode"  # dot on purpose (access from topbar)
    bl_label = "Dyntopo"
    bl_options = {'DEFAULT_CLOSED'}
    bl_ui_units_x = 12

    @classmethod
    def poll(cls, context):
        return (context.sculpt_object and context.tool_settings.sculpt)

    def draw_header(self, context):
        is_popover = self.is_popover
        layout = self.layout
        layout.operator(
            "sculpt.dynamic_topology_toggle",
            icon='CHECKBOX_HLT' if context.sculpt_object.use_dynamic_topology_sculpting else 'CHECKBOX_DEHLT',
            text="",
            emboss=is_popover,
        )

    def draw(self, context):
        layout = self.layout
        layout.use_property_split = True
        layout.use_property_decorate = False

        tool_settings = context.tool_settings
        sculpt = tool_settings.sculpt
        settings = self.paint_settings(context)
        brush = settings.brush

        col = layout.column()
        col.active = context.sculpt_object.use_dynamic_topology_sculpting

        sub = col.column()
        sub.active = (brush and brush.sculpt_tool != 'MASK')
        if sculpt.detail_type_method in {'CONSTANT', 'MANUAL'}:
            row = sub.row(align=True)
            row.prop(sculpt, "constant_detail_resolution")
            props = row.operator("sculpt.sample_detail_size", text="", icon='EYEDROPPER')
            props.mode = 'DYNTOPO'
        elif (sculpt.detail_type_method == 'BRUSH'):
            sub.prop(sculpt, "detail_percent")
        else:
            sub.prop(sculpt, "detail_size")
        sub.prop(sculpt, "detail_refine_method", text="Refine Method")
        sub.prop(sculpt, "detail_type_method", text="Detailing")

<<<<<<< HEAD
        col.use_property_split = False
        col.prop(sculpt, "use_smooth_shading")


class VIEW3D_PT_sculpt_dyntopo_remesh(Panel, View3DPaintPanel):
    bl_context = ".sculpt_mode"  # dot on purpose (access from topbar)
    bl_label = "Remesh"
    bl_parent_id = "VIEW3D_PT_sculpt_dyntopo"
    bl_options = {'DEFAULT_CLOSED'}
    bl_ui_units_x = 12

    def draw(self, context):
        layout = self.layout
        layout.use_property_split = True
        layout.use_property_decorate = False
=======
        if sculpt.detail_type_method in {'CONSTANT', 'MANUAL'}:
            col.operator("sculpt.detail_flood_fill")
>>>>>>> 7c8fb010

        col.prop(sculpt, "use_smooth_shading")




<<<<<<< HEAD
        col = flow.column()
        col.operator("sculpt.symmetrize", icon = "SYMMETRIZE")
        col = flow.column()
        col.operator("sculpt.optimize", icon = "OPTIMIZE")
        if sculpt.detail_type_method in {'CONSTANT', 'MANUAL'}:
            col = flow.column()
            col.operator("sculpt.detail_flood_fill", icon = "FLOODFILL")
=======
>>>>>>> 7c8fb010


class VIEW3D_PT_sculpt_voxel_remesh(Panel, View3DPaintPanel):
    bl_context = ".sculpt_mode"  # dot on purpose (access from topbar)
    bl_label = "Remesh"
    bl_options = {'DEFAULT_CLOSED'}
    bl_ui_units_x = 12

    @classmethod
    def poll(cls, context):
        return (context.sculpt_object and context.tool_settings.sculpt)

    def draw(self, context):
        layout = self.layout
        layout.use_property_split = True
        layout.use_property_decorate = False

        col = layout.column()
        mesh = context.active_object.data
        row = col.row(align=True)
        row.prop(mesh, "remesh_voxel_size")
        props = row.operator("sculpt.sample_detail_size", text="", icon='EYEDROPPER')
        props.mode = 'VOXEL'
        col.use_property_split = False
        col.prop(mesh, "remesh_voxel_adaptivity")
        col.prop(mesh, "use_remesh_fix_poles")
        col.prop(mesh, "use_remesh_smooth_normals")
        col.prop(mesh, "use_remesh_preserve_volume")
        col.prop(mesh, "use_remesh_preserve_paint_mask")
        col.operator("object.voxel_remesh", text="Remesh")


# TODO, move to space_view3d.py
class VIEW3D_PT_sculpt_options(Panel, View3DPaintPanel):
    bl_context = ".sculpt_mode"  # dot on purpose (access from topbar)
    bl_label = "Options"
    bl_options = {'DEFAULT_CLOSED'}

    @classmethod
    def poll(cls, context):
        return (context.sculpt_object and context.tool_settings.sculpt)

    def draw(self, context):
        layout = self.layout
        layout.use_property_split = False
        layout.use_property_decorate = False

        tool_settings = context.tool_settings
        sculpt = tool_settings.sculpt

        flow = layout.grid_flow(row_major=True, columns=0, even_columns=True, even_rows=False, align=False)

        col = flow.column()
        col.prop(sculpt, "use_threaded", text="Threaded Sculpt")
        col = flow.column()
        col.prop(sculpt, "show_low_resolution")
        col = flow.column()
        col.prop(sculpt, "use_deform_only")


class VIEW3D_PT_sculpt_options_gravity(Panel, View3DPaintPanel):
    bl_context = ".sculpt_mode"  # dot on purpose (access from topbar)
    bl_parent_id = "VIEW3D_PT_sculpt_options"
    bl_label = "Gravity"

    @classmethod
    def poll(cls, context):
        return (context.sculpt_object and context.tool_settings.sculpt)

    def draw(self, context):
        layout = self.layout
        layout.use_property_split = True
        layout.use_property_decorate = False

        tool_settings = context.tool_settings
        sculpt = tool_settings.sculpt
        capabilities = sculpt.brush.sculpt_capabilities

        col = layout.column()
        col.active = capabilities.has_gravity
        col.prop(sculpt, "gravity", slider=True, text="Factor")
        col.prop(sculpt, "gravity_object")


# TODO, move to space_view3d.py
class VIEW3D_PT_sculpt_symmetry(Panel, View3DPaintPanel):
    bl_context = ".sculpt_mode"  # dot on purpose (access from topbar)
    bl_label = "Symmetry"
    bl_options = {'DEFAULT_CLOSED'}

    @classmethod
    def poll(cls, context):
        return (
            (context.sculpt_object and context.tool_settings.sculpt) and
            # When used in the tool header, this is explicitly included next to the XYZ symmetry buttons.
            (context.region.type != 'TOOL_HEADER')
        )

    def draw(self, context):
        layout = self.layout

        sculpt = context.tool_settings.sculpt

        split = layout.split()

        col = split.column()
        col.alignment = 'RIGHT'
        col.label(text="Mirror")

        col = split.column()

        row = col.row(align=True)
        row.prop(sculpt, "use_symmetry_x", text="X", toggle=True)
        row.prop(sculpt, "use_symmetry_y", text="Y", toggle=True)
        row.prop(sculpt, "use_symmetry_z", text="Z", toggle=True)

        split = layout.split()

        col = split.column()
        col.alignment = 'RIGHT'
        col.label(text="Lock")

        col = split.column()

        row = col.row(align=True)
        row.prop(sculpt, "lock_x", text="X", toggle=True)
        row.prop(sculpt, "lock_y", text="Y", toggle=True)
        row.prop(sculpt, "lock_z", text="Z", toggle=True)

        split = layout.split()

        col = split.column()
        col.alignment = 'RIGHT'
        col.label(text="Tiling")

        col = split.column()

        row = col.row(align=True)
        row.prop(sculpt, "tile_x", text="X", toggle=True)
        row.prop(sculpt, "tile_y", text="Y", toggle=True)
        row.prop(sculpt, "tile_z", text="Z", toggle=True)

        layout.use_property_split = True
        layout.use_property_decorate = False

        layout.column().prop(sculpt, "radial_symmetry", text="Radial")
        layout.column().prop(sculpt, "tile_offset", text="Tile Offset")
        
        layout.use_property_split = False
        layout.prop(sculpt, "use_symmetry_feather", text="Feather")

        layout.separator()

        col = layout.column()

        col.prop(sculpt, "symmetrize_direction")
        col.operator("sculpt.symmetrize")


class VIEW3D_PT_sculpt_symmetry_for_topbar(Panel):
    bl_space_type = 'TOPBAR'
    bl_region_type = 'HEADER'
    bl_label = "Symmetry"

    draw = VIEW3D_PT_sculpt_symmetry.draw


# ********** default tools for weight-paint ****************


# TODO, move to space_view3d.py
class VIEW3D_PT_tools_weightpaint_symmetry(Panel, View3DPaintPanel):
    bl_context = ".weightpaint"
    bl_options = {'DEFAULT_CLOSED'}
    bl_label = "Symmetry"

    @classmethod
    def poll(cls, context):
        # When used in the tool header, this is explicitly included next to the XYZ symmetry buttons.
        return (context.region.type != 'TOOL_HEADER')

    def draw(self, context):
        layout = self.layout
        tool_settings = context.tool_settings
        wpaint = tool_settings.weight_paint
        draw_vpaint_symmetry(layout, wpaint)


class VIEW3D_PT_tools_weightpaint_symmetry_for_topbar(Panel):
    bl_space_type = 'TOPBAR'
    bl_region_type = 'HEADER'
    bl_label = "Symmetry"

    draw = VIEW3D_PT_tools_weightpaint_symmetry.draw


# TODO, move to space_view3d.py
class VIEW3D_PT_tools_weightpaint_options(Panel, View3DPaintPanel):
    bl_context = ".weightpaint"
    bl_label = "Options"
    bl_options = {'DEFAULT_CLOSED'}

    def draw(self, context):
        layout = self.layout

        layout.use_property_split = False
        layout.use_property_decorate = False

        tool_settings = context.tool_settings
        wpaint = tool_settings.weight_paint

        col = layout.column()

        col.prop(tool_settings, "use_auto_normalize", text="Auto Normalize")
        col.prop(tool_settings, "use_multipaint", text="Multi-Paint")

        col.prop(wpaint, "use_group_restrict")

        obj = context.weight_paint_object
        if obj.type == 'MESH':
            mesh = obj.data
            col.prop(mesh, "use_mirror_x")
            row = col.row()
            row.active = mesh.use_mirror_x
            row.prop(mesh, "use_mirror_topology")


# ********** default tools for vertex-paint ****************


# TODO, move to space_view3d.py
class VIEW3D_PT_tools_vertexpaint_options(Panel, View3DPaintPanel):
    bl_context = ".vertexpaint"  # dot on purpose (access from topbar)
    bl_label = "Options"
    bl_options = {'DEFAULT_CLOSED'}

    @classmethod
    def poll(self, _context):
        # This is currently unused, since there aren't any Vertex Paint mode specific options.
        return False

    def draw(self, _context):
        layout = self.layout
        layout.use_property_split = True
        layout.use_property_decorate = False


# TODO, move to space_view3d.py
class VIEW3D_PT_tools_vertexpaint_symmetry(Panel, View3DPaintPanel):
    bl_context = ".vertexpaint"  # dot on purpose (access from topbar)
    bl_options = {'DEFAULT_CLOSED'}
    bl_label = "Symmetry"

    @classmethod
    def poll(cls, context):
        # When used in the tool header, this is explicitly included next to the XYZ symmetry buttons.
        return (context.region.type != 'TOOL_HEADER')

    def draw(self, context):
        layout = self.layout
        tool_settings = context.tool_settings
        vpaint = tool_settings.vertex_paint
        draw_vpaint_symmetry(layout, vpaint)


class VIEW3D_PT_tools_vertexpaint_symmetry_for_topbar(Panel):
    bl_space_type = 'TOPBAR'
    bl_region_type = 'HEADER'
    bl_label = "Symmetry"

    draw = VIEW3D_PT_tools_vertexpaint_symmetry.draw


# ********** default tools for texture-paint ****************


# TODO, move to space_view3d.py
class VIEW3D_PT_tools_imagepaint_options_external(Panel, View3DPaintPanel):
    bl_context = ".imagepaint"  # dot on purpose (access from topbar)
    bl_label = "External"
    bl_parent_id = "VIEW3D_PT_tools_imagepaint_options"
    bl_options = {'DEFAULT_CLOSED'}

    def draw(self, context):
        layout = self.layout
        layout.use_property_split = True
        layout.use_property_decorate = False

        tool_settings = context.tool_settings
        ipaint = tool_settings.image_paint

        layout.prop(ipaint, "screen_grab_size", text="Screen Grab Size")

        layout.separator()

        flow = layout.grid_flow(row_major=True, columns=0, even_columns=True, even_rows=False, align=False)
        col = flow.column()
        col.operator("image.project_edit", text="Quick Edit")
        col = flow.column()
        col.operator("image.project_apply", text="Apply")
        col = flow.column()
        col.operator("paint.project_image", text="Apply Camera Image")


# TODO, move to space_view3d.py
class VIEW3D_PT_tools_imagepaint_symmetry(Panel, View3DPaintPanel):
    bl_context = ".imagepaint"  # dot on purpose (access from topbar)
    bl_label = "Symmetry"
    bl_options = {'DEFAULT_CLOSED'}

    @classmethod
    def poll(cls, context):
        # When used in the tool header, this is explicitly included next to the XYZ symmetry buttons.
        return (context.region.type != 'TOOL_HEADER')

    def draw(self, context):
        layout = self.layout

        tool_settings = context.tool_settings
        ipaint = tool_settings.image_paint

        split = layout.split()

        col = split.column()
        col.alignment = 'RIGHT'
        col.label(text="Mirror")

        col = split.column()

        row = col.row(align=True)
        row.prop(ipaint, "use_symmetry_x", text="X", toggle=True)
        row.prop(ipaint, "use_symmetry_y", text="Y", toggle=True)
        row.prop(ipaint, "use_symmetry_z", text="Z", toggle=True)


# TODO, move to space_view3d.py
class VIEW3D_PT_tools_imagepaint_options(View3DPaintPanel, Panel):
    bl_context = ".imagepaint"  # dot on purpose (access from topbar)
    bl_label = "Options"
    bl_options = {'DEFAULT_CLOSED'}

    @classmethod
    def poll(cls, context):
        brush = context.tool_settings.image_paint.brush
        return (brush is not None)

    def draw(self, context):
        layout = self.layout

        layout.use_property_split = True
        layout.use_property_decorate = False

        tool_settings = context.tool_settings
        ipaint = tool_settings.image_paint

        layout.prop(ipaint, "seam_bleed")
        layout.prop(ipaint, "dither", slider=True)

        flow = layout.grid_flow(row_major=True, columns=0, even_columns=True, even_rows=False, align=False)

        col = flow.column()
        col.use_property_split = False
        col.prop(ipaint, "use_occlude")

        col = flow.column()
        col.use_property_split = False
        col.prop(ipaint, "use_backface_culling", text="Backface Culling")


class VIEW3D_PT_tools_imagepaint_options_cavity(View3DPaintPanel, Panel):
    bl_context = ".imagepaint"  # dot on purpose (access from topbar)
    bl_label = "Cavity Mask"
    bl_parent_id = "VIEW3D_PT_mask"
    bl_options = {'DEFAULT_CLOSED'}

    def draw_header(self, context):
        tool_settings = context.tool_settings
        ipaint = tool_settings.image_paint

        self.layout.prop(ipaint, "use_cavity", text="")

    def draw(self, context):
        layout = self.layout

        tool_settings = context.tool_settings
        ipaint = tool_settings.image_paint

        layout.active = ipaint.use_cavity

        layout.template_curve_mapping(ipaint, "cavity_curve", brush=True,
                                      use_negative_slope=True)


# TODO, move to space_view3d.py
class VIEW3D_PT_imagepaint_options(View3DPaintPanel):
    bl_label = "Options"

    @classmethod
    def poll(cls, _context):
        # This is currently unused, since there aren't any Vertex Paint mode specific options.
        return False
        # return (context.image_paint_object and context.tool_settings.image_paint)

    def draw(self, _context):
        layout = self.layout
        layout.use_property_split = True
        layout.use_property_decorate = False


class VIEW3D_MT_tools_projectpaint_stencil(Menu):
    bl_label = "Mask Layer"

    def draw(self, context):
        layout = self.layout
        for i, uv_layer in enumerate(context.active_object.data.uv_layers):
            props = layout.operator("wm.context_set_int", text=uv_layer.name, translate=False)
            props.data_path = "active_object.data.uv_layer_stencil_index"
            props.value = i


# TODO, move to space_view3d.py
class VIEW3D_PT_tools_particlemode_options(View3DPanel, Panel):
    """Default tools for particle mode"""
    bl_category = "Tool"
    bl_context = ".particlemode"
    bl_label = "Options"
    bl_options = {'DEFAULT_CLOSED'}

    def draw(self, context):
        layout = self.layout

        layout.use_property_split = True
        layout.use_property_decorate = False  # No animation.

        pe = context.tool_settings.particle_edit
        ob = pe.object

        layout.prop(pe, "type", text="Editing Type")

        ptcache = None

        if pe.type == 'PARTICLES':
            if ob.particle_systems:
                if len(ob.particle_systems) > 1:
                    layout.template_list("UI_UL_list", "particle_systems", ob, "particle_systems",
                                         ob.particle_systems, "active_index", rows=2, maxrows=3)

                ptcache = ob.particle_systems.active.point_cache
        else:
            for md in ob.modifiers:
                if md.type == pe.type:
                    ptcache = md.point_cache

        if ptcache and len(ptcache.point_caches) > 1:
            layout.template_list("UI_UL_list", "particles_point_caches", ptcache, "point_caches",
                                 ptcache.point_caches, "active_index", rows=2, maxrows=3)

        if not pe.is_editable:
            layout.label(text="Point cache must be baked")
            layout.label(text="in memory to enable editing!")

        col = layout.column(align=True)
        col.active = pe.is_editable
        col.use_property_split = False
        col.prop(ob.data, "use_mirror_x")
        if pe.tool == 'ADD':
          col.prop(ob.data, "use_mirror_topology")
        col.separator()
        col.prop(pe, "use_preserve_length", text="Preserve Strand Lengths")
        col.prop(pe, "use_preserve_root", text="Preserve Root Positions")
        if not pe.is_hair:
            col.prop(pe, "use_auto_velocity", text="Auto-Velocity")


class VIEW3D_PT_tools_particlemode_options_shapecut(View3DPanel, Panel):
    """Default tools for particle mode"""
    bl_category = "Tool"
    bl_parent_id = "VIEW3D_PT_tools_particlemode_options"
    bl_label = "Cut Particles to Shape"
    bl_options = {'DEFAULT_CLOSED'}

    def draw(self, context):
        layout = self.layout

        layout.use_property_split = True
        layout.use_property_decorate = False  # No animation.

        pe = context.tool_settings.particle_edit

        layout.prop(pe, "shape_object")
        layout.operator("particle.shape_cut", text="Cut")


class VIEW3D_PT_tools_particlemode_options_display(View3DPanel, Panel):
    """Default tools for particle mode"""
    bl_category = "Tool"
    bl_parent_id = "VIEW3D_PT_tools_particlemode_options"
    bl_label = "Viewport Display"

    def draw(self, context):
        layout = self.layout

        layout.use_property_split = True
        layout.use_property_decorate = False  # No animation.

        pe = context.tool_settings.particle_edit

        col = layout.column()
        col.active = pe.is_editable
        col.prop(pe, "display_step", text="Path Steps")
        if pe.is_hair:
            col.use_property_split = False
            col.prop(pe, "show_particles", text="Children")
        else:
            if pe.type == 'PARTICLES':
                col.use_property_split = False
                col.prop(pe, "show_particles", text="Particles")
            col.use_property_split = False
            col.prop(pe, "use_fade_time")
            sub = col.row(align=True)
            sub.active = pe.use_fade_time
            sub.use_property_split = True
            sub.prop(pe, "fade_frames", slider=True)


# ********** grease pencil object tool panels ****************

# Grease Pencil drawing brushes


class GreasePencilPanel:
    bl_context = ".greasepencil_paint"
    bl_category = "Tool"

    @classmethod
    def poll(cls, context):
        if context.space_data.type in {'VIEW_3D', 'PROPERTIES'}:
            if context.gpencil_data is None:
                return False

            gpd = context.gpencil_data
            return bool(gpd.is_stroke_paint_mode)
        else:
            return True


class VIEW3D_PT_tools_grease_pencil_brush_select(Panel, View3DPanel, GreasePencilPanel):
    bl_label = "Brushes"

    def draw(self, context):
        layout = self.layout
        layout.use_property_split = True
        layout.use_property_decorate = False

        tool_settings = context.scene.tool_settings
        gpencil_paint = tool_settings.gpencil_paint

        row = layout.row()
        row.column().template_ID_preview(gpencil_paint, "brush", new="brush.add_gpencil", rows=3, cols=8)

        col = row.column()
        col.operator("gpencil.brush_presets_create", icon='PRESET', text="")

        if context.mode == 'PAINT_GPENCIL':
            brush = tool_settings.gpencil_paint.brush
            if brush is not None:
                gp_settings = brush.gpencil_settings

                col.prop(brush, "use_custom_icon", toggle=True, icon='FILE_IMAGE', text="")

                if brush.use_custom_icon:
                    layout.row().prop(brush, "icon_filepath", text="")


class VIEW3D_PT_tools_grease_pencil_brush_settings(Panel, View3DPanel, GreasePencilPanel):
    bl_label = "Brush Settings"

    # What is the point of brush presets? Seems to serve the exact same purpose as brushes themselves??
    def draw_header_preset(self, _context):
        VIEW3D_PT_gpencil_brush_presets.draw_panel_header(self.layout)

    def draw(self, context):
        layout = self.layout
        layout.use_property_split = True
        layout.use_property_decorate = False

        tool_settings = context.scene.tool_settings
        gpencil_paint = tool_settings.gpencil_paint

        brush = gpencil_paint.brush

        if brush is not None:
            gp_settings = brush.gpencil_settings

            if brush.gpencil_tool in {'DRAW', 'FILL'}:
                row = layout.row(align=True)
                row_mat = row.row()
                if gp_settings.use_material_pin:
                    row_mat.template_ID(gp_settings, "material", live_icon=True)
                else:
                    row_mat.template_ID(context.active_object, "active_material", live_icon=True)
                    row_mat.enabled = False  # will otherwise allow to change material in active slot

                row.prop(gp_settings, "use_material_pin", text="")

            if not self.is_popover:
                from bl_ui.properties_paint_common import (
                    brush_basic_gpencil_paint_settings,
                )
                brush_basic_gpencil_paint_settings(layout, context, brush, compact=False)


class VIEW3D_PT_tools_grease_pencil_brush_advanced(View3DPanel, Panel):
    bl_context = ".greasepencil_paint"
    bl_label = "Advanced"
    bl_parent_id = 'VIEW3D_PT_tools_grease_pencil_brush_settings'
    bl_category = "Tool"
    bl_options = {'DEFAULT_CLOSED'}

    @classmethod
    def poll(cls, context):
        brush = context.tool_settings.gpencil_paint.brush
        return brush is not None and brush.gpencil_tool != 'ERASE'

    def draw(self, context):
        layout = self.layout
        layout.use_property_split = True
        layout.use_property_decorate = False

        tool_settings = context.scene.tool_settings
        gpencil_paint = tool_settings.gpencil_paint
        brush = gpencil_paint.brush
        gp_settings = brush.gpencil_settings

        col = layout.column(align=True)
        if brush is not None:
            if brush.gpencil_tool != 'FILL':
                col.prop(gp_settings, "input_samples")
                col.separator()

                col.prop(gp_settings, "active_smooth_factor")
                col.separator()

                col.prop(gp_settings, "angle", slider=True)
                col.prop(gp_settings, "angle_factor", text="Factor", slider=True)

                ob = context.object
                ma = None
                if ob and brush.gpencil_settings.use_material_pin is False:
                    ma = ob.active_material
                elif brush.gpencil_settings.material:
                    ma = brush.gpencil_settings.material

                col.separator()
                subcol = col.column(align=True)
                if ma and ma.grease_pencil.mode == 'LINE':
                    subcol.enabled = False
                subcol.prop(gp_settings, "gradient_factor", slider=True)
                subcol.prop(gp_settings, "gradient_shape")

            elif brush.gpencil_tool == 'FILL':
                row = col.row(align=True)
                row.prop(gp_settings, "fill_draw_mode", text="Boundary")
                row.prop(gp_settings, "show_fill_boundary", text="", icon='GRID')
                col.separator()
                col.prop(gp_settings, "fill_factor", text="Resolution")
                if gp_settings.fill_draw_mode != 'STROKE':
                    col.prop(gp_settings, "show_fill", text="Ignore Transparent Strokes")
                    col.prop(gp_settings, "fill_threshold", text="Threshold")

class VIEW3D_PT_tools_grease_pencil_brush_stroke(Panel, View3DPanel):
    bl_context = ".greasepencil_paint"
    bl_parent_id = 'VIEW3D_PT_tools_grease_pencil_brush_settings'
    bl_label = "Stroke"
    bl_category = "Tool"
    bl_options = {'DEFAULT_CLOSED'}

    @classmethod
    def poll(cls, context):
        brush = context.tool_settings.gpencil_paint.brush
        return brush is not None and brush.gpencil_tool == 'DRAW'

    def draw(self, context):
        layout = self.layout


class VIEW3D_PT_tools_grease_pencil_brush_stabilizer(Panel, View3DPanel):
    bl_context = ".greasepencil_paint"
    bl_parent_id = 'VIEW3D_PT_tools_grease_pencil_brush_stroke'
    bl_label = "Stabilize Stroke"
    bl_category = "Tool"
    bl_options = {'DEFAULT_CLOSED'}

    @classmethod
    def poll(cls, context):
        brush = context.tool_settings.gpencil_paint.brush
        return brush is not None and brush.gpencil_tool == 'DRAW'

    def draw_header(self, context):
        if self.is_popover:
            return

        brush = context.tool_settings.gpencil_paint.brush
        gp_settings = brush.gpencil_settings
        self.layout.prop(gp_settings, "use_settings_stabilizer", text="")

    def draw(self, context):
        layout = self.layout
        layout.use_property_split = True
        layout.use_property_decorate = False

        brush = context.tool_settings.gpencil_paint.brush
        gp_settings = brush.gpencil_settings

        if self.is_popover:
            row = layout.row()
            row.prop(gp_settings, "use_settings_stabilizer", text="")
            row.label(text=self.bl_label)

        col = layout.column()
        col.active = gp_settings.use_settings_stabilizer

        col.prop(brush, "smooth_stroke_radius", text="Radius", slider=True)
        col.prop(brush, "smooth_stroke_factor", text="Factor", slider=True)


class VIEW3D_PT_tools_grease_pencil_brush_post_processing(View3DPanel, Panel):
    bl_context = ".greasepencil_paint"
    bl_parent_id = 'VIEW3D_PT_tools_grease_pencil_brush_stroke'
    bl_label = "Post-Processing"
    bl_category = "Tool"
    bl_options = {'DEFAULT_CLOSED'}

    @classmethod
    def poll(cls, context):
        brush = context.tool_settings.gpencil_paint.brush
        return brush is not None and brush.gpencil_tool not in {'ERASE', 'FILL'}

    def draw_header(self, context):
        if self.is_popover:
            return

        brush = context.tool_settings.gpencil_paint.brush
        gp_settings = brush.gpencil_settings
        self.layout.prop(gp_settings, "use_settings_postprocess", text="")

    def draw(self, context):
        layout = self.layout
        layout.use_property_split = True
        layout.use_property_decorate = False

        brush = context.tool_settings.gpencil_paint.brush
        gp_settings = brush.gpencil_settings

        if self.is_popover:
            row = layout.row()
            row.prop(gp_settings, "use_settings_postprocess", text="")
            row.label(text=self.bl_label)

        col = layout.column()
        col.active = gp_settings.use_settings_postprocess

        col1 = col.column(align=True)
        col1.prop(gp_settings, "pen_smooth_factor")
        col1.prop(gp_settings, "pen_smooth_steps")

        col1 = col.column(align=True)
        col1.prop(gp_settings, "pen_thick_smooth_factor")
        col1.prop(gp_settings, "pen_thick_smooth_steps", text="Iterations")

        col1 = col.column(align=True)
        col1.prop(gp_settings, "pen_subdivision_steps")
        col1.prop(gp_settings, "random_subdiv", text="Randomness", slider=True)

        col1 = col.column(align=True)
        col1.prop(gp_settings, "simplify_factor")

        col1 = col.column(align=True)
        col1.prop(gp_settings, "trim")


class VIEW3D_PT_tools_grease_pencil_brush_random(View3DPanel, Panel):
    bl_context = ".greasepencil_paint"
    bl_parent_id = 'VIEW3D_PT_tools_grease_pencil_brush_stroke'
    bl_label = "Randomize"
    bl_category = "Tool"
    bl_options = {'DEFAULT_CLOSED'}

    @classmethod
    def poll(cls, context):
        brush = context.tool_settings.gpencil_paint.brush
        return brush is not None and brush.gpencil_tool not in {'ERASE', 'FILL'}

    def draw_header(self, context):
        if self.is_popover:
            return

        brush = context.tool_settings.gpencil_paint.brush
        gp_settings = brush.gpencil_settings
        self.layout.prop(gp_settings, "use_settings_random", text="")

    def draw(self, context):
        layout = self.layout
        layout.use_property_split = True
        layout.use_property_decorate = False

        brush = context.tool_settings.gpencil_paint.brush
        gp_settings = brush.gpencil_settings

        if self.is_popover:
            row = layout.row()
            row.prop(gp_settings, "use_settings_random", text="")
            row.label(text=self.bl_label)

        col = layout.column()
        col.active = gp_settings.use_settings_random

        col.prop(gp_settings, "random_pressure", text="Pressure", slider=True)
        col.prop(gp_settings, "random_strength", text="Strength", slider=True)
        col.prop(gp_settings, "uv_random", text="UV", slider=True)

        row = col.row(align=True)
        row.prop(gp_settings, "pen_jitter", slider=True)
        row.prop(gp_settings, "use_jitter_pressure", text="", icon='STYLUS_PRESSURE')


# Grease Pencil drawingcurves
class VIEW3D_PT_tools_grease_pencil_brushcurves(View3DPanel, Panel):
    bl_context = ".greasepencil_paint"
    bl_parent_id = 'VIEW3D_PT_tools_grease_pencil_brush_settings'
    bl_label = "Curves"
    bl_category = "Tool"
    bl_options = {'DEFAULT_CLOSED'}

    @classmethod
    def poll(cls, context):
        brush = context.tool_settings.gpencil_paint.brush
        return brush is not None and brush.gpencil_tool not in {'ERASE', 'FILL'}

    def draw(self, context):
        pass


class VIEW3D_PT_tools_grease_pencil_brushcurves_sensitivity(View3DPanel, Panel):
    bl_context = ".greasepencil_paint"
    bl_label = "Sensitivity"
    bl_category = "Tool"
    bl_parent_id = "VIEW3D_PT_tools_grease_pencil_brushcurves"

    def draw(self, context):
        layout = self.layout
        layout.use_property_split = True

        brush = context.tool_settings.gpencil_paint.brush
        gp_settings = brush.gpencil_settings

        layout.template_curve_mapping(gp_settings, "curve_sensitivity", brush=True,
                                      use_negative_slope=True)


class VIEW3D_PT_tools_grease_pencil_brushcurves_strength(View3DPanel, Panel):
    bl_context = ".greasepencil_paint"
    bl_label = "Strength"
    bl_category = "Tool"
    bl_parent_id = "VIEW3D_PT_tools_grease_pencil_brushcurves"

    def draw(self, context):
        layout = self.layout
        layout.use_property_split = True

        brush = context.tool_settings.gpencil_paint.brush
        gp_settings = brush.gpencil_settings

        layout.template_curve_mapping(gp_settings, "curve_strength", brush=True,
                                      use_negative_slope=True)


class VIEW3D_PT_tools_grease_pencil_brushcurves_jitter(View3DPanel, Panel):
    bl_context = ".greasepencil_paint"
    bl_label = "Jitter"
    bl_category = "Tool"
    bl_parent_id = "VIEW3D_PT_tools_grease_pencil_brushcurves"

    def draw(self, context):
        layout = self.layout
        layout.use_property_split = True

        brush = context.tool_settings.gpencil_paint.brush
        gp_settings = brush.gpencil_settings

        layout.template_curve_mapping(gp_settings, "curve_jitter", brush=True,
                                      use_negative_slope=True)


# Grease Pencil stroke interpolation tools
class VIEW3D_PT_tools_grease_pencil_interpolate(Panel):
    bl_space_type = 'VIEW_3D'
    bl_region_type = 'HEADER'
    bl_label = "Interpolate"

    @classmethod
    def poll(cls, context):
        if context.gpencil_data is None:
            return False

        gpd = context.gpencil_data
        return bool(context.editable_gpencil_strokes) and bool(gpd.use_stroke_edit_mode)

    def draw(self, context):
        layout = self.layout
        settings = context.tool_settings.gpencil_interpolate

        col = layout.column(align=True)
        col.label(text="Interpolate Strokes")
        col.operator("gpencil.interpolate", text="Interpolate", icon = "INTERPOLATE")
        col.operator("gpencil.interpolate_sequence", text="Sequence", icon = "SEQUENCE")
        col.operator("gpencil.interpolate_reverse", text="Remove Breakdowns")

        col = layout.column(align=True)
        col.label(text="Options:")
        col.prop(settings, "interpolate_all_layers")
        col.prop(settings, "interpolate_selected_only")

        col = layout.column(align=True)
        col.label(text="Sequence Options:")
        col.prop(settings, "type")
        if settings.type == 'CUSTOM':
            # TODO: Options for loading/saving curve presets?
            col.template_curve_mapping(settings, "interpolation_curve", brush=True,
                                       use_negative_slope=True)
        elif settings.type != 'LINEAR':
            col.prop(settings, "easing")

            if settings.type == 'BACK':
                layout.prop(settings, "back")
            elif settings.type == 'ELASTIC':
                sub = layout.column(align=True)
                sub.prop(settings, "amplitude")
                sub.prop(settings, "period")


# Grease Pencil stroke sculpting tools

class VIEW3D_PT_tools_grease_pencil_sculpt_select(Panel, View3DPanel):
    bl_context = ".greasepencil_sculpt"
    bl_label = "Brushes"
    bl_category = "Tool"

    def draw(self, context):
        layout = self.layout
        layout.use_property_split = True
        layout.use_property_decorate = False

        settings = context.tool_settings.gpencil_sculpt

        layout.template_icon_view(settings, "sculpt_tool", show_labels=True)


class VIEW3D_PT_tools_grease_pencil_sculpt_settings(Panel, View3DPanel):
    bl_context = ".greasepencil_sculpt"
    bl_category = "Tool"
    bl_label = "Brush Settings"

    def draw(self, context):
        layout = self.layout
        layout.use_property_split = True
        layout.use_property_decorate = False

        settings = context.tool_settings.gpencil_sculpt
        brush = settings.brush

        if not self.is_popover:
            from bl_ui.properties_paint_common import (
                brush_basic_gpencil_sculpt_settings,
            )
            brush_basic_gpencil_sculpt_settings(layout, context, brush)


# Grease Pencil weight painting tools


class VIEW3D_PT_tools_grease_pencil_weight_paint_select(View3DPanel, Panel):
    bl_context = ".greasepencil_weight"
    bl_label = "Brushes"
    bl_category = "Tool"

    def draw(self, context):
        layout = self.layout
        layout.use_property_split = True
        layout.use_property_decorate = False

        settings = context.tool_settings.gpencil_sculpt

        layout.template_icon_view(settings, "weight_tool", show_labels=True)


class VIEW3D_PT_tools_grease_pencil_weight_paint_settings(Panel, View3DPanel):
    bl_context = ".greasepencil_weight"
    bl_category = "Tool"
    bl_label = "Brush Settings"

    def draw(self, context):
        layout = self.layout
        layout.use_property_split = True
        layout.use_property_decorate = False

        settings = context.tool_settings.gpencil_sculpt
        brush = settings.brush

        if not self.is_popover:
            from bl_ui.properties_paint_common import (
                brush_basic_gpencil_weight_settings,
            )
            brush_basic_gpencil_weight_settings(layout, context, brush)


class VIEW3D_PT_tools_grease_pencil_sculpt_options(GreasePencilSculptOptionsPanel, Panel, View3DPanel):
    bl_context = ".greasepencil_sculpt"
    bl_parent_id = 'VIEW3D_PT_tools_grease_pencil_sculpt_settings'
    bl_category = "Tool"
    bl_label = "Sculpt Strokes"


# Grease Pencil Brush Appearance (one for each mode)
class VIEW3D_PT_tools_grease_pencil_paint_appearance(GreasePencilDisplayPanel, Panel, View3DPanel):
    bl_context = ".greasepencil_paint"
    bl_parent_id = 'VIEW3D_PT_tools_grease_pencil_brush_settings'
    bl_label = "Cursor"
    bl_category = "Tool"


class VIEW3D_PT_tools_grease_pencil_sculpt_appearance(GreasePencilDisplayPanel, Panel, View3DPanel):
    bl_context = ".greasepencil_sculpt"
    bl_parent_id = 'VIEW3D_PT_tools_grease_pencil_sculpt_settings'
    bl_label = "Cursor"
    bl_category = "Tool"


class VIEW3D_PT_tools_grease_pencil_weight_appearance(GreasePencilDisplayPanel, Panel, View3DPanel):
    bl_context = ".greasepencil_weight"
    bl_parent_id = 'VIEW3D_PT_tools_grease_pencil_weight_paint_settings'
    bl_category = "Tool"
    bl_label = "Cursor"


class VIEW3D_PT_gpencil_brush_presets(Panel, PresetPanel):
    """Brush settings"""
    bl_label = "Brush Presets"
    preset_subdir = "gpencil_brush"
    preset_operator = "script.execute_preset"
    preset_add_operator = "scene.gpencil_brush_preset_add"


classes = (
    VIEW3D_MT_brush_context_menu,
    VIEW3D_MT_brush_context_menu_paint_modes,
    VIEW3D_PT_tools_object_options,
    VIEW3D_PT_tools_object_options_transform,
    VIEW3D_PT_tools_meshedit_options,
    VIEW3D_PT_tools_meshedit_options_automerge,
    VIEW3D_PT_tools_curveedit_options_stroke,
    VIEW3D_PT_tools_armatureedit_options,
    VIEW3D_PT_tools_posemode_options,
    
    VIEW3D_PT_slots_projectpaint,
    VIEW3D_PT_tools_brush_select,
    VIEW3D_PT_tools_brush_settings,
    VIEW3D_PT_tools_brush_color,
    VIEW3D_PT_tools_brush_swatches,
    VIEW3D_PT_tools_brush_settings_advanced,
    VIEW3D_PT_tools_brush_clone,
    TEXTURE_UL_texpaintslots,
    VIEW3D_MT_tools_projectpaint_uvlayer,
    VIEW3D_PT_tools_brush_texture,
    VIEW3D_PT_tools_mask_texture,
    VIEW3D_PT_tools_brush_stroke,
    VIEW3D_PT_tools_brush_stroke_smooth_stroke,
    VIEW3D_PT_tools_brush_falloff,
    VIEW3D_PT_tools_brush_falloff_frontface,
    VIEW3D_PT_tools_brush_falloff_normal,
    VIEW3D_PT_tools_brush_display,

    VIEW3D_PT_sculpt_dyntopo,
    VIEW3D_PT_sculpt_voxel_remesh,
    VIEW3D_PT_sculpt_symmetry,
    VIEW3D_PT_sculpt_symmetry_for_topbar,
    VIEW3D_PT_sculpt_options,
    VIEW3D_PT_sculpt_options_gravity,

    VIEW3D_PT_tools_weightpaint_symmetry,
    VIEW3D_PT_tools_weightpaint_symmetry_for_topbar,
    VIEW3D_PT_tools_weightpaint_options,

    VIEW3D_PT_tools_vertexpaint_symmetry,
    VIEW3D_PT_tools_vertexpaint_symmetry_for_topbar,
    VIEW3D_PT_tools_vertexpaint_options,

    VIEW3D_PT_mask,
    VIEW3D_PT_stencil_projectpaint,
    VIEW3D_PT_tools_imagepaint_options_cavity,

    VIEW3D_PT_tools_imagepaint_symmetry,
    VIEW3D_PT_tools_imagepaint_options,
    
    VIEW3D_PT_tools_imagepaint_options_external,
    VIEW3D_MT_tools_projectpaint_stencil,

    VIEW3D_PT_tools_particlemode,
    VIEW3D_PT_tools_particlemode_options,
    VIEW3D_PT_tools_particlemode_options_shapecut,
    VIEW3D_PT_tools_particlemode_options_display,

    VIEW3D_PT_gpencil_brush_presets,
    VIEW3D_PT_tools_grease_pencil_brush_select,
    VIEW3D_PT_tools_grease_pencil_brush_settings,
    VIEW3D_PT_tools_grease_pencil_brush_advanced,
    VIEW3D_PT_tools_grease_pencil_brush_stroke,
    VIEW3D_PT_tools_grease_pencil_brush_post_processing,
    VIEW3D_PT_tools_grease_pencil_brush_random,
    VIEW3D_PT_tools_grease_pencil_brush_stabilizer,
    VIEW3D_PT_tools_grease_pencil_brushcurves,
    VIEW3D_PT_tools_grease_pencil_brushcurves_sensitivity,
    VIEW3D_PT_tools_grease_pencil_brushcurves_strength,
    VIEW3D_PT_tools_grease_pencil_brushcurves_jitter,
    VIEW3D_PT_tools_grease_pencil_paint_appearance,
    VIEW3D_PT_tools_grease_pencil_sculpt_select,
    VIEW3D_PT_tools_grease_pencil_sculpt_settings,
    VIEW3D_PT_tools_grease_pencil_sculpt_options,
    VIEW3D_PT_tools_grease_pencil_sculpt_appearance,
    VIEW3D_PT_tools_grease_pencil_weight_paint_select,
    VIEW3D_PT_tools_grease_pencil_weight_paint_settings,
    VIEW3D_PT_tools_grease_pencil_weight_appearance,
    VIEW3D_PT_tools_grease_pencil_interpolate,
)

if __name__ == "__main__":  # only for live edit.
    from bpy.utils import register_class
    for cls in classes:
        register_class(cls)<|MERGE_RESOLUTION|>--- conflicted
+++ resolved
@@ -819,42 +819,10 @@
         sub.prop(sculpt, "detail_refine_method", text="Refine Method")
         sub.prop(sculpt, "detail_type_method", text="Detailing")
 
-<<<<<<< HEAD
-        col.use_property_split = False
-        col.prop(sculpt, "use_smooth_shading")
-
-
-class VIEW3D_PT_sculpt_dyntopo_remesh(Panel, View3DPaintPanel):
-    bl_context = ".sculpt_mode"  # dot on purpose (access from topbar)
-    bl_label = "Remesh"
-    bl_parent_id = "VIEW3D_PT_sculpt_dyntopo"
-    bl_options = {'DEFAULT_CLOSED'}
-    bl_ui_units_x = 12
-
-    def draw(self, context):
-        layout = self.layout
-        layout.use_property_split = True
-        layout.use_property_decorate = False
-=======
         if sculpt.detail_type_method in {'CONSTANT', 'MANUAL'}:
             col.operator("sculpt.detail_flood_fill")
->>>>>>> 7c8fb010
 
         col.prop(sculpt, "use_smooth_shading")
-
-
-
-
-<<<<<<< HEAD
-        col = flow.column()
-        col.operator("sculpt.symmetrize", icon = "SYMMETRIZE")
-        col = flow.column()
-        col.operator("sculpt.optimize", icon = "OPTIMIZE")
-        if sculpt.detail_type_method in {'CONSTANT', 'MANUAL'}:
-            col = flow.column()
-            col.operator("sculpt.detail_flood_fill", icon = "FLOODFILL")
-=======
->>>>>>> 7c8fb010
 
 
 class VIEW3D_PT_sculpt_voxel_remesh(Panel, View3DPaintPanel):
