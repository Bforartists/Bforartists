--- conflicted
+++ resolved
@@ -127,22 +127,15 @@
 
     split = layout.split()
 
-<<<<<<< HEAD
     col = split.column()
     col.alignment = 'RIGHT'
     col.label(text="Mirror")
 
     col = split.column()
     row = col.row(align=True)
-    row.prop(vpaint, "use_symmetry_x", text="X", toggle=True)
-    row.prop(vpaint, "use_symmetry_y", text="Y", toggle=True)
-    row.prop(vpaint, "use_symmetry_z", text="Z", toggle=True)
-=======
-    row = col.row(heading="Mirror", align=True)
     row.prop(mesh, "use_mirror_x", text="X", toggle=True)
     row.prop(mesh, "use_mirror_y", text="Y", toggle=True)
     row.prop(mesh, "use_mirror_z", text="Z", toggle=True)
->>>>>>> f470a02a
 
     col.prop(vpaint, "radial_symmetry", text="Radial")
 
@@ -429,7 +422,6 @@
     bl_options = {'DEFAULT_CLOSED'}
     bl_ui_units_x = 14
 
-
     def draw(self, context):
         layout = self.layout
 
@@ -1030,7 +1022,6 @@
         col = layout.column()
         row = col.row(align=True)
         row.prop(context.object.data, 'use_mirror_vertex_group_x')
-        
 
 
 class VIEW3D_PT_tools_weightpaint_symmetry_for_topbar(Panel):
