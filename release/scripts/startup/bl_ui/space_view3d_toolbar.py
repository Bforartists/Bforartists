﻿# ##### BEGIN GPL LICENSE BLOCK #####
#
#  This program is free software; you can redistribute it and/or
#  modify it under the terms of the GNU General Public License
#  as published by the Free Software Foundation; either version 2
#  of the License, or (at your option) any later version.
#
#  This program is distributed in the hope that it will be useful,
#  but WITHOUT ANY WARRANTY; without even the implied warranty of
#  MERCHANTABILITY or FITNESS FOR A PARTICULAR PURPOSE.  See the
#  GNU General Public License for more details.
#
#  You should have received a copy of the GNU General Public License
#  along with this program; if not, write to the Free Software Foundation,
#  Inc., 51 Franklin Street, Fifth Floor, Boston, MA 02110-1301, USA.
#
# ##### END GPL LICENSE BLOCK #####

# <pep8 compliant>
import bpy
from bpy.types import Menu, Panel, UIList
from bl_ui.properties_grease_pencil_common import (
        GreasePencilDrawingToolsPanel,
        GreasePencilStrokeEditPanel,
        GreasePencilInterpolatePanel,
        GreasePencilStrokeSculptPanel,
        GreasePencilBrushPanel,
        GreasePencilBrushCurvesPanel
        )
from bl_ui.properties_paint_common import (
        UnifiedPaintPanel,
        brush_texture_settings,
        brush_texpaint_common,
        brush_mask_texture_settings,
        )


class View3DPanel:
    bl_space_type = 'VIEW_3D'
    bl_region_type = 'TOOLS'


# **************** standard tool clusters ******************

# Keyframing tools
def draw_keyframing_tools(context, layout):
    col = layout.column(align=True)
    col.label(text="Keyframes:")
    col.operator("anim.keyframe_insert_menu", icon= 'KEYFRAMES_INSERT', text="Insert              ")
    col.operator("anim.keyframe_delete_v3d", icon= 'KEYFRAMES_REMOVE',text="Remove          ")
    col.operator("nla.bake", icon= 'BAKE_ACTION',text="Bake Action    ")  
    col.operator("anim.keyframe_clear_v3d", icon= 'KEYFRAMES_CLEAR',text="Clear               ")

    col = layout.column(align=True)
    col.label(text="Set Keying Set:")
    row = col.row(align=True)
    row.alignment = 'RIGHT'
    col.operator("anim.keying_set_active_set", icon='TRIA_RIGHT', text="Set Keying Set")
    

# Keyframing tools just icons
def draw_keyframing_tools_icons(context, layout):
    col = layout.column(align=True)
    col.label(text="Keyframes:")
    row = col.row(align=False)
    row.alignment = 'LEFT'
    row.operator("anim.keyframe_insert_menu", icon= 'KEYFRAMES_INSERT',text = "")
    row.operator("anim.keyframe_delete_v3d", icon= 'KEYFRAMES_REMOVE',text = "")
    row.operator("nla.bake", icon= 'BAKE_ACTION',text = "")
    row.operator("anim.keyframe_clear_v3d", icon= 'KEYFRAMES_CLEAR',text = "")

    col = layout.column(align=True)
    col.label(text="Set Keying Set:")
    col.operator("anim.keying_set_active_set", icon='TRIA_RIGHT', text="Set Keying Set")


# ********** default tools for object-mode ****************

class VIEW3D_PT_tools_snap(View3DPanel, Panel):
    """Snap Tools"""
    bl_label = "Snap"
    bl_category = "Tools"
    bl_options = {'DEFAULT_CLOSED'}

    def draw(self, context):
        layout = self.layout

        view = context.space_data # Our data for the icon_or_text flag is in space_data. A c prop
            # text
        if not view.show_iconbuttons: 

            col = layout.column(align=True)

            col.operator("view3d.snap_selected_to_grid", text="Selection to Grid                ", icon = "SELECTIONTOGRID")
            col.operator("view3d.snap_selected_to_cursor", text="Selection to Cursor              ", icon = "SELECTIONTOCURSOR").use_offset = False
            col.operator("view3d.snap_selected_to_cursor", text="Selection to Cursor (Offset)", icon = "SELECTIONTOCURSOROFFSET").use_offset = True
            col.operator("view3d.snap_selected_to_active", text="Selection to Active              ", icon = "SELECTIONTOACTIVE")

            col = layout.column(align=True)

            col.operator("view3d.snap_cursor_to_selected", text="Cursor to Selected              ", icon = "CURSORTOSELECTION")
            col.operator("view3d.snap_cursor_to_center", text="Cursor to Center                  ", icon = "CURSORTOCENTER")
            col.operator("view3d.snap_cursor_to_grid", text="Cursor to Grid                      ", icon = "CURSORTOGRID")
            col.operator("view3d.snap_cursor_to_active", text="Cursor to Active                  ", icon = "CURSORTOACTIVE")

        else: 

            col = layout.column(align=True)
            col.label(text="Selection to ... :")
            row = col.row(align=False)
            row.alignment = 'LEFT'

            row.operator("view3d.snap_selected_to_cursor", text = "", icon = "SELECTIONTOCURSOR").use_offset = False
            row.operator("view3d.snap_selected_to_cursor", text = "", icon = "SELECTIONTOCURSOROFFSET").use_offset = True
            row.operator("view3d.snap_selected_to_active", text = "", icon = "SELECTIONTOACTIVE")
            row.operator("view3d.snap_selected_to_grid", text = "", icon = "SELECTIONTOGRID")

            col.label(text="Cursor to ... :")
            row = col.row(align=False)
            row.alignment = 'LEFT'

            row.operator("view3d.snap_cursor_to_selected", text = "", icon = "CURSORTOSELECTION")         
            row.operator("view3d.snap_cursor_to_center", text = "", icon = "CURSORTOCENTER")         
            row.operator("view3d.snap_cursor_to_active", text = "", icon = "CURSORTOACTIVE")
            row.operator("view3d.snap_cursor_to_grid", text = "", icon = "CURSORTOGRID")


class VIEW3D_PT_tools_object(View3DPanel, Panel):
    bl_category = "Tools"
    bl_context = "objectmode"
    bl_label = "Edit"

    def draw(self, context):
        layout = self.layout

        col = layout.column(align=True)

        obj = context.active_object
        if obj:
            obj_type = obj.type

            view = context.space_data # Our data for the icon_or_text flag is in space_data. A c prop
            # text
            if not view.show_iconbuttons: 
                col.operator("transform.mirror", icon='TRANSFORM_MIRROR', text="Mirror                   ")
                if obj_type in {'MESH', 'CURVE', 'SURFACE', 'ARMATURE'}:
                    col = layout.column(align=True)                    
                    col.operator("object.join", icon ='JOIN', text="Join                      ")
                    
                if obj_type in {'MESH', 'CURVE', 'SURFACE', 'ARMATURE', 'FONT', 'LATTICE'}:
                    col = layout.column(align=True)
                    col.operator_menu_enum("object.origin_set", "type", text="Set Origin")

                if obj_type in {'MESH', 'CURVE', 'SURFACE'}:
                    col = layout.column(align=True)
                    col.label(text="Shading:")
                    #row = col.row(align=True)
                    col.operator("object.shade_smooth", text="Smooth                ", icon ='SHADING_SMOOTH')
                    col.operator("object.shade_flat", text="Flat                       ", icon ='SHADING_FLAT')

                if obj_type == 'MESH':
                    
                    mesh = context.active_object.data

                    col = layout.column()

                    # bfa - autosmooth below shading.
                    col.prop(mesh, "use_auto_smooth")
                    sub = col.column()
                    sub.active = mesh.use_auto_smooth and not mesh.has_custom_normals
                    sub.prop(mesh, "auto_smooth_angle", text="Angle")
                    col.prop(mesh, "show_double_sided")
                   
            
            # icons
            else:

                row = layout.row(align=False)
                row.alignment = 'LEFT'
                row.operator("transform.mirror", icon='TRANSFORM_MIRROR', text = "")
                if obj_type in {'MESH', 'CURVE', 'SURFACE', 'ARMATURE'}:
                    row.operator("object.join", icon ='JOIN', text= "" )

                if obj_type in {'MESH', 'CURVE', 'SURFACE', 'ARMATURE', 'FONT', 'LATTICE'}:
                    col = layout.column(align=True)
                    col.label(text="Set Origin:")
                    row = col.row(align=False)
                    row.alignment = 'LEFT'
                    #col.operator_menu_enum("object.origin_set", "type", text="Set Origin")
                    row.operator("object.origin_set", icon ='GEOMETRY_TO_ORIGIN', text = "").type='GEOMETRY_ORIGIN'
                    row.operator("object.origin_set", icon ='ORIGIN_TO_GEOMETRY', text = "").type='ORIGIN_GEOMETRY'
                    row.operator("object.origin_set", icon ='ORIGIN_TO_CURSOR', text = "").type='ORIGIN_CURSOR'
                    row.operator("object.origin_set", icon ='ORIGIN_TO_CENTEROFMASS', text = "").type='ORIGIN_CENTER_OF_MASS'

                if obj_type in {'MESH', 'CURVE', 'SURFACE'}:
                    col = layout.column(align=True)
                    col.label(text="Shading:")
                    row = col.row(align=False)
                    row.alignment = 'LEFT'
                    row.operator("object.shade_smooth", icon ='SHADING_SMOOTH', text = "")
                    row.operator("object.shade_flat", icon ='SHADING_FLAT', text = "")

                if obj_type == 'MESH':

                    mesh = context.active_object.data

                    col = layout.column()

                    # bfa - autosmooth below shading.
                    col.prop(mesh, "use_auto_smooth")
                    sub = col.column()
                    sub.active = mesh.use_auto_smooth and not mesh.has_custom_normals
                    sub.prop(mesh, "auto_smooth_angle", text="Angle")
                    col.prop(mesh, "show_double_sided")


class VIEW3D_PT_tools_add_object(View3DPanel, Panel):
    bl_category = "Create"
    bl_context = "objectmode"
    bl_label = "Add Primitive"

    @staticmethod
    def draw_add_mesh(layout, label=False):
        if label:
            layout.label(text="Primitives:")
        layout.operator("mesh.primitive_plane_add", text="Plane             ", icon='MESH_PLANE')
        layout.operator("mesh.primitive_cube_add", text="Cube             ", icon='MESH_CUBE')
        layout.operator("mesh.primitive_circle_add", text="Circle            ", icon='MESH_CIRCLE')
        layout.operator("mesh.primitive_uv_sphere_add", text=" UV Sphere     ", icon='MESH_UVSPHERE')
        layout.operator("mesh.primitive_ico_sphere_add", text="Ico Sphere    ", icon='MESH_ICOSPHERE')
        layout.operator("mesh.primitive_cylinder_add", text="Cylinder        ", icon='MESH_CYLINDER')
        layout.operator("mesh.primitive_cone_add", text="Cone             ", icon='MESH_CONE')
        layout.operator("mesh.primitive_torus_add", text="Torus              ", icon='MESH_TORUS')

        if label:
            layout.label(text="Special:")
        else:
            layout.separator()
        layout.operator("mesh.primitive_grid_add", text="Grid               ", icon='MESH_GRID')
        layout.operator("mesh.primitive_monkey_add", text="Monkey         ", icon='MESH_MONKEY')

    @staticmethod
    def draw_add_mesh_icons(layout, label=False):
        if label:
            layout.label(text="Primitives:")
        row = layout.row(align=False)
        row.alignment = 'LEFT'
        row.operator("mesh.primitive_plane_add", text = "", icon='MESH_PLANE')
        row.operator("mesh.primitive_cube_add", text = "", icon='MESH_CUBE')
        row.operator("mesh.primitive_circle_add", text = "", icon='MESH_CIRCLE')
        row.operator("mesh.primitive_uv_sphere_add", text = "", icon='MESH_UVSPHERE')
        layout.separator()
        row = layout.row(align=False)
        row.operator("mesh.primitive_ico_sphere_add", text = "", icon='MESH_ICOSPHERE')       
        row.operator("mesh.primitive_cylinder_add", text = "", icon='MESH_CYLINDER')
        row.operator("mesh.primitive_cone_add", text = "", icon='MESH_CONE')
        row.operator("mesh.primitive_torus_add", text = "", icon='MESH_TORUS')

        if label:
            layout.label(text="Special:")
        else:
            layout.separator()
        row = layout.row(align=False)
        row.operator("mesh.primitive_grid_add", text = "", icon='MESH_GRID')
        row.operator("mesh.primitive_monkey_add", text = "", icon='MESH_MONKEY')

    @staticmethod
    def draw_add_curve(layout, label=False):
        if label:
            layout.label(text="Bezier:")
        layout.operator("curve.primitive_bezier_curve_add", text="Bezier            ", icon='CURVE_BEZCURVE')
        layout.operator("curve.primitive_bezier_circle_add", text="Circle             ", icon='CURVE_BEZCIRCLE')

        if label:
            layout.label(text="Nurbs:")
        else:
            layout.separator()
        layout.operator("curve.primitive_nurbs_curve_add", text="Nurbs Curve  ", icon='CURVE_NCURVE')
        layout.operator("curve.primitive_nurbs_circle_add", text="Nurbs Circle  ", icon='CURVE_NCIRCLE')
        layout.operator("curve.primitive_nurbs_path_add", text="Path               ", icon='CURVE_PATH')
        
        layout.separator()

        layout.operator("curve.draw", icon='LINE_DATA')
        
    @staticmethod
    def draw_add_curve_icons(layout, label=False):
        if label:
            layout.label(text="Bezier:")
        row = layout.row(align=False)
        row.alignment = 'LEFT'
        row.operator("curve.primitive_bezier_curve_add", text = "", icon='CURVE_BEZCURVE')
        row.operator("curve.primitive_bezier_circle_add", text = "", icon='CURVE_BEZCIRCLE')

        if label:
            layout.label(text="Nurbs:")
        else:
            layout.separator()
        row = layout.row(align=False)
        row.alignment = 'LEFT'
        row.operator("curve.primitive_nurbs_curve_add", text = "", icon='CURVE_NCURVE')
        row.operator("curve.primitive_nurbs_circle_add", text = "", icon='CURVE_NCIRCLE')
        row.operator("curve.primitive_nurbs_path_add", text = "", icon='CURVE_PATH')
        
        row.operator("curve.draw", text = "", icon='LINE_DATA')

    @staticmethod
    def draw_add_surface(layout):
        layout.operator("surface.primitive_nurbs_surface_curve_add", text="Surface Curve ", icon='SURFACE_NCURVE')
        layout.operator("surface.primitive_nurbs_surface_circle_add", text="Surface Circle ", icon='SURFACE_NCIRCLE')
        layout.operator("surface.primitive_nurbs_surface_surface_add", text="Surface Patch  ", icon='SURFACE_NSURFACE')
        layout.operator("surface.primitive_nurbs_surface_cylinder_add", text="Surface Cylinder", icon='SURFACE_NCYLINDER')
        layout.operator("surface.primitive_nurbs_surface_sphere_add", text="Surface Sphere", icon='SURFACE_NSPHERE')
        layout.operator("surface.primitive_nurbs_surface_torus_add", text="Surface Torus  ", icon='SURFACE_NTORUS')

    @staticmethod
    def draw_add_surface_icons(layout):
        row = layout.row(align=False)
        row.alignment = 'LEFT'
        row.operator("surface.primitive_nurbs_surface_curve_add", text = "", icon='SURFACE_NCURVE')
        row.operator("surface.primitive_nurbs_surface_circle_add", text = "", icon='SURFACE_NCIRCLE')
        row.operator("surface.primitive_nurbs_surface_surface_add", text = "", icon='SURFACE_NSURFACE')
        row.operator("surface.primitive_nurbs_surface_cylinder_add", text = "", icon='SURFACE_NCYLINDER')
        layout.separator()
        row = layout.row(align=False)
        row.operator("surface.primitive_nurbs_surface_sphere_add", text = "", icon='SURFACE_NSPHERE')
        row.operator("surface.primitive_nurbs_surface_torus_add", text = "", icon='SURFACE_NTORUS')

    @staticmethod
    def draw_add_mball(layout):
        #layout.operator_enum("object.metaball_add", "type")
        layout.operator("object.metaball_add", text="Ball                 ", icon='META_BALL').type= 'BALL'
        layout.operator("object.metaball_add", text="Capsule          ", icon='META_CAPSULE').type= 'CAPSULE'
        layout.operator("object.metaball_add", text="Plane              ", icon='META_PLANE').type= 'PLANE'
        layout.operator("object.metaball_add", text="Ellipsoid         ", icon='META_ELLIPSOID').type= 'ELLIPSOID'
        layout.operator("object.metaball_add", text="Cube              ", icon='META_CUBE').type= 'CUBE'
 
    @staticmethod
    def draw_add_mball_icons(layout):
        row = layout.row(align=False)
        row.alignment = 'LEFT'
        row.operator("object.metaball_add", text = "", icon='META_BALL').type= 'BALL'
        row.operator("object.metaball_add", text = "", icon='META_CAPSULE').type= 'CAPSULE'
        row.operator("object.metaball_add", text = "", icon='META_PLANE').type= 'PLANE'
        row.operator("object.metaball_add", text = "", icon='META_ELLIPSOID').type= 'ELLIPSOID'
        layout.separator()
        row = layout.row(align=False)
        row.operator("object.metaball_add", text = "", icon='META_CUBE').type= 'CUBE'

    def draw(self, context):
        layout = self.layout
        view = context.space_data # Our data for the icon_or_text flag is in space_data. A c prop
        col = layout.column(align=True)

        col.label(text="Mesh:")
        if not view.show_iconbuttons: 
            self.draw_add_mesh(col)
        else:
            self.draw_add_mesh_icons(col)

        col = layout.column(align=True)
        col.label(text="Curve:")
        if not view.show_iconbuttons: 
            self.draw_add_curve(col)
        else:
            self.draw_add_curve_icons(col)

        col = layout.column(align=True)
        col.label(text="Surface:")
        if not view.show_iconbuttons: 
            self.draw_add_surface(col)
        else:
            self.draw_add_surface_icons(col)

        col = layout.column(align=True)
        col.label(text="Metaball:")
        if not view.show_iconbuttons: 
            self.draw_add_mball(col)
        else:
            self.draw_add_mball_icons(col)

        layout.separator()

        # note, don't use 'EXEC_SCREEN' or operators wont get the 'v3d' context.

        # Note: was EXEC_AREA, but this context does not have the 'rv3d', which prevents
        #       "align_view" to work on first call (see [#32719]).

        layout.operator_context = 'EXEC_REGION_WIN'

        if len(bpy.data.groups) > 10:
            layout.operator_context = 'INVOKE_REGION_WIN'
            layout.menu("object.group_instance_add", text="Group Instance...", icon='OUTLINER_OB_EMPTY')
        else:
            layout.operator_menu_enum("object.group_instance_add", "group", text="Group Instance", icon='OUTLINER_OB_EMPTY')

class VIEW3D_PT_tools_add_misc(View3DPanel, Panel):
    bl_category = "Create"
    bl_context = "objectmode"
    bl_label = "Add Misc"

    @staticmethod
    def draw_add_lamp(layout):
        #layout.operator_enum("object.lamp_add", "type")

        layout.operator("object.lamp_add", text="Point               ", icon='LAMP_POINT').type= 'POINT'
        layout.operator("object.lamp_add", text="Sun                 ", icon='LAMP_SUN').type= 'SUN' 
        layout.operator("object.lamp_add", text="Spot                ", icon='LAMP_SPOT').type= 'SPOT' 
        layout.operator("object.lamp_add", text="Hemi              ", icon='LAMP_HEMI').type= 'HEMI' 
        layout.operator("object.lamp_add", text="Area               ", icon='LAMP_AREA').type= 'AREA' 
  

    @staticmethod
    def draw_add_lamp_icons(layout):
        row = layout.row(align=False)
        row.alignment = 'LEFT'
        row.operator("object.lamp_add", text = "", icon='LAMP_POINT').type= 'POINT'
        row.operator("object.lamp_add", text = "", icon='LAMP_SUN').type= 'SUN' 
        row.operator("object.lamp_add", text = "", icon='LAMP_SPOT').type= 'SPOT' 
        row.operator("object.lamp_add", text = "", icon='LAMP_HEMI').type= 'HEMI' 
        layout.separator()
        row = layout.row(align=False)
        row.operator("object.lamp_add", text = "", icon='LAMP_AREA').type= 'AREA' 

    @staticmethod
    def draw_add_other(layout):
        layout.operator("object.text_add", text="Text                ", icon='OUTLINER_OB_FONT')
        layout.operator("object.armature_add", text="Armature       ", icon='OUTLINER_OB_ARMATURE')
        layout.operator("object.add", text="Lattice           ", icon='OUTLINER_OB_LATTICE').type = 'LATTICE'
        layout.operator("object.camera_add", text="Camera          ", icon='OUTLINER_OB_CAMERA')
        layout.operator("object.speaker_add", text="Speaker         ", icon='OUTLINER_OB_SPEAKER')
        

    @staticmethod
    def draw_add_other_icons(layout):
        row = layout.row(align=False)
        row.alignment = 'LEFT'
        row.operator("object.text_add", text = "", icon='OUTLINER_OB_FONT')
        row.operator("object.armature_add", text = "", icon='OUTLINER_OB_ARMATURE')
        row.operator("object.add", text = "", icon='OUTLINER_OB_LATTICE').type = 'LATTICE'
        row.operator("object.camera_add", text = "", icon='OUTLINER_OB_CAMERA')
        layout.separator()
        row = layout.row(align=False)
        row.operator("object.speaker_add", text = "", icon='OUTLINER_OB_SPEAKER')


    @staticmethod
    def draw_add_empties(layout):
        layout.operator("object.empty_add", text="Plain Axes      ", icon='OUTLINER_OB_EMPTY').type = 'PLAIN_AXES'
        layout.operator("object.empty_add", text="Sphere            ", icon='EMPTY_SPHERE').type = 'SPHERE'
        layout.operator("object.empty_add", text="Circle             ", icon='EMPTY_CIRCLE').type = 'CIRCLE'
        layout.operator("object.empty_add", text="Cone               ", icon='EMPTY_CONE').type = 'CONE'
        layout.operator("object.empty_add", text="Cube               ", icon='EMPTY_CUBE').type = 'CUBE'       
        layout.operator("object.empty_add", text="Single Arrow  ", icon='EMPTY_SINGLEARROW').type = 'SINGLE_ARROW'
        layout.operator("object.empty_add", text="Arrows           ", icon='EMPTY_ARROWS').type = 'ARROWS'       
        layout.operator("object.empty_add", text="Image             ", icon='EMPTY_IMAGE').type = 'IMAGE'

    @staticmethod
    def draw_add_empties_icons(layout):
        row = layout.row(align=False)
        row.alignment = 'LEFT'
        row.operator("object.empty_add", text = "", icon='OUTLINER_OB_EMPTY').type = 'PLAIN_AXES'
        row.operator("object.empty_add", text = "", icon='EMPTY_SPHERE').type = 'SPHERE'
        row.operator("object.empty_add", text = "", icon='EMPTY_CIRCLE').type = 'CIRCLE'
        row.operator("object.empty_add", text = "", icon='EMPTY_CONE').type = 'CONE'
        layout.separator()
        row = layout.row(align=False)
        row.operator("object.empty_add", text = "", icon='EMPTY_CUBE').type = 'CUBE'      
        row.operator("object.empty_add", text = "", icon='EMPTY_SINGLEARROW').type = 'SINGLE_ARROW'       
        row.operator("object.empty_add", text = "", icon='EMPTY_ARROWS').type = 'ARROWS'
        row.operator("object.empty_add", text = "", icon='EMPTY_IMAGE').type = 'IMAGE'

    @staticmethod
    def draw_add_force_field(layout):
        layout.operator("object.effector_add", text="Boid                ", icon='FORCE_BOID').type='BOID'
        layout.operator("object.effector_add", text="Charge           ", icon='FORCE_CHARGE').type='CHARGE'
        layout.operator("object.effector_add", text="Curve Guide   ", icon='FORCE_CURVE').type='GUIDE'
        layout.operator("object.effector_add", text="Drag                ", icon='FORCE_DRAG').type='DRAG'
        layout.operator("object.effector_add", text="Force              ", icon='FORCE_FORCE').type='FORCE'
        layout.operator("object.effector_add", text="Harmonic       ", icon='FORCE_HARMONIC').type='HARMONIC'
        layout.operator("object.effector_add", text="Lennard-Jones", icon='FORCE_LENNARDJONES').type='LENNARDJ'
        layout.operator("object.effector_add", text="Magnetic        ", icon='FORCE_MAGNETIC').type='MAGNET'
        layout.operator("object.effector_add", text="Smoke flow    ", icon='FORCE_SMOKEFLOW').type='SMOKE'
        layout.operator("object.effector_add", text="Texture           ", icon='FORCE_TEXTURE').type='TEXTURE'
        layout.operator("object.effector_add", text="Turbulence     ", icon='FORCE_TURBULENCE').type='TURBULENCE'
        layout.operator("object.effector_add", text="Vortex            ", icon='FORCE_VORTEX').type='VORTEX'
        layout.operator("object.effector_add", text="Wind               ", icon='FORCE_WIND').type='WIND'

    @staticmethod
    def draw_add_force_field_icons(layout):
        row = layout.row(align=False)
        row.alignment = 'LEFT'
        row.operator("object.effector_add", text = "", icon='FORCE_BOID').type='BOID'
        row.operator("object.effector_add", text = "", icon='FORCE_CHARGE').type='CHARGE'
        row.operator("object.effector_add", text = "", icon='FORCE_CURVE').type='GUIDE'
        row.operator("object.effector_add", text = "", icon='FORCE_DRAG').type='DRAG'
        layout.separator()
        row = layout.row(align=False)
        row.operator("object.effector_add", text = "", icon='FORCE_FORCE').type='FORCE'
        row.operator("object.effector_add", text = "", icon='FORCE_HARMONIC').type='HARMONIC'
        row.operator("object.effector_add", text = "", icon='FORCE_LENNARDJONES').type='LENNARDJ'
        row.operator("object.effector_add", text = "", icon='FORCE_MAGNETIC').type='MAGNET'
        layout.separator()
        row = layout.row(align=False)
        row.operator("object.effector_add", text = "", icon='FORCE_SMOKEFLOW').type='SMOKE'
        row.operator("object.effector_add", text = "", icon='FORCE_TEXTURE').type='TEXTURE'
        row.operator("object.effector_add", text = "", icon='FORCE_TURBULENCE').type='TURBULENCE'
        row.operator("object.effector_add", text = "", icon='FORCE_VORTEX').type='VORTEX'
        layout.separator()
        row = layout.row(align=False)
        row.operator("object.effector_add", text = "", icon='FORCE_WIND').type='WIND'


    def draw(self, context):
        layout = self.layout
        view = context.space_data # Our data for the icon_or_text flag is in space_data. A c prop

        obj = context.active_object
        mode_string = context.mode
        edit_object = context.edit_object
        gp_edit = context.gpencil_data and context.gpencil_data.use_stroke_edit_mode

        col = layout.column(align=True)
        col.label(text="Lamp:")
        if not view.show_iconbuttons: 
            self.draw_add_lamp(col)
        else:
            self.draw_add_lamp_icons(col)

        col = layout.column(align=True)
        col.label(text="Other:")
        if not view.show_iconbuttons:
            self.draw_add_other(col)
        else:
            self.draw_add_other_icons(col)

        col = layout.column(align=True)
        col.label(text="Empties:")
        if not view.show_iconbuttons:
            self.draw_add_empties(col)
        else:
            self.draw_add_empties_icons(col)

        col = layout.column(align=True)
        col.label(text="Force Field:")
        if not view.show_iconbuttons:
            self.draw_add_force_field(col)
        else:
            self.draw_add_force_field_icons(col)

        # Add menu for addons.
        col = layout.column(align=True)
        col.label(text="Addons add:")
        if gp_edit:
            pass
        elif mode_string == 'OBJECT':
            col.menu("INFO_MT_add", text="Add")
        elif mode_string == 'EDIT_MESH':
            col.menu("INFO_MT_mesh_add", text="Add")
        elif mode_string == 'EDIT_CURVE':
            col.menu("INFO_MT_curve_add", text="Add")
        elif mode_string == 'EDIT_SURFACE':
            col.menu("INFO_MT_surface_add", text="Add")
        elif mode_string == 'EDIT_METABALL':
            col.menu("INFO_MT_metaball_add", text="Add")
        elif mode_string == 'EDIT_ARMATURE':
            col.menu("INFO_MT_edit_armature_add", text="Add")


class VIEW3D_PT_tools_relations(View3DPanel, Panel):
    bl_category = "Relations"
    #bl_context = "objectmode"
    bl_label = "Relations"

    def draw(self, context):
        layout = self.layout

        view = context.space_data # Our data for the icon_or_text flag is in space_data. A c prop

        obj = context.active_object

        if obj is not None:

            mode = obj.mode
                # Particle edit
            if mode == 'OBJECT':

                if not view.show_iconbuttons: 

                    col = layout.column(align=True)

                    col.label(text="Group:")
                    col.operator("group.create", icon='NEW_GROUP', text="New Group           ")
                    col.operator("group.objects_add_active", icon='ADD_TO_ACTIVE', text="Add to Active       ")
                    col.operator("group.objects_remove", icon='REMOVE_FROM_GROUP', text="Remove from Group")
                    col.separator()
                    col.operator("group.objects_remove_active", icon='REMOVE_SELECTED_FROM_ACTIVE_GROUP', text="Remove from Active")
                    col.operator("group.objects_remove_all", icon='REMOVE_FROM_ALL_GROUPS', text="Remove from All  ")

                    col.separator()

                    col.label(text="Parent:")
                    row = col.row(align=True)
                    row.operator("object.parent_set", icon='PARENT_SET', text="Set")
                    row.operator("object.parent_clear", icon='PARENT_CLEAR', text="Clear")

                    col.separator()

                    col.label(text="Object Data:")
                    col.operator("object.make_links_data", icon='LINK_DATA', text = "Link Data             ")
                    col.operator("object.make_single_user", icon='MAKE_SINGLE_USER', text = "Make Single User ")
                    
                    operator_context_default = layout.operator_context
                    if len(bpy.data.scenes) > 10:
                        col.operator_context = 'INVOKE_REGION_WIN'
                        col.operator("object.make_links_scene", text="Link to SCN", icon='OUTLINER_OB_EMPTY')
                    else:
                        col.operator_context = 'EXEC_REGION_WIN'
                        col.operator_menu_enum("object.make_links_scene", "scene", text="Link to SCN")

                    col.separator()

                    col.label(text="Linked Objects:")
                    col.operator("object.make_local", icon='MAKE_LOCAL', text = "Make Local          ")
                    col.operator("object.proxy_make", icon='MAKE_PROXY', text = "Make Proxy          ")

                else:
                    col = layout.column(align=True)
                    col.label(text="Group:")
                    row = col.row(align=False)
                    row.alignment = 'LEFT'
                    row.operator("group.create", icon='NEW_GROUP', text = "")
                    row.operator("group.objects_add_active", icon='ADD_TO_ACTIVE', text = "")
                    row.operator("group.objects_remove", icon='REMOVE_FROM_GROUP', text = "")

                    layout.separator()
                    row = layout.row(align=False)
                    row.alignment = 'LEFT'
                    row.operator("group.objects_remove_active", icon='REMOVE_SELECTED_FROM_ACTIVE_GROUP', text = "")
                    row.operator("group.objects_remove_all", icon='REMOVE_FROM_ALL_GROUPS', text = "")

                    col = layout.column(align=True)
                    col.label(text="Parent:")

                    row = col.row(align=False)
                    row.alignment = 'LEFT'
                    row.operator("object.parent_set", icon='PARENT_SET', text = "")
                    row.operator("object.parent_clear", icon='PARENT_CLEAR', text = "")

                    col = layout.column(align=True)
                    col.label(text="Object Data:")

                    row = col.row(align=False)
                    row.alignment = 'LEFT'
                    row.operator("object.make_links_data", icon='LINK_DATA', text = "")
                    row.operator("object.make_single_user", icon='MAKE_SINGLE_USER', text = "")
                
                    operator_context_default = layout.operator_context
                    if len(bpy.data.scenes) > 10:
                        layout.operator_context = 'INVOKE_REGION_WIN'
                        layout.operator("object.make_links_scene", text="Link to SCN", icon='OUTLINER_OB_EMPTY')
                    else:
                        layout.operator_context = 'EXEC_REGION_WIN'
                        layout.operator_menu_enum("object.make_links_scene", "scene", text="Link to SCN")

                    col = layout.column(align=True)
                    col.label(text="Linked Objects:")

                    row = col.row(align=False)
                    row.alignment = 'LEFT'
                    row.operator("object.make_local", icon='MAKE_LOCAL', text = "")
                    row.operator("object.proxy_make", icon='MAKE_PROXY', text = "")

            if mode == 'EDIT':

                col = layout.column(align=True)
                
                
                if not view.show_iconbuttons: 
                        col = layout.column(align=True)
                        row = col.row(align=True)
                
                        col.label(text="Parent:")
                        layout.operator("object.vertex_parent_set", icon = "VERTEX_PARENT")
                        
                        if obj.type == 'ARMATURE':
                            col = layout.column(align=True)
                            row = col.row(align=True)
                            row.operator("armature.parent_set", icon='PARENT_SET', text="Make")
                            row.operator("armature.parent_clear", icon='PARENT_CLEAR', text="Clear")
                        
                else:
                        col = layout.column(align=True)
                        col.label(text="Parent:")
                        
                        row = col.row(align=False)
                        row.alignment = 'LEFT'
                        row.operator("object.vertex_parent_set", text= "", icon = "VERTEX_PARENT")
                        
                        if obj.type == 'ARMATURE':
                            row.operator("armature.parent_set", icon='PARENT_SET', text = "")
                            row.operator("armature.parent_clear", icon='PARENT_CLEAR', text = "")

            if mode == 'POSE':

                if obj.type == 'ARMATURE':

                    col = layout.column(align=True)
                    col.label(text="Parent:")

                    if not view.show_iconbuttons: 
                        col = layout.column(align=True)
                        row = col.row(align=True)
                        row.operator("object.parent_set", icon='PARENT_SET', text="Set")
                        row.operator("object.parent_clear", icon='PARENT_CLEAR', text="Clear")

                    else:
                        col = layout.column(align=True)
                        row = col.row(align=False)
                        row.alignment = 'LEFT'
                        row.operator("object.parent_set", icon='PARENT_SET', text = "")
                        row.operator("object.parent_clear", icon='PARENT_CLEAR', text = "")


class VIEW3D_PT_tools_animation(View3DPanel, Panel):
    bl_category = "Animation"
    bl_context = "objectmode"
    bl_label = "Animation"

    def draw(self, context):
        layout = self.layout
        view = context.space_data # Our data for the icon_or_text flag is in space_data. A c prop

        if not view.show_iconbuttons: 

            draw_keyframing_tools(context, layout)

            col = layout.column(align=True)
            col.label(text="Motion Paths:")
            col.operator("object.paths_calculate", icon ='MOTIONPATHS_CALCULATE', text="Calculate        ")
            col.operator("object.paths_clear", icon ='MOTIONPATHS_CLEAR',  text="Clear               ")

        else:
            draw_keyframing_tools_icons(context, layout)

            col = layout.column(align=True)
            col.label(text="Motion Paths:")

            row = col.row(align=False)
            row.alignment = 'LEFT'
            row.operator("object.paths_calculate", icon ='MOTIONPATHS_CALCULATE',  text = "")
            row.operator("object.paths_clear", icon ='MOTIONPATHS_CLEAR',  text = "")


class VIEW3D_PT_tools_rigid_body(View3DPanel, Panel):
    bl_category = "Physics"
    bl_context = "objectmode"
    bl_label = "Rigid Body Tools"

    def draw(self, context):
        layout = self.layout
        view = context.space_data # Our data for the icon_or_text flag is in space_data. A c prop

        if not view.show_iconbuttons:

            col = layout.column(align=True)
            col.label(text="Add/Remove:")
            col.operator("rigidbody.objects_add", icon='RIGID_ADD_ACTIVE', text="Add Active          ").type = 'ACTIVE'
            col.operator("rigidbody.objects_add", icon='RIGID_ADD_PASSIVE', text="Add Passive         ").type = 'PASSIVE'
            col.operator("rigidbody.objects_remove", icon='RIGID_REMOVE', text="Remove               ")

            col = layout.column(align=True)
            col.label(text="Object Tools:")
            col.operator("rigidbody.shape_change", icon='RIGID_CHANGE_SHAPE', text="Change Shape      ")
            col.operator("rigidbody.mass_calculate", icon='RIGID_CALCULATE_MASS', text="Calculate Mass    ")
            col.operator("rigidbody.object_settings_copy", icon='RIGID_COPY_FROM_ACTIVE', text="Copy from Active")
            col.operator("object.visual_transform_apply", icon='RIGID_APPLY_TRANS', text="Apply Visual Trans")
            col.operator("rigidbody.bake_to_keyframes", icon='RIGID_BAKE_TO_KEYFRAME', text="Bake To Keyframes")
            col.label(text="Constraints:")
            col.operator("rigidbody.connect", icon='RIGID_CONSTRAINTS_CONNECT', text="Connect               ")
        else:
            col = layout.column(align=True)
            col.label(text="Add/Remove:")
            row = col.row(align=False)
            row.alignment = 'LEFT'
            row.operator("rigidbody.objects_add", icon='RIGID_ADD_ACTIVE', text = "").type = 'ACTIVE'
            row.operator("rigidbody.objects_add", icon='RIGID_ADD_PASSIVE', text = "").type = 'PASSIVE'
            row.operator("rigidbody.objects_remove", icon='RIGID_REMOVE', text = "")

            col = layout.column(align=True)
            col.label(text="Object Tools:")
            row = col.row(align=False)
            row.alignment = 'LEFT'
            row.operator("rigidbody.shape_change", icon='RIGID_CHANGE_SHAPE', text = "")
            row.operator("rigidbody.mass_calculate", icon='RIGID_CALCULATE_MASS', text = "")
            row.operator("rigidbody.object_settings_copy", icon='RIGID_COPY_FROM_ACTIVE', text = "")
            row.operator("object.visual_transform_apply", icon='RIGID_APPLY_TRANS', text = "")

            col.separator()

            row = col.row(align=False)
            row.alignment = 'LEFT'
            row.operator("rigidbody.bake_to_keyframes", icon='RIGID_BAKE_TO_KEYFRAME', text = "")

            col = layout.column(align=True)
            col.label(text="Constraints:")
            row = col.row(align=False)
            row.alignment = 'LEFT'
            row.operator("rigidbody.connect", icon='RIGID_CONSTRAINTS_CONNECT', text = "")


# ********** default tools for editmode_mesh ****************


class VIEW3D_PT_tools_meshedit(View3DPanel, Panel):
    bl_category = "Tools"
    bl_context = "mesh_edit"
    bl_label = "Mesh Tools"

    def draw(self, context):
        layout = self.layout
        view = context.space_data # Our data for the icon_or_text flag is in space_data. A c prop

        if not view.show_iconbuttons: 

            col = layout.column(align=True)
            col.operator("transform.shrink_fatten", icon = 'SHRINK_FATTEN', text="Shrink/Fatten   ")
            col = layout.column(align=True)
            col.operator("transform.mirror", icon='TRANSFORM_MIRROR', text="Mirror              ")
 

            col = layout.column(align=True)
            col.label(text="Deform:")
            col.operator("transform.edge_slide", icon='SLIDE_EDGE', text="Edge Slide       ")
            col.operator("transform.vert_slide", icon='SLIDE_VERTEX', text="Vertex Slide    ")
            col.operator("mesh.vertices_smooth", icon='SMOOTH_VERTEX')
            col.operator("mesh.vertices_smooth_laplacian", icon='LAPLACIAN_SMOOTH_VERTEX')

            col = layout.column(align=True)
            col.label(text="Add:")

            col.menu("VIEW3D_MT_edit_mesh_extrude")
            col.operator("view3d.edit_mesh_extrude_move_normal", icon='EXTRUDE_REGION', text="Extrude Region")
            col.operator("view3d.edit_mesh_extrude_individual_move", icon='EXTRUDE_INDIVIDUAL', text="Individual        "),
           
            layout.separator()
            col.operator("mesh.spin", icon='SPIN', text="Spin                 ")
            col.operator("mesh.screw", icon='SCREW', text="Screw              ")
            col.operator("mesh.bevel", icon='BEVEL', text="Bevel               ")
            col.operator("mesh.bevel", icon='VERTEXBEVEL',text = "Vertex Bevel    ").vertex_only = True

            layout.separator()

            col.operator("mesh.inset", icon='INSET_FACES', text="Inset Faces      ")
            col.operator("mesh.edge_face_add", icon='MAKE_EDGEFACE', text="Make Edge/Face   ")
            col.operator("mesh.subdivide", icon='SUBDIVIDE_EDGES', text="Subdivide        ")
            col.operator("mesh.loopcut_slide", icon='LOOP_CUT_AND_SLIDE', text="Loop Cut n Slide  ")
            col.operator("mesh.offset_edge_loops_slide", icon='OFFSET_EDGE_SLIDE')
            col.operator("mesh.bridge_edge_loops", icon = "BRIDGE_EDGELOOPS")

            props = col.operator("mesh.knife_tool", icon='KNIFE', text="Knife                ")
            props.use_occlude_geometry = True
            props.only_selected = False
            props = col.operator("mesh.knife_tool", icon='KNIFE_SELECT', text="Knife Select    ")
            props.use_occlude_geometry = False
            props.only_selected = True
            col.operator("mesh.knife_project", icon='KNIFE_PROJECT', text="Knife Project   ")
            col.operator("mesh.bisect", icon='BISECT', text="Bisect              ")

            col = layout.column(align=True)
            col.operator_menu_enum("mesh.merge", "type")
            col.operator_menu_enum("mesh.separate", "type")
            
            col.label(text="Dissolve:")
            col.operator("mesh.dissolve_verts", icon='DISSOLVE_VERTS')
            col.operator("mesh.dissolve_edges", icon='DISSOLVE_EDGES')
            col.operator("mesh.dissolve_faces", icon='DISSOLVE_FACES')
            col.operator("mesh.remove_doubles", icon='REMOVE_DOUBLES')

            layout.separator()

            col.operator("mesh.dissolve_limited", icon='DISSOLVE_LIMITED') 
            col.operator("mesh.dissolve_mode", icon='DISSOLVE_SELECTION')

            layout.separator()

            col.operator("mesh.edge_collapse", icon='EDGE_COLLAPSE')

        else:

            row = layout.row(align=False)
            row.alignment = 'LEFT'
            row.operator("transform.shrink_fatten", icon = 'SHRINK_FATTEN', text = "")
            row.operator("transform.mirror", icon='TRANSFORM_MIRROR', text = "")


            col = layout.column(align=True)
            col.label(text="Deform:")
            row = col.row(align=False)
            row.alignment = 'LEFT'
            row.operator("transform.edge_slide", icon='SLIDE_EDGE', text = "")
            row.operator("transform.vert_slide", icon='SLIDE_VERTEX', text = "")
            row.operator("mesh.vertices_smooth", icon='SMOOTH_VERTEX', text = "")
            row.operator("mesh.vertices_smooth_laplacian", icon='LAPLACIAN_SMOOTH_VERTEX', text = "")


            col = layout.column(align=False)
            col.label(text="Add:")
            col.menu("VIEW3D_MT_edit_mesh_extrude")

            col.separator()
            
            row = col.row(align=False)
            row.alignment = 'LEFT' 
            row.operator("view3d.edit_mesh_extrude_move_normal", icon='EXTRUDE_REGION', text = "")
            row.operator("view3d.edit_mesh_extrude_individual_move", icon='EXTRUDE_INDIVIDUAL', text = ""),

            row.operator("mesh.spin", icon='SPIN', text = "")
            row.operator("mesh.screw", icon='SCREW', text = "")
            
            col.separator()

            row = col.row(align=False)  
            
            row.operator("mesh.inset", icon='INSET_FACES', text = "")
            row.operator("mesh.edge_face_add", icon='MAKE_EDGEFACE', text = "")   
            row.operator("mesh.bevel", icon='BEVEL', text = "")
            row.operator("mesh.bevel", icon='VERTEXBEVEL',text = "").vertex_only = True

            col.separator()

            row = col.row(align=False)
            row.operator("mesh.subdivide", icon='SUBDIVIDE_EDGES', text = "")
            row.operator("mesh.loopcut_slide", icon='LOOP_CUT_AND_SLIDE', text = "")
            row.operator("mesh.offset_edge_loops_slide", icon='OFFSET_EDGE_SLIDE', text = "")
            row.operator("mesh.bridge_edge_loops", icon = "BRIDGE_EDGELOOPS", text = "")

            col.separator()

            row = col.row(align=False)
            row.alignment = 'LEFT'
            props = row.operator("mesh.knife_tool", icon='KNIFE', text = "")
            props.use_occlude_geometry = True
            props.only_selected = False
            props = row.operator("mesh.knife_tool", icon='KNIFE_SELECT', text = "")
            props.use_occlude_geometry = False
            props.only_selected = True
            row.operator("mesh.knife_project", icon='KNIFE_PROJECT', text = "")
            row.operator("mesh.bisect", icon='BISECT', text = "")

            col = layout.column(align=False)
            col.operator_menu_enum("mesh.merge", "type")
            col.operator_menu_enum("mesh.separate", "type")

            col.label(text="Dissolve:")
            row = col.row(align=False)
            row.alignment = 'LEFT'
            row.operator("mesh.dissolve_verts", icon='DISSOLVE_VERTS', text = "")
            row.operator("mesh.dissolve_edges", icon='DISSOLVE_EDGES', text = "")
            row.operator("mesh.dissolve_faces", icon='DISSOLVE_FACES', text = "")
            row.operator("mesh.remove_doubles", icon='REMOVE_DOUBLES', text = "")

            col.separator()

            row = col.row(align=False)
            row.operator("mesh.dissolve_limited", icon='DISSOLVE_LIMITED', text = "")
            row.operator("mesh.dissolve_mode", icon='DISSOLVE_SELECTION', text = "")
            row.operator("mesh.edge_collapse", icon='EDGE_COLLAPSE', text = "")
        




class VIEW3D_PT_tools_meshweight(View3DPanel, Panel):
    bl_category = "Tools"
    bl_context = "mesh_edit"
    bl_label = "Weight Tools"
    bl_options = {'DEFAULT_CLOSED'}

    # Used for Weight-Paint mode and Edit-Mode
    @staticmethod
    def draw_generic(layout):

        col = layout.column()
        col.operator("object.vertex_group_normalize_all", icon='WEIGHT_NORMALIZE_ALL', text="Normalize All  ")
        col.operator("object.vertex_group_normalize",icon='WEIGHT_NORMALIZE', text="Normalize       ")
        col.operator("object.vertex_group_mirror",icon='WEIGHT_MIRROR', text="Mirror              ")
        col.operator("object.vertex_group_invert", icon='WEIGHT_INVERT',text="Invert              ")
        col.operator("object.vertex_group_clean", icon='WEIGHT_CLEAN',text="Clean               ")
        col.operator("object.vertex_group_quantize", icon='WEIGHT_QUANTIZE',text="Quantize         ")
        col.operator("object.vertex_group_levels", icon='WEIGHT_LEVELS',text="Levels             ")
        col.operator("object.vertex_group_smooth", icon='WEIGHT_SMOOTH',text="Smooth           ")
        col.operator("object.vertex_group_limit_total", icon='WEIGHT_LIMIT_TOTAL',text="Limit Total       ")
        col.operator("object.vertex_group_fix", icon='WEIGHT_FIX_DEFORMS',text="Fix Deforms    ")

    # Used for Weight-Paint mode and Edit-Mode
    @staticmethod
    def draw_generic_icons(layout):

        row = layout.row(align=False)
        row.alignment = 'LEFT'
        row.operator("object.vertex_group_normalize_all", icon='WEIGHT_NORMALIZE_ALL', text = "")
        row.operator("object.vertex_group_normalize",icon='WEIGHT_NORMALIZE', text = "")
        row.operator("object.vertex_group_mirror",icon='WEIGHT_MIRROR', text = "")
        row.operator("object.vertex_group_invert", icon='WEIGHT_INVERT',text = "")
        row = layout.row(align=False)
        row.operator("object.vertex_group_clean", icon='WEIGHT_CLEAN',text = "")
        row.operator("object.vertex_group_quantize", icon='WEIGHT_QUANTIZE',text = "")
        row.operator("object.vertex_group_levels", icon='WEIGHT_LEVELS',text = "")
        row.operator("object.vertex_group_smooth", icon='WEIGHT_SMOOTH',text = "")
        row = layout.row(align=False)
        row.operator("object.vertex_group_limit_total", icon='WEIGHT_LIMIT_TOTAL',text = "")
        row.operator("object.vertex_group_fix", icon='WEIGHT_FIX_DEFORMS',text = "")


    def draw(self, context):
        layout = self.layout
        view = context.space_data # Our data for the icon_or_text flag is in space_data. A c prop

        if not view.show_iconbuttons: 
            self.draw_generic(layout)
        else:
            self.draw_generic_icons(layout)


class VIEW3D_PT_tools_add_mesh_edit(View3DPanel, Panel):
    bl_category = "Create"
    bl_context = "mesh_edit"
    bl_label = "Add Meshes"

    def draw(self, context):
        layout = self.layout
        scene = context.scene # Our data is in the current scene
        col = layout.column(align=True)

        view = context.space_data # Our data for the icon_or_text flag is in space_data. A c prop

        # bfa - icon or text buttons
        if not view.show_iconbuttons: 
            VIEW3D_PT_tools_add_object.draw_add_mesh(col, label=True) # the original class
        else:
            VIEW3D_PT_tools_add_object.draw_add_mesh_icons(col, label=True) # the modified class with icon buttons


# Workaround to separate the tooltips for Recalculate Outside and Recalculate Inside
class VIEW3D_normals_make_consistent_inside(bpy.types.Operator):
    """Recalculate Normals Inside\nMake selected faces and normals point inside the mesh"""      # blender will use this as a tooltip for menu items and buttons.
    bl_idname = "mesh.normals_recalculate_inside"        # unique identifier for buttons and menu items to reference.
    bl_label = "Recalculate Inside"         # display name in the interface.
    bl_options = {'REGISTER', 'UNDO'}  # enable undo for the operator.

    def execute(self, context):        # execute() is called by blender when running the operator.
        bpy.ops.mesh.normals_make_consistent(inside=True)
        return {'FINISHED'}  

class VIEW3D_PT_tools_shading(View3DPanel, Panel):
    bl_category = "Shade / UVs"
    bl_context = "mesh_edit"
    bl_label = "Shading"

    def draw(self, context):
        layout = self.layout
        view = context.space_data # Our data for the icon_or_text flag is in space_data. A c prop

        if not view.show_iconbuttons: 
            col = layout.column(align=True)
            col.label(text="Faces:")
            row = col.row(align=True)
            row.operator("mesh.faces_shade_smooth", icon = 'SHADING_SMOOTH', text="Smooth")
            row.operator("mesh.faces_shade_flat", icon = 'SHADING_FLAT',  text="Flat")
            col.label(text="Edges:")
            row = col.row(align=True)
            row.operator("mesh.mark_sharp", icon = 'SHADING_SMOOTH', text="Smooth").clear = True
            row.operator("mesh.mark_sharp", icon = 'SHADING_FLAT', text="Sharp")
            col.label(text="Vertices:")
            row = col.row(align=True)
            props = row.operator("mesh.mark_sharp", icon = 'SHADING_SMOOTH', text="Smooth")
            props.use_verts = True
            props.clear = True
            row.operator("mesh.mark_sharp", icon = 'SHADING_FLAT', text="Sharp").use_verts = True

            col = layout.column(align=True)
            col.label(text="Normals:")
            col.operator("mesh.normals_make_consistent", icon = 'RECALC_NORMALS', text="Recalc Outside      ")
            col.operator("mesh.normals_recalculate_inside", icon = 'RECALC_NORMALS_INSIDE', text="Recalc Inside        ")
            col.operator("mesh.flip_normals", icon = 'FLIP_NORMALS', text="Flip Direction        ")

        else:
            col = layout.column(align=True)
            col.label(text="Faces:")
            row = col.row(align=False)
            row.alignment = 'LEFT'
            row.operator("mesh.faces_shade_smooth", icon = 'SHADING_SMOOTH', text = "")
            row.operator("mesh.faces_shade_flat", icon = 'SHADING_FLAT',  text = "")
            col.label(text="Edges:")
            row = col.row(align=False)
            row.alignment = 'LEFT'
            row.operator("mesh.mark_sharp", icon = 'SHADING_SMOOTH', text = "").clear = True
            row.operator("mesh.mark_sharp", icon = 'SHADING_FLAT', text = "")
            col.label(text="Vertices:")
            row = col.row(align=False)
            row.alignment = 'LEFT'
            props = row.operator("mesh.mark_sharp", icon = 'SHADING_SMOOTH', text = "")
            props.use_verts = True
            props.clear = True
            row.operator("mesh.mark_sharp", icon = 'SHADING_FLAT', text = "").use_verts = True

            col = layout.column(align=True)
            col.label(text="Normals:")
            row = col.row(align=False)
            row.alignment = 'LEFT'
            row.operator("mesh.normals_make_consistent", icon = 'RECALC_NORMALS', text = "")
            row.operator("mesh.normals_recalculate_inside", icon = 'RECALC_NORMALS_INSIDE', text = "")
            row.operator("mesh.flip_normals", icon = 'FLIP_NORMALS', text = "")


# Tooltip and operator for Clear Seam.
class VIEW3D_markseam_clear(bpy.types.Operator):
    """Clear Seam\nClears the UV Seam for selected edges"""      # blender will use this as a tooltip for menu items and buttons.
    bl_idname = "mesh.clear_seam"        # unique identifier for buttons and menu items to reference.
    bl_label = "Clear seam"         # display name in the interface.
    bl_options = {'REGISTER', 'UNDO'}  # enable undo for the operator.

    def execute(self, context):        # execute() is called by blender when running the operator.
        bpy.ops.mesh.mark_seam(clear=True)
        return {'FINISHED'}  


class VIEW3D_PT_tools_uvs(View3DPanel, Panel):
    bl_category = "Shade / UVs"
    bl_context = "mesh_edit"
    bl_label = "UVs"

    def draw(self, context):
        layout = self.layout
        view = context.space_data # Our data for the icon_or_text flag is in space_data. A c prop
        col = layout.column(align=True)
        col.label(text="UV Mapping:")
        col.menu("VIEW3D_MT_uv_map", text="Unwrap")

        if not view.show_iconbuttons:          
            col.operator("mesh.mark_seam", icon = 'MARK_SEAM', text="Mark Seam            ").clear = False
            col.operator("mesh.clear_seam", icon = 'CLEAR_SEAM', text="Clear Seam           ")

        else:
            col.separator()
            row = col.row(align=False)
            row.alignment = 'LEFT'
            row.operator("mesh.mark_seam", icon = 'MARK_SEAM', text = "").clear = False
            row.operator("mesh.clear_seam", icon = 'CLEAR_SEAM', text = "")


class VIEW3D_PT_tools_meshedit_options(View3DPanel, Panel):
    bl_category = "Options"
    bl_context = "mesh_edit"
    bl_label = "Mesh Options"

    @classmethod
    def poll(cls, context):
        return context.active_object

    def draw(self, context):
        layout = self.layout

        ob = context.active_object

        tool_settings = context.tool_settings
        mesh = ob.data

        col = layout.column(align=True)
        col.prop(mesh, "use_mirror_x")

        row = col.row(align=True)
        row.active = ob.data.use_mirror_x
        row.prop(mesh, "use_mirror_topology")

        col = layout.column(align=True)
        col.label("Edge Select Mode:")
        col.prop(tool_settings, "edge_path_mode", text = "")
        col.prop(tool_settings, "edge_path_live_unwrap")
        col.label("Double Threshold:")
        col.prop(tool_settings, "double_threshold", text = "")

        if mesh.show_weight:
            col.label("Show Zero Weights:")
            col.row().prop(tool_settings, "vertex_group_user", expand=True)

# ********** default tools for editmode_curve ****************


class VIEW3D_PT_tools_curveedit(View3DPanel, Panel):
    bl_category = "Tools"
    bl_context = "curve_edit"
    bl_label = "Curve Tools"

    def draw(self, context):
        layout = self.layout

        view = context.space_data # Our data for the icon_or_text flag is in space_data. A c prop

        if not view.show_iconbuttons: 

            col = layout.column(align=True) 
            col.operator("transform.tilt", icon = 'TILT', text="Tilt                  ")
            col.operator("transform.transform", icon = 'SHRINK_FATTEN', text="Shrink/Fatten  ").mode = 'CURVE_SHRINKFATTEN'
            col.operator("transform.mirror", icon='TRANSFORM_MIRROR', text="Mirror              ")

            col = layout.column(align=True)
            col.label(text="Curve:")
            col.operator("curve.cyclic_toggle", icon = 'TOGGLE_CYCLIC', text="Toggle Cyclic  ")
            col.operator("curve.switch_direction", icon = 'SWITCH_DIRECTION', text="Switch Direction")
            col.operator("curve.spline_type_set", icon = 'CURVE_DATA', text="Set Spline Type")
            col.operator("curve.radius_set", icon = 'RADIUS', text="Set Curve Radius")

            col = layout.column(align=True)
            col.label(text="Handles:")
            row = col.row(align=True)
            row.operator("curve.handle_type_set", icon = 'HANDLE_AUTO', text="Auto").type = 'AUTOMATIC'
            row.operator("curve.handle_type_set", icon = 'HANDLE_VECTOR', text="Vector").type = 'VECTOR'
            row = col.row(align=True)
            row.operator("curve.handle_type_set", icon = 'HANDLE_ALIGN',text="Align").type = 'ALIGNED'
            row.operator("curve.handle_type_set", icon = 'HANDLE_FREE', text="Free   ").type = 'FREE_ALIGN'

            col = layout.column(align=True)
            col.operator("curve.normals_make_consistent", icon = 'RECALC_NORMALS', text="Recalc Normals")

            col = layout.column(align=True)
            col.label(text="Modeling:")
            col.operator("curve.extrude_move", icon = 'EXTRUDE_REGION', text="Extrude            ")
            col.operator("curve.subdivide", icon = 'SUBDIVIDE_EDGES', text="Subdivide        ")
            col.operator("curve.smooth", icon = 'SHADING_SMOOTH', text="Smooth           ")

        else:

            row = layout.row(align=False)
            row.alignment = 'LEFT'
            row.operator("transform.tilt", icon = 'TILT', text = "")
            row.operator("transform.transform", icon = 'SHRINK_FATTEN', text = "").mode = 'CURVE_SHRINKFATTEN'
            row.operator("transform.mirror", icon='TRANSFORM_MIRROR', text = "")

            col = layout.column(align=True)
            col.label(text="Curve:")
            row = col.row(align=False)
            row.alignment = 'LEFT'
            row.operator("curve.cyclic_toggle", icon = 'TOGGLE_CYCLIC', text = "")
            row.operator("curve.switch_direction", icon = 'SWITCH_DIRECTION', text = "")
            row.operator("curve.spline_type_set", icon = 'CURVE_DATA', text = "")
            row.operator("curve.radius_set", icon = 'RADIUS', text = "")

            col = layout.column(align=True)
            col.label(text="Handles:")
            row = col.row(align=False)
            row.alignment = 'LEFT'
            row.operator("curve.handle_type_set", icon = 'HANDLE_AUTO', text = "").type = 'AUTOMATIC'
            row.operator("curve.handle_type_set", icon = 'HANDLE_VECTOR',text = "").type = 'VECTOR'
            row.operator("curve.handle_type_set", icon = 'HANDLE_ALIGN',text = "").type = 'ALIGNED'
            row.operator("curve.handle_type_set", icon = 'HANDLE_FREE',text = "").type = 'FREE_ALIGN'

            col.separator()

            row = col.row(align=False)
            row.alignment = 'LEFT'
            row.operator("curve.normals_make_consistent", icon = 'RECALC_NORMALS', text = "")

            col = layout.column(align=True)
            col.label(text="Modeling:")
            row = col.row(align=False)
            row.alignment = 'LEFT'
            row.operator("curve.extrude_move", icon = 'EXTRUDE_REGION', text = "")
            row.operator("curve.subdivide", icon = 'SUBDIVIDE_EDGES', text = "")
            row.operator("curve.smooth", icon = 'SHADING_SMOOTH', text = "")


class VIEW3D_PT_tools_add_curve_edit(View3DPanel, Panel):
    bl_category = "Create"
    bl_context = "curve_edit"
    bl_label = "Add Curves"

    def draw(self, context):
        layout = self.layout
        view = context.space_data # Our data for the icon_or_text flag is in space_data. A c prop
        col = layout.column(align=True)

        # bfa - icon or text buttons
        if not view.show_iconbuttons: 
            VIEW3D_PT_tools_add_object.draw_add_curve(col, label=True) # the original class
        else:
            VIEW3D_PT_tools_add_object.draw_add_curve_icons(col, label=True) # the modified class with icon buttons


class VIEW3D_PT_tools_curveedit_options_stroke(View3DPanel, Panel):
    bl_category = "Options"
    bl_context = "curve_edit"
    bl_label = "Curve Stroke"

    def draw(self, context):
        layout = self.layout

        tool_settings = context.tool_settings
        cps = tool_settings.curve_paint_settings

        col = layout.column()

        col.prop(cps, "curve_type")

        if cps.curve_type == 'BEZIER':
            col.label("Bezier Options:")
            col.prop(cps, "error_threshold")
            col.prop(cps, "fit_method")
            col.prop(cps, "use_corners_detect")

            col = layout.column()
            col.active = cps.use_corners_detect
            col.prop(cps, "corner_angle")

        col.label("Pressure Radius:")
        row = layout.row(align=True)
        rowsub = row.row(align=True)
        rowsub.prop(cps, "radius_min", text="Min")
        rowsub.prop(cps, "radius_max", text="Max")

        row.prop(cps, "use_pressure_radius", text = "", icon_only=True)

        col = layout.column()
        col.label("Taper Radius:")
        row = layout.row(align=True)
        row.prop(cps, "radius_taper_start", text="Start")
        row.prop(cps, "radius_taper_end", text="End")

        col = layout.column()
        col.label("Projection Depth:")
        row = layout.row(align=True)
        row.prop(cps, "depth_mode", expand=True)

        col = layout.column()
        if cps.depth_mode == 'SURFACE':
            col.prop(cps, "surface_offset")
            col.prop(cps, "use_offset_absolute")
            col.prop(cps, "use_stroke_endpoints")
            if cps.use_stroke_endpoints:
                colsub = layout.column(align=True)
                colsub.prop(cps, "surface_plane", expand=True)


# ********** default tools for editmode_surface ****************


class VIEW3D_PT_tools_surfaceedit(View3DPanel, Panel):
    bl_category = "Tools"
    bl_context = "surface_edit"
    bl_label = "Surface Tools"

    def draw(self, context):
        layout = self.layout

        view = context.space_data # Our data for the icon_or_text flag is in space_data. A c prop

        if not view.show_iconbuttons: 

            col = layout.column(align=True)
            col.operator("transform.mirror", icon='TRANSFORM_MIRROR', text="Mirror              ")
            col.label(text="Curve:")
            col.operator("curve.cyclic_toggle", icon = 'TOGGLE_CYCLIC', text="Toggle Cyclic  ")
            col.operator("curve.switch_direction", icon = 'SWITCH_DIRECTION', text="Switch Direction")

            col = layout.column(align=True)
            col.label(text="Modeling:")
            col.operator("curve.extrude", icon='EXTRUDE_REGION', text="Extrude           ")
            col.operator("curve.spin", icon = 'SPIN', text="Spin                 ")  
            col.operator("curve.subdivide", icon='SUBDIVIDE_EDGES', text="Subdivide        ")

        else:

            col = layout.column(align=True)
            row = col.row(align=False)
            row.operator("transform.mirror", icon='TRANSFORM_MIRROR', text = "")
            col.label(text="Curve:")
            row = col.row(align=False)
            row.alignment = 'LEFT'
            row.operator("curve.cyclic_toggle", icon = 'TOGGLE_CYCLIC', text = "")
            row.operator("curve.switch_direction", icon = 'SWITCH_DIRECTION', text = "")

            col = layout.column(align=True)
            col.label(text="Modeling:")
            row = col.row(align=False)
            row.alignment = 'LEFT'
            row.operator("curve.extrude", icon='EXTRUDE_REGION', text = "")
            row.operator("curve.spin", icon = 'SPIN', text = "")
            row.operator("curve.subdivide", icon='SUBDIVIDE_EDGES', text = "")


class VIEW3D_PT_tools_add_surface_edit(View3DPanel, Panel):
    bl_category = "Create"
    bl_context = "surface_edit"
    bl_label = "Add Surfaces"

    def draw(self, context):
        layout = self.layout
        view = context.space_data # Our data for the icon_or_text flag is in space_data. A c prop
        col = layout.column(align=True)

        # bfa - icon or text buttons
        if not view.show_iconbuttons: 
            VIEW3D_PT_tools_add_object.draw_add_surface(col) # the original class
        else:
            VIEW3D_PT_tools_add_object.draw_add_surface_icons(col) # the modified class with icon buttons


# ********** default tools for editmode_text ****************


class VIEW3D_PT_tools_textedit(View3DPanel, Panel):
    bl_category = "Tools"
    bl_context = "text_edit"
    bl_label = "Text Tools"

    def draw(self, context):
        layout = self.layout

        view = context.space_data # Our data for the icon_or_text flag is in space_data. A c prop

        if not view.show_iconbuttons: 
            col = layout.column(align=True)
            col.label(text="Set Case:")
            col.operator("font.case_set", icon = 'SET_UPPERCASE', text="To Upper          ").case = 'UPPER'
            col.operator("font.case_set", icon = 'SET_LOWERCASE', text="To Lower         ").case = 'LOWER'

            col = layout.column(align=True)
            col.label(text="Style:")
            col.operator("font.style_toggle", icon = 'BOLD', text="Bold                 ").style = 'BOLD'
            col.operator("font.style_toggle", icon = 'ITALIC', text="Italic                ").style = 'ITALIC'
            col.operator("font.style_toggle", icon = 'UNDERLINED', text="Underline         ").style = 'UNDERLINE'
            col.operator("font.style_toggle", text="Toggle Small Caps", icon = "SMALL_CAPS").style = 'SMALL_CAPS'

        else: 
            col = layout.column(align=True)
            col.label(text="Set Case:")
            row = col.row(align=False)
            row.alignment = 'LEFT'
            row.operator("font.case_set", icon = 'SET_UPPERCASE', text = "").case = 'UPPER'
            row.operator("font.case_set", icon = 'SET_LOWERCASE', text = "").case = 'LOWER'

            col = layout.column(align=True)
            col.label(text="Style:")
            row = col.row(align=False)
            row.alignment = 'LEFT'
            row.operator("font.style_toggle", icon = 'BOLD', text = "").style = 'BOLD'
            row.operator("font.style_toggle", icon = 'ITALIC', text = "").style = 'ITALIC'
            row.operator("font.style_toggle", icon = 'UNDERLINED', text = "").style = 'UNDERLINE'
            row.operator("font.style_toggle", text = "", icon = "SMALL_CAPS").style = 'SMALL_CAPS'


# ********** default tools for editmode_armature ****************


class VIEW3D_PT_tools_armatureedit(View3DPanel, Panel):
    bl_category = "Tools"
    bl_context = "armature_edit"
    bl_label = "Armature Tools"

    def draw(self, context):
        layout = self.layout
        view = context.space_data # Our data for the icon_or_text flag is in space_data. A c prop

        if not view.show_iconbuttons: 
            col = layout.column(align=True)
            col.operator("transform.mirror", icon='TRANSFORM_MIRROR', text="Mirror                   ")
            col = layout.column(align=True)
            col.label(text="Bones:")
            col.operator("armature.bone_primitive_add", icon = 'BONE_DATA', text="Add                      ")
            col.operator("armature.merge", text="Merge Bones        ", icon = "MERGE")
            col.operator("armature.fill", text="Fill between Joints", icon = "FILLBETWEEN")
            col.operator("armature.split",  text="Split                     ", icon = "SPLIT")
            col.operator("armature.separate", text="Separate                ", icon = "SEPARATE")
            col.operator("armature.switch_direction", text="Switch Direction  ", icon = "SWITCH_DIRECTION")

            col = layout.column(align=True)
            col.label(text="Modeling:")
            col.operator("armature.extrude_move", icon = 'EXTRUDE_REGION', text="Extrude                ")
            col.operator("armature.subdivide", icon = 'SUBDIVIDE_EDGES', text="Subdivide            ")

        else:
            col = layout.column(align=True)
            row = col.row(align=False)
            row.alignment = 'LEFT'
            row.operator("transform.mirror", icon='TRANSFORM_MIRROR', text = "")
            col = layout.column(align=True)
            col.label(text="Bones:")
            row = col.row(align=False)
            row.alignment = 'LEFT'
            row.operator("armature.bone_primitive_add", icon = 'BONE_DATA', text = "")
            row.operator("armature.merge", text = "", icon = "MERGE")
            row.operator("armature.fill", text = "", icon = "FILLBETWEEN")
            row.operator("armature.split", text = "", icon = "SPLIT")

            col = layout.column(align=True)
            row = col.row(align=False)
            row.alignment = 'LEFT'

            row.operator("armature.separate", text = "", icon = "SEPARATE")
            row.operator("armature.switch_direction", text="", icon = "SWITCH_DIRECTION")

            col = layout.column(align=True)
            col.label(text="Modeling:")
            row = col.row(align=False)
            row.alignment = 'LEFT'
            row.operator("armature.extrude_move", icon = 'EXTRUDE_REGION', text = "")
            row.operator("armature.subdivide", icon = 'SUBDIVIDE_EDGES', text = "")


class VIEW3D_PT_tools_armatureedit_options(View3DPanel, Panel):
    bl_category = "Options"
    bl_context = "armature_edit"
    bl_label = "Armature Options"

    def draw(self, context):
        arm = context.active_object.data

        self.layout.prop(arm, "use_mirror_x")


# ********** default tools for editmode_mball ****************


class VIEW3D_PT_tools_mballedit(View3DPanel, Panel):
    bl_category = "Tools"
    bl_context = "mball_edit"
    bl_label = "Meta Tools"

    def draw(self, context):
        layout = self.layout
        view = context.space_data # Our data for the icon_or_text flag is in space_data. A c prop

        if not view.show_iconbuttons: 

            col = layout.column(align=True)
            col.operator("transform.mirror", icon='TRANSFORM_MIRROR', text="Mirror                ")

        else:
            
            col = layout.column(align=True)
            row = col.row(align=False)
            row.operator("transform.mirror", icon='TRANSFORM_MIRROR', text = "")


class VIEW3D_PT_tools_add_mball_edit(View3DPanel, Panel):
    bl_category = "Create"
    bl_context = "mball_edit"
    bl_label = "Add Metaball"

    def draw(self, context):
        layout = self.layout
        scene = context.scene # Our data is in the current scene
        view = context.space_data # Our data for the icon_or_text flag is in space_data. A c prop

        col = layout.column(align=True)

        # bfa - icon or text buttons
        if not view.show_iconbuttons: 
            VIEW3D_PT_tools_add_object.draw_add_mball(col) # the original class
        else:
            VIEW3D_PT_tools_add_object.draw_add_mball_icons(col) # the modified class with icon buttons


# ********** default tools for editmode_lattice ****************


class VIEW3D_PT_tools_latticeedit(View3DPanel, Panel):
    bl_category = "Tools"
    bl_context = "lattice_edit"
    bl_label = "Lattice Tools"

    def draw(self, context):
        layout = self.layout
        view = context.space_data # Our data for the icon_or_text flag is in space_data. A c prop

        if not view.show_iconbuttons: 

            col = layout.column(align=True)
            col.operator("transform.mirror", icon='TRANSFORM_MIRROR', text="Mirror                   ")
            col.operator("lattice.make_regular", icon = 'MAKE_REGULAR', text = "Make Regular  ")


        else:
            col = layout.column(align=True)

            row = col.row(align=False)
            row.alignment = 'LEFT'
            row.operator("transform.mirror", icon='TRANSFORM_MIRROR', text = "")
            row.operator("lattice.make_regular", icon = 'MAKE_REGULAR', text = "")


# ********** default tools for pose-mode ****************


class VIEW3D_PT_tools_posemode(View3DPanel, Panel):
    bl_category = "Tools"
    bl_context = "posemode"
    bl_label = "Pose Tools"

    def draw(self, context):
        layout = self.layout
        view = context.space_data # Our data for the icon_or_text flag is in space_data. A c prop

        if not view.show_iconbuttons: 

            col = layout.column(align=True)
            col.label(text="In-Between:")
            row = col.row(align=True)
            row.operator("pose.push", icon = 'PUSH_POSE', text="Push")
            row.operator("pose.relax", icon = 'RELAX_POSE',text="Relax")
            col.operator("pose.breakdown", icon = 'BREAKDOWNER_POSE',text="Breakdowner  ")

            col = layout.column(align=True)
            col.label(text="Pose:")
            row = col.row(align=True)

            row = layout.row(align=True)
            row.operator("pose.propagate", text="Propagate")

            # bfa - Double menu entry. But stays available for further modifications
            #col = layout.column(align=True)
            #col.operator("poselib.pose_add", icon = 'ADD_TO_LIBRARY', text="Add To Library")

            draw_keyframing_tools(context, layout)

            col = layout.column(align=True)
            col.label(text="Motion Paths:")
            row = col.row(align=True)
            row.operator("pose.paths_calculate", icon ='MOTIONPATHS_CALCULATE', text="Calculate")
            row.operator("pose.paths_clear", icon ='MOTIONPATHS_CLEAR', text="Clear")

        else:
            col = layout.column(align=True)
            col.label(text="In-Between:")
            row = col.row(align=False)
            row.alignment = 'LEFT'
            row.operator("pose.push", icon = 'PUSH_POSE', text = "")
            row.operator("pose.relax", icon = 'RELAX_POSE',text = "")
            row.operator("pose.breakdown", icon = 'BREAKDOWNER_POSE',text = "")

            col = layout.column(align=True)
            col.label(text="Pose:")

            # bfa - Double menu entry. But stays available for further modifications
            #row = col.row(align=False)
            #row.operator("poselib.pose_add", icon = 'ADD_TO_LIBRARY', text = "")

            row = col.row(align=True)
            row.operator("pose.propagate", text="Propagate")

            draw_keyframing_tools_icons(context, layout)

            col = layout.column(align=True)
            col.label(text="Motion Paths:")
            row = col.row(align=False)
            row.alignment = 'LEFT'
            row.operator("pose.paths_calculate", icon ='MOTIONPATHS_CALCULATE', text = "")
            row.operator("pose.paths_clear", icon ='MOTIONPATHS_CLEAR', text = "")


class VIEW3D_PT_tools_posemode_options(View3DPanel, Panel):
    bl_category = "Options"
    bl_context = "posemode"
    bl_label = "Pose Options"

    def draw(self, context):
        arm = context.active_object.data

        self.layout.prop(arm, "use_auto_ik")

# ********** default tools for paint modes ****************


class View3DPaintPanel(UnifiedPaintPanel):
    bl_space_type = 'VIEW_3D'
    bl_region_type = 'TOOLS'


class VIEW3D_PT_imapaint_tools_missing(Panel, View3DPaintPanel):
    bl_category = "Tools"
    bl_label = "Missing Data"

    @classmethod
    def poll(cls, context):
        toolsettings = context.tool_settings.image_paint
        return context.image_paint_object and not toolsettings.detect_data()

    def draw(self, context):
        layout = self.layout
        toolsettings = context.tool_settings.image_paint

        col = layout.column()
        col.label("Missing Data", icon='ERROR')
        if toolsettings.missing_uvs:
            col.separator()
            col.label("Missing UVs", icon='INFO')
            col.label("Unwrap the mesh in edit mode or generate a simple UV layer")
            col.operator("paint.add_simple_uvs")

        if toolsettings.mode == 'MATERIAL':
            if toolsettings.missing_materials:
                col.separator()
                col.label("Missing Materials", icon='INFO')
                col.label("Add a material and paint slot below")
                col.operator_menu_enum("paint.add_texture_paint_slot", "type", text="Add Paint Slot")
            elif toolsettings.missing_texture:
                ob = context.active_object
                mat = ob.active_material

                col.separator()
                if mat:
                    col.label("Missing Texture Slots", icon='INFO')
                    col.label("Add a paint slot below")
                    col.operator_menu_enum("paint.add_texture_paint_slot", "type", text="Add Paint Slot")
                else:
                    col.label("Missing Materials", icon='INFO')
                    col.label("Add a material and paint slot below")
                    col.operator_menu_enum("paint.add_texture_paint_slot", "type", text="Add Paint Slot")

        elif toolsettings.mode == 'IMAGE':
            if toolsettings.missing_texture:
                col.separator()
                col.label("Missing Canvas", icon='INFO')
                col.label("Add or assign a canvas image below")
                col.label("Canvas Image:")
                # todo this should be combinded into a single row
                col.template_ID(toolsettings, "canvas", open="image.open")
                col.operator("image.new", text="New").gen_context = 'PAINT_CANVAS'

        if toolsettings.missing_stencil:
            col.separator()
            col.label("Missing Stencil", icon='INFO')
            col.label("Add or assign a stencil image below")
            col.label("Stencil Image:")
            # todo this should be combinded into a single row
            col.template_ID(toolsettings, "stencil_image", open="image.open")
            col.operator("image.new", text="New").gen_context = 'PAINT_STENCIL'


class VIEW3D_PT_tools_brush(Panel, View3DPaintPanel):
    bl_category = "Tools"
    bl_label = "Brush"

    @classmethod
    def poll(cls, context):
        return cls.paint_settings(context)

    def draw(self, context):
        layout = self.layout

        toolsettings = context.tool_settings
        settings = self.paint_settings(context)
        brush = settings.brush

        if not context.particle_edit_object:
            col = layout.split().column()
            col.template_ID_preview(settings, "brush", new="brush.add", rows=3, cols=8)

        # Particle Mode #
        if context.particle_edit_object:
            tool = settings.tool

            layout.column().prop(settings, "tool", expand=True)

            if tool != 'NONE':
                col = layout.column()
                col.prop(brush, "size", slider=True)

                myvar = layout.operator("wm.radial_control", text = "Radial Control Size")
                myvar.data_path_primary = 'tool_settings.particle_edit.brush.size'

                if tool != 'ADD':
                    col.prop(brush, "strength", slider=True)

                    myvar = layout.operator("wm.radial_control", text = "Radial Control Strength")
                    myvar.data_path_primary = 'tool_settings.particle_edit.brush.strength'

            if tool == 'ADD':
                col.prop(brush, "count")
                col = layout.column()
                col.prop(settings, "use_default_interpolate")
                col.prop(brush, "steps", slider=True)
                col.prop(settings, "default_key_count", slider=True)
            elif tool == 'LENGTH':
                layout.row().prop(brush, "length_mode", expand=True)
            elif tool == 'PUFF':
                layout.row().prop(brush, "puff_mode", expand=True)
                layout.prop(brush, "use_puff_volume")

        # Sculpt Mode #

        elif context.sculpt_object and brush:
            capabilities = brush.sculpt_capabilities

            col = layout.column()

            col.separator()

            row = col.row(align=True)

            ups = toolsettings.unified_paint_settings
            if ((ups.use_unified_size and ups.use_locked_size) or
                    ((not ups.use_unified_size) and brush.use_locked_size)):
                self.prop_unified_size(row, context, brush, "use_locked_size", icon='LOCKED')
                self.prop_unified_size(row, context, brush, "unprojected_radius", slider=True, text="Radius")
            else:
                self.prop_unified_size(row, context, brush, "use_locked_size", icon='UNLOCKED')
                self.prop_unified_size(row, context, brush, "size", slider=True, text="Radius")

            self.prop_unified_size(row, context, brush, "use_pressure_size")

            # strength, use_strength_pressure, and use_strength_attenuation
            col.separator()
            row = col.row(align=True)

            if capabilities.has_space_attenuation:
                row.prop(brush, "use_space_attenuation", toggle=True, icon_only=True)

            self.prop_unified_strength(row, context, brush, "strength", text="Strength")

            if capabilities.has_strength_pressure:
                self.prop_unified_strength(row, context, brush, "use_pressure_strength")

            # auto_smooth_factor and use_inverse_smooth_pressure
            if capabilities.has_auto_smooth:
                col.separator()

                row = col.row(align=True)
                row.prop(brush, "auto_smooth_factor", slider=True)
                row.prop(brush, "use_inverse_smooth_pressure", toggle=True, text = "")

            # normal_weight
            if capabilities.has_normal_weight:
                col.separator()
                row = col.row(align=True)
                row.prop(brush, "normal_weight", slider=True)

            # crease_pinch_factor
            if capabilities.has_pinch_factor:
                col.separator()
                row = col.row(align=True)
                row.prop(brush, "crease_pinch_factor", slider=True, text="Pinch")

            # rake_factor
            if capabilities.has_rake_factor:
                col.separator()
                row = col.row(align=True)
                row.prop(brush, "rake_factor", slider=True)

            # use_original_normal and sculpt_plane
            if capabilities.has_sculpt_plane:
                col.separator()
                row = col.row(align=True)

                row.prop(brush, "use_original_normal", toggle=True, icon_only=True)

                row.prop(brush, "sculpt_plane", text = "")

            if brush.sculpt_tool == 'MASK':
                col.prop(brush, "mask_tool", text = "")

            # plane_offset, use_offset_pressure, use_plane_trim, plane_trim
            if capabilities.has_plane_offset:
                row = col.row(align=True)
                row.prop(brush, "plane_offset", slider=True)
                row.prop(brush, "use_offset_pressure", text = "")

                col.separator()

                row = col.row()
                row.prop(brush, "use_plane_trim", text="Trim")
                row = col.row()
                row.active = brush.use_plane_trim
                row.prop(brush, "plane_trim", slider=True, text="Distance")

            # height
            if capabilities.has_height:
                row = col.row()
                row.prop(brush, "height", slider=True, text="Height")

            # use_frontface
            col.separator()
            row = col.row()
            row.prop(brush, "use_frontface", text="Front Faces Only")

            # direction
            col.separator()
            col.row().prop(brush, "direction", expand=True)

            # use_accumulate
            if capabilities.has_accumulate:
                col.separator()

                col.prop(brush, "use_accumulate")

            # use_persistent, set_persistent_base
            if capabilities.has_persistence:
                col.separator()

                ob = context.sculpt_object
                do_persistent = True

                # not supported yet for this case
                for md in ob.modifiers:
                    if md.type == 'MULTIRES':
                        do_persistent = False
                        break

                if do_persistent:
                    col.prop(brush, "use_persistent")
                    col.operator("sculpt.set_persistent_base")

        # Texture Paint Mode #

        elif context.image_paint_object and brush:
            brush_texpaint_common(self, context, layout, brush, settings, True)

        # Weight Paint Mode #
        elif context.weight_paint_object and brush:

            col = layout.column()

            row = col.row(align=True)
            self.prop_unified_weight(row, context, brush, "weight", slider=True, text="Weight")

            row = col.row(align=True)
            self.prop_unified_size(row, context, brush, "size", slider=True, text="Radius")
            self.prop_unified_size(row, context, brush, "use_pressure_size")

            row = col.row(align=True)
            self.prop_unified_strength(row, context, brush, "strength", text="Strength")
            self.prop_unified_strength(row, context, brush, "use_pressure_strength")

            col.prop(brush, "vertex_tool", text="Blend")

            if brush.vertex_tool == 'BLUR':
                col.prop(brush, "use_accumulate")
                col.separator()

            col = layout.column()
            col.prop(toolsettings, "use_auto_normalize", text="Auto Normalize")
            col.prop(toolsettings, "use_multipaint", text="Multi-Paint")

        # Vertex Paint Mode #
        elif context.vertex_paint_object and brush:
            col = layout.column()
            self.prop_unified_color_picker(col, context, brush, "color", value_slider=True)
            if settings.palette:
                col.template_palette(settings, "palette", color=True)

            row = col.row(align=True) # We need a row to add our eyedropper besides the color field.
            self.prop_unified_color(row, context, brush, "color", text = "") # Here now with row instead of col
            row.separator() # A separator
            row.operator("paint.sample_color", icon='EYEDROPPER', text = "") # And finally the eyedropper

            col.separator()
            row = col.row(align=True)
            self.prop_unified_size(row, context, brush, "size", slider=True, text="Radius")
            self.prop_unified_size(row, context, brush, "use_pressure_size")

            row = col.row(align=True)
            self.prop_unified_strength(row, context, brush, "strength", text="Strength")
            self.prop_unified_strength(row, context, brush, "use_pressure_strength")

            # XXX - TODO
            # row = col.row(align=True)
            # row.prop(brush, "jitter", slider=True)
            # row.prop(brush, "use_pressure_jitter", toggle=True, text = "")
            col.separator()
            col.prop(brush, "vertex_tool", text="Blend")

            col.separator()
            col.template_ID(settings, "palette", new="palette.new")


class TEXTURE_UL_texpaintslots(UIList):
    def draw_item(self, context, layout, data, item, icon, active_data, active_propname, index):
        mat = data

        if self.layout_type in {'DEFAULT', 'COMPACT'}:
            layout.prop(item, "name", text = "", emboss=False, icon_value=icon)
            if (not mat.use_nodes) and context.scene.render.engine in {'BLENDER_RENDER', 'BLENDER_GAME'}:
                mtex_index = mat.texture_paint_slots[index].index
                layout.prop(mat, "use_textures", text = "", index=mtex_index)
        elif self.layout_type == 'GRID':
            layout.alignment = 'CENTER'
            layout.label(text = "")


class VIEW3D_MT_tools_projectpaint_uvlayer(Menu):
    bl_label = "Clone Layer"

    def draw(self, context):
        layout = self.layout

        for i, tex in enumerate(context.active_object.data.uv_textures):
            props = layout.operator("wm.context_set_int", text=tex.name, translate=False)
            props.data_path = "active_object.data.uv_textures.active_index"
            props.value = i


class VIEW3D_PT_slots_projectpaint(View3DPanel, Panel):
    bl_context = "imagepaint"
    bl_label = "Slots"
    bl_category = "Slots"

    @classmethod
    def poll(cls, context):
        brush = context.tool_settings.image_paint.brush
        ob = context.active_object
        return (brush is not None and ob is not None)

    def draw(self, context):
        layout = self.layout

        settings = context.tool_settings.image_paint
        # brush = settings.brush

        ob = context.active_object
        col = layout.column()

<<<<<<< HEAD
        col.label("Painting Mode")
        col.prop(settings, "mode", text = "")
=======
        col.label("Painting Mode:")
        col.prop(settings, "mode", text="")
>>>>>>> f7d4ce14
        col.separator()

        if settings.mode == 'MATERIAL':
            if len(ob.material_slots) > 1:
                col.label("Materials:")
                col.template_list("MATERIAL_UL_matslots", "layers",
                                  ob, "material_slots",
                                  ob, "active_material_index", rows=2)

            mat = ob.active_material
            if mat:
                col.label("Available Paint Slots:")
                col.template_list("TEXTURE_UL_texpaintslots", "",
                                  mat, "texture_paint_images",
                                  mat, "paint_active_slot", rows=2)

                if mat.texture_paint_slots:
                    slot = mat.texture_paint_slots[mat.paint_active_slot]
                else:
                    slot = None

                if (not mat.use_nodes) and context.scene.render.engine in {'BLENDER_RENDER', 'BLENDER_GAME'}:
                    row = col.row(align=True)
                    row.operator_menu_enum("paint.add_texture_paint_slot", "type")
                    row.operator("paint.delete_texture_paint_slot", text = "", icon='X')

                    if slot:
                        col.prop(mat.texture_slots[slot.index], "blend_type")
                        col.separator()

                if slot and slot.index != -1:
<<<<<<< HEAD
                    col.label("UV Map")
                    col.prop_search(slot, "uv_layer", ob.data, "uv_textures", text = "")
=======
                    col.label("UV Map:")
                    col.prop_search(slot, "uv_layer", ob.data, "uv_textures", text="")
>>>>>>> f7d4ce14

        elif settings.mode == 'IMAGE':
            mesh = ob.data
            uv_text = mesh.uv_textures.active.name if mesh.uv_textures.active else ""
            col.label("Canvas Image:")
            # todo this should be combinded into a single row
            col.template_ID(settings, "canvas", open="image.open")
            col.operator("image.new", text="New").gen_context = 'PAINT_CANVAS'
            col.label("UV Map:")
            col.menu("VIEW3D_MT_tools_projectpaint_uvlayer", text=uv_text, translate=False)

        col.separator()
        col.operator("image.save_dirty", text="Save All Images")


class VIEW3D_PT_stencil_projectpaint(View3DPanel, Panel):
    bl_context = "imagepaint"
    bl_label = "Mask"
    bl_category = "Slots"

    @classmethod
    def poll(cls, context):
        brush = context.tool_settings.image_paint.brush
        ob = context.active_object
        return (brush is not None and ob is not None)

    def draw_header(self, context):
        ipaint = context.tool_settings.image_paint
        self.layout.prop(ipaint, "use_stencil_layer", text = "")

    def draw(self, context):
        layout = self.layout

        toolsettings = context.tool_settings
        ipaint = toolsettings.image_paint
        ob = context.active_object
        mesh = ob.data

        col = layout.column()
        col.active = ipaint.use_stencil_layer

        stencil_text = mesh.uv_texture_stencil.name if mesh.uv_texture_stencil else ""
        col.label("UV Map:")
        col.menu("VIEW3D_MT_tools_projectpaint_stencil", text=stencil_text, translate=False)

        col.label("Stencil Image:")
        # todo this should be combinded into a single row
        col.template_ID(ipaint, "stencil_image", open="image.open")
        col.operator("image.new", text="New").gen_context = 'PAINT_STENCIL'

        col.label("Visualization:")
        row = col.row(align=True)
        row.prop(ipaint, "stencil_color", text = "")
        row.prop(ipaint, "invert_stencil", text = "", icon='IMAGE_ALPHA')


class VIEW3D_PT_tools_brush_overlay(Panel, View3DPaintPanel):
    bl_category = "Options"
    bl_label = "Overlay"

    @classmethod
    def poll(cls, context):
        settings = cls.paint_settings(context)
        return (settings and
                settings.brush and
                (context.sculpt_object or
                 context.vertex_paint_object or
                 context.weight_paint_object or
                 context.image_paint_object))

    def draw(self, context):
        layout = self.layout

        settings = self.paint_settings(context)
        brush = settings.brush
        tex_slot = brush.texture_slot
        tex_slot_mask = brush.mask_texture_slot

        col = layout.column()

        col.label(text="Curve:")

        row = col.row(align=True)
        if brush.use_cursor_overlay:
            row.prop(brush, "use_cursor_overlay", toggle=True, text = "", icon='RESTRICT_VIEW_OFF')
        else:
            row.prop(brush, "use_cursor_overlay", toggle=True, text = "", icon='RESTRICT_VIEW_ON')

        sub = row.row(align=True)
        sub.prop(brush, "cursor_overlay_alpha", text="Alpha")
        sub.prop(brush, "use_cursor_overlay_override", toggle=True, text = "", icon='BRUSH_DATA')

        col.active = brush.brush_capabilities.has_overlay

        if context.image_paint_object or context.sculpt_object or context.vertex_paint_object:
            col.label(text="Texture:")
            row = col.row(align=True)
            if tex_slot.map_mode != 'STENCIL':
                if brush.use_primary_overlay:
                    row.prop(brush, "use_primary_overlay", toggle=True, text = "", icon='RESTRICT_VIEW_OFF')
                else:
                    row.prop(brush, "use_primary_overlay", toggle=True, text = "", icon='RESTRICT_VIEW_ON')

            sub = row.row(align=True)
            sub.prop(brush, "texture_overlay_alpha", text="Alpha")
            sub.prop(brush, "use_primary_overlay_override", toggle=True, text = "", icon='BRUSH_DATA')

        if context.image_paint_object:
            col.label(text="Mask Texture:")

            row = col.row(align=True)
            if tex_slot_mask.map_mode != 'STENCIL':
                if brush.use_secondary_overlay:
                    row.prop(brush, "use_secondary_overlay", toggle=True, text = "", icon='RESTRICT_VIEW_OFF')
                else:
                    row.prop(brush, "use_secondary_overlay", toggle=True, text = "", icon='RESTRICT_VIEW_ON')

            sub = row.row(align=True)
            sub.prop(brush, "mask_overlay_alpha", text="Alpha")
            sub.prop(brush, "use_secondary_overlay_override", toggle=True, text = "", icon='BRUSH_DATA')


class VIEW3D_PT_tools_brush_texture(Panel, View3DPaintPanel):
    bl_category = "Tools"
    bl_label = "Texture"
    bl_options = {'DEFAULT_CLOSED'}

    @classmethod
    def poll(cls, context):
        settings = cls.paint_settings(context)
        return (settings and settings.brush and
                (context.sculpt_object or context.image_paint_object or context.vertex_paint_object))

    def draw(self, context):
        layout = self.layout

        settings = self.paint_settings(context)
        brush = settings.brush

        col = layout.column()

        col.template_ID_preview(brush, "texture", new="texture.new", rows=3, cols=8)

        brush_texture_settings(col, brush, context.sculpt_object)


class VIEW3D_PT_tools_mask_texture(Panel, View3DPaintPanel):
    bl_category = "Tools"
    bl_context = "imagepaint"
    bl_label = "Texture Mask"
    bl_options = {'DEFAULT_CLOSED'}

    @classmethod
    def poll(cls, context):
        settings = cls.paint_settings(context)
        return (settings and settings.brush and context.image_paint_object)

    def draw(self, context):
        layout = self.layout

        brush = context.tool_settings.image_paint.brush

        col = layout.column()

        col.template_ID_preview(brush, "mask_texture", new="texture.new", rows=3, cols=8)

        brush_mask_texture_settings(col, brush)


class VIEW3D_PT_tools_brush_stroke(Panel, View3DPaintPanel):
    bl_category = "Tools"
    bl_label = "Stroke"
    bl_options = {'DEFAULT_CLOSED'}

    @classmethod
    def poll(cls, context):
        settings = cls.paint_settings(context)
        return (settings and
                settings.brush and
                (context.sculpt_object or
                 context.vertex_paint_object or
                 context.weight_paint_object or
                 context.image_paint_object))

    def draw(self, context):
        layout = self.layout

        settings = self.paint_settings(context)
        brush = settings.brush

        col = layout.column()

        col.label(text="Stroke Method:")

        col.prop(brush, "stroke_method", text = "")

        if brush.use_anchor:
            col.separator()
            col.prop(brush, "use_edge_to_edge", "Edge To Edge")

        if brush.use_airbrush:
            col.separator()
            col.prop(brush, "rate", text="Rate", slider=True)

        if brush.use_space:
            col.separator()
            row = col.row(align=True)
            row.prop(brush, "spacing", text="Spacing")
            row.prop(brush, "use_pressure_spacing", toggle=True, text = "")

        if brush.use_line or brush.use_curve:
            col.separator()
            row = col.row(align=True)
            row.prop(brush, "spacing", text="Spacing")

        if brush.use_curve:
            col.separator()
            col.operator("paintcurve.add_point_slide")
            col.template_ID(brush, "paint_curve", new="paintcurve.new")
            col.operator("paintcurve.draw")

        if context.sculpt_object:
            if brush.sculpt_capabilities.has_jitter:
                col.separator()

                row = col.row(align=True)
                row.prop(brush, "use_relative_jitter", icon_only=True)
                if brush.use_relative_jitter:
                    row.prop(brush, "jitter", slider=True)
                else:
                    row.prop(brush, "jitter_absolute")
                row.prop(brush, "use_pressure_jitter", toggle=True, text = "")

            if brush.sculpt_capabilities.has_smooth_stroke:
                col = layout.column()
                col.separator()

                col.prop(brush, "use_smooth_stroke")

                sub = col.column()
                sub.active = brush.use_smooth_stroke
                sub.prop(brush, "smooth_stroke_radius", text="Radius", slider=True)
                sub.prop(brush, "smooth_stroke_factor", text="Factor", slider=True)
        else:
            col.separator()

            row = col.row(align=True)
            row.prop(brush, "use_relative_jitter", icon_only=True)
            if brush.use_relative_jitter:
                row.prop(brush, "jitter", slider=True)
            else:
                row.prop(brush, "jitter_absolute")
            row.prop(brush, "use_pressure_jitter", toggle=True, text = "")

            col = layout.column()
            col.separator()

            if brush.brush_capabilities.has_smooth_stroke:
                col.prop(brush, "use_smooth_stroke")

                sub = col.column()
                sub.active = brush.use_smooth_stroke
                sub.prop(brush, "smooth_stroke_radius", text="Radius", slider=True)
                sub.prop(brush, "smooth_stroke_factor", text="Factor", slider=True)

        layout.prop(settings, "input_samples")


class VIEW3D_PT_tools_brush_curve(Panel, View3DPaintPanel):
    bl_category = "Tools"
    bl_label = "Curve"
    bl_options = {'DEFAULT_CLOSED'}

    @classmethod
    def poll(cls, context):
        settings = cls.paint_settings(context)
        return (settings and settings.brush and settings.brush.curve)

    def draw(self, context):
        layout = self.layout

        settings = self.paint_settings(context)

        brush = settings.brush

        layout.template_curve_mapping(brush, "curve", brush=True)

        col = layout.column(align=True)
        row = col.row(align=True)
        row.operator("brush.curve_preset", icon='SMOOTHCURVE', text = "").shape = 'SMOOTH'
        row.operator("brush.curve_preset", icon='SPHERECURVE', text = "").shape = 'ROUND'
        row.operator("brush.curve_preset", icon='ROOTCURVE', text = "").shape = 'ROOT'
        row.operator("brush.curve_preset", icon='SHARPCURVE', text = "").shape = 'SHARP'
        row.operator("brush.curve_preset", icon='LINCURVE', text = "").shape = 'LINE'
        row.operator("brush.curve_preset", icon='NOCURVE', text = "").shape = 'MAX'


class VIEW3D_PT_sculpt_dyntopo(Panel, View3DPaintPanel):
    bl_category = "Tools"
    bl_label = "Dyntopo"
    bl_options = {'DEFAULT_CLOSED'}

    @classmethod
    def poll(cls, context):
        return (context.sculpt_object and context.tool_settings.sculpt)

    def draw_header(self, context):
        layout = self.layout
        layout.operator(
                "sculpt.dynamic_topology_toggle",
                icon='CHECKBOX_HLT' if context.sculpt_object.use_dynamic_topology_sculpting else 'CHECKBOX_DEHLT',
                text = "",
                emboss=False,
                )

    def draw(self, context):
        layout = self.layout

        toolsettings = context.tool_settings
        sculpt = toolsettings.sculpt
        settings = self.paint_settings(context)
        brush = settings.brush

        layout.operator("sculpt.set_detail_size", text="Set detail size")

        col = layout.column()
        col.active = context.sculpt_object.use_dynamic_topology_sculpting
        sub = col.column(align=True)
        sub.active = (brush and brush.sculpt_tool != 'MASK')
        if (sculpt.detail_type_method == 'CONSTANT'):
            row = sub.row(align=True)
            row.prop(sculpt, "constant_detail_resolution")
            row.operator("sculpt.sample_detail_size", text = "", icon='EYEDROPPER')
        elif (sculpt.detail_type_method == 'BRUSH'):
            sub.prop(sculpt, "detail_percent")
        else:
            sub.prop(sculpt, "detail_size")
        sub.prop(sculpt, "detail_refine_method", text = "")
        sub.prop(sculpt, "detail_type_method", text = "")
        col.separator()
        col.prop(sculpt, "use_smooth_shading")
        col.operator("sculpt.optimize")
        if (sculpt.detail_type_method == 'CONSTANT'):
            col.operator("sculpt.detail_flood_fill")
        col.separator()
        col.prop(sculpt, "symmetrize_direction")
        col.operator("sculpt.symmetrize")


class VIEW3D_PT_sculpt_options(Panel, View3DPaintPanel):
    bl_category = "Options"
    bl_label = "Options"
    bl_options = {'DEFAULT_CLOSED'}

    @classmethod
    def poll(cls, context):
        return (context.sculpt_object and context.tool_settings.sculpt)

    def draw(self, context):
        layout = self.layout
        # scene = context.scene

        toolsettings = context.tool_settings
        sculpt = toolsettings.sculpt
        capabilities = sculpt.brush.sculpt_capabilities

        col = layout.column(align=True)
        col.active = capabilities.has_gravity
        col.label(text="Gravity:")
        col.prop(sculpt, "gravity", slider=True, text="Factor")
        col.prop(sculpt, "gravity_object")
        col.separator()

        layout.prop(sculpt, "use_threaded", text="Threaded Sculpt")
        layout.prop(sculpt, "show_low_resolution")
        layout.prop(sculpt, "use_deform_only")
        layout.prop(sculpt, "show_diffuse_color")

        self.unified_paint_settings(layout, context)


class VIEW3D_PT_sculpt_symmetry(Panel, View3DPaintPanel):
    bl_category = "Tools"
    bl_label = "Symmetry/Lock"
    bl_options = {'DEFAULT_CLOSED'}

    @classmethod
    def poll(cls, context):
        return (context.sculpt_object and context.tool_settings.sculpt)

    def draw(self, context):
        layout = self.layout

        sculpt = context.tool_settings.sculpt

        col = layout.column(align=True)
        col.label(text="Mirror:")
        row = col.row(align=True)
        row.prop(sculpt, "use_symmetry_x", text="X", toggle=True)
        row.prop(sculpt, "use_symmetry_y", text="Y", toggle=True)
        row.prop(sculpt, "use_symmetry_z", text="Z", toggle=True)

        layout.column().prop(sculpt, "radial_symmetry", text="Radial")
        layout.prop(sculpt, "use_symmetry_feather", text="Feather")

        layout.label(text="Lock:")

        row = layout.row(align=True)
        row.prop(sculpt, "lock_x", text="X", toggle=True)
        row.prop(sculpt, "lock_y", text="Y", toggle=True)
        row.prop(sculpt, "lock_z", text="Z", toggle=True)

        layout.label(text="Tiling:")

        row = layout.row(align=True)
        row.prop(sculpt, "tile_x", text="X", toggle=True)
        row.prop(sculpt, "tile_y", text="Y", toggle=True)
        row.prop(sculpt, "tile_z", text="Z", toggle=True)

        layout.column().prop(sculpt, "tile_offset", text="Tile Offset")


class VIEW3D_PT_tools_brush_appearance(Panel, View3DPaintPanel):
    bl_category = "Options"
    bl_label = "Appearance"

    @classmethod
    def poll(cls, context):
        settings = cls.paint_settings(context)
        return (settings is not None) and (not isinstance(settings, bpy.types.ParticleEdit))

    def draw(self, context):
        layout = self.layout

        settings = self.paint_settings(context)
        brush = settings.brush

        if brush is None:  # unlikely but can happen
            layout.label(text="Brush Unset")
            return

        col = layout.column()
        col.prop(settings, "show_brush")

        sub = col.column()
        sub.active = settings.show_brush

        if context.sculpt_object and context.tool_settings.sculpt:
            if brush.sculpt_capabilities.has_secondary_color:
                sub.row().prop(brush, "cursor_color_add", text="Add")
                sub.row().prop(brush, "cursor_color_subtract", text="Subtract")
            else:
                sub.prop(brush, "cursor_color_add", text = "")
        else:
            sub.prop(brush, "cursor_color_add", text = "")

        col.separator()

        col = col.column(align=True)
        col.prop(brush, "use_custom_icon")
        sub = col.column()
        sub.active = brush.use_custom_icon
        sub.prop(brush, "icon_filepath", text = "")

# ********** default tools for weight-paint ****************


class VIEW3D_PT_tools_weightpaint(View3DPanel, Panel):
    bl_category = "Tools"
    bl_context = "weightpaint"
    bl_label = "Weight Tools"

    def draw(self, context):
        layout = self.layout
        scene = context.scene # Our data for the icon_or_text flag is in the current scene
        view = context.space_data # Our data for the icon_or_text flag is in space_data. A c prop

        if not view.show_iconbuttons:
            VIEW3D_PT_tools_meshweight.draw_generic(layout)

            col = layout.column()
            col.operator("paint.weight_gradient", icon = 'WEIGHT_GRADIENT')
            props = col.operator("object.data_transfer", icon = 'WEIGHT_TRANSFER_WEIGHTS', text="Transfer Weights")
            props.use_reverse_transfer = True
            props.data_type = 'VGROUP_WEIGHTS'
            
        else:
            VIEW3D_PT_tools_meshweight.draw_generic_icons(layout)

            row = layout.row(align=False)
            row.alignment = 'LEFT'
            row.operator("paint.weight_gradient", icon = 'WEIGHT_GRADIENT', text = "")
            props = row.operator("object.data_transfer", icon = 'WEIGHT_TRANSFER_WEIGHTS', text="")
            props.use_reverse_transfer = True
            props.data_type = 'VGROUP_WEIGHTS'



class VIEW3D_PT_tools_weightpaint_options(Panel, View3DPaintPanel):
    bl_category = "Options"
    bl_context = "weightpaint"
    bl_label = "Options"

    def draw(self, context):
        layout = self.layout

        tool_settings = context.tool_settings
        wpaint = tool_settings.weight_paint

        col = layout.column()
        row = col.row()

        row.prop(wpaint, "use_normal")
        col = layout.column()
        row = col.row()
        row.prop(wpaint, "use_spray")
        row.prop(wpaint, "use_group_restrict")

        obj = context.weight_paint_object
        if obj.type == 'MESH':
            mesh = obj.data
            col.prop(mesh, "use_mirror_x")
            row = col.row()
            row.active = mesh.use_mirror_x
            row.prop(mesh, "use_mirror_topology")

        col.label("Show Zero Weights:")
        sub = col.row()
        sub.prop(tool_settings, "vertex_group_user", expand=True)

        self.unified_paint_settings(col, context)

# ********** default tools for vertex-paint ****************


class VIEW3D_PT_tools_vertexpaint(Panel, View3DPaintPanel):
    bl_category = "Options"
    bl_context = "vertexpaint"
    bl_label = "Options"

    def draw(self, context):
        layout = self.layout

        toolsettings = context.tool_settings
        vpaint = toolsettings.vertex_paint

        col = layout.column()
        row = col.row()
        # col.prop(vpaint, "mode", text = "")
        row.prop(vpaint, "use_normal")
        col.prop(vpaint, "use_spray")

        self.unified_paint_settings(col, context)

# Commented out because the Apply button isn't an operator yet, making these settings useless
#~         col.label(text="Gamma:")
#~         col.prop(vpaint, "gamma", text = "")
#~         col.label(text="Multiply:")
#~         col.prop(vpaint, "mul", text = "")

# ********** default tools for texture-paint ****************


class VIEW3D_PT_tools_imagepaint_external(Panel, View3DPaintPanel):
    bl_category = "Tools"
    bl_context = "imagepaint"
    bl_label = "External"
    bl_options = {'DEFAULT_CLOSED'}

    def draw(self, context):
        layout = self.layout

        toolsettings = context.tool_settings
        ipaint = toolsettings.image_paint

        col = layout.column()
        row = col.split(align=True, percentage=0.55)
        row.operator("image.project_edit", text="Quick Edit")
        row.operator("image.project_apply", text="Apply")

        col.row().prop(ipaint, "screen_grab_size", text = "")

        col.operator("paint.project_image", text="Apply Camera Image")


class VIEW3D_PT_tools_imagepaint_symmetry(Panel, View3DPaintPanel):
    bl_category = "Tools"
    bl_context = "imagepaint"
    bl_label = "Symmetry"
    bl_options = {'DEFAULT_CLOSED'}

    def draw(self, context):
        layout = self.layout

        toolsettings = context.tool_settings
        ipaint = toolsettings.image_paint

        col = layout.column(align=True)
        row = col.row(align=True)
        row.prop(ipaint, "use_symmetry_x", text="X", toggle=True)
        row.prop(ipaint, "use_symmetry_y", text="Y", toggle=True)
        row.prop(ipaint, "use_symmetry_z", text="Z", toggle=True)


class VIEW3D_PT_tools_projectpaint(View3DPaintPanel, Panel):
    bl_category = "Options"
    bl_context = "imagepaint"
    bl_label = "Project Paint"

    @classmethod
    def poll(cls, context):
        brush = context.tool_settings.image_paint.brush
        return (brush is not None)

    def draw(self, context):
        layout = self.layout

        toolsettings = context.tool_settings
        ipaint = toolsettings.image_paint

        col = layout.column()

        col.prop(ipaint, "use_occlude")
        col.prop(ipaint, "use_backface_culling")

        row = layout.row()
        row.prop(ipaint, "use_normal_falloff")

        sub = row.row()
        sub.active = (ipaint.use_normal_falloff)
        sub.prop(ipaint, "normal_angle", text = "")

        layout.prop(ipaint, "use_cavity")
        if ipaint.use_cavity:
            layout.template_curve_mapping(ipaint, "cavity_curve", brush=True)

        layout.prop(ipaint, "seam_bleed")
        layout.prop(ipaint, "dither")
        self.unified_paint_settings(layout, context)


class VIEW3D_PT_imagepaint_options(View3DPaintPanel):
    bl_category = "Options"
    bl_label = "Options"

    @classmethod
    def poll(cls, context):
        return (context.image_paint_object and context.tool_settings.image_paint)

    def draw(self, context):
        layout = self.layout

        col = layout.column()
        self.unified_paint_settings(col, context)


class VIEW3D_MT_tools_projectpaint_stencil(Menu):
    bl_label = "Mask Layer"

    def draw(self, context):
        layout = self.layout
        for i, tex in enumerate(context.active_object.data.uv_textures):
            props = layout.operator("wm.context_set_int", text=tex.name, translate=False)
            props.data_path = "active_object.data.uv_texture_stencil_index"
            props.value = i


class VIEW3D_PT_tools_particlemode(View3DPanel, Panel):
    """Default tools for particle mode"""
    bl_context = "particlemode"
    bl_label = "Options"
    bl_category = "Tools"

    def draw(self, context):
        layout = self.layout

        pe = context.tool_settings.particle_edit
        ob = pe.object

        layout.prop(pe, "type", text = "")

        ptcache = None

        if pe.type == 'PARTICLES':
            if ob.particle_systems:
                if len(ob.particle_systems) > 1:
                    layout.template_list("UI_UL_list", "particle_systems", ob, "particle_systems",
                                         ob.particle_systems, "active_index", rows=2, maxrows=3)

                ptcache = ob.particle_systems.active.point_cache
        else:
            for md in ob.modifiers:
                if md.type == pe.type:
                    ptcache = md.point_cache

        if ptcache and len(ptcache.point_caches) > 1:
            layout.template_list("UI_UL_list", "particles_point_caches", ptcache, "point_caches",
                                 ptcache.point_caches, "active_index", rows=2, maxrows=3)

        if not pe.is_editable:
            layout.label(text="Point cache must be baked")
            layout.label(text="in memory to enable editing!")

        col = layout.column(align=True)
        if pe.is_hair:
            col.active = pe.is_editable
            col.prop(pe, "use_emitter_deflect", text="Deflect emitter")
            sub = col.row(align=True)
            sub.active = pe.use_emitter_deflect
            sub.prop(pe, "emitter_distance", text="Distance")

        col = layout.column(align=True)
        col.active = pe.is_editable
        col.label(text="Keep:")
        col.prop(pe, "use_preserve_length", text="Lengths")
        col.prop(pe, "use_preserve_root", text="Root")
        if not pe.is_hair:
            col.label(text="Correct:")
            col.prop(pe, "use_auto_velocity", text="Velocity")
        col.prop(ob.data, "use_mirror_x")

        col.prop(pe, "shape_object")
        col.operator("particle.shape_cut")

        col = layout.column(align=True)
        col.active = pe.is_editable
        col.label(text="Draw:")
        col.prop(pe, "draw_step", text="Path Steps")
        if pe.is_hair:
            col.prop(pe, "show_particles", text="Children")
        else:
            if pe.type == 'PARTICLES':
                col.prop(pe, "show_particles", text="Particles")
            col.prop(pe, "use_fade_time")
            sub = col.row(align=True)
            sub.active = pe.use_fade_time
            sub.prop(pe, "fade_frames", slider=True)


# Grease Pencil drawing tools
class VIEW3D_PT_tools_grease_pencil_draw(GreasePencilDrawingToolsPanel, Panel):
    bl_space_type = 'VIEW_3D'


# Grease Pencil stroke editing tools
class VIEW3D_PT_tools_grease_pencil_edit(GreasePencilStrokeEditPanel, Panel):
    bl_space_type = 'VIEW_3D'


# Grease Pencil stroke interpolation tools
class VIEW3D_PT_tools_grease_pencil_interpolate(GreasePencilInterpolatePanel, Panel):
    bl_space_type = 'VIEW_3D'


# Grease Pencil stroke sculpting tools
class VIEW3D_PT_tools_grease_pencil_sculpt(GreasePencilStrokeSculptPanel, Panel):
    bl_space_type = 'VIEW_3D'


# Grease Pencil drawing brushes
class VIEW3D_PT_tools_grease_pencil_brush(GreasePencilBrushPanel, Panel):
    bl_space_type = 'VIEW_3D'

# Grease Pencil drawingcurves
class VIEW3D_PT_tools_grease_pencil_brushcurves(GreasePencilBrushCurvesPanel, Panel):
    bl_space_type = 'VIEW_3D'


# Note: moved here so that it's always in last position in 'Tools' panels!
class VIEW3D_PT_tools_history(View3DPanel, Panel):
    bl_category = "Tools"
    # No bl_context, we are always available!
    bl_label = "History"
    bl_options = {'DEFAULT_CLOSED'}

    def draw(self, context):
        layout = self.layout
        obj = context.object

        view = context.space_data # Our data for the icon_or_text flag is in space_data. A c prop
        # Flag is off, draw buttons as text
        if not view.show_iconbuttons: 
            col = layout.column(align=True)
            row = col.row(align=True)
            row.operator("ed.undo", icon='UNDO')
            row.operator("ed.redo", icon='REDO')
            if obj is None or obj.mode != 'SCULPT':
                # Sculpt mode does not generate an undo menu it seems...
                col.operator("ed.undo_history", icon='UNDO_HISTORY', text = "Undo History   ")

            col = layout.column(align=True)
            col.label(text="Repeat:")
            col.operator("screen.repeat_last", icon='REPEAT', text = "Repeat Last     ")
            col.operator("screen.repeat_history", icon='REDO_HISTORY', text="Repeat History")

        # Flag is on, draw buttons as icons.
        else:
            col = layout.column(align=True)
            row = col.row(align=False)
            row.operator("ed.undo", icon='UNDO',text = "")
            row.operator("ed.redo", icon='REDO',text = "")
            if obj is None or obj.mode != 'SCULPT':
                # Sculpt mode does not generate an undo menu it seems...
                row.operator("ed.undo_history", icon='UNDO_HISTORY',text = "")

            col = layout.column(align=True)
            col.label(text="Repeat:")
            row = col.row(align=False)
            row.operator("screen.repeat_last", icon='REPEAT', text = "")
            row.operator("screen.repeat_history", icon='REDO_HISTORY', text = "")

# Bake in Blender Internal

class RENDER_PT_bake(bpy.types.Panel):
    bl_label = "Bake Blender Render"
    bl_space_type = 'VIEW_3D'
    bl_region_type = "TOOLS"
    bl_category = "Tools"
    bl_options = {'DEFAULT_CLOSED'}
    bl_context = "objectmode"
    COMPAT_ENGINES = {'BLENDER_RENDER', 'BLENDER_GAME'}
    
    @classmethod
    def poll(cls, context):
        scene = context.scene
        return scene and (scene.render.engine in cls.COMPAT_ENGINES)

    def draw(self, context):
        layout = self.layout

        rd = context.scene.render

        layout.operator("object.bake_image", icon='RENDER_STILL')

        layout.prop(rd, "bake_type", text = "")

        multires_bake = False
        if rd.bake_type in ['NORMALS', 'DISPLACEMENT', 'DERIVATIVE', 'AO']:
            layout.prop(rd, "use_bake_multires")
            multires_bake = rd.use_bake_multires

        if not multires_bake:
            if rd.bake_type == 'NORMALS':
                layout.prop(rd, "bake_normal_space")
            elif rd.bake_type in {'DISPLACEMENT', 'AO'}:
                layout.prop(rd, "use_bake_normalize")

            # col.prop(rd, "bake_aa_mode")
            # col.prop(rd, "use_bake_antialiasing")
            
            col = layout.column()
            
            col.prop(rd, "use_bake_selected_to_active")
            col.prop(rd, "use_bake_to_vertex_color")
            sub = col.column()
            sub.active = not rd.use_bake_to_vertex_color
            sub.prop(rd, "use_bake_clear")
            
            sub.prop(rd, "bake_quad_split", text="Split")
            sub.prop(rd, "bake_margin")
            
            sub = col.column()
            sub.active = rd.use_bake_selected_to_active
            sub.prop(rd, "bake_distance")
            sub.prop(rd, "bake_bias")
        else:

            col.prop(rd, "use_bake_clear")
            col.prop(rd, "bake_margin")

            if rd.bake_type == 'DISPLACEMENT':
                col = split.column()
                col.prop(rd, "use_bake_lores_mesh")

            if rd.bake_type == 'AO':
                col = split.column()
                col.prop(rd, "bake_bias")
                col.prop(rd, "bake_samples")

        if rd.bake_type == 'DERIVATIVE':
            row = layout.row()
            row.prop(rd, "use_bake_user_scale", text = "")

            sub = row.column()
            sub.active = rd.use_bake_user_scale
            sub.prop(rd, "bake_user_scale", text="User Scale")

classes = (
    VIEW3D_PT_tools_snap,
    VIEW3D_PT_tools_object,
    VIEW3D_PT_tools_add_object,
    VIEW3D_PT_tools_add_misc,
    VIEW3D_PT_tools_relations,
    VIEW3D_PT_tools_animation,
    VIEW3D_PT_tools_rigid_body,
    VIEW3D_PT_tools_meshedit,
    VIEW3D_normals_make_consistent_inside,
    VIEW3D_PT_tools_meshweight,
    VIEW3D_PT_tools_add_mesh_edit,
    VIEW3D_PT_tools_shading,
    VIEW3D_markseam_clear,
    VIEW3D_PT_tools_uvs,
    VIEW3D_PT_tools_meshedit_options,
    VIEW3D_PT_tools_curveedit,
    VIEW3D_PT_tools_add_curve_edit,
    VIEW3D_PT_tools_curveedit_options_stroke,
    VIEW3D_PT_tools_surfaceedit,
    VIEW3D_PT_tools_add_surface_edit,
    VIEW3D_PT_tools_textedit,
    VIEW3D_PT_tools_armatureedit,
    VIEW3D_PT_tools_armatureedit_options,
    VIEW3D_PT_tools_mballedit,
    VIEW3D_PT_tools_add_mball_edit,
    VIEW3D_PT_tools_latticeedit,
    VIEW3D_PT_tools_posemode,
    VIEW3D_PT_tools_posemode_options,
    VIEW3D_PT_imapaint_tools_missing,
    VIEW3D_PT_tools_brush,
    TEXTURE_UL_texpaintslots,
    VIEW3D_MT_tools_projectpaint_uvlayer,
    VIEW3D_PT_slots_projectpaint,
    VIEW3D_PT_stencil_projectpaint,
    VIEW3D_PT_tools_brush_overlay,
    VIEW3D_PT_tools_brush_texture,
    VIEW3D_PT_tools_mask_texture,
    VIEW3D_PT_tools_brush_stroke,
    VIEW3D_PT_tools_brush_curve,
    VIEW3D_PT_sculpt_dyntopo,
    VIEW3D_PT_sculpt_options,
    VIEW3D_PT_sculpt_symmetry,
    VIEW3D_PT_tools_brush_appearance,
    VIEW3D_PT_tools_weightpaint,
    VIEW3D_PT_tools_weightpaint_options,
    VIEW3D_PT_tools_vertexpaint,
    VIEW3D_PT_tools_imagepaint_external,
    VIEW3D_PT_tools_imagepaint_symmetry,
    VIEW3D_PT_tools_projectpaint,
    VIEW3D_MT_tools_projectpaint_stencil,
    VIEW3D_PT_tools_particlemode,
    VIEW3D_PT_tools_grease_pencil_draw,
    VIEW3D_PT_tools_grease_pencil_edit,
    VIEW3D_PT_tools_grease_pencil_interpolate,
    VIEW3D_PT_tools_grease_pencil_sculpt,
    VIEW3D_PT_tools_grease_pencil_brush,
    VIEW3D_PT_tools_grease_pencil_brushcurves,
    VIEW3D_PT_tools_history,
)

if __name__ == "__main__":  # only for live edit.
    from bpy.utils import register_class
    for cls in classes:
        register_class(cls)<|MERGE_RESOLUTION|>--- conflicted
+++ resolved
@@ -1,4 +1,4 @@
-﻿# ##### BEGIN GPL LICENSE BLOCK #####
+# ##### BEGIN GPL LICENSE BLOCK #####
 #
 #  This program is free software; you can redistribute it and/or
 #  modify it under the terms of the GNU General Public License
@@ -2020,13 +2020,8 @@
         ob = context.active_object
         col = layout.column()
 
-<<<<<<< HEAD
-        col.label("Painting Mode")
+        col.label("Painting Mode:")
         col.prop(settings, "mode", text = "")
-=======
-        col.label("Painting Mode:")
-        col.prop(settings, "mode", text="")
->>>>>>> f7d4ce14
         col.separator()
 
         if settings.mode == 'MATERIAL':
@@ -2058,13 +2053,8 @@
                         col.separator()
 
                 if slot and slot.index != -1:
-<<<<<<< HEAD
-                    col.label("UV Map")
+                    col.label("UV Map:")
                     col.prop_search(slot, "uv_layer", ob.data, "uv_textures", text = "")
-=======
-                    col.label("UV Map:")
-                    col.prop_search(slot, "uv_layer", ob.data, "uv_textures", text="")
->>>>>>> f7d4ce14
 
         elif settings.mode == 'IMAGE':
             mesh = ob.data
