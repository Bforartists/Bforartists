--- conflicted
+++ resolved
@@ -18,11 +18,8 @@
 
 # <pep8 compliant>
 import bpy
-<<<<<<< HEAD
+from bpy.types import Menu, Panel
 from blf import gettext as _
-=======
-from bpy.types import Menu, Panel
->>>>>>> 864cad3a
 
 
 class View3DPanel():
