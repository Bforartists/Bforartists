--- conflicted
+++ resolved
@@ -834,7 +834,6 @@
         col.prop(mesh, "use_remesh_fix_poles")
         col.prop(mesh, "use_remesh_smooth_normals")
 
-<<<<<<< HEAD
         col.label(text = "Preserve")
 
         row = col.row()
@@ -848,16 +847,8 @@
         row.prop(mesh, "use_remesh_preserve_sculpt_face_sets", text="Face Sets")
         row = col.row()
         row.separator()
-        row.prop(mesh, "use_remesh_preserve_vertex_colors", text="Vertex Colors")
-=======
-        col = layout.column(heading="Preserve", align=True)
-        col.prop(mesh, "use_remesh_preserve_volume", text="Volume")
-        col.prop(mesh, "use_remesh_preserve_paint_mask", text="Paint Mask")
-        col.prop(mesh, "use_remesh_preserve_sculpt_face_sets", text="Face Sets")
         if preferences.experimental.use_preserver_vertex_colors:
             col.prop(mesh, "use_remesh_preserve_vertex_colors", text="Vertex Colors")
-
->>>>>>> 9e2da397
 
         layout.operator("object.voxel_remesh", text="Remesh")
 
