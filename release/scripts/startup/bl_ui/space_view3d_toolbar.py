# SPDX-License-Identifier: GPL-2.0-or-later
from bpy.types import Menu, Panel, UIList, WindowManager
from bl_ui.properties_grease_pencil_common import (
    GreasePencilSculptAdvancedPanel,
    GreasePencilDisplayPanel,
    GreasePencilBrushFalloff,
)
from bl_ui.properties_paint_common import (
    UnifiedPaintPanel,
    BrushSelectPanel,
    ClonePanel,
    TextureMaskPanel,
    ColorPalettePanel,
    StrokePanel,
    SmoothStrokePanel,
    FalloffPanel,
    DisplayPanel,
    brush_texture_settings,
    brush_mask_texture_settings,
    brush_settings,
    brush_settings_advanced,
    draw_color_settings,
)
from bl_ui.utils import PresetPanel


class VIEW3D_MT_brush_context_menu(Menu):
    bl_label = "Brush Specials"

    def draw(self, context):
        layout = self.layout

        settings = UnifiedPaintPanel.paint_settings(context)
        brush = getattr(settings, "brush", None)

        # skip if no active brush
        if not brush:
            layout.label(text="No Brushes currently available", icon='INFO')
            return

        # brush paint modes
        layout.menu("VIEW3D_MT_brush_paint_modes")

        # brush tool

        if context.image_paint_object:
            layout.prop_menu_enum(brush, "image_tool")
        elif context.vertex_paint_object:
            layout.prop_menu_enum(brush, "vertex_tool")
        elif context.weight_paint_object:
            layout.prop_menu_enum(brush, "weight_tool")
        elif context.sculpt_object:
            layout.prop_menu_enum(brush, "sculpt_tool")
            layout.operator("brush.reset")


class VIEW3D_MT_brush_gpencil_context_menu(Menu):
    bl_label = "Brush Specials"

    def draw(self, context):
        layout = self.layout
        ts = context.tool_settings

        settings = None
        if context.mode == 'PAINT_GPENCIL':
            settings = ts.gpencil_paint
        if context.mode == 'SCULPT_GPENCIL':
            settings = ts.gpencil_sculpt_paint
        elif context.mode == 'WEIGHT_GPENCIL':
            settings = ts.gpencil_weight_paint
        elif context.mode == 'VERTEX_GPENCIL':
            settings = ts.gpencil_vertex_paint

        brush = getattr(settings, "brush", None)
        # skip if no active brush
        if not brush:
            layout.label(text="No Brushes currently available", icon='INFO')
            return

        layout.operator("gpencil.brush_reset", icon = "RESET")
        layout.operator("gpencil.brush_reset_all", icon = "RESET")


class VIEW3D_MT_brush_context_menu_paint_modes(Menu):
    bl_label = "Enabled Modes"

    def draw(self, context):
        layout = self.layout

        settings = UnifiedPaintPanel.paint_settings(context)
        brush = settings.brush

        layout.prop(brush, "use_paint_sculpt", text="Sculpt")
        layout.prop(brush, "use_paint_uv_sculpt", text="UV Sculpt")
        layout.prop(brush, "use_paint_vertex", text="Vertex Paint")
        layout.prop(brush, "use_paint_weight", text="Weight Paint")
        layout.prop(brush, "use_paint_image", text="Texture Paint")


class View3DPanel:
    bl_space_type = 'VIEW_3D'
    bl_region_type = 'UI'


# **************** standard tool clusters ******************

# Used by vertex & weight paint
def draw_vpaint_symmetry(layout, vpaint, obj):
    col = layout.column()
    row = col.row(heading="Mirror", align=True)
    row.prop(obj, "use_mesh_mirror_x", text="X", toggle=True)
    row.prop(obj, "use_mesh_mirror_y", text="Y", toggle=True)
    row.prop(obj, "use_mesh_mirror_z", text="Z", toggle=True)

    col = layout.column()
    col.active = not obj.data.use_mirror_vertex_groups
    col.prop(vpaint, "radial_symmetry", text="Radial")


# Most of these panels should not be visible in GP edit modes
def is_not_gpencil_edit_mode(context):
    is_gpmode = (
        context.active_object and
        context.active_object.mode in {'EDIT_GPENCIL', 'PAINT_GPENCIL', 'SCULPT_GPENCIL', 'WEIGHT_GPENCIL'}
    )
    return not is_gpmode


# ********** default tools for object mode ****************


class VIEW3D_PT_tools_object_options(View3DPanel, Panel):
    bl_category = "Tool"
    bl_context = ".objectmode"  # dot on purpose (access from topbar)
    bl_label = "Options"

    def draw(self, context):
        # layout = self.layout
        pass


class VIEW3D_PT_tools_object_options_transform(View3DPanel, Panel):
    bl_category = "Tool"
    bl_context = ".objectmode"  # dot on purpose (access from topbar)
    bl_label = "Transform"
    bl_parent_id = "VIEW3D_PT_tools_object_options"

    def draw(self, context):
        layout = self.layout

        layout.use_property_split = False
        layout.use_property_decorate = False

        tool_settings = context.tool_settings

        col = layout.column( align=True)
        col.label(text = "Affect Only")
        row = col.row()
        row.separator()
        row.prop(tool_settings, "use_transform_data_origin", text="Origins")
        row = col.row()
        row.separator()
        row.prop(tool_settings, "use_transform_pivot_point_align", text="Locations")
        row = col.row()
        row.separator()
        row.prop(tool_settings, "use_transform_skip_children", text="Parents")


# ********** default tools for editmode_mesh ****************


class VIEW3D_PT_tools_meshedit_options(View3DPanel, Panel):
    bl_category = "Tool"
    bl_context = ".mesh_edit"  # dot on purpose (access from topbar)
    bl_label = "Options"
    bl_options = {'DEFAULT_CLOSED'}
    bl_ui_units_x = 12

    @classmethod
    def poll(cls, context):
        return context.active_object

    def draw(self, context):
        layout = self.layout

        layout.use_property_split = True
        layout.use_property_decorate = False

        tool_settings = context.tool_settings
        ob = context.active_object
        mesh = ob.data

        col = layout.column(align = True)
        col.label(text = "Transform")

        subcol = col.column()
        subcol.use_property_split = False
        row = subcol.row()
        row.separator()
        split = row.split(factor = 0.85)
        split.prop(tool_settings, "use_transform_correct_face_attributes")
        if tool_settings.use_transform_correct_face_attributes:
            split.label(icon='DISCLOSURE_TRI_DOWN')
        else:
            split.label(icon='DISCLOSURE_TRI_RIGHT')


        if tool_settings.use_transform_correct_face_attributes:
            row = col.row()
            row.separator()
            row.separator()
            row.use_property_split = False
            row.prop(tool_settings, "use_transform_correct_keep_connected")

        col = layout.column(align = True)
        col.label(text = "UV's")
        row = col.row()
        row.use_property_split = False
        row.separator()
        row.prop(tool_settings, "use_edge_path_live_unwrap")

        row = layout.row(heading="Mirror")
        sub = row.row(align=True)
        sub.prop(mesh, "use_mirror_x", text="X", toggle=True)
        sub.prop(mesh, "use_mirror_y", text="Y", toggle=True)
        sub.prop(mesh, "use_mirror_z", text="Z", toggle=True)

        layout.use_property_split = False

        row = layout.row(align=True)
        if ob.data.use_mirror_x or ob.data.use_mirror_y or ob.data.use_mirror_z:
            row.separator()
            row.prop(mesh, "use_mirror_topology")

        split = layout.split()
        col = split.column()
        col.use_property_split = False
        col.prop(tool_settings, "use_mesh_automerge", text="Auto Merge", toggle=False)
        col = split.column()
        if tool_settings.use_mesh_automerge:
            col.label(icon='DISCLOSURE_TRI_DOWN')
            col = layout.column(align=True)
            row = col.row()
            row.separator()
            row.prop(tool_settings, "use_mesh_automerge_and_split", toggle=False)
            col.use_property_split = True
            row = col.row()
            row.separator()
            row.prop(tool_settings, "double_threshold", text="Threshold")
        else:
            col.label(icon='DISCLOSURE_TRI_RIGHT')

# bfa - panel remains for compatibility reasons. Who knows what Blender developers does in the future here ...
#class VIEW3D_PT_tools_meshedit_options_automerge(View3DPanel, Panel):
    #bl_category = "Tool"
    #bl_context = ".mesh_edit"  # dot on purpose (access from topbar)
    #bl_label = "Auto Merge"
    #bl_parent_id = "VIEW3D_PT_tools_meshedit_options" #bfa - not longer, we have the two props in the options panel directly.
"""     bl_options = {'DEFAULT_CLOSED'}

    @classmethod
    def poll(cls, context):
        return context.active_object

    def draw_header(self, context):
        tool_settings = context.tool_settings

        self.layout.prop(tool_settings, "use_mesh_automerge", text="", toggle=False)

    def draw(self, context):
        layout = self.layout

        tool_settings = context.tool_settings

        layout.use_property_split = False
        layout.use_property_decorate = False

        col = layout.column(align=True)
        col.active = tool_settings.use_mesh_automerge
        col.prop(tool_settings, "use_mesh_automerge_and_split", toggle=False)

        col.use_property_split = True
        col.prop(tool_settings, "double_threshold", text="Threshold") """


# ********** default tools for editmode_armature ****************


class VIEW3D_PT_tools_armatureedit_options(View3DPanel, Panel):
    bl_category = "Tool"
    bl_context = ".armature_edit"  # dot on purpose (access from topbar)
    bl_label = "Options"

    def draw(self, context):
        arm = context.active_object.data

        self.layout.prop(arm, "use_mirror_x")


# ********** default tools for pose-mode ****************

class VIEW3D_PT_tools_posemode_options(View3DPanel, Panel):
    bl_category = "Tool"
    bl_context = ".posemode"  # dot on purpose (access from topbar)
    bl_label = "Pose Options"

    def draw(self, context):
        pose = context.active_object.pose
        layout = self.layout

        tool_settings = context.tool_settings

        layout.prop(pose, "use_auto_ik")

        split = layout.split()
        col = split.column()
        col.prop(pose, "use_mirror_x")
        col = split.column()
        if pose.use_mirror_x:
            col.label(icon='DISCLOSURE_TRI_DOWN')
        else:
            col.label(icon='DISCLOSURE_TRI_RIGHT')

        if pose.use_mirror_x:
            row = layout.row()
            row.separator()
            row.active = not pose.use_auto_ik
            row.prop(pose, "use_mirror_relative")

        layout.prop(tool_settings, "use_transform_pivot_point_align", text="Affect Only Locations")


# ********** default tools for paint modes ****************


class TEXTURE_UL_texpaintslots(UIList):
    def draw_item(self, _context, layout, _data, item, _icon, _active_data, _active_propname, _index):
        # mat = data

        if self.layout_type in {'DEFAULT', 'COMPACT'}:
            layout.label(text=item.name, icon_value=item.icon_value)
        elif self.layout_type == 'GRID':
            layout.alignment = 'CENTER'
            layout.label(text="")


class View3DPaintPanel(View3DPanel, UnifiedPaintPanel):
    bl_category = "Tool"


class View3DPaintBrushPanel(View3DPaintPanel):
    @classmethod
    def poll(cls, context):
        mode = cls.get_brush_mode(context)
        return mode is not None


class VIEW3D_PT_tools_particlemode(Panel, View3DPaintPanel):
    bl_context = ".paint_common"  # dot on purpose (access from topbar)
    bl_label = "Particle Tool"
    bl_options = {'HIDE_HEADER'}

    @classmethod
    def poll(cls, context):
        settings = context.tool_settings.particle_edit
        return (settings and settings.brush and context.particle_edit_object)

    def draw(self, context):
        layout = self.layout

        settings = context.tool_settings.particle_edit
        brush = settings.brush
        tool = settings.tool

        layout.use_property_split = True
        layout.use_property_decorate = False  # No animation.

        from bl_ui.space_toolsystem_common import ToolSelectPanelHelper
        tool_context = ToolSelectPanelHelper.tool_active_from_context(context)

        if not tool_context:
            # If there is no active tool, then there can't be an active brush.
            tool = None

        if not tool_context.has_datablock:
            # tool.has_datablock is always true for tools that use brushes.
            tool = None

        if tool is not None:
            col = layout.column()
            col.prop(brush, "size", slider=True)
            if tool == 'ADD':
                col.prop(brush, "count")

                col = layout.column()
                col.use_property_split = False
                col.prop(settings, "use_default_interpolate")
                col.use_property_split = True
                col.prop(brush, "steps", slider=True)
                col.prop(settings, "default_key_count", slider=True)
            else:
                col.prop(brush, "strength", slider=True)

                if tool == 'LENGTH':
                    layout.row().prop(brush, "length_mode", expand=True)
                elif tool == 'PUFF':
                    layout.row().prop(brush, "puff_mode", expand=True)
                    layout.use_property_split = False
                    layout.prop(brush, "use_puff_volume")
                elif tool == 'COMB':
                    layout.use_property_split = False
                    layout.prop(settings, "use_emitter_deflect", text="Deflect Emitter")
                    layout.use_property_split = True
                    col = layout.column()
                    col.active = settings.use_emitter_deflect
                    col.prop(settings, "emitter_distance", text="Distance")


# TODO, move to space_view3d.py
class VIEW3D_PT_tools_brush_select(Panel, View3DPaintBrushPanel, BrushSelectPanel):
    bl_context = ".paint_common"
    bl_label = "Brushes"


# TODO, move to space_view3d.py
class VIEW3D_PT_tools_brush_settings(Panel, View3DPaintBrushPanel):
    bl_context = ".paint_common"
    bl_label = "Brush Settings"

    @classmethod
    def poll(cls, context):
        settings = cls.paint_settings(context)
        return settings and settings.brush is not None

    def draw(self, context):
        layout = self.layout

        layout.use_property_split = True
        layout.use_property_decorate = False  # No animation.

        settings = self.paint_settings(context)
        brush = settings.brush

        brush_settings(layout.column(), context, brush, popover=self.is_popover)


class VIEW3D_PT_tools_brush_settings_advanced(Panel, View3DPaintBrushPanel):
    bl_context = ".paint_common"
    bl_parent_id = "VIEW3D_PT_tools_brush_settings"
    bl_label = "Advanced"
    bl_options = {'DEFAULT_CLOSED'}
    bl_ui_units_x = 14

    @classmethod
    def poll(cls, context):
        mode = cls.get_brush_mode(context)
        return mode is not None and mode != 'SCULPT_CURVES'

    def draw(self, context):
        layout = self.layout

        layout.use_property_split = True
        layout.use_property_decorate = False  # No animation.

        settings = UnifiedPaintPanel.paint_settings(context)
        brush = settings.brush

        brush_settings_advanced(layout.column(), context, brush, self.is_popover)


class VIEW3D_PT_tools_brush_color(Panel, View3DPaintPanel):
    bl_context = ".paint_common"  # dot on purpose (access from topbar)
    bl_parent_id = "VIEW3D_PT_tools_brush_settings"
    bl_label = "Color Picker"

    @classmethod
    def poll(cls, context):
        settings = cls.paint_settings(context)
        brush = settings.brush

        if context.image_paint_object:
            capabilities = brush.image_paint_capabilities
            return capabilities.has_color
        elif context.vertex_paint_object:
            capabilities = brush.vertex_paint_capabilities
            return capabilities.has_color
        elif context.sculpt_object:
            capabilities = brush.sculpt_capabilities
            return capabilities.has_color

        return False

    def draw(self, context):
        layout = self.layout
        settings = self.paint_settings(context)
        brush = settings.brush

        draw_color_settings(context, layout, brush, color_type=not context.vertex_paint_object)


class VIEW3D_PT_tools_brush_swatches(Panel, View3DPaintPanel, ColorPalettePanel):
    bl_context = ".paint_common"
    bl_parent_id = "VIEW3D_PT_tools_brush_settings"
    bl_label = "Color Palette"
    bl_options = {'DEFAULT_CLOSED'}


class VIEW3D_PT_tools_brush_clone(Panel, View3DPaintPanel, ClonePanel):
    bl_context = ".paint_common"
    bl_parent_id = "VIEW3D_PT_tools_brush_settings"
    bl_label = "Clone from Paint Slot"
    bl_options = {'DEFAULT_CLOSED'}


class VIEW3D_MT_tools_projectpaint_uvlayer(Menu):
    bl_label = "Clone Layer"

    def draw(self, context):
        layout = self.layout

        for i, uv_layer in enumerate(context.active_object.data.uv_layers):
            props = layout.operator("wm.context_set_int", text=uv_layer.name, translate=False)
            props.data_path = "active_object.data.uv_layers.active_index"
            props.value = i

class SelectPaintSlotHelper:
    bl_category = "Tool"

    canvas_source_attr_name = "canvas_source"
    canvas_image_attr_name = "canvas_image"

    def draw(self, context):
        layout = self.layout
        layout.use_property_split = True
        layout.use_property_decorate = False

        settings = context.tool_settings.image_paint
        mode_settings = self.get_mode_settings(context)

        ob = context.active_object

        layout.prop(mode_settings, self.canvas_source_attr_name, text="Mode")
        layout.separator()

        have_image = False

        match getattr(mode_settings, self.canvas_source_attr_name):
            case 'MATERIAL':
                
                layout.operator_menu_enum("paint.add_texture_paint_slot", "type", icon='ADD', text="Add Texture Paint Slot")
                
                if len(ob.material_slots) > 1:
                    layout.template_list(
                        "MATERIAL_UL_matslots", "layers",
                        ob, "material_slots",
                        ob, "active_material_index", rows=2,
                    )
                mat = ob.active_material
                if mat and mat.texture_paint_images:
                    row = layout.row()
                    row.template_list(
                        "TEXTURE_UL_texpaintslots", "",
                        mat, "texture_paint_slots",
                        mat, "paint_active_slot", rows=2,
                    )

                    if mat.texture_paint_slots:
                        slot = mat.texture_paint_slots[mat.paint_active_slot]
                    else:
                        slot = None

                    have_image = slot is not None
                else:
                    row = layout.row()

                    box = row.box()
                    box.label(text="No Textures")
                    box.label(text="Add a Texture Paint Slot")

            case 'IMAGE':
                mesh = ob.data
                uv_text = mesh.uv_layers.active.name if mesh.uv_layers.active else ""
                layout.template_ID(mode_settings, self.canvas_image_attr_name, new="image.new", open="image.open")
                if settings.missing_uvs:
                    layout.operator("paint.add_simple_uvs", icon='ADD', text="Add UVs")
                else:
                    layout.menu("VIEW3D_MT_tools_projectpaint_uvlayer", text=uv_text, translate=False)
                have_image = getattr(settings, self.canvas_image_attr_name) is not None

                self.draw_image_interpolation(layout=layout, mode_settings=mode_settings)

            case 'COLOR_ATTRIBUTE':
                mesh = ob.data

                row = layout.row()
                col = row.column()
                col.template_list(
                    "MESH_UL_color_attributes_selector",
                    "color_attributes",
                    mesh,
                    "color_attributes",
                    mesh.color_attributes,
                    "active_color_index",
                    rows=3,
                )

                col = row.column(align=True)
                col.operator("geometry.color_attribute_add", icon='ADD', text="")
                col.operator("geometry.color_attribute_remove", icon='REMOVE', text="")

        if settings.missing_uvs:
            layout.separator()
            split = layout.split()
            split.label(text="UV Map Needed", icon='INFO')
            split.operator("paint.add_simple_uvs", icon='ADD', text="Add Simple UVs")
        elif have_image:
            layout.separator()
            layout.operator("image.save_all_modified", text="Save All Images", icon='FILE_TICK')


class VIEW3D_PT_slots_projectpaint(SelectPaintSlotHelper, View3DPanel, Panel):
    bl_category = "Tool"
    bl_context = ".imagepaint"  # dot on purpose (access from topbar)
    bl_label = "Texture Slots"

    canvas_source_attr_name = "mode"
    canvas_image_attr_name = "canvas"

    @classmethod
    def poll(cls, context):
        brush = context.tool_settings.image_paint.brush
        return (brush is not None and context.active_object is not None)

    def get_mode_settings(self, context):
        return context.tool_settings.image_paint

    def draw_image_interpolation(self, layout, mode_settings):
        layout.prop(mode_settings, "interpolation", text="")


class VIEW3D_PT_slots_paint_canvas(SelectPaintSlotHelper, View3DPanel, Panel):
    bl_category = "Tool"
    bl_context = ".sculpt_mode"  # dot on purpose (access from topbar)
    bl_label = "Canvas"

    @classmethod
    def poll(cls, context):
        if not context.preferences.experimental.use_sculpt_texture_paint:
            return False

        from bl_ui.space_toolsystem_common import ToolSelectPanelHelper
        tool = ToolSelectPanelHelper.tool_active_from_context(context)
        if tool is None:
            return False
        return tool.use_paint_canvas

    def get_mode_settings(self, context):
        return context.tool_settings.paint_mode

    def draw_image_interpolation(self, **kwargs):
        pass


class VIEW3D_PT_mask(View3DPanel, Panel):
    bl_category = "Tool"
    bl_context = ".imagepaint"  # dot on purpose (access from topbar)
    bl_label = "Masking"
    bl_options = {'DEFAULT_CLOSED'}

    def draw(self, context):
        pass


# TODO, move to space_view3d.py
class VIEW3D_PT_stencil_projectpaint(View3DPanel, Panel):
    bl_category = "Tool"
    bl_context = ".imagepaint"  # dot on purpose (access from topbar)
    bl_label = "Stencil Mask"
    bl_options = {'DEFAULT_CLOSED'}
    bl_parent_id = "VIEW3D_PT_mask"
    bl_ui_units_x = 14

    @classmethod
    def poll(cls, context):
        brush = context.tool_settings.image_paint.brush
        ob = context.active_object
        return (brush is not None and ob is not None)

    def draw_header(self, context):
        ipaint = context.tool_settings.image_paint
        self.layout.prop(ipaint, "use_stencil_layer", text="")

    def draw(self, context):
        layout = self.layout
        layout.use_property_split = True
        layout.use_property_decorate = False

        tool_settings = context.tool_settings
        ipaint = tool_settings.image_paint
        ob = context.active_object
        mesh = ob.data

        col = layout.column()
        col.active = ipaint.use_stencil_layer

        col.label(text="Stencil Image")
        col.template_ID(ipaint, "stencil_image", new="image.new", open="image.open")

        stencil_text = mesh.uv_layer_stencil.name if mesh.uv_layer_stencil else ""

        col.separator()

        split = col.split()
        colsub = split.column()
        colsub.alignment = 'RIGHT'
        colsub.label(text="UV Layer")
        split.column().menu("VIEW3D_MT_tools_projectpaint_stencil", text=stencil_text, translate=False)

        col.separator()

        row = col.row(align=True)
        row.prop(ipaint, "stencil_color", text="Display Color")
        row.prop(ipaint, "invert_stencil", text="", icon='IMAGE_ALPHA')


# TODO, move to space_view3d.py
class VIEW3D_PT_tools_brush_display(Panel, View3DPaintBrushPanel, DisplayPanel):
    bl_context = ".paint_common"
    bl_parent_id = "VIEW3D_PT_tools_brush_settings"
    bl_label = "Cursor"
    bl_options = {'DEFAULT_CLOSED'}
    bl_ui_units_x = 12


# TODO, move to space_view3d.py
class VIEW3D_PT_tools_brush_texture(Panel, View3DPaintPanel):
    bl_context = ".paint_common"
    bl_parent_id = "VIEW3D_PT_tools_brush_settings"
    bl_label = "Texture"
    bl_options = {'DEFAULT_CLOSED'}

    @classmethod
    def poll(cls, context):
        if (
                (settings := cls.paint_settings(context)) and
                (brush := settings.brush)
        ):
            if context.sculpt_object or context.vertex_paint_object:
                return True
            elif context.image_paint_object:
                return (brush.image_tool == 'DRAW')
        return False

    def draw(self, context):
        layout = self.layout

        settings = self.paint_settings(context)
        brush = settings.brush
        tex_slot = brush.texture_slot

        col = layout.column()
        col.template_ID_preview(tex_slot, "texture", new="texture.new", rows=3, cols=8)

        brush_texture_settings(col, brush, context.sculpt_object)


# TODO, move to space_view3d.py
class VIEW3D_PT_tools_mask_texture(Panel, View3DPaintPanel, TextureMaskPanel):
    bl_category = "Tool"
    bl_context = ".imagepaint"  # dot on purpose (access from topbar)
    bl_parent_id = "VIEW3D_PT_tools_brush_settings"
    bl_label = "Texture Mask"
    bl_options = {'DEFAULT_CLOSED'}

    @classmethod
    def poll(cls, context):
        settings = cls.paint_settings(context)
        return (settings and settings.brush and context.image_paint_object)

    def draw(self, context):
        layout = self.layout

        brush = context.tool_settings.image_paint.brush

        col = layout.column()
        mask_tex_slot = brush.mask_texture_slot

        col.template_ID_preview(mask_tex_slot, "texture", new="texture.new", rows=3, cols=8)

        brush_mask_texture_settings(col, brush)


# TODO, move to space_view3d.py
class VIEW3D_PT_tools_brush_stroke(Panel, View3DPaintPanel, StrokePanel):
    bl_context = ".paint_common"  # dot on purpose (access from topbar)
    bl_label = "Stroke"
    bl_parent_id = "VIEW3D_PT_tools_brush_settings"
    bl_options = {'DEFAULT_CLOSED'}


class VIEW3D_PT_tools_brush_stroke_smooth_stroke(Panel, View3DPaintPanel, SmoothStrokePanel):
    bl_context = ".paint_common"  # dot on purpose (access from topbar)
    bl_label = "" # bfa - align props left
    bl_parent_id = "VIEW3D_PT_tools_brush_stroke"
    bl_options = {'DEFAULT_CLOSED'}


class VIEW3D_PT_tools_weight_gradient(Panel, View3DPaintPanel):
    # dont give context on purpose to not show this in the generic header toolsettings
    # this is added only in the gradient tool's ToolDef
    # bl_context = ".weightpaint" # dot on purpose (access from topbar)
    bl_label = "Falloff"
    bl_options = {'DEFAULT_CLOSED'}
    # also dont draw as an extra panel in the sidebar (already included in the Brush settings)
    bl_space_type = 'TOPBAR'
    bl_region_type = 'HEADER'

    @classmethod
    def poll(cls, context):
        # since we dont give context above, check mode here (to not show in other modes like sculpt)
        if context.mode != 'PAINT_WEIGHT':
            return False
        settings = context.tool_settings.weight_paint
        if settings is None:
            return False
        brush = settings.brush
        return brush is not None

    def draw(self, context):
        layout = self.layout
        settings = context.tool_settings.weight_paint
        brush = settings.brush

        col = layout.column(align=True)
        row = col.row(align=True)
        row.prop(brush, "curve_preset", text="")

        if brush.curve_preset == 'CUSTOM':
            layout.template_curve_mapping(brush, "curve", brush=True)

            col = layout.column(align=True)
            row = col.row(align=True)
            row.operator("brush.curve_preset", icon='SMOOTHCURVE', text="").shape = 'SMOOTH'
            row.operator("brush.curve_preset", icon='SPHERECURVE', text="").shape = 'ROUND'
            row.operator("brush.curve_preset", icon='ROOTCURVE', text="").shape = 'ROOT'
            row.operator("brush.curve_preset", icon='SHARPCURVE', text="").shape = 'SHARP'
            row.operator("brush.curve_preset", icon='LINCURVE', text="").shape = 'LINE'
            row.operator("brush.curve_preset", icon='NOCURVE', text="").shape = 'MAX'


# TODO, move to space_view3d.py
class VIEW3D_PT_tools_brush_falloff(Panel, View3DPaintPanel, FalloffPanel):
    bl_context = ".paint_common"  # dot on purpose (access from topbar)
    bl_parent_id = "VIEW3D_PT_tools_brush_settings"
    bl_label = "Falloff"
    bl_options = {'DEFAULT_CLOSED'}


class VIEW3D_PT_tools_brush_falloff_frontface(View3DPaintPanel, Panel):
    bl_context = ".imagepaint"  # dot on purpose (access from topbar)
    bl_label = "Front-Face Falloff"
    bl_parent_id = "VIEW3D_PT_tools_brush_falloff"
    bl_options = {'DEFAULT_CLOSED'}

    @classmethod
    def poll(cls, context):
        return (context.weight_paint_object or context.vertex_paint_object)

    def draw_header(self, context):
        settings = self.paint_settings(context)
        brush = settings.brush

        self.layout.prop(brush, "use_frontface_falloff", text="")

    def draw(self, context):
        settings = self.paint_settings(context)
        brush = settings.brush

        layout = self.layout

        layout.use_property_split = True
        layout.use_property_decorate = False

        layout.active = brush.use_frontface_falloff
        layout.prop(brush, "falloff_angle", text="Angle")


class VIEW3D_PT_tools_brush_falloff_normal(View3DPaintPanel, Panel):
    bl_context = ".imagepaint"  # dot on purpose (access from topbar)
    bl_label = "Normal Falloff"
    bl_parent_id = "VIEW3D_PT_tools_brush_falloff"
    bl_options = {'DEFAULT_CLOSED'}

    @classmethod
    def poll(cls, context):
        return context.image_paint_object

    def draw_header(self, context):
        tool_settings = context.tool_settings
        ipaint = tool_settings.image_paint

        self.layout.prop(ipaint, "use_normal_falloff", text="")

    def draw(self, context):
        tool_settings = context.tool_settings
        ipaint = tool_settings.image_paint

        layout = self.layout

        layout.use_property_split = True
        layout.use_property_decorate = False

        layout.active = ipaint.use_normal_falloff
        layout.prop(ipaint, "normal_angle", text="Angle")


# TODO, move to space_view3d.py
class VIEW3D_PT_sculpt_dyntopo(Panel, View3DPaintPanel):
    bl_context = ".sculpt_mode"  # dot on purpose (access from topbar)
    bl_label = "Dyntopo"
    bl_options = {'DEFAULT_CLOSED'}
    bl_ui_units_x = 12

    @classmethod
    def poll(cls, context):
        paint_settings = cls.paint_settings(context)
        return (context.sculpt_object and context.tool_settings.sculpt and paint_settings)

    def draw_header(self, context):
        is_popover = self.is_popover
        layout = self.layout
        layout.operator(
            "sculpt.dynamic_topology_toggle",
            icon='CHECKBOX_HLT' if context.sculpt_object.use_dynamic_topology_sculpting else 'CHECKBOX_DEHLT',
            text="",
            emboss=is_popover,
        )

    def draw(self, context):
        layout = self.layout
        layout.use_property_split = True
        layout.use_property_decorate = False

        tool_settings = context.tool_settings
        sculpt = tool_settings.sculpt
        settings = self.paint_settings(context)
        brush = settings.brush

        col = layout.column()
        col.active = context.sculpt_object.use_dynamic_topology_sculpting

        sub = col.column()
        sub.active = (brush and brush.sculpt_tool != 'MASK')
        if sculpt.detail_type_method in {'CONSTANT', 'MANUAL'}:
            row = sub.row(align=True)
            row.prop(sculpt, "constant_detail_resolution")
            props = row.operator("sculpt.sample_detail_size", text="", icon='EYEDROPPER')
            props.mode = 'DYNTOPO'
        elif (sculpt.detail_type_method == 'BRUSH'):
            sub.prop(sculpt, "detail_percent")
        else:
            sub.prop(sculpt, "detail_size")
        sub.prop(sculpt, "detail_refine_method", text="Refine Method")
        sub.prop(sculpt, "detail_type_method", text="Detailing")

        if sculpt.detail_type_method in {'CONSTANT', 'MANUAL'}:
            col.separator()
            col.operator("sculpt.detail_flood_fill")

        col.separator()
        col.use_property_split = False
        col.prop(sculpt, "use_smooth_shading")


class VIEW3D_PT_sculpt_voxel_remesh(Panel, View3DPaintPanel):
    bl_context = ".sculpt_mode"  # dot on purpose (access from topbar)
    bl_label = "Remesh"
    bl_options = {'DEFAULT_CLOSED'}
    bl_ui_units_x = 12

    @classmethod
    def poll(cls, context):
        return (context.sculpt_object and context.tool_settings.sculpt)

    def draw(self, context):
        layout = self.layout
        layout.use_property_split = True
        layout.use_property_decorate = False

        col = layout.column()
        mesh = context.active_object.data

        row = col.row(align=True)
        row.prop(mesh, "remesh_voxel_size")
        props = row.operator("sculpt.sample_detail_size", text="", icon='EYEDROPPER')
        props.mode = 'VOXEL'
        col.prop(mesh, "remesh_voxel_adaptivity")
        col.use_property_split = False
        col.prop(mesh, "use_remesh_fix_poles")

        col.label(text = "Preserve")

        row = col.row()
        row.separator()
        row.prop(mesh, "use_remesh_preserve_volume", text="Volume")
        row = col.row()
        row.separator()
        row.prop(mesh, "use_remesh_preserve_paint_mask", text="Paint Mask")
        row = col.row()
        row.separator()
        row.prop(mesh, "use_remesh_preserve_sculpt_face_sets", text="Face Sets")
        row = col.row()
        row.separator()
        col.prop(mesh, "use_remesh_preserve_vertex_colors", text="Color Attributes")

        layout.operator("object.voxel_remesh", text="Voxel Remesh")


# TODO, move to space_view3d.py
class VIEW3D_PT_sculpt_options(Panel, View3DPaintPanel):
    bl_context = ".sculpt_mode"  # dot on purpose (access from topbar)
    bl_label = "Options"
    bl_options = {'DEFAULT_CLOSED'}
    bl_ui_units_x = 12

    @classmethod
    def poll(cls, context):
        return (context.sculpt_object and context.tool_settings.sculpt)

    def draw(self, context):
        layout = self.layout
        layout.use_property_split = False
        layout.use_property_decorate = False

        tool_settings = context.tool_settings
        sculpt = tool_settings.sculpt

        col = layout.column()
        col.label(text = "Display")

        row = col.row()
        row.separator()
        row.prop(sculpt, "show_low_resolution")
        row = col.row()
        row.separator()
        row.prop(sculpt, "use_sculpt_delay_updates")
        row = col.row()
        row.separator()
        row.prop(sculpt, "use_deform_only")

<<<<<<< HEAD
        col = layout.column()
        col.label(text = "Auto-Masking")

        row = col.row()
        row.separator()
        row.prop(sculpt, "use_automasking_topology", text="Topology")
        row = col.row()
        row.separator()
        row.prop(sculpt, "use_automasking_face_sets", text="Face Sets")
        row = col.row()
        row.separator()
        row.prop(sculpt, "use_automasking_boundary_edges", text="Mesh Boundary")
        row = col.row()
        row.separator()
        row.prop(sculpt, "use_automasking_boundary_face_sets", text="Face Sets Boundary")
=======
        col = layout.column(heading="Auto-Masking", align=True)

        col.prop(sculpt, "use_automasking_topology", text="Topology")
        col.prop(sculpt, "use_automasking_face_sets", text="Face Sets")
        col.prop(sculpt, "use_automasking_boundary_edges", text="Mesh Boundary")
        col.prop(sculpt, "use_automasking_boundary_face_sets", text="Face Sets Boundary")
        col.prop(sculpt, "use_automasking_cavity", text="Cavity")
        col.prop(sculpt, "use_automasking_cavity_inverted", text="Cavity (Inverted)")
        col.prop(sculpt, "use_automasking_start_normal", text="Area Normal")
        col.prop(sculpt, "use_automasking_view_normal", text="View Normal")

        if sculpt.use_automasking_start_normal:
            col.separator()

            col.prop(sculpt, "automasking_start_normal_limit")
            col.prop(sculpt, "automasking_start_normal_falloff")

        if sculpt.use_automasking_view_normal:
            col.separator()

            col.prop(sculpt, "use_automasking_view_occlusion", text="Occlusion")
            col.prop(sculpt, "automasking_view_normal_limit")
            col.prop(sculpt, "automasking_view_normal_falloff")

        col.separator()
        col.prop(sculpt.brush, "automasking_boundary_edges_propagation_steps")

        if sculpt.use_automasking_cavity or sculpt.use_automasking_cavity_inverted:
            col.separator()

            col2 = col.column()
            props = col2.operator("sculpt.mask_from_cavity", text="Mask From Cavity")
            props.use_automask_settings = True

            col2 = col.column()

            col2.prop(sculpt, "automasking_cavity_factor", text="Cavity Factor")
            col2.prop(sculpt, "automasking_cavity_blur_steps", text="Cavity Blur")

            col2.prop(sculpt, "use_automasking_custom_cavity_curve", text="Use Curve")

            if sculpt.use_automasking_custom_cavity_curve:
                col2.template_curve_mapping(sculpt, "automasking_cavity_curve")
>>>>>>> bb5ac1a1


class VIEW3D_PT_sculpt_options_gravity(Panel, View3DPaintPanel):
    bl_context = ".sculpt_mode"  # dot on purpose (access from topbar)
    bl_parent_id = "VIEW3D_PT_sculpt_options"
    bl_label = "Gravity"

    @classmethod
    def poll(cls, context):
        return (context.sculpt_object and context.tool_settings.sculpt)

    def draw(self, context):
        layout = self.layout
        layout.use_property_split = True
        layout.use_property_decorate = False

        tool_settings = context.tool_settings
        sculpt = tool_settings.sculpt
        capabilities = sculpt.brush.sculpt_capabilities

        col = layout.column()
        col.active = capabilities.has_gravity
        col.prop(sculpt, "gravity", slider=True, text="Factor")
        col.prop(sculpt, "gravity_object")


# TODO, move to space_view3d.py
class VIEW3D_PT_sculpt_symmetry(Panel, View3DPaintPanel):
    bl_context = ".sculpt_mode"  # dot on purpose (access from topbar)
    bl_label = "Symmetry"
    bl_options = {'DEFAULT_CLOSED'}

    @classmethod
    def poll(cls, context):
        return (
            (context.sculpt_object and context.tool_settings.sculpt) and
            # When used in the tool header, this is explicitly included next to the XYZ symmetry buttons.
            (context.region.type != 'TOOL_HEADER')
        )

    def draw(self, context):
        layout = self.layout
        layout.use_property_split = True
        layout.use_property_decorate = False

        sculpt = context.tool_settings.sculpt

        row = layout.row(align=True, heading="Mirror")
        mesh = context.object.data
        row.prop(mesh, "use_mirror_x", text="X", toggle=True)
        row.prop(mesh, "use_mirror_y", text="Y", toggle=True)
        row.prop(mesh, "use_mirror_z", text="Z", toggle=True)

        row = layout.row(align=True, heading="Lock")
        row.prop(sculpt, "lock_x", text="X", toggle=True)
        row.prop(sculpt, "lock_y", text="Y", toggle=True)
        row.prop(sculpt, "lock_z", text="Z", toggle=True)

        row = layout.row(align=True, heading="Tiling")
        row.prop(sculpt, "tile_x", text="X", toggle=True)
        row.prop(sculpt, "tile_y", text="Y", toggle=True)
        row.prop(sculpt, "tile_z", text="Z", toggle=True)

        layout.use_property_split = False
        layout.prop(sculpt, "use_symmetry_feather", text="Feather")
        layout.use_property_split = True
        layout.prop(sculpt, "radial_symmetry", text="Radial")
        layout.prop(sculpt, "tile_offset", text="Tile Offset")

        layout.separator()

        layout.prop(sculpt, "symmetrize_direction")
        layout.operator("sculpt.symmetrize")


class VIEW3D_PT_sculpt_symmetry_for_topbar(Panel):
    bl_space_type = 'TOPBAR'
    bl_region_type = 'HEADER'
    bl_label = "Symmetry"

    draw = VIEW3D_PT_sculpt_symmetry.draw


class VIEW3D_PT_curves_sculpt_symmetry(Panel, View3DPaintPanel):
    bl_context = ".curves_sculpt"  # dot on purpose (access from topbar)
    bl_label = "Symmetry"
    bl_options = {'DEFAULT_CLOSED'}

    @classmethod
    def poll(cls, context):
        return context.object and context.object.type == 'CURVES'

    def draw(self, context):
        layout = self.layout
        layout.use_property_split = True
        layout.use_property_decorate = False

        curves = context.object.data

        row = layout.row(align=True, heading="Mirror")
        row.prop(curves, "use_mirror_x", text="X", toggle=True)
        row.prop(curves, "use_mirror_y", text="Y", toggle=True)
        row.prop(curves, "use_mirror_z", text="Z", toggle=True)


class VIEW3D_PT_curves_sculpt_symmetry_for_topbar(Panel):
    bl_space_type = 'TOPBAR'
    bl_region_type = 'HEADER'
    bl_label = "Symmetry"

    draw = VIEW3D_PT_curves_sculpt_symmetry.draw


# ********** default tools for weight-paint ****************


# TODO, move to space_view3d.py
class VIEW3D_PT_tools_weightpaint_symmetry(Panel, View3DPaintPanel):
    bl_context = ".weightpaint"
    bl_options = {'DEFAULT_CLOSED'}
    bl_label = "Symmetry"

    @classmethod
    def poll(cls, context):
        # When used in the tool header, this is explicitly included next to the XYZ symmetry buttons.
        return (context.region.type != 'TOOL_HEADER')

    def draw(self, context):
        layout = self.layout
        layout.use_property_split = True
        layout.use_property_decorate = False

        tool_settings = context.tool_settings
        wpaint = tool_settings.weight_paint
        mesh = context.object.data

        col = layout.column(align = True)
        col.use_property_split = False
        col.prop(mesh, 'use_mirror_vertex_groups')

        row = col.row()
        if mesh.use_mirror_vertex_groups:
            row.separator ()
            row.use_property_split = False
            row.prop(mesh, "use_mirror_topology")

        layout.use_property_split = True

        draw_vpaint_symmetry(layout, wpaint, context.object)


class VIEW3D_PT_tools_weightpaint_symmetry_for_topbar(Panel):
    bl_space_type = 'TOPBAR'
    bl_region_type = 'HEADER'
    bl_label = "Symmetry"

    draw = VIEW3D_PT_tools_weightpaint_symmetry.draw


# TODO, move to space_view3d.py
class VIEW3D_PT_tools_weightpaint_options(Panel, View3DPaintPanel):
    bl_context = ".weightpaint"
    bl_label = "Options"
    bl_options = {'DEFAULT_CLOSED'}

    def draw(self, context):
        layout = self.layout

        layout.use_property_split = False
        layout.use_property_decorate = False

        tool_settings = context.tool_settings
        wpaint = tool_settings.weight_paint

        col = layout.column()

        col.prop(tool_settings, "use_auto_normalize", text="Auto Normalize")
        col.prop(tool_settings, "use_lock_relative", text="Lock-Relative")
        col.prop(tool_settings, "use_multipaint", text="Multi-Paint")

        col.prop(wpaint, "use_group_restrict")


# ********** default tools for vertex-paint ****************


# TODO, move to space_view3d.py
class VIEW3D_PT_tools_vertexpaint_options(Panel, View3DPaintPanel):
    bl_context = ".vertexpaint"  # dot on purpose (access from topbar)
    bl_label = "Options"
    bl_options = {'DEFAULT_CLOSED'}

    @classmethod
    def poll(cls, _context):
        # This is currently unused, since there aren't any Vertex Paint mode specific options.
        return False

    def draw(self, _context):
        layout = self.layout
        layout.use_property_split = True
        layout.use_property_decorate = False


# TODO, move to space_view3d.py
class VIEW3D_PT_tools_vertexpaint_symmetry(Panel, View3DPaintPanel):
    bl_context = ".vertexpaint"  # dot on purpose (access from topbar)
    bl_options = {'DEFAULT_CLOSED'}
    bl_label = "Symmetry"

    @classmethod
    def poll(cls, context):
        # When used in the tool header, this is explicitly included next to the XYZ symmetry buttons.
        return (context.region.type != 'TOOL_HEADER')

    def draw(self, context):
        layout = self.layout
        layout.use_property_split = True
        layout.use_property_decorate = False

        tool_settings = context.tool_settings
        vpaint = tool_settings.vertex_paint

        draw_vpaint_symmetry(layout, vpaint, context.object)


class VIEW3D_PT_tools_vertexpaint_symmetry_for_topbar(Panel):
    bl_space_type = 'TOPBAR'
    bl_region_type = 'HEADER'
    bl_label = "Symmetry"

    draw = VIEW3D_PT_tools_vertexpaint_symmetry.draw


# ********** default tools for texture-paint ****************


# TODO, move to space_view3d.py
class VIEW3D_PT_tools_imagepaint_options_external(Panel, View3DPaintPanel):
    bl_context = ".imagepaint"  # dot on purpose (access from topbar)
    bl_label = "External"
    bl_parent_id = "VIEW3D_PT_tools_imagepaint_options"
    bl_options = {'DEFAULT_CLOSED'}

    def draw(self, context):
        layout = self.layout
        layout.use_property_split = True
        layout.use_property_decorate = False

        tool_settings = context.tool_settings
        ipaint = tool_settings.image_paint

        layout.prop(ipaint, "screen_grab_size", text="Screen Grab Size")

        layout.separator()

        flow = layout.grid_flow(row_major=True, columns=0, even_columns=True, even_rows=False, align=False)
        col = flow.column()
        col.operator("image.project_edit", text="Quick Edit")
        col = flow.column()
        col.operator("image.project_apply", text="Apply")
        col = flow.column()
        col.operator("paint.project_image", text="Apply Camera Image")


# TODO, move to space_view3d.py
class VIEW3D_PT_tools_imagepaint_symmetry(Panel, View3DPaintPanel):
    bl_context = ".imagepaint"  # dot on purpose (access from topbar)
    bl_label = "Symmetry"
    bl_options = {'DEFAULT_CLOSED'}

    @classmethod
    def poll(cls, context):
        # When used in the tool header, this is explicitly included next to the XYZ symmetry buttons.
        return (context.region.type != 'TOOL_HEADER')

    def draw(self, context):
        layout = self.layout

        split = layout.split()

        col = split.column()
        col.alignment = 'RIGHT'
        col.label(text="Mirror")

        col = split.column()

        row = col.row(align=True)
        mesh = context.object.data
        row.prop(mesh, "use_mirror_x", text="X", toggle=True)
        row.prop(mesh, "use_mirror_y", text="Y", toggle=True)
        row.prop(mesh, "use_mirror_z", text="Z", toggle=True)


# TODO, move to space_view3d.py
class VIEW3D_PT_tools_imagepaint_options(View3DPaintPanel, Panel):
    bl_context = ".imagepaint"  # dot on purpose (access from topbar)
    bl_label = "Options"
    bl_options = {'DEFAULT_CLOSED'}

    @classmethod
    def poll(cls, context):
        brush = context.tool_settings.image_paint.brush
        return (brush is not None)

    def draw(self, context):
        layout = self.layout

        layout.use_property_split = True
        layout.use_property_decorate = False

        tool_settings = context.tool_settings
        ipaint = tool_settings.image_paint

        layout.prop(ipaint, "seam_bleed")
        layout.prop(ipaint, "dither", slider=True)

        col = layout.column()
        col.use_property_split = False
        col.prop(ipaint, "use_occlude")
        col.prop(ipaint, "use_backface_culling", text="Backface Culling")


class VIEW3D_PT_tools_imagepaint_options_cavity(View3DPaintPanel, Panel):
    bl_context = ".imagepaint"  # dot on purpose (access from topbar)
    bl_label = "Cavity Mask"
    bl_parent_id = "VIEW3D_PT_mask"
    bl_options = {'DEFAULT_CLOSED'}

    def draw_header(self, context):
        tool_settings = context.tool_settings
        ipaint = tool_settings.image_paint

        self.layout.prop(ipaint, "use_cavity", text="")

    def draw(self, context):
        layout = self.layout

        tool_settings = context.tool_settings
        ipaint = tool_settings.image_paint

        layout.active = ipaint.use_cavity

        layout.template_curve_mapping(ipaint, "cavity_curve", brush=True,
                                      use_negative_slope=True)


# TODO, move to space_view3d.py
class VIEW3D_PT_imagepaint_options(View3DPaintPanel):
    bl_label = "Options"

    @classmethod
    def poll(cls, _context):
        # This is currently unused, since there aren't any Vertex Paint mode specific options.
        return False
        # return (context.image_paint_object and context.tool_settings.image_paint)

    def draw(self, _context):
        layout = self.layout
        layout.use_property_split = True
        layout.use_property_decorate = False


class VIEW3D_MT_tools_projectpaint_stencil(Menu):
    bl_label = "Mask Layer"

    def draw(self, context):
        layout = self.layout
        for i, uv_layer in enumerate(context.active_object.data.uv_layers):
            props = layout.operator("wm.context_set_int", text=uv_layer.name, translate=False)
            props.data_path = "active_object.data.uv_layer_stencil_index"
            props.value = i


# TODO, move to space_view3d.py
class VIEW3D_PT_tools_particlemode_options(View3DPanel, Panel):
    """Default tools for particle mode"""
    bl_category = "Tool"
    bl_context = ".particlemode"
    bl_label = "Options"
    bl_options = {'DEFAULT_CLOSED'}

    def draw(self, context):
        layout = self.layout

        layout.use_property_split = True
        layout.use_property_decorate = False  # No animation.

        pe = context.tool_settings.particle_edit
        ob = pe.object

        layout.prop(pe, "type", text="Editing Type")

        ptcache = None

        if pe.type == 'PARTICLES':
            if ob.particle_systems:
                if len(ob.particle_systems) > 1:
                    layout.template_list("UI_UL_list", "particle_systems", ob, "particle_systems",
                                         ob.particle_systems, "active_index", rows=2, maxrows=3)

                ptcache = ob.particle_systems.active.point_cache
        else:
            for md in ob.modifiers:
                if md.type == pe.type:
                    ptcache = md.point_cache

        if ptcache and len(ptcache.point_caches) > 1:
            layout.template_list("UI_UL_list", "particles_point_caches", ptcache, "point_caches",
                                 ptcache.point_caches, "active_index", rows=2, maxrows=3)

        if not pe.is_editable:
            layout.label(text="Point cache must be baked")
            layout.label(text="in memory to enable editing!")

        col = layout.column(align=True)
        col.active = pe.is_editable
        col.use_property_split = False
        col.prop(ob.data, "use_mirror_x")
        if pe.tool == 'ADD':
            col.prop(ob.data, "use_mirror_topology")

        if not pe.is_hair:
            col.prop(pe, "use_auto_velocity", text="Auto-Velocity")

        if pe.tool == 'ADD':
            sub.prop(ob.data, "use_mirror_topology")

        col.separator()

        col.label(text = "Preserve")
        row = col.row()
        row.separator()
        row.prop(pe, "use_preserve_length", text="Preserve Strand Lengths")
        row = col.row()
        row.separator()
        row.prop(pe, "use_preserve_root", text="Preserve Root Positions")


class VIEW3D_PT_tools_particlemode_options_shapecut(View3DPanel, Panel):
    """Default tools for particle mode"""
    bl_category = "Tool"
    bl_parent_id = "VIEW3D_PT_tools_particlemode_options"
    bl_label = "Cut Particles to Shape"
    bl_options = {'DEFAULT_CLOSED'}

    def draw(self, context):
        layout = self.layout

        layout.use_property_split = True
        layout.use_property_decorate = False  # No animation.

        pe = context.tool_settings.particle_edit

        layout.prop(pe, "shape_object")
        layout.operator("particle.shape_cut", text="Cut")


class VIEW3D_PT_tools_particlemode_options_display(View3DPanel, Panel):
    """Default tools for particle mode"""
    bl_category = "Tool"
    bl_parent_id = "VIEW3D_PT_tools_particlemode_options"
    bl_label = "Viewport Display"

    def draw(self, context):
        layout = self.layout

        layout.use_property_split = True
        layout.use_property_decorate = False  # No animation.

        pe = context.tool_settings.particle_edit

        col = layout.column()
        col.active = pe.is_editable
        col.prop(pe, "display_step", text="Path Steps")
        if pe.is_hair:
            col.use_property_split = False
            col.prop(pe, "show_particles", text="Children")
        else:
            if pe.type == 'PARTICLES':
                col.use_property_split = False
                col.prop(pe, "show_particles", text="Particles")
            col.use_property_split = False
            col.prop(pe, "use_fade_time")
            sub = col.row(align=True)
            sub.active = pe.use_fade_time
            sub.use_property_split = True
            sub.prop(pe, "fade_frames", slider=True)


# ********** grease pencil object tool panels ****************

# Grease Pencil drawing brushes

def tool_use_brush(context):
    from bl_ui.space_toolsystem_common import ToolSelectPanelHelper
    tool = ToolSelectPanelHelper.tool_active_from_context(context)
    if tool and tool.has_datablock is False:
        return False

    return True


class GreasePencilPaintPanel:
    bl_context = ".greasepencil_paint"
    bl_category = "Tool"

    @classmethod
    def poll(cls, context):
        if context.space_data.type in {'VIEW_3D', 'PROPERTIES'}:
            if context.gpencil_data is None:
                return False

            # Hide for tools not using bruhses
            if tool_use_brush(context) is False:
                return False

            gpd = context.gpencil_data
            return bool(gpd.is_stroke_paint_mode)
        else:
            return True


class VIEW3D_PT_tools_grease_pencil_brush_select(Panel, View3DPanel, GreasePencilPaintPanel):
    bl_label = "Brushes"

    def draw(self, context):
        layout = self.layout
        layout.use_property_split = True
        layout.use_property_decorate = False

        tool_settings = context.scene.tool_settings
        gpencil_paint = tool_settings.gpencil_paint

        row = layout.row()
        row.column().template_ID_preview(gpencil_paint, "brush", new="brush.add_gpencil", rows=3, cols=8)

        col = row.column()
        col.menu("VIEW3D_MT_brush_gpencil_context_menu", icon='DOWNARROW_HLT', text="")

        if context.mode == 'PAINT_GPENCIL':
            brush = tool_settings.gpencil_paint.brush
            if brush is not None:
                col.prop(brush, "use_custom_icon", toggle=True, icon='FILE_IMAGE', text="")

                if brush.use_custom_icon:
                    layout.row().prop(brush, "icon_filepath", text="")


class VIEW3D_PT_tools_grease_pencil_brush_settings(Panel, View3DPanel, GreasePencilPaintPanel):
    bl_label = "Brush Settings"
    bl_options = {'DEFAULT_CLOSED'}

    # What is the point of brush presets? Seems to serve the exact same purpose as brushes themselves??
    def draw_header_preset(self, _context):
        VIEW3D_PT_gpencil_brush_presets.draw_panel_header(self.layout)

    def draw(self, context):
        layout = self.layout
        layout.use_property_split = True
        layout.use_property_decorate = False

        tool_settings = context.scene.tool_settings
        gpencil_paint = tool_settings.gpencil_paint

        brush = gpencil_paint.brush

        if brush is not None:
            gp_settings = brush.gpencil_settings

            if brush.gpencil_tool in {'DRAW', 'FILL'}:
                row = layout.row(align=True)
                row_mat = row.row()
                if gp_settings.use_material_pin:
                    row_mat.template_ID(gp_settings, "material", live_icon=True)
                else:
                    row_mat.template_ID(context.active_object, "active_material", live_icon=True)
                    row_mat.enabled = False  # will otherwise allow changing material in active slot

                row.prop(gp_settings, "use_material_pin", text="")

            if not self.is_popover:
                from bl_ui.properties_paint_common import (
                    brush_basic_gpencil_paint_settings,
                )
                brush_basic_gpencil_paint_settings(layout, context, brush, compact=False)


class VIEW3D_PT_tools_grease_pencil_brush_advanced(View3DPanel, Panel):
    bl_context = ".greasepencil_paint"
    bl_label = "Advanced"
    bl_parent_id = 'VIEW3D_PT_tools_grease_pencil_brush_settings'
    bl_category = "Tool"
    bl_options = {'DEFAULT_CLOSED'}
    bl_ui_units_x = 13

    @classmethod
    def poll(cls, context):
        brush = context.tool_settings.gpencil_paint.brush
        return brush is not None and brush.gpencil_tool not in {'ERASE', 'TINT'}

    def draw(self, context):
        layout = self.layout
        layout.use_property_split = True
        layout.use_property_decorate = False

        tool_settings = context.scene.tool_settings
        gpencil_paint = tool_settings.gpencil_paint
        brush = gpencil_paint.brush
        gp_settings = brush.gpencil_settings

        col = layout.column(align=True)
        if brush is not None:
            if brush.gpencil_tool != 'FILL':
                col.prop(gp_settings, "input_samples")
                col.separator()

                col.prop(gp_settings, "active_smooth_factor")
                col.separator()

                col.prop(gp_settings, "angle", slider=True)
                col.prop(gp_settings, "angle_factor", text="Factor", slider=True)

                ob = context.object
                ma = None
                if ob and brush.gpencil_settings.use_material_pin is False:
                    ma = ob.active_material
                elif brush.gpencil_settings.material:
                    ma = brush.gpencil_settings.material

                col.separator()
                col.prop(gp_settings, "hardness", slider=True)
                subcol = col.column(align=True)
                if ma and ma.grease_pencil.mode == 'LINE':
                    subcol.enabled = False
                subcol.prop(gp_settings, "aspect")

            elif brush.gpencil_tool == 'FILL':
                row = col.row(align=True)
                row.prop(gp_settings, "fill_draw_mode", text="Boundary")
                row.prop(
                    gp_settings,
                    "show_fill_boundary",
                    icon='HIDE_OFF' if gp_settings.show_fill_boundary else 'HIDE_ON',
                    text="",
                )

                col.separator()
                row = col.row(align=True)
                row.prop(gp_settings, "fill_layer_mode", text="Layers")

                col.separator()
                col.prop(gp_settings, "fill_simplify_level", text="Simplify")
                if gp_settings.fill_draw_mode != 'STROKE':
                    split = layout.split(factor = 0.4)
                    col = split.column()
                    col.use_property_split = False
                    col.prop(gp_settings, "show_fill")
                    col = split.column()
                    if gp_settings.show_fill:
                        col.prop(gp_settings, "fill_threshold", text="")
                    else:
                        col.label(icon='DISCLOSURE_TRI_RIGHT')

                row = layout.row(align=True)
                row.use_property_split = False
                row.prop(gp_settings, "use_fill_limit")


class VIEW3D_PT_tools_grease_pencil_brush_stroke(Panel, View3DPanel):
    bl_context = ".greasepencil_paint"
    bl_parent_id = 'VIEW3D_PT_tools_grease_pencil_brush_settings'
    bl_label = "Stroke"
    bl_category = "Tool"
    bl_options = {'DEFAULT_CLOSED'}
    bl_ui_units_x = 12

    @classmethod
    def poll(cls, context):
        brush = context.tool_settings.gpencil_paint.brush
        return brush is not None and brush.gpencil_tool == 'DRAW'

    def draw(self, _context):
        # layout = self.layout
        pass


class VIEW3D_PT_tools_grease_pencil_brush_stabilizer(Panel, View3DPanel):
    bl_context = ".greasepencil_paint"
    bl_parent_id = 'VIEW3D_PT_tools_grease_pencil_brush_stroke'
    bl_label = "Stabilize Stroke"
    bl_category = "Tool"
    bl_options = {'DEFAULT_CLOSED'}

    @classmethod
    def poll(cls, context):
        brush = context.tool_settings.gpencil_paint.brush
        return brush is not None and brush.gpencil_tool == 'DRAW'

    def draw_header(self, context):
        if self.is_popover:
            return

        brush = context.tool_settings.gpencil_paint.brush
        gp_settings = brush.gpencil_settings
        self.layout.prop(gp_settings, "use_settings_stabilizer", text="")

    def draw(self, context):
        layout = self.layout
        layout.use_property_split = True
        layout.use_property_decorate = False

        brush = context.tool_settings.gpencil_paint.brush
        gp_settings = brush.gpencil_settings

        if self.is_popover:
            row = layout.row()
            row.prop(gp_settings, "use_settings_stabilizer", text="")
            row.label(text=self.bl_label)

        col = layout.column()
        col.active = gp_settings.use_settings_stabilizer

        col.prop(brush, "smooth_stroke_radius", text="Radius", slider=True)
        col.prop(brush, "smooth_stroke_factor", text="Factor", slider=True)


class VIEW3D_PT_tools_grease_pencil_brush_post_processing(View3DPanel, Panel):
    bl_context = ".greasepencil_paint"
    bl_parent_id = 'VIEW3D_PT_tools_grease_pencil_brush_stroke'
    bl_label = "Post-Processing"
    bl_category = "Tool"
    bl_options = {'DEFAULT_CLOSED'}

    @classmethod
    def poll(cls, context):
        brush = context.tool_settings.gpencil_paint.brush
        return brush is not None and brush.gpencil_tool not in {'ERASE', 'FILL', 'TINT'}

    def draw_header(self, context):
        if self.is_popover:
            return

        brush = context.tool_settings.gpencil_paint.brush
        gp_settings = brush.gpencil_settings
        self.layout.prop(gp_settings, "use_settings_postprocess", text="")

    def draw(self, context):
        layout = self.layout
        layout.use_property_split = True
        layout.use_property_decorate = False

        brush = context.tool_settings.gpencil_paint.brush
        gp_settings = brush.gpencil_settings

        if self.is_popover:
            row = layout.row()
            row.prop(gp_settings, "use_settings_postprocess", text="")
            row.label(text=self.bl_label)

        col = layout.column()
        col.active = gp_settings.use_settings_postprocess

        col1 = col.column(align=True)
        col1.prop(gp_settings, "pen_smooth_factor")
        col1.prop(gp_settings, "pen_smooth_steps")

        col1 = col.column(align=True)
        col1.prop(gp_settings, "pen_subdivision_steps")

        col1 = col.column(align=True)
        col1.prop(gp_settings, "simplify_factor")

        col1 = col.column(align=True)
        col1.separator()
        col1.use_property_split = False
        col1.prop(gp_settings, "use_trim")
        col1.use_property_split = True

        col.separator()

        row = col.row(heading="Outline", align=True)
        row.prop(gp_settings, "use_settings_outline", text="")
        row2 = row.row(align=True)
        row2.enabled = gp_settings.use_settings_outline
        row2.prop(gp_settings, "material_alt", text="")

        row2 = col.row(align=True)
        row2.enabled = gp_settings.use_settings_outline
        row2.prop(gp_settings, "outline_thickness_factor")


class VIEW3D_PT_tools_grease_pencil_brush_random(View3DPanel, Panel):
    bl_context = ".greasepencil_paint"
    bl_parent_id = 'VIEW3D_PT_tools_grease_pencil_brush_stroke'
    bl_label = "Randomize"
    bl_category = "Tool"
    bl_options = {'DEFAULT_CLOSED'}

    @classmethod
    def poll(cls, context):
        brush = context.tool_settings.gpencil_paint.brush
        return brush is not None and brush.gpencil_tool not in {'ERASE', 'FILL', 'TINT'}

    def draw_header(self, context):
        if self.is_popover:
            return

        brush = context.tool_settings.gpencil_paint.brush
        gp_settings = brush.gpencil_settings
        self.layout.prop(gp_settings, "use_settings_random", text="")

    def draw(self, context):
        layout = self.layout
        layout.use_property_split = True
        layout.use_property_decorate = False

        tool_settings = context.tool_settings
        brush = tool_settings.gpencil_paint.brush
        mode = tool_settings.gpencil_paint.color_mode
        gp_settings = brush.gpencil_settings

        if self.is_popover:
            row = layout.row()
            row.prop(gp_settings, "use_settings_random", text="")
            row.label(text=self.bl_label)

        col = layout.column()
        col.enabled = gp_settings.use_settings_random

        row = col.row(align=True)
        row.prop(gp_settings, "random_pressure", text="Radius", slider=True)
        row.prop(gp_settings, "use_stroke_random_radius", text="", icon='GP_SELECT_STROKES')
        row.prop(gp_settings, "use_random_press_radius", text="", icon='STYLUS_PRESSURE')
        if gp_settings.use_random_press_radius and self.is_popover is False:
            col.template_curve_mapping(gp_settings, "curve_random_pressure", brush=True,
                                       use_negative_slope=True)

        row = col.row(align=True)
        row.prop(gp_settings, "random_strength", text="Strength", slider=True)
        row.prop(gp_settings, "use_stroke_random_strength", text="", icon='GP_SELECT_STROKES')
        row.prop(gp_settings, "use_random_press_strength", text="", icon='STYLUS_PRESSURE')
        if gp_settings.use_random_press_strength and self.is_popover is False:
            col.template_curve_mapping(gp_settings, "curve_random_strength", brush=True,
                                       use_negative_slope=True)

        row = col.row(align=True)
        row.prop(gp_settings, "uv_random", text="UV", slider=True)
        row.prop(gp_settings, "use_stroke_random_uv", text="", icon='GP_SELECT_STROKES')
        row.prop(gp_settings, "use_random_press_uv", text="", icon='STYLUS_PRESSURE')
        if gp_settings.use_random_press_uv and self.is_popover is False:
            col.template_curve_mapping(gp_settings, "curve_random_uv", brush=True,
                                       use_negative_slope=True)

        col.separator()

        col1 = col.column(align=True)
        col1.enabled = mode == 'VERTEXCOLOR' and gp_settings.use_settings_random
        row = col1.row(align=True)
        row.prop(gp_settings, "random_hue_factor", slider=True)
        row.prop(gp_settings, "use_stroke_random_hue", text="", icon='GP_SELECT_STROKES')
        row.prop(gp_settings, "use_random_press_hue", text="", icon='STYLUS_PRESSURE')
        if gp_settings.use_random_press_hue and self.is_popover is False:
            col1.template_curve_mapping(gp_settings, "curve_random_hue", brush=True,
                                        use_negative_slope=True)

        row = col1.row(align=True)
        row.prop(gp_settings, "random_saturation_factor", slider=True)
        row.prop(gp_settings, "use_stroke_random_sat", text="", icon='GP_SELECT_STROKES')
        row.prop(gp_settings, "use_random_press_sat", text="", icon='STYLUS_PRESSURE')
        if gp_settings.use_random_press_sat and self.is_popover is False:
            col1.template_curve_mapping(gp_settings, "curve_random_saturation", brush=True,
                                        use_negative_slope=True)

        row = col1.row(align=True)
        row.prop(gp_settings, "random_value_factor", slider=True)
        row.prop(gp_settings, "use_stroke_random_val", text="", icon='GP_SELECT_STROKES')
        row.prop(gp_settings, "use_random_press_val", text="", icon='STYLUS_PRESSURE')
        if gp_settings.use_random_press_val and self.is_popover is False:
            col1.template_curve_mapping(gp_settings, "curve_random_value", brush=True,
                                        use_negative_slope=True)

        col.separator()

        row = col.row(align=True)
        row.prop(gp_settings, "pen_jitter", slider=True)
        row.prop(gp_settings, "use_jitter_pressure", text="", icon='STYLUS_PRESSURE')
        if gp_settings.use_jitter_pressure and self.is_popover is False:
            col.template_curve_mapping(gp_settings, "curve_jitter", brush=True,
                                       use_negative_slope=True)


class VIEW3D_PT_tools_grease_pencil_brush_paint_falloff(GreasePencilBrushFalloff, Panel, View3DPaintPanel):
    bl_context = ".greasepencil_paint"
    bl_label = "Falloff"
    bl_options = {'DEFAULT_CLOSED'}

    @classmethod
    def poll(cls, context):
        ts = context.tool_settings
        settings = ts.gpencil_paint
        brush = settings.brush
        if brush is None:
            return False

        from bl_ui.space_toolsystem_common import ToolSelectPanelHelper
        tool = ToolSelectPanelHelper.tool_active_from_context(context)
        if tool and tool.idname != 'builtin_brush.Tint':
            return False

        gptool = brush.gpencil_tool

        return (settings and settings.brush and settings.brush.curve and gptool == 'TINT')


class VIEW3D_PT_tools_grease_pencil_brush_gap_closure(View3DPanel, Panel):
    bl_context = ".greasepencil_paint"
    bl_parent_id = 'VIEW3D_PT_tools_grease_pencil_brush_advanced'
    bl_label = "Gap Closure"
    bl_category = "Tool"

    @classmethod
    def poll(cls, context):
        brush = context.tool_settings.gpencil_paint.brush
        return brush is not None and brush.gpencil_tool == 'FILL'

    def draw(self, context):
        layout = self.layout
        layout.use_property_split = True
        layout.use_property_decorate = False

        tool_settings = context.tool_settings
        brush = tool_settings.gpencil_paint.brush
        gp_settings = brush.gpencil_settings

        col = layout.column()

        col.prop(gp_settings, "extend_stroke_factor", text="Size")
        row = col.row(align=True)
        row.prop(gp_settings, "fill_extend_mode", text="Mode")
        row = col.row(align=True)
        row.prop(gp_settings, "show_fill_extend", text="Visual Aids")

        if gp_settings.fill_extend_mode == 'EXTEND':
            row = col.row(align=True)
            row.prop(gp_settings, "use_collide_strokes")


# Grease Pencil stroke sculpting tools
class GreasePencilSculptPanel:
    bl_context = ".greasepencil_sculpt"
    bl_category = "Tool"

    @classmethod
    def poll(cls, context):
        if context.space_data.type in {'VIEW_3D', 'PROPERTIES'}:
            if context.gpencil_data is None:
                return False

            gpd = context.gpencil_data
            return bool(gpd.is_stroke_sculpt_mode)
        else:
            return True


class VIEW3D_PT_tools_grease_pencil_sculpt_select(Panel, View3DPanel, GreasePencilSculptPanel):
    bl_label = "Brushes"

    def draw(self, context):
        layout = self.layout
        layout.use_property_split = True
        layout.use_property_decorate = False

        tool_settings = context.scene.tool_settings
        gpencil_paint = tool_settings.gpencil_sculpt_paint

        row = layout.row()
        row.column().template_ID_preview(gpencil_paint, "brush", new="brush.add_gpencil", rows=3, cols=8)

        col = row.column()
        col.menu("VIEW3D_MT_brush_gpencil_context_menu", icon='DOWNARROW_HLT', text="")

        if context.mode == 'SCULPT_GPENCIL':
            brush = tool_settings.gpencil_sculpt_paint.brush
            if brush is not None:
                col.prop(brush, "use_custom_icon", toggle=True, icon='FILE_IMAGE', text="")

                if (brush.use_custom_icon):
                    layout.row().prop(brush, "icon_filepath", text="")


class VIEW3D_PT_tools_grease_pencil_sculpt_settings(Panel, View3DPanel, GreasePencilSculptPanel):
    bl_label = "Brush Settings"

    def draw(self, context):
        layout = self.layout
        layout.use_property_split = True
        layout.use_property_decorate = False

        tool_settings = context.scene.tool_settings
        settings = tool_settings.gpencil_sculpt_paint
        brush = settings.brush

        if not self.is_popover:
            from bl_ui.properties_paint_common import (
                brush_basic_gpencil_sculpt_settings,
            )
            brush_basic_gpencil_sculpt_settings(layout, context, brush)


class VIEW3D_PT_tools_grease_pencil_brush_sculpt_falloff(GreasePencilBrushFalloff, Panel, View3DPaintPanel):
    bl_context = ".greasepencil_sculpt"
    bl_label = "Falloff"
    bl_options = {'DEFAULT_CLOSED'}

    @classmethod
    def poll(cls, context):
        ts = context.tool_settings
        settings = ts.gpencil_sculpt_paint
        return (settings and settings.brush and settings.brush.curve)


class VIEW3D_PT_tools_grease_pencil_sculpt_brush_advanced(GreasePencilSculptAdvancedPanel, View3DPanel, Panel):
    bl_context = ".greasepencil_sculpt"
    bl_label = "Advanced"
    bl_parent_id = 'VIEW3D_PT_tools_grease_pencil_sculpt_settings'
    bl_category = "Tool"
    bl_options = {'DEFAULT_CLOSED'}

    @classmethod
    def poll(cls, context):
        brush = context.tool_settings.gpencil_sculpt_paint.brush
        if brush is None:
            return False

        tool = brush.gpencil_sculpt_tool
        return tool != 'CLONE'


class VIEW3D_PT_tools_grease_pencil_sculpt_brush_popover(GreasePencilSculptAdvancedPanel, View3DPanel, Panel):
    bl_context = ".greasepencil_sculpt"
    bl_label = "Brush"
    bl_category = "Tool"

    @classmethod
    def poll(cls, context):
        if context.region.type != 'TOOL_HEADER':
            return False

        brush = context.tool_settings.gpencil_sculpt_paint.brush
        if brush is None:
            return False

        tool = brush.gpencil_sculpt_tool
        return tool != 'CLONE'


# Grease Pencil weight painting tools
class GreasePencilWeightPanel:
    bl_context = ".greasepencil_weight"
    bl_category = "Tool"

    @classmethod
    def poll(cls, context):
        if context.space_data.type in {'VIEW_3D', 'PROPERTIES'}:
            if context.gpencil_data is None:
                return False

            gpd = context.gpencil_data
            return bool(gpd.is_stroke_weight_mode)
        else:
            return True


class VIEW3D_PT_tools_grease_pencil_weight_paint_select(View3DPanel, Panel, GreasePencilWeightPanel):
    bl_label = "Brushes"

    def draw(self, context):
        layout = self.layout
        layout.use_property_split = True
        layout.use_property_decorate = False

        tool_settings = context.scene.tool_settings
        gpencil_paint = tool_settings.gpencil_weight_paint

        row = layout.row()
        row.column().template_ID_preview(gpencil_paint, "brush", new="brush.add_gpencil", rows=3, cols=8)

        col = row.column()
        col.menu("VIEW3D_MT_brush_gpencil_context_menu", icon='DOWNARROW_HLT', text="")

        if context.mode == 'WEIGHT_GPENCIL':
            brush = tool_settings.gpencil_weight_paint.brush
            if brush is not None:
                col.prop(brush, "use_custom_icon", toggle=True, icon='FILE_IMAGE', text="")

                if (brush.use_custom_icon):
                    layout.row().prop(brush, "icon_filepath", text="")


class VIEW3D_PT_tools_grease_pencil_weight_paint_settings(Panel, View3DPanel, GreasePencilWeightPanel):
    bl_label = "Brush Settings"

    def draw(self, context):
        layout = self.layout
        layout.use_property_split = True
        layout.use_property_decorate = False

        tool_settings = context.scene.tool_settings
        settings = tool_settings.gpencil_weight_paint
        brush = settings.brush

        if not self.is_popover:
            from bl_ui.properties_paint_common import (
                brush_basic_gpencil_weight_settings,
            )
            brush_basic_gpencil_weight_settings(layout, context, brush)


class VIEW3D_PT_tools_grease_pencil_brush_weight_falloff(GreasePencilBrushFalloff, Panel, View3DPaintPanel):
    bl_context = ".greasepencil_weight"
    bl_label = "Falloff"
    bl_options = {'DEFAULT_CLOSED'}

    @classmethod
    def poll(cls, context):
        ts = context.tool_settings
        settings = ts.gpencil_weight_paint
        brush = settings.brush
        return (brush and brush.curve)


# Grease Pencil vertex painting tools
class GreasePencilVertexPanel:
    bl_context = ".greasepencil_vertex"
    bl_category = "Tool"

    @classmethod
    def poll(cls, context):
        if context.space_data.type in {'VIEW_3D', 'PROPERTIES'}:
            if context.gpencil_data is None:
                return False

            gpd = context.gpencil_data
            return bool(gpd.is_stroke_vertex_mode)
        else:
            return True


class VIEW3D_PT_tools_grease_pencil_vertex_paint_select(View3DPanel, Panel, GreasePencilVertexPanel):
    bl_label = "Brushes"

    def draw(self, context):
        layout = self.layout
        layout.use_property_split = True
        layout.use_property_decorate = False

        tool_settings = context.scene.tool_settings
        gpencil_paint = tool_settings.gpencil_vertex_paint

        row = layout.row()
        row.column().template_ID_preview(gpencil_paint, "brush", new="brush.add_gpencil", rows=3, cols=8)

        col = row.column()
        col.menu("VIEW3D_MT_brush_gpencil_context_menu", icon='DOWNARROW_HLT', text="")

        if context.mode == 'VERTEX_GPENCIL':
            brush = tool_settings.gpencil_vertex_paint.brush
            if brush is not None:
                col.prop(brush, "use_custom_icon", toggle=True, icon='FILE_IMAGE', text="")

                if (brush.use_custom_icon):
                    layout.row().prop(brush, "icon_filepath", text="")


class VIEW3D_PT_tools_grease_pencil_vertex_paint_settings(Panel, View3DPanel, GreasePencilVertexPanel):
    bl_label = "Brush Settings"

    def draw(self, context):
        layout = self.layout
        layout.use_property_split = True
        layout.use_property_decorate = False

        tool_settings = context.scene.tool_settings
        settings = tool_settings.gpencil_vertex_paint
        brush = settings.brush

        if not self.is_popover:
            from bl_ui.properties_paint_common import (
                brush_basic_gpencil_vertex_settings,
            )
            brush_basic_gpencil_vertex_settings(layout, context, brush)


class VIEW3D_PT_tools_grease_pencil_brush_vertex_color(View3DPanel, Panel):
    bl_context = ".greasepencil_vertex"
    bl_label = "Color"
    bl_category = "Tool"

    @classmethod
    def poll(cls, context):
        ob = context.object
        ts = context.tool_settings
        settings = ts.gpencil_vertex_paint
        brush = settings.brush

        if ob is None or brush is None:
            return False

        if context.region.type == 'TOOL_HEADER' or brush.gpencil_vertex_tool in {'BLUR', 'AVERAGE', 'SMEAR'}:
            return False

        return True

    def draw(self, context):
        layout = self.layout
        layout.use_property_split = True
        layout.use_property_decorate = False
        ts = context.tool_settings
        settings = ts.gpencil_vertex_paint
        brush = settings.brush

        col = layout.column()

        col.template_color_picker(brush, "color", value_slider=True)

        sub_row = col.row(align=True)
        sub_row.prop(brush, "color", text="")
        sub_row.prop(brush, "secondary_color", text="")

        sub_row.operator("gpencil.tint_flip", icon='FILE_REFRESH', text="")


class VIEW3D_PT_tools_grease_pencil_brush_vertex_falloff(GreasePencilBrushFalloff, Panel, View3DPaintPanel):
    bl_context = ".greasepencil_vertex"
    bl_label = "Falloff"
    bl_options = {'DEFAULT_CLOSED'}

    @classmethod
    def poll(cls, context):
        ts = context.tool_settings
        settings = ts.gpencil_vertex_paint
        return (settings and settings.brush and settings.brush.curve)


class VIEW3D_PT_tools_grease_pencil_brush_vertex_palette(View3DPanel, Panel):
    bl_context = ".greasepencil_vertex"
    bl_label = "Palette"
    bl_category = "Tool"
    bl_parent_id = 'VIEW3D_PT_tools_grease_pencil_brush_vertex_color'

    @classmethod
    def poll(cls, context):
        ob = context.object
        ts = context.tool_settings
        settings = ts.gpencil_vertex_paint
        brush = settings.brush

        if ob is None or brush is None:
            return False

        if brush.gpencil_vertex_tool in {'BLUR', 'AVERAGE', 'SMEAR'}:
            return False

        return True

    def draw(self, context):
        layout = self.layout
        layout.use_property_split = True
        layout.use_property_decorate = False
        ts = context.tool_settings
        settings = ts.gpencil_vertex_paint

        col = layout.column()

        row = col.row(align=True)
        row.template_ID(settings, "palette", new="palette.new")
        if settings.palette:
            col.template_palette(settings, "palette", color=True)


class VIEW3D_PT_tools_grease_pencil_brush_mixcolor(View3DPanel, Panel):
    bl_context = ".greasepencil_paint"
    bl_label = "Color"
    bl_category = "Tool"

    @classmethod
    def poll(cls, context):
        ob = context.object
        ts = context.tool_settings
        settings = ts.gpencil_paint
        brush = settings.brush

        if ob is None or brush is None:
            return False

        if context.region.type == 'TOOL_HEADER':
            return False

        from bl_ui.space_toolsystem_common import ToolSelectPanelHelper
        tool = ToolSelectPanelHelper.tool_active_from_context(context)
        if tool and tool.idname in {'builtin.cutter', 'builtin.eyedropper', 'builtin.interpolate'}:
            return False

        if brush.gpencil_tool == 'TINT':
            return True

        if brush.gpencil_tool not in {'DRAW', 'FILL'}:
            return False

        return True

    def draw(self, context):
        layout = self.layout
        ts = context.tool_settings
        settings = ts.gpencil_paint
        brush = settings.brush
        gp_settings = brush.gpencil_settings

        if brush.gpencil_tool != 'TINT':
            row = layout.row()
            row.prop(settings, "color_mode", expand=True)

        layout.use_property_split = True
        layout.use_property_decorate = False
        col = layout.column()
        if settings.color_mode == 'VERTEXCOLOR' or brush.gpencil_tool == 'TINT':

            col.template_color_picker(brush, "color", value_slider=True)

            sub_row = col.row(align=True)
            sub_row.prop(brush, "color", text="")
            sub_row.prop(brush, "secondary_color", text="")

            sub_row.operator("gpencil.tint_flip", icon='FILE_REFRESH', text="")

        if brush.gpencil_tool in {'DRAW', 'FILL'}:
            col.prop(gp_settings, "vertex_mode", text="Mode")
            col.prop(gp_settings, "vertex_color_factor", slider=True, text="Mix Factor")

        if brush.gpencil_tool == 'TINT':
            col.prop(gp_settings, "vertex_mode", text="Mode")


class VIEW3D_PT_tools_grease_pencil_brush_mix_palette(View3DPanel, Panel):
    bl_context = ".greasepencil_paint"
    bl_label = "Palette"
    bl_category = "Tool"
    bl_parent_id = 'VIEW3D_PT_tools_grease_pencil_brush_mixcolor'

    @classmethod
    def poll(cls, context):
        ob = context.object
        ts = context.tool_settings
        settings = ts.gpencil_paint
        brush = settings.brush

        if ob is None or brush is None:
            return False

        from bl_ui.space_toolsystem_common import ToolSelectPanelHelper
        tool = ToolSelectPanelHelper.tool_active_from_context(context)
        if tool and tool.idname in {'builtin.cutter', 'builtin.eyedropper', 'builtin.interpolate'}:
            return False

        if brush.gpencil_tool == 'TINT':
            return True

        if brush.gpencil_tool not in {'DRAW', 'FILL'}:
            return False

        return True

    def draw(self, context):
        layout = self.layout
        layout.use_property_split = True
        layout.use_property_decorate = False
        ts = context.tool_settings
        settings = ts.gpencil_paint
        brush = settings.brush

        col = layout.column()
        if settings.color_mode == 'VERTEXCOLOR' or brush.gpencil_tool == 'TINT':

            row = col.row(align=True)
            row.template_ID(settings, "palette", new="palette.new")
            if settings.palette:
                col.template_palette(settings, "palette", color=True)


# Grease Pencil Brush Appearance (one for each mode)
class VIEW3D_PT_tools_grease_pencil_paint_appearance(GreasePencilDisplayPanel, Panel, View3DPanel):
    bl_context = ".greasepencil_paint"
    bl_parent_id = 'VIEW3D_PT_tools_grease_pencil_brush_settings'
    bl_label = "Cursor"
    bl_category = "Tool"
    bl_ui_units_x = 15


class VIEW3D_PT_tools_grease_pencil_sculpt_appearance(GreasePencilDisplayPanel, Panel, View3DPanel):
    bl_context = ".greasepencil_sculpt"
    bl_parent_id = 'VIEW3D_PT_tools_grease_pencil_sculpt_settings'
    bl_label = "Cursor"
    bl_category = "Tool"


class VIEW3D_PT_tools_grease_pencil_weight_appearance(GreasePencilDisplayPanel, Panel, View3DPanel):
    bl_context = ".greasepencil_weight"
    bl_parent_id = 'VIEW3D_PT_tools_grease_pencil_weight_paint_settings'
    bl_category = "Tool"
    bl_label = "Cursor"


class VIEW3D_PT_tools_grease_pencil_vertex_appearance(GreasePencilDisplayPanel, Panel, View3DPanel):
    bl_context = ".greasepencil_vertex"
    bl_parent_id = 'VIEW3D_PT_tools_grease_pencil_vertex_paint_settings'
    bl_category = "Tool"
    bl_label = "Cursor"


class VIEW3D_PT_gpencil_brush_presets(Panel, PresetPanel):
    """Brush settings"""
    bl_label = "Brush Presets"
    preset_subdir = "gpencil_brush"
    preset_operator = "script.execute_preset"
    preset_add_operator = "scene.gpencil_brush_preset_add"


classes = (
    VIEW3D_MT_brush_context_menu,
    VIEW3D_MT_brush_gpencil_context_menu,
    VIEW3D_MT_brush_context_menu_paint_modes,
    VIEW3D_PT_tools_object_options,
    VIEW3D_PT_tools_object_options_transform,
    VIEW3D_PT_tools_meshedit_options,
    #VIEW3D_PT_tools_meshedit_options_automerge, # bfa - remains for compatibility
    VIEW3D_PT_tools_armatureedit_options,
    VIEW3D_PT_tools_posemode_options,

    VIEW3D_PT_slots_projectpaint,
    VIEW3D_PT_slots_paint_canvas,
    VIEW3D_PT_tools_brush_select,
    VIEW3D_PT_tools_brush_settings,
    VIEW3D_PT_tools_brush_color,
    VIEW3D_PT_tools_brush_swatches,
    VIEW3D_PT_tools_brush_settings_advanced,
    VIEW3D_PT_tools_brush_clone,
    TEXTURE_UL_texpaintslots,
    VIEW3D_MT_tools_projectpaint_uvlayer,
    VIEW3D_PT_tools_brush_texture,
    VIEW3D_PT_tools_mask_texture,
    VIEW3D_PT_tools_brush_stroke,
    VIEW3D_PT_tools_brush_stroke_smooth_stroke,
    VIEW3D_PT_tools_brush_falloff,
    VIEW3D_PT_tools_brush_falloff_frontface,
    VIEW3D_PT_tools_brush_falloff_normal,
    VIEW3D_PT_tools_brush_display,
    VIEW3D_PT_tools_weight_gradient,

    VIEW3D_PT_sculpt_dyntopo,
    VIEW3D_PT_sculpt_voxel_remesh,
    VIEW3D_PT_sculpt_symmetry,
    VIEW3D_PT_sculpt_symmetry_for_topbar,
    VIEW3D_PT_sculpt_options,
    VIEW3D_PT_sculpt_options_gravity,

    VIEW3D_PT_curves_sculpt_symmetry,
    VIEW3D_PT_curves_sculpt_symmetry_for_topbar,

    VIEW3D_PT_tools_weightpaint_symmetry,
    VIEW3D_PT_tools_weightpaint_symmetry_for_topbar,
    VIEW3D_PT_tools_weightpaint_options,

    VIEW3D_PT_tools_vertexpaint_symmetry,
    VIEW3D_PT_tools_vertexpaint_symmetry_for_topbar,
    VIEW3D_PT_tools_vertexpaint_options,

    VIEW3D_PT_mask,
    VIEW3D_PT_stencil_projectpaint,
    VIEW3D_PT_tools_imagepaint_options_cavity,

    VIEW3D_PT_tools_imagepaint_symmetry,
    VIEW3D_PT_tools_imagepaint_options,

    VIEW3D_PT_tools_imagepaint_options_external,
    VIEW3D_MT_tools_projectpaint_stencil,

    VIEW3D_PT_tools_particlemode,
    VIEW3D_PT_tools_particlemode_options,
    VIEW3D_PT_tools_particlemode_options_shapecut,
    VIEW3D_PT_tools_particlemode_options_display,

    VIEW3D_PT_gpencil_brush_presets,
    VIEW3D_PT_tools_grease_pencil_brush_select,
    VIEW3D_PT_tools_grease_pencil_brush_settings,
    VIEW3D_PT_tools_grease_pencil_brush_advanced,
    VIEW3D_PT_tools_grease_pencil_brush_stroke,
    VIEW3D_PT_tools_grease_pencil_brush_post_processing,
    VIEW3D_PT_tools_grease_pencil_brush_random,
    VIEW3D_PT_tools_grease_pencil_brush_stabilizer,
    VIEW3D_PT_tools_grease_pencil_brush_gap_closure,
    VIEW3D_PT_tools_grease_pencil_paint_appearance,
    VIEW3D_PT_tools_grease_pencil_sculpt_select,
    VIEW3D_PT_tools_grease_pencil_sculpt_settings,
    VIEW3D_PT_tools_grease_pencil_sculpt_brush_advanced,
    VIEW3D_PT_tools_grease_pencil_sculpt_brush_popover,
    VIEW3D_PT_tools_grease_pencil_sculpt_appearance,
    VIEW3D_PT_tools_grease_pencil_weight_paint_select,
    VIEW3D_PT_tools_grease_pencil_weight_paint_settings,
    VIEW3D_PT_tools_grease_pencil_weight_appearance,
    VIEW3D_PT_tools_grease_pencil_vertex_paint_select,
    VIEW3D_PT_tools_grease_pencil_vertex_paint_settings,
    VIEW3D_PT_tools_grease_pencil_vertex_appearance,
    VIEW3D_PT_tools_grease_pencil_brush_mixcolor,
    VIEW3D_PT_tools_grease_pencil_brush_mix_palette,

    VIEW3D_PT_tools_grease_pencil_brush_paint_falloff,
    VIEW3D_PT_tools_grease_pencil_brush_sculpt_falloff,
    VIEW3D_PT_tools_grease_pencil_brush_weight_falloff,
    VIEW3D_PT_tools_grease_pencil_brush_vertex_color,
    VIEW3D_PT_tools_grease_pencil_brush_vertex_palette,
    VIEW3D_PT_tools_grease_pencil_brush_vertex_falloff,
)

if __name__ == "__main__":  # only for live edit.
    from bpy.utils import register_class
    for cls in classes:
        register_class(cls)<|MERGE_RESOLUTION|>--- conflicted
+++ resolved
@@ -1048,23 +1048,6 @@
         row.separator()
         row.prop(sculpt, "use_deform_only")
 
-<<<<<<< HEAD
-        col = layout.column()
-        col.label(text = "Auto-Masking")
-
-        row = col.row()
-        row.separator()
-        row.prop(sculpt, "use_automasking_topology", text="Topology")
-        row = col.row()
-        row.separator()
-        row.prop(sculpt, "use_automasking_face_sets", text="Face Sets")
-        row = col.row()
-        row.separator()
-        row.prop(sculpt, "use_automasking_boundary_edges", text="Mesh Boundary")
-        row = col.row()
-        row.separator()
-        row.prop(sculpt, "use_automasking_boundary_face_sets", text="Face Sets Boundary")
-=======
         col = layout.column(heading="Auto-Masking", align=True)
 
         col.prop(sculpt, "use_automasking_topology", text="Topology")
@@ -1108,7 +1091,6 @@
 
             if sculpt.use_automasking_custom_cavity_curve:
                 col2.template_curve_mapping(sculpt, "automasking_cavity_curve")
->>>>>>> bb5ac1a1
 
 
 class VIEW3D_PT_sculpt_options_gravity(Panel, View3DPaintPanel):
