--- conflicted
+++ resolved
@@ -171,23 +171,12 @@
     def draw(self, context):
         layout = self.layout
 
-        layout.use_property_split = False
+        layout.use_property_split = True
         layout.use_property_decorate = False
 
         ob = context.active_object
-
         mesh = ob.data
 
-<<<<<<< HEAD
-        col = layout.column(align=True)
-        row = col.row(align=True)
-        row.prop(mesh, "use_mirror_x")
-        if mesh.use_mirror_x:
-            row.prop(mesh, "use_mirror_topology")
-        
-        tool_settings = context.tool_settings
-        col.prop(tool_settings, "use_edge_path_live_unwrap")
-=======
         split = layout.split()
 
         col = split.column()
@@ -204,7 +193,6 @@
         row = layout.row(align=True)
         row.active = ob.data.use_mirror_x or ob.data.use_mirror_y or ob.data.use_mirror_z
         row.prop(mesh, "use_mirror_topology")
->>>>>>> 4207360e
 
 
 class VIEW3D_PT_tools_meshedit_options_automerge(View3DPanel, Panel):
@@ -1266,9 +1254,8 @@
         col.prop(mesh, "remesh_preserve_paint_mask")
         col.operator("object.voxel_remesh", text="Remesh")
 
+
 # TODO, move to space_view3d.py
-
-
 class VIEW3D_PT_sculpt_options(Panel, View3DPaintPanel):
     bl_context = ".sculpt_mode"  # dot on purpose (access from topbar)
     bl_label = "Options"
@@ -2032,13 +2019,9 @@
         col.prop(gp_settings, "random_subdiv", text="Randomness", slider=True)
 
         col = layout.column(align=True)
-<<<<<<< HEAD
-        col.use_property_split = False
-=======
         col.prop(gp_settings, "simplify_factor")
 
         col = layout.column(align=True)
->>>>>>> 4207360e
         col.prop(gp_settings, "trim")
 
 
