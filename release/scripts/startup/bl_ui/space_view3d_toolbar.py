--- conflicted
+++ resolved
@@ -212,13 +212,13 @@
         sub.prop(mesh, "use_mirror_x", text="X", toggle=True)
         sub.prop(mesh, "use_mirror_y", text="Y", toggle=True)
         sub.prop(mesh, "use_mirror_z", text="Z", toggle=True)
-        
+
         layout.use_property_split = False
 
         row = layout.row(align=True)
         row.active = ob.data.use_mirror_x or ob.data.use_mirror_y or ob.data.use_mirror_z
         row.prop(mesh, "use_mirror_topology")
-   
+
         layout.prop(tool_settings, "use_edge_path_live_unwrap", text = "Live Unwrap Edge Path")
 
 
@@ -249,70 +249,10 @@
         col = layout.column(align=True)
         col.active = tool_settings.use_mesh_automerge
         col.prop(tool_settings, "use_mesh_automerge_and_split", toggle=False)
-        
+
         col.use_property_split = True
         col.prop(tool_settings, "double_threshold", text="Threshold")
 
-<<<<<<< HEAD
-
-# ********** default tools for editmode_curve ****************
-
-
-class VIEW3D_PT_tools_curveedit_options_stroke(View3DPanel, Panel):
-    bl_category = "Tool"
-    bl_context = ".curve_edit"  # dot on purpose (access from topbar)
-    bl_label = "Curve Stroke"
-
-    def draw(self, context):
-        layout = self.layout
-
-        tool_settings = context.tool_settings
-        cps = tool_settings.curve_paint_settings
-
-        col = layout.column()
-
-        col.prop(cps, "curve_type")
-
-        if cps.curve_type == 'BEZIER':
-            col.label(text="Bezier Options:")
-            col.prop(cps, "error_threshold")
-            col.prop(cps, "fit_method")
-            col.prop(cps, "use_corners_detect")
-
-            col = layout.column()
-            col.active = cps.use_corners_detect
-            col.prop(cps, "corner_angle")
-
-        col.label(text="Pressure Radius:")
-        row = layout.row(align=True)
-        rowsub = row.row(align=True)
-        rowsub.prop(cps, "radius_min", text="Min")
-        rowsub.prop(cps, "radius_max", text="Max")
-
-        row.prop(cps, "use_pressure_radius", text="", icon_only=True)
-
-        col = layout.column()
-        col.label(text="Taper Radius:")
-        row = layout.row(align=True)
-        row.prop(cps, "radius_taper_start", text="Start")
-        row.prop(cps, "radius_taper_end", text="End")
-
-        col = layout.column()
-        col.label(text="Projection Depth:")
-        row = layout.row(align=True)
-        row.prop(cps, "depth_mode", expand=True)
-
-        col = layout.column()
-        if cps.depth_mode == 'SURFACE':
-            col.prop(cps, "surface_offset")
-            col.prop(cps, "use_offset_absolute")
-            col.prop(cps, "use_stroke_endpoints")
-            if cps.use_stroke_endpoints:
-                colsub = layout.column(align=True)
-                colsub.prop(cps, "surface_plane", expand=True)
-
-=======
->>>>>>> 6da51200
 
 # ********** default tools for editmode_armature ****************
 
@@ -540,13 +480,13 @@
         ob = context.active_object
 
         layout.prop(settings, "mode", text="Mode")
-        
+
         layout.separator()
 
         if settings.mode == 'MATERIAL':
-                       
+
             layout.operator_menu_enum("paint.add_texture_paint_slot", "type", icon='ADD', text="Add Texture Paint Slot")
-            
+
             if len(ob.material_slots) > 1:
                 layout.template_list("MATERIAL_UL_matslots", "layers",
                                      ob, "material_slots",
@@ -571,7 +511,7 @@
                 box.label(text="No Textures")
                 box.label(text="Add a Texture Paint Slot")
                 have_image = False
-            
+
 
         elif settings.mode == 'IMAGE':
             mesh = ob.data
@@ -847,7 +787,7 @@
 
         if sculpt.detail_type_method in {'CONSTANT', 'MANUAL'}:
             col.separator()
-            col.operator("sculpt.detail_flood_fill")           
+            col.operator("sculpt.detail_flood_fill")
 
         col.separator()
         col.use_property_split = False
@@ -876,21 +816,21 @@
         row = col.row(align=True)
         row.prop(mesh, "remesh_voxel_size")
         props = row.operator("sculpt.sample_detail_size", text="", icon='EYEDROPPER')
-        props.mode = 'VOXEL'       
+        props.mode = 'VOXEL'
         col.prop(mesh, "remesh_voxel_adaptivity")
         col.use_property_split = False
         col.prop(mesh, "use_remesh_fix_poles")
         col.prop(mesh, "use_remesh_smooth_normals")
-        
+
         col.label(text = "Preserve")
-        
+
         row = col.row()
         row.separator()
         row.prop(mesh, "use_remesh_preserve_volume", text="Volume")
         row = col.row()
         row.separator()
         row.prop(mesh, "use_remesh_preserve_paint_mask", text="Paint Mask")
-        row = col.row() 
+        row = col.row()
         row.separator()
         row.prop(mesh, "use_remesh_preserve_sculpt_face_sets", text="Face Sets")
 
@@ -917,7 +857,7 @@
 
         col = layout.column()
         col.label(text = "Display")
-        
+
         row = col.row()
         row.separator()
         row.prop(sculpt, "use_threaded", text="Threaded Sculpt")
@@ -931,10 +871,9 @@
         row.separator()
         row.prop(sculpt, "use_deform_only")
 
-<<<<<<< HEAD
         col = layout.column()
         col.label(text = "Auto-Masking")
-        
+
         row = col.row()
         row.separator()
         row.prop(sculpt, "use_automasking_topology", text="Topology")
@@ -943,17 +882,10 @@
         row.prop(sculpt, "use_automasking_face_sets", text="Face Sets")
         row = col.row()
         row.separator()
-        row.prop(sculpt, "use_automasking_boundary_edges", text="Boundary Edges")
+        row.prop(sculpt, "use_automasking_boundary_edges", text="Mesh Boundary")
         row = col.row()
         row.separator()
-        row.prop(sculpt, "use_automasking_boundary_face_sets", text="Boundary Face Sets")
-=======
-        col = layout.column(heading="Auto-Masking", align=True)
-        col.prop(sculpt, "use_automasking_topology", text="Topology")
-        col.prop(sculpt, "use_automasking_face_sets", text="Face Sets")
-        col.prop(sculpt, "use_automasking_boundary_edges", text="Mesh Boundary")
-        col.prop(sculpt, "use_automasking_boundary_face_sets", text="Face Sets Boundary")
->>>>>>> 6da51200
+        row.prop(sculpt, "use_automasking_boundary_face_sets", text="Face Sets Boundary")
 
 
 class VIEW3D_PT_sculpt_options_gravity(Panel, View3DPaintPanel):
@@ -1015,7 +947,7 @@
         row.prop(sculpt, "tile_x", text="X", toggle=True)
         row.prop(sculpt, "tile_y", text="Y", toggle=True)
         row.prop(sculpt, "tile_z", text="Z", toggle=True)
-        
+
         layout.use_property_split = False
         layout.prop(sculpt, "use_symmetry_feather", text="Feather")
         layout.use_property_split = True
