--- conflicted
+++ resolved
@@ -316,19 +316,13 @@
         tool_settings = context.tool_settings
 
         layout.prop(pose, "use_auto_ik")
-<<<<<<< HEAD
-        row = layout.row()
-        row.prop(pose, "use_mirror_x")
-        if pose.use_mirror_x:
-            row.prop(pose, "use_mirror_relative")
-
-        layout.prop(tool_settings, "use_transform_pivot_point_align", text="Affect Only Locations")
-=======
         layout.prop(pose, "use_mirror_x")
         col = layout.column()
         col.active = pose.use_mirror_x and not pose.use_auto_ik
         col.prop(pose, "use_mirror_relative")
->>>>>>> aaabb6fb
+
+        layout.label(text="Affect Only")
+        layout.prop(tool_settings, "use_transform_pivot_point_align", text="Locations")
 
 
 # ********** default tools for paint modes ****************
