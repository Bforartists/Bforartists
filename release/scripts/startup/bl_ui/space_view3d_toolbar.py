--- conflicted
+++ resolved
@@ -1,4 +1,4 @@
-﻿# ##### BEGIN GPL LICENSE BLOCK #####
+# ##### BEGIN GPL LICENSE BLOCK #####
 #
 #  This program is free software; you can redistribute it and/or
 #  modify it under the terms of the GNU General Public License
@@ -46,43 +46,30 @@
 def draw_keyframing_tools(context, layout):
     col = layout.column(align=True)
     col.label(text="Keyframes:")
-    col.operator("anim.keyframe_insert_menu", icon= 'KEYFRAMES_INSERT', text="Insert              ")
-    col.operator("anim.keyframe_delete_v3d", icon= 'KEYFRAMES_REMOVE',text="Remove          ")
-    col.operator("nla.bake", icon= 'BAKE_ACTION',text="Bake Action    ")  
-    col.operator("anim.keyframe_clear_v3d", icon= 'KEYFRAMES_CLEAR',text="Clear               ")
-
-    col = layout.column(align=True)
-    col.label(text="Set Keying Set:")
     row = col.row(align=True)
-    row.alignment = 'RIGHT'
-    #TODO
-    #row.operator("anim.keying_set_active_set", text="LocRotScale").type = 'LocRotScale'
-    #row.operator("anim.keying_set_active_set", icon='TRIA_RIGHT', text="")
-    col.operator("anim.keying_set_active_set", icon='TRIA_RIGHT', text="Set Keying Set")
-    
-
-# Keyframing tools just icons
-def draw_keyframing_tools_icons(context, layout):
-    col = layout.column(align=True)
-    col.label(text="Keyframes:")
-    row = col.row(align=False)
-    row.alignment = 'LEFT'
-    row.operator("anim.keyframe_insert_menu", icon= 'KEYFRAMES_INSERT',text="")
-    row.operator("anim.keyframe_delete_v3d", icon= 'KEYFRAMES_REMOVE',text="")
-    row.operator("nla.bake", icon= 'BAKE_ACTION',text="")
-    row.operator("anim.keyframe_clear_v3d", icon= 'KEYFRAMES_CLEAR',text="")
-
-    col = layout.column(align=True)
-    col.label(text="Set Keying Set:")
-    #row = col.row(align=True)
-    #row.alignment = 'RIGHT'
-    #TODO
-    #row.operator("anim.keying_set_active_set", text="LocRotScale").type = 'LocRotScale'
-    #row.operator("anim.keying_set_active_set", icon='TRIA_RIGHT', text="")
-    col.operator("anim.keying_set_active_set", icon='TRIA_RIGHT', text="Set Keying Set")
-     
+    row.operator("anim.keyframe_insert_menu", text="Insert")
+    row.operator("anim.keyframe_delete_v3d", text="Remove")
+
 
 # ********** default tools for object-mode ****************
+
+
+class VIEW3D_PT_tools_transform(View3DPanel, Panel):
+    bl_category = "Tools"
+    bl_context = "objectmode"
+    bl_label = "Transform"
+
+    def draw(self, context):
+        layout = self.layout
+
+        col = layout.column(align=True)
+        col.operator("transform.translate")
+        col.operator("transform.rotate")
+        col.operator("transform.resize", text="Scale")
+
+        col = layout.column(align=True)
+        col.operator("transform.mirror", text="Mirror")
+
 
 class VIEW3D_PT_tools_object(View3DPanel, Panel):
     bl_category = "Tools"
@@ -93,96 +80,37 @@
         layout = self.layout
 
         col = layout.column(align=True)
+        col.operator("object.duplicate_move", text="Duplicate")
+        col.operator("object.duplicate_move_linked", text="Duplicate Linked")
+
+        col.operator("object.delete")
 
         obj = context.active_object
         if obj:
             obj_type = obj.type
 
-            scene = context.scene # Our data for the icon_or_text flag is in the current scene
-            # text
-            if not scene.UItweaks.icon_or_text: 
-                col.operator("transform.mirror", icon='TRANSFORM_MIRROR', text="Mirror                   ")
-                if obj_type in {'MESH', 'CURVE', 'SURFACE', 'ARMATURE'}:
-                    col = layout.column(align=True)                    
-                    col.operator("object.join", icon ='JOIN', text="Join                      ")
-                    
-                if obj_type in {'MESH', 'CURVE', 'SURFACE', 'ARMATURE', 'FONT', 'LATTICE'}:
-                    col = layout.column(align=True)
-                    col.operator_menu_enum("object.origin_set", "type", text="Set Origin")
-
-                if obj_type in {'MESH', 'CURVE', 'SURFACE'}:
-                    col = layout.column(align=True)
-                    col.label(text="Shading:")
-                    #row = col.row(align=True)
-                    col.operator("object.shade_smooth", text="Smooth                ", icon ='SHADING_SMOOTH')
-                    col.operator("object.shade_flat", text="Flat                       ", icon ='SHADING_FLAT')
-
-                if obj_type == 'MESH':
-                    
-                    mesh = context.active_object.data
-
-                    col = layout.column()
-
-                    # bfa - autosmooth below shading.
-                    col.prop(mesh, "use_auto_smooth")
-                    sub = col.column()
-                    sub.active = mesh.use_auto_smooth and not mesh.has_custom_normals
-                    sub.prop(mesh, "auto_smooth_angle", text="Angle")
-                    col.prop(mesh, "show_double_sided")
-                    
-                    col = layout.column(align=True)
-                    col.label(text="Data Transfer:")
-                    #row = col.row(align=True)
-                    col.operator("object.data_transfer", icon ='TRANSFER_DATA', text="Data                     ")
-                    col.operator("object.datalayout_transfer", icon ='TRANSFER_DATA_LAYOUT', text="Data Layout         ")
-            
-            # icons
-            else:
-
-                row = layout.row(align=False)
-                row.alignment = 'LEFT'
-                row.operator("transform.mirror", icon='TRANSFORM_MIRROR', text="")
-                if obj_type in {'MESH', 'CURVE', 'SURFACE', 'ARMATURE'}:
-                    row.operator("object.join", icon ='JOIN', text= "" )
-
-                if obj_type in {'MESH', 'CURVE', 'SURFACE', 'ARMATURE', 'FONT', 'LATTICE'}:
-                    col = layout.column(align=True)
-                    col.label(text="Set Origin:")
-                    row = col.row(align=False)
-                    row.alignment = 'LEFT'
-                    #col.operator_menu_enum("object.origin_set", "type", text="Set Origin")
-                    row.operator("object.origin_set", icon ='GEOMETRY_TO_ORIGIN', text="").type='GEOMETRY_ORIGIN'
-                    row.operator("object.origin_set", icon ='ORIGIN_TO_GEOMETRY', text="").type='ORIGIN_GEOMETRY'
-                    row.operator("object.origin_set", icon ='ORIGIN_TO_CURSOR', text="").type='ORIGIN_CURSOR'
-                    row.operator("object.origin_set", icon ='ORIGIN_TO_CENTEROFMASS', text="").type='ORIGIN_CENTER_OF_MASS'
-
-                if obj_type in {'MESH', 'CURVE', 'SURFACE'}:
-                    col = layout.column(align=True)
-                    col.label(text="Shading:")
-                    row = col.row(align=False)
-                    row.alignment = 'LEFT'
-                    row.operator("object.shade_smooth", icon ='SHADING_SMOOTH', text="")
-                    row.operator("object.shade_flat", icon ='SHADING_FLAT', text="")
-
-                if obj_type == 'MESH':
-
-                    mesh = context.active_object.data
-
-                    col = layout.column()
-
-                    # bfa - autosmooth below shading.
-                    col.prop(mesh, "use_auto_smooth")
-                    sub = col.column()
-                    sub.active = mesh.use_auto_smooth and not mesh.has_custom_normals
-                    sub.prop(mesh, "auto_smooth_angle", text="Angle")
-
-                    # data transfer
-                    col = layout.column(align=True)
-                    col.label(text="Data Transfer:")
-                    row = col.row(align=False)
-                    row.alignment = 'LEFT'
-                    row.operator("object.data_transfer", icon ='TRANSFER_DATA', text="")
-                    row.operator("object.datalayout_transfer", icon ='TRANSFER_DATA_LAYOUT', text="")
+            if obj_type in {'MESH', 'CURVE', 'SURFACE', 'ARMATURE'}:
+                col = layout.column(align=True)
+                col.operator("object.join")
+
+            if obj_type in {'MESH', 'CURVE', 'SURFACE', 'ARMATURE', 'FONT', 'LATTICE'}:
+                col = layout.column(align=True)
+                col.operator_menu_enum("object.origin_set", "type", text="Set Origin")
+
+            if obj_type in {'MESH', 'CURVE', 'SURFACE'}:
+                col = layout.column(align=True)
+                col.label(text="Shading:")
+                row = col.row(align=True)
+                row.operator("object.shade_smooth", text="Smooth")
+                row.operator("object.shade_flat", text="Flat")
+
+            if obj_type == 'MESH':
+                col = layout.column(align=True)
+                col.label(text="Data Transfer:")
+                row = col.row(align=True)
+                row.operator("object.data_transfer", text="Data")
+                row.operator("object.datalayout_transfer", text="Data Layout")
+
 
 class VIEW3D_PT_tools_add_object(View3DPanel, Panel):
     bl_category = "Create"
@@ -193,464 +121,125 @@
     def draw_add_mesh(layout, label=False):
         if label:
             layout.label(text="Primitives:")
-        layout.operator("mesh.primitive_plane_add", text="Plane             ", icon='MESH_PLANE')
-        layout.operator("mesh.primitive_cube_add", text="Cube             ", icon='MESH_CUBE')
-        layout.operator("mesh.primitive_circle_add", text="Circle            ", icon='MESH_CIRCLE')
-        layout.operator("mesh.primitive_uv_sphere_add", text=" UV Sphere     ", icon='MESH_UVSPHERE')
-        layout.operator("mesh.primitive_ico_sphere_add", text="Ico Sphere    ", icon='MESH_ICOSPHERE')
-        layout.operator("mesh.primitive_cylinder_add", text="Cylinder        ", icon='MESH_CYLINDER')
-        layout.operator("mesh.primitive_cone_add", text="Cone             ", icon='MESH_CONE')
-        layout.operator("mesh.primitive_torus_add", text="Torus              ", icon='MESH_TORUS')
+        layout.operator("mesh.primitive_plane_add", text="Plane", icon='MESH_PLANE')
+        layout.operator("mesh.primitive_cube_add", text="Cube", icon='MESH_CUBE')
+        layout.operator("mesh.primitive_circle_add", text="Circle", icon='MESH_CIRCLE')
+        layout.operator("mesh.primitive_uv_sphere_add", text="UV Sphere", icon='MESH_UVSPHERE')
+        layout.operator("mesh.primitive_ico_sphere_add", text="Ico Sphere", icon='MESH_ICOSPHERE')
+        layout.operator("mesh.primitive_cylinder_add", text="Cylinder", icon='MESH_CYLINDER')
+        layout.operator("mesh.primitive_cone_add", text="Cone", icon='MESH_CONE')
+        layout.operator("mesh.primitive_torus_add", text="Torus", icon='MESH_TORUS')
 
         if label:
             layout.label(text="Special:")
         else:
             layout.separator()
-        layout.operator("mesh.primitive_grid_add", text="Grid               ", icon='MESH_GRID')
-        layout.operator("mesh.primitive_monkey_add", text="Monkey         ", icon='MESH_MONKEY')
-
-    @staticmethod
-    def draw_add_mesh_icons(layout, label=False):
-        if label:
-            layout.label(text="Primitives:")
-        row = layout.row(align=False)
-        row.alignment = 'LEFT'
-        row.operator("mesh.primitive_plane_add", text="", icon='MESH_PLANE')
-        row.operator("mesh.primitive_cube_add", text="", icon='MESH_CUBE')
-        row.operator("mesh.primitive_circle_add", text="", icon='MESH_CIRCLE')
-        row.operator("mesh.primitive_uv_sphere_add", text="", icon='MESH_UVSPHERE')
-        layout.separator()
-        row = layout.row(align=False)
-        row.operator("mesh.primitive_ico_sphere_add", text="", icon='MESH_ICOSPHERE')       
-        row.operator("mesh.primitive_cylinder_add", text="", icon='MESH_CYLINDER')
-        row.operator("mesh.primitive_cone_add", text="", icon='MESH_CONE')
-        row.operator("mesh.primitive_torus_add", text="", icon='MESH_TORUS')
-
-        if label:
-            layout.label(text="Special:")
-        else:
-            layout.separator()
-        row = layout.row(align=False)
-        row.operator("mesh.primitive_grid_add", text="", icon='MESH_GRID')
-        row.operator("mesh.primitive_monkey_add", text="", icon='MESH_MONKEY')
+        layout.operator("mesh.primitive_grid_add", text="Grid", icon='MESH_GRID')
+        layout.operator("mesh.primitive_monkey_add", text="Monkey", icon='MESH_MONKEY')
 
     @staticmethod
     def draw_add_curve(layout, label=False):
 
         if label:
             layout.label(text="Bezier:")
-        layout.operator("curve.primitive_bezier_curve_add", text="Bezier            ", icon='CURVE_BEZCURVE')
-        layout.operator("curve.primitive_bezier_circle_add", text="Circle             ", icon='CURVE_BEZCIRCLE')
+        layout.operator("curve.primitive_bezier_curve_add", text="Bezier", icon='CURVE_BEZCURVE')
+        layout.operator("curve.primitive_bezier_circle_add", text="Circle", icon='CURVE_BEZCIRCLE')
 
         if label:
             layout.label(text="Nurbs:")
         else:
             layout.separator()
-        layout.operator("curve.primitive_nurbs_curve_add", text="Nurbs Curve  ", icon='CURVE_NCURVE')
-        layout.operator("curve.primitive_nurbs_circle_add", text="Nurbs Circle  ", icon='CURVE_NCIRCLE')
-        layout.operator("curve.primitive_nurbs_path_add", text="Path               ", icon='CURVE_PATH')
+        layout.operator("curve.primitive_nurbs_curve_add", text="Nurbs Curve", icon='CURVE_NCURVE')
+        layout.operator("curve.primitive_nurbs_circle_add", text="Nurbs Circle", icon='CURVE_NCIRCLE')
+        layout.operator("curve.primitive_nurbs_path_add", text="Path", icon='CURVE_PATH')
 
         layout.separator()
 
         layout.operator("curve.draw", icon='LINE_DATA')
-
-    @staticmethod
-    def draw_add_curve_icons(layout, label=False):
-        if label:
-            layout.label(text="Bezier:")
-        row = layout.row(align=False)
-        row.alignment = 'LEFT'
-        row.operator("curve.primitive_bezier_curve_add", text="", icon='CURVE_BEZCURVE')
-        row.operator("curve.primitive_bezier_circle_add", text="", icon='CURVE_BEZCIRCLE')
-
-        if label:
-            layout.label(text="Nurbs:")
-        else:
-            layout.separator()
-        row = layout.row(align=False)
-        row.alignment = 'LEFT'
-        row.operator("curve.primitive_nurbs_curve_add", text="", icon='CURVE_NCURVE')
-        row.operator("curve.primitive_nurbs_circle_add", text="", icon='CURVE_NCIRCLE')
-        row.operator("curve.primitive_nurbs_path_add", text="", icon='CURVE_PATH')
 
     @staticmethod
     def draw_add_surface(layout):
-        layout.operator("surface.primitive_nurbs_surface_curve_add", text="Surface Curve ", icon='SURFACE_NCURVE')
-        layout.operator("surface.primitive_nurbs_surface_circle_add", text="Surface Circle ", icon='SURFACE_NCIRCLE')
-        layout.operator("surface.primitive_nurbs_surface_surface_add", text="Surface Patch  ", icon='SURFACE_NSURFACE')
-        layout.operator("surface.primitive_nurbs_surface_cylinder_add", text="Surface Cylinder", icon='SURFACE_NCYLINDER')
-        layout.operator("surface.primitive_nurbs_surface_sphere_add", text="Surface Sphere", icon='SURFACE_NSPHERE')
-        layout.operator("surface.primitive_nurbs_surface_torus_add", text="Surface Torus  ", icon='SURFACE_NTORUS')
-
-    @staticmethod
-    def draw_add_surface_icons(layout):
-        row = layout.row(align=False)
-        row.alignment = 'LEFT'
-        row.operator("surface.primitive_nurbs_surface_curve_add", text="", icon='SURFACE_NCURVE')
-        row.operator("surface.primitive_nurbs_surface_circle_add", text="", icon='SURFACE_NCIRCLE')
-        row.operator("surface.primitive_nurbs_surface_surface_add", text="", icon='SURFACE_NSURFACE')
-        row.operator("surface.primitive_nurbs_surface_cylinder_add", text="", icon='SURFACE_NCYLINDER')
-        layout.separator()
-        row = layout.row(align=False)
-        row.operator("surface.primitive_nurbs_surface_sphere_add", text="", icon='SURFACE_NSPHERE')
-        row.operator("surface.primitive_nurbs_surface_torus_add", text="", icon='SURFACE_NTORUS')
+        layout.operator("surface.primitive_nurbs_surface_curve_add", text="Nurbs Curve", icon='SURFACE_NCURVE')
+        layout.operator("surface.primitive_nurbs_surface_circle_add", text="Nurbs Circle", icon='SURFACE_NCIRCLE')
+        layout.operator("surface.primitive_nurbs_surface_surface_add", text="Nurbs Surface", icon='SURFACE_NSURFACE')
+        layout.operator("surface.primitive_nurbs_surface_cylinder_add", text="Nurbs Cylinder", icon='SURFACE_NCYLINDER')
+        layout.operator("surface.primitive_nurbs_surface_sphere_add", text="Nurbs Sphere", icon='SURFACE_NSPHERE')
+        layout.operator("surface.primitive_nurbs_surface_torus_add", text="Nurbs Torus", icon='SURFACE_NTORUS')
 
     @staticmethod
     def draw_add_mball(layout):
-        #layout.operator_enum("object.metaball_add", "type")
-        layout.operator("object.metaball_add", text="Ball                 ", icon='META_BALL').type= 'BALL'
-        layout.operator("object.metaball_add", text="Capsule          ", icon='META_CAPSULE').type= 'CAPSULE'
-        layout.operator("object.metaball_add", text="Plane              ", icon='META_PLANE').type= 'PLANE'
-        layout.operator("object.metaball_add", text="Ellipsoid         ", icon='META_ELLIPSOID').type= 'ELLIPSOID'
-        layout.operator("object.metaball_add", text="Cube              ", icon='META_CUBE').type= 'CUBE'
- 
-    @staticmethod
-    def draw_add_mball_icons(layout):
-        row = layout.row(align=False)
-        row.alignment = 'LEFT'
-        row.operator("object.metaball_add", text="", icon='META_BALL').type= 'BALL'
-        row.operator("object.metaball_add", text="", icon='META_CAPSULE').type= 'CAPSULE'
-        row.operator("object.metaball_add", text="", icon='META_PLANE').type= 'PLANE'
-        row.operator("object.metaball_add", text="", icon='META_ELLIPSOID').type= 'ELLIPSOID'
-        layout.separator()
-        row = layout.row(align=False)
-        row.operator("object.metaball_add", text="", icon='META_CUBE').type= 'CUBE'
-
-    def draw(self, context):
-        layout = self.layout
-        scene = context.scene # Our data for the icon_or_text flag is in the current scene
-        col = layout.column(align=True)
-
-        col.label(text="Mesh:")
-        if not scene.UItweaks.icon_or_text: 
-            self.draw_add_mesh(col)
-        else:
-            self.draw_add_mesh_icons(col)
-
-        col = layout.column(align=True)
-        col.label(text="Curve:")
-        if not scene.UItweaks.icon_or_text: 
-            self.draw_add_curve(col)
-        else:
-            self.draw_add_curve_icons(col)
-
-        col = layout.column(align=True)
-        col.label(text="Surface:")
-        if not scene.UItweaks.icon_or_text: 
-            self.draw_add_surface(col)
-        else:
-            self.draw_add_surface_icons(col)
-
-        col = layout.column(align=True)
-        col.label(text="Metaball:")
-        if not scene.UItweaks.icon_or_text: 
-            self.draw_add_mball(col)
-        else:
-            self.draw_add_mball_icons(col)
-
-        layout.separator()
-
-        # note, don't use 'EXEC_SCREEN' or operators wont get the 'v3d' context.
-
-        # Note: was EXEC_AREA, but this context does not have the 'rv3d', which prevents
-        #       "align_view" to work on first call (see [#32719]).
-
-        layout.operator_context = 'EXEC_REGION_WIN'
-
-        if len(bpy.data.groups) > 10:
-            layout.operator_context = 'INVOKE_REGION_WIN'
-            layout.menu("object.group_instance_add", text="Group Instance...", icon='OUTLINER_OB_EMPTY')
-        else:
-            layout.operator_menu_enum("object.group_instance_add", "group", text="Group Instance", icon='OUTLINER_OB_EMPTY')
-
-class VIEW3D_PT_tools_add_misc(View3DPanel, Panel):
-    bl_category = "Create"
-    bl_context = "objectmode"
-    bl_label = "Add Misc"
+        layout.operator_enum("object.metaball_add", "type")
 
     @staticmethod
     def draw_add_lamp(layout):
-        #layout.operator_enum("object.lamp_add", "type")
-
-        layout.operator("object.lamp_add", text="Point               ", icon='LAMP_POINT').type= 'POINT'
-        layout.operator("object.lamp_add", text="Sun                 ", icon='LAMP_SUN').type= 'SUN' 
-        layout.operator("object.lamp_add", text="Spot                ", icon='LAMP_SPOT').type= 'SPOT' 
-        layout.operator("object.lamp_add", text="Hemi              ", icon='LAMP_HEMI').type= 'HEMI' 
-        layout.operator("object.lamp_add", text="Area               ", icon='LAMP_AREA').type= 'AREA' 
-  
-
-    @staticmethod
-    def draw_add_lamp_icons(layout):
-        row = layout.row(align=False)
-        row.alignment = 'LEFT'
-        row.operator("object.lamp_add", text="", icon='LAMP_POINT').type= 'POINT'
-        row.operator("object.lamp_add", text="", icon='LAMP_SUN').type= 'SUN' 
-        row.operator("object.lamp_add", text="", icon='LAMP_SPOT').type= 'SPOT' 
-        row.operator("object.lamp_add", text="", icon='LAMP_HEMI').type= 'HEMI' 
-        layout.separator()
-        row = layout.row(align=False)
-        row.operator("object.lamp_add", text="", icon='LAMP_AREA').type= 'AREA' 
+        layout.operator_enum("object.lamp_add", "type")
 
     @staticmethod
     def draw_add_other(layout):
-        layout.operator("object.text_add", text="Text                ", icon='OUTLINER_OB_FONT')
-        layout.operator("object.armature_add", text="Armature       ", icon='OUTLINER_OB_ARMATURE')
-        layout.operator("object.add", text="Lattice           ", icon='OUTLINER_OB_LATTICE').type = 'LATTICE'
-        layout.operator("object.camera_add", text="Camera          ", icon='OUTLINER_OB_CAMERA')
-        layout.operator("object.speaker_add", text="Speaker         ", icon='OUTLINER_OB_SPEAKER')
-        
-
-    @staticmethod
-    def draw_add_other_icons(layout):
-        row = layout.row(align=False)
-        row.alignment = 'LEFT'
-        row.operator("object.text_add", text="", icon='OUTLINER_OB_FONT')
-        row.operator("object.armature_add", text="", icon='OUTLINER_OB_ARMATURE')
-        row.operator("object.add", text="", icon='OUTLINER_OB_LATTICE').type = 'LATTICE'
-        row.operator("object.camera_add", text="", icon='OUTLINER_OB_CAMERA')
-        layout.separator()
-        row = layout.row(align=False)
-        row.operator("object.speaker_add", text="", icon='OUTLINER_OB_SPEAKER')
-
-
-    @staticmethod
-    def draw_add_empties(layout):
-        layout.operator("object.empty_add", text="Plain Axes      ", icon='OUTLINER_OB_EMPTY').type = 'PLAIN_AXES'
-        layout.operator("object.empty_add", text="Sphere            ", icon='EMPTY_SPHERE').type = 'SPHERE'
-        layout.operator("object.empty_add", text="Circle             ", icon='EMPTY_CIRCLE').type = 'CIRCLE'
-        layout.operator("object.empty_add", text="Cone               ", icon='EMPTY_CONE').type = 'CONE'
-        layout.operator("object.empty_add", text="Cube               ", icon='EMPTY_CUBE').type = 'CUBE'       
-        layout.operator("object.empty_add", text="Single Arrow  ", icon='EMPTY_SINGLEARROW').type = 'SINGLE_ARROW'
-        layout.operator("object.empty_add", text="Arrows           ", icon='EMPTY_ARROWS').type = 'ARROWS'       
-        layout.operator("object.empty_add", text="Image             ", icon='EMPTY_IMAGE').type = 'IMAGE'
-
-    @staticmethod
-    def draw_add_empties_icons(layout):
-        row = layout.row(align=False)
-        row.alignment = 'LEFT'
-        row.operator("object.empty_add", text="", icon='OUTLINER_OB_EMPTY').type = 'PLAIN_AXES'
-        row.operator("object.empty_add", text="", icon='EMPTY_SPHERE').type = 'SPHERE'
-        row.operator("object.empty_add", text="", icon='EMPTY_CIRCLE').type = 'CIRCLE'
-        row.operator("object.empty_add", text="", icon='EMPTY_CONE').type = 'CONE'
-        layout.separator()
-        row = layout.row(align=False)
-        row.operator("object.empty_add", text="", icon='EMPTY_CUBE').type = 'CUBE'      
-        row.operator("object.empty_add", text="", icon='EMPTY_SINGLEARROW').type = 'SINGLE_ARROW'       
-        row.operator("object.empty_add", text="", icon='EMPTY_ARROWS').type = 'ARROWS'
-        row.operator("object.empty_add", text="", icon='EMPTY_IMAGE').type = 'IMAGE'
-
-    @staticmethod
-    def draw_add_force_field(layout):
-        layout.operator("object.effector_add", text="Boid                ", icon='FORCE_BOID').type='BOID'
-        layout.operator("object.effector_add", text="Charge           ", icon='FORCE_CHARGE').type='CHARGE'
-        layout.operator("object.effector_add", text="Curve Guide   ", icon='FORCE_CURVE').type='GUIDE'
-        layout.operator("object.effector_add", text="Drag                ", icon='FORCE_DRAG').type='DRAG'
-        layout.operator("object.effector_add", text="Force              ", icon='FORCE_FORCE').type='FORCE'
-        layout.operator("object.effector_add", text="Harmonic       ", icon='FORCE_HARMONIC').type='HARMONIC'
-        layout.operator("object.effector_add", text="Lennard-Jones", icon='FORCE_LENNARDJONES').type='LENNARDJ'
-        layout.operator("object.effector_add", text="Magnetic        ", icon='FORCE_MAGNETIC').type='MAGNET'
-        layout.operator("object.effector_add", text="Smoke flow    ", icon='FORCE_SMOKEFLOW').type='SMOKE'
-        layout.operator("object.effector_add", text="Texture           ", icon='FORCE_TEXTURE').type='TEXTURE'
-        layout.operator("object.effector_add", text="Turbulence     ", icon='FORCE_TURBULENCE').type='TURBULENCE'
-        layout.operator("object.effector_add", text="Vortex            ", icon='FORCE_VORTEX').type='VORTEX'
-        layout.operator("object.effector_add", text="Wind               ", icon='FORCE_WIND').type='WIND'
-
-    @staticmethod
-    def draw_add_force_field_icons(layout):
-        row = layout.row(align=False)
-        row.alignment = 'LEFT'
-        row.operator("object.effector_add", text="", icon='FORCE_BOID').type='BOID'
-        row.operator("object.effector_add", text="", icon='FORCE_CHARGE').type='CHARGE'
-        row.operator("object.effector_add", text="", icon='FORCE_CURVE').type='GUIDE'
-        row.operator("object.effector_add", text="", icon='FORCE_DRAG').type='DRAG'
-        layout.separator()
-        row = layout.row(align=False)
-        row.operator("object.effector_add", text="", icon='FORCE_FORCE').type='FORCE'
-        row.operator("object.effector_add", text="", icon='FORCE_HARMONIC').type='HARMONIC'
-        row.operator("object.effector_add", text="", icon='FORCE_LENNARDJONES').type='LENNARDJ'
-        row.operator("object.effector_add", text="", icon='FORCE_MAGNETIC').type='MAGNET'
-        layout.separator()
-        row = layout.row(align=False)
-        row.operator("object.effector_add", text="", icon='FORCE_SMOKEFLOW').type='SMOKE'
-        row.operator("object.effector_add", text="", icon='FORCE_TEXTURE').type='TEXTURE'
-        row.operator("object.effector_add", text="", icon='FORCE_TURBULENCE').type='TURBULENCE'
-        row.operator("object.effector_add", text="", icon='FORCE_VORTEX').type='VORTEX'
-        layout.separator()
-        row = layout.row(align=False)
-        row.operator("object.effector_add", text="", icon='FORCE_WIND').type='WIND'
-
-
-    def draw(self, context):
-        layout = self.layout
-        scene = context.scene # Our data for the icon_or_text flag is in the current scene
+        layout.operator("object.text_add", text="Text", icon='OUTLINER_OB_FONT')
+        layout.operator("object.armature_add", text="Armature", icon='OUTLINER_OB_ARMATURE')
+        layout.operator("object.add", text="Lattice", icon='OUTLINER_OB_LATTICE').type = 'LATTICE'
+        layout.operator("object.empty_add", text="Empty", icon='OUTLINER_OB_EMPTY').type = 'PLAIN_AXES'
+        layout.operator("object.speaker_add", text="Speaker", icon='OUTLINER_OB_SPEAKER')
+        layout.operator("object.camera_add", text="Camera", icon='OUTLINER_OB_CAMERA')
+
+    def draw(self, context):
+        layout = self.layout
+
+        col = layout.column(align=True)
+        col.label(text="Mesh:")
+        self.draw_add_mesh(col)
+
+        col = layout.column(align=True)
+        col.label(text="Curve:")
+        self.draw_add_curve(col)
+
+        # not used here:
+        # draw_add_surface
+        # draw_add_mball
 
         col = layout.column(align=True)
         col.label(text="Lamp:")
-        if not scene.UItweaks.icon_or_text: 
-            self.draw_add_lamp(col)
-        else:
-            self.draw_add_lamp_icons(col)
+        self.draw_add_lamp(col)
 
         col = layout.column(align=True)
         col.label(text="Other:")
-        if not scene.UItweaks.icon_or_text:
-            self.draw_add_other(col)
-        else:
-            self.draw_add_other_icons(col)
-
-        col = layout.column(align=True)
-        col.label(text="Empties:")
-        if not scene.UItweaks.icon_or_text:
-            self.draw_add_empties(col)
-        else:
-            self.draw_add_empties_icons(col)
-
-        col = layout.column(align=True)
-        col.label(text="Force Field:")
-        if not scene.UItweaks.icon_or_text:
-            self.draw_add_force_field(col)
-        else:
-            self.draw_add_force_field_icons(col)
+        self.draw_add_other(col)
 
 
 class VIEW3D_PT_tools_relations(View3DPanel, Panel):
     bl_category = "Relations"
-    #bl_context = "objectmode"
+    bl_context = "objectmode"
     bl_label = "Relations"
 
     def draw(self, context):
         layout = self.layout
 
-        scene = context.scene # Our data for the icon_or_text flag is in the current scene
-
-        obj = context.active_object
-
-        if obj is not None:
-
-            mode = obj.mode
-                # Particle edit
-            if mode == 'OBJECT':
-
-                if not scene.UItweaks.icon_or_text: 
-
-                    col = layout.column(align=True)
-
-                    col.label(text="Group:")
-                    col.operator("group.create", icon='NEW_GROUP', text="New Group           ")
-                    col.operator("group.objects_add_active", icon='ADD_TO_ACTIVE', text="Add to Active       ")
-                    col.operator("group.objects_remove", icon='REMOVE_FROM_GROUP', text="Remove from Group")
-                    col.separator()
-                    col.operator("group.objects_remove_active", icon='REMOVE_SELECTED_FROM_ACTIVE_GROUP', text="Remove from Active")
-                    col.operator("group.objects_remove_all", icon='REMOVE_FROM_ALL_GROUPS', text="Remove from All  ")
-
-                    col.separator()
-
-                    col.label(text="Parent:")
-                    row = col.row(align=True)
-                    row.operator("object.parent_set", icon='PARENT_SET', text="Set")
-                    row.operator("object.parent_clear", icon='PARENT_CLEAR', text="Clear")
-
-                    col.separator()
-
-                    col.label(text="Object Data:")
-                    col.operator("object.make_links_data", icon='LINK_DATA', text = "Link Data             ")
-                    col.operator("object.make_single_user", icon='MAKE_SINGLE_USER', text = "Make Single User ")
-
-                    col.separator()
-
-                    col.label(text="Linked Objects:")
-                    col.operator("object.make_local", icon='MAKE_LOCAL', text = "Make Local          ")
-                    col.operator("object.proxy_make", icon='MAKE_PROXY', text = "Make Proxy          ")
-
-                else:
-                    col = layout.column(align=True)
-                    col.label(text="Group:")
-                    row = col.row(align=False)
-                    row.alignment = 'LEFT'
-                    row.operator("group.create", icon='NEW_GROUP', text="")
-                    row.operator("group.objects_add_active", icon='ADD_TO_ACTIVE', text="")
-                    row.operator("group.objects_remove", icon='REMOVE_FROM_GROUP', text="")
-
-                    layout.separator()
-                    row = layout.row(align=False)
-                    row.alignment = 'LEFT'
-                    row.operator("group.objects_remove_active", icon='REMOVE_SELECTED_FROM_ACTIVE_GROUP', text="")
-                    row.operator("group.objects_remove_all", icon='REMOVE_FROM_ALL_GROUPS', text="")
-
-                    col = layout.column(align=True)
-                    col.label(text="Parent:")
-
-                    row = col.row(align=False)
-                    row.alignment = 'LEFT'
-                    row.operator("object.parent_set", icon='PARENT_SET', text="")
-                    row.operator("object.parent_clear", icon='PARENT_CLEAR', text="")
-
-                    col = layout.column(align=True)
-                    col.label(text="Object Data:")
-
-                    row = col.row(align=False)
-                    row.alignment = 'LEFT'
-                    row.operator("object.make_links_data", icon='LINK_DATA', text="")
-                    row.operator("object.make_single_user", icon='MAKE_SINGLE_USER', text="")
-
-                    col = layout.column(align=True)
-                    col.label(text="Linked Objects:")
-
-                    row = col.row(align=False)
-                    row.alignment = 'LEFT'
-                    row.operator("object.make_local", icon='MAKE_LOCAL', text="")
-                    row.operator("object.proxy_make", icon='MAKE_PROXY', text="")
-
-            if mode == 'EDIT':
-
-                col = layout.column(align=True)
-                
-                
-                if not scene.UItweaks.icon_or_text: 
-                        col = layout.column(align=True)
-                        row = col.row(align=True)
-                
-                        col.label(text="Parent:")
-                        layout.operator("object.vertex_parent_set", icon = "VERTEX_PARENT")
-                        
-                        if obj.type == 'ARMATURE':
-                            col = layout.column(align=True)
-                            row = col.row(align=True)
-                            row.operator("armature.parent_set", icon='PARENT_SET', text="Make")
-                            row.operator("armature.parent_clear", icon='PARENT_CLEAR', text="Clear")
-                        
-                else:
-                        col = layout.column(align=True)
-                        col.label(text="Parent:")
-                        
-                        row = col.row(align=False)
-                        row.alignment = 'LEFT'
-                        row.operator("object.vertex_parent_set", text= "", icon = "VERTEX_PARENT")
-                        
-                        if obj.type == 'ARMATURE':
-                            row.operator("armature.parent_set", icon='PARENT_SET', text="")
-                            row.operator("armature.parent_clear", icon='PARENT_CLEAR', text="")
-
-            if mode == 'POSE':
-
-                if obj.type == 'ARMATURE':
-
-                    col = layout.column(align=True)
-                    col.label(text="Parent:")
-
-                    if not scene.UItweaks.icon_or_text: 
-                        col = layout.column(align=True)
-                        row = col.row(align=True)
-                        row.operator("object.parent_set", icon='PARENT_SET', text="Set")
-                        row.operator("object.parent_clear", icon='PARENT_CLEAR', text="Clear")
-
-                    else:
-                        col = layout.column(align=True)
-                        row = col.row(align=False)
-                        row.alignment = 'LEFT'
-                        row.operator("object.parent_set", icon='PARENT_SET', text="")
-                        row.operator("object.parent_clear", icon='PARENT_CLEAR', text="")
-
+        col = layout.column(align=True)
+
+        col.label(text="Group:")
+        col.operator("group.create", text="New Group")
+        col.operator("group.objects_add_active", text="Add to Active")
+        col.operator("group.objects_remove", text="Remove from Group")
+
+        col.separator()
+
+        col.label(text="Parent:")
+        row = col.row(align=True)
+        row.operator("object.parent_set", text="Set")
+        row.operator("object.parent_clear", text="Clear")
+
+        col.separator()
+
+        col.label(text="Object Data:")
+        col.operator("object.make_links_data")
+        col.operator("object.make_single_user")
+
+        col.separator()
+
+        col.label(text="Linked Objects:")
+        col.operator("object.make_local")
+        col.operator("object.proxy_make")
 
 
 class VIEW3D_PT_tools_animation(View3DPanel, Panel):
@@ -660,13 +249,7 @@
 
     def draw(self, context):
         layout = self.layout
-        scene = context.scene # Our data for the icon_or_text flag is in the current scene
-
-<<<<<<< HEAD
-        if not scene.UItweaks.icon_or_text: 
-
-            draw_keyframing_tools(context, layout)
-=======
+
         ob = context.active_object
         mpath = ob.motion_path if ob else None
 
@@ -680,23 +263,11 @@
             row.operator("object.paths_clear", text="", icon='X')
         else:
             col.operator("object.paths_calculate", text="Calculate")
->>>>>>> ecd36afb
-
-            col = layout.column(align=True)
-            col.label(text="Motion Paths:")
-            col.operator("object.paths_calculate", icon ='MOTIONPATHS_CALCULATE', text="Calculate        ")
-            col.operator("object.paths_clear", icon ='MOTIONPATHS_CLEAR',  text="Clear               ")
-
-        else:
-            draw_keyframing_tools_icons(context, layout)
-
-            col = layout.column(align=True)
-            col.label(text="Motion Paths:")
-
-            row = col.row(align=False)
-            row.alignment = 'LEFT'
-            row.operator("object.paths_calculate", icon ='MOTIONPATHS_CALCULATE',  text="")
-            row.operator("object.paths_clear", icon ='MOTIONPATHS_CLEAR',  text="")
+
+        col.separator()
+
+        col.label(text="Action:")
+        col.operator("nla.bake", text="Bake Action")
 
 
 class VIEW3D_PT_tools_rigid_body(View3DPanel, Panel):
@@ -706,59 +277,42 @@
 
     def draw(self, context):
         layout = self.layout
-        scene = context.scene # Our data for the icon_or_text flag is in the current scene
-
-        if not scene.UItweaks.icon_or_text:
-
-            col = layout.column(align=True)
-            col.label(text="Add/Remove:")
-            #row = col.row(align=True)
-            col.operator("rigidbody.objects_add", icon='RIGID_ADD_ACTIVE', text="Add Active          ").type = 'ACTIVE'
-            col.operator("rigidbody.objects_add", icon='RIGID_ADD_PASSIVE', text="Add Passive         ").type = 'PASSIVE'
-            #row = col.row(align=True)
-            col.operator("rigidbody.objects_remove", icon='RIGID_REMOVE', text="Remove               ")
-
-            col = layout.column(align=True)
-            col.label(text="Object Tools:")
-            col.operator("rigidbody.shape_change", icon='RIGID_CHANGE_SHAPE', text="Change Shape      ")
-            col.operator("rigidbody.mass_calculate", icon='RIGID_CALCULATE_MASS', text="Calculate Mass    ")
-            col.operator("rigidbody.object_settings_copy", icon='RIGID_COPY_FROM_ACTIVE', text="Copy from Active")
-            col.operator("object.visual_transform_apply", icon='RIGID_APPLY_TRANS', text="Apply Visual Trans")
-            col.operator("rigidbody.bake_to_keyframes", icon='RIGID_BAKE_TO_KEYFRAME', text="Bake To Keyframes")
-            col.label(text="Constraints:")
-            col.operator("rigidbody.connect", icon='RIGID_CONSTRAINTS_CONNECT', text="Connect               ")
-        else:
-            col = layout.column(align=True)
-            col.label(text="Add/Remove:")
-            row = col.row(align=False)
-            row.alignment = 'LEFT'
-            row.operator("rigidbody.objects_add", icon='RIGID_ADD_ACTIVE', text="").type = 'ACTIVE'
-            row.operator("rigidbody.objects_add", icon='RIGID_ADD_PASSIVE', text="").type = 'PASSIVE'
-            row.operator("rigidbody.objects_remove", icon='RIGID_REMOVE', text="")
-
-            col = layout.column(align=True)
-            col.label(text="Object Tools:")
-            row = col.row(align=False)
-            row.alignment = 'LEFT'
-            row.operator("rigidbody.shape_change", icon='RIGID_CHANGE_SHAPE', text="")
-            row.operator("rigidbody.mass_calculate", icon='RIGID_CALCULATE_MASS', text="")
-            row.operator("rigidbody.object_settings_copy", icon='RIGID_COPY_FROM_ACTIVE', text="")
-            row.operator("object.visual_transform_apply", icon='RIGID_APPLY_TRANS', text="")
-
-            col.separator()
-
-            row = col.row(align=False)
-            row.alignment = 'LEFT'
-            row.operator("rigidbody.bake_to_keyframes", icon='RIGID_BAKE_TO_KEYFRAME', text="")
-
-            col = layout.column(align=True)
-            col.label(text="Constraints:")
-            row = col.row(align=False)
-            row.alignment = 'LEFT'
-            row.operator("rigidbody.connect", icon='RIGID_CONSTRAINTS_CONNECT', text="")
+
+        col = layout.column(align=True)
+        col.label(text="Add/Remove:")
+        row = col.row(align=True)
+        row.operator("rigidbody.objects_add", text="Add Active").type = 'ACTIVE'
+        row.operator("rigidbody.objects_add", text="Add Passive").type = 'PASSIVE'
+        row = col.row(align=True)
+        row.operator("rigidbody.objects_remove", text="Remove")
+
+        col = layout.column(align=True)
+        col.label(text="Object Tools:")
+        col.operator("rigidbody.shape_change", text="Change Shape")
+        col.operator("rigidbody.mass_calculate", text="Calculate Mass")
+        col.operator("rigidbody.object_settings_copy", text="Copy from Active")
+        col.operator("object.visual_transform_apply", text="Apply Transformation")
+        col.operator("rigidbody.bake_to_keyframes", text="Bake To Keyframes")
+        col.label(text="Constraints:")
+        col.operator("rigidbody.connect", text="Connect")
 
 
 # ********** default tools for editmode_mesh ****************
+
+class VIEW3D_PT_tools_transform_mesh(View3DPanel, Panel):
+    bl_category = "Tools"
+    bl_context = "mesh_edit"
+    bl_label = "Transform"
+
+    def draw(self, context):
+        layout = self.layout
+
+        col = layout.column(align=True)
+        col.operator("transform.translate")
+        col.operator("transform.rotate")
+        col.operator("transform.resize", text="Scale")
+        col.operator("transform.shrink_fatten", text="Shrink/Fatten")
+        col.operator("transform.push_pull", text="Push/Pull")
 
 
 class VIEW3D_PT_tools_meshedit(View3DPanel, Panel):
@@ -768,157 +322,47 @@
 
     def draw(self, context):
         layout = self.layout
-        scene = context.scene # Our data for the icon_or_text flag is in the current scene
-
-        if not scene.UItweaks.icon_or_text: 
-
-            col = layout.column(align=True)
-            col.operator("transform.shrink_fatten", icon = 'SHRINK_FATTEN', text="Shrink/Fatten   ")
-            col.operator("transform.push_pull",icon = 'PUSH_PULL', text="Push/Pull          ")
-            col = layout.column(align=True)
-            col.operator("transform.mirror", icon='TRANSFORM_MIRROR', text="Mirror              ")
- 
-
-            col = layout.column(align=True)
-            col.label(text="Deform:")
-            col.operator("transform.edge_slide", icon='SLIDE_EDGE', text="Edge Slide       ")
-            col.operator("transform.vert_slide", icon='SLIDE_VERTEX', text="Vertex Slide    ")
-            col.operator("mesh.vertices_smooth", icon='SMOOTH_VERTEX')
-            col.operator("mesh.vertices_smooth_laplacian", icon='LAPLACIAN_SMOOTH_VERTEX')
-            col.operator("transform.vertex_random", icon='RANDOMIZE', text="Randomize      ")
-
-            col = layout.column(align=True)
-            col.label(text="Add:")
-
-            col.menu("VIEW3D_MT_edit_mesh_extrude")
-            col.operator("view3d.edit_mesh_extrude_move_normal", icon='EXTRUDE_REGION', text="Extrude Region")
-            col.operator("view3d.edit_mesh_extrude_individual_move", icon='EXTRUDE_INDIVIDUAL', text="Individual        "),
-           
-            layout.separator()
-            col.operator("mesh.spin", icon='SPIN', text="Spin                 ")
-            col.operator("mesh.screw", icon='SCREW', text="Screw              ")
-            col.operator("mesh.bevel", icon='BEVEL', text="Bevel               ")
-
-            layout.separator()
-
-            col.operator("mesh.inset", icon='INSET_FACES', text="Inset Faces      ")
-            col.operator("mesh.edge_face_add", icon='MAKE_EDGEFACE', text="Make Edge/Face   ")
-            col.operator("mesh.subdivide", icon='SUBDIVIDE_EDGES', text="Subdivide        ")
-            col.operator("mesh.loopcut_slide", icon='LOOP_CUT_AND_SLIDE', text="Loop Cut n Slide  ")
-            col.operator("mesh.offset_edge_loops_slide", icon='OFFSET_EDGE_SLIDE')
-
-            props = col.operator("mesh.knife_tool", icon='KNIFE', text="Knife                ")
-            props.use_occlude_geometry = True
-            props.only_selected = False
-            props = col.operator("mesh.knife_tool", icon='KNIFE_SELECT', text="Knife Select    ")
-            props.use_occlude_geometry = False
-            props.only_selected = True
-            col.operator("mesh.knife_project", icon='KNIFE_PROJECT', text="Knife Project   ")
-            col.operator("mesh.bisect", icon='BISECT', text="Bisect              ")
-
-            col = layout.column(align=True)
-            col.operator_menu_enum("mesh.merge", "type")
-            col.operator_menu_enum("mesh.separate", "type")
-            
-            col.label(text="Dissolve:")
-            col.operator("mesh.dissolve_verts", icon='DISSOLVE_VERTS')
-            col.operator("mesh.dissolve_edges", icon='DISSOLVE_EDGES')
-            col.operator("mesh.dissolve_faces", icon='DISSOLVE_FACES')
-            col.operator("mesh.remove_doubles", icon='REMOVE_DOUBLES')
-
-            layout.separator()
-
-            col.operator("mesh.dissolve_limited", icon='DISSOLVE_LIMITED') 
-            col.operator("mesh.dissolve_mode", icon='DISSOLVE_SELECTION')
-
-            layout.separator()
-
-            col.operator("mesh.edge_collapse", icon='EDGE_COLLAPSE')
-
-        else:
-
-            row = layout.row(align=False)
-            row.alignment = 'LEFT'
-            row.operator("transform.shrink_fatten", icon = 'SHRINK_FATTEN', text="")
-            row.operator("transform.push_pull",icon = 'PUSH_PULL', text="")
-            row.operator("transform.mirror", icon='TRANSFORM_MIRROR', text="")
-
-
-            col = layout.column(align=True)
-            col.label(text="Deform:")
-            row = col.row(align=False)
-            row.alignment = 'LEFT'
-            row.operator("transform.edge_slide", icon='SLIDE_EDGE', text="")
-            row.operator("transform.vert_slide", icon='SLIDE_VERTEX', text="")
-            row.operator("mesh.vertices_smooth", icon='SMOOTH_VERTEX', text="")
-
-            col.separator()
-
-            row = layout.row(align=False)
-            row.operator("mesh.vertices_smooth_laplacian", icon='LAPLACIAN_SMOOTH_VERTEX', text="")
-            row.operator("transform.vertex_random", icon='RANDOMIZE', text="")
-
-            col = layout.column(align=False)
-            col.label(text="Add:")
-            col.menu("VIEW3D_MT_edit_mesh_extrude")
-
-            col.separator()
-            
-            row = col.row(align=False)
-            row.alignment = 'LEFT' 
-            row.operator("view3d.edit_mesh_extrude_move_normal", icon='EXTRUDE_REGION', text="")
-            row.operator("view3d.edit_mesh_extrude_individual_move", icon='EXTRUDE_INDIVIDUAL', text=""),
-
-            row.operator("mesh.spin", icon='SPIN', text="")
-            row.operator("mesh.screw", icon='SCREW', text="")
-            
-            col.separator()
-
-            row = col.row(align=False)  
-            
-            row.operator("mesh.inset", icon='INSET_FACES', text="")
-            row.operator("mesh.edge_face_add", icon='MAKE_EDGEFACE', text="")   
-            row.operator("mesh.bevel", icon='BEVEL', text="")
-
-            col.separator()
-
-            row = col.row(align=False)
-            row.operator("mesh.subdivide", icon='SUBDIVIDE_EDGES', text="")
-            row.operator("mesh.loopcut_slide", icon='LOOP_CUT_AND_SLIDE', text="")
-            row.operator("mesh.offset_edge_loops_slide", icon='OFFSET_EDGE_SLIDE', text="")
-
-            col.separator()
-
-            row = col.row(align=False)
-            row.alignment = 'LEFT'
-            props = row.operator("mesh.knife_tool", icon='KNIFE', text="")
-            props.use_occlude_geometry = True
-            props.only_selected = False
-            props = row.operator("mesh.knife_tool", icon='KNIFE_SELECT', text="")
-            props.use_occlude_geometry = False
-            props.only_selected = True
-            row.operator("mesh.knife_project", icon='KNIFE_PROJECT', text="")
-            row.operator("mesh.bisect", icon='BISECT', text="")
-
-            col = layout.column(align=False)
-            col.operator_menu_enum("mesh.merge", "type")
-            col.operator_menu_enum("mesh.separate", "type")
-
-            col.label(text="Dissolve:")
-            row = col.row(align=False)
-            row.alignment = 'LEFT'
-            row.operator("mesh.dissolve_verts", icon='DISSOLVE_VERTS', text="")
-            row.operator("mesh.dissolve_edges", icon='DISSOLVE_EDGES', text="")
-            row.operator("mesh.dissolve_faces", icon='DISSOLVE_FACES', text="")
-            row.operator("mesh.remove_doubles", icon='REMOVE_DOUBLES', text="")
-
-            col.separator()
-
-            row = col.row(align=False)
-            row.operator("mesh.dissolve_limited", icon='DISSOLVE_LIMITED', text="")
-            row.operator("mesh.dissolve_mode", icon='DISSOLVE_SELECTION', text="")
-            row.operator("mesh.edge_collapse", icon='EDGE_COLLAPSE', text="")
-        
+
+        col = layout.column(align=True)
+        col.label(text="Deform:")
+        row = col.row(align=True)
+        row.operator("transform.edge_slide", text="Slide Edge")
+        row.operator("transform.vert_slide", text="Vertex")
+        col.operator("mesh.noise")
+        col.operator("mesh.vertices_smooth")
+        col.operator("transform.vertex_random")
+
+        col = layout.column(align=True)
+        col.label(text="Add:")
+
+        col.menu("VIEW3D_MT_edit_mesh_extrude")
+        col.operator("view3d.edit_mesh_extrude_move_normal", text="Extrude Region")
+        col.operator("view3d.edit_mesh_extrude_individual_move", text="Extrude Individual")
+        col.operator("mesh.inset", text="Inset Faces")
+        col.operator("mesh.edge_face_add")
+        col.operator("mesh.subdivide")
+        col.operator("mesh.loopcut_slide")
+        col.operator("mesh.offset_edge_loops_slide")
+        col.operator("mesh.duplicate_move", text="Duplicate")
+        row = col.row(align=True)
+        row.operator("mesh.spin")
+        row.operator("mesh.screw")
+
+        row = col.row(align=True)
+        props = row.operator("mesh.knife_tool", text="Knife")
+        props.use_occlude_geometry = True
+        props.only_selected = False
+        props = row.operator("mesh.knife_tool", text="Select")
+        props.use_occlude_geometry = False
+        props.only_selected = True
+        col.operator("mesh.knife_project")
+        col.operator("mesh.bisect")
+
+        col = layout.column(align=True)
+        col.label(text="Remove:")
+        col.menu("VIEW3D_MT_edit_mesh_delete")
+        col.operator_menu_enum("mesh.merge", "type")
+        col.operator("mesh.remove_doubles")
 
 
 class VIEW3D_PT_tools_meshweight(View3DPanel, Panel):
@@ -930,47 +374,21 @@
     # Used for Weight-Paint mode and Edit-Mode
     @staticmethod
     def draw_generic(layout):
-
         col = layout.column()
-        col.operator("object.vertex_group_normalize_all", icon='WEIGHT_NORMALIZE_ALL', text="Normalize All  ")
-        col.operator("object.vertex_group_normalize",icon='WEIGHT_NORMALIZE', text="Normalize       ")
-        col.operator("object.vertex_group_mirror",icon='WEIGHT_MIRROR', text="Mirror              ")
-        col.operator("object.vertex_group_invert", icon='WEIGHT_INVERT',text="Invert              ")
-        col.operator("object.vertex_group_clean", icon='WEIGHT_CLEAN',text="Clean               ")
-        col.operator("object.vertex_group_quantize", icon='WEIGHT_QUANTIZE',text="Quantize         ")
-        col.operator("object.vertex_group_levels", icon='WEIGHT_LEVELS',text="Levels             ")
-        col.operator("object.vertex_group_smooth", icon='WEIGHT_SMOOTH',text="Smooth           ")
-        col.operator("object.vertex_group_limit_total", icon='WEIGHT_LIMIT_TOTAL',text="Limit Total       ")
-        col.operator("object.vertex_group_fix", icon='WEIGHT_FIX_DEFORMS',text="Fix Deforms    ")
-
-    # Used for Weight-Paint mode and Edit-Mode
-    @staticmethod
-    def draw_generic_icons(layout):
-
-        row = layout.row(align=False)
-        row.alignment = 'LEFT'
-        row.operator("object.vertex_group_normalize_all", icon='WEIGHT_NORMALIZE_ALL', text="")
-        row.operator("object.vertex_group_normalize",icon='WEIGHT_NORMALIZE', text="")
-        row.operator("object.vertex_group_mirror",icon='WEIGHT_MIRROR', text="")
-        row.operator("object.vertex_group_invert", icon='WEIGHT_INVERT',text="")
-        row = layout.row(align=False)
-        row.operator("object.vertex_group_clean", icon='WEIGHT_CLEAN',text="")
-        row.operator("object.vertex_group_quantize", icon='WEIGHT_QUANTIZE',text="")
-        row.operator("object.vertex_group_levels", icon='WEIGHT_LEVELS',text="")
-        row.operator("object.vertex_group_smooth", icon='WEIGHT_SMOOTH',text="")
-        row = layout.row(align=False)
-        row.operator("object.vertex_group_limit_total", icon='WEIGHT_LIMIT_TOTAL',text="")
-        row.operator("object.vertex_group_fix", icon='WEIGHT_FIX_DEFORMS',text="")
-
-
-    def draw(self, context):
-        layout = self.layout
-        scene = context.scene # Our data for the icon_or_text flag is in the current scene
-
-        if not scene.UItweaks.icon_or_text: 
-            self.draw_generic(layout)
-        else:
-            self.draw_generic_icons(layout)
+        col.operator("object.vertex_group_normalize_all", text="Normalize All")
+        col.operator("object.vertex_group_normalize", text="Normalize")
+        col.operator("object.vertex_group_mirror", text="Mirror")
+        col.operator("object.vertex_group_invert", text="Invert")
+        col.operator("object.vertex_group_clean", text="Clean")
+        col.operator("object.vertex_group_quantize", text="Quantize")
+        col.operator("object.vertex_group_levels", text="Levels")
+        col.operator("object.vertex_group_smooth", text="Smooth")
+        col.operator("object.vertex_group_limit_total", text="Limit Total")
+        col.operator("object.vertex_group_fix", text="Fix Deforms")
+
+    def draw(self, context):
+        layout = self.layout
+        self.draw_generic(layout)
 
 
 class VIEW3D_PT_tools_add_mesh_edit(View3DPanel, Panel):
@@ -980,128 +398,56 @@
 
     def draw(self, context):
         layout = self.layout
-        scene = context.scene # Our data is in the current scene
-        col = layout.column(align=True)
-        
-        # bfa - icon or text buttons
-        if not scene.UItweaks.icon_or_text: 
-            VIEW3D_PT_tools_add_object.draw_add_mesh(col, label=True) # the original class
-        else:
-            VIEW3D_PT_tools_add_object.draw_add_mesh_icons(col, label=True) # the modified class with icon buttons
-
-# Workaround to separate the tooltips for Recalculate Outside and Recalculate Inside
-class VIEW3D_normals_make_consistent_inside(bpy.types.Operator):
-    """Recalculate Normals Inside\nMake selected faces and normals point inside the mesh"""      # blender will use this as a tooltip for menu items and buttons.
-    bl_idname = "mesh.normals_recalculate_inside"        # unique identifier for buttons and menu items to reference.
-    bl_label = "Recalculate Inside"         # display name in the interface.
-    bl_options = {'REGISTER', 'UNDO'}  # enable undo for the operator.
-
-    def execute(self, context):        # execute() is called by blender when running the operator.
-        bpy.ops.mesh.normals_make_consistent(inside=True)
-        return {'FINISHED'}  
+
+        col = layout.column(align=True)
+
+        VIEW3D_PT_tools_add_object.draw_add_mesh(col, label=True)
+
 
 class VIEW3D_PT_tools_shading(View3DPanel, Panel):
-    bl_category = "Shade / UVs"
+    bl_category = "Shading / UVs"
     bl_context = "mesh_edit"
     bl_label = "Shading"
 
     def draw(self, context):
         layout = self.layout
-        scene = context.scene # Our data for the icon_or_text flag is in the current scene
-
-        if not scene.UItweaks.icon_or_text: 
-            col = layout.column(align=True)
-            col.label(text="Faces:")
-            row = col.row(align=True)
-            row.operator("mesh.faces_shade_smooth", icon = 'SHADING_SMOOTH', text="Smooth")
-            row.operator("mesh.faces_shade_flat", icon = 'SHADING_FLAT',  text="Flat")
-            col.label(text="Edges:")
-            row = col.row(align=True)
-            row.operator("mesh.mark_sharp", icon = 'SHADING_SMOOTH', text="Smooth").clear = True
-            row.operator("mesh.mark_sharp", icon = 'SHADING_FLAT', text="Sharp")
-            col.label(text="Vertices:")
-            row = col.row(align=True)
-            props = row.operator("mesh.mark_sharp", icon = 'SHADING_SMOOTH', text="Smooth")
-            props.use_verts = True
-            props.clear = True
-            row.operator("mesh.mark_sharp", icon = 'SHADING_FLAT', text="Sharp").use_verts = True
-
-<<<<<<< HEAD
-            col = layout.column(align=True)
-            col.label(text="Normals:")
-            col.operator("mesh.normals_make_consistent", icon = 'RECALC_NORMALS', text="Recalc Outside      ")
-            col.operator("mesh.normals_recalculate_inside", icon = 'RECALC_NORMALS_INSIDE', text="Recalc Inside        ")
-            col.operator("mesh.flip_normals", icon = 'FLIP_NORMALS', text="Flip Direction        ")
-
-        else:
-            col = layout.column(align=True)
-            col.label(text="Faces:")
-            row = col.row(align=False)
-            row.alignment = 'LEFT'
-            row.operator("mesh.faces_shade_smooth", icon = 'SHADING_SMOOTH', text="")
-            row.operator("mesh.faces_shade_flat", icon = 'SHADING_FLAT',  text="")
-            col.label(text="Edges:")
-            row = col.row(align=False)
-            row.alignment = 'LEFT'
-            row.operator("mesh.mark_sharp", icon = 'SHADING_SMOOTH', text="").clear = True
-            row.operator("mesh.mark_sharp", icon = 'SHADING_FLAT', text="")
-            col.label(text="Vertices:")
-            row = col.row(align=False)
-            row.alignment = 'LEFT'
-            props = row.operator("mesh.mark_sharp", icon = 'SHADING_SMOOTH', text="")
-            props.use_verts = True
-            props.clear = True
-            row.operator("mesh.mark_sharp", icon = 'SHADING_FLAT', text="").use_verts = True
-
-            col = layout.column(align=True)
-            col.label(text="Normals:")
-            row = col.row(align=False)
-            row.alignment = 'LEFT'
-            row.operator("mesh.normals_make_consistent", icon = 'RECALC_NORMALS', text="")
-            row.operator("mesh.normals_recalculate_inside", icon = 'RECALC_NORMALS_INSIDE', text="")
-            row.operator("mesh.flip_normals", icon = 'FLIP_NORMALS', text="")
-
-# Tooltip and operator for Clear Seam.
-class VIEW3D_markseam_clear(bpy.types.Operator):
-    """Clear Seam\nClears the UV Seam for selected edges"""      # blender will use this as a tooltip for menu items and buttons.
-    bl_idname = "mesh.clear_seam"        # unique identifier for buttons and menu items to reference.
-    bl_label = "Clear seam"         # display name in the interface.
-    bl_options = {'REGISTER', 'UNDO'}  # enable undo for the operator.
-
-    def execute(self, context):        # execute() is called by blender when running the operator.
-        bpy.ops.mesh.mark_seam(clear=True)
-        return {'FINISHED'}  
-=======
+
+        col = layout.column(align=True)
+        col.label(text="Faces:")
+        row = col.row(align=True)
+        row.operator("mesh.faces_shade_smooth", text="Smooth")
+        row.operator("mesh.faces_shade_flat", text="Flat")
+        col.label(text="Edges:")
+        row = col.row(align=True)
+        row.operator("mesh.mark_sharp", text="Smooth").clear = True
+        row.operator("mesh.mark_sharp", text="Sharp")
+        col.label(text="Vertices:")
+        row = col.row(align=True)
+        props = row.operator("mesh.mark_sharp", text="Smooth")
+        props.use_verts = True
+        props.clear = True
+        row.operator("mesh.mark_sharp", text="Sharp").use_verts = True
+
         col = layout.column(align=True)
         col.label(text="Normals:")
         col.operator("mesh.normals_make_consistent", text="Recalculate")
         col.operator("mesh.flip_normals", text="Flip Direction")
         col.operator("mesh.set_normals_from_faces", text="Set From Faces")
->>>>>>> ecd36afb
 
 
 class VIEW3D_PT_tools_uvs(View3DPanel, Panel):
-    bl_category = "Shade / UVs"
+    bl_category = "Shading / UVs"
     bl_context = "mesh_edit"
     bl_label = "UVs"
 
     def draw(self, context):
         layout = self.layout
-        scene = context.scene # Our data for the icon_or_text flag is in the current scene
+
         col = layout.column(align=True)
         col.label(text="UV Mapping:")
         col.menu("VIEW3D_MT_uv_map", text="Unwrap")
-
-        if not scene.UItweaks.icon_or_text:          
-            col.operator("mesh.mark_seam", icon = 'MARK_SEAM', text="Mark Seam            ").clear = False
-            col.operator("mesh.clear_seam", icon = 'CLEAR_SEAM', text="Clear Seam           ")
-
-        else:
-            col.separator()
-            row = col.row(align=False)
-            row.alignment = 'LEFT'
-            row.operator("mesh.mark_seam", icon = 'MARK_SEAM', text = "").clear = False
-            row.operator("mesh.clear_seam", icon = 'CLEAR_SEAM', text="")
+        col.operator("mesh.mark_seam").clear = False
+        col.operator("mesh.mark_seam", text="Clear Seam").clear = True
 
 
 class VIEW3D_PT_tools_meshedit_options(View3DPanel, Panel):
@@ -1141,6 +487,25 @@
 
 # ********** default tools for editmode_curve ****************
 
+
+class VIEW3D_PT_tools_transform_curve(View3DPanel, Panel):
+    bl_category = "Tools"
+    bl_context = "curve_edit"
+    bl_label = "Transform"
+
+    def draw(self, context):
+        layout = self.layout
+
+        col = layout.column(align=True)
+        col.operator("transform.translate")
+        col.operator("transform.rotate")
+        col.operator("transform.resize", text="Scale")
+
+        col = layout.column(align=True)
+        col.operator("transform.tilt", text="Tilt")
+        col.operator("transform.transform", text="Shrink/Fatten").mode = 'CURVE_SHRINKFATTEN'
+
+
 class VIEW3D_PT_tools_curveedit(View3DPanel, Panel):
     bl_category = "Tools"
     bl_context = "curve_edit"
@@ -1149,81 +514,33 @@
     def draw(self, context):
         layout = self.layout
 
-        scene = context.scene # Our data for the icon_or_text flag is in the current scene
-
-        if not scene.UItweaks.icon_or_text: 
-
-            col = layout.column(align=True) 
-            col.operator("transform.tilt", icon = 'TILT', text="Tilt                  ")
-            col.operator("transform.transform", icon = 'SHRINK_FATTEN', text="Shrink/Fatten  ").mode = 'CURVE_SHRINKFATTEN'
-            col.operator("transform.mirror", icon='TRANSFORM_MIRROR', text="Mirror              ")
-
-            col = layout.column(align=True)
-            col.label(text="Curve:")
-            col.operator("curve.cyclic_toggle", icon = 'TOGGLE_CYCLIC', text="Toggle Cyclic  ")
-            col.operator("curve.switch_direction", icon = 'SWITCH_DIRECTION', text="Switch Direction")
-            col.operator("curve.spline_type_set", icon = 'CURVE_DATA', text="Set Spline Type")
-            col.operator("curve.radius_set", icon = 'RADIUS', text="Set Curve Radius")
-
-            col = layout.column(align=True)
-            col.label(text="Handles:")
-            row = col.row(align=True)
-            row.operator("curve.handle_type_set", icon = 'HANDLE_AUTO', text="Auto").type = 'AUTOMATIC'
-            row.operator("curve.handle_type_set", icon = 'HANDLE_VECTOR', text="Vector").type = 'VECTOR'
-            row = col.row(align=True)
-            row.operator("curve.handle_type_set", icon = 'HANDLE_ALIGN',text="Align").type = 'ALIGNED'
-            row.operator("curve.handle_type_set", icon = 'HANDLE_FREE', text="Free   ").type = 'FREE_ALIGN'
-
-            col = layout.column(align=True)
-            col.operator("curve.normals_make_consistent", icon = 'RECALC_NORMALS', text="Recalc Normals")
-
-            col = layout.column(align=True)
-            col.label(text="Modeling:")
-            col.operator("curve.extrude_move", icon = 'EXTRUDE_REGION', text="Extrude            ")
-            col.operator("curve.subdivide", icon = 'SUBDIVIDE_EDGES', text="Subdivide        ")
-            col.operator("curve.smooth", icon = 'SHADING_SMOOTH', text="Smooth           ")
-            col.operator("transform.vertex_random", icon = 'RANDOMIZE', text="Randomize      ")
-
-        else:
-
-            row = layout.row(align=False)
-            row.alignment = 'LEFT'
-            row.operator("transform.tilt", icon = 'TILT', text="")
-            row.operator("transform.transform", icon = 'SHRINK_FATTEN', text="").mode = 'CURVE_SHRINKFATTEN'
-            row.operator("transform.mirror", icon='TRANSFORM_MIRROR', text="")
-
-            col = layout.column(align=True)
-            col.label(text="Curve:")
-            row = col.row(align=False)
-            row.alignment = 'LEFT'
-            row.operator("curve.cyclic_toggle", icon = 'TOGGLE_CYCLIC', text = "")
-            row.operator("curve.switch_direction", icon = 'SWITCH_DIRECTION', text = "")
-            row.operator("curve.spline_type_set", icon = 'CURVE_DATA', text = "")
-            row.operator("curve.radius_set", icon = 'RADIUS', text = "")
-
-            col = layout.column(align=True)
-            col.label(text="Handles:")
-            row = col.row(align=False)
-            row.alignment = 'LEFT'
-            row.operator("curve.handle_type_set", icon = 'HANDLE_AUTO', text="").type = 'AUTOMATIC'
-            row.operator("curve.handle_type_set", icon = 'HANDLE_VECTOR',text="").type = 'VECTOR'
-            row.operator("curve.handle_type_set", icon = 'HANDLE_ALIGN',text="").type = 'ALIGNED'
-            row.operator("curve.handle_type_set", icon = 'HANDLE_FREE',text="").type = 'FREE_ALIGN'
-
-            col.separator()
-
-            row = col.row(align=False)
-            row.alignment = 'LEFT'
-            row.operator("curve.normals_make_consistent", icon = 'RECALC_NORMALS', text = "")
-
-            col = layout.column(align=True)
-            col.label(text="Modeling:")
-            row = col.row(align=False)
-            row.alignment = 'LEFT'
-            row.operator("curve.extrude_move", icon = 'EXTRUDE_REGION', text = "")
-            row.operator("curve.subdivide", icon = 'SUBDIVIDE_EDGES', text = "")
-            row.operator("curve.smooth", icon = 'SHADING_SMOOTH', text = "")
-            row.operator("transform.vertex_random", icon = 'RANDOMIZE', text = "")
+        col = layout.column(align=True)
+        col.label(text="Curve:")
+        col.operator("curve.duplicate_move", text="Duplicate")
+        col.operator("curve.delete")
+        col.operator("curve.cyclic_toggle")
+        col.operator("curve.switch_direction")
+        col.operator("curve.spline_type_set")
+        col.operator("curve.radius_set")
+
+        col = layout.column(align=True)
+        col.label(text="Handles:")
+        row = col.row(align=True)
+        row.operator("curve.handle_type_set", text="Auto").type = 'AUTOMATIC'
+        row.operator("curve.handle_type_set", text="Vector").type = 'VECTOR'
+        row = col.row(align=True)
+        row.operator("curve.handle_type_set", text="Align").type = 'ALIGNED'
+        row.operator("curve.handle_type_set", text="Free").type = 'FREE_ALIGN'
+
+        col = layout.column(align=True)
+        col.operator("curve.normals_make_consistent")
+
+        col = layout.column(align=True)
+        col.label(text="Modeling:")
+        col.operator("curve.extrude_move", text="Extrude")
+        col.operator("curve.subdivide")
+        col.operator("curve.smooth")
+        col.operator("transform.vertex_random")
 
 
 class VIEW3D_PT_tools_add_curve_edit(View3DPanel, Panel):
@@ -1233,19 +550,12 @@
 
     def draw(self, context):
         layout = self.layout
-        scene = context.scene # Our data is in the current scene
-        col = layout.column(align=True)
-
-        # bfa - icon or text buttons
-        if not scene.UItweaks.icon_or_text: 
-            VIEW3D_PT_tools_add_object.draw_add_curve(col, label=True) # the original class
-        else:
-            VIEW3D_PT_tools_add_object.draw_add_curve_icons(col, label=True) # the modified class with icon buttons
-
-
-<<<<<<< HEAD
-# xxx - surface
-=======
+
+        col = layout.column(align=True)
+
+        VIEW3D_PT_tools_add_object.draw_add_curve(col, label=True)
+
+
 class VIEW3D_PT_tools_curveedit_options_stroke(View3DPanel, Panel):
     bl_category = "Options"
     bl_context = "curve_edit"
@@ -1301,7 +611,20 @@
 
 
 # ********** default tools for editmode_surface ****************
->>>>>>> ecd36afb
+
+class VIEW3D_PT_tools_transform_surface(View3DPanel, Panel):
+    bl_category = "Tools"
+    bl_context = "surface_edit"
+    bl_label = "Transform"
+
+    def draw(self, context):
+        layout = self.layout
+
+        col = layout.column(align=True)
+        col.operator("transform.translate")
+        col.operator("transform.rotate")
+        col.operator("transform.resize", text="Scale")
+
 
 class VIEW3D_PT_tools_surfaceedit(View3DPanel, Panel):
     bl_category = "Tools"
@@ -1311,54 +634,22 @@
     def draw(self, context):
         layout = self.layout
 
-        scene = context.scene # Our data for the icon_or_text flag is in the current scene
-
-        if not scene.UItweaks.icon_or_text: 
-
-            col = layout.column(align=True)
-            col.operator("transform.mirror", icon='TRANSFORM_MIRROR', text="Mirror              ")
-            col.label(text="Curve:")
-            col.operator("curve.duplicate_move", icon = 'DUPLICATE', text="Duplicate        ")
-            col.operator("curve.delete", icon = 'DELETE', text="Delete             ")
-            col.operator("curve.cyclic_toggle", icon = 'TOGGLE_CYCLIC', text="Toggle Cyclic  ")
-            col.operator("curve.switch_direction", icon = 'SWITCH_DIRECTION', text="Switch Direction")
-
-            col = layout.column(align=True)
-            col.label(text="Modeling:")
-            col.operator("curve.extrude", icon='EXTRUDE_REGION', text="Extrude           ")
-            col.operator("curve.spin", icon = 'SPIN', text="Spin                 ")  
-            col.operator("curve.subdivide", icon='SUBDIVIDE_EDGES', text="Subdivide        ")
-
-            col = layout.column(align=True)
-            col.label(text="Deform:")
-            col.operator("transform.vertex_random", icon = 'RANDOMIZE', text="Randomize      ")
-
-        else:
-
-            col = layout.column(align=True)
-            row = col.row(align=False)
-            row.operator("transform.mirror", icon='TRANSFORM_MIRROR', text="")
-            col.label(text="Curve:")
-            row = col.row(align=False)
-            row.alignment = 'LEFT'
-            row.operator("curve.duplicate_move", icon = 'DUPLICATE', text="")
-            row.operator("curve.delete", icon = 'DELETE', text = "")
-            row.operator("curve.cyclic_toggle", icon = 'TOGGLE_CYCLIC', text = "")
-            row.operator("curve.switch_direction", icon = 'SWITCH_DIRECTION', text = "")
-
-            col = layout.column(align=True)
-            col.label(text="Modeling:")
-            row = col.row(align=False)
-            row.alignment = 'LEFT'
-            row.operator("curve.extrude", icon='EXTRUDE_REGION', text="")
-            row.operator("curve.spin", icon = 'SPIN', text = "")
-            row.operator("curve.subdivide", icon='SUBDIVIDE_EDGES', text = "")
-
-            col = layout.column(align=True)
-            col.label(text="Deform:")
-            row = col.row(align=False)
-            row.alignment = 'LEFT'
-            row.operator("transform.vertex_random", icon = 'RANDOMIZE', text = "")
+        col = layout.column(align=True)
+        col.label(text="Curve:")
+        col.operator("curve.duplicate_move", text="Duplicate")
+        col.operator("curve.delete")
+        col.operator("curve.cyclic_toggle")
+        col.operator("curve.switch_direction")
+
+        col = layout.column(align=True)
+        col.label(text="Modeling:")
+        col.operator("curve.extrude", text="Extrude")
+        col.operator("curve.spin")
+        col.operator("curve.subdivide")
+
+        col = layout.column(align=True)
+        col.label(text="Deform:")
+        col.operator("transform.vertex_random")
 
 
 class VIEW3D_PT_tools_add_surface_edit(View3DPanel, Panel):
@@ -1368,14 +659,10 @@
 
     def draw(self, context):
         layout = self.layout
-        scene = context.scene # Our data is in the current scene
-        col = layout.column(align=True)
-
-        # bfa - icon or text buttons
-        if not scene.UItweaks.icon_or_text: 
-            VIEW3D_PT_tools_add_object.draw_add_surface(col) # the original class
-        else:
-            VIEW3D_PT_tools_add_object.draw_add_surface_icons(col) # the modified class with icon buttons
+
+        col = layout.column(align=True)
+
+        VIEW3D_PT_tools_add_object.draw_add_surface(col)
 
 
 # ********** default tools for editmode_text ****************
@@ -1389,38 +676,33 @@
     def draw(self, context):
         layout = self.layout
 
-        scene = context.scene # Our data for the icon_or_text flag is in the current scene
-
-        if not scene.UItweaks.icon_or_text: 
-            col = layout.column(align=True)
-            col.label(text="Set Case:")
-            col.operator("font.case_set", icon = 'SET_UPPERCASE', text="To Upper          ").case = 'UPPER'
-            col.operator("font.case_set", icon = 'SET_LOWERCASE', text="To Lower         ").case = 'LOWER'
-
-            col = layout.column(align=True)
-            col.label(text="Style:")
-            col.operator("font.style_toggle", icon = 'BOLD', text="Bold                 ").style = 'BOLD'
-            col.operator("font.style_toggle", icon = 'ITALIC', text="Italic                ").style = 'ITALIC'
-            col.operator("font.style_toggle", icon = 'UNDERLINED', text="Underline         ").style = 'UNDERLINE'
-
-        else: 
-            col = layout.column(align=True)
-            col.label(text="Set Case:")
-            row = col.row(align=False)
-            row.alignment = 'LEFT'
-            row.operator("font.case_set", icon = 'SET_UPPERCASE', text="").case = 'UPPER'
-            row.operator("font.case_set", icon = 'SET_LOWERCASE', text="").case = 'LOWER'
-
-            col = layout.column(align=True)
-            col.label(text="Style:")
-            row = col.row(align=False)
-            row.alignment = 'LEFT'
-            row.operator("font.style_toggle", icon = 'BOLD', text="").style = 'BOLD'
-            row.operator("font.style_toggle", icon = 'ITALIC', text="").style = 'ITALIC'
-            row.operator("font.style_toggle", icon = 'UNDERLINED', text="").style = 'UNDERLINE'
+        col = layout.column(align=True)
+        col.label(text="Set Case:")
+        col.operator("font.case_set", text="To Upper").case = 'UPPER'
+        col.operator("font.case_set", text="To Lower").case = 'LOWER'
+
+        col = layout.column(align=True)
+        col.label(text="Style:")
+        col.operator("font.style_toggle", text="Bold").style = 'BOLD'
+        col.operator("font.style_toggle", text="Italic").style = 'ITALIC'
+        col.operator("font.style_toggle", text="Underline").style = 'UNDERLINE'
 
 
 # ********** default tools for editmode_armature ****************
+
+
+class VIEW3D_PT_tools_armatureedit_transform(View3DPanel, Panel):
+    bl_category = "Tools"
+    bl_context = "armature_edit"
+    bl_label = "Transform"
+
+    def draw(self, context):
+        layout = self.layout
+
+        col = layout.column(align=True)
+        col.operator("transform.translate")
+        col.operator("transform.rotate")
+        col.operator("transform.resize", text="Scale")
 
 
 class VIEW3D_PT_tools_armatureedit(View3DPanel, Panel):
@@ -1430,41 +712,21 @@
 
     def draw(self, context):
         layout = self.layout
-        scene = context.scene # Our data for the icon_or_text flag is in the current scene
-
-        if not scene.UItweaks.icon_or_text: 
-            col = layout.column(align=True)
-            col.label(text="Bones:")
-            col.operator("armature.bone_primitive_add", icon = 'BONE_DATA', text="Add                  ")
-
-            col = layout.column(align=True)
-            col.label(text="Modeling:")
-            col.operator("armature.extrude_move", icon = 'EXTRUDE_REGION', text="Extrude            ")
-            col.operator("armature.subdivide", icon = 'SUBDIVIDE_EDGES', text="Subdivide        ")
-            1
-            col = layout.column(align=True)
-            col.label(text="Deform:")
-            col.operator("transform.vertex_random", icon = 'RANDOMIZE', text="Randomize      ")
-
-        else:
-            col = layout.column(align=True)
-            col.label(text="Bones:")
-            row = col.row(align=False)
-            row.alignment = 'LEFT'
-            row.operator("armature.bone_primitive_add", icon = 'BONE_DATA', text="")
-
-            col = layout.column(align=True)
-            col.label(text="Modeling:")
-            row = col.row(align=False)
-            row.alignment = 'LEFT'
-            row.operator("armature.extrude_move", icon = 'EXTRUDE_REGION', text="")
-            row.operator("armature.subdivide", icon = 'SUBDIVIDE_EDGES', text="")
-
-            col = layout.column(align=True)
-            col.label(text="Deform:")
-            row = col.row(align=False)
-            row.alignment = 'LEFT'
-            row.operator("transform.vertex_random", icon = 'RANDOMIZE', text="")
+
+        col = layout.column(align=True)
+        col.label(text="Bones:")
+        col.operator("armature.bone_primitive_add", text="Add")
+        col.operator("armature.duplicate_move", text="Duplicate")
+        col.operator("armature.delete", text="Delete")
+
+        col = layout.column(align=True)
+        col.label(text="Modeling:")
+        col.operator("armature.extrude_move")
+        col.operator("armature.subdivide", text="Subdivide")
+
+        col = layout.column(align=True)
+        col.label(text="Deform:")
+        col.operator("transform.vertex_random")
 
 
 class VIEW3D_PT_tools_armatureedit_options(View3DPanel, Panel):
@@ -1488,27 +750,16 @@
 
     def draw(self, context):
         layout = self.layout
-        scene = context.scene # Our data for the icon_or_text flag is in the current scene
-
-        if not scene.UItweaks.icon_or_text: 
-
-            col = layout.column(align=True)
-            col.operator("transform.mirror", icon='TRANSFORM_MIRROR', text="Mirror                ")
-            col.label(text="Deform:")
-            col.operator("transform.vertex_random", icon = 'RANDOMIZE', text = "Randomize       ")
-
-        else:
-            
-            col = layout.column(align=True)
-            row = col.row(align=False)
-            row.operator("transform.mirror", icon='TRANSFORM_MIRROR', text="")
-            
-            col.label(text="Deform:")
-            row = col.row(align=False)
-            row.alignment = 'LEFT'
-            row.operator("transform.vertex_random", icon = 'RANDOMIZE', text = "")
-            
-
+
+        col = layout.column(align=True)
+        col.label(text="Transform:")
+        col.operator("transform.translate")
+        col.operator("transform.rotate")
+        col.operator("transform.resize", text="Scale")
+
+        col = layout.column(align=True)
+        col.label(text="Deform:")
+        col.operator("transform.vertex_random")
 
 
 class VIEW3D_PT_tools_add_mball_edit(View3DPanel, Panel):
@@ -1518,14 +769,10 @@
 
     def draw(self, context):
         layout = self.layout
-        scene = context.scene # Our data is in the current scene
-        col = layout.column(align=True)
-
-        # bfa - icon or text buttons
-        if not scene.UItweaks.icon_or_text: 
-            VIEW3D_PT_tools_add_object.draw_add_mball(col) # the original class
-        else:
-            VIEW3D_PT_tools_add_object.draw_add_mball_icons(col) # the modified class with icon buttons
+
+        col = layout.column(align=True)
+
+        VIEW3D_PT_tools_add_object.draw_add_mball(col)
 
 
 # ********** default tools for editmode_lattice ****************
@@ -1538,29 +785,19 @@
 
     def draw(self, context):
         layout = self.layout
-        scene = context.scene # Our data for the icon_or_text flag is in the current scene
-
-        if not scene.UItweaks.icon_or_text: 
-
-            col = layout.column(align=True)
-            col.operator("lattice.make_regular", icon = 'MAKE_REGULAR', text = "Make Regular  ")
-
-            col = layout.column(align=True)
-            col.label(text="Deform:")
-            col.operator("transform.vertex_random", icon = 'RANDOMIZE', text = "Randomize      ")
-        else:
-            col = layout.column(align=True)
-            col.label(text="Transform:")
-
-            row = col.row(align=False)
-            row.alignment = 'LEFT'
-            row.operator("lattice.make_regular", icon = 'MAKE_REGULAR', text = "")
-
-            col = layout.column(align=True)
-            col.label(text="Deform:")
-            row = col.row(align=False)
-            row.alignment = 'LEFT'
-            row.operator("transform.vertex_random", icon = 'RANDOMIZE', text = "")
+
+        col = layout.column(align=True)
+        col.label(text="Transform:")
+        col.operator("transform.translate")
+        col.operator("transform.rotate")
+        col.operator("transform.resize", text="Scale")
+
+        col = layout.column(align=True)
+        col.operator("lattice.make_regular")
+
+        col = layout.column(align=True)
+        col.label(text="Deform:")
+        col.operator("transform.vertex_random")
 
 
 # ********** default tools for pose-mode ****************
@@ -1573,67 +810,35 @@
 
     def draw(self, context):
         layout = self.layout
-        scene = context.scene # Our data for the icon_or_text flag is in the current scene
-
-        if not scene.UItweaks.icon_or_text: 
-
-            col = layout.column(align=True)
-            col.label(text="In-Between:")
-            row = col.row(align=True)
-            row.operator("pose.push", icon = 'PUSH_POSE', text="Push")
-            row.operator("pose.relax", icon = 'RELAX_POSE',text="Relax")
-            col.operator("pose.breakdown", icon = 'BREAKDOWNER_POSE',text="Breakdowner  ")
-
-            col = layout.column(align=True)
-            col.label(text="Pose:")
-            row = col.row(align=True)
-
-            row = layout.row(align=True)
-            row.operator("pose.propagate", text="Propagate")
-            row.menu("VIEW3D_MT_pose_propagate", icon='TRIA_RIGHT', text="")
-
-            # bfa - Double menu entry. But stays available for further modifications
-            #col = layout.column(align=True)
-            #col.operator("poselib.pose_add", icon = 'ADD_TO_LIBRARY', text="Add To Library")
-
-            draw_keyframing_tools(context, layout)
-
-<<<<<<< HEAD
-            col = layout.column(align=True)
-            col.label(text="Motion Paths:")
-            row = col.row(align=True)
-            row.operator("pose.paths_calculate", icon ='MOTIONPATHS_CALCULATE', text="Calculate")
-            row.operator("pose.paths_clear", icon ='MOTIONPATHS_CLEAR', text="Clear")
-
-        else:
-            col = layout.column(align=True)
-            col.label(text="In-Between:")
-            row = col.row(align=False)
-            row.alignment = 'LEFT'
-            row.operator("pose.push", icon = 'PUSH_POSE', text="")
-            row.operator("pose.relax", icon = 'RELAX_POSE',text="")
-            row.operator("pose.breakdown", icon = 'BREAKDOWNER_POSE',text="")
-
-            col = layout.column(align=True)
-            col.label(text="Pose:")
-
-            # bfa - Double menu entry. But stays available for further modifications
-            #row = col.row(align=False)
-            #row.operator("poselib.pose_add", icon = 'ADD_TO_LIBRARY', text="")
-
-            row = col.row(align=True)
-            row.operator("pose.propagate", text="Propagate")
-            row.menu("VIEW3D_MT_pose_propagate", icon='TRIA_RIGHT', text="")
-
-            draw_keyframing_tools_icons(context, layout)
-
-            col = layout.column(align=True)
-            col.label(text="Motion Paths:")
-            row = col.row(align=False)
-            row.alignment = 'LEFT'
-            row.operator("pose.paths_calculate", icon ='MOTIONPATHS_CALCULATE', text="")
-            row.operator("pose.paths_clear", icon ='MOTIONPATHS_CLEAR', text="")
-=======
+
+        col = layout.column(align=True)
+        col.label(text="Transform:")
+        col.operator("transform.translate")
+        col.operator("transform.rotate")
+        col.operator("transform.resize", text="Scale")
+
+        col = layout.column(align=True)
+        col.label(text="In-Between:")
+        row = col.row(align=True)
+        row.operator("pose.push", text="Push")
+        row.operator("pose.relax", text="Relax")
+        col.operator("pose.breakdown", text="Breakdowner")
+
+        col = layout.column(align=True)
+        col.label(text="Pose:")
+        row = col.row(align=True)
+        row.operator("pose.copy", text="Copy")
+        row.operator("pose.paste", text="Paste")
+
+        row = layout.row(align=True)
+        row.operator("pose.propagate", text="Propagate")
+        row.menu("VIEW3D_MT_pose_propagate", icon='TRIA_RIGHT', text="")
+
+        col = layout.column(align=True)
+        col.operator("poselib.pose_add", text="Add To Library")
+
+        draw_keyframing_tools(context, layout)
+
         pchan = context.active_pose_bone
         mpath = pchan.motion_path if pchan else None
 
@@ -1645,7 +850,6 @@
             row.operator("pose.paths_clear", text="", icon='X')
         else:
             col.operator("pose.paths_calculate", text="Calculate")
->>>>>>> ecd36afb
 
 
 class VIEW3D_PT_tools_posemode_options(View3DPanel, Panel):
@@ -1753,16 +957,8 @@
             if tool != 'NONE':
                 col = layout.column()
                 col.prop(brush, "size", slider=True)
-
-                myvar = layout.operator("wm.radial_control", text = "Radial Control Size")
-                myvar.data_path_primary = 'tool_settings.particle_edit.brush.size'
-
                 if tool != 'ADD':
                     col.prop(brush, "strength", slider=True)
-
-                    myvar = layout.operator("wm.radial_control", text = "Radial Control Strength")
-                    myvar.data_path_primary = 'tool_settings.particle_edit.brush.strength'
-
 
             if tool == 'ADD':
                 col.prop(brush, "count")
@@ -1936,12 +1132,7 @@
             self.prop_unified_color_picker(col, context, brush, "color", value_slider=True)
             if settings.palette:
                 col.template_palette(settings, "palette", color=True)
-
-            #self.prop_unified_color(col, context, brush, "color", text="") # bfa - The original prop_unified_color
-            row = col.row(align=True) # We need a row to add our eyedropper besides the color field.
-            self.prop_unified_color(row, context, brush, "color", text="") # Here now with row instead of col
-            row.separator() # A separator
-            row.operator("paint.sample_color", icon='EYEDROPPER', text="") # And finally the eyedropper
+            self.prop_unified_color(col, context, brush, "color", text="")
 
             col.separator()
             row = col.row(align=True)
@@ -2364,20 +1555,9 @@
         settings = self.paint_settings(context)
         brush = settings.brush
 
-<<<<<<< HEAD
-        if context.sculpt_object.use_dynamic_topology_sculpting:
-            layout.operator("sculpt.dynamic_topology_toggle", icon='X', text="Disable Dyntopo")
-        else:
-            layout.operator("sculpt.dynamic_topology_toggle", icon='SCULPT_DYNTOPO', text="Enable Dyntopo")
-
-        layout.operator("sculpt.set_detail_size", text="Set detail size")
-
-=======
->>>>>>> ecd36afb
         col = layout.column()
         col.active = context.sculpt_object.use_dynamic_topology_sculpting
         sub = col.column(align=True)
-        
         sub.active = (brush and brush.sculpt_tool != 'MASK')
         if (sculpt.detail_type_method == 'CONSTANT'):
             row = sub.row(align=True)
@@ -2389,10 +1569,7 @@
             sub.prop(sculpt, "detail_size")
         sub.prop(sculpt, "detail_refine_method", text="")
         sub.prop(sculpt, "detail_type_method", text="")
-        
-
         col.separator()
-
         col.prop(sculpt, "use_smooth_shading")
         col.operator("sculpt.optimize")
         if (sculpt.detail_type_method == 'CONSTANT'):
@@ -2527,27 +1704,13 @@
 
     def draw(self, context):
         layout = self.layout
-        scene = context.scene # Our data for the icon_or_text flag is in the current scene
-
-        if not scene.UItweaks.icon_or_text: 
-            VIEW3D_PT_tools_meshweight.draw_generic(layout)
-
-            col = layout.column()
-            col.operator("paint.weight_gradient", icon = 'WEIGHT_GRADIENT')
-            props = col.operator("object.data_transfer", icon = 'WEIGHT_TRANSFER_WEIGHTS', text="Transfer Weights")
-            props.use_reverse_transfer = True
-            props.data_type = 'VGROUP_WEIGHTS'
-            
-        else:
-            VIEW3D_PT_tools_meshweight.draw_generic_icons(layout)
-
-            row = layout.row(align=False)
-            row.alignment = 'LEFT'
-            row.operator("paint.weight_gradient", icon = 'WEIGHT_GRADIENT', text = "")
-            props = row.operator("object.data_transfer", icon = 'WEIGHT_TRANSFER_WEIGHTS', text="")
-            props.use_reverse_transfer = True
-            props.data_type = 'VGROUP_WEIGHTS'
-
+        VIEW3D_PT_tools_meshweight.draw_generic(layout)
+
+        col = layout.column()
+        col.operator("paint.weight_gradient")
+        props = col.operator("object.data_transfer", text="Transfer Weights")
+        props.use_reverse_transfer = True
+        props.data_type = 'VGROUP_WEIGHTS'
 
 
 class VIEW3D_PT_tools_weightpaint_options(Panel, View3DPaintPanel):
@@ -2831,112 +1994,18 @@
         layout = self.layout
         obj = context.object
 
-        scene = context.scene # Our data for the icon_or_text flag is in the current scene
-        # Flag is off, draw buttons as text
-        if not scene.UItweaks.icon_or_text: 
-            col = layout.column(align=True)
-            row = col.row(align=True)
-            row.operator("ed.undo", icon='UNDO')
-            row.operator("ed.redo", icon='REDO')
-            if obj is None or obj.mode != 'SCULPT':
-                # Sculpt mode does not generate an undo menu it seems...
-                col.operator("ed.undo_history", icon='UNDO_HISTORY', text = "Undo History   ")
-
-            col = layout.column(align=True)
-            col.label(text="Repeat:")
-            col.operator("screen.repeat_last", icon='REPEAT', text = "Repeat Last     ")
-            col.operator("screen.repeat_history", icon='REDO_HISTORY', text="Repeat History")
-
-        # Flag is on, draw buttons as icons.
-        else:
-            col = layout.column(align=True)
-            row = col.row(align=False)
-            row.operator("ed.undo", icon='UNDO',text="")
-            row.operator("ed.redo", icon='REDO',text="")
-            if obj is None or obj.mode != 'SCULPT':
-                # Sculpt mode does not generate an undo menu it seems...
-                row.operator("ed.undo_history", icon='UNDO_HISTORY',text="")
-
-            col = layout.column(align=True)
-            col.label(text="Repeat:")
-            row = col.row(align=False)
-            row.operator("screen.repeat_last", icon='REPEAT', text="")
-            row.operator("screen.repeat_history", icon='REDO_HISTORY', text="")
-
-# Bake in Blender Internal
-
-class RENDER_PT_bake(bpy.types.Panel):
-    bl_label = "Bake Blender Render"
-    bl_space_type = 'VIEW_3D'
-    bl_region_type = "TOOLS"
-    bl_category = "Tools"
-    bl_options = {'DEFAULT_CLOSED'}
-    COMPAT_ENGINES = {'BLENDER_RENDER', 'BLENDER_GAME'}
-    
-    @classmethod
-    def poll(cls, context):
-        scene = context.scene
-        return scene and (scene.render.engine in cls.COMPAT_ENGINES)
-
-    def draw(self, context):
-        layout = self.layout
-
-        rd = context.scene.render
-
-        layout.operator("object.bake_image", icon='RENDER_STILL')
-
-        layout.prop(rd, "bake_type", text="")
-
-        multires_bake = False
-        if rd.bake_type in ['NORMALS', 'DISPLACEMENT', 'DERIVATIVE', 'AO']:
-            layout.prop(rd, "use_bake_multires")
-            multires_bake = rd.use_bake_multires
-
-        if not multires_bake:
-            if rd.bake_type == 'NORMALS':
-                layout.prop(rd, "bake_normal_space")
-            elif rd.bake_type in {'DISPLACEMENT', 'AO'}:
-                layout.prop(rd, "use_bake_normalize")
-
-            # col.prop(rd, "bake_aa_mode")
-            # col.prop(rd, "use_bake_antialiasing")
-            
-            col = layout.column()
-            
-            col.prop(rd, "use_bake_selected_to_active")
-            col.prop(rd, "use_bake_to_vertex_color")
-            sub = col.column()
-            sub.active = not rd.use_bake_to_vertex_color
-            sub.prop(rd, "use_bake_clear")
-            
-            sub.prop(rd, "bake_quad_split", text="Split")
-            sub.prop(rd, "bake_margin")
-            
-            sub = col.column()
-            sub.active = rd.use_bake_selected_to_active
-            sub.prop(rd, "bake_distance")
-            sub.prop(rd, "bake_bias")
-        else:
-
-            col.prop(rd, "use_bake_clear")
-            col.prop(rd, "bake_margin")
-
-            if rd.bake_type == 'DISPLACEMENT':
-                col = split.column()
-                col.prop(rd, "use_bake_lores_mesh")
-
-            if rd.bake_type == 'AO':
-                col = split.column()
-                col.prop(rd, "bake_bias")
-                col.prop(rd, "bake_samples")
-
-        if rd.bake_type == 'DERIVATIVE':
-            row = layout.row()
-            row.prop(rd, "use_bake_user_scale", text="")
-
-            sub = row.column()
-            sub.active = rd.use_bake_user_scale
-            sub.prop(rd, "bake_user_scale", text="User Scale")
+        col = layout.column(align=True)
+        row = col.row(align=True)
+        row.operator("ed.undo")
+        row.operator("ed.redo")
+        if obj is None or obj.mode != 'SCULPT':
+            # Sculpt mode does not generate an undo menu it seems...
+            col.operator("ed.undo_history")
+
+        col = layout.column(align=True)
+        col.label(text="Repeat:")
+        col.operator("screen.repeat_last")
+        col.operator("screen.repeat_history", text="History...")
 
 
 if __name__ == "__main__":  # only for live edit.
