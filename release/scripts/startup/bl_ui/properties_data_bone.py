--- conflicted
+++ resolved
@@ -160,19 +160,13 @@
         col.prop(bbone, "bbone_scaleout", text="Scale Out")
 
         col = topcol.column(align=True)
-<<<<<<< HEAD
-        col.prop(bbone, "bbone_easein", text="Ease In")
-        col.prop(bbone, "bbone_easeout", text="Out")
+        col.prop(bbone, "bbone_easein", text="Ease In", text_ctxt=i18n_contexts.id_armature)
+        col.prop(bbone, "bbone_easeout", text="Out", text_ctxt=i18n_contexts.id_armature)
 
         row = col.row()
         row.use_property_split = False
         row.prop(bone, "use_scale_easing")
         row.prop_decorator(bone, "use_scale_easing")
-=======
-        col.prop(bbone, "bbone_easein", text="Ease In", text_ctxt=i18n_contexts.id_armature)
-        col.prop(bbone, "bbone_easeout", text="Out", text_ctxt=i18n_contexts.id_armature)
-        col.prop(bone, "use_scale_easing")
->>>>>>> cebbb026
 
         col = topcol.column(align=True)
         col.prop(bone, "bbone_handle_type_start", text="Start Handle")
