--- conflicted
+++ resolved
@@ -1,4 +1,4 @@
-﻿# ##### BEGIN GPL LICENSE BLOCK #####
+# ##### BEGIN GPL LICENSE BLOCK #####
 #
 #  This program is free software; you can redistribute it and/or
 #  modify it under the terms of the GNU General Public License
@@ -227,8 +227,6 @@
         sub.prop(space_data, "mask_overlay_mode", text="")
 
 
-<<<<<<< HEAD
-=======
 class MASK_PT_transforms:
     # subclasses must define...
     # ~ bl_space_type = 'CLIP_EDITOR'
@@ -253,7 +251,6 @@
         col.operator("transform.transform", text="Scale Feather").mode = 'MASK_SHRINKFATTEN'
 
 
->>>>>>> 56810e75
 class MASK_PT_tools:
     # subclasses must define...
     # ~ bl_space_type = 'CLIP_EDITOR'
@@ -284,38 +281,10 @@
 
         col = layout.column(align=True)
         col.label(text="Animation:")
-<<<<<<< HEAD
         col.operator("mask.shape_key_insert", text="  Insert Key               ", icon = "KEYFRAMES_INSERT")
         col.operator("mask.shape_key_clear", text="  Clear Key               ", icon = "CLEAR")
         col.operator("mask.shape_key_feather_reset", text="  Reset Feather Animation", icon = "RESET")
         col.operator("mask.shape_key_rekey", text="  Re-Key Shape Points", icon='KEY_HLT')
-=======
-        row = col.row(align=True)
-        row.operator("mask.shape_key_insert", text="Insert Key")
-        row.operator("mask.shape_key_clear", text="Clear Key")
-        col.operator("mask.shape_key_feather_reset", text="Reset Feather Animation")
-        col.operator("mask.shape_key_rekey", text="Re-Key Shape Points")
-
-
-class MASK_PT_add:
-    # subclasses must define...
-    # ~ bl_space_type = 'CLIP_EDITOR'
-    # ~ bl_region_type = 'TOOLS'
-    bl_label = "Add"
-    bl_category = "Mask"
-
-    @classmethod
-    def poll(cls, context):
-        space_data = context.space_data
-        return space_data.mode == 'MASK'
-
-    def draw(self, context):
-        layout = self.layout
-
-        col = layout.column(align=True)
-        col.operator("mask.primitive_circle_add", icon='MESH_CIRCLE')
-        col.operator("mask.primitive_square_add", icon='MESH_PLANE')
->>>>>>> 56810e75
 
 
 class MASK_MT_mask(Menu):
