--- conflicted
+++ resolved
@@ -38,15 +38,9 @@
 
     layout.separator()
 
-<<<<<<< HEAD
-    layout.operator("mask.shape_key_rekey", text="Re-key Shape Points", icon = "SHAPEKEY_DATA")
+    layout.operator("mask.shape_key_rekey", text="Re-Key Shape Points", icon = "SHAPEKEY_DATA")
     layout.operator("mask.feather_weight_clear", icon = "KEYFRAMES_CLEAR")
     layout.operator("mask.shape_key_feather_reset", text="Reset Feather Animation", icon = "RESET")
-=======
-    layout.operator("mask.shape_key_rekey", text="Re-Key Shape Points")
-    layout.operator("mask.feather_weight_clear")
-    layout.operator("mask.shape_key_feather_reset", text="Reset Feather Animation")
->>>>>>> 8454d4c4
 
     layout.separator()
 
