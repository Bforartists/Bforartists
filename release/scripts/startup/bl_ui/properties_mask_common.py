--- conflicted
+++ resolved
@@ -199,14 +199,9 @@
             tracks_list = "tracks" if parent.type == 'POINT_TRACK' else "plane_tracks"
 
             if parent.parent in tracking.objects:
-<<<<<<< HEAD
-                object = tracking.objects[parent.parent]
-                col.prop_search(parent, "sub_parent", object, tracks_list, text="Track", icon = 'ANIM_DATA')
-=======
                 ob = tracking.objects[parent.parent]
                 col.prop_search(parent, "sub_parent", ob,
                                 tracks_list, icon='ANIM_DATA', text="Track")
->>>>>>> 3ea04e77
             else:
                 col.prop_search(parent, "sub_parent", tracking, tracks_list, text="Track", icon = 'ANIM_DATA')
 
@@ -237,33 +232,6 @@
         sub.prop(space_data, "mask_overlay_mode", text="")
 
 
-<<<<<<< HEAD
-=======
-class MASK_PT_transforms:
-    # subclasses must define...
-    # ~ bl_space_type = 'CLIP_EDITOR'
-    # ~ bl_region_type = 'TOOLS'
-    bl_label = "Transforms"
-    bl_category = "Mask"
-    bl_options = {'DEFAULT_CLOSED'}
-
-    @classmethod
-    def poll(cls, context):
-        space_data = context.space_data
-        return space_data.mask and space_data.mode == 'MASK'
-
-    def draw(self, _context):
-        layout = self.layout
-
-        col = layout.column(align=True)
-        col.label(text="Transform:")
-        col.operator("transform.translate")
-        col.operator("transform.rotate")
-        col.operator("transform.resize", text="Scale")
-        col.operator("transform.transform", text="Scale Feather").mode = 'MASK_SHRINKFATTEN'
-
-
->>>>>>> 3ea04e77
 class MASK_MT_add(Menu):
     bl_label = "Add"
 
