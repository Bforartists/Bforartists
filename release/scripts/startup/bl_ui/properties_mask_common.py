--- conflicted
+++ resolved
@@ -232,31 +232,6 @@
         sub.prop(space_data, "mask_overlay_mode", text="")
 
 
-<<<<<<< HEAD
-=======
-class MASK_PT_transforms:
-    # subclasses must define...
-    # ~ bl_space_type = 'CLIP_EDITOR'
-    # ~ bl_region_type = 'TOOLS'
-    bl_label = "Transforms"
-    bl_category = "Mask"
-
-    @classmethod
-    def poll(cls, context):
-        space_data = context.space_data
-        return space_data.mask and space_data.mode == 'MASK'
-
-    def draw(self, _context):
-        layout = self.layout
-
-        col = layout.column(align=True)
-        col.label(text="Transform:")
-        col.operator("transform.translate")
-        col.operator("transform.rotate")
-        col.operator("transform.resize", text="Scale")
-        col.operator("transform.transform", text="Scale Feather").mode = 'MASK_SHRINKFATTEN'
-
-
 class MASK_PT_tools:
     bl_label = "Mask Tools"
     bl_category = "Mask"
@@ -291,7 +266,7 @@
         col.operator("mask.shape_key_feather_reset", text="Reset Feather Animation")
         col.operator("mask.shape_key_rekey", text="Re-Key Shape Points")
 
->>>>>>> 86089545
+
 class MASK_MT_add(Menu):
     bl_label = "Add"
 
