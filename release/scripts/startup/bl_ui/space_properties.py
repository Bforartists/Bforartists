--- conflicted
+++ resolved
@@ -1,11 +1,5 @@
 # SPDX-License-Identifier: GPL-2.0-or-later
-<<<<<<< HEAD
-
-# <pep8 compliant>
 from bpy.types import Header, Panel, Menu
-=======
-from bpy.types import Header, Panel
->>>>>>> 70694e49
 
 
 class PROPERTIES_HT_header(Header):
@@ -17,7 +11,7 @@
         region = context.region
         ui_scale = context.preferences.system.ui_scale
 
-        ALL_MT_editormenu.draw_hidden(context, layout) # bfa - show hide the editormenu
+        ALL_MT_editormenu.draw_hidden(context, layout)  # bfa - show hide the editormenu
 
         # bfa - The tab to switch to outliner
         row = layout.row(align=True)
@@ -90,7 +84,7 @@
     def draw_menus(layout, context):
 
         row = layout.row(align=True)
-        row.template_header() # editor type menus
+        row.template_header()  # editor type menus
 
 
 classes = (
