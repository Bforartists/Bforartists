--- conflicted
+++ resolved
@@ -27,15 +27,11 @@
     def draw(self, _context):
         layout = self.layout
 
-<<<<<<< HEAD
-        ALL_MT_editormenu.draw_hidden(context, layout) # bfa - show hide the editormenu
+        ALL_MT_editormenu.draw_hidden(_context, layout) # bfa - show hide the editormenu
 
         # bfa - The tabs to switch between the four animation editors. The classes are in the space_outliner.py
         row = layout.row(align=True)
         row.operator("wm.switch_editor_to_outliner", text="", icon='OOPS')
-=======
-        layout.template_header()
->>>>>>> d301d80d
 
 
 class PROPERTIES_PT_navigation_bar(Panel):
