--- conflicted
+++ resolved
@@ -77,13 +77,8 @@
 
         space_data = context.space_data
 
-<<<<<<< HEAD
-        if st.active_operator is None:
-            ALL_MT_editormenu.draw_hidden(context, layout) # bfa - show hide the editormenu
-=======
         if space_data.active_operator is None:
             layout.template_header()
->>>>>>> 30d945d1
 
         FILEBROWSER_MT_editor_menus.draw_collapsible(context, layout)
 
@@ -95,6 +90,7 @@
 
         if not context.screen.show_statusbar:
             layout.template_running_jobs()
+
 
 # bfa - show hide the editormenu
 class ALL_MT_editormenu(Menu):
@@ -672,6 +668,8 @@
             row.label(text=tag.name, icon_value=icon)
         else:
             row.prop(tag, "name", text="", emboss=False, icon_value=icon)
+
+
 
 
 classes = (
