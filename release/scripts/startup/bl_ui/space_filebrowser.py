--- conflicted
+++ resolved
@@ -665,34 +665,6 @@
         layout.operator("file.select_box")
 
 
-<<<<<<< HEAD
-class ASSETBROWSER_PT_navigation_bar(asset_utils.AssetBrowserPanel, Panel):
-    bl_label = "Asset Navigation"
-    bl_region_type = 'TOOLS'
-    bl_category = "Asset Category"
-    bl_options = {'HIDE_HEADER'}
-
-    @classmethod
-    def poll(cls, context):
-        return (
-            asset_utils.AssetBrowserPanel.poll(context) and
-            context.preferences.experimental.use_extended_asset_browser
-        )
-
-    def draw(self, context):
-        layout = self.layout
-
-        space_file = context.space_data
-
-        col = layout.column()
-
-        col.scale_x = 1.3
-        col.scale_y = 1.3
-        col.prop(space_file.params, "asset_category", expand=True)
-
-
-=======
->>>>>>> 3b602254
 class ASSETBROWSER_PT_metadata(asset_utils.AssetBrowserPanel, Panel):
     bl_region_type = 'TOOL_PROPS'
     bl_label = "Asset Metadata"
