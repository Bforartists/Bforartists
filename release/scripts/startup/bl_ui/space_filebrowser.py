--- conflicted
+++ resolved
@@ -263,12 +263,12 @@
         st = context.space_data
         params = st.params
 
-<<<<<<< HEAD
         layout.operator("file.bookmark_toggle", text = "Tool Shelf")
-=======
+
+        layout.separator()
+
         layout.prop(st, "show_region_toolbar")
         layout.prop(st, "show_region_ui", text="File Path")
->>>>>>> b87ef5cc
 
         layout.separator()
 
