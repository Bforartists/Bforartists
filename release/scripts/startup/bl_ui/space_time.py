--- conflicted
+++ resolved
@@ -102,6 +102,7 @@
         
         horizontal = (layout.direction == 'VERTICAL')
         st = _context.space_data
+
         if horizontal:
             row = layout.row()
             sub = row.row(align=True)
@@ -134,24 +135,7 @@
         scene = context.scene
         st = context.space_data
 
-<<<<<<< HEAD
         layout.prop(st, "show_region_ui")
-=======
-        layout.prop(st, "show_seconds")
-        layout.prop(st, "show_locked_time")
-
-        layout.separator()
-
-        layout.prop(st, "show_markers")
-
-        layout.separator()
-
-        layout.prop(scene, "show_keys_from_selected_only")
-
-        layout.separator()
-
-        layout.menu("TIME_MT_cache")
->>>>>>> f1ac6492
 
         layout.separator()
 
@@ -338,7 +322,10 @@
         st = context.space_data
         scene = context.scene
 
-        layout.prop(st, "show_marker_lines")
+        layout.prop(st, "show_markers")
+
+        layout.separator()
+        
         layout.prop(scene, "show_keys_from_selected_only")
 
         layout.separator()
