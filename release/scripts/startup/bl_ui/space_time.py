# ##### BEGIN GPL LICENSE BLOCK #####
#
#  This program is free software; you can redistribute it and/or
#  modify it under the terms of the GNU General Public License
#  as published by the Free Software Foundation; either version 2
#  of the License, or (at your option) any later version.
#
#  This program is distributed in the hope that it will be useful,
#  but WITHOUT ANY WARRANTY; without even the implied warranty of
#  MERCHANTABILITY or FITNESS FOR A PARTICULAR PURPOSE.  See the
#  GNU General Public License for more details.
#
#  You should have received a copy of the GNU General Public License
#  along with this program; if not, write to the Free Software Foundation,
#  Inc., 51 Franklin Street, Fifth Floor, Boston, MA 02110-1301, USA.
#
# ##### END GPL LICENSE BLOCK #####

# <pep8 compliant>
import bpy
from bpy.types import Header, Menu, Panel


# Header buttons for timeline header (play, etc.)
class TIME_HT_editor_buttons(Header):
    bl_idname = "TIME_HT_editor_buttons"
    bl_space_type = 'DOPESHEET_EDITOR'
    bl_label = ""

    def draw(self, context):
        pass

    @staticmethod
    def draw_header(context, layout):
        scene = context.scene
        tool_settings = context.tool_settings
        screen = context.screen

        layout.separator_spacer()

        row = layout.row(align=True)
        row.operator("screen.frame_jump", text="", icon='REW').end = False
        row.operator("screen.keyframe_jump", text="", icon='PREV_KEYFRAME').next = False
        if not screen.is_animation_playing:
            # if using JACK and A/V sync:
            #   hide the play-reversed button
            #   since JACK transport doesn't support reversed playback
            if scene.sync_mode == 'AUDIO_SYNC' and context.preferences.system.audio_device == 'JACK':
                row.scale_x = 2
                row.operator("screen.animation_play", text="", icon='PLAY')
                row.scale_x = 1
            else:
                row.operator("screen.animation_play", text="", icon='PLAY_REVERSE').reverse = True
                row.operator("screen.animation_play", text="", icon='PLAY')
        else:
            row.scale_x = 2
            row.operator("screen.animation_play", text="", icon='PAUSE')
            row.scale_x = 1
        row.operator("screen.keyframe_jump", text="", icon='NEXT_KEYFRAME').next = True
        row.operator("screen.frame_jump", text="", icon='FF').end = True

        row = layout.row()
        if scene.show_subframe:
            row.scale_x = 1.15
            row.prop(scene, "frame_float", text="")
        else:
            row.scale_x = 0.95
            row.prop(scene, "frame_current", text="")

        row = layout.row(align=True)
        row.prop(scene, "use_preview_range", text="", toggle=True)
        sub = row.row(align=True)
        sub.scale_x = 0.8
        if not scene.use_preview_range:
            sub.prop(scene, "frame_start", text="Start")
            sub.prop(scene, "frame_end", text="End")
        else:
            sub.prop(scene, "frame_preview_start", text="Start")
            sub.prop(scene, "frame_preview_end", text="End")

        row.separator()

        row.operator("anim.keyframe_insert", text="", icon='KEY_HLT')
        row.operator("anim.keyframe_delete", text="", icon='KEY_DEHLT')

        layout.separator_spacer()

        row = layout.row(align=True)

        row.prop(tool_settings, "use_keyframe_insert_auto", text="", toggle=True)
        row.prop_search(scene.keying_sets_all, "active", scene, "keying_sets_all", text="")

        layout.popover(panel="TIME_PT_playback", text="Playback")
        layout.popover(panel="TIME_PT_keyframing_settings", text="Keying")

class TIME_MT_editor_menus(Menu):
    bl_idname = "TIME_MT_editor_menus"
    bl_label = ""

    def draw(self, context):
        layout = self.layout
        horizontal = (layout.direction == 'VERTICAL')
        st = context.space_data

        if horizontal:
            row = layout.row()
            sub = row.row(align=True)
        else:
            sub = layout

        if horizontal:
            sub = row.row(align=True)

        sub.menu("TIME_MT_view")
        if st.show_markers:
            sub.menu("TIME_MT_marker")


class TIME_MT_marker(Menu):
    bl_label = "Marker"

    def draw(self, context):
        layout = self.layout

        marker_menu_generic(layout, context)


class TIME_MT_view(Menu):
    bl_label = "View"

    def draw(self, context):
        layout = self.layout

        scene = context.scene
        st = context.space_data

<<<<<<< HEAD
        layout.prop(st, "show_region_ui")
=======
        layout.prop(st, "show_seconds")
        layout.prop(st, "show_locked_time")

        layout.separator()

        layout.prop(st, "show_markers")

        layout.separator()

        layout.prop(scene, "show_keys_from_selected_only")
        layout.prop(st.dopesheet, "show_only_errors")

        layout.separator()

        layout.menu("TIME_MT_cache")
>>>>>>> df22b042

        layout.separator()

        # NOTE: "action" now, since timeline is in the dopesheet editor, instead of as own editor
        layout.operator("action.view_all", icon = "VIEWALL")
        layout.operator("action.view_frame", icon = "VIEW_FRAME" )

        layout.separator()

        layout.menu("INFO_MT_area")



# Workaround to separate the tooltips
class TIME_MT_marker_jump_previous(bpy.types.Operator):
    """Jumps to previous marker """      # blender will use this as a tooltip for menu items and buttons.
    bl_idname = "screen.marker_jump_previous"        # unique identifier for buttons and menu items to reference.
    bl_label = "Jump to previous Marker"         # display name in the interface.
    bl_options = {'REGISTER', 'UNDO'}  # enable undo for the operator.

    def execute(self, context):        # execute() is called by blender when running the operator.
        bpy.ops.screen.marker_jump(next = False)
        return {'FINISHED'}


def marker_menu_generic(layout, context):

    # layout.operator_context = 'EXEC_REGION_WIN'

    layout.column()
    layout.operator("marker.add", text = "Add Marker", icon = "MARKER")
    layout.operator("marker.duplicate", text="Duplicate Marker", icon = "DUPLICATE")

    if len(bpy.data.scenes) > 10:
        layout.operator_context = 'INVOKE_DEFAULT'
        layout.operator("marker.make_links_scene", text="Duplicate Marker to Scene...", icon='OUTLINER_OB_EMPTY')
    else:
        layout.operator_menu_enum("marker.make_links_scene", "scene", text="Duplicate Marker to Scene")

    layout.operator("marker.delete", text="Delete Marker", icon = "DELETE")

    layout.separator()

    layout.operator("marker.camera_bind", icon = "MARKER_BIND")

    layout.separator()

    layout.operator("marker.rename", text="Rename Marker", icon = "RENAME")
    layout.operator("marker.move", text="Grab/Move Marker", icon = "TRANSFORM_MOVE")

    layout.separator()

    layout.operator("screen.marker_jump", text="Jump to Next Marker", icon = "NEXT_KEYFRAME").next = True
    layout.operator("screen.marker_jump_previous", text="Jump to Previous Marker", icon = "PREV_KEYFRAME") # bfa - the separated tooltip


###################################


class TimelinePanelButtons:
    bl_space_type = 'DOPESHEET_EDITOR'
    bl_region_type = 'UI'

    @staticmethod
    def has_timeline(context):
        return context.space_data.mode == 'TIMELINE'


class TIME_PT_playback(TimelinePanelButtons, Panel):
    bl_label = "Playback"
    bl_region_type = 'HEADER'

    def draw(self, context):
        layout = self.layout

        screen = context.screen
        scene = context.scene

        layout.prop(scene, "sync_mode", text="")
        layout.prop(scene, "use_audio_scrub")
        layout.prop(scene, "use_audio", text="Mute Audio")

        layout.prop(scene, "show_subframe", text="Subframes")

        layout.prop(scene, "lock_frame_selection_to_range", text="Limit Playhead to Frame Range")
        layout.prop(screen, "use_follow", text="Follow Playhead")

        layout.separator()

        col = layout.column()
        col.label(text="Play Animation In:")
        layout.prop(screen, "use_play_top_left_3d_editor", text="Active Editor Only")
        layout.prop(screen, "use_play_3d_editors")
        layout.prop(screen, "use_play_animation_editors")
        layout.prop(screen, "use_play_properties_editors")
        layout.prop(screen, "use_play_image_editors")
        layout.prop(screen, "use_play_sequence_editors")
        layout.prop(screen, "use_play_node_editors")
        layout.prop(screen, "use_play_clip_editors")

        layout.separator()

        row = layout.row(align=True)
        row.operator("anim.start_frame_set")
        row.operator("anim.end_frame_set")


class TIME_PT_keyframing_settings(TimelinePanelButtons, Panel):
    bl_label = "Keyframing Settings"
    bl_options = {'HIDE_HEADER'}
    bl_region_type = 'HEADER'

    @classmethod
    def poll(cls, context):
        # only for timeline editor
        return cls.has_timeline(context)

    def draw(self, context):
        layout = self.layout

        scene = context.scene
        tool_settings = context.tool_settings
        prefs = context.preferences

        col = layout.column(align=True)
        col.label(text="New Keyframe Type:")
        col.prop(tool_settings, "keyframe_type", text="")

        col = layout.column(align=True)
        col.label(text="Auto Keyframing:")
        row = col.row()
        row.prop(tool_settings, "auto_keying_mode", text="")
        row.prop(tool_settings, "use_keyframe_insert_keyingset", text="")

        if not prefs.edit.use_keyframe_insert_available:
            layout.prop(tool_settings, "use_record_with_nla", text="Layered Recording")

        layout.prop(tool_settings, "use_keyframe_cycle_aware")


############# Panels in sidebar #########################


class TIME_PT_view_marker_options(TimelinePanelButtons, Panel):
    bl_label = "Marker Options"
    bl_space_type = 'DOPESHEET_EDITOR'
    bl_region_type = 'UI'
    bl_category = 'View'

    @classmethod
    def poll(cls, context):
        # only for timeline editor
        return cls.has_timeline(context)

    def draw(self, context):
        layout = self.layout

        tool_settings = context.tool_settings
        st = context.space_data

        layout.prop(tool_settings, "lock_markers")


class TIME_PT_view_view_options(TimelinePanelButtons, Panel):
    bl_label = "View Options"
    bl_category = "View"
    bl_space_type = 'DOPESHEET_EDITOR'
    bl_region_type = 'UI'

    @classmethod
    def poll(cls, context):
        # only for timeline editor
        return cls.has_timeline(context)

    def draw(self, context):
        sc = context.scene
        layout = self.layout

        st = context.space_data
        scene = context.scene

        layout.prop(st, "show_markers")

        layout.separator()

        layout.prop(scene, "show_keys_from_selected_only")

        layout.separator()

        layout.prop(st, "show_seconds")
        layout.prop(st, "show_locked_time")

class TIME_PT_view_view_cache(TimelinePanelButtons, Panel):
    bl_label = "Cache"
    bl_category = "Cache"
    bl_space_type = 'DOPESHEET_EDITOR'
    bl_region_type = 'UI'

    @classmethod
    def poll(cls, context):
        # only for timeline editor
        return cls.has_timeline(context)

    def draw(self, context):
        sc = context.scene
        layout = self.layout

        st = context.space_data

        layout.prop(st, "show_cache")

        layout.separator()

        col = layout.column()
        col.enabled = st.show_cache
        col.prop(st, "cache_softbody")
        col.prop(st, "cache_particles")
        col.prop(st, "cache_cloth")
        col.prop(st, "cache_smoke")
        col.prop(st, "cache_dynamicpaint")
        col.prop(st, "cache_rigidbody")


###################################

classes = (
    TIME_HT_editor_buttons,
    TIME_MT_editor_menus,
    TIME_MT_marker,
    TIME_MT_view,
    TIME_MT_marker_jump_previous,
    TIME_PT_playback,
    TIME_PT_keyframing_settings,
    TIME_PT_view_marker_options,
    TIME_PT_view_view_options,
    TIME_PT_view_view_cache,
)

if __name__ == "__main__":  # only for live edit.
    from bpy.utils import register_class
    for cls in classes:
        register_class(cls)<|MERGE_RESOLUTION|>--- conflicted
+++ resolved
@@ -134,25 +134,7 @@
         scene = context.scene
         st = context.space_data
 
-<<<<<<< HEAD
         layout.prop(st, "show_region_ui")
-=======
-        layout.prop(st, "show_seconds")
-        layout.prop(st, "show_locked_time")
-
-        layout.separator()
-
-        layout.prop(st, "show_markers")
-
-        layout.separator()
-
-        layout.prop(scene, "show_keys_from_selected_only")
-        layout.prop(st.dopesheet, "show_only_errors")
-
-        layout.separator()
-
-        layout.menu("TIME_MT_cache")
->>>>>>> df22b042
 
         layout.separator()
 
@@ -339,6 +321,7 @@
         layout.separator()
 
         layout.prop(scene, "show_keys_from_selected_only")
+        layout.prop(st.dopesheet, "show_only_errors")
 
         layout.separator()
 
