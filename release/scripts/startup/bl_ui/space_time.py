# ##### BEGIN GPL LICENSE BLOCK #####
#
#  This program is free software; you can redistribute it and/or
#  modify it under the terms of the GNU General Public License
#  as published by the Free Software Foundation; either version 2
#  of the License, or (at your option) any later version.
#
#  This program is distributed in the hope that it will be useful,
#  but WITHOUT ANY WARRANTY; without even the implied warranty of
#  MERCHANTABILITY or FITNESS FOR A PARTICULAR PURPOSE.  See the
#  GNU General Public License for more details.
#
#  You should have received a copy of the GNU General Public License
#  along with this program; if not, write to the Free Software Foundation,
#  Inc., 51 Franklin Street, Fifth Floor, Boston, MA 02110-1301, USA.
#
# ##### END GPL LICENSE BLOCK #####

# <pep8 compliant>
import bpy
from bpy.types import Menu, Panel


# Header buttons for timeline header (play, etc.)
class TIME_HT_editor_buttons:

    @staticmethod
    def draw_header(context, layout):
        scene = context.scene
        tool_settings = context.tool_settings
        screen = context.screen

        layout.separator_spacer()

<<<<<<< HEAD
=======
        row = layout.row(align=True)
        row.prop(tool_settings, "use_keyframe_insert_auto", text="", toggle=True)
        sub = row.row(align=True)
        sub.active = tool_settings.use_keyframe_insert_auto
        sub.popover(
            panel="TIME_PT_auto_keyframing",
            text="",
        )

>>>>>>> a57caa89
        row = layout.row(align=True)
        row.operator("screen.frame_jump", text="", icon='REW').end = False
        row.operator("screen.keyframe_jump", text="", icon='PREV_KEYFRAME').next = False
        if not screen.is_animation_playing:
            # if using JACK and A/V sync:
            #   hide the play-reversed button
            #   since JACK transport doesn't support reversed playback
            if scene.sync_mode == 'AUDIO_SYNC' and context.preferences.system.audio_device == 'JACK':
                row.scale_x = 2
                row.operator("screen.animation_play", text="", icon='PLAY')
                row.scale_x = 1
            else:
                row.operator("screen.animation_play", text="", icon='PLAY_REVERSE').reverse = True
                row.operator("screen.animation_play", text="", icon='PLAY')
        else:
            row.scale_x = 2
            row.operator("screen.animation_play", text="", icon='PAUSE')
            row.scale_x = 1
        row.operator("screen.keyframe_jump", text="", icon='NEXT_KEYFRAME').next = True
        row.operator("screen.frame_jump", text="", icon='FF').end = True

        row = layout.row()
        if scene.show_subframe:
            row.scale_x = 1.15
            row.prop(scene, "frame_float", text="")
        else:
            row.scale_x = 0.95
            row.prop(scene, "frame_current", text="")

        row = layout.row(align=True)
        row.prop(scene, "use_preview_range", text="", toggle=True)
        sub = row.row(align=True)
        sub.scale_x = 0.8
        if not scene.use_preview_range:
            sub.prop(scene, "frame_start", text="Start")
            sub.prop(scene, "frame_end", text="End")
        else:
            sub.prop(scene, "frame_preview_start", text="Start")
            sub.prop(scene, "frame_preview_end", text="End")

        row.separator()

        row.operator("anim.keyframe_insert", text="", icon='KEY_HLT')
        row.operator("anim.keyframe_delete", text="", icon='KEY_DEHLT')

        layout.separator_spacer()

        row = layout.row(align=True)

        row.prop(tool_settings, "use_keyframe_insert_auto", text="", toggle=True)
        row.prop_search(scene.keying_sets_all, "active", scene, "keying_sets_all", text="")

        layout.popover(panel="TIME_PT_playback", text="Playback")
        layout.popover(panel="TIME_PT_keyframing_settings", text="Keying")

class TIME_MT_editor_menus(Menu):
    bl_idname = "TIME_MT_editor_menus"
    bl_label = ""

    def draw(self, context):
        layout = self.layout
        horizontal = (layout.direction == 'VERTICAL')
        st = context.space_data

        if horizontal:
            row = layout.row()
            sub = row.row(align=True)
        else:
            sub = layout

        if horizontal:
            sub = row.row(align=True)

        sub.menu("TIME_MT_view")
        if st.show_markers:
            sub.menu("TIME_MT_marker")


class TIME_MT_marker(Menu):
    bl_label = "Marker"

    def draw(self, context):
        layout = self.layout

        marker_menu_generic(layout, context)


class TIME_MT_view(Menu):
    bl_label = "View"

    def draw(self, context):
        layout = self.layout

        scene = context.scene
        st = context.space_data

        layout.prop(st, "show_region_ui")

        layout.separator()

        # NOTE: "action" now, since timeline is in the dopesheet editor, instead of as own editor
        layout.operator("action.view_all", icon = "VIEWALL")
        layout.operator("action.view_frame", icon = "VIEW_FRAME" )

        layout.separator()

        layout.menu("INFO_MT_area")



# Workaround to separate the tooltips
class TIME_MT_marker_jump_previous(bpy.types.Operator):
    """Jumps to previous marker """      # blender will use this as a tooltip for menu items and buttons.
    bl_idname = "screen.marker_jump_previous"        # unique identifier for buttons and menu items to reference.
    bl_label = "Jump to previous Marker"         # display name in the interface.
    bl_options = {'REGISTER', 'UNDO'}  # enable undo for the operator.

    def execute(self, context):        # execute() is called by blender when running the operator.
        bpy.ops.screen.marker_jump(next = False)
        return {'FINISHED'}


def marker_menu_generic(layout, context):

    # layout.operator_context = 'EXEC_REGION_WIN'

    layout.column()
    layout.operator("marker.add", text = "Add Marker", icon = "MARKER")
    layout.operator("marker.duplicate", text="Duplicate Marker", icon = "DUPLICATE")

    if len(bpy.data.scenes) > 10:
        layout.operator_context = 'INVOKE_DEFAULT'
        layout.operator("marker.make_links_scene", text="Duplicate Marker to Scene...", icon='OUTLINER_OB_EMPTY')
    else:
        layout.operator_menu_enum("marker.make_links_scene", "scene", text="Duplicate Marker to Scene")

    layout.operator("marker.delete", text="Delete Marker", icon = "DELETE")

    layout.separator()

    layout.operator("marker.camera_bind", icon = "MARKER_BIND")

    layout.separator()

    layout.operator("marker.rename", text="Rename Marker", icon = "RENAME")
    layout.operator("marker.move", text="Grab/Move Marker", icon = "TRANSFORM_MOVE")

    layout.separator()

    layout.operator("screen.marker_jump", text="Jump to Next Marker", icon = "NEXT_KEYFRAME").next = True
    layout.operator("screen.marker_jump_previous", text="Jump to Previous Marker", icon = "PREV_KEYFRAME") # bfa - the separated tooltip


###################################


class TimelinePanelButtons:
    bl_space_type = 'DOPESHEET_EDITOR'
    bl_region_type = 'UI'

    @staticmethod
    def has_timeline(context):
        return context.space_data.mode == 'TIMELINE'


class TIME_PT_playback(TimelinePanelButtons, Panel):
    bl_label = "Playback"
    bl_region_type = 'HEADER'
    bl_ui_units_x = 11

    def draw(self, context):
        layout = self.layout
        layout.use_property_split = False
        layout.use_property_decorate = False

        screen = context.screen
        scene = context.scene

        col = layout.column(align = True)
        col.label(text = "Audio")
        row = col.row()
        row.separator()
        row.use_property_split = True
        row.prop(scene, "sync_mode", text="Sync Mode")
        row = col.row()
        row.separator()
        row.prop(scene, "use_audio_scrub", text="Scrubbing")
        row = col.row()
        row.separator()
        row.prop(scene, "use_audio", text="Mute")

        col = layout.column(align = True)
        col.label(text = "Playback")
        row = col.row()
        row.separator()
        row.prop(scene, "lock_frame_selection_to_range", text="Limit to Frame Range")
        row = col.row()
        row.separator()
        row.prop(screen, "use_follow", text="Follow Current Frame")

        col = layout.column(align = True)
        col.label(text = "Play In")
        row = col.row()
        row.separator()
        row.prop(screen, "use_play_top_left_3d_editor", text="Active Editor")
        row = col.row()
        row.separator()
        row.prop(screen, "use_play_3d_editors", text="3D Viewport")
        row = col.row()
        row.separator()
        row.prop(screen, "use_play_animation_editors", text="Animation Editors")
        row = col.row()
        row.separator()
        row.prop(screen, "use_play_image_editors", text="Image Editor")
        row = col.row()
        row.separator()
        row.prop(screen, "use_play_properties_editors", text="Properties Editor")
        row = col.row()
        row.separator()
        row.prop(screen, "use_play_clip_editors", text="Movie Clip Editor")
        row = col.row()
        row.separator()
        row.prop(screen, "use_play_node_editors", text="Node Editors")
        row = col.row()
        row.separator()
        row.prop(screen, "use_play_sequence_editors", text="Video Sequencer")

        col = layout.column()
        col.prop(scene, "show_subframe", text="Show Subframes")

        layout.separator()

        row = layout.row(align=True)
        row.operator("anim.start_frame_set")
        row.operator("anim.end_frame_set")


class TIME_PT_keyframing_settings(TimelinePanelButtons, Panel):
    bl_label = "Keyframing Settings"
    bl_options = {'HIDE_HEADER'}
    bl_region_type = 'HEADER'

    @classmethod
    def poll(cls, context):
        # only for timeline editor
        return cls.has_timeline(context)

    def draw(self, context):
        layout = self.layout

        scene = context.scene
        tool_settings = context.tool_settings

        col = layout.column(align=True)
<<<<<<< HEAD
        col.label(text="New Keyframe Type:")
=======
        col.label(text="Active Keying Set")
        row = col.row(align=True)
        row.prop_search(scene.keying_sets_all, "active", scene, "keying_sets_all", text="")
        row.operator("anim.keyframe_insert", text="", icon='KEY_HLT')
        row.operator("anim.keyframe_delete", text="", icon='KEY_DEHLT')

        col = layout.column(align=True)
        col.label(text="New Keyframe Type")
>>>>>>> a57caa89
        col.prop(tool_settings, "keyframe_type", text="")

class TIME_PT_auto_keyframing(TimelinePanelButtons, Panel):
    bl_label = "Auto Keyframing"
    bl_options = {'HIDE_HEADER'}
    bl_region_type = 'HEADER'
    bl_ui_units_x = 9

    @classmethod
    def poll(cls, context):
        # Only for timeline editor.
        return cls.has_timeline(context)

    def draw(self, context):
        layout = self.layout

        tool_settings = context.tool_settings
        prefs = context.preferences

        layout.active = tool_settings.use_keyframe_insert_auto

        layout.prop(tool_settings, "auto_keying_mode", expand=True)

        col = layout.column(align=True)
<<<<<<< HEAD
        col.label(text="Auto Keyframing:")
        row = col.row()
        row.prop(tool_settings, "auto_keying_mode", text="")
        row.prop(tool_settings, "use_keyframe_insert_keyingset", text="")

=======
        col.prop(tool_settings, "use_keyframe_insert_keyingset", text="Only Active Keying Set", toggle=False)
>>>>>>> a57caa89
        if not prefs.edit.use_keyframe_insert_available:
            layout.prop(tool_settings, "use_record_with_nla", text="Layered Recording")

        col.prop(tool_settings, "use_keyframe_cycle_aware")


############# Panels in sidebar #########################


class TIME_PT_view_marker_options(TimelinePanelButtons, Panel):
    bl_label = "Marker Options"
    bl_space_type = 'DOPESHEET_EDITOR'
    bl_region_type = 'UI'
    bl_category = 'View'

    @classmethod
    def poll(cls, context):
        # only for timeline editor
        return cls.has_timeline(context)

    def draw(self, context):
        layout = self.layout

        tool_settings = context.tool_settings
        st = context.space_data

        layout.prop(tool_settings, "lock_markers")


class TIME_PT_view_view_options(TimelinePanelButtons, Panel):
    bl_label = "View Options"
    bl_category = "View"
    bl_space_type = 'DOPESHEET_EDITOR'
    bl_region_type = 'UI'

    @classmethod
    def poll(cls, context):
        # only for timeline editor
        return cls.has_timeline(context)

    def draw(self, context):
        sc = context.scene
        layout = self.layout

        st = context.space_data
        scene = context.scene

        layout.prop(st, "show_markers")

        layout.separator()

        layout.prop(scene, "show_keys_from_selected_only")
        layout.prop(st.dopesheet, "show_only_errors")

        layout.separator()

        layout.prop(st, "show_seconds")
        layout.prop(st, "show_locked_time")

class TIME_PT_view_view_cache(TimelinePanelButtons, Panel):
    bl_label = "Cache"
    bl_category = "Cache"
    bl_space_type = 'DOPESHEET_EDITOR'
    bl_region_type = 'UI'

    @classmethod
    def poll(cls, context):
        # only for timeline editor
        return cls.has_timeline(context)

    def draw(self, context):
        sc = context.scene
        layout = self.layout

        st = context.space_data

        layout.prop(st, "show_cache")

        layout.separator()

        col = layout.column()
        col.enabled = st.show_cache
        col.prop(st, "cache_softbody")
        col.prop(st, "cache_particles")
        col.prop(st, "cache_cloth")
        col.prop(st, "cache_smoke")
        col.prop(st, "cache_dynamicpaint")
        col.prop(st, "cache_rigidbody")


###################################

classes = (
    TIME_MT_editor_menus,
    TIME_MT_marker,
    TIME_MT_view,
    TIME_MT_marker_jump_previous,
    TIME_PT_playback,
    TIME_PT_keyframing_settings,
<<<<<<< HEAD
    TIME_PT_view_marker_options,
    TIME_PT_view_view_options,
    TIME_PT_view_view_cache,
=======
    TIME_PT_auto_keyframing,
>>>>>>> a57caa89
)

if __name__ == "__main__":  # only for live edit.
    from bpy.utils import register_class
    for cls in classes:
        register_class(cls)<|MERGE_RESOLUTION|>--- conflicted
+++ resolved
@@ -32,18 +32,6 @@
 
         layout.separator_spacer()
 
-<<<<<<< HEAD
-=======
-        row = layout.row(align=True)
-        row.prop(tool_settings, "use_keyframe_insert_auto", text="", toggle=True)
-        sub = row.row(align=True)
-        sub.active = tool_settings.use_keyframe_insert_auto
-        sub.popover(
-            panel="TIME_PT_auto_keyframing",
-            text="",
-        )
-
->>>>>>> a57caa89
         row = layout.row(align=True)
         row.operator("screen.frame_jump", text="", icon='REW').end = False
         row.operator("screen.keyframe_jump", text="", icon='PREV_KEYFRAME').next = False
@@ -92,8 +80,14 @@
         layout.separator_spacer()
 
         row = layout.row(align=True)
-
         row.prop(tool_settings, "use_keyframe_insert_auto", text="", toggle=True)
+        sub = row.row(align=True)
+        sub.active = tool_settings.use_keyframe_insert_auto
+        sub.popover(
+            panel="TIME_PT_auto_keyframing",
+            text="",
+        )
+
         row.prop_search(scene.keying_sets_all, "active", scene, "keying_sets_all", text="")
 
         layout.popover(panel="TIME_PT_playback", text="Playback")
@@ -296,57 +290,22 @@
 
         scene = context.scene
         tool_settings = context.tool_settings
-
-        col = layout.column(align=True)
-<<<<<<< HEAD
-        col.label(text="New Keyframe Type:")
-=======
-        col.label(text="Active Keying Set")
-        row = col.row(align=True)
-        row.prop_search(scene.keying_sets_all, "active", scene, "keying_sets_all", text="")
-        row.operator("anim.keyframe_insert", text="", icon='KEY_HLT')
-        row.operator("anim.keyframe_delete", text="", icon='KEY_DEHLT')
+        prefs = context.preferences
 
         col = layout.column(align=True)
         col.label(text="New Keyframe Type")
->>>>>>> a57caa89
         col.prop(tool_settings, "keyframe_type", text="")
 
-class TIME_PT_auto_keyframing(TimelinePanelButtons, Panel):
-    bl_label = "Auto Keyframing"
-    bl_options = {'HIDE_HEADER'}
-    bl_region_type = 'HEADER'
-    bl_ui_units_x = 9
-
-    @classmethod
-    def poll(cls, context):
-        # Only for timeline editor.
-        return cls.has_timeline(context)
-
-    def draw(self, context):
-        layout = self.layout
-
-        tool_settings = context.tool_settings
-        prefs = context.preferences
-
-        layout.active = tool_settings.use_keyframe_insert_auto
-
-        layout.prop(tool_settings, "auto_keying_mode", expand=True)
-
         col = layout.column(align=True)
-<<<<<<< HEAD
-        col.label(text="Auto Keyframing:")
+        col.label(text="Auto Keyframing")
         row = col.row()
         row.prop(tool_settings, "auto_keying_mode", text="")
         row.prop(tool_settings, "use_keyframe_insert_keyingset", text="")
 
-=======
-        col.prop(tool_settings, "use_keyframe_insert_keyingset", text="Only Active Keying Set", toggle=False)
->>>>>>> a57caa89
         if not prefs.edit.use_keyframe_insert_available:
             layout.prop(tool_settings, "use_record_with_nla", text="Layered Recording")
 
-        col.prop(tool_settings, "use_keyframe_cycle_aware")
+        layout.prop(tool_settings, "use_keyframe_cycle_aware")
 
 
 ############# Panels in sidebar #########################
@@ -433,6 +392,35 @@
         col.prop(st, "cache_rigidbody")
 
 
+class TIME_PT_auto_keyframing(TimelinePanelButtons, Panel):
+    bl_label = "Auto Keyframing"
+    bl_options = {'HIDE_HEADER'}
+    bl_region_type = 'HEADER'
+    bl_ui_units_x = 9
+
+    @classmethod
+    def poll(cls, context):
+        # Only for timeline editor.
+        return cls.has_timeline(context)
+
+    def draw(self, context):
+        layout = self.layout
+
+        tool_settings = context.tool_settings
+        prefs = context.preferences
+
+        layout.active = tool_settings.use_keyframe_insert_auto
+
+        layout.prop(tool_settings, "auto_keying_mode", expand=True)
+
+        col = layout.column(align=True)
+        col.prop(tool_settings, "use_keyframe_insert_keyingset", text="Only Active Keying Set", toggle=False)
+        if not prefs.edit.use_keyframe_insert_available:
+            col.prop(tool_settings, "use_record_with_nla", text="Layered Recording")
+
+        col.prop(tool_settings, "use_keyframe_cycle_aware")
+
+
 ###################################
 
 classes = (
@@ -442,13 +430,10 @@
     TIME_MT_marker_jump_previous,
     TIME_PT_playback,
     TIME_PT_keyframing_settings,
-<<<<<<< HEAD
     TIME_PT_view_marker_options,
     TIME_PT_view_view_options,
     TIME_PT_view_view_cache,
-=======
     TIME_PT_auto_keyframing,
->>>>>>> a57caa89
 )
 
 if __name__ == "__main__":  # only for live edit.
