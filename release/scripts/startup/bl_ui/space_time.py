# ##### BEGIN GPL LICENSE BLOCK #####
#
#  This program is free software; you can redistribute it and/or
#  modify it under the terms of the GNU General Public License
#  as published by the Free Software Foundation; either version 2
#  of the License, or (at your option) any later version.
#
#  This program is distributed in the hope that it will be useful,
#  but WITHOUT ANY WARRANTY; without even the implied warranty of
#  MERCHANTABILITY or FITNESS FOR A PARTICULAR PURPOSE.  See the
#  GNU General Public License for more details.
#
#  You should have received a copy of the GNU General Public License
#  along with this program; if not, write to the Free Software Foundation,
#  Inc., 51 Franklin Street, Fifth Floor, Boston, MA 02110-1301, USA.
#
# ##### END GPL LICENSE BLOCK #####

# <pep8 compliant>
import bpy
from bpy.types import Header, Menu, Panel


# Header buttons for timeline header (play, etc.)
class TIME_HT_editor_buttons(Header):
    bl_idname = "TIME_HT_editor_buttons"
    bl_space_type = 'DOPESHEET_EDITOR'
    bl_label = ""

    def draw(self, context):
        pass

    def draw_header(context, layout):
        scene = context.scene
        tool_settings = context.tool_settings
        screen = context.screen

        layout.separator_spacer()

        layout.prop(tool_settings, "use_keyframe_insert_auto", text="", toggle=True)

        row = layout.row(align=True)
        row.operator("screen.frame_jump", text="", icon='REW').end = False
        row.operator("screen.keyframe_jump", text="", icon='PREV_KEYFRAME').next = False
        if not screen.is_animation_playing:
            # if using JACK and A/V sync:
            #   hide the play-reversed button
            #   since JACK transport doesn't support reversed playback
            if scene.sync_mode == 'AUDIO_SYNC' and context.preferences.system.audio_device == 'JACK':
                sub = row.row(align=True)
                sub.scale_x = 1.4
                sub.operator("screen.animation_play", text="", icon='PLAY')
            else:
                row.operator("screen.animation_play", text="", icon='PLAY_REVERSE').reverse = True
                row.operator("screen.animation_play", text="", icon='PLAY')
        else:
            sub = row.row(align=True)
            sub.scale_x = 1.4
            sub.operator("screen.animation_play", text="", icon='PAUSE')
        row.operator("screen.keyframe_jump", text="", icon='NEXT_KEYFRAME').next = True
        row.operator("screen.frame_jump", text="", icon='FF').end = True

        layout.separator_spacer()

        row = layout.row()
        row.scale_x = 0.95
        if scene.show_subframe:
            row.prop(scene, "frame_float", text="")
        else:
            row.prop(scene, "frame_current", text="")

        row = layout.row(align=True)
        row.prop(scene, "use_preview_range", text="", toggle=True)
        sub = row.row(align=True)
        sub.scale_x = 0.8
        if not scene.use_preview_range:
            sub.prop(scene, "frame_start", text="Start")
            sub.prop(scene, "frame_end", text="End")
        else:
            sub.prop(scene, "frame_preview_start", text="Start")
            sub.prop(scene, "frame_preview_end", text="End")


class TIME_MT_editor_menus(Menu):
    bl_idname = "TIME_MT_editor_menus"
    bl_label = ""

    def draw(self, context):
        layout = self.layout
        horizontal = (layout.direction == 'VERTICAL')
        if horizontal:
            row = layout.row()
            sub = row.row(align=True)
        else:
            sub = layout

        sub.popover(
            panel="TIME_PT_playback",
            text="Playback",
        )
        sub.popover(
            panel="TIME_PT_keyframing_settings",
            text="Keying",
        )

        if horizontal:
            sub = row.row(align=True)

        sub.menu("TIME_MT_view")
        sub.menu("TIME_MT_marker")


class TIME_MT_marker(Menu):
    bl_label = "Marker"

    def draw(self, context):
        layout = self.layout

        marker_menu_generic(layout, context)


class TIME_MT_view(Menu):
    bl_label = "View"

    def draw(self, context):
        layout = self.layout

        scene = context.scene
        st = context.space_data

        layout.prop(st, "show_seconds")
        layout.prop(st, "show_locked_time")

        layout.separator()

        layout.prop(st, "show_marker_lines")
        layout.prop(st, "show_frame_indicator")
        layout.prop(scene, "show_keys_from_selected_only")

        layout.separator()

        layout.menu("TIME_MT_cache")

        layout.separator()

        # NOTE: "action" now, since timeline is in the dopesheet editor, instead of as own editor
        layout.operator("action.view_all", icon = "VIEWALL")
        layout.operator("action.view_frame", icon = "VIEW_FRAME" )

        layout.separator()

        layout.menu("INFO_MT_area")


class TIME_MT_cache(Menu):
    bl_label = "Cache"

    def draw(self, context):
        layout = self.layout

        st = context.space_data

        layout.prop(st, "show_cache")

        layout.separator()

        col = layout.column()
        col.enabled = st.show_cache
        col.prop(st, "cache_softbody")
        col.prop(st, "cache_particles")
        col.prop(st, "cache_cloth")
        col.prop(st, "cache_smoke")
        col.prop(st, "cache_dynamicpaint")
        col.prop(st, "cache_rigidbody")


<<<<<<< HEAD
# Workaround to separate the tooltips
class TIME_MT_marker_jump_previous(bpy.types.Operator):
    """Jump to previous Marker\nJumps to previous marker """      # blender will use this as a tooltip for menu items and buttons.
    bl_idname = "screen.marker_jump_previous"        # unique identifier for buttons and menu items to reference.
    bl_label = "Jump to previous Marker"         # display name in the interface.
    bl_options = {'REGISTER', 'UNDO'}  # enable undo for the operator.

    def execute(self, context):        # execute() is called by blender when running the operator.
        bpy.ops.screen.marker_jump(next = False)
        return {'FINISHED'}  


def marker_menu_generic(layout):
    from bpy import context
=======
def marker_menu_generic(layout, context):
>>>>>>> 9d02c2b0

    # layout.operator_context = 'EXEC_REGION_WIN'

    layout.column()
    layout.operator("marker.add", text = "Add Marker", icon = "MARKER")
    layout.operator("marker.duplicate", text="Duplicate Marker", icon = "DUPLICATE")

    if len(bpy.data.scenes) > 10:
        layout.operator_context = 'INVOKE_DEFAULT'
        layout.operator("marker.make_links_scene", text="Duplicate Marker to Scene...", icon='OUTLINER_OB_EMPTY')
    else:
        layout.operator_menu_enum("marker.make_links_scene", "scene", text="Duplicate Marker to Scene")

    layout.operator("marker.delete", text="Delete Marker", icon = "DELETE")

    layout.separator()

    layout.operator("marker.camera_bind", icon = "MARKER_BIND")

    layout.separator()

    layout.operator("marker.rename", text="Rename Marker", icon = "STRING")
    layout.operator("marker.move", text="Grab/Move Marker", icon = "TRANSFORM_MOVE")

    layout.separator()

    layout.operator("screen.marker_jump", text="Jump to Next Marker", icon = "NEXT_KEYFRAME").next = True
    layout.operator("screen.marker_jump_previous", text="Jump to Previous Marker", icon = "PREV_KEYFRAME") # bfa - the separated tooltip

    layout.separator()
    tool_settings = context.tool_settings
    layout.prop(tool_settings, "lock_markers")

    layout.separator()

    layout.operator("anim.channels_find", icon = "VIEWZOOM")



###################################


class TimelinePanelButtons:
    bl_space_type = 'DOPESHEET_EDITOR'
    bl_region_type = 'UI'

    @staticmethod
    def has_timeline(context):
        return context.space_data.mode == 'TIMELINE'


class TIME_PT_playback(TimelinePanelButtons, Panel):
    bl_label = "Playback"
    bl_region_type = 'HEADER'

    def draw(self, context):
        layout = self.layout

        screen = context.screen
        scene = context.scene

        layout.prop(scene, "sync_mode", text="")
        layout.prop(scene, "use_audio_scrub")
        layout.prop(scene, "use_audio", text="Mute Audio")

        layout.prop(scene, "show_subframe", text="Subframes")

        layout.prop(scene, "lock_frame_selection_to_range", text="Limit Playhead to Frame Range")
        layout.prop(screen, "use_follow", text="Follow Playhead")

        layout.separator()

        col = layout.column()
        col.label(text="Play Animation In:")
        layout.prop(screen, "use_play_top_left_3d_editor", text="Active Editor Only")
        layout.prop(screen, "use_play_3d_editors")
        layout.prop(screen, "use_play_animation_editors")
        layout.prop(screen, "use_play_properties_editors")
        layout.prop(screen, "use_play_image_editors")
        layout.prop(screen, "use_play_sequence_editors")
        layout.prop(screen, "use_play_node_editors")
        layout.prop(screen, "use_play_clip_editors")

        layout.separator()

        row = layout.row(align=True)
        row.operator("anim.start_frame_set")
        row.operator("anim.end_frame_set")


class TIME_PT_keyframing_settings(TimelinePanelButtons, Panel):
    bl_label = "Keyframing Settings"
    bl_options = {'HIDE_HEADER'}
    bl_region_type = 'HEADER'

    @classmethod
    def poll(cls, context):
        # only for timeline editor
        return cls.has_timeline(context)

    def draw(self, context):
        layout = self.layout

        scene = context.scene
        tool_settings = context.tool_settings
        prefs = context.preferences

        col = layout.column(align=True)
        col.label(text="Active Keying Set:")
        row = col.row(align=True)
        row.prop_search(scene.keying_sets_all, "active", scene, "keying_sets_all", text="")
        row.operator("anim.keyframe_insert", text="", icon='KEY_HLT')
        row.operator("anim.keyframe_delete", text="", icon='KEY_DEHLT')

        col = layout.column(align=True)
        col.label(text="New Keyframe Type:")
        col.prop(tool_settings, "keyframe_type", text="")

        col = layout.column(align=True)
        col.label(text="Auto Keyframing:")
        row = col.row()
        row.prop(tool_settings, "auto_keying_mode", text="")
        row.prop(tool_settings, "use_keyframe_insert_keyingset", text="")
        if not prefs.edit.use_keyframe_insert_available:
            col.prop(tool_settings, "use_record_with_nla", text="Layered Recording")

        layout.prop(tool_settings, "use_keyframe_cycle_aware")


###################################

classes = (
    TIME_HT_editor_buttons,
    TIME_MT_editor_menus,
    TIME_MT_marker,
    TIME_MT_view,
    TIME_MT_cache,
    TIME_MT_marker_jump_previous,
    TIME_PT_playback,
    TIME_PT_keyframing_settings,
)

if __name__ == "__main__":  # only for live edit.
    from bpy.utils import register_class
    for cls in classes:
        register_class(cls)<|MERGE_RESOLUTION|>--- conflicted
+++ resolved
@@ -174,7 +174,6 @@
         col.prop(st, "cache_rigidbody")
 
 
-<<<<<<< HEAD
 # Workaround to separate the tooltips
 class TIME_MT_marker_jump_previous(bpy.types.Operator):
     """Jump to previous Marker\nJumps to previous marker """      # blender will use this as a tooltip for menu items and buttons.
@@ -187,11 +186,7 @@
         return {'FINISHED'}  
 
 
-def marker_menu_generic(layout):
-    from bpy import context
-=======
 def marker_menu_generic(layout, context):
->>>>>>> 9d02c2b0
 
     # layout.operator_context = 'EXEC_REGION_WIN'
 
