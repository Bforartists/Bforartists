# SPDX-License-Identifier: GPL-2.0-or-later
from bpy.types import Menu, Panel, UIList


class VIEWLAYER_UL_aov(UIList):
    def draw_item(self, _context, layout, _data, item, icon, _active_data, _active_propname):
        row = layout.row()
        split = row.split(factor=0.65)
        icon = 'NONE' if item.is_valid else 'ERROR'
        split.row().prop(item, "name", text="", icon=icon, emboss=False)
        split.row().prop(item, "type", text="", emboss=False)


class ViewLayerButtonsPanel:
    bl_space_type = 'PROPERTIES'
    bl_region_type = 'WINDOW'
    bl_context = "view_layer"
    # COMPAT_ENGINES must be defined in each subclass, external engines can add themselves here

    @classmethod
    def poll(cls, context):
        return (context.engine in cls.COMPAT_ENGINES)


class VIEWLAYER_PT_layer(ViewLayerButtonsPanel, Panel):
    bl_label = "View Layer"
    COMPAT_ENGINES = {'BLENDER_RENDER', 'BLENDER_EEVEE', 'BLENDER_EEVEE_NEXT', 'BLENDER_WORKBENCH'}

    def draw(self, context):
        layout = self.layout

        window = context.window
        screen = context.screen
        scene = window.scene

        layout.template_search(window, "view_layer", scene, "view_layers", new="scene.view_layer_add", unlink="scene.view_layer_remove")

        layout.separator()

        layout.use_property_split = True

        scene = context.scene
        rd = scene.render
        layer = context.view_layer

        col = layout.column(align = True)
        row = col.row()
        row.use_property_split = False
        row.prop(layer, "use", text="Use for Rendering")
        row.prop_decorator(layer, "use")
        row = col.row()
        row.use_property_split = False
        row.prop(rd, "use_single_layer", text="Render Single Layer")


class VIEWLAYER_PT_layer_passes(ViewLayerButtonsPanel, Panel):
    bl_label = "Passes"
    COMPAT_ENGINES = {'BLENDER_EEVEE', 'BLENDER_EEVEE_NEXT'}

    def draw(self, context):
        pass


class VIEWLAYER_PT_eevee_layer_passes_data(ViewLayerButtonsPanel, Panel):
    bl_label = "Data"
    bl_parent_id = "VIEWLAYER_PT_layer_passes"

    COMPAT_ENGINES = {'BLENDER_EEVEE'}

    def draw(self, context):
        layout = self.layout
        layout.use_property_split = False
        layout.use_property_decorate = False

        view_layer = context.view_layer

        col = layout.column(align = True)
        col.prop(view_layer, "use_pass_combined")
        col.prop(view_layer, "use_pass_z")
        col.prop(view_layer, "use_pass_mist")
        col.prop(view_layer, "use_pass_normal")


<<<<<<< HEAD
# bfa - move mist panel to viewlayers
class VIEWLAYER_PT_eevee_layer_passes_mist(ViewLayerButtonsPanel, Panel):
    bl_label = "Mist Pass"
    bl_parent_id = "VIEWLAYER_PT_layer_passes"
    COMPAT_ENGINES = {'BLENDER_EEVEE'}

    @classmethod
    def poll(cls, context):
        engine = context.engine
        if context.scene.world and (engine in cls.COMPAT_ENGINES):
            for view_layer in context.scene.view_layers:
                if view_layer.use_pass_mist:
                    return True

        return False
=======
class VIEWLAYER_PT_eevee_next_layer_passes_data(ViewLayerButtonsPanel, Panel):
    bl_label = "Data"
    bl_parent_id = "VIEWLAYER_PT_layer_passes"

    COMPAT_ENGINES = {'BLENDER_EEVEE_NEXT'}
>>>>>>> 49a32f0d

    def draw(self, context):
        layout = self.layout
        layout.use_property_split = True
<<<<<<< HEAD

        world = context.scene.world

        col = layout.column(align=True)
        col.prop(world.mist_settings, "start")
        col.prop(world.mist_settings, "depth")

        col = layout.column()
        col.prop(world.mist_settings, "falloff")
=======
        layout.use_property_decorate = False

        scene = context.scene
        view_layer = context.view_layer

        col = layout.column()
        col.prop(view_layer, "use_pass_combined")
        col.prop(view_layer, "use_pass_z")
        col.prop(view_layer, "use_pass_mist")
        col.prop(view_layer, "use_pass_normal")
        col.prop(view_layer, "use_pass_position")
        sub = col.column()
        sub.active = not scene.eevee.use_motion_blur
        sub.prop(view_layer, "use_pass_vector")
>>>>>>> 49a32f0d


class VIEWLAYER_PT_eevee_layer_passes_light(ViewLayerButtonsPanel, Panel):
    bl_label = "Light"
    bl_parent_id = "VIEWLAYER_PT_layer_passes"
    COMPAT_ENGINES = {'BLENDER_EEVEE', 'BLENDER_EEVEE_NEXT'}

    def draw(self, context):
        layout = self.layout

        layout.use_property_split = True
        layout.use_property_decorate = False

        view_layer = context.view_layer
        view_layer_eevee = view_layer.eevee

        flow = layout.grid_flow(row_major=True, columns=0, even_columns=True, even_rows=False, align=False)

        col = flow.column(align = True)
        col.label(text = "Diffuse")
        col.use_property_split = False
        row = col.row()
        row.separator()
        row.prop(view_layer, "use_pass_diffuse_direct", text="Light")
        row = col.row()
        row.separator()
        row.prop(view_layer, "use_pass_diffuse_color", text="Color")

        col = flow.column(align = True)
        col.label(text = "Specular")
        col.use_property_split = False
        row = col.row()
        row.separator()
        row.prop(view_layer, "use_pass_glossy_direct", text="Light")
        row = col.row()
        row.separator()
        row.prop(view_layer, "use_pass_glossy_color", text="Color")

        col = flow.column(align = True)
        col.label(text = "Volume")
        col.use_property_split = False
        row = col.row()
        row.separator()
        row.prop(view_layer_eevee, "use_pass_volume_direct", text="Light")

        col = flow.column(align = True)
        col.label(text = "Other")
        col.use_property_split = False
        row = col.row()
        row.separator()
        row.prop(view_layer, "use_pass_emit", text="Emission")
        row = col.row()
        row.separator()
        row.prop(view_layer, "use_pass_environment")
        row = col.row()
        row.separator()
        row.prop(view_layer, "use_pass_shadow")
        row = col.row()
        row.separator()
        row.prop(view_layer, "use_pass_ambient_occlusion", text="Ambient Occlusion")


class VIEWLAYER_PT_eevee_layer_passes_effects(ViewLayerButtonsPanel, Panel):
    bl_label = "Effects"
    bl_parent_id = "VIEWLAYER_PT_layer_passes"
    COMPAT_ENGINES = {'BLENDER_EEVEE'}

    def draw(self, context):
        layout = self.layout

        layout.use_property_split = True
        layout.use_property_decorate = False

        view_layer = context.view_layer
        view_layer_eevee = view_layer.eevee
        scene = context.scene
        scene_eevee = scene.eevee

        col = layout.column()
        col.use_property_split = False
        col.prop(view_layer_eevee, "use_pass_bloom", text="Bloom")
        col.active = scene_eevee.use_bloom


class ViewLayerAOVPanel(ViewLayerButtonsPanel, Panel):
    bl_label = "Shader AOV"

    def draw(self, context):
        layout = self.layout

        layout.use_property_split = True
        layout.use_property_decorate = False

        view_layer = context.view_layer

        row = layout.row()
        col = row.column()
        col.template_list("VIEWLAYER_UL_aov", "aovs", view_layer, "aovs", view_layer, "active_aov_index", rows=3)

        col = row.column()
        sub = col.column(align=True)
        sub.operator("scene.view_layer_add_aov", icon='ADD', text="")
        sub.operator("scene.view_layer_remove_aov", icon='REMOVE', text="")

        aov = view_layer.active_aov
        if aov and not aov.is_valid:
            layout.label(text="Conflicts with another render pass with the same name", icon='ERROR')


class VIEWLAYER_PT_layer_passes_aov(ViewLayerAOVPanel):
    bl_parent_id = "VIEWLAYER_PT_layer_passes"
    COMPAT_ENGINES = {'BLENDER_EEVEE', 'BLENDER_EEVEE_NEXT'}


class ViewLayerCryptomattePanel(ViewLayerButtonsPanel, Panel):
    bl_label = "Cryptomatte"

    def draw(self, context):
        layout = self.layout

        layout.use_property_split = True
        layout.use_property_decorate = False

        view_layer = context.view_layer

        col = layout.column(align=True)
        col.label(text = "Include")
        col.use_property_split = False
        row = col.row()
        row.separator()
        row.prop(view_layer, "use_pass_cryptomatte_object", text="Object")
        row = col.row()
        row.separator()
        row.prop(view_layer, "use_pass_cryptomatte_material", text="Material")
        row = col.row()
        row.separator()
        row.prop(view_layer, "use_pass_cryptomatte_asset", text="Asset")

        col = layout.column()
        if (any((view_layer.use_pass_cryptomatte_object,
                          view_layer.use_pass_cryptomatte_material,
                          view_layer.use_pass_cryptomatte_asset))):
            split = layout.split()
            row = split.row()
            row.label(text = "Include settings")
            row = split.row()
            row.label(icon="DISCLOSURE_TRI_DOWN")
            col = layout.column()
            row = col.row()
            row.separator()
            row.prop(view_layer, "pass_cryptomatte_depth", text="Levels")

        else:
            split = layout.split()
            row = split.row()
            row.label(text = "Include settings")
            row = split.row()
            row.label(icon="DISCLOSURE_TRI_RIGHT")

        if context.engine == 'BLENDER_EEVEE':
            layout.use_property_split = False
            layout.prop(view_layer, "use_pass_cryptomatte_accurate", text="Accurate Mode")


class VIEWLAYER_PT_layer_passes_cryptomatte(ViewLayerCryptomattePanel, Panel):
    bl_parent_id = "VIEWLAYER_PT_layer_passes"
    COMPAT_ENGINES = {'BLENDER_EEVEE'}


class VIEWLAYER_MT_lightgroup_sync(Menu):
    bl_label = "Lightgroup Sync"

    def draw(self, _context):
        layout = self.layout

        layout.operator("scene.view_layer_add_used_lightgroups", icon='ADD')
        layout.operator("scene.view_layer_remove_unused_lightgroups", icon='REMOVE')


class ViewLayerLightgroupsPanel(ViewLayerButtonsPanel, Panel):
    bl_label = "Light Groups"

    def draw(self, context):
        layout = self.layout

        layout.use_property_split = True
        layout.use_property_decorate = False

        view_layer = context.view_layer

        row = layout.row()
        col = row.column()
        col.template_list("UI_UL_list", "lightgroups", view_layer,
                          "lightgroups", view_layer, "active_lightgroup_index", rows=3)

        col = row.column()
        sub = col.column(align=True)
        sub.operator("scene.view_layer_add_lightgroup", icon='ADD', text="")
        sub.operator("scene.view_layer_remove_lightgroup", icon='REMOVE', text="")
        sub.separator()
        sub.menu("VIEWLAYER_MT_lightgroup_sync", icon='DOWNARROW_HLT', text="")


class VIEWLAYER_PT_layer_passes_lightgroups(ViewLayerLightgroupsPanel):
    bl_parent_id = "VIEWLAYER_PT_layer_passes"
    COMPAT_ENGINES = {'CYCLES'}


classes = (
    VIEWLAYER_MT_lightgroup_sync,
    VIEWLAYER_PT_layer,
    VIEWLAYER_PT_layer_passes,
    VIEWLAYER_PT_eevee_next_layer_passes_data,
    VIEWLAYER_PT_eevee_layer_passes_data,
    VIEWLAYER_PT_eevee_layer_passes_mist,  # bfa - move mist panel to viewlayers
    VIEWLAYER_PT_eevee_layer_passes_light,
    VIEWLAYER_PT_eevee_layer_passes_effects,
    VIEWLAYER_PT_layer_passes_cryptomatte,
    VIEWLAYER_PT_layer_passes_aov,
    VIEWLAYER_PT_layer_passes_lightgroups,
    VIEWLAYER_UL_aov,
)

if __name__ == "__main__":  # only for live edit.
    from bpy.utils import register_class
    for cls in classes:
        register_class(cls)

<|MERGE_RESOLUTION|>--- conflicted
+++ resolved
@@ -81,44 +81,15 @@
         col.prop(view_layer, "use_pass_normal")
 
 
-<<<<<<< HEAD
-# bfa - move mist panel to viewlayers
-class VIEWLAYER_PT_eevee_layer_passes_mist(ViewLayerButtonsPanel, Panel):
-    bl_label = "Mist Pass"
-    bl_parent_id = "VIEWLAYER_PT_layer_passes"
-    COMPAT_ENGINES = {'BLENDER_EEVEE'}
-
-    @classmethod
-    def poll(cls, context):
-        engine = context.engine
-        if context.scene.world and (engine in cls.COMPAT_ENGINES):
-            for view_layer in context.scene.view_layers:
-                if view_layer.use_pass_mist:
-                    return True
-
-        return False
-=======
 class VIEWLAYER_PT_eevee_next_layer_passes_data(ViewLayerButtonsPanel, Panel):
     bl_label = "Data"
     bl_parent_id = "VIEWLAYER_PT_layer_passes"
 
     COMPAT_ENGINES = {'BLENDER_EEVEE_NEXT'}
->>>>>>> 49a32f0d
-
-    def draw(self, context):
-        layout = self.layout
-        layout.use_property_split = True
-<<<<<<< HEAD
-
-        world = context.scene.world
-
-        col = layout.column(align=True)
-        col.prop(world.mist_settings, "start")
-        col.prop(world.mist_settings, "depth")
-
-        col = layout.column()
-        col.prop(world.mist_settings, "falloff")
-=======
+
+    def draw(self, context):
+        layout = self.layout
+        layout.use_property_split = True
         layout.use_property_decorate = False
 
         scene = context.scene
@@ -133,7 +104,6 @@
         sub = col.column()
         sub.active = not scene.eevee.use_motion_blur
         sub.prop(view_layer, "use_pass_vector")
->>>>>>> 49a32f0d
 
 
 class VIEWLAYER_PT_eevee_layer_passes_light(ViewLayerButtonsPanel, Panel):
