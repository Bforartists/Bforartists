--- conflicted
+++ resolved
@@ -54,12 +54,7 @@
 
         col = layout.column()
         col.prop(layer, "use", text="Use for Rendering")
-<<<<<<< HEAD
-        col = flow.column()
-        col = layout.column()
         col.use_property_split = False
-=======
->>>>>>> 1f1520a0
         col.prop(rd, "use_single_layer", text="Render Single Layer")
 
 
@@ -92,7 +87,6 @@
         col.prop(view_layer, "use_pass_mist")
         col.prop(view_layer, "use_pass_normal")
 
-
 class VIEWLAYER_PT_eevee_layer_passes_light(ViewLayerButtonsPanel, Panel):
     bl_label = "Light"
     bl_parent_id = "VIEWLAYER_PT_eevee_layer_passes"
@@ -109,46 +103,23 @@
         scene = context.scene
         scene_eevee = scene.eevee
 
-<<<<<<< HEAD
-        split = layout.split(factor=0.35)
-        split.use_property_split = False
-        split.label(text="Diffuse")
-        row = split.row(align=True)
-        row.prop(view_layer, "use_pass_diffuse_direct", text="Light", toggle=True)
-        row.prop(view_layer, "use_pass_diffuse_color", text="Color", toggle=True)
-
-        split = layout.split(factor=0.35)
-        split.use_property_split = False
-        split.label(text="Specular")
-        row = split.row(align=True)
-        row.prop(view_layer, "use_pass_glossy_direct", text="Light", toggle=True)
-        row.prop(view_layer, "use_pass_glossy_color", text="Color", toggle=True)
-
-        split = layout.split(factor=0.35)
-        split.use_property_split = False
-        split.label(text="Volume")
-        row = split.row(align=True)
-        row.prop(view_layer_eevee, "use_pass_volume_transmittance", text="Transmittance", toggle=True)
-        row.prop(view_layer_eevee, "use_pass_volume_scatter", text="Scatter", toggle=True)
-        flow = layout.grid_flow(row_major=True, columns=0, even_columns=True, even_rows=False, align=False)
-
-        col = layout.column(align=True)
         col.use_property_split = False
-=======
         col = layout.column(heading="Diffuse", align=True)
         col.prop(view_layer, "use_pass_diffuse_direct", text="Light")
         col.prop(view_layer, "use_pass_diffuse_color", text="Color")
 
+        col.use_property_split = False
         col = layout.column(heading="Specular", align=True)
         col.prop(view_layer, "use_pass_glossy_direct", text="Light")
         col.prop(view_layer, "use_pass_glossy_color", text="Color")
 
+        col.use_property_split = False
         col = layout.column(heading="Volume", align=True)
         col.prop(view_layer_eevee, "use_pass_volume_transmittance", text="Transmittance")
         col.prop(view_layer_eevee, "use_pass_volume_scatter", text="Scatter")
 
         col = layout.column(heading="Other", align=True)
->>>>>>> 1f1520a0
+        col.use_property_split = False
         col.prop(view_layer, "use_pass_emit", text="Emission")
         col.prop(view_layer, "use_pass_environment")
         col.prop(view_layer, "use_pass_shadow")
@@ -173,12 +144,8 @@
         scene = context.scene
         scene_eevee = scene.eevee
 
-<<<<<<< HEAD
-        col = flow.column()
+        col = layout.column()
         col.use_property_split = False
-=======
-        col = layout.column()
->>>>>>> 1f1520a0
         col.prop(view_layer_eevee, "use_pass_bloom", text="Bloom")
         col.active = scene_eevee.use_bloom
 
