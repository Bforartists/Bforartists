--- conflicted
+++ resolved
@@ -268,7 +268,6 @@
         col = layout.column()
         if (any((view_layer.use_pass_cryptomatte_object,
                           view_layer.use_pass_cryptomatte_material,
-<<<<<<< HEAD
                           view_layer.use_pass_cryptomatte_asset))):
             split = layout.split()
             row = split.row()
@@ -279,20 +278,13 @@
             row = col.row()
             row.separator()
             row.prop(view_layer, "pass_cryptomatte_depth", text="Levels")
-            row = col.row()
-            row.separator()
-            row.use_property_split = False
-            row.prop(view_layer, "use_pass_cryptomatte_accurate", text="Accurate Mode")
+
         else:
             split = layout.split()
             row = split.row()
             row.label(text = "Include settings")
             row = split.row()
             row.label(icon="DISCLOSURE_TRI_RIGHT")
-=======
-                          view_layer.use_pass_cryptomatte_asset))
-        col.prop(view_layer, "pass_cryptomatte_depth", text="Levels")
->>>>>>> 50efdacf
 
 
 class VIEWLAYER_PT_layer_passes_cryptomatte(ViewLayerCryptomattePanel, Panel):
