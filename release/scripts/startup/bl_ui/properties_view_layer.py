# ##### BEGIN GPL LICENSE BLOCK #####
#
#  This program is free software; you can redistribute it and/or
#  modify it under the terms of the GNU General Public License
#  as published by the Free Software Foundation; either version 2
#  of the License, or (at your option) any later version.
#
#  This program is distributed in the hope that it will be useful,
#  but WITHOUT ANY WARRANTY; without even the implied warranty of
#  MERCHANTABILITY or FITNESS FOR A PARTICULAR PURPOSE.  See the
#  GNU General Public License for more details.
#
#  You should have received a copy of the GNU General Public License
#  along with this program; if not, write to the Free Software Foundation,
#  Inc., 51 Franklin Street, Fifth Floor, Boston, MA 02110-1301, USA.
#
# ##### END GPL LICENSE BLOCK #####

# <pep8 compliant>
from bpy.types import Panel


class ViewLayerButtonsPanel:
    bl_space_type = 'PROPERTIES'
    bl_region_type = 'WINDOW'
    bl_context = "view_layer"
    # COMPAT_ENGINES must be defined in each subclass, external engines can add themselves here

    @classmethod
    def poll(cls, context):
        return (context.engine in cls.COMPAT_ENGINES)


class VIEWLAYER_PT_layer(ViewLayerButtonsPanel, Panel):
    bl_label = "View Layer"
    COMPAT_ENGINES = {'BLENDER_RENDER', 'BLENDER_EEVEE', 'BLENDER_WORKBENCH'}

    def draw(self, context):
        layout = self.layout
        
        window = context.window
        screen = context.screen
        scene = window.scene
        
        layout.template_search(window, "view_layer", scene, "view_layers", new="scene.view_layer_add", unlink="scene.view_layer_remove")
        
        layout.separator()

        layout.use_property_split = True

        scene = context.scene
        rd = scene.render
        layer = context.view_layer

        col = layout.column(align = True)
        row = col.row()
        row.use_property_split = False    
        row.prop(layer, "use", text="Use for Rendering")
        row.prop_decorator(layer, "use")
        row = col.row()
        row.use_property_split = False  
        row.prop(rd, "use_single_layer", text="Render Single Layer")


class VIEWLAYER_PT_eevee_layer_passes(ViewLayerButtonsPanel, Panel):
    bl_label = "Passes"
    COMPAT_ENGINES = {'BLENDER_EEVEE'}

    def draw(self, context):
        pass


class VIEWLAYER_PT_eevee_layer_passes_data(ViewLayerButtonsPanel, Panel):
    bl_label = "Data"
    bl_parent_id = "VIEWLAYER_PT_eevee_layer_passes"

    COMPAT_ENGINES = {'BLENDER_EEVEE'}

    def draw(self, context):
        layout = self.layout
        layout.use_property_split = False
        layout.use_property_decorate = False

        scene = context.scene
        rd = scene.render
        view_layer = context.view_layer

        col = layout.column(align = True)
        col.prop(view_layer, "use_pass_combined")
        col.prop(view_layer, "use_pass_z")
        col.prop(view_layer, "use_pass_mist")
        col.prop(view_layer, "use_pass_normal")

class VIEWLAYER_PT_eevee_layer_passes_light(ViewLayerButtonsPanel, Panel):
    bl_label = "Light"
    bl_parent_id = "VIEWLAYER_PT_eevee_layer_passes"
    COMPAT_ENGINES = {'BLENDER_EEVEE'}

    def draw(self, context):
        layout = self.layout

        layout.use_property_split = True
        layout.use_property_decorate = False

        view_layer = context.view_layer
        view_layer_eevee = view_layer.eevee
        scene = context.scene
        scene_eevee = scene.eevee
        
        col = layout.column(align = True)
        col.label(text = "Diffuse")
        col.use_property_split = False
        row = col.row()
        row.separator()
        row.prop(view_layer, "use_pass_diffuse_direct", text="Light")
        row = col.row()
        row.separator()
        row.prop(view_layer, "use_pass_diffuse_color", text="Color")
       
        col = layout.column(align = True)
        col.label(text = "Specular")
        col.use_property_split = False
        row = col.row()
        row.separator()
        row.prop(view_layer, "use_pass_glossy_direct", text="Light")
        row = col.row()
        row.separator()
        row.prop(view_layer, "use_pass_glossy_color", text="Color")
       
        col = layout.column(align = True)
        col.label(text = "Volume")
        col.use_property_split = False
        row = col.row()
        row.separator()
        row.prop(view_layer_eevee, "use_pass_volume_transmittance", text="Transmittance")
        row = col.row()
        row.separator()
        row.prop(view_layer_eevee, "use_pass_volume_scatter", text="Scatter")

<<<<<<< HEAD
        col = layout.column(align = True)
        col.label(text = "Other")
        col.use_property_split = False
        row = col.row()
        row.separator()
        row.prop(view_layer, "use_pass_emit", text="Emission")
        row = col.row()
        row.separator()
        row.prop(view_layer, "use_pass_environment")
        row = col.row()
        row.separator()
        row.prop(view_layer, "use_pass_shadow")
        row = col.row()
        row.separator()
        row.prop(view_layer, "use_pass_ambient_occlusion", text="Ambient Occlusion")
        row.active = scene_eevee.use_gtao
=======
        col = layout.column(heading="Diffuse", align=True)
        col.prop(view_layer, "use_pass_diffuse_direct", text="Light")
        col.prop(view_layer, "use_pass_diffuse_color", text="Color")

        col = layout.column(heading="Specular", align=True)
        col.prop(view_layer, "use_pass_glossy_direct", text="Light")
        col.prop(view_layer, "use_pass_glossy_color", text="Color")

        col = layout.column(heading="Volume", align=True)
        col.prop(view_layer_eevee, "use_pass_volume_transmittance", text="Transmittance")
        col.prop(view_layer_eevee, "use_pass_volume_scatter", text="Scatter")

        col = layout.column(heading="Other", align=True)
        col.prop(view_layer, "use_pass_emit", text="Emission")
        col.prop(view_layer, "use_pass_environment")
        col.prop(view_layer, "use_pass_shadow")
        col.prop(view_layer, "use_pass_ambient_occlusion", text="Ambient Occlusion")
>>>>>>> b03ed2dc


class VIEWLAYER_PT_eevee_layer_passes_effects(ViewLayerButtonsPanel, Panel):
    bl_label = "Effects"
    bl_parent_id = "VIEWLAYER_PT_eevee_layer_passes"
    COMPAT_ENGINES = {'BLENDER_EEVEE'}

    def draw(self, context):
        layout = self.layout

        layout.use_property_split = True
        layout.use_property_decorate = False

        view_layer = context.view_layer
        view_layer_eevee = view_layer.eevee
        scene = context.scene
        scene_eevee = scene.eevee

        col = layout.column()
        col.use_property_split = False
        col.prop(view_layer_eevee, "use_pass_bloom", text="Bloom")
        col.active = scene_eevee.use_bloom

classes = (
    VIEWLAYER_PT_layer,
    VIEWLAYER_PT_eevee_layer_passes,
    VIEWLAYER_PT_eevee_layer_passes_data,
    VIEWLAYER_PT_eevee_layer_passes_light,
    VIEWLAYER_PT_eevee_layer_passes_effects,
)

if __name__ == "__main__":  # only for live edit.
    from bpy.utils import register_class
    for cls in classes:
        register_class(cls)<|MERGE_RESOLUTION|>--- conflicted
+++ resolved
@@ -37,13 +37,13 @@
 
     def draw(self, context):
         layout = self.layout
-        
+
         window = context.window
         screen = context.screen
         scene = window.scene
-        
+
         layout.template_search(window, "view_layer", scene, "view_layers", new="scene.view_layer_add", unlink="scene.view_layer_remove")
-        
+
         layout.separator()
 
         layout.use_property_split = True
@@ -54,11 +54,11 @@
 
         col = layout.column(align = True)
         row = col.row()
-        row.use_property_split = False    
+        row.use_property_split = False
         row.prop(layer, "use", text="Use for Rendering")
         row.prop_decorator(layer, "use")
         row = col.row()
-        row.use_property_split = False  
+        row.use_property_split = False
         row.prop(rd, "use_single_layer", text="Render Single Layer")
 
 
@@ -106,7 +106,7 @@
         view_layer_eevee = view_layer.eevee
         scene = context.scene
         scene_eevee = scene.eevee
-        
+
         col = layout.column(align = True)
         col.label(text = "Diffuse")
         col.use_property_split = False
@@ -116,7 +116,7 @@
         row = col.row()
         row.separator()
         row.prop(view_layer, "use_pass_diffuse_color", text="Color")
-       
+
         col = layout.column(align = True)
         col.label(text = "Specular")
         col.use_property_split = False
@@ -126,7 +126,7 @@
         row = col.row()
         row.separator()
         row.prop(view_layer, "use_pass_glossy_color", text="Color")
-       
+
         col = layout.column(align = True)
         col.label(text = "Volume")
         col.use_property_split = False
@@ -137,7 +137,6 @@
         row.separator()
         row.prop(view_layer_eevee, "use_pass_volume_scatter", text="Scatter")
 
-<<<<<<< HEAD
         col = layout.column(align = True)
         col.label(text = "Other")
         col.use_property_split = False
@@ -153,26 +152,6 @@
         row = col.row()
         row.separator()
         row.prop(view_layer, "use_pass_ambient_occlusion", text="Ambient Occlusion")
-        row.active = scene_eevee.use_gtao
-=======
-        col = layout.column(heading="Diffuse", align=True)
-        col.prop(view_layer, "use_pass_diffuse_direct", text="Light")
-        col.prop(view_layer, "use_pass_diffuse_color", text="Color")
-
-        col = layout.column(heading="Specular", align=True)
-        col.prop(view_layer, "use_pass_glossy_direct", text="Light")
-        col.prop(view_layer, "use_pass_glossy_color", text="Color")
-
-        col = layout.column(heading="Volume", align=True)
-        col.prop(view_layer_eevee, "use_pass_volume_transmittance", text="Transmittance")
-        col.prop(view_layer_eevee, "use_pass_volume_scatter", text="Scatter")
-
-        col = layout.column(heading="Other", align=True)
-        col.prop(view_layer, "use_pass_emit", text="Emission")
-        col.prop(view_layer, "use_pass_environment")
-        col.prop(view_layer, "use_pass_shadow")
-        col.prop(view_layer, "use_pass_ambient_occlusion", text="Ambient Occlusion")
->>>>>>> b03ed2dc
 
 
 class VIEWLAYER_PT_eevee_layer_passes_effects(ViewLayerButtonsPanel, Panel):
