--- conflicted
+++ resolved
@@ -239,26 +239,14 @@
         row.prop(view_layer, "use_pass_cryptomatte_asset", text="Asset")
 
         col = layout.column()
-<<<<<<< HEAD
-        if (any((view_layer.use_pass_cryptomatte_object, 
-                          view_layer.use_pass_cryptomatte_material, 
+        if (any((view_layer.use_pass_cryptomatte_object,
+                          view_layer.use_pass_cryptomatte_material,
                           view_layer.use_pass_cryptomatte_asset))):
             col.label(icon="DISCLOSURE_TRI_DOWN")
             col.prop(view_layer, "pass_cryptomatte_depth", text="Levels")
             col.prop(view_layer, "use_pass_cryptomatte_accurate", text="Accurate Mode")
         else:
             col.label(icon="DISCLOSURE_TRI_RIGHT")
-=======
-        col.prop(view_layer, "use_pass_cryptomatte_object", text="Object")
-        col.prop(view_layer, "use_pass_cryptomatte_material", text="Material")
-        col.prop(view_layer, "use_pass_cryptomatte_asset", text="Asset")
-        col = layout.column()
-        col.active = any((view_layer.use_pass_cryptomatte_object,
-                          view_layer.use_pass_cryptomatte_material,
-                          view_layer.use_pass_cryptomatte_asset))
-        col.prop(view_layer, "pass_cryptomatte_depth", text="Levels")
-        col.prop(view_layer, "use_pass_cryptomatte_accurate", text="Accurate Mode")
->>>>>>> e66fabf5
 
 
 class VIEWLAYER_PT_layer_passes_cryptomatte(ViewLayerCryptomattePanel):
