--- conflicted
+++ resolved
@@ -180,88 +180,6 @@
         sub.operator("pose.group_deselect", text="Deselect")
 
 
-<<<<<<< HEAD
-class DATA_PT_pose_library(ArmatureButtonsPanel, Panel):
-    bl_label = "Pose Library (Legacy)"
-    bl_options = {'DEFAULT_CLOSED'}
-
-    @classmethod
-    def poll(cls, context):
-        return (context.object and context.object.type == 'ARMATURE' and context.object.pose)
-
-    @staticmethod
-    def get_manual_url():
-        url_fmt = "https://docs.blender.org/manual/en/%d.%d/animation/armatures/posing/editing/pose_library.html"
-        return url_fmt % bpy.app.version[:2]
-
-    def draw(self, context):
-        layout = self.layout
-
-        col = layout.column(align=True)
-        col.label(text="This panel is a remainder of the old pose library,")
-        col.label(text="which was replaced by the Asset Browser")
-        col.label(text="This panel will be removed with version 3.3")
-
-        #url = self.get_manual_url()
-        #col.operator("wm.url_open", text="More Info", icon='URL').url = url
-
-        layout.separator()
-
-        ob = context.object
-        poselib = ob.pose_library
-
-        col = layout.column(align=True)
-        col.template_ID(ob, "pose_library", new="poselib.new", unlink="poselib.unlink")
-
-        if poselib:
-            if hasattr(bpy.types, "POSELIB_OT_convert_old_object_poselib"):
-                col.operator("poselib.convert_old_object_poselib",
-                             text="Convert to Pose Assets", icon='ASSET_MANAGER')
-            else:
-                col.label(text="Enable the Pose Library add-on to convert", icon='ERROR')
-                col.label(text="this legacy pose library to pose assets", icon='BLANK1')
-
-            # Put the deprecated stuff in its own sub-layout.
-
-            dep_layout = layout.column()
-            dep_layout.active = False
-
-            # warning about poselib being in an invalid state
-            if poselib.fcurves and not poselib.pose_markers:
-                dep_layout.label(icon='ERROR', text="Error: Potentially corrupt library, run 'Sanitize' operator to fix",)
-
-            # list of poses in pose library
-            row = dep_layout.row()
-            row.template_list("UI_UL_list", "pose_markers", poselib, "pose_markers",
-                              poselib.pose_markers, "active_index", rows=3)
-
-            # column of operators for active pose
-            # - goes beside list
-            col = row.column(align=True)
-
-            # invoke should still be used for 'add', as it is needed to allow
-            # add/replace options to be used properly
-            col.operator("poselib.pose_add", icon='ADD', text="")
-
-            col.operator_context = 'EXEC_DEFAULT'  # exec not invoke, so that menu doesn't need showing
-
-            pose_marker_active = poselib.pose_markers.active
-
-            if pose_marker_active is not None:
-                col.operator("poselib.pose_remove", icon='REMOVE', text="")
-
-            col.operator("poselib.action_sanitize", icon='HELP', text="")  # XXX: put in menu?
-
-            if pose_marker_active is not None:
-                col.operator("poselib.pose_move", icon='TRIA_UP', text="").direction = 'UP'
-                col.operator("poselib.pose_move", icon='TRIA_DOWN', text="").direction = 'DOWN'
-
-            if pose_marker_active is not None:
-                layout.operator("poselib.apply_pose").pose_index = poselib.pose_markers.active_index
-
-
-=======
->>>>>>> 6f71fa33
 class DATA_PT_iksolver_itasc(ArmatureButtonsPanel, Panel):
     bl_label = "Inverse Kinematics"
     bl_options = {"DEFAULT_CLOSED"}
