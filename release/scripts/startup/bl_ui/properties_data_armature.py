# SPDX-License-Identifier: GPL-2.0-or-later

# <pep8 compliant>
import bpy
from bpy.types import Panel, Menu
from rna_prop_ui import PropertyPanel

from bl_ui.properties_animviz import (
    MotionPathButtonsPanel,
    MotionPathButtonsPanel_display,
)


class ArmatureButtonsPanel:
    bl_space_type = 'PROPERTIES'
    bl_region_type = 'WINDOW'
    bl_context = "data"

    @classmethod
    def poll(cls, context):
        return context.armature


class DATA_PT_context_arm(ArmatureButtonsPanel, Panel):
    bl_label = ""
    bl_options = {'HIDE_HEADER'}

    def draw(self, context):
        layout = self.layout

        ob = context.object
        arm = context.armature
        space = context.space_data

        if ob:
            layout.template_ID(ob, "data")
        elif arm:
            layout.template_ID(space, "pin_id")


class DATA_PT_skeleton(ArmatureButtonsPanel, Panel):
    bl_label = "Skeleton"

    def draw(self, context):
        layout = self.layout

        arm = context.armature

        layout.row().prop(arm, "pose_position", expand=True)

        col = layout.column()
        col.label(text="Layers:")
        col.prop(arm, "layers", text="")
        col.label(text="Protected Layers:")
        col.prop(arm, "layers_protected", text="")


class DATA_PT_display(ArmatureButtonsPanel, Panel):
    bl_label = "Viewport Display"
    bl_options = {'DEFAULT_CLOSED'}

    def draw(self, context):
        layout = self.layout
        layout.use_property_split = True

        ob = context.object
        arm = context.armature

        layout.prop(arm, "display_type", text="Display As")

        col = layout.column(align=True)
        col.label( text = "Show")
        col.use_property_split = False
        row = col.row()
        row.separator()
        row.prop(arm, "show_names", text="Names")
        row.prop_decorator(arm, "show_names")
        row = col.row()
        row.separator()
        row.prop(arm, "show_bone_custom_shapes", text="Shapes")
        row.prop_decorator(arm, "show_bone_custom_shapes")
        row = col.row()
        row.separator()
        row.prop(arm, "show_group_colors", text="Group Colors")
        row.prop_decorator(arm, "show_group_colors")

        if ob:
            row = col.row()
            row.separator()
            row.prop(ob, "show_in_front", text="In Front")
            row.prop_decorator(ob, "show_in_front")

        split = col.split(factor = 0.38)
        col = split.column()
        col.use_property_split = False
        row = col.row()
        row.separator()
        row.prop(arm, "show_axes", text="Axes")
        col = split.column()
        if arm.show_axes:
            row = col.row()
            row.use_property_split = False
            row.prop(arm, "axes_position", text="")

        else:
            row = col.row()
            row.label(icon='DISCLOSURE_TRI_RIGHT')
        subrow = row.row()
        subrow.alignment='RIGHT'
        subrow.prop_decorator(arm, "show_axes")


class DATA_MT_bone_group_context_menu(Menu):
    bl_label = "Bone Group Specials"

    def draw(self, _context):
        layout = self.layout

        layout.operator("pose.group_sort", icon='SORTALPHA')


class DATA_PT_bone_groups(ArmatureButtonsPanel, Panel):
    bl_label = "Bone Groups"
    bl_options = {'DEFAULT_CLOSED'}

    @classmethod
    def poll(cls, context):
        return (context.object and context.object.type == 'ARMATURE' and context.object.pose)

    def draw(self, context):
        layout = self.layout

        ob = context.object
        pose = ob.pose
        group = pose.bone_groups.active

        row = layout.row()

        rows = 1
        if group:
            rows = 4
        row.template_list(
            "UI_UL_list",
            "bone_groups",
            pose,
            "bone_groups",
            pose.bone_groups,
            "active_index",
            rows=rows,
        )

        col = row.column(align=True)
        col.operator("pose.group_add", icon='ADD', text="")
        col.operator("pose.group_remove", icon='REMOVE', text="")
        col.menu("DATA_MT_bone_group_context_menu", icon='DOWNARROW_HLT', text="")
        if group:
            col.separator()
            col.operator("pose.group_move", icon='TRIA_UP', text="").direction = 'UP'
            col.operator("pose.group_move", icon='TRIA_DOWN', text="").direction = 'DOWN'

            split = layout.split()

            col = split.column()
            col.prop(group, "color_set")
            if group.color_set:
                col = split.column()
                sub = col.row(align=True)
                sub.enabled = group.is_custom_color_set  # only custom colors are editable
                sub.prop(group.colors, "normal", text="")
                sub.prop(group.colors, "select", text="")
                sub.prop(group.colors, "active", text="")

        row = layout.row()

        sub = row.row(align=True)
        sub.operator("pose.group_assign", text="Assign")
        # row.operator("pose.bone_group_remove_from", text="Remove")
        sub.operator("pose.group_unassign", text="Remove")

        sub = row.row(align=True)
        sub.operator("pose.group_select", text="Select")
        sub.operator("pose.group_deselect", text="Deselect")


class DATA_PT_pose_library(ArmatureButtonsPanel, Panel):
    bl_label = "Pose Library (Legacy)"
    bl_options = {'DEFAULT_CLOSED'}

    @classmethod
    def poll(cls, context):
        return (context.object and context.object.type == 'ARMATURE' and context.object.pose)

    @staticmethod
    def get_manual_url():
        url_fmt = "https://docs.blender.org/manual/en/%d.%d/animation/armatures/posing/editing/pose_library.html"
        return url_fmt % bpy.app.version[:2]

    def draw(self, context):
        layout = self.layout

        col = layout.column(align=True)
        col.label(text="This panel is a remainder of the old pose library,")
<<<<<<< HEAD
        col.label(text="which was replaced by the Asset Browser.")
        col.label(text="This panel will be removed with version 3.3")
=======
        col.label(text="which was replaced by the Asset Browser")
>>>>>>> abf16c54

        #url = self.get_manual_url()
        #col.operator("wm.url_open", text="More Info", icon='URL').url = url

        layout.separator()

        ob = context.object
        poselib = ob.pose_library

        col = layout.column(align=True)
        col.template_ID(ob, "pose_library", new="poselib.new", unlink="poselib.unlink")

        if poselib:
            if hasattr(bpy.types, "POSELIB_OT_convert_old_object_poselib"):
                col.operator("poselib.convert_old_object_poselib",
                             text="Convert to Pose Assets", icon='ASSET_MANAGER')
            else:
                col.label(text="Enable the Pose Library add-on to convert", icon='ERROR')
                col.label(text="this legacy pose library to pose assets", icon='BLANK1')

            # Put the deprecated stuff in its own sub-layout.

            dep_layout = layout.column()
            dep_layout.active = False

            # warning about poselib being in an invalid state
            if poselib.fcurves and not poselib.pose_markers:
                dep_layout.label(icon='ERROR', text="Error: Potentially corrupt library, run 'Sanitize' operator to fix",)

            # list of poses in pose library
            row = dep_layout.row()
            row.template_list("UI_UL_list", "pose_markers", poselib, "pose_markers",
                              poselib.pose_markers, "active_index", rows=3)

            # column of operators for active pose
            # - goes beside list
            col = row.column(align=True)

            # invoke should still be used for 'add', as it is needed to allow
            # add/replace options to be used properly
            col.operator("poselib.pose_add", icon='ADD', text="")

            col.operator_context = 'EXEC_DEFAULT'  # exec not invoke, so that menu doesn't need showing

            pose_marker_active = poselib.pose_markers.active

            if pose_marker_active is not None:
                col.operator("poselib.pose_remove", icon='REMOVE', text="")

            col.operator("poselib.action_sanitize", icon='HELP', text="")  # XXX: put in menu?

            if pose_marker_active is not None:
                col.operator("poselib.pose_move", icon='TRIA_UP', text="").direction = 'UP'
                col.operator("poselib.pose_move", icon='TRIA_DOWN', text="").direction = 'DOWN'

            if pose_marker_active is not None:
                layout.operator("poselib.apply_pose").pose_index = poselib.pose_markers.active_index


class DATA_PT_iksolver_itasc(ArmatureButtonsPanel, Panel):
    bl_label = "Inverse Kinematics"
    bl_options = {'DEFAULT_CLOSED'}

    @classmethod
    def poll(cls, context):
        ob = context.object
        return (ob and ob.pose)

    def draw(self, context):
        layout = self.layout
        layout.use_property_split = True

        ob = context.object
        itasc = ob.pose.ik_param

        layout.prop(ob.pose, "ik_solver")

        if itasc:
            layout.prop(itasc, "mode")
            simulation = (itasc.mode == 'SIMULATION')
            if simulation:
                layout.prop(itasc, "reiteration_method", expand=False)

            col = layout.column()
            col.active = not simulation or itasc.reiteration_method != 'NEVER'
            col.prop(itasc, "precision")
            col.prop(itasc, "iterations")

            col.prop(itasc, "solver")
            if simulation:
                col.prop(itasc, "feedback")
                col.prop(itasc, "velocity_max")
            if itasc.solver == 'DLS':
                col.separator()
                col.prop(itasc, "damping_max", text="Damping Max", slider=True)
                col.prop(itasc, "damping_epsilon", text="Damping Epsilon", slider=True)

            if simulation:
                col.use_property_split = False
                col.prop(itasc, "use_auto_step")
                col.use_property_split = True
                sub = layout.column(align=True)
                if itasc.use_auto_step:
                    sub.prop(itasc, "step_min", text="Steps Min")
                    sub.prop(itasc, "step_max", text="Max")
                else:
                    sub.prop(itasc, "step_count", text="Steps")


class DATA_PT_motion_paths(MotionPathButtonsPanel, Panel):
    #bl_label = "Bones Motion Paths"
    bl_options = {'DEFAULT_CLOSED'}
    bl_context = "data"

    @classmethod
    def poll(cls, context):
        # XXX: include pose-mode check?
        return (context.object) and (context.armature)

    def draw(self, context):
        # layout = self.layout

        ob = context.object
        avs = ob.pose.animation_visualization

        pchan = context.active_pose_bone
        mpath = pchan.motion_path if pchan else None

        self.draw_settings(context, avs, mpath, bones=True)


class DATA_PT_motion_paths_display(MotionPathButtonsPanel_display, Panel):
    #bl_label = "Bones Motion Paths"
    bl_context = "data"
    bl_parent_id = "DATA_PT_motion_paths"
    bl_options = {'DEFAULT_CLOSED'}

    @classmethod
    def poll(cls, context):
        # XXX: include pose-mode check?
        return (context.object) and (context.armature)

    def draw(self, context):
        # layout = self.layout

        ob = context.object
        avs = ob.pose.animation_visualization

        pchan = context.active_pose_bone
        mpath = pchan.motion_path if pchan else None

        self.draw_settings(context, avs, mpath, bones=True)


class DATA_PT_custom_props_arm(ArmatureButtonsPanel, PropertyPanel, Panel):
    COMPAT_ENGINES = {'BLENDER_RENDER', 'BLENDER_EEVEE', 'BLENDER_WORKBENCH'}
    _context_path = "object.data"
    _property_type = bpy.types.Armature


classes = (
    DATA_PT_context_arm,
    DATA_PT_skeleton,
    DATA_MT_bone_group_context_menu,
    DATA_PT_bone_groups,
    DATA_PT_pose_library,
    DATA_PT_motion_paths,
    DATA_PT_motion_paths_display,
    DATA_PT_display,
    DATA_PT_iksolver_itasc,
    DATA_PT_custom_props_arm,
)

if __name__ == "__main__":  # only for live edit.
    from bpy.utils import register_class
    for cls in classes:
        register_class(cls)<|MERGE_RESOLUTION|>--- conflicted
+++ resolved
@@ -200,12 +200,8 @@
 
         col = layout.column(align=True)
         col.label(text="This panel is a remainder of the old pose library,")
-<<<<<<< HEAD
-        col.label(text="which was replaced by the Asset Browser.")
+        col.label(text="which was replaced by the Asset Browser")
         col.label(text="This panel will be removed with version 3.3")
-=======
-        col.label(text="which was replaced by the Asset Browser")
->>>>>>> abf16c54
 
         #url = self.get_manual_url()
         #col.operator("wm.url_open", text="More Info", icon='URL').url = url
