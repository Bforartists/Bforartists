# SPDX-License-Identifier: GPL-2.0-or-later
import bpy
from bpy.types import Header, Menu, Panel
from bl_ui.space_dopesheet import (
    DopesheetFilterPopoverBase,
    dopesheet_filter,
)

################################ Switch between the editors ##########################################

# The blank button, we don't want to switch to the editor in which we are already.


class ANIM_OT_switch_editor_in_graph(bpy.types.Operator):
    """You are in Graph Editor"""      # blender will use this as a tooltip for menu items and buttons.
    bl_idname = "wm.switch_editor_in_graph"        # unique identifier for buttons and menu items to reference.
    bl_label = "Graph Editor"         # display name in the interface.
    bl_options = {'REGISTER', 'UNDO'}  # enable undo for the operator.

    def execute(self, context):        # Blank button, we don't execute anything here.
        return {'FINISHED'}


class ANIM_OT_switch_editor_in_driver(bpy.types.Operator):
    """You are in Driver Editor"""      # blender will use this as a tooltip for menu items and buttons.
    bl_idname = "wm.switch_editor_in_driver"        # unique identifier for buttons and menu items to reference.
    bl_label = "Driver Editor"         # display name in the interface.
    bl_options = {'REGISTER', 'UNDO'}  # enable undo for the operator.

    def execute(self, context):        # Blank button, we don't execute anything here.
        return {'FINISHED'}

##########################################


class GRAPH_HT_header(Header):
    bl_space_type = 'GRAPH_EDITOR'

    def draw(self, context):
        layout = self.layout
        tool_settings = context.tool_settings

        st = context.space_data

        ALL_MT_editormenu.draw_hidden(context, layout)  # bfa - show hide the editormenu

        # Now a exposed as a sub-space type
        # layout.prop(st, "mode", text="")

        # Switch between the editors

        if context.space_data.mode == 'FCURVES':

            # bfa - The tabs to switch between the four animation editors. The classes are in space_dopesheet.py
            row = layout.row(align=True)

            row.operator("wm.switch_editor_to_dopesheet", text="", icon='ACTION')
            row.operator("wm.switch_editor_in_graph", text="", icon='GRAPH_ACTIVE')
            row.operator("wm.switch_editor_to_driver", text="", icon='DRIVER')
            row.operator("wm.switch_editor_to_nla", text="", icon='NLA')

        elif context.space_data.mode == 'DRIVERS':

            # bfa - The tabs to switch between the four animation editors. The classes are in space_dopesheet.py
            row = layout.row(align=True)

            row.operator("wm.switch_editor_to_dopesheet", text="", icon='ACTION')
            row.operator("wm.switch_editor_to_graph", text="", icon='GRAPH')
            row.operator("wm.switch_editor_in_driver", text="", icon='DRIVER_ACTIVE')
            row.operator("wm.switch_editor_to_nla", text="", icon='NLA')

        #############################

        GRAPH_MT_editor_menus.draw_collapsible(context, layout)

        layout.separator_spacer()

        row = layout.row(align=True)
        row.prop(st, "use_normalization", icon='NORMALIZE_FCURVES', text="", toggle=True)
        sub = row.row(align=True)
        if st.use_normalization:
            sub.prop(st, "use_auto_normalization", icon='FILE_REFRESH', text="", toggle=True)

        row = layout.row(align=True)
        if st.has_ghost_curves:
            row.operator("graph.ghost_curves_clear", text="", icon='X')
        else:
            row.operator("graph.ghost_curves_create", text="", icon='FCURVE_SNAPSHOT')

        dopesheet_filter(layout, context)

        layout.popover(panel="GRAPH_PT_filters", text="", icon='FILTER')

        layout.prop(st, "auto_snap", text="")

        row = layout.row(align=True)
        row.prop(tool_settings, "use_proportional_fcurve", text="", icon_only=True)
        sub = row.row(align=True)

        if tool_settings.use_proportional_fcurve:
            sub.prop(tool_settings, "proportional_edit_falloff", text="", icon_only=True)

        row = layout.row(align=True)

        row.prop(st, "pivot_point", icon_only=True)
        row.operator_menu_enum("graph.easing_type", "type", text="", icon="IPO_EASE_IN_OUT")
        row.operator_menu_enum("graph.handle_type", "type", text="", icon="HANDLE_AUTO")
        row.operator_menu_enum("graph.interpolation_type", "type", text="", icon="INTERPOLATE")

        row = layout.row()
        row.popover(panel="GRAPH_PT_properties_view_options", text="Options")

# bfa - show hide the editormenu


class ALL_MT_editormenu(Menu):
    bl_label = ""

    def draw(self, context):
        self.draw_menus(self.layout, context)

    @staticmethod
    def draw_menus(layout, context):

        row = layout.row(align=True)
        row.template_header()  # editor type menus


class GRAPH_PT_filters(DopesheetFilterPopoverBase, Panel):
    bl_space_type = 'GRAPH_EDITOR'
    bl_region_type = 'HEADER'
    bl_label = "Filters"

    def draw(self, context):
        layout = self.layout

        DopesheetFilterPopoverBase.draw_search_filters(context, layout)
        layout.separator()
        DopesheetFilterPopoverBase.draw_standard_filters(context, layout)


class GRAPH_PT_properties_view_options(Panel):
    bl_label = "View Options"
    bl_category = "View"
    bl_space_type = 'GRAPH_EDITOR'
    bl_region_type = 'HEADER'

    def draw(self, context):
        sc = context.scene
        layout = self.layout

        st = context.space_data
        tool_settings = context.tool_settings

        col = layout.column(align=True)
        col.prop(st, "use_realtime_update")
        col.prop(st, "show_seconds")
        col.prop(st, "show_locked_time")

        col = layout.column(align=True)
        col.prop(st, "show_sliders")
        if bpy.app.version < (2, 93):
            layout.operator("anim.show_group_colors_deprecated", icon='CHECKBOX_HLT')
        col.prop(st, "use_auto_merge_keyframes")
        col.prop(st, "use_beauty_drawing")

        col = layout.column(align=True)
        col.prop(st, "show_extrapolation")
        col.prop(st, "show_handles")
        col.prop(st, "use_only_selected_curves_handles")
        col.prop(st, "use_only_selected_keyframe_handles")

        col = layout.column(align=True)
        if st.mode != 'DRIVERS':
            col.prop(st, "show_markers")
        if context.space_data.mode != 'DRIVERS':
            col.prop(tool_settings, "lock_markers")


class GRAPH_MT_editor_menus(Menu):
    bl_idname = "GRAPH_MT_editor_menus"
    bl_label = ""

    def draw(self, context):
        st = context.space_data
        layout = self.layout
        layout.menu("SCREEN_MT_user_menu", text="Quick")  # Quick favourites menu
        layout.menu("GRAPH_MT_view")
        layout.menu("GRAPH_MT_select")
        if st.mode != 'DRIVERS' and st.show_markers:
            layout.menu("GRAPH_MT_marker")
        layout.menu("GRAPH_MT_channel")
        layout.menu("GRAPH_MT_key")


class GRAPH_MT_view(Menu):
    bl_label = "View"

    def draw(self, context):
        layout = self.layout

        st = context.space_data
        layout.prop(st, "show_region_channels")  # bfa - channels
        layout.prop(st, "show_region_ui")
        layout.prop(st, "show_region_hud")

        layout.separator()

        layout.operator("anim.previewrange_set", icon='BORDER_RECT')
        layout.operator("anim.previewrange_clear", icon="CLEAR")
        layout.operator("graph.previewrange_set", icon='BORDER_RECT')

        layout.separator()

        layout.operator("view2d.zoom_in", text="Zoom In", icon="ZOOM_IN")
        layout.operator("view2d.zoom_out", text="Zoom Out", icon="ZOOM_OUT")
        layout.operator("view2d.zoom_border", icon="ZOOM_BORDER")

        layout.separator()

        layout.operator("graph.view_all", icon="VIEWALL")
        layout.operator("graph.view_selected", icon="VIEW_SELECTED")
        layout.operator("graph.view_frame", icon="VIEW_FRAME")

        layout.separator()

        layout.menu("INFO_MT_area")
        layout.menu("GRAPH_MT_view_pie_menus")


class GRAPH_MT_view_pie_menus(Menu):
    bl_label = "Pie menus"

    def draw(self, _context):
        layout = self.layout

        layout.operator("wm.call_menu_pie", text="Pivot", icon="MENU_PANEL").name = 'GRAPH_MT_pivot_pie'
        layout.operator("wm.call_menu_pie", text="Snap", icon="MENU_PANEL").name = 'GRAPH_MT_snap_pie'
        layout.operator("wm.call_menu_pie", text="View", icon="MENU_PANEL").name = 'GRAPH_MT_view_pie'


class GRAPH_MT_select(Menu):
    bl_label = "Select"

    def draw(self, context):
        layout = self.layout

        layout.operator("graph.select_all", text="All", icon='SELECT_ALL').action = 'SELECT'
        layout.operator("graph.select_all", text="None", icon='SELECT_NONE').action = 'DESELECT'
        layout.operator("graph.select_all", text="Invert", icon='INVERSE').action = 'INVERT'

        layout.separator()

        props = layout.operator("graph.select_box", icon='BORDER_RECT')
        props = layout.operator("graph.select_box", text="Box Select (Axis Range)", icon='BORDER_RECT')

        layout.operator("graph.select_circle", icon='CIRCLE_SELECT')
        layout.operator_menu_enum("graph.select_lasso", "mode")

        layout.separator()

        layout.operator("graph.select_column", text="Columns on Selected Keys", icon="COLUMNS_KEYS").mode = 'KEYS'
        layout.operator(
            "graph.select_column",
            text="Column on Current Frame",
            icon="COLUMN_CURRENT_FRAME").mode = 'CFRA'

        # bfa - just in graph editor. Drivers does not have markers. graph editor = FCURVES
        if context.space_data.mode == 'FCURVES':
            layout.operator(
                "graph.select_column",
                text="Columns on Selected Markers",
                icon="COLUMNS_MARKERS").mode = 'MARKERS_COLUMN'
            layout.operator(
                "graph.select_column",
                text="Between Selected Markers",
                icon="BETWEEN_MARKERS").mode = 'MARKERS_BETWEEN'

        layout.separator()

        layout.operator("graph.select_linked", text="Linked", icon="CONNECTED")

        layout.separator()

        props = layout.operator("graph.select_leftright", text="Before Current Frame", icon="BEFORE_CURRENT_FRAME")
        props.extend = False
        props.mode = 'LEFT'
        props = layout.operator("graph.select_leftright", text="After Current Frame", icon="AFTER_CURRENT_FRAME")
        props.extend = False
        props.mode = 'RIGHT'

        layout.separator()

        layout.operator("graph.select_more", text="More", icon="SELECTMORE")
        layout.operator("graph.select_less", text="Less", icon="SELECTLESS")


class GRAPH_MT_marker(Menu):
    bl_label = "Marker"

    def draw(self, context):
        layout = self.layout

        from bl_ui.space_time import marker_menu_generic
        marker_menu_generic(layout, context)

        # TODO: pose markers for action edit mode only?


class GRAPH_MT_channel(Menu):
    bl_label = "Channel"

    def draw(self, context):
        layout = self.layout

        layout.operator_context = 'INVOKE_REGION_CHANNELS'

        layout.operator("anim.channels_delete", icon="DELETE")
        if context.space_data.mode == 'DRIVERS':
            layout.operator("graph.driver_delete_invalid", icon="DELETE")

        layout.separator()

        layout.operator("anim.channels_group", icon="NEW_GROUP")
        layout.operator("anim.channels_ungroup", icon="REMOVE_FROM_ALL_GROUPS")

        layout.separator()

        layout.menu("GRAPH_MT_channel_settings_toggle")

        layout.separator()
<<<<<<< HEAD

        layout.operator("anim.channels_editable_toggle", icon="LOCKED")
        layout.menu("GRAPH_MT_channel_extrapolation")
=======
        layout.operator("anim.channels_editable_toggle")
        layout.operator_menu_enum("graph.extrapolation_type", "type", text="Extrapolation Mode")
        layout.operator_menu_enum("graph.fmodifier_add", "type", text="Add F-Curve Modifier").only_active = False
>>>>>>> dee2f5be

        layout.separator()

        layout.operator("graph.reveal", icon="HIDE_OFF")
        layout.operator("graph.hide", text="Hide Selected Curves", icon="HIDE_ON").unselected = False
        layout.operator("graph.hide", text="Hide Unselected Curves", icon="HIDE_UNSELECTED").unselected = True

        layout.separator()

        layout.operator("anim.channels_expand", icon="EXPANDMENU")
        layout.operator("anim.channels_collapse", icon="COLLAPSEMENU")

        layout.separator()

        layout.menu("GRAPH_MT_channel_move")

        layout.separator()

        layout.operator("anim.channels_fcurves_enable", icon="UNLOCKED")


class GRAPH_MT_channel_settings_toggle(Menu):
    bl_label = "Channel Settings"

    def draw(self, context):
        layout = self.layout

        layout.operator("anim.channels_setting_toggle", text="Toggle Protect", icon="LOCKED").type = 'PROTECT'
        layout.operator("anim.channels_setting_toggle", text="Toggle Mute", icon="MUTE_IPO_ON").type = 'MUTE'

        layout.separator()

        layout.operator("anim.channels_setting_enable", text="Enable Protect", icon="LOCKED").type = 'PROTECT'
        layout.operator("anim.channels_setting_enable", text="Enable Mute", icon="MUTE_IPO_ON").type = 'MUTE'

        layout.separator()

        layout.operator("anim.channels_setting_disable", text="Disable Protect", icon="LOCKED").type = 'PROTECT'
        layout.operator("anim.channels_setting_disable", text="Disable Mute", icon="MUTE_IPO_ON").type = 'MUTE'


class GRAPH_MT_channel_extrapolation(Menu):
    bl_label = "Extrapolation Mode"

    def draw(self, context):
        layout = self.layout

        layout.operator(
            "graph.extrapolation_type",
            text="Constant Extrapolation",
            icon="EXTRAPOLATION_CONSTANT").type = 'CONSTANT'
        layout.operator(
            "graph.extrapolation_type",
            text="Linear Extrapolation",
            icon="EXTRAPOLATION_LINEAR").type = 'LINEAR'
        layout.operator(
            "graph.extrapolation_type",
            text="Make Cyclic (F-Modifier)",
            icon="EXTRAPOLATION_CYCLIC").type = 'MAKE_CYCLIC'
        layout.operator("graph.extrapolation_type", text="Clear Cyclic (F-Modifier)",
                        icon="EXTRAPOLATION_CYCLIC_CLEAR").type = 'CLEAR_CYCLIC'


class GRAPH_MT_channel_move(Menu):
    bl_label = "Move"

    def draw(self, context):
        layout = self.layout
        layout.operator("anim.channels_move", text="To Top", icon="MOVE_TO_TOP").direction = 'TOP'
        layout.operator("anim.channels_move", text="Up", icon="MOVE_UP").direction = 'UP'
        layout.operator("anim.channels_move", text="Down", icon="MOVE_DOWN").direction = 'DOWN'
        layout.operator("anim.channels_move", text="To Bottom", icon="MOVE_TO_BOTTOM").direction = 'BOTTOM'


class GRAPH_MT_key(Menu):
    bl_label = "Key"

    def draw(self, _context):
        layout = self.layout

        layout.menu("GRAPH_MT_key_transform", text="Transform")

        layout.menu("GRAPH_MT_key_snap")
        layout.menu("GRAPH_MT_key_mirror")

        layout.separator()

        layout.operator_menu_enum("graph.keyframe_insert", "type")
        layout.operator_menu_enum("graph.fmodifier_add", "type")
        layout.operator("graph.sound_bake", icon="BAKE_SOUND")

        layout.separator()

        layout.operator("graph.frame_jump", icon="CENTER")

        layout.separator()

        layout.operator("graph.copy", text="Copy Keyframes", icon='COPYDOWN')
        layout.operator("graph.paste", text="Paste Keyframes", icon='PASTEDOWN')
        layout.operator("graph.paste", text="Paste Flipped", icon='PASTEFLIPDOWN').flipped = True
        layout.operator("graph.duplicate_move", icon="DUPLICATE")
        layout.operator("graph.delete", icon="DELETE")

        layout.separator()

        operator_context = layout.operator_context

        layout.operator("graph.decimate", text="Decimate (Ratio)", icon="DECIMATE").mode = 'RATIO'

        # Using the modal operation doesn't make sense for this variant
        # as we do not have a modal mode for it, so just execute it.
        layout.operator_context = 'EXEC_REGION_WIN'
        layout.operator("graph.decimate", text="Decimate (Allowed Change)", icon="DECIMATE").mode = 'ERROR'
        layout.operator_context = operator_context

        layout.menu("GRAPH_MT_slider", text="Slider Operators")

        layout.operator("graph.clean", icon="CLEAN_KEYS").channels = False
        layout.operator("graph.clean", text="Clean Channels", icon="CLEAN_CHANNELS").channels = True
        layout.operator("graph.smooth", icon="SMOOTH_KEYFRAMES")
        layout.operator("graph.sample", icon="SAMPLE_KEYFRAMES")
        layout.operator("graph.bake", icon="BAKE_CURVE")
        layout.operator("graph.unbake", icon="CLEAR")

        layout.separator()

        layout.operator("graph.euler_filter", text="Discontinuity (Euler) Filter", icon="DISCONTINUE_EULER")


class GRAPH_MT_key_mirror(Menu):
    bl_label = "Mirror"

    def draw(self, context):
        layout = self.layout

        layout.operator("graph.mirror", text="By Times over Current Frame", icon="MIRROR_TIME").type = 'CFRA'
        layout.operator("graph.mirror", text="By Values over Cursor Value", icon="MIRROR_CURSORVALUE").type = 'VALUE'
        layout.operator("graph.mirror", text="By Times over Time=0", icon="MIRROR_TIME").type = 'YAXIS'
        layout.operator("graph.mirror", text="By Values over Value=0", icon="MIRROR_CURSORVALUE").type = 'XAXIS'
        layout.operator(
            "graph.mirror",
            text="By Times over First Selected Marker",
            icon="MIRROR_MARKER").type = 'MARKER'


class GRAPH_MT_key_snap(Menu):
    bl_label = "Snap"

    def draw(self, context):
        layout = self.layout

        layout.operator("graph.snap", text="Current Frame", icon="SNAP_CURRENTFRAME").type = 'CFRA'
        layout.operator("graph.snap", text="Cursor Value", icon="SNAP_CURSORVALUE").type = 'VALUE'
        layout.operator("graph.snap", text="Nearest Frame", icon="SNAP_NEARESTFRAME").type = 'NEAREST_FRAME'
        layout.operator("graph.snap", text="Nearest Second", icon="SNAP_NEARESTSECOND").type = 'NEAREST_SECOND'
        layout.operator("graph.snap", text="Nearest Marker", icon="SNAP_NEARESTMARKER").type = 'NEAREST_MARKER'
        layout.operator("graph.snap", text="Flatten Handles", icon="FLATTEN_HANDLER").type = 'HORIZONTAL'
        layout.operator("graph.equalize_handles", text="Equalize Handles", icon="EQUALIZE_HANDLER").side = 'BOTH'
        layout.separator()
        layout.operator("graph.frame_jump", text="Cursor to Selection", icon="JUMP_TO_KEYFRAMES")
        layout.operator("graph.snap_cursor_value", text="Cursor Value to Selection", icon="VALUE_TO_SELECTION")


class GRAPH_MT_slider(Menu):
    bl_label = "Slider Operators"

    def draw(self, _context):
        layout = self.layout

        layout.operator("graph.breakdown", text = "Breakdown", icon='BREAKDOWNER_POSE')
        layout.operator("graph.blend_to_neighbor", text = "Blend to Neighbor", icon='BLEND_TO_NEIGHBOUR')
        layout.operator("graph.blend_to_default", text = "Blend to Default Value", icon = 'BLEND_TO_DEFAULT')
        layout.operator("graph.ease", text="Ease")


class GRAPH_MT_key_transform(Menu):
    bl_label = "Transform"

    def draw(self, _context):
        layout = self.layout

        layout.operator("transform.translate", text="Grab/Move", icon="TRANSFORM_MOVE")
        layout.operator("transform.transform", text="Extend", icon="SHRINK_FATTEN").mode = 'TIME_EXTEND'
        layout.operator("transform.rotate", text="Rotate", icon="TRANSFORM_ROTATE")
        layout.operator("transform.resize", text="Scale", icon="TRANSFORM_SCALE")


class GRAPH_MT_view_pie(Menu):
    bl_label = "View"

    def draw(self, _context):
        layout = self.layout

        pie = layout.menu_pie()
        pie.operator("graph.view_all")
        pie.operator("graph.view_selected", icon='ZOOM_SELECTED')
        pie.operator("graph.view_frame")


class GRAPH_MT_delete(Menu):
    bl_label = "Delete"

    def draw(self, _context):
        layout = self.layout

        layout.operator("graph.delete", icon="DELETE")

        layout.separator()

        layout.operator("graph.clean").channels = False
        layout.operator("graph.clean", text="Clean Channels").channels = True


class GRAPH_MT_context_menu(Menu):
    bl_label = "F-Curve Context Menu"

    def draw(self, _context):
        layout = self.layout

        layout.operator_context = 'INVOKE_DEFAULT'

        layout.operator("graph.copy", text="Copy", icon='COPYDOWN')
        layout.operator("graph.paste", text="Paste", icon='PASTEDOWN')
        layout.operator("graph.paste", text="Paste Flipped", icon='PASTEFLIPDOWN').flipped = True

        layout.separator()

        layout.operator_menu_enum("graph.handle_type", "type", text="Handle Type")
        layout.operator_menu_enum("graph.interpolation_type", "type", text="Interpolation Mode")
        layout.operator_menu_enum("graph.easing_type", "type", text="Easing Mode")

        layout.separator()

        layout.operator("graph.keyframe_insert", icon="KEYFRAMES_INSERT").type = 'SEL'
        layout.operator("graph.duplicate_move", icon="DUPLICATE")
        layout.operator_context = 'EXEC_REGION_WIN'
        layout.operator("graph.delete", icon="DELETE")

        layout.separator()

        layout.operator_menu_enum("graph.mirror", "type", text="Mirror")
        layout.operator_menu_enum("graph.snap", "type", text="Snap")


class GRAPH_MT_pivot_pie(Menu):
    bl_label = "Pivot Point"

    def draw(self, context):
        layout = self.layout
        pie = layout.menu_pie()

        pie.prop_enum(context.space_data, "pivot_point", value='BOUNDING_BOX_CENTER')
        pie.prop_enum(context.space_data, "pivot_point", value='CURSOR')
        pie.prop_enum(context.space_data, "pivot_point", value='INDIVIDUAL_ORIGINS')


class GRAPH_MT_snap_pie(Menu):
    bl_label = "Snap"

    def draw(self, _context):
        layout = self.layout
        pie = layout.menu_pie()

        pie.operator("graph.snap", text="Current Frame").type = 'CFRA'
        pie.operator("graph.snap", text="Cursor Value").type = 'VALUE'
        pie.operator("graph.snap", text="Nearest Frame").type = 'NEAREST_FRAME'
        pie.operator("graph.snap", text="Nearest Second").type = 'NEAREST_SECOND'
        pie.operator("graph.snap", text="Nearest Marker").type = 'NEAREST_MARKER'
        pie.operator("graph.snap", text="Flatten Handles").type = 'HORIZONTAL'
        pie.operator("graph.frame_jump", text="Cursor to Selection")
        pie.operator("graph.snap_cursor_value", text="Cursor Value to Selection")


class GRAPH_MT_channel_context_menu(Menu):
    bl_label = "F-Curve Channel Context Menu"

    def draw(self, context):
        layout = self.layout
        st = context.space_data

        layout.separator()
        layout.operator("anim.channels_setting_enable", text="Mute Channels", icon='MUTE_IPO_ON').type = 'MUTE'
        layout.operator("anim.channels_setting_disable", text="Unmute Channels", icon='MUTE_IPO_OFF').type = 'MUTE'
        layout.separator()
        layout.operator("anim.channels_setting_enable", text="Protect Channels", icon="LOCKED").type = 'PROTECT'
        layout.operator("anim.channels_setting_disable", text="Unprotect Channels", icon="UNLOCKED").type = 'PROTECT'

        layout.separator()
        layout.operator("anim.channels_group", icon="NEW_GROUP")
        layout.operator("anim.channels_ungroup", icon="REMOVE_FROM_ALL_GROUPS")

        layout.separator()
        layout.operator("anim.channels_editable_toggle", icon='RESTRICT_SELECT_ON')
        layout.operator_menu_enum("graph.extrapolation_type", "type", text="Extrapolation Mode")

        layout.separator()
        layout.operator("graph.hide", text="Hide Selected Curves", icon='HIDE_ON').unselected = False
        layout.operator("graph.hide", text="Hide Unselected Curves", icon='HIDE_UNSELECTED').unselected = True
        layout.operator("graph.reveal", icon='HIDE_OFF')

        layout.separator()
        layout.operator("anim.channels_expand", icon="EXPANDMENU")
        layout.operator("anim.channels_collapse", icon="COLLAPSEMENU")

        layout.separator()
        layout.operator_menu_enum("anim.channels_move", "direction", text="Move...")

        layout.separator()

        layout.operator("anim.channels_delete", icon="DELETE")
        if st.mode == 'DRIVERS':
            layout.operator("graph.driver_delete_invalid", icon="DELETE")


classes = (
    ANIM_OT_switch_editor_in_graph,
    ANIM_OT_switch_editor_in_driver,
    ALL_MT_editormenu,
    GRAPH_HT_header,
    GRAPH_PT_properties_view_options,
    GRAPH_MT_editor_menus,
    GRAPH_MT_view,
    GRAPH_MT_view_pie_menus,
    GRAPH_MT_select,
    GRAPH_MT_marker,
    GRAPH_MT_channel,
    GRAPH_MT_channel_settings_toggle,
    GRAPH_MT_channel_extrapolation,
    GRAPH_MT_channel_move,
    GRAPH_MT_key,
    GRAPH_MT_key_mirror,
    GRAPH_MT_key_snap,
    GRAPH_MT_slider,
    GRAPH_MT_key_transform,
    GRAPH_MT_delete,
    GRAPH_MT_context_menu,
    GRAPH_MT_channel_context_menu,
    GRAPH_MT_pivot_pie,
    GRAPH_MT_snap_pie,
    GRAPH_MT_view_pie,
    GRAPH_PT_filters,
)

if __name__ == "__main__":  # only for live edit.
    from bpy.utils import register_class
    for cls in classes:
        register_class(cls)<|MERGE_RESOLUTION|>--- conflicted
+++ resolved
@@ -329,15 +329,10 @@
         layout.menu("GRAPH_MT_channel_settings_toggle")
 
         layout.separator()
-<<<<<<< HEAD
 
         layout.operator("anim.channels_editable_toggle", icon="LOCKED")
         layout.menu("GRAPH_MT_channel_extrapolation")
-=======
-        layout.operator("anim.channels_editable_toggle")
-        layout.operator_menu_enum("graph.extrapolation_type", "type", text="Extrapolation Mode")
         layout.operator_menu_enum("graph.fmodifier_add", "type", text="Add F-Curve Modifier").only_active = False
->>>>>>> dee2f5be
 
         layout.separator()
 
