--- conflicted
+++ resolved
@@ -440,14 +440,9 @@
         layout = self.layout
 
         layout.menu("GRAPH_MT_key_transform", text="Transform")
-<<<<<<< HEAD
 
         layout.menu("GRAPH_MT_key_snap")
         layout.menu("GRAPH_MT_key_mirror")
-=======
-        layout.menu("GRAPH_MT_key_snap", text="Snap")
-        layout.operator_menu_enum("graph.mirror", "type", text="Mirror")
->>>>>>> 90c5c7ca
 
         layout.separator()
 
@@ -515,6 +510,9 @@
         layout.operator("graph.snap", text="Nearest Second", icon = "SNAP_NEARESTSECOND").type= 'NEAREST_SECOND'
         layout.operator("graph.snap", text="Nearest Marker", icon = "SNAP_NEARESTMARKER").type= 'NEAREST_MARKER'
         layout.operator("graph.snap", text="Flatten Handles", icon = "FLATTEN_HANDLER").type= 'HORIZONTAL'
+        layout.separator()
+        layout.operator("graph.frame_jump", text="Cursor to Selection")
+        layout.operator("graph.snap_cursor_value", text="Cursor Value to Selection")
 
 
 class GRAPH_MT_key_transform(Menu):
@@ -527,23 +525,6 @@
         layout.operator("transform.transform", text="Extend", icon = "SHRINK_FATTEN").mode = 'TIME_EXTEND'
         layout.operator("transform.rotate", text="Rotate", icon = "TRANSFORM_ROTATE")
         layout.operator("transform.resize", text="Scale", icon = "TRANSFORM_SCALE")
-
-
-class GRAPH_MT_key_snap(Menu):
-    bl_label = "Snap"
-
-    def draw(self, _context):
-        layout = self.layout
-
-        layout.operator("graph.snap", text="Current Frame").type = 'CFRA'
-        layout.operator("graph.snap", text="Cursor Value").type = 'VALUE'
-        layout.operator("graph.snap", text="Nearest Frame").type = 'NEAREST_FRAME'
-        layout.operator("graph.snap", text="Nearest Second").type = 'NEAREST_SECOND'
-        layout.operator("graph.snap", text="Nearest Marker").type = 'NEAREST_MARKER'
-        layout.operator("graph.snap", text="Flatten Handles").type = 'HORIZONTAL'
-        layout.separator()
-        layout.operator("graph.frame_jump", text="Cursor to Selection")
-        layout.operator("graph.snap_cursor_value", text="Cursor Value to Selection")
 
 
 class GRAPH_MT_delete(Menu):
@@ -683,7 +664,6 @@
     GRAPH_MT_key_mirror,
     GRAPH_MT_key_snap,
     GRAPH_MT_key_transform,
-    GRAPH_MT_key_snap,
     GRAPH_MT_delete,
     GRAPH_MT_context_menu,
     GRAPH_MT_channel_context_menu,
