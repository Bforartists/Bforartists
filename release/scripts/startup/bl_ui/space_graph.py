--- conflicted
+++ resolved
@@ -443,23 +443,14 @@
         layout.operator("graph.decimate", text="Decimate (Allowed Change)", icon = "DECIMATE").mode = 'ERROR'
         layout.operator_context = operator_context
 
-<<<<<<< HEAD
+        layout.menu("GRAPH_MT_slider", text="Slider Operators")
+
         layout.operator("graph.clean", icon = "CLEAN_KEYS").channels = False
         layout.operator("graph.clean", text="Clean Channels", icon = "CLEAN_CHANNELS").channels = True
         layout.operator("graph.smooth", icon = "SMOOTH_KEYFRAMES")
         layout.operator("graph.sample", icon = "SAMPLE_KEYFRAMES")
         layout.operator("graph.bake", icon = "BAKE_CURVE")
         layout.operator("graph.unbake", icon = "CLEAR")
-=======
-        layout.menu("GRAPH_MT_slider", text="Slider Operators")
-
-        layout.operator("graph.clean").channels = False
-        layout.operator("graph.clean", text="Clean Channels").channels = True
-        layout.operator("graph.smooth")
-        layout.operator("graph.sample")
-        layout.operator("graph.bake")
-        layout.operator("graph.unbake")
->>>>>>> 747bce4c
 
         layout.separator()
 
@@ -496,6 +487,16 @@
         layout.operator("graph.snap_cursor_value", text="Cursor Value to Selection", icon = "VALUE_TO_SELECTION")
 
 
+class GRAPH_MT_slider(Menu):
+    bl_label = "Slider Operators"
+
+    def draw(self, _context):
+        layout = self.layout
+
+        layout.operator("graph.breakdown", text="Breakdown")
+        layout.operator("graph.blend_to_neighbor", text="Blend To Neighbor")
+
+
 class GRAPH_MT_key_transform(Menu):
     bl_label = "Transform"
 
@@ -506,15 +507,6 @@
         layout.operator("transform.transform", text="Extend", icon = "SHRINK_FATTEN").mode = 'TIME_EXTEND'
         layout.operator("transform.rotate", text="Rotate", icon = "TRANSFORM_ROTATE")
         layout.operator("transform.resize", text="Scale", icon = "TRANSFORM_SCALE")
-
-class GRAPH_MT_slider(Menu):
-    bl_label = "Slider Operators"
-
-    def draw(self, _context):
-        layout = self.layout
-        
-        layout.operator("graph.breakdown", text="Breakdown")
-        layout.operator("graph.blend_to_neighbor", text="Blend To Neighbor")
 
 
 class GRAPH_MT_view_pie(Menu):
@@ -662,11 +654,8 @@
     GRAPH_MT_key,
     GRAPH_MT_key_mirror,
     GRAPH_MT_key_snap,
-<<<<<<< HEAD
+    GRAPH_MT_slider,
     GRAPH_MT_key_transform,
-=======
-    GRAPH_MT_slider,
->>>>>>> 747bce4c
     GRAPH_MT_delete,
     GRAPH_MT_context_menu,
     GRAPH_MT_channel_context_menu,
