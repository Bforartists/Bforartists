--- conflicted
+++ resolved
@@ -1,11 +1,5 @@
 # SPDX-License-Identifier: GPL-2.0-or-later
-
-<<<<<<< HEAD
-# <pep8 compliant>
-
 import bpy
-=======
->>>>>>> dcf81d02
 from bpy.types import Header, Menu, Panel
 from bl_ui.space_dopesheet import (
     DopesheetFilterPopoverBase,
@@ -16,6 +10,7 @@
 
 # The blank button, we don't want to switch to the editor in which we are already.
 
+
 class ANIM_OT_switch_editor_in_graph(bpy.types.Operator):
     """You are in Graph Editor"""      # blender will use this as a tooltip for menu items and buttons.
     bl_idname = "wm.switch_editor_in_graph"        # unique identifier for buttons and menu items to reference.
@@ -47,12 +42,12 @@
 
         st = context.space_data
 
-        ALL_MT_editormenu.draw_hidden(context, layout) # bfa - show hide the editormenu
+        ALL_MT_editormenu.draw_hidden(context, layout)  # bfa - show hide the editormenu
 
         # Now a exposed as a sub-space type
         # layout.prop(st, "mode", text="")
 
-        ############################ Switch between the editors
+        # Switch between the editors
 
         if context.space_data.mode == 'FCURVES':
 
@@ -105,18 +100,19 @@
         if tool_settings.use_proportional_fcurve:
             sub.prop(tool_settings, "proportional_edit_falloff", text="", icon_only=True)
 
-        row = layout.row(align = True)
+        row = layout.row(align=True)
 
         row.prop(st, "pivot_point", icon_only=True)
-        row.operator_menu_enum("graph.easing_type", "type", text="", icon = "IPO_EASE_IN_OUT")
-        row.operator_menu_enum("graph.handle_type", "type", text="", icon = "HANDLE_AUTO")
-        row.operator_menu_enum("graph.interpolation_type", "type", text="", icon = "INTERPOLATE")
-
+        row.operator_menu_enum("graph.easing_type", "type", text="", icon="IPO_EASE_IN_OUT")
+        row.operator_menu_enum("graph.handle_type", "type", text="", icon="HANDLE_AUTO")
+        row.operator_menu_enum("graph.interpolation_type", "type", text="", icon="INTERPOLATE")
 
         row = layout.row()
-        row.popover(panel = "GRAPH_PT_properties_view_options", text = "Options")
+        row.popover(panel="GRAPH_PT_properties_view_options", text="Options")
 
 # bfa - show hide the editormenu
+
+
 class ALL_MT_editormenu(Menu):
     bl_label = ""
 
@@ -127,7 +123,8 @@
     def draw_menus(layout, context):
 
         row = layout.row(align=True)
-        row.template_header() # editor type menus
+        row.template_header()  # editor type menus
+
 
 class GRAPH_PT_filters(DopesheetFilterPopoverBase, Panel):
     bl_space_type = 'GRAPH_EDITOR'
@@ -155,25 +152,25 @@
         st = context.space_data
         tool_settings = context.tool_settings
 
-        col = layout.column(align = True)
+        col = layout.column(align=True)
         col.prop(st, "use_realtime_update")
         col.prop(st, "show_seconds")
         col.prop(st, "show_locked_time")
 
-        col = layout.column(align = True)
+        col = layout.column(align=True)
         col.prop(st, "show_sliders")
         if bpy.app.version < (2, 93):
             layout.operator("anim.show_group_colors_deprecated", icon='CHECKBOX_HLT')
         col.prop(st, "use_auto_merge_keyframes")
         col.prop(st, "use_beauty_drawing")
 
-        col = layout.column(align = True)
+        col = layout.column(align=True)
         col.prop(st, "show_extrapolation")
         col.prop(st, "show_handles")
         col.prop(st, "use_only_selected_curves_handles")
         col.prop(st, "use_only_selected_keyframe_handles")
 
-        col = layout.column(align = True)
+        col = layout.column(align=True)
         if st.mode != 'DRIVERS':
             col.prop(st, "show_markers")
         if context.space_data.mode != 'DRIVERS':
@@ -187,7 +184,7 @@
     def draw(self, context):
         st = context.space_data
         layout = self.layout
-        layout.menu("SCREEN_MT_user_menu", text = "Quick") # Quick favourites menu
+        layout.menu("SCREEN_MT_user_menu", text="Quick")  # Quick favourites menu
         layout.menu("GRAPH_MT_view")
         layout.menu("GRAPH_MT_select")
         if st.mode != 'DRIVERS' and st.show_markers:
@@ -203,27 +200,27 @@
         layout = self.layout
 
         st = context.space_data
-        layout.prop(st, "show_region_channels") # bfa - channels
+        layout.prop(st, "show_region_channels")  # bfa - channels
         layout.prop(st, "show_region_ui")
         layout.prop(st, "show_region_hud")
 
         layout.separator()
 
         layout.operator("anim.previewrange_set", icon='BORDER_RECT')
-        layout.operator("anim.previewrange_clear", icon = "CLEAR")
+        layout.operator("anim.previewrange_clear", icon="CLEAR")
         layout.operator("graph.previewrange_set", icon='BORDER_RECT')
 
         layout.separator()
 
-        layout.operator("view2d.zoom_in", text = "Zoom In", icon = "ZOOM_IN")
-        layout.operator("view2d.zoom_out", text = "Zoom Out", icon = "ZOOM_OUT")
-        layout.operator("view2d.zoom_border", icon = "ZOOM_BORDER")
-
-        layout.separator()
-
-        layout.operator("graph.view_all", icon = "VIEWALL")
-        layout.operator("graph.view_selected", icon = "VIEW_SELECTED")
-        layout.operator("graph.view_frame", icon = "VIEW_FRAME" )
+        layout.operator("view2d.zoom_in", text="Zoom In", icon="ZOOM_IN")
+        layout.operator("view2d.zoom_out", text="Zoom Out", icon="ZOOM_OUT")
+        layout.operator("view2d.zoom_border", icon="ZOOM_BORDER")
+
+        layout.separator()
+
+        layout.operator("graph.view_all", icon="VIEWALL")
+        layout.operator("graph.view_selected", icon="VIEW_SELECTED")
+        layout.operator("graph.view_frame", icon="VIEW_FRAME")
 
         layout.separator()
 
@@ -237,9 +234,9 @@
     def draw(self, _context):
         layout = self.layout
 
-        layout.operator("wm.call_menu_pie", text = "Pivot", icon = "MENU_PANEL").name = 'GRAPH_MT_pivot_pie'
-        layout.operator("wm.call_menu_pie", text = "Snap", icon = "MENU_PANEL").name = 'GRAPH_MT_snap_pie'
-        layout.operator("wm.call_menu_pie", text = "View", icon = "MENU_PANEL").name = 'GRAPH_MT_view_pie'
+        layout.operator("wm.call_menu_pie", text="Pivot", icon="MENU_PANEL").name = 'GRAPH_MT_pivot_pie'
+        layout.operator("wm.call_menu_pie", text="Snap", icon="MENU_PANEL").name = 'GRAPH_MT_snap_pie'
+        layout.operator("wm.call_menu_pie", text="View", icon="MENU_PANEL").name = 'GRAPH_MT_view_pie'
 
 
 class GRAPH_MT_select(Menu):
@@ -257,36 +254,45 @@
         props = layout.operator("graph.select_box", icon='BORDER_RECT')
         props = layout.operator("graph.select_box", text="Box Select (Axis Range)", icon='BORDER_RECT')
 
-        layout.operator("graph.select_circle", icon = 'CIRCLE_SELECT')
+        layout.operator("graph.select_circle", icon='CIRCLE_SELECT')
         layout.operator_menu_enum("graph.select_lasso", "mode")
 
         layout.separator()
 
-        layout.operator("graph.select_column", text="Columns on Selected Keys", icon = "COLUMNS_KEYS").mode = 'KEYS'
-        layout.operator("graph.select_column", text="Column on Current Frame", icon = "COLUMN_CURRENT_FRAME").mode = 'CFRA'
-
-        #bfa - just in graph editor. Drivers does not have markers. graph editor = FCURVES
+        layout.operator("graph.select_column", text="Columns on Selected Keys", icon="COLUMNS_KEYS").mode = 'KEYS'
+        layout.operator(
+            "graph.select_column",
+            text="Column on Current Frame",
+            icon="COLUMN_CURRENT_FRAME").mode = 'CFRA'
+
+        # bfa - just in graph editor. Drivers does not have markers. graph editor = FCURVES
         if context.space_data.mode == 'FCURVES':
-            layout.operator("graph.select_column", text="Columns on Selected Markers", icon = "COLUMNS_MARKERS").mode = 'MARKERS_COLUMN'
-            layout.operator("graph.select_column", text="Between Selected Markers", icon = "BETWEEN_MARKERS").mode = 'MARKERS_BETWEEN'
-
-        layout.separator()
-
-        layout.operator("graph.select_linked", text = "Linked", icon = "CONNECTED")
-
-        layout.separator()
-
-        props = layout.operator("graph.select_leftright", text="Before Current Frame", icon = "BEFORE_CURRENT_FRAME")
+            layout.operator(
+                "graph.select_column",
+                text="Columns on Selected Markers",
+                icon="COLUMNS_MARKERS").mode = 'MARKERS_COLUMN'
+            layout.operator(
+                "graph.select_column",
+                text="Between Selected Markers",
+                icon="BETWEEN_MARKERS").mode = 'MARKERS_BETWEEN'
+
+        layout.separator()
+
+        layout.operator("graph.select_linked", text="Linked", icon="CONNECTED")
+
+        layout.separator()
+
+        props = layout.operator("graph.select_leftright", text="Before Current Frame", icon="BEFORE_CURRENT_FRAME")
         props.extend = False
         props.mode = 'LEFT'
-        props = layout.operator("graph.select_leftright", text="After Current Frame", icon = "AFTER_CURRENT_FRAME")
+        props = layout.operator("graph.select_leftright", text="After Current Frame", icon="AFTER_CURRENT_FRAME")
         props.extend = False
         props.mode = 'RIGHT'
 
         layout.separator()
 
-        layout.operator("graph.select_more",text = "More", icon = "SELECTMORE")
-        layout.operator("graph.select_less",text = "Less", icon = "SELECTLESS")
+        layout.operator("graph.select_more", text="More", icon="SELECTMORE")
+        layout.operator("graph.select_less", text="Less", icon="SELECTLESS")
 
 
 class GRAPH_MT_marker(Menu):
@@ -309,14 +315,14 @@
 
         layout.operator_context = 'INVOKE_REGION_CHANNELS'
 
-        layout.operator("anim.channels_delete", icon = "DELETE")
+        layout.operator("anim.channels_delete", icon="DELETE")
         if context.space_data.mode == 'DRIVERS':
-            layout.operator("graph.driver_delete_invalid", icon = "DELETE")
-
-        layout.separator()
-
-        layout.operator("anim.channels_group", icon = "NEW_GROUP")
-        layout.operator("anim.channels_ungroup", icon = "REMOVE_FROM_ALL_GROUPS")
+            layout.operator("graph.driver_delete_invalid", icon="DELETE")
+
+        layout.separator()
+
+        layout.operator("anim.channels_group", icon="NEW_GROUP")
+        layout.operator("anim.channels_ungroup", icon="REMOVE_FROM_ALL_GROUPS")
 
         layout.separator()
 
@@ -324,19 +330,19 @@
 
         layout.separator()
 
-        layout.operator("anim.channels_editable_toggle", icon = "LOCKED")
+        layout.operator("anim.channels_editable_toggle", icon="LOCKED")
         layout.menu("GRAPH_MT_channel_extrapolation")
 
         layout.separator()
 
-        layout.operator("graph.reveal", icon = "HIDE_OFF")
-        layout.operator("graph.hide", text="Hide Selected Curves", icon = "HIDE_ON").unselected = False
-        layout.operator("graph.hide", text="Hide Unselected Curves", icon = "HIDE_UNSELECTED").unselected = True
-
-        layout.separator()
-
-        layout.operator("anim.channels_expand", icon = "EXPANDMENU")
-        layout.operator("anim.channels_collapse", icon = "COLLAPSEMENU")
+        layout.operator("graph.reveal", icon="HIDE_OFF")
+        layout.operator("graph.hide", text="Hide Selected Curves", icon="HIDE_ON").unselected = False
+        layout.operator("graph.hide", text="Hide Unselected Curves", icon="HIDE_UNSELECTED").unselected = True
+
+        layout.separator()
+
+        layout.operator("anim.channels_expand", icon="EXPANDMENU")
+        layout.operator("anim.channels_collapse", icon="COLLAPSEMENU")
 
         layout.separator()
 
@@ -344,7 +350,7 @@
 
         layout.separator()
 
-        layout.operator("anim.channels_fcurves_enable", icon = "UNLOCKED")
+        layout.operator("anim.channels_fcurves_enable", icon="UNLOCKED")
 
 
 class GRAPH_MT_channel_settings_toggle(Menu):
@@ -353,18 +359,19 @@
     def draw(self, context):
         layout = self.layout
 
-        layout.operator("anim.channels_setting_toggle", text = "Toggle Protect", icon = "LOCKED").type = 'PROTECT'
-        layout.operator("anim.channels_setting_toggle", text = "Toggle Mute", icon ="MUTE_IPO_ON").type = 'MUTE'
-
-        layout.separator()
-
-        layout.operator("anim.channels_setting_enable", text = "Enable Protect", icon = "LOCKED").type = 'PROTECT'
-        layout.operator("anim.channels_setting_enable", text = "Enable Mute", icon = "MUTE_IPO_ON").type = 'MUTE'
-
-        layout.separator()
-
-        layout.operator("anim.channels_setting_disable", text = "Disable Protect", icon = "LOCKED").type = 'PROTECT'
-        layout.operator("anim.channels_setting_disable", text = "Disable Mute", icon = "MUTE_IPO_ON").type = 'MUTE'
+        layout.operator("anim.channels_setting_toggle", text="Toggle Protect", icon="LOCKED").type = 'PROTECT'
+        layout.operator("anim.channels_setting_toggle", text="Toggle Mute", icon="MUTE_IPO_ON").type = 'MUTE'
+
+        layout.separator()
+
+        layout.operator("anim.channels_setting_enable", text="Enable Protect", icon="LOCKED").type = 'PROTECT'
+        layout.operator("anim.channels_setting_enable", text="Enable Mute", icon="MUTE_IPO_ON").type = 'MUTE'
+
+        layout.separator()
+
+        layout.operator("anim.channels_setting_disable", text="Disable Protect", icon="LOCKED").type = 'PROTECT'
+        layout.operator("anim.channels_setting_disable", text="Disable Mute", icon="MUTE_IPO_ON").type = 'MUTE'
+
 
 class GRAPH_MT_channel_extrapolation(Menu):
     bl_label = "Extrapolation Mode"
@@ -372,10 +379,20 @@
     def draw(self, context):
         layout = self.layout
 
-        layout.operator("graph.extrapolation_type", text = "Constant Extrapolation", icon = "EXTRAPOLATION_CONSTANT").type = 'CONSTANT'
-        layout.operator("graph.extrapolation_type", text = "Linear Extrapolation", icon = "EXTRAPOLATION_LINEAR").type = 'LINEAR'
-        layout.operator("graph.extrapolation_type", text = "Make Cyclic (F-Modifier)", icon = "EXTRAPOLATION_CYCLIC").type = 'MAKE_CYCLIC'
-        layout.operator("graph.extrapolation_type", text = "Clear Cyclic (F-Modifier)", icon = "EXTRAPOLATION_CYCLIC_CLEAR").type = 'CLEAR_CYCLIC'
+        layout.operator(
+            "graph.extrapolation_type",
+            text="Constant Extrapolation",
+            icon="EXTRAPOLATION_CONSTANT").type = 'CONSTANT'
+        layout.operator(
+            "graph.extrapolation_type",
+            text="Linear Extrapolation",
+            icon="EXTRAPOLATION_LINEAR").type = 'LINEAR'
+        layout.operator(
+            "graph.extrapolation_type",
+            text="Make Cyclic (F-Modifier)",
+            icon="EXTRAPOLATION_CYCLIC").type = 'MAKE_CYCLIC'
+        layout.operator("graph.extrapolation_type", text="Clear Cyclic (F-Modifier)",
+                        icon="EXTRAPOLATION_CYCLIC_CLEAR").type = 'CLEAR_CYCLIC'
 
 
 class GRAPH_MT_channel_move(Menu):
@@ -383,10 +400,10 @@
 
     def draw(self, context):
         layout = self.layout
-        layout.operator("anim.channels_move", text= "To Top", icon = "MOVE_TO_TOP").direction = 'TOP'
-        layout.operator("anim.channels_move", text= "Up", icon = "MOVE_UP").direction = 'UP'
-        layout.operator("anim.channels_move", text= "Down", icon = "MOVE_DOWN").direction = 'DOWN'
-        layout.operator("anim.channels_move", text= "To Bottom", icon = "MOVE_TO_BOTTOM").direction = 'BOTTOM'
+        layout.operator("anim.channels_move", text="To Top", icon="MOVE_TO_TOP").direction = 'TOP'
+        layout.operator("anim.channels_move", text="Up", icon="MOVE_UP").direction = 'UP'
+        layout.operator("anim.channels_move", text="Down", icon="MOVE_DOWN").direction = 'DOWN'
+        layout.operator("anim.channels_move", text="To Bottom", icon="MOVE_TO_BOTTOM").direction = 'BOTTOM'
 
 
 class GRAPH_MT_key(Menu):
@@ -404,44 +421,44 @@
 
         layout.operator_menu_enum("graph.keyframe_insert", "type")
         layout.operator_menu_enum("graph.fmodifier_add", "type")
-        layout.operator("graph.sound_bake", icon = "BAKE_SOUND")
-
-        layout.separator()
-
-        layout.operator("graph.frame_jump", icon = "CENTER")
+        layout.operator("graph.sound_bake", icon="BAKE_SOUND")
+
+        layout.separator()
+
+        layout.operator("graph.frame_jump", icon="CENTER")
 
         layout.separator()
 
         layout.operator("graph.copy", text="Copy Keyframes", icon='COPYDOWN')
         layout.operator("graph.paste", text="Paste Keyframes", icon='PASTEDOWN')
         layout.operator("graph.paste", text="Paste Flipped", icon='PASTEFLIPDOWN').flipped = True
-        layout.operator("graph.duplicate_move", icon = "DUPLICATE")
-        layout.operator("graph.delete", icon = "DELETE")
+        layout.operator("graph.duplicate_move", icon="DUPLICATE")
+        layout.operator("graph.delete", icon="DELETE")
 
         layout.separator()
 
         operator_context = layout.operator_context
 
-        layout.operator("graph.decimate", text="Decimate (Ratio)", icon = "DECIMATE").mode = 'RATIO'
+        layout.operator("graph.decimate", text="Decimate (Ratio)", icon="DECIMATE").mode = 'RATIO'
 
         # Using the modal operation doesn't make sense for this variant
         # as we do not have a modal mode for it, so just execute it.
         layout.operator_context = 'EXEC_REGION_WIN'
-        layout.operator("graph.decimate", text="Decimate (Allowed Change)", icon = "DECIMATE").mode = 'ERROR'
+        layout.operator("graph.decimate", text="Decimate (Allowed Change)", icon="DECIMATE").mode = 'ERROR'
         layout.operator_context = operator_context
 
         layout.menu("GRAPH_MT_slider", text="Slider Operators")
 
-        layout.operator("graph.clean", icon = "CLEAN_KEYS").channels = False
-        layout.operator("graph.clean", text="Clean Channels", icon = "CLEAN_CHANNELS").channels = True
-        layout.operator("graph.smooth", icon = "SMOOTH_KEYFRAMES")
-        layout.operator("graph.sample", icon = "SAMPLE_KEYFRAMES")
-        layout.operator("graph.bake", icon = "BAKE_CURVE")
-        layout.operator("graph.unbake", icon = "CLEAR")
-
-        layout.separator()
-
-        layout.operator("graph.euler_filter", text="Discontinuity (Euler) Filter", icon = "DISCONTINUE_EULER")
+        layout.operator("graph.clean", icon="CLEAN_KEYS").channels = False
+        layout.operator("graph.clean", text="Clean Channels", icon="CLEAN_CHANNELS").channels = True
+        layout.operator("graph.smooth", icon="SMOOTH_KEYFRAMES")
+        layout.operator("graph.sample", icon="SAMPLE_KEYFRAMES")
+        layout.operator("graph.bake", icon="BAKE_CURVE")
+        layout.operator("graph.unbake", icon="CLEAR")
+
+        layout.separator()
+
+        layout.operator("graph.euler_filter", text="Discontinuity (Euler) Filter", icon="DISCONTINUE_EULER")
 
 
 class GRAPH_MT_key_mirror(Menu):
@@ -450,11 +467,14 @@
     def draw(self, context):
         layout = self.layout
 
-        layout.operator("graph.mirror", text="By Times over Current Frame", icon = "MIRROR_TIME").type = 'CFRA'
-        layout.operator("graph.mirror", text="By Values over Cursor Value", icon = "MIRROR_CURSORVALUE").type = 'VALUE'
-        layout.operator("graph.mirror", text="By Times over Time=0", icon = "MIRROR_TIME").type = 'YAXIS'
-        layout.operator("graph.mirror", text="By Values over Value=0", icon = "MIRROR_CURSORVALUE").type = 'XAXIS'
-        layout.operator("graph.mirror", text="By Times over First Selected Marker", icon = "MIRROR_MARKER").type = 'MARKER'
+        layout.operator("graph.mirror", text="By Times over Current Frame", icon="MIRROR_TIME").type = 'CFRA'
+        layout.operator("graph.mirror", text="By Values over Cursor Value", icon="MIRROR_CURSORVALUE").type = 'VALUE'
+        layout.operator("graph.mirror", text="By Times over Time=0", icon="MIRROR_TIME").type = 'YAXIS'
+        layout.operator("graph.mirror", text="By Values over Value=0", icon="MIRROR_CURSORVALUE").type = 'XAXIS'
+        layout.operator(
+            "graph.mirror",
+            text="By Times over First Selected Marker",
+            icon="MIRROR_MARKER").type = 'MARKER'
 
 
 class GRAPH_MT_key_snap(Menu):
@@ -463,16 +483,16 @@
     def draw(self, context):
         layout = self.layout
 
-        layout.operator("graph.snap", text="Current Frame", icon = "SNAP_CURRENTFRAME").type= 'CFRA'
-        layout.operator("graph.snap", text="Cursor Value", icon = "SNAP_CURSORVALUE").type= 'VALUE'
-        layout.operator("graph.snap", text="Nearest Frame", icon = "SNAP_NEARESTFRAME").type= 'NEAREST_FRAME'
-        layout.operator("graph.snap", text="Nearest Second", icon = "SNAP_NEARESTSECOND").type= 'NEAREST_SECOND'
-        layout.operator("graph.snap", text="Nearest Marker", icon = "SNAP_NEARESTMARKER").type= 'NEAREST_MARKER'
-        layout.operator("graph.snap", text="Flatten Handles", icon = "FLATTEN_HANDLER").type= 'HORIZONTAL'
-        layout.operator("graph.equalize_handles", text="Equalize Handles", icon = "EQUALIZE_HANDLER").side = 'BOTH'
-        layout.separator()
-        layout.operator("graph.frame_jump", text="Cursor to Selection", icon = "JUMP_TO_KEYFRAMES")
-        layout.operator("graph.snap_cursor_value", text="Cursor Value to Selection", icon = "VALUE_TO_SELECTION")
+        layout.operator("graph.snap", text="Current Frame", icon="SNAP_CURRENTFRAME").type = 'CFRA'
+        layout.operator("graph.snap", text="Cursor Value", icon="SNAP_CURSORVALUE").type = 'VALUE'
+        layout.operator("graph.snap", text="Nearest Frame", icon="SNAP_NEARESTFRAME").type = 'NEAREST_FRAME'
+        layout.operator("graph.snap", text="Nearest Second", icon="SNAP_NEARESTSECOND").type = 'NEAREST_SECOND'
+        layout.operator("graph.snap", text="Nearest Marker", icon="SNAP_NEARESTMARKER").type = 'NEAREST_MARKER'
+        layout.operator("graph.snap", text="Flatten Handles", icon="FLATTEN_HANDLER").type = 'HORIZONTAL'
+        layout.operator("graph.equalize_handles", text="Equalize Handles", icon="EQUALIZE_HANDLER").side = 'BOTH'
+        layout.separator()
+        layout.operator("graph.frame_jump", text="Cursor to Selection", icon="JUMP_TO_KEYFRAMES")
+        layout.operator("graph.snap_cursor_value", text="Cursor Value to Selection", icon="VALUE_TO_SELECTION")
 
 
 class GRAPH_MT_slider(Menu):
@@ -481,8 +501,8 @@
     def draw(self, _context):
         layout = self.layout
 
-        layout.operator("graph.breakdown", text="Breakdown", icon = 'BREAKDOWNER_POSE')
-        layout.operator("graph.blend_to_neighbor", text="Blend to Neighbor", icon = 'BLEND_TO_NEIGHBOUR')
+        layout.operator("graph.breakdown", text="Breakdown", icon='BREAKDOWNER_POSE')
+        layout.operator("graph.blend_to_neighbor", text="Blend to Neighbor", icon='BLEND_TO_NEIGHBOUR')
         layout.operator("graph.blend_to_default", text="Blend to Default Value")
 
 
@@ -492,10 +512,10 @@
     def draw(self, _context):
         layout = self.layout
 
-        layout.operator("transform.translate", text="Grab/Move", icon = "TRANSFORM_MOVE")
-        layout.operator("transform.transform", text="Extend", icon = "SHRINK_FATTEN").mode = 'TIME_EXTEND'
-        layout.operator("transform.rotate", text="Rotate", icon = "TRANSFORM_ROTATE")
-        layout.operator("transform.resize", text="Scale", icon = "TRANSFORM_SCALE")
+        layout.operator("transform.translate", text="Grab/Move", icon="TRANSFORM_MOVE")
+        layout.operator("transform.transform", text="Extend", icon="SHRINK_FATTEN").mode = 'TIME_EXTEND'
+        layout.operator("transform.rotate", text="Rotate", icon="TRANSFORM_ROTATE")
+        layout.operator("transform.resize", text="Scale", icon="TRANSFORM_SCALE")
 
 
 class GRAPH_MT_view_pie(Menu):
@@ -516,7 +536,7 @@
     def draw(self, _context):
         layout = self.layout
 
-        layout.operator("graph.delete", icon = "DELETE")
+        layout.operator("graph.delete", icon="DELETE")
 
         layout.separator()
 
@@ -544,10 +564,10 @@
 
         layout.separator()
 
-        layout.operator("graph.keyframe_insert", icon = "KEYFRAMES_INSERT").type = 'SEL'
-        layout.operator("graph.duplicate_move", icon = "DUPLICATE")
+        layout.operator("graph.keyframe_insert", icon="KEYFRAMES_INSERT").type = 'SEL'
+        layout.operator("graph.duplicate_move", icon="DUPLICATE")
         layout.operator_context = 'EXEC_REGION_WIN'
-        layout.operator("graph.delete", icon = "DELETE")
+        layout.operator("graph.delete", icon="DELETE")
 
         layout.separator()
 
@@ -595,12 +615,12 @@
         layout.operator("anim.channels_setting_enable", text="Mute Channels", icon='MUTE_IPO_ON').type = 'MUTE'
         layout.operator("anim.channels_setting_disable", text="Unmute Channels", icon='MUTE_IPO_OFF').type = 'MUTE'
         layout.separator()
-        layout.operator("anim.channels_setting_enable", text="Protect Channels", icon = "LOCKED").type = 'PROTECT'
-        layout.operator("anim.channels_setting_disable", text="Unprotect Channels", icon = "UNLOCKED").type = 'PROTECT'
-
-        layout.separator()
-        layout.operator("anim.channels_group", icon = "NEW_GROUP")
-        layout.operator("anim.channels_ungroup", icon = "REMOVE_FROM_ALL_GROUPS")
+        layout.operator("anim.channels_setting_enable", text="Protect Channels", icon="LOCKED").type = 'PROTECT'
+        layout.operator("anim.channels_setting_disable", text="Unprotect Channels", icon="UNLOCKED").type = 'PROTECT'
+
+        layout.separator()
+        layout.operator("anim.channels_group", icon="NEW_GROUP")
+        layout.operator("anim.channels_ungroup", icon="REMOVE_FROM_ALL_GROUPS")
 
         layout.separator()
         layout.operator("anim.channels_editable_toggle", icon='RESTRICT_SELECT_ON')
@@ -612,17 +632,17 @@
         layout.operator("graph.reveal", icon='HIDE_OFF')
 
         layout.separator()
-        layout.operator("anim.channels_expand", icon = "EXPANDMENU")
-        layout.operator("anim.channels_collapse", icon = "COLLAPSEMENU")
+        layout.operator("anim.channels_expand", icon="EXPANDMENU")
+        layout.operator("anim.channels_collapse", icon="COLLAPSEMENU")
 
         layout.separator()
         layout.operator_menu_enum("anim.channels_move", "direction", text="Move...")
 
         layout.separator()
 
-        layout.operator("anim.channels_delete", icon = "DELETE")
+        layout.operator("anim.channels_delete", icon="DELETE")
         if st.mode == 'DRIVERS':
-            layout.operator("graph.driver_delete_invalid", icon = "DELETE")
+            layout.operator("graph.driver_delete_invalid", icon="DELETE")
 
 
 classes = (
