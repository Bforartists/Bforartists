--- conflicted
+++ resolved
@@ -206,6 +206,7 @@
         layout.separator()
 
         col = layout.column(align = True)
+        col.prop(st, "show_extrapolation")
         col.prop(st, "show_handles")
         col.prop(st, "use_only_selected_curves_handles")
         col.prop(st, "use_only_selected_keyframe_handles")
@@ -258,14 +259,8 @@
 
         layout.separator()
 
-<<<<<<< HEAD
         layout.menu("INFO_MT_area")
         layout.menu("GRAPH_MT_view_pie_menus")
-=======
-        layout.prop(st, "show_extrapolation")
-        
-        layout.prop(st, "show_handles")
->>>>>>> 1069a214
 
 
 class GRAPH_MT_view_pie_menus(Menu):
