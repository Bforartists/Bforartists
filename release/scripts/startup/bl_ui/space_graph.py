--- conflicted
+++ resolved
@@ -485,20 +485,12 @@
         layout.operator("graph.decimate", text="Decimate (Allowed Change)", icon = "DECIMATE").mode = 'ERROR'
         layout.operator_context = operator_context
 
-<<<<<<< HEAD
         layout.operator("graph.clean", icon = "CLEAN_KEYS").channels = False
         layout.operator("graph.clean", text="Clean Channels", icon = "CLEAN_CHANNELS").channels = True
         layout.operator("graph.smooth", icon = "SMOOTH_KEYFRAMES")
         layout.operator("graph.sample", icon = "SAMPLE_KEYFRAMES")
         layout.operator("graph.bake", icon = "BAKE_CURVE")
-=======
-        layout.operator("graph.clean").channels = False
-        layout.operator("graph.clean", text="Clean Channels").channels = True
-        layout.operator("graph.smooth")
-        layout.operator("graph.sample")
-        layout.operator("graph.bake")
         layout.operator("graph.unbake")
->>>>>>> a1f46ac9
 
         layout.separator()
 
