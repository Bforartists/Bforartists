# SPDX-License-Identifier: GPL-2.0-or-later

# <pep8 compliant>

import bpy
from bpy.types import Header, Menu, Panel
from bl_ui.space_dopesheet import (
    DopesheetFilterPopoverBase,
    dopesheet_filter,
)

################################ Switch between the editors ##########################################

# The blank button, we don't want to switch to the editor in which we are already.

class ANIM_OT_switch_editor_in_graph(bpy.types.Operator):
    """You are in Graph Editor"""      # blender will use this as a tooltip for menu items and buttons.
    bl_idname = "wm.switch_editor_in_graph"        # unique identifier for buttons and menu items to reference.
    bl_label = "Graph Editor"         # display name in the interface.
    bl_options = {'REGISTER', 'UNDO'}  # enable undo for the operator.

    def execute(self, context):        # Blank button, we don't execute anything here.
        return {'FINISHED'}


class ANIM_OT_switch_editor_in_driver(bpy.types.Operator):
    """You are in Driver Editor"""      # blender will use this as a tooltip for menu items and buttons.
    bl_idname = "wm.switch_editor_in_driver"        # unique identifier for buttons and menu items to reference.
    bl_label = "Driver Editor"         # display name in the interface.
    bl_options = {'REGISTER', 'UNDO'}  # enable undo for the operator.

    def execute(self, context):        # Blank button, we don't execute anything here.
        return {'FINISHED'}

##########################################


class GRAPH_HT_header(Header):
    bl_space_type = 'GRAPH_EDITOR'

    def draw(self, context):
        layout = self.layout
        tool_settings = context.tool_settings

        st = context.space_data

        ALL_MT_editormenu.draw_hidden(context, layout) # bfa - show hide the editormenu

        # Now a exposed as a sub-space type
        # layout.prop(st, "mode", text="")

        ############################ Switch between the editors

        if context.space_data.mode == 'FCURVES':

            # bfa - The tabs to switch between the four animation editors. The classes are in space_dopesheet.py
            row = layout.row(align=True)

            row.operator("wm.switch_editor_to_dopesheet", text="", icon='ACTION')
            row.operator("wm.switch_editor_in_graph", text="", icon='GRAPH_ACTIVE')
            row.operator("wm.switch_editor_to_driver", text="", icon='DRIVER')
            row.operator("wm.switch_editor_to_nla", text="", icon='NLA')

        elif context.space_data.mode == 'DRIVERS':

            # bfa - The tabs to switch between the four animation editors. The classes are in space_dopesheet.py
            row = layout.row(align=True)

            row.operator("wm.switch_editor_to_dopesheet", text="", icon='ACTION')
            row.operator("wm.switch_editor_to_graph", text="", icon='GRAPH')
            row.operator("wm.switch_editor_in_driver", text="", icon='DRIVER_ACTIVE')
            row.operator("wm.switch_editor_to_nla", text="", icon='NLA')

        #############################

        GRAPH_MT_editor_menus.draw_collapsible(context, layout)

        layout.separator_spacer()

        row = layout.row(align=True)
        row.prop(st, "use_normalization", icon='NORMALIZE_FCURVES', text="", toggle=True)
        sub = row.row(align=True)
        if st.use_normalization:
            sub.prop(st, "use_auto_normalization", icon='FILE_REFRESH', text="", toggle=True)

        row = layout.row(align=True)
        if st.has_ghost_curves:
            row.operator("graph.ghost_curves_clear", text="", icon='X')
        else:
            row.operator("graph.ghost_curves_create", text="", icon='FCURVE_SNAPSHOT')

        dopesheet_filter(layout, context)

        layout.popover(panel="GRAPH_PT_filters", text="", icon='FILTER')

        layout.prop(st, "auto_snap", text="")

        row = layout.row(align=True)
        row.prop(tool_settings, "use_proportional_fcurve", text="", icon_only=True)
        sub = row.row(align=True)

        if tool_settings.use_proportional_fcurve:
            sub.prop(tool_settings, "proportional_edit_falloff", text="", icon_only=True)

        row = layout.row(align = True)

        row.prop(st, "pivot_point", icon_only=True)
        row.operator_menu_enum("graph.easing_type", "type", text="", icon = "IPO_EASE_IN_OUT")
        row.operator_menu_enum("graph.handle_type", "type", text="", icon = "HANDLE_AUTO")
        row.operator_menu_enum("graph.interpolation_type", "type", text="", icon = "INTERPOLATE")


        row = layout.row()
        row.popover(panel = "GRAPH_PT_properties_view_options", text = "Options")

# bfa - show hide the editormenu
class ALL_MT_editormenu(Menu):
    bl_label = ""

    def draw(self, context):
        self.draw_menus(self.layout, context)

    @staticmethod
    def draw_menus(layout, context):

        row = layout.row(align=True)
        row.template_header() # editor type menus

class GRAPH_PT_filters(DopesheetFilterPopoverBase, Panel):
    bl_space_type = 'GRAPH_EDITOR'
    bl_region_type = 'HEADER'
    bl_label = "Filters"

    def draw(self, context):
        layout = self.layout

        DopesheetFilterPopoverBase.draw_search_filters(context, layout)
        layout.separator()
        DopesheetFilterPopoverBase.draw_standard_filters(context, layout)


class GRAPH_PT_properties_view_options(Panel):
    bl_label = "View Options"
    bl_category = "View"
    bl_space_type = 'GRAPH_EDITOR'
    bl_region_type = 'HEADER'

    def draw(self, context):
        sc = context.scene
        layout = self.layout

        st = context.space_data
        tool_settings = context.tool_settings

        col = layout.column(align = True)
        col.prop(st, "use_realtime_update")
        col.prop(st, "show_seconds")
        col.prop(st, "show_locked_time")

        col = layout.column(align = True)
        col.prop(st, "show_sliders")
        if bpy.app.version < (2, 93):
            layout.operator("anim.show_group_colors_deprecated", icon='CHECKBOX_HLT')
        col.prop(st, "use_auto_merge_keyframes")
        col.prop(st, "use_beauty_drawing")

        col = layout.column(align = True)
        col.prop(st, "show_extrapolation")
        col.prop(st, "show_handles")
        col.prop(st, "use_only_selected_curves_handles")
        col.prop(st, "use_only_selected_keyframe_handles")

        col = layout.column(align = True)
        if st.mode != 'DRIVERS':
            col.prop(st, "show_markers")
        if context.space_data.mode != 'DRIVERS':
            col.prop(tool_settings, "lock_markers")


class GRAPH_MT_editor_menus(Menu):
    bl_idname = "GRAPH_MT_editor_menus"
    bl_label = ""

    def draw(self, context):
        st = context.space_data
        layout = self.layout
        layout.menu("SCREEN_MT_user_menu", text = "Quick") # Quick favourites menu
        layout.menu("GRAPH_MT_view")
        layout.menu("GRAPH_MT_select")
        if st.mode != 'DRIVERS' and st.show_markers:
            layout.menu("GRAPH_MT_marker")
        layout.menu("GRAPH_MT_channel")
        layout.menu("GRAPH_MT_key")


class GRAPH_MT_view(Menu):
    bl_label = "View"

    def draw(self, context):
        layout = self.layout

        st = context.space_data
        layout.prop(st, "show_region_channels") # bfa - channels
        layout.prop(st, "show_region_ui")
        layout.prop(st, "show_region_hud")

        layout.separator()

        layout.operator("anim.previewrange_set", icon='BORDER_RECT')
        layout.operator("anim.previewrange_clear", icon = "CLEAR")
        layout.operator("graph.previewrange_set", icon='BORDER_RECT')

        layout.separator()

        layout.operator("view2d.zoom_in", text = "Zoom In", icon = "ZOOM_IN")
        layout.operator("view2d.zoom_out", text = "Zoom Out", icon = "ZOOM_OUT")
        layout.operator("view2d.zoom_border", icon = "ZOOM_BORDER")

        layout.separator()

        layout.operator("graph.view_all", icon = "VIEWALL")
        layout.operator("graph.view_selected", icon = "VIEW_SELECTED")
        layout.operator("graph.view_frame", icon = "VIEW_FRAME" )

        layout.separator()

        layout.menu("INFO_MT_area")
        layout.menu("GRAPH_MT_view_pie_menus")


class GRAPH_MT_view_pie_menus(Menu):
    bl_label = "Pie menus"

    def draw(self, _context):
        layout = self.layout

        layout.operator("wm.call_menu_pie", text = "Pivot", icon = "MENU_PANEL").name = 'GRAPH_MT_pivot_pie'
        layout.operator("wm.call_menu_pie", text = "Snap", icon = "MENU_PANEL").name = 'GRAPH_MT_snap_pie'
        layout.operator("wm.call_menu_pie", text = "View", icon = "MENU_PANEL").name = 'GRAPH_MT_view_pie'


class GRAPH_MT_select(Menu):
    bl_label = "Select"

    def draw(self, context):
        layout = self.layout

        layout.operator("graph.select_all", text="All", icon='SELECT_ALL').action = 'SELECT'
        layout.operator("graph.select_all", text="None", icon='SELECT_NONE').action = 'DESELECT'
        layout.operator("graph.select_all", text="Invert", icon='INVERSE').action = 'INVERT'

        layout.separator()

        props = layout.operator("graph.select_box", icon='BORDER_RECT')
        props = layout.operator("graph.select_box", text="Box Select (Axis Range)", icon='BORDER_RECT')

        layout.operator("graph.select_circle", icon = 'CIRCLE_SELECT')
        layout.operator_menu_enum("graph.select_lasso", "mode")

        layout.separator()

        layout.operator("graph.select_column", text="Columns on Selected Keys", icon = "COLUMNS_KEYS").mode = 'KEYS'
        layout.operator("graph.select_column", text="Column on Current Frame", icon = "COLUMN_CURRENT_FRAME").mode = 'CFRA'

        #bfa - just in graph editor. Drivers does not have markers. graph editor = FCURVES
        if context.space_data.mode == 'FCURVES':
            layout.operator("graph.select_column", text="Columns on Selected Markers", icon = "COLUMNS_MARKERS").mode = 'MARKERS_COLUMN'
            layout.operator("graph.select_column", text="Between Selected Markers", icon = "BETWEEN_MARKERS").mode = 'MARKERS_BETWEEN'

        layout.separator()

        layout.operator("graph.select_linked", text = "Linked", icon = "CONNECTED")

        layout.separator()

        props = layout.operator("graph.select_leftright", text="Before Current Frame", icon = "BEFORE_CURRENT_FRAME")
        props.extend = False
        props.mode = 'LEFT'
        props = layout.operator("graph.select_leftright", text="After Current Frame", icon = "AFTER_CURRENT_FRAME")
        props.extend = False
        props.mode = 'RIGHT'

        layout.separator()

        layout.operator("graph.select_more",text = "More", icon = "SELECTMORE")
        layout.operator("graph.select_less",text = "Less", icon = "SELECTLESS")


class GRAPH_MT_marker(Menu):
    bl_label = "Marker"

    def draw(self, context):
        layout = self.layout

        from bl_ui.space_time import marker_menu_generic
        marker_menu_generic(layout, context)

        # TODO: pose markers for action edit mode only?


class GRAPH_MT_channel(Menu):
    bl_label = "Channel"

    def draw(self, context):
        layout = self.layout

        layout.operator_context = 'INVOKE_REGION_CHANNELS'

        layout.operator("anim.channels_delete", icon = "DELETE")
        if context.space_data.mode == 'DRIVERS':
            layout.operator("graph.driver_delete_invalid", icon = "DELETE")

        layout.separator()

        layout.operator("anim.channels_group", icon = "NEW_GROUP")
        layout.operator("anim.channels_ungroup", icon = "REMOVE_FROM_ALL_GROUPS")

        layout.separator()

        layout.menu("GRAPH_MT_channel_settings_toggle")

        layout.separator()

        layout.operator("anim.channels_editable_toggle", icon = "LOCKED")
        layout.menu("GRAPH_MT_channel_extrapolation")

        layout.separator()

        layout.operator("graph.reveal", icon = "HIDE_OFF")
        layout.operator("graph.hide", text="Hide Selected Curves", icon = "HIDE_ON").unselected = False
        layout.operator("graph.hide", text="Hide Unselected Curves", icon = "HIDE_UNSELECTED").unselected = True

        layout.separator()

        layout.operator("anim.channels_expand", icon = "EXPANDMENU")
        layout.operator("anim.channels_collapse", icon = "COLLAPSEMENU")

        layout.separator()

        layout.menu("GRAPH_MT_channel_move")

        layout.separator()

        layout.operator("anim.channels_fcurves_enable", icon = "UNLOCKED")


class GRAPH_MT_channel_settings_toggle(Menu):
    bl_label = "Channel Settings"

    def draw(self, context):
        layout = self.layout

        layout.operator("anim.channels_setting_toggle", text = "Toggle Protect", icon = "LOCKED").type = 'PROTECT'
        layout.operator("anim.channels_setting_toggle", text = "Toggle Mute", icon ="MUTE_IPO_ON").type = 'MUTE'

        layout.separator()

        layout.operator("anim.channels_setting_enable", text = "Enable Protect", icon = "LOCKED").type = 'PROTECT'
        layout.operator("anim.channels_setting_enable", text = "Enable Mute", icon = "MUTE_IPO_ON").type = 'MUTE'

        layout.separator()

        layout.operator("anim.channels_setting_disable", text = "Disable Protect", icon = "LOCKED").type = 'PROTECT'
        layout.operator("anim.channels_setting_disable", text = "Disable Mute", icon = "MUTE_IPO_ON").type = 'MUTE'

class GRAPH_MT_channel_extrapolation(Menu):
    bl_label = "Extrapolation Mode"

    def draw(self, context):
        layout = self.layout

        layout.operator("graph.extrapolation_type", text = "Constant Extrapolation", icon = "EXTRAPOLATION_CONSTANT").type = 'CONSTANT'
        layout.operator("graph.extrapolation_type", text = "Linear Extrapolation", icon = "EXTRAPOLATION_LINEAR").type = 'LINEAR'
        layout.operator("graph.extrapolation_type", text = "Make Cyclic (F-Modifier)", icon = "EXTRAPOLATION_CYCLIC").type = 'MAKE_CYCLIC'
        layout.operator("graph.extrapolation_type", text = "Clear Cyclic (F-Modifier)", icon = "EXTRAPOLATION_CYCLIC_CLEAR").type = 'CLEAR_CYCLIC'


class GRAPH_MT_channel_move(Menu):
    bl_label = "Move"

    def draw(self, context):
        layout = self.layout
        layout.operator("anim.channels_move", text= "To Top", icon = "MOVE_TO_TOP").direction = 'TOP'
        layout.operator("anim.channels_move", text= "Up", icon = "MOVE_UP").direction = 'UP'
        layout.operator("anim.channels_move", text= "Down", icon = "MOVE_DOWN").direction = 'DOWN'
        layout.operator("anim.channels_move", text= "To Bottom", icon = "MOVE_TO_BOTTOM").direction = 'BOTTOM'


class GRAPH_MT_key(Menu):
    bl_label = "Key"

    def draw(self, _context):
        layout = self.layout

        layout.menu("GRAPH_MT_key_transform", text="Transform")

        layout.menu("GRAPH_MT_key_snap")
        layout.menu("GRAPH_MT_key_mirror")

        layout.separator()

        layout.operator_menu_enum("graph.keyframe_insert", "type")
        layout.operator_menu_enum("graph.fmodifier_add", "type")
        layout.operator("graph.sound_bake", icon = "BAKE_SOUND")

        layout.separator()

        layout.operator("graph.frame_jump", icon = "CENTER")

        layout.separator()

        layout.operator("graph.copy", text="Copy Keyframes", icon='COPYDOWN')
        layout.operator("graph.paste", text="Paste Keyframes", icon='PASTEDOWN')
        layout.operator("graph.paste", text="Paste Flipped", icon='PASTEFLIPDOWN').flipped = True
        layout.operator("graph.duplicate_move", icon = "DUPLICATE")
        layout.operator("graph.delete", icon = "DELETE")

        layout.separator()

        operator_context = layout.operator_context

        layout.operator("graph.decimate", text="Decimate (Ratio)", icon = "DECIMATE").mode = 'RATIO'

        # Using the modal operation doesn't make sense for this variant
        # as we do not have a modal mode for it, so just execute it.
        layout.operator_context = 'EXEC_REGION_WIN'
        layout.operator("graph.decimate", text="Decimate (Allowed Change)", icon = "DECIMATE").mode = 'ERROR'
        layout.operator_context = operator_context

        layout.menu("GRAPH_MT_slider", text="Slider Operators")

        layout.operator("graph.clean", icon = "CLEAN_KEYS").channels = False
        layout.operator("graph.clean", text="Clean Channels", icon = "CLEAN_CHANNELS").channels = True
        layout.operator("graph.smooth", icon = "SMOOTH_KEYFRAMES")
        layout.operator("graph.sample", icon = "SAMPLE_KEYFRAMES")
        layout.operator("graph.bake", icon = "BAKE_CURVE")
        layout.operator("graph.unbake", icon = "CLEAR")

        layout.separator()

        layout.operator("graph.euler_filter", text="Discontinuity (Euler) Filter", icon = "DISCONTINUE_EULER")


class GRAPH_MT_key_mirror(Menu):
    bl_label = "Mirror"

    def draw(self, context):
        layout = self.layout

        layout.operator("graph.mirror", text="By Times over Current Frame", icon = "MIRROR_TIME").type = 'CFRA'
        layout.operator("graph.mirror", text="By Values over Cursor Value", icon = "MIRROR_CURSORVALUE").type = 'VALUE'
        layout.operator("graph.mirror", text="By Times over Time=0", icon = "MIRROR_TIME").type = 'YAXIS'
        layout.operator("graph.mirror", text="By Values over Value=0", icon = "MIRROR_CURSORVALUE").type = 'XAXIS'
        layout.operator("graph.mirror", text="By Times over First Selected Marker", icon = "MIRROR_MARKER").type = 'MARKER'


class GRAPH_MT_key_snap(Menu):
    bl_label = "Snap"

    def draw(self, context):
        layout = self.layout

        layout.operator("graph.snap", text="Current Frame", icon = "SNAP_CURRENTFRAME").type= 'CFRA'
        layout.operator("graph.snap", text="Cursor Value", icon = "SNAP_CURSORVALUE").type= 'VALUE'
        layout.operator("graph.snap", text="Nearest Frame", icon = "SNAP_NEARESTFRAME").type= 'NEAREST_FRAME'
        layout.operator("graph.snap", text="Nearest Second", icon = "SNAP_NEARESTSECOND").type= 'NEAREST_SECOND'
        layout.operator("graph.snap", text="Nearest Marker", icon = "SNAP_NEARESTMARKER").type= 'NEAREST_MARKER'
        layout.operator("graph.snap", text="Flatten Handles", icon = "FLATTEN_HANDLER").type= 'HORIZONTAL'
        layout.operator("graph.equalize_handles", text="Equalize Handles", icon = "EQUALIZE_HANDLER").side = 'BOTH'
        layout.separator()
        layout.operator("graph.frame_jump", text="Cursor to Selection", icon = "JUMP_TO_KEYFRAMES")
        layout.operator("graph.snap_cursor_value", text="Cursor Value to Selection", icon = "VALUE_TO_SELECTION")


class GRAPH_MT_slider(Menu):
    bl_label = "Slider Operators"

    def draw(self, _context):
        layout = self.layout

<<<<<<< HEAD
        layout.operator("graph.breakdown", text="Breakdown", icon = 'BREAKDOWNER_POSE')
        layout.operator("graph.blend_to_neighbor", text="Blend To Neighbor", icon = 'BLEND_TO_NEIGHBOUR')
        layout.operator("graph.blend_to_default", text="Blend To Default Value")
=======
        layout.operator("graph.breakdown", text="Breakdown")
        layout.operator("graph.blend_to_neighbor", text="Blend to Neighbor")
        layout.operator("graph.blend_to_default", text="Blend to Default Value")
>>>>>>> 54261849


class GRAPH_MT_key_transform(Menu):
    bl_label = "Transform"

    def draw(self, _context):
        layout = self.layout

        layout.operator("transform.translate", text="Grab/Move", icon = "TRANSFORM_MOVE")
        layout.operator("transform.transform", text="Extend", icon = "SHRINK_FATTEN").mode = 'TIME_EXTEND'
        layout.operator("transform.rotate", text="Rotate", icon = "TRANSFORM_ROTATE")
        layout.operator("transform.resize", text="Scale", icon = "TRANSFORM_SCALE")


class GRAPH_MT_view_pie(Menu):
    bl_label = "View"

    def draw(self, _context):
        layout = self.layout

        pie = layout.menu_pie()
        pie.operator("graph.view_all")
        pie.operator("graph.view_selected", icon='ZOOM_SELECTED')
        pie.operator("graph.view_frame")


class GRAPH_MT_delete(Menu):
    bl_label = "Delete"

    def draw(self, _context):
        layout = self.layout

        layout.operator("graph.delete", icon = "DELETE")

        layout.separator()

        layout.operator("graph.clean").channels = False
        layout.operator("graph.clean", text="Clean Channels").channels = True


class GRAPH_MT_context_menu(Menu):
    bl_label = "F-Curve Context Menu"

    def draw(self, _context):
        layout = self.layout

        layout.operator_context = 'INVOKE_DEFAULT'

        layout.operator("graph.copy", text="Copy", icon='COPYDOWN')
        layout.operator("graph.paste", text="Paste", icon='PASTEDOWN')
        layout.operator("graph.paste", text="Paste Flipped", icon='PASTEFLIPDOWN').flipped = True

        layout.separator()

        layout.operator_menu_enum("graph.handle_type", "type", text="Handle Type")
        layout.operator_menu_enum("graph.interpolation_type", "type", text="Interpolation Mode")
        layout.operator_menu_enum("graph.easing_type", "type", text="Easing Mode")

        layout.separator()

        layout.operator("graph.keyframe_insert", icon = "KEYFRAMES_INSERT").type = 'SEL'
        layout.operator("graph.duplicate_move", icon = "DUPLICATE")
        layout.operator_context = 'EXEC_REGION_WIN'
        layout.operator("graph.delete", icon = "DELETE")

        layout.separator()

        layout.operator_menu_enum("graph.mirror", "type", text="Mirror")
        layout.operator_menu_enum("graph.snap", "type", text="Snap")


class GRAPH_MT_pivot_pie(Menu):
    bl_label = "Pivot Point"

    def draw(self, context):
        layout = self.layout
        pie = layout.menu_pie()

        pie.prop_enum(context.space_data, "pivot_point", value='BOUNDING_BOX_CENTER')
        pie.prop_enum(context.space_data, "pivot_point", value='CURSOR')
        pie.prop_enum(context.space_data, "pivot_point", value='INDIVIDUAL_ORIGINS')


class GRAPH_MT_snap_pie(Menu):
    bl_label = "Snap"

    def draw(self, _context):
        layout = self.layout
        pie = layout.menu_pie()

        pie.operator("graph.snap", text="Current Frame").type = 'CFRA'
        pie.operator("graph.snap", text="Cursor Value").type = 'VALUE'
        pie.operator("graph.snap", text="Nearest Frame").type = 'NEAREST_FRAME'
        pie.operator("graph.snap", text="Nearest Second").type = 'NEAREST_SECOND'
        pie.operator("graph.snap", text="Nearest Marker").type = 'NEAREST_MARKER'
        pie.operator("graph.snap", text="Flatten Handles").type = 'HORIZONTAL'
        pie.operator("graph.frame_jump", text="Cursor to Selection")
        pie.operator("graph.snap_cursor_value", text="Cursor Value to Selection")


class GRAPH_MT_channel_context_menu(Menu):
    bl_label = "F-Curve Channel Context Menu"

    def draw(self, context):
        layout = self.layout
        st = context.space_data

        layout.separator()
        layout.operator("anim.channels_setting_enable", text="Mute Channels", icon='MUTE_IPO_ON').type = 'MUTE'
        layout.operator("anim.channels_setting_disable", text="Unmute Channels", icon='MUTE_IPO_OFF').type = 'MUTE'
        layout.separator()
        layout.operator("anim.channels_setting_enable", text="Protect Channels", icon = "LOCKED").type = 'PROTECT'
        layout.operator("anim.channels_setting_disable", text="Unprotect Channels", icon = "UNLOCKED").type = 'PROTECT'

        layout.separator()
        layout.operator("anim.channels_group", icon = "NEW_GROUP")
        layout.operator("anim.channels_ungroup", icon = "REMOVE_FROM_ALL_GROUPS")

        layout.separator()
        layout.operator("anim.channels_editable_toggle", icon='RESTRICT_SELECT_ON')
        layout.operator_menu_enum("graph.extrapolation_type", "type", text="Extrapolation Mode")

        layout.separator()
        layout.operator("graph.hide", text="Hide Selected Curves", icon='HIDE_ON').unselected = False
        layout.operator("graph.hide", text="Hide Unselected Curves", icon='HIDE_UNSELECTED').unselected = True
        layout.operator("graph.reveal", icon='HIDE_OFF')

        layout.separator()
        layout.operator("anim.channels_expand", icon = "EXPANDMENU")
        layout.operator("anim.channels_collapse", icon = "COLLAPSEMENU")

        layout.separator()
        layout.operator_menu_enum("anim.channels_move", "direction", text="Move...")

        layout.separator()

        layout.operator("anim.channels_delete", icon = "DELETE")
        if st.mode == 'DRIVERS':
            layout.operator("graph.driver_delete_invalid", icon = "DELETE")


classes = (
    ANIM_OT_switch_editor_in_graph,
    ANIM_OT_switch_editor_in_driver,
    ALL_MT_editormenu,
    GRAPH_HT_header,
    GRAPH_PT_properties_view_options,
    GRAPH_MT_editor_menus,
    GRAPH_MT_view,
    GRAPH_MT_view_pie_menus,
    GRAPH_MT_select,
    GRAPH_MT_marker,
    GRAPH_MT_channel,
    GRAPH_MT_channel_settings_toggle,
    GRAPH_MT_channel_extrapolation,
    GRAPH_MT_channel_move,
    GRAPH_MT_key,
    GRAPH_MT_key_mirror,
    GRAPH_MT_key_snap,
    GRAPH_MT_slider,
    GRAPH_MT_key_transform,
    GRAPH_MT_delete,
    GRAPH_MT_context_menu,
    GRAPH_MT_channel_context_menu,
    GRAPH_MT_pivot_pie,
    GRAPH_MT_snap_pie,
    GRAPH_MT_view_pie,
    GRAPH_PT_filters,
)

if __name__ == "__main__":  # only for live edit.
    from bpy.utils import register_class
    for cls in classes:
        register_class(cls)<|MERGE_RESOLUTION|>--- conflicted
+++ resolved
@@ -478,15 +478,9 @@
     def draw(self, _context):
         layout = self.layout
 
-<<<<<<< HEAD
         layout.operator("graph.breakdown", text="Breakdown", icon = 'BREAKDOWNER_POSE')
-        layout.operator("graph.blend_to_neighbor", text="Blend To Neighbor", icon = 'BLEND_TO_NEIGHBOUR')
-        layout.operator("graph.blend_to_default", text="Blend To Default Value")
-=======
-        layout.operator("graph.breakdown", text="Breakdown")
-        layout.operator("graph.blend_to_neighbor", text="Blend to Neighbor")
+        layout.operator("graph.blend_to_neighbor", text="Blend to Neighbor", icon = 'BLEND_TO_NEIGHBOUR')
         layout.operator("graph.blend_to_default", text="Blend to Default Value")
->>>>>>> 54261849
 
 
 class GRAPH_MT_key_transform(Menu):
