--- conflicted
+++ resolved
@@ -501,10 +501,10 @@
     def draw(self, _context):
         layout = self.layout
 
-<<<<<<< HEAD
         layout.operator("graph.breakdown", text = "Breakdown", icon='BREAKDOWNER_POSE')
         layout.operator("graph.blend_to_neighbor", text = "Blend to Neighbor", icon='BLEND_TO_NEIGHBOUR')
         layout.operator("graph.blend_to_default", text = "Blend to Default Value", icon = 'BLEND_TO_DEFAULT')
+        layout.operator("graph.ease", text="Ease")
 
 
 class GRAPH_MT_key_transform(Menu):
@@ -517,12 +517,6 @@
         layout.operator("transform.transform", text="Extend", icon="SHRINK_FATTEN").mode = 'TIME_EXTEND'
         layout.operator("transform.rotate", text="Rotate", icon="TRANSFORM_ROTATE")
         layout.operator("transform.resize", text="Scale", icon="TRANSFORM_SCALE")
-=======
-        layout.operator("graph.breakdown", text="Breakdown")
-        layout.operator("graph.blend_to_neighbor", text="Blend to Neighbor")
-        layout.operator("graph.blend_to_default", text="Blend to Default Value")
-        layout.operator("graph.ease", text="Ease")
->>>>>>> 449b2a2c
 
 
 class GRAPH_MT_view_pie(Menu):
