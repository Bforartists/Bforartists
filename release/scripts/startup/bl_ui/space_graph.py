--- conflicted
+++ resolved
@@ -176,8 +176,9 @@
         st = context.space_data
 
         layout.prop(st, "use_realtime_update")
-        layout.prop(st, "show_marker_lines")
-        
+        if st.mode != 'DRIVERS':
+            layout.separator()
+            layout.prop(st, "show_markers")
         layout.separator()
         
         layout.prop(st, "show_seconds")
@@ -225,21 +226,9 @@
 
         layout.separator()
 
-<<<<<<< HEAD
         layout.operator("anim.previewrange_set", icon='BORDER_RECT')
         layout.operator("anim.previewrange_clear", icon = "CLEAR")
         layout.operator("graph.previewrange_set", icon='BORDER_RECT')
-=======
-        layout.prop(st, "use_realtime_update")
-        layout.prop(st, "show_cursor")
-        layout.prop(st, "show_sliders")
-        layout.prop(st, "show_group_colors")
-        layout.prop(st, "use_auto_merge_keyframes")
->>>>>>> f1ac6492
-
-        if st.mode != 'DRIVERS':
-            layout.separator()
-            layout.prop(st, "show_markers")
 
         layout.separator()
         
@@ -482,21 +471,13 @@
         layout.operator("graph.delete", icon = "DELETE")
 
         layout.separator()
-<<<<<<< HEAD
-
+
+        layout.operator("graph.decimate", icon = "DECIMATE")
         layout.operator("graph.clean", icon = "CLEAN_KEYS").channels = False
         layout.operator("graph.clean", text="Clean Channels", icon = "CLEAN_CHANNELS").channels = True
         layout.operator("graph.smooth", icon = "SMOOTH_KEYFRAMES")
         layout.operator("graph.sample", icon = "SAMPLE_KEYFRAMES")
         layout.operator("graph.bake", icon = "BAKE_CURVE")
-=======
-        layout.operator("graph.decimate")
-        layout.operator("graph.clean").channels = False
-        layout.operator("graph.clean", text="Clean Channels").channels = True
-        layout.operator("graph.smooth")
-        layout.operator("graph.sample")
-        layout.operator("graph.bake")
->>>>>>> f1ac6492
 
         layout.separator()
 
