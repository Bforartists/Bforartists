﻿# ##### BEGIN GPL LICENSE BLOCK #####
#
#  This program is free software; you can redistribute it and/or
#  modify it under the terms of the GNU General Public License
#  as published by the Free Software Foundation; either version 2
#  of the License, or (at your option) any later version.
#
#  This program is distributed in the hope that it will be useful,
#  but WITHOUT ANY WARRANTY; without even the implied warranty of
#  MERCHANTABILITY or FITNESS FOR A PARTICULAR PURPOSE.  See the
#  GNU General Public License for more details.
#
#  You should have received a copy of the GNU General Public License
#  along with this program; if not, write to the Free Software Foundation,
#  Inc., 51 Franklin Street, Fifth Floor, Boston, MA 02110-1301, USA.
#
# ##### END GPL LICENSE BLOCK #####

# <pep8 compliant>

import bpy
from bpy.types import Header, Menu, Panel
<<<<<<< HEAD


################################ Switch between the editors ##########################################

class switch_editors_in_graph(bpy.types.Operator):
    """You are in Graph editor"""      # blender will use this as a tooltip for menu items and buttons.
    bl_idname = "wm.switch_editor_in_graph"        # unique identifier for buttons and menu items to reference.
    bl_label = "Graph Editor"         # display name in the interface.
    bl_options = {'REGISTER', 'UNDO'}  # enable undo for the operator.


##########################################################################
=======
from .space_dopesheet import (
    DopesheetFilterPopoverBase,
    dopesheet_filter,
)
>>>>>>> b77836f9


class GRAPH_HT_header(Header):
    bl_space_type = 'GRAPH_EDITOR'

    def draw(self, context):
        layout = self.layout
        toolsettings = context.tool_settings

        st = context.space_data

        ALL_MT_editormenu.draw_hidden(context, layout) # bfa - show hide the editormenu

        # bfa - The tabs to switch between the four animation editors. The classes are in space_time.py
        row = layout.row(align=True)
        row.operator("wm.switch_editor_to_timeline", text="", icon='TIME')
        row.operator("wm.switch_editor_in_graph", text="", icon='GRAPH_ACTIVE')
        row.operator("wm.switch_editor_to_dopesheet", text="", icon='ACTION')     
        row.operator("wm.switch_editor_to_nla", text="", icon='NLA')

        # Now a exposed as a sub-space type
        # layout.prop(st, "mode", text="")

        GRAPH_MT_editor_menus.draw_collapsible(context, layout)

        row = layout.row(align=True)
        row.prop(st, "use_normalization", icon='NORMALIZE_FCURVES', text="Normalize", toggle=True)
        sub = row.row(align=True)
        sub.active = st.use_normalization
        sub.prop(st, "use_auto_normalization", icon='FILE_REFRESH', text="", toggle=True)

<<<<<<< HEAD
        row = layout.row(align=True)

        row.prop(toolsettings, "use_proportional_fcurve",
                 text="", icon_only=True)
        if toolsettings.use_proportional_fcurve:
            row.prop(toolsettings, "proportional_edit_falloff",
                     text="", icon_only=True)

        layout.prop(st, "auto_snap", text="", icon = "SNAP_ON")
        layout.prop(st, "pivot_point", icon_only=True)

=======
        layout.separator_spacer()

        dopesheet_filter(layout, context)

>>>>>>> b77836f9
        row = layout.row(align=True)
        if st.has_ghost_curves:
            row.operator("graph.ghost_curves_clear", text="", icon='GHOST_DISABLED')
        else:
            row.operator("graph.ghost_curves_create", text="", icon='GHOST_ENABLED')

<<<<<<< HEAD
# bfa - show hide the editormenu
class ALL_MT_editormenu(Menu):
    bl_label = ""

    def draw(self, context):
        self.draw_menus(self.layout, context)

    @staticmethod
    def draw_menus(layout, context):

        row = layout.row(align=True)
        row.template_header() # editor type menus
=======
        layout.popover(
            panel="GRAPH_PT_filters",
            text="",
            icon='FILTER',
        )

        layout.prop(st, "auto_snap", text="")

        row = layout.row(align=True)
        row.prop(toolsettings, "use_proportional_fcurve", text="", icon_only=True)
        sub = row.row(align=True)
        sub.active = toolsettings.use_proportional_fcurve
        sub.prop(toolsettings, "proportional_edit_falloff", text="", icon_only=True)

        layout.prop(st, "pivot_point", icon_only=True)


class GRAPH_PT_filters(DopesheetFilterPopoverBase, Panel):
    bl_space_type = 'GRAPH_EDITOR'
    bl_region_type = 'HEADER'
    bl_label = "Filters"

    def draw(self, context):
        layout = self.layout

        DopesheetFilterPopoverBase.draw_generic_filters(context, layout)
        layout.separator()
        DopesheetFilterPopoverBase.draw_search_filters(context, layout)
        layout.separator()
        DopesheetFilterPopoverBase.draw_standard_filters(context, layout)

>>>>>>> b77836f9

class GRAPH_MT_editor_menus(Menu):
    bl_idname = "GRAPH_MT_editor_menus"
    bl_label = ""

    def draw(self, context):
        self.draw_menus(self.layout, context)

    @staticmethod
    def draw_menus(layout, context):
        layout.menu("GRAPH_MT_view")
        layout.menu("GRAPH_MT_select")
        layout.menu("GRAPH_MT_marker")
        layout.menu("GRAPH_MT_channel")
        layout.menu("GRAPH_MT_key")


class GRAPH_MT_view(Menu):
    bl_label = "View"

    def draw(self, context):
        layout = self.layout

        st = context.space_data

        layout.operator("graph.properties", icon='MENU_PANEL')

        layout.separator()

        layout.operator("anim.previewrange_set", icon='BORDER_RECT')
        layout.operator("anim.previewrange_clear", icon = "CLEAR")
        layout.operator("graph.previewrange_set", icon='BORDER_RECT')

        layout.separator()

        layout.operator("graph.view_all", icon = "VIEWALL")
        layout.operator("graph.view_selected", icon = "VIEW_SELECTED")
        layout.operator("graph.view_frame", icon = "VIEW_FRAME" )

        # Add this to show key-binding (reverse action in dope-sheet).
        layout.separator()
<<<<<<< HEAD

        layout.operator("screen.area_dupli", icon = "NEW_WINDOW")
        layout.operator("screen.toggle_maximized_area", text="Toggle Maximize Area", icon = "MAXIMIZE_AREA") # bfa - the separated tooltip. Class is in space_text.py
        layout.operator("screen.screen_full_area", text="Toggle Fullscreen Area", icon = "FULLSCREEN_AREA").use_hide_panels = True
=======
        props = layout.operator("wm.context_set_enum", text="Toggle Dope Sheet")
        props.data_path = "area.type"
        props.value = 'DOPESHEET_EDITOR'

        layout.separator()
        layout.menu("INFO_MT_area")
>>>>>>> b77836f9


class GRAPH_MT_select(Menu):
    bl_label = "Select"

    def draw(self, context):
        layout = self.layout
<<<<<<< HEAD
     
        props = layout.operator("graph.select_border", icon='BORDER_RECT')
        props.axis_range = False
        props.include_handles = False
        props = layout.operator("graph.select_border", text="Border Axis Range", icon='BORDER_RECT')
        props.axis_range = True
        props.include_handles = False
        props = layout.operator("graph.select_border", text="Border (Include Handles)", icon='BORDER_RECT')
        props.axis_range = False
        props.include_handles = True
        props = layout.operator("graph.select_border", text="Border (Axis + Handles)", icon='BORDER_RECT')
=======

        layout.operator("graph.select_all", text="All").action = 'SELECT'
        layout.operator("graph.select_all", text="None").action = 'DESELECT'
        layout.operator("graph.select_all", text="Invert").action = 'INVERT'

        layout.separator()

        props = layout.operator("graph.select_box")
        props.axis_range = False
        props.include_handles = False
        props = layout.operator("graph.select_box", text="Border Axis Range")
        props.axis_range = True
        props.include_handles = False
        props = layout.operator("graph.select_box", text="Border (Include Handles)")
>>>>>>> b77836f9
        props.axis_range = False
        props.include_handles = True
        layout.operator("graph.select_circle", icon = 'CIRCLE_SELECT')
        
        layout.separator()
        
        layout.operator("graph.select_all_toggle", text = "(De)Select All", icon='SELECT_ALL').invert = False
        layout.operator("graph.select_all_toggle", text="Inverse", icon = 'INVERSE').invert = True     

        layout.separator()
        
        layout.operator("graph.select_column", text="Columns on Selected Keys", icon = "COLUMNS_KEYS").mode = 'KEYS'
        layout.operator("graph.select_column", text="Column on Current Frame", icon = "COLUMN_CURRENT_FRAME").mode = 'CFRA'

        layout.operator("graph.select_column", text="Columns on Selected Markers", icon = "COLUMNS_MARKERS").mode = 'MARKERS_COLUMN'
        layout.operator("graph.select_column", text="Between Selected Markers", icon = "BETWEEN_MARKERS").mode = 'MARKERS_BETWEEN'
        
        layout.separator()

        layout.operator("graph.select_linked",text = "Linked", icon = "CONNECTED")   

        layout.separator()
        
        props = layout.operator("graph.select_leftright", text="Before Current Frame", icon = "BEFORE_CURRENT_FRAME")
        props.extend = False
        props.mode = 'LEFT'
        props = layout.operator("graph.select_leftright", text="After Current Frame", icon = "AFTER_CURRENT_FRAME")
        props.extend = False
        props.mode = 'RIGHT'

        layout.separator()

        layout.operator("graph.select_more",text = "More", icon = "SELECTMORE")
        layout.operator("graph.select_less",text = "Less", icon = "SELECTLESS")



class GRAPH_MT_marker(Menu):
    bl_label = "Marker"

    def draw(self, context):
        layout = self.layout

        from .space_time import marker_menu_generic
        marker_menu_generic(layout)

        # TODO: pose markers for action edit mode only?


# Workaround to separate the tooltips for Toggle Maximize Area
class GRAPH_MT_channel_hide_unselected_curves(bpy.types.Operator):
    """Hide unselected Curves\nHide unselected Curves from Graph Editor """      # blender will use this as a tooltip for menu items and buttons.
    bl_idname = "graph.hide_unselected_curves"        # unique identifier for buttons and menu items to reference.
    bl_label = "Hide Unselected Curves"         # display name in the interface.
    bl_options = {'REGISTER', 'UNDO'}  # enable undo for the operator.

    def execute(self, context):        # execute() is called by blender when running the operator.
        bpy.ops.graph.hide(unselected = True)
        return {'FINISHED'}  

class GRAPH_MT_channel(Menu):
    bl_label = "Channel"

    def draw(self, context):
        layout = self.layout

        layout.operator_context = 'INVOKE_REGION_CHANNELS'

        layout.operator("anim.channels_delete", icon = "DELETE")
        if context.space_data.mode == 'DRIVERS':
            layout.operator("graph.driver_delete_invalid")

        layout.separator()

        layout.operator("anim.channels_group", icon = "NEW_GROUP")
        layout.operator("anim.channels_ungroup", icon = "REMOVE_FROM_ALL_GROUPS")

        layout.separator()

        layout.menu("GRAPH_MT_channel_settings_toggle")

        layout.separator()

        layout.operator("anim.channels_editable_toggle", icon = "LOCKED")
        layout.menu("GRAPH_MT_channel_extrapolation")

        layout.separator()

        layout.operator("graph.hide", text="Hide Selected Curves", icon = "RESTRICT_VIEW_ON").unselected = False
        layout.operator("graph.hide_unselected_curves", text="Hide Unselected Curves", icon = "HIDE_UNSELECTED")
        layout.operator("graph.reveal", icon = "RESTRICT_VIEW_OFF")

        layout.separator()

        layout.operator("anim.channels_expand", icon = "EXPANDMENU")
        layout.operator("anim.channels_collapse", icon = "COLLAPSEMENU")

        layout.separator()

        layout.menu("GRAPH_MT_channel_move")

        layout.separator()

        layout.operator("anim.channels_fcurves_enable", icon = "UNLOCKED")

class GRAPH_MT_key(Menu):
    bl_label = "Key"

    def draw(self, context):
        layout = self.layout

        layout.operator("graph.copy", text="Copy Keyframes", icon='COPYDOWN')
        layout.operator("graph.paste", text="Paste Keyframes", icon='PASTEDOWN')
        layout.operator("graph.paste", text="Paste Flipped", icon='PASTEFLIPDOWN').flipped = True

        layout.separator()

        layout.operator("graph.duplicate_move", icon = "DUPLICATE")
        layout.operator("graph.delete", icon = "DELETE")

        layout.separator()
<<<<<<< HEAD
=======
        layout.operator("graph.copy")
        layout.operator("graph.paste")
        layout.operator("graph.paste", text="Paste Flipped").flipped = True
        layout.operator("graph.duplicate_move")
        layout.operator("graph.delete")
>>>>>>> b77836f9

        layout.menu("GRAPH_MT_key_transform", text="Transform")

        layout.menu("GRAPH_MT_key_snap")
        layout.menu("GRAPH_MT_key_mirror")

        layout.separator()

        layout.menu("GRAPH_MT_key_keyframe")
        layout.operator("graph.sound_bake", icon = "BAKE_SOUND")   

        layout.separator()
<<<<<<< HEAD

        layout.operator("graph.clean", icon = "CLEAN_KEYS").channels = False
        layout.operator("graph.clean", text="Clean Channels", icon = "CLEAN_CHANNELS").channels = True
        layout.operator("graph.smooth", icon = "SMOOTH_KEYFRAMES")
        layout.operator("graph.sample", icon = "SAMPLE_KEYFRAMES")
        layout.operator("graph.bake", icon = "BAKE_CURVE")

        layout.separator()
        
        layout.operator("graph.euler_filter", text="Discontinuity (Euler) Filter", icon = "DISCONTINUE_EULER")

class GRAPH_MT_key_snap(Menu):
    bl_label = "Snap"

    def draw(self, context):
        layout = self.layout

        layout.operator("graph.snap", text="Current Frame", icon = "SNAP_CURRENTFRAME").type= 'CFRA'
        layout.operator("graph.snap", text="Cursor Value", icon = "SNAP_CURSORVALUE").type= 'VALUE'
        layout.operator("graph.snap", text="Nearest Frame", icon = "SNAP_NEARESTFRAME").type= 'NEAREST_FRAME'
        layout.operator("graph.snap", text="Nearest Second", icon = "SNAP_NEARESTSECOND").type= 'NEAREST_SECOND'
        layout.operator("graph.snap", text="Nearest Marker", icon = "SNAP_NEARESTMARKER").type= 'NEAREST_MARKER'
        layout.operator("graph.snap", text="Flatten Handles", icon = "FLATTEN_HANDLER").type= 'HORIZONTAL'
=======
        layout.operator("graph.euler_filter", text="Discontinuity (Euler) Filter")
>>>>>>> b77836f9


class GRAPH_MT_key_transform(Menu):
    bl_label = "Transform"

    def draw(self, context):
        layout = self.layout

<<<<<<< HEAD
        layout.operator("transform.translate", text="Grab/Move", icon = "TRANSFORM_MOVE")
        layout.operator("transform.transform", text="Extend", icon = "SHRINK_FATTEN").mode = 'TIME_EXTEND'
        layout.operator("transform.rotate", text="Rotate", icon = "TRANSFORM_ROTATE")
        layout.operator("transform.resize", text="Scale", icon = "TRANSFORM_SCALE")
=======
        layout.operator("transform.translate", text="Move")
        layout.operator("transform.transform", text="Extend").mode = 'TIME_EXTEND'
        layout.operator("transform.rotate", text="Rotate")
        layout.operator("transform.resize", text="Scale")
>>>>>>> b77836f9


class GRAPH_MT_delete(Menu):
    bl_label = "Delete"

    def draw(self, context):
        layout = self.layout

        layout.operator("graph.delete")

        layout.separator()

        layout.operator("graph.clean").channels = False
        layout.operator("graph.clean", text="Clean Channels").channels = True

class GRAPH_MT_key_mirror(Menu):
    bl_label = "Mirror"

    def draw(self, context):
        layout = self.layout

        layout.operator("graph.mirror", text="By Times over Current Frame", icon = "MIRROR_TIME").type = 'CFRA'
        layout.operator("graph.mirror", text="By Values over Cursor Value", icon = "MIRROR_CURSORVALUE").type = 'VALUE'
        layout.operator("graph.mirror", text="By Times over Time=0", icon = "MIRROR_TIME").type = 'YAXIS'
        layout.operator("graph.mirror", text="By Values over Value=0", icon = "MIRROR_CURSORVALUE").type = 'XAXIS'
        layout.operator("graph.mirror", text="By Times over First Selected Marker", icon = "MIRROR_MARKER").type = 'MARKER'

class GRAPH_MT_key_keyframe(Menu):
    bl_label = "Insert Keyframes"

    def draw(self, context):
        layout = self.layout

        layout.operator("graph.keyframe_insert", text = "All Channels", icon = "KEYFRAMES_INSERT").type = 'ALL'
        layout.operator("graph.keyframe_insert", text = "Only Selected Channels", icon = "KEYFRAMES_INSERT").type = 'SEL'
        layout.operator("graph.keyframe_insert", text = "Active Channels at Cursor", icon = "KEYFRAMES_INSERT").type = 'CURSOR_ACTIVE'
        layout.operator("graph.keyframe_insert", text = "Selected Channels at Cursor", icon = "KEYFRAMES_INSERT").type = 'CURSOR_SEL'

class GRAPH_MT_key_handle_type(Menu):
    bl_label = "Handle Type"

    def draw(self, context):
        layout = self.layout
        layout.operator("graph.handle_type", text= "Free", icon = "HANDLE_FREE").type = 'FREE'
        layout.operator("graph.handle_type", text= "Vector", icon = "HANDLE_VECTOR").type = 'VECTOR'
        layout.operator("graph.handle_type", text= "Aligned", icon = "HANDLE_ALIGN").type = 'ALIGNED'
        layout.operator("graph.handle_type", text= "Automatic", icon = "HANDLE_AUTO").type = 'AUTO'
        layout.operator("graph.handle_type", text= "Auto Clamped", icon = "HANDLE_AUTO_CLAMPED").type = 'AUTO_CLAMPED'

class GRAPH_MT_channel_move(Menu):
    bl_label = "Move"

    def draw(self, context):
        layout = self.layout
        layout.operator("anim.channels_move", text= "To Top", icon = "MOVE_TO_TOP").direction = 'TOP'
        layout.operator("anim.channels_move", text= "Up", icon = "MOVE_UP").direction = 'UP'
        layout.operator("anim.channels_move", text= "Down", icon = "MOVE_DOWN").direction = 'DOWN'
        layout.operator("anim.channels_move", text= "To Bottom", icon = "MOVE_TO_BOTTOM").direction = 'BOTTOM'

class GRAPH_MT_channel_extrapolation(Menu):
    bl_label = "Extrapolation Mode"

    def draw(self, context):
        layout = self.layout

        layout.operator("graph.extrapolation_type", text = "Constant Extrapolation", icon = "EXTRAPOLATION_CONSTANT").type = 'CONSTANT'
        layout.operator("graph.extrapolation_type", text = "Linear Extrapolation", icon = "EXTRAPOLATION_LINEAR").type = 'LINEAR'
        layout.operator("graph.extrapolation_type", text = "Make Cyclic (F-Modifier)", icon = "EXTRAPOLATION_CYCLIC").type = 'MAKE_CYCLIC'
        layout.operator("graph.extrapolation_type", text = "Clear Cyclic (F-Modifier)", icon = "EXTRAPOLATION_CYCLIC_CLEAR").type = 'CLEAR_CYCLIC'


class GRAPH_MT_channel_settings_toggle(Menu):
    bl_label = "Channel Settings"

    def draw(self, context):
        layout = self.layout

        layout.operator("anim.channels_setting_toggle", text = "Toggle Protect", icon = "LOCKED").type = 'PROTECT'
        layout.operator("anim.channels_setting_toggle", text = "Toggle Mute", icon ="MUTE_IPO_ON").type = 'MUTE'

        layout.separator()

        layout.operator("anim.channels_setting_enable", text = "Enable Protect", icon = "LOCKED").type = 'PROTECT'
        layout.operator("anim.channels_setting_enable", text = "Enable Mute", icon = "MUTE_IPO_ON").type = 'MUTE'

        layout.separator()

        layout.operator("anim.channels_setting_disable", text = "Disable Protect", icon = "LOCKED").type = 'PROTECT'
        layout.operator("anim.channels_setting_disable", text = "Disable Mute", icon = "MUTE_IPO_ON").type = 'MUTE'
        

class GRAPH_PT_properties_view_options(Panel):
    bl_label = "View Options"
    bl_category = "View"
    bl_space_type = 'GRAPH_EDITOR'
    bl_region_type = 'UI'
    
    def draw(self, context):
        sc = context.scene
        layout = self.layout
        
        st = context.space_data

        layout.prop(st, "use_realtime_update")
        layout.prop(st, "show_frame_indicator")
        layout.prop(st, "show_sliders")
        layout.prop(st, "show_group_colors")
        layout.prop(st, "use_auto_merge_keyframes")

        layout.prop(st, "use_beauty_drawing")

        layout.prop(st, "show_handles")

        layout.prop(st, "use_only_selected_curves_handles")
        layout.prop(st, "use_only_selected_keyframe_handles")

        layout.prop(st, "show_seconds")
        layout.prop(st, "show_locked_time")

class GRAPH_PT_properties_key_options(Panel):
    bl_label = "Keyframe Options"
    bl_category = "F-Curve"
    bl_space_type = 'GRAPH_EDITOR'
    bl_region_type = 'UI'
    
    def draw(self, context):
        sc = context.scene
        layout = self.layout
        
        layout.menu("GRAPH_MT_key_handle_type")
        layout.operator_menu_enum("graph.easing_type", "type", text="Easing Type")

class GRAPH_MT_specials(Menu):
    bl_label = "F-Curve Context Menu"

    def draw(self, context):
        layout = self.layout

        layout.operator("graph.copy", text="Copy")
        layout.operator("graph.paste", text="Paste")
        layout.operator("graph.paste", text="Paste Flipped").flipped = True

        layout.separator()

        layout.operator_menu_enum("graph.handle_type", "type", text="Handle Type")
        layout.operator_menu_enum("graph.interpolation_type", "type", text="Interpolation Mode")
        layout.operator_menu_enum("graph.easing_type", "type", text="Easing Type")

        layout.separator()

        layout.operator("graph.keyframe_insert").type = 'SEL'
        layout.operator("graph.duplicate_move")
        layout.operator("graph.delete")

        layout.separator()

        layout.operator_menu_enum("graph.mirror", "type", text="Mirror")
        layout.operator_menu_enum("graph.snap", "type", text="Snap")


class GRAPH_MT_pivot_pie(Menu):
    bl_label = "Pivot Point"

    def draw(self, context):
        layout = self.layout
        pie = layout.menu_pie()

        pie.prop_enum(context.space_data, "pivot_point", value='BOUNDING_BOX_CENTER')
        pie.prop_enum(context.space_data, "pivot_point", value='CURSOR')
        pie.prop_enum(context.space_data, "pivot_point", value='INDIVIDUAL_ORIGINS')


class GRAPH_MT_snap_pie(Menu):
    bl_label = "Snap"

    def draw(self, context):
        layout = self.layout
        pie = layout.menu_pie()

        pie.operator("graph.snap", text="Current Frame").type = 'CFRA'
        pie.operator("graph.snap", text="Cursor Value").type = 'VALUE'
        pie.operator("graph.snap", text="Nearest Frame").type = 'NEAREST_FRAME'
        pie.operator("graph.snap", text="Nearest Second").type = 'NEAREST_SECOND'
        pie.operator("graph.snap", text="Nearest Marker").type = 'NEAREST_MARKER'
        pie.operator("graph.snap", text="Flatten Handles").type = 'HORIZONTAL'


class GRAPH_MT_channel_specials(Menu):
    bl_label = "F-Curve Channel Context Menu"

    def draw(self, context):
        layout = self.layout
        st = context.space_data

        layout.separator()
        layout.operator("anim.channels_setting_enable", text="Mute Channels").type = 'MUTE'
        layout.operator("anim.channels_setting_disable", text="Unmute Channels").type = 'MUTE'
        layout.separator()
        layout.operator("anim.channels_setting_enable", text="Protect Channels").type = 'PROTECT'
        layout.operator("anim.channels_setting_disable", text="Unprotect Channels").type = 'PROTECT'

        layout.separator()
        layout.operator("anim.channels_group")
        layout.operator("anim.channels_ungroup")

        layout.separator()
        layout.operator("anim.channels_editable_toggle")
        layout.operator_menu_enum("graph.extrapolation_type", "type", text="Extrapolation Mode")

        layout.separator()
        layout.operator("graph.hide", text="Hide Selected Curves").unselected = False
        layout.operator("graph.hide", text="Hide Unselected Curves").unselected = True
        layout.operator("graph.reveal")

        layout.separator()
        layout.operator("anim.channels_expand")
        layout.operator("anim.channels_collapse")

        layout.separator()
        layout.operator_menu_enum("anim.channels_move", "direction", text="Move...")

        layout.separator()

        layout.operator("anim.channels_delete")
        if st.mode == 'DRIVERS':
            layout.operator("graph.driver_delete_invalid")


classes = (
    switch_editors_in_graph,
    GRAPH_HT_header,
    ALL_MT_editormenu,
    GRAPH_MT_editor_menus,
    GRAPH_MT_view,
    GRAPH_MT_select,
    GRAPH_MT_marker,
    GRAPH_MT_channel_hide_unselected_curves,
    GRAPH_MT_channel,
    GRAPH_MT_key,
    GRAPH_MT_key_snap,
    GRAPH_MT_key_transform,
    GRAPH_MT_delete,
<<<<<<< HEAD
    GRAPH_MT_key_mirror,
    GRAPH_MT_key_keyframe,
    GRAPH_MT_key_handle_type,
    GRAPH_MT_channel_move,
    GRAPH_MT_channel_extrapolation,
    GRAPH_MT_channel_settings_toggle,
    GRAPH_PT_properties_view_options,
    GRAPH_PT_properties_key_options,
=======
    GRAPH_MT_specials,
    GRAPH_MT_channel_specials,
    GRAPH_MT_pivot_pie,
    GRAPH_MT_snap_pie,
    GRAPH_PT_filters,
>>>>>>> b77836f9
)

if __name__ == "__main__":  # only for live edit.
    from bpy.utils import register_class
    for cls in classes:
        register_class(cls)<|MERGE_RESOLUTION|>--- conflicted
+++ resolved
@@ -1,4 +1,4 @@
-﻿# ##### BEGIN GPL LICENSE BLOCK #####
+# ##### BEGIN GPL LICENSE BLOCK #####
 #
 #  This program is free software; you can redistribute it and/or
 #  modify it under the terms of the GNU General Public License
@@ -20,25 +20,10 @@
 
 import bpy
 from bpy.types import Header, Menu, Panel
-<<<<<<< HEAD
-
-
-################################ Switch between the editors ##########################################
-
-class switch_editors_in_graph(bpy.types.Operator):
-    """You are in Graph editor"""      # blender will use this as a tooltip for menu items and buttons.
-    bl_idname = "wm.switch_editor_in_graph"        # unique identifier for buttons and menu items to reference.
-    bl_label = "Graph Editor"         # display name in the interface.
-    bl_options = {'REGISTER', 'UNDO'}  # enable undo for the operator.
-
-
-##########################################################################
-=======
 from .space_dopesheet import (
     DopesheetFilterPopoverBase,
     dopesheet_filter,
 )
->>>>>>> b77836f9
 
 
 class GRAPH_HT_header(Header):
@@ -50,14 +35,8 @@
 
         st = context.space_data
 
-        ALL_MT_editormenu.draw_hidden(context, layout) # bfa - show hide the editormenu
-
-        # bfa - The tabs to switch between the four animation editors. The classes are in space_time.py
         row = layout.row(align=True)
-        row.operator("wm.switch_editor_to_timeline", text="", icon='TIME')
-        row.operator("wm.switch_editor_in_graph", text="", icon='GRAPH_ACTIVE')
-        row.operator("wm.switch_editor_to_dopesheet", text="", icon='ACTION')     
-        row.operator("wm.switch_editor_to_nla", text="", icon='NLA')
+        row.template_header()
 
         # Now a exposed as a sub-space type
         # layout.prop(st, "mode", text="")
@@ -70,44 +49,16 @@
         sub.active = st.use_normalization
         sub.prop(st, "use_auto_normalization", icon='FILE_REFRESH', text="", toggle=True)
 
-<<<<<<< HEAD
-        row = layout.row(align=True)
-
-        row.prop(toolsettings, "use_proportional_fcurve",
-                 text="", icon_only=True)
-        if toolsettings.use_proportional_fcurve:
-            row.prop(toolsettings, "proportional_edit_falloff",
-                     text="", icon_only=True)
-
-        layout.prop(st, "auto_snap", text="", icon = "SNAP_ON")
-        layout.prop(st, "pivot_point", icon_only=True)
-
-=======
         layout.separator_spacer()
 
         dopesheet_filter(layout, context)
 
->>>>>>> b77836f9
         row = layout.row(align=True)
         if st.has_ghost_curves:
             row.operator("graph.ghost_curves_clear", text="", icon='GHOST_DISABLED')
         else:
             row.operator("graph.ghost_curves_create", text="", icon='GHOST_ENABLED')
 
-<<<<<<< HEAD
-# bfa - show hide the editormenu
-class ALL_MT_editormenu(Menu):
-    bl_label = ""
-
-    def draw(self, context):
-        self.draw_menus(self.layout, context)
-
-    @staticmethod
-    def draw_menus(layout, context):
-
-        row = layout.row(align=True)
-        row.template_header() # editor type menus
-=======
         layout.popover(
             panel="GRAPH_PT_filters",
             text="",
@@ -139,7 +90,6 @@
         layout.separator()
         DopesheetFilterPopoverBase.draw_standard_filters(context, layout)
 
->>>>>>> b77836f9
 
 class GRAPH_MT_editor_menus(Menu):
     bl_idname = "GRAPH_MT_editor_menus"
@@ -166,9 +116,29 @@
         st = context.space_data
 
         layout.operator("graph.properties", icon='MENU_PANEL')
-
-        layout.separator()
-
+        layout.separator()
+
+        layout.prop(st, "use_realtime_update")
+        layout.prop(st, "show_frame_indicator")
+        layout.prop(st, "show_cursor")
+        layout.prop(st, "show_sliders")
+        layout.prop(st, "show_group_colors")
+        layout.prop(st, "use_auto_merge_keyframes")
+
+        layout.separator()
+        layout.prop(st, "use_beauty_drawing")
+
+        layout.separator()
+
+        layout.prop(st, "show_handles")
+
+        layout.prop(st, "use_only_selected_curves_handles")
+        layout.prop(st, "use_only_selected_keyframe_handles")
+
+        layout.prop(st, "show_seconds")
+        layout.prop(st, "show_locked_time")
+
+        layout.separator()
         layout.operator("anim.previewrange_set", icon='BORDER_RECT')
         layout.operator("anim.previewrange_clear", icon = "CLEAR")
         layout.operator("graph.previewrange_set", icon='BORDER_RECT')
@@ -181,19 +151,12 @@
 
         # Add this to show key-binding (reverse action in dope-sheet).
         layout.separator()
-<<<<<<< HEAD
-
-        layout.operator("screen.area_dupli", icon = "NEW_WINDOW")
-        layout.operator("screen.toggle_maximized_area", text="Toggle Maximize Area", icon = "MAXIMIZE_AREA") # bfa - the separated tooltip. Class is in space_text.py
-        layout.operator("screen.screen_full_area", text="Toggle Fullscreen Area", icon = "FULLSCREEN_AREA").use_hide_panels = True
-=======
         props = layout.operator("wm.context_set_enum", text="Toggle Dope Sheet")
         props.data_path = "area.type"
         props.value = 'DOPESHEET_EDITOR'
 
         layout.separator()
         layout.menu("INFO_MT_area")
->>>>>>> b77836f9
 
 
 class GRAPH_MT_select(Menu):
@@ -201,19 +164,6 @@
 
     def draw(self, context):
         layout = self.layout
-<<<<<<< HEAD
-     
-        props = layout.operator("graph.select_border", icon='BORDER_RECT')
-        props.axis_range = False
-        props.include_handles = False
-        props = layout.operator("graph.select_border", text="Border Axis Range", icon='BORDER_RECT')
-        props.axis_range = True
-        props.include_handles = False
-        props = layout.operator("graph.select_border", text="Border (Include Handles)", icon='BORDER_RECT')
-        props.axis_range = False
-        props.include_handles = True
-        props = layout.operator("graph.select_border", text="Border (Axis + Handles)", icon='BORDER_RECT')
-=======
 
         layout.operator("graph.select_all", text="All").action = 'SELECT'
         layout.operator("graph.select_all", text="None").action = 'DESELECT'
@@ -221,34 +171,24 @@
 
         layout.separator()
 
-        props = layout.operator("graph.select_box")
+        props = layout.operator("graph.select_box", icon='BORDER_RECT')
         props.axis_range = False
         props.include_handles = False
         props = layout.operator("graph.select_box", text="Border Axis Range")
         props.axis_range = True
         props.include_handles = False
-        props = layout.operator("graph.select_box", text="Border (Include Handles)")
->>>>>>> b77836f9
+        props = layout.operator("graph.select_box", text="Border (Include Handles)", icon='BORDER_RECT')
         props.axis_range = False
         props.include_handles = True
+
         layout.operator("graph.select_circle", icon = 'CIRCLE_SELECT')
-        
-        layout.separator()
-        
-        layout.operator("graph.select_all_toggle", text = "(De)Select All", icon='SELECT_ALL').invert = False
-        layout.operator("graph.select_all_toggle", text="Inverse", icon = 'INVERSE').invert = True     
-
-        layout.separator()
-        
-        layout.operator("graph.select_column", text="Columns on Selected Keys", icon = "COLUMNS_KEYS").mode = 'KEYS'
-        layout.operator("graph.select_column", text="Column on Current Frame", icon = "COLUMN_CURRENT_FRAME").mode = 'CFRA'
-
-        layout.operator("graph.select_column", text="Columns on Selected Markers", icon = "COLUMNS_MARKERS").mode = 'MARKERS_COLUMN'
-        layout.operator("graph.select_column", text="Between Selected Markers", icon = "BETWEEN_MARKERS").mode = 'MARKERS_BETWEEN'
-        
-        layout.separator()
-
-        layout.operator("graph.select_linked",text = "Linked", icon = "CONNECTED")   
+
+        layout.separator()
+        layout.operator("graph.select_column", text="Columns on Selected Keys").mode = 'KEYS'
+        layout.operator("graph.select_column", text="Column on Current Frame").mode = 'CFRA'
+
+        layout.operator("graph.select_column", text="Columns on Selected Markers").mode = 'MARKERS_COLUMN'
+        layout.operator("graph.select_column", text="Between Selected Markers").mode = 'MARKERS_BETWEEN'
 
         layout.separator()
         
@@ -260,10 +200,11 @@
         props.mode = 'RIGHT'
 
         layout.separator()
-
-        layout.operator("graph.select_more",text = "More", icon = "SELECTMORE")
+	layout.operator("graph.select_more",text = "More", icon = "SELECTMORE")
         layout.operator("graph.select_less",text = "Less", icon = "SELECTLESS")
 
+        layout.separator()
+        layout.operator("graph.select_linked")
 
 
 class GRAPH_MT_marker(Menu):
@@ -277,17 +218,6 @@
 
         # TODO: pose markers for action edit mode only?
 
-
-# Workaround to separate the tooltips for Toggle Maximize Area
-class GRAPH_MT_channel_hide_unselected_curves(bpy.types.Operator):
-    """Hide unselected Curves\nHide unselected Curves from Graph Editor """      # blender will use this as a tooltip for menu items and buttons.
-    bl_idname = "graph.hide_unselected_curves"        # unique identifier for buttons and menu items to reference.
-    bl_label = "Hide Unselected Curves"         # display name in the interface.
-    bl_options = {'REGISTER', 'UNDO'}  # enable undo for the operator.
-
-    def execute(self, context):        # execute() is called by blender when running the operator.
-        bpy.ops.graph.hide(unselected = True)
-        return {'FINISHED'}  
 
 class GRAPH_MT_channel(Menu):
     bl_label = "Channel"
@@ -307,18 +237,18 @@
         layout.operator("anim.channels_ungroup", icon = "REMOVE_FROM_ALL_GROUPS")
 
         layout.separator()
-
-        layout.menu("GRAPH_MT_channel_settings_toggle")
-
-        layout.separator()
-
-        layout.operator("anim.channels_editable_toggle", icon = "LOCKED")
-        layout.menu("GRAPH_MT_channel_extrapolation")
+        layout.operator_menu_enum("anim.channels_setting_toggle", "type")
+        layout.operator_menu_enum("anim.channels_setting_enable", "type")
+        layout.operator_menu_enum("anim.channels_setting_disable", "type")
+
+        layout.separator()
+	layout.operator("anim.channels_editable_toggle", icon = "LOCKED")
+        layout.operator_menu_enum("graph.extrapolation_type", "type", text="Extrapolation Mode")
 
         layout.separator()
 
         layout.operator("graph.hide", text="Hide Selected Curves", icon = "RESTRICT_VIEW_ON").unselected = False
-        layout.operator("graph.hide_unselected_curves", text="Hide Unselected Curves", icon = "HIDE_UNSELECTED")
+        layout.operator("graph.hide_unselected_curves", text="Hide Unselected Curves", icon = "HIDE_UNSELECTED").unselected = True
         layout.operator("graph.reveal", icon = "RESTRICT_VIEW_OFF")
 
         layout.separator()
@@ -327,12 +257,11 @@
         layout.operator("anim.channels_collapse", icon = "COLLAPSEMENU")
 
         layout.separator()
-
-        layout.menu("GRAPH_MT_channel_move")
-
-        layout.separator()
-
-        layout.operator("anim.channels_fcurves_enable", icon = "UNLOCKED")
+        layout.operator_menu_enum("anim.channels_move", "direction", text="Move...")
+
+        layout.separator()
+        layout.operator("anim.channels_fcurves_enable")
+
 
 class GRAPH_MT_key(Menu):
     bl_label = "Key"
@@ -340,37 +269,34 @@
     def draw(self, context):
         layout = self.layout
 
+        layout.menu("GRAPH_MT_key_transform", text="Transform")
+
+        layout.operator_menu_enum("graph.snap", "type", text="Snap")
+        layout.operator_menu_enum("graph.mirror", "type", text="Mirror")
+
+        layout.separator()
+        layout.operator_menu_enum("graph.keyframe_insert", "type")
+        layout.operator_menu_enum("graph.fmodifier_add", "type")
+        layout.operator("graph.sound_bake")
+
+        layout.separator()
+        layout.operator("graph.frame_jump")
+
+        layout.separator()
         layout.operator("graph.copy", text="Copy Keyframes", icon='COPYDOWN')
         layout.operator("graph.paste", text="Paste Keyframes", icon='PASTEDOWN')
         layout.operator("graph.paste", text="Paste Flipped", icon='PASTEFLIPDOWN').flipped = True
 
-        layout.separator()
+
 
         layout.operator("graph.duplicate_move", icon = "DUPLICATE")
         layout.operator("graph.delete", icon = "DELETE")
-
-        layout.separator()
-<<<<<<< HEAD
-=======
-        layout.operator("graph.copy")
-        layout.operator("graph.paste")
-        layout.operator("graph.paste", text="Paste Flipped").flipped = True
-        layout.operator("graph.duplicate_move")
-        layout.operator("graph.delete")
->>>>>>> b77836f9
-
-        layout.menu("GRAPH_MT_key_transform", text="Transform")
-
-        layout.menu("GRAPH_MT_key_snap")
-        layout.menu("GRAPH_MT_key_mirror")
-
-        layout.separator()
-
-        layout.menu("GRAPH_MT_key_keyframe")
-        layout.operator("graph.sound_bake", icon = "BAKE_SOUND")   
-
-        layout.separator()
-<<<<<<< HEAD
+        layout.separator()
+        layout.operator_menu_enum("graph.handle_type", "type", text="Handle Type")
+        layout.operator_menu_enum("graph.interpolation_type", "type", text="Interpolation Mode")
+        layout.operator_menu_enum("graph.easing_type", "type", text="Easing Type")
+
+        layout.separator()
 
         layout.operator("graph.clean", icon = "CLEAN_KEYS").channels = False
         layout.operator("graph.clean", text="Clean Channels", icon = "CLEAN_CHANNELS").channels = True
@@ -379,24 +305,7 @@
         layout.operator("graph.bake", icon = "BAKE_CURVE")
 
         layout.separator()
-        
-        layout.operator("graph.euler_filter", text="Discontinuity (Euler) Filter", icon = "DISCONTINUE_EULER")
-
-class GRAPH_MT_key_snap(Menu):
-    bl_label = "Snap"
-
-    def draw(self, context):
-        layout = self.layout
-
-        layout.operator("graph.snap", text="Current Frame", icon = "SNAP_CURRENTFRAME").type= 'CFRA'
-        layout.operator("graph.snap", text="Cursor Value", icon = "SNAP_CURSORVALUE").type= 'VALUE'
-        layout.operator("graph.snap", text="Nearest Frame", icon = "SNAP_NEARESTFRAME").type= 'NEAREST_FRAME'
-        layout.operator("graph.snap", text="Nearest Second", icon = "SNAP_NEARESTSECOND").type= 'NEAREST_SECOND'
-        layout.operator("graph.snap", text="Nearest Marker", icon = "SNAP_NEARESTMARKER").type= 'NEAREST_MARKER'
-        layout.operator("graph.snap", text="Flatten Handles", icon = "FLATTEN_HANDLER").type= 'HORIZONTAL'
-=======
         layout.operator("graph.euler_filter", text="Discontinuity (Euler) Filter")
->>>>>>> b77836f9
 
 
 class GRAPH_MT_key_transform(Menu):
@@ -405,17 +314,10 @@
     def draw(self, context):
         layout = self.layout
 
-<<<<<<< HEAD
         layout.operator("transform.translate", text="Grab/Move", icon = "TRANSFORM_MOVE")
         layout.operator("transform.transform", text="Extend", icon = "SHRINK_FATTEN").mode = 'TIME_EXTEND'
         layout.operator("transform.rotate", text="Rotate", icon = "TRANSFORM_ROTATE")
         layout.operator("transform.resize", text="Scale", icon = "TRANSFORM_SCALE")
-=======
-        layout.operator("transform.translate", text="Move")
-        layout.operator("transform.transform", text="Extend").mode = 'TIME_EXTEND'
-        layout.operator("transform.rotate", text="Rotate")
-        layout.operator("transform.resize", text="Scale")
->>>>>>> b77836f9
 
 
 class GRAPH_MT_delete(Menu):
@@ -431,122 +333,6 @@
         layout.operator("graph.clean").channels = False
         layout.operator("graph.clean", text="Clean Channels").channels = True
 
-class GRAPH_MT_key_mirror(Menu):
-    bl_label = "Mirror"
-
-    def draw(self, context):
-        layout = self.layout
-
-        layout.operator("graph.mirror", text="By Times over Current Frame", icon = "MIRROR_TIME").type = 'CFRA'
-        layout.operator("graph.mirror", text="By Values over Cursor Value", icon = "MIRROR_CURSORVALUE").type = 'VALUE'
-        layout.operator("graph.mirror", text="By Times over Time=0", icon = "MIRROR_TIME").type = 'YAXIS'
-        layout.operator("graph.mirror", text="By Values over Value=0", icon = "MIRROR_CURSORVALUE").type = 'XAXIS'
-        layout.operator("graph.mirror", text="By Times over First Selected Marker", icon = "MIRROR_MARKER").type = 'MARKER'
-
-class GRAPH_MT_key_keyframe(Menu):
-    bl_label = "Insert Keyframes"
-
-    def draw(self, context):
-        layout = self.layout
-
-        layout.operator("graph.keyframe_insert", text = "All Channels", icon = "KEYFRAMES_INSERT").type = 'ALL'
-        layout.operator("graph.keyframe_insert", text = "Only Selected Channels", icon = "KEYFRAMES_INSERT").type = 'SEL'
-        layout.operator("graph.keyframe_insert", text = "Active Channels at Cursor", icon = "KEYFRAMES_INSERT").type = 'CURSOR_ACTIVE'
-        layout.operator("graph.keyframe_insert", text = "Selected Channels at Cursor", icon = "KEYFRAMES_INSERT").type = 'CURSOR_SEL'
-
-class GRAPH_MT_key_handle_type(Menu):
-    bl_label = "Handle Type"
-
-    def draw(self, context):
-        layout = self.layout
-        layout.operator("graph.handle_type", text= "Free", icon = "HANDLE_FREE").type = 'FREE'
-        layout.operator("graph.handle_type", text= "Vector", icon = "HANDLE_VECTOR").type = 'VECTOR'
-        layout.operator("graph.handle_type", text= "Aligned", icon = "HANDLE_ALIGN").type = 'ALIGNED'
-        layout.operator("graph.handle_type", text= "Automatic", icon = "HANDLE_AUTO").type = 'AUTO'
-        layout.operator("graph.handle_type", text= "Auto Clamped", icon = "HANDLE_AUTO_CLAMPED").type = 'AUTO_CLAMPED'
-
-class GRAPH_MT_channel_move(Menu):
-    bl_label = "Move"
-
-    def draw(self, context):
-        layout = self.layout
-        layout.operator("anim.channels_move", text= "To Top", icon = "MOVE_TO_TOP").direction = 'TOP'
-        layout.operator("anim.channels_move", text= "Up", icon = "MOVE_UP").direction = 'UP'
-        layout.operator("anim.channels_move", text= "Down", icon = "MOVE_DOWN").direction = 'DOWN'
-        layout.operator("anim.channels_move", text= "To Bottom", icon = "MOVE_TO_BOTTOM").direction = 'BOTTOM'
-
-class GRAPH_MT_channel_extrapolation(Menu):
-    bl_label = "Extrapolation Mode"
-
-    def draw(self, context):
-        layout = self.layout
-
-        layout.operator("graph.extrapolation_type", text = "Constant Extrapolation", icon = "EXTRAPOLATION_CONSTANT").type = 'CONSTANT'
-        layout.operator("graph.extrapolation_type", text = "Linear Extrapolation", icon = "EXTRAPOLATION_LINEAR").type = 'LINEAR'
-        layout.operator("graph.extrapolation_type", text = "Make Cyclic (F-Modifier)", icon = "EXTRAPOLATION_CYCLIC").type = 'MAKE_CYCLIC'
-        layout.operator("graph.extrapolation_type", text = "Clear Cyclic (F-Modifier)", icon = "EXTRAPOLATION_CYCLIC_CLEAR").type = 'CLEAR_CYCLIC'
-
-
-class GRAPH_MT_channel_settings_toggle(Menu):
-    bl_label = "Channel Settings"
-
-    def draw(self, context):
-        layout = self.layout
-
-        layout.operator("anim.channels_setting_toggle", text = "Toggle Protect", icon = "LOCKED").type = 'PROTECT'
-        layout.operator("anim.channels_setting_toggle", text = "Toggle Mute", icon ="MUTE_IPO_ON").type = 'MUTE'
-
-        layout.separator()
-
-        layout.operator("anim.channels_setting_enable", text = "Enable Protect", icon = "LOCKED").type = 'PROTECT'
-        layout.operator("anim.channels_setting_enable", text = "Enable Mute", icon = "MUTE_IPO_ON").type = 'MUTE'
-
-        layout.separator()
-
-        layout.operator("anim.channels_setting_disable", text = "Disable Protect", icon = "LOCKED").type = 'PROTECT'
-        layout.operator("anim.channels_setting_disable", text = "Disable Mute", icon = "MUTE_IPO_ON").type = 'MUTE'
-        
-
-class GRAPH_PT_properties_view_options(Panel):
-    bl_label = "View Options"
-    bl_category = "View"
-    bl_space_type = 'GRAPH_EDITOR'
-    bl_region_type = 'UI'
-    
-    def draw(self, context):
-        sc = context.scene
-        layout = self.layout
-        
-        st = context.space_data
-
-        layout.prop(st, "use_realtime_update")
-        layout.prop(st, "show_frame_indicator")
-        layout.prop(st, "show_sliders")
-        layout.prop(st, "show_group_colors")
-        layout.prop(st, "use_auto_merge_keyframes")
-
-        layout.prop(st, "use_beauty_drawing")
-
-        layout.prop(st, "show_handles")
-
-        layout.prop(st, "use_only_selected_curves_handles")
-        layout.prop(st, "use_only_selected_keyframe_handles")
-
-        layout.prop(st, "show_seconds")
-        layout.prop(st, "show_locked_time")
-
-class GRAPH_PT_properties_key_options(Panel):
-    bl_label = "Keyframe Options"
-    bl_category = "F-Curve"
-    bl_space_type = 'GRAPH_EDITOR'
-    bl_region_type = 'UI'
-    
-    def draw(self, context):
-        sc = context.scene
-        layout = self.layout
-        
-        layout.menu("GRAPH_MT_key_handle_type")
-        layout.operator_menu_enum("graph.easing_type", "type", text="Easing Type")
 
 class GRAPH_MT_specials(Menu):
     bl_label = "F-Curve Context Menu"
@@ -645,35 +431,20 @@
 
 
 classes = (
-    switch_editors_in_graph,
     GRAPH_HT_header,
-    ALL_MT_editormenu,
     GRAPH_MT_editor_menus,
     GRAPH_MT_view,
     GRAPH_MT_select,
     GRAPH_MT_marker,
-    GRAPH_MT_channel_hide_unselected_curves,
     GRAPH_MT_channel,
     GRAPH_MT_key,
-    GRAPH_MT_key_snap,
     GRAPH_MT_key_transform,
     GRAPH_MT_delete,
-<<<<<<< HEAD
-    GRAPH_MT_key_mirror,
-    GRAPH_MT_key_keyframe,
-    GRAPH_MT_key_handle_type,
-    GRAPH_MT_channel_move,
-    GRAPH_MT_channel_extrapolation,
-    GRAPH_MT_channel_settings_toggle,
-    GRAPH_PT_properties_view_options,
-    GRAPH_PT_properties_key_options,
-=======
     GRAPH_MT_specials,
     GRAPH_MT_channel_specials,
     GRAPH_MT_pivot_pie,
     GRAPH_MT_snap_pie,
     GRAPH_PT_filters,
->>>>>>> b77836f9
 )
 
 if __name__ == "__main__":  # only for live edit.
