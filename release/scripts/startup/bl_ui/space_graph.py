﻿# ##### BEGIN GPL LICENSE BLOCK #####
#
#  This program is free software; you can redistribute it and/or
#  modify it under the terms of the GNU General Public License
#  as published by the Free Software Foundation; either version 2
#  of the License, or (at your option) any later version.
#
#  This program is distributed in the hope that it will be useful,
#  but WITHOUT ANY WARRANTY; without even the implied warranty of
#  MERCHANTABILITY or FITNESS FOR A PARTICULAR PURPOSE.  See the
#  GNU General Public License for more details.
#
#  You should have received a copy of the GNU General Public License
#  along with this program; if not, write to the Free Software Foundation,
#  Inc., 51 Franklin Street, Fifth Floor, Boston, MA 02110-1301, USA.
#
# ##### END GPL LICENSE BLOCK #####

# <pep8 compliant>

import bpy
from bpy.types import Header, Menu


################################ Switch between the editors ##########################################

class switch_editors_in_graph(bpy.types.Operator):
    """You are in Graph editor"""      # blender will use this as a tooltip for menu items and buttons.
    bl_idname = "wm.switch_editor_in_graph"        # unique identifier for buttons and menu items to reference.
    bl_label = "Graph Editor"         # display name in the interface.
    bl_options = {'REGISTER', 'UNDO'}  # enable undo for the operator.


##########################################################################

class GRAPH_HT_header(Header):
    bl_space_type = 'GRAPH_EDITOR'

    def draw(self, context):
        from bl_ui.space_dopesheet import dopesheet_filter

        layout = self.layout
        toolsettings = context.tool_settings

        st = context.space_data

        ALL_MT_editormenu.draw_hidden(context, layout) # bfa - show hide the editormenu

        # bfa - The tabs to switch between the four animation editors. The classes are in space_time.py
        row = layout.row(align=True)
        row.operator("wm.switch_editor_to_timeline", text="", icon='TIME')
        row.operator("wm.switch_editor_in_graph", text="", icon='GRAPH_ACTIVE')
        row.operator("wm.switch_editor_to_dopesheet", text="", icon='ACTION')     
        row.operator("wm.switch_editor_to_nla", text="", icon='NLA')

        GRAPH_MT_editor_menus.draw_collapsible(context, layout)

        layout.prop(st, "mode", text="")

        dopesheet_filter(layout, context)

        layout.prop(st, "use_normalization", text="Normalize")
        row = layout.row()
        row.active = st.use_normalization
        row.prop(st, "use_auto_normalization", text="Auto")

        row = layout.row(align=True)

        row.prop(toolsettings, "use_proportional_fcurve",
                 text="", icon_only=True)
        if toolsettings.use_proportional_fcurve:
            row.prop(toolsettings, "proportional_edit_falloff",
                     text="", icon_only=True)

        layout.prop(st, "auto_snap", text="")
        layout.prop(st, "pivot_point", icon_only=True)

        row = layout.row(align=True)
        if st.has_ghost_curves:
            row.operator("graph.ghost_curves_clear", text="", icon='GHOST_DISABLED')
        else:
            row.operator("graph.ghost_curves_create", text="", icon='GHOST_ENABLED')

# bfa - show hide the editormenu
class ALL_MT_editormenu(Menu):
    bl_label = ""

    def draw(self, context):
        self.draw_menus(self.layout, context)

    @staticmethod
    def draw_menus(layout, context):

        row = layout.row(align=True)
        row.template_header() # editor type menus

class GRAPH_MT_editor_menus(Menu):
    bl_idname = "GRAPH_MT_editor_menus"
    bl_label = ""

    def draw(self, context):
        self.draw_menus(self.layout, context)

    @staticmethod
    def draw_menus(layout, context):
        layout.menu("GRAPH_MT_view")
        layout.menu("GRAPH_MT_select")
        layout.menu("GRAPH_MT_marker")
        layout.menu("GRAPH_MT_channel")
        layout.menu("GRAPH_MT_key")


class GRAPH_MT_view(Menu):
    bl_label = "View"

    def draw(self, context):
        layout = self.layout

        st = context.space_data

        layout.operator("graph.properties", icon='MENU_PANEL')
        layout.separator()

        layout.prop(st, "use_realtime_update")
        layout.prop(st, "show_frame_indicator")
        layout.prop(st, "show_cursor")
        layout.prop(st, "show_sliders")
        layout.prop(st, "show_group_colors")
        layout.prop(st, "use_auto_merge_keyframes")

        layout.separator()
        layout.prop(st, "use_beauty_drawing")

        layout.separator()

        layout.prop(st, "show_handles")

        layout.prop(st, "use_only_selected_curves_handles")
        layout.prop(st, "use_only_selected_keyframe_handles")

        layout.prop(st, "show_seconds")
        layout.prop(st, "show_locked_time")

        layout.separator()
        layout.operator("anim.previewrange_set")
        layout.operator("anim.previewrange_clear")
        layout.operator("graph.previewrange_set")

        layout.separator()
        layout.operator("graph.view_all")
        layout.operator("graph.view_selected")
        layout.operator("graph.view_frame")

        layout.separator()
        layout.operator("screen.area_dupli")
<<<<<<< HEAD
        #layout.operator("screen.screen_full_area", text="Toggle Maximize Area")
        layout.operator("screen.toggle_maximized_area", text="Toggle Maximize Area") # bfa - the separated tooltip. Class is in space_text.py
        layout.operator("screen.screen_full_area").use_hide_panels = True
=======
        layout.operator("screen.screen_full_area")
        layout.operator("screen.screen_full_area", text="Toggle Fullscreen Area").use_hide_panels = True
>>>>>>> b76dbf5e


class GRAPH_MT_select(Menu):
    bl_label = "Select"

    def draw(self, context):
        layout = self.layout

        # This is a bit misleading as the operator's default text is "Select All" while it actually *toggles* All/None
        layout.operator("graph.select_all_toggle").invert = False
        layout.operator("graph.select_all_toggle", text="Invert Selection").invert = True

        layout.separator()
        props = layout.operator("graph.select_border")
        props.axis_range = False
        props.include_handles = False
        props = layout.operator("graph.select_border", text="Border Axis Range")
        props.axis_range = True
        props.include_handles = False
        props = layout.operator("graph.select_border", text="Border (Include Handles)")
        props.axis_range = False
        props.include_handles = True
        props = layout.operator("graph.select_border", text="Border (Axis + Handles)")
        props.axis_range = True
        props.include_handles = True

        layout.operator("graph.select_circle")

        layout.separator()
        layout.operator("graph.select_column", text="Columns on Selected Keys").mode = 'KEYS'
        layout.operator("graph.select_column", text="Column on Current Frame").mode = 'CFRA'

        layout.operator("graph.select_column", text="Columns on Selected Markers").mode = 'MARKERS_COLUMN'
        layout.operator("graph.select_column", text="Between Selected Markers").mode = 'MARKERS_BETWEEN'

        layout.separator()
        props = layout.operator("graph.select_leftright", text="Before Current Frame")
        props.extend = False
        props.mode = 'LEFT'
        props = layout.operator("graph.select_leftright", text="After Current Frame")
        props.extend = False
        props.mode = 'RIGHT'

        layout.separator()
        layout.operator("graph.select_more",text = "More")
        layout.operator("graph.select_less",text = "Less")

        layout.separator()
        layout.operator("graph.select_linked",text = "Linked")


class GRAPH_MT_marker(Menu):
    bl_label = "Marker"

    def draw(self, context):
        layout = self.layout

        from bl_ui.space_time import marker_menu_generic
        marker_menu_generic(layout)

        # TODO: pose markers for action edit mode only?

# Workaround to separate the tooltips for Toggle Maximize Area
class GRAPH_MT_channel_hide_unselected_curves(bpy.types.Operator):
    """Hide unselected Curves\nHide unselected Curves from Graph Editor """      # blender will use this as a tooltip for menu items and buttons.
    bl_idname = "graph.hide_unselected_curves"        # unique identifier for buttons and menu items to reference.
    bl_label = "Hide Unselected Curves"         # display name in the interface.
    bl_options = {'REGISTER', 'UNDO'}  # enable undo for the operator.

    def execute(self, context):        # execute() is called by blender when running the operator.
        bpy.ops.graph.hide(unselected = True)
        return {'FINISHED'}  

class GRAPH_MT_channel(Menu):
    bl_label = "Channel"

    def draw(self, context):
        layout = self.layout

        layout.operator_context = 'INVOKE_REGION_CHANNELS'

        layout.operator("anim.channels_delete")

        layout.separator()
        layout.operator("anim.channels_group")
        layout.operator("anim.channels_ungroup")

        layout.separator()
        layout.operator_menu_enum("anim.channels_setting_toggle", "type")
        layout.operator_menu_enum("anim.channels_setting_enable", "type")
        layout.operator_menu_enum("anim.channels_setting_disable", "type")

        layout.separator()
        layout.operator("anim.channels_editable_toggle")
        layout.operator_menu_enum("graph.extrapolation_type", "type", text="Extrapolation Mode")

        layout.separator()
        layout.operator("graph.hide", text="Hide Selected Curves").unselected = False
        layout.operator("graph.hide_unselected_curves", text="Hide Unselected Curves")
        layout.operator("graph.reveal")

        layout.separator()
        layout.operator("anim.channels_expand")
        layout.operator("anim.channels_collapse")

        layout.separator()
        layout.operator_menu_enum("anim.channels_move", "direction", text="Move...")

        layout.separator()
        layout.operator("anim.channels_fcurves_enable")


class GRAPH_MT_key(Menu):
    bl_label = "Key"

    def draw(self, context):
        layout = self.layout

        layout.menu("GRAPH_MT_key_transform", text="Transform")

        layout.operator_menu_enum("graph.snap", "type", text="Snap")
        layout.operator_menu_enum("graph.mirror", "type", text="Mirror")

        layout.separator()
        layout.operator_menu_enum("graph.keyframe_insert", "type")
        layout.operator_menu_enum("graph.fmodifier_add", "type")
        layout.operator("graph.sound_bake")

        layout.separator()
        layout.operator("graph.frame_jump")

        layout.separator()
        layout.operator("graph.duplicate_move")
        layout.operator("graph.delete")

        layout.separator()
        layout.operator_menu_enum("graph.handle_type", "type", text="Handle Type")
        layout.operator_menu_enum("graph.interpolation_type", "type", text="Interpolation Mode")
        layout.operator_menu_enum("graph.easing_type", "type", text="Easing Type")

        layout.separator()
        layout.operator("graph.clean").channels = False
        layout.operator("graph.clean", text="Clean Channels").channels = True
        layout.operator("graph.smooth")
        layout.operator("graph.sample")
        layout.operator("graph.bake")

        layout.separator()
        layout.operator("graph.copy", text="Copy Keyframes", icon='COPYDOWN')
        layout.operator("graph.paste", text="Paste Keyframes", icon='PASTEDOWN')
        layout.operator("graph.paste", text="Paste Flipped", icon='PASTEFLIPDOWN').flipped = True

        layout.separator()
        layout.operator("graph.euler_filter", text="Discontinuity (Euler) Filter")


class GRAPH_MT_key_transform(Menu):
    bl_label = "Transform"

    def draw(self, context):
        layout = self.layout

        layout.operator("transform.translate", text="Grab/Move")
        layout.operator("transform.transform", text="Extend").mode = 'TIME_EXTEND'
        layout.operator("transform.rotate", text="Rotate")
        layout.operator("transform.resize", text="Scale")


<<<<<<< HEAD
=======
class GRAPH_MT_delete(Menu):
    bl_label = "Delete"

    def draw(self, context):
        layout = self.layout

        layout.operator("graph.delete")

        layout.separator()

        layout.operator("graph.clean").channels = False
        layout.operator("graph.clean", text="Clean Channels").channels = True


>>>>>>> b76dbf5e
if __name__ == "__main__":  # only for live edit.
    bpy.utils.register_module(__name__)<|MERGE_RESOLUTION|>--- conflicted
+++ resolved
@@ -1,4 +1,4 @@
-﻿# ##### BEGIN GPL LICENSE BLOCK #####
+# ##### BEGIN GPL LICENSE BLOCK #####
 #
 #  This program is free software; you can redistribute it and/or
 #  modify it under the terms of the GNU General Public License
@@ -22,17 +22,6 @@
 from bpy.types import Header, Menu
 
 
-################################ Switch between the editors ##########################################
-
-class switch_editors_in_graph(bpy.types.Operator):
-    """You are in Graph editor"""      # blender will use this as a tooltip for menu items and buttons.
-    bl_idname = "wm.switch_editor_in_graph"        # unique identifier for buttons and menu items to reference.
-    bl_label = "Graph Editor"         # display name in the interface.
-    bl_options = {'REGISTER', 'UNDO'}  # enable undo for the operator.
-
-
-##########################################################################
-
 class GRAPH_HT_header(Header):
     bl_space_type = 'GRAPH_EDITOR'
 
@@ -44,14 +33,8 @@
 
         st = context.space_data
 
-        ALL_MT_editormenu.draw_hidden(context, layout) # bfa - show hide the editormenu
-
-        # bfa - The tabs to switch between the four animation editors. The classes are in space_time.py
         row = layout.row(align=True)
-        row.operator("wm.switch_editor_to_timeline", text="", icon='TIME')
-        row.operator("wm.switch_editor_in_graph", text="", icon='GRAPH_ACTIVE')
-        row.operator("wm.switch_editor_to_dopesheet", text="", icon='ACTION')     
-        row.operator("wm.switch_editor_to_nla", text="", icon='NLA')
+        row.template_header()
 
         GRAPH_MT_editor_menus.draw_collapsible(context, layout)
 
@@ -76,23 +59,16 @@
         layout.prop(st, "pivot_point", icon_only=True)
 
         row = layout.row(align=True)
+        row.operator("graph.copy", text="", icon='COPYDOWN')
+        row.operator("graph.paste", text="", icon='PASTEDOWN')
+        row.operator("graph.paste", text="", icon='PASTEFLIPDOWN').flipped = True
+
+        row = layout.row(align=True)
         if st.has_ghost_curves:
             row.operator("graph.ghost_curves_clear", text="", icon='GHOST_DISABLED')
         else:
             row.operator("graph.ghost_curves_create", text="", icon='GHOST_ENABLED')
 
-# bfa - show hide the editormenu
-class ALL_MT_editormenu(Menu):
-    bl_label = ""
-
-    def draw(self, context):
-        self.draw_menus(self.layout, context)
-
-    @staticmethod
-    def draw_menus(layout, context):
-
-        row = layout.row(align=True)
-        row.template_header() # editor type menus
 
 class GRAPH_MT_editor_menus(Menu):
     bl_idname = "GRAPH_MT_editor_menus"
@@ -153,14 +129,8 @@
 
         layout.separator()
         layout.operator("screen.area_dupli")
-<<<<<<< HEAD
-        #layout.operator("screen.screen_full_area", text="Toggle Maximize Area")
-        layout.operator("screen.toggle_maximized_area", text="Toggle Maximize Area") # bfa - the separated tooltip. Class is in space_text.py
-        layout.operator("screen.screen_full_area").use_hide_panels = True
-=======
         layout.operator("screen.screen_full_area")
         layout.operator("screen.screen_full_area", text="Toggle Fullscreen Area").use_hide_panels = True
->>>>>>> b76dbf5e
 
 
 class GRAPH_MT_select(Menu):
@@ -183,9 +153,6 @@
         props = layout.operator("graph.select_border", text="Border (Include Handles)")
         props.axis_range = False
         props.include_handles = True
-        props = layout.operator("graph.select_border", text="Border (Axis + Handles)")
-        props.axis_range = True
-        props.include_handles = True
 
         layout.operator("graph.select_circle")
 
@@ -205,11 +172,11 @@
         props.mode = 'RIGHT'
 
         layout.separator()
-        layout.operator("graph.select_more",text = "More")
-        layout.operator("graph.select_less",text = "Less")
-
-        layout.separator()
-        layout.operator("graph.select_linked",text = "Linked")
+        layout.operator("graph.select_more")
+        layout.operator("graph.select_less")
+
+        layout.separator()
+        layout.operator("graph.select_linked")
 
 
 class GRAPH_MT_marker(Menu):
@@ -223,16 +190,6 @@
 
         # TODO: pose markers for action edit mode only?
 
-# Workaround to separate the tooltips for Toggle Maximize Area
-class GRAPH_MT_channel_hide_unselected_curves(bpy.types.Operator):
-    """Hide unselected Curves\nHide unselected Curves from Graph Editor """      # blender will use this as a tooltip for menu items and buttons.
-    bl_idname = "graph.hide_unselected_curves"        # unique identifier for buttons and menu items to reference.
-    bl_label = "Hide Unselected Curves"         # display name in the interface.
-    bl_options = {'REGISTER', 'UNDO'}  # enable undo for the operator.
-
-    def execute(self, context):        # execute() is called by blender when running the operator.
-        bpy.ops.graph.hide(unselected = True)
-        return {'FINISHED'}  
 
 class GRAPH_MT_channel(Menu):
     bl_label = "Channel"
@@ -259,7 +216,7 @@
 
         layout.separator()
         layout.operator("graph.hide", text="Hide Selected Curves").unselected = False
-        layout.operator("graph.hide_unselected_curves", text="Hide Unselected Curves")
+        layout.operator("graph.hide", text="Hide Unselected Curves").unselected = True
         layout.operator("graph.reveal")
 
         layout.separator()
@@ -309,9 +266,8 @@
         layout.operator("graph.bake")
 
         layout.separator()
-        layout.operator("graph.copy", text="Copy Keyframes", icon='COPYDOWN')
-        layout.operator("graph.paste", text="Paste Keyframes", icon='PASTEDOWN')
-        layout.operator("graph.paste", text="Paste Flipped", icon='PASTEFLIPDOWN').flipped = True
+        layout.operator("graph.copy")
+        layout.operator("graph.paste")
 
         layout.separator()
         layout.operator("graph.euler_filter", text="Discontinuity (Euler) Filter")
@@ -329,8 +285,6 @@
         layout.operator("transform.resize", text="Scale")
 
 
-<<<<<<< HEAD
-=======
 class GRAPH_MT_delete(Menu):
     bl_label = "Delete"
 
@@ -345,6 +299,5 @@
         layout.operator("graph.clean", text="Clean Channels").channels = True
 
 
->>>>>>> b76dbf5e
 if __name__ == "__main__":  # only for live edit.
     bpy.utils.register_module(__name__)