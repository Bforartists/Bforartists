--- conflicted
+++ resolved
@@ -1,4 +1,4 @@
-﻿# ##### BEGIN GPL LICENSE BLOCK #####
+# ##### BEGIN GPL LICENSE BLOCK #####
 #
 #  This program is free software; you can redistribute it and/or
 #  modify it under the terms of the GNU General Public License
@@ -69,14 +69,7 @@
                 if view_layer.use_pass_mist:
                     return True
 
-<<<<<<< HEAD
-class WORLD_PT_world(WorldButtonsPanel, Panel):
-    bl_label = "World"
-    bl_options = {'DEFAULT_CLOSED'}
-    COMPAT_ENGINES = {'BLENDER_RENDER'}
-=======
         return False
->>>>>>> c4777d31
 
     def draw(self, context):
         layout = self.layout
@@ -84,84 +77,9 @@
 
         world = context.world
 
-<<<<<<< HEAD
-        row = layout.row()
-        row.prop(world, "use_sky_paper")
-        row.prop(world, "use_sky_blend")
-        row.prop(world, "use_sky_real")
-
-        row = layout.row()
-        row.column().prop(world, "horizon_color")
-        col = row.column()
-        col.prop(world, "zenith_color")
-        col.active = world.use_sky_blend
-        row.column().prop(world, "ambient_color")
-
-        row = layout.row()
-        row.prop(world, "exposure")
-        row.prop(world, "color_range")
-
-
-class WORLD_PT_ambient_occlusion(WorldButtonsPanel, Panel):
-    bl_label = "Ambient Occlusion"
-    bl_options = {'DEFAULT_CLOSED'}
-    COMPAT_ENGINES = {'BLENDER_RENDER'}
-
-    def draw_header(self, context):
-        light = context.world.light_settings
-        self.layout.prop(light, "use_ambient_occlusion", text="")
-
-    def draw(self, context):
-        layout = self.layout
-
-        light = context.world.light_settings
-
-        layout.active = light.use_ambient_occlusion
-
-        split = layout.split()
-        split.prop(light, "ao_factor", text="Factor")
-        split.prop(light, "ao_blend_type", text="")
-
-
-class WORLD_PT_environment_lighting(WorldButtonsPanel, Panel):
-    bl_label = "Environment Lighting"
-    bl_options = {'DEFAULT_CLOSED'}
-    COMPAT_ENGINES = {'BLENDER_RENDER'}
-
-    def draw_header(self, context):
-        light = context.world.light_settings
-        self.layout.prop(light, "use_environment_light", text="")
-
-    def draw(self, context):
-        layout = self.layout
-
-        light = context.world.light_settings
-
-        layout.active = light.use_environment_light
-
-        split = layout.split()
-        split.prop(light, "environment_energy", text="Energy")
-        split.prop(light, "environment_color", text="")
-
-
-class WORLD_PT_indirect_lighting(WorldButtonsPanel, Panel):
-    bl_label = "Indirect Lighting"
-    bl_options = {'DEFAULT_CLOSED'}
-    COMPAT_ENGINES = {'BLENDER_RENDER'}
-
-    def draw_header(self, context):
-        light = context.world.light_settings
-        self.layout.prop(light, "use_indirect_light", text="")
-
-    def draw(self, context):
-        layout = self.layout
-
-        light = context.world.light_settings
-=======
         layout.prop(world.mist_settings, "start")
         layout.prop(world.mist_settings, "depth")
         layout.prop(world.mist_settings, "falloff")
->>>>>>> c4777d31
 
 
 class WORLD_PT_custom_props(WorldButtonsPanel, PropertyPanel, Panel):
@@ -174,17 +92,10 @@
     bl_label = "Surface"
     COMPAT_ENGINES = {'BLENDER_EEVEE'}
 
-<<<<<<< HEAD
-class WORLD_PT_gather(WorldButtonsPanel, Panel):
-    bl_label = "Gather"
-    bl_options = {'DEFAULT_CLOSED'}
-    COMPAT_ENGINES = {'BLENDER_RENDER'}
-=======
     @classmethod
     def poll(cls, context):
         engine = context.engine
         return context.world and (engine in cls.COMPAT_ENGINES)
->>>>>>> c4777d31
 
     def draw(self, context):
         layout = self.layout
