# ##### BEGIN GPL LICENSE BLOCK #####
#
#  This program is free software; you can redistribute it and/or
#  modify it under the terms of the GNU General Public License
#  as published by the Free Software Foundation; either version 2
#  of the License, or (at your option) any later version.
#
#  This program is distributed in the hope that it will be useful,
#  but WITHOUT ANY WARRANTY; without even the implied warranty of
#  MERCHANTABILITY or FITNESS FOR A PARTICULAR PURPOSE.  See the
#  GNU General Public License for more details.
#
#  You should have received a copy of the GNU General Public License
#  along with this program; if not, write to the Free Software Foundation,
#  Inc., 51 Franklin Street, Fifth Floor, Boston, MA 02110-1301, USA.
#
# ##### END GPL LICENSE BLOCK #####

# <pep8 compliant>
import bpy
import nodeitems_utils
from bpy.types import Header, Menu, Panel
from bpy.app.translations import pgettext_iface as iface_
from bpy.app.translations import contexts as i18n_contexts
from bl_ui.utils import PresetPanel
from bl_ui.properties_grease_pencil_common import (
    AnnotationDataPanel,
)
from bl_ui.space_toolsystem_common import (
    ToolActivePanelHelper,
)
from bl_ui.properties_material import (
    EEVEE_MATERIAL_PT_settings,
    MATERIAL_PT_viewport
)
from bl_ui.properties_world import (
    WORLD_PT_viewport_display
)
from bl_ui.properties_data_light import (
    DATA_PT_light,
    DATA_PT_EEVEE_light,
)


class NODE_HT_header(Header):
    bl_space_type = 'NODE_EDITOR'

    def draw(self, context):
        layout = self.layout

        scene = context.scene
        snode = context.space_data
        snode_id = snode.id
        id_from = snode.id_from
        tool_settings = context.tool_settings
        is_compositor = snode.tree_type == 'CompositorNodeTree'

        ALL_MT_editormenu.draw_hidden(context, layout) # bfa - show hide the editormenu

        # Now expanded via the 'ui_type'
        # layout.prop(snode, "tree_type", text="")

        if snode.tree_type == 'ShaderNodeTree':
            layout.prop(snode, "shader_type", text="")

            ob = context.object
            if snode.shader_type == 'OBJECT' and ob:
                ob_type = ob.type

                NODE_MT_editor_menus.draw_collapsible(context, layout)

                types_that_support_material = {'MESH', 'CURVE', 'SURFACE', 'FONT', 'META',
                                               'GPENCIL', 'VOLUME', 'HAIR', 'POINTCLOUD'}
                # disable material slot buttons when pinned, cannot find correct slot within id_from (T36589)
                # disable also when the selected object does not support materials
                has_material_slots = not snode.pin and ob_type in types_that_support_material

                if ob_type != 'LIGHT':
                    row = layout.row()
                    row.enabled = has_material_slots
                    row.ui_units_x = 4
                    row.popover(panel="NODE_PT_material_slots")

                row = layout.row()
                row.enabled = has_material_slots

                # Show material.new when no active ID/slot exists
                if not id_from and ob_type in types_that_support_material:
                    row.template_ID(ob, "active_material", new="material.new")
                # Material ID, but not for Lights
                if id_from and ob_type != 'LIGHT':
                    row.template_ID(id_from, "active_material", new="material.new")

            if snode.shader_type == 'WORLD':
                NODE_MT_editor_menus.draw_collapsible(context, layout)

                row = layout.row()
                row.enabled = not snode.pin
                row.template_ID(scene, "world", new="world.new")

            if snode.shader_type == 'LINESTYLE':
                view_layer = context.view_layer
                lineset = view_layer.freestyle_settings.linesets.active

                if lineset is not None:
                    NODE_MT_editor_menus.draw_collapsible(context, layout)

                    row = layout.row()
                    row.enabled = not snode.pin
                    row.template_ID(lineset, "linestyle", new="scene.freestyle_linestyle_new")

        elif snode.tree_type == 'TextureNodeTree':
            layout.prop(snode, "texture_type", text="")

            NODE_MT_editor_menus.draw_collapsible(context, layout)

            if id_from:
                if snode.texture_type == 'BRUSH':
                    layout.template_ID(id_from, "texture", new="texture.new")
                else:
                    layout.template_ID(id_from, "active_texture", new="texture.new")

        elif snode.tree_type == 'CompositorNodeTree':

            NODE_MT_editor_menus.draw_collapsible(context, layout)

<<<<<<< HEAD
        elif snode.tree_type == 'SimulationNodeTree':
            row = layout.row(align=True)
            row.prop(snode, "simulation", text="")
            row.operator("simulation.new", text="", icon='ADD')
            simulation = snode.simulation
            if simulation:
                row.prop(snode.simulation, "use_fake_user", text="")
=======
            if snode_id:
                layout.prop(snode_id, "use_nodes")

        elif snode.tree_type == 'GeometryNodeTree':
            NODE_MT_editor_menus.draw_collapsible(context, layout)
            layout.separator_spacer()

            ob = context.object

            row = layout.row()
            if snode.pin:
                row.enabled = False
                row.template_ID(snode, "node_tree", new="node.new_geometry_node_group_assign")
            elif ob:
                active_modifier = ob.modifiers.active
                if active_modifier and active_modifier.type == "NODES":
                    row.template_ID(active_modifier, "node_group", new="node.new_geometry_node_group_assign")
                else:
                    row.template_ID(snode, "node_tree", new="node.new_geometry_nodes_modifier")

>>>>>>> 538f41e9

        else:
            # Custom node tree is edited as independent ID block
            NODE_MT_editor_menus.draw_collapsible(context, layout)

            layout.template_ID(snode, "node_tree", new="node.new_node_tree")

        #################### options at the right ###################################

        layout.separator_spacer()

        # Put pin on the right for Compositing
        if is_compositor:
            layout.prop(snode, "pin", text="", emboss=False)

        # -------------------- use nodes ---------------------------

        if snode.tree_type == 'ShaderNodeTree':

            if snode.shader_type == 'OBJECT' and ob:

                # No shader nodes for Eevee lights
                if snode_id and not (context.engine == 'BLENDER_EEVEE' and ob_type == 'LIGHT'):
                    row = layout.row()
                    row.prop(snode_id, "use_nodes")

            if snode.shader_type == 'WORLD':

                if snode_id:
                    row = layout.row()
                    row.prop(snode_id, "use_nodes")

            if snode.shader_type == 'LINESTYLE':

                if lineset is not None:

                    if snode_id:
                        row = layout.row()
                        row.prop(snode_id, "use_nodes")


        elif snode.tree_type == 'TextureNodeTree':

            if snode_id:
                layout.prop(snode_id, "use_nodes")


        elif snode.tree_type == 'CompositorNodeTree':

            if snode_id:
                layout.prop(snode_id, "use_nodes")


        # ----------------- rest of the options


        # Put pin next to ID block
        if not is_compositor:
            layout.prop(snode, "pin", text="", emboss=False)

        layout.operator("node.tree_path_parent", text="", icon='FILE_PARENT')

        # Backdrop
        if is_compositor:
            row = layout.row(align=True)
            row.prop(snode, "show_backdrop", toggle=True)
            sub = row.row(align=True)
            sub.active = snode.show_backdrop
            sub.prop(snode, "backdrop_channels", icon_only=True, text="", expand=True)

        # Snap
        row = layout.row(align=True)
        row.prop(tool_settings, "use_snap", text="")
        if tool_settings.use_snap:
            row.prop(tool_settings, "snap_node_element", icon_only=True)
            if tool_settings.snap_node_element != 'GRID':
                row.prop(tool_settings, "snap_target", text="")

# bfa - show hide the editormenu
class ALL_MT_editormenu(Menu):
    bl_label = ""

    def draw(self, context):
        self.draw_menus(self.layout, context)

    @staticmethod
    def draw_menus(layout, context):

        row = layout.row(align=True)
        row.template_header() # editor type menus

class NODE_MT_editor_menus(Menu):
    bl_idname = "NODE_MT_editor_menus"
    bl_label = ""

    def draw(self, _context):
        layout = self.layout
        layout.menu("SCREEN_MT_user_menu", text = "Quick") # Quick favourites menu
        layout.menu("NODE_MT_view")
        layout.menu("NODE_MT_select")
        layout.menu("NODE_MT_add")
        layout.menu("NODE_MT_node")


class NODE_MT_add(bpy.types.Menu):
    bl_space_type = 'NODE_EDITOR'
    bl_label = "Add"
    bl_translation_context = i18n_contexts.operator_default

    def draw(self, context):
        layout = self.layout

        layout.operator_context = 'INVOKE_DEFAULT'

        if nodeitems_utils.has_node_categories(context):
            props = layout.operator("node.add_search", text="Search...", icon='VIEWZOOM')
            props.use_transform = True

            layout.separator()

            # actual node submenus are defined by draw functions from node categories
            nodeitems_utils.draw_node_categories_menu(self, context)


class NODE_MT_view(Menu):
    bl_label = "View"

    def draw(self, context):
        layout = self.layout

        snode = context.space_data

        layout.prop(snode, "show_region_toolbar")
        layout.prop(snode, "show_region_ui")

        layout.separator()

        sub = layout.column()
        sub.operator_context = 'EXEC_REGION_WIN'
        sub.operator("view2d.zoom_in", icon = "ZOOM_IN")
        sub.operator("view2d.zoom_out", icon = "ZOOM_OUT")

        layout.operator("view2d.zoom_border", icon = "ZOOM_BORDER")

        layout.separator()

        layout.operator("node.view_selected", icon='VIEW_SELECTED')
        layout.operator("node.view_all", icon = "VIEWALL" )

        if context.space_data.show_backdrop:
            layout.separator()

            layout.operator("node.backimage_move", text="Backdrop Move", icon ='TRANSFORM_MOVE')
            layout.operator("node.backimage_zoom", text="Backdrop Zoom In", icon = "ZOOM_IN").factor = 1.2
            layout.operator("node.backimage_zoom", text="Backdrop Zoom Out", icon = "ZOOM_OUT").factor = 1.0 / 1.2
            layout.operator("node.backimage_fit", text="Fit Backdrop", icon = "VIEW_FIT")

            layout.separator()

            layout.operator("node.viewer_border", text = "Set Viewer Region", icon = "RENDERBORDER")
            layout.operator("node.clear_viewer_border", text = "Clear Viewer Region", icon = "RENDERBORDER_CLEAR")

        layout.separator()

        layout.menu("INFO_MT_area")

# Workaround to separate the tooltips
class NODE_MT_select_inverse(bpy.types.Operator):
    """Inverts the current selection """      # blender will use this as a tooltip for menu items and buttons.
    bl_idname = "node.select_all_inverse"        # unique identifier for buttons and menu items to reference.
    bl_label = "Select Inverse"         # display name in the interface.
    bl_options = {'REGISTER', 'UNDO'}  # enable undo for the operator.

    def execute(self, context):        # execute() is called by blender when running the operator.
        bpy.ops.node.select_all(action = 'INVERT')
        return {'FINISHED'}

# Workaround to separate the tooltips
class NODE_MT_select_none(bpy.types.Operator):
    """Deselects everything """      # blender will use this as a tooltip for menu items and buttons.
    bl_idname = "node.select_all_none"        # unique identifier for buttons and menu items to reference.
    bl_label = "Select None"         # display name in the interface.
    bl_options = {'REGISTER', 'UNDO'}  # enable undo for the operator.

    def execute(self, context):        # execute() is called by blender when running the operator.
        bpy.ops.node.select_all(action = 'DESELECT')
        return {'FINISHED'}


class NODE_MT_select(Menu):
    bl_label = "Select"

    def draw(self, _context):
        layout = self.layout

        layout.menu("NODE_MT_select_legacy")

        layout.operator("node.select_all",text = "All", icon = 'SELECT_ALL').action = 'SELECT'
        layout.operator("node.select_all_none", text="None", icon='SELECT_NONE') # bfa - separated tooltip
        layout.operator("node.select_all_inverse", text="Invert", icon='INVERSE') # bfa - separated tooltip

        layout.separator()

        layout.operator("node.select_linked_from", text = "Linked From", icon = "LINKED")
        layout.operator("node.select_linked_to", text = "Linked To", icon = "LINKED")

        layout.separator()

        layout.operator("node.select_grouped", text = "Grouped Extend", icon = "GROUP").extend = True
        layout.operator("node.select_grouped", text = "Grouped", icon = "GROUP").extend = False
        layout.operator("node.select_same_type_step", text="Activate Same Type Previous", icon = "PREVIOUSACTIVE").prev = True
        layout.operator("node.select_same_type_step", text="Activate Same Type Next", icon = "NEXTACTIVE").prev = False

        layout.separator()

        layout.operator("node.find_node", icon='VIEWZOOM')


class NODE_MT_select_legacy(Menu):
    bl_label = "Legacy"

    def draw(self, _context):
        layout = self.layout

        layout.operator("node.select_box", icon = "BORDER_RECT").tweak = False
        layout.operator("node.select_circle", icon = "CIRCLE_SELECT")

class NODE_MT_node_group_separate(Menu):
    bl_label = "Separate"

    def draw(self, context):
        layout = self.layout

        layout.operator("node.group_separate", text = "Copy", icon = "SEPARATE").type = 'COPY'
        layout.operator("node.group_separate", text = "Move", icon = "SEPARATE").type = 'MOVE'


class NODE_MT_node(Menu):
    bl_label = "Node"

    def draw(self, _context):
        layout = self.layout

        myvar = layout.operator("transform.translate", icon = "TRANSFORM_MOVE")
        myvar.release_confirm = True
        layout.operator("transform.rotate", icon = "TRANSFORM_ROTATE")
        layout.operator("transform.resize",  icon = "TRANSFORM_SCALE")

        layout.separator()
        layout.operator("node.clipboard_copy", text="Copy", icon='COPYDOWN')
        layout.operator("node.clipboard_paste", text="Paste", icon='PASTEDOWN')


        layout.separator()

        layout.operator("node.duplicate_move_keep_inputs", text = "Duplicate Keep Input", icon = "DUPLICATE")
        layout.operator("node.duplicate_move", icon = "DUPLICATE")
        layout.operator("node.delete", icon = "DELETE")
        layout.operator("node.delete_reconnect", icon = "DELETE")

        layout.separator()

        layout.operator("node.join", text="Join in New Frame", icon = "JOIN")
        layout.operator("node.detach", text="Remove from Frame", icon = "DELETE")
        layout.operator("node.parent_set", text = "Frame Make Parent", icon = "PARENT_SET")

        layout.separator()

        layout.menu("NODE_MT_node_links")

        layout.separator()

        layout.menu("NODE_MT_node_group_separate")

        layout.separator()

        layout.menu("NODE_MT_node_toggle")

        layout.separator()

        layout.operator("node.read_viewlayers", icon = "RENDERLAYERS")
        layout.operator("node.render_changed", icon = "RENDERLAYERS")

class NODE_MT_node_links(Menu):
    bl_label = "Links"

    def draw(self, _context):
        layout = self.layout

        layout.operator("node.link_make", icon = "LINK_DATA").replace = False
        layout.operator("node.link_make", text="Make and Replace Links", icon = "LINK_DATA").replace = True
        layout.operator("node.links_detach", icon = "DETACH_LINKS")
        layout.operator("node.move_detach_links", text = "Detach Links Move", icon = "DETACH_LINKS")


class NODE_MT_node_toggle(Menu):
    bl_label = "Hide/Toggle"

    def draw(self, _context):
        layout = self.layout

        layout.operator("node.hide_toggle", icon = "HIDE_ON")
        layout.operator("node.mute_toggle", icon = "TOGGLE_NODE_MUTE")
        layout.operator("node.preview_toggle", icon = "TOGGLE_NODE_PREVIEW")
        layout.operator("node.hide_socket_toggle", icon = "HIDE_OFF")
        layout.operator("node.options_toggle", icon = "TOGGLE_NODE_OPTIONS")
        layout.operator("node.collapse_hide_unused_toggle", icon = "HIDE_UNSELECTED")


class NODE_PT_active_tool(ToolActivePanelHelper, Panel):
    bl_space_type = 'NODE_EDITOR'
    bl_region_type = 'UI'
    bl_category = "Tool"


class NODE_PT_material_slots(Panel):
    bl_space_type = 'NODE_EDITOR'
    bl_region_type = 'HEADER'
    bl_label = "Slot"
    bl_ui_units_x = 12

    def draw_header(self, context):
        ob = context.object
        self.bl_label = (
            "Slot " + str(ob.active_material_index + 1) if ob.material_slots else
            "Slot"
        )

    # Duplicate part of 'EEVEE_MATERIAL_PT_context_material'.
    def draw(self, context):
        layout = self.layout
        row = layout.row()
        col = row.column()

        ob = context.object
        col.template_list("MATERIAL_UL_matslots", "", ob, "material_slots", ob, "active_material_index")

        col = row.column(align=True)
        col.operator("object.material_slot_add", icon='ADD', text="")
        col.operator("object.material_slot_remove", icon='REMOVE', text="")

        col.separator()

        col.menu("MATERIAL_MT_context_menu", icon='DOWNARROW_HLT', text="")

        if len(ob.material_slots) > 1:
            col.separator()

            col.operator("object.material_slot_move", icon='TRIA_UP', text="").direction = 'UP'
            col.operator("object.material_slot_move", icon='TRIA_DOWN', text="").direction = 'DOWN'

        if ob.mode == 'EDIT':
            row = layout.row(align=True)
            row.operator("object.material_slot_assign", text="Assign")
            row.operator("object.material_slot_select", text="Select")
            row.operator("object.material_slot_deselect", text="Deselect")


class NODE_PT_node_color_presets(PresetPanel, Panel):
    """Predefined node color"""
    bl_label = "Color Presets"
    preset_subdir = "node_color"
    preset_operator = "script.execute_preset"
    preset_add_operator = "node.node_color_preset_add"


class NODE_MT_node_color_context_menu(Menu):
    bl_label = "Node Color Specials"

    def draw(self, _context):
        layout = self.layout

        layout.operator("node.node_copy_color", icon='COPY_ID')


class NODE_MT_context_menu(Menu):
    bl_label = "Node Context Menu"

    def draw(self, context):
        layout = self.layout

        selected_nodes_len = len(context.selected_nodes)

        # If nothing is selected
        # (disabled for now until it can be made more useful).
        '''
        if selected_nodes_len == 0:
            layout.operator_context = 'INVOKE_DEFAULT'
            layout.menu("NODE_MT_add")
            layout.operator("node.clipboard_paste", text="Paste")
            return
        '''

        # If something is selected
        layout.operator_context = 'INVOKE_DEFAULT'
        layout.operator("node.duplicate_move", icon = "DUPLICATE")
        props = layout.operator("wm.call_panel", text="Rename...", icon = "RENAME")
        props.name = "TOPBAR_PT_name"
        props.keep_open = False
        layout.operator("node.delete", icon='DELETE')
        layout.operator("node.clipboard_copy", text="Copy", icon='COPYDOWN')
        layout.operator("node.clipboard_paste", text="Paste", icon='PASTEDOWN')
        layout.operator_context = 'EXEC_REGION_WIN'

        layout.operator("node.delete_reconnect", icon='DELETE')

        if selected_nodes_len > 1:
            layout.separator()

            layout.operator("node.link_make", icon = "LINK_DATA").replace = False
            layout.operator("node.link_make", text="Make and Replace Links", icon = "LINK_DATA").replace = True
            layout.operator("node.links_detach", icon = "DETACH_LINKS")

            layout.separator()

            layout.operator("node.group_make", text="Group", icon = "NODE_MAKEGROUP")

        layout.operator("node.group_ungroup", text="Ungroup", icon = "NODE_UNGROUP")
        layout.operator("node.group_edit", icon = "NODE_EDITGROUP").exit = False

        layout.separator()

        layout.operator("node.hide_toggle", icon = "HIDE_ON")
        layout.operator("node.mute_toggle", icon = "TOGGLE_NODE_MUTE")
        layout.operator("node.preview_toggle", icon = "TOGGLE_NODE_PREVIEW")
        layout.operator("node.hide_socket_toggle", icon = "HIDE_OFF")
        layout.operator("node.options_toggle", icon = "TOGGLE_NODE_OPTIONS")
        layout.operator("node.collapse_hide_unused_toggle", icon = "HIDE_UNSELECTED")


class NODE_PT_active_node_generic(Panel):
    bl_space_type = 'NODE_EDITOR'
    bl_region_type = 'UI'
    bl_category = "Item"
    bl_label = "Node"

    @classmethod
    def poll(cls, context):
        return context.active_node is not None

    def draw(self, context):
        layout = self.layout
        node = context.active_node

        layout.prop(node, "name", icon='NODE')
        layout.prop(node, "label", icon='NODE')


class NODE_PT_active_node_color(Panel):
    bl_space_type = 'NODE_EDITOR'
    bl_region_type = 'UI'
    bl_category = "Item"
    bl_label = "Color"
    bl_options = {'DEFAULT_CLOSED'}
    bl_parent_id = 'NODE_PT_active_node_generic'

    @classmethod
    def poll(cls, context):
        return context.active_node is not None

    def draw_header(self, context):
        node = context.active_node
        self.layout.prop(node, "use_custom_color", text="")

    def draw_header_preset(self, _context):
        NODE_PT_node_color_presets.draw_panel_header(self.layout)

    def draw(self, context):
        layout = self.layout
        node = context.active_node

        layout.enabled = node.use_custom_color

        row = layout.row()
        row.prop(node, "color", text="")
        row.menu("NODE_MT_node_color_context_menu", text="", icon='DOWNARROW_HLT')


class NODE_PT_active_node_properties(Panel):
    bl_space_type = 'NODE_EDITOR'
    bl_region_type = 'UI'
    bl_category = "Item"
    bl_label = "Properties"
    bl_options = {'DEFAULT_CLOSED'}

    @classmethod
    def poll(cls, context):
        return context.active_node is not None

    def draw(self, context):
        layout = self.layout
        node = context.active_node
        # set "node" context pointer for the panel layout
        layout.context_pointer_set("node", node)

        if hasattr(node, "draw_buttons_ext"):
            node.draw_buttons_ext(context, layout)
        elif hasattr(node, "draw_buttons"):
            node.draw_buttons(context, layout)

        # XXX this could be filtered further to exclude socket types
        # which don't have meaningful input values (e.g. cycles shader)
        value_inputs = [socket for socket in node.inputs if self.show_socket_input(socket)]
        if value_inputs:
            layout.separator()
            layout.label(text="Inputs:")
            for socket in value_inputs:
                row = layout.row()
                socket.draw(
                    context,
                    row,
                    node,
                    iface_(socket.label if socket.label else socket.name, socket.bl_rna.translation_context),
                )

    def show_socket_input(self, socket):
        return hasattr(socket, 'draw') and socket.enabled and not socket.is_linked


class NODE_PT_texture_mapping(Panel):
    bl_space_type = 'NODE_EDITOR'
    bl_region_type = 'UI'
    bl_category = "Item"
    bl_label = "Texture Mapping"
    bl_options = {'DEFAULT_CLOSED'}
    COMPAT_ENGINES = {'BLENDER_RENDER', 'BLENDER_EEVEE', 'BLENDER_WORKBENCH'}

    @classmethod
    def poll(cls, context):
        node = context.active_node
        return node and hasattr(node, "texture_mapping") and (context.engine in cls.COMPAT_ENGINES)

    def draw(self, context):
        layout = self.layout
        layout.use_property_split = True
        layout.use_property_decorate = False  # No animation.

        node = context.active_node
        mapping = node.texture_mapping

        layout.prop(mapping, "vector_type")

        layout.separator()

        col = layout.column(align=True)
        col.prop(mapping, "mapping_x", text="Projection X")
        col.prop(mapping, "mapping_y", text="Y")
        col.prop(mapping, "mapping_z", text="Z")

        layout.separator()

        layout.prop(mapping, "translation")
        layout.prop(mapping, "rotation")
        layout.prop(mapping, "scale")


# Node Backdrop options
class NODE_PT_backdrop(Panel):
    bl_space_type = 'NODE_EDITOR'
    bl_region_type = 'UI'
    bl_category = "View"
    bl_label = "Backdrop"

    @classmethod
    def poll(cls, context):
        snode = context.space_data
        return snode.tree_type == 'CompositorNodeTree'

    def draw_header(self, context):
        snode = context.space_data
        self.layout.prop(snode, "show_backdrop", text="")

    def draw(self, context):
        layout = self.layout
        layout.use_property_split = True
        layout.use_property_decorate = False

        snode = context.space_data
        layout.active = snode.show_backdrop

        col = layout.column()

        col.prop(snode, "backdrop_channels", text="Channels")
        col.prop(snode, "backdrop_zoom", text="Zoom")

        col.prop(snode, "backdrop_offset", text="Offset")

        col.separator()

        col.operator("node.backimage_move", text="Move")
        col.operator("node.backimage_fit", text="Fit")


class NODE_PT_quality(bpy.types.Panel):
    bl_space_type = 'NODE_EDITOR'
    bl_region_type = 'UI'
    bl_category = "Options"
    bl_label = "Performance"

    @classmethod
    def poll(cls, context):
        snode = context.space_data
        return snode.tree_type == 'CompositorNodeTree' and snode.node_tree is not None

    def draw(self, context):
        layout = self.layout
        layout.use_property_split = True
        layout.use_property_decorate = False

        snode = context.space_data
        tree = snode.node_tree

        col = layout.column()
        col.prop(tree, "render_quality", text="Render")
        col.prop(tree, "edit_quality", text="Edit")
        col.prop(tree, "chunk_size")

        col = layout.column()
        col.use_property_split = False
        col.prop(tree, "use_opencl")
        col.prop(tree, "use_groupnode_buffer")
        col.prop(tree, "use_two_pass")
        col.prop(tree, "use_viewer_border")
        col.separator()
        col.prop(snode, "use_auto_render")


class NODE_UL_interface_sockets(bpy.types.UIList):
    def draw_item(self, context, layout, _data, item, icon, _active_data, _active_propname, _index):
        socket = item
        color = socket.draw_color(context)

        if self.layout_type in {'DEFAULT', 'COMPACT'}:
            row = layout.row(align=True)

            # inputs get icon on the left
            if not socket.is_output:
                row.template_node_socket(color=color)

            row.prop(socket, "name", text="", emboss=False, icon_value=icon)

            # outputs get icon on the right
            if socket.is_output:
                row.template_node_socket(color=color)

        elif self.layout_type == 'GRID':
            layout.alignment = 'CENTER'
            layout.template_node_socket(color=color)


# Grease Pencil properties
class NODE_PT_annotation(AnnotationDataPanel, Panel):
    bl_space_type = 'NODE_EDITOR'
    bl_region_type = 'UI'
    bl_category = "View"
    bl_options = {'DEFAULT_CLOSED'}

    # NOTE: this is just a wrapper around the generic GP Panel

    @classmethod
    def poll(cls, context):
        snode = context.space_data
        return snode is not None and snode.node_tree is not None


def node_draw_tree_view(_layout, _context):
    pass


# Adapt properties editor panel to display in node editor. We have to
# copy the class rather than inherit due to the way bpy registration works.
def node_panel(cls):
    node_cls_dict = cls.__dict__.copy()

    # Needed for re-registration.
    node_cls_dict.pop("bl_rna", None)

    node_cls = type('NODE_' + cls.__name__, cls.__bases__, node_cls_dict)

    node_cls.bl_space_type = 'NODE_EDITOR'
    node_cls.bl_region_type = 'UI'
    node_cls.bl_category = "Options"
    if hasattr(node_cls, 'bl_parent_id'):
        node_cls.bl_parent_id = 'NODE_' + node_cls.bl_parent_id

    return node_cls

class NODE_PT_view(bpy.types.Panel):
    bl_space_type = 'NODE_EDITOR'
    bl_region_type = 'UI'
    bl_category = "Node"
    bl_label = "View"
    bl_options = {'DEFAULT_CLOSED'}

    @classmethod
    def poll(cls, context):
        snode = context.space_data
        return snode.tree_type in ('CompositorNodeTree', 'TextureNodeTree')

    def draw(self, context):
        layout = self.layout

        snode = context.space_data

        # Auto-offset nodes (called "insert_offset" in code)
        layout.prop(snode, "use_insert_offset")

classes = (
    ALL_MT_editormenu,
    NODE_HT_header,
    NODE_MT_editor_menus,
    NODE_MT_add,
    NODE_MT_view,
    NODE_MT_select_inverse,
    NODE_MT_select_none,
    NODE_MT_select,
    NODE_MT_select_legacy,
    NODE_MT_node_group_separate,
    NODE_MT_node,
    NODE_MT_node_links,
    NODE_MT_node_toggle,
    NODE_MT_node_color_context_menu,
    NODE_MT_context_menu,
    NODE_PT_material_slots,
    NODE_PT_node_color_presets,
    NODE_PT_active_node_generic,
    NODE_PT_active_node_color,
    NODE_PT_active_node_properties,
    NODE_PT_texture_mapping,
    NODE_PT_active_tool,
    NODE_PT_backdrop,
    NODE_PT_quality,
    NODE_PT_annotation,
    NODE_UL_interface_sockets,

    node_panel(EEVEE_MATERIAL_PT_settings),
    node_panel(MATERIAL_PT_viewport),
    node_panel(WORLD_PT_viewport_display),
    node_panel(DATA_PT_light),
    node_panel(DATA_PT_EEVEE_light),
    NODE_PT_view,
)


if __name__ == "__main__":  # only for live edit.
    from bpy.utils import register_class
    for cls in classes:
        register_class(cls)<|MERGE_RESOLUTION|>--- conflicted
+++ resolved
@@ -124,18 +124,6 @@
 
             NODE_MT_editor_menus.draw_collapsible(context, layout)
 
-<<<<<<< HEAD
-        elif snode.tree_type == 'SimulationNodeTree':
-            row = layout.row(align=True)
-            row.prop(snode, "simulation", text="")
-            row.operator("simulation.new", text="", icon='ADD')
-            simulation = snode.simulation
-            if simulation:
-                row.prop(snode.simulation, "use_fake_user", text="")
-=======
-            if snode_id:
-                layout.prop(snode_id, "use_nodes")
-
         elif snode.tree_type == 'GeometryNodeTree':
             NODE_MT_editor_menus.draw_collapsible(context, layout)
             layout.separator_spacer()
@@ -152,8 +140,6 @@
                     row.template_ID(active_modifier, "node_group", new="node.new_geometry_node_group_assign")
                 else:
                     row.template_ID(snode, "node_tree", new="node.new_geometry_nodes_modifier")
-
->>>>>>> 538f41e9
 
         else:
             # Custom node tree is edited as independent ID block
