# ##### BEGIN GPL LICENSE BLOCK #####
#
#  This program is free software; you can redistribute it and/or
#  modify it under the terms of the GNU General Public License
#  as published by the Free Software Foundation; either version 2
#  of the License, or (at your option) any later version.
#
#  This program is distributed in the hope that it will be useful,
#  but WITHOUT ANY WARRANTY; without even the implied warranty of
#  MERCHANTABILITY or FITNESS FOR A PARTICULAR PURPOSE.  See the
#  GNU General Public License for more details.
#
#  You should have received a copy of the GNU General Public License
#  along with this program; if not, write to the Free Software Foundation,
#  Inc., 51 Franklin Street, Fifth Floor, Boston, MA 02110-1301, USA.
#
# ##### END GPL LICENSE BLOCK #####

# <pep8 compliant>
import bpy
import nodeitems_utils
from bpy.types import Header, Menu, Panel
from bpy.app.translations import pgettext_iface as iface_
from bl_ui.utils import PresetPanel
from .properties_grease_pencil_common import (
    AnnotationDataPanel,
    GreasePencilToolsPanel,
)
from .properties_material import (
    EEVEE_MATERIAL_PT_settings,
    MATERIAL_PT_viewport
)
from .properties_world import (
    WORLD_PT_viewport_display
)
from .properties_data_light import (
    DATA_PT_light,
    DATA_PT_EEVEE_light,
)


class NODE_HT_header(Header):
    bl_space_type = 'NODE_EDITOR'

    def draw(self, context):
        layout = self.layout

        scene = context.scene
        snode = context.space_data
        snode_id = snode.id
        id_from = snode.id_from
        tool_settings = context.tool_settings

        ALL_MT_editormenu.draw_hidden(context, layout) # bfa - show hide the editormenu

        # Now expanded via the 'ui_type'
        # layout.prop(snode, "tree_type", text="")

        if snode.tree_type == 'ShaderNodeTree':
            layout.prop(snode, "shader_type", text="")

            ob = context.object
            if snode.shader_type == 'OBJECT' and ob:

                NODE_MT_editor_menus.draw_collapsible(context, layout)

                # No shader nodes for Eevee lights
                if snode_id and not (context.engine == 'BLENDER_EEVEE' and ob.type == 'LIGHT'):
                    row = layout.row()
                    row.prop(snode_id, "use_nodes")

                layout.separator_spacer()

                row = layout.row()
                types_that_support_material = {'MESH', 'CURVE', 'SURFACE', 'FONT', 'META', 'GPENCIL'}
                # disable material slot buttons when pinned, cannot find correct slot within id_from (#36589)
                # disable also when the selected object does not support materials
                row.enabled = not snode.pin and ob.type in types_that_support_material
                # Show material.new when no active ID/slot exists
                if not id_from and ob.type in types_that_support_material:
                    row.template_ID(ob, "active_material", new="material.new")
                # Material ID, but not for Lights
                if id_from and ob.type != 'LIGHT':
                    row.template_ID(id_from, "active_material", new="material.new")

            if snode.shader_type == 'WORLD':
                NODE_MT_editor_menus.draw_collapsible(context, layout)

                if snode_id:
                    row = layout.row()
                    row.prop(snode_id, "use_nodes")

                layout.separator_spacer()

                row = layout.row()
                row.enabled = not snode.pin
                row.template_ID(scene, "world", new="world.new")

            if snode.shader_type == 'LINESTYLE':
                view_layer = context.view_layer
                lineset = view_layer.freestyle_settings.linesets.active

                if lineset is not None:
                    NODE_MT_editor_menus.draw_collapsible(context, layout)

                    if snode_id:
                        row = layout.row()
                        row.prop(snode_id, "use_nodes")

                    layout.separator_spacer()

                    row = layout.row()
                    row.enabled = not snode.pin
                    row.template_ID(lineset, "linestyle", new="scene.freestyle_linestyle_new")

        elif snode.tree_type == 'TextureNodeTree':
            layout.prop(snode, "texture_type", text="")

            NODE_MT_editor_menus.draw_collapsible(context, layout)

            if snode_id:
                layout.prop(snode_id, "use_nodes")

            layout.separator_spacer()

            if id_from:
                if snode.texture_type == 'BRUSH':
                    layout.template_ID(id_from, "texture", new="texture.new")
                else:
                    layout.template_ID(id_from, "active_texture", new="texture.new")

        elif snode.tree_type == 'CompositorNodeTree':

            NODE_MT_editor_menus.draw_collapsible(context, layout)

            if snode_id:
                layout.prop(snode_id, "use_nodes")

            layout.prop(snode, "use_auto_render")
            layout.prop(snode, "show_backdrop")
            if snode.show_backdrop:
                row = layout.row(align=True)
                row.prop(snode, "backdrop_channels", text="", expand=True)

        else:
            # Custom node tree is edited as independent ID block
            NODE_MT_editor_menus.draw_collapsible(context, layout)

            layout.separator_spacer()

            layout.template_ID(snode, "node_tree", new="node.new_node_tree")

        layout.prop(snode, "pin", text="")
        layout.separator_spacer()

        layout.template_running_jobs()

        layout.operator("node.tree_path_parent", text="", icon='FILE_PARENT')

        # Snap
        row = layout.row(align=True)
        row.prop(tool_settings, "use_snap", text="")
        row.prop(tool_settings, "snap_node_element", icon_only=True)
        if tool_settings.snap_node_element != 'GRID':
            row.prop(tool_settings, "snap_target", text="")

# bfa - show hide the editormenu
class ALL_MT_editormenu(Menu):
    bl_label = ""

    def draw(self, context):
        self.draw_menus(self.layout, context)

    @staticmethod
    def draw_menus(layout, context):

        row = layout.row(align=True)
        row.template_header() # editor type menus

class NODE_MT_editor_menus(Menu):
    bl_idname = "NODE_MT_editor_menus"
    bl_label = ""

    def draw(self, context):
        layout = self.layout
        layout.menu("NODE_MT_view")
        layout.menu("NODE_MT_select")
        layout.menu("NODE_MT_add")
        layout.menu("NODE_MT_node")


class NODE_MT_add(bpy.types.Menu):
    bl_space_type = 'NODE_EDITOR'
    bl_label = "Add"

    def draw(self, context):
        layout = self.layout

        layout.operator_context = 'INVOKE_DEFAULT'
        props = layout.operator("node.add_search", text="Search...", icon='VIEWZOOM')
        props.use_transform = True

        layout.separator()

        # actual node submenus are defined by draw functions from node categories
        nodeitems_utils.draw_node_categories_menu(self, context)


class NODE_MT_view(Menu):
    bl_label = "View"

    def draw(self, context):
        layout = self.layout

        snode = context.space_data

        layout.operator("node.properties", text = "Sidebar", icon='MENU_PANEL')
        layout.operator("node.toolbar", text = "Tool Shelf", icon='MENU_PANEL')

        layout.separator()

        # Auto-offset nodes (called "insert_offset" in code)
        layout.prop(snode, "use_insert_offset")

        layout.separator()

        layout.operator("view2d.zoom_in", icon = "ZOOM_IN")
        layout.operator("view2d.zoom_out", icon = "ZOOM_OUT")
        layout.operator("view2d.zoom_border", icon = "ZOOM_BORDER")

        layout.separator()

        layout.operator("node.view_selected", icon='VIEW_SELECTED')
        layout.operator("node.view_all", icon = "VIEWALL" )

        if context.space_data.show_backdrop:
            layout.separator()

            layout.operator("node.backimage_move", text="Backdrop Move", icon ='TRANSFORM_MOVE')
            layout.operator("node.backimage_zoom", text="Backdrop Zoom In", icon = "ZOOM_IN").factor = 1.2
            layout.operator("node.backimage_zoom", text="Backdrop Zoom Out", icon = "ZOOM_OUT").factor = 1.0 / 1.2
            layout.operator("node.backimage_fit", text="Fit Backdrop", icon = "VIEW_FIT")
            layout.operator("node.clear_viewer_border", icon = "RENDERBORDER_CLEAR")
            layout.operator("node.viewer_border", icon = "RENDERBORDER")

        layout.separator()

        layout.menu("INFO_MT_area")


class NODE_MT_select(Menu):
    bl_label = "Select"

    def draw(self, context):
        layout = self.layout

        layout.operator("node.select_box", icon = 'BORDER_RECT').tweak = False
        layout.operator("node.select_circle", icon = 'CIRCLE_SELECT')

        layout.separator()
        layout.operator("node.select_all", icon = 'SELECT_ALL').action = 'TOGGLE'
        layout.operator("node.select_all", text="Inverse", icon = 'INVERSE').action = 'INVERT'

        layout.separator()

        layout.operator("node.select_linked_from", text = "Linked From", icon = "LINKED")
        layout.operator("node.select_linked_to", text = "Linked To", icon = "LINKED")

        layout.separator()

        layout.operator("node.select_grouped", text = "Grouped Extend", icon = "GROUP").extend = True
        layout.operator("node.select_grouped", text = "Grouped", icon = "GROUP").extend = False
        layout.operator("node.select_same_type_step", text="Activate Same Type Previous", icon = "PREVIOUSACTIVE").prev = True
        layout.operator("node.select_same_type_step", text="Activate Same Type Next", icon = "NEXTACTIVE").prev = False

        layout.separator()

        layout.operator("node.find_node", icon='VIEWZOOM')

class NODE_MT_node_group_separate(Menu):
    bl_label = "Separate"

    def draw(self, context):
        layout = self.layout

        layout.operator("node.group_separate", text = "Copy", icon = "SEPARATE").type = 'COPY'
        layout.operator("node.group_separate", text = "Move", icon = "SEPARATE").type = 'MOVE'


class NODE_MT_node(Menu):
    bl_label = "Node"

    def draw(self, context):
        layout = self.layout

        myvar = layout.operator("transform.translate", icon = "TRANSFORM_MOVE")
        myvar.release_confirm = True
        layout.operator("transform.rotate", icon = "TRANSFORM_ROTATE")
        layout.operator("transform.resize",  icon = "TRANSFORM_SCALE")       

        layout.separator()
        layout.operator("node.clipboard_copy", text="Copy", icon='COPYDOWN')
        layout.operator("node.clipboard_paste", text="Paste", icon='PASTEDOWN')


        layout.separator()

        layout.operator("node.duplicate_move_keep_inputs", text = "Duplicate Keep Input", icon = "DUPLICATE")
        layout.operator("node.duplicate_move", icon = "DUPLICATE")
        layout.operator("node.delete", icon = "DELETE")
        layout.operator("node.delete_reconnect", icon = "DELETE")

        layout.separator()

        layout.operator("node.join", text="Join in New Frame", icon = "JOIN")
        layout.operator("node.detach", text="Remove from Frame", icon = "DELETE")

        layout.separator()

        layout.operator("node.link_make", icon = "LINK_DATA").replace = False
        layout.operator("node.link_make", text="Make and Replace Links", icon = "LINK_DATA").replace = True
        layout.operator("node.links_cut", icon = "CUT_LINKS")
        layout.operator("node.links_detach", icon = "DETACH_LINKS")
        layout.operator("node.move_detach_links", text = "Detach Links Move", icon = "DETACH_LINKS")
        layout.operator("node.parent_set", icon = "PARENT_SET")

        layout.separator()

        layout.operator("node.group_edit", icon = "NODE_EDITGROUP").exit = False
        layout.operator("node.group_edit_exit", text="Exit Edit Group", icon = "NODE_EXITEDITGROUP") # bfa - separated tooltip
        layout.operator("node.group_ungroup", icon = "NODE_UNGROUP")
        layout.operator("node.group_make", icon = "NODE_MAKEGROUP")
        layout.operator("node.group_insert", icon = "NODE_GROUPINSERT")
        layout.menu("NODE_MT_node_group_separate")

        layout.separator()

        layout.operator("node.hide_toggle", icon = "RESTRICT_VIEW_ON")
        layout.operator("node.mute_toggle", icon = "TOGGLE_NODE_MUTE")
        layout.operator("node.preview_toggle", icon = "TOGGLE_NODE_PREVIEW")
        layout.operator("node.hide_socket_toggle", icon = "RESTRICT_VIEW_OFF")
        layout.operator("node.options_toggle", icon = "TOGGLE_NODE_OPTIONS")
        layout.operator("node.collapse_hide_unused_toggle", icon = "HIDE_UNSELECTED")

        layout.separator()

        layout.operator("node.read_viewlayers", icon = "RENDERLAYERS")
        layout.operator("node.render_changed", icon = "RENDERLAYERS")


class NODE_PT_node_color_presets(PresetPanel, Panel):
    """Predefined node color"""
    bl_label = "Color Presets"
    preset_subdir = "node_color"
    preset_operator = "script.execute_preset"
    preset_add_operator = "node.node_color_preset_add"


class NODE_MT_node_color_context_menu(Menu):
    bl_label = "Node Color Specials"

    def draw(self, context):
        layout = self.layout

        layout.operator("node.node_copy_color", icon='COPY_ID')


class NODE_MT_context_menu(Menu):
    bl_label = "Node Context Menu"

    def draw(self, context):
        layout = self.layout

        selected_nodes_len = len(context.selected_nodes)

        # If nothing is selected
        # (disabled for now until it can be made more useful).
        '''
        if selected_nodes_len == 0:
            layout.operator_context = 'INVOKE_DEFAULT'
            layout.menu("NODE_MT_add")
            layout.operator("node.clipboard_paste", text="Paste")
            return
        '''

        # If something is selected
        layout.operator_context = 'INVOKE_DEFAULT'
        layout.operator("node.duplicate_move")
        layout.operator("node.delete")
        layout.operator("node.clipboard_copy", text="Copy")
        layout.operator("node.clipboard_paste", text="Paste")
        layout.operator_context = 'EXEC_DEFAULT'

        layout.operator("node.delete_reconnect")

        if selected_nodes_len > 1:
            layout.separator()

            layout.operator("node.link_make").replace = False
            layout.operator("node.link_make", text="Make and Replace Links").replace = True
            layout.operator("node.links_detach")

            layout.separator()

            layout.operator("node.group_make", text="Group")

        layout.operator("node.group_ungroup", text="Ungroup")
        layout.operator("node.group_edit").exit = False

        layout.separator()

        layout.operator("node.hide_toggle")
        layout.operator("node.mute_toggle")
        layout.operator("node.preview_toggle")
        layout.operator("node.hide_socket_toggle")
        layout.operator("node.options_toggle")
        layout.operator("node.collapse_hide_unused_toggle")


class NODE_PT_active_node_generic(Panel):
    bl_space_type = 'NODE_EDITOR'
    bl_region_type = 'UI'
    bl_category = "Node"
    bl_label = "Node"

    @classmethod
    def poll(cls, context):
        return context.active_node is not None

    def draw(self, context):
        layout = self.layout
        node = context.active_node

        layout.prop(node, "name", icon='NODE')
        layout.prop(node, "label", icon='NODE')


class NODE_PT_active_node_color(Panel):
    bl_space_type = 'NODE_EDITOR'
    bl_region_type = 'UI'
    bl_category = "Node"
    bl_label = "Color"
    bl_options = {'DEFAULT_CLOSED'}
    bl_parent_id = 'NODE_PT_active_node_generic'

    @classmethod
    def poll(cls, context):
        return context.active_node is not None

    def draw_header(self, context):
        node = context.active_node
        self.layout.prop(node, "use_custom_color", text="")

    def draw_header_preset(self, context):
        NODE_PT_node_color_presets.draw_panel_header(self.layout)

    def draw(self, context):
        layout = self.layout
        node = context.active_node

        layout.enabled = node.use_custom_color

        row = layout.row()
        row.prop(node, "color", text="")
        row.menu("NODE_MT_node_color_context_menu", text="", icon='DOWNARROW_HLT')


class NODE_PT_active_node_properties(Panel):
    bl_space_type = 'NODE_EDITOR'
    bl_region_type = 'UI'
    bl_category = "Node"
    bl_label = "Properties"
    bl_options = {'DEFAULT_CLOSED'}
    bl_parent_id = 'NODE_PT_active_node_generic'

    @classmethod
    def poll(cls, context):
        return context.active_node is not None

    def draw(self, context):
        layout = self.layout
        node = context.active_node
        # set "node" context pointer for the panel layout
        layout.context_pointer_set("node", node)

        if hasattr(node, "draw_buttons_ext"):
            node.draw_buttons_ext(context, layout)
        elif hasattr(node, "draw_buttons"):
            node.draw_buttons(context, layout)

        # XXX this could be filtered further to exclude socket types
        # which don't have meaningful input values (e.g. cycles shader)
        value_inputs = [socket for socket in node.inputs if socket.enabled and not socket.is_linked]
        if value_inputs:
            layout.separator()
            layout.label(text="Inputs:")
            for socket in value_inputs:
                row = layout.row()
                socket.draw(context, row, node, iface_(socket.name, socket.bl_rna.translation_context))


# Node Backdrop options
class NODE_PT_backdrop(Panel):
    bl_space_type = 'NODE_EDITOR'
    bl_region_type = 'UI'
    bl_category = "Node"
    bl_label = "Backdrop"

    @classmethod
    def poll(cls, context):
        snode = context.space_data
        return snode.tree_type == 'CompositorNodeTree'

    def draw_header(self, context):
        snode = context.space_data
        self.layout.prop(snode, "show_backdrop", text="")

    def draw(self, context):
        layout = self.layout
        layout.use_property_split = True

        snode = context.space_data
        layout.active = snode.show_backdrop

        col = layout.column()

        col.prop(snode, "backdrop_channels", text="Channels")
        col.prop(snode, "backdrop_zoom", text="Zoom")

        col.prop(snode, "backdrop_offset", text="Offset")

        col.separator()

        col.operator("node.backimage_move", text="Move")
        col.operator("node.backimage_fit", text="Fit")


class NODE_PT_quality(bpy.types.Panel):
    bl_space_type = 'NODE_EDITOR'
    bl_region_type = 'UI'
    bl_category = "Node"
    bl_label = "Performance"

    @classmethod
    def poll(cls, context):
        snode = context.space_data
        return snode.tree_type == 'CompositorNodeTree' and snode.node_tree is not None

    def draw(self, context):
        layout = self.layout
        layout.use_property_split = True

        snode = context.space_data
        tree = snode.node_tree

        col = layout.column()
        col.prop(tree, "render_quality", text="Render")
        col.prop(tree, "edit_quality", text="Edit")
        col.prop(tree, "chunk_size")

        col = layout.column()
        col.prop(tree, "use_opencl")
        col.prop(tree, "use_groupnode_buffer")
        col.prop(tree, "use_two_pass")
        col.prop(tree, "use_viewer_border")


class NODE_UL_interface_sockets(bpy.types.UIList):
    def draw_item(self, context, layout, data, item, icon, active_data, active_propname, index):
        socket = item
        color = socket.draw_color(context)

        if self.layout_type in {'DEFAULT', 'COMPACT'}:
            row = layout.row(align=True)

            # inputs get icon on the left
            if not socket.is_output:
                row.template_node_socket(color=color)

            row.prop(socket, "name", text="", emboss=False, icon_value=icon)

            # outputs get icon on the right
            if socket.is_output:
                row.template_node_socket(color=color)

        elif self.layout_type == 'GRID':
            layout.alignment = 'CENTER'
            layout.template_node_socket(color=color)


# Grease Pencil properties
class NODE_PT_grease_pencil(AnnotationDataPanel, Panel):
    bl_space_type = 'NODE_EDITOR'
    bl_region_type = 'UI'
    bl_category = "Node"
    bl_options = {'DEFAULT_CLOSED'}

    # NOTE: this is just a wrapper around the generic GP Panel

    @classmethod
    def poll(cls, context):
        snode = context.space_data
        return snode is not None and snode.node_tree is not None


class NODE_PT_grease_pencil_tools(GreasePencilToolsPanel, Panel):
    bl_space_type = 'NODE_EDITOR'
    bl_region_type = 'UI'
    bl_category = "Node"
    bl_options = {'DEFAULT_CLOSED'}

    # NOTE: this is just a wrapper around the generic GP tools panel
    # It contains access to some essential tools usually found only in
    # toolbar, but which may not necessarily be open


def node_draw_tree_view(layout, context):
    pass


# Adapt properties editor panel to display in node editor. We have to
# copy the class rather than inherit due to the way bpy registration works.
def node_panel(cls):
    node_cls = type('NODE_' + cls.__name__, cls.__bases__, dict(cls.__dict__))

    node_cls.bl_space_type = 'NODE_EDITOR'
    node_cls.bl_region_type = 'UI'
    node_cls.bl_category = "Node"
    if hasattr(node_cls, 'bl_parent_id'):
        node_cls.bl_parent_id = 'NODE_' + node_cls.bl_parent_id

    return node_cls


# Workaround to separate the tooltips for Show Hide for Armature in Edit Mode
class NODE_MT_exit_edit_group(bpy.types.Operator):
    """Exit Edit Group\nExit edit node group"""      # blender will use this as a tooltip for menu items and buttons.
    bl_idname = "node.group_edit_exit"        # unique identifier for buttons and menu items to reference.
    bl_label = "Group Edit Exit"         # display name in the interface.
    bl_options = {'REGISTER', 'UNDO'}  # enable undo for the operator.

    def execute(self, context):         # execute() is called by blender when running the operator.
        bpy.ops.node.group_edit(exit=True)
        return {'FINISHED'}

classes = (
    ALL_MT_editormenu,
    NODE_HT_header,
    NODE_MT_editor_menus,
    NODE_MT_add,
    NODE_MT_view,
    NODE_MT_select,
    NODE_MT_node_group_separate,
    NODE_MT_node,
    NODE_PT_node_color_presets,
    NODE_MT_node_color_context_menu,
    NODE_MT_context_menu,
    NODE_PT_active_node_generic,
    NODE_PT_active_node_color,
    NODE_PT_active_node_properties,
    NODE_PT_backdrop,
    NODE_PT_quality,
    NODE_UL_interface_sockets,
    NODE_PT_grease_pencil,
    NODE_PT_grease_pencil_tools,
<<<<<<< HEAD
    EEVEE_NODE_PT_material_settings,
    NODE_PT_material_viewport,
    NODE_MT_exit_edit_group, # BFA - Draise
=======
    node_panel(EEVEE_MATERIAL_PT_settings),
    node_panel(MATERIAL_PT_viewport),
    node_panel(WORLD_PT_viewport_display),
    node_panel(DATA_PT_light),
    node_panel(DATA_PT_EEVEE_light),
>>>>>>> 4e7fe1c2
)


if __name__ == "__main__":  # only for live edit.
    from bpy.utils import register_class
    for cls in classes:
        register_class(cls)<|MERGE_RESOLUTION|>--- conflicted
+++ resolved
@@ -618,20 +618,6 @@
     pass
 
 
-# Adapt properties editor panel to display in node editor. We have to
-# copy the class rather than inherit due to the way bpy registration works.
-def node_panel(cls):
-    node_cls = type('NODE_' + cls.__name__, cls.__bases__, dict(cls.__dict__))
-
-    node_cls.bl_space_type = 'NODE_EDITOR'
-    node_cls.bl_region_type = 'UI'
-    node_cls.bl_category = "Node"
-    if hasattr(node_cls, 'bl_parent_id'):
-        node_cls.bl_parent_id = 'NODE_' + node_cls.bl_parent_id
-
-    return node_cls
-
-
 # Workaround to separate the tooltips for Show Hide for Armature in Edit Mode
 class NODE_MT_exit_edit_group(bpy.types.Operator):
     """Exit Edit Group\nExit edit node group"""      # blender will use this as a tooltip for menu items and buttons.
@@ -639,9 +625,18 @@
     bl_label = "Group Edit Exit"         # display name in the interface.
     bl_options = {'REGISTER', 'UNDO'}  # enable undo for the operator.
 
-    def execute(self, context):         # execute() is called by blender when running the operator.
-        bpy.ops.node.group_edit(exit=True)
-        return {'FINISHED'}
+# Adapt properties editor panel to display in node editor. We have to
+# copy the class rather than inherit due to the way bpy registration works.
+def node_panel(cls):
+    node_cls = type('NODE_' + cls.__name__, cls.__bases__, dict(cls.__dict__))
+
+    node_cls.bl_space_type = 'NODE_EDITOR'
+    node_cls.bl_region_type = 'UI'
+    node_cls.bl_category = "Node"
+    if hasattr(node_cls, 'bl_parent_id'):
+        node_cls.bl_parent_id = 'NODE_' + node_cls.bl_parent_id
+
+    return node_cls
 
 classes = (
     ALL_MT_editormenu,
@@ -663,17 +658,12 @@
     NODE_UL_interface_sockets,
     NODE_PT_grease_pencil,
     NODE_PT_grease_pencil_tools,
-<<<<<<< HEAD
-    EEVEE_NODE_PT_material_settings,
-    NODE_PT_material_viewport,
-    NODE_MT_exit_edit_group, # BFA - Draise
-=======
     node_panel(EEVEE_MATERIAL_PT_settings),
     node_panel(MATERIAL_PT_viewport),
     node_panel(WORLD_PT_viewport_display),
     node_panel(DATA_PT_light),
     node_panel(DATA_PT_EEVEE_light),
->>>>>>> 4e7fe1c2
+    NODE_MT_exit_edit_group, # BFA - Draise
 )
 
 
