--- conflicted
+++ resolved
@@ -193,19 +193,12 @@
         if context.space_data.show_backdrop:
             layout.separator()
 
-<<<<<<< HEAD
-            layout.operator("node.backimage_move", text="Backdrop move")
-            layout.operator("node.backimage_zoom", text="Backdrop zoom in").factor = 1.2
-            layout.operator("node.backimage_zoom", text="Backdrop zoom out").factor = 0.83333
+            layout.operator("node.backimage_move", text="Backdrop Move")
+            layout.operator("node.backimage_zoom", text="Backdrop Zoom in").factor = 1.2
+            layout.operator("node.backimage_zoom", text="Backdrop Zoom out").factor = 0.83333
             layout.operator("node.backimage_fit", text="Fit Backdrop")
             layout.operator("node.clear_viewer_border")
             layout.operator("node.viewer_border")
-=======
-            layout.operator("node.backimage_move", text="Backdrop Move")
-            layout.operator("node.backimage_zoom", text="Backdrop Zoom In").factor = 1.2
-            layout.operator("node.backimage_zoom", text="Backdrop Zoom Out").factor = 0.83333
-            layout.operator("node.backimage_fit", text="Fit Backdrop to Available Space")
->>>>>>> e15fa7b9
 
         layout.separator()
 
