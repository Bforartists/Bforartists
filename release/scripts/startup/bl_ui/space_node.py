--- conflicted
+++ resolved
@@ -124,16 +124,8 @@
 
             NODE_MT_editor_menus.draw_collapsible(context, layout)
 
-<<<<<<< HEAD
-            layout.prop(snode, "use_auto_render")
-            layout.prop(snode, "show_backdrop")
-            if snode.show_backdrop:
-                row = layout.row(align=True)
-                row.prop(snode, "backdrop_channels", text="", expand=True)
-=======
             if snode_id:
                 layout.prop(snode_id, "use_nodes")
->>>>>>> bf041fd5
 
         else:
             # Custom node tree is edited as independent ID block
@@ -141,13 +133,7 @@
 
             layout.template_ID(snode, "node_tree", new="node.new_node_tree")
 
-<<<<<<< HEAD
         #################### options at the right ###################################
-=======
-        # Put pin next to ID block
-        if not is_compositor:
-            layout.prop(snode, "pin", text="", emboss=False)
->>>>>>> bf041fd5
 
         layout.separator_spacer()
 
@@ -196,7 +182,10 @@
         # ----------------- rest of the options
         
 
-        layout.prop(snode, "pin", text="")   
+        # Put pin next to ID block
+        if not is_compositor:
+            layout.prop(snode, "pin", text="", emboss=False)
+
         layout.operator("node.tree_path_parent", text="", icon='FILE_PARENT')
 
         # Backdrop
