# SPDX-License-Identifier: GPL-2.0-or-later
import bpy
from bpy.types import Header, Menu, Panel
from bpy.app.translations import (
    pgettext_iface as iface_,
    contexts as i18n_contexts,
)
from bl_ui.utils import PresetPanel
from bl_ui.properties_grease_pencil_common import (
    AnnotationDataPanel,
)
from bl_ui.space_toolsystem_common import (
    ToolActivePanelHelper,
)
from bl_ui.properties_material import (
    EEVEE_MATERIAL_PT_settings,
    MATERIAL_PT_viewport
)
from bl_ui.properties_world import (
    WORLD_PT_viewport_display
)
from bl_ui.properties_data_light import (
    DATA_PT_light,
    DATA_PT_EEVEE_light,
)


################################ Switch between the editors ##########################################

class NODE_OT_switch_editors_to_compositor(bpy.types.Operator):
    """Switch to the Comppositor Editor"""      # blender will use this as a tooltip for menu items and buttons.
    bl_idname = "wm.switch_editor_to_compositor"        # unique identifier for buttons and menu items to reference.
    # display name in the interface.
    bl_label = "Switch to Compositor Editor"
    bl_options = {'REGISTER', 'UNDO'}  # enable undo for the operator.

    # execute() is called by blender when running the operator.
    def execute(self, context):
        bpy.ops.wm.context_set_enum(
            data_path="area.ui_type", value="CompositorNodeTree")
        return {'FINISHED'}


class NODE_OT_switch_editors_to_geometry(bpy.types.Operator):
    """Switch to the Geometry Node Editor"""      # blender will use this as a tooltip for menu items and buttons.
    bl_idname = "wm.switch_editor_to_geometry"        # unique identifier for buttons and menu items to reference.
    # display name in the interface.
    bl_label = "Switch to Geometry Node Editor"
    bl_options = {'REGISTER', 'UNDO'}  # enable undo for the operator.

    # execute() is called by blender when running the operator.
    def execute(self, context):
        bpy.ops.wm.context_set_enum(
            data_path="area.ui_type", value="GeometryNodeTree")
        return {'FINISHED'}


class NODE_OT_switch_editors_to_shadereditor(bpy.types.Operator):
    """Switch to the Shader Editor"""      # blender will use this as a tooltip for menu items and buttons.
    bl_idname = "wm.switch_editor_to_shadereditor"        # unique identifier for buttons and menu items to reference.
    # display name in the interface.
    bl_label = "Switch to Shader Editor"
    bl_options = {'REGISTER', 'UNDO'}  # enable undo for the operator.

    # execute() is called by blender when running the operator.
    def execute(self, context):
        bpy.ops.wm.context_set_enum(
            data_path="area.ui_type", value="ShaderNodeTree")
        return {'FINISHED'}


# The blank buttons, we don't want to switch to the editor in which we are already.


class NODE_OT_switch_editors_in_compositor(bpy.types.Operator):
    """Compositor Editor"""      # blender will use this as a tooltip for menu items and buttons.
    bl_idname = "wm.switch_editor_in_compositor"        # unique identifier for buttons and menu items to reference.
    # display name in the interface.
    bl_label = "You are in Compositor Editor"
    bl_options = {'REGISTER', 'UNDO'}  # enable undo for the operator.

    # execute() is called by blender when running the operator.
    def execute(self, context):
        return {'FINISHED'}


class NODE_OT_switch_editors_in_geometry(bpy.types.Operator):
    """Geometry Node Editor"""      # blender will use this as a tooltip for menu items and buttons.
    bl_idname = "wm.switch_editor_in_geometry"        # unique identifier for buttons and menu items to reference.
    # display name in the interface.
    bl_label = "You are in Geometry Node Editor"
    bl_options = {'REGISTER', 'UNDO'}  # enable undo for the operator.

    # execute() is called by blender when running the operator.
    def execute(self, context):
        return {'FINISHED'}


class NODE_OT_switch_editors_in_shadereditor(bpy.types.Operator):
    """Shader Editor"""      # blender will use this as a tooltip for menu items and buttons.
    bl_idname = "wm.switch_editor_in_shadereditor"        # unique identifier for buttons and menu items to reference.
    # display name in the interface.
    bl_label = "You are in Shader Editor"
    bl_options = {'REGISTER', 'UNDO'}  # enable undo for the operator.

    # execute() is called by blender when running the operator.
    def execute(self, context):
        return {'FINISHED'}


############################# END ##################################


class NODE_HT_header(Header):
    bl_space_type = 'NODE_EDITOR'

    def draw(self, context):
        layout = self.layout

        scene = context.scene
        snode = context.space_data
        overlay = snode.overlay
        snode_id = snode.id
        id_from = snode.id_from
        tool_settings = context.tool_settings
        is_compositor = snode.tree_type == 'CompositorNodeTree'

        ALL_MT_editormenu.draw_hidden(context, layout) # bfa - show hide the editormenu

        # Now expanded via the 'ui_type'
        # layout.prop(snode, "tree_type", text="")

        if snode.tree_type == 'ShaderNodeTree':
            row = layout.row(align = True)
            row.operator("wm.switch_editor_to_compositor", text="", icon='NODE_COMPOSITING')
            row.operator("wm.switch_editor_to_geometry", text="", icon='GEOMETRY_NODES')
            row.operator("wm.switch_editor_in_shadereditor", text="", icon='SHADER_ACTIVE')

            layout.prop(snode, "shader_type", text="")

            ob = context.object
            if snode.shader_type == 'OBJECT' and ob:
                ob_type = ob.type

                NODE_MT_editor_menus.draw_collapsible(context, layout)

                types_that_support_material = {'MESH', 'CURVE', 'SURFACE', 'FONT', 'META',
                                               'GPENCIL', 'VOLUME', 'CURVES', 'POINTCLOUD'}
                # disable material slot buttons when pinned, cannot find correct slot within id_from (T36589)
                # disable also when the selected object does not support materials
                has_material_slots = not snode.pin and ob_type in types_that_support_material

                if ob_type != 'LIGHT':
                    row = layout.row()
                    row.enabled = has_material_slots
                    row.ui_units_x = 4
                    row.popover(panel="NODE_PT_material_slots")

                row = layout.row()
                row.enabled = has_material_slots

                # Show material.new when no active ID/slot exists
                if not id_from and ob_type in types_that_support_material:
                    row.template_ID(ob, "active_material", new="material.new")
                # Material ID, but not for Lights
                if id_from and ob_type != 'LIGHT':
                    row.template_ID(id_from, "active_material", new="material.new")

            if snode.shader_type == 'WORLD':
                NODE_MT_editor_menus.draw_collapsible(context, layout)

                row = layout.row()
                row.enabled = not snode.pin
                row.template_ID(scene, "world", new="world.new")

            if snode.shader_type == 'LINESTYLE':
                view_layer = context.view_layer
                lineset = view_layer.freestyle_settings.linesets.active

                if lineset is not None:
                    NODE_MT_editor_menus.draw_collapsible(context, layout)

                    row = layout.row()
                    row.enabled = not snode.pin
                    row.template_ID(lineset, "linestyle", new="scene.freestyle_linestyle_new")

        elif snode.tree_type == 'TextureNodeTree':
            layout.prop(snode, "texture_type", text="")

            NODE_MT_editor_menus.draw_collapsible(context, layout)

            if id_from:
                if snode.texture_type == 'BRUSH':
                    layout.template_ID(id_from, "texture", new="texture.new")
                else:
                    layout.template_ID(id_from, "active_texture", new="texture.new")

        elif snode.tree_type == 'CompositorNodeTree':

            row = layout.row(align = True)
            row.operator("wm.switch_editor_in_compositor", text="", icon='NODE_COMPOSITING_ACTIVE')
            row.operator("wm.switch_editor_to_geometry", text="", icon='GEOMETRY_NODES')
            row.operator("wm.switch_editor_to_shadereditor", text="", icon='NODE_MATERIAL')

            NODE_MT_editor_menus.draw_collapsible(context, layout)

        elif snode.tree_type == 'GeometryNodeTree':

            row = layout.row(align = True)
            row.operator("wm.switch_editor_to_compositor", text="", icon='NODE_COMPOSITING')
            row.operator("wm.switch_editor_in_geometry", text="", icon='GEOMETRY_NODES_ACTIVE')
            row.operator("wm.switch_editor_to_shadereditor", text="", icon='NODE_MATERIAL')

            NODE_MT_editor_menus.draw_collapsible(context, layout)
            layout.separator_spacer()

            ob = context.object

            row = layout.row()
            if snode.pin:
                row.enabled = False
                row.template_ID(snode, "node_tree", new="node.new_geometry_node_group_assign")
            elif ob:
                active_modifier = ob.modifiers.active
                if active_modifier and active_modifier.type == 'NODES':
                    if active_modifier.node_group:
                        row.template_ID(active_modifier, "node_group", new="object.geometry_node_tree_copy_assign")
                    else:
                        row.template_ID(active_modifier, "node_group", new="node.new_geometry_node_group_assign")
                else:
                    row.template_ID(snode, "node_tree", new="node.new_geometry_nodes_modifier")

        else:
            # Custom node tree is edited as independent ID block
            NODE_MT_editor_menus.draw_collapsible(context, layout)

            layout.template_ID(snode, "node_tree", new="node.new_node_tree")

        #################### options at the right ###################################

        layout.separator_spacer()

        # Put pin on the right for Compositing
        if is_compositor:
            layout.prop(snode, "pin", text="", emboss=False)

        # -------------------- use nodes ---------------------------

        if snode.tree_type == 'ShaderNodeTree':

            if snode.shader_type == 'OBJECT' and ob:

                # No shader nodes for Eevee lights
                if snode_id and not (context.engine == 'BLENDER_EEVEE' and ob_type == 'LIGHT'):
                    row = layout.row()
                    row.prop(snode_id, "use_nodes")

            if snode.shader_type == 'WORLD':

                if snode_id:
                    row = layout.row()
                    row.prop(snode_id, "use_nodes")

            if snode.shader_type == 'LINESTYLE':

                if lineset is not None:

                    if snode_id:
                        row = layout.row()
                        row.prop(snode_id, "use_nodes")


        elif snode.tree_type == 'TextureNodeTree':

            if snode_id:
                layout.prop(snode_id, "use_nodes")


        elif snode.tree_type == 'CompositorNodeTree':

            if snode_id:
                layout.prop(snode_id, "use_nodes")


        # ----------------- rest of the options


        # Put pin next to ID block
        if not is_compositor:
            layout.prop(snode, "pin", text="", emboss=False)

        layout.operator("node.tree_path_parent", text="", icon='FILE_PARENT')

        # Backdrop
        if is_compositor:
            row = layout.row(align=True)
            row.prop(snode, "show_backdrop", toggle=True)
            sub = row.row(align=True)
            if snode.show_backdrop:
                sub.operator("node.backimage_move", text="", icon ='TRANSFORM_MOVE')
                sub.operator("node.backimage_zoom", text="", icon = "ZOOM_IN").factor = 1.2
                sub.operator("node.backimage_zoom", text="", icon = "ZOOM_OUT").factor = 1.0 / 1.2
                sub.operator("node.backimage_fit", text="", icon = "VIEW_FIT")
                sub.separator()
                sub.prop(snode, "backdrop_channels", icon_only=True, text="", expand=True)

        # Snap
        row = layout.row(align=True)
        row.prop(tool_settings, "use_snap_node", text="")
        if tool_settings.use_snap:
            row.prop(tool_settings, "snap_node_element", icon_only=True)
            if tool_settings.snap_node_element != 'GRID':
                row.prop(tool_settings, "snap_target", text="")

        # Overlay toggle & popover
        row = layout.row(align=True)
        row.prop(overlay, "show_overlays", icon='OVERLAY', text="")
        sub = row.row(align=True)
        sub.active = overlay.show_overlays
        sub.popover(panel="NODE_PT_overlay", text="")

# bfa - show hide the editormenu
class ALL_MT_editormenu(Menu):
    bl_label = ""

    def draw(self, context):
        self.draw_menus(self.layout, context)

    @staticmethod
    def draw_menus(layout, context):

        row = layout.row(align=True)
        row.template_header() # editor type menus

class NODE_MT_editor_menus(Menu):
    bl_idname = "NODE_MT_editor_menus"
    bl_label = ""

    def draw(self, _context):
        layout = self.layout

        layout.menu("SCREEN_MT_user_menu", text = "Quick") # Quick favourites menu
        layout.menu("NODE_MT_view")
        layout.menu("NODE_MT_select")
        layout.menu("NODE_MT_add")
        layout.menu("NODE_MT_node")


class NODE_MT_add(bpy.types.Menu):
    bl_space_type = 'NODE_EDITOR'
    bl_label = "Add"
    bl_translation_context = i18n_contexts.operator_default

    def draw(self, context):
        import nodeitems_utils

        layout = self.layout
        layout.operator_context = 'INVOKE_REGION_WIN'

        snode = context.space_data
        if snode.tree_type == 'GeometryNodeTree':
            props = layout.operator("node.add_search", text="Search...", icon='VIEWZOOM')
            layout.separator()
            layout.menu_contents("NODE_MT_geometry_node_add_all")
        elif nodeitems_utils.has_node_categories(context):
            props = layout.operator("node.add_search", text="Search...", icon='VIEWZOOM')
            props.use_transform = True

            layout.separator()

            # actual node submenus are defined by draw functions from node categories
            nodeitems_utils.draw_node_categories_menu(self, context)


class NODE_MT_pie_menus(Menu):
    bl_label = "Pie Menus"

    def draw(self, context):
        layout = self.layout

        space = context.space_data

        layout.operator("wm.call_menu_pie", text = "View", icon = "MENU_PANEL").name = 'NODE_MT_view_pie'


class NODE_MT_view(Menu):
    bl_label = "View"

    def draw(self, context):
        layout = self.layout

        snode = context.space_data

        preferences = context.preferences
        addon_prefs = preferences.addons["bforartists_toolbar_settings"].preferences

        layout.prop(snode, "show_region_toolbar")
        layout.prop(snode, "show_region_ui")
        layout.prop(addon_prefs, "node_show_toolshelf_tabs")

        layout.separator()

        sub = layout.column()
        sub.operator_context = 'EXEC_REGION_WIN'
        sub.operator("view2d.zoom_in", icon = "ZOOM_IN")
        sub.operator("view2d.zoom_out", icon = "ZOOM_OUT")

        layout.operator("view2d.zoom_border", icon = "ZOOM_BORDER")

        layout.separator()

        layout.operator("node.view_selected", icon='VIEW_SELECTED')
        layout.operator("node.view_all", icon = "VIEWALL" )

        if context.space_data.show_backdrop:

            layout.separator()

            layout.operator("node.viewer_border", text = "Set Viewer Region", icon = "RENDERBORDER")
            layout.operator("node.clear_viewer_border", text = "Clear Viewer Region", icon = "RENDERBORDER_CLEAR")

        layout.separator()

        layout.menu("NODE_MT_pie_menus")
        layout.menu("INFO_MT_area")


class NODE_MT_select(Menu):
    bl_label = "Select"

    def draw(self, _context):
        layout = self.layout

        layout.menu("NODE_MT_select_legacy")
        layout.operator_menu_enum("node.select_lasso", "mode")

        layout.separator()

        layout.operator("node.select_all",text = "All", icon = 'SELECT_ALL').action = 'SELECT'
        layout.operator("node.select_all", text="None", icon='SELECT_NONE').action = 'DESELECT'
        layout.operator("node.select_all", text="Invert", icon='INVERSE').action = 'INVERT'

        layout.separator()

        layout.operator("node.select_linked_from", text = "Linked From", icon = "LINKED")
        layout.operator("node.select_linked_to", text = "Linked To", icon = "LINKED")

        layout.separator()

        layout.operator("node.select_grouped", text = "Grouped Extend", icon = "GROUP").extend = True
        layout.operator("node.select_grouped", text = "Grouped", icon = "GROUP").extend = False
        layout.operator("node.select_same_type_step", text="Activate Same Type Previous", icon = "PREVIOUSACTIVE").prev = True
        layout.operator("node.select_same_type_step", text="Activate Same Type Next", icon = "NEXTACTIVE").prev = False

        layout.separator()

        layout.operator("node.find_node", icon='VIEWZOOM')


class NODE_MT_select_legacy(Menu):
    bl_label = "Legacy"

    def draw(self, _context):
        layout = self.layout

        layout.operator("node.select_box", icon = "BORDER_RECT").tweak = False
        layout.operator("node.select_circle", icon = "CIRCLE_SELECT")

class NODE_MT_node_group_separate(Menu):
    bl_label = "Separate"

    def draw(self, context):
        layout = self.layout

        layout.operator("node.group_separate", text = "Copy", icon = "SEPARATE_COPY").type = 'COPY'
        layout.operator("node.group_separate", text = "Move", icon = "SEPARATE").type = 'MOVE'


class NODE_MT_node(Menu):
    bl_label = "Node"

    def draw(self, context):
        layout = self.layout
        snode = context.space_data
        is_compositor = snode.tree_type == 'CompositorNodeTree'

        myvar = layout.operator("transform.translate", icon = "TRANSFORM_MOVE")
        myvar.release_confirm = True
        layout.operator("transform.rotate", icon = "TRANSFORM_ROTATE")
        layout.operator("transform.resize",  icon = "TRANSFORM_SCALE")

        layout.separator()
<<<<<<< HEAD
        layout.operator("node.clipboard_copy", text="Copy", icon='COPYDOWN')
        layout.operator("node.clipboard_paste", text="Paste", icon='PASTEDOWN')
=======
        layout.operator("node.clipboard_copy", text="Copy")
        row = layout.row()
        row.operator_context = 'EXEC_DEFAULT'
        row.operator("node.clipboard_paste", text="Paste")
        layout.operator("node.duplicate_move")
        layout.operator("node.duplicate_move_linked")
        layout.operator("node.delete")
        layout.operator("node.delete_reconnect")
>>>>>>> b991e25c

        layout.separator()

        layout.operator("node.duplicate_move_keep_inputs", text = "Duplicate Keep Input", icon = "DUPLICATE")
        layout.operator("node.duplicate_move", icon = "DUPLICATE")
        layout.operator("node.duplicate_move_linked", icon = "DUPLICATE")
        layout.operator("node.delete", icon = "DELETE")
        layout.operator("node.delete_reconnect", icon = "DELETE")

        layout.separator()

        layout.operator("node.join", text="Join in New Frame", icon = "JOIN")
        layout.operator("node.detach", text="Remove from Frame", icon = "DELETE")
        layout.operator("node.parent_set", text = "Frame Make Parent", icon = "PARENT_SET")

        layout.separator()

        layout.menu("NODE_MT_node_links")

        layout.separator()

        layout.menu("NODE_MT_node_group_separate")

        layout.separator()

        layout.menu("NODE_MT_node_toggle")

        if is_compositor:

            layout.separator()

            layout.operator("node.read_viewlayers", icon = "RENDERLAYERS")
            layout.operator("node.render_changed", icon = "RENDERLAYERS")


class NODE_MT_node_links(Menu):
    bl_label = "Links"

    def draw(self, _context):
        layout = self.layout

        layout.operator("node.link_make", icon = "LINK_DATA").replace = False
        layout.operator("node.link_make", text="Make and Replace Links", icon = "LINK_REPLACE").replace = True
        layout.operator("node.links_detach", icon = "DETACH_LINKS")
        layout.operator("node.move_detach_links", text = "Detach Links Move", icon = "DETACH_LINKS_MOVE")
        layout.operator("node.links_mute", icon = "MUTE_IPO_ON")


class NODE_MT_node_toggle(Menu):
    bl_label = "Hide/Toggle"

    def draw(self, context):
        layout = self.layout
        snode = context.space_data
        is_compositor = snode.tree_type == 'CompositorNodeTree'

        layout.operator("node.hide_toggle", icon = "HIDE_ON")
        layout.operator("node.mute_toggle", icon = "TOGGLE_NODE_MUTE")
        if is_compositor:
            layout.operator("node.preview_toggle", icon = "TOGGLE_NODE_PREVIEW")
        layout.operator("node.hide_socket_toggle", icon = "HIDE_OFF")
        layout.operator("node.options_toggle", icon = "TOGGLE_NODE_OPTIONS")
        layout.operator("node.collapse_hide_unused_toggle", icon = "HIDE_UNSELECTED")


class NODE_MT_view_pie(Menu):
    bl_label = "View"

    def draw(self, _context):
        layout = self.layout

        pie = layout.menu_pie()
        pie.operator("node.view_all")
        pie.operator("node.view_selected", icon='ZOOM_SELECTED')


class NODE_PT_active_tool(ToolActivePanelHelper, Panel):
    bl_space_type = 'NODE_EDITOR'
    bl_region_type = 'UI'
    bl_category = "Tool"


class NODE_PT_material_slots(Panel):
    bl_space_type = 'NODE_EDITOR'
    bl_region_type = 'HEADER'
    bl_label = "Slot"
    bl_ui_units_x = 12

    def draw_header(self, context):
        ob = context.object
        self.bl_label = (
            iface_("Slot %d") % (ob.active_material_index + 1) if ob.material_slots else
            iface_("Slot")
        )

    # Duplicate part of 'EEVEE_MATERIAL_PT_context_material'.
    def draw(self, context):
        layout = self.layout
        row = layout.row()
        col = row.column()

        ob = context.object
        col.template_list("MATERIAL_UL_matslots", "", ob, "material_slots", ob, "active_material_index")

        col = row.column(align=True)
        col.operator("object.material_slot_add", icon='ADD', text="")
        col.operator("object.material_slot_remove", icon='REMOVE', text="")

        col.separator()

        col.menu("MATERIAL_MT_context_menu", icon='DOWNARROW_HLT', text="")

        if len(ob.material_slots) > 1:
            col.separator()

            col.operator("object.material_slot_move", icon='TRIA_UP', text="").direction = 'UP'
            col.operator("object.material_slot_move", icon='TRIA_DOWN', text="").direction = 'DOWN'

        if ob.mode == 'EDIT':
            row = layout.row(align=True)
            row.operator("object.material_slot_assign", text="Assign")
            row.operator("object.material_slot_select", text="Select")
            row.operator("object.material_slot_deselect", text="Deselect")


class NODE_PT_node_color_presets(PresetPanel, Panel):
    """Predefined node color"""
    bl_label = "Color Presets"
    preset_subdir = "node_color"
    preset_operator = "script.execute_preset"
    preset_add_operator = "node.node_color_preset_add"


class NODE_MT_node_color_context_menu(Menu):
    bl_label = "Node Color Specials"

    def draw(self, _context):
        layout = self.layout

        layout.operator("node.node_copy_color", icon='COPY_ID')


class NODE_MT_context_menu_show_hide_menu(Menu):
    bl_label = "Show/Hide"

    def draw(self, context):
        snode = context.space_data
        is_compositor = snode.tree_type == 'CompositorNodeTree'

        layout = self.layout

        layout.operator("node.mute_toggle", text="Mute")

        # Node previews are only available in the Compositor.
        if is_compositor:
            layout.operator("node.preview_toggle", text="Node Preview")

        layout.operator("node.options_toggle", text="Node Options")

        layout.separator()

        layout.operator("node.hide_socket_toggle", text="Unconnected Sockets")
        layout.operator("node.hide_toggle", text="Collapse")
        layout.operator("node.collapse_hide_unused_toggle")


class NODE_MT_context_menu_select_menu(Menu):
    bl_label = "Select"

    def draw(self, context):
        layout = self.layout

        layout.operator("node.select_grouped", text="Select Grouped...").extend = False

        layout.separator()

        layout.operator("node.select_linked_from")
        layout.operator("node.select_linked_to")

        layout.separator()

        layout.operator("node.select_same_type_step", text="Activate Same Type Previous").prev = True
        layout.operator("node.select_same_type_step", text="Activate Same Type Next").prev = False


class NODE_MT_context_menu(Menu):
    bl_label = "Node Context Menu"

    def draw(self, context):
        snode = context.space_data
        is_nested = (len(snode.path) > 1)
        is_geometrynodes = snode.tree_type == 'GeometryNodeTree'

        selected_nodes_len = len(context.selected_nodes)
        active_node = context.active_node

        layout = self.layout

        # If no nodes are selected.
        if selected_nodes_len == 0:
            layout.operator_context = 'INVOKE_DEFAULT'
            layout.menu("NODE_MT_add", icon="ADD")
            layout.operator("node.clipboard_paste", text="Paste", icon="PASTEDOWN")

            layout.separator()

            layout.operator("node.find_node", text="Find...", icon="VIEWZOOM")

            layout.separator()

            if is_geometrynodes:
                layout.operator_context = 'INVOKE_DEFAULT'
                layout.operator("node.select", text="Clear Viewer", icon="HIDE_ON").clear_viewer = True

            layout.operator("node.links_cut")
            layout.operator("node.links_mute")

            if is_nested:
                layout.separator()

                layout.operator("node.tree_path_parent", text="Exit Group", icon='FILE_PARENT')

            return

        if is_geometrynodes:
            layout.operator_context = 'INVOKE_DEFAULT'
            layout.operator("node.link_viewer", text="Link to Viewer", icon="HIDE_OFF")

            layout.separator()

        layout.operator("node.clipboard_copy", text="Copy", icon="COPYDOWN")
        layout.operator("node.clipboard_paste", text="Paste", icon="PASTEDOWN")

        layout.operator_context = 'INVOKE_DEFAULT'
        layout.operator("node.duplicate_move", icon = "DUPLICATE")
        props = layout.operator("wm.call_panel", text="Rename...", icon = "RENAME")
        props.name = "TOPBAR_PT_name"
        props.keep_open = False
        layout.operator("node.delete", icon='DELETE')
        layout.operator("node.clipboard_copy", text="Copy", icon='COPYDOWN')
        layout.operator("node.clipboard_paste", text="Paste", icon='PASTEDOWN')
        layout.operator_context = 'EXEC_REGION_WIN'

        layout.operator("node.delete_reconnect", icon='DELETE')

        if selected_nodes_len > 1:
            layout.separator()

            layout.operator("node.link_make", icon = "LINK_DATA").replace = False
            layout.operator("node.link_make", text="Make and Replace Links", icon = "LINK_DATA").replace = True
            layout.operator("node.links_detach", icon = "DETACH_LINKS")

        layout.separator()

        layout.operator("node.group_make", text="Make Group", icon="NODE_MAKEGROUP")
        layout.operator("node.group_insert", text="Insert Into Group")

        if active_node and active_node.type == 'GROUP':
            layout.operator("node.group_edit", text="Edit", icon="NODE_EDITGROUP").exit = False
            layout.operator("node.group_ungroup", text="Ungroup", icon="NODE_UNGROUP")

            if is_nested:
                layout.operator("node.tree_path_parent", text="Exit Group", icon='FILE_PARENT')

        layout.separator()

        layout.operator("node.hide_toggle", icon = "HIDE_ON")
        layout.operator("node.mute_toggle", icon = "TOGGLE_NODE_MUTE")
        layout.operator("node.preview_toggle", icon = "TOGGLE_NODE_PREVIEW")
        layout.operator("node.hide_socket_toggle", icon = "HIDE_OFF")
        layout.operator("node.options_toggle", icon = "TOGGLE_NODE_OPTIONS")
        layout.operator("node.collapse_hide_unused_toggle", icon = "HIDE_UNSELECTED")

        layout.separator()

        layout.operator("node.join", text="Join in New Frame")
        layout.operator("node.detach", text="Remove from Frame")

        layout.separator()

        layout.menu("NODE_MT_context_menu_select_menu")
        layout.menu("NODE_MT_context_menu_show_hide_menu")


class NODE_PT_active_node_generic(Panel):
    bl_space_type = 'NODE_EDITOR'
    bl_region_type = 'UI'
    bl_category = "Node"
    bl_label = "Node"

    @classmethod
    def poll(cls, context):
        return context.active_node is not None

    def draw(self, context):
        layout = self.layout
        node = context.active_node

        layout.prop(node, "name", icon='NODE')
        layout.prop(node, "label", icon='NODE')


class NODE_PT_active_node_color(Panel):
    bl_space_type = 'NODE_EDITOR'
    bl_region_type = 'UI'
    bl_category = "Node"
    bl_label = "Color"
    bl_options = {'DEFAULT_CLOSED'}
    bl_parent_id = 'NODE_PT_active_node_generic'

    @classmethod
    def poll(cls, context):
        return context.active_node is not None

    def draw_header(self, context):
        node = context.active_node
        self.layout.prop(node, "use_custom_color", text="")

    def draw_header_preset(self, _context):
        NODE_PT_node_color_presets.draw_panel_header(self.layout)

    def draw(self, context):
        layout = self.layout
        node = context.active_node

        layout.enabled = node.use_custom_color

        row = layout.row()
        row.prop(node, "color", text="")
        row.menu("NODE_MT_node_color_context_menu", text="", icon='DOWNARROW_HLT')


class NODE_PT_active_node_properties(Panel):
    bl_space_type = 'NODE_EDITOR'
    bl_region_type = 'UI'
    bl_category = "Node"
    bl_label = "Properties"
    bl_options = {'DEFAULT_CLOSED'}

    @classmethod
    def poll(cls, context):
        return context.active_node is not None

    def draw(self, context):
        layout = self.layout
        node = context.active_node
        # set "node" context pointer for the panel layout
        layout.context_pointer_set("node", node)

        if hasattr(node, "draw_buttons_ext"):
            node.draw_buttons_ext(context, layout)
        elif hasattr(node, "draw_buttons"):
            node.draw_buttons(context, layout)

        # XXX this could be filtered further to exclude socket types
        # which don't have meaningful input values (e.g. cycles shader)
        value_inputs = [socket for socket in node.inputs if self.show_socket_input(socket)]
        if value_inputs:
            layout.separator()
            layout.label(text="Inputs:")
            for socket in value_inputs:
                row = layout.row()
                socket.draw(
                    context,
                    row,
                    node,
                    iface_(socket.label if socket.label else socket.name, socket.bl_rna.translation_context),
                )

    def show_socket_input(self, socket):
        return hasattr(socket, 'draw') and socket.enabled and not socket.is_linked


class NODE_PT_texture_mapping(Panel):
    bl_space_type = 'NODE_EDITOR'
    bl_region_type = 'UI'
    bl_category = "Node"
    bl_label = "Texture Mapping"
    bl_options = {'DEFAULT_CLOSED'}
    COMPAT_ENGINES = {'BLENDER_RENDER', 'BLENDER_EEVEE', 'BLENDER_WORKBENCH'}

    @classmethod
    def poll(cls, context):
        node = context.active_node
        return node and hasattr(node, "texture_mapping") and (context.engine in cls.COMPAT_ENGINES)

    def draw(self, context):
        layout = self.layout
        layout.use_property_split = True
        layout.use_property_decorate = False  # No animation.

        node = context.active_node
        mapping = node.texture_mapping

        layout.prop(mapping, "vector_type")

        layout.separator()

        col = layout.column(align=True)
        col.prop(mapping, "mapping_x", text="Projection X")
        col.prop(mapping, "mapping_y", text="Y")
        col.prop(mapping, "mapping_z", text="Z")

        layout.separator()

        layout.prop(mapping, "translation")
        layout.prop(mapping, "rotation")
        layout.prop(mapping, "scale")


# Node Backdrop options
class NODE_PT_backdrop(Panel):
    bl_space_type = 'NODE_EDITOR'
    bl_region_type = 'UI'
    bl_category = "View"
    bl_label = "Backdrop"

    @classmethod
    def poll(cls, context):
        snode = context.space_data
        return snode.tree_type == 'CompositorNodeTree'

    def draw_header(self, context):
        snode = context.space_data
        self.layout.prop(snode, "show_backdrop", text="")

    def draw(self, context):
        layout = self.layout
        layout.use_property_split = True
        layout.use_property_decorate = False

        snode = context.space_data
        layout.active = snode.show_backdrop

        col = layout.column()

        col.prop(snode, "backdrop_zoom", text="Zoom")

        col.prop(snode, "backdrop_offset", text="Offset")


class NODE_PT_quality(bpy.types.Panel):
    bl_space_type = 'NODE_EDITOR'
    bl_region_type = 'UI'
    bl_category = "Options"
    bl_label = "Performance"

    @classmethod
    def poll(cls, context):
        snode = context.space_data
        return snode.tree_type == 'CompositorNodeTree' and snode.node_tree is not None

    def draw(self, context):
        layout = self.layout
        layout.use_property_split = True
        layout.use_property_decorate = False

        snode = context.space_data
        tree = snode.node_tree
        prefs = bpy.context.preferences

        col = layout.column()
        if prefs.experimental.use_full_frame_compositor:
            col.prop(tree, "execution_mode")

        col.prop(tree, "render_quality", text="Render")
        col.prop(tree, "edit_quality", text="Edit")
        col.prop(tree, "chunk_size")

        col = layout.column()
        col.use_property_split = False
        col.prop(tree, "use_opencl")
        col.prop(tree, "use_groupnode_buffer")
        col.prop(tree, "use_two_pass")
        col.prop(tree, "use_viewer_border")
        col.separator()
        col.prop(snode, "use_auto_render")


class NODE_PT_overlay(Panel):
    bl_space_type = 'NODE_EDITOR'
    bl_region_type = 'HEADER'
    bl_label = "Overlays"
    bl_ui_units_x = 7

    def draw(self, context):
        layout = self.layout
        layout.label(text="Node Editor Overlays")

        snode = context.space_data
        overlay = snode.overlay

        layout.active = overlay.show_overlays

        col = layout.column()
        col.prop(overlay, "show_wire_color", text="Wire Colors")

        col.separator()

        col.prop(overlay, "show_context_path", text="Context Path")
        col.prop(snode, "show_annotation", text="Annotations")

        if snode.tree_type == 'GeometryNodeTree':
            col.separator()
            col.prop(overlay, "show_timing", text="Timings")
            col.prop(overlay, "show_named_attributes", text="Named Attributes")


class NODE_UL_interface_sockets(bpy.types.UIList):
    def draw_item(self, context, layout, _data, item, icon, _active_data, _active_propname, _index):
        socket = item
        color = socket.draw_color(context)

        if self.layout_type in {'DEFAULT', 'COMPACT'}:
            row = layout.row(align=True)

            row.template_node_socket(color=color)
            row.prop(socket, "name", text="", emboss=False, icon_value=icon)
        elif self.layout_type == 'GRID':
            layout.alignment = 'CENTER'
            layout.template_node_socket(color=color)


class NodeTreeInterfacePanel(Panel):

    @classmethod
    def poll(cls, context):
        snode = context.space_data
        if snode is None:
            return False
        tree = snode.edit_tree
        if tree is None:
            return False
        if tree.is_embedded_data:
            return False
        return True

    def draw_socket_list(self, context, in_out, sockets_propname, active_socket_propname):
        layout = self.layout

        snode = context.space_data
        tree = snode.edit_tree
        sockets = getattr(tree, sockets_propname)
        active_socket_index = getattr(tree, active_socket_propname)
        active_socket = sockets[active_socket_index] if active_socket_index >= 0 else None

        split = layout.row()

        split.template_list("NODE_UL_interface_sockets", in_out, tree, sockets_propname, tree, active_socket_propname)

        ops_col = split.column()

        add_remove_col = ops_col.column(align=True)
        props = add_remove_col.operator("node.tree_socket_add", icon='ADD', text="")
        props.in_out = in_out
        props = add_remove_col.operator("node.tree_socket_remove", icon='REMOVE', text="")
        props.in_out = in_out

        ops_col.separator()

        up_down_col = ops_col.column(align=True)
        props = up_down_col.operator("node.tree_socket_move", icon='TRIA_UP', text="")
        props.in_out = in_out
        props.direction = 'UP'
        props = up_down_col.operator("node.tree_socket_move", icon='TRIA_DOWN', text="")
        props.in_out = in_out
        props.direction = 'DOWN'

        if active_socket is not None:
            # Mimicking property split.
            layout.use_property_split = False
            layout.use_property_decorate = False
            layout_row = layout.row(align=True)
            layout_split = layout_row.split(factor=0.4, align=True)

            label_column = layout_split.column(align=True)
            label_column.alignment = 'RIGHT'
            # Menu to change the socket type.
            label_column.label(text="Type")

            property_row = layout_split.row(align=True)
            props = property_row.operator_menu_enum(
                "node.tree_socket_change_type",
                "socket_type",
                text=active_socket.bl_label if active_socket.bl_label else active_socket.bl_idname
            )
            props.in_out = in_out

            layout.use_property_split = True
            layout.use_property_decorate = False

            layout.prop(active_socket, "name")
            # Display descriptions only for Geometry Nodes, since it's only used in the modifier panel.
            if tree.type == 'GEOMETRY':
                layout.prop(active_socket, "description")
                field_socket_prefixes = {
                    "NodeSocketInt",
                    "NodeSocketColor",
                    "NodeSocketVector",
                    "NodeSocketBool",
                    "NodeSocketFloat",
                }
                is_field_type = any(
                    active_socket.bl_socket_idname.startswith(prefix)
                    for prefix in field_socket_prefixes
                )
                if is_field_type:
                    if in_out == 'OUT':
                        layout.prop(active_socket, "attribute_domain")
                    layout.prop(active_socket, "default_attribute_name")
            layout.use_property_split = True
            active_socket.draw(context, layout)


class NODE_PT_node_tree_interface_inputs(NodeTreeInterfacePanel):
    bl_space_type = 'NODE_EDITOR'
    bl_region_type = 'UI'
    bl_category = "Group"
    bl_label = "Inputs"

    def draw(self, context):
        self.draw_socket_list(context, "IN", "inputs", "active_input")


class NODE_PT_node_tree_interface_outputs(NodeTreeInterfacePanel):
    bl_space_type = 'NODE_EDITOR'
    bl_region_type = 'UI'
    bl_category = "Group"
    bl_label = "Outputs"

    def draw(self, context):
        self.draw_socket_list(context, "OUT", "outputs", "active_output")


# Grease Pencil properties
class NODE_PT_annotation(AnnotationDataPanel, Panel):
    bl_space_type = 'NODE_EDITOR'
    bl_region_type = 'UI'
    bl_category = "View"
    bl_options = {'DEFAULT_CLOSED'}

    # NOTE: this is just a wrapper around the generic GP Panel

    @classmethod
    def poll(cls, context):
        snode = context.space_data
        return snode is not None and snode.node_tree is not None


def node_draw_tree_view(_layout, _context):
    pass


# Adapt properties editor panel to display in node editor. We have to
# copy the class rather than inherit due to the way bpy registration works.
def node_panel(cls):
    node_cls_dict = cls.__dict__.copy()

    # Needed for re-registration.
    node_cls_dict.pop("bl_rna", None)

    node_cls = type('NODE_' + cls.__name__, cls.__bases__, node_cls_dict)

    node_cls.bl_space_type = 'NODE_EDITOR'
    node_cls.bl_region_type = 'UI'
    node_cls.bl_category = "Options"
    if hasattr(node_cls, 'bl_parent_id'):
        node_cls.bl_parent_id = 'NODE_' + node_cls.bl_parent_id

    return node_cls

class NODE_PT_view(bpy.types.Panel):
    bl_space_type = 'NODE_EDITOR'
    bl_region_type = 'UI'
    bl_category = "Node"
    bl_label = "View"
    bl_options = {'DEFAULT_CLOSED'}

    @classmethod
    def poll(cls, context):
        snode = context.space_data
        return snode.tree_type in ('CompositorNodeTree', 'TextureNodeTree')

    def draw(self, context):
        layout = self.layout

        snode = context.space_data

        # Auto-offset nodes (called "insert_offset" in code)
        layout.prop(snode, "use_insert_offset")

classes = (
    ALL_MT_editormenu,
    NODE_HT_header,
    NODE_MT_editor_menus,
    NODE_MT_add,
    NODE_MT_pie_menus,
    NODE_MT_view,
    NODE_MT_select,
    NODE_MT_select_legacy,
    NODE_MT_node_group_separate,
    NODE_MT_node,
    NODE_MT_node_links,
    NODE_MT_node_toggle,
    NODE_MT_node_color_context_menu,
    NODE_MT_context_menu_show_hide_menu,
    NODE_MT_context_menu_select_menu,
    NODE_MT_context_menu,
    NODE_MT_view_pie,
    NODE_PT_material_slots,
    NODE_PT_node_color_presets,
    NODE_PT_active_node_generic,
    NODE_PT_active_node_color,
    NODE_PT_active_node_properties,
    NODE_PT_texture_mapping,
    NODE_PT_active_tool,
    NODE_PT_backdrop,
    NODE_PT_quality,
    NODE_PT_annotation,
    NODE_PT_overlay,
    NODE_UL_interface_sockets,
    NODE_PT_node_tree_interface_inputs,
    NODE_PT_node_tree_interface_outputs,

    node_panel(EEVEE_MATERIAL_PT_settings),
    node_panel(MATERIAL_PT_viewport),
    node_panel(WORLD_PT_viewport_display),
    node_panel(DATA_PT_light),
    node_panel(DATA_PT_EEVEE_light),
    NODE_PT_view,

    #bfa - toggles
    NODE_OT_switch_editors_to_compositor,
    NODE_OT_switch_editors_to_geometry,
    NODE_OT_switch_editors_to_shadereditor,
    NODE_OT_switch_editors_in_compositor,
    NODE_OT_switch_editors_in_geometry,
    NODE_OT_switch_editors_in_shadereditor,
)


if __name__ == "__main__":  # only for live edit.
    from bpy.utils import register_class
    for cls in classes:
        register_class(cls)<|MERGE_RESOLUTION|>--- conflicted
+++ resolved
@@ -490,19 +490,10 @@
         layout.operator("transform.resize",  icon = "TRANSFORM_SCALE")
 
         layout.separator()
-<<<<<<< HEAD
         layout.operator("node.clipboard_copy", text="Copy", icon='COPYDOWN')
-        layout.operator("node.clipboard_paste", text="Paste", icon='PASTEDOWN')
-=======
-        layout.operator("node.clipboard_copy", text="Copy")
         row = layout.row()
         row.operator_context = 'EXEC_DEFAULT'
-        row.operator("node.clipboard_paste", text="Paste")
-        layout.operator("node.duplicate_move")
-        layout.operator("node.duplicate_move_linked")
-        layout.operator("node.delete")
-        layout.operator("node.delete_reconnect")
->>>>>>> b991e25c
+        layout.operator("node.clipboard_paste", text="Paste", icon='PASTEDOWN')
 
         layout.separator()
 
