--- conflicted
+++ resolved
@@ -124,11 +124,6 @@
 
             NODE_MT_editor_menus.draw_collapsible(context, layout)
 
-<<<<<<< HEAD
-=======
-            if snode_id:
-                layout.prop(snode_id, "use_nodes")
-
         elif snode.tree_type == 'SimulationNodeTree':
             row = layout.row(align=True)
             row.prop(snode, "simulation", text="")
@@ -137,7 +132,6 @@
             if simulation:
                 row.prop(snode.simulation, "use_fake_user", text="")
 
->>>>>>> ef70657a
         else:
             # Custom node tree is edited as independent ID block
             NODE_MT_editor_menus.draw_collapsible(context, layout)
