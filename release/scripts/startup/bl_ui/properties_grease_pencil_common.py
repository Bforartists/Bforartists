--- conflicted
+++ resolved
@@ -1,4 +1,4 @@
-﻿# ##### BEGIN GPL LICENSE BLOCK #####
+# ##### BEGIN GPL LICENSE BLOCK #####
 #
 #  This program is free software; you can redistribute it and/or
 #  modify it under the terms of the GNU General Public License
@@ -94,13 +94,12 @@
     # subclass must set
     # bl_space_type = 'IMAGE_EDITOR'
     bl_label = "Grease Pencil"
-    bl_category = "G-Pencil"
+    bl_category = "Grease Pencil"
     bl_region_type = 'TOOLS'
 
     @staticmethod
     def draw(self, context):
         layout = self.layout
-        scene = context.scene # Our data for the icon_or_text flag is in the current scene
 
         is_3d_view = context.space_data.type == 'VIEW_3D'
         is_clip_editor = context.space_data.type == 'CLIP_EDITOR'
@@ -108,25 +107,6 @@
         col = layout.column(align=True)
 
         col.label(text="Draw:")
-<<<<<<< HEAD
-
-        if not scene.UItweaks.icon_or_text: 
-            row = col.row(align=True)
-            row.operator("gpencil.draw", icon='GREASEPENCIL',text="Draw").mode = 'DRAW'
-            row.operator("gpencil.draw", icon= 'ERASE',  text="Erase").mode = 'ERASER'
-
-            row = col.row(align=True)
-            row.operator("gpencil.draw", icon= 'GREASEPENCIL_LINE', text="Line").mode = 'DRAW_STRAIGHT'
-            row.operator("gpencil.draw", icon= 'GREASEPENCIL_POLY', text="Poly").mode = 'DRAW_POLY'
-        else:
-            row = col.row(align=False)
-            row.alignment = 'LEFT'
-            row.operator("gpencil.draw", icon='GREASEPENCIL',text="").mode = 'DRAW'
-            row.operator("gpencil.draw", icon= 'ERASE',  text="").mode = 'ERASER'
-            row.operator("gpencil.draw", icon= 'GREASEPENCIL_LINE', text="").mode = 'DRAW_STRAIGHT'
-            row.operator("gpencil.draw", icon= 'GREASEPENCIL_POLY', text="").mode = 'DRAW_POLY'
-            col.separator()
-=======
         row = col.row(align=True)
         row.operator("gpencil.draw", icon='GREASEPENCIL', text="Draw").mode = 'DRAW'
         row.operator("gpencil.draw", icon='FORCE_CURVE', text="Erase").mode = 'ERASER'  # XXX: Needs a dedicated icon
@@ -134,7 +114,6 @@
         row = col.row(align=True)
         row.operator("gpencil.draw", icon='LINE_DATA', text="Line").mode = 'DRAW_STRAIGHT'
         row.operator("gpencil.draw", icon='MESH_DATA', text="Poly").mode = 'DRAW_POLY'
->>>>>>> b76dbf5e
 
         col.separator()
 
@@ -176,38 +155,17 @@
         if is_3d_view:
             col.separator()
             col.separator()
+
             col.label(text="Tools:")
-<<<<<<< HEAD
-
-            if not scene.UItweaks.icon_or_text:      
-                col.operator("gpencil.convert", icon= 'GREASEPENCIL_CONVERT', text="Convert...        ")
-                col.operator("view3d.ruler", icon= 'RULER')
-                
-            else:
-                row = col.row(align=False)
-                row.alignment = 'LEFT'
-                row.operator("gpencil.convert", icon= 'GREASEPENCIL_CONVERT', text="")
-                row.operator("view3d.ruler", icon= 'RULER', text = "")             
-                
-            layout.separator()
-            
-            gpd = context.gpencil_data
-
-            if gpd:
-                
-                col = layout.column(align=True)  
-                col.prop(gpd, "use_stroke_edit_mode", text="Enable Editing", icon='EDIT', toggle=True)
-=======
             col.operator_menu_enum("gpencil.convert", text="Convert to Geometry...", property="type")
             col.operator("view3d.ruler")
->>>>>>> b76dbf5e
 
 
 class GreasePencilStrokeEditPanel:
     # subclass must set
     # bl_space_type = 'IMAGE_EDITOR'
     bl_label = "Edit Strokes"
-    bl_category = "G-Pencil"
+    bl_category = "Grease Pencil"
     bl_region_type = 'TOOLS'
     bl_options = {'DEFAULT_CLOSED'}
 
@@ -215,133 +173,14 @@
     def poll(cls, context):
         if context.gpencil_data is None:
             return False
-<<<<<<< HEAD
-        gpd = context.gpencil_data
-        return bool(context.editable_gpencil_strokes) and bool(gpd.use_stroke_edit_mode)       
-        return (context.gpencil_data is not None)
-=======
 
         gpd = context.gpencil_data
         return bool(context.editable_gpencil_strokes) and bool(gpd.use_stroke_edit_mode)
->>>>>>> b76dbf5e
 
     @staticmethod
     def draw(self, context):
         layout = self.layout
 
-<<<<<<< HEAD
-        scene = context.scene # Our data for the icon_or_text flag is in the current scene
-
-        if not scene.UItweaks.icon_or_text: 
-            
-            col = layout.column(align=True)
-
-            col.label(text="Select:")
-            
-            subcol = col.column(align=True)
-            subcol.operator("gpencil.select_all", icon = 'SELECT_ALL', text="Select All        ")
-            subcol.operator("gpencil.select_all", icon = 'SELECT_INVERSE', text="Inverse           ").action = 'INVERT'
-            subcol.operator("gpencil.select_border", icon = 'SELECT_BORDER', text="Border Select ")
-            subcol.operator("gpencil.select_circle", icon = 'SELECT_CIRCLE', text="Circle Select  ")
-
-            col.separator()
-
-            subcol = col.column(align=True)
-            subcol.operator("gpencil.select_linked", icon = 'SELECT_LINKED', text="Select Linked ")
-            subcol.operator("gpencil.select_more", icon = 'SELECT_MORE', text="Select More    ")
-            subcol.operator("gpencil.select_less", icon = 'SELECT_LESS', text="Select Less     ")
-
-            col.separator()
-
-            col.label(text="Edit:")
-            row = col.row(align=True)
-            row.operator("gpencil.copy", icon = 'COPYDOWN', text="Copy")
-            row.operator("gpencil.paste", icon = 'PASTEDOWN', text="Paste")
-
-            subcol = col.column(align=True)
-            subcol.operator("gpencil.delete", icon = 'DELETE', text="Delete             ")
-            subcol.operator("gpencil.dissolve", icon = 'GREASEPENCIL_DISSOLVE', text="Dissolve          ")
-            subcol.operator("gpencil.duplicate_move", icon = 'DUPLICATE', text="Duplicate        ")
-            subcol.operator("transform.mirror", icon = 'TRANSFORM_MIRROR', text="Mirror             ").gpencil_strokes = True
-
-            col.separator()
-
-            subcol = col.column(align=True)
-            subcol.operator("transform.translate", icon ='TRANSFORM_MOVE', text="Translate        ").gpencil_strokes = True   # icon='MAN_TRANS'
-            subcol.operator("transform.rotate", icon ='TRANSFORM_ROTATE', text="Rotate            ").gpencil_strokes = True      # icon='MAN_ROT'
-            subcol.operator("transform.resize", icon ='TRANSFORM_SCALE', text="Scale              ").gpencil_strokes = True      # icon='MAN_SCALE'
-
-            myvar = subcol.operator("transform.transform", icon = 'SHRINK_FATTEN', text="Shrinkfatten   ") # scale the pencil stroke thickness. Needs two parameters ...
-            myvar.gpencil_strokes = True
-            myvar.mode = 'GPENCIL_SHRINKFATTEN'
-
-            col.separator()
-
-            subcol = col.column(align=True)
-            subcol.operator("transform.bend", icon = 'BEND', text="Bend               ").gpencil_strokes = True
-            subcol.operator("transform.shear", icon = 'SHEAR', text="Shear              ").gpencil_strokes = True
-            subcol.operator("transform.tosphere", icon = 'TO_SPHERE', text="To Sphere       ").gpencil_strokes = True
-
-
-        else:
-            
-            col = layout.column(align=True)
-
-            col.label(text="Select:")
-
-            subrow = col.row(align=False)
-            subrow.alignment = 'LEFT'
-            subrow.operator("gpencil.select_all", icon = 'SELECT_ALL', text="")
-            subrow.operator("gpencil.select_all", icon = 'SELECT_INVERSE', text="").action = 'INVERT'
-            subrow.operator("gpencil.select_border", icon = 'SELECT_BORDER', text="")
-            subrow.operator("gpencil.select_circle", icon = 'SELECT_CIRCLE', text="")
-
-            col.separator()
-
-            subrow = col.row(align=False)
-            subrow.alignment = 'LEFT'
-            subrow.operator("gpencil.select_linked", icon = 'SELECT_LINKED', text="")
-            subrow.operator("gpencil.select_more", icon = 'SELECT_MORE', text="")
-            subrow.operator("gpencil.select_less", icon = 'SELECT_LESS', text="")
-
-            col.separator()
-
-            col.label(text="Edit:")
-
-            subrow = col.row(align=False)
-            subrow.alignment = 'LEFT'
-            subrow.operator("gpencil.copy", icon = 'COPYDOWN', text="")
-            subrow.operator("gpencil.paste", icon = 'PASTEDOWN', text="")
-            subrow.operator("gpencil.delete", icon = 'DELETE', text="")
-            subrow.operator("gpencil.dissolve", icon = 'GREASEPENCIL_DISSOLVE', text="")
-
-            col.separator()
-
-            subrow = col.row(align=False)
-            subrow.alignment = 'LEFT'
-            subrow.operator("gpencil.duplicate_move", icon = 'DUPLICATE', text="")
-            subrow.operator("transform.mirror", icon = 'TRANSFORM_MIRROR', text="").gpencil_strokes = True
-
-            col.separator()
-
-            subrow = col.row(align=False)
-            subrow.alignment = 'LEFT'
-            subrow.operator("transform.translate", icon ='TRANSFORM_MOVE', text="").gpencil_strokes = True   # icon='MAN_TRANS'
-            subrow.operator("transform.rotate", icon ='TRANSFORM_ROTATE', text="").gpencil_strokes = True      # icon='MAN_ROT'
-            subrow.operator("transform.resize", icon ='TRANSFORM_SCALE', text="").gpencil_strokes = True      # icon='MAN_SCALE'
-
-            myvar = subrow.operator("transform.transform", icon = 'SHRINK_FATTEN', text="") # scale the pencil stroke thickness. Needs two parameters ...
-            myvar.gpencil_strokes = True
-            myvar.mode = 'GPENCIL_SHRINKFATTEN'
-
-            col.separator()
-
-            subrow = col.row(align=False)
-            subrow.alignment = 'LEFT'
-            subrow.operator("transform.bend", icon = 'BEND', text="").gpencil_strokes = True
-            subrow.operator("transform.shear", icon = 'SHEAR', text="").gpencil_strokes = True
-            subrow.operator("transform.tosphere", icon = 'TO_SPHERE', text="").gpencil_strokes = True
-=======
         is_3d_view = context.space_data.type == 'VIEW_3D'
 
         if not is_3d_view:
@@ -620,7 +459,6 @@
         layout.label("Jitter")
         box = layout.box()
         box.template_curve_mapping(brush, "curve_jitter", brush=True)
->>>>>>> b76dbf5e
 
 
 ###############################
@@ -1045,7 +883,9 @@
         gpd = context.gpencil_data
 
         # Owner Selector
-        if context.space_data.type == 'CLIP_EDITOR':
+        if context.space_data.type == 'VIEW_3D':
+            layout.prop(context.tool_settings, "grease_pencil_source", expand=True)
+        elif context.space_data.type == 'CLIP_EDITOR':
             layout.prop(context.space_data, "grease_pencil_source", expand=True)
 
         # Grease Pencil data selector
