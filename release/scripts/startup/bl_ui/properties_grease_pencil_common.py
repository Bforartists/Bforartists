# ##### BEGIN GPL LICENSE BLOCK #####
#
#  This program is free software; you can redistribute it and/or
#  modify it under the terms of the GNU General Public License
#  as published by the Free Software Foundation; either version 2
#  of the License, or (at your option) any later version.
#
#  This program is distributed in the hope that it will be useful,
#  but WITHOUT ANY WARRANTY; without even the implied warranty of
#  MERCHANTABILITY or FITNESS FOR A PARTICULAR PURPOSE.  See the
#  GNU General Public License for more details.
#
#  You should have received a copy of the GNU General Public License
#  along with this program; if not, write to the Free Software Foundation,
#  Inc., 51 Franklin Street, Fifth Floor, Boston, MA 02110-1301, USA.
#
# ##### END GPL LICENSE BLOCK #####

# <pep8 compliant>

import bpy
from bpy.types import Menu, UIList
from bpy.app.translations import pgettext_iface as iface_


def gpencil_stroke_placement_settings(context, layout):
    if context.space_data.type == 'VIEW_3D':
        propname = "annotation_stroke_placement_view3d"
    elif context.space_data.type == 'SEQUENCE_EDITOR':
        propname = "annotation_stroke_placement_sequencer_preview"
    elif context.space_data.type == 'IMAGE_EDITOR':
        propname = "annotation_stroke_placement_image_editor"
    else:
        propname = "annotation_stroke_placement_view2d"

    tool_settings = context.tool_settings

    col = layout.column(align=True)

    if context.space_data.type != 'VIEW_3D':
        col.label(text="Stroke Placement:")
        row = col.row(align=True)
        row.prop_enum(tool_settings, propname, 'VIEW')
        row.prop_enum(tool_settings, propname, 'CURSOR', text="Cursor")


def gpencil_active_brush_settings_simple(context, layout):
    tool_settings = context.tool_settings
    brush = tool_settings.gpencil_paint.brush
    if brush is None:
        layout.label(text="No Active Brush")
        return

    col = layout.column()
    col.label(text="Active Brush:      ")

    row = col.row(align=True)
    row.operator_context = 'EXEC_REGION_WIN'
    row.operator_menu_enum("gpencil.brush_change", "brush", text="", icon='BRUSH_DATA')
    row.prop(brush, "name", text="")

    col.prop(brush, "size", slider=True)
    row = col.row(align=True)
    row.prop(brush, "use_random_pressure", text="", icon='RNDCURVE')
    row.prop(brush, "pen_sensitivity_factor", slider=True)
    row.prop(brush, "use_pressure", text="", icon='STYLUS_PRESSURE')
    row = col.row(align=True)
    row.prop(brush, "use_random_strength", text="", icon='RNDCURVE')
    row.prop(brush, "strength", slider=True)
    row.prop(brush, "use_strength_pressure", text="", icon='STYLUS_PRESSURE')
    row = col.row(align=True)
    row.prop(brush, "jitter", slider=True)
    row.prop(brush, "use_jitter_pressure", text="", icon='STYLUS_PRESSURE')
    row = col.row()
    row.prop(brush, "angle", slider=True)
    row.prop(brush, "angle_factor", text="Factor", slider=True)


# XXX: To be replaced with active tools
class AnnotationDrawingToolsPanel:
    # subclass must set
    # bl_space_type = 'IMAGE_EDITOR'
    bl_label = "Annotation"
    bl_category = "Annotation"
    bl_region_type = 'TOOLS'

    def draw(self, context):
        layout = self.layout

        is_3d_view = context.space_data.type == 'VIEW_3D'
        is_clip_editor = context.space_data.type == 'CLIP_EDITOR'

        col = layout.column(align=True)

        col.label(text="Draw:")
        row = col.row(align=True)
        row.operator("gpencil.annotate", icon='GREASEPENCIL', text="Draw").mode = 'DRAW'
        # XXX: Needs a dedicated icon
        row.operator("gpencil.annotate", icon='FORCE_CURVE', text="Erase").mode = 'ERASER'

        row = col.row(align=True)
        row.operator("gpencil.annotate", icon='LINE_DATA', text="Line").mode = 'DRAW_STRAIGHT'
        row.operator("gpencil.annotate", icon='MESH_DATA', text="Poly").mode = 'DRAW_POLY'

        col.separator()

        sub = col.column(align=True)
        sub.operator("gpencil.blank_frame_add", icon='FILE_NEW')
        sub.operator("gpencil.active_frames_delete_all", icon='X', text="Delete Frame(s)")

        #sub = col.column(align=True)
        #sub.prop(context.tool_settings, "use_gpencil_draw_additive", text="Additive Drawing")
        #sub.prop(context.tool_settings, "use_gpencil_continuous_drawing", text="Continuous Drawing")
        #sub.prop(context.tool_settings, "use_gpencil_draw_onback", text="Draw on Back")

        col.separator()
        col.separator()

        if context.space_data.type == 'CLIP_EDITOR':
            col.separator()
            col.label(text="Data Source:")
            row = col.row(align=True)
            if is_3d_view:
                row.prop(context.tool_settings, "grease_pencil_source", expand=True)
            elif is_clip_editor:
                row.prop(context.space_data, "grease_pencil_source", expand=True)

        # col.separator()
        # col.separator()

        gpencil_stroke_placement_settings(context, col)


<<<<<<< HEAD
class GreasePencilStrokeEditPanel:
    # subclass must set
    # bl_space_type = 'IMAGE_EDITOR'
    bl_label = "Edit Strokes"
    bl_category = "Tools"
    bl_region_type = 'TOOLS'

    @classmethod
    def poll(cls, context):
        if context.gpencil_data is None:
            return False

        gpd = context.gpencil_data
        return bool(context.editable_gpencil_strokes) and bool(gpd.use_stroke_edit_mode)

    def draw(self, context):
        layout = self.layout

        is_3d_view = context.space_data.type == 'VIEW_3D'

        if not is_3d_view:
            layout.label(text="Select:")
            col = layout.column(align=True)
            col.operator("gpencil.select_all", text="Select All")
            col.operator("gpencil.select_box", icon='BORDER_RECT')
            col.operator("gpencil.select_circle", icon = 'CIRCLE_SELECT')

            layout.separator()

            col = layout.column(align=True)
            col.operator("gpencil.select_linked", icon = "LINKED")
            col.operator("gpencil.select_more", icon = "SELECTMORE")
            col.operator("gpencil.select_less", icon = "SELECTLESS")
            col.operator("gpencil.select_alternate", icon = "ALTERNATED")

        layout.label(text="Edit:")
        row = layout.row(align=True)
        row.operator("gpencil.copy", text="Copy", icon='COPYDOWN')
        row.operator("gpencil.paste", text="Paste", icon='PASTEDOWN').type = 'ACTIVE'
        row.operator("gpencil.paste", text="Paste by Layer", icon='PASTEDOWN').type = 'LAYER'

        col = layout.column(align=True)
        col.operator("gpencil.delete", icon = "DELETE")
        col.operator("gpencil.duplicate_move", text="Duplicate", icon = "DUPLICATE")
        if is_3d_view:
            col.operator("gpencil.stroke_cyclical_set", text="Toggle Cyclic", icon = 'TOGGLE_CYCLIC').type = 'TOGGLE'
            col.operator_menu_enum("gpencil.stroke_caps_set", text="Toggle Caps", property="type")

        layout.separator()

        if not is_3d_view:
            col = layout.column(align=True)
            col.operator("transform.translate")                # icon='MAN_TRANS'
            col.operator("transform.rotate")                   # icon='MAN_ROT'
            col.operator("transform.resize", text="Scale")     # icon='MAN_SCALE'

            layout.separator()

        layout.separator()
        col = layout.column(align=True)
        col.operator_menu_enum("gpencil.stroke_arrange", text="Arrange Strokes", property="direction")
        col.operator("gpencil.stroke_change_color", text="Assign Material", icon = "MATERIAL")


        col = layout.column(align=True)
        col.operator("gpencil.stroke_subdivide", text="Subdivide", icon = "SUBDIVIDE_EDGES")
        row = col.row(align=True)
        row.operator("gpencil.stroke_simplify_fixed", text="Simplify", icon = "MOD_SIMPLIFY")
        row.operator("gpencil.stroke_simplify", text="Adaptive", icon = "MOD_SIMPLIFY")
        row.operator("gpencil.stroke_trim", text="Trim", icon = "CUT")

        col.separator()

        row = col.row(align=True)
        row.operator("gpencil.stroke_merge", text="Merge", icon = "MERGE")
        row.operator("gpencil.stroke_join", text="Join", icon = "JOIN").type = 'JOIN'
        row.operator("gpencil.stroke_join", text="& Copy", icon = "JOIN").type = 'JOINCOPY'

        col.operator("gpencil.stroke_flip", text="Flip Direction", icon = "FLIP")

        if is_3d_view:
            layout.separator()

            col = layout.column(align=True)
            col.operator_menu_enum("gpencil.stroke_separate", text="Separate", property="mode")
            col.menu("GPENCIL_MT_separate")
            col.operator("gpencil.stroke_split", text="Split", icon = "SPLIT")

            col = layout.column(align=True)
            col.label(text="Cleanup:")
            col.operator_menu_enum("gpencil.reproject", text="Reproject Strokes", property="type")
            col.operator_menu_enum("gpencil.frame_clean_fill", text="Clean Boundary Strokes", property="mode")


class GreasePencilStrokeSculptPanel:
    # subclass must set
    # bl_space_type = 'IMAGE_EDITOR'
    bl_label = "Sculpt Strokes"
    bl_category = "Tools"

    def draw(self, context):
        layout = self.layout
        layout.use_property_split = True
        layout.use_property_decorate = False

        settings = context.tool_settings.gpencil_sculpt
        brush = settings.brush

        layout.template_icon_view(settings, "sculpt_tool", show_labels=True)

        if not self.is_popover:
            from bl_ui.properties_paint_common import (
                brush_basic_gpencil_sculpt_settings,
            )
            brush_basic_gpencil_sculpt_settings(layout, context, brush)


=======
>>>>>>> e581dc41
class GreasePencilSculptOptionsPanel:
    bl_label = "Sculpt Strokes"

    @classmethod
    def poll(cls, context):
        settings = context.tool_settings.gpencil_sculpt
        tool = settings.sculpt_tool

        return bool(tool in {'SMOOTH', 'RANDOMIZE', 'SMOOTH'})

    def draw(self, context):
        layout = self.layout
        layout.use_property_split = True
        layout.use_property_decorate = False

        settings = context.tool_settings.gpencil_sculpt
        tool = settings.sculpt_tool
        brush = settings.brush

        if tool in {'SMOOTH', 'RANDOMIZE'}:
            
            layout.use_property_split = False         
            layout.prop(settings, "use_edit_position", text="Affect Position")
            layout.prop(settings, "use_edit_strength", text="Affect Strength")
            layout.prop(settings, "use_edit_thickness", text="Affect Thickness")

            if tool == 'SMOOTH':
                layout.prop(brush, "use_edit_pressure")

            layout.prop(settings, "use_edit_uv", text="Affect UV")

# GP Object Tool Settings
class GreasePencilDisplayPanel:
    bl_label = "Brush Tip"
    bl_options = {'DEFAULT_CLOSED'}

    @classmethod
    def poll(cls, context):
        ob = context.active_object
        brush = context.tool_settings.gpencil_paint.brush
        if ob and ob.type == 'GPENCIL' and brush:
            if context.mode == 'PAINT_GPENCIL':
                return brush.gpencil_tool != 'ERASE'
            else:
                # GP Sculpt and Weight Paint always have Brush Tip panel.
                return True

    def draw_header(self, context):
        if self.is_popover: return

        if context.mode == 'PAINT_GPENCIL':
            brush = context.tool_settings.gpencil_paint.brush
            gp_settings = brush.gpencil_settings

            self.layout.prop(gp_settings, "use_cursor", text="")
        elif context.mode in ('SCULPT_GPENCIL', 'WEIGHT_GPENCIL'):
            settings = context.tool_settings.gpencil_sculpt
            brush = settings.brush

            self.layout.prop(brush, "use_cursor", text="")

    def draw(self, context):
        layout = self.layout
        layout.use_property_split = True
        layout.use_property_decorate = False

        tool_settings = context.tool_settings
        ob = context.active_object

        if ob.mode == 'PAINT_GPENCIL':
            brush = tool_settings.gpencil_paint.brush
            gp_settings = brush.gpencil_settings

<<<<<<< HEAD
            sub = layout.column(align=True)
            sub.enabled = not brush.use_custom_icon
            sub.prop(gp_settings, "gp_icon", text="Icon")

            layout.prop(gp_settings, "use_cursor", text="Show Brush")
=======
            if self.is_popover:
                row = layout.row(align=True)
                row.prop(gp_settings, "use_cursor", text="")
                row.label(text="Display Cursor")

            col = layout.column(align=True)
            col.active = gp_settings.use_cursor
>>>>>>> e581dc41

            if brush.gpencil_tool == 'DRAW':
                col.prop(gp_settings, "show_lasso", text="Show Fill Color While Drawing")

            if brush.gpencil_tool == 'FILL':
                col.prop(brush, "cursor_color_add", text="Cursor Color")

        elif ob.mode in {'SCULPT_GPENCIL', 'WEIGHT_GPENCIL'}:
            settings = tool_settings.gpencil_sculpt
            brush = settings.brush
            tool = settings.sculpt_tool

            if self.is_popover:
                row = layout.row(align=True)
                row.prop(brush, "use_cursor", text="")
                row.label(text="Display Cursor")

            col = layout.column(align=True)
<<<<<<< HEAD
            col.use_property_split = False
            col.prop(brush, "use_cursor", text="Show Brush")
            col.use_property_split = True
=======
            col.active = brush.use_cursor
>>>>>>> e581dc41

            if tool in {'THICKNESS', 'STRENGTH'}:
                col.prop(brush, "cursor_color_add", text="Add Cursor Color")
                col.prop(brush, "cursor_color_sub", text="Subtract Cursor Color")
            elif tool == 'PINCH':
                col.prop(brush, "cursor_color_add", text="Pinch Cursor Color")
                col.prop(brush, "cursor_color_sub", text="Inflate Cursor Color")
            elif tool == 'TWIST':
                col.prop(brush, "cursor_color_add", text="CCW Cursor Color")
                col.prop(brush, "cursor_color_sub", text="CW Cursor Color")
            else:
                col.prop(brush, "cursor_color_add", text="Cursor Color")


class GPENCIL_MT_pie_tool_palette(Menu):
    """A pie menu for quick access to Grease Pencil tools"""
    bl_label = "Grease Pencil Tools"

    def draw(self, context):
        layout = self.layout

        pie = layout.menu_pie()
        gpd = context.gpencil_data

        # W - Drawing Types
        col = pie.column()
        col.operator("gpencil.draw", text="Draw", icon='GREASEPENCIL').mode = 'DRAW'
        col.operator("gpencil.draw", text="Straight Lines", icon='LINE_DATA').mode = 'DRAW_STRAIGHT'
        col.operator("gpencil.draw", text="Poly", icon='MESH_DATA').mode = 'DRAW_POLY'

        # E - Eraser
        # XXX: needs a dedicated icon...
        col = pie.column()
        col.operator("gpencil.draw", text="Eraser", icon='FORCE_CURVE').mode = 'ERASER'

        # E - "Settings" Palette is included here too, since it needs to be in a stable position...
        if gpd and gpd.layers.active:
            col.separator()
            col.operator(
                "wm.call_menu_pie",
                text="Settings...",
                icon='SCRIPTWIN').name = "GPENCIL_MT_pie_settings_palette"

        # Editing tools
        if gpd:
            if gpd.use_stroke_edit_mode and context.editable_gpencil_strokes:
                # S - Exit Edit Mode
                pie.operator("gpencil.editmode_toggle", text="Exit Edit Mode", icon='EDIT')

                # N - Transforms
                col = pie.column()
                row = col.row(align=True)
                row.operator("transform.translate", icon='MAN_TRANS')
                row.operator("transform.rotate", icon='MAN_ROT')
                row.operator("transform.resize", text="Scale", icon='MAN_SCALE')
                row = col.row(align=True)
                row.label(text="Proportional Edit:")
                row.prop(context.tool_settings, "use_proportional_edit", text="", icon_only=True)
                row.prop(context.tool_settings, "proportional_edit_falloff", text="", icon_only=True)

                # NW - Select (Non-Modal)
                col = pie.column()
                col.operator("gpencil.select_all", text="Select All", icon='PARTICLE_POINT')
                col.operator("gpencil.select_all", text="Select Inverse", icon='BLANK1')
                col.operator("gpencil.select_linked", text="Select Linked", icon='LINKED')
                col.operator("gpencil.palettecolor_select", text="Select Color", icon='COLOR')

                # NE - Select (Modal)
                col = pie.column()
                col.operator("gpencil.select_box", text="Box Select", icon='BORDER_RECT')
                col.operator("gpencil.select_circle", text="Circle Select", icon='META_EMPTY')
                col.operator("gpencil.select_lasso", text="Lasso Select", icon='BORDER_LASSO')
                col.operator("gpencil.select_alternate", text="Alternate Select", icon='BORDER_LASSO')

                # SW - Edit Tools
                col = pie.column()
                col.operator("gpencil.duplicate_move", icon='PARTICLE_PATH', text="Duplicate")
                col.operator("gpencil.delete", icon='X', text="Delete...")

                # SE - More Tools
                pie.operator("wm.call_menu_pie", text="More...").name = "GPENCIL_MT_pie_tools_more"
            else:
                # Toggle Edit Mode
                pie.operator("gpencil.editmode_toggle", text="Enable Stroke Editing", icon='EDIT')


class GPENCIL_MT_pie_settings_palette(Menu):
    """A pie menu for quick access to Grease Pencil settings"""
    bl_label = "Grease Pencil Settings"

    @classmethod
    def poll(cls, context):
        return bool(context.gpencil_data and context.active_gpencil_layer)

    def draw(self, context):
        layout = self.layout

        pie = layout.menu_pie()
        gpd = context.gpencil_data
        gpl = context.active_gpencil_layer
        palcolor = None  # context.active_gpencil_palettecolor

        is_editmode = bool(gpd and gpd.use_stroke_edit_mode and context.editable_gpencil_strokes)

        # W - Stroke draw settings
        col = pie.column(align=True)
        if palcolor is not None:
            col.enabled = not palcolor.lock
            col.label(text="Stroke")
            col.prop(palcolor, "color", text="")
            col.prop(palcolor, "alpha", text="", slider=True)

        # E - Fill draw settings
        col = pie.column(align=True)
        if palcolor is not None:
            col.enabled = not palcolor.lock
            col.label(text="Fill")
            col.prop(palcolor, "fill_color", text="")
            col.prop(palcolor, "fill_alpha", text="", slider=True)

        # S Brush settings
        gpencil_active_brush_settings_simple(context, pie)

        # N - Active Layer
        col = pie.column()
        col.label(text="Active Layer:      ")

        row = col.row()
        row.operator_context = 'EXEC_REGION_WIN'
        row.operator_menu_enum("gpencil.layer_change", "layer", text="", icon='GREASEPENCIL')
        row.prop(gpl, "info", text="")
        row.operator("gpencil.layer_remove", text="", icon='X')

        row = col.row()
        row.prop(gpl, "lock")
        row.prop(gpl, "hide")
        col.prop(gpl, "use_onion_skinning")

        # NW/NE/SW/SE - These operators are only available in editmode
        # as they require strokes to be selected to work
        if is_editmode:
            # NW - Move stroke Down
            col = pie.column(align=True)
            col.label(text="Arrange Strokes")
            col.operator("gpencil.stroke_arrange", text="Send to Back").direction = 'BOTTOM'
            col.operator("gpencil.stroke_arrange", text="Send Backward").direction = 'DOWN'

            # NE - Move stroke Up
            col = pie.column(align=True)
            col.label(text="Arrange Strokes")
            col.operator("gpencil.stroke_arrange", text="Bring to Front").direction = 'TOP'
            col.operator("gpencil.stroke_arrange", text="Bring Forward").direction = 'UP'

            # SW - Move stroke to color
            col = pie.column(align=True)
            col.operator("gpencil.stroke_change_color", text="Move to Color")

            # SE - Join strokes
            col = pie.column(align=True)
            col.label(text="Join Strokes")
            row = col.row()
            row.operator("gpencil.stroke_join", text="Join", icon = "JOIN").type = 'JOIN'
            row.operator("gpencil.stroke_join", text="Join & Copy", icon = "JOIN").type = 'JOINCOPY'
            col.operator("gpencil.stroke_flip", text="Flip Direction")

            col.prop(gpd, "show_stroke_direction", text="Show Drawing Direction")


class GPENCIL_MT_pie_tools_more(Menu):
    """A pie menu for accessing more Grease Pencil tools"""
    bl_label = "More Grease Pencil Tools"

    @classmethod
    def poll(cls, context):
        gpd = context.gpencil_data
        return bool(gpd and gpd.use_stroke_edit_mode and context.editable_gpencil_strokes)

    def draw(self, _context):
        layout = self.layout

        pie = layout.menu_pie()
        # gpd = context.gpencil_data

        col = pie.column(align=True)
        col.operator("gpencil.copy", text="Copy", icon='COPYDOWN')
        col.operator("gpencil.paste", text="Paste", icon='PASTEDOWN').type = 'ACTIVE'
        col.operator("gpencil.paste", text="Paste by Layer", icon = 'PASTEDOWN').type = 'LAYER'

        col = pie.column(align=True)
        col.operator("gpencil.select_more", icon='ADD')
        col.operator("gpencil.select_less", icon='REMOVE')

        pie.operator("transform.mirror", icon='MOD_MIRROR')
        pie.operator("transform.bend", icon='MOD_SIMPLEDEFORM')
        pie.operator("transform.shear", icon='MOD_TRIANGULATE')
        pie.operator("transform.tosphere", icon='MOD_MULTIRES')

        pie.operator("gpencil.convert", icon='OUTLINER_OB_CURVE', text="Convert...")
        pie.operator("wm.call_menu_pie", text="Back to Main Palette...").name = "GPENCIL_MT_pie_tool_palette"


class GPENCIL_MT_pie_sculpt(Menu):
    """A pie menu for accessing Grease Pencil stroke sculpt settings"""
    bl_label = "Grease Pencil Sculpt"

    @classmethod
    def poll(cls, context):
        gpd = context.gpencil_data
        return bool(gpd and gpd.use_stroke_edit_mode and context.editable_gpencil_strokes)

    def draw(self, context):
        layout = self.layout

        pie = layout.menu_pie()

        settings = context.tool_settings.gpencil_sculpt
        brush = settings.brush

        # W - Launch Sculpt Mode
        col = pie.column()
        # col.label(text="Tool:")
        col.prop(settings, "sculpt_tool", text="")
        col.operator("gpencil.sculpt_paint", text="Sculpt", icon='SCULPTMODE_HLT')

        # E - Common Settings
        col = pie.column(align=True)
        col.prop(brush, "size", slider=True)
        row = col.row(align=True)
        row.prop(brush, "strength", slider=True)
        # row.prop(brush, "use_pressure_strength", text="", icon_only=True)
        col.prop(brush, "use_falloff")
        if settings.sculpt_tool in {'SMOOTH', 'RANDOMIZE'}:
            row = col.row(align=True)
            row.prop(settings, "use_edit_position", text="Position", icon='MESH_DATA', toggle=True)
            row.prop(settings, "use_edit_strength", text="Strength", icon='COLOR', toggle=True)
            row.prop(settings, "use_edit_thickness", text="Thickness", icon='LINE_DATA', toggle=True)

        # S - Change Brush Type Shortcuts
        row = pie.row()
        row.prop_enum(settings, "tool", value='GRAB')
        row.prop_enum(settings, "tool", value='PUSH')
        row.prop_enum(settings, "tool", value='CLONE')

        # N - Change Brush Type Shortcuts
        row = pie.row()
        row.prop_enum(settings, "tool", value='SMOOTH')
        row.prop_enum(settings, "tool", value='THICKNESS')
        row.prop_enum(settings, "tool", value='STRENGTH')
        row.prop_enum(settings, "tool", value='RANDOMIZE')


class GPENCIL_MT_snap(Menu):
    bl_label = "Snap"

    def draw(self, _context):
        layout = self.layout

        layout.operator("gpencil.snap_to_grid", text="Selection to Grid", icon = "SELECTIONTOGRID")
        layout.operator("gpencil.snap_to_cursor", text="Selection to Cursor", icon = "SELECTIONTOCURSOR").use_offset = False
        layout.operator("gpencil.snap_to_cursor", text="Selection to Cursor (Keep Offset)", icon = "SELECTIONTOCURSOROFFSET").use_offset = True

        layout.separator()

        layout.operator("gpencil.snap_cursor_to_selected", text="Cursor to Selected", icon = "CURSORTOSELECTION")
        layout.operator("view3d.snap_cursor_to_center", text="Cursor to World Origin", icon = "CURSORTOCENTER")   
        layout.operator("view3d.snap_cursor_to_grid", text="Cursor to Grid", icon = "CURSORTOGRID")


class GPENCIL_MT_move_to_layer(Menu):
    bl_label = "Move to Layer"

    def draw(self, context):
        layout = self.layout
        gpd = context.gpencil_data
        if gpd:
            gpl_active = context.active_gpencil_layer
            tot_layers = len(gpd.layers)
            i = tot_layers - 1
            while(i >= 0):
                gpl = gpd.layers[i]
                if gpl.info == gpl_active.info:
                    icon = 'GREASEPENCIL'
                else:
                    icon = 'NONE'
                layout.operator("gpencil.move_to_layer", text=gpl.info, icon=icon).layer = i
                i -= 1

            layout.separator()

        layout.operator("gpencil.layer_add", text="New Layer", icon='ADD')


class GPENCIL_MT_gpencil_draw_delete(Menu):
    bl_label = "Delete"

    def draw(self, _context):
        layout = self.layout

        layout.operator_context = 'INVOKE_REGION_WIN'

        layout.operator("gpencil.delete", text="Delete Active Keyframe (Active Layer)", icon = "DELETE").type = 'FRAME'
        layout.operator("gpencil.active_frames_delete_all", text="Delete Active Keyframes (All Layers)", icon = "DELETE")


class GPENCIL_MT_cleanup(Menu):
    bl_label = "Clean Up"

    def draw(self, context):

        ob = context.active_object

        layout = self.layout

        layout.operator("gpencil.frame_clean_loose", text="Delete Loose Points", icon = "DELETE_LOOSE")

        if ob.mode != 'PAINT_GPENCIL':
            layout.operator("gpencil.stroke_merge_by_distance", text="Merge by Distance", icon = "MERGE")
 
        layout.separator()

        layout.operator("gpencil.frame_clean_fill", text="Boundary Strokes", icon = "CLEAN_CHANNELS").mode = 'ACTIVE'
        layout.operator("gpencil.frame_clean_fill", text="Boundary Strokes all Frames", icon = "CLEAN_CHANNELS").mode = 'ALL'

        if ob.mode != 'PAINT_GPENCIL':
            layout.separator()

            layout.operator("gpencil.reproject", icon = "REPROJECT")


class GPENCIL_UL_annotation_layer(UIList):
    def draw_item(self, _context, layout, _data, item, icon, _active_data, _active_propname, _index):
        # assert(isinstance(item, bpy.types.GPencilLayer)
        gpl = item

        if self.layout_type in {'DEFAULT', 'COMPACT'}:
            if gpl.lock:
                layout.active = False

            split = layout.split(factor=0.2)
            split.prop(gpl, "color", text="", emboss=True)
            split.prop(gpl, "info", text="", emboss=False)

            row = layout.row(align=True)
            row.prop(gpl, "annotation_hide", text="", emboss=False)
        elif self.layout_type == 'GRID':
            layout.alignment = 'CENTER'
            layout.label(text="", icon_value=icon)


class AnnotationDataPanel:
    bl_label = "Annotations"
    bl_region_type = 'UI'
    bl_options = {'DEFAULT_CLOSED'}

    @classmethod
    def poll(cls, context):
        # Show this panel as long as someone that might own this exists
        # AND the owner isn't an object (e.g. GP Object)
        if context.gpencil_data_owner is None:
            return False
        elif type(context.gpencil_data_owner) is bpy.types.Object:
            return False
        else:
            return True

    def draw_header(self, context):
        if context.space_data.type not in {'VIEW_3D', 'TOPBAR'}:
            self.layout.prop(context.space_data, "show_annotation", text="")

    def draw(self, context):
        layout = self.layout
        layout.use_property_decorate = False

        # Grease Pencil owner.
        gpd_owner = context.gpencil_data_owner
        gpd = context.gpencil_data

        # Owner selector.
        if context.space_data.type == 'CLIP_EDITOR':
            layout.row().prop(context.space_data, "grease_pencil_source", expand=True)

        layout.template_ID(gpd_owner, "grease_pencil", new="gpencil.data_add", unlink="gpencil.data_unlink")

        # List of layers/notes.
        if gpd and gpd.layers:
            self.draw_layers(context, layout, gpd)

    def draw_layers(self, context, layout, gpd):
        row = layout.row()

        col = row.column()
        if len(gpd.layers) >= 2:
            layer_rows = 5
        else:
            layer_rows = 3
        col.template_list("GPENCIL_UL_annotation_layer", "", gpd, "layers", gpd.layers, "active_index",
                          rows=layer_rows, sort_reverse=True, sort_lock=True)

        col = row.column()

        sub = col.column(align=True)
        sub.operator("gpencil.layer_add", icon='ADD', text="")
        sub.operator("gpencil.layer_remove", icon='REMOVE', text="")

        gpl = context.active_gpencil_layer
        if gpl:
            if len(gpd.layers) > 1:
                col.separator()

                sub = col.column(align=True)
                sub.operator("gpencil.layer_move", icon='TRIA_UP', text="").type = 'UP'
                sub.operator("gpencil.layer_move", icon='TRIA_DOWN', text="").type = 'DOWN'

        tool_settings = context.tool_settings
        if gpd and gpl:
            layout.prop(gpl, "thickness")
        else:
            layout.prop(tool_settings, "annotation_thickness", text="Thickness")

        if gpl:
            # Full-Row - Frame Locking (and Delete Frame)
            row = layout.row(align=True)
            row.active = not gpl.lock

            if gpl.active_frame:
                lock_status = iface_("Locked") if gpl.lock_frame else iface_("Unlocked")
                lock_label = iface_("Frame: %d (%s)") % (gpl.active_frame.frame_number, lock_status)
            else:
                lock_label = iface_("Lock Frame")
            row.prop(gpl, "lock_frame", text=lock_label, icon='UNLOCKED')
            row.operator("gpencil.active_frame_delete", text="", icon='X')


class AnnotationOnionSkin:
    bl_label = "Onion Skin"
    bl_region_type = 'UI'
    bl_options = {'DEFAULT_CLOSED'}

    @classmethod
    def poll(cls, context):
        # Show this panel as long as someone that might own this exists
        # AND the owner isn't an object (e.g. GP Object)
        if context.gpencil_data_owner is None:
            return False
        elif type(context.gpencil_data_owner) is bpy.types.Object:
            return False
        else:
            gpl = context.active_gpencil_layer
            if gpl is None:
                return False

            return True

    def draw_header(self, context):
        gpl = context.active_gpencil_layer
        self.layout.prop(gpl, "use_annotation_onion_skinning", text="")

    def draw(self, context):
        layout = self.layout
        layout.use_property_decorate = False

        gpl = context.active_gpencil_layer
        col = layout.column()
        split = col.split(factor=0.5)
        split.active = gpl.use_annotation_onion_skinning

        # - Before Frames
        sub = split.column(align=True)
        row = sub.row(align=True)
        row.prop(gpl, "annotation_onion_before_color", text="")
        sub.prop(gpl, "annotation_onion_before_range", text="Before")

        # - After Frames
        sub = split.column(align=True)
        row = sub.row(align=True)
        row.prop(gpl, "annotation_onion_after_color", text="")
        sub.prop(gpl, "annotation_onion_after_range", text="After")


class GreasePencilToolsPanel:
    # For use in "2D" Editors without their own toolbar
    # subclass must set
    # bl_space_type = 'IMAGE_EDITOR'
    bl_label = "Grease Pencil Settings"
    bl_region_type = 'UI'
    bl_options = {'DEFAULT_CLOSED'}

    @classmethod
    def poll(cls, context):
        # XXX - disabled in 2.8 branch.
        return False

        return (context.gpencil_data is not None)

    def draw(self, context):
        layout = self.layout

        gpencil_active_brush_settings_simple(context, layout)

        layout.separator()

        gpencil_stroke_placement_settings(context, layout)


class GreasePencilMaterialsPanel:
    # Mix-in, use for properties editor and top-bar.
    def draw(self, context):
        layout = self.layout
        show_full_ui = (self.bl_space_type == 'PROPERTIES')

        is_view3d = (self.bl_space_type == 'VIEW_3D')
        tool_settings = context.scene.tool_settings
        gpencil_paint = tool_settings.gpencil_paint
        brush = gpencil_paint.brush

        ob = context.object
        row = layout.row()

        if ob:
            is_sortable = len(ob.material_slots) > 1
            rows = 7

            row.template_list("GPENCIL_UL_matslots", "", ob, "material_slots", ob, "active_material_index", rows=rows)

            # if topbar popover and brush pinned, disable
            if is_view3d and brush is not None:
                gp_settings = brush.gpencil_settings
                if gp_settings.use_material_pin:
                    row.enabled = False

            col = row.column(align=True)
            if show_full_ui:
                col.operator("object.material_slot_add", icon='ADD', text="")
                col.operator("object.material_slot_remove", icon='REMOVE', text="")

            col.separator()

            col.menu("GPENCIL_MT_color_context_menu", icon='DOWNARROW_HLT', text="")

            if is_sortable:
                col.separator()

                col.operator("object.material_slot_move", icon='TRIA_UP', text="").direction = 'UP'
                col.operator("object.material_slot_move", icon='TRIA_DOWN', text="").direction = 'DOWN'

                col.separator()

                sub = col.column(align=True)
                sub.operator("gpencil.color_isolate", icon='HIDE_ON', text="").affect_visibility = True
                sub.operator("gpencil.color_isolate", icon='LOCKED', text="").affect_visibility = False             

            if show_full_ui:
                row = layout.row()

                row.template_ID(ob, "active_material", new="material.new", live_icon=True)

                slot = context.material_slot
                if slot:
                    icon_link = 'MESH_DATA' if slot.link == 'DATA' else 'OBJECT_DATA'
                    row.prop(slot, "link", icon=icon_link, icon_only=True)

                if ob.data.use_stroke_edit_mode:
                    row = layout.row(align=True)
                    row.operator("gpencil.stroke_change_color", text="Assign")
                    row.operator("gpencil.color_select", text="Select").deselect = False
                    row.operator("gpencil.color_select", text="Deselect").deselect = True
        # stroke color
            ma = None
            if is_view3d and brush is not None:
                gp_settings = brush.gpencil_settings
                if gp_settings.use_material_pin is False:
                    if ob.active_material_index >= 0:
                        ma = ob.material_slots[ob.active_material_index].material
                else:
                    ma = gp_settings.material

            if ma is not None and ma.grease_pencil is not None:
                gpcolor = ma.grease_pencil
                if (
                        gpcolor.stroke_style == 'SOLID' or
                        gpcolor.use_stroke_pattern or
                        gpcolor.use_stroke_texture_mix
                ):
                    row = layout.row()
                    row.prop(gpcolor, "color", text="Stroke Color")

        else:
            space = context.space_data
            row.template_ID(space, "pin_id")


class GPENCIL_UL_layer(UIList):
    def draw_item(self, _context, layout, _data, item, icon, _active_data, _active_propname, _index):
        # assert(isinstance(item, bpy.types.GPencilLayer)
        gpl = item

        if self.layout_type in {'DEFAULT', 'COMPACT'}:
            if gpl.lock:
                layout.active = False

            row = layout.row(align=True)
            row.label(
                text="",
                icon='BONE_DATA' if gpl.is_parented else 'BLANK1',
            )
            row.prop(gpl, "info", text="", emboss=False)

            row = layout.row(align=True)
            row.prop(gpl, "mask_layer", text="",
                     icon='MOD_MASK' if gpl.mask_layer else 'LAYER_ACTIVE',
                     emboss=False)

            subrow = row.row(align=True)
            subrow.prop(
                gpl,
                "use_onion_skinning",
                text="",
                icon='ONIONSKIN_ON' if gpl.use_onion_skinning else 'ONIONSKIN_OFF',
                emboss=False,
            )
            row.prop(gpl, "lock", text="", emboss=False)
            row.prop(gpl, "hide", text="", emboss=False)
        elif self.layout_type == 'GRID':
            layout.alignment = 'CENTER'
            layout.label(
                text="",
                icon_value=icon,
            )


class GreasePencilSimplifyPanel:

    def draw_header(self, context):
        rd = context.scene.render
        self.layout.prop(rd, "simplify_gpencil", text="")

    def draw(self, context):
        layout = self.layout
        layout.use_property_split = True
        layout.use_property_decorate = False

        rd = context.scene.render

        layout.active = rd.simplify_gpencil

        col = layout.column()
        col.prop(rd, "simplify_gpencil_onplay", text="Playback Only")
        col.prop(rd, "simplify_gpencil_view_modifier", text="Modifiers")
        col.prop(rd, "simplify_gpencil_shader_fx", text="ShaderFX")
        col.prop(rd, "simplify_gpencil_blend", text="Layers Blending")
        col.prop(rd, "simplify_gpencil_tint", text="Layers Tinting")

        col.prop(rd, "simplify_gpencil_view_fill")
        sub = col.column()
        sub.active = rd.simplify_gpencil_view_fill
        sub.prop(rd, "simplify_gpencil_remove_lines", text="Lines")


class GreasePencilLayerAdjustmentsPanel:

    def draw(self, context):
        layout = self.layout
        layout.use_property_split = True
        scene = context.scene

        ob = context.object
        gpd = ob.data
        gpl = gpd.layers.active
        layout.active = not gpl.lock

        # Layer options
        # Offsets - Color Tint
        layout.enabled = not gpl.lock
        col = layout.column(align=True)
        col.prop(gpl, "tint_color")
        col.prop(gpl, "tint_factor", text="Factor", slider=True)

        # Offsets - Thickness
        col = layout.row(align=True)
        col.prop(gpl, "line_change", text="Stroke Thickness")

        col = layout.row(align=True)
        col.prop(gpl, "pass_index")

        col = layout.row(align=True)
        col.prop_search(gpl, "viewlayer_render", scene, "view_layers", text="View Layer")

        col = layout.row(align=True)
        col.prop(gpl, "lock_material")


class GreasePencilLayerRelationsPanel:

    def draw(self, context):
        layout = self.layout
        layout.use_property_split = True
        layout.use_property_decorate = False

        ob = context.object
        gpd = ob.data
        gpl = gpd.layers.active

        col = layout.column()
        col.active = not gpl.lock
        col.prop(gpl, "parent")
        col.prop(gpl, "parent_type", text="Type")
        parent = gpl.parent

        if parent and gpl.parent_type == 'BONE' and parent.type == 'ARMATURE':
            col.prop_search(gpl, "parent_bone", parent.data, "bones", text="Bone")

            
class GreasePencilLayerDisplayPanel:

    def draw(self, context):
        layout = self.layout
        layout.use_property_split = True
        layout.use_property_decorate = False

        ob = context.object
        gpd = ob.data
        gpl = gpd.layers.active

        col = layout.row(align=True)
        col.prop(gpl, "channel_color")

        col = layout.row(align=True)
        col.prop(gpl, "use_solo_mode", text="Show Only On Keyframed")


classes = (
    GPENCIL_MT_pie_tool_palette,
    GPENCIL_MT_pie_settings_palette,
    GPENCIL_MT_pie_tools_more,
    GPENCIL_MT_pie_sculpt,

    GPENCIL_MT_snap,
    GPENCIL_MT_cleanup,
    GPENCIL_MT_move_to_layer,

    GPENCIL_MT_gpencil_draw_delete,

    GPENCIL_UL_annotation_layer,
    GPENCIL_UL_layer,
)

if __name__ == "__main__":  # only for live edit.
    from bpy.utils import register_class
    for cls in classes:
        register_class(cls)<|MERGE_RESOLUTION|>--- conflicted
+++ resolved
@@ -131,126 +131,6 @@
         gpencil_stroke_placement_settings(context, col)
 
 
-<<<<<<< HEAD
-class GreasePencilStrokeEditPanel:
-    # subclass must set
-    # bl_space_type = 'IMAGE_EDITOR'
-    bl_label = "Edit Strokes"
-    bl_category = "Tools"
-    bl_region_type = 'TOOLS'
-
-    @classmethod
-    def poll(cls, context):
-        if context.gpencil_data is None:
-            return False
-
-        gpd = context.gpencil_data
-        return bool(context.editable_gpencil_strokes) and bool(gpd.use_stroke_edit_mode)
-
-    def draw(self, context):
-        layout = self.layout
-
-        is_3d_view = context.space_data.type == 'VIEW_3D'
-
-        if not is_3d_view:
-            layout.label(text="Select:")
-            col = layout.column(align=True)
-            col.operator("gpencil.select_all", text="Select All")
-            col.operator("gpencil.select_box", icon='BORDER_RECT')
-            col.operator("gpencil.select_circle", icon = 'CIRCLE_SELECT')
-
-            layout.separator()
-
-            col = layout.column(align=True)
-            col.operator("gpencil.select_linked", icon = "LINKED")
-            col.operator("gpencil.select_more", icon = "SELECTMORE")
-            col.operator("gpencil.select_less", icon = "SELECTLESS")
-            col.operator("gpencil.select_alternate", icon = "ALTERNATED")
-
-        layout.label(text="Edit:")
-        row = layout.row(align=True)
-        row.operator("gpencil.copy", text="Copy", icon='COPYDOWN')
-        row.operator("gpencil.paste", text="Paste", icon='PASTEDOWN').type = 'ACTIVE'
-        row.operator("gpencil.paste", text="Paste by Layer", icon='PASTEDOWN').type = 'LAYER'
-
-        col = layout.column(align=True)
-        col.operator("gpencil.delete", icon = "DELETE")
-        col.operator("gpencil.duplicate_move", text="Duplicate", icon = "DUPLICATE")
-        if is_3d_view:
-            col.operator("gpencil.stroke_cyclical_set", text="Toggle Cyclic", icon = 'TOGGLE_CYCLIC').type = 'TOGGLE'
-            col.operator_menu_enum("gpencil.stroke_caps_set", text="Toggle Caps", property="type")
-
-        layout.separator()
-
-        if not is_3d_view:
-            col = layout.column(align=True)
-            col.operator("transform.translate")                # icon='MAN_TRANS'
-            col.operator("transform.rotate")                   # icon='MAN_ROT'
-            col.operator("transform.resize", text="Scale")     # icon='MAN_SCALE'
-
-            layout.separator()
-
-        layout.separator()
-        col = layout.column(align=True)
-        col.operator_menu_enum("gpencil.stroke_arrange", text="Arrange Strokes", property="direction")
-        col.operator("gpencil.stroke_change_color", text="Assign Material", icon = "MATERIAL")
-
-
-        col = layout.column(align=True)
-        col.operator("gpencil.stroke_subdivide", text="Subdivide", icon = "SUBDIVIDE_EDGES")
-        row = col.row(align=True)
-        row.operator("gpencil.stroke_simplify_fixed", text="Simplify", icon = "MOD_SIMPLIFY")
-        row.operator("gpencil.stroke_simplify", text="Adaptive", icon = "MOD_SIMPLIFY")
-        row.operator("gpencil.stroke_trim", text="Trim", icon = "CUT")
-
-        col.separator()
-
-        row = col.row(align=True)
-        row.operator("gpencil.stroke_merge", text="Merge", icon = "MERGE")
-        row.operator("gpencil.stroke_join", text="Join", icon = "JOIN").type = 'JOIN'
-        row.operator("gpencil.stroke_join", text="& Copy", icon = "JOIN").type = 'JOINCOPY'
-
-        col.operator("gpencil.stroke_flip", text="Flip Direction", icon = "FLIP")
-
-        if is_3d_view:
-            layout.separator()
-
-            col = layout.column(align=True)
-            col.operator_menu_enum("gpencil.stroke_separate", text="Separate", property="mode")
-            col.menu("GPENCIL_MT_separate")
-            col.operator("gpencil.stroke_split", text="Split", icon = "SPLIT")
-
-            col = layout.column(align=True)
-            col.label(text="Cleanup:")
-            col.operator_menu_enum("gpencil.reproject", text="Reproject Strokes", property="type")
-            col.operator_menu_enum("gpencil.frame_clean_fill", text="Clean Boundary Strokes", property="mode")
-
-
-class GreasePencilStrokeSculptPanel:
-    # subclass must set
-    # bl_space_type = 'IMAGE_EDITOR'
-    bl_label = "Sculpt Strokes"
-    bl_category = "Tools"
-
-    def draw(self, context):
-        layout = self.layout
-        layout.use_property_split = True
-        layout.use_property_decorate = False
-
-        settings = context.tool_settings.gpencil_sculpt
-        brush = settings.brush
-
-        layout.template_icon_view(settings, "sculpt_tool", show_labels=True)
-
-        if not self.is_popover:
-            from bl_ui.properties_paint_common import (
-                brush_basic_gpencil_sculpt_settings,
-            )
-            brush_basic_gpencil_sculpt_settings(layout, context, brush)
-
-
-=======
->>>>>>> e581dc41
 class GreasePencilSculptOptionsPanel:
     bl_label = "Sculpt Strokes"
 
@@ -281,6 +161,7 @@
                 layout.prop(brush, "use_edit_pressure")
 
             layout.prop(settings, "use_edit_uv", text="Affect UV")
+
 
 # GP Object Tool Settings
 class GreasePencilDisplayPanel:
@@ -324,13 +205,6 @@
             brush = tool_settings.gpencil_paint.brush
             gp_settings = brush.gpencil_settings
 
-<<<<<<< HEAD
-            sub = layout.column(align=True)
-            sub.enabled = not brush.use_custom_icon
-            sub.prop(gp_settings, "gp_icon", text="Icon")
-
-            layout.prop(gp_settings, "use_cursor", text="Show Brush")
-=======
             if self.is_popover:
                 row = layout.row(align=True)
                 row.prop(gp_settings, "use_cursor", text="")
@@ -338,7 +212,6 @@
 
             col = layout.column(align=True)
             col.active = gp_settings.use_cursor
->>>>>>> e581dc41
 
             if brush.gpencil_tool == 'DRAW':
                 col.prop(gp_settings, "show_lasso", text="Show Fill Color While Drawing")
@@ -357,13 +230,7 @@
                 row.label(text="Display Cursor")
 
             col = layout.column(align=True)
-<<<<<<< HEAD
-            col.use_property_split = False
-            col.prop(brush, "use_cursor", text="Show Brush")
-            col.use_property_split = True
-=======
             col.active = brush.use_cursor
->>>>>>> e581dc41
 
             if tool in {'THICKNESS', 'STRENGTH'}:
                 col.prop(brush, "cursor_color_add", text="Add Cursor Color")
