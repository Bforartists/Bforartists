--- conflicted
+++ resolved
@@ -118,17 +118,12 @@
                 row.prop(settings, "show_brush", text="Display Cursor")
 
             if brush.gpencil_tool == 'DRAW':
-<<<<<<< HEAD
-                col.use_property_split = False
-                col.prop(gp_settings, "show_lasso", text="Show Fill Color While Drawing")
-=======
                 row = layout.row(align=True)
                 row.active = settings.show_brush
                 row.prop(gp_settings, "show_brush_size", text="Show Brush Size")
                 row = layout.row(align=True)
                 row.active = settings.show_brush
                 row.prop(gp_settings, "show_lasso", text="Show Fill Color While Drawing")
->>>>>>> 5f443722
 
         elif ob.mode == 'SCULPT_GPENCIL':
             col = layout.column(align=True)
