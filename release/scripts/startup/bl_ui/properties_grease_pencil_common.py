# ##### BEGIN GPL LICENSE BLOCK #####
#
#  This program is free software; you can redistribute it and/or
#  modify it under the terms of the GNU General Public License
#  as published by the Free Software Foundation; either version 2
#  of the License, or (at your option) any later version.
#
#  This program is distributed in the hope that it will be useful,
#  but WITHOUT ANY WARRANTY; without even the implied warranty of
#  MERCHANTABILITY or FITNESS FOR A PARTICULAR PURPOSE.  See the
#  GNU General Public License for more details.
#
#  You should have received a copy of the GNU General Public License
#  along with this program; if not, write to the Free Software Foundation,
#  Inc., 51 Franklin Street, Fifth Floor, Boston, MA 02110-1301, USA.
#
# ##### END GPL LICENSE BLOCK #####

# <pep8 compliant>

import bpy
from bpy.types import Menu, UIList, Operator
from bpy.app.translations import pgettext_iface as iface_


def gpencil_stroke_placement_settings(context, layout):
    if context.space_data.type == 'VIEW_3D':
        propname = "annotation_stroke_placement_view3d"
    elif context.space_data.type == 'SEQUENCE_EDITOR':
        propname = "annotation_stroke_placement_sequencer_preview"
    elif context.space_data.type == 'IMAGE_EDITOR':
        propname = "annotation_stroke_placement_image_editor"
    else:
        propname = "annotation_stroke_placement_view2d"

    tool_settings = context.tool_settings

    col = layout.column(align=True)

    if context.space_data.type != 'VIEW_3D':
        col.label(text="Stroke Placement:")
        row = col.row(align=True)
        row.prop_enum(tool_settings, propname, 'VIEW')
        row.prop_enum(tool_settings, propname, 'CURSOR', text="Cursor")


# XXX: To be replaced with active tools
class AnnotationDrawingToolsPanel:
    # subclass must set
    # bl_space_type = 'IMAGE_EDITOR'
    bl_label = "Annotation"
    bl_category = "Annotation"
    bl_region_type = 'TOOLS'

    def draw(self, context):
        layout = self.layout

        is_3d_view = context.space_data.type == 'VIEW_3D'
        is_clip_editor = context.space_data.type == 'CLIP_EDITOR'

        col = layout.column(align=True)

        col.label(text="Draw:")
        row = col.row(align=True)
        row.operator("gpencil.annotate", icon='GREASEPENCIL', text="Draw").mode = 'DRAW'
        # XXX: Needs a dedicated icon
        row.operator("gpencil.annotate", icon='FORCE_CURVE', text="Erase").mode = 'ERASER'

        row = col.row(align=True)
        row.operator("gpencil.annotate", icon='LINE_DATA', text="Line").mode = 'DRAW_STRAIGHT'
        row.operator("gpencil.annotate", icon='MESH_DATA', text="Poly").mode = 'DRAW_POLY'

        col.separator()

        sub = col.column(align=True)
        sub.operator("gpencil.blank_frame_add", icon='FILE_NEW')
        sub.operator("gpencil.active_frames_delete_all", icon='X', text="Delete Frame(s)")

        col.separator()
        col.separator()

        if context.space_data.type == 'CLIP_EDITOR':
            col.separator()
            col.label(text="Data Source:")
            row = col.row(align=True)
            if is_3d_view:
                row.prop(context.tool_settings, "annotation_source", expand=True)
            elif is_clip_editor:
                row.prop(context.space_data, "annotation_source", expand=True)

        gpencil_stroke_placement_settings(context, col)


class GreasePencilSculptOptionsPanel:
    bl_label = "Sculpt Strokes"

    @classmethod
    def poll(cls, context):
        tool_settings = context.scene.tool_settings
        settings = tool_settings.gpencil_sculpt_paint
        brush = settings.brush
        tool = brush.gpencil_sculpt_tool

        return bool(tool in {'SMOOTH', 'RANDOMIZE'})

    def draw(self, context):
        layout = self.layout
        layout.use_property_split = False
        layout.use_property_decorate = False

        tool_settings = context.scene.tool_settings
        settings = tool_settings.gpencil_sculpt_paint
        brush = settings.brush
        gp_settings = brush.gpencil_settings
        tool = brush.gpencil_sculpt_tool

        if tool in {'SMOOTH', 'RANDOMIZE'}:
            layout.prop(gp_settings, "use_edit_position", text="Affect Position")
            layout.prop(gp_settings, "use_edit_strength", text="Affect Strength")
            layout.prop(gp_settings, "use_edit_thickness", text="Affect Thickness")

            if tool == 'SMOOTH':
                layout.prop(gp_settings, "use_edit_pressure")

            layout.prop(gp_settings, "use_edit_uv", text="Affect UV")


# GP Object Tool Settings
class GreasePencilDisplayPanel:
    bl_label = "Brush Tip"
    bl_options = {'DEFAULT_CLOSED'}

    @classmethod
    def poll(cls, context):
        ob = context.active_object
        brush = context.tool_settings.gpencil_paint.brush
        if ob and ob.type == 'GPENCIL' and brush:
            if context.mode == 'PAINT_GPENCIL':
                return brush.gpencil_tool != 'ERASE'
            else:
                # GP Sculpt, Vertex and Weight Paint always have Brush Tip panel.
                return True
        return False

    def draw_header(self, context):
        if self.is_popover:
            return

        tool_settings = context.tool_settings
        if context.mode == 'PAINT_GPENCIL':
            settings = tool_settings.gpencil_paint
        elif context.mode == 'SCULPT_GPENCIL':
            settings = tool_settings.gpencil_sculpt_paint
        elif context.mode == 'WEIGHT_GPENCIL':
            settings = tool_settings.gpencil_weight_paint
        elif context.mode == 'VERTEX_GPENCIL':
            settings = tool_settings.gpencil_vertex_paint
        brush = settings.brush
        if brush:
            self.layout.prop(settings, "show_brush", text="")

    def draw(self, context):
        layout = self.layout
        layout.use_property_split = True
        layout.use_property_decorate = False

        tool_settings = context.tool_settings
        if context.mode == 'PAINT_GPENCIL':
            settings = tool_settings.gpencil_paint
        elif context.mode == 'SCULPT_GPENCIL':
            settings = tool_settings.gpencil_sculpt_paint
        elif context.mode == 'WEIGHT_GPENCIL':
            settings = tool_settings.gpencil_weight_paint
        elif context.mode == 'VERTEX_GPENCIL':
            settings = tool_settings.gpencil_vertex_paint
        brush = settings.brush
        gp_settings = brush.gpencil_settings

        ob = context.active_object
        if ob.mode == 'PAINT_GPENCIL':

            if self.is_popover:
                row = layout.row(align=True)
                row.prop(settings, "show_brush", text="")
                row.label(text="Display Cursor")

            col = layout.column(align=True)
            col.active = settings.show_brush

            if brush.gpencil_tool == 'DRAW':
                col.use_property_split = False
                col.prop(gp_settings, "show_lasso", text="Show Fill Color While Drawing")

        elif ob.mode == 'SCULPT_GPENCIL':
            col = layout.column(align=True)
            col.active = settings.show_brush

            col.prop(brush, "cursor_color_add", text="Cursor Color")
            if brush.gpencil_sculpt_tool in {'THICKNESS', 'STRENGTH', 'PINCH', 'TWIST'}:
                col.prop(brush, "cursor_color_subtract", text="Inverse Cursor Color")

        elif ob.mode == 'WEIGHT_GPENCIL':
            col = layout.column(align=True)
            col.active = settings.show_brush

            col.prop(brush, "cursor_color_add", text="Cursor Color")

        elif ob.mode == 'VERTEX_GPENCIL':
            row = layout.row(align=True)
            row.prop(settings, "show_brush", text="")
            row.label(text="Display Cursor")


class GreasePencilBrushFalloff:
    bl_label = "Falloff"
    bl_options = {'DEFAULT_CLOSED'}

    @classmethod
    def poll(cls, context):
        ts = context.tool_settings
        settings = None
        if context.mode == 'PAINT_GPENCIL':
            settings = ts.gpencil_paint
        if context.mode == 'SCULPT_GPENCIL':
            settings = ts.gpencil_sculpt_paint
        elif context.mode == 'WEIGHT_GPENCIL':
            settings = ts.gpencil_weight_paint
        elif context.mode == 'VERTEX_GPENCIL':
            settings = ts.gpencil_vertex_paint

        return (settings and settings.brush and settings.brush.curve)

    def draw(self, context):
        layout = self.layout
        ts = context.tool_settings
        settings = None
        if context.mode == 'PAINT_GPENCIL':
            settings = ts.gpencil_paint
        if context.mode == 'SCULPT_GPENCIL':
            settings = ts.gpencil_sculpt_paint
        elif context.mode == 'WEIGHT_GPENCIL':
            settings = ts.gpencil_weight_paint
        elif context.mode == 'VERTEX_GPENCIL':
            settings = ts.gpencil_vertex_paint

        if settings:
            brush = settings.brush

            col = layout.column(align=True)
            row = col.row(align=True)
            row.prop(brush, "curve_preset", text="")

            if brush.curve_preset == 'CUSTOM':
                layout.template_curve_mapping(brush, "curve", brush=True)

                col = layout.column(align=True)
                row = col.row(align=True)
                row.operator("brush.curve_preset", icon='SMOOTHCURVE', text="").shape = 'SMOOTH'
                row.operator("brush.curve_preset", icon='SPHERECURVE', text="").shape = 'ROUND'
                row.operator("brush.curve_preset", icon='ROOTCURVE', text="").shape = 'ROOT'
                row.operator("brush.curve_preset", icon='SHARPCURVE', text="").shape = 'SHARP'
                row.operator("brush.curve_preset", icon='LINCURVE', text="").shape = 'LINE'
                row.operator("brush.curve_preset", icon='NOCURVE', text="").shape = 'MAX'


class GPENCIL_MT_snap(Menu):
    bl_label = "Snap"

    def draw(self, _context):
        layout = self.layout

        layout.operator("gpencil.snap_to_grid", text="Selection to Grid", icon = "SELECTIONTOGRID")
        layout.operator("gpencil.snap_to_cursor", text="Selection to Cursor", icon = "SELECTIONTOCURSOR").use_offset = False
        layout.operator("gpencil.snap_to_cursor", text="Selection to Cursor (Keep Offset)", icon = "SELECTIONTOCURSOROFFSET").use_offset = True

        layout.separator()

        layout.operator("gpencil.snap_cursor_to_selected", text="Cursor to Selected", icon = "CURSORTOSELECTION")
        layout.operator("view3d.snap_cursor_to_center", text="Cursor to World Origin", icon = "CURSORTOCENTER")
        layout.operator("view3d.snap_cursor_to_grid", text="Cursor to Grid", icon = "CURSORTOGRID")


class GPENCIL_MT_snap_pie(Menu):
    bl_label = "Snap"

    def draw(self, _context):
        layout = self.layout
        pie = layout.menu_pie()

        pie.operator("view3d.snap_cursor_to_grid", text="Cursor to Grid", icon='CURSOR')
        pie.operator("gpencil.snap_to_grid", text="Selection to Grid", icon='RESTRICT_SELECT_OFF')
        pie.operator("gpencil.snap_cursor_to_selected", text="Cursor to Selected", icon='CURSOR')
        pie.operator(
            "gpencil.snap_to_cursor",
            text="Selection to Cursor",
            icon='RESTRICT_SELECT_OFF'
            ).use_offset = False
        pie.operator(
            "gpencil.snap_to_cursor",
            text="Selection to Cursor (Keep Offset)",
            icon='RESTRICT_SELECT_OFF'
            ).use_offset = True
        pie.separator()
        pie.operator("view3d.snap_cursor_to_center", text="Cursor to World Origin", icon='CURSOR')
        pie.separator()


class GPENCIL_MT_move_to_layer(Menu):
    bl_label = "Move to Layer"

    def draw(self, context):
        layout = self.layout
        gpd = context.gpencil_data
        if gpd:
            gpl_active = context.active_gpencil_layer
            tot_layers = len(gpd.layers)
            i = tot_layers - 1
            while i >= 0:
                gpl = gpd.layers[i]
                if gpl.info == gpl_active.info:
                    icon = 'GREASEPENCIL'
                else:
                    icon = 'NONE'
                layout.operator("gpencil.move_to_layer", text=gpl.info, icon=icon).layer = i
                i -= 1

            layout.separator()

        layout.operator("gpencil.move_to_layer", text="New Layer", icon='ADD').layer = -1


class GPENCIL_MT_layer_active(Menu):
    bl_label = "Change Active Layer"

    def draw(self, context):
        layout = self.layout
        layout.operator_context = 'INVOKE_REGION_WIN'

        gpd = context.gpencil_data
        if gpd:
            gpl_active = context.active_gpencil_layer
            tot_layers = len(gpd.layers)
            i = tot_layers - 1
            while i >= 0:
                gpl = gpd.layers[i]
                if gpl.info == gpl_active.info:
                    icon = 'GREASEPENCIL'
                else:
                    icon = 'NONE'
                layout.operator("gpencil.layer_active", text=gpl.info, icon=icon).layer = i
                i -= 1

            layout.separator()

        layout.operator("gpencil.layer_add", text="New Layer", icon='ADD')


class GPENCIL_MT_material_active(Menu):
    bl_label = "Change Active Material"

    @classmethod
    def poll(cls, context):
        ob = context.active_object
        tool_settings = context.scene.tool_settings
        mode = tool_settings.gpencil_paint.color_mode
        if mode != 'MATERIAL':
            return False

        if ob is None or len(ob.material_slots) == 0:
            return False

        return True

    def draw(self, context):
        layout = self.layout
        layout.operator_context = 'INVOKE_REGION_WIN'
        ob = context.active_object
        mat_active = ob.active_material

        for slot in ob.material_slots:
            mat = slot.material
            if mat:
                icon = mat.id_data.preview.icon_id
                layout.operator("gpencil.material_set", text=mat.name, icon_value=icon).slot = mat.name


class GPENCIL_MT_gpencil_draw_delete(Menu):
    bl_label = "Delete"

    def draw(self, _context):
        layout = self.layout

        layout.operator_context = 'INVOKE_REGION_WIN'

        layout.operator("gpencil.delete", text="Delete Active Keyframe (Active Layer)", icon = "DELETE").type = 'FRAME'
        layout.operator("gpencil.active_frames_delete_all", text="Delete Active Keyframes (All Layers)", icon = "DELETE")


class GPENCIL_MT_cleanup(Menu):
    bl_label = "Clean Up"

    def draw(self, context):

        ob = context.active_object

        layout = self.layout

<<<<<<< HEAD
        layout.operator("gpencil.frame_clean_loose", text="Delete Loose Points", icon = "DELETE_LOOSE")
=======
        layout.operator("gpencil.frame_clean_loose", text="Delete Loose Points")
        layout.operator("gpencil.frame_clean_duplicate", text="Delete Duplicated Frames")
>>>>>>> a3a6b71a

        if ob.mode != 'PAINT_GPENCIL':
            layout.operator("gpencil.stroke_merge_by_distance", text="Merge by Distance", icon = "MERGE")

        layout.separator()

        layout.operator("gpencil.frame_clean_fill", text="Boundary Strokes", icon = "CLEAN_CHANNELS").mode = 'ACTIVE'
        layout.operator("gpencil.frame_clean_fill", text="Boundary Strokes all Frames", icon = "CLEAN_CHANNELS").mode = 'ALL'

        if ob.mode != 'PAINT_GPENCIL':
            layout.separator()

            layout.operator("gpencil.reproject", icon = "REPROJECT")


class GPENCIL_UL_annotation_layer(UIList):
    def draw_item(self, _context, layout, _data, item, icon, _active_data, _active_propname, _index):
        # assert(isinstance(item, bpy.types.GPencilLayer)
        gpl = item

        if self.layout_type in {'DEFAULT', 'COMPACT'}:
            if gpl.lock:
                layout.active = False

            split = layout.split(factor=0.2)
            split.prop(gpl, "color", text="", emboss=True)
            split.prop(gpl, "info", text="", emboss=False)

            row = layout.row(align=True)
            row.prop(gpl, "annotation_hide", text="", emboss=False)
        elif self.layout_type == 'GRID':
            layout.alignment = 'CENTER'
            layout.label(text="", icon_value=icon)


class AnnotationDataPanel:
    bl_label = "Annotations"
    bl_region_type = 'UI'
    bl_options = {'DEFAULT_CLOSED'}

    @classmethod
    def poll(cls, context):
        # Show this panel as long as someone that might own this exists
        # AND the owner isn't an object (e.g. GP Object)
        if context.annotation_data_owner is None:
            return False
        elif type(context.annotation_data_owner) is bpy.types.Object:
            return False
        else:
            return True

    def draw_header(self, context):
        if context.space_data.type not in {'VIEW_3D', 'TOPBAR'}:
            self.layout.prop(context.space_data, "show_annotation", text="")

    def draw(self, context):
        layout = self.layout
        layout.use_property_decorate = False

        # Grease Pencil owner.
        gpd_owner = context.annotation_data_owner
        gpd = context.annotation_data

        # Owner selector.
        if context.space_data.type == 'CLIP_EDITOR':
            layout.row().prop(context.space_data, "annotation_source", expand=True)

        layout.template_ID(gpd_owner, "grease_pencil", new="gpencil.annotation_add", unlink="gpencil.data_unlink")

        # List of layers/notes.
        if gpd and gpd.layers:
            self.draw_layers(context, layout, gpd)

    def draw_layers(self, context, layout, gpd):
        row = layout.row()

        col = row.column()
        if len(gpd.layers) >= 2:
            layer_rows = 5
        else:
            layer_rows = 3
        col.template_list("GPENCIL_UL_annotation_layer", "", gpd, "layers", gpd.layers, "active_index",
                          rows=layer_rows, sort_reverse=True, sort_lock=True)

        col = row.column()

        sub = col.column(align=True)
        sub.operator("gpencil.layer_annotation_add", icon='ADD', text="")
        sub.operator("gpencil.layer_annotation_remove", icon='REMOVE', text="")

        gpl = context.active_annotation_layer
        if gpl:
            if len(gpd.layers) > 1:
                col.separator()

                sub = col.column(align=True)
                sub.operator("gpencil.layer_annotation_move", icon='TRIA_UP', text="").type = 'UP'
                sub.operator("gpencil.layer_annotation_move", icon='TRIA_DOWN', text="").type = 'DOWN'

        tool_settings = context.tool_settings
        if gpd and gpl:
            layout.prop(gpl, "thickness")
        else:
            layout.prop(tool_settings, "annotation_thickness", text="Thickness")

        if gpl:
            # Full-Row - Frame Locking (and Delete Frame)
            row = layout.row(align=True)
            row.active = not gpl.lock

            if gpl.active_frame:
                lock_status = iface_("Locked") if gpl.lock_frame else iface_("Unlocked")
                lock_label = iface_("Frame: %d (%s)") % (gpl.active_frame.frame_number, lock_status)
            else:
                lock_label = iface_("Lock Frame")
            row.prop(gpl, "lock_frame", text=lock_label, icon='UNLOCKED')
            row.operator("gpencil.annotation_active_frame_delete", text="", icon='X')


class AnnotationOnionSkin:
    bl_label = "Onion Skin"
    bl_region_type = 'UI'
    bl_options = {'DEFAULT_CLOSED'}

    @classmethod
    def poll(cls, context):
        # Show this panel as long as someone that might own this exists
        # AND the owner isn't an object (e.g. GP Object)
        if context.annotation_data_owner is None:
            return False
        elif type(context.annotation_data_owner) is bpy.types.Object:
            return False
        else:
            gpl = context.active_annotation_layer
            if gpl is None:
                return False

        return True

    def draw_header(self, context):
        gpl = context.active_annotation_layer
        self.layout.prop(gpl, "use_annotation_onion_skinning", text="")

    def draw(self, context):
        layout = self.layout
        layout.use_property_decorate = False

        gpl = context.active_annotation_layer
        col = layout.column()
        split = col.split(factor=0.5)
        split.active = gpl.use_annotation_onion_skinning

        # - Before Frames
        sub = split.column(align=True)
        row = sub.row(align=True)
        row.prop(gpl, "annotation_onion_before_color", text="")
        sub.prop(gpl, "annotation_onion_before_range", text="Before")

        # - After Frames
        sub = split.column(align=True)
        row = sub.row(align=True)
        row.prop(gpl, "annotation_onion_after_color", text="")
        sub.prop(gpl, "annotation_onion_after_range", text="After")


class GreasePencilMaterialsPanel:
    # Mix-in, use for properties editor and top-bar.
    def draw(self, context):
        layout = self.layout
        show_full_ui = (self.bl_space_type == 'PROPERTIES')

        is_view3d = (self.bl_space_type == 'VIEW_3D')
        tool_settings = context.scene.tool_settings
        gpencil_paint = tool_settings.gpencil_paint
        brush = gpencil_paint.brush

        ob = context.object
        row = layout.row()

        if ob:
            is_sortable = len(ob.material_slots) > 1
            rows = 7

            row.template_list("GPENCIL_UL_matslots", "", ob, "material_slots", ob, "active_material_index", rows=rows)

            # if topbar popover and brush pinned, disable
            if is_view3d and brush is not None:
                gp_settings = brush.gpencil_settings
                if gp_settings.use_material_pin:
                    row.enabled = False

            col = row.column(align=True)
            if show_full_ui:
                col.operator("object.material_slot_add", icon='ADD', text="")
                col.operator("object.material_slot_remove", icon='REMOVE', text="")

            col.separator()

            col.menu("GPENCIL_MT_material_context_menu", icon='DOWNARROW_HLT', text="")

            if is_sortable:
                col.separator()

                col.operator("object.material_slot_move", icon='TRIA_UP', text="").direction = 'UP'
                col.operator("object.material_slot_move", icon='TRIA_DOWN', text="").direction = 'DOWN'

                col.separator()

                sub = col.column(align=True)
                sub.operator("gpencil.material_isolate", icon='HIDE_ON', text="").affect_visibility = True
                sub.operator("gpencil.material_isolate", icon='LOCKED', text="").affect_visibility = False

            if show_full_ui:
                row = layout.row()

                row.template_ID(ob, "active_material", new="material.new", live_icon=True)

                slot = context.material_slot
                if slot:
                    icon_link = 'MESH_DATA' if slot.link == 'DATA' else 'OBJECT_DATA'
                    row.prop(slot, "link", icon=icon_link, icon_only=True)

                if ob.data.use_stroke_edit_mode:
                    row = layout.row(align=True)
                    row.operator("gpencil.stroke_change_color", text="Assign")
                    row.operator("gpencil.material_select", text="Select").deselect = False
                    row.operator("gpencil.material_select", text="Deselect").deselect = True
        # stroke color
            ma = None
            if is_view3d and brush is not None:
                gp_settings = brush.gpencil_settings
                if gp_settings.use_material_pin is False:
                    if len(ob.material_slots) > 0 and ob.active_material_index >= 0:
                        ma = ob.material_slots[ob.active_material_index].material
                else:
                    ma = gp_settings.material

            if ma is not None and ma.grease_pencil is not None:
                gpcolor = ma.grease_pencil
                if gpcolor.stroke_style == 'SOLID':
                    row = layout.row()
                    row.prop(gpcolor, "color", text="Stroke Color")

        else:
            space = context.space_data
            row.template_ID(space, "pin_id")


class GreasePencilVertexcolorPanel:

    def draw(self, context):
        layout = self.layout
        layout.use_property_split = True
        layout.use_property_decorate = False

        ts = context.scene.tool_settings
        is_vertex = context.mode == 'VERTEX_GPENCIL'
        gpencil_paint = ts.gpencil_vertex_paint if is_vertex else ts.gpencil_paint
        brush = gpencil_paint.brush
        gp_settings = brush.gpencil_settings
        tool = brush.gpencil_vertex_tool if is_vertex else brush.gpencil_tool

        ob = context.object

        if ob:
            col = layout.column()
            col.template_color_picker(brush, "color", value_slider=True)

            sub_row = layout.row(align=True)
            sub_row.prop(brush, "color", text="")
            sub_row.prop(brush, "secondary_color", text="")

            sub_row.operator("gpencil.tint_flip", icon='FILE_REFRESH', text="")

            row = layout.row(align=True)
            row.template_ID(gpencil_paint, "palette", new="palette.new")
            if gpencil_paint.palette:
                layout.template_palette(gpencil_paint, "palette", color=True)

            if tool in {'DRAW', 'FILL'} and is_vertex is False:
                row = layout.row(align=True)
                row.prop(gp_settings, "vertex_mode", text="Mode")
                row = layout.row(align=True)
                row.prop(gp_settings, "vertex_color_factor", slider=True, text="Mix Factor")


class GPENCIL_UL_layer(UIList):
    def draw_item(self, _context, layout, _data, item, icon, _active_data, _active_propname, _index):
        # assert(isinstance(item, bpy.types.GPencilLayer)
        gpl = item

        if self.layout_type in {'DEFAULT', 'COMPACT'}:
            if gpl.lock:
                layout.active = False

            row = layout.row(align=True)
            row.label(
                text="",
                icon='BONE_DATA' if gpl.is_parented else 'BLANK1',
            )
            row.prop(gpl, "info", text="", emboss=False)

            row = layout.row(align=True)

            icon_mask = 'MOD_MASK' if gpl.use_mask_layer else 'LAYER_ACTIVE'

            row.prop(gpl, "use_mask_layer", text="", icon=icon_mask, emboss=False)

            subrow = row.row(align=True)
            subrow.prop(
                gpl,
                "use_onion_skinning",
                text="",
                icon='ONIONSKIN_ON' if gpl.use_onion_skinning else 'ONIONSKIN_OFF',
                emboss=False,
            )
            row.prop(gpl, "hide", text="", emboss=False)
            row.prop(gpl, "lock", text="", emboss=False)
        elif self.layout_type == 'GRID':
            layout.alignment = 'CENTER'
            layout.label(
                text="",
                icon_value=icon,
            )


class GreasePencilSimplifyPanel:

    def draw_header(self, context):
        rd = context.scene.render
        self.layout.prop(rd, "simplify_gpencil", text="")

    def draw(self, context):
        layout = self.layout
        layout.use_property_split = False
        layout.use_property_decorate = False

        rd = context.scene.render

        layout.active = rd.simplify_gpencil

        col = layout.column()
        col.prop(rd, "simplify_gpencil_onplay")
        col.prop(rd, "simplify_gpencil_view_fill")
        col.prop(rd, "simplify_gpencil_modifier")
        col.prop(rd, "simplify_gpencil_shader_fx")
        col.prop(rd, "simplify_gpencil_tint")
        col.prop(rd, "simplify_gpencil_antialiasing")


class GreasePencilLayerAdjustmentsPanel:

    def draw(self, context):
        layout = self.layout
        layout.use_property_split = True
        scene = context.scene

        ob = context.object
        gpd = ob.data
        gpl = gpd.layers.active
        layout.active = not gpl.lock

        # Layer options
        # Offsets - Color Tint
        layout.enabled = not gpl.lock
        col = layout.column(align=True)
        col.prop(gpl, "tint_color")
        col.prop(gpl, "tint_factor", text="Factor", slider=True)

        # Offsets - Thickness
        col = layout.row(align=True)
        col.prop(gpl, "line_change", text="Stroke Thickness")

        col = layout.row(align=True)
        col.prop(gpl, "pass_index")

        col = layout.row(align=True)
        col.prop_search(gpl, "viewlayer_render", scene, "view_layers", text="View Layer")

        col = layout.row(align=True)
        col.use_property_split = False
        col.prop(gpl, "lock_material")


class GPENCIL_UL_masks(UIList):
    def draw_item(self, _context, layout, _data, item, icon, _active_data, _active_propname, _index):
        mask = item
        if self.layout_type in {'DEFAULT', 'COMPACT'}:
            row = layout.row(align=True)
            row.prop(mask, "name", text="", emboss=False, icon_value=icon)
            row.prop(mask, "invert", text="", emboss=False)
            row.prop(mask, "hide", text="", emboss=False)
        elif self.layout_type == 'GRID':
            layout.alignment = 'CENTER'
            layout.prop(mask, "name", text="", emboss=False, icon_value=icon)


class GPENCIL_MT_layer_mask_menu(Menu):
    bl_label = "Layer Specials"

    def draw(self, context):
        layout = self.layout
        ob = context.object
        gpd = ob.data
        gpl_active = gpd.layers.active
        done = False
        for gpl in gpd.layers:
            if gpl != gpl_active and gpl.info not in gpl_active.mask_layers:
                done = True
                layout.operator("gpencil.layer_mask_add", text=gpl.info).name=gpl.info

        if done is False:
            layout.label(text="No layers to add")


class GreasePencilLayerMasksPanel:
    def draw_header(self, context):
        ob = context.active_object
        gpd = ob.data
        gpl = gpd.layers.active

        self.layout.prop(gpl, "use_mask_layer", text="")

    def draw(self, context):
        ob = context.active_object
        gpd = ob.data
        gpl = gpd.layers.active

        layout = self.layout
        layout.enabled = gpl.use_mask_layer

        if gpl:
            rows = 4
            row = layout.row()
            col = row.column()
            col.template_list("GPENCIL_UL_masks", "", gpl, "mask_layers", gpl.mask_layers,
                            "active_mask_index", rows=rows, sort_lock=True)

            col2 = row.column(align=True)
            col2.menu("GPENCIL_MT_layer_mask_menu", icon='ADD', text="")
            col2.operator("gpencil.layer_mask_remove", icon='REMOVE', text="")


class GreasePencilLayerRelationsPanel:

    def draw(self, context):
        layout = self.layout
        layout.use_property_split = True
        layout.use_property_decorate = False

        ob = context.object
        gpd = ob.data
        gpl = gpd.layers.active

        col = layout.column()
        col.active = not gpl.lock
        col.prop(gpl, "parent")
        col.prop(gpl, "parent_type", text="Type")
        parent = gpl.parent

        if parent and gpl.parent_type == 'BONE' and parent.type == 'ARMATURE':
            col.prop_search(gpl, "parent_bone", parent.data, "bones", text="Bone")


class GreasePencilLayerDisplayPanel:

    def draw(self, context):
        layout = self.layout
        layout.use_property_split = True
        layout.use_property_decorate = False

        ob = context.object
        gpd = ob.data
        gpl = gpd.layers.active

        col = layout.row(align=True)
        col.prop(gpl, "channel_color")

        col = layout.row(align=True)
        col.use_property_split = False
        col.prop(gpl, "use_solo_mode", text="Show Only On Keyframed")


class GreasePencilFlipTintColors(Operator):
    bl_label = "Flip Colors"
    bl_idname = "gpencil.tint_flip"
    bl_description = "Switch Tint colors"

    def execute(self, context):
        try:
            ts = context.tool_settings
            settings = None
            if context.mode == 'PAINT_GPENCIL':
                settings = ts.gpencil_paint
            if context.mode == 'SCULPT_GPENCIL':
                settings = ts.gpencil_sculpt_paint
            elif context.mode == 'WEIGHT_GPENCIL':
                settings = ts.gpencil_weight_paint
            elif context.mode == 'VERTEX_GPENCIL':
                settings = ts.gpencil_vertex_paint

            brush = settings.brush
            if brush is not None:
                color = brush.color
                secondary_color = brush.secondary_color

                orig_prim = color.hsv
                orig_sec = secondary_color.hsv

                color.hsv = orig_sec
                secondary_color.hsv = orig_prim

            return {'FINISHED'}

        except Exception as e:
            utils_core.error_handlers(self, "gpencil.tint_flip", e,
                                      "Flip Colors could not be completed")

            return {'CANCELLED'}


classes = (
    GPENCIL_MT_snap,
    GPENCIL_MT_snap_pie,
    GPENCIL_MT_cleanup,
    GPENCIL_MT_move_to_layer,
    GPENCIL_MT_layer_active,
    GPENCIL_MT_material_active,

    GPENCIL_MT_gpencil_draw_delete,
    GPENCIL_MT_layer_mask_menu,

    GPENCIL_UL_annotation_layer,
    GPENCIL_UL_layer,
    GPENCIL_UL_masks,

    GreasePencilFlipTintColors,
)

if __name__ == "__main__":  # only for live edit.
    from bpy.utils import register_class
    for cls in classes:
        register_class(cls)<|MERGE_RESOLUTION|>--- conflicted
+++ resolved
@@ -405,12 +405,8 @@
 
         layout = self.layout
 
-<<<<<<< HEAD
         layout.operator("gpencil.frame_clean_loose", text="Delete Loose Points", icon = "DELETE_LOOSE")
-=======
-        layout.operator("gpencil.frame_clean_loose", text="Delete Loose Points")
-        layout.operator("gpencil.frame_clean_duplicate", text="Delete Duplicated Frames")
->>>>>>> a3a6b71a
+        layout.operator("gpencil.frame_clean_duplicate", text="Delete Duplicated Frames", icon = "DELETE")
 
         if ob.mode != 'PAINT_GPENCIL':
             layout.operator("gpencil.stroke_merge_by_distance", text="Merge by Distance", icon = "MERGE")
