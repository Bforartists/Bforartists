# ##### BEGIN GPL LICENSE BLOCK #####
#
#  This program is free software; you can redistribute it and/or
#  modify it under the terms of the GNU General Public License
#  as published by the Free Software Foundation; either version 2
#  of the License, or (at your option) any later version.
#
#  This program is distributed in the hope that it will be useful,
#  but WITHOUT ANY WARRANTY; without even the implied warranty of
#  MERCHANTABILITY or FITNESS FOR A PARTICULAR PURPOSE.  See the
#  GNU General Public License for more details.
#
#  You should have received a copy of the GNU General Public License
#  along with this program; if not, write to the Free Software Foundation,
#  Inc., 51 Franklin Street, Fifth Floor, Boston, MA 02110-1301, USA.
#
# ##### END GPL LICENSE BLOCK #####

# <pep8 compliant>

import bpy
from bpy.types import Menu, UIList
from bpy.app.translations import pgettext_iface as iface_


def gpencil_stroke_placement_settings(context, layout):
    if context.space_data.type == 'VIEW_3D':
        propname = "annotation_stroke_placement_view3d"
    elif context.space_data.type == 'SEQUENCE_EDITOR':
        propname = "annotation_stroke_placement_sequencer_preview"
    elif context.space_data.type == 'IMAGE_EDITOR':
        propname = "annotation_stroke_placement_image_editor"
    else:
        propname = "annotation_stroke_placement_view2d"

    tool_settings = context.tool_settings

    col = layout.column(align=True)

    if context.space_data.type != 'VIEW_3D':
        col.label(text="Stroke Placement:")
        row = col.row(align=True)
        row.prop_enum(tool_settings, propname, 'VIEW')
        row.prop_enum(tool_settings, propname, 'CURSOR', text="Cursor")


def gpencil_active_brush_settings_simple(context, layout):
    tool_settings = context.tool_settings
    brush = tool_settings.gpencil_paint.brush
    if brush is None:
        layout.label(text="No Active Brush")
        return

    col = layout.column()
    col.label(text="Active Brush:      ")

    row = col.row(align=True)
    row.operator_context = 'EXEC_REGION_WIN'
    row.operator_menu_enum("gpencil.brush_change", "brush", text="", icon='BRUSH_DATA')
    row.prop(brush, "name", text="")

    col.prop(brush, "size", slider=True)
    row = col.row(align=True)
    row.prop(brush, "use_random_pressure", text="", icon='RNDCURVE')
    row.prop(brush, "pen_sensitivity_factor", slider=True)
    row.prop(brush, "use_pressure", text="", icon='STYLUS_PRESSURE')
    row = col.row(align=True)
    row.prop(brush, "use_random_strength", text="", icon='RNDCURVE')
    row.prop(brush, "strength", slider=True)
    row.prop(brush, "use_strength_pressure", text="", icon='STYLUS_PRESSURE')
    row = col.row(align=True)
    row.prop(brush, "jitter", slider=True)
    row.prop(brush, "use_jitter_pressure", text="", icon='STYLUS_PRESSURE')
    row = col.row()
    row.prop(brush, "angle", slider=True)
    row.prop(brush, "angle_factor", text="Factor", slider=True)


# XXX: To be replaced with active tools
class AnnotationDrawingToolsPanel:
    # subclass must set
    # bl_space_type = 'IMAGE_EDITOR'
    bl_label = "Annotation"
    bl_category = "Annotation"
    bl_region_type = 'TOOLS'

    def draw(self, context):
        layout = self.layout

        is_3d_view = context.space_data.type == 'VIEW_3D'
        is_clip_editor = context.space_data.type == 'CLIP_EDITOR'

        col = layout.column(align=True)

        col.label(text="Draw:")
        row = col.row(align=True)
        row.operator("gpencil.annotate", icon='GREASEPENCIL', text="Draw").mode = 'DRAW'
        # XXX: Needs a dedicated icon
        row.operator("gpencil.annotate", icon='FORCE_CURVE', text="Erase").mode = 'ERASER'

        row = col.row(align=True)
        row.operator("gpencil.annotate", icon='LINE_DATA', text="Line").mode = 'DRAW_STRAIGHT'
        row.operator("gpencil.annotate", icon='MESH_DATA', text="Poly").mode = 'DRAW_POLY'

        col.separator()

        sub = col.column(align=True)
        sub.operator("gpencil.blank_frame_add", icon='FILE_NEW')
        sub.operator("gpencil.active_frames_delete_all", icon='X', text="Delete Frame(s)")

        #sub = col.column(align=True)
        #sub.prop(context.tool_settings, "use_gpencil_draw_additive", text="Additive Drawing")
        #sub.prop(context.tool_settings, "use_gpencil_continuous_drawing", text="Continuous Drawing")
        #sub.prop(context.tool_settings, "use_gpencil_draw_onback", text="Draw on Back")

        col.separator()
        col.separator()

        if context.space_data.type == 'CLIP_EDITOR':
            col.separator()
            col.label(text="Data Source:")
            row = col.row(align=True)
            if is_3d_view:
                row.prop(context.tool_settings, "grease_pencil_source", expand=True)
            elif is_clip_editor:
                row.prop(context.space_data, "grease_pencil_source", expand=True)

        # col.separator()
        # col.separator()

        gpencil_stroke_placement_settings(context, col)


class GreasePencilStrokeEditPanel:
    # subclass must set
    # bl_space_type = 'IMAGE_EDITOR'
    bl_label = "Edit Strokes"
    bl_category = "Tools"
    bl_region_type = 'TOOLS'

    @classmethod
    def poll(cls, context):
        if context.gpencil_data is None:
            return False

        gpd = context.gpencil_data
        return bool(context.editable_gpencil_strokes) and bool(gpd.use_stroke_edit_mode)

    def draw(self, context):
        layout = self.layout

        is_3d_view = context.space_data.type == 'VIEW_3D'

        if not is_3d_view:
            layout.label(text="Select:")
            col = layout.column(align=True)
            col.operator("gpencil.select_all", text="Select All")
            col.operator("gpencil.select_box", icon='BORDER_RECT')
            col.operator("gpencil.select_circle", icon = 'CIRCLE_SELECT')

            layout.separator()

            col = layout.column(align=True)
            col.operator("gpencil.select_linked", icon = "LINKED")
            col.operator("gpencil.select_more", icon = "SELECTMORE")
            col.operator("gpencil.select_less", icon = "SELECTLESS")
            col.operator("gpencil.select_alternate", icon = "ALTERNATED")

        layout.label(text="Edit:")
        row = layout.row(align=True)
        row.operator("gpencil.copy", text="Copy", icon='COPYDOWN')
        row.operator("gpencil.paste", text="Paste", icon='PASTEDOWN').type = 'ACTIVE'
        row.operator("gpencil.paste", text="Paste by Layer", icon='PASTEDOWN').type = 'LAYER'

        col = layout.column(align=True)
        col.operator("gpencil.delete", icon = "DELETE")
        col.operator("gpencil.duplicate_move", text="Duplicate", icon = "DUPLICATE")
        if is_3d_view:
            col.operator("gpencil.stroke_cyclical_set", text="Toggle Cyclic", icon = 'TOGGLE_CYCLIC').type = 'TOGGLE'
            col.operator_menu_enum("gpencil.stroke_caps_set", text="Toggle Caps", property="type")

        layout.separator()

        if not is_3d_view:
            col = layout.column(align=True)
            col.operator("transform.translate")                # icon='MAN_TRANS'
            col.operator("transform.rotate")                   # icon='MAN_ROT'
            col.operator("transform.resize", text="Scale")     # icon='MAN_SCALE'

            layout.separator()

        layout.separator()
        col = layout.column(align=True)
        col.operator_menu_enum("gpencil.stroke_arrange", text="Arrange Strokes", property="direction")
        col.operator("gpencil.stroke_change_color", text="Assign Material", icon = "MATERIAL")


        col = layout.column(align=True)
        col.operator("gpencil.stroke_subdivide", text="Subdivide", icon = "SUBDIVIDE_EDGES")
        row = col.row(align=True)
        row.operator("gpencil.stroke_simplify_fixed", text="Simplify", icon = "MOD_SIMPLIFY")
        row.operator("gpencil.stroke_simplify", text="Adaptive", icon = "MOD_SIMPLIFY")
        row.operator("gpencil.stroke_trim", text="Trim", icon = "CUT")

        col.separator()

        row = col.row(align=True)
        row.operator("gpencil.stroke_merge", text="Merge", icon = "MERGE")
        row.operator("gpencil.stroke_join", text="Join", icon = "JOIN").type = 'JOIN'
        row.operator("gpencil.stroke_join", text="& Copy", icon = "JOIN").type = 'JOINCOPY'

        col.operator("gpencil.stroke_flip", text="Flip Direction", icon = "FLIP")

        if is_3d_view:
            layout.separator()

            col = layout.column(align=True)
            col.operator_menu_enum("gpencil.stroke_separate", text="Separate", property="mode")
            col.menu("GPENCIL_MT_separate")
            col.operator("gpencil.stroke_split", text="Split", icon = "SPLIT")

            col = layout.column(align=True)
            col.label(text="Cleanup:")
            col.operator_menu_enum("gpencil.reproject", text="Reproject Strokes", property="type")
            col.operator_menu_enum("gpencil.frame_clean_fill", text="Clean Boundary Strokes", property="mode")


class GreasePencilStrokeSculptPanel:
    # subclass must set
    # bl_space_type = 'IMAGE_EDITOR'
    bl_label = "Sculpt Strokes"
    bl_category = "Tools"

    def draw(self, context):
        layout = self.layout
        layout.use_property_split = True
        layout.use_property_decorate = False

        settings = context.tool_settings.gpencil_sculpt
        brush = settings.brush

        layout.template_icon_view(settings, "sculpt_tool", show_labels=True)

        if not self.is_popover:
            from bl_ui.properties_paint_common import (
                brush_basic_gpencil_sculpt_settings,
            )
            brush_basic_gpencil_sculpt_settings(layout, context, brush)


class GreasePencilSculptOptionsPanel:
    bl_label = "Sculpt Strokes"

    @classmethod
    def poll(cls, context):
        settings = context.tool_settings.gpencil_sculpt
        tool = settings.sculpt_tool

        return bool(tool in {'SMOOTH', 'RANDOMIZE', 'SMOOTH'})

    def draw(self, context):
        layout = self.layout
        layout.use_property_split = True
        layout.use_property_decorate = False

        settings = context.tool_settings.gpencil_sculpt
        tool = settings.sculpt_tool
        brush = settings.brush

        if tool in {'SMOOTH', 'RANDOMIZE'}:
            
            layout.use_property_split = False         
            layout.prop(settings, "use_edit_position", text="Affect Position")
            layout.prop(settings, "use_edit_strength", text="Affect Strength")
            layout.prop(settings, "use_edit_thickness", text="Affect Thickness")

            if tool == 'SMOOTH':
                layout.prop(brush, "use_edit_pressure")

            layout.prop(settings, "use_edit_uv", text="Affect UV")


# GP Object Tool Settings
class GreasePencilAppearancePanel:
    bl_label = "Brush Appearance"
    bl_options = {'DEFAULT_CLOSED'}

    @classmethod
    def poll(cls, context):
        ob = context.active_object
        return ob and ob.type == 'GPENCIL'

    def draw(self, context):
        layout = self.layout
        layout.use_property_split = True
        layout.use_property_decorate = False

        tool_settings = context.tool_settings
        ob = context.active_object

        if ob.mode == 'PAINT_GPENCIL':
            brush = tool_settings.gpencil_paint.brush
            gp_settings = brush.gpencil_settings

            sub = layout.column(align=True)
            sub.enabled = not brush.use_custom_icon
            sub.prop(gp_settings, "gp_icon", text="Icon")

            layout.prop(gp_settings, "use_cursor", text="Show Brush")

            if brush.gpencil_tool == 'DRAW':
                layout.prop(gp_settings, "show_lasso", text="Show Fill Color While Drawing")

            if brush.gpencil_tool == 'FILL':
                layout.prop(brush, "cursor_color_add", text="Color")

        elif ob.mode in {'SCULPT_GPENCIL', 'WEIGHT_GPENCIL'}:
            settings = tool_settings.gpencil_sculpt
            brush = settings.brush
            tool = settings.sculpt_tool

            col = layout.column(align=True)
            col.use_property_split = False
            col.prop(brush, "use_cursor", text="Show Brush")
            col.use_property_split = True

            if tool in {'THICKNESS', 'STRENGTH'}:
                col.prop(brush, "cursor_color_add", text="Add")
                col.prop(brush, "cursor_color_sub", text="Subtract")
            elif tool == 'PINCH':
                col.prop(brush, "cursor_color_add", text="Pinch")
                col.prop(brush, "cursor_color_sub", text="Inflate")
            elif tool == 'TWIST':
                col.prop(brush, "cursor_color_add", text="CCW")
                col.prop(brush, "cursor_color_sub", text="CW")
            else:
                col.prop(brush, "cursor_color_add", text="")


class GPENCIL_MT_pie_tool_palette(Menu):
    """A pie menu for quick access to Grease Pencil tools"""
    bl_label = "Grease Pencil Tools"

    def draw(self, context):
        layout = self.layout

        pie = layout.menu_pie()
        gpd = context.gpencil_data

        # W - Drawing Types
        col = pie.column()
        col.operator("gpencil.draw", text="Draw", icon='GREASEPENCIL').mode = 'DRAW'
        col.operator("gpencil.draw", text="Straight Lines", icon='LINE_DATA').mode = 'DRAW_STRAIGHT'
        col.operator("gpencil.draw", text="Poly", icon='MESH_DATA').mode = 'DRAW_POLY'

        # E - Eraser
        # XXX: needs a dedicated icon...
        col = pie.column()
        col.operator("gpencil.draw", text="Eraser", icon='FORCE_CURVE').mode = 'ERASER'

        # E - "Settings" Palette is included here too, since it needs to be in a stable position...
        if gpd and gpd.layers.active:
            col.separator()
            col.operator(
                "wm.call_menu_pie",
                text="Settings...",
                icon='SCRIPTWIN').name = "GPENCIL_MT_pie_settings_palette"

        # Editing tools
        if gpd:
            if gpd.use_stroke_edit_mode and context.editable_gpencil_strokes:
                # S - Exit Edit Mode
                pie.operator("gpencil.editmode_toggle", text="Exit Edit Mode", icon='EDIT')

                # N - Transforms
                col = pie.column()
                row = col.row(align=True)
                row.operator("transform.translate", icon='MAN_TRANS')
                row.operator("transform.rotate", icon='MAN_ROT')
                row.operator("transform.resize", text="Scale", icon='MAN_SCALE')
                row = col.row(align=True)
                row.label(text="Proportional Edit:")
                row.prop(context.tool_settings, "use_proportional_edit", text="", icon_only=True)
                row.prop(context.tool_settings, "proportional_edit_falloff", text="", icon_only=True)

                # NW - Select (Non-Modal)
                col = pie.column()
                col.operator("gpencil.select_all", text="Select All", icon='PARTICLE_POINT')
                col.operator("gpencil.select_all", text="Select Inverse", icon='BLANK1')
                col.operator("gpencil.select_linked", text="Select Linked", icon='LINKED')
                col.operator("gpencil.palettecolor_select", text="Select Color", icon='COLOR')

                # NE - Select (Modal)
                col = pie.column()
                col.operator("gpencil.select_box", text="Box Select", icon='BORDER_RECT')
                col.operator("gpencil.select_circle", text="Circle Select", icon='META_EMPTY')
                col.operator("gpencil.select_lasso", text="Lasso Select", icon='BORDER_LASSO')
                col.operator("gpencil.select_alternate", text="Alternate Select", icon='BORDER_LASSO')

                # SW - Edit Tools
                col = pie.column()
                col.operator("gpencil.duplicate_move", icon='PARTICLE_PATH', text="Duplicate")
                col.operator("gpencil.delete", icon='X', text="Delete...")

                # SE - More Tools
                pie.operator("wm.call_menu_pie", text="More...").name = "GPENCIL_MT_pie_tools_more"
            else:
                # Toggle Edit Mode
                pie.operator("gpencil.editmode_toggle", text="Enable Stroke Editing", icon='EDIT')


class GPENCIL_MT_pie_settings_palette(Menu):
    """A pie menu for quick access to Grease Pencil settings"""
    bl_label = "Grease Pencil Settings"

    @classmethod
    def poll(cls, context):
        return bool(context.gpencil_data and context.active_gpencil_layer)

    def draw(self, context):
        layout = self.layout

        pie = layout.menu_pie()
        gpd = context.gpencil_data
        gpl = context.active_gpencil_layer
        palcolor = None  # context.active_gpencil_palettecolor

        is_editmode = bool(gpd and gpd.use_stroke_edit_mode and context.editable_gpencil_strokes)

        # W - Stroke draw settings
        col = pie.column(align=True)
        if palcolor is not None:
            col.enabled = not palcolor.lock
            col.label(text="Stroke")
            col.prop(palcolor, "color", text="")
            col.prop(palcolor, "alpha", text="", slider=True)

        # E - Fill draw settings
        col = pie.column(align=True)
        if palcolor is not None:
            col.enabled = not palcolor.lock
            col.label(text="Fill")
            col.prop(palcolor, "fill_color", text="")
            col.prop(palcolor, "fill_alpha", text="", slider=True)

        # S Brush settings
        gpencil_active_brush_settings_simple(context, pie)

        # N - Active Layer
        col = pie.column()
        col.label(text="Active Layer:      ")

        row = col.row()
        row.operator_context = 'EXEC_REGION_WIN'
        row.operator_menu_enum("gpencil.layer_change", "layer", text="", icon='GREASEPENCIL')
        row.prop(gpl, "info", text="")
        row.operator("gpencil.layer_remove", text="", icon='X')

        row = col.row()
        row.prop(gpl, "lock")
        row.prop(gpl, "hide")
        col.prop(gpl, "use_onion_skinning")

        # NW/NE/SW/SE - These operators are only available in editmode
        # as they require strokes to be selected to work
        if is_editmode:
            # NW - Move stroke Down
            col = pie.column(align=True)
            col.label(text="Arrange Strokes")
            col.operator("gpencil.stroke_arrange", text="Send to Back").direction = 'BOTTOM'
            col.operator("gpencil.stroke_arrange", text="Send Backward").direction = 'DOWN'

            # NE - Move stroke Up
            col = pie.column(align=True)
            col.label(text="Arrange Strokes")
            col.operator("gpencil.stroke_arrange", text="Bring to Front").direction = 'TOP'
            col.operator("gpencil.stroke_arrange", text="Bring Forward").direction = 'UP'

            # SW - Move stroke to color
            col = pie.column(align=True)
            col.operator("gpencil.stroke_change_color", text="Move to Color")

            # SE - Join strokes
            col = pie.column(align=True)
            col.label(text="Join Strokes")
            row = col.row()
            row.operator("gpencil.stroke_join", text="Join", icon = "JOIN").type = 'JOIN'
            row.operator("gpencil.stroke_join", text="Join & Copy", icon = "JOIN").type = 'JOINCOPY'
            col.operator("gpencil.stroke_flip", text="Flip Direction")

            col.prop(gpd, "show_stroke_direction", text="Show Drawing Direction")


class GPENCIL_MT_pie_tools_more(Menu):
    """A pie menu for accessing more Grease Pencil tools"""
    bl_label = "More Grease Pencil Tools"

    @classmethod
    def poll(cls, context):
        gpd = context.gpencil_data
        return bool(gpd and gpd.use_stroke_edit_mode and context.editable_gpencil_strokes)

    def draw(self, _context):
        layout = self.layout

        pie = layout.menu_pie()
        # gpd = context.gpencil_data

        col = pie.column(align=True)
        col.operator("gpencil.copy", text="Copy", icon='COPYDOWN')
        col.operator("gpencil.paste", text="Paste", icon='PASTEDOWN').type = 'ACTIVE'
        col.operator("gpencil.paste", text="Paste by Layer", icon = 'PASTEDOWN').type = 'LAYER'

        col = pie.column(align=True)
        col.operator("gpencil.select_more", icon='ADD')
        col.operator("gpencil.select_less", icon='REMOVE')

        pie.operator("transform.mirror", icon='MOD_MIRROR')
        pie.operator("transform.bend", icon='MOD_SIMPLEDEFORM')
        pie.operator("transform.shear", icon='MOD_TRIANGULATE')
        pie.operator("transform.tosphere", icon='MOD_MULTIRES')

        pie.operator("gpencil.convert", icon='OUTLINER_OB_CURVE', text="Convert...")
        pie.operator("wm.call_menu_pie", text="Back to Main Palette...").name = "GPENCIL_MT_pie_tool_palette"


class GPENCIL_MT_pie_sculpt(Menu):
    """A pie menu for accessing Grease Pencil stroke sculpt settings"""
    bl_label = "Grease Pencil Sculpt"

    @classmethod
    def poll(cls, context):
        gpd = context.gpencil_data
        return bool(gpd and gpd.use_stroke_edit_mode and context.editable_gpencil_strokes)

    def draw(self, context):
        layout = self.layout

        pie = layout.menu_pie()

        settings = context.tool_settings.gpencil_sculpt
        brush = settings.brush

        # W - Launch Sculpt Mode
        col = pie.column()
        # col.label(text="Tool:")
        col.prop(settings, "sculpt_tool", text="")
        col.operator("gpencil.sculpt_paint", text="Sculpt", icon='SCULPTMODE_HLT')

        # E - Common Settings
        col = pie.column(align=True)
        col.prop(brush, "size", slider=True)
        row = col.row(align=True)
        row.prop(brush, "strength", slider=True)
        # row.prop(brush, "use_pressure_strength", text="", icon_only=True)
        col.prop(brush, "use_falloff")
        if settings.sculpt_tool in {'SMOOTH', 'RANDOMIZE'}:
            row = col.row(align=True)
            row.prop(settings, "use_edit_position", text="Position", icon='MESH_DATA', toggle=True)
            row.prop(settings, "use_edit_strength", text="Strength", icon='COLOR', toggle=True)
            row.prop(settings, "use_edit_thickness", text="Thickness", icon='LINE_DATA', toggle=True)

        # S - Change Brush Type Shortcuts
        row = pie.row()
        row.prop_enum(settings, "tool", value='GRAB')
        row.prop_enum(settings, "tool", value='PUSH')
        row.prop_enum(settings, "tool", value='CLONE')

        # N - Change Brush Type Shortcuts
        row = pie.row()
        row.prop_enum(settings, "tool", value='SMOOTH')
        row.prop_enum(settings, "tool", value='THICKNESS')
        row.prop_enum(settings, "tool", value='STRENGTH')
        row.prop_enum(settings, "tool", value='RANDOMIZE')


class GPENCIL_MT_snap(Menu):
    bl_label = "Snap"

    def draw(self, _context):
        layout = self.layout

        layout.operator("gpencil.snap_to_grid", text="Selection to Grid", icon = "SELECTIONTOGRID")
        layout.operator("gpencil.snap_to_cursor", text="Selection to Cursor", icon = "SELECTIONTOCURSOR").use_offset = False
        layout.operator("gpencil.snap_to_cursor", text="Selection to Cursor (Keep Offset)", icon = "SELECTIONTOCURSOROFFSET").use_offset = True

        layout.separator()

        layout.operator("gpencil.snap_cursor_to_selected", text="Cursor to Selected", icon = "CURSORTOSELECTION")
        layout.operator("view3d.snap_cursor_to_center", text="Cursor to World Origin", icon = "CURSORTOCENTER")   
        layout.operator("view3d.snap_cursor_to_grid", text="Cursor to Grid", icon = "CURSORTOGRID")


class GPENCIL_MT_move_to_layer(Menu):
    bl_label = "Move to Layer"

    def draw(self, context):
        layout = self.layout
        gpd = context.gpencil_data
        if gpd:
            gpl_active = context.active_gpencil_layer
            tot_layers = len(gpd.layers)
            i = tot_layers - 1
            while(i >= 0):
                gpl = gpd.layers[i]
                if gpl.info == gpl_active.info:
                    icon = 'GREASEPENCIL'
                else:
                    icon = 'NONE'
                layout.operator("gpencil.move_to_layer", text=gpl.info, icon=icon).layer = i
                i -= 1

            layout.separator()

        layout.operator("gpencil.layer_add", text="New Layer", icon='ADD')


class GPENCIL_MT_gpencil_draw_delete(Menu):
    bl_label = "Delete"

    def draw(self, _context):
        layout = self.layout

        layout.operator_context = 'INVOKE_REGION_WIN'

        layout.operator("gpencil.delete", text="Delete Active Keyframe (Active Layer)", icon = "DELETE").type = 'FRAME'
        layout.operator("gpencil.active_frames_delete_all", text="Delete Active Keyframes (All Layers)", icon = "DELETE")


class GPENCIL_MT_cleanup(Menu):
    bl_label = "Clean Up"

    def draw(self, _context):

        ob = _context.active_object

        layout = self.layout

        layout.operator("gpencil.frame_clean_loose", text="Delete Loose Points", icon = "DELETE_LOOSE")

        if ob.mode != 'PAINT_GPENCIL':
            layout.operator("gpencil.stroke_merge_by_distance", text="Merge by Distance", icon = "MERGE")
 
        layout.separator()

        layout.operator("gpencil.frame_clean_fill", text="Boundary Strokes", icon = "CLEAN_CHANNELS").mode = 'ACTIVE'
        layout.operator("gpencil.frame_clean_fill", text="Boundary Strokes all Frames", icon = "CLEAN_CHANNELS").mode = 'ALL'

        if ob.mode != 'PAINT_GPENCIL':
            layout.separator()

            layout.operator("gpencil.reproject", icon = "REPROJECT")


class GPENCIL_UL_annotation_layer(UIList):
    def draw_item(self, _context, layout, _data, item, icon, _active_data, _active_propname, _index):
        # assert(isinstance(item, bpy.types.GPencilLayer)
        gpl = item

        if self.layout_type in {'DEFAULT', 'COMPACT'}:
            if gpl.lock:
                layout.active = False

            split = layout.split(factor=0.2)
            split.prop(gpl, "color", text="", emboss=True)
            split.prop(gpl, "info", text="", emboss=False)

            row = layout.row(align=True)
            row.prop(gpl, "annotation_hide", text="", emboss=False)
        elif self.layout_type == 'GRID':
            layout.alignment = 'CENTER'
            layout.label(text="", icon_value=icon)


class AnnotationDataPanel:
    bl_label = "Annotations"
    bl_region_type = 'UI'
    bl_options = {'DEFAULT_CLOSED'}

    @classmethod
    def poll(cls, context):
        # Show this panel as long as someone that might own this exists
        # AND the owner isn't an object (e.g. GP Object)
        if context.gpencil_data_owner is None:
            return False
        elif type(context.gpencil_data_owner) is bpy.types.Object:
            return False
        else:
            return True

    def draw_header(self, context):
        if context.space_data.type not in {'VIEW_3D', 'TOPBAR'}:
            self.layout.prop(context.space_data, "show_annotation", text="")

    def draw(self, context):
        layout = self.layout
        layout.use_property_decorate = False

        # Grease Pencil owner.
        gpd_owner = context.gpencil_data_owner
        gpd = context.gpencil_data

        # Owner selector.
        if context.space_data.type == 'CLIP_EDITOR':
            layout.row().prop(context.space_data, "grease_pencil_source", expand=True)

        layout.template_ID(gpd_owner, "grease_pencil", new="gpencil.data_add", unlink="gpencil.data_unlink")

        # List of layers/notes.
        if gpd and gpd.layers:
            self.draw_layers(context, layout, gpd)

    def draw_layers(self, context, layout, gpd):
        row = layout.row()

        col = row.column()
        if len(gpd.layers) >= 2:
            layer_rows = 5
        else:
            layer_rows = 3
        col.template_list("GPENCIL_UL_annotation_layer", "", gpd, "layers", gpd.layers, "active_index",
                          rows=layer_rows, sort_reverse=True, sort_lock=True)

        col = row.column()

        sub = col.column(align=True)
        sub.operator("gpencil.layer_add", icon='ADD', text="")
        sub.operator("gpencil.layer_remove", icon='REMOVE', text="")

        gpl = context.active_gpencil_layer
        if gpl:
            if len(gpd.layers) > 1:
                col.separator()

                sub = col.column(align=True)
                sub.operator("gpencil.layer_move", icon='TRIA_UP', text="").type = 'UP'
                sub.operator("gpencil.layer_move", icon='TRIA_DOWN', text="").type = 'DOWN'

        tool_settings = context.tool_settings
        if gpd and gpl:
            layout.prop(gpl, "thickness")
        else:
            layout.prop(tool_settings, "annotation_thickness", text="Thickness")

        if gpl:
            # Full-Row - Frame Locking (and Delete Frame)
            row = layout.row(align=True)
            row.active = not gpl.lock

            if gpl.active_frame:
                lock_status = iface_("Locked") if gpl.lock_frame else iface_("Unlocked")
                lock_label = iface_("Frame: %d (%s)") % (gpl.active_frame.frame_number, lock_status)
            else:
                lock_label = iface_("Lock Frame")
            row.prop(gpl, "lock_frame", text=lock_label, icon='UNLOCKED')
            row.operator("gpencil.active_frame_delete", text="", icon='X')


class AnnotationOnionSkin:
    bl_label = "Onion Skin"
    bl_region_type = 'UI'
    bl_options = {'DEFAULT_CLOSED'}

    @classmethod
    def poll(cls, context):
        # Show this panel as long as someone that might own this exists
        # AND the owner isn't an object (e.g. GP Object)
        if context.gpencil_data_owner is None:
            return False
        elif type(context.gpencil_data_owner) is bpy.types.Object:
            return False
        else:
            gpl = context.active_gpencil_layer
            if gpl is None:
                return False

            return True

    def draw_header(self, context):
        gpl = context.active_gpencil_layer
        self.layout.prop(gpl, "use_annotation_onion_skinning", text="")

    def draw(self, context):
        layout = self.layout
        layout.use_property_decorate = False

        gpl = context.active_gpencil_layer
        col = layout.column()
        split = col.split(factor=0.5)
        split.active = gpl.use_annotation_onion_skinning

        # - Before Frames
        sub = split.column(align=True)
        row = sub.row(align=True)
        row.prop(gpl, "annotation_onion_before_color", text="")
        sub.prop(gpl, "annotation_onion_before_range", text="Before")

        # - After Frames
        sub = split.column(align=True)
        row = sub.row(align=True)
        row.prop(gpl, "annotation_onion_after_color", text="")
        sub.prop(gpl, "annotation_onion_after_range", text="After")


class GreasePencilToolsPanel:
    # For use in "2D" Editors without their own toolbar
    # subclass must set
    # bl_space_type = 'IMAGE_EDITOR'
    bl_label = "Grease Pencil Settings"
    bl_region_type = 'UI'
    bl_options = {'DEFAULT_CLOSED'}

    @classmethod
    def poll(cls, context):
        # XXX - disabled in 2.8 branch.
        return False

        return (context.gpencil_data is not None)

    def draw(self, context):
        layout = self.layout

        gpencil_active_brush_settings_simple(context, layout)

        layout.separator()

        gpencil_stroke_placement_settings(context, layout)


class GreasePencilMaterialsPanel:
    # Mix-in, use for properties editor and top-bar.
    def draw(self, context):
        layout = self.layout
        show_full_ui = (self.bl_space_type == 'PROPERTIES')

        is_view3d = (self.bl_space_type == 'VIEW_3D')
        tool_settings = context.scene.tool_settings
        gpencil_paint = tool_settings.gpencil_paint
        brush = gpencil_paint.brush

        ob = context.object
        row = layout.row()

        if ob:
            is_sortable = len(ob.material_slots) > 1
            rows = 7

            row.template_list("GPENCIL_UL_matslots", "", ob, "material_slots", ob, "active_material_index", rows=rows)

            # if topbar popover and brush pinned, disable
            if is_view3d and brush is not None:
                gp_settings = brush.gpencil_settings
                if gp_settings.use_material_pin:
                    row.enabled = False

            col = row.column(align=True)
            if show_full_ui:
                col.operator("object.material_slot_add", icon='ADD', text="")
                col.operator("object.material_slot_remove", icon='REMOVE', text="")

            col.separator()

            col.menu("GPENCIL_MT_color_context_menu", icon='DOWNARROW_HLT', text="")

            if is_sortable:
                col.separator()

                col.operator("object.material_slot_move", icon='TRIA_UP', text="").direction = 'UP'
                col.operator("object.material_slot_move", icon='TRIA_DOWN', text="").direction = 'DOWN'

                col.separator()

                sub = col.column(align=True)
<<<<<<< HEAD
                sub.operator("gpencil.color_isolate", icon='LOCKED', text="").affect_visibility = False
                sub.operator("gpencil.color_isolate", icon='HIDE_ON', text="").affect_visibility = True
=======
                sub.operator("gpencil.color_isolate", icon='RESTRICT_VIEW_ON', text="").affect_visibility = True
                sub.operator("gpencil.color_isolate", icon='LOCKED', text="").affect_visibility = False
>>>>>>> 15e27882

            if show_full_ui:
                row = layout.row()

                row.template_ID(ob, "active_material", new="material.new", live_icon=True)

                slot = context.material_slot
                if slot:
                    icon_link = 'MESH_DATA' if slot.link == 'DATA' else 'OBJECT_DATA'
                    row.prop(slot, "link", icon=icon_link, icon_only=True)

                if ob.data.use_stroke_edit_mode:
                    row = layout.row(align=True)
                    row.operator("gpencil.stroke_change_color", text="Assign")
                    row.operator("gpencil.color_select", text="Select").deselect = False
                    row.operator("gpencil.color_select", text="Deselect").deselect = True
        # stroke color
            ma = None
            if is_view3d and brush is not None:
                gp_settings = brush.gpencil_settings
                if gp_settings.use_material_pin is False:
                    if ob.active_material_index >= 0:
                        ma = ob.material_slots[ob.active_material_index].material
                else:
                    ma = gp_settings.material

            if ma is not None and ma.grease_pencil is not None:
                gpcolor = ma.grease_pencil
                if (
                        gpcolor.stroke_style == 'SOLID' or
                        gpcolor.use_stroke_pattern or
                        gpcolor.use_stroke_texture_mix
                ):
                    row = layout.row()
                    row.prop(gpcolor, "color", text="Stroke Color")

        else:
            space = context.space_data
            row.template_ID(space, "pin_id")


class GPENCIL_UL_layer(UIList):
    def draw_item(self, _context, layout, _data, item, icon, _active_data, _active_propname, _index):
        # assert(isinstance(item, bpy.types.GPencilLayer)
        gpl = item

        if self.layout_type in {'DEFAULT', 'COMPACT'}:
            if gpl.lock:
                layout.active = False

            row = layout.row(align=True)
            row.label(
                text="",
                icon='BONE_DATA' if gpl.is_parented else 'BLANK1',
            )
            row.prop(gpl, "info", text="", emboss=False)

            row = layout.row(align=True)
            row.prop(gpl, "mask_layer", text="",
                     icon='MOD_MASK' if gpl.mask_layer else 'LAYER_ACTIVE',
                     emboss=False)

            subrow = row.row(align=True)
            subrow.prop(
                gpl,
                "use_onion_skinning",
                text="",
                icon='ONIONSKIN_ON' if gpl.use_onion_skinning else 'ONIONSKIN_OFF',
                emboss=False,
            )
            row.prop(gpl, "hide", text="", emboss=False)
            row.prop(gpl, "lock", text="", emboss=False)
        elif self.layout_type == 'GRID':
            layout.alignment = 'CENTER'
            layout.label(
                text="",
                icon_value=icon,
            )


class GreasePencilSimplifyPanel:

    def draw_header(self, context):
        rd = context.scene.render
        self.layout.prop(rd, "simplify_gpencil", text="")

    def draw(self, context):
        layout = self.layout
        layout.use_property_split = True
        layout.use_property_decorate = False

        rd = context.scene.render

        layout.active = rd.simplify_gpencil

        col = layout.column()
        col.prop(rd, "simplify_gpencil_onplay", text="Playback Only")
        col.prop(rd, "simplify_gpencil_view_modifier", text="Modifiers")
        col.prop(rd, "simplify_gpencil_shader_fx", text="ShaderFX")
        col.prop(rd, "simplify_gpencil_blend", text="Layers Blending")
        col.prop(rd, "simplify_gpencil_tint", text="Layers Tinting")

        col.prop(rd, "simplify_gpencil_view_fill")
        sub = col.column()
        sub.active = rd.simplify_gpencil_view_fill
        sub.prop(rd, "simplify_gpencil_remove_lines", text="Lines")


class GreasePencilLayerAdjustmentsPanel:

    def draw(self, context):
        layout = self.layout
        layout.use_property_split = True
        scene = context.scene

        ob = context.object
        gpd = ob.data
        gpl = gpd.layers.active
        layout.active = not gpl.lock

        # Layer options
        # Offsets - Color Tint
        layout.enabled = not gpl.lock
        col = layout.column(align=True)
        col.prop(gpl, "tint_color")
        col.prop(gpl, "tint_factor", text="Factor", slider=True)

        # Offsets - Thickness
        col = layout.row(align=True)
        col.prop(gpl, "line_change", text="Stroke Thickness")

        col = layout.row(align=True)
        col.prop(gpl, "pass_index")

        col = layout.row(align=True)
        col.prop_search(gpl, "viewlayer_render", scene, "view_layers", text="View Layer")

        col = layout.row(align=True)
        col.prop(gpl, "lock_material")


class GreasePencilLayerRelationsPanel:

    def draw(self, context):
        layout = self.layout
        layout.use_property_split = True
        layout.use_property_decorate = False

        ob = context.object
        gpd = ob.data
        gpl = gpd.layers.active

        col = layout.column()
        col.active = not gpl.lock
        col.prop(gpl, "parent")
        col.prop(gpl, "parent_type", text="Type")
        parent = gpl.parent

        if parent and gpl.parent_type == 'BONE' and parent.type == 'ARMATURE':
            col.prop_search(gpl, "parent_bone", parent.data, "bones", text="Bone")


class GreasePencilLayerDisplayPanel:

    def draw(self, context):
        layout = self.layout
        layout.use_property_split = True
        layout.use_property_decorate = False

        ob = context.object
        gpd = ob.data
        gpl = gpd.layers.active

        col = layout.row(align=True)
        col.prop(gpl, "channel_color")

        col = layout.row(align=True)
        col.prop(gpl, "use_solo_mode", text="Show Only On Keyframed")


classes = (
    GPENCIL_MT_pie_tool_palette,
    GPENCIL_MT_pie_settings_palette,
    GPENCIL_MT_pie_tools_more,
    GPENCIL_MT_pie_sculpt,

    GPENCIL_MT_snap,
    GPENCIL_MT_cleanup,
    GPENCIL_MT_move_to_layer,

    GPENCIL_MT_gpencil_draw_delete,

    GPENCIL_UL_annotation_layer,
    GPENCIL_UL_layer,
)

if __name__ == "__main__":  # only for live edit.
    from bpy.utils import register_class
    for cls in classes:
        register_class(cls)<|MERGE_RESOLUTION|>--- conflicted
+++ resolved
@@ -871,13 +871,8 @@
                 col.separator()
 
                 sub = col.column(align=True)
-<<<<<<< HEAD
-                sub.operator("gpencil.color_isolate", icon='LOCKED', text="").affect_visibility = False
                 sub.operator("gpencil.color_isolate", icon='HIDE_ON', text="").affect_visibility = True
-=======
-                sub.operator("gpencil.color_isolate", icon='RESTRICT_VIEW_ON', text="").affect_visibility = True
-                sub.operator("gpencil.color_isolate", icon='LOCKED', text="").affect_visibility = False
->>>>>>> 15e27882
+                sub.operator("gpencil.color_isolate", icon='LOCKED', text="").affect_visibility = False             
 
             if show_full_ui:
                 row = layout.row()
@@ -948,8 +943,8 @@
                 icon='ONIONSKIN_ON' if gpl.use_onion_skinning else 'ONIONSKIN_OFF',
                 emboss=False,
             )
+            row.prop(gpl, "lock", text="", emboss=False)
             row.prop(gpl, "hide", text="", emboss=False)
-            row.prop(gpl, "lock", text="", emboss=False)
         elif self.layout_type == 'GRID':
             layout.alignment = 'CENTER'
             layout.label(
@@ -1039,7 +1034,7 @@
         if parent and gpl.parent_type == 'BONE' and parent.type == 'ARMATURE':
             col.prop_search(gpl, "parent_bone", parent.data, "bones", text="Bone")
 
-
+            
 class GreasePencilLayerDisplayPanel:
 
     def draw(self, context):
