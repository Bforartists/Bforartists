--- conflicted
+++ resolved
@@ -507,7 +507,7 @@
         col = pie.column(align=True)
         col.operator("gpencil.copy", text="Copy", icon='COPYDOWN')
         col.operator("gpencil.paste", text="Paste", icon='PASTEDOWN').type = 'ACTIVE'
-        col.operator("gpencil.paste", text="Paste by Layer").type = 'LAYER'
+        col.operator("gpencil.paste", text="Paste by Layer", icon = 'PASTEDOWN').type = 'LAYER'
 
         col = pie.column(align=True)
         col.operator("gpencil.select_more", icon='ADD')
@@ -621,12 +621,8 @@
 
         layout.operator_context = 'INVOKE_REGION_WIN'
 
-<<<<<<< HEAD
-        layout.operator("gpencil.active_frames_delete_all", icon = "DELETE")
-=======
-        layout.operator("gpencil.delete", text="Delete Active Keyframe (Active Layer)").type = 'FRAME'
-        layout.operator("gpencil.active_frames_delete_all", text="Delete Active Keyframes (All Layers)")
->>>>>>> 0fc0aefb
+        layout.operator("gpencil.delete", text="Delete Active Keyframe (Active Layer)", icon = "DELETE").type = 'FRAME'
+        layout.operator("gpencil.active_frames_delete_all", text="Delete Active Keyframes (All Layers)", icon = "DELETE")
 
 
 class GPENCIL_MT_cleanup(Menu):
@@ -637,33 +633,21 @@
         ob = _context.active_object
 
         layout = self.layout
-<<<<<<< HEAD
+
         layout.operator("gpencil.frame_clean_loose", text="Delete Loose Points", icon = "DELETE_LOOSE")
-        layout.operator("gpencil.stroke_merge_by_distance", text="Merge by Distance", icon = "MERGE")
+
+        if ob.mode != 'PAINT_GPENCIL':
+            layout.operator("gpencil.stroke_merge_by_distance", text="Merge by Distance", icon = "MERGE")
+        
         layout.separator()
 
         layout.operator("gpencil.frame_clean_fill", text="Boundary Strokes", icon = "CLEAN_CHANNELS").mode = 'ACTIVE'
         layout.operator("gpencil.frame_clean_fill", text="Boundary Strokes all Frames", icon = "CLEAN_CHANNELS").mode = 'ALL'
-        layout.separator()
-
-        layout.operator("gpencil.reproject", icon = "REPROJECT")
-=======
-
-        layout.operator("gpencil.frame_clean_loose", text="Delete Loose Points")
-
-        if ob.mode != 'PAINT_GPENCIL':
-            layout.operator("gpencil.stroke_merge_by_distance", text="Merge by Distance")
-        
-        layout.separator()
-
-        layout.operator("gpencil.frame_clean_fill", text="Boundary Strokes").mode = 'ACTIVE'
-        layout.operator("gpencil.frame_clean_fill", text="Boundary Strokes all Frames").mode = 'ALL'
 
         if ob.mode != 'PAINT_GPENCIL':
             layout.separator()
 
-            layout.operator("gpencil.reproject")
->>>>>>> 0fc0aefb
+            layout.operator("gpencil.reproject", icon = "REPROJECT")
 
 
 class GPENCIL_UL_annotation_layer(UIList):
