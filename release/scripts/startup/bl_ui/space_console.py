--- conflicted
+++ resolved
@@ -1,4 +1,4 @@
-﻿# ##### BEGIN GPL LICENSE BLOCK #####
+# ##### BEGIN GPL LICENSE BLOCK #####
 #
 #  This program is free software; you can redistribute it and/or
 #  modify it under the terms of the GNU General Public License
@@ -27,25 +27,11 @@
     def draw(self, context):
         layout = self.layout.row()
 
-        ALL_MT_editormenu.draw_hidden(context, layout) # bfa - show hide the editormenu
+        layout.template_header()
+
         CONSOLE_MT_editor_menus.draw_collapsible(context, layout)
 
         layout.operator("console.autocomplete", text="Autocomplete")
-
-# bfa - show hide the editormenu
-class ALL_MT_editormenu(Menu):
-    bl_label = ""
-
-    def draw(self, context):
-        self.draw_menus(self.layout, context)
-
-    @staticmethod
-    def draw_menus(layout, context):
-
-        row = layout.row(align=True)
-        row.template_header() # editor type menus
-
-
 
 
 class CONSOLE_MT_editor_menus(Menu):
@@ -84,13 +70,8 @@
         layout.separator()
 
         layout.operator("screen.area_dupli")
-<<<<<<< HEAD
-        layout.operator("screen.toggle_maximized_area", text="Toggle Maximize Area") # bfa - the separated tooltip. Class is in space_text.py
-        layout.operator("screen.screen_full_area").use_hide_panels = True
-=======
         layout.operator("screen.screen_full_area")
         layout.operator("screen.screen_full_area", text="Toggle Fullscreen Area").use_hide_panels = True
->>>>>>> b76dbf5e
 
 
 class CONSOLE_MT_language(Menu):
