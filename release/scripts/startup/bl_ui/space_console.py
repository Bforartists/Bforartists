﻿# ##### BEGIN GPL LICENSE BLOCK #####
#
#  This program is free software; you can redistribute it and/or
#  modify it under the terms of the GNU General Public License
#  as published by the Free Software Foundation; either version 2
#  of the License, or (at your option) any later version.
#
#  This program is distributed in the hope that it will be useful,
#  but WITHOUT ANY WARRANTY; without even the implied warranty of
#  MERCHANTABILITY or FITNESS FOR A PARTICULAR PURPOSE.  See the
#  GNU General Public License for more details.
#
#  You should have received a copy of the GNU General Public License
#  along with this program; if not, write to the Free Software Foundation,
#  Inc., 51 Franklin Street, Fifth Floor, Boston, MA 02110-1301, USA.
#
# ##### END GPL LICENSE BLOCK #####

# <pep8 compliant>
import bpy
from bpy.types import Header, Menu


class CONSOLE_HT_header(Header):
    bl_space_type = 'CONSOLE'

    def draw(self, context):
        layout = self.layout.row()

        ALL_MT_editormenu.draw_hidden(context, layout) # bfa - show hide the editormenu
        CONSOLE_MT_editor_menus.draw_collapsible(context, layout)      

        layout.operator("console.autocomplete", text="Autocomplete")

# bfa - show hide the editormenu
class ALL_MT_editormenu(Menu):
    bl_label = ""

    def draw(self, context):
        self.draw_menus(self.layout, context)

    @staticmethod
    def draw_menus(layout, context):

        row = layout.row(align=True)
        row.template_header() # editor type menus

class CONSOLE_MT_editor_menus(Menu):
    bl_idname = "CONSOLE_MT_editor_menus"
    bl_label = ""

    def draw(self, context):
        self.draw_menus(self.layout, context)

    @staticmethod
    def draw_menus(layout, context):
        layout.menu("CONSOLE_MT_console")
        layout.menu("CONSOLE_MT_edit")


class CONSOLE_MT_console(Menu):
    bl_label = "Console"

    def draw(self, context):
        layout = self.layout
        
        layout.operator("console.execute", icon = "PLAY").interactive = True
        
        layout.separator()

        layout.operator("console.clear", icon = "DELETE")
        layout.operator("console.clear_line", icon = "DELETE")

        layout.separator()

        layout.operator("console.copy_as_script", text = "Copy as Script", icon = "COPYDOWN")
        layout.operator("console.copy", text ="Copy", icon = "COPYDOWN")
        layout.operator("console.paste", text = "Paste", icon = "PASTEDOWN")
        
        layout.separator()

        layout.menu("CONSOLE_MT_language")
        
        layout.separator()
        
        myvar = layout.operator("wm.context_cycle_int", text = "Zoom Text in", icon = "ZOOM_IN")
        myvar.data_path = "space_data.font_size"
        myvar.reverse = False
        
        myvar = layout.operator("wm.context_cycle_int", text = "Zoom Text Out", icon = "ZOOM_OUT")
        myvar.data_path = "space_data.font_size"
        myvar.reverse = True

        layout.separator()

<<<<<<< HEAD
        layout.operator("screen.area_dupli", icon = "NEW_WINDOW")
        layout.operator("screen.toggle_maximized_area", text="Toggle Maximize Area", icon = "MAXIMIZE_AREA") # bfa - the separated tooltip. Class is in space_text.py
        layout.operator("screen.screen_full_area", text="Toggle Fullscreen Area", icon = "FULLSCREEN_AREA").use_hide_panels = True
        
class CONSOLE_MT_edit(Menu):
    bl_label = "Edit"

    def draw(self, context):
        layout = self.layout

        layout.operator("console.indent", icon = "INDENT")
        layout.operator("console.unindent", icon = "UNINDENT")
        
        layout.separator()
        
        layout.operator("console.move", text ="Cursor to Previous Word", icon = "CARET_PREV_WORD").type = "PREVIOUS_WORD"
        layout.operator("console.move", text ="Cursor to Next Word", icon = "CARET_NEXT_WORD").type = "NEXT_WORD"
        layout.operator("console.move", text ="Cursor to Line Begin", icon = "CARET_LINE_BEGIN").type = "LINE_BEGIN"
        layout.operator("console.move", text ="Cursor to Line End", icon = "CARET_LINE_END").type = "LINE_END"     
        layout.operator("console.move", text ="Cursor to Previous Character", icon = "CARET_PREV_CHAR").type = "PREVIOUS_CHARACTER"
        layout.operator("console.move", text ="Cursor to Next Character", icon = "CARET_NEXT_CHAR").type = "NEXT_CHARACTER"
        
        layout.separator()
        
        layout.menu("CONSOLE_MT_edit_delete")
        
        layout.separator()
        
        layout.operator("console.history_cycle", icon = "HISTORY_CYCLE_FORWARD").reverse = False
        layout.operator("console.history_cycle", icon = "HISTORY_CYCLE_BACK").reverse = True
=======
        layout.menu("INFO_MT_area")
>>>>>>> c4777d31


class CONSOLE_MT_language(Menu):
    bl_label = "Languages..."

    def draw(self, context):
        import sys

        layout = self.layout
        layout.column()

        # Collect modules with 'console_*.execute'
        languages = []
        for modname, mod in sys.modules.items():
            if modname.startswith("console_") and hasattr(mod, "execute"):
                languages.append(modname.split("_", 1)[-1])

        languages.sort()

        for language in languages:
            layout.operator("console.language",
                            text=language.title(),
                            translate=False).language = language

class CONSOLE_MT_edit_delete(Menu):
    bl_label = "Delete"

    def draw(self, context):
        layout = self.layout

        layout.operator("console.delete", text = "Next Character", icon = "DELETE").type = 'NEXT_CHARACTER'
        layout.operator("console.delete", text = "Previous Character", icon = "DELETE").type = 'PREVIOUS_CHARACTER'
        layout.operator("console.delete", text = "Next Word", icon = "DELETE").type = 'NEXT_WORD'
        layout.operator("console.delete", text = "Previous Word", icon = "DELETE").type = 'PREVIOUS_WORD'


def add_scrollback(text, text_type):
    for l in text.split("\n"):
        bpy.ops.console.scrollback_append(text=l.expandtabs(4),
                                          type=text_type)


classes = (
    CONSOLE_HT_header,
    ALL_MT_editormenu,
    CONSOLE_MT_edit,
    CONSOLE_MT_editor_menus,
    CONSOLE_MT_console,
    CONSOLE_MT_language,
    CONSOLE_MT_edit_delete,
)

if __name__ == "__main__":  # only for live edit.
    from bpy.utils import register_class
    for cls in classes:
        register_class(cls)<|MERGE_RESOLUTION|>--- conflicted
+++ resolved
@@ -1,4 +1,4 @@
-﻿# ##### BEGIN GPL LICENSE BLOCK #####
+# ##### BEGIN GPL LICENSE BLOCK #####
 #
 #  This program is free software; you can redistribute it and/or
 #  modify it under the terms of the GNU General Public License
@@ -27,23 +27,12 @@
     def draw(self, context):
         layout = self.layout.row()
 
-        ALL_MT_editormenu.draw_hidden(context, layout) # bfa - show hide the editormenu
-        CONSOLE_MT_editor_menus.draw_collapsible(context, layout)      
+        layout.template_header()
+
+        CONSOLE_MT_editor_menus.draw_collapsible(context, layout)
 
         layout.operator("console.autocomplete", text="Autocomplete")
 
-# bfa - show hide the editormenu
-class ALL_MT_editormenu(Menu):
-    bl_label = ""
-
-    def draw(self, context):
-        self.draw_menus(self.layout, context)
-
-    @staticmethod
-    def draw_menus(layout, context):
-
-        row = layout.row(align=True)
-        row.template_header() # editor type menus
 
 class CONSOLE_MT_editor_menus(Menu):
     bl_idname = "CONSOLE_MT_editor_menus"
@@ -55,7 +44,6 @@
     @staticmethod
     def draw_menus(layout, context):
         layout.menu("CONSOLE_MT_console")
-        layout.menu("CONSOLE_MT_edit")
 
 
 class CONSOLE_MT_console(Menu):
@@ -63,70 +51,25 @@
 
     def draw(self, context):
         layout = self.layout
-        
-        layout.operator("console.execute", icon = "PLAY").interactive = True
-        
-        layout.separator()
 
-        layout.operator("console.clear", icon = "DELETE")
-        layout.operator("console.clear_line", icon = "DELETE")
+        layout.operator("console.indent")
+        layout.operator("console.unindent")
 
         layout.separator()
 
-        layout.operator("console.copy_as_script", text = "Copy as Script", icon = "COPYDOWN")
-        layout.operator("console.copy", text ="Copy", icon = "COPYDOWN")
-        layout.operator("console.paste", text = "Paste", icon = "PASTEDOWN")
-        
-        layout.separator()
-
-        layout.menu("CONSOLE_MT_language")
-        
-        layout.separator()
-        
-        myvar = layout.operator("wm.context_cycle_int", text = "Zoom Text in", icon = "ZOOM_IN")
-        myvar.data_path = "space_data.font_size"
-        myvar.reverse = False
-        
-        myvar = layout.operator("wm.context_cycle_int", text = "Zoom Text Out", icon = "ZOOM_OUT")
-        myvar.data_path = "space_data.font_size"
-        myvar.reverse = True
+        layout.operator("console.clear")
+        layout.operator("console.clear_line")
 
         layout.separator()
 
-<<<<<<< HEAD
-        layout.operator("screen.area_dupli", icon = "NEW_WINDOW")
-        layout.operator("screen.toggle_maximized_area", text="Toggle Maximize Area", icon = "MAXIMIZE_AREA") # bfa - the separated tooltip. Class is in space_text.py
-        layout.operator("screen.screen_full_area", text="Toggle Fullscreen Area", icon = "FULLSCREEN_AREA").use_hide_panels = True
-        
-class CONSOLE_MT_edit(Menu):
-    bl_label = "Edit"
+        layout.operator("console.copy_as_script")
+        layout.operator("console.copy")
+        layout.operator("console.paste")
+        layout.menu("CONSOLE_MT_language")
 
-    def draw(self, context):
-        layout = self.layout
+        layout.separator()
 
-        layout.operator("console.indent", icon = "INDENT")
-        layout.operator("console.unindent", icon = "UNINDENT")
-        
-        layout.separator()
-        
-        layout.operator("console.move", text ="Cursor to Previous Word", icon = "CARET_PREV_WORD").type = "PREVIOUS_WORD"
-        layout.operator("console.move", text ="Cursor to Next Word", icon = "CARET_NEXT_WORD").type = "NEXT_WORD"
-        layout.operator("console.move", text ="Cursor to Line Begin", icon = "CARET_LINE_BEGIN").type = "LINE_BEGIN"
-        layout.operator("console.move", text ="Cursor to Line End", icon = "CARET_LINE_END").type = "LINE_END"     
-        layout.operator("console.move", text ="Cursor to Previous Character", icon = "CARET_PREV_CHAR").type = "PREVIOUS_CHARACTER"
-        layout.operator("console.move", text ="Cursor to Next Character", icon = "CARET_NEXT_CHAR").type = "NEXT_CHARACTER"
-        
-        layout.separator()
-        
-        layout.menu("CONSOLE_MT_edit_delete")
-        
-        layout.separator()
-        
-        layout.operator("console.history_cycle", icon = "HISTORY_CYCLE_FORWARD").reverse = False
-        layout.operator("console.history_cycle", icon = "HISTORY_CYCLE_BACK").reverse = True
-=======
         layout.menu("INFO_MT_area")
->>>>>>> c4777d31
 
 
 class CONSOLE_MT_language(Menu):
@@ -151,17 +94,6 @@
                             text=language.title(),
                             translate=False).language = language
 
-class CONSOLE_MT_edit_delete(Menu):
-    bl_label = "Delete"
-
-    def draw(self, context):
-        layout = self.layout
-
-        layout.operator("console.delete", text = "Next Character", icon = "DELETE").type = 'NEXT_CHARACTER'
-        layout.operator("console.delete", text = "Previous Character", icon = "DELETE").type = 'PREVIOUS_CHARACTER'
-        layout.operator("console.delete", text = "Next Word", icon = "DELETE").type = 'NEXT_WORD'
-        layout.operator("console.delete", text = "Previous Word", icon = "DELETE").type = 'PREVIOUS_WORD'
-
 
 def add_scrollback(text, text_type):
     for l in text.split("\n"):
@@ -171,12 +103,9 @@
 
 classes = (
     CONSOLE_HT_header,
-    ALL_MT_editormenu,
-    CONSOLE_MT_edit,
     CONSOLE_MT_editor_menus,
     CONSOLE_MT_console,
     CONSOLE_MT_language,
-    CONSOLE_MT_edit_delete,
 )
 
 if __name__ == "__main__":  # only for live edit.
