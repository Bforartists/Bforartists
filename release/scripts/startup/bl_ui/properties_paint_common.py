# ##### BEGIN GPL LICENSE BLOCK #####
#
#  This program is free software; you can redistribute it and/or
#  modify it under the terms of the GNU General Public License
#  as published by the Free Software Foundation; either version 2
#  of the License, or (at your option) any later version.
#
#  This program is distributed in the hope that it will be useful,
#  but WITHOUT ANY WARRANTY; without even the implied warranty of
#  MERCHANTABILITY or FITNESS FOR A PARTICULAR PURPOSE.  See the
#  GNU General Public License for more details.
#
#  You should have received a copy of the GNU General Public License
#  along with this program; if not, write to the Free Software Foundation,
#  Inc., 51 Franklin Street, Fifth Floor, Boston, MA 02110-1301, USA.
#
# ##### END GPL LICENSE BLOCK #####

# <pep8 compliant>
from bpy.types import Menu


class UnifiedPaintPanel:
    # subclass must set
    # bl_space_type = 'IMAGE_EDITOR'
    # bl_region_type = 'UI'

    @staticmethod
    def get_brush_mode(context):
        """ Get the correct mode for this context. For any context where this returns None,
            no brush options should be displayed."""
        mode = context.mode

        if mode == 'PARTICLE':
            # Particle brush settings currently completely do their own thing.
            return None

        from bl_ui.space_toolsystem_common import ToolSelectPanelHelper
        tool = ToolSelectPanelHelper.tool_active_from_context(context)

        if not tool:
            # If there is no active tool, then there can't be an active brush.
            return None

        if not tool.has_datablock:
            # tool.has_datablock is always true for tools that use brushes.
            return None

        space_data = context.space_data
        tool_settings = context.tool_settings

        if space_data:
            space_type = space_data.type
            if space_type == 'IMAGE_EDITOR':
                if space_data.show_uvedit:
                    return 'UV_SCULPT'
                return 'PAINT_2D'
            elif space_type in {'VIEW_3D', 'PROPERTIES'}:
                if mode == 'PAINT_TEXTURE':
                    if tool_settings.image_paint:
                        return mode
                    else:
                        return None
                return mode
        return None

    @staticmethod
    def paint_settings(context):
        tool_settings = context.tool_settings

        mode = UnifiedPaintPanel.get_brush_mode(context)

        # 3D paint settings
        if mode == 'SCULPT':
            return tool_settings.sculpt
        elif mode == 'PAINT_VERTEX':
            return tool_settings.vertex_paint
        elif mode == 'PAINT_WEIGHT':
            return tool_settings.weight_paint
        elif mode == 'PAINT_TEXTURE':
            return tool_settings.image_paint
        elif mode == 'PARTICLE':
            return tool_settings.particle_edit
        # 2D paint settings
        elif mode == 'PAINT_2D':
            return tool_settings.image_paint
        elif mode == 'UV_SCULPT':
            return tool_settings.uv_sculpt
        # Grease Pencil settings
        elif mode == 'PAINT_GPENCIL':
            return tool_settings.gpencil_paint
        elif mode == 'SCULPT_GPENCIL':
            return tool_settings.gpencil_sculpt_paint
        elif mode == 'WEIGHT_GPENCIL':
            return tool_settings.gpencil_weight_paint
        elif mode == 'VERTEX_GPENCIL':
            return tool_settings.gpencil_vertex_paint
        return None

    @staticmethod
    def prop_unified(
            layout,
            context,
            brush,
            prop_name,
            unified_name=None,
            pressure_name=None,
            icon='NONE',
            text=None,
            slider=False,
            header=False,
    ):
        """ Generalized way of adding brush options to the UI,
            along with their pen pressure setting and global toggle, if they exist. """
        row = layout.row(align=True)
        ups = context.tool_settings.unified_paint_settings
        prop_owner = brush
        if unified_name and getattr(ups, unified_name):
            prop_owner = ups

        row.prop(prop_owner, prop_name, icon=icon, text=text, slider=slider)

        if pressure_name:
            row.prop(brush, pressure_name, text="")

        if unified_name and not header:
            # NOTE: We don't draw UnifiedPaintSettings in the header to reduce clutter. D5928#136281
            row.prop(ups, unified_name, text="", icon='BRUSHES_ALL')

        return row

    @staticmethod
    def prop_unified_color(parent, context, brush, prop_name, *, text=None):
        ups = context.tool_settings.unified_paint_settings
        prop_owner = ups if ups.use_unified_color else brush
        parent.prop(prop_owner, prop_name, text=text)

    @staticmethod
    def prop_unified_color_picker(parent, context, brush, prop_name, value_slider=True):
        ups = context.tool_settings.unified_paint_settings
        prop_owner = ups if ups.use_unified_color else brush
        parent.template_color_picker(prop_owner, prop_name, value_slider=value_slider)


### Classes to let various paint modes' panels share code, by sub-classing these classes. ###
class BrushPanel(UnifiedPaintPanel):
    @classmethod
    def poll(cls, context):
        return cls.get_brush_mode(context) is not None


class BrushSelectPanel(BrushPanel):
    bl_label = "Brushes"

    def draw(self, context):
        layout = self.layout
        settings = self.paint_settings(context)
        brush = settings.brush

        row = layout.row()
        large_preview = True
        if large_preview:
            row.column().template_ID_preview(settings, "brush", new="brush.add", rows=3, cols=8, hide_buttons=False)
        else:
            row.column().template_ID(settings, "brush", new="brush.add")
        col = row.column()

        if brush is not None:
            col.prop(brush, "use_custom_icon", toggle=True, icon='FILE_IMAGE', text="")

            if brush.use_custom_icon:
                layout.prop(brush, "icon_filepath", text="")


class ColorPalettePanel(BrushPanel):
    bl_label = "Color Palette"
    bl_options = {'DEFAULT_CLOSED'}

    @classmethod
    def poll(cls, context):
        if not super().poll(context):
            return False

        settings = cls.paint_settings(context)
        brush = settings.brush

        if context.space_data.type == 'IMAGE_EDITOR' or context.image_paint_object:
            capabilities = brush.image_paint_capabilities
            return capabilities.has_color

        elif context.vertex_paint_object:
            capabilities = brush.vertex_paint_capabilities
            return capabilities.has_color
        return False

    def draw(self, context):
        layout = self.layout
        settings = self.paint_settings(context)

        layout.template_ID(settings, "palette", new="palette.new")
        if settings.palette:
            layout.template_palette(settings, "palette", color=True)


class ClonePanel(BrushPanel):
    bl_label = "Clone"
    bl_options = {'DEFAULT_CLOSED'}

    @classmethod
    def poll(cls, context):
        if not super().poll(context):
            return False

        settings = cls.paint_settings(context)

        mode = cls.get_brush_mode(context)
        if mode == 'PAINT_TEXTURE':
            brush = settings.brush
            return brush.image_tool == 'CLONE'
        return False

    def draw_header(self, context):
        settings = self.paint_settings(context)
        self.layout.prop(settings, "use_clone_layer", text="")

    def draw(self, context):
        layout = self.layout
        settings = self.paint_settings(context)

        layout.active = settings.use_clone_layer

        ob = context.active_object
        col = layout.column()

        if settings.mode == 'MATERIAL':
            if len(ob.material_slots) > 1:
                col.label(text="Materials")
                col.template_list(
                    "MATERIAL_UL_matslots", "",
                    ob, "material_slots",
                    ob, "active_material_index",
                    rows=2,
                )

            mat = ob.active_material
            if mat:
                col.label(text="Source Clone Slot")
                col.template_list(
                    "TEXTURE_UL_texpaintslots", "",
                    mat, "texture_paint_images",
                    mat, "paint_clone_slot",
                    rows=2,
                )

        elif settings.mode == 'IMAGE':
            mesh = ob.data

            clone_text = mesh.uv_layer_clone.name if mesh.uv_layer_clone else ""
            col.label(text="Source Clone Image")
            col.template_ID(settings, "clone_image")
            col.label(text="Source Clone UV Map")
            col.menu("VIEW3D_MT_tools_projectpaint_clone", text=clone_text, translate=False)


class TextureMaskPanel(BrushPanel):
    bl_label = "Texture Mask"
    bl_options = {'DEFAULT_CLOSED'}

    def draw(self, context):
        layout = self.layout
        layout.use_property_split = True
        layout.use_property_decorate = False

        brush = context.tool_settings.image_paint.brush

        col = layout.column()
        col.template_ID_preview(brush, "mask_texture", new="texture.new", rows=3, cols=8)

        mask_tex_slot = brush.mask_texture_slot

        # map_mode
        layout.row().prop(mask_tex_slot, "mask_map_mode", text="Mask Mapping")

        if mask_tex_slot.map_mode == 'STENCIL':
            if brush.mask_texture and brush.mask_texture.type == 'IMAGE':
                layout.operator("brush.stencil_fit_image_aspect").mask = True
            layout.operator("brush.stencil_reset_transform").mask = True

        col = layout.column()
        col.prop(brush, "use_pressure_masking", text="Pressure Masking")
        # angle and texture_angle_source
        if mask_tex_slot.has_texture_angle:
            col = layout.column()
            col.prop(mask_tex_slot, "angle", text="Angle")
            if mask_tex_slot.has_texture_angle_source:
                col.prop(mask_tex_slot, "use_rake", text="Rake")

                if brush.brush_capabilities.has_random_texture_angle and mask_tex_slot.has_random_texture_angle:
                    col.prop(mask_tex_slot, "use_random", text="Random")
                    if mask_tex_slot.use_random:
                        col.prop(mask_tex_slot, "random_angle", text="Random Angle")

        # scale and offset
        col.prop(mask_tex_slot, "offset")
        col.prop(mask_tex_slot, "scale")


class StrokePanel(BrushPanel):
    bl_label = "Stroke"
    bl_options = {'DEFAULT_CLOSED'}

    def draw(self, context):
        layout = self.layout
        layout.use_property_split = True
        layout.use_property_decorate = False

        mode = self.get_brush_mode(context)
        settings = self.paint_settings(context)
        brush = settings.brush

        col = layout.column()

        col.prop(brush, "stroke_method")
        col.separator()

        if brush.use_anchor:
            col.use_property_split = False
            col.prop(brush, "use_edge_to_edge", text="Edge To Edge")
            col.use_property_split = True

        if brush.use_airbrush:
            col.prop(brush, "rate", text="Rate", slider=True)

        if brush.use_space:
            row = col.row(align=True)
            row.prop(brush, "spacing", text="Spacing")
            row.prop(brush, "use_pressure_spacing", toggle=True, text="")

        if brush.use_line or brush.use_curve:
            row = col.row(align=True)
            row.prop(brush, "spacing", text="Spacing")

        if mode == 'SCULPT':
            col.row().prop(brush, "use_scene_spacing", text="Spacing Distance", expand=True)

        if mode in {'PAINT_TEXTURE', 'PAINT_2D', 'SCULPT'}:
            if brush.image_paint_capabilities.has_space_attenuation or brush.sculpt_capabilities.has_space_attenuation:
                col.use_property_split = False
                col.prop(brush, "use_space_attenuation")
                col.use_property_split = True

        if brush.use_curve:
            col.separator()
            col.template_ID(brush, "paint_curve", new="paintcurve.new")
            col.operator("paintcurve.draw")
            col.separator()

        if brush.use_space:
            col.separator()
            row = col.row(align=True)
            col.prop(brush, "dash_ratio", text="Dash Ratio")
            col.prop(brush, "dash_samples", text="Dash Length")

        if (mode == 'SCULPT' and brush.sculpt_capabilities.has_jitter) or mode != 'SCULPT':
            col.separator()
            row = col.row(align=True)
            if brush.jitter_unit == 'BRUSH':
                row.prop(brush, "jitter", slider=True)
            else:
                row.prop(brush, "jitter_absolute")
            row.prop(brush, "use_pressure_jitter", toggle=True, text="")
            col.row().prop(brush, "jitter_unit", expand=True)

        col.separator()
        col.prop(settings, "input_samples")


class SmoothStrokePanel(BrushPanel):
    bl_label = "Stabilize Stroke"
    bl_options = {'DEFAULT_CLOSED'}

    @classmethod
    def poll(cls, context):
        if not super().poll(context):
            return False
        settings = cls.paint_settings(context)
        brush = settings.brush
        if brush.brush_capabilities.has_smooth_stroke:
            return True
        return False

    def draw_header(self, context):
        settings = self.paint_settings(context)
        brush = settings.brush

        self.layout.prop(brush, "use_smooth_stroke", text="")

    def draw(self, context):
        layout = self.layout
        layout.use_property_split = True
        layout.use_property_decorate = False

        settings = self.paint_settings(context)
        brush = settings.brush

        col = layout.column()
        col.active = brush.use_smooth_stroke
        col.prop(brush, "smooth_stroke_radius", text="Radius", slider=True)
        col.prop(brush, "smooth_stroke_factor", text="Factor", slider=True)


class FalloffPanel(BrushPanel):
    bl_label = "Falloff"
    bl_options = {'DEFAULT_CLOSED'}

    @classmethod
    def poll(cls, context):
        if not super().poll(context):
            return False
        settings = cls.paint_settings(context)
        return (settings and settings.brush and settings.brush.curve)

    def draw(self, context):
        layout = self.layout
        settings = self.paint_settings(context)
        mode = self.get_brush_mode(context)
        brush = settings.brush

        if brush is None:
            return

        col = layout.column(align=True)
        row = col.row(align=True)
        row.prop(brush, "curve_preset", text="")

        if brush.curve_preset == 'CUSTOM':
            layout.template_curve_mapping(brush, "curve", brush=True)

            col = layout.column(align=True)
            row = col.row(align=True)
            row.operator("brush.curve_preset", icon='SMOOTHCURVE', text="").shape = 'SMOOTH'
            row.operator("brush.curve_preset", icon='SPHERECURVE', text="").shape = 'ROUND'
            row.operator("brush.curve_preset", icon='ROOTCURVE', text="").shape = 'ROOT'
            row.operator("brush.curve_preset", icon='SHARPCURVE', text="").shape = 'SHARP'
            row.operator("brush.curve_preset", icon='LINCURVE', text="").shape = 'LINE'
            row.operator("brush.curve_preset", icon='NOCURVE', text="").shape = 'MAX'

        if mode in {'SCULPT', 'PAINT_VERTEX', 'PAINT_WEIGHT'} and brush.sculpt_tool != 'POSE':
            col.separator()
            row = col.row(align=True)
            row.use_property_split = True
            row.use_property_decorate = False
            row.prop(brush, "falloff_shape", expand=True)


class DisplayPanel(BrushPanel):
    bl_label = "Brush Cursor"
    bl_options = {'DEFAULT_CLOSED'}

    def draw_header(self, context):
        settings = self.paint_settings(context)
        if settings and not self.is_popover:
            self.layout.prop(settings, "show_brush", text="")

    def draw(self, context):
        layout = self.layout
        layout.use_property_split = True
        layout.use_property_decorate = False

        mode = self.get_brush_mode(context)
        settings = self.paint_settings(context)
        brush = settings.brush
        tex_slot = brush.texture_slot
        tex_slot_mask = brush.mask_texture_slot

        if self.is_popover:
            row = layout.row(align=True)
            row.prop(settings, "show_brush", text="")
            row.label(text="Display Cursor")

        col = layout.column()
        col.active = brush.brush_capabilities.has_overlay and settings.show_brush

        col.prop(brush, "cursor_color_add", text="Cursor Color")
        if mode == 'SCULPT' and brush.sculpt_capabilities.has_secondary_color:
            col.prop(brush, "cursor_color_subtract", text="Inverse Cursor Color")

        col.separator()

        row = col.row(align=True)
        row.prop(brush, "cursor_overlay_alpha", text="Falloff Opacity")
        row.prop(brush, "use_cursor_overlay_override", toggle=True, text="", icon='BRUSH_DATA')
        row.prop(
            brush, "use_cursor_overlay", text="", toggle=True,
            icon='HIDE_OFF' if brush.use_cursor_overlay else 'HIDE_ON',
        )

        if mode in ['PAINT_2D', 'PAINT_TEXTURE', 'PAINT_VERTEX', 'SCULPT']:
            row = col.row(align=True)
            row.prop(brush, "texture_overlay_alpha", text="Texture Opacity")
            row.prop(brush, "use_primary_overlay_override", toggle=True, text="", icon='BRUSH_DATA')
            if tex_slot.map_mode != 'STENCIL':
                row.prop(
                    brush, "use_primary_overlay", text="", toggle=True,
                    icon='HIDE_OFF' if brush.use_primary_overlay else 'HIDE_ON',
                )

        if mode in ['PAINT_TEXTURE', 'PAINT_2D']:
            row = col.row(align=True)
            row.prop(brush, "mask_overlay_alpha", text="Mask Texture Opacity")
            row.prop(brush, "use_secondary_overlay_override", toggle=True, text="", icon='BRUSH_DATA')
            if tex_slot_mask.map_mode != 'STENCIL':
                row.prop(
                    brush, "use_secondary_overlay", text="", toggle=True,
                    icon='HIDE_OFF' if brush.use_secondary_overlay else 'HIDE_ON',
                )


class VIEW3D_MT_tools_projectpaint_clone(Menu):
    bl_label = "Clone Layer"

    def draw(self, context):
        layout = self.layout

        for i, uv_layer in enumerate(context.active_object.data.uv_layers):
            props = layout.operator("wm.context_set_int", text=uv_layer.name, translate=False)
            props.data_path = "active_object.data.uv_layer_clone_index"
            props.value = i


def brush_settings(layout, context, brush, popover=False):
    """ Draw simple brush settings for Sculpt,
        Texture/Vertex/Weight Paint modes, or skip certain settings for the popover """

    mode = UnifiedPaintPanel.get_brush_mode(context)

    ### Draw simple settings unique to each paint mode. ###
    brush_shared_settings(layout, context, brush, popover)

    # Sculpt Mode #
    if mode == 'SCULPT':
        capabilities = brush.sculpt_capabilities

        # normal_radius_factor
        layout.prop(brush, "normal_radius_factor", slider=True)
        layout.prop(brush, "hardness", slider=True)

        layout.separator()

        # auto_smooth_factor and use_inverse_smooth_pressure
        if capabilities.has_auto_smooth:
            UnifiedPaintPanel.prop_unified(
                layout,
                context,
                brush,
                "auto_smooth_factor",
                pressure_name="use_inverse_smooth_pressure",
                slider=True,
            )

        # topology_rake_factor
        if (
                capabilities.has_topology_rake and
                context.sculpt_object.use_dynamic_topology_sculpting
        ):
            layout.prop(brush, "topology_rake_factor", slider=True)

        # normal_weight
        if capabilities.has_normal_weight:
            layout.prop(brush, "normal_weight", slider=True)

        # crease_pinch_factor
        if capabilities.has_pinch_factor:
            text = "Pinch"
            if brush.sculpt_tool in {'BLOB', 'SNAKE_HOOK'}:
                text = "Magnify"
            layout.prop(brush, "crease_pinch_factor", slider=True, text=text)

        # rake_factor
        if capabilities.has_rake_factor:
            layout.prop(brush, "rake_factor", slider=True)

        # plane_offset, use_offset_pressure, use_plane_trim, plane_trim
        if capabilities.has_plane_offset:
            layout.separator()
            UnifiedPaintPanel.prop_unified(
                layout,
                context,
                brush,
                "plane_offset",
                pressure_name="use_offset_pressure",
                slider=True,
            )

            layout.separator()

            row = layout.row(align = True)
            row.use_property_split = False
            row.prop(brush, "use_plane_trim", text="Plane Trim")

            if brush.use_plane_trim:
                row.prop(brush, "plane_trim", slider=True, text="")


        # height
        if capabilities.has_height:
            layout.prop(brush, "height", slider=True, text="Height")

        # use_persistent, set_persistent_base
        if capabilities.has_persistence:
            ob = context.sculpt_object

            layout.separator()
            layout.use_property_split = False
            layout.prop(brush, "use_persistent")
            layout.operator("sculpt.set_persistent_base")
            layout.separator()

        if brush.sculpt_tool == 'CLAY_STRIPS':
            row = layout.row()
            row.prop(brush, "tip_roundness")

        if brush.sculpt_tool == 'ELASTIC_DEFORM':
            layout.separator()
            layout.prop(brush, "elastic_deform_type")
            layout.prop(brush, "elastic_deform_volume_preservation", slider=True)
            layout.separator()

        if brush.sculpt_tool == 'POSE':
            layout.separator()
            layout.prop(brush, "pose_deform_type")
            layout.prop(brush, "pose_origin_type")
            layout.prop(brush, "pose_offset")
            layout.prop(brush, "pose_smooth_iterations")
<<<<<<< HEAD
            layout.prop(brush, "pose_ik_segments")

=======
            if brush.pose_deform_type == 'ROTATE_TWIST':
              layout.prop(brush, "pose_ik_segments")
            layout.prop(brush, "use_pose_ik_anchored")
>>>>>>> 23d9b60c
            layout.separator()

            layout.use_property_split = False
            layout.prop(brush, "use_pose_ik_anchored")

        if brush.sculpt_tool == 'CLOTH':
            layout.separator()
            layout.prop(brush, "cloth_sim_limit")
            layout.prop(brush, "cloth_sim_falloff")
            layout.separator()
            layout.prop(brush, "cloth_deform_type")
            layout.prop(brush, "cloth_force_falloff_type")
            layout.separator()
            layout.prop(brush, "cloth_mass")
            layout.prop(brush, "cloth_damping")

            layout.separator()

        if brush.sculpt_tool == 'SCRAPE':
            row = layout.row()
            row.prop(brush, "area_radius_factor", slider=True)
            row = layout.row()
            row.use_property_split = False
            row.prop(brush, "invert_to_scrape_fill", text="Invert to Fill")

        if brush.sculpt_tool == 'FILL':
            row = layout.row()
            row.prop(brush, "area_radius_factor", slider=True)
            row = layout.row()
            row.use_property_split = False
            row.prop(brush, "invert_to_scrape_fill", text="Invert to Scrape")

        if brush.sculpt_tool == 'GRAB':
            layout.use_property_split = False
            layout.prop(brush, "use_grab_active_vertex")

        if brush.sculpt_tool == 'MULTIPLANE_SCRAPE':
            col = layout.column()
            col.prop(brush, "multiplane_scrape_angle")
            col.use_property_split = False
            col.prop(brush, "use_multiplane_scrape_dynamic")
            col.prop(brush, "show_multiplane_scrape_planes_preview")

        if brush.sculpt_tool == 'SMOOTH':
            col = layout.column()
            col.prop(brush, "smooth_deform_type")
            if brush.smooth_deform_type == 'SURFACE':
                col.prop(brush, "surface_smooth_shape_preservation")
                col.prop(brush, "surface_smooth_current_vertex")
                col.prop(brush, "surface_smooth_iterations")

        if brush.sculpt_tool == 'MASK':
            layout.row().prop(brush, "mask_tool", expand=True)

    # 3D and 2D Texture Paint Mode.
    elif mode in {'PAINT_TEXTURE', 'PAINT_2D'}:
        capabilities = brush.image_paint_capabilities

        if brush.image_tool == 'FILL':
            # For some reason fill threshold only appears to be implemented in 2D paint.
            if brush.color_type == 'COLOR':
                if mode == 'PAINT_2D':
                    layout.prop(brush, "fill_threshold", text="Fill Threshold", slider=True)
            elif brush.color_type == 'GRADIENT':
                layout.row().prop(brush, "gradient_fill_mode", expand=True)


def brush_shared_settings(layout, context, brush, popover=False):
    """ Draw simple brush settings that are shared between different paint modes. """

    mode = UnifiedPaintPanel.get_brush_mode(context)

    ### Determine which settings to draw. ###
    blend_mode = False
    size = False
    size_mode = False
    strength = False
    strength_pressure = False
    weight = False
    direction = False

    # 3D and 2D Texture Paint #
    if mode in {'PAINT_TEXTURE', 'PAINT_2D'}:
        if not popover:
            blend_mode = brush.image_paint_capabilities.has_color
            size = brush.image_paint_capabilities.has_radius
            strength = strength_pressure = True

    # Sculpt #
    if mode == 'SCULPT':
        size_mode = True
        if not popover:
            size = True
            strength = True
            strength_pressure = brush.sculpt_capabilities.has_strength_pressure
            direction = not brush.sculpt_capabilities.has_direction

    # Vertex Paint #
    if mode == 'PAINT_VERTEX':
        if not popover:
            blend_mode = True
            size = True
            strength = True
            strength_pressure = True

    # Weight Paint #
    if mode == 'PAINT_WEIGHT':
        if not popover:
            size = True
            weight = brush.weight_paint_capabilities.has_weight
            strength = strength_pressure = True
        # Only draw blend mode for the Draw tool, because for other tools it is pointless. D5928#137944
        if brush.weight_tool == 'DRAW':
            blend_mode = True

    # UV Sculpt #
    if mode == 'UV_SCULPT':
        size = True
        strength = True

    ### Draw settings. ###
    ups = context.scene.tool_settings.unified_paint_settings

    if blend_mode:
        layout.prop(brush, "blend", text="Blend")
        layout.separator()

    if weight:
        UnifiedPaintPanel.prop_unified(
            layout,
            context,
            brush,
            "weight",
            unified_name="use_unified_weight",
            slider=True,
        )

    size_owner = ups if ups.use_unified_size else brush
    size_prop = "size"
    if size_mode and (size_owner.use_locked_size == 'SCENE'):
        size_prop = "unprojected_radius"
    if size or size_mode:
        if size:
            UnifiedPaintPanel.prop_unified(
                layout,
                context,
                brush,
                size_prop,
                unified_name="use_unified_size",
                pressure_name="use_pressure_size",
                text="Radius",
                slider=True,
            )
        if size_mode:
            layout.row().prop(size_owner, "use_locked_size", expand=True)
            layout.separator()

    if strength:
        pressure_name = "use_pressure_strength" if strength_pressure else None
        UnifiedPaintPanel.prop_unified(
            layout,
            context,
            brush,
            "strength",
            unified_name="use_unified_strength",
            pressure_name=pressure_name,
            slider=True,
        )

    if direction:
        layout.row().prop(brush, "direction", expand=True)
        layout.separator()


def brush_settings_advanced(layout, context, brush, popover=False):
    """Draw advanced brush settings for Sculpt, Texture/Vertex/Weight Paint modes."""

    mode = UnifiedPaintPanel.get_brush_mode(context)

    # In the popover we want to combine advanced brush settings with non-advanced brush settings.
    if popover:
        brush_settings(layout, context, brush, popover=True)
        layout.separator()
        layout.label(text="Advanced:")

    # These options are shared across many modes.
    use_accumulate = False
    use_frontface = False

    if mode == 'SCULPT':
        capabilities = brush.sculpt_capabilities
        use_accumulate = capabilities.has_accumulate
        use_frontface = True

        col = layout.column()
        col.label(text = "Auto Masking")

        # topology automasking
        col.use_property_split = False
        row = col.row()
        row.separator()
        row.prop(brush, "use_automasking_topology")

        # face masks automasking
        row = col.row()
        row.separator()
        row.prop(brush, "use_automasking_face_sets")

        # boundary edges/face sets automasking
        row = col.row()
        row.separator()
        row.prop(brush, "use_automasking_boundary_edges", text="Mesh Boundary")
        row = col.row()
        row.separator()
        row.prop(brush, "use_automasking_boundary_face_sets", text="Face Sets Boundary")
        col.use_property_split = True
        col.prop(brush, "automasking_boundary_edges_propagation_steps")

        # sculpt plane settings
        if capabilities.has_sculpt_plane:
            col.use_property_split = True
            col.prop(brush, "sculpt_plane")
            col.use_property_split = False

            col = layout.column()
            col.label(text = "Use Original")
            col.use_property_split = False
            row = col.row()
            row.separator()
            row.prop(brush, "use_original_normal", text="Normal")
            row = col.row()
            row.separator()
            row.prop(brush, "use_original_plane", text="Plane")

            layout.separator()

    # 3D and 2D Texture Paint.
    elif mode in {'PAINT_TEXTURE', 'PAINT_2D'}:
        capabilities = brush.image_paint_capabilities
        use_accumulate = capabilities.has_accumulate

        layout.use_property_split = False

        if mode == 'PAINT_2D':
            layout.prop(brush, "use_paint_antialiasing")
        else:
            layout.prop(brush, "use_alpha")

        # Tool specific settings
        if brush.image_tool == 'SOFTEN':
            layout.separator()
            layout.row().prop(brush, "direction", expand=True)
            layout.prop(brush, "sharp_threshold")
            if mode == 'PAINT_2D':
                layout.prop(brush, "blur_kernel_radius")
            layout.prop(brush, "blur_mode")

        elif brush.image_tool == 'MASK':
            layout.prop(brush, "weight", text="Mask Value", slider=True)

        elif brush.image_tool == 'CLONE':
            if mode == 'PAINT_2D':
                layout.prop(brush, "clone_image", text="Image")
                layout.prop(brush, "clone_alpha", text="Alpha")

    # Vertex Paint #
    elif mode == 'PAINT_VERTEX':
        layout.use_property_split = False
        layout.prop(brush, "use_alpha")
        if brush.vertex_tool != 'SMEAR':
            use_accumulate = True
        use_frontface = True

    # Weight Paint
    elif mode == 'PAINT_WEIGHT':
        if brush.weight_tool != 'SMEAR':
            use_accumulate = True
        use_frontface = True

    # Draw shared settings.
    if use_accumulate:
        layout.use_property_split = False
        layout.prop(brush, "use_accumulate")

    if use_frontface:
        layout.use_property_split = False
        layout.prop(brush, "use_frontface", text="Front Faces Only")


def draw_color_settings(context, layout, brush, color_type=False):
    """Draw color wheel and gradient settings."""
    ups = context.scene.tool_settings.unified_paint_settings

    if color_type:
        row = layout.row()
        row.use_property_split = False
        row.prop(brush, "color_type", expand=True)

    # Color wheel
    if brush.color_type == 'COLOR':
        UnifiedPaintPanel.prop_unified_color_picker(layout, context, brush, "color", value_slider=True)

        row = layout.row(align=True)
        UnifiedPaintPanel.prop_unified_color(row, context, brush, "color", text="")
        UnifiedPaintPanel.prop_unified_color(row, context, brush, "secondary_color", text="")
        row.separator()
        row.operator("paint.brush_colors_flip", icon='FILE_REFRESH', text="", emboss=False)
        row.prop(ups, "use_unified_color", text="", icon="BRUSHES_ALL")
    # Gradient
    elif brush.color_type == 'GRADIENT':
        layout.template_color_ramp(brush, "gradient", expand=True)

        layout.use_property_split = True

        col = layout.column()

        if brush.image_tool == 'DRAW':
            UnifiedPaintPanel.prop_unified(
                col,
                context,
                brush,
                "secondary_color",
                unified_name="use_unified_color",
                text="Background Color",
                header=True,
            )

            col.prop(brush, "gradient_stroke_mode", text="Gradient Mapping")
            if brush.gradient_stroke_mode in {'SPACING_REPEAT', 'SPACING_CLAMP'}:
                col.prop(brush, "grad_spacing")


# Used in both the View3D toolbar and texture properties
def brush_texture_settings(layout, brush, sculpt):
    tex_slot = brush.texture_slot

    layout.use_property_split = True
    layout.use_property_decorate = False

    # map_mode
    if sculpt:
        layout.prop(tex_slot, "map_mode", text="Mapping")
    else:
        layout.prop(tex_slot, "tex_paint_map_mode", text="Mapping")

    layout.separator()

    if tex_slot.map_mode == 'STENCIL':
        if brush.texture and brush.texture.type == 'IMAGE':
            layout.operator("brush.stencil_fit_image_aspect")
        layout.operator("brush.stencil_reset_transform")

    # angle and texture_angle_source
    if tex_slot.has_texture_angle:
        col = layout.column()
        col.prop(tex_slot, "angle", text="Angle")
        if tex_slot.has_texture_angle_source:
            col.use_property_split = False
            col.prop(tex_slot, "use_rake", text="Rake")

            if brush.brush_capabilities.has_random_texture_angle and tex_slot.has_random_texture_angle:
                if sculpt:
                    if brush.sculpt_capabilities.has_random_texture_angle:
                        col.use_property_split = False
                        col.prop(tex_slot, "use_random", text="Random")
                        if tex_slot.use_random:
                            col.use_property_split = True
                            col.prop(tex_slot, "random_angle", text="Random Angle")
                else:
                    col.prop(tex_slot, "use_random", text="Random")
                    if tex_slot.use_random:
                        col.prop(tex_slot, "random_angle", text="Random Angle")

    # scale and offset
    layout.prop(tex_slot, "offset")
    layout.prop(tex_slot, "scale")

    if sculpt:
        # texture_sample_bias
        layout.prop(brush, "texture_sample_bias", slider=True, text="Sample Bias")


def brush_mask_texture_settings(layout, brush):
    mask_tex_slot = brush.mask_texture_slot

    layout.use_property_split = True
    layout.use_property_decorate = False

    # map_mode
    layout.row().prop(mask_tex_slot, "mask_map_mode", text="Mask Mapping")

    if mask_tex_slot.map_mode == 'STENCIL':
        if brush.mask_texture and brush.mask_texture.type == 'IMAGE':
            layout.operator("brush.stencil_fit_image_aspect").mask = True
        layout.operator("brush.stencil_reset_transform").mask = True

    col = layout.column()
    col.prop(brush, "use_pressure_masking", text="Pressure Masking")
    # angle and texture_angle_source
    if mask_tex_slot.has_texture_angle:
        col = layout.column()
        col.prop(mask_tex_slot, "angle", text="Angle")
        if mask_tex_slot.has_texture_angle_source:
            col.prop(mask_tex_slot, "use_rake", text="Rake")

            if brush.brush_capabilities.has_random_texture_angle and mask_tex_slot.has_random_texture_angle:
                col.prop(mask_tex_slot, "use_random", text="Random")
                if mask_tex_slot.use_random:
                    col.prop(mask_tex_slot, "random_angle", text="Random Angle")

    # scale and offset
    col.prop(mask_tex_slot, "offset")
    col.prop(mask_tex_slot, "scale")


def brush_basic_texpaint_settings(layout, context, brush, *, compact=False):
    """Draw Tool Settings header for Vertex Paint and 2D and 3D Texture Paint modes."""
    capabilities = brush.image_paint_capabilities

    if capabilities.has_color:
        UnifiedPaintPanel.prop_unified_color(layout, context, brush, "color", text="")
        layout.prop(brush, "blend", text="" if compact else "Blend")

    UnifiedPaintPanel.prop_unified(
        layout,
        context,
        brush,
        "size",
        pressure_name="use_pressure_size",
        unified_name="use_unified_size",
        slider=True,
        text="Radius",
        header=True
    )
    UnifiedPaintPanel.prop_unified(
        layout,
        context,
        brush,
        "strength",
        pressure_name="use_pressure_strength",
        unified_name="use_unified_strength",
        header=True
    )


def brush_basic_gpencil_paint_settings(layout, context, brush, *, compact=False):
    tool_settings = context.tool_settings
    settings = tool_settings.gpencil_paint
    gp_settings = brush.gpencil_settings
    tool = context.workspace.tools.from_space_view3d_mode(context.mode, create=False)
    if gp_settings is None:
        return

    # Brush details
    if brush.gpencil_tool == 'ERASE':
        row = layout.row(align=True)
        row.prop(brush, "size", text="Radius")
        row.prop(gp_settings, "use_pressure", text="", icon='STYLUS_PRESSURE')
        row.prop(gp_settings, "use_occlude_eraser", text="", icon='XRAY')

        row = layout.row(align=True)
        row.prop(gp_settings, "eraser_mode", expand=True)
        if gp_settings.eraser_mode == 'SOFT':
            row = layout.row(align=True)
            row.prop(gp_settings, "pen_strength", slider=True)
            row.prop(gp_settings, "use_strength_pressure", text="", icon='STYLUS_PRESSURE')
            row = layout.row(align=True)
            row.prop(gp_settings, "eraser_strength_factor")
            row = layout.row(align=True)
            row.prop(gp_settings, "eraser_thickness_factor")

        row = layout.row(align=True)
        row.use_property_split = False
        row.prop(settings, "show_brush", text="Display Cursor")
        row.use_property_split = True

    # FIXME: tools must use their own UI drawing!
    elif brush.gpencil_tool == 'FILL':
        row = layout.row(align=True)
        row.prop(gp_settings, "fill_leak", text="Leak Size")
        row = layout.row(align=True)
        row.prop(brush, "size", text="Thickness")
        row = layout.row(align=True)
        row.prop(gp_settings, "fill_simplify_level", text="Simplify")

    else:  # brush.gpencil_tool == 'DRAW/TINT':
        row = layout.row(align=True)
        row.prop(brush, "size", text="Radius")
        row.prop(gp_settings, "use_pressure", text="", icon='STYLUS_PRESSURE')

        if gp_settings.use_pressure and context.area.type == 'PROPERTIES':
            col = layout.column()
            col.template_curve_mapping(gp_settings, "curve_sensitivity", brush=True,
                                      use_negative_slope=True)

        row = layout.row(align=True)
        row.prop(gp_settings, "pen_strength", slider=True)
        row.prop(gp_settings, "use_strength_pressure", text="", icon='STYLUS_PRESSURE')

        if gp_settings.use_strength_pressure and context.area.type == 'PROPERTIES':
            col = layout.column()
            col.template_curve_mapping(gp_settings, "curve_strength", brush=True,
                                        use_negative_slope=True)

        if brush.gpencil_tool == 'TINT':
            row = layout.row(align=True)
            row.prop(gp_settings, "vertex_mode", text="Mode")

    # FIXME: tools must use their own UI drawing!
    if tool.idname in {
            "builtin.arc",
            "builtin.curve",
            "builtin.line",
            "builtin.box",
            "builtin.circle",
            "builtin.polyline"
    }:
        settings = context.tool_settings.gpencil_sculpt
        if compact:
            row = layout.row(align=True)
            row.prop(settings, "use_thickness_curve", text="", icon='SPHERECURVE')
            sub = row.row(align=True)
            sub.active = settings.use_thickness_curve
            sub.popover(
                panel="TOPBAR_PT_gpencil_primitive",
                text="Thickness Profile",
            )
        else:
            row = layout.row(align=True)
            row.prop(settings, "use_thickness_curve", text="Use Thickness Profile")
            sub = row.row(align=True)
            if settings.use_thickness_curve:
                # Curve
                layout.template_curve_mapping(settings, "thickness_primitive_curve", brush=True)


def brush_basic_gpencil_sculpt_settings(layout, context, brush, *, compact=False):
    gp_settings = brush.gpencil_settings
    tool = brush.gpencil_sculpt_tool

    row = layout.row(align=True)
    row.prop(brush, "size", slider=True)
    sub = row.row(align=True)
    sub.enabled = tool not in {'GRAB', 'CLONE'}
    sub.prop(gp_settings, "use_pressure", text="")

    row = layout.row(align=True)
    row.prop(brush, "strength", slider=True)
    row.prop(brush, "use_pressure_strength", text="")

    if compact:
        if tool in {'THICKNESS', 'STRENGTH', 'PINCH', 'TWIST'}:
            row.separator()
            row.prop(gp_settings, "direction", expand=True, text="")
    else:
        use_property_split_prev = layout.use_property_split
        layout.use_property_split = False
        if tool in {'THICKNESS', 'STRENGTH'}:
            layout.row().prop(gp_settings, "direction", expand=True)
        elif tool == 'PINCH':
            row = layout.row(align=True)
            row.prop_enum(gp_settings, "direction", value='ADD', text="Pinch")
            row.prop_enum(gp_settings, "direction", value='SUBTRACT', text="Inflate")
        elif tool == 'TWIST':
            row = layout.row(align=True)
            row.prop_enum(gp_settings, "direction", value='ADD', text="CCW")
            row.prop_enum(gp_settings, "direction", value='SUBTRACT', text="CW")
        layout.use_property_split = use_property_split_prev


def brush_basic_gpencil_weight_settings(layout, _context, brush, *, compact=False):
    gp_settings = brush.gpencil_settings
    layout.prop(brush, "size", slider=True)

    row = layout.row(align=True)
    row.prop(brush, "strength", slider=True)
    row.prop(brush, "use_pressure_strength", text="")

    layout.prop(brush, "weight", slider=True)


def brush_basic_gpencil_vertex_settings(layout, _context, brush, *, compact=False):
    gp_settings = brush.gpencil_settings

    # Brush details
    row = layout.row(align=True)
    row.prop(brush, "size", text="Radius")
    row.prop(gp_settings, "use_pressure", text="", icon='STYLUS_PRESSURE')

    if brush.gpencil_vertex_tool in {'DRAW', 'BLUR', 'SMEAR'}:
        row = layout.row(align=True)
        row.prop(gp_settings, "pen_strength", slider=True)
        row.prop(gp_settings, "use_strength_pressure", text="", icon='STYLUS_PRESSURE')

    if brush.gpencil_vertex_tool in {'DRAW', 'REPLACE'}:
        row = layout.row(align=True)
        row.prop(gp_settings, "vertex_mode", text="Mode")


classes = (
    VIEW3D_MT_tools_projectpaint_clone,
)

if __name__ == "__main__":  # only for live edit.
    from bpy.utils import register_class
    for cls in classes:
        register_class(cls)<|MERGE_RESOLUTION|>--- conflicted
+++ resolved
@@ -632,14 +632,10 @@
             layout.prop(brush, "pose_origin_type")
             layout.prop(brush, "pose_offset")
             layout.prop(brush, "pose_smooth_iterations")
-<<<<<<< HEAD
-            layout.prop(brush, "pose_ik_segments")
-
-=======
             if brush.pose_deform_type == 'ROTATE_TWIST':
               layout.prop(brush, "pose_ik_segments")
             layout.prop(brush, "use_pose_ik_anchored")
->>>>>>> 23d9b60c
+
             layout.separator()
 
             layout.use_property_split = False
