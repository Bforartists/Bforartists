--- conflicted
+++ resolved
@@ -1,14 +1,5 @@
 # SPDX-License-Identifier: GPL-2.0-or-later
-<<<<<<< HEAD
-
-# <pep8 compliant>
-from bpy.types import (
-    Menu,
-    Panel,
-)
-=======
-from bpy.types import Menu
->>>>>>> 66884b96
+from bpy.types import Menu, Panel
 
 
 class UnifiedPaintPanel:
@@ -487,7 +478,7 @@
         if self.is_popover:
             row = layout.row(align=True)
             # bfa - align props left
-            row.use_property_split=False
+            row.use_property_split = False
             row.prop(settings, "show_brush", text="Display Cursor")
 
         col = layout.column()
@@ -614,7 +605,7 @@
 
             layout.separator()
 
-            split = layout.split(factor = 0.36)
+            split = layout.split(factor=0.36)
             col = split.column()
             col.use_property_split = False
             col.prop(brush, "use_plane_trim", text="Plane Trim")
@@ -623,7 +614,6 @@
                 col.prop(brush, "plane_trim", slider=True, text="")
             else:
                 col.label(icon='DISCLOSURE_TRI_RIGHT')
-
 
         # height
         if capabilities.has_height:
@@ -978,7 +968,7 @@
         use_accumulate = capabilities.has_accumulate
 
         col = layout.column()
-        col.label(text = "Auto Masking")
+        col.label(text="Auto Masking")
 
         # topology automasking
         col.use_property_split = False
@@ -1008,7 +998,7 @@
             col.use_property_split = False
 
             col = layout.column()
-            col.label(text = "Use Original")
+            col.label(text="Use Original")
             col.use_property_split = False
             row = col.row()
             row.separator()
@@ -1064,8 +1054,6 @@
     if use_accumulate:
         layout.use_property_split = False
         layout.prop(brush, "use_accumulate")
-
-
 
 
 def draw_color_settings(context, layout, brush, color_type=False):
@@ -1272,7 +1260,7 @@
 
         sub_row = row.row(align=True)
         if settings.color_mode == 'VERTEXCOLOR' or gp_settings.brush_draw_mode == 'VERTEXCOLOR':
-            sub = row.row(align = True)
+            sub = row.row(align=True)
             sub.scale_x = 0.33
             sub.prop_with_popover(brush, "color", text="", panel="TOPBAR_PT_gpencil_vertexcolor")
             sub.prop(brush, "secondary_color", text="")
