--- conflicted
+++ resolved
@@ -463,7 +463,10 @@
     UnifiedPaintPanel.prop_unified_strength(row, context, brush, "strength", text="Strength")
     UnifiedPaintPanel.prop_unified_strength(row, context, brush, "use_pressure_strength")
 
-<<<<<<< HEAD
+    if capabilities.has_color:
+        layout.separator()
+        layout.prop(brush, "blend", text="" if compact else "Blend")
+
     #radial control button brushsize
     myvar = row.operator("wm.radial_control", text = "", icon = "BRUSHSTRENGTH")
     myvar.data_path_primary = 'tool_settings.image_paint.brush.strength'
@@ -479,11 +482,7 @@
     myvar.secondary_tex = True
 
     if brush.image_tool in {'DRAW', 'FILL'}:
-=======
-    if capabilities.has_color:
->>>>>>> 70e26869
         layout.separator()
-        layout.prop(brush, "blend", text="" if compact else "Blend")
 
 
 def brush_basic_sculpt_settings(layout, context, brush, *, compact=False):
@@ -540,13 +539,13 @@
             row = layout.row(align=True)
             row.prop(gp_settings, "eraser_thickness_factor")
     elif brush.gpencil_tool == 'FILL':
-        row = layout.column(align=True)
-        row.prop(gp_settings, "fill_leak", text="Leak Size")
-        row.separator()
-        row = layout.column(align=True)
-        row.prop(brush, "size", text="Thickness")
-        row = layout.column(align=True)
-        row.prop(gp_settings, "fill_simplify_level", text="Simplify")
+        col = layout.column(align=True)
+        col.prop(gp_settings, "fill_leak", text="Leak Size")
+
+        col.separator()
+
+        col.prop(brush, "size", text="Thickness")
+        col.prop(gp_settings, "fill_simplify_level", text="Simplify")
 
         row = layout.row(align=True)
         row.prop(gp_settings, "fill_draw_mode", text="Boundary Draw Mode")
