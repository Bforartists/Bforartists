# ##### BEGIN GPL LICENSE BLOCK #####
#
#  This program is free software; you can redistribute it and/or
#  modify it under the terms of the GNU General Public License
#  as published by the Free Software Foundation; either version 2
#  of the License, or (at your option) any later version.
#
#  This program is distributed in the hope that it will be useful,
#  but WITHOUT ANY WARRANTY; without even the implied warranty of
#  MERCHANTABILITY or FITNESS FOR A PARTICULAR PURPOSE.  See the
#  GNU General Public License for more details.
#
#  You should have received a copy of the GNU General Public License
#  along with this program; if not, write to the Free Software Foundation,
#  Inc., 51 Franklin Street, Fifth Floor, Boston, MA 02110-1301, USA.
#
# ##### END GPL LICENSE BLOCK #####

# <pep8 compliant>
from bpy.types import Menu


class UnifiedPaintPanel:
    # subclass must set
    # bl_space_type = 'IMAGE_EDITOR'
    # bl_region_type = 'UI'

    @staticmethod
    def get_brush_mode(context):
        """ Get the correct mode for this context. For any context where this returns None,
            no brush options should be displayed."""
        mode = context.mode

        if mode == 'PARTICLE':
            # Particle brush settings currently completely do their own thing.
            return None

        from bl_ui.space_toolsystem_common import ToolSelectPanelHelper
        tool = ToolSelectPanelHelper.tool_active_from_context(context)

        if not tool:
            # If there is no active tool, then there can't be an active brush.
            return None

        if not tool.has_datablock:
            # tool.has_datablock is always true for tools that use brushes.
            return None

        space_data = context.space_data
        tool_settings = context.tool_settings

        if space_data:
            space_type = space_data.type
            if space_type == 'IMAGE_EDITOR':
                if space_data.show_uvedit:
                    return 'UV_SCULPT'
                return 'PAINT_2D'
            elif space_type in {'VIEW_3D', 'PROPERTIES'}:
                if mode == 'PAINT_TEXTURE':
                    if tool_settings.image_paint:
                        return mode
                    else:
                        return None
                return mode
        return None

    @staticmethod
    def paint_settings(context):
        tool_settings = context.tool_settings

        mode = UnifiedPaintPanel.get_brush_mode(context)

        # 3D paint settings
        if mode == 'SCULPT':
            return tool_settings.sculpt
        elif mode == 'PAINT_VERTEX':
            return tool_settings.vertex_paint
        elif mode == 'PAINT_WEIGHT':
            return tool_settings.weight_paint
        elif mode == 'PAINT_TEXTURE':
            return tool_settings.image_paint
        elif mode == 'PARTICLE':
            return tool_settings.particle_edit
        # 2D paint settings
        elif mode == 'PAINT_2D':
            return tool_settings.image_paint
        elif mode == 'UV_SCULPT':
            return tool_settings.uv_sculpt
        # Grease Pencil settings
        elif mode == 'PAINT_GPENCIL':
            return tool_settings.gpencil_paint
        elif mode == 'SCULPT_GPENCIL':
            return tool_settings.gpencil_sculpt_paint
        elif mode == 'WEIGHT_GPENCIL':
            return tool_settings.gpencil_weight_paint
        elif mode == 'VERTEX_GPENCIL':
            return tool_settings.gpencil_vertex_paint
        return None

    @staticmethod
    def prop_unified(
            layout,
            context,
            brush,
            prop_name,
            unified_name=None,
            pressure_name=None,
            icon='NONE',
            text=None,
            slider=False,
            header=False,
    ):
        """ Generalized way of adding brush options to the UI,
            along with their pen pressure setting and global toggle, if they exist. """
        row = layout.row(align=True)
        ups = context.tool_settings.unified_paint_settings
        prop_owner = brush
        if unified_name and getattr(ups, unified_name):
            prop_owner = ups

        row.prop(prop_owner, prop_name, icon=icon, text=text, slider=slider)

        if pressure_name:
            row.prop(brush, pressure_name, text="")

        if unified_name and not header:
            # NOTE: We don't draw UnifiedPaintSettings in the header to reduce clutter. D5928#136281
            row.prop(ups, unified_name, text="", icon='BRUSHES_ALL')

        return row

    @staticmethod
    def prop_unified_color(parent, context, brush, prop_name, *, text=None):
        ups = context.tool_settings.unified_paint_settings
        prop_owner = ups if ups.use_unified_color else brush
        parent.prop(prop_owner, prop_name, text=text)

    @staticmethod
    def prop_unified_color_picker(parent, context, brush, prop_name, value_slider=True):
        ups = context.tool_settings.unified_paint_settings
        prop_owner = ups if ups.use_unified_color else brush
        parent.template_color_picker(prop_owner, prop_name, value_slider=value_slider)


### Classes to let various paint modes' panels share code, by sub-classing these classes. ###
class BrushPanel(UnifiedPaintPanel):
    @classmethod
    def poll(cls, context):
        return cls.get_brush_mode(context) is not None


class BrushSelectPanel(BrushPanel):
    bl_label = "Brushes"

    def draw(self, context):
        layout = self.layout
        settings = self.paint_settings(context)
        brush = settings.brush

        row = layout.row()
        large_preview = True
        if large_preview:
            row.column().template_ID_preview(settings, "brush", new="brush.add", rows=3, cols=8, hide_buttons=False)
        else:
            row.column().template_ID(settings, "brush", new="brush.add")
        col = row.column()

        if brush is not None:
            col.prop(brush, "use_custom_icon", toggle=True, icon='FILE_IMAGE', text="")

            if brush.use_custom_icon:
                layout.prop(brush, "icon_filepath", text="")


class ColorPalettePanel(BrushPanel):
    bl_label = "Color Palette"
    bl_options = {'DEFAULT_CLOSED'}

    @classmethod
    def poll(cls, context):
        if not super().poll(context):
            return False

        settings = cls.paint_settings(context)
        brush = settings.brush

        if context.space_data.type == 'IMAGE_EDITOR' or context.image_paint_object:
            capabilities = brush.image_paint_capabilities
            return capabilities.has_color

        elif context.vertex_paint_object:
            capabilities = brush.vertex_paint_capabilities
            return capabilities.has_color

        elif context.sculpt_object:
            capabilities = brush.sculpt_capabilities
            return capabilities.has_color
        return False

    def draw(self, context):
        layout = self.layout
        settings = self.paint_settings(context)

        layout.template_ID(settings, "palette", new="palette.new")
        if settings.palette:
            layout.template_palette(settings, "palette", color=True)


class ClonePanel(BrushPanel):
    bl_label = "Clone"
    bl_options = {'DEFAULT_CLOSED'}

    @classmethod
    def poll(cls, context):
        if not super().poll(context):
            return False

        settings = cls.paint_settings(context)

        mode = cls.get_brush_mode(context)
        if mode == 'PAINT_TEXTURE':
            brush = settings.brush
            return brush.image_tool == 'CLONE'
        return False

    def draw_header(self, context):
        settings = self.paint_settings(context)
        self.layout.prop(settings, "use_clone_layer", text="")

    def draw(self, context):
        layout = self.layout
        settings = self.paint_settings(context)

        layout.active = settings.use_clone_layer

        ob = context.active_object
        col = layout.column()

        if settings.mode == 'MATERIAL':
            if len(ob.material_slots) > 1:
                col.label(text="Materials")
                col.template_list(
                    "MATERIAL_UL_matslots", "",
                    ob, "material_slots",
                    ob, "active_material_index",
                    rows=2,
                )

            mat = ob.active_material
            if mat:
                col.label(text="Source Clone Slot")
                col.template_list(
                    "TEXTURE_UL_texpaintslots", "",
                    mat, "texture_paint_images",
                    mat, "paint_clone_slot",
                    rows=2,
                )

        elif settings.mode == 'IMAGE':
            mesh = ob.data

            clone_text = mesh.uv_layer_clone.name if mesh.uv_layer_clone else ""
            col.label(text="Source Clone Image")
            col.template_ID(settings, "clone_image")
            col.label(text="Source Clone UV Map")
            col.menu("VIEW3D_MT_tools_projectpaint_clone", text=clone_text, translate=False)


class TextureMaskPanel(BrushPanel):
    bl_label = "Texture Mask"
    bl_options = {'DEFAULT_CLOSED'}

    def draw(self, context):
        layout = self.layout
        layout.use_property_split = True
        layout.use_property_decorate = False

        brush = context.tool_settings.image_paint.brush

        col = layout.column()
        col.template_ID_preview(brush, "mask_texture", new="texture.new", rows=3, cols=8)

        mask_tex_slot = brush.mask_texture_slot

        # map_mode
        layout.row().prop(mask_tex_slot, "mask_map_mode", text="Mask Mapping")

        if mask_tex_slot.map_mode == 'STENCIL':
            if brush.mask_texture and brush.mask_texture.type == 'IMAGE':
                layout.operator("brush.stencil_fit_image_aspect").mask = True
            layout.operator("brush.stencil_reset_transform").mask = True

        col = layout.column()
        col.prop(brush, "use_pressure_masking", text="Pressure Masking")
        # angle and texture_angle_source
        if mask_tex_slot.has_texture_angle:
            col = layout.column()
            col.prop(mask_tex_slot, "angle", text="Angle")
            if mask_tex_slot.has_texture_angle_source:
                col.prop(mask_tex_slot, "use_rake", text="Rake")

                if brush.brush_capabilities.has_random_texture_angle and mask_tex_slot.has_random_texture_angle:
                    col.prop(mask_tex_slot, "use_random", text="Random")
                    if mask_tex_slot.use_random:
                        col.prop(mask_tex_slot, "random_angle", text="Random Angle")

        # scale and offset
        col.prop(mask_tex_slot, "offset")
        col.prop(mask_tex_slot, "scale")


class StrokePanel(BrushPanel):
    bl_label = "Stroke"
    bl_options = {'DEFAULT_CLOSED'}

    def draw(self, context):
        layout = self.layout
        layout.use_property_split = True
        layout.use_property_decorate = False

        mode = self.get_brush_mode(context)
        settings = self.paint_settings(context)
        brush = settings.brush

        col = layout.column()

        col.prop(brush, "stroke_method")
        col.separator()

        if brush.use_anchor:
            col.use_property_split = False
            col.prop(brush, "use_edge_to_edge", text="Edge To Edge")
            col.use_property_split = True

        if brush.use_airbrush:
            col.prop(brush, "rate", text="Rate", slider=True)

        if brush.use_space:
            row = col.row(align=True)
            row.prop(brush, "spacing", text="Spacing")
            row.prop(brush, "use_pressure_spacing", toggle=True, text="")

        if brush.use_line or brush.use_curve:
            row = col.row(align=True)
            row.prop(brush, "spacing", text="Spacing")

        if mode == 'SCULPT':
            col.row().prop(brush, "use_scene_spacing", text="Spacing Distance", expand=True)

        if mode in {'PAINT_TEXTURE', 'PAINT_2D', 'SCULPT'}:
            if brush.image_paint_capabilities.has_space_attenuation or brush.sculpt_capabilities.has_space_attenuation:
                col.use_property_split = False
                col.prop(brush, "use_space_attenuation")
                col.use_property_split = True

        if brush.use_curve:
            col.separator()
            col.template_ID(brush, "paint_curve", new="paintcurve.new")
            col.operator("paintcurve.draw")
            col.separator()

        if brush.use_space:
            col.separator()
            row = col.row(align=True)
            col.prop(brush, "dash_ratio", text="Dash Ratio")
            col.prop(brush, "dash_samples", text="Dash Length")

        if (mode == 'SCULPT' and brush.sculpt_capabilities.has_jitter) or mode != 'SCULPT':
            col.separator()
            row = col.row(align=True)
            if brush.jitter_unit == 'BRUSH':
                row.prop(brush, "jitter", slider=True)
            else:
                row.prop(brush, "jitter_absolute")
            row.prop(brush, "use_pressure_jitter", toggle=True, text="")
            col.row().prop(brush, "jitter_unit", expand=True)

        col.separator()
        col.prop(settings, "input_samples")


class SmoothStrokePanel(BrushPanel):
    bl_label = "Stabilize Stroke"
    bl_options = {'DEFAULT_CLOSED'}

    @classmethod
    def poll(cls, context):
        if not super().poll(context):
            return False
        settings = cls.paint_settings(context)
        brush = settings.brush
        if brush.brush_capabilities.has_smooth_stroke:
            return True
        return False

    def draw_header(self, context):
        settings = self.paint_settings(context)
        brush = settings.brush

        self.layout.prop(brush, "use_smooth_stroke", text="")

    def draw(self, context):
        layout = self.layout
        layout.use_property_split = True
        layout.use_property_decorate = False

        settings = self.paint_settings(context)
        brush = settings.brush

        col = layout.column()
        col.active = brush.use_smooth_stroke
        col.prop(brush, "smooth_stroke_radius", text="Radius", slider=True)
        col.prop(brush, "smooth_stroke_factor", text="Factor", slider=True)


class FalloffPanel(BrushPanel):
    bl_label = "Falloff"
    bl_options = {'DEFAULT_CLOSED'}

    @classmethod
    def poll(cls, context):
        if not super().poll(context):
            return False
        settings = cls.paint_settings(context)
        return (settings and settings.brush and settings.brush.curve)

    def draw(self, context):
        layout = self.layout
        settings = self.paint_settings(context)
        mode = self.get_brush_mode(context)
        brush = settings.brush

        if brush is None:
            return

        col = layout.column(align=True)
        row = col.row(align=True)
        row.prop(brush, "curve_preset", text="")

        if brush.curve_preset == 'CUSTOM':
            layout.template_curve_mapping(brush, "curve", brush=True)

            col = layout.column(align=True)
            row = col.row(align=True)
            row.operator("brush.curve_preset", icon='SMOOTHCURVE', text="").shape = 'SMOOTH'
            row.operator("brush.curve_preset", icon='SPHERECURVE', text="").shape = 'ROUND'
            row.operator("brush.curve_preset", icon='ROOTCURVE', text="").shape = 'ROOT'
            row.operator("brush.curve_preset", icon='SHARPCURVE', text="").shape = 'SHARP'
            row.operator("brush.curve_preset", icon='LINCURVE', text="").shape = 'LINE'
            row.operator("brush.curve_preset", icon='NOCURVE', text="").shape = 'MAX'

        if mode in {'SCULPT', 'PAINT_VERTEX', 'PAINT_WEIGHT'} and brush.sculpt_tool != 'POSE':
            col.separator()
            row = col.row(align=True)
            row.use_property_split = True
            row.use_property_decorate = False
            row.prop(brush, "falloff_shape", expand=True)


class DisplayPanel(BrushPanel):
    bl_label = "Brush Cursor"
    bl_options = {'DEFAULT_CLOSED'}

    def draw_header(self, context):
        settings = self.paint_settings(context)
        if settings and not self.is_popover:
            self.layout.prop(settings, "show_brush", text="")

    def draw(self, context):
        layout = self.layout
        layout.use_property_split = True
        layout.use_property_decorate = False

        mode = self.get_brush_mode(context)
        settings = self.paint_settings(context)
        brush = settings.brush
        tex_slot = brush.texture_slot
        tex_slot_mask = brush.mask_texture_slot

        if self.is_popover:
            row = layout.row(align=True)
            row.prop(settings, "show_brush", text="")
            row.label(text="Display Cursor")

        col = layout.column()
        col.active = brush.brush_capabilities.has_overlay and settings.show_brush

        col.prop(brush, "cursor_color_add", text="Cursor Color")
        if mode == 'SCULPT' and brush.sculpt_capabilities.has_secondary_color:
            col.prop(brush, "cursor_color_subtract", text="Inverse Cursor Color")

        col.separator()

        row = col.row(align=True)
        row.prop(brush, "cursor_overlay_alpha", text="Falloff Opacity")
        row.prop(brush, "use_cursor_overlay_override", toggle=True, text="", icon='BRUSH_DATA')
        row.prop(
            brush, "use_cursor_overlay", text="", toggle=True,
            icon='HIDE_OFF' if brush.use_cursor_overlay else 'HIDE_ON',
        )

        if mode in ['PAINT_2D', 'PAINT_TEXTURE', 'PAINT_VERTEX', 'SCULPT']:
            row = col.row(align=True)
            row.prop(brush, "texture_overlay_alpha", text="Texture Opacity")
            row.prop(brush, "use_primary_overlay_override", toggle=True, text="", icon='BRUSH_DATA')
            if tex_slot.map_mode != 'STENCIL':
                row.prop(
                    brush, "use_primary_overlay", text="", toggle=True,
                    icon='HIDE_OFF' if brush.use_primary_overlay else 'HIDE_ON',
                )

        if mode in ['PAINT_TEXTURE', 'PAINT_2D']:
            row = col.row(align=True)
            row.prop(brush, "mask_overlay_alpha", text="Mask Texture Opacity")
            row.prop(brush, "use_secondary_overlay_override", toggle=True, text="", icon='BRUSH_DATA')
            if tex_slot_mask.map_mode != 'STENCIL':
                row.prop(
                    brush, "use_secondary_overlay", text="", toggle=True,
                    icon='HIDE_OFF' if brush.use_secondary_overlay else 'HIDE_ON',
                )


class VIEW3D_MT_tools_projectpaint_clone(Menu):
    bl_label = "Clone Layer"

    def draw(self, context):
        layout = self.layout

        for i, uv_layer in enumerate(context.active_object.data.uv_layers):
            props = layout.operator("wm.context_set_int", text=uv_layer.name, translate=False)
            props.data_path = "active_object.data.uv_layer_clone_index"
            props.value = i


def brush_settings(layout, context, brush, popover=False):
    """ Draw simple brush settings for Sculpt,
        Texture/Vertex/Weight Paint modes, or skip certain settings for the popover """

    mode = UnifiedPaintPanel.get_brush_mode(context)

    ### Draw simple settings unique to each paint mode. ###
    brush_shared_settings(layout, context, brush, popover)

    # Sculpt Mode #
    if mode == 'SCULPT':
        capabilities = brush.sculpt_capabilities
        sculpt_tool = brush.sculpt_tool

        # normal_radius_factor
        layout.prop(brush, "normal_radius_factor", slider=True)

        row = layout.row(align=True)
        row.prop(brush, "hardness", slider=True)
        row.prop(brush, "invert_hardness_pressure", text = "")
        row.prop(brush, "use_hardness_pressure", text = "")

        layout.separator()

        # auto_smooth_factor and use_inverse_smooth_pressure
        if capabilities.has_auto_smooth:
            UnifiedPaintPanel.prop_unified(
                layout,
                context,
                brush,
                "auto_smooth_factor",
                pressure_name="use_inverse_smooth_pressure",
                slider=True,
            )

        # topology_rake_factor
        if (
                capabilities.has_topology_rake and
                context.sculpt_object.use_dynamic_topology_sculpting
        ):
            layout.prop(brush, "topology_rake_factor", slider=True)

        # normal_weight
        if capabilities.has_normal_weight:
            layout.prop(brush, "normal_weight", slider=True)

        # crease_pinch_factor
        if capabilities.has_pinch_factor:
            text = "Pinch"
            if sculpt_tool in {'BLOB', 'SNAKE_HOOK'}:
                text = "Magnify"
            layout.prop(brush, "crease_pinch_factor", slider=True, text=text)

        # rake_factor
        if capabilities.has_rake_factor:
            layout.prop(brush, "rake_factor", slider=True)

        # plane_offset, use_offset_pressure, use_plane_trim, plane_trim
        if capabilities.has_plane_offset:
            layout.separator()
            UnifiedPaintPanel.prop_unified(
                layout,
                context,
                brush,
                "plane_offset",
                pressure_name="use_offset_pressure",
                slider=True,
            )

            layout.separator()

            row = layout.row(align = True)
            row.use_property_split = False
            row.prop(brush, "use_plane_trim", text="Plane Trim")

            if brush.use_plane_trim:
                row.prop(brush, "plane_trim", slider=True, text="")


        # height
        if capabilities.has_height:
            layout.prop(brush, "height", slider=True, text="Height")

        # use_persistent, set_persistent_base
        if capabilities.has_persistence:
            ob = context.sculpt_object

            layout.separator()
            layout.use_property_split = False
            layout.prop(brush, "use_persistent")
            layout.operator("sculpt.set_persistent_base")
            layout.separator()

        if capabilities.has_color:
            ups = context.scene.tool_settings.unified_paint_settings
            row = layout.row(align=True)
            UnifiedPaintPanel.prop_unified_color(row, context, brush, "color", text="")
            UnifiedPaintPanel.prop_unified_color(row, context, brush, "secondary_color", text="")
            row.separator()
            row.operator("paint.brush_colors_flip", icon='FILE_REFRESH', text="", emboss=False)
            row.prop(ups, "use_unified_color", text="", icon='BRUSHES_ALL')
            layout.prop(brush, "blend", text="Blend Mode")

        # Per sculpt tool options.

        if sculpt_tool == 'CLAY_STRIPS':
            row = layout.row()
            row.prop(brush, "tip_roundness")

        elif sculpt_tool == 'ELASTIC_DEFORM':
            layout.separator()
            layout.prop(brush, "elastic_deform_type")
            layout.prop(brush, "elastic_deform_volume_preservation", slider=True)
            layout.separator()

        elif sculpt_tool == 'POSE':
            layout.separator()
            layout.prop(brush, "pose_deform_type")
            layout.prop(brush, "pose_origin_type")
            layout.prop(brush, "pose_offset")
            layout.prop(brush, "pose_smooth_iterations")
            if brush.pose_deform_type == 'ROTATE_TWIST' and brush.pose_origin_type in {'TOPOLOGY', 'FACE_SETS'}:
              layout.prop(brush, "pose_ik_segments")

            layout.separator()

            layout.use_property_split = False
            layout.prop(brush, "use_pose_ik_anchored")
            layout.prop(brush, "use_connected_only")
            layout.use_property_split = True
            layout.prop(brush, "disconnected_distance_max")

<<<<<<< HEAD
        if brush.sculpt_tool == 'CLOTH':
=======
            layout.separator()

        elif sculpt_tool == 'CLOTH':
>>>>>>> 3102ccf6
            layout.separator()
            layout.prop(brush, "cloth_sim_limit")
            layout.prop(brush, "cloth_sim_falloff")
            layout.separator()
            layout.prop(brush, "cloth_deform_type")
            layout.prop(brush, "cloth_force_falloff_type")
            layout.separator()
            layout.prop(brush, "cloth_mass")
            layout.prop(brush, "cloth_damping")

            layout.separator()

        elif sculpt_tool == 'SCRAPE':
            row = layout.row()
            row.prop(brush, "area_radius_factor", slider=True)
            row = layout.row()
            row.use_property_split = False
            row.prop(brush, "invert_to_scrape_fill", text="Invert to Fill")

        elif sculpt_tool == 'FILL':
            row = layout.row()
            row.prop(brush, "area_radius_factor", slider=True)
            row = layout.row()
            row.use_property_split = False
            row.prop(brush, "invert_to_scrape_fill", text="Invert to Scrape")

<<<<<<< HEAD
        if brush.sculpt_tool == 'GRAB':
            layout.use_property_split = False
=======
        elif sculpt_tool == 'GRAB':
>>>>>>> 3102ccf6
            layout.prop(brush, "use_grab_active_vertex")

        elif sculpt_tool == 'PAINT':
            row = layout.row(align=True)
            row.prop(brush, "flow")
            row.prop(brush, "invert_flow_pressure", text = "")
            row.prop(brush, "use_flow_pressure", text= "")

            row = layout.row(align=True)
            row.prop(brush, "wet_mix")
            row.prop(brush, "invert_wet_mix_pressure", text = "")
            row.prop(brush, "use_wet_mix_pressure", text = "")

            row = layout.row(align=True)
            row.prop(brush, "wet_persistence")
            row.prop(brush, "invert_wet_persistence_pressure", text ="")
            row.prop(brush, "use_wet_persistence_pressure", text= "")

            row = layout.row(align=True)
            row.prop(brush, "density")
            row.prop(brush, "invert_density_pressure", text = "")
            row.prop(brush, "use_density_pressure", text = "")

            row = layout.row()
            row.prop(brush, "tip_roundness")

            row = layout.row()
            row.prop(brush, "tip_scale_x")

        elif sculpt_tool == 'SMEAR':
            col = layout.column()
            col.prop(brush, "smear_deform_type")

        elif sculpt_tool == 'TOPOLOGY':
            col = layout.column()
            col.prop(brush, "slide_deform_type")

        elif sculpt_tool == 'MULTIPLANE_SCRAPE':
            col = layout.column()
            col.prop(brush, "multiplane_scrape_angle")
            col.use_property_split = False
            col.prop(brush, "use_multiplane_scrape_dynamic")
            col.prop(brush, "show_multiplane_scrape_planes_preview")

        elif sculpt_tool == 'SMOOTH':
            col = layout.column()
            col.prop(brush, "smooth_deform_type")
            if brush.smooth_deform_type == 'SURFACE':
                col.prop(brush, "surface_smooth_shape_preservation")
                col.prop(brush, "surface_smooth_current_vertex")
                col.prop(brush, "surface_smooth_iterations")

        elif sculpt_tool == 'MASK':
            layout.row().prop(brush, "mask_tool", expand=True)

        # End sculpt_tool interface.

    # 3D and 2D Texture Paint Mode.
    elif mode in {'PAINT_TEXTURE', 'PAINT_2D'}:
        capabilities = brush.image_paint_capabilities

        if brush.image_tool == 'FILL':
            # For some reason fill threshold only appears to be implemented in 2D paint.
            if brush.color_type == 'COLOR':
                if mode == 'PAINT_2D':
                    layout.prop(brush, "fill_threshold", text="Fill Threshold", slider=True)
            elif brush.color_type == 'GRADIENT':
                layout.row().prop(brush, "gradient_fill_mode", expand=True)


def brush_shared_settings(layout, context, brush, popover=False):
    """ Draw simple brush settings that are shared between different paint modes. """

    mode = UnifiedPaintPanel.get_brush_mode(context)

    ### Determine which settings to draw. ###
    blend_mode = False
    size = False
    size_mode = False
    strength = False
    strength_pressure = False
    weight = False
    direction = False

    # 3D and 2D Texture Paint #
    if mode in {'PAINT_TEXTURE', 'PAINT_2D'}:
        if not popover:
            blend_mode = brush.image_paint_capabilities.has_color
            size = brush.image_paint_capabilities.has_radius
            strength = strength_pressure = True

    # Sculpt #
    if mode == 'SCULPT':
        size_mode = True
        if not popover:
            size = True
            strength = True
            strength_pressure = brush.sculpt_capabilities.has_strength_pressure
            direction = not brush.sculpt_capabilities.has_direction

    # Vertex Paint #
    if mode == 'PAINT_VERTEX':
        if not popover:
            blend_mode = True
            size = True
            strength = True
            strength_pressure = True

    # Weight Paint #
    if mode == 'PAINT_WEIGHT':
        if not popover:
            size = True
            weight = brush.weight_paint_capabilities.has_weight
            strength = strength_pressure = True
        # Only draw blend mode for the Draw tool, because for other tools it is pointless. D5928#137944
        if brush.weight_tool == 'DRAW':
            blend_mode = True

    # UV Sculpt #
    if mode == 'UV_SCULPT':
        size = True
        strength = True

    ### Draw settings. ###
    ups = context.scene.tool_settings.unified_paint_settings

    if blend_mode:
        layout.prop(brush, "blend", text="Blend")
        layout.separator()

    if weight:
        UnifiedPaintPanel.prop_unified(
            layout,
            context,
            brush,
            "weight",
            unified_name="use_unified_weight",
            slider=True,
        )

    size_owner = ups if ups.use_unified_size else brush
    size_prop = "size"
    if size_mode and (size_owner.use_locked_size == 'SCENE'):
        size_prop = "unprojected_radius"
    if size or size_mode:
        if size:
            UnifiedPaintPanel.prop_unified(
                layout,
                context,
                brush,
                size_prop,
                unified_name="use_unified_size",
                pressure_name="use_pressure_size",
                text="Radius",
                slider=True,
            )
        if size_mode:
            layout.row().prop(size_owner, "use_locked_size", expand=True)
            layout.separator()

    if strength:
        pressure_name = "use_pressure_strength" if strength_pressure else None
        UnifiedPaintPanel.prop_unified(
            layout,
            context,
            brush,
            "strength",
            unified_name="use_unified_strength",
            pressure_name=pressure_name,
            slider=True,
        )

    if direction:
        layout.row().prop(brush, "direction", expand=True)
        layout.separator()


def brush_settings_advanced(layout, context, brush, popover=False):
    """Draw advanced brush settings for Sculpt, Texture/Vertex/Weight Paint modes."""

    mode = UnifiedPaintPanel.get_brush_mode(context)

    # In the popover we want to combine advanced brush settings with non-advanced brush settings.
    if popover:
        brush_settings(layout, context, brush, popover=True)
        layout.separator()
        layout.label(text="Advanced:")

    # These options are shared across many modes.
    use_accumulate = False
    use_frontface = False

    if mode == 'SCULPT':
        capabilities = brush.sculpt_capabilities
        use_accumulate = capabilities.has_accumulate
        use_frontface = True

        col = layout.column()
        col.label(text = "Auto Masking")

        # topology automasking
        col.use_property_split = False
        row = col.row()
        row.separator()
        row.prop(brush, "use_automasking_topology")

        # face masks automasking
        row = col.row()
        row.separator()
        row.prop(brush, "use_automasking_face_sets")

        # boundary edges/face sets automasking
        row = col.row()
        row.separator()
        row.prop(brush, "use_automasking_boundary_edges", text="Mesh Boundary")
        row = col.row()
        row.separator()
        row.prop(brush, "use_automasking_boundary_face_sets", text="Face Sets Boundary")
        col.use_property_split = True
        col.prop(brush, "automasking_boundary_edges_propagation_steps")

        # sculpt plane settings
        if capabilities.has_sculpt_plane:
            col.use_property_split = True
            col.prop(brush, "sculpt_plane")
            col.use_property_split = False

            col = layout.column()
            col.label(text = "Use Original")
            col.use_property_split = False
            row = col.row()
            row.separator()
            row.prop(brush, "use_original_normal", text="Normal")
            row = col.row()
            row.separator()
            row.prop(brush, "use_original_plane", text="Plane")

            layout.separator()

    # 3D and 2D Texture Paint.
    elif mode in {'PAINT_TEXTURE', 'PAINT_2D'}:
        capabilities = brush.image_paint_capabilities
        use_accumulate = capabilities.has_accumulate

        layout.use_property_split = False

        if mode == 'PAINT_2D':
            layout.prop(brush, "use_paint_antialiasing")
        else:
            layout.prop(brush, "use_alpha")

        # Tool specific settings
        if brush.image_tool == 'SOFTEN':
            layout.separator()
            layout.row().prop(brush, "direction", expand=True)
            layout.prop(brush, "sharp_threshold")
            if mode == 'PAINT_2D':
                layout.prop(brush, "blur_kernel_radius")
            layout.prop(brush, "blur_mode")

        elif brush.image_tool == 'MASK':
            layout.prop(brush, "weight", text="Mask Value", slider=True)

        elif brush.image_tool == 'CLONE':
            if mode == 'PAINT_2D':
                layout.prop(brush, "clone_image", text="Image")
                layout.prop(brush, "clone_alpha", text="Alpha")

    # Vertex Paint #
    elif mode == 'PAINT_VERTEX':
        layout.use_property_split = False
        layout.prop(brush, "use_alpha")
        if brush.vertex_tool != 'SMEAR':
            use_accumulate = True
        use_frontface = True

    # Weight Paint
    elif mode == 'PAINT_WEIGHT':
        if brush.weight_tool != 'SMEAR':
            use_accumulate = True
        use_frontface = True

    # Draw shared settings.
    if use_accumulate:
        layout.use_property_split = False
        layout.prop(brush, "use_accumulate")

    if use_frontface:
        layout.use_property_split = False
        layout.prop(brush, "use_frontface", text="Front Faces Only")


def draw_color_settings(context, layout, brush, color_type=False):
    """Draw color wheel and gradient settings."""
    ups = context.scene.tool_settings.unified_paint_settings

    if color_type:
        row = layout.row()
        row.use_property_split = False
        row.prop(brush, "color_type", expand=True)

    # Color wheel
    if brush.color_type == 'COLOR':
        UnifiedPaintPanel.prop_unified_color_picker(layout, context, brush, "color", value_slider=True)

        row = layout.row(align=True)
        UnifiedPaintPanel.prop_unified_color(row, context, brush, "color", text="")
        UnifiedPaintPanel.prop_unified_color(row, context, brush, "secondary_color", text="")
        row.separator()
        row.operator("paint.brush_colors_flip", icon='FILE_REFRESH', text="", emboss=False)
        row.prop(ups, "use_unified_color", text="", icon="BRUSHES_ALL")
    # Gradient
    elif brush.color_type == 'GRADIENT':
        layout.template_color_ramp(brush, "gradient", expand=True)

        layout.use_property_split = True

        col = layout.column()

        if brush.image_tool == 'DRAW':
            UnifiedPaintPanel.prop_unified(
                col,
                context,
                brush,
                "secondary_color",
                unified_name="use_unified_color",
                text="Background Color",
                header=True,
            )

            col.prop(brush, "gradient_stroke_mode", text="Gradient Mapping")
            if brush.gradient_stroke_mode in {'SPACING_REPEAT', 'SPACING_CLAMP'}:
                col.prop(brush, "grad_spacing")


# Used in both the View3D toolbar and texture properties
def brush_texture_settings(layout, brush, sculpt):
    tex_slot = brush.texture_slot

    layout.use_property_split = True
    layout.use_property_decorate = False

    # map_mode
    if sculpt:
        layout.prop(tex_slot, "map_mode", text="Mapping")
    else:
        layout.prop(tex_slot, "tex_paint_map_mode", text="Mapping")

    layout.separator()

    if tex_slot.map_mode == 'STENCIL':
        if brush.texture and brush.texture.type == 'IMAGE':
            layout.operator("brush.stencil_fit_image_aspect")
        layout.operator("brush.stencil_reset_transform")

    # angle and texture_angle_source
    if tex_slot.has_texture_angle:
        col = layout.column()
        col.prop(tex_slot, "angle", text="Angle")
        if tex_slot.has_texture_angle_source:
            col.use_property_split = False
            col.prop(tex_slot, "use_rake", text="Rake")

            if brush.brush_capabilities.has_random_texture_angle and tex_slot.has_random_texture_angle:
                if sculpt:
                    if brush.sculpt_capabilities.has_random_texture_angle:
                        col.use_property_split = False
                        col.prop(tex_slot, "use_random", text="Random")
                        if tex_slot.use_random:
                            col.use_property_split = True
                            col.prop(tex_slot, "random_angle", text="Random Angle")
                else:
                    col.prop(tex_slot, "use_random", text="Random")
                    if tex_slot.use_random:
                        col.prop(tex_slot, "random_angle", text="Random Angle")

    # scale and offset
    layout.prop(tex_slot, "offset")
    layout.prop(tex_slot, "scale")

    if sculpt:
        # texture_sample_bias
        layout.prop(brush, "texture_sample_bias", slider=True, text="Sample Bias")


def brush_mask_texture_settings(layout, brush):
    mask_tex_slot = brush.mask_texture_slot

    layout.use_property_split = True
    layout.use_property_decorate = False

    # map_mode
    layout.row().prop(mask_tex_slot, "mask_map_mode", text="Mask Mapping")

    if mask_tex_slot.map_mode == 'STENCIL':
        if brush.mask_texture and brush.mask_texture.type == 'IMAGE':
            layout.operator("brush.stencil_fit_image_aspect").mask = True
        layout.operator("brush.stencil_reset_transform").mask = True

    col = layout.column()
    col.prop(brush, "use_pressure_masking", text="Pressure Masking")
    # angle and texture_angle_source
    if mask_tex_slot.has_texture_angle:
        col = layout.column()
        col.prop(mask_tex_slot, "angle", text="Angle")
        if mask_tex_slot.has_texture_angle_source:
            col.prop(mask_tex_slot, "use_rake", text="Rake")

            if brush.brush_capabilities.has_random_texture_angle and mask_tex_slot.has_random_texture_angle:
                col.prop(mask_tex_slot, "use_random", text="Random")
                if mask_tex_slot.use_random:
                    col.prop(mask_tex_slot, "random_angle", text="Random Angle")

    # scale and offset
    col.prop(mask_tex_slot, "offset")
    col.prop(mask_tex_slot, "scale")


def brush_basic_texpaint_settings(layout, context, brush, *, compact=False):
    """Draw Tool Settings header for Vertex Paint and 2D and 3D Texture Paint modes."""
    capabilities = brush.image_paint_capabilities

    if capabilities.has_color:
        UnifiedPaintPanel.prop_unified_color(layout, context, brush, "color", text="")
        layout.prop(brush, "blend", text="" if compact else "Blend")

    UnifiedPaintPanel.prop_unified(
        layout,
        context,
        brush,
        "size",
        pressure_name="use_pressure_size",
        unified_name="use_unified_size",
        slider=True,
        text="Radius",
        header=True
    )
    UnifiedPaintPanel.prop_unified(
        layout,
        context,
        brush,
        "strength",
        pressure_name="use_pressure_strength",
        unified_name="use_unified_strength",
        header=True
    )


def brush_basic_gpencil_paint_settings(layout, context, brush, *, compact=False):
    tool_settings = context.tool_settings
    settings = tool_settings.gpencil_paint
    gp_settings = brush.gpencil_settings
    tool = context.workspace.tools.from_space_view3d_mode(context.mode, create=False)
    if gp_settings is None:
        return

    # Brush details
    if brush.gpencil_tool == 'ERASE':
        row = layout.row(align=True)
        row.prop(brush, "size", text="Radius")
        row.prop(gp_settings, "use_pressure", text="", icon='STYLUS_PRESSURE')
        row.prop(gp_settings, "use_occlude_eraser", text="", icon='XRAY')

        row = layout.row(align=True)
        row.prop(gp_settings, "eraser_mode", expand=True)
        if gp_settings.eraser_mode == 'SOFT':
            row = layout.row(align=True)
            row.prop(gp_settings, "pen_strength", slider=True)
            row.prop(gp_settings, "use_strength_pressure", text="", icon='STYLUS_PRESSURE')
            row = layout.row(align=True)
            row.prop(gp_settings, "eraser_strength_factor")
            row = layout.row(align=True)
            row.prop(gp_settings, "eraser_thickness_factor")

        row = layout.row(align=True)
        row.use_property_split = False
        row.prop(settings, "show_brush", text="Display Cursor")
        row.use_property_split = True

    # FIXME: tools must use their own UI drawing!
    elif brush.gpencil_tool == 'FILL':
        row = layout.row(align=True)
        row.prop(gp_settings, "fill_leak", text="Leak Size")
        row = layout.row(align=True)
        row.prop(brush, "size", text="Thickness")
        row = layout.row(align=True)
        row.prop(gp_settings, "fill_simplify_level", text="Simplify")

    else:  # brush.gpencil_tool == 'DRAW/TINT':
        row = layout.row(align=True)
        row.prop(brush, "size", text="Radius")
        row.prop(gp_settings, "use_pressure", text="", icon='STYLUS_PRESSURE')

        if gp_settings.use_pressure and context.area.type == 'PROPERTIES':
            col = layout.column()
            col.template_curve_mapping(gp_settings, "curve_sensitivity", brush=True,
                                      use_negative_slope=True)

        row = layout.row(align=True)
        row.prop(gp_settings, "pen_strength", slider=True)
        row.prop(gp_settings, "use_strength_pressure", text="", icon='STYLUS_PRESSURE')

        if gp_settings.use_strength_pressure and context.area.type == 'PROPERTIES':
            col = layout.column()
            col.template_curve_mapping(gp_settings, "curve_strength", brush=True,
                                        use_negative_slope=True)

        if brush.gpencil_tool == 'TINT':
            row = layout.row(align=True)
            row.prop(gp_settings, "vertex_mode", text="Mode")

    # FIXME: tools must use their own UI drawing!
    if tool.idname in {
            "builtin.arc",
            "builtin.curve",
            "builtin.line",
            "builtin.box",
            "builtin.circle",
            "builtin.polyline"
    }:
        settings = context.tool_settings.gpencil_sculpt
        if compact:
            row = layout.row(align=True)
            row.prop(settings, "use_thickness_curve", text="", icon='SPHERECURVE')
            sub = row.row(align=True)
            sub.active = settings.use_thickness_curve
            sub.popover(
                panel="TOPBAR_PT_gpencil_primitive",
                text="Thickness Profile",
            )
        else:
            row = layout.row(align=True)
            row.prop(settings, "use_thickness_curve", text="Use Thickness Profile")
            sub = row.row(align=True)
            if settings.use_thickness_curve:
                # Curve
                layout.template_curve_mapping(settings, "thickness_primitive_curve", brush=True)


def brush_basic_gpencil_sculpt_settings(layout, context, brush, *, compact=False):
    gp_settings = brush.gpencil_settings
    tool = brush.gpencil_sculpt_tool

    row = layout.row(align=True)
    row.prop(brush, "size", slider=True)
    sub = row.row(align=True)
    sub.enabled = tool not in {'GRAB', 'CLONE'}
    sub.prop(gp_settings, "use_pressure", text="")

    row = layout.row(align=True)
    row.prop(brush, "strength", slider=True)
    row.prop(brush, "use_pressure_strength", text="")

    if compact:
        if tool in {'THICKNESS', 'STRENGTH', 'PINCH', 'TWIST'}:
            row.separator()
            row.prop(gp_settings, "direction", expand=True, text="")
    else:
        use_property_split_prev = layout.use_property_split
        layout.use_property_split = False
        if tool in {'THICKNESS', 'STRENGTH'}:
            layout.row().prop(gp_settings, "direction", expand=True)
        elif tool == 'PINCH':
            row = layout.row(align=True)
            row.prop_enum(gp_settings, "direction", value='ADD', text="Pinch")
            row.prop_enum(gp_settings, "direction", value='SUBTRACT', text="Inflate")
        elif tool == 'TWIST':
            row = layout.row(align=True)
            row.prop_enum(gp_settings, "direction", value='ADD', text="CCW")
            row.prop_enum(gp_settings, "direction", value='SUBTRACT', text="CW")
        layout.use_property_split = use_property_split_prev


def brush_basic_gpencil_weight_settings(layout, _context, brush, *, compact=False):
    gp_settings = brush.gpencil_settings
    layout.prop(brush, "size", slider=True)

    row = layout.row(align=True)
    row.prop(brush, "strength", slider=True)
    row.prop(brush, "use_pressure_strength", text="")

    layout.prop(brush, "weight", slider=True)


def brush_basic_gpencil_vertex_settings(layout, _context, brush, *, compact=False):
    gp_settings = brush.gpencil_settings

    # Brush details
    row = layout.row(align=True)
    row.prop(brush, "size", text="Radius")
    row.prop(gp_settings, "use_pressure", text="", icon='STYLUS_PRESSURE')

    if brush.gpencil_vertex_tool in {'DRAW', 'BLUR', 'SMEAR'}:
        row = layout.row(align=True)
        row.prop(gp_settings, "pen_strength", slider=True)
        row.prop(gp_settings, "use_strength_pressure", text="", icon='STYLUS_PRESSURE')

    if brush.gpencil_vertex_tool in {'DRAW', 'REPLACE'}:
        row = layout.row(align=True)
        row.prop(gp_settings, "vertex_mode", text="Mode")


classes = (
    VIEW3D_MT_tools_projectpaint_clone,
)

if __name__ == "__main__":  # only for live edit.
    from bpy.utils import register_class
    for cls in classes:
        register_class(cls)<|MERGE_RESOLUTION|>--- conflicted
+++ resolved
@@ -664,13 +664,7 @@
             layout.use_property_split = True
             layout.prop(brush, "disconnected_distance_max")
 
-<<<<<<< HEAD
-        if brush.sculpt_tool == 'CLOTH':
-=======
-            layout.separator()
-
         elif sculpt_tool == 'CLOTH':
->>>>>>> 3102ccf6
             layout.separator()
             layout.prop(brush, "cloth_sim_limit")
             layout.prop(brush, "cloth_sim_falloff")
@@ -697,12 +691,8 @@
             row.use_property_split = False
             row.prop(brush, "invert_to_scrape_fill", text="Invert to Scrape")
 
-<<<<<<< HEAD
-        if brush.sculpt_tool == 'GRAB':
+        elif sculpt_tool == 'GRAB':
             layout.use_property_split = False
-=======
-        elif sculpt_tool == 'GRAB':
->>>>>>> 3102ccf6
             layout.prop(brush, "use_grab_active_vertex")
 
         elif sculpt_tool == 'PAINT':
