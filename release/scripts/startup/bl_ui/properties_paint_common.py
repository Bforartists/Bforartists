--- conflicted
+++ resolved
@@ -539,12 +539,9 @@
 
         # normal_radius_factor
         layout.prop(brush, "normal_radius_factor", slider=True)
-<<<<<<< HEAD
+        layout.prop(brush, "hardness", slider=True)
         
         layout.separator()
-=======
-        layout.prop(brush, "hardness", slider=True)
->>>>>>> e6ae571b
 
         # auto_smooth_factor and use_inverse_smooth_pressure
         if capabilities.has_auto_smooth:
@@ -654,13 +651,8 @@
             layout.separator()
             layout.prop(brush, "cloth_mass")
             layout.prop(brush, "cloth_damping")
-<<<<<<< HEAD
             layout.separator()  
-        
-=======
-            layout.separator()
-
->>>>>>> e6ae571b
+
         if brush.sculpt_tool == 'SCRAPE':
             row = layout.row()
             row.prop(brush, "area_radius_factor", slider=True)
