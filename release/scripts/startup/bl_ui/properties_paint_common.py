--- conflicted
+++ resolved
@@ -1,4 +1,4 @@
-﻿# ##### BEGIN GPL LICENSE BLOCK #####
+# ##### BEGIN GPL LICENSE BLOCK #####
 #
 #  This program is free software; you can redistribute it and/or
 #  modify it under the terms of the GNU General Public License
@@ -137,15 +137,9 @@
                     panel.prop_unified_color(row, context, brush, "secondary_color", text="")
                     row.separator()
                     row.operator("paint.brush_colors_flip", icon='FILE_REFRESH', text="")
-<<<<<<< HEAD
-                    row.operator("paint.sample_color", icon='EYEDROPPER', text="")
-
-                    col = layout.column()
-=======
         else:
             if brush.image_tool == 'FILL' and not projpaint:
                 col.prop(brush, "fill_threshold")
->>>>>>> ecd36afb
 
     elif brush.image_tool == 'SOFTEN':
         col = layout.column(align=True)
@@ -251,15 +245,6 @@
             layout.operator("brush.stencil_fit_image_aspect")
         layout.operator("brush.stencil_reset_transform")
 
-        # bfa - stencil brush control buttons
-        col = layout.column()
-        col.label(text="Stencil Brush Controls:")
-        row = layout.row(align=False)
-        row.alignment = 'LEFT'
-        row.operator("brush.stencil_control", text = '', icon ='TRANSFORM_MOVE').mode = 'TRANSLATION'
-        row.operator("brush.stencil_control", text = '', icon ='TRANSFORM_ROTATE').mode = 'ROTATION'
-        row.operator("brush.stencil_control", text = '', icon ='TRANSFORM_SCALE').mode = 'SCALE'
-
     # angle and texture_angle_source
     if tex_slot.has_texture_angle:
         col = layout.column()
@@ -305,34 +290,6 @@
             layout.operator("brush.stencil_fit_image_aspect").mask = True
         layout.operator("brush.stencil_reset_transform").mask = True
 
-        # bfa - stencil brush control buttons
-        col = layout.column()
-        col.label(text="Stencil Brush Controls:")
-        row = layout.row(align=False)
-        row.alignment = 'LEFT'
-        row.operator("brush.stencil_control", text = '', icon ='TRANSFORM_MOVE').mode = 'TRANSLATION'
-        row.operator("brush.stencil_control", text = '', icon ='TRANSFORM_ROTATE').mode = 'ROTATION'
-        row.operator("brush.stencil_control", text = '', icon ='TRANSFORM_SCALE').mode = 'SCALE'
-        #prop.mode = 'TRANSLATION'
-        #prop.texmode = 'PRIMARY'
-
-        col = layout.column()
-        col.label(text="Secondary Stencil Brush Controls:")
-
-        row = layout.row(align=False)
-        row.alignment = 'LEFT'
-        prop = row.operator("brush.stencil_control", text = '', icon ='TRANSFORM_MOVE')
-        prop.mode = 'TRANSLATION'
-        prop.texmode = 'SECONDARY'
-        prop = row.operator("brush.stencil_control", text = '', icon ='TRANSFORM_ROTATE')
-        prop.mode = 'ROTATION'
-        prop.texmode = 'SECONDARY'
-        prop = row.operator("brush.stencil_control", text = '', icon ='TRANSFORM_SCALE')
-        prop.mode = 'SCALE'
-        prop.texmode = 'SECONDARY'
-
-        layout.separator()
-
     col = layout.column()
     col.prop(brush, "use_pressure_masking", text="")
     # angle and texture_angle_source
