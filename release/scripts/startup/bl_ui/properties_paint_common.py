--- conflicted
+++ resolved
@@ -544,7 +544,7 @@
         # normal_radius_factor
         layout.prop(brush, "normal_radius_factor", slider=True)
         layout.prop(brush, "hardness", slider=True)
-        
+
         layout.separator()
 
         # auto_smooth_factor and use_inverse_smooth_pressure
@@ -591,16 +591,16 @@
                 pressure_name="use_offset_pressure",
                 slider=True,
             )
-            
-            layout.separator()
-            
+
+            layout.separator()
+
             row = layout.row(heading="Plane Trim")
             row.use_property_split = False
             row.prop(brush, "use_plane_trim", text="")
-            
+
             if brush.use_plane_trim:
                 row.prop(brush, "plane_trim", slider=True, text="")
-                
+
 
         # height
         if capabilities.has_height:
@@ -632,10 +632,10 @@
             layout.prop(brush, "pose_offset")
             layout.prop(brush, "pose_smooth_iterations")
             layout.prop(brush, "pose_ik_segments")
-            
-            layout.separator()
-
-            layout.use_property_split = False           
+
+            layout.separator()
+
+            layout.use_property_split = False
             layout.prop(brush, "use_pose_ik_anchored")
 
         if brush.sculpt_tool == 'CLOTH':
@@ -655,24 +655,24 @@
             row = layout.row()
             row.prop(brush, "area_radius_factor", slider=True)
             row = layout.row()
-            row.use_property_split = False     
+            row.use_property_split = False
             row.prop(brush, "invert_to_scrape_fill", text="Invert to Fill")
 
         if brush.sculpt_tool == 'FILL':
             row = layout.row()
             row.prop(brush, "area_radius_factor", slider=True)
             row = layout.row()
-            row.use_property_split = False     
+            row.use_property_split = False
             row.prop(brush, "invert_to_scrape_fill", text="Invert to Scrape")
 
         if brush.sculpt_tool == 'GRAB':
-            layout.use_property_split = False  
+            layout.use_property_split = False
             layout.prop(brush, "use_grab_active_vertex")
 
         if brush.sculpt_tool == 'MULTIPLANE_SCRAPE':
             col = layout.column()
             col.prop(brush, "multiplane_scrape_angle")
-            col.use_property_split = False  
+            col.use_property_split = False
             col.prop(brush, "use_multiplane_scrape_dynamic")
             col.prop(brush, "show_multiplane_scrape_planes_preview")
 
@@ -840,20 +840,15 @@
         row = col.row()
         row.separator()
         row.prop(brush, "use_automasking_face_sets")
-       
+
         # boundary edges/face sets automasking
-<<<<<<< HEAD
         row = col.row()
         row.separator()
         row.prop(brush, "use_automasking_boundary_edges", text="Mesh Boundary")
         row = col.row()
         row.separator()
-        row.prop(brush, "use_automasking_boundary_face_sets", text="Face Sets")
+        row.prop(brush, "use_automasking_boundary_face_sets", text="Face Sets Boundary")
         col.use_property_split = True
-=======
-        col.prop(brush, "use_automasking_boundary_edges", text="Mesh Boundary")
-        col.prop(brush, "use_automasking_boundary_face_sets", text="Face Sets Boundary")
->>>>>>> f7be755f
         col.prop(brush, "automasking_boundary_edges_propagation_steps")
 
         # sculpt plane settings
@@ -861,7 +856,7 @@
             col.use_property_split = True
             col.prop(brush, "sculpt_plane")
             col.use_property_split = False
-            
+
             col = layout.column()
             col.label(text = "Use Original")
             col.use_property_split = False
@@ -871,14 +866,14 @@
             row = col.row()
             row.separator()
             row.prop(brush, "use_original_plane", text="Plane")
-            
+
             layout.separator()
 
     # 3D and 2D Texture Paint.
     elif mode in {'PAINT_TEXTURE', 'PAINT_2D'}:
         capabilities = brush.image_paint_capabilities
         use_accumulate = capabilities.has_accumulate
-        
+
         layout.use_property_split = False
 
         if mode == 'PAINT_2D':
