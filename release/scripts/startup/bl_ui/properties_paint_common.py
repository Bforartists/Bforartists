# SPDX-License-Identifier: GPL-2.0-or-later
from bpy.types import Menu, Panel # bfa - panel


class UnifiedPaintPanel:
    # subclass must set
    # bl_space_type = 'IMAGE_EDITOR'
    # bl_region_type = 'UI'

    @staticmethod
    def get_brush_mode(context):
        """ Get the correct mode for this context. For any context where this returns None,
            no brush options should be displayed."""
        mode = context.mode

        if mode == 'PARTICLE':
            # Particle brush settings currently completely do their own thing.
            return None

        from bl_ui.space_toolsystem_common import ToolSelectPanelHelper
        tool = ToolSelectPanelHelper.tool_active_from_context(context)

        if not tool:
            # If there is no active tool, then there can't be an active brush.
            return None

        if not tool.has_datablock:
            # tool.has_datablock is always true for tools that use brushes.
            return None

        space_data = context.space_data
        tool_settings = context.tool_settings

        if space_data:
            space_type = space_data.type
            if space_type == 'IMAGE_EDITOR':
                if space_data.show_uvedit:
                    return 'UV_SCULPT'
                return 'PAINT_2D'
            elif space_type in {'VIEW_3D', 'PROPERTIES'}:
                if mode == 'PAINT_TEXTURE':
                    if tool_settings.image_paint:
                        return mode
                    else:
                        return None
                return mode
        return None

    @staticmethod
    def paint_settings(context):
        tool_settings = context.tool_settings

        mode = UnifiedPaintPanel.get_brush_mode(context)

        # 3D paint settings
        if mode == 'SCULPT':
            return tool_settings.sculpt
        elif mode == 'PAINT_VERTEX':
            return tool_settings.vertex_paint
        elif mode == 'PAINT_WEIGHT':
            return tool_settings.weight_paint
        elif mode == 'PAINT_TEXTURE':
            return tool_settings.image_paint
        elif mode == 'PARTICLE':
            return tool_settings.particle_edit
        # 2D paint settings
        elif mode == 'PAINT_2D':
            return tool_settings.image_paint
        elif mode == 'UV_SCULPT':
            return tool_settings.uv_sculpt
        # Grease Pencil settings
        elif mode == 'PAINT_GPENCIL':
            return tool_settings.gpencil_paint
        elif mode == 'SCULPT_GPENCIL':
            return tool_settings.gpencil_sculpt_paint
        elif mode == 'WEIGHT_GPENCIL':
            return tool_settings.gpencil_weight_paint
        elif mode == 'VERTEX_GPENCIL':
            return tool_settings.gpencil_vertex_paint
        elif mode == 'SCULPT_CURVES':
            return tool_settings.curves_sculpt
        return None

    @staticmethod
    def prop_unified(
            layout,
            context,
            brush,
            prop_name,
            unified_name=None,
            pressure_name=None,
            icon='NONE',
            text=None,
            slider=False,
            header=False,
    ):
        """ Generalized way of adding brush options to the UI,
            along with their pen pressure setting and global toggle, if they exist. """
        row = layout.row(align=True)
        ups = context.tool_settings.unified_paint_settings
        prop_owner = brush
        if unified_name and getattr(ups, unified_name):
            prop_owner = ups

        row.prop(prop_owner, prop_name, icon=icon, text=text, slider=slider)

        if pressure_name:
            row.prop(brush, pressure_name, text="")

        if unified_name and not header:
            # NOTE: We don't draw UnifiedPaintSettings in the header to reduce clutter. D5928#136281
            row.prop(ups, unified_name, text="", icon='BRUSHES_ALL')

        return row

    @staticmethod
    def prop_unified_color(parent, context, brush, prop_name, *, text=None):
        ups = context.tool_settings.unified_paint_settings
        prop_owner = ups if ups.use_unified_color else brush
        parent.prop(prop_owner, prop_name, text=text)

    @staticmethod
    def prop_unified_color_picker(parent, context, brush, prop_name, value_slider=True):
        ups = context.tool_settings.unified_paint_settings
        prop_owner = ups if ups.use_unified_color else brush
        parent.template_color_picker(prop_owner, prop_name, value_slider=value_slider)


### Classes to let various paint modes' panels share code, by sub-classing these classes. ###
class BrushPanel(UnifiedPaintPanel):
    @classmethod
    def poll(cls, context):
        return cls.get_brush_mode(context) is not None


class BrushSelectPanel(BrushPanel):
    bl_label = "Brushes"

    def draw(self, context):
        layout = self.layout
        settings = self.paint_settings(context)
        brush = settings.brush

        row = layout.row()
        large_preview = True
        if large_preview:
            row.column().template_ID_preview(settings, "brush", new="brush.add", rows=3, cols=8, hide_buttons=False)
        else:
            row.column().template_ID(settings, "brush", new="brush.add")
        col = row.column()

        if brush is not None:
            col.prop(brush, "use_custom_icon", toggle=True, icon='FILE_IMAGE', text="")

            if brush.use_custom_icon:
                layout.prop(brush, "icon_filepath", text="")


class ColorPalettePanel(BrushPanel):
    bl_label = "Color Palette"
    bl_options = {'DEFAULT_CLOSED'}

    @classmethod
    def poll(cls, context):
        if not super().poll(context):
            return False

        settings = cls.paint_settings(context)
        brush = settings.brush

        if context.space_data.type == 'IMAGE_EDITOR' or context.image_paint_object:
            capabilities = brush.image_paint_capabilities
            return capabilities.has_color

        elif context.vertex_paint_object:
            capabilities = brush.vertex_paint_capabilities
            return capabilities.has_color

        elif context.sculpt_object:
            capabilities = brush.sculpt_capabilities
            return capabilities.has_color
        return False

    def draw(self, context):
        layout = self.layout
        settings = self.paint_settings(context)

        layout.template_ID(settings, "palette", new="palette.new")
        if settings.palette:
            layout.template_palette(settings, "palette", color=True)


class ClonePanel(BrushPanel):
    bl_label = "Clone"
    bl_options = {'DEFAULT_CLOSED'}

    @classmethod
    def poll(cls, context):
        if not super().poll(context):
            return False

        settings = cls.paint_settings(context)

        mode = cls.get_brush_mode(context)
        if mode == 'PAINT_TEXTURE':
            brush = settings.brush
            return brush.image_tool == 'CLONE'
        return False

    def draw_header(self, context):
        settings = self.paint_settings(context)
        self.layout.prop(settings, "use_clone_layer", text="")

    def draw(self, context):
        layout = self.layout
        settings = self.paint_settings(context)

        layout.active = settings.use_clone_layer

        ob = context.active_object
        col = layout.column()

        if settings.mode == 'MATERIAL':
            if len(ob.material_slots) > 1:
                col.label(text="Materials")
                col.template_list(
                    "MATERIAL_UL_matslots", "",
                    ob, "material_slots",
                    ob, "active_material_index",
                    rows=2,
                )

            mat = ob.active_material
            if mat:
                col.label(text="Source Clone Slot")
                col.template_list(
                    "TEXTURE_UL_texpaintslots", "",
                    mat, "texture_paint_slots",
                    mat, "paint_clone_slot",
                    rows=2,
                )

        elif settings.mode == 'IMAGE':
            mesh = ob.data

            clone_text = mesh.uv_layer_clone.name if mesh.uv_layer_clone else ""
            col.label(text="Source Clone Image")
            col.template_ID(settings, "clone_image")
            col.label(text="Source Clone UV Map")
            col.menu("VIEW3D_MT_tools_projectpaint_clone", text=clone_text, translate=False)


class TextureMaskPanel(BrushPanel):
    bl_label = "Texture Mask"
    bl_options = {'DEFAULT_CLOSED'}

    def draw(self, context):
        layout = self.layout
        layout.use_property_split = True
        layout.use_property_decorate = False

        brush = context.tool_settings.image_paint.brush
        mask_tex_slot = brush.mask_texture_slot

        col = layout.column()
        col.template_ID_preview(mask_tex_slot, "texture", new="texture.new", rows=3, cols=8)

        # map_mode
        layout.row().prop(mask_tex_slot, "mask_map_mode", text="Mask Mapping")

        if mask_tex_slot.map_mode == 'STENCIL':
            if brush.mask_texture and brush.mask_texture.type == 'IMAGE':
                layout.operator("brush.stencil_fit_image_aspect").mask = True
            layout.operator("brush.stencil_reset_transform").mask = True

        col = layout.column()
        col.prop(brush, "use_pressure_masking", text="Pressure Masking")
        # angle and texture_angle_source
        if mask_tex_slot.has_texture_angle:
            col = layout.column()
            col.prop(mask_tex_slot, "angle", text="Angle")
            if mask_tex_slot.has_texture_angle_source:
                col.prop(mask_tex_slot, "use_rake", text="Rake")

                if brush.brush_capabilities.has_random_texture_angle and mask_tex_slot.has_random_texture_angle:
                    col.prop(mask_tex_slot, "use_random", text="Random")
                    if mask_tex_slot.use_random:
                        col.prop(mask_tex_slot, "random_angle", text="Random Angle")

        # scale and offset
        col.prop(mask_tex_slot, "offset")
        col.prop(mask_tex_slot, "scale")


class StrokePanel(BrushPanel):
    bl_label = "Stroke"
    bl_options = {'DEFAULT_CLOSED'}
    bl_ui_units_x = 13

    def draw(self, context):
        layout = self.layout
        layout.use_property_split = True
        layout.use_property_decorate = False

        mode = self.get_brush_mode(context)
        settings = self.paint_settings(context)
        brush = settings.brush

        col = layout.column()

        col.prop(brush, "stroke_method")
        col.separator()

        if brush.use_anchor:
            col.use_property_split = False
            col.prop(brush, "use_edge_to_edge", text="Edge to Edge")
            col.use_property_split = True

        if brush.use_airbrush:
            col.prop(brush, "rate", text="Rate", slider=True)

        if brush.use_space:
            row = col.row(align=True)
            row.prop(brush, "spacing", text="Spacing")
            row.prop(brush, "use_pressure_spacing", toggle=True, text="")

        if brush.use_line or brush.use_curve:
            row = col.row(align=True)
            row.prop(brush, "spacing", text="Spacing")

        if mode == 'SCULPT':
            col.row().prop(brush, "use_scene_spacing", text="Spacing Distance", expand=True)

        if mode in {'PAINT_TEXTURE', 'PAINT_2D', 'SCULPT'}:
            if brush.image_paint_capabilities.has_space_attenuation or brush.sculpt_capabilities.has_space_attenuation:
                col.use_property_split = False
                col.prop(brush, "use_space_attenuation")
                col.use_property_split = True

        if brush.use_curve:
            col.separator()
            col.template_ID(brush, "paint_curve", new="paintcurve.new")
            col.operator("paintcurve.draw")
            col.separator()

        if brush.use_space or brush.use_line or brush.use_curve:
            col.separator()
            row = col.row(align=True)
            col.prop(brush, "dash_ratio", text="Dash Ratio")
            col.prop(brush, "dash_samples", text="Dash Length")

        if (mode == 'SCULPT' and brush.sculpt_capabilities.has_jitter) or mode != 'SCULPT':
            col.separator()
            row = col.row(align=True)
            if brush.jitter_unit == 'BRUSH':
                row.prop(brush, "jitter", slider=True)
            else:
                row.prop(brush, "jitter_absolute")
            row.prop(brush, "use_pressure_jitter", toggle=True, text="")
            col.row().prop(brush, "jitter_unit", expand=True)

        col.separator()
        col.prop(settings, "input_samples")


class SmoothStrokePanel(BrushPanel):
    bl_label = ""
    bl_options = {'DEFAULT_CLOSED'}

    @classmethod
    def poll(cls, context):
        if not super().poll(context):
            return False
        settings = cls.paint_settings(context)
        brush = settings.brush
        if brush.brush_capabilities.has_smooth_stroke:
            return True
        return False

    def draw_header(self, context):
        settings = self.paint_settings(context)
        brush = settings.brush
        # bfa - align props left
        row = self.layout.row(align=True)
        row.use_property_split = False
        row.prop(brush, "use_smooth_stroke", text="Stabilize Stroke")

    def draw(self, context):
        layout = self.layout
        layout.use_property_split = True
        layout.use_property_decorate = False

        settings = self.paint_settings(context)
        brush = settings.brush

        col = layout.column()
        col.active = brush.use_smooth_stroke
        col.prop(brush, "smooth_stroke_radius", text="Radius", slider=True)
        col.prop(brush, "smooth_stroke_factor", text="Factor", slider=True)


class FalloffPanel(BrushPanel):
    bl_label = "Falloff"
    bl_options = {'DEFAULT_CLOSED'}

    @classmethod
    def poll(cls, context):
        if not super().poll(context):
            return False
        settings = cls.paint_settings(context)
        if not (settings and settings.brush and settings.brush.curve):
            return False
        if cls.get_brush_mode(context) == 'SCULPT_CURVES':
            brush = settings.brush
            if brush.curves_sculpt_tool in {'ADD', 'DELETE'}:
                return False
        return True

    def draw(self, context):
        layout = self.layout
        settings = self.paint_settings(context)
        mode = self.get_brush_mode(context)
        brush = settings.brush

        if brush is None:
            return

        col = layout.column(align=True)
        row = col.row(align=True)
        row.prop(brush, "curve_preset", text="")

        if brush.curve_preset == 'CUSTOM':
            layout.template_curve_mapping(brush, "curve", brush=True)

            col = layout.column(align=True)
            row = col.row(align=True)
            row.operator("brush.curve_preset", icon='SMOOTHCURVE', text="").shape = 'SMOOTH'
            row.operator("brush.curve_preset", icon='SPHERECURVE', text="").shape = 'ROUND'
            row.operator("brush.curve_preset", icon='ROOTCURVE', text="").shape = 'ROOT'
            row.operator("brush.curve_preset", icon='SHARPCURVE', text="").shape = 'SHARP'
            row.operator("brush.curve_preset", icon='LINCURVE', text="").shape = 'LINE'
            row.operator("brush.curve_preset", icon='NOCURVE', text="").shape = 'MAX'

        show_fallof_shape = False
        if mode in {'SCULPT', 'PAINT_VERTEX', 'PAINT_WEIGHT'} and brush.sculpt_tool != 'POSE':
            show_fallof_shape = True
        if not show_fallof_shape and mode == 'SCULPT_CURVES' and context.space_data.type == 'PROPERTIES':
            show_fallof_shape = True

        if show_fallof_shape:
            col.separator()
            row = col.row(align=True)
            row.use_property_split = True
            row.use_property_decorate = False
            row.prop(brush, "falloff_shape", expand=True)


class DisplayPanel(BrushPanel):
    bl_label = "Brush Cursor"
    bl_options = {'DEFAULT_CLOSED'}

    def draw_header(self, context):
        settings = self.paint_settings(context)
        if settings and not self.is_popover:
            self.layout.prop(settings, "show_brush", text="")

    def draw(self, context):
        layout = self.layout
        layout.use_property_split = True
        layout.use_property_decorate = False

        mode = self.get_brush_mode(context)
        settings = self.paint_settings(context)
        brush = settings.brush
        tex_slot = brush.texture_slot
        tex_slot_mask = brush.mask_texture_slot

        if self.is_popover:
            row = layout.row(align=True)
            # bfa - align props left
            row.use_property_split = False
            row.prop(settings, "show_brush", text="Display Cursor")

        col = layout.column()
        col.active = brush.brush_capabilities.has_overlay and settings.show_brush

        col.prop(brush, "cursor_color_add", text="Cursor Color")
        if mode == 'SCULPT' and brush.sculpt_capabilities.has_secondary_color:
            col.prop(brush, "cursor_color_subtract", text="Inverse Color")

        col.separator()

        row = col.row(align=True)
        row.prop(brush, "cursor_overlay_alpha", text="Falloff Opacity")
        row.prop(brush, "use_cursor_overlay_override", toggle=True, text="", icon='BRUSH_DATA')
        row.prop(
            brush, "use_cursor_overlay", text="", toggle=True,
            icon='HIDE_OFF' if brush.use_cursor_overlay else 'HIDE_ON',
        )

        if mode in {'PAINT_2D', 'PAINT_TEXTURE', 'PAINT_VERTEX', 'SCULPT'}:
            row = col.row(align=True)
            row.prop(brush, "texture_overlay_alpha", text="Texture Opacity")
            row.prop(brush, "use_primary_overlay_override", toggle=True, text="", icon='BRUSH_DATA')
            if tex_slot.map_mode != 'STENCIL':
                row.prop(
                    brush, "use_primary_overlay", text="", toggle=True,
                    icon='HIDE_OFF' if brush.use_primary_overlay else 'HIDE_ON',
                )

        if mode in {'PAINT_TEXTURE', 'PAINT_2D'}:
            row = col.row(align=True)
            row.prop(brush, "mask_overlay_alpha", text="Mask Texture Opacity")
            row.prop(brush, "use_secondary_overlay_override", toggle=True, text="", icon='BRUSH_DATA')
            if tex_slot_mask.map_mode != 'STENCIL':
                row.prop(
                    brush, "use_secondary_overlay", text="", toggle=True,
                    icon='HIDE_OFF' if brush.use_secondary_overlay else 'HIDE_ON',
                )


class VIEW3D_MT_tools_projectpaint_clone(Menu):
    bl_label = "Clone Layer"

    def draw(self, context):
        layout = self.layout

        for i, uv_layer in enumerate(context.active_object.data.uv_layers):
            props = layout.operator("wm.context_set_int", text=uv_layer.name, translate=False)
            props.data_path = "active_object.data.uv_layer_clone_index"
            props.value = i


def brush_settings(layout, context, brush, popover=False):
    """ Draw simple brush settings for Sculpt,
        Texture/Vertex/Weight Paint modes, or skip certain settings for the popover """

    mode = UnifiedPaintPanel.get_brush_mode(context)

    ### Draw simple settings unique to each paint mode. ###
    brush_shared_settings(layout, context, brush, popover)

    # Sculpt Mode #
    if mode == 'SCULPT':
        capabilities = brush.sculpt_capabilities
        sculpt_tool = brush.sculpt_tool

        # normal_radius_factor
        layout.prop(brush, "normal_radius_factor", slider=True)

        if context.preferences.experimental.use_sculpt_tools_tilt and capabilities.has_tilt:
            layout.prop(brush, "tilt_strength_factor", slider=True)

        row = layout.row(align=True)
        row.prop(brush, "hardness", slider=True)
        row.prop(brush, "invert_hardness_pressure", text="")
        row.prop(brush, "use_hardness_pressure", text="")

        layout.separator()

        # auto_smooth_factor and use_inverse_smooth_pressure
        if capabilities.has_auto_smooth:
            UnifiedPaintPanel.prop_unified(
                layout,
                context,
                brush,
                "auto_smooth_factor",
                pressure_name="use_inverse_smooth_pressure",
                slider=True,
            )

        # topology_rake_factor
        if (
                capabilities.has_topology_rake and
                context.sculpt_object.use_dynamic_topology_sculpting
        ):
            layout.prop(brush, "topology_rake_factor", slider=True)

        # normal_weight
        if capabilities.has_normal_weight:
            layout.prop(brush, "normal_weight", slider=True)

        # crease_pinch_factor
        if capabilities.has_pinch_factor:
            text = "Pinch"
            if sculpt_tool in {'BLOB', 'SNAKE_HOOK'}:
                text = "Magnify"
            layout.prop(brush, "crease_pinch_factor", slider=True, text=text)

        # rake_factor
        if capabilities.has_rake_factor:
            layout.prop(brush, "rake_factor", slider=True)

        # plane_offset, use_offset_pressure, use_plane_trim, plane_trim
        if capabilities.has_plane_offset:
            layout.separator()
            UnifiedPaintPanel.prop_unified(
                layout,
                context,
                brush,
                "plane_offset",
                pressure_name="use_offset_pressure",
                slider=True,
            )

            layout.separator()

            split = layout.split(factor=0.36)
            col = split.column()
            col.use_property_split = False
            col.prop(brush, "use_plane_trim", text="Plane Trim")
            col = split.column()
            if brush.use_plane_trim:
                col.prop(brush, "plane_trim", slider=True, text="")
            else:
                col.label(icon='DISCLOSURE_TRI_RIGHT')

        # height
        if capabilities.has_height:
            layout.prop(brush, "height", slider=True, text="Height")

        # use_persistent, set_persistent_base
        if capabilities.has_persistence:

            layout.separator()
            layout.use_property_split = False
            layout.prop(brush, "use_persistent")
            layout.operator("sculpt.set_persistent_base")
            layout.separator()

        if capabilities.has_color:
            ups = context.scene.tool_settings.unified_paint_settings
            row = layout.row(align=True)
            UnifiedPaintPanel.prop_unified_color(row, context, brush, "color", text="")
            UnifiedPaintPanel.prop_unified_color(row, context, brush, "secondary_color", text="")
            row.separator()
            row.operator("paint.brush_colors_flip", icon='FILE_REFRESH', text="", emboss=False)
            row.prop(ups, "use_unified_color", text="", icon='BRUSHES_ALL')
            layout.prop(brush, "blend", text="Blend Mode")

        # Per sculpt tool options.

        if sculpt_tool == 'CLAY_STRIPS':
            row = layout.row()
            row.prop(brush, "tip_roundness")

        elif sculpt_tool == 'ELASTIC_DEFORM':
            layout.separator()
            layout.prop(brush, "elastic_deform_type")
            layout.prop(brush, "elastic_deform_volume_preservation", slider=True)
            layout.separator()

        elif sculpt_tool == 'SNAKE_HOOK':
            layout.separator()
            layout.prop(brush, "snake_hook_deform_type")
            layout.separator()

        elif sculpt_tool == 'POSE':
            layout.separator()
            layout.prop(brush, "deform_target")
            layout.separator()
            layout.prop(brush, "pose_deform_type")
            layout.prop(brush, "pose_origin_type")
            layout.prop(brush, "pose_offset")
            layout.prop(brush, "pose_smooth_iterations")
            if brush.pose_deform_type == 'ROTATE_TWIST' and brush.pose_origin_type in {'TOPOLOGY', 'FACE_SETS'}:
                layout.prop(brush, "pose_ik_segments")
            if brush.pose_deform_type == 'SCALE_TRANSLATE':
                layout.prop(brush, "use_pose_lock_rotation")

            layout.use_property_split = False
            layout.prop(brush, "use_pose_ik_anchored")
            layout.prop(brush, "use_connected_only")
            layout.use_property_split = True

            layout.prop(brush, "disconnected_distance_max")

            layout.separator()

        elif sculpt_tool == 'CLOTH':
            layout.separator()
            layout.use_property_split = True
            layout.prop(brush, "cloth_simulation_area_type")
            if brush.cloth_simulation_area_type != 'GLOBAL':
                layout.prop(brush, "cloth_sim_limit")
                layout.prop(brush, "cloth_sim_falloff")

            if brush.cloth_simulation_area_type == 'LOCAL':
                layout.use_property_split = False
                layout.prop(brush, "use_cloth_pin_simulation_boundary")
                layout.use_property_split = True

            layout.separator()
            layout.prop(brush, "cloth_deform_type")
            layout.prop(brush, "cloth_force_falloff_type")
            layout.separator()
            layout.prop(brush, "cloth_mass")
            layout.prop(brush, "cloth_damping")
            layout.prop(brush, "cloth_constraint_softbody_strength")
            layout.separator()
            layout.use_property_split = False
            layout.prop(brush, "use_cloth_collision")

            layout.separator()

        elif sculpt_tool == 'SCRAPE':
            row = layout.row(align=True)
            row.prop(brush, "area_radius_factor")
            row.prop(brush, "use_pressure_area_radius", text="")
            row = layout.row()
            row.use_property_split = False
            row.prop(brush, "invert_to_scrape_fill", text="Invert to Fill")

        elif sculpt_tool == 'FILL':
            row = layout.row(align=True)
            row.prop(brush, "area_radius_factor")
            row.prop(brush, "use_pressure_area_radius", text="")
            row = layout.row()
            row.use_property_split = False
            row.prop(brush, "invert_to_scrape_fill", text="Invert to Scrape")

        elif sculpt_tool == 'GRAB':
            layout.use_property_split = False
            layout.prop(brush, "use_grab_active_vertex")
            layout.prop(brush, "use_grab_silhouette")

        elif sculpt_tool == 'PAINT':
            row = layout.row(align=True)
            row.prop(brush, "flow")
            row.prop(brush, "invert_flow_pressure", text="")
            row.prop(brush, "use_flow_pressure", text="")

            row = layout.row(align=True)
            row.prop(brush, "wet_mix")
            row.prop(brush, "invert_wet_mix_pressure", text="")
            row.prop(brush, "use_wet_mix_pressure", text="")

            row = layout.row(align=True)
            row.prop(brush, "wet_persistence")
            row.prop(brush, "invert_wet_persistence_pressure", text="")
            row.prop(brush, "use_wet_persistence_pressure", text="")

            row = layout.row(align=True)
            row.prop(brush, "wet_paint_radius_factor")

            row = layout.row(align=True)
            row.prop(brush, "density")
            row.prop(brush, "invert_density_pressure", text="")
            row.prop(brush, "use_density_pressure", text="")

            row = layout.row()
            row.prop(brush, "tip_roundness")

            row = layout.row()
            row.prop(brush, "tip_scale_x")

        elif sculpt_tool == 'SMEAR':
            col = layout.column()
            col.prop(brush, "smear_deform_type")

        elif sculpt_tool == 'BOUNDARY':
            layout.prop(brush, "deform_target")
            layout.separator()
            col = layout.column()
            col.prop(brush, "boundary_deform_type")
            col.prop(brush, "boundary_falloff_type")
            col.prop(brush, "boundary_offset")

        elif sculpt_tool == 'TOPOLOGY':
            col = layout.column()
            col.prop(brush, "slide_deform_type")

        elif sculpt_tool == 'MULTIPLANE_SCRAPE':
            col = layout.column()
            col.prop(brush, "multiplane_scrape_angle")
            col.use_property_split = False
            col.prop(brush, "use_multiplane_scrape_dynamic")
            col.prop(brush, "show_multiplane_scrape_planes_preview")

        elif sculpt_tool == 'SMOOTH':
            col = layout.column()
            col.prop(brush, "smooth_deform_type")
            if brush.smooth_deform_type == 'SURFACE':
                col.prop(brush, "surface_smooth_shape_preservation")
                col.prop(brush, "surface_smooth_current_vertex")
                col.prop(brush, "surface_smooth_iterations")

        elif sculpt_tool == 'DISPLACEMENT_SMEAR':
            col = layout.column()
            col.prop(brush, "smear_deform_type")

        elif sculpt_tool == 'MASK':
            layout.row().prop(brush, "mask_tool", expand=True)

        # End sculpt_tool interface.

    # 3D and 2D Texture Paint Mode.
    elif mode in {'PAINT_TEXTURE', 'PAINT_2D'}:
        capabilities = brush.image_paint_capabilities

        if brush.image_tool == 'FILL':
            # For some reason fill threshold only appears to be implemented in 2D paint.
            if brush.color_type == 'COLOR':
                if mode == 'PAINT_2D':
                    layout.prop(brush, "fill_threshold", text="Fill Threshold", slider=True)
            elif brush.color_type == 'GRADIENT':
                layout.row().prop(brush, "gradient_fill_mode", expand=True)

    elif mode == 'SCULPT_CURVES':
        if brush.curves_sculpt_tool == 'ADD':
            layout.prop(brush.curves_sculpt_settings, "add_amount")

            col = layout.column()
            col.use_property_split = False
            col.label(text = "Interpolate")

            row = col.row()
            row.separator()
            row.prop(brush.curves_sculpt_settings, "interpolate_length", text="Length")
            row = col.row()
            row.separator()
            row.prop(brush.curves_sculpt_settings, "interpolate_shape", text="Shape")
            row = col.row()
            row.separator()
            row.prop(brush.curves_sculpt_settings, "interpolate_point_count", text="Point Count")

            col = layout.column()
            col.active = not brush.curves_sculpt_settings.interpolate_length
            col.prop(brush.curves_sculpt_settings, "curve_length")

            col = layout.column()
            col.active = not brush.curves_sculpt_settings.interpolate_point_count
            col.prop(brush.curves_sculpt_settings, "points_per_curve")
        elif brush.curves_sculpt_tool == 'GROW_SHRINK':
            layout.use_property_split = False
            layout.prop(brush.curves_sculpt_settings, "scale_uniform")
            layout.use_property_split = True
            layout.prop(brush.curves_sculpt_settings, "minimum_length")


def brush_shared_settings(layout, context, brush, popover=False):
    """ Draw simple brush settings that are shared between different paint modes. """

    mode = UnifiedPaintPanel.get_brush_mode(context)

    ### Determine which settings to draw. ###
    blend_mode = False
    size = False
    size_mode = False
    strength = False
    strength_pressure = False
    weight = False
    direction = False
    use_frontface = False

    # 3D and 2D Texture Paint #
    if mode in {'PAINT_TEXTURE', 'PAINT_2D'}:
        if not popover:
            blend_mode = brush.image_paint_capabilities.has_color
            size = brush.image_paint_capabilities.has_radius
            strength = strength_pressure = True

    # Sculpt #
    if mode == 'SCULPT':
        size_mode = True
        if not popover:
            size = True
            strength = True
            strength_pressure = brush.sculpt_capabilities.has_strength_pressure
            direction = not brush.sculpt_capabilities.has_direction
            use_frontface = True

    # Vertex Paint #
    if mode == 'PAINT_VERTEX':
        if not popover:
            blend_mode = True
            size = True
            strength = True
            strength_pressure = True
            use_frontface = True

    # Weight Paint #
    if mode == 'PAINT_WEIGHT':
        if not popover:
            size = True
            weight = brush.weight_paint_capabilities.has_weight
            strength = strength_pressure = True
            use_frontface = True
        # Only draw blend mode for the Draw tool, because for other tools it is pointless. D5928#137944
        if brush.weight_tool == 'DRAW':
            blend_mode = True

    # UV Sculpt #
    if mode == 'UV_SCULPT':
        size = True
        strength = True

    # Sculpt Curves #
    if mode == 'SCULPT_CURVES':
        size = True
        strength = True
        direction = brush.curves_sculpt_tool in {'GROW_SHRINK', 'SELECTION_PAINT'}

    ### Draw settings. ###
    ups = context.scene.tool_settings.unified_paint_settings

    if blend_mode:
        layout.prop(brush, "blend", text="Blend")
        layout.separator()

    if weight:
        UnifiedPaintPanel.prop_unified(
            layout,
            context,
            brush,
            "weight",
            unified_name="use_unified_weight",
            slider=True,
        )

    size_owner = ups if ups.use_unified_size else brush
    size_prop = "size"
    if size_mode and (size_owner.use_locked_size == 'SCENE'):
        size_prop = "unprojected_radius"
    if size or size_mode:
        if size:
            UnifiedPaintPanel.prop_unified(
                layout,
                context,
                brush,
                size_prop,
                unified_name="use_unified_size",
                pressure_name="use_pressure_size",
                text="Radius",
                slider=True,
            )
        if size_mode:
            layout.row().prop(size_owner, "use_locked_size", expand=True)
            layout.separator()

    if strength:
        pressure_name = "use_pressure_strength" if strength_pressure else None
        UnifiedPaintPanel.prop_unified(
            layout,
            context,
            brush,
            "strength",
            unified_name="use_unified_strength",
            pressure_name=pressure_name,
            slider=True,
        )

    if direction:
        layout.row().prop(brush, "direction", expand=True)
        layout.separator()

    if use_frontface:
        col = layout.column()
        col.use_property_split = False
        col.prop(brush, "use_frontface", text="Front Faces Only")


def brush_settings_advanced(layout, context, brush, popover=False):
    """Draw advanced brush settings for Sculpt, Texture/Vertex/Weight Paint modes."""

    mode = UnifiedPaintPanel.get_brush_mode(context)

    # In the popover we want to combine advanced brush settings with non-advanced brush settings.
    if popover:
        brush_settings(layout, context, brush, popover=True)
        layout.separator()
        layout.label(text="Advanced")

    # These options are shared across many modes.
    use_accumulate = False

    if mode == 'SCULPT':
        sculpt = context.tool_settings.sculpt
        capabilities = brush.sculpt_capabilities
        use_accumulate = capabilities.has_accumulate

        col = layout.column(align = True)
        col.label(text="Auto Masking")

        # topology automasking
        col.use_property_split = False
        row = col.row()
        row.separator()
        row.prop(brush, "use_automasking_topology")

        # face masks automasking
        row = col.row()
        row.separator()
        row.prop(brush, "use_automasking_face_sets")

        col = layout.column(align = True)
        col.use_property_split = False

        col = layout.column()
        split = col.split(factor=0.9)
        split.use_property_split=False
        row = split.row()
        row.separator()
        row.prop(brush, "use_automasking_boundary_edges", text="Mesh Boundary")

        if brush.use_automasking_boundary_edges or brush.use_automasking_boundary_face_sets:
            split.label(icon='DISCLOSURE_TRI_DOWN')
        else:
            split.label(icon='DISCLOSURE_TRI_RIGHT')

        col = layout.column()
        split = col.split(factor=0.9)
        split.use_property_split=False
        row = split.row()
        row.separator()
        row.prop(brush, "use_automasking_boundary_face_sets", text="Face Sets Boundary")

        if brush.use_automasking_boundary_edges or brush.use_automasking_boundary_face_sets:
            split.label(icon='DISCLOSURE_TRI_DOWN')
        else:
            split.label(icon='DISCLOSURE_TRI_RIGHT')

        if brush.use_automasking_boundary_edges or brush.use_automasking_boundary_face_sets:
            col = layout.column()
            col.use_property_split = True
            row = col.row()
            row.separator(factor = 3.5)
            row.prop(brush, "automasking_boundary_edges_propagation_steps", text = "Steps")

        col = layout.column()
        split = col.split(factor=0.9)
        split.use_property_split=False
        row = split.row()
        row.separator()
        row.prop(brush, "use_automasking_cavity", text="Cavity")

        is_cavity_active = brush.use_automasking_cavity or brush.use_automasking_cavity_inverted

        if is_cavity_active:
            split.label(icon='DISCLOSURE_TRI_DOWN')
        else:
            split.label(icon='DISCLOSURE_TRI_RIGHT')

        col = layout.column()
        split = col.split(factor=0.9)
        split.use_property_split=False
        row = split.row()
        row.separator()
        row.prop(brush, "use_automasking_cavity_inverted", text="Cavity (inverted)")

        is_cavity_active = brush.use_automasking_cavity or brush.use_automasking_cavity_inverted

        if is_cavity_active:
            split.label(icon='DISCLOSURE_TRI_DOWN')
        else:
            split.label(icon='DISCLOSURE_TRI_RIGHT')

        if is_cavity_active:

            col = layout.column(align=True)
            row = col.row()
            row.separator(factor = 3.5)
            props = row.operator("sculpt.mask_from_cavity", text="Create Mask")
            props.settings_source = "BRUSH"
            row = col.row()
            row.separator(factor = 3.5)
            row.prop(brush, "automasking_cavity_factor", text="Factor")
            row = col.row()
            row.separator(factor = 3.5)
            row.prop(brush, "automasking_cavity_blur_steps", text="Blur")

            col = layout.column()
            col.use_property_split = False
            row = col.row()
            row.separator(factor = 3.5)
            row.prop(brush, "use_automasking_custom_cavity_curve", text="Custom Curve")

            if brush.use_automasking_custom_cavity_curve:

                col.template_curve_mapping(brush, "automasking_cavity_curve")

        col = layout.column()
        split = col.split(factor=0.9)
        split.use_property_split=False
        row = split.row()
        row.separator()
        row.prop(brush, "use_automasking_view_normal", text="View Normal")

        if brush.use_automasking_view_normal:
            split.label(icon='DISCLOSURE_TRI_DOWN')
        else:
            split.label(icon='DISCLOSURE_TRI_RIGHT')

        if brush.use_automasking_view_normal:

            row = col.row()
            row.use_property_split = False
            row.separator(factor = 3.5)
            row.prop(brush, "use_automasking_view_occlusion", text="Occlusion")
            subcol = col.column(align=True)
            if not brush.use_automasking_view_occlusion:
                subcol.use_property_split = True
                row = subcol.row()
                row.separator(factor = 3.5)
                row.prop(sculpt, "automasking_view_normal_limit", text="Limit")
                row = subcol.row()
                row.separator(factor = 3.5)
                row.prop(sculpt, "automasking_view_normal_falloff", text="Falloff")

        col = layout.column()
        split = col.split(factor=0.9)
        split.use_property_split=False
        row = split.row()
        row.separator()
        row.prop(brush, "use_automasking_start_normal", text="Area Normal")

        if brush.use_automasking_start_normal:
            split.label(icon='DISCLOSURE_TRI_DOWN')
        else:
            split.label(icon='DISCLOSURE_TRI_RIGHT')

        if brush.use_automasking_start_normal:
            col = layout.column(align=True)
            row = col.row()
            row.separator(factor = 3.5)
            row.prop(sculpt, "automasking_start_normal_limit", text="Limit")
            row = col.row()
            row.separator(factor = 3.5)
            row.prop(sculpt, "automasking_start_normal_falloff", text="Falloff")
            col.separator()

        layout.separator()

        # sculpt plane settings
        if capabilities.has_sculpt_plane:
            col.use_property_split = True
            col.prop(brush, "sculpt_plane")
            col.use_property_split = False

            col = layout.column()
            col.label(text="Use Original")
            col.use_property_split = False
            row = col.row()
            row.separator()
            row.prop(brush, "use_original_normal", text="Normal")
            row = col.row()
            row.separator()
            row.prop(brush, "use_original_plane", text="Plane")

            layout.separator()

    # 3D and 2D Texture Paint.
    elif mode in {'PAINT_TEXTURE', 'PAINT_2D'}:
        capabilities = brush.image_paint_capabilities
        use_accumulate = capabilities.has_accumulate

        layout.use_property_split = False

        if mode == 'PAINT_2D':
            layout.prop(brush, "use_paint_antialiasing")
        else:
            layout.prop(brush, "use_alpha")

        # Tool specific settings
        if brush.image_tool == 'SOFTEN':
            layout.separator()
            layout.row().prop(brush, "direction", expand=True)
            layout.prop(brush, "sharp_threshold")
            if mode == 'PAINT_2D':
                layout.prop(brush, "blur_kernel_radius")
            layout.prop(brush, "blur_mode")

        elif brush.image_tool == 'MASK':
            layout.prop(brush, "weight", text="Mask Value", slider=True)

        elif brush.image_tool == 'CLONE':
            if mode == 'PAINT_2D':
                layout.prop(brush, "clone_image", text="Image")
                layout.prop(brush, "clone_alpha", text="Alpha")

    # Vertex Paint #
    elif mode == 'PAINT_VERTEX':
        layout.use_property_split = False
        layout.prop(brush, "use_alpha")
        if brush.vertex_tool != 'SMEAR':
            use_accumulate = True

    # Weight Paint
    elif mode == 'PAINT_WEIGHT':
        if brush.weight_tool != 'SMEAR':
            use_accumulate = True

    # Draw shared settings.
    if use_accumulate:
        layout.use_property_split = False
        layout.prop(brush, "use_accumulate")


def draw_color_settings(context, layout, brush, color_type=False):
    """Draw color wheel and gradient settings."""
    ups = context.scene.tool_settings.unified_paint_settings

    if color_type:
        row = layout.row()
        row.use_property_split = False
        row.prop(brush, "color_type", expand=True)

    # Color wheel
    if brush.color_type == 'COLOR':
        UnifiedPaintPanel.prop_unified_color_picker(layout, context, brush, "color", value_slider=True)

        row = layout.row(align=True)
        UnifiedPaintPanel.prop_unified_color(row, context, brush, "color", text="")
        UnifiedPaintPanel.prop_unified_color(row, context, brush, "secondary_color", text="")
        row.separator()
        row.operator("paint.brush_colors_flip", icon='FILE_REFRESH', text="", emboss=False)
        row.prop(ups, "use_unified_color", text="", icon="BRUSHES_ALL")
    # Gradient
    elif brush.color_type == 'GRADIENT':
        layout.template_color_ramp(brush, "gradient", expand=True)

        layout.use_property_split = True

        col = layout.column()

        if brush.image_tool == 'DRAW':
            UnifiedPaintPanel.prop_unified(
                col,
                context,
                brush,
                "secondary_color",
                unified_name="use_unified_color",
                text="Background Color",
                header=True,
            )

            col.prop(brush, "gradient_stroke_mode", text="Gradient Mapping")
            if brush.gradient_stroke_mode in {'SPACING_REPEAT', 'SPACING_CLAMP'}:
                col.prop(brush, "grad_spacing")


# Used in both the View3D toolbar and texture properties
def brush_texture_settings(layout, brush, sculpt):
    tex_slot = brush.texture_slot

    layout.use_property_split = True
    layout.use_property_decorate = False

    # map_mode
    layout.prop(tex_slot, "map_mode", text="Mapping")

    layout.separator()

    if tex_slot.map_mode == 'STENCIL':
        if brush.texture and brush.texture.type == 'IMAGE':
            layout.operator("brush.stencil_fit_image_aspect")
        layout.operator("brush.stencil_reset_transform")

    # angle and texture_angle_source
    if tex_slot.has_texture_angle:
        col = layout.column()
        col.prop(tex_slot, "angle", text="Angle")
        if tex_slot.has_texture_angle_source:
            col.use_property_split = False
            col.prop(tex_slot, "use_rake", text="Rake")

            if brush.brush_capabilities.has_random_texture_angle and tex_slot.has_random_texture_angle:
                if sculpt:
                    if brush.sculpt_capabilities.has_random_texture_angle:
                        col.use_property_split = False
                        col.prop(tex_slot, "use_random", text="Random")
                        if tex_slot.use_random:
                            col.use_property_split = True
                            col.prop(tex_slot, "random_angle", text="Random Angle")
                else:
                    col.prop(tex_slot, "use_random", text="Random")
                    if tex_slot.use_random:
                        col.prop(tex_slot, "random_angle", text="Random Angle")

    # scale and offset
    layout.prop(tex_slot, "offset")
    layout.prop(tex_slot, "scale")

    if sculpt:
        # texture_sample_bias
        layout.prop(brush, "texture_sample_bias", slider=True, text="Sample Bias")


def brush_mask_texture_settings(layout, brush):
    mask_tex_slot = brush.mask_texture_slot

    layout.use_property_split = True
    layout.use_property_decorate = False

    # map_mode
    layout.row().prop(mask_tex_slot, "mask_map_mode", text="Mask Mapping")

    if mask_tex_slot.map_mode == 'STENCIL':
        if brush.mask_texture and brush.mask_texture.type == 'IMAGE':
            layout.operator("brush.stencil_fit_image_aspect").mask = True
        layout.operator("brush.stencil_reset_transform").mask = True

    col = layout.column()
    col.prop(brush, "use_pressure_masking", text="Pressure Masking")
    # angle and texture_angle_source
    if mask_tex_slot.has_texture_angle:
        col = layout.column()
        col.prop(mask_tex_slot, "angle", text="Angle")
        if mask_tex_slot.has_texture_angle_source:
            col.prop(mask_tex_slot, "use_rake", text="Rake")

            if brush.brush_capabilities.has_random_texture_angle and mask_tex_slot.has_random_texture_angle:
                col.prop(mask_tex_slot, "use_random", text="Random")
                if mask_tex_slot.use_random:
                    col.prop(mask_tex_slot, "random_angle", text="Random Angle")

    # scale and offset
    col.prop(mask_tex_slot, "offset")
    col.prop(mask_tex_slot, "scale")


def brush_basic_texpaint_settings(layout, context, brush, *, compact=False):
    """Draw Tool Settings header for Vertex Paint and 2D and 3D Texture Paint modes."""
    capabilities = brush.image_paint_capabilities

    if capabilities.has_color:
        row = layout.row(align=True)
        row.ui_units_x = 4
        UnifiedPaintPanel.prop_unified_color(row, context, brush, "color", text="")
        UnifiedPaintPanel.prop_unified_color(row, context, brush, "secondary_color", text="")

        row.separator()

        row.operator("paint.brush_colors_flip", icon='FILE_REFRESH', text="", emboss=False)

        layout.prop(brush, "blend", text="" if compact else "Blend")

    UnifiedPaintPanel.prop_unified(
        layout,
        context,
        brush,
        "size",
        pressure_name="use_pressure_size",
        unified_name="use_unified_size",
        slider=True,
        text="Radius",
        header=True,
    )
    UnifiedPaintPanel.prop_unified(
        layout,
        context,
        brush,
        "strength",
        pressure_name="use_pressure_strength",
        unified_name="use_unified_strength",
        header=True,
    )


def brush_basic__draw_color_selector(context, layout, brush, gp_settings, props):
    tool_settings = context.scene.tool_settings
    settings = tool_settings.gpencil_paint
    ma = gp_settings.material

    row = layout.row(align=True)
    if not gp_settings.use_material_pin:
        ma = context.object.active_material
    icon_id = 0
    txt_ma = ""
    if ma:
        ma.id_data.preview_ensure()
        if ma.id_data.preview:
            icon_id = ma.id_data.preview.icon_id
            txt_ma = ma.name
            maxw = 25
            if len(txt_ma) > maxw:
                txt_ma = txt_ma[:maxw - 5] + '..' + txt_ma[-3:]

    sub = row.row(align=True)
    sub.enabled = not gp_settings.use_material_pin
    sub.ui_units_x = 8
    sub.popover(
        panel="TOPBAR_PT_gpencil_materials",
        text=txt_ma,
        icon_value=icon_id,
    )

    row.prop(gp_settings, "use_material_pin", text="")

    if brush.gpencil_tool in {'DRAW', 'FILL'}:
        row.separator(factor=1.0)
        sub_row = row.row(align=True)
        sub_row.enabled = not gp_settings.pin_draw_mode
        if gp_settings.pin_draw_mode:
            sub_row.prop_enum(gp_settings, "brush_draw_mode", 'MATERIAL', text="", icon='MATERIAL')
            sub_row.prop_enum(gp_settings, "brush_draw_mode", 'VERTEXCOLOR', text="", icon='VPAINT_HLT')
        else:
            sub_row.prop_enum(settings, "color_mode", 'MATERIAL', text="", icon='MATERIAL')
            sub_row.prop_enum(settings, "color_mode", 'VERTEXCOLOR', text="", icon='VPAINT_HLT')

        sub_row = row.row(align=True)
        if settings.color_mode == 'VERTEXCOLOR' or gp_settings.brush_draw_mode == 'VERTEXCOLOR':
            sub = row.row(align=True)
            sub.scale_x = 0.33
            sub.prop_with_popover(brush, "color", text="", panel="TOPBAR_PT_gpencil_vertexcolor")
            sub.prop(brush, "secondary_color", text="")
            row.operator("gpencil.tint_flip", icon='FILE_REFRESH', text="")
            row.prop(gp_settings, "pin_draw_mode", text="")

    if props:
        row = layout.row(align=True)
        row.prop(props, "subdivision")


def brush_basic_gpencil_paint_settings(layout, context, brush, *, compact=False):
    tool_settings = context.tool_settings
    settings = tool_settings.gpencil_paint
    gp_settings = brush.gpencil_settings
    tool = context.workspace.tools.from_space_view3d_mode(context.mode, create=False)
    if gp_settings is None:
        return

    # Brush details
    if brush.gpencil_tool == 'ERASE':
        row = layout.row(align=True)
        row.prop(brush, "size", text="Radius")
        row.prop(gp_settings, "use_pressure", text="", icon='STYLUS_PRESSURE')
        row.prop(gp_settings, "use_occlude_eraser", text="", icon='XRAY')
        row.prop(gp_settings, "use_default_eraser", text="")

        row = layout.row(align=True)
        row.prop(gp_settings, "eraser_mode", expand=True)
        if gp_settings.eraser_mode == 'SOFT':
            row = layout.row(align=True)
            row.prop(gp_settings, "pen_strength", slider=True)
            row.prop(gp_settings, "use_strength_pressure", text="", icon='STYLUS_PRESSURE')
            row = layout.row(align=True)
            row.prop(gp_settings, "eraser_strength_factor")
            row = layout.row(align=True)
            row.prop(gp_settings, "eraser_thickness_factor")

<<<<<<< HEAD
        row = layout.row(align=True)
        row.use_property_split = False
        row.prop(settings, "show_brush", text="Display Cursor")
        row.use_property_split = True

=======
>>>>>>> b991e25c
    # FIXME: tools must use their own UI drawing!
    elif brush.gpencil_tool == 'FILL':
        use_property_split_prev = layout.use_property_split
        if compact:
            row = layout.row(align=True)
            row.prop(gp_settings, "fill_direction", text="", expand=True)
        else:
            layout.use_property_split = False
            row = layout.row(align=True)
            row.prop(gp_settings, "fill_direction", expand=True)

        row = layout.row(align=True)
        row.prop(gp_settings, "fill_factor")
        row = layout.row(align=True)
        row.prop(gp_settings, "dilate")
        row = layout.row(align=True)
        row.prop(brush, "size", text="Thickness")
        layout.use_property_split = use_property_split_prev

    else:  # brush.gpencil_tool == 'DRAW/TINT':
        row = layout.row(align=True)
        row.prop(brush, "size", text="Radius")
        row.prop(gp_settings, "use_pressure", text="", icon='STYLUS_PRESSURE')

        if gp_settings.use_pressure and not compact:
            row = layout.row()
            row.separator()
            row.popover(panel="VIEW3D_PT_gpencil_brush_settings_radius", text="Radius Pressure Curve")

#        if gp_settings.use_pressure and not compact:
#            col = layout.column()
#            col.template_curve_mapping(gp_settings, "curve_sensitivity", brush=True,
#                                       use_negative_slope=True)

        row = layout.row(align=True)
        row.prop(gp_settings, "pen_strength", slider=True)
        row.prop(gp_settings, "use_strength_pressure", text="", icon='STYLUS_PRESSURE')

        if gp_settings.use_strength_pressure and not compact:
            row = layout.row()
            row.separator()
            row.popover(panel="VIEW3D_PT_gpencil_brush_settings_strength", text="Strength Pressure Curve")

#        if gp_settings.use_strength_pressure and not compact:
#            col = layout.column()
#            col.template_curve_mapping(gp_settings, "curve_strength", brush=True,
#                                       use_negative_slope=True)

        if brush.gpencil_tool == 'TINT':
            row = layout.row(align=True)
            row.prop(gp_settings, "vertex_mode", text="Mode")
        else:
            row = layout.row(align=True)
            if context.region.type == 'TOOL_HEADER':
                row.prop(gp_settings, "caps_type", text="", expand=True)
            else:
                row.prop(gp_settings, "caps_type", text="Caps Type")

    # FIXME: tools must use their own UI drawing!
    if tool.idname in {
            "builtin.arc",
            "builtin.curve",
            "builtin.line",
            "builtin.box",
            "builtin.circle",
            "builtin.polyline",
    }:
        settings = context.tool_settings.gpencil_sculpt
        if compact:
            row = layout.row(align=True)
            row.prop(settings, "use_thickness_curve", text="", icon='SPHERECURVE')
            sub = row.row(align=True)
            sub.active = settings.use_thickness_curve
            sub.popover(
                panel="TOPBAR_PT_gpencil_primitive",
                text="Thickness Profile",
            )
        else:
            row = layout.row(align=True)
            row.prop(settings, "use_thickness_curve", text="Use Thickness Profile")
            sub = row.row(align=True)
            if settings.use_thickness_curve:
                # Curve
                layout.template_curve_mapping(settings, "thickness_primitive_curve", brush=True)


def brush_basic_gpencil_sculpt_settings(layout, _context, brush, *, compact=False):
    if brush is None:
        return
    gp_settings = brush.gpencil_settings
    if gp_settings is None:
        return
    tool = brush.gpencil_sculpt_tool

    row = layout.row(align=True)
    row.prop(brush, "size", slider=True)
    sub = row.row(align=True)
    sub.enabled = tool not in {'GRAB', 'CLONE'}
    sub.prop(gp_settings, "use_pressure", text="")

    row = layout.row(align=True)
    row.prop(brush, "strength", slider=True)
    row.prop(brush, "use_pressure_strength", text="")

    if compact:
        if tool in {'THICKNESS', 'STRENGTH', 'PINCH', 'TWIST'}:
            row.separator()
            row.prop(gp_settings, "direction", expand=True, text="")
    else:
        use_property_split_prev = layout.use_property_split
        layout.use_property_split = False
        if tool in {'THICKNESS', 'STRENGTH'}:
            layout.row().prop(gp_settings, "direction", expand=True)
        elif tool == 'PINCH':
            row = layout.row(align=True)
            row.prop_enum(gp_settings, "direction", value='ADD', text="Pinch")
            row.prop_enum(gp_settings, "direction", value='SUBTRACT', text="Inflate")
        elif tool == 'TWIST':
            row = layout.row(align=True)
            row.prop_enum(gp_settings, "direction", value='ADD', text="CCW")
            row.prop_enum(gp_settings, "direction", value='SUBTRACT', text="CW")
        layout.use_property_split = use_property_split_prev


def brush_basic_gpencil_weight_settings(layout, _context, brush, *, compact=False):
    layout.prop(brush, "size", slider=True)

    row = layout.row(align=True)
    row.prop(brush, "strength", slider=True)
    row.prop(brush, "use_pressure_strength", text="")

    layout.prop(brush, "weight", slider=True)


def brush_basic_gpencil_vertex_settings(layout, _context, brush, *, compact=False):
    gp_settings = brush.gpencil_settings

    # Brush details
    row = layout.row(align=True)
    row.prop(brush, "size", text="Radius")
    row.prop(gp_settings, "use_pressure", text="", icon='STYLUS_PRESSURE')

    if brush.gpencil_vertex_tool in {'DRAW', 'BLUR', 'SMEAR'}:
        row = layout.row(align=True)
        row.prop(gp_settings, "pen_strength", slider=True)
        row.prop(gp_settings, "use_strength_pressure", text="", icon='STYLUS_PRESSURE')

    if brush.gpencil_vertex_tool in {'DRAW', 'REPLACE'}:
        row = layout.row(align=True)
        row.prop(gp_settings, "vertex_mode", text="Mode")


class VIEW3D_PT_gpencil_brush_settings_radius(Panel):
    bl_space_type = 'VIEW_3D'
    bl_label = "Radius"
    bl_region_type = 'HEADER'
    bl_ui_units_x = 10

    def draw(self, context):
        layout = self.layout
        layout.use_property_split = True
        layout.use_property_decorate = False

        tool_settings = context.scene.tool_settings
        gpencil_paint = tool_settings.gpencil_paint
        brush = gpencil_paint.brush
        gp_settings = brush.gpencil_settings

        layout.template_curve_mapping(gp_settings, "curve_sensitivity", brush=True, use_negative_slope=True)


class VIEW3D_PT_gpencil_brush_settings_strength(Panel):
    bl_space_type = 'VIEW_3D'
    bl_label = "Strength"
    bl_region_type = 'HEADER'
    bl_ui_units_x = 10

    def draw(self, context):
        layout = self.layout
        layout.use_property_split = True
        layout.use_property_decorate = False

        tool_settings = context.scene.tool_settings
        gpencil_paint = tool_settings.gpencil_paint
        brush = gpencil_paint.brush
        gp_settings = brush.gpencil_settings

        layout.template_curve_mapping(gp_settings, "curve_strength", brush=True, use_negative_slope=True)


classes = (
    VIEW3D_MT_tools_projectpaint_clone,
    VIEW3D_PT_gpencil_brush_settings_radius,
    VIEW3D_PT_gpencil_brush_settings_strength,
)

if __name__ == "__main__":  # only for live edit.
    from bpy.utils import register_class
    for cls in classes:
        register_class(cls)<|MERGE_RESOLUTION|>--- conflicted
+++ resolved
@@ -1439,14 +1439,6 @@
             row = layout.row(align=True)
             row.prop(gp_settings, "eraser_thickness_factor")
 
-<<<<<<< HEAD
-        row = layout.row(align=True)
-        row.use_property_split = False
-        row.prop(settings, "show_brush", text="Display Cursor")
-        row.use_property_split = True
-
-=======
->>>>>>> b991e25c
     # FIXME: tools must use their own UI drawing!
     elif brush.gpencil_tool == 'FILL':
         use_property_split_prev = layout.use_property_split
