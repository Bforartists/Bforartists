# ##### BEGIN GPL LICENSE BLOCK #####
#
#  This program is free software; you can redistribute it and/or
#  modify it under the terms of the GNU General Public License
#  as published by the Free Software Foundation; either version 2
#  of the License, or (at your option) any later version.
#
#  This program is distributed in the hope that it will be useful,
#  but WITHOUT ANY WARRANTY; without even the implied warranty of
#  MERCHANTABILITY or FITNESS FOR A PARTICULAR PURPOSE.  See the
#  GNU General Public License for more details.
#
#  You should have received a copy of the GNU General Public License
#  along with this program; if not, write to the Free Software Foundation,
#  Inc., 51 Franklin Street, Fifth Floor, Boston, MA 02110-1301, USA.
#
# ##### END GPL LICENSE BLOCK #####

# <pep8 compliant>
from bpy.types import Menu


class UnifiedPaintPanel:
    # subclass must set
    # bl_space_type = 'IMAGE_EDITOR'
    # bl_region_type = 'UI'

    @staticmethod
    def get_brush_mode(context):
        """Get the correct mode for this context. For any context where this returns None, no brush options should be displayed."""

        if context.mode == 'PARTICLE':
            # Particle brush settings currently completely do their own thing.
            return None

        from bl_ui.space_toolsystem_common import ToolSelectPanelHelper
        tool = ToolSelectPanelHelper.tool_active_from_context(context)

        if not tool:
            # If there is no active tool, then there can't be an active brush.
            return None

        if not tool.has_datablock:
            # tool.has_datablock is always true for tools that use brushes.
            return None

        space_data = context.space_data
        tool_settings = context.tool_settings

        if space_data:
            space_type = space_data.type
            if space_type == 'IMAGE_EDITOR':
                if space_data.show_uvedit:
                    return 'UV_SCULPT'
                return 'PAINT_2D'

            if space_type in ('VIEW_3D', 'PROPERTIES'):
                if context.mode == 'PAINT_TEXTURE':
                    if tool_settings.image_paint and tool_settings.image_paint.detect_data():
                        return context.mode
                    else:
                        return None
                return context.mode

    @staticmethod
    def paint_settings(context):
        tool_settings = context.tool_settings

        mode = UnifiedPaintPanel.get_brush_mode(context)

        # 3D paint settings
        if mode == 'SCULPT':
            return tool_settings.sculpt
        elif mode == 'PAINT_VERTEX':
            return tool_settings.vertex_paint
        elif mode == 'PAINT_WEIGHT':
            return tool_settings.weight_paint
        elif mode == 'PAINT_TEXTURE':
            return tool_settings.image_paint
        elif mode == 'PARTICLE':
            return tool_settings.particle_edit
        # 2D paint settings
        elif mode == 'PAINT_2D':
            return tool_settings.image_paint
        elif mode == 'UV_SCULPT':
            return tool_settings.uv_sculpt
        # Grease Pencil settings
        elif mode == 'PAINT_GPENCIL':
            return tool_settings.gpencil_paint
        elif mode in ('SCULPT_GPENCIL', 'WEIGHT_GPENCIL'):
            return tool_settings.gpencil_sculpt

    @staticmethod
    def prop_unified(layout, context, brush, prop_name, unified_name=None, pressure_name=None, icon='NONE', text=None, slider=False, display_unified_toggle=True):
        """ Generalized way of adding brush options to the UI, along with their pen pressure setting and global toggle, if they exist """
        row = layout.row(align=True)
        ups = context.tool_settings.unified_paint_settings
        prop_owner = brush
        if(unified_name and getattr(ups, unified_name) and display_unified_toggle):
            prop_owner = ups

<<<<<<< HEAD
        flow = parent.grid_flow(row_major=True, columns=0, even_columns=True, even_rows=False, align=False)

        col = flow.column()
        col.use_property_split = False
        col.prop(ups, "use_unified_size", text="Size")
        col = flow.column()
        col.use_property_split = False
        col.prop(ups, "use_unified_strength", text="Strength")
        if context.weight_paint_object:
            col = flow.column()
            col.use_property_split = False
            col.prop(ups, "use_unified_weight", text="Weight")
        elif context.vertex_paint_object or context.image_paint_object:
            col = flow.column()
            col.use_property_split = False
            col.prop(ups, "use_unified_color", text="Color")
        else:
            col = flow.column()
            col.use_property_split = False
            col.prop(ups, "use_unified_color", text="Color")
=======
        row.prop(prop_owner, prop_name, icon=icon, text=text, slider=slider)
>>>>>>> e581dc41

        if(pressure_name):
            row.prop(brush, pressure_name, text="")

        if(unified_name and display_unified_toggle):
            row.prop(ups, unified_name, text="", icon="WORLD")

        return row

    @staticmethod
    def prop_unified_color(parent, context, brush, prop_name, *, text=None):
        ups = context.tool_settings.unified_paint_settings
        prop_owner = ups if ups.use_unified_color else brush
        parent.prop(prop_owner, prop_name, text=text)

    @staticmethod
    def prop_unified_color_picker(parent, context, brush, prop_name, value_slider=True):
        ups = context.tool_settings.unified_paint_settings
        prop_owner = ups if ups.use_unified_color else brush
        parent.template_color_picker(prop_owner, prop_name, value_slider=value_slider)


### Classes to let various paint modes' panels share code, by sub-classing these classes. ###
class BrushPanel(UnifiedPaintPanel):
    @classmethod
    def poll(cls, context):
        return cls.get_brush_mode(context) is not None


class BrushSelectPanel(BrushPanel):
    bl_label = "Brushes"

    def draw(self, context):
        layout = self.layout
        settings = self.paint_settings(context)
        brush = settings.brush

        row = layout.row()
        large_preview=True
        if large_preview:
            row.column().template_ID_preview(settings, "brush", new="brush.add", rows=3, cols=8, hide_buttons=False)
        else:
            row.column().template_ID(settings, "brush", new="brush.add")
        col = row.column()
        col.menu("VIEW3D_MT_brush_context_menu", icon='DOWNARROW_HLT', text="")
        col.prop(brush, "use_custom_icon", toggle=True, icon='FILE_IMAGE', text="")

        if brush.use_custom_icon:
            layout.prop(brush, "icon_filepath", text="")


class ColorPalettePanel(BrushPanel):
    bl_label = "Color Palette"
    bl_options = {'DEFAULT_CLOSED'}

    @classmethod
    def poll(cls, context):
        if not super().poll(context):
            return False

        settings = cls.paint_settings(context)
        brush = settings.brush

        if context.space_data.type == 'IMAGE_EDITOR' or context.image_paint_object:
            capabilities = brush.image_paint_capabilities
            return capabilities.has_color

        elif context.vertex_paint_object:
            capabilities = brush.vertex_paint_capabilities
            return capabilities.has_color

    def draw(self, context):
        layout = self.layout
        settings = self.paint_settings(context)

        layout.template_ID(settings, "palette", new="palette.new")
        if settings.palette:
            layout.template_palette(settings, "palette", color=True)


class ClonePanel(BrushPanel):
    bl_label = "Clone"
    bl_options = {'DEFAULT_CLOSED'}

    @classmethod
    def poll(cls, context):
        if not super().poll(context):
            return False

        settings = cls.paint_settings(context)

        mode = cls.get_brush_mode(context)
        if mode in ('PAINT_TEXTURE', 'PAINT_2D'):
            brush = settings.brush
            return brush.image_tool == 'CLONE'

    def draw_header(self, context):
        settings = self.paint_settings(context)
        self.layout.prop(settings, "use_clone_layer", text="")

    def draw(self, context):
        layout = self.layout
        settings = self.paint_settings(context)
        brush = settings.brush

        layout.active = settings.use_clone_layer

        ob = context.active_object
        col = layout.column()

        if settings.mode == 'MATERIAL':
            if len(ob.material_slots) > 1:
                col.label(text="Materials")
                col.template_list("MATERIAL_UL_matslots", "",
                                ob, "material_slots",
                                ob, "active_material_index", rows=2)

            mat = ob.active_material
            if mat:
                col.label(text="Source Clone Slot")
                col.template_list("TEXTURE_UL_texpaintslots", "",
                                mat, "texture_paint_images",
                                mat, "paint_clone_slot", rows=2)

        elif settings.mode == 'IMAGE':
            mesh = ob.data

            clone_text = mesh.uv_layer_clone.name if mesh.uv_layer_clone else ""
            col.label(text="Source Clone Image")
            col.template_ID(settings, "clone_image")
            col.label(text="Source Clone UV Map")
            col.menu("VIEW3D_MT_tools_projectpaint_clone", text=clone_text, translate=False)


class TextureMaskPanel(BrushPanel):
    bl_label = "Texture Mask"
    bl_options = {'DEFAULT_CLOSED'}

    def draw(self, context):
        layout = self.layout
        layout.use_property_split = True
        layout.use_property_decorate = False

        brush = context.tool_settings.image_paint.brush

        col = layout.column()
        col.template_ID_preview(brush, "mask_texture", new="texture.new", rows=3, cols=8)

        mask_tex_slot = brush.mask_texture_slot

        # map_mode
        layout.row().prop(mask_tex_slot, "mask_map_mode", text="Mask Mapping")

        if mask_tex_slot.map_mode == 'STENCIL':
            if brush.mask_texture and brush.mask_texture.type == 'IMAGE':
                layout.operator("brush.stencil_fit_image_aspect").mask = True
            layout.operator("brush.stencil_reset_transform").mask = True

        col = layout.column()
        col.prop(brush, "use_pressure_masking", text="Pressure Masking")
        # angle and texture_angle_source
        if mask_tex_slot.has_texture_angle:
            col = layout.column()
            col.prop(mask_tex_slot, "angle", text="Angle")
            if mask_tex_slot.has_texture_angle_source:
                col.prop(mask_tex_slot, "use_rake", text="Rake")

                if brush.brush_capabilities.has_random_texture_angle and mask_tex_slot.has_random_texture_angle:
                    col.prop(mask_tex_slot, "use_random", text="Random")
                    if mask_tex_slot.use_random:
                        col.prop(mask_tex_slot, "random_angle", text="Random Angle")

        # scale and offset
        col.prop(mask_tex_slot, "offset")
        col.prop(mask_tex_slot, "scale")


class StrokePanel(BrushPanel):
    bl_label = "Stroke"
    bl_options = {'DEFAULT_CLOSED'}

    def draw(self, context):
        layout = self.layout
        layout.use_property_split = True
        layout.use_property_decorate = False

        tool_settings = context.tool_settings
        mode = self.get_brush_mode(context)
        settings = self.paint_settings(context)
        brush = settings.brush

        col = layout.column()

        col.prop(brush, "stroke_method")
        col.separator()

        if brush.use_anchor:
            col.prop(brush, "use_edge_to_edge", text="Edge To Edge")

        if brush.use_airbrush:
            col.prop(brush, "rate", text="Rate", slider=True)

        if brush.use_space:
            row = col.row(align=True)
            row.prop(brush, "spacing", text="Spacing")
            row.prop(brush, "use_pressure_spacing", toggle=True, text="")

        if brush.use_line or brush.use_curve:
            row = col.row(align=True)
            row.prop(brush, "spacing", text="Spacing")

        if mode == 'SCULPT':
            col.row().prop(brush, "use_scene_spacing", text="Spacing Distance", expand=True)

        if mode in ('PAINT_TEXTURE', 'PAINT_2D', 'SCULPT'):
            if brush.image_paint_capabilities.has_space_attenuation or brush.sculpt_capabilities.has_space_attenuation:
                col.prop(brush, "use_space_attenuation")

        if brush.use_curve:
            col.separator()
            col.template_ID(brush, "paint_curve", new="paintcurve.new")
            col.operator("paintcurve.draw")
            col.separator()

        if brush.use_space:
            col.separator()
            row = col.row(align=True)
            col.prop(brush, "dash_ratio", text="Dash Ratio")
            col.prop(brush, "dash_samples", text="Dash Length")

        if (mode == 'SCULPT' and brush.sculpt_capabilities.has_jitter) or mode != 'SCULPT':
            col.separator()
            row = col.row(align=True)
            if brush.jitter_unit == 'BRUSH':
                row.prop(brush, "jitter", slider=True)
            else:
                row.prop(brush, "jitter_absolute")
            row.prop(brush, "use_pressure_jitter", toggle=True, text="")
            col.row().prop(brush, "jitter_unit", expand=True)

        col.separator()
        col.prop(settings, "input_samples")


class SmoothStrokePanel(BrushPanel):
    bl_label = "Stabilize Stroke"
    bl_options = {'DEFAULT_CLOSED'}

    @classmethod
    def poll(cls, context):
        if not super().poll(context):
            return False
        settings = cls.paint_settings(context)
        brush = settings.brush
        if brush.brush_capabilities.has_smooth_stroke:
            return True

    def draw_header(self, context):
        settings = self.paint_settings(context)
        brush = settings.brush

        self.layout.prop(brush, "use_smooth_stroke", text="")

    def draw(self, context):
        layout = self.layout
        layout.use_property_split = True
        layout.use_property_decorate = False

        settings = self.paint_settings(context)
        brush = settings.brush

        col = layout.column()
        col.active = brush.use_smooth_stroke
        col.prop(brush, "smooth_stroke_radius", text="Radius", slider=True)
        col.prop(brush, "smooth_stroke_factor", text="Factor", slider=True)


class FalloffPanel(BrushPanel):
    bl_label = "Falloff"
    bl_options = {'DEFAULT_CLOSED'}

    @classmethod
    def poll(cls, context):
        if not super().poll(context):
            return False
        settings = cls.paint_settings(context)
        return (settings and settings.brush and settings.brush.curve)

    def draw(self, context):
        layout = self.layout
        settings = self.paint_settings(context)
        mode = self.get_brush_mode(context)
        brush = settings.brush

        if brush is None:
            return

        col = layout.column(align=True)
        row = col.row(align=True)
        row.prop(brush, "curve_preset", text="")

        if brush.curve_preset == 'CUSTOM':
            layout.template_curve_mapping(brush, "curve", brush=True)

            col = layout.column(align=True)
            row = col.row(align=True)
            row.operator("brush.curve_preset", icon='SMOOTHCURVE', text="").shape = 'SMOOTH'
            row.operator("brush.curve_preset", icon='SPHERECURVE', text="").shape = 'ROUND'
            row.operator("brush.curve_preset", icon='ROOTCURVE', text="").shape = 'ROOT'
            row.operator("brush.curve_preset", icon='SHARPCURVE', text="").shape = 'SHARP'
            row.operator("brush.curve_preset", icon='LINCURVE', text="").shape = 'LINE'
            row.operator("brush.curve_preset", icon='NOCURVE', text="").shape = 'MAX'

        if mode in {'SCULPT', 'PAINT_VERTEX', 'PAINT_WEIGHT'}:
            col.separator()
            row = col.row(align=True)
            row.use_property_split = True
            row.use_property_decorate = False
            row.prop(brush, "falloff_shape", expand=True)


class DisplayPanel(BrushPanel):
    bl_label = "Brush Cursor"
    bl_options = {'DEFAULT_CLOSED'}

    def draw_header(self, context):
        settings = self.paint_settings(context)
        if settings and not self.is_popover:
            self.layout.prop(settings, "show_brush", text="")

    def draw(self, context):
        layout = self.layout
        layout.use_property_split = True
        layout.use_property_decorate = False

        mode = self.get_brush_mode(context)
        settings = self.paint_settings(context)
        brush = settings.brush
        tex_slot = brush.texture_slot
        tex_slot_mask = brush.mask_texture_slot

        if self.is_popover:
            row = layout.row(align=True)
            row.prop(settings, "show_brush", text="")
            row.label(text="Display Cursor")

        col = layout.column()
        col.active = brush.brush_capabilities.has_overlay and settings.show_brush

        col.prop(brush, "cursor_color_add", text="Cursor Color")
        if mode == 'SCULPT' and brush.sculpt_capabilities.has_secondary_color:
            col.prop(brush, "cursor_color_subtract", text="Inverse Cursor Color")

        col.separator()

        row = col.row(align=True)
        row.prop(brush, "cursor_overlay_alpha", text="Falloff Opacity")
        row.prop(brush, "use_cursor_overlay_override", toggle=True, text="", icon='BRUSH_DATA')
        row.prop(
            brush, "use_cursor_overlay", text="", toggle=True,
            icon='HIDE_OFF' if brush.use_cursor_overlay else 'HIDE_ON',
        )

        if mode in ['PAINT_2D', 'PAINT_TEXTURE', 'PAINT_VERTEX', 'SCULPT']:
            row = col.row(align=True)
            row.prop(brush, "texture_overlay_alpha", text="Texture Opacity")
            row.prop(brush, "use_primary_overlay_override", toggle=True, text="", icon='BRUSH_DATA')
            if tex_slot.map_mode != 'STENCIL':
                row.prop(
                    brush, "use_primary_overlay", text="", toggle=True,
                    icon='HIDE_OFF' if brush.use_primary_overlay else 'HIDE_ON',
                )

        if mode in ['PAINT_TEXTURE', 'PAINT_2D']:
            row = col.row(align=True)
            row.prop(brush, "mask_overlay_alpha", text="Mask Texture Opacity")
            row.prop(brush, "use_secondary_overlay_override", toggle=True, text="", icon='BRUSH_DATA')
            if tex_slot_mask.map_mode != 'STENCIL':
                row.prop(
                    brush, "use_secondary_overlay", text="", toggle=True,
                    icon='HIDE_OFF' if brush.use_secondary_overlay else 'HIDE_ON',
                )


class VIEW3D_MT_tools_projectpaint_clone(Menu):
    bl_label = "Clone Layer"

    def draw(self, context):
        layout = self.layout

        for i, uv_layer in enumerate(context.active_object.data.uv_layers):
            props = layout.operator("wm.context_set_int", text=uv_layer.name, translate=False)
            props.data_path = "active_object.data.uv_layer_clone_index"
            props.value = i


def brush_settings(layout, context, brush, popover=False):
    """ Draw simple brush settings for Sculpt, Texture/Vertex/Weight Paint modes, or skip certain settings for the popover """

    mode = UnifiedPaintPanel.get_brush_mode(context)

    ### Draw simple settings unique to each paint mode. ###
    brush_shared_settings(layout, context, brush, popover)

    # Sculpt Mode #
    if mode == 'SCULPT':
        capabilities = brush.sculpt_capabilities

        # normal_radius_factor
        layout.prop(brush, "normal_radius_factor", slider=True)

        # auto_smooth_factor and use_inverse_smooth_pressure
        if capabilities.has_auto_smooth:
            UnifiedPaintPanel.prop_unified(layout, context, brush, "auto_smooth_factor", pressure_name="use_inverse_smooth_pressure", slider=True)

        # topology_rake_factor
        if (
                capabilities.has_topology_rake and
                context.sculpt_object.use_dynamic_topology_sculpting
        ):
            layout.prop(brush, "topology_rake_factor", slider=True)

        # normal_weight
        if capabilities.has_normal_weight:
            layout.prop(brush, "normal_weight", slider=True)

        # crease_pinch_factor
        if capabilities.has_pinch_factor:
            text = "Pinch"
            if brush.sculpt_tool in ('BLOB', 'SNAKE_HOOK'):
                text = "Magnify"
            layout.prop(brush, "crease_pinch_factor", slider=True, text=text)

        # rake_factor
        if capabilities.has_rake_factor:
            layout.prop(brush, "rake_factor", slider=True)

        # plane_offset, use_offset_pressure, use_plane_trim, plane_trim
        if capabilities.has_plane_offset:
            layout.separator()
            UnifiedPaintPanel.prop_unified(layout, context, brush, "plane_offset", pressure_name="use_offset_pressure", slider=True)

            layout.prop(brush, "use_plane_trim", text="Plane Trim")
            row = layout.row()
            row.active = brush.use_plane_trim
            row.prop(brush, "plane_trim", slider=True, text="Distance")
            layout.separator()

        # height
        if capabilities.has_height:
            layout.prop(brush, "height", slider=True, text="Height")

        # use_persistent, set_persistent_base
        if capabilities.has_persistence:
            ob = context.sculpt_object
            do_persistent = True

            # not supported yet for this case
            for md in ob.modifiers:
                if md.type == 'MULTIRES':
                    do_persistent = False
                    break

            if do_persistent:
                layout.separator()
                layout.prop(brush, "use_persistent")
                layout.operator("sculpt.set_persistent_base")
                layout.separator()

        if brush.sculpt_tool == 'ELASTIC_DEFORM':
            layout.separator()
            layout.prop(brush, "elastic_deform_type")
            layout.prop(brush, "elastic_deform_volume_preservation", slider=True)
            layout.separator()

        if brush.sculpt_tool == 'POSE':
            row = layout.row()
            row.prop(brush, "pose_offset")
        
        if brush.sculpt_tool == 'SCRAPE':
            row = layout.row()
            row.prop(brush, "invert_to_scrape_fill", text = "Invert to Fill")

        if brush.sculpt_tool == 'FILL':
            row = layout.row()
            row.prop(brush, "invert_to_scrape_fill", text = "Invert to Scrape")

        if brush.sculpt_tool == 'GRAB':
            layout.prop(brush, "use_grab_active_vertex")

        if brush.sculpt_tool == 'MULTIPLANE_SCRAPE':
            col = layout.column()
            col.prop(brush, "multiplane_scrape_angle")
            col.prop(brush, "use_multiplane_scrape_dynamic")
            col.prop(brush, "show_multiplane_scrape_planes_preview")

        if brush.sculpt_tool == 'MASK':
            layout.row().prop(brush, "mask_tool", expand=True)

    # 3D and 2D Texture Paint Mode #
    elif mode in ('PAINT_TEXTURE', 'PAINT_2D'):
        capabilities = brush.image_paint_capabilities

        if brush.image_tool == 'FILL':
            if(brush.color_type == 'COLOR' and mode=='PAINT_2D'): # For some reason fill threshold only appears to be implemented in 2D paint.
                layout.prop(brush, "fill_threshold", text="Fill Threshold", slider=True)
            if(brush.color_type == 'GRADIENT'):
                layout.row().prop(brush, "gradient_fill_mode", expand=True)


def brush_shared_settings(layout, context, brush, popover=False):
    """ Draw simple brush settings that are shared between different paint modes. """

    mode = UnifiedPaintPanel.get_brush_mode(context)

    ### Determine which settings to draw. ###
    blend_mode = False
    size = False
    size_mode = False
    strength = False
    strength_pressure = False
    weight = False
    direction = False

    # 3D and 2D Texture Paint #
    if mode in ('PAINT_TEXTURE', 'PAINT_2D'):
        if not popover:
            blend_mode = brush.image_paint_capabilities.has_color
            size = brush.image_paint_capabilities.has_radius
            strength = strength_pressure = True

    # Sculpt #
    if mode == 'SCULPT':
        size_mode = True
        if not popover:
            size = True
            strength = True
            strength_pressure = brush.sculpt_capabilities.has_strength_pressure
            direction = not brush.sculpt_capabilities.has_direction

    # Vertex Paint #
    if mode == 'PAINT_VERTEX':
        if not popover:
            blend_mode = True
            size = True
            strength = True
            strength_pressure = True

    # Weight Paint #
    if mode == 'PAINT_WEIGHT':
        if not popover:
            size = True
            weight = brush.weight_paint_capabilities.has_weight
            strength = strength_pressure = True
        if(brush.weight_tool=='DRAW'):  # Only draw blend mode for the Draw tool, because for other tools it is pointless. D5928#137944
            blend_mode = True

    # UV Sculpt #
    if mode == 'UV_SCULPT':
        size = True
        strength = True 

    ### Draw settings. ###
    ups = context.scene.tool_settings.unified_paint_settings

    if blend_mode:
        layout.prop(brush, "blend", text="Blend")
        layout.separator()

    if weight:
        UnifiedPaintPanel.prop_unified(layout, context, brush, "weight", unified_name="use_unified_weight", slider=True)

    size_owner = ups if ups.use_unified_size else brush
    size_prop = "size"
    if size_mode and (size_owner.use_locked_size == 'SCENE'):
        size_prop = "unprojected_radius"
    if size or size_mode:
        if size:
            UnifiedPaintPanel.prop_unified(layout, context, brush, size_prop, unified_name="use_unified_size", pressure_name="use_pressure_size", text="Radius", slider=True)
        if size_mode:
            layout.row().prop(size_owner, "use_locked_size", expand=True)
            layout.separator()

    if strength:
        pressure_name = "use_pressure_strength" if strength_pressure else None
        UnifiedPaintPanel.prop_unified(layout, context, brush, "strength", unified_name="use_unified_strength", pressure_name=pressure_name, slider=True)
        layout.separator()

    if direction:
        layout.row().prop(brush, "direction", expand=True)


def brush_settings_advanced(layout, context, brush, popover=False):
    """Draw advanced brush settings for Sculpt, Texture/Vertex/Weight Paint modes."""

    mode = UnifiedPaintPanel.get_brush_mode(context)

    # In the popover we want to combine advanced brush settings with non-advanced brush settings.
    if popover:
        brush_settings(layout, context, brush, popover=True)
        layout.separator()
        layout.label(text="Advanced:")

    # These options are shared across many modes.
    use_accumulate = False
    use_frontface = False

    if mode == 'SCULPT':
        capabilities = brush.sculpt_capabilities
        use_accumulate = capabilities.has_accumulate
        use_frontface = True

        # topology automasking
        layout.prop(brush, "use_automasking_topology")

        # sculpt plane settings
        if capabilities.has_sculpt_plane:
            layout.prop(brush, "sculpt_plane")
            layout.prop(brush, "use_original_normal")
            layout.prop(brush, "use_original_plane")
            layout.separator()

    # 3D and 2D Texture Paint #
    elif mode in ('PAINT_TEXTURE', 'PAINT_2D'):
        capabilities = brush.image_paint_capabilities
        use_accumulate = capabilities.has_accumulate

        if mode == 'PAINT_2D':
            layout.prop(brush, "use_paint_antialiasing")
        else:
            layout.prop(brush, "use_alpha")

        # Tool specific settings
        if brush.image_tool == 'SOFTEN':
            layout.separator()
            layout.row().prop(brush, "direction", expand=True)
            layout.prop(brush, "sharp_threshold")
            if mode == 'PAINT_2D':
                layout.prop(brush, "blur_kernel_radius")
            layout.prop(brush, "blur_mode")

        elif brush.image_tool == 'MASK':
            layout.prop(brush, "weight", text="Mask Value", slider=True)

        elif brush.image_tool == 'CLONE':
            if mode == 'PAINT_2D':
                layout.prop(brush, "clone_image", text="Image")
                layout.prop(brush, "clone_alpha", text="Alpha")

    # Vertex Paint #
    elif mode == 'PAINT_VERTEX':
        layout.prop(brush, "use_alpha")
        if brush.vertex_tool != 'SMEAR':
            use_accumulate = True
        use_frontface = True

    # Weight Paint
    elif mode == 'PAINT_WEIGHT':
        if brush.weight_tool != 'SMEAR':
            use_accumulate = True
        use_frontface = True

    ### Draw shared settings. ###
    ups = context.scene.tool_settings.unified_paint_settings

    if use_accumulate:
        layout.prop(brush, "use_accumulate")

    if use_frontface:
        layout.prop(brush, "use_frontface", text="Front Faces Only")


def draw_color_settings(context, layout, brush, color_type=False):
    """Draw color wheel and gradient settings."""
    ups = context.scene.tool_settings.unified_paint_settings

    if color_type:
        row = layout.row()
        row.use_property_split = False
        row.prop(brush, "color_type", expand=True)

    # Color wheel
    if brush.color_type == 'COLOR':
        UnifiedPaintPanel.prop_unified_color_picker(layout, context, brush, "color", value_slider=True)

        row = layout.row(align=True)
        UnifiedPaintPanel.prop_unified_color(row, context, brush, "color", text="")
        UnifiedPaintPanel.prop_unified_color(row, context, brush, "secondary_color", text="")
        row.separator()
        row.operator("paint.brush_colors_flip", icon='FILE_REFRESH', text="", emboss=False)
        row.prop(ups, "use_unified_color", text="", icon='WORLD')
    # Gradient
    elif brush.color_type == 'GRADIENT':
        layout.template_color_ramp(brush, "gradient", expand=True)

        layout.use_property_split = True

        col = layout.column()

        if brush.image_tool == 'DRAW':
            UnifiedPaintPanel.prop_unified(col, context, brush, "secondary_color", unified_name="use_unified_color", text="Background Color", display_unified_toggle=False)

            col.prop(brush, "gradient_stroke_mode", text="Gradient Mapping")
            if brush.gradient_stroke_mode in {'SPACING_REPEAT', 'SPACING_CLAMP'}:
                col.prop(brush, "grad_spacing")


# Used in both the View3D toolbar and texture properties
def brush_texture_settings(layout, brush, sculpt):
    tex_slot = brush.texture_slot

    layout.use_property_split = True
    layout.use_property_decorate = False

    # map_mode
    if sculpt:
        layout.prop(tex_slot, "map_mode", text="Mapping")
    else:
        layout.prop(tex_slot, "tex_paint_map_mode", text="Mapping")

    layout.separator()

    if tex_slot.map_mode == 'STENCIL':
        if brush.texture and brush.texture.type == 'IMAGE':
            layout.operator("brush.stencil_fit_image_aspect")
        layout.operator("brush.stencil_reset_transform")

    # angle and texture_angle_source
    if tex_slot.has_texture_angle:
        col = layout.column()
        col.prop(tex_slot, "angle", text="Angle")
        if tex_slot.has_texture_angle_source:
            col.use_property_split = False
            col.prop(tex_slot, "use_rake", text="Rake")

            if brush.brush_capabilities.has_random_texture_angle and tex_slot.has_random_texture_angle:
                if sculpt:
                    if brush.sculpt_capabilities.has_random_texture_angle:
                        col.prop(tex_slot, "use_random", text="Random")
                        if tex_slot.use_random:
                            col.prop(tex_slot, "random_angle", text="Random Angle")
                else:
                    col.prop(tex_slot, "use_random", text="Random")
                    if tex_slot.use_random:
                        col.prop(tex_slot, "random_angle", text="Random Angle")

    # scale and offset
    layout.prop(tex_slot, "offset")
    layout.prop(tex_slot, "scale")

    if sculpt:
        # texture_sample_bias
        layout.prop(brush, "texture_sample_bias", slider=True, text="Sample Bias")


def brush_mask_texture_settings(layout, brush):
    mask_tex_slot = brush.mask_texture_slot

    layout.use_property_split = True
    layout.use_property_decorate = False

    # map_mode
    layout.row().prop(mask_tex_slot, "mask_map_mode", text="Mask Mapping")

    if mask_tex_slot.map_mode == 'STENCIL':
        if brush.mask_texture and brush.mask_texture.type == 'IMAGE':
            layout.operator("brush.stencil_fit_image_aspect").mask = True
        layout.operator("brush.stencil_reset_transform").mask = True

    col = layout.column()
    col.prop(brush, "use_pressure_masking", text="Pressure Masking")
    # angle and texture_angle_source
    if mask_tex_slot.has_texture_angle:
        col = layout.column()
        col.prop(mask_tex_slot, "angle", text="Angle")
        if mask_tex_slot.has_texture_angle_source:
            col.prop(mask_tex_slot, "use_rake", text="Rake")

            if brush.brush_capabilities.has_random_texture_angle and mask_tex_slot.has_random_texture_angle:
                col.prop(mask_tex_slot, "use_random", text="Random")
                if mask_tex_slot.use_random:
                    col.prop(mask_tex_slot, "random_angle", text="Random Angle")

    # scale and offset
    col.prop(mask_tex_slot, "offset")
    col.prop(mask_tex_slot, "scale")
def brush_basic_texpaint_settings(layout, context, brush, *, compact=False):
    """Draw Tool Settings header for Vertex Paint and 2D and 3D Texture Paint modes."""
    # NOTE: We don't draw UnifiedPaintSettings in the header to reduce clutter. D5928#136281
    capabilities = brush.image_paint_capabilities


    if capabilities.has_color:
        UnifiedPaintPanel.prop_unified_color(layout, context, brush, "color", text="")
        layout.prop(brush, "blend", text="" if compact else "Blend")

    UnifiedPaintPanel.prop_unified(layout, context, brush, "size", pressure_name="use_pressure_size", slider=True, text="Radius")
    UnifiedPaintPanel.prop_unified(layout, context, brush, "strength", pressure_name="use_pressure_strength")


def brush_basic_gpencil_paint_settings(layout, context, brush, *, compact=False):
    gp_settings = brush.gpencil_settings
    tool = context.workspace.tools.from_space_view3d_mode(context.mode, create=False)

    # Brush details
    if brush.gpencil_tool == 'ERASE':
        row = layout.row(align=True)
        row.prop(brush, "size", text="Radius")
        row.prop(gp_settings, "use_pressure", text="", icon='STYLUS_PRESSURE')
        row.prop(gp_settings, "use_occlude_eraser", text="", icon='XRAY')

        row = layout.row(align=True)
        row.prop(gp_settings, "eraser_mode", expand=True)
        if gp_settings.eraser_mode == 'SOFT':
            row = layout.row(align=True)
            row.prop(gp_settings, "pen_strength", slider=True)
            row.prop(gp_settings, "use_strength_pressure", text="", icon='STYLUS_PRESSURE')
            row = layout.row(align=True)
            row.prop(gp_settings, "eraser_strength_factor")
            row = layout.row(align=True)
            row.prop(gp_settings, "eraser_thickness_factor")

        row = layout.row(align=True)
        row.prop(gp_settings, "use_cursor", text="Show Brush")

    # FIXME: tools must use their own UI drawing!
    elif brush.gpencil_tool == 'FILL':
        row = layout.row(align=True)
        row.prop(gp_settings, "fill_leak", text="Leak Size")
        row = layout.row(align=True)
        row.prop(brush, "size", text="Thickness")
        row = layout.row(align=True)
        row.prop(gp_settings, "fill_simplify_level", text="Simplify")
        row = layout.row(align=True)
        row.prop(gp_settings, "fill_draw_mode", text="Boundary")
        row.prop(gp_settings, "show_fill_boundary", text="", icon='GRID')
        
    else:  # brush.gpencil_tool == 'DRAW':
        row = layout.row(align=True)
        row.prop(brush, "size", text="Radius")
        row.prop(gp_settings, "use_pressure", text="", icon='STYLUS_PRESSURE')
        row = layout.row(align=True)
        row.prop(gp_settings, "pen_strength", slider=True)
        row.prop(gp_settings, "use_strength_pressure", text="", icon='STYLUS_PRESSURE')

    # FIXME: tools must use their own UI drawing!
    if tool.idname in {
            "builtin.arc",
            "builtin.curve",
            "builtin.line",
            "builtin.box",
            "builtin.circle",
            "builtin.polyline"
    }:
        settings = context.tool_settings.gpencil_sculpt
        if compact:
            row = layout.row(align=True)
            row.prop(settings, "use_thickness_curve", text="", icon='CURVE_DATA')
            sub = row.row(align=True)
            sub.active = settings.use_thickness_curve
            sub.popover(
                panel="TOPBAR_PT_gpencil_primitive",
                text="Thickness Profile",
            )
        else:
            row = layout.row(align=True)
            row.prop(settings, "use_thickness_curve", text="Use Thickness Profile")
            sub = row.row(align=True)
            if settings.use_thickness_curve:
                # Curve
                layout.template_curve_mapping(settings, "thickness_primitive_curve", brush=True)


def brush_basic_gpencil_sculpt_settings(layout, context, brush, *, compact=False):
    tool_settings = context.tool_settings
    settings = tool_settings.gpencil_sculpt
    tool = settings.sculpt_tool

    row = layout.row(align=True)
    row.prop(brush, "size", slider=True)
    sub = row.row(align=True)
    sub.enabled = tool not in {'GRAB', 'CLONE'}
    sub.prop(brush, "use_pressure_radius", text="")

    row = layout.row(align=True)
    row.prop(brush, "strength", slider=True)
    row.prop(brush, "use_pressure_strength", text="")
    
    layout.use_property_split = False
    layout.prop(brush, "use_falloff")

    if compact:
        if tool in {'THICKNESS', 'STRENGTH', 'PINCH', 'TWIST'}:
            row.separator()
            row.prop(brush, "direction", expand=True, text="")
    else:
        use_property_split_prev = layout.use_property_split
        layout.use_property_split = False
        if tool in {'THICKNESS', 'STRENGTH'}:
            layout.row().prop(brush, "direction", expand=True)
        elif tool == 'PINCH':
            row = layout.row(align=True)
            row.prop_enum(brush, "direction", value='ADD', text="Pinch")
            row.prop_enum(brush, "direction", value='SUBTRACT', text="Inflate")
        elif tool == 'TWIST':
            row = layout.row(align=True)
            row.prop_enum(brush, "direction", value='ADD', text="CCW")
            row.prop_enum(brush, "direction", value='SUBTRACT', text="CW")
        layout.use_property_split = use_property_split_prev


def brush_basic_gpencil_weight_settings(layout, _context, brush, *, compact=False):
    layout.prop(brush, "size", slider=True)

    row = layout.row(align=True)
    row.prop(brush, "strength", slider=True)
    row.prop(brush, "use_pressure_strength", text="")
    layout.prop(brush, "weight", slider=True)
<<<<<<< HEAD
    
    layout.use_property_split = False
    layout.prop(brush, "use_falloff")

    
=======
    layout.prop(brush, "use_falloff")
>>>>>>> e581dc41


classes = (
    VIEW3D_MT_tools_projectpaint_clone,
)

if __name__ == "__main__":  # only for live edit.
    from bpy.utils import register_class
    for cls in classes:
        register_class(cls)<|MERGE_RESOLUTION|>--- conflicted
+++ resolved
@@ -99,30 +99,7 @@
         if(unified_name and getattr(ups, unified_name) and display_unified_toggle):
             prop_owner = ups
 
-<<<<<<< HEAD
-        flow = parent.grid_flow(row_major=True, columns=0, even_columns=True, even_rows=False, align=False)
-
-        col = flow.column()
-        col.use_property_split = False
-        col.prop(ups, "use_unified_size", text="Size")
-        col = flow.column()
-        col.use_property_split = False
-        col.prop(ups, "use_unified_strength", text="Strength")
-        if context.weight_paint_object:
-            col = flow.column()
-            col.use_property_split = False
-            col.prop(ups, "use_unified_weight", text="Weight")
-        elif context.vertex_paint_object or context.image_paint_object:
-            col = flow.column()
-            col.use_property_split = False
-            col.prop(ups, "use_unified_color", text="Color")
-        else:
-            col = flow.column()
-            col.use_property_split = False
-            col.prop(ups, "use_unified_color", text="Color")
-=======
         row.prop(prop_owner, prop_name, icon=icon, text=text, slider=slider)
->>>>>>> e581dc41
 
         if(pressure_name):
             row.prop(brush, pressure_name, text="")
@@ -855,7 +832,6 @@
         col = layout.column()
         col.prop(tex_slot, "angle", text="Angle")
         if tex_slot.has_texture_angle_source:
-            col.use_property_split = False
             col.prop(tex_slot, "use_rake", text="Rake")
 
             if brush.brush_capabilities.has_random_texture_angle and tex_slot.has_random_texture_angle:
@@ -1010,8 +986,7 @@
     row = layout.row(align=True)
     row.prop(brush, "strength", slider=True)
     row.prop(brush, "use_pressure_strength", text="")
-    
-    layout.use_property_split = False
+
     layout.prop(brush, "use_falloff")
 
     if compact:
@@ -1041,15 +1016,7 @@
     row.prop(brush, "strength", slider=True)
     row.prop(brush, "use_pressure_strength", text="")
     layout.prop(brush, "weight", slider=True)
-<<<<<<< HEAD
-    
-    layout.use_property_split = False
     layout.prop(brush, "use_falloff")
-
-    
-=======
-    layout.prop(brush, "use_falloff")
->>>>>>> e581dc41
 
 
 classes = (
