# ##### BEGIN GPL LICENSE BLOCK #####
#
#  This program is free software; you can redistribute it and/or
#  modify it under the terms of the GNU General Public License
#  as published by the Free Software Foundation; either version 2
#  of the License, or (at your option) any later version.
#
#  This program is distributed in the hope that it will be useful,
#  but WITHOUT ANY WARRANTY; without even the implied warranty of
#  MERCHANTABILITY or FITNESS FOR A PARTICULAR PURPOSE.  See the
#  GNU General Public License for more details.
#
#  You should have received a copy of the GNU General Public License
#  along with this program; if not, write to the Free Software Foundation,
#  Inc., 51 Franklin Street, Fifth Floor, Boston, MA 02110-1301, USA.
#
# ##### END GPL LICENSE BLOCK #####

# <pep8 compliant>
from bpy.types import Menu


class UnifiedPaintPanel:
    # subclass must set
    # bl_space_type = 'IMAGE_EDITOR'
    # bl_region_type = 'UI'

    @staticmethod
    def get_brush_mode(context):
        """ Get the correct mode for this context. For any context where this returns None,
            no brush options should be displayed."""
        mode = context.mode

        if mode == 'PARTICLE':
            # Particle brush settings currently completely do their own thing.
            return None

        from bl_ui.space_toolsystem_common import ToolSelectPanelHelper
        tool = ToolSelectPanelHelper.tool_active_from_context(context)

        if not tool:
            # If there is no active tool, then there can't be an active brush.
            return None

        if not tool.has_datablock:
            # tool.has_datablock is always true for tools that use brushes.
            return None

        space_data = context.space_data
        tool_settings = context.tool_settings

        if space_data:
            space_type = space_data.type
            if space_type == 'IMAGE_EDITOR':
                if space_data.show_uvedit:
                    return 'UV_SCULPT'
                return 'PAINT_2D'
            elif space_type in {'VIEW_3D', 'PROPERTIES'}:
                if mode == 'PAINT_TEXTURE':
                    if tool_settings.image_paint:
                        return mode
                    else:
                        return None
                return mode
        return None

    @staticmethod
    def paint_settings(context):
        tool_settings = context.tool_settings

        mode = UnifiedPaintPanel.get_brush_mode(context)

        # 3D paint settings
        if mode == 'SCULPT':
            return tool_settings.sculpt
        elif mode == 'PAINT_VERTEX':
            return tool_settings.vertex_paint
        elif mode == 'PAINT_WEIGHT':
            return tool_settings.weight_paint
        elif mode == 'PAINT_TEXTURE':
            return tool_settings.image_paint
        elif mode == 'PARTICLE':
            return tool_settings.particle_edit
        # 2D paint settings
        elif mode == 'PAINT_2D':
            return tool_settings.image_paint
        elif mode == 'UV_SCULPT':
            return tool_settings.uv_sculpt
        # Grease Pencil settings
        elif mode == 'PAINT_GPENCIL':
            return tool_settings.gpencil_paint
        elif mode == 'SCULPT_GPENCIL':
            return tool_settings.gpencil_sculpt_paint
        elif mode == 'WEIGHT_GPENCIL':
            return tool_settings.gpencil_weight_paint
        elif mode == 'VERTEX_GPENCIL':
            return tool_settings.gpencil_vertex_paint
        return None

    @staticmethod
    def prop_unified(
            layout,
            context,
            brush,
            prop_name,
            unified_name=None,
            pressure_name=None,
            icon='NONE',
            text=None,
            slider=False,
            header=False,
    ):
        """ Generalized way of adding brush options to the UI,
            along with their pen pressure setting and global toggle, if they exist. """
        row = layout.row(align=True)
        ups = context.tool_settings.unified_paint_settings
        prop_owner = brush
        if unified_name and getattr(ups, unified_name):
            prop_owner = ups

        row.prop(prop_owner, prop_name, icon=icon, text=text, slider=slider)

        if pressure_name:
            row.prop(brush, pressure_name, text="")

        if unified_name and not header:
            # NOTE: We don't draw UnifiedPaintSettings in the header to reduce clutter. D5928#136281
            row.prop(ups, unified_name, text="", icon='BRUSHES_ALL')

        return row

    @staticmethod
    def prop_unified_color(parent, context, brush, prop_name, *, text=None):
        ups = context.tool_settings.unified_paint_settings
        prop_owner = ups if ups.use_unified_color else brush
        parent.prop(prop_owner, prop_name, text=text)

    @staticmethod
    def prop_unified_color_picker(parent, context, brush, prop_name, value_slider=True):
        ups = context.tool_settings.unified_paint_settings
        prop_owner = ups if ups.use_unified_color else brush
        parent.template_color_picker(prop_owner, prop_name, value_slider=value_slider)


### Classes to let various paint modes' panels share code, by sub-classing these classes. ###
class BrushPanel(UnifiedPaintPanel):
    @classmethod
    def poll(cls, context):
        return cls.get_brush_mode(context) is not None


class BrushSelectPanel(BrushPanel):
    bl_label = "Brushes"

    def draw(self, context):
        layout = self.layout
        settings = self.paint_settings(context)
        brush = settings.brush

        row = layout.row()
        large_preview = True
        if large_preview:
            row.column().template_ID_preview(settings, "brush", new="brush.add", rows=3, cols=8, hide_buttons=False)
        else:
            row.column().template_ID(settings, "brush", new="brush.add")
        col = row.column()

        if brush is not None:
            col.prop(brush, "use_custom_icon", toggle=True, icon='FILE_IMAGE', text="")

            if brush.use_custom_icon:
                layout.prop(brush, "icon_filepath", text="")


class ColorPalettePanel(BrushPanel):
    bl_label = "Color Palette"
    bl_options = {'DEFAULT_CLOSED'}

    @classmethod
    def poll(cls, context):
        if not super().poll(context):
            return False

        settings = cls.paint_settings(context)
        brush = settings.brush

        if context.space_data.type == 'IMAGE_EDITOR' or context.image_paint_object:
            capabilities = brush.image_paint_capabilities
            return capabilities.has_color

        elif context.vertex_paint_object:
            capabilities = brush.vertex_paint_capabilities
            return capabilities.has_color
        return False

    def draw(self, context):
        layout = self.layout
        settings = self.paint_settings(context)

        layout.template_ID(settings, "palette", new="palette.new")
        if settings.palette:
            layout.template_palette(settings, "palette", color=True)


class ClonePanel(BrushPanel):
    bl_label = "Clone"
    bl_options = {'DEFAULT_CLOSED'}

    @classmethod
    def poll(cls, context):
        if not super().poll(context):
            return False

        settings = cls.paint_settings(context)

        mode = cls.get_brush_mode(context)
        if mode == 'PAINT_TEXTURE':
            brush = settings.brush
            return brush.image_tool == 'CLONE'
        return False

    def draw_header(self, context):
        settings = self.paint_settings(context)
        self.layout.prop(settings, "use_clone_layer", text="")

    def draw(self, context):
        layout = self.layout
        settings = self.paint_settings(context)

        layout.active = settings.use_clone_layer

        ob = context.active_object
        col = layout.column()

        if settings.mode == 'MATERIAL':
            if len(ob.material_slots) > 1:
                col.label(text="Materials")
                col.template_list(
                    "MATERIAL_UL_matslots", "",
                    ob, "material_slots",
                    ob, "active_material_index",
                    rows=2,
                )

            mat = ob.active_material
            if mat:
                col.label(text="Source Clone Slot")
                col.template_list(
                    "TEXTURE_UL_texpaintslots", "",
                    mat, "texture_paint_images",
                    mat, "paint_clone_slot",
                    rows=2,
                )

        elif settings.mode == 'IMAGE':
            mesh = ob.data

            clone_text = mesh.uv_layer_clone.name if mesh.uv_layer_clone else ""
            col.label(text="Source Clone Image")
            col.template_ID(settings, "clone_image")
            col.label(text="Source Clone UV Map")
            col.menu("VIEW3D_MT_tools_projectpaint_clone", text=clone_text, translate=False)


class TextureMaskPanel(BrushPanel):
    bl_label = "Texture Mask"
    bl_options = {'DEFAULT_CLOSED'}

    def draw(self, context):
        layout = self.layout
        layout.use_property_split = True
        layout.use_property_decorate = False

        brush = context.tool_settings.image_paint.brush

        col = layout.column()
        col.template_ID_preview(brush, "mask_texture", new="texture.new", rows=3, cols=8)

        mask_tex_slot = brush.mask_texture_slot

        # map_mode
        layout.row().prop(mask_tex_slot, "mask_map_mode", text="Mask Mapping")

        if mask_tex_slot.map_mode == 'STENCIL':
            if brush.mask_texture and brush.mask_texture.type == 'IMAGE':
                layout.operator("brush.stencil_fit_image_aspect").mask = True
            layout.operator("brush.stencil_reset_transform").mask = True

        col = layout.column()
        col.prop(brush, "use_pressure_masking", text="Pressure Masking")
        # angle and texture_angle_source
        if mask_tex_slot.has_texture_angle:
            col = layout.column()
            col.prop(mask_tex_slot, "angle", text="Angle")
            if mask_tex_slot.has_texture_angle_source:
                col.prop(mask_tex_slot, "use_rake", text="Rake")

                if brush.brush_capabilities.has_random_texture_angle and mask_tex_slot.has_random_texture_angle:
                    col.prop(mask_tex_slot, "use_random", text="Random")
                    if mask_tex_slot.use_random:
                        col.prop(mask_tex_slot, "random_angle", text="Random Angle")

        # scale and offset
        col.prop(mask_tex_slot, "offset")
        col.prop(mask_tex_slot, "scale")


class StrokePanel(BrushPanel):
    bl_label = "Stroke"
    bl_options = {'DEFAULT_CLOSED'}

    def draw(self, context):
        layout = self.layout
        layout.use_property_split = True
        layout.use_property_decorate = False

        mode = self.get_brush_mode(context)
        settings = self.paint_settings(context)
        brush = settings.brush

        col = layout.column()

        col.prop(brush, "stroke_method")
        col.separator()

        if brush.use_anchor:
            col.use_property_split = False
            col.prop(brush, "use_edge_to_edge", text="Edge To Edge")
            col.use_property_split = True

        if brush.use_airbrush:
            col.prop(brush, "rate", text="Rate", slider=True)

        if brush.use_space:
            row = col.row(align=True)
            row.prop(brush, "spacing", text="Spacing")
            row.prop(brush, "use_pressure_spacing", toggle=True, text="")

        if brush.use_line or brush.use_curve:
            row = col.row(align=True)
            row.prop(brush, "spacing", text="Spacing")

        if mode == 'SCULPT':
            col.row().prop(brush, "use_scene_spacing", text="Spacing Distance", expand=True)

        if mode in {'PAINT_TEXTURE', 'PAINT_2D', 'SCULPT'}:
            if brush.image_paint_capabilities.has_space_attenuation or brush.sculpt_capabilities.has_space_attenuation:
                col.use_property_split = False
                col.prop(brush, "use_space_attenuation")
                col.use_property_split = True

        if brush.use_curve:
            col.separator()
            col.template_ID(brush, "paint_curve", new="paintcurve.new")
            col.operator("paintcurve.draw")
            col.separator()

        if brush.use_space:
            col.separator()
            row = col.row(align=True)
            col.prop(brush, "dash_ratio", text="Dash Ratio")
            col.prop(brush, "dash_samples", text="Dash Length")

        if (mode == 'SCULPT' and brush.sculpt_capabilities.has_jitter) or mode != 'SCULPT':
            col.separator()
            row = col.row(align=True)
            if brush.jitter_unit == 'BRUSH':
                row.prop(brush, "jitter", slider=True)
            else:
                row.prop(brush, "jitter_absolute")
            row.prop(brush, "use_pressure_jitter", toggle=True, text="")
            col.row().prop(brush, "jitter_unit", expand=True)

        col.separator()
        col.prop(settings, "input_samples")


class SmoothStrokePanel(BrushPanel):
    bl_label = "Stabilize Stroke"
    bl_options = {'DEFAULT_CLOSED'}

    @classmethod
    def poll(cls, context):
        if not super().poll(context):
            return False
        settings = cls.paint_settings(context)
        brush = settings.brush
        if brush.brush_capabilities.has_smooth_stroke:
            return True
        return False

    def draw_header(self, context):
        settings = self.paint_settings(context)
        brush = settings.brush

        self.layout.prop(brush, "use_smooth_stroke", text="")

    def draw(self, context):
        layout = self.layout
        layout.use_property_split = True
        layout.use_property_decorate = False

        settings = self.paint_settings(context)
        brush = settings.brush

        col = layout.column()
        col.active = brush.use_smooth_stroke
        col.prop(brush, "smooth_stroke_radius", text="Radius", slider=True)
        col.prop(brush, "smooth_stroke_factor", text="Factor", slider=True)


class FalloffPanel(BrushPanel):
    bl_label = "Falloff"
    bl_options = {'DEFAULT_CLOSED'}

    @classmethod
    def poll(cls, context):
        if not super().poll(context):
            return False
        settings = cls.paint_settings(context)
        return (settings and settings.brush and settings.brush.curve)

    def draw(self, context):
        layout = self.layout
        settings = self.paint_settings(context)
        mode = self.get_brush_mode(context)
        brush = settings.brush

        if brush is None:
            return

        col = layout.column(align=True)
        row = col.row(align=True)
        row.prop(brush, "curve_preset", text="")

        if brush.curve_preset == 'CUSTOM':
            layout.template_curve_mapping(brush, "curve", brush=True)

            col = layout.column(align=True)
            row = col.row(align=True)
            row.operator("brush.curve_preset", icon='SMOOTHCURVE', text="").shape = 'SMOOTH'
            row.operator("brush.curve_preset", icon='SPHERECURVE', text="").shape = 'ROUND'
            row.operator("brush.curve_preset", icon='ROOTCURVE', text="").shape = 'ROOT'
            row.operator("brush.curve_preset", icon='SHARPCURVE', text="").shape = 'SHARP'
            row.operator("brush.curve_preset", icon='LINCURVE', text="").shape = 'LINE'
            row.operator("brush.curve_preset", icon='NOCURVE', text="").shape = 'MAX'

        if mode in {'SCULPT', 'PAINT_VERTEX', 'PAINT_WEIGHT'} and brush.sculpt_tool != 'POSE':
            col.separator()
            row = col.row(align=True)
            row.use_property_split = True
            row.use_property_decorate = False
            row.prop(brush, "falloff_shape", expand=True)


class DisplayPanel(BrushPanel):
    bl_label = "Brush Cursor"
    bl_options = {'DEFAULT_CLOSED'}

    def draw_header(self, context):
        settings = self.paint_settings(context)
        if settings and not self.is_popover:
            self.layout.prop(settings, "show_brush", text="")

    def draw(self, context):
        layout = self.layout
        layout.use_property_split = True
        layout.use_property_decorate = False

        mode = self.get_brush_mode(context)
        settings = self.paint_settings(context)
        brush = settings.brush
        tex_slot = brush.texture_slot
        tex_slot_mask = brush.mask_texture_slot

        if self.is_popover:
            row = layout.row(align=True)
            row.prop(settings, "show_brush", text="")
            row.label(text="Display Cursor")

        col = layout.column()
        col.active = brush.brush_capabilities.has_overlay and settings.show_brush

        col.prop(brush, "cursor_color_add", text="Cursor Color")
        if mode == 'SCULPT' and brush.sculpt_capabilities.has_secondary_color:
            col.prop(brush, "cursor_color_subtract", text="Inverse Cursor Color")

        col.separator()

        row = col.row(align=True)
        row.prop(brush, "cursor_overlay_alpha", text="Falloff Opacity")
        row.prop(brush, "use_cursor_overlay_override", toggle=True, text="", icon='BRUSH_DATA')
        row.prop(
            brush, "use_cursor_overlay", text="", toggle=True,
            icon='HIDE_OFF' if brush.use_cursor_overlay else 'HIDE_ON',
        )

        if mode in ['PAINT_2D', 'PAINT_TEXTURE', 'PAINT_VERTEX', 'SCULPT']:
            row = col.row(align=True)
            row.prop(brush, "texture_overlay_alpha", text="Texture Opacity")
            row.prop(brush, "use_primary_overlay_override", toggle=True, text="", icon='BRUSH_DATA')
            if tex_slot.map_mode != 'STENCIL':
                row.prop(
                    brush, "use_primary_overlay", text="", toggle=True,
                    icon='HIDE_OFF' if brush.use_primary_overlay else 'HIDE_ON',
                )

        if mode in ['PAINT_TEXTURE', 'PAINT_2D']:
            row = col.row(align=True)
            row.prop(brush, "mask_overlay_alpha", text="Mask Texture Opacity")
            row.prop(brush, "use_secondary_overlay_override", toggle=True, text="", icon='BRUSH_DATA')
            if tex_slot_mask.map_mode != 'STENCIL':
                row.prop(
                    brush, "use_secondary_overlay", text="", toggle=True,
                    icon='HIDE_OFF' if brush.use_secondary_overlay else 'HIDE_ON',
                )


class VIEW3D_MT_tools_projectpaint_clone(Menu):
    bl_label = "Clone Layer"

    def draw(self, context):
        layout = self.layout

        for i, uv_layer in enumerate(context.active_object.data.uv_layers):
            props = layout.operator("wm.context_set_int", text=uv_layer.name, translate=False)
            props.data_path = "active_object.data.uv_layer_clone_index"
            props.value = i


def brush_settings(layout, context, brush, popover=False):
    """ Draw simple brush settings for Sculpt,
        Texture/Vertex/Weight Paint modes, or skip certain settings for the popover """

    mode = UnifiedPaintPanel.get_brush_mode(context)

    ### Draw simple settings unique to each paint mode. ###
    brush_shared_settings(layout, context, brush, popover)

    # Sculpt Mode #
    if mode == 'SCULPT':
        capabilities = brush.sculpt_capabilities

        # normal_radius_factor
        layout.prop(brush, "normal_radius_factor", slider=True)
        layout.prop(brush, "hardness", slider=True)

        layout.separator()

        # auto_smooth_factor and use_inverse_smooth_pressure
        if capabilities.has_auto_smooth:
            UnifiedPaintPanel.prop_unified(
                layout,
                context,
                brush,
                "auto_smooth_factor",
                pressure_name="use_inverse_smooth_pressure",
                slider=True,
            )

        # topology_rake_factor
        if (
                capabilities.has_topology_rake and
                context.sculpt_object.use_dynamic_topology_sculpting
        ):
            layout.prop(brush, "topology_rake_factor", slider=True)

        # normal_weight
        if capabilities.has_normal_weight:
            layout.prop(brush, "normal_weight", slider=True)

        # crease_pinch_factor
        if capabilities.has_pinch_factor:
            text = "Pinch"
            if brush.sculpt_tool in {'BLOB', 'SNAKE_HOOK'}:
                text = "Magnify"
            layout.prop(brush, "crease_pinch_factor", slider=True, text=text)

        # rake_factor
        if capabilities.has_rake_factor:
            layout.prop(brush, "rake_factor", slider=True)

        # plane_offset, use_offset_pressure, use_plane_trim, plane_trim
        if capabilities.has_plane_offset:
            layout.separator()
            UnifiedPaintPanel.prop_unified(
                layout,
                context,
                brush,
                "plane_offset",
                pressure_name="use_offset_pressure",
                slider=True,
            )

            layout.separator()

            row = layout.row(align = True)
            row.use_property_split = False
            row.prop(brush, "use_plane_trim", text="Plane Trim")

            if brush.use_plane_trim:
                row.prop(brush, "plane_trim", slider=True, text="")


        # height
        if capabilities.has_height:
            layout.prop(brush, "height", slider=True, text="Height")

        # use_persistent, set_persistent_base
        if capabilities.has_persistence:
            ob = context.sculpt_object

            layout.separator()
            layout.use_property_split = False
            layout.prop(brush, "use_persistent")
            layout.operator("sculpt.set_persistent_base")
            layout.separator()

        if capabilities.has_color:
            ups = context.scene.tool_settings.unified_paint_settings
            row = layout.row(align=True)
            UnifiedPaintPanel.prop_unified_color(row, context, brush, "color", text="")
            UnifiedPaintPanel.prop_unified_color(row, context, brush, "secondary_color", text="")
            row.separator()
            row.operator("paint.brush_colors_flip", icon='FILE_REFRESH', text="", emboss=False)
            row.prop(ups, "use_unified_color", text="", icon='BRUSHES_ALL')
            layout.prop(brush, "blend", text="Blend Mode")

        if brush.sculpt_tool == 'CLAY_STRIPS':
            row = layout.row()
            row.prop(brush, "tip_roundness")

        if brush.sculpt_tool == 'ELASTIC_DEFORM':
            layout.separator()
            layout.prop(brush, "elastic_deform_type")
            layout.prop(brush, "elastic_deform_volume_preservation", slider=True)
            layout.separator()

        if brush.sculpt_tool == 'POSE':
            layout.separator()
            layout.prop(brush, "pose_deform_type")
            layout.prop(brush, "pose_origin_type")
            layout.prop(brush, "pose_offset")
            layout.prop(brush, "pose_smooth_iterations")
            if brush.pose_deform_type == 'ROTATE_TWIST' and brush.pose_origin_type in {'TOPOLOGY', 'FACE_SETS'}:
              layout.prop(brush, "pose_ik_segments")
<<<<<<< HEAD
=======
            layout.prop(brush, "use_pose_ik_anchored")
            layout.prop(brush, "use_connected_only")
            layout.prop(brush, "disconnected_distance_max")

>>>>>>> ac4ffa70

            layout.separator()

            layout.use_property_split = False
            layout.prop(brush, "use_pose_ik_anchored")

        if brush.sculpt_tool == 'CLOTH':
            layout.separator()
            layout.prop(brush, "cloth_sim_limit")
            layout.prop(brush, "cloth_sim_falloff")
            layout.separator()
            layout.prop(brush, "cloth_deform_type")
            layout.prop(brush, "cloth_force_falloff_type")
            layout.separator()
            layout.prop(brush, "cloth_mass")
            layout.prop(brush, "cloth_damping")

            layout.separator()

        if brush.sculpt_tool == 'SCRAPE':
            row = layout.row()
            row.prop(brush, "area_radius_factor", slider=True)
            row = layout.row()
            row.use_property_split = False
            row.prop(brush, "invert_to_scrape_fill", text="Invert to Fill")

        if brush.sculpt_tool == 'FILL':
            row = layout.row()
            row.prop(brush, "area_radius_factor", slider=True)
            row = layout.row()
            row.use_property_split = False
            row.prop(brush, "invert_to_scrape_fill", text="Invert to Scrape")

        if brush.sculpt_tool == 'GRAB':
            layout.use_property_split = False
            layout.prop(brush, "use_grab_active_vertex")

        if brush.sculpt_tool == 'PAINT':
            col = layout.column()
            col.prop(brush, "flow")
            col.prop(brush, "wet_mix")
            col.prop(brush, "wet_persistence")
            col.prop(brush, "density")
            col.prop(brush, "tip_roundness")
            col.prop(brush, "tip_scale_x")

        if brush.sculpt_tool == 'MULTIPLANE_SCRAPE':
            col = layout.column()
            col.prop(brush, "multiplane_scrape_angle")
            col.use_property_split = False
            col.prop(brush, "use_multiplane_scrape_dynamic")
            col.prop(brush, "show_multiplane_scrape_planes_preview")

        if brush.sculpt_tool == 'SMOOTH':
            col = layout.column()
            col.prop(brush, "smooth_deform_type")
            if brush.smooth_deform_type == 'SURFACE':
                col.prop(brush, "surface_smooth_shape_preservation")
                col.prop(brush, "surface_smooth_current_vertex")
                col.prop(brush, "surface_smooth_iterations")

        if brush.sculpt_tool == 'MASK':
            layout.row().prop(brush, "mask_tool", expand=True)

    # 3D and 2D Texture Paint Mode.
    elif mode in {'PAINT_TEXTURE', 'PAINT_2D'}:
        capabilities = brush.image_paint_capabilities

        if brush.image_tool == 'FILL':
            # For some reason fill threshold only appears to be implemented in 2D paint.
            if brush.color_type == 'COLOR':
                if mode == 'PAINT_2D':
                    layout.prop(brush, "fill_threshold", text="Fill Threshold", slider=True)
            elif brush.color_type == 'GRADIENT':
                layout.row().prop(brush, "gradient_fill_mode", expand=True)


def brush_shared_settings(layout, context, brush, popover=False):
    """ Draw simple brush settings that are shared between different paint modes. """

    mode = UnifiedPaintPanel.get_brush_mode(context)

    ### Determine which settings to draw. ###
    blend_mode = False
    size = False
    size_mode = False
    strength = False
    strength_pressure = False
    weight = False
    direction = False

    # 3D and 2D Texture Paint #
    if mode in {'PAINT_TEXTURE', 'PAINT_2D'}:
        if not popover:
            blend_mode = brush.image_paint_capabilities.has_color
            size = brush.image_paint_capabilities.has_radius
            strength = strength_pressure = True

    # Sculpt #
    if mode == 'SCULPT':
        size_mode = True
        if not popover:
            size = True
            strength = True
            strength_pressure = brush.sculpt_capabilities.has_strength_pressure
            direction = not brush.sculpt_capabilities.has_direction

    # Vertex Paint #
    if mode == 'PAINT_VERTEX':
        if not popover:
            blend_mode = True
            size = True
            strength = True
            strength_pressure = True

    # Weight Paint #
    if mode == 'PAINT_WEIGHT':
        if not popover:
            size = True
            weight = brush.weight_paint_capabilities.has_weight
            strength = strength_pressure = True
        # Only draw blend mode for the Draw tool, because for other tools it is pointless. D5928#137944
        if brush.weight_tool == 'DRAW':
            blend_mode = True

    # UV Sculpt #
    if mode == 'UV_SCULPT':
        size = True
        strength = True

    ### Draw settings. ###
    ups = context.scene.tool_settings.unified_paint_settings

    if blend_mode:
        layout.prop(brush, "blend", text="Blend")
        layout.separator()

    if weight:
        UnifiedPaintPanel.prop_unified(
            layout,
            context,
            brush,
            "weight",
            unified_name="use_unified_weight",
            slider=True,
        )

    size_owner = ups if ups.use_unified_size else brush
    size_prop = "size"
    if size_mode and (size_owner.use_locked_size == 'SCENE'):
        size_prop = "unprojected_radius"
    if size or size_mode:
        if size:
            UnifiedPaintPanel.prop_unified(
                layout,
                context,
                brush,
                size_prop,
                unified_name="use_unified_size",
                pressure_name="use_pressure_size",
                text="Radius",
                slider=True,
            )
        if size_mode:
            layout.row().prop(size_owner, "use_locked_size", expand=True)
            layout.separator()

    if strength:
        pressure_name = "use_pressure_strength" if strength_pressure else None
        UnifiedPaintPanel.prop_unified(
            layout,
            context,
            brush,
            "strength",
            unified_name="use_unified_strength",
            pressure_name=pressure_name,
            slider=True,
        )

    if direction:
        layout.row().prop(brush, "direction", expand=True)
        layout.separator()


def brush_settings_advanced(layout, context, brush, popover=False):
    """Draw advanced brush settings for Sculpt, Texture/Vertex/Weight Paint modes."""

    mode = UnifiedPaintPanel.get_brush_mode(context)

    # In the popover we want to combine advanced brush settings with non-advanced brush settings.
    if popover:
        brush_settings(layout, context, brush, popover=True)
        layout.separator()
        layout.label(text="Advanced:")

    # These options are shared across many modes.
    use_accumulate = False
    use_frontface = False

    if mode == 'SCULPT':
        capabilities = brush.sculpt_capabilities
        use_accumulate = capabilities.has_accumulate
        use_frontface = True

        col = layout.column()
        col.label(text = "Auto Masking")

        # topology automasking
        col.use_property_split = False
        row = col.row()
        row.separator()
        row.prop(brush, "use_automasking_topology")

        # face masks automasking
        row = col.row()
        row.separator()
        row.prop(brush, "use_automasking_face_sets")

        # boundary edges/face sets automasking
        row = col.row()
        row.separator()
        row.prop(brush, "use_automasking_boundary_edges", text="Mesh Boundary")
        row = col.row()
        row.separator()
        row.prop(brush, "use_automasking_boundary_face_sets", text="Face Sets Boundary")
        col.use_property_split = True
        col.prop(brush, "automasking_boundary_edges_propagation_steps")

        # sculpt plane settings
        if capabilities.has_sculpt_plane:
            col.use_property_split = True
            col.prop(brush, "sculpt_plane")
            col.use_property_split = False

            col = layout.column()
            col.label(text = "Use Original")
            col.use_property_split = False
            row = col.row()
            row.separator()
            row.prop(brush, "use_original_normal", text="Normal")
            row = col.row()
            row.separator()
            row.prop(brush, "use_original_plane", text="Plane")

            layout.separator()

    # 3D and 2D Texture Paint.
    elif mode in {'PAINT_TEXTURE', 'PAINT_2D'}:
        capabilities = brush.image_paint_capabilities
        use_accumulate = capabilities.has_accumulate

        layout.use_property_split = False

        if mode == 'PAINT_2D':
            layout.prop(brush, "use_paint_antialiasing")
        else:
            layout.prop(brush, "use_alpha")

        # Tool specific settings
        if brush.image_tool == 'SOFTEN':
            layout.separator()
            layout.row().prop(brush, "direction", expand=True)
            layout.prop(brush, "sharp_threshold")
            if mode == 'PAINT_2D':
                layout.prop(brush, "blur_kernel_radius")
            layout.prop(brush, "blur_mode")

        elif brush.image_tool == 'MASK':
            layout.prop(brush, "weight", text="Mask Value", slider=True)

        elif brush.image_tool == 'CLONE':
            if mode == 'PAINT_2D':
                layout.prop(brush, "clone_image", text="Image")
                layout.prop(brush, "clone_alpha", text="Alpha")

    # Vertex Paint #
    elif mode == 'PAINT_VERTEX':
        layout.use_property_split = False
        layout.prop(brush, "use_alpha")
        if brush.vertex_tool != 'SMEAR':
            use_accumulate = True
        use_frontface = True

    # Weight Paint
    elif mode == 'PAINT_WEIGHT':
        if brush.weight_tool != 'SMEAR':
            use_accumulate = True
        use_frontface = True

    # Draw shared settings.
    if use_accumulate:
        layout.use_property_split = False
        layout.prop(brush, "use_accumulate")

    if use_frontface:
        layout.use_property_split = False
        layout.prop(brush, "use_frontface", text="Front Faces Only")


def draw_color_settings(context, layout, brush, color_type=False):
    """Draw color wheel and gradient settings."""
    ups = context.scene.tool_settings.unified_paint_settings

    if color_type:
        row = layout.row()
        row.use_property_split = False
        row.prop(brush, "color_type", expand=True)

    # Color wheel
    if brush.color_type == 'COLOR':
        UnifiedPaintPanel.prop_unified_color_picker(layout, context, brush, "color", value_slider=True)

        row = layout.row(align=True)
        UnifiedPaintPanel.prop_unified_color(row, context, brush, "color", text="")
        UnifiedPaintPanel.prop_unified_color(row, context, brush, "secondary_color", text="")
        row.separator()
        row.operator("paint.brush_colors_flip", icon='FILE_REFRESH', text="", emboss=False)
        row.prop(ups, "use_unified_color", text="", icon="BRUSHES_ALL")
    # Gradient
    elif brush.color_type == 'GRADIENT':
        layout.template_color_ramp(brush, "gradient", expand=True)

        layout.use_property_split = True

        col = layout.column()

        if brush.image_tool == 'DRAW':
            UnifiedPaintPanel.prop_unified(
                col,
                context,
                brush,
                "secondary_color",
                unified_name="use_unified_color",
                text="Background Color",
                header=True,
            )

            col.prop(brush, "gradient_stroke_mode", text="Gradient Mapping")
            if brush.gradient_stroke_mode in {'SPACING_REPEAT', 'SPACING_CLAMP'}:
                col.prop(brush, "grad_spacing")


# Used in both the View3D toolbar and texture properties
def brush_texture_settings(layout, brush, sculpt):
    tex_slot = brush.texture_slot

    layout.use_property_split = True
    layout.use_property_decorate = False

    # map_mode
    if sculpt:
        layout.prop(tex_slot, "map_mode", text="Mapping")
    else:
        layout.prop(tex_slot, "tex_paint_map_mode", text="Mapping")

    layout.separator()

    if tex_slot.map_mode == 'STENCIL':
        if brush.texture and brush.texture.type == 'IMAGE':
            layout.operator("brush.stencil_fit_image_aspect")
        layout.operator("brush.stencil_reset_transform")

    # angle and texture_angle_source
    if tex_slot.has_texture_angle:
        col = layout.column()
        col.prop(tex_slot, "angle", text="Angle")
        if tex_slot.has_texture_angle_source:
            col.use_property_split = False
            col.prop(tex_slot, "use_rake", text="Rake")

            if brush.brush_capabilities.has_random_texture_angle and tex_slot.has_random_texture_angle:
                if sculpt:
                    if brush.sculpt_capabilities.has_random_texture_angle:
                        col.use_property_split = False
                        col.prop(tex_slot, "use_random", text="Random")
                        if tex_slot.use_random:
                            col.use_property_split = True
                            col.prop(tex_slot, "random_angle", text="Random Angle")
                else:
                    col.prop(tex_slot, "use_random", text="Random")
                    if tex_slot.use_random:
                        col.prop(tex_slot, "random_angle", text="Random Angle")

    # scale and offset
    layout.prop(tex_slot, "offset")
    layout.prop(tex_slot, "scale")

    if sculpt:
        # texture_sample_bias
        layout.prop(brush, "texture_sample_bias", slider=True, text="Sample Bias")


def brush_mask_texture_settings(layout, brush):
    mask_tex_slot = brush.mask_texture_slot

    layout.use_property_split = True
    layout.use_property_decorate = False

    # map_mode
    layout.row().prop(mask_tex_slot, "mask_map_mode", text="Mask Mapping")

    if mask_tex_slot.map_mode == 'STENCIL':
        if brush.mask_texture and brush.mask_texture.type == 'IMAGE':
            layout.operator("brush.stencil_fit_image_aspect").mask = True
        layout.operator("brush.stencil_reset_transform").mask = True

    col = layout.column()
    col.prop(brush, "use_pressure_masking", text="Pressure Masking")
    # angle and texture_angle_source
    if mask_tex_slot.has_texture_angle:
        col = layout.column()
        col.prop(mask_tex_slot, "angle", text="Angle")
        if mask_tex_slot.has_texture_angle_source:
            col.prop(mask_tex_slot, "use_rake", text="Rake")

            if brush.brush_capabilities.has_random_texture_angle and mask_tex_slot.has_random_texture_angle:
                col.prop(mask_tex_slot, "use_random", text="Random")
                if mask_tex_slot.use_random:
                    col.prop(mask_tex_slot, "random_angle", text="Random Angle")

    # scale and offset
    col.prop(mask_tex_slot, "offset")
    col.prop(mask_tex_slot, "scale")


def brush_basic_texpaint_settings(layout, context, brush, *, compact=False):
    """Draw Tool Settings header for Vertex Paint and 2D and 3D Texture Paint modes."""
    capabilities = brush.image_paint_capabilities

    if capabilities.has_color:
        UnifiedPaintPanel.prop_unified_color(layout, context, brush, "color", text="")
        layout.prop(brush, "blend", text="" if compact else "Blend")

    UnifiedPaintPanel.prop_unified(
        layout,
        context,
        brush,
        "size",
        pressure_name="use_pressure_size",
        unified_name="use_unified_size",
        slider=True,
        text="Radius",
        header=True
    )
    UnifiedPaintPanel.prop_unified(
        layout,
        context,
        brush,
        "strength",
        pressure_name="use_pressure_strength",
        unified_name="use_unified_strength",
        header=True
    )


def brush_basic_gpencil_paint_settings(layout, context, brush, *, compact=False):
    tool_settings = context.tool_settings
    settings = tool_settings.gpencil_paint
    gp_settings = brush.gpencil_settings
    tool = context.workspace.tools.from_space_view3d_mode(context.mode, create=False)
    if gp_settings is None:
        return

    # Brush details
    if brush.gpencil_tool == 'ERASE':
        row = layout.row(align=True)
        row.prop(brush, "size", text="Radius")
        row.prop(gp_settings, "use_pressure", text="", icon='STYLUS_PRESSURE')
        row.prop(gp_settings, "use_occlude_eraser", text="", icon='XRAY')

        row = layout.row(align=True)
        row.prop(gp_settings, "eraser_mode", expand=True)
        if gp_settings.eraser_mode == 'SOFT':
            row = layout.row(align=True)
            row.prop(gp_settings, "pen_strength", slider=True)
            row.prop(gp_settings, "use_strength_pressure", text="", icon='STYLUS_PRESSURE')
            row = layout.row(align=True)
            row.prop(gp_settings, "eraser_strength_factor")
            row = layout.row(align=True)
            row.prop(gp_settings, "eraser_thickness_factor")

        row = layout.row(align=True)
        row.use_property_split = False
        row.prop(settings, "show_brush", text="Display Cursor")
        row.use_property_split = True

    # FIXME: tools must use their own UI drawing!
    elif brush.gpencil_tool == 'FILL':
        row = layout.row(align=True)
        row.prop(gp_settings, "fill_leak", text="Leak Size")
        row = layout.row(align=True)
        row.prop(brush, "size", text="Thickness")
        row = layout.row(align=True)
        row.prop(gp_settings, "fill_simplify_level", text="Simplify")

    else:  # brush.gpencil_tool == 'DRAW/TINT':
        row = layout.row(align=True)
        row.prop(brush, "size", text="Radius")
        row.prop(gp_settings, "use_pressure", text="", icon='STYLUS_PRESSURE')

        if gp_settings.use_pressure and context.area.type == 'PROPERTIES':
            col = layout.column()
            col.template_curve_mapping(gp_settings, "curve_sensitivity", brush=True,
                                      use_negative_slope=True)

        row = layout.row(align=True)
        row.prop(gp_settings, "pen_strength", slider=True)
        row.prop(gp_settings, "use_strength_pressure", text="", icon='STYLUS_PRESSURE')

        if gp_settings.use_strength_pressure and context.area.type == 'PROPERTIES':
            col = layout.column()
            col.template_curve_mapping(gp_settings, "curve_strength", brush=True,
                                        use_negative_slope=True)

        if brush.gpencil_tool == 'TINT':
            row = layout.row(align=True)
            row.prop(gp_settings, "vertex_mode", text="Mode")

    # FIXME: tools must use their own UI drawing!
    if tool.idname in {
            "builtin.arc",
            "builtin.curve",
            "builtin.line",
            "builtin.box",
            "builtin.circle",
            "builtin.polyline"
    }:
        settings = context.tool_settings.gpencil_sculpt
        if compact:
            row = layout.row(align=True)
            row.prop(settings, "use_thickness_curve", text="", icon='SPHERECURVE')
            sub = row.row(align=True)
            sub.active = settings.use_thickness_curve
            sub.popover(
                panel="TOPBAR_PT_gpencil_primitive",
                text="Thickness Profile",
            )
        else:
            row = layout.row(align=True)
            row.prop(settings, "use_thickness_curve", text="Use Thickness Profile")
            sub = row.row(align=True)
            if settings.use_thickness_curve:
                # Curve
                layout.template_curve_mapping(settings, "thickness_primitive_curve", brush=True)


def brush_basic_gpencil_sculpt_settings(layout, context, brush, *, compact=False):
    gp_settings = brush.gpencil_settings
    tool = brush.gpencil_sculpt_tool

    row = layout.row(align=True)
    row.prop(brush, "size", slider=True)
    sub = row.row(align=True)
    sub.enabled = tool not in {'GRAB', 'CLONE'}
    sub.prop(gp_settings, "use_pressure", text="")

    row = layout.row(align=True)
    row.prop(brush, "strength", slider=True)
    row.prop(brush, "use_pressure_strength", text="")

    if compact:
        if tool in {'THICKNESS', 'STRENGTH', 'PINCH', 'TWIST'}:
            row.separator()
            row.prop(gp_settings, "direction", expand=True, text="")
    else:
        use_property_split_prev = layout.use_property_split
        layout.use_property_split = False
        if tool in {'THICKNESS', 'STRENGTH'}:
            layout.row().prop(gp_settings, "direction", expand=True)
        elif tool == 'PINCH':
            row = layout.row(align=True)
            row.prop_enum(gp_settings, "direction", value='ADD', text="Pinch")
            row.prop_enum(gp_settings, "direction", value='SUBTRACT', text="Inflate")
        elif tool == 'TWIST':
            row = layout.row(align=True)
            row.prop_enum(gp_settings, "direction", value='ADD', text="CCW")
            row.prop_enum(gp_settings, "direction", value='SUBTRACT', text="CW")
        layout.use_property_split = use_property_split_prev


def brush_basic_gpencil_weight_settings(layout, _context, brush, *, compact=False):
    gp_settings = brush.gpencil_settings
    layout.prop(brush, "size", slider=True)

    row = layout.row(align=True)
    row.prop(brush, "strength", slider=True)
    row.prop(brush, "use_pressure_strength", text="")

    layout.prop(brush, "weight", slider=True)


def brush_basic_gpencil_vertex_settings(layout, _context, brush, *, compact=False):
    gp_settings = brush.gpencil_settings

    # Brush details
    row = layout.row(align=True)
    row.prop(brush, "size", text="Radius")
    row.prop(gp_settings, "use_pressure", text="", icon='STYLUS_PRESSURE')

    if brush.gpencil_vertex_tool in {'DRAW', 'BLUR', 'SMEAR'}:
        row = layout.row(align=True)
        row.prop(gp_settings, "pen_strength", slider=True)
        row.prop(gp_settings, "use_strength_pressure", text="", icon='STYLUS_PRESSURE')

    if brush.gpencil_vertex_tool in {'DRAW', 'REPLACE'}:
        row = layout.row(align=True)
        row.prop(gp_settings, "vertex_mode", text="Mode")


classes = (
    VIEW3D_MT_tools_projectpaint_clone,
)

if __name__ == "__main__":  # only for live edit.
    from bpy.utils import register_class
    for cls in classes:
        register_class(cls)<|MERGE_RESOLUTION|>--- conflicted
+++ resolved
@@ -644,18 +644,13 @@
             layout.prop(brush, "pose_smooth_iterations")
             if brush.pose_deform_type == 'ROTATE_TWIST' and brush.pose_origin_type in {'TOPOLOGY', 'FACE_SETS'}:
               layout.prop(brush, "pose_ik_segments")
-<<<<<<< HEAD
-=======
+
+            layout.separator()
+
+            layout.use_property_split = False
             layout.prop(brush, "use_pose_ik_anchored")
             layout.prop(brush, "use_connected_only")
             layout.prop(brush, "disconnected_distance_max")
-
->>>>>>> ac4ffa70
-
-            layout.separator()
-
-            layout.use_property_split = False
-            layout.prop(brush, "use_pose_ik_anchored")
 
         if brush.sculpt_tool == 'CLOTH':
             layout.separator()
