﻿# ##### BEGIN GPL LICENSE BLOCK #####
#
#  This program is free software; you can redistribute it and/or
#  modify it under the terms of the GNU General Public License
#  as published by the Free Software Foundation; either version 2
#  of the License, or (at your option) any later version.
#
#  This program is distributed in the hope that it will be useful,fprops = layout.operator("render.render", text="Render Animation", icon='RENDER_ANIMATION')
#  but WITHOUT ANY WARRANTY; without even the implied warranty of
#  MERCHANTABILITY or FITNESS FOR A PARTICULAR PURPOSE.  See the
#  GNU General Public License for more details.
#
#  You should have received a copy of the GNU General Public License
#  along with this program; if not, write to the Free Software Foundation,
#  Inc., 51 Franklin Street, Fifth Floor, Boston, MA 02110-1301, USA.
#
# ##### END GPL LICENSE BLOCK #####

# <pep8 compliant>
import bpy
from bpy.types import Header, Menu


############################### Tabs to switch between layouts ###################################################

class switch_layout_to_default(bpy.types.Operator):
    """Switch to Default theme\nWARNING! Don't rename or remove the layout Default in the dropdown list\nThis will make the button disfunctional\nWarning! You cannot switch to another layout as long as a file browser is open"""     # blender will use this as a tooltip for menu items and buttons.
    bl_idname = "wm.switch_layout_to_default"        # unique identifier for buttons and menu items to reference.
    bl_label = "Switch to Default layout"         # display name in the interface.
    bl_options = {'REGISTER', 'UNDO'}  # enable undo for the operator.
 
    def execute(self, context):        # execute() is called by blender when running the operator.       
        for area in bpy.context.screen.areas:
            if area.type == 'FILE_BROWSER': # Switching layouts with a file browser open can lead to a crash to desktop. So we need to check if a file browser is open.
                return {'FINISHED'}
            else:
                bpy.context.window.screen = bpy.data.screens['Default']
                return {'FINISHED'}

class switch_layout_to_animation(bpy.types.Operator):
    """Switch to Animation layout\nWARNING! Don't rename or remove the layout Animation in the dropdown list\nThis will make the button disfunctional\nWarning! You cannot switch to another layout as long as a file browser is open"""  
    bl_idname = "wm.switch_layout_to_animation"        # unique identifier for buttons and menu items to reference.
    bl_label = "Switch to Animation layout"         # display name in the interface.
    bl_options = {'REGISTER', 'UNDO'}  # enable undo for the operator.

    def execute(self, context):        # execute() is called by blender when running the operator.
        for area in bpy.context.screen.areas:
            if area.type == 'FILE_BROWSER':
                return {'FINISHED'}
            else:
                bpy.context.window.screen = bpy.data.screens['Animation']
                return {'FINISHED'}

class switch_layout_to_uv(bpy.types.Operator):
    """Switch to UV Editing layout\nWARNING! Don't rename or remove the layout UV Editing in the dropdown list\nThis will make the button disfunctional\nWarning! You cannot switch to another layout as long as a file browser is open"""  
    bl_idname = "wm.switch_layout_to_uv"        # unique identifier for buttons and menu items to reference.
    bl_label = "Switch to UV Editing layout"         # display name in the interface.
    bl_options = {'REGISTER', 'UNDO'}  # enable undo for the operator.

    def execute(self, context):        # execute() is called by blender when running the operator.
        for area in bpy.context.screen.areas:
            if area.type == 'FILE_BROWSER':
                return {'FINISHED'}
            else:
                bpy.context.window.screen = bpy.data.screens['UV Editing']
                return {'FINISHED'}

class switch_layout_to_compositing(bpy.types.Operator):
    """Switch to Compositing layout\nWARNING! Don't rename or remove the layout Compositing in the dropdown list\nThis will make the button disfunctional\nWarning! You cannot switch to another layout as long as a file browser is open"""  
    bl_idname = "wm.switch_layout_to_compositing"        # unique identifier for buttons and menu items to reference.
    bl_label = "Switch to Compositing layout"         # display name in the interface.
    bl_options = {'REGISTER', 'UNDO'}  # enable undo for the operator.

    def execute(self, context):        # execute() is called by blender when running the operator.
        for area in bpy.context.screen.areas:
            if area.type == 'FILE_BROWSER':
                return {'FINISHED'}
            else:
                bpy.context.window.screen = bpy.data.screens['Compositing']
                return {'FINISHED'}

class switch_layout_to_scripting(bpy.types.Operator):
    """Switch to Scripting layout\nWARNING! Don't rename or remove the layout Scripting in the dropdown list\nThis will make the button disfunctional\nWarning! You cannot switch to another layout as long as a file browser is open"""  
    bl_idname = "wm.switch_layout_to_scripting"        # unique identifier for buttons and menu items to reference.
    bl_label = "Switch to Scripting layout"         # display name in the interface.
    bl_options = {'REGISTER', 'UNDO'}  # enable undo for the operator.

    def execute(self, context):        # execute() is called by blender when running the operator.
        for area in bpy.context.screen.areas:
            if area.type == 'FILE_BROWSER':
                return {'FINISHED'}
            else:
                bpy.context.window.screen = bpy.data.screens['Scripting']
                return {'FINISHED'}

class switch_layout_to_motiontracking(bpy.types.Operator):
    """Switch to Motion Tracking layout\nWARNING! Don't rename or remove the layout Motion Tracking in the dropdown list\nThis will make the button disfunctional\nWarning! You cannot switch to another layout as long as a file browser is open"""  
    bl_idname = "wm.switch_layout_to_motiontracking"        # unique identifier for buttons and menu items to reference.
    bl_label = "Switch to Motion Tracking layout"         # display name in the interface.
    bl_options = {'REGISTER', 'UNDO'}  # enable undo for the operator.

    def execute(self, context):        # execute() is called by blender when running the operator.
        for area in bpy.context.screen.areas:
            if area.type == 'FILE_BROWSER':
                return {'FINISHED'}
            else:
                bpy.context.window.screen = bpy.data.screens['Motion Tracking']
                return {'FINISHED'}

###########################################################################################################


class INFO_HT_header(Header):
    bl_space_type = 'INFO'

    def draw(self, context):
        layout = self.layout

        window = context.window
        scene = context.scene
        rd = scene.render

        ALL_MT_editormenu.draw_hidden(context, layout) # bfa - show hide the editormenu
        INFO_MT_editor_menus.draw_collapsible(context, layout)

        if window.screen.show_fullscreen:
            layout.operator("screen.back_to_previous", icon='SCREEN_BACK', text="Back to Previous")
            layout.separator()
        else:
            layout.template_ID(context.window, "screen", new="screen.new", unlink="screen.delete")

        layout.separator()

        layout.template_running_jobs()

        layout.template_reports_banner()

        row = layout.row(align=True)

        if bpy.app.autoexec_fail is True and bpy.app.autoexec_fail_quiet is False:
            row.label("Auto-run disabled", icon='ERROR')
            if bpy.data.is_saved:
                props = row.operator("wm.revert_mainfile", icon='SCREEN_BACK', text="Reload Trusted")
                props.use_scripts = True

            row.operator("script.autoexec_warn_clear", text="Ignore")

            # include last so text doesn't push buttons out of the header
            row.label(bpy.app.autoexec_fail_message)
            return

        # switch between layouts
        row.operator("wm.switch_layout_to_default", text="Def")
        row.operator("wm.switch_layout_to_animation", text="Ani")
        row.operator("wm.switch_layout_to_uv", text="UV")
        row.operator("wm.switch_layout_to_compositing", text="Com")
        row.operator("wm.switch_layout_to_scripting", text="Scr")
        row.operator("wm.switch_layout_to_motiontracking", text="MoT")

        row.label(text=scene.statistics(), translate=False)

# bfa - show hide the editormenu
class ALL_MT_editormenu(Menu):
    bl_label = ""

    def draw(self, context):
        self.draw_menus(self.layout, context)

    @staticmethod
    def draw_menus(layout, context):

        row = layout.row(align=True)
        row.template_header() # editor type menus


class INFO_MT_editor_menus(Menu):
    bl_idname = "INFO_MT_editor_menus"
    bl_label = ""

    def draw(self, context):
        self.draw_menus(self.layout, context)

    @staticmethod
    def draw_menus(layout, context):
        scene = context.scene
        rd = scene.render

        layout.menu("INFO_MT_file")

        if rd.use_game_engine:
            layout.menu("INFO_MT_game")
        else:
            layout.menu("INFO_MT_render")

        layout.menu("INFO_MT_window")
        layout.menu("INFO_MT_help")


class INFO_MT_file(Menu):
    bl_label = "File"

    def draw(self, context):
        layout = self.layout

        layout.operator_context = 'INVOKE_AREA'
        layout.operator("wm.read_homefile", text="New", icon='NEW')
        layout.operator("wm.open_mainfile", text="Open...", icon='FILE_FOLDER')
        layout.menu("INFO_MT_file_open_recent", icon='OPEN_RECENT')
        layout.operator("wm.revert_mainfile", icon='FILE_REFRESH')
        layout.operator("wm.recover_last_session", icon='RECOVER_LAST')
        layout.operator("wm.recover_auto_save", text="Recover Auto Save...", icon='RECOVER_AUTO')

        layout.separator()

        layout.operator_context = 'EXEC_AREA' if context.blend_data.is_saved else 'INVOKE_AREA'
        layout.operator("wm.save_mainfile", text="Save", icon='FILE_TICK')

        layout.operator_context = 'INVOKE_AREA'
        layout.operator("wm.save_as_mainfile", text="Save As...", icon='SAVE_AS')
        layout.operator_context = 'INVOKE_AREA'
        layout.operator("wm.save_as_mainfile", text="Save Copy...", icon='SAVE_COPY').copy = True

        layout.separator()

        layout.operator("screen.userpref_show", text="User Preferences...", icon='PREFERENCES')

        layout.operator_context = 'INVOKE_AREA'
        layout.operator("wm.save_homefile", icon='SAVE_PREFS')
        layout.operator("wm.read_factory_settings", icon='LOAD_FACTORY')

        if any(bpy.utils.app_template_paths()):
            app_template = context.user_preferences.app_template
            if app_template:
                layout.operator(
                    "wm.read_factory_settings",
                    text="Load Factory Template Settings",
                    icon='LOAD_FACTORY',
                ).app_template = app_template
            del app_template

        layout.menu("USERPREF_MT_app_templates", icon='FILE_BLEND')

        layout.separator()

        layout.operator_context = 'INVOKE_AREA'
        layout.operator("wm.link", text="Link", icon='LINK_BLEND')
        layout.operator("wm.append", text="Append", icon='APPEND_BLEND')
        layout.menu("INFO_MT_file_previews")

        layout.separator()

        layout.menu("INFO_MT_file_import", icon='IMPORT')
        layout.menu("INFO_MT_file_export", icon='EXPORT')

        layout.separator()

        layout.menu("INFO_MT_file_external_data", icon='EXTERNAL_DATA')

        layout.separator()

        layout.operator_context = 'EXEC_AREA'
        if bpy.data.is_dirty and context.user_preferences.view.use_quit_dialog:
            layout.operator_context = 'INVOKE_SCREEN'  # quit dialog
        layout.operator("wm.quit_blender", text="Quit", icon='QUIT')


class INFO_MT_file_import(Menu):
    bl_idname = "INFO_MT_file_import"
    bl_label = "Import"

    def draw(self, context):
        if bpy.app.build_options.collada:
            self.layout.operator("wm.collada_import", text="Collada (Default) (.dae)")
        if bpy.app.build_options.alembic:
            self.layout.operator("wm.alembic_import", text="Alembic (.abc)")


class INFO_MT_file_export(Menu):
    bl_idname = "INFO_MT_file_export"
    bl_label = "Export"

    def draw(self, context):
        if bpy.app.build_options.collada:
            self.layout.operator("wm.collada_export", text="Collada (Default) (.dae)")
        if bpy.app.build_options.alembic:
            self.layout.operator("wm.alembic_export", text="Alembic (.abc)")


class INFO_MT_file_external_data(Menu):
    bl_label = "External Data"

    def draw(self, context):
        layout = self.layout

        icon = 'CHECKBOX_HLT' if bpy.data.use_autopack else 'CHECKBOX_DEHLT'
        layout.operator("file.autopack_toggle", icon=icon)

        layout.separator()

        pack_all = layout.row()
        pack_all.operator("file.pack_all")
        pack_all.active = not bpy.data.use_autopack

        unpack_all = layout.row()
        unpack_all.operator("file.unpack_all")
        unpack_all.active = not bpy.data.use_autopack

        layout.separator()

        layout.operator("file.make_paths_relative")
        layout.operator("file.make_paths_absolute")
        layout.operator("file.report_missing_files")
        layout.operator("file.find_missing_files")


class INFO_MT_file_previews(Menu):
    bl_label = "Data Previews"

    def draw(self, context):
        layout = self.layout

        layout.operator("wm.previews_ensure")
        layout.operator("wm.previews_batch_generate")

        layout.separator()

        layout.operator("wm.previews_clear")
        layout.operator("wm.previews_batch_clear")


class INFO_MT_game(Menu):
    bl_label = "Game"

    def draw(self, context):
        layout = self.layout

        gs = context.scene.game_settings

        layout.operator("view3d.game_start")

        layout.separator()

        layout.prop(gs, "show_debug_properties")
        layout.prop(gs, "show_framerate_profile")
        layout.prop(gs, "show_physics_visualization")
        layout.prop(gs, "use_deprecation_warnings")
        layout.prop(gs, "use_animation_record")
        layout.separator()
        layout.prop(gs, "use_auto_start")


class INFO_MT_render(Menu):
    bl_label = "Render"

    def draw(self, context):
        layout = self.layout

        layout.operator("render.render", text="Render Image", icon='RENDER_STILL').use_viewport = True
        props = layout.operator("render.render", text="Render Animation", icon='RENDER_ANIMATION')
        props.animation = True
        props.use_viewport = True
        layout.operator("sound.mixdown", text="Mixdown Audio", icon='PLAY_AUDIO')

        layout.separator()

        layout.operator("render.opengl", text="OpenGL Render Image", icon = 'RENDER_STILL_VIEW')
        layout.operator("render.opengl", text="OpenGL Render Animation", icon = 'RENDER_ANI_VIEW').animation = True
        layout.menu("INFO_MT_opengl_render")

        layout.separator()

        layout.operator("render.view_show",icon = 'HIDE_RENDERVIEW')
        layout.operator("render.play_rendered_anim", icon='PLAY')


class INFO_MT_opengl_render(Menu):
    bl_label = "OpenGL Render Options"

    def draw(self, context):
        layout = self.layout

        rd = context.scene.render
        layout.prop(rd, "use_antialiasing")
        layout.prop(rd, "use_full_sample")

        layout.prop_menu_enum(rd, "antialiasing_samples")
        layout.prop_menu_enum(rd, "alpha_mode")


class INFO_MT_window(Menu):
    bl_label = "Window"

    def draw(self, context):
        import sys

        layout = self.layout

        layout.operator("wm.window_duplicate")
        layout.operator("wm.window_fullscreen_toggle", icon='FULLSCREEN_ENTER')

        layout.separator()

        layout.operator("screen.screenshot")
        layout.operator("screen.screencast")

        if sys.platform[:3] == "win":
            layout.separator()
            layout.operator("wm.console_toggle", icon='CONSOLE')

        if context.scene.render.use_multiview:
            layout.separator()
            layout.operator("wm.set_stereo_3d", icon='CAMERA_STEREO')

        layout.separator()

        layout.menu("WM_OT_redraw_timer", icon='BLENDER') #Redraw timer sub menu - Debug stuff
        layout.operator("wm.debug_menu") # debug menu
        layout.operator("script.reload") # Reload all python scripts. Mainly meant for the UI scripts.

        layout.separator()
        
        layout.operator("wm.search_menu", icon='VIEWZOOM') # The search menu. Note that this just calls the pure search menu, and not the whole search menu addon.

class INFO_MT_help(Menu):
    bl_label = "Help"

    def draw(self, context):
        layout = self.layout

        layout.operator("wm.url_open", text="Manual", icon='HELP').url = "https://www.bforartists.de/wiki/Manual"
        layout.operator("wm.url_open", text="Release notes", icon='URL').url = "https://www.bforartists.de/wiki/release-notes"
        layout.separator()

        layout.operator("wm.url_open", text="Bforartists Website", icon='URL').url = "https://www.bforartists.de"
        layout.separator()
        layout.operator("wm.url_open", text="Report a Bug", icon='URL').url = "https://www.bforartists.de/node/add/project-issue/bforartists_bugtracker"
        layout.separator()

        layout.operator("wm.url_open", text="Python API Reference", icon='URL').url = "https://www.bforartists.de/pythonapi/contents.html"
        layout.operator("wm.sysinfo", icon='TEXT')
        layout.separator()

        layout.operator("wm.splash", icon='BLENDER')

<<<<<<< HEAD
#Redraw timer sub menu - Debug stuff
class WM_OT_redraw_timer(Menu):
    bl_label = "Redraw Timer"

    def draw(self, context):
        layout = self.layout

        layout.operator("wm.redraw_timer", text = 'Draw Region').type ='DRAW'
        layout.operator("wm.redraw_timer", text = 'Draw Region  Swap').type ='DRAW_SWAP'
        layout.operator("wm.redraw_timer", text = 'Draw Window').type ='DRAW_WIN'
        layout.operator("wm.redraw_timer", text = 'Draw Window  Swap').type ='DRAW_WIN_SWAP'
        layout.operator("wm.redraw_timer", text = 'Anim Step').type ='ANIM_STEP'
        layout.operator("wm.redraw_timer", text = 'Anim Play').type ='ANIM_PLAY'
        layout.operator("wm.redraw_timer", text = 'Undo/Redo').type ='UNDO'
=======

classes = (
    INFO_HT_header,
    INFO_MT_editor_menus,
    INFO_MT_file,
    INFO_MT_file_import,
    INFO_MT_file_export,
    INFO_MT_file_external_data,
    INFO_MT_file_previews,
    INFO_MT_game,
    INFO_MT_render,
    INFO_MT_opengl_render,
    INFO_MT_window,
    INFO_MT_help,
)
>>>>>>> c29bc618

if __name__ == "__main__":  # only for live edit.
    from bpy.utils import register_class
    for cls in classes:
        register_class(cls)<|MERGE_RESOLUTION|>--- conflicted
+++ resolved
@@ -442,25 +442,16 @@
 
         layout.operator("wm.splash", icon='BLENDER')
 
-<<<<<<< HEAD
-#Redraw timer sub menu - Debug stuff
-class WM_OT_redraw_timer(Menu):
-    bl_label = "Redraw Timer"
-
-    def draw(self, context):
-        layout = self.layout
-
-        layout.operator("wm.redraw_timer", text = 'Draw Region').type ='DRAW'
-        layout.operator("wm.redraw_timer", text = 'Draw Region  Swap').type ='DRAW_SWAP'
-        layout.operator("wm.redraw_timer", text = 'Draw Window').type ='DRAW_WIN'
-        layout.operator("wm.redraw_timer", text = 'Draw Window  Swap').type ='DRAW_WIN_SWAP'
-        layout.operator("wm.redraw_timer", text = 'Anim Step').type ='ANIM_STEP'
-        layout.operator("wm.redraw_timer", text = 'Anim Play').type ='ANIM_PLAY'
-        layout.operator("wm.redraw_timer", text = 'Undo/Redo').type ='UNDO'
-=======
 
 classes = (
+    switch_layout_to_default,
+    switch_layout_to_animation,
+    switch_layout_to_uv,
+    switch_layout_to_compositing,
+    switch_layout_to_scripting,
+    switch_layout_to_motiontracking,
     INFO_HT_header,
+    ALL_MT_editormenu,
     INFO_MT_editor_menus,
     INFO_MT_file,
     INFO_MT_file_import,
@@ -473,7 +464,21 @@
     INFO_MT_window,
     INFO_MT_help,
 )
->>>>>>> c29bc618
+
+#Redraw timer sub menu - Debug stuff
+class WM_OT_redraw_timer(Menu):
+    bl_label = "Redraw Timer"
+
+    def draw(self, context):
+        layout = self.layout
+
+        layout.operator("wm.redraw_timer", text = 'Draw Region').type ='DRAW'
+        layout.operator("wm.redraw_timer", text = 'Draw Region  Swap').type ='DRAW_SWAP'
+        layout.operator("wm.redraw_timer", text = 'Draw Window').type ='DRAW_WIN'
+        layout.operator("wm.redraw_timer", text = 'Draw Window  Swap').type ='DRAW_WIN_SWAP'
+        layout.operator("wm.redraw_timer", text = 'Anim Step').type ='ANIM_STEP'
+        layout.operator("wm.redraw_timer", text = 'Anim Play').type ='ANIM_PLAY'
+        layout.operator("wm.redraw_timer", text = 'Undo/Redo').type ='UNDO'
 
 if __name__ == "__main__":  # only for live edit.
     from bpy.utils import register_class
