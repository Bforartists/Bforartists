--- conflicted
+++ resolved
@@ -428,12 +428,7 @@
 
         layout.separator()
 
-<<<<<<< HEAD
         layout.operator("screen.screenshot", icon='MAKE_SCREENSHOT')
-        layout.operator("screen.screencast", icon='MAKE_SCREENCAST')
-=======
-        layout.operator("screen.screenshot")
->>>>>>> 58356800
 
         if sys.platform[:3] == "win":
             layout.separator()
