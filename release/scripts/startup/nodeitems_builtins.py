--- conflicted
+++ resolved
@@ -165,13 +165,8 @@
     space = context.space_data
     if not space:
         return
-<<<<<<< HEAD
-    yield NodeItem("GeometryNodeUVUnwrap")
-    yield NodeItem("GeometryNodeUVPackIslands")
-=======
     yield NodeItem("GeometryNodeUVPackIslands")
     yield NodeItem("GeometryNodeUVUnwrap")
->>>>>>> 8bd32019
 
 
 # Custom Menu for Geometry Node Input Nodes.
