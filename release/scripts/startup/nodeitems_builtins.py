# ##### BEGIN GPL LICENSE BLOCK #####
#
#  This program is free software; you can redistribute it and/or
#  modify it under the terms of the GNU General Public License
#  as published by the Free Software Foundation; either version 2
#  of the License, or (at your option) any later version.
#
#  This program is distributed in the hope that it will be useful,
#  but WITHOUT ANY WARRANTY; without even the implied warranty of
#  MERCHANTABILITY or FITNESS FOR A PARTICULAR PURPOSE.  See the
#  GNU General Public License for more details.
#
#  You should have received a copy of the GNU General Public License
#  along with this program; if not, write to the Free Software Foundation,
#  Inc., 51 Franklin Street, Fifth Floor, Boston, MA 02110-1301, USA.
#
# ##### END GPL LICENSE BLOCK #####

# <pep8 compliant>
import bpy
import nodeitems_utils
from nodeitems_utils import (
    NodeCategory,
    NodeItem,
    NodeItemCustom,
)


# Subclasses for standard node types

class SortedNodeCategory(NodeCategory):
    def __init__(self, identifier, name, description="", items=None):
        # for builtin nodes the convention is to sort by name
        if isinstance(items, list):
            items = sorted(items, key=lambda item: item.label.lower())

        super().__init__(identifier, name, description=description, items=items)


class CompositorNodeCategory(SortedNodeCategory):
    @classmethod
    def poll(cls, context):
        return (context.space_data.type == 'NODE_EDITOR' and
                context.space_data.tree_type == 'CompositorNodeTree')


class ShaderNodeCategory(SortedNodeCategory):
    @classmethod
    def poll(cls, context):
        return (context.space_data.type == 'NODE_EDITOR' and
                context.space_data.tree_type == 'ShaderNodeTree')


class TextureNodeCategory(SortedNodeCategory):
    @classmethod
    def poll(cls, context):
        return (context.space_data.type == 'NODE_EDITOR' and
                context.space_data.tree_type == 'TextureNodeTree')


class GeometryNodeCategory(SortedNodeCategory):
    @classmethod
    def poll(cls, context):
        return (context.space_data.type == 'NODE_EDITOR' and
                context.space_data.tree_type == 'GeometryNodeTree')


# menu entry for node group tools
<<<<<<< HEAD
def group_tools_draw(self, layout, _context):
    layout.operator("node.group_make", icon = "NODE_MAKEGROUP")
    layout.operator("node.group_ungroup", icon = "NODE_UNGROUP")
=======
def group_tools_draw(_self, layout, _context):
    layout.operator("node.group_make")
    layout.operator("node.group_ungroup")
>>>>>>> 0c48d10c
    layout.separator()


# maps node tree type to group node type
node_tree_group_type = {
    'CompositorNodeTree': 'CompositorNodeGroup',
    'ShaderNodeTree': 'ShaderNodeGroup',
    'TextureNodeTree': 'TextureNodeGroup',
    'GeometryNodeTree': 'GeometryNodeGroup',
}

# Custom Menu for Geometry Node Curves
def curve_node_items(context):
    if context is None:
        return
    space = context.space_data
    if not space:
        return

    if geometry_nodes_legacy_poll(context):
        yield NodeItem("GeometryNodeLegacyCurveEndpoints")
        yield NodeItem("GeometryNodeLegacyCurveReverse")
        yield NodeItem("GeometryNodeLegacyCurveSubdivide")
        yield NodeItem("GeometryNodeLegacyCurveToPoints")
        yield NodeItem("GeometryNodeLegacyMeshToCurve")
        yield NodeItem("GeometryNodeLegacyCurveSelectHandles")
        yield NodeItem("GeometryNodeLegacyCurveSetHandles")
        yield NodeItem("GeometryNodeLegacyCurveSplineType")
        yield NodeItemCustom(draw=lambda self, layout, context: layout.separator())

    yield NodeItem("GeometryNodeCurveLength")
    yield NodeItem("GeometryNodeCurveToMesh")
    yield NodeItem("GeometryNodeCurveToPoints")
    yield NodeItem("GeometryNodeFillCurve")
    yield NodeItem("GeometryNodeFilletCurve")
    yield NodeItem("GeometryNodeResampleCurve")
    yield NodeItem("GeometryNodeReverseCurve")
    yield NodeItem("GeometryNodeSampleCurve")
    yield NodeItem("GeometryNodeSubdivideCurve")
    yield NodeItem("GeometryNodeTrimCurve")
    yield NodeItemCustom(draw=lambda self, layout, context: layout.separator())
    yield NodeItem("GeometryNodeInputCurveHandlePositions")
    yield NodeItem("GeometryNodeInputTangent")
    yield NodeItem("GeometryNodeInputCurveTilt")
    yield NodeItem("GeometryNodeCurveEndpointSelection")
    yield NodeItem("GeometryNodeCurveHandleTypeSelection")
    yield NodeItem("GeometryNodeInputSplineCyclic")
    yield NodeItem("GeometryNodeSplineLength")
    yield NodeItem("GeometryNodeSplineParameter")
    yield NodeItem("GeometryNodeInputSplineResolution")
    yield NodeItemCustom(draw=lambda self, layout, context: layout.separator())
    yield NodeItem("GeometryNodeSetCurveRadius")
    yield NodeItem("GeometryNodeSetCurveTilt")
    yield NodeItem("GeometryNodeSetCurveHandlePositions")
    yield NodeItem("GeometryNodeCurveSetHandles")
    yield NodeItem("GeometryNodeSetSplineCyclic")
    yield NodeItem("GeometryNodeSetSplineResolution")
    yield NodeItem("GeometryNodeCurveSplineType")

# Custom Menu for Geometry Node Mesh
def mesh_node_items(context):
    if context is None:
        return
    space = context.space_data
    if not space:
        return

    if geometry_nodes_legacy_poll(context):
        yield NodeItem("GeometryNodeLegacyEdgeSplit", poll=geometry_nodes_legacy_poll)
        yield NodeItem("GeometryNodeLegacySubdivisionSurface", poll=geometry_nodes_legacy_poll)
        yield NodeItemCustom(draw=lambda self, layout, context: layout.separator())

    yield NodeItem("GeometryNodeDualMesh")
    yield NodeItem("GeometryNodeMeshBoolean")
    yield NodeItem("GeometryNodeMeshToCurve")
    yield NodeItem("GeometryNodeMeshToPoints")
    yield NodeItem("GeometryNodeSplitEdges")
    yield NodeItem("GeometryNodeSubdivideMesh")
    yield NodeItem("GeometryNodeSubdivisionSurface")
    yield NodeItem("GeometryNodeTriangulate")
    yield NodeItemCustom(draw=lambda self, layout, context: layout.separator())
    yield NodeItem("GeometryNodeInputMeshEdgeAngle")
    yield NodeItem("GeometryNodeInputMeshEdgeNeighbors")
    yield NodeItem("GeometryNodeInputMeshEdgeVertices")
    yield NodeItem("GeometryNodeInputMeshFaceArea")
    yield NodeItem("GeometryNodeInputMeshFaceNeighbors")
    yield NodeItem("GeometryNodeInputMeshIsland")
    yield NodeItem("GeometryNodeInputShadeSmooth")
    yield NodeItem("GeometryNodeInputMeshVertexNeighbors")
    yield NodeItemCustom(draw=lambda self, layout, context: layout.separator())
    yield NodeItem("GeometryNodeSetShadeSmooth")

# Custom Menu for Geometry Nodes "Geometry" category
def geometry_node_items(context):
    if context is None:
        return
    space = context.space_data
    if not space:
        return

    if geometry_nodes_legacy_poll(context):
        yield NodeItem("GeometryNodeLegacyDeleteGeometry", poll=geometry_nodes_legacy_poll)
        yield NodeItem("GeometryNodeLegacyRaycast", poll=geometry_nodes_legacy_poll)
        yield NodeItemCustom(draw=lambda self, layout, context: layout.separator())

    yield NodeItem("GeometryNodeBoundBox")
    yield NodeItem("GeometryNodeConvexHull")
    yield NodeItem("GeometryNodeDeleteGeometry")
    yield NodeItem("GeometryNodeGeometryToInstance")
    yield NodeItem("GeometryNodeProximity")
    yield NodeItem("GeometryNodeJoinGeometry")
    yield NodeItem("GeometryNodeRaycast")
    yield NodeItem("GeometryNodeSeparateComponents")
    yield NodeItem("GeometryNodeSeparateGeometry")
    yield NodeItem("GeometryNodeTransform")
    yield NodeItemCustom(draw=lambda self, layout, context: layout.separator())
    yield NodeItem("GeometryNodeSetID")
    yield NodeItem("GeometryNodeSetPosition")

# Custom Menu for Geometry Node Input Nodes
def geometry_input_node_items(context):
    if context is None:
        return
    space = context.space_data
    if not space:
        return

    if geometry_nodes_legacy_poll(context):
        yield NodeItem("FunctionNodeLegacyRandomFloat")
        yield NodeItemCustom(draw=lambda self, layout, context: layout.separator())

    yield NodeItem("FunctionNodeInputBool")
    yield NodeItem("GeometryNodeCollectionInfo")
    yield NodeItem("FunctionNodeInputColor")
    yield NodeItem("FunctionNodeInputInt")
    yield NodeItem("GeometryNodeIsViewport")
    yield NodeItem("GeometryNodeInputMaterial")
    yield NodeItem("GeometryNodeObjectInfo")
    yield NodeItem("FunctionNodeInputString")
    yield NodeItem("ShaderNodeValue")
    yield NodeItem("FunctionNodeInputVector")
    yield NodeItemCustom(draw=lambda self, layout, context: layout.separator())
    yield NodeItem("GeometryNodeInputID")
    yield NodeItem("GeometryNodeInputIndex")
    yield NodeItem("GeometryNodeInputNormal")
    yield NodeItem("GeometryNodeInputPosition")
    yield NodeItem("GeometryNodeInputRadius")
    yield NodeItem("GeometryNodeInputSceneTime")

# Custom Menu for Material Nodes
def geometry_material_node_items(context):
    if context is None:
        return
    space = context.space_data
    if not space:
        return

    if geometry_nodes_legacy_poll(context):
        yield NodeItem("GeometryNodeLegacyMaterialAssign")
        yield NodeItem("GeometryNodeLegacySelectByMaterial")
        yield NodeItemCustom(draw=lambda self, layout, context: layout.separator())

    yield NodeItem("GeometryNodeReplaceMaterial")
    yield NodeItemCustom(draw=lambda self, layout, context: layout.separator())
    yield NodeItem("GeometryNodeInputMaterialIndex")
    yield NodeItem("GeometryNodeMaterialSelection")
    yield NodeItemCustom(draw=lambda self, layout, context: layout.separator())
    yield NodeItem("GeometryNodeSetMaterial")
    yield NodeItem("GeometryNodeSetMaterialIndex")

# Custom Menu for Geometry Node Points
def point_node_items(context):
    if context is None:
        return
    space = context.space_data
    if not space:
        return

    if geometry_nodes_legacy_poll(context):
        yield NodeItem("GeometryNodeLegacyAlignRotationToVector", poll=geometry_nodes_legacy_poll)
        yield NodeItem("GeometryNodeLegacyPointDistribute", poll=geometry_nodes_legacy_poll)
        yield NodeItem("GeometryNodeLegacyPointInstance", poll=geometry_nodes_legacy_poll)
        yield NodeItem("GeometryNodeLegacyPointScale", poll=geometry_nodes_legacy_poll)
        yield NodeItem("GeometryNodeLegacyPointSeparate", poll=geometry_nodes_legacy_poll)
        yield NodeItem("GeometryNodeLegacyPointTranslate", poll=geometry_nodes_legacy_poll)
        yield NodeItem("GeometryNodeLegacyRotatePoints", poll=geometry_nodes_legacy_poll)
        yield NodeItemCustom(draw=lambda self, layout, context: layout.separator())

    yield NodeItem("GeometryNodeDistributePointsOnFaces")
    yield NodeItem("GeometryNodePointsToVertices")
    yield NodeItem("GeometryNodePointsToVolume")
    yield NodeItemCustom(draw=lambda self, layout, context: layout.separator())
    yield NodeItemCustom(draw=lambda self, layout, context: layout.separator())
    yield NodeItem("GeometryNodeSetPointRadius")

# generic node group items generator for shader, compositor, geometry and texture node groups
def node_group_items(context):
    if context is None:
        return
    space = context.space_data
    if not space:
        return

    yield NodeItemCustom(draw=group_tools_draw)

    yield NodeItem("NodeGroupInput", poll=group_input_output_item_poll)
    yield NodeItem("NodeGroupOutput", poll=group_input_output_item_poll)

    ntree = space.edit_tree
    if not ntree:
        return

    yield NodeItemCustom(draw=lambda self, layout, context: layout.separator())

    def contains_group(nodetree, group):
        if nodetree == group:
            return True
        else:
            for node in nodetree.nodes:
                if node.bl_idname in node_tree_group_type.values() and node.node_tree is not None:
                    if contains_group(node.node_tree, group):
                        return True
        return False

    for group in context.blend_data.node_groups:
        if group.bl_idname != ntree.bl_idname:
            continue
        # filter out recursive groups
        if contains_group(group, ntree):
            continue
        # filter out hidden nodetrees
        if group.name.startswith('.'):
            continue
        yield NodeItem(node_tree_group_type[group.bl_idname],
                       label=group.name,
                       settings={"node_tree": "bpy.data.node_groups[%r]" % group.name})


# only show input/output nodes inside node groups
def group_input_output_item_poll(context):
    space = context.space_data
    if space.edit_tree in bpy.data.node_groups.values():
        return True
    return False


# only show input/output nodes when editing line style node trees
def line_style_shader_nodes_poll(context):
    snode = context.space_data
    return (snode.tree_type == 'ShaderNodeTree' and
            snode.shader_type == 'LINESTYLE')


# only show nodes working in world node trees
def world_shader_nodes_poll(context):
    snode = context.space_data
    return (snode.tree_type == 'ShaderNodeTree' and
            snode.shader_type == 'WORLD')


# only show nodes working in object node trees
def object_shader_nodes_poll(context):
    snode = context.space_data
    return (snode.tree_type == 'ShaderNodeTree' and
            snode.shader_type == 'OBJECT')


def cycles_shader_nodes_poll(context):
    return context.engine == 'CYCLES'


def eevee_shader_nodes_poll(context):
    return context.engine == 'BLENDER_EEVEE'


def eevee_cycles_shader_nodes_poll(context):
    return (cycles_shader_nodes_poll(context) or
            eevee_shader_nodes_poll(context))


def object_cycles_shader_nodes_poll(context):
    return (object_shader_nodes_poll(context) and
            cycles_shader_nodes_poll(context))


def object_eevee_shader_nodes_poll(context):
    return (object_shader_nodes_poll(context) and
            eevee_shader_nodes_poll(context))


def object_eevee_cycles_shader_nodes_poll(context):
    return (object_shader_nodes_poll(context) and
            eevee_cycles_shader_nodes_poll(context))


def geometry_nodes_legacy_poll(context):
    return context.preferences.experimental.use_geometry_nodes_legacy


# All standard node categories currently used in nodes.

shader_node_categories = [
    # Shader Nodes (Cycles and Eevee)
    ShaderNodeCategory("SH_NEW_INPUT", "Input", items=[
        NodeItem("ShaderNodeTexCoord"),
        NodeItem("ShaderNodeAttribute"),
        NodeItem("ShaderNodeLightPath"),
        NodeItem("ShaderNodeFresnel"),
        NodeItem("ShaderNodeLayerWeight"),
        NodeItem("ShaderNodeRGB"),
        NodeItem("ShaderNodeValue"),
        NodeItem("ShaderNodeTangent"),
        NodeItem("ShaderNodeNewGeometry"),
        NodeItem("ShaderNodeWireframe"),
        NodeItem("ShaderNodeBevel"),
        NodeItem("ShaderNodeAmbientOcclusion"),
        NodeItem("ShaderNodeObjectInfo"),
        NodeItem("ShaderNodeHairInfo"),
        NodeItem("ShaderNodeVolumeInfo"),
        NodeItem("ShaderNodeParticleInfo"),
        NodeItem("ShaderNodeCameraData"),
        NodeItem("ShaderNodeUVMap"),
        NodeItem("ShaderNodeVertexColor"),
        NodeItem("ShaderNodeUVAlongStroke", poll=line_style_shader_nodes_poll),
    ]),
    ShaderNodeCategory("SH_NEW_OUTPUT", "Output", items=[
        NodeItem("ShaderNodeOutputMaterial", poll=object_eevee_cycles_shader_nodes_poll),
        NodeItem("ShaderNodeOutputLight", poll=object_cycles_shader_nodes_poll),
        NodeItem("ShaderNodeOutputAOV"),
        NodeItem("ShaderNodeOutputWorld", poll=world_shader_nodes_poll),
        NodeItem("ShaderNodeOutputLineStyle", poll=line_style_shader_nodes_poll),
    ]),
    ShaderNodeCategory("SH_NEW_SHADER", "Shader", items=[
        NodeItem("ShaderNodeMixShader", poll=eevee_cycles_shader_nodes_poll),
        NodeItem("ShaderNodeAddShader", poll=eevee_cycles_shader_nodes_poll),
        NodeItem("ShaderNodeBsdfDiffuse", poll=object_eevee_cycles_shader_nodes_poll),
        NodeItem("ShaderNodeBsdfPrincipled", poll=object_eevee_cycles_shader_nodes_poll),
        NodeItem("ShaderNodeBsdfGlossy", poll=object_eevee_cycles_shader_nodes_poll),
        NodeItem("ShaderNodeBsdfTransparent", poll=object_eevee_cycles_shader_nodes_poll),
        NodeItem("ShaderNodeBsdfRefraction", poll=object_eevee_cycles_shader_nodes_poll),
        NodeItem("ShaderNodeBsdfGlass", poll=object_eevee_cycles_shader_nodes_poll),
        NodeItem("ShaderNodeBsdfTranslucent", poll=object_eevee_cycles_shader_nodes_poll),
        NodeItem("ShaderNodeBsdfAnisotropic", poll=object_cycles_shader_nodes_poll),
        NodeItem("ShaderNodeBsdfVelvet", poll=object_cycles_shader_nodes_poll),
        NodeItem("ShaderNodeBsdfToon", poll=object_cycles_shader_nodes_poll),
        NodeItem("ShaderNodeSubsurfaceScattering", poll=object_eevee_cycles_shader_nodes_poll),
        NodeItem("ShaderNodeEmission", poll=eevee_cycles_shader_nodes_poll),
        NodeItem("ShaderNodeBsdfHair", poll=object_cycles_shader_nodes_poll),
        NodeItem("ShaderNodeBackground", poll=world_shader_nodes_poll),
        NodeItem("ShaderNodeHoldout", poll=object_eevee_cycles_shader_nodes_poll),
        NodeItem("ShaderNodeVolumeAbsorption", poll=eevee_cycles_shader_nodes_poll),
        NodeItem("ShaderNodeVolumeScatter", poll=eevee_cycles_shader_nodes_poll),
        NodeItem("ShaderNodeVolumePrincipled"),
        NodeItem("ShaderNodeEeveeSpecular", poll=object_eevee_shader_nodes_poll),
        NodeItem("ShaderNodeBsdfHairPrincipled", poll=object_cycles_shader_nodes_poll)
    ]),
    ShaderNodeCategory("SH_NEW_TEXTURE", "Texture", items=[
        NodeItem("ShaderNodeTexImage"),
        NodeItem("ShaderNodeTexEnvironment"),
        NodeItem("ShaderNodeTexSky"),
        NodeItem("ShaderNodeTexNoise"),
        NodeItem("ShaderNodeTexWave"),
        NodeItem("ShaderNodeTexVoronoi"),
        NodeItem("ShaderNodeTexMusgrave"),
        NodeItem("ShaderNodeTexGradient"),
        NodeItem("ShaderNodeTexMagic"),
        NodeItem("ShaderNodeTexChecker"),
        NodeItem("ShaderNodeTexBrick"),
        NodeItem("ShaderNodeTexPointDensity"),
        NodeItem("ShaderNodeTexIES"),
        NodeItem("ShaderNodeTexWhiteNoise"),
    ]),
    ShaderNodeCategory("SH_NEW_OP_COLOR", "Color", items=[
        NodeItem("ShaderNodeMixRGB"),
        NodeItem("ShaderNodeRGBCurve"),
        NodeItem("ShaderNodeInvert"),
        NodeItem("ShaderNodeLightFalloff"),
        NodeItem("ShaderNodeHueSaturation"),
        NodeItem("ShaderNodeGamma"),
        NodeItem("ShaderNodeBrightContrast"),
    ]),
    ShaderNodeCategory("SH_NEW_OP_VECTOR", "Vector", items=[
        NodeItem("ShaderNodeMapping"),
        NodeItem("ShaderNodeBump"),
        NodeItem("ShaderNodeDisplacement"),
        NodeItem("ShaderNodeVectorDisplacement"),
        NodeItem("ShaderNodeNormalMap"),
        NodeItem("ShaderNodeNormal"),
        NodeItem("ShaderNodeVectorCurve"),
        NodeItem("ShaderNodeVectorRotate"),
        NodeItem("ShaderNodeVectorTransform"),
    ]),
    ShaderNodeCategory("SH_NEW_CONVERTOR", "Converter", items=[
        NodeItem("ShaderNodeMapRange"),
        NodeItem("ShaderNodeFloatCurve"),
        NodeItem("ShaderNodeClamp"),
        NodeItem("ShaderNodeMath"),
        NodeItem("ShaderNodeValToRGB"),
        NodeItem("ShaderNodeRGBToBW"),
        NodeItem("ShaderNodeShaderToRGB", poll=object_eevee_shader_nodes_poll),
        NodeItem("ShaderNodeVectorMath"),
        NodeItem("ShaderNodeSeparateRGB"),
        NodeItem("ShaderNodeCombineRGB"),
        NodeItem("ShaderNodeSeparateXYZ"),
        NodeItem("ShaderNodeCombineXYZ"),
        NodeItem("ShaderNodeSeparateHSV"),
        NodeItem("ShaderNodeCombineHSV"),
        NodeItem("ShaderNodeWavelength"),
        NodeItem("ShaderNodeBlackbody"),
    ]),
    ShaderNodeCategory("SH_NEW_SCRIPT", "Script", items=[
        NodeItem("ShaderNodeScript"),
    ]),
    ShaderNodeCategory("SH_NEW_GROUP", "Group", items=node_group_items),
    ShaderNodeCategory("SH_NEW_LAYOUT", "Layout", items=[
        NodeItem("NodeFrame"),
        NodeItem("NodeReroute"),
    ]),
]

compositor_node_categories = [
    # Compositor Nodes
    CompositorNodeCategory("CMP_INPUT", "Input", items=[
        NodeItem("CompositorNodeRLayers"),
        NodeItem("CompositorNodeImage"),
        NodeItem("CompositorNodeMovieClip"),
        NodeItem("CompositorNodeMask"),
        NodeItem("CompositorNodeRGB"),
        NodeItem("CompositorNodeValue"),
        NodeItem("CompositorNodeTexture"),
        NodeItem("CompositorNodeBokehImage"),
        NodeItem("CompositorNodeTime"),
        NodeItem("CompositorNodeTrackPos"),
    ]),
    CompositorNodeCategory("CMP_OUTPUT", "Output", items=[
        NodeItem("CompositorNodeComposite"),
        NodeItem("CompositorNodeViewer"),
        NodeItem("CompositorNodeSplitViewer"),
        NodeItem("CompositorNodeOutputFile"),
        NodeItem("CompositorNodeLevels"),
    ]),
    CompositorNodeCategory("CMP_OP_COLOR", "Color", items=[
        NodeItem("CompositorNodeMixRGB"),
        NodeItem("CompositorNodeAlphaOver"),
        NodeItem("CompositorNodeInvert"),
        NodeItem("CompositorNodeCurveRGB"),
        NodeItem("CompositorNodeHueSat"),
        NodeItem("CompositorNodeColorBalance"),
        NodeItem("CompositorNodeHueCorrect"),
        NodeItem("CompositorNodeBrightContrast"),
        NodeItem("CompositorNodeGamma"),
        NodeItem("CompositorNodeExposure"),
        NodeItem("CompositorNodeColorCorrection"),
        NodeItem("CompositorNodePosterize"),
        NodeItem("CompositorNodeTonemap"),
        NodeItem("CompositorNodeZcombine"),
    ]),
    CompositorNodeCategory("CMP_CONVERTOR", "Converter", items=[
        NodeItem("CompositorNodeMath"),
        NodeItem("CompositorNodeValToRGB"),
        NodeItem("CompositorNodeSetAlpha"),
        NodeItem("CompositorNodePremulKey"),
        NodeItem("CompositorNodeIDMask"),
        NodeItem("CompositorNodeRGBToBW"),
        NodeItem("CompositorNodeSepRGBA"),
        NodeItem("CompositorNodeCombRGBA"),
        NodeItem("CompositorNodeSepHSVA"),
        NodeItem("CompositorNodeCombHSVA"),
        NodeItem("CompositorNodeSepYUVA"),
        NodeItem("CompositorNodeCombYUVA"),
        NodeItem("CompositorNodeSepYCCA"),
        NodeItem("CompositorNodeCombYCCA"),
        NodeItem("CompositorNodeSwitchView"),
    ]),
    CompositorNodeCategory("CMP_OP_FILTER", "Filter", items=[
        NodeItem("CompositorNodeBlur"),
        NodeItem("CompositorNodeBilateralblur"),
        NodeItem("CompositorNodeDilateErode"),
        NodeItem("CompositorNodeDespeckle"),
        NodeItem("CompositorNodeFilter"),
        NodeItem("CompositorNodeBokehBlur"),
        NodeItem("CompositorNodeVecBlur"),
        NodeItem("CompositorNodeDefocus"),
        NodeItem("CompositorNodeGlare"),
        NodeItem("CompositorNodeInpaint"),
        NodeItem("CompositorNodeDBlur"),
        NodeItem("CompositorNodePixelate"),
        NodeItem("CompositorNodeSunBeams"),
        NodeItem("CompositorNodeDenoise"),
        NodeItem("CompositorNodeAntiAliasing"),
    ]),
    CompositorNodeCategory("CMP_OP_VECTOR", "Vector", items=[
        NodeItem("CompositorNodeNormal"),
        NodeItem("CompositorNodeMapValue"),
        NodeItem("CompositorNodeMapRange"),
        NodeItem("CompositorNodeNormalize"),
        NodeItem("CompositorNodeCurveVec"),
    ]),
    CompositorNodeCategory("CMP_MATTE", "Matte", items=[
        NodeItem("CompositorNodeKeying"),
        NodeItem("CompositorNodeKeyingScreen"),
        NodeItem("CompositorNodeChannelMatte"),
        NodeItem("CompositorNodeColorSpill"),
        NodeItem("CompositorNodeBoxMask"),
        NodeItem("CompositorNodeEllipseMask"),
        NodeItem("CompositorNodeLumaMatte"),
        NodeItem("CompositorNodeDiffMatte"),
        NodeItem("CompositorNodeDistanceMatte"),
        NodeItem("CompositorNodeChromaMatte"),
        NodeItem("CompositorNodeColorMatte"),
        NodeItem("CompositorNodeDoubleEdgeMask"),
        NodeItem("CompositorNodeCryptomatte"),
        NodeItem("CompositorNodeCryptomatteV2"),
    ]),
    CompositorNodeCategory("CMP_DISTORT", "Distort", items=[
        NodeItem("CompositorNodeScale"),
        NodeItem("CompositorNodeLensdist"),
        NodeItem("CompositorNodeMovieDistortion"),
        NodeItem("CompositorNodeTranslate"),
        NodeItem("CompositorNodeRotate"),
        NodeItem("CompositorNodeFlip"),
        NodeItem("CompositorNodeCrop"),
        NodeItem("CompositorNodeDisplace"),
        NodeItem("CompositorNodeMapUV"),
        NodeItem("CompositorNodeTransform"),
        NodeItem("CompositorNodeStabilize"),
        NodeItem("CompositorNodePlaneTrackDeform"),
        NodeItem("CompositorNodeCornerPin"),
    ]),
    CompositorNodeCategory("CMP_GROUP", "Group", items=node_group_items),
    CompositorNodeCategory("CMP_LAYOUT", "Layout", items=[
        NodeItem("NodeFrame"),
        NodeItem("NodeReroute"),
        NodeItem("CompositorNodeSwitch"),
    ]),
]

texture_node_categories = [
    # Texture Nodes
    TextureNodeCategory("TEX_INPUT", "Input", items=[
        NodeItem("TextureNodeCurveTime"),
        NodeItem("TextureNodeCoordinates"),
        NodeItem("TextureNodeTexture"),
        NodeItem("TextureNodeImage"),
    ]),
    TextureNodeCategory("TEX_OUTPUT", "Output", items=[
        NodeItem("TextureNodeOutput"),
        NodeItem("TextureNodeViewer"),
    ]),
    TextureNodeCategory("TEX_OP_COLOR", "Color", items=[
        NodeItem("TextureNodeMixRGB"),
        NodeItem("TextureNodeCurveRGB"),
        NodeItem("TextureNodeInvert"),
        NodeItem("TextureNodeHueSaturation"),
        NodeItem("TextureNodeCompose"),
        NodeItem("TextureNodeDecompose"),
    ]),
    TextureNodeCategory("TEX_PATTERN", "Pattern", items=[
        NodeItem("TextureNodeChecker"),
        NodeItem("TextureNodeBricks"),
    ]),
    TextureNodeCategory("TEX_TEXTURE", "Textures", items=[
        NodeItem("TextureNodeTexNoise"),
        NodeItem("TextureNodeTexDistNoise"),
        NodeItem("TextureNodeTexClouds"),
        NodeItem("TextureNodeTexBlend"),
        NodeItem("TextureNodeTexVoronoi"),
        NodeItem("TextureNodeTexMagic"),
        NodeItem("TextureNodeTexMarble"),
        NodeItem("TextureNodeTexWood"),
        NodeItem("TextureNodeTexMusgrave"),
        NodeItem("TextureNodeTexStucci"),
    ]),
    TextureNodeCategory("TEX_CONVERTOR", "Converter", items=[
        NodeItem("TextureNodeMath"),
        NodeItem("TextureNodeValToRGB"),
        NodeItem("TextureNodeRGBToBW"),
        NodeItem("TextureNodeValToNor"),
        NodeItem("TextureNodeDistance"),
    ]),
    TextureNodeCategory("TEX_DISTORT", "Distort", items=[
        NodeItem("TextureNodeScale"),
        NodeItem("TextureNodeTranslate"),
        NodeItem("TextureNodeRotate"),
        NodeItem("TextureNodeAt"),
    ]),
    TextureNodeCategory("TEX_GROUP", "Group", items=node_group_items),
    TextureNodeCategory("TEX_LAYOUT", "Layout", items=[
        NodeItem("NodeFrame"),
        NodeItem("NodeReroute"),
    ]),
]

geometry_node_categories = [
    # Geometry Nodes
    GeometryNodeCategory("GEO_ATTRIBUTE", "Attribute", items=[
        NodeItem("GeometryNodeLegacyAttributeRandomize", poll=geometry_nodes_legacy_poll),
        NodeItem("GeometryNodeLegacyAttributeMath", poll=geometry_nodes_legacy_poll),
        NodeItem("GeometryNodeLegacyAttributeClamp", poll=geometry_nodes_legacy_poll),
        NodeItem("GeometryNodeLegacyAttributeCompare", poll=geometry_nodes_legacy_poll),
        NodeItem("GeometryNodeLegacyAttributeConvert", poll=geometry_nodes_legacy_poll),
        NodeItem("GeometryNodeLegacyAttributeCurveMap", poll=geometry_nodes_legacy_poll),
        NodeItem("GeometryNodeLegacyAttributeFill", poll=geometry_nodes_legacy_poll),
        NodeItem("GeometryNodeLegacyAttributeMix", poll=geometry_nodes_legacy_poll),
        NodeItem("GeometryNodeLegacyAttributeProximity", poll=geometry_nodes_legacy_poll),
        NodeItem("GeometryNodeLegacyAttributeColorRamp", poll=geometry_nodes_legacy_poll),
        NodeItem("GeometryNodeLegacyAttributeVectorMath", poll=geometry_nodes_legacy_poll),
        NodeItem("GeometryNodeLegacyAttributeVectorRotate", poll=geometry_nodes_legacy_poll),
        NodeItem("GeometryNodeLegacyAttributeSampleTexture", poll=geometry_nodes_legacy_poll),
        NodeItem("GeometryNodeLegacyAttributeCombineXYZ", poll=geometry_nodes_legacy_poll),
        NodeItem("GeometryNodeLegacyAttributeSeparateXYZ", poll=geometry_nodes_legacy_poll),
        NodeItem("GeometryNodeLegacyAttributeMapRange", poll=geometry_nodes_legacy_poll),
        NodeItem("GeometryNodeLegacyAttributeTransfer", poll=geometry_nodes_legacy_poll),
        NodeItem("GeometryNodeAttributeRemove", poll=geometry_nodes_legacy_poll),

        NodeItem("GeometryNodeCaptureAttribute"),
        NodeItem("GeometryNodeAttributeDomainSize"),
        NodeItem("GeometryNodeAttributeStatistic"),
        NodeItem("GeometryNodeAttributeTransfer"),
    ]),
    GeometryNodeCategory("GEO_COLOR", "Color", items=[
        NodeItem("ShaderNodeMixRGB"),
        NodeItem("ShaderNodeRGBCurve"),
        NodeItem("ShaderNodeValToRGB"),
        NodeItem("ShaderNodeSeparateRGB"),
        NodeItem("ShaderNodeCombineRGB"),
    ]),
    GeometryNodeCategory("GEO_CURVE", "Curve", items=curve_node_items),
    GeometryNodeCategory("GEO_PRIMITIVES_CURVE", "Curve Primitives", items=[
        NodeItem("GeometryNodeCurvePrimitiveLine"),
        NodeItem("GeometryNodeCurvePrimitiveCircle"),
        NodeItem("GeometryNodeCurveStar"),
        NodeItem("GeometryNodeCurveSpiral"),
        NodeItem("GeometryNodeCurveQuadraticBezier"),
        NodeItem("GeometryNodeCurvePrimitiveQuadrilateral"),
        NodeItem("GeometryNodeCurvePrimitiveBezierSegment"),
    ]),
    GeometryNodeCategory("GEO_GEOMETRY", "Geometry", items=geometry_node_items),
    GeometryNodeCategory("GEO_INPUT", "Input", items=geometry_input_node_items),
    GeometryNodeCategory("GEO_INSTANCE", "Instances", items=[
        NodeItem("GeometryNodeInstanceOnPoints"),
        NodeItem("GeometryNodeInstancesToPoints"),
        NodeItem("GeometryNodeRealizeInstances"),
        NodeItem("GeometryNodeRotateInstances"),
        NodeItem("GeometryNodeScaleInstances"),
        NodeItem("GeometryNodeTranslateInstances"),
    ]),
    GeometryNodeCategory("GEO_MATERIAL", "Material", items=geometry_material_node_items),
    GeometryNodeCategory("GEO_MESH", "Mesh", items=mesh_node_items),
    GeometryNodeCategory("GEO_PRIMITIVES_MESH", "Mesh Primitives", items=[
        NodeItem("GeometryNodeMeshCircle"),
        NodeItem("GeometryNodeMeshCone"),
        NodeItem("GeometryNodeMeshCube"),
        NodeItem("GeometryNodeMeshCylinder"),
        NodeItem("GeometryNodeMeshGrid"),
        NodeItem("GeometryNodeMeshIcoSphere"),
        NodeItem("GeometryNodeMeshLine"),
        NodeItem("GeometryNodeMeshUVSphere"),
    ]),
    GeometryNodeCategory("GEO_OUTPUT", "Output", items=[
        NodeItem("GeometryNodeViewer"),
    ]),
    GeometryNodeCategory("GEO_POINT", "Point", items=point_node_items),
    GeometryNodeCategory("GEO_TEXT", "Text", items=[
        NodeItem("FunctionNodeStringLength"),
        NodeItem("FunctionNodeSliceString"),
        NodeItem("FunctionNodeValueToString"),
        NodeItem("GeometryNodeStringJoin"),
        NodeItem("FunctionNodeInputSpecialCharacters"),
        NodeItem("GeometryNodeStringToCurves"),
        NodeItem("FunctionNodeReplaceString"),
    ]),
    GeometryNodeCategory("GEO_TEXTURE", "Texture", items=[
        NodeItem("ShaderNodeTexBrick"),
        NodeItem("ShaderNodeTexChecker"),
        NodeItem("ShaderNodeTexGradient"),
        NodeItem("ShaderNodeTexMagic"),
        NodeItem("ShaderNodeTexMusgrave"),
        NodeItem("ShaderNodeTexNoise"),
        NodeItem("ShaderNodeTexVoronoi"),
        NodeItem("ShaderNodeTexWave"),
        NodeItem("ShaderNodeTexWhiteNoise"),
        NodeItem("GeometryNodeImageTexture"),
    ]),
    GeometryNodeCategory("GEO_UTILITIES", "Utilities", items=[
        NodeItem("GeometryNodeAccumulateField"),
        NodeItem("ShaderNodeMapRange"),
        NodeItem("ShaderNodeFloatCurve"),
        NodeItem("ShaderNodeClamp"),
        NodeItem("ShaderNodeMath"),
        NodeItem("FunctionNodeBooleanMath"),
        NodeItem("FunctionNodeRotateEuler"),
        NodeItem("FunctionNodeCompare"),
        NodeItem("FunctionNodeFloatToInt"),
        NodeItem("GeometryNodeSwitch"),
        NodeItem("FunctionNodeRandomValue"),
        NodeItem("FunctionNodeAlignEulerToVector"),
    ]),
    GeometryNodeCategory("GEO_VECTOR", "Vector", items=[
        NodeItem("ShaderNodeVectorCurve"),
        NodeItem("ShaderNodeSeparateXYZ"),
        NodeItem("ShaderNodeCombineXYZ"),
        NodeItem("ShaderNodeVectorMath"),
        NodeItem("ShaderNodeVectorRotate"),
    ]),
    GeometryNodeCategory("GEO_VOLUME", "Volume", items=[
        NodeItem("GeometryNodeLegacyPointsToVolume", poll=geometry_nodes_legacy_poll),
        NodeItem("GeometryNodeLegacyVolumeToMesh", poll=geometry_nodes_legacy_poll),

        NodeItem("GeometryNodeVolumeToMesh"),
    ]),
    GeometryNodeCategory("GEO_GROUP", "Group", items=node_group_items),
    GeometryNodeCategory("GEO_LAYOUT", "Layout", items=[
        NodeItem("NodeFrame"),
        NodeItem("NodeReroute"),
    ]),
]


def register():
    nodeitems_utils.register_node_categories('SHADER', shader_node_categories)
    nodeitems_utils.register_node_categories('COMPOSITING', compositor_node_categories)
    nodeitems_utils.register_node_categories('TEXTURE', texture_node_categories)
    nodeitems_utils.register_node_categories('GEOMETRY', geometry_node_categories)


def unregister():
    nodeitems_utils.unregister_node_categories('SHADER')
    nodeitems_utils.unregister_node_categories('COMPOSITING')
    nodeitems_utils.unregister_node_categories('TEXTURE')
    nodeitems_utils.unregister_node_categories('GEOMETRY')


if __name__ == "__main__":
    register()<|MERGE_RESOLUTION|>--- conflicted
+++ resolved
@@ -66,15 +66,9 @@
 
 
 # menu entry for node group tools
-<<<<<<< HEAD
-def group_tools_draw(self, layout, _context):
+def group_tools_draw(_self, layout, _context):
     layout.operator("node.group_make", icon = "NODE_MAKEGROUP")
     layout.operator("node.group_ungroup", icon = "NODE_UNGROUP")
-=======
-def group_tools_draw(_self, layout, _context):
-    layout.operator("node.group_make")
-    layout.operator("node.group_ungroup")
->>>>>>> 0c48d10c
     layout.separator()
 
 
