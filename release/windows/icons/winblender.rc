#define BLENDERFILE 1
#define IDR_VERSION1 1

#ifdef WINDRES
	#include "winresrc.h"
	#define IDC_STATIC (-1)
<<<<<<< HEAD
	//#define STRINGIFY_(x) #x // bfa - stringify defines becomes obsolete
	//#define STRINGIFY(x) STRINGIFY_(x)
	//#define BLEN_VER_RC_STR STRINGIFY(BLEN_VER_RC_STR_M)
	1 RT_MANIFEST "blender.exe.manifest"
=======
	#define STRINGIFY_(x) #x
	#define STRINGIFY(x) STRINGIFY_(x)
	#define BLEN_VER_RC_STR STRINGIFY(BLEN_VER_RC_STR_M)
>>>>>>> 06b6d897
#endif

APPICON ICON DISCARDABLE "winblender.ico"
BLENDERFILE ICON DISCARDABLE "winblenderfile.ico"

pointer_cursor CURSOR "cursors/pointer.cur"
moveew_cursor CURSOR "cursors/moveew.cur"
movens_cursor CURSOR "cursors/movens.cur"
arrowdown_cursor CURSOR "cursors/arrowdown.cur"
arrowleft_cursor CURSOR "cursors/arrowleft.cur"
arrowright_cursor CURSOR "cursors/arrowright.cur"
arrowup_cursor CURSOR "cursors/arrowup.cur"
cross_cursor CURSOR "cursors/cross.cur"
crossA_cursor CURSOR "cursors/crossa.cur"
crossB_cursor CURSOR "cursors/crossb.cur"
crossC_cursor CURSOR "cursors/crossc.cur"
eraser_cursor CURSOR "cursors/eraser.cur"
eyedropper_cursor CURSOR "cursors/eyedropper.cur"
handopen_cursor CURSOR "cursors/handopen.cur"
knife_cursor CURSOR "cursors/knife.cur"
pencil_cursor CURSOR "cursors/pencil.cur"
scrollew_cursor CURSOR "cursors/scrollew.cur"
scrollns_cursor CURSOR "cursors/scrollns.cur"
scrollnsew_cursor CURSOR "cursors/scrollnsew.cur"
splith_cursor CURSOR "cursors/splith.cur"
splitv_cursor CURSOR "cursors/splitv.cur"
zoomin_cursor CURSOR "cursors/zoomin.cur"
zoomout_cursor CURSOR "cursors/zoomout.cur"
forbidden_cursor CURSOR "cursors/forbidden.cur"

IDR_VERSION1 VERSIONINFO
//FILEVERSION BLEN_VER_RC_1, BLEN_VER_RC_2, BLEN_VER_RC_3, BLEN_VER_RC_4
//PRODUCTVERSION BLEN_VER_RC_1, BLEN_VER_RC_2, BLEN_VER_RC_3, BLEN_VER_RC_4

FILEVERSION 0,8,0 // bfa - don't separate by dots, but commas here.
PRODUCTVERSION 0,8,0 // bfa - don't separate by dots, but commas here.
FILEOS 0x00000004
FILETYPE 0x00000001
BEGIN
  BLOCK "StringFileInfo"
  BEGIN
    BLOCK "04090000"
    BEGIN
      //VALUE "FileVersion", BLEN_VER_RC_STR
      //VALUE "ProductVersion", BLEN_VER_RC_STR
      //VALUE "CompanyName", "Blender Foundation"
      //VALUE "FileDescription", "Blender"
      //VALUE "LegalCopyright", "GPLv3 (Blender Foundation)"
      //VALUE "OriginalFilename", "blender.exe"
      //VALUE "ProductName", "Blender"

	  // bfa - changed the detail settings
	  VALUE "FileVersion", "0.8.0"
	  VALUE "ProductVersion", "0.8.0"
	  VALUE "CompanyName", "Bforartists"
	  VALUE "FileDescription", "Bforartists2"
	  VALUE "LegalCopyright", "GPLv3"
	  VALUE "OriginalFilename", "bforartists.exe"
	  VALUE "ProductName", "Bforartists2"
    END
  END
  BLOCK "VarFileInfo"
  BEGIN
    VALUE "Translation", 0x0409, 0x0000
  END
END
<|MERGE_RESOLUTION|>--- conflicted
+++ resolved
@@ -4,16 +4,9 @@
 #ifdef WINDRES
 	#include "winresrc.h"
 	#define IDC_STATIC (-1)
-<<<<<<< HEAD
 	//#define STRINGIFY_(x) #x // bfa - stringify defines becomes obsolete
 	//#define STRINGIFY(x) STRINGIFY_(x)
 	//#define BLEN_VER_RC_STR STRINGIFY(BLEN_VER_RC_STR_M)
-	1 RT_MANIFEST "blender.exe.manifest"
-=======
-	#define STRINGIFY_(x) #x
-	#define STRINGIFY(x) STRINGIFY_(x)
-	#define BLEN_VER_RC_STR STRINGIFY(BLEN_VER_RC_STR_M)
->>>>>>> 06b6d897
 #endif
 
 APPICON ICON DISCARDABLE "winblender.ico"
