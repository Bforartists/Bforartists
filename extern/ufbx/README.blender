Project: ufbx - Single source file FBX loader
URL: https://github.com/ufbx/ufbx
License: SPDX:MIT
Copyright: "Copyright (c) 2020 Samuli Raivio"
<<<<<<< HEAD
Upstream version: v0.19.0-dev (6c0179d, 2025-04-27)
=======
Upstream version: v0.19.0-dev (bad1b24, 2025-06-14)
>>>>>>> 9a41dc73
Local modifications:
* None<|MERGE_RESOLUTION|>--- conflicted
+++ resolved
@@ -2,10 +2,6 @@
 URL: https://github.com/ufbx/ufbx
 License: SPDX:MIT
 Copyright: "Copyright (c) 2020 Samuli Raivio"
-<<<<<<< HEAD
-Upstream version: v0.19.0-dev (6c0179d, 2025-04-27)
-=======
 Upstream version: v0.19.0-dev (bad1b24, 2025-06-14)
->>>>>>> 9a41dc73
 Local modifications:
 * None