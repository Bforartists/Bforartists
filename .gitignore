--- conflicted
+++ resolved
@@ -43,9 +43,6 @@
 # in-source lib downloads
 /build_files/build_environment/downloads/
 
-#bfa - we don't have sub modules
-/.gitmodules
-
 # in-source buildbot signing configuration
 /build_files/buildbot/codesign/config_server.py
 
@@ -59,15 +56,10 @@
 /locale/user-config.py
 
 # External repositories.
-<<<<<<< HEAD
-# bfa: we don't use external repositories for those
+# bfa: we don't use external repositories for addons
 # /scripts/addons/
 # /scripts/addons_contrib/
-=======
-/scripts/addons/
-/scripts/addons_contrib/
 /tests/benchmarks/
->>>>>>> 3653f30f
 
 # Ignore old submodules directories.
 # Eventually need to get rid of those, but for the first time of transition
