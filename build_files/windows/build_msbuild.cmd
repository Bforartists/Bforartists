--- conflicted
+++ resolved
@@ -1,11 +1,7 @@
 if "%NOBUILD%"=="1" goto EOF
 echo %TIME% > %BUILD_DIR%\buildtime.txt
 msbuild ^
-<<<<<<< HEAD
-	%BUILD_DIR%\Bforartists.sln ^
-=======
-	%BUILD_DIR%\Blender.%VS_SLN_EXT% ^
->>>>>>> d71bf75f
+	%BUILD_DIR%\Bforartists.%VS_SLN_EXT% ^
 	/target:build ^
 	/property:Configuration=%BUILD_TYPE% ^
 	/maxcpucount:2 ^
