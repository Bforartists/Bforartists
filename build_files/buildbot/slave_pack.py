--- conflicted
+++ resolved
@@ -125,19 +125,15 @@
             sys.exit(1)
 
     elif builder.startswith('linux_'):
-<<<<<<< HEAD
         bforartists = os.path.join(install_dir, 'bforartists')
-        blenderplayer = os.path.join(install_dir, 'blenderplayer')
-=======
-        blender = os.path.join(install_dir, 'blender')
->>>>>>> f2c69eec
 
         buildinfo_h = os.path.join(build_dir, "source", "creator", "buildinfo.h")
         blender_h = os.path.join(blender_dir, "source", "blender", "blenkernel", "BKE_blender_version.h")
 
-        # Get version information
+        # Get version information Bforartists
         bforartists_version = int(parse_header_file(blender_h, 'BFORARTISTS_VERSION'))
         bforartists_version = "%d.%d" % (bforartists_version // 100, bforartists_version % 100)
+	# Get version information Blender
         blender_version = int(parse_header_file(blender_h, 'BLENDER_VERSION'))
         blender_version = "%d.%d" % (blender_version // 100, blender_version % 100)
         blender_hash = parse_header_file(buildinfo_h, 'BUILD_HASH')[1:-1]
@@ -155,11 +151,7 @@
         # Strip all unused symbols from the binaries
         print("Stripping binaries...")
         chroot_prefix = ['schroot', '-c', chroot_name, '--']
-<<<<<<< HEAD
-        subprocess.call(chroot_prefix + ['strip', '--strip-all', bforartists, blenderplayer])
-=======
-        subprocess.call(chroot_prefix + ['strip', '--strip-all', blender])
->>>>>>> f2c69eec
+        subprocess.call(chroot_prefix + ['strip', '--strip-all', bforartists])
 
         print("Stripping python...")
         py_target = os.path.join(install_dir, blender_version)
@@ -175,12 +167,16 @@
         icons = os.path.join(blender_dir, 'release', 'freedesktop', 'icons')
 
         os.system('tar -xpf %s -C %s' % (mesalibs, install_dir))
-        os.system('cp %s %s' % (software_gl, os.path.join(install_dir, 'bforartists-softwaregl')))
+        os.system('cp %s %s' % (software_gl, install_dir))
         os.system('cp -r %s %s' % (icons, install_dir))
         os.system('chmod 755 %s' % (os.path.join(install_dir, 'bforartists-softwaregl')))
 
         # Construct archive name
-        package_name = 'bforartists-linux-%s-%s' % (blender_arch, bforartists_version)
+        package_name = 'blender-%s-%s-linux-%s-%s' % (blender_version,
+                                                      blender_hash,
+                                                      blender_glibc,
+                                                      blender_arch,
+						      bforartists_version)
         # NOTE: Blender 2.8 is already respected by blender_full_version.
         if branch != '' and branch != 'blender2.8':
             package_name = branch + "-" + package_name
@@ -188,7 +184,7 @@
         upload_filename = package_name + ".tar.bz2"
 
         print("Creating .tar.bz2 archive")
-        upload_filepath = os.path.join('..', 'install', package_name) + '.tar.bz2'
+        upload_filepath = install_dir + '.tar.bz2'
         create_tar_bz2(install_dir, upload_filepath, package_name)
 else:
     print("Unknown building system")
