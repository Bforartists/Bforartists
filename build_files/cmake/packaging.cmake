# SPDX-FileCopyrightText: 2011-2022 Blender Authors
#
# SPDX-License-Identifier: GPL-2.0-or-later

string(TIMESTAMP CURRENT_YEAR "%Y")

<<<<<<< HEAD
set(PROJECT_DESCRIPTION  "Bforartists is the free and open source 3D creation suite software.")
set(PROJECT_COPYRIGHT    "Copyright (C) 2016-${CURRENT_YEAR} Bforartists")
set(PROJECT_CONTACT      "reiner.prokein@posteo.de")
set(PROJECT_VENDOR       "Bforartists")
=======
set(PROJECT_DESCRIPTION  "Blender is the free and open source 3D creation suite software.")
set(PROJECT_COPYRIGHT    "Copyright (C) 2001-${CURRENT_YEAR} Blender Authors")
set(PROJECT_CONTACT      "foundation@blender.org")
set(PROJECT_VENDOR       "Blender Foundation")
>>>>>>> 54100993

set(MAJOR_VERSION ${BFORARTISTS_VERSION_MAJOR})
set(MINOR_VERSION ${BFORARTISTS_VERSION_MINOR})
set(PATCH_VERSION ${BFORARTISTS_VERSION_PATCH})

set(CPACK_SYSTEM_NAME ${CMAKE_SYSTEM_NAME})
set(CPACK_PACKAGE_DESCRIPTION ${PROJECT_DESCRIPTION})
set(CPACK_PACKAGE_VENDOR ${PROJECT_VENDOR})
set(CPACK_PACKAGE_CONTACT ${PROJECT_CONTACT})
set(CPACK_RESOURCE_FILE_LICENSE "${CMAKE_SOURCE_DIR}/COPYING")
set(CPACK_PACKAGE_INSTALL_DIRECTORY "${CMAKE_CURRENT_BINARY_DIR}")
set(CPACK_PACKAGE_VERSION_MAJOR "${MAJOR_VERSION}")
set(CPACK_PACKAGE_VERSION_MINOR "${MINOR_VERSION}")
set(CPACK_PACKAGE_VERSION_PATCH "${PATCH_VERSION}")


# Get the build revision, note that this can get out-of-sync, so for packaging run cmake first.
set(MY_WC_HASH "unknown")
if(EXISTS ${CMAKE_SOURCE_DIR}/.git/)
  find_package(Git)
  if(GIT_FOUND)
    # message(STATUS "Found Git: ${GIT_EXECUTABLE}")
    execute_process(COMMAND git rev-parse --short=12 HEAD
                    WORKING_DIRECTORY ${CMAKE_SOURCE_DIR}
                    OUTPUT_VARIABLE MY_WC_HASH
                    OUTPUT_STRIP_TRAILING_WHITESPACE
                    ERROR_QUIET)
  endif()
endif()
set(BUILD_REV ${MY_WC_HASH})
unset(MY_WC_HASH)


# Force Package Name
execute_process(COMMAND date "+%Y%m%d" OUTPUT_VARIABLE CPACK_DATE OUTPUT_STRIP_TRAILING_WHITESPACE)
string(TOLOWER ${PROJECT_NAME} PROJECT_NAME_LOWER)
if(MSVC)
  if("${CMAKE_SIZEOF_VOID_P}" EQUAL "8")
    set(PACKAGE_ARCH windows64)
  else()
    set(PACKAGE_ARCH windows32)
  endif()
else()
  set(PACKAGE_ARCH ${CMAKE_SYSTEM_PROCESSOR})
endif()

if(CPACK_OVERRIDE_PACKAGENAME)
  set(CPACK_PACKAGE_FILE_NAME ${CPACK_OVERRIDE_PACKAGENAME}-${PACKAGE_ARCH})
else()
  #set(CPACK_PACKAGE_FILE_NAME ${PROJECT_NAME_LOWER}-${MAJOR_VERSION}.${MINOR_VERSION}.${PATCH_VERSION}-git${CPACK_DATE}.${BUILD_REV}-${PACKAGE_ARCH})# bfa - turned off blender string in splash
endif()

if(CMAKE_SYSTEM_NAME MATCHES "Linux")
  # RPM packages
  include(build_files/cmake/RpmBuild.cmake)
  if(RPMBUILD_FOUND)
    set(CPACK_GENERATOR "RPM")
    set(CPACK_RPM_PACKAGE_RELEASE "git${CPACK_DATE}.${BUILD_REV}")
    set(CPACK_SET_DESTDIR "true")
    set(CPACK_PACKAGE_DESCRIPTION_SUMMARY "${PROJECT_DESCRIPTION}")
    set(CPACK_PACKAGE_RELOCATABLE "false")
    set(CPACK_RPM_PACKAGE_LICENSE "GPLv2+ and Apache 2.0")
    set(CPACK_RPM_PACKAGE_GROUP "Amusements/Multimedia")
    set(CPACK_RPM_USER_BINARY_SPECFILE "${CMAKE_SOURCE_DIR}/build_files/package_spec/rpm/blender.spec.in")
  endif()
endif()

# Mac Bundle
if(APPLE)
  set(CPACK_GENERATOR "DragNDrop")

  # Libraries are bundled directly
  set(CPACK_COMPONENT_LIBRARIES_HIDDEN TRUE)
endif()

if(WIN32)
  set(CPACK_PACKAGE_INSTALL_DIRECTORY "Bforartists/Bforartists ${MAJOR_VERSION}.${MINOR_VERSION}")
  set(CPACK_PACKAGE_INSTALL_REGISTRY_KEY "Bforartists/Bforartists ${MAJOR_VERSION}.${MINOR_VERSION}")

  set(CPACK_NSIS_MUI_ICON ${CMAKE_SOURCE_DIR}/release/windows/icons/winblender.ico)
  set(CPACK_NSIS_COMPRESSOR "/SOLID lzma")

  set(CPACK_RESOURCE_FILE_LICENSE ${CMAKE_SOURCE_DIR}/release/license/GPL-3.0.txt)
  set(CPACK_WIX_PRODUCT_ICON ${CMAKE_SOURCE_DIR}/release/windows/icons/winblender.ico)

  set(BLENDER_NAMESPACE_GUID "507F933F-5898-404A-9A05-18282FD491A6")

  string(UUID CPACK_WIX_UPGRADE_GUID
    NAMESPACE ${BLENDER_NAMESPACE_GUID}
    NAME ${CPACK_PACKAGE_INSTALL_DIRECTORY}
    TYPE SHA1 UPPER
  )

  set(CPACK_WIX_TEMPLATE ${LIBDIR}/package/installer_wix/WIX.template)
  set(CPACK_WIX_UI_BANNER ${LIBDIR}/package/installer_wix/WIX_UI_BANNER.bmp)
  set(CPACK_WIX_UI_DIALOG ${LIBDIR}/package/installer_wix/WIX_UI_DIALOG.bmp)

  set(CPACK_WIX_LIGHT_EXTRA_FLAGS -dcl:medium)
endif()

set(CPACK_PACKAGE_EXECUTABLES "bforartists" "Bforartists ${MAJOR_VERSION}.${MINOR_VERSION}")
set(CPACK_CREATE_DESKTOP_LINKS "bforartists" "Bforartists ${MAJOR_VERSION}.${MINOR_VERSION}")

include(CPack)

# Target for build_archive.py script, to automatically pass along
# version, revision, platform, build directory
macro(add_package_archive packagename extension)
  set(build_archive python ${CMAKE_SOURCE_DIR}/build_files/package_spec/build_archive.py)
  set(package_output ${CMAKE_BINARY_DIR}/release/${packagename}.${extension})

  add_custom_target(package_archive DEPENDS ${package_output})

  add_custom_command(
    OUTPUT ${package_output}
    COMMAND ${build_archive} ${packagename} ${extension} bin release
    WORKING_DIRECTORY ${CMAKE_BINARY_DIR})
  unset(build_archive)
  unset(package_output)
endmacro()

if(APPLE)
  add_package_archive(
    "${PROJECT_NAME}-${BFORARTISTS_VERSION}-${BUILD_REV}-OSX-${CMAKE_OSX_ARCHITECTURES}"
    "zip")
elseif(UNIX)
  # platform name could be tweaked, to include glibc, and ensure processor is correct (i386 vs i686)
  string(TOLOWER ${CMAKE_SYSTEM_NAME} PACKAGE_SYSTEM_NAME)

  add_package_archive(
    "${PROJECT_NAME}-${BFORARTISTS_VERSION}-${BUILD_REV}-${PACKAGE_SYSTEM_NAME}-${CMAKE_SYSTEM_PROCESSOR}"
    "tar.xz")
endif()

unset(MAJOR_VERSION)
unset(MINOR_VERSION)
unset(PATCH_VERSION)

unset(BUILD_REV)<|MERGE_RESOLUTION|>--- conflicted
+++ resolved
@@ -4,17 +4,10 @@
 
 string(TIMESTAMP CURRENT_YEAR "%Y")
 
-<<<<<<< HEAD
 set(PROJECT_DESCRIPTION  "Bforartists is the free and open source 3D creation suite software.")
 set(PROJECT_COPYRIGHT    "Copyright (C) 2016-${CURRENT_YEAR} Bforartists")
 set(PROJECT_CONTACT      "reiner.prokein@posteo.de")
 set(PROJECT_VENDOR       "Bforartists")
-=======
-set(PROJECT_DESCRIPTION  "Blender is the free and open source 3D creation suite software.")
-set(PROJECT_COPYRIGHT    "Copyright (C) 2001-${CURRENT_YEAR} Blender Authors")
-set(PROJECT_CONTACT      "foundation@blender.org")
-set(PROJECT_VENDOR       "Blender Foundation")
->>>>>>> 54100993
 
 set(MAJOR_VERSION ${BFORARTISTS_VERSION_MAJOR})
 set(MINOR_VERSION ${BFORARTISTS_VERSION_MINOR})
