# SPDX-FileCopyrightText: 2011-2022 Blender Authors
#
# SPDX-License-Identifier: GPL-2.0-or-later

string(TIMESTAMP CURRENT_YEAR "%Y")

set(PROJECT_DESCRIPTION  "Bforartists is the free and open source 3D creation suite software.")
set(PROJECT_COPYRIGHT    "Copyright (C) 2016-${CURRENT_YEAR} Bforartists")
set(PROJECT_CONTACT      "reiner.prokein@posteo.de")
set(PROJECT_VENDOR       "Bforartists")

set(MAJOR_VERSION ${BFORARTISTS_VERSION_MAJOR})
set(MINOR_VERSION ${BFORARTISTS_VERSION_MINOR})
set(PATCH_VERSION ${BFORARTISTS_VERSION_PATCH})

set(CPACK_SYSTEM_NAME ${CMAKE_SYSTEM_NAME})
set(CPACK_PACKAGE_DESCRIPTION ${PROJECT_DESCRIPTION})
set(CPACK_PACKAGE_VENDOR ${PROJECT_VENDOR})
set(CPACK_PACKAGE_CONTACT ${PROJECT_CONTACT})
set(CPACK_RESOURCE_FILE_LICENSE "${CMAKE_SOURCE_DIR}/COPYING")
set(CPACK_PACKAGE_INSTALL_DIRECTORY "${CMAKE_CURRENT_BINARY_DIR}")
set(CPACK_PACKAGE_VERSION_MAJOR "${MAJOR_VERSION}")
set(CPACK_PACKAGE_VERSION_MINOR "${MINOR_VERSION}")
set(CPACK_PACKAGE_VERSION_PATCH "${PATCH_VERSION}")


# Get the build revision, note that this can get out-of-sync, so for packaging run cmake first.
set(MY_WC_HASH "unknown")
if(EXISTS ${CMAKE_SOURCE_DIR}/.git/)
  find_package(Git)
  if(GIT_FOUND)
    # message(STATUS "Found Git: ${GIT_EXECUTABLE}")
    execute_process(
      COMMAND git rev-parse --short=12 HEAD
      WORKING_DIRECTORY ${CMAKE_SOURCE_DIR}
      OUTPUT_VARIABLE MY_WC_HASH
      OUTPUT_STRIP_TRAILING_WHITESPACE
      ERROR_QUIET
    )
  endif()
endif()
set(BUILD_REV ${MY_WC_HASH})
unset(MY_WC_HASH)


# Force Package Name
execute_process(COMMAND date "+%Y%m%d" OUTPUT_VARIABLE CPACK_DATE OUTPUT_STRIP_TRAILING_WHITESPACE)
string(TOLOWER ${PROJECT_NAME} PROJECT_NAME_LOWER)
if(MSVC)
  if("${CMAKE_SIZEOF_VOID_P}" EQUAL "8")
    set(PACKAGE_ARCH windows64)
  else()
    set(PACKAGE_ARCH windows32)
  endif()
else()
  set(PACKAGE_ARCH ${CMAKE_SYSTEM_PROCESSOR})
endif()

if(CPACK_OVERRIDE_PACKAGENAME)
  set(CPACK_PACKAGE_FILE_NAME ${CPACK_OVERRIDE_PACKAGENAME}-${PACKAGE_ARCH})
else()
  #set(CPACK_PACKAGE_FILE_NAME ${PROJECT_NAME_LOWER}-${MAJOR_VERSION}.${MINOR_VERSION}.${PATCH_VERSION}-git${CPACK_DATE}.${BUILD_REV}-${PACKAGE_ARCH})# bfa - turned off blender string in splash
endif()

if(CMAKE_SYSTEM_NAME MATCHES "Linux")
  # RPM packages
  include(build_files/cmake/RpmBuild.cmake)
  if(RPMBUILD_FOUND)
    set(CPACK_GENERATOR "RPM")
    set(CPACK_RPM_PACKAGE_RELEASE "git${CPACK_DATE}.${BUILD_REV}")
    set(CPACK_SET_DESTDIR "true")
    set(CPACK_PACKAGE_DESCRIPTION_SUMMARY "${PROJECT_DESCRIPTION}")
    set(CPACK_PACKAGE_RELOCATABLE "false")
    set(CPACK_RPM_PACKAGE_LICENSE "GPLv2+ and Apache 2.0")
    set(CPACK_RPM_PACKAGE_GROUP "Amusements/Multimedia")
    set(CPACK_RPM_USER_BINARY_SPECFILE "${CMAKE_SOURCE_DIR}/build_files/package_spec/rpm/blender.spec.in")
  endif()
endif()

# Mac Bundle
if(APPLE)
  set(CPACK_GENERATOR "DragNDrop")

  # Libraries are bundled directly
  set(CPACK_COMPONENT_LIBRARIES_HIDDEN TRUE)
endif()

if(WIN32)
  set(CPACK_PACKAGE_INSTALL_DIRECTORY "Bforartists/Bforartists ${MAJOR_VERSION}.${MINOR_VERSION}")
  set(CPACK_PACKAGE_INSTALL_REGISTRY_KEY "Bforartists/Bforartists ${MAJOR_VERSION}.${MINOR_VERSION}")

  set(CPACK_NSIS_MUI_ICON ${CMAKE_SOURCE_DIR}/release/windows/icons/winblender.ico)
  set(CPACK_NSIS_COMPRESSOR "/SOLID lzma")

  set(CPACK_RESOURCE_FILE_LICENSE ${CMAKE_SOURCE_DIR}/release/license/GPL-3.0.txt)
  set(CPACK_WIX_PRODUCT_ICON ${CMAKE_SOURCE_DIR}/release/windows/icons/winblender.ico)

  set(BLENDER_NAMESPACE_GUID "507F933F-5898-404A-9A05-18282FD491A6")

  string(UUID CPACK_WIX_UPGRADE_GUID
    NAMESPACE ${BLENDER_NAMESPACE_GUID}
    NAME ${CPACK_PACKAGE_INSTALL_DIRECTORY}
    TYPE SHA1 UPPER
  )

  set(CPACK_WIX_TEMPLATE ${LIBDIR}/package/installer_wix/WIX.template)
  set(CPACK_WIX_UI_BANNER ${LIBDIR}/package/installer_wix/WIX_UI_BANNER.bmp)
  set(CPACK_WIX_UI_DIALOG ${LIBDIR}/package/installer_wix/WIX_UI_DIALOG.bmp)

  set(CPACK_WIX_LIGHT_EXTRA_FLAGS -dcl:medium)
endif()

set(CPACK_PACKAGE_EXECUTABLES "bforartists" "Bforartists ${MAJOR_VERSION}.${MINOR_VERSION}")
set(CPACK_CREATE_DESKTOP_LINKS "bforartists" "Bforartists ${MAJOR_VERSION}.${MINOR_VERSION}")

include(CPack)

# Target for build_archive.py script, to automatically pass along
# version, revision, platform, build directory
macro(add_package_archive packagename extension)
  set(build_archive python ${CMAKE_SOURCE_DIR}/build_files/package_spec/build_archive.py)
  set(package_output ${CMAKE_BINARY_DIR}/release/${packagename}.${extension})

  add_custom_target(package_archive DEPENDS ${package_output})

  add_custom_command(
    OUTPUT ${package_output}
    COMMAND ${build_archive} ${packagename} ${extension} bin release
    WORKING_DIRECTORY ${CMAKE_BINARY_DIR}
  )
  unset(build_archive)
  unset(package_output)
endmacro()

if(APPLE)
  add_package_archive(
<<<<<<< HEAD
    "${PROJECT_NAME}-${BFORARTISTS_VERSION}-${BUILD_REV}-OSX-${CMAKE_OSX_ARCHITECTURES}"
    "zip")
=======
    "${PROJECT_NAME}-${BLENDER_VERSION}-${BUILD_REV}-OSX-${CMAKE_OSX_ARCHITECTURES}"
    "zip"
  )
>>>>>>> ae0cfc8d
elseif(UNIX)
  # platform name could be tweaked, to include glibc, and ensure processor is correct (i386 vs i686)
  string(TOLOWER ${CMAKE_SYSTEM_NAME} PACKAGE_SYSTEM_NAME)

  add_package_archive(
<<<<<<< HEAD
    "${PROJECT_NAME}-${BFORARTISTS_VERSION}-${BUILD_REV}-${PACKAGE_SYSTEM_NAME}-${CMAKE_SYSTEM_PROCESSOR}"
    "tar.xz")
=======
    "${PROJECT_NAME}-${BLENDER_VERSION}-${BUILD_REV}-${PACKAGE_SYSTEM_NAME}-${CMAKE_SYSTEM_PROCESSOR}"
    "tar.xz"
  )
>>>>>>> ae0cfc8d
endif()

unset(MAJOR_VERSION)
unset(MINOR_VERSION)
unset(PATCH_VERSION)

unset(BUILD_REV)<|MERGE_RESOLUTION|>--- conflicted
+++ resolved
@@ -134,27 +134,17 @@
 
 if(APPLE)
   add_package_archive(
-<<<<<<< HEAD
     "${PROJECT_NAME}-${BFORARTISTS_VERSION}-${BUILD_REV}-OSX-${CMAKE_OSX_ARCHITECTURES}"
-    "zip")
-=======
-    "${PROJECT_NAME}-${BLENDER_VERSION}-${BUILD_REV}-OSX-${CMAKE_OSX_ARCHITECTURES}"
     "zip"
   )
->>>>>>> ae0cfc8d
 elseif(UNIX)
   # platform name could be tweaked, to include glibc, and ensure processor is correct (i386 vs i686)
   string(TOLOWER ${CMAKE_SYSTEM_NAME} PACKAGE_SYSTEM_NAME)
 
   add_package_archive(
-<<<<<<< HEAD
     "${PROJECT_NAME}-${BFORARTISTS_VERSION}-${BUILD_REV}-${PACKAGE_SYSTEM_NAME}-${CMAKE_SYSTEM_PROCESSOR}"
-    "tar.xz")
-=======
-    "${PROJECT_NAME}-${BLENDER_VERSION}-${BUILD_REV}-${PACKAGE_SYSTEM_NAME}-${CMAKE_SYSTEM_PROCESSOR}"
     "tar.xz"
   )
->>>>>>> ae0cfc8d
 endif()
 
 unset(MAJOR_VERSION)
