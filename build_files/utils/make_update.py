--- conflicted
+++ resolved
@@ -694,12 +694,8 @@
         if not blender_skip_msg:
             blender_skip_msg = blender_update(args)
         if blender_skip_msg:
-<<<<<<< HEAD
             blender_skip_msg = "Bforartists repository skipped: " + blender_skip_msg + "\n"
-=======
-            blender_skip_msg = "Blender repository skipped: " + blender_skip_msg + "\n"
         blender_lfs_update(args)
->>>>>>> dfeeaa98
 
     if not args.no_libraries:
         libraries_skip_msg += initialize_precompiled_libraries(args)
