--- conflicted
+++ resolved
@@ -23,17 +23,14 @@
 import sys
 from pathlib import Path
 
-<<<<<<< HEAD
-from collections.abc import (
-=======
 from types import (
     TracebackType,
 )
 from typing import (
     Any,
+)
+from collections.abc import (
     Callable,
-    Dict,
->>>>>>> 9791ee0f
     Sequence,
 )
 
