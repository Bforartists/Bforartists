# SPDX-FileCopyrightText: 2017-2022 Blender Authors
#
# SPDX-License-Identifier: GPL-2.0-or-later

if(WIN32)
  set(OSL_CMAKE_CXX_STANDARD_LIBRARIES "kernel32${LIBEXT} user32${LIBEXT} gdi32${LIBEXT} winspool${LIBEXT} shell32${LIBEXT} ole32${LIBEXT} oleaut32${LIBEXT} uuid${LIBEXT} comdlg32${LIBEXT} advapi32${LIBEXT} psapi${LIBEXT}")
  set(OSL_CMAKE_LINKER_FLAGS)
  set(OSL_FLEX_BISON -DFLEX_EXECUTABLE=${LIBDIR}/flexbison/win_flex.exe -DBISON_EXECUTABLE=${LIBDIR}/flexbison/win_bison.exe)
else()
  set(OSL_CMAKE_CXX_STANDARD_LIBRARIES)
  # llvm-config will add -lmxl2. Make sure it can be found and that no system
  # library is used instead.
  set(OSL_CMAKE_LINKER_FLAGS "-L${LIBDIR}/xml2/lib")
  set(OSL_OPENIMAGEIO_LIBRARY "${LIBDIR}/openimageio/lib/OpenImageIO${SHAREDLIBEXT};${LIBDIR}/openexr/lib/IlmImf${OPENEXR_VERSION_POSTFIX}${SHAREDLIBEXT}")

  if(APPLE)
    # Explicitly specify Homebrew path, so we don't use the old system one.
    if(BLENDER_PLATFORM_ARM)
      set(OSL_FLEX_BISON -DBISON_EXECUTABLE=/opt/homebrew/opt/bison/bin/bison)
    else()
      set(OSL_FLEX_BISON -DBISON_EXECUTABLE=/usr/local/opt/bison/bin/bison)
    endif()
  else()
    set(OSL_FLEX_BISON)
  endif()
endif()

set(OSL_EXTRA_ARGS
  -DOpenImageIO_ROOT=${LIBDIR}/openimageio/
  -DOSL_BUILD_TESTS=OFF
  -DZLIB_LIBRARY=${LIBDIR}/zlib/lib/${ZLIB_LIBRARY}
  -DZLIB_INCLUDE_DIR=${LIBDIR}/zlib/include/
  ${OSL_FLEX_BISON}
  -DCMAKE_CXX_STANDARD_LIBRARIES=${OSL_CMAKE_CXX_STANDARD_LIBRARIES}
  -DCMAKE_EXE_LINKER_FLAGS=${OSL_CMAKE_LINKER_FLAGS}
  -DCMAKE_SHARED_LINKER_FLAGS=${OSL_CMAKE_LINKER_FLAGS}
  -DBUILD_SHARED_LIBS=ON
  -DLINKSTATIC=OFF
  -DOSL_BUILD_PLUGINS=OFF
  -DSTOP_ON_WARNING=OFF
  -DUSE_LLVM_BITCODE=ON
  -DLLVM_ROOT=${LIBDIR}/llvm/
  -DLLVM_STATIC=ON
  -DUSE_PARTIO=OFF
  -DUSE_QT=OFF
  -DINSTALL_DOCS=OFF
  -Dpugixml_ROOT=${LIBDIR}/pugixml
  -DUSE_PYTHON=ON
  -DImath_ROOT=${LIBDIR}/imath
  -DCMAKE_DEBUG_POSTFIX=_d
  -Dpybind11_ROOT=${LIBDIR}/pybind11
  -DPython_ROOT=${LIBDIR}/python
  -DPython_EXECUTABLE=${PYTHON_BINARY}
  -DPython3_EXECUTABLE=${PYTHON_BINARY}
  -Dlibdeflate_DIR=${LIBDIR}/deflate/lib/cmake/libdeflate
)

<<<<<<< HEAD
if(NOT APPLE)
=======
if(NOT (APPLE OR BLENDER_PLATFORM_WINDOWS_ARM))
>>>>>>> 5898c1b9
  list(APPEND OSL_EXTRA_ARGS
    -DOSL_USE_OPTIX=ON
    -DCUDA_TARGET_ARCH=sm_50
    -DCUDA_TOOLKIT_ROOT_DIR=${CUDAToolkit_ROOT}
  )
endif()
if(WIN32)
  # Needed to make Clang compile CUDA code with VS2019
  list(APPEND OSL_EXTRA_ARGS
    -DLLVM_COMPILE_FLAGS=-D__CUDACC_VER_MAJOR__=${CUDAToolkit_VERSION_MAJOR}
  )
endif()

ExternalProject_Add(external_osl
  URL file://${PACKAGE_DIR}/${OSL_FILE}
  DOWNLOAD_DIR ${DOWNLOAD_DIR}
  CMAKE_GENERATOR ${PLATFORM_ALT_GENERATOR}
  LIST_SEPARATOR ^^
  URL_HASH ${OSL_HASH_TYPE}=${OSL_HASH}
  PREFIX ${BUILD_DIR}/osl

  PATCH_COMMAND ${PATCH_CMD} -p 1 -d
    ${BUILD_DIR}/osl/src/external_osl <
    ${PATCH_DIR}/osl.diff

  CMAKE_ARGS
    -DCMAKE_INSTALL_PREFIX=${LIBDIR}/osl
    -DCMAKE_BUILD_TYPE=${CMAKE_BUILD_TYPE}
    ${DEFAULT_CMAKE_FLAGS}
    ${OSL_EXTRA_ARGS}

  INSTALL_DIR ${LIBDIR}/osl
)

add_dependencies(
  external_osl
  ll
  external_openexr
  external_zlib
  external_openimageio
  external_pugixml
  external_python
  external_pybind11
)
if(WIN32)
  add_dependencies(
    external_osl
    external_flexbison
  )
elseif(UNIX AND NOT APPLE)
  add_dependencies(
    external_osl
    external_flex
  )
endif()

if(WIN32)
  if(BUILD_MODE STREQUAL Release)
    ExternalProject_Add_Step(external_osl after_install
      COMMAND ${CMAKE_COMMAND} -E copy_directory
        ${LIBDIR}/osl/
        ${HARVEST_TARGET}/osl

      DEPENDEES install
    )
  endif()
  if(BUILD_MODE STREQUAL Debug)
    ExternalProject_Add_Step(external_osl after_install
      COMMAND ${CMAKE_COMMAND} -E copy
        ${LIBDIR}/osl/lib/oslcomp_d.lib
        ${HARVEST_TARGET}/osl/lib/oslcomp_d.lib
      COMMAND ${CMAKE_COMMAND} -E copy
        ${LIBDIR}/osl/lib/oslexec_d.lib
        ${HARVEST_TARGET}/osl/lib/oslexec_d.lib
      COMMAND ${CMAKE_COMMAND} -E copy
        ${LIBDIR}/osl/lib/oslquery_d.lib
        ${HARVEST_TARGET}/osl/lib/oslquery_d.lib
      COMMAND ${CMAKE_COMMAND} -E copy
        ${LIBDIR}/osl/lib/oslnoise_d.lib
        ${HARVEST_TARGET}/osl/lib/oslnoise_d.lib
      COMMAND ${CMAKE_COMMAND} -E copy
        ${LIBDIR}/osl/bin/oslcomp_d.dll
        ${HARVEST_TARGET}/osl/bin/oslcomp_d.dll
      COMMAND ${CMAKE_COMMAND} -E copy
        ${LIBDIR}/osl/bin/oslexec_d.dll
        ${HARVEST_TARGET}/osl/bin/oslexec_d.dll
      COMMAND ${CMAKE_COMMAND} -E copy
        ${LIBDIR}/osl/bin/oslquery_d.dll
        ${HARVEST_TARGET}/osl/bin/oslquery_d.dll
      COMMAND ${CMAKE_COMMAND} -E copy
        ${LIBDIR}/osl/bin/oslnoise_d.dll
        ${HARVEST_TARGET}/osl/bin/oslnoise_d.dll
      COMMAND ${CMAKE_COMMAND} -E copy_directory
        ${LIBDIR}/osl/lib/python${PYTHON_SHORT_VERSION}/
        ${HARVEST_TARGET}/osl/lib/python${PYTHON_SHORT_VERSION}_debug/

      DEPENDEES install
    )
  endif()
else()
  harvest_rpath_bin(external_osl osl/bin osl/bin "oslc")
  harvest(external_osl osl/include osl/include "*.h")
  harvest_rpath_lib(external_osl osl/lib osl/lib "*${SHAREDLIBEXT}*")
  harvest(external_osl osl/share/OSL/shaders osl/share/OSL/shaders "*.h")
  harvest_rpath_python(external_osl
    osl/lib/python${PYTHON_SHORT_VERSION}
    python/lib/python${PYTHON_SHORT_VERSION}
    "*"
  )
endif()<|MERGE_RESOLUTION|>--- conflicted
+++ resolved
@@ -55,11 +55,7 @@
   -Dlibdeflate_DIR=${LIBDIR}/deflate/lib/cmake/libdeflate
 )
 
-<<<<<<< HEAD
-if(NOT APPLE)
-=======
 if(NOT (APPLE OR BLENDER_PLATFORM_WINDOWS_ARM))
->>>>>>> 5898c1b9
   list(APPEND OSL_EXTRA_ARGS
     -DOSL_USE_OPTIX=ON
     -DCUDA_TARGET_ARCH=sm_50
