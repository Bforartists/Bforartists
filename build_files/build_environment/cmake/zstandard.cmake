# SPDX-FileCopyrightText: 2017-2022 Blender Authors
#
# SPDX-License-Identifier: GPL-2.0-or-later

if(MSVC)
  if(BUILD_MODE STREQUAL Debug)
    set(ZSTANDARD_DIR_POSTFIX -pydebug)
    set(ZSTANDARD_ARCHIVE_POSTFIX d)
    set(ZSTANDARD_BUILD_OPTION --debug)
  else()
    set(ZSTANDARD_DIR_POSTFIX)
    set(ZSTANDARD_ARCHIVE_POSTFIX)
    set(ZSTANDARD_BUILD_OPTION)
  endif()
endif()

set(ZSTANDARD_POSTFIX)

ExternalProject_Add(external_zstandard
  URL file://${PACKAGE_DIR}/${ZSTANDARD_FILE}
  DOWNLOAD_DIR ${DOWNLOAD_DIR}
  URL_HASH ${ZSTANDARD_HASH_TYPE}=${ZSTANDARD_HASH}
  PREFIX ${BUILD_DIR}/zstandard
  PATCH_COMMAND ${ZSTANDARD_PATCH}
  CONFIGURE_COMMAND ""
  LOG_BUILD 1
  BUILD_IN_SOURCE 1

  BUILD_COMMAND
    ${PYTHON_BINARY} setup.py
<<<<<<< HEAD
      build ${ZSTANDARD_BUILD_OPTION} -j${PYTHON_MAKE_THREADS}
=======
      --system-zstd
      build_ext ${ZSTANDARD_BUILD_OPTION} -j${PYTHON_MAKE_THREADS}
      --include-dirs=${LIBDIR}/zstd/include
      --library-dirs=${LIBDIR}/zstd/lib
>>>>>>> 5898c1b9
      install
      --old-and-unmanageable

  INSTALL_COMMAND ""
)

add_dependencies(
  external_zstandard
  external_python
  external_zstd
)<|MERGE_RESOLUTION|>--- conflicted
+++ resolved
@@ -28,14 +28,10 @@
 
   BUILD_COMMAND
     ${PYTHON_BINARY} setup.py
-<<<<<<< HEAD
-      build ${ZSTANDARD_BUILD_OPTION} -j${PYTHON_MAKE_THREADS}
-=======
       --system-zstd
       build_ext ${ZSTANDARD_BUILD_OPTION} -j${PYTHON_MAKE_THREADS}
       --include-dirs=${LIBDIR}/zstd/include
       --library-dirs=${LIBDIR}/zstd/lib
->>>>>>> 5898c1b9
       install
       --old-and-unmanageable
 
