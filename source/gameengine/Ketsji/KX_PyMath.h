--- conflicted
+++ resolved
@@ -117,8 +117,6 @@
 		
 		return true;
 	}
-<<<<<<< HEAD
-=======
 	else if (BGE_PROXY_CHECK_TYPE(pyval))
 	{	/* note, include this check because PySequence_Check does too much introspection
 		 * on the PyObject (like getting its __class__, on a BGE type this means searching up
@@ -132,7 +130,6 @@
 		PyErr_Format(PyExc_AttributeError, "expected a sequence type");
 		return false;
 	}
->>>>>>> 0836c0f6
 	else if (PySequence_Check(pyval))
 	{
 		unsigned int numitems = PySequence_Size(pyval);
