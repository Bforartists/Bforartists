/**
 * $Id$
 * ***** BEGIN GPL LICENSE BLOCK *****
 *
 * This program is free software; you can redistribute it and/or
 * modify it under the terms of the GNU General Public License
 * as published by the Free Software Foundation; either version 2
 * of the License, or (at your option) any later version.
 *
 * This program is distributed in the hope that it will be useful,
 * but WITHOUT ANY WARRANTY; without even the implied warranty of
 * MERCHANTABILITY or FITNESS FOR A PARTICULAR PURPOSE.  See the
 * GNU General Public License for more details.
 *
 * You should have received a copy of the GNU General Public License
 * along with this program; if not, write to the Free Software Foundation,
 * Inc., 59 Temple Place - Suite 330, Boston, MA  02111-1307, USA.
 *
 * The Original Code is Copyright (C) 2001-2002 by NaN Holding BV.
 * All rights reserved.
 *
 * The Original Code is: all of this file.
 *
 * Contributor(s): none yet.
 *
 * ***** END GPL LICENSE BLOCK *****
 */

#include <iostream>
 
#include "KX_SG_BoneParentNodeRelationship.h"

#include "MT_Matrix4x4.h"
#include "BL_ArmatureObject.h"


#ifdef HAVE_CONFIG_H
#include <config.h>
#endif

/**
 * Implementation of classes defined in KX_SG_BoneParentNodeRelationship.h
 */

/** 
 * first of all KX_SG_BoneParentRelation
 */

	KX_BoneParentRelation *
KX_BoneParentRelation::
New(Bone* bone
) {
	return new KX_BoneParentRelation(bone);
}		

	bool
KX_BoneParentRelation::
UpdateChildCoordinates(
	SG_Spatial * child,
	const SG_Spatial * parent,
	bool& parentUpdated	
){
	MT_assert(child != NULL);
	
	// This way of accessing child coordinates is a bit cumbersome
	// be nice to have non constant reference access to these values.

	const MT_Vector3 & child_scale = child->GetLocalScale();
	const MT_Point3 & child_pos = child->GetLocalPosition();
	const MT_Matrix3x3 & child_rotation = child->GetLocalOrientation();
	// we don't know if the armature has been updated or not, assume yes
	parentUpdated = true;

	// the childs world locations which we will update.	
	
	MT_Vector3 child_w_scale;
	MT_Point3 child_w_pos;
	MT_Matrix3x3 child_w_rotation;
	
	bool valid_parent_transform = false;
	
	if (parent)
	{
		BL_ArmatureObject *armature = (BL_ArmatureObject*)(parent->GetSGClientObject());
		if (armature)
		{
			MT_Matrix4x4 parent_matrix;
			if (armature->GetBoneMatrix(m_bone, parent_matrix))
			{
				// Get the child's transform, and the bone matrix.
				MT_Matrix4x4 child_transform ( 
					MT_Transform(child_pos + MT_Vector3(0.0, armature->GetBoneLength(m_bone), 0.0), 
						child_rotation.scaled(
							child_scale[0], 
							child_scale[1], 
							child_scale[2])));
				
				// The child's world transform is parent * child
				parent_matrix = parent->GetWorldTransform() * parent_matrix;
				child_transform = parent_matrix * child_transform;
				
				// Recompute the child transform components from the transform.
				child_w_scale.setValue( 
					MT_Vector3(child_transform[0][0], child_transform[0][1], child_transform[0][2]).length(),
					MT_Vector3(child_transform[1][0], child_transform[1][1], child_transform[1][2]).length(),
					MT_Vector3(child_transform[2][0], child_transform[2][1], child_transform[2][2]).length());
				child_w_rotation.setValue(child_transform[0][0], child_transform[0][1], child_transform[0][2], 
					child_transform[1][0], child_transform[1][1], child_transform[1][2], 
					child_transform[2][0], child_transform[2][1], child_transform[2][2]);
				child_w_rotation.scale(1.0/child_w_scale[0], 1.0/child_w_scale[1], 1.0/child_w_scale[2]);
					
				child_w_pos = MT_Point3(child_transform[0][3], child_transform[1][3], child_transform[2][3]);
					
				valid_parent_transform = true;
			}
		}
	} 
	
	if (valid_parent_transform)
	{
		child->SetWorldScale(child_w_scale);
		child->SetWorldPosition(child_w_pos);
		child->SetWorldOrientation(child_w_rotation);
	}
	else {
		child->SetWorldFromLocalTransform();
	}
<<<<<<< HEAD
	child->SetModified(false);
=======
	child->ClearModified();
	// this node must always be updated, so reschedule it for next time
	child->ActivateRecheduleUpdateCallback();
>>>>>>> 0836c0f6
	return valid_parent_transform;
}

	SG_ParentRelation *
KX_BoneParentRelation::
NewCopy(
){
	KX_BoneParentRelation* bone_parent = new KX_BoneParentRelation(m_bone);
	return bone_parent;
}

KX_BoneParentRelation::
~KX_BoneParentRelation(
){
	//nothing to do
}


KX_BoneParentRelation::
KX_BoneParentRelation(Bone* bone
)
: m_bone(bone)
{
	// nothing to do
}<|MERGE_RESOLUTION|>--- conflicted
+++ resolved
@@ -125,13 +125,9 @@
 	else {
 		child->SetWorldFromLocalTransform();
 	}
-<<<<<<< HEAD
-	child->SetModified(false);
-=======
 	child->ClearModified();
 	// this node must always be updated, so reschedule it for next time
 	child->ActivateRecheduleUpdateCallback();
->>>>>>> 0836c0f6
 	return valid_parent_transform;
 }
 
