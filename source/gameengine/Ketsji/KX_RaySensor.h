/**
 * Cast a ray and feel for objects
 *
 * $Id$
 *
 * ***** BEGIN GPL LICENSE BLOCK *****
 *
 * This program is free software; you can redistribute it and/or
 * modify it under the terms of the GNU General Public License
 * as published by the Free Software Foundation; either version 2
 * of the License, or (at your option) any later version.
 *
 * This program is distributed in the hope that it will be useful,
 * but WITHOUT ANY WARRANTY; without even the implied warranty of
 * MERCHANTABILITY or FITNESS FOR A PARTICULAR PURPOSE.  See the
 * GNU General Public License for more details.
 *
 * You should have received a copy of the GNU General Public License
 * along with this program; if not, write to the Free Software Foundation,
 * Inc., 59 Temple Place - Suite 330, Boston, MA  02111-1307, USA.
 *
 * The Original Code is Copyright (C) 2001-2002 by NaN Holding BV.
 * All rights reserved.
 *
 * The Original Code is: all of this file.
 *
 * Contributor(s): none yet.
 *
 * ***** END GPL LICENSE BLOCK *****
 */

#ifndef __KX_RAYSENSOR_H
#define __KX_RAYSENSOR_H

#include "SCA_ISensor.h"
#include "MT_Point3.h"

struct KX_ClientObjectInfo;
class KX_RayCast;

class KX_RaySensor : public SCA_ISensor
{
	Py_Header;
	STR_String		m_propertyname;
	bool			m_bFindMaterial;
	bool			m_bXRay;
	float			m_distance;
	class KX_Scene* m_scene;
	bool			m_bTriggered;
	int				m_axis;
	bool			m_rayHit;
	float			m_hitPosition[3];
	SCA_IObject*	m_hitObject;
	float			m_hitNormal[3];
	float			m_rayDirection[3];

public:
	KX_RaySensor(class SCA_EventManager* eventmgr,
					SCA_IObject* gameobj,
					const STR_String& propname,
					bool bFindMaterial,
					bool bXRay,
					double distance,
					int axis,
					class KX_Scene* ketsjiScene);
	virtual ~KX_RaySensor();
	virtual CValue* GetReplica();

	virtual bool Evaluate();
	virtual bool IsPositiveTrigger();
	virtual void Init();

	bool RayHit(KX_ClientObjectInfo* client, KX_RayCast* result, void * const data);
	bool NeedRayCast(KX_ClientObjectInfo* client);


	//Python Interface
	enum RayAxis {
		KX_RAY_AXIS_POS_Y = 0,
		KX_RAY_AXIS_POS_X,
		KX_RAY_AXIS_POS_Z,
		KX_RAY_AXIS_NEG_X,
		KX_RAY_AXIS_NEG_Y,
		KX_RAY_AXIS_NEG_Z
	};
	
<<<<<<< HEAD
=======
#ifndef DISABLE_PYTHON
>>>>>>> 99d0552b

	/* Attributes */
	static PyObject* pyattr_get_hitobject(void *self_v, const KX_PYATTRIBUTE_DEF *attrdef);
	
#endif // DISABLE_PYTHON

};

#endif //__KX_RAYSENSOR_H
<|MERGE_RESOLUTION|>--- conflicted
+++ resolved
@@ -84,10 +84,7 @@
 		KX_RAY_AXIS_NEG_Z
 	};
 	
-<<<<<<< HEAD
-=======
 #ifndef DISABLE_PYTHON
->>>>>>> 99d0552b
 
 	/* Attributes */
 	static PyObject* pyattr_get_hitobject(void *self_v, const KX_PYATTRIBUTE_DEF *attrdef);
