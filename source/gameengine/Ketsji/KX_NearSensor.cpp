/**
 * Sense if other objects are near
 *
 * $Id$
 *
 * ***** BEGIN GPL LICENSE BLOCK *****
 *
 * This program is free software; you can redistribute it and/or
 * modify it under the terms of the GNU General Public License
 * as published by the Free Software Foundation; either version 2
 * of the License, or (at your option) any later version.
 *
 * This program is distributed in the hope that it will be useful,
 * but WITHOUT ANY WARRANTY; without even the implied warranty of
 * MERCHANTABILITY or FITNESS FOR A PARTICULAR PURPOSE.  See the
 * GNU General Public License for more details.
 *
 * You should have received a copy of the GNU General Public License
 * along with this program; if not, write to the Free Software Foundation,
 * Inc., 59 Temple Place - Suite 330, Boston, MA  02111-1307, USA.
 *
 * The Original Code is Copyright (C) 2001-2002 by NaN Holding BV.
 * All rights reserved.
 *
 * The Original Code is: all of this file.
 *
 * Contributor(s): none yet.
 *
 * ***** END GPL LICENSE BLOCK *****
 */

#include "KX_NearSensor.h"
#include "SCA_LogicManager.h"
#include "KX_GameObject.h"
#include "KX_TouchEventManager.h"
#include "KX_Scene.h" // needed to create a replica
#include "PHY_IPhysicsEnvironment.h"
#include "PHY_IPhysicsController.h"
#include "PHY_IMotionState.h"

#ifdef HAVE_CONFIG_H
#include <config.h>
#endif
KX_NearSensor::KX_NearSensor(SCA_EventManager* eventmgr,
							 KX_GameObject* gameobj,
							 float margin,
							 float resetmargin,
							 bool bFindMaterial,
							 const STR_String& touchedpropname,
<<<<<<< HEAD
							 class KX_Scene* scene,
 							 PHY_IPhysicsController* ctrl)
=======
 							 PHY_IPhysicsController*	ctrl,
							 PyTypeObject* T)
>>>>>>> 9a8cc4c8
			 :KX_TouchSensor(eventmgr,
							 gameobj,
							 bFindMaterial,
							 false,
<<<<<<< HEAD
							 touchedpropname
							 /*, scene */),
=======
							 touchedpropname,
							 T),
>>>>>>> 9a8cc4c8
			 m_Margin(margin),
			 m_ResetMargin(resetmargin)

{

	gameobj->getClientInfo()->m_sensors.remove(this);
	m_client_info = new KX_ClientObjectInfo(gameobj, KX_ClientObjectInfo::SENSOR);
	m_client_info->m_sensors.push_back(this);
	
	//DT_ShapeHandle shape = (DT_ShapeHandle) vshape;
	m_physCtrl = ctrl;
	if (m_physCtrl)
	{
		m_physCtrl->SetMargin(m_Margin);
		m_physCtrl->setNewClientInfo(m_client_info);
	}
	SynchronizeTransform();
}

void KX_NearSensor::SynchronizeTransform()
{
	// The near and radar sensors are using a different physical object which is 
	// not linked to the parent object, must synchronize it.
	if (m_physCtrl)
	{
		PHY_IMotionState* motionState = m_physCtrl->GetMotionState();
		KX_GameObject* parent = ((KX_GameObject*)GetParent());
		const MT_Point3& pos = parent->NodeGetWorldPosition();
		float ori[12];
		parent->NodeGetWorldOrientation().getValue(ori);
		motionState->setWorldPosition(pos[0], pos[1], pos[2]);
		motionState->setWorldOrientation(ori);
		m_physCtrl->WriteMotionStateToDynamics(true);
	}
}

CValue* KX_NearSensor::GetReplica()
{
	KX_NearSensor* replica = new KX_NearSensor(*this);
	replica->ProcessReplica();
	return replica;
}

void KX_NearSensor::ProcessReplica()
{
	KX_TouchSensor::ProcessReplica();
	
	m_client_info = new KX_ClientObjectInfo(m_client_info->m_gameobject, KX_ClientObjectInfo::SENSOR);
	
	if (m_physCtrl)
	{
		m_physCtrl = m_physCtrl->GetReplica();
		if (m_physCtrl)
		{
			//static_cast<KX_TouchEventManager*>(m_eventmgr)->GetPhysicsEnvironment()->addSensor(replica->m_physCtrl);
			m_physCtrl->SetMargin(m_Margin);
			m_physCtrl->setNewClientInfo(m_client_info);
		}
		
	}
}

void KX_NearSensor::ReParent(SCA_IObject* parent)
{
	SCA_ISensor::ReParent(parent);
	m_client_info->m_gameobject = static_cast<KX_GameObject*>(parent); 
	m_client_info->m_sensors.push_back(this);
	//Synchronize here with the actual parent.
	SynchronizeTransform();
}



KX_NearSensor::~KX_NearSensor()
{
	// for nearsensor, the sensor is the 'owner' of sumoobj
	// for touchsensor, it's the parent
	if (m_physCtrl)
	{
		//static_cast<KX_TouchEventManager*>(m_eventmgr)->GetPhysicsEnvironment()->removeSensor(m_physCtrl);
		delete m_physCtrl;
		m_physCtrl = NULL;
	}
	
		
	if (m_client_info)
		delete m_client_info;
}


bool KX_NearSensor::Evaluate()
{
	bool result = false;
//	KX_GameObject* parent = static_cast<KX_GameObject*>(GetParent());

	if (m_bTriggered != m_bLastTriggered)
	{
		m_bLastTriggered = m_bTriggered;
		if (m_bTriggered)
		{
			if (m_physCtrl)
			{
				m_physCtrl->SetRadius(m_ResetMargin);
			}
		} else
		{
			if (m_physCtrl)
			{
				m_physCtrl->SetRadius(m_Margin);
			}

		}
		result = true;
	}

	return result;
}

// this function is called at broad phase stage to check if the two controller
// need to interact at all. It is used for Near/Radar sensor that don't need to
// check collision with object not included in filter
bool	KX_NearSensor::BroadPhaseFilterCollision(void*obj1,void*obj2)
{
	KX_GameObject* parent = static_cast<KX_GameObject*>(GetParent());
	
	// need the mapping from PHY_IPhysicsController to gameobjects now
	assert(obj1==m_physCtrl && obj2);
	KX_ClientObjectInfo* client_info = static_cast<KX_ClientObjectInfo*>((static_cast<PHY_IPhysicsController*>(obj2))->getNewClientInfo());

	KX_GameObject* gameobj = ( client_info ? 
			client_info->m_gameobject :
			NULL);
	
	if (gameobj && (gameobj != parent))
	{
		// only take valid colliders
		if (client_info->m_type == KX_ClientObjectInfo::ACTOR)
		{
			if ((m_touchedpropname.Length() == 0) || 
				(gameobj->GetProperty(m_touchedpropname)))
			{
				return true;
			}
		}
	}

	return false;
}

bool	KX_NearSensor::NewHandleCollision(void* obj1,void* obj2,const PHY_CollData * coll_data)
{
//	KX_TouchEventManager* toucheventmgr = static_cast<KX_TouchEventManager*>(m_eventmgr);
//	KX_GameObject* parent = static_cast<KX_GameObject*>(GetParent());
	
	// need the mapping from PHY_IPhysicsController to gameobjects now
	
	KX_ClientObjectInfo* client_info =static_cast<KX_ClientObjectInfo*> (obj1 == m_physCtrl? 
					((PHY_IPhysicsController*)obj2)->getNewClientInfo() : 
					((PHY_IPhysicsController*)obj1)->getNewClientInfo());

	KX_GameObject* gameobj = ( client_info ? 
			client_info->m_gameobject :
			NULL);
	
	// Add the same check as in SCA_ISensor::Activate(), 
	// we don't want to record collision when the sensor is not active.
	if (m_links && !m_suspended &&
		gameobj /* done in BroadPhaseFilterCollision() && (gameobj != parent)*/)
	{
		if (!m_colliders->SearchValue(gameobj))
			m_colliders->Add(gameobj->AddRef());
		// only take valid colliders
		// These checks are done already in BroadPhaseFilterCollision()
		//if (client_info->m_type == KX_ClientObjectInfo::ACTOR)
		//{
		//	if ((m_touchedpropname.Length() == 0) || 
		//		(gameobj->GetProperty(m_touchedpropname)))
		//	{
				m_bTriggered = true;
				m_hitObject = gameobj;
		//	}
		//}
	}
	
	return false; // was DT_CONTINUE; but this was defined in Sumo as false
}


/* ------------------------------------------------------------------------- */
/* Python Functions															 */
/* ------------------------------------------------------------------------- */

//No methods

/* ------------------------------------------------------------------------- */
/* Python Integration Hooks                                                  */
/* ------------------------------------------------------------------------- */

PyTypeObject KX_NearSensor::Type = {
#if (PY_VERSION_HEX >= 0x02060000)
	PyVarObject_HEAD_INIT(NULL, 0)
#else
	/* python 2.5 and below */
	PyObject_HEAD_INIT( NULL )  /* required py macro */
	0,                          /* ob_size */
#endif
	"KX_NearSensor",
	sizeof(PyObjectPlus_Proxy),
	0,
	py_base_dealloc,
	0,
	0,
	0,
	0,
	py_base_repr,
	0,0,0,0,0,0,0,0,0,
	Py_TPFLAGS_DEFAULT | Py_TPFLAGS_BASETYPE,
	0,0,0,0,0,0,0,
	Methods,
	0,
	0,
	&KX_TouchSensor::Type,
	0,0,0,0,0,0,
	py_base_new
};

PyMethodDef KX_NearSensor::Methods[] = {
	//No methods
	{NULL,NULL} //Sentinel
};

PyAttributeDef KX_NearSensor::Attributes[] = {
	KX_PYATTRIBUTE_FLOAT_RW_CHECK("distance", 0, 100, KX_NearSensor, m_Margin, CheckResetDistance),
	KX_PYATTRIBUTE_FLOAT_RW_CHECK("resetDistance", 0, 100, KX_NearSensor, m_ResetMargin, CheckResetDistance),
	{NULL} //Sentinel
};<|MERGE_RESOLUTION|>--- conflicted
+++ resolved
@@ -47,24 +47,12 @@
 							 float resetmargin,
 							 bool bFindMaterial,
 							 const STR_String& touchedpropname,
-<<<<<<< HEAD
-							 class KX_Scene* scene,
  							 PHY_IPhysicsController* ctrl)
-=======
- 							 PHY_IPhysicsController*	ctrl,
-							 PyTypeObject* T)
->>>>>>> 9a8cc4c8
 			 :KX_TouchSensor(eventmgr,
 							 gameobj,
 							 bFindMaterial,
 							 false,
-<<<<<<< HEAD
-							 touchedpropname
-							 /*, scene */),
-=======
-							 touchedpropname,
-							 T),
->>>>>>> 9a8cc4c8
+							 touchedpropname),
 			 m_Margin(margin),
 			 m_ResetMargin(resetmargin)
 
