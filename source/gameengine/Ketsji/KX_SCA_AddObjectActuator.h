--- conflicted
+++ resolved
@@ -111,10 +111,7 @@
 	Update();
 
 	virtual PyObject* py_getattro(PyObject *attr);
-<<<<<<< HEAD
-=======
 	virtual PyObject* py_getattro_dict();
->>>>>>> 0836c0f6
 	virtual int py_setattro(PyObject *attr, PyObject* value);
 
 		SCA_IObject*	
