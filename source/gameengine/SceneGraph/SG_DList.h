/**
 * $Id$
 *
 * ***** BEGIN GPL LICENSE BLOCK *****
 *
 * This program is free software; you can redistribute it and/or
 * modify it under the terms of the GNU General Public License
 * as published by the Free Software Foundation; either version 2
 * of the License, or (at your option) any later version.
 *
 * This program is distributed in the hope that it will be useful,
 * but WITHOUT ANY WARRANTY; without even the implied warranty of
 * MERCHANTABILITY or FITNESS FOR A PARTICULAR PURPOSE.  See the
 * GNU General Public License for more details.
 *
 * You should have received a copy of the GNU General Public License
 * along with this program; if not, write to the Free Software Foundation,
 * Inc., 59 Temple Place - Suite 330, Boston, MA  02111-1307, USA.
 *
 * The Original Code is Copyright (C) 2001-2002 by NaN Holding BV.
 * All rights reserved.
 *
 * The Original Code is: all of this file.
 *
 * Contributor(s): none yet.
 *
 * ***** END GPL LICENSE BLOCK *****
 */
#ifndef __SG_DLIST
#define __SG_DLIST

#include <stdlib.h>

#ifdef WITH_CXX_GUARDEDALLOC
#include "MEM_guardedalloc.h"
#endif

/**
 * Double circular linked list
 */
class SG_DList
{
protected :
	SG_DList* m_flink;
	SG_DList* m_blink;

public:
	template<typename T> class iterator
	{
	private:
		SG_DList&	m_head;
		T*			m_current;
	public:
		typedef iterator<T> _myT;
		iterator(SG_DList& head) : m_head(head), m_current(NULL) {}
		~iterator() {}

		void begin()
		{
			m_current = (T*)m_head.Peek();
		}
		void back()
		{
			m_current = (T*)m_head.Back();
		}
		bool end()
		{
			return (m_current == (T*)m_head.Self());
		}
		bool add_back(T* item)
		{
			return m_current->AddBack(item);
		}
		T* operator*()
		{
			return m_current;
		}
		_myT& operator++()
		{
			// no check of NULL! make sure you don't try to increment beyond end
			m_current = (T*)m_current->Peek();
			return *this;
		}
		_myT& operator--()
		{
			// no check of NULL! make sure you don't try to increment beyond end
			m_current = (T*)m_current->Back();
			return *this;
		}
	};

	template<typename T> class const_iterator
	{
	private:
		const SG_DList&	m_head;
		const T*		m_current;
	public:
		typedef const_iterator<T> _myT;
		const_iterator(const SG_DList& head) : m_head(head), m_current(NULL) {}
		~const_iterator() {}

		void begin()
		{
			m_current = (const T*)m_head.Peek();
		}
		void back()
		{
			m_current = (const T*)m_head.Back();
		}
		bool end()
		{
			return (m_current == (const T*)m_head.Self());
		}
		const T* operator*()
		{
			return m_current;
		}
		_myT& operator++()
		{
			// no check of NULL! make sure you don't try to increment beyond end
			m_current = (const T*)m_current->Peek();
			return *this;
		}
		_myT& operator--()
		{
			// no check of NULL! make sure you don't try to increment beyond end
			m_current = (const T*)m_current->Back();
			return *this;
		}
	};

    SG_DList() 
    { 
        m_flink = m_blink = this; 
    }
	SG_DList(const SG_DList& other)
	{
        m_flink = m_blink = this; 
	}
    virtual ~SG_DList() 
    {
		Delink();
    }

    inline bool Empty()               // Check for empty queue
    {     
        return ( m_flink == this ); 
    }
    bool AddBack( SG_DList *item )  // Add to the back
    {
		if (!item->Empty())
			return false;
        item->m_blink = m_blink;
        item->m_flink = this;
        m_blink->m_flink = item;
        m_blink = item;
		return true;
    }
    bool AddFront( SG_DList *item )  // Add to the back
    {
		if (!item->Empty())
			return false;
        item->m_flink = m_flink;
        item->m_blink = this;
        m_flink->m_blink = item;
        m_flink = item;
		return true;
    }
    SG_DList *Remove()           // Remove from the front
    {
        if (Empty()) 
        {
            return NULL;
        }
        SG_DList* item = m_flink;
        m_flink = item->m_flink;
        m_flink->m_blink = this;
        item->m_flink = item->m_blink = item;
        return item;
    }
    bool Delink()             // Remove from the middle
    {
		if (Empty())
			return false;
		m_blink->m_flink = m_flink;
		m_flink->m_blink = m_blink;
		m_flink = m_blink = this;
		return true;
    }
    inline SG_DList *Peek()			// Look at front without removing
    { 
        return m_flink; 
    }  
    inline SG_DList *Back()			// Look at front without removing
    { 
        return m_blink; 
    }  
    inline SG_DList *Self() 
    { 
        return this; 
    }
<<<<<<< HEAD
=======
    inline const SG_DList *Peek() const			// Look at front without removing
    { 
        return (const SG_DList*)m_flink; 
    }  
    inline const SG_DList *Back() const			// Look at front without removing
    { 
        return (const SG_DList*)m_blink; 
    }  
    inline const SG_DList *Self() const 
    { 
        return this; 
    }
>>>>>>> 99d0552b
	
	
#ifdef WITH_CXX_GUARDEDALLOC
public:
	void *operator new( unsigned int num_bytes) { return MEM_mallocN(num_bytes, "GE:SG_DList"); }
	void operator delete( void *mem ) { MEM_freeN(mem); }
#endif
<<<<<<< HEAD
=======
};

/**
 * SG_DListHead : Template class that implements copy constructor to duplicate list automatically
 *                The elements of the list must have themselves a copy constructor.
 */
template<typename T> class SG_DListHead : public SG_DList
{
public:
	typedef SG_DListHead<T> _myT;
	SG_DListHead() : SG_DList() {}
	SG_DListHead(const _myT& other) : SG_DList()
	{
		// copy the list, assuming objects of type T
		const_iterator<T> eit(other);
		T* elem;
		for (eit.begin(); !eit.end(); ++eit) {
			elem = (*eit)->GetReplica();
			AddBack(elem);
		}
	}
	virtual ~SG_DListHead() {}
    T* Remove()
    {
		return static_cast<T*>(SG_DList::Remove());
    }

>>>>>>> 99d0552b
};

#endif //__SG_DLIST
<|MERGE_RESOLUTION|>--- conflicted
+++ resolved
@@ -199,8 +199,6 @@
     { 
         return this; 
     }
-<<<<<<< HEAD
-=======
     inline const SG_DList *Peek() const			// Look at front without removing
     { 
         return (const SG_DList*)m_flink; 
@@ -213,7 +211,6 @@
     { 
         return this; 
     }
->>>>>>> 99d0552b
 	
 	
 #ifdef WITH_CXX_GUARDEDALLOC
@@ -221,8 +218,6 @@
 	void *operator new( unsigned int num_bytes) { return MEM_mallocN(num_bytes, "GE:SG_DList"); }
 	void operator delete( void *mem ) { MEM_freeN(mem); }
 #endif
-<<<<<<< HEAD
-=======
 };
 
 /**
@@ -250,7 +245,6 @@
 		return static_cast<T*>(SG_DList::Remove());
     }
 
->>>>>>> 99d0552b
 };
 
 #endif //__SG_DLIST
