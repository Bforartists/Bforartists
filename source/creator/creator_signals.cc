--- conflicted
+++ resolved
@@ -44,10 +44,7 @@
 #  include "BKE_global.hh"
 #  include "BKE_main.hh"
 #  include "BKE_report.hh"
-<<<<<<< HEAD
-=======
 #  include "BKE_wm_runtime.hh"
->>>>>>> 6f0ef0e3
 
 #  include <csignal>
 
