--- conflicted
+++ resolved
@@ -915,43 +915,6 @@
 
 	# python
 	if(WITH_PYTHON AND NOT WITH_PYTHON_MODULE AND NOT WITH_PYTHON_FRAMEWORK)
-<<<<<<< HEAD
-		# the python zip is first extracted as part of the build process,
-		# and then later installed as part of make install. this is much
-		# quicker, and means we can easily exclude files on copy
-		# Not needed for PYTHON_MODULE or WEB_PLUGIN due uses Pyhon framework
-		# use a hash of the .zip path to handle switching between different
-		# lib directories without needing a clean build
-		string(SHA1 PYTHON_ZIP_HASH ${LIBDIR}/release/${PYTHON_ZIP})
-		set(PYTHON_EXTRACT_DIR ${CMAKE_CURRENT_BINARY_DIR}/${PYTHON_ZIP_HASH}/python)
-
-		add_custom_target(
-			extractpyzip
-			DEPENDS ${PYTHON_EXTRACT_DIR})
-
-		set(PYTHON_ZIP "python_${CMAKE_OSX_ARCHITECTURES}.zip")
-
-		add_custom_command(
-			OUTPUT ${PYTHON_EXTRACT_DIR}
-			COMMAND ${CMAKE_COMMAND} -E remove_directory "${PYTHON_EXTRACT_DIR}/"
-			COMMAND ${CMAKE_COMMAND} -E make_directory "${PYTHON_EXTRACT_DIR}/"
-			COMMAND ${CMAKE_COMMAND} -E chdir "${PYTHON_EXTRACT_DIR}/"
-			        ${CMAKE_COMMAND} -E tar xzfv "${LIBDIR}/release/${PYTHON_ZIP}"
-			DEPENDS ${LIBDIR}/release/${PYTHON_ZIP})
-
-		add_dependencies(bforartists extractpyzip)
-
-		# copy extracted python files
-		install_dir(
-			${PYTHON_EXTRACT_DIR}
-			\${TARGETDIR_VER}
-		)
-		# copy site-packages files
-		install_dir(
-			${LIBDIR}/release/site-packages
-			\${TARGETDIR_VER}/python/lib/python${PYTHON_VERSION}
-		)
-=======
 		if(WITH_CXX11)
 			# Copy the python libs into the install directory
 			install_dir(
@@ -982,7 +945,7 @@
 						${CMAKE_COMMAND} -E tar xzfv "${LIBDIR}/release/${PYTHON_ZIP}"
 				DEPENDS ${LIBDIR}/release/${PYTHON_ZIP})
 
-			add_dependencies(blender extractpyzip)
+		add_dependencies(bforartists extractpyzip)
 
 			# copy extracted python files
 			install_dir(
@@ -995,7 +958,6 @@
 				\${TARGETDIR_VER}/python/lib/python${PYTHON_VERSION}
 			)
 		endif()
->>>>>>> 646d718a
 
 		install(DIRECTORY ${LIBDIR}/python/bin
 			DESTINATION ${TARGETDIR_VER}/python
