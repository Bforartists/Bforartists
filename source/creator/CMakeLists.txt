# SPDX-FileCopyrightText: 2006 Blender Authors
#
# SPDX-License-Identifier: GPL-2.0-or-later

set(INC
  ../blender/blenkernel
  ../blender/editors/include
  ../blender/gpu
  ../blender/imbuf
  ../blender/io/usd
  ../blender/bmesh
  ../blender/makesrna
  ../blender/render
  ../blender/windowmanager
)

set(LIB
  PRIVATE bf::blenlib
  PRIVATE bf::depsgraph
  PRIVATE bf::dna
  PRIVATE bf::intern::clog
  PRIVATE bf::intern::guardedalloc
  bf_windowmanager
)

if(HAVE_FEENABLEEXCEPT)
  add_definitions(-DHAVE_FEENABLEEXCEPT)
endif()

if(WITH_STRSIZE_DEBUG)
  add_definitions(-DWITH_STRSIZE_DEBUG)
endif()

if(WITH_TBB)
  # Force TBB libraries to be in front of MKL (part of `OpenImageDenoise`), so
  # that it is initialized before MKL and static library initialization order issues are avoided.
  #
  # This isn't fully robust but seems to work.
  list(INSERT LIB 0 ${TBB_LIBRARIES})
  list(INSERT LIB 0 bf_blenkernel)
endif()

if(WIN32)
  list(APPEND INC ../../intern/utfconv)
endif()

if(WITH_LIBMV)
  list(APPEND INC ../../intern/libmv)
  add_definitions(-DWITH_LIBMV)
endif()

if(WITH_CYCLES)
  add_definitions(-DWITH_CYCLES)
  if(WITH_CYCLES_LOGGING)
    list(APPEND INC ../../intern/cycles/blender)
    add_definitions(-DWITH_CYCLES_LOGGING)
  endif()
endif()

if(WITH_OPENGL_BACKEND)
  add_definitions(-DWITH_OPENGL_BACKEND)
endif()

if(WITH_VULKAN_BACKEND)
  add_definitions(-DWITH_VULKAN_BACKEND)
endif()

if(WITH_RENDERDOC)
  add_definitions(-DWITH_RENDERDOC)
endif()

if(WITH_CODEC_FFMPEG)
  add_definitions(-DWITH_FFMPEG)
endif()

if(WITH_TBB)
  list(APPEND INC ${TBB_INCLUDE_DIRS})
  if(WIN32)
    # For `pragma` that links `tbbmalloc_proxy.lib`.
    link_directories(${LIBDIR}/tbb/lib)
  endif()
endif()

if(WIN32)
  # Windows.h will define min/max macros that will collide with the STL versions.
  add_definitions(-DNOMINMAX)
endif()

if(WITH_USD)
  # USD links libMaterialX, when using pre-compiled libraries
  # ensures `usd_ms` can find `MaterialXRender` and friends.
  #
  # NOTE: This is _only_ needed when linking blender before the install target runs.
  # Once MATERIALX libraries have been copied into `TARGETDIR_LIB` then Blender will link.
  # Don't rely on this though as failing on a fresh build is no good and the library
  # files could get outdated too.
  if(DEFINED LIBDIR)
    link_directories(${LIBDIR}/materialx/lib)
  endif()
endif()

if(WITH_PYTHON)
  list(APPEND INC ../blender/python)
  add_definitions(-DWITH_PYTHON)

  if(WITH_PYTHON_SECURITY)
    add_definitions(-DWITH_PYTHON_SECURITY)
  endif()
endif()

if(WITH_HEADLESS)
  add_definitions(-DWITH_HEADLESS)
endif()

if(WITH_SDL)
  add_definitions(-DWITH_SDL)
endif()

if(WITH_BINRELOC)
  list(APPEND INC ${BINRELOC_INCLUDE_DIRS})
  add_definitions(-DWITH_BINRELOC)
endif()

if(WITH_FREESTYLE)
  list(APPEND INC ../blender/freestyle)
  add_definitions(-DWITH_FREESTYLE)
endif()

if(WITH_XR_OPENXR)
  add_definitions(-DWITH_XR_OPENXR)
endif()

if(WITH_GMP)
  list(APPEND INC ${GMP_INCLUDE_DIRS})
  add_definitions(-DWITH_GMP)
endif()

if(WITH_OPENCOLORIO)
  add_definitions(-DWITH_OCIO)
endif()

# Setup the EXE sources and `buildinfo`.
set(SRC
  creator.cc
  creator_args.cc
  creator_signals.cc

  creator_intern.h
)

if(CMAKE_GENERATOR MATCHES "^Visual Studio.+")
  # This helps visual studio find the debugger visualizers
  list(APPEND SRC ${CMAKE_SOURCE_DIR}/tools/utils_ide/natvis/Blender.natvis)
endif()

# MSVC 2010 gives linking errors with the manifest.
if(WIN32 AND NOT UNIX)
  # BFA: modifed BLEN_VER_RC_STR to show patch version as well
  add_definitions(
    -DBLEN_VER_RC_STR="${BFORARTISTS_VERSION}.${BFORARTISTS_VERSION_PATCH}"
    -DBLEN_VER_RC_1=${BFORARTISTS_VERSION_MAJOR}
    -DBLEN_VER_RC_2=${BFORARTISTS_VERSION_MINOR}
    -DBLEN_VER_RC_3=${BFORARTISTS_VERSION_PATCH}
    -DBLEN_VER_RC_4=0
  )

  list(APPEND SRC
    ${CMAKE_SOURCE_DIR}/release/windows/icons/winblender.rc
  )

  if(NOT WITH_WINDOWS_EXTERNAL_MANIFEST)
    list(APPEND SRC
      ${CMAKE_BINARY_DIR}/bforartists.exe.manifest
    )
  endif()
endif()

if(WITH_BUILDINFO)
  add_definitions(-DWITH_BUILDINFO)
  # --------------------------------------------------------------------------
  # These defines could all be moved into the header below

  # Write strings into a separate header since we can escape C-strings
  # in a way that's not practical when passing defines.
  set(BUILD_PLATFORM "${CMAKE_SYSTEM_NAME}")
  set(BUILD_TYPE "${CMAKE_BUILD_TYPE}")
  set(BUILD_CFLAGS "${CMAKE_C_FLAGS}")
  set(BUILD_CXXFLAGS "${CMAKE_CXX_FLAGS}")
  set(BUILD_LINKFLAGS "${PLATFORM_LINKFLAGS}")
  set(BUILD_SYSTEM "CMake")

  if(WITH_COMPILER_SHORT_FILE_MACRO)
    # It's not necessary to include path information
    # about the system building Blender in the executable.
    string(REPLACE "${PLATFORM_CFLAGS_FMACRO_PREFIX_MAP}" " " BUILD_CFLAGS "${BUILD_CFLAGS}")
    string(REPLACE "${PLATFORM_CFLAGS_FMACRO_PREFIX_MAP}" " " BUILD_CXXFLAGS "${BUILD_CXXFLAGS}")
  endif()

  # Use `configure_file` instead of definitions since properly
  # escaping the multiple command line arguments which themselves
  # contain strings and spaces becomes overly error-prone & complicated.
  configure_file(
    "${CMAKE_SOURCE_DIR}/build_files/cmake/buildinfo_static.h.in"
    "${CMAKE_CURRENT_BINARY_DIR}/buildinfo_static.h"
    ESCAPE_QUOTES
    @ONLY
  )

  unset(BUILD_PLATFORM)
  unset(BUILD_TYPE)
  unset(BUILD_CFLAGS)
  unset(BUILD_CXXFLAGS)
  unset(BUILD_LINKFLAGS)
  unset(BUILD_SYSTEM)

  # --------------------------------------------------------------------------
  # Write header for values that change each build
  #
  # NOTE: generated file is in build directory `source/creator`
  # except when used as an include path.

  add_definitions(-DWITH_BUILDINFO_HEADER)

  # Include the output directory, where the `buildinfo.h` file is generated.
  include_directories(${CMAKE_CURRENT_BINARY_DIR})


  # XXX: `${buildinfo_h_fake}` is used here,
  # because we rely on that file being detected as missing
  # every build so that the real header `buildinfo.h` is updated.
  #
  # Keep this until we find a better way to resolve!

  set(buildinfo_h_real "${CMAKE_CURRENT_BINARY_DIR}/buildinfo.h")
  set(buildinfo_h_fake "${CMAKE_CURRENT_BINARY_DIR}/buildinfo.h_fake")

  if(EXISTS ${buildinfo_h_fake})
    message(
      FATAL_ERROR
      "File \"${buildinfo_h_fake}\" found, this should never be created, remove!"
    )
  endif()

  # From the CMAKE documentation "If the output of the custom command is not actually created as a
  # file on disk it should be marked with the SYMBOLIC source file property."
  #
  # Not doing this leads to build warnings for the not generated file on
  # MS-Windows when using `msbuild`.
  set_source_files_properties(${buildinfo_h_fake} PROPERTIES SYMBOLIC TRUE)

  # a custom target that is always built
  add_custom_target(
    buildinfo ALL
    DEPENDS ${buildinfo_h_fake}
  )

  # Creates `buildinfo.h` using CMAKE script.
  add_custom_command(
    OUTPUT
      ${buildinfo_h_fake}  # ensure we always run
      ${buildinfo_h_real}
    COMMAND
      ${CMAKE_COMMAND}
      -DSOURCE_DIR=${CMAKE_SOURCE_DIR}
      # Overrides only used when non-empty strings.
      -DBUILD_DATE=${BUILDINFO_OVERRIDE_DATE}
      -DBUILD_TIME=${BUILDINFO_OVERRIDE_TIME}
      -P ${CMAKE_SOURCE_DIR}/build_files/cmake/buildinfo.cmake
    )

  # `buildinfo.h` is a generated file.
  set_source_files_properties(
    ${buildinfo_h_real}
    PROPERTIES GENERATED TRUE
    HEADER_FILE_ONLY TRUE)

  unset(buildinfo_h_real)
  unset(buildinfo_h_fake)

  # Add dependencies below, after adding Blender
  # -------------- done with header values.

  list(APPEND SRC
    buildinfo.c
  )

  # make an object library so can load with it in tests
  add_library(buildinfoobj OBJECT buildinfo.c)
  add_dependencies(buildinfoobj buildinfo)
endif()

add_cc_flags_custom_test(bforartists)

# message(STATUS "Configuring blender")
if(WITH_PYTHON_MODULE)
  add_definitions(-DWITH_PYTHON_MODULE)

  # Creates `./bpy/__init__.so` which can be imported as a Python module.
  #
  # Note that 'SHARED' works on Linux and Windows, but not MACOS which _must_ be 'MODULE'.
  add_library(bforartists MODULE ${SRC})


  get_property(GENERATOR_IS_MULTI_CONFIG GLOBAL PROPERTY GENERATOR_IS_MULTI_CONFIG)
  if(GENERATOR_IS_MULTI_CONFIG)
    set(BPY_OUTPUT_DIRECTORY ${CMAKE_BINARY_DIR}/bin/$<CONFIG>/bpy)
  else()
    set(BPY_OUTPUT_DIRECTORY ${CMAKE_BINARY_DIR}/bin/bpy)
  endif()

  set_target_properties(
    bforartists
    PROPERTIES
      PREFIX ""
      OUTPUT_NAME __init__
      LIBRARY_OUTPUT_DIRECTORY ${BPY_OUTPUT_DIRECTORY}
      RUNTIME_OUTPUT_DIRECTORY ${BPY_OUTPUT_DIRECTORY}
  )
  unset(BPY_OUTPUT_DIRECTORY)

  if(APPLE)
    set_target_properties(bforartists PROPERTIES MACOSX_BUNDLE TRUE)
  endif()

  if(WIN32)
    # Python modules use this.
    set_target_properties(
      bforartists
      PROPERTIES
      SUFFIX ".pyd"
    )
  endif()

else()
  add_executable(bforartists ${EXETYPE} ${SRC})
  if(WITH_CPU_CHECK)
    # blender_cpu_check *NEEDS* to be linked first, there can be no exceptions
    # to this, this is to ensure this will be the first code to run once the
    # blender binary has been loaded by the OS.
    target_link_libraries(bforartists PRIVATE blender_cpu_check)
  endif()
  if(WIN32)
    add_executable(bforartists-launcher WIN32
      blender_launcher_win32.c
      ${CMAKE_SOURCE_DIR}/release/windows/icons/winblender.rc
    )
    if(NOT WITH_WINDOWS_EXTERNAL_MANIFEST)
      target_sources(bforartists-launcher PRIVATE
        ${CMAKE_BINARY_DIR}/bforartists.exe.manifest
      )
    endif()
    target_compile_definitions (bforartists-launcher PRIVATE -D_UNICODE -DUNICODE)
    target_link_libraries(bforartists-launcher Pathcch.lib)
  endif()
endif()

if(WITH_BUILDINFO)
  # Explicitly say that the executable depends on the `buildinfo`.
  add_dependencies(bforartists buildinfo)
endif()


set(BLENDER_TEXT_FILES
  # Generate this file:
  # `${CMAKE_SOURCE_DIR}/release/text/readme.html`
)

if(WITH_INSTALL_COPYRIGHT)
  list(APPEND BLENDER_TEXT_FILES
    ${CMAKE_SOURCE_DIR}/release/text/copyright.txt
  )
endif()

# -----------------------------------------------------------------------------
# Platform specific target destinations
#
# Setup version directory, libraries, `bpy` & text files.

if(UNIX AND NOT APPLE)
  if(WITH_PYTHON_MODULE)
    if(WITH_INSTALL_PORTABLE)
      set(TARGETDIR_BPY "./bpy")
      set(TARGETDIR_VER "./bpy/${BLENDER_VERSION}")
      set(TARGETDIR_LIB "./bpy/lib")
    else()
      set(TARGETDIR_BPY ${PYTHON_SITE_PACKAGES}/bpy)
      set(TARGETDIR_VER ${PYTHON_SITE_PACKAGES}/bpy/${BLENDER_VERSION})
      set(TARGETDIR_LIB ${PYTHON_SITE_PACKAGES}/bpy/lib)
    endif()
  else()
    if(WITH_INSTALL_PORTABLE)
      set(TARGETDIR_VER "./${BLENDER_VERSION}")
      set(TARGETDIR_TEXT ".")
      set(TARGETDIR_LIB "./lib")
    else()
      set(TARGETDIR_VER "./share/bforartists/${BLENDER_VERSION}")
      set(TARGETDIR_TEXT "./share/doc/bforartists")
    endif()
  endif()

elseif(WIN32)
  if(WITH_PYTHON_MODULE)
    set(TARGETDIR_BPY ${CMAKE_INSTALL_PREFIX_WITH_CONFIG}/bpy)
    set(TARGETDIR_VER ${CMAKE_INSTALL_PREFIX_WITH_CONFIG}/bpy/${BLENDER_VERSION})
    # Important the DLL's are next to `__init__.pyd` otherwise it won't load.
    set(TARGETDIR_LIB ${CMAKE_INSTALL_PREFIX_WITH_CONFIG}/bpy)
    set(TARGETDIR_EXE ${CMAKE_INSTALL_PREFIX_WITH_CONFIG}/bpy)
  else()
    set(TARGETDIR_VER "./${BLENDER_VERSION}")
    set(TARGETDIR_TEXT ".")
    set(TARGETDIR_LIB "./bforartists.shared")
    set(TARGETDIR_EXE ".")
  endif()
elseif(APPLE)
  if(WITH_PYTHON_MODULE)
    if(WITH_INSTALL_PORTABLE)
      set(TARGETDIR_BPY "./bpy")
      set(TARGETDIR_VER "./bpy/${BLENDER_VERSION}")
      set(TARGETDIR_LIB "./bpy/lib")
    else()
      # Paths defined in terms of `site-packages` since the `site-packages`
      # directory can be a symbolic-link (brew for example).
      set(TARGETDIR_BPY ${PYTHON_SITE_PACKAGES}/bpy)
      set(TARGETDIR_VER ${PYTHON_SITE_PACKAGES}/bpy/${BLENDER_VERSION})
      set(TARGETDIR_LIB ${PYTHON_SITE_PACKAGES}/bpy/lib)
    endif()
  else()
    set(TARGETDIR_VER "./Bforartists.app/Contents/Resources/${BLENDER_VERSION}")
    set(TARGETDIR_LIB "./Bforartists.app/Contents/Resources/lib")
    set(TARGETDIR_TEXT "./Bforartists.app/Contents/Resources/text")
  endif()
  # Skip re-linking on CPACK / install.
  set_target_properties(bforartists PROPERTIES BUILD_WITH_INSTALL_RPATH true)
endif()


# -----------------------------------------------------------------------------
# Install Targets (Generic, All Platforms)

if(WITH_PYTHON)
  # install(CODE "message(\"copying blender scripts...\")")

  # do not install freestyle dir if disabled
  if(NOT WITH_FREESTYLE)
    set(FREESTYLE_EXCLUDE_CONDITIONAL "freestyle/*")
  else()
    set(FREESTYLE_EXCLUDE_CONDITIONAL "_freestyle/*")  # Dummy, won't do anything.
  endif()

  install(
    DIRECTORY ${CMAKE_SOURCE_DIR}/scripts
    DESTINATION ${TARGETDIR_VER}
    PATTERN ".git" EXCLUDE
    PATTERN ".gitignore" EXCLUDE
    PATTERN ".gitea" EXCLUDE
    PATTERN ".github" EXCLUDE
    PATTERN ".arcconfig" EXCLUDE
    PATTERN "__pycache__" EXCLUDE
    PATTERN "site" EXCLUDE
    PATTERN "${FREESTYLE_EXCLUDE_CONDITIONAL}" EXCLUDE
  )

  if(WITH_PYTHON_INSTALL)
    if(WIN32)
      install(
        FILES ${CMAKE_SOURCE_DIR}/scripts/site/sitecustomize.py
        DESTINATION ${TARGETDIR_VER}/python/lib/site-packages
      )
    else()
      install(
        FILES ${CMAKE_SOURCE_DIR}/scripts/site/sitecustomize.py
        DESTINATION ${TARGETDIR_VER}/python/lib/python${PYTHON_VERSION}/site-packages
      )
    endif()
  endif()
  unset(FREESTYLE_EXCLUDE_CONDITIONAL)
endif()

# fonts
install(
  DIRECTORY ${CMAKE_SOURCE_DIR}/release/datafiles/fonts
  DESTINATION ${TARGETDIR_VER}/datafiles
)

# localization
if(WITH_INTERNATIONAL)
  set(_locale_dir "${CMAKE_SOURCE_DIR}/locale")
  set(_locale_target_dir ${TARGETDIR_VER}/datafiles/locale)

  file(GLOB _po_files "${_locale_dir}/po/*.po")
  foreach(_po_file ${_po_files})
    msgfmt_simple(${_po_file} _all_mo_files)
  endforeach()

  # Create a custom target which will compile all `*.po` to `*.mo`.
  add_custom_target(
    locales
    DEPENDS ${_all_mo_files}
  )
  add_dependencies(bforartists locales)

  # Generate INSTALL rules.
  install(
    FILES ${_locale_dir}/languages
    DESTINATION ${_locale_target_dir}
  )

  foreach(_mo_file ${_all_mo_files})
    get_filename_component(_locale_name ${_mo_file} NAME_WE)
    install(
      FILES ${_mo_file}
      DESTINATION ${_locale_target_dir}/${_locale_name}/LC_MESSAGES
      RENAME blender.mo
    )
    unset(_locale_name)
  endforeach()

  unset(_all_mo_files)
  unset(_po_files)
  unset(_po_file)
  unset(_mo_file)
  unset(_locale_target_dir)

  unset(_locale_dir)
endif()

# Color management.
if(WITH_OPENCOLORIO)
  install(
    DIRECTORY ${CMAKE_SOURCE_DIR}/release/datafiles/colormanagement
    DESTINATION ${TARGETDIR_VER}/datafiles
  )
endif()
if(WIN32)
  if(EXISTS ${LIBDIR}/osl/bin/oslquery.dll) # 4.1+
    windows_install_shared_manifest(
      FILES ${LIBDIR}/osl/bin/oslquery.dll
            ${LIBDIR}/osl/bin/oslcomp.dll
            ${LIBDIR}/osl/bin/oslexec.dll
            ${LIBDIR}/osl/bin/oslnoise.dll
      RELEASE
    )
    windows_install_shared_manifest(
      FILES ${LIBDIR}/osl/bin/oslquery_d.dll
            ${LIBDIR}/osl/bin/oslcomp_d.dll
            ${LIBDIR}/osl/bin/oslexec_d.dll
            ${LIBDIR}/osl/bin/oslnoise_d.dll
      DEBUG
    )
  endif()
  if(EXISTS ${LIBDIR}/opencolorio/bin/opencolorio_2_2.dll) # 3.5
    windows_install_shared_manifest(
      FILES ${LIBDIR}/opencolorio/bin/opencolorio_2_2.dll
      RELEASE
    )
    windows_install_shared_manifest(
      FILES ${LIBDIR}/opencolorio/bin/opencolorio_d_2_2.dll
      DEBUG
    )
    install(
      FILES ${LIBDIR}/opencolorio/lib/site-packages-debug/PyOpenColorIO_d.pyd
      DESTINATION ${TARGETDIR_VER}/python/lib/site-packages
      CONFIGURATIONS Debug
    )
    install(
      FILES ${LIBDIR}/opencolorio/lib/site-packages/PyOpenColorIO.pyd
      DESTINATION ${TARGETDIR_VER}/python/lib/site-packages
      CONFIGURATIONS Release;RelWithDebInfo;MinSizeRel
    )
  endif()
  if(EXISTS ${LIBDIR}/opencolorio/bin/opencolorio_2_3.dll) # 4.1
    windows_install_shared_manifest(
      FILES ${LIBDIR}/opencolorio/bin/opencolorio_2_3.dll
      RELEASE
    )
    windows_install_shared_manifest(
      FILES ${LIBDIR}/opencolorio/bin/opencolorio_d_2_3.dll
      DEBUG
    )
    install(
      DIRECTORY ${LIBDIR}/opencolorio/lib/site-packages-debug/PyOpenColorIO
      DESTINATION ${TARGETDIR_VER}/python/lib/site-packages
      CONFIGURATIONS Debug
    )
    install(
      DIRECTORY ${LIBDIR}/opencolorio/lib/site-packages/PyOpenColorIO
      DESTINATION ${TARGETDIR_VER}/python/lib/site-packages
      CONFIGURATIONS Release;RelWithDebInfo;MinSizeRel
    )
  endif()
  if(EXISTS ${LIBDIR}/OpenImageDenoise/bin/openimagedenoise.dll) # 4.0
    windows_install_shared_manifest(
      FILES
        ${LIBDIR}/OpenImageDenoise/bin/OpenImageDenoise.dll
        ${LIBDIR}/OpenImageDenoise/bin/OpenImageDenoise_core.dll
        ${LIBDIR}/OpenImageDenoise/bin/OpenImageDenoise_device_cpu.dll
    )
  endif()
  # Platforms that have SyCL support.
  if(EXISTS ${LIBDIR}/OpenImageDenoise/bin/OpenImageDenoise_device_sycl.dll)
    windows_install_shared_manifest(
      FILES
        ${LIBDIR}/OpenImageDenoise/bin/OpenImageDenoise_device_sycl.dll
    )
  endif()
  if(EXISTS ${LIBDIR}/OpenImageDenoise/bin/OpenImageDenoise_device_hip.dll) # 4.1
    windows_install_shared_manifest(
      FILES
        ${LIBDIR}/OpenImageDenoise/bin/OpenImageDenoise_device_hip.dll
    )
  endif()
  if(EXISTS ${LIBDIR}/OpenImageDenoise/bin/OpenImageDenoise_device_cuda.dll) # 4.1
    windows_install_shared_manifest(
      FILES
        ${LIBDIR}/OpenImageDenoise/bin/OpenImageDenoise_device_cuda.dll
    )
  endif()
endif()

# Show helpful tip.
set(_install_cmd "")
if("${CMAKE_GENERATOR}" MATCHES ".*Makefiles.*")
  set(_install_cmd "make install")
elseif("${CMAKE_GENERATOR}" MATCHES "Ninja")
  set(_install_cmd "ninja install")
endif()
if(NOT ("${_install_cmd}" STREQUAL ""))
  # Message to display after building.
  get_filename_component(_install_dst ${TARGETDIR_VER} ABSOLUTE BASE_DIR ${CMAKE_INSTALL_PREFIX})
  add_custom_command(
    TARGET bforartists POST_BUILD MAIN_DEPENDENCY bforartists
    COMMAND
      ${CMAKE_COMMAND} -E echo
      "Run: \\\"${_install_cmd}\\\" to copy runtime files and scripts to: ${_install_dst}"
  )
  unset(_install_dst)
endif()
unset(_install_cmd)

# macro to help install files without dragging in unnecessary data.
macro(install_dir from to)
  install(
    DIRECTORY ${from}
    DESTINATION ${to}
    # Irrelevant files and caches.
    PATTERN ".git" EXCLUDE
    PATTERN ".gitignore" EXCLUDE
    PATTERN ".gitea" EXCLUDE
    PATTERN ".github" EXCLUDE
    PATTERN "*.pyc" EXCLUDE
    PATTERN "*.pyo" EXCLUDE
    PATTERN "*.orig" EXCLUDE
    PATTERN "*.rej" EXCLUDE
    PATTERN "__pycache__" EXCLUDE
    PATTERN "__MACOSX" EXCLUDE
    PATTERN ".DS_Store" EXCLUDE
    # Unneeded Python files.
    PATTERN "config-${PYTHON_VERSION}/*.a" EXCLUDE  # static lib
    PATTERN "lib2to3" EXCLUDE                   # ./lib2to3
    PATTERN "tkinter" EXCLUDE                   # ./tkinter
    PATTERN "lib-dynload/_tkinter.*" EXCLUDE    # ./lib-dynload/_tkinter.co
    PATTERN "idlelib" EXCLUDE                   # ./idlelib
    PATTERN "test" EXCLUDE                      # ./test
    PATTERN "turtledemo" EXCLUDE                # ./turtledemo
    PATTERN "turtle.py" EXCLUDE                 # ./turtle.py
    PATTERN "wininst*.exe" EXCLUDE              # from distutils, avoid malware false positive
  )
endmacro()

# -----------------------------------------------------------------------------
# Install Targets (Platform Specific)

if(UNIX AND NOT APPLE)

  if(PLATFORM_BUNDLED_LIBRARIES AND TARGETDIR_LIB)
    install(
      FILES ${PLATFORM_BUNDLED_LIBRARIES}
      DESTINATION ${TARGETDIR_LIB}
    )
  endif()

  # There are a few differences between portable and system install.
  if(WITH_PYTHON_MODULE)
    if(WITH_INSTALL_PORTABLE)
      install(
        TARGETS bforartists
        DESTINATION ${TARGETDIR_BPY}
      )
    else()
      install(
        TARGETS bforartists
        LIBRARY DESTINATION ${TARGETDIR_BPY}
      )
    endif()

    # none of the other files are needed currently
  elseif(WITH_INSTALL_PORTABLE)
    set(BLENDER_BIN "bforartists")
    install(
      TARGETS bforartists
      DESTINATION "."
    )

    if(WITH_CPU_CHECK)
      install(
        TARGETS blender_cpu_check
        DESTINATION "./lib"
      )
    endif()

    install(
      FILES
        ${CMAKE_SOURCE_DIR}/release/freedesktop/bforartists.desktop
        ${CMAKE_SOURCE_DIR}/release/freedesktop/icons/scalable/apps/bforartists.svg
        ${CMAKE_SOURCE_DIR}/release/freedesktop/icons/symbolic/apps/bforartists-symbolic.svg
      DESTINATION "."
    )

    if(WITH_BLENDER_THUMBNAILER)
      install(
        TARGETS bforartists-thumbnailer
        DESTINATION "."
      )
    endif()

    # NOTE: there is a bug in CMake 3.25.1 where `LIBDIR` is reported as undefined.
    if(NOT DEFINED LIBDIR)
      # Pass.
    elseif(EXISTS ${LIBDIR}/mesa)
      install(
        # Trailing slash is needed to install contents instead of directory itself.
        DIRECTORY ${LIBDIR}/mesa/lib/
        DESTINATION "./lib/mesa"
      )

      install(
        PROGRAMS
        ${CMAKE_SOURCE_DIR}/release/bin/bforartists-launcher
        ${CMAKE_SOURCE_DIR}/release/bin/bforartists-softwaregl
        DESTINATION "."
      )

      # Remove from old location, so existing builds don't start with software
      # OpenGL now that the `./lib/` directory is used for other libraries.
      install(
        CODE "\
file(REMOVE ${CMAKE_BINARY_DIR}/bin/lib/libGL.so)\n
file(REMOVE ${CMAKE_BINARY_DIR}/bin/lib/libGL.so.1)\n
file(REMOVE ${CMAKE_BINARY_DIR}/bin/lib/libGL.so.1.5.0)\n
file(REMOVE ${CMAKE_BINARY_DIR}/bin/lib/libGLU.so)\n
file(REMOVE ${CMAKE_BINARY_DIR}/bin/lib/libGLU.so.1)\n
file(REMOVE ${CMAKE_BINARY_DIR}/bin/lib/libGLU.so.1.3.1)\n
file(REMOVE ${CMAKE_BINARY_DIR}/bin/lib/libglapi.so)\n
file(REMOVE ${CMAKE_BINARY_DIR}/bin/lib/libglapi.so.0)\n
file(REMOVE ${CMAKE_BINARY_DIR}/bin/lib/libglapi.so.0.0.0)\n
"
      )
    endif()
  else()
    # main blender binary
    set(BLENDER_BIN "bin/bforartists")
    install(
      TARGETS bforartists
      DESTINATION "./bin"
    )
    # Misc files.
    install(
      FILES ${CMAKE_SOURCE_DIR}/release/freedesktop/bforartists.desktop
      DESTINATION "./share/applications"
    )
    install(
      FILES ${CMAKE_SOURCE_DIR}/release/freedesktop/de.bforartists.Bforartists.metainfo.xml
      DESTINATION "./share/metainfo"
    )
    install(
      FILES ${CMAKE_SOURCE_DIR}/release/freedesktop/icons/scalable/apps/bforartists.svg
      DESTINATION "./share/icons/hicolor/scalable/apps"
    )
    install(
      FILES ${CMAKE_SOURCE_DIR}/release/freedesktop/icons/symbolic/apps/bforartists-symbolic.svg
      DESTINATION "./share/icons/hicolor/symbolic/apps"
    )
    if(WITH_BLENDER_THUMBNAILER)
      install(
        TARGETS bforartists-thumbnailer
        DESTINATION "./bin"
      )
    endif()
  endif()

  if(WITH_PYTHON AND WITH_PYTHON_INSTALL)
    # Install executable
    install(
      PROGRAMS ${PYTHON_EXECUTABLE}
      DESTINATION ${TARGETDIR_VER}/python/bin
    )

    if(DEFINED LIBDIR)
      # Pre-compiled libraries, copy over complete lib directory.
      install_dir(
        ${PYTHON_LIBPATH}
        ${TARGETDIR_VER}/python
      )
    else()
      # System libraries.
      install(
        PROGRAMS ${PYTHON_EXECUTABLE}
        DESTINATION ${TARGETDIR_VER}/python/bin
      )

      # On some platforms (like openSUSE) Python is linked to be used from `lib64` directory.
      # determine this from Python's libraries path.
      # Ugh, its possible `lib64` is just a symbolic-link to `lib`
      # which causes incorrect use of `lib64`.
      get_filename_component(_pypath_real ${PYTHON_LIBPATH} REALPATH)
      if(${_pypath_real} MATCHES "lib64$")
        set(_target_LIB "lib64")
      else()
        set(_target_LIB "lib")
      endif()
      unset(_pypath_real)

      # Copy the systems python into the install directory:
      # install(CODE "message(\"copying a subset of the systems python...\")")
      install(
        DIRECTORY ${PYTHON_LIBPATH}/python${PYTHON_VERSION}
        DESTINATION ${TARGETDIR_VER}/python/${_target_LIB}
        PATTERN "__pycache__" EXCLUDE               # * any cache *
        PATTERN "config-${PYTHON_VERSION}/*.a" EXCLUDE  # static lib
        PATTERN "lib2to3" EXCLUDE                   # ./lib2to3
        PATTERN "site-packages/*" EXCLUDE           # ./site-packages/*
        PATTERN "tkinter" EXCLUDE                   # ./tkinter
        PATTERN "lib-dynload/_tkinter.*" EXCLUDE    # ./lib-dynload/_tkinter.co
        PATTERN "idlelib" EXCLUDE                   # ./idlelib
        PATTERN "test" EXCLUDE                      # ./test
        PATTERN "turtledemo" EXCLUDE                # ./turtledemo
        PATTERN "turtle.py" EXCLUDE                 # ./turtle.py
        PATTERN "wininst*.exe" EXCLUDE              # from distutils, avoid malware false positive
      )

      # Needed for `distutils/pip`.
      # Get the last part of the include dir, will be `python{version}{abiflag}`.
      get_filename_component(_py_inc_suffix ${PYTHON_INCLUDE_DIR} NAME)
      install(
        FILES ${PYTHON_INCLUDE_DIR}/pyconfig.h
        DESTINATION ${TARGETDIR_VER}/python/include/${_py_inc_suffix}
      )
      unset(_py_inc_suffix)

      if(WITH_PYTHON_INSTALL_NUMPY)
        # Install to the same directory as the source, so debian-like
        # distributions are happy with their policy.
        set(_suffix "site-packages")
        if(${PYTHON_NUMPY_PATH} MATCHES "dist-packages")
          set(_suffix "dist-packages")
        endif()
        install(
          DIRECTORY ${PYTHON_NUMPY_PATH}/numpy
          DESTINATION ${TARGETDIR_VER}/python/${_target_LIB}/python${PYTHON_VERSION}/${_suffix}
          PATTERN "__pycache__" EXCLUDE           # * any cache *
          PATTERN "*.pyc" EXCLUDE                 # * any cache *
          PATTERN "*.pyo" EXCLUDE                 # * any cache *
          PATTERN "oldnumeric" EXCLUDE            # ./oldnumeric
          PATTERN "doc" EXCLUDE                   # ./doc
          PATTERN "tests" EXCLUDE                 # ./tests
          PATTERN "f2py" EXCLUDE                  # ./f2py - fortran/python interface code, not for blender.
          PATTERN "include" EXCLUDE               # include dirs all over, we won't use NumPy/CAPI
          PATTERN "*.h" EXCLUDE                   # some includes are not in include dirs
          PATTERN "*.a" EXCLUDE                   # ./core/lib/libnpymath.a - for linking, we don't need.
        )
        install(
          DIRECTORY ${PYTHON_NUMPY_PATH}/Cython
          DESTINATION ${TARGETDIR_VER}/python/${_target_LIB}/python${PYTHON_VERSION}/${_suffix}
          PATTERN "__pycache__" EXCLUDE           # * any cache *
          PATTERN "*.pyc" EXCLUDE                 # * any cache *
          PATTERN "*.pyo" EXCLUDE                 # * any cache *
        )
        install(
          FILES ${PYTHON_NUMPY_PATH}/cython.py
          DESTINATION ${TARGETDIR_VER}/python/${_target_LIB}/python${PYTHON_VERSION}/${_suffix}
        )
        unset(_suffix)
      endif()

      if(WITH_USD)
        # Install to the same directory as the source, so debian-like
        # distributions are happy with their policy.
        set(_suffix "site-packages")
        if(0) # TODO: `PYTHON_USD_PATH` isn't defined anywhere.
          if(${PYTHON_USD_PATH} MATCHES "dist-packages")
            set(_suffix "dist-packages")
          endif()
        endif()
        install(
          DIRECTORY ${USD_LIBRARY_DIR}/python/
          DESTINATION ${TARGETDIR_VER}/python/${_target_LIB}/python${PYTHON_VERSION}/${_suffix}
          PATTERN "__pycache__" EXCLUDE           # * any cache *
          PATTERN "*.pyc" EXCLUDE                 # * any cache *
          PATTERN "*.pyo" EXCLUDE                 # * any cache *
        )
        unset(_suffix)
      endif()

      if(WITH_PYTHON_INSTALL_ZSTANDARD)
        # Install to the same directory as the source, so debian-like
        # distributions are happy with their policy.
        set(_suffix "site-packages")
        if(${PYTHON_ZSTANDARD_PATH} MATCHES "dist-packages")
          set(_suffix "dist-packages")
        endif()
        install(
          DIRECTORY ${PYTHON_ZSTANDARD_PATH}/zstandard
          DESTINATION ${TARGETDIR_VER}/python/${_target_LIB}/python${PYTHON_VERSION}/${_suffix}
          PATTERN "__pycache__" EXCLUDE           # * any cache *
          PATTERN "*.pyc" EXCLUDE                 # * any cache *
          PATTERN "*.pyo" EXCLUDE                 # * any cache *
        )
        unset(_suffix)
      endif()

      # Copy requests, we need to generalize site-packages.
      if(WITH_PYTHON_INSTALL_REQUESTS)
        set(_suffix "site-packages")
        if(${PYTHON_REQUESTS_PATH} MATCHES "dist-packages")
          set(_suffix "dist-packages")
        endif()
        install(
          DIRECTORY ${PYTHON_REQUESTS_PATH}/requests
          DESTINATION ${TARGETDIR_VER}/python/${_target_LIB}/python${PYTHON_VERSION}/${_suffix}
          PATTERN "__pycache__" EXCLUDE           # * any cache *
          PATTERN "*.pyc" EXCLUDE                 # * any cache *
          PATTERN "*.pyo" EXCLUDE                 # * any cache *
        )
        # On some platforms requests does have extra dependencies.
        #
        # Either `chardet` or `charset_normalizer` is used, depending on the version of Python.
        # The code below silently skips the one that's not available, so we can list both here.
        set(_requests_deps "certifi" "chardet" "charset_normalizer" "idna" "urllib3")
        foreach(_requests_dep ${_requests_deps})
          if(EXISTS ${PYTHON_REQUESTS_PATH}/${_requests_dep})
            install(
              DIRECTORY ${PYTHON_REQUESTS_PATH}/${_requests_dep}
              DESTINATION ${TARGETDIR_VER}/python/${_target_LIB}/python${PYTHON_VERSION}/${_suffix}
              PATTERN "__pycache__" EXCLUDE           # * any cache *
              PATTERN "*.pyc" EXCLUDE                 # * any cache *
              PATTERN "*.pyo" EXCLUDE                 # * any cache *
            )
          endif()
        endforeach()
        if(EXISTS ${PYTHON_REQUESTS_PATH}/six.py)
          install(
            FILES ${PYTHON_REQUESTS_PATH}/six.py
            DESTINATION ${TARGETDIR_VER}/python/${_target_LIB}/python${PYTHON_VERSION}/${_suffix}
          )
        endif()
        unset(_requests_dep)
        unset(_requests_deps)
        unset(_suffix)
      endif()
      unset(_target_LIB)
    endif()

    if(WITH_INSTALL_PORTABLE)
      # The script uses the version of Python installed with Blender,
      # so it must only be inside installed if `WITH_PYTHON AND WITH_PYTHON_INSTALL`
      # are active.
      get_filename_component(PYTHON_EXECUTABLE_NAME_ONLY ${PYTHON_EXECUTABLE} NAME)
      configure_file(
        ${CMAKE_SOURCE_DIR}/release/freedesktop/scripts/blender-system-info.sh.in
        ${CMAKE_BINARY_DIR}/release/freedesktop/scripts/blender-system-info.sh
        @ONLY
      )
      unset(PYTHON_EXECUTABLE_NAME_ONLY)
      install(
        PROGRAMS ${CMAKE_BINARY_DIR}/release/freedesktop/scripts/blender-system-info.sh
        DESTINATION "."
      )
    endif()
  endif()

  if(WITH_DRACO)
    if(WITH_PYTHON_MODULE)
      install(
        PROGRAMS $<TARGET_FILE:extern_draco>
        DESTINATION ${CMAKE_BINARY_DIR}/bin/bpy/lib
      )
    else()
      install(
        PROGRAMS $<TARGET_FILE:extern_draco>
        DESTINATION ${TARGETDIR_VER}/python/lib/python${PYTHON_VERSION}/site-packages
      )
    endif()
  endif()
elseif(WIN32)
  if(WITH_WINDOWS_EXTERNAL_MANIFEST)
    install(
      FILES ${CMAKE_BINARY_DIR}/bforartists.exe.manifest
      DESTINATION "."
    )
    install(
      FILES ${CMAKE_BINARY_DIR}/bforartists.exe.manifest
      DESTINATION "."
      RENAME bforartists-launcher.exe.manifest
    )
  endif()
  windows_install_shared_manifest(
    FILES ${LIBDIR}/epoxy/bin/epoxy-0.dll
    ALL
  )

  if(WITH_VULKAN_BACKEND)
    windows_install_shared_manifest(
      FILES ${LIBDIR}/vulkan/bin/vulkan-1.dll
      ALL
    )
  endif()

  if(WITH_OPENMP AND MSVC_CLANG)
    windows_install_shared_manifest(
      FILES ${CLANG_OPENMP_DLL}
      ALL
    )
  endif()
  # 4.1 FFTW libs need to be installed, in 4.2 FFTW got turned into a static lib
  # and the files below no longer exist.
  if(EXISTS ${LIBDIR}/fftw3/lib/fftw3.dll)
    windows_install_shared_manifest(
      FILES
        ${LIBDIR}/fftw3/lib/fftw3.dll
        ${LIBDIR}/fftw3/lib/fftw3f.dll
      ALL
    )
  endif()
  if(MSVC_ASAN)
    # The ASAN DLL's can be found in the same directory as the compiler,
    # this is the easiest way to find these.
    string(
      REPLACE "cl.exe" "clang_rt.asan_dynamic-x86_64.dll"
      ASAN_DLL ${CMAKE_C_COMPILER})
    string(
      REPLACE "cl.exe" "clang_rt.asan_dbg_dynamic-x86_64.dll"
      ASAN_DEBUG_DLL ${CMAKE_C_COMPILER}
    )
    if(NOT EXISTS "${ASAN_DLL}")
      message(
        FATAL_ERROR
        "ASAN is enabled, but the ASAN runtime is not detected, "
        "this is an optional component during the MSVC install, please install it"
      )
    endif()
    windows_install_shared_manifest(
      FILES ${ASAN_DLL}
      RELEASE
    )
    windows_install_shared_manifest(
      FILES ${ASAN_DEBUG_DLL}
      DEBUG
    )
    unset(ASAN_DLL)
    unset(ASAN_DEBUG_DLL)
  endif()
  if(EXISTS ${LIBDIR}/openexr/bin/Iex.dll)
    windows_install_shared_manifest(
      FILES
        ${LIBDIR}/openexr/bin/Iex.dll
        ${LIBDIR}/openexr/bin/IlmThread.dll
        ${LIBDIR}/openexr/bin/OpenEXRCore.dll
        ${LIBDIR}/openexr/bin/OpenEXRUtil.dll
        ${LIBDIR}/openexr/bin/OpenEXR.dll
        ${LIBDIR}/imath/bin/imath.dll
      RELEASE
    )
    windows_install_shared_manifest(
      FILES
        ${LIBDIR}/openexr/bin/Iex_d.dll
        ${LIBDIR}/openexr/bin/IlmThread_d.dll
        ${LIBDIR}/openexr/bin/OpenEXRCore_d.dll
        ${LIBDIR}/openexr/bin/OpenEXRUtil_d.dll
        ${LIBDIR}/openexr/bin/OpenEXR_d.dll
        ${LIBDIR}/imath/bin/imath_d.dll
      DEBUG
    )
  endif()
  if(EXISTS ${LIBDIR}/openimageio/bin/openimageio.dll)
    windows_install_shared_manifest(
      FILES
        ${LIBDIR}/openimageio/bin/openimageio.dll
        ${LIBDIR}/openimageio/bin/openimageio_util.dll
      RELEASE
    )
    windows_install_shared_manifest(
      FILES
        ${LIBDIR}/openimageio/bin/openimageio_d.dll
        ${LIBDIR}/openimageio/bin/openimageio_util_d.dll
      DEBUG
    )
  endif()

  if(EXISTS ${LIBDIR}/gmp/lib/gmp-10.dll)
    set(GMP_DLL ${LIBDIR}/gmp/lib/gmp-10.dll)
  else()
    set(GMP_DLL ${LIBDIR}/gmp/lib/libgmp-10.dll)
  endif()

  windows_install_shared_manifest(
    FILES ${GMP_DLL}
    ALL
  )
  unset(GMP_DLL)

  windows_install_shared_manifest(
    FILES ${LIBDIR}/gmp/lib/libgmpxx.dll
    RELEASE
  )
  windows_install_shared_manifest(
    FILES ${LIBDIR}/gmp/lib/libgmpxx_d.dll
    DEBUG
  )

  if(WITH_WINDOWS_RELEASE_PDB)
    # Skip install of stripped PDB if compiling with clang since there doesn't seem
    # to be a PDB-stripped version for `clang-cl`.
    if(WITH_WINDOWS_RELEASE_STRIPPED_PDB AND NOT MSVC_CLANG)
      # Icky hack for older CMAKE from https://stackoverflow.com/a/21198501
      # `$<CONFIG>` will work in newer CMAKE but the version currently (3.12)
      # on the build-bot does not support this endeavor.
      install(
        FILES ${CMAKE_CURRENT_BINARY_DIR}/\${CMAKE_INSTALL_CONFIG_NAME}/bforartists_public.pdb
        DESTINATION "."
        RENAME bforartists.pdb
        CONFIGURATIONS Release
      )
    else()
      install(
        FILES $<TARGET_PDB_FILE:bforartists>
        DESTINATION "."
        RENAME bforartists.pdb
        CONFIGURATIONS Release
      )
    endif()
  endif()

  windows_install_shared_manifest(
    FILES ${LIBDIR}/openvdb/bin/openvdb.dll
    RELEASE
  )
  windows_install_shared_manifest(
    FILES ${LIBDIR}/openvdb/bin/openvdb_d.dll
    DEBUG
  )

  windows_install_shared_manifest(
    FILES
      ${LIBDIR}/materialx/bin/MaterialXCore.dll
      ${LIBDIR}/materialx/bin/MaterialXFormat.dll
      ${LIBDIR}/materialx/bin/MaterialXGenGlsl.dll
      ${LIBDIR}/materialx/bin/MaterialXGenMdl.dll
      ${LIBDIR}/materialx/bin/MaterialXGenOsl.dll
      ${LIBDIR}/materialx/bin/MaterialXGenShader.dll
    RELEASE
  )
  if(EXISTS ${LIBDIR}/materialx/bin/MaterialXRender.dll) # 3.6+
    windows_install_shared_manifest(
      FILES
        ${LIBDIR}/materialx/bin/MaterialXRender.dll
        ${LIBDIR}/materialx/bin/MaterialXRenderGlsl.dll
        ${LIBDIR}/materialx/bin/MaterialXRenderHw.dll
        ${LIBDIR}/materialx/bin/MaterialXRenderOsl.dll
      RELEASE
    )
    windows_install_shared_manifest(
      FILES
        ${LIBDIR}/materialx/bin/MaterialXRender_d.dll
        ${LIBDIR}/materialx/bin/MaterialXRenderGlsl_d.dll
        ${LIBDIR}/materialx/bin/MaterialXRenderHw_d.dll
        ${LIBDIR}/materialx/bin/MaterialXRenderOsl_d.dll
      DEBUG
    )
  endif()
  if(EXISTS ${LIBDIR}/materialx/bin/MaterialXGenMsl.dll) # 4.1+
    windows_install_shared_manifest(
      FILES
        ${LIBDIR}/materialx/bin/MaterialXGenMsl.dll
      RELEASE
    )
    windows_install_shared_manifest(
      FILES
        ${LIBDIR}/materialx/bin/MaterialXGenMsl_d.dll
      DEBUG
    )
  endif()
  windows_install_shared_manifest(
    FILES
      ${LIBDIR}/materialx/bin/MaterialXCore_d.dll
      ${LIBDIR}/materialx/bin/MaterialXFormat_d.dll
      ${LIBDIR}/materialx/bin/MaterialXGenGlsl_d.dll
      ${LIBDIR}/materialx/bin/MaterialXGenMdl_d.dll
      ${LIBDIR}/materialx/bin/MaterialXGenOsl_d.dll
      ${LIBDIR}/materialx/bin/MaterialXGenShader_d.dll
    DEBUG
  )

  if(WITH_PYTHON)
    string(REPLACE "." "" _PYTHON_VERSION_NO_DOTS ${PYTHON_VERSION})

    if(NOT WITH_PYTHON_MODULE)
      if(NOT CMAKE_COMPILER_IS_GNUCC)
        install(
          FILES
            ${LIBDIR}/python/${_PYTHON_VERSION_NO_DOTS}/bin/python${_PYTHON_VERSION_NO_DOTS}.dll
            ${LIBDIR}/python/${_PYTHON_VERSION_NO_DOTS}/bin/python3.dll
          DESTINATION ${TARGETDIR_EXE}
          CONFIGURATIONS Release;RelWithDebInfo;MinSizeRel
        )

        install(
          FILES
            ${LIBDIR}/python/${_PYTHON_VERSION_NO_DOTS}/bin/python${_PYTHON_VERSION_NO_DOTS}_d.dll
            ${LIBDIR}/python/${_PYTHON_VERSION_NO_DOTS}/bin/python3_d.dll
          DESTINATION ${TARGETDIR_EXE}
          CONFIGURATIONS Debug
        )
      endif()
    endif()

    if(WITH_PYTHON_INSTALL)
      # NOTE: as far as python is concerned `RelWithDebInfo`
      # is not debug since its without debug flags.

      install(DIRECTORY DESTINATION ${TARGETDIR_VER}/python)
      install(DIRECTORY DESTINATION ${TARGETDIR_VER}/python/lib)

      install(
        DIRECTORY ${LIBDIR}/python/${_PYTHON_VERSION_NO_DOTS}/lib
        DESTINATION ${BLENDER_VERSION}/python/
        CONFIGURATIONS Release;RelWithDebInfo;MinSizeRel
        PATTERN "*_d.*" EXCLUDE                 # * debug libraries *
        PATTERN "__pycache__" EXCLUDE           # * any cache *
        PATTERN "*.pyc" EXCLUDE                 # * any cache *
        PATTERN "*.pyo" EXCLUDE                 # * any cache *
      )

      install(
        DIRECTORY ${LIBDIR}/python/${_PYTHON_VERSION_NO_DOTS}/lib
        DESTINATION ${BLENDER_VERSION}/python/
        CONFIGURATIONS Debug
        PATTERN "__pycache__" EXCLUDE           # * any cache *
        PATTERN "*.pyc" EXCLUDE                 # * any cache *
        PATTERN "*.pyo" EXCLUDE                 # * any cache *
      )

      install(
        DIRECTORY ${LIBDIR}/python/${_PYTHON_VERSION_NO_DOTS}/DLLs
        DESTINATION ${BLENDER_VERSION}/python
        CONFIGURATIONS Release;RelWithDebInfo;MinSizeRel
        PATTERN "*.pdb" EXCLUDE
        PATTERN "*_d.*" EXCLUDE
      )

      install(
        DIRECTORY ${LIBDIR}/python/${_PYTHON_VERSION_NO_DOTS}/DLLs
        DESTINATION ${BLENDER_VERSION}/python
        CONFIGURATIONS Debug
      )

      install(
        FILES
          ${LIBDIR}/python/${_PYTHON_VERSION_NO_DOTS}/bin/python${_PYTHON_VERSION_NO_DOTS}.dll
          ${LIBDIR}/python/${_PYTHON_VERSION_NO_DOTS}/bin/python.exe
        DESTINATION ${BLENDER_VERSION}/python/bin
        CONFIGURATIONS Release;RelWithDebInfo;MinSizeRel
      )
      install(
        FILES
          ${LIBDIR}/python/${_PYTHON_VERSION_NO_DOTS}/bin/python${_PYTHON_VERSION_NO_DOTS}_d.dll
          ${LIBDIR}/python/${_PYTHON_VERSION_NO_DOTS}/bin/python_d.exe
        DESTINATION ${BLENDER_VERSION}/python/bin
        CONFIGURATIONS Debug
      )

      # This will only exist for 3.5+.
      if(EXISTS ${LIBDIR}/openimageio/lib/python${PYTHON_VERSION}/site-packages)
        install(
          DIRECTORY ${LIBDIR}/openimageio/lib/python${PYTHON_VERSION}/site-packages/
          DESTINATION ${TARGETDIR_VER}/python/lib/site-packages/
          CONFIGURATIONS Release;RelWithDebInfo;MinSizeRel
          PATTERN "__pycache__" EXCLUDE           # * any cache *
          PATTERN "*.pyc" EXCLUDE                 # * any cache *
          PATTERN "*.pyo" EXCLUDE                 # * any cache *
        )
      endif()
      if(EXISTS ${LIBDIR}/openimageio/lib/python${PYTHON_VERSION}_debug/site-packages)
        install(
          DIRECTORY ${LIBDIR}/openimageio/lib/python${PYTHON_VERSION}_debug/site-packages/
          DESTINATION ${TARGETDIR_VER}/python/lib/site-packages/
          CONFIGURATIONS Debug
          PATTERN "__pycache__" EXCLUDE           # * any cache *
          PATTERN "*.pyc" EXCLUDE                 # * any cache *
          PATTERN "*.pyo" EXCLUDE                 # * any cache *
        )
      endif()

      # This will not exist for 3.4 and earlier `./lib` directory
      # to ease the transition, support both 3.4 and 3.5 `./lib` directories.
      if(EXISTS ${USD_LIBRARY_DIR}/python/)
        install(
          DIRECTORY ${USD_LIBRARY_DIR}/python/
          DESTINATION ${TARGETDIR_VER}/python/lib/site-packages
          CONFIGURATIONS Release;RelWithDebInfo;MinSizeRel
          PATTERN "__pycache__" EXCLUDE           # * any cache *
          PATTERN "*.pyc" EXCLUDE                 # * any cache *
          PATTERN "*.pyo" EXCLUDE                 # * any cache *
        )
      endif()
      if(EXISTS ${USD_LIBRARY_DIR}/debug/python/)
        install(
          DIRECTORY ${USD_LIBRARY_DIR}/debug/python/
          DESTINATION ${TARGETDIR_VER}/python/lib/site-packages
          CONFIGURATIONS Debug
          PATTERN "__pycache__" EXCLUDE           # * any cache *
          PATTERN "*.pyc" EXCLUDE                 # * any cache *
          PATTERN "*.pyo" EXCLUDE                 # * any cache *
        )
      endif()

      # This will not exist for 3.4 and earlier `./lib` directories
      # to ease the transition, support both 3.4 and 3.5 `./lib` directories.
      if(EXISTS ${LIBDIR}/openvdb/python/pyopenvdb_d.pyd)
        install(
          FILES ${LIBDIR}/openvdb/python/pyopenvdb_d.pyd
          DESTINATION ${TARGETDIR_VER}/python/lib/site-packages
          CONFIGURATIONS Debug
        )
        install(
          FILES ${LIBDIR}/openvdb/python/pyopenvdb.pyd
          DESTINATION ${TARGETDIR_VER}/python/lib/site-packages
          CONFIGURATIONS Release;RelWithDebInfo;MinSizeRel
        )
      endif()

      # This will exist for 4.1 `./lib` directories.
      if(CMAKE_SYSTEM_PROCESSOR STREQUAL "ARM64")
        set(_openvdb_arch arm64)
      else()
        set(_openvdb_arch amd64)
      endif()

      if(EXISTS ${LIBDIR}/openvdb/python/pyopenvdb_d.cp${_PYTHON_VERSION_NO_DOTS}-win_${_openvdb_arch}.pyd)
        install(
          FILES ${LIBDIR}/openvdb/python/pyopenvdb_d.cp${_PYTHON_VERSION_NO_DOTS}-win_${_openvdb_arch}.pyd
          DESTINATION ${TARGETDIR_VER}/python/lib/site-packages
          CONFIGURATIONS Debug
        )
        install(
          FILES ${LIBDIR}/openvdb/python/pyopenvdb.cp${_PYTHON_VERSION_NO_DOTS}-win_${_openvdb_arch}.pyd
          DESTINATION ${TARGETDIR_VER}/python/lib/site-packages
          CONFIGURATIONS Release;RelWithDebInfo;MinSizeRel
        )
      endif()

      # MaterialX python bindings
      install(
        DIRECTORY ${LIBDIR}/materialx/python/Release/MaterialX
        DESTINATION ${TARGETDIR_VER}/python/lib/site-packages/
        CONFIGURATIONS Release;RelWithDebInfo;MinSizeRel
        PATTERN "__pycache__" EXCLUDE           # * any cache *
        PATTERN "*.pyc" EXCLUDE                 # * any cache *
        PATTERN "*.pyo" EXCLUDE                 # * any cache *
      )
      install(
        DIRECTORY ${LIBDIR}/materialx/python/Debug/MaterialX
        DESTINATION ${TARGETDIR_VER}/python/lib/site-packages/
        CONFIGURATIONS Debug
        PATTERN "__pycache__" EXCLUDE           # * any cache *
        PATTERN "*.pyc" EXCLUDE                 # * any cache *
        PATTERN "*.pyo" EXCLUDE                 # * any cache *
      )

      if(WINDOWS_PYTHON_DEBUG)
        install(
          FILES
            ${LIBDIR}/python/${_PYTHON_VERSION_NO_DOTS}/libs/python${_PYTHON_VERSION_NO_DOTS}.pdb
          DESTINATION "."
          CONFIGURATIONS Release;RelWithDebInfo;MinSizeRel
        )

        install(
          FILES
            ${LIBDIR}/python/${_PYTHON_VERSION_NO_DOTS}/libs/python${_PYTHON_VERSION_NO_DOTS}_d.pdb
          DESTINATION "."
          CONFIGURATIONS Debug
        )
      endif()
    endif()

  endif()

  # Filenames change slightly between FFMPEG versions check both 6.0 and fallback to 5.0
  # to ease the transition between versions.
  if(EXISTS "${LIBDIR}/ffmpeg/lib/avcodec-60.dll")
    windows_install_shared_manifest(
      FILES
        ${LIBDIR}/ffmpeg/lib/avcodec-60.dll
        ${LIBDIR}/ffmpeg/lib/avformat-60.dll
        ${LIBDIR}/ffmpeg/lib/avdevice-60.dll
        ${LIBDIR}/ffmpeg/lib/avutil-58.dll
        ${LIBDIR}/ffmpeg/lib/swscale-7.dll
        ${LIBDIR}/ffmpeg/lib/swresample-4.dll
      ALL
    )
  else()
    windows_install_shared_manifest(
      FILES
        ${LIBDIR}/ffmpeg/lib/avcodec-59.dll
        ${LIBDIR}/ffmpeg/lib/avformat-59.dll
        ${LIBDIR}/ffmpeg/lib/avdevice-59.dll
        ${LIBDIR}/ffmpeg/lib/avutil-57.dll
        ${LIBDIR}/ffmpeg/lib/swscale-6.dll
        ${LIBDIR}/ffmpeg/lib/swresample-4.dll
      ALL
    )
  endif()
  windows_install_shared_manifest(
    FILES
      ${LIBDIR}/tbb/bin/tbb.dll
    RELEASE
  )
  windows_install_shared_manifest(
    FILES
      ${LIBDIR}/tbb/bin/tbb_debug.dll
    DEBUG
  )
  if(WITH_TBB_MALLOC_PROXY)
    windows_install_shared_manifest(
      FILES
        ${LIBDIR}/tbb/bin/tbbmalloc.dll
        ${LIBDIR}/tbb/bin/tbbmalloc_proxy.dll
      RELEASE
    )
    windows_install_shared_manifest(
      FILES
        ${LIBDIR}/tbb/bin/tbbmalloc_debug.dll
        ${LIBDIR}/tbb/bin/tbbmalloc_proxy_debug.dll
      DEBUG
    )
    list(APPEND LIB ${TBB_MALLOC_LIBRARIES})
  endif()

  if(EXISTS ${LIBDIR}/sndfile/lib/sndfile.dll)
    set(SNDFILE_DLL ${LIBDIR}/sndfile/lib/sndfile.dll)
  else()
    set(SNDFILE_DLL ${LIBDIR}/sndfile/lib/libsndfile-1.dll)
  endif()

  windows_install_shared_manifest(
    FILES ${SNDFILE_DLL}
    ALL
  )
  unset(SNDFILE_DLL)

  windows_install_shared_manifest(
    FILES ${LIBDIR}/shaderc/bin/shaderc_shared.dll
    RELEASE
  )

  windows_install_shared_manifest(
    FILES ${LIBDIR}/shaderc/bin/shaderc_shared_d.dll
    DEBUG
  )

  windows_install_shared_manifest(
    FILES
      ${LIBDIR}/openal/lib/OpenAL32.dll
    ALL
  )

  windows_install_shared_manifest(
    FILES ${LIBDIR}/sdl/lib/SDL2.dll
    ALL
  )

  if(WITH_SYSTEM_AUDASPACE)
    install(
      FILES
        ${LIBDIR}/audaspace/lib/audaspace.dll
        ${LIBDIR}/audaspace/lib/audaspace-c.dll
        ${LIBDIR}/audaspace/lib/audaspace-py.dll
      DESTINATION "."
    )
  endif()


  if(NOT WITH_PYTHON_MODULE)
    get_filename_component(PYTHON_EXECUTABLE_NAME_ONLY ${PYTHON_EXECUTABLE} NAME)
    # Configure then generate file. Note that this copies the literal generator
    # for the Python executable name. So the file needs to be generated afterwards
    # to get the correct name.
    configure_file(
      ${CMAKE_SOURCE_DIR}/release/windows/batch/blender_system_info.cmd.in
      ${CMAKE_BINARY_DIR}/release/windows/batch/blender_system_info.with_vars.cmd.in
      @ONLY
    )
    unset(PYTHON_EXECUTABLE_NAME_ONLY)
    # Replace Python executable generator with actual executable name.
    file(GENERATE
      OUTPUT ${CMAKE_BINARY_DIR}/release/windows/batch/blender_system_info_$<CONFIG>.cmd
      INPUT ${CMAKE_BINARY_DIR}/release/windows/batch/blender_system_info.with_vars.cmd.in
    )
    install(
      FILES
      ${CMAKE_BINARY_DIR}/release/windows/batch/blender_system_info_$<CONFIG>.cmd
      DESTINATION ${TARGETDIR_EXE}
      RENAME blender_system_info.cmd
    )
    install(
      FILES
        ${CMAKE_SOURCE_DIR}/release/windows/batch/blender_debug_gpu.cmd
        ${CMAKE_SOURCE_DIR}/release/windows/batch/blender_debug_gpu_glitchworkaround.cmd
        ${CMAKE_SOURCE_DIR}/release/windows/batch/blender_debug_log.cmd
        ${CMAKE_SOURCE_DIR}/release/windows/batch/blender_factory_startup.cmd
        ${CMAKE_SOURCE_DIR}/release/windows/batch/blender_oculus.cmd
        ${CMAKE_SOURCE_DIR}/release/windows/batch/oculus.json
      DESTINATION ${TARGETDIR_EXE}
    )
  endif()

  if(WITH_BLENDER_THUMBNAILER)
    install(
      TARGETS BlendThumb
      DESTINATION "."
    )
  endif()

  if(WITH_DRACO)
    if(WITH_PYTHON_MODULE)
      install(
        PROGRAMS $<TARGET_FILE:extern_draco>
        DESTINATION ${CMAKE_BINARY_DIR}/bin/bpy/lib
      )
    else()
      install(
        PROGRAMS $<TARGET_FILE:extern_draco>
        DESTINATION ${TARGETDIR_VER}/python/lib/python${PYTHON_VERSION}/site-packages
      )
    endif()
  endif()

  if(WITH_PYTHON_MODULE AND TARGETDIR_BPY)
    install(
      TARGETS bforartists
      LIBRARY DESTINATION ${TARGETDIR_BPY}
    )
  endif()

  if(PLATFORM_BUNDLED_LIBRARIES)
    windows_process_platform_bundled_libraries("${PLATFORM_BUNDLED_LIBRARIES}")
  endif()
elseif(APPLE)
  if(NOT WITH_PYTHON_MODULE)
    # Uppercase name for app bundle.
    set_target_properties(bforartists PROPERTIES OUTPUT_NAME Bforartists)
  endif()

  set(OSX_APP_SOURCEDIR ${CMAKE_SOURCE_DIR}/release/darwin/Bforartists.app)

  # Setup `Info.plist`.
  execute_process(
    COMMAND date "+%Y-%m-%d"
    OUTPUT_VARIABLE BLENDER_DATE
    OUTPUT_STRIP_TRAILING_WHITESPACE
  )

  set_target_properties(bforartists PROPERTIES
    MACOSX_BUNDLE_INFO_PLIST ${OSX_APP_SOURCEDIR}/Contents/Info.plist
    MACOSX_BUNDLE_SHORT_VERSION_STRING "${BFORARTISTS_VERSION}.${BFORARTISTS_VERSION_PATCH}"
    MACOSX_BUNDLE_LONG_VERSION_STRING "${BFORARTISTS_VERSION}.${BFORARTISTS_VERSION_PATCH} ${BLENDER_DATE}"
  )

  # Gather the date in finder-style.
  execute_process(
    COMMAND date "+%m/%d/%Y/%H:%M"
    OUTPUT_VARIABLE SETFILE_DATE
    OUTPUT_STRIP_TRAILING_WHITESPACE
  )

  # Give the bundle actual creation/modification date.
  #
  # Note that the directory might not yet exist, which happens when CMAKE is first run.
  if(NOT EXISTS ${EXECUTABLE_OUTPUT_PATH}/Bforartists.app)
    file(MAKE_DIRECTORY ${EXECUTABLE_OUTPUT_PATH}/Bforartists.app)
  endif()
  execute_process(
    COMMAND SetFile -d ${SETFILE_DATE} -m ${SETFILE_DATE} ${EXECUTABLE_OUTPUT_PATH}/Bforartists.app
  )

  set(BLENDER_BIN "bin/bforartists")
  install(
    TARGETS bforartists
    DESTINATION "."
  )

  install(
    FILES ${OSX_APP_SOURCEDIR}/Contents/PkgInfo
    DESTINATION "./Bforartists.app/Contents"
  )

  install_dir(
    ${OSX_APP_SOURCEDIR}/Contents/Resources
    "./Bforartists.app/Contents"
  )

  if(WITH_BLENDER_THUMBNAILER)
    install(
      TARGETS bforartists-thumbnailer
      DESTINATION "./Bforartists.app/Contents/MacOS"
    )
  endif()

  if(PLATFORM_BUNDLED_LIBRARIES AND TARGETDIR_LIB)
    install(
      FILES ${PLATFORM_BUNDLED_LIBRARIES}
      DESTINATION ${TARGETDIR_LIB}
    )
  endif()

  if(WITH_VULKAN_BACKEND)
    install(
      FILES ${VULKAN_LIBRARY} ${MOLTENVK_LIBRARY}
      DESTINATION ${TARGETDIR_LIB}
    )
  endif()

  # Python.
  if(WITH_PYTHON AND NOT WITH_PYTHON_MODULE AND NOT WITH_PYTHON_FRAMEWORK)
    # Copy the python libraries into the install directory.
    install_dir(
      ${PYTHON_LIBPATH}/python${PYTHON_VERSION}
      ${TARGETDIR_VER}/python/lib
    )

    # Install Python executable.
    install(
      PROGRAMS ${PYTHON_EXECUTABLE}
      DESTINATION ${TARGETDIR_VER}/python/bin
    )

    # Needed for `distutils/pip`.
    # Get the last part of the include dir, will be `python{version}{abiflag}`.
    get_filename_component(_py_inc_suffix ${PYTHON_INCLUDE_DIR} NAME)
    install(
      FILES ${PYTHON_INCLUDE_DIR}/pyconfig.h
      DESTINATION ${TARGETDIR_VER}/python/include/${_py_inc_suffix}
    )
    unset(_py_inc_suffix)
  endif()

  if(WITH_PYTHON_MODULE AND TARGETDIR_BPY)
    install(
      TARGETS bforartists
      LIBRARY DESTINATION ${TARGETDIR_BPY}
    )
  endif()

  if(NOT WITH_PYTHON_MODULE AND WITH_PYTHON AND WITH_PYTHON_INSTALL)
    get_filename_component(PYTHON_EXECUTABLE_NAME_ONLY ${PYTHON_EXECUTABLE} NAME)
    configure_file(
      ${CMAKE_SOURCE_DIR}/release/darwin/scripts/blender-system-info.sh.in
      ${CMAKE_BINARY_DIR}/release/darwin/scripts/blender-system-info.sh
      @ONLY
    )
    unset(PYTHON_EXECUTABLE_NAME_ONLY)
    install(
      PROGRAMS ${CMAKE_BINARY_DIR}/release/darwin/scripts/blender-system-info.sh
      DESTINATION "./Blender.app/Contents/Resources"
    )
  endif()

  if(WITH_DRACO)
    if(WITH_PYTHON_MODULE)
      install(
        PROGRAMS $<TARGET_FILE:extern_draco>
        DESTINATION ${CMAKE_BINARY_DIR}/bin/bpy/lib
      )
    else()
      install(
        PROGRAMS $<TARGET_FILE:extern_draco>
        DESTINATION ${TARGETDIR_VER}/python/lib/python${PYTHON_VERSION}/site-packages
      )
    endif()
  endif()
endif()

# -----------------------------------------------------------------------------
# Generic Install, for all targets

if(DEFINED TARGETDIR_TEXT)

  configure_file(
    ${CMAKE_SOURCE_DIR}/release/text/readme.html
    ${CMAKE_BINARY_DIR}/release/text/readme.html
    @ONLY
  )
  list(APPEND BLENDER_TEXT_FILES
    ${CMAKE_BINARY_DIR}/release/text/readme.html
  )

  install(
    FILES ${BLENDER_TEXT_FILES}
    DESTINATION "${TARGETDIR_TEXT}"
  )

  install(
    DIRECTORY ${CMAKE_SOURCE_DIR}/release/license
    DESTINATION "${TARGETDIR_TEXT}"
)
endif()

# Create a system extensions directory (users or administrators may populate this).
# This only contains a `readme.txt` explaining it's purpose.
install(
  DIRECTORY ${CMAKE_SOURCE_DIR}/release/extensions
  DESTINATION ${TARGETDIR_VER}
)

# Install more files specified elsewhere.
delayed_do_install(${TARGETDIR_VER})

unset(BLENDER_TEXT_FILES)
unset(TARGETDIR_TEXT)


# -----------------------------------------------------------------------------
# Geometry Icons

# Geometry icons.
get_property(_icon_names GLOBAL PROPERTY ICON_GEOM_NAMES)
set(_icon_files)
foreach(_f ${_icon_names})
  list(APPEND _icon_files
    "${CMAKE_SOURCE_DIR}/release/datafiles/icons/${_f}.dat"
  )
endforeach()
install(
  FILES ${_icon_files}
  DESTINATION ${TARGETDIR_VER}/datafiles/icons
)

unset(_icon_names)
unset(_icon_files)
unset(_f)


# -----------------------------------------------------------------------------
# Studio Lights

install(
  DIRECTORY ${CMAKE_SOURCE_DIR}/release/datafiles/studiolights
  DESTINATION ${TARGETDIR_VER}/datafiles
)


# -----------------------------------------------------------------------------
# Bundle assets

set(ASSET_BUNDLE_DIR ${CMAKE_SOURCE_DIR}/release/datafiles/assets/publish/)

if(EXISTS "${ASSET_BUNDLE_DIR}")
  install(
    DIRECTORY ${ASSET_BUNDLE_DIR}
    DESTINATION ${TARGETDIR_VER}/datafiles/assets
  )
endif()


# -----------------------------------------------------------------------------
# Setup link libraries

add_dependencies(bforartists makesdna)
target_link_libraries(bforartists PRIVATE ${LIB})
unset(LIB)

setup_platform_linker_flags(bforartists)
setup_platform_linker_libs(bforartists)

if(DEFINED PLATFORM_SYMBOLS_MAP)
  set_target_properties(bforartists PROPERTIES LINK_DEPENDS ${PLATFORM_SYMBOLS_MAP})
endif()

blender_target_include_dirs(bforartists ${INC})

# -----------------------------------------------------------------------------
# USD registry.

# USD requires a set of JSON files that define the standard schemas.
# These files are required at runtime.
if(WITH_USD)
  add_definitions(-DWITH_USD)
  absolute_include_dirs(../blender/io/usd)
endif()

<<<<<<< HEAD
# Always install USD shared library and datafiles regardless if Bforartists
# itself uses them, the bundled Python module still needs it.
if((DEFINED LIBDIR) AND TARGETDIR_LIB)
  # On windows the usd library sits in ./bforartists.shared copy the files
  # relative to the location of the USD dll, if the dll does not exist
=======
# Always install USD shared library and `datafiles` regardless if Blender
# itself uses them, the bundled Python module still needs it.
if((DEFINED LIBDIR) AND TARGETDIR_LIB)
  # On windows the USD library sits in `./blender.shared` copy the files
  # relative to the location of the USD DLL, if the DLL does not exist
>>>>>>> 6bd9ba46
  # assume we are linking against the static 3.5 lib.
  if(WITH_USD)
    if(WIN32 AND
        (
          EXISTS ${LIBDIR}/usd/lib/usd_usd_ms.dll OR  # USD 22.03
          EXISTS ${LIBDIR}/usd/lib/usd_ms.dll         # USD 22.11
        )
      )
      install(DIRECTORY
        ${USD_LIBRARY_DIR}/usd
        DESTINATION ${TARGETDIR_LIB}
      )
      install(DIRECTORY
        ${LIBDIR}/usd/plugin/usd/hdStorm
        ${LIBDIR}/usd/plugin/usd/usdShaders
        ${LIBDIR}/usd/plugin/usd/hioOiio
        DESTINATION "./bforartists.shared/usd"
      )
    elseif(USD_PYTHON_SUPPORT)
      install(DIRECTORY
        ${USD_LIBRARY_DIR}/usd
        DESTINATION ${TARGETDIR_LIB}
      )
      install(DIRECTORY
        ${LIBDIR}/usd/plugin/usd/hdStorm
        ${LIBDIR}/usd/plugin/usd/usdShaders
        DESTINATION ${TARGETDIR_LIB}/usd
      )
    else()
      install(DIRECTORY
        ${USD_LIBRARY_DIR}/usd
        DESTINATION "${TARGETDIR_VER}/datafiles"
      )
      install(DIRECTORY
        ${LIBDIR}/usd/plugin/usd/hdStorm
        ${LIBDIR}/usd/plugin/usd/usdShaders
        DESTINATION "${TARGETDIR_VER}/datafiles/usd"
      )
    endif()
  endif()
  if(WIN32)
    # If this file exists we are building against a 3.5 22.03 library directory
    # that needs these DLL's installed.
    if(EXISTS ${LIBDIR}/usd/lib/usd_usd_ms.dll)
      windows_install_shared_manifest(FILES
        ${LIBDIR}/usd/lib/usd_usd_ms.dll
        RELEASE
      )
      windows_install_shared_manifest(FILES
        ${LIBDIR}/usd/lib/usd_usd_ms_d.dll
        DEBUG
      )
    endif()
    # If this file exists we are building against a 3.5 22.11 library directory
    # that needs these DLL's installed.
    if(EXISTS ${LIBDIR}/usd/lib/usd_ms.dll)
      windows_install_shared_manifest(FILES
        ${LIBDIR}/usd/lib/usd_ms.dll
        RELEASE
      )
      windows_install_shared_manifest(FILES
        ${LIBDIR}/usd/lib/usd_ms_d.dll
        DEBUG
      )
    endif()
  endif()
endif()

# Always install MaterialX files regardless if Blender itself uses them, the
# bundled Python module still needs it.
if((DEFINED LIBDIR) AND TARGETDIR_LIB AND WITH_MATERIALX)
  install(
    DIRECTORY ${LIBDIR}/materialx/libraries
    DESTINATION "${TARGETDIR_LIB}/materialx"
  )
endif()

if(WIN32)
  set(BOOST_COMPONENTS atomic chrono date_time filesystem
    iostreams locale program_options regex
    serialization system thread wave wserialization
    python${_PYTHON_VERSION_NO_DOTS} numpy${_PYTHON_VERSION_NO_DOTS}
  )
  foreach(component ${BOOST_COMPONENTS})
    if(EXISTS ${BOOST_LIBPATH}/${BOOST_PREFIX}boost_${component}-${BOOST_POSTFIX}.dll)
      windows_install_shared_manifest(
        FILES ${BOOST_LIBPATH}/${BOOST_PREFIX}boost_${component}-${BOOST_POSTFIX}.dll
        RELEASE
      )
      windows_install_shared_manifest(
        FILES ${BOOST_LIBPATH}/${BOOST_PREFIX}boost_${component}-${BOOST_DEBUG_POSTFIX}.dll
        DEBUG
      )
    endif()
  endforeach()
endif()

# `vcpkg` substitutes our libraries with theirs, which will cause issues when you you run
# these builds on other systems due to missing DLL's. So we opt out the use of `vcpkg`.
if(WIN32)
  set_target_properties(bforartists PROPERTIES VS_GLOBAL_VcpkgEnabled "false")
  set_target_properties(bforartists PROPERTIES
    PDB_NAME "bforartists_private"
    PDB_OUTPUT_DIRECTORY "${CMAKE_CURRENT_BINARY_DIR}/$<CONFIG>"
  )
  # If compiling with clang-cl we skip PDBSTRIPPED.
  # There's doesn't seem to be a switch for it currently
  if(WITH_WINDOWS_RELEASE_PDB AND WITH_WINDOWS_RELEASE_STRIPPED_PDB AND NOT MSVC_CLANG)
    # This is slightly messy, but single target generators like ninja will not have the
    # `CMAKE_CFG_INTDIR` variable and multi-target generators like `msbuild` will not have
    # `CMAKE_BUILD_TYPE`. This can be simplified by `target_link_options` and the `$<CONFIG>`
    # generator expression in newer CMAKE (2.13+) but until that time this fill have suffice.
    if(CMAKE_BUILD_TYPE)
      set_property(
        TARGET bforartists APPEND_STRING PROPERTY LINK_FLAGS_RELEASE
        " /PDBSTRIPPED:${CMAKE_CURRENT_BINARY_DIR}/${CMAKE_BUILD_TYPE}/bforartists_public.pdb"
      )
    else()
      set_property(
        TARGET bforartists APPEND_STRING PROPERTY LINK_FLAGS_RELEASE
        " /PDBSTRIPPED:${CMAKE_CURRENT_BINARY_DIR}/${CMAKE_CFG_INTDIR}/bforartists_public.pdb"
      )
    endif()
  endif()
endif()

# -----------------------------------------------------------------------------
# Setup launcher

if(WIN32 AND NOT WITH_PYTHON_MODULE)
  set(BLENDER_BIN "bforartists.exe")
  install(
    TARGETS bforartists bforartists-launcher
    COMPONENT Bforartists
    DESTINATION "."
  )
  if(WITH_CPU_CHECK)
    install(
      TARGETS blender_cpu_check
      COMPONENT Bforartists
      DESTINATION "."
    )
  endif()
  set_target_properties(
    bforartists
    PROPERTIES
      VS_USER_PROPS "bforartists.Cpp.user.props"
  )
endif()

# -----------------------------------------------------------------------------
# Windows shared library manifest
if(WIN32)
  windows_generate_shared_manifest()
endif()

# -----------------------------------------------------------------------------
# Steps that Run Blender
#
# As executing Blender is needed - it's important this operation runs after the shared
# libraries have been installed to their destination.

if(UNIX AND NOT APPLE)
  if(NOT WITH_PYTHON_MODULE)
    if(WITH_DOC_MANPAGE)
      # Only run the command to generate the man-page when it may be outdated.
      # The `IS_NEWER_THAN` checks always run when files are missing.

      # NOTE: While `${EXECUTABLE_OUTPUT_PATH}/blender` may work in some cases
      # Blender's requirement of libraries mean the installation path must be used.
      install(
        CODE "\
set(BLENDER_BIN \"${CMAKE_INSTALL_PREFIX}/${BLENDER_BIN}\")\n\
if(DEFINED ENV\{DESTDIR\})\n\
  set(BLENDER_BIN \"$ENV\{DESTDIR\}/$\{BLENDER_BIN\}\")\n\
endif()\n\
set(PYTHON_EXECUTABLE \"${PYTHON_EXECUTABLE}\")\n\
set(MANPAGE_GEN \"${CMAKE_SOURCE_DIR}/doc/manpage/blender.1.py\")\n\
set(MANPAGE_OUT \"${CMAKE_CURRENT_BINARY_DIR}/blender.1\")\n\
if(\n\
  ($\{BLENDER_BIN\} IS_NEWER_THAN $\{MANPAGE_OUT\}) OR\n\
  ($\{MANPAGE_GEN\} IS_NEWER_THAN $\{MANPAGE_OUT\})\n\
)\n\
  set(ENV{ASAN_OPTIONS} \"$ENV{ASAN_OPTIONS}:\
exitcode=0:\
check_initialization_order=0:\
strict_init_order=0:\
detect_leaks=0\"\n\
  )\n\
  execute_process(\n\
    COMMAND\n\
    $\{PYTHON_EXECUTABLE\} $\{MANPAGE_GEN\}\n\
    --blender $\{BLENDER_BIN\}\n\
    --output $\{MANPAGE_OUT\}\n\
  )\n\
endif()\n\
"
        DEPENDS bforartists
      )

      if(WITH_INSTALL_PORTABLE)
        install(
          FILES ${CMAKE_CURRENT_BINARY_DIR}/blender.1
          DESTINATION "."
        )
      else()
        # Manual page (only with `blender` binary).
        install(
          FILES ${CMAKE_CURRENT_BINARY_DIR}/blender.1
          DESTINATION "./share/man/man1"
        )
      endif()
    endif()
  endif()
endif()

# -----------------------------------------------------------------------------
# Post-install script

if(POSTINSTALL_SCRIPT)
  install(SCRIPT ${POSTINSTALL_SCRIPT})
endif()<|MERGE_RESOLUTION|>--- conflicted
+++ resolved
@@ -1798,19 +1798,11 @@
   absolute_include_dirs(../blender/io/usd)
 endif()
 
-<<<<<<< HEAD
-# Always install USD shared library and datafiles regardless if Bforartists
+# Always install USD shared library and `datafiles` regardless if Bforartists
 # itself uses them, the bundled Python module still needs it.
 if((DEFINED LIBDIR) AND TARGETDIR_LIB)
-  # On windows the usd library sits in ./bforartists.shared copy the files
+  # On windows the usd library sits in ./blender.shared copy the files
   # relative to the location of the USD dll, if the dll does not exist
-=======
-# Always install USD shared library and `datafiles` regardless if Blender
-# itself uses them, the bundled Python module still needs it.
-if((DEFINED LIBDIR) AND TARGETDIR_LIB)
-  # On windows the USD library sits in `./blender.shared` copy the files
-  # relative to the location of the USD DLL, if the DLL does not exist
->>>>>>> 6bd9ba46
   # assume we are linking against the static 3.5 lib.
   if(WITH_USD)
     if(WIN32 AND
