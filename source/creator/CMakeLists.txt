# SPDX-License-Identifier: GPL-2.0-or-later
# Copyright 2006 Blender Foundation. All rights reserved.

blender_include_dirs(
  ../../intern/clog
  ../../intern/guardedalloc
  ../blender/blenkernel
  ../blender/blenlib
  ../blender/blenloader
  ../blender/depsgraph
  ../blender/editors/include
  ../blender/gpu
  ../blender/imbuf
  ../blender/makesdna
  ../blender/makesrna
  ../blender/render
  ../blender/windowmanager
)

set(LIB
  bf_windowmanager
)

if(HAVE_FEENABLEEXCEPT)
  add_definitions(-DHAVE_FEENABLEEXCEPT)
endif()

if(WITH_TBB)
  # Force TBB libraries to be in front of MKL (part of OpenImageDenoise), so
  # that it is initialized before MKL and static library initialization order
  # issues are avoided.
  #
  # This isn't fully robust but seems to work.
  list(INSERT LIB 0 ${TBB_LIBRARIES})
  list(INSERT LIB 0 bf_blenkernel)
endif()

if(WIN32)
  blender_include_dirs(../../intern/utfconv)
endif()

if(WITH_LIBMV)
  blender_include_dirs(../../intern/libmv)
  add_definitions(-DWITH_LIBMV)
endif()

if(WITH_CYCLES)
  if(WITH_CYCLES_LOGGING)
    blender_include_dirs(../../intern/cycles/blender)
    add_definitions(-DWITH_CYCLES_LOGGING)
  endif()
endif()

if(WITH_CODEC_FFMPEG)
  add_definitions(-DWITH_FFMPEG)
endif()

if(WITH_TBB)
  blender_include_dirs(${TBB_INCLUDE_DIRS})
  if(WIN32)
    # For pragma that links tbbmalloc_proxy.lib
    link_directories(${LIBDIR}/tbb/lib)
  endif()
endif()


if(WITH_PYTHON)
  blender_include_dirs(../blender/python)
  add_definitions(-DWITH_PYTHON)

  if(WITH_PYTHON_SECURITY)
    add_definitions(-DWITH_PYTHON_SECURITY)
  endif()
endif()

if(WITH_HEADLESS)
  add_definitions(-DWITH_HEADLESS)
endif()

if(WITH_SDL)
  if(WITH_SDL_DYNLOAD)
    blender_include_dirs(../../extern/sdlew/include)
    add_definitions(-DWITH_SDL_DYNLOAD)
  endif()
  add_definitions(-DWITH_SDL)
endif()

if(WITH_BINRELOC)
  blender_include_dirs(${BINRELOC_INCLUDE_DIRS})
  add_definitions(-DWITH_BINRELOC)
endif()

if(WITH_FREESTYLE)
  blender_include_dirs(../blender/freestyle)
  add_definitions(-DWITH_FREESTYLE)
endif()

if(WITH_XR_OPENXR)
  add_definitions(-DWITH_XR_OPENXR)
endif()

if(WITH_GMP)
  blender_include_dirs(${GMP_INCLUDE_DIRS})
  add_definitions(-DWITH_GMP)
endif()

if(WITH_OPENCOLORIO)
  add_definitions(-DWITH_OCIO)
endif()

# Setup the exe sources and buildinfo
set(SRC
  creator.c
  creator_args.c
  creator_signals.c

  creator_intern.h
)

# MSVC 2010 gives linking errors with the manifest
if(WIN32 AND NOT UNIX)
  add_definitions(
    -DBLEN_VER_RC_STR="${BLENDER_VERSION}"
    -DBLEN_VER_RC_1=${BLENDER_VERSION_MAJOR}
    -DBLEN_VER_RC_2=${BLENDER_VERSION_MINOR}
    -DBLEN_VER_RC_3=${BLENDER_VERSION_PATCH}
    -DBLEN_VER_RC_4=0
  )


  list(APPEND SRC
    ${CMAKE_SOURCE_DIR}/release/windows/icons/winblender.rc
    ${CMAKE_BINARY_DIR}/blender.exe.manifest
  )
endif()

if(WITH_BUILDINFO)
  add_definitions(-DWITH_BUILDINFO)
  # --------------------------------------------------------------------------
  # These defines could all be moved into the header below

  # Write strings into a separate header since we can escape C-strings
  # in a way that's not practical when passing defines.
  set(BUILD_PLATFORM "${CMAKE_SYSTEM_NAME}")
  set(BUILD_TYPE "${CMAKE_BUILD_TYPE}")
  set(BUILD_CFLAGS "${CMAKE_C_FLAGS}")
  set(BUILD_CXXFLAGS "${CMAKE_CXX_FLAGS}")
  set(BUILD_LINKFLAGS "${PLATFORM_LINKFLAGS}")
  set(BUILD_SYSTEM "CMake")

  if(WITH_COMPILER_SHORT_FILE_MACRO)
    # It's not necessary to include path information
    # about the system building Blender in the executable.
    string(REPLACE "${PLATFORM_CFLAGS_FMACRO_PREFIX_MAP}" " " BUILD_CFLAGS "${BUILD_CFLAGS}")
    string(REPLACE "${PLATFORM_CFLAGS_FMACRO_PREFIX_MAP}" " " BUILD_CXXFLAGS "${BUILD_CXXFLAGS}")
  endif()

  # Use `configure_file` instead of definitions since properly
  # escaping the multiple command line arguments which themselves
  # contain strings and spaces becomes overly error-prone & complicated.
  configure_file(
    "${CMAKE_SOURCE_DIR}/build_files/cmake/buildinfo_static.h.in"
    "${CMAKE_CURRENT_BINARY_DIR}/buildinfo_static.h"
    ESCAPE_QUOTES
    @ONLY
  )

  unset(BUILD_PLATFORM)
  unset(BUILD_TYPE)
  unset(BUILD_CFLAGS)
  unset(BUILD_CXXFLAGS)
  unset(BUILD_LINKFLAGS)
  unset(BUILD_SYSTEM)

  # --------------------------------------------------------------------------
  # write header for values that change each build
  # note, generated file is in build dir's source/creator
  #       except when used as an include path.

  add_definitions(-DWITH_BUILDINFO_HEADER)

  # include the output directory, where the buildinfo.h file is generated
  include_directories(${CMAKE_CURRENT_BINARY_DIR})


  # XXX, ${buildinfo_h_fake} is used here,
  # because we rely on that file being detected as missing
  # every build so that the real header "buildinfo.h" is updated.
  #
  # Keep this until we find a better way to resolve!

  set(buildinfo_h_real "${CMAKE_CURRENT_BINARY_DIR}/buildinfo.h")
  set(buildinfo_h_fake "${CMAKE_CURRENT_BINARY_DIR}/buildinfo.h_fake")

  if(EXISTS ${buildinfo_h_fake})
    message(FATAL_ERROR "File \"${buildinfo_h_fake}\" found, this should never be created, remove!")
  endif()

  # From the cmake documentation "If the output of the custom command is not actually created as a
  # file on disk it should be marked with the SYMBOLIC source file property."
  #
  # Not doing this leads to build warnings for the not generated file on windows when using msbuild
  SET_SOURCE_FILES_PROPERTIES(${buildinfo_h_fake} PROPERTIES SYMBOLIC TRUE)

  # a custom target that is always built
  add_custom_target(
    buildinfo ALL
    DEPENDS ${buildinfo_h_fake}
  )

  # creates buildinfo.h using cmake script
  add_custom_command(
    OUTPUT
      ${buildinfo_h_fake}  # ensure we always run
      ${buildinfo_h_real}
    COMMAND ${CMAKE_COMMAND}
    -DSOURCE_DIR=${CMAKE_SOURCE_DIR}
    # overrides only used when non-empty strings
    -DBUILD_DATE=${BUILDINFO_OVERRIDE_DATE}
    -DBUILD_TIME=${BUILDINFO_OVERRIDE_TIME}
    -P ${CMAKE_SOURCE_DIR}/build_files/cmake/buildinfo.cmake)

  # buildinfo.h is a generated file
  set_source_files_properties(
    ${buildinfo_h_real}
    PROPERTIES GENERATED TRUE
    HEADER_FILE_ONLY TRUE)

  unset(buildinfo_h_real)
  unset(buildinfo_h_fake)

  # add deps below, after adding blender
  # -------------- done with header values.

  list(APPEND SRC
    buildinfo.c
  )

  # make an object library so can load with it in tests
  add_library(buildinfoobj OBJECT buildinfo.c)
  add_dependencies(buildinfoobj buildinfo)
endif()

add_cc_flags_custom_test(bforartists)

# message(STATUS "Configuring blender")
if(WITH_PYTHON_MODULE)
  add_definitions(-DWITH_PYTHON_MODULE)

  # creates ./bin/bpy.so which can be imported as a python module.
  #
  # note that 'SHARED' works on Linux and Windows,
  # but not OSX which _must_ be 'MODULE'
  add_library(blender MODULE ${SRC})
  set_target_properties(
    bforartists
    PROPERTIES
      PREFIX ""
      OUTPUT_NAME bpy
      LIBRARY_OUTPUT_DIRECTORY ${CMAKE_BINARY_DIR}/bin
      RUNTIME_OUTPUT_DIRECTORY ${CMAKE_BINARY_DIR}/bin  # only needed on windows
  )

  if(APPLE)
    set_target_properties(bforartists PROPERTIES MACOSX_BUNDLE TRUE)
  endif()

  if(WIN32)
    # python modules use this
    set_target_properties(
      bforartists
      PROPERTIES
      SUFFIX ".pyd"
    )
  endif()

else()
  add_executable(bforartists ${EXETYPE} ${SRC})
  if(WIN32)
    add_executable(blender-launcher WIN32
      blender_launcher_win32.c
      ${CMAKE_SOURCE_DIR}/release/windows/icons/winblender.rc
      ${CMAKE_BINARY_DIR}/blender.exe.manifest
    )
    target_compile_definitions (blender-launcher PRIVATE -D_UNICODE -DUNICODE)
    target_link_libraries(blender-launcher Pathcch.lib)
  endif()
endif()

if(WITH_BUILDINFO)
  # explicitly say that the executable depends on the buildinfo
  add_dependencies(bforartists buildinfo)
endif()


set(BLENDER_TEXT_FILES
  ${CMAKE_SOURCE_DIR}/release/text/copyright.txt
  # generate this file
  # ${CMAKE_SOURCE_DIR}/release/text/readme.html
)


# -----------------------------------------------------------------------------
# Platform specific target destinations for version dir, libs, bpy, text files.

if(UNIX AND NOT APPLE)
  if(WITH_PYTHON_MODULE)
    if(WITH_INSTALL_PORTABLE)
      set(TARGETDIR_BPY .)
      set(TARGETDIR_VER ${BLENDER_VERSION})
      set(TARGETDIR_LIB lib)
    else()
      set(TARGETDIR_BPY ${PYTHON_SITE_PACKAGES})
      set(TARGETDIR_VER ${PYTHON_SITE_PACKAGES}/${BLENDER_VERSION})
      set(TARGETDIR_LIB ${PYTHON_SITE_PACKAGES}/lib)
    endif()
  else()
    if(WITH_INSTALL_PORTABLE)
      set(TARGETDIR_VER ${BLENDER_VERSION})
      set(TARGETDIR_TEXT .)
      set(TARGETDIR_LIB lib)
    else()
<<<<<<< HEAD
      set(TARGETDIR_VER share/bforartists/${BLENDER_VERSION})
=======
      set(TARGETDIR_VER share/blender/${BLENDER_VERSION})
      set(TARGETDIR_TEXT share/doc/blender)
>>>>>>> 54b8dfef
    endif()
  endif()

elseif(WIN32)
  set(TARGETDIR_VER ${BLENDER_VERSION})
  set(TARGETDIR_TEXT .)
  set(TARGETDIR_LIB .)

elseif(APPLE)
  if(WITH_PYTHON_MODULE)
    if(WITH_INSTALL_PORTABLE)
      set(TARGETDIR_VER $<TARGET_FILE_DIR:blender>/../Resources/${BLENDER_VERSION})
      set(TARGETDIR_LIB lib)
    else()
      # Paths defined in terms of site-packages since the site-packages
      # directory can be a symlink (brew for example).
      set(TARGETDIR_BPY ${PYTHON_LIBPATH}/site-packages)
      set(TARGETDIR_VER ${TARGETDIR_BPY}/../Resources/${BLENDER_VERSION})
      set(TARGETDIR_LIB ${TARGETDIR_BPY}/lib)
    endif()
  else()
<<<<<<< HEAD
    set(TARGETDIR_VER Bforartists.app/Contents/Resources/${BLENDER_VERSION})
=======
    set(TARGETDIR_VER Blender.app/Contents/Resources/${BLENDER_VERSION})
    set(TARGETDIR_LIB Blender.app/Contents/Resources/lib)
    set(TARGETDIR_TEXT Blender.app/Contents/Resources/text)
>>>>>>> 54b8dfef
  endif()

  # Skip relinking on cpack / install
  set_target_properties(bforartists PROPERTIES BUILD_WITH_INSTALL_RPATH true)
endif()


# -----------------------------------------------------------------------------
# Install Targets (Generic, All Platforms)


# important to make a clean  install each time, else old scripts get loaded.
install(
  CODE
  "file(REMOVE_RECURSE ${TARGETDIR_VER})"
)

if(WITH_PYTHON)
  # install(CODE "message(\"copying blender scripts...\")")

  # exclude addons_contrib if release
  if("${BLENDER_VERSION_CYCLE}" STREQUAL "release" OR
     "${BLENDER_VERSION_CYCLE}" STREQUAL "rc")
    set(ADDON_EXCLUDE_CONDITIONAL "addons_contrib/*")
  else()
    set(ADDON_EXCLUDE_CONDITIONAL "_addons_contrib/*")  # dummy, won't do anything
  endif()

  # do not install freestyle dir if disabled
  if(NOT WITH_FREESTYLE)
    set(FREESTYLE_EXCLUDE_CONDITIONAL "freestyle/*")
  else()
    set(FREESTYLE_EXCLUDE_CONDITIONAL "_freestyle/*")  # dummy, won't do anything
  endif()

  install(
    DIRECTORY ${CMAKE_SOURCE_DIR}/release/scripts
    DESTINATION ${TARGETDIR_VER}
    PATTERN ".git" EXCLUDE
    PATTERN ".gitignore" EXCLUDE
    PATTERN ".arcconfig" EXCLUDE
    PATTERN "__pycache__" EXCLUDE
    PATTERN "${ADDON_EXCLUDE_CONDITIONAL}" EXCLUDE
    PATTERN "${FREESTYLE_EXCLUDE_CONDITIONAL}" EXCLUDE
  )

  unset(ADDON_EXCLUDE_CONDITIONAL)
  unset(FREESTYLE_EXCLUDE_CONDITIONAL)
endif()

# fonts
install(
  DIRECTORY
    ${CMAKE_SOURCE_DIR}/release/datafiles/fonts
  DESTINATION ${TARGETDIR_VER}/datafiles
)

# localization
if(WITH_INTERNATIONAL)
  set(_locale_dir "${CMAKE_SOURCE_DIR}/release/datafiles/locale")
  set(_locale_target_dir ${TARGETDIR_VER}/datafiles/locale)

  file(GLOB _po_files "${_locale_dir}/po/*.po")
  foreach(_po_file ${_po_files})
    msgfmt_simple(${_po_file} _all_mo_files)
  endforeach()

  # Create a custom target which will compile all po to mo
  add_custom_target(
    locales
    DEPENDS ${_all_mo_files}
  )
  add_dependencies(bforartists locales)

  # Generate INSTALL rules
  install(
    FILES ${_locale_dir}/languages
    DESTINATION ${_locale_target_dir}
  )

  foreach(_mo_file ${_all_mo_files})
    get_filename_component(_locale_name ${_mo_file} NAME_WE)
    install(
      FILES ${_mo_file}
      DESTINATION ${_locale_target_dir}/${_locale_name}/LC_MESSAGES
      RENAME blender.mo
    )
    unset(_locale_name)
  endforeach()

  unset(_all_mo_files)
  unset(_po_files)
  unset(_po_file)
  unset(_mo_file)
  unset(_locale_target_dir)

  unset(_locale_dir)
endif()

# color management
if(WITH_OPENCOLORIO)
  install(
    DIRECTORY ${CMAKE_SOURCE_DIR}/release/datafiles/colormanagement
    DESTINATION ${TARGETDIR_VER}/datafiles
  )
endif()

# helpful tip when using make
if("${CMAKE_GENERATOR}" MATCHES ".*Makefiles.*")
  # message after building.
  add_custom_command(
    TARGET bforartists POST_BUILD MAIN_DEPENDENCY bforartists
    COMMAND ${CMAKE_COMMAND} -E
            echo 'now run: \"make install\" to copy runtime files and scripts to ${TARGETDIR_VER}'
  )
endif()


# -----------------------------------------------------------------------------
# Install Targets (Platform Specific)

if(UNIX AND NOT APPLE)

  if(NOT WITH_PYTHON_MODULE)
    if(WITH_DOC_MANPAGE)
      add_custom_target(
        bforartists_man_page ALL
        COMMAND ${CMAKE_SOURCE_DIR}/doc/manpage/bforartists.1.py
                --blender ${EXECUTABLE_OUTPUT_PATH}/bforartists
                --output ${CMAKE_CURRENT_BINARY_DIR}/bforartists.1
      )
      add_dependencies(bforartists_man_page bforartists)
    endif()
  endif()

  if(PLATFORM_BUNDLED_LIBRARIES AND TARGETDIR_LIB)
    install(
      FILES ${PLATFORM_BUNDLED_LIBRARIES}
      DESTINATION ${TARGETDIR_LIB}
    )
  endif()

  # there are a few differences between portable and system install
  if(WITH_PYTHON_MODULE)
    if(WITH_INSTALL_PORTABLE)
      install(
<<<<<<< HEAD
        TARGETS bforartists
        DESTINATION "."
      )
    else()
      install(
        TARGETS bforartists
        LIBRARY DESTINATION ${PYTHON_SITE_PACKAGES}
=======
        TARGETS blender
        DESTINATION ${TARGETDIR_BPY}
      )
    else()
      install(
        TARGETS blender
        LIBRARY DESTINATION ${TARGETDIR_BPY}
>>>>>>> 54b8dfef
      )
    endif()
    # none of the other files are needed currently
  elseif(WITH_INSTALL_PORTABLE)
    install(
      TARGETS bforartists
      DESTINATION "."
    )

    if(WITH_DOC_MANPAGE)
      install(
        FILES ${CMAKE_CURRENT_BINARY_DIR}/bforartists.1
        DESTINATION "."
      )
    endif()
    install(
      FILES
        ${CMAKE_SOURCE_DIR}/release/freedesktop/bforartists.desktop
        ${CMAKE_SOURCE_DIR}/release/freedesktop/icons/scalable/apps/bforartists.svg
        ${CMAKE_SOURCE_DIR}/release/freedesktop/icons/symbolic/apps/bforartists-symbolic.svg
      DESTINATION "."
    )

    if(WITH_BLENDER_THUMBNAILER)
      install(
        TARGETS blender-thumbnailer
        DESTINATION "."
      )
    endif()

    if(EXISTS ${LIBDIR}/mesa)
      install(DIRECTORY ${LIBDIR}/mesa/lib/ DESTINATION "lib/mesa/")

      install(
        PROGRAMS
        ${CMAKE_SOURCE_DIR}/release/bin/bforartists-softwaregl
        DESTINATION "."
      )

      # Remove from old location, so existing builds don't start with software
      # OpenGL now that the lib/ folder is used for other libraries.
      install(
        CODE
        "file(REMOVE ${CMAKE_BINARY_DIR}/bin/lib/libGL.so)\n
         file(REMOVE ${CMAKE_BINARY_DIR}/bin/lib/libGL.so.1)\n
         file(REMOVE ${CMAKE_BINARY_DIR}/bin/lib/libGL.so.1.5.0)\n
         file(REMOVE ${CMAKE_BINARY_DIR}/bin/lib/libGLU.so)\n
         file(REMOVE ${CMAKE_BINARY_DIR}/bin/lib/libGLU.so.1)\n
         file(REMOVE ${CMAKE_BINARY_DIR}/bin/lib/libGLU.so.1.3.1)\n
         file(REMOVE ${CMAKE_BINARY_DIR}/bin/lib/libglapi.so)\n
         file(REMOVE ${CMAKE_BINARY_DIR}/bin/lib/libglapi.so.0)\n
         file(REMOVE ${CMAKE_BINARY_DIR}/bin/lib/libglapi.so.0.0.0)\n
        "
      )
    endif()
  else()
    # main blender binary
    install(
      TARGETS bforartists
      DESTINATION bin
    )
    if(WITH_DOC_MANPAGE)
      # manpage only with 'blender' binary
      install(
        FILES ${CMAKE_CURRENT_BINARY_DIR}/bforartists.1
        DESTINATION share/man/man1
      )
    endif()

    # misc files
    install(
      FILES ${CMAKE_SOURCE_DIR}/release/freedesktop/bforartists.desktop
      DESTINATION share/applications
    )
    install(
      FILES ${CMAKE_SOURCE_DIR}/release/freedesktop/icons/scalable/apps/bforartists.svg
      DESTINATION share/icons/hicolor/scalable/apps
    )
    install(
      FILES ${CMAKE_SOURCE_DIR}/release/freedesktop/icons/symbolic/apps/bforartists-symbolic.svg
      DESTINATION share/icons/hicolor/symbolic/apps
    )
    if(WITH_BLENDER_THUMBNAILER)
      install(
        TARGETS blender-thumbnailer
        DESTINATION bin
      )
    endif()
<<<<<<< HEAD
    set(BLENDER_TEXT_FILES_DESTINATION share/doc/bforartists)
=======
>>>>>>> 54b8dfef
  endif()

  if(WITH_PYTHON)
    if(WITH_PYTHON_INSTALL)

      install(
        PROGRAMS ${PYTHON_EXECUTABLE}
        DESTINATION ${TARGETDIR_VER}/python/bin
      )

      # on some platforms (like openSUSE) Python is linked
      # to be used from lib64 folder.
      # determine this from Python's libraries path
      #
      # ugh, its possible 'lib64' is just a symlink to 'lib' which causes incorrect use of 'lib64'
      get_filename_component(_pypath_real ${PYTHON_LIBPATH} REALPATH)
      if(${_pypath_real} MATCHES "lib64$")
        set(_target_LIB "lib64")
      else()
        set(_target_LIB "lib")
      endif()
      unset(_pypath_real)

      # Copy the systems python into the install directory
      # install(CODE "message(\"copying a subset of the systems python...\")")
      install(
        DIRECTORY ${PYTHON_LIBPATH}/python${PYTHON_VERSION}
        DESTINATION ${TARGETDIR_VER}/python/${_target_LIB}
        PATTERN "__pycache__" EXCLUDE               # * any cache *
        PATTERN "config-${PYTHON_VERSION}/*.a" EXCLUDE  # static lib
        PATTERN "lib2to3" EXCLUDE                   # ./lib2to3
        PATTERN "site-packages/*" EXCLUDE           # ./site-packages/*
        PATTERN "tkinter" EXCLUDE                   # ./tkinter
        PATTERN "lib-dynload/_tkinter.*" EXCLUDE    # ./lib-dynload/_tkinter.co
        PATTERN "idlelib" EXCLUDE                   # ./idlelib
        PATTERN "test" EXCLUDE                      # ./test
        PATTERN "turtledemo" EXCLUDE                # ./turtledemo
        PATTERN "turtle.py" EXCLUDE                 # ./turtle.py
        PATTERN "wininst*.exe" EXCLUDE              # from distutils, avoid malware false positive
      )

      # Needed for distutils/pip
      # get the last part of the include dir, will be 'python{version}{abiflag}',
      get_filename_component(_py_inc_suffix ${PYTHON_INCLUDE_DIR} NAME)
      install(
        FILES ${PYTHON_INCLUDE_DIR}/pyconfig.h
        DESTINATION ${TARGETDIR_VER}/python/include/${_py_inc_suffix}
      )
      unset(_py_inc_suffix)

      if(WITH_PYTHON_INSTALL_NUMPY)
        # Install to the same directory as the source, so debian-like
        # distros are happy with their policy.
        set(_suffix "site-packages")
        if(${PYTHON_NUMPY_PATH} MATCHES "dist-packages")
          set(_suffix "dist-packages")
        endif()
        install(
          DIRECTORY ${PYTHON_NUMPY_PATH}/numpy
          DESTINATION ${TARGETDIR_VER}/python/${_target_LIB}/python${PYTHON_VERSION}/${_suffix}
          PATTERN ".svn" EXCLUDE
          PATTERN "__pycache__" EXCLUDE           # * any cache *
          PATTERN "*.pyc" EXCLUDE                 # * any cache *
          PATTERN "*.pyo" EXCLUDE                 # * any cache *
          PATTERN "oldnumeric" EXCLUDE            # ./oldnumeric
          PATTERN "doc" EXCLUDE                   # ./doc
          PATTERN "tests" EXCLUDE                 # ./tests
          PATTERN "f2py" EXCLUDE                  # ./f2py - fortran/python interface code, not for blender.
          PATTERN "include" EXCLUDE               # include dirs all over, we won't use NumPy/CAPI
          PATTERN "*.h" EXCLUDE                   # some includes are not in include dirs
          PATTERN "*.a" EXCLUDE                   # ./core/lib/libnpymath.a - for linking, we don't need.
        )
        install(
          DIRECTORY ${PYTHON_NUMPY_PATH}/Cython
          DESTINATION ${TARGETDIR_VER}/python/${_target_LIB}/python${PYTHON_VERSION}/${_suffix}
          PATTERN ".svn" EXCLUDE
          PATTERN "__pycache__" EXCLUDE           # * any cache *
          PATTERN "*.pyc" EXCLUDE                 # * any cache *
          PATTERN "*.pyo" EXCLUDE                 # * any cache *
        )
        install(
          FILES ${PYTHON_NUMPY_PATH}/cython.py
          DESTINATION ${TARGETDIR_VER}/python/${_target_LIB}/python${PYTHON_VERSION}/${_suffix}
        )
        unset(_suffix)
      endif()

      if(WITH_PYTHON_INSTALL_ZSTANDARD)
        # Install to the same directory as the source, so debian-like
        # distros are happy with their policy.
        set(_suffix "site-packages")
        if(${PYTHON_ZSTANDARD_PATH} MATCHES "dist-packages")
          set(_suffix "dist-packages")
        endif()
        install(
          DIRECTORY ${PYTHON_ZSTANDARD_PATH}/zstandard
          DESTINATION ${TARGETDIR_VER}/python/${_target_LIB}/python${PYTHON_VERSION}/${_suffix}
          PATTERN ".svn" EXCLUDE
          PATTERN "__pycache__" EXCLUDE           # * any cache *
          PATTERN "*.pyc" EXCLUDE                 # * any cache *
          PATTERN "*.pyo" EXCLUDE                 # * any cache *
        )
        unset(_suffix)
      endif()

      # Copy requests, we need to generalize site-packages
      if(WITH_PYTHON_INSTALL_REQUESTS)
        set(_suffix "site-packages")
        if(${PYTHON_REQUESTS_PATH} MATCHES "dist-packages")
          set(_suffix "dist-packages")
        endif()
        install(
          DIRECTORY ${PYTHON_REQUESTS_PATH}/requests
          DESTINATION ${TARGETDIR_VER}/python/${_target_LIB}/python${PYTHON_VERSION}/${_suffix}
          PATTERN ".svn" EXCLUDE
          PATTERN "__pycache__" EXCLUDE           # * any cache *
          PATTERN "*.pyc" EXCLUDE                 # * any cache *
          PATTERN "*.pyo" EXCLUDE                 # * any cache *
        )
        # On some platforms requests does have extra dependencies.
        #
        # Either 'chardet' or 'charset_normalizer" is used, depending on the
        # version of Python. The code below silently skips the one that's not
        # available, so we can just list both here.
        set(_requests_deps "certifi" "chardet" "charset_normalizer" "idna" "urllib3")
        foreach(_requests_dep ${_requests_deps})
          if(EXISTS ${PYTHON_REQUESTS_PATH}/${_requests_dep})
            install(
              DIRECTORY ${PYTHON_REQUESTS_PATH}/${_requests_dep}
              DESTINATION ${TARGETDIR_VER}/python/${_target_LIB}/python${PYTHON_VERSION}/${_suffix}
              PATTERN ".svn" EXCLUDE
              PATTERN "__pycache__" EXCLUDE           # * any cache *
              PATTERN "*.pyc" EXCLUDE                 # * any cache *
              PATTERN "*.pyo" EXCLUDE                 # * any cache *
            )
          endif()
        endforeach()
        if(EXISTS ${PYTHON_REQUESTS_PATH}/six.py)
          install(
            FILES ${PYTHON_REQUESTS_PATH}/six.py
            DESTINATION ${TARGETDIR_VER}/python/${_target_LIB}/python${PYTHON_VERSION}/${_suffix}
          )
        endif()
        unset(_requests_dep)
        unset(_requests_deps)
        unset(_suffix)
      endif()
      unset(_target_LIB)

    endif()
  endif()

  if(WITH_DRACO)
    install(
      PROGRAMS $<TARGET_FILE:extern_draco>
      DESTINATION ${TARGETDIR_VER}/python/lib/python${PYTHON_VERSION}/site-packages
    )
  endif()
elseif(WIN32)
  install(
    FILES ${LIBDIR}/epoxy/bin/epoxy-0.dll
    DESTINATION ${TARGETDIR_LIB}
  )

  install(
    FILES ${LIBDIR}/epoxy/bin/epoxy-0.dll
    DESTINATION "."
  )

  if(WITH_OPENMP AND MSVC_CLANG)
    install(
      FILES ${CLANG_OPENMP_DLL}
      DESTINATION ${TARGETDIR_LIB}
    )
  endif()

  if(WITH_FFTW3)
    install(
      FILES ${LIBDIR}/fftw3/lib/libfftw3-3.dll
      DESTINATION ${TARGETDIR_LIB}
    )
  endif()
  if(MSVC_ASAN)
    # The asan dll's can be found in the same folder as the compiler, this is the easiest way to find these.
    string(REPLACE "cl.exe" "clang_rt.asan_dynamic-x86_64.dll" ASAN_DLL ${CMAKE_C_COMPILER})
    string(REPLACE "cl.exe" "clang_rt.asan_dbg_dynamic-x86_64.dll" ASAN_DEBUG_DLL ${CMAKE_C_COMPILER})
    if(NOT EXISTS "${ASAN_DLL}")
      message(FATAL_ERROR "Asan is enabled, but the ASAN runtime is not detected, this is an optional component during the MSVC install, please install it")
    endif()
    install(
      FILES ${ASAN_DLL}
      DESTINATION ${TARGETDIR_LIB}
      CONFIGURATIONS Release;RelWithDebInfo;MinSizeRel
    )
    install(
      FILES ${ASAN_DEBUG_DLL}
      DESTINATION ${TARGETDIR_LIB}
      CONFIGURATIONS Debug
    )
    unset(ASAN_DLL)
    unset(ASAN_DEBUG_DLL)
  endif()

  if(WITH_GMP)
    install(
      FILES ${LIBDIR}/gmp/lib/libgmp-10.dll
      DESTINATION ${TARGETDIR_LIB}
    )
    install(
      FILES ${LIBDIR}/gmp/lib/libgmpxx.dll
      DESTINATION ${TARGETDIR_LIB}
      CONFIGURATIONS Release;RelWithDebInfo;MinSizeRel
    )
    install(
      FILES ${LIBDIR}/gmp/lib/libgmpxx_d.dll
      DESTINATION ${TARGETDIR_LIB}
      CONFIGURATIONS Debug
    )
  endif()

  if(WITH_WINDOWS_PDB)
    if(WITH_WINDOWS_STRIPPED_PDB)
      # Icky hack for older cmake from https://stackoverflow.com/a/21198501
      # $<CONFIG> will work in newer cmake but the version currently (3.12)
      # on the buildbot does not support this endavour.
      install(FILES ${CMAKE_CURRENT_BINARY_DIR}/\${CMAKE_INSTALL_CONFIG_NAME}/bforartists_public.pdb DESTINATION . RENAME bforartists.pdb)
    else()
      install(FILES $<TARGET_PDB_FILE:bforartists> DESTINATION . RENAME bforartists.pdb)
    endif()
  endif()

  if(WITH_OPENVDB)
    install(
      FILES ${LIBDIR}/openvdb/bin/openvdb.dll
      DESTINATION ${TARGETDIR_LIB}
      CONFIGURATIONS Release;RelWithDebInfo;MinSizeRel
    )
    install(
      FILES ${LIBDIR}/openvdb/bin/openvdb_d.dll
      DESTINATION ${TARGETDIR_LIB}
      CONFIGURATIONS Debug
    )
  endif()

  if(WITH_PYTHON)
    string(REPLACE "." "" _PYTHON_VERSION_NO_DOTS ${PYTHON_VERSION})

    if(NOT CMAKE_COMPILER_IS_GNUCC)
      install(
        FILES ${LIBDIR}/python/${_PYTHON_VERSION_NO_DOTS}/bin/python${_PYTHON_VERSION_NO_DOTS}.dll
              ${LIBDIR}/python/${_PYTHON_VERSION_NO_DOTS}/bin/python3.dll
        DESTINATION ${TARGETDIR_LIB}
        CONFIGURATIONS Release;RelWithDebInfo;MinSizeRel
      )

      install(
        FILES ${LIBDIR}/python/${_PYTHON_VERSION_NO_DOTS}/bin/python${_PYTHON_VERSION_NO_DOTS}_d.dll
              ${LIBDIR}/python/${_PYTHON_VERSION_NO_DOTS}/bin/python3_d.dll
        DESTINATION ${TARGETDIR_LIB}
        CONFIGURATIONS Debug
      )
    endif()

    if(WITH_PYTHON_INSTALL)
      # note, as far as python is concerned 'RelWithDebInfo' is not debug since its without debug flags.

      install(DIRECTORY DESTINATION ${TARGETDIR_VER}/python)
      install(DIRECTORY DESTINATION ${TARGETDIR_VER}/python/lib)

      install(
        DIRECTORY ${LIBDIR}/python/${_PYTHON_VERSION_NO_DOTS}/lib
        DESTINATION ${BLENDER_VERSION}/python/
        CONFIGURATIONS Release;RelWithDebInfo;MinSizeRel
        PATTERN ".svn" EXCLUDE
        PATTERN "*_d.*" EXCLUDE                  # * debug libraries *
        PATTERN "__pycache__" EXCLUDE           # * any cache *
        PATTERN "*.pyc" EXCLUDE                 # * any cache *
        PATTERN "*.pyo" EXCLUDE                 # * any cache *
      )

      install(
        DIRECTORY ${LIBDIR}/python/${_PYTHON_VERSION_NO_DOTS}/lib
        DESTINATION ${BLENDER_VERSION}/python/
        CONFIGURATIONS Debug
        PATTERN ".svn" EXCLUDE
        PATTERN "__pycache__" EXCLUDE           # * any cache *
        PATTERN "*.pyc" EXCLUDE                 # * any cache *
        PATTERN "*.pyo" EXCLUDE                 # * any cache *)
      )

      install(
        DIRECTORY ${LIBDIR}/python/${_PYTHON_VERSION_NO_DOTS}/DLLs
        DESTINATION ${BLENDER_VERSION}/python
        CONFIGURATIONS Release;RelWithDebInfo;MinSizeRel
        PATTERN "*.pdb" EXCLUDE
        PATTERN "*_d.*" EXCLUDE
      )

      install(
        DIRECTORY ${LIBDIR}/python/${_PYTHON_VERSION_NO_DOTS}/DLLs
        DESTINATION ${BLENDER_VERSION}/python
        CONFIGURATIONS Debug
      )

      install(
        FILES ${LIBDIR}/python/${_PYTHON_VERSION_NO_DOTS}/bin/python${_PYTHON_VERSION_NO_DOTS}.dll
              ${LIBDIR}/python/${_PYTHON_VERSION_NO_DOTS}/bin/python.exe
        DESTINATION ${BLENDER_VERSION}/python/bin
        CONFIGURATIONS Release;RelWithDebInfo;MinSizeRel
      )
      install(
        FILES ${LIBDIR}/python/${_PYTHON_VERSION_NO_DOTS}/bin/python${_PYTHON_VERSION_NO_DOTS}_d.dll
              ${LIBDIR}/python/${_PYTHON_VERSION_NO_DOTS}/bin/python_d.exe
        DESTINATION ${BLENDER_VERSION}/python/bin
        CONFIGURATIONS Debug
      )

      if(WINDOWS_PYTHON_DEBUG)
        install(
          FILES ${LIBDIR}/python/${_PYTHON_VERSION_NO_DOTS}/libs/python${_PYTHON_VERSION_NO_DOTS}.pdb
          DESTINATION ${TARGETDIR_LIB}
          CONFIGURATIONS Release;RelWithDebInfo;MinSizeRel
        )

        install(
          FILES ${LIBDIR}/python/${_PYTHON_VERSION_NO_DOTS}/libs/python${_PYTHON_VERSION_NO_DOTS}_d.pdb
          DESTINATION ${TARGETDIR_LIB}
          CONFIGURATIONS Debug
        )
      endif()
    endif()

    unset(_PYTHON_VERSION_NO_DOTS)
  endif()

  if(WITH_CODEC_FFMPEG)
    # Filenames change slightly between ffmpeg versions
    # check both 5.0 and fallback to 4.4 to ease the transition
    # between versions.
    if(EXISTS "${LIBDIR}/ffmpeg/lib/avcodec-59.dll")
      install(
        FILES
          ${LIBDIR}/ffmpeg/lib/avcodec-59.dll
          ${LIBDIR}/ffmpeg/lib/avformat-59.dll
          ${LIBDIR}/ffmpeg/lib/avdevice-59.dll
          ${LIBDIR}/ffmpeg/lib/avutil-57.dll
          ${LIBDIR}/ffmpeg/lib/swscale-6.dll
          ${LIBDIR}/ffmpeg/lib/swresample-4.dll
        DESTINATION ${TARGETDIR_LIB}
      )
    else()
      install(
        FILES
          ${LIBDIR}/ffmpeg/lib/avcodec-58.dll
          ${LIBDIR}/ffmpeg/lib/avformat-58.dll
          ${LIBDIR}/ffmpeg/lib/avdevice-58.dll
          ${LIBDIR}/ffmpeg/lib/avutil-56.dll
          ${LIBDIR}/ffmpeg/lib/swscale-5.dll
          ${LIBDIR}/ffmpeg/lib/swresample-3.dll
        DESTINATION ${TARGETDIR_LIB}
      )
    endif()
  endif()
  if(WITH_TBB)
    install(
      FILES
        ${LIBDIR}/tbb/bin/tbb.dll
      DESTINATION ${TARGETDIR_LIB}
      CONFIGURATIONS Release;RelWithDebInfo;MinSizeRel
    )
    install(
      FILES
        ${LIBDIR}/tbb/bin/tbb_debug.dll
      DESTINATION ${TARGETDIR_LIB}
      CONFIGURATIONS Debug
    )
  endif()
  if(WITH_TBB_MALLOC_PROXY)
    install(
      FILES
        ${LIBDIR}/tbb/bin/tbbmalloc.dll
        ${LIBDIR}/tbb/bin/tbbmalloc_proxy.dll
      DESTINATION ${TARGETDIR_LIB}
      CONFIGURATIONS Release;RelWithDebInfo;MinSizeRel
    )
    install(
      FILES
        ${LIBDIR}/tbb/bin/tbbmalloc_debug.dll
        ${LIBDIR}/tbb/bin/tbbmalloc_proxy_debug.dll
      DESTINATION ${TARGETDIR_LIB}
      CONFIGURATIONS Debug
    )
    list(APPEND LIB ${TBB_MALLOC_LIBRARIES})
  endif()

  if(WITH_CODEC_SNDFILE)
    install(
      FILES ${LIBDIR}/sndfile/lib/libsndfile-1.dll
      DESTINATION ${TARGETDIR_LIB}
    )
  endif()

  if(WITH_OPENAL)
    install(
      FILES
        ${LIBDIR}/openal/lib/OpenAL32.dll
      DESTINATION ${TARGETDIR_LIB}
    )
  endif()

  if(WITH_SDL)
    install(
      FILES ${LIBDIR}/sdl/lib/SDL2.dll
      DESTINATION ${TARGETDIR_LIB}
    )
  endif()

  if(WITH_SYSTEM_AUDASPACE)
    install(
      FILES
        ${LIBDIR}/audaspace/lib/audaspace.dll
        ${LIBDIR}/audaspace/lib/audaspace-c.dll
        ${LIBDIR}/audaspace/lib/audaspace-py.dll
      DESTINATION ${TARGETDIR_LIB}
    )
  endif()

  install(
    FILES
      ${CMAKE_SOURCE_DIR}/release/windows/batch/blender_debug_gpu.cmd
      ${CMAKE_SOURCE_DIR}/release/windows/batch/blender_debug_gpu_glitchworkaround.cmd
      ${CMAKE_SOURCE_DIR}/release/windows/batch/blender_debug_log.cmd
      ${CMAKE_SOURCE_DIR}/release/windows/batch/blender_factory_startup.cmd
      ${CMAKE_SOURCE_DIR}/release/windows/batch/blender_oculus.cmd
      ${CMAKE_SOURCE_DIR}/release/windows/batch/oculus.json
    DESTINATION ${TARGETDIR_LIB}
  )

  if(WITH_BLENDER_THUMBNAILER)
    install(
      TARGETS BlendThumb
      DESTINATION "."
    )
  endif()

  if(WITH_DRACO)
    install(
      PROGRAMS $<TARGET_FILE:extern_draco>
      DESTINATION ${TARGETDIR_VER}/python/lib/site-packages
    )
  endif()
elseif(APPLE)
  if(NOT WITH_PYTHON_MODULE)
    # Uppercase name for app bundle
    set_target_properties(bforartists PROPERTIES OUTPUT_NAME Bforartists)
  endif()

  # handy install macro to exclude files, we use \$ escape for the "to"
  # argument when calling so ${BUILD_TYPE} does not get expanded
  macro(install_dir from to)
    install(
      DIRECTORY ${from}
      DESTINATION ${to}
      PATTERN ".git" EXCLUDE
      PATTERN ".svn" EXCLUDE
      PATTERN "*.pyc" EXCLUDE
      PATTERN "*.pyo" EXCLUDE
      PATTERN "*.orig" EXCLUDE
      PATTERN "*.rej" EXCLUDE
      PATTERN "__pycache__" EXCLUDE
      PATTERN "__MACOSX" EXCLUDE
      PATTERN ".DS_Store" EXCLUDE
      PATTERN "config-${PYTHON_VERSION}/*.a" EXCLUDE  # static lib
      PATTERN "lib2to3" EXCLUDE                   # ./lib2to3
      PATTERN "tkinter" EXCLUDE                   # ./tkinter
      PATTERN "lib-dynload/_tkinter.*" EXCLUDE    # ./lib-dynload/_tkinter.co
      PATTERN "idlelib" EXCLUDE                   # ./idlelib
      PATTERN "test" EXCLUDE                      # ./test
      PATTERN "turtledemo" EXCLUDE                # ./turtledemo
      PATTERN "turtle.py" EXCLUDE                 # ./turtle.py
      PATTERN "wininst*.exe" EXCLUDE              # from distutils, avoid malware false positive
    )
  endmacro()

  set(OSX_APP_SOURCEDIR ${CMAKE_SOURCE_DIR}/release/darwin/Bforartists.app)

  # setup Info.plist
  execute_process(COMMAND date "+%Y-%m-%d"
                  OUTPUT_VARIABLE BLENDER_DATE
                  OUTPUT_STRIP_TRAILING_WHITESPACE)

  set_target_properties(bforartists PROPERTIES
    MACOSX_BUNDLE_INFO_PLIST ${OSX_APP_SOURCEDIR}/Contents/Info.plist
    MACOSX_BUNDLE_SHORT_VERSION_STRING "${BFORARTISTS_VERSION}.${BFORARTISTS_VERSION_PATCH}"
    MACOSX_BUNDLE_LONG_VERSION_STRING "${BFORARTISTS_VERSION}.${BFORARTISTS_VERSION_PATCH} ${BLENDER_DATE}"
  )

  # Gather the date in finder-style
  execute_process(COMMAND date "+%m/%d/%Y/%H:%M"
  OUTPUT_VARIABLE SETFILE_DATE
  OUTPUT_STRIP_TRAILING_WHITESPACE)

  # Give the bundle actual creation/modification date
  #
  # Note that the directory might not yet exist, which happens when CMake is first run.
  if(NOT EXISTS ${EXECUTABLE_OUTPUT_PATH}/Bforartists.app)
    file(MAKE_DIRECTORY ${EXECUTABLE_OUTPUT_PATH}/Bforartists.app)
  endif()
  execute_process(COMMAND SetFile -d ${SETFILE_DATE} -m ${SETFILE_DATE}
                  ${EXECUTABLE_OUTPUT_PATH}/Bforartists.app)

  install(
    TARGETS bforartists
    DESTINATION "."
  )

  install(
    FILES ${OSX_APP_SOURCEDIR}/Contents/PkgInfo
    DESTINATION Bforartists.app/Contents
  )

  install_dir(
    ${OSX_APP_SOURCEDIR}/Contents/Resources
    Bforartists.app/Contents/
  )

  if(WITH_BLENDER_THUMBNAILER)
      install(
        TARGETS blender-thumbnailer
        DESTINATION Blender.app/Contents/MacOS/
      )
  endif()

  if(PLATFORM_BUNDLED_LIBRARIES AND TARGETDIR_LIB)
    install(
      FILES ${PLATFORM_BUNDLED_LIBRARIES}
      DESTINATION ${TARGETDIR_LIB}
    )
  endif()

  # python
  if(WITH_PYTHON AND NOT WITH_PYTHON_MODULE AND NOT WITH_PYTHON_FRAMEWORK)
    # Copy the python libs into the install directory
    install_dir(
      ${PYTHON_LIBPATH}
      ${TARGETDIR_VER}/python/lib
    )

    # Install Python executable.
    install(
      PROGRAMS ${PYTHON_EXECUTABLE}
      DESTINATION ${TARGETDIR_VER}/python/bin
    )

    # Needed for distutils/pip
    # get the last part of the include dir, will be 'python{version}{abiflag}',
    get_filename_component(_py_inc_suffix ${PYTHON_INCLUDE_DIR} NAME)
    install(
      FILES ${PYTHON_INCLUDE_DIR}/pyconfig.h
      DESTINATION ${TARGETDIR_VER}/python/include/${_py_inc_suffix}
    )
    unset(_py_inc_suffix)
  endif()

  if(WITH_PYTHON_MODULE AND TARGETDIR_BPY)
    install(
      TARGETS blender
      LIBRARY DESTINATION ${TARGETDIR_BPY}
    )
  endif()

  if(WITH_DRACO)
    install(
      PROGRAMS $<TARGET_FILE:extern_draco>
      DESTINATION ${TARGETDIR_VER}/python/lib/python${PYTHON_VERSION}/site-packages
    )
  endif()
endif()

# -----------------------------------------------------------------------------
# Generic Install, for all targets

if(DEFINED TARGETDIR_TEXT)

  configure_file(
    ${CMAKE_SOURCE_DIR}/release/text/readme.html
    ${CMAKE_BINARY_DIR}/release/text/readme.html
    @ONLY
  )
  list(APPEND BLENDER_TEXT_FILES
    ${CMAKE_BINARY_DIR}/release/text/readme.html
  )

  install(
    FILES ${BLENDER_TEXT_FILES}
    DESTINATION "${TARGETDIR_TEXT}"
  )

  install(
    DIRECTORY
    ${CMAKE_SOURCE_DIR}/release/license
    DESTINATION "${TARGETDIR_TEXT}"
)
endif()

# install more files specified elsewhere
delayed_do_install(${TARGETDIR_VER})

unset(BLENDER_TEXT_FILES)
unset(TARGETDIR_TEXT)


# -----------------------------------------------------------------------------
# Geometry Icons

# Geometry icons.
get_property(_icon_names GLOBAL PROPERTY ICON_GEOM_NAMES)
set(_icon_files)
foreach(_f ${_icon_names})
  list(APPEND _icon_files
    "${CMAKE_SOURCE_DIR}/release/datafiles/icons/${_f}.dat"
  )
endforeach()
install(
  FILES ${_icon_files}
  DESTINATION ${TARGETDIR_VER}/datafiles/icons
)

unset(_icon_names)
unset(_icon_files)
unset(_f)

# -----------------------------------------------------------------------------
# Studio Lights
install(
  DIRECTORY
    ${CMAKE_SOURCE_DIR}/release/datafiles/studiolights
  DESTINATION ${TARGETDIR_VER}/datafiles
)

# -----------------------------------------------------------------------------
# Setup link libs

add_dependencies(bforartists makesdna)
target_link_libraries(bforartists ${LIB})
unset(LIB)

setup_platform_linker_flags(bforartists)
setup_platform_linker_libs(bforartists)

if(DEFINED PLATFORM_SYMBOLS_MAP)
  set_target_properties(bforartists PROPERTIES LINK_DEPENDS ${PLATFORM_SYMBOLS_MAP})
endif()

# -----------------------------------------------------------------------------
# USD registry.
# USD requires a set of JSON files that define the standard schemas. These
# files are required at runtime.
if(WITH_USD)
  add_definitions(-DWITH_USD)
  install(DIRECTORY
    ${USD_LIBRARY_DIR}/usd
    DESTINATION "${TARGETDIR_VER}/datafiles"
  )
endif()


# vcpkg substitutes our libs with theirs, which will cause issues when you
# you run these builds on other systems due to missing dlls. So we opt out
# the use of vcpkg
if(WIN32)
  set_target_properties(bforartists PROPERTIES VS_GLOBAL_VcpkgEnabled "false")
  set_target_properties(bforartists PROPERTIES
    PDB_NAME "bforartists_private"
    PDB_OUTPUT_DIRECTORY "${CMAKE_CURRENT_BINARY_DIR}/$<CONFIG>"
  )
  if(WITH_WINDOWS_PDB AND WITH_WINDOWS_STRIPPED_PDB)
    # This is slightly messy, but single target generators like ninja will not have the
    # `CMAKE_CFG_INTDIR` variable and multi-target generators like `msbuild` will not have
    # `CMAKE_BUILD_TYPE`. This can be simplified by target_link_options and the `$<CONFIG>`
    # generator expression in newer CMAKE (2.13+) but until that time this fill have suffice.
    if(CMAKE_BUILD_TYPE)
      set_property(TARGET bforartists APPEND_STRING PROPERTY LINK_FLAGS  " /PDBSTRIPPED:${CMAKE_CURRENT_BINARY_DIR}/${CMAKE_BUILD_TYPE}/bforartists_public.pdb")
    else()
      set_property(TARGET bforartists APPEND_STRING PROPERTY LINK_FLAGS  " /PDBSTRIPPED:${CMAKE_CURRENT_BINARY_DIR}/${CMAKE_CFG_INTDIR}/bforartists_public.pdb")
    endif()
  endif()
endif()

# -----------------------------------------------------------------------------
# Setup launcher

if(WIN32 AND NOT WITH_PYTHON_MODULE)
  install(
    TARGETS bforartists
    COMPONENT Bforartists
    DESTINATION "."
  )
  set_target_properties(
    bforartists
    PROPERTIES
      VS_USER_PROPS "bforartists.Cpp.user.props"
  )
endif()

# -----------------------------------------------------------------------------
# Post-install script

if(POSTINSTALL_SCRIPT)
  install(SCRIPT ${POSTINSTALL_SCRIPT})
endif()<|MERGE_RESOLUTION|>--- conflicted
+++ resolved
@@ -320,12 +320,8 @@
       set(TARGETDIR_TEXT .)
       set(TARGETDIR_LIB lib)
     else()
-<<<<<<< HEAD
       set(TARGETDIR_VER share/bforartists/${BLENDER_VERSION})
-=======
-      set(TARGETDIR_VER share/blender/${BLENDER_VERSION})
-      set(TARGETDIR_TEXT share/doc/blender)
->>>>>>> 54b8dfef
+      set(TARGETDIR_TEXT share/doc/bforartists)
     endif()
   endif()
 
@@ -347,13 +343,9 @@
       set(TARGETDIR_LIB ${TARGETDIR_BPY}/lib)
     endif()
   else()
-<<<<<<< HEAD
     set(TARGETDIR_VER Bforartists.app/Contents/Resources/${BLENDER_VERSION})
-=======
-    set(TARGETDIR_VER Blender.app/Contents/Resources/${BLENDER_VERSION})
-    set(TARGETDIR_LIB Blender.app/Contents/Resources/lib)
-    set(TARGETDIR_TEXT Blender.app/Contents/Resources/text)
->>>>>>> 54b8dfef
+    set(TARGETDIR_LIB Bforartists.app/Contents/Resources/lib)
+    set(TARGETDIR_TEXT Bforartists.app/Contents/Resources/text)
   endif()
 
   # Skip relinking on cpack / install
@@ -500,23 +492,13 @@
   if(WITH_PYTHON_MODULE)
     if(WITH_INSTALL_PORTABLE)
       install(
-<<<<<<< HEAD
         TARGETS bforartists
-        DESTINATION "."
+        DESTINATION ${TARGETDIR_BPY}
       )
     else()
       install(
         TARGETS bforartists
-        LIBRARY DESTINATION ${PYTHON_SITE_PACKAGES}
-=======
-        TARGETS blender
-        DESTINATION ${TARGETDIR_BPY}
-      )
-    else()
-      install(
-        TARGETS blender
         LIBRARY DESTINATION ${TARGETDIR_BPY}
->>>>>>> 54b8dfef
       )
     endif()
     # none of the other files are needed currently
@@ -605,10 +587,6 @@
         DESTINATION bin
       )
     endif()
-<<<<<<< HEAD
-    set(BLENDER_TEXT_FILES_DESTINATION share/doc/bforartists)
-=======
->>>>>>> 54b8dfef
   endif()
 
   if(WITH_PYTHON)
