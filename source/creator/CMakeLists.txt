# SPDX-FileCopyrightText: 2006 Blender Authors
#
# SPDX-License-Identifier: GPL-2.0-or-later

set(INC
  ../../intern/clog
  ../blender/blenkernel
  ../blender/depsgraph
  ../blender/editors/include
  ../blender/gpu
  ../blender/imbuf
  ../blender/io/usd
  ../blender/bmesh
  ../blender/makesrna
  ../blender/render
  ../blender/windowmanager
)

set(LIB
  PRIVATE bf::blenlib
  PRIVATE bf::dna
  PRIVATE bf::intern::guardedalloc
  bf_windowmanager
)

if(HAVE_FEENABLEEXCEPT)
  add_definitions(-DHAVE_FEENABLEEXCEPT)
endif()

if(WITH_STRSIZE_DEBUG)
  add_definitions(-DWITH_STRSIZE_DEBUG)
endif()

if(WITH_TBB)
  # Force TBB libraries to be in front of MKL (part of `OpenImageDenoise`), so
  # that it is initialized before MKL and static library initialization order issues are avoided.
  #
  # This isn't fully robust but seems to work.
  list(INSERT LIB 0 ${TBB_LIBRARIES})
  list(INSERT LIB 0 bf_blenkernel)
endif()

if(WIN32)
  list(APPEND INC ../../intern/utfconv)
endif()

if(WITH_LIBMV)
  list(APPEND INC ../../intern/libmv)
  add_definitions(-DWITH_LIBMV)
endif()

if(WITH_CYCLES)
  add_definitions(-DWITH_CYCLES)
  if(WITH_CYCLES_LOGGING)
    list(APPEND INC ../../intern/cycles/blender)
    add_definitions(-DWITH_CYCLES_LOGGING)
  endif()
endif()

if(WITH_OPENGL_BACKEND)
  add_definitions(-DWITH_OPENGL_BACKEND)
endif()

if(WITH_VULKAN_BACKEND)
  add_definitions(-DWITH_VULKAN_BACKEND)
endif()

if(WITH_RENDERDOC)
  add_definitions(-DWITH_RENDERDOC)
endif()

if(WITH_CODEC_FFMPEG)
  add_definitions(-DWITH_FFMPEG)
endif()

if(WITH_TBB)
  list(APPEND INC ${TBB_INCLUDE_DIRS})
  if(WIN32)
    # For `pragma` that links `tbbmalloc_proxy.lib`.
    link_directories(${LIBDIR}/tbb/lib)
  endif()
endif()

if(WIN32)
  # Windows.h will define min/max macros that will collide with the stl versions.
  add_definitions(-DNOMINMAX)
endif()

if(WITH_USD)
  # USD links libMaterialX, when using pre-compiled libraries
  # ensures `usd_ms` can find `MaterialXRender` and friends.
  #
  # NOTE: This is _only_ needed when linking blender before the install target runs.
  # Once MATERIALX libraries have been copied into `TARGETDIR_LIB` then Blender will link.
  # Don't rely on this though as failing on a fresh build is no good and the library
  # files could get outdated too.
  if(DEFINED LIBDIR)
    link_directories(${LIBDIR}/materialx/lib)
  endif()
endif()

if(WITH_PYTHON)
  list(APPEND INC ../blender/python)
  add_definitions(-DWITH_PYTHON)

  if(WITH_PYTHON_SECURITY)
    add_definitions(-DWITH_PYTHON_SECURITY)
  endif()
endif()

if(WITH_HEADLESS)
  add_definitions(-DWITH_HEADLESS)
endif()

if(WITH_SDL)
  if(WITH_SDL_DYNLOAD)
    list(APPEND INC ../../extern/sdlew/include)
    add_definitions(-DWITH_SDL_DYNLOAD)
  endif()
  add_definitions(-DWITH_SDL)
endif()

if(WITH_BINRELOC)
  list(APPEND INC ${BINRELOC_INCLUDE_DIRS})
  add_definitions(-DWITH_BINRELOC)
endif()

if(WITH_FREESTYLE)
  list(APPEND INC ../blender/freestyle)
  add_definitions(-DWITH_FREESTYLE)
endif()

if(WITH_XR_OPENXR)
  add_definitions(-DWITH_XR_OPENXR)
endif()

if(WITH_GMP)
  list(APPEND INC ${GMP_INCLUDE_DIRS})
  add_definitions(-DWITH_GMP)
endif()

if(WITH_OPENCOLORIO)
  add_definitions(-DWITH_OCIO)
endif()

# Setup the EXE sources and `buildinfo`.
set(SRC
  creator.cc
  creator_args.cc
  creator_signals.cc

  creator_intern.h
)

# MSVC 2010 gives linking errors with the manifest.
if(WIN32 AND NOT UNIX)
  # bfa: modifed BLEN_VER_RC_STR to show patch version as well
  add_definitions(
    -DBLEN_VER_RC_STR="${BFORARTISTS_VERSION}.${BFORARTISTS_VERSION_PATCH}"
    -DBLEN_VER_RC_1=${BFORARTISTS_VERSION_MAJOR}
    -DBLEN_VER_RC_2=${BFORARTISTS_VERSION_MINOR}
    -DBLEN_VER_RC_3=${BFORARTISTS_VERSION_PATCH}
    -DBLEN_VER_RC_4=0
  )


  list(APPEND SRC
    ${CMAKE_SOURCE_DIR}/release/windows/icons/winblender.rc
    ${CMAKE_BINARY_DIR}/blender.exe.manifest
  )
endif()

if(WITH_BUILDINFO)
  add_definitions(-DWITH_BUILDINFO)
  # --------------------------------------------------------------------------
  # These defines could all be moved into the header below

  # Write strings into a separate header since we can escape C-strings
  # in a way that's not practical when passing defines.
  set(BUILD_PLATFORM "${CMAKE_SYSTEM_NAME}")
  set(BUILD_TYPE "${CMAKE_BUILD_TYPE}")
  set(BUILD_CFLAGS "${CMAKE_C_FLAGS}")
  set(BUILD_CXXFLAGS "${CMAKE_CXX_FLAGS}")
  set(BUILD_LINKFLAGS "${PLATFORM_LINKFLAGS}")
  set(BUILD_SYSTEM "CMake")

  if(WITH_COMPILER_SHORT_FILE_MACRO)
    # It's not necessary to include path information
    # about the system building Blender in the executable.
    string(REPLACE "${PLATFORM_CFLAGS_FMACRO_PREFIX_MAP}" " " BUILD_CFLAGS "${BUILD_CFLAGS}")
    string(REPLACE "${PLATFORM_CFLAGS_FMACRO_PREFIX_MAP}" " " BUILD_CXXFLAGS "${BUILD_CXXFLAGS}")
  endif()

  # Use `configure_file` instead of definitions since properly
  # escaping the multiple command line arguments which themselves
  # contain strings and spaces becomes overly error-prone & complicated.
  configure_file(
    "${CMAKE_SOURCE_DIR}/build_files/cmake/buildinfo_static.h.in"
    "${CMAKE_CURRENT_BINARY_DIR}/buildinfo_static.h"
    ESCAPE_QUOTES
    @ONLY
  )

  unset(BUILD_PLATFORM)
  unset(BUILD_TYPE)
  unset(BUILD_CFLAGS)
  unset(BUILD_CXXFLAGS)
  unset(BUILD_LINKFLAGS)
  unset(BUILD_SYSTEM)

  # --------------------------------------------------------------------------
  # Write header for values that change each build
  #
  # NOTE: generated file is in build directory `source/creator`
  # except when used as an include path.

  add_definitions(-DWITH_BUILDINFO_HEADER)

  # Include the output directory, where the `buildinfo.h` file is generated.
  include_directories(${CMAKE_CURRENT_BINARY_DIR})


  # XXX: `${buildinfo_h_fake}` is used here,
  # because we rely on that file being detected as missing
  # every build so that the real header `buildinfo.h` is updated.
  #
  # Keep this until we find a better way to resolve!

  set(buildinfo_h_real "${CMAKE_CURRENT_BINARY_DIR}/buildinfo.h")
  set(buildinfo_h_fake "${CMAKE_CURRENT_BINARY_DIR}/buildinfo.h_fake")

  if(EXISTS ${buildinfo_h_fake})
    message(
      FATAL_ERROR
      "File \"${buildinfo_h_fake}\" found, this should never be created, remove!"
    )
  endif()

  # From the CMAKE documentation "If the output of the custom command is not actually created as a
  # file on disk it should be marked with the SYMBOLIC source file property."
  #
  # Not doing this leads to build warnings for the not generated file on
  # MS-Windows when using `msbuild`.
  set_source_files_properties(${buildinfo_h_fake} PROPERTIES SYMBOLIC TRUE)

  # a custom target that is always built
  add_custom_target(
    buildinfo ALL
    DEPENDS ${buildinfo_h_fake}
  )

  # Creates `buildinfo.h` using CMAKE script.
  add_custom_command(
    OUTPUT
      ${buildinfo_h_fake}  # ensure we always run
      ${buildinfo_h_real}
    COMMAND
      ${CMAKE_COMMAND}
      -DSOURCE_DIR=${CMAKE_SOURCE_DIR}
      # Overrides only used when non-empty strings.
      -DBUILD_DATE=${BUILDINFO_OVERRIDE_DATE}
      -DBUILD_TIME=${BUILDINFO_OVERRIDE_TIME}
      -P ${CMAKE_SOURCE_DIR}/build_files/cmake/buildinfo.cmake
    )

  # `buildinfo.h` is a generated file.
  set_source_files_properties(
    ${buildinfo_h_real}
    PROPERTIES GENERATED TRUE
    HEADER_FILE_ONLY TRUE)

  unset(buildinfo_h_real)
  unset(buildinfo_h_fake)

  # Add dependencies below, after adding Blender
  # -------------- done with header values.

  list(APPEND SRC
    buildinfo.c
  )

  # make an object library so can load with it in tests
  add_library(buildinfoobj OBJECT buildinfo.c)
  add_dependencies(buildinfoobj buildinfo)
endif()

add_cc_flags_custom_test(bforartists)

# message(STATUS "Configuring blender")
if(WITH_PYTHON_MODULE)
  add_definitions(-DWITH_PYTHON_MODULE)

  # Creates `./bpy/__init__.so` which can be imported as a Python module.
  #
  # Note that 'SHARED' works on Linux and Windows, but not MACOS which _must_ be 'MODULE'.
  add_library(bforartists MODULE ${SRC})


  get_property(GENERATOR_IS_MULTI_CONFIG GLOBAL PROPERTY GENERATOR_IS_MULTI_CONFIG)
  if(GENERATOR_IS_MULTI_CONFIG)
    set(BPY_OUTPUT_DIRECTORY ${CMAKE_BINARY_DIR}/bin/$<CONFIG>/bpy)
  else()
    set(BPY_OUTPUT_DIRECTORY ${CMAKE_BINARY_DIR}/bin/bpy)
  endif()

  set_target_properties(
    bforartists
    PROPERTIES
      PREFIX ""
      OUTPUT_NAME __init__
      LIBRARY_OUTPUT_DIRECTORY ${BPY_OUTPUT_DIRECTORY}
      RUNTIME_OUTPUT_DIRECTORY ${BPY_OUTPUT_DIRECTORY}
  )
  unset(BPY_OUTPUT_DIRECTORY)

  if(APPLE)
    set_target_properties(bforartists PROPERTIES MACOSX_BUNDLE TRUE)
  endif()

  if(WIN32)
    # Python modules use this.
    set_target_properties(
      bforartists
      PROPERTIES
      SUFFIX ".pyd"
    )
  endif()

else()
  add_executable(bforartists ${EXETYPE} ${SRC})
  if(WIN32)
    add_executable(blender-launcher WIN32
      blender_launcher_win32.c
      ${CMAKE_SOURCE_DIR}/release/windows/icons/winblender.rc
      ${CMAKE_BINARY_DIR}/blender.exe.manifest
    )
    target_compile_definitions (blender-launcher PRIVATE -D_UNICODE -DUNICODE)
    target_link_libraries(blender-launcher Pathcch.lib)
  endif()
endif()

if(WITH_BUILDINFO)
  # Explicitly say that the executable depends on the `buildinfo`.
  add_dependencies(bforartists buildinfo)
endif()


set(BLENDER_TEXT_FILES
  # Generate this file:
  # `${CMAKE_SOURCE_DIR}/release/text/readme.html`
)

if(WITH_INSTALL_COPYRIGHT)
  list(APPEND BLENDER_TEXT_FILES
    ${CMAKE_SOURCE_DIR}/release/text/copyright.txt
  )
endif()

# -----------------------------------------------------------------------------
# Platform specific target destinations
#
# Setup version directory, libraries, `bpy` & text files.

if(UNIX AND NOT APPLE)
  if(WITH_PYTHON_MODULE)
    if(WITH_INSTALL_PORTABLE)
      set(TARGETDIR_BPY "./bpy")
      set(TARGETDIR_VER "./bpy/${BLENDER_VERSION}")
      set(TARGETDIR_LIB "./bpy/lib")
    else()
      set(TARGETDIR_BPY ${PYTHON_SITE_PACKAGES}/bpy)
      set(TARGETDIR_VER ${PYTHON_SITE_PACKAGES}/bpy/${BLENDER_VERSION})
      set(TARGETDIR_LIB ${PYTHON_SITE_PACKAGES}/bpy/lib)
    endif()
  else()
    if(WITH_INSTALL_PORTABLE)
      set(TARGETDIR_VER "./${BLENDER_VERSION}")
      set(TARGETDIR_TEXT ".")
      set(TARGETDIR_LIB "./lib")
    else()
<<<<<<< HEAD
      set(TARGETDIR_VER share/bforartists/${BLENDER_VERSION})
      set(TARGETDIR_TEXT share/doc/bforartists)
=======
      set(TARGETDIR_VER "./share/blender/${BLENDER_VERSION}")
      set(TARGETDIR_TEXT "./share/doc/blender")
>>>>>>> 7c4c9022
    endif()
  endif()

elseif(WIN32)
  if(WITH_PYTHON_MODULE)
    set(TARGETDIR_BPY ${CMAKE_INSTALL_PREFIX_WITH_CONFIG}/bpy)
    set(TARGETDIR_VER ${CMAKE_INSTALL_PREFIX_WITH_CONFIG}/bpy/${BLENDER_VERSION})
    # Important the DLL's are next to `__init__.pyd` otherwise it won't load.
    set(TARGETDIR_LIB ${CMAKE_INSTALL_PREFIX_WITH_CONFIG}/bpy)
    set(TARGETDIR_EXE ${CMAKE_INSTALL_PREFIX_WITH_CONFIG}/bpy)
  else()
    set(TARGETDIR_VER "./${BLENDER_VERSION}")
    set(TARGETDIR_TEXT ".")
    set(TARGETDIR_LIB "./blender.shared")
    set(TARGETDIR_EXE ".")
  endif()
elseif(APPLE)
  if(WITH_PYTHON_MODULE)
    if(WITH_INSTALL_PORTABLE)
      set(TARGETDIR_BPY "./bpy")
      set(TARGETDIR_VER "./bpy/${BLENDER_VERSION}")
      set(TARGETDIR_LIB "./bpy/lib")
    else()
      # Paths defined in terms of site-packages since the site-packages
      # directory can be a symlink (brew for example).
      set(TARGETDIR_BPY ${PYTHON_SITE_PACKAGES}/bpy)
      set(TARGETDIR_VER ${PYTHON_SITE_PACKAGES}/bpy/${BLENDER_VERSION})
      set(TARGETDIR_LIB ${PYTHON_SITE_PACKAGES}/bpy/lib)
    endif()
  else()
<<<<<<< HEAD
    set(TARGETDIR_VER ${CMAKE_INSTALL_PREFIX}/Bforartists.app/Contents/Resources/${BLENDER_VERSION})
    set(TARGETDIR_LIB ${CMAKE_INSTALL_PREFIX}/Bforartists.app/Contents/Resources/lib)
    set(TARGETDIR_TEXT ${CMAKE_INSTALL_PREFIX}/Bforartists.app/Contents/Resources/text)
=======
    set(TARGETDIR_VER "./Blender.app/Contents/Resources/${BLENDER_VERSION}")
    set(TARGETDIR_LIB "./Blender.app/Contents/Resources/lib")
    set(TARGETDIR_TEXT "./Blender.app/Contents/Resources/text")
>>>>>>> 7c4c9022
  endif()
  # Skip re-linking on CPACK / install.
  set_target_properties(bforartists PROPERTIES BUILD_WITH_INSTALL_RPATH true)
endif()


# -----------------------------------------------------------------------------
# Install Targets (Generic, All Platforms)

if(WITH_PYTHON)
  # install(CODE "message(\"copying blender scripts...\")")

  # exclude addons_contrib if release branch
  if("${BLENDER_VERSION_CYCLE}" STREQUAL "release" OR
     "${BLENDER_VERSION_CYCLE}" STREQUAL "rc" OR
     "${BLENDER_VERSION_CYCLE}" STREQUAL "beta")
    set(ADDON_EXCLUDE_CONDITIONAL "addons_contrib/*")
  else()
    set(ADDON_EXCLUDE_CONDITIONAL "_addons_contrib/*")  # Dummy, won't do anything.
  endif()

  # do not install freestyle dir if disabled
  if(NOT WITH_FREESTYLE)
    set(FREESTYLE_EXCLUDE_CONDITIONAL "freestyle/*")
  else()
    set(FREESTYLE_EXCLUDE_CONDITIONAL "_freestyle/*")  # Dummy, won't do anything.
  endif()

  install(
    DIRECTORY ${CMAKE_SOURCE_DIR}/scripts
    DESTINATION ${TARGETDIR_VER}
    PATTERN ".git" EXCLUDE
    PATTERN ".gitignore" EXCLUDE
    PATTERN ".gitea" EXCLUDE
    PATTERN ".github" EXCLUDE
    PATTERN ".arcconfig" EXCLUDE
    PATTERN "__pycache__" EXCLUDE
    PATTERN "site" EXCLUDE
    PATTERN "${ADDON_EXCLUDE_CONDITIONAL}" EXCLUDE
    PATTERN "${FREESTYLE_EXCLUDE_CONDITIONAL}" EXCLUDE
  )

  if(WITH_PYTHON_INSTALL)
    if(WIN32)
      install(
        FILES ${CMAKE_SOURCE_DIR}/scripts/site/sitecustomize.py
        DESTINATION ${TARGETDIR_VER}/python/lib/site-packages
      )
    else()
      install(
        FILES ${CMAKE_SOURCE_DIR}/scripts/site/sitecustomize.py
        DESTINATION ${TARGETDIR_VER}/python/lib/python${PYTHON_VERSION}/site-packages
      )
    endif()
  endif()
  unset(ADDON_EXCLUDE_CONDITIONAL)
  unset(FREESTYLE_EXCLUDE_CONDITIONAL)
endif()

# fonts
install(
  DIRECTORY ${CMAKE_SOURCE_DIR}/release/datafiles/fonts
  DESTINATION ${TARGETDIR_VER}/datafiles
)

# localization
if(WITH_INTERNATIONAL)
  set(_locale_dir "${CMAKE_SOURCE_DIR}/locale")
  set(_locale_target_dir ${TARGETDIR_VER}/datafiles/locale)

  file(GLOB _po_files "${_locale_dir}/po/*.po")
  foreach(_po_file ${_po_files})
    msgfmt_simple(${_po_file} _all_mo_files)
  endforeach()

  # Create a custom target which will compile all `*.po` to `*.mo`.
  add_custom_target(
    locales
    DEPENDS ${_all_mo_files}
  )
  add_dependencies(bforartists locales)

  # Generate INSTALL rules.
  install(
    FILES ${_locale_dir}/languages
    DESTINATION ${_locale_target_dir}
  )

  foreach(_mo_file ${_all_mo_files})
    get_filename_component(_locale_name ${_mo_file} NAME_WE)
    install(
      FILES ${_mo_file}
      DESTINATION ${_locale_target_dir}/${_locale_name}/LC_MESSAGES
      RENAME blender.mo
    )
    unset(_locale_name)
  endforeach()

  unset(_all_mo_files)
  unset(_po_files)
  unset(_po_file)
  unset(_mo_file)
  unset(_locale_target_dir)

  unset(_locale_dir)
endif()

# Color management.
if(WITH_OPENCOLORIO)
  install(
    DIRECTORY ${CMAKE_SOURCE_DIR}/release/datafiles/colormanagement
    DESTINATION ${TARGETDIR_VER}/datafiles
  )
endif()
if(WIN32)
  if(EXISTS ${LIBDIR}/opencolorio/bin/opencolorio_2_2.dll) # 3.5
    windows_install_shared_manifest(
      FILES ${LIBDIR}/opencolorio/bin/opencolorio_2_2.dll
      RELEASE
    )
    windows_install_shared_manifest(
      FILES ${LIBDIR}/opencolorio/bin/opencolorio_d_2_2.dll
      DEBUG
    )
    install(
      FILES ${LIBDIR}/opencolorio/lib/site-packages-debug/PyOpenColorIO_d.pyd
      DESTINATION ${TARGETDIR_VER}/python/lib/site-packages
      CONFIGURATIONS Debug
    )
    install(
      FILES ${LIBDIR}/opencolorio/lib/site-packages/PyOpenColorIO.pyd
      DESTINATION ${TARGETDIR_VER}/python/lib/site-packages
      CONFIGURATIONS Release;RelWithDebInfo;MinSizeRel
    )
  endif()
endif()

# Show helpful tip.
set(_install_cmd "")
if("${CMAKE_GENERATOR}" MATCHES ".*Makefiles.*")
  set(_install_cmd "make install")
elseif("${CMAKE_GENERATOR}" MATCHES "Ninja")
  set(_install_cmd "ninja install")
endif()
if(NOT ("${_install_cmd}" STREQUAL ""))
  # Message to display after building.
  get_filename_component(_install_dst ${TARGETDIR_VER} ABSOLUTE BASE_DIR ${CMAKE_INSTALL_PREFIX})
  add_custom_command(
    TARGET bforartists POST_BUILD MAIN_DEPENDENCY bforartists
    COMMAND ${CMAKE_COMMAND} -E echo
    "Run: \\\"${_install_cmd}\\\" to copy runtime files and scripts to: ${_install_dst}"
  )
  unset(_install_dst)
endif()
unset(_install_cmd)

# macro to help install files without dragging in unnecessary data.
macro(install_dir from to)
  install(
    DIRECTORY ${from}
    DESTINATION ${to}
    # Irrelevant files and caches.
    PATTERN ".git" EXCLUDE
    PATTERN ".gitignore" EXCLUDE
    PATTERN ".gitea" EXCLUDE
    PATTERN ".github" EXCLUDE
    PATTERN ".svn" EXCLUDE
    PATTERN "*.pyc" EXCLUDE
    PATTERN "*.pyo" EXCLUDE
    PATTERN "*.orig" EXCLUDE
    PATTERN "*.rej" EXCLUDE
    PATTERN "__pycache__" EXCLUDE
    PATTERN "__MACOSX" EXCLUDE
    PATTERN ".DS_Store" EXCLUDE
    # Unneeded Python files.
    PATTERN "config-${PYTHON_VERSION}/*.a" EXCLUDE  # static lib
    PATTERN "lib2to3" EXCLUDE                   # ./lib2to3
    PATTERN "tkinter" EXCLUDE                   # ./tkinter
    PATTERN "lib-dynload/_tkinter.*" EXCLUDE    # ./lib-dynload/_tkinter.co
    PATTERN "idlelib" EXCLUDE                   # ./idlelib
    PATTERN "test" EXCLUDE                      # ./test
    PATTERN "turtledemo" EXCLUDE                # ./turtledemo
    PATTERN "turtle.py" EXCLUDE                 # ./turtle.py
    PATTERN "wininst*.exe" EXCLUDE              # from distutils, avoid malware false positive
  )
endmacro()

# -----------------------------------------------------------------------------
# Install Targets (Platform Specific)

if(UNIX AND NOT APPLE)

  if(PLATFORM_BUNDLED_LIBRARIES AND TARGETDIR_LIB)
    install(
      FILES ${PLATFORM_BUNDLED_LIBRARIES}
      DESTINATION ${TARGETDIR_LIB}
    )
  endif()

  # There are a few differences between portable and system install.
  if(WITH_PYTHON_MODULE)
    if(WITH_INSTALL_PORTABLE)
      install(
        TARGETS bforartists
        DESTINATION ${TARGETDIR_BPY}
      )
    else()
      install(
        TARGETS bforartists
        LIBRARY DESTINATION ${TARGETDIR_BPY}
      )
    endif()

    # none of the other files are needed currently
  elseif(WITH_INSTALL_PORTABLE)
    set(BLENDER_BIN "bforartists")
    install(
<<<<<<< HEAD
      TARGETS bforartists
      DESTINATION ${CMAKE_INSTALL_PREFIX}
=======
      TARGETS blender
      DESTINATION "."
>>>>>>> 7c4c9022
    )

    install(
      FILES
<<<<<<< HEAD
        ${CMAKE_SOURCE_DIR}/release/freedesktop/bforartists.desktop
        ${CMAKE_SOURCE_DIR}/release/freedesktop/icons/scalable/apps/bforartists.svg
        ${CMAKE_SOURCE_DIR}/release/freedesktop/icons/symbolic/apps/bforartists-symbolic.svg
      DESTINATION ${CMAKE_INSTALL_PREFIX}
=======
        ${CMAKE_SOURCE_DIR}/release/freedesktop/blender.desktop
        ${CMAKE_SOURCE_DIR}/release/freedesktop/icons/scalable/apps/blender.svg
        ${CMAKE_SOURCE_DIR}/release/freedesktop/icons/symbolic/apps/blender-symbolic.svg
      DESTINATION "."
>>>>>>> 7c4c9022
    )

    if(WITH_BLENDER_THUMBNAILER)
      install(
        TARGETS blender-thumbnailer
        DESTINATION "."
      )
    endif()

    # NOTE: there is a bug in CMake 3.25.1 where `LIBDIR` is reported as undefined.
    if(NOT DEFINED LIBDIR)
      # Pass.
    elseif(EXISTS ${LIBDIR}/mesa)
      install(
        DIRECTORY ${LIBDIR}/mesa/lib
        DESTINATION "./lib/mesa"
      )

      install(
        PROGRAMS
<<<<<<< HEAD
        # ${CMAKE_SOURCE_DIR}/release/bin/blender-launcher # BFA - Commented out blender launcher (maybe we should also use it?)
        ${CMAKE_SOURCE_DIR}/release/bin/bforartists-softwaregl
        DESTINATION ${CMAKE_INSTALL_PREFIX}
=======
        ${CMAKE_SOURCE_DIR}/release/bin/blender-launcher
        ${CMAKE_SOURCE_DIR}/release/bin/blender-softwaregl
        DESTINATION "."
>>>>>>> 7c4c9022
      )

      # Remove from old location, so existing builds don't start with software
      # OpenGL now that the lib/ folder is used for other libraries.
      install(
        CODE "\
        file(REMOVE ${CMAKE_BINARY_DIR}/bin/lib/libGL.so)\n
        file(REMOVE ${CMAKE_BINARY_DIR}/bin/lib/libGL.so.1)\n
        file(REMOVE ${CMAKE_BINARY_DIR}/bin/lib/libGL.so.1.5.0)\n
        file(REMOVE ${CMAKE_BINARY_DIR}/bin/lib/libGLU.so)\n
        file(REMOVE ${CMAKE_BINARY_DIR}/bin/lib/libGLU.so.1)\n
        file(REMOVE ${CMAKE_BINARY_DIR}/bin/lib/libGLU.so.1.3.1)\n
        file(REMOVE ${CMAKE_BINARY_DIR}/bin/lib/libglapi.so)\n
        file(REMOVE ${CMAKE_BINARY_DIR}/bin/lib/libglapi.so.0)\n
        file(REMOVE ${CMAKE_BINARY_DIR}/bin/lib/libglapi.so.0.0.0)\n
        "
      )
    endif()
  else()
    # main blender binary
    set(BLENDER_BIN "bin/bforartists")
    install(
<<<<<<< HEAD
      TARGETS bforartists
      DESTINATION ${CMAKE_INSTALL_PREFIX}/bin
=======
      TARGETS blender
      DESTINATION "./bin"
>>>>>>> 7c4c9022
    )

    # Misc files.
    install(
<<<<<<< HEAD
      FILES ${CMAKE_SOURCE_DIR}/release/freedesktop/bforartists.desktop
      DESTINATION ${CMAKE_INSTALL_PREFIX}/share/applications
    )
    install(
      FILES ${CMAKE_SOURCE_DIR}/release/freedesktop/icons/scalable/apps/bforartists.svg
      DESTINATION ${CMAKE_INSTALL_PREFIX}/share/icons/hicolor/scalable/apps
    )
    install(
      FILES ${CMAKE_SOURCE_DIR}/release/freedesktop/icons/symbolic/apps/bforartists-symbolic.svg
      DESTINATION ${CMAKE_INSTALL_PREFIX}/share/icons/hicolor/symbolic/apps
=======
      FILES ${CMAKE_SOURCE_DIR}/release/freedesktop/blender.desktop
      DESTINATION "./share/applications"
    )
    install(
      FILES ${CMAKE_SOURCE_DIR}/release/freedesktop/icons/scalable/apps/blender.svg
      DESTINATION "./share/icons/hicolor/scalable/apps"
    )
    install(
      FILES ${CMAKE_SOURCE_DIR}/release/freedesktop/icons/symbolic/apps/blender-symbolic.svg
      DESTINATION "./share/icons/hicolor/symbolic/apps"
>>>>>>> 7c4c9022
    )
    if(WITH_BLENDER_THUMBNAILER)
      install(
        TARGETS blender-thumbnailer
        DESTINATION "./bin"
      )
    endif()
  endif()

  if(WITH_PYTHON AND WITH_PYTHON_INSTALL)
    # Install executable
    install(
      PROGRAMS ${PYTHON_EXECUTABLE}
      DESTINATION ${TARGETDIR_VER}/python/bin
    )

    if(DEFINED LIBDIR)
      # Precompiled libraries, copy over complete lib directory.
      install_dir(
        ${PYTHON_LIBPATH}
        ${TARGETDIR_VER}/python
      )
    else()
      # System libraries.
      install(
        PROGRAMS ${PYTHON_EXECUTABLE}
        DESTINATION ${TARGETDIR_VER}/python/bin
      )

      # On some platforms (like openSUSE) Python is linked to be used from `lib64` directory.
      # determine this from Python's libraries path.
      # Ugh, its possible `lib64` is just a symlink to 'lib' which causes incorrect use of `lib64`.
      get_filename_component(_pypath_real ${PYTHON_LIBPATH} REALPATH)
      if(${_pypath_real} MATCHES "lib64$")
        set(_target_LIB "lib64")
      else()
        set(_target_LIB "lib")
      endif()
      unset(_pypath_real)

      # Copy the systems python into the install directory:
      # install(CODE "message(\"copying a subset of the systems python...\")")
      install(
        DIRECTORY ${PYTHON_LIBPATH}/python${PYTHON_VERSION}
        DESTINATION ${TARGETDIR_VER}/python/${_target_LIB}
        PATTERN "__pycache__" EXCLUDE               # * any cache *
        PATTERN "config-${PYTHON_VERSION}/*.a" EXCLUDE  # static lib
        PATTERN "lib2to3" EXCLUDE                   # ./lib2to3
        PATTERN "site-packages/*" EXCLUDE           # ./site-packages/*
        PATTERN "tkinter" EXCLUDE                   # ./tkinter
        PATTERN "lib-dynload/_tkinter.*" EXCLUDE    # ./lib-dynload/_tkinter.co
        PATTERN "idlelib" EXCLUDE                   # ./idlelib
        PATTERN "test" EXCLUDE                      # ./test
        PATTERN "turtledemo" EXCLUDE                # ./turtledemo
        PATTERN "turtle.py" EXCLUDE                 # ./turtle.py
        PATTERN "wininst*.exe" EXCLUDE              # from distutils, avoid malware false positive
      )

      # Needed for `distutils/pip`.
      # Get the last part of the include dir, will be `python{version}{abiflag}`.
      get_filename_component(_py_inc_suffix ${PYTHON_INCLUDE_DIR} NAME)
      install(
        FILES ${PYTHON_INCLUDE_DIR}/pyconfig.h
        DESTINATION ${TARGETDIR_VER}/python/include/${_py_inc_suffix}
      )
      unset(_py_inc_suffix)

      if(WITH_PYTHON_INSTALL_NUMPY)
        # Install to the same directory as the source, so debian-like
        # distributions are happy with their policy.
        set(_suffix "site-packages")
        if(${PYTHON_NUMPY_PATH} MATCHES "dist-packages")
          set(_suffix "dist-packages")
        endif()
        install(
          DIRECTORY ${PYTHON_NUMPY_PATH}/numpy
          DESTINATION ${TARGETDIR_VER}/python/${_target_LIB}/python${PYTHON_VERSION}/${_suffix}
          PATTERN ".svn" EXCLUDE
          PATTERN "__pycache__" EXCLUDE           # * any cache *
          PATTERN "*.pyc" EXCLUDE                 # * any cache *
          PATTERN "*.pyo" EXCLUDE                 # * any cache *
          PATTERN "oldnumeric" EXCLUDE            # ./oldnumeric
          PATTERN "doc" EXCLUDE                   # ./doc
          PATTERN "tests" EXCLUDE                 # ./tests
          PATTERN "f2py" EXCLUDE                  # ./f2py - fortran/python interface code, not for blender.
          PATTERN "include" EXCLUDE               # include dirs all over, we won't use NumPy/CAPI
          PATTERN "*.h" EXCLUDE                   # some includes are not in include dirs
          PATTERN "*.a" EXCLUDE                   # ./core/lib/libnpymath.a - for linking, we don't need.
        )
        install(
          DIRECTORY ${PYTHON_NUMPY_PATH}/Cython
          DESTINATION ${TARGETDIR_VER}/python/${_target_LIB}/python${PYTHON_VERSION}/${_suffix}
          PATTERN ".svn" EXCLUDE
          PATTERN "__pycache__" EXCLUDE           # * any cache *
          PATTERN "*.pyc" EXCLUDE                 # * any cache *
          PATTERN "*.pyo" EXCLUDE                 # * any cache *
        )
        install(
          FILES ${PYTHON_NUMPY_PATH}/cython.py
          DESTINATION ${TARGETDIR_VER}/python/${_target_LIB}/python${PYTHON_VERSION}/${_suffix}
        )
        unset(_suffix)
      endif()

      if(WITH_USD)
        # Install to the same directory as the source, so debian-like
        # distros are happy with their policy.
        set(_suffix "site-packages")
        if(${PYTHON_USD_PATH} MATCHES "dist-packages")
          set(_suffix "dist-packages")
        endif()
        install(
          DIRECTORY ${USD_LIBRARY_DIR}/python/
          DESTINATION ${TARGETDIR_VER}/python/${_target_LIB}/python${PYTHON_VERSION}/${_suffix}
          PATTERN ".svn" EXCLUDE
          PATTERN "__pycache__" EXCLUDE           # * any cache *
          PATTERN "*.pyc" EXCLUDE                 # * any cache *
          PATTERN "*.pyo" EXCLUDE                 # * any cache *
        )
        unset(_suffix)
      endif()

      if(WITH_PYTHON_INSTALL_ZSTANDARD)
        # Install to the same directory as the source, so debian-like
        # distributions are happy with their policy.
        set(_suffix "site-packages")
        if(${PYTHON_ZSTANDARD_PATH} MATCHES "dist-packages")
          set(_suffix "dist-packages")
        endif()
        install(
          DIRECTORY ${PYTHON_ZSTANDARD_PATH}/zstandard
          DESTINATION ${TARGETDIR_VER}/python/${_target_LIB}/python${PYTHON_VERSION}/${_suffix}
          PATTERN ".svn" EXCLUDE
          PATTERN "__pycache__" EXCLUDE           # * any cache *
          PATTERN "*.pyc" EXCLUDE                 # * any cache *
          PATTERN "*.pyo" EXCLUDE                 # * any cache *
        )
        unset(_suffix)
      endif()

      # Copy requests, we need to generalize site-packages.
      if(WITH_PYTHON_INSTALL_REQUESTS)
        set(_suffix "site-packages")
        if(${PYTHON_REQUESTS_PATH} MATCHES "dist-packages")
          set(_suffix "dist-packages")
        endif()
        install(
          DIRECTORY ${PYTHON_REQUESTS_PATH}/requests
          DESTINATION ${TARGETDIR_VER}/python/${_target_LIB}/python${PYTHON_VERSION}/${_suffix}
          PATTERN ".svn" EXCLUDE
          PATTERN "__pycache__" EXCLUDE           # * any cache *
          PATTERN "*.pyc" EXCLUDE                 # * any cache *
          PATTERN "*.pyo" EXCLUDE                 # * any cache *
        )
        # On some platforms requests does have extra dependencies.
        #
        # Either `chardet` or `charset_normalizer` is used, depending on the version of Python.
        # The code below silently skips the one that's not available, so we can list both here.
        set(_requests_deps "certifi" "chardet" "charset_normalizer" "idna" "urllib3")
        foreach(_requests_dep ${_requests_deps})
          if(EXISTS ${PYTHON_REQUESTS_PATH}/${_requests_dep})
            install(
              DIRECTORY ${PYTHON_REQUESTS_PATH}/${_requests_dep}
              DESTINATION ${TARGETDIR_VER}/python/${_target_LIB}/python${PYTHON_VERSION}/${_suffix}
              PATTERN ".svn" EXCLUDE
              PATTERN "__pycache__" EXCLUDE           # * any cache *
              PATTERN "*.pyc" EXCLUDE                 # * any cache *
              PATTERN "*.pyo" EXCLUDE                 # * any cache *
            )
          endif()
        endforeach()
        if(EXISTS ${PYTHON_REQUESTS_PATH}/six.py)
          install(
            FILES ${PYTHON_REQUESTS_PATH}/six.py
            DESTINATION ${TARGETDIR_VER}/python/${_target_LIB}/python${PYTHON_VERSION}/${_suffix}
          )
        endif()
        unset(_requests_dep)
        unset(_requests_deps)
        unset(_suffix)
      endif()
      unset(_target_LIB)
    endif()
  endif()

  if(WITH_DRACO)
    install(
      PROGRAMS $<TARGET_FILE:extern_draco>
      DESTINATION ${TARGETDIR_VER}/python/lib/python${PYTHON_VERSION}/site-packages
    )
  endif()
elseif(WIN32)
  windows_install_shared_manifest(
    FILES ${LIBDIR}/epoxy/bin/epoxy-0.dll
    ALL
  )

  if(WITH_OPENMP AND MSVC_CLANG)
    windows_install_shared_manifest(
      FILES ${CLANG_OPENMP_DLL}
      ALL
    )
  endif()

  if(EXISTS ${LIBDIR}/fftw3/lib/fftw3.dll)
    set(FFTW_DLL ${LIBDIR}/fftw3/lib/fftw3.dll)
  else()
    set(FFTW_DLL ${LIBDIR}/fftw3/lib/libfftw3-3.dll)
  endif()

  windows_install_shared_manifest(
    FILES ${FFTW_DLL}
    ALL
  )
  if(EXISTS ${LIBDIR}/fftw3/lib/fftw3f-3.dll)
    windows_install_shared_manifest(
      FILES ${LIBDIR}/fftw3/lib/fftw3f-3.dll
      ALL
    )
  elseif(EXISTS ${LIBDIR}/fftw3/lib/fftw3f.dll)
    windows_install_shared_manifest(
      FILES ${LIBDIR}/fftw3/lib/fftw3f.dll
      ALL
    )
  endif()
  if(MSVC_ASAN)
    # The ASAN DLL's can be found in the same folder as the compiler,
    # this is the easiest way to find these.
    string(
      REPLACE "cl.exe" "clang_rt.asan_dynamic-x86_64.dll"
      ASAN_DLL ${CMAKE_C_COMPILER})
    string(
      REPLACE "cl.exe" "clang_rt.asan_dbg_dynamic-x86_64.dll"
      ASAN_DEBUG_DLL ${CMAKE_C_COMPILER}
    )
    if(NOT EXISTS "${ASAN_DLL}")
      message(
        FATAL_ERROR
        "ASAN is enabled, but the ASAN runtime is not detected, "
        "this is an optional component during the MSVC install, please install it"
      )
    endif()
    windows_install_shared_manifest(
      FILES ${ASAN_DLL}
      RELEASE
    )
    windows_install_shared_manifest(
      FILES ${ASAN_DEBUG_DLL}
      DEBUG
    )
    unset(ASAN_DLL)
    unset(ASAN_DEBUG_DLL)
  endif()
  if(EXISTS ${LIBDIR}/openexr/bin/Iex.dll)
    windows_install_shared_manifest(
      FILES
        ${LIBDIR}/openexr/bin/Iex.dll
        ${LIBDIR}/openexr/bin/IlmThread.dll
        ${LIBDIR}/openexr/bin/OpenEXRCore.dll
        ${LIBDIR}/openexr/bin/OpenEXRUtil.dll
        ${LIBDIR}/openexr/bin/OpenEXR.dll
        ${LIBDIR}/imath/bin/imath.dll
      RELEASE
    )
    windows_install_shared_manifest(
      FILES
        ${LIBDIR}/openexr/bin/Iex_d.dll
        ${LIBDIR}/openexr/bin/IlmThread_d.dll
        ${LIBDIR}/openexr/bin/OpenEXRCore_d.dll
        ${LIBDIR}/openexr/bin/OpenEXRUtil_d.dll
        ${LIBDIR}/openexr/bin/OpenEXR_d.dll
        ${LIBDIR}/imath/bin/imath_d.dll
      DEBUG
    )
  endif()
  if(EXISTS ${LIBDIR}/openimageio/bin/openimageio.dll)
    windows_install_shared_manifest(
      FILES
        ${LIBDIR}/openimageio/bin/openimageio.dll
        ${LIBDIR}/openimageio/bin/openimageio_util.dll
      RELEASE
    )
    windows_install_shared_manifest(
      FILES
        ${LIBDIR}/openimageio/bin/openimageio_d.dll
        ${LIBDIR}/openimageio/bin/openimageio_util_d.dll
      DEBUG
    )
  endif()

  if(EXISTS ${LIBDIR}/gmp/lib/gmp-10.dll)
    set(GMP_DLL ${LIBDIR}/gmp/lib/gmp-10.dll)
  else()
    set(GMP_DLL ${LIBDIR}/gmp/lib/libgmp-10.dll)
  endif()

  windows_install_shared_manifest(
    FILES ${GMP_DLL}
    ALL
  )
  unset(GMP_DLL)

  windows_install_shared_manifest(
    FILES ${LIBDIR}/gmp/lib/libgmpxx.dll
    RELEASE
  )
  windows_install_shared_manifest(
    FILES ${LIBDIR}/gmp/lib/libgmpxx_d.dll
    DEBUG
  )

  if(WITH_WINDOWS_RELEASE_PDB)
    if(WITH_WINDOWS_RELEASE_STRIPPED_PDB)
      # Icky hack for older CMAKE from https://stackoverflow.com/a/21198501
      # `$<CONFIG>` will work in newer CMAKE but the version currently (3.12)
      # on the build-bot does not support this endeavor.
      install(
<<<<<<< HEAD
        FILES ${CMAKE_CURRENT_BINARY_DIR}/\${CMAKE_INSTALL_CONFIG_NAME}/bforartists_public.pdb
        DESTINATION ${CMAKE_INSTALL_PREFIX}
        RENAME bforartists.pdb
      )
    else()
      install(
        FILES $<TARGET_PDB_FILE:bforartists>
        DESTINATION ${CMAKE_INSTALL_PREFIX}
        RENAME bforartists.pdb
=======
        FILES ${CMAKE_CURRENT_BINARY_DIR}/\${CMAKE_INSTALL_CONFIG_NAME}/blender_public.pdb
        DESTINATION "."
        RENAME blender.pdb
        CONFIGURATIONS Release
      )
    else()
      install(
        FILES $<TARGET_PDB_FILE:blender>
        DESTINATION "."
        RENAME blender.pdb
        CONFIGURATIONS Release
>>>>>>> 7c4c9022
      )
    endif()
  endif()

  windows_install_shared_manifest(
    FILES ${LIBDIR}/openvdb/bin/openvdb.dll
    RELEASE
  )
  windows_install_shared_manifest(
    FILES ${LIBDIR}/openvdb/bin/openvdb_d.dll
    DEBUG
  )

  # This will not exist for 3.4 and earlier lib folders
  # to ease the transition, support both 3.4 and 3.5 lib
  # folders.
  if(EXISTS ${LIBDIR}/openvdb/python/pyopenvdb_d.pyd)
    install(
      FILES ${LIBDIR}/openvdb/python/pyopenvdb_d.pyd
      DESTINATION ${TARGETDIR_VER}/python/lib/site-packages
      CONFIGURATIONS Debug
    )
    install(
      FILES ${LIBDIR}/openvdb/python/pyopenvdb.pyd
      DESTINATION ${TARGETDIR_VER}/python/lib/site-packages
      CONFIGURATIONS Release;RelWithDebInfo;MinSizeRel
    )
  endif()

  windows_install_shared_manifest(
    FILES
      ${LIBDIR}/materialx/bin/MaterialXCore.dll
      ${LIBDIR}/materialx/bin/MaterialXFormat.dll
      ${LIBDIR}/materialx/bin/MaterialXGenGlsl.dll
      ${LIBDIR}/materialx/bin/MaterialXGenMdl.dll
      ${LIBDIR}/materialx/bin/MaterialXGenOsl.dll
      ${LIBDIR}/materialx/bin/MaterialXGenShader.dll
    RELEASE
  )
  if(EXISTS ${LIBDIR}/materialx/bin/MaterialXRender.dll) # 3.6+
    windows_install_shared_manifest(
      FILES
        ${LIBDIR}/materialx/bin/MaterialXRender.dll
        ${LIBDIR}/materialx/bin/MaterialXRenderGlsl.dll
        ${LIBDIR}/materialx/bin/MaterialXRenderHw.dll
        ${LIBDIR}/materialx/bin/MaterialXRenderOsl.dll
      RELEASE
    )
    windows_install_shared_manifest(
      FILES
        ${LIBDIR}/materialx/bin/MaterialXRender_d.dll
        ${LIBDIR}/materialx/bin/MaterialXRenderGlsl_d.dll
        ${LIBDIR}/materialx/bin/MaterialXRenderHw_d.dll
        ${LIBDIR}/materialx/bin/MaterialXRenderOsl_d.dll
      DEBUG
    )
  endif()
  windows_install_shared_manifest(
    FILES
      ${LIBDIR}/materialx/bin/MaterialXCore_d.dll
      ${LIBDIR}/materialx/bin/MaterialXFormat_d.dll
      ${LIBDIR}/materialx/bin/MaterialXGenGlsl_d.dll
      ${LIBDIR}/materialx/bin/MaterialXGenMdl_d.dll
      ${LIBDIR}/materialx/bin/MaterialXGenOsl_d.dll
      ${LIBDIR}/materialx/bin/MaterialXGenShader_d.dll
    DEBUG
  )

  if(WITH_PYTHON)
    string(REPLACE "." "" _PYTHON_VERSION_NO_DOTS ${PYTHON_VERSION})

    if(NOT WITH_PYTHON_MODULE)
      if(NOT CMAKE_COMPILER_IS_GNUCC)
        install(
          FILES
            ${LIBDIR}/python/${_PYTHON_VERSION_NO_DOTS}/bin/python${_PYTHON_VERSION_NO_DOTS}.dll
            ${LIBDIR}/python/${_PYTHON_VERSION_NO_DOTS}/bin/python3.dll
          DESTINATION ${TARGETDIR_EXE}
          CONFIGURATIONS Release;RelWithDebInfo;MinSizeRel
        )

        install(
          FILES
            ${LIBDIR}/python/${_PYTHON_VERSION_NO_DOTS}/bin/python${_PYTHON_VERSION_NO_DOTS}_d.dll
            ${LIBDIR}/python/${_PYTHON_VERSION_NO_DOTS}/bin/python3_d.dll
          DESTINATION ${TARGETDIR_EXE}
          CONFIGURATIONS Debug
        )
      endif()
    endif()

    if(WITH_PYTHON_INSTALL)
      # NOTE: as far as python is concerned `RelWithDebInfo`
      # is not debug since its without debug flags.

      install(DIRECTORY DESTINATION ${TARGETDIR_VER}/python)
      install(DIRECTORY DESTINATION ${TARGETDIR_VER}/python/lib)

      install(
        DIRECTORY ${LIBDIR}/python/${_PYTHON_VERSION_NO_DOTS}/lib
        DESTINATION ${BLENDER_VERSION}/python/
        CONFIGURATIONS Release;RelWithDebInfo;MinSizeRel
        PATTERN ".svn" EXCLUDE
        PATTERN "*_d.*" EXCLUDE                 # * debug libraries *
        PATTERN "__pycache__" EXCLUDE           # * any cache *
        PATTERN "*.pyc" EXCLUDE                 # * any cache *
        PATTERN "*.pyo" EXCLUDE                 # * any cache *
      )

      install(
        DIRECTORY ${LIBDIR}/python/${_PYTHON_VERSION_NO_DOTS}/lib
        DESTINATION ${BLENDER_VERSION}/python/
        CONFIGURATIONS Debug
        PATTERN ".svn" EXCLUDE
        PATTERN "__pycache__" EXCLUDE           # * any cache *
        PATTERN "*.pyc" EXCLUDE                 # * any cache *
        PATTERN "*.pyo" EXCLUDE                 # * any cache *
      )

      install(
        DIRECTORY ${LIBDIR}/python/${_PYTHON_VERSION_NO_DOTS}/DLLs
        DESTINATION ${BLENDER_VERSION}/python
        CONFIGURATIONS Release;RelWithDebInfo;MinSizeRel
        PATTERN "*.pdb" EXCLUDE
        PATTERN "*_d.*" EXCLUDE
      )

      install(
        DIRECTORY ${LIBDIR}/python/${_PYTHON_VERSION_NO_DOTS}/DLLs
        DESTINATION ${BLENDER_VERSION}/python
        CONFIGURATIONS Debug
      )

      install(
        FILES
          ${LIBDIR}/python/${_PYTHON_VERSION_NO_DOTS}/bin/python${_PYTHON_VERSION_NO_DOTS}.dll
          ${LIBDIR}/python/${_PYTHON_VERSION_NO_DOTS}/bin/python.exe
        DESTINATION ${BLENDER_VERSION}/python/bin
        CONFIGURATIONS Release;RelWithDebInfo;MinSizeRel
      )
      install(
        FILES
          ${LIBDIR}/python/${_PYTHON_VERSION_NO_DOTS}/bin/python${_PYTHON_VERSION_NO_DOTS}_d.dll
          ${LIBDIR}/python/${_PYTHON_VERSION_NO_DOTS}/bin/python_d.exe
        DESTINATION ${BLENDER_VERSION}/python/bin
        CONFIGURATIONS Debug
      )

      if(EXISTS ${LIBDIR}/openimageio/lib/python${PYTHON_VERSION}/site-packages) #this will only exist for 3.5+
        install(
          DIRECTORY ${LIBDIR}/openimageio/lib/python${PYTHON_VERSION}/site-packages/
          DESTINATION ${TARGETDIR_VER}/python/lib/site-packages/
          CONFIGURATIONS Release;RelWithDebInfo;MinSizeRel
          PATTERN ".svn" EXCLUDE
          PATTERN "__pycache__" EXCLUDE           # * any cache *
          PATTERN "*.pyc" EXCLUDE                 # * any cache *
          PATTERN "*.pyo" EXCLUDE                 # * any cache *
        )
      endif()
      if(EXISTS ${LIBDIR}/openimageio/lib/python${PYTHON_VERSION}_debug/site-packages)
        install(
          DIRECTORY ${LIBDIR}/openimageio/lib/python${PYTHON_VERSION}_debug/site-packages/
          DESTINATION ${TARGETDIR_VER}/python/lib/site-packages/
          CONFIGURATIONS Debug
          PATTERN ".svn" EXCLUDE
          PATTERN "__pycache__" EXCLUDE           # * any cache *
          PATTERN "*.pyc" EXCLUDE                 # * any cache *
          PATTERN "*.pyo" EXCLUDE                 # * any cache *
        )
      endif()

      # This will not exist for 3.4 and earlier lib folders
      # to ease the transition, support both 3.4 and 3.5 lib
      # folders.
      if(EXISTS ${USD_LIBRARY_DIR}/python/)
        install(
          DIRECTORY ${USD_LIBRARY_DIR}/python/
          DESTINATION ${TARGETDIR_VER}/python/lib/site-packages
          CONFIGURATIONS Release;RelWithDebInfo;MinSizeRel
          PATTERN ".svn" EXCLUDE
          PATTERN "__pycache__" EXCLUDE           # * any cache *
          PATTERN "*.pyc" EXCLUDE                 # * any cache *
          PATTERN "*.pyo" EXCLUDE                 # * any cache *
        )
      endif()
      if(EXISTS ${USD_LIBRARY_DIR}/debug/python/)
        install(
          DIRECTORY ${USD_LIBRARY_DIR}/debug/python/
          DESTINATION ${TARGETDIR_VER}/python/lib/site-packages
          CONFIGURATIONS Debug
          PATTERN ".svn" EXCLUDE
          PATTERN "__pycache__" EXCLUDE           # * any cache *
          PATTERN "*.pyc" EXCLUDE                 # * any cache *
          PATTERN "*.pyo" EXCLUDE                 # * any cache *
        )
      endif()

      # MaterialX python bindings
      install(
        DIRECTORY ${LIBDIR}/materialx/python/Release/MaterialX
        DESTINATION ${TARGETDIR_VER}/python/lib/site-packages/
        CONFIGURATIONS Release;RelWithDebInfo;MinSizeRel
        PATTERN ".svn" EXCLUDE
        PATTERN "__pycache__" EXCLUDE           # * any cache *
        PATTERN "*.pyc" EXCLUDE                 # * any cache *
        PATTERN "*.pyo" EXCLUDE                 # * any cache *
      )
      install(
        DIRECTORY ${LIBDIR}/materialx/python/Debug/MaterialX
        DESTINATION ${TARGETDIR_VER}/python/lib/site-packages/
        CONFIGURATIONS Debug
        PATTERN ".svn" EXCLUDE
        PATTERN "__pycache__" EXCLUDE           # * any cache *
        PATTERN "*.pyc" EXCLUDE                 # * any cache *
        PATTERN "*.pyo" EXCLUDE                 # * any cache *
      )

      if(WINDOWS_PYTHON_DEBUG)
        install(
          FILES
            ${LIBDIR}/python/${_PYTHON_VERSION_NO_DOTS}/libs/python${_PYTHON_VERSION_NO_DOTS}.pdb
          DESTINATION "."
          CONFIGURATIONS Release;RelWithDebInfo;MinSizeRel
        )

        install(
          FILES
            ${LIBDIR}/python/${_PYTHON_VERSION_NO_DOTS}/libs/python${_PYTHON_VERSION_NO_DOTS}_d.pdb
          DESTINATION "."
          CONFIGURATIONS Debug
        )
      endif()
    endif()

  endif()

  # Filenames change slightly between FFMPEG versions check both 6.0 and fallback to 5.0
  # to ease the transition between versions.
  if(EXISTS "${LIBDIR}/ffmpeg/lib/avcodec-60.dll")
    windows_install_shared_manifest(
      FILES
        ${LIBDIR}/ffmpeg/lib/avcodec-60.dll
        ${LIBDIR}/ffmpeg/lib/avformat-60.dll
        ${LIBDIR}/ffmpeg/lib/avdevice-60.dll
        ${LIBDIR}/ffmpeg/lib/avutil-58.dll
        ${LIBDIR}/ffmpeg/lib/swscale-7.dll
        ${LIBDIR}/ffmpeg/lib/swresample-4.dll
      ALL
    )
  else()
    windows_install_shared_manifest(
      FILES
        ${LIBDIR}/ffmpeg/lib/avcodec-59.dll
        ${LIBDIR}/ffmpeg/lib/avformat-59.dll
        ${LIBDIR}/ffmpeg/lib/avdevice-59.dll
        ${LIBDIR}/ffmpeg/lib/avutil-57.dll
        ${LIBDIR}/ffmpeg/lib/swscale-6.dll
        ${LIBDIR}/ffmpeg/lib/swresample-4.dll
      ALL
    )
  endif()
  windows_install_shared_manifest(
    FILES
      ${LIBDIR}/tbb/bin/tbb.dll
    RELEASE
  )
  windows_install_shared_manifest(
    FILES
      ${LIBDIR}/tbb/bin/tbb_debug.dll
    DEBUG
  )
  if(WITH_TBB_MALLOC_PROXY)
    windows_install_shared_manifest(
      FILES
        ${LIBDIR}/tbb/bin/tbbmalloc.dll
        ${LIBDIR}/tbb/bin/tbbmalloc_proxy.dll
      RELEASE
    )
    windows_install_shared_manifest(
      FILES
        ${LIBDIR}/tbb/bin/tbbmalloc_debug.dll
        ${LIBDIR}/tbb/bin/tbbmalloc_proxy_debug.dll
      DEBUG
    )
    list(APPEND LIB ${TBB_MALLOC_LIBRARIES})
  endif()

  if(EXISTS ${LIBDIR}/sndfile/lib/sndfile.dll)
    set(SNDFILE_DLL ${LIBDIR}/sndfile/lib/sndfile.dll)
  else()
    set(SNDFILE_DLL ${LIBDIR}/sndfile/lib/libsndfile-1.dll)
  endif()

  windows_install_shared_manifest(
    FILES ${SNDFILE_DLL}
    ALL
  )
  unset(SNDFILE_DLL)

  windows_install_shared_manifest(
    FILES ${LIBDIR}/shaderc/bin/shaderc_shared.dll
    RELEASE
  )

  windows_install_shared_manifest(
    FILES ${LIBDIR}/shaderc/bin/shaderc_shared_d.dll
    DEBUG
  )

  windows_install_shared_manifest(
    FILES
      ${LIBDIR}/openal/lib/OpenAL32.dll
    ALL
  )

  windows_install_shared_manifest(
    FILES ${LIBDIR}/sdl/lib/SDL2.dll
    ALL
  )

  if(WITH_SYSTEM_AUDASPACE)
    install(
      FILES
        ${LIBDIR}/audaspace/lib/audaspace.dll
        ${LIBDIR}/audaspace/lib/audaspace-c.dll
        ${LIBDIR}/audaspace/lib/audaspace-py.dll
      DESTINATION "."
    )
  endif()


  if(NOT WITH_PYTHON_MODULE)
    install(
      FILES
        ${CMAKE_SOURCE_DIR}/release/windows/batch/blender_debug_gpu.cmd
        ${CMAKE_SOURCE_DIR}/release/windows/batch/blender_debug_gpu_glitchworkaround.cmd
        ${CMAKE_SOURCE_DIR}/release/windows/batch/blender_debug_log.cmd
        ${CMAKE_SOURCE_DIR}/release/windows/batch/blender_factory_startup.cmd
        ${CMAKE_SOURCE_DIR}/release/windows/batch/blender_oculus.cmd
        ${CMAKE_SOURCE_DIR}/release/windows/batch/oculus.json
      DESTINATION ${TARGETDIR_EXE}
    )
  endif()

  if(WITH_BLENDER_THUMBNAILER)
    install(
      TARGETS BlendThumb
      DESTINATION "."
    )
  endif()

  if(WITH_DRACO)
    install(
      PROGRAMS $<TARGET_FILE:extern_draco>
      DESTINATION ${TARGETDIR_VER}/python/lib/site-packages
    )
  endif()

  if(WITH_PYTHON_MODULE AND TARGETDIR_BPY)
    install(
      TARGETS bforartists
      LIBRARY DESTINATION ${TARGETDIR_BPY}
    )
  endif()

  if(PLATFORM_BUNDLED_LIBRARIES)
    windows_process_platform_bundled_libraries("${PLATFORM_BUNDLED_LIBRARIES}")
  endif()
elseif(APPLE)
  if(NOT WITH_PYTHON_MODULE)
    # Uppercase name for app bundle.
    set_target_properties(bforartists PROPERTIES OUTPUT_NAME Bforartists)
  endif()

  set(OSX_APP_SOURCEDIR ${CMAKE_SOURCE_DIR}/release/darwin/Bforartists.app)

  # Setup `Info.plist`.
  execute_process(
    COMMAND date "+%Y-%m-%d"
    OUTPUT_VARIABLE BLENDER_DATE
    OUTPUT_STRIP_TRAILING_WHITESPACE
  )

  set_target_properties(bforartists PROPERTIES
    MACOSX_BUNDLE_INFO_PLIST ${OSX_APP_SOURCEDIR}/Contents/Info.plist
    MACOSX_BUNDLE_SHORT_VERSION_STRING "${BFORARTISTS_VERSION}.${BFORARTISTS_VERSION_PATCH}"
    MACOSX_BUNDLE_LONG_VERSION_STRING "${BFORARTISTS_VERSION}.${BFORARTISTS_VERSION_PATCH} ${BLENDER_DATE}"
  )

  # Gather the date in finder-style.
  execute_process(
    COMMAND date "+%m/%d/%Y/%H:%M"
    OUTPUT_VARIABLE SETFILE_DATE
    OUTPUT_STRIP_TRAILING_WHITESPACE
  )

  # Give the bundle actual creation/modification date.
  #
  # Note that the directory might not yet exist, which happens when CMAKE is first run.
  if(NOT EXISTS ${EXECUTABLE_OUTPUT_PATH}/Bforartists.app)
    file(MAKE_DIRECTORY ${EXECUTABLE_OUTPUT_PATH}/Bforartists.app)
  endif()
  execute_process(
    COMMAND SetFile -d ${SETFILE_DATE} -m ${SETFILE_DATE} ${EXECUTABLE_OUTPUT_PATH}/Bforartists.app
  )

  set(BLENDER_BIN "bin/bforartists")
  install(
<<<<<<< HEAD
    TARGETS bforartists
    DESTINATION ${CMAKE_INSTALL_PREFIX}
=======
    TARGETS blender
    DESTINATION "."
>>>>>>> 7c4c9022
  )

  install(
    FILES ${OSX_APP_SOURCEDIR}/Contents/PkgInfo
<<<<<<< HEAD
    DESTINATION ${CMAKE_INSTALL_PREFIX}/Bforartists.app/Contents
=======
    DESTINATION "./Blender.app/Contents"
>>>>>>> 7c4c9022
  )

  install_dir(
    ${OSX_APP_SOURCEDIR}/Contents/Resources
<<<<<<< HEAD
    ${CMAKE_INSTALL_PREFIX}/Bforartists.app/Contents/
=======
    "./Blender.app/Contents"
>>>>>>> 7c4c9022
  )

  if(WITH_BLENDER_THUMBNAILER)
    install(
      TARGETS blender-thumbnailer
<<<<<<< HEAD
      DESTINATION ${CMAKE_INSTALL_PREFIX}/Bforartists.app/Contents/MacOS
=======
      DESTINATION "./Blender.app/Contents/MacOS"
>>>>>>> 7c4c9022
    )
  endif()

  if(PLATFORM_BUNDLED_LIBRARIES AND TARGETDIR_LIB)
    install(
      FILES ${PLATFORM_BUNDLED_LIBRARIES}
      DESTINATION ${TARGETDIR_LIB}
    )
  endif()

  if(WITH_VULKAN_BACKEND)
    install(
      FILES ${VULKAN_LIBRARY} ${MOLTENVK_LIBRARY}
      DESTINATION ${TARGETDIR_LIB}
    )
  endif()

  # Python.
  if(WITH_PYTHON AND NOT WITH_PYTHON_MODULE AND NOT WITH_PYTHON_FRAMEWORK)
    # Copy the python libraries into the install directory.
    install_dir(
      ${PYTHON_LIBPATH}/python${PYTHON_VERSION}
      ${TARGETDIR_VER}/python/lib
    )

    # Install Python executable.
    install(
      PROGRAMS ${PYTHON_EXECUTABLE}
      DESTINATION ${TARGETDIR_VER}/python/bin
    )

    # Needed for `distutils/pip`.
    # Get the last part of the include dir, will be `python{version}{abiflag}`.
    get_filename_component(_py_inc_suffix ${PYTHON_INCLUDE_DIR} NAME)
    install(
      FILES ${PYTHON_INCLUDE_DIR}/pyconfig.h
      DESTINATION ${TARGETDIR_VER}/python/include/${_py_inc_suffix}
    )
    unset(_py_inc_suffix)
  endif()

  if(WITH_PYTHON_MODULE AND TARGETDIR_BPY)
    install(
      TARGETS bforartists
      LIBRARY DESTINATION ${TARGETDIR_BPY}
    )
  endif()

  if(WITH_DRACO)
    install(
      PROGRAMS $<TARGET_FILE:extern_draco>
      DESTINATION ${TARGETDIR_VER}/python/lib/python${PYTHON_VERSION}/site-packages
    )
  endif()
endif()

# -----------------------------------------------------------------------------
# Generic Install, for all targets

if(DEFINED TARGETDIR_TEXT)

  configure_file(
    ${CMAKE_SOURCE_DIR}/release/text/readme.html
    ${CMAKE_BINARY_DIR}/release/text/readme.html
    @ONLY
  )
  list(APPEND BLENDER_TEXT_FILES
    ${CMAKE_BINARY_DIR}/release/text/readme.html
  )

  install(
    FILES ${BLENDER_TEXT_FILES}
    DESTINATION "${TARGETDIR_TEXT}"
  )

  install(
    DIRECTORY ${CMAKE_SOURCE_DIR}/release/license
    DESTINATION "${TARGETDIR_TEXT}"
)
endif()

# Install more files specified elsewhere.
delayed_do_install(${TARGETDIR_VER})

unset(BLENDER_TEXT_FILES)
unset(TARGETDIR_TEXT)


# -----------------------------------------------------------------------------
# Geometry Icons

# Geometry icons.
get_property(_icon_names GLOBAL PROPERTY ICON_GEOM_NAMES)
set(_icon_files)
foreach(_f ${_icon_names})
  list(APPEND _icon_files
    "${CMAKE_SOURCE_DIR}/release/datafiles/icons/${_f}.dat"
  )
endforeach()
install(
  FILES ${_icon_files}
  DESTINATION ${TARGETDIR_VER}/datafiles/icons
)

unset(_icon_names)
unset(_icon_files)
unset(_f)


# -----------------------------------------------------------------------------
# Studio Lights

install(
  DIRECTORY ${CMAKE_SOURCE_DIR}/release/datafiles/studiolights
  DESTINATION ${TARGETDIR_VER}/datafiles
)


# -----------------------------------------------------------------------------
# Bundle assets

set(ASSET_BUNDLE_DIR ${CMAKE_SOURCE_DIR}/release/datafiles/assets/publish/)

if(NOT EXISTS "${ASSET_BUNDLE_DIR}")
  set(ASSET_BUNDLE_DIR ${CMAKE_SOURCE_DIR}/../lib/assets/publish/)
endif()

if(EXISTS "${ASSET_BUNDLE_DIR}")
  install(
    DIRECTORY ${ASSET_BUNDLE_DIR}
    DESTINATION ${TARGETDIR_VER}/datafiles/assets
    PATTERN ".svn" EXCLUDE
  )
endif()


# -----------------------------------------------------------------------------
# Setup link libraries

add_dependencies(bforartists makesdna)
target_link_libraries(bforartists PRIVATE ${LIB})
unset(LIB)

setup_platform_linker_flags(bforartists)
setup_platform_linker_libs(bforartists)

if(DEFINED PLATFORM_SYMBOLS_MAP)
  set_target_properties(bforartists PROPERTIES LINK_DEPENDS ${PLATFORM_SYMBOLS_MAP})
endif()

blender_target_include_dirs(bforartists ${INC})

# -----------------------------------------------------------------------------
# USD registry.

# USD requires a set of JSON files that define the standard schemas.
# These files are required at runtime.
if(WITH_USD)
  add_definitions(-DWITH_USD)
  absolute_include_dirs(../blender/io/usd)
endif()

# Always install USD shared library and datafiles regardless if Blender
# itself uses them, the bundled Python module still needs it.
if((DEFINED LIBDIR) AND TARGETDIR_LIB)
  # On windows the usd library sits in ./blender.shared copy the files
  # relative to the location of the USD dll, if the dll does not exist
  # assume we are linking against the static 3.5 lib.
  if(WITH_USD)
    if(WIN32 AND
        (
          EXISTS ${LIBDIR}/usd/lib/usd_usd_ms.dll OR  # USD 22.03
          EXISTS ${LIBDIR}/usd/lib/usd_ms.dll         # USD 22.11
        )
      )
      install(DIRECTORY
        ${USD_LIBRARY_DIR}/usd
        DESTINATION ${TARGETDIR_LIB}
      )
      install(DIRECTORY
        ${LIBDIR}/usd/plugin/usd/hdStorm
        ${LIBDIR}/usd/plugin/usd/usdShaders
        ${LIBDIR}/usd/plugin/usd/hioOiio
        DESTINATION "./blender.shared/usd"
      )
    elseif(USD_PYTHON_SUPPORT)
      install(DIRECTORY
        ${USD_LIBRARY_DIR}/usd
        DESTINATION ${TARGETDIR_LIB}
      )
      install(DIRECTORY
        ${LIBDIR}/usd/plugin/usd/hdStorm
        ${LIBDIR}/usd/plugin/usd/usdShaders
        DESTINATION ${TARGETDIR_LIB}/usd
      )
    else()
      install(DIRECTORY
        ${USD_LIBRARY_DIR}/usd
        DESTINATION "${TARGETDIR_VER}/datafiles"
      )
      install(DIRECTORY
        ${LIBDIR}/usd/plugin/usd/hdStorm
        ${LIBDIR}/usd/plugin/usd/usdShaders
        DESTINATION "${TARGETDIR_VER}/datafiles/usd"
      )
    endif()
  endif()
  if(WIN32)
    # If this file exists we are building against a 3.5 22.03 library folder
    # that needs these dll's installed.
    if(EXISTS ${LIBDIR}/usd/lib/usd_usd_ms.dll)
      windows_install_shared_manifest(FILES
        ${LIBDIR}/usd/lib/usd_usd_ms.dll
        RELEASE
      )
      windows_install_shared_manifest(FILES
        ${LIBDIR}/usd/lib/usd_usd_ms_d.dll
        DEBUG
      )
    endif()
    # If this file exists we are building against a 3.5 22.11 library folder
    # that needs these dll's installed.
    if(EXISTS ${LIBDIR}/usd/lib/usd_ms.dll)
      windows_install_shared_manifest(FILES
        ${LIBDIR}/usd/lib/usd_ms.dll
        RELEASE
      )
      windows_install_shared_manifest(FILES
        ${LIBDIR}/usd/lib/usd_ms_d.dll
        DEBUG
      )
    endif()
  endif()
endif()

# Always install MaterialX files regardless if Blender itself uses them, the
# bundled Python module still needs it.
if((DEFINED LIBDIR) AND TARGETDIR_LIB AND WITH_MATERIALX)
  install(
    DIRECTORY ${LIBDIR}/materialx/libraries
    DESTINATION "${TARGETDIR_LIB}/materialx"
  )
endif()

if(WIN32)
  set(BOOST_COMPONENTS atomic chrono date_time filesystem
    iostreams locale program_options regex
    serialization system thread wave wserialization
    python${_PYTHON_VERSION_NO_DOTS} numpy${_PYTHON_VERSION_NO_DOTS}
  )
  foreach(component ${BOOST_COMPONENTS})
    if(EXISTS ${BOOST_LIBPATH}/${BOOST_PREFIX}boost_${component}-${BOOST_POSTFIX}.dll)
      windows_install_shared_manifest(
        FILES ${BOOST_LIBPATH}/${BOOST_PREFIX}boost_${component}-${BOOST_POSTFIX}.dll
        RELEASE
      )
      windows_install_shared_manifest(
        FILES ${BOOST_LIBPATH}/${BOOST_PREFIX}boost_${component}-${BOOST_DEBUG_POSTFIX}.dll
        DEBUG
      )
    endif()
  endforeach()
endif()

# `vcpkg` substitutes our libraries with theirs, which will cause issues when you you run
# these builds on other systems due to missing DLL's. So we opt out the use of `vcpkg`.
if(WIN32)
  set_target_properties(bforartists PROPERTIES VS_GLOBAL_VcpkgEnabled "false")
  set_target_properties(bforartists PROPERTIES
    PDB_NAME "bforartists_private"
    PDB_OUTPUT_DIRECTORY "${CMAKE_CURRENT_BINARY_DIR}/$<CONFIG>"
  )
  if(WITH_WINDOWS_RELEASE_PDB AND WITH_WINDOWS_RELEASE_STRIPPED_PDB)
    # This is slightly messy, but single target generators like ninja will not have the
    # `CMAKE_CFG_INTDIR` variable and multi-target generators like `msbuild` will not have
    # `CMAKE_BUILD_TYPE`. This can be simplified by `target_link_options` and the `$<CONFIG>`
    # generator expression in newer CMAKE (2.13+) but until that time this fill have suffice.
    if(CMAKE_BUILD_TYPE)
      set_property(
<<<<<<< HEAD
        TARGET bforartists APPEND_STRING PROPERTY LINK_FLAGS
        " /PDBSTRIPPED:${CMAKE_CURRENT_BINARY_DIR}/${CMAKE_BUILD_TYPE}/bforartists_public.pdb"
      )
    else()
      set_property(
        TARGET bforartists APPEND_STRING PROPERTY LINK_FLAGS
        " /PDBSTRIPPED:${CMAKE_CURRENT_BINARY_DIR}/${CMAKE_CFG_INTDIR}/bforartists_public.pdb"
=======
        TARGET blender APPEND_STRING PROPERTY LINK_FLAGS_RELEASE
        " /PDBSTRIPPED:${CMAKE_CURRENT_BINARY_DIR}/${CMAKE_BUILD_TYPE}/blender_public.pdb"
      )
    else()
      set_property(
        TARGET blender APPEND_STRING PROPERTY LINK_FLAGS_RELEASE
        " /PDBSTRIPPED:${CMAKE_CURRENT_BINARY_DIR}/${CMAKE_CFG_INTDIR}/blender_public.pdb"
>>>>>>> 7c4c9022
      )
    endif()
  endif()
endif()

# -----------------------------------------------------------------------------
# Setup launcher

if(WIN32 AND NOT WITH_PYTHON_MODULE)
  set(BLENDER_BIN "bforartists.exe")
  install(
<<<<<<< HEAD
    TARGETS bforartists # bforartists-launcher # BFA - Commented out the launcher. (maybe we should also use it?)
    COMPONENT Bforartists
    DESTINATION ${CMAKE_INSTALL_PREFIX}
=======
    TARGETS blender blender-launcher
    COMPONENT Blender
    DESTINATION "."
>>>>>>> 7c4c9022
  )
  set_target_properties(
    bforartists
    PROPERTIES
      VS_USER_PROPS "bforartists.Cpp.user.props"
  )
endif()

# -----------------------------------------------------------------------------
# Windows shared library manifest
if(WIN32)
  windows_generate_shared_manifest()
endif()

# -----------------------------------------------------------------------------
# Steps that Run Blender
#
# As executing Blender is needed - it's important this operation runs after the shared
# libraries have been installed to their destination.

if(UNIX AND NOT APPLE)
  if(NOT WITH_PYTHON_MODULE)
    if(WITH_DOC_MANPAGE)
      # Only run the command to generate the man-page when it may be outdated.
      # The `IS_NEWER_THAN` checks always run when files are missing.

      # NOTE: While `${EXECUTABLE_OUTPUT_PATH}/blender` may work in some cases
      # Blender's requirement of libraries mean the installation path must be used.
      install(
        CODE "\
set(BLENDER_BIN \"${CMAKE_INSTALL_PREFIX}/${BLENDER_BIN}\")\n\
set(MANPAGE_GEN \"${CMAKE_SOURCE_DIR}/doc/manpage/blender.1.py\")\n\
set(MANPAGE_OUT \"${CMAKE_CURRENT_BINARY_DIR}/blender.1\")\n\
if(\n\
  ($\{BLENDER_BIN\} IS_NEWER_THAN $\{MANPAGE_OUT\}) OR\n\
  ($\{MANPAGE_GEN\} IS_NEWER_THAN $\{MANPAGE_OUT\})\n\
)\n\
  set(ENV{ASAN_OPTIONS} \"$ENV{ASAN_OPTIONS}:\
exitcode=0:\
check_initialization_order=0:\
strict_init_order=0:\
detect_leaks=0\"\n\
  )\n\
  execute_process(\n\
    OUTPUT_QUIET\n\
    COMMAND $\{BLENDER_BIN\}\n\
    --background\n\
    --factory-startup\n\
    --python $\{MANPAGE_GEN\}\n\
    --\n\
    --output $\{MANPAGE_OUT\}\n\
  )\n\
endif()\n\
"
        DEPENDS bforartists
      )

      if(WITH_INSTALL_PORTABLE)
        install(
          FILES ${CMAKE_CURRENT_BINARY_DIR}/blender.1
          DESTINATION "."
        )
      else()
        # Manual page (only with `blender` binary).
        install(
          FILES ${CMAKE_CURRENT_BINARY_DIR}/blender.1
          DESTINATION "./share/man/man1"
        )
      endif()
    endif()
  endif()
endif()

# -----------------------------------------------------------------------------
# Post-install script

if(POSTINSTALL_SCRIPT)
  install(SCRIPT ${POSTINSTALL_SCRIPT})
endif()<|MERGE_RESOLUTION|>--- conflicted
+++ resolved
@@ -378,13 +378,8 @@
       set(TARGETDIR_TEXT ".")
       set(TARGETDIR_LIB "./lib")
     else()
-<<<<<<< HEAD
-      set(TARGETDIR_VER share/bforartists/${BLENDER_VERSION})
-      set(TARGETDIR_TEXT share/doc/bforartists)
-=======
-      set(TARGETDIR_VER "./share/blender/${BLENDER_VERSION}")
-      set(TARGETDIR_TEXT "./share/doc/blender")
->>>>>>> 7c4c9022
+      set(TARGETDIR_VER "./share/bforartists/${BLENDER_VERSION}")
+      set(TARGETDIR_TEXT "./share/doc/bforartists")
     endif()
   endif()
 
@@ -415,15 +410,9 @@
       set(TARGETDIR_LIB ${PYTHON_SITE_PACKAGES}/bpy/lib)
     endif()
   else()
-<<<<<<< HEAD
-    set(TARGETDIR_VER ${CMAKE_INSTALL_PREFIX}/Bforartists.app/Contents/Resources/${BLENDER_VERSION})
-    set(TARGETDIR_LIB ${CMAKE_INSTALL_PREFIX}/Bforartists.app/Contents/Resources/lib)
-    set(TARGETDIR_TEXT ${CMAKE_INSTALL_PREFIX}/Bforartists.app/Contents/Resources/text)
-=======
-    set(TARGETDIR_VER "./Blender.app/Contents/Resources/${BLENDER_VERSION}")
-    set(TARGETDIR_LIB "./Blender.app/Contents/Resources/lib")
-    set(TARGETDIR_TEXT "./Blender.app/Contents/Resources/text")
->>>>>>> 7c4c9022
+    set(TARGETDIR_VER "./Bforartists.app/Contents/Resources/${BLENDER_VERSION}")
+    set(TARGETDIR_LIB "./Bforartists.app/Contents/Resources/lib")
+    set(TARGETDIR_TEXT "./Bforartists.app/Contents/Resources/text")
   endif()
   # Skip re-linking on CPACK / install.
   set_target_properties(bforartists PROPERTIES BUILD_WITH_INSTALL_RPATH true)
@@ -641,28 +630,16 @@
   elseif(WITH_INSTALL_PORTABLE)
     set(BLENDER_BIN "bforartists")
     install(
-<<<<<<< HEAD
       TARGETS bforartists
-      DESTINATION ${CMAKE_INSTALL_PREFIX}
-=======
-      TARGETS blender
       DESTINATION "."
->>>>>>> 7c4c9022
     )
 
     install(
       FILES
-<<<<<<< HEAD
         ${CMAKE_SOURCE_DIR}/release/freedesktop/bforartists.desktop
         ${CMAKE_SOURCE_DIR}/release/freedesktop/icons/scalable/apps/bforartists.svg
         ${CMAKE_SOURCE_DIR}/release/freedesktop/icons/symbolic/apps/bforartists-symbolic.svg
-      DESTINATION ${CMAKE_INSTALL_PREFIX}
-=======
-        ${CMAKE_SOURCE_DIR}/release/freedesktop/blender.desktop
-        ${CMAKE_SOURCE_DIR}/release/freedesktop/icons/scalable/apps/blender.svg
-        ${CMAKE_SOURCE_DIR}/release/freedesktop/icons/symbolic/apps/blender-symbolic.svg
       DESTINATION "."
->>>>>>> 7c4c9022
     )
 
     if(WITH_BLENDER_THUMBNAILER)
@@ -683,15 +660,9 @@
 
       install(
         PROGRAMS
-<<<<<<< HEAD
         # ${CMAKE_SOURCE_DIR}/release/bin/blender-launcher # BFA - Commented out blender launcher (maybe we should also use it?)
         ${CMAKE_SOURCE_DIR}/release/bin/bforartists-softwaregl
-        DESTINATION ${CMAKE_INSTALL_PREFIX}
-=======
-        ${CMAKE_SOURCE_DIR}/release/bin/blender-launcher
-        ${CMAKE_SOURCE_DIR}/release/bin/blender-softwaregl
         DESTINATION "."
->>>>>>> 7c4c9022
       )
 
       # Remove from old location, so existing builds don't start with software
@@ -714,40 +685,22 @@
     # main blender binary
     set(BLENDER_BIN "bin/bforartists")
     install(
-<<<<<<< HEAD
       TARGETS bforartists
-      DESTINATION ${CMAKE_INSTALL_PREFIX}/bin
-=======
-      TARGETS blender
       DESTINATION "./bin"
->>>>>>> 7c4c9022
     )
 
     # Misc files.
     install(
-<<<<<<< HEAD
       FILES ${CMAKE_SOURCE_DIR}/release/freedesktop/bforartists.desktop
-      DESTINATION ${CMAKE_INSTALL_PREFIX}/share/applications
+      DESTINATION "./share/applications"
     )
     install(
       FILES ${CMAKE_SOURCE_DIR}/release/freedesktop/icons/scalable/apps/bforartists.svg
-      DESTINATION ${CMAKE_INSTALL_PREFIX}/share/icons/hicolor/scalable/apps
+      DESTINATION "./share/icons/hicolor/scalable/apps"
     )
     install(
       FILES ${CMAKE_SOURCE_DIR}/release/freedesktop/icons/symbolic/apps/bforartists-symbolic.svg
-      DESTINATION ${CMAKE_INSTALL_PREFIX}/share/icons/hicolor/symbolic/apps
-=======
-      FILES ${CMAKE_SOURCE_DIR}/release/freedesktop/blender.desktop
-      DESTINATION "./share/applications"
-    )
-    install(
-      FILES ${CMAKE_SOURCE_DIR}/release/freedesktop/icons/scalable/apps/blender.svg
-      DESTINATION "./share/icons/hicolor/scalable/apps"
-    )
-    install(
-      FILES ${CMAKE_SOURCE_DIR}/release/freedesktop/icons/symbolic/apps/blender-symbolic.svg
       DESTINATION "./share/icons/hicolor/symbolic/apps"
->>>>>>> 7c4c9022
     )
     if(WITH_BLENDER_THUMBNAILER)
       install(
@@ -1065,29 +1018,17 @@
       # `$<CONFIG>` will work in newer CMAKE but the version currently (3.12)
       # on the build-bot does not support this endeavor.
       install(
-<<<<<<< HEAD
         FILES ${CMAKE_CURRENT_BINARY_DIR}/\${CMAKE_INSTALL_CONFIG_NAME}/bforartists_public.pdb
-        DESTINATION ${CMAKE_INSTALL_PREFIX}
+        DESTINATION "."
         RENAME bforartists.pdb
+        CONFIGURATIONS Release
       )
     else()
       install(
         FILES $<TARGET_PDB_FILE:bforartists>
-        DESTINATION ${CMAKE_INSTALL_PREFIX}
+        DESTINATION "."
         RENAME bforartists.pdb
-=======
-        FILES ${CMAKE_CURRENT_BINARY_DIR}/\${CMAKE_INSTALL_CONFIG_NAME}/blender_public.pdb
-        DESTINATION "."
-        RENAME blender.pdb
         CONFIGURATIONS Release
-      )
-    else()
-      install(
-        FILES $<TARGET_PDB_FILE:blender>
-        DESTINATION "."
-        RENAME blender.pdb
-        CONFIGURATIONS Release
->>>>>>> 7c4c9022
       )
     endif()
   endif()
@@ -1496,41 +1437,24 @@
 
   set(BLENDER_BIN "bin/bforartists")
   install(
-<<<<<<< HEAD
     TARGETS bforartists
-    DESTINATION ${CMAKE_INSTALL_PREFIX}
-=======
-    TARGETS blender
     DESTINATION "."
->>>>>>> 7c4c9022
   )
 
   install(
     FILES ${OSX_APP_SOURCEDIR}/Contents/PkgInfo
-<<<<<<< HEAD
-    DESTINATION ${CMAKE_INSTALL_PREFIX}/Bforartists.app/Contents
-=======
-    DESTINATION "./Blender.app/Contents"
->>>>>>> 7c4c9022
+    DESTINATION "./Bforartists.app/Contents"
   )
 
   install_dir(
     ${OSX_APP_SOURCEDIR}/Contents/Resources
-<<<<<<< HEAD
-    ${CMAKE_INSTALL_PREFIX}/Bforartists.app/Contents/
-=======
-    "./Blender.app/Contents"
->>>>>>> 7c4c9022
+    "./Bforartists.app/Contents"
   )
 
   if(WITH_BLENDER_THUMBNAILER)
     install(
       TARGETS blender-thumbnailer
-<<<<<<< HEAD
-      DESTINATION ${CMAKE_INSTALL_PREFIX}/Bforartists.app/Contents/MacOS
-=======
-      DESTINATION "./Blender.app/Contents/MacOS"
->>>>>>> 7c4c9022
+      DESTINATION "./Bforartists.app/Contents/MacOS"
     )
   endif()
 
@@ -1810,23 +1734,13 @@
     # generator expression in newer CMAKE (2.13+) but until that time this fill have suffice.
     if(CMAKE_BUILD_TYPE)
       set_property(
-<<<<<<< HEAD
-        TARGET bforartists APPEND_STRING PROPERTY LINK_FLAGS
+        TARGET bforartists APPEND_STRING PROPERTY LINK_FLAGS_RELEASE
         " /PDBSTRIPPED:${CMAKE_CURRENT_BINARY_DIR}/${CMAKE_BUILD_TYPE}/bforartists_public.pdb"
       )
     else()
       set_property(
-        TARGET bforartists APPEND_STRING PROPERTY LINK_FLAGS
+        TARGET bforartists APPEND_STRING PROPERTY LINK_FLAGS_RELEASE
         " /PDBSTRIPPED:${CMAKE_CURRENT_BINARY_DIR}/${CMAKE_CFG_INTDIR}/bforartists_public.pdb"
-=======
-        TARGET blender APPEND_STRING PROPERTY LINK_FLAGS_RELEASE
-        " /PDBSTRIPPED:${CMAKE_CURRENT_BINARY_DIR}/${CMAKE_BUILD_TYPE}/blender_public.pdb"
-      )
-    else()
-      set_property(
-        TARGET blender APPEND_STRING PROPERTY LINK_FLAGS_RELEASE
-        " /PDBSTRIPPED:${CMAKE_CURRENT_BINARY_DIR}/${CMAKE_CFG_INTDIR}/blender_public.pdb"
->>>>>>> 7c4c9022
       )
     endif()
   endif()
@@ -1838,15 +1752,9 @@
 if(WIN32 AND NOT WITH_PYTHON_MODULE)
   set(BLENDER_BIN "bforartists.exe")
   install(
-<<<<<<< HEAD
     TARGETS bforartists # bforartists-launcher # BFA - Commented out the launcher. (maybe we should also use it?)
     COMPONENT Bforartists
-    DESTINATION ${CMAKE_INSTALL_PREFIX}
-=======
-    TARGETS blender blender-launcher
-    COMPONENT Blender
     DESTINATION "."
->>>>>>> 7c4c9022
   )
   set_target_properties(
     bforartists
