--- conflicted
+++ resolved
@@ -1060,16 +1060,6 @@
     endif()
   endif()
 
-<<<<<<< HEAD
-  if(WITH_LLVM AND NOT LLVM_STATIC)
-    install(
-      FILES ${LIBDIR}/llvm/lib/libLLVM-3.4.dylib
-      DESTINATION Bforartists.app/Contents/MacOS
-    )
-  endif()
-
-=======
->>>>>>> 79277986
   # python
   if(WITH_PYTHON AND NOT WITH_PYTHON_MODULE AND NOT WITH_PYTHON_FRAMEWORK)
     # Copy the python libs into the install directory
