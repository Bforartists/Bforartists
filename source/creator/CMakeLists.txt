# ***** BEGIN GPL LICENSE BLOCK *****
#
# This program is free software; you can redistribute it and/or
# modify it under the terms of the GNU General Public License
# as published by the Free Software Foundation; either version 2
# of the License, or (at your option) any later version.
#
# This program is distributed in the hope that it will be useful,
# but WITHOUT ANY WARRANTY; without even the implied warranty of
# MERCHANTABILITY or FITNESS FOR A PARTICULAR PURPOSE.  See the
# GNU General Public License for more details.
#
# You should have received a copy of the GNU General Public License
# along with this program; if not, write to the Free Software Foundation,
# Inc., 51 Franklin Street, Fifth Floor, Boston, MA 02110-1301, USA.
#
# The Original Code is Copyright (C) 2006, Blender Foundation
# All rights reserved.
# ***** END GPL LICENSE BLOCK *****

setup_libdirs()

blender_include_dirs(
  ../../intern/clog
  ../../intern/guardedalloc
  ../../intern/glew-mx
  ../blender/blenlib
  ../blender/blenkernel
  ../blender/blenloader
  ../blender/depsgraph
  ../blender/editors/include
  ../blender/makesrna
  ../blender/imbuf
  ../blender/render/extern/include
  ../blender/makesdna
  ../blender/gpu
  ../blender/windowmanager
)

set(LIB
  bf_blenfont
  bf_blenkernel
  bf_blenlib
  bf_blenloader
  bf_depsgraph
  bf_dna
  bf_editor_datafiles
  bf_imbuf
  bf_intern_clog
  bf_intern_guardedalloc
  bf_intern_memutil
  bf_intern_opencolorio
  bf_python
  bf_render
  bf_rna
  bf_windowmanager
)

add_definitions(${GL_DEFINITIONS})
blender_include_dirs("${GLEW_INCLUDE_PATH}")

if(WIN32)
  blender_include_dirs(../../intern/utfconv)
endif()

if(WITH_LIBMV)
  blender_include_dirs(../../intern/libmv)
  add_definitions(-DWITH_LIBMV)
endif()

if(WITH_CYCLES)
  if(WITH_CYCLES_LOGGING)
    blender_include_dirs(../../intern/cycles/blender)
    add_definitions(-DWITH_CYCLES_LOGGING)
  endif()
  list(APPEND LIB
    bf_intern_cycles
  )
endif()

if(WITH_CODEC_FFMPEG)
  add_definitions(-DWITH_FFMPEG)
endif()

if(WITH_PYTHON)
  blender_include_dirs(../blender/python)
  add_definitions(-DWITH_PYTHON)

  if(WITH_PYTHON_SECURITY)
    add_definitions(-DWITH_PYTHON_SECURITY)
  endif()
endif()

if(WITH_HEADLESS)
  add_definitions(-DWITH_HEADLESS)
endif()

if(WITH_SDL)
  if(WITH_SDL_DYNLOAD)
    blender_include_dirs(../../extern/sdlew/include)
    add_definitions(-DWITH_SDL_DYNLOAD)
  endif()
  add_definitions(-DWITH_SDL)
endif()

if(WITH_BINRELOC)
  blender_include_dirs(${BINRELOC_INCLUDE_DIRS})
  list(APPEND LIB
    extern_binreloc
  )
  add_definitions(-DWITH_BINRELOC)
endif()

if(WITH_FREESTYLE)
  blender_include_dirs(../blender/freestyle)
  list(APPEND LIB
    bf_freestyle
  )
  add_definitions(-DWITH_FREESTYLE)
endif()

# Setup the exe sources and buildinfo
set(SRC
  creator.c
  creator_args.c
  creator_signals.c

  creator_intern.h
)

# MSVC 2010 gives linking errors with the manifest
if(WIN32 AND NOT UNIX)
  string(SUBSTRING ${BLENDER_VERSION} 0 1 bver1)
  string(SUBSTRING ${BLENDER_VERSION} 2 1 bver2)
  string(SUBSTRING ${BLENDER_VERSION} 3 1 bver3)
  add_definitions(
    -DBLEN_VER_RC_STR=${BLENDER_VERSION}
    -DBLEN_VER_RC_1=${bver1}
    -DBLEN_VER_RC_2=${bver2}
    -DBLEN_VER_RC_3=${bver3}
    -DBLEN_VER_RC_4=0
  )


  list(APPEND SRC
    ${CMAKE_SOURCE_DIR}/release/windows/icons/winblender.rc
  )
endif()

if(WITH_BUILDINFO)
  add_definitions(-DWITH_BUILDINFO)
  # --------------------------------------------------------------------------
  # These defines could all be moved into the header below
  string(REPLACE " " "\ " BUILDINFO_CFLAGS "${CMAKE_C_FLAGS}")
  string(REPLACE " " "\ " BUILDINFO_CXXFLAGS "${CMAKE_CXX_FLAGS}")
  string(REPLACE " " "\ " BUILDINFO_LINKFLAGS "${PLATFORM_LINKFLAGS}")
  add_definitions(
    # # define in header now, else these get out of date on rebuilds.
    # -DBUILD_DATE="${BUILD_DATE}"
    # -DBUILD_TIME="${BUILD_TIME}"
    # -DBUILD_COMMIT_TIMESTAMP="${BUILD_COMMIT_TIMESTAMP}"
    # -DBUILD_COMMIT_TIME="${BUILD_COMMIT_TIME}"
    # -DBUILD_COMMIT_DATE="${BUILD_COMMIT_DATE}"
    # -DBUILD_HASH="${BUILD_HASH}"
    # -DBUILD_BRANCH="${BUILD_BRANCH}"
    -DWITH_BUILDINFO_HEADER # alternative to lines above
    -DBUILD_PLATFORM="${CMAKE_SYSTEM_NAME}"
    -DBUILD_TYPE="${CMAKE_BUILD_TYPE}"
    -DBUILD_CFLAGS="${BUILDINFO_CFLAGS}"
    -DBUILD_CXXFLAGS="${BUILDINFO_CXXFLAGS}"
    -DBUILD_LINKFLAGS="${BUILDINFO_LINKFLAGS}"
    -DBUILD_SYSTEM="CMake"
  )

  # --------------------------------------------------------------------------
  # write header for values that change each build
  # note, generaed file is in build dir's source/creator
  #       except when used as an include path.

  # include the output directory, where the buildinfo.h file is generated
  include_directories(${CMAKE_CURRENT_BINARY_DIR})


  # XXX, ${buildinfo_h_fake} is used here,
  # because we rely on that file being detected as missing
  # every build so that the real header "buildinfo.h" is updated.
  #
  # Keep this until we find a better way to resolve!

  set(buildinfo_h_real "${CMAKE_CURRENT_BINARY_DIR}/buildinfo.h")
  set(buildinfo_h_fake "${CMAKE_CURRENT_BINARY_DIR}/buildinfo.h_fake")

  if(EXISTS ${buildinfo_h_fake})
    message(FATAL_ERROR "File \"${buildinfo_h_fake}\" found, this should never be created, remove!")
  endif()

  # a custom target that is always built
  add_custom_target(buildinfo ALL
    DEPENDS ${buildinfo_h_fake})

  # creates buildinfo.h using cmake script
  add_custom_command(
    OUTPUT
      ${buildinfo_h_fake}  # ensure we always run
      ${buildinfo_h_real}
    COMMAND ${CMAKE_COMMAND}
    -DSOURCE_DIR=${CMAKE_SOURCE_DIR}
    # overrides only used when non-empty strings
    -DBUILD_DATE=${BUILDINFO_OVERRIDE_DATE}
    -DBUILD_TIME=${BUILDINFO_OVERRIDE_TIME}
    -P ${CMAKE_SOURCE_DIR}/build_files/cmake/buildinfo.cmake)

  # buildinfo.h is a generated file
  set_source_files_properties(
    ${buildinfo_h_real}
    PROPERTIES GENERATED TRUE
    HEADER_FILE_ONLY TRUE)

  unset(buildinfo_h_real)
  unset(buildinfo_h_fake)

  # add deps below, after adding blender
  # -------------- done with header values.

  list(APPEND SRC
    buildinfo.c
  )

  # make an object library so can load with it in tests
  add_library(buildinfoobj OBJECT buildinfo.c)
  add_dependencies(buildinfoobj buildinfo)
endif()

add_cc_flags_custom_test(blender)

# message(STATUS "Configuring blender")
if(WITH_PYTHON_MODULE)
<<<<<<< HEAD
	add_definitions(-DWITH_PYTHON_MODULE)

	# creates ./bin/bpy.so which can be imported as a python module.
	#
	# note that 'SHARED' works on Linux and Windows,
	# but not OSX which _must_ be 'MODULE'
	add_library(blender MODULE ${SRC})
	set_target_properties(
		bforartists
		PROPERTIES
			PREFIX ""
			OUTPUT_NAME bpy
			LIBRARY_OUTPUT_DIRECTORY ${CMAKE_BINARY_DIR}/bin
			RUNTIME_OUTPUT_DIRECTORY ${CMAKE_BINARY_DIR}/bin  # only needed on windows
	)

	if(APPLE)
		set_target_properties(
			bforartists
			PROPERTIES
				MACOSX_BUNDLE TRUE
				LINK_FLAGS_RELEASE "${PLATFORM_LINKFLAGS}"
				LINK_FLAGS_DEBUG "${PLATFORM_LINKFLAGS_DEBUG}"
		)
	endif()

	if(WIN32)
		# python modules use this
		set_target_properties(
			bforartists
			PROPERTIES
			SUFFIX ".pyd"
		)
	endif()

else()
	add_executable(bforartists ${EXETYPE} ${SRC})
	WINDOWS_SIGN_TARGET(bforartists)
endif()

if(WITH_BUILDINFO)
	# explicitly say that the executable depends on the buildinfo
	add_dependencies(bforartists buildinfo)
=======
  add_definitions(-DWITH_PYTHON_MODULE)

  # creates ./bin/bpy.so which can be imported as a python module.
  #
  # note that 'SHARED' works on Linux and Windows,
  # but not OSX which _must_ be 'MODULE'
  add_library(blender MODULE ${SRC})
  set_target_properties(
    blender
    PROPERTIES
      PREFIX ""
      OUTPUT_NAME bpy
      LIBRARY_OUTPUT_DIRECTORY ${CMAKE_BINARY_DIR}/bin
      RUNTIME_OUTPUT_DIRECTORY ${CMAKE_BINARY_DIR}/bin  # only needed on windows
  )

  if(APPLE)
    set_target_properties(
      blender
      PROPERTIES
        MACOSX_BUNDLE TRUE
        LINK_FLAGS_RELEASE "${PLATFORM_LINKFLAGS}"
        LINK_FLAGS_DEBUG "${PLATFORM_LINKFLAGS_DEBUG}"
    )
  endif()

  if(WIN32)
    # python modules use this
    set_target_properties(
      blender
      PROPERTIES
      SUFFIX ".pyd"
    )
  endif()

else()
  add_executable(blender ${EXETYPE} ${SRC})
  WINDOWS_SIGN_TARGET(blender)
endif()

if(WITH_BUILDINFO)
  # explicitly say that the executable depends on the buildinfo
  add_dependencies(blender buildinfo)
>>>>>>> 863eeca1
endif()


set(BLENDER_TEXT_FILES
  ${CMAKE_SOURCE_DIR}/release/text/GPL-license.txt
  ${CMAKE_SOURCE_DIR}/release/text/GPL3-license.txt
  ${CMAKE_SOURCE_DIR}/release/text/copyright.txt
  # generate this file
  # ${CMAKE_SOURCE_DIR}/release/text/readme.html
  ${CMAKE_SOURCE_DIR}/release/datafiles/LICENSE-bfont.ttf.txt
)

if(WITH_PYTHON)
  list(APPEND BLENDER_TEXT_FILES
    ${CMAKE_SOURCE_DIR}/release/text/Python-license.txt
  )
endif()

if(WITH_OPENCOLORIO)
  list(APPEND BLENDER_TEXT_FILES
    ${CMAKE_SOURCE_DIR}/release/text/ocio-license.txt
  )
endif()

if(WITH_MEM_JEMALLOC)
  list(APPEND BLENDER_TEXT_FILES
    ${CMAKE_SOURCE_DIR}/release/text/jemalloc-license.txt
  )
endif()

if(WITH_INTERNATIONAL)
  list(APPEND BLENDER_TEXT_FILES
    ${CMAKE_SOURCE_DIR}/release/datafiles/LICENSE-droidsans.ttf.txt
    ${CMAKE_SOURCE_DIR}/release/datafiles/LICENSE-bmonofont-i18n.ttf.txt
  )
endif()


# -----------------------------------------------------------------------------
# Platform Specific Var: TARGETDIR_VER

if(UNIX AND NOT APPLE)
  if(WITH_PYTHON_MODULE)
    if(WITH_INSTALL_PORTABLE)
      set(TARGETDIR_VER ${BLENDER_VERSION})
    else()
      set(TARGETDIR_VER ${PYTHON_SITE_PACKAGES}/${BLENDER_VERSION})
    endif()
  else()
    if(WITH_INSTALL_PORTABLE)
      set(TARGETDIR_VER ${BLENDER_VERSION})
    else()
      set(TARGETDIR_VER share/blender/${BLENDER_VERSION})
    endif()
  endif()

elseif(WIN32)
  set(TARGETDIR_VER ${BLENDER_VERSION})

elseif(APPLE)
<<<<<<< HEAD
	if(WITH_PYTHON_MODULE)
		set(TARGETDIR_VER ${BLENDER_VERSION})
	else()
		set(TARGETDIR_VER bforartists.app/Contents/Resources/${BLENDER_VERSION})
	endif()
	# Skip relinking on cpack / install
	set_target_properties(bforartists PROPERTIES BUILD_WITH_INSTALL_RPATH true)
=======
  if(WITH_PYTHON_MODULE)
    set(TARGETDIR_VER ${BLENDER_VERSION})
  else()
    set(TARGETDIR_VER blender.app/Contents/Resources/${BLENDER_VERSION})
  endif()
  # Skip relinking on cpack / install
  set_target_properties(blender PROPERTIES BUILD_WITH_INSTALL_RPATH true)
>>>>>>> 863eeca1
endif()


# -----------------------------------------------------------------------------
# Install Targets (Generic, All Platforms)


# important to make a clean  install each time, else old scripts get loaded.
install(
  CODE
  "file(REMOVE_RECURSE ${TARGETDIR_VER})"
)

if(WITH_PYTHON)
  # install(CODE "message(\"copying blender scripts...\")")

  # exclude addons_contrib if release
  if("${BLENDER_VERSION_CYCLE}" STREQUAL "release" OR
     "${BLENDER_VERSION_CYCLE}" STREQUAL "rc")
    set(ADDON_EXCLUDE_CONDITIONAL "addons_contrib/*")
  else()
    set(ADDON_EXCLUDE_CONDITIONAL "_addons_contrib/*")  # dummy, wont do anything
  endif()

  # do not install freestyle dir if disabled
  if(NOT WITH_FREESTYLE)
    set(FREESTYLE_EXCLUDE_CONDITIONAL "freestyle/*")
  else()
    set(FREESTYLE_EXCLUDE_CONDITIONAL "_freestyle/*")  # dummy, wont do anything
  endif()

  install(
    DIRECTORY ${CMAKE_SOURCE_DIR}/release/scripts
    DESTINATION ${TARGETDIR_VER}
    PATTERN ".git" EXCLUDE
    PATTERN ".gitignore" EXCLUDE
    PATTERN ".arcconfig" EXCLUDE
    PATTERN "__pycache__" EXCLUDE
    PATTERN "${ADDON_EXCLUDE_CONDITIONAL}" EXCLUDE
    PATTERN "${FREESTYLE_EXCLUDE_CONDITIONAL}" EXCLUDE
  )

  unset(ADDON_EXCLUDE_CONDITIONAL)
  unset(FREESTYLE_EXCLUDE_CONDITIONAL)
endif()

# localization
if(WITH_INTERNATIONAL)
<<<<<<< HEAD
	install(
		DIRECTORY
			${CMAKE_SOURCE_DIR}/release/datafiles/fonts
		DESTINATION ${TARGETDIR_VER}/datafiles
	)

	set(_locale_dir "${CMAKE_SOURCE_DIR}/release/datafiles/locale")
	set(_locale_target_dir ${TARGETDIR_VER}/datafiles/locale)

	file(GLOB _po_files "${_locale_dir}/po/*.po")
	foreach(_po_file ${_po_files})
		msgfmt_simple(${_po_file} _all_mo_files)
	endforeach()

	# Create a custom target which will compile all po to mo
	add_custom_target(
		locales
		DEPENDS ${_all_mo_files})

	add_dependencies(bforartists locales)

	# Generate INSTALL rules
	install(
		FILES ${_locale_dir}/languages
		DESTINATION ${_locale_target_dir}
	)

	foreach(_mo_file ${_all_mo_files})
		get_filename_component(_locale_name ${_mo_file} NAME_WE)
		install(
			FILES ${_mo_file}
			DESTINATION ${_locale_target_dir}/${_locale_name}/LC_MESSAGES
			RENAME blender.mo
		)
		unset(_locale_name)
	endforeach()

	unset(_all_mo_files)
	unset(_po_files)
	unset(_po_file)
	unset(_mo_file)
	unset(_locale_target_dir)

	unset(_locale_dir)
=======
  install(
    DIRECTORY
      ${CMAKE_SOURCE_DIR}/release/datafiles/fonts
    DESTINATION ${TARGETDIR_VER}/datafiles
  )

  set(_locale_dir "${CMAKE_SOURCE_DIR}/release/datafiles/locale")
  set(_locale_target_dir ${TARGETDIR_VER}/datafiles/locale)

  file(GLOB _po_files "${_locale_dir}/po/*.po")
  foreach(_po_file ${_po_files})
    msgfmt_simple(${_po_file} _all_mo_files)
  endforeach()

  # Create a custom target which will compile all po to mo
  add_custom_target(
    locales
    DEPENDS ${_all_mo_files})

  add_dependencies(blender locales)

  # Generate INSTALL rules
  install(
    FILES ${_locale_dir}/languages
    DESTINATION ${_locale_target_dir}
  )

  foreach(_mo_file ${_all_mo_files})
    get_filename_component(_locale_name ${_mo_file} NAME_WE)
    install(
      FILES ${_mo_file}
      DESTINATION ${_locale_target_dir}/${_locale_name}/LC_MESSAGES
      RENAME blender.mo
    )
    unset(_locale_name)
  endforeach()

  unset(_all_mo_files)
  unset(_po_files)
  unset(_po_file)
  unset(_mo_file)
  unset(_locale_target_dir)

  unset(_locale_dir)
>>>>>>> 863eeca1
endif()

# color management
if(WITH_OPENCOLORIO)
  install(
    DIRECTORY ${CMAKE_SOURCE_DIR}/release/datafiles/colormanagement
    DESTINATION ${TARGETDIR_VER}/datafiles
  )
endif()

# helpful tip when using make
if("${CMAKE_GENERATOR}" MATCHES ".*Makefiles.*")
<<<<<<< HEAD
	# message after building.
	add_custom_command(
		TARGET bforartists POST_BUILD MAIN_DEPENDENCY bforartists
		COMMAND ${CMAKE_COMMAND} -E
		        echo 'now run: \"make install\" to copy runtime files and scripts to ${TARGETDIR_VER}'
	)
=======
  # message after building.
  add_custom_command(
    TARGET blender POST_BUILD MAIN_DEPENDENCY blender
    COMMAND ${CMAKE_COMMAND} -E
            echo 'now run: \"make install\" to copy runtime files and scripts to ${TARGETDIR_VER}'
  )
>>>>>>> 863eeca1
endif()


# -----------------------------------------------------------------------------
# Install Targets (Platform Specific)

if(UNIX AND NOT APPLE)

<<<<<<< HEAD
	if(NOT WITH_PYTHON_MODULE)
		if(WITH_DOC_MANPAGE)
			add_custom_target(
				bforartists_man_page ALL
				COMMAND ${CMAKE_SOURCE_DIR}/doc/manpage/blender.1.py
				        ${EXECUTABLE_OUTPUT_PATH}/bforartists
				        ${CMAKE_CURRENT_BINARY_DIR}/blender.1)
			add_dependencies(bforartists_man_page bforartists)
		endif()
	endif()

	# there are a few differences between portable and system install
	if(WITH_PYTHON_MODULE)
		if(WITH_INSTALL_PORTABLE)
			install(
				TARGETS bforartists
				DESTINATION "."
			)
		else()
			install(
				TARGETS bforartists
				LIBRARY DESTINATION ${PYTHON_SITE_PACKAGES}
			)
		endif()
		# none of the other files are needed currently
	elseif(WITH_INSTALL_PORTABLE)
		install(
			TARGETS bforartists
			DESTINATION "."
		)

		if(WITH_DOC_MANPAGE)
			install(
				FILES ${CMAKE_CURRENT_BINARY_DIR}/blender.1
				DESTINATION "."
			)
		endif()
		install(
			FILES
				${CMAKE_SOURCE_DIR}/release/freedesktop/blender.desktop
				${CMAKE_SOURCE_DIR}/release/freedesktop/icons/scalable/apps/blender.svg
				${CMAKE_SOURCE_DIR}/release/freedesktop/icons/symbolic/apps/blender-symbolic.svg
			DESTINATION "."
		)

		install(
			PROGRAMS
			${CMAKE_SOURCE_DIR}/release/bin/blender-thumbnailer.py
			DESTINATION "."
		)

		set(BLENDER_TEXT_FILES_DESTINATION ".")
	else()
		# main blender binary
		install(
			TARGETS bforartists
			DESTINATION bin
		)
		if(WITH_DOC_MANPAGE)
			# manpage only with 'blender' binary
			install(
				FILES ${CMAKE_CURRENT_BINARY_DIR}/blender.1
				DESTINATION share/man/man1
			)
		endif()

		# misc files
		install(
			FILES ${CMAKE_SOURCE_DIR}/release/freedesktop/blender.desktop
			DESTINATION share/applications
		)
		install(
			FILES ${CMAKE_SOURCE_DIR}/release/freedesktop/icons/scalable/apps/blender.svg
			DESTINATION share/icons/hicolor/scalable/apps
		)
		install(
			FILES ${CMAKE_SOURCE_DIR}/release/freedesktop/icons/symbolic/apps/blender-symbolic.svg
			DESTINATION share/icons/hicolor/symbolic/apps
		)
		install(
			PROGRAMS ${CMAKE_SOURCE_DIR}/release/bin/blender-thumbnailer.py
			DESTINATION bin
		)
		set(BLENDER_TEXT_FILES_DESTINATION share/doc/blender)
	endif()

	if(WITH_PYTHON)
		if(WITH_PYTHON_INSTALL)

			install(
				PROGRAMS ${PYTHON_EXECUTABLE}
				DESTINATION ${TARGETDIR_VER}/python/bin
			)

			# on some platforms (like openSUSE) Python is linked
			# to be used from lib64 folder.
			# determine this from Python's libraries path
			#
			# ugh, its possible 'lib64' is just a symlink to 'lib' which causes incorrect use of 'lib64'
			get_filename_component(_pypath_real ${PYTHON_LIBPATH} REALPATH)
			if(${_pypath_real} MATCHES "lib64$")
				set(_target_LIB "lib64")
			else()
				set(_target_LIB "lib")
			endif()
			unset(_pypath_real)

			# Copy the systems python into the install directory
			# install(CODE "message(\"copying a subset of the systems python...\")")
			install(
				DIRECTORY ${PYTHON_LIBPATH}/python${PYTHON_VERSION}
				DESTINATION ${TARGETDIR_VER}/python/${_target_LIB}
				PATTERN "__pycache__" EXCLUDE               # * any cache *
				PATTERN "config-${PYTHON_VERSION}m/*.a" EXCLUDE  # static lib
				PATTERN "lib2to3" EXCLUDE                   # ./lib2to3
				PATTERN "site-packages/*" EXCLUDE           # ./site-packages/*
				PATTERN "tkinter" EXCLUDE                   # ./tkinter
				PATTERN "lib-dynload/_tkinter.*" EXCLUDE    # ./lib-dynload/_tkinter.co
				PATTERN "idlelib" EXCLUDE                   # ./idlelib
				PATTERN "test" EXCLUDE                      # ./test
				PATTERN "turtledemo" EXCLUDE                # ./turtledemo
				PATTERN "turtle.py" EXCLUDE                 # ./turtle.py
			)

			# Needed for distutils/pip
			# get the last part of the include dir, will be 'python{version}{abiflag}',
			get_filename_component(_py_inc_suffix ${PYTHON_INCLUDE_DIR} NAME)
			install(
				FILES ${PYTHON_INCLUDE_DIR}/pyconfig.h
				DESTINATION ${TARGETDIR_VER}/python/include/${_py_inc_suffix}
			)
			unset(_py_inc_suffix)

			if(WITH_PYTHON_INSTALL_NUMPY)
				# Install to the same directory as the source, so debian-like
				# distros are happy with their policy.
				set(_suffix "site-packages")
				if(${PYTHON_NUMPY_PATH} MATCHES "dist-packages")
					set(_suffix "dist-packages")
				endif()
				install(
					DIRECTORY ${PYTHON_NUMPY_PATH}/numpy
					DESTINATION ${TARGETDIR_VER}/python/${_target_LIB}/python${PYTHON_VERSION}/${_suffix}
					PATTERN ".svn" EXCLUDE
					PATTERN "__pycache__" EXCLUDE           # * any cache *
					PATTERN "*.pyc" EXCLUDE                 # * any cache *
					PATTERN "*.pyo" EXCLUDE                 # * any cache *
					PATTERN "oldnumeric" EXCLUDE            # ./oldnumeric
					PATTERN "doc" EXCLUDE                   # ./doc
					PATTERN "tests" EXCLUDE                 # ./tests
					PATTERN "f2py" EXCLUDE                  # ./f2py - fortran/python interface code, not for blender.
					PATTERN "include" EXCLUDE               # include dirs all over, we wont use NumPy/CAPI
					PATTERN "*.h" EXCLUDE                   # some includes are not in include dirs
					PATTERN "*.a" EXCLUDE                   # ./core/lib/libnpymath.a - for linking, we dont need.
				)
				unset(_suffix)
			endif()

			# Copy requests, we need to generalize site-packages
			if(WITH_PYTHON_INSTALL_REQUESTS)
				set(_suffix "site-packages")
				if(${PYTHON_REQUESTS_PATH} MATCHES "dist-packages")
					set(_suffix "dist-packages")
				endif()
				install(
					DIRECTORY ${PYTHON_REQUESTS_PATH}/requests
					DESTINATION ${TARGETDIR_VER}/python/${_target_LIB}/python${PYTHON_VERSION}/${_suffix}
					PATTERN ".svn" EXCLUDE
					PATTERN "__pycache__" EXCLUDE           # * any cache *
					PATTERN "*.pyc" EXCLUDE                 # * any cache *
					PATTERN "*.pyo" EXCLUDE                 # * any cache *
				)
				# On some platforms requests does have extra dependencies.
				set(_requests_deps "certifi" "chardet" "idna" "urllib3")
				foreach(_requests_dep ${_requests_deps})
					if(EXISTS ${PYTHON_REQUESTS_PATH}/${_requests_dep})
						install(
							DIRECTORY ${PYTHON_REQUESTS_PATH}/${_requests_dep}
							DESTINATION ${TARGETDIR_VER}/python/${_target_LIB}/python${PYTHON_VERSION}/${_suffix}
							PATTERN ".svn" EXCLUDE
							PATTERN "__pycache__" EXCLUDE           # * any cache *
							PATTERN "*.pyc" EXCLUDE                 # * any cache *
							PATTERN "*.pyo" EXCLUDE                 # * any cache *
						)
					endif()
				endforeach()
				if(EXISTS ${PYTHON_REQUESTS_PATH}/six.py)
					install(
						FILES ${PYTHON_REQUESTS_PATH}/six.py
						DESTINATION ${TARGETDIR_VER}/python/${_target_LIB}/python${PYTHON_VERSION}/${_suffix}
					)
				endif()
				unset(_requests_dep)
				unset(_requests_deps)
				unset(_suffix)
			endif()
			unset(_target_LIB)

		endif()
	endif()

	if(WITH_DRACO)
		install(
			PROGRAMS $<TARGET_FILE:extern_draco>
			DESTINATION ${TARGETDIR_VER}/python/lib/python${PYTHON_VERSION}/site-packages
		)
	endif()
=======
  if(NOT WITH_PYTHON_MODULE)
    if(WITH_DOC_MANPAGE)
      add_custom_target(
        blender_man_page ALL
        COMMAND ${CMAKE_SOURCE_DIR}/doc/manpage/blender.1.py
                ${EXECUTABLE_OUTPUT_PATH}/blender
                ${CMAKE_CURRENT_BINARY_DIR}/blender.1)
      add_dependencies(blender_man_page blender)
    endif()
  endif()

  # there are a few differences between portable and system install
  if(WITH_PYTHON_MODULE)
    if(WITH_INSTALL_PORTABLE)
      install(
        TARGETS blender
        DESTINATION "."
      )
    else()
      install(
        TARGETS blender
        LIBRARY DESTINATION ${PYTHON_SITE_PACKAGES}
      )
    endif()
    # none of the other files are needed currently
  elseif(WITH_INSTALL_PORTABLE)
    install(
      TARGETS blender
      DESTINATION "."
    )

    if(WITH_DOC_MANPAGE)
      install(
        FILES ${CMAKE_CURRENT_BINARY_DIR}/blender.1
        DESTINATION "."
      )
    endif()
    install(
      FILES
        ${CMAKE_SOURCE_DIR}/release/freedesktop/blender.desktop
        ${CMAKE_SOURCE_DIR}/release/freedesktop/icons/scalable/apps/blender.svg
        ${CMAKE_SOURCE_DIR}/release/freedesktop/icons/symbolic/apps/blender-symbolic.svg
      DESTINATION "."
    )

    install(
      PROGRAMS
      ${CMAKE_SOURCE_DIR}/release/bin/blender-thumbnailer.py
      DESTINATION "."
    )

    set(BLENDER_TEXT_FILES_DESTINATION ".")
  else()
    # main blender binary
    install(
      TARGETS blender
      DESTINATION bin
    )
    if(WITH_DOC_MANPAGE)
      # manpage only with 'blender' binary
      install(
        FILES ${CMAKE_CURRENT_BINARY_DIR}/blender.1
        DESTINATION share/man/man1
      )
    endif()

    # misc files
    install(
      FILES ${CMAKE_SOURCE_DIR}/release/freedesktop/blender.desktop
      DESTINATION share/applications
    )
    install(
      FILES ${CMAKE_SOURCE_DIR}/release/freedesktop/icons/scalable/apps/blender.svg
      DESTINATION share/icons/hicolor/scalable/apps
    )
    install(
      FILES ${CMAKE_SOURCE_DIR}/release/freedesktop/icons/symbolic/apps/blender-symbolic.svg
      DESTINATION share/icons/hicolor/symbolic/apps
    )
    install(
      PROGRAMS ${CMAKE_SOURCE_DIR}/release/bin/blender-thumbnailer.py
      DESTINATION bin
    )
    set(BLENDER_TEXT_FILES_DESTINATION share/doc/blender)
  endif()

  if(WITH_PYTHON)
    if(WITH_PYTHON_INSTALL)

      install(
        PROGRAMS ${PYTHON_EXECUTABLE}
        DESTINATION ${TARGETDIR_VER}/python/bin
      )

      # on some platforms (like openSUSE) Python is linked
      # to be used from lib64 folder.
      # determine this from Python's libraries path
      #
      # ugh, its possible 'lib64' is just a symlink to 'lib' which causes incorrect use of 'lib64'
      get_filename_component(_pypath_real ${PYTHON_LIBPATH} REALPATH)
      if(${_pypath_real} MATCHES "lib64$")
        set(_target_LIB "lib64")
      else()
        set(_target_LIB "lib")
      endif()
      unset(_pypath_real)

      # Copy the systems python into the install directory
      # install(CODE "message(\"copying a subset of the systems python...\")")
      install(
        DIRECTORY ${PYTHON_LIBPATH}/python${PYTHON_VERSION}
        DESTINATION ${TARGETDIR_VER}/python/${_target_LIB}
        PATTERN "__pycache__" EXCLUDE               # * any cache *
        PATTERN "config-${PYTHON_VERSION}m/*.a" EXCLUDE  # static lib
        PATTERN "lib2to3" EXCLUDE                   # ./lib2to3
        PATTERN "site-packages/*" EXCLUDE           # ./site-packages/*
        PATTERN "tkinter" EXCLUDE                   # ./tkinter
        PATTERN "lib-dynload/_tkinter.*" EXCLUDE    # ./lib-dynload/_tkinter.co
        PATTERN "idlelib" EXCLUDE                   # ./idlelib
        PATTERN "test" EXCLUDE                      # ./test
        PATTERN "turtledemo" EXCLUDE                # ./turtledemo
        PATTERN "turtle.py" EXCLUDE                 # ./turtle.py
      )

      # Needed for distutils/pip
      # get the last part of the include dir, will be 'python{version}{abiflag}',
      get_filename_component(_py_inc_suffix ${PYTHON_INCLUDE_DIR} NAME)
      install(
        FILES ${PYTHON_INCLUDE_DIR}/pyconfig.h
        DESTINATION ${TARGETDIR_VER}/python/include/${_py_inc_suffix}
      )
      unset(_py_inc_suffix)

      if(WITH_PYTHON_INSTALL_NUMPY)
        # Install to the same directory as the source, so debian-like
        # distros are happy with their policy.
        set(_suffix "site-packages")
        if(${PYTHON_NUMPY_PATH} MATCHES "dist-packages")
          set(_suffix "dist-packages")
        endif()
        install(
          DIRECTORY ${PYTHON_NUMPY_PATH}/numpy
          DESTINATION ${TARGETDIR_VER}/python/${_target_LIB}/python${PYTHON_VERSION}/${_suffix}
          PATTERN ".svn" EXCLUDE
          PATTERN "__pycache__" EXCLUDE           # * any cache *
          PATTERN "*.pyc" EXCLUDE                 # * any cache *
          PATTERN "*.pyo" EXCLUDE                 # * any cache *
          PATTERN "oldnumeric" EXCLUDE            # ./oldnumeric
          PATTERN "doc" EXCLUDE                   # ./doc
          PATTERN "tests" EXCLUDE                 # ./tests
          PATTERN "f2py" EXCLUDE                  # ./f2py - fortran/python interface code, not for blender.
          PATTERN "include" EXCLUDE               # include dirs all over, we wont use NumPy/CAPI
          PATTERN "*.h" EXCLUDE                   # some includes are not in include dirs
          PATTERN "*.a" EXCLUDE                   # ./core/lib/libnpymath.a - for linking, we dont need.
        )
        unset(_suffix)
      endif()

      # Copy requests, we need to generalize site-packages
      if(WITH_PYTHON_INSTALL_REQUESTS)
        set(_suffix "site-packages")
        if(${PYTHON_REQUESTS_PATH} MATCHES "dist-packages")
          set(_suffix "dist-packages")
        endif()
        install(
          DIRECTORY ${PYTHON_REQUESTS_PATH}/requests
          DESTINATION ${TARGETDIR_VER}/python/${_target_LIB}/python${PYTHON_VERSION}/${_suffix}
          PATTERN ".svn" EXCLUDE
          PATTERN "__pycache__" EXCLUDE           # * any cache *
          PATTERN "*.pyc" EXCLUDE                 # * any cache *
          PATTERN "*.pyo" EXCLUDE                 # * any cache *
        )
        # On some platforms requests does have extra dependencies.
        set(_requests_deps "certifi" "chardet" "idna" "urllib3")
        foreach(_requests_dep ${_requests_deps})
          if(EXISTS ${PYTHON_REQUESTS_PATH}/${_requests_dep})
            install(
              DIRECTORY ${PYTHON_REQUESTS_PATH}/${_requests_dep}
              DESTINATION ${TARGETDIR_VER}/python/${_target_LIB}/python${PYTHON_VERSION}/${_suffix}
              PATTERN ".svn" EXCLUDE
              PATTERN "__pycache__" EXCLUDE           # * any cache *
              PATTERN "*.pyc" EXCLUDE                 # * any cache *
              PATTERN "*.pyo" EXCLUDE                 # * any cache *
            )
          endif()
        endforeach()
        if(EXISTS ${PYTHON_REQUESTS_PATH}/six.py)
          install(
            FILES ${PYTHON_REQUESTS_PATH}/six.py
            DESTINATION ${TARGETDIR_VER}/python/${_target_LIB}/python${PYTHON_VERSION}/${_suffix}
          )
        endif()
        unset(_requests_dep)
        unset(_requests_deps)
        unset(_suffix)
      endif()
      unset(_target_LIB)

    endif()
  endif()

  if(WITH_DRACO)
    install(
      PROGRAMS $<TARGET_FILE:extern_draco>
      DESTINATION ${TARGETDIR_VER}/python/lib/python${PYTHON_VERSION}/site-packages
    )
  endif()
>>>>>>> 863eeca1
elseif(WIN32)

  set(BLENDER_TEXT_FILES_DESTINATION ".")

  if(WITH_PYTHON)
    string(REPLACE "." "" _PYTHON_VERSION_NO_DOTS ${PYTHON_VERSION})

    if(NOT CMAKE_COMPILER_IS_GNUCC)
      install(
        FILES ${LIBDIR}/python/lib/python${_PYTHON_VERSION_NO_DOTS}.dll
        DESTINATION "."
        CONFIGURATIONS Release;RelWithDebInfo;MinSizeRel
      )

      install(
        FILES ${LIBDIR}/python/lib/python${_PYTHON_VERSION_NO_DOTS}_d.dll
        DESTINATION "."
        CONFIGURATIONS Debug
      )
    endif()

    if(WITH_PYTHON_INSTALL)
      # note, as far as python is concerned 'RelWithDebInfo' is not debug since its without debug flags.

      install(DIRECTORY DESTINATION ${TARGETDIR_VER}/python)
      install(DIRECTORY DESTINATION ${TARGETDIR_VER}/python/lib)

      # WARNING: its important that 'CMAKE_INSTALL_CONFIG_NAME' is evaluated at build time
      # and _NOT_ configuration time, when modifying the lines below,
      # check it works in both Release & Debug mode.
      #
      # Edit with extreme care! - Campbell

      # extract python
      install(
        CODE
        "
        message(STATUS \"Extracting Python to: \${CMAKE_INSTALL_PREFIX}/${BLENDER_VERSION}/python\")
        if(\"\${CMAKE_INSTALL_CONFIG_NAME}\" MATCHES \"^([Dd][Ee][Bb][Uu][Gg])$\")
          set(PYTHON_ZIP \"${LIBDIR}/release/python${_PYTHON_VERSION_NO_DOTS}_d.tar.gz\")
        else()
          set(PYTHON_ZIP \"${LIBDIR}/release/python${_PYTHON_VERSION_NO_DOTS}.tar.gz\")
        endif()

        execute_process(
          COMMAND \${CMAKE_COMMAND} -E make_directory
                  \"\${CMAKE_INSTALL_PREFIX}/${BLENDER_VERSION}/python\"
          COMMAND \${CMAKE_COMMAND} -E
                  chdir \"\${CMAKE_INSTALL_PREFIX}/${BLENDER_VERSION}/python\"
                  \${CMAKE_COMMAND} -E
                  tar xzfv \"\${PYTHON_ZIP}\"
        )
        unset(PYTHON_ZIP)
        "
      )

      # release/site-packages
      install(
        DIRECTORY ${LIBDIR}/release/site-packages
        DESTINATION ${BLENDER_VERSION}/python/lib
        PATTERN ".svn" EXCLUDE
        PATTERN "__pycache__" EXCLUDE           # * any cache *
        PATTERN "*.pyc" EXCLUDE                 # * any cache *
        PATTERN "*.pyo" EXCLUDE                 # * any cache *)
      )

      if(WITH_PYTHON_INSTALL_NUMPY)
        set(PYTHON_NUMPY_VERSION 1.15)
        add_custom_command(OUTPUT ${CMAKE_CURRENT_BINARY_DIR}/${BLENDER_VERSION}/python/lib/site-packages
          COMMAND ${CMAKE_COMMAND} -E
                  make_directory ${CMAKE_CURRENT_BINARY_DIR}/${BLENDER_VERSION}/python/lib/site-packages)

        add_custom_command(
          OUTPUT ${CMAKE_CURRENT_BINARY_DIR}/${BLENDER_VERSION}/python/lib/site-packages/numpy
          COMMAND ${CMAKE_COMMAND} -E
                  tar xzvf "${LIBDIR}/release/python${_PYTHON_VERSION_NO_DOTS}_numpy_${PYTHON_NUMPY_VERSION}$<$<CONFIG:Debug>:d>.tar.gz"
          DEPENDS
            ${LIBDIR}/release/python${_PYTHON_VERSION_NO_DOTS}_numpy_${PYTHON_NUMPY_VERSION}$<$<CONFIG:Debug>:d>.tar.gz
            ${CMAKE_CURRENT_BINARY_DIR}/${BLENDER_VERSION}/python/lib/site-packages
          WORKING_DIRECTORY ${CMAKE_CURRENT_BINARY_DIR}/${BLENDER_VERSION}/python/lib/site-packages
        )
        add_custom_target(
          python_numpy ALL
          DEPENDS ${CMAKE_CURRENT_BINARY_DIR}/${BLENDER_VERSION}/python/lib/site-packages/numpy
        )
        install(
          DIRECTORY ${CMAKE_CURRENT_BINARY_DIR}/${BLENDER_VERSION}/python/lib/site-packages/numpy
          DESTINATION ${BLENDER_VERSION}/python/lib/site-packages
        )
      endif()


      # TODO(sergey): For unti we've got better way to deal with python binary
      install(
        FILES ${LIBDIR}/python/lib/python${_PYTHON_VERSION_NO_DOTS}.dll
        DESTINATION ${BLENDER_VERSION}/python/bin
        CONFIGURATIONS Release;RelWithDebInfo;MinSizeRel
      )
      install(
        FILES ${LIBDIR}/python/lib/python${_PYTHON_VERSION_NO_DOTS}_d.dll
        DESTINATION ${BLENDER_VERSION}/python/bin
        CONFIGURATIONS Debug
      )
      if(WINDOWS_PYTHON_DEBUG)
        install(
          FILES ${LIBDIR}/python/lib/python${_PYTHON_VERSION_NO_DOTS}.pdb
          DESTINATION "."
          CONFIGURATIONS Release;RelWithDebInfo;MinSizeRel
        )

        install(
          FILES ${LIBDIR}/python/lib/python${_PYTHON_VERSION_NO_DOTS}_d.pdb
          DESTINATION "."
          CONFIGURATIONS Debug
        )
      endif()
    endif()

    unset(_PYTHON_VERSION_NO_DOTS)
  endif()

  # EGL Runtime Components
  if(WITH_GL_EGL)
    if(WIN32)
      install(FILES "${OPENGLES_DLL}"     DESTINATION ".")
      install(FILES "${OPENGLES_EGL_DLL}" DESTINATION ".")

      if(WITH_GL_ANGLE)
        install(FILES "${D3DCOMPILER_DLL}" DESTINATION ".")
      endif()
    endif()
  endif()

  if(WITH_CODEC_FFMPEG)
    install(
      FILES
        ${LIBDIR}/ffmpeg/lib/avcodec-58.dll
        ${LIBDIR}/ffmpeg/lib/avformat-58.dll
        ${LIBDIR}/ffmpeg/lib/avdevice-58.dll
        ${LIBDIR}/ffmpeg/lib/avutil-56.dll
        ${LIBDIR}/ffmpeg/lib/swscale-5.dll
        ${LIBDIR}/ffmpeg/lib/swresample-3.dll
      DESTINATION "."
    )
  endif()

  if(WITH_CODEC_SNDFILE)
    install(
      FILES ${LIBDIR}/sndfile/lib/libsndfile-1.dll
      DESTINATION "."
    )
  endif()

  if(WITH_OPENAL)
    install(
      FILES
        ${LIBDIR}/openal/lib/OpenAL32.dll
      DESTINATION "."
    )
  endif()

  if(WITH_SDL)
    install(
      FILES ${LIBDIR}/sdl/lib/SDL2.dll
      DESTINATION "."
    )
  endif()

  if(WITH_SYSTEM_AUDASPACE)
    install(
      FILES
        ${LIBDIR}/audaspace/lib/audaspace.dll
        ${LIBDIR}/audaspace/lib/audaspace-c.dll
        ${LIBDIR}/audaspace/lib/audaspace-py.dll
      DESTINATION "."
    )
  endif()

  if(NOT CMAKE_CL_64)
    install(
      FILES ${LIBDIR}/thumbhandler/lib/BlendThumb.dll
      DESTINATION "."
    )
  endif()

  install( # x86 builds can run on x64 Windows, so this is required at all times
    FILES ${LIBDIR}/thumbhandler/lib/BlendThumb64.dll
    DESTINATION "."
  )

  install(
    FILES
      ${CMAKE_SOURCE_DIR}/release/windows/batch/blender_debug_gpu.cmd
      ${CMAKE_SOURCE_DIR}/release/windows/batch/blender_debug_gpu_glitchworkaround.cmd
      ${CMAKE_SOURCE_DIR}/release/windows/batch/blender_debug_log.cmd
      ${CMAKE_SOURCE_DIR}/release/windows/batch/blender_factory_startup.cmd
    DESTINATION "."
  )

  if(WITH_DRACO)
    install(
      PROGRAMS $<TARGET_FILE:extern_draco>
      DESTINATION ${TARGETDIR_VER}/python/lib/site-packages
    )
  endif()
elseif(APPLE)

<<<<<<< HEAD
	# handy install macro to exclude files, we use \$ escape for the "to"
	# argument when calling so ${BUILD_TYPE} does not get expanded
	macro(install_dir from to)
		install(
			DIRECTORY ${from}
			DESTINATION ${to}
			PATTERN ".git" EXCLUDE
			PATTERN ".svn" EXCLUDE
			PATTERN "*.pyc" EXCLUDE
			PATTERN "*.pyo" EXCLUDE
			PATTERN "*.orig" EXCLUDE
			PATTERN "*.rej" EXCLUDE
			PATTERN "__pycache__" EXCLUDE
			PATTERN "__MACOSX" EXCLUDE
			PATTERN ".DS_Store" EXCLUDE
			PATTERN "config-${PYTHON_VERSION}m/*.a" EXCLUDE  # static lib
			PATTERN "lib2to3" EXCLUDE                   # ./lib2to3
			PATTERN "tkinter" EXCLUDE                   # ./tkinter
			PATTERN "lib-dynload/_tkinter.*" EXCLUDE    # ./lib-dynload/_tkinter.co
			PATTERN "idlelib" EXCLUDE                   # ./idlelib
			PATTERN "test" EXCLUDE                      # ./test
			PATTERN "turtledemo" EXCLUDE                # ./turtledemo
			PATTERN "turtle.py" EXCLUDE                 # ./turtle.py
		)
	endmacro()

	set(OSX_APP_SOURCEDIR ${CMAKE_SOURCE_DIR}/release/darwin/blender.app)

	# setup Info.plist
	execute_process(COMMAND date "+%Y-%m-%d"
	                OUTPUT_VARIABLE BLENDER_DATE
	                OUTPUT_STRIP_TRAILING_WHITESPACE)

	set_target_properties(bforartists PROPERTIES
		MACOSX_BUNDLE_INFO_PLIST ${OSX_APP_SOURCEDIR}/Contents/Info.plist
		MACOSX_BUNDLE_SHORT_VERSION_STRING "${BLENDER_VERSION}${BLENDER_VERSION_CHAR}"
		MACOSX_BUNDLE_LONG_VERSION_STRING "${BLENDER_VERSION}${BLENDER_VERSION_CHAR} ${BLENDER_DATE}")

	# Gather the date in finder-style
	execute_process(COMMAND date "+%m/%d/%Y/%H:%M"
	OUTPUT_VARIABLE SETFILE_DATE
	OUTPUT_STRIP_TRAILING_WHITESPACE)

	# Give the bundle actual creation/modification date
	execute_process(COMMAND SetFile -d ${SETFILE_DATE} -m ${SETFILE_DATE}
	                ${EXECUTABLE_OUTPUT_PATH}/bforartists.app)

	install(
		TARGETS bforartists
		DESTINATION "."
	)

	# install release and app files
	set(BLENDER_TEXT_FILES_DESTINATION ".")

	install(
		FILES ${OSX_APP_SOURCEDIR}/Contents/PkgInfo
		DESTINATION bforartists.app/Contents
	)

	install_dir(
		${OSX_APP_SOURCEDIR}/Contents/Resources
		bforartists.app/Contents/
	)

	if(WITH_OPENMP AND OPENMP_CUSTOM)
		install(
			FILES ${LIBDIR}/openmp/lib/libomp.dylib
			DESTINATION blender.app/Contents/Resources/lib
		)
	endif()

	if(WITH_LLVM AND NOT LLVM_STATIC)
		install(
			FILES ${LIBDIR}/llvm/lib/libLLVM-3.4.dylib
			DESTINATION bforartists.app/Contents/MacOS
		)
	endif()

	# python
	if(WITH_PYTHON AND NOT WITH_PYTHON_MODULE AND NOT WITH_PYTHON_FRAMEWORK)
		# Copy the python libs into the install directory
		install_dir(
			${PYTHON_LIBPATH}
			${TARGETDIR_VER}/python/lib
		)

		install(DIRECTORY ${LIBDIR}/python/bin
			DESTINATION ${TARGETDIR_VER}/python
			USE_SOURCE_PERMISSIONS
		)

		# Needed for distutils/pip
		# get the last part of the include dir, will be 'python{version}{abiflag}',
		get_filename_component(_py_inc_suffix ${PYTHON_INCLUDE_DIR} NAME)
		install(
			FILES ${PYTHON_INCLUDE_DIR}/pyconfig.h
			DESTINATION ${TARGETDIR_VER}/python/include/${_py_inc_suffix}
		)
		unset(_py_inc_suffix)
	endif()

	if(WITH_DRACO)
		install(
			PROGRAMS $<TARGET_FILE:extern_draco>
			DESTINATION ${TARGETDIR_VER}/python/lib/python${PYTHON_VERSION}/site-packages
		)
	endif()
=======
  # handy install macro to exclude files, we use \$ escape for the "to"
  # argument when calling so ${BUILD_TYPE} does not get expanded
  macro(install_dir from to)
    install(
      DIRECTORY ${from}
      DESTINATION ${to}
      PATTERN ".git" EXCLUDE
      PATTERN ".svn" EXCLUDE
      PATTERN "*.pyc" EXCLUDE
      PATTERN "*.pyo" EXCLUDE
      PATTERN "*.orig" EXCLUDE
      PATTERN "*.rej" EXCLUDE
      PATTERN "__pycache__" EXCLUDE
      PATTERN "__MACOSX" EXCLUDE
      PATTERN ".DS_Store" EXCLUDE
      PATTERN "config-${PYTHON_VERSION}m/*.a" EXCLUDE  # static lib
      PATTERN "lib2to3" EXCLUDE                   # ./lib2to3
      PATTERN "tkinter" EXCLUDE                   # ./tkinter
      PATTERN "lib-dynload/_tkinter.*" EXCLUDE    # ./lib-dynload/_tkinter.co
      PATTERN "idlelib" EXCLUDE                   # ./idlelib
      PATTERN "test" EXCLUDE                      # ./test
      PATTERN "turtledemo" EXCLUDE                # ./turtledemo
      PATTERN "turtle.py" EXCLUDE                 # ./turtle.py
    )
  endmacro()

  set(OSX_APP_SOURCEDIR ${CMAKE_SOURCE_DIR}/release/darwin/blender.app)

  # setup Info.plist
  execute_process(COMMAND date "+%Y-%m-%d"
                  OUTPUT_VARIABLE BLENDER_DATE
                  OUTPUT_STRIP_TRAILING_WHITESPACE)

  set_target_properties(blender PROPERTIES
    MACOSX_BUNDLE_INFO_PLIST ${OSX_APP_SOURCEDIR}/Contents/Info.plist
    MACOSX_BUNDLE_SHORT_VERSION_STRING "${BLENDER_VERSION}${BLENDER_VERSION_CHAR}"
    MACOSX_BUNDLE_LONG_VERSION_STRING "${BLENDER_VERSION}${BLENDER_VERSION_CHAR} ${BLENDER_DATE}")

  # Gather the date in finder-style
  execute_process(COMMAND date "+%m/%d/%Y/%H:%M"
  OUTPUT_VARIABLE SETFILE_DATE
  OUTPUT_STRIP_TRAILING_WHITESPACE)

  # Give the bundle actual creation/modification date
  execute_process(COMMAND SetFile -d ${SETFILE_DATE} -m ${SETFILE_DATE}
                  ${EXECUTABLE_OUTPUT_PATH}/blender.app)

  install(
    TARGETS blender
    DESTINATION "."
  )

  # install release and app files
  set(BLENDER_TEXT_FILES_DESTINATION ".")

  install(
    FILES ${OSX_APP_SOURCEDIR}/Contents/PkgInfo
    DESTINATION blender.app/Contents
  )

  install_dir(
    ${OSX_APP_SOURCEDIR}/Contents/Resources
    blender.app/Contents/
  )

  if(WITH_OPENMP AND OPENMP_CUSTOM)
    install(
      FILES ${LIBDIR}/openmp/lib/libomp.dylib
      DESTINATION blender.app/Contents/Resources/lib
    )
  endif()

  if(WITH_LLVM AND NOT LLVM_STATIC)
    install(
      FILES ${LIBDIR}/llvm/lib/libLLVM-3.4.dylib
      DESTINATION blender.app/Contents/MacOS
    )
  endif()

  # python
  if(WITH_PYTHON AND NOT WITH_PYTHON_MODULE AND NOT WITH_PYTHON_FRAMEWORK)
    # Copy the python libs into the install directory
    install_dir(
      ${PYTHON_LIBPATH}
      ${TARGETDIR_VER}/python/lib
    )

    install(DIRECTORY ${LIBDIR}/python/bin
      DESTINATION ${TARGETDIR_VER}/python
      USE_SOURCE_PERMISSIONS
    )

    # Needed for distutils/pip
    # get the last part of the include dir, will be 'python{version}{abiflag}',
    get_filename_component(_py_inc_suffix ${PYTHON_INCLUDE_DIR} NAME)
    install(
      FILES ${PYTHON_INCLUDE_DIR}/pyconfig.h
      DESTINATION ${TARGETDIR_VER}/python/include/${_py_inc_suffix}
    )
    unset(_py_inc_suffix)
  endif()

  if(WITH_DRACO)
    install(
      PROGRAMS $<TARGET_FILE:extern_draco>
      DESTINATION ${TARGETDIR_VER}/python/lib/python${PYTHON_VERSION}/site-packages
    )
  endif()
>>>>>>> 863eeca1
endif()

# -----------------------------------------------------------------------------
# Generic Install, for all targets

if(DEFINED BLENDER_TEXT_FILES_DESTINATION)

  install(
    CODE
    "
    file(READ \"${CMAKE_SOURCE_DIR}/release/text/readme.html\" DATA_SRC)
    string(REGEX REPLACE \"BLENDER_VERSION\" \"${BLENDER_VERSION}\" DATA_DST \"\${DATA_SRC}\")
    file(WRITE \"${CMAKE_BINARY_DIR}/release/text/readme.html\" \"\${DATA_DST}\")
    unset(DATA_SRC)
    unset(DATA_DST)
    "
  )
  list(APPEND BLENDER_TEXT_FILES
    ${CMAKE_BINARY_DIR}/release/text/readme.html
  )

  install(
    FILES ${BLENDER_TEXT_FILES}
    DESTINATION "${BLENDER_TEXT_FILES_DESTINATION}"
  )
endif()

# install more files specified elsewhere
delayed_do_install(${TARGETDIR_VER})

unset(BLENDER_TEXT_FILES)
unset(BLENDER_TEXT_FILES_DESTINATION)


# -----------------------------------------------------------------------------
# Geometry Icons

# Geometry icons.
get_property(_icon_names GLOBAL PROPERTY ICON_GEOM_NAMES)
set(_icon_files)
foreach(_f ${_icon_names})
  list(APPEND _icon_files
    "${CMAKE_SOURCE_DIR}/release/datafiles/icons/${_f}.dat"
  )
endforeach()
install(
  FILES ${_icon_files}
  DESTINATION ${TARGETDIR_VER}/datafiles/icons
)

unset(_icon_names)
unset(_icon_files)
unset(_f)

# -----------------------------------------------------------------------------
# Studio Lights
install(
  DIRECTORY
    ${CMAKE_SOURCE_DIR}/release/datafiles/studiolights
  DESTINATION ${TARGETDIR_VER}/datafiles
)

# -----------------------------------------------------------------------------
# Setup link libs

<<<<<<< HEAD
add_dependencies(bforartists makesdna)

setup_blender_sorted_libs()
target_link_libraries(bforartists ${BLENDER_SORTED_LIBS})
=======
add_dependencies(blender makesdna)
target_link_libraries(blender ${LIB})
unset(LIB)
>>>>>>> 863eeca1

setup_liblinks(bforartists)


# -----------------------------------------------------------------------------
# Setup launcher

if(WIN32 AND NOT WITH_PYTHON_MODULE)
<<<<<<< HEAD
	install(
		TARGETS bforartists
		COMPONENT Blender
		DESTINATION "."
	)
	set_target_properties(
		bforartists
		PROPERTIES
			VS_USER_PROPS "blender.Cpp.user.props"
	)
=======
  install(
    TARGETS blender
    COMPONENT Blender
    DESTINATION "."
  )
  set_target_properties(
    blender
    PROPERTIES
      VS_USER_PROPS "blender.Cpp.user.props"
  )
>>>>>>> 863eeca1
endif()<|MERGE_RESOLUTION|>--- conflicted
+++ resolved
@@ -235,51 +235,6 @@
 
 # message(STATUS "Configuring blender")
 if(WITH_PYTHON_MODULE)
-<<<<<<< HEAD
-	add_definitions(-DWITH_PYTHON_MODULE)
-
-	# creates ./bin/bpy.so which can be imported as a python module.
-	#
-	# note that 'SHARED' works on Linux and Windows,
-	# but not OSX which _must_ be 'MODULE'
-	add_library(blender MODULE ${SRC})
-	set_target_properties(
-		bforartists
-		PROPERTIES
-			PREFIX ""
-			OUTPUT_NAME bpy
-			LIBRARY_OUTPUT_DIRECTORY ${CMAKE_BINARY_DIR}/bin
-			RUNTIME_OUTPUT_DIRECTORY ${CMAKE_BINARY_DIR}/bin  # only needed on windows
-	)
-
-	if(APPLE)
-		set_target_properties(
-			bforartists
-			PROPERTIES
-				MACOSX_BUNDLE TRUE
-				LINK_FLAGS_RELEASE "${PLATFORM_LINKFLAGS}"
-				LINK_FLAGS_DEBUG "${PLATFORM_LINKFLAGS_DEBUG}"
-		)
-	endif()
-
-	if(WIN32)
-		# python modules use this
-		set_target_properties(
-			bforartists
-			PROPERTIES
-			SUFFIX ".pyd"
-		)
-	endif()
-
-else()
-	add_executable(bforartists ${EXETYPE} ${SRC})
-	WINDOWS_SIGN_TARGET(bforartists)
-endif()
-
-if(WITH_BUILDINFO)
-	# explicitly say that the executable depends on the buildinfo
-	add_dependencies(bforartists buildinfo)
-=======
   add_definitions(-DWITH_PYTHON_MODULE)
 
   # creates ./bin/bpy.so which can be imported as a python module.
@@ -288,7 +243,7 @@
   # but not OSX which _must_ be 'MODULE'
   add_library(blender MODULE ${SRC})
   set_target_properties(
-    blender
+    bforartists
     PROPERTIES
       PREFIX ""
       OUTPUT_NAME bpy
@@ -298,7 +253,7 @@
 
   if(APPLE)
     set_target_properties(
-      blender
+      bforartists
       PROPERTIES
         MACOSX_BUNDLE TRUE
         LINK_FLAGS_RELEASE "${PLATFORM_LINKFLAGS}"
@@ -309,21 +264,20 @@
   if(WIN32)
     # python modules use this
     set_target_properties(
-      blender
+      bforartists
       PROPERTIES
       SUFFIX ".pyd"
     )
   endif()
 
 else()
-  add_executable(blender ${EXETYPE} ${SRC})
-  WINDOWS_SIGN_TARGET(blender)
+  add_executable(bforartists ${EXETYPE} ${SRC})
+  WINDOWS_SIGN_TARGET(bforartists)
 endif()
 
 if(WITH_BUILDINFO)
   # explicitly say that the executable depends on the buildinfo
-  add_dependencies(blender buildinfo)
->>>>>>> 863eeca1
+  add_dependencies(bforartists buildinfo)
 endif()
 
 
@@ -384,23 +338,13 @@
   set(TARGETDIR_VER ${BLENDER_VERSION})
 
 elseif(APPLE)
-<<<<<<< HEAD
-	if(WITH_PYTHON_MODULE)
-		set(TARGETDIR_VER ${BLENDER_VERSION})
-	else()
-		set(TARGETDIR_VER bforartists.app/Contents/Resources/${BLENDER_VERSION})
-	endif()
-	# Skip relinking on cpack / install
-	set_target_properties(bforartists PROPERTIES BUILD_WITH_INSTALL_RPATH true)
-=======
   if(WITH_PYTHON_MODULE)
     set(TARGETDIR_VER ${BLENDER_VERSION})
   else()
-    set(TARGETDIR_VER blender.app/Contents/Resources/${BLENDER_VERSION})
+    set(TARGETDIR_VER bforartists.app/Contents/Resources/${BLENDER_VERSION})
   endif()
   # Skip relinking on cpack / install
-  set_target_properties(blender PROPERTIES BUILD_WITH_INSTALL_RPATH true)
->>>>>>> 863eeca1
+  set_target_properties(bforartists PROPERTIES BUILD_WITH_INSTALL_RPATH true)
 endif()
 
 
@@ -449,52 +393,6 @@
 
 # localization
 if(WITH_INTERNATIONAL)
-<<<<<<< HEAD
-	install(
-		DIRECTORY
-			${CMAKE_SOURCE_DIR}/release/datafiles/fonts
-		DESTINATION ${TARGETDIR_VER}/datafiles
-	)
-
-	set(_locale_dir "${CMAKE_SOURCE_DIR}/release/datafiles/locale")
-	set(_locale_target_dir ${TARGETDIR_VER}/datafiles/locale)
-
-	file(GLOB _po_files "${_locale_dir}/po/*.po")
-	foreach(_po_file ${_po_files})
-		msgfmt_simple(${_po_file} _all_mo_files)
-	endforeach()
-
-	# Create a custom target which will compile all po to mo
-	add_custom_target(
-		locales
-		DEPENDS ${_all_mo_files})
-
-	add_dependencies(bforartists locales)
-
-	# Generate INSTALL rules
-	install(
-		FILES ${_locale_dir}/languages
-		DESTINATION ${_locale_target_dir}
-	)
-
-	foreach(_mo_file ${_all_mo_files})
-		get_filename_component(_locale_name ${_mo_file} NAME_WE)
-		install(
-			FILES ${_mo_file}
-			DESTINATION ${_locale_target_dir}/${_locale_name}/LC_MESSAGES
-			RENAME blender.mo
-		)
-		unset(_locale_name)
-	endforeach()
-
-	unset(_all_mo_files)
-	unset(_po_files)
-	unset(_po_file)
-	unset(_mo_file)
-	unset(_locale_target_dir)
-
-	unset(_locale_dir)
-=======
   install(
     DIRECTORY
       ${CMAKE_SOURCE_DIR}/release/datafiles/fonts
@@ -514,7 +412,7 @@
     locales
     DEPENDS ${_all_mo_files})
 
-  add_dependencies(blender locales)
+  add_dependencies(bforartists locales)
 
   # Generate INSTALL rules
   install(
@@ -539,7 +437,6 @@
   unset(_locale_target_dir)
 
   unset(_locale_dir)
->>>>>>> 863eeca1
 endif()
 
 # color management
@@ -552,21 +449,12 @@
 
 # helpful tip when using make
 if("${CMAKE_GENERATOR}" MATCHES ".*Makefiles.*")
-<<<<<<< HEAD
-	# message after building.
-	add_custom_command(
-		TARGET bforartists POST_BUILD MAIN_DEPENDENCY bforartists
-		COMMAND ${CMAKE_COMMAND} -E
-		        echo 'now run: \"make install\" to copy runtime files and scripts to ${TARGETDIR_VER}'
-	)
-=======
   # message after building.
   add_custom_command(
-    TARGET blender POST_BUILD MAIN_DEPENDENCY blender
+    TARGET bforartists POST_BUILD MAIN_DEPENDENCY bforartists
     COMMAND ${CMAKE_COMMAND} -E
             echo 'now run: \"make install\" to copy runtime files and scripts to ${TARGETDIR_VER}'
   )
->>>>>>> 863eeca1
 endif()
 
 
@@ -575,223 +463,14 @@
 
 if(UNIX AND NOT APPLE)
 
-<<<<<<< HEAD
-	if(NOT WITH_PYTHON_MODULE)
-		if(WITH_DOC_MANPAGE)
-			add_custom_target(
-				bforartists_man_page ALL
-				COMMAND ${CMAKE_SOURCE_DIR}/doc/manpage/blender.1.py
-				        ${EXECUTABLE_OUTPUT_PATH}/bforartists
-				        ${CMAKE_CURRENT_BINARY_DIR}/blender.1)
-			add_dependencies(bforartists_man_page bforartists)
-		endif()
-	endif()
-
-	# there are a few differences between portable and system install
-	if(WITH_PYTHON_MODULE)
-		if(WITH_INSTALL_PORTABLE)
-			install(
-				TARGETS bforartists
-				DESTINATION "."
-			)
-		else()
-			install(
-				TARGETS bforartists
-				LIBRARY DESTINATION ${PYTHON_SITE_PACKAGES}
-			)
-		endif()
-		# none of the other files are needed currently
-	elseif(WITH_INSTALL_PORTABLE)
-		install(
-			TARGETS bforartists
-			DESTINATION "."
-		)
-
-		if(WITH_DOC_MANPAGE)
-			install(
-				FILES ${CMAKE_CURRENT_BINARY_DIR}/blender.1
-				DESTINATION "."
-			)
-		endif()
-		install(
-			FILES
-				${CMAKE_SOURCE_DIR}/release/freedesktop/blender.desktop
-				${CMAKE_SOURCE_DIR}/release/freedesktop/icons/scalable/apps/blender.svg
-				${CMAKE_SOURCE_DIR}/release/freedesktop/icons/symbolic/apps/blender-symbolic.svg
-			DESTINATION "."
-		)
-
-		install(
-			PROGRAMS
-			${CMAKE_SOURCE_DIR}/release/bin/blender-thumbnailer.py
-			DESTINATION "."
-		)
-
-		set(BLENDER_TEXT_FILES_DESTINATION ".")
-	else()
-		# main blender binary
-		install(
-			TARGETS bforartists
-			DESTINATION bin
-		)
-		if(WITH_DOC_MANPAGE)
-			# manpage only with 'blender' binary
-			install(
-				FILES ${CMAKE_CURRENT_BINARY_DIR}/blender.1
-				DESTINATION share/man/man1
-			)
-		endif()
-
-		# misc files
-		install(
-			FILES ${CMAKE_SOURCE_DIR}/release/freedesktop/blender.desktop
-			DESTINATION share/applications
-		)
-		install(
-			FILES ${CMAKE_SOURCE_DIR}/release/freedesktop/icons/scalable/apps/blender.svg
-			DESTINATION share/icons/hicolor/scalable/apps
-		)
-		install(
-			FILES ${CMAKE_SOURCE_DIR}/release/freedesktop/icons/symbolic/apps/blender-symbolic.svg
-			DESTINATION share/icons/hicolor/symbolic/apps
-		)
-		install(
-			PROGRAMS ${CMAKE_SOURCE_DIR}/release/bin/blender-thumbnailer.py
-			DESTINATION bin
-		)
-		set(BLENDER_TEXT_FILES_DESTINATION share/doc/blender)
-	endif()
-
-	if(WITH_PYTHON)
-		if(WITH_PYTHON_INSTALL)
-
-			install(
-				PROGRAMS ${PYTHON_EXECUTABLE}
-				DESTINATION ${TARGETDIR_VER}/python/bin
-			)
-
-			# on some platforms (like openSUSE) Python is linked
-			# to be used from lib64 folder.
-			# determine this from Python's libraries path
-			#
-			# ugh, its possible 'lib64' is just a symlink to 'lib' which causes incorrect use of 'lib64'
-			get_filename_component(_pypath_real ${PYTHON_LIBPATH} REALPATH)
-			if(${_pypath_real} MATCHES "lib64$")
-				set(_target_LIB "lib64")
-			else()
-				set(_target_LIB "lib")
-			endif()
-			unset(_pypath_real)
-
-			# Copy the systems python into the install directory
-			# install(CODE "message(\"copying a subset of the systems python...\")")
-			install(
-				DIRECTORY ${PYTHON_LIBPATH}/python${PYTHON_VERSION}
-				DESTINATION ${TARGETDIR_VER}/python/${_target_LIB}
-				PATTERN "__pycache__" EXCLUDE               # * any cache *
-				PATTERN "config-${PYTHON_VERSION}m/*.a" EXCLUDE  # static lib
-				PATTERN "lib2to3" EXCLUDE                   # ./lib2to3
-				PATTERN "site-packages/*" EXCLUDE           # ./site-packages/*
-				PATTERN "tkinter" EXCLUDE                   # ./tkinter
-				PATTERN "lib-dynload/_tkinter.*" EXCLUDE    # ./lib-dynload/_tkinter.co
-				PATTERN "idlelib" EXCLUDE                   # ./idlelib
-				PATTERN "test" EXCLUDE                      # ./test
-				PATTERN "turtledemo" EXCLUDE                # ./turtledemo
-				PATTERN "turtle.py" EXCLUDE                 # ./turtle.py
-			)
-
-			# Needed for distutils/pip
-			# get the last part of the include dir, will be 'python{version}{abiflag}',
-			get_filename_component(_py_inc_suffix ${PYTHON_INCLUDE_DIR} NAME)
-			install(
-				FILES ${PYTHON_INCLUDE_DIR}/pyconfig.h
-				DESTINATION ${TARGETDIR_VER}/python/include/${_py_inc_suffix}
-			)
-			unset(_py_inc_suffix)
-
-			if(WITH_PYTHON_INSTALL_NUMPY)
-				# Install to the same directory as the source, so debian-like
-				# distros are happy with their policy.
-				set(_suffix "site-packages")
-				if(${PYTHON_NUMPY_PATH} MATCHES "dist-packages")
-					set(_suffix "dist-packages")
-				endif()
-				install(
-					DIRECTORY ${PYTHON_NUMPY_PATH}/numpy
-					DESTINATION ${TARGETDIR_VER}/python/${_target_LIB}/python${PYTHON_VERSION}/${_suffix}
-					PATTERN ".svn" EXCLUDE
-					PATTERN "__pycache__" EXCLUDE           # * any cache *
-					PATTERN "*.pyc" EXCLUDE                 # * any cache *
-					PATTERN "*.pyo" EXCLUDE                 # * any cache *
-					PATTERN "oldnumeric" EXCLUDE            # ./oldnumeric
-					PATTERN "doc" EXCLUDE                   # ./doc
-					PATTERN "tests" EXCLUDE                 # ./tests
-					PATTERN "f2py" EXCLUDE                  # ./f2py - fortran/python interface code, not for blender.
-					PATTERN "include" EXCLUDE               # include dirs all over, we wont use NumPy/CAPI
-					PATTERN "*.h" EXCLUDE                   # some includes are not in include dirs
-					PATTERN "*.a" EXCLUDE                   # ./core/lib/libnpymath.a - for linking, we dont need.
-				)
-				unset(_suffix)
-			endif()
-
-			# Copy requests, we need to generalize site-packages
-			if(WITH_PYTHON_INSTALL_REQUESTS)
-				set(_suffix "site-packages")
-				if(${PYTHON_REQUESTS_PATH} MATCHES "dist-packages")
-					set(_suffix "dist-packages")
-				endif()
-				install(
-					DIRECTORY ${PYTHON_REQUESTS_PATH}/requests
-					DESTINATION ${TARGETDIR_VER}/python/${_target_LIB}/python${PYTHON_VERSION}/${_suffix}
-					PATTERN ".svn" EXCLUDE
-					PATTERN "__pycache__" EXCLUDE           # * any cache *
-					PATTERN "*.pyc" EXCLUDE                 # * any cache *
-					PATTERN "*.pyo" EXCLUDE                 # * any cache *
-				)
-				# On some platforms requests does have extra dependencies.
-				set(_requests_deps "certifi" "chardet" "idna" "urllib3")
-				foreach(_requests_dep ${_requests_deps})
-					if(EXISTS ${PYTHON_REQUESTS_PATH}/${_requests_dep})
-						install(
-							DIRECTORY ${PYTHON_REQUESTS_PATH}/${_requests_dep}
-							DESTINATION ${TARGETDIR_VER}/python/${_target_LIB}/python${PYTHON_VERSION}/${_suffix}
-							PATTERN ".svn" EXCLUDE
-							PATTERN "__pycache__" EXCLUDE           # * any cache *
-							PATTERN "*.pyc" EXCLUDE                 # * any cache *
-							PATTERN "*.pyo" EXCLUDE                 # * any cache *
-						)
-					endif()
-				endforeach()
-				if(EXISTS ${PYTHON_REQUESTS_PATH}/six.py)
-					install(
-						FILES ${PYTHON_REQUESTS_PATH}/six.py
-						DESTINATION ${TARGETDIR_VER}/python/${_target_LIB}/python${PYTHON_VERSION}/${_suffix}
-					)
-				endif()
-				unset(_requests_dep)
-				unset(_requests_deps)
-				unset(_suffix)
-			endif()
-			unset(_target_LIB)
-
-		endif()
-	endif()
-
-	if(WITH_DRACO)
-		install(
-			PROGRAMS $<TARGET_FILE:extern_draco>
-			DESTINATION ${TARGETDIR_VER}/python/lib/python${PYTHON_VERSION}/site-packages
-		)
-	endif()
-=======
   if(NOT WITH_PYTHON_MODULE)
     if(WITH_DOC_MANPAGE)
       add_custom_target(
-        blender_man_page ALL
+        bforartists_man_page ALL
         COMMAND ${CMAKE_SOURCE_DIR}/doc/manpage/blender.1.py
-                ${EXECUTABLE_OUTPUT_PATH}/blender
+                ${EXECUTABLE_OUTPUT_PATH}/bforartists
                 ${CMAKE_CURRENT_BINARY_DIR}/blender.1)
-      add_dependencies(blender_man_page blender)
+      add_dependencies(bforartists_man_page bforartists)
     endif()
   endif()
 
@@ -799,19 +478,19 @@
   if(WITH_PYTHON_MODULE)
     if(WITH_INSTALL_PORTABLE)
       install(
-        TARGETS blender
+        TARGETS bforartists
         DESTINATION "."
       )
     else()
       install(
-        TARGETS blender
+        TARGETS bforartists
         LIBRARY DESTINATION ${PYTHON_SITE_PACKAGES}
       )
     endif()
     # none of the other files are needed currently
   elseif(WITH_INSTALL_PORTABLE)
     install(
-      TARGETS blender
+      TARGETS bforartists
       DESTINATION "."
     )
 
@@ -839,7 +518,7 @@
   else()
     # main blender binary
     install(
-      TARGETS blender
+      TARGETS bforartists
       DESTINATION bin
     )
     if(WITH_DOC_MANPAGE)
@@ -991,7 +670,6 @@
       DESTINATION ${TARGETDIR_VER}/python/lib/python${PYTHON_VERSION}/site-packages
     )
   endif()
->>>>>>> 863eeca1
 elseif(WIN32)
 
   set(BLENDER_TEXT_FILES_DESTINATION ".")
@@ -1199,116 +877,6 @@
   endif()
 elseif(APPLE)
 
-<<<<<<< HEAD
-	# handy install macro to exclude files, we use \$ escape for the "to"
-	# argument when calling so ${BUILD_TYPE} does not get expanded
-	macro(install_dir from to)
-		install(
-			DIRECTORY ${from}
-			DESTINATION ${to}
-			PATTERN ".git" EXCLUDE
-			PATTERN ".svn" EXCLUDE
-			PATTERN "*.pyc" EXCLUDE
-			PATTERN "*.pyo" EXCLUDE
-			PATTERN "*.orig" EXCLUDE
-			PATTERN "*.rej" EXCLUDE
-			PATTERN "__pycache__" EXCLUDE
-			PATTERN "__MACOSX" EXCLUDE
-			PATTERN ".DS_Store" EXCLUDE
-			PATTERN "config-${PYTHON_VERSION}m/*.a" EXCLUDE  # static lib
-			PATTERN "lib2to3" EXCLUDE                   # ./lib2to3
-			PATTERN "tkinter" EXCLUDE                   # ./tkinter
-			PATTERN "lib-dynload/_tkinter.*" EXCLUDE    # ./lib-dynload/_tkinter.co
-			PATTERN "idlelib" EXCLUDE                   # ./idlelib
-			PATTERN "test" EXCLUDE                      # ./test
-			PATTERN "turtledemo" EXCLUDE                # ./turtledemo
-			PATTERN "turtle.py" EXCLUDE                 # ./turtle.py
-		)
-	endmacro()
-
-	set(OSX_APP_SOURCEDIR ${CMAKE_SOURCE_DIR}/release/darwin/blender.app)
-
-	# setup Info.plist
-	execute_process(COMMAND date "+%Y-%m-%d"
-	                OUTPUT_VARIABLE BLENDER_DATE
-	                OUTPUT_STRIP_TRAILING_WHITESPACE)
-
-	set_target_properties(bforartists PROPERTIES
-		MACOSX_BUNDLE_INFO_PLIST ${OSX_APP_SOURCEDIR}/Contents/Info.plist
-		MACOSX_BUNDLE_SHORT_VERSION_STRING "${BLENDER_VERSION}${BLENDER_VERSION_CHAR}"
-		MACOSX_BUNDLE_LONG_VERSION_STRING "${BLENDER_VERSION}${BLENDER_VERSION_CHAR} ${BLENDER_DATE}")
-
-	# Gather the date in finder-style
-	execute_process(COMMAND date "+%m/%d/%Y/%H:%M"
-	OUTPUT_VARIABLE SETFILE_DATE
-	OUTPUT_STRIP_TRAILING_WHITESPACE)
-
-	# Give the bundle actual creation/modification date
-	execute_process(COMMAND SetFile -d ${SETFILE_DATE} -m ${SETFILE_DATE}
-	                ${EXECUTABLE_OUTPUT_PATH}/bforartists.app)
-
-	install(
-		TARGETS bforartists
-		DESTINATION "."
-	)
-
-	# install release and app files
-	set(BLENDER_TEXT_FILES_DESTINATION ".")
-
-	install(
-		FILES ${OSX_APP_SOURCEDIR}/Contents/PkgInfo
-		DESTINATION bforartists.app/Contents
-	)
-
-	install_dir(
-		${OSX_APP_SOURCEDIR}/Contents/Resources
-		bforartists.app/Contents/
-	)
-
-	if(WITH_OPENMP AND OPENMP_CUSTOM)
-		install(
-			FILES ${LIBDIR}/openmp/lib/libomp.dylib
-			DESTINATION blender.app/Contents/Resources/lib
-		)
-	endif()
-
-	if(WITH_LLVM AND NOT LLVM_STATIC)
-		install(
-			FILES ${LIBDIR}/llvm/lib/libLLVM-3.4.dylib
-			DESTINATION bforartists.app/Contents/MacOS
-		)
-	endif()
-
-	# python
-	if(WITH_PYTHON AND NOT WITH_PYTHON_MODULE AND NOT WITH_PYTHON_FRAMEWORK)
-		# Copy the python libs into the install directory
-		install_dir(
-			${PYTHON_LIBPATH}
-			${TARGETDIR_VER}/python/lib
-		)
-
-		install(DIRECTORY ${LIBDIR}/python/bin
-			DESTINATION ${TARGETDIR_VER}/python
-			USE_SOURCE_PERMISSIONS
-		)
-
-		# Needed for distutils/pip
-		# get the last part of the include dir, will be 'python{version}{abiflag}',
-		get_filename_component(_py_inc_suffix ${PYTHON_INCLUDE_DIR} NAME)
-		install(
-			FILES ${PYTHON_INCLUDE_DIR}/pyconfig.h
-			DESTINATION ${TARGETDIR_VER}/python/include/${_py_inc_suffix}
-		)
-		unset(_py_inc_suffix)
-	endif()
-
-	if(WITH_DRACO)
-		install(
-			PROGRAMS $<TARGET_FILE:extern_draco>
-			DESTINATION ${TARGETDIR_VER}/python/lib/python${PYTHON_VERSION}/site-packages
-		)
-	endif()
-=======
   # handy install macro to exclude files, we use \$ escape for the "to"
   # argument when calling so ${BUILD_TYPE} does not get expanded
   macro(install_dir from to)
@@ -1342,7 +910,7 @@
                   OUTPUT_VARIABLE BLENDER_DATE
                   OUTPUT_STRIP_TRAILING_WHITESPACE)
 
-  set_target_properties(blender PROPERTIES
+  set_target_properties(bforartists PROPERTIES
     MACOSX_BUNDLE_INFO_PLIST ${OSX_APP_SOURCEDIR}/Contents/Info.plist
     MACOSX_BUNDLE_SHORT_VERSION_STRING "${BLENDER_VERSION}${BLENDER_VERSION_CHAR}"
     MACOSX_BUNDLE_LONG_VERSION_STRING "${BLENDER_VERSION}${BLENDER_VERSION_CHAR} ${BLENDER_DATE}")
@@ -1354,10 +922,10 @@
 
   # Give the bundle actual creation/modification date
   execute_process(COMMAND SetFile -d ${SETFILE_DATE} -m ${SETFILE_DATE}
-                  ${EXECUTABLE_OUTPUT_PATH}/blender.app)
+                  ${EXECUTABLE_OUTPUT_PATH}/bforartists.app)
 
   install(
-    TARGETS blender
+    TARGETS bforartists
     DESTINATION "."
   )
 
@@ -1366,12 +934,12 @@
 
   install(
     FILES ${OSX_APP_SOURCEDIR}/Contents/PkgInfo
-    DESTINATION blender.app/Contents
+    DESTINATION bforartists.app/Contents
   )
 
   install_dir(
     ${OSX_APP_SOURCEDIR}/Contents/Resources
-    blender.app/Contents/
+    bforartists.app/Contents/
   )
 
   if(WITH_OPENMP AND OPENMP_CUSTOM)
@@ -1384,7 +952,7 @@
   if(WITH_LLVM AND NOT LLVM_STATIC)
     install(
       FILES ${LIBDIR}/llvm/lib/libLLVM-3.4.dylib
-      DESTINATION blender.app/Contents/MacOS
+      DESTINATION bforartists.app/Contents/MacOS
     )
   endif()
 
@@ -1417,7 +985,6 @@
       DESTINATION ${TARGETDIR_VER}/python/lib/python${PYTHON_VERSION}/site-packages
     )
   endif()
->>>>>>> 863eeca1
 endif()
 
 # -----------------------------------------------------------------------------
@@ -1483,16 +1050,9 @@
 # -----------------------------------------------------------------------------
 # Setup link libs
 
-<<<<<<< HEAD
 add_dependencies(bforartists makesdna)
-
-setup_blender_sorted_libs()
-target_link_libraries(bforartists ${BLENDER_SORTED_LIBS})
-=======
-add_dependencies(blender makesdna)
-target_link_libraries(blender ${LIB})
+target_link_libraries(bforartists ${LIB})
 unset(LIB)
->>>>>>> 863eeca1
 
 setup_liblinks(bforartists)
 
@@ -1501,27 +1061,14 @@
 # Setup launcher
 
 if(WIN32 AND NOT WITH_PYTHON_MODULE)
-<<<<<<< HEAD
-	install(
-		TARGETS bforartists
-		COMPONENT Blender
-		DESTINATION "."
-	)
-	set_target_properties(
-		bforartists
-		PROPERTIES
-			VS_USER_PROPS "blender.Cpp.user.props"
-	)
-=======
   install(
-    TARGETS blender
+    TARGETS bforartists
     COMPONENT Blender
     DESTINATION "."
   )
   set_target_properties(
-    blender
+    bforartists
     PROPERTIES
       VS_USER_PROPS "blender.Cpp.user.props"
   )
->>>>>>> 863eeca1
 endif()