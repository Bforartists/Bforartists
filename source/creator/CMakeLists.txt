--- conflicted
+++ resolved
@@ -325,14 +325,10 @@
   unset(BPY_OUTPUT_DIRECTORY)
 
   if(APPLE)
-<<<<<<< HEAD
     set_target_properties(bforartists PROPERTIES MACOSX_BUNDLE TRUE)
-=======
-    set_target_properties(blender PROPERTIES MACOSX_BUNDLE TRUE)
     if(WITH_BLENDER_THUMBNAILER)
-      set_target_properties(blender-thumbnailer PROPERTIES MACOSX_BUNDLE TRUE)
-    endif()
->>>>>>> 3769cfa6
+      set_target_properties(bforartists-thumbnailer PROPERTIES MACOSX_BUNDLE TRUE)
+    endif()
   endif()
 
   if(WIN32)
@@ -362,7 +358,7 @@
         ${CMAKE_BINARY_DIR}/bforartists.exe.manifest
       )
     endif()
-    target_compile_definitions (bforartists-launcher PRIVATE -D_UNICODE -DUNICODE)
+    target_compile_definitions(bforartists-launcher PRIVATE -D_UNICODE -DUNICODE)
     target_link_libraries(bforartists-launcher Pathcch.lib)
   endif()
 endif()
@@ -445,14 +441,10 @@
   endif()
   set(TARGETDIR_SITE_PACKAGES "${TARGETDIR_VER}/python/lib/python${PYTHON_VERSION}/site-packages")
   # Skip re-linking on CPACK / install.
-<<<<<<< HEAD
   set_target_properties(bforartists PROPERTIES BUILD_WITH_INSTALL_RPATH true)
-=======
-  set_target_properties(blender PROPERTIES BUILD_WITH_INSTALL_RPATH true)
   if(WITH_BLENDER_THUMBNAILER)
-    set_target_properties(blender-thumbnailer PROPERTIES BUILD_WITH_INSTALL_RPATH true)
-  endif()
->>>>>>> 3769cfa6
+    set_target_properties(bforartists-thumbnailer PROPERTIES BUILD_WITH_INSTALL_RPATH true)
+  endif()
 endif()
 
 
@@ -1642,11 +1634,7 @@
   if(WITH_BLENDER_THUMBNAILER)
     install(
       TARGETS blender-thumbnailer
-<<<<<<< HEAD
-      DESTINATION "Bforartists.app/Contents/MacOS"
-=======
-      DESTINATION "./Blender.app/Contents/PlugIns"
->>>>>>> 3769cfa6
+      DESTINATION "./Bforartists.app/Contents/PlugIns"
     )
   endif()
 
