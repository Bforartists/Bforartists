--- conflicted
+++ resolved
@@ -234,7 +234,7 @@
 	# but not OSX which _must_ be 'MODULE'
 	add_library(blender MODULE ${SRC})
 	set_target_properties(
-		bforartists
+		blender
 		PROPERTIES
 			PREFIX ""
 			OUTPUT_NAME bpy
@@ -244,7 +244,7 @@
 
 	if(APPLE)
 		set_target_properties(
-			bforartists
+			blender
 			PROPERTIES
 				MACOSX_BUNDLE TRUE
 				LINK_FLAGS_RELEASE "${PLATFORM_LINKFLAGS}"
@@ -255,24 +255,20 @@
 	if(WIN32)
 		# python modules use this
 		set_target_properties(
-			bforartists
+			blender
 			PROPERTIES
 			SUFFIX ".pyd"
 		)
 	endif()
 
 else()
-<<<<<<< HEAD
-	add_executable(bforartists ${EXETYPE} ${SRC})
-=======
 	add_executable(blender ${EXETYPE} ${SRC})
 	WINDOWS_SIGN_TARGET(blender)
->>>>>>> ecd36afb
 endif()
 
 if(WITH_BUILDINFO)
 	# explicitly say that the executable depends on the buildinfo
-	add_dependencies(bforartists buildinfo)
+	add_dependencies(blender buildinfo)
 endif()
 
 
@@ -392,7 +388,7 @@
 		locales
 		DEPENDS ${_all_mo_files})
 
-	add_dependencies(bforartists locales)
+	add_dependencies(blender locales)
 
 	# Generate INSTALL rules
 	install(
@@ -431,14 +427,9 @@
 if("${CMAKE_GENERATOR}" MATCHES ".*Makefiles.*")
 	# message after building.
 	add_custom_command(
-<<<<<<< HEAD
-		TARGET bforartists POST_BUILD MAIN_DEPENDENCY bforartists
-		COMMAND ${CMAKE_COMMAND} -E echo 'now run: \"make install\" to copy runtime files and scripts to ${TARGETDIR_VER}'
-=======
 		TARGET blender POST_BUILD MAIN_DEPENDENCY blender
 		COMMAND ${CMAKE_COMMAND} -E
 		        echo 'now run: \"make install\" to copy runtime files and scripts to ${TARGETDIR_VER}'
->>>>>>> ecd36afb
 	)
 endif()
 
@@ -463,19 +454,19 @@
 	if(WITH_PYTHON_MODULE)
 		if(WITH_INSTALL_PORTABLE)
 			install(
-				TARGETS bforartists
+				TARGETS blender
 				DESTINATION "."
 			)
 		else()
 			install(
-				TARGETS bforartists
+				TARGETS blender
 				LIBRARY DESTINATION ${PYTHON_SITE_PACKAGES}
 			)
 		endif()
 		# none of the other files are needed currently
 	elseif(WITH_INSTALL_PORTABLE)
 		install(
-			TARGETS bforartists
+			TARGETS blender
 			DESTINATION "."
 		)
 
@@ -502,7 +493,7 @@
 	else()
 		# main blender binary
 		install(
-			TARGETS bforartists
+			TARGETS blender
 			DESTINATION bin
 		)
 		if(WITH_DOC_MANPAGE)
@@ -953,7 +944,7 @@
 	                OUTPUT_VARIABLE BLENDER_DATE
 	                OUTPUT_STRIP_TRAILING_WHITESPACE)
 
-	set_target_properties(bforartists PROPERTIES
+	set_target_properties(blender PROPERTIES
 		MACOSX_BUNDLE_INFO_PLIST ${OSX_APP_SOURCEDIR}/Contents/Info.plist
 		MACOSX_BUNDLE_SHORT_VERSION_STRING ${BLENDER_VERSION}
 		MACOSX_BUNDLE_LONG_VERSION_STRING "${BLENDER_VERSION} ${BLENDER_DATE}")
@@ -968,7 +959,7 @@
 	                ${EXECUTABLE_OUTPUT_PATH}/blender.app)
 
 	install(
-		TARGETS bforartists
+		TARGETS blender
 		DESTINATION "."
 	)
 
@@ -977,18 +968,18 @@
 
 	install(
 		FILES ${OSX_APP_SOURCEDIR}/Contents/PkgInfo
-		DESTINATION bforartists.app/Contents
+		DESTINATION blender.app/Contents
 	)
 
 	install_dir(
 		${OSX_APP_SOURCEDIR}/Contents/Resources
-		bforartists.app/Contents/
+		blender.app/Contents/
 	)
 
 	if(WITH_OPENMP AND CMAKE_C_COMPILER_ID MATCHES "Clang" AND NOT ${CMAKE_C_COMPILER_VERSION} VERSION_LESS '3.4')
 		install(
 			FILES ${LIBDIR}/openmp/lib/libiomp5.dylib
-			DESTINATION bforartists.app/Contents/Resources/lib/
+			DESTINATION blender.app/Contents/Resources/lib/
 		)
 		install(
 			FILES ${LIBDIR}/openmp/LICENSE.txt
@@ -1000,7 +991,7 @@
 	if(WITH_LLVM AND NOT LLVM_STATIC)
 		install(
 			FILES ${LIBDIR}/llvm/lib/libLLVM-3.4.dylib
-			DESTINATION bforartists.app/Contents/MacOS
+			DESTINATION blender.app/Contents/MacOS
 		)
 	endif()
 
@@ -1024,7 +1015,7 @@
 			        ${CMAKE_COMMAND} -E tar xzfv "${LIBDIR}/release/${PYTHON_ZIP}"
 			DEPENDS ${LIBDIR}/release/${PYTHON_ZIP})
 
-		add_dependencies(bforartists extractpyzip)
+		add_dependencies(blender extractpyzip)
 
 		# copy extracted python files
 		install_dir(
@@ -1041,8 +1032,6 @@
 			DESTINATION ${TARGETDIR_VER}/python
 			USE_SOURCE_PERMISSIONS
 		)
-<<<<<<< HEAD
-=======
 
 		# Needed for distutils/pip
 		# get the last part of the include dir, will be 'python{version}{abiflag}',
@@ -1052,10 +1041,9 @@
 			DESTINATION ${TARGETDIR_VER}/python/include/${_py_inc_suffix}
 		)
 		unset(_py_inc_suffix)
->>>>>>> ecd36afb
 	endif()
 	
-	# install blenderplayer bundle - copy of bforartists.app above. re-using macros et al
+	# install blenderplayer bundle - copy of blender.app above. re-using macros et al
 	# note we are using OSX Bundle as base and copying Blender dummy bundle on top of it
 	if(WITH_GAMEENGINE AND WITH_PLAYER)
 		set(OSX_APP_PLAYER_SOURCEDIR ${CMAKE_SOURCE_DIR}/release/darwin/blenderplayer.app)
@@ -1147,12 +1135,12 @@
 # -----------------------------------------------------------------------------
 # Setup link libs
 
-add_dependencies(bforartists makesdna)
+add_dependencies(blender makesdna)
 
 setup_blender_sorted_libs()
-target_link_libraries(bforartists ${BLENDER_SORTED_LIBS})
-
-setup_liblinks(bforartists)
+target_link_libraries(blender ${BLENDER_SORTED_LIBS})
+
+setup_liblinks(blender)
 
 # -----------------------------------------------------------------------------
 # Setup launcher
@@ -1163,24 +1151,11 @@
 		COMPONENT Blender
 		DESTINATION "."
 	)
-<<<<<<< HEAD
-	add_executable(bforartists-launcher ${LAUNCHER_SRC})
-	target_link_libraries(bforartists-launcher bf_intern_utfconv ${PLATFORM_LINKLIBS})
-
-	set_target_properties(bforartists PROPERTIES OUTPUT_NAME bforartists-app)
-	set_target_properties(bforartists-launcher PROPERTIES OUTPUT_NAME bforartists)
-
-	install(TARGETS bforartists bforartists-launcher
-			COMPONENT bforartists
-			DESTINATION ".")
-
-=======
 	if(CMAKE_CL_64)
 		set(_WIN_PLATFORM x64)
 	else()
 		set(_WIN_PLATFORM x86)
 	endif()
->>>>>>> ecd36afb
 	if(MSVC12_REDIST_DIR)
 		install(
 			FILES
