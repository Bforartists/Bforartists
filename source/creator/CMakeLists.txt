--- conflicted
+++ resolved
@@ -340,11 +340,7 @@
   if(WITH_PYTHON_MODULE)
     set(TARGETDIR_VER ${BLENDER_VERSION})
   else()
-<<<<<<< HEAD
-    set(TARGETDIR_VER bforartists.app/Contents/Resources/${BLENDER_VERSION})
-=======
-    set(TARGETDIR_VER Blender.app/Contents/Resources/${BLENDER_VERSION})
->>>>>>> 51bda7db
+    set(TARGETDIR_VER Bforartists.app/Contents/Resources/${BLENDER_VERSION})
   endif()
   # Skip relinking on cpack / install
   set_target_properties(bforartists PROPERTIES BUILD_WITH_INSTALL_RPATH true)
@@ -873,7 +869,7 @@
   endif()
 elseif(APPLE)
   # Uppercase name for app bundle
-  set_target_properties(blender PROPERTIES OUTPUT_NAME Blender)
+  set_target_properties(blender PROPERTIES OUTPUT_NAME Bforartists)
 
   # handy install macro to exclude files, we use \$ escape for the "to"
   # argument when calling so ${BUILD_TYPE} does not get expanded
@@ -901,7 +897,7 @@
     )
   endmacro()
 
-  set(OSX_APP_SOURCEDIR ${CMAKE_SOURCE_DIR}/release/darwin/Blender.app)
+  set(OSX_APP_SOURCEDIR ${CMAKE_SOURCE_DIR}/release/darwin/Bforartists.app)
 
   # setup Info.plist
   execute_process(COMMAND date "+%Y-%m-%d"
@@ -920,11 +916,7 @@
 
   # Give the bundle actual creation/modification date
   execute_process(COMMAND SetFile -d ${SETFILE_DATE} -m ${SETFILE_DATE}
-<<<<<<< HEAD
-                  ${EXECUTABLE_OUTPUT_PATH}/bforartists.app)
-=======
-                  ${EXECUTABLE_OUTPUT_PATH}/Blender.app)
->>>>>>> 51bda7db
+                  ${EXECUTABLE_OUTPUT_PATH}/Bforartists.app)
 
   install(
     TARGETS bforartists
@@ -932,41 +924,29 @@
   )
 
   # install release and app files
-  set(BLENDER_TEXT_FILES_DESTINATION Blender.app/Contents/Resources/text)
+  set(BLENDER_TEXT_FILES_DESTINATION Bforartists.app/Contents/Resources/text)
 
   install(
     FILES ${OSX_APP_SOURCEDIR}/Contents/PkgInfo
-<<<<<<< HEAD
-    DESTINATION bforartists.app/Contents
-=======
-    DESTINATION Blender.app/Contents
->>>>>>> 51bda7db
+    DESTINATION Bforartists.app/Contents
   )
 
   install_dir(
     ${OSX_APP_SOURCEDIR}/Contents/Resources
-<<<<<<< HEAD
-    bforartists.app/Contents/
-=======
-    Blender.app/Contents/
->>>>>>> 51bda7db
+    Bforartists.app/Contents/
   )
 
   if(WITH_OPENMP AND OPENMP_CUSTOM)
     install(
       FILES ${LIBDIR}/openmp/lib/libomp.dylib
-      DESTINATION Blender.app/Contents/Resources/lib
+      DESTINATION Bforartists.app/Contents/Resources/lib
     )
   endif()
 
   if(WITH_LLVM AND NOT LLVM_STATIC)
     install(
       FILES ${LIBDIR}/llvm/lib/libLLVM-3.4.dylib
-<<<<<<< HEAD
-      DESTINATION bforartists.app/Contents/MacOS
-=======
-      DESTINATION Blender.app/Contents/MacOS
->>>>>>> 51bda7db
+      DESTINATION Bforartists.app/Contents/MacOS
     )
   endif()
 
