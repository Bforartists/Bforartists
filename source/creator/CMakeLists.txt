# SPDX-License-Identifier: GPL-2.0-or-later
# Copyright 2006 Blender Foundation. All rights reserved.

set(INC
  ../../intern/clog
  ../../intern/guardedalloc
  ../blender/blenkernel
  ../blender/blenlib
  ../blender/depsgraph
  ../blender/editors/include
  ../blender/gpu
  ../blender/imbuf
  ../blender/io/usd
  ../blender/makesdna
  ../blender/makesrna
  ../blender/render
  ../blender/windowmanager
)

set(LIB
  bf_windowmanager
)

if(HAVE_FEENABLEEXCEPT)
  add_definitions(-DHAVE_FEENABLEEXCEPT)
endif()

if(WITH_TBB)
  # Force TBB libraries to be in front of MKL (part of `OpenImageDenoise`), so
  # that it is initialized before MKL and static library initialization order issues are avoided.
  #
  # This isn't fully robust but seems to work.
  list(INSERT LIB 0 ${TBB_LIBRARIES})
  list(INSERT LIB 0 bf_blenkernel)
endif()

if(WIN32)
  list(APPEND INC ../../intern/utfconv)
endif()

if(WITH_LIBMV)
  list(APPEND INC ../../intern/libmv)
  add_definitions(-DWITH_LIBMV)
endif()

if(WITH_CYCLES)
  if(WITH_CYCLES_LOGGING)
    list(APPEND INC ../../intern/cycles/blender)
    add_definitions(-DWITH_CYCLES_LOGGING)
  endif()
endif()

if(WITH_VULKAN_BACKEND)
  add_definitions(-DWITH_VULKAN_BACKEND)
endif()

if(WITH_CODEC_FFMPEG)
  add_definitions(-DWITH_FFMPEG)
endif()

if(WITH_TBB)
  list(APPEND INC ${TBB_INCLUDE_DIRS})
  if(WIN32)
    # For `pragma` that links `tbbmalloc_proxy.lib`.
    link_directories(${LIBDIR}/tbb/lib)
  endif()
endif()


if(WITH_PYTHON)
  list(APPEND INC ../blender/python)
  add_definitions(-DWITH_PYTHON)

  if(WITH_PYTHON_SECURITY)
    add_definitions(-DWITH_PYTHON_SECURITY)
  endif()
endif()

if(WITH_HEADLESS)
  add_definitions(-DWITH_HEADLESS)
endif()

if(WITH_SDL)
  if(WITH_SDL_DYNLOAD)
    list(APPEND INC ../../extern/sdlew/include)
    add_definitions(-DWITH_SDL_DYNLOAD)
  endif()
  add_definitions(-DWITH_SDL)
endif()

if(WITH_BINRELOC)
  list(APPEND INC ${BINRELOC_INCLUDE_DIRS})
  add_definitions(-DWITH_BINRELOC)
endif()

if(WITH_FREESTYLE)
  list(APPEND INC ../blender/freestyle)
  add_definitions(-DWITH_FREESTYLE)
endif()

if(WITH_XR_OPENXR)
  add_definitions(-DWITH_XR_OPENXR)
endif()

if(WITH_GMP)
  list(APPEND INC ${GMP_INCLUDE_DIRS})
  add_definitions(-DWITH_GMP)
endif()

if(WITH_OPENCOLORIO)
  add_definitions(-DWITH_OCIO)
endif()

# Setup the EXE sources and `buildinfo`.
set(SRC
  creator.c
  creator_args.c
  creator_signals.c

  creator_intern.h
)

# MSVC 2010 gives linking errors with the manifest.
if(WIN32 AND NOT UNIX)
  # bfa: modifed BLEN_VER_RC_STR to show patch version as well
  add_definitions(
    -DBLEN_VER_RC_STR="${BFORARTISTS_VERSION}.${BFORARTISTS_VERSION_PATCH}"
    -DBLEN_VER_RC_1=${BFORARTISTS_VERSION_MAJOR}
    -DBLEN_VER_RC_2=${BFORARTISTS_VERSION_MINOR}
    -DBLEN_VER_RC_3=${BFORARTISTS_VERSION_PATCH}
    -DBLEN_VER_RC_4=0
  )


  list(APPEND SRC
    ${CMAKE_SOURCE_DIR}/release/windows/icons/winblender.rc
    ${CMAKE_BINARY_DIR}/blender.exe.manifest
  )
endif()

if(WITH_BUILDINFO)
  add_definitions(-DWITH_BUILDINFO)
  # --------------------------------------------------------------------------
  # These defines could all be moved into the header below

  # Write strings into a separate header since we can escape C-strings
  # in a way that's not practical when passing defines.
  set(BUILD_PLATFORM "${CMAKE_SYSTEM_NAME}")
  set(BUILD_TYPE "${CMAKE_BUILD_TYPE}")
  set(BUILD_CFLAGS "${CMAKE_C_FLAGS}")
  set(BUILD_CXXFLAGS "${CMAKE_CXX_FLAGS}")
  set(BUILD_LINKFLAGS "${PLATFORM_LINKFLAGS}")
  set(BUILD_SYSTEM "CMake")

  if(WITH_COMPILER_SHORT_FILE_MACRO)
    # It's not necessary to include path information
    # about the system building Blender in the executable.
    string(REPLACE "${PLATFORM_CFLAGS_FMACRO_PREFIX_MAP}" " " BUILD_CFLAGS "${BUILD_CFLAGS}")
    string(REPLACE "${PLATFORM_CFLAGS_FMACRO_PREFIX_MAP}" " " BUILD_CXXFLAGS "${BUILD_CXXFLAGS}")
  endif()

  # Use `configure_file` instead of definitions since properly
  # escaping the multiple command line arguments which themselves
  # contain strings and spaces becomes overly error-prone & complicated.
  configure_file(
    "${CMAKE_SOURCE_DIR}/build_files/cmake/buildinfo_static.h.in"
    "${CMAKE_CURRENT_BINARY_DIR}/buildinfo_static.h"
    ESCAPE_QUOTES
    @ONLY
  )

  unset(BUILD_PLATFORM)
  unset(BUILD_TYPE)
  unset(BUILD_CFLAGS)
  unset(BUILD_CXXFLAGS)
  unset(BUILD_LINKFLAGS)
  unset(BUILD_SYSTEM)

  # --------------------------------------------------------------------------
  # Write header for values that change each build
  #
  # NOTE: generated file is in build directory `source/creator`
  # except when used as an include path.

  add_definitions(-DWITH_BUILDINFO_HEADER)

  # Include the output directory, where the `buildinfo.h` file is generated.
  include_directories(${CMAKE_CURRENT_BINARY_DIR})


  # XXX: `${buildinfo_h_fake}` is used here,
  # because we rely on that file being detected as missing
  # every build so that the real header `buildinfo.h` is updated.
  #
  # Keep this until we find a better way to resolve!

  set(buildinfo_h_real "${CMAKE_CURRENT_BINARY_DIR}/buildinfo.h")
  set(buildinfo_h_fake "${CMAKE_CURRENT_BINARY_DIR}/buildinfo.h_fake")

  if(EXISTS ${buildinfo_h_fake})
    message(
      FATAL_ERROR
      "File \"${buildinfo_h_fake}\" found, this should never be created, remove!"
    )
  endif()

  # From the CMAKE documentation "If the output of the custom command is not actually created as a
  # file on disk it should be marked with the SYMBOLIC source file property."
  #
  # Not doing this leads to build warnings for the not generated file on
  # MS-Windows when using `msbuild`.
  set_source_files_properties(${buildinfo_h_fake} PROPERTIES SYMBOLIC TRUE)

  # a custom target that is always built
  add_custom_target(
    buildinfo ALL
    DEPENDS ${buildinfo_h_fake}
  )

  # Creates `buildinfo.h` using CMAKE script.
  add_custom_command(
    OUTPUT
      ${buildinfo_h_fake}  # ensure we always run
      ${buildinfo_h_real}
    COMMAND
      ${CMAKE_COMMAND}
      -DSOURCE_DIR=${CMAKE_SOURCE_DIR}
      # Overrides only used when non-empty strings.
      -DBUILD_DATE=${BUILDINFO_OVERRIDE_DATE}
      -DBUILD_TIME=${BUILDINFO_OVERRIDE_TIME}
      -P ${CMAKE_SOURCE_DIR}/build_files/cmake/buildinfo.cmake
    )

  # `buildinfo.h` is a generated file.
  set_source_files_properties(
    ${buildinfo_h_real}
    PROPERTIES GENERATED TRUE
    HEADER_FILE_ONLY TRUE)

  unset(buildinfo_h_real)
  unset(buildinfo_h_fake)

  # Add dependencies below, after adding Blender
  # -------------- done with header values.

  list(APPEND SRC
    buildinfo.c
  )

  # make an object library so can load with it in tests
  add_library(buildinfoobj OBJECT buildinfo.c)
  add_dependencies(buildinfoobj buildinfo)
endif()

add_cc_flags_custom_test(bforartists)

# message(STATUS "Configuring blender")
if(WITH_PYTHON_MODULE)
  add_definitions(-DWITH_PYTHON_MODULE)

  # Creates `./bpy/__init__.so` which can be imported as a Python module.
  #
  # Note that 'SHARED' works on Linux and Windows, but not MACOS which _must_ be 'MODULE'.
  add_library(bforartists MODULE ${SRC})


  get_property(GENERATOR_IS_MULTI_CONFIG GLOBAL PROPERTY GENERATOR_IS_MULTI_CONFIG)
  if(GENERATOR_IS_MULTI_CONFIG)
    set(BPY_OUTPUT_DIRECTORY ${CMAKE_BINARY_DIR}/bin/$<CONFIG>/bpy)
  else()
    set(BPY_OUTPUT_DIRECTORY ${CMAKE_BINARY_DIR}/bin/bpy)
  endif()

  set_target_properties(
    bforartists
    PROPERTIES
      PREFIX ""
      OUTPUT_NAME __init__
      LIBRARY_OUTPUT_DIRECTORY ${BPY_OUTPUT_DIRECTORY}
      RUNTIME_OUTPUT_DIRECTORY ${BPY_OUTPUT_DIRECTORY}
  )
  unset(BPY_OUTPUT_DIRECTORY)

  if(APPLE)
    set_target_properties(bforartists PROPERTIES MACOSX_BUNDLE TRUE)
  endif()

  if(WIN32)
    # Python modules use this.
    set_target_properties(
      bforartists
      PROPERTIES
      SUFFIX ".pyd"
    )
  endif()

else()
  add_executable(bforartists ${EXETYPE} ${SRC})
  if(WIN32)
    add_executable(blender-launcher WIN32
      blender_launcher_win32.c
      ${CMAKE_SOURCE_DIR}/release/windows/icons/winblender.rc
      ${CMAKE_BINARY_DIR}/blender.exe.manifest
    )
    target_compile_definitions (blender-launcher PRIVATE -D_UNICODE -DUNICODE)
    target_link_libraries(blender-launcher Pathcch.lib)
  endif()
endif()

if(WITH_BUILDINFO)
  # Explicitly say that the executable depends on the `buildinfo`.
  add_dependencies(bforartists buildinfo)
endif()


set(BLENDER_TEXT_FILES
  ${CMAKE_SOURCE_DIR}/release/text/copyright.txt
  # Generate this file:
  # `${CMAKE_SOURCE_DIR}/release/text/readme.html`
)


# -----------------------------------------------------------------------------
# Platform specific target destinations
#
# Setup version directory, libraries, `bpy` & text files.

if(UNIX AND NOT APPLE)
  if(WITH_PYTHON_MODULE)
    if(WITH_INSTALL_PORTABLE)
      set(TARGETDIR_BPY bpy)
      set(TARGETDIR_VER bpy/${BLENDER_VERSION})
      set(TARGETDIR_LIB bpy/lib)
    else()
      set(TARGETDIR_BPY ${PYTHON_SITE_PACKAGES}/bpy)
      set(TARGETDIR_VER ${PYTHON_SITE_PACKAGES}/bpy/${BLENDER_VERSION})
      set(TARGETDIR_LIB ${PYTHON_SITE_PACKAGES}/bpy/lib)
    endif()
  else()
    if(WITH_INSTALL_PORTABLE)
      set(TARGETDIR_VER ${BLENDER_VERSION})
      set(TARGETDIR_TEXT .)
      set(TARGETDIR_LIB lib)
    else()
      set(TARGETDIR_VER share/bforartists/${BLENDER_VERSION})
      set(TARGETDIR_TEXT share/doc/bforartists)
    endif()
  endif()

elseif(WIN32)
  if(WITH_PYTHON_MODULE)
    set(TARGETDIR_BPY ${CMAKE_INSTALL_PREFIX_WITH_CONFIG}/bpy)
    set(TARGETDIR_VER ${CMAKE_INSTALL_PREFIX_WITH_CONFIG}/bpy/${BLENDER_VERSION})
    # Important the DLL's are next to `__init__.pyd` otherwise it won't load.
    set(TARGETDIR_LIB ${CMAKE_INSTALL_PREFIX_WITH_CONFIG}/bpy)
    set(TARGETDIR_EXE ${CMAKE_INSTALL_PREFIX_WITH_CONFIG}/bpy)
  else()
    set(TARGETDIR_VER ${BLENDER_VERSION})
    set(TARGETDIR_TEXT .)
    set(TARGETDIR_LIB ./blender.shared)
    set(TARGETDIR_EXE .)
  endif()
elseif(APPLE)
  if(WITH_PYTHON_MODULE)
    if(WITH_INSTALL_PORTABLE)
      set(TARGETDIR_BPY bpy)
      set(TARGETDIR_VER bpy/${BLENDER_VERSION})
      set(TARGETDIR_LIB bpy/lib)
    else()
      # Paths defined in terms of site-packages since the site-packages
      # directory can be a symlink (brew for example).
      set(TARGETDIR_BPY ${PYTHON_SITE_PACKAGES}/bpy)
      set(TARGETDIR_VER ${PYTHON_SITE_PACKAGES}/bpy/${BLENDER_VERSION})
      set(TARGETDIR_LIB ${PYTHON_SITE_PACKAGES}/bpy/lib)
    endif()
  else()
    set(TARGETDIR_VER Bforartists.app/Contents/Resources/${BLENDER_VERSION})
    set(TARGETDIR_LIB Bforartists.app/Contents/Resources/lib)
    set(TARGETDIR_TEXT Bforartists.app/Contents/Resources/text)
  endif()
  # Skip re-linking on CPACK / install.
  set_target_properties(bforartists PROPERTIES BUILD_WITH_INSTALL_RPATH true)
endif()


# -----------------------------------------------------------------------------
# Install Targets (Generic, All Platforms)


# Important to make a clean install each time, else old scripts get loaded.
install(
  CODE
  "file(REMOVE_RECURSE ${TARGETDIR_VER})"
)

if(WITH_PYTHON)
  # install(CODE "message(\"copying blender scripts...\")")

  # exclude addons_contrib if release branch
  if("${BLENDER_VERSION_CYCLE}" STREQUAL "release" OR
     "${BLENDER_VERSION_CYCLE}" STREQUAL "rc" OR
     "${BLENDER_VERSION_CYCLE}" STREQUAL "beta")
    set(ADDON_EXCLUDE_CONDITIONAL "addons_contrib/*")
  else()
    set(ADDON_EXCLUDE_CONDITIONAL "_addons_contrib/*")  # Dummy, won't do anything.
  endif()

  # do not install freestyle dir if disabled
  if(NOT WITH_FREESTYLE)
    set(FREESTYLE_EXCLUDE_CONDITIONAL "freestyle/*")
  else()
    set(FREESTYLE_EXCLUDE_CONDITIONAL "_freestyle/*")  # Dummy, won't do anything.
  endif()

  install(
    DIRECTORY ${CMAKE_SOURCE_DIR}/scripts
    DESTINATION ${TARGETDIR_VER}
    PATTERN ".git" EXCLUDE
    PATTERN ".gitignore" EXCLUDE
    PATTERN ".gitea" EXCLUDE
    PATTERN ".github" EXCLUDE
    PATTERN ".arcconfig" EXCLUDE
    PATTERN "__pycache__" EXCLUDE
    PATTERN "site" EXCLUDE
    PATTERN "${ADDON_EXCLUDE_CONDITIONAL}" EXCLUDE
    PATTERN "${FREESTYLE_EXCLUDE_CONDITIONAL}" EXCLUDE
  )

  if(WITH_PYTHON_INSTALL)
    if(WIN32)
      install(
        FILES ${CMAKE_SOURCE_DIR}/scripts/site/sitecustomize.py
        DESTINATION ${TARGETDIR_VER}/python/lib/site-packages
      )
    else()
      install(
        FILES ${CMAKE_SOURCE_DIR}/scripts/site/sitecustomize.py
        DESTINATION ${TARGETDIR_VER}/python/lib/python${PYTHON_VERSION}/site-packages
      )
    endif()
  endif()
  unset(ADDON_EXCLUDE_CONDITIONAL)
  unset(FREESTYLE_EXCLUDE_CONDITIONAL)
endif()

# fonts
install(
  DIRECTORY ${CMAKE_SOURCE_DIR}/release/datafiles/fonts
  DESTINATION ${TARGETDIR_VER}/datafiles
)

# localization
if(WITH_INTERNATIONAL)
  set(_locale_dir "${CMAKE_SOURCE_DIR}/locale")
  set(_locale_target_dir ${TARGETDIR_VER}/datafiles/locale)

  file(GLOB _po_files "${_locale_dir}/po/*.po")
  foreach(_po_file ${_po_files})
    msgfmt_simple(${_po_file} _all_mo_files)
  endforeach()

  # Create a custom target which will compile all `*.po` to `*.mo`.
  add_custom_target(
    locales
    DEPENDS ${_all_mo_files}
  )
  add_dependencies(bforartists locales)

  # Generate INSTALL rules.
  install(
    FILES ${_locale_dir}/languages
    DESTINATION ${_locale_target_dir}
  )

  foreach(_mo_file ${_all_mo_files})
    get_filename_component(_locale_name ${_mo_file} NAME_WE)
    install(
      FILES ${_mo_file}
      DESTINATION ${_locale_target_dir}/${_locale_name}/LC_MESSAGES
      RENAME blender.mo
    )
    unset(_locale_name)
  endforeach()

  unset(_all_mo_files)
  unset(_po_files)
  unset(_po_file)
  unset(_mo_file)
  unset(_locale_target_dir)

  unset(_locale_dir)
endif()

# Color management.
if(WITH_OPENCOLORIO)
  install(
    DIRECTORY ${CMAKE_SOURCE_DIR}/release/datafiles/colormanagement
    DESTINATION ${TARGETDIR_VER}/datafiles
  )
endif()
if(WIN32)
  if(EXISTS ${LIBDIR}/opencolorio/bin/opencolorio_2_2.dll) # 3.5
    windows_install_shared_manifest(
      FILES ${LIBDIR}/opencolorio/bin/opencolorio_2_2.dll
      RELEASE
    )
    windows_install_shared_manifest(
      FILES ${LIBDIR}/opencolorio/bin/opencolorio_d_2_2.dll
      DEBUG
    )
    install(
      FILES ${LIBDIR}/opencolorio/lib/site-packages-debug/PyOpenColorIO_d.pyd
      DESTINATION ${TARGETDIR_VER}/python/lib/site-packages
      CONFIGURATIONS Debug
    )
    install(
      FILES ${LIBDIR}/opencolorio/lib/site-packages/PyOpenColorIO.pyd
      DESTINATION ${TARGETDIR_VER}/python/lib/site-packages
      CONFIGURATIONS Release;RelWithDebInfo;MinSizeRel
    )
  endif()
endif()

# Helpful tip when using make.
if("${CMAKE_GENERATOR}" MATCHES ".*Makefiles.*")
  # Message to display after building.
  add_custom_command(
    TARGET bforartists POST_BUILD MAIN_DEPENDENCY bforartists
    COMMAND
      ${CMAKE_COMMAND} -E
      echo 'now run: \"make install\" to copy runtime files and scripts to ${TARGETDIR_VER}'
  )
endif()

# macro to help install files without dragging in unnecessary data.
macro(install_dir from to)
  install(
    DIRECTORY ${from}
    DESTINATION ${to}
    # Irrelevant files and caches.
    PATTERN ".git" EXCLUDE
    PATTERN ".gitignore" EXCLUDE
    PATTERN ".gitea" EXCLUDE
    PATTERN ".github" EXCLUDE
    PATTERN ".svn" EXCLUDE
    PATTERN "*.pyc" EXCLUDE
    PATTERN "*.pyo" EXCLUDE
    PATTERN "*.orig" EXCLUDE
    PATTERN "*.rej" EXCLUDE
    PATTERN "__pycache__" EXCLUDE
    PATTERN "__MACOSX" EXCLUDE
    PATTERN ".DS_Store" EXCLUDE
    # Unneeded Python files.
    PATTERN "config-${PYTHON_VERSION}/*.a" EXCLUDE  # static lib
    PATTERN "lib2to3" EXCLUDE                   # ./lib2to3
    PATTERN "tkinter" EXCLUDE                   # ./tkinter
    PATTERN "lib-dynload/_tkinter.*" EXCLUDE    # ./lib-dynload/_tkinter.co
    PATTERN "idlelib" EXCLUDE                   # ./idlelib
    PATTERN "test" EXCLUDE                      # ./test
    PATTERN "turtledemo" EXCLUDE                # ./turtledemo
    PATTERN "turtle.py" EXCLUDE                 # ./turtle.py
    PATTERN "wininst*.exe" EXCLUDE              # from distutils, avoid malware false positive
  )
endmacro()

# -----------------------------------------------------------------------------
# Install Targets (Platform Specific)

if(UNIX AND NOT APPLE)

  if(PLATFORM_BUNDLED_LIBRARIES AND TARGETDIR_LIB)
    install(
      FILES ${PLATFORM_BUNDLED_LIBRARIES}
      DESTINATION ${TARGETDIR_LIB}
    )
  endif()

  # There are a few differences between portable and system install.
  if(WITH_PYTHON_MODULE)
    if(WITH_INSTALL_PORTABLE)
      install(
        TARGETS bforartists
        DESTINATION ${TARGETDIR_BPY}
      )
    else()
      install(
        TARGETS bforartists
        LIBRARY DESTINATION ${TARGETDIR_BPY}
      )
    endif()

    # none of the other files are needed currently
  elseif(WITH_INSTALL_PORTABLE)
    install(
      TARGETS bforartists
      DESTINATION "."
    )

    install(
      FILES
        ${CMAKE_SOURCE_DIR}/release/freedesktop/bforartists.desktop
        ${CMAKE_SOURCE_DIR}/release/freedesktop/icons/scalable/apps/bforartists.svg
        ${CMAKE_SOURCE_DIR}/release/freedesktop/icons/symbolic/apps/bforartists-symbolic.svg
      DESTINATION "."
    )

    if(WITH_BLENDER_THUMBNAILER)
      install(
        TARGETS blender-thumbnailer
        DESTINATION "."
      )
    endif()

    # NOTE: there is a bug in CMake 3.25.1 where `LIBDIR` is reported as undefined.
    if(NOT DEFINED LIBDIR)
      # Pass.
    elseif(EXISTS ${LIBDIR}/mesa)
      install(DIRECTORY ${LIBDIR}/mesa/lib/ DESTINATION "lib/mesa/")

      install(
        PROGRAMS
        ${CMAKE_SOURCE_DIR}/release/bin/bforartists-softwaregl
        DESTINATION "."
      )

      # Remove from old location, so existing builds don't start with software
      # OpenGL now that the lib/ folder is used for other libraries.
      install(
        CODE "\
        file(REMOVE ${CMAKE_BINARY_DIR}/bin/lib/libGL.so)\n
        file(REMOVE ${CMAKE_BINARY_DIR}/bin/lib/libGL.so.1)\n
        file(REMOVE ${CMAKE_BINARY_DIR}/bin/lib/libGL.so.1.5.0)\n
        file(REMOVE ${CMAKE_BINARY_DIR}/bin/lib/libGLU.so)\n
        file(REMOVE ${CMAKE_BINARY_DIR}/bin/lib/libGLU.so.1)\n
        file(REMOVE ${CMAKE_BINARY_DIR}/bin/lib/libGLU.so.1.3.1)\n
        file(REMOVE ${CMAKE_BINARY_DIR}/bin/lib/libglapi.so)\n
        file(REMOVE ${CMAKE_BINARY_DIR}/bin/lib/libglapi.so.0)\n
        file(REMOVE ${CMAKE_BINARY_DIR}/bin/lib/libglapi.so.0.0.0)\n
        "
      )
    endif()
  else()
    # main blender binary
    install(
      TARGETS bforartists
      DESTINATION bin
    )

    # Misc files.
    install(
      FILES ${CMAKE_SOURCE_DIR}/release/freedesktop/bforartists.desktop
      DESTINATION share/applications
    )
    install(
      FILES ${CMAKE_SOURCE_DIR}/release/freedesktop/icons/scalable/apps/bforartists.svg
      DESTINATION share/icons/hicolor/scalable/apps
    )
    install(
      FILES ${CMAKE_SOURCE_DIR}/release/freedesktop/icons/symbolic/apps/bforartists-symbolic.svg
      DESTINATION share/icons/hicolor/symbolic/apps
    )
    if(WITH_BLENDER_THUMBNAILER)
      install(
        TARGETS blender-thumbnailer
        DESTINATION bin
      )
    endif()
  endif()

  if(WITH_PYTHON AND WITH_PYTHON_INSTALL)
    # Install executable
    install(
      PROGRAMS ${PYTHON_EXECUTABLE}
      DESTINATION ${TARGETDIR_VER}/python/bin
    )

    if(DEFINED LIBDIR)
      # Precompiled libraries, copy over complete lib directory.
      install_dir(
        ${PYTHON_LIBPATH}
        ${TARGETDIR_VER}/python
      )
    else()
      # System libraries.
      install(
        PROGRAMS ${PYTHON_EXECUTABLE}
        DESTINATION ${TARGETDIR_VER}/python/bin
      )

      # On some platforms (like openSUSE) Python is linked to be used from `lib64` directory.
      # determine this from Python's libraries path.
      # Ugh, its possible `lib64` is just a symlink to 'lib' which causes incorrect use of `lib64`.
      get_filename_component(_pypath_real ${PYTHON_LIBPATH} REALPATH)
      if(${_pypath_real} MATCHES "lib64$")
        set(_target_LIB "lib64")
      else()
        set(_target_LIB "lib")
      endif()
      unset(_pypath_real)

      # Copy the systems python into the install directory:
      # install(CODE "message(\"copying a subset of the systems python...\")")
      install(
        DIRECTORY ${PYTHON_LIBPATH}/python${PYTHON_VERSION}
        DESTINATION ${TARGETDIR_VER}/python/${_target_LIB}
        PATTERN "__pycache__" EXCLUDE               # * any cache *
        PATTERN "config-${PYTHON_VERSION}/*.a" EXCLUDE  # static lib
        PATTERN "lib2to3" EXCLUDE                   # ./lib2to3
        PATTERN "site-packages/*" EXCLUDE           # ./site-packages/*
        PATTERN "tkinter" EXCLUDE                   # ./tkinter
        PATTERN "lib-dynload/_tkinter.*" EXCLUDE    # ./lib-dynload/_tkinter.co
        PATTERN "idlelib" EXCLUDE                   # ./idlelib
        PATTERN "test" EXCLUDE                      # ./test
        PATTERN "turtledemo" EXCLUDE                # ./turtledemo
        PATTERN "turtle.py" EXCLUDE                 # ./turtle.py
        PATTERN "wininst*.exe" EXCLUDE              # from distutils, avoid malware false positive
      )

      # Needed for `distutils/pip`.
      # Get the last part of the include dir, will be `python{version}{abiflag}`.
      get_filename_component(_py_inc_suffix ${PYTHON_INCLUDE_DIR} NAME)
      install(
        FILES ${PYTHON_INCLUDE_DIR}/pyconfig.h
        DESTINATION ${TARGETDIR_VER}/python/include/${_py_inc_suffix}
      )
      unset(_py_inc_suffix)

      if(WITH_PYTHON_INSTALL_NUMPY)
        # Install to the same directory as the source, so debian-like
        # distributions are happy with their policy.
        set(_suffix "site-packages")
        if(${PYTHON_NUMPY_PATH} MATCHES "dist-packages")
          set(_suffix "dist-packages")
        endif()
        install(
          DIRECTORY ${PYTHON_NUMPY_PATH}/numpy
          DESTINATION ${TARGETDIR_VER}/python/${_target_LIB}/python${PYTHON_VERSION}/${_suffix}
          PATTERN ".svn" EXCLUDE
          PATTERN "__pycache__" EXCLUDE           # * any cache *
          PATTERN "*.pyc" EXCLUDE                 # * any cache *
          PATTERN "*.pyo" EXCLUDE                 # * any cache *
          PATTERN "oldnumeric" EXCLUDE            # ./oldnumeric
          PATTERN "doc" EXCLUDE                   # ./doc
          PATTERN "tests" EXCLUDE                 # ./tests
          PATTERN "f2py" EXCLUDE                  # ./f2py - fortran/python interface code, not for blender.
          PATTERN "include" EXCLUDE               # include dirs all over, we won't use NumPy/CAPI
          PATTERN "*.h" EXCLUDE                   # some includes are not in include dirs
          PATTERN "*.a" EXCLUDE                   # ./core/lib/libnpymath.a - for linking, we don't need.
        )
        install(
          DIRECTORY ${PYTHON_NUMPY_PATH}/Cython
          DESTINATION ${TARGETDIR_VER}/python/${_target_LIB}/python${PYTHON_VERSION}/${_suffix}
          PATTERN ".svn" EXCLUDE
          PATTERN "__pycache__" EXCLUDE           # * any cache *
          PATTERN "*.pyc" EXCLUDE                 # * any cache *
          PATTERN "*.pyo" EXCLUDE                 # * any cache *
        )
        install(
          FILES ${PYTHON_NUMPY_PATH}/cython.py
          DESTINATION ${TARGETDIR_VER}/python/${_target_LIB}/python${PYTHON_VERSION}/${_suffix}
        )
        unset(_suffix)
      endif()

      if(WITH_USD)
        # Install to the same directory as the source, so debian-like
        # distros are happy with their policy.
        set(_suffix "site-packages")
        if(${PYTHON_USD_PATH} MATCHES "dist-packages")
          set(_suffix "dist-packages")
        endif()
        install(
          DIRECTORY ${USD_LIBRARY_DIR}/python/
          DESTINATION ${TARGETDIR_VER}/python/${_target_LIB}/python${PYTHON_VERSION}/${_suffix}
          PATTERN ".svn" EXCLUDE
          PATTERN "__pycache__" EXCLUDE           # * any cache *
          PATTERN "*.pyc" EXCLUDE                 # * any cache *
          PATTERN "*.pyo" EXCLUDE                 # * any cache *
        )
        unset(_suffix)
      endif()

      if(WITH_PYTHON_INSTALL_ZSTANDARD)
        # Install to the same directory as the source, so debian-like
        # distributions are happy with their policy.
        set(_suffix "site-packages")
        if(${PYTHON_ZSTANDARD_PATH} MATCHES "dist-packages")
          set(_suffix "dist-packages")
        endif()
        install(
          DIRECTORY ${PYTHON_ZSTANDARD_PATH}/zstandard
          DESTINATION ${TARGETDIR_VER}/python/${_target_LIB}/python${PYTHON_VERSION}/${_suffix}
          PATTERN ".svn" EXCLUDE
          PATTERN "__pycache__" EXCLUDE           # * any cache *
          PATTERN "*.pyc" EXCLUDE                 # * any cache *
          PATTERN "*.pyo" EXCLUDE                 # * any cache *
        )
        unset(_suffix)
      endif()

      # Copy requests, we need to generalize site-packages.
      if(WITH_PYTHON_INSTALL_REQUESTS)
        set(_suffix "site-packages")
        if(${PYTHON_REQUESTS_PATH} MATCHES "dist-packages")
          set(_suffix "dist-packages")
        endif()
        install(
          DIRECTORY ${PYTHON_REQUESTS_PATH}/requests
          DESTINATION ${TARGETDIR_VER}/python/${_target_LIB}/python${PYTHON_VERSION}/${_suffix}
          PATTERN ".svn" EXCLUDE
          PATTERN "__pycache__" EXCLUDE           # * any cache *
          PATTERN "*.pyc" EXCLUDE                 # * any cache *
          PATTERN "*.pyo" EXCLUDE                 # * any cache *
        )
        # On some platforms requests does have extra dependencies.
        #
        # Either `chardet` or `charset_normalizer` is used, depending on the version of Python.
        # The code below silently skips the one that's not available, so we can list both here.
        set(_requests_deps "certifi" "chardet" "charset_normalizer" "idna" "urllib3")
        foreach(_requests_dep ${_requests_deps})
          if(EXISTS ${PYTHON_REQUESTS_PATH}/${_requests_dep})
            install(
              DIRECTORY ${PYTHON_REQUESTS_PATH}/${_requests_dep}
              DESTINATION ${TARGETDIR_VER}/python/${_target_LIB}/python${PYTHON_VERSION}/${_suffix}
              PATTERN ".svn" EXCLUDE
              PATTERN "__pycache__" EXCLUDE           # * any cache *
              PATTERN "*.pyc" EXCLUDE                 # * any cache *
              PATTERN "*.pyo" EXCLUDE                 # * any cache *
            )
          endif()
        endforeach()
        if(EXISTS ${PYTHON_REQUESTS_PATH}/six.py)
          install(
            FILES ${PYTHON_REQUESTS_PATH}/six.py
            DESTINATION ${TARGETDIR_VER}/python/${_target_LIB}/python${PYTHON_VERSION}/${_suffix}
          )
        endif()
        unset(_requests_dep)
        unset(_requests_deps)
        unset(_suffix)
      endif()
      unset(_target_LIB)
    endif()
  endif()

  if(WITH_DRACO)
    install(
      PROGRAMS $<TARGET_FILE:extern_draco>
      DESTINATION ${TARGETDIR_VER}/python/lib/python${PYTHON_VERSION}/site-packages
    )
  endif()
elseif(WIN32)
  windows_install_shared_manifest(
    FILES ${LIBDIR}/epoxy/bin/epoxy-0.dll
    ALL
  )

  if(WITH_OPENMP AND MSVC_CLANG)
    windows_install_shared_manifest(
      FILES ${CLANG_OPENMP_DLL}
      ALL
    )
  endif()

  windows_install_shared_manifest(
    FILES ${LIBDIR}/fftw3/lib/libfftw3-3.dll
    ALL
  )
  if(MSVC_ASAN)
    # The ASAN DLL's can be found in the same folder as the compiler,
    # this is the easiest way to find these.
    string(REPLACE "cl.exe" "clang_rt.asan_dynamic-x86_64.dll" ASAN_DLL ${CMAKE_C_COMPILER})
    string(REPLACE "cl.exe" "clang_rt.asan_dbg_dynamic-x86_64.dll" ASAN_DEBUG_DLL ${CMAKE_C_COMPILER})
    if(NOT EXISTS "${ASAN_DLL}")
      message(
        FATAL_ERROR
        "ASAN is enabled, but the ASAN runtime is not detected, "
        "this is an optional component during the MSVC install, please install it"
      )
    endif()
    windows_install_shared_manifest(
      FILES ${ASAN_DLL}
      RELEASE
    )
    windows_install_shared_manifest(
      FILES ${ASAN_DEBUG_DLL}
      DEBUG
    )
    unset(ASAN_DLL)
    unset(ASAN_DEBUG_DLL)
  endif()
  if(EXISTS ${LIBDIR}/openexr/bin/Iex.dll)
    windows_install_shared_manifest(
      FILES
        ${LIBDIR}/openexr/bin/Iex.dll
        ${LIBDIR}/openexr/bin/IlmThread.dll
        ${LIBDIR}/openexr/bin/OpenEXRCore.dll
        ${LIBDIR}/openexr/bin/OpenEXRUtil.dll
        ${LIBDIR}/openexr/bin/OpenEXR.dll
        ${LIBDIR}/imath/bin/imath.dll
      RELEASE
    )
    windows_install_shared_manifest(
      FILES
        ${LIBDIR}/openexr/bin/Iex_d.dll
        ${LIBDIR}/openexr/bin/IlmThread_d.dll
        ${LIBDIR}/openexr/bin/OpenEXRCore_d.dll
        ${LIBDIR}/openexr/bin/OpenEXRUtil_d.dll
        ${LIBDIR}/openexr/bin/OpenEXR_d.dll
        ${LIBDIR}/imath/bin/imath_d.dll
      DEBUG
    )
  endif()
  if(EXISTS ${LIBDIR}/openimageio/bin/openimageio.dll)
    windows_install_shared_manifest(
      FILES
        ${LIBDIR}/openimageio/bin/openimageio.dll
        ${LIBDIR}/openimageio/bin/openimageio_util.dll
      RELEASE
    )
    windows_install_shared_manifest(
      FILES
        ${LIBDIR}/openimageio/bin/openimageio_d.dll
        ${LIBDIR}/openimageio/bin/openimageio_util_d.dll
      DEBUG
    )
  endif()
  windows_install_shared_manifest(
    FILES ${LIBDIR}/gmp/lib/libgmp-10.dll
    ALL
  )
  windows_install_shared_manifest(
    FILES ${LIBDIR}/gmp/lib/libgmpxx.dll
    RELEASE
  )
  windows_install_shared_manifest(
    FILES ${LIBDIR}/gmp/lib/libgmpxx_d.dll
    DEBUG
  )

  if(WITH_WINDOWS_PDB)
    if(WITH_WINDOWS_STRIPPED_PDB)
      # Icky hack for older CMAKE from https://stackoverflow.com/a/21198501
      # `$<CONFIG>` will work in newer CMAKE but the version currently (3.12)
      # on the build-bot does not support this endeavor.
      install(
        FILES ${CMAKE_CURRENT_BINARY_DIR}/\${CMAKE_INSTALL_CONFIG_NAME}/bforartists_public.pdb
        DESTINATION .
        RENAME bforartists.pdb
      )
    else()
      install(FILES $<TARGET_PDB_FILE:bforartists> DESTINATION . RENAME bforartists.pdb)
    endif()
  endif()

  windows_install_shared_manifest(
    FILES ${LIBDIR}/openvdb/bin/openvdb.dll
    RELEASE
  )
  windows_install_shared_manifest(
    FILES ${LIBDIR}/openvdb/bin/openvdb_d.dll
    DEBUG
  )

  # This will not exist for 3.4 and earlier lib folders
  # to ease the transition, support both 3.4 and 3.5 lib
  # folders.
  if(EXISTS ${LIBDIR}/openvdb/python/pyopenvdb_d.pyd)
    install(
      FILES ${LIBDIR}/openvdb/python/pyopenvdb_d.pyd
      DESTINATION ${TARGETDIR_VER}/python/lib/site-packages
      CONFIGURATIONS Debug
    )
    install(
      FILES ${LIBDIR}/openvdb/python/pyopenvdb.pyd
      DESTINATION ${TARGETDIR_VER}/python/lib/site-packages
      CONFIGURATIONS Release;RelWithDebInfo;MinSizeRel
    )
  endif()

  windows_install_shared_manifest(
    FILES
      ${LIBDIR}/materialx/bin/MaterialXCore.dll
      ${LIBDIR}/materialx/bin/MaterialXFormat.dll
      ${LIBDIR}/materialx/bin/MaterialXGenGlsl.dll
      ${LIBDIR}/materialx/bin/MaterialXGenMdl.dll
      ${LIBDIR}/materialx/bin/MaterialXGenOsl.dll
      ${LIBDIR}/materialx/bin/MaterialXGenShader.dll
    RELEASE
  )
  windows_install_shared_manifest(
    FILES
      ${LIBDIR}/materialx/bin/MaterialXCore_d.dll
      ${LIBDIR}/materialx/bin/MaterialXFormat_d.dll
      ${LIBDIR}/materialx/bin/MaterialXGenGlsl_d.dll
      ${LIBDIR}/materialx/bin/MaterialXGenMdl_d.dll
      ${LIBDIR}/materialx/bin/MaterialXGenOsl_d.dll
      ${LIBDIR}/materialx/bin/MaterialXGenShader_d.dll
    DEBUG
  )

  if(WITH_PYTHON)
    string(REPLACE "." "" _PYTHON_VERSION_NO_DOTS ${PYTHON_VERSION})

    if(NOT WITH_PYTHON_MODULE)
      if(NOT CMAKE_COMPILER_IS_GNUCC)
        install(
          FILES
            ${LIBDIR}/python/${_PYTHON_VERSION_NO_DOTS}/bin/python${_PYTHON_VERSION_NO_DOTS}.dll
            ${LIBDIR}/python/${_PYTHON_VERSION_NO_DOTS}/bin/python3.dll
          DESTINATION ${TARGETDIR_EXE}
          CONFIGURATIONS Release;RelWithDebInfo;MinSizeRel
        )

        install(
          FILES
            ${LIBDIR}/python/${_PYTHON_VERSION_NO_DOTS}/bin/python${_PYTHON_VERSION_NO_DOTS}_d.dll
            ${LIBDIR}/python/${_PYTHON_VERSION_NO_DOTS}/bin/python3_d.dll
          DESTINATION ${TARGETDIR_EXE}
          CONFIGURATIONS Debug
        )
      endif()
    endif()

    if(WITH_PYTHON_INSTALL)
      # NOTE: as far as python is concerned `RelWithDebInfo`
      # is not debug since its without debug flags.

      install(DIRECTORY DESTINATION ${TARGETDIR_VER}/python)
      install(DIRECTORY DESTINATION ${TARGETDIR_VER}/python/lib)

      install(
        DIRECTORY ${LIBDIR}/python/${_PYTHON_VERSION_NO_DOTS}/lib
        DESTINATION ${BLENDER_VERSION}/python/
        CONFIGURATIONS Release;RelWithDebInfo;MinSizeRel
        PATTERN ".svn" EXCLUDE
        PATTERN "*_d.*" EXCLUDE                 # * debug libraries *
        PATTERN "__pycache__" EXCLUDE           # * any cache *
        PATTERN "*.pyc" EXCLUDE                 # * any cache *
        PATTERN "*.pyo" EXCLUDE                 # * any cache *
      )

      install(
        DIRECTORY ${LIBDIR}/python/${_PYTHON_VERSION_NO_DOTS}/lib
        DESTINATION ${BLENDER_VERSION}/python/
        CONFIGURATIONS Debug
        PATTERN ".svn" EXCLUDE
        PATTERN "__pycache__" EXCLUDE           # * any cache *
        PATTERN "*.pyc" EXCLUDE                 # * any cache *
        PATTERN "*.pyo" EXCLUDE                 # * any cache *
      )

      install(
        DIRECTORY ${LIBDIR}/python/${_PYTHON_VERSION_NO_DOTS}/DLLs
        DESTINATION ${BLENDER_VERSION}/python
        CONFIGURATIONS Release;RelWithDebInfo;MinSizeRel
        PATTERN "*.pdb" EXCLUDE
        PATTERN "*_d.*" EXCLUDE
      )

      install(
        DIRECTORY ${LIBDIR}/python/${_PYTHON_VERSION_NO_DOTS}/DLLs
        DESTINATION ${BLENDER_VERSION}/python
        CONFIGURATIONS Debug
      )

      install(
        FILES
          ${LIBDIR}/python/${_PYTHON_VERSION_NO_DOTS}/bin/python${_PYTHON_VERSION_NO_DOTS}.dll
          ${LIBDIR}/python/${_PYTHON_VERSION_NO_DOTS}/bin/python.exe
        DESTINATION ${BLENDER_VERSION}/python/bin
        CONFIGURATIONS Release;RelWithDebInfo;MinSizeRel
      )
      install(
        FILES
          ${LIBDIR}/python/${_PYTHON_VERSION_NO_DOTS}/bin/python${_PYTHON_VERSION_NO_DOTS}_d.dll
          ${LIBDIR}/python/${_PYTHON_VERSION_NO_DOTS}/bin/python_d.exe
        DESTINATION ${BLENDER_VERSION}/python/bin
        CONFIGURATIONS Debug
      )

      if(EXISTS ${LIBDIR}/openimageio/lib/python${PYTHON_VERSION}/site-packages) #this will only exist for 3.5+
        install(
          DIRECTORY ${LIBDIR}/openimageio/lib/python${PYTHON_VERSION}/site-packages/
          DESTINATION ${TARGETDIR_VER}/python/lib/site-packages/
          CONFIGURATIONS Release;RelWithDebInfo;MinSizeRel
          PATTERN ".svn" EXCLUDE
          PATTERN "__pycache__" EXCLUDE           # * any cache *
          PATTERN "*.pyc" EXCLUDE                 # * any cache *
          PATTERN "*.pyo" EXCLUDE                 # * any cache *
        )
      endif()
      if(EXISTS ${LIBDIR}/openimageio/lib/python${PYTHON_VERSION}_debug/site-packages)
        install(
          DIRECTORY ${LIBDIR}/openimageio/lib/python${PYTHON_VERSION}_debug/site-packages/
          DESTINATION ${TARGETDIR_VER}/python/lib/site-packages/
          CONFIGURATIONS Debug
          PATTERN ".svn" EXCLUDE
          PATTERN "__pycache__" EXCLUDE           # * any cache *
          PATTERN "*.pyc" EXCLUDE                 # * any cache *
          PATTERN "*.pyo" EXCLUDE                 # * any cache *
        )
      endif()

      # This will not exist for 3.4 and earlier lib folders
      # to ease the transition, support both 3.4 and 3.5 lib
      # folders.
      if(EXISTS ${USD_LIBRARY_DIR}/python/)
        install(
          DIRECTORY ${USD_LIBRARY_DIR}/python/
          DESTINATION ${TARGETDIR_VER}/python/lib/site-packages
          CONFIGURATIONS Release;RelWithDebInfo;MinSizeRel
          PATTERN ".svn" EXCLUDE
          PATTERN "__pycache__" EXCLUDE           # * any cache *
          PATTERN "*.pyc" EXCLUDE                 # * any cache *
          PATTERN "*.pyo" EXCLUDE                 # * any cache *
        )
      endif()
      if(EXISTS ${USD_LIBRARY_DIR}/debug/python/)
        install(
          DIRECTORY ${USD_LIBRARY_DIR}/debug/python/
          DESTINATION ${TARGETDIR_VER}/python/lib/site-packages
          CONFIGURATIONS Debug
          PATTERN ".svn" EXCLUDE
          PATTERN "__pycache__" EXCLUDE           # * any cache *
          PATTERN "*.pyc" EXCLUDE                 # * any cache *
          PATTERN "*.pyo" EXCLUDE                 # * any cache *
        )
      endif()

      # MaterialX python bindings
      install(
        DIRECTORY ${LIBDIR}/materialx/python/Release/MaterialX
        DESTINATION ${TARGETDIR_VER}/python/lib/site-packages/
        CONFIGURATIONS Release;RelWithDebInfo;MinSizeRel
        PATTERN ".svn" EXCLUDE
        PATTERN "__pycache__" EXCLUDE           # * any cache *
        PATTERN "*.pyc" EXCLUDE                 # * any cache *
        PATTERN "*.pyo" EXCLUDE                 # * any cache *
      )
      install(
        DIRECTORY ${LIBDIR}/materialx/python/Debug/MaterialX
        DESTINATION ${TARGETDIR_VER}/python/lib/site-packages/
        CONFIGURATIONS Debug
        PATTERN ".svn" EXCLUDE
        PATTERN "__pycache__" EXCLUDE           # * any cache *
        PATTERN "*.pyc" EXCLUDE                 # * any cache *
        PATTERN "*.pyo" EXCLUDE                 # * any cache *
      )

      if(WINDOWS_PYTHON_DEBUG)
        install(
          FILES
            ${LIBDIR}/python/${_PYTHON_VERSION_NO_DOTS}/libs/python${_PYTHON_VERSION_NO_DOTS}.pdb
          DESTINATION "."
          CONFIGURATIONS Release;RelWithDebInfo;MinSizeRel
        )

        install(
          FILES
            ${LIBDIR}/python/${_PYTHON_VERSION_NO_DOTS}/libs/python${_PYTHON_VERSION_NO_DOTS}_d.pdb
          DESTINATION "."
          CONFIGURATIONS Debug
        )
      endif()
    endif()

  endif()

  # Filenames change slightly between FFMPEG versions check both 5.0 and fallback to 4.4
  # to ease the transition between versions.
  if(EXISTS "${LIBDIR}/ffmpeg/lib/avcodec-59.dll")
    windows_install_shared_manifest(
      FILES
        ${LIBDIR}/ffmpeg/lib/avcodec-59.dll
        ${LIBDIR}/ffmpeg/lib/avformat-59.dll
        ${LIBDIR}/ffmpeg/lib/avdevice-59.dll
        ${LIBDIR}/ffmpeg/lib/avutil-57.dll
        ${LIBDIR}/ffmpeg/lib/swscale-6.dll
        ${LIBDIR}/ffmpeg/lib/swresample-4.dll
      ALL
    )
  else()
    windows_install_shared_manifest(
      FILES
        ${LIBDIR}/ffmpeg/lib/avcodec-58.dll
        ${LIBDIR}/ffmpeg/lib/avformat-58.dll
        ${LIBDIR}/ffmpeg/lib/avdevice-58.dll
        ${LIBDIR}/ffmpeg/lib/avutil-56.dll
        ${LIBDIR}/ffmpeg/lib/swscale-5.dll
        ${LIBDIR}/ffmpeg/lib/swresample-3.dll
      ALL
    )
  endif()
  windows_install_shared_manifest(
    FILES
      ${LIBDIR}/tbb/bin/tbb.dll
    RELEASE
  )
  windows_install_shared_manifest(
    FILES
      ${LIBDIR}/tbb/bin/tbb_debug.dll
    DEBUG
  )
  if(WITH_TBB_MALLOC_PROXY)
    windows_install_shared_manifest(
      FILES
        ${LIBDIR}/tbb/bin/tbbmalloc.dll
        ${LIBDIR}/tbb/bin/tbbmalloc_proxy.dll
      RELEASE
    )
    windows_install_shared_manifest(
      FILES
        ${LIBDIR}/tbb/bin/tbbmalloc_debug.dll
        ${LIBDIR}/tbb/bin/tbbmalloc_proxy_debug.dll
      DEBUG
    )
    list(APPEND LIB ${TBB_MALLOC_LIBRARIES})
  endif()

  windows_install_shared_manifest(
    FILES ${LIBDIR}/sndfile/lib/libsndfile-1.dll
    ALL
  )

  windows_install_shared_manifest(
    FILES ${LIBDIR}/shaderc/bin/shaderc_shared.dll
    RELEASE
  )

  windows_install_shared_manifest(
    FILES ${LIBDIR}/shaderc/bin/shaderc_shared_d.dll
    DEBUG
  )

  windows_install_shared_manifest(
    FILES
      ${LIBDIR}/openal/lib/OpenAL32.dll
    ALL
  )

  windows_install_shared_manifest(
    FILES ${LIBDIR}/sdl/lib/SDL2.dll
    ALL
  )

  if(WITH_SYSTEM_AUDASPACE)
    install(
      FILES
        ${LIBDIR}/audaspace/lib/audaspace.dll
        ${LIBDIR}/audaspace/lib/audaspace-c.dll
        ${LIBDIR}/audaspace/lib/audaspace-py.dll
      DESTINATION "."
    )
  endif()


  if(NOT WITH_PYTHON_MODULE)
    install(
      FILES
        ${CMAKE_SOURCE_DIR}/release/windows/batch/blender_debug_gpu.cmd
        ${CMAKE_SOURCE_DIR}/release/windows/batch/blender_debug_gpu_glitchworkaround.cmd
        ${CMAKE_SOURCE_DIR}/release/windows/batch/blender_debug_log.cmd
        ${CMAKE_SOURCE_DIR}/release/windows/batch/blender_factory_startup.cmd
        ${CMAKE_SOURCE_DIR}/release/windows/batch/blender_oculus.cmd
        ${CMAKE_SOURCE_DIR}/release/windows/batch/oculus.json
      DESTINATION ${TARGETDIR_EXE}
    )
  endif()

  if(WITH_BLENDER_THUMBNAILER)
    install(
      TARGETS BlendThumb
      DESTINATION "."
    )
  endif()

  if(WITH_DRACO)
    install(
      PROGRAMS $<TARGET_FILE:extern_draco>
      DESTINATION ${TARGETDIR_VER}/python/lib/site-packages
    )
  endif()

  if(WITH_PYTHON_MODULE AND TARGETDIR_BPY)
    install(
      TARGETS blender
      LIBRARY DESTINATION ${TARGETDIR_BPY}
    )
  endif()

  if(PLATFORM_BUNDLED_LIBRARIES)
    install(
      FILES ${PLATFORM_BUNDLED_LIBRARIES}
      DESTINATION ${TARGETDIR_EXE}
    )
  endif()
elseif(APPLE)
  if(NOT WITH_PYTHON_MODULE)
    # Uppercase name for app bundle.
    set_target_properties(bforartists PROPERTIES OUTPUT_NAME Bforartists)
  endif()

<<<<<<< HEAD
  # Handy install macro to exclude files, we use \$ escape for the "to"
  # argument when calling so `${BUILD_TYPE}` does not get expanded.
  macro(install_dir from to)
    install(
      DIRECTORY ${from}
      DESTINATION ${to}
      PATTERN ".git" EXCLUDE
      PATTERN ".svn" EXCLUDE
      PATTERN "*.pyc" EXCLUDE
      PATTERN "*.pyo" EXCLUDE
      PATTERN "*.orig" EXCLUDE
      PATTERN "*.rej" EXCLUDE
      PATTERN "__pycache__" EXCLUDE
      PATTERN "__MACOSX" EXCLUDE
      PATTERN ".DS_Store" EXCLUDE
      PATTERN "config-${PYTHON_VERSION}/*.a" EXCLUDE  # static lib
      PATTERN "lib2to3" EXCLUDE                   # ./lib2to3
      PATTERN "tkinter" EXCLUDE                   # ./tkinter
      PATTERN "lib-dynload/_tkinter.*" EXCLUDE    # ./lib-dynload/_tkinter.co
      PATTERN "idlelib" EXCLUDE                   # ./idlelib
      PATTERN "test" EXCLUDE                      # ./test
      PATTERN "turtledemo" EXCLUDE                # ./turtledemo
      PATTERN "turtle.py" EXCLUDE                 # ./turtle.py
      PATTERN "wininst*.exe" EXCLUDE              # from distutils, avoid malware false positive
    )
  endmacro()

  set(OSX_APP_SOURCEDIR ${CMAKE_SOURCE_DIR}/release/darwin/Bforartists.app)
=======
  set(OSX_APP_SOURCEDIR ${CMAKE_SOURCE_DIR}/release/darwin/Blender.app)
>>>>>>> f1c436a2

  # Setup `Info.plist`.
  execute_process(
    COMMAND date "+%Y-%m-%d"
    OUTPUT_VARIABLE BLENDER_DATE
    OUTPUT_STRIP_TRAILING_WHITESPACE
  )

  set_target_properties(bforartists PROPERTIES
    MACOSX_BUNDLE_INFO_PLIST ${OSX_APP_SOURCEDIR}/Contents/Info.plist
    MACOSX_BUNDLE_SHORT_VERSION_STRING "${BFORARTISTS_VERSION}.${BFORARTISTS_VERSION_PATCH}"
    MACOSX_BUNDLE_LONG_VERSION_STRING "${BFORARTISTS_VERSION}.${BFORARTISTS_VERSION_PATCH} ${BLENDER_DATE}"
  )

  # Gather the date in finder-style.
  execute_process(
    COMMAND date "+%m/%d/%Y/%H:%M"
    OUTPUT_VARIABLE SETFILE_DATE
    OUTPUT_STRIP_TRAILING_WHITESPACE
  )

  # Give the bundle actual creation/modification date.
  #
  # Note that the directory might not yet exist, which happens when CMAKE is first run.
  if(NOT EXISTS ${EXECUTABLE_OUTPUT_PATH}/Bforartists.app)
    file(MAKE_DIRECTORY ${EXECUTABLE_OUTPUT_PATH}/Bforartists.app)
  endif()
  execute_process(
    COMMAND SetFile -d ${SETFILE_DATE} -m ${SETFILE_DATE} ${EXECUTABLE_OUTPUT_PATH}/Bforartists.app
  )

  install(
    TARGETS bforartists
    DESTINATION "."
  )

  install(
    FILES ${OSX_APP_SOURCEDIR}/Contents/PkgInfo
    DESTINATION Bforartists.app/Contents
  )

  install_dir(
    ${OSX_APP_SOURCEDIR}/Contents/Resources
    Bforartists.app/Contents/
  )

  if(WITH_BLENDER_THUMBNAILER)
    install(
      TARGETS blender-thumbnailer
      DESTINATION Blender.app/Contents/MacOS/
    )
  endif()

  if(PLATFORM_BUNDLED_LIBRARIES AND TARGETDIR_LIB)
    install(
      FILES ${PLATFORM_BUNDLED_LIBRARIES}
      DESTINATION ${TARGETDIR_LIB}
    )
  endif()

  if(WITH_VULKAN_BACKEND)
    install(
      FILES ${VULKAN_LIBRARY} ${MOLTENVK_LIBRARY}
      DESTINATION ${TARGETDIR_LIB}
    )
  endif()

  # Python.
  if(WITH_PYTHON AND NOT WITH_PYTHON_MODULE AND NOT WITH_PYTHON_FRAMEWORK)
    # Copy the python libraries into the install directory.
    install_dir(
      ${PYTHON_LIBPATH}/python${PYTHON_VERSION}
      ${TARGETDIR_VER}/python/lib
    )

    # Install Python executable.
    install(
      PROGRAMS ${PYTHON_EXECUTABLE}
      DESTINATION ${TARGETDIR_VER}/python/bin
    )

    # Needed for `distutils/pip`.
    # Get the last part of the include dir, will be `python{version}{abiflag}`.
    get_filename_component(_py_inc_suffix ${PYTHON_INCLUDE_DIR} NAME)
    install(
      FILES ${PYTHON_INCLUDE_DIR}/pyconfig.h
      DESTINATION ${TARGETDIR_VER}/python/include/${_py_inc_suffix}
    )
    unset(_py_inc_suffix)
  endif()

  if(WITH_PYTHON_MODULE AND TARGETDIR_BPY)
    install(
      TARGETS blender
      LIBRARY DESTINATION ${TARGETDIR_BPY}
    )
  endif()

  if(WITH_DRACO)
    install(
      PROGRAMS $<TARGET_FILE:extern_draco>
      DESTINATION ${TARGETDIR_VER}/python/lib/python${PYTHON_VERSION}/site-packages
    )
  endif()
endif()

# -----------------------------------------------------------------------------
# Generic Install, for all targets

if(DEFINED TARGETDIR_TEXT)

  configure_file(
    ${CMAKE_SOURCE_DIR}/release/text/readme.html
    ${CMAKE_BINARY_DIR}/release/text/readme.html
    @ONLY
  )
  list(APPEND BLENDER_TEXT_FILES
    ${CMAKE_BINARY_DIR}/release/text/readme.html
  )

  install(
    FILES ${BLENDER_TEXT_FILES}
    DESTINATION "${TARGETDIR_TEXT}"
  )

  install(
    DIRECTORY ${CMAKE_SOURCE_DIR}/release/license
    DESTINATION "${TARGETDIR_TEXT}"
)
endif()

# Install more files specified elsewhere.
delayed_do_install(${TARGETDIR_VER})

unset(BLENDER_TEXT_FILES)
unset(TARGETDIR_TEXT)


# -----------------------------------------------------------------------------
# Geometry Icons

# Geometry icons.
get_property(_icon_names GLOBAL PROPERTY ICON_GEOM_NAMES)
set(_icon_files)
foreach(_f ${_icon_names})
  list(APPEND _icon_files
    "${CMAKE_SOURCE_DIR}/release/datafiles/icons/${_f}.dat"
  )
endforeach()
install(
  FILES ${_icon_files}
  DESTINATION ${TARGETDIR_VER}/datafiles/icons
)

unset(_icon_names)
unset(_icon_files)
unset(_f)


# -----------------------------------------------------------------------------
# Studio Lights

install(
  DIRECTORY ${CMAKE_SOURCE_DIR}/release/datafiles/studiolights
  DESTINATION ${TARGETDIR_VER}/datafiles
)


# -----------------------------------------------------------------------------
# Bundle assets

set(ASSET_BUNDLE_DIR ${CMAKE_SOURCE_DIR}/../lib/assets/publish/)

if(EXISTS "${ASSET_BUNDLE_DIR}")
  install(
    DIRECTORY ${ASSET_BUNDLE_DIR}
    DESTINATION ${TARGETDIR_VER}/datafiles/assets
    PATTERN ".svn" EXCLUDE
  )
endif()


# -----------------------------------------------------------------------------
# Setup link libraries

add_dependencies(bforartists makesdna)
target_link_libraries(bforartists ${LIB})
unset(LIB)

setup_platform_linker_flags(bforartists)
setup_platform_linker_libs(bforartists)

if(DEFINED PLATFORM_SYMBOLS_MAP)
  set_target_properties(bforartists PROPERTIES LINK_DEPENDS ${PLATFORM_SYMBOLS_MAP})
endif()

blender_target_include_dirs(bforartists ${INC})

# -----------------------------------------------------------------------------
# USD registry.

# USD requires a set of JSON files that define the standard schemas.
# These files are required at runtime.
if(WITH_USD)
  add_definitions(-DWITH_USD)
  absolute_include_dirs(../blender/io/usd)
endif()

# Always install USD shared library and datafiles regardless if Blender
# itself uses them, the bundled Python module still needs it.
if((DEFINED LIBDIR) AND TARGETDIR_LIB)
  # On windows the usd library sits in ./blender.shared copy the files
  # relative to the location of the USD dll, if the dll does not exist
  # assume we are linking against the static 3.5 lib.
  if(WITH_USD)
    if(WIN32 AND
        (
          EXISTS ${LIBDIR}/usd/lib/usd_usd_ms.dll OR  # USD 22.03
          EXISTS ${LIBDIR}/usd/lib/usd_ms.dll         # USD 22.11
        )
      )
      install(DIRECTORY
        ${USD_LIBRARY_DIR}/usd
        DESTINATION ${TARGETDIR_LIB}
      )
    elseif(USD_PYTHON_SUPPORT)
      install(DIRECTORY
        ${USD_LIBRARY_DIR}/usd
        DESTINATION ${TARGETDIR_LIB}
      )
    else()
      install(DIRECTORY
        ${USD_LIBRARY_DIR}/usd
        DESTINATION "${TARGETDIR_VER}/datafiles"
      )
    endif()
  endif()
  if(WIN32)
    # If this file exists we are building against a 3.5 22.03 library folder
    # that needs these dll's installed.
    if(EXISTS ${LIBDIR}/usd/lib/usd_usd_ms.dll)
      windows_install_shared_manifest(FILES
        ${LIBDIR}/usd/lib/usd_usd_ms.dll
        RELEASE
      )
      windows_install_shared_manifest(FILES
        ${LIBDIR}/usd/lib/usd_usd_ms_d.dll
        DEBUG
      )
    endif()
    # If this file exists we are building against a 3.5 22.11 library folder
    # that needs these dll's installed.
    if(EXISTS ${LIBDIR}/usd/lib/usd_ms.dll)
      windows_install_shared_manifest(FILES
        ${LIBDIR}/usd/lib/usd_ms.dll
        RELEASE
      )
      windows_install_shared_manifest(FILES
        ${LIBDIR}/usd/lib/usd_ms_d.dll
        DEBUG
      )
    endif()
  endif()
endif()

# Always install MaterialX files regardless if Blender itself uses them, the
# bundled Python module still needs it.
if((DEFINED LIBDIR) AND TARGETDIR_LIB AND WITH_MATERIALX )
  install(
    DIRECTORY ${LIBDIR}/materialx/libraries
    DESTINATION "${TARGETDIR_LIB}/materialx"
  )
endif()

if(WIN32)
  set(BOOST_COMPONENTS atomic chrono date_time filesystem
    iostreams locale program_options regex
    serialization system thread wave wserialization
    python${_PYTHON_VERSION_NO_DOTS} numpy${_PYTHON_VERSION_NO_DOTS}
  )
  foreach(component ${BOOST_COMPONENTS})
    if(EXISTS ${BOOST_LIBPATH}/${BOOST_PREFIX}boost_${component}-${BOOST_POSTFIX}.dll)
      windows_install_shared_manifest(
        FILES ${BOOST_LIBPATH}/${BOOST_PREFIX}boost_${component}-${BOOST_POSTFIX}.dll
        RELEASE
      )
      windows_install_shared_manifest(
        FILES ${BOOST_LIBPATH}/${BOOST_PREFIX}boost_${component}-${BOOST_DEBUG_POSTFIX}.dll
        DEBUG
      )
    endif()
  endforeach()
endif()

# `vcpkg` substitutes our libraries with theirs, which will cause issues when you you run
# these builds on other systems due to missing DLL's. So we opt out the use of `vcpkg`.
if(WIN32)
  set_target_properties(bforartists PROPERTIES VS_GLOBAL_VcpkgEnabled "false")
  set_target_properties(bforartists PROPERTIES
    PDB_NAME "bforartists_private"
    PDB_OUTPUT_DIRECTORY "${CMAKE_CURRENT_BINARY_DIR}/$<CONFIG>"
  )
  if(WITH_WINDOWS_PDB AND WITH_WINDOWS_STRIPPED_PDB)
    # This is slightly messy, but single target generators like ninja will not have the
    # `CMAKE_CFG_INTDIR` variable and multi-target generators like `msbuild` will not have
    # `CMAKE_BUILD_TYPE`. This can be simplified by `target_link_options` and the `$<CONFIG>`
    # generator expression in newer CMAKE (2.13+) but until that time this fill have suffice.
    if(CMAKE_BUILD_TYPE)
      set_property(
        TARGET bforartists APPEND_STRING PROPERTY LINK_FLAGS
        " /PDBSTRIPPED:${CMAKE_CURRENT_BINARY_DIR}/${CMAKE_BUILD_TYPE}/bforartists_public.pdb"
      )
    else()
      set_property(
        TARGET bforartists APPEND_STRING PROPERTY LINK_FLAGS
        " /PDBSTRIPPED:${CMAKE_CURRENT_BINARY_DIR}/${CMAKE_CFG_INTDIR}/bforartists_public.pdb"
      )
    endif()
  endif()
endif()

# -----------------------------------------------------------------------------
# Setup launcher

if(WIN32 AND NOT WITH_PYTHON_MODULE)
  install(
    TARGETS bforartists
    COMPONENT Bforartists
    DESTINATION "."
  )
  set_target_properties(
    bforartists
    PROPERTIES
      VS_USER_PROPS "bforartists.Cpp.user.props"
  )
endif()

# -----------------------------------------------------------------------------
# Windows shared library manifest
if(WIN32)
  windows_generate_shared_manifest()
endif()

# -----------------------------------------------------------------------------
# Steps that Run Blender
#
# As executing Blender is needed - it's important this operation runs after the shared
# libraries have been installed to their destination.

if(UNIX AND NOT APPLE)
  if(NOT WITH_PYTHON_MODULE)
    if(WITH_DOC_MANPAGE)
      install(
        CODE "\
execute_process(\
  COMMAND \
  \"${CMAKE_SOURCE_DIR}/doc/manpage/blender.1.py\" \
  --blender \"${EXECUTABLE_OUTPUT_PATH}/bforartists\" \
  --output \"${CMAKE_CURRENT_BINARY_DIR}/blender.1\"\
)"
        DEPENDS bforartists
      )

      if(WITH_INSTALL_PORTABLE)
        install(
          FILES ${CMAKE_CURRENT_BINARY_DIR}/blender.1
          DESTINATION "."
        )
      else()
        # Manual page (only with `blender` binary).
        install(
          FILES ${CMAKE_CURRENT_BINARY_DIR}/blender.1
          DESTINATION share/man/man1
        )
      endif()
    endif()
  endif()
endif()

# -----------------------------------------------------------------------------
# Post-install script

if(POSTINSTALL_SCRIPT)
  install(SCRIPT ${POSTINSTALL_SCRIPT})
endif()<|MERGE_RESOLUTION|>--- conflicted
+++ resolved
@@ -1301,38 +1301,7 @@
     set_target_properties(bforartists PROPERTIES OUTPUT_NAME Bforartists)
   endif()
 
-<<<<<<< HEAD
-  # Handy install macro to exclude files, we use \$ escape for the "to"
-  # argument when calling so `${BUILD_TYPE}` does not get expanded.
-  macro(install_dir from to)
-    install(
-      DIRECTORY ${from}
-      DESTINATION ${to}
-      PATTERN ".git" EXCLUDE
-      PATTERN ".svn" EXCLUDE
-      PATTERN "*.pyc" EXCLUDE
-      PATTERN "*.pyo" EXCLUDE
-      PATTERN "*.orig" EXCLUDE
-      PATTERN "*.rej" EXCLUDE
-      PATTERN "__pycache__" EXCLUDE
-      PATTERN "__MACOSX" EXCLUDE
-      PATTERN ".DS_Store" EXCLUDE
-      PATTERN "config-${PYTHON_VERSION}/*.a" EXCLUDE  # static lib
-      PATTERN "lib2to3" EXCLUDE                   # ./lib2to3
-      PATTERN "tkinter" EXCLUDE                   # ./tkinter
-      PATTERN "lib-dynload/_tkinter.*" EXCLUDE    # ./lib-dynload/_tkinter.co
-      PATTERN "idlelib" EXCLUDE                   # ./idlelib
-      PATTERN "test" EXCLUDE                      # ./test
-      PATTERN "turtledemo" EXCLUDE                # ./turtledemo
-      PATTERN "turtle.py" EXCLUDE                 # ./turtle.py
-      PATTERN "wininst*.exe" EXCLUDE              # from distutils, avoid malware false positive
-    )
-  endmacro()
-
   set(OSX_APP_SOURCEDIR ${CMAKE_SOURCE_DIR}/release/darwin/Bforartists.app)
-=======
-  set(OSX_APP_SOURCEDIR ${CMAKE_SOURCE_DIR}/release/darwin/Blender.app)
->>>>>>> f1c436a2
 
   # Setup `Info.plist`.
   execute_process(
