# SPDX-FileCopyrightText: 2006 Blender Authors
#
# SPDX-License-Identifier: GPL-2.0-or-later

set(INC
  ../blender/blenkernel
  ../blender/editors/include
  ../blender/gpu
  ../blender/imbuf
  ../blender/io/usd
  ../blender/bmesh
  ../blender/makesrna
  ../blender/render
  ../blender/windowmanager
)

set(LIB
  PRIVATE bf::blenlib
  PRIVATE bf::depsgraph
  PRIVATE bf::dna
  PRIVATE bf::intern::clog
  PRIVATE bf::intern::guardedalloc
  bf_windowmanager
)

if(HAVE_FEENABLEEXCEPT)
  add_definitions(-DHAVE_FEENABLEEXCEPT)
endif()

if(WITH_STRSIZE_DEBUG)
  add_definitions(-DWITH_STRSIZE_DEBUG)
endif()

if(WITH_TBB)
  # Force TBB libraries to be in front of MKL (part of `OpenImageDenoise`), so
  # that it is initialized before MKL and static library initialization order issues are avoided.
  #
  # This isn't fully robust but seems to work.
  list(INSERT LIB 0 ${TBB_LIBRARIES})
  list(INSERT LIB 0 bf_blenkernel)
endif()

if(WIN32)
  list(APPEND INC ../../intern/utfconv)
endif()

if(WITH_LIBMV)
  list(APPEND INC ../../intern/libmv)
  add_definitions(-DWITH_LIBMV)
endif()

if(WITH_CYCLES)
  add_definitions(-DWITH_CYCLES)
  if(WITH_CYCLES_LOGGING)
    list(APPEND INC ../../intern/cycles/blender)
    add_definitions(-DWITH_CYCLES_LOGGING)
  endif()
endif()

if(WITH_OPENGL_BACKEND)
  add_definitions(-DWITH_OPENGL_BACKEND)
endif()

if(WITH_VULKAN_BACKEND)
  add_definitions(-DWITH_VULKAN_BACKEND)
endif()

if(WITH_RENDERDOC)
  add_definitions(-DWITH_RENDERDOC)
endif()

if(WITH_CODEC_FFMPEG)
  add_definitions(-DWITH_FFMPEG)
endif()

if(WITH_TBB)
  list(APPEND INC ${TBB_INCLUDE_DIRS})
  if(WIN32)
    # For `pragma` that links `tbbmalloc_proxy.lib`.
    link_directories(${LIBDIR}/tbb/lib)
  endif()
endif()

if(WIN32)
  # Windows.h will define min/max macros that will collide with the stl versions.
  add_definitions(-DNOMINMAX)
endif()

if(WITH_USD)
  # USD links libMaterialX, when using pre-compiled libraries
  # ensures `usd_ms` can find `MaterialXRender` and friends.
  #
  # NOTE: This is _only_ needed when linking blender before the install target runs.
  # Once MATERIALX libraries have been copied into `TARGETDIR_LIB` then Blender will link.
  # Don't rely on this though as failing on a fresh build is no good and the library
  # files could get outdated too.
  if(DEFINED LIBDIR)
    link_directories(${LIBDIR}/materialx/lib)
  endif()
endif()

if(WITH_PYTHON)
  list(APPEND INC ../blender/python)
  add_definitions(-DWITH_PYTHON)

  if(WITH_PYTHON_SECURITY)
    add_definitions(-DWITH_PYTHON_SECURITY)
  endif()
endif()

if(WITH_HEADLESS)
  add_definitions(-DWITH_HEADLESS)
endif()

if(WITH_SDL)
  if(WITH_SDL_DYNLOAD)
    list(APPEND INC ../../extern/sdlew/include)
    add_definitions(-DWITH_SDL_DYNLOAD)
  endif()
  add_definitions(-DWITH_SDL)
endif()

if(WITH_BINRELOC)
  list(APPEND INC ${BINRELOC_INCLUDE_DIRS})
  add_definitions(-DWITH_BINRELOC)
endif()

if(WITH_FREESTYLE)
  list(APPEND INC ../blender/freestyle)
  add_definitions(-DWITH_FREESTYLE)
endif()

if(WITH_XR_OPENXR)
  add_definitions(-DWITH_XR_OPENXR)
endif()

if(WITH_GMP)
  list(APPEND INC ${GMP_INCLUDE_DIRS})
  add_definitions(-DWITH_GMP)
endif()

if(WITH_OPENCOLORIO)
  add_definitions(-DWITH_OCIO)
endif()

# Setup the EXE sources and `buildinfo`.
set(SRC
  creator.cc
  creator_args.cc
  creator_signals.cc

  creator_intern.h
)

# MSVC 2010 gives linking errors with the manifest.
if(WIN32 AND NOT UNIX)
  # bfa: modifed BLEN_VER_RC_STR to show patch version as well
  add_definitions(
    -DBLEN_VER_RC_STR="${BFORARTISTS_VERSION}.${BFORARTISTS_VERSION_PATCH}"
    -DBLEN_VER_RC_1=${BFORARTISTS_VERSION_MAJOR}
    -DBLEN_VER_RC_2=${BFORARTISTS_VERSION_MINOR}
    -DBLEN_VER_RC_3=${BFORARTISTS_VERSION_PATCH}
    -DBLEN_VER_RC_4=0
  )


  list(APPEND SRC
    ${CMAKE_SOURCE_DIR}/release/windows/icons/winblender.rc
    ${CMAKE_BINARY_DIR}/blender.exe.manifest
  )
endif()

if(WITH_BUILDINFO)
  add_definitions(-DWITH_BUILDINFO)
  # --------------------------------------------------------------------------
  # These defines could all be moved into the header below

  # Write strings into a separate header since we can escape C-strings
  # in a way that's not practical when passing defines.
  set(BUILD_PLATFORM "${CMAKE_SYSTEM_NAME}")
  set(BUILD_TYPE "${CMAKE_BUILD_TYPE}")
  set(BUILD_CFLAGS "${CMAKE_C_FLAGS}")
  set(BUILD_CXXFLAGS "${CMAKE_CXX_FLAGS}")
  set(BUILD_LINKFLAGS "${PLATFORM_LINKFLAGS}")
  set(BUILD_SYSTEM "CMake")

  if(WITH_COMPILER_SHORT_FILE_MACRO)
    # It's not necessary to include path information
    # about the system building Blender in the executable.
    string(REPLACE "${PLATFORM_CFLAGS_FMACRO_PREFIX_MAP}" " " BUILD_CFLAGS "${BUILD_CFLAGS}")
    string(REPLACE "${PLATFORM_CFLAGS_FMACRO_PREFIX_MAP}" " " BUILD_CXXFLAGS "${BUILD_CXXFLAGS}")
  endif()

  # Use `configure_file` instead of definitions since properly
  # escaping the multiple command line arguments which themselves
  # contain strings and spaces becomes overly error-prone & complicated.
  configure_file(
    "${CMAKE_SOURCE_DIR}/build_files/cmake/buildinfo_static.h.in"
    "${CMAKE_CURRENT_BINARY_DIR}/buildinfo_static.h"
    ESCAPE_QUOTES
    @ONLY
  )

  unset(BUILD_PLATFORM)
  unset(BUILD_TYPE)
  unset(BUILD_CFLAGS)
  unset(BUILD_CXXFLAGS)
  unset(BUILD_LINKFLAGS)
  unset(BUILD_SYSTEM)

  # --------------------------------------------------------------------------
  # Write header for values that change each build
  #
  # NOTE: generated file is in build directory `source/creator`
  # except when used as an include path.

  add_definitions(-DWITH_BUILDINFO_HEADER)

  # Include the output directory, where the `buildinfo.h` file is generated.
  include_directories(${CMAKE_CURRENT_BINARY_DIR})


  # XXX: `${buildinfo_h_fake}` is used here,
  # because we rely on that file being detected as missing
  # every build so that the real header `buildinfo.h` is updated.
  #
  # Keep this until we find a better way to resolve!

  set(buildinfo_h_real "${CMAKE_CURRENT_BINARY_DIR}/buildinfo.h")
  set(buildinfo_h_fake "${CMAKE_CURRENT_BINARY_DIR}/buildinfo.h_fake")

  if(EXISTS ${buildinfo_h_fake})
    message(
      FATAL_ERROR
      "File \"${buildinfo_h_fake}\" found, this should never be created, remove!"
    )
  endif()

  # From the CMAKE documentation "If the output of the custom command is not actually created as a
  # file on disk it should be marked with the SYMBOLIC source file property."
  #
  # Not doing this leads to build warnings for the not generated file on
  # MS-Windows when using `msbuild`.
  set_source_files_properties(${buildinfo_h_fake} PROPERTIES SYMBOLIC TRUE)

  # a custom target that is always built
  add_custom_target(
    buildinfo ALL
    DEPENDS ${buildinfo_h_fake}
  )

  # Creates `buildinfo.h` using CMAKE script.
  add_custom_command(
    OUTPUT
      ${buildinfo_h_fake}  # ensure we always run
      ${buildinfo_h_real}
    COMMAND
      ${CMAKE_COMMAND}
      -DSOURCE_DIR=${CMAKE_SOURCE_DIR}
      # Overrides only used when non-empty strings.
      -DBUILD_DATE=${BUILDINFO_OVERRIDE_DATE}
      -DBUILD_TIME=${BUILDINFO_OVERRIDE_TIME}
      -P ${CMAKE_SOURCE_DIR}/build_files/cmake/buildinfo.cmake
    )

  # `buildinfo.h` is a generated file.
  set_source_files_properties(
    ${buildinfo_h_real}
    PROPERTIES GENERATED TRUE
    HEADER_FILE_ONLY TRUE)

  unset(buildinfo_h_real)
  unset(buildinfo_h_fake)

  # Add dependencies below, after adding Blender
  # -------------- done with header values.

  list(APPEND SRC
    buildinfo.c
  )

  # make an object library so can load with it in tests
  add_library(buildinfoobj OBJECT buildinfo.c)
  add_dependencies(buildinfoobj buildinfo)
endif()

add_cc_flags_custom_test(bforartists)

# message(STATUS "Configuring blender")
if(WITH_PYTHON_MODULE)
  add_definitions(-DWITH_PYTHON_MODULE)

  # Creates `./bpy/__init__.so` which can be imported as a Python module.
  #
  # Note that 'SHARED' works on Linux and Windows, but not MACOS which _must_ be 'MODULE'.
  add_library(bforartists MODULE ${SRC})


  get_property(GENERATOR_IS_MULTI_CONFIG GLOBAL PROPERTY GENERATOR_IS_MULTI_CONFIG)
  if(GENERATOR_IS_MULTI_CONFIG)
    set(BPY_OUTPUT_DIRECTORY ${CMAKE_BINARY_DIR}/bin/$<CONFIG>/bpy)
  else()
    set(BPY_OUTPUT_DIRECTORY ${CMAKE_BINARY_DIR}/bin/bpy)
  endif()

  set_target_properties(
    bforartists
    PROPERTIES
      PREFIX ""
      OUTPUT_NAME __init__
      LIBRARY_OUTPUT_DIRECTORY ${BPY_OUTPUT_DIRECTORY}
      RUNTIME_OUTPUT_DIRECTORY ${BPY_OUTPUT_DIRECTORY}
  )
  unset(BPY_OUTPUT_DIRECTORY)

  if(APPLE)
    set_target_properties(bforartists PROPERTIES MACOSX_BUNDLE TRUE)
  endif()

  if(WIN32)
    # Python modules use this.
    set_target_properties(
      bforartists
      PROPERTIES
      SUFFIX ".pyd"
    )
  endif()

else()
<<<<<<< HEAD
  add_executable(bforartists ${EXETYPE} ${SRC})
=======
  add_executable(blender ${EXETYPE} ${SRC})
  if(WITH_CPU_CHECK)
    target_compile_definitions(blender PRIVATE WITH_CPU_CHECK)
    # we cannot directly link against any blender libraries for the cpu_check module
    # as they may have been build for an ISA that is unsupported by the CPU
    # running this code.
    add_library(blender_cpu_check SHARED
      creator_cpu_check.cc
    )
    target_link_libraries(blender_cpu_check
      PRIVATE ${PLATFORM_LINKLIBS}
    )
    # blender_cpu_check *NEEDS* to be linked first, there can be no exceptions
    # to this, this is to ensure this will be the first code to run once the
    # blender binary has been loaded by the OS.
    target_link_libraries(blender PRIVATE blender_cpu_check)
    if(NOT WIN32)
      set(_LIB_SUB_FOLDER "lib/")
    endif()
    set_target_properties(blender_cpu_check
      PROPERTIES
      RUNTIME_OUTPUT_DIRECTORY "${CMAKE_BINARY_DIR}/bin/${_LIB_SUB_FOLDER}"
      LIBRARY_OUTPUT_DIRECTORY "${CMAKE_BINARY_DIR}/bin/${_LIB_SUB_FOLDER}"
    )
    unset(_LIB_SUB_FOLDER)
  endif()
>>>>>>> 3dc0bc27
  if(WIN32)
    add_executable(blender-launcher WIN32
      blender_launcher_win32.c
      ${CMAKE_SOURCE_DIR}/release/windows/icons/winblender.rc
      ${CMAKE_BINARY_DIR}/blender.exe.manifest
    )
    target_compile_definitions (blender-launcher PRIVATE -D_UNICODE -DUNICODE)
    target_link_libraries(blender-launcher Pathcch.lib)
  endif()
endif()

if(WITH_BUILDINFO)
  # Explicitly say that the executable depends on the `buildinfo`.
  add_dependencies(bforartists buildinfo)
endif()


set(BLENDER_TEXT_FILES
  # Generate this file:
  # `${CMAKE_SOURCE_DIR}/release/text/readme.html`
)

if(WITH_INSTALL_COPYRIGHT)
  list(APPEND BLENDER_TEXT_FILES
    ${CMAKE_SOURCE_DIR}/release/text/copyright.txt
  )
endif()

# -----------------------------------------------------------------------------
# Platform specific target destinations
#
# Setup version directory, libraries, `bpy` & text files.

if(UNIX AND NOT APPLE)
  if(WITH_PYTHON_MODULE)
    if(WITH_INSTALL_PORTABLE)
      set(TARGETDIR_BPY "./bpy")
      set(TARGETDIR_VER "./bpy/${BLENDER_VERSION}")
      set(TARGETDIR_LIB "./bpy/lib")
    else()
      set(TARGETDIR_BPY ${PYTHON_SITE_PACKAGES}/bpy)
      set(TARGETDIR_VER ${PYTHON_SITE_PACKAGES}/bpy/${BLENDER_VERSION})
      set(TARGETDIR_LIB ${PYTHON_SITE_PACKAGES}/bpy/lib)
    endif()
  else()
    if(WITH_INSTALL_PORTABLE)
      set(TARGETDIR_VER "./${BLENDER_VERSION}")
      set(TARGETDIR_TEXT ".")
      set(TARGETDIR_LIB "./lib")
    else()
      set(TARGETDIR_VER "./share/bforartists/${BLENDER_VERSION}")
      set(TARGETDIR_TEXT "./share/doc/bforartists")
    endif()
  endif()

elseif(WIN32)
  if(WITH_PYTHON_MODULE)
    set(TARGETDIR_BPY ${CMAKE_INSTALL_PREFIX_WITH_CONFIG}/bpy)
    set(TARGETDIR_VER ${CMAKE_INSTALL_PREFIX_WITH_CONFIG}/bpy/${BLENDER_VERSION})
    # Important the DLL's are next to `__init__.pyd` otherwise it won't load.
    set(TARGETDIR_LIB ${CMAKE_INSTALL_PREFIX_WITH_CONFIG}/bpy)
    set(TARGETDIR_EXE ${CMAKE_INSTALL_PREFIX_WITH_CONFIG}/bpy)
  else()
    set(TARGETDIR_VER "./${BLENDER_VERSION}")
    set(TARGETDIR_TEXT ".")
    set(TARGETDIR_LIB "./blender.shared")
    set(TARGETDIR_EXE ".")
  endif()
elseif(APPLE)
  if(WITH_PYTHON_MODULE)
    if(WITH_INSTALL_PORTABLE)
      set(TARGETDIR_BPY "./bpy")
      set(TARGETDIR_VER "./bpy/${BLENDER_VERSION}")
      set(TARGETDIR_LIB "./bpy/lib")
    else()
      # Paths defined in terms of site-packages since the site-packages
      # directory can be a symlink (brew for example).
      set(TARGETDIR_BPY ${PYTHON_SITE_PACKAGES}/bpy)
      set(TARGETDIR_VER ${PYTHON_SITE_PACKAGES}/bpy/${BLENDER_VERSION})
      set(TARGETDIR_LIB ${PYTHON_SITE_PACKAGES}/bpy/lib)
    endif()
  else()
    set(TARGETDIR_VER "./Bforartists.app/Contents/Resources/${BLENDER_VERSION}")
    set(TARGETDIR_LIB "./Bforartists.app/Contents/Resources/lib")
    set(TARGETDIR_TEXT "./Bforartists.app/Contents/Resources/text")
  endif()
  # Skip re-linking on CPACK / install.
  set_target_properties(bforartists PROPERTIES BUILD_WITH_INSTALL_RPATH true)
endif()


# -----------------------------------------------------------------------------
# Install Targets (Generic, All Platforms)

if(WITH_PYTHON)
  # install(CODE "message(\"copying blender scripts...\")")

  # exclude addons_contrib if release branch
  if("${BLENDER_VERSION_CYCLE}" STREQUAL "release" OR
     "${BLENDER_VERSION_CYCLE}" STREQUAL "rc" OR
     "${BLENDER_VERSION_CYCLE}" STREQUAL "beta")
    set(ADDON_EXCLUDE_CONDITIONAL "addons_contrib/*")
  else()
    set(ADDON_EXCLUDE_CONDITIONAL "_addons_contrib/*")  # Dummy, won't do anything.
  endif()

  # do not install freestyle dir if disabled
  if(NOT WITH_FREESTYLE)
    set(FREESTYLE_EXCLUDE_CONDITIONAL "freestyle/*")
  else()
    set(FREESTYLE_EXCLUDE_CONDITIONAL "_freestyle/*")  # Dummy, won't do anything.
  endif()

  install(
    DIRECTORY ${CMAKE_SOURCE_DIR}/scripts
    DESTINATION ${TARGETDIR_VER}
    PATTERN ".git" EXCLUDE
    PATTERN ".gitignore" EXCLUDE
    PATTERN ".gitea" EXCLUDE
    PATTERN ".github" EXCLUDE
    PATTERN ".arcconfig" EXCLUDE
    PATTERN "__pycache__" EXCLUDE
    PATTERN "site" EXCLUDE
    PATTERN "${ADDON_EXCLUDE_CONDITIONAL}" EXCLUDE
    PATTERN "${FREESTYLE_EXCLUDE_CONDITIONAL}" EXCLUDE
  )

  if(WITH_PYTHON_INSTALL)
    if(WIN32)
      install(
        FILES ${CMAKE_SOURCE_DIR}/scripts/site/sitecustomize.py
        DESTINATION ${TARGETDIR_VER}/python/lib/site-packages
      )
    else()
      install(
        FILES ${CMAKE_SOURCE_DIR}/scripts/site/sitecustomize.py
        DESTINATION ${TARGETDIR_VER}/python/lib/python${PYTHON_VERSION}/site-packages
      )
    endif()
  endif()
  unset(ADDON_EXCLUDE_CONDITIONAL)
  unset(FREESTYLE_EXCLUDE_CONDITIONAL)
endif()

# fonts
install(
  DIRECTORY ${CMAKE_SOURCE_DIR}/release/datafiles/fonts
  DESTINATION ${TARGETDIR_VER}/datafiles
)

# localization
if(WITH_INTERNATIONAL)
  set(_locale_dir "${CMAKE_SOURCE_DIR}/locale")
  set(_locale_target_dir ${TARGETDIR_VER}/datafiles/locale)

  file(GLOB _po_files "${_locale_dir}/po/*.po")
  foreach(_po_file ${_po_files})
    msgfmt_simple(${_po_file} _all_mo_files)
  endforeach()

  # Create a custom target which will compile all `*.po` to `*.mo`.
  add_custom_target(
    locales
    DEPENDS ${_all_mo_files}
  )
  add_dependencies(bforartists locales)

  # Generate INSTALL rules.
  install(
    FILES ${_locale_dir}/languages
    DESTINATION ${_locale_target_dir}
  )

  foreach(_mo_file ${_all_mo_files})
    get_filename_component(_locale_name ${_mo_file} NAME_WE)
    install(
      FILES ${_mo_file}
      DESTINATION ${_locale_target_dir}/${_locale_name}/LC_MESSAGES
      RENAME blender.mo
    )
    unset(_locale_name)
  endforeach()

  unset(_all_mo_files)
  unset(_po_files)
  unset(_po_file)
  unset(_mo_file)
  unset(_locale_target_dir)

  unset(_locale_dir)
endif()

# Color management.
if(WITH_OPENCOLORIO)
  install(
    DIRECTORY ${CMAKE_SOURCE_DIR}/release/datafiles/colormanagement
    DESTINATION ${TARGETDIR_VER}/datafiles
  )
endif()
if(WIN32)
  if(EXISTS ${LIBDIR}/osl/bin/oslquery.dll) # 4.1+
    windows_install_shared_manifest(
      FILES ${LIBDIR}/osl/bin/oslquery.dll
            ${LIBDIR}/osl/bin/oslcomp.dll
            ${LIBDIR}/osl/bin/oslexec.dll
            ${LIBDIR}/osl/bin/oslnoise.dll
      RELEASE
    )
    windows_install_shared_manifest(
      FILES ${LIBDIR}/osl/bin/oslquery_d.dll
            ${LIBDIR}/osl/bin/oslcomp_d.dll
            ${LIBDIR}/osl/bin/oslexec_d.dll
            ${LIBDIR}/osl/bin/oslnoise_d.dll
      DEBUG
    )
  endif()
  if(EXISTS ${LIBDIR}/opencolorio/bin/opencolorio_2_2.dll) # 3.5
    windows_install_shared_manifest(
      FILES ${LIBDIR}/opencolorio/bin/opencolorio_2_2.dll
      RELEASE
    )
    windows_install_shared_manifest(
      FILES ${LIBDIR}/opencolorio/bin/opencolorio_d_2_2.dll
      DEBUG
    )
    install(
      FILES ${LIBDIR}/opencolorio/lib/site-packages-debug/PyOpenColorIO_d.pyd
      DESTINATION ${TARGETDIR_VER}/python/lib/site-packages
      CONFIGURATIONS Debug
    )
    install(
      FILES ${LIBDIR}/opencolorio/lib/site-packages/PyOpenColorIO.pyd
      DESTINATION ${TARGETDIR_VER}/python/lib/site-packages
      CONFIGURATIONS Release;RelWithDebInfo;MinSizeRel
    )
  endif()
  if(EXISTS ${LIBDIR}/opencolorio/bin/opencolorio_2_3.dll) # 4.1
    windows_install_shared_manifest(
      FILES ${LIBDIR}/opencolorio/bin/opencolorio_2_3.dll
      RELEASE
    )
    windows_install_shared_manifest(
      FILES ${LIBDIR}/opencolorio/bin/opencolorio_d_2_3.dll
      DEBUG
    )
    install(
      DIRECTORY ${LIBDIR}/opencolorio/lib/site-packages-debug/PyOpenColorIO
      DESTINATION ${TARGETDIR_VER}/python/lib/site-packages
      CONFIGURATIONS Debug
    )
    install(
      DIRECTORY ${LIBDIR}/opencolorio/lib/site-packages/PyOpenColorIO
      DESTINATION ${TARGETDIR_VER}/python/lib/site-packages
      CONFIGURATIONS Release;RelWithDebInfo;MinSizeRel
    )
  endif()
  if(EXISTS ${LIBDIR}/OpenImageDenoise/bin/openimagedenoise.dll) # 4.0
    windows_install_shared_manifest(
      FILES
        ${LIBDIR}/OpenImageDenoise/bin/OpenImageDenoise.dll
        ${LIBDIR}/OpenImageDenoise/bin/OpenImageDenoise_core.dll
        ${LIBDIR}/OpenImageDenoise/bin/OpenImageDenoise_device_cpu.dll
        ${LIBDIR}/OpenImageDenoise/bin/OpenImageDenoise_device_sycl.dll
    )
  endif()
  if(EXISTS ${LIBDIR}/OpenImageDenoise/bin/OpenImageDenoise_device_hip.dll) # 4.1
    windows_install_shared_manifest(
      FILES
        ${LIBDIR}/OpenImageDenoise/bin/OpenImageDenoise_device_hip.dll
    )
  endif()
  if(EXISTS ${LIBDIR}/OpenImageDenoise/bin/OpenImageDenoise_device_cuda.dll) # 4.1
    windows_install_shared_manifest(
      FILES
        ${LIBDIR}/OpenImageDenoise/bin/OpenImageDenoise_device_cuda.dll
    )
  endif()
endif()

# Show helpful tip.
set(_install_cmd "")
if("${CMAKE_GENERATOR}" MATCHES ".*Makefiles.*")
  set(_install_cmd "make install")
elseif("${CMAKE_GENERATOR}" MATCHES "Ninja")
  set(_install_cmd "ninja install")
endif()
if(NOT ("${_install_cmd}" STREQUAL ""))
  # Message to display after building.
  get_filename_component(_install_dst ${TARGETDIR_VER} ABSOLUTE BASE_DIR ${CMAKE_INSTALL_PREFIX})
  add_custom_command(
    TARGET bforartists POST_BUILD MAIN_DEPENDENCY bforartists
    COMMAND ${CMAKE_COMMAND} -E echo
    "Run: \\\"${_install_cmd}\\\" to copy runtime files and scripts to: ${_install_dst}"
  )
  unset(_install_dst)
endif()
unset(_install_cmd)

# macro to help install files without dragging in unnecessary data.
macro(install_dir from to)
  install(
    DIRECTORY ${from}
    DESTINATION ${to}
    # Irrelevant files and caches.
    PATTERN ".git" EXCLUDE
    PATTERN ".gitignore" EXCLUDE
    PATTERN ".gitea" EXCLUDE
    PATTERN ".github" EXCLUDE
    PATTERN ".svn" EXCLUDE
    PATTERN "*.pyc" EXCLUDE
    PATTERN "*.pyo" EXCLUDE
    PATTERN "*.orig" EXCLUDE
    PATTERN "*.rej" EXCLUDE
    PATTERN "__pycache__" EXCLUDE
    PATTERN "__MACOSX" EXCLUDE
    PATTERN ".DS_Store" EXCLUDE
    # Unneeded Python files.
    PATTERN "config-${PYTHON_VERSION}/*.a" EXCLUDE  # static lib
    PATTERN "lib2to3" EXCLUDE                   # ./lib2to3
    PATTERN "tkinter" EXCLUDE                   # ./tkinter
    PATTERN "lib-dynload/_tkinter.*" EXCLUDE    # ./lib-dynload/_tkinter.co
    PATTERN "idlelib" EXCLUDE                   # ./idlelib
    PATTERN "test" EXCLUDE                      # ./test
    PATTERN "turtledemo" EXCLUDE                # ./turtledemo
    PATTERN "turtle.py" EXCLUDE                 # ./turtle.py
    PATTERN "wininst*.exe" EXCLUDE              # from distutils, avoid malware false positive
  )
endmacro()

# -----------------------------------------------------------------------------
# Install Targets (Platform Specific)

if(UNIX AND NOT APPLE)

  if(PLATFORM_BUNDLED_LIBRARIES AND TARGETDIR_LIB)
    install(
      FILES ${PLATFORM_BUNDLED_LIBRARIES}
      DESTINATION ${TARGETDIR_LIB}
    )
  endif()

  # There are a few differences between portable and system install.
  if(WITH_PYTHON_MODULE)
    if(WITH_INSTALL_PORTABLE)
      install(
        TARGETS bforartists
        DESTINATION ${TARGETDIR_BPY}
      )
    else()
      install(
        TARGETS bforartists
        LIBRARY DESTINATION ${TARGETDIR_BPY}
      )
    endif()

    # none of the other files are needed currently
  elseif(WITH_INSTALL_PORTABLE)
    set(BLENDER_BIN "bforartists")
    install(
      TARGETS bforartists
      DESTINATION "."
    )

    if(WITH_CPU_CHECK)
      install(
        TARGETS blender_cpu_check
        DESTINATION "./lib"
      )
    endif()

    install(
      FILES
        ${CMAKE_SOURCE_DIR}/release/freedesktop/bforartists.desktop
        ${CMAKE_SOURCE_DIR}/release/freedesktop/icons/scalable/apps/bforartists.svg
        ${CMAKE_SOURCE_DIR}/release/freedesktop/icons/symbolic/apps/bforartists-symbolic.svg
      DESTINATION "."
    )

    if(WITH_BLENDER_THUMBNAILER)
      install(
        TARGETS blender-thumbnailer
        DESTINATION "."
      )
    endif()

    # NOTE: there is a bug in CMake 3.25.1 where `LIBDIR` is reported as undefined.
    if(NOT DEFINED LIBDIR)
      # Pass.
    elseif(EXISTS ${LIBDIR}/mesa)
      install(
        # Trailing slash is needed to install contents instead of directory itself.
        DIRECTORY ${LIBDIR}/mesa/lib/
        DESTINATION "./lib/mesa"
      )

      install(
        PROGRAMS
        # ${CMAKE_SOURCE_DIR}/release/bin/blender-launcher # BFA - Commented out blender launcher (maybe we should also use it?)
        ${CMAKE_SOURCE_DIR}/release/bin/bforartists-softwaregl
        DESTINATION "."
      )

      # Remove from old location, so existing builds don't start with software
      # OpenGL now that the lib/ folder is used for other libraries.
      install(
        CODE "\
file(REMOVE ${CMAKE_BINARY_DIR}/bin/lib/libGL.so)\n
file(REMOVE ${CMAKE_BINARY_DIR}/bin/lib/libGL.so.1)\n
file(REMOVE ${CMAKE_BINARY_DIR}/bin/lib/libGL.so.1.5.0)\n
file(REMOVE ${CMAKE_BINARY_DIR}/bin/lib/libGLU.so)\n
file(REMOVE ${CMAKE_BINARY_DIR}/bin/lib/libGLU.so.1)\n
file(REMOVE ${CMAKE_BINARY_DIR}/bin/lib/libGLU.so.1.3.1)\n
file(REMOVE ${CMAKE_BINARY_DIR}/bin/lib/libglapi.so)\n
file(REMOVE ${CMAKE_BINARY_DIR}/bin/lib/libglapi.so.0)\n
file(REMOVE ${CMAKE_BINARY_DIR}/bin/lib/libglapi.so.0.0.0)\n
"
      )
    endif()
  else()
    # main blender binary
    set(BLENDER_BIN "bin/bforartists")
    install(
      TARGETS bforartists
      DESTINATION "./bin"
    )
    # Misc files.
    install(
      FILES ${CMAKE_SOURCE_DIR}/release/freedesktop/bforartists.desktop
      DESTINATION "./share/applications"
    )
    install(
      FILES ${CMAKE_SOURCE_DIR}/release/freedesktop/org.bforartists.Bforartists.metainfo.xml
      DESTINATION "./share/metainfo"
    )
    install(
      FILES ${CMAKE_SOURCE_DIR}/release/freedesktop/icons/scalable/apps/bforartists.svg
      DESTINATION "./share/icons/hicolor/scalable/apps"
    )
    install(
      FILES ${CMAKE_SOURCE_DIR}/release/freedesktop/icons/symbolic/apps/bforartists-symbolic.svg
      DESTINATION "./share/icons/hicolor/symbolic/apps"
    )
    if(WITH_BLENDER_THUMBNAILER)
      install(
        TARGETS blender-thumbnailer
        DESTINATION "./bin"
      )
    endif()
  endif()

  if(WITH_PYTHON AND WITH_PYTHON_INSTALL)
    # Install executable
    install(
      PROGRAMS ${PYTHON_EXECUTABLE}
      DESTINATION ${TARGETDIR_VER}/python/bin
    )

    if(DEFINED LIBDIR)
      # Precompiled libraries, copy over complete lib directory.
      install_dir(
        ${PYTHON_LIBPATH}
        ${TARGETDIR_VER}/python
      )
    else()
      # System libraries.
      install(
        PROGRAMS ${PYTHON_EXECUTABLE}
        DESTINATION ${TARGETDIR_VER}/python/bin
      )

      # On some platforms (like openSUSE) Python is linked to be used from `lib64` directory.
      # determine this from Python's libraries path.
      # Ugh, its possible `lib64` is just a symlink to 'lib' which causes incorrect use of `lib64`.
      get_filename_component(_pypath_real ${PYTHON_LIBPATH} REALPATH)
      if(${_pypath_real} MATCHES "lib64$")
        set(_target_LIB "lib64")
      else()
        set(_target_LIB "lib")
      endif()
      unset(_pypath_real)

      # Copy the systems python into the install directory:
      # install(CODE "message(\"copying a subset of the systems python...\")")
      install(
        DIRECTORY ${PYTHON_LIBPATH}/python${PYTHON_VERSION}
        DESTINATION ${TARGETDIR_VER}/python/${_target_LIB}
        PATTERN "__pycache__" EXCLUDE               # * any cache *
        PATTERN "config-${PYTHON_VERSION}/*.a" EXCLUDE  # static lib
        PATTERN "lib2to3" EXCLUDE                   # ./lib2to3
        PATTERN "site-packages/*" EXCLUDE           # ./site-packages/*
        PATTERN "tkinter" EXCLUDE                   # ./tkinter
        PATTERN "lib-dynload/_tkinter.*" EXCLUDE    # ./lib-dynload/_tkinter.co
        PATTERN "idlelib" EXCLUDE                   # ./idlelib
        PATTERN "test" EXCLUDE                      # ./test
        PATTERN "turtledemo" EXCLUDE                # ./turtledemo
        PATTERN "turtle.py" EXCLUDE                 # ./turtle.py
        PATTERN "wininst*.exe" EXCLUDE              # from distutils, avoid malware false positive
      )

      # Needed for `distutils/pip`.
      # Get the last part of the include dir, will be `python{version}{abiflag}`.
      get_filename_component(_py_inc_suffix ${PYTHON_INCLUDE_DIR} NAME)
      install(
        FILES ${PYTHON_INCLUDE_DIR}/pyconfig.h
        DESTINATION ${TARGETDIR_VER}/python/include/${_py_inc_suffix}
      )
      unset(_py_inc_suffix)

      if(WITH_PYTHON_INSTALL_NUMPY)
        # Install to the same directory as the source, so debian-like
        # distributions are happy with their policy.
        set(_suffix "site-packages")
        if(${PYTHON_NUMPY_PATH} MATCHES "dist-packages")
          set(_suffix "dist-packages")
        endif()
        install(
          DIRECTORY ${PYTHON_NUMPY_PATH}/numpy
          DESTINATION ${TARGETDIR_VER}/python/${_target_LIB}/python${PYTHON_VERSION}/${_suffix}
          PATTERN ".svn" EXCLUDE
          PATTERN "__pycache__" EXCLUDE           # * any cache *
          PATTERN "*.pyc" EXCLUDE                 # * any cache *
          PATTERN "*.pyo" EXCLUDE                 # * any cache *
          PATTERN "oldnumeric" EXCLUDE            # ./oldnumeric
          PATTERN "doc" EXCLUDE                   # ./doc
          PATTERN "tests" EXCLUDE                 # ./tests
          PATTERN "f2py" EXCLUDE                  # ./f2py - fortran/python interface code, not for blender.
          PATTERN "include" EXCLUDE               # include dirs all over, we won't use NumPy/CAPI
          PATTERN "*.h" EXCLUDE                   # some includes are not in include dirs
          PATTERN "*.a" EXCLUDE                   # ./core/lib/libnpymath.a - for linking, we don't need.
        )
        install(
          DIRECTORY ${PYTHON_NUMPY_PATH}/Cython
          DESTINATION ${TARGETDIR_VER}/python/${_target_LIB}/python${PYTHON_VERSION}/${_suffix}
          PATTERN ".svn" EXCLUDE
          PATTERN "__pycache__" EXCLUDE           # * any cache *
          PATTERN "*.pyc" EXCLUDE                 # * any cache *
          PATTERN "*.pyo" EXCLUDE                 # * any cache *
        )
        install(
          FILES ${PYTHON_NUMPY_PATH}/cython.py
          DESTINATION ${TARGETDIR_VER}/python/${_target_LIB}/python${PYTHON_VERSION}/${_suffix}
        )
        unset(_suffix)
      endif()

      if(WITH_USD)
        # Install to the same directory as the source, so debian-like
        # distros are happy with their policy.
        set(_suffix "site-packages")
        if(${PYTHON_USD_PATH} MATCHES "dist-packages")
          set(_suffix "dist-packages")
        endif()
        install(
          DIRECTORY ${USD_LIBRARY_DIR}/python/
          DESTINATION ${TARGETDIR_VER}/python/${_target_LIB}/python${PYTHON_VERSION}/${_suffix}
          PATTERN ".svn" EXCLUDE
          PATTERN "__pycache__" EXCLUDE           # * any cache *
          PATTERN "*.pyc" EXCLUDE                 # * any cache *
          PATTERN "*.pyo" EXCLUDE                 # * any cache *
        )
        unset(_suffix)
      endif()

      if(WITH_PYTHON_INSTALL_ZSTANDARD)
        # Install to the same directory as the source, so debian-like
        # distributions are happy with their policy.
        set(_suffix "site-packages")
        if(${PYTHON_ZSTANDARD_PATH} MATCHES "dist-packages")
          set(_suffix "dist-packages")
        endif()
        install(
          DIRECTORY ${PYTHON_ZSTANDARD_PATH}/zstandard
          DESTINATION ${TARGETDIR_VER}/python/${_target_LIB}/python${PYTHON_VERSION}/${_suffix}
          PATTERN ".svn" EXCLUDE
          PATTERN "__pycache__" EXCLUDE           # * any cache *
          PATTERN "*.pyc" EXCLUDE                 # * any cache *
          PATTERN "*.pyo" EXCLUDE                 # * any cache *
        )
        unset(_suffix)
      endif()

      # Copy requests, we need to generalize site-packages.
      if(WITH_PYTHON_INSTALL_REQUESTS)
        set(_suffix "site-packages")
        if(${PYTHON_REQUESTS_PATH} MATCHES "dist-packages")
          set(_suffix "dist-packages")
        endif()
        install(
          DIRECTORY ${PYTHON_REQUESTS_PATH}/requests
          DESTINATION ${TARGETDIR_VER}/python/${_target_LIB}/python${PYTHON_VERSION}/${_suffix}
          PATTERN ".svn" EXCLUDE
          PATTERN "__pycache__" EXCLUDE           # * any cache *
          PATTERN "*.pyc" EXCLUDE                 # * any cache *
          PATTERN "*.pyo" EXCLUDE                 # * any cache *
        )
        # On some platforms requests does have extra dependencies.
        #
        # Either `chardet` or `charset_normalizer` is used, depending on the version of Python.
        # The code below silently skips the one that's not available, so we can list both here.
        set(_requests_deps "certifi" "chardet" "charset_normalizer" "idna" "urllib3")
        foreach(_requests_dep ${_requests_deps})
          if(EXISTS ${PYTHON_REQUESTS_PATH}/${_requests_dep})
            install(
              DIRECTORY ${PYTHON_REQUESTS_PATH}/${_requests_dep}
              DESTINATION ${TARGETDIR_VER}/python/${_target_LIB}/python${PYTHON_VERSION}/${_suffix}
              PATTERN ".svn" EXCLUDE
              PATTERN "__pycache__" EXCLUDE           # * any cache *
              PATTERN "*.pyc" EXCLUDE                 # * any cache *
              PATTERN "*.pyo" EXCLUDE                 # * any cache *
            )
          endif()
        endforeach()
        if(EXISTS ${PYTHON_REQUESTS_PATH}/six.py)
          install(
            FILES ${PYTHON_REQUESTS_PATH}/six.py
            DESTINATION ${TARGETDIR_VER}/python/${_target_LIB}/python${PYTHON_VERSION}/${_suffix}
          )
        endif()
        unset(_requests_dep)
        unset(_requests_deps)
        unset(_suffix)
      endif()
      unset(_target_LIB)
    endif()
  endif()

  if(WITH_DRACO)
    install(
      PROGRAMS $<TARGET_FILE:extern_draco>
      DESTINATION ${TARGETDIR_VER}/python/lib/python${PYTHON_VERSION}/site-packages
    )
  endif()
elseif(WIN32)
  windows_install_shared_manifest(
    FILES ${LIBDIR}/epoxy/bin/epoxy-0.dll
    ALL
  )

 if(WITH_VULKAN_BACKEND)
    windows_install_shared_manifest(
      FILES ${LIBDIR}/vulkan/bin/vulkan-1.dll
      ALL
    )
  endif()

  if(WITH_OPENMP AND MSVC_CLANG)
    windows_install_shared_manifest(
      FILES ${CLANG_OPENMP_DLL}
      ALL
    )
  endif()

  if(EXISTS ${LIBDIR}/fftw3/lib/fftw3.dll)
    set(FFTW_DLL ${LIBDIR}/fftw3/lib/fftw3.dll)
  else()
    set(FFTW_DLL ${LIBDIR}/fftw3/lib/libfftw3-3.dll)
  endif()

  windows_install_shared_manifest(
    FILES ${FFTW_DLL}
    ALL
  )
  if(EXISTS ${LIBDIR}/fftw3/lib/fftw3f-3.dll)
    windows_install_shared_manifest(
      FILES ${LIBDIR}/fftw3/lib/fftw3f-3.dll
      ALL
    )
  elseif(EXISTS ${LIBDIR}/fftw3/lib/fftw3f.dll)
    windows_install_shared_manifest(
      FILES ${LIBDIR}/fftw3/lib/fftw3f.dll
      ALL
    )
  endif()
  if(MSVC_ASAN)
    # The ASAN DLL's can be found in the same folder as the compiler,
    # this is the easiest way to find these.
    string(
      REPLACE "cl.exe" "clang_rt.asan_dynamic-x86_64.dll"
      ASAN_DLL ${CMAKE_C_COMPILER})
    string(
      REPLACE "cl.exe" "clang_rt.asan_dbg_dynamic-x86_64.dll"
      ASAN_DEBUG_DLL ${CMAKE_C_COMPILER}
    )
    if(NOT EXISTS "${ASAN_DLL}")
      message(
        FATAL_ERROR
        "ASAN is enabled, but the ASAN runtime is not detected, "
        "this is an optional component during the MSVC install, please install it"
      )
    endif()
    windows_install_shared_manifest(
      FILES ${ASAN_DLL}
      RELEASE
    )
    windows_install_shared_manifest(
      FILES ${ASAN_DEBUG_DLL}
      DEBUG
    )
    unset(ASAN_DLL)
    unset(ASAN_DEBUG_DLL)
  endif()
  if(EXISTS ${LIBDIR}/openexr/bin/Iex.dll)
    windows_install_shared_manifest(
      FILES
        ${LIBDIR}/openexr/bin/Iex.dll
        ${LIBDIR}/openexr/bin/IlmThread.dll
        ${LIBDIR}/openexr/bin/OpenEXRCore.dll
        ${LIBDIR}/openexr/bin/OpenEXRUtil.dll
        ${LIBDIR}/openexr/bin/OpenEXR.dll
        ${LIBDIR}/imath/bin/imath.dll
      RELEASE
    )
    windows_install_shared_manifest(
      FILES
        ${LIBDIR}/openexr/bin/Iex_d.dll
        ${LIBDIR}/openexr/bin/IlmThread_d.dll
        ${LIBDIR}/openexr/bin/OpenEXRCore_d.dll
        ${LIBDIR}/openexr/bin/OpenEXRUtil_d.dll
        ${LIBDIR}/openexr/bin/OpenEXR_d.dll
        ${LIBDIR}/imath/bin/imath_d.dll
      DEBUG
    )
  endif()
  if(EXISTS ${LIBDIR}/openimageio/bin/openimageio.dll)
    windows_install_shared_manifest(
      FILES
        ${LIBDIR}/openimageio/bin/openimageio.dll
        ${LIBDIR}/openimageio/bin/openimageio_util.dll
      RELEASE
    )
    windows_install_shared_manifest(
      FILES
        ${LIBDIR}/openimageio/bin/openimageio_d.dll
        ${LIBDIR}/openimageio/bin/openimageio_util_d.dll
      DEBUG
    )
  endif()

  if(EXISTS ${LIBDIR}/gmp/lib/gmp-10.dll)
    set(GMP_DLL ${LIBDIR}/gmp/lib/gmp-10.dll)
  else()
    set(GMP_DLL ${LIBDIR}/gmp/lib/libgmp-10.dll)
  endif()

  windows_install_shared_manifest(
    FILES ${GMP_DLL}
    ALL
  )
  unset(GMP_DLL)

  windows_install_shared_manifest(
    FILES ${LIBDIR}/gmp/lib/libgmpxx.dll
    RELEASE
  )
  windows_install_shared_manifest(
    FILES ${LIBDIR}/gmp/lib/libgmpxx_d.dll
    DEBUG
  )

  if(WITH_WINDOWS_RELEASE_PDB)
    if(WITH_WINDOWS_RELEASE_STRIPPED_PDB)
      # Icky hack for older CMAKE from https://stackoverflow.com/a/21198501
      # `$<CONFIG>` will work in newer CMAKE but the version currently (3.12)
      # on the build-bot does not support this endeavor.
      install(
        FILES ${CMAKE_CURRENT_BINARY_DIR}/\${CMAKE_INSTALL_CONFIG_NAME}/bforartists_public.pdb
        DESTINATION "."
        RENAME bforartists.pdb
        CONFIGURATIONS Release
      )
    else()
      install(
        FILES $<TARGET_PDB_FILE:bforartists>
        DESTINATION "."
        RENAME bforartists.pdb
        CONFIGURATIONS Release
      )
    endif()
  endif()

  windows_install_shared_manifest(
    FILES ${LIBDIR}/openvdb/bin/openvdb.dll
    RELEASE
  )
  windows_install_shared_manifest(
    FILES ${LIBDIR}/openvdb/bin/openvdb_d.dll
    DEBUG
  )

  windows_install_shared_manifest(
    FILES
      ${LIBDIR}/materialx/bin/MaterialXCore.dll
      ${LIBDIR}/materialx/bin/MaterialXFormat.dll
      ${LIBDIR}/materialx/bin/MaterialXGenGlsl.dll
      ${LIBDIR}/materialx/bin/MaterialXGenMdl.dll
      ${LIBDIR}/materialx/bin/MaterialXGenOsl.dll
      ${LIBDIR}/materialx/bin/MaterialXGenShader.dll
    RELEASE
  )
  if(EXISTS ${LIBDIR}/materialx/bin/MaterialXRender.dll) # 3.6+
    windows_install_shared_manifest(
      FILES
        ${LIBDIR}/materialx/bin/MaterialXRender.dll
        ${LIBDIR}/materialx/bin/MaterialXRenderGlsl.dll
        ${LIBDIR}/materialx/bin/MaterialXRenderHw.dll
        ${LIBDIR}/materialx/bin/MaterialXRenderOsl.dll
      RELEASE
    )
    windows_install_shared_manifest(
      FILES
        ${LIBDIR}/materialx/bin/MaterialXRender_d.dll
        ${LIBDIR}/materialx/bin/MaterialXRenderGlsl_d.dll
        ${LIBDIR}/materialx/bin/MaterialXRenderHw_d.dll
        ${LIBDIR}/materialx/bin/MaterialXRenderOsl_d.dll
      DEBUG
    )
  endif()
  if(EXISTS ${LIBDIR}/materialx/bin/MaterialXGenMsl.dll) # 4.1+
    windows_install_shared_manifest(
      FILES
        ${LIBDIR}/materialx/bin/MaterialXGenMsl.dll
      RELEASE
    )
    windows_install_shared_manifest(
      FILES
        ${LIBDIR}/materialx/bin/MaterialXGenMsl_d.dll
      DEBUG
    )
  endif()
  windows_install_shared_manifest(
    FILES
      ${LIBDIR}/materialx/bin/MaterialXCore_d.dll
      ${LIBDIR}/materialx/bin/MaterialXFormat_d.dll
      ${LIBDIR}/materialx/bin/MaterialXGenGlsl_d.dll
      ${LIBDIR}/materialx/bin/MaterialXGenMdl_d.dll
      ${LIBDIR}/materialx/bin/MaterialXGenOsl_d.dll
      ${LIBDIR}/materialx/bin/MaterialXGenShader_d.dll
    DEBUG
  )

  if(WITH_PYTHON)
    string(REPLACE "." "" _PYTHON_VERSION_NO_DOTS ${PYTHON_VERSION})

    if(NOT WITH_PYTHON_MODULE)
      if(NOT CMAKE_COMPILER_IS_GNUCC)
        install(
          FILES
            ${LIBDIR}/python/${_PYTHON_VERSION_NO_DOTS}/bin/python${_PYTHON_VERSION_NO_DOTS}.dll
            ${LIBDIR}/python/${_PYTHON_VERSION_NO_DOTS}/bin/python3.dll
          DESTINATION ${TARGETDIR_EXE}
          CONFIGURATIONS Release;RelWithDebInfo;MinSizeRel
        )

        install(
          FILES
            ${LIBDIR}/python/${_PYTHON_VERSION_NO_DOTS}/bin/python${_PYTHON_VERSION_NO_DOTS}_d.dll
            ${LIBDIR}/python/${_PYTHON_VERSION_NO_DOTS}/bin/python3_d.dll
          DESTINATION ${TARGETDIR_EXE}
          CONFIGURATIONS Debug
        )
      endif()
    endif()

    if(WITH_PYTHON_INSTALL)
      # NOTE: as far as python is concerned `RelWithDebInfo`
      # is not debug since its without debug flags.

      install(DIRECTORY DESTINATION ${TARGETDIR_VER}/python)
      install(DIRECTORY DESTINATION ${TARGETDIR_VER}/python/lib)

      install(
        DIRECTORY ${LIBDIR}/python/${_PYTHON_VERSION_NO_DOTS}/lib
        DESTINATION ${BLENDER_VERSION}/python/
        CONFIGURATIONS Release;RelWithDebInfo;MinSizeRel
        PATTERN ".svn" EXCLUDE
        PATTERN "*_d.*" EXCLUDE                 # * debug libraries *
        PATTERN "__pycache__" EXCLUDE           # * any cache *
        PATTERN "*.pyc" EXCLUDE                 # * any cache *
        PATTERN "*.pyo" EXCLUDE                 # * any cache *
      )

      install(
        DIRECTORY ${LIBDIR}/python/${_PYTHON_VERSION_NO_DOTS}/lib
        DESTINATION ${BLENDER_VERSION}/python/
        CONFIGURATIONS Debug
        PATTERN ".svn" EXCLUDE
        PATTERN "__pycache__" EXCLUDE           # * any cache *
        PATTERN "*.pyc" EXCLUDE                 # * any cache *
        PATTERN "*.pyo" EXCLUDE                 # * any cache *
      )

      install(
        DIRECTORY ${LIBDIR}/python/${_PYTHON_VERSION_NO_DOTS}/DLLs
        DESTINATION ${BLENDER_VERSION}/python
        CONFIGURATIONS Release;RelWithDebInfo;MinSizeRel
        PATTERN "*.pdb" EXCLUDE
        PATTERN "*_d.*" EXCLUDE
      )

      install(
        DIRECTORY ${LIBDIR}/python/${_PYTHON_VERSION_NO_DOTS}/DLLs
        DESTINATION ${BLENDER_VERSION}/python
        CONFIGURATIONS Debug
      )

      install(
        FILES
          ${LIBDIR}/python/${_PYTHON_VERSION_NO_DOTS}/bin/python${_PYTHON_VERSION_NO_DOTS}.dll
          ${LIBDIR}/python/${_PYTHON_VERSION_NO_DOTS}/bin/python.exe
        DESTINATION ${BLENDER_VERSION}/python/bin
        CONFIGURATIONS Release;RelWithDebInfo;MinSizeRel
      )
      install(
        FILES
          ${LIBDIR}/python/${_PYTHON_VERSION_NO_DOTS}/bin/python${_PYTHON_VERSION_NO_DOTS}_d.dll
          ${LIBDIR}/python/${_PYTHON_VERSION_NO_DOTS}/bin/python_d.exe
        DESTINATION ${BLENDER_VERSION}/python/bin
        CONFIGURATIONS Debug
      )

      if(EXISTS ${LIBDIR}/openimageio/lib/python${PYTHON_VERSION}/site-packages) #this will only exist for 3.5+
        install(
          DIRECTORY ${LIBDIR}/openimageio/lib/python${PYTHON_VERSION}/site-packages/
          DESTINATION ${TARGETDIR_VER}/python/lib/site-packages/
          CONFIGURATIONS Release;RelWithDebInfo;MinSizeRel
          PATTERN ".svn" EXCLUDE
          PATTERN "__pycache__" EXCLUDE           # * any cache *
          PATTERN "*.pyc" EXCLUDE                 # * any cache *
          PATTERN "*.pyo" EXCLUDE                 # * any cache *
        )
      endif()
      if(EXISTS ${LIBDIR}/openimageio/lib/python${PYTHON_VERSION}_debug/site-packages)
        install(
          DIRECTORY ${LIBDIR}/openimageio/lib/python${PYTHON_VERSION}_debug/site-packages/
          DESTINATION ${TARGETDIR_VER}/python/lib/site-packages/
          CONFIGURATIONS Debug
          PATTERN ".svn" EXCLUDE
          PATTERN "__pycache__" EXCLUDE           # * any cache *
          PATTERN "*.pyc" EXCLUDE                 # * any cache *
          PATTERN "*.pyo" EXCLUDE                 # * any cache *
        )
      endif()

      # This will not exist for 3.4 and earlier lib folders
      # to ease the transition, support both 3.4 and 3.5 lib
      # folders.
      if(EXISTS ${USD_LIBRARY_DIR}/python/)
        install(
          DIRECTORY ${USD_LIBRARY_DIR}/python/
          DESTINATION ${TARGETDIR_VER}/python/lib/site-packages
          CONFIGURATIONS Release;RelWithDebInfo;MinSizeRel
          PATTERN ".svn" EXCLUDE
          PATTERN "__pycache__" EXCLUDE           # * any cache *
          PATTERN "*.pyc" EXCLUDE                 # * any cache *
          PATTERN "*.pyo" EXCLUDE                 # * any cache *
        )
      endif()
      if(EXISTS ${USD_LIBRARY_DIR}/debug/python/)
        install(
          DIRECTORY ${USD_LIBRARY_DIR}/debug/python/
          DESTINATION ${TARGETDIR_VER}/python/lib/site-packages
          CONFIGURATIONS Debug
          PATTERN ".svn" EXCLUDE
          PATTERN "__pycache__" EXCLUDE           # * any cache *
          PATTERN "*.pyc" EXCLUDE                 # * any cache *
          PATTERN "*.pyo" EXCLUDE                 # * any cache *
        )
      endif()

      # This will not exist for 3.4 and earlier lib folders
      # to ease the transition, support both 3.4 and 3.5 lib
      # folders.
      if(EXISTS ${LIBDIR}/openvdb/python/pyopenvdb_d.pyd)
        install(
          FILES ${LIBDIR}/openvdb/python/pyopenvdb_d.pyd
          DESTINATION ${TARGETDIR_VER}/python/lib/site-packages
          CONFIGURATIONS Debug
        )
        install(
          FILES ${LIBDIR}/openvdb/python/pyopenvdb.pyd
          DESTINATION ${TARGETDIR_VER}/python/lib/site-packages
          CONFIGURATIONS Release;RelWithDebInfo;MinSizeRel
        )
      endif()

      # this will exist for 4.1 lib folders
      if(EXISTS ${LIBDIR}/openvdb/python/pyopenvdb_d.cp${_PYTHON_VERSION_NO_DOTS}-win_amd64.pyd)
        install(
          FILES ${LIBDIR}/openvdb/python/pyopenvdb_d.cp${_PYTHON_VERSION_NO_DOTS}-win_amd64.pyd
          DESTINATION ${TARGETDIR_VER}/python/lib/site-packages
          CONFIGURATIONS Debug
        )
        install(
          FILES ${LIBDIR}/openvdb/python/pyopenvdb.cp${_PYTHON_VERSION_NO_DOTS}-win_amd64.pyd
          DESTINATION ${TARGETDIR_VER}/python/lib/site-packages
          CONFIGURATIONS Release;RelWithDebInfo;MinSizeRel
        )
      endif()

      # MaterialX python bindings
      install(
        DIRECTORY ${LIBDIR}/materialx/python/Release/MaterialX
        DESTINATION ${TARGETDIR_VER}/python/lib/site-packages/
        CONFIGURATIONS Release;RelWithDebInfo;MinSizeRel
        PATTERN ".svn" EXCLUDE
        PATTERN "__pycache__" EXCLUDE           # * any cache *
        PATTERN "*.pyc" EXCLUDE                 # * any cache *
        PATTERN "*.pyo" EXCLUDE                 # * any cache *
      )
      install(
        DIRECTORY ${LIBDIR}/materialx/python/Debug/MaterialX
        DESTINATION ${TARGETDIR_VER}/python/lib/site-packages/
        CONFIGURATIONS Debug
        PATTERN ".svn" EXCLUDE
        PATTERN "__pycache__" EXCLUDE           # * any cache *
        PATTERN "*.pyc" EXCLUDE                 # * any cache *
        PATTERN "*.pyo" EXCLUDE                 # * any cache *
      )

      if(WINDOWS_PYTHON_DEBUG)
        install(
          FILES
            ${LIBDIR}/python/${_PYTHON_VERSION_NO_DOTS}/libs/python${_PYTHON_VERSION_NO_DOTS}.pdb
          DESTINATION "."
          CONFIGURATIONS Release;RelWithDebInfo;MinSizeRel
        )

        install(
          FILES
            ${LIBDIR}/python/${_PYTHON_VERSION_NO_DOTS}/libs/python${_PYTHON_VERSION_NO_DOTS}_d.pdb
          DESTINATION "."
          CONFIGURATIONS Debug
        )
      endif()
    endif()

  endif()

  # Filenames change slightly between FFMPEG versions check both 6.0 and fallback to 5.0
  # to ease the transition between versions.
  if(EXISTS "${LIBDIR}/ffmpeg/lib/avcodec-60.dll")
    windows_install_shared_manifest(
      FILES
        ${LIBDIR}/ffmpeg/lib/avcodec-60.dll
        ${LIBDIR}/ffmpeg/lib/avformat-60.dll
        ${LIBDIR}/ffmpeg/lib/avdevice-60.dll
        ${LIBDIR}/ffmpeg/lib/avutil-58.dll
        ${LIBDIR}/ffmpeg/lib/swscale-7.dll
        ${LIBDIR}/ffmpeg/lib/swresample-4.dll
      ALL
    )
  else()
    windows_install_shared_manifest(
      FILES
        ${LIBDIR}/ffmpeg/lib/avcodec-59.dll
        ${LIBDIR}/ffmpeg/lib/avformat-59.dll
        ${LIBDIR}/ffmpeg/lib/avdevice-59.dll
        ${LIBDIR}/ffmpeg/lib/avutil-57.dll
        ${LIBDIR}/ffmpeg/lib/swscale-6.dll
        ${LIBDIR}/ffmpeg/lib/swresample-4.dll
      ALL
    )
  endif()
  windows_install_shared_manifest(
    FILES
      ${LIBDIR}/tbb/bin/tbb.dll
    RELEASE
  )
  windows_install_shared_manifest(
    FILES
      ${LIBDIR}/tbb/bin/tbb_debug.dll
    DEBUG
  )
  if(WITH_TBB_MALLOC_PROXY)
    windows_install_shared_manifest(
      FILES
        ${LIBDIR}/tbb/bin/tbbmalloc.dll
        ${LIBDIR}/tbb/bin/tbbmalloc_proxy.dll
      RELEASE
    )
    windows_install_shared_manifest(
      FILES
        ${LIBDIR}/tbb/bin/tbbmalloc_debug.dll
        ${LIBDIR}/tbb/bin/tbbmalloc_proxy_debug.dll
      DEBUG
    )
    list(APPEND LIB ${TBB_MALLOC_LIBRARIES})
  endif()

  if(EXISTS ${LIBDIR}/sndfile/lib/sndfile.dll)
    set(SNDFILE_DLL ${LIBDIR}/sndfile/lib/sndfile.dll)
  else()
    set(SNDFILE_DLL ${LIBDIR}/sndfile/lib/libsndfile-1.dll)
  endif()

  windows_install_shared_manifest(
    FILES ${SNDFILE_DLL}
    ALL
  )
  unset(SNDFILE_DLL)

  windows_install_shared_manifest(
    FILES ${LIBDIR}/shaderc/bin/shaderc_shared.dll
    RELEASE
  )

  windows_install_shared_manifest(
    FILES ${LIBDIR}/shaderc/bin/shaderc_shared_d.dll
    DEBUG
  )

  windows_install_shared_manifest(
    FILES
      ${LIBDIR}/openal/lib/OpenAL32.dll
    ALL
  )

  windows_install_shared_manifest(
    FILES ${LIBDIR}/sdl/lib/SDL2.dll
    ALL
  )

  if(WITH_SYSTEM_AUDASPACE)
    install(
      FILES
        ${LIBDIR}/audaspace/lib/audaspace.dll
        ${LIBDIR}/audaspace/lib/audaspace-c.dll
        ${LIBDIR}/audaspace/lib/audaspace-py.dll
      DESTINATION "."
    )
  endif()


  if(NOT WITH_PYTHON_MODULE)
    install(
      FILES
        ${CMAKE_SOURCE_DIR}/release/windows/batch/blender_debug_gpu.cmd
        ${CMAKE_SOURCE_DIR}/release/windows/batch/blender_debug_gpu_glitchworkaround.cmd
        ${CMAKE_SOURCE_DIR}/release/windows/batch/blender_debug_log.cmd
        ${CMAKE_SOURCE_DIR}/release/windows/batch/blender_factory_startup.cmd
        ${CMAKE_SOURCE_DIR}/release/windows/batch/blender_oculus.cmd
        ${CMAKE_SOURCE_DIR}/release/windows/batch/oculus.json
      DESTINATION ${TARGETDIR_EXE}
    )
  endif()

  if(WITH_BLENDER_THUMBNAILER)
    install(
      TARGETS BlendThumb
      DESTINATION "."
    )
  endif()

  if(WITH_DRACO)
    install(
      PROGRAMS $<TARGET_FILE:extern_draco>
      DESTINATION ${TARGETDIR_VER}/python/lib/site-packages
    )
  endif()

  if(WITH_PYTHON_MODULE AND TARGETDIR_BPY)
    install(
      TARGETS bforartists
      LIBRARY DESTINATION ${TARGETDIR_BPY}
    )
  endif()

  if(PLATFORM_BUNDLED_LIBRARIES)
    windows_process_platform_bundled_libraries("${PLATFORM_BUNDLED_LIBRARIES}")
  endif()
elseif(APPLE)
  if(NOT WITH_PYTHON_MODULE)
    # Uppercase name for app bundle.
    set_target_properties(bforartists PROPERTIES OUTPUT_NAME Bforartists)
  endif()

  set(OSX_APP_SOURCEDIR ${CMAKE_SOURCE_DIR}/release/darwin/Bforartists.app)

  # Setup `Info.plist`.
  execute_process(
    COMMAND date "+%Y-%m-%d"
    OUTPUT_VARIABLE BLENDER_DATE
    OUTPUT_STRIP_TRAILING_WHITESPACE
  )

  set_target_properties(bforartists PROPERTIES
    MACOSX_BUNDLE_INFO_PLIST ${OSX_APP_SOURCEDIR}/Contents/Info.plist
    MACOSX_BUNDLE_SHORT_VERSION_STRING "${BFORARTISTS_VERSION}.${BFORARTISTS_VERSION_PATCH}"
    MACOSX_BUNDLE_LONG_VERSION_STRING "${BFORARTISTS_VERSION}.${BFORARTISTS_VERSION_PATCH} ${BLENDER_DATE}"
  )

  # Gather the date in finder-style.
  execute_process(
    COMMAND date "+%m/%d/%Y/%H:%M"
    OUTPUT_VARIABLE SETFILE_DATE
    OUTPUT_STRIP_TRAILING_WHITESPACE
  )

  # Give the bundle actual creation/modification date.
  #
  # Note that the directory might not yet exist, which happens when CMAKE is first run.
  if(NOT EXISTS ${EXECUTABLE_OUTPUT_PATH}/Bforartists.app)
    file(MAKE_DIRECTORY ${EXECUTABLE_OUTPUT_PATH}/Bforartists.app)
  endif()
  execute_process(
    COMMAND SetFile -d ${SETFILE_DATE} -m ${SETFILE_DATE} ${EXECUTABLE_OUTPUT_PATH}/Bforartists.app
  )

  set(BLENDER_BIN "bin/bforartists")
  install(
    TARGETS bforartists
    DESTINATION "."
  )

  install(
    FILES ${OSX_APP_SOURCEDIR}/Contents/PkgInfo
    DESTINATION "./Bforartists.app/Contents"
  )

  install_dir(
    ${OSX_APP_SOURCEDIR}/Contents/Resources
    "./Bforartists.app/Contents"
  )

  if(WITH_BLENDER_THUMBNAILER)
    install(
      TARGETS blender-thumbnailer
      DESTINATION "./Bforartists.app/Contents/MacOS"
    )
  endif()

  if(PLATFORM_BUNDLED_LIBRARIES AND TARGETDIR_LIB)
    install(
      FILES ${PLATFORM_BUNDLED_LIBRARIES}
      DESTINATION ${TARGETDIR_LIB}
    )
  endif()

  if(WITH_VULKAN_BACKEND)
    install(
      FILES ${VULKAN_LIBRARY} ${MOLTENVK_LIBRARY}
      DESTINATION ${TARGETDIR_LIB}
    )
  endif()

  # Python.
  if(WITH_PYTHON AND NOT WITH_PYTHON_MODULE AND NOT WITH_PYTHON_FRAMEWORK)
    # Copy the python libraries into the install directory.
    install_dir(
      ${PYTHON_LIBPATH}/python${PYTHON_VERSION}
      ${TARGETDIR_VER}/python/lib
    )

    # Install Python executable.
    install(
      PROGRAMS ${PYTHON_EXECUTABLE}
      DESTINATION ${TARGETDIR_VER}/python/bin
    )

    # Needed for `distutils/pip`.
    # Get the last part of the include dir, will be `python{version}{abiflag}`.
    get_filename_component(_py_inc_suffix ${PYTHON_INCLUDE_DIR} NAME)
    install(
      FILES ${PYTHON_INCLUDE_DIR}/pyconfig.h
      DESTINATION ${TARGETDIR_VER}/python/include/${_py_inc_suffix}
    )
    unset(_py_inc_suffix)
  endif()

  if(WITH_PYTHON_MODULE AND TARGETDIR_BPY)
    install(
      TARGETS bforartists
      LIBRARY DESTINATION ${TARGETDIR_BPY}
    )
  endif()

  if(WITH_DRACO)
    install(
      PROGRAMS $<TARGET_FILE:extern_draco>
      DESTINATION ${TARGETDIR_VER}/python/lib/python${PYTHON_VERSION}/site-packages
    )
  endif()
endif()

# -----------------------------------------------------------------------------
# Generic Install, for all targets

if(DEFINED TARGETDIR_TEXT)

  configure_file(
    ${CMAKE_SOURCE_DIR}/release/text/readme.html
    ${CMAKE_BINARY_DIR}/release/text/readme.html
    @ONLY
  )
  list(APPEND BLENDER_TEXT_FILES
    ${CMAKE_BINARY_DIR}/release/text/readme.html
  )

  install(
    FILES ${BLENDER_TEXT_FILES}
    DESTINATION "${TARGETDIR_TEXT}"
  )

  install(
    DIRECTORY ${CMAKE_SOURCE_DIR}/release/license
    DESTINATION "${TARGETDIR_TEXT}"
)
endif()

# Install more files specified elsewhere.
delayed_do_install(${TARGETDIR_VER})

unset(BLENDER_TEXT_FILES)
unset(TARGETDIR_TEXT)


# -----------------------------------------------------------------------------
# Geometry Icons

# Geometry icons.
get_property(_icon_names GLOBAL PROPERTY ICON_GEOM_NAMES)
set(_icon_files)
foreach(_f ${_icon_names})
  list(APPEND _icon_files
    "${CMAKE_SOURCE_DIR}/release/datafiles/icons/${_f}.dat"
  )
endforeach()
install(
  FILES ${_icon_files}
  DESTINATION ${TARGETDIR_VER}/datafiles/icons
)

unset(_icon_names)
unset(_icon_files)
unset(_f)


# -----------------------------------------------------------------------------
# Studio Lights

install(
  DIRECTORY ${CMAKE_SOURCE_DIR}/release/datafiles/studiolights
  DESTINATION ${TARGETDIR_VER}/datafiles
)


# -----------------------------------------------------------------------------
# Bundle assets

set(ASSET_BUNDLE_DIR ${CMAKE_SOURCE_DIR}/release/datafiles/assets/publish/)

if(EXISTS "${ASSET_BUNDLE_DIR}")
  install(
    DIRECTORY ${ASSET_BUNDLE_DIR}
    DESTINATION ${TARGETDIR_VER}/datafiles/assets
    PATTERN ".svn" EXCLUDE
  )
endif()


# -----------------------------------------------------------------------------
# Setup link libraries

add_dependencies(bforartists makesdna)
target_link_libraries(bforartists PRIVATE ${LIB})
unset(LIB)

setup_platform_linker_flags(bforartists)
setup_platform_linker_libs(bforartists)

if(DEFINED PLATFORM_SYMBOLS_MAP)
  set_target_properties(bforartists PROPERTIES LINK_DEPENDS ${PLATFORM_SYMBOLS_MAP})
endif()

blender_target_include_dirs(bforartists ${INC})

# -----------------------------------------------------------------------------
# USD registry.

# USD requires a set of JSON files that define the standard schemas.
# These files are required at runtime.
if(WITH_USD)
  add_definitions(-DWITH_USD)
  absolute_include_dirs(../blender/io/usd)
endif()

# Always install USD shared library and datafiles regardless if Blender
# itself uses them, the bundled Python module still needs it.
if((DEFINED LIBDIR) AND TARGETDIR_LIB)
  # On windows the usd library sits in ./blender.shared copy the files
  # relative to the location of the USD dll, if the dll does not exist
  # assume we are linking against the static 3.5 lib.
  if(WITH_USD)
    if(WIN32 AND
        (
          EXISTS ${LIBDIR}/usd/lib/usd_usd_ms.dll OR  # USD 22.03
          EXISTS ${LIBDIR}/usd/lib/usd_ms.dll         # USD 22.11
        )
      )
      install(DIRECTORY
        ${USD_LIBRARY_DIR}/usd
        DESTINATION ${TARGETDIR_LIB}
      )
      install(DIRECTORY
        ${LIBDIR}/usd/plugin/usd/hdStorm
        ${LIBDIR}/usd/plugin/usd/usdShaders
        ${LIBDIR}/usd/plugin/usd/hioOiio
        DESTINATION "./blender.shared/usd"
      )
    elseif(USD_PYTHON_SUPPORT)
      install(DIRECTORY
        ${USD_LIBRARY_DIR}/usd
        DESTINATION ${TARGETDIR_LIB}
      )
      install(DIRECTORY
        ${LIBDIR}/usd/plugin/usd/hdStorm
        ${LIBDIR}/usd/plugin/usd/usdShaders
        DESTINATION ${TARGETDIR_LIB}/usd
      )
    else()
      install(DIRECTORY
        ${USD_LIBRARY_DIR}/usd
        DESTINATION "${TARGETDIR_VER}/datafiles"
      )
      install(DIRECTORY
        ${LIBDIR}/usd/plugin/usd/hdStorm
        ${LIBDIR}/usd/plugin/usd/usdShaders
        DESTINATION "${TARGETDIR_VER}/datafiles/usd"
      )
    endif()
  endif()
  if(WIN32)
    # If this file exists we are building against a 3.5 22.03 library folder
    # that needs these dll's installed.
    if(EXISTS ${LIBDIR}/usd/lib/usd_usd_ms.dll)
      windows_install_shared_manifest(FILES
        ${LIBDIR}/usd/lib/usd_usd_ms.dll
        RELEASE
      )
      windows_install_shared_manifest(FILES
        ${LIBDIR}/usd/lib/usd_usd_ms_d.dll
        DEBUG
      )
    endif()
    # If this file exists we are building against a 3.5 22.11 library folder
    # that needs these dll's installed.
    if(EXISTS ${LIBDIR}/usd/lib/usd_ms.dll)
      windows_install_shared_manifest(FILES
        ${LIBDIR}/usd/lib/usd_ms.dll
        RELEASE
      )
      windows_install_shared_manifest(FILES
        ${LIBDIR}/usd/lib/usd_ms_d.dll
        DEBUG
      )
    endif()
  endif()
endif()

# Always install MaterialX files regardless if Blender itself uses them, the
# bundled Python module still needs it.
if((DEFINED LIBDIR) AND TARGETDIR_LIB AND WITH_MATERIALX)
  install(
    DIRECTORY ${LIBDIR}/materialx/libraries
    DESTINATION "${TARGETDIR_LIB}/materialx"
  )
endif()

if(WIN32)
  set(BOOST_COMPONENTS atomic chrono date_time filesystem
    iostreams locale program_options regex
    serialization system thread wave wserialization
    python${_PYTHON_VERSION_NO_DOTS} numpy${_PYTHON_VERSION_NO_DOTS}
  )
  foreach(component ${BOOST_COMPONENTS})
    if(EXISTS ${BOOST_LIBPATH}/${BOOST_PREFIX}boost_${component}-${BOOST_POSTFIX}.dll)
      windows_install_shared_manifest(
        FILES ${BOOST_LIBPATH}/${BOOST_PREFIX}boost_${component}-${BOOST_POSTFIX}.dll
        RELEASE
      )
      windows_install_shared_manifest(
        FILES ${BOOST_LIBPATH}/${BOOST_PREFIX}boost_${component}-${BOOST_DEBUG_POSTFIX}.dll
        DEBUG
      )
    endif()
  endforeach()
endif()

# `vcpkg` substitutes our libraries with theirs, which will cause issues when you you run
# these builds on other systems due to missing DLL's. So we opt out the use of `vcpkg`.
if(WIN32)
  set_target_properties(bforartists PROPERTIES VS_GLOBAL_VcpkgEnabled "false")
  set_target_properties(bforartists PROPERTIES
    PDB_NAME "bforartists_private"
    PDB_OUTPUT_DIRECTORY "${CMAKE_CURRENT_BINARY_DIR}/$<CONFIG>"
  )
  if(WITH_WINDOWS_RELEASE_PDB AND WITH_WINDOWS_RELEASE_STRIPPED_PDB)
    # This is slightly messy, but single target generators like ninja will not have the
    # `CMAKE_CFG_INTDIR` variable and multi-target generators like `msbuild` will not have
    # `CMAKE_BUILD_TYPE`. This can be simplified by `target_link_options` and the `$<CONFIG>`
    # generator expression in newer CMAKE (2.13+) but until that time this fill have suffice.
    if(CMAKE_BUILD_TYPE)
      set_property(
        TARGET bforartists APPEND_STRING PROPERTY LINK_FLAGS_RELEASE
        " /PDBSTRIPPED:${CMAKE_CURRENT_BINARY_DIR}/${CMAKE_BUILD_TYPE}/bforartists_public.pdb"
      )
    else()
      set_property(
        TARGET bforartists APPEND_STRING PROPERTY LINK_FLAGS_RELEASE
        " /PDBSTRIPPED:${CMAKE_CURRENT_BINARY_DIR}/${CMAKE_CFG_INTDIR}/bforartists_public.pdb"
      )
    endif()
  endif()
endif()

# -----------------------------------------------------------------------------
# Setup launcher

if(WIN32 AND NOT WITH_PYTHON_MODULE)
  set(BLENDER_BIN "bforartists.exe")
  install(
    TARGETS bforartists # bforartists-launcher # BFA - Commented out the launcher. (maybe we should also use it?)
    COMPONENT Bforartists
    DESTINATION "."
  )
  if(WITH_CPU_CHECK)
    install(
      TARGETS blender_cpu_check
      COMPONENT Blender
      DESTINATION "."
    )
  endif()
  set_target_properties(
    bforartists
    PROPERTIES
      VS_USER_PROPS "bforartists.Cpp.user.props"
  )
endif()

# -----------------------------------------------------------------------------
# Windows shared library manifest
if(WIN32)
  windows_generate_shared_manifest()
endif()

# -----------------------------------------------------------------------------
# Steps that Run Blender
#
# As executing Blender is needed - it's important this operation runs after the shared
# libraries have been installed to their destination.

if(UNIX AND NOT APPLE)
  if(NOT WITH_PYTHON_MODULE)
    if(WITH_DOC_MANPAGE)
      # Only run the command to generate the man-page when it may be outdated.
      # The `IS_NEWER_THAN` checks always run when files are missing.

      # NOTE: While `${EXECUTABLE_OUTPUT_PATH}/blender` may work in some cases
      # Blender's requirement of libraries mean the installation path must be used.
      install(
        CODE "\
set(BLENDER_BIN \"${CMAKE_INSTALL_PREFIX}/${BLENDER_BIN}\")\n\
set(PYTHON_EXECUTABLE \"${PYTHON_EXECUTABLE}\")\n\
set(MANPAGE_GEN \"${CMAKE_SOURCE_DIR}/doc/manpage/blender.1.py\")\n\
set(MANPAGE_OUT \"${CMAKE_CURRENT_BINARY_DIR}/blender.1\")\n\
if(\n\
  ($\{BLENDER_BIN\} IS_NEWER_THAN $\{MANPAGE_OUT\}) OR\n\
  ($\{MANPAGE_GEN\} IS_NEWER_THAN $\{MANPAGE_OUT\})\n\
)\n\
  set(ENV{ASAN_OPTIONS} \"$ENV{ASAN_OPTIONS}:\
exitcode=0:\
check_initialization_order=0:\
strict_init_order=0:\
detect_leaks=0\"\n\
  )\n\
  execute_process(\n\
    COMMAND\n\
    $\{PYTHON_EXECUTABLE\} $\{MANPAGE_GEN\}\n\
    --blender $\{BLENDER_BIN\}\n\
    --output $\{MANPAGE_OUT\}\n\
  )\n\
endif()\n\
"
        DEPENDS bforartists
      )

      if(WITH_INSTALL_PORTABLE)
        install(
          FILES ${CMAKE_CURRENT_BINARY_DIR}/blender.1
          DESTINATION "."
        )
      else()
        # Manual page (only with `blender` binary).
        install(
          FILES ${CMAKE_CURRENT_BINARY_DIR}/blender.1
          DESTINATION "./share/man/man1"
        )
      endif()
    endif()
  endif()
endif()

# -----------------------------------------------------------------------------
# Post-install script

if(POSTINSTALL_SCRIPT)
  install(SCRIPT ${POSTINSTALL_SCRIPT})
endif()<|MERGE_RESOLUTION|>--- conflicted
+++ resolved
@@ -327,12 +327,9 @@
   endif()
 
 else()
-<<<<<<< HEAD
   add_executable(bforartists ${EXETYPE} ${SRC})
-=======
-  add_executable(blender ${EXETYPE} ${SRC})
   if(WITH_CPU_CHECK)
-    target_compile_definitions(blender PRIVATE WITH_CPU_CHECK)
+    target_compile_definitions(bforartists PRIVATE WITH_CPU_CHECK)
     # we cannot directly link against any blender libraries for the cpu_check module
     # as they may have been build for an ISA that is unsupported by the CPU
     # running this code.
@@ -345,7 +342,7 @@
     # blender_cpu_check *NEEDS* to be linked first, there can be no exceptions
     # to this, this is to ensure this will be the first code to run once the
     # blender binary has been loaded by the OS.
-    target_link_libraries(blender PRIVATE blender_cpu_check)
+    target_link_libraries(bforartists PRIVATE blender_cpu_check)
     if(NOT WIN32)
       set(_LIB_SUB_FOLDER "lib/")
     endif()
@@ -356,7 +353,6 @@
     )
     unset(_LIB_SUB_FOLDER)
   endif()
->>>>>>> 3dc0bc27
   if(WIN32)
     add_executable(blender-launcher WIN32
       blender_launcher_win32.c
@@ -1878,14 +1874,14 @@
 if(WIN32 AND NOT WITH_PYTHON_MODULE)
   set(BLENDER_BIN "bforartists.exe")
   install(
-    TARGETS bforartists # bforartists-launcher # BFA - Commented out the launcher. (maybe we should also use it?)
+    TARGETS bforartists # blender-launcher # BFA - Commented out the launcher. (maybe we should also use it?)
     COMPONENT Bforartists
     DESTINATION "."
   )
   if(WITH_CPU_CHECK)
     install(
       TARGETS blender_cpu_check
-      COMPONENT Blender
+      COMPONENT Bforartists
       DESTINATION "."
     )
   endif()
