# SPDX-FileCopyrightText: 2006 Blender Authors
#
# SPDX-License-Identifier: GPL-2.0-or-later

set(INC
  ../blender/blenkernel
  ../blender/editors/include
  ../blender/gpu
  ../blender/imbuf
  ../blender/io/usd
  ../blender/bmesh
  ../blender/makesrna
  ../blender/render
  ../blender/windowmanager
)

set(LIB
  PRIVATE bf::blenlib
  PRIVATE bf::depsgraph
  PRIVATE bf::dna
  PRIVATE bf::intern::clog
  PRIVATE bf::intern::guardedalloc
  bf_windowmanager
)

if(HAVE_FEENABLEEXCEPT)
  add_definitions(-DHAVE_FEENABLEEXCEPT)
endif()

if(WITH_STRSIZE_DEBUG)
  add_definitions(-DWITH_STRSIZE_DEBUG)
endif()

if(WITH_TBB)
  # Force TBB libraries to be in front of MKL (part of `OpenImageDenoise`), so
  # that it is initialized before MKL and static library initialization order issues are avoided.
  #
  # This isn't fully robust but seems to work.
  list(INSERT LIB 0 ${TBB_LIBRARIES})
  list(INSERT LIB 0 bf_blenkernel)
endif()

if(WIN32)
  list(APPEND INC ../../intern/utfconv)
endif()

if(WITH_LIBMV)
  list(APPEND INC ../../intern/libmv)
  add_definitions(-DWITH_LIBMV)
endif()

if(WITH_CYCLES)
  add_definitions(-DWITH_CYCLES)
  if(WITH_CYCLES_LOGGING)
    list(APPEND INC ../../intern/cycles/blender)
    add_definitions(-DWITH_CYCLES_LOGGING)
  endif()
endif()

if(WITH_OPENGL_BACKEND)
  add_definitions(-DWITH_OPENGL_BACKEND)
endif()

if(WITH_VULKAN_BACKEND)
  add_definitions(-DWITH_VULKAN_BACKEND)
endif()

if(WITH_RENDERDOC)
  add_definitions(-DWITH_RENDERDOC)
endif()

if(WITH_CODEC_FFMPEG)
  add_definitions(-DWITH_FFMPEG)
endif()

if(WITH_TBB)
  list(APPEND INC ${TBB_INCLUDE_DIRS})
  if(WIN32)
    # For `pragma` that links `tbbmalloc_proxy.lib`.
    link_directories(${LIBDIR}/tbb/lib)
  endif()
endif()

if(WIN32)
  # Windows.h will define min/max macros that will collide with the stl versions.
  add_definitions(-DNOMINMAX)
endif()

if(WITH_USD)
  # USD links libMaterialX, when using pre-compiled libraries
  # ensures `usd_ms` can find `MaterialXRender` and friends.
  #
  # NOTE: This is _only_ needed when linking blender before the install target runs.
  # Once MATERIALX libraries have been copied into `TARGETDIR_LIB` then Blender will link.
  # Don't rely on this though as failing on a fresh build is no good and the library
  # files could get outdated too.
  if(DEFINED LIBDIR)
    link_directories(${LIBDIR}/materialx/lib)
  endif()
endif()

if(WITH_PYTHON)
  list(APPEND INC ../blender/python)
  add_definitions(-DWITH_PYTHON)

  if(WITH_PYTHON_SECURITY)
    add_definitions(-DWITH_PYTHON_SECURITY)
  endif()
endif()

if(WITH_HEADLESS)
  add_definitions(-DWITH_HEADLESS)
endif()

if(WITH_SDL)
  if(WITH_SDL_DYNLOAD)
    list(APPEND INC ../../extern/sdlew/include)
    add_definitions(-DWITH_SDL_DYNLOAD)
  endif()
  add_definitions(-DWITH_SDL)
endif()

if(WITH_BINRELOC)
  list(APPEND INC ${BINRELOC_INCLUDE_DIRS})
  add_definitions(-DWITH_BINRELOC)
endif()

if(WITH_FREESTYLE)
  list(APPEND INC ../blender/freestyle)
  add_definitions(-DWITH_FREESTYLE)
endif()

if(WITH_XR_OPENXR)
  add_definitions(-DWITH_XR_OPENXR)
endif()

if(WITH_GMP)
  list(APPEND INC ${GMP_INCLUDE_DIRS})
  add_definitions(-DWITH_GMP)
endif()

if(WITH_OPENCOLORIO)
  add_definitions(-DWITH_OCIO)
endif()

# Setup the EXE sources and `buildinfo`.
set(SRC
  creator.cc
  creator_args.cc
  creator_signals.cc

  creator_intern.h
)

if(CMAKE_GENERATOR MATCHES "^Visual Studio.+")
  # This helps visual studio find the debugger visualizers
  list(APPEND SRC ${CMAKE_SOURCE_DIR}/tools/utils_ide/natvis/Blender.natvis)
endif()

# MSVC 2010 gives linking errors with the manifest.
if(WIN32 AND NOT UNIX)
  # BFA: modifed BLEN_VER_RC_STR to show patch version as well
  add_definitions(
    -DBLEN_VER_RC_STR="${BFORARTISTS_VERSION}.${BFORARTISTS_VERSION_PATCH}"
    -DBLEN_VER_RC_1=${BFORARTISTS_VERSION_MAJOR}
    -DBLEN_VER_RC_2=${BFORARTISTS_VERSION_MINOR}
    -DBLEN_VER_RC_3=${BFORARTISTS_VERSION_PATCH}
    -DBLEN_VER_RC_4=0
  )

  list(APPEND SRC
    ${CMAKE_SOURCE_DIR}/release/windows/icons/winblender.rc
  )

  if(NOT WITH_WINDOWS_EXTERNAL_MANIFEST)
    list(APPEND SRC
      ${CMAKE_BINARY_DIR}/bforartists.exe.manifest
    )
  endif()
endif()

if(WITH_BUILDINFO)
  add_definitions(-DWITH_BUILDINFO)
  # --------------------------------------------------------------------------
  # These defines could all be moved into the header below

  # Write strings into a separate header since we can escape C-strings
  # in a way that's not practical when passing defines.
  set(BUILD_PLATFORM "${CMAKE_SYSTEM_NAME}")
  set(BUILD_TYPE "${CMAKE_BUILD_TYPE}")
  set(BUILD_CFLAGS "${CMAKE_C_FLAGS}")
  set(BUILD_CXXFLAGS "${CMAKE_CXX_FLAGS}")
  set(BUILD_LINKFLAGS "${PLATFORM_LINKFLAGS}")
  set(BUILD_SYSTEM "CMake")

  if(WITH_COMPILER_SHORT_FILE_MACRO)
    # It's not necessary to include path information
    # about the system building Blender in the executable.
    string(REPLACE "${PLATFORM_CFLAGS_FMACRO_PREFIX_MAP}" " " BUILD_CFLAGS "${BUILD_CFLAGS}")
    string(REPLACE "${PLATFORM_CFLAGS_FMACRO_PREFIX_MAP}" " " BUILD_CXXFLAGS "${BUILD_CXXFLAGS}")
  endif()

  # Use `configure_file` instead of definitions since properly
  # escaping the multiple command line arguments which themselves
  # contain strings and spaces becomes overly error-prone & complicated.
  configure_file(
    "${CMAKE_SOURCE_DIR}/build_files/cmake/buildinfo_static.h.in"
    "${CMAKE_CURRENT_BINARY_DIR}/buildinfo_static.h"
    ESCAPE_QUOTES
    @ONLY
  )

  unset(BUILD_PLATFORM)
  unset(BUILD_TYPE)
  unset(BUILD_CFLAGS)
  unset(BUILD_CXXFLAGS)
  unset(BUILD_LINKFLAGS)
  unset(BUILD_SYSTEM)

  # --------------------------------------------------------------------------
  # Write header for values that change each build
  #
  # NOTE: generated file is in build directory `source/creator`
  # except when used as an include path.

  add_definitions(-DWITH_BUILDINFO_HEADER)

  # Include the output directory, where the `buildinfo.h` file is generated.
  include_directories(${CMAKE_CURRENT_BINARY_DIR})


  # XXX: `${buildinfo_h_fake}` is used here,
  # because we rely on that file being detected as missing
  # every build so that the real header `buildinfo.h` is updated.
  #
  # Keep this until we find a better way to resolve!

  set(buildinfo_h_real "${CMAKE_CURRENT_BINARY_DIR}/buildinfo.h")
  set(buildinfo_h_fake "${CMAKE_CURRENT_BINARY_DIR}/buildinfo.h_fake")

  if(EXISTS ${buildinfo_h_fake})
    message(
      FATAL_ERROR
      "File \"${buildinfo_h_fake}\" found, this should never be created, remove!"
    )
  endif()

  # From the CMAKE documentation "If the output of the custom command is not actually created as a
  # file on disk it should be marked with the SYMBOLIC source file property."
  #
  # Not doing this leads to build warnings for the not generated file on
  # MS-Windows when using `msbuild`.
  set_source_files_properties(${buildinfo_h_fake} PROPERTIES SYMBOLIC TRUE)

  # a custom target that is always built
  add_custom_target(
    buildinfo ALL
    DEPENDS ${buildinfo_h_fake}
  )

  # Creates `buildinfo.h` using CMAKE script.
  add_custom_command(
    OUTPUT
      ${buildinfo_h_fake}  # ensure we always run
      ${buildinfo_h_real}
    COMMAND
      ${CMAKE_COMMAND}
      -DSOURCE_DIR=${CMAKE_SOURCE_DIR}
      # Overrides only used when non-empty strings.
      -DBUILD_DATE=${BUILDINFO_OVERRIDE_DATE}
      -DBUILD_TIME=${BUILDINFO_OVERRIDE_TIME}
      -P ${CMAKE_SOURCE_DIR}/build_files/cmake/buildinfo.cmake
    )

  # `buildinfo.h` is a generated file.
  set_source_files_properties(
    ${buildinfo_h_real}
    PROPERTIES GENERATED TRUE
    HEADER_FILE_ONLY TRUE)

  unset(buildinfo_h_real)
  unset(buildinfo_h_fake)

  # Add dependencies below, after adding Blender
  # -------------- done with header values.

  list(APPEND SRC
    buildinfo.c
  )

  # make an object library so can load with it in tests
  add_library(buildinfoobj OBJECT buildinfo.c)
  add_dependencies(buildinfoobj buildinfo)
endif()

add_cc_flags_custom_test(bforartists)

# message(STATUS "Configuring blender")
if(WITH_PYTHON_MODULE)
  add_definitions(-DWITH_PYTHON_MODULE)

  # Creates `./bpy/__init__.so` which can be imported as a Python module.
  #
  # Note that 'SHARED' works on Linux and Windows, but not MACOS which _must_ be 'MODULE'.
  add_library(bforartists MODULE ${SRC})


  get_property(GENERATOR_IS_MULTI_CONFIG GLOBAL PROPERTY GENERATOR_IS_MULTI_CONFIG)
  if(GENERATOR_IS_MULTI_CONFIG)
    set(BPY_OUTPUT_DIRECTORY ${CMAKE_BINARY_DIR}/bin/$<CONFIG>/bpy)
  else()
    set(BPY_OUTPUT_DIRECTORY ${CMAKE_BINARY_DIR}/bin/bpy)
  endif()

  set_target_properties(
    bforartists
    PROPERTIES
      PREFIX ""
      OUTPUT_NAME __init__
      LIBRARY_OUTPUT_DIRECTORY ${BPY_OUTPUT_DIRECTORY}
      RUNTIME_OUTPUT_DIRECTORY ${BPY_OUTPUT_DIRECTORY}
  )
  unset(BPY_OUTPUT_DIRECTORY)

  if(APPLE)
    set_target_properties(bforartists PROPERTIES MACOSX_BUNDLE TRUE)
  endif()

  if(WIN32)
    # Python modules use this.
    set_target_properties(
      bforartists
      PROPERTIES
      SUFFIX ".pyd"
    )
  endif()

else()
  add_executable(bforartists ${EXETYPE} ${SRC})
  if(WITH_CPU_CHECK)
    # blender_cpu_check *NEEDS* to be linked first, there can be no exceptions
    # to this, this is to ensure this will be the first code to run once the
    # blender binary has been loaded by the OS.
    target_link_libraries(bforartists PRIVATE blender_cpu_check)
  endif()
  if(WIN32)
    add_executable(bforartists-launcher WIN32
      blender_launcher_win32.c
      ${CMAKE_SOURCE_DIR}/release/windows/icons/winblender.rc
    )
    if(NOT WITH_WINDOWS_EXTERNAL_MANIFEST)
<<<<<<< HEAD
      list(APPEND SRC
        ${CMAKE_BINARY_DIR}/bforartists.exe.manifest
=======
      target_sources(blender-launcher PRIVATE
        ${CMAKE_BINARY_DIR}/blender.exe.manifest
>>>>>>> e89452f1
      )
    endif()
    target_compile_definitions (bforartists-launcher PRIVATE -D_UNICODE -DUNICODE)
    target_link_libraries(bforartists-launcher Pathcch.lib)
  endif()
endif()

if(WITH_BUILDINFO)
  # Explicitly say that the executable depends on the `buildinfo`.
  add_dependencies(bforartists buildinfo)
endif()


set(BLENDER_TEXT_FILES
  # Generate this file:
  # `${CMAKE_SOURCE_DIR}/release/text/readme.html`
)

if(WITH_INSTALL_COPYRIGHT)
  list(APPEND BLENDER_TEXT_FILES
    ${CMAKE_SOURCE_DIR}/release/text/copyright.txt
  )
endif()

# -----------------------------------------------------------------------------
# Platform specific target destinations
#
# Setup version directory, libraries, `bpy` & text files.

if(UNIX AND NOT APPLE)
  if(WITH_PYTHON_MODULE)
    if(WITH_INSTALL_PORTABLE)
      set(TARGETDIR_BPY "./bpy")
      set(TARGETDIR_VER "./bpy/${BLENDER_VERSION}")
      set(TARGETDIR_LIB "./bpy/lib")
    else()
      set(TARGETDIR_BPY ${PYTHON_SITE_PACKAGES}/bpy)
      set(TARGETDIR_VER ${PYTHON_SITE_PACKAGES}/bpy/${BLENDER_VERSION})
      set(TARGETDIR_LIB ${PYTHON_SITE_PACKAGES}/bpy/lib)
    endif()
  else()
    if(WITH_INSTALL_PORTABLE)
      set(TARGETDIR_VER "./${BLENDER_VERSION}")
      set(TARGETDIR_TEXT ".")
      set(TARGETDIR_LIB "./lib")
    else()
      set(TARGETDIR_VER "./share/bforartists/${BLENDER_VERSION}")
      set(TARGETDIR_TEXT "./share/doc/bforartists")
    endif()
  endif()

elseif(WIN32)
  if(WITH_PYTHON_MODULE)
    set(TARGETDIR_BPY ${CMAKE_INSTALL_PREFIX_WITH_CONFIG}/bpy)
    set(TARGETDIR_VER ${CMAKE_INSTALL_PREFIX_WITH_CONFIG}/bpy/${BLENDER_VERSION})
    # Important the DLL's are next to `__init__.pyd` otherwise it won't load.
    set(TARGETDIR_LIB ${CMAKE_INSTALL_PREFIX_WITH_CONFIG}/bpy)
    set(TARGETDIR_EXE ${CMAKE_INSTALL_PREFIX_WITH_CONFIG}/bpy)
  else()
    set(TARGETDIR_VER "./${BLENDER_VERSION}")
    set(TARGETDIR_TEXT ".")
    set(TARGETDIR_LIB "./bforartists.shared")
    set(TARGETDIR_EXE ".")
  endif()
elseif(APPLE)
  if(WITH_PYTHON_MODULE)
    if(WITH_INSTALL_PORTABLE)
      set(TARGETDIR_BPY "./bpy")
      set(TARGETDIR_VER "./bpy/${BLENDER_VERSION}")
      set(TARGETDIR_LIB "./bpy/lib")
    else()
      # Paths defined in terms of site-packages since the site-packages
      # directory can be a symlink (brew for example).
      set(TARGETDIR_BPY ${PYTHON_SITE_PACKAGES}/bpy)
      set(TARGETDIR_VER ${PYTHON_SITE_PACKAGES}/bpy/${BLENDER_VERSION})
      set(TARGETDIR_LIB ${PYTHON_SITE_PACKAGES}/bpy/lib)
    endif()
  else()
    set(TARGETDIR_VER "./Bforartists.app/Contents/Resources/${BLENDER_VERSION}")
    set(TARGETDIR_LIB "./Bforartists.app/Contents/Resources/lib")
    set(TARGETDIR_TEXT "./Bforartists.app/Contents/Resources/text")
  endif()
  # Skip re-linking on CPACK / install.
  set_target_properties(bforartists PROPERTIES BUILD_WITH_INSTALL_RPATH true)
endif()


# -----------------------------------------------------------------------------
# Install Targets (Generic, All Platforms)

if(WITH_PYTHON)
  # install(CODE "message(\"copying blender scripts...\")")

  # do not install freestyle dir if disabled
  if(NOT WITH_FREESTYLE)
    set(FREESTYLE_EXCLUDE_CONDITIONAL "freestyle/*")
  else()
    set(FREESTYLE_EXCLUDE_CONDITIONAL "_freestyle/*")  # Dummy, won't do anything.
  endif()

  install(
    DIRECTORY ${CMAKE_SOURCE_DIR}/scripts
    DESTINATION ${TARGETDIR_VER}
    PATTERN ".git" EXCLUDE
    PATTERN ".gitignore" EXCLUDE
    PATTERN ".gitea" EXCLUDE
    PATTERN ".github" EXCLUDE
    PATTERN ".arcconfig" EXCLUDE
    PATTERN "__pycache__" EXCLUDE
    PATTERN "site" EXCLUDE
    PATTERN "${FREESTYLE_EXCLUDE_CONDITIONAL}" EXCLUDE
  )

  if(WITH_PYTHON_INSTALL)
    if(WIN32)
      install(
        FILES ${CMAKE_SOURCE_DIR}/scripts/site/sitecustomize.py
        DESTINATION ${TARGETDIR_VER}/python/lib/site-packages
      )
    else()
      install(
        FILES ${CMAKE_SOURCE_DIR}/scripts/site/sitecustomize.py
        DESTINATION ${TARGETDIR_VER}/python/lib/python${PYTHON_VERSION}/site-packages
      )
    endif()
  endif()
  unset(FREESTYLE_EXCLUDE_CONDITIONAL)
endif()

# fonts
install(
  DIRECTORY ${CMAKE_SOURCE_DIR}/release/datafiles/fonts
  DESTINATION ${TARGETDIR_VER}/datafiles
)

# localization
if(WITH_INTERNATIONAL)
  set(_locale_dir "${CMAKE_SOURCE_DIR}/locale")
  set(_locale_target_dir ${TARGETDIR_VER}/datafiles/locale)

  file(GLOB _po_files "${_locale_dir}/po/*.po")
  foreach(_po_file ${_po_files})
    msgfmt_simple(${_po_file} _all_mo_files)
  endforeach()

  # Create a custom target which will compile all `*.po` to `*.mo`.
  add_custom_target(
    locales
    DEPENDS ${_all_mo_files}
  )
  add_dependencies(bforartists locales)

  # Generate INSTALL rules.
  install(
    FILES ${_locale_dir}/languages
    DESTINATION ${_locale_target_dir}
  )

  foreach(_mo_file ${_all_mo_files})
    get_filename_component(_locale_name ${_mo_file} NAME_WE)
    install(
      FILES ${_mo_file}
      DESTINATION ${_locale_target_dir}/${_locale_name}/LC_MESSAGES
      RENAME blender.mo
    )
    unset(_locale_name)
  endforeach()

  unset(_all_mo_files)
  unset(_po_files)
  unset(_po_file)
  unset(_mo_file)
  unset(_locale_target_dir)

  unset(_locale_dir)
endif()

# Color management.
if(WITH_OPENCOLORIO)
  install(
    DIRECTORY ${CMAKE_SOURCE_DIR}/release/datafiles/colormanagement
    DESTINATION ${TARGETDIR_VER}/datafiles
  )
endif()
if(WIN32)
  if(EXISTS ${LIBDIR}/osl/bin/oslquery.dll) # 4.1+
    windows_install_shared_manifest(
      FILES ${LIBDIR}/osl/bin/oslquery.dll
            ${LIBDIR}/osl/bin/oslcomp.dll
            ${LIBDIR}/osl/bin/oslexec.dll
            ${LIBDIR}/osl/bin/oslnoise.dll
      RELEASE
    )
    windows_install_shared_manifest(
      FILES ${LIBDIR}/osl/bin/oslquery_d.dll
            ${LIBDIR}/osl/bin/oslcomp_d.dll
            ${LIBDIR}/osl/bin/oslexec_d.dll
            ${LIBDIR}/osl/bin/oslnoise_d.dll
      DEBUG
    )
  endif()
  if(EXISTS ${LIBDIR}/opencolorio/bin/opencolorio_2_2.dll) # 3.5
    windows_install_shared_manifest(
      FILES ${LIBDIR}/opencolorio/bin/opencolorio_2_2.dll
      RELEASE
    )
    windows_install_shared_manifest(
      FILES ${LIBDIR}/opencolorio/bin/opencolorio_d_2_2.dll
      DEBUG
    )
    install(
      FILES ${LIBDIR}/opencolorio/lib/site-packages-debug/PyOpenColorIO_d.pyd
      DESTINATION ${TARGETDIR_VER}/python/lib/site-packages
      CONFIGURATIONS Debug
    )
    install(
      FILES ${LIBDIR}/opencolorio/lib/site-packages/PyOpenColorIO.pyd
      DESTINATION ${TARGETDIR_VER}/python/lib/site-packages
      CONFIGURATIONS Release;RelWithDebInfo;MinSizeRel
    )
  endif()
  if(EXISTS ${LIBDIR}/opencolorio/bin/opencolorio_2_3.dll) # 4.1
    windows_install_shared_manifest(
      FILES ${LIBDIR}/opencolorio/bin/opencolorio_2_3.dll
      RELEASE
    )
    windows_install_shared_manifest(
      FILES ${LIBDIR}/opencolorio/bin/opencolorio_d_2_3.dll
      DEBUG
    )
    install(
      DIRECTORY ${LIBDIR}/opencolorio/lib/site-packages-debug/PyOpenColorIO
      DESTINATION ${TARGETDIR_VER}/python/lib/site-packages
      CONFIGURATIONS Debug
    )
    install(
      DIRECTORY ${LIBDIR}/opencolorio/lib/site-packages/PyOpenColorIO
      DESTINATION ${TARGETDIR_VER}/python/lib/site-packages
      CONFIGURATIONS Release;RelWithDebInfo;MinSizeRel
    )
  endif()
  if(EXISTS ${LIBDIR}/OpenImageDenoise/bin/openimagedenoise.dll) # 4.0
    windows_install_shared_manifest(
      FILES
        ${LIBDIR}/OpenImageDenoise/bin/OpenImageDenoise.dll
        ${LIBDIR}/OpenImageDenoise/bin/OpenImageDenoise_core.dll
        ${LIBDIR}/OpenImageDenoise/bin/OpenImageDenoise_device_cpu.dll
    )
  endif()
  # Platforms that have SyCL support.
  if(EXISTS ${LIBDIR}/OpenImageDenoise/bin/OpenImageDenoise_device_sycl.dll)
    windows_install_shared_manifest(
      FILES
        ${LIBDIR}/OpenImageDenoise/bin/OpenImageDenoise_device_sycl.dll
    )
  endif()
  if(EXISTS ${LIBDIR}/OpenImageDenoise/bin/OpenImageDenoise_device_hip.dll) # 4.1
    windows_install_shared_manifest(
      FILES
        ${LIBDIR}/OpenImageDenoise/bin/OpenImageDenoise_device_hip.dll
    )
  endif()
  if(EXISTS ${LIBDIR}/OpenImageDenoise/bin/OpenImageDenoise_device_cuda.dll) # 4.1
    windows_install_shared_manifest(
      FILES
        ${LIBDIR}/OpenImageDenoise/bin/OpenImageDenoise_device_cuda.dll
    )
  endif()
endif()

# Show helpful tip.
set(_install_cmd "")
if("${CMAKE_GENERATOR}" MATCHES ".*Makefiles.*")
  set(_install_cmd "make install")
elseif("${CMAKE_GENERATOR}" MATCHES "Ninja")
  set(_install_cmd "ninja install")
endif()
if(NOT ("${_install_cmd}" STREQUAL ""))
  # Message to display after building.
  get_filename_component(_install_dst ${TARGETDIR_VER} ABSOLUTE BASE_DIR ${CMAKE_INSTALL_PREFIX})
  add_custom_command(
    TARGET bforartists POST_BUILD MAIN_DEPENDENCY bforartists
    COMMAND
      ${CMAKE_COMMAND} -E echo
      "Run: \\\"${_install_cmd}\\\" to copy runtime files and scripts to: ${_install_dst}"
  )
  unset(_install_dst)
endif()
unset(_install_cmd)

# macro to help install files without dragging in unnecessary data.
macro(install_dir from to)
  install(
    DIRECTORY ${from}
    DESTINATION ${to}
    # Irrelevant files and caches.
    PATTERN ".git" EXCLUDE
    PATTERN ".gitignore" EXCLUDE
    PATTERN ".gitea" EXCLUDE
    PATTERN ".github" EXCLUDE
    PATTERN "*.pyc" EXCLUDE
    PATTERN "*.pyo" EXCLUDE
    PATTERN "*.orig" EXCLUDE
    PATTERN "*.rej" EXCLUDE
    PATTERN "__pycache__" EXCLUDE
    PATTERN "__MACOSX" EXCLUDE
    PATTERN ".DS_Store" EXCLUDE
    # Unneeded Python files.
    PATTERN "config-${PYTHON_VERSION}/*.a" EXCLUDE  # static lib
    PATTERN "lib2to3" EXCLUDE                   # ./lib2to3
    PATTERN "tkinter" EXCLUDE                   # ./tkinter
    PATTERN "lib-dynload/_tkinter.*" EXCLUDE    # ./lib-dynload/_tkinter.co
    PATTERN "idlelib" EXCLUDE                   # ./idlelib
    PATTERN "test" EXCLUDE                      # ./test
    PATTERN "turtledemo" EXCLUDE                # ./turtledemo
    PATTERN "turtle.py" EXCLUDE                 # ./turtle.py
    PATTERN "wininst*.exe" EXCLUDE              # from distutils, avoid malware false positive
  )
endmacro()

# -----------------------------------------------------------------------------
# Install Targets (Platform Specific)

if(UNIX AND NOT APPLE)

  if(PLATFORM_BUNDLED_LIBRARIES AND TARGETDIR_LIB)
    install(
      FILES ${PLATFORM_BUNDLED_LIBRARIES}
      DESTINATION ${TARGETDIR_LIB}
    )
  endif()

  # There are a few differences between portable and system install.
  if(WITH_PYTHON_MODULE)
    if(WITH_INSTALL_PORTABLE)
      install(
        TARGETS bforartists
        DESTINATION ${TARGETDIR_BPY}
      )
    else()
      install(
        TARGETS bforartists
        LIBRARY DESTINATION ${TARGETDIR_BPY}
      )
    endif()

    # none of the other files are needed currently
  elseif(WITH_INSTALL_PORTABLE)
    set(BLENDER_BIN "bforartists")
    install(
      TARGETS bforartists
      DESTINATION "."
    )

    if(WITH_CPU_CHECK)
      install(
        TARGETS blender_cpu_check
        DESTINATION "./lib"
      )
    endif()

    install(
      FILES
        ${CMAKE_SOURCE_DIR}/release/freedesktop/bforartists.desktop
        ${CMAKE_SOURCE_DIR}/release/freedesktop/icons/scalable/apps/bforartists.svg
        ${CMAKE_SOURCE_DIR}/release/freedesktop/icons/symbolic/apps/bforartists-symbolic.svg
      DESTINATION "."
    )

    if(WITH_BLENDER_THUMBNAILER)
      install(
        TARGETS bforartists-thumbnailer
        DESTINATION "."
      )
    endif()

    # NOTE: there is a bug in CMake 3.25.1 where `LIBDIR` is reported as undefined.
    if(NOT DEFINED LIBDIR)
      # Pass.
    elseif(EXISTS ${LIBDIR}/mesa)
      install(
        # Trailing slash is needed to install contents instead of directory itself.
        DIRECTORY ${LIBDIR}/mesa/lib/
        DESTINATION "./lib/mesa"
      )

      install(
        PROGRAMS
        ${CMAKE_SOURCE_DIR}/release/bin/bforartists-launcher
        ${CMAKE_SOURCE_DIR}/release/bin/bforartists-softwaregl
        DESTINATION "."
      )

      # Remove from old location, so existing builds don't start with software
      # OpenGL now that the lib/ folder is used for other libraries.
      install(
        CODE "\
file(REMOVE ${CMAKE_BINARY_DIR}/bin/lib/libGL.so)\n
file(REMOVE ${CMAKE_BINARY_DIR}/bin/lib/libGL.so.1)\n
file(REMOVE ${CMAKE_BINARY_DIR}/bin/lib/libGL.so.1.5.0)\n
file(REMOVE ${CMAKE_BINARY_DIR}/bin/lib/libGLU.so)\n
file(REMOVE ${CMAKE_BINARY_DIR}/bin/lib/libGLU.so.1)\n
file(REMOVE ${CMAKE_BINARY_DIR}/bin/lib/libGLU.so.1.3.1)\n
file(REMOVE ${CMAKE_BINARY_DIR}/bin/lib/libglapi.so)\n
file(REMOVE ${CMAKE_BINARY_DIR}/bin/lib/libglapi.so.0)\n
file(REMOVE ${CMAKE_BINARY_DIR}/bin/lib/libglapi.so.0.0.0)\n
"
      )
    endif()
  else()
    # main blender binary
    set(BLENDER_BIN "bin/bforartists")
    install(
      TARGETS bforartists
      DESTINATION "./bin"
    )
    # Misc files.
    install(
      FILES ${CMAKE_SOURCE_DIR}/release/freedesktop/bforartists.desktop
      DESTINATION "./share/applications"
    )
    install(
      FILES ${CMAKE_SOURCE_DIR}/release/freedesktop/de.bforartists.Bforartists.metainfo.xml
      DESTINATION "./share/metainfo"
    )
    install(
      FILES ${CMAKE_SOURCE_DIR}/release/freedesktop/icons/scalable/apps/bforartists.svg
      DESTINATION "./share/icons/hicolor/scalable/apps"
    )
    install(
      FILES ${CMAKE_SOURCE_DIR}/release/freedesktop/icons/symbolic/apps/bforartists-symbolic.svg
      DESTINATION "./share/icons/hicolor/symbolic/apps"
    )
    if(WITH_BLENDER_THUMBNAILER)
      install(
        TARGETS bforartists-thumbnailer
        DESTINATION "./bin"
      )
    endif()
  endif()

  if(WITH_PYTHON AND WITH_PYTHON_INSTALL)
    # Install executable
    install(
      PROGRAMS ${PYTHON_EXECUTABLE}
      DESTINATION ${TARGETDIR_VER}/python/bin
    )

    if(DEFINED LIBDIR)
      # Precompiled libraries, copy over complete lib directory.
      install_dir(
        ${PYTHON_LIBPATH}
        ${TARGETDIR_VER}/python
      )
    else()
      # System libraries.
      install(
        PROGRAMS ${PYTHON_EXECUTABLE}
        DESTINATION ${TARGETDIR_VER}/python/bin
      )

      # On some platforms (like openSUSE) Python is linked to be used from `lib64` directory.
      # determine this from Python's libraries path.
      # Ugh, its possible `lib64` is just a symlink to 'lib' which causes incorrect use of `lib64`.
      get_filename_component(_pypath_real ${PYTHON_LIBPATH} REALPATH)
      if(${_pypath_real} MATCHES "lib64$")
        set(_target_LIB "lib64")
      else()
        set(_target_LIB "lib")
      endif()
      unset(_pypath_real)

      # Copy the systems python into the install directory:
      # install(CODE "message(\"copying a subset of the systems python...\")")
      install(
        DIRECTORY ${PYTHON_LIBPATH}/python${PYTHON_VERSION}
        DESTINATION ${TARGETDIR_VER}/python/${_target_LIB}
        PATTERN "__pycache__" EXCLUDE               # * any cache *
        PATTERN "config-${PYTHON_VERSION}/*.a" EXCLUDE  # static lib
        PATTERN "lib2to3" EXCLUDE                   # ./lib2to3
        PATTERN "site-packages/*" EXCLUDE           # ./site-packages/*
        PATTERN "tkinter" EXCLUDE                   # ./tkinter
        PATTERN "lib-dynload/_tkinter.*" EXCLUDE    # ./lib-dynload/_tkinter.co
        PATTERN "idlelib" EXCLUDE                   # ./idlelib
        PATTERN "test" EXCLUDE                      # ./test
        PATTERN "turtledemo" EXCLUDE                # ./turtledemo
        PATTERN "turtle.py" EXCLUDE                 # ./turtle.py
        PATTERN "wininst*.exe" EXCLUDE              # from distutils, avoid malware false positive
      )

      # Needed for `distutils/pip`.
      # Get the last part of the include dir, will be `python{version}{abiflag}`.
      get_filename_component(_py_inc_suffix ${PYTHON_INCLUDE_DIR} NAME)
      install(
        FILES ${PYTHON_INCLUDE_DIR}/pyconfig.h
        DESTINATION ${TARGETDIR_VER}/python/include/${_py_inc_suffix}
      )
      unset(_py_inc_suffix)

      if(WITH_PYTHON_INSTALL_NUMPY)
        # Install to the same directory as the source, so debian-like
        # distributions are happy with their policy.
        set(_suffix "site-packages")
        if(${PYTHON_NUMPY_PATH} MATCHES "dist-packages")
          set(_suffix "dist-packages")
        endif()
        install(
          DIRECTORY ${PYTHON_NUMPY_PATH}/numpy
          DESTINATION ${TARGETDIR_VER}/python/${_target_LIB}/python${PYTHON_VERSION}/${_suffix}
          PATTERN "__pycache__" EXCLUDE           # * any cache *
          PATTERN "*.pyc" EXCLUDE                 # * any cache *
          PATTERN "*.pyo" EXCLUDE                 # * any cache *
          PATTERN "oldnumeric" EXCLUDE            # ./oldnumeric
          PATTERN "doc" EXCLUDE                   # ./doc
          PATTERN "tests" EXCLUDE                 # ./tests
          PATTERN "f2py" EXCLUDE                  # ./f2py - fortran/python interface code, not for blender.
          PATTERN "include" EXCLUDE               # include dirs all over, we won't use NumPy/CAPI
          PATTERN "*.h" EXCLUDE                   # some includes are not in include dirs
          PATTERN "*.a" EXCLUDE                   # ./core/lib/libnpymath.a - for linking, we don't need.
        )
        install(
          DIRECTORY ${PYTHON_NUMPY_PATH}/Cython
          DESTINATION ${TARGETDIR_VER}/python/${_target_LIB}/python${PYTHON_VERSION}/${_suffix}
          PATTERN "__pycache__" EXCLUDE           # * any cache *
          PATTERN "*.pyc" EXCLUDE                 # * any cache *
          PATTERN "*.pyo" EXCLUDE                 # * any cache *
        )
        install(
          FILES ${PYTHON_NUMPY_PATH}/cython.py
          DESTINATION ${TARGETDIR_VER}/python/${_target_LIB}/python${PYTHON_VERSION}/${_suffix}
        )
        unset(_suffix)
      endif()

      if(WITH_USD)
        # Install to the same directory as the source, so debian-like
        # distros are happy with their policy.
        set(_suffix "site-packages")
        if(0) # TODO: `PYTHON_USD_PATH` isn't defined anywhere.
          if(${PYTHON_USD_PATH} MATCHES "dist-packages")
            set(_suffix "dist-packages")
          endif()
        endif()
        install(
          DIRECTORY ${USD_LIBRARY_DIR}/python/
          DESTINATION ${TARGETDIR_VER}/python/${_target_LIB}/python${PYTHON_VERSION}/${_suffix}
          PATTERN "__pycache__" EXCLUDE           # * any cache *
          PATTERN "*.pyc" EXCLUDE                 # * any cache *
          PATTERN "*.pyo" EXCLUDE                 # * any cache *
        )
        unset(_suffix)
      endif()

      if(WITH_PYTHON_INSTALL_ZSTANDARD)
        # Install to the same directory as the source, so debian-like
        # distributions are happy with their policy.
        set(_suffix "site-packages")
        if(${PYTHON_ZSTANDARD_PATH} MATCHES "dist-packages")
          set(_suffix "dist-packages")
        endif()
        install(
          DIRECTORY ${PYTHON_ZSTANDARD_PATH}/zstandard
          DESTINATION ${TARGETDIR_VER}/python/${_target_LIB}/python${PYTHON_VERSION}/${_suffix}
          PATTERN "__pycache__" EXCLUDE           # * any cache *
          PATTERN "*.pyc" EXCLUDE                 # * any cache *
          PATTERN "*.pyo" EXCLUDE                 # * any cache *
        )
        unset(_suffix)
      endif()

      # Copy requests, we need to generalize site-packages.
      if(WITH_PYTHON_INSTALL_REQUESTS)
        set(_suffix "site-packages")
        if(${PYTHON_REQUESTS_PATH} MATCHES "dist-packages")
          set(_suffix "dist-packages")
        endif()
        install(
          DIRECTORY ${PYTHON_REQUESTS_PATH}/requests
          DESTINATION ${TARGETDIR_VER}/python/${_target_LIB}/python${PYTHON_VERSION}/${_suffix}
          PATTERN "__pycache__" EXCLUDE           # * any cache *
          PATTERN "*.pyc" EXCLUDE                 # * any cache *
          PATTERN "*.pyo" EXCLUDE                 # * any cache *
        )
        # On some platforms requests does have extra dependencies.
        #
        # Either `chardet` or `charset_normalizer` is used, depending on the version of Python.
        # The code below silently skips the one that's not available, so we can list both here.
        set(_requests_deps "certifi" "chardet" "charset_normalizer" "idna" "urllib3")
        foreach(_requests_dep ${_requests_deps})
          if(EXISTS ${PYTHON_REQUESTS_PATH}/${_requests_dep})
            install(
              DIRECTORY ${PYTHON_REQUESTS_PATH}/${_requests_dep}
              DESTINATION ${TARGETDIR_VER}/python/${_target_LIB}/python${PYTHON_VERSION}/${_suffix}
              PATTERN "__pycache__" EXCLUDE           # * any cache *
              PATTERN "*.pyc" EXCLUDE                 # * any cache *
              PATTERN "*.pyo" EXCLUDE                 # * any cache *
            )
          endif()
        endforeach()
        if(EXISTS ${PYTHON_REQUESTS_PATH}/six.py)
          install(
            FILES ${PYTHON_REQUESTS_PATH}/six.py
            DESTINATION ${TARGETDIR_VER}/python/${_target_LIB}/python${PYTHON_VERSION}/${_suffix}
          )
        endif()
        unset(_requests_dep)
        unset(_requests_deps)
        unset(_suffix)
      endif()
      unset(_target_LIB)
    endif()

    if(WITH_INSTALL_PORTABLE)
      # The script uses the version of Python installed with Blender,
      # so it must only be inside installed if `WITH_PYTHON AND WITH_PYTHON_INSTALL`
      # are active.
      get_filename_component(PYTHON_EXECUTABLE_NAME_ONLY ${PYTHON_EXECUTABLE} NAME)
      configure_file(
        ${CMAKE_SOURCE_DIR}/release/freedesktop/scripts/blender-system-info.sh.in
        ${CMAKE_BINARY_DIR}/release/freedesktop/scripts/blender-system-info.sh
        @ONLY
      )
      unset(PYTHON_EXECUTABLE_NAME_ONLY)
      install(
        PROGRAMS ${CMAKE_BINARY_DIR}/release/freedesktop/scripts/blender-system-info.sh
        DESTINATION "."
      )
    endif()
  endif()

  if(WITH_DRACO)
    install(
      PROGRAMS $<TARGET_FILE:extern_draco>
      DESTINATION ${TARGETDIR_VER}/python/lib/python${PYTHON_VERSION}/site-packages
    )
  endif()
elseif(WIN32)
  if(WITH_WINDOWS_EXTERNAL_MANIFEST)
    install(
      FILES ${CMAKE_BINARY_DIR}/bforartists.exe.manifest
      DESTINATION "."
    )
    install(
      FILES ${CMAKE_BINARY_DIR}/bforartists.exe.manifest
      DESTINATION "."
      RENAME bforartists-launcher.exe.manifest
    )
  endif()
  windows_install_shared_manifest(
    FILES ${LIBDIR}/epoxy/bin/epoxy-0.dll
    ALL
  )

  if(WITH_VULKAN_BACKEND)
    windows_install_shared_manifest(
      FILES ${LIBDIR}/vulkan/bin/vulkan-1.dll
      ALL
    )
  endif()

  if(WITH_OPENMP AND MSVC_CLANG)
    windows_install_shared_manifest(
      FILES ${CLANG_OPENMP_DLL}
      ALL
    )
  endif()
  # 4.1 fftw libs need to be installed, in 4.2 fftw got turned into a static lib
  # and the files below no longer exist.
  if(EXISTS ${LIBDIR}/fftw3/lib/fftw3.dll)
    windows_install_shared_manifest(
      FILES
        ${LIBDIR}/fftw3/lib/fftw3.dll
        ${LIBDIR}/fftw3/lib/fftw3f.dll
      ALL
    )
  endif()
  if(MSVC_ASAN)
    # The ASAN DLL's can be found in the same folder as the compiler,
    # this is the easiest way to find these.
    string(
      REPLACE "cl.exe" "clang_rt.asan_dynamic-x86_64.dll"
      ASAN_DLL ${CMAKE_C_COMPILER})
    string(
      REPLACE "cl.exe" "clang_rt.asan_dbg_dynamic-x86_64.dll"
      ASAN_DEBUG_DLL ${CMAKE_C_COMPILER}
    )
    if(NOT EXISTS "${ASAN_DLL}")
      message(
        FATAL_ERROR
        "ASAN is enabled, but the ASAN runtime is not detected, "
        "this is an optional component during the MSVC install, please install it"
      )
    endif()
    windows_install_shared_manifest(
      FILES ${ASAN_DLL}
      RELEASE
    )
    windows_install_shared_manifest(
      FILES ${ASAN_DEBUG_DLL}
      DEBUG
    )
    unset(ASAN_DLL)
    unset(ASAN_DEBUG_DLL)
  endif()
  if(EXISTS ${LIBDIR}/openexr/bin/Iex.dll)
    windows_install_shared_manifest(
      FILES
        ${LIBDIR}/openexr/bin/Iex.dll
        ${LIBDIR}/openexr/bin/IlmThread.dll
        ${LIBDIR}/openexr/bin/OpenEXRCore.dll
        ${LIBDIR}/openexr/bin/OpenEXRUtil.dll
        ${LIBDIR}/openexr/bin/OpenEXR.dll
        ${LIBDIR}/imath/bin/imath.dll
      RELEASE
    )
    windows_install_shared_manifest(
      FILES
        ${LIBDIR}/openexr/bin/Iex_d.dll
        ${LIBDIR}/openexr/bin/IlmThread_d.dll
        ${LIBDIR}/openexr/bin/OpenEXRCore_d.dll
        ${LIBDIR}/openexr/bin/OpenEXRUtil_d.dll
        ${LIBDIR}/openexr/bin/OpenEXR_d.dll
        ${LIBDIR}/imath/bin/imath_d.dll
      DEBUG
    )
  endif()
  if(EXISTS ${LIBDIR}/openimageio/bin/openimageio.dll)
    windows_install_shared_manifest(
      FILES
        ${LIBDIR}/openimageio/bin/openimageio.dll
        ${LIBDIR}/openimageio/bin/openimageio_util.dll
      RELEASE
    )
    windows_install_shared_manifest(
      FILES
        ${LIBDIR}/openimageio/bin/openimageio_d.dll
        ${LIBDIR}/openimageio/bin/openimageio_util_d.dll
      DEBUG
    )
  endif()

  if(EXISTS ${LIBDIR}/gmp/lib/gmp-10.dll)
    set(GMP_DLL ${LIBDIR}/gmp/lib/gmp-10.dll)
  else()
    set(GMP_DLL ${LIBDIR}/gmp/lib/libgmp-10.dll)
  endif()

  windows_install_shared_manifest(
    FILES ${GMP_DLL}
    ALL
  )
  unset(GMP_DLL)

  windows_install_shared_manifest(
    FILES ${LIBDIR}/gmp/lib/libgmpxx.dll
    RELEASE
  )
  windows_install_shared_manifest(
    FILES ${LIBDIR}/gmp/lib/libgmpxx_d.dll
    DEBUG
  )

  if(WITH_WINDOWS_RELEASE_PDB)
    # Skip install of stripped pdb if compiling with clang since there doesn't seem
    # to be a pdbstripped version for clang-cl
    if(WITH_WINDOWS_RELEASE_STRIPPED_PDB AND NOT MSVC_CLANG)
      # Icky hack for older CMAKE from https://stackoverflow.com/a/21198501
      # `$<CONFIG>` will work in newer CMAKE but the version currently (3.12)
      # on the build-bot does not support this endeavor.
      install(
        FILES ${CMAKE_CURRENT_BINARY_DIR}/\${CMAKE_INSTALL_CONFIG_NAME}/bforartists_public.pdb
        DESTINATION "."
        RENAME bforartists.pdb
        CONFIGURATIONS Release
      )
    else()
      install(
        FILES $<TARGET_PDB_FILE:bforartists>
        DESTINATION "."
        RENAME bforartists.pdb
        CONFIGURATIONS Release
      )
    endif()
  endif()

  windows_install_shared_manifest(
    FILES ${LIBDIR}/openvdb/bin/openvdb.dll
    RELEASE
  )
  windows_install_shared_manifest(
    FILES ${LIBDIR}/openvdb/bin/openvdb_d.dll
    DEBUG
  )

  windows_install_shared_manifest(
    FILES
      ${LIBDIR}/materialx/bin/MaterialXCore.dll
      ${LIBDIR}/materialx/bin/MaterialXFormat.dll
      ${LIBDIR}/materialx/bin/MaterialXGenGlsl.dll
      ${LIBDIR}/materialx/bin/MaterialXGenMdl.dll
      ${LIBDIR}/materialx/bin/MaterialXGenOsl.dll
      ${LIBDIR}/materialx/bin/MaterialXGenShader.dll
    RELEASE
  )
  if(EXISTS ${LIBDIR}/materialx/bin/MaterialXRender.dll) # 3.6+
    windows_install_shared_manifest(
      FILES
        ${LIBDIR}/materialx/bin/MaterialXRender.dll
        ${LIBDIR}/materialx/bin/MaterialXRenderGlsl.dll
        ${LIBDIR}/materialx/bin/MaterialXRenderHw.dll
        ${LIBDIR}/materialx/bin/MaterialXRenderOsl.dll
      RELEASE
    )
    windows_install_shared_manifest(
      FILES
        ${LIBDIR}/materialx/bin/MaterialXRender_d.dll
        ${LIBDIR}/materialx/bin/MaterialXRenderGlsl_d.dll
        ${LIBDIR}/materialx/bin/MaterialXRenderHw_d.dll
        ${LIBDIR}/materialx/bin/MaterialXRenderOsl_d.dll
      DEBUG
    )
  endif()
  if(EXISTS ${LIBDIR}/materialx/bin/MaterialXGenMsl.dll) # 4.1+
    windows_install_shared_manifest(
      FILES
        ${LIBDIR}/materialx/bin/MaterialXGenMsl.dll
      RELEASE
    )
    windows_install_shared_manifest(
      FILES
        ${LIBDIR}/materialx/bin/MaterialXGenMsl_d.dll
      DEBUG
    )
  endif()
  windows_install_shared_manifest(
    FILES
      ${LIBDIR}/materialx/bin/MaterialXCore_d.dll
      ${LIBDIR}/materialx/bin/MaterialXFormat_d.dll
      ${LIBDIR}/materialx/bin/MaterialXGenGlsl_d.dll
      ${LIBDIR}/materialx/bin/MaterialXGenMdl_d.dll
      ${LIBDIR}/materialx/bin/MaterialXGenOsl_d.dll
      ${LIBDIR}/materialx/bin/MaterialXGenShader_d.dll
    DEBUG
  )

  if(WITH_PYTHON)
    string(REPLACE "." "" _PYTHON_VERSION_NO_DOTS ${PYTHON_VERSION})

    if(NOT WITH_PYTHON_MODULE)
      if(NOT CMAKE_COMPILER_IS_GNUCC)
        install(
          FILES
            ${LIBDIR}/python/${_PYTHON_VERSION_NO_DOTS}/bin/python${_PYTHON_VERSION_NO_DOTS}.dll
            ${LIBDIR}/python/${_PYTHON_VERSION_NO_DOTS}/bin/python3.dll
          DESTINATION ${TARGETDIR_EXE}
          CONFIGURATIONS Release;RelWithDebInfo;MinSizeRel
        )

        install(
          FILES
            ${LIBDIR}/python/${_PYTHON_VERSION_NO_DOTS}/bin/python${_PYTHON_VERSION_NO_DOTS}_d.dll
            ${LIBDIR}/python/${_PYTHON_VERSION_NO_DOTS}/bin/python3_d.dll
          DESTINATION ${TARGETDIR_EXE}
          CONFIGURATIONS Debug
        )
      endif()
    endif()

    if(WITH_PYTHON_INSTALL)
      # NOTE: as far as python is concerned `RelWithDebInfo`
      # is not debug since its without debug flags.

      install(DIRECTORY DESTINATION ${TARGETDIR_VER}/python)
      install(DIRECTORY DESTINATION ${TARGETDIR_VER}/python/lib)

      install(
        DIRECTORY ${LIBDIR}/python/${_PYTHON_VERSION_NO_DOTS}/lib
        DESTINATION ${BLENDER_VERSION}/python/
        CONFIGURATIONS Release;RelWithDebInfo;MinSizeRel
        PATTERN "*_d.*" EXCLUDE                 # * debug libraries *
        PATTERN "__pycache__" EXCLUDE           # * any cache *
        PATTERN "*.pyc" EXCLUDE                 # * any cache *
        PATTERN "*.pyo" EXCLUDE                 # * any cache *
      )

      install(
        DIRECTORY ${LIBDIR}/python/${_PYTHON_VERSION_NO_DOTS}/lib
        DESTINATION ${BLENDER_VERSION}/python/
        CONFIGURATIONS Debug
        PATTERN "__pycache__" EXCLUDE           # * any cache *
        PATTERN "*.pyc" EXCLUDE                 # * any cache *
        PATTERN "*.pyo" EXCLUDE                 # * any cache *
      )

      install(
        DIRECTORY ${LIBDIR}/python/${_PYTHON_VERSION_NO_DOTS}/DLLs
        DESTINATION ${BLENDER_VERSION}/python
        CONFIGURATIONS Release;RelWithDebInfo;MinSizeRel
        PATTERN "*.pdb" EXCLUDE
        PATTERN "*_d.*" EXCLUDE
      )

      install(
        DIRECTORY ${LIBDIR}/python/${_PYTHON_VERSION_NO_DOTS}/DLLs
        DESTINATION ${BLENDER_VERSION}/python
        CONFIGURATIONS Debug
      )

      install(
        FILES
          ${LIBDIR}/python/${_PYTHON_VERSION_NO_DOTS}/bin/python${_PYTHON_VERSION_NO_DOTS}.dll
          ${LIBDIR}/python/${_PYTHON_VERSION_NO_DOTS}/bin/python.exe
        DESTINATION ${BLENDER_VERSION}/python/bin
        CONFIGURATIONS Release;RelWithDebInfo;MinSizeRel
      )
      install(
        FILES
          ${LIBDIR}/python/${_PYTHON_VERSION_NO_DOTS}/bin/python${_PYTHON_VERSION_NO_DOTS}_d.dll
          ${LIBDIR}/python/${_PYTHON_VERSION_NO_DOTS}/bin/python_d.exe
        DESTINATION ${BLENDER_VERSION}/python/bin
        CONFIGURATIONS Debug
      )

      # This will only exist for 3.5+.
      if(EXISTS ${LIBDIR}/openimageio/lib/python${PYTHON_VERSION}/site-packages)
        install(
          DIRECTORY ${LIBDIR}/openimageio/lib/python${PYTHON_VERSION}/site-packages/
          DESTINATION ${TARGETDIR_VER}/python/lib/site-packages/
          CONFIGURATIONS Release;RelWithDebInfo;MinSizeRel
          PATTERN "__pycache__" EXCLUDE           # * any cache *
          PATTERN "*.pyc" EXCLUDE                 # * any cache *
          PATTERN "*.pyo" EXCLUDE                 # * any cache *
        )
      endif()
      if(EXISTS ${LIBDIR}/openimageio/lib/python${PYTHON_VERSION}_debug/site-packages)
        install(
          DIRECTORY ${LIBDIR}/openimageio/lib/python${PYTHON_VERSION}_debug/site-packages/
          DESTINATION ${TARGETDIR_VER}/python/lib/site-packages/
          CONFIGURATIONS Debug
          PATTERN "__pycache__" EXCLUDE           # * any cache *
          PATTERN "*.pyc" EXCLUDE                 # * any cache *
          PATTERN "*.pyo" EXCLUDE                 # * any cache *
        )
      endif()

      # This will not exist for 3.4 and earlier lib folders
      # to ease the transition, support both 3.4 and 3.5 lib
      # folders.
      if(EXISTS ${USD_LIBRARY_DIR}/python/)
        install(
          DIRECTORY ${USD_LIBRARY_DIR}/python/
          DESTINATION ${TARGETDIR_VER}/python/lib/site-packages
          CONFIGURATIONS Release;RelWithDebInfo;MinSizeRel
          PATTERN "__pycache__" EXCLUDE           # * any cache *
          PATTERN "*.pyc" EXCLUDE                 # * any cache *
          PATTERN "*.pyo" EXCLUDE                 # * any cache *
        )
      endif()
      if(EXISTS ${USD_LIBRARY_DIR}/debug/python/)
        install(
          DIRECTORY ${USD_LIBRARY_DIR}/debug/python/
          DESTINATION ${TARGETDIR_VER}/python/lib/site-packages
          CONFIGURATIONS Debug
          PATTERN "__pycache__" EXCLUDE           # * any cache *
          PATTERN "*.pyc" EXCLUDE                 # * any cache *
          PATTERN "*.pyo" EXCLUDE                 # * any cache *
        )
      endif()

      # This will not exist for 3.4 and earlier lib folders
      # to ease the transition, support both 3.4 and 3.5 lib
      # folders.
      if(EXISTS ${LIBDIR}/openvdb/python/pyopenvdb_d.pyd)
        install(
          FILES ${LIBDIR}/openvdb/python/pyopenvdb_d.pyd
          DESTINATION ${TARGETDIR_VER}/python/lib/site-packages
          CONFIGURATIONS Debug
        )
        install(
          FILES ${LIBDIR}/openvdb/python/pyopenvdb.pyd
          DESTINATION ${TARGETDIR_VER}/python/lib/site-packages
          CONFIGURATIONS Release;RelWithDebInfo;MinSizeRel
        )
      endif()

      # this will exist for 4.1 lib folders
      if(CMAKE_SYSTEM_PROCESSOR STREQUAL "ARM64")
        set(_openvdb_arch arm64)
      else()
        set(_openvdb_arch amd64)
      endif()

      if(EXISTS ${LIBDIR}/openvdb/python/pyopenvdb_d.cp${_PYTHON_VERSION_NO_DOTS}-win_${_openvdb_arch}.pyd)
        install(
          FILES ${LIBDIR}/openvdb/python/pyopenvdb_d.cp${_PYTHON_VERSION_NO_DOTS}-win_${_openvdb_arch}.pyd
          DESTINATION ${TARGETDIR_VER}/python/lib/site-packages
          CONFIGURATIONS Debug
        )
        install(
          FILES ${LIBDIR}/openvdb/python/pyopenvdb.cp${_PYTHON_VERSION_NO_DOTS}-win_${_openvdb_arch}.pyd
          DESTINATION ${TARGETDIR_VER}/python/lib/site-packages
          CONFIGURATIONS Release;RelWithDebInfo;MinSizeRel
        )
      endif()

      # MaterialX python bindings
      install(
        DIRECTORY ${LIBDIR}/materialx/python/Release/MaterialX
        DESTINATION ${TARGETDIR_VER}/python/lib/site-packages/
        CONFIGURATIONS Release;RelWithDebInfo;MinSizeRel
        PATTERN "__pycache__" EXCLUDE           # * any cache *
        PATTERN "*.pyc" EXCLUDE                 # * any cache *
        PATTERN "*.pyo" EXCLUDE                 # * any cache *
      )
      install(
        DIRECTORY ${LIBDIR}/materialx/python/Debug/MaterialX
        DESTINATION ${TARGETDIR_VER}/python/lib/site-packages/
        CONFIGURATIONS Debug
        PATTERN "__pycache__" EXCLUDE           # * any cache *
        PATTERN "*.pyc" EXCLUDE                 # * any cache *
        PATTERN "*.pyo" EXCLUDE                 # * any cache *
      )

      if(WINDOWS_PYTHON_DEBUG)
        install(
          FILES
            ${LIBDIR}/python/${_PYTHON_VERSION_NO_DOTS}/libs/python${_PYTHON_VERSION_NO_DOTS}.pdb
          DESTINATION "."
          CONFIGURATIONS Release;RelWithDebInfo;MinSizeRel
        )

        install(
          FILES
            ${LIBDIR}/python/${_PYTHON_VERSION_NO_DOTS}/libs/python${_PYTHON_VERSION_NO_DOTS}_d.pdb
          DESTINATION "."
          CONFIGURATIONS Debug
        )
      endif()
    endif()

  endif()

  # Filenames change slightly between FFMPEG versions check both 6.0 and fallback to 5.0
  # to ease the transition between versions.
  if(EXISTS "${LIBDIR}/ffmpeg/lib/avcodec-60.dll")
    windows_install_shared_manifest(
      FILES
        ${LIBDIR}/ffmpeg/lib/avcodec-60.dll
        ${LIBDIR}/ffmpeg/lib/avformat-60.dll
        ${LIBDIR}/ffmpeg/lib/avdevice-60.dll
        ${LIBDIR}/ffmpeg/lib/avutil-58.dll
        ${LIBDIR}/ffmpeg/lib/swscale-7.dll
        ${LIBDIR}/ffmpeg/lib/swresample-4.dll
      ALL
    )
  else()
    windows_install_shared_manifest(
      FILES
        ${LIBDIR}/ffmpeg/lib/avcodec-59.dll
        ${LIBDIR}/ffmpeg/lib/avformat-59.dll
        ${LIBDIR}/ffmpeg/lib/avdevice-59.dll
        ${LIBDIR}/ffmpeg/lib/avutil-57.dll
        ${LIBDIR}/ffmpeg/lib/swscale-6.dll
        ${LIBDIR}/ffmpeg/lib/swresample-4.dll
      ALL
    )
  endif()
  windows_install_shared_manifest(
    FILES
      ${LIBDIR}/tbb/bin/tbb.dll
    RELEASE
  )
  windows_install_shared_manifest(
    FILES
      ${LIBDIR}/tbb/bin/tbb_debug.dll
    DEBUG
  )
  if(WITH_TBB_MALLOC_PROXY)
    windows_install_shared_manifest(
      FILES
        ${LIBDIR}/tbb/bin/tbbmalloc.dll
        ${LIBDIR}/tbb/bin/tbbmalloc_proxy.dll
      RELEASE
    )
    windows_install_shared_manifest(
      FILES
        ${LIBDIR}/tbb/bin/tbbmalloc_debug.dll
        ${LIBDIR}/tbb/bin/tbbmalloc_proxy_debug.dll
      DEBUG
    )
    list(APPEND LIB ${TBB_MALLOC_LIBRARIES})
  endif()

  if(EXISTS ${LIBDIR}/sndfile/lib/sndfile.dll)
    set(SNDFILE_DLL ${LIBDIR}/sndfile/lib/sndfile.dll)
  else()
    set(SNDFILE_DLL ${LIBDIR}/sndfile/lib/libsndfile-1.dll)
  endif()

  windows_install_shared_manifest(
    FILES ${SNDFILE_DLL}
    ALL
  )
  unset(SNDFILE_DLL)

  windows_install_shared_manifest(
    FILES ${LIBDIR}/shaderc/bin/shaderc_shared.dll
    RELEASE
  )

  windows_install_shared_manifest(
    FILES ${LIBDIR}/shaderc/bin/shaderc_shared_d.dll
    DEBUG
  )

  windows_install_shared_manifest(
    FILES
      ${LIBDIR}/openal/lib/OpenAL32.dll
    ALL
  )

  windows_install_shared_manifest(
    FILES ${LIBDIR}/sdl/lib/SDL2.dll
    ALL
  )

  if(WITH_SYSTEM_AUDASPACE)
    install(
      FILES
        ${LIBDIR}/audaspace/lib/audaspace.dll
        ${LIBDIR}/audaspace/lib/audaspace-c.dll
        ${LIBDIR}/audaspace/lib/audaspace-py.dll
      DESTINATION "."
    )
  endif()


  if(NOT WITH_PYTHON_MODULE)
    get_filename_component(PYTHON_EXECUTABLE_NAME_ONLY ${PYTHON_EXECUTABLE} NAME)
    # Configure then generate file. Note that this copies the literal generator
    # for the Python executable name. So the file needs to be generated afterwards
    # to get the correct name.
    configure_file(
      ${CMAKE_SOURCE_DIR}/release/windows/batch/blender_system_info.cmd.in
      ${CMAKE_BINARY_DIR}/release/windows/batch/blender_system_info.with_vars.cmd.in
      @ONLY
    )
    unset(PYTHON_EXECUTABLE_NAME_ONLY)
    # Replace Python executable generator with actual executable name.
    file(GENERATE
      OUTPUT ${CMAKE_BINARY_DIR}/release/windows/batch/blender_system_info_$<CONFIG>.cmd
      INPUT ${CMAKE_BINARY_DIR}/release/windows/batch/blender_system_info.with_vars.cmd.in
    )
    install(
      FILES
      ${CMAKE_BINARY_DIR}/release/windows/batch/blender_system_info_$<CONFIG>.cmd
      DESTINATION ${TARGETDIR_EXE}
      RENAME blender_system_info.cmd
    )
    install(
      FILES
        ${CMAKE_SOURCE_DIR}/release/windows/batch/blender_debug_gpu.cmd
        ${CMAKE_SOURCE_DIR}/release/windows/batch/blender_debug_gpu_glitchworkaround.cmd
        ${CMAKE_SOURCE_DIR}/release/windows/batch/blender_debug_log.cmd
        ${CMAKE_SOURCE_DIR}/release/windows/batch/blender_factory_startup.cmd
        ${CMAKE_SOURCE_DIR}/release/windows/batch/blender_oculus.cmd
        ${CMAKE_SOURCE_DIR}/release/windows/batch/oculus.json
      DESTINATION ${TARGETDIR_EXE}
    )
  endif()

  if(WITH_BLENDER_THUMBNAILER)
    install(
      TARGETS BlendThumb
      DESTINATION "."
    )
  endif()

  if(WITH_DRACO)
    install(
      PROGRAMS $<TARGET_FILE:extern_draco>
      DESTINATION ${TARGETDIR_VER}/python/lib/site-packages
    )
  endif()

  if(WITH_PYTHON_MODULE AND TARGETDIR_BPY)
    install(
      TARGETS bforartists
      LIBRARY DESTINATION ${TARGETDIR_BPY}
    )
  endif()

  if(PLATFORM_BUNDLED_LIBRARIES)
    windows_process_platform_bundled_libraries("${PLATFORM_BUNDLED_LIBRARIES}")
  endif()
elseif(APPLE)
  if(NOT WITH_PYTHON_MODULE)
    # Uppercase name for app bundle.
    set_target_properties(bforartists PROPERTIES OUTPUT_NAME Bforartists)
  endif()

  set(OSX_APP_SOURCEDIR ${CMAKE_SOURCE_DIR}/release/darwin/Bforartists.app)

  # Setup `Info.plist`.
  execute_process(
    COMMAND date "+%Y-%m-%d"
    OUTPUT_VARIABLE BLENDER_DATE
    OUTPUT_STRIP_TRAILING_WHITESPACE
  )

  set_target_properties(bforartists PROPERTIES
    MACOSX_BUNDLE_INFO_PLIST ${OSX_APP_SOURCEDIR}/Contents/Info.plist
    MACOSX_BUNDLE_SHORT_VERSION_STRING "${BFORARTISTS_VERSION}.${BFORARTISTS_VERSION_PATCH}"
    MACOSX_BUNDLE_LONG_VERSION_STRING "${BFORARTISTS_VERSION}.${BFORARTISTS_VERSION_PATCH} ${BLENDER_DATE}"
  )

  # Gather the date in finder-style.
  execute_process(
    COMMAND date "+%m/%d/%Y/%H:%M"
    OUTPUT_VARIABLE SETFILE_DATE
    OUTPUT_STRIP_TRAILING_WHITESPACE
  )

  # Give the bundle actual creation/modification date.
  #
  # Note that the directory might not yet exist, which happens when CMAKE is first run.
  if(NOT EXISTS ${EXECUTABLE_OUTPUT_PATH}/Bforartists.app)
    file(MAKE_DIRECTORY ${EXECUTABLE_OUTPUT_PATH}/Bforartists.app)
  endif()
  execute_process(
    COMMAND SetFile -d ${SETFILE_DATE} -m ${SETFILE_DATE} ${EXECUTABLE_OUTPUT_PATH}/Bforartists.app
  )

  set(BLENDER_BIN "bin/bforartists")
  install(
    TARGETS bforartists
    DESTINATION "."
  )

  install(
    FILES ${OSX_APP_SOURCEDIR}/Contents/PkgInfo
    DESTINATION "./Bforartists.app/Contents"
  )

  install_dir(
    ${OSX_APP_SOURCEDIR}/Contents/Resources
    "./Bforartists.app/Contents"
  )

  if(WITH_BLENDER_THUMBNAILER)
    install(
      TARGETS bforartists-thumbnailer
      DESTINATION "./Bforartists.app/Contents/MacOS"
    )
  endif()

  if(PLATFORM_BUNDLED_LIBRARIES AND TARGETDIR_LIB)
    install(
      FILES ${PLATFORM_BUNDLED_LIBRARIES}
      DESTINATION ${TARGETDIR_LIB}
    )
  endif()

  if(WITH_VULKAN_BACKEND)
    install(
      FILES ${VULKAN_LIBRARY} ${MOLTENVK_LIBRARY}
      DESTINATION ${TARGETDIR_LIB}
    )
  endif()

  # Python.
  if(WITH_PYTHON AND NOT WITH_PYTHON_MODULE AND NOT WITH_PYTHON_FRAMEWORK)
    # Copy the python libraries into the install directory.
    install_dir(
      ${PYTHON_LIBPATH}/python${PYTHON_VERSION}
      ${TARGETDIR_VER}/python/lib
    )

    # Install Python executable.
    install(
      PROGRAMS ${PYTHON_EXECUTABLE}
      DESTINATION ${TARGETDIR_VER}/python/bin
    )

    # Needed for `distutils/pip`.
    # Get the last part of the include dir, will be `python{version}{abiflag}`.
    get_filename_component(_py_inc_suffix ${PYTHON_INCLUDE_DIR} NAME)
    install(
      FILES ${PYTHON_INCLUDE_DIR}/pyconfig.h
      DESTINATION ${TARGETDIR_VER}/python/include/${_py_inc_suffix}
    )
    unset(_py_inc_suffix)
  endif()

  if(WITH_PYTHON_MODULE AND TARGETDIR_BPY)
    install(
      TARGETS bforartists
      LIBRARY DESTINATION ${TARGETDIR_BPY}
    )
  endif()

  if(NOT WITH_PYTHON_MODULE AND WITH_PYTHON AND WITH_PYTHON_INSTALL)
    get_filename_component(PYTHON_EXECUTABLE_NAME_ONLY ${PYTHON_EXECUTABLE} NAME)
    configure_file(
      ${CMAKE_SOURCE_DIR}/release/darwin/scripts/blender-system-info.sh.in
      ${CMAKE_BINARY_DIR}/release/darwin/scripts/blender-system-info.sh
      @ONLY
    )
    unset(PYTHON_EXECUTABLE_NAME_ONLY)
    install(
      PROGRAMS ${CMAKE_BINARY_DIR}/release/darwin/scripts/blender-system-info.sh
      DESTINATION "./Blender.app/Contents/Resources"
    )
  endif()

  if(WITH_DRACO)
    install(
      PROGRAMS $<TARGET_FILE:extern_draco>
      DESTINATION ${TARGETDIR_VER}/python/lib/python${PYTHON_VERSION}/site-packages
    )
  endif()
endif()

# -----------------------------------------------------------------------------
# Generic Install, for all targets

if(DEFINED TARGETDIR_TEXT)

  configure_file(
    ${CMAKE_SOURCE_DIR}/release/text/readme.html
    ${CMAKE_BINARY_DIR}/release/text/readme.html
    @ONLY
  )
  list(APPEND BLENDER_TEXT_FILES
    ${CMAKE_BINARY_DIR}/release/text/readme.html
  )

  install(
    FILES ${BLENDER_TEXT_FILES}
    DESTINATION "${TARGETDIR_TEXT}"
  )

  install(
    DIRECTORY ${CMAKE_SOURCE_DIR}/release/license
    DESTINATION "${TARGETDIR_TEXT}"
)
endif()

# Create a system extensions directory (users or administrators may populate this).
# This only contains a `readme.txt` explaining it's purpose.
install(
  DIRECTORY ${CMAKE_SOURCE_DIR}/release/extensions
  DESTINATION ${TARGETDIR_VER}
)

# Install more files specified elsewhere.
delayed_do_install(${TARGETDIR_VER})

unset(BLENDER_TEXT_FILES)
unset(TARGETDIR_TEXT)


# -----------------------------------------------------------------------------
# Geometry Icons

# Geometry icons.
get_property(_icon_names GLOBAL PROPERTY ICON_GEOM_NAMES)
set(_icon_files)
foreach(_f ${_icon_names})
  list(APPEND _icon_files
    "${CMAKE_SOURCE_DIR}/release/datafiles/icons/${_f}.dat"
  )
endforeach()
install(
  FILES ${_icon_files}
  DESTINATION ${TARGETDIR_VER}/datafiles/icons
)

unset(_icon_names)
unset(_icon_files)
unset(_f)


# -----------------------------------------------------------------------------
# Studio Lights

install(
  DIRECTORY ${CMAKE_SOURCE_DIR}/release/datafiles/studiolights
  DESTINATION ${TARGETDIR_VER}/datafiles
)


# -----------------------------------------------------------------------------
# Bundle assets

set(ASSET_BUNDLE_DIR ${CMAKE_SOURCE_DIR}/release/datafiles/assets/publish/)

if(EXISTS "${ASSET_BUNDLE_DIR}")
  install(
    DIRECTORY ${ASSET_BUNDLE_DIR}
    DESTINATION ${TARGETDIR_VER}/datafiles/assets
  )
endif()


# -----------------------------------------------------------------------------
# Setup link libraries

add_dependencies(bforartists makesdna)
target_link_libraries(bforartists PRIVATE ${LIB})
unset(LIB)

setup_platform_linker_flags(bforartists)
setup_platform_linker_libs(bforartists)

if(DEFINED PLATFORM_SYMBOLS_MAP)
  set_target_properties(bforartists PROPERTIES LINK_DEPENDS ${PLATFORM_SYMBOLS_MAP})
endif()

blender_target_include_dirs(bforartists ${INC})

# -----------------------------------------------------------------------------
# USD registry.

# USD requires a set of JSON files that define the standard schemas.
# These files are required at runtime.
if(WITH_USD)
  add_definitions(-DWITH_USD)
  absolute_include_dirs(../blender/io/usd)
endif()

# Always install USD shared library and datafiles regardless if Bforartists
# itself uses them, the bundled Python module still needs it.
if((DEFINED LIBDIR) AND TARGETDIR_LIB)
  # On windows the usd library sits in ./bforartists.shared copy the files
  # relative to the location of the USD dll, if the dll does not exist
  # assume we are linking against the static 3.5 lib.
  if(WITH_USD)
    if(WIN32 AND
        (
          EXISTS ${LIBDIR}/usd/lib/usd_usd_ms.dll OR  # USD 22.03
          EXISTS ${LIBDIR}/usd/lib/usd_ms.dll         # USD 22.11
        )
      )
      install(DIRECTORY
        ${USD_LIBRARY_DIR}/usd
        DESTINATION ${TARGETDIR_LIB}
      )
      install(DIRECTORY
        ${LIBDIR}/usd/plugin/usd/hdStorm
        ${LIBDIR}/usd/plugin/usd/usdShaders
        ${LIBDIR}/usd/plugin/usd/hioOiio
        DESTINATION "./bforartists.shared/usd"
      )
    elseif(USD_PYTHON_SUPPORT)
      install(DIRECTORY
        ${USD_LIBRARY_DIR}/usd
        DESTINATION ${TARGETDIR_LIB}
      )
      install(DIRECTORY
        ${LIBDIR}/usd/plugin/usd/hdStorm
        ${LIBDIR}/usd/plugin/usd/usdShaders
        DESTINATION ${TARGETDIR_LIB}/usd
      )
    else()
      install(DIRECTORY
        ${USD_LIBRARY_DIR}/usd
        DESTINATION "${TARGETDIR_VER}/datafiles"
      )
      install(DIRECTORY
        ${LIBDIR}/usd/plugin/usd/hdStorm
        ${LIBDIR}/usd/plugin/usd/usdShaders
        DESTINATION "${TARGETDIR_VER}/datafiles/usd"
      )
    endif()
  endif()
  if(WIN32)
    # If this file exists we are building against a 3.5 22.03 library folder
    # that needs these dll's installed.
    if(EXISTS ${LIBDIR}/usd/lib/usd_usd_ms.dll)
      windows_install_shared_manifest(FILES
        ${LIBDIR}/usd/lib/usd_usd_ms.dll
        RELEASE
      )
      windows_install_shared_manifest(FILES
        ${LIBDIR}/usd/lib/usd_usd_ms_d.dll
        DEBUG
      )
    endif()
    # If this file exists we are building against a 3.5 22.11 library folder
    # that needs these dll's installed.
    if(EXISTS ${LIBDIR}/usd/lib/usd_ms.dll)
      windows_install_shared_manifest(FILES
        ${LIBDIR}/usd/lib/usd_ms.dll
        RELEASE
      )
      windows_install_shared_manifest(FILES
        ${LIBDIR}/usd/lib/usd_ms_d.dll
        DEBUG
      )
    endif()
  endif()
endif()

# Always install MaterialX files regardless if Blender itself uses them, the
# bundled Python module still needs it.
if((DEFINED LIBDIR) AND TARGETDIR_LIB AND WITH_MATERIALX)
  install(
    DIRECTORY ${LIBDIR}/materialx/libraries
    DESTINATION "${TARGETDIR_LIB}/materialx"
  )
endif()

if(WIN32)
  set(BOOST_COMPONENTS atomic chrono date_time filesystem
    iostreams locale program_options regex
    serialization system thread wave wserialization
    python${_PYTHON_VERSION_NO_DOTS} numpy${_PYTHON_VERSION_NO_DOTS}
  )
  foreach(component ${BOOST_COMPONENTS})
    if(EXISTS ${BOOST_LIBPATH}/${BOOST_PREFIX}boost_${component}-${BOOST_POSTFIX}.dll)
      windows_install_shared_manifest(
        FILES ${BOOST_LIBPATH}/${BOOST_PREFIX}boost_${component}-${BOOST_POSTFIX}.dll
        RELEASE
      )
      windows_install_shared_manifest(
        FILES ${BOOST_LIBPATH}/${BOOST_PREFIX}boost_${component}-${BOOST_DEBUG_POSTFIX}.dll
        DEBUG
      )
    endif()
  endforeach()
endif()

# `vcpkg` substitutes our libraries with theirs, which will cause issues when you you run
# these builds on other systems due to missing DLL's. So we opt out the use of `vcpkg`.
if(WIN32)
  set_target_properties(bforartists PROPERTIES VS_GLOBAL_VcpkgEnabled "false")
  set_target_properties(bforartists PROPERTIES
    PDB_NAME "bforartists_private"
    PDB_OUTPUT_DIRECTORY "${CMAKE_CURRENT_BINARY_DIR}/$<CONFIG>"
  )
  # If compiling with clang-cl we skip PDBSTRIPPED.
  # There's doesn't seem to be a switch for it currently
  if(WITH_WINDOWS_RELEASE_PDB AND WITH_WINDOWS_RELEASE_STRIPPED_PDB AND NOT MSVC_CLANG)
    # This is slightly messy, but single target generators like ninja will not have the
    # `CMAKE_CFG_INTDIR` variable and multi-target generators like `msbuild` will not have
    # `CMAKE_BUILD_TYPE`. This can be simplified by `target_link_options` and the `$<CONFIG>`
    # generator expression in newer CMAKE (2.13+) but until that time this fill have suffice.
    if(CMAKE_BUILD_TYPE)
      set_property(
        TARGET bforartists APPEND_STRING PROPERTY LINK_FLAGS_RELEASE
        " /PDBSTRIPPED:${CMAKE_CURRENT_BINARY_DIR}/${CMAKE_BUILD_TYPE}/bforartists_public.pdb"
      )
    else()
      set_property(
        TARGET bforartists APPEND_STRING PROPERTY LINK_FLAGS_RELEASE
        " /PDBSTRIPPED:${CMAKE_CURRENT_BINARY_DIR}/${CMAKE_CFG_INTDIR}/bforartists_public.pdb"
      )
    endif()
  endif()
endif()

# -----------------------------------------------------------------------------
# Setup launcher

if(WIN32 AND NOT WITH_PYTHON_MODULE)
  set(BLENDER_BIN "bforartists.exe")
  install(
    TARGETS bforartists bforartists-launcher
    COMPONENT Bforartists
    DESTINATION "."
  )
  if(WITH_CPU_CHECK)
    install(
      TARGETS blender_cpu_check
      COMPONENT Bforartists
      DESTINATION "."
    )
  endif()
  set_target_properties(
    bforartists
    PROPERTIES
      VS_USER_PROPS "bforartists.Cpp.user.props"
  )
endif()

# -----------------------------------------------------------------------------
# Windows shared library manifest
if(WIN32)
  windows_generate_shared_manifest()
endif()

# -----------------------------------------------------------------------------
# Steps that Run Blender
#
# As executing Blender is needed - it's important this operation runs after the shared
# libraries have been installed to their destination.

if(UNIX AND NOT APPLE)
  if(NOT WITH_PYTHON_MODULE)
    if(WITH_DOC_MANPAGE)
      # Only run the command to generate the man-page when it may be outdated.
      # The `IS_NEWER_THAN` checks always run when files are missing.

      # NOTE: While `${EXECUTABLE_OUTPUT_PATH}/blender` may work in some cases
      # Blender's requirement of libraries mean the installation path must be used.
      install(
        CODE "\
set(BLENDER_BIN \"${CMAKE_INSTALL_PREFIX}/${BLENDER_BIN}\")\n\
if(DEFINED ENV\{DESTDIR\})\n\
  set(BLENDER_BIN \"$ENV\{DESTDIR\}/$\{BLENDER_BIN\}\")\n\
endif()\n\
set(PYTHON_EXECUTABLE \"${PYTHON_EXECUTABLE}\")\n\
set(MANPAGE_GEN \"${CMAKE_SOURCE_DIR}/doc/manpage/blender.1.py\")\n\
set(MANPAGE_OUT \"${CMAKE_CURRENT_BINARY_DIR}/blender.1\")\n\
if(\n\
  ($\{BLENDER_BIN\} IS_NEWER_THAN $\{MANPAGE_OUT\}) OR\n\
  ($\{MANPAGE_GEN\} IS_NEWER_THAN $\{MANPAGE_OUT\})\n\
)\n\
  set(ENV{ASAN_OPTIONS} \"$ENV{ASAN_OPTIONS}:\
exitcode=0:\
check_initialization_order=0:\
strict_init_order=0:\
detect_leaks=0\"\n\
  )\n\
  execute_process(\n\
    COMMAND\n\
    $\{PYTHON_EXECUTABLE\} $\{MANPAGE_GEN\}\n\
    --blender $\{BLENDER_BIN\}\n\
    --output $\{MANPAGE_OUT\}\n\
  )\n\
endif()\n\
"
        DEPENDS bforartists
      )

      if(WITH_INSTALL_PORTABLE)
        install(
          FILES ${CMAKE_CURRENT_BINARY_DIR}/blender.1
          DESTINATION "."
        )
      else()
        # Manual page (only with `blender` binary).
        install(
          FILES ${CMAKE_CURRENT_BINARY_DIR}/blender.1
          DESTINATION "./share/man/man1"
        )
      endif()
    endif()
  endif()
endif()

# -----------------------------------------------------------------------------
# Post-install script

if(POSTINSTALL_SCRIPT)
  install(SCRIPT ${POSTINSTALL_SCRIPT})
endif()<|MERGE_RESOLUTION|>--- conflicted
+++ resolved
@@ -349,13 +349,8 @@
       ${CMAKE_SOURCE_DIR}/release/windows/icons/winblender.rc
     )
     if(NOT WITH_WINDOWS_EXTERNAL_MANIFEST)
-<<<<<<< HEAD
-      list(APPEND SRC
+      target_sources(bforartists-launcher PRIVATE
         ${CMAKE_BINARY_DIR}/bforartists.exe.manifest
-=======
-      target_sources(blender-launcher PRIVATE
-        ${CMAKE_BINARY_DIR}/blender.exe.manifest
->>>>>>> e89452f1
       )
     endif()
     target_compile_definitions (bforartists-launcher PRIVATE -D_UNICODE -DUNICODE)
