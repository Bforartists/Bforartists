--- conflicted
+++ resolved
@@ -704,15 +704,11 @@
       DESTINATION "./share/applications"
     )
     install(
-<<<<<<< HEAD
+      FILES ${CMAKE_SOURCE_DIR}/release/freedesktop/org.bforartists.Bforartists.metainfo.xml
+      DESTINATION "./share/metainfo"
+    )
+    install(
       FILES ${CMAKE_SOURCE_DIR}/release/freedesktop/icons/scalable/apps/bforartists.svg
-=======
-      FILES ${CMAKE_SOURCE_DIR}/release/freedesktop/org.blender.Blender.metainfo.xml
-      DESTINATION "./share/metainfo"
-    )
-    install(
-      FILES ${CMAKE_SOURCE_DIR}/release/freedesktop/icons/scalable/apps/blender.svg
->>>>>>> dd782fcc
       DESTINATION "./share/icons/hicolor/scalable/apps"
     )
     install(
