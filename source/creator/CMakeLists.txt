--- conflicted
+++ resolved
@@ -515,20 +515,12 @@
       DESTINATION "."
     )
 
-<<<<<<< HEAD
-    install(
-      PROGRAMS
-      ${CMAKE_SOURCE_DIR}/release/bin/bforartists-thumbnailer.py
-      DESTINATION "."
-    )
-=======
     if(WITH_BLENDER_THUMBNAILER)
       install(
-        TARGETS blender-thumbnailer
+        TARGETS bforartists-thumbnailer
         DESTINATION "."
       )
     endif()
->>>>>>> 51427344
 
     if(EXISTS ${LIBDIR}/mesa)
       install(DIRECTORY ${LIBDIR}/mesa/lib DESTINATION ".")
@@ -568,21 +560,13 @@
       FILES ${CMAKE_SOURCE_DIR}/release/freedesktop/icons/symbolic/apps/bforartists-symbolic.svg
       DESTINATION share/icons/hicolor/symbolic/apps
     )
-<<<<<<< HEAD
-    install(
-      PROGRAMS ${CMAKE_SOURCE_DIR}/release/bin/bforartists-thumbnailer.py
-      DESTINATION bin
-    )
+    if(WITH_BLENDER_THUMBNAILER)
+      install(
+        TARGETS bforartists-thumbnailer
+        DESTINATION bin
+      )
+    endif()
     set(BLENDER_TEXT_FILES_DESTINATION share/doc/bforartists)
-=======
-    if(WITH_BLENDER_THUMBNAILER)
-      install(
-        TARGETS blender-thumbnailer
-        DESTINATION bin
-      )
-    endif()
-    set(BLENDER_TEXT_FILES_DESTINATION share/doc/blender)
->>>>>>> 51427344
   endif()
 
   if(WITH_PYTHON)
