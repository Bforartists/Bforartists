--- conflicted
+++ resolved
@@ -1595,31 +1595,18 @@
 
   install(
     FILES ${OSX_APP_SOURCEDIR}/Contents/PkgInfo
-<<<<<<< HEAD
     DESTINATION "./Bforartists.app/Contents"
-=======
-    DESTINATION "Blender.app/Contents"
->>>>>>> 487e29af
   )
 
   install_dir(
     ${OSX_APP_SOURCEDIR}/Contents/Resources
-<<<<<<< HEAD
-    "./Bforartists.app/Contents"
-=======
-    "Blender.app/Contents"
->>>>>>> 487e29af
+    "./Blender.app/Contents"
   )
 
   if(WITH_BLENDER_THUMBNAILER)
     install(
-<<<<<<< HEAD
-      TARGETS bforartists-thumbnailer
-      DESTINATION "./Bforartists.app/Contents/MacOS"
-=======
       TARGETS blender-thumbnailer
-      DESTINATION "Blender.app/Contents/MacOS"
->>>>>>> 487e29af
+      DESTINATION "./Blender.app/Contents/MacOS"
     )
   endif()
 
