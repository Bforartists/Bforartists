# SPDX-FileCopyrightText: 2006 Blender Foundation
#
# SPDX-License-Identifier: GPL-2.0-or-later

set(INC
  ../../intern/clog
  ../../intern/guardedalloc
  ../blender/blenkernel
  ../blender/blenlib
  ../blender/depsgraph
  ../blender/editors/include
  ../blender/gpu
  ../blender/imbuf
  ../blender/io/usd
  ../blender/bmesh
  ../blender/makesdna
  ../blender/makesrna
  ../blender/render
  ../blender/windowmanager
)

set(LIB
  bf_windowmanager
)

if(HAVE_FEENABLEEXCEPT)
  add_definitions(-DHAVE_FEENABLEEXCEPT)
endif()

if(WITH_STRSIZE_DEBUG)
  add_definitions(-DWITH_STRSIZE_DEBUG)
endif()

if(WITH_TBB)
  # Force TBB libraries to be in front of MKL (part of `OpenImageDenoise`), so
  # that it is initialized before MKL and static library initialization order issues are avoided.
  #
  # This isn't fully robust but seems to work.
  list(INSERT LIB 0 ${TBB_LIBRARIES})
  list(INSERT LIB 0 bf_blenkernel)
endif()

if(WIN32)
  list(APPEND INC ../../intern/utfconv)
endif()

if(WITH_LIBMV)
  list(APPEND INC ../../intern/libmv)
  add_definitions(-DWITH_LIBMV)
endif()

if(WITH_CYCLES)
  add_definitions(-DWITH_CYCLES)
  if(WITH_CYCLES_LOGGING)
    list(APPEND INC ../../intern/cycles/blender)
    add_definitions(-DWITH_CYCLES_LOGGING)
  endif()
endif()

if(WITH_VULKAN_BACKEND)
  add_definitions(-DWITH_VULKAN_BACKEND)
endif()

if(WITH_RENDERDOC)
  add_definitions(-DWITH_RENDERDOC)
endif()

if(WITH_CODEC_FFMPEG)
  add_definitions(-DWITH_FFMPEG)
endif()

if(WITH_TBB)
  list(APPEND INC ${TBB_INCLUDE_DIRS})
  if(WIN32)
    # For `pragma` that links `tbbmalloc_proxy.lib`.
    link_directories(${LIBDIR}/tbb/lib)
  endif()
endif()

if(WITH_USD)
  # USD links libMaterialX, when using pre-compiled libraries
  # ensures `usd_ms` can find `MaterialXRender` and friends.
  #
  # NOTE: This is _only_ needed when linking blender before the install target runs.
  # Once MATERIALX libraries have been copied into `TARGETDIR_LIB` then Blender will link.
  # Don't rely on this though as failing on a fresh build is no good and the library
  # files could get outdated too.
  if(DEFINED LIBDIR)
    link_directories(${LIBDIR}/materialx/lib)
  endif()
endif()

if(WITH_PYTHON)
  list(APPEND INC ../blender/python)
  add_definitions(-DWITH_PYTHON)

  if(WITH_PYTHON_SECURITY)
    add_definitions(-DWITH_PYTHON_SECURITY)
  endif()
endif()

if(WITH_HEADLESS)
  add_definitions(-DWITH_HEADLESS)
endif()

if(WITH_SDL)
  if(WITH_SDL_DYNLOAD)
    list(APPEND INC ../../extern/sdlew/include)
    add_definitions(-DWITH_SDL_DYNLOAD)
  endif()
  add_definitions(-DWITH_SDL)
endif()

if(WITH_BINRELOC)
  list(APPEND INC ${BINRELOC_INCLUDE_DIRS})
  add_definitions(-DWITH_BINRELOC)
endif()

if(WITH_FREESTYLE)
  list(APPEND INC ../blender/freestyle)
  add_definitions(-DWITH_FREESTYLE)
endif()

if(WITH_XR_OPENXR)
  add_definitions(-DWITH_XR_OPENXR)
endif()

if(WITH_GMP)
  list(APPEND INC ${GMP_INCLUDE_DIRS})
  add_definitions(-DWITH_GMP)
endif()

if(WITH_OPENCOLORIO)
  add_definitions(-DWITH_OCIO)
endif()

# Setup the EXE sources and `buildinfo`.
set(SRC
  creator.c
  creator_args.c
  creator_signals.c

  creator_intern.h
)

# MSVC 2010 gives linking errors with the manifest.
if(WIN32 AND NOT UNIX)
  # bfa: modifed BLEN_VER_RC_STR to show patch version as well
  add_definitions(
    -DBLEN_VER_RC_STR="${BFORARTISTS_VERSION}.${BFORARTISTS_VERSION_PATCH}"
    -DBLEN_VER_RC_1=${BFORARTISTS_VERSION_MAJOR}
    -DBLEN_VER_RC_2=${BFORARTISTS_VERSION_MINOR}
    -DBLEN_VER_RC_3=${BFORARTISTS_VERSION_PATCH}
    -DBLEN_VER_RC_4=0
  )


  list(APPEND SRC
    ${CMAKE_SOURCE_DIR}/release/windows/icons/winblender.rc
    ${CMAKE_BINARY_DIR}/blender.exe.manifest
  )
endif()

if(WITH_BUILDINFO)
  add_definitions(-DWITH_BUILDINFO)
  # --------------------------------------------------------------------------
  # These defines could all be moved into the header below

  # Write strings into a separate header since we can escape C-strings
  # in a way that's not practical when passing defines.
  set(BUILD_PLATFORM "${CMAKE_SYSTEM_NAME}")
  set(BUILD_TYPE "${CMAKE_BUILD_TYPE}")
  set(BUILD_CFLAGS "${CMAKE_C_FLAGS}")
  set(BUILD_CXXFLAGS "${CMAKE_CXX_FLAGS}")
  set(BUILD_LINKFLAGS "${PLATFORM_LINKFLAGS}")
  set(BUILD_SYSTEM "CMake")

  if(WITH_COMPILER_SHORT_FILE_MACRO)
    # It's not necessary to include path information
    # about the system building Blender in the executable.
    string(REPLACE "${PLATFORM_CFLAGS_FMACRO_PREFIX_MAP}" " " BUILD_CFLAGS "${BUILD_CFLAGS}")
    string(REPLACE "${PLATFORM_CFLAGS_FMACRO_PREFIX_MAP}" " " BUILD_CXXFLAGS "${BUILD_CXXFLAGS}")
  endif()

  # Use `configure_file` instead of definitions since properly
  # escaping the multiple command line arguments which themselves
  # contain strings and spaces becomes overly error-prone & complicated.
  configure_file(
    "${CMAKE_SOURCE_DIR}/build_files/cmake/buildinfo_static.h.in"
    "${CMAKE_CURRENT_BINARY_DIR}/buildinfo_static.h"
    ESCAPE_QUOTES
    @ONLY
  )

  unset(BUILD_PLATFORM)
  unset(BUILD_TYPE)
  unset(BUILD_CFLAGS)
  unset(BUILD_CXXFLAGS)
  unset(BUILD_LINKFLAGS)
  unset(BUILD_SYSTEM)

  # --------------------------------------------------------------------------
  # Write header for values that change each build
  #
  # NOTE: generated file is in build directory `source/creator`
  # except when used as an include path.

  add_definitions(-DWITH_BUILDINFO_HEADER)

  # Include the output directory, where the `buildinfo.h` file is generated.
  include_directories(${CMAKE_CURRENT_BINARY_DIR})


  # XXX: `${buildinfo_h_fake}` is used here,
  # because we rely on that file being detected as missing
  # every build so that the real header `buildinfo.h` is updated.
  #
  # Keep this until we find a better way to resolve!

  set(buildinfo_h_real "${CMAKE_CURRENT_BINARY_DIR}/buildinfo.h")
  set(buildinfo_h_fake "${CMAKE_CURRENT_BINARY_DIR}/buildinfo.h_fake")

  if(EXISTS ${buildinfo_h_fake})
    message(
      FATAL_ERROR
      "File \"${buildinfo_h_fake}\" found, this should never be created, remove!"
    )
  endif()

  # From the CMAKE documentation "If the output of the custom command is not actually created as a
  # file on disk it should be marked with the SYMBOLIC source file property."
  #
  # Not doing this leads to build warnings for the not generated file on
  # MS-Windows when using `msbuild`.
  set_source_files_properties(${buildinfo_h_fake} PROPERTIES SYMBOLIC TRUE)

  # a custom target that is always built
  add_custom_target(
    buildinfo ALL
    DEPENDS ${buildinfo_h_fake}
  )

  # Creates `buildinfo.h` using CMAKE script.
  add_custom_command(
    OUTPUT
      ${buildinfo_h_fake}  # ensure we always run
      ${buildinfo_h_real}
    COMMAND
      ${CMAKE_COMMAND}
      -DSOURCE_DIR=${CMAKE_SOURCE_DIR}
      # Overrides only used when non-empty strings.
      -DBUILD_DATE=${BUILDINFO_OVERRIDE_DATE}
      -DBUILD_TIME=${BUILDINFO_OVERRIDE_TIME}
      -P ${CMAKE_SOURCE_DIR}/build_files/cmake/buildinfo.cmake
    )

  # `buildinfo.h` is a generated file.
  set_source_files_properties(
    ${buildinfo_h_real}
    PROPERTIES GENERATED TRUE
    HEADER_FILE_ONLY TRUE)

  unset(buildinfo_h_real)
  unset(buildinfo_h_fake)

  # Add dependencies below, after adding Blender
  # -------------- done with header values.

  list(APPEND SRC
    buildinfo.c
  )

  # make an object library so can load with it in tests
  add_library(buildinfoobj OBJECT buildinfo.c)
  add_dependencies(buildinfoobj buildinfo)
endif()

add_cc_flags_custom_test(bforartists)

# message(STATUS "Configuring blender")
if(WITH_PYTHON_MODULE)
  add_definitions(-DWITH_PYTHON_MODULE)

  # Creates `./bpy/__init__.so` which can be imported as a Python module.
  #
  # Note that 'SHARED' works on Linux and Windows, but not MACOS which _must_ be 'MODULE'.
  add_library(bforartists MODULE ${SRC})


  get_property(GENERATOR_IS_MULTI_CONFIG GLOBAL PROPERTY GENERATOR_IS_MULTI_CONFIG)
  if(GENERATOR_IS_MULTI_CONFIG)
    set(BPY_OUTPUT_DIRECTORY ${CMAKE_BINARY_DIR}/bin/$<CONFIG>/bpy)
  else()
    set(BPY_OUTPUT_DIRECTORY ${CMAKE_BINARY_DIR}/bin/bpy)
  endif()

  set_target_properties(
    bforartists
    PROPERTIES
      PREFIX ""
      OUTPUT_NAME __init__
      LIBRARY_OUTPUT_DIRECTORY ${BPY_OUTPUT_DIRECTORY}
      RUNTIME_OUTPUT_DIRECTORY ${BPY_OUTPUT_DIRECTORY}
  )
  unset(BPY_OUTPUT_DIRECTORY)

  if(APPLE)
    set_target_properties(bforartists PROPERTIES MACOSX_BUNDLE TRUE)
  endif()

  if(WIN32)
    # Python modules use this.
    set_target_properties(
      bforartists
      PROPERTIES
      SUFFIX ".pyd"
    )
  endif()

else()
  add_executable(bforartists ${EXETYPE} ${SRC})
  if(WIN32)
    add_executable(blender-launcher WIN32
      blender_launcher_win32.c
      ${CMAKE_SOURCE_DIR}/release/windows/icons/winblender.rc
      ${CMAKE_BINARY_DIR}/blender.exe.manifest
    )
    target_compile_definitions (blender-launcher PRIVATE -D_UNICODE -DUNICODE)
    target_link_libraries(blender-launcher Pathcch.lib)
  endif()
endif()

if(WITH_BUILDINFO)
  # Explicitly say that the executable depends on the `buildinfo`.
  add_dependencies(bforartists buildinfo)
endif()


set(BLENDER_TEXT_FILES
  # Generate this file:
  # `${CMAKE_SOURCE_DIR}/release/text/readme.html`
)

if(WITH_INSTALL_COPYRIGHT)
  list(APPEND BLENDER_TEXT_FILES
    ${CMAKE_SOURCE_DIR}/release/text/copyright.txt
  )
endif()

# -----------------------------------------------------------------------------
# Platform specific target destinations
#
# Setup version directory, libraries, `bpy` & text files.

if(UNIX AND NOT APPLE)
  if(WITH_PYTHON_MODULE)
    if(WITH_INSTALL_PORTABLE)
      set(TARGETDIR_BPY bpy)
      set(TARGETDIR_VER bpy/${BLENDER_VERSION})
      set(TARGETDIR_LIB bpy/lib)
    else()
      set(TARGETDIR_BPY ${PYTHON_SITE_PACKAGES}/bpy)
      set(TARGETDIR_VER ${PYTHON_SITE_PACKAGES}/bpy/${BLENDER_VERSION})
      set(TARGETDIR_LIB ${PYTHON_SITE_PACKAGES}/bpy/lib)
    endif()
  else()
    if(WITH_INSTALL_PORTABLE)
      set(TARGETDIR_VER ${BLENDER_VERSION})
      set(TARGETDIR_TEXT .)
      set(TARGETDIR_LIB lib)
    else()
      set(TARGETDIR_VER share/bforartists/${BLENDER_VERSION})
      set(TARGETDIR_TEXT share/doc/bforartists)
    endif()
  endif()

elseif(WIN32)
  if(WITH_PYTHON_MODULE)
    set(TARGETDIR_BPY ${CMAKE_INSTALL_PREFIX_WITH_CONFIG}/bpy)
    set(TARGETDIR_VER ${CMAKE_INSTALL_PREFIX_WITH_CONFIG}/bpy/${BLENDER_VERSION})
    # Important the DLL's are next to `__init__.pyd` otherwise it won't load.
    set(TARGETDIR_LIB ${CMAKE_INSTALL_PREFIX_WITH_CONFIG}/bpy)
    set(TARGETDIR_EXE ${CMAKE_INSTALL_PREFIX_WITH_CONFIG}/bpy)
  else()
    set(TARGETDIR_VER ${BLENDER_VERSION})
    set(TARGETDIR_TEXT .)
    set(TARGETDIR_LIB ./blender.shared)
    set(TARGETDIR_EXE .)
  endif()
elseif(APPLE)
  if(WITH_PYTHON_MODULE)
    if(WITH_INSTALL_PORTABLE)
      set(TARGETDIR_BPY bpy)
      set(TARGETDIR_VER bpy/${BLENDER_VERSION})
      set(TARGETDIR_LIB bpy/lib)
    else()
      # Paths defined in terms of site-packages since the site-packages
      # directory can be a symlink (brew for example).
      set(TARGETDIR_BPY ${PYTHON_SITE_PACKAGES}/bpy)
      set(TARGETDIR_VER ${PYTHON_SITE_PACKAGES}/bpy/${BLENDER_VERSION})
      set(TARGETDIR_LIB ${PYTHON_SITE_PACKAGES}/bpy/lib)
    endif()
  else()
    set(TARGETDIR_VER Bforartists.app/Contents/Resources/${BLENDER_VERSION})
    set(TARGETDIR_LIB Bforartists.app/Contents/Resources/lib)
    set(TARGETDIR_TEXT Bforartists.app/Contents/Resources/text)
  endif()
  # Skip re-linking on CPACK / install.
  set_target_properties(bforartists PROPERTIES BUILD_WITH_INSTALL_RPATH true)
endif()


# -----------------------------------------------------------------------------
# Install Targets (Generic, All Platforms)


# Important to make a clean install each time, else old scripts get loaded.
install(
  CODE
  "file(REMOVE_RECURSE ${TARGETDIR_VER})"
)

if(WITH_PYTHON)
  # install(CODE "message(\"copying blender scripts...\")")

  # exclude addons_contrib if release branch
  if("${BLENDER_VERSION_CYCLE}" STREQUAL "release" OR
     "${BLENDER_VERSION_CYCLE}" STREQUAL "rc" OR
     "${BLENDER_VERSION_CYCLE}" STREQUAL "beta")
    set(ADDON_EXCLUDE_CONDITIONAL "addons_contrib/*")
  else()
    set(ADDON_EXCLUDE_CONDITIONAL "_addons_contrib/*")  # Dummy, won't do anything.
  endif()

  # do not install freestyle dir if disabled
  if(NOT WITH_FREESTYLE)
    set(FREESTYLE_EXCLUDE_CONDITIONAL "freestyle/*")
  else()
    set(FREESTYLE_EXCLUDE_CONDITIONAL "_freestyle/*")  # Dummy, won't do anything.
  endif()

  install(
    DIRECTORY ${CMAKE_SOURCE_DIR}/scripts
    DESTINATION ${TARGETDIR_VER}
    PATTERN ".git" EXCLUDE
    PATTERN ".gitignore" EXCLUDE
    PATTERN ".gitea" EXCLUDE
    PATTERN ".github" EXCLUDE
    PATTERN ".arcconfig" EXCLUDE
    PATTERN "__pycache__" EXCLUDE
    PATTERN "site" EXCLUDE
    PATTERN "${ADDON_EXCLUDE_CONDITIONAL}" EXCLUDE
    PATTERN "${FREESTYLE_EXCLUDE_CONDITIONAL}" EXCLUDE
  )

  if(WITH_PYTHON_INSTALL)
    if(WIN32)
      install(
        FILES ${CMAKE_SOURCE_DIR}/scripts/site/sitecustomize.py
        DESTINATION ${TARGETDIR_VER}/python/lib/site-packages
      )
    else()
      install(
        FILES ${CMAKE_SOURCE_DIR}/scripts/site/sitecustomize.py
        DESTINATION ${TARGETDIR_VER}/python/lib/python${PYTHON_VERSION}/site-packages
      )
    endif()
  endif()
  unset(ADDON_EXCLUDE_CONDITIONAL)
  unset(FREESTYLE_EXCLUDE_CONDITIONAL)
endif()

# fonts
install(
  DIRECTORY ${CMAKE_SOURCE_DIR}/release/datafiles/fonts
  DESTINATION ${TARGETDIR_VER}/datafiles
)

# localization
if(WITH_INTERNATIONAL)
  set(_locale_dir "${CMAKE_SOURCE_DIR}/locale")
  set(_locale_target_dir ${TARGETDIR_VER}/datafiles/locale)

  file(GLOB _po_files "${_locale_dir}/po/*.po")
  foreach(_po_file ${_po_files})
    msgfmt_simple(${_po_file} _all_mo_files)
  endforeach()

  # Create a custom target which will compile all `*.po` to `*.mo`.
  add_custom_target(
    locales
    DEPENDS ${_all_mo_files}
  )
  add_dependencies(bforartists locales)

  # Generate INSTALL rules.
  install(
    FILES ${_locale_dir}/languages
    DESTINATION ${_locale_target_dir}
  )

  foreach(_mo_file ${_all_mo_files})
    get_filename_component(_locale_name ${_mo_file} NAME_WE)
    install(
      FILES ${_mo_file}
      DESTINATION ${_locale_target_dir}/${_locale_name}/LC_MESSAGES
      RENAME blender.mo
    )
    unset(_locale_name)
  endforeach()

  unset(_all_mo_files)
  unset(_po_files)
  unset(_po_file)
  unset(_mo_file)
  unset(_locale_target_dir)

  unset(_locale_dir)
endif()

# Color management.
if(WITH_OPENCOLORIO)
  install(
    DIRECTORY ${CMAKE_SOURCE_DIR}/release/datafiles/colormanagement
    DESTINATION ${TARGETDIR_VER}/datafiles
  )
endif()
if(WIN32)
  if(EXISTS ${LIBDIR}/opencolorio/bin/opencolorio_2_2.dll) # 3.5
    windows_install_shared_manifest(
      FILES ${LIBDIR}/opencolorio/bin/opencolorio_2_2.dll
      RELEASE
    )
    windows_install_shared_manifest(
      FILES ${LIBDIR}/opencolorio/bin/opencolorio_d_2_2.dll
      DEBUG
    )
    install(
      FILES ${LIBDIR}/opencolorio/lib/site-packages-debug/PyOpenColorIO_d.pyd
      DESTINATION ${TARGETDIR_VER}/python/lib/site-packages
      CONFIGURATIONS Debug
    )
    install(
      FILES ${LIBDIR}/opencolorio/lib/site-packages/PyOpenColorIO.pyd
      DESTINATION ${TARGETDIR_VER}/python/lib/site-packages
      CONFIGURATIONS Release;RelWithDebInfo;MinSizeRel
    )
  endif()
endif()

# Show helpful tip.
set(_install_cmd "")
if("${CMAKE_GENERATOR}" MATCHES ".*Makefiles.*")
  set(_install_cmd "make install")
elseif("${CMAKE_GENERATOR}" MATCHES "Ninja")
  set(_install_cmd "ninja install")
endif()
if(NOT ("${_install_cmd}" STREQUAL ""))
  # Message to display after building.
  get_filename_component(_install_dst ${TARGETDIR_VER} ABSOLUTE BASE_DIR ${CMAKE_INSTALL_PREFIX})
  add_custom_command(
<<<<<<< HEAD
    TARGET bforartists POST_BUILD MAIN_DEPENDENCY bforartists
    COMMAND
      ${CMAKE_COMMAND} -E
      echo 'now run: \"make install\" to copy runtime files and scripts to ${TARGETDIR_VER}'
=======
    TARGET blender POST_BUILD MAIN_DEPENDENCY blender
    COMMAND ${CMAKE_COMMAND} -E echo
    "Run: \\\"${_install_cmd}\\\" to copy runtime files and scripts to: ${_install_dst}"
>>>>>>> 186785a9
  )
  unset(_install_dst)
endif()
unset(_install_cmd)

# macro to help install files without dragging in unnecessary data.
macro(install_dir from to)
  install(
    DIRECTORY ${from}
    DESTINATION ${to}
    # Irrelevant files and caches.
    PATTERN ".git" EXCLUDE
    PATTERN ".gitignore" EXCLUDE
    PATTERN ".gitea" EXCLUDE
    PATTERN ".github" EXCLUDE
    PATTERN ".svn" EXCLUDE
    PATTERN "*.pyc" EXCLUDE
    PATTERN "*.pyo" EXCLUDE
    PATTERN "*.orig" EXCLUDE
    PATTERN "*.rej" EXCLUDE
    PATTERN "__pycache__" EXCLUDE
    PATTERN "__MACOSX" EXCLUDE
    PATTERN ".DS_Store" EXCLUDE
    # Unneeded Python files.
    PATTERN "config-${PYTHON_VERSION}/*.a" EXCLUDE  # static lib
    PATTERN "lib2to3" EXCLUDE                   # ./lib2to3
    PATTERN "tkinter" EXCLUDE                   # ./tkinter
    PATTERN "lib-dynload/_tkinter.*" EXCLUDE    # ./lib-dynload/_tkinter.co
    PATTERN "idlelib" EXCLUDE                   # ./idlelib
    PATTERN "test" EXCLUDE                      # ./test
    PATTERN "turtledemo" EXCLUDE                # ./turtledemo
    PATTERN "turtle.py" EXCLUDE                 # ./turtle.py
    PATTERN "wininst*.exe" EXCLUDE              # from distutils, avoid malware false positive
  )
endmacro()

# -----------------------------------------------------------------------------
# Install Targets (Platform Specific)

if(UNIX AND NOT APPLE)

  if(PLATFORM_BUNDLED_LIBRARIES AND TARGETDIR_LIB)
    install(
      FILES ${PLATFORM_BUNDLED_LIBRARIES}
      DESTINATION ${TARGETDIR_LIB}
    )
  endif()

  # There are a few differences between portable and system install.
  if(WITH_PYTHON_MODULE)
    if(WITH_INSTALL_PORTABLE)
      install(
        TARGETS bforartists
        DESTINATION ${TARGETDIR_BPY}
      )
    else()
      install(
        TARGETS bforartists
        LIBRARY DESTINATION ${TARGETDIR_BPY}
      )
    endif()

    # none of the other files are needed currently
  elseif(WITH_INSTALL_PORTABLE)
    install(
      TARGETS bforartists
      DESTINATION "."
    )

    install(
      FILES
        ${CMAKE_SOURCE_DIR}/release/freedesktop/bforartists.desktop
        ${CMAKE_SOURCE_DIR}/release/freedesktop/icons/scalable/apps/bforartists.svg
        ${CMAKE_SOURCE_DIR}/release/freedesktop/icons/symbolic/apps/bforartists-symbolic.svg
      DESTINATION "."
    )

    if(WITH_BLENDER_THUMBNAILER)
      install(
        TARGETS blender-thumbnailer
        DESTINATION "."
      )
    endif()

    # NOTE: there is a bug in CMake 3.25.1 where `LIBDIR` is reported as undefined.
    if(NOT DEFINED LIBDIR)
      # Pass.
    elseif(EXISTS ${LIBDIR}/mesa)
      install(DIRECTORY ${LIBDIR}/mesa/lib/ DESTINATION "lib/mesa/")

      install(
        PROGRAMS
<<<<<<< HEAD
        ${CMAKE_SOURCE_DIR}/release/bin/bforartists-softwaregl
=======
        ${CMAKE_SOURCE_DIR}/release/bin/blender-launcher
        ${CMAKE_SOURCE_DIR}/release/bin/blender-softwaregl
>>>>>>> 186785a9
        DESTINATION "."
      )

      # Remove from old location, so existing builds don't start with software
      # OpenGL now that the lib/ folder is used for other libraries.
      install(
        CODE "\
        file(REMOVE ${CMAKE_BINARY_DIR}/bin/lib/libGL.so)\n
        file(REMOVE ${CMAKE_BINARY_DIR}/bin/lib/libGL.so.1)\n
        file(REMOVE ${CMAKE_BINARY_DIR}/bin/lib/libGL.so.1.5.0)\n
        file(REMOVE ${CMAKE_BINARY_DIR}/bin/lib/libGLU.so)\n
        file(REMOVE ${CMAKE_BINARY_DIR}/bin/lib/libGLU.so.1)\n
        file(REMOVE ${CMAKE_BINARY_DIR}/bin/lib/libGLU.so.1.3.1)\n
        file(REMOVE ${CMAKE_BINARY_DIR}/bin/lib/libglapi.so)\n
        file(REMOVE ${CMAKE_BINARY_DIR}/bin/lib/libglapi.so.0)\n
        file(REMOVE ${CMAKE_BINARY_DIR}/bin/lib/libglapi.so.0.0.0)\n
        "
      )
    endif()
  else()
    # main blender binary
    install(
      TARGETS bforartists
      DESTINATION bin
    )

    # Misc files.
    install(
      FILES ${CMAKE_SOURCE_DIR}/release/freedesktop/bforartists.desktop
      DESTINATION share/applications
    )
    install(
      FILES ${CMAKE_SOURCE_DIR}/release/freedesktop/icons/scalable/apps/bforartists.svg
      DESTINATION share/icons/hicolor/scalable/apps
    )
    install(
      FILES ${CMAKE_SOURCE_DIR}/release/freedesktop/icons/symbolic/apps/bforartists-symbolic.svg
      DESTINATION share/icons/hicolor/symbolic/apps
    )
    if(WITH_BLENDER_THUMBNAILER)
      install(
        TARGETS blender-thumbnailer
        DESTINATION bin
      )
    endif()
  endif()

  if(WITH_PYTHON AND WITH_PYTHON_INSTALL)
    # Install executable
    install(
      PROGRAMS ${PYTHON_EXECUTABLE}
      DESTINATION ${TARGETDIR_VER}/python/bin
    )

    if(DEFINED LIBDIR)
      # Precompiled libraries, copy over complete lib directory.
      install_dir(
        ${PYTHON_LIBPATH}
        ${TARGETDIR_VER}/python
      )
    else()
      # System libraries.
      install(
        PROGRAMS ${PYTHON_EXECUTABLE}
        DESTINATION ${TARGETDIR_VER}/python/bin
      )

      # On some platforms (like openSUSE) Python is linked to be used from `lib64` directory.
      # determine this from Python's libraries path.
      # Ugh, its possible `lib64` is just a symlink to 'lib' which causes incorrect use of `lib64`.
      get_filename_component(_pypath_real ${PYTHON_LIBPATH} REALPATH)
      if(${_pypath_real} MATCHES "lib64$")
        set(_target_LIB "lib64")
      else()
        set(_target_LIB "lib")
      endif()
      unset(_pypath_real)

      # Copy the systems python into the install directory:
      # install(CODE "message(\"copying a subset of the systems python...\")")
      install(
        DIRECTORY ${PYTHON_LIBPATH}/python${PYTHON_VERSION}
        DESTINATION ${TARGETDIR_VER}/python/${_target_LIB}
        PATTERN "__pycache__" EXCLUDE               # * any cache *
        PATTERN "config-${PYTHON_VERSION}/*.a" EXCLUDE  # static lib
        PATTERN "lib2to3" EXCLUDE                   # ./lib2to3
        PATTERN "site-packages/*" EXCLUDE           # ./site-packages/*
        PATTERN "tkinter" EXCLUDE                   # ./tkinter
        PATTERN "lib-dynload/_tkinter.*" EXCLUDE    # ./lib-dynload/_tkinter.co
        PATTERN "idlelib" EXCLUDE                   # ./idlelib
        PATTERN "test" EXCLUDE                      # ./test
        PATTERN "turtledemo" EXCLUDE                # ./turtledemo
        PATTERN "turtle.py" EXCLUDE                 # ./turtle.py
        PATTERN "wininst*.exe" EXCLUDE              # from distutils, avoid malware false positive
      )

      # Needed for `distutils/pip`.
      # Get the last part of the include dir, will be `python{version}{abiflag}`.
      get_filename_component(_py_inc_suffix ${PYTHON_INCLUDE_DIR} NAME)
      install(
        FILES ${PYTHON_INCLUDE_DIR}/pyconfig.h
        DESTINATION ${TARGETDIR_VER}/python/include/${_py_inc_suffix}
      )
      unset(_py_inc_suffix)

      if(WITH_PYTHON_INSTALL_NUMPY)
        # Install to the same directory as the source, so debian-like
        # distributions are happy with their policy.
        set(_suffix "site-packages")
        if(${PYTHON_NUMPY_PATH} MATCHES "dist-packages")
          set(_suffix "dist-packages")
        endif()
        install(
          DIRECTORY ${PYTHON_NUMPY_PATH}/numpy
          DESTINATION ${TARGETDIR_VER}/python/${_target_LIB}/python${PYTHON_VERSION}/${_suffix}
          PATTERN ".svn" EXCLUDE
          PATTERN "__pycache__" EXCLUDE           # * any cache *
          PATTERN "*.pyc" EXCLUDE                 # * any cache *
          PATTERN "*.pyo" EXCLUDE                 # * any cache *
          PATTERN "oldnumeric" EXCLUDE            # ./oldnumeric
          PATTERN "doc" EXCLUDE                   # ./doc
          PATTERN "tests" EXCLUDE                 # ./tests
          PATTERN "f2py" EXCLUDE                  # ./f2py - fortran/python interface code, not for blender.
          PATTERN "include" EXCLUDE               # include dirs all over, we won't use NumPy/CAPI
          PATTERN "*.h" EXCLUDE                   # some includes are not in include dirs
          PATTERN "*.a" EXCLUDE                   # ./core/lib/libnpymath.a - for linking, we don't need.
        )
        install(
          DIRECTORY ${PYTHON_NUMPY_PATH}/Cython
          DESTINATION ${TARGETDIR_VER}/python/${_target_LIB}/python${PYTHON_VERSION}/${_suffix}
          PATTERN ".svn" EXCLUDE
          PATTERN "__pycache__" EXCLUDE           # * any cache *
          PATTERN "*.pyc" EXCLUDE                 # * any cache *
          PATTERN "*.pyo" EXCLUDE                 # * any cache *
        )
        install(
          FILES ${PYTHON_NUMPY_PATH}/cython.py
          DESTINATION ${TARGETDIR_VER}/python/${_target_LIB}/python${PYTHON_VERSION}/${_suffix}
        )
        unset(_suffix)
      endif()

      if(WITH_USD)
        # Install to the same directory as the source, so debian-like
        # distros are happy with their policy.
        set(_suffix "site-packages")
        if(${PYTHON_USD_PATH} MATCHES "dist-packages")
          set(_suffix "dist-packages")
        endif()
        install(
          DIRECTORY ${USD_LIBRARY_DIR}/python/
          DESTINATION ${TARGETDIR_VER}/python/${_target_LIB}/python${PYTHON_VERSION}/${_suffix}
          PATTERN ".svn" EXCLUDE
          PATTERN "__pycache__" EXCLUDE           # * any cache *
          PATTERN "*.pyc" EXCLUDE                 # * any cache *
          PATTERN "*.pyo" EXCLUDE                 # * any cache *
        )
        unset(_suffix)
      endif()

      if(WITH_PYTHON_INSTALL_ZSTANDARD)
        # Install to the same directory as the source, so debian-like
        # distributions are happy with their policy.
        set(_suffix "site-packages")
        if(${PYTHON_ZSTANDARD_PATH} MATCHES "dist-packages")
          set(_suffix "dist-packages")
        endif()
        install(
          DIRECTORY ${PYTHON_ZSTANDARD_PATH}/zstandard
          DESTINATION ${TARGETDIR_VER}/python/${_target_LIB}/python${PYTHON_VERSION}/${_suffix}
          PATTERN ".svn" EXCLUDE
          PATTERN "__pycache__" EXCLUDE           # * any cache *
          PATTERN "*.pyc" EXCLUDE                 # * any cache *
          PATTERN "*.pyo" EXCLUDE                 # * any cache *
        )
        unset(_suffix)
      endif()

      # Copy requests, we need to generalize site-packages.
      if(WITH_PYTHON_INSTALL_REQUESTS)
        set(_suffix "site-packages")
        if(${PYTHON_REQUESTS_PATH} MATCHES "dist-packages")
          set(_suffix "dist-packages")
        endif()
        install(
          DIRECTORY ${PYTHON_REQUESTS_PATH}/requests
          DESTINATION ${TARGETDIR_VER}/python/${_target_LIB}/python${PYTHON_VERSION}/${_suffix}
          PATTERN ".svn" EXCLUDE
          PATTERN "__pycache__" EXCLUDE           # * any cache *
          PATTERN "*.pyc" EXCLUDE                 # * any cache *
          PATTERN "*.pyo" EXCLUDE                 # * any cache *
        )
        # On some platforms requests does have extra dependencies.
        #
        # Either `chardet` or `charset_normalizer` is used, depending on the version of Python.
        # The code below silently skips the one that's not available, so we can list both here.
        set(_requests_deps "certifi" "chardet" "charset_normalizer" "idna" "urllib3")
        foreach(_requests_dep ${_requests_deps})
          if(EXISTS ${PYTHON_REQUESTS_PATH}/${_requests_dep})
            install(
              DIRECTORY ${PYTHON_REQUESTS_PATH}/${_requests_dep}
              DESTINATION ${TARGETDIR_VER}/python/${_target_LIB}/python${PYTHON_VERSION}/${_suffix}
              PATTERN ".svn" EXCLUDE
              PATTERN "__pycache__" EXCLUDE           # * any cache *
              PATTERN "*.pyc" EXCLUDE                 # * any cache *
              PATTERN "*.pyo" EXCLUDE                 # * any cache *
            )
          endif()
        endforeach()
        if(EXISTS ${PYTHON_REQUESTS_PATH}/six.py)
          install(
            FILES ${PYTHON_REQUESTS_PATH}/six.py
            DESTINATION ${TARGETDIR_VER}/python/${_target_LIB}/python${PYTHON_VERSION}/${_suffix}
          )
        endif()
        unset(_requests_dep)
        unset(_requests_deps)
        unset(_suffix)
      endif()
      unset(_target_LIB)
    endif()
  endif()

  if(WITH_DRACO)
    install(
      PROGRAMS $<TARGET_FILE:extern_draco>
      DESTINATION ${TARGETDIR_VER}/python/lib/python${PYTHON_VERSION}/site-packages
    )
  endif()
elseif(WIN32)
  windows_install_shared_manifest(
    FILES ${LIBDIR}/epoxy/bin/epoxy-0.dll
    ALL
  )

  if(WITH_OPENMP AND MSVC_CLANG)
    windows_install_shared_manifest(
      FILES ${CLANG_OPENMP_DLL}
      ALL
    )
  endif()

  if(EXISTS ${LIBDIR}/fftw3/lib/fftw3.dll)
    set(FFTW_DLL ${LIBDIR}/fftw3/lib/fftw3.dll)
  else()
    set(FFTW_DLL ${LIBDIR}/fftw3/lib/libfftw3-3.dll)
  endif()

  windows_install_shared_manifest(
    FILES ${FFTW_DLL}
    ALL
  )
  if(EXISTS ${LIBDIR}/fftw3/lib/fftw3f-3.dll)
    windows_install_shared_manifest(
      FILES ${LIBDIR}/fftw3/lib/fftw3f-3.dll
      ALL
    )
  elseif(EXISTS ${LIBDIR}/fftw3/lib/fftw3f.dll)
    windows_install_shared_manifest(
      FILES ${LIBDIR}/fftw3/lib/fftw3f.dll
      ALL
    )
  endif()
  if(MSVC_ASAN)
    # The ASAN DLL's can be found in the same folder as the compiler,
    # this is the easiest way to find these.
    string(REPLACE "cl.exe" "clang_rt.asan_dynamic-x86_64.dll" ASAN_DLL ${CMAKE_C_COMPILER})
    string(REPLACE "cl.exe" "clang_rt.asan_dbg_dynamic-x86_64.dll" ASAN_DEBUG_DLL ${CMAKE_C_COMPILER})
    if(NOT EXISTS "${ASAN_DLL}")
      message(
        FATAL_ERROR
        "ASAN is enabled, but the ASAN runtime is not detected, "
        "this is an optional component during the MSVC install, please install it"
      )
    endif()
    windows_install_shared_manifest(
      FILES ${ASAN_DLL}
      RELEASE
    )
    windows_install_shared_manifest(
      FILES ${ASAN_DEBUG_DLL}
      DEBUG
    )
    unset(ASAN_DLL)
    unset(ASAN_DEBUG_DLL)
  endif()
  if(EXISTS ${LIBDIR}/openexr/bin/Iex.dll)
    windows_install_shared_manifest(
      FILES
        ${LIBDIR}/openexr/bin/Iex.dll
        ${LIBDIR}/openexr/bin/IlmThread.dll
        ${LIBDIR}/openexr/bin/OpenEXRCore.dll
        ${LIBDIR}/openexr/bin/OpenEXRUtil.dll
        ${LIBDIR}/openexr/bin/OpenEXR.dll
        ${LIBDIR}/imath/bin/imath.dll
      RELEASE
    )
    windows_install_shared_manifest(
      FILES
        ${LIBDIR}/openexr/bin/Iex_d.dll
        ${LIBDIR}/openexr/bin/IlmThread_d.dll
        ${LIBDIR}/openexr/bin/OpenEXRCore_d.dll
        ${LIBDIR}/openexr/bin/OpenEXRUtil_d.dll
        ${LIBDIR}/openexr/bin/OpenEXR_d.dll
        ${LIBDIR}/imath/bin/imath_d.dll
      DEBUG
    )
  endif()
  if(EXISTS ${LIBDIR}/openimageio/bin/openimageio.dll)
    windows_install_shared_manifest(
      FILES
        ${LIBDIR}/openimageio/bin/openimageio.dll
        ${LIBDIR}/openimageio/bin/openimageio_util.dll
      RELEASE
    )
    windows_install_shared_manifest(
      FILES
        ${LIBDIR}/openimageio/bin/openimageio_d.dll
        ${LIBDIR}/openimageio/bin/openimageio_util_d.dll
      DEBUG
    )
  endif()

  if(EXISTS ${LIBDIR}/gmp/lib/gmp-10.dll)
    set(GMP_DLL ${LIBDIR}/gmp/lib/gmp-10.dll)
  else()
    set(GMP_DLL ${LIBDIR}/gmp/lib/libgmp-10.dll)
  endif()

  windows_install_shared_manifest(
    FILES ${GMP_DLL}
    ALL
  )
  unset(GMP_DLL)

  windows_install_shared_manifest(
    FILES ${LIBDIR}/gmp/lib/libgmpxx.dll
    RELEASE
  )
  windows_install_shared_manifest(
    FILES ${LIBDIR}/gmp/lib/libgmpxx_d.dll
    DEBUG
  )

  if(WITH_WINDOWS_PDB)
    if(WITH_WINDOWS_STRIPPED_PDB)
      # Icky hack for older CMAKE from https://stackoverflow.com/a/21198501
      # `$<CONFIG>` will work in newer CMAKE but the version currently (3.12)
      # on the build-bot does not support this endeavor.
      install(
        FILES ${CMAKE_CURRENT_BINARY_DIR}/\${CMAKE_INSTALL_CONFIG_NAME}/bforartists_public.pdb
        DESTINATION .
        RENAME bforartists.pdb
      )
    else()
      install(FILES $<TARGET_PDB_FILE:bforartists> DESTINATION . RENAME bforartists.pdb)
    endif()
  endif()

  windows_install_shared_manifest(
    FILES ${LIBDIR}/openvdb/bin/openvdb.dll
    RELEASE
  )
  windows_install_shared_manifest(
    FILES ${LIBDIR}/openvdb/bin/openvdb_d.dll
    DEBUG
  )

  # This will not exist for 3.4 and earlier lib folders
  # to ease the transition, support both 3.4 and 3.5 lib
  # folders.
  if(EXISTS ${LIBDIR}/openvdb/python/pyopenvdb_d.pyd)
    install(
      FILES ${LIBDIR}/openvdb/python/pyopenvdb_d.pyd
      DESTINATION ${TARGETDIR_VER}/python/lib/site-packages
      CONFIGURATIONS Debug
    )
    install(
      FILES ${LIBDIR}/openvdb/python/pyopenvdb.pyd
      DESTINATION ${TARGETDIR_VER}/python/lib/site-packages
      CONFIGURATIONS Release;RelWithDebInfo;MinSizeRel
    )
  endif()

  windows_install_shared_manifest(
    FILES
      ${LIBDIR}/materialx/bin/MaterialXCore.dll
      ${LIBDIR}/materialx/bin/MaterialXFormat.dll
      ${LIBDIR}/materialx/bin/MaterialXGenGlsl.dll
      ${LIBDIR}/materialx/bin/MaterialXGenMdl.dll
      ${LIBDIR}/materialx/bin/MaterialXGenOsl.dll
      ${LIBDIR}/materialx/bin/MaterialXGenShader.dll
    RELEASE
  )
  if(EXISTS ${LIBDIR}/materialx/bin/MaterialXRender.dll) # 3.6+
    windows_install_shared_manifest(
      FILES
        ${LIBDIR}/materialx/bin/MaterialXRender.dll
        ${LIBDIR}/materialx/bin/MaterialXRenderGlsl.dll
        ${LIBDIR}/materialx/bin/MaterialXRenderHw.dll
        ${LIBDIR}/materialx/bin/MaterialXRenderOsl.dll
      RELEASE
    )
    windows_install_shared_manifest(
      FILES
        ${LIBDIR}/materialx/bin/MaterialXRender_d.dll
        ${LIBDIR}/materialx/bin/MaterialXRenderGlsl_d.dll
        ${LIBDIR}/materialx/bin/MaterialXRenderHw_d.dll
        ${LIBDIR}/materialx/bin/MaterialXRenderOsl_d.dll
      DEBUG
    )
  endif()
  windows_install_shared_manifest(
    FILES
      ${LIBDIR}/materialx/bin/MaterialXCore_d.dll
      ${LIBDIR}/materialx/bin/MaterialXFormat_d.dll
      ${LIBDIR}/materialx/bin/MaterialXGenGlsl_d.dll
      ${LIBDIR}/materialx/bin/MaterialXGenMdl_d.dll
      ${LIBDIR}/materialx/bin/MaterialXGenOsl_d.dll
      ${LIBDIR}/materialx/bin/MaterialXGenShader_d.dll
    DEBUG
  )

  if(WITH_PYTHON)
    string(REPLACE "." "" _PYTHON_VERSION_NO_DOTS ${PYTHON_VERSION})

    if(NOT WITH_PYTHON_MODULE)
      if(NOT CMAKE_COMPILER_IS_GNUCC)
        install(
          FILES
            ${LIBDIR}/python/${_PYTHON_VERSION_NO_DOTS}/bin/python${_PYTHON_VERSION_NO_DOTS}.dll
            ${LIBDIR}/python/${_PYTHON_VERSION_NO_DOTS}/bin/python3.dll
          DESTINATION ${TARGETDIR_EXE}
          CONFIGURATIONS Release;RelWithDebInfo;MinSizeRel
        )

        install(
          FILES
            ${LIBDIR}/python/${_PYTHON_VERSION_NO_DOTS}/bin/python${_PYTHON_VERSION_NO_DOTS}_d.dll
            ${LIBDIR}/python/${_PYTHON_VERSION_NO_DOTS}/bin/python3_d.dll
          DESTINATION ${TARGETDIR_EXE}
          CONFIGURATIONS Debug
        )
      endif()
    endif()

    if(WITH_PYTHON_INSTALL)
      # NOTE: as far as python is concerned `RelWithDebInfo`
      # is not debug since its without debug flags.

      install(DIRECTORY DESTINATION ${TARGETDIR_VER}/python)
      install(DIRECTORY DESTINATION ${TARGETDIR_VER}/python/lib)

      install(
        DIRECTORY ${LIBDIR}/python/${_PYTHON_VERSION_NO_DOTS}/lib
        DESTINATION ${BLENDER_VERSION}/python/
        CONFIGURATIONS Release;RelWithDebInfo;MinSizeRel
        PATTERN ".svn" EXCLUDE
        PATTERN "*_d.*" EXCLUDE                 # * debug libraries *
        PATTERN "__pycache__" EXCLUDE           # * any cache *
        PATTERN "*.pyc" EXCLUDE                 # * any cache *
        PATTERN "*.pyo" EXCLUDE                 # * any cache *
      )

      install(
        DIRECTORY ${LIBDIR}/python/${_PYTHON_VERSION_NO_DOTS}/lib
        DESTINATION ${BLENDER_VERSION}/python/
        CONFIGURATIONS Debug
        PATTERN ".svn" EXCLUDE
        PATTERN "__pycache__" EXCLUDE           # * any cache *
        PATTERN "*.pyc" EXCLUDE                 # * any cache *
        PATTERN "*.pyo" EXCLUDE                 # * any cache *
      )

      install(
        DIRECTORY ${LIBDIR}/python/${_PYTHON_VERSION_NO_DOTS}/DLLs
        DESTINATION ${BLENDER_VERSION}/python
        CONFIGURATIONS Release;RelWithDebInfo;MinSizeRel
        PATTERN "*.pdb" EXCLUDE
        PATTERN "*_d.*" EXCLUDE
      )

      install(
        DIRECTORY ${LIBDIR}/python/${_PYTHON_VERSION_NO_DOTS}/DLLs
        DESTINATION ${BLENDER_VERSION}/python
        CONFIGURATIONS Debug
      )

      install(
        FILES
          ${LIBDIR}/python/${_PYTHON_VERSION_NO_DOTS}/bin/python${_PYTHON_VERSION_NO_DOTS}.dll
          ${LIBDIR}/python/${_PYTHON_VERSION_NO_DOTS}/bin/python.exe
        DESTINATION ${BLENDER_VERSION}/python/bin
        CONFIGURATIONS Release;RelWithDebInfo;MinSizeRel
      )
      install(
        FILES
          ${LIBDIR}/python/${_PYTHON_VERSION_NO_DOTS}/bin/python${_PYTHON_VERSION_NO_DOTS}_d.dll
          ${LIBDIR}/python/${_PYTHON_VERSION_NO_DOTS}/bin/python_d.exe
        DESTINATION ${BLENDER_VERSION}/python/bin
        CONFIGURATIONS Debug
      )

      if(EXISTS ${LIBDIR}/openimageio/lib/python${PYTHON_VERSION}/site-packages) #this will only exist for 3.5+
        install(
          DIRECTORY ${LIBDIR}/openimageio/lib/python${PYTHON_VERSION}/site-packages/
          DESTINATION ${TARGETDIR_VER}/python/lib/site-packages/
          CONFIGURATIONS Release;RelWithDebInfo;MinSizeRel
          PATTERN ".svn" EXCLUDE
          PATTERN "__pycache__" EXCLUDE           # * any cache *
          PATTERN "*.pyc" EXCLUDE                 # * any cache *
          PATTERN "*.pyo" EXCLUDE                 # * any cache *
        )
      endif()
      if(EXISTS ${LIBDIR}/openimageio/lib/python${PYTHON_VERSION}_debug/site-packages)
        install(
          DIRECTORY ${LIBDIR}/openimageio/lib/python${PYTHON_VERSION}_debug/site-packages/
          DESTINATION ${TARGETDIR_VER}/python/lib/site-packages/
          CONFIGURATIONS Debug
          PATTERN ".svn" EXCLUDE
          PATTERN "__pycache__" EXCLUDE           # * any cache *
          PATTERN "*.pyc" EXCLUDE                 # * any cache *
          PATTERN "*.pyo" EXCLUDE                 # * any cache *
        )
      endif()

      # This will not exist for 3.4 and earlier lib folders
      # to ease the transition, support both 3.4 and 3.5 lib
      # folders.
      if(EXISTS ${USD_LIBRARY_DIR}/python/)
        install(
          DIRECTORY ${USD_LIBRARY_DIR}/python/
          DESTINATION ${TARGETDIR_VER}/python/lib/site-packages
          CONFIGURATIONS Release;RelWithDebInfo;MinSizeRel
          PATTERN ".svn" EXCLUDE
          PATTERN "__pycache__" EXCLUDE           # * any cache *
          PATTERN "*.pyc" EXCLUDE                 # * any cache *
          PATTERN "*.pyo" EXCLUDE                 # * any cache *
        )
      endif()
      if(EXISTS ${USD_LIBRARY_DIR}/debug/python/)
        install(
          DIRECTORY ${USD_LIBRARY_DIR}/debug/python/
          DESTINATION ${TARGETDIR_VER}/python/lib/site-packages
          CONFIGURATIONS Debug
          PATTERN ".svn" EXCLUDE
          PATTERN "__pycache__" EXCLUDE           # * any cache *
          PATTERN "*.pyc" EXCLUDE                 # * any cache *
          PATTERN "*.pyo" EXCLUDE                 # * any cache *
        )
      endif()

      # MaterialX python bindings
      install(
        DIRECTORY ${LIBDIR}/materialx/python/Release/MaterialX
        DESTINATION ${TARGETDIR_VER}/python/lib/site-packages/
        CONFIGURATIONS Release;RelWithDebInfo;MinSizeRel
        PATTERN ".svn" EXCLUDE
        PATTERN "__pycache__" EXCLUDE           # * any cache *
        PATTERN "*.pyc" EXCLUDE                 # * any cache *
        PATTERN "*.pyo" EXCLUDE                 # * any cache *
      )
      install(
        DIRECTORY ${LIBDIR}/materialx/python/Debug/MaterialX
        DESTINATION ${TARGETDIR_VER}/python/lib/site-packages/
        CONFIGURATIONS Debug
        PATTERN ".svn" EXCLUDE
        PATTERN "__pycache__" EXCLUDE           # * any cache *
        PATTERN "*.pyc" EXCLUDE                 # * any cache *
        PATTERN "*.pyo" EXCLUDE                 # * any cache *
      )

      if(WINDOWS_PYTHON_DEBUG)
        install(
          FILES
            ${LIBDIR}/python/${_PYTHON_VERSION_NO_DOTS}/libs/python${_PYTHON_VERSION_NO_DOTS}.pdb
          DESTINATION "."
          CONFIGURATIONS Release;RelWithDebInfo;MinSizeRel
        )

        install(
          FILES
            ${LIBDIR}/python/${_PYTHON_VERSION_NO_DOTS}/libs/python${_PYTHON_VERSION_NO_DOTS}_d.pdb
          DESTINATION "."
          CONFIGURATIONS Debug
        )
      endif()
    endif()

  endif()

  # Filenames change slightly between FFMPEG versions check both 6.0 and fallback to 5.0
  # to ease the transition between versions.
  if(EXISTS "${LIBDIR}/ffmpeg/lib/avcodec-60.dll")
    windows_install_shared_manifest(
      FILES
        ${LIBDIR}/ffmpeg/lib/avcodec-60.dll
        ${LIBDIR}/ffmpeg/lib/avformat-60.dll
        ${LIBDIR}/ffmpeg/lib/avdevice-60.dll
        ${LIBDIR}/ffmpeg/lib/avutil-58.dll
        ${LIBDIR}/ffmpeg/lib/swscale-7.dll
        ${LIBDIR}/ffmpeg/lib/swresample-4.dll
      ALL
    )
  else()
    windows_install_shared_manifest(
      FILES
        ${LIBDIR}/ffmpeg/lib/avcodec-59.dll
        ${LIBDIR}/ffmpeg/lib/avformat-59.dll
        ${LIBDIR}/ffmpeg/lib/avdevice-59.dll
        ${LIBDIR}/ffmpeg/lib/avutil-57.dll
        ${LIBDIR}/ffmpeg/lib/swscale-6.dll
        ${LIBDIR}/ffmpeg/lib/swresample-4.dll
      ALL
    )
  endif()
  windows_install_shared_manifest(
    FILES
      ${LIBDIR}/tbb/bin/tbb.dll
    RELEASE
  )
  windows_install_shared_manifest(
    FILES
      ${LIBDIR}/tbb/bin/tbb_debug.dll
    DEBUG
  )
  if(WITH_TBB_MALLOC_PROXY)
    windows_install_shared_manifest(
      FILES
        ${LIBDIR}/tbb/bin/tbbmalloc.dll
        ${LIBDIR}/tbb/bin/tbbmalloc_proxy.dll
      RELEASE
    )
    windows_install_shared_manifest(
      FILES
        ${LIBDIR}/tbb/bin/tbbmalloc_debug.dll
        ${LIBDIR}/tbb/bin/tbbmalloc_proxy_debug.dll
      DEBUG
    )
    list(APPEND LIB ${TBB_MALLOC_LIBRARIES})
  endif()

  if(EXISTS ${LIBDIR}/sndfile/lib/sndfile.dll)
    set(SNDFILE_DLL ${LIBDIR}/sndfile/lib/sndfile.dll)
  else()
    set(SNDFILE_DLL ${LIBDIR}/sndfile/lib/libsndfile-1.dll)
  endif()

  windows_install_shared_manifest(
    FILES ${SNDFILE_DLL}
    ALL
  )
  unset(SNDFILE_DLL)

  windows_install_shared_manifest(
    FILES ${LIBDIR}/shaderc/bin/shaderc_shared.dll
    RELEASE
  )

  windows_install_shared_manifest(
    FILES ${LIBDIR}/shaderc/bin/shaderc_shared_d.dll
    DEBUG
  )

  windows_install_shared_manifest(
    FILES
      ${LIBDIR}/openal/lib/OpenAL32.dll
    ALL
  )

  windows_install_shared_manifest(
    FILES ${LIBDIR}/sdl/lib/SDL2.dll
    ALL
  )

  if(WITH_SYSTEM_AUDASPACE)
    install(
      FILES
        ${LIBDIR}/audaspace/lib/audaspace.dll
        ${LIBDIR}/audaspace/lib/audaspace-c.dll
        ${LIBDIR}/audaspace/lib/audaspace-py.dll
      DESTINATION "."
    )
  endif()


  if(NOT WITH_PYTHON_MODULE)
    install(
      FILES
        ${CMAKE_SOURCE_DIR}/release/windows/batch/blender_debug_gpu.cmd
        ${CMAKE_SOURCE_DIR}/release/windows/batch/blender_debug_gpu_glitchworkaround.cmd
        ${CMAKE_SOURCE_DIR}/release/windows/batch/blender_debug_log.cmd
        ${CMAKE_SOURCE_DIR}/release/windows/batch/blender_factory_startup.cmd
        ${CMAKE_SOURCE_DIR}/release/windows/batch/blender_oculus.cmd
        ${CMAKE_SOURCE_DIR}/release/windows/batch/oculus.json
      DESTINATION ${TARGETDIR_EXE}
    )
  endif()

  if(WITH_BLENDER_THUMBNAILER)
    install(
      TARGETS BlendThumb
      DESTINATION "."
    )
  endif()

  if(WITH_DRACO)
    install(
      PROGRAMS $<TARGET_FILE:extern_draco>
      DESTINATION ${TARGETDIR_VER}/python/lib/site-packages
    )
  endif()

  if(WITH_PYTHON_MODULE AND TARGETDIR_BPY)
    install(
      TARGETS blender
      LIBRARY DESTINATION ${TARGETDIR_BPY}
    )
  endif()

  if(PLATFORM_BUNDLED_LIBRARIES)
    windows_process_platform_bundled_libraries("${PLATFORM_BUNDLED_LIBRARIES}")
  endif()
elseif(APPLE)
  if(NOT WITH_PYTHON_MODULE)
    # Uppercase name for app bundle.
    set_target_properties(bforartists PROPERTIES OUTPUT_NAME Bforartists)
  endif()

  set(OSX_APP_SOURCEDIR ${CMAKE_SOURCE_DIR}/release/darwin/Bforartists.app)

  # Setup `Info.plist`.
  execute_process(
    COMMAND date "+%Y-%m-%d"
    OUTPUT_VARIABLE BLENDER_DATE
    OUTPUT_STRIP_TRAILING_WHITESPACE
  )

  set_target_properties(bforartists PROPERTIES
    MACOSX_BUNDLE_INFO_PLIST ${OSX_APP_SOURCEDIR}/Contents/Info.plist
    MACOSX_BUNDLE_SHORT_VERSION_STRING "${BFORARTISTS_VERSION}.${BFORARTISTS_VERSION_PATCH}"
    MACOSX_BUNDLE_LONG_VERSION_STRING "${BFORARTISTS_VERSION}.${BFORARTISTS_VERSION_PATCH} ${BLENDER_DATE}"
  )

  # Gather the date in finder-style.
  execute_process(
    COMMAND date "+%m/%d/%Y/%H:%M"
    OUTPUT_VARIABLE SETFILE_DATE
    OUTPUT_STRIP_TRAILING_WHITESPACE
  )

  # Give the bundle actual creation/modification date.
  #
  # Note that the directory might not yet exist, which happens when CMAKE is first run.
  if(NOT EXISTS ${EXECUTABLE_OUTPUT_PATH}/Bforartists.app)
    file(MAKE_DIRECTORY ${EXECUTABLE_OUTPUT_PATH}/Bforartists.app)
  endif()
  execute_process(
    COMMAND SetFile -d ${SETFILE_DATE} -m ${SETFILE_DATE} ${EXECUTABLE_OUTPUT_PATH}/Bforartists.app
  )

  install(
    TARGETS bforartists
    DESTINATION "."
  )

  install(
    FILES ${OSX_APP_SOURCEDIR}/Contents/PkgInfo
    DESTINATION Bforartists.app/Contents
  )

  install_dir(
    ${OSX_APP_SOURCEDIR}/Contents/Resources
    Bforartists.app/Contents/
  )

  if(WITH_BLENDER_THUMBNAILER)
    install(
      TARGETS blender-thumbnailer
      DESTINATION Blender.app/Contents/MacOS/
    )
  endif()

  if(PLATFORM_BUNDLED_LIBRARIES AND TARGETDIR_LIB)
    install(
      FILES ${PLATFORM_BUNDLED_LIBRARIES}
      DESTINATION ${TARGETDIR_LIB}
    )
  endif()

  if(WITH_VULKAN_BACKEND)
    install(
      FILES ${VULKAN_LIBRARY} ${MOLTENVK_LIBRARY}
      DESTINATION ${TARGETDIR_LIB}
    )
  endif()

  # Python.
  if(WITH_PYTHON AND NOT WITH_PYTHON_MODULE AND NOT WITH_PYTHON_FRAMEWORK)
    # Copy the python libraries into the install directory.
    install_dir(
      ${PYTHON_LIBPATH}/python${PYTHON_VERSION}
      ${TARGETDIR_VER}/python/lib
    )

    # Install Python executable.
    install(
      PROGRAMS ${PYTHON_EXECUTABLE}
      DESTINATION ${TARGETDIR_VER}/python/bin
    )

    # Needed for `distutils/pip`.
    # Get the last part of the include dir, will be `python{version}{abiflag}`.
    get_filename_component(_py_inc_suffix ${PYTHON_INCLUDE_DIR} NAME)
    install(
      FILES ${PYTHON_INCLUDE_DIR}/pyconfig.h
      DESTINATION ${TARGETDIR_VER}/python/include/${_py_inc_suffix}
    )
    unset(_py_inc_suffix)
  endif()

  if(WITH_PYTHON_MODULE AND TARGETDIR_BPY)
    install(
      TARGETS blender
      LIBRARY DESTINATION ${TARGETDIR_BPY}
    )
  endif()

  if(WITH_DRACO)
    install(
      PROGRAMS $<TARGET_FILE:extern_draco>
      DESTINATION ${TARGETDIR_VER}/python/lib/python${PYTHON_VERSION}/site-packages
    )
  endif()
endif()

# -----------------------------------------------------------------------------
# Generic Install, for all targets

if(DEFINED TARGETDIR_TEXT)

  configure_file(
    ${CMAKE_SOURCE_DIR}/release/text/readme.html
    ${CMAKE_BINARY_DIR}/release/text/readme.html
    @ONLY
  )
  list(APPEND BLENDER_TEXT_FILES
    ${CMAKE_BINARY_DIR}/release/text/readme.html
  )

  install(
    FILES ${BLENDER_TEXT_FILES}
    DESTINATION "${TARGETDIR_TEXT}"
  )

  install(
    DIRECTORY ${CMAKE_SOURCE_DIR}/release/license
    DESTINATION "${TARGETDIR_TEXT}"
)
endif()

# Install more files specified elsewhere.
delayed_do_install(${TARGETDIR_VER})

unset(BLENDER_TEXT_FILES)
unset(TARGETDIR_TEXT)


# -----------------------------------------------------------------------------
# Geometry Icons

# Geometry icons.
get_property(_icon_names GLOBAL PROPERTY ICON_GEOM_NAMES)
set(_icon_files)
foreach(_f ${_icon_names})
  list(APPEND _icon_files
    "${CMAKE_SOURCE_DIR}/release/datafiles/icons/${_f}.dat"
  )
endforeach()
install(
  FILES ${_icon_files}
  DESTINATION ${TARGETDIR_VER}/datafiles/icons
)

unset(_icon_names)
unset(_icon_files)
unset(_f)


# -----------------------------------------------------------------------------
# Studio Lights

install(
  DIRECTORY ${CMAKE_SOURCE_DIR}/release/datafiles/studiolights
  DESTINATION ${TARGETDIR_VER}/datafiles
)


# -----------------------------------------------------------------------------
# Bundle assets

set(ASSET_BUNDLE_DIR ${CMAKE_SOURCE_DIR}/release/datafiles/assets/publish/)

if(NOT EXISTS "${ASSET_BUNDLE_DIR}")
  set(ASSET_BUNDLE_DIR ${CMAKE_SOURCE_DIR}/../lib/assets/publish/)
endif()

if(EXISTS "${ASSET_BUNDLE_DIR}")
  install(
    DIRECTORY ${ASSET_BUNDLE_DIR}
    DESTINATION ${TARGETDIR_VER}/datafiles/assets
    PATTERN ".svn" EXCLUDE
  )
endif()


# -----------------------------------------------------------------------------
# Setup link libraries

add_dependencies(bforartists makesdna)
target_link_libraries(bforartists ${LIB})
unset(LIB)

setup_platform_linker_flags(bforartists)
setup_platform_linker_libs(bforartists)

if(DEFINED PLATFORM_SYMBOLS_MAP)
  set_target_properties(bforartists PROPERTIES LINK_DEPENDS ${PLATFORM_SYMBOLS_MAP})
endif()

blender_target_include_dirs(bforartists ${INC})

# -----------------------------------------------------------------------------
# USD registry.

# USD requires a set of JSON files that define the standard schemas.
# These files are required at runtime.
if(WITH_USD)
  add_definitions(-DWITH_USD)
  absolute_include_dirs(../blender/io/usd)
endif()

# Always install USD shared library and datafiles regardless if Blender
# itself uses them, the bundled Python module still needs it.
if((DEFINED LIBDIR) AND TARGETDIR_LIB)
  # On windows the usd library sits in ./blender.shared copy the files
  # relative to the location of the USD dll, if the dll does not exist
  # assume we are linking against the static 3.5 lib.
  if(WITH_USD)
    if(WIN32 AND
        (
          EXISTS ${LIBDIR}/usd/lib/usd_usd_ms.dll OR  # USD 22.03
          EXISTS ${LIBDIR}/usd/lib/usd_ms.dll         # USD 22.11
        )
      )
      install(DIRECTORY
        ${USD_LIBRARY_DIR}/usd
        DESTINATION ${TARGETDIR_LIB}
      )
    elseif(USD_PYTHON_SUPPORT)
      install(DIRECTORY
        ${USD_LIBRARY_DIR}/usd
        DESTINATION ${TARGETDIR_LIB}
      )
    else()
      install(DIRECTORY
        ${USD_LIBRARY_DIR}/usd
        DESTINATION "${TARGETDIR_VER}/datafiles"
      )
    endif()
  endif()
  if(WIN32)
    # If this file exists we are building against a 3.5 22.03 library folder
    # that needs these dll's installed.
    if(EXISTS ${LIBDIR}/usd/lib/usd_usd_ms.dll)
      windows_install_shared_manifest(FILES
        ${LIBDIR}/usd/lib/usd_usd_ms.dll
        RELEASE
      )
      windows_install_shared_manifest(FILES
        ${LIBDIR}/usd/lib/usd_usd_ms_d.dll
        DEBUG
      )
    endif()
    # If this file exists we are building against a 3.5 22.11 library folder
    # that needs these dll's installed.
    if(EXISTS ${LIBDIR}/usd/lib/usd_ms.dll)
      windows_install_shared_manifest(FILES
        ${LIBDIR}/usd/lib/usd_ms.dll
        RELEASE
      )
      windows_install_shared_manifest(FILES
        ${LIBDIR}/usd/lib/usd_ms_d.dll
        DEBUG
      )
    endif()
  endif()
endif()

# Always install MaterialX files regardless if Blender itself uses them, the
# bundled Python module still needs it.
if((DEFINED LIBDIR) AND TARGETDIR_LIB AND WITH_MATERIALX )
  install(
    DIRECTORY ${LIBDIR}/materialx/libraries
    DESTINATION "${TARGETDIR_LIB}/materialx"
  )
endif()

if(WIN32)
  set(BOOST_COMPONENTS atomic chrono date_time filesystem
    iostreams locale program_options regex
    serialization system thread wave wserialization
    python${_PYTHON_VERSION_NO_DOTS} numpy${_PYTHON_VERSION_NO_DOTS}
  )
  foreach(component ${BOOST_COMPONENTS})
    if(EXISTS ${BOOST_LIBPATH}/${BOOST_PREFIX}boost_${component}-${BOOST_POSTFIX}.dll)
      windows_install_shared_manifest(
        FILES ${BOOST_LIBPATH}/${BOOST_PREFIX}boost_${component}-${BOOST_POSTFIX}.dll
        RELEASE
      )
      windows_install_shared_manifest(
        FILES ${BOOST_LIBPATH}/${BOOST_PREFIX}boost_${component}-${BOOST_DEBUG_POSTFIX}.dll
        DEBUG
      )
    endif()
  endforeach()
endif()

# `vcpkg` substitutes our libraries with theirs, which will cause issues when you you run
# these builds on other systems due to missing DLL's. So we opt out the use of `vcpkg`.
if(WIN32)
  set_target_properties(bforartists PROPERTIES VS_GLOBAL_VcpkgEnabled "false")
  set_target_properties(bforartists PROPERTIES
    PDB_NAME "bforartists_private"
    PDB_OUTPUT_DIRECTORY "${CMAKE_CURRENT_BINARY_DIR}/$<CONFIG>"
  )
  if(WITH_WINDOWS_PDB AND WITH_WINDOWS_STRIPPED_PDB)
    # This is slightly messy, but single target generators like ninja will not have the
    # `CMAKE_CFG_INTDIR` variable and multi-target generators like `msbuild` will not have
    # `CMAKE_BUILD_TYPE`. This can be simplified by `target_link_options` and the `$<CONFIG>`
    # generator expression in newer CMAKE (2.13+) but until that time this fill have suffice.
    if(CMAKE_BUILD_TYPE)
      set_property(
        TARGET bforartists APPEND_STRING PROPERTY LINK_FLAGS
        " /PDBSTRIPPED:${CMAKE_CURRENT_BINARY_DIR}/${CMAKE_BUILD_TYPE}/bforartists_public.pdb"
      )
    else()
      set_property(
        TARGET bforartists APPEND_STRING PROPERTY LINK_FLAGS
        " /PDBSTRIPPED:${CMAKE_CURRENT_BINARY_DIR}/${CMAKE_CFG_INTDIR}/bforartists_public.pdb"
      )
    endif()
  endif()
endif()

# -----------------------------------------------------------------------------
# Setup launcher

if(WIN32 AND NOT WITH_PYTHON_MODULE)
  install(
    TARGETS bforartists
    COMPONENT Bforartists
    DESTINATION "."
  )
  set_target_properties(
    bforartists
    PROPERTIES
      VS_USER_PROPS "bforartists.Cpp.user.props"
  )
endif()

# -----------------------------------------------------------------------------
# Windows shared library manifest
if(WIN32)
  windows_generate_shared_manifest()
endif()

# -----------------------------------------------------------------------------
# Steps that Run Blender
#
# As executing Blender is needed - it's important this operation runs after the shared
# libraries have been installed to their destination.

if(UNIX AND NOT APPLE)
  if(NOT WITH_PYTHON_MODULE)
    if(WITH_DOC_MANPAGE)
      # Only run the command to generate the man-page when it may be outdated.
      # The `IS_NEWER_THAN` checks always run when files are missing.
      install(
        CODE "\
set(BLENDER_BIN \"${EXECUTABLE_OUTPUT_PATH}/bforartists\")\n\
set(MANPAGE_GEN \"${CMAKE_SOURCE_DIR}/doc/manpage/blender.1.py\")\n\
set(MANPAGE_OUT \"${CMAKE_CURRENT_BINARY_DIR}/blender.1\")\n\
if(\n\
  ($\{BLENDER_BIN\} IS_NEWER_THAN $\{MANPAGE_OUT\}) OR\n\
  ($\{MANPAGE_GEN\} IS_NEWER_THAN $\{MANPAGE_OUT\})\n\
)\n\
  set(ENV{ASAN_OPTIONS} \"$ENV{ASAN_OPTIONS}:\
exitcode=0:\
check_initialization_order=0:\
strict_init_order=0:\
detect_leaks=0\"\n\
  )\n\
  execute_process(\n\
    OUTPUT_QUIET\n\
    COMMAND $\{BLENDER_BIN\}\n\
    --background\n\
    --factory-startup\n\
    --python $\{MANPAGE_GEN\}\n\
    --\n\
    --output $\{MANPAGE_OUT\}\n\
  )\n\
endif()\n\
"
        DEPENDS bforartists
      )

      if(WITH_INSTALL_PORTABLE)
        install(
          FILES ${CMAKE_CURRENT_BINARY_DIR}/blender.1
          DESTINATION "."
        )
      else()
        # Manual page (only with `blender` binary).
        install(
          FILES ${CMAKE_CURRENT_BINARY_DIR}/blender.1
          DESTINATION share/man/man1
        )
      endif()
    endif()
  endif()
endif()

# -----------------------------------------------------------------------------
# Post-install script

if(POSTINSTALL_SCRIPT)
  install(SCRIPT ${POSTINSTALL_SCRIPT})
endif()<|MERGE_RESOLUTION|>--- conflicted
+++ resolved
@@ -559,16 +559,9 @@
   # Message to display after building.
   get_filename_component(_install_dst ${TARGETDIR_VER} ABSOLUTE BASE_DIR ${CMAKE_INSTALL_PREFIX})
   add_custom_command(
-<<<<<<< HEAD
     TARGET bforartists POST_BUILD MAIN_DEPENDENCY bforartists
-    COMMAND
-      ${CMAKE_COMMAND} -E
-      echo 'now run: \"make install\" to copy runtime files and scripts to ${TARGETDIR_VER}'
-=======
-    TARGET blender POST_BUILD MAIN_DEPENDENCY blender
     COMMAND ${CMAKE_COMMAND} -E echo
     "Run: \\\"${_install_cmd}\\\" to copy runtime files and scripts to: ${_install_dst}"
->>>>>>> 186785a9
   )
   unset(_install_dst)
 endif()
@@ -661,12 +654,9 @@
 
       install(
         PROGRAMS
-<<<<<<< HEAD
+        # BFA - Commented out blender launcher
+        # ${CMAKE_SOURCE_DIR}/release/bin/blender-launcher
         ${CMAKE_SOURCE_DIR}/release/bin/bforartists-softwaregl
-=======
-        ${CMAKE_SOURCE_DIR}/release/bin/blender-launcher
-        ${CMAKE_SOURCE_DIR}/release/bin/blender-softwaregl
->>>>>>> 186785a9
         DESTINATION "."
       )
 
