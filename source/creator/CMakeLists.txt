# SPDX-License-Identifier: GPL-2.0-or-later
# Copyright 2006 Blender Foundation. All rights reserved.

blender_include_dirs(
  ../../intern/clog
  ../../intern/guardedalloc
  ../blender/blenkernel
  ../blender/blenlib
  ../blender/blenloader
  ../blender/depsgraph
  ../blender/editors/include
  ../blender/gpu
  ../blender/imbuf
  ../blender/makesdna
  ../blender/makesrna
  ../blender/render
  ../blender/windowmanager
)

set(LIB
  bf_windowmanager
)

if(HAVE_FEENABLEEXCEPT)
  add_definitions(-DHAVE_FEENABLEEXCEPT)
endif()

if(WITH_TBB)
  # Force TBB libraries to be in front of MKL (part of `OpenImageDenoise`), so
  # that it is initialized before MKL and static library initialization order issues are avoided.
  #
  # This isn't fully robust but seems to work.
  list(INSERT LIB 0 ${TBB_LIBRARIES})
  list(INSERT LIB 0 bf_blenkernel)
endif()

if(WIN32)
  blender_include_dirs(../../intern/utfconv)
endif()

if(WITH_LIBMV)
  blender_include_dirs(../../intern/libmv)
  add_definitions(-DWITH_LIBMV)
endif()

if(WITH_CYCLES)
  if(WITH_CYCLES_LOGGING)
    blender_include_dirs(../../intern/cycles/blender)
    add_definitions(-DWITH_CYCLES_LOGGING)
  endif()
endif()

if(WITH_CODEC_FFMPEG)
  add_definitions(-DWITH_FFMPEG)
endif()

if(WITH_TBB)
  blender_include_dirs(${TBB_INCLUDE_DIRS})
  if(WIN32)
    # For `pragma` that links `tbbmalloc_proxy.lib`.
    link_directories(${LIBDIR}/tbb/lib)
  endif()
endif()


if(WITH_PYTHON)
  blender_include_dirs(../blender/python)
  add_definitions(-DWITH_PYTHON)

  if(WITH_PYTHON_SECURITY)
    add_definitions(-DWITH_PYTHON_SECURITY)
  endif()
endif()

if(WITH_HEADLESS)
  add_definitions(-DWITH_HEADLESS)
endif()

if(WITH_SDL)
  if(WITH_SDL_DYNLOAD)
    blender_include_dirs(../../extern/sdlew/include)
    add_definitions(-DWITH_SDL_DYNLOAD)
  endif()
  add_definitions(-DWITH_SDL)
endif()

if(WITH_BINRELOC)
  blender_include_dirs(${BINRELOC_INCLUDE_DIRS})
  add_definitions(-DWITH_BINRELOC)
endif()

if(WITH_FREESTYLE)
  blender_include_dirs(../blender/freestyle)
  add_definitions(-DWITH_FREESTYLE)
endif()

if(WITH_XR_OPENXR)
  add_definitions(-DWITH_XR_OPENXR)
endif()

if(WITH_GMP)
  blender_include_dirs(${GMP_INCLUDE_DIRS})
  add_definitions(-DWITH_GMP)
endif()

if(WITH_OPENCOLORIO)
  add_definitions(-DWITH_OCIO)
endif()

# Setup the EXE sources and `buildinfo`.
set(SRC
  creator.c
  creator_args.c
  creator_signals.c

  creator_intern.h
)

# MSVC 2010 gives linking errors with the manifest.
if(WIN32 AND NOT UNIX)
  add_definitions(
    -DBLEN_VER_RC_STR="${BLENDER_VERSION}"
    -DBLEN_VER_RC_1=${BLENDER_VERSION_MAJOR}
    -DBLEN_VER_RC_2=${BLENDER_VERSION_MINOR}
    -DBLEN_VER_RC_3=${BLENDER_VERSION_PATCH}
    -DBLEN_VER_RC_4=0
  )


  list(APPEND SRC
    ${CMAKE_SOURCE_DIR}/release/windows/icons/winblender.rc
    ${CMAKE_BINARY_DIR}/blender.exe.manifest
  )
endif()

if(WITH_BUILDINFO)
  add_definitions(-DWITH_BUILDINFO)
  # --------------------------------------------------------------------------
  # These defines could all be moved into the header below

  # Write strings into a separate header since we can escape C-strings
  # in a way that's not practical when passing defines.
  set(BUILD_PLATFORM "${CMAKE_SYSTEM_NAME}")
  set(BUILD_TYPE "${CMAKE_BUILD_TYPE}")
  set(BUILD_CFLAGS "${CMAKE_C_FLAGS}")
  set(BUILD_CXXFLAGS "${CMAKE_CXX_FLAGS}")
  set(BUILD_LINKFLAGS "${PLATFORM_LINKFLAGS}")
  set(BUILD_SYSTEM "CMake")

  if(WITH_COMPILER_SHORT_FILE_MACRO)
    # It's not necessary to include path information
    # about the system building Blender in the executable.
    string(REPLACE "${PLATFORM_CFLAGS_FMACRO_PREFIX_MAP}" " " BUILD_CFLAGS "${BUILD_CFLAGS}")
    string(REPLACE "${PLATFORM_CFLAGS_FMACRO_PREFIX_MAP}" " " BUILD_CXXFLAGS "${BUILD_CXXFLAGS}")
  endif()

  # Use `configure_file` instead of definitions since properly
  # escaping the multiple command line arguments which themselves
  # contain strings and spaces becomes overly error-prone & complicated.
  configure_file(
    "${CMAKE_SOURCE_DIR}/build_files/cmake/buildinfo_static.h.in"
    "${CMAKE_CURRENT_BINARY_DIR}/buildinfo_static.h"
    ESCAPE_QUOTES
    @ONLY
  )

  unset(BUILD_PLATFORM)
  unset(BUILD_TYPE)
  unset(BUILD_CFLAGS)
  unset(BUILD_CXXFLAGS)
  unset(BUILD_LINKFLAGS)
  unset(BUILD_SYSTEM)

  # --------------------------------------------------------------------------
  # Write header for values that change each build
  #
  # NOTE: generated file is in build directory `source/creator`
  # except when used as an include path.

  add_definitions(-DWITH_BUILDINFO_HEADER)

  # Include the output directory, where the `buildinfo.h` file is generated.
  include_directories(${CMAKE_CURRENT_BINARY_DIR})


  # XXX: `${buildinfo_h_fake}` is used here,
  # because we rely on that file being detected as missing
  # every build so that the real header `buildinfo.h` is updated.
  #
  # Keep this until we find a better way to resolve!

  set(buildinfo_h_real "${CMAKE_CURRENT_BINARY_DIR}/buildinfo.h")
  set(buildinfo_h_fake "${CMAKE_CURRENT_BINARY_DIR}/buildinfo.h_fake")

  if(EXISTS ${buildinfo_h_fake})
    message(
      FATAL_ERROR
      "File \"${buildinfo_h_fake}\" found, this should never be created, remove!"
    )
  endif()

  # From the CMAKE documentation "If the output of the custom command is not actually created as a
  # file on disk it should be marked with the SYMBOLIC source file property."
  #
  # Not doing this leads to build warnings for the not generated file on
  # MS-Windows when using `msbuild`.
  set_source_files_properties(${buildinfo_h_fake} PROPERTIES SYMBOLIC TRUE)

  # a custom target that is always built
  add_custom_target(
    buildinfo ALL
    DEPENDS ${buildinfo_h_fake}
  )

  # Creates `buildinfo.h` using CMAKE script.
  add_custom_command(
    OUTPUT
      ${buildinfo_h_fake}  # ensure we always run
      ${buildinfo_h_real}
<<<<<<< HEAD
    COMMAND ${CMAKE_COMMAND}
    -DSOURCE_DIR=${CMAKE_SOURCE_DIR}
    # Overrides only used when non-empty strings.
    -DBUILD_DATE=${BUILDINFO_OVERRIDE_DATE}
    -DBUILD_TIME=${BUILDINFO_OVERRIDE_TIME}
    -P ${CMAKE_SOURCE_DIR}/build_files/cmake/buildinfo.cmake)
=======
    COMMAND
      ${CMAKE_COMMAND}
      -DSOURCE_DIR=${CMAKE_SOURCE_DIR}
      # Overrides only used when non-empty strings.
      -DBUILD_DATE=${BUILDINFO_OVERRIDE_DATE}
      -DBUILD_TIME=${BUILDINFO_OVERRIDE_TIME}
      -P ${CMAKE_SOURCE_DIR}/build_files/cmake/buildinfo.cmake
    )
>>>>>>> ee6f95c7

  # `buildinfo.h` is a generated file.
  set_source_files_properties(
    ${buildinfo_h_real}
    PROPERTIES GENERATED TRUE
    HEADER_FILE_ONLY TRUE)

  unset(buildinfo_h_real)
  unset(buildinfo_h_fake)

  # Add dependencies below, after adding Blender
  # -------------- done with header values.

  list(APPEND SRC
    buildinfo.c
  )

  # make an object library so can load with it in tests
  add_library(buildinfoobj OBJECT buildinfo.c)
  add_dependencies(buildinfoobj buildinfo)
endif()

add_cc_flags_custom_test(bforartists)

# message(STATUS "Configuring blender")
if(WITH_PYTHON_MODULE)
  add_definitions(-DWITH_PYTHON_MODULE)

  # Creates `./bpy/__init__.so` which can be imported as a Python module.
  #
  # Note that 'SHARED' works on Linux and Windows, but not MACOS which _must_ be 'MODULE'.
<<<<<<< HEAD
  add_library(bforartists MODULE ${SRC})
=======
  add_library(blender MODULE ${SRC})
>>>>>>> ee6f95c7


  get_property(GENERATOR_IS_MULTI_CONFIG GLOBAL PROPERTY GENERATOR_IS_MULTI_CONFIG)
  if(GENERATOR_IS_MULTI_CONFIG)
    set(BPY_OUTPUT_DIRECTORY ${CMAKE_BINARY_DIR}/bin/$<CONFIG>/bpy)
  else()
    set(BPY_OUTPUT_DIRECTORY ${CMAKE_BINARY_DIR}/bin/bpy)
  endif()

  set_target_properties(
    bforartists
    PROPERTIES
      PREFIX ""
      OUTPUT_NAME __init__
      LIBRARY_OUTPUT_DIRECTORY ${BPY_OUTPUT_DIRECTORY}
      RUNTIME_OUTPUT_DIRECTORY ${BPY_OUTPUT_DIRECTORY}
  )
  unset(BPY_OUTPUT_DIRECTORY)

  if(APPLE)
    set_target_properties(bforartists PROPERTIES MACOSX_BUNDLE TRUE)
  endif()

  if(WIN32)
    # Python modules use this.
    set_target_properties(
      bforartists
      PROPERTIES
      SUFFIX ".pyd"
    )
  endif()

else()
  add_executable(bforartists ${EXETYPE} ${SRC})
  if(WIN32)
    add_executable(blender-launcher WIN32
      blender_launcher_win32.c
      ${CMAKE_SOURCE_DIR}/release/windows/icons/winblender.rc
      ${CMAKE_BINARY_DIR}/blender.exe.manifest
    )
    target_compile_definitions (blender-launcher PRIVATE -D_UNICODE -DUNICODE)
    target_link_libraries(blender-launcher Pathcch.lib)
  endif()
endif()

if(WITH_BUILDINFO)
  # Explicitly say that the executable depends on the `buildinfo`.
<<<<<<< HEAD
  add_dependencies(bforartists buildinfo)
=======
  add_dependencies(blender buildinfo)
>>>>>>> ee6f95c7
endif()


set(BLENDER_TEXT_FILES
  ${CMAKE_SOURCE_DIR}/release/text/copyright.txt
  # Generate this file:
  # `${CMAKE_SOURCE_DIR}/release/text/readme.html`
)


# -----------------------------------------------------------------------------
# Platform specific target destinations
#
# Setup version directory, libraries, `bpy` & text files.

if(UNIX AND NOT APPLE)
  if(WITH_PYTHON_MODULE)
    if(WITH_INSTALL_PORTABLE)
      set(TARGETDIR_BPY bpy)
      set(TARGETDIR_VER bpy/${BLENDER_VERSION})
      set(TARGETDIR_LIB bpy/lib)
    else()
      set(TARGETDIR_BPY ${PYTHON_SITE_PACKAGES}/bpy)
      set(TARGETDIR_VER ${PYTHON_SITE_PACKAGES}/bpy/${BLENDER_VERSION})
      set(TARGETDIR_LIB ${PYTHON_SITE_PACKAGES}/bpy/lib)
    endif()
  else()
    if(WITH_INSTALL_PORTABLE)
      set(TARGETDIR_VER ${BLENDER_VERSION})
      set(TARGETDIR_TEXT .)
      set(TARGETDIR_LIB lib)
    else()
      set(TARGETDIR_VER share/bforartists/${BLENDER_VERSION})
      set(TARGETDIR_TEXT share/doc/bforartists)
    endif()
  endif()

elseif(WIN32)
  if(WITH_PYTHON_MODULE)
<<<<<<< HEAD
    set(TARGETDIR_BPY $<TARGET_FILE_DIR:bforartists>)
    set(TARGETDIR_VER $<TARGET_FILE_DIR:bforartists>/${BLENDER_VERSION})
    # Important the DLL's are next to `__init__.pyd` otherwise it won't load.
    set(TARGETDIR_LIB $<TARGET_FILE_DIR:bforartists>)
=======
    set(TARGETDIR_BPY $<TARGET_FILE_DIR:blender>)
    set(TARGETDIR_VER $<TARGET_FILE_DIR:blender>/${BLENDER_VERSION})
    # Important the DLL's are next to `__init__.pyd` otherwise it won't load.
    set(TARGETDIR_LIB $<TARGET_FILE_DIR:blender>)
>>>>>>> ee6f95c7
  else()
    set(TARGETDIR_VER ${BLENDER_VERSION})
    set(TARGETDIR_TEXT .)
    set(TARGETDIR_LIB .)
  endif()
elseif(APPLE)
  if(WITH_PYTHON_MODULE)
    if(WITH_INSTALL_PORTABLE)
      set(TARGETDIR_BPY bpy)
      set(TARGETDIR_VER bpy/${BLENDER_VERSION})
      set(TARGETDIR_LIB bpy/lib)
    else()
      # Paths defined in terms of site-packages since the site-packages
      # directory can be a symlink (brew for example).
<<<<<<< HEAD
      set(TARGETDIR_BPY ${PYTHON_LIBPATH}/site-packages/bpy)
      set(TARGETDIR_VER ${PYTHON_LIBPATH}/site-packages/bpy/${BLENDER_VERSION})
      set(TARGETDIR_LIB ${PYTHON_LIBPATH}/site-packages/bpy/lib)
=======
      set(TARGETDIR_BPY ${PYTHON_SITE_PACKAGES}/bpy)
      set(TARGETDIR_VER ${PYTHON_SITE_PACKAGES}/bpy/${BLENDER_VERSION})
      set(TARGETDIR_LIB ${PYTHON_SITE_PACKAGES}/bpy/lib)
>>>>>>> ee6f95c7
    endif()
  else()
    set(TARGETDIR_VER Bforartists.app/Contents/Resources/${BLENDER_VERSION})
    set(TARGETDIR_LIB Bforartists.app/Contents/Resources/lib)
    set(TARGETDIR_TEXT Bforartists.app/Contents/Resources/text)
  endif()

  # Skip re-linking on CPACK / install.
<<<<<<< HEAD
  set_target_properties(bforartists PROPERTIES BUILD_WITH_INSTALL_RPATH true)
=======
  set_target_properties(blender PROPERTIES BUILD_WITH_INSTALL_RPATH true)
>>>>>>> ee6f95c7
endif()


# -----------------------------------------------------------------------------
# Install Targets (Generic, All Platforms)


# important to make a clean  install each time, else old scripts get loaded.
install(
  CODE
  "file(REMOVE_RECURSE ${TARGETDIR_VER})"
)

if(WITH_PYTHON)
  # install(CODE "message(\"copying blender scripts...\")")

  # exclude addons_contrib if release
  if("${BLENDER_VERSION_CYCLE}" STREQUAL "release" OR
     "${BLENDER_VERSION_CYCLE}" STREQUAL "rc")
    set(ADDON_EXCLUDE_CONDITIONAL "addons_contrib/*")
  else()
    set(ADDON_EXCLUDE_CONDITIONAL "_addons_contrib/*")  # Dummy, won't do anything.
  endif()

  # do not install freestyle dir if disabled
  if(NOT WITH_FREESTYLE)
    set(FREESTYLE_EXCLUDE_CONDITIONAL "freestyle/*")
  else()
    set(FREESTYLE_EXCLUDE_CONDITIONAL "_freestyle/*")  # Dummy, won't do anything.
  endif()

  install(
    DIRECTORY ${CMAKE_SOURCE_DIR}/release/scripts
    DESTINATION ${TARGETDIR_VER}
    PATTERN ".git" EXCLUDE
    PATTERN ".gitignore" EXCLUDE
    PATTERN ".arcconfig" EXCLUDE
    PATTERN "__pycache__" EXCLUDE
    PATTERN "${ADDON_EXCLUDE_CONDITIONAL}" EXCLUDE
    PATTERN "${FREESTYLE_EXCLUDE_CONDITIONAL}" EXCLUDE
  )

  unset(ADDON_EXCLUDE_CONDITIONAL)
  unset(FREESTYLE_EXCLUDE_CONDITIONAL)
endif()

# fonts
install(
  DIRECTORY ${CMAKE_SOURCE_DIR}/release/datafiles/fonts
  DESTINATION ${TARGETDIR_VER}/datafiles
)

# localization
if(WITH_INTERNATIONAL)
  set(_locale_dir "${CMAKE_SOURCE_DIR}/release/datafiles/locale")
  set(_locale_target_dir ${TARGETDIR_VER}/datafiles/locale)

  file(GLOB _po_files "${_locale_dir}/po/*.po")
  foreach(_po_file ${_po_files})
    msgfmt_simple(${_po_file} _all_mo_files)
  endforeach()

  # Create a custom target which will compile all `*.po` to `*.mo`.
  add_custom_target(
    locales
    DEPENDS ${_all_mo_files}
  )
  add_dependencies(bforartists locales)

  # Generate INSTALL rules.
  install(
    FILES ${_locale_dir}/languages
    DESTINATION ${_locale_target_dir}
  )

  foreach(_mo_file ${_all_mo_files})
    get_filename_component(_locale_name ${_mo_file} NAME_WE)
    install(
      FILES ${_mo_file}
      DESTINATION ${_locale_target_dir}/${_locale_name}/LC_MESSAGES
      RENAME blender.mo
    )
    unset(_locale_name)
  endforeach()

  unset(_all_mo_files)
  unset(_po_files)
  unset(_po_file)
  unset(_mo_file)
  unset(_locale_target_dir)

  unset(_locale_dir)
endif()

# Color management.
if(WITH_OPENCOLORIO)
  install(
    DIRECTORY ${CMAKE_SOURCE_DIR}/release/datafiles/colormanagement
    DESTINATION ${TARGETDIR_VER}/datafiles
  )
endif()

# Helpful tip when using make.
if("${CMAKE_GENERATOR}" MATCHES ".*Makefiles.*")
  # Message to display after building.
  add_custom_command(
<<<<<<< HEAD
    TARGET bforartists POST_BUILD MAIN_DEPENDENCY bforartists
    COMMAND ${CMAKE_COMMAND} -E
            echo 'now run: \"make install\" to copy runtime files and scripts to ${TARGETDIR_VER}'
=======
    TARGET blender POST_BUILD MAIN_DEPENDENCY blender
    COMMAND
      ${CMAKE_COMMAND} -E
      echo 'now run: \"make install\" to copy runtime files and scripts to ${TARGETDIR_VER}'
>>>>>>> ee6f95c7
  )
endif()


# -----------------------------------------------------------------------------
# Install Targets (Platform Specific)

if(UNIX AND NOT APPLE)

  if(NOT WITH_PYTHON_MODULE)
    if(WITH_DOC_MANPAGE)
      add_custom_target(
<<<<<<< HEAD
        bforartists_man_page ALL
        COMMAND ${CMAKE_SOURCE_DIR}/doc/manpage/bforartists.1.py
                --blender ${EXECUTABLE_OUTPUT_PATH}/bforartists
                --output ${CMAKE_CURRENT_BINARY_DIR}/bforartists.1
=======
        blender_man_page ALL
        COMMAND
          ${CMAKE_SOURCE_DIR}/doc/manpage/blender.1.py
          --blender ${EXECUTABLE_OUTPUT_PATH}/blender
          --output ${CMAKE_CURRENT_BINARY_DIR}/blender.1
>>>>>>> ee6f95c7
      )
      add_dependencies(bforartists_man_page bforartists)
    endif()
  endif()

  if(PLATFORM_BUNDLED_LIBRARIES AND TARGETDIR_LIB)
    install(
      FILES ${PLATFORM_BUNDLED_LIBRARIES}
      DESTINATION ${TARGETDIR_LIB}
    )
  endif()

  # There are a few differences between portable and system install.
  if(WITH_PYTHON_MODULE)
    if(WITH_INSTALL_PORTABLE)
      install(
        TARGETS bforartists
        DESTINATION ${TARGETDIR_BPY}
      )
    else()
      install(
        TARGETS bforartists
        LIBRARY DESTINATION ${TARGETDIR_BPY}
      )
    endif()
    # none of the other files are needed currently
  elseif(WITH_INSTALL_PORTABLE)
    install(
      TARGETS bforartists
      DESTINATION "."
    )

    if(WITH_DOC_MANPAGE)
      install(
        FILES ${CMAKE_CURRENT_BINARY_DIR}/bforartists.1
        DESTINATION "."
      )
    endif()
    install(
      FILES
        ${CMAKE_SOURCE_DIR}/release/freedesktop/bforartists.desktop
        ${CMAKE_SOURCE_DIR}/release/freedesktop/icons/scalable/apps/bforartists.svg
        ${CMAKE_SOURCE_DIR}/release/freedesktop/icons/symbolic/apps/bforartists-symbolic.svg
      DESTINATION "."
    )

    if(WITH_BLENDER_THUMBNAILER)
      install(
        TARGETS blender-thumbnailer
        DESTINATION "."
      )
    endif()

    if(EXISTS ${LIBDIR}/mesa)
      install(DIRECTORY ${LIBDIR}/mesa/lib/ DESTINATION "lib/mesa/")

      install(
        PROGRAMS
        ${CMAKE_SOURCE_DIR}/release/bin/bforartists-softwaregl
        DESTINATION "."
      )

      # Remove from old location, so existing builds don't start with software
      # OpenGL now that the lib/ folder is used for other libraries.
      install(
        CODE
        "file(REMOVE ${CMAKE_BINARY_DIR}/bin/lib/libGL.so)\n
         file(REMOVE ${CMAKE_BINARY_DIR}/bin/lib/libGL.so.1)\n
         file(REMOVE ${CMAKE_BINARY_DIR}/bin/lib/libGL.so.1.5.0)\n
         file(REMOVE ${CMAKE_BINARY_DIR}/bin/lib/libGLU.so)\n
         file(REMOVE ${CMAKE_BINARY_DIR}/bin/lib/libGLU.so.1)\n
         file(REMOVE ${CMAKE_BINARY_DIR}/bin/lib/libGLU.so.1.3.1)\n
         file(REMOVE ${CMAKE_BINARY_DIR}/bin/lib/libglapi.so)\n
         file(REMOVE ${CMAKE_BINARY_DIR}/bin/lib/libglapi.so.0)\n
         file(REMOVE ${CMAKE_BINARY_DIR}/bin/lib/libglapi.so.0.0.0)\n
        "
      )
    endif()
  else()
    # main blender binary
    install(
      TARGETS bforartists
      DESTINATION bin
    )
    if(WITH_DOC_MANPAGE)
<<<<<<< HEAD
      # Manual page (only with `bforartists` binary).
=======
      # Manual page (only with `blender` binary).
>>>>>>> ee6f95c7
      install(
        FILES ${CMAKE_CURRENT_BINARY_DIR}/bforartists.1
        DESTINATION share/man/man1
      )
    endif()

    # Misc files.
    install(
      FILES ${CMAKE_SOURCE_DIR}/release/freedesktop/bforartists.desktop
      DESTINATION share/applications
    )
    install(
      FILES ${CMAKE_SOURCE_DIR}/release/freedesktop/icons/scalable/apps/bforartists.svg
      DESTINATION share/icons/hicolor/scalable/apps
    )
    install(
      FILES ${CMAKE_SOURCE_DIR}/release/freedesktop/icons/symbolic/apps/bforartists-symbolic.svg
      DESTINATION share/icons/hicolor/symbolic/apps
    )
    if(WITH_BLENDER_THUMBNAILER)
      install(
        TARGETS blender-thumbnailer
        DESTINATION bin
      )
    endif()
  endif()

  if(WITH_PYTHON)
    if(WITH_PYTHON_INSTALL)

      install(
        PROGRAMS ${PYTHON_EXECUTABLE}
        DESTINATION ${TARGETDIR_VER}/python/bin
      )

      # On some platforms (like openSUSE) Python is linked to be used from `lib64` directory.
      # determine this from Python's libraries path.
      # Ugh, its possible `lib64` is just a symlink to 'lib' which causes incorrect use of `lib64`.
      get_filename_component(_pypath_real ${PYTHON_LIBPATH} REALPATH)
      if(${_pypath_real} MATCHES "lib64$")
        set(_target_LIB "lib64")
      else()
        set(_target_LIB "lib")
      endif()
      unset(_pypath_real)

      # Copy the systems python into the install directory:
      # install(CODE "message(\"copying a subset of the systems python...\")")
      install(
        DIRECTORY ${PYTHON_LIBPATH}/python${PYTHON_VERSION}
        DESTINATION ${TARGETDIR_VER}/python/${_target_LIB}
        PATTERN "__pycache__" EXCLUDE               # * any cache *
        PATTERN "config-${PYTHON_VERSION}/*.a" EXCLUDE  # static lib
        PATTERN "lib2to3" EXCLUDE                   # ./lib2to3
        PATTERN "site-packages/*" EXCLUDE           # ./site-packages/*
        PATTERN "tkinter" EXCLUDE                   # ./tkinter
        PATTERN "lib-dynload/_tkinter.*" EXCLUDE    # ./lib-dynload/_tkinter.co
        PATTERN "idlelib" EXCLUDE                   # ./idlelib
        PATTERN "test" EXCLUDE                      # ./test
        PATTERN "turtledemo" EXCLUDE                # ./turtledemo
        PATTERN "turtle.py" EXCLUDE                 # ./turtle.py
        PATTERN "wininst*.exe" EXCLUDE              # from distutils, avoid malware false positive
      )

      # Needed for `distutils/pip`.
      # Get the last part of the include dir, will be `python{version}{abiflag}`.
      get_filename_component(_py_inc_suffix ${PYTHON_INCLUDE_DIR} NAME)
      install(
        FILES ${PYTHON_INCLUDE_DIR}/pyconfig.h
        DESTINATION ${TARGETDIR_VER}/python/include/${_py_inc_suffix}
      )
      unset(_py_inc_suffix)

      if(WITH_PYTHON_INSTALL_NUMPY)
        # Install to the same directory as the source, so debian-like
        # distributions are happy with their policy.
        set(_suffix "site-packages")
        if(${PYTHON_NUMPY_PATH} MATCHES "dist-packages")
          set(_suffix "dist-packages")
        endif()
        install(
          DIRECTORY ${PYTHON_NUMPY_PATH}/numpy
          DESTINATION ${TARGETDIR_VER}/python/${_target_LIB}/python${PYTHON_VERSION}/${_suffix}
          PATTERN ".svn" EXCLUDE
          PATTERN "__pycache__" EXCLUDE           # * any cache *
          PATTERN "*.pyc" EXCLUDE                 # * any cache *
          PATTERN "*.pyo" EXCLUDE                 # * any cache *
          PATTERN "oldnumeric" EXCLUDE            # ./oldnumeric
          PATTERN "doc" EXCLUDE                   # ./doc
          PATTERN "tests" EXCLUDE                 # ./tests
          PATTERN "f2py" EXCLUDE                  # ./f2py - fortran/python interface code, not for blender.
          PATTERN "include" EXCLUDE               # include dirs all over, we won't use NumPy/CAPI
          PATTERN "*.h" EXCLUDE                   # some includes are not in include dirs
          PATTERN "*.a" EXCLUDE                   # ./core/lib/libnpymath.a - for linking, we don't need.
        )
        install(
          DIRECTORY ${PYTHON_NUMPY_PATH}/Cython
          DESTINATION ${TARGETDIR_VER}/python/${_target_LIB}/python${PYTHON_VERSION}/${_suffix}
          PATTERN ".svn" EXCLUDE
          PATTERN "__pycache__" EXCLUDE           # * any cache *
          PATTERN "*.pyc" EXCLUDE                 # * any cache *
          PATTERN "*.pyo" EXCLUDE                 # * any cache *
        )
        install(
          FILES ${PYTHON_NUMPY_PATH}/cython.py
          DESTINATION ${TARGETDIR_VER}/python/${_target_LIB}/python${PYTHON_VERSION}/${_suffix}
        )
        unset(_suffix)
      endif()

      if(WITH_PYTHON_INSTALL_ZSTANDARD)
        # Install to the same directory as the source, so debian-like
        # distributions are happy with their policy.
        set(_suffix "site-packages")
        if(${PYTHON_ZSTANDARD_PATH} MATCHES "dist-packages")
          set(_suffix "dist-packages")
        endif()
        install(
          DIRECTORY ${PYTHON_ZSTANDARD_PATH}/zstandard
          DESTINATION ${TARGETDIR_VER}/python/${_target_LIB}/python${PYTHON_VERSION}/${_suffix}
          PATTERN ".svn" EXCLUDE
          PATTERN "__pycache__" EXCLUDE           # * any cache *
          PATTERN "*.pyc" EXCLUDE                 # * any cache *
          PATTERN "*.pyo" EXCLUDE                 # * any cache *
        )
        unset(_suffix)
      endif()

      # Copy requests, we need to generalize site-packages.
      if(WITH_PYTHON_INSTALL_REQUESTS)
        set(_suffix "site-packages")
        if(${PYTHON_REQUESTS_PATH} MATCHES "dist-packages")
          set(_suffix "dist-packages")
        endif()
        install(
          DIRECTORY ${PYTHON_REQUESTS_PATH}/requests
          DESTINATION ${TARGETDIR_VER}/python/${_target_LIB}/python${PYTHON_VERSION}/${_suffix}
          PATTERN ".svn" EXCLUDE
          PATTERN "__pycache__" EXCLUDE           # * any cache *
          PATTERN "*.pyc" EXCLUDE                 # * any cache *
          PATTERN "*.pyo" EXCLUDE                 # * any cache *
        )
        # On some platforms requests does have extra dependencies.
        #
        # Either `chardet` or `charset_normalizer` is used, depending on the version of Python.
        # The code below silently skips the one that's not available, so we can list both here.
        set(_requests_deps "certifi" "chardet" "charset_normalizer" "idna" "urllib3")
        foreach(_requests_dep ${_requests_deps})
          if(EXISTS ${PYTHON_REQUESTS_PATH}/${_requests_dep})
            install(
              DIRECTORY ${PYTHON_REQUESTS_PATH}/${_requests_dep}
              DESTINATION ${TARGETDIR_VER}/python/${_target_LIB}/python${PYTHON_VERSION}/${_suffix}
              PATTERN ".svn" EXCLUDE
              PATTERN "__pycache__" EXCLUDE           # * any cache *
              PATTERN "*.pyc" EXCLUDE                 # * any cache *
              PATTERN "*.pyo" EXCLUDE                 # * any cache *
            )
          endif()
        endforeach()
        if(EXISTS ${PYTHON_REQUESTS_PATH}/six.py)
          install(
            FILES ${PYTHON_REQUESTS_PATH}/six.py
            DESTINATION ${TARGETDIR_VER}/python/${_target_LIB}/python${PYTHON_VERSION}/${_suffix}
          )
        endif()
        unset(_requests_dep)
        unset(_requests_deps)
        unset(_suffix)
      endif()
      unset(_target_LIB)

    endif()
  endif()

  if(WITH_DRACO)
    install(
      PROGRAMS $<TARGET_FILE:extern_draco>
      DESTINATION ${TARGETDIR_VER}/python/lib/python${PYTHON_VERSION}/site-packages
    )
  endif()
elseif(WIN32)
  install(
    FILES ${LIBDIR}/epoxy/bin/epoxy-0.dll
    DESTINATION ${TARGETDIR_LIB}
  )

  if(WITH_OPENMP AND MSVC_CLANG)
    install(
      FILES ${CLANG_OPENMP_DLL}
      DESTINATION ${TARGETDIR_LIB}
    )
  endif()

  if(WITH_FFTW3)
    install(
      FILES ${LIBDIR}/fftw3/lib/libfftw3-3.dll
      DESTINATION ${TARGETDIR_LIB}
    )
  endif()
  if(MSVC_ASAN)
    # The ASAN DLL's can be found in the same folder as the compiler,
    # this is the easiest way to find these.
    string(REPLACE "cl.exe" "clang_rt.asan_dynamic-x86_64.dll" ASAN_DLL ${CMAKE_C_COMPILER})
    string(REPLACE "cl.exe" "clang_rt.asan_dbg_dynamic-x86_64.dll" ASAN_DEBUG_DLL ${CMAKE_C_COMPILER})
    if(NOT EXISTS "${ASAN_DLL}")
<<<<<<< HEAD
      message(FATAL_ERROR "ASAN is enabled, but the ASAN runtime is not detected, this is an optional component during the MSVC install, please install it")
=======
      message(
        FATAL_ERROR
        "ASAN is enabled, but the ASAN runtime is not detected, "
        "this is an optional component during the MSVC install, please install it"
      )
>>>>>>> ee6f95c7
    endif()
    install(
      FILES ${ASAN_DLL}
      DESTINATION ${TARGETDIR_LIB}
      CONFIGURATIONS Release;RelWithDebInfo;MinSizeRel
    )
    install(
      FILES ${ASAN_DEBUG_DLL}
      DESTINATION ${TARGETDIR_LIB}
      CONFIGURATIONS Debug
    )
    unset(ASAN_DLL)
    unset(ASAN_DEBUG_DLL)
  endif()

  if(WITH_GMP)
    install(
      FILES ${LIBDIR}/gmp/lib/libgmp-10.dll
      DESTINATION ${TARGETDIR_LIB}
    )
    install(
      FILES ${LIBDIR}/gmp/lib/libgmpxx.dll
      DESTINATION ${TARGETDIR_LIB}
      CONFIGURATIONS Release;RelWithDebInfo;MinSizeRel
    )
    install(
      FILES ${LIBDIR}/gmp/lib/libgmpxx_d.dll
      DESTINATION ${TARGETDIR_LIB}
      CONFIGURATIONS Debug
    )
  endif()

  if(WITH_WINDOWS_PDB)
    if(WITH_WINDOWS_STRIPPED_PDB)
      # Icky hack for older CMAKE from https://stackoverflow.com/a/21198501
      # `$<CONFIG>` will work in newer CMAKE but the version currently (3.12)
      # on the build-bot does not support this endeavor.
      install(
<<<<<<< HEAD
        FILES ${CMAKE_CURRENT_BINARY_DIR}/\${CMAKE_INSTALL_CONFIG_NAME}/bforartists_public.pdb
        DESTINATION .
        RENAME bforartists.pdb
=======
        FILES ${CMAKE_CURRENT_BINARY_DIR}/\${CMAKE_INSTALL_CONFIG_NAME}/blender_public.pdb
        DESTINATION .
        RENAME blender.pdb
>>>>>>> ee6f95c7
      )
    else()
      install(FILES $<TARGET_PDB_FILE:bforartists> DESTINATION . RENAME bforartists.pdb)
    endif()
  endif()

  if(WITH_OPENVDB)
    install(
      FILES ${LIBDIR}/openvdb/bin/openvdb.dll
      DESTINATION ${TARGETDIR_LIB}
      CONFIGURATIONS Release;RelWithDebInfo;MinSizeRel
    )
    install(
      FILES ${LIBDIR}/openvdb/bin/openvdb_d.dll
      DESTINATION ${TARGETDIR_LIB}
      CONFIGURATIONS Debug
    )
  endif()

  if(WITH_PYTHON)
    string(REPLACE "." "" _PYTHON_VERSION_NO_DOTS ${PYTHON_VERSION})

<<<<<<< HEAD
    if(NOT CMAKE_COMPILER_IS_GNUCC)
      install(
        FILES
          ${LIBDIR}/python/${_PYTHON_VERSION_NO_DOTS}/bin/python${_PYTHON_VERSION_NO_DOTS}.dll
          ${LIBDIR}/python/${_PYTHON_VERSION_NO_DOTS}/bin/python3.dll
        DESTINATION ${TARGETDIR_LIB}
        CONFIGURATIONS Release;RelWithDebInfo;MinSizeRel
      )

      install(
        FILES
          ${LIBDIR}/python/${_PYTHON_VERSION_NO_DOTS}/bin/python${_PYTHON_VERSION_NO_DOTS}_d.dll
          ${LIBDIR}/python/${_PYTHON_VERSION_NO_DOTS}/bin/python3_d.dll
        DESTINATION ${TARGETDIR_LIB}
        CONFIGURATIONS Debug
      )
=======
    if(NOT WITH_PYTHON_MODULE)
      if(NOT CMAKE_COMPILER_IS_GNUCC)
        install(
          FILES
            ${LIBDIR}/python/${_PYTHON_VERSION_NO_DOTS}/bin/python${_PYTHON_VERSION_NO_DOTS}.dll
            ${LIBDIR}/python/${_PYTHON_VERSION_NO_DOTS}/bin/python3.dll
          DESTINATION ${TARGETDIR_LIB}
          CONFIGURATIONS Release;RelWithDebInfo;MinSizeRel
        )

        install(
          FILES
            ${LIBDIR}/python/${_PYTHON_VERSION_NO_DOTS}/bin/python${_PYTHON_VERSION_NO_DOTS}_d.dll
            ${LIBDIR}/python/${_PYTHON_VERSION_NO_DOTS}/bin/python3_d.dll
          DESTINATION ${TARGETDIR_LIB}
          CONFIGURATIONS Debug
        )
      endif()
>>>>>>> ee6f95c7
    endif()

    if(WITH_PYTHON_INSTALL)
      # NOTE: as far as python is concerned `RelWithDebInfo`
      # is not debug since its without debug flags.

      install(DIRECTORY DESTINATION ${TARGETDIR_VER}/python)
      install(DIRECTORY DESTINATION ${TARGETDIR_VER}/python/lib)

      install(
        DIRECTORY ${LIBDIR}/python/${_PYTHON_VERSION_NO_DOTS}/lib
        DESTINATION ${BLENDER_VERSION}/python/
        CONFIGURATIONS Release;RelWithDebInfo;MinSizeRel
        PATTERN ".svn" EXCLUDE
        PATTERN "*_d.*" EXCLUDE                 # * debug libraries *
        PATTERN "__pycache__" EXCLUDE           # * any cache *
        PATTERN "*.pyc" EXCLUDE                 # * any cache *
        PATTERN "*.pyo" EXCLUDE                 # * any cache *
      )

      install(
        DIRECTORY ${LIBDIR}/python/${_PYTHON_VERSION_NO_DOTS}/lib
        DESTINATION ${BLENDER_VERSION}/python/
        CONFIGURATIONS Debug
        PATTERN ".svn" EXCLUDE
        PATTERN "__pycache__" EXCLUDE           # * any cache *
        PATTERN "*.pyc" EXCLUDE                 # * any cache *
        PATTERN "*.pyo" EXCLUDE                 # * any cache *)
      )

      install(
        DIRECTORY ${LIBDIR}/python/${_PYTHON_VERSION_NO_DOTS}/DLLs
        DESTINATION ${BLENDER_VERSION}/python
        CONFIGURATIONS Release;RelWithDebInfo;MinSizeRel
        PATTERN "*.pdb" EXCLUDE
        PATTERN "*_d.*" EXCLUDE
      )

      install(
        DIRECTORY ${LIBDIR}/python/${_PYTHON_VERSION_NO_DOTS}/DLLs
        DESTINATION ${BLENDER_VERSION}/python
        CONFIGURATIONS Debug
      )

      install(
        FILES
          ${LIBDIR}/python/${_PYTHON_VERSION_NO_DOTS}/bin/python${_PYTHON_VERSION_NO_DOTS}.dll
          ${LIBDIR}/python/${_PYTHON_VERSION_NO_DOTS}/bin/python.exe
        DESTINATION ${BLENDER_VERSION}/python/bin
        CONFIGURATIONS Release;RelWithDebInfo;MinSizeRel
      )
      install(
        FILES
          ${LIBDIR}/python/${_PYTHON_VERSION_NO_DOTS}/bin/python${_PYTHON_VERSION_NO_DOTS}_d.dll
          ${LIBDIR}/python/${_PYTHON_VERSION_NO_DOTS}/bin/python_d.exe
        DESTINATION ${BLENDER_VERSION}/python/bin
        CONFIGURATIONS Debug
      )

      if(WINDOWS_PYTHON_DEBUG)
        install(
          FILES
            ${LIBDIR}/python/${_PYTHON_VERSION_NO_DOTS}/libs/python${_PYTHON_VERSION_NO_DOTS}.pdb
          DESTINATION ${TARGETDIR_LIB}
          CONFIGURATIONS Release;RelWithDebInfo;MinSizeRel
        )

        install(
          FILES
            ${LIBDIR}/python/${_PYTHON_VERSION_NO_DOTS}/libs/python${_PYTHON_VERSION_NO_DOTS}_d.pdb
          DESTINATION ${TARGETDIR_LIB}
          CONFIGURATIONS Debug
        )
      endif()
    endif()

    unset(_PYTHON_VERSION_NO_DOTS)
  endif()

  if(WITH_CODEC_FFMPEG)
    # Filenames change slightly between FFMPEG versions check both 5.0 and fallback to 4.4
    # to ease the transition between versions.
    if(EXISTS "${LIBDIR}/ffmpeg/lib/avcodec-59.dll")
      install(
        FILES
          ${LIBDIR}/ffmpeg/lib/avcodec-59.dll
          ${LIBDIR}/ffmpeg/lib/avformat-59.dll
          ${LIBDIR}/ffmpeg/lib/avdevice-59.dll
          ${LIBDIR}/ffmpeg/lib/avutil-57.dll
          ${LIBDIR}/ffmpeg/lib/swscale-6.dll
          ${LIBDIR}/ffmpeg/lib/swresample-4.dll
        DESTINATION ${TARGETDIR_LIB}
      )
    else()
      install(
        FILES
          ${LIBDIR}/ffmpeg/lib/avcodec-58.dll
          ${LIBDIR}/ffmpeg/lib/avformat-58.dll
          ${LIBDIR}/ffmpeg/lib/avdevice-58.dll
          ${LIBDIR}/ffmpeg/lib/avutil-56.dll
          ${LIBDIR}/ffmpeg/lib/swscale-5.dll
          ${LIBDIR}/ffmpeg/lib/swresample-3.dll
        DESTINATION ${TARGETDIR_LIB}
      )
    endif()
  endif()
  if(WITH_TBB)
    install(
      FILES
        ${LIBDIR}/tbb/bin/tbb.dll
      DESTINATION ${TARGETDIR_LIB}
      CONFIGURATIONS Release;RelWithDebInfo;MinSizeRel
    )
    install(
      FILES
        ${LIBDIR}/tbb/bin/tbb_debug.dll
      DESTINATION ${TARGETDIR_LIB}
      CONFIGURATIONS Debug
    )
  endif()
  if(WITH_TBB_MALLOC_PROXY)
    install(
      FILES
        ${LIBDIR}/tbb/bin/tbbmalloc.dll
        ${LIBDIR}/tbb/bin/tbbmalloc_proxy.dll
      DESTINATION ${TARGETDIR_LIB}
      CONFIGURATIONS Release;RelWithDebInfo;MinSizeRel
    )
    install(
      FILES
        ${LIBDIR}/tbb/bin/tbbmalloc_debug.dll
        ${LIBDIR}/tbb/bin/tbbmalloc_proxy_debug.dll
      DESTINATION ${TARGETDIR_LIB}
      CONFIGURATIONS Debug
    )
    list(APPEND LIB ${TBB_MALLOC_LIBRARIES})
  endif()

  if(WITH_CODEC_SNDFILE)
    install(
      FILES ${LIBDIR}/sndfile/lib/libsndfile-1.dll
      DESTINATION ${TARGETDIR_LIB}
    )
  endif()

  if(WITH_OPENAL)
    install(
      FILES
        ${LIBDIR}/openal/lib/OpenAL32.dll
      DESTINATION ${TARGETDIR_LIB}
    )
  endif()

  if(WITH_SDL)
    install(
      FILES ${LIBDIR}/sdl/lib/SDL2.dll
      DESTINATION ${TARGETDIR_LIB}
    )
  endif()

  if(WITH_SYSTEM_AUDASPACE)
    install(
      FILES
        ${LIBDIR}/audaspace/lib/audaspace.dll
        ${LIBDIR}/audaspace/lib/audaspace-c.dll
        ${LIBDIR}/audaspace/lib/audaspace-py.dll
      DESTINATION ${TARGETDIR_LIB}
    )
  endif()


  if(NOT WITH_PYTHON_MODULE)
    install(
      FILES
        ${CMAKE_SOURCE_DIR}/release/windows/batch/blender_debug_gpu.cmd
        ${CMAKE_SOURCE_DIR}/release/windows/batch/blender_debug_gpu_glitchworkaround.cmd
        ${CMAKE_SOURCE_DIR}/release/windows/batch/blender_debug_log.cmd
        ${CMAKE_SOURCE_DIR}/release/windows/batch/blender_factory_startup.cmd
        ${CMAKE_SOURCE_DIR}/release/windows/batch/blender_oculus.cmd
        ${CMAKE_SOURCE_DIR}/release/windows/batch/oculus.json
      DESTINATION ${TARGETDIR_LIB}
    )
  endif()

  if(WITH_BLENDER_THUMBNAILER)
    install(
      TARGETS BlendThumb
      DESTINATION "."
    )
  endif()

  if(WITH_DRACO)
    install(
      PROGRAMS $<TARGET_FILE:extern_draco>
      DESTINATION ${TARGETDIR_VER}/python/lib/site-packages
    )
  endif()
elseif(APPLE)
  if(NOT WITH_PYTHON_MODULE)
    # Uppercase name for app bundle.
<<<<<<< HEAD
    set_target_properties(bforartists PROPERTIES OUTPUT_NAME Bforartists)
=======
    set_target_properties(blender PROPERTIES OUTPUT_NAME Blender)
>>>>>>> ee6f95c7
  endif()

  # Handy install macro to exclude files, we use \$ escape for the "to"
  # argument when calling so `${BUILD_TYPE}` does not get expanded.
  macro(install_dir from to)
    install(
      DIRECTORY ${from}
      DESTINATION ${to}
      PATTERN ".git" EXCLUDE
      PATTERN ".svn" EXCLUDE
      PATTERN "*.pyc" EXCLUDE
      PATTERN "*.pyo" EXCLUDE
      PATTERN "*.orig" EXCLUDE
      PATTERN "*.rej" EXCLUDE
      PATTERN "__pycache__" EXCLUDE
      PATTERN "__MACOSX" EXCLUDE
      PATTERN ".DS_Store" EXCLUDE
      PATTERN "config-${PYTHON_VERSION}/*.a" EXCLUDE  # static lib
      PATTERN "lib2to3" EXCLUDE                   # ./lib2to3
      PATTERN "tkinter" EXCLUDE                   # ./tkinter
      PATTERN "lib-dynload/_tkinter.*" EXCLUDE    # ./lib-dynload/_tkinter.co
      PATTERN "idlelib" EXCLUDE                   # ./idlelib
      PATTERN "test" EXCLUDE                      # ./test
      PATTERN "turtledemo" EXCLUDE                # ./turtledemo
      PATTERN "turtle.py" EXCLUDE                 # ./turtle.py
      PATTERN "wininst*.exe" EXCLUDE              # from distutils, avoid malware false positive
    )
  endmacro()

  set(OSX_APP_SOURCEDIR ${CMAKE_SOURCE_DIR}/release/darwin/Bforartists.app)

  # Setup `Info.plist`.
<<<<<<< HEAD
  execute_process(COMMAND date "+%Y-%m-%d"
                  OUTPUT_VARIABLE BLENDER_DATE
                  OUTPUT_STRIP_TRAILING_WHITESPACE)
=======
  execute_process(
    COMMAND date "+%Y-%m-%d"
    OUTPUT_VARIABLE BLENDER_DATE
    OUTPUT_STRIP_TRAILING_WHITESPACE
  )
>>>>>>> ee6f95c7

  set_target_properties(bforartists PROPERTIES
    MACOSX_BUNDLE_INFO_PLIST ${OSX_APP_SOURCEDIR}/Contents/Info.plist
    MACOSX_BUNDLE_SHORT_VERSION_STRING "${BFORARTISTS_VERSION}.${BFORARTISTS_VERSION_PATCH}"
    MACOSX_BUNDLE_LONG_VERSION_STRING "${BFORARTISTS_VERSION}.${BFORARTISTS_VERSION_PATCH} ${BLENDER_DATE}"
  )

  # Gather the date in finder-style.
<<<<<<< HEAD
  execute_process(COMMAND date "+%m/%d/%Y/%H:%M"
  OUTPUT_VARIABLE SETFILE_DATE
  OUTPUT_STRIP_TRAILING_WHITESPACE)
=======
  execute_process(
    COMMAND date "+%m/%d/%Y/%H:%M"
    OUTPUT_VARIABLE SETFILE_DATE
    OUTPUT_STRIP_TRAILING_WHITESPACE
  )
>>>>>>> ee6f95c7

  # Give the bundle actual creation/modification date.
  #
  # Note that the directory might not yet exist, which happens when CMAKE is first run.
<<<<<<< HEAD
  if(NOT EXISTS ${EXECUTABLE_OUTPUT_PATH}/Bforartists.app)
    file(MAKE_DIRECTORY ${EXECUTABLE_OUTPUT_PATH}/Bforartists.app)
  endif()
  execute_process(COMMAND SetFile -d ${SETFILE_DATE} -m ${SETFILE_DATE}
                  ${EXECUTABLE_OUTPUT_PATH}/Bforartists.app)
=======
  if(NOT EXISTS ${EXECUTABLE_OUTPUT_PATH}/Blender.app)
    file(MAKE_DIRECTORY ${EXECUTABLE_OUTPUT_PATH}/Blender.app)
  endif()
  execute_process(
    COMMAND SetFile -d ${SETFILE_DATE} -m ${SETFILE_DATE} ${EXECUTABLE_OUTPUT_PATH}/Blender.app
  )
>>>>>>> ee6f95c7

  install(
    TARGETS bforartists
    DESTINATION "."
  )

  install(
    FILES ${OSX_APP_SOURCEDIR}/Contents/PkgInfo
    DESTINATION Bforartists.app/Contents
  )

  install_dir(
    ${OSX_APP_SOURCEDIR}/Contents/Resources
    Bforartists.app/Contents/
  )

  if(WITH_BLENDER_THUMBNAILER)
      install(
        TARGETS blender-thumbnailer
        DESTINATION Blender.app/Contents/MacOS/
      )
  endif()

  if(PLATFORM_BUNDLED_LIBRARIES AND TARGETDIR_LIB)
    install(
      FILES ${PLATFORM_BUNDLED_LIBRARIES}
      DESTINATION ${TARGETDIR_LIB}
    )
  endif()

  # Python.
  if(WITH_PYTHON AND NOT WITH_PYTHON_MODULE AND NOT WITH_PYTHON_FRAMEWORK)
    # Copy the python libraries into the install directory.
    install_dir(
      ${PYTHON_LIBPATH}
      ${TARGETDIR_VER}/python/lib
    )

    # Install Python executable.
    install(
      PROGRAMS ${PYTHON_EXECUTABLE}
      DESTINATION ${TARGETDIR_VER}/python/bin
    )

    # Needed for `distutils/pip`.
    # Get the last part of the include dir, will be `python{version}{abiflag}`.
    get_filename_component(_py_inc_suffix ${PYTHON_INCLUDE_DIR} NAME)
    install(
      FILES ${PYTHON_INCLUDE_DIR}/pyconfig.h
      DESTINATION ${TARGETDIR_VER}/python/include/${_py_inc_suffix}
    )
    unset(_py_inc_suffix)
  endif()

  if(WITH_PYTHON_MODULE AND TARGETDIR_BPY)
    install(
      TARGETS blender
      LIBRARY DESTINATION ${TARGETDIR_BPY}
    )
  endif()

  if(WITH_DRACO)
    install(
      PROGRAMS $<TARGET_FILE:extern_draco>
      DESTINATION ${TARGETDIR_VER}/python/lib/python${PYTHON_VERSION}/site-packages
    )
  endif()
endif()

# -----------------------------------------------------------------------------
# Generic Install, for all targets

if(DEFINED TARGETDIR_TEXT)

  configure_file(
    ${CMAKE_SOURCE_DIR}/release/text/readme.html
    ${CMAKE_BINARY_DIR}/release/text/readme.html
    @ONLY
  )
  list(APPEND BLENDER_TEXT_FILES
    ${CMAKE_BINARY_DIR}/release/text/readme.html
  )

  install(
    FILES ${BLENDER_TEXT_FILES}
    DESTINATION "${TARGETDIR_TEXT}"
  )

  install(
    DIRECTORY ${CMAKE_SOURCE_DIR}/release/license
    DESTINATION "${TARGETDIR_TEXT}"
)
endif()

# Install more files specified elsewhere.
delayed_do_install(${TARGETDIR_VER})

unset(BLENDER_TEXT_FILES)
unset(TARGETDIR_TEXT)


# -----------------------------------------------------------------------------
# Geometry Icons

# Geometry icons.
get_property(_icon_names GLOBAL PROPERTY ICON_GEOM_NAMES)
set(_icon_files)
foreach(_f ${_icon_names})
  list(APPEND _icon_files
    "${CMAKE_SOURCE_DIR}/release/datafiles/icons/${_f}.dat"
  )
endforeach()
install(
  FILES ${_icon_files}
  DESTINATION ${TARGETDIR_VER}/datafiles/icons
)

unset(_icon_names)
unset(_icon_files)
unset(_f)


# -----------------------------------------------------------------------------
# Studio Lights

install(
  DIRECTORY ${CMAKE_SOURCE_DIR}/release/datafiles/studiolights
  DESTINATION ${TARGETDIR_VER}/datafiles
)


# -----------------------------------------------------------------------------
# Setup link libraries

add_dependencies(bforartists makesdna)
target_link_libraries(bforartists ${LIB})
unset(LIB)

setup_platform_linker_flags(bforartists)
setup_platform_linker_libs(bforartists)

if(DEFINED PLATFORM_SYMBOLS_MAP)
  set_target_properties(bforartists PROPERTIES LINK_DEPENDS ${PLATFORM_SYMBOLS_MAP})
endif()


# -----------------------------------------------------------------------------
# USD registry.

# USD requires a set of JSON files that define the standard schemas.
# These files are required at runtime.
if(WITH_USD)
  add_definitions(-DWITH_USD)
  install(
    DIRECTORY ${USD_LIBRARY_DIR}/usd
    DESTINATION "${TARGETDIR_VER}/datafiles"
  )
endif()


# `vcpkg` substitutes our libraries with theirs, which will cause issues when you you run
# these builds on other systems due to missing DLL's. So we opt out the use of `vcpkg`.
if(WIN32)
  set_target_properties(bforartists PROPERTIES VS_GLOBAL_VcpkgEnabled "false")
  set_target_properties(bforartists PROPERTIES
    PDB_NAME "bforartists_private"
    PDB_OUTPUT_DIRECTORY "${CMAKE_CURRENT_BINARY_DIR}/$<CONFIG>"
  )
  if(WITH_WINDOWS_PDB AND WITH_WINDOWS_STRIPPED_PDB)
    # This is slightly messy, but single target generators like ninja will not have the
    # `CMAKE_CFG_INTDIR` variable and multi-target generators like `msbuild` will not have
    # `CMAKE_BUILD_TYPE`. This can be simplified by `target_link_options` and the `$<CONFIG>`
    # generator expression in newer CMAKE (2.13+) but until that time this fill have suffice.
    if(CMAKE_BUILD_TYPE)
      set_property(
<<<<<<< HEAD
        TARGET bforartists APPEND_STRING PROPERTY LINK_FLAGS
        " /PDBSTRIPPED:${CMAKE_CURRENT_BINARY_DIR}/${CMAKE_BUILD_TYPE}/bforartists.pdb"
=======
        TARGET blender APPEND_STRING PROPERTY LINK_FLAGS
        " /PDBSTRIPPED:${CMAKE_CURRENT_BINARY_DIR}/${CMAKE_BUILD_TYPE}/blender_public.pdb"
>>>>>>> ee6f95c7
      )
    else()
      set_property(
        TARGET blender APPEND_STRING PROPERTY LINK_FLAGS
<<<<<<< HEAD
        " /PDBSTRIPPED:${CMAKE_CURRENT_BINARY_DIR}/${CMAKE_CFG_INTDIR}/bforartists_public.pdb"
=======
        " /PDBSTRIPPED:${CMAKE_CURRENT_BINARY_DIR}/${CMAKE_CFG_INTDIR}/blender_public.pdb"
>>>>>>> ee6f95c7
      )
    endif()
  endif()
endif()

# -----------------------------------------------------------------------------
# Setup launcher

if(WIN32 AND NOT WITH_PYTHON_MODULE)
  install(
    TARGETS bforartists bforartists-launcher
    COMPONENT Bforartists
    DESTINATION "."
  )
  set_target_properties(
    bforartists
    PROPERTIES
      VS_USER_PROPS "bforartists.Cpp.user.props"
  )
endif()

# -----------------------------------------------------------------------------
# Post-install script

if(POSTINSTALL_SCRIPT)
  install(SCRIPT ${POSTINSTALL_SCRIPT})
endif()<|MERGE_RESOLUTION|>--- conflicted
+++ resolved
@@ -217,14 +217,6 @@
     OUTPUT
       ${buildinfo_h_fake}  # ensure we always run
       ${buildinfo_h_real}
-<<<<<<< HEAD
-    COMMAND ${CMAKE_COMMAND}
-    -DSOURCE_DIR=${CMAKE_SOURCE_DIR}
-    # Overrides only used when non-empty strings.
-    -DBUILD_DATE=${BUILDINFO_OVERRIDE_DATE}
-    -DBUILD_TIME=${BUILDINFO_OVERRIDE_TIME}
-    -P ${CMAKE_SOURCE_DIR}/build_files/cmake/buildinfo.cmake)
-=======
     COMMAND
       ${CMAKE_COMMAND}
       -DSOURCE_DIR=${CMAKE_SOURCE_DIR}
@@ -233,7 +225,6 @@
       -DBUILD_TIME=${BUILDINFO_OVERRIDE_TIME}
       -P ${CMAKE_SOURCE_DIR}/build_files/cmake/buildinfo.cmake
     )
->>>>>>> ee6f95c7
 
   # `buildinfo.h` is a generated file.
   set_source_files_properties(
@@ -265,11 +256,7 @@
   # Creates `./bpy/__init__.so` which can be imported as a Python module.
   #
   # Note that 'SHARED' works on Linux and Windows, but not MACOS which _must_ be 'MODULE'.
-<<<<<<< HEAD
   add_library(bforartists MODULE ${SRC})
-=======
-  add_library(blender MODULE ${SRC})
->>>>>>> ee6f95c7
 
 
   get_property(GENERATOR_IS_MULTI_CONFIG GLOBAL PROPERTY GENERATOR_IS_MULTI_CONFIG)
@@ -317,11 +304,7 @@
 
 if(WITH_BUILDINFO)
   # Explicitly say that the executable depends on the `buildinfo`.
-<<<<<<< HEAD
   add_dependencies(bforartists buildinfo)
-=======
-  add_dependencies(blender buildinfo)
->>>>>>> ee6f95c7
 endif()
 
 
@@ -361,19 +344,12 @@
 
 elseif(WIN32)
   if(WITH_PYTHON_MODULE)
-<<<<<<< HEAD
     set(TARGETDIR_BPY $<TARGET_FILE_DIR:bforartists>)
-    set(TARGETDIR_VER $<TARGET_FILE_DIR:bforartists>/${BLENDER_VERSION})
+    set(TARGETDIR_VER $<TARGET_FILE_DIR:bforartists>/${BFORARTISTS_VERSION})
     # Important the DLL's are next to `__init__.pyd` otherwise it won't load.
     set(TARGETDIR_LIB $<TARGET_FILE_DIR:bforartists>)
-=======
-    set(TARGETDIR_BPY $<TARGET_FILE_DIR:blender>)
-    set(TARGETDIR_VER $<TARGET_FILE_DIR:blender>/${BLENDER_VERSION})
-    # Important the DLL's are next to `__init__.pyd` otherwise it won't load.
-    set(TARGETDIR_LIB $<TARGET_FILE_DIR:blender>)
->>>>>>> ee6f95c7
   else()
-    set(TARGETDIR_VER ${BLENDER_VERSION})
+    set(TARGETDIR_VER ${BFORARTISTS_VERSION})
     set(TARGETDIR_TEXT .)
     set(TARGETDIR_LIB .)
   endif()
@@ -381,33 +357,23 @@
   if(WITH_PYTHON_MODULE)
     if(WITH_INSTALL_PORTABLE)
       set(TARGETDIR_BPY bpy)
-      set(TARGETDIR_VER bpy/${BLENDER_VERSION})
+      set(TARGETDIR_VER bpy/${BFORARTISTS_VERSION})
       set(TARGETDIR_LIB bpy/lib)
     else()
       # Paths defined in terms of site-packages since the site-packages
       # directory can be a symlink (brew for example).
-<<<<<<< HEAD
-      set(TARGETDIR_BPY ${PYTHON_LIBPATH}/site-packages/bpy)
-      set(TARGETDIR_VER ${PYTHON_LIBPATH}/site-packages/bpy/${BLENDER_VERSION})
-      set(TARGETDIR_LIB ${PYTHON_LIBPATH}/site-packages/bpy/lib)
-=======
       set(TARGETDIR_BPY ${PYTHON_SITE_PACKAGES}/bpy)
-      set(TARGETDIR_VER ${PYTHON_SITE_PACKAGES}/bpy/${BLENDER_VERSION})
+      set(TARGETDIR_VER ${PYTHON_SITE_PACKAGES}/bpy/${BFORARTISTS_VERSION})
       set(TARGETDIR_LIB ${PYTHON_SITE_PACKAGES}/bpy/lib)
->>>>>>> ee6f95c7
     endif()
   else()
-    set(TARGETDIR_VER Bforartists.app/Contents/Resources/${BLENDER_VERSION})
+    set(TARGETDIR_VER Bforartists.app/Contents/Resources/${BFORARTISTS_VERSION})
     set(TARGETDIR_LIB Bforartists.app/Contents/Resources/lib)
     set(TARGETDIR_TEXT Bforartists.app/Contents/Resources/text)
   endif()
 
   # Skip re-linking on CPACK / install.
-<<<<<<< HEAD
   set_target_properties(bforartists PROPERTIES BUILD_WITH_INSTALL_RPATH true)
-=======
-  set_target_properties(blender PROPERTIES BUILD_WITH_INSTALL_RPATH true)
->>>>>>> ee6f95c7
 endif()
 
 
@@ -514,16 +480,10 @@
 if("${CMAKE_GENERATOR}" MATCHES ".*Makefiles.*")
   # Message to display after building.
   add_custom_command(
-<<<<<<< HEAD
     TARGET bforartists POST_BUILD MAIN_DEPENDENCY bforartists
-    COMMAND ${CMAKE_COMMAND} -E
-            echo 'now run: \"make install\" to copy runtime files and scripts to ${TARGETDIR_VER}'
-=======
-    TARGET blender POST_BUILD MAIN_DEPENDENCY blender
     COMMAND
       ${CMAKE_COMMAND} -E
       echo 'now run: \"make install\" to copy runtime files and scripts to ${TARGETDIR_VER}'
->>>>>>> ee6f95c7
   )
 endif()
 
@@ -536,18 +496,11 @@
   if(NOT WITH_PYTHON_MODULE)
     if(WITH_DOC_MANPAGE)
       add_custom_target(
-<<<<<<< HEAD
         bforartists_man_page ALL
-        COMMAND ${CMAKE_SOURCE_DIR}/doc/manpage/bforartists.1.py
-                --blender ${EXECUTABLE_OUTPUT_PATH}/bforartists
-                --output ${CMAKE_CURRENT_BINARY_DIR}/bforartists.1
-=======
-        blender_man_page ALL
         COMMAND
-          ${CMAKE_SOURCE_DIR}/doc/manpage/blender.1.py
-          --blender ${EXECUTABLE_OUTPUT_PATH}/blender
-          --output ${CMAKE_CURRENT_BINARY_DIR}/blender.1
->>>>>>> ee6f95c7
+          ${CMAKE_SOURCE_DIR}/doc/manpage/bforartists.1.py
+          --blender ${EXECUTABLE_OUTPUT_PATH}/bforartists
+          --output ${CMAKE_CURRENT_BINARY_DIR}/bforartists.1
       )
       add_dependencies(bforartists_man_page bforartists)
     endif()
@@ -633,11 +586,7 @@
       DESTINATION bin
     )
     if(WITH_DOC_MANPAGE)
-<<<<<<< HEAD
       # Manual page (only with `bforartists` binary).
-=======
-      # Manual page (only with `blender` binary).
->>>>>>> ee6f95c7
       install(
         FILES ${CMAKE_CURRENT_BINARY_DIR}/bforartists.1
         DESTINATION share/man/man1
@@ -843,15 +792,11 @@
     string(REPLACE "cl.exe" "clang_rt.asan_dynamic-x86_64.dll" ASAN_DLL ${CMAKE_C_COMPILER})
     string(REPLACE "cl.exe" "clang_rt.asan_dbg_dynamic-x86_64.dll" ASAN_DEBUG_DLL ${CMAKE_C_COMPILER})
     if(NOT EXISTS "${ASAN_DLL}")
-<<<<<<< HEAD
-      message(FATAL_ERROR "ASAN is enabled, but the ASAN runtime is not detected, this is an optional component during the MSVC install, please install it")
-=======
       message(
         FATAL_ERROR
         "ASAN is enabled, but the ASAN runtime is not detected, "
         "this is an optional component during the MSVC install, please install it"
       )
->>>>>>> ee6f95c7
     endif()
     install(
       FILES ${ASAN_DLL}
@@ -890,15 +835,9 @@
       # `$<CONFIG>` will work in newer CMAKE but the version currently (3.12)
       # on the build-bot does not support this endeavor.
       install(
-<<<<<<< HEAD
         FILES ${CMAKE_CURRENT_BINARY_DIR}/\${CMAKE_INSTALL_CONFIG_NAME}/bforartists_public.pdb
         DESTINATION .
         RENAME bforartists.pdb
-=======
-        FILES ${CMAKE_CURRENT_BINARY_DIR}/\${CMAKE_INSTALL_CONFIG_NAME}/blender_public.pdb
-        DESTINATION .
-        RENAME blender.pdb
->>>>>>> ee6f95c7
       )
     else()
       install(FILES $<TARGET_PDB_FILE:bforartists> DESTINATION . RENAME bforartists.pdb)
@@ -921,24 +860,6 @@
   if(WITH_PYTHON)
     string(REPLACE "." "" _PYTHON_VERSION_NO_DOTS ${PYTHON_VERSION})
 
-<<<<<<< HEAD
-    if(NOT CMAKE_COMPILER_IS_GNUCC)
-      install(
-        FILES
-          ${LIBDIR}/python/${_PYTHON_VERSION_NO_DOTS}/bin/python${_PYTHON_VERSION_NO_DOTS}.dll
-          ${LIBDIR}/python/${_PYTHON_VERSION_NO_DOTS}/bin/python3.dll
-        DESTINATION ${TARGETDIR_LIB}
-        CONFIGURATIONS Release;RelWithDebInfo;MinSizeRel
-      )
-
-      install(
-        FILES
-          ${LIBDIR}/python/${_PYTHON_VERSION_NO_DOTS}/bin/python${_PYTHON_VERSION_NO_DOTS}_d.dll
-          ${LIBDIR}/python/${_PYTHON_VERSION_NO_DOTS}/bin/python3_d.dll
-        DESTINATION ${TARGETDIR_LIB}
-        CONFIGURATIONS Debug
-      )
-=======
     if(NOT WITH_PYTHON_MODULE)
       if(NOT CMAKE_COMPILER_IS_GNUCC)
         install(
@@ -957,7 +878,6 @@
           CONFIGURATIONS Debug
         )
       endif()
->>>>>>> ee6f95c7
     endif()
 
     if(WITH_PYTHON_INSTALL)
@@ -1158,11 +1078,7 @@
 elseif(APPLE)
   if(NOT WITH_PYTHON_MODULE)
     # Uppercase name for app bundle.
-<<<<<<< HEAD
     set_target_properties(bforartists PROPERTIES OUTPUT_NAME Bforartists)
-=======
-    set_target_properties(blender PROPERTIES OUTPUT_NAME Blender)
->>>>>>> ee6f95c7
   endif()
 
   # Handy install macro to exclude files, we use \$ escape for the "to"
@@ -1195,17 +1111,11 @@
   set(OSX_APP_SOURCEDIR ${CMAKE_SOURCE_DIR}/release/darwin/Bforartists.app)
 
   # Setup `Info.plist`.
-<<<<<<< HEAD
-  execute_process(COMMAND date "+%Y-%m-%d"
-                  OUTPUT_VARIABLE BLENDER_DATE
-                  OUTPUT_STRIP_TRAILING_WHITESPACE)
-=======
   execute_process(
     COMMAND date "+%Y-%m-%d"
     OUTPUT_VARIABLE BLENDER_DATE
     OUTPUT_STRIP_TRAILING_WHITESPACE
   )
->>>>>>> ee6f95c7
 
   set_target_properties(bforartists PROPERTIES
     MACOSX_BUNDLE_INFO_PLIST ${OSX_APP_SOURCEDIR}/Contents/Info.plist
@@ -1214,35 +1124,21 @@
   )
 
   # Gather the date in finder-style.
-<<<<<<< HEAD
-  execute_process(COMMAND date "+%m/%d/%Y/%H:%M"
-  OUTPUT_VARIABLE SETFILE_DATE
-  OUTPUT_STRIP_TRAILING_WHITESPACE)
-=======
   execute_process(
     COMMAND date "+%m/%d/%Y/%H:%M"
     OUTPUT_VARIABLE SETFILE_DATE
     OUTPUT_STRIP_TRAILING_WHITESPACE
   )
->>>>>>> ee6f95c7
 
   # Give the bundle actual creation/modification date.
   #
   # Note that the directory might not yet exist, which happens when CMAKE is first run.
-<<<<<<< HEAD
   if(NOT EXISTS ${EXECUTABLE_OUTPUT_PATH}/Bforartists.app)
     file(MAKE_DIRECTORY ${EXECUTABLE_OUTPUT_PATH}/Bforartists.app)
   endif()
-  execute_process(COMMAND SetFile -d ${SETFILE_DATE} -m ${SETFILE_DATE}
-                  ${EXECUTABLE_OUTPUT_PATH}/Bforartists.app)
-=======
-  if(NOT EXISTS ${EXECUTABLE_OUTPUT_PATH}/Blender.app)
-    file(MAKE_DIRECTORY ${EXECUTABLE_OUTPUT_PATH}/Blender.app)
-  endif()
   execute_process(
-    COMMAND SetFile -d ${SETFILE_DATE} -m ${SETFILE_DATE} ${EXECUTABLE_OUTPUT_PATH}/Blender.app
-  )
->>>>>>> ee6f95c7
+    COMMAND SetFile -d ${SETFILE_DATE} -m ${SETFILE_DATE} ${EXECUTABLE_OUTPUT_PATH}/Bforartists.app
+  )
 
   install(
     TARGETS bforartists
@@ -1418,22 +1314,13 @@
     # generator expression in newer CMAKE (2.13+) but until that time this fill have suffice.
     if(CMAKE_BUILD_TYPE)
       set_property(
-<<<<<<< HEAD
         TARGET bforartists APPEND_STRING PROPERTY LINK_FLAGS
-        " /PDBSTRIPPED:${CMAKE_CURRENT_BINARY_DIR}/${CMAKE_BUILD_TYPE}/bforartists.pdb"
-=======
-        TARGET blender APPEND_STRING PROPERTY LINK_FLAGS
-        " /PDBSTRIPPED:${CMAKE_CURRENT_BINARY_DIR}/${CMAKE_BUILD_TYPE}/blender_public.pdb"
->>>>>>> ee6f95c7
+        " /PDBSTRIPPED:${CMAKE_CURRENT_BINARY_DIR}/${CMAKE_BUILD_TYPE}/bforartists_public.pdb"
       )
     else()
       set_property(
-        TARGET blender APPEND_STRING PROPERTY LINK_FLAGS
-<<<<<<< HEAD
+        TARGET bforartists APPEND_STRING PROPERTY LINK_FLAGS
         " /PDBSTRIPPED:${CMAKE_CURRENT_BINARY_DIR}/${CMAKE_CFG_INTDIR}/bforartists_public.pdb"
-=======
-        " /PDBSTRIPPED:${CMAKE_CURRENT_BINARY_DIR}/${CMAKE_CFG_INTDIR}/blender_public.pdb"
->>>>>>> ee6f95c7
       )
     endif()
   endif()
