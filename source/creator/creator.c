/*
 * ***** BEGIN GPL LICENSE BLOCK *****
 *
 * This program is free software; you can redistribute it and/or
 * modify it under the terms of the GNU General Public License
 * as published by the Free Software Foundation; either version 2
 * of the License, or (at your option) any later version.
 *
 * This program is distributed in the hope that it will be useful,
 * but WITHOUT ANY WARRANTY; without even the implied warranty of
 * MERCHANTABILITY or FITNESS FOR A PARTICULAR PURPOSE.  See the
 * GNU General Public License for more details.
 *
 * You should have received a copy of the GNU General Public License
 * along with this program; if not, write to the Free Software Foundation,
 * Inc., 51 Franklin Street, Fifth Floor, Boston, MA 02110-1301, USA.
 *
 * The Original Code is Copyright (C) 2001-2002 by NaN Holding BV.
 * All rights reserved.
 *
 * The Original Code is: all of this file.
 *
 * Contributor(s): none yet.
 *
 * ***** END GPL LICENSE BLOCK *****
 */

/** \file creator/creator.c
 *  \ingroup creator
 */

#include <stdlib.h>
#include <string.h>

#ifdef WIN32
#  if defined(_MSC_VER) && defined(_M_X64)
#    include <math.h> /* needed for _set_FMA3_enable */
#  endif
#  include <windows.h>
#  include "utfconv.h"
#endif

#include "MEM_guardedalloc.h"

#include "DNA_genfile.h"

#include "BLI_args.h"
#include "BLI_threads.h"
#include "BLI_utildefines.h"
#include "BLI_callbacks.h"
#include "BLI_string.h"

/* mostly init functions */
#include "BKE_appdir.h"
#include "BKE_blender.h"
#include "BKE_brush.h"
#include "BKE_cachefile.h"
#include "BKE_context.h"
#include "BKE_depsgraph.h" /* for DAG_init */
#include "BKE_font.h"
#include "BKE_global.h"
#include "BKE_material.h"
#include "BKE_modifier.h"
#include "BKE_node.h"
#include "BKE_sound.h"
#include "BKE_image.h"
#include "BKE_particle.h"


#include "IMB_imbuf.h"  /* for IMB_init */

#include "RE_engine.h"
#include "RE_render_ext.h"

#include "ED_datafiles.h"

#include "WM_api.h"

#include "RNA_define.h"

#ifdef WITH_FREESTYLE
#  include "FRS_freestyle.h"
#endif

/* for passing information between creator and gameengine */
#ifdef WITH_GAMEENGINE
#  include "BL_System.h"
#else /* dummy */
#  define SYS_SystemHandle int
#endif

#include <signal.h>

#ifdef __FreeBSD__
#  include <floatingpoint.h>
#endif

#ifdef WITH_BINRELOC
#  include "binreloc.h"
#endif

#ifdef WITH_LIBMV
#  include "libmv-capi.h"
#endif

#ifdef WITH_CYCLES_LOGGING
#  include "CCL_api.h"
#endif

#ifdef WITH_SDL_DYNLOAD
#  include "sdlew.h"
#endif

#include "creator_intern.h"  /* own include */


/*	Local Function prototypes */
#ifdef WITH_PYTHON_MODULE
int  main_python_enter(int argc, const char **argv);
void main_python_exit(void);
#endif

/* written to by 'creator_args.c' */
struct ApplicationState app_state = {
	.signal = {
		.use_crash_handler = true,
		.use_abort_handler = true,
	},
	.exit_code_on_error = {
		.python = 0,
	}
};

/* -------------------------------------------------------------------- */

/** \name Application Level Callbacks
 *
 * Initialize callbacks for the modules that need them.
 *
 * \{ */

static void callback_mem_error(const char *errorStr)
{
	fputs(errorStr, stderr);
	fflush(stderr);
}

static void main_callback_setup(void)
{
	/* Error output from the alloc routines: */
	MEM_set_error_callback(callback_mem_error);
}

/* free data on early exit (if Python calls 'sys.exit()' while parsing args for eg). */
struct CreatorAtExitData {
	bArgs *ba;
#ifdef WIN32
	const char **argv;
	int argv_num;
#endif
};

static void callback_main_atexit(void *user_data)
{
	struct CreatorAtExitData *app_init_data = user_data;

	if (app_init_data->ba) {
		BLI_argsFree(app_init_data->ba);
		app_init_data->ba = NULL;
	}

<<<<<<< HEAD
	BLI_strncpy(filename, argv[0], sizeof(filename));
	BLI_path_cwd(filename);

	if (G.background) {
		Main *bmain;
		wmWindowManager *wm;
		int retval;

		bmain = CTX_data_main(C);

		BLI_callback_exec(bmain, NULL, BLI_CB_EVT_LOAD_PRE);

		retval = BKE_read_file(C, filename, NULL);

		if (retval == BKE_READ_FILE_FAIL) {
			/* failed to load file, stop processing arguments */
			if (G.background) {
				/* Set is_break if running in the background mode so
				 * blender will return non-zero exit code which then
				 * could be used in automated script to control how
				 * good or bad things are.
				 */
				G.is_break = true;
			}
			return -1;
		}

		wm = CTX_wm_manager(C);
		bmain = CTX_data_main(C);

		/* special case, 2.4x files */
		if (wm == NULL && BLI_listbase_is_empty(&bmain->wm)) {
			extern void wm_add_default(bContext *C);

			/* wm_add_default() needs the screen to be set. */
			CTX_wm_screen_set(C, bmain->screen.first);
			wm_add_default(C);
		}

		CTX_wm_manager_set(C, NULL); /* remove wm to force check */
		WM_check(C);
		if (bmain->name[0]) {
			G.save_over = 1;
			G.relbase_valid = 1;
		}
		else {
			G.save_over = 0;
			G.relbase_valid = 0;
		}

		if (CTX_wm_manager(C) == NULL) {
			CTX_wm_manager_set(C, wm);  /* reset wm */
		}

		/* WM_file_read would call normally */
		ED_editors_init(C);
		DAG_on_visible_update(bmain, true);

		/* WM_file_read() runs normally but since we're in background mode do here */
#ifdef WITH_PYTHON
		/* run any texts that were loaded in and flagged as modules */
		BPY_python_reset(C);
#endif

		BLI_callback_exec(bmain, NULL, BLI_CB_EVT_VERSION_UPDATE);
		BLI_callback_exec(bmain, NULL, BLI_CB_EVT_LOAD_POST);

		BKE_scene_update_tagged(bmain->eval_ctx, bmain, CTX_data_scene(C));

		/* happens for the UI on file reading too (huh? (ton))*/
		// XXX		BKE_undo_reset();
		//			BKE_undo_write("original");	/* save current state */
	}
	else {
		/* we are not running in background mode here, but start blender in UI mode with
		 * a file - this should do everything a 'load file' does */
		ReportList reports;
		BKE_reports_init(&reports, RPT_PRINT);
		WM_file_autoexec_init(filename);
		WM_file_read(C, filename, &reports);
		BKE_reports_clear(&reports);
	}

	G.file_loaded = 1;

	return 0;
}

static void setupArguments(bContext *C, bArgs *ba, SYS_SystemHandle *syshandle)
{
	static char output_doc[] = "<path>"
		"\n\tSet the render path and file name."
		"\n\tUse '//' at the start of the path to render relative to the blend file."
		"\n"
		"\n\tThe '#' characters are replaced by the frame number, and used to define zero padding."
		"\n\t* 'ani_##_test.png' becomes 'ani_01_test.png'"
		"\n\t* 'test-######.png' becomes 'test-000001.png'"
		"\n"
		"\n\tWhen the filename does not contain '#', The suffix '####' is added to the filename."
		"\n"
		"\n\tThe frame number will be added at the end of the filename, eg:"
		"\n\t# blender -b foobar.blend -o //render_ -F PNG -x 1 -a"
		"\n\t'//render_' becomes '//render_####', writing frames as '//render_0001.png'";

	static char format_doc[] = "<format>"
		"\n\tSet the render format, Valid options are..."
		"\n\t\tTGA IRIS JPEG MOVIE IRIZ RAWTGA"
		"\n\t\tAVIRAW AVIJPEG PNG BMP FRAMESERVER"
		"\n\t(formats that can be compiled into blender, not available on all systems)"
		"\n\t\tHDR TIFF EXR MULTILAYER MPEG AVICODEC QUICKTIME CINEON DPX DDS";

	static char playback_doc[] = "<options> <file(s)>"
		"\n\tPlayback <file(s)>, only operates this way when not running in background."
		"\n\t\t-p <sx> <sy>\tOpen with lower left corner at <sx>, <sy>"
		"\n\t\t-m\t\tRead from disk (Don't buffer)"
		"\n\t\t-f <fps> <fps-base>\t\tSpecify FPS to start with"
		"\n\t\t-j <frame>\tSet frame step to <frame>"
		"\n\t\t-s <frame>\tPlay from <frame>"
		"\n\t\t-e <frame>\tPlay until <frame>";

	static char game_doc[] = "Game Engine specific options"
		"\n\t-g fixedtime\t\tRun on 50 hertz without dropping frames"
		"\n\t-g vertexarrays\t\tUse Vertex Arrays for rendering (usually faster)"
		"\n\t-g nomipmap\t\tNo Texture Mipmapping"
		"\n\t-g linearmipmap\t\tLinear Texture Mipmapping instead of Nearest (default)";

	static char debug_doc[] = "\n\tTurn debugging on\n"
		"\n\t* Enables memory error detection"
		"\n\t* Disables mouse grab (to interact with a debugger in some cases)"
		"\n\t* Keeps Python's 'sys.stdin' rather than setting it to None";

	//BLI_argsAdd(ba, pass, short_arg, long_arg, doc, cb, C);

	/* end argument processing after -- */
	BLI_argsAdd(ba, -1, "--", NULL, "\n\tEnds option processing, following arguments passed unchanged. Access via Python's 'sys.argv'", end_arguments, NULL);

	/* first pass: background mode, disable python and commands that exit after usage */
	BLI_argsAdd(ba, 1, "-h", "--help", "\n\tPrint this help text and exit", print_help, ba);
	/* Windows only */
	BLI_argsAdd(ba, 1, "/?", NULL, "\n\tPrint this help text and exit (windows only)", print_help, ba);

	BLI_argsAdd(ba, 1, "-v", "--version", "\n\tPrint Blender version and exit", print_version, NULL);
	
	/* only to give help message */
#ifndef WITH_PYTHON_SECURITY /* default */
#  define   PY_ENABLE_AUTO ", (default)"
#  define   PY_DISABLE_AUTO ""
#else
#  define   PY_ENABLE_AUTO ""
#  define   PY_DISABLE_AUTO ", (compiled as non-standard default)"
#endif

	BLI_argsAdd(ba, 1, "-y", "--enable-autoexec", "\n\tEnable automatic Python script execution" PY_ENABLE_AUTO, enable_python, NULL);
	BLI_argsAdd(ba, 1, "-Y", "--disable-autoexec", "\n\tDisable automatic Python script execution (pydrivers & startup scripts)" PY_DISABLE_AUTO, disable_python, NULL);

	BLI_argsAdd(ba, 1, NULL, "--disable-crash-handler", "\n\tDisable the crash handler", disable_crash_handler, NULL);
	BLI_argsAdd(ba, 1, NULL, "--disable-abort-handler", "\n\tDisable the abort handler", disable_abort_handler, NULL);

#undef PY_ENABLE_AUTO
#undef PY_DISABLE_AUTO
	
	BLI_argsAdd(ba, 1, "-b", "--background", "\n\tRun in background (often used for UI-less rendering)", background_mode, NULL);

	BLI_argsAdd(ba, 1, "-a", NULL, playback_doc, playback_mode, NULL);

	BLI_argsAdd(ba, 1, "-d", "--debug", debug_doc, debug_mode, ba);

#ifdef WITH_FFMPEG
	BLI_argsAdd(ba, 1, NULL, "--debug-ffmpeg", "\n\tEnable debug messages from FFmpeg library", debug_mode_generic, (void *)G_DEBUG_FFMPEG);
=======
#ifdef WIN32
	if (app_init_data->argv) {
		while (app_init_data->argv_num) {
			free((void *)app_init_data->argv[--app_init_data->argv_num]);
		}
		free((void *)app_init_data->argv);
		app_init_data->argv = NULL;
	}
>>>>>>> b76dbf5e
#endif
}

/** \} */

<<<<<<< HEAD
	BLI_argsAdd(ba, 1, NULL, "--debug-python", "\n\tEnable debug messages for Python", debug_mode_generic, (void *)G_DEBUG_PYTHON);
	BLI_argsAdd(ba, 1, NULL, "--debug-events", "\n\tEnable debug messages for the event system", debug_mode_generic, (void *)G_DEBUG_EVENTS);
	BLI_argsAdd(ba, 1, NULL, "--debug-handlers", "\n\tEnable debug messages for event handling", debug_mode_generic, (void *)G_DEBUG_HANDLERS);
	BLI_argsAdd(ba, 1, NULL, "--debug-wm",     "\n\tEnable debug messages for the window manager, also prints every operator call", debug_mode_generic, (void *)G_DEBUG_WM);
	BLI_argsAdd(ba, 1, NULL, "--debug-all",    "\n\tEnable all debug messages (excludes libmv)", debug_mode_generic, (void *)G_DEBUG_ALL);
=======
>>>>>>> b76dbf5e


<<<<<<< HEAD
#ifdef WITH_LIBMV
	BLI_argsAdd(ba, 1, NULL, "--debug-libmv", "\n\tEnable debug messages from libmv library", debug_mode_libmv, NULL);
#endif
#ifdef WITH_CYCLES_LOGGING
	BLI_argsAdd(ba, 1, NULL, "--debug-cycles", "\n\tEnable debug messages from Cycles", debug_mode_cycles, NULL);
#endif
	BLI_argsAdd(ba, 1, NULL, "--debug-memory", "\n\tEnable fully guarded memory allocation and debugging", debug_mode_memory, NULL);

	BLI_argsAdd(ba, 1, NULL, "--debug-value", "<value>\n\tSet debug value of <value> on startup\n", set_debug_value, NULL);
	BLI_argsAdd(ba, 1, NULL, "--debug-jobs",  "\n\tEnable time profiling for background jobs.", debug_mode_generic, (void *)G_DEBUG_JOBS);
	BLI_argsAdd(ba, 1, NULL, "--debug-gpu",  "\n\tEnable gpu debug context and information for OpenGL 4.3+.", debug_mode_generic, (void *)G_DEBUG_GPU);
	BLI_argsAdd(ba, 1, NULL, "--debug-depsgraph", "\n\tEnable debug messages from dependency graph", debug_mode_generic, (void *)G_DEBUG_DEPSGRAPH);
	BLI_argsAdd(ba, 1, NULL, "--debug-depsgraph-no-threads", "\n\tSwitch dependency graph to a single threaded evaluation", debug_mode_generic, (void *)G_DEBUG_DEPSGRAPH_NO_THREADS);
	BLI_argsAdd(ba, 1, NULL, "--debug-gpumem", "\n\tEnable GPU memory stats in status bar", debug_mode_generic, (void *)G_DEBUG_GPU_MEM);

	BLI_argsAdd(ba, 1, NULL, "--enable-new-depsgraph", "\n\tUse new dependency graph", depsgraph_use_new, NULL);

	BLI_argsAdd(ba, 1, NULL, "--verbose", "<verbose>\n\tSet logging verbosity level.", set_verbosity, NULL);

	BLI_argsAdd(ba, 1, NULL, "--factory-startup", "\n\tSkip reading the " STRINGIFY(BLENDER_STARTUP_FILE) " in the users home directory", set_factory_startup, NULL);

	/* TODO, add user env vars? */
	BLI_argsAdd(ba, 1, NULL, "--env-system-datafiles",  "\n\tSet the "STRINGIFY_ARG (BLENDER_SYSTEM_DATAFILES)" environment variable", set_env, NULL);
	BLI_argsAdd(ba, 1, NULL, "--env-system-scripts",    "\n\tSet the "STRINGIFY_ARG (BLENDER_SYSTEM_SCRIPTS)" environment variable", set_env, NULL);
	BLI_argsAdd(ba, 1, NULL, "--env-system-python",     "\n\tSet the "STRINGIFY_ARG (BLENDER_SYSTEM_PYTHON)" environment variable", set_env, NULL);

	/* second pass: custom window stuff */
	BLI_argsAdd(ba, 2, "-p", "--window-geometry", "<sx> <sy> <w> <h>\n\tOpen with lower left corner at <sx>, <sy> and width and height as <w>, <h>", prefsize, NULL);
	BLI_argsAdd(ba, 2, "-w", "--window-border", "\n\tForce opening with borders (default)", with_borders, NULL);
	BLI_argsAdd(ba, 2, "-W", "--window-borderless", "\n\tForce opening without borders", without_borders, NULL);
	BLI_argsAdd(ba, 2, "-con", "--start-console", "\n\tStart with the console window open (ignored if -b is set), (Windows only)", start_with_console, NULL);
	BLI_argsAdd(ba, 2, "-R", NULL, "\n\tRegister .blend extension, then exit (Windows only)", register_extension, NULL);
	BLI_argsAdd(ba, 2, "-r", NULL, "\n\tSilently register .blend extension, then exit (Windows only)", register_extension, ba);
	BLI_argsAdd(ba, 2, NULL, "--no-native-pixels", "\n\tDo not use native pixel size, for high resolution displays (MacBook 'Retina')", native_pixels, ba);

	/* third pass: disabling things and forcing settings */
	BLI_argsAddCase(ba, 3, "-nojoystick", 1, NULL, 0, "\n\tDisable joystick support", no_joystick, syshandle);
	BLI_argsAddCase(ba, 3, "-noglsl", 1, NULL, 0, "\n\tDisable GLSL shading", no_glsl, NULL);
	BLI_argsAddCase(ba, 3, "-noaudio", 1, NULL, 0, "\n\tForce sound system to None", no_audio, NULL);
	BLI_argsAddCase(ba, 3, "-setaudio", 1, NULL, 0, "\n\tForce sound system to a specific device\n\tNULL SDL OPENAL JACK", set_audio, NULL);

	/* fourth pass: processing arguments */
	BLI_argsAdd(ba, 4, "-g", NULL, game_doc, set_ge_parameters, syshandle);
	BLI_argsAdd(ba, 4, "-f", "--render-frame", "<frame>\n\tRender frame <frame> and save it.\n\t+<frame> start frame relative, -<frame> end frame relative.", render_frame, C);
	BLI_argsAdd(ba, 4, "-a", "--render-anim", "\n\tRender frames from start to end (inclusive)", render_animation, C);
	BLI_argsAdd(ba, 4, "-S", "--scene", "<name>\n\tSet the active scene <name> for rendering", set_scene, C);
	BLI_argsAdd(ba, 4, "-s", "--frame-start", "<frame>\n\tSet start to frame <frame> (use before the -a argument)", set_start_frame, C);
	BLI_argsAdd(ba, 4, "-e", "--frame-end", "<frame>\n\tSet end to frame <frame> (use before the -a argument)", set_end_frame, C);
	BLI_argsAdd(ba, 4, "-j", "--frame-jump", "<frames>\n\tSet number of frames to step forward after each rendered frame", set_skip_frame, C);
	BLI_argsAdd(ba, 4, "-P", "--python", "<filename>\n\tRun the given Python script file", run_python_file, C);
	BLI_argsAdd(ba, 4, NULL, "--python-text", "<name>\n\tRun the given Python script text block", run_python_text, C);
	BLI_argsAdd(ba, 4, NULL, "--python-expr", "<expression>\n\tRun the given expression as a Python script", run_python_expr, C);
	BLI_argsAdd(ba, 4, NULL, "--python-console", "\n\tRun blender with an interactive console", run_python_console, C);
	BLI_argsAdd(ba, 4, NULL, "--addons", "\n\tComma separated list of addons (no spaces)", set_addons, C);

	BLI_argsAdd(ba, 4, "-o", "--render-output", output_doc, set_output, C);
	BLI_argsAdd(ba, 4, "-E", "--engine", "<engine>\n\tSpecify the render engine\n\tuse -E help to list available engines", set_engine, C);

	BLI_argsAdd(ba, 4, "-F", "--render-format", format_doc, set_image_type, C);
	BLI_argsAdd(ba, 4, "-t", "--threads", "<threads>\n\tUse amount of <threads> for rendering and other operations\n\t[1-" STRINGIFY(BLENDER_MAX_THREADS) "], 0 for systems processor count.", set_threads, NULL);
	BLI_argsAdd(ba, 4, "-x", "--use-extension", "<bool>\n\tSet option to add the file extension to the end of the file", set_extension, C);
=======
/* -------------------------------------------------------------------- */
>>>>>>> b76dbf5e

/** \name Main Function
 * \{ */

#ifdef WITH_PYTHON_MODULE
/* allow python module to call main */
#  define main main_python_enter
static void *evil_C = NULL;

#  ifdef __APPLE__
     /* environ is not available in mac shared libraries */
#    include <crt_externs.h>
char **environ = NULL;
#  endif
#endif

/**
 * Blender's main function responsibilities are:
 * - setup subsystems.
 * - handle arguments.
 * - run #WM_main() event loop,
 *   or exit immediately when running in background mode.
 */
int main(
        int argc,
#ifdef WIN32
        const char **UNUSED(argv_c)
#else
        const char **argv
#endif
        )
{
	bContext *C;
	SYS_SystemHandle syshandle;

#ifndef WITH_PYTHON_MODULE
	bArgs *ba;
#endif

#ifdef WIN32
	char **argv;
	int argv_num;
#endif

	/* --- end declarations --- */

	/* ensure we free data on early-exit */
	struct CreatorAtExitData app_init_data = {NULL};
	BKE_blender_atexit_register(callback_main_atexit, &app_init_data);

#ifdef WIN32
	/* We delay loading of openmp so we can set the policy here. */
# if defined(_MSC_VER)
	_putenv_s("OMP_WAIT_POLICY", "PASSIVE");
# endif

	/* FMA3 support in the 2013 CRT is broken on Vista and Windows 7 RTM (fixed in SP1). Just disable it. */
#  if defined(_MSC_VER) && defined(_M_X64)
	_set_FMA3_enable(0);
#  endif

	/* Win32 Unicode Args */
	/* NOTE: cannot use guardedalloc malloc here, as it's not yet initialized
	 *       (it depends on the args passed in, which is what we're getting here!)
	 */
	{
		wchar_t **argv_16 = CommandLineToArgvW(GetCommandLineW(), &argc);
		argv = malloc(argc * sizeof(char *));
		for (argv_num = 0; argv_num < argc; argv_num++) {
			argv[argv_num] = alloc_utf_8_from_16(argv_16[argv_num], 0);
		}
		LocalFree(argv_16);

		/* free on early-exit */
		app_init_data.argv = argv;
		app_init_data.argv_num = argv_num;
	}
#endif  /* WIN32 */

	/* NOTE: Special exception for guarded allocator type switch:
	 *       we need to perform switch from lock-free to fully
	 *       guarded allocator before any allocation happened.
	 */
	{
		int i;
		for (i = 0; i < argc; i++) {
			if (STREQ(argv[i], "--debug") || STREQ(argv[i], "-d") ||
			    STREQ(argv[i], "--debug-memory") || STREQ(argv[i], "--debug-all"))
			{
				printf("Switching to fully guarded memory allocator.\n");
				MEM_use_guarded_allocator();
				break;
			}
			else if (STREQ(argv[i], "--")) {
				break;
			}
		}
	}

#ifdef BUILD_DATE
	{
		time_t temp_time = build_commit_timestamp;
		struct tm *tm = gmtime(&temp_time);
		if (LIKELY(tm)) {
			strftime(build_commit_date, sizeof(build_commit_date), "%Y-%m-%d", tm);
			strftime(build_commit_time, sizeof(build_commit_time), "%H:%M", tm);
		}
		else {
			const char *unknown = "date-unknown";
			BLI_strncpy(build_commit_date, unknown, sizeof(build_commit_date));
			BLI_strncpy(build_commit_time, unknown, sizeof(build_commit_time));
		}
	}
#endif

#ifdef WITH_SDL_DYNLOAD
	sdlewInit();
#endif

	C = CTX_create();

#ifdef WITH_PYTHON_MODULE
#ifdef __APPLE__
	environ = *_NSGetEnviron();
#endif

#undef main
	evil_C = C;
#endif



#ifdef WITH_BINRELOC
	br_init(NULL);
#endif

#ifdef WITH_LIBMV
	libmv_initLogging(argv[0]);
#elif defined(WITH_CYCLES_LOGGING)
	CCL_init_logging(argv[0]);
#endif

	main_callback_setup();
	
#if defined(__APPLE__) && !defined(WITH_PYTHON_MODULE)
	/* patch to ignore argument finder gives us (pid?) */
	if (argc == 2 && STREQLEN(argv[1], "-psn_", 5)) {
		extern int GHOST_HACK_getFirstFile(char buf[]);
		static char firstfilebuf[512];

		argc = 1;

		if (GHOST_HACK_getFirstFile(firstfilebuf)) {
			argc = 2;
			argv[1] = firstfilebuf;
		}
	}
#endif
	
#ifdef __FreeBSD__
	fpsetmask(0);
#endif

	/* initialize path to executable */
	BKE_appdir_program_path_init(argv[0]);

	BLI_threadapi_init();

	DNA_sdna_current_init();

	BKE_blender_globals_init();  /* blender.c */

	IMB_init();
	BKE_cachefiles_init();
	BKE_images_init();
	BKE_modifier_init();
	DAG_init();

	BKE_brush_system_init();
	RE_texture_rng_init();
	

	BLI_callback_global_init();

#ifdef WITH_GAMEENGINE
	syshandle = SYS_GetSystem();
#else
	syshandle = 0;
#endif

	/* first test for background */
#ifndef WITH_PYTHON_MODULE
	ba = BLI_argsInit(argc, (const char **)argv); /* skip binary path */

	/* ensure we free on early exit */
	app_init_data.ba = ba;

	main_args_setup(C, ba, &syshandle);

	BLI_argsParse(ba, 1, NULL, NULL);

	main_signal_setup();

#else
	G.factory_startup = true;  /* using preferences or user startup makes no sense for py-as-module */
	(void)syshandle;
#endif

#ifdef WITH_FFMPEG
	IMB_ffmpeg_init();
#endif

	/* after level 1 args, this is so playanim skips RNA init */
	RNA_init();

	RE_engines_init();
	init_nodesystem();
	psys_init_rng();
	/* end second init */


#if defined(WITH_PYTHON_MODULE) || defined(WITH_HEADLESS)
	G.background = true; /* python module mode ALWAYS runs in background mode (for now) */
#else
	if (G.background) {
		main_signal_setup_background();
	}
#endif

	/* background render uses this font too */
	BKE_vfont_builtin_register(datatoc_bfont_pfb, datatoc_bfont_pfb_size);

	/* Initialize ffmpeg if built in, also needed for bg mode if videos are
	 * rendered via ffmpeg */
	BKE_sound_init_once();
	
	init_def_material();

	if (G.background == 0) {
#ifndef WITH_PYTHON_MODULE
		BLI_argsParse(ba, 2, NULL, NULL);
		BLI_argsParse(ba, 3, NULL, NULL);
#endif
		WM_init(C, argc, (const char **)argv);

		/* this is properly initialized with user defs, but this is default */
		/* call after loading the startup.blend so we can read U.tempdir */
		BKE_tempdir_init(U.tempdir);
	}
	else {
#ifndef WITH_PYTHON_MODULE
		BLI_argsParse(ba, 3, NULL, NULL);
#endif

		WM_init(C, argc, (const char **)argv);

		/* don't use user preferences temp dir */
		BKE_tempdir_init(NULL);
	}
#ifdef WITH_PYTHON
	/**
	 * NOTE: the U.pythondir string is NULL until WM_init() is executed,
	 * so we provide the BPY_ function below to append the user defined
	 * python-dir to Python's sys.path at this point.  Simply putting
	 * WM_init() before #BPY_python_start() crashes Blender at startup.
	 */

	/* TODO - U.pythondir */
#else
	printf("\n* WARNING * - Blender compiled without Python!\nthis is not intended for typical usage\n\n");
#endif
	
	CTX_py_init_set(C, 1);
	WM_keymap_init(C);

#ifdef WITH_FREESTYLE
	/* initialize Freestyle */
	FRS_initialize();
	FRS_set_context(C);
#endif

	/* OK we are ready for it */
#ifndef WITH_PYTHON_MODULE
	main_args_setup_post(C, ba);
	
	if (G.background == 0) {
		if (!G.file_loaded)
			if (U.uiflag2 & USER_KEEP_SESSION)
				WM_recover_last_session(C, NULL);
	}

#endif

	/* Explicitly free data allocated for argument parsing:
	 * - 'ba'
	 * - 'argv' on WIN32.
	 */
	callback_main_atexit(&app_init_data);
	BKE_blender_atexit_unregister(callback_main_atexit, &app_init_data);

	/* paranoid, avoid accidental re-use */
#ifndef WITH_PYTHON_MODULE
	ba = NULL;
	(void)ba;
#endif

#ifdef WIN32
	argv = NULL;
	(void)argv;
#endif

#ifdef WITH_PYTHON_MODULE
	return 0; /* keep blender in background mode running */
#endif

	if (G.background) {
		/* Using window-manager API in background mode is a bit odd, but works fine. */
		WM_exit(C);
	}
	else {
		if (G.fileflags & G_FILE_AUTOPLAY) {
			if (G.f & G_SCRIPT_AUTOEXEC) {
				if (WM_init_game(C)) {
					return 0;
				}
			}
			else {
				if (!(G.f & G_SCRIPT_AUTOEXEC_FAIL_QUIET)) {
					G.f |= G_SCRIPT_AUTOEXEC_FAIL;
					BLI_snprintf(G.autoexec_fail, sizeof(G.autoexec_fail), "Game AutoStart");
				}
			}
		}

		if (!G.file_loaded) {
			WM_init_splash(C);
		}
	}

	WM_main(C);

	return 0;
} /* end of int main(argc, argv)	*/

#ifdef WITH_PYTHON_MODULE
void main_python_exit(void)
{
	WM_exit_ext((bContext *)evil_C, true);
	evil_C = NULL;
}
#endif

/** \} */<|MERGE_RESOLUTION|>--- conflicted
+++ resolved
@@ -169,177 +169,6 @@
 		app_init_data->ba = NULL;
 	}
 
-<<<<<<< HEAD
-	BLI_strncpy(filename, argv[0], sizeof(filename));
-	BLI_path_cwd(filename);
-
-	if (G.background) {
-		Main *bmain;
-		wmWindowManager *wm;
-		int retval;
-
-		bmain = CTX_data_main(C);
-
-		BLI_callback_exec(bmain, NULL, BLI_CB_EVT_LOAD_PRE);
-
-		retval = BKE_read_file(C, filename, NULL);
-
-		if (retval == BKE_READ_FILE_FAIL) {
-			/* failed to load file, stop processing arguments */
-			if (G.background) {
-				/* Set is_break if running in the background mode so
-				 * blender will return non-zero exit code which then
-				 * could be used in automated script to control how
-				 * good or bad things are.
-				 */
-				G.is_break = true;
-			}
-			return -1;
-		}
-
-		wm = CTX_wm_manager(C);
-		bmain = CTX_data_main(C);
-
-		/* special case, 2.4x files */
-		if (wm == NULL && BLI_listbase_is_empty(&bmain->wm)) {
-			extern void wm_add_default(bContext *C);
-
-			/* wm_add_default() needs the screen to be set. */
-			CTX_wm_screen_set(C, bmain->screen.first);
-			wm_add_default(C);
-		}
-
-		CTX_wm_manager_set(C, NULL); /* remove wm to force check */
-		WM_check(C);
-		if (bmain->name[0]) {
-			G.save_over = 1;
-			G.relbase_valid = 1;
-		}
-		else {
-			G.save_over = 0;
-			G.relbase_valid = 0;
-		}
-
-		if (CTX_wm_manager(C) == NULL) {
-			CTX_wm_manager_set(C, wm);  /* reset wm */
-		}
-
-		/* WM_file_read would call normally */
-		ED_editors_init(C);
-		DAG_on_visible_update(bmain, true);
-
-		/* WM_file_read() runs normally but since we're in background mode do here */
-#ifdef WITH_PYTHON
-		/* run any texts that were loaded in and flagged as modules */
-		BPY_python_reset(C);
-#endif
-
-		BLI_callback_exec(bmain, NULL, BLI_CB_EVT_VERSION_UPDATE);
-		BLI_callback_exec(bmain, NULL, BLI_CB_EVT_LOAD_POST);
-
-		BKE_scene_update_tagged(bmain->eval_ctx, bmain, CTX_data_scene(C));
-
-		/* happens for the UI on file reading too (huh? (ton))*/
-		// XXX		BKE_undo_reset();
-		//			BKE_undo_write("original");	/* save current state */
-	}
-	else {
-		/* we are not running in background mode here, but start blender in UI mode with
-		 * a file - this should do everything a 'load file' does */
-		ReportList reports;
-		BKE_reports_init(&reports, RPT_PRINT);
-		WM_file_autoexec_init(filename);
-		WM_file_read(C, filename, &reports);
-		BKE_reports_clear(&reports);
-	}
-
-	G.file_loaded = 1;
-
-	return 0;
-}
-
-static void setupArguments(bContext *C, bArgs *ba, SYS_SystemHandle *syshandle)
-{
-	static char output_doc[] = "<path>"
-		"\n\tSet the render path and file name."
-		"\n\tUse '//' at the start of the path to render relative to the blend file."
-		"\n"
-		"\n\tThe '#' characters are replaced by the frame number, and used to define zero padding."
-		"\n\t* 'ani_##_test.png' becomes 'ani_01_test.png'"
-		"\n\t* 'test-######.png' becomes 'test-000001.png'"
-		"\n"
-		"\n\tWhen the filename does not contain '#', The suffix '####' is added to the filename."
-		"\n"
-		"\n\tThe frame number will be added at the end of the filename, eg:"
-		"\n\t# blender -b foobar.blend -o //render_ -F PNG -x 1 -a"
-		"\n\t'//render_' becomes '//render_####', writing frames as '//render_0001.png'";
-
-	static char format_doc[] = "<format>"
-		"\n\tSet the render format, Valid options are..."
-		"\n\t\tTGA IRIS JPEG MOVIE IRIZ RAWTGA"
-		"\n\t\tAVIRAW AVIJPEG PNG BMP FRAMESERVER"
-		"\n\t(formats that can be compiled into blender, not available on all systems)"
-		"\n\t\tHDR TIFF EXR MULTILAYER MPEG AVICODEC QUICKTIME CINEON DPX DDS";
-
-	static char playback_doc[] = "<options> <file(s)>"
-		"\n\tPlayback <file(s)>, only operates this way when not running in background."
-		"\n\t\t-p <sx> <sy>\tOpen with lower left corner at <sx>, <sy>"
-		"\n\t\t-m\t\tRead from disk (Don't buffer)"
-		"\n\t\t-f <fps> <fps-base>\t\tSpecify FPS to start with"
-		"\n\t\t-j <frame>\tSet frame step to <frame>"
-		"\n\t\t-s <frame>\tPlay from <frame>"
-		"\n\t\t-e <frame>\tPlay until <frame>";
-
-	static char game_doc[] = "Game Engine specific options"
-		"\n\t-g fixedtime\t\tRun on 50 hertz without dropping frames"
-		"\n\t-g vertexarrays\t\tUse Vertex Arrays for rendering (usually faster)"
-		"\n\t-g nomipmap\t\tNo Texture Mipmapping"
-		"\n\t-g linearmipmap\t\tLinear Texture Mipmapping instead of Nearest (default)";
-
-	static char debug_doc[] = "\n\tTurn debugging on\n"
-		"\n\t* Enables memory error detection"
-		"\n\t* Disables mouse grab (to interact with a debugger in some cases)"
-		"\n\t* Keeps Python's 'sys.stdin' rather than setting it to None";
-
-	//BLI_argsAdd(ba, pass, short_arg, long_arg, doc, cb, C);
-
-	/* end argument processing after -- */
-	BLI_argsAdd(ba, -1, "--", NULL, "\n\tEnds option processing, following arguments passed unchanged. Access via Python's 'sys.argv'", end_arguments, NULL);
-
-	/* first pass: background mode, disable python and commands that exit after usage */
-	BLI_argsAdd(ba, 1, "-h", "--help", "\n\tPrint this help text and exit", print_help, ba);
-	/* Windows only */
-	BLI_argsAdd(ba, 1, "/?", NULL, "\n\tPrint this help text and exit (windows only)", print_help, ba);
-
-	BLI_argsAdd(ba, 1, "-v", "--version", "\n\tPrint Blender version and exit", print_version, NULL);
-	
-	/* only to give help message */
-#ifndef WITH_PYTHON_SECURITY /* default */
-#  define   PY_ENABLE_AUTO ", (default)"
-#  define   PY_DISABLE_AUTO ""
-#else
-#  define   PY_ENABLE_AUTO ""
-#  define   PY_DISABLE_AUTO ", (compiled as non-standard default)"
-#endif
-
-	BLI_argsAdd(ba, 1, "-y", "--enable-autoexec", "\n\tEnable automatic Python script execution" PY_ENABLE_AUTO, enable_python, NULL);
-	BLI_argsAdd(ba, 1, "-Y", "--disable-autoexec", "\n\tDisable automatic Python script execution (pydrivers & startup scripts)" PY_DISABLE_AUTO, disable_python, NULL);
-
-	BLI_argsAdd(ba, 1, NULL, "--disable-crash-handler", "\n\tDisable the crash handler", disable_crash_handler, NULL);
-	BLI_argsAdd(ba, 1, NULL, "--disable-abort-handler", "\n\tDisable the abort handler", disable_abort_handler, NULL);
-
-#undef PY_ENABLE_AUTO
-#undef PY_DISABLE_AUTO
-	
-	BLI_argsAdd(ba, 1, "-b", "--background", "\n\tRun in background (often used for UI-less rendering)", background_mode, NULL);
-
-	BLI_argsAdd(ba, 1, "-a", NULL, playback_doc, playback_mode, NULL);
-
-	BLI_argsAdd(ba, 1, "-d", "--debug", debug_doc, debug_mode, ba);
-
-#ifdef WITH_FFMPEG
-	BLI_argsAdd(ba, 1, NULL, "--debug-ffmpeg", "\n\tEnable debug messages from FFmpeg library", debug_mode_generic, (void *)G_DEBUG_FFMPEG);
-=======
 #ifdef WIN32
 	if (app_init_data->argv) {
 		while (app_init_data->argv_num) {
@@ -348,87 +177,14 @@
 		free((void *)app_init_data->argv);
 		app_init_data->argv = NULL;
 	}
->>>>>>> b76dbf5e
 #endif
 }
 
 /** \} */
 
-<<<<<<< HEAD
-	BLI_argsAdd(ba, 1, NULL, "--debug-python", "\n\tEnable debug messages for Python", debug_mode_generic, (void *)G_DEBUG_PYTHON);
-	BLI_argsAdd(ba, 1, NULL, "--debug-events", "\n\tEnable debug messages for the event system", debug_mode_generic, (void *)G_DEBUG_EVENTS);
-	BLI_argsAdd(ba, 1, NULL, "--debug-handlers", "\n\tEnable debug messages for event handling", debug_mode_generic, (void *)G_DEBUG_HANDLERS);
-	BLI_argsAdd(ba, 1, NULL, "--debug-wm",     "\n\tEnable debug messages for the window manager, also prints every operator call", debug_mode_generic, (void *)G_DEBUG_WM);
-	BLI_argsAdd(ba, 1, NULL, "--debug-all",    "\n\tEnable all debug messages (excludes libmv)", debug_mode_generic, (void *)G_DEBUG_ALL);
-=======
->>>>>>> b76dbf5e
-
-
-<<<<<<< HEAD
-#ifdef WITH_LIBMV
-	BLI_argsAdd(ba, 1, NULL, "--debug-libmv", "\n\tEnable debug messages from libmv library", debug_mode_libmv, NULL);
-#endif
-#ifdef WITH_CYCLES_LOGGING
-	BLI_argsAdd(ba, 1, NULL, "--debug-cycles", "\n\tEnable debug messages from Cycles", debug_mode_cycles, NULL);
-#endif
-	BLI_argsAdd(ba, 1, NULL, "--debug-memory", "\n\tEnable fully guarded memory allocation and debugging", debug_mode_memory, NULL);
-
-	BLI_argsAdd(ba, 1, NULL, "--debug-value", "<value>\n\tSet debug value of <value> on startup\n", set_debug_value, NULL);
-	BLI_argsAdd(ba, 1, NULL, "--debug-jobs",  "\n\tEnable time profiling for background jobs.", debug_mode_generic, (void *)G_DEBUG_JOBS);
-	BLI_argsAdd(ba, 1, NULL, "--debug-gpu",  "\n\tEnable gpu debug context and information for OpenGL 4.3+.", debug_mode_generic, (void *)G_DEBUG_GPU);
-	BLI_argsAdd(ba, 1, NULL, "--debug-depsgraph", "\n\tEnable debug messages from dependency graph", debug_mode_generic, (void *)G_DEBUG_DEPSGRAPH);
-	BLI_argsAdd(ba, 1, NULL, "--debug-depsgraph-no-threads", "\n\tSwitch dependency graph to a single threaded evaluation", debug_mode_generic, (void *)G_DEBUG_DEPSGRAPH_NO_THREADS);
-	BLI_argsAdd(ba, 1, NULL, "--debug-gpumem", "\n\tEnable GPU memory stats in status bar", debug_mode_generic, (void *)G_DEBUG_GPU_MEM);
-
-	BLI_argsAdd(ba, 1, NULL, "--enable-new-depsgraph", "\n\tUse new dependency graph", depsgraph_use_new, NULL);
-
-	BLI_argsAdd(ba, 1, NULL, "--verbose", "<verbose>\n\tSet logging verbosity level.", set_verbosity, NULL);
-
-	BLI_argsAdd(ba, 1, NULL, "--factory-startup", "\n\tSkip reading the " STRINGIFY(BLENDER_STARTUP_FILE) " in the users home directory", set_factory_startup, NULL);
-
-	/* TODO, add user env vars? */
-	BLI_argsAdd(ba, 1, NULL, "--env-system-datafiles",  "\n\tSet the "STRINGIFY_ARG (BLENDER_SYSTEM_DATAFILES)" environment variable", set_env, NULL);
-	BLI_argsAdd(ba, 1, NULL, "--env-system-scripts",    "\n\tSet the "STRINGIFY_ARG (BLENDER_SYSTEM_SCRIPTS)" environment variable", set_env, NULL);
-	BLI_argsAdd(ba, 1, NULL, "--env-system-python",     "\n\tSet the "STRINGIFY_ARG (BLENDER_SYSTEM_PYTHON)" environment variable", set_env, NULL);
-
-	/* second pass: custom window stuff */
-	BLI_argsAdd(ba, 2, "-p", "--window-geometry", "<sx> <sy> <w> <h>\n\tOpen with lower left corner at <sx>, <sy> and width and height as <w>, <h>", prefsize, NULL);
-	BLI_argsAdd(ba, 2, "-w", "--window-border", "\n\tForce opening with borders (default)", with_borders, NULL);
-	BLI_argsAdd(ba, 2, "-W", "--window-borderless", "\n\tForce opening without borders", without_borders, NULL);
-	BLI_argsAdd(ba, 2, "-con", "--start-console", "\n\tStart with the console window open (ignored if -b is set), (Windows only)", start_with_console, NULL);
-	BLI_argsAdd(ba, 2, "-R", NULL, "\n\tRegister .blend extension, then exit (Windows only)", register_extension, NULL);
-	BLI_argsAdd(ba, 2, "-r", NULL, "\n\tSilently register .blend extension, then exit (Windows only)", register_extension, ba);
-	BLI_argsAdd(ba, 2, NULL, "--no-native-pixels", "\n\tDo not use native pixel size, for high resolution displays (MacBook 'Retina')", native_pixels, ba);
-
-	/* third pass: disabling things and forcing settings */
-	BLI_argsAddCase(ba, 3, "-nojoystick", 1, NULL, 0, "\n\tDisable joystick support", no_joystick, syshandle);
-	BLI_argsAddCase(ba, 3, "-noglsl", 1, NULL, 0, "\n\tDisable GLSL shading", no_glsl, NULL);
-	BLI_argsAddCase(ba, 3, "-noaudio", 1, NULL, 0, "\n\tForce sound system to None", no_audio, NULL);
-	BLI_argsAddCase(ba, 3, "-setaudio", 1, NULL, 0, "\n\tForce sound system to a specific device\n\tNULL SDL OPENAL JACK", set_audio, NULL);
-
-	/* fourth pass: processing arguments */
-	BLI_argsAdd(ba, 4, "-g", NULL, game_doc, set_ge_parameters, syshandle);
-	BLI_argsAdd(ba, 4, "-f", "--render-frame", "<frame>\n\tRender frame <frame> and save it.\n\t+<frame> start frame relative, -<frame> end frame relative.", render_frame, C);
-	BLI_argsAdd(ba, 4, "-a", "--render-anim", "\n\tRender frames from start to end (inclusive)", render_animation, C);
-	BLI_argsAdd(ba, 4, "-S", "--scene", "<name>\n\tSet the active scene <name> for rendering", set_scene, C);
-	BLI_argsAdd(ba, 4, "-s", "--frame-start", "<frame>\n\tSet start to frame <frame> (use before the -a argument)", set_start_frame, C);
-	BLI_argsAdd(ba, 4, "-e", "--frame-end", "<frame>\n\tSet end to frame <frame> (use before the -a argument)", set_end_frame, C);
-	BLI_argsAdd(ba, 4, "-j", "--frame-jump", "<frames>\n\tSet number of frames to step forward after each rendered frame", set_skip_frame, C);
-	BLI_argsAdd(ba, 4, "-P", "--python", "<filename>\n\tRun the given Python script file", run_python_file, C);
-	BLI_argsAdd(ba, 4, NULL, "--python-text", "<name>\n\tRun the given Python script text block", run_python_text, C);
-	BLI_argsAdd(ba, 4, NULL, "--python-expr", "<expression>\n\tRun the given expression as a Python script", run_python_expr, C);
-	BLI_argsAdd(ba, 4, NULL, "--python-console", "\n\tRun blender with an interactive console", run_python_console, C);
-	BLI_argsAdd(ba, 4, NULL, "--addons", "\n\tComma separated list of addons (no spaces)", set_addons, C);
-
-	BLI_argsAdd(ba, 4, "-o", "--render-output", output_doc, set_output, C);
-	BLI_argsAdd(ba, 4, "-E", "--engine", "<engine>\n\tSpecify the render engine\n\tuse -E help to list available engines", set_engine, C);
-
-	BLI_argsAdd(ba, 4, "-F", "--render-format", format_doc, set_image_type, C);
-	BLI_argsAdd(ba, 4, "-t", "--threads", "<threads>\n\tUse amount of <threads> for rendering and other operations\n\t[1-" STRINGIFY(BLENDER_MAX_THREADS) "], 0 for systems processor count.", set_threads, NULL);
-	BLI_argsAdd(ba, 4, "-x", "--use-extension", "<bool>\n\tSet option to add the file extension to the end of the file", set_extension, C);
-=======
+
+
 /* -------------------------------------------------------------------- */
->>>>>>> b76dbf5e
 
 /** \name Main Function
  * \{ */
