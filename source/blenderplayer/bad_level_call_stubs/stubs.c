/*
 * ***** BEGIN GPL LICENSE BLOCK *****
 *
 * This program is free software; you can redistribute it and/or
 * modify it under the terms of the GNU General Public License
 * as published by the Free Software Foundation; either version 2
 * of the License, or (at your option) any later version.
 *
 * This program is distributed in the hope that it will be useful,
 * but WITHOUT ANY WARRANTY; without even the implied warranty of
 * MERCHANTABILITY or FITNESS FOR A PARTICULAR PURPOSE.  See the
 * GNU General Public License for more details.
 *
 * You should have received a copy of the GNU General Public License
 * along with this program; if not, write to the Free Software Foundation,
 * Inc., 51 Franklin Street, Fifth Floor, Boston, MA 02110-1301, USA.
 *
 * The Original Code is Copyright (C) 2001-2002 by NaN Holding BV.
 * All rights reserved.
 *
 * The Original Code is: all of this file.
 *
 * Contributor(s): none yet.
 *
 * ***** END GPL LICENSE BLOCK *****
 * BKE_bad_level_calls function stubs
 */

/** \file blenderplayer/bad_level_call_stubs/stubs.c
 *  \ingroup blc
 */

#ifdef WITH_GAMEENGINE

#define ASSERT_STUBS 0
#if ASSERT_STUBS
#  include <assert.h>
#  define STUB_ASSERT(x) (assert(x))
#else
#  define STUB_ASSERT(x)
#endif


struct ARegion;
struct ARegionType;
struct BMEditMesh;
struct Base;
struct bContext;
struct BoundBox;
struct Brush;
struct CSG_FaceIteratorDescriptor;
struct CSG_VertexIteratorDescriptor;
struct ChannelDriver;
struct ColorBand;
struct Context;
struct Curve;
struct CurveMapping;
struct DerivedMesh;
struct EditBone;
struct EnvMap;
struct FCurve;
struct Heap;
struct HeapNode;
struct ID;
struct ImBuf;
struct Image;
struct ImageUser;
struct KeyingSet;
struct KeyingSetInfo;
struct MCol;
struct MTex;
struct Main;
struct Mask;
struct Material;
struct MenuType;
struct Mesh;
struct MetaBall;
struct Lattice;
struct ModifierData;
struct MovieClip;
struct MultiresModifierData;
struct HookModifierData;
struct NodeBlurData;
struct Nurb;
struct Object;
struct PBVHNode;
struct PyObject;
struct Render;
struct RenderEngine;
struct RenderEngineType;
struct RenderLayer;
struct RenderResult;
struct Scene;
struct Scene;
struct ScrArea;
struct SculptSession;
struct ShadeInput;
struct ShadeResult;
struct SpaceButs;
struct SpaceClip;
struct SpaceImage;
struct SpaceNode;
struct Tex;
struct TexResult;
struct Text;
struct ToolSettings;
struct View2D;
struct View3D;
struct bAction;
struct bArmature;
struct bConstraint;
struct bConstraintOb;
struct bConstraintTarget;
struct bContextDataResult;
struct bGPDlayer;
struct bNode;
struct bNodeType;
struct bNodeSocket;
struct bNodeSocketType;
struct bNodeTree;
struct bNodeTreeType;
struct bPoseChannel;
struct bPythonConstraint;
struct bTheme;
struct uiLayout;
struct wmEvent;
struct wmKeyConfig;
struct wmKeyMap;
struct wmOperator;
struct wmOperatorType;
struct wmWindow;
struct wmWindowManager;


/* -------------------------------------------------------------------- */
/* Declarations */

/* may cause troubles... enable for now so args match for certain */
#if 1
#if defined(__GNUC__)
#  pragma GCC diagnostic error "-Wmissing-prototypes"
#  pragma GCC diagnostic ignored "-Wunused-parameter"
#endif

#include "../../intern/dualcon/dualcon.h"
#include "../../intern/elbeem/extern/elbeem.h"
#include "../blender/blenkernel/BKE_modifier.h"
#include "../blender/blenkernel/BKE_paint.h"
#include "../blender/collada/collada.h"
#include "../blender/compositor/COM_compositor.h"
#include "../blender/editors/include/ED_armature.h"
#include "../blender/editors/include/ED_anim_api.h"
#include "../blender/editors/include/ED_buttons.h"
#include "../blender/editors/include/ED_clip.h"
#include "../blender/editors/include/ED_curve.h"
#include "../blender/editors/include/ED_fileselect.h"
#include "../blender/editors/include/ED_gpencil.h"
#include "../blender/editors/include/ED_image.h"
#include "../blender/editors/include/ED_info.h"
#include "../blender/editors/include/ED_keyframes_edit.h"
#include "../blender/editors/include/ED_keyframing.h"
#include "../blender/editors/include/ED_lattice.h"
#include "../blender/editors/include/ED_mball.h"
#include "../blender/editors/include/ED_mesh.h"
#include "../blender/editors/include/ED_node.h"
#include "../blender/editors/include/ED_object.h"
#include "../blender/editors/include/ED_particle.h"
#include "../blender/editors/include/ED_render.h"
#include "../blender/editors/include/ED_screen.h"
#include "../blender/editors/include/ED_space_api.h"
#include "../blender/editors/include/ED_text.h"
#include "../blender/editors/include/ED_transform.h"
#include "../blender/editors/include/ED_transform_snap_object_context.h"
#include "../blender/editors/include/ED_uvedit.h"
#include "../blender/editors/include/ED_view3d.h"
#include "../blender/editors/include/UI_interface.h"
#include "../blender/editors/include/UI_interface_icons.h"
#include "../blender/editors/include/UI_resources.h"
#include "../blender/editors/include/UI_view2d.h"
#include "../blender/freestyle/FRS_freestyle.h"
#include "../blender/python/BPY_extern.h"
#include "../blender/render/extern/include/RE_engine.h"
#include "../blender/render/extern/include/RE_pipeline.h"
#include "../blender/render/extern/include/RE_render_ext.h"
#include "../blender/render/extern/include/RE_shader_ext.h"
#include "../blender/windowmanager/WM_api.h"


/* -------------------------------------------------------------------- */
/* Externs
 * (ideally we wouldn't have _any_ but we can't include all directly)
 */

/* bpy_operator_wrap.h */
extern void macro_wrapper(struct wmOperatorType *ot, void *userdata);
extern void operator_wrapper(struct wmOperatorType *ot, void *userdata);
/* bpy_rna.h */
extern bool pyrna_id_FromPyObject(struct PyObject *obj, struct ID **id);
extern const char *BPY_app_translations_py_pgettext(const char *msgctxt, const char *msgid);
extern const char *BPY_app_translations_py_pgettext(const char *msgctxt, const char *msgid);
extern struct PyObject *pyrna_id_CreatePyObject(struct ID *id);
/* bpy_interface.c */
bool BPY_string_is_keyword(const char *str) { return false; }

#endif
/* end declarations */


/* -------------------------------------------------------------------- */
/* Return Macro's */

#include <string.h>  /* memset */
#define RET_NULL {STUB_ASSERT(0); return (void *) NULL;}
#define RET_ZERO {STUB_ASSERT(0); return 0;}
#define RET_MINUSONE {STUB_ASSERT(0); return -1;}
#define RET_STRUCT(t) {struct t v; STUB_ASSERT(0); memset(&v, 0, sizeof(v)); return v;}
#define RET_ARG(arg) {STUB_ASSERT(0); return arg; }
#define RET_NONE {STUB_ASSERT(0);}


/* -------------------------------------------------------------------- */
/* Stubs */

/*new render funcs */
void EDBM_selectmode_set(struct BMEditMesh *em) RET_NONE
void EDBM_mesh_load(struct Object *ob) RET_NONE
void EDBM_mesh_make(struct ToolSettings *ts, struct Object *ob, const bool use_key_index) RET_NONE
void EDBM_mesh_normals_update(struct BMEditMesh *em) RET_NONE
void *g_system;
bool EDBM_mtexpoly_check(struct BMEditMesh *em) RET_ZERO

float *RE_RenderLayerGetPass(volatile struct RenderLayer *rl, int passtype, const char *viewname) RET_NULL
float RE_filter_value(int type, float x) RET_ZERO
struct RenderLayer *RE_GetRenderLayer(struct RenderResult *rr, const char *name) RET_NULL
void RE_texture_rng_init() RET_NONE
void RE_texture_rng_exit() RET_NONE

bool RE_layers_have_name(struct RenderResult *result) {STUB_ASSERT(0); return 0;}
const char *RE_engine_active_view_get(struct RenderEngine *engine) RET_NULL
void RE_engine_active_view_set(struct RenderEngine *engine, const char *viewname) {STUB_ASSERT(0);}
void RE_engine_get_camera_model_matrix(struct RenderEngine *engine, struct Object *camera, int use_spherical_stereo, float *r_modelmat) {STUB_ASSERT(0);}
float RE_engine_get_camera_shift_x(struct RenderEngine *engine, struct Object *camera, int use_spherical_stereo) RET_ZERO
int RE_engine_get_spherical_stereo(struct RenderEngine *engine, struct Object *camera) RET_ZERO
void RE_SetActiveRenderView(struct Render *re, const char *viewname) {STUB_ASSERT(0);}

struct RenderPass *RE_pass_find_by_type(volatile struct RenderLayer *rl, int passtype, const char *viewname) RET_NULL
bool RE_HasFakeLayer(RenderResult *res) RET_ZERO

/* zbuf.c stub */
void antialias_tagbuf(int xsize, int ysize, char *rectmove) RET_NONE
void RE_zbuf_accumulate_vecblur(struct NodeBlurData *nbd, int xsize, int ysize, float *newrect, const float *imgrect, float *vecbufrect, const float *zbufrect) RET_NONE

/* imagetexture.c stub */
void ibuf_sample(struct ImBuf *ibuf, float fx, float fy, float dx, float dy, float *result) RET_NONE

/* Freestyle */
bool ED_texture_context_check_linestyle(const struct bContext *C) RET_ZERO
void FRS_free_view_map_cache(void) RET_NONE

/* texture.c */
int	multitex_ext(struct Tex *tex, float texvec[3], float dxt[3], float dyt[3], int osatex, struct TexResult *texres, short thread, struct ImagePool *pool, bool scene_color_manage, const bool skip_load_image) RET_ZERO
int multitex_ext_safe(struct Tex *tex, float texvec[3], struct TexResult *texres, struct ImagePool *pool, bool scene_color_manage, const bool skip_load_image) RET_ZERO
int multitex_nodes(struct Tex *tex, float texvec[3], float dxt[3], float dyt[3], int osatex, struct TexResult *texres, const short thread, short which_output, struct ShadeInput *shi, struct MTex *mtex, struct ImagePool *pool) RET_ZERO

struct Material *RE_sample_material_init(struct Material *orig_mat, struct Scene *scene) RET_NULL
void RE_sample_material_free(struct Material *mat) RET_NONE
void RE_sample_material_color(
        struct Material *mat, float color[3], float *alpha, const float volume_co[3], const float surface_co[3],
        int tri_index, struct DerivedMesh *orcoDm, struct Object *ob) RET_NONE
/* nodes */
struct Render *RE_GetRender(const char *name) RET_NULL
struct Object *RE_GetCamera(struct Render *re) RET_NULL
float RE_lamp_get_data(struct ShadeInput *shi, struct Object *lamp_obj, float col[4], float lv[3], float *dist, float shadow[4]) RET_ZERO
const float (*RE_object_instance_get_matrix(struct ObjectInstanceRen *obi, int matrix_id))[4] RET_NULL
const float (*RE_render_current_get_matrix(int matrix_id))[4] RET_NULL

/* blenkernel */
bool BKE_paint_proj_mesh_data_check(struct Scene *scene, struct Object *ob, bool *uvs, bool *mat, bool *tex, bool *stencil) RET_ZERO

/* render */
void RE_FreeRenderResult(struct RenderResult *res) RET_NONE
void RE_FreeAllRenderResults(void) RET_NONE
struct RenderResult *RE_MultilayerConvert(void *exrhandle, const char *colorspace, bool predivide, int rectx, int recty) RET_NULL
struct Scene *RE_GetScene(struct Render *re) RET_NULL
void RE_Database_Free(struct Render *re) RET_NONE
void RE_FreeRender(struct Render *re) RET_NONE
void RE_DataBase_GetView(struct Render *re, float mat[4][4]) RET_NONE
int externtex(
        struct MTex *mtex, const float vec[3], float *tin, float *tr, float *tg, float *tb, float *ta,
        const int thread, struct ImagePool *pool, const bool skip_load_image, const bool texnode_preview) RET_ZERO
float texture_value_blend(float tex, float out, float fact, float facg, int blendtype) RET_ZERO
void texture_rgb_blend(float in[3], const float tex[3], const float out[3], float fact, float facg, int blendtype) RET_NONE
double elbeemEstimateMemreq(int res, float sx, float sy, float sz, int refine, char *retstr) RET_ZERO
struct Render *RE_NewRender(const char *name) RET_NULL
void RE_SwapResult(struct Render *re, struct RenderResult **rr) RET_NONE
void RE_BlenderFrame(struct Render *re, struct Main *bmain, struct Scene *scene, struct SceneRenderLayer *srl, struct Object *camera_override, unsigned int lay_override, int frame, const bool write_still) RET_NONE
bool RE_WriteEnvmapResult(struct ReportList *reports, struct Scene *scene, struct EnvMap *env, const char *relpath, const char imtype, float layout[12]) RET_ZERO

/* rna */
float *ED_view3d_cursor3d_get(struct Scene *scene, struct View3D *v3d) RET_NULL
void WM_menutype_free(void) RET_NONE
void WM_menutype_freelink(struct MenuType *mt) RET_NONE
bool WM_menutype_add(struct MenuType *mt) RET_ZERO
int WM_operator_props_dialog_popup(struct bContext *C, struct wmOperator *op, int width, int height) RET_ZERO
int WM_operator_confirm(struct bContext *C, struct wmOperator *op, const struct wmEvent *event) RET_ZERO
struct MenuType *WM_menutype_find(const char *idname, bool quiet) RET_NULL
void WM_operator_stack_clear(struct wmWindowManager *wm) RET_NONE
void WM_operator_handlers_clear(wmWindowManager *wm, struct wmOperatorType *ot) RET_NONE

void WM_autosave_init(wmWindowManager *wm) RET_NONE
void WM_jobs_kill_all_except(struct wmWindowManager *wm, void *owner) RET_NONE

void WM_lib_reload(struct Library *lib, struct bContext *C, struct ReportList *reports) RET_NONE

char *WM_clipboard_text_get(bool selection, int *r_len) RET_NULL
char *WM_clipboard_text_get_firstline(bool selection, int *r_len) RET_NULL
void WM_clipboard_text_set(const char *buf, bool selection) RET_NONE

void WM_cursor_set(struct wmWindow *win, int curor) RET_NONE
void WM_cursor_modal_set(struct wmWindow *win, int curor) RET_NONE
void WM_cursor_modal_restore(struct wmWindow *win) RET_NONE
void WM_cursor_time(struct wmWindow *win, int nr) RET_NONE
void WM_cursor_warp(struct wmWindow *win, int x, int y) RET_NONE

struct wmJob *WM_jobs_get(struct wmWindowManager *wm, struct wmWindow *win, void *owner, const char *name, int flag, int job_type) RET_NULL
void WM_jobs_customdata_set(struct wmJob *job, void *customdata, void (*free)(void *)) RET_NONE
void WM_jobs_timer(struct wmJob *job, double timestep, unsigned int note, unsigned int endnote) RET_NONE

void WM_jobs_callbacks(struct wmJob *job,
                       void (*startjob)(void *, short *, short *, float *),
                       void (*initjob)(void *),
                       void (*update)(void *),
                       void (*endjob)(void *)) RET_NONE

void WM_jobs_start(struct wmWindowManager *wm, struct wmJob *job) RET_NONE
void WM_report(ReportType type, const char *message) RET_NONE

#ifdef WITH_INPUT_NDOF
    void WM_ndof_deadzone_set(float deadzone) RET_NONE
#endif

void                WM_uilisttype_init(void) RET_NONE
struct uiListType  *WM_uilisttype_find(const char *idname, bool quiet) RET_NULL
bool                WM_uilisttype_add(struct uiListType *ult) RET_ZERO
void                WM_uilisttype_freelink(struct uiListType *ult) RET_NONE
void                WM_uilisttype_free(void) RET_NONE

struct wmKeyMapItem *WM_keymap_item_find_id(struct wmKeyMap *keymap, int id) RET_NULL
int WM_enum_search_invoke(struct bContext *C, struct wmOperator *op, const struct wmEvent *event) RET_ZERO
void WM_event_add_notifier(const struct bContext *C, unsigned int type, void *reference) RET_NONE
void WM_main_add_notifier(unsigned int type, void *reference) RET_NONE
void ED_armature_bone_rename(struct bArmature *arm, const char *oldnamep, const char *newnamep) RET_NONE
void ED_armature_transform(struct bArmature *arm, float mat[4][4]) RET_NONE
struct wmEventHandler *WM_event_add_modal_handler(struct bContext *C, struct wmOperator *op) RET_NULL
struct wmTimer *WM_event_add_timer(struct wmWindowManager *wm, struct wmWindow *win, int event_type, double timestep) RET_NULL
void WM_event_remove_timer(struct wmWindowManager *wm, struct wmWindow *win, struct wmTimer *timer) RET_NONE
float WM_event_tablet_data(const struct wmEvent *event, int *pen_flip, float tilt[2]) RET_ZERO
bool WM_event_is_tablet(const struct wmEvent *event) RET_ZERO
void ED_armature_edit_bone_remove(struct bArmature *arm, struct EditBone *exBone) RET_NONE
void object_test_constraints(struct Object *owner) RET_NONE
void ED_armature_ebone_to_mat4(struct EditBone *ebone, float mat[4][4]) RET_NONE
void ED_armature_ebone_from_mat4(EditBone *ebone, float mat[4][4]) RET_NONE
void ED_object_parent(struct Object *ob, struct Object *par, int type, const char *substr) RET_NONE
void ED_object_constraint_set_active(struct Object *ob, struct bConstraint *con) RET_NONE
void ED_node_composit_default(const struct bContext *C, struct Scene *scene) RET_NONE
void *ED_region_draw_cb_activate(struct ARegionType *art, void(*draw)(const struct bContext *, struct ARegion *, void *), void *custumdata, int type) RET_ZERO /* XXX this one looks weird */
void *ED_region_draw_cb_customdata(void *handle) RET_ZERO /* XXX This one looks wrong also */
void ED_region_draw_cb_exit(struct ARegionType *art, void *handle) RET_NONE
void ED_area_headerprint(struct ScrArea *sa, const char *str) RET_NONE
void ED_gpencil_parent_location(struct bGPDlayer *gpl, float diff_mat[4][4]) RET_NONE
void UI_view2d_region_to_view(struct View2D *v2d, float x, float y, float *viewx, float *viewy) RET_NONE
bool UI_view2d_view_to_region_clip(struct View2D *v2d, float x, float y, int *regionx, int *regiony) RET_ZERO
void UI_view2d_view_to_region(struct View2D *v2d, float x, float y, int *regionx, int *region_y) RET_NONE
void UI_view2d_sync(struct bScreen *screen, struct ScrArea *sa, struct View2D *v2dcur, int flag) RET_NONE

struct EditBone *ED_armature_bone_get_mirrored(const struct ListBase *edbo, EditBone *ebo) RET_NULL
struct EditBone *ED_armature_edit_bone_add(struct bArmature *arm, const char *name) RET_NULL
struct ListBase *get_active_constraints (struct Object *ob) RET_NULL
struct ListBase *get_constraint_lb(struct Object *ob, struct bConstraint *con, struct bPoseChannel **r_pchan) RET_NULL

bool ED_space_image_show_uvedit(struct SpaceImage *sima, struct Object *obedit) RET_ZERO
bool ED_space_image_show_render(struct SpaceImage *sima) RET_ZERO
bool ED_space_image_show_paint(struct SpaceImage *sima) RET_ZERO
void ED_space_image_paint_update(struct wmWindowManager *wm, struct Scene *scene) RET_NONE
void ED_space_image_set(struct SpaceImage *sima, struct Scene *scene, struct Object *obedit, struct Image *ima) RET_NONE
void ED_space_image_uv_sculpt_update(struct wmWindowManager *wm, struct Scene *scene) RET_NONE
void ED_space_image_scopes_update(const struct bContext *C, struct SpaceImage *sima, struct ImBuf *ibuf, bool use_view_settings) RET_NONE

void ED_uvedit_get_aspect(struct Scene *scene, struct Object *ob, struct BMesh *em, float *aspx, float *aspy) RET_NONE

void ED_screen_set_scene(struct bContext *C, struct bScreen *screen, struct Scene *scene) RET_NONE
struct MovieClip *ED_space_clip_get_clip(struct SpaceClip *sc) RET_NULL
void ED_space_clip_set_clip(struct bContext *C, struct bScreen *screen, struct SpaceClip *sc, struct MovieClip *clip) RET_NONE
void ED_space_clip_set_mask(struct bContext *C, struct SpaceClip *sc, struct Mask *mask) RET_NONE
void ED_space_image_set_mask(struct bContext *C, struct SpaceImage *sima, struct Mask *mask) RET_NONE

void ED_area_tag_redraw_regiontype(struct ScrArea *sa, int regiontype) RET_NONE
void ED_render_engine_changed(struct Main *bmain) RET_NONE

void ED_file_read_bookmarks(void) RET_NONE
void ED_file_change_dir(struct bContext *C) RET_NONE
void ED_preview_kill_jobs(struct wmWindowManager *wm, struct Main *bmain) RET_NONE
struct FSMenu *ED_fsmenu_get(void) RET_NULL
struct FSMenuEntry *ED_fsmenu_get_category(struct FSMenu *fsmenu, FSMenuCategory category) RET_NULL
int ED_fsmenu_get_nentries(struct FSMenu *fsmenu, FSMenuCategory category) RET_ZERO
struct FSMenuEntry *ED_fsmenu_get_entry(struct FSMenu *fsmenu, FSMenuCategory category, int index) RET_NULL
char *ED_fsmenu_entry_get_path(struct FSMenuEntry *fsentry) RET_NULL
void ED_fsmenu_entry_set_path(struct FSMenuEntry *fsentry, const char *name) RET_NONE
char *ED_fsmenu_entry_get_name(struct FSMenuEntry *fsentry) RET_NULL
void ED_fsmenu_entry_set_name(struct FSMenuEntry *fsentry, const char *name) RET_NONE

struct PTCacheEdit *PE_get_current(struct Scene *scene, struct Object *ob) RET_NULL
void PE_current_changed(struct Scene *scene, struct Object *ob) RET_NONE

/* rna keymap */
struct wmKeyMap *WM_keymap_active(struct wmWindowManager *wm, struct wmKeyMap *keymap) RET_NULL
struct wmKeyMap *WM_keymap_find(struct wmKeyConfig *keyconf, const char *idname, int spaceid, int regionid) RET_NULL
struct wmKeyMapItem *WM_keymap_add_item(struct wmKeyMap *keymap, const char *idname, int type,  int val, int modifier, int keymodifier) RET_NULL
struct wmKeyMap *WM_keymap_list_find(ListBase *lb, const char *idname, int spaceid, int regionid) RET_NULL
struct wmKeyConfig *WM_keyconfig_new(struct wmWindowManager *wm, const char *idname) RET_NULL
struct wmKeyConfig *WM_keyconfig_new_user(struct wmWindowManager *wm, const char *idname) RET_NULL
bool WM_keyconfig_remove(struct wmWindowManager *wm, struct wmKeyConfig *keyconf) RET_ZERO
bool WM_keymap_remove(struct wmKeyConfig *keyconfig, struct wmKeyMap *keymap) RET_ZERO
void WM_keyconfig_set_active(struct wmWindowManager *wm, const char *idname) RET_NONE
bool WM_keymap_remove_item(struct wmKeyMap *keymap, struct wmKeyMapItem *kmi) RET_ZERO
void WM_keymap_restore_to_default(struct wmKeyMap *keymap, struct bContext *C) RET_NONE
void WM_keymap_restore_item_to_default(struct bContext *C, struct wmKeyMap *keymap, struct wmKeyMapItem *kmi) RET_NONE
void WM_keymap_properties_reset(struct wmKeyMapItem *kmi, struct IDProperty *properties) RET_NONE
void WM_keyconfig_update_tag(struct wmKeyMap *keymap, struct wmKeyMapItem *kmi) RET_NONE
int WM_keymap_item_compare(struct wmKeyMapItem *k1, struct wmKeyMapItem *k2) RET_ZERO
int	WM_keymap_map_type_get(struct wmKeyMapItem *kmi) RET_ZERO


/* rna editors */

struct FCurve *verify_fcurve(struct bAction *act, const char group[], struct PointerRNA *ptr, const char rna_path[], const int array_index, short add) RET_NULL
int insert_vert_fcurve(struct FCurve *fcu, float x, float y, char keytype, short flag) RET_ZERO
void delete_fcurve_key(struct FCurve *fcu, int index, bool do_recalc) RET_NONE
struct KeyingSetInfo *ANIM_keyingset_info_find_name (const char name[]) RET_NULL
struct KeyingSet *ANIM_scene_get_active_keyingset (struct Scene *scene) RET_NULL
int ANIM_scene_get_keyingset_index(struct Scene *scene, struct KeyingSet *ks) RET_ZERO
void ANIM_id_update(struct Scene *scene, struct ID *id) RET_NONE
struct ListBase builtin_keyingsets;
void ANIM_keyingset_info_register(struct KeyingSetInfo *ksi) RET_NONE
void ANIM_keyingset_info_unregister(struct Main *bmain, KeyingSetInfo *ksi) RET_NONE
short ANIM_validate_keyingset(struct bContext *C, struct ListBase *dsources, struct KeyingSet *ks) RET_ZERO
int ANIM_add_driver(struct ReportList *reports, struct ID *id, const char rna_path[], int array_index, short flag, int type) RET_ZERO
bool ANIM_remove_driver(struct ReportList *reports, struct ID *id, const char rna_path[], int array_index, short flag) RET_ZERO
void ED_space_image_release_buffer(struct SpaceImage *sima, struct ImBuf *ibuf, void *lock) RET_NONE
struct ImBuf *ED_space_image_acquire_buffer(struct SpaceImage *sima, void **r_lock) RET_NULL
void ED_space_image_get_zoom(struct SpaceImage *sima, struct ARegion *ar, float *zoomx, float *zoomy) RET_NONE
const char *ED_info_stats_string(struct Scene *scene) RET_NULL
void ED_area_tag_redraw(struct ScrArea *sa) RET_NONE
void ED_area_tag_refresh(struct ScrArea *sa) RET_NONE
void ED_area_newspace(struct bContext *C, struct ScrArea *sa, int type, const bool skip_ar_exit) RET_NONE
void ED_region_tag_redraw(struct ARegion *ar) RET_NONE
void WM_event_add_fileselect(struct bContext *C, struct wmOperator *op) RET_NONE
void WM_cursor_wait(bool val) RET_NONE
void ED_node_texture_default(const struct bContext *C, struct Tex *tex) RET_NONE
void ED_node_tag_update_id(struct ID *id) RET_NONE
void ED_node_tag_update_nodetree(struct Main *bmain, struct bNodeTree *ntree, struct bNode *node) RET_NONE
void ED_node_tree_update(const struct bContext *C) RET_NONE
void ED_node_set_tree_type(struct SpaceNode *snode, struct bNodeTreeType *typeinfo){}
void ED_init_custom_node_type(struct bNodeType *ntype){}
void ED_init_custom_node_socket_type(struct bNodeSocketType *stype){}
void ED_init_standard_node_socket_type(struct bNodeSocketType *stype) RET_NONE
void ED_init_node_socket_type_virtual(struct bNodeSocketType *stype) RET_NONE
int ED_node_tree_path_length(struct SpaceNode *snode){return 0;}
void ED_node_tree_path_get(struct SpaceNode *snode, char *value){}
void ED_node_tree_path_get_fixedbuf(struct SpaceNode *snode, char *value, int max_length){}
void ED_node_tree_start(struct SpaceNode *snode, struct bNodeTree *ntree, struct ID *id, struct ID *from){}
void ED_node_tree_push(struct SpaceNode *snode, struct bNodeTree *ntree, struct bNode *gnode){}
void ED_node_tree_pop(struct SpaceNode *snode){}
int ED_view3d_scene_layer_set(int lay, const int *values, int *active) RET_ZERO
void ED_view3d_quadview_update(struct ScrArea *sa, struct ARegion *ar, bool do_clip) RET_NONE
void ED_view3d_from_m4(float mat[4][4], float ofs[3], float quat[4], float *dist) RET_NONE
struct BGpic *ED_view3D_background_image_new(struct View3D *v3d) RET_NULL
void ED_view3D_background_image_remove(struct View3D *v3d, struct BGpic *bgpic) RET_NONE
void ED_view3D_background_image_clear(struct View3D *v3d) RET_NONE
void ED_view3d_update_viewmat(struct Scene *scene, struct View3D *v3d, struct ARegion *ar, float viewmat[4][4], float winmat[4][4]) RET_NONE
float ED_view3d_grid_scale(struct Scene *scene, struct View3D *v3d, const char **grid_unit) RET_ZERO
void ED_view3d_shade_update(struct Main *bmain, struct Scene *scene, struct View3D *v3d, struct ScrArea *sa) RET_NONE
void ED_node_shader_default(const struct bContext *C, struct ID *id) RET_NONE
void ED_screen_animation_timer_update(struct bScreen *screen, int redraws, int refresh) RET_NONE
struct bScreen *ED_screen_animation_playing(const struct wmWindowManager *wm) RET_NULL
void ED_base_object_select(struct Base *base, short mode) RET_NONE
bool ED_object_modifier_remove(struct ReportList *reports, struct Main *bmain, struct Object *ob, struct ModifierData *md) RET_ZERO
struct ModifierData *ED_object_modifier_add(struct ReportList *reports, struct Main *bmain, struct Scene *scene, struct Object *ob, const char *name, int type) RET_ZERO
void ED_object_modifier_clear(struct Main *bmain, struct Object *ob) RET_NONE
void ED_object_editmode_enter(struct bContext *C, int flag) RET_NONE
void ED_object_editmode_exit(struct bContext *C, int flag) RET_NONE
bool ED_object_editmode_load(struct Object *obedit) RET_ZERO
void ED_object_check_force_modifiers(struct Main *bmain, struct Scene *scene, struct Object *object) RET_NONE
bool uiLayoutGetActive(struct uiLayout *layout) RET_ZERO
int uiLayoutGetOperatorContext(struct uiLayout *layout) RET_ZERO
int uiLayoutGetAlignment(struct uiLayout *layout) RET_ZERO
bool uiLayoutGetEnabled(struct uiLayout *layout) RET_ZERO
float uiLayoutGetScaleX(struct uiLayout *layout) RET_ZERO
float uiLayoutGetScaleY(struct uiLayout *layout) RET_ZERO
void uiLayoutSetActive(struct uiLayout *layout, bool active) RET_NONE
void uiLayoutSetOperatorContext(struct uiLayout *layout, int opcontext) RET_NONE
void uiLayoutSetEnabled(uiLayout *layout, bool enabled) RET_NONE
void uiLayoutSetAlignment(uiLayout *layout, char alignment) RET_NONE
void uiLayoutSetScaleX(struct uiLayout *layout, float scale) RET_NONE
void uiLayoutSetScaleY(struct uiLayout *layout, float scale) RET_NONE
void uiTemplateIconView(struct uiLayout *layout, struct PointerRNA *ptr, const char *propname, int show_labels, float icon_scale) RET_NONE
void ED_base_object_free_and_unlink(struct Main *bmain, struct Scene *scene, struct Base *base) RET_NONE
void ED_mesh_update(struct Mesh *mesh, struct bContext *C, int calc_edges, int calc_tessface) RET_NONE
void ED_mesh_vertices_add(struct Mesh *mesh, struct ReportList *reports, int count) RET_NONE
void ED_mesh_edges_add(struct Mesh *mesh, struct ReportList *reports, int count) RET_NONE
void ED_mesh_tessfaces_add(struct Mesh *mesh, struct ReportList *reports, int count) RET_NONE
void ED_mesh_loops_add(struct Mesh *mesh, struct ReportList *reports, int count) RET_NONE
void ED_mesh_polys_add(struct Mesh *mesh, struct ReportList *reports, int count) RET_NONE
void ED_mesh_vertices_remove(struct Mesh *mesh, struct ReportList *reports, int count) RET_NONE
void ED_mesh_edges_remove(struct Mesh *mesh, struct ReportList *reports, int count) RET_NONE
void ED_mesh_faces_remove(struct Mesh *mesh, struct ReportList *reports, int count) RET_NONE
int ED_mesh_color_add(struct Mesh *me, const char *name, const bool active_set) RET_MINUSONE
int ED_mesh_uv_texture_add(struct Mesh *me, const char *name, const bool active_set) RET_MINUSONE
bool ED_mesh_color_remove_named(struct Mesh *me, const char *name) RET_ZERO
bool ED_mesh_uv_texture_remove_named(struct Mesh *me, const char *name) RET_ZERO
void ED_object_constraint_dependency_update(struct Main *bmain, struct Object *ob) RET_NONE
void ED_object_constraint_dependency_tag_update(struct Main *bmain, struct Object *ob, struct bConstraint *con) RET_NONE
void ED_object_constraint_update(struct Object *ob) RET_NONE
void ED_object_constraint_tag_update(struct Object *ob, struct bConstraint *con) RET_NONE
void ED_vgroup_vert_add(struct Object *ob, struct bDeformGroup *dg, int vertnum, float weight, int assignmode) RET_NONE
void ED_vgroup_vert_remove(struct Object *ob, struct bDeformGroup *dg, int vertnum) RET_NONE
float ED_vgroup_vert_weight(struct Object *ob, struct bDeformGroup *dg, int vertnum) RET_ZERO
int ED_mesh_mirror_topo_table(struct Object *ob, struct DerivedMesh *dm, char mode) RET_ZERO
int ED_mesh_mirror_spatial_table(struct Object *ob, struct BMEditMesh *em, struct DerivedMesh *dm, const float co[3], char mode) RET_ZERO

float ED_rollBoneToVector(EditBone *bone, const float new_up_axis[3], const bool axis_only) RET_ZERO
void ED_space_image_get_size(struct SpaceImage *sima, int *width, int *height) RET_NONE
bool ED_space_image_check_show_maskedit(struct Scene *scene, struct SpaceImage *sima) RET_ZERO

bool ED_texture_context_check_world(const struct bContext *C) RET_ZERO
bool ED_texture_context_check_material(const struct bContext *C) RET_ZERO
bool ED_texture_context_check_lamp(const struct bContext *C) RET_ZERO
bool ED_texture_context_check_particles(const struct bContext *C) RET_ZERO
bool ED_texture_context_check_others(const struct bContext *C) RET_ZERO

bool ED_text_region_location_from_cursor(SpaceText *st, ARegion *ar, const int cursor_co[2], int r_pixel_co[2]) RET_ZERO

SnapObjectContext *ED_transform_snap_object_context_create(
        struct Main *bmain, struct Scene *scene, int flag) RET_NULL
SnapObjectContext *ED_transform_snap_object_context_create_view3d(
        struct Main *bmain, struct Scene *scene, int flag,
        const struct ARegion *ar, const struct View3D *v3d) RET_NULL
void ED_transform_snap_object_context_destroy(SnapObjectContext *sctx) RET_NONE
bool ED_transform_snap_object_project_ray_ex(
        struct SnapObjectContext *sctx,
        const unsigned short snap_to,
        const struct SnapObjectParams *params,
        const float ray_start[3], const float ray_normal[3], float *ray_depth,
        /* return args */
        float r_loc[3], float r_no[3], int *r_index,
        struct Object **r_ob, float r_obmat[4][4]) RET_ZERO

void ED_lattice_editlatt_make(struct Object *obedit) RET_NONE
void ED_lattice_editlatt_load(struct Object *obedit) RET_NONE

void ED_curve_editnurb_load(struct Object *obedit) RET_NONE
void ED_curve_editnurb_make(struct Object *obedit) RET_NONE


void uiItemR(uiLayout *layout, struct PointerRNA *ptr, const char *propname, int flag, const char *name, int icon) RET_NONE

struct PointerRNA uiItemFullO(uiLayout *layout, const char *idname, const char *name, int icon, struct IDProperty *properties, int context, int flag) RET_STRUCT(PointerRNA)
PointerRNA uiItemFullO_ptr(struct uiLayout *layout, struct wmOperatorType *ot, const char *name, int icon, struct IDProperty *properties, int context, int flag) RET_STRUCT(PointerRNA)
struct uiLayout *uiLayoutRow(uiLayout *layout, int align) RET_NULL
struct uiLayout *uiLayoutColumn(uiLayout *layout, int align) RET_NULL
struct uiLayout *uiLayoutColumnFlow(uiLayout *layout, int number, int align) RET_NULL
struct uiLayout *uiLayoutBox(struct uiLayout *layout) RET_NULL
struct uiLayout *uiLayoutSplit(uiLayout *layout, float percentage, int align) RET_NULL
bool uiLayoutGetRedAlert(struct uiLayout *layout) RET_ZERO
void uiLayoutSetRedAlert(uiLayout *layout, bool redalert) RET_NONE
void uiItemsEnumR(uiLayout *layout, struct PointerRNA *ptr, const char *propname) RET_NONE
void uiItemMenuEnumR_prop(uiLayout *layout, struct PointerRNA *ptr, PropertyRNA *prop, const char *name, int icon) RET_NONE
void uiItemMenuEnumR(uiLayout *layout, struct PointerRNA *ptr, const char *propname, const char *name, int icon) RET_NONE
void uiItemEnumR_string(uiLayout *layout, struct PointerRNA *ptr, const char *propname, const char *value, const char *name, int icon) RET_NONE
void uiItemPointerR(uiLayout *layout, struct PointerRNA *ptr, const char *propname, struct PointerRNA *searchptr, const char *searchpropname, const char *name, int icon) RET_NONE
void uiItemsEnumO(uiLayout *layout, const char *opname, const char *propname) RET_NONE
void uiItemEnumO_string(uiLayout *layout, const char *name, int icon, const char *opname, const char *propname, const char *value) RET_NONE
void uiItemMenuEnumO(uiLayout *layout, struct bContext *C, const char *opname, const char *propname, const char *name, int icon) RET_NONE
void uiItemBooleanO(uiLayout *layout, const char *name, int icon, const char *opname, const char *propname, int value) RET_NONE
void uiItemIntO(uiLayout *layout, const char *name, int icon, const char *opname, const char *propname, int value) RET_NONE
void uiItemFloatO(uiLayout *layout, const char *name, int icon, const char *opname, const char *propname, float value) RET_NONE
void uiItemStringO(uiLayout *layout, const char *name, int icon, const char *opname, const char *propname, const char *value) RET_NONE
void uiItemL(struct uiLayout *layout, const char *name, int icon) RET_NONE
void uiItemM(uiLayout *layout, struct bContext *C, const char *menuname, const char *name, int icon) RET_NONE
void uiItemS(struct uiLayout *layout) RET_NONE
void uiItemFullR(uiLayout *layout, struct PointerRNA *ptr, struct PropertyRNA *prop, int index, int value, int flag, const char *name, int icon) RET_NONE
void uiLayoutSetContextPointer(uiLayout *layout, const char *name, struct PointerRNA *ptr) RET_NONE
const char *uiLayoutIntrospect(uiLayout *layout) RET_NULL
void UI_reinit_font(void) RET_NONE
int UI_rnaptr_icon_get(struct bContext *C, struct PointerRNA *ptr, int rnaicon, const bool big) RET_ZERO
struct bTheme *UI_GetTheme(void) RET_NULL

/* rna template */
void uiTemplateAnyID(uiLayout *layout, struct PointerRNA *ptr, const char *propname, const char *proptypename, const char *text) RET_NONE
void uiTemplatePathBuilder(uiLayout *layout, struct PointerRNA *ptr, const char *propname, struct PointerRNA *root_ptr, const char *text) RET_NONE
void uiTemplateHeader(struct uiLayout *layout, struct bContext *C) RET_NONE
void uiTemplateID(uiLayout *layout, struct bContext *C, struct PointerRNA *ptr, const char *propname, const char *newop, const char *openop, const char *unlinkop) RET_NONE
struct uiLayout *uiTemplateModifier(uiLayout *layout, struct bContext *C, struct PointerRNA *ptr) RET_NULL
struct uiLayout *uiTemplateConstraint(struct uiLayout *layout, struct PointerRNA *ptr) RET_NULL
void uiTemplatePreview(struct uiLayout *layout, struct bContext *C, struct ID *id, int show_buttons, struct ID *parent,
                       struct MTex *slot, const char *preview_id) RET_NONE
void uiTemplateIDPreview(uiLayout *layout, struct bContext *C, struct PointerRNA *ptr, const char *propname, const char *newop, const char *openop, const char *unlinkop, int rows, int cols) RET_NONE
void uiTemplateCurveMapping(uiLayout *layout, struct PointerRNA *ptr, const char *propname, int type, int levels, int brush, int neg_slope) RET_NONE
void uiTemplateColorRamp(uiLayout *layout, struct PointerRNA *ptr, const char *propname, int expand) RET_NONE
void uiTemplateLayers(uiLayout *layout, struct PointerRNA *ptr, const char *propname, PointerRNA *used_ptr, const char *used_propname, int active_layer) RET_NONE
void uiTemplateImageLayers(struct uiLayout *layout, struct bContext *C, struct Image *ima, struct ImageUser *iuser) RET_NONE
void uiTemplateList(struct uiLayout *layout, struct bContext *C, const char *listtype_name, const char *list_id,
                    PointerRNA *dataptr, const char *propname, PointerRNA *active_dataptr, const char *active_propname,
                    const char *item_dyntip_propname, int rows, int maxrows, int layout_type, int columns) RET_NONE
void uiTemplateRunningJobs(struct uiLayout *layout, struct bContext *C) RET_NONE
void uiTemplateOperatorSearch(struct uiLayout *layout) RET_NONE
void uiTemplateHeader3D(struct uiLayout *layout, struct bContext *C) RET_NONE
void uiTemplateLayer3D(struct uiLayout *layout, struct bContext *C) RET_NONE // bfa - the layer widget as a single template
void uiTemplateEditModeSelection(struct uiLayout *layout, struct bContext *C) RET_NONE
void uiTemplateImage(uiLayout *layout, struct bContext *C, struct PointerRNA *ptr, const char *propname, struct PointerRNA *userptr, int compact, int multiview) RET_NONE
void uiTemplateColorPicker(uiLayout *layout, struct PointerRNA *ptr, const char *propname, int value_slider, int lock, int lock_luminosity, int cubic) RET_NONE
void uiTemplateHistogram(uiLayout *layout, struct PointerRNA *ptr, const char *propname) RET_NONE
void uiTemplateReportsBanner(uiLayout *layout, struct bContext *C) RET_NONE
void uiTemplateWaveform(uiLayout *layout, struct PointerRNA *ptr, const char *propname) RET_NONE
void uiTemplateVectorscope(uiLayout *layout, struct PointerRNA *ptr, const char *propname) RET_NONE
void uiTemplateNodeLink(struct uiLayout *layout, struct bNodeTree *ntree, struct bNode *node, struct bNodeSocket *input) RET_NONE
void uiTemplateNodeView(struct uiLayout *layout, struct bContext *C, struct bNodeTree *ntree, struct bNode *node, struct bNodeSocket *input) RET_NONE
void uiTemplateTextureUser(struct uiLayout *layout, struct bContext *C) RET_NONE
void uiTemplateTextureShow(struct uiLayout *layout, struct bContext *C, struct PointerRNA *ptr, struct PropertyRNA *prop) RET_NONE
void uiTemplateKeymapItemProperties(struct uiLayout *layout, struct PointerRNA *ptr) RET_NONE
void uiTemplateMovieClip(struct uiLayout *layout, struct bContext *C, struct PointerRNA *ptr, const char *propname, int compact) RET_NONE
void uiTemplateMovieclipInformation(struct uiLayout *layout, struct PointerRNA *ptr, const char *propname, struct PointerRNA *userptr) RET_NONE
void uiTemplateTrack(struct uiLayout *layout, struct PointerRNA *ptr, const char *propname) RET_NONE
void uiTemplateMarker(struct uiLayout *layout, struct PointerRNA *ptr, const char *propname, PointerRNA *userptr, PointerRNA *trackptr, int compact) RET_NONE
void uiTemplateImageSettings(uiLayout *layout, struct PointerRNA *imfptr, int color_management) RET_NONE
void uiTemplateColorspaceSettings(struct uiLayout *layout, struct PointerRNA *ptr, const char *propname) RET_NONE
void uiTemplateColormanagedViewSettings(struct uiLayout *layout, struct bContext *C, struct PointerRNA *ptr, const char *propname) RET_NONE
void uiTemplateComponentMenu(struct uiLayout *layout, struct PointerRNA *ptr, const char *propname, const char *name) RET_NONE
void uiTemplateNodeSocket(struct uiLayout *layout, struct bContext *C, float *color) RET_NONE
void uiTemplatePalette(struct uiLayout *layout, struct PointerRNA *ptr, const char *propname, int color) RET_NONE
void uiTemplateImageStereo3d(struct uiLayout *layout, struct PointerRNA *stereo3d_format_ptr) RET_NONE
void uiTemplateCacheFile(uiLayout *layout, struct bContext *C, struct PointerRNA *ptr, const char *propname) RET_NONE

/* rna render */
struct RenderResult *RE_engine_begin_result(RenderEngine *engine, int x, int y, int w, int h, const char *layername, const char *viewname) RET_NULL
struct RenderResult *RE_AcquireResultRead(struct Render *re) RET_NULL
struct RenderResult *RE_AcquireResultWrite(struct Render *re) RET_NULL
struct RenderStats *RE_GetStats(struct Render *re) RET_NULL
struct RenderData *RE_engine_get_render_data(struct Render *re) RET_NULL
void RE_engine_update_result(struct RenderEngine *engine, struct RenderResult *result) RET_NONE
void RE_engine_update_progress(struct RenderEngine *engine, float progress) RET_NONE
void RE_engine_set_error_message(RenderEngine *engine, const char *msg) RET_NONE
void RE_engine_end_result(RenderEngine *engine, struct RenderResult *result, int cancel, int merge_results) RET_NONE
void RE_engine_update_stats(RenderEngine *engine, const char *stats, const char *info) RET_NONE
void RE_layer_load_from_file(struct RenderLayer *layer, struct ReportList *reports, const char *filename, int x, int y) RET_NONE
void RE_result_load_from_file(struct RenderResult *result, struct ReportList *reports, const char *filename) RET_NONE
void RE_AcquireResultImage(struct Render *re, struct RenderResult *rr, const int view_id) RET_NONE
void RE_ReleaseResult(struct Render *re) RET_NONE
void RE_ReleaseResultImage(struct Render *re) RET_NONE
int RE_engine_test_break(struct RenderEngine *engine) RET_ZERO
void RE_engines_init() RET_NONE
void RE_engines_exit() RET_NONE
void RE_engine_report(struct RenderEngine *engine, int type, const char *msg) RET_NONE
ListBase R_engines = {NULL, NULL};
void RE_engine_free(struct RenderEngine *engine) RET_NONE
struct RenderEngineType *RE_engines_find(const char *idname) RET_NULL
void RE_engine_update_memory_stats(struct RenderEngine *engine, float mem_used, float mem_peak) RET_NONE
struct RenderEngine *RE_engine_create(struct RenderEngineType *type) RET_NULL
void RE_engine_frame_set(struct RenderEngine *engine, int frame, float subframe) RET_NONE
void RE_FreePersistentData(void) RET_NONE
<<<<<<< HEAD
void RE_sample_point_density(struct Scene *scene, struct PointDensity *pd, int resolution, const bool use_render_params, float *values) RET_NONE;
void RE_instance_get_particle_info(struct ObjectInstanceRen *obi, float *index, float *age, float *lifetime, float co[3], float *size, float vel[3], float angvel[3]) RET_NONE
void RE_FreeAllPersistentData(void) RET_NONE
=======
void RE_point_density_cache(struct Scene *scene, struct PointDensity *pd, const bool use_render_params) RET_NONE
void RE_point_density_minmax(struct Scene *scene, struct PointDensity *pd, const bool use_render_params, float r_min[3], float r_max[3]) RET_NONE;
void RE_point_density_sample(struct Scene *scene, struct PointDensity *pd, int resolution, const bool use_render_params, float *values) RET_NONE;
void RE_point_density_free(struct PointDensity *pd) RET_NONE;
void RE_instance_get_particle_info(struct ObjectInstanceRen *obi, float *index, float *age, float *lifetime, float co[3], float *size, float vel[3], float angvel[3]) RET_NONE
void RE_FreeAllPersistentData(void) RET_NONE
float RE_fresnel_dielectric(float incoming[3], float normal[3], float eta) RET_ZERO
>>>>>>> ecd36afb

/* python */
struct wmOperatorType *WM_operatortype_find(const char *idname, bool quiet) RET_NULL
void WM_operatortype_iter(struct GHashIterator *ghi) RET_NONE
struct wmOperatorTypeMacro *WM_operatortype_macro_define(struct wmOperatorType *ot, const char *idname) RET_NULL
int WM_operator_call_py(struct bContext *C, struct wmOperatorType *ot, short context, struct PointerRNA *properties, struct ReportList *reports, const bool is_undo) RET_ZERO
void WM_operatortype_remove_ptr(struct wmOperatorType *ot) RET_NONE
bool WM_operatortype_remove(const char *idname) RET_ZERO
int WM_operator_poll(struct bContext *C, struct wmOperatorType *ot) RET_ZERO
int WM_operator_poll_context(struct bContext *C, struct wmOperatorType *ot, short context) RET_ZERO
int WM_operator_props_popup(struct bContext *C, struct wmOperator *op, const struct wmEvent *event) RET_ZERO
void WM_operator_properties_free(struct PointerRNA *ptr) RET_NONE
void WM_operator_properties_create(struct PointerRNA *ptr, const char *opstring) RET_NONE
void WM_operator_properties_create_ptr(struct PointerRNA *ptr, struct wmOperatorType *ot) RET_NONE
void WM_operator_properties_sanitize(struct PointerRNA *ptr, const bool no_context) RET_NONE
void WM_operatortype_append_ptr(void (*opfunc)(struct wmOperatorType *, void *), void *userdata) RET_NONE
void WM_operatortype_append_macro_ptr(void (*opfunc)(struct wmOperatorType *, void *), void *userdata) RET_NONE
void WM_operator_bl_idname(char *to, const char *from) RET_NONE
void WM_operator_py_idname(char *to, const char *from) RET_NONE
int WM_operator_ui_popup(struct bContext *C, struct wmOperator *op, int width, int height) RET_ZERO
void update_autoflags_fcurve(struct FCurve *fcu, struct bContext *C, struct ReportList *reports, struct PointerRNA *ptr) RET_NONE
short insert_keyframe(struct ReportList *reports, struct ID *id, struct bAction *act, const char group[], const char rna_path[], int array_index, float cfra, char keytype, short flag) RET_ZERO
short delete_keyframe(struct ReportList *reports, struct ID *id, struct bAction *act, const char group[], const char rna_path[], int array_index, float cfra, short flag) RET_ZERO
struct bAction *verify_adt_action(struct ID *id, short add) RET_NULL
char *WM_operator_pystring_ex(struct bContext *C, struct wmOperator *op, const bool all_args, const bool macro_args, struct wmOperatorType *ot, struct PointerRNA *opptr) RET_NULL
char *WM_operator_pystring(struct bContext *C, struct wmOperator *op, const bool all_args, const bool macro_args) RET_NULL
struct wmKeyMapItem *WM_modalkeymap_add_item(struct wmKeyMap *km, int type, int val, int modifier, int keymodifier, int value) RET_NULL
struct wmKeyMapItem *WM_modalkeymap_add_item_str(struct wmKeyMap *km, int type, int val, int modifier, int keymodifier, const char *value) RET_NULL
struct wmKeyMap *WM_modalkeymap_add(struct wmKeyConfig *keyconf, const char *idname, struct EnumPropertyItem *items) RET_NULL
struct uiPopupMenu *UI_popup_menu_begin(struct bContext *C, const char *title, int icon) RET_NULL
void UI_popup_menu_end(struct bContext *C, struct uiPopupMenu *head) RET_NONE
struct uiLayout *UI_popup_menu_layout(struct uiPopupMenu *head) RET_NULL
struct uiLayout *UI_pie_menu_layout(struct uiPieMenu *pie) RET_NULL
int UI_pie_menu_invoke(struct bContext *C, const char *idname, const struct wmEvent *event) RET_ZERO
struct uiPieMenu *UI_pie_menu_begin(struct bContext *C, const char *title, int icon, const struct wmEvent *event) RET_NULL
void UI_pie_menu_end(struct bContext *C, uiPieMenu *pie) RET_NONE
struct uiLayout *uiLayoutRadial(struct uiLayout *layout) RET_NULL
int UI_pie_menu_invoke_from_operator_enum(struct bContext *C, const char *title, const char *opname,
                             const char *propname, const struct wmEvent *event) RET_ZERO

/* RNA COLLADA dependency */
int collada_export(struct Scene *sce,
                   const char *filepath,
                   int apply_modifiers,
                   BC_export_mesh_type export_mesh_type,

                   int selected,
                   int include_children,
                   int include_armatures,
                   int include_shapekeys,
                   int deform_bones_only,

                   int active_uv_only,
                   int include_uv_textures,
                   int include_material_textures,
                   int use_texture_copies,

                   int triangulate,
                   int use_object_instantiation,
                   int use_blender_profile,
                   int sort_by_name,
                   BC_export_transformation_type export_transformation_type,
                   int open_sim) RET_ZERO

void ED_mesh_calc_tessface(struct Mesh *mesh, bool free_mpoly) RET_NONE

/* bpy/python internal api */
void operator_wrapper(struct wmOperatorType *ot, void *userdata) RET_NONE
void BPY_text_free_code(struct Text *text) RET_NONE
void BPY_id_release(struct ID *id) RET_NONE
int BPY_context_member_get(struct bContext *C, const char *member, struct bContextDataResult *result) RET_ZERO
void BPY_pyconstraint_target(struct bPythonConstraint *con, struct bConstraintTarget *ct) RET_NONE
float BPY_driver_exec(PathResolvedRNA *anim_rna, struct ChannelDriver *driver, const float evaltime) RET_ZERO /* might need this one! */
void BPY_DECREF(void *pyob_ptr) RET_NONE
void BPY_pyconstraint_exec(struct bPythonConstraint *con, struct bConstraintOb *cob, struct ListBase *targets) RET_NONE
void macro_wrapper(struct wmOperatorType *ot, void *userdata) RET_NONE
bool pyrna_id_FromPyObject(struct PyObject *obj, struct ID **id) RET_ZERO
struct PyObject *pyrna_id_CreatePyObject(struct ID *id) RET_NULL
void BPY_context_update(struct bContext *C) RET_NONE;
const char *BPY_app_translations_py_pgettext(const char *msgctxt, const char *msgid) RET_ARG(msgid)

/* intern/dualcon */

void *dualcon(const DualConInput *input_mesh,
              /* callbacks for output */
              DualConAllocOutput alloc_output,
              DualConAddVert add_vert,
              DualConAddQuad add_quad,

              DualConFlags flags,
              DualConMode mode,
              float threshold,
              float hermite_num,
              float scale,
              int depth) RET_ZERO

/* compositor */
void COM_execute(RenderData *rd, Scene *scene, bNodeTree *editingtree, int rendering,
                 const ColorManagedViewSettings *viewSettings, const ColorManagedDisplaySettings *displaySettings,
                 const char *viewName) RET_NONE

/*multiview*/
bool RE_RenderResult_is_stereo(RenderResult *res) RET_ZERO
void uiTemplateImageViews(uiLayout *layout, struct PointerRNA *imfptr) RET_NONE

#endif // WITH_GAMEENGINE<|MERGE_RESOLUTION|>--- conflicted
+++ resolved
@@ -615,7 +615,6 @@
 void uiTemplateRunningJobs(struct uiLayout *layout, struct bContext *C) RET_NONE
 void uiTemplateOperatorSearch(struct uiLayout *layout) RET_NONE
 void uiTemplateHeader3D(struct uiLayout *layout, struct bContext *C) RET_NONE
-void uiTemplateLayer3D(struct uiLayout *layout, struct bContext *C) RET_NONE // bfa - the layer widget as a single template
 void uiTemplateEditModeSelection(struct uiLayout *layout, struct bContext *C) RET_NONE
 void uiTemplateImage(uiLayout *layout, struct bContext *C, struct PointerRNA *ptr, const char *propname, struct PointerRNA *userptr, int compact, int multiview) RET_NONE
 void uiTemplateColorPicker(uiLayout *layout, struct PointerRNA *ptr, const char *propname, int value_slider, int lock, int lock_luminosity, int cubic) RET_NONE
@@ -668,11 +667,6 @@
 struct RenderEngine *RE_engine_create(struct RenderEngineType *type) RET_NULL
 void RE_engine_frame_set(struct RenderEngine *engine, int frame, float subframe) RET_NONE
 void RE_FreePersistentData(void) RET_NONE
-<<<<<<< HEAD
-void RE_sample_point_density(struct Scene *scene, struct PointDensity *pd, int resolution, const bool use_render_params, float *values) RET_NONE;
-void RE_instance_get_particle_info(struct ObjectInstanceRen *obi, float *index, float *age, float *lifetime, float co[3], float *size, float vel[3], float angvel[3]) RET_NONE
-void RE_FreeAllPersistentData(void) RET_NONE
-=======
 void RE_point_density_cache(struct Scene *scene, struct PointDensity *pd, const bool use_render_params) RET_NONE
 void RE_point_density_minmax(struct Scene *scene, struct PointDensity *pd, const bool use_render_params, float r_min[3], float r_max[3]) RET_NONE;
 void RE_point_density_sample(struct Scene *scene, struct PointDensity *pd, int resolution, const bool use_render_params, float *values) RET_NONE;
@@ -680,7 +674,6 @@
 void RE_instance_get_particle_info(struct ObjectInstanceRen *obi, float *index, float *age, float *lifetime, float co[3], float *size, float vel[3], float angvel[3]) RET_NONE
 void RE_FreeAllPersistentData(void) RET_NONE
 float RE_fresnel_dielectric(float incoming[3], float normal[3], float eta) RET_ZERO
->>>>>>> ecd36afb
 
 /* python */
 struct wmOperatorType *WM_operatortype_find(const char *idname, bool quiet) RET_NULL
