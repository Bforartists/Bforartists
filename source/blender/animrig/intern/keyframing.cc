/* SPDX-FileCopyrightText: 2023 Blender Authors
 *
 * SPDX-License-Identifier: GPL-2.0-or-later */

/** \file
 * \ingroup animrig
 */

#include <cfloat>
#include <cmath>
#include <string>

#include "ANIM_action.hh"
#include "ANIM_animdata.hh"
#include "ANIM_fcurve.hh"
#include "ANIM_keyframing.hh"
#include "ANIM_rna.hh"
#include "ANIM_visualkey.hh"

#include "BKE_action.h"
#include "BKE_anim_data.h"
#include "BKE_animsys.h"
#include "BKE_fcurve.h"
#include "BKE_idtype.hh"
#include "BKE_lib_id.hh"
#include "BKE_nla.h"
#include "BKE_report.hh"

#include "DNA_scene_types.h"

#include "BLI_dynstr.h"
#include "BLI_math_base.h"
#include "BLI_utildefines.h"
#include "BLT_translation.hh"

#include "DEG_depsgraph.hh"
#include "DEG_depsgraph_query.hh"
#include "DNA_anim_types.h"
#include "MEM_guardedalloc.h"
#include "RNA_access.hh"
#include "RNA_path.hh"
#include "RNA_prototypes.h"

#include "WM_types.hh"

namespace blender::animrig {

void update_autoflags_fcurve_direct(FCurve *fcu, PropertyRNA *prop)
{
  /* Set additional flags for the F-Curve (i.e. only integer values). */
  fcu->flag &= ~(FCURVE_INT_VALUES | FCURVE_DISCRETE_VALUES);
  switch (RNA_property_type(prop)) {
    case PROP_FLOAT:
      /* Do nothing. */
      break;
    case PROP_INT:
      /* Do integer (only 'whole' numbers) interpolation between all points. */
      fcu->flag |= FCURVE_INT_VALUES;
      break;
    default:
      /* Do 'discrete' (i.e. enum, boolean values which cannot take any intermediate
       * values at all) interpolation between all points.
       *    - however, we must also ensure that evaluated values are only integers still.
       */
      fcu->flag |= (FCURVE_DISCRETE_VALUES | FCURVE_INT_VALUES);
      break;
  }
}

bool is_keying_flag(const Scene *scene, const eKeying_Flag flag)
{
  if (scene) {
    return (scene->toolsettings->keying_flag & flag) || (U.keying_flag & flag);
  }
  return U.keying_flag & flag;
}

/** Used to make curves newly added to a cyclic Action cycle with the correct period. */
static void make_new_fcurve_cyclic(FCurve *fcu, const blender::float2 &action_range)
{
  /* The curve must contain one (newly-added) keyframe. */
  if (fcu->totvert != 1 || !fcu->bezt) {
    return;
  }

  const float period = action_range[1] - action_range[0];

  if (period < 0.1f) {
    return;
  }

  /* Move the keyframe into the range. */
  const float frame_offset = fcu->bezt[0].vec[1][0] - action_range[0];
  const float fix = floorf(frame_offset / period) * period;

  fcu->bezt[0].vec[0][0] -= fix;
  fcu->bezt[0].vec[1][0] -= fix;
  fcu->bezt[0].vec[2][0] -= fix;

  /* Duplicate and offset the keyframe. */
  fcu->bezt = static_cast<BezTriple *>(MEM_reallocN(fcu->bezt, sizeof(BezTriple) * 2));
  fcu->totvert = 2;

  fcu->bezt[1] = fcu->bezt[0];
  fcu->bezt[1].vec[0][0] += period;
  fcu->bezt[1].vec[1][0] += period;
  fcu->bezt[1].vec[2][0] += period;

  if (!fcu->modifiers.first) {
    add_fmodifier(&fcu->modifiers, FMODIFIER_TYPE_CYCLES, fcu);
  }
}

/* Check indices that were intended to be remapped and report any failed remaps. */
static void get_keyframe_values_create_reports(ReportList *reports,
                                               PointerRNA ptr,
                                               PropertyRNA *prop,
                                               const int index,
                                               const int count,
                                               const bool force_all,
                                               const BLI_bitmap *successful_remaps)
{

  DynStr *ds_failed_indices = BLI_dynstr_new();

  int total_failed = 0;
  for (int i = 0; i < count; i++) {
    const bool cur_index_evaluated = ELEM(index, i, -1) || force_all;
    if (!cur_index_evaluated) {
      /* `values[i]` was never intended to be remapped. */
      continue;
    }

    if (BLI_BITMAP_TEST_BOOL(successful_remaps, i)) {
      /* `values[i]` successfully remapped. */
      continue;
    }

    total_failed++;
    /* Report that `values[i]` were intended to be remapped but failed remapping process. */
    BLI_dynstr_appendf(ds_failed_indices, "%d, ", i);
  }

  if (total_failed == 0) {
    BLI_dynstr_free(ds_failed_indices);
    return;
  }

  char *str_failed_indices = BLI_dynstr_get_cstring(ds_failed_indices);
  BLI_dynstr_free(ds_failed_indices);

  BKE_reportf(reports,
              RPT_WARNING,
              "Could not insert %i keyframe(s) due to zero NLA influence, base value, or value "
              "remapping failed: %s.%s for indices [%s]",
              total_failed,
              ptr.owner_id->name,
              RNA_property_ui_name(prop),
              str_failed_indices);

  MEM_freeN(str_failed_indices);
}

/**
 * Retrieve current property values to keyframe,
 * possibly applying NLA correction when necessary.
 *
 * \param r_successful_remaps: Enables bits for indices which are both intended to be remapped and
 * were successfully remapped. Bitmap allocated so it must be freed afterward.
 */
static Vector<float> get_keyframe_values(ReportList *reports,
                                         PointerRNA ptr,
                                         PropertyRNA *prop,
                                         int index,
                                         NlaKeyframingContext *nla_context,
                                         eInsertKeyFlags flag,
                                         const AnimationEvalContext *anim_eval_context,
                                         bool *r_force_all,
                                         BLI_bitmap **r_successful_remaps)
{
  Vector<float> values;

  if ((flag & INSERTKEY_MATRIX) && visualkey_can_use(&ptr, prop)) {
    /* Visual-keying is only available for object and pchan datablocks, as
     * it works by keyframing using a value extracted from the final matrix
     * instead of using the kt system to extract a value.
     */
    values = visualkey_get_values(&ptr, prop);
  }
  else {
    values = get_rna_values(&ptr, prop);
  }

  *r_successful_remaps = BLI_BITMAP_NEW(values.size(), __func__);

  /* adjust the value for NLA factors */
  BKE_animsys_nla_remap_keyframe_values(nla_context,
                                        &ptr,
                                        prop,
                                        values.as_mutable_span(),
                                        index,
                                        anim_eval_context,
                                        r_force_all,
                                        *r_successful_remaps);
  get_keyframe_values_create_reports(reports,
                                     ptr,
                                     prop,
                                     index,
                                     values.size(),
                                     r_force_all ? *r_force_all : false,
                                     *r_successful_remaps);

  return values;
}

/**
 * Move the point where a key is about to be inserted to be inside the main cycle range.
 * Returns the type of the cycle if it is enabled and valid.
 */
static eFCU_Cycle_Type remap_cyclic_keyframe_location(FCurve *fcu, float *px, float *py)
{
  if (fcu->totvert < 2 || !fcu->bezt) {
    return FCU_CYCLE_NONE;
  }

  eFCU_Cycle_Type type = BKE_fcurve_get_cycle_type(fcu);

  if (type == FCU_CYCLE_NONE) {
    return FCU_CYCLE_NONE;
  }

  BezTriple *first = &fcu->bezt[0], *last = &fcu->bezt[fcu->totvert - 1];
  const float start = first->vec[1][0], end = last->vec[1][0];

  if (start >= end) {
    return FCU_CYCLE_NONE;
  }

  if (*px < start || *px > end) {
    float period = end - start;
    float step = floorf((*px - start) / period);
    *px -= step * period;

    if (type == FCU_CYCLE_OFFSET) {
      /* Nasty check to handle the case when the modes are different better. */
      FMod_Cycles *data = static_cast<FMod_Cycles *>(((FModifier *)fcu->modifiers.first)->data);
      short mode = (step >= 0) ? data->after_mode : data->before_mode;

      if (mode == FCM_EXTRAPOLATE_CYCLIC_OFFSET) {
        *py -= step * (last->vec[1][1] - first->vec[1][1]);
      }
    }
  }

  return type;
}

/**
 * This helper function determines whether a new keyframe is needed.
 * A keyframe doesn't get added when the FCurve already has the proposed value.
 */
static bool new_key_needed(FCurve *fcu, const float frame, const float value)
{
  if (fcu == nullptr) {
    return true;
  }
  if (fcu->totvert == 0) {
    return true;
  }

  bool replace;
  const int bezt_index = BKE_fcurve_bezt_binarysearch_index(
      fcu->bezt, frame, fcu->totvert, &replace);

  if (replace) {
    /* If there is already a key, we only need to modify it if the proposed value is different. */
    return fcu->bezt[bezt_index].vec[1][1] != value;
  }

  const int diff_ulp = 32;
  const float fcu_eval = evaluate_fcurve(fcu, frame);
  /* No need to insert a key if the same value is already the value of the FCurve at that point. */
  if (compare_ff_relative(fcu_eval, value, FLT_EPSILON, diff_ulp)) {
    return false;
  }

  return true;
}

static float nla_time_remap(const AnimationEvalContext *anim_eval_context,
                            PointerRNA *id_ptr,
                            AnimData *adt,
                            bAction *act,
                            ListBase *nla_cache,
                            NlaKeyframingContext **r_nla_context)
{
  if (adt && adt->action == act) {
    *r_nla_context = BKE_animsys_get_nla_keyframing_context(
        nla_cache, id_ptr, adt, anim_eval_context);

    const float remapped_frame = BKE_nla_tweakedit_remap(
        adt, anim_eval_context->eval_time, NLATIME_CONVERT_UNMAP);
    return remapped_frame;
  }

  *r_nla_context = nullptr;
  return anim_eval_context->eval_time;
}

/* Insert the specified keyframe value into a single F-Curve. */
static bool insert_keyframe_value(
    FCurve *fcu, float cfra, float curval, eBezTriple_KeyframeType keytype, eInsertKeyFlags flag)
{
  if (!BKE_fcurve_is_keyframable(fcu)) {
    return false;
  }

  /* Adjust coordinates for cycle aware insertion. */
  if (flag & INSERTKEY_CYCLE_AWARE) {
    if (remap_cyclic_keyframe_location(fcu, &cfra, &curval) != FCU_CYCLE_PERFECT) {
      /* Inhibit action from insert_vert_fcurve unless it's a perfect cycle. */
      flag &= ~INSERTKEY_CYCLE_AWARE;
    }
  }

  KeyframeSettings settings = get_keyframe_settings((flag & INSERTKEY_NO_USERPREF) == 0);
  settings.keyframe_type = keytype;

  if (flag & INSERTKEY_NEEDED) {
    if (!new_key_needed(fcu, cfra, curval)) {
      return false;
    }

    if (insert_vert_fcurve(fcu, {cfra, curval}, settings, flag) < 0) {
      return false;
    }

    return true;
  }

  return insert_vert_fcurve(fcu, {cfra, curval}, settings, flag) >= 0;
}

bool insert_keyframe_direct(ReportList *reports,
                            PointerRNA ptr,
                            PropertyRNA *prop,
                            FCurve *fcu,
                            const AnimationEvalContext *anim_eval_context,
                            eBezTriple_KeyframeType keytype,
                            NlaKeyframingContext *nla_context,
                            eInsertKeyFlags flag)
{

  if (fcu == nullptr) {
    BKE_report(reports, RPT_ERROR, "No F-Curve to add keyframes to");
    return false;
  }

  if ((ptr.owner_id == nullptr) && (ptr.data == nullptr)) {
    BKE_report(
        reports, RPT_ERROR, "No RNA pointer available to retrieve values for keyframing from");
    return false;
  }

  if (prop == nullptr) {
    PointerRNA tmp_ptr;

    if (RNA_path_resolve_property(&ptr, fcu->rna_path, &tmp_ptr, &prop) == false) {
      const char *idname = (ptr.owner_id) ? ptr.owner_id->name : RPT_("<No ID pointer>");

      BKE_reportf(reports,
                  RPT_ERROR,
                  "Could not insert keyframe, as RNA path is invalid for the given ID (ID = %s, "
                  "path = %s)",
                  idname,
                  fcu->rna_path);
      return false;
    }

    /* Property found, so overwrite 'ptr' to make later code easier. */
    ptr = tmp_ptr;
  }

  /* Update F-Curve flags to ensure proper behavior for property type. */
  update_autoflags_fcurve_direct(fcu, prop);

  const int index = fcu->array_index;
  BLI_bitmap *successful_remaps = nullptr;
  Vector<float> values = get_keyframe_values(reports,
                                             ptr,
                                             prop,
                                             index,
                                             nla_context,
                                             flag,
                                             anim_eval_context,
                                             nullptr,
                                             &successful_remaps);

  float current_value = 0.0f;
  if (index >= 0 && index < values.size()) {
    current_value = values[index];
  }

  const bool curval_valid = BLI_BITMAP_TEST_BOOL(successful_remaps, index);
  MEM_freeN(successful_remaps);

  /* This happens if NLA rejects this insertion. */
  if (!curval_valid) {
    return false;
  }

  const float cfra = anim_eval_context->eval_time;
  const bool success = insert_keyframe_value(fcu, cfra, current_value, keytype, flag);

  if (!success) {
    BKE_reportf(reports,
                RPT_ERROR,
                "Failed to insert keys on F-Curve with path '%s[%d]', ensure that it is not "
                "locked or sampled, and try removing F-Modifiers",
                fcu->rna_path,
                fcu->array_index);
  }
  return success;
}

/** Find or create the FCurve based on the given path, and insert the specified value into it. */
static bool insert_keyframe_fcurve_value(Main *bmain,
                                         ReportList *reports,
                                         PointerRNA *ptr,
                                         PropertyRNA *prop,
                                         bAction *act,
                                         const char group[],
                                         const char rna_path[],
                                         int array_index,
                                         const float fcurve_frame,
                                         float curval,
                                         eBezTriple_KeyframeType keytype,
                                         eInsertKeyFlags flag)
{
  /* Make sure the F-Curve exists.
   * - if we're replacing keyframes only, DO NOT create new F-Curves if they do not exist yet
   *   but still try to get the F-Curve if it exists...
   */
  const bool can_create_curve = (flag & (INSERTKEY_REPLACE | INSERTKEY_AVAILABLE)) == 0;
  FCurve *fcu = can_create_curve ?
                    action_fcurve_ensure(bmain, act, group, ptr, rna_path, array_index) :
                    action_fcurve_find(act, rna_path, array_index);

  /* We may not have a F-Curve when we're replacing only. */
  if (!fcu) {
    return false;
  }

  const bool is_new_curve = (fcu->totvert == 0);

  /* If the curve has only one key, make it cyclic if appropriate. */
  const bool is_cyclic_action = (flag & INSERTKEY_CYCLE_AWARE) && BKE_action_is_cyclic(act);

  if (is_cyclic_action && fcu->totvert == 1) {
    make_new_fcurve_cyclic(fcu, {act->frame_start, act->frame_end});
  }

  /* Update F-Curve flags to ensure proper behavior for property type. */
  update_autoflags_fcurve_direct(fcu, prop);

  const bool success = insert_keyframe_value(fcu, fcurve_frame, curval, keytype, flag);

  if (!success && reports != nullptr) {
    BKE_reportf(reports,
                RPT_ERROR,
                "Failed to insert keys on F-Curve with path '%s[%d]', ensure that it is not "
                "locked or sampled, and try removing F-Modifiers",
                fcu->rna_path,
                fcu->array_index);
  }

  /* If the curve is new, make it cyclic if appropriate. */
  if (is_cyclic_action && is_new_curve) {
    make_new_fcurve_cyclic(fcu, {act->frame_start, act->frame_end});
  }

  return success;
}

int insert_keyframe(Main *bmain,
                    ReportList *reports,
                    ID *id,
                    bAction *act,
                    const char group[],
                    const char rna_path[],
                    int array_index,
                    const AnimationEvalContext *anim_eval_context,
                    eBezTriple_KeyframeType keytype,
                    eInsertKeyFlags flag)
{
  if (id == nullptr) {
    BKE_reportf(reports, RPT_ERROR, "No ID block to insert keyframe in (path = %s)", rna_path);
    return 0;
  }

  if (!BKE_id_is_editable(bmain, id)) {
    BKE_reportf(reports, RPT_ERROR, "'%s' on %s is not editable", rna_path, id->name + 2);
    return 0;
  }

  PointerRNA ptr;
  PropertyRNA *prop = nullptr;
  PointerRNA id_ptr = RNA_id_pointer_create(id);
  if (RNA_path_resolve_property(&id_ptr, rna_path, &ptr, &prop) == false) {
    BKE_reportf(
        reports,
        RPT_ERROR,
        "Could not insert keyframe, as RNA path is invalid for the given ID (ID = %s, path = %s)",
        (id) ? id->name : RPT_("<Missing ID block>"),
        rna_path);
    return 0;
  }

  /* If no action is provided, keyframe to the default one attached to this ID-block. */
  if (act == nullptr) {
    act = id_action_ensure(bmain, id);
    if (act == nullptr) {
      BKE_reportf(reports,
                  RPT_ERROR,
                  "Could not insert keyframe, as this type does not support animation data (ID = "
                  "%s, path = %s)",
                  id->name,
                  rna_path);
      return 0;
    }
  }

  /* Apply NLA-mapping to frame to use (if applicable). */
  NlaKeyframingContext *nla_context = nullptr;
  ListBase nla_cache = {nullptr, nullptr};
  AnimData *adt = BKE_animdata_from_id(id);
  const float nla_mapped_frame = nla_time_remap(
      anim_eval_context, &id_ptr, adt, act, &nla_cache, &nla_context);

  bool force_all;
  BLI_bitmap *successful_remaps = nullptr;
  Vector<float> values = get_keyframe_values(reports,
                                             ptr,
                                             prop,
                                             array_index,
                                             nla_context,
                                             flag,
                                             anim_eval_context,
                                             &force_all,
                                             &successful_remaps);

  /* Key the entire array. */
  int key_count = 0;
  if (array_index == -1 || force_all) {
    /* In force mode, if any of the curves succeeds, drop the replace mode and restart. */
    if (force_all && (flag & (INSERTKEY_REPLACE | INSERTKEY_AVAILABLE)) != 0) {
      int exclude = -1;

      for (array_index = 0; array_index < values.size(); array_index++) {
        if (!BLI_BITMAP_TEST_BOOL(successful_remaps, array_index)) {
          continue;
        }

        if (insert_keyframe_fcurve_value(bmain,
                                         reports,
                                         &ptr,
                                         prop,
                                         act,
                                         group,
                                         rna_path,
                                         array_index,
                                         nla_mapped_frame,
                                         values[array_index],
                                         keytype,
                                         flag))
        {
          key_count++;
          exclude = array_index;
          break;
        }
      }

      if (exclude != -1) {
        flag &= ~(INSERTKEY_REPLACE | INSERTKEY_AVAILABLE);

        for (array_index = 0; array_index < values.size(); array_index++) {
          if (!BLI_BITMAP_TEST_BOOL(successful_remaps, array_index)) {
            continue;
          }

          if (array_index != exclude) {
            key_count += insert_keyframe_fcurve_value(bmain,
                                                      reports,
                                                      &ptr,
                                                      prop,
                                                      act,
                                                      group,
                                                      rna_path,
                                                      array_index,
                                                      nla_mapped_frame,
                                                      values[array_index],
                                                      keytype,
                                                      flag);
          }
        }
      }
    }
    /* Simply insert all channels. */
    else {
      for (array_index = 0; array_index < values.size(); array_index++) {
        if (!BLI_BITMAP_TEST_BOOL(successful_remaps, array_index)) {
          continue;
        }

        key_count += insert_keyframe_fcurve_value(bmain,
                                                  reports,
                                                  &ptr,
                                                  prop,
                                                  act,
                                                  group,
                                                  rna_path,
                                                  array_index,
                                                  nla_mapped_frame,
                                                  values[array_index],
                                                  keytype,
                                                  flag);
      }
    }
  }
  /* Key a single index. */
  else {
    if (array_index >= 0 && array_index < values.size() &&
        BLI_BITMAP_TEST_BOOL(successful_remaps, array_index))
    {
      key_count += insert_keyframe_fcurve_value(bmain,
                                                reports,
                                                &ptr,
                                                prop,
                                                act,
                                                group,
                                                rna_path,
                                                array_index,
                                                nla_mapped_frame,
                                                values[array_index],
                                                keytype,
                                                flag);
    }
  }

  MEM_freeN(successful_remaps);
  BKE_animsys_free_nla_keyframing_context_cache(&nla_cache);

  if (key_count > 0) {
    if (act != nullptr) {
      DEG_id_tag_update(&act->id, ID_RECALC_ANIMATION_NO_FLUSH);
    }
    if (adt != nullptr && adt->action != nullptr && adt->action != act) {
      DEG_id_tag_update(&adt->action->id, ID_RECALC_ANIMATION_NO_FLUSH);
    }
  }

  return key_count;
}

/* ************************************************** */
/* KEYFRAME DELETION */

/* Main Keyframing API call:
 * Use this when validation of necessary animation data isn't necessary as it
 * already exists. It will delete a keyframe at the current frame.
 *
 * The flag argument is used for special settings that alter the behavior of
 * the keyframe deletion. These include the quick refresh options.
 */

static void deg_tag_after_keyframe_delete(Main *bmain, ID *id, AnimData *adt)
{
  if (adt->action == nullptr) {
    /* In the case last f-curve was removed need to inform dependency graph
     * about relations update, since it needs to get rid of animation operation
     * for this data-block. */
    DEG_id_tag_update_ex(bmain, id, ID_RECALC_ANIMATION_NO_FLUSH);
    DEG_relations_tag_update(bmain);
  }
  else {
    DEG_id_tag_update_ex(bmain, &adt->action->id, ID_RECALC_ANIMATION_NO_FLUSH);
  }
}

int delete_keyframe(Main *bmain,
                    ReportList *reports,
                    ID *id,
                    bAction *act,
                    const char rna_path[],
                    int array_index,
                    float cfra)
{
  AnimData *adt = BKE_animdata_from_id(id);

  if (ELEM(nullptr, id, adt)) {
    BKE_report(reports, RPT_ERROR, "No ID block and/or AnimData to delete keyframe from");
    return 0;
  }

  PointerRNA ptr;
  PropertyRNA *prop;
  PointerRNA id_ptr = RNA_id_pointer_create(id);
  if (RNA_path_resolve_property(&id_ptr, rna_path, &ptr, &prop) == false) {
    BKE_reportf(
        reports,
        RPT_ERROR,
        "Could not delete keyframe, as RNA path is invalid for the given ID (ID = %s, path = %s)",
        id->name,
        rna_path);
    return 0;
  }

  if (act == nullptr) {
    if (adt->action) {
      act = adt->action;
      cfra = BKE_nla_tweakedit_remap(adt, cfra, NLATIME_CONVERT_UNMAP);
    }
    else {
      BKE_reportf(reports, RPT_ERROR, "No action to delete keyframes from for ID = %s", id->name);
      return 0;
    }
  }

  int array_index_max = array_index + 1;

  if (array_index == -1) {
    array_index = 0;
    array_index_max = RNA_property_array_length(&ptr, prop);

    /* For single properties, increase max_index so that the property itself gets included,
     * but don't do this for standard arrays since that can cause corruption issues
     * (extra unused curves).
     */
    if (array_index_max == array_index) {
      array_index_max++;
    }
  }

  /* Will only loop once unless the array index was -1. */
  int key_count = 0;
  for (; array_index < array_index_max; array_index++) {
    FCurve *fcu = action_fcurve_find(act, rna_path, array_index);

    if (fcu == nullptr) {
      continue;
    }

    if (BKE_fcurve_is_protected(fcu)) {
      BKE_reportf(reports,
                  RPT_WARNING,
                  "Not deleting keyframe for locked F-Curve '%s' for %s '%s'",
                  fcu->rna_path,
                  BKE_idtype_idcode_to_name(GS(id->name)),
                  id->name + 2);
      continue;
    }

    key_count += delete_keyframe_fcurve(adt, fcu, cfra);
  }
  if (key_count) {
    deg_tag_after_keyframe_delete(bmain, id, adt);
  }

  return key_count;
}

/* ************************************************** */
/* KEYFRAME CLEAR */

int clear_keyframe(Main *bmain,
                   ReportList *reports,
                   ID *id,
                   bAction *act,
                   const char rna_path[],
                   int array_index,
                   eInsertKeyFlags /*flag*/)
{
  AnimData *adt = BKE_animdata_from_id(id);

  if (ELEM(nullptr, id, adt)) {
    BKE_report(reports, RPT_ERROR, "No ID block and/or AnimData to delete keyframe from");
    return 0;
  }

  PointerRNA ptr;
  PropertyRNA *prop;
  PointerRNA id_ptr = RNA_id_pointer_create(id);
  if (RNA_path_resolve_property(&id_ptr, rna_path, &ptr, &prop) == false) {
    BKE_reportf(
        reports,
        RPT_ERROR,
        "Could not clear keyframe, as RNA path is invalid for the given ID (ID = %s, path = %s)",
        id->name,
        rna_path);
    return 0;
  }

  if (act == nullptr) {
    if (adt->action) {
      act = adt->action;
    }
    else {
      BKE_reportf(reports, RPT_ERROR, "No action to delete keyframes from for ID = %s", id->name);
      return 0;
    }
  }

  int array_index_max = array_index + 1;
  if (array_index == -1) {
    array_index = 0;
    array_index_max = RNA_property_array_length(&ptr, prop);

    /* For single properties, increase max_index so that the property itself gets included,
     * but don't do this for standard arrays since that can cause corruption issues
     * (extra unused curves).
     */
    if (array_index_max == array_index) {
      array_index_max++;
    }
  }

  int key_count = 0;
  /* Will only loop once unless the array index was -1. */
  for (; array_index < array_index_max; array_index++) {
    FCurve *fcu = action_fcurve_find(act, rna_path, array_index);

    if (fcu == nullptr) {
      continue;
    }

    if (BKE_fcurve_is_protected(fcu)) {
      BKE_reportf(reports,
                  RPT_WARNING,
                  "Not clearing all keyframes from locked F-Curve '%s' for %s '%s'",
                  fcu->rna_path,
                  BKE_idtype_idcode_to_name(GS(id->name)),
                  id->name + 2);
      continue;
    }

    animdata_fcurve_delete(nullptr, adt, fcu);

    key_count++;
  }
  if (key_count) {
    deg_tag_after_keyframe_delete(bmain, id, adt);
  }

  return key_count;
}

int insert_key_action(Main *bmain,
                      bAction *action,
                      PointerRNA *ptr,
                      PropertyRNA *prop,
                      const std::string &rna_path,
                      const float frame,
                      const Span<float> values,
                      eInsertKeyFlags insert_key_flag,
                      eBezTriple_KeyframeType key_type,
                      const BLI_bitmap *keying_mask)
{
  BLI_assert(bmain != nullptr);
  BLI_assert(action != nullptr);

  std::string group;
  if (ptr->type == &RNA_PoseBone) {
    bPoseChannel *pose_channel = static_cast<bPoseChannel *>(ptr->data);
    group = pose_channel->name;
  }
  else {
    group = "Object Transforms";
  }

  int property_array_index = 0;
  int inserted_keys = 0;
  for (float value : values) {
<<<<<<< HEAD
=======
    if (!BLI_BITMAP_TEST_BOOL(keying_mask, property_array_index)) {
      property_array_index++;
      continue;
    }
>>>>>>> 6f0ef0e3
    const bool inserted_key = insert_keyframe_fcurve_value(bmain,
                                                           nullptr,
                                                           ptr,
                                                           prop,
                                                           action,
                                                           group.c_str(),
                                                           rna_path.c_str(),
                                                           property_array_index,
                                                           frame,
                                                           value,
                                                           key_type,
                                                           insert_key_flag);
    if (inserted_key) {
      inserted_keys++;
    }
    property_array_index++;
  }
  return inserted_keys;
}

static blender::Vector<float> get_keyframe_values(PointerRNA *ptr,
                                                  PropertyRNA *prop,
                                                  const bool visual_key)
{
  Vector<float> values;

  if (visual_key && visualkey_can_use(ptr, prop)) {
    /* Visual-keying is only available for object and pchan datablocks, as
     * it works by keyframing using a value extracted from the final matrix
     * instead of using the kt system to extract a value.
     */
    values = visualkey_get_values(ptr, prop);
  }
  else {
    values = get_rna_values(ptr, prop);
  }
  return values;
}

void insert_key_rna(PointerRNA *rna_pointer,
                    const blender::Span<std::string> rna_paths,
                    const float scene_frame,
                    const eInsertKeyFlags insert_key_flags,
                    const eBezTriple_KeyframeType key_type,
                    Main *bmain,
                    ReportList *reports,
                    const AnimationEvalContext &anim_eval_context)
{
  ID *id = rna_pointer->owner_id;
  bAction *action = id_action_ensure(bmain, id);
  if (action == nullptr) {
    BKE_reportf(reports,
                RPT_ERROR,
                "Could not insert keyframe, as this type does not support animation data (ID = "
                "%s)",
                id->name);
    return;
  }

  AnimData *adt = BKE_animdata_from_id(id);

  /* Keyframing functions can deal with the nla_context being a nullptr. */
  ListBase nla_cache = {nullptr, nullptr};
  NlaKeyframingContext *nla_context = nullptr;
  if (adt && adt->action == action) {
    nla_context = BKE_animsys_get_nla_keyframing_context(
        &nla_cache, rna_pointer, adt, &anim_eval_context);
  }

  const float nla_frame = BKE_nla_tweakedit_remap(adt, scene_frame, NLATIME_CONVERT_UNMAP);
  const bool visual_keyframing = insert_key_flags & INSERTKEY_MATRIX;

  int insert_key_count = 0;
  for (const std::string &rna_path : rna_paths) {
    PointerRNA ptr;
    PropertyRNA *prop = nullptr;
    const bool path_resolved = RNA_path_resolve_property(
        rna_pointer, rna_path.c_str(), &ptr, &prop);
    if (!path_resolved) {
      BKE_reportf(reports,
                  RPT_ERROR,
                  "Could not insert keyframe, as this property does not exist (ID = "
                  "%s, path = %s)",
                  id->name,
                  rna_path.c_str());
      continue;
    }
    const std::optional<std::string> rna_path_id_to_prop = RNA_path_from_ID_to_property(&ptr,
                                                                                        prop);
    Vector<float> rna_values = get_keyframe_values(&ptr, prop, visual_keyframing);

    BLI_bitmap *successful_remaps = BLI_BITMAP_NEW(rna_values.size(), __func__);
    BKE_animsys_nla_remap_keyframe_values(nla_context,
                                          rna_pointer,
                                          prop,
                                          rna_values.as_mutable_span(),
                                          -1,
                                          &anim_eval_context,
                                          nullptr,
                                          successful_remaps);

    insert_key_count += insert_key_action(bmain,
                                          action,
                                          rna_pointer,
                                          prop,
                                          rna_path_id_to_prop->c_str(),
                                          nla_frame,
                                          rna_values.as_span(),
                                          insert_key_flags,
<<<<<<< HEAD
                                          key_type);
=======
                                          key_type,
                                          successful_remaps);
    MEM_freeN(successful_remaps);
>>>>>>> 6f0ef0e3
  }

  if (insert_key_count == 0) {
    BKE_reportf(reports, RPT_ERROR, "Failed to insert any keys");
  }
}

}  // namespace blender::animrig<|MERGE_RESOLUTION|>--- conflicted
+++ resolved
@@ -880,13 +880,10 @@
   int property_array_index = 0;
   int inserted_keys = 0;
   for (float value : values) {
-<<<<<<< HEAD
-=======
     if (!BLI_BITMAP_TEST_BOOL(keying_mask, property_array_index)) {
       property_array_index++;
       continue;
     }
->>>>>>> 6f0ef0e3
     const bool inserted_key = insert_keyframe_fcurve_value(bmain,
                                                            nullptr,
                                                            ptr,
@@ -996,13 +993,9 @@
                                           nla_frame,
                                           rna_values.as_span(),
                                           insert_key_flags,
-<<<<<<< HEAD
-                                          key_type);
-=======
                                           key_type,
                                           successful_remaps);
     MEM_freeN(successful_remaps);
->>>>>>> 6f0ef0e3
   }
 
   if (insert_key_count == 0) {
