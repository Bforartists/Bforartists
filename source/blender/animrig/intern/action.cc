/* SPDX-FileCopyrightText: 2023 Blender Authors
 *
 * SPDX-License-Identifier: GPL-2.0-or-later */

/** \file
 * \ingroup animrig
 */

#include "DNA_action_defaults.h"
#include "DNA_action_types.h"
#include "DNA_anim_types.h"
#include "DNA_array_utils.hh"
#include "DNA_defaults.h"

#include "BLI_listbase.h"
#include "BLI_listbase_wrapper.hh"
#include "BLI_math_base.h"
#include "BLI_string.h"
#include "BLI_string_utf8.h"
#include "BLI_string_utils.hh"

#include "BKE_action.h"
#include "BKE_action.hh"
#include "BKE_anim_data.hh"
#include "BKE_fcurve.hh"
#include "BKE_lib_id.hh"
#include "BKE_main.hh"
#include "BKE_preview_image.hh"

#include "RNA_access.hh"
#include "RNA_path.hh"
#include "RNA_prototypes.hh"

#include "ED_keyframing.hh"

#include "MEM_guardedalloc.h"

#include "BLT_translation.hh"

#include "DEG_depsgraph_build.hh"

#include "ANIM_action.hh"
#include "ANIM_animdata.hh"
#include "ANIM_fcurve.hh"
#include "action_runtime.hh"

#include "atomic_ops.h"

#include <cstdio>
#include <cstring>

namespace blender::animrig {

namespace {
/**
 * Default name for action slots. The first two characters in the name indicate the ID type
 * of whatever is animated by it.
 *
 * Since the ID type may not be determined when the slot is created, the prefix starts out at
 * XX. Note that no code should use this XX value; use Slot::has_idtype() instead.
 */
constexpr const char *slot_default_name = "Slot";
constexpr const char *slot_unbound_prefix = "XX";

constexpr const char *layer_default_name = "Layer";

}  // namespace

static animrig::Layer &ActionLayer_alloc()
{
  ActionLayer *layer = DNA_struct_default_alloc(ActionLayer);
  return layer->wrap();
}
static animrig::Strip &ActionStrip_alloc_infinite(const Strip::Type type)
{
  ActionStrip *strip = nullptr;
  switch (type) {
    case Strip::Type::Keyframe: {
      KeyframeActionStrip *key_strip = MEM_new<KeyframeActionStrip>(__func__);
      strip = &key_strip->strip;
      break;
    }
  }

  BLI_assert_msg(strip, "unsupported strip type");

  /* Copy the default ActionStrip fields into the allocated data-block. */
  memcpy(strip, DNA_struct_default_get(ActionStrip), sizeof(*strip));
  return strip->wrap();
}

/* Copied from source/blender/blenkernel/intern/grease_pencil.cc.
 * Keep an eye on DNA_array_utils.hh; we may want to move these functions in there. */
template<typename T> static void grow_array(T **array, int *num, const int add_num)
{
  BLI_assert(add_num > 0);
  const int new_array_num = *num + add_num;
  T *new_array = reinterpret_cast<T *>(
      MEM_cnew_array<T *>(new_array_num, "animrig::action/grow_array"));

  blender::uninitialized_relocate_n(*array, *num, new_array);
  MEM_SAFE_FREE(*array);

  *array = new_array;
  *num = new_array_num;
}

template<typename T> static void grow_array_and_append(T **array, int *num, T item)
{
  grow_array(array, num, 1);
  (*array)[*num - 1] = item;
}

template<typename T> static void shrink_array(T **array, int *num, const int shrink_num)
{
  BLI_assert(shrink_num > 0);
  const int new_array_num = *num - shrink_num;
  T *new_array = reinterpret_cast<T *>(MEM_cnew_array<T *>(new_array_num, __func__));

  blender::uninitialized_move_n(*array, new_array_num, new_array);
  MEM_freeN(*array);

  *array = new_array;
  *num = new_array_num;
}

/* ----- Action implementation ----------- */

bool Action::is_empty() const
{
  /* The check for emptiness has to include the check for an empty `groups` ListBase because of the
   * animation filtering code. With the functions `rearrange_action_channels` and
   * `join_groups_action_temp` the ownership of FCurves is temporarily transferred to the `groups`
   * ListBase leaving `curves` potentially empty. */
  return this->layer_array_num == 0 && this->slot_array_num == 0 &&
         BLI_listbase_is_empty(&this->curves) && BLI_listbase_is_empty(&this->groups);
}
bool Action::is_action_legacy() const
{
  /* This is a valid legacy Action only if there is no layered info. */
  return this->layer_array_num == 0 && this->slot_array_num == 0;
}
bool Action::is_action_layered() const
{
  /* This is a valid layered Action if there is ANY layered info (because that
   * takes precedence) or when there is no legacy info. */
  return this->layer_array_num > 0 || this->slot_array_num > 0 ||
         (BLI_listbase_is_empty(&this->curves) && BLI_listbase_is_empty(&this->groups));
}

blender::Span<const Layer *> Action::layers() const
{
  return blender::Span<Layer *>{reinterpret_cast<Layer **>(this->layer_array),
                                this->layer_array_num};
}
blender::MutableSpan<Layer *> Action::layers()
{
  return blender::MutableSpan<Layer *>{reinterpret_cast<Layer **>(this->layer_array),
                                       this->layer_array_num};
}
const Layer *Action::layer(const int64_t index) const
{
  return &this->layer_array[index]->wrap();
}
Layer *Action::layer(const int64_t index)
{
  return &this->layer_array[index]->wrap();
}

Layer &Action::layer_add(const StringRefNull name)
{
  Layer &new_layer = ActionLayer_alloc();
  STRNCPY_UTF8(new_layer.name, name.c_str());

  grow_array_and_append<::ActionLayer *>(&this->layer_array, &this->layer_array_num, &new_layer);
  this->layer_active_index = this->layer_array_num - 1;

  /* If this is the first layer in this Action, it means that it could have been
   * used as a legacy Action before. As a result, this->idroot may be non-zero
   * while it should be zero for layered Actions.
   *
   * And since setting this to 0 when it is already supposed to be 0 is fine,
   * there is no check for whether this is actually the first layer. */
  this->idroot = 0;

  return new_layer;
}

static void layer_ptr_destructor(ActionLayer **dna_layer_ptr)
{
  Layer &layer = (*dna_layer_ptr)->wrap();
  MEM_delete(&layer);
};

bool Action::layer_remove(Layer &layer_to_remove)
{
  const int64_t layer_index = this->find_layer_index(layer_to_remove);
  if (layer_index < 0) {
    return false;
  }

  dna::array::remove_index(&this->layer_array,
                           &this->layer_array_num,
                           &this->layer_active_index,
                           layer_index,
                           layer_ptr_destructor);
  return true;
}

void Action::layer_ensure_at_least_one()
{
  if (!this->layers().is_empty()) {
    return;
  }

  Layer &layer = this->layer_add(DATA_(layer_default_name));
  layer.strip_add(Strip::Type::Keyframe);
}

int64_t Action::find_layer_index(const Layer &layer) const
{
  for (const int64_t layer_index : this->layers().index_range()) {
    const Layer *visit_layer = this->layer(layer_index);
    if (visit_layer == &layer) {
      return layer_index;
    }
  }
  return -1;
}

blender::Span<const Slot *> Action::slots() const
{
  return blender::Span<Slot *>{reinterpret_cast<Slot **>(this->slot_array), this->slot_array_num};
}
blender::MutableSpan<Slot *> Action::slots()
{
  return blender::MutableSpan<Slot *>{reinterpret_cast<Slot **>(this->slot_array),
                                      this->slot_array_num};
}
const Slot *Action::slot(const int64_t index) const
{
  return &this->slot_array[index]->wrap();
}
Slot *Action::slot(const int64_t index)
{
  return &this->slot_array[index]->wrap();
}

Slot *Action::slot_for_handle(const slot_handle_t handle)
{
  const Slot *slot = const_cast<const Action *>(this)->slot_for_handle(handle);
  return const_cast<Slot *>(slot);
}

const Slot *Action::slot_for_handle(const slot_handle_t handle) const
{
  if (handle == Slot::unassigned) {
    return nullptr;
  }

  /* TODO: implement hash-map lookup. */
  for (const Slot *slot : slots()) {
    if (slot->handle == handle) {
      return slot;
    }
  }
  return nullptr;
}

static void slot_name_ensure_unique(Action &action, Slot &slot)
{
  /* Cannot capture parameters by reference in the lambda, as that would change its signature
   * and no longer be compatible with BLI_uniquename_cb(). That's why this struct is necessary. */
  struct DupNameCheckData {
    Action &action;
    Slot &slot;
  };
  DupNameCheckData check_data = {action, slot};

  auto check_name_is_used = [](void *arg, const char *name) -> bool {
    DupNameCheckData *data = static_cast<DupNameCheckData *>(arg);
    for (const Slot *slot : data->action.slots()) {
      if (slot == &data->slot) {
        /* Don't compare against the slot that's being renamed. */
        continue;
      }
      if (STREQ(slot->name, name)) {
        return true;
      }
    }
    return false;
  };

  BLI_uniquename_cb(check_name_is_used, &check_data, "", '.', slot.name, sizeof(slot.name));
}

/* TODO: maybe this function should only set the 'name without prefix' aka the 'display name'. That
 * way only `this->id_type` is responsible for the prefix. I (Sybren) think that's easier to
 * determine when the code is a bit more mature, and we can see what the majority of the calls to
 * this function actually do/need. */
void Action::slot_name_set(Main &bmain, Slot &slot, const StringRefNull new_name)
{
  this->slot_name_define(slot, new_name);
  this->slot_name_propagate(bmain, slot);
}

void Action::slot_name_define(Slot &slot, const StringRefNull new_name)
{
  BLI_assert_msg(StringRef(new_name).size() >= Slot::name_length_min,
                 "Action Slots must be large enough for a 2-letter ID code + the display name");
  STRNCPY_UTF8(slot.name, new_name.c_str());
  slot_name_ensure_unique(*this, slot);
}

void Action::slot_name_propagate(Main &bmain, const Slot &slot)
{
  /* Just loop over all animatable IDs in the main database. */
  ListBase *lb;
  ID *id;
  FOREACH_MAIN_LISTBASE_BEGIN (&bmain, lb) {
    FOREACH_MAIN_LISTBASE_ID_BEGIN (lb, id) {
      if (!id_can_have_animdata(id)) {
        /* This ID type cannot have any animation, so ignore all and continue to
         * the next ID type. */
        break;
      }

      AnimData *adt = BKE_animdata_from_id(id);
      if (!adt || adt->action != this) {
        /* Not animated by this Action. */
        continue;
      }
      if (adt->slot_handle != slot.handle) {
        /* Not animated by this Slot. */
        continue;
      }

      /* Ensure the Slot name on the AnimData is correct. */
      STRNCPY_UTF8(adt->slot_name, slot.name);
    }
    FOREACH_MAIN_LISTBASE_ID_END;
  }
  FOREACH_MAIN_LISTBASE_END;
}

Slot *Action::slot_find_by_name(const StringRefNull slot_name)
{
  for (Slot *slot : slots()) {
    if (STREQ(slot->name, slot_name.c_str())) {
      return slot;
    }
  }
  return nullptr;
}

Slot &Action::slot_allocate()
{
  Slot &slot = *MEM_new<Slot>(__func__);
  this->last_slot_handle++;
  BLI_assert_msg(this->last_slot_handle > 0, "Action Slot handle overflow");
  slot.handle = this->last_slot_handle;

  /* Set the default flags. These cannot be set via the 'DNA defaults' system,
   * as that would require knowing which bit corresponds with which flag. That's
   * only known to the C++ wrapper code. */
  slot.set_expanded(true);
  return slot;
}

Slot &Action::slot_add()
{
  Slot &slot = this->slot_allocate();

  /* Assign the default name and the 'unbound' name prefix. */
  STRNCPY_UTF8(slot.name, slot_unbound_prefix);
  BLI_strncpy_utf8(slot.name + 2, DATA_(slot_default_name), ARRAY_SIZE(slot.name) - 2);

  /* Append the Slot to the Action. */
  grow_array_and_append<::ActionSlot *>(&this->slot_array, &this->slot_array_num, &slot);

  slot_name_ensure_unique(*this, slot);

  /* If this is the first slot in this Action, it means that it could have
   * been used as a legacy Action before. As a result, this->idroot may be
   * non-zero while it should be zero for layered Actions.
   *
   * And since setting this to 0 when it is already supposed to be 0 is fine,
   * there is no check for whether this is actually the first layer. */
  this->idroot = 0;

  return slot;
}

Slot &Action::slot_add_for_id(const ID &animated_id)
{
  Slot &slot = this->slot_add();

  slot.idtype = GS(animated_id.name);
  this->slot_name_define(slot, animated_id.name);

  /* No need to call anim.slot_name_propagate() as nothing will be using
   * this brand new Slot yet. */

  return slot;
}

Slot &Action::slot_ensure_for_id(const ID &animated_id)
{
  if (Slot *slot = this->find_suitable_slot_for(animated_id)) {
    return *slot;
  }

  return this->slot_add_for_id(animated_id);
}

void Action::slot_active_set(const slot_handle_t slot_handle)
{
  for (Slot *slot : slots()) {
    slot->set_active(slot->handle == slot_handle);
  }
}

Slot *Action::slot_active_get()
{
  for (Slot *slot : slots()) {
    if (slot->is_active()) {
      return slot;
    }
  }
  return nullptr;
}

Slot *Action::find_suitable_slot_for(const ID &animated_id)
{
  AnimData *adt = BKE_animdata_from_id(&animated_id);

  /* The slot handle is only valid when this action has already been
   * assigned. Otherwise it's meaningless. */
  if (adt && adt->action == this) {
    Slot *slot = this->slot_for_handle(adt->slot_handle);
    if (slot && slot->is_suitable_for(animated_id)) {
      return slot;
    }
  }

  /* Try the slot name from the AnimData, if it is set. */
  if (adt && adt->slot_name[0]) {
    Slot *slot = this->slot_find_by_name(adt->slot_name);
    if (slot && slot->is_suitable_for(animated_id)) {
      return slot;
    }
  }

  /* As a last resort, search for the ID name. */
  Slot *slot = this->slot_find_by_name(animated_id.name);
  if (slot && slot->is_suitable_for(animated_id)) {
    return slot;
  }

  return nullptr;
}

bool Action::is_slot_animated(const slot_handle_t slot_handle) const
{
  if (slot_handle == Slot::unassigned) {
    return false;
  }

  Span<const FCurve *> fcurves = fcurves_for_action_slot(*this, slot_handle);
  return !fcurves.is_empty();
}

Layer *Action::get_layer_for_keyframing()
{
  assert_baklava_phase_1_invariants(*this);

  if (this->layers().is_empty()) {
    return nullptr;
  }

  return this->layer(0);
}

bool Action::assign_id(Slot *slot, ID &animated_id)
{
  AnimData *adt = BKE_animdata_ensure_id(&animated_id);
  if (!adt) {
    return false;
  }

  if (adt->action && adt->action != this) {
    /* The caller should unassign the ID from its existing animation first, or
     * use the top-level function `assign_action(anim, ID)`. */
    return false;
  }

  /* Check that the new Slot is suitable, before changing `adt`. */
  if (slot && !slot->is_suitable_for(animated_id)) {
    return false;
  }

  /* Unassign any previously-assigned Slot. */
  Slot *slot_to_unassign = this->slot_for_handle(adt->slot_handle);
  if (slot_to_unassign) {
    slot_to_unassign->users_remove(animated_id);

    /* Before unassigning, make sure that the stored Slot name is up to date. The slot name
     * might have changed in a way that wasn't copied into the ADT yet (for example when the
     * Action is linked from another file), so better copy the name to be sure that it can be
     * transparently reassigned later.
     *
     * TODO: Replace this with a BLI_assert() that the name is as expected, and "simply" ensure
     * this name is always correct. */
    STRNCPY_UTF8(adt->slot_name, slot_to_unassign->name);
  }

  /* Assign the Action itself. */
  if (!adt->action) {
    /* Due to the precondition check above, we know that adt->action is either 'this' (in which
     * case the user count is already correct) or `nullptr` (in which case this is a new
     * reference, and the user count should be increased). */
    id_us_plus(&this->id);
    adt->action = this;
  }

  /* Assign the Slot. */
  if (slot) {
    this->slot_setup_for_id(*slot, animated_id);
    adt->slot_handle = slot->handle;
    slot->users_add(animated_id);

    /* Always make sure the ID's slot name matches the assigned slot. */
    STRNCPY_UTF8(adt->slot_name, slot->name);
  }
  else {
    adt->slot_handle = Slot::unassigned;
  }

  return true;
}

void Action::slot_name_ensure_prefix(Slot &slot)
{
  slot.name_ensure_prefix();
  slot_name_ensure_unique(*this, slot);
}

void Action::slot_setup_for_id(Slot &slot, const ID &animated_id)
{
  if (slot.has_idtype()) {
    BLI_assert(slot.idtype == GS(animated_id.name));
    return;
  }

  slot.idtype = GS(animated_id.name);
  this->slot_name_ensure_prefix(slot);
}

void Action::unassign_id(ID &animated_id)
{
  AnimData *adt = BKE_animdata_from_id(&animated_id);
  BLI_assert_msg(adt, "ID is not animated at all");
  BLI_assert_msg(adt->action == this, "ID is not assigned to this Animation");

  /* Unassign the Slot first. */
  this->assign_id(nullptr, animated_id);

  /* Unassign the Action itself. */
  id_us_min(&this->id);
  adt->action = nullptr;
}

/* ----- ActionLayer implementation ----------- */

Layer::Layer(const Layer &other)
{
  memcpy(this, &other, sizeof(*this));

  /* Strips. */
  this->strip_array = MEM_cnew_array<ActionStrip *>(other.strip_array_num, __func__);
  for (int i : other.strips().index_range()) {
    this->strip_array[i] = other.strip(i)->duplicate(__func__);
  }
}

Layer::~Layer()
{
  for (Strip *strip : this->strips()) {
    MEM_delete(strip);
  }
  MEM_SAFE_FREE(this->strip_array);
  this->strip_array_num = 0;
}

blender::Span<const Strip *> Layer::strips() const
{
  return blender::Span<Strip *>{reinterpret_cast<Strip **>(this->strip_array),
                                this->strip_array_num};
}
blender::MutableSpan<Strip *> Layer::strips()
{
  return blender::MutableSpan<Strip *>{reinterpret_cast<Strip **>(this->strip_array),
                                       this->strip_array_num};
}
const Strip *Layer::strip(const int64_t index) const
{
  return &this->strip_array[index]->wrap();
}
Strip *Layer::strip(const int64_t index)
{
  return &this->strip_array[index]->wrap();
}

Strip &Layer::strip_add(const Strip::Type strip_type)
{
  Strip &strip = ActionStrip_alloc_infinite(strip_type);

  /* Add the new strip to the strip array. */
  grow_array_and_append<::ActionStrip *>(&this->strip_array, &this->strip_array_num, &strip);

  return strip;
}

static void strip_ptr_destructor(ActionStrip **dna_strip_ptr)
{
  Strip &strip = (*dna_strip_ptr)->wrap();
  MEM_delete(&strip);
};

bool Layer::strip_remove(Strip &strip_to_remove)
{
  const int64_t strip_index = this->find_strip_index(strip_to_remove);
  if (strip_index < 0) {
    return false;
  }

  dna::array::remove_index(
      &this->strip_array, &this->strip_array_num, nullptr, strip_index, strip_ptr_destructor);

  return true;
}

int64_t Layer::find_strip_index(const Strip &strip) const
{
  for (const int64_t strip_index : this->strips().index_range()) {
    const Strip *visit_strip = this->strip(strip_index);
    if (visit_strip == &strip) {
      return strip_index;
    }
  }
  return -1;
}

/* ----- ActionSlot implementation ----------- */

Slot::Slot()
{
  memset(this, 0, sizeof(*this));
  this->runtime = MEM_new<SlotRuntime>(__func__);
}

Slot::Slot(const Slot &other)
{
  memset(this, 0, sizeof(*this));
  STRNCPY(this->name, other.name);
  this->idtype = other.idtype;
  this->handle = other.handle;
  this->runtime = MEM_new<SlotRuntime>(__func__);
}

Slot::~Slot()
{
  MEM_delete(this->runtime);
}

void Slot::blend_read_post()
{
  BLI_assert(!this->runtime);
  this->runtime = MEM_new<SlotRuntime>(__func__);
}

bool Slot::is_suitable_for(const ID &animated_id) const
{
  if (!this->has_idtype()) {
    /* Without specific ID type set, this Slot can animate any ID. */
    return true;
  }

  /* Check that the ID type is compatible with this slot. */
  const int animated_idtype = GS(animated_id.name);
  return this->idtype == animated_idtype;
}

bool Slot::has_idtype() const
{
  return this->idtype != 0;
}

Slot::Flags Slot::flags() const
{
  return static_cast<Slot::Flags>(this->slot_flags);
}
bool Slot::is_expanded() const
{
  return this->slot_flags & uint8_t(Flags::Expanded);
}
void Slot::set_expanded(const bool expanded)
{
  if (expanded) {
    this->slot_flags |= uint8_t(Flags::Expanded);
  }
  else {
    this->slot_flags &= ~(uint8_t(Flags::Expanded));
  }
}

bool Slot::is_selected() const
{
  return this->slot_flags & uint8_t(Flags::Selected);
}
void Slot::set_selected(const bool selected)
{
  if (selected) {
    this->slot_flags |= uint8_t(Flags::Selected);
  }
  else {
    this->slot_flags &= ~(uint8_t(Flags::Selected));
  }
}

bool Slot::is_active() const
{
  return this->slot_flags & uint8_t(Flags::Active);
}
void Slot::set_active(const bool active)
{
  if (active) {
    this->slot_flags |= uint8_t(Flags::Active);
  }
  else {
    this->slot_flags &= ~(uint8_t(Flags::Active));
  }
}

Span<ID *> Slot::users(Main &bmain) const
{
  if (bmain.is_action_slot_to_id_map_dirty) {
    internal::rebuild_slot_user_cache(bmain);
  }
  BLI_assert(this->runtime);
  return this->runtime->users.as_span();
}

Vector<ID *> Slot::runtime_users()
{
  BLI_assert_msg(this->runtime, "Slot::runtime should always be allocated");
  return this->runtime->users;
}

void Slot::users_add(ID &animated_id)
{
  BLI_assert(this->runtime);
  this->runtime->users.append_non_duplicates(&animated_id);
}

void Slot::users_remove(ID &animated_id)
{
  BLI_assert(this->runtime);
  Vector<ID *> &users = this->runtime->users;

  const int64_t vector_index = users.first_index_of_try(&animated_id);
  if (vector_index < 0) {
    return;
  }

  users.remove_and_reorder(vector_index);
}

void Slot::users_invalidate(Main &bmain)
{
  bmain.is_action_slot_to_id_map_dirty = true;
}

std::string Slot::name_prefix_for_idtype() const
{
  if (!this->has_idtype()) {
    return slot_unbound_prefix;
  }

  char name[3] = {0};
  *reinterpret_cast<short *>(name) = this->idtype;
  return name;
}

StringRefNull Slot::name_without_prefix() const
{
  BLI_assert(StringRef(this->name).size() >= name_length_min);

  /* Avoid accessing an uninitialized part of the string accidentally. */
  if (this->name[0] == '\0' || this->name[1] == '\0') {
    return "";
  }
  return this->name + 2;
}

void Slot::name_ensure_prefix()
{
  BLI_assert(StringRef(this->name).size() >= name_length_min);

  if (StringRef(this->name).size() < 2) {
    /* The code below would overwrite the trailing 0-byte. */
    this->name[2] = '\0';
  }

  if (!this->has_idtype()) {
    /* A zero idtype is not going to convert to a two-character string, so we
     * need to explicitly assign the default prefix. */
    this->name[0] = slot_unbound_prefix[0];
    this->name[1] = slot_unbound_prefix[1];
    return;
  }

  *reinterpret_cast<short *>(this->name) = this->idtype;
}

/* ----- Functions  ----------- */

bool assign_action(Action &action, ID &animated_id)
{
  unassign_action(animated_id);

  Slot *slot = action.find_suitable_slot_for(animated_id);
  return action.assign_id(slot, animated_id);
}

bool is_action_assignable_to(const bAction *dna_action, const ID_Type id_code)
{
  if (!dna_action) {
    /* Clearing the Action is always possible. */
    return true;
  }

  if (dna_action->idroot == 0) {
    /* This is either a never-assigned legacy action, or a layered action. In
     * any case, it can be assigned to any ID. */
    return true;
  }

  const animrig::Action &action = dna_action->wrap();
  if (!action.is_action_layered()) {
    /* Legacy Actions can only be assigned if their idroot matches. Empty
     * Actions are considered both 'layered' and 'legacy' at the same time,
     * hence this condition checks for 'not layered' rather than 'legacy'. */
    return action.idroot == id_code;
  }

  return true;
}

void unassign_action(ID &animated_id)
{
  Action *action = get_action(animated_id);
  if (!action) {
    return;
  }
  action->unassign_id(animated_id);
}

void unassign_slot(ID &animated_id)
{
  AnimData *adt = BKE_animdata_from_id(&animated_id);
  BLI_assert_msg(adt, "Cannot unassign an Action Slot from a non-animated ID.");
  if (!adt) {
    return;
  }

  if (!adt->action) {
    /* Nothing assigned. */
    BLI_assert_msg(adt->slot_handle == Slot::unassigned,
                   "Slot handle should be 'unassigned' when no Action is assigned");
    return;
  }

  /* Assign the 'nullptr' slot, effectively unassigning it. */
  Action &action = adt->action->wrap();
  action.assign_id(nullptr, animated_id);
}

/* TODO: rename to get_action(). */
Action *get_action(ID &animated_id)
{
  AnimData *adt = BKE_animdata_from_id(&animated_id);
  if (!adt) {
    return nullptr;
  }
  if (!adt->action) {
    return nullptr;
  }
  return &adt->action->wrap();
}

std::optional<std::pair<Action *, Slot *>> get_action_slot_pair(ID &animated_id)
{
  AnimData *adt = BKE_animdata_from_id(&animated_id);
  if (!adt || !adt->action) {
    /* Not animated by any Action. */
    return std::nullopt;
  }

  Action &action = adt->action->wrap();
  Slot *slot = action.slot_for_handle(adt->slot_handle);
  if (!slot) {
    /* Will not receive any animation from this Action. */
    return std::nullopt;
  }

  return std::make_pair(&action, slot);
}

/* ----- ActionStrip implementation ----------- */

Strip *Strip::duplicate(const StringRefNull allocation_name) const
{
  switch (this->type()) {
    case Type::Keyframe: {
      const KeyframeStrip &source = this->as<KeyframeStrip>();
      KeyframeStrip *copy = MEM_new<KeyframeStrip>(allocation_name.c_str(), source);
      return &copy->strip.wrap();
    }
  }
  BLI_assert_unreachable();
  return nullptr;
}

Strip::~Strip()
{
  switch (this->type()) {
    case Type::Keyframe:
      this->as<KeyframeStrip>().~KeyframeStrip();
      return;
  }
  BLI_assert_unreachable();
}

bool Strip::is_infinite() const
{
  return this->frame_start == -std::numeric_limits<float>::infinity() &&
         this->frame_end == std::numeric_limits<float>::infinity();
}

bool Strip::contains_frame(const float frame_time) const
{
  return this->frame_start <= frame_time && frame_time <= this->frame_end;
}

bool Strip::is_last_frame(const float frame_time) const
{
  /* Maybe this needs a more advanced equality check. Implement that when
   * we have an actual example case that breaks. */
  return this->frame_end == frame_time;
}

void Strip::resize(const float frame_start, const float frame_end)
{
  BLI_assert(frame_start <= frame_end);
  BLI_assert_msg(frame_start < std::numeric_limits<float>::infinity(),
                 "only the end frame can be at positive infinity");
  BLI_assert_msg(frame_end > -std::numeric_limits<float>::infinity(),
                 "only the start frame can be at negative infinity");
  this->frame_start = frame_start;
  this->frame_end = frame_end;
}

/* ----- KeyframeActionStrip implementation ----------- */

KeyframeStrip::KeyframeStrip(const KeyframeStrip &other)
{
  memcpy(this, &other, sizeof(*this));

  this->channelbag_array = MEM_cnew_array<ActionChannelBag *>(other.channelbag_array_num,
                                                              __func__);
  Span<const ChannelBag *> channelbags_src = other.channelbags();
  for (int i : channelbags_src.index_range()) {
    this->channelbag_array[i] = MEM_new<animrig::ChannelBag>(__func__, *other.channelbag(i));
  }
}

KeyframeStrip::~KeyframeStrip()
{
  for (ChannelBag *channelbag_for_slot : this->channelbags()) {
    MEM_delete(channelbag_for_slot);
  }
  MEM_SAFE_FREE(this->channelbag_array);
  this->channelbag_array_num = 0;
}

template<> bool Strip::is<KeyframeStrip>() const
{
  return this->type() == KeyframeStrip::TYPE;
}

template<> KeyframeStrip &Strip::as<KeyframeStrip>()
{
  BLI_assert_msg(this->is<KeyframeStrip>(), "Strip is not a KeyframeStrip");
  return *reinterpret_cast<KeyframeStrip *>(this);
}

template<> const KeyframeStrip &Strip::as<KeyframeStrip>() const
{
  BLI_assert_msg(this->is<KeyframeStrip>(), "Strip is not a KeyframeStrip");
  return *reinterpret_cast<const KeyframeStrip *>(this);
}

KeyframeStrip::operator Strip &()
{
  return this->strip.wrap();
}

blender::Span<const ChannelBag *> KeyframeStrip::channelbags() const
{
  return blender::Span<ChannelBag *>{reinterpret_cast<ChannelBag **>(this->channelbag_array),
                                     this->channelbag_array_num};
}
blender::MutableSpan<ChannelBag *> KeyframeStrip::channelbags()
{
  return blender::MutableSpan<ChannelBag *>{
      reinterpret_cast<ChannelBag **>(this->channelbag_array), this->channelbag_array_num};
}
const ChannelBag *KeyframeStrip::channelbag(const int64_t index) const
{
  return &this->channelbag_array[index]->wrap();
}
ChannelBag *KeyframeStrip::channelbag(const int64_t index)
{
  return &this->channelbag_array[index]->wrap();
}
const ChannelBag *KeyframeStrip::channelbag_for_slot(const slot_handle_t slot_handle) const
{
  for (const ChannelBag *channels : this->channelbags()) {
    if (channels->slot_handle == slot_handle) {
      return channels;
    }
  }
  return nullptr;
}
ChannelBag *KeyframeStrip::channelbag_for_slot(const slot_handle_t slot_handle)
{
  const auto *const_this = const_cast<const KeyframeStrip *>(this);
  const auto *const_channels = const_this->channelbag_for_slot(slot_handle);
  return const_cast<ChannelBag *>(const_channels);
}
const ChannelBag *KeyframeStrip::channelbag_for_slot(const Slot &slot) const
{
  return this->channelbag_for_slot(slot.handle);
}
ChannelBag *KeyframeStrip::channelbag_for_slot(const Slot &slot)
{
  return this->channelbag_for_slot(slot.handle);
}

ChannelBag &KeyframeStrip::channelbag_for_slot_add(const Slot &slot)
{
  BLI_assert_msg(channelbag_for_slot(slot) == nullptr,
                 "Cannot add chans-for-slot for already-registered slot");

  ChannelBag &channels = MEM_new<ActionChannelBag>(__func__)->wrap();
  channels.slot_handle = slot.handle;

  grow_array_and_append<ActionChannelBag *>(
      &this->channelbag_array, &this->channelbag_array_num, &channels);

  return channels;
}

FCurve *KeyframeStrip::fcurve_find(const Slot &slot, const FCurveDescriptor fcurve_descriptor)
{
  ChannelBag *channels = this->channelbag_for_slot(slot);
  if (channels == nullptr) {
    return nullptr;
  }

  /* Copy of the logic in BKE_fcurve_find(), but then compatible with our array-of-FCurves
   * instead of ListBase. */

  for (FCurve *fcu : channels->fcurves()) {
    /* Check indices first, much cheaper than a string comparison. */
    /* Simple string-compare (this assumes that they have the same root...) */
    if (fcu->array_index == fcurve_descriptor.array_index && fcu->rna_path &&
        StringRef(fcu->rna_path) == fcurve_descriptor.rna_path)
    {
      return fcu;
    }
  }
  return nullptr;
}

FCurve &KeyframeStrip::fcurve_find_or_create(const Slot &slot,
                                             const FCurveDescriptor fcurve_descriptor)
{
  if (FCurve *existing_fcurve = this->fcurve_find(slot, fcurve_descriptor)) {
    return *existing_fcurve;
  }

  FCurve *new_fcurve = create_fcurve_for_channel(fcurve_descriptor);

  ChannelBag *channels = this->channelbag_for_slot(slot);
  if (channels == nullptr) {
    channels = &this->channelbag_for_slot_add(slot);
  }

  if (channels->fcurve_array_num == 0) {
    new_fcurve->flag |= FCURVE_ACTIVE; /* First curve is added active. */
  }

  grow_array_and_append(&channels->fcurve_array, &channels->fcurve_array_num, new_fcurve);
  return *new_fcurve;
}

SingleKeyingResult KeyframeStrip::keyframe_insert(const Slot &slot,
                                                  const FCurveDescriptor fcurve_descriptor,
                                                  const float2 time_value,
                                                  const KeyframeSettings &settings,
                                                  const eInsertKeyFlags insert_key_flags)
{
  /* Get the fcurve, or create one if it doesn't exist and the keying flags
   * allow. */
  FCurve *fcurve = key_insertion_may_create_fcurve(insert_key_flags) ?
                       &this->fcurve_find_or_create(slot, fcurve_descriptor) :
                       this->fcurve_find(slot, fcurve_descriptor);
  if (!fcurve) {
    std::fprintf(stderr,
                 "FCurve %s[%d] for slot %s was not created due to either the Only Insert "
                 "Available setting or Replace keyframing mode.\n",
                 fcurve_descriptor.rna_path.c_str(),
                 fcurve_descriptor.array_index,
                 slot.name);
    return SingleKeyingResult::CANNOT_CREATE_FCURVE;
  }

  if (!BKE_fcurve_is_keyframable(fcurve)) {
    /* TODO: handle this properly, in a way that can be communicated to the user. */
    std::fprintf(stderr,
                 "FCurve %s[%d] for slot %s doesn't allow inserting keys.\n",
                 fcurve_descriptor.rna_path.c_str(),
                 fcurve_descriptor.array_index,
                 slot.name);
    return SingleKeyingResult::FCURVE_NOT_KEYFRAMEABLE;
  }

  const SingleKeyingResult insert_vert_result = insert_vert_fcurve(
      fcurve, time_value, settings, insert_key_flags);

  if (insert_vert_result != SingleKeyingResult::SUCCESS) {
    std::fprintf(stderr,
                 "Could not insert key into FCurve %s[%d] for slot %s.\n",
                 fcurve_descriptor.rna_path.c_str(),
                 fcurve_descriptor.array_index,
                 slot.name);
    return insert_vert_result;
  }

  return SingleKeyingResult::SUCCESS;
}

/* ActionChannelBag implementation. */

ChannelBag::ChannelBag(const ChannelBag &other)
{
  this->slot_handle = other.slot_handle;
  this->fcurve_array_num = other.fcurve_array_num;

  this->fcurve_array = MEM_cnew_array<FCurve *>(other.fcurve_array_num, __func__);
  for (int i = 0; i < other.fcurve_array_num; i++) {
    const FCurve *fcu_src = other.fcurve_array[i];
    this->fcurve_array[i] = BKE_fcurve_copy(fcu_src);
  }
}

ChannelBag::~ChannelBag()
{
  for (FCurve *fcu : this->fcurves()) {
    BKE_fcurve_free(fcu);
  }
  MEM_SAFE_FREE(this->fcurve_array);
  this->fcurve_array_num = 0;
}

blender::Span<const FCurve *> ChannelBag::fcurves() const
{
  return blender::Span<FCurve *>{this->fcurve_array, this->fcurve_array_num};
}
blender::MutableSpan<FCurve *> ChannelBag::fcurves()
{
  return blender::MutableSpan<FCurve *>{this->fcurve_array, this->fcurve_array_num};
}
const FCurve *ChannelBag::fcurve(const int64_t index) const
{
  return this->fcurve_array[index];
}
FCurve *ChannelBag::fcurve(const int64_t index)
{
  return this->fcurve_array[index];
}

const FCurve *ChannelBag::fcurve_find(const StringRefNull rna_path, const int array_index) const
{
  return animrig::fcurve_find(this->fcurves(), {rna_path, array_index});
}

/* Utility function implementations. */

static const animrig::ChannelBag *channelbag_for_action_slot(const Action &action,
                                                             const slot_handle_t slot_handle)
{
  if (slot_handle == Slot::unassigned) {
    return nullptr;
  }

  for (const animrig::Layer *layer : action.layers()) {
    for (const animrig::Strip *strip : layer->strips()) {
      switch (strip->type()) {
        case animrig::Strip::Type::Keyframe: {
          const animrig::KeyframeStrip &key_strip = strip->as<animrig::KeyframeStrip>();
          const animrig::ChannelBag *bag = key_strip.channelbag_for_slot(slot_handle);
          if (bag) {
            return bag;
          }
        }
      }
    }
  }

  return nullptr;
}

static animrig::ChannelBag *channelbag_for_action_slot(Action &action,
                                                       const slot_handle_t slot_handle)
{
  const animrig::ChannelBag *const_bag = channelbag_for_action_slot(
      const_cast<const Action &>(action), slot_handle);
  return const_cast<animrig::ChannelBag *>(const_bag);
}

Span<FCurve *> fcurves_for_action_slot(Action &action, const slot_handle_t slot_handle)
{
  assert_baklava_phase_1_invariants(action);
  animrig::ChannelBag *bag = channelbag_for_action_slot(action, slot_handle);
  if (!bag) {
    return {};
  }
  return bag->fcurves();
}

Span<const FCurve *> fcurves_for_action_slot(const Action &action, const slot_handle_t slot_handle)
{
  assert_baklava_phase_1_invariants(action);
  const animrig::ChannelBag *bag = channelbag_for_action_slot(action, slot_handle);
  if (!bag) {
    return {};
  }
  return bag->fcurves();
}

/* Lots of template args to support transparent non-const and const versions. */
template<typename ActionType,
         typename FCurveType,
         typename LayerType,
         typename StripType,
         typename KeyframeStripType,
         typename ChannelBagType>
static Vector<FCurveType *> fcurves_all_into(ActionType &action)
{
  /* Empty means Empty. */
  if (action.is_empty()) {
    return {};
  }

  /* Legacy Action. */
  if (action.is_action_legacy()) {
    Vector<FCurveType *> legacy_fcurves;
    LISTBASE_FOREACH (FCurveType *, fcurve, &action.curves) {
      legacy_fcurves.append(fcurve);
    }
    return legacy_fcurves;
  }

  /* Layered Action. */
  BLI_assert(action.is_action_layered());

  Vector<FCurveType *> all_fcurves;
  for (LayerType *layer : action.layers()) {
    for (StripType *strip : layer->strips()) {
      switch (strip->type()) {
        case Strip::Type::Keyframe: {
          KeyframeStripType &key_strip = strip->template as<KeyframeStrip>();
          for (ChannelBagType *bag : key_strip.channelbags()) {
            for (FCurveType *fcurve : bag->fcurves()) {
              all_fcurves.append(fcurve);
            }
          }
        }
      }
    }
  }
  return all_fcurves;
}

Vector<FCurve *> fcurves_all(Action &action)
{
  return fcurves_all_into<Action, FCurve, Layer, Strip, KeyframeStrip, ChannelBag>(action);
}

Vector<const FCurve *> fcurves_all(const Action &action)
{
  return fcurves_all_into<const Action,
                          const FCurve,
                          const Layer,
                          const Strip,
                          const KeyframeStrip,
                          const ChannelBag>(action);
}

FCurve *action_fcurve_find(bAction *act, FCurveDescriptor fcurve_descriptor)
{
  if (act == nullptr) {
    return nullptr;
  }
  return BKE_fcurve_find(
      &act->curves, fcurve_descriptor.rna_path.c_str(), fcurve_descriptor.array_index);
}

FCurve *action_fcurve_ensure(Main *bmain,
                             bAction *act,
                             const char group[],
                             PointerRNA *ptr,
                             FCurveDescriptor fcurve_descriptor)
{
  if (act == nullptr) {
    return nullptr;
  }
  Action &action = act->wrap();

  if (USER_EXPERIMENTAL_TEST(&U, use_animation_baklava) && action.is_action_layered()) {
    /* NOTE: for layered actions we require the following:
     *
     * - `ptr` is non-null.
     * - `ptr` has an `owner_id` that already uses `act`.
     *
     * This isn't for any principled reason, but rather is because adding
     * support for layered actions to this function was a fix to make Follow
     * Path animation work properly with layered actions (see PR #124353), and
     * those are the requirements the Follow Path code conveniently met.
     * Moreover those requirements were also already met by the other call sites
     * that potentially call this function with layered actions.
     *
     * Trying to puzzle out what "should" happen when these requirements don't
     * hold, or if this is even the best place to handle the layered action
     * cases at all, was leading to discussion of larger changes than made sense
     * to tackle at that point. */
    BLI_assert(ptr != nullptr);
    if (ptr == nullptr) {
      return nullptr;
    }
    AnimData *adt = BKE_animdata_from_id(ptr->owner_id);
    BLI_assert(adt != nullptr && adt->action == act);
    if (adt == nullptr || adt->action != act) {
      return nullptr;
    }

    /* Ensure the id has an assigned slot. */
    Slot &slot = action.slot_ensure_for_id(*ptr->owner_id);
    action.assign_id(&slot, *ptr->owner_id);

    action.layer_ensure_at_least_one();

    assert_baklava_phase_1_invariants(action);
    KeyframeStrip &strip = action.layer(0)->strip(0)->as<KeyframeStrip>();

    return &strip.fcurve_find_or_create(slot, fcurve_descriptor);
  }

  /* Try to find f-curve matching for this setting.
   * - add if not found and allowed to add one
   *   TODO: add auto-grouping support? how this works will need to be resolved
   */
  FCurve *fcu = BKE_fcurve_find(
      &act->curves, fcurve_descriptor.rna_path.c_str(), fcurve_descriptor.array_index);

  if (fcu != nullptr) {
    return fcu;
  }

  /* Determine the property subtype if we can. */
  std::optional<PropertySubType> prop_subtype = std::nullopt;
  if (ptr != nullptr) {
    PropertyRNA *resolved_prop;
    PointerRNA resolved_ptr;
    PointerRNA id_ptr = RNA_id_pointer_create(ptr->owner_id);
    const bool resolved = RNA_path_resolve_property(
        &id_ptr, fcurve_descriptor.rna_path.c_str(), &resolved_ptr, &resolved_prop);
    if (resolved) {
      prop_subtype = RNA_property_subtype(resolved_prop);
    }
  }

  BLI_assert_msg(!fcurve_descriptor.prop_subtype.has_value(),
                 "Did not expect a prop_subtype to be passed in. This is fine, but does need some "
                 "changes to action_fcurve_ensure() to deal with it");
  fcu = create_fcurve_for_channel(
      {fcurve_descriptor.rna_path, fcurve_descriptor.array_index, prop_subtype});

  if (BLI_listbase_is_empty(&act->curves)) {
    fcu->flag |= FCURVE_ACTIVE;
  }

  if (group) {
    bActionGroup *agrp = BKE_action_group_find_name(act, group);

    if (agrp == nullptr) {
      agrp = action_groups_add_new(act, group);

      /* Sync bone group colors if applicable. */
      if (ptr && (ptr->type == &RNA_PoseBone) && ptr->data) {
        const bPoseChannel *pchan = static_cast<const bPoseChannel *>(ptr->data);
        action_group_colors_set_from_posebone(agrp, pchan);
      }
    }

    action_groups_add_channel(act, agrp, fcu);
  }
  else {
    BLI_addtail(&act->curves, fcu);
  }

  /* New f-curve was added, meaning it's possible that it affects
   * dependency graph component which wasn't previously animated.
   */
  DEG_relations_tag_update(bmain);

  return fcu;
}

ID *action_slot_get_id_for_keying(Main &bmain,
                                  Action &action,
                                  const slot_handle_t slot_handle,
                                  ID *primary_id)
{
  if (action.is_action_legacy()) {
    if (primary_id && get_action(*primary_id) == &action) {
      return primary_id;
    }
    return nullptr;
  }

  Slot *slot = action.slot_for_handle(slot_handle);
  if (slot == nullptr) {
    return nullptr;
  }

  blender::Span<ID *> users = slot->users(bmain);
  if (users.size() == 1) {
    /* We only do this for `users.size() == 1` and not `users.size() >= 1`
     * because when there's more than one user it's ambiguous which user we
     * should return, and that would be unpredictable for end users of Blender.
     * We also expect that to be a corner case anyway.  So instead we let that
     * case either get disambiguated by the primary ID in the case below, or
     * return null. */
    return users[0];
  }
  if (users.contains(primary_id)) {
    return primary_id;
  }

  return nullptr;
}

ID *action_slot_get_id_best_guess(Main &bmain, Slot &slot, ID *primary_id)
{
  blender::Span<ID *> users = slot.users(bmain);
  if (users.is_empty()) {
    return 0;
  }
  if (users.contains(primary_id)) {
    return primary_id;
  }
  return users[0];
}

void assert_baklava_phase_1_invariants(const Action &action)
{
  if (action.is_action_legacy()) {
    return;
  }
  if (action.layers().is_empty()) {
    return;
  }
  BLI_assert(action.layers().size() == 1);

  assert_baklava_phase_1_invariants(*action.layer(0));
}

void assert_baklava_phase_1_invariants(const Layer &layer)
{
  if (layer.strips().is_empty()) {
    return;
  }
  BLI_assert(layer.strips().size() == 1);

  assert_baklava_phase_1_invariants(*layer.strip(0));
}

void assert_baklava_phase_1_invariants(const Strip &strip)
{
  UNUSED_VARS_NDEBUG(strip);
  BLI_assert(strip.type() == Strip::Type::Keyframe);
  BLI_assert(strip.is_infinite());
  BLI_assert(strip.frame_offset == 0.0);
}

Action *convert_to_layered_action(Main &bmain, const Action &legacy_action)
{
  if (!legacy_action.is_action_legacy()) {
    return nullptr;
  }

  std::string suffix = "_layered";
  /* In case the legacy action has a long name it is shortened to make space for the suffix. */
  char legacy_name[MAX_ID_NAME - 10];
  /* Offsetting the id.name to remove the ID prefix (AC) which gets added back later. */
  STRNCPY_UTF8(legacy_name, legacy_action.id.name + 2);

  const std::string layered_action_name = std::string(legacy_name) + suffix;
  bAction *dna_action = BKE_action_add(&bmain, layered_action_name.c_str());

  Action &converted_action = dna_action->wrap();
  Slot &slot = converted_action.slot_add();
  Layer &layer = converted_action.layer_add(legacy_action.id.name);
  KeyframeStrip &strip = layer.strip_add<KeyframeStrip>();
<<<<<<< HEAD
  BLI_assert(strip.channelbags_array_num == 0);
=======
  BLI_assert(strip.channelbag_array_num == 0);
>>>>>>> 2b98b053
  ChannelBag *bag = &strip.channelbag_for_slot_add(slot);

  const int fcu_count = BLI_listbase_count(&legacy_action.curves);
  bag->fcurve_array = MEM_cnew_array<FCurve *>(fcu_count, "Convert to layered action");
  bag->fcurve_array_num = fcu_count;

  int i = 0;
  LISTBASE_FOREACH_INDEX (FCurve *, fcu, &legacy_action.curves, i) {
    bag->fcurve_array[i] = BKE_fcurve_copy(fcu);
  }

  return &converted_action;
}

}  // namespace blender::animrig<|MERGE_RESOLUTION|>--- conflicted
+++ resolved
@@ -1536,11 +1536,7 @@
   Slot &slot = converted_action.slot_add();
   Layer &layer = converted_action.layer_add(legacy_action.id.name);
   KeyframeStrip &strip = layer.strip_add<KeyframeStrip>();
-<<<<<<< HEAD
-  BLI_assert(strip.channelbags_array_num == 0);
-=======
   BLI_assert(strip.channelbag_array_num == 0);
->>>>>>> 2b98b053
   ChannelBag *bag = &strip.channelbag_for_slot_add(slot);
 
   const int fcu_count = BLI_listbase_count(&legacy_action.curves);
