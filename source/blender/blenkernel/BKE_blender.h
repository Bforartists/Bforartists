/*
 * ***** BEGIN GPL LICENSE BLOCK *****
 *
 * This program is free software; you can redistribute it and/or
 * modify it under the terms of the GNU General Public License
 * as published by the Free Software Foundation; either version 2
 * of the License, or (at your option) any later version.
 *
 * This program is distributed in the hope that it will be useful,
 * but WITHOUT ANY WARRANTY; without even the implied warranty of
 * MERCHANTABILITY or FITNESS FOR A PARTICULAR PURPOSE.  See the
 * GNU General Public License for more details.
 *
 * You should have received a copy of the GNU General Public License
 * along with this program; if not, write to the Free Software Foundation,
 * Inc., 51 Franklin Street, Fifth Floor, Boston, MA 02110-1301, USA.
 *
 * The Original Code is Copyright (C) 2001-2002 by NaN Holding BV.
 * All rights reserved.
 *
 * The Original Code is: all of this file.
 *
 * Contributor(s): none yet.
 *
 * ***** END GPL LICENSE BLOCK *****
 */
#ifndef __BKE_BLENDER_H__
#define __BKE_BLENDER_H__

/** \file BKE_blender.h
 *  \ingroup bke
 *  \since March 2001
 *  \author nzc
 *  \brief Blender util stuff
 */

#ifdef __cplusplus
extern "C" {
#endif

<<<<<<< HEAD
/* these lines are grep'd, watch out for our not-so-awesome regex
 * and keep comment above the defines.
 * Use STRINGIFY() rather than defining with quotes */
#define BLENDER_VERSION         276
#define BLENDER_SUBVERSION      0
/* Several breakages with 270, e.g. constraint deg vs rad */
#define BLENDER_MINVERSION      270
#define BLENDER_MINSUBVERSION   5

/* used by packaging tools */
/* can be left blank, otherwise a,b,c... etc with no quotes */
#define BLENDER_VERSION_CHAR   
/* alpha/beta/rc/release, docs use this */
#define BLENDER_VERSION_CYCLE   release
=======
void BKE_blender_free(void);

void BKE_blender_globals_init(void);
void BKE_blender_globals_clear(void);
>>>>>>> b76dbf5e

void BKE_blender_userdef_free(void);
void BKE_blender_userdef_refresh(void);
	
/* set this callback when a UI is running */
void BKE_blender_callback_test_break_set(void (*func)(void));
int  BKE_blender_test_break(void);

/* Blenders' own atexit (avoids leaking) */
void BKE_blender_atexit_register(void (*func)(void *user_data), void *user_data);
void BKE_blender_atexit_unregister(void (*func)(void *user_data), const void *user_data);
void BKE_blender_atexit(void);

#ifdef __cplusplus
}
#endif

#endif  /* __BKE_BLENDER_H__ */<|MERGE_RESOLUTION|>--- conflicted
+++ resolved
@@ -38,27 +38,10 @@
 extern "C" {
 #endif
 
-<<<<<<< HEAD
-/* these lines are grep'd, watch out for our not-so-awesome regex
- * and keep comment above the defines.
- * Use STRINGIFY() rather than defining with quotes */
-#define BLENDER_VERSION         276
-#define BLENDER_SUBVERSION      0
-/* Several breakages with 270, e.g. constraint deg vs rad */
-#define BLENDER_MINVERSION      270
-#define BLENDER_MINSUBVERSION   5
-
-/* used by packaging tools */
-/* can be left blank, otherwise a,b,c... etc with no quotes */
-#define BLENDER_VERSION_CHAR   
-/* alpha/beta/rc/release, docs use this */
-#define BLENDER_VERSION_CYCLE   release
-=======
 void BKE_blender_free(void);
 
 void BKE_blender_globals_init(void);
 void BKE_blender_globals_clear(void);
->>>>>>> b76dbf5e
 
 void BKE_blender_userdef_free(void);
 void BKE_blender_userdef_refresh(void);
