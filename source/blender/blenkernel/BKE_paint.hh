/* SPDX-FileCopyrightText: 2009 by Nicholas Bishop. All rights reserved.
 *
 * SPDX-License-Identifier: GPL-2.0-or-later */

#pragma once

/** \file
 * \ingroup bke
 */

#include <optional>

#include "BLI_array.hh"
#include "BLI_bit_vector.hh"
#include "BLI_math_matrix_types.hh"
#include "BLI_math_vector_types.hh"
#include "BLI_offset_indices.hh"
#include "BLI_ordered_edge.hh"
#include "BLI_set.hh"
#include "BLI_utility_mixins.hh"

#include "DNA_brush_enums.h"
#include "DNA_customdata_types.h"
#include "DNA_object_enums.h"

#include "BKE_pbvh.hh"

struct BMFace;
struct BMLog;
struct BMesh;
struct BlendDataReader;
struct BlendWriter;
struct Brush;
struct CustomDataLayer;
struct CurveMapping;
struct Depsgraph;
struct EnumPropertyItem;
namespace blender {
namespace bke {
enum class AttrDomain : int8_t;
}
namespace ed::sculpt_paint {
namespace expand {
struct Cache;
}
namespace filter {
struct Cache;
}
struct StrokeCache;
}  // namespace ed::sculpt_paint
}  // namespace blender
struct GHash;
struct GridPaintMask;
struct Image;
struct ImagePool;
struct ImageUser;
struct KeyBlock;
struct Main;
struct Mesh;
struct MDeformVert;
struct MLoopCol;
struct MPropCol;
struct MultiresModifierData;
struct Object;
struct PBVH;
struct Paint;
struct PaintCurve;
struct PaintModeSettings;
struct Palette;
struct PaletteColor;
struct RegionView3D;
struct Scene;
struct Sculpt;
struct SculptSession;
struct SubdivCCG;
struct Tex;
struct ToolSettings;
struct UnifiedPaintSettings;
struct View3D;
struct ViewLayer;
struct bContext;
struct bToolRef;
struct tPaletteColorHSV;

extern const uchar PAINT_CURSOR_SCULPT[3];
extern const uchar PAINT_CURSOR_VERTEX_PAINT[3];
extern const uchar PAINT_CURSOR_WEIGHT_PAINT[3];
extern const uchar PAINT_CURSOR_TEXTURE_PAINT[3];
extern const uchar PAINT_CURSOR_SCULPT_CURVES[3];
extern const uchar PAINT_CURSOR_PAINT_GREASE_PENCIL[3];
extern const uchar PAINT_CURSOR_SCULPT_GREASE_PENCIL[3];

enum class PaintMode : int8_t {
  Sculpt = 0,
  /** Vertex color. */
  Vertex = 1,
  Weight = 2,
  /** 3D view (projection painting). */
  Texture3D = 3,
  /** Image space (2D painting). */
  Texture2D = 4,
  GPencil = 6,
  /* Grease Pencil Vertex Paint */
  VertexGPencil = 7,
  SculptGPencil = 8,
  WeightGPencil = 9,
  /** Curves. */
  SculptCurves = 10,
  /** Grease Pencil. */
  SculptGreasePencil = 11,

  /** Keep last. */
  Invalid = 12,
};

/* overlay invalidation */
enum ePaintOverlayControlFlags {
  PAINT_OVERLAY_INVALID_TEXTURE_PRIMARY = 1,
  PAINT_OVERLAY_INVALID_TEXTURE_SECONDARY = (1 << 2),
  PAINT_OVERLAY_INVALID_CURVE = (1 << 3),
  PAINT_OVERLAY_OVERRIDE_CURSOR = (1 << 4),
  PAINT_OVERLAY_OVERRIDE_PRIMARY = (1 << 5),
  PAINT_OVERLAY_OVERRIDE_SECONDARY = (1 << 6),
};
ENUM_OPERATORS(ePaintOverlayControlFlags, PAINT_OVERLAY_OVERRIDE_SECONDARY);

#define PAINT_OVERRIDE_MASK \
  (PAINT_OVERLAY_OVERRIDE_SECONDARY | PAINT_OVERLAY_OVERRIDE_PRIMARY | \
   PAINT_OVERLAY_OVERRIDE_CURSOR)

/**
 * Defines 8 areas resulting of splitting the object space by the XYZ axis planes. This is used to
 * flip or mirror transform values depending on where the vertex is and where the transform
 * operation started to support XYZ symmetry on those operations in a predictable way.
 */
#define PAINT_SYMM_AREA_DEFAULT 0

enum ePaintSymmetryAreas {
  PAINT_SYMM_AREA_X = (1 << 0),
  PAINT_SYMM_AREA_Y = (1 << 1),
  PAINT_SYMM_AREA_Z = (1 << 2),
};
ENUM_OPERATORS(ePaintSymmetryAreas, PAINT_SYMM_AREA_Z);

#define PAINT_SYMM_AREAS 8

void BKE_paint_invalidate_overlay_tex(Scene *scene, ViewLayer *view_layer, const Tex *tex);
void BKE_paint_invalidate_cursor_overlay(Scene *scene, ViewLayer *view_layer, CurveMapping *curve);
void BKE_paint_invalidate_overlay_all();
ePaintOverlayControlFlags BKE_paint_get_overlay_flags();
void BKE_paint_reset_overlay_invalid(ePaintOverlayControlFlags flag);
void BKE_paint_set_overlay_override(enum eOverlayFlags flag);

/* Palettes. */

Palette *BKE_palette_add(Main *bmain, const char *name);
PaletteColor *BKE_palette_color_add(Palette *palette);
bool BKE_palette_is_empty(const Palette *palette);
/**
 * Remove color from palette. Must be certain color is inside the palette!
 */
void BKE_palette_color_remove(Palette *palette, PaletteColor *color);
void BKE_palette_clear(Palette *palette);

void BKE_palette_sort_hsv(tPaletteColorHSV *color_array, int totcol);
void BKE_palette_sort_svh(tPaletteColorHSV *color_array, int totcol);
void BKE_palette_sort_vhs(tPaletteColorHSV *color_array, int totcol);
void BKE_palette_sort_luminance(tPaletteColorHSV *color_array, int totcol);
bool BKE_palette_from_hash(Main *bmain, GHash *color_table, const char *name, bool linear);

/* Paint curves. */

PaintCurve *BKE_paint_curve_add(Main *bmain, const char *name);

/**
 * Call when entering each respective paint mode.
 */
bool BKE_paint_ensure(Main *bmain, ToolSettings *ts, Paint **r_paint);
void BKE_paint_init(Main *bmain, Scene *sce, PaintMode mode, const uchar col[3]);
void BKE_paint_free(Paint *paint);
/**
 * Called when copying scene settings, so even if 'src' and 'tar' are the same still do a
 * #id_us_plus(), rather than if we were copying between 2 existing scenes where a matching
 * value should decrease the existing user count as with #paint_brush_set()
 */
void BKE_paint_copy(const Paint *src, Paint *dst, int flag);

void BKE_paint_cavity_curve_preset(Paint *paint, int preset);

eObjectMode BKE_paint_object_mode_from_paintmode(PaintMode mode);
bool BKE_paint_ensure_from_paintmode(Main *bmain, Scene *sce, PaintMode mode);
Paint *BKE_paint_get_active_from_paintmode(Scene *sce, PaintMode mode);
const EnumPropertyItem *BKE_paint_get_tool_enum_from_paintmode(PaintMode mode);
uint BKE_paint_get_brush_tool_offset_from_paintmode(PaintMode mode);
Paint *BKE_paint_get_active(Scene *sce, ViewLayer *view_layer);
Paint *BKE_paint_get_active_from_context(const bContext *C);
PaintMode BKE_paintmode_get_active_from_context(const bContext *C);
PaintMode BKE_paintmode_get_from_tool(const bToolRef *tref);

/* Paint brush retrieval and assignment. */

Brush *BKE_paint_brush(Paint *paint);
const Brush *BKE_paint_brush_for_read(const Paint *paint);
Brush *BKE_paint_brush_from_essentials(Main *bmain, const char *name);

/**
 * Activates \a brush for painting, and updates #Paint.brush_asset_reference so the brush can be
 * restored after file read.
 *
 * \return True on success. If \a brush is already active, this is considered a success (the brush
 * asset reference will still be updated).
 */
bool BKE_paint_brush_set(Paint *paint, Brush *brush);
bool BKE_paint_brush_set_default(Main *bmain, Paint *paint);
bool BKE_paint_brush_set_essentials(Main *bmain, Paint *paint, const char *name);

void BKE_paint_brushes_set_default_references(ToolSettings *ts);
void BKE_paint_brushes_validate(Main *bmain, Paint *paint);

/* Secondary eraser brush. */

Brush *BKE_paint_eraser_brush(Paint *paint);
const Brush *BKE_paint_eraser_brush_for_read(const Paint *paint);
Brush *BKE_paint_eraser_brush_from_essentials(Main *bmain, const char *name);

bool BKE_paint_eraser_brush_set(Paint *paint, Brush *brush);
bool BKE_paint_eraser_brush_set_default(Main *bmain, Paint *paint);
bool BKE_paint_eraser_brush_set_essentials(Main *bmain, Paint *paint, const char *name);

/* Paint palette. */

Palette *BKE_paint_palette(Paint *paint);
void BKE_paint_palette_set(Paint *paint, Palette *palette);
void BKE_paint_curve_clamp_endpoint_add_index(PaintCurve *pc, int add_index);

/**
 * Return true when in vertex/weight/texture paint + face-select mode?
 */
bool BKE_paint_select_face_test(const Object *ob);
/**
 * Return true when in vertex/weight paint + vertex-select mode?
 */
bool BKE_paint_select_vert_test(const Object *ob);
/**
 * used to check if selection is possible
 * (when we don't care if its face or vert)
 */
bool BKE_paint_select_elem_test(const Object *ob);
/**
 * Checks if face/vertex hiding is always applied in the current mode.
 * Returns true in vertex/weight paint.
 */
bool BKE_paint_always_hide_test(const Object *ob);

/* Partial visibility. */

/**
 * Returns whether any of the corners of the grid face whose inner corner is at (x, y) are hidden.
 */
bool paint_is_grid_face_hidden(blender::BoundedBitSpan grid_hidden, int gridsize, int x, int y);
/**
 * Return true if all vertices in the face are visible, false otherwise.
 */
bool paint_is_bmesh_face_hidden(const BMFace *f);

/* Paint masks. */

float paint_grid_paint_mask(const GridPaintMask *gpm, uint level, uint x, uint y);

void BKE_paint_face_set_overlay_color_get(int face_set, int seed, uchar r_color[4]);

/* Stroke related. */

bool paint_calculate_rake_rotation(UnifiedPaintSettings &ups,
                                   const Brush &brush,
                                   const float mouse_pos[2],
                                   PaintMode paint_mode,
                                   bool stroke_has_started);
void paint_update_brush_rake_rotation(UnifiedPaintSettings &ups,
                                      const Brush &brush,
                                      float rotation);

void BKE_paint_stroke_get_average(const Scene *scene, const Object *ob, float stroke[3]);

/* .blend I/O */

void BKE_paint_blend_write(BlendWriter *writer, Paint *paint);
void BKE_paint_blend_read_data(BlendDataReader *reader, const Scene *scene, Paint *paint);

#define SCULPT_FACE_SET_NONE 0

/** Pose Brush IK Chain. */
struct SculptPoseIKChainSegment {
  blender::float3 orig;
  blender::float3 head;

  blender::float3 initial_orig;
  blender::float3 initial_head;
  float len;
  blender::float3 scale;
  float rot[4];
  blender::Array<float> weights;

  /* Store a 4x4 transform matrix for each of the possible combinations of enabled XYZ symmetry
   * axis. */
  std::array<blender::float4x4, PAINT_SYMM_AREAS> trans_mat;
  std::array<blender::float4x4, PAINT_SYMM_AREAS> pivot_mat;
  std::array<blender::float4x4, PAINT_SYMM_AREAS> pivot_mat_inv;
};

struct SculptPoseIKChain {
  blender::Array<SculptPoseIKChainSegment> segments;
  blender::float3 grab_delta_offset;
};

struct SculptVertexInfo {
  /* Indexed by base mesh vertex index, stores if that vertex is a boundary. */
  blender::BitVector<> boundary;
};

struct SculptBoundaryEditInfo {
  /* Vertex index from where the topology propagation reached this vertex. */
  int original_vertex_i;

  /* How many steps were needed to reach this vertex from the boundary. */
  int propagation_steps_num;

  /* Strength that is used to deform this vertex. */
  float strength_factor;
};

<<<<<<< HEAD
=======
/* Data used for displaying extra visuals while using the Boundary brush. */
struct SculptBoundaryPreview {
  blender::Vector<std::pair<blender::float3, blender::float3>> edges;
  blender::float3 pivot_position;
  blender::float3 initial_vert_position;
};

>>>>>>> 2b98b053
struct SculptBoundary {
  /* Vertex indices of the active boundary. */
  blender::Vector<PBVHVertRef> verts;

  /* Distance from a vertex in the boundary to initial vertex indexed by vertex index, taking into
   * account the length of all edges between them. Any vertex that is not in the boundary will have
   * a distance of 0. */
  blender::Array<float> distance;

  /* Data for drawing the preview. */
  blender::Vector<std::pair<blender::float3, blender::float3>> edges;

  /* True if the boundary loops into itself. */
  bool forms_loop;

  /* Initial vertex in the boundary which is closest to the current sculpt active vertex. */
  PBVHVertRef initial_vert;
  int initial_vert_i;

  /* Vertex that at max_propagation_steps from the boundary and closest to the original active
   * vertex that was used to initialize the boundary. This is used as a reference to check how much
   * the deformation will go into the mesh and to calculate the strength of the brushes. */
  blender::float3 pivot_position;

  /* Stores the initial positions of the pivot and boundary initial vertex as they may be deformed
   * during the brush action. This allows to use them as a reference positions and vectors for some
   * brush effects. */
  blender::float3 initial_vert_position;

  /* Maximum number of topology steps that were calculated from the boundary. */
  int max_propagation_steps;

  /* Indexed by vertex index, contains the topology information needed for boundary deformations.
   */
  blender::Array<SculptBoundaryEditInfo> edit_info;

  /* Bend Deform type. */
  struct {
    blender::Array<blender::float3> pivot_rotation_axis;
    blender::Array<blender::float3> pivot_positions;
  } bend;

  /* Slide Deform type. */
  struct {
    blender::Array<blender::float3> directions;
  } slide;

  /* Twist Deform type. */
  struct {
    blender::float3 rotation_axis;
    blender::float3 pivot_position;
  } twist;
};

struct SculptFakeNeighbors {
  bool use_fake_neighbors;

  /* Max distance used to calculate neighborhood information. */
  float current_max_distance;

  /* Indexed by vertex, stores the vertex index of its fake neighbor if available. */
  int *fake_neighbor_index;
};

/* Session data (mode-specific) */

/* Custom Temporary Attributes */

struct SculptAttributeParams {
  /* Allocate a flat array outside the CustomData system.  Cannot be combined with permanent. */
  int simple_array : 1;

  /* Do not mark CustomData layer as temporary.  Cannot be combined with simple_array.  Doesn't
   * work with PBVH_GRIDS.
   */
  int permanent : 1;   /* Cannot be combined with simple_array. */
  int stroke_only : 1; /* Release layer at end of struct */
};

struct SculptAttribute {
  /* Domain, data type and name */
  blender::bke::AttrDomain domain;
  eCustomDataType proptype = eCustomDataType(0);
  char name[MAX_CUSTOMDATA_LAYER_NAME] = "";

  /* Source layer on mesh/bmesh, if any. */
  CustomDataLayer *layer = nullptr;

  /* Data stored as flat array. */
  void *data = nullptr;
  int elem_size = 0;
  int elem_num = 0;
  bool data_for_bmesh = false; /* Temporary data store as array outside of bmesh. */

  /* Data is a flat array outside the CustomData system.
   * This will be true if simple_array is requested in
   * SculptAttributeParams, or the PBVH type is PBVH_GRIDS or PBVH_BMESH.
   */
  bool simple_array = false;
  /* Data stored per BMesh element. */
  int bmesh_cd_offset = 0;

  /* Sculpt usage */
  SculptAttributeParams params = {};

  /**
   * Used to keep track of which pre-allocated SculptAttribute instances
   * inside of SculptSession.temp_attribute are used.
   */
  bool used = false;
};

#define SCULPT_MAX_ATTRIBUTES 64

/* Get a standard attribute name.  Key must match up with a member
 * of SculptAttributePointers.
 */

#define SCULPT_ATTRIBUTE_NAME(key) \
  (offsetof(SculptAttributePointers, key) >= 0 ? /* Spellcheck name. */ \
       (".sculpt_" #key)                         /* Make name. */ \
       : \
       "You misspelled the layer name key")

/* Convenience pointers for standard sculpt attributes. */

struct SculptAttributePointers {
  /* Persistent base. */
  SculptAttribute *persistent_co = nullptr;
  SculptAttribute *persistent_no = nullptr;
  SculptAttribute *persistent_disp = nullptr;

  /* Precomputed auto-mask factor indexed by vertex, owned by the auto-masking system and
   * initialized in #auto_mask::cache_init when needed. */
  SculptAttribute *automasking_factor = nullptr;
  SculptAttribute *automasking_occlusion = nullptr; /* CD_PROP_INT8. */
  SculptAttribute *automasking_stroke_id = nullptr;
  SculptAttribute *automasking_cavity = nullptr;

  SculptAttribute *topology_island_key = nullptr; /* CD_PROP_INT8 */

  /* BMesh */
  SculptAttribute *dyntopo_node_id_vertex = nullptr;
  SculptAttribute *dyntopo_node_id_face = nullptr;
};

struct SculptSession : blender::NonCopyable, blender::NonMovable {
  /* Mesh data (not copied) can come either directly from a Mesh, or from a MultiresDM */
  struct { /* Special handling for multires meshes */
    bool active;
    MultiresModifierData *modifier;
    int level;
  } multires = {};

  /* Depsgraph for the Cloth Brush solver to get the colliders. */
  Depsgraph *depsgraph = nullptr;

  /* These are always assigned to base mesh data when using PBVH_FACES and PBVH_GRIDS. */
  blender::MutableSpan<blender::float3> vert_positions;
  blender::OffsetIndices<int> faces;
  blender::Span<int> corner_verts;

  /* These contain the vertex and poly counts of the final mesh. */
  int totvert = 0;
  int faces_num = 0;

  KeyBlock *shapekey_active = nullptr;

  /* Mesh connectivity maps. */
  /* Vertices to adjacent polys. */
  blender::GroupedSpan<int> vert_to_face_map;

  /* Edges to adjacent faces. */
  blender::Array<int> edge_to_face_offsets;
  blender::Array<int> edge_to_face_indices;
  blender::GroupedSpan<int> edge_to_face_map;

  /* Vertices to adjacent edges. */
  blender::Array<int> vert_to_edge_offsets;
  blender::Array<int> vert_to_edge_indices;
  blender::GroupedSpan<int> vert_to_edge_map;

  /* Mesh Face Sets */
  /* Total number of faces of the base mesh. */
  int totfaces = 0;

  /* The 0 ID is not used by the tools or the visibility system, it is just used when creating new
   * geometry (the trim tool, for example) to detect which geometry was just added, so it can be
   * assigned a valid Face Set after creation. Tools are not intended to run with Face Sets IDs set
   * to 0. */
  const int *face_sets = nullptr;
  /**
   * A reference to the ".hide_poly" attribute, to store whether (base) faces are hidden.
   * May be null.
   */
  const bool *hide_poly = nullptr;

  /* BMesh for dynamic topology sculpting */
  BMesh *bm = nullptr;
  /* Undo/redo log for dynamic topology sculpting */
  BMLog *bm_log = nullptr;

  /* Limit surface/grids. */
  SubdivCCG *subdiv_ccg = nullptr;

  /* PBVH acceleration structure */
  std::unique_ptr<PBVH> pbvh;

  /* Object is deformed with some modifiers. */
  bool deform_modifiers_active = false;
  /* Coords of un-deformed mesh. */
  blender::Array<blender::float3> orig_cos;
  /* Coords of deformed mesh but without stroke displacement. */
  blender::Array<blender::float3, 0> deform_cos;
  /* Crazy-space deformation matrices. */
  blender::Array<blender::float3x3, 0> deform_imats;

  /* Pool for texture evaluations. */
  ImagePool *tex_pool = nullptr;

  blender::ed::sculpt_paint::StrokeCache *cache = nullptr;
  blender::ed::sculpt_paint::filter::Cache *filter_cache = nullptr;
  blender::ed::sculpt_paint::expand::Cache *expand_cache = nullptr;

  /* Cursor data and active vertex for tools */
  PBVHVertRef active_vertex = PBVHVertRef{PBVH_REF_NONE};

  int active_face_index = -1;
  int active_grid_index = -1;

  /* When active, the cursor draws with faded colors, indicating that there is an action
   * enabled.
   */
  bool draw_faded_cursor = false;
  float cursor_radius = 0.0f;
  blender::float3 cursor_location;
  blender::float3 cursor_normal;
  blender::float3 cursor_sampled_normal;
  blender::float3 cursor_view_normal;

  /* TODO(jbakker): Replace rv3d and v3d with ViewContext */
  RegionView3D *rv3d = nullptr;
  View3D *v3d = nullptr;
  Scene *scene = nullptr;

  /* Dynamic mesh preview */
  PBVHVertRef *preview_vert_list = nullptr;
  int preview_vert_count = 0;

  /* Pose Brush Preview */
  blender::float3 pose_origin;
  std::unique_ptr<SculptPoseIKChain> pose_ik_chain_preview;

  /* Boundary Brush Preview */
  std::unique_ptr<SculptBoundaryPreview> boundary_preview;

  SculptVertexInfo vertex_info = {};
  SculptFakeNeighbors fake_neighbors = {};

  /* Transform operator */
  blender::float3 pivot_pos = {};
  blender::float4 pivot_rot = {};
  blender::float3 pivot_scale = {};

  blender::float3 init_pivot_pos = {};
  blender::float4 init_pivot_rot = {};
  blender::float3 init_pivot_scale = {};

  blender::float3 prev_pivot_pos = {};
  blender::float4 prev_pivot_rot = {};
  blender::float3 prev_pivot_scale = {};

  struct {
    struct {
      /* Keep track of how much each vertex has been painted (non-airbrush only). */
      float *alpha_weight;

      /* Needed to continuously re-apply over the same weights (BRUSH_ACCUMULATE disabled).
       * Lazy initialize as needed (flag is set to 1 to tag it as uninitialized). */
      MDeformVert *dvert_prev;
    } wpaint;

    /* TODO: identify sculpt-only fields */
    // struct { ... } sculpt;
  } mode = {};
  eObjectMode mode_type;

  /* This flag prevents PBVH from being freed when creating the vp_handle for texture paint. */
  bool building_vp_handle = false;

  /**
   * ID data is older than sculpt-mode data.
   * Set #Main.is_memfile_undo_flush_needed when enabling.
   */
  char needs_flush_to_id = false;

  /* This is a fixed-size array so we can pass pointers to its elements
   * to client code. This is important to keep bmesh offsets up to date.
   */
  SculptAttribute temp_attributes[SCULPT_MAX_ATTRIBUTES];

  /* Convenience #SculptAttribute pointers. */
  SculptAttributePointers attrs;

  /**
   * Some tools follows the shading chosen by the last used tool canvas.
   * When not set the viewport shading color would be used.
   *
   * NOTE: This setting is temporarily until paint mode is added.
   */
  bool sticky_shading_color = false;

  uchar stroke_id = 0;

  /**
   * Last used painting canvas key.
   */
  char *last_paint_canvas_key = nullptr;
  blender::float3 last_normal;

  int last_automasking_settings_hash = 0;
  uchar last_automask_stroke_id = 0;
  bool islands_valid = false; /* Is attrs.topology_island_key valid? */

  SculptSession();
  ~SculptSession();
};

void BKE_sculptsession_free(Object *ob);
void BKE_sculptsession_free_deformMats(SculptSession *ss);
void BKE_sculptsession_free_vwpaint_data(SculptSession *ss);
void BKE_sculptsession_bm_to_me(Object *ob, bool reorder);
void BKE_sculptsession_bm_to_me_for_render(Object *object);
int BKE_sculptsession_vertex_count(const SculptSession *ss);

/* Ensure an attribute layer exists. */
SculptAttribute *BKE_sculpt_attribute_ensure(Object *ob,
                                             blender::bke::AttrDomain domain,
                                             eCustomDataType proptype,
                                             const char *name,
                                             const SculptAttributeParams *params);

/* Returns nullptr if attribute does not exist. */
SculptAttribute *BKE_sculpt_attribute_get(Object *ob,
                                          blender::bke::AttrDomain domain,
                                          eCustomDataType proptype,
                                          const char *name);

bool BKE_sculpt_attribute_destroy(Object *ob, SculptAttribute *attr);

/* Destroy all attributes and pseudo-attributes created by sculpt mode. */
void BKE_sculpt_attribute_destroy_temporary_all(Object *ob);

/* Destroy attributes that were marked as stroke only in SculptAttributeParams. */
void BKE_sculpt_attributes_destroy_temporary_stroke(Object *ob);

/**
 * Create new color layer on object if it doesn't have one and if experimental feature set has
 * sculpt vertex color enabled. Returns truth if new layer has been added, false otherwise.
 */
void BKE_sculpt_color_layer_create_if_needed(Object *object);

/**
 * \warning Expects a fully evaluated depsgraph.
 */
void BKE_sculpt_update_object_for_edit(Depsgraph *depsgraph, Object *ob_orig, bool is_paint_tool);
void BKE_sculpt_update_object_before_eval(Object *ob_eval);
void BKE_sculpt_update_object_after_eval(Depsgraph *depsgraph, Object *ob_eval);

/**
 * Sculpt mode handles multi-res differently from regular meshes, but only if
 * it's the last modifier on the stack and it is not on the first level.
 */
MultiresModifierData *BKE_sculpt_multires_active(const Scene *scene, Object *ob);
/**
 * Update the pointer to the ".hide_poly" attribute. This is necessary because it is dynamically
 * created, removed, and made mutable.
 */
void BKE_sculpt_hide_poly_pointer_update(Object &object);

/**
 * Ensures a mask layer exists. If depsgraph and bmain are non-null,
 * a mask doesn't exist and the object has a multi-resolution modifier
 * then the scene depsgraph will be evaluated to update the runtime
 * subdivision data.
 *
 * \note always call *before* #BKE_sculpt_update_object_for_edit.
 */
void BKE_sculpt_mask_layers_ensure(Depsgraph *depsgraph,
                                   Main *bmain,
                                   Object *ob,
                                   MultiresModifierData *mmd);
void BKE_sculpt_toolsettings_data_ensure(Main *bmain, Scene *scene);

PBVH *BKE_sculpt_object_pbvh_ensure(Depsgraph *depsgraph, Object *ob);

void BKE_sculpt_sync_face_visibility_to_grids(Mesh *mesh, SubdivCCG *subdiv_ccg);

/**
 * Test if PBVH can be used directly for drawing, which is faster than
 * drawing the mesh and all updates that come with it.
 */
bool BKE_sculptsession_use_pbvh_draw(const Object *ob, const RegionView3D *rv3d);

/** C accessor for #Object::sculpt::pbvh. */
PBVH *BKE_object_sculpt_pbvh_get(Object *object);
bool BKE_object_sculpt_use_dyntopo(const Object *object);

/* paint_canvas.cc */

/**
 * Create a key that can be used to compare with previous ones to identify changes.
 * The resulting 'string' is owned by the caller.
 */
char *BKE_paint_canvas_key_get(PaintModeSettings *settings, Object *ob);

bool BKE_paint_canvas_image_get(PaintModeSettings *settings,
                                Object *ob,
                                Image **r_image,
                                ImageUser **r_image_user);
int BKE_paint_canvas_uvmap_layer_index_get(const PaintModeSettings *settings, Object *ob);
void BKE_sculpt_check_cavity_curves(Sculpt *sd);
CurveMapping *BKE_sculpt_default_cavity_curve();<|MERGE_RESOLUTION|>--- conflicted
+++ resolved
@@ -329,8 +329,6 @@
   float strength_factor;
 };
 
-<<<<<<< HEAD
-=======
 /* Data used for displaying extra visuals while using the Boundary brush. */
 struct SculptBoundaryPreview {
   blender::Vector<std::pair<blender::float3, blender::float3>> edges;
@@ -338,7 +336,6 @@
   blender::float3 initial_vert_position;
 };
 
->>>>>>> 2b98b053
 struct SculptBoundary {
   /* Vertex indices of the active boundary. */
   blender::Vector<PBVHVertRef> verts;
