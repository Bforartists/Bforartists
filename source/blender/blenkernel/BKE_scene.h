/*
 * ***** BEGIN GPL LICENSE BLOCK *****
 *
 * This program is free software; you can redistribute it and/or
 * modify it under the terms of the GNU General Public License
 * as published by the Free Software Foundation; either version 2
 * of the License, or (at your option) any later version.
 *
 * This program is distributed in the hope that it will be useful,
 * but WITHOUT ANY WARRANTY; without even the implied warranty of
 * MERCHANTABILITY or FITNESS FOR A PARTICULAR PURPOSE.  See the
 * GNU General Public License for more details.
 *
 * You should have received a copy of the GNU General Public License
 * along with this program; if not, write to the Free Software Foundation,
 * Inc., 51 Franklin Street, Fifth Floor, Boston, MA 02110-1301, USA.
 *
 * The Original Code is Copyright (C) 2001-2002 by NaN Holding BV.
 * All rights reserved.
 *
 * The Original Code is: all of this file.
 *
 * Contributor(s): none yet.
 *
 * ***** END GPL LICENSE BLOCK *****
 */
#ifndef __BKE_SCENE_H__
#define __BKE_SCENE_H__

/** \file BKE_scene.h
 *  \ingroup bke
 *  \since March 2001
 *  \author nzc
 */

#ifdef __cplusplus
extern "C" {
#endif

struct AviCodecData;
struct BaseLegacy;
struct Depsgraph;
struct EvaluationContext;
struct Main;
struct Object;
<<<<<<< HEAD
struct Base;
struct QuicktimeCodecData;
=======
>>>>>>> 3f2e09f0
struct RenderData;
struct SceneLayer;
struct SceneRenderLayer;
struct Scene;
struct SceneCollection;
struct SceneLayer;
struct UnitSettings;
struct Main;

typedef enum eSceneCopyMethod {
	SCE_COPY_NEW       = 0,
	SCE_COPY_EMPTY     = 1,
	SCE_COPY_LINK_OB   = 2,
	SCE_COPY_LINK_DATA = 3,
	SCE_COPY_FULL      = 4,
} eSceneCopyMethod;

/* Use as the contents of a 'for' loop: for (SETLOOPER(...)) { ... */
#define SETLOOPER(_sce_basis, _sce_iter, _base)                               \
	_sce_iter = _sce_basis, _base = _setlooper_base_step(&_sce_iter, NULL);   \
	_base;                                                                    \
	_base = _setlooper_base_step(&_sce_iter, _base)

struct Base *_setlooper_base_step(struct Scene **sce_iter, struct Base *base);

void free_avicodecdata(struct AviCodecData *acd);

void BKE_scene_free_ex(struct Scene *sce, const bool do_id_user);
void BKE_scene_free(struct Scene *sce);
void BKE_scene_init(struct Scene *sce);
struct Scene *BKE_scene_add(struct Main *bmain, const char *name);

void BKE_scene_remove_rigidbody_object(struct Scene *scene, struct Object *ob);

/* base functions */
struct BaseLegacy *BKE_scene_base_find_by_name(struct Scene *scene, const char *name);
struct BaseLegacy *BKE_scene_base_find(struct Scene *scene, struct Object *ob);
struct BaseLegacy *BKE_scene_base_add(struct Scene *sce, struct Object *ob);
void         BKE_scene_base_unlink(struct Scene *sce, struct BaseLegacy *base);
void         BKE_scene_base_deselect_all(struct Scene *sce);
void         BKE_scene_base_select(struct Scene *sce, struct BaseLegacy *selbase);

/* Scene base iteration function.
 * Define struct here, so no need to bother with alloc/free it.
 */
typedef struct SceneBaseIter {
	struct ListBase *duplilist;
	struct DupliObject *dupob;
	float omat[4][4];
	struct Object *dupli_refob;
	int phase;
} SceneBaseIter;

int BKE_scene_base_iter_next(
        const struct EvaluationContext *eval_ctx, struct SceneBaseIter *iter,
        struct Scene **scene, int val, struct BaseLegacy **base, struct Object **ob);

void BKE_scene_base_flag_to_objects(struct SceneLayer *sl);
void BKE_scene_base_flag_from_objects(struct Scene *scene);
void BKE_scene_base_flag_sync_from_base(struct BaseLegacy *base);
void BKE_scene_base_flag_sync_from_object(struct BaseLegacy *base);
void BKE_scene_object_base_flag_sync_from_base(struct Base *base);
void BKE_scene_object_base_flag_sync_from_object(struct Base *base);

void BKE_scene_set_background(struct Main *bmain, struct Scene *sce);
struct Scene *BKE_scene_set_name(struct Main *bmain, const char *name);

void BKE_scene_copy_data(struct Main *bmain, struct Scene *sce_dst, const struct Scene *sce_src, const int flag);
struct Scene *BKE_scene_copy(struct Main *bmain, struct Scene *sce, int type);
void BKE_scene_groups_relink(struct Scene *sce);

void BKE_scene_make_local(struct Main *bmain, struct Scene *sce, const bool lib_local);

struct Scene *BKE_scene_find_from_collection(const struct Main *bmain, const struct SceneCollection *scene_collection);

struct Object *BKE_scene_camera_find(struct Scene *sc);
#ifdef DURIAN_CAMERA_SWITCH
struct Object *BKE_scene_camera_switch_find(struct Scene *scene); // DURIAN_CAMERA_SWITCH
#endif
int BKE_scene_camera_switch_update(struct Scene *scene);

char *BKE_scene_find_marker_name(struct Scene *scene, int frame);
char *BKE_scene_find_last_marker_name(struct Scene *scene, int frame);

/* checks for cycle, returns 1 if it's all OK */
bool BKE_scene_validate_setscene(struct Main *bmain, struct Scene *sce);

float BKE_scene_frame_get(const struct Scene *scene);
float BKE_scene_frame_get_from_ctime(const struct Scene *scene, const float frame);
void  BKE_scene_frame_set(struct Scene *scene, double cfra);

/* **  Scene evaluation ** */
void BKE_scene_update_tagged(struct EvaluationContext *eval_ctx, struct Main *bmain, struct Scene *sce);
void BKE_scene_update_for_newframe(struct EvaluationContext *eval_ctx, struct Main *bmain, struct Scene *sce);

struct SceneRenderLayer *BKE_scene_add_render_layer(struct Scene *sce, const char *name);
bool BKE_scene_remove_render_layer(struct Main *main, struct Scene *scene, struct SceneRenderLayer *srl);

struct SceneRenderView *BKE_scene_add_render_view(struct Scene *sce, const char *name);
bool BKE_scene_remove_render_view(struct Scene *scene, struct SceneRenderView *srv);

/* render profile */
int get_render_subsurf_level(const struct RenderData *r, int level, bool for_render);
int get_render_child_particle_number(const struct RenderData *r, int num, bool for_render);
int get_render_shadow_samples(const struct RenderData *r, int samples);
float get_render_aosss_error(const struct RenderData *r, float error);

bool BKE_scene_use_new_shading_nodes(const struct Scene *scene);
bool BKE_scene_use_shading_nodes_custom(struct Scene *scene);
bool BKE_scene_use_world_space_shading(struct Scene *scene);
bool BKE_scene_use_spherical_stereo(struct Scene *scene);

bool BKE_scene_uses_blender_internal(const struct Scene *scene);
bool BKE_scene_uses_blender_game(const struct Scene *scene);
bool BKE_scene_uses_blender_eevee(const struct Scene *scene);

void BKE_scene_disable_color_management(struct Scene *scene);
bool BKE_scene_check_color_management_enabled(const struct Scene *scene);
bool BKE_scene_check_rigidbody_active(const struct Scene *scene);

int BKE_scene_num_threads(const struct Scene *scene);
int BKE_render_num_threads(const struct RenderData *r);

int BKE_render_preview_pixel_size(const struct RenderData *r);

double BKE_scene_unit_scale(const struct UnitSettings *unit, const int unit_type, double value);

/* multiview */
bool        BKE_scene_multiview_is_stereo3d(const struct RenderData *rd);
bool        BKE_scene_multiview_is_render_view_active(const struct RenderData *rd, const struct SceneRenderView *srv);
bool        BKE_scene_multiview_is_render_view_first(const struct RenderData *rd, const char *viewname);
bool        BKE_scene_multiview_is_render_view_last(const struct RenderData *rd, const char *viewname);
int         BKE_scene_multiview_num_views_get(const struct RenderData *rd);
struct SceneRenderView *BKE_scene_multiview_render_view_findindex(const struct RenderData *rd, const int view_id);
const char *BKE_scene_multiview_render_view_name_get(const struct RenderData *rd, const int view_id);
int         BKE_scene_multiview_view_id_get(const struct RenderData *rd, const char *viewname);
void        BKE_scene_multiview_filepath_get(struct SceneRenderView *srv, const char *filepath, char *r_filepath);
void        BKE_scene_multiview_view_filepath_get(const struct RenderData *rd, const char *filepath, const char *view, char *r_filepath);
const char *BKE_scene_multiview_view_suffix_get(const struct RenderData *rd, const char *viewname);
const char *BKE_scene_multiview_view_id_suffix_get(const struct RenderData *rd, const int view_id);
void        BKE_scene_multiview_view_prefix_get(struct Scene *scene, const char *name, char *rprefix, const char **rext);
void        BKE_scene_multiview_videos_dimensions_get(const struct RenderData *rd, const size_t width, const size_t height, size_t *r_width, size_t *r_height);
int         BKE_scene_multiview_num_videos_get(const struct RenderData *rd);

/* depsgraph */
struct Depsgraph* BKE_scene_get_depsgraph(struct Scene *scene, struct SceneLayer *scene_layer);

#ifdef __cplusplus
}
#endif

#endif<|MERGE_RESOLUTION|>--- conflicted
+++ resolved
@@ -43,11 +43,6 @@
 struct EvaluationContext;
 struct Main;
 struct Object;
-<<<<<<< HEAD
-struct Base;
-struct QuicktimeCodecData;
-=======
->>>>>>> 3f2e09f0
 struct RenderData;
 struct SceneLayer;
 struct SceneRenderLayer;
