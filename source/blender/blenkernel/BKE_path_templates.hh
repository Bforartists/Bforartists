--- conflicted
+++ resolved
@@ -174,8 +174,7 @@
  * \see BLI_path_abs()
  */
 blender::bke::path_templates::VariableMap BKE_build_template_variables_for_render_path(
-<<<<<<< HEAD
-    const char *blend_file_path, const RenderData *render_data);
+    const RenderData *render_data);
 
 /**
  * Check if a path contains any templating syntax at all.
@@ -190,23 +189,6 @@
 bool BKE_path_contains_template_syntax(blender::StringRef path);
 
 /**
-=======
-    const RenderData *render_data);
-
-/**
- * Check if a path contains any templating syntax at all.
- *
- * This is primarily intended to be used as a pre-check in performance-sensitive
- * code to skip path template processing when it's not needed.
- *
- * \return False if the path contains no templating syntax (no template
- * processing is needed). True if the path does contain templating syntax
- * (template processing *is* needed).
- */
-bool BKE_path_contains_template_syntax(blender::StringRef path);
-
-/**
->>>>>>> 9a41dc73
  * Validate the templating in the given path.
  *
  * This produces identical errors as `BKE_path_apply_template()`, but
