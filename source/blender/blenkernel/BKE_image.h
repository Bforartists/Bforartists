/* SPDX-License-Identifier: GPL-2.0-or-later
 * Copyright 2001-2002 NaN Holding BV. All rights reserved. */
#pragma once

/** \file
 * \ingroup bke
 */

#include "BLI_utildefines.h"

#include "BLI_rect.h"

#ifdef __cplusplus
extern "C" {
#endif

struct Depsgraph;
struct ID;
struct ImBuf;
struct Image;
struct ImageFormatData;
struct ImagePool;
struct ImageTile;
struct ImbFormatOptions;
struct ListBase;
struct Main;
struct Object;
struct RenderResult;
struct ReportList;
struct Scene;
struct StampData;
struct anim;

#define IMA_MAX_SPACE 64
#define IMA_UDIM_MAX 2000

void BKE_image_free_packedfiles(struct Image *image);
void BKE_image_free_views(struct Image *image);
void BKE_image_free_buffers(struct Image *image);
/**
 * Simply free the image data from memory,
 * on display the image can load again (except for render buffers).
 */
void BKE_image_free_buffers_ex(struct Image *image, bool do_lock);
void BKE_image_free_gputextures(struct Image *ima);
/**
 * Free (or release) any data used by this image (does not free the image itself).
 * \note Call from library.
 */
void BKE_image_free_data(struct Image *image);

typedef void(StampCallback)(void *data, const char *propname, char *propvalue, int len);

void BKE_render_result_stamp_info(struct Scene *scene,
                                  struct Object *camera,
                                  struct RenderResult *rr,
                                  bool allocate_only);
/**
 * Fills in the static stamp data (i.e. everything except things that can change per frame).
 * The caller is responsible for freeing the allocated memory.
 */
struct StampData *BKE_stamp_info_from_scene_static(const struct Scene *scene);
/**
 * Check whether the given metadata field name translates to a known field of a stamp.
 */
bool BKE_stamp_is_known_field(const char *field_name);
void BKE_imbuf_stamp_info(const struct RenderResult *rr, struct ImBuf *ibuf);
void BKE_stamp_info_from_imbuf(struct RenderResult *rr, struct ImBuf *ibuf);
void BKE_stamp_info_callback(void *data,
                             struct StampData *stamp_data,
                             StampCallback callback,
                             bool noskip);
void BKE_render_result_stamp_data(struct RenderResult *rr, const char *key, const char *value);
struct StampData *BKE_stamp_data_copy(const struct StampData *stamp_data);
void BKE_stamp_data_free(struct StampData *stamp_data);
void BKE_image_stamp_buf(struct Scene *scene,
                         struct Object *camera,
                         const struct StampData *stamp_data_template,
                         unsigned char *rect,
                         float *rectf,
                         int width,
                         int height,
                         int channels);
bool BKE_imbuf_alpha_test(struct ImBuf *ibuf);
int BKE_imbuf_write_stamp(const struct Scene *scene,
                          const struct RenderResult *rr,
                          struct ImBuf *ibuf,
                          const char *name,
                          const struct ImageFormatData *imf);
/**
 * \note imf->planes is ignored here, its assumed the image channels are already set.
 */
int BKE_imbuf_write(struct ImBuf *ibuf, const char *name, const struct ImageFormatData *imf);
/**
 * Same as #BKE_imbuf_write() but crappy workaround not to permanently modify _some_,
 * values in the imbuf.
 */
int BKE_imbuf_write_as(struct ImBuf *ibuf,
                       const char *name,
                       struct ImageFormatData *imf,
                       bool save_copy);

/**
 * Used by sequencer too.
 */
struct anim *openanim(const char *name,
                      int flags,
                      int streamindex,
                      char colorspace[IMA_MAX_SPACE]);
struct anim *openanim_noload(const char *name,
                             int flags,
                             int streamindex,
                             char colorspace[IMA_MAX_SPACE]);

void BKE_image_tag_time(struct Image *ima);

/* ********************************** NEW IMAGE API *********************** */

/* ImageUser is in Texture, in Nodes, Background Image, Image Window, .... */
/* should be used in conjunction with an ID * to Image. */
struct ImageUser;
struct RenderData;
struct RenderPass;
struct RenderResult;

/* signals */
/* reload only frees, doesn't read until image_get_ibuf() called */
#define IMA_SIGNAL_RELOAD 0
#define IMA_SIGNAL_FREE 1
/* source changes, from image to sequence or movie, etc */
#define IMA_SIGNAL_SRC_CHANGE 5
/* image-user gets a new image, check settings */
#define IMA_SIGNAL_USER_NEW_IMAGE 6
#define IMA_SIGNAL_COLORMANAGE 7

/**
 * Checks whether there's an image buffer for given image and user.
 */
bool BKE_image_has_ibuf(struct Image *ima, struct ImageUser *iuser);

/**
 * Return image buffer for given image and user:
 * - will lock render result if image type is render result and lock is not NULL
 * - will return NULL if image is NULL or image type is render or composite result and lock is NULL
 *
 * References the result, #BKE_image_release_ibuf should be used to de-reference.
 */
struct ImBuf *BKE_image_acquire_ibuf(struct Image *ima, struct ImageUser *iuser, void **r_lock);
void BKE_image_release_ibuf(struct Image *ima, struct ImBuf *ibuf, void *lock);

struct ImagePool *BKE_image_pool_new(void);
void BKE_image_pool_free(struct ImagePool *pool);
struct ImBuf *BKE_image_pool_acquire_ibuf(struct Image *ima,
                                          struct ImageUser *iuser,
                                          struct ImagePool *pool);
void BKE_image_pool_release_ibuf(struct Image *ima, struct ImBuf *ibuf, struct ImagePool *pool);

/**
 * Set an alpha mode based on file extension.
 */
char BKE_image_alpha_mode_from_extension_ex(const char *filepath);
void BKE_image_alpha_mode_from_extension(struct Image *image);

/**
 * Returns a new image or NULL if it can't load.
 */
struct Image *BKE_image_load(struct Main *bmain, const char *filepath);
/**
 * Returns existing Image when filename/type is same.
 *
 * Checks if image was already loaded, then returns same image otherwise creates new
 * (does not load ibuf itself).
 */
struct Image *BKE_image_load_exists_ex(struct Main *bmain, const char *filepath, bool *r_exists);
struct Image *BKE_image_load_exists(struct Main *bmain, const char *filepath);

/**
 * Adds new image block, creates ImBuf and initializes color.
 */
struct Image *BKE_image_add_generated(struct Main *bmain,
                                      unsigned int width,
                                      unsigned int height,
                                      const char *name,
                                      int depth,
                                      int floatbuf,
                                      short gen_type,
                                      const float color[4],
                                      bool stereo3d,
                                      bool is_data,
                                      bool tiled);
/**
 * Create an image from ibuf. The reference-count of ibuf is increased,
 * caller should take care to drop its reference by calling #IMB_freeImBuf if needed.
 */
struct Image *BKE_image_add_from_imbuf(struct Main *bmain, struct ImBuf *ibuf, const char *name);

/**
 * For a non-viewer single-buffer image (single frame file, or generated image) replace its image
 * buffer with the given one.
 * If an unsupported image type (multi-layer, image sequence, ...) the function will assert in the
<<<<<<< HEAD
 * debug mode and will have an underfined behavior in the release mode.
=======
 * debug mode and will have an undefined behavior in the release mode.
>>>>>>> bdd46db2
 */
void BKE_image_replace_imbuf(struct Image *image, struct ImBuf *ibuf);

/**
 * For reload, refresh, pack.
 */
void BKE_imageuser_default(struct ImageUser *iuser);
void BKE_image_init_imageuser(struct Image *ima, struct ImageUser *iuser);
void BKE_image_signal(struct Main *bmain, struct Image *ima, struct ImageUser *iuser, int signal);

void BKE_image_walk_all_users(const struct Main *mainp,
                              void *customdata,
                              void callback(struct Image *ima,
                                            struct ID *iuser_id,
                                            struct ImageUser *iuser,
                                            void *customdata));

/**
 * Ensures an Image exists for viewing nodes or render
 * forces existence of 1 Image for render-output or nodes, returns Image.
 *
 * \param name: Only for default, when making new one.
 */
struct Image *BKE_image_ensure_viewer(struct Main *bmain, int type, const char *name);
/**
 * Ensures the view node cache is compatible with the scene views.
 * Reset the image cache and views when the Viewer Nodes views don't match the scene views.
 */
void BKE_image_ensure_viewer_views(const struct RenderData *rd,
                                   struct Image *ima,
                                   struct ImageUser *iuser);

/**
 * Called on frame change or before render.
 */
void BKE_image_user_frame_calc(struct Image *ima, struct ImageUser *iuser, int cfra);
int BKE_image_user_frame_get(const struct ImageUser *iuser, int cfra, bool *r_is_in_range);
void BKE_image_user_file_path(struct ImageUser *iuser, struct Image *ima, char *path);
void BKE_image_user_file_path_ex(struct ImageUser *iuser,
                                 struct Image *ima,
                                 char *path,
                                 bool resolve_udim);
void BKE_image_editors_update_frame(const struct Main *bmain, int cfra);

/**
 * Dependency graph update for image user users.
 */
bool BKE_image_user_id_has_animation(struct ID *id);
void BKE_image_user_id_eval_animation(struct Depsgraph *depsgraph, struct ID *id);

/**
 * Sets index offset for multi-layer files and because rendered results use fake layer/passes,
 * don't correct for wrong indices here.
 */
struct RenderPass *BKE_image_multilayer_index(struct RenderResult *rr, struct ImageUser *iuser);

/**
 * Sets index offset for multi-view files.
 */
void BKE_image_multiview_index(struct Image *ima, struct ImageUser *iuser);

/**
 * For multi-layer images as well as for render-viewer
 * and because rendered results use fake layer/passes, don't correct for wrong indices here.
 */
bool BKE_image_is_multilayer(struct Image *ima);
bool BKE_image_is_multiview(struct Image *ima);
bool BKE_image_is_stereo(struct Image *ima);
struct RenderResult *BKE_image_acquire_renderresult(struct Scene *scene, struct Image *ima);
void BKE_image_release_renderresult(struct Scene *scene, struct Image *ima);

/**
 * For multi-layer images as well as for single-layer.
 */
bool BKE_image_is_openexr(struct Image *ima);

/**
 * For multiple slot render, call this before render.
 */
void BKE_image_backup_render(struct Scene *scene, struct Image *ima, bool free_current_slot);

/**
 * Goes over all textures that use images.
 */
void BKE_image_free_all_textures(struct Main *bmain);

/**
 * Operates on one image only!
 * \param except_frame: This is weak, only works for sequences without offset.
 */
void BKE_image_free_anim_ibufs(struct Image *ima, int except_frame);

/**
 * Does all images with type MOVIE or SEQUENCE.
 */
void BKE_image_all_free_anim_ibufs(struct Main *bmain, int cfra);

void BKE_image_free_all_gputextures(struct Main *bmain);
/**
 * Same as above but only free animated images.
 */
void BKE_image_free_anim_gputextures(struct Main *bmain);
void BKE_image_free_old_gputextures(struct Main *bmain);

/**
 * Pack image to memory.
 */
bool BKE_image_memorypack(struct Image *ima);
void BKE_image_packfiles(struct ReportList *reports, struct Image *ima, const char *basepath);
void BKE_image_packfiles_from_mem(struct ReportList *reports,
                                  struct Image *ima,
                                  char *data,
                                  size_t data_len);

/**
 * Prints memory statistics for images.
 */
void BKE_image_print_memlist(struct Main *bmain);

/**
 * Merge source into `dest`, and free `source`.
 */
void BKE_image_merge(struct Main *bmain, struct Image *dest, struct Image *source);

/**
 * Scale the image.
 */
bool BKE_image_scale(struct Image *image, int width, int height);

/**
 * Check if texture has alpha `planes == 32 || planes == 16`.
 */
bool BKE_image_has_alpha(struct Image *image);

/**
 * Check if texture has GPU texture code.
 */
bool BKE_image_has_opengl_texture(struct Image *ima);

/**
 * Get tile index for tiled images.
 */
void BKE_image_get_tile_label(struct Image *ima,
                              struct ImageTile *tile,
                              char *label,
                              int len_label);

/**
 * Checks whether the given filepath refers to a UDIM tiled texture.
 * If yes, the range from the lowest to the highest tile is returned.
 *
 * \param filepath: may be modified to ensure a UDIM token is present.
 * \param tiles: may be filled even if the result ultimately is false!
 */
bool BKE_image_get_tile_info(char *filepath,
                             struct ListBase *tiles,
                             int *r_tile_start,
                             int *r_tile_range);

struct ImageTile *BKE_image_add_tile(struct Image *ima, int tile_number, const char *label);
bool BKE_image_remove_tile(struct Image *ima, struct ImageTile *tile);
void BKE_image_reassign_tile(struct Image *ima, struct ImageTile *tile, int new_tile_number);
void BKE_image_sort_tiles(struct Image *ima);

bool BKE_image_fill_tile(struct Image *ima,
                         struct ImageTile *tile,
                         int width,
                         int height,
                         const float color[4],
                         int gen_type,
                         int planes,
                         bool is_float);

typedef enum {
  UDIM_TILE_FORMAT_NONE = 0,
  UDIM_TILE_FORMAT_UDIM = 1,
  UDIM_TILE_FORMAT_UVTILE = 2
} eUDIM_TILE_FORMAT;

/**
 * Checks if the filename portion of the path contains a UDIM token.
 */
bool BKE_image_is_filename_tokenized(char *filepath);

/**
 * Ensures that `filename` contains a UDIM token if we find a supported format pattern.
 * \note This must only be the name component (without slashes).
 */
void BKE_image_ensure_tile_token(char *filename);

/**
 * When provided with an absolute virtual `filepath`, check to see if at least
 * one concrete file exists.
 * NOTE: This function requires directory traversal and may be inefficient in time-critical,
 * or iterative, code paths.
 */
bool BKE_image_tile_filepath_exists(const char *filepath);

/**
 * Retrieves the UDIM token format and returns the pattern from the provided `filepath`.
 * The returned pattern is typically passed to either #BKE_image_get_tile_number_from_filepath or
 * #BKE_image_set_filepath_from_tile_number.
 */
char *BKE_image_get_tile_strformat(const char *filepath, eUDIM_TILE_FORMAT *r_tile_format);
bool BKE_image_get_tile_number_from_filepath(const char *filepath,
                                             const char *pattern,
                                             eUDIM_TILE_FORMAT tile_format,
                                             int *r_tile_number);
void BKE_image_set_filepath_from_tile_number(char *filepath,
                                             const char *pattern,
                                             eUDIM_TILE_FORMAT tile_format,
                                             int tile_number);

struct ImageTile *BKE_image_get_tile(struct Image *ima, int tile_number);
struct ImageTile *BKE_image_get_tile_from_iuser(struct Image *ima, const struct ImageUser *iuser);

int BKE_image_get_tile_from_pos(struct Image *ima,
                                const float uv[2],
                                float r_uv[2],
                                float r_ofs[2]);
void BKE_image_get_tile_uv(const struct Image *ima, const int tile_number, float r_uv[2]);

/**
 * Return the tile_number for the closest UDIM tile.
 */
int BKE_image_find_nearest_tile(const struct Image *image, const float co[2]);

void BKE_image_get_size(struct Image *image, struct ImageUser *iuser, int *r_width, int *r_height);
void BKE_image_get_size_fl(struct Image *image, struct ImageUser *iuser, float r_size[2]);
void BKE_image_get_aspect(struct Image *image, float *r_aspx, float *r_aspy);

/* image_gen.c */

void BKE_image_buf_fill_color(
    unsigned char *rect, float *rect_float, int width, int height, const float color[4]);
void BKE_image_buf_fill_checker(unsigned char *rect, float *rect_float, int width, int height);
void BKE_image_buf_fill_checker_color(unsigned char *rect,
                                      float *rect_float,
                                      int width,
                                      int height);

/* Cycles hookup */

unsigned char *BKE_image_get_pixels_for_frame(struct Image *image, int frame, int tile);
float *BKE_image_get_float_pixels_for_frame(struct Image *image, int frame, int tile);

/* Image modifications */

bool BKE_image_is_dirty(struct Image *image);
void BKE_image_mark_dirty(struct Image *image, struct ImBuf *ibuf);
bool BKE_image_buffer_format_writable(struct ImBuf *ibuf);

bool BKE_image_is_dirty_writable(struct Image *image, bool *r_is_writable);

/**
 * Guess offset for the first frame in the sequence.
 */
int BKE_image_sequence_guess_offset(struct Image *image);
bool BKE_image_has_anim(struct Image *image);
bool BKE_image_has_packedfile(const struct Image *image);
bool BKE_image_has_filepath(const struct Image *ima);
/**
 * Checks the image buffer changes with time (not keyframed values).
 */
bool BKE_image_is_animated(struct Image *image);
/**
 * Checks whether the image consists of multiple buffers.
 */
bool BKE_image_has_multiple_ibufs(struct Image *image);
void BKE_image_file_format_set(struct Image *image,
                               int ftype,
                               const struct ImbFormatOptions *options);
bool BKE_image_has_loaded_ibuf(struct Image *image);
/**
 * References the result, #BKE_image_release_ibuf is to be called to de-reference.
 * Use lock=NULL when calling #BKE_image_release_ibuf().
 */
struct ImBuf *BKE_image_get_ibuf_with_name(struct Image *image, const char *name);
/**
 * References the result, #BKE_image_release_ibuf is to be called to de-reference.
 * Use lock=NULL when calling #BKE_image_release_ibuf().
 *
 * TODO(sergey): This is actually "get first item from the cache", which is
 *               not so much predictable. But using first loaded image buffer
 *               was also malicious logic and all the areas which uses this
 *               function are to be re-considered.
 */
struct ImBuf *BKE_image_get_first_ibuf(struct Image *image);

/**
 * Not to be use directly.
 */
struct GPUTexture *BKE_image_create_gpu_texture_from_ibuf(struct Image *image, struct ImBuf *ibuf);

/**
 * Get the #GPUTexture for a given `Image`.
 *
 * `iuser` and `ibuf` are mutual exclusive parameters. The caller can pass the `ibuf` when already
 * available. It is also required when requesting the #GPUTexture for a render result.
 */
struct GPUTexture *BKE_image_get_gpu_texture(struct Image *image,
                                             struct ImageUser *iuser,
                                             struct ImBuf *ibuf);
struct GPUTexture *BKE_image_get_gpu_tiles(struct Image *image,
                                           struct ImageUser *iuser,
                                           struct ImBuf *ibuf);
struct GPUTexture *BKE_image_get_gpu_tilemap(struct Image *image,
                                             struct ImageUser *iuser,
                                             struct ImBuf *ibuf);
/**
 * Is the alpha of the `GPUTexture` for a given image/ibuf premultiplied.
 */
bool BKE_image_has_gpu_texture_premultiplied_alpha(struct Image *image, struct ImBuf *ibuf);

/**
 * Partial update of texture for texture painting.
 * This is often much quicker than fully updating the texture for high resolution images.
 */
void BKE_image_update_gputexture(
    struct Image *ima, struct ImageUser *iuser, int x, int y, int w, int h);

/**
 * Mark areas on the #GPUTexture that needs to be updated. The areas are marked in chunks.
 * The next time the #GPUTexture is used these tiles will be refreshes. This saves time
 * when writing to the same place multiple times This happens for during foreground rendering.
 */
void BKE_image_update_gputexture_delayed(struct Image *ima,
                                         struct ImageTile *image_tile,
                                         struct ImBuf *ibuf,
                                         int x,
                                         int y,
                                         int w,
                                         int h);

/**
 * Called on entering and exiting texture paint mode,
 * temporary disabling/enabling mipmapping on all images for quick texture
 * updates with glTexSubImage2D. images that didn't change don't have to be re-uploaded to OpenGL.
 */
void BKE_image_paint_set_mipmap(struct Main *bmain, bool mipmap);

/**
 * Delayed free of OpenGL buffers by main thread.
 */
void BKE_image_free_unused_gpu_textures(void);

struct RenderSlot *BKE_image_add_renderslot(struct Image *ima, const char *name);
bool BKE_image_remove_renderslot(struct Image *ima, struct ImageUser *iuser, int slot);
struct RenderSlot *BKE_image_get_renderslot(struct Image *ima, int index);
bool BKE_image_clear_renderslot(struct Image *ima, struct ImageUser *iuser, int slot);

/* --- image_partial_update.cc --- */
/** Image partial updates. */
struct PartialUpdateUser;

/**
 * \brief Create a new PartialUpdateUser. An Object that contains data to use partial updates.
 */
struct PartialUpdateUser *BKE_image_partial_update_create(const struct Image *image);

/**
 * \brief free a partial update user.
 */
void BKE_image_partial_update_free(struct PartialUpdateUser *user);

/* --- partial updater (image side) --- */
struct PartialUpdateRegister;

void BKE_image_partial_update_register_free(struct Image *image);
/** \brief Mark a region of the image to update. */
void BKE_image_partial_update_mark_region(struct Image *image,
                                          const struct ImageTile *image_tile,
                                          const struct ImBuf *image_buffer,
                                          const rcti *updated_region);
/** \brief Mark the whole image to be updated. */
void BKE_image_partial_update_mark_full_update(struct Image *image);

#ifdef __cplusplus
}
#endif<|MERGE_RESOLUTION|>--- conflicted
+++ resolved
@@ -198,11 +198,7 @@
  * For a non-viewer single-buffer image (single frame file, or generated image) replace its image
  * buffer with the given one.
  * If an unsupported image type (multi-layer, image sequence, ...) the function will assert in the
-<<<<<<< HEAD
- * debug mode and will have an underfined behavior in the release mode.
-=======
  * debug mode and will have an undefined behavior in the release mode.
->>>>>>> bdd46db2
  */
 void BKE_image_replace_imbuf(struct Image *image, struct ImBuf *ibuf);
 
