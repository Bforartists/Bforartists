--- conflicted
+++ resolved
@@ -490,7 +490,6 @@
         struct BMEditMesh *em, struct DerivedMesh *dm,
         float (*vertexCos)[3], int numVerts);
 
-<<<<<<< HEAD
 /* wrappers for modifier callbacks that accept Mesh and select the proper implementation
  * depending on if the modifier has been ported to Mesh or is still using DerivedMesh
  */
@@ -561,7 +560,4 @@
 struct Mesh *BKE_modifier_get_evaluated_mesh_from_evaluated_object(
         struct Object *ob_eval, bool *r_free_mesh);
 
-#endif
-=======
-#endif
->>>>>>> 7a5c4ae6
+#endif