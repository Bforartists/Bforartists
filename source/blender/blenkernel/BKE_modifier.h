/*
 * ***** BEGIN GPL LICENSE BLOCK *****
 *
 * This program is free software; you can redistribute it and/or
 * modify it under the terms of the GNU General Public License
 * as published by the Free Software Foundation; either version 2
 * of the License, or (at your option) any later version.
 *
 * This program is distributed in the hope that it will be useful,
 * but WITHOUT ANY WARRANTY; without even the implied warranty of
 * MERCHANTABILITY or FITNESS FOR A PARTICULAR PURPOSE.  See the
 * GNU General Public License for more details.
 *
 * You should have received a copy of the GNU General Public License
 * along with this program; if not, write to the Free Software Foundation,
 * Inc., 51 Franklin Street, Fifth Floor, Boston, MA 02110-1301, USA.
 *
 * The Original Code is: all of this file.
 *
 * Contributor(s): none yet.
 *
 * ***** END GPL LICENSE BLOCK *****
 */
#ifndef __BKE_MODIFIER_H__
#define __BKE_MODIFIER_H__

/** \file BKE_modifier.h
 *  \ingroup bke
 */

#include "DNA_modifier_types.h"     /* needed for all enum typdefs */
#include "BLI_compiler_attrs.h"
#include "BKE_customdata.h"

struct ID;
struct DerivedMesh;
struct EvaluationContext;
struct Object;
struct Scene;
struct ViewLayer;
struct ListBase;
struct bArmature;
struct Main;
struct ModifierData;
struct BMEditMesh;
struct DepsNodeHandle;

typedef enum {
	/* Should not be used, only for None modifier type */
	eModifierTypeType_None,

	/* Modifier only does deformation, implies that modifier
	 * type should have a valid deformVerts function. OnlyDeform
	 * style modifiers implicitly accept either mesh or CV
	 * input but should still declare flags appropriately.
	 */
	eModifierTypeType_OnlyDeform,

	eModifierTypeType_Constructive,
	eModifierTypeType_Nonconstructive,

	/* both deformVerts & applyModifier are valid calls
	 * used for particles modifier that doesn't actually modify the object
	 * unless it's a mesh and can be exploded -> curve can also emit particles
	 */
	eModifierTypeType_DeformOrConstruct,

	/* Like eModifierTypeType_Nonconstructive, but does not affect the geometry
	 * of the object, rather some of its CustomData layers.
	 * E.g. UVProject and WeightVG modifiers. */
	eModifierTypeType_NonGeometrical,
} ModifierTypeType;

typedef enum {
	eModifierTypeFlag_AcceptsMesh          = (1 << 0),
	eModifierTypeFlag_AcceptsCVs           = (1 << 1),
	eModifierTypeFlag_SupportsMapping      = (1 << 2),
	eModifierTypeFlag_SupportsEditmode     = (1 << 3),

	/* For modifiers that support editmode this determines if the
	 * modifier should be enabled by default in editmode. This should
	 * only be used by modifiers that are relatively speedy and
	 * also generally used in editmode, otherwise let the user enable
	 * it by hand.
	 */
	eModifierTypeFlag_EnableInEditmode     = (1 << 4),

	/* For modifiers that require original data and so cannot
	 * be placed after any non-deformative modifier.
	 */
	eModifierTypeFlag_RequiresOriginalData = (1 << 5),

	/* For modifiers that support pointcache, so we can check to see if it has files we need to deal with
	 */
	eModifierTypeFlag_UsesPointCache = (1 << 6),

	/* For physics modifiers, max one per type */
	eModifierTypeFlag_Single = (1 << 7),

	/* Some modifier can't be added manually by user */
	eModifierTypeFlag_NoUserAdd = (1 << 8),

	/* For modifiers that use CD_PREVIEW_MCOL for preview. */
	eModifierTypeFlag_UsesPreview = (1 << 9),
	eModifierTypeFlag_AcceptsLattice = (1 << 10),
} ModifierTypeFlag;

/* IMPORTANT! Keep ObjectWalkFunc and IDWalkFunc signatures compatible. */
typedef void (*ObjectWalkFunc)(void *userData, struct Object *ob, struct Object **obpoin, int cb_flag);
typedef void (*IDWalkFunc)(void *userData, struct Object *ob, struct ID **idpoin, int cb_flag);
typedef void (*TexWalkFunc)(void *userData, struct Object *ob, struct ModifierData *md, const char *propname);

typedef enum ModifierApplyFlag {
	MOD_APPLY_RENDER = 1 << 0,       /* Render time. */
	MOD_APPLY_USECACHE = 1 << 1,     /* Result of evaluation will be cached, so modifier might
	                                  * want to cache data for quick updates (used by subsurf) */
	MOD_APPLY_ORCO = 1 << 2,         /* Modifier evaluated for undeformed texture coordinates */
	MOD_APPLY_IGNORE_SIMPLIFY = 1 << 3, /* Ignore scene simplification flag and use subdivisions
	                                     * level set in multires modifier.
	                                     */
	MOD_APPLY_ALLOW_GPU = 1 << 4,  /* Allow modifier to be applied and stored in the GPU.
	                                * Used by the viewport in order to be able to have SS
	                                * happening on GPU.
	                                * Render pipeline (including viewport render) should
	                                * have DM on the CPU.
	                                */
} ModifierApplyFlag;


typedef struct ModifierUpdateDepsgraphContext {
	struct Scene *scene;
	struct Object *object;
	struct DepsNodeHandle *node;
} ModifierUpdateDepsgraphContext;

typedef struct ModifierTypeInfo {
	/* The user visible name for this modifier */
	char name[32];

	/* The DNA struct name for the modifier data type, used to
	 * write the DNA data out.
	 */
	char structName[32];

	/* The size of the modifier data type, used by allocation. */
	int structSize;

	ModifierTypeType type;
	ModifierTypeFlag flags;


	/********************* Non-optional functions *********************/

	/* Copy instance data for this modifier type. Should copy all user
	 * level settings to the target modifier.
	 */
	void (*copyData)(struct ModifierData *md, struct ModifierData *target);

	/********************* Deform modifier functions *********************/

	/* Only for deform types, should apply the deformation
	 * to the given vertex array. If the deformer requires information from
	 * the object it can obtain it from the derivedData argument if non-NULL,
	 * and otherwise the ob argument.
	 */
	void (*deformVerts)(struct ModifierData *md, const struct EvaluationContext *eval_ctx,
	                    struct Object *ob, struct DerivedMesh *derivedData,
	                    float (*vertexCos)[3], int numVerts,
	                    ModifierApplyFlag flag);

	/* Like deformMatricesEM but called from object mode (for supporting modifiers in sculpt mode) */
	void (*deformMatrices)(struct ModifierData *md, const struct EvaluationContext *eval_ctx,
	                       struct Object *ob, struct DerivedMesh *derivedData,
	                       float (*vertexCos)[3], float (*defMats)[3][3], int numVerts);

	/* Like deformVerts but called during editmode (for supporting modifiers)
	 */
	void (*deformVertsEM)(struct ModifierData *md, const struct EvaluationContext *eval_ctx,
	                      struct Object *ob, struct BMEditMesh *editData,
	                      struct DerivedMesh *derivedData,
	                      float (*vertexCos)[3], int numVerts);

	/* Set deform matrix per vertex for crazyspace correction */
	void (*deformMatricesEM)(struct ModifierData *md, const struct EvaluationContext *eval_ctx,
	                         struct Object *ob, struct BMEditMesh *editData,
	                         struct DerivedMesh *derivedData,
	                         float (*vertexCos)[3], float (*defMats)[3][3], int numVerts);

	/********************* Non-deform modifier functions *********************/

	/* For non-deform types: apply the modifier and return a derived
	 * data object (type is dependent on object type).
	 *
	 * The derivedData argument should always be non-NULL; the modifier
	 * should read the object data from the derived object instead of the
	 * actual object data. 
	 *
	 * The useRenderParams argument indicates if the modifier is being
	 * applied in the service of the renderer which may alter quality
	 * settings.
	 *
	 * The isFinalCalc parameter indicates if the modifier is being
	 * calculated for a final result or for something temporary
	 * (like orcos). This is a hack at the moment, it is meant so subsurf
	 * can know if it is safe to reuse its internal cache.
	 *
	 * The modifier may reuse the derivedData argument (i.e. return it in
	 * modified form), but must not release it.
	 */
	struct DerivedMesh *(*applyModifier)(struct ModifierData *md, const struct EvaluationContext *eval_ctx,
	                                     struct Object *ob, struct DerivedMesh *derivedData,
	                                     ModifierApplyFlag flag);

	/* Like applyModifier but called during editmode (for supporting
	 * modifiers).
	 * 
	 * The derived object that is returned must support the operations that
	 * are expected from editmode objects. The same qualifications regarding
	 * derivedData apply as for applyModifier.
	 */
	struct DerivedMesh *(*applyModifierEM)(struct ModifierData *md, const struct EvaluationContext *eval_ctx,
	                                       struct Object *ob, struct BMEditMesh *editData,
	                                       struct DerivedMesh *derivedData, ModifierApplyFlag flag);


	/********************* Optional functions *********************/

	/* Initialize new instance data for this modifier type, this function
	 * should set modifier variables to their default values.
	 * 
	 * This function is optional.
	 */
	void (*initData)(struct ModifierData *md);

	/* Should return a CustomDataMask indicating what data this
	 * modifier needs. If (mask & (1 << (layer type))) != 0, this modifier
	 * needs that custom data layer. This function's return value can change
	 * depending on the modifier's settings.
	 *
	 * Note that this means extra data (e.g. vertex groups) - it is assumed
	 * that all modifiers need mesh data and deform modifiers need vertex
	 * coordinates.
	 *
	 * Note that this limits the number of custom data layer types to 32.
	 *
	 * If this function is not present or it returns 0, it is assumed that
	 * no extra data is needed.
	 *
	 * This function is optional.
	 */
	CustomDataMask (*requiredDataMask)(struct Object *ob, struct ModifierData *md);

	/* Free internal modifier data variables, this function should
	 * not free the md variable itself.
	 *
	 * This function is optional.
	 */
	void (*freeData)(struct ModifierData *md);

	/* Return a boolean value indicating if this modifier is able to be
	 * calculated based on the modifier data. This is *not* regarding the
	 * md->flag, that is tested by the system, this is just if the data
	 * validates (for example, a lattice will return false if the lattice
	 * object is not defined).
	 *
	 * This function is optional (assumes never disabled if not present).
	 */
	bool (*isDisabled)(struct ModifierData *md, int userRenderParams);

<<<<<<< HEAD
=======
	/* Add the appropriate relations to the DEP graph depending on the
	 * modifier data. 
	 *
	 * This function is optional.
	 */
	void (*updateDepgraph)(struct ModifierData *md,
	                       const ModifierUpdateDepsgraphContext *ctx);

>>>>>>> 09ece9cb
	/* Add the appropriate relations to the dependency graph.
	 *
	 * This function is optional.
	 */
	void (*updateDepsgraph)(struct ModifierData *md,
	                        const ModifierUpdateDepsgraphContext *ctx);

	/* Should return true if the modifier needs to be recalculated on time
	 * changes.
	 *
	 * This function is optional (assumes false if not present).
	 */
	bool (*dependsOnTime)(struct ModifierData *md);


	/* True when a deform modifier uses normals, the requiredDataMask
	 * cant be used here because that refers to a normal layer where as
	 * in this case we need to know if the deform modifier uses normals.
	 * 
	 * this is needed because applying 2 deform modifiers will give the
	 * second modifier bogus normals.
	 * */
	bool (*dependsOnNormals)(struct ModifierData *md);


	/* Should call the given walk function on with a pointer to each Object
	 * pointer that the modifier data stores. This is used for linking on file
	 * load and for unlinking objects or forwarding object references.
	 *
	 * This function is optional.
	 */
	void (*foreachObjectLink)(struct ModifierData *md, struct Object *ob,
	                          ObjectWalkFunc walk, void *userData);

	/* Should call the given walk function with a pointer to each ID
	 * pointer (i.e. each datablock pointer) that the modifier data
	 * stores. This is used for linking on file load and for
	 * unlinking datablocks or forwarding datablock references.
	 *
	 * This function is optional. If it is not present, foreachObjectLink
	 * will be used.
	 */
	void (*foreachIDLink)(struct ModifierData *md, struct Object *ob,
	                      IDWalkFunc walk, void *userData);

	/* Should call the given walk function for each texture that the
	 * modifier data stores. This is used for finding all textures in
	 * the context for the UI.
	 *
	 * This function is optional. If it is not present, it will be
	 * assumed the modifier has no textures.
	 */
	void (*foreachTexLink)(struct ModifierData *md, struct Object *ob,
	                       TexWalkFunc walk, void *userData);
} ModifierTypeInfo;

/* Initialize modifier's global data (type info and some common global storages). */
void BKE_modifier_init(void);

const ModifierTypeInfo *modifierType_getInfo(ModifierType type);

/* Modifier utility calls, do call through type pointer and return
 * default values if pointer is optional.
 */
struct ModifierData  *modifier_new(int type);
void          modifier_free(struct ModifierData *md);

bool          modifier_unique_name(struct ListBase *modifiers, struct ModifierData *md);

void          modifier_copyData_generic(const struct ModifierData *md, struct ModifierData *target);
void          modifier_copyData(struct ModifierData *md, struct ModifierData *target);
void          modifier_copyData_ex(struct ModifierData *md, struct ModifierData *target, const int flag);
bool          modifier_dependsOnTime(struct ModifierData *md);
bool          modifier_supportsMapping(struct ModifierData *md);
bool          modifier_supportsCage(struct Scene *scene, struct ModifierData *md);
bool          modifier_couldBeCage(struct Scene *scene, struct ModifierData *md);
bool          modifier_isCorrectableDeformed(struct ModifierData *md);
bool          modifier_isSameTopology(ModifierData *md);
bool          modifier_isNonGeometrical(ModifierData *md);
bool          modifier_isEnabled(struct Scene *scene, struct ModifierData *md, int required_mode);
void          modifier_setError(struct ModifierData *md, const char *format, ...) ATTR_PRINTF_FORMAT(2, 3);
bool          modifier_isPreview(struct ModifierData *md);

void          modifiers_foreachObjectLink(struct Object *ob,
                                          ObjectWalkFunc walk,
                                          void *userData);
void          modifiers_foreachIDLink(struct Object *ob,
                                      IDWalkFunc walk,
                                      void *userData);
void          modifiers_foreachTexLink(struct Object *ob,
                                       TexWalkFunc walk,
                                       void *userData);

struct ModifierData  *modifiers_findByType(struct Object *ob, ModifierType type);
struct ModifierData  *modifiers_findByName(struct Object *ob, const char *name);
void          modifiers_clearErrors(struct Object *ob);
int           modifiers_getCageIndex(struct Scene *scene, struct Object *ob,
                                     int *r_lastPossibleCageIndex, bool is_virtual);

bool          modifiers_isModifierEnabled(struct Object *ob, int modifierType);
bool          modifiers_isSoftbodyEnabled(struct Object *ob);
bool          modifiers_isClothEnabled(struct Object *ob);
bool          modifiers_isParticleEnabled(struct Object *ob);

struct Object *modifiers_isDeformedByArmature(struct Object *ob);
struct Object *modifiers_isDeformedByLattice(struct Object *ob);
struct Object *modifiers_isDeformedByCurve(struct Object *ob);
bool          modifiers_usesArmature(struct Object *ob, struct bArmature *arm);
bool          modifiers_isCorrectableDeformed(
        const struct EvaluationContext *eval_ctx, struct Scene *scene, struct Object *ob);
void          modifier_freeTemporaryData(struct ModifierData *md);
bool          modifiers_isPreview(struct Object *ob);

typedef struct CDMaskLink {
	struct CDMaskLink *next;
	CustomDataMask mask;
} CDMaskLink;

/* Calculates and returns a linked list of CustomDataMasks indicating the
 * data required by each modifier in the stack pointed to by md for correct
 * evaluation, assuming the data indicated by dataMask is required at the
 * end of the stack.
 */
struct CDMaskLink *modifiers_calcDataMasks(struct Scene *scene,
                                           struct Object *ob,
                                           struct ModifierData *md,
                                           CustomDataMask dataMask,
                                           int required_mode,
                                           ModifierData *previewmd, CustomDataMask previewmask);
struct ModifierData *modifiers_getLastPreview(struct Scene *scene,
                                              struct ModifierData *md,
                                              int required_mode);

typedef struct VirtualModifierData {
	ArmatureModifierData amd;
	CurveModifierData cmd;
	LatticeModifierData lmd;
	ShapeKeyModifierData smd;
} VirtualModifierData;

struct ModifierData  *modifiers_getVirtualModifierList(struct Object *ob, struct VirtualModifierData *data);

/* ensure modifier correctness when changing ob->data */
void test_object_modifiers(struct Object *ob);

/* here for do_versions */
void modifier_mdef_compact_influences(struct ModifierData *md);

void        modifier_path_init(char *path, int path_maxlen, const char *name);
const char *modifier_path_relbase(struct Object *ob);


/* wrappers for modifier callbacks */

struct DerivedMesh *modwrap_applyModifier(
        ModifierData *md, const struct EvaluationContext *eval_ctx,
        struct Object *ob, struct DerivedMesh *dm,
        ModifierApplyFlag flag);

struct DerivedMesh *modwrap_applyModifierEM(
        ModifierData *md, const struct EvaluationContext *eval_ctx,
        struct Object *ob, struct BMEditMesh *em,
        struct DerivedMesh *dm,
        ModifierApplyFlag flag);

void modwrap_deformVerts(
        ModifierData *md, const struct EvaluationContext *eval_ctx,
        struct Object *ob, struct DerivedMesh *dm,
        float (*vertexCos)[3], int numVerts,
        ModifierApplyFlag flag);

void modwrap_deformVertsEM(
        ModifierData *md, const struct EvaluationContext *eval_ctx, struct Object *ob,
        struct BMEditMesh *em, struct DerivedMesh *dm,
        float (*vertexCos)[3], int numVerts);

#endif
<|MERGE_RESOLUTION|>--- conflicted
+++ resolved
@@ -267,24 +267,13 @@
 	 */
 	bool (*isDisabled)(struct ModifierData *md, int userRenderParams);
 
-<<<<<<< HEAD
-=======
-	/* Add the appropriate relations to the DEP graph depending on the
-	 * modifier data. 
-	 *
-	 * This function is optional.
-	 */
-	void (*updateDepgraph)(struct ModifierData *md,
-	                       const ModifierUpdateDepsgraphContext *ctx);
-
->>>>>>> 09ece9cb
 	/* Add the appropriate relations to the dependency graph.
 	 *
 	 * This function is optional.
 	 */
 	void (*updateDepsgraph)(struct ModifierData *md,
 	                        const ModifierUpdateDepsgraphContext *ctx);
-
+ 
 	/* Should return true if the modifier needs to be recalculated on time
 	 * changes.
 	 *
