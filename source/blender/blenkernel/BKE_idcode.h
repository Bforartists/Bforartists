<<<<<<< HEAD
/**
 * $Id: BKE_idcode.h 31221 2010-08-10 20:33:15Z gsrb3d $
=======
/*
 * $Id$
>>>>>>> f4691c11
 *
 * ***** BEGIN GPL LICENSE BLOCK *****
 *
 * This program is free software; you can redistribute it and/or
 * modify it under the terms of the GNU General Public License
 * as published by the Free Software Foundation; either version 2
 * of the License, or (at your option) any later version.
 *
 * This program is distributed in the hope that it will be useful,
 * but WITHOUT ANY WARRANTY; without even the implied warranty of
 * MERCHANTABILITY or FITNESS FOR A PARTICULAR PURPOSE.  See the
 * GNU General Public License for more details.
 *
 * You should have received a copy of the GNU General Public License
 * along with this program; if not, write to the Free Software Foundation,
 * Inc., 51 Franklin Street, Fifth Floor, Boston, MA 02110-1301, USA.
 *
 * The Original Code is Copyright (C) 2001-2002 by NaN Holding BV.
 * All rights reserved.
 *
 * The Original Code is: all of this file.
 *
 * Contributor(s): none yet.
 *
 * ***** END GPL LICENSE BLOCK *****
 */

#ifndef BKE_ID_INFO_H
#define BKE_ID_INFO_H

/** \file BKE_idcode.h
 *  \ingroup bke
 */

/**
 * Convert an idcode into a name.
 * 
 * @param code The code to convert.
 * @return A static string representing the name of
 * the code.
 */
const char *BKE_idcode_to_name(int code);

/**
 * Convert an idcode into a name (plural).
 * 
 * @param code The code to convert.
 * @return A static string representing the name of
 * the code.
 */
const char *BKE_idcode_to_name_plural(int code);

/**
 * Convert a name into an idcode (ie. ID_SCE)
 * 
 * @param name The name to convert.
 * @return The code for the name, or 0 if invalid.
 */
int BKE_idcode_from_name(const char *name);

/**
 * Return non-zero when an ID type is linkable.
 * 
 * @param code The code to check.
 * @return Boolean, 0 when non linkable.
 */
int BKE_idcode_is_linkable(int code);

/**
 * Return if the ID code is a valid ID code.
 * 
 * @param code The code to check.
 * @return Boolean, 0 when invalid.
 */
int BKE_idcode_is_valid(int code);

#endif<|MERGE_RESOLUTION|>--- conflicted
+++ resolved
@@ -1,10 +1,5 @@
-<<<<<<< HEAD
-/**
- * $Id: BKE_idcode.h 31221 2010-08-10 20:33:15Z gsrb3d $
-=======
 /*
  * $Id$
->>>>>>> f4691c11
  *
  * ***** BEGIN GPL LICENSE BLOCK *****
  *
