--- conflicted
+++ resolved
@@ -66,16 +66,9 @@
   const bNodeTree *tree_ = nullptr;
 
  public:
-<<<<<<< HEAD
-  GroupNodeComputeContext(const ComputeContext *parent, int32_t node_id);
-  GroupNodeComputeContext(const ComputeContext *parent,
-                          const bNode &caller_group_node,
-                          const bNodeTree &caller_tree);
-=======
   NodeComputeContext(const ComputeContext *parent,
                      int32_t node_id,
                      const bNodeTree *tree = nullptr);
->>>>>>> 8b918866
 
   int32_t node_id() const
   {
@@ -171,15 +164,6 @@
 
 class EvaluateClosureComputeContext : public NodeComputeContext {
  private:
-<<<<<<< HEAD
-  int32_t node_id_;
-
-  /**
-   * Extra information that might not always be available.
-   */
-  const bNode *evaluate_node_ = nullptr;
-=======
->>>>>>> 8b918866
   std::optional<nodes::ClosureSourceLocation> closure_source_location_;
 
  public:
@@ -193,13 +177,6 @@
   {
     return closure_source_location_;
   }
-<<<<<<< HEAD
-
- private:
-  ComputeContextHash compute_hash() const override;
-  void print_current_in_line(std::ostream &stream) const override;
-=======
->>>>>>> 8b918866
 };
 
 class OperatorComputeContext : public ComputeContext {
