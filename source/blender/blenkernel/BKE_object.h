--- conflicted
+++ resolved
@@ -74,15 +74,10 @@
 
 bool BKE_object_support_modifier_type_check(struct Object *ob, int modifier_type);
 
-<<<<<<< HEAD
 void BKE_object_link_modifiers(
         struct Object *ob_dst, const struct Object *ob_src,
         eObjectMode object_mode);
-void BKE_object_free_modifiers(struct Object *ob);
-=======
-void BKE_object_link_modifiers(struct Object *ob_dst, const struct Object *ob_src);
 void BKE_object_free_modifiers(struct Object *ob, const int flag);
->>>>>>> afcc8a4f
 
 void BKE_object_make_proxy(struct Object *ob, struct Object *target, struct Object *gob);
 void BKE_object_copy_proxy_drivers(struct Object *ob, struct Object *target);
