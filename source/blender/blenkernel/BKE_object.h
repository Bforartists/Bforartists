/*
 * ***** BEGIN GPL LICENSE BLOCK *****
 *
 * This program is free software; you can redistribute it and/or
 * modify it under the terms of the GNU General Public License
 * as published by the Free Software Foundation; either version 2
 * of the License, or (at your option) any later version.
 *
 * This program is distributed in the hope that it will be useful,
 * but WITHOUT ANY WARRANTY; without even the implied warranty of
 * MERCHANTABILITY or FITNESS FOR A PARTICULAR PURPOSE.  See the
 * GNU General Public License for more details.
 *
 * You should have received a copy of the GNU General Public License
 * along with this program; if not, write to the Free Software Foundation,
 * Inc., 51 Franklin Street, Fifth Floor, Boston, MA 02110-1301, USA.
 *
 * The Original Code is: all of this file.
 *
 * Contributor(s): none yet.
 *
 * ***** END GPL LICENSE BLOCK *****
 */

#ifndef __BKE_OBJECT_H__
#define __BKE_OBJECT_H__

/** \file BKE_object.h
 *  \ingroup bke
 *  \brief General operations, lookup, etc. for blender objects.
 */
#ifdef __cplusplus
extern "C" {
#endif

#include "BLI_compiler_attrs.h"

struct Base;
struct EvaluationContext;
struct Scene;
struct Object;
struct BoundBox;
struct View3D;
struct SoftBody;
struct BulletSoftBody;
struct MovieClip;
struct Main;
struct RigidBodyWorld;
struct HookModifierData;
struct ModifierData;

void BKE_object_workob_clear(struct Object *workob);
void BKE_object_workob_calc_parent(struct Scene *scene, struct Object *ob, struct Object *workob);

void BKE_object_transform_copy(struct Object *ob_tar, const struct Object *ob_src);
struct SoftBody *copy_softbody(const struct SoftBody *sb, bool copy_caches);
struct BulletSoftBody *copy_bulletsoftbody(struct BulletSoftBody *sb);
struct ParticleSystem *BKE_object_copy_particlesystem(struct ParticleSystem *psys);
void BKE_object_copy_particlesystems(struct Object *ob_dst, const struct Object *ob_src);
void BKE_object_copy_softbody(struct Object *ob_dst, const struct Object *ob_src);
void BKE_object_free_particlesystems(struct Object *ob);
void BKE_object_free_softbody(struct Object *ob);
void BKE_object_free_bulletsoftbody(struct Object *ob);
void BKE_object_free_curve_cache(struct Object *ob);
void BKE_object_update_base_layer(struct Scene *scene, struct Object *ob);

void BKE_object_free(struct Object *ob);
void BKE_object_free_derived_caches(struct Object *ob);
void BKE_object_free_caches(struct Object *object);

void BKE_object_modifier_hook_reset(struct Object *ob, struct HookModifierData *hmd);

bool BKE_object_support_modifier_type_check(struct Object *ob, int modifier_type);

void BKE_object_link_modifiers(struct Object *ob_dst, const struct Object *ob_src);
void BKE_object_free_modifiers(struct Object *ob);

void BKE_object_make_proxy(struct Object *ob, struct Object *target, struct Object *gob);
void BKE_object_copy_proxy_drivers(struct Object *ob, struct Object *target);

bool BKE_object_exists_check(struct Object *obtest);
bool BKE_object_is_in_editmode(struct Object *ob);
bool BKE_object_is_in_editmode_vgroup(struct Object *ob);
bool BKE_object_is_in_wpaint_select_vert(struct Object *ob);

void BKE_object_init(struct Object *ob);
struct Object *BKE_object_add_only_object(
        struct Main *bmain,
        int type, const char *name)
        ATTR_NONNULL(1) ATTR_RETURNS_NONNULL;
struct Object *BKE_object_add(
        struct Main *bmain, struct Scene *scene,
        int type, const char *name)
        ATTR_NONNULL(1, 2) ATTR_RETURNS_NONNULL;
void *BKE_object_obdata_add_from_type(
        struct Main *bmain,
        int type, const char *name)
        ATTR_NONNULL(1);

void BKE_object_lod_add(struct Object *ob);
void BKE_object_lod_sort(struct Object *ob);
bool BKE_object_lod_remove(struct Object *ob, int level);
void BKE_object_lod_update(struct Object *ob, const float camera_position[3]);
bool BKE_object_lod_is_usable(struct Object *ob, struct Scene *scene);
struct Object *BKE_object_lod_meshob_get(struct Object *ob, struct Scene *scene);
struct Object *BKE_object_lod_matob_get(struct Object *ob, struct Scene *scene);

struct Object *BKE_object_copy_ex(struct Main *bmain, struct Object *ob, bool copy_caches);
struct Object *BKE_object_copy(struct Main *bmain, struct Object *ob);
void BKE_object_make_local(struct Main *bmain, struct Object *ob, const bool lib_local);
void BKE_object_make_local_ex(struct Main *bmain, struct Object *ob, const bool lib_local, const bool clear_proxy);
bool BKE_object_is_libdata(struct Object *ob);
bool BKE_object_obdata_is_libdata(struct Object *ob);

void BKE_object_obdata_size_init(struct Object *ob, const float scale);

void BKE_object_scale_to_mat3(struct Object *ob, float mat[3][3]);
void BKE_object_rot_to_mat3(struct Object *ob, float mat[3][3], bool use_drot);
void BKE_object_mat3_to_rot(struct Object *ob, float mat[3][3], bool use_compat);
void BKE_object_to_mat3(struct Object *ob, float mat[3][3]);
void BKE_object_to_mat4(struct Object *ob, float mat[4][4]);
void BKE_object_apply_mat4(struct Object *ob, float mat[4][4], const bool use_compat, const bool use_parent);
void BKE_object_matrix_local_get(struct Object *ob, float mat[4][4]);

bool BKE_object_pose_context_check(struct Object *ob);
struct Object *BKE_object_pose_armature_get(struct Object *ob);

void BKE_object_get_parent_matrix(struct Scene *scene, struct Object *ob, struct Object *par, float parentmat[4][4]);
void BKE_object_where_is_calc(struct Scene *scene, struct Object *ob);
void BKE_object_where_is_calc_ex(struct Scene *scene, struct RigidBodyWorld *rbw, struct Object *ob, float r_originmat[3][3]);
void BKE_object_where_is_calc_time(struct Scene *scene, struct Object *ob, float ctime);
void BKE_object_where_is_calc_time_ex(struct Scene *scene, struct Object *ob, float ctime,
                                      struct RigidBodyWorld *rbw, float r_originmat[3][3]);
void BKE_object_where_is_calc_mat4(struct Scene *scene, struct Object *ob, float obmat[4][4]);

/* possibly belong in own moduke? */
struct BoundBox *BKE_boundbox_alloc_unit(void);
void BKE_boundbox_init_from_minmax(struct BoundBox *bb, const float min[3], const float max[3]);
bool BKE_boundbox_ray_hit_check(
        const struct BoundBox *bb,
        const float ray_start[3], const float ray_normal[3],
        float *r_lambda);
void BKE_boundbox_calc_center_aabb(const struct BoundBox *bb, float r_cent[3]);
void BKE_boundbox_calc_size_aabb(const struct BoundBox *bb, float r_size[3]);
void BKE_boundbox_minmax(const struct BoundBox *bb, float obmat[4][4], float r_min[3], float r_max[3]);
<<<<<<< HEAD
=======
void BKE_boundbox_scale(struct BoundBox *bb_dst, const struct BoundBox *bb_src, float scale);
>>>>>>> ecd36afb
struct BoundBox *BKE_boundbox_ensure_minimum_dimensions(
        struct BoundBox *bb, struct BoundBox *bb_temp, const float epsilon);

struct BoundBox *BKE_object_boundbox_get(struct Object *ob);
void BKE_object_dimensions_get(struct Object *ob, float vec[3]);
void BKE_object_dimensions_set(struct Object *ob, const float value[3]);
void BKE_object_empty_draw_type_set(struct Object *ob, const int value);
void BKE_object_boundbox_flag(struct Object *ob, int flag, const bool set);
void BKE_object_minmax(struct Object *ob, float r_min[3], float r_max[3], const bool use_hidden);
bool BKE_object_minmax_dupli(struct Scene *scene, struct Object *ob, float r_min[3], float r_max[3], const bool use_hidden);

/* sometimes min-max isn't enough, we need to loop over each point */
void BKE_object_foreach_display_point(struct Object *ob, float obmat[4][4],
                                      void (*func_cb)(const float[3], void *), void *user_data);
void BKE_scene_foreach_display_point(struct Scene *scene,
                                     struct View3D *v3d,
                                     const short flag,
                                     void (*func_cb)(const float[3], void *), void *user_data);

bool BKE_object_parent_loop_check(const struct Object *parent, const struct Object *ob);

void *BKE_object_tfm_backup(struct Object *ob);
void  BKE_object_tfm_restore(struct Object *ob, void *obtfm_pt);

typedef struct ObjectTfmProtectedChannels {
	float loc[3],     dloc[3];
	float size[3],    dscale[3];
	float rot[3],     drot[3];
	float quat[4],    dquat[4];
	float rotAxis[3], drotAxis[3];
	float rotAngle,   drotAngle;
} ObjectTfmProtectedChannels;

void BKE_object_tfm_protected_backup(const struct Object *ob,
                                     ObjectTfmProtectedChannels *obtfm);

void BKE_object_tfm_protected_restore(struct Object *ob,
                                      const ObjectTfmProtectedChannels *obtfm,
                                      const short protectflag);

/* Dependency graph evaluation callbacks. */
void BKE_object_eval_local_transform(struct EvaluationContext *eval_ctx,
                                     struct Scene *scene,
                                     struct Object *ob);
void BKE_object_eval_parent(struct EvaluationContext *eval_ctx,
                            struct Scene *scene,
                            struct Object *ob);
void BKE_object_eval_constraints(struct EvaluationContext *eval_ctx,
                                 struct Scene *scene,
                                 struct Object *ob);
void BKE_object_eval_done(struct EvaluationContext *eval_ctx, struct Object *ob);

void BKE_object_eval_modifier(struct EvaluationContext *eval_ctx,
                              struct Scene *scene,
                              struct Object *ob,
                              struct ModifierData *md);
void BKE_object_eval_uber_transform(struct EvaluationContext *eval_ctx,
                                    struct Scene *scene,
                                    struct Object *ob);
void BKE_object_eval_uber_data(struct EvaluationContext *eval_ctx,
                               struct Scene *scene,
                               struct Object *ob);

void BKE_object_handle_data_update(struct EvaluationContext *eval_ctx,
                                   struct Scene *scene,
                                   struct Object *ob);
void BKE_object_handle_update(struct EvaluationContext *eval_ctx, struct Scene *scene, struct Object *ob);
void BKE_object_handle_update_ex(struct EvaluationContext *eval_ctx,
                                 struct Scene *scene, struct Object *ob,
                                 struct RigidBodyWorld *rbw,
                                 const bool do_proxy_update);
void BKE_object_sculpt_modifiers_changed(struct Object *ob);

int BKE_object_obdata_texspace_get(struct Object *ob, short **r_texflag, float **r_loc, float **r_size, float **r_rot);

int BKE_object_insert_ptcache(struct Object *ob);
void BKE_object_delete_ptcache(struct Object *ob, int index);
struct KeyBlock *BKE_object_shapekey_insert(struct Object *ob, const char *name, const bool from_mix);
bool BKE_object_shapekey_remove(struct Main *bmain, struct Object *ob, struct KeyBlock *kb);
bool BKE_object_shapekey_free(struct Main *bmain, struct Object *ob);

bool BKE_object_flag_test_recursive(const struct Object *ob, short flag);

bool BKE_object_is_child_recursive(struct Object *ob_parent, struct Object *ob_child);
bool BKE_object_is_animated(struct Scene *scene, struct Object *ob);

/* return ModifierMode flag */
int BKE_object_is_modified(struct Scene *scene, struct Object *ob);
int BKE_object_is_deform_modified(struct Scene *scene, struct Object *ob);

void BKE_object_relink(struct Object *ob);
void BKE_object_data_relink(struct Object *ob);

struct MovieClip *BKE_object_movieclip_get(struct Scene *scene, struct Object *ob, bool use_default);

/* this function returns a superset of the scenes selection based on relationships */

typedef enum eObRelationTypes {
	OB_REL_NONE               = 0,        /* just the selection as is */
	OB_REL_PARENT             = (1 << 0), /* immediate parent */
	OB_REL_PARENT_RECURSIVE   = (1 << 1), /* parents up to root of selection tree*/
	OB_REL_CHILDREN           = (1 << 2), /* immediate children */
	OB_REL_CHILDREN_RECURSIVE = (1 << 3), /* All children */
	OB_REL_MOD_ARMATURE       = (1 << 4), /* Armatures related to the selected objects */
	OB_REL_SCENE_CAMERA       = (1 << 5), /* you might want the scene camera too even if unselected? */
} eObRelationTypes;

typedef enum eObjectSet {
	OB_SET_SELECTED, /* Selected Objects */
	OB_SET_VISIBLE,  /* Visible Objects  */
	OB_SET_ALL       /* All Objects      */
} eObjectSet;

struct LinkNode *BKE_object_relational_superset(struct Scene *scene, eObjectSet objectSet, eObRelationTypes includeFilter);
struct LinkNode *BKE_object_groups(struct Object *ob);
void             BKE_object_groups_clear(struct Scene *scene, struct Base *base, struct Object *object);

struct KDTree *BKE_object_as_kdtree(struct Object *ob, int *r_tot);

void BKE_object_wire_colors_sync(struct Object *ob); // bfa -  custom wireframe colors

bool BKE_object_modifier_use_time(struct Object *ob, struct ModifierData *md);

bool BKE_object_modifier_update_subframe(struct Scene *scene, struct Object *ob, bool update_mesh,
                                         int parent_recursion, float frame,
                                         int type);

#ifdef __cplusplus
}
#endif

#endif<|MERGE_RESOLUTION|>--- conflicted
+++ resolved
@@ -143,10 +143,7 @@
 void BKE_boundbox_calc_center_aabb(const struct BoundBox *bb, float r_cent[3]);
 void BKE_boundbox_calc_size_aabb(const struct BoundBox *bb, float r_size[3]);
 void BKE_boundbox_minmax(const struct BoundBox *bb, float obmat[4][4], float r_min[3], float r_max[3]);
-<<<<<<< HEAD
-=======
 void BKE_boundbox_scale(struct BoundBox *bb_dst, const struct BoundBox *bb_src, float scale);
->>>>>>> ecd36afb
 struct BoundBox *BKE_boundbox_ensure_minimum_dimensions(
         struct BoundBox *bb, struct BoundBox *bb_temp, const float epsilon);
 
@@ -266,8 +263,6 @@
 
 struct KDTree *BKE_object_as_kdtree(struct Object *ob, int *r_tot);
 
-void BKE_object_wire_colors_sync(struct Object *ob); // bfa -  custom wireframe colors
-
 bool BKE_object_modifier_use_time(struct Object *ob, struct ModifierData *md);
 
 bool BKE_object_modifier_update_subframe(struct Scene *scene, struct Object *ob, bool update_mesh,
