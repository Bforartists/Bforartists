/*
 * ***** BEGIN GPL LICENSE BLOCK *****
 *
 * This program is free software; you can redistribute it and/or
 * modify it under the terms of the GNU General Public License
 * as published by the Free Software Foundation; either version 2
 * of the License, or (at your option) any later version.
 *
 * This program is distributed in the hope that it will be useful,
 * but WITHOUT ANY WARRANTY; without even the implied warranty of
 * MERCHANTABILITY or FITNESS FOR A PARTICULAR PURPOSE.  See the
 * GNU General Public License for more details.
 *
 * You should have received a copy of the GNU General Public License
 * along with this program; if not, write to the Free Software Foundation,
 * Inc., 51 Franklin Street, Fifth Floor, Boston, MA 02110-1301, USA.
 *
 * The Original Code is: all of this file.
 *
 * Contributor(s): none yet.
 *
 * ***** END GPL LICENSE BLOCK *****
 */

#ifndef __BKE_OBJECT_H__
#define __BKE_OBJECT_H__

/** \file BKE_object.h
 *  \ingroup bke
 *  \brief General operations, lookup, etc. for blender objects.
 */
#ifdef __cplusplus
extern "C" {
#endif

#include "BLI_compiler_attrs.h"

struct Base;
struct EvaluationContext;
struct Scene;
struct Object;
struct BoundBox;
struct View3D;
struct SoftBody;
struct BulletSoftBody;
struct MovieClip;
struct Main;
struct RigidBodyWorld;
struct HookModifierData;
struct ModifierData;

void BKE_object_workob_clear(struct Object *workob);
void BKE_object_workob_calc_parent(struct Scene *scene, struct Object *ob, struct Object *workob);

void BKE_object_transform_copy(struct Object *ob_tar, const struct Object *ob_src);
struct SoftBody *copy_softbody(const struct SoftBody *sb, const int flag);
struct BulletSoftBody *copy_bulletsoftbody(const struct BulletSoftBody *sb, const int flag);
struct ParticleSystem *BKE_object_copy_particlesystem(struct ParticleSystem *psys, const int flag);
void BKE_object_copy_particlesystems(struct Object *ob_dst, const struct Object *ob_src, const int flag);
void BKE_object_copy_softbody(struct Object *ob_dst, const struct Object *ob_src);
void BKE_object_free_particlesystems(struct Object *ob);
void BKE_object_free_softbody(struct Object *ob);
void BKE_object_free_bulletsoftbody(struct Object *ob);
void BKE_object_free_curve_cache(struct Object *ob);
void BKE_object_update_base_layer(struct Scene *scene, struct Object *ob);

void BKE_object_free(struct Object *ob);
void BKE_object_free_derived_caches(struct Object *ob);
void BKE_object_free_caches(struct Object *object);

void BKE_object_modifier_hook_reset(struct Object *ob, struct HookModifierData *hmd);

bool BKE_object_support_modifier_type_check(const struct Object *ob, int modifier_type);

void BKE_object_link_modifiers(struct Object *ob_dst, const struct Object *ob_src);
void BKE_object_free_modifiers(struct Object *ob, const int flag);

void BKE_object_make_proxy(struct Object *ob, struct Object *target, struct Object *gob);
void BKE_object_copy_proxy_drivers(struct Object *ob, struct Object *target);

bool BKE_object_exists_check(struct Main *bmain, const struct Object *obtest);
bool BKE_object_is_in_editmode(const struct Object *ob);
bool BKE_object_is_in_editmode_vgroup(const struct Object *ob);
bool BKE_object_is_in_wpaint_select_vert(const struct Object *ob);

void BKE_object_init(struct Object *ob);
struct Object *BKE_object_add_only_object(
        struct Main *bmain,
        int type, const char *name)
        ATTR_NONNULL(1) ATTR_RETURNS_NONNULL;
struct Object *BKE_object_add(
        struct Main *bmain, struct Scene *scene,
        int type, const char *name)
        ATTR_NONNULL(1, 2) ATTR_RETURNS_NONNULL;
void *BKE_object_obdata_add_from_type(
        struct Main *bmain,
        int type, const char *name)
        ATTR_NONNULL(1);

void BKE_object_lod_add(struct Object *ob);
void BKE_object_lod_sort(struct Object *ob);
bool BKE_object_lod_remove(struct Object *ob, int level);
void BKE_object_lod_update(struct Object *ob, const float camera_position[3]);
bool BKE_object_lod_is_usable(struct Object *ob, struct Scene *scene);
struct Object *BKE_object_lod_meshob_get(struct Object *ob, struct Scene *scene);
struct Object *BKE_object_lod_matob_get(struct Object *ob, struct Scene *scene);

void BKE_object_copy_data(struct Main *bmain, struct Object *ob_dst, const struct Object *ob_src, const int flag);
struct Object *BKE_object_copy(struct Main *bmain, const struct Object *ob);
void BKE_object_make_local(struct Main *bmain, struct Object *ob, const bool lib_local);
void BKE_object_make_local_ex(struct Main *bmain, struct Object *ob, const bool lib_local, const bool clear_proxy);
bool BKE_object_is_libdata(const struct Object *ob);
bool BKE_object_obdata_is_libdata(const struct Object *ob);

void BKE_object_obdata_size_init(struct Object *ob, const float scale);

void BKE_object_scale_to_mat3(struct Object *ob, float mat[3][3]);
void BKE_object_rot_to_mat3(struct Object *ob, float mat[3][3], bool use_drot);
void BKE_object_mat3_to_rot(struct Object *ob, float mat[3][3], bool use_compat);
void BKE_object_to_mat3(struct Object *ob, float mat[3][3]);
void BKE_object_to_mat4(struct Object *ob, float mat[4][4]);
void BKE_object_apply_mat4(struct Object *ob, float mat[4][4], const bool use_compat, const bool use_parent);
void BKE_object_matrix_local_get(struct Object *ob, float mat[4][4]);

bool BKE_object_pose_context_check(const struct Object *ob);
struct Object *BKE_object_pose_armature_get(struct Object *ob);

void BKE_object_get_parent_matrix(struct Scene *scene, struct Object *ob, struct Object *par, float parentmat[4][4]);
void BKE_object_where_is_calc(struct Scene *scene, struct Object *ob);
void BKE_object_where_is_calc_ex(
        struct Scene *scene, struct RigidBodyWorld *rbw, struct Object *ob, float r_originmat[3][3]);
void BKE_object_where_is_calc_time(struct Scene *scene, struct Object *ob, float ctime);
void BKE_object_where_is_calc_time_ex(
        struct Scene *scene, struct Object *ob, float ctime,
        struct RigidBodyWorld *rbw, float r_originmat[3][3]);
void BKE_object_where_is_calc_mat4(struct Scene *scene, struct Object *ob, float obmat[4][4]);

/* possibly belong in own moduke? */
struct BoundBox *BKE_boundbox_alloc_unit(void);
void BKE_boundbox_init_from_minmax(struct BoundBox *bb, const float min[3], const float max[3]);
void BKE_boundbox_calc_center_aabb(const struct BoundBox *bb, float r_cent[3]);
void BKE_boundbox_calc_size_aabb(const struct BoundBox *bb, float r_size[3]);
void BKE_boundbox_minmax(const struct BoundBox *bb, float obmat[4][4], float r_min[3], float r_max[3]);

struct BoundBox *BKE_object_boundbox_get(struct Object *ob);
void BKE_object_dimensions_get(struct Object *ob, float vec[3]);
void BKE_object_dimensions_set(struct Object *ob, const float value[3]);
void BKE_object_empty_draw_type_set(struct Object *ob, const int value);
void BKE_object_boundbox_flag(struct Object *ob, int flag, const bool set);
void BKE_object_minmax(struct Object *ob, float r_min[3], float r_max[3], const bool use_hidden);
bool BKE_object_minmax_dupli(
        struct Main *bmain, struct Scene *scene,
        struct Object *ob, float r_min[3], float r_max[3], const bool use_hidden);

/* sometimes min-max isn't enough, we need to loop over each point */
void BKE_object_foreach_display_point(
        struct Object *ob, float obmat[4][4],
        void (*func_cb)(const float[3], void *), void *user_data);
void BKE_scene_foreach_display_point(
        struct Main *bmain,
        struct Scene *scene,
        struct View3D *v3d,
        const short flag,
        void (*func_cb)(const float[3], void *), void *user_data);

bool BKE_object_parent_loop_check(const struct Object *parent, const struct Object *ob);

void *BKE_object_tfm_backup(struct Object *ob);
void  BKE_object_tfm_restore(struct Object *ob, void *obtfm_pt);

typedef struct ObjectTfmProtectedChannels {
	float loc[3],     dloc[3];
	float size[3],    dscale[3];
	float rot[3],     drot[3];
	float quat[4],    dquat[4];
	float rotAxis[3], drotAxis[3];
	float rotAngle,   drotAngle;
} ObjectTfmProtectedChannels;

void BKE_object_tfm_protected_backup(
        const struct Object *ob,
        ObjectTfmProtectedChannels *obtfm);

void BKE_object_tfm_protected_restore(
        struct Object *ob,
        const ObjectTfmProtectedChannels *obtfm,
        const short protectflag);

/* Dependency graph evaluation callbacks. */
void BKE_object_eval_local_transform(
        struct EvaluationContext *eval_ctx,
        struct Object *ob);
void BKE_object_eval_parent(
        struct EvaluationContext *eval_ctx,
        struct Scene *scene,
        struct Object *ob);
void BKE_object_eval_constraints(
        struct EvaluationContext *eval_ctx,
        struct Scene *scene,
        struct Object *ob);
void BKE_object_eval_done(struct EvaluationContext *eval_ctx, struct Object *ob);

bool BKE_object_eval_proxy_copy(
        struct EvaluationContext *eval_ctx,
        struct Object *object);
void BKE_object_eval_uber_transform(
        struct EvaluationContext *eval_ctx,
        struct Object *ob);
void BKE_object_eval_uber_data(
        struct EvaluationContext *eval_ctx,
        struct Scene *scene,
        struct Object *ob);

void BKE_object_eval_cloth(
        struct EvaluationContext *eval_ctx,
        struct Scene *scene,
        struct Object *object);


void BKE_object_eval_transform_all(
        struct EvaluationContext *eval_ctx,
        struct Scene *scene,
        struct Object *object);

void BKE_object_handle_data_update(
        struct EvaluationContext *eval_ctx,
        struct Scene *scene,
        struct Object *ob);
void BKE_object_handle_update(struct EvaluationContext *eval_ctx, struct Scene *scene, struct Object *ob);
void BKE_object_handle_update_ex(
        struct EvaluationContext *eval_ctx,
        struct Scene *scene, struct Object *ob,
        struct RigidBodyWorld *rbw,
        const bool do_proxy_update);
void BKE_object_sculpt_modifiers_changed(struct Object *ob);

int BKE_object_obdata_texspace_get(struct Object *ob, short **r_texflag, float **r_loc, float **r_size, float **r_rot);

int BKE_object_insert_ptcache(struct Object *ob);
void BKE_object_delete_ptcache(struct Object *ob, int index);
struct KeyBlock *BKE_object_shapekey_insert(struct Object *ob, const char *name, const bool from_mix);
bool BKE_object_shapekey_remove(struct Main *bmain, struct Object *ob, struct KeyBlock *kb);
bool BKE_object_shapekey_free(struct Main *bmain, struct Object *ob);

bool BKE_object_flag_test_recursive(const struct Object *ob, short flag);

bool BKE_object_is_child_recursive(const struct Object *ob_parent, const struct Object *ob_child);
bool BKE_object_is_animated(struct Scene *scene, struct Object *ob);

/* return ModifierMode flag */
int BKE_object_is_modified(struct Scene *scene, struct Object *ob);
int BKE_object_is_deform_modified(struct Scene *scene, struct Object *ob);

void BKE_object_relink(struct Object *ob);
void BKE_object_data_relink(struct Object *ob);

struct MovieClip *BKE_object_movieclip_get(struct Scene *scene, struct Object *ob, bool use_default);

/* this function returns a superset of the scenes selection based on relationships */

typedef enum eObRelationTypes {
	OB_REL_NONE               = 0,        /* just the selection as is */
	OB_REL_PARENT             = (1 << 0), /* immediate parent */
	OB_REL_PARENT_RECURSIVE   = (1 << 1), /* parents up to root of selection tree*/
	OB_REL_CHILDREN           = (1 << 2), /* immediate children */
	OB_REL_CHILDREN_RECURSIVE = (1 << 3), /* All children */
	OB_REL_MOD_ARMATURE       = (1 << 4), /* Armatures related to the selected objects */
	OB_REL_SCENE_CAMERA       = (1 << 5), /* you might want the scene camera too even if unselected? */
} eObRelationTypes;

typedef enum eObjectSet {
	OB_SET_SELECTED, /* Selected Objects */
	OB_SET_VISIBLE,  /* Visible Objects  */
	OB_SET_ALL       /* All Objects      */
} eObjectSet;

struct LinkNode *BKE_object_relational_superset(
        struct Scene *scene, eObjectSet objectSet, eObRelationTypes includeFilter);
struct LinkNode *BKE_object_groups(struct Object *ob);
void             BKE_object_groups_clear(struct Scene *scene, struct Base *base, struct Object *object);

struct KDTree *BKE_object_as_kdtree(struct Object *ob, int *r_tot);

bool BKE_object_modifier_use_time(struct Object *ob, struct ModifierData *md);

<<<<<<< HEAD
void BKE_object_wire_colors_sync(struct Object *ob); // bfa -  custom wireframe colors

bool BKE_object_modifier_update_subframe(struct Scene *scene, struct Object *ob, bool update_mesh,
                                         int parent_recursion, float frame,
                                         int type);
=======
bool BKE_object_modifier_update_subframe(
        struct EvaluationContext *eval_ctx, struct Scene *scene, struct Object *ob, bool update_mesh,
        int parent_recursion, float frame,
        int type);
>>>>>>> 8048769f

#ifdef __cplusplus
}
#endif

#endif<|MERGE_RESOLUTION|>--- conflicted
+++ resolved
@@ -283,18 +283,12 @@
 
 bool BKE_object_modifier_use_time(struct Object *ob, struct ModifierData *md);
 
-<<<<<<< HEAD
 void BKE_object_wire_colors_sync(struct Object *ob); // bfa -  custom wireframe colors
 
-bool BKE_object_modifier_update_subframe(struct Scene *scene, struct Object *ob, bool update_mesh,
-                                         int parent_recursion, float frame,
-                                         int type);
-=======
 bool BKE_object_modifier_update_subframe(
         struct EvaluationContext *eval_ctx, struct Scene *scene, struct Object *ob, bool update_mesh,
         int parent_recursion, float frame,
         int type);
->>>>>>> 8048769f
 
 #ifdef __cplusplus
 }
