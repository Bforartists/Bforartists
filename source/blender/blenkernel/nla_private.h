<<<<<<< HEAD
/**
 * $Id: nla_private.h 21537 2009-07-11 22:22:53Z gsrb3d $
=======
/*
 * $Id$
>>>>>>> f4691c11
 *
 * ***** BEGIN GPL LICENSE BLOCK *****
 *
 * This program is free software; you can redistribute it and/or
 * modify it under the terms of the GNU General Public License
 * as published by the Free Software Foundation; either version 2
 * of the License, or (at your option) any later version.
 *
 * This program is distributed in the hope that it will be useful,
 * but WITHOUT ANY WARRANTY; without even the implied warranty of
 * MERCHANTABILITY or FITNESS FOR A PARTICULAR PURPOSE.  See the
 * GNU General Public License for more details.
 *
 * You should have received a copy of the GNU General Public License
 * along with this program; if not, write to the Free Software Foundation,
 * Inc., 51 Franklin Street, Fifth Floor, Boston, MA 02110-1301, USA.
 *
 * The Original Code is Copyright (C) 2009 Blender Foundation, Joshua Leung
 * All rights reserved.
 *
 * The Original Code is: all of this file.
 *
 * Contributor(s): Joshua Leung (full recode)
 *
 * ***** END GPL LICENSE BLOCK *****
 */

#ifndef NLA_PRIVATE
#define NLA_PRIVATE

/* --------------- NLA Evaluation DataTypes ----------------------- */

/* used for list of strips to accumulate at current time */
typedef struct NlaEvalStrip {
	struct NlaEvalStrip *next, *prev;
	
	NlaTrack *track;			/* track that this strip belongs to */
	NlaStrip *strip;			/* strip that's being used */
	
	short track_index;			/* the index of the track within the list */
	short strip_mode;			/* which end of the strip are we looking at */
	
	float strip_time;			/* time at which which strip is being evaluated */
} NlaEvalStrip;

/* NlaEvalStrip->strip_mode */
enum {
		/* standard evaluation */
	NES_TIME_BEFORE = -1,
	NES_TIME_WITHIN,
	NES_TIME_AFTER,
	
		/* transition-strip evaluations */
	NES_TIME_TRANSITION_START,
	NES_TIME_TRANSITION_END,
} eNlaEvalStrip_StripMode;


/* temp channel for accumulating data from NLA (avoids needing to clear all values first) */
// TODO: maybe this will be used as the 'cache' stuff needed for editable values too?
typedef struct NlaEvalChannel {
	struct NlaEvalChannel *next, *prev;
	
	PointerRNA ptr;			/* pointer to struct containing property to use */
	PropertyRNA *prop;		/* RNA-property type to use (should be in the struct given) */
	int index;				/* array index (where applicable) */
	
	float value;			/* value of this channel */
} NlaEvalChannel;

/* --------------- NLA Functions (not to be used as a proper API) ----------------------- */

/* convert from strip time <-> global time */
float nlastrip_get_frame(NlaStrip *strip, float cframe, short mode);

/* --------------- NLA Evaluation (very-private stuff) ----------------------- */
/* these functions are only defined here to avoid problems with the order in which they get defined... */

NlaEvalStrip *nlastrips_ctime_get_strip(ListBase *list, ListBase *strips, short index, float ctime);
void nlastrip_evaluate(PointerRNA *ptr, ListBase *channels, ListBase *modifiers, NlaEvalStrip *nes);
void nladata_flush_channels(ListBase *channels);

#endif // NLA_PRIVATE<|MERGE_RESOLUTION|>--- conflicted
+++ resolved
@@ -1,10 +1,5 @@
-<<<<<<< HEAD
-/**
+/*
  * $Id: nla_private.h 21537 2009-07-11 22:22:53Z gsrb3d $
-=======
-/*
- * $Id$
->>>>>>> f4691c11
  *
  * ***** BEGIN GPL LICENSE BLOCK *****
  *
