--- conflicted
+++ resolved
@@ -623,11 +623,7 @@
 /**
  * Return the owner ID of the given `id`, if any.
  *
-<<<<<<< HEAD
- * \note: This will only return non-NULL for embedded IDs (master collections etc.), and shapekeys.
-=======
  * \note This will only return non-NULL for embedded IDs (master collections etc.), and shape-keys.
->>>>>>> 550b5438
  */
 struct ID *BKE_id_owner_get(struct ID *id);
 
