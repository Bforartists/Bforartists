# SPDX-FileCopyrightText: 2006 Blender Authors
#
# SPDX-License-Identifier: GPL-2.0-or-later

set(INC
  .
  ../asset_system
  ../blenloader
  ../blentranslation
  ../bmesh
  ../draw
  ../functions
  ../gpencil_modifiers_legacy
  ../gpu
  ../ikplugin
  ../imbuf
  ../makesrna
  ../modifiers
  ../nodes
  ../render
  ../sequencer
  ../shader_fx
  ../simulation
  ../../../intern/eigen
  ../../../intern/ghost
  ../../../intern/iksolver/extern
  ../../../intern/libmv
  ../../../intern/mantaflow/extern
  ../../../intern/memutil
  ../../../intern/mikktspace
  ../../../intern/opensubdiv

  # RNA_prototypes.h
  ${CMAKE_BINARY_DIR}/source/blender/makesrna
)

set(INC_SYS
  ${ZLIB_INCLUDE_DIRS}

  # For `vfontdata_freetype.cc`.
  ${FREETYPE_INCLUDE_DIRS}
)

set(SRC
  ${CMAKE_SOURCE_DIR}/release/datafiles/userdef/userdef_default.c
  intern/CCGSubSurf.cc
  intern/CCGSubSurf_legacy.cc
  intern/CCGSubSurf_util.cc
  intern/DerivedMesh.cc
  intern/action.cc
  intern/action_bones.cc
  intern/action_mirror.cc
  intern/addon.cc
  intern/anim_data.cc
  intern/anim_path.cc
  intern/anim_sys.cc
  intern/anim_visualization.cc
  intern/anonymous_attribute_id.cc
  intern/appdir.cc
  intern/armature.cc
  intern/armature_deform.cc
  intern/armature_pose.cc
  intern/armature_selection.cc
  intern/armature_update.cc
  intern/asset.cc
  intern/asset_weak_reference.cc
  intern/attribute.cc
  intern/attribute_access.cc
  intern/attribute_math.cc
  intern/autoexec.cc
  intern/bake_geometry_nodes_modifier.cc
  intern/bake_data_block_map.cc
  intern/bake_items.cc
  intern/bake_items_paths.cc
  intern/bake_items_serialize.cc
  intern/bake_items_socket.cc
  intern/blender.cc
  intern/blender_copybuffer.cc
  intern/blender_undo.cc
  intern/blender_user_menu.cc
  intern/blendfile.cc
  intern/blendfile_link_append.cc
  intern/boids.cc
  intern/bpath.cc
  intern/brush.cc
  intern/bvhutils.cc
  intern/cachefile.cc
  intern/callbacks.cc
  intern/camera.cc
  intern/cdderivedmesh.cc
  intern/cloth.cc
  intern/collection.cc
  intern/collision.cc
  intern/colorband.cc
  intern/colortools.cc
  intern/compute_contexts.cc
  intern/constraint.cc
  intern/context.cc
  intern/cpp_types.cc
  intern/crazyspace.cc
  intern/cryptomatte.cc
  intern/curve.cc
  intern/curve_bevel.cc
  intern/curve_bezier.cc
  intern/curve_catmull_rom.cc
  intern/curve_convert.cc
  intern/curve_decimate.cc
  intern/curve_deform.cc
  intern/curve_legacy_convert.cc
  intern/curve_nurbs.cc
  intern/curve_poly.cc
  intern/curve_to_mesh_convert.cc
  intern/curveprofile.cc
  intern/curves.cc
  intern/curves_geometry.cc
  intern/curves_utils.cc
  intern/customdata.cc
  intern/customdata_file.cc
  intern/data_transfer.cc
  intern/deform.cc
  intern/displist.cc
  intern/dynamicpaint.cc
  intern/editlattice.cc
  intern/editmesh.cc
  intern/editmesh_bvh.cc
  intern/editmesh_cache.cc
  intern/editmesh_tangent.cc
  intern/effect.cc
  intern/fcurve.cc
  intern/fcurve_cache.cc
  intern/fcurve_driver.cc
  intern/file_handler.cc
  intern/fluid.cc
  intern/fmodifier.cc
  intern/freestyle.cc
  intern/geometry_component_curves.cc
  intern/geometry_component_edit_data.cc
  intern/geometry_component_grease_pencil.cc
  intern/geometry_component_instances.cc
  intern/geometry_component_mesh.cc
  intern/geometry_component_pointcloud.cc
  intern/geometry_component_volume.cc
  intern/geometry_fields.cc
  intern/geometry_set.cc
  intern/geometry_set_instances.cc
  intern/gpencil_curve_legacy.cc
  intern/gpencil_geom_legacy.cc
  intern/gpencil_legacy.cc
  intern/gpencil_modifier_legacy.cc
  intern/gpencil_update_cache_legacy.cc
  intern/grease_pencil.cc
  intern/grease_pencil_convert_legacy.cc
  intern/grease_pencil_vertex_groups.cc
  intern/icons.cc
  intern/icons_rasterize.cc
  intern/idprop.cc
  intern/idprop_create.cc
  intern/idprop_serialize.cc
  intern/idprop_utils.cc
  intern/idtype.cc
  intern/image.cc
  intern/image_format.cc
  intern/image_gen.cc
  intern/image_gpu.cc
  intern/image_partial_update.cc
  intern/image_save.cc
  intern/instances.cc
  intern/ipo.cc
  intern/kelvinlet.cc
  intern/key.cc
  intern/keyconfig.cc
  intern/lattice.cc
  intern/lattice_deform.cc
  intern/layer.cc
  intern/layer_utils.cc
  intern/lib_id.cc
  intern/lib_id_delete.cc
  intern/lib_id_eval.cc
  intern/lib_id_remapper.cc
  intern/lib_override.cc
  intern/lib_override_proxy_conversion.cc
  intern/lib_query.cc
  intern/lib_remap.cc
  intern/library.cc
  intern/light.cc
  intern/light_linking.cc
  intern/lightprobe.cc
  intern/linestyle.cc
  intern/main.cc
  intern/main_idmap.cc
  intern/main_namemap.cc
  intern/mask.cc
  intern/mask_evaluate.cc
  intern/mask_rasterize.cc
  intern/material.cc
  intern/mball.cc
  intern/mball_tessellate.cc
  intern/mesh.cc
  intern/mesh_boolean_convert.cc
  intern/mesh_calc_edges.cc
  intern/mesh_compare.cc
  intern/mesh_convert.cc
  intern/mesh_debug.cc
  intern/mesh_evaluate.cc
  intern/mesh_fair.cc
  intern/mesh_flip_faces.cc
  intern/mesh_iterators.cc
  intern/mesh_legacy_convert.cc
  intern/mesh_mapping.cc
  intern/mesh_merge_customdata.cc
  intern/mesh_mirror.cc
  intern/mesh_normals.cc
  intern/mesh_remap.cc
  intern/mesh_remesh_voxel.cc
  intern/mesh_runtime.cc
  intern/mesh_sample.cc
  intern/mesh_tangent.cc
  intern/mesh_tessellate.cc
  intern/mesh_validate.cc
  intern/mesh_wrapper.cc
  intern/modifier.cc
  intern/movieclip.cc
  intern/multires.cc
  intern/multires_reshape.cc
  intern/multires_reshape_apply_base.cc
  intern/multires_reshape_ccg.cc
  intern/multires_reshape_smooth.cc
  intern/multires_reshape_subdivide.cc
  intern/multires_reshape_util.cc
  intern/multires_reshape_vertcos.cc
  intern/multires_subdiv.cc
  intern/multires_unsubdivide.cc
  intern/multires_versioning.cc
  intern/nla.cc
  intern/node.cc
  intern/node_enum_definition.cc
  intern/node_runtime.cc
  intern/node_socket_value.cc
  intern/node_tree_anonymous_attributes.cc
  intern/node_tree_dot_export.cc
  intern/node_tree_field_inferencing.cc
  intern/node_tree_interface.cc
  intern/node_tree_update.cc
  intern/node_tree_zones.cc
  intern/object.cc
  intern/object_deform.cc
  intern/object_dupli.cc
  intern/object_update.cc
  intern/ocean.cc
  intern/ocean_spectrum.cc
  intern/outliner_treehash.cc
  intern/packedFile.cc
  intern/paint.cc
  intern/paint_canvas.cc
  intern/paint_toolslots.cc
  intern/particle.cc
  intern/particle_child.cc
  intern/particle_distribute.cc
  intern/particle_system.cc
  intern/pbvh.cc
  intern/pbvh_bmesh.cc
  intern/pbvh_colors.cc
  intern/pbvh_pixels.cc
  intern/pbvh_pixels_copy.cc
  intern/pbvh_uv_islands.cc
  intern/pointcache.cc
  intern/pointcloud.cc
  intern/pose_backup.cc
  intern/preferences.cc
  intern/preview_image.cc
  intern/report.cc
  intern/rigidbody.cc
  intern/scene.cc
  intern/screen.cc
  intern/shader_fx.cc
  intern/shrinkwrap.cc
  intern/softbody.cc
  intern/sound.cc
  intern/speaker.cc
  intern/studiolight.cc
  intern/subdiv.cc
  intern/subdiv_ccg.cc
  intern/subdiv_ccg_mask.cc
  intern/subdiv_converter.cc
  intern/subdiv_converter_mesh.cc
  intern/subdiv_deform.cc
  intern/subdiv_displacement.cc
  intern/subdiv_displacement_multires.cc
  intern/subdiv_eval.cc
  intern/subdiv_foreach.cc
  intern/subdiv_mesh.cc
  intern/subdiv_modifier.cc
  intern/subdiv_stats.cc
  intern/subdiv_topology.cc
  intern/subsurf_ccg.cc
  intern/text.cc
  intern/text_suggestions.cc
  intern/texture.cc
  intern/tracking.cc
  intern/tracking_auto.cc
  intern/tracking_detect.cc
  intern/tracking_plane_tracker.cc
  intern/tracking_region_tracker.cc
  intern/tracking_solver.cc
  intern/tracking_stabilize.cc
  intern/tracking_util.cc
  intern/type_conversions.cc
  intern/undo_system.cc
  intern/unit.cc
  intern/vfont.cc
  intern/vfontdata_freetype.cc
  intern/viewer_path.cc
  intern/volume.cc
  intern/volume_grid.cc
  intern/volume_grid_file_cache.cc
  intern/volume_render.cc
  intern/volume_to_mesh.cc
  intern/wm_runtime.cc
  intern/workspace.cc
  intern/world.cc
  intern/writeavi.cc

  BKE_DerivedMesh.hh
  BKE_action.h
  BKE_action.hh
  BKE_addon.h
  BKE_anim_data.h
  BKE_anim_path.h
  BKE_anim_visualization.h
  BKE_animsys.h
  BKE_anonymous_attribute_id.hh
  BKE_appdir.hh
  BKE_armature.hh
  BKE_asset.hh
  BKE_attribute.h
  BKE_attribute.hh
  BKE_attribute_math.hh
  BKE_autoexec.hh
  BKE_bake_geometry_nodes_modifier.hh
  BKE_bake_data_block_map.hh
  BKE_bake_items.hh
  BKE_bake_items_paths.hh
  BKE_bake_items_serialize.hh
  BKE_bake_items_socket.hh
  BKE_blender.hh
  BKE_blender_copybuffer.hh
  BKE_blender_undo.hh
  BKE_blender_user_menu.hh
  BKE_blender_version.h
  BKE_blendfile.hh
  BKE_blendfile_link_append.hh
  BKE_boids.h
  BKE_bpath.hh
  BKE_brush.hh
  BKE_bvhutils.hh
  BKE_cachefile.hh
  BKE_callbacks.hh
  BKE_camera.h
  BKE_ccg.h
  BKE_cdderivedmesh.h
  BKE_cloth.hh
  BKE_collection.hh
  BKE_collision.h
  BKE_colorband.hh
  BKE_colortools.hh
  BKE_compute_contexts.hh
  BKE_constraint.h
  BKE_context.hh
  BKE_cpp_types.hh
  BKE_crazyspace.hh
  BKE_cryptomatte.h
  BKE_cryptomatte.hh
  BKE_curve.hh
  BKE_curve_legacy_convert.hh
  BKE_curve_to_mesh.hh
  BKE_curveprofile.h
  BKE_curves.h
  BKE_curves.hh
  BKE_curves_utils.hh
  BKE_customdata.hh
  BKE_customdata_file.h
  BKE_data_transfer.h
  BKE_deform.hh
  BKE_displist.h
  BKE_duplilist.hh
  BKE_dynamicpaint.h
  BKE_editlattice.h
  BKE_editmesh.hh
  BKE_editmesh_bvh.h
  BKE_editmesh_cache.hh
  BKE_editmesh_tangent.hh
  BKE_effect.h
  BKE_fcurve.h
  BKE_fcurve_driver.h
  BKE_file_handler.hh
  BKE_fluid.h
  BKE_freestyle.h
  BKE_geometry_fields.hh
  BKE_geometry_set.hh
  BKE_geometry_set_instances.hh
  BKE_global.hh
  BKE_gpencil_curve_legacy.h
  BKE_gpencil_geom_legacy.h
  BKE_gpencil_legacy.h
  BKE_gpencil_modifier_legacy.h
  BKE_gpencil_update_cache_legacy.h
  BKE_grease_pencil.h
  BKE_grease_pencil.hh
<<<<<<< HEAD
=======
  BKE_grease_pencil_legacy_convert.hh
>>>>>>> 6d33f76a
  BKE_grease_pencil_vertex_groups.hh
  BKE_icons.h
  BKE_idprop.h
  BKE_idprop.hh
  BKE_idtype.hh
  BKE_image.h
  BKE_image_format.h
  BKE_image_partial_update.hh
  BKE_image_save.h
  BKE_image_wrappers.hh
  BKE_instances.hh
  BKE_ipo.h
  BKE_kelvinlet.h
  BKE_key.hh
  BKE_keyconfig.h
  BKE_lattice.hh
  BKE_layer.hh
  BKE_lib_id.hh
  BKE_lib_override.hh
  BKE_lib_query.hh
  BKE_lib_remap.hh
  BKE_library.hh
  BKE_light.h
  BKE_light_linking.h
  BKE_lightprobe.h
  BKE_linestyle.h
  BKE_main.hh
  BKE_main_idmap.hh
  BKE_main_namemap.hh
  BKE_mask.h
  BKE_material.h
  BKE_mball.hh
  BKE_mball_tessellate.hh
  BKE_mesh.h
  BKE_mesh.hh
  BKE_mesh_boolean_convert.hh
  BKE_mesh_compare.hh
  BKE_mesh_fair.hh
  BKE_mesh_iterators.hh
  BKE_mesh_legacy_convert.hh
  BKE_mesh_mapping.hh
  BKE_mesh_mirror.hh
  BKE_mesh_remap.hh
  BKE_mesh_remesh_voxel.hh
  BKE_mesh_runtime.hh
  BKE_mesh_sample.hh
  BKE_mesh_tangent.hh
  BKE_mesh_types.hh
  BKE_mesh_wrapper.hh
  BKE_modifier.hh
  BKE_movieclip.h
  BKE_multires.hh
  BKE_nla.h
  BKE_node.h
  BKE_node.hh
  BKE_node_enum.hh
  BKE_node_runtime.hh
  BKE_node_socket_value.hh
  BKE_node_tree_anonymous_attributes.hh
  BKE_node_tree_dot_export.hh
  BKE_node_tree_interface.hh
  BKE_node_tree_update.hh
  BKE_node_tree_zones.hh
  BKE_object.hh
  BKE_object_deform.h
  BKE_object_types.hh
  BKE_ocean.h
  BKE_outliner_treehash.hh
  BKE_packedFile.h
  BKE_paint.hh
  BKE_particle.h
  BKE_pbvh.hh
  BKE_pbvh_api.hh
  BKE_pbvh_pixels.hh
  BKE_pointcache.h
  BKE_pointcloud.hh
  BKE_pose_backup.h
  BKE_preferences.h
  BKE_preview_image.hh
  BKE_report.hh
  BKE_rigidbody.h
  BKE_scene.hh
  BKE_scene_runtime.hh
  BKE_screen.hh
  BKE_sequencer_offscreen.h
  BKE_shader_fx.h
  BKE_shrinkwrap.hh
  BKE_softbody.h
  BKE_sound.h
  BKE_speaker.h
  BKE_studiolight.h
  BKE_subdiv.hh
  BKE_subdiv_ccg.hh
  BKE_subdiv_deform.hh
  BKE_subdiv_eval.hh
  BKE_subdiv_foreach.hh
  BKE_subdiv_mesh.hh
  BKE_subdiv_modifier.hh
  BKE_subdiv_topology.hh
  BKE_subsurf.hh
  BKE_text.h
  BKE_text_suggestions.h
  BKE_texture.h
  BKE_tracking.h
  BKE_type_conversions.hh
  BKE_undo_system.hh
  BKE_unit.hh
  BKE_vfont.hh
  BKE_vfontdata.hh
  BKE_viewer_path.hh
  BKE_volume.hh
  BKE_volume_enums.hh
  BKE_volume_grid.hh
  BKE_volume_grid_file_cache.hh
  BKE_volume_openvdb.hh
  BKE_volume_render.hh
  BKE_volume_to_mesh.hh
  BKE_wm_runtime.hh
  BKE_workspace.h
  BKE_world.h
  BKE_writeavi.h

  nla_private.h
  particle_private.h
  tracking_private.h

  intern/CCGSubSurf.h
  intern/CCGSubSurf_inline.h
  intern/CCGSubSurf_intern.h
  intern/attribute_access_intern.hh
  intern/data_transfer_intern.h
  intern/lib_intern.hh
  intern/multires_inline.hh
  intern/multires_reshape.hh
  intern/multires_unsubdivide.hh
  intern/ocean_intern.h
  intern/pbvh_intern.hh
  intern/pbvh_pixels_copy.hh
  intern/pbvh_uv_islands.hh
  intern/subdiv_converter.hh
  intern/subdiv_inline.hh
)

set(LIB
  PRIVATE bf::animrig
  bf_asset_system
  PRIVATE bf::blenfont
  PRIVATE bf::blenlib
  bf_blenloader
  bf_blentranslation
  bf_bmesh
  PRIVATE bf::depsgraph
  PRIVATE bf::dna
  bf_draw
  PRIVATE bf::extern::curve_fit_nd
  bf_functions
  bf_gpencil_modifiers_legacy
  bf_gpu
  bf_ikplugin
  bf_imbuf
  PRIVATE bf::intern::clog
  bf_intern_ghost
  PRIVATE bf::intern::guardedalloc
  bf_intern_libmv  # Uses stub when disabled.
  bf_intern_mikktspace
  bf_intern_opensubdiv  # Uses stub when disabled.
  bf_modifiers
  bf_nodes
  bf_rna
  bf_shader_fx
  bf_simulation
  PRIVATE bf::extern::fmtlib
  PRIVATE bf::intern::atomic
  # For `vfontdata_freetype.c`.
  ${FREETYPE_LIBRARIES} ${BROTLI_LIBRARIES}
)

if(WITH_BINRELOC)
  list(APPEND INC_SYS
    ${BINRELOC_INCLUDE_DIRS}
  )
  list(APPEND LIB
    extern_binreloc
  )
  add_definitions(-DWITH_BINRELOC)
endif()


if(WIN32)
  list(APPEND INC
    ../../../intern/utfconv
  )
endif()

if(WITH_AUDASPACE)
  list(APPEND INC_SYS
    ${AUDASPACE_C_INCLUDE_DIRS}
  )
  if(WITH_SYSTEM_AUDASPACE)
    list(APPEND LIB
      ${AUDASPACE_C_LIBRARIES}
      ${AUDASPACE_PY_LIBRARIES}
    )
  endif()
  add_definitions(-DWITH_AUDASPACE)
endif()

if(WITH_BULLET)
  list(APPEND INC_SYS
    ${BULLET_INCLUDE_DIRS}
  )
  list(APPEND INC
    ../../../intern/rigidbody
  )
  list(APPEND LIB
    bf_intern_rigidbody

    ${BULLET_LIBRARIES}
  )
  add_definitions(-DWITH_BULLET)
endif()

if(WITH_IMAGE_OPENEXR)
  add_definitions(-DWITH_OPENEXR)
endif()

if(WITH_IMAGE_OPENJPEG)
  add_definitions(-DWITH_OPENJPEG)
endif()

if(WITH_IMAGE_CINEON)
  add_definitions(-DWITH_CINEON)
endif()

if(WITH_IMAGE_WEBP)
  add_definitions(-DWITH_WEBP)
endif()

if(WITH_CODEC_AVI)
  list(APPEND INC
    ../io/avi
  )
  add_definitions(-DWITH_AVI)
endif()

if(WITH_CODEC_FFMPEG)
  list(APPEND SRC
    intern/writeffmpeg.cc
    BKE_writeffmpeg.hh
  )
  list(APPEND INC
    ../../../intern/ffmpeg
  )
  list(APPEND INC_SYS
    ${FFMPEG_INCLUDE_DIRS}
  )
  list(APPEND LIB
    ${FFMPEG_LIBRARIES}
  )
  add_definitions(-DWITH_FFMPEG)
endif()

if(WITH_PYTHON)
  list(APPEND INC
    ../python
  )
  list(APPEND LIB
    bf_python
    bf_python_bmesh
  )
  add_definitions(-DWITH_PYTHON)

  if(WITH_PYTHON_MODULE)
    add_definitions(-DWITH_PYTHON_MODULE)
  endif()

  if(WITH_PYTHON_SAFETY)
    add_definitions(-DWITH_PYTHON_SAFETY)
  endif()

  if(WITH_PYTHON_SECURITY)
    add_definitions(-DWITH_PYTHON_SECURITY)
  endif()


  if(PYTHON_EXECUTABLE)
    get_filename_component(_python_exe_name ${PYTHON_EXECUTABLE} NAME)
    add_definitions(-DPYTHON_EXECUTABLE_NAME=${_python_exe_name})
    unset(_python_exe_name)
  endif()
endif()

if(WITH_MOD_FLUID)
  list(APPEND LIB
    bf_intern_mantaflow
  )
  add_definitions(-DWITH_FLUID)
endif()

if(WITH_MOD_OCEANSIM)
  add_definitions(-DWITH_OCEANSIM)
endif()

if(WITH_JACK)
  add_definitions(-DWITH_JACK)
endif()

if(WITH_LZO)
  if(WITH_SYSTEM_LZO)
    list(APPEND INC_SYS
      ${LZO_INCLUDE_DIR}
    )
    list(APPEND LIB
      ${LZO_LIBRARIES}
    )
    add_definitions(-DWITH_SYSTEM_LZO)
  else()
    list(APPEND INC_SYS
      ../../../extern/lzo/minilzo
    )
    list(APPEND LIB
      extern_minilzo
    )
  endif()
  add_definitions(-DWITH_LZO)
endif()

if(WITH_LZMA)
  list(APPEND INC_SYS
    ../../../extern/lzma
  )
  list(APPEND LIB
    extern_lzma
  )
  add_definitions(-DWITH_LZMA)
endif()

if(WITH_LIBMV)
  add_definitions(-DWITH_LIBMV)
endif()

if(WITH_FFTW3)
  list(APPEND INC_SYS
    ${FFTW3_INCLUDE_DIRS}
  )
  list(APPEND LIB
    ${FFTW3_LIBRARIES}
  )
  add_definitions(-DFFTW3=1)
endif()

if(WITH_FREESTYLE)
  add_definitions(-DWITH_FREESTYLE)
endif()

if(WITH_ALEMBIC)
  list(APPEND INC
    ../io/alembic
  )
  add_definitions(-DWITH_ALEMBIC)
endif()

if(WITH_USD)
  list(APPEND INC
    ../io/usd
  )
  add_definitions(-DWITH_USD)
endif()

if(WITH_OPENSUBDIV)
  list(APPEND INC_SYS
    ${OPENSUBDIV_INCLUDE_DIRS}
  )
  list(APPEND LIB
    ${OPENSUBDIV_LIBRARIES}
  )
  add_definitions(-DWITH_OPENSUBDIV)
endif()

if(WITH_OPENVDB)
  list(APPEND INC
    ../../../intern/openvdb
  )
  list(APPEND INC_SYS
    ${OPENVDB_INCLUDE_DIRS}
  )
  list(APPEND LIB
    bf_intern_openvdb
    ${OPENVDB_LIBRARIES}
  )
  add_definitions(-DWITH_OPENVDB ${OPENVDB_DEFINITIONS})
endif()

if(WITH_QUADRIFLOW)
  list(APPEND INC
    ../../../intern/quadriflow
  )
  list(APPEND LIB
    bf_intern_quadriflow
  )
  add_definitions(-DWITH_QUADRIFLOW)
endif()

if(WITH_XR_OPENXR)
  add_definitions(-DWITH_XR_OPENXR)
endif()

if(WITH_TBB)
  add_definitions(-DWITH_TBB)

  list(APPEND INC_SYS
    ${TBB_INCLUDE_DIRS}
  )

  list(APPEND LIB
    ${TBB_LIBRARIES}
  )
endif()

if(WITH_GMP)
  add_definitions(-DWITH_GMP)

  list(APPEND INC_SYS
    ${GMP_INCLUDE_DIRS}
  )
endif()

# # Warnings as errors, this is too strict!
# if(MSVC)
#    string(APPEND CMAKE_C_FLAGS " /WX")
# endif()

blender_add_lib(bf_blenkernel "${SRC}" "${INC}" "${INC_SYS}" "${LIB}")

# RNA_prototypes.h
add_dependencies(bf_blenkernel bf_rna)


if(WITH_GTESTS)
  set(TEST_SRC
    intern/action_test.cc
    intern/armature_test.cc
    intern/asset_metadata_test.cc
    intern/bpath_test.cc
    intern/cryptomatte_test.cc
    intern/curves_geometry_test.cc
    intern/fcurve_test.cc
    intern/file_handler_test.cc
    intern/grease_pencil_test.cc
    intern/idprop_serialize_test.cc
    intern/image_partial_update_test.cc
    intern/image_test.cc
    intern/lattice_deform_test.cc
    intern/layer_test.cc
    intern/lib_id_remapper_test.cc
    intern/lib_id_test.cc
    intern/lib_remap_test.cc
    intern/main_test.cc
    intern/nla_test.cc
    intern/tracking_test.cc
    intern/volume_test.cc
  )
  set(TEST_INC
    ../editors/include
  )
  set(TEST_LIB
    ${LIB}
    bf_rna  # RNA_prototypes.h
  )
  blender_add_test_suite_lib(blenkernel "${TEST_SRC}" "${INC};${TEST_INC}" "${INC_SYS}" "${TEST_LIB}")
endif()<|MERGE_RESOLUTION|>--- conflicted
+++ resolved
@@ -406,10 +406,7 @@
   BKE_gpencil_update_cache_legacy.h
   BKE_grease_pencil.h
   BKE_grease_pencil.hh
-<<<<<<< HEAD
-=======
   BKE_grease_pencil_legacy_convert.hh
->>>>>>> 6d33f76a
   BKE_grease_pencil_vertex_groups.hh
   BKE_icons.h
   BKE_idprop.h
