/* SPDX-License-Identifier: GPL-2.0-or-later */
#pragma once

#ifdef __cplusplus
extern "C" {
#endif

/** \file
 * \ingroup bke
 */

/**
 * The lines below use regex from scripts to extract their values,
 * Keep this in mind when modifying this file and keep this comment above the defines.
 *
 * \note Use #STRINGIFY() rather than defining with quotes.
 */

/* Blender major and minor version. */
#define BLENDER_VERSION 306
/* Blender patch version for bugfix releases. */
#define BLENDER_VERSION_PATCH 0
/** Blender release cycle stage: alpha/beta/rc/release. */
#define BLENDER_VERSION_CYCLE alpha

<<<<<<< HEAD
/* TODO proper version bump. */

/* Bforartists major and minor version. */
#define BFORARTISTS_VERSION 34
/* Bforartists patch version for bugfix releases. */
#define BFORARTISTS_VERSION_PATCH 1
/** Bforartists release cycle stage: alpha/beta/rc/release. */
#define BFORARTISTS_VERSION_CYCLE release

=======
>>>>>>> d5630e49
/* Blender file format version. */
#define BLENDER_FILE_VERSION BLENDER_VERSION
#define BLENDER_FILE_SUBVERSION 0

/* Minimum Blender version that supports reading file written with the current
 * version. Older Blender versions will test this and show a warning if the file
 * was written with too new a version. */
#define BLENDER_FILE_MIN_VERSION 305
#define BLENDER_FILE_MIN_SUBVERSION 8

/** User readable version string. */
const char *BKE_blender_version_string(void);
/** bfa - User readable version string. */
const char *BKE_bforartists_version_string(void);

/* Returns true when version cycle is alpha, otherwise (beta, rc) returns false. */
bool BKE_blender_version_is_alpha(void);

#ifdef __cplusplus
}
#endif<|MERGE_RESOLUTION|>--- conflicted
+++ resolved
@@ -23,9 +23,6 @@
 /** Blender release cycle stage: alpha/beta/rc/release. */
 #define BLENDER_VERSION_CYCLE alpha
 
-<<<<<<< HEAD
-/* TODO proper version bump. */
-
 /* Bforartists major and minor version. */
 #define BFORARTISTS_VERSION 34
 /* Bforartists patch version for bugfix releases. */
@@ -33,8 +30,6 @@
 /** Bforartists release cycle stage: alpha/beta/rc/release. */
 #define BFORARTISTS_VERSION_CYCLE release
 
-=======
->>>>>>> d5630e49
 /* Blender file format version. */
 #define BLENDER_FILE_VERSION BLENDER_VERSION
 #define BLENDER_FILE_SUBVERSION 0
