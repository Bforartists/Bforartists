/*
 * This program is free software; you can redistribute it and/or
 * modify it under the terms of the GNU General Public License
 * as published by the Free Software Foundation; either version 2
 * of the License, or (at your option) any later version.
 *
 * This program is distributed in the hope that it will be useful,
 * but WITHOUT ANY WARRANTY; without even the implied warranty of
 * MERCHANTABILITY or FITNESS FOR A PARTICULAR PURPOSE.  See the
 * GNU General Public License for more details.
 *
 * You should have received a copy of the GNU General Public License
 * along with this program; if not, write to the Free Software Foundation,
 * Inc., 51 Franklin Street, Fifth Floor, Boston, MA 02110-1301, USA.
 */
#ifndef __BKE_BLENDER_VERSION_H__
#define __BKE_BLENDER_VERSION_H__

#ifdef __cplusplus
extern "C" {
#endif

/** \file
 * \ingroup bke
 */

/**
 * The lines below use regex from scripts to extract their values,
 * Keep this in mind when modifying this file and keep this comment above the defines.
 *
 * \note Use #STRINGIFY() rather than defining with quotes.
 */

/* Blender major and minor version. */
#define BLENDER_VERSION 290
/* Blender patch version for bugfix releases. */
#define BLENDER_VERSION_PATCH 0
/** Blender release cycle stage: alpha/beta/rc/release. */
#define BLENDER_VERSION_CYCLE alpha

<<<<<<< HEAD
#define BFORARTISTS_VERSION 200

/** Defined in from blender.c */
extern char versionstr[];
=======
/* Blender file format version. */
#define BLENDER_FILE_VERSION BLENDER_VERSION
#define BLENDER_FILE_SUBVERSION 4

/* Minimum Blender version that supports reading file written with the current
 * version. Older Blender versions will test this and show a warning if the file
 * was written with too new a version. */
#define BLENDER_FILE_MIN_VERSION 280
#define BLENDER_FILE_MIN_SUBVERSION 0

/** User readable version string. */
const char *BKE_blender_version_string(void);
>>>>>>> 4a9586fb

#ifdef __cplusplus
}
#endif

#endif /* __BKE_BLENDER_VERSION_H__ */<|MERGE_RESOLUTION|>--- conflicted
+++ resolved
@@ -38,12 +38,8 @@
 /** Blender release cycle stage: alpha/beta/rc/release. */
 #define BLENDER_VERSION_CYCLE alpha
 
-<<<<<<< HEAD
 #define BFORARTISTS_VERSION 200
 
-/** Defined in from blender.c */
-extern char versionstr[];
-=======
 /* Blender file format version. */
 #define BLENDER_FILE_VERSION BLENDER_VERSION
 #define BLENDER_FILE_SUBVERSION 4
@@ -56,7 +52,8 @@
 
 /** User readable version string. */
 const char *BKE_blender_version_string(void);
->>>>>>> 4a9586fb
+
+#define BFORARTISTS_VERSION 200
 
 #ifdef __cplusplus
 }
