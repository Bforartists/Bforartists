--- conflicted
+++ resolved
@@ -26,11 +26,7 @@
 /* Bforartists major and minor version. */
 #define BFORARTISTS_VERSION 35
 /* Bforartists patch version for bugfix releases. */
-<<<<<<< HEAD
 #define BFORARTISTS_VERSION_PATCH 1
-=======
-#define BFORARTISTS_VERSION_PATCH 0
->>>>>>> fe1f217f
 /** Bforartists release cycle stage: alpha/beta/rc/release. */
 #define BFORARTISTS_VERSION_CYCLE release
 
