/*
 * This program is free software; you can redistribute it and/or
 * modify it under the terms of the GNU General Public License
 * as published by the Free Software Foundation; either version 2
 * of the License, or (at your option) any later version.
 *
 * This program is distributed in the hope that it will be useful,
 * but WITHOUT ANY WARRANTY; without even the implied warranty of
 * MERCHANTABILITY or FITNESS FOR A PARTICULAR PURPOSE.  See the
 * GNU General Public License for more details.
 *
 * You should have received a copy of the GNU General Public License
 * along with this program; if not, write to the Free Software Foundation,
 * Inc., 51 Franklin Street, Fifth Floor, Boston, MA 02110-1301, USA.
 */
#ifndef __BKE_BLENDER_VERSION_H__
#define __BKE_BLENDER_VERSION_H__

/** \file
 * \ingroup bke
 */

/**
 * The lines below use regex from scripts to extract their values,
 * Keep this in mind when modifying this file and keep this comment above the defines.
 *
 * \note Use #STRINGIFY() rather than defining with quotes.
 */
#define BLENDER_VERSION 280
#define BLENDER_SUBVERSION 58
/** Several breakages with 280, e.g. collections vs layers. */
#define BLENDER_MINVERSION 280
#define BLENDER_MINSUBVERSION 0

/** Used by packaging tools. */
/** Can be left blank, otherwise a,b,c... etc with no quotes. */
#define BLENDER_VERSION_CHAR
/** alpha/beta/rc/release, docs use this. */
#define BLENDER_VERSION_CYCLE beta

<<<<<<< HEAD
#define BFORARTISTS_VERSION     020

extern char versionstr[]; /* from blender.c */
=======
/** Defined in from blender.c */
extern char versionstr[];
>>>>>>> 3ea04e77

#endif /* __BKE_BLENDER_VERSION_H__ */<|MERGE_RESOLUTION|>--- conflicted
+++ resolved
@@ -38,13 +38,9 @@
 /** alpha/beta/rc/release, docs use this. */
 #define BLENDER_VERSION_CYCLE beta
 
-<<<<<<< HEAD
-#define BFORARTISTS_VERSION     020
+#define BFORARTISTS_VERSION 020
 
-extern char versionstr[]; /* from blender.c */
-=======
 /** Defined in from blender.c */
 extern char versionstr[];
->>>>>>> 3ea04e77
 
 #endif /* __BKE_BLENDER_VERSION_H__ */