/* SPDX-License-Identifier: GPL-2.0-or-later */
#pragma once

#ifdef __cplusplus
extern "C" {
#endif

/** \file
 * \ingroup bke
 */

/**
 * The lines below use regex from scripts to extract their values,
 * Keep this in mind when modifying this file and keep this comment above the defines.
 *
 * \note Use #STRINGIFY() rather than defining with quotes.
 */

/* Blender major and minor version. */
#define BLENDER_VERSION 306
/* Blender patch version for bugfix releases. */
#define BLENDER_VERSION_PATCH 0
/** Blender release cycle stage: alpha/beta/rc/release. */
#define BLENDER_VERSION_CYCLE alpha

<<<<<<< HEAD
/* Bforartists major and minor version. */
#define BFORARTISTS_VERSION 34
/* Bforartists patch version for bugfix releases. */
#define BFORARTISTS_VERSION_PATCH 1
/** Bforartists release cycle stage: alpha/beta/rc/release. */
#define BFORARTISTS_VERSION_CYCLE release
=======
/* TODO proper version bump. */
>>>>>>> 9a16f60c

/* Blender file format version. */
#define BLENDER_FILE_VERSION BLENDER_VERSION
#define BLENDER_FILE_SUBVERSION 0

/* Minimum Blender version that supports reading file written with the current
 * version. Older Blender versions will test this and show a warning if the file
 * was written with too new a version. */
#define BLENDER_FILE_MIN_VERSION 305
#define BLENDER_FILE_MIN_SUBVERSION 8

/** User readable version string. */
const char *BKE_blender_version_string(void);
/** bfa - User readable version string. */
const char *BKE_bforartists_version_string(void);

/* Returns true when version cycle is alpha, otherwise (beta, rc) returns false. */
bool BKE_blender_version_is_alpha(void);

#ifdef __cplusplus
}
#endif<|MERGE_RESOLUTION|>--- conflicted
+++ resolved
@@ -23,16 +23,14 @@
 /** Blender release cycle stage: alpha/beta/rc/release. */
 #define BLENDER_VERSION_CYCLE alpha
 
-<<<<<<< HEAD
+/* TODO proper version bump. */
+
 /* Bforartists major and minor version. */
 #define BFORARTISTS_VERSION 34
 /* Bforartists patch version for bugfix releases. */
 #define BFORARTISTS_VERSION_PATCH 1
 /** Bforartists release cycle stage: alpha/beta/rc/release. */
 #define BFORARTISTS_VERSION_CYCLE release
-=======
-/* TODO proper version bump. */
->>>>>>> 9a16f60c
 
 /* Blender file format version. */
 #define BLENDER_FILE_VERSION BLENDER_VERSION
