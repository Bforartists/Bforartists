--- conflicted
+++ resolved
@@ -103,11 +103,7 @@
   const char *identifier;
 
   double scalar;
-<<<<<<< HEAD
-  /** Not used yet, needed for converting temperature. */
-=======
   /** Needed for converting temperatures. */
->>>>>>> 40034fee
   double bias;
   int flag;
 } bUnitDef;
@@ -474,11 +470,7 @@
     }
   }
 
-<<<<<<< HEAD
-  double value_conv = value / unit->scalar;
-=======
   double value_conv = (value / unit->scalar) - unit->bias;
->>>>>>> 40034fee
 
   /* Adjust precision to expected number of significant digits.
    * Note that here, we shall not have to worry about very big/small numbers, units are expected
@@ -921,19 +913,6 @@
   if (len_max < 0) {
     return 0;
   }
-<<<<<<< HEAD
-
-  /* XXX - investigate, does not respect len_max properly.  */
-  char *str_found = (char *)unit_find_str(str, replace_str, case_sensitive);
-
-  if (str_found == NULL) {
-    return 0;
-  }
-
-  int found_ofs = (int)(str_found - str);
-
-  int len = strlen(str);
-=======
 
   /* XXX - investigate, does not respect len_max properly.  */
   char *str_found = (char *)unit_find_str(str, replace_str, case_sensitive);
@@ -973,7 +952,6 @@
       str_found += len_bias_num;
     } /* If this doesn't fit, we have failed. */
   }
->>>>>>> 40034fee
 
   int len_name = strlen(replace_str);
   int len_move = (len - (found_ofs + len_name)) + 1; /* 1+ to copy the string terminator. */
@@ -1282,11 +1260,7 @@
   return 1.0;
 }
 
-<<<<<<< HEAD
-bool bUnit_IsValid(int system, int type)
-=======
 bool BKE_unit_is_valid(int system, int type)
->>>>>>> 40034fee
 {
   return !(system < 0 || system > UNIT_SYSTEM_TOT || type < 0 || type > B_UNIT_TYPE_TOT);
 }
