--- conflicted
+++ resolved
@@ -208,28 +208,16 @@
     return false;
   }
 
+
 #ifdef WIN32
-<<<<<<< HEAD
   BLI_path_join(
-      path, path_maxncpy, caches_root_path, "Bforartists", "Cache", SEP_STR); /* bfa - use our own cache folder instead */
+      path, path_maxncpy, caches_root_path->c_str(), "Bforartists", "Cache", SEP_STR); /* bfa - use our own cache folder instead */
 #elif defined(__APPLE__)
-  BLI_path_join(path, path_maxncpy, caches_root_path, "Bforartists", SEP_STR); /* bfa - use our own cache folder instead */
+  BLI_path_join(path, path_maxncpy, caches_root_path->c_str(), "Bforartists", SEP_STR); /* bfa - use our own cache folder instead */
 #else /* __linux__ */
-  BLI_path_join(path, path_maxncpy, caches_root_path, "bforartists", SEP_STR); /* bfa - use our own cache folder instead */
-=======
-  BLI_path_join(path,
-                path_maxncpy,
-                caches_root_path->c_str(),
-                "Blender Foundation",
-                "Blender",
-                "Cache",
-                SEP_STR);
-#elif defined(__APPLE__)
-  BLI_path_join(path, path_maxncpy, caches_root_path->c_str(), "Blender", SEP_STR);
-#else /* __linux__ */
-  BLI_path_join(path, path_maxncpy, caches_root_path->c_str(), "blender", SEP_STR);
->>>>>>> 2683c876
-#endif
+  BLI_path_join(path, path_maxncpy, caches_root_path->c_str(), "bforartists", SEP_STR); /* bfa - use our own cache folder instead */
+#endif
+
 
   return true;
 }
