/* SPDX-FileCopyrightText: 2001-2002 NaN Holding BV. All rights reserved.
 *
 * SPDX-License-Identifier: GPL-2.0-or-later */

/** \file
 * \ingroup bke
 *
 * Application level startup/shutdown functionality.
 */

#include <cstdio>
#include <cstdlib>
#include <cstring>

#include "MEM_guardedalloc.h"

#include "BLI_listbase.h"
#include "BLI_string.h"
#include "BLI_utildefines.h"

#include "IMB_imbuf.h"
#include "IMB_moviecache.h"

#include "BKE_addon.h"
#include "BKE_blender.h" /* own include */
#include "BKE_blender_user_menu.h"
#include "BKE_blender_version.h" /* own include */
#include "BKE_blendfile.h"
#include "BKE_brush.hh"
#include "BKE_cachefile.h"
#include "BKE_callbacks.h"
#include "BKE_global.h"
#include "BKE_idprop.h"
#include "BKE_image.h"
#include "BKE_layer.h"
#include "BKE_main.h"
#include "BKE_node.h"
#include "BKE_report.h"
#include "BKE_scene.h"
#include "BKE_screen.h"
#include "BKE_studiolight.h"

#include "DEG_depsgraph.h"

#include "RE_pipeline.h"
#include "RE_texture.h"

#include "SEQ_sequencer.h"

#include "BLF_api.h"

Global G;
UserDef U;

/* -------------------------------------------------------------------- */
/** \name Blender Free on Exit
 * \{ */

void BKE_blender_free()
{
  /* samples are in a global list..., also sets G_MAIN->sound->sample nullptr */

  /* Needs to run before main free as window-manager is still referenced for icons preview jobs. */
  BKE_studiolight_free();

  BKE_blender_globals_clear();

  if (G.log.file != nullptr) {
    fclose(static_cast<FILE *>(G.log.file));
  }

  BKE_spacetypes_free(); /* after free main, it uses space callbacks */

  IMB_exit();
  BKE_cachefiles_exit();
  DEG_free_node_types();

  BKE_brush_system_exit();
  RE_texture_rng_exit();

  BKE_callback_global_finalize();

  IMB_moviecache_destruct();

  BKE_node_system_exit();
}

/** \} */

/* -------------------------------------------------------------------- */
/** \name Blender Version Access
 * \{ */

static char blender_version_string[48] = "";

/* Only includes patch if non-zero. */
static char blender_version_string_compact[48] = "";

static void blender_version_init()
{
  const char *version_cycle = "";
  if (STREQ(STRINGIFY(BLENDER_VERSION_CYCLE), "alpha")) {
    version_cycle = " Alpha";
  }
  else if (STREQ(STRINGIFY(BLENDER_VERSION_CYCLE), "beta")) {
    version_cycle = " Beta";
  }
  else if (STREQ(STRINGIFY(BLENDER_VERSION_CYCLE), "rc")) {
    version_cycle = " Release Candidate";
  }
  else if (STREQ(STRINGIFY(BLENDER_VERSION_CYCLE), "release")) {
    version_cycle = "";
  }
  else {
    BLI_assert_msg(0, "Invalid Blender version cycle");
  }

  SNPRINTF(blender_version_string,
           "%d.%01d.%d%s",
           BLENDER_VERSION / 100,
           BLENDER_VERSION % 100,
           BLENDER_VERSION_PATCH,
           version_cycle);

  SNPRINTF(blender_version_string_compact,
           "%d.%01d%s",
           BLENDER_VERSION / 100,
           BLENDER_VERSION % 100,
           version_cycle);
}

const char *BKE_blender_version_string()
{
  return blender_version_string;
}

<<<<<<< HEAD
/*--- bfa - the bforartists version string calculation --- */
static char bforartists_version_string[48] = "";

static void bforartists_version_init()
{
  SNPRINTF(bforartists_version_string,
           "%d.%d.%d",
           BFORARTISTS_VERSION / 10,
           BFORARTISTS_VERSION % 10,
           BFORARTISTS_VERSION_PATCH);
}

/*bfa - bforartists version string*/
const char *BKE_bforartists_version_string()
{
  return bforartists_version_string;
}
/* -------------- bfa - end -----------------*/
=======
const char *BKE_blender_version_string_compact()
{
  return blender_version_string_compact;
}
>>>>>>> 2da82c71

void BKE_blender_version_blendfile_string_from_values(char *str_buff,
                                                      const size_t str_buff_maxncpy,
                                                      const short file_version,
                                                      const short file_subversion)
{
  const short file_version_major = file_version / 100;
  const short file_version_minor = file_version % 100;
  if (file_subversion >= 0) {
    BLI_snprintf(str_buff,
                 str_buff_maxncpy,
                 "%d.%d (sub %d)",
                 file_version_major,
                 file_version_minor,
                 file_subversion);
  }
  else {
    BLI_snprintf(str_buff, str_buff_maxncpy, "%d.%d", file_version_major, file_version_minor);
  }
}

bool BKE_blender_version_is_alpha()
{
  bool is_alpha = STREQ(STRINGIFY(BLENDER_VERSION_CYCLE), "alpha");
  return is_alpha;
}

/** \} */

/* -------------------------------------------------------------------- */
/** \name Blender #Global Initialize/Clear
 * \{ */

void BKE_blender_globals_init()
{
  blender_version_init();
  bforartists_version_init(); /*bfa version string*/

  memset(&G, 0, sizeof(Global));

  U.savetime = 1;

  BKE_blender_globals_main_replace(BKE_main_new());

  STRNCPY(G.ima, "//");

#ifndef WITH_PYTHON_SECURITY /* default */
  G.f |= G_FLAG_SCRIPT_AUTOEXEC;
#else
  G.f &= ~G_FLAG_SCRIPT_AUTOEXEC;
#endif

  G.log.level = 1;
}

void BKE_blender_globals_clear()
{
  if (G_MAIN == nullptr) {
    return;
  }
  BLI_assert(G_MAIN->is_global_main);
  BKE_main_free(G_MAIN); /* free all lib data */

  G_MAIN = nullptr;
}

void BKE_blender_globals_main_replace(Main *bmain)
{
  BLI_assert(!bmain->is_global_main);
  BKE_blender_globals_clear();
  bmain->is_global_main = true;
  G_MAIN = bmain;
}

Main *BKE_blender_globals_main_swap(Main *new_gmain)
{
  Main *old_gmain = G_MAIN;
  BLI_assert(old_gmain->is_global_main);
  BLI_assert(!new_gmain->is_global_main);
  new_gmain->is_global_main = true;
  G_MAIN = new_gmain;
  old_gmain->is_global_main = false;
  return old_gmain;
}

/** \} */

/* -------------------------------------------------------------------- */
/** \name Blender Preferences
 * \{ */

static void keymap_item_free(wmKeyMapItem *kmi)
{
  if (kmi->properties) {
    IDP_FreeProperty(kmi->properties);
  }
  if (kmi->ptr) {
    MEM_freeN(kmi->ptr);
  }
}

void BKE_blender_userdef_data_swap(UserDef *userdef_a, UserDef *userdef_b)
{
  blender::dna::shallow_swap(*userdef_a, *userdef_b);
}

void BKE_blender_userdef_data_set(UserDef *userdef)
{
  BKE_blender_userdef_data_swap(&U, userdef);
  BKE_blender_userdef_data_free(userdef, true);
}

void BKE_blender_userdef_data_set_and_free(UserDef *userdef)
{
  BKE_blender_userdef_data_set(userdef);
  MEM_freeN(userdef);
}

static void userdef_free_keymaps(UserDef *userdef)
{
  for (wmKeyMap *km = static_cast<wmKeyMap *>(userdef->user_keymaps.first), *km_next; km;
       km = km_next)
  {
    km_next = km->next;
    LISTBASE_FOREACH (wmKeyMapDiffItem *, kmdi, &km->diff_items) {
      if (kmdi->add_item) {
        keymap_item_free(kmdi->add_item);
        MEM_freeN(kmdi->add_item);
      }
      if (kmdi->remove_item) {
        keymap_item_free(kmdi->remove_item);
        MEM_freeN(kmdi->remove_item);
      }
    }

    LISTBASE_FOREACH (wmKeyMapItem *, kmi, &km->items) {
      keymap_item_free(kmi);
    }

    BLI_freelistN(&km->diff_items);
    BLI_freelistN(&km->items);

    MEM_freeN(km);
  }
  BLI_listbase_clear(&userdef->user_keymaps);
}

static void userdef_free_keyconfig_prefs(UserDef *userdef)
{
  for (wmKeyConfigPref *kpt = static_cast<wmKeyConfigPref *>(userdef->user_keyconfig_prefs.first),
                       *kpt_next;
       kpt;
       kpt = kpt_next)
  {
    kpt_next = kpt->next;
    IDP_FreeProperty(kpt->prop);
    MEM_freeN(kpt);
  }
  BLI_listbase_clear(&userdef->user_keyconfig_prefs);
}

static void userdef_free_user_menus(UserDef *userdef)
{
  for (bUserMenu *um = static_cast<bUserMenu *>(userdef->user_menus.first), *um_next; um;
       um = um_next)
  {
    um_next = um->next;
    BKE_blender_user_menu_item_free_list(&um->items);
    MEM_freeN(um);
  }
}

static void userdef_free_addons(UserDef *userdef)
{
  for (bAddon *addon = static_cast<bAddon *>(userdef->addons.first), *addon_next; addon;
       addon = addon_next)
  {
    addon_next = addon->next;
    BKE_addon_free(addon);
  }
  BLI_listbase_clear(&userdef->addons);
}

void BKE_blender_userdef_data_free(UserDef *userdef, bool clear_fonts)
{
#define U BLI_STATIC_ASSERT(false, "Global 'U' not allowed, only use arguments passed in!")
#ifdef U /* quiet warning */
#endif

  userdef_free_keymaps(userdef);
  userdef_free_keyconfig_prefs(userdef);
  userdef_free_user_menus(userdef);
  userdef_free_addons(userdef);

  if (clear_fonts) {
    LISTBASE_FOREACH (uiFont *, font, &userdef->uifonts) {
      BLF_unload_id(font->blf_id);
    }
    BLF_default_set(-1);
  }

  BLI_freelistN(&userdef->autoexec_paths);
  BLI_freelistN(&userdef->script_directories);
  BLI_freelistN(&userdef->asset_libraries);
  BLI_freelistN(&userdef->extension_repos);

  BLI_freelistN(&userdef->uistyles);
  BLI_freelistN(&userdef->uifonts);
  BLI_freelistN(&userdef->themes);

#undef U
}

/** \} */

/* -------------------------------------------------------------------- */
/** \name Blender Preferences (Application Templates)
 * \{ */

void BKE_blender_userdef_app_template_data_swap(UserDef *userdef_a, UserDef *userdef_b)
{
  /* TODO:
   * - various minor settings (add as needed).
   */

#define DATA_SWAP(id) \
  { \
    UserDef userdef_tmp; \
    memcpy(&(userdef_tmp.id), &(userdef_a->id), sizeof(userdef_tmp.id)); \
    memcpy(&(userdef_a->id), &(userdef_b->id), sizeof(userdef_tmp.id)); \
    memcpy(&(userdef_b->id), &(userdef_tmp.id), sizeof(userdef_tmp.id)); \
  } \
  ((void)0)

#define LISTBASE_SWAP(id) \
  { \
    SWAP(ListBase, userdef_a->id, userdef_b->id); \
  } \
  ((void)0)

#define FLAG_SWAP(id, ty, flags) \
  { \
    CHECK_TYPE(&(userdef_a->id), ty *); \
    const ty f = flags; \
    const ty a = userdef_a->id; \
    const ty b = userdef_b->id; \
    userdef_a->id = (userdef_a->id & ~f) | (b & f); \
    userdef_b->id = (userdef_b->id & ~f) | (a & f); \
  } \
  ((void)0)

  LISTBASE_SWAP(uistyles);
  LISTBASE_SWAP(uifonts);
  LISTBASE_SWAP(themes);
  LISTBASE_SWAP(addons);
  LISTBASE_SWAP(user_keymaps);
  LISTBASE_SWAP(user_keyconfig_prefs);

  DATA_SWAP(font_path_ui);
  DATA_SWAP(font_path_ui_mono);
  DATA_SWAP(keyconfigstr);

  DATA_SWAP(gizmo_flag);
  DATA_SWAP(app_flag);

  /* We could add others. */
  FLAG_SWAP(uiflag, int, USER_SAVE_PROMPT | USER_SPLASH_DISABLE | USER_SHOW_GIZMO_NAVIGATE);

  DATA_SWAP(ui_scale);

#undef SWAP_TYPELESS
#undef DATA_SWAP
#undef LISTBASE_SWAP
#undef FLAG_SWAP
}

void BKE_blender_userdef_app_template_data_set(UserDef *userdef)
{
  BKE_blender_userdef_app_template_data_swap(&U, userdef);
  BKE_blender_userdef_data_free(userdef, true);
}

void BKE_blender_userdef_app_template_data_set_and_free(UserDef *userdef)
{
  BKE_blender_userdef_app_template_data_set(userdef);
  MEM_freeN(userdef);
}

/** \} */

/* -------------------------------------------------------------------- */
/** \name Blender's AtExit
 *
 * \note Don't use MEM_mallocN so functions can be registered at any time.
 * \{ */

static struct AtExitData {
  AtExitData *next;

  void (*func)(void *user_data);
  void *user_data;
} *g_atexit = nullptr;

void BKE_blender_atexit_register(void (*func)(void *user_data), void *user_data)
{
  AtExitData *ae = static_cast<AtExitData *>(malloc(sizeof(*ae)));
  ae->next = g_atexit;
  ae->func = func;
  ae->user_data = user_data;
  g_atexit = ae;
}

void BKE_blender_atexit_unregister(void (*func)(void *user_data), const void *user_data)
{
  AtExitData *ae = g_atexit;
  AtExitData **ae_p = &g_atexit;

  while (ae) {
    if ((ae->func == func) && (ae->user_data == user_data)) {
      *ae_p = ae->next;
      free(ae);
      return;
    }
    ae_p = &ae->next;
    ae = ae->next;
  }
}

void BKE_blender_atexit()
{
  AtExitData *ae = g_atexit, *ae_next;
  while (ae) {
    ae_next = ae->next;

    ae->func(ae->user_data);

    free(ae);
    ae = ae_next;
  }
  g_atexit = nullptr;
}

/** \} */<|MERGE_RESOLUTION|>--- conflicted
+++ resolved
@@ -134,9 +134,17 @@
   return blender_version_string;
 }
 
-<<<<<<< HEAD
-/*--- bfa - the bforartists version string calculation --- */
+const char *BKE_blender_version_string_compact()
+{
+  return blender_version_string_compact;
+}
+
+/*--- BFA - the bforartists version string calculation --- */
+/*Note: Bforartists versionins does not include the compact release string nor the version cycle that Blender uses*/
 static char bforartists_version_string[48] = "";
+
+/* Only includes patch if non-zero. */
+//static char bforartists_version_string_compact[48] = "";
 
 static void bforartists_version_init()
 {
@@ -145,6 +153,10 @@
            BFORARTISTS_VERSION / 10,
            BFORARTISTS_VERSION % 10,
            BFORARTISTS_VERSION_PATCH);
+//  SNPRINTF(bforartists_version_string_compact,
+//           "%d.%01d%s",
+//           BFORARTISTS_VERSION / 10,
+//           BFORARTISTS_VERSION % 10);
 }
 
 /*bfa - bforartists version string*/
@@ -152,13 +164,13 @@
 {
   return bforartists_version_string;
 }
+
+//const char *BKE_bforartists_version_string_compact()
+//{
+//  return bforartists_version_string_compact;
+//}
+
 /* -------------- bfa - end -----------------*/
-=======
-const char *BKE_blender_version_string_compact()
-{
-  return blender_version_string_compact;
-}
->>>>>>> 2da82c71
 
 void BKE_blender_version_blendfile_string_from_values(char *str_buff,
                                                       const size_t str_buff_maxncpy,
