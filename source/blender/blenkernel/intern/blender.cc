--- conflicted
+++ resolved
@@ -33,10 +33,6 @@
 #include "BKE_main.hh"
 #include "BKE_node.h"
 #include "BKE_report.hh"
-<<<<<<< HEAD
-#include "BKE_scene.hh"
-=======
->>>>>>> bd3b779d
 #include "BKE_screen.hh"
 #include "BKE_studiolight.h"
 #include "BKE_writeffmpeg.hh"
@@ -45,11 +41,6 @@
 
 #include "RE_texture.h"
 
-<<<<<<< HEAD
-#include "SEQ_sequencer.hh"
-
-=======
->>>>>>> bd3b779d
 #include "BLF_api.hh"
 
 Global G;
@@ -170,14 +161,14 @@
   else {
     BLI_assert_msg(0, "Invalid Bforartists version cycle");
   }
-  
+
   SNPRINTF(bforartists_version_string,
            "%d.%01d.%d%s",
            BFORARTISTS_VERSION / 10,
            BFORARTISTS_VERSION % 10,
            BFORARTISTS_VERSION_PATCH,
            version_cycle);
-  
+
   SNPRINTF(bforartists_version_string_compact,
            "%d.%01d%s",
            BFORARTISTS_VERSION / 10,
@@ -448,21 +439,12 @@
   } \
   ((void)0)
 
-<<<<<<< HEAD
-  std::swap(userdef_a->uistyles, userdef_b->uistyles);
-  std::swap(userdef_a->uifonts, userdef_b->uifonts);
-  std::swap(userdef_a->themes, userdef_b->themes);
-  std::swap(userdef_a->addons, userdef_b->addons);
-  std::swap(userdef_a->user_keymaps, userdef_b->user_keymaps);
-  std::swap(userdef_a->user_keyconfig_prefs, userdef_b->user_keyconfig_prefs);
-=======
   VALUE_SWAP(uistyles);
   VALUE_SWAP(uifonts);
   VALUE_SWAP(themes);
   VALUE_SWAP(addons);
   VALUE_SWAP(user_keymaps);
   VALUE_SWAP(user_keyconfig_prefs);
->>>>>>> bd3b779d
 
   DATA_SWAP(font_path_ui);
   DATA_SWAP(font_path_ui_mono);
