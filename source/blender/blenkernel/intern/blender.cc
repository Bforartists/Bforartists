/* SPDX-FileCopyrightText: 2001-2002 NaN Holding BV. All rights reserved.
 *
 * SPDX-License-Identifier: GPL-2.0-or-later */

/** \file
 * \ingroup bke
 *
 * Application level startup/shutdown functionality.
 */

#include <cstdio>
#include <cstdlib>
#include <cstring>

#include "MEM_guardedalloc.h"

#include "BLI_listbase.h"
#include "BLI_string.h"
#include "BLI_utildefines.h"

#include "IMB_imbuf.h"
#include "IMB_moviecache.h"

#include "BKE_addon.h"
#include "BKE_blender.h" /* own include */
#include "BKE_blender_user_menu.h"
#include "BKE_blender_version.h" /* own include */
#include "BKE_blendfile.h"
#include "BKE_brush.h"
#include "BKE_cachefile.h"
#include "BKE_callbacks.h"
#include "BKE_global.h"
#include "BKE_idprop.h"
#include "BKE_image.h"
#include "BKE_layer.h"
#include "BKE_main.h"
#include "BKE_node.h"
#include "BKE_report.h"
#include "BKE_scene.h"
#include "BKE_screen.h"
#include "BKE_studiolight.h"

#include "DEG_depsgraph.h"

#include "RE_pipeline.h"
#include "RE_texture.h"

#include "SEQ_sequencer.h"

#include "BLF_api.h"

Global G;
UserDef U;

/* -------------------------------------------------------------------- */
/** \name Blender Free on Exit
 * \{ */

void BKE_blender_free()
{
  /* samples are in a global list..., also sets G_MAIN->sound->sample nullptr */

  /* Needs to run before main free as window-manager is still referenced for icons preview jobs. */
  BKE_studiolight_free();

  BKE_blender_globals_clear();

  if (G.log.file != nullptr) {
    fclose(static_cast<FILE *>(G.log.file));
  }

  BKE_spacetypes_free(); /* after free main, it uses space callbacks */

  IMB_exit();
  BKE_cachefiles_exit();
  DEG_free_node_types();

  BKE_brush_system_exit();
  RE_texture_rng_exit();

  BKE_callback_global_finalize();

  IMB_moviecache_destruct();

  BKE_node_system_exit();
}

/** \} */

/* -------------------------------------------------------------------- */
/** \name Blender Version Access
 * \{ */

static char blender_version_string[48] = "";

static void blender_version_init()
{
  const char *version_cycle = "";
  if (STREQ(STRINGIFY(BLENDER_VERSION_CYCLE), "alpha")) {
    version_cycle = " Alpha";
  }
  else if (STREQ(STRINGIFY(BLENDER_VERSION_CYCLE), "beta")) {
    version_cycle = " Beta";
  }
  else if (STREQ(STRINGIFY(BLENDER_VERSION_CYCLE), "rc")) {
    version_cycle = " Release Candidate";
  }
  else if (STREQ(STRINGIFY(BLENDER_VERSION_CYCLE), "release")) {
    version_cycle = "";
  }
  else {
    BLI_assert_msg(0, "Invalid Blender version cycle");
  }

  SNPRINTF(blender_version_string,
           "%d.%01d.%d%s",
           BLENDER_VERSION / 100,
           BLENDER_VERSION % 100,
           BLENDER_VERSION_PATCH,
           version_cycle);
}

const char *BKE_blender_version_string()
{
  return blender_version_string;
}

<<<<<<< HEAD
/*--- bfa - the bforartists version string calculation --- */
static char bforartists_version_string[48] = "";

static void bforartists_version_init(void)
{
  BLI_snprintf(bforartists_version_string,
               ARRAY_SIZE(bforartists_version_string),

               "%d.%d.%d",               /*"%d.%02d.%d%s",*/
               BFORARTISTS_VERSION / 10, /*BLENDER_VERSION / 100*/
               BFORARTISTS_VERSION % 10, /*BLENDER_VERSION % 100*/
               BFORARTISTS_VERSION_PATCH);
}

/*bfa - bforartists version string*/
const char *BKE_bforartists_version_string(void)
{
  return bforartists_version_string;
}
/* -------------- bfa - end -----------------*/
=======
void BKE_blender_version_blendfile_string_from_values(char *str_buff,
                                                      const size_t str_buff_len,
                                                      const short file_version,
                                                      const short file_subversion)
{
  const short file_version_major = file_version / 100;
  const short file_version_minor = file_version % 100;
  if (file_subversion >= 0) {
    BLI_snprintf(str_buff,
                 str_buff_len,
                 "%d.%d (sub %d)",
                 file_version_major,
                 file_version_minor,
                 file_subversion);
  }
  else {
    BLI_snprintf(str_buff, str_buff_len, "%d.%d", file_version_major, file_version_minor);
  }
}
>>>>>>> c2bf0eed

bool BKE_blender_version_is_alpha()
{
  bool is_alpha = STREQ(STRINGIFY(BLENDER_VERSION_CYCLE), "alpha");
  return is_alpha;
}

/** \} */

/* -------------------------------------------------------------------- */
/** \name Blender #Global Initialize/Clear
 * \{ */

void BKE_blender_globals_init()
{
  blender_version_init();
  bforartists_version_init(); /*bfa version string*/

  memset(&G, 0, sizeof(Global));

  U.savetime = 1;

  BKE_blender_globals_main_replace(BKE_main_new());

  STRNCPY(G.ima, "//");

#ifndef WITH_PYTHON_SECURITY /* default */
  G.f |= G_FLAG_SCRIPT_AUTOEXEC;
#else
  G.f &= ~G_FLAG_SCRIPT_AUTOEXEC;
#endif

  G.log.level = 1;
}

void BKE_blender_globals_clear()
{
  if (G_MAIN == nullptr) {
    return;
  }
  BLI_assert(G_MAIN->is_global_main);
  BKE_main_free(G_MAIN); /* free all lib data */

  G_MAIN = nullptr;
}

void BKE_blender_globals_main_replace(Main *bmain)
{
  BLI_assert(!bmain->is_global_main);
  BKE_blender_globals_clear();
  bmain->is_global_main = true;
  G_MAIN = bmain;
}

Main *BKE_blender_globals_main_swap(Main *new_gmain)
{
  Main *old_gmain = G_MAIN;
  BLI_assert(old_gmain->is_global_main);
  BLI_assert(!new_gmain->is_global_main);
  new_gmain->is_global_main = true;
  G_MAIN = new_gmain;
  old_gmain->is_global_main = false;
  return old_gmain;
}

/** \} */

/* -------------------------------------------------------------------- */
/** \name Blender Preferences
 * \{ */

static void keymap_item_free(wmKeyMapItem *kmi)
{
  if (kmi->properties) {
    IDP_FreeProperty(kmi->properties);
  }
  if (kmi->ptr) {
    MEM_freeN(kmi->ptr);
  }
}

void BKE_blender_userdef_data_swap(UserDef *userdef_a, UserDef *userdef_b)
{
  blender::dna::shallow_swap(*userdef_a, *userdef_b);
}

void BKE_blender_userdef_data_set(UserDef *userdef)
{
  BKE_blender_userdef_data_swap(&U, userdef);
  BKE_blender_userdef_data_free(userdef, true);
}

void BKE_blender_userdef_data_set_and_free(UserDef *userdef)
{
  BKE_blender_userdef_data_set(userdef);
  MEM_freeN(userdef);
}

static void userdef_free_keymaps(UserDef *userdef)
{
  for (wmKeyMap *km = static_cast<wmKeyMap *>(userdef->user_keymaps.first), *km_next; km;
       km = km_next)
  {
    km_next = km->next;
    LISTBASE_FOREACH (wmKeyMapDiffItem *, kmdi, &km->diff_items) {
      if (kmdi->add_item) {
        keymap_item_free(kmdi->add_item);
        MEM_freeN(kmdi->add_item);
      }
      if (kmdi->remove_item) {
        keymap_item_free(kmdi->remove_item);
        MEM_freeN(kmdi->remove_item);
      }
    }

    LISTBASE_FOREACH (wmKeyMapItem *, kmi, &km->items) {
      keymap_item_free(kmi);
    }

    BLI_freelistN(&km->diff_items);
    BLI_freelistN(&km->items);

    MEM_freeN(km);
  }
  BLI_listbase_clear(&userdef->user_keymaps);
}

static void userdef_free_keyconfig_prefs(UserDef *userdef)
{
  for (wmKeyConfigPref *kpt = static_cast<wmKeyConfigPref *>(userdef->user_keyconfig_prefs.first),
                       *kpt_next;
       kpt;
       kpt = kpt_next)
  {
    kpt_next = kpt->next;
    IDP_FreeProperty(kpt->prop);
    MEM_freeN(kpt);
  }
  BLI_listbase_clear(&userdef->user_keyconfig_prefs);
}

static void userdef_free_user_menus(UserDef *userdef)
{
  for (bUserMenu *um = static_cast<bUserMenu *>(userdef->user_menus.first), *um_next; um;
       um = um_next)
  {
    um_next = um->next;
    BKE_blender_user_menu_item_free_list(&um->items);
    MEM_freeN(um);
  }
}

static void userdef_free_addons(UserDef *userdef)
{
  for (bAddon *addon = static_cast<bAddon *>(userdef->addons.first), *addon_next; addon;
       addon = addon_next)
  {
    addon_next = addon->next;
    BKE_addon_free(addon);
  }
  BLI_listbase_clear(&userdef->addons);
}

void BKE_blender_userdef_data_free(UserDef *userdef, bool clear_fonts)
{
#define U BLI_STATIC_ASSERT(false, "Global 'U' not allowed, only use arguments passed in!")
#ifdef U /* quiet warning */
#endif

  userdef_free_keymaps(userdef);
  userdef_free_keyconfig_prefs(userdef);
  userdef_free_user_menus(userdef);
  userdef_free_addons(userdef);

  if (clear_fonts) {
    LISTBASE_FOREACH (uiFont *, font, &userdef->uifonts) {
      BLF_unload_id(font->blf_id);
    }
    BLF_default_set(-1);
  }

  BLI_freelistN(&userdef->autoexec_paths);
  BLI_freelistN(&userdef->script_directories);
  BLI_freelistN(&userdef->asset_libraries);

  BLI_freelistN(&userdef->uistyles);
  BLI_freelistN(&userdef->uifonts);
  BLI_freelistN(&userdef->themes);

#undef U
}

/** \} */

/* -------------------------------------------------------------------- */
/** \name Blender Preferences (Application Templates)
 * \{ */

void BKE_blender_userdef_app_template_data_swap(UserDef *userdef_a, UserDef *userdef_b)
{
  /* TODO:
   * - various minor settings (add as needed).
   */

#define DATA_SWAP(id) \
  { \
    UserDef userdef_tmp; \
    memcpy(&(userdef_tmp.id), &(userdef_a->id), sizeof(userdef_tmp.id)); \
    memcpy(&(userdef_a->id), &(userdef_b->id), sizeof(userdef_tmp.id)); \
    memcpy(&(userdef_b->id), &(userdef_tmp.id), sizeof(userdef_tmp.id)); \
  } \
  ((void)0)

#define LIST_SWAP(id) \
  { \
    SWAP(ListBase, userdef_a->id, userdef_b->id); \
  } \
  ((void)0)

#define FLAG_SWAP(id, ty, flags) \
  { \
    CHECK_TYPE(&(userdef_a->id), ty *); \
    const ty f = flags; \
    const ty a = userdef_a->id; \
    const ty b = userdef_b->id; \
    userdef_a->id = (userdef_a->id & ~f) | (b & f); \
    userdef_b->id = (userdef_b->id & ~f) | (a & f); \
  } \
  ((void)0)

  LIST_SWAP(uistyles);
  LIST_SWAP(uifonts);
  LIST_SWAP(themes);
  LIST_SWAP(addons);
  LIST_SWAP(user_keymaps);
  LIST_SWAP(user_keyconfig_prefs);

  DATA_SWAP(font_path_ui);
  DATA_SWAP(font_path_ui_mono);
  DATA_SWAP(keyconfigstr);

  DATA_SWAP(gizmo_flag);
  DATA_SWAP(app_flag);

  /* We could add others. */
  FLAG_SWAP(uiflag, int, USER_SAVE_PROMPT | USER_SPLASH_DISABLE | USER_SHOW_GIZMO_NAVIGATE);

  DATA_SWAP(ui_scale);

#undef SWAP_TYPELESS
#undef DATA_SWAP
#undef LIST_SWAP
#undef FLAG_SWAP
}

void BKE_blender_userdef_app_template_data_set(UserDef *userdef)
{
  BKE_blender_userdef_app_template_data_swap(&U, userdef);
  BKE_blender_userdef_data_free(userdef, true);
}

void BKE_blender_userdef_app_template_data_set_and_free(UserDef *userdef)
{
  BKE_blender_userdef_app_template_data_set(userdef);
  MEM_freeN(userdef);
}

/** \} */

/* -------------------------------------------------------------------- */
/** \name Blender's AtExit
 *
 * \note Don't use MEM_mallocN so functions can be registered at any time.
 * \{ */

static struct AtExitData {
  AtExitData *next;

  void (*func)(void *user_data);
  void *user_data;
} *g_atexit = nullptr;

void BKE_blender_atexit_register(void (*func)(void *user_data), void *user_data)
{
  AtExitData *ae = static_cast<AtExitData *>(malloc(sizeof(*ae)));
  ae->next = g_atexit;
  ae->func = func;
  ae->user_data = user_data;
  g_atexit = ae;
}

void BKE_blender_atexit_unregister(void (*func)(void *user_data), const void *user_data)
{
  AtExitData *ae = g_atexit;
  AtExitData **ae_p = &g_atexit;

  while (ae) {
    if ((ae->func == func) && (ae->user_data == user_data)) {
      *ae_p = ae->next;
      free(ae);
      return;
    }
    ae_p = &ae->next;
    ae = ae->next;
  }
}

void BKE_blender_atexit()
{
  AtExitData *ae = g_atexit, *ae_next;
  while (ae) {
    ae_next = ae->next;

    ae->func(ae->user_data);

    free(ae);
    ae = ae_next;
  }
  g_atexit = nullptr;
}

/** \} */<|MERGE_RESOLUTION|>--- conflicted
+++ resolved
@@ -125,28 +125,25 @@
   return blender_version_string;
 }
 
-<<<<<<< HEAD
 /*--- bfa - the bforartists version string calculation --- */
 static char bforartists_version_string[48] = "";
 
-static void bforartists_version_init(void)
-{
-  BLI_snprintf(bforartists_version_string,
-               ARRAY_SIZE(bforartists_version_string),
-
-               "%d.%d.%d",               /*"%d.%02d.%d%s",*/
-               BFORARTISTS_VERSION / 10, /*BLENDER_VERSION / 100*/
-               BFORARTISTS_VERSION % 10, /*BLENDER_VERSION % 100*/
-               BFORARTISTS_VERSION_PATCH);
+static void bforartists_version_init()
+{
+  SNPRINTF(bforartists_version_string,
+           "%d.%d.%d",
+           BFORARTISTS_VERSION / 10,
+           BFORARTISTS_VERSION % 10,
+           BFORARTISTS_VERSION_PATCH);
 }
 
 /*bfa - bforartists version string*/
-const char *BKE_bforartists_version_string(void)
+const char *BKE_bforartists_version_string()
 {
   return bforartists_version_string;
 }
 /* -------------- bfa - end -----------------*/
-=======
+
 void BKE_blender_version_blendfile_string_from_values(char *str_buff,
                                                       const size_t str_buff_len,
                                                       const short file_version,
@@ -166,7 +163,6 @@
     BLI_snprintf(str_buff, str_buff_len, "%d.%d", file_version_major, file_version_minor);
   }
 }
->>>>>>> c2bf0eed
 
 bool BKE_blender_version_is_alpha()
 {
