/* SPDX-FileCopyrightText: 2023 Blender Authors
 *
 * SPDX-License-Identifier: GPL-2.0-or-later */

/** \file
 * \ingroup bke
 */

#include <cstring>

<<<<<<< HEAD
#include "BLI_array.h"

=======
>>>>>>> bd3b779d
#include "BKE_collection.hh"
#include "BKE_customdata.hh"
#include "BKE_editmesh.hh"
#include "BKE_layer.hh"

#include "DNA_ID.h"
#include "DNA_layer_types.h"
#include "DNA_mesh_types.h"
#include "DNA_object_types.h"

#include "MEM_guardedalloc.h"

/* -------------------------------------------------------------------- */
/** \name Selected Object Array
 * \{ */

using blender::Vector;

Vector<Object *> BKE_view_layer_array_selected_objects_params(
    ViewLayer *view_layer, const View3D *v3d, const ObjectsInViewLayerParams *params)
{
  if (params->no_dup_data) {
    FOREACH_SELECTED_OBJECT_BEGIN (view_layer, v3d, ob_iter) {
      ID *id = static_cast<ID *>(ob_iter->data);
      if (id) {
        id->tag |= LIB_TAG_DOIT;
      }
    }
    FOREACH_SELECTED_OBJECT_END;
  }

  Vector<Object *> objects;

  FOREACH_SELECTED_OBJECT_BEGIN (view_layer, v3d, ob_iter) {
    if (params->filter_fn) {
      if (!params->filter_fn(ob_iter, params->filter_userdata)) {
        continue;
      }
    }

    if (params->no_dup_data) {
      ID *id = static_cast<ID *>(ob_iter->data);
      if (id) {
        if (id->tag & LIB_TAG_DOIT) {
          id->tag &= ~LIB_TAG_DOIT;
        }
        else {
          continue;
        }
      }
    }

    objects.append(ob_iter);
  }
  FOREACH_SELECTED_OBJECT_END;

  return objects;
}

/** \} */

/* -------------------------------------------------------------------- */
/** \name Objects in Mode Array
 * \{ */

Vector<Base *> BKE_view_layer_array_from_bases_in_mode_params(const Scene *scene,
                                                              ViewLayer *view_layer,
                                                              const View3D *v3d,
                                                              const ObjectsInModeParams *params)
{
  if (params->no_dup_data) {
    FOREACH_BASE_IN_MODE_BEGIN (scene, view_layer, v3d, -1, params->object_mode, base_iter) {
      ID *id = static_cast<ID *>(base_iter->object->data);
      if (id) {
        id->tag |= LIB_TAG_DOIT;
      }
    }
    FOREACH_BASE_IN_MODE_END;
  }

  Vector<Base *> bases;

  FOREACH_BASE_IN_MODE_BEGIN (scene, view_layer, v3d, -1, params->object_mode, base_iter) {
    if (params->filter_fn) {
      if (!params->filter_fn(base_iter->object, params->filter_userdata)) {
        continue;
      }
    }
    if (params->no_dup_data) {
      ID *id = static_cast<ID *>(base_iter->object->data);
      if (id) {
        if (id->tag & LIB_TAG_DOIT) {
          id->tag &= ~LIB_TAG_DOIT;
        }
        else {
          continue;
        }
      }
    }
    bases.append(base_iter);
  }
  FOREACH_BASE_IN_MODE_END;

  return bases;
}

Vector<Object *> BKE_view_layer_array_from_objects_in_mode_params(
    const Scene *scene,
    ViewLayer *view_layer,
    const View3D *v3d,
    const ObjectsInModeParams *params)
{
  const Vector<Base *> bases = BKE_view_layer_array_from_bases_in_mode_params(
      scene, view_layer, v3d, params);
  Vector<Object *> objects(bases.size());
  std::transform(
      bases.begin(), bases.end(), objects.begin(), [](Base *base) { return base->object; });
  return objects;
}

Vector<Object *> BKE_view_layer_array_from_objects_in_edit_mode(const Scene *scene,
                                                                ViewLayer *view_layer,
                                                                const View3D *v3d)
{
  ObjectsInModeParams params = {0};
  params.object_mode = OB_MODE_EDIT;
  return BKE_view_layer_array_from_objects_in_mode_params(scene, view_layer, v3d, &params);
}

Vector<Base *> BKE_view_layer_array_from_bases_in_edit_mode(const Scene *scene,
                                                            ViewLayer *view_layer,
                                                            const View3D *v3d)
{
  ObjectsInModeParams params = {0};
  params.object_mode = OB_MODE_EDIT;
  return BKE_view_layer_array_from_bases_in_mode_params(scene, view_layer, v3d, &params);
}

Vector<Object *> BKE_view_layer_array_from_objects_in_edit_mode_unique_data(const Scene *scene,
                                                                            ViewLayer *view_layer,
                                                                            const View3D *v3d)
{
  ObjectsInModeParams params = {0};
  params.object_mode = OB_MODE_EDIT;
  params.no_dup_data = true;
  return BKE_view_layer_array_from_objects_in_mode_params(scene, view_layer, v3d, &params);
}

Vector<Base *> BKE_view_layer_array_from_bases_in_edit_mode_unique_data(const Scene *scene,
                                                                        ViewLayer *view_layer,
                                                                        const View3D *v3d)
{
  ObjectsInModeParams params = {0};
  params.object_mode = OB_MODE_EDIT;
  params.no_dup_data = true;
  return BKE_view_layer_array_from_bases_in_mode_params(scene, view_layer, v3d, &params);
}

Vector<Object *> BKE_view_layer_array_from_objects_in_edit_mode_unique_data_with_uvs(
    const Scene *scene, ViewLayer *view_layer, const View3D *v3d)
{
  ObjectsInModeParams params = {0};
  params.object_mode = OB_MODE_EDIT;
  params.no_dup_data = true;
  params.filter_fn = BKE_view_layer_filter_edit_mesh_has_uvs;
  return BKE_view_layer_array_from_objects_in_mode_params(scene, view_layer, v3d, &params);
}

Vector<Object *> BKE_view_layer_array_from_objects_in_mode_unique_data(const Scene *scene,
                                                                       ViewLayer *view_layer,
                                                                       const View3D *v3d,
                                                                       const eObjectMode mode)
{
  ObjectsInModeParams params = {0};
  params.object_mode = mode;
  params.no_dup_data = true;
  return BKE_view_layer_array_from_objects_in_mode_params(scene, view_layer, v3d, &params);
}

ListBase *BKE_view_layer_object_bases_get(ViewLayer *view_layer)
{
  BLI_assert_msg((view_layer->flag & VIEW_LAYER_OUT_OF_SYNC) == 0,
                 "Object Bases out of sync, invoke BKE_view_layer_synced_ensure.");
  return &view_layer->object_bases;
}

Base *BKE_view_layer_active_base_get(ViewLayer *view_layer)
{
  BLI_assert_msg((view_layer->flag & VIEW_LAYER_OUT_OF_SYNC) == 0,
                 "Active Base out of sync, invoke BKE_view_layer_synced_ensure.");
  return view_layer->basact;
}

LayerCollection *BKE_view_layer_active_collection_get(ViewLayer *view_layer)
{
  BLI_assert_msg((view_layer->flag & VIEW_LAYER_OUT_OF_SYNC) == 0,
                 "Active Collection out of sync, invoke BKE_view_layer_synced_ensure.");
  return view_layer->active_collection;
}

/** \} */

/* -------------------------------------------------------------------- */
/** \name Filter Functions
 * \{ */

bool BKE_view_layer_filter_edit_mesh_has_uvs(const Object *ob, void * /*user_data*/)
{
  if (ob->type == OB_MESH) {
    const Mesh *mesh = static_cast<const Mesh *>(ob->data);
    const BMEditMesh *em = mesh->edit_mesh;
    if (em != nullptr) {
      if (CustomData_has_layer(&em->bm->ldata, CD_PROP_FLOAT2)) {
        return true;
      }
    }
  }
  return false;
}

bool BKE_view_layer_filter_edit_mesh_has_edges(const Object *ob, void * /*user_data*/)
{
  if (ob->type == OB_MESH) {
    const Mesh *mesh = static_cast<const Mesh *>(ob->data);
    const BMEditMesh *em = mesh->edit_mesh;
    if (em != nullptr) {
      if (em->bm->totedge != 0) {
        return true;
      }
    }
  }
  return false;
}

Object *BKE_view_layer_non_active_selected_object(const Scene *scene,
                                                  ViewLayer *view_layer,
                                                  const View3D *v3d)
{
  BKE_view_layer_synced_ensure(scene, view_layer);
  Object *ob_active = BKE_view_layer_active_object_get(view_layer);
  Object *ob_result = nullptr;
  FOREACH_SELECTED_OBJECT_BEGIN (view_layer, v3d, ob_iter) {
    if (ob_iter == ob_active) {
      continue;
    }

    if (ob_result == nullptr) {
      ob_result = ob_iter;
    }
    else {
      ob_result = nullptr;
      break;
    }
  }
  FOREACH_SELECTED_OBJECT_END;
  return ob_result;
}

/** \} */

/* -------------------------------------------------------------------- */
/** \name Active object accessors.
 * \{ */

Object *BKE_view_layer_active_object_get(const ViewLayer *view_layer)
{
  Base *base = BKE_view_layer_active_base_get((ViewLayer *)view_layer);
  return base ? base->object : nullptr;
}

Object *BKE_view_layer_edit_object_get(const ViewLayer *view_layer)
{
  Object *ob = BKE_view_layer_active_object_get(view_layer);
  if (ob == nullptr) {
    return nullptr;
  }
  if (!(ob->mode & OB_MODE_EDIT)) {
    return nullptr;
  }
  return ob;
}

/** \} */<|MERGE_RESOLUTION|>--- conflicted
+++ resolved
@@ -8,11 +8,6 @@
 
 #include <cstring>
 
-<<<<<<< HEAD
-#include "BLI_array.h"
-
-=======
->>>>>>> bd3b779d
 #include "BKE_collection.hh"
 #include "BKE_customdata.hh"
 #include "BKE_editmesh.hh"
