/*
 * ***** BEGIN GPL LICENSE BLOCK *****
 *
 * This program is free software; you can redistribute it and/or
 * modify it under the terms of the GNU General Public License
 * as published by the Free Software Foundation; either version 2
 * of the License, or (at your option) any later version.
 *
 * This program is distributed in the hope that it will be useful,
 * but WITHOUT ANY WARRANTY; without even the implied warranty of
 * MERCHANTABILITY or FITNESS FOR A PARTICULAR PURPOSE.  See the
 * GNU General Public License for more details.
 *
 * You should have received a copy of the GNU General Public License
 * along with this program; if not, write to the Free Software Foundation,
 * Inc., 51 Franklin Street, Fifth Floor, Boston, MA 02110-1301, USA.
 *
 * The Original Code is Copyright (C) 2007 by Janne Karhu.
 * All rights reserved.
 *
 * The Original Code is: all of this file.
 *
 * Contributor(s): none yet.
 *
 * ***** END GPL LICENSE BLOCK *****
 */

/** \file blender/blenkernel/intern/particle.c
 *  \ingroup bke
 */


#include <stdlib.h>
#include <math.h>
#include <string.h>

#include "MEM_guardedalloc.h"

#include "DNA_curve_types.h"
#include "DNA_group_types.h"
#include "DNA_key_types.h"
#include "DNA_material_types.h"
#include "DNA_mesh_types.h"
#include "DNA_meshdata_types.h"
#include "DNA_particle_types.h"
#include "DNA_smoke_types.h"
#include "DNA_scene_types.h"
#include "DNA_dynamicpaint_types.h"

#include "BLI_blenlib.h"
#include "BLI_math.h"
#include "BLI_utildefines.h"
#include "BLI_kdtree.h"
#include "BLI_rand.h"
#include "BLI_threads.h"
#include "BLI_linklist.h"
#include "BLI_bpath.h"
#include "BLI_cellalloc.h"
#include "BLI_math.h"

#include "BKE_anim.h"
#include "BKE_animsys.h"

#include "BKE_boids.h"
#include "BKE_cloth.h"
#include "BKE_effect.h"
#include "BKE_global.h"
#include "BKE_group.h"
#include "BKE_main.h"
#include "BKE_lattice.h"

#include "BKE_displist.h"
#include "BKE_particle.h"
#include "BKE_object.h"
#include "BKE_material.h"
#include "BKE_key.h"
#include "BKE_library.h"
#include "BKE_depsgraph.h"
#include "BKE_modifier.h"
#include "BKE_mesh.h"
#include "BKE_cdderivedmesh.h"
#include "BKE_pointcache.h"
#include "BKE_scene.h"
#include "BKE_deform.h"

#include "RE_render_ext.h"

static void get_child_modifier_parameters(ParticleSettings *part, ParticleThreadContext *ctx,
				ChildParticle *cpa, short cpa_from, int cpa_num, float *cpa_fuv, float *orco, ParticleTexture *ptex);
static void do_child_modifiers(ParticleSimulationData *sim,
				ParticleTexture *ptex, ParticleKey *par, float *par_rot, ChildParticle *cpa,
				float *orco, float mat[4][4], ParticleKey *state, float t);

/* few helpers for countall etc. */
int count_particles(ParticleSystem *psys)
{
	ParticleSettings *part=psys->part;
	PARTICLE_P;
	int tot=0;

	LOOP_SHOWN_PARTICLES {
		if(pa->alive == PARS_UNBORN && (part->flag & PART_UNBORN)==0);
		else if(pa->alive == PARS_DEAD && (part->flag & PART_DIED)==0);
		else tot++;
	}
	return tot;
}
int count_particles_mod(ParticleSystem *psys, int totgr, int cur)
{
	ParticleSettings *part=psys->part;
	PARTICLE_P;
	int tot=0;

	LOOP_SHOWN_PARTICLES {
		if(pa->alive == PARS_UNBORN && (part->flag & PART_UNBORN)==0);
		else if(pa->alive == PARS_DEAD && (part->flag & PART_DIED)==0);
		else if(p%totgr==cur) tot++;
	}
	return tot;
}
/* we allocate path cache memory in chunks instead of a big continguous
 * chunk, windows' memory allocater fails to find big blocks of memory often */

#define PATH_CACHE_BUF_SIZE 1024

static ParticleCacheKey **psys_alloc_path_cache_buffers(ListBase *bufs, int tot, int steps)
{
	LinkData *buf;
	ParticleCacheKey **cache;
	int i, totkey, totbufkey;

	tot= MAX2(tot, 1);
	totkey = 0;
	cache = MEM_callocN(tot*sizeof(void*), "PathCacheArray");

	while(totkey < tot) {
		totbufkey= MIN2(tot-totkey, PATH_CACHE_BUF_SIZE);
		buf= MEM_callocN(sizeof(LinkData), "PathCacheLinkData");
		buf->data= MEM_callocN(sizeof(ParticleCacheKey)*totbufkey*steps, "ParticleCacheKey");

		for(i=0; i<totbufkey; i++)
			cache[totkey+i] = ((ParticleCacheKey*)buf->data) + i*steps;

		totkey += totbufkey;
		BLI_addtail(bufs, buf);
	}

	return cache;
}

static void psys_free_path_cache_buffers(ParticleCacheKey **cache, ListBase *bufs)
{
	LinkData *buf;

	if(cache)
		MEM_freeN(cache);

	for(buf= bufs->first; buf; buf=buf->next)
		MEM_freeN(buf->data);
	BLI_freelistN(bufs);
}

/************************************************/
/*			Getting stuff						*/
/************************************************/
/* get object's active particle system safely */
ParticleSystem *psys_get_current(Object *ob)
{
	ParticleSystem *psys;
	if(ob==NULL) return NULL;

	for(psys=ob->particlesystem.first; psys; psys=psys->next){
		if(psys->flag & PSYS_CURRENT)
			return psys;
	}
	
	return NULL;
}
short psys_get_current_num(Object *ob)
{
	ParticleSystem *psys;
	short i;

	if(ob==NULL) return 0;

	for(psys=ob->particlesystem.first, i=0; psys; psys=psys->next, i++)
		if(psys->flag & PSYS_CURRENT)
			return i;
	
	return i;
}
void psys_set_current_num(Object *ob, int index)
{
	ParticleSystem *psys;
	short i;

	if(ob==NULL) return;

	for(psys=ob->particlesystem.first, i=0; psys; psys=psys->next, i++) {
		if(i == index)
			psys->flag |= PSYS_CURRENT;
		else
			psys->flag &= ~PSYS_CURRENT;
	}
}
Object *psys_find_object(Scene *scene, ParticleSystem *psys)
{
	Base *base;
	ParticleSystem *tpsys;

	for(base = scene->base.first; base; base = base->next) {
		for(tpsys = base->object->particlesystem.first; psys; psys=psys->next) {
			if(tpsys == psys)
				return base->object;
		}
	}

	return NULL;
}
Object *psys_get_lattice(ParticleSimulationData *sim)
{
	Object *lattice=NULL;
	
	if(psys_in_edit_mode(sim->scene, sim->psys)==0){

		ModifierData *md = (ModifierData*)psys_get_modifier(sim->ob, sim->psys);

		for(; md; md=md->next){
			if(md->type==eModifierType_Lattice){
				LatticeModifierData *lmd = (LatticeModifierData *)md;
				lattice=lmd->object;
				break;
			}
		}
		if(lattice)
			init_latt_deform(lattice, NULL);
	}

	return lattice;
}
void psys_disable_all(Object *ob)
{
	ParticleSystem *psys=ob->particlesystem.first;

	for(; psys; psys=psys->next)
		psys->flag |= PSYS_DISABLED;
}
void psys_enable_all(Object *ob)
{
	ParticleSystem *psys=ob->particlesystem.first;

	for(; psys; psys=psys->next)
		psys->flag &= ~PSYS_DISABLED;
}
int psys_in_edit_mode(Scene *scene, ParticleSystem *psys)
{
	return (scene->basact && (scene->basact->object->mode & OB_MODE_PARTICLE_EDIT) && psys==psys_get_current((scene->basact)->object) && (psys->edit || psys->pointcache->edit) && !psys->renderdata);
}
static void psys_create_frand(ParticleSystem *psys)
{
	int i;
	float *rand = psys->frand = MEM_callocN(PSYS_FRAND_COUNT * sizeof(float), "particle randoms");

	BLI_srandom(psys->seed);

	for(i=0; i<1024; i++, rand++)
		*rand = BLI_frand();
}
int psys_check_enabled(Object *ob, ParticleSystem *psys)
{
	ParticleSystemModifierData *psmd;

	if(psys->flag & PSYS_DISABLED || psys->flag & PSYS_DELETE || !psys->part)
		return 0;

	psmd= psys_get_modifier(ob, psys);
	if(psys->renderdata || G.rendering) {
		if(!(psmd->modifier.mode & eModifierMode_Render))
			return 0;
	}
	else if(!(psmd->modifier.mode & eModifierMode_Realtime))
		return 0;

	/* perhaps not the perfect place, but we have to be sure the rands are there before usage */
	if(!psys->frand)
		psys_create_frand(psys);
	else if(psys->recalc & PSYS_RECALC_RESET) {
		MEM_freeN(psys->frand);
		psys_create_frand(psys);
	}
	
	return 1;
}

int psys_check_edited(ParticleSystem *psys)
{
	if(psys->part && psys->part->type==PART_HAIR)
		return (psys->flag & PSYS_EDITED || (psys->edit && psys->edit->edited));
	else
		return (psys->pointcache->edit && psys->pointcache->edit->edited);
}

void psys_check_group_weights(ParticleSettings *part)
{
	ParticleDupliWeight *dw, *tdw;
	GroupObject *go;
	int current = 0;

	if(part->ren_as == PART_DRAW_GR && part->dup_group && part->dup_group->gobject.first) {
		/* first remove all weights that don't have an object in the group */
		dw = part->dupliweights.first;
		while(dw) {
			if(!object_in_group(dw->ob, part->dup_group)) {
				tdw = dw->next;
				BLI_freelinkN(&part->dupliweights, dw);
				dw = tdw;
			}
			else
				dw = dw->next;
		}

		/* then add objects in the group to new list */
		go = part->dup_group->gobject.first;
		while(go) {
			dw = part->dupliweights.first;
			while(dw && dw->ob != go->ob)
				dw = dw->next;
			
			if(!dw) {
				dw = MEM_callocN(sizeof(ParticleDupliWeight), "ParticleDupliWeight");
				dw->ob = go->ob;
				dw->count = 1;
				BLI_addtail(&part->dupliweights, dw);
			}

			go = go->next;	
		}

		dw = part->dupliweights.first;
		for(; dw; dw=dw->next) {
			if(dw->flag & PART_DUPLIW_CURRENT) {
				current = 1;
				break;
			}
		}

		if(!current) {
			dw = part->dupliweights.first;
			if(dw)
				dw->flag |= PART_DUPLIW_CURRENT;
		}
	}
	else {
		BLI_freelistN(&part->dupliweights);
	}
}
int psys_uses_gravity(ParticleSimulationData *sim)
{
	return sim->scene->physics_settings.flag & PHYS_GLOBAL_GRAVITY && sim->psys->part && sim->psys->part->effector_weights->global_gravity != 0.0f;
}
/************************************************/
/*			Freeing stuff						*/
/************************************************/
static void fluid_free_settings(SPHFluidSettings *fluid)
{
	if(fluid)
		MEM_freeN(fluid); 
}

void psys_free_settings(ParticleSettings *part)
{
	MTex *mtex;
	int a;
	BKE_free_animdata(&part->id);
	free_partdeflect(part->pd);
	free_partdeflect(part->pd2);

	if(part->effector_weights)
		MEM_freeN(part->effector_weights);

	BLI_freelistN(&part->dupliweights);

	boid_free_settings(part->boids);
	fluid_free_settings(part->fluid);

	for(a=0; a<MAX_MTEX; a++) {
		mtex= part->mtex[a];
		if(mtex && mtex->tex) mtex->tex->id.us--;
		if(mtex) MEM_freeN(mtex);
	}
}

void free_hair(Object *UNUSED(ob), ParticleSystem *psys, int dynamics)
{
	PARTICLE_P;

	LOOP_PARTICLES {
		if(pa->hair)
			MEM_freeN(pa->hair);
		pa->hair = NULL;
		pa->totkey = 0;
	}

	psys->flag &= ~PSYS_HAIR_DONE;

	if(psys->clmd) {
		if(dynamics) {
			BKE_ptcache_free_list(&psys->ptcaches);
			psys->clmd->point_cache = psys->pointcache = NULL;
			psys->clmd->ptcaches.first = psys->clmd->ptcaches.last = NULL;

			modifier_free((ModifierData*)psys->clmd);
			
			psys->clmd = NULL;
			psys->pointcache = BKE_ptcache_add(&psys->ptcaches);
		}
		else {
			cloth_free_modifier(psys->clmd);
		}
	}

	if(psys->hair_in_dm)
		psys->hair_in_dm->release(psys->hair_in_dm);
	psys->hair_in_dm = NULL;

	if(psys->hair_out_dm)
		psys->hair_out_dm->release(psys->hair_out_dm);
	psys->hair_out_dm = NULL;
}
void free_keyed_keys(ParticleSystem *psys)
{
	PARTICLE_P;

	if(psys->part->type == PART_HAIR)
		return;

	if(psys->particles && psys->particles->keys) {
		MEM_freeN(psys->particles->keys);

		LOOP_PARTICLES {
			if(pa->keys) {
				pa->keys= NULL;
				pa->totkey= 0;
			}
		}
	}
}
static void free_child_path_cache(ParticleSystem *psys)
{
	psys_free_path_cache_buffers(psys->childcache, &psys->childcachebufs);
	psys->childcache = NULL;
	psys->totchildcache = 0;
}
void psys_free_path_cache(ParticleSystem *psys, PTCacheEdit *edit)
{
	if(edit) {
		psys_free_path_cache_buffers(edit->pathcache, &edit->pathcachebufs);
		edit->pathcache= NULL;
		edit->totcached= 0;
	}
	if(psys) {
		psys_free_path_cache_buffers(psys->pathcache, &psys->pathcachebufs);
		psys->pathcache= NULL;
		psys->totcached= 0;

		free_child_path_cache(psys);
	}
}
void psys_free_children(ParticleSystem *psys)
{
	if(psys->child) {
		MEM_freeN(psys->child);
		psys->child= NULL;
		psys->totchild=0;
	}

	free_child_path_cache(psys);
}
void psys_free_particles(ParticleSystem *psys)
{
	PARTICLE_P;

	if(psys->particles) {
		if(psys->part->type==PART_HAIR) {
			LOOP_PARTICLES {
				if(pa->hair)
					MEM_freeN(pa->hair);
			}
		}
		
		if(psys->particles->keys)
			MEM_freeN(psys->particles->keys);
		
		if(psys->particles->boid)
			MEM_freeN(psys->particles->boid);

		MEM_freeN(psys->particles);
		psys->particles= NULL;
		psys->totpart= 0;
	}
}
void psys_free_pdd(ParticleSystem *psys)
{
	if(psys->pdd) {
		if(psys->pdd->cdata)
			MEM_freeN(psys->pdd->cdata);
		psys->pdd->cdata = NULL;

		if(psys->pdd->vdata)
			MEM_freeN(psys->pdd->vdata);
		psys->pdd->vdata = NULL;

		if(psys->pdd->ndata)
			MEM_freeN(psys->pdd->ndata);
		psys->pdd->ndata = NULL;

		if(psys->pdd->vedata)
			MEM_freeN(psys->pdd->vedata);
		psys->pdd->vedata = NULL;

		psys->pdd->totpoint = 0;
		psys->pdd->tot_vec_size = 0;
	}
}
/* free everything */
void psys_free(Object *ob, ParticleSystem * psys)
{	
	if(psys){
		int nr = 0;
		ParticleSystem * tpsys;
		
		psys_free_path_cache(psys, NULL);

		free_hair(ob, psys, 1);

		psys_free_particles(psys);

		if(psys->edit && psys->free_edit)
			psys->free_edit(psys->edit);

		if(psys->child){
			MEM_freeN(psys->child);
			psys->child = NULL;
			psys->totchild = 0;
		}
		
		// check if we are last non-visible particle system
		for(tpsys=ob->particlesystem.first; tpsys; tpsys=tpsys->next){
			if(tpsys->part)
			{
				if(ELEM(tpsys->part->ren_as,PART_DRAW_OB,PART_DRAW_GR))
				{
					nr++;
					break;
				}
			}
		}
		// clear do-not-draw-flag
		if(!nr)
			ob->transflag &= ~OB_DUPLIPARTS;

		if(psys->part){
			psys->part->id.us--;		
			psys->part=NULL;
		}

		BKE_ptcache_free_list(&psys->ptcaches);
		psys->pointcache = NULL;
		
		BLI_freelistN(&psys->targets);

		BLI_bvhtree_free(psys->bvhtree);
		BLI_kdtree_free(psys->tree);
 
		if(psys->fluid_springs)
			MEM_freeN(psys->fluid_springs);

		pdEndEffectors(&psys->effectors);

		if(psys->frand)
			MEM_freeN(psys->frand);

		if(psys->pdd) {
			psys_free_pdd(psys);
			MEM_freeN(psys->pdd);
		}

		MEM_freeN(psys);
	}
}

/************************************************/
/*			Rendering							*/
/************************************************/
/* these functions move away particle data and bring it back after
 * rendering, to make different render settings possible without
 * removing the previous data. this should be solved properly once */

typedef struct ParticleRenderElem {
	int curchild, totchild, reduce;
	float lambda, t, scalemin, scalemax;
} ParticleRenderElem;

typedef struct ParticleRenderData {
	ChildParticle *child;
	ParticleCacheKey **pathcache;
	ParticleCacheKey **childcache;
	ListBase pathcachebufs, childcachebufs;
	int totchild, totcached, totchildcache;
	DerivedMesh *dm;
	int totdmvert, totdmedge, totdmface;

	float mat[4][4];
	float viewmat[4][4], winmat[4][4];
	int winx, winy;

	int dosimplify;
	int timeoffset;
	ParticleRenderElem *elems;
	int *origindex;
} ParticleRenderData;

static float psys_render_viewport_falloff(double rate, float dist, float width)
{
	return pow(rate, dist/width);
}

static float psys_render_projected_area(ParticleSystem *psys, const float center[3], float area, double vprate, float *viewport)
{
	ParticleRenderData *data= psys->renderdata;
	float co[4], view[3], ortho1[3], ortho2[3], w, dx, dy, radius;
	
	/* transform to view space */
	copy_v3_v3(co, center);
	co[3]= 1.0f;
	mul_m4_v4(data->viewmat, co);
	
	/* compute two vectors orthogonal to view vector */
	normalize_v3_v3(view, co);
	ortho_basis_v3v3_v3( ortho1, ortho2,view);

	/* compute on screen minification */
	w= co[2]*data->winmat[2][3] + data->winmat[3][3];
	dx= data->winx*ortho2[0]*data->winmat[0][0];
	dy= data->winy*ortho2[1]*data->winmat[1][1];
	w= sqrtf(dx*dx + dy*dy)/w;

	/* w squared because we are working with area */
	area= area*w*w;

	/* viewport of the screen test */

	/* project point on screen */
	mul_m4_v4(data->winmat, co);
	if(co[3] != 0.0f) {
		co[0]= 0.5f*data->winx*(1.0f + co[0]/co[3]);
		co[1]= 0.5f*data->winy*(1.0f + co[1]/co[3]);
	}

	/* screen space radius */
	radius= sqrt(area/(float)M_PI);

	/* make smaller using fallof once over screen edge */
	*viewport= 1.0f;

	if(co[0]+radius < 0.0f)
		*viewport *= psys_render_viewport_falloff(vprate, -(co[0]+radius), data->winx);
	else if(co[0]-radius > data->winx)
		*viewport *= psys_render_viewport_falloff(vprate, (co[0]-radius) - data->winx, data->winx);

	if(co[1]+radius < 0.0f)
		*viewport *= psys_render_viewport_falloff(vprate, -(co[1]+radius), data->winy);
	else if(co[1]-radius > data->winy)
		*viewport *= psys_render_viewport_falloff(vprate, (co[1]-radius) - data->winy, data->winy);
	
	return area;
}

void psys_render_set(Object *ob, ParticleSystem *psys, float viewmat[][4], float winmat[][4], int winx, int winy, int timeoffset)
{
	ParticleRenderData*data;
	ParticleSystemModifierData *psmd= psys_get_modifier(ob, psys);

	if(!G.rendering)
		return;
	if(psys->renderdata)
		return;

	data= MEM_callocN(sizeof(ParticleRenderData), "ParticleRenderData");

	data->child= psys->child;
	data->totchild= psys->totchild;
	data->pathcache= psys->pathcache;
	data->pathcachebufs.first = psys->pathcachebufs.first;
	data->pathcachebufs.last = psys->pathcachebufs.last;
	data->totcached= psys->totcached;
	data->childcache= psys->childcache;
	data->childcachebufs.first = psys->childcachebufs.first;
	data->childcachebufs.last = psys->childcachebufs.last;
	data->totchildcache= psys->totchildcache;

	if(psmd->dm)
		data->dm= CDDM_copy(psmd->dm, 0);
	data->totdmvert= psmd->totdmvert;
	data->totdmedge= psmd->totdmedge;
	data->totdmface= psmd->totdmface;

	psys->child= NULL;
	psys->pathcache= NULL;
	psys->childcache= NULL;
	psys->totchild= psys->totcached= psys->totchildcache= 0;
	psys->pathcachebufs.first = psys->pathcachebufs.last = NULL;
	psys->childcachebufs.first = psys->childcachebufs.last = NULL;

	copy_m4_m4(data->winmat, winmat);
	mult_m4_m4m4(data->viewmat, viewmat, ob->obmat);
	mult_m4_m4m4(data->mat, winmat, data->viewmat);
	data->winx= winx;
	data->winy= winy;

	data->timeoffset= timeoffset;

	psys->renderdata= data;

	/* Hair can and has to be recalculated if everything isn't displayed. */
	if(psys->part->disp != 100 && psys->part->type == PART_HAIR)
		psys->recalc |= PSYS_RECALC_RESET;
}

void psys_render_restore(Object *ob, ParticleSystem *psys)
{
	ParticleRenderData*data;
	ParticleSystemModifierData *psmd= psys_get_modifier(ob, psys);

	data= psys->renderdata;
	if(!data)
		return;
	
	if(data->elems)
		MEM_freeN(data->elems);

	if(psmd->dm) {
		psmd->dm->needsFree= 1;
		psmd->dm->release(psmd->dm);
	}

	psys_free_path_cache(psys, NULL);

	if(psys->child){
		MEM_freeN(psys->child);
		psys->child= 0;
		psys->totchild= 0;
	}

	psys->child= data->child;
	psys->totchild= data->totchild;
	psys->pathcache= data->pathcache;
	psys->pathcachebufs.first = data->pathcachebufs.first;
	psys->pathcachebufs.last = data->pathcachebufs.last;
	psys->totcached= data->totcached;
	psys->childcache= data->childcache;
	psys->childcachebufs.first = data->childcachebufs.first;
	psys->childcachebufs.last = data->childcachebufs.last;
	psys->totchildcache= data->totchildcache;

	psmd->dm= data->dm;
	psmd->totdmvert= data->totdmvert;
	psmd->totdmedge= data->totdmedge;
	psmd->totdmface= data->totdmface;
	psmd->flag &= ~eParticleSystemFlag_psys_updated;

	if(psmd->dm)
		psys_calc_dmcache(ob, psmd->dm, psys);

	MEM_freeN(data);
	psys->renderdata= NULL;
}

int psys_render_simplify_distribution(ParticleThreadContext *ctx, int tot)
{
	DerivedMesh *dm= ctx->dm;
	Mesh *me= (Mesh*)(ctx->sim.ob->data);
	MFace *mf, *mface;
	MVert *mvert;
	ParticleRenderData *data;
	ParticleRenderElem *elems, *elem;
	ParticleSettings *part= ctx->sim.psys->part;
	float *facearea, (*facecenter)[3], size[3], fac, powrate, scaleclamp;
	float co1[3], co2[3], co3[3], co4[3], lambda, arearatio, t, area, viewport;
	double vprate;
	int *origindex, *facetotvert;
	int a, b, totorigface, totface, newtot, skipped;

	if(part->ren_as!=PART_DRAW_PATH || !(part->draw & PART_DRAW_REN_STRAND))
		return tot;
	if(!ctx->sim.psys->renderdata)
		return tot;

	data= ctx->sim.psys->renderdata;
	if(data->timeoffset)
		return 0;
	if(!(part->simplify_flag & PART_SIMPLIFY_ENABLE))
		return tot;

	mvert= dm->getVertArray(dm);
	mface= dm->getTessFaceArray(dm);
	origindex= dm->getTessFaceDataArray(dm, CD_ORIGINDEX);
	totface= dm->getNumTessFaces(dm);
	totorigface= me->totface;

	if(totface == 0 || totorigface == 0)
		return tot;

	facearea= MEM_callocN(sizeof(float)*totorigface, "SimplifyFaceArea");
	facecenter= MEM_callocN(sizeof(float[3])*totorigface, "SimplifyFaceCenter");
	facetotvert= MEM_callocN(sizeof(int)*totorigface, "SimplifyFaceArea");
	elems= MEM_callocN(sizeof(ParticleRenderElem)*totorigface, "SimplifyFaceElem");

	if(data->elems)
		MEM_freeN(data->elems);

	data->dosimplify= 1;
	data->elems= elems;
	data->origindex= origindex;

	/* compute number of children per original face */
	for(a=0; a<tot; a++) {
		b= (origindex)? origindex[ctx->index[a]]: ctx->index[a];
		if(b != -1)
			elems[b].totchild++;
	}

	/* compute areas and centers of original faces */
	for(mf=mface, a=0; a<totface; a++, mf++) {
		b= (origindex)? origindex[a]: a;

		if(b != -1) {
			copy_v3_v3(co1, mvert[mf->v1].co);
			copy_v3_v3(co2, mvert[mf->v2].co);
			copy_v3_v3(co3, mvert[mf->v3].co);

			add_v3_v3(facecenter[b], co1);
			add_v3_v3(facecenter[b], co2);
			add_v3_v3(facecenter[b], co3);

			if(mf->v4) {
				copy_v3_v3(co4, mvert[mf->v4].co);
				add_v3_v3(facecenter[b], co4);
				facearea[b] += area_quad_v3(co1, co2, co3, co4);
				facetotvert[b] += 4;
			}
			else {
				facearea[b] += area_tri_v3(co1, co2, co3);
				facetotvert[b] += 3;
			}
		}
	}

	for(a=0; a<totorigface; a++)
		if(facetotvert[a] > 0)
			mul_v3_fl(facecenter[a], 1.0f/facetotvert[a]);

	/* for conversion from BU area / pixel area to reference screen size */
	mesh_get_texspace(me, 0, 0, size);
	fac= ((size[0] + size[1] + size[2])/3.0f)/part->simplify_refsize;
	fac= fac*fac;

	powrate= log(0.5f)/log(part->simplify_rate*0.5f);
	if(part->simplify_flag & PART_SIMPLIFY_VIEWPORT)
		vprate= pow(1.0f - part->simplify_viewport, 5.0);
	else
		vprate= 1.0;

	/* set simplification parameters per original face */
	for(a=0, elem=elems; a<totorigface; a++, elem++) {
		area = psys_render_projected_area(ctx->sim.psys, facecenter[a], facearea[a], vprate, &viewport);
		arearatio= fac*area/facearea[a];

		if((arearatio < 1.0f || viewport < 1.0f) && elem->totchild) {
			/* lambda is percentage of elements to keep */
			lambda= (arearatio < 1.0f)? powf(arearatio, powrate): 1.0f;
			lambda *= viewport;

			lambda= MAX2(lambda, 1.0f/elem->totchild);

			/* compute transition region */
			t= part->simplify_transition;
			elem->t= (lambda-t < 0.0f)? lambda: (lambda+t > 1.0f)? 1.0f-lambda: t;
			elem->reduce= 1;

			/* scale at end and beginning of the transition region */
			elem->scalemax= (lambda+t < 1.0f)? 1.0f/lambda: 1.0f/(1.0f - elem->t*elem->t/t);
			elem->scalemin= (lambda+t < 1.0f)? 0.0f: elem->scalemax*(1.0f-elem->t/t);

			elem->scalemin= sqrt(elem->scalemin);
			elem->scalemax= sqrt(elem->scalemax);

			/* clamp scaling */
			scaleclamp= MIN2(elem->totchild, 10.0f);
			elem->scalemin= MIN2(scaleclamp, elem->scalemin);
			elem->scalemax= MIN2(scaleclamp, elem->scalemax);

			/* extend lambda to include transition */
			lambda= lambda + elem->t;
			if(lambda > 1.0f)
				lambda= 1.0f;
		}
		else {
			lambda= arearatio;

			elem->scalemax= 1.0f; //sqrt(lambda);
			elem->scalemin= 1.0f; //sqrt(lambda);
			elem->reduce= 0;
		}

		elem->lambda= lambda;
		elem->scalemin= sqrt(elem->scalemin);
		elem->scalemax= sqrt(elem->scalemax);
		elem->curchild= 0;
	}

	MEM_freeN(facearea);
	MEM_freeN(facecenter);
	MEM_freeN(facetotvert);

	/* move indices and set random number skipping */
	ctx->skip= MEM_callocN(sizeof(int)*tot, "SimplificationSkip");

	skipped= 0;
	for(a=0, newtot=0; a<tot; a++) {
		b= (origindex)? origindex[ctx->index[a]]: ctx->index[a];
		if(b != -1) {
			if(elems[b].curchild++ < ceil(elems[b].lambda*elems[b].totchild)) {
				ctx->index[newtot]= ctx->index[a];
				ctx->skip[newtot]= skipped;
				skipped= 0;
				newtot++;
			}
			else skipped++;
		}
		else skipped++;
	}

	for(a=0, elem=elems; a<totorigface; a++, elem++)
		elem->curchild= 0;

	return newtot;
}

int psys_render_simplify_params(ParticleSystem *psys, ChildParticle *cpa, float *params)
{
	ParticleRenderData *data;
	ParticleRenderElem *elem;
	float x, w, scale, alpha, lambda, t, scalemin, scalemax;
	int b;

	if(!(psys->renderdata && (psys->part->simplify_flag & PART_SIMPLIFY_ENABLE)))
		return 0;
	
	data= psys->renderdata;
	if(!data->dosimplify)
		return 0;
	
	b= (data->origindex)? data->origindex[cpa->num]: cpa->num;
	if(b == -1)
		return 0;

	elem= &data->elems[b];

	lambda= elem->lambda;
	t= elem->t;
	scalemin= elem->scalemin;
	scalemax= elem->scalemax;

	if(!elem->reduce) {
		scale= scalemin;
		alpha= 1.0f;
	}
	else {
		x= (elem->curchild+0.5f)/elem->totchild;
		if(x < lambda-t) {
			scale= scalemax;
			alpha= 1.0f;
		}
		else if(x >= lambda+t) {
			scale= scalemin;
			alpha= 0.0f;
		}
		else {
			w= (lambda+t - x)/(2.0f*t);
			scale= scalemin + (scalemax - scalemin)*w;
			alpha= w;
		}
	}

	params[0]= scale;
	params[1]= alpha;

	elem->curchild++;

	return 1;
}

/************************************************/
/*			Interpolation						*/
/************************************************/
static float interpolate_particle_value(float v1, float v2, float v3, float v4, const float w[4], int four)
{
	float value;

	value= w[0]*v1 + w[1]*v2 + w[2]*v3;
	if(four)
		value += w[3]*v4;

	CLAMP(value, 0.f, 1.f);
	
	return value;
}

void psys_interpolate_particle(short type, ParticleKey keys[4], float dt, ParticleKey *result, int velocity)
{
	float t[4];

	if(type<0) {
		interp_cubic_v3( result->co, result->vel,keys[1].co, keys[1].vel, keys[2].co, keys[2].vel, dt);
	}
	else {
		key_curve_position_weights(dt, t, type);

		interp_v3_v3v3v3v3(result->co, keys[0].co, keys[1].co, keys[2].co, keys[3].co, t);

		if(velocity){
			float temp[3];

			if(dt>0.999f){
				key_curve_position_weights(dt-0.001f, t, type);
				interp_v3_v3v3v3v3(temp, keys[0].co, keys[1].co, keys[2].co, keys[3].co, t);
				sub_v3_v3v3(result->vel, result->co, temp);
			}
			else{
				key_curve_position_weights(dt+0.001f, t, type);
				interp_v3_v3v3v3v3(temp, keys[0].co, keys[1].co, keys[2].co, keys[3].co, t);
				sub_v3_v3v3(result->vel, temp, result->co);
			}
		}
	}
}



typedef struct ParticleInterpolationData {
	HairKey *hkey[2];

	DerivedMesh *dm;
	MVert *mvert[2];

	int keyed;
	ParticleKey *kkey[2];

	PointCache *cache;
	PTCacheMem *pm;

	PTCacheEditPoint *epoint;
	PTCacheEditKey *ekey[2];

	float birthtime, dietime;
	int bspline;
} ParticleInterpolationData;
/* Assumes pointcache->mem_cache exists, so for disk cached particles call psys_make_temp_pointcache() before use */
/* It uses ParticleInterpolationData->pm to store the current memory cache frame so it's thread safe. */
static void get_pointcache_keys_for_time(Object *UNUSED(ob), PointCache *cache, PTCacheMem **cur, int index, float t, ParticleKey *key1, ParticleKey *key2)
{
	static PTCacheMem *pm = NULL;
	int index1, index2;

	if(index < 0) { /* initialize */
		*cur = cache->mem_cache.first;

		if(*cur)
			*cur = (*cur)->next;
	}
	else {
		if(*cur) {
			while(*cur && (*cur)->next && (float)(*cur)->frame < t)
				*cur = (*cur)->next;

			pm = *cur;

			index2 = BKE_ptcache_mem_index_find(pm, index);
			index1 = BKE_ptcache_mem_index_find(pm->prev, index);

			BKE_ptcache_make_particle_key(key2, index2, pm->data, (float)pm->frame);
			if(index1 < 0)
				copy_particle_key(key1, key2, 1);
			else
				BKE_ptcache_make_particle_key(key1, index1, pm->prev->data, (float)pm->prev->frame);
		}
		else if(cache->mem_cache.first) {
			pm = cache->mem_cache.first;
			index2 = BKE_ptcache_mem_index_find(pm, index);
			BKE_ptcache_make_particle_key(key2, index2, pm->data, (float)pm->frame);
			copy_particle_key(key1, key2, 1);
		}
	}
}
static int get_pointcache_times_for_particle(PointCache *cache, int index, float *start, float *end)
{
	PTCacheMem *pm;
	int ret = 0;

	for(pm=cache->mem_cache.first; pm; pm=pm->next) {
		if(BKE_ptcache_mem_index_find(pm, index) >= 0) {
			*start = pm->frame;
			ret++;
			break;
		}
	}

	for(pm=cache->mem_cache.last; pm; pm=pm->prev) {
		if(BKE_ptcache_mem_index_find(pm, index) >= 0) {
			*end = pm->frame;
			ret++;
			break;
		}
	}

	return ret == 2;
}

float psys_get_dietime_from_cache(PointCache *cache, int index)
{
	PTCacheMem *pm;
	int dietime = 10000000; /* some max value so that we can default to pa->time+lifetime */

	for(pm=cache->mem_cache.last; pm; pm=pm->prev) {
		if(BKE_ptcache_mem_index_find(pm, index) >= 0)
			return (float)pm->frame;
	}

	return (float)dietime;
}

static void init_particle_interpolation(Object *ob, ParticleSystem *psys, ParticleData *pa, ParticleInterpolationData *pind)
{

	if(pind->epoint) {
		PTCacheEditPoint *point = pind->epoint;

		pind->ekey[0] = point->keys;
		pind->ekey[1] = point->totkey > 1 ? point->keys + 1 : NULL;

		pind->birthtime = *(point->keys->time);
		pind->dietime = *((point->keys + point->totkey - 1)->time);
	}
	else if(pind->keyed) {
		ParticleKey *key = pa->keys;
		pind->kkey[0] = key;
		pind->kkey[1] = pa->totkey > 1 ? key + 1 : NULL;

		pind->birthtime = key->time;
		pind->dietime = (key + pa->totkey - 1)->time;
	}
	else if(pind->cache) {
		float start=0.0f, end=0.0f;
		get_pointcache_keys_for_time(ob, pind->cache, &pind->pm, -1, 0.0f, NULL, NULL);
		pind->birthtime = pa ? pa->time : pind->cache->startframe;
		pind->dietime = pa ? pa->dietime : pind->cache->endframe;

		if(get_pointcache_times_for_particle(pind->cache, pa - psys->particles, &start, &end)) {
			pind->birthtime = MAX2(pind->birthtime, start);
			pind->dietime = MIN2(pind->dietime, end);
		}
	}
	else {
		HairKey *key = pa->hair;
		pind->hkey[0] = key;
		pind->hkey[1] = key + 1;

		pind->birthtime = key->time;
		pind->dietime = (key + pa->totkey - 1)->time;

		if(pind->dm) {
			pind->mvert[0] = CDDM_get_vert(pind->dm, pa->hair_index);
			pind->mvert[1] = pind->mvert[0] + 1;
		}
	}
}
static void edit_to_particle(ParticleKey *key, PTCacheEditKey *ekey)
{
	copy_v3_v3(key->co, ekey->co);
	if(ekey->vel) {
		copy_v3_v3(key->vel, ekey->vel);
	}
	key->time = *(ekey->time);
}
static void hair_to_particle(ParticleKey *key, HairKey *hkey)
{
	copy_v3_v3(key->co, hkey->co);
	key->time = hkey->time;
}

static void mvert_to_particle(ParticleKey *key, MVert *mvert, HairKey *hkey)
{
	copy_v3_v3(key->co, mvert->co);
	key->time = hkey->time;
}

static void do_particle_interpolation(ParticleSystem *psys, int p, ParticleData *pa, float t, ParticleInterpolationData *pind, ParticleKey *result)
{
	PTCacheEditPoint *point = pind->epoint;
	ParticleKey keys[4];
	int point_vel = (point && point->keys->vel);
	float real_t, dfra, keytime, invdt = 1.f;

	/* billboards wont fill in all of these, so start cleared */
	memset(keys, 0, sizeof(keys));

	/* interpret timing and find keys */
	if(point) {
		if(result->time < 0.0f)
			real_t = -result->time;
		else
			real_t = *(pind->ekey[0]->time) + t * (*(pind->ekey[0][point->totkey-1].time) - *(pind->ekey[0]->time));

		while(*(pind->ekey[1]->time) < real_t)
			pind->ekey[1]++;

		pind->ekey[0] = pind->ekey[1] - 1;
	}
	else if(pind->keyed) {
		/* we have only one key, so let's use that */
		if(pind->kkey[1]==NULL) {
			copy_particle_key(result, pind->kkey[0], 1);
			return;
		}

		if(result->time < 0.0f)
			real_t = -result->time;
		else
			real_t = pind->kkey[0]->time + t * (pind->kkey[0][pa->totkey-1].time - pind->kkey[0]->time);

		if(psys->part->phystype==PART_PHYS_KEYED && psys->flag & PSYS_KEYED_TIMING) {
			ParticleTarget *pt = psys->targets.first;

			pt=pt->next;

			while(pt && pa->time + pt->time < real_t)
				pt= pt->next;

			if(pt) {
				pt=pt->prev;

				if(pa->time + pt->time + pt->duration > real_t)
					real_t = pa->time + pt->time;
			}
			else
				real_t = pa->time + ((ParticleTarget*)psys->targets.last)->time;
		}

		CLAMP(real_t, pa->time, pa->dietime);

		while(pind->kkey[1]->time < real_t)
			pind->kkey[1]++;
		
		pind->kkey[0] = pind->kkey[1] - 1;
	}
	else if(pind->cache) {
		if(result->time < 0.0f) /* flag for time in frames */
			real_t = -result->time;
		else
			real_t = pa->time + t * (pa->dietime - pa->time);
	}
	else {
		if(result->time < 0.0f)
			real_t = -result->time;
		else
			real_t = pind->hkey[0]->time + t * (pind->hkey[0][pa->totkey-1].time - pind->hkey[0]->time);

		while(pind->hkey[1]->time < real_t) {
			pind->hkey[1]++;
			pind->mvert[1]++;
		}

		pind->hkey[0] = pind->hkey[1] - 1;
	}

	/* set actual interpolation keys */
	if(point) {
		edit_to_particle(keys + 1, pind->ekey[0]);
		edit_to_particle(keys + 2, pind->ekey[1]);
	}
	else if(pind->dm) {
		pind->mvert[0] = pind->mvert[1] - 1;
		mvert_to_particle(keys + 1, pind->mvert[0], pind->hkey[0]);
		mvert_to_particle(keys + 2, pind->mvert[1], pind->hkey[1]);
	}
	else if(pind->keyed) {
		memcpy(keys + 1, pind->kkey[0], sizeof(ParticleKey));
		memcpy(keys + 2, pind->kkey[1], sizeof(ParticleKey));
	}
	else if(pind->cache) {
		get_pointcache_keys_for_time(NULL, pind->cache, &pind->pm, p, real_t, keys+1, keys+2);
	}
	else {
		hair_to_particle(keys + 1, pind->hkey[0]);
		hair_to_particle(keys + 2, pind->hkey[1]);
	}

	/* set secondary interpolation keys for hair */
	if(!pind->keyed && !pind->cache && !point_vel) {
		if(point) {
			if(pind->ekey[0] != point->keys)
				edit_to_particle(keys, pind->ekey[0] - 1);
			else
				edit_to_particle(keys, pind->ekey[0]);
		}
		else if(pind->dm) {
			if(pind->hkey[0] != pa->hair)
				mvert_to_particle(keys, pind->mvert[0] - 1, pind->hkey[0] - 1);
			else
				mvert_to_particle(keys, pind->mvert[0], pind->hkey[0]);
		}
		else {
			if(pind->hkey[0] != pa->hair)
				hair_to_particle(keys, pind->hkey[0] - 1);
			else
				hair_to_particle(keys, pind->hkey[0]);
		}

		if(point) {
			if(pind->ekey[1] != point->keys + point->totkey - 1)
				edit_to_particle(keys + 3, pind->ekey[1] + 1);
			else
				edit_to_particle(keys + 3, pind->ekey[1]);
		}
		else if(pind->dm) {
			if(pind->hkey[1] != pa->hair + pa->totkey - 1)
				mvert_to_particle(keys + 3, pind->mvert[1] + 1, pind->hkey[1] + 1);
			else
				mvert_to_particle(keys + 3, pind->mvert[1], pind->hkey[1]);
		}
		else {
			if(pind->hkey[1] != pa->hair + pa->totkey - 1)
				hair_to_particle(keys + 3, pind->hkey[1] + 1);
			else
				hair_to_particle(keys + 3, pind->hkey[1]);
		}
	}

	dfra = keys[2].time - keys[1].time;
	keytime = (real_t - keys[1].time) / dfra;

	/* convert velocity to timestep size */
	if(pind->keyed || pind->cache || point_vel){
		invdt = dfra * 0.04f * (psys ? psys->part->timetweak : 1.f);
		mul_v3_fl(keys[1].vel, invdt);
		mul_v3_fl(keys[2].vel, invdt);
		interp_qt_qtqt(result->rot,keys[1].rot,keys[2].rot,keytime);
	}

	/* now we should have in chronologiacl order k1<=k2<=t<=k3<=k4 with keytime between [0,1]->[k2,k3] (k1 & k4 used for cardinal & bspline interpolation)*/
	psys_interpolate_particle((pind->keyed || pind->cache || point_vel) ? -1 /* signal for cubic interpolation */
		: (pind->bspline ? KEY_BSPLINE : KEY_CARDINAL)
		,keys, keytime, result, 1);

	/* the velocity needs to be converted back from cubic interpolation */
	if(pind->keyed || pind->cache || point_vel)
		mul_v3_fl(result->vel, 1.f/invdt);
}
/************************************************/
/*			Particles on a dm					*/
/************************************************/
/* interpolate a location on a face based on face coordinates */
void psys_interpolate_face(MVert *mvert, MFace *mface, MTFace *tface, float (*orcodata)[3],
                           float *w, float *vec, float *nor, float *utan, float *vtan, float *orco,float *ornor)
{
	float *v1=0, *v2=0, *v3=0, *v4=0;
	float e1[3],e2[3],s1,s2,t1,t2;
	float *uv1, *uv2, *uv3, *uv4;
	float n1[3], n2[3], n3[3], n4[3];
	float tuv[4][2];
	float *o1, *o2, *o3, *o4;

	v1= mvert[mface->v1].co;
	v2= mvert[mface->v2].co;
	v3= mvert[mface->v3].co;

	normal_short_to_float_v3(n1, mvert[mface->v1].no);
	normal_short_to_float_v3(n2, mvert[mface->v2].no);
	normal_short_to_float_v3(n3, mvert[mface->v3].no);

	if(mface->v4) {
		v4= mvert[mface->v4].co;
		normal_short_to_float_v3(n4, mvert[mface->v4].no);
		
		interp_v3_v3v3v3v3(vec, v1, v2, v3, v4, w);

		if(nor){
			if(mface->flag & ME_SMOOTH)
				interp_v3_v3v3v3v3(nor, n1, n2, n3, n4, w);
			else
				normal_quad_v3(nor,v1,v2,v3,v4);
		}
	}
	else {
		interp_v3_v3v3v3(vec, v1, v2, v3, w);

		if(nor){
			if(mface->flag & ME_SMOOTH)
				interp_v3_v3v3v3(nor, n1, n2, n3, w);
			else
				normal_tri_v3(nor,v1,v2,v3);
		}
	}
	
	/* calculate tangent vectors */
	if(utan && vtan){
		if(tface){
			uv1= tface->uv[0];
			uv2= tface->uv[1];
			uv3= tface->uv[2];
			uv4= tface->uv[3];
		}
		else{
			uv1= tuv[0]; uv2= tuv[1]; uv3= tuv[2]; uv4= tuv[3];
			map_to_sphere( uv1, uv1+1,v1[0], v1[1], v1[2]);
			map_to_sphere( uv2, uv2+1,v2[0], v2[1], v2[2]);
			map_to_sphere( uv3, uv3+1,v3[0], v3[1], v3[2]);
			if(v4)
				map_to_sphere( uv4, uv4+1,v4[0], v4[1], v4[2]);
		}

		if(v4){
			s1= uv3[0] - uv1[0];
			s2= uv4[0] - uv1[0];

			t1= uv3[1] - uv1[1];
			t2= uv4[1] - uv1[1];

			sub_v3_v3v3(e1, v3, v1);
			sub_v3_v3v3(e2, v4, v1);
		}
		else{
			s1= uv2[0] - uv1[0];
			s2= uv3[0] - uv1[0];

			t1= uv2[1] - uv1[1];
			t2= uv3[1] - uv1[1];

			sub_v3_v3v3(e1, v2, v1);
			sub_v3_v3v3(e2, v3, v1);
		}

		vtan[0] = (s1*e2[0] - s2*e1[0]);
		vtan[1] = (s1*e2[1] - s2*e1[1]);
		vtan[2] = (s1*e2[2] - s2*e1[2]);

		utan[0] = (t1*e2[0] - t2*e1[0]);
		utan[1] = (t1*e2[1] - t2*e1[1]);
		utan[2] = (t1*e2[2] - t2*e1[2]);
	}

	if(orco) {
		if(orcodata) {
			o1= orcodata[mface->v1];
			o2= orcodata[mface->v2];
			o3= orcodata[mface->v3];

			if(mface->v4) {
				o4= orcodata[mface->v4];

				interp_v3_v3v3v3v3(orco, o1, o2, o3, o4, w);

				if(ornor)
					normal_quad_v3( ornor,o1, o2, o3, o4);
			}
			else {
				interp_v3_v3v3v3(orco, o1, o2, o3, w);

				if(ornor)
					normal_tri_v3( ornor,o1, o2, o3);
			}
		}
		else {
			copy_v3_v3(orco, vec);
			if(ornor && nor)
				copy_v3_v3(ornor, nor);
		}
	}
}
void psys_interpolate_uvs(const MTFace *tface, int quad, const float w[4], float uvco[2])
{
	float v10= tface->uv[0][0];
	float v11= tface->uv[0][1];
	float v20= tface->uv[1][0];
	float v21= tface->uv[1][1];
	float v30= tface->uv[2][0];
	float v31= tface->uv[2][1];
	float v40,v41;

	if(quad) {
		v40= tface->uv[3][0];
		v41= tface->uv[3][1];

		uvco[0]= w[0]*v10 + w[1]*v20 + w[2]*v30 + w[3]*v40;
		uvco[1]= w[0]*v11 + w[1]*v21 + w[2]*v31 + w[3]*v41;
	}
	else {
		uvco[0]= w[0]*v10 + w[1]*v20 + w[2]*v30;
		uvco[1]= w[0]*v11 + w[1]*v21 + w[2]*v31;
	}
}

void psys_interpolate_mcol(const MCol *mcol, int quad, const float w[4], MCol *mc)
{
	char *cp, *cp1, *cp2, *cp3, *cp4;

	cp= (char *)mc;
	cp1= (char *)&mcol[0];
	cp2= (char *)&mcol[1];
	cp3= (char *)&mcol[2];
	
	if(quad) {
		cp4= (char *)&mcol[3];

		cp[0]= (int)(w[0]*cp1[0] + w[1]*cp2[0] + w[2]*cp3[0] + w[3]*cp4[0]);
		cp[1]= (int)(w[0]*cp1[1] + w[1]*cp2[1] + w[2]*cp3[1] + w[3]*cp4[1]);
		cp[2]= (int)(w[0]*cp1[2] + w[1]*cp2[2] + w[2]*cp3[2] + w[3]*cp4[2]);
		cp[3]= (int)(w[0]*cp1[3] + w[1]*cp2[3] + w[2]*cp3[3] + w[3]*cp4[3]);
	}
	else {
		cp[0]= (int)(w[0]*cp1[0] + w[1]*cp2[0] + w[2]*cp3[0]);
		cp[1]= (int)(w[0]*cp1[1] + w[1]*cp2[1] + w[2]*cp3[1]);
		cp[2]= (int)(w[0]*cp1[2] + w[1]*cp2[2] + w[2]*cp3[2]);
		cp[3]= (int)(w[0]*cp1[3] + w[1]*cp2[3] + w[2]*cp3[3]);
	}
}

static float psys_interpolate_value_from_verts(DerivedMesh *dm, short from, int index, const float fw[4], const float *values)
{
	if(values==0 || index==-1)
		return 0.0;

	switch(from){
		case PART_FROM_VERT:
			return values[index];
		case PART_FROM_FACE:
		case PART_FROM_VOLUME:
		{
			MFace *mf=dm->getTessFaceData(dm,index,CD_MFACE);
			return interpolate_particle_value(values[mf->v1],values[mf->v2],values[mf->v3],values[mf->v4],fw,mf->v4);
		}
			
	}
	return 0.0f;
}

/* conversion of pa->fw to origspace layer coordinates */
static void psys_w_to_origspace(const float w[4], float uv[2])
{
	uv[0]= w[1] + w[2];
	uv[1]= w[2] + w[3];
}

/* conversion of pa->fw to weights in face from origspace */
static void psys_origspace_to_w(OrigSpaceFace *osface, int quad, const float w[4], float neww[4])
{
	float v[4][3], co[3];

	v[0][0]= osface->uv[0][0]; v[0][1]= osface->uv[0][1]; v[0][2]= 0.0f;
	v[1][0]= osface->uv[1][0]; v[1][1]= osface->uv[1][1]; v[1][2]= 0.0f;
	v[2][0]= osface->uv[2][0]; v[2][1]= osface->uv[2][1]; v[2][2]= 0.0f;

	psys_w_to_origspace(w, co);
	co[2]= 0.0f;
	
	if(quad) {
		v[3][0]= osface->uv[3][0]; v[3][1]= osface->uv[3][1]; v[3][2]= 0.0f;
		interp_weights_poly_v3(neww, v, 4, co);
	}
	else {
		interp_weights_poly_v3(neww, v, 3, co);
		neww[3]= 0.0f;
	}
}

/* find the derived mesh face for a particle, set the mf passed. this is slow
 * and can be optimized but only for many lookups. returns the face index. */
int psys_particle_dm_face_lookup(Object *ob, DerivedMesh *dm, int index, const float fw[4], struct LinkNode *node)
{
	Mesh *me= (Mesh*)ob->data;
	MFace *mface;
	OrigSpaceFace *osface;
	int *origindex;
	int quad, findex, totface;
	float uv[2], (*faceuv)[2];

	mface = dm->getTessFaceDataArray(dm, CD_MFACE);
	origindex = dm->getTessFaceDataArray(dm, CD_ORIGINDEX);
	osface = dm->getTessFaceDataArray(dm, CD_ORIGSPACE);

	totface = dm->getNumTessFaces(dm);
	
	if(osface==NULL || origindex==NULL) {
		/* Assume we dont need osface data */
		if (index <totface) {
			//printf("\tNO CD_ORIGSPACE, assuming not needed\n");
			return index;
		} else {
			printf("\tNO CD_ORIGSPACE, error out of range\n");
			return DMCACHE_NOTFOUND;
		}
	}
	else if(index >= me->totface)
		return DMCACHE_NOTFOUND; /* index not in the original mesh */

	psys_w_to_origspace(fw, uv);
	
	if(node) { /* we have a linked list of faces that we use, faster! */
		for(;node; node=node->next) {
			findex= GET_INT_FROM_POINTER(node->link);
			faceuv= osface[findex].uv;
			quad= mface[findex].v4;

			/* check that this intersects - Its possible this misses :/ -
			 * could also check its not between */
			if(quad) {
				if(isect_point_quad_v2(uv, faceuv[0], faceuv[1], faceuv[2], faceuv[3]))
					return findex;
			}
			else if(isect_point_tri_v2(uv, faceuv[0], faceuv[1], faceuv[2]))
				return findex;
		}
	}
	else { /* if we have no node, try every face */
		for(findex=0; findex<totface; findex++) {
			if(origindex[findex] == index) {
				faceuv= osface[findex].uv;
				quad= mface[findex].v4;

				/* check that this intersects - Its possible this misses :/ -
				 * could also check its not between */
				if(quad) {
					if(isect_point_quad_v2(uv, faceuv[0], faceuv[1], faceuv[2], faceuv[3]))
						return findex;
				}
				else if(isect_point_tri_v2(uv, faceuv[0], faceuv[1], faceuv[2]))
					return findex;
			}
		}
	}

	return DMCACHE_NOTFOUND;
}

static int psys_map_index_on_dm(DerivedMesh *dm, int from, int index, int index_dmcache, const float fw[4], float UNUSED(foffset), int *mapindex, float mapfw[4])
{
	if(index < 0)
		return 0;

	if (dm->deformedOnly || index_dmcache == DMCACHE_ISCHILD) {
		/* for meshes that are either only defined or for child particles, the
		 * index and fw do not require any mapping, so we can directly use it */
		if(from == PART_FROM_VERT) {
			if(index >= dm->getNumVerts(dm))
				return 0;

			*mapindex = index;
		}
		else  { /* FROM_FACE/FROM_VOLUME */
			if(index >= dm->getNumTessFaces(dm))
				return 0;

			*mapindex = index;
			copy_v4_v4(mapfw, fw);
		}
	} else {
		/* for other meshes that have been modified, we try to map the particle
		 * to their new location, which means a different index, and for faces
		 * also a new face interpolation weights */
		if(from == PART_FROM_VERT) {
			if (index_dmcache == DMCACHE_NOTFOUND || index_dmcache > dm->getNumVerts(dm))
				return 0;

			*mapindex = index_dmcache;
		}
		else  { /* FROM_FACE/FROM_VOLUME */
			/* find a face on the derived mesh that uses this face */
			MFace *mface;
			OrigSpaceFace *osface;
			int i;

			i = index_dmcache;

			if(i== DMCACHE_NOTFOUND || i >= dm->getNumTessFaces(dm))
				return 0;

			*mapindex = i;

			/* modify the original weights to become
			 * weights for the derived mesh face */
			osface= dm->getTessFaceDataArray(dm, CD_ORIGSPACE);
			mface= dm->getTessFaceData(dm, i, CD_MFACE);

			if(osface == NULL)
				mapfw[0]= mapfw[1]= mapfw[2]= mapfw[3]= 0.0f;
			else
				psys_origspace_to_w(&osface[i], mface->v4, fw, mapfw);
		}
	}

	return 1;
}

/* interprets particle data to get a point on a mesh in object space */
void psys_particle_on_dm(DerivedMesh *dm, int from, int index, int index_dmcache, const float fw[4], float foffset, float vec[3], float nor[3], float utan[3], float vtan[3], float orco[3], float ornor[3])
{
	float tmpnor[3], mapfw[4];
	float (*orcodata)[3];
	int mapindex;

	if(!psys_map_index_on_dm(dm, from, index, index_dmcache, fw, foffset, &mapindex, mapfw)) {
		if(vec) { vec[0]=vec[1]=vec[2]=0.0; }
		if(nor) { nor[0]=nor[1]=0.0; nor[2]=1.0; }
		if(orco) { orco[0]=orco[1]=orco[2]=0.0; }
		if(ornor) { ornor[0]=ornor[1]=0.0; ornor[2]=1.0; }
		if(utan) { utan[0]=utan[1]=utan[2]=0.0; }
		if(vtan) { vtan[0]=vtan[1]=vtan[2]=0.0; }

		return;
	}

	orcodata= dm->getVertDataArray(dm, CD_ORCO);

	if(from == PART_FROM_VERT) {
		dm->getVertCo(dm,mapindex,vec);

		if(nor) {
			dm->getVertNo(dm,mapindex,nor);
			normalize_v3(nor);
		}

		if(orco)
			copy_v3_v3(orco, orcodata[mapindex]);

		if(ornor) {
			dm->getVertNo(dm,mapindex,nor);
			normalize_v3(nor);
		}

		if(utan && vtan) {
			utan[0]= utan[1]= utan[2]= 0.0f;
			vtan[0]= vtan[1]= vtan[2]= 0.0f;
		}
	}
	else { /* PART_FROM_FACE / PART_FROM_VOLUME */
		MFace *mface;
		MTFace *mtface;
		MVert *mvert;

		mface=dm->getTessFaceData(dm,mapindex,CD_MFACE);
		mvert=dm->getVertDataArray(dm,CD_MVERT);
		mtface=CustomData_get_layer(&dm->faceData,CD_MTFACE);

		if(mtface)
			mtface += mapindex;

		if(from==PART_FROM_VOLUME) {
			psys_interpolate_face(mvert,mface,mtface,orcodata,mapfw,vec,tmpnor,utan,vtan,orco,ornor);
			if(nor)
				copy_v3_v3(nor,tmpnor);

			normalize_v3(tmpnor);
			mul_v3_fl(tmpnor,-foffset);
			add_v3_v3(vec, tmpnor);
		}
		else
			psys_interpolate_face(mvert,mface,mtface,orcodata,mapfw,vec,nor,utan,vtan,orco,ornor);
	}
}

float psys_particle_value_from_verts(DerivedMesh *dm, short from, ParticleData *pa, float *values)
{
	float mapfw[4];
	int mapindex;

	if(!psys_map_index_on_dm(dm, from, pa->num, pa->num_dmcache, pa->fuv, pa->foffset, &mapindex, mapfw))
		return 0.0f;
	
	return psys_interpolate_value_from_verts(dm, from, mapindex, mapfw, values);
}

ParticleSystemModifierData *psys_get_modifier(Object *ob, ParticleSystem *psys)
{
	ModifierData *md;
	ParticleSystemModifierData *psmd;

	for(md=ob->modifiers.first; md; md=md->next){
		if(md->type==eModifierType_ParticleSystem){
			psmd= (ParticleSystemModifierData*) md;
			if(psmd->psys==psys){
				return psmd;
			}
		}
	}
	return NULL;
}
/************************************************/
/*			Particles on a shape				*/
/************************************************/
/* ready for future use */
static void psys_particle_on_shape(int UNUSED(distr), int UNUSED(index), float *UNUSED(fuv), float *vec, float *nor, float *utan, float *vtan, float *orco, float *ornor)
{
	/* TODO */
	float zerovec[3]={0.0f,0.0f,0.0f};
	if(vec){
		copy_v3_v3(vec,zerovec);
	}
	if(nor){
		copy_v3_v3(nor,zerovec);
	}
	if(utan){
		copy_v3_v3(utan,zerovec);
	}
	if(vtan){
		copy_v3_v3(vtan,zerovec);
	}
	if(orco){
		copy_v3_v3(orco,zerovec);
	}
	if(ornor){
		copy_v3_v3(ornor,zerovec);
	}
}
/************************************************/
/*			Particles on emitter				*/
/************************************************/
void psys_particle_on_emitter(ParticleSystemModifierData *psmd, int from, int index, int index_dmcache, float *fuv, float foffset, float *vec, float *nor, float *utan, float *vtan, float *orco, float *ornor)
{
	if(psmd){
		if(psmd->psys->part->distr==PART_DISTR_GRID && psmd->psys->part->from != PART_FROM_VERT){
			if(vec)
				copy_v3_v3(vec,fuv);

			if(orco)
				copy_v3_v3(orco, fuv);
			return;
		}
		/* we cant use the num_dmcache */
		psys_particle_on_dm(psmd->dm,from,index,index_dmcache,fuv,foffset,vec,nor,utan,vtan,orco,ornor);
	}
	else
		psys_particle_on_shape(from,index,fuv,vec,nor,utan,vtan,orco,ornor);

}
/************************************************/
/*			Path Cache							*/
/************************************************/

static void do_kink(ParticleKey *state, ParticleKey *par, float *par_rot, float time, float freq, float shape, float amplitude, float flat, short type, short axis, float obmat[][4], int smooth_start)
{
	float kink[3]={1.f,0.f,0.f}, par_vec[3], q1[4]={1.f,0.f,0.f,0.f};
	float t, dt=1.f, result[3];

	if(par == NULL || type == PART_KINK_NO)
		return;

	CLAMP(time, 0.f, 1.f);

	if(shape!=0.0f && type!=PART_KINK_BRAID) {
		if(shape<0.0f)
			time= (float)pow(time, 1.f+shape);
		else
			time= (float)pow(time, 1.f/(1.f-shape));
	}

	t = time * freq *(float)M_PI;
	
	if(smooth_start) {
		dt = fabs(t);
		/* smooth the beginning of kink */
		CLAMP(dt, 0.f, (float)M_PI);
		dt = sin(dt/2.f);
	}

	if(type != PART_KINK_RADIAL) {
		float temp[3];

		kink[axis]=1.f;

		if(obmat)
			mul_mat3_m4_v3(obmat, kink);
		
		if(par_rot)
			mul_qt_v3(par_rot, kink);

		/* make sure kink is normal to strand */
		project_v3_v3v3(temp, kink, par->vel);
		sub_v3_v3(kink, temp);
		normalize_v3(kink);
	}

	copy_v3_v3(result, state->co);
	sub_v3_v3v3(par_vec, par->co, state->co);

	switch(type) {
	case PART_KINK_CURL:
	{
		negate_v3(par_vec);

		if(flat > 0.f) {
			float proj[3];
			project_v3_v3v3(proj, par_vec, par->vel);
			madd_v3_v3fl(par_vec, proj, -flat);

			project_v3_v3v3(proj, par_vec, kink);
			madd_v3_v3fl(par_vec, proj, -flat);
		}

		axis_angle_to_quat(q1, kink, (float)M_PI/2.f);

		mul_qt_v3(q1, par_vec);

		madd_v3_v3fl(par_vec, kink, amplitude);

		/* rotate kink vector around strand tangent */
		if(t!=0.f) {
			axis_angle_to_quat(q1, par->vel, t);
			mul_qt_v3(q1, par_vec);
		}

		add_v3_v3v3(result, par->co, par_vec);
		break;
	}
	case PART_KINK_RADIAL:
	{
		if(flat > 0.f) {
			float proj[3];
			/* flatten along strand */
			project_v3_v3v3(proj, par_vec, par->vel);
			madd_v3_v3fl(result, proj, flat);
		}

		madd_v3_v3fl(result, par_vec, -amplitude*(float)sin(t));
		break;
	}
	case PART_KINK_WAVE:
	{
		madd_v3_v3fl(result, kink, amplitude*(float)sin(t));

		if(flat > 0.f) {
			float proj[3];
			/* flatten along wave */
			project_v3_v3v3(proj, par_vec, kink);
			madd_v3_v3fl(result, proj, flat);

			/* flatten along strand */
			project_v3_v3v3(proj, par_vec, par->vel);
			madd_v3_v3fl(result, proj, flat);
		}
		break;
	}
	case PART_KINK_BRAID:
	{
		float y_vec[3]={0.f,1.f,0.f};
		float z_vec[3]={0.f,0.f,1.f};
		float vec_one[3], state_co[3];
		float inp_y, inp_z, length;

		if(par_rot) {
			mul_qt_v3(par_rot, y_vec);
			mul_qt_v3(par_rot, z_vec);
		}
		
		negate_v3(par_vec);
		normalize_v3_v3(vec_one, par_vec);

		inp_y=dot_v3v3(y_vec, vec_one);
		inp_z=dot_v3v3(z_vec, vec_one);

		if(inp_y > 0.5f){
			copy_v3_v3(state_co, y_vec);

			mul_v3_fl(y_vec, amplitude*(float)cos(t));
			mul_v3_fl(z_vec, amplitude/2.f*(float)sin(2.f*t));
		}
		else if(inp_z > 0.0f){
			mul_v3_v3fl(state_co, z_vec, (float)sin((float)M_PI/3.f));
			madd_v3_v3fl(state_co, y_vec, -0.5f);

			mul_v3_fl(y_vec, -amplitude * (float)cos(t + (float)M_PI/3.f));
			mul_v3_fl(z_vec, amplitude/2.f * (float)cos(2.f*t + (float)M_PI/6.f));
		}
		else{
			mul_v3_v3fl(state_co, z_vec, -(float)sin((float)M_PI/3.f));
			madd_v3_v3fl(state_co, y_vec, -0.5f);

			mul_v3_fl(y_vec, amplitude * (float)-sin(t + (float)M_PI/6.f));
			mul_v3_fl(z_vec, amplitude/2.f * (float)-sin(2.f*t + (float)M_PI/3.f));
		}

		mul_v3_fl(state_co, amplitude);
		add_v3_v3(state_co, par->co);
		sub_v3_v3v3(par_vec, state->co, state_co);

		length = normalize_v3(par_vec);
		mul_v3_fl(par_vec, MIN2(length, amplitude/2.f));

		add_v3_v3v3(state_co, par->co, y_vec);
		add_v3_v3(state_co, z_vec);
		add_v3_v3(state_co, par_vec);

		shape = 2.f*(float)M_PI * (1.f+shape);

		if(t<shape){
			shape = t/shape;
			shape = (float)sqrt((double)shape);
			interp_v3_v3v3(result, result, state_co, shape);
		}
		else{
			copy_v3_v3(result, state_co);
		}
		break;
	}
	}

	/* blend the start of the kink */
	if(dt < 1.f)
		interp_v3_v3v3(state->co, state->co, result, dt);
	else
		copy_v3_v3(state->co, result);
}

static float do_clump(ParticleKey *state, ParticleKey *par, float time, float clumpfac, float clumppow, float pa_clump)
{
	float clump = 0.f;

	if(par && clumpfac!=0.0f){
		float cpow;

		if(clumppow < 0.0f)
			cpow=1.0f+clumppow;
		else
			cpow=1.0f+9.0f*clumppow;

		if(clumpfac < 0.0f) /* clump roots instead of tips */
			clump = -clumpfac*pa_clump*(float)pow(1.0-(double)time,(double)cpow);
		else
			clump = clumpfac*pa_clump*(float)pow((double)time,(double)cpow);

		interp_v3_v3v3(state->co,state->co,par->co,clump);
	}

	return clump;
}
void precalc_guides(ParticleSimulationData *sim, ListBase *effectors)
{
	EffectedPoint point;
	ParticleKey state;
	EffectorData efd;
	EffectorCache *eff;
	ParticleSystem *psys = sim->psys;
	EffectorWeights *weights = sim->psys->part->effector_weights;
	GuideEffectorData *data;
	PARTICLE_P;

	if(!effectors)
		return;

	LOOP_PARTICLES {
		psys_particle_on_emitter(sim->psmd,sim->psys->part->from,pa->num,pa->num_dmcache,pa->fuv,pa->foffset,state.co,0,0,0,0,0);
		
		mul_m4_v3(sim->ob->obmat, state.co);
		mul_mat3_m4_v3(sim->ob->obmat, state.vel);
		
		pd_point_from_particle(sim, pa, &state, &point);

		for(eff = effectors->first; eff; eff=eff->next) {
			if(eff->pd->forcefield != PFIELD_GUIDE)
				continue;

			if(!eff->guide_data)
				eff->guide_data = MEM_callocN(sizeof(GuideEffectorData)*psys->totpart, "GuideEffectorData");

			data = eff->guide_data + p;

			sub_v3_v3v3(efd.vec_to_point, state.co, eff->guide_loc);
			copy_v3_v3(efd.nor, eff->guide_dir);
			efd.distance = len_v3(efd.vec_to_point);

			copy_v3_v3(data->vec_to_point, efd.vec_to_point);
			data->strength = effector_falloff(eff, &efd, &point, weights);
		}
	}
}
int do_guides(ListBase *effectors, ParticleKey *state, int index, float time)
{
	EffectorCache *eff;
	PartDeflect *pd;
	Curve *cu;
	ParticleKey key, par;
	GuideEffectorData *data;

	float effect[3] = {0.0f, 0.0f, 0.0f}, veffect[3] = {0.0f, 0.0f, 0.0f};
	float guidevec[4], guidedir[3], rot2[4], temp[3];
	float guidetime, radius, weight, angle, totstrength = 0.0f;
	float vec_to_point[3];

	if(effectors) for(eff = effectors->first; eff; eff=eff->next) {
		pd = eff->pd;

		if(pd->forcefield != PFIELD_GUIDE)
			continue;

		data = eff->guide_data + index;

		if(data->strength <= 0.0f)
			continue;

		guidetime = time / (1.0f - pd->free_end);

		if(guidetime>1.0f)
			continue;

		cu = (Curve*)eff->ob->data;

		if(pd->flag & PFIELD_GUIDE_PATH_ADD) {
			if(where_on_path(eff->ob, data->strength * guidetime, guidevec, guidedir, NULL, &radius, &weight)==0)
				return 0;
		}
		else {
			if(where_on_path(eff->ob, guidetime, guidevec, guidedir, NULL, &radius, &weight)==0)
				return 0;
		}

		mul_m4_v3(eff->ob->obmat, guidevec);
		mul_mat3_m4_v3(eff->ob->obmat, guidedir);

		normalize_v3(guidedir);

		copy_v3_v3(vec_to_point, data->vec_to_point);

		if(guidetime != 0.0f) {
			/* curve direction */
			cross_v3_v3v3(temp, eff->guide_dir, guidedir);
			angle = dot_v3v3(eff->guide_dir, guidedir)/(len_v3(eff->guide_dir));
			angle = saacos(angle);
			axis_angle_to_quat( rot2,temp, angle);
			mul_qt_v3(rot2, vec_to_point);

			/* curve tilt */
			axis_angle_to_quat( rot2,guidedir, guidevec[3] - eff->guide_loc[3]);
			mul_qt_v3(rot2, vec_to_point);
		}

		/* curve taper */
		if(cu->taperobj)
			mul_v3_fl(vec_to_point, calc_taper(eff->scene, cu->taperobj, (int)(data->strength*guidetime*100.0f), 100));

		else{ /* curve size*/
			if(cu->flag & CU_PATH_RADIUS) {
				mul_v3_fl(vec_to_point, radius);
			}
		}
		par.co[0] = par.co[1] = par.co[2] = 0.0f;
		copy_v3_v3(key.co, vec_to_point);
		do_kink(&key, &par, 0, guidetime, pd->kink_freq, pd->kink_shape, pd->kink_amp, 0.f, pd->kink, pd->kink_axis, 0, 0);
		do_clump(&key, &par, guidetime, pd->clump_fac, pd->clump_pow, 1.0f);
		copy_v3_v3(vec_to_point, key.co);

		add_v3_v3(vec_to_point, guidevec);

		//sub_v3_v3v3(pa_loc,pa_loc,pa_zero);
		madd_v3_v3fl(effect, vec_to_point, data->strength);
		madd_v3_v3fl(veffect, guidedir, data->strength);
		totstrength += data->strength;

		if(pd->flag & PFIELD_GUIDE_PATH_WEIGHT)
			totstrength *= weight;
	}

	if(totstrength != 0.0f){
		if(totstrength > 1.0f)
			mul_v3_fl(effect, 1.0f / totstrength);
		CLAMP(totstrength, 0.0f, 1.0f);
		//add_v3_v3(effect,pa_zero);
		interp_v3_v3v3(state->co, state->co, effect, totstrength);

		normalize_v3(veffect);
		mul_v3_fl(veffect, len_v3(state->vel));
		copy_v3_v3(state->vel, veffect);
		return 1;
	}
	return 0;
}
static void do_rough(float *loc, float mat[4][4], float t, float fac, float size, float thres, ParticleKey *state)
{
	float rough[3];
	float rco[3];

	if(thres != 0.0f)
		if((float)fabs((float)(-1.5f+loc[0]+loc[1]+loc[2]))<1.5f*thres) return;

	copy_v3_v3(rco,loc);
	mul_v3_fl(rco,t);
	rough[0]=-1.0f+2.0f*BLI_gTurbulence(size, rco[0], rco[1], rco[2], 2,0,2);
	rough[1]=-1.0f+2.0f*BLI_gTurbulence(size, rco[1], rco[2], rco[0], 2,0,2);
	rough[2]=-1.0f+2.0f*BLI_gTurbulence(size, rco[2], rco[0], rco[1], 2,0,2);

	madd_v3_v3fl(state->co, mat[0], fac * rough[0]);
	madd_v3_v3fl(state->co, mat[1], fac * rough[1]);
	madd_v3_v3fl(state->co, mat[2], fac * rough[2]);
}
static void do_rough_end(float *loc, float mat[4][4], float t, float fac, float shape, ParticleKey *state)
{
	float rough[2];
	float roughfac;

	roughfac=fac*(float)pow((double)t,shape);
	copy_v2_v2(rough,loc);
	rough[0]=-1.0f+2.0f*rough[0];
	rough[1]=-1.0f+2.0f*rough[1];
	mul_v2_fl(rough,roughfac);

	madd_v3_v3fl(state->co, mat[0], rough[0]);
	madd_v3_v3fl(state->co, mat[1], rough[1]);
}
static void do_path_effectors(ParticleSimulationData *sim, int i, ParticleCacheKey *ca, int k, int steps, float *UNUSED(rootco), float effector, float UNUSED(dfra), float UNUSED(cfra), float *length, float *vec)
{
	float force[3] = {0.0f,0.0f,0.0f};
	ParticleKey eff_key;
	EffectedPoint epoint;

	/* Don't apply effectors for dynamic hair, otherwise the effectors don't get applied twice. */
	if(sim->psys->flag & PSYS_HAIR_DYNAMICS)
		return;

	copy_v3_v3(eff_key.co,(ca-1)->co);
	copy_v3_v3(eff_key.vel,(ca-1)->vel);
	copy_qt_qt(eff_key.rot,(ca-1)->rot);

	pd_point_from_particle(sim, sim->psys->particles+i, &eff_key, &epoint);
	pdDoEffectors(sim->psys->effectors, sim->colliders, sim->psys->part->effector_weights, &epoint, force, NULL);

	mul_v3_fl(force, effector*powf((float)k / (float)steps, 100.0f * sim->psys->part->eff_hair) / (float)steps);

	add_v3_v3(force, vec);

	normalize_v3(force);

	if(k < steps)
		sub_v3_v3v3(vec, (ca+1)->co, ca->co);

	madd_v3_v3v3fl(ca->co, (ca-1)->co, force, *length);

	if(k < steps)
		*length = len_v3(vec);
}
static int check_path_length(int k, ParticleCacheKey *keys, ParticleCacheKey *state, float max_length, float *cur_length, float length, float *dvec)
{
	if(*cur_length + length > max_length){
		mul_v3_fl(dvec, (max_length - *cur_length) / length);
		add_v3_v3v3(state->co, (state - 1)->co, dvec);
		keys->steps = k;
		/* something over the maximum step value */
		return k=100000;
	}
	else {
		*cur_length+=length;
		return k;
	}
}
static void offset_child(ChildParticle *cpa, ParticleKey *par, float *par_rot, ParticleKey *child, float flat, float radius)
{
	copy_v3_v3(child->co, cpa->fuv);
	mul_v3_fl(child->co, radius);

	child->co[0]*=flat;

	copy_v3_v3(child->vel, par->vel);

	if(par_rot) {
		mul_qt_v3(par_rot, child->co);
		copy_qt_qt(child->rot, par_rot);
	}
	else
		unit_qt(child->rot);

	add_v3_v3(child->co, par->co);
}
float *psys_cache_vgroup(DerivedMesh *dm, ParticleSystem *psys, int vgroup)
{
	float *vg=0;

	if(vgroup < 0) {
		/* hair dynamics pinning vgroup */

	}
	else if(psys->vgroup[vgroup]){
		MDeformVert *dvert = dm->getVertDataArray(dm, CD_MDEFORMVERT);
		if(dvert){
			int totvert=dm->getNumVerts(dm), i;
			vg=MEM_callocN(sizeof(float)*totvert, "vg_cache");
			if(psys->vg_neg&(1<<vgroup)){
				for(i=0; i<totvert; i++)
					vg[i]= 1.0f - defvert_find_weight(&dvert[i], psys->vgroup[vgroup] - 1);
			}
			else{
				for(i=0; i<totvert; i++)
					vg[i]=  defvert_find_weight(&dvert[i], psys->vgroup[vgroup] - 1);
			}
		}
	}
	return vg;
}
void psys_find_parents(ParticleSimulationData *sim)
{
	ParticleSettings *part=sim->psys->part;
	KDTree *tree;
	ChildParticle *cpa;
	int p, totparent,totchild=sim->psys->totchild;
	float co[3], orco[3];
	int from=PART_FROM_FACE;
	totparent=(int)(totchild*part->parents*0.3f);

	if(G.rendering && part->child_nbr && part->ren_child_nbr)
		totparent*=(float)part->child_nbr/(float)part->ren_child_nbr;

	tree=BLI_kdtree_new(totparent);

	for(p=0,cpa=sim->psys->child; p<totparent; p++,cpa++){
		psys_particle_on_emitter(sim->psmd,from,cpa->num,DMCACHE_ISCHILD,cpa->fuv,cpa->foffset,co,0,0,0,orco,0);
		BLI_kdtree_insert(tree, p, orco, NULL);
	}

	BLI_kdtree_balance(tree);

	for(; p<totchild; p++,cpa++){
		psys_particle_on_emitter(sim->psmd,from,cpa->num,DMCACHE_ISCHILD,cpa->fuv,cpa->foffset,co,0,0,0,orco,0);
		cpa->parent=BLI_kdtree_find_nearest(tree, orco, NULL, NULL);
	}

	BLI_kdtree_free(tree);
}

static void get_strand_normal(Material *ma, float *surfnor, float surfdist, float *nor)
{
	float cross[3], nstrand[3], vnor[3], blend;

	if(!((ma->mode & MA_STR_SURFDIFF) || (ma->strand_surfnor > 0.0f)))
		return;

	if(ma->mode & MA_STR_SURFDIFF) {
		cross_v3_v3v3(cross, surfnor, nor);
		cross_v3_v3v3(nstrand, nor, cross);

		blend= INPR(nstrand, surfnor);
		CLAMP(blend, 0.0f, 1.0f);

		interp_v3_v3v3(vnor, nstrand, surfnor, blend);
		normalize_v3(vnor);
	}
	else {
		copy_v3_v3(vnor, nor);
	}
	
	if(ma->strand_surfnor > 0.0f) {
		if(ma->strand_surfnor > surfdist) {
			blend= (ma->strand_surfnor - surfdist)/ma->strand_surfnor;
			interp_v3_v3v3(vnor, vnor, surfnor, blend);
			normalize_v3(vnor);
		}
	}

	copy_v3_v3(nor, vnor);
}

static int psys_threads_init_path(ParticleThread *threads, Scene *scene, float cfra, int editupdate)
{
	ParticleThreadContext *ctx= threads[0].ctx;
/*	Object *ob= ctx->sim.ob; */
	ParticleSystem *psys= ctx->sim.psys;
	ParticleSettings *part = psys->part;
/*	ParticleEditSettings *pset = &scene->toolsettings->particle; */
	int totparent=0, between=0;
	int steps = (int)pow(2.0, (double)part->draw_step);
	int totchild = psys->totchild;
	int i, seed, totthread= threads[0].tot;

	/*---start figuring out what is actually wanted---*/
	if(psys_in_edit_mode(scene, psys)) {
		ParticleEditSettings *pset = &scene->toolsettings->particle;

		if(psys->renderdata==0 && (psys->edit==NULL || pset->flag & PE_DRAW_PART)==0)
			totchild=0;

		steps = (int)pow(2.0, (double)pset->draw_step);
	}

	if(totchild && part->childtype==PART_CHILD_FACES){
		totparent=(int)(totchild*part->parents*0.3f);
		
		if(G.rendering && part->child_nbr && part->ren_child_nbr)
			totparent*=(float)part->child_nbr/(float)part->ren_child_nbr;

		/* part->parents could still be 0 so we can't test with totparent */
		between=1;
	}

	if(psys->renderdata)
		steps=(int)pow(2.0,(double)part->ren_step);
	else{
		totchild=(int)((float)totchild*(float)part->disp/100.0f);
		totparent=MIN2(totparent,totchild);
	}

	if(totchild==0) return 0;

	/* init random number generator */
	seed= 31415926 + ctx->sim.psys->seed;
	
	if(ctx->editupdate || totchild < 10000)
		totthread= 1;
	
	for(i=0; i<totthread; i++) {
		threads[i].rng_path= rng_new(seed);
		threads[i].tot= totthread;
	}

	/* fill context values */
	ctx->between= between;
	ctx->steps= steps;
	ctx->totchild= totchild;
	ctx->totparent= totparent;
	ctx->parent_pass= 0;
	ctx->cfra= cfra;
	ctx->editupdate= editupdate;

	psys->lattice = psys_get_lattice(&ctx->sim);

	/* cache all relevant vertex groups if they exist */
	ctx->vg_length = psys_cache_vgroup(ctx->dm,psys,PSYS_VG_LENGTH);
	ctx->vg_clump = psys_cache_vgroup(ctx->dm,psys,PSYS_VG_CLUMP);
	ctx->vg_kink = psys_cache_vgroup(ctx->dm,psys,PSYS_VG_KINK);
	ctx->vg_rough1 = psys_cache_vgroup(ctx->dm,psys,PSYS_VG_ROUGH1);
	ctx->vg_rough2 = psys_cache_vgroup(ctx->dm,psys,PSYS_VG_ROUGH2);
	ctx->vg_roughe = psys_cache_vgroup(ctx->dm,psys,PSYS_VG_ROUGHE);
	if(psys->part->flag & PART_CHILD_EFFECT)
		ctx->vg_effector = psys_cache_vgroup(ctx->dm,psys,PSYS_VG_EFFECTOR);

	/* set correct ipo timing */
#if 0 // XXX old animation system
	if(part->flag&PART_ABS_TIME && part->ipo){
		calc_ipo(part->ipo, cfra);
		execute_ipo((ID *)part, part->ipo);
	}
#endif // XXX old animation system

	return 1;
}

/* note: this function must be thread safe, except for branching! */
static void psys_thread_create_path(ParticleThread *thread, struct ChildParticle *cpa, ParticleCacheKey *child_keys, int i)
{
	ParticleThreadContext *ctx= thread->ctx;
	Object *ob= ctx->sim.ob;
	ParticleSystem *psys = ctx->sim.psys;
	ParticleSettings *part = psys->part;
	ParticleCacheKey **cache= psys->childcache;
	ParticleCacheKey **pcache= psys_in_edit_mode(ctx->sim.scene, psys) ? psys->edit->pathcache : psys->pathcache;
	ParticleCacheKey *child, *par = NULL, *key[4];
	ParticleTexture ptex;
	float *cpa_fuv=0, *par_rot=0, rot[4];
	float orco[3], ornor[3], hairmat[4][4], t, dvec[3], off1[4][3], off2[4][3];
	float length, max_length = 1.0f, cur_length = 0.0f;
	float eff_length, eff_vec[3], weight[4];
	int k, cpa_num;
	short cpa_from;

	if(!pcache)
		return;

	if(ctx->between){
		ParticleData *pa = psys->particles + cpa->pa[0];
		int w, needupdate;
		float foffset, wsum=0.f;
		float co[3];
		float p_min = part->parting_min;
		float p_max = part->parting_max;
		/* Virtual parents don't work nicely with parting. */
		float p_fac = part->parents > 0.f ? 0.f : part->parting_fac;

		if(ctx->editupdate) {
			needupdate= 0;
			w= 0;
			while(w<4 && cpa->pa[w]>=0) {
				if(psys->edit->points[cpa->pa[w]].flag & PEP_EDIT_RECALC) {
					needupdate= 1;
					break;
				}
				w++;
			}

			if(!needupdate)
				return;
			else
				memset(child_keys, 0, sizeof(*child_keys)*(ctx->steps+1));
		}

		/* get parent paths */
		for(w=0; w<4; w++) {
			if(cpa->pa[w] >= 0) {
				key[w] = pcache[cpa->pa[w]];
				weight[w] = cpa->w[w];
			}
			else {
				key[w] = pcache[0];
				weight[w] = 0.f;
			}
		}

		/* modify weights to create parting */
		if(p_fac > 0.f) {
			for(w=0; w<4; w++) {
				if(w && weight[w] > 0.f) {
					float d;
					if(part->flag & PART_CHILD_LONG_HAIR) {
						/* For long hair use tip distance/root distance as parting factor instead of root to tip angle. */
						float d1 = len_v3v3(key[0]->co, key[w]->co);
						float d2 = len_v3v3((key[0]+key[0]->steps-1)->co, (key[w]+key[w]->steps-1)->co);

						d = d1 > 0.f ? d2/d1 - 1.f : 10000.f;
					}
					else {
						float v1[3], v2[3];
						sub_v3_v3v3(v1, (key[0]+key[0]->steps-1)->co, key[0]->co);
						sub_v3_v3v3(v2, (key[w]+key[w]->steps-1)->co, key[w]->co);
						normalize_v3(v1);
						normalize_v3(v2);

						d = RAD2DEGF(saacos(dot_v3v3(v1, v2)));
					}

					if(p_max > p_min)
						d = (d - p_min)/(p_max - p_min);
					else
						d = (d - p_min) <= 0.f ? 0.f : 1.f;

					CLAMP(d, 0.f, 1.f);

					if(d > 0.f)
						weight[w] *= (1.f - d);
				}
				wsum += weight[w];
			}
			for(w=0; w<4; w++)
				weight[w] /= wsum;

			interp_v4_v4v4(weight, cpa->w, weight, p_fac);
		}

		/* get the original coordinates (orco) for texture usage */
		cpa_num = cpa->num;
		
		foffset = cpa->foffset;
		cpa_fuv = cpa->fuv;
		cpa_from = PART_FROM_FACE;

		psys_particle_on_emitter(ctx->sim.psmd,cpa_from,cpa_num,DMCACHE_ISCHILD,cpa->fuv,foffset,co,ornor,0,0,orco,0);

		mul_m4_v3(ob->obmat, co);

		for(w=0; w<4; w++)
			sub_v3_v3v3(off1[w], co, key[w]->co);

		psys_mat_hair_to_global(ob, ctx->sim.psmd->dm, psys->part->from, pa, hairmat);
	}
	else{
		ParticleData *pa = psys->particles + cpa->parent;
		float co[3];
		if(ctx->editupdate) {
			if(!(psys->edit->points[cpa->parent].flag & PEP_EDIT_RECALC))
				return;

			memset(child_keys, 0, sizeof(*child_keys)*(ctx->steps+1));
		}

		/* get the parent path */
		key[0] = pcache[cpa->parent];

		/* get the original coordinates (orco) for texture usage */
		cpa_from = part->from;
		cpa_num = pa->num;
		cpa_fuv = pa->fuv;

		psys_particle_on_emitter(ctx->sim.psmd,cpa_from,cpa_num,DMCACHE_ISCHILD,cpa_fuv,pa->foffset,co,ornor,0,0,orco,0);

		psys_mat_hair_to_global(ob, ctx->sim.psmd->dm, psys->part->from, pa, hairmat);
	}

	child_keys->steps = ctx->steps;

	/* get different child parameters from textures & vgroups */
	get_child_modifier_parameters(part, ctx, cpa, cpa_from, cpa_num, cpa_fuv, orco, &ptex);

	if(ptex.exist < PSYS_FRAND(i + 24)) {
		child_keys->steps = -1;
		return;
	}

	/* create the child path */
	for(k=0,child=child_keys; k<=ctx->steps; k++,child++){
		if(ctx->between){
			int w=0;

			zero_v3(child->co);
			zero_v3(child->vel);
			unit_qt(child->rot);

			for(w=0; w<4; w++) {
				copy_v3_v3(off2[w], off1[w]);

				if(part->flag & PART_CHILD_LONG_HAIR) {
					/* Use parent rotation (in addition to emission location) to determine child offset. */
					if(k)
						mul_qt_v3((key[w]+k)->rot, off2[w]);

					/* Fade the effect of rotation for even lengths in the end */
					project_v3_v3v3(dvec, off2[w], (key[w]+k)->vel);
					madd_v3_v3fl(off2[w], dvec, -(float)k/(float)ctx->steps);
				}

				add_v3_v3(off2[w], (key[w]+k)->co);
			}

			/* child position is the weighted sum of parent positions */
			interp_v3_v3v3v3v3(child->co, off2[0], off2[1], off2[2], off2[3], weight);
			interp_v3_v3v3v3v3(child->vel, (key[0]+k)->vel, (key[1]+k)->vel, (key[2]+k)->vel, (key[3]+k)->vel, weight);

			copy_qt_qt(child->rot, (key[0]+k)->rot);
		}
		else{
			if(k) {
				mul_qt_qtqt(rot, (key[0]+k)->rot, key[0]->rot);
				par_rot = rot;
			}
			else {
				par_rot = key[0]->rot;
			}
			/* offset the child from the parent position */
			offset_child(cpa, (ParticleKey*)(key[0]+k), par_rot, (ParticleKey*)child, part->childflat, part->childrad);
		}
	}

	/* apply effectors */
	if(part->flag & PART_CHILD_EFFECT) {
		for(k=0,child=child_keys; k<=ctx->steps; k++,child++) {
			if(k) {
				do_path_effectors(&ctx->sim, cpa->pa[0], child, k, ctx->steps, child_keys->co, ptex.effector, 0.0f, ctx->cfra, &eff_length, eff_vec);
			}
			else {
				sub_v3_v3v3(eff_vec, (child+1)->co, child->co);
				eff_length = len_v3(eff_vec);
			}
		}
	}

	for(k=0,child=child_keys; k<=ctx->steps; k++,child++){
		t = (float)k/(float)ctx->steps;

		if(ctx->totparent)
			/* this is now threadsafe, virtual parents are calculated before rest of children */
			par = (i >= ctx->totparent) ? cache[cpa->parent] : NULL;
		else if(cpa->parent >= 0)
			par = pcache[cpa->parent];

		if(par) {
			if(k) {
				mul_qt_qtqt(rot, (par+k)->rot, par->rot);
				par_rot = rot;
			}
			else {
				par_rot = par->rot;
			}
			par += k;
		}

		/* apply different deformations to the child path */
		do_child_modifiers(&ctx->sim, &ptex, (ParticleKey *)par, par_rot, cpa, orco, hairmat, (ParticleKey *)child, t);

		/* we have to correct velocity because of kink & clump */
		if(k>1){
			sub_v3_v3v3((child-1)->vel, child->co, (child-2)->co);
			mul_v3_fl((child-1)->vel, 0.5);

			if(ctx->ma && (part->draw_col == PART_DRAW_COL_MAT))
				get_strand_normal(ctx->ma, ornor, cur_length, (child-1)->vel);
		}

		if(k == ctx->steps)
			sub_v3_v3v3(child->vel, child->co, (child-1)->co);

		/* check if path needs to be cut before actual end of data points */
		if(k){
			sub_v3_v3v3(dvec, child->co, (child-1)->co);
			length = 1.0f/(float)ctx->steps;
			k = check_path_length(k, child_keys, child, max_length, &cur_length, length, dvec);
		}
		else{
			/* initialize length calculation */
			max_length = ptex.length;
			cur_length = 0.0f;
		}

		if(ctx->ma && (part->draw_col == PART_DRAW_COL_MAT)) {
			copy_v3_v3(child->col, &ctx->ma->r);
			get_strand_normal(ctx->ma, ornor, cur_length, child->vel);
		}
	}

	/* Hide virtual parents */
	if(i < ctx->totparent)
		child_keys->steps = -1;
}

static void *exec_child_path_cache(void *data)
{
	ParticleThread *thread= (ParticleThread*)data;
	ParticleThreadContext *ctx= thread->ctx;
	ParticleSystem *psys= ctx->sim.psys;
	ParticleCacheKey **cache= psys->childcache;
	ChildParticle *cpa;
	int i, totchild= ctx->totchild, first= 0;

	if(thread->tot > 1){
		first= ctx->parent_pass? 0 : ctx->totparent;
		totchild= ctx->parent_pass? ctx->totparent : ctx->totchild;
	}
	
	cpa= psys->child + first + thread->num;
	for(i=first+thread->num; i<totchild; i+=thread->tot, cpa+=thread->tot)
		psys_thread_create_path(thread, cpa, cache[i], i);

	return 0;
}

void psys_cache_child_paths(ParticleSimulationData *sim, float cfra, int editupdate)
{
	ParticleThread *pthreads;
	ParticleThreadContext *ctx;
	ListBase threads;
	int i, totchild, totparent, totthread;

	if(sim->psys->flag & PSYS_GLOBAL_HAIR)
		return;

	pthreads= psys_threads_create(sim);

	if(!psys_threads_init_path(pthreads, sim->scene, cfra, editupdate)) {
		psys_threads_free(pthreads);
		return;
	}

	ctx= pthreads[0].ctx;
	totchild= ctx->totchild;
	totparent= ctx->totparent;

	if(editupdate && sim->psys->childcache && totchild == sim->psys->totchildcache) {
		; /* just overwrite the existing cache */
	}
	else {
		/* clear out old and create new empty path cache */
		free_child_path_cache(sim->psys);
		sim->psys->childcache= psys_alloc_path_cache_buffers(&sim->psys->childcachebufs, totchild, ctx->steps+1);
		sim->psys->totchildcache = totchild;
	}

	totthread= pthreads[0].tot;

	if(totthread > 1) {

		/* make virtual child parents thread safe by calculating them first */
		if(totparent) {
			BLI_init_threads(&threads, exec_child_path_cache, totthread);
			
			for(i=0; i<totthread; i++) {
				pthreads[i].ctx->parent_pass = 1;
				BLI_insert_thread(&threads, &pthreads[i]);
			}

			BLI_end_threads(&threads);

			for(i=0; i<totthread; i++)
				pthreads[i].ctx->parent_pass = 0;
		}

		BLI_init_threads(&threads, exec_child_path_cache, totthread);

		for(i=0; i<totthread; i++)
			BLI_insert_thread(&threads, &pthreads[i]);

		BLI_end_threads(&threads);
	}
	else
		exec_child_path_cache(&pthreads[0]);

	psys_threads_free(pthreads);
}
/* figure out incremental rotations along path starting from unit quat */
static void cache_key_incremental_rotation(ParticleCacheKey *key0, ParticleCacheKey *key1, ParticleCacheKey *key2, float *prev_tangent, int i)
{
	float cosangle, angle, tangent[3], normal[3], q[4];

	switch(i) {
	case 0:
		/* start from second key */
		break;
	case 1:
		/* calculate initial tangent for incremental rotations */
		sub_v3_v3v3(prev_tangent, key0->co, key1->co);
		normalize_v3(prev_tangent);
		unit_qt(key1->rot);
		break;
	default:
		sub_v3_v3v3(tangent, key0->co, key1->co);
		normalize_v3(tangent);

		cosangle= dot_v3v3(tangent, prev_tangent);

		/* note we do the comparison on cosangle instead of
		* angle, since floating point accuracy makes it give
		* different results across platforms */
		if(cosangle > 0.999999f) {
			copy_v4_v4(key1->rot, key2->rot);
		}
		else {
			angle= saacos(cosangle);
			cross_v3_v3v3(normal, prev_tangent, tangent);
			axis_angle_to_quat( q,normal, angle);
			mul_qt_qtqt(key1->rot, q, key2->rot);
		}

		copy_v3_v3(prev_tangent, tangent);
	}
}
/* Calculates paths ready for drawing/rendering.									*/
/* -Usefull for making use of opengl vertex arrays for super fast strand drawing.	*/
/* -Makes child strands possible and creates them too into the cache.				*/
/* -Cached path data is also used to determine cut position for the editmode tool.	*/
void psys_cache_paths(ParticleSimulationData *sim, float cfra)
{
	PARTICLE_PSMD;
	ParticleEditSettings *pset = &sim->scene->toolsettings->particle;
	ParticleSystem *psys = sim->psys;
	ParticleSettings *part = psys->part;
	ParticleCacheKey *ca, **cache;

	DerivedMesh *hair_dm = (psys->part->type==PART_HAIR && psys->flag & PSYS_HAIR_DYNAMICS) ? psys->hair_out_dm : NULL;
	
	ParticleKey result;
	
	Material *ma;
	ParticleInterpolationData pind;
	ParticleTexture ptex;

	PARTICLE_P;
	
	float birthtime = 0.0, dietime = 0.0;
	float t, time = 0.0, dfra = 1.0 /* , frs_sec = sim->scene->r.frs_sec*/ /*UNUSED*/;
	float col[4] = {0.5f, 0.5f, 0.5f, 1.0f};
	float prev_tangent[3] = {0.0f, 0.0f, 0.0f}, hairmat[4][4];
	float rotmat[3][3];
	int k;
	int steps = (int)pow(2.0, (double)(psys->renderdata ? part->ren_step : part->draw_step));
	int totpart = psys->totpart;
	float length, vec[3];
	float *vg_effector= NULL;
	float *vg_length= NULL, pa_length=1.0f;
	int keyed, baked;

	/* we don't have anything valid to create paths from so let's quit here */
	if((psys->flag & PSYS_HAIR_DONE || psys->flag & PSYS_KEYED || psys->pointcache)==0)
		return;

	if(psys_in_edit_mode(sim->scene, psys))
		if(psys->renderdata==0 && (psys->edit==NULL || pset->flag & PE_DRAW_PART)==0)
			return;

	keyed = psys->flag & PSYS_KEYED;
	baked = psys->pointcache->mem_cache.first && psys->part->type != PART_HAIR;

	/* clear out old and create new empty path cache */
	psys_free_path_cache(psys, psys->edit);
	cache= psys->pathcache= psys_alloc_path_cache_buffers(&psys->pathcachebufs, totpart, steps+1);

	psys->lattice = psys_get_lattice(sim);
	ma= give_current_material(sim->ob, psys->part->omat);
	if(ma && (psys->part->draw_col == PART_DRAW_COL_MAT))
		copy_v3_v3(col, &ma->r);

	if((psys->flag & PSYS_GLOBAL_HAIR)==0) {
		if((psys->part->flag & PART_CHILD_EFFECT)==0)
			vg_effector = psys_cache_vgroup(psmd->dm, psys, PSYS_VG_EFFECTOR);
		
		if(!psys->totchild)
			vg_length = psys_cache_vgroup(psmd->dm, psys, PSYS_VG_LENGTH);
	}

	/*---first main loop: create all actual particles' paths---*/
	LOOP_SHOWN_PARTICLES {
		if(!psys->totchild) {
			psys_get_texture(sim, pa, &ptex, PAMAP_LENGTH, 0.f);
			pa_length = ptex.length * (1.0f - part->randlength * PSYS_FRAND(psys->seed + p));
			if(vg_length)
				pa_length *= psys_particle_value_from_verts(psmd->dm,part->from,pa,vg_length);
		}

		pind.keyed = keyed;
		pind.cache = baked ? psys->pointcache : NULL;
		pind.epoint = NULL;
		pind.bspline = (psys->part->flag & PART_HAIR_BSPLINE);
		pind.dm = hair_dm;

		memset(cache[p], 0, sizeof(*cache[p])*(steps+1));

		cache[p]->steps = steps;

		/*--get the first data points--*/
		init_particle_interpolation(sim->ob, sim->psys, pa, &pind);

		/* hairmat is needed for for non-hair particle too so we get proper rotations */
		psys_mat_hair_to_global(sim->ob, psmd->dm, psys->part->from, pa, hairmat);
		copy_v3_v3(rotmat[0], hairmat[2]);
		copy_v3_v3(rotmat[1], hairmat[1]);
		copy_v3_v3(rotmat[2], hairmat[0]);

		if(part->draw & PART_ABS_PATH_TIME) {
			birthtime = MAX2(pind.birthtime, part->path_start);
			dietime = MIN2(pind.dietime, part->path_end);
		}
		else {
			float tb = pind.birthtime;
			birthtime = tb + part->path_start * (pind.dietime - tb);
			dietime = tb + part->path_end * (pind.dietime - tb);
		}

		if(birthtime >= dietime) {
			cache[p]->steps = -1;
			continue;
		}

		dietime = birthtime + pa_length * (dietime - birthtime);

		/*--interpolate actual path from data points--*/
		for(k=0, ca=cache[p]; k<=steps; k++, ca++){
			time = (float)k / (float)steps;
			t = birthtime + time * (dietime - birthtime);
			result.time = -t;
			do_particle_interpolation(psys, p, pa, t, &pind, &result);
			copy_v3_v3(ca->co, result.co);

			/* dynamic hair is in object space */
			/* keyed and baked are already in global space */
			if(hair_dm)
				mul_m4_v3(sim->ob->obmat, ca->co);
			else if(!keyed && !baked && !(psys->flag & PSYS_GLOBAL_HAIR))
				mul_m4_v3(hairmat, ca->co);

			copy_v3_v3(ca->col, col);
		}
		
		/*--modify paths and calculate rotation & velocity--*/

		if(!(psys->flag & PSYS_GLOBAL_HAIR)) {
			/* apply effectors */
			if((psys->part->flag & PART_CHILD_EFFECT) == 0) {
				float effector= 1.0f;
				if(vg_effector)
					effector*= psys_particle_value_from_verts(psmd->dm,psys->part->from,pa,vg_effector);

				sub_v3_v3v3(vec,(cache[p]+1)->co,cache[p]->co);
				length = len_v3(vec);

				for(k=1, ca=cache[p]+1; k<=steps; k++, ca++)
					do_path_effectors(sim, p, ca, k, steps, cache[p]->co, effector, dfra, cfra, &length, vec);
			}

			/* apply guide curves to path data */
			if(sim->psys->effectors && (psys->part->flag & PART_CHILD_EFFECT)==0) {
				for(k=0, ca=cache[p]; k<=steps; k++, ca++)
					/* ca is safe to cast, since only co and vel are used */
					do_guides(sim->psys->effectors, (ParticleKey*)ca, p, (float)k/(float)steps);
			}

			/* lattices have to be calculated separately to avoid mixups between effector calculations */
			if(psys->lattice) {
				for(k=0, ca=cache[p]; k<=steps; k++, ca++)
					calc_latt_deform(psys->lattice, ca->co, 1.0f);
			}
		}

		/* finally do rotation & velocity */
		for(k=1, ca=cache[p]+1; k<=steps; k++, ca++) {
			cache_key_incremental_rotation(ca, ca - 1, ca - 2, prev_tangent, k);

			if(k == steps)
				copy_qt_qt(ca->rot, (ca - 1)->rot);

			/* set velocity */
			sub_v3_v3v3(ca->vel, ca->co, (ca-1)->co);

			if(k==1)
				copy_v3_v3((ca-1)->vel, ca->vel);
		}
		/* First rotation is based on emitting face orientation.
		 * This is way better than having flipping rotations resulting
		 * from using a global axis as a rotation pole (vec_to_quat()).
		 * It's not an ideal solution though since it disregards the
		 * initial tangent, but taking that in to account will allow
		 * the possibility of flipping again. -jahka
		 */
		mat3_to_quat_is_ok(cache[p]->rot, rotmat);
	}

	psys->totcached = totpart;

	if(psys->lattice){
		end_latt_deform(psys->lattice);
		psys->lattice= NULL;
	}

	if(vg_effector)
		MEM_freeN(vg_effector);

	if(vg_length)
		MEM_freeN(vg_length);
}
void psys_cache_edit_paths(Scene *scene, Object *ob, PTCacheEdit *edit, float cfra)
{
	ParticleCacheKey *ca, **cache= edit->pathcache;
	ParticleEditSettings *pset = &scene->toolsettings->particle;
	
	PTCacheEditPoint *point = NULL;
	PTCacheEditKey *ekey = NULL;

	ParticleSystem *psys = edit->psys;
	ParticleSystemModifierData *psmd = psys_get_modifier(ob, psys);
	ParticleData *pa = psys ? psys->particles : NULL;

	ParticleInterpolationData pind;
	ParticleKey result;
	
	float birthtime = 0.0f, dietime = 0.0f;
	float t, time = 0.0f, keytime = 0.0f /*, frs_sec */;
	float hairmat[4][4], rotmat[3][3], prev_tangent[3] = {0.0f, 0.0f, 0.0f};
	int k, i;
	int steps = (int)pow(2.0, (double)pset->draw_step);
	int totpart = edit->totpoint, recalc_set=0;
	float sel_col[3];
	float nosel_col[3];

	steps = MAX2(steps, 4);

	if(!cache || edit->totpoint != edit->totcached) {
		/* clear out old and create new empty path cache */
		psys_free_path_cache(edit->psys, edit);
		cache= edit->pathcache= psys_alloc_path_cache_buffers(&edit->pathcachebufs, totpart, steps+1);

		/* set flag for update (child particles check this too) */
		for(i=0, point=edit->points; i<totpart; i++, point++)
			point->flag |= PEP_EDIT_RECALC;
		recalc_set = 1;
	}

	/* frs_sec = (psys || edit->pid.flag & PTCACHE_VEL_PER_SEC) ? 25.0f : 1.0f; */ /* UNUSED */

	if(pset->brushtype == PE_BRUSH_WEIGHT) {
		;/* use weight painting colors now... */
	}
	else{
		sel_col[0] = (float)edit->sel_col[0] / 255.0f;
		sel_col[1] = (float)edit->sel_col[1] / 255.0f;
		sel_col[2] = (float)edit->sel_col[2] / 255.0f;
		nosel_col[0] = (float)edit->nosel_col[0] / 255.0f;
		nosel_col[1] = (float)edit->nosel_col[1] / 255.0f;
		nosel_col[2] = (float)edit->nosel_col[2] / 255.0f;
	}

	/*---first main loop: create all actual particles' paths---*/
	for(i=0, point=edit->points; i<totpart; i++, pa+=pa?1:0, point++){
		if(edit->totcached && !(point->flag & PEP_EDIT_RECALC))
			continue;

		ekey = point->keys;

		pind.keyed = 0;
		pind.cache = NULL;
		pind.epoint = point;
		pind.bspline = psys ? (psys->part->flag & PART_HAIR_BSPLINE) : 0;
		pind.dm = NULL;


		/* should init_particle_interpolation set this ? */
		if(pset->brushtype==PE_BRUSH_WEIGHT){
			pind.hkey[0] = NULL;
			/* pa != NULL since the weight brush is only available for hair */
			pind.hkey[1] = pa->hair;
		}


		memset(cache[i], 0, sizeof(*cache[i])*(steps+1));

		cache[i]->steps = steps;

		/*--get the first data points--*/
		init_particle_interpolation(ob, psys, pa, &pind);

		if(psys) {
			psys_mat_hair_to_global(ob, psmd->dm, psys->part->from, pa, hairmat);
			copy_v3_v3(rotmat[0], hairmat[2]);
			copy_v3_v3(rotmat[1], hairmat[1]);
			copy_v3_v3(rotmat[2], hairmat[0]);
		}

		birthtime = pind.birthtime;
		dietime = pind.dietime;

		if(birthtime >= dietime) {
			cache[i]->steps = -1;
			continue;
		}

		/*--interpolate actual path from data points--*/
		for(k=0, ca=cache[i]; k<=steps; k++, ca++){
			time = (float)k / (float)steps;
			t = birthtime + time * (dietime - birthtime);
			result.time = -t;
			do_particle_interpolation(psys, i, pa, t, &pind, &result);
			copy_v3_v3(ca->co, result.co);

			 /* non-hair points are already in global space */
			if(psys && !(psys->flag & PSYS_GLOBAL_HAIR)) {
				mul_m4_v3(hairmat, ca->co);

				if(k) {
					cache_key_incremental_rotation(ca, ca - 1, ca - 2, prev_tangent, k);

					if(k == steps)
						copy_qt_qt(ca->rot, (ca - 1)->rot);

					/* set velocity */
					sub_v3_v3v3(ca->vel, ca->co, (ca - 1)->co);

					if(k==1)
						copy_v3_v3((ca - 1)->vel, ca->vel);
				}
			}
			else {
				ca->vel[0] = ca->vel[1] = 0.0f;
				ca->vel[2] = 1.0f;
			}

			/* selection coloring in edit mode */
			if(pset->brushtype==PE_BRUSH_WEIGHT){
				float t2;

				if(k==0) {
					weight_to_rgb(ca->col, pind.hkey[1]->weight);
				} else {
					float w1[3], w2[3];
					keytime = (t - (*pind.ekey[0]->time))/((*pind.ekey[1]->time) - (*pind.ekey[0]->time));

					weight_to_rgb(w1, pind.hkey[0]->weight);
					weight_to_rgb(w2, pind.hkey[1]->weight);

					interp_v3_v3v3(ca->col, w1, w2, keytime);
				}

				/* at the moment this is only used for weight painting.
				 * will need to move out of this check if its used elsewhere. */
				t2 = birthtime + ((float)k/(float)steps) * (dietime - birthtime);

				while (pind.hkey[1]->time < t2) pind.hkey[1]++;
				pind.hkey[0] = pind.hkey[1] - 1;
			}
			else {
				if((ekey + (pind.ekey[0] - point->keys))->flag & PEK_SELECT){
					if((ekey + (pind.ekey[1] - point->keys))->flag & PEK_SELECT){
						copy_v3_v3(ca->col, sel_col);
					}
					else{
						keytime = (t - (*pind.ekey[0]->time))/((*pind.ekey[1]->time) - (*pind.ekey[0]->time));
						interp_v3_v3v3(ca->col, sel_col, nosel_col, keytime);
					}
				}
				else{
					if((ekey + (pind.ekey[1] - point->keys))->flag & PEK_SELECT){
						keytime = (t - (*pind.ekey[0]->time))/((*pind.ekey[1]->time) - (*pind.ekey[0]->time));
						interp_v3_v3v3(ca->col, nosel_col, sel_col, keytime);
					}
					else{
						copy_v3_v3(ca->col, nosel_col);
					}
				}
			}

			ca->time = t;
		}
		if(psys && !(psys->flag & PSYS_GLOBAL_HAIR)) {
			/* First rotation is based on emitting face orientation.
			 * This is way better than having flipping rotations resulting
			 * from using a global axis as a rotation pole (vec_to_quat()).
			 * It's not an ideal solution though since it disregards the
			 * initial tangent, but taking that in to account will allow
			 * the possibility of flipping again. -jahka
			 */
			mat3_to_quat_is_ok(cache[i]->rot, rotmat);
		}
	}

	edit->totcached = totpart;

	if(psys) {
		ParticleSimulationData sim= {0};
		sim.scene= scene;
		sim.ob= ob;
		sim.psys= psys;
		sim.psmd= psys_get_modifier(ob, psys);

		psys_cache_child_paths(&sim, cfra, 1);
	}

	/* clear recalc flag if set here */
	if(recalc_set) {
		for(i=0, point=edit->points; i<totpart; i++, point++)
			point->flag &= ~PEP_EDIT_RECALC;
	}
}
/************************************************/
/*			Particle Key handling				*/
/************************************************/
void copy_particle_key(ParticleKey *to, ParticleKey *from, int time)
{
	if(time){
		memcpy(to,from,sizeof(ParticleKey));
	}
	else{
		float to_time=to->time;
		memcpy(to,from,sizeof(ParticleKey));
		to->time=to_time;
	}
}
void psys_get_from_key(ParticleKey *key, float *loc, float *vel, float *rot, float *time)
{
	if(loc) copy_v3_v3(loc,key->co);
	if(vel) copy_v3_v3(vel,key->vel);
	if(rot) copy_qt_qt(rot,key->rot);
	if(time) *time=key->time;
}
/*-------changing particle keys from space to another-------*/
#if 0
static void key_from_object(Object *ob, ParticleKey *key)
{
	float q[4];

	add_v3_v3(key->vel, key->co);

	mul_m4_v3(ob->obmat,key->co);
	mul_m4_v3(ob->obmat,key->vel);
	mat4_to_quat(q,ob->obmat);

	sub_v3_v3v3(key->vel,key->vel,key->co);
	mul_qt_qtqt(key->rot,q,key->rot);
}
#endif

static void triatomat(float *v1, float *v2, float *v3, float (*uv)[2], float mat[][4])
{
	float det, w1, w2, d1[2], d2[2];

	memset(mat, 0, sizeof(float)*4*4);
	mat[3][3]= 1.0f;

	/* first axis is the normal */
	normal_tri_v3( mat[2],v1, v2, v3);

	/* second axis along (1, 0) in uv space */
	if(uv) {
		d1[0]= uv[1][0] - uv[0][0];
		d1[1]= uv[1][1] - uv[0][1];
		d2[0]= uv[2][0] - uv[0][0];
		d2[1]= uv[2][1] - uv[0][1];

		det = d2[0]*d1[1] - d2[1]*d1[0];

		if(det != 0.0f) {
			det= 1.0f/det;
			w1= -d2[1]*det;
			w2= d1[1]*det;

			mat[1][0]= w1*(v2[0] - v1[0]) + w2*(v3[0] - v1[0]);
			mat[1][1]= w1*(v2[1] - v1[1]) + w2*(v3[1] - v1[1]);
			mat[1][2]= w1*(v2[2] - v1[2]) + w2*(v3[2] - v1[2]);
			normalize_v3(mat[1]);
		}
		else
			mat[1][0]= mat[1][1]= mat[1][2]= 0.0f;
	}
	else {
		sub_v3_v3v3(mat[1], v2, v1);
		normalize_v3(mat[1]);
	}
	
	/* third as a cross product */
	cross_v3_v3v3(mat[0], mat[1], mat[2]);
}

static void psys_face_mat(Object *ob, DerivedMesh *dm, ParticleData *pa, float mat[][4], int orco)
{
	float v[3][3];
	MFace *mface;
	OrigSpaceFace *osface;
	float (*orcodata)[3];

	int i = pa->num_dmcache==DMCACHE_NOTFOUND ? pa->num : pa->num_dmcache;
	
	if (i==-1 || i >= dm->getNumTessFaces(dm)) { unit_m4(mat); return; }

	mface=dm->getTessFaceData(dm,i,CD_MFACE);
	osface=dm->getTessFaceData(dm,i,CD_ORIGSPACE);
	
	if(orco && (orcodata=dm->getVertDataArray(dm, CD_ORCO))) {
		copy_v3_v3(v[0], orcodata[mface->v1]);
		copy_v3_v3(v[1], orcodata[mface->v2]);
		copy_v3_v3(v[2], orcodata[mface->v3]);

		/* ugly hack to use non-transformed orcos, since only those
		 * give symmetric results for mirroring in particle mode */
		if(DM_get_vert_data_layer(dm, CD_ORIGINDEX))
			transform_mesh_orco_verts(ob->data, v, 3, 1);
	}
	else {
		dm->getVertCo(dm,mface->v1,v[0]);
		dm->getVertCo(dm,mface->v2,v[1]);
		dm->getVertCo(dm,mface->v3,v[2]);
	}

	triatomat(v[0], v[1], v[2], (osface)? osface->uv: NULL, mat);
}

void psys_mat_hair_to_object(Object *UNUSED(ob), DerivedMesh *dm, short from, ParticleData *pa, float hairmat[][4])
{
	float vec[3];

	psys_face_mat(0, dm, pa, hairmat, 0);
	psys_particle_on_dm(dm, from, pa->num, pa->num_dmcache, pa->fuv, pa->foffset, vec, 0, 0, 0, 0, 0);
	copy_v3_v3(hairmat[3],vec);
}

void psys_mat_hair_to_orco(Object *ob, DerivedMesh *dm, short from, ParticleData *pa, float hairmat[][4])
{
	float vec[3], orco[3];

	psys_face_mat(ob, dm, pa, hairmat, 1);
	psys_particle_on_dm(dm, from, pa->num, pa->num_dmcache, pa->fuv, pa->foffset, vec, 0, 0, 0, orco, 0);

	/* see psys_face_mat for why this function is called */
	if(DM_get_vert_data_layer(dm, CD_ORIGINDEX))
		transform_mesh_orco_verts(ob->data, &orco, 1, 1);
	copy_v3_v3(hairmat[3],orco);
}

void psys_vec_rot_to_face(DerivedMesh *dm, ParticleData *pa, float *vec)
{
	float mat[4][4];

	psys_face_mat(0, dm, pa, mat, 0);
	transpose_m4(mat); /* cheap inverse for rotation matrix */
	mul_mat3_m4_v3(mat, vec);
}

void psys_mat_hair_to_global(Object *ob, DerivedMesh *dm, short from, ParticleData *pa, float hairmat[][4])
{
	float facemat[4][4];

	psys_mat_hair_to_object(ob, dm, from, pa, facemat);

	mult_m4_m4m4(hairmat, ob->obmat, facemat);
}

/************************************************/
/*			ParticleSettings handling			*/
/************************************************/
ModifierData *object_add_particle_system(Scene *scene, Object *ob, const char *name)
{
	ParticleSystem *psys;
	ModifierData *md;
	ParticleSystemModifierData *psmd;

	if(!ob || ob->type != OB_MESH)
		return NULL;

	psys = ob->particlesystem.first;
	for(; psys; psys=psys->next)
		psys->flag &= ~PSYS_CURRENT;

	psys = MEM_callocN(sizeof(ParticleSystem), "particle_system");
	psys->pointcache = BKE_ptcache_add(&psys->ptcaches);
	BLI_addtail(&ob->particlesystem, psys);

	psys->part = psys_new_settings("ParticleSettings", NULL);

	if(BLI_countlist(&ob->particlesystem)>1)
		sprintf(psys->name, "ParticleSystem %i", BLI_countlist(&ob->particlesystem));
	else
		strcpy(psys->name, "ParticleSystem");

	md= modifier_new(eModifierType_ParticleSystem);

	if(name)	BLI_strncpy(md->name, name, sizeof(md->name));
	else		sprintf(md->name, "ParticleSystem %i", BLI_countlist(&ob->particlesystem));
	modifier_unique_name(&ob->modifiers, md);

	psmd= (ParticleSystemModifierData*) md;
	psmd->psys=psys;
	BLI_addtail(&ob->modifiers, md);

	psys->totpart=0;
	psys->flag = PSYS_ENABLED|PSYS_CURRENT;
	psys->cfra = BKE_frame_to_ctime(scene, CFRA + 1);

	DAG_scene_sort(G.main, scene);
	DAG_id_tag_update(&ob->id, OB_RECALC_DATA);

	return md;
}
void object_remove_particle_system(Scene *scene, Object *ob)
{
	ParticleSystem *psys = psys_get_current(ob);
	ParticleSystemModifierData *psmd;
	ModifierData *md;

	if(!psys)
		return;

	/* clear all other appearances of this pointer (like on smoke flow modifier) */
	if((md = modifiers_findByType(ob, eModifierType_Smoke)))
	{
		SmokeModifierData *smd = (SmokeModifierData *)md;
		if((smd->type == MOD_SMOKE_TYPE_FLOW) && smd->flow && smd->flow->psys)
			if(smd->flow->psys == psys)
				smd->flow->psys = NULL;
	}

	if((md = modifiers_findByType(ob, eModifierType_DynamicPaint)))
	{
		DynamicPaintModifierData *pmd = (DynamicPaintModifierData *)md;
		if(pmd->brush && pmd->brush->psys)
			if(pmd->brush->psys == psys)
				pmd->brush->psys = NULL;
	}

	/* clear modifier */
	psmd= psys_get_modifier(ob, psys);
	BLI_remlink(&ob->modifiers, psmd);
	modifier_free((ModifierData *)psmd);

	/* clear particle system */
	BLI_remlink(&ob->particlesystem, psys);
	psys_free(ob,psys);

	if(ob->particlesystem.first)
		((ParticleSystem *) ob->particlesystem.first)->flag |= PSYS_CURRENT;
	else
		ob->mode &= ~OB_MODE_PARTICLE_EDIT;

	DAG_scene_sort(G.main, scene);
	DAG_id_tag_update(&ob->id, OB_RECALC_DATA);
}
static void default_particle_settings(ParticleSettings *part)
{
	part->type= PART_EMITTER;
	part->distr= PART_DISTR_JIT;
	part->draw_as = PART_DRAW_REND;
	part->ren_as = PART_DRAW_HALO;
	part->bb_uv_split=1;
	part->bb_align=PART_BB_VIEW;
	part->bb_split_offset=PART_BB_OFF_LINEAR;
	part->flag=PART_EDISTR|PART_TRAND|PART_HIDE_ADVANCED_HAIR;

	part->sta= 1.0;
	part->end= 200.0;
	part->lifetime= 50.0;
	part->jitfac= 1.0;
	part->totpart= 1000;
	part->grid_res= 10;
	part->timetweak= 1.0;
	part->courant_target = 0.2;
	
	part->integrator= PART_INT_MIDPOINT;
	part->phystype= PART_PHYS_NEWTON;
	part->hair_step= 5;
	part->keys_step= 5;
	part->draw_step= 2;
	part->ren_step= 3;
	part->adapt_angle= 5;
	part->adapt_pix= 3;
	part->kink_axis= 2;
	part->kink_amp_clump= 1.f;
	part->reactevent= PART_EVENT_DEATH;
	part->disp=100;
	part->from= PART_FROM_FACE;

	part->normfac= 1.0f;

	part->mass=1.0;
	part->size=0.05;
	part->childsize=1.0;

	part->rotmode = PART_ROT_VEL;
	part->avemode = PART_AVE_SPIN;

	part->child_nbr=10;
	part->ren_child_nbr=100;
	part->childrad=0.2f;
	part->childflat=0.0f;
	part->clumppow=0.0f;
	part->kink_amp=0.2f;
	part->kink_freq=2.0;

	part->rough1_size=1.0;
	part->rough2_size=1.0;
	part->rough_end_shape=1.0;

	part->clength=1.0f;
	part->clength_thres=0.0f;

	part->draw= PART_DRAW_EMITTER;
	part->draw_line[0]=0.5;
	part->path_start = 0.0f;
	part->path_end = 1.0f;

	part->bb_size[0] = part->bb_size[1] = 1.0f;

	part->keyed_loops = 1;

	part->color_vec_max = 1.f;
	part->draw_col = PART_DRAW_COL_MAT;

	part->simplify_refsize= 1920;
	part->simplify_rate= 1.0f;
	part->simplify_transition= 0.1f;
	part->simplify_viewport= 0.8;

	if(!part->effector_weights)
		part->effector_weights = BKE_add_effector_weights(NULL);
}


ParticleSettings *psys_new_settings(const char *name, Main *main)
{
	ParticleSettings *part;

	if(main==NULL)
		main = G.main;

	part= alloc_libblock(&main->particle, ID_PA, name);
	
	default_particle_settings(part);

	return part;
}

ParticleSettings *psys_copy_settings(ParticleSettings *part)
{
	ParticleSettings *partn;
	int a;

	partn= copy_libblock(&part->id);
	partn->pd= MEM_dupallocN(part->pd);
	partn->pd2= MEM_dupallocN(part->pd2);
	partn->effector_weights= MEM_dupallocN(part->effector_weights);
	partn->fluid= MEM_dupallocN(part->fluid);

	partn->boids = boid_copy_settings(part->boids);

	for(a=0; a<MAX_MTEX; a++) {
		if(part->mtex[a]) {
			partn->mtex[a]= MEM_mallocN(sizeof(MTex), "psys_copy_tex");
			memcpy(partn->mtex[a], part->mtex[a], sizeof(MTex));
			id_us_plus((ID *)partn->mtex[a]->tex);
		}
	}

	BLI_duplicatelist(&partn->dupliweights, &part->dupliweights);
	
	return partn;
}

static void expand_local_particlesettings(ParticleSettings *part)
{
	int i;
	id_lib_extern((ID *)part->dup_group);

	for(i=0; i<MAX_MTEX; i++) {
		if(part->mtex[i]) id_lib_extern((ID *)part->mtex[i]->tex);
	}
}

void make_local_particlesettings(ParticleSettings *part)
{
	Main *bmain= G.main;
	Object *ob;
	int is_local= FALSE, is_lib= FALSE;

	/* - only lib users: do nothing
	 * - only local users: set flag
	 * - mixed: make copy
	 */
	
	if(part->id.lib==0) return;
	if(part->id.us==1) {
		id_clear_lib_data(bmain, &part->id);
		expand_local_particlesettings(part);
		return;
	}

	/* test objects */
	for(ob= bmain->object.first; ob && ELEM(FALSE, is_lib, is_local); ob= ob->id.next) {
		ParticleSystem *psys=ob->particlesystem.first;
		for(; psys; psys=psys->next){
			if(psys->part==part) {
				if(ob->id.lib) is_lib= TRUE;
				else is_local= TRUE;
			}
		}
	}
	
	if(is_local && is_lib==FALSE) {
		id_clear_lib_data(bmain, &part->id);
		expand_local_particlesettings(part);
	}
	else if(is_local && is_lib) {
		ParticleSettings *part_new= psys_copy_settings(part);
		part_new->id.us= 0;

		/* Remap paths of new ID using old library as base. */
		BKE_id_lib_local_paths(bmain, part->id.lib, &part_new->id);

		/* do objects */
		for(ob= bmain->object.first; ob; ob= ob->id.next) {
			ParticleSystem *psys;
			for(psys= ob->particlesystem.first; psys; psys=psys->next){
				if(psys->part==part && ob->id.lib==0) {
					psys->part= part_new;
					part_new->id.us++;
					part->id.us--;
				}
			}
		}
	}
}

/************************************************/
/*			Textures							*/
/************************************************/

static int get_particle_uv(DerivedMesh *dm, ParticleData *pa, int face_index, const float fuv[4], char *name, float *texco)
{
	MFace *mf;
	MTFace *tf;
	int i;
	
	tf= CustomData_get_layer_named(&dm->faceData, CD_MTFACE, name);

	if(tf == NULL)
		tf= CustomData_get_layer(&dm->faceData, CD_MTFACE);

	if(tf == NULL)
		return 0;

	if(pa) {
		i= (pa->num_dmcache==DMCACHE_NOTFOUND)? pa->num: pa->num_dmcache;
		if(i >= dm->getNumTessFaces(dm))
			i = -1;
	}
	else
		i= face_index;

	if (i==-1) {
		texco[0]= 0.0f;
		texco[1]= 0.0f;
		texco[2]= 0.0f;
	}
	else {
		mf= dm->getTessFaceData(dm, i, CD_MFACE);

		psys_interpolate_uvs(&tf[i], mf->v4, fuv, texco);

		texco[0]= texco[0]*2.0f - 1.0f;
		texco[1]= texco[1]*2.0f - 1.0f;
		texco[2]= 0.0f;
	}

	return 1;
}

#define SET_PARTICLE_TEXTURE(type, pvalue, texfac) if((event & mtex->mapto) & type) {pvalue = texture_value_blend(def, pvalue, value, texfac, blend);}
#define CLAMP_PARTICLE_TEXTURE_POS(type, pvalue) if(event & type) { if(pvalue < 0.f) pvalue = 1.f+pvalue; CLAMP(pvalue, 0.0f, 1.0f); }
#define CLAMP_PARTICLE_TEXTURE_POSNEG(type, pvalue) if(event & type) { CLAMP(pvalue, -1.0f, 1.0f); }

static void get_cpa_texture(DerivedMesh *dm, ParticleSystem *psys, ParticleSettings *part, ParticleData *par, int child_index, int face_index, const float fw[4], float *orco, ParticleTexture *ptex, int event, float cfra)
{
	MTex *mtex, **mtexp = part->mtex;
	int m;
	float value, rgba[4], texvec[3];

	ptex->ivel = ptex->life = ptex->exist = ptex->size = ptex->damp =
		ptex->gravity = ptex->field = ptex->time = ptex->clump = ptex->kink =
		ptex->effector = ptex->rough1 = ptex->rough2 = ptex->roughe = 1.f;

	ptex->length= 1.0f - part->randlength * PSYS_FRAND(child_index + 26);
	ptex->length*= part->clength_thres < PSYS_FRAND(child_index + 27) ? part->clength : 1.0f;

	for(m=0; m<MAX_MTEX; m++, mtexp++){
		mtex = *mtexp;
		if(mtex && mtex->mapto){
			float def=mtex->def_var;
			short blend=mtex->blendtype;
			short texco = mtex->texco;

			if(ELEM(texco, TEXCO_UV, TEXCO_ORCO) && (ELEM(part->from, PART_FROM_FACE, PART_FROM_VOLUME) == 0 || part->distr == PART_DISTR_GRID))
				texco = TEXCO_GLOB;

			switch(texco) {
			case TEXCO_GLOB:
				copy_v3_v3(texvec, par->state.co);
				break;
			case TEXCO_OBJECT:
				copy_v3_v3(texvec, par->state.co);
				if(mtex->object)
					mul_m4_v3(mtex->object->imat, texvec);
				break;
			case TEXCO_UV:
				if(fw && get_particle_uv(dm, NULL, face_index, fw, mtex->uvname, texvec))
					break;
				/* no break, failed to get uv's, so let's try orco's */
			case TEXCO_ORCO:
				copy_v3_v3(texvec, orco);
				break;
			case TEXCO_PARTICLE:
				/* texture coordinates in range [-1,1] */
				texvec[0] = 2.f * (cfra - par->time)/(par->dietime-par->time) - 1.f;
				texvec[1] = 0.f;
				texvec[2] = 0.f;
				break;
			}

			externtex(mtex, texvec, &value, rgba, rgba+1, rgba+2, rgba+3, 0);

			if((event & mtex->mapto) & PAMAP_ROUGH)
				ptex->rough1= ptex->rough2= ptex->roughe= texture_value_blend(def,ptex->rough1,value,mtex->roughfac,blend);

			SET_PARTICLE_TEXTURE(PAMAP_LENGTH, ptex->length, mtex->lengthfac);
			SET_PARTICLE_TEXTURE(PAMAP_CLUMP, ptex->clump, mtex->clumpfac);
			SET_PARTICLE_TEXTURE(PAMAP_KINK, ptex->kink, mtex->kinkfac);
			SET_PARTICLE_TEXTURE(PAMAP_DENS, ptex->exist, mtex->padensfac);
		}
	}

	CLAMP_PARTICLE_TEXTURE_POS(PAMAP_LENGTH, ptex->length);
	CLAMP_PARTICLE_TEXTURE_POS(PAMAP_CLUMP, ptex->clump);
	CLAMP_PARTICLE_TEXTURE_POS(PAMAP_KINK, ptex->kink);
	CLAMP_PARTICLE_TEXTURE_POS(PAMAP_ROUGH, ptex->rough1);
	CLAMP_PARTICLE_TEXTURE_POS(PAMAP_DENS, ptex->exist);
}
void psys_get_texture(ParticleSimulationData *sim, ParticleData *pa, ParticleTexture *ptex, int event, float cfra)
{
	ParticleSettings *part = sim->psys->part;
	MTex **mtexp = part->mtex;
	MTex *mtex;
	int m;
	float value, rgba[4], co[3], texvec[3];
	int setvars=0;

	/* initialize ptex */
	ptex->ivel = ptex->life = ptex->exist = ptex->size = ptex->damp =
		ptex->gravity = ptex->field = ptex->length = ptex->clump = ptex->kink =
		ptex->effector = ptex->rough1 = ptex->rough2 = ptex->roughe = 1.f;

	ptex->time = (float)(pa - sim->psys->particles)/(float)sim->psys->totpart;

	for(m=0; m<MAX_MTEX; m++, mtexp++){
		mtex = *mtexp;
		if(mtex && mtex->mapto){
			float def=mtex->def_var;
			short blend=mtex->blendtype;
			short texco = mtex->texco;

			if(texco == TEXCO_UV && (ELEM(part->from, PART_FROM_FACE, PART_FROM_VOLUME) == 0 || part->distr == PART_DISTR_GRID))
				texco = TEXCO_GLOB;

			switch(texco) {
			case TEXCO_GLOB:
				copy_v3_v3(texvec, pa->state.co);
				break;
			case TEXCO_OBJECT:
				copy_v3_v3(texvec, pa->state.co);
				if(mtex->object)
					mul_m4_v3(mtex->object->imat, texvec);
				break;
			case TEXCO_UV:
				if(get_particle_uv(sim->psmd->dm, pa, 0, pa->fuv, mtex->uvname, texvec))
					break;
				/* no break, failed to get uv's, so let's try orco's */
			case TEXCO_ORCO:
				psys_particle_on_emitter(sim->psmd,sim->psys->part->from,pa->num,pa->num_dmcache,pa->fuv,pa->foffset,co,0,0,0,texvec, 0);
				break;
			case TEXCO_PARTICLE:
				/* texture coordinates in range [-1,1] */
				texvec[0] = 2.f * (cfra - pa->time)/(pa->dietime-pa->time) - 1.f;
				texvec[1] = 0.f;
				texvec[2] = 0.f;
				break;
			}

			externtex(mtex, texvec, &value, rgba, rgba+1, rgba+2, rgba+3, 0);

			if((event & mtex->mapto) & PAMAP_TIME) {
				/* the first time has to set the base value for time regardless of blend mode */
				if((setvars&MAP_PA_TIME)==0){
					int flip= (mtex->timefac < 0.0f);
					float timefac= fabsf(mtex->timefac);
					ptex->time *= 1.0f - timefac;
					ptex->time += timefac * ((flip)? 1.0f - value : value);
					setvars |= MAP_PA_TIME;
				}
				else
					ptex->time= texture_value_blend(def,ptex->time,value,mtex->timefac,blend);
			}
			SET_PARTICLE_TEXTURE(PAMAP_LIFE, ptex->life, mtex->lifefac)
			SET_PARTICLE_TEXTURE(PAMAP_DENS, ptex->exist, mtex->padensfac)
			SET_PARTICLE_TEXTURE(PAMAP_SIZE, ptex->size, mtex->sizefac)
			SET_PARTICLE_TEXTURE(PAMAP_IVEL, ptex->ivel, mtex->ivelfac)
			SET_PARTICLE_TEXTURE(PAMAP_FIELD, ptex->field, mtex->fieldfac)
			SET_PARTICLE_TEXTURE(PAMAP_GRAVITY, ptex->gravity, mtex->gravityfac)
			SET_PARTICLE_TEXTURE(PAMAP_DAMP, ptex->damp, mtex->dampfac)
			SET_PARTICLE_TEXTURE(PAMAP_LENGTH, ptex->length, mtex->lengthfac)
		}
	}

	CLAMP_PARTICLE_TEXTURE_POS(PAMAP_TIME, ptex->time)
	CLAMP_PARTICLE_TEXTURE_POS(PAMAP_LIFE, ptex->life)
	CLAMP_PARTICLE_TEXTURE_POS(PAMAP_DENS, ptex->exist)
	CLAMP_PARTICLE_TEXTURE_POS(PAMAP_SIZE, ptex->size)
	CLAMP_PARTICLE_TEXTURE_POSNEG(PAMAP_IVEL, ptex->ivel)
	CLAMP_PARTICLE_TEXTURE_POSNEG(PAMAP_FIELD, ptex->field)
	CLAMP_PARTICLE_TEXTURE_POSNEG(PAMAP_GRAVITY, ptex->gravity)
	CLAMP_PARTICLE_TEXTURE_POS(PAMAP_DAMP, ptex->damp)
	CLAMP_PARTICLE_TEXTURE_POS(PAMAP_LENGTH, ptex->length)
}
/************************************************/
/*			Particle State						*/
/************************************************/
float psys_get_timestep(ParticleSimulationData *sim)
{
	return 0.04f * sim->psys->part->timetweak;
}
float psys_get_child_time(ParticleSystem *psys, ChildParticle *cpa, float cfra, float *birthtime, float *dietime)
{
	ParticleSettings *part = psys->part;
	float time, life;

	if(part->childtype==PART_CHILD_FACES){
		int w=0;
		time=0.0;
		while(w<4 && cpa->pa[w]>=0){
			time+=cpa->w[w]*(psys->particles+cpa->pa[w])->time;
			w++;
		}

		life = part->lifetime * (1.0f - part->randlife * PSYS_FRAND(cpa - psys->child + 25));
	}
	else{
		ParticleData *pa = psys->particles + cpa->parent;

		time = pa->time;
		life = pa->lifetime;
	}

	if(birthtime)
		*birthtime = time;
	if(dietime)
		*dietime = time+life;

	return (cfra-time)/life;
}
float psys_get_child_size(ParticleSystem *psys, ChildParticle *cpa, float UNUSED(cfra), float *UNUSED(pa_time))
{
	ParticleSettings *part = psys->part;
	float size; // time XXX
	
	if(part->childtype==PART_CHILD_FACES)
		size=part->size;
	else
		size=psys->particles[cpa->parent].size;

	size*=part->childsize;

	if(part->childrandsize != 0.0f)
		size *= 1.0f - part->childrandsize * PSYS_FRAND(cpa - psys->child + 26);

	return size;
}
static void get_child_modifier_parameters(ParticleSettings *part, ParticleThreadContext *ctx, ChildParticle *cpa, short cpa_from, int cpa_num, float *cpa_fuv, float *orco, ParticleTexture *ptex)
{
	ParticleSystem *psys = ctx->sim.psys;
	int i = cpa - psys->child;

	get_cpa_texture(ctx->dm, psys, part, psys->particles + cpa->pa[0], i, cpa_num, cpa_fuv, orco, ptex, PAMAP_DENS|PAMAP_CHILD, psys->cfra);


	if(ptex->exist < PSYS_FRAND(i + 24))
		return;

	if(ctx->vg_length)
		ptex->length*=psys_interpolate_value_from_verts(ctx->dm,cpa_from,cpa_num,cpa_fuv,ctx->vg_length);
	if(ctx->vg_clump)
		ptex->clump*=psys_interpolate_value_from_verts(ctx->dm,cpa_from,cpa_num,cpa_fuv,ctx->vg_clump);
	if(ctx->vg_kink)
		ptex->kink*=psys_interpolate_value_from_verts(ctx->dm,cpa_from,cpa_num,cpa_fuv,ctx->vg_kink);
	if(ctx->vg_rough1)
		ptex->rough1*=psys_interpolate_value_from_verts(ctx->dm,cpa_from,cpa_num,cpa_fuv,ctx->vg_rough1);
	if(ctx->vg_rough2)
		ptex->rough2*=psys_interpolate_value_from_verts(ctx->dm,cpa_from,cpa_num,cpa_fuv,ctx->vg_rough2);
	if(ctx->vg_roughe)
		ptex->roughe*=psys_interpolate_value_from_verts(ctx->dm,cpa_from,cpa_num,cpa_fuv,ctx->vg_roughe);
	if(ctx->vg_effector)
		ptex->effector*=psys_interpolate_value_from_verts(ctx->dm,cpa_from,cpa_num,cpa_fuv,ctx->vg_effector);
}
static void do_child_modifiers(ParticleSimulationData *sim, ParticleTexture *ptex, ParticleKey *par, float *par_rot, ChildParticle *cpa, float *orco, float mat[4][4], ParticleKey *state, float t)
{
	ParticleSettings *part = sim->psys->part;
	int i = cpa - sim->psys->child;
	int guided = 0;

	float kink_freq = part->kink_freq;
	float rough1 = part->rough1;
	float rough2 = part->rough2;
	float rough_end = part->rough_end;

	if(ptex) {
		kink_freq *= ptex->kink;
		rough1 *= ptex->rough1;
		rough2 *= ptex->rough2;
		rough_end *= ptex->roughe;
	}

	if(part->flag & PART_CHILD_EFFECT)
		/* state is safe to cast, since only co and vel are used */
		guided = do_guides(sim->psys->effectors, (ParticleKey*)state, cpa->parent, t);

	if(guided==0){
		float clump = do_clump(state, par, t, part->clumpfac, part->clumppow, ptex ? ptex->clump : 1.f);

		if(kink_freq != 0.f) {
			float kink_amp = part->kink_amp * (1.f - part->kink_amp_clump * clump);

			do_kink(state, par, par_rot, t, kink_freq, part->kink_shape,
					kink_amp, part->kink_flat, part->kink, part->kink_axis,
					sim->ob->obmat, sim->psys->part->childtype == PART_CHILD_FACES);
		}
	}

	if(rough1 > 0.f)
		do_rough(orco, mat, t, rough1, part->rough1_size, 0.0, state);

	if(rough2 > 0.f)
		do_rough(sim->psys->frand + ((i + 27) % (PSYS_FRAND_COUNT - 3)), mat, t, rough2, part->rough2_size, part->rough2_thres, state);

	if(rough_end > 0.f)
		do_rough_end(sim->psys->frand + ((i + 27) % (PSYS_FRAND_COUNT - 3)), mat, t, rough_end, part->rough_end_shape, state);
}
/* get's hair (or keyed) particles state at the "path time" specified in state->time */
void psys_get_particle_on_path(ParticleSimulationData *sim, int p, ParticleKey *state, int vel)
{
	PARTICLE_PSMD;
	ParticleSystem *psys = sim->psys;
	ParticleSettings *part = sim->psys->part;
	Material *ma = give_current_material(sim->ob, part->omat);
	ParticleData *pa;
	ChildParticle *cpa;
	ParticleTexture ptex;
	ParticleKey *par=0, keys[4], tstate;
	ParticleThreadContext ctx; /* fake thread context for child modifiers */
	ParticleInterpolationData pind;

	float t;
	float co[3], orco[3];
	float hairmat[4][4];
	int totpart = psys->totpart;
	int totchild = psys->totchild;
	short between = 0, edit = 0;

	int keyed = part->phystype & PART_PHYS_KEYED && psys->flag & PSYS_KEYED;
	int cached = !keyed && part->type != PART_HAIR;

	float *cpa_fuv; int cpa_num; short cpa_from;

	/* initialize keys to zero */
	memset(keys, 0, 4*sizeof(ParticleKey));

	t=state->time;
	CLAMP(t, 0.0f, 1.0f);

	if(p<totpart){
		pa = psys->particles + p;
		pind.keyed = keyed;
		pind.cache = cached ? psys->pointcache : NULL;
		pind.epoint = NULL;
		pind.bspline = (psys->part->flag & PART_HAIR_BSPLINE);
		/* pind.dm disabled in editmode means we dont get effectors taken into
		 * account when subdividing for instance */
		pind.dm = psys_in_edit_mode(sim->scene, psys) ? NULL : psys->hair_out_dm;
		init_particle_interpolation(sim->ob, psys, pa, &pind);
		do_particle_interpolation(psys, p, pa, t, &pind, state);

		if(pind.dm) {
			mul_m4_v3(sim->ob->obmat, state->co);
			mul_mat3_m4_v3(sim->ob->obmat, state->vel);
		}
		else if(!keyed && !cached && !(psys->flag & PSYS_GLOBAL_HAIR)) {
			if((pa->flag & PARS_REKEY)==0) {
				psys_mat_hair_to_global(sim->ob, sim->psmd->dm, part->from, pa, hairmat);
				mul_m4_v3(hairmat, state->co);
				mul_mat3_m4_v3(hairmat, state->vel);

				if(sim->psys->effectors && (part->flag & PART_CHILD_GUIDE)==0) {
					do_guides(sim->psys->effectors, state, p, state->time);
					/* TODO: proper velocity handling */
				}

				if(psys->lattice && edit==0)
					calc_latt_deform(psys->lattice, state->co,1.0f);
			}
		}
	}
	else if(totchild){
		//invert_m4_m4(imat,ob->obmat);

		cpa=psys->child+p-totpart;

		if(state->time < 0.0f)
			t = psys_get_child_time(psys, cpa, -state->time, NULL, NULL);
		
		if(totchild && part->childtype==PART_CHILD_FACES){
			/* part->parents could still be 0 so we can't test with totparent */
			between=1;
		}
		if(between){
			int w = 0;
			float foffset;

			/* get parent states */
			while(w<4 && cpa->pa[w]>=0){
				keys[w].time = state->time;
				psys_get_particle_on_path(sim, cpa->pa[w], keys+w, 1);
				w++;
			}

			/* get the original coordinates (orco) for texture usage */
			cpa_num=cpa->num;
			
			foffset= cpa->foffset;
			cpa_fuv = cpa->fuv;
			cpa_from = PART_FROM_FACE;

			psys_particle_on_emitter(psmd,cpa_from,cpa_num,DMCACHE_ISCHILD,cpa->fuv,foffset,co,0,0,0,orco,0);

			/* we need to save the actual root position of the child for positioning it accurately to the surface of the emitter */
			//copy_v3_v3(cpa_1st,co);

			//mul_m4_v3(ob->obmat,cpa_1st);

			pa = psys->particles + cpa->parent;

			if(part->type == PART_HAIR)
				psys_mat_hair_to_global(sim->ob, sim->psmd->dm, psys->part->from, pa, hairmat);
			else
				unit_m4(hairmat);

			pa=0;
		}
		else{
			/* get the parent state */
			keys->time = state->time;
			psys_get_particle_on_path(sim, cpa->parent, keys,1);

			/* get the original coordinates (orco) for texture usage */
			pa=psys->particles+cpa->parent;

			cpa_from=part->from;
			cpa_num=pa->num;
			cpa_fuv=pa->fuv;

			

			if(part->type == PART_HAIR) {
				psys_particle_on_emitter(psmd,cpa_from,cpa_num,DMCACHE_ISCHILD,cpa_fuv,pa->foffset,co,0,0,0,orco,0);
				psys_mat_hair_to_global(sim->ob, sim->psmd->dm, psys->part->from, pa, hairmat);
			}
			else {
				copy_v3_v3(orco, cpa->fuv);
				unit_m4(hairmat);
			}
		}

		/* correct child ipo timing */
#if 0 // XXX old animation system
		if((part->flag&PART_ABS_TIME)==0 && part->ipo){
			calc_ipo(part->ipo, 100.0f*t);
			execute_ipo((ID *)part, part->ipo);
		}
#endif // XXX old animation system
		
		/* get different child parameters from textures & vgroups */
		memset(&ctx, 0, sizeof(ParticleThreadContext));
		ctx.sim = *sim;
		ctx.dm = psmd->dm;
		ctx.ma = ma;
		/* TODO: assign vertex groups */
		get_child_modifier_parameters(part, &ctx, cpa, cpa_from, cpa_num, cpa_fuv, orco, &ptex);

		if(between){
			int w=0;

			state->co[0] = state->co[1] = state->co[2] = 0.0f;
			state->vel[0] = state->vel[1] = state->vel[2] = 0.0f;

			/* child position is the weighted sum of parent positions */
			while(w<4 && cpa->pa[w]>=0){
				state->co[0] += cpa->w[w] * keys[w].co[0];
				state->co[1] += cpa->w[w] * keys[w].co[1];
				state->co[2] += cpa->w[w] * keys[w].co[2];

				state->vel[0] += cpa->w[w] * keys[w].vel[0];
				state->vel[1] += cpa->w[w] * keys[w].vel[1];
				state->vel[2] += cpa->w[w] * keys[w].vel[2];
				w++;
			}
			/* apply offset for correct positioning */
			//add_v3_v3(state->co, cpa_1st);
		}
		else{
			/* offset the child from the parent position */
			offset_child(cpa, keys, keys->rot, state, part->childflat, part->childrad);
		}

		par = keys;

		if(vel)
			copy_particle_key(&tstate, state, 1);

		/* apply different deformations to the child path */
		do_child_modifiers(sim, &ptex, par, par->rot, cpa, orco, hairmat, state, t);

		/* try to estimate correct velocity */
		if(vel){
			ParticleKey tstate;
			float length = len_v3(state->vel);

			if(t>=0.001f){
				tstate.time=t-0.001f;
				psys_get_particle_on_path(sim,p,&tstate,0);
				sub_v3_v3v3(state->vel,state->co,tstate.co);
				normalize_v3(state->vel);
			}
			else{
				tstate.time=t+0.001f;
				psys_get_particle_on_path(sim,p,&tstate,0);
				sub_v3_v3v3(state->vel,tstate.co,state->co);
				normalize_v3(state->vel);
			}

			mul_v3_fl(state->vel, length);
		}
	}
}
/* gets particle's state at a time, returns 1 if particle exists and can be seen and 0 if not */
int psys_get_particle_state(ParticleSimulationData *sim, int p, ParticleKey *state, int always)
{
	ParticleSystem *psys = sim->psys;
	ParticleSettings *part = psys->part;
	ParticleData *pa = NULL;
	ChildParticle *cpa = NULL;
	float cfra;
	int totpart = psys->totpart;
	float timestep = psys_get_timestep(sim);

	/* negative time means "use current time" */
	cfra = state->time > 0 ? state->time : BKE_curframe(sim->scene);

	if(p>=totpart){
		if(!psys->totchild)
			return 0;

		if(part->childtype == PART_CHILD_FACES){
			if(!(psys->flag & PSYS_KEYED))
				return 0;

			cpa = psys->child + p - totpart;

			state->time = psys_get_child_time(psys, cpa, cfra, NULL, NULL);

			if(!always)
				if((state->time < 0.0f && !(part->flag & PART_UNBORN))
					|| (state->time > 1.0f && !(part->flag & PART_DIED)))
					return 0;

			state->time= (cfra - (part->sta + (part->end - part->sta) * PSYS_FRAND(p + 23))) / (part->lifetime * PSYS_FRAND(p + 24));

			psys_get_particle_on_path(sim, p, state,1);
			return 1;
		}
		else {
			cpa = sim->psys->child + p - totpart;
			pa = sim->psys->particles + cpa->parent;
		}
	}
	else {
		pa = sim->psys->particles + p;
	}

	if(pa) {
		if(!always)
			if((cfra < pa->time && (part->flag & PART_UNBORN)==0)
				|| (cfra > pa->dietime && (part->flag & PART_DIED)==0))
				return 0;

		cfra = MIN2(cfra, pa->dietime);
	}

	if(sim->psys->flag & PSYS_KEYED){
		state->time= -cfra;
		psys_get_particle_on_path(sim, p, state,1);
		return 1;
	}
	else{
		if(cpa){
			float mat[4][4];
			ParticleKey *key1;
			float t = (cfra - pa->time) / pa->lifetime;

			key1=&pa->state;
			offset_child(cpa, key1, key1->rot, state, part->childflat, part->childrad);

			CLAMP(t, 0.0f, 1.0f);

			unit_m4(mat);
			do_child_modifiers(sim, NULL, key1, key1->rot, cpa, cpa->fuv, mat, state, t);

			if(psys->lattice)
				calc_latt_deform(sim->psys->lattice, state->co,1.0f);
		}
		else{
			if(pa->state.time==cfra || ELEM(part->phystype,PART_PHYS_NO,PART_PHYS_KEYED))
				copy_particle_key(state, &pa->state, 1);
			else if(pa->prev_state.time==cfra)
				copy_particle_key(state, &pa->prev_state, 1);
			else {
				float dfra, frs_sec = sim->scene->r.frs_sec;
				/* let's interpolate to try to be as accurate as possible */
				if(pa->state.time + 2.f >= state->time && pa->prev_state.time - 2.f <= state->time) {
					if(pa->prev_state.time >= pa->state.time || pa->prev_state.time < 0.f) {
						/* prev_state is wrong so let's not use it, this can happen at frames 1, 0 or particle birth */
						dfra = state->time - pa->state.time;

						copy_particle_key(state, &pa->state, 1);

						madd_v3_v3v3fl(state->co, state->co, state->vel, dfra/frs_sec);
					}
					else {
						ParticleKey keys[4];
						float keytime;

						copy_particle_key(keys+1, &pa->prev_state, 1);
						copy_particle_key(keys+2, &pa->state, 1);

						dfra = keys[2].time - keys[1].time;

						keytime = (state->time - keys[1].time) / dfra;

						/* convert velocity to timestep size */
						mul_v3_fl(keys[1].vel, dfra * timestep);
						mul_v3_fl(keys[2].vel, dfra * timestep);
						
						psys_interpolate_particle(-1, keys, keytime, state, 1);
						
						/* convert back to real velocity */
						mul_v3_fl(state->vel, 1.f / (dfra * timestep));

						interp_v3_v3v3(state->ave, keys[1].ave, keys[2].ave, keytime);
						interp_qt_qtqt(state->rot, keys[1].rot, keys[2].rot, keytime);
					}
				}
				else if(pa->state.time + 1.f >= state->time && pa->state.time - 1.f <= state->time) {
					/* linear interpolation using only pa->state */

					dfra = state->time - pa->state.time;

					copy_particle_key(state, &pa->state, 1);

					madd_v3_v3v3fl(state->co, state->co, state->vel, dfra/frs_sec);
				}
				else {
					/* extrapolating over big ranges is not accurate so let's just give something close to reasonable back */
					copy_particle_key(state, &pa->state, 0);
				}
			}

			if(sim->psys->lattice)
				calc_latt_deform(sim->psys->lattice, state->co,1.0f);
		}
		
		return 1;
	}
}

void psys_get_dupli_texture(ParticleSystem *psys, ParticleSettings *part, ParticleSystemModifierData *psmd, ParticleData *pa, ChildParticle *cpa, float *uv, float *orco)
{
	MFace *mface;
	MTFace *mtface;
	float loc[3];
	int num;

	uv[0] = uv[1] = 0.f;

	if(cpa) {
		if(part->childtype == PART_CHILD_FACES) {
			mtface= CustomData_get_layer(&psmd->dm->faceData, CD_MTFACE);
			if(mtface) {
				mface= psmd->dm->getTessFaceData(psmd->dm, cpa->num, CD_MFACE);
				mtface += cpa->num;
				psys_interpolate_uvs(mtface, mface->v4, cpa->fuv, uv);
			}
		
			psys_particle_on_emitter(psmd,PART_FROM_FACE,cpa->num,DMCACHE_ISCHILD,cpa->fuv,cpa->foffset,loc,0,0,0,orco,0);
			return;
		}
		else {
			pa = psys->particles + cpa->pa[0];
		}
	}

	if(part->from == PART_FROM_FACE) {
		mtface= CustomData_get_layer(&psmd->dm->faceData, CD_MTFACE);
		num= pa->num_dmcache;

		if(num == DMCACHE_NOTFOUND)
			num= pa->num;

		if (num >= psmd->dm->getNumTessFaces(psmd->dm)) {
			/* happens when simplify is enabled
				* gives invalid coords but would crash otherwise */
			num= DMCACHE_NOTFOUND;
		}

		if(mtface && num != DMCACHE_NOTFOUND) {
			mface= psmd->dm->getTessFaceData(psmd->dm, num, CD_MFACE);
			mtface += num;
			psys_interpolate_uvs(mtface, mface->v4, pa->fuv, uv);
		}
	}

	psys_particle_on_emitter(psmd,part->from,pa->num,pa->num_dmcache,pa->fuv,pa->foffset,loc,0,0,0,orco,0);
}

void psys_get_dupli_path_transform(ParticleSimulationData *sim, ParticleData *pa, ChildParticle *cpa, ParticleCacheKey *cache, float mat[][4], float *scale)
{
	Object *ob = sim->ob;
	ParticleSystem *psys = sim->psys;
	ParticleSystemModifierData *psmd = sim->psmd;
	float loc[3], nor[3], vec[3], side[3], len;
	float xvec[3] = {-1.0, 0.0, 0.0}, nmat[3][3];

	sub_v3_v3v3(vec, (cache+cache->steps)->co, cache->co);
	len= normalize_v3(vec);

	if(pa == NULL && psys->part->childflat != PART_CHILD_FACES)
		pa = psys->particles + cpa->pa[0];

	if(pa)
		psys_particle_on_emitter(psmd,sim->psys->part->from,pa->num,pa->num_dmcache,pa->fuv,pa->foffset,loc,nor,0,0,0,0);
	else
		psys_particle_on_emitter(psmd,PART_FROM_FACE,cpa->num,DMCACHE_ISCHILD,cpa->fuv,cpa->foffset,loc,nor,0,0,0,0);

	if(psys->part->rotmode == PART_ROT_VEL) {
		copy_m3_m4(nmat, ob->imat);
		transpose_m3(nmat);
		mul_m3_v3(nmat, nor);
		normalize_v3(nor);

		/* make sure that we get a proper side vector */
		if(fabs(dot_v3v3(nor,vec))>0.999999) {
			if(fabs(dot_v3v3(nor,xvec))>0.999999) {
				nor[0] = 0.0f;
				nor[1] = 1.0f;
				nor[2] = 0.0f;
			}
			else {
				nor[0] = 1.0f;
				nor[1] = 0.0f;
				nor[2] = 0.0f;
			}
		}
		cross_v3_v3v3(side, nor, vec);
		normalize_v3(side);

		/* rotate side vector around vec */
		if(psys->part->phasefac != 0) {
			float q_phase[4];
			float phasefac = psys->part->phasefac;
			if(psys->part->randphasefac != 0.0f)
				phasefac += psys->part->randphasefac * PSYS_FRAND((pa-psys->particles) + 20);
			axis_angle_to_quat( q_phase, vec, phasefac*(float)M_PI);

			mul_qt_v3(q_phase, side);
		}

		cross_v3_v3v3(nor, vec, side);

		unit_m4(mat);
		copy_v3_v3(mat[0], vec);
		copy_v3_v3(mat[1], side);
		copy_v3_v3(mat[2], nor);
	}
	else {
		quat_to_mat4(mat, pa->state.rot);
	}

	*scale= len;
}

void psys_make_billboard(ParticleBillboardData *bb, float xvec[3], float yvec[3], float zvec[3], float center[3])
{
	float onevec[3] = {0.0f,0.0f,0.0f}, tvec[3], tvec2[3];

	xvec[0] = 1.0f; xvec[1] = 0.0f; xvec[2] = 0.0f;
	yvec[0] = 0.0f; yvec[1] = 1.0f; yvec[2] = 0.0f;

	/* can happen with bad pointcache or physics calculation
	 * since this becomes geometry, nan's and inf's crash raytrace code.
	 * better not allow this. */
	if( !finite(bb->vec[0]) || !finite(bb->vec[1]) || !finite(bb->vec[2]) ||
	    !finite(bb->vel[0]) || !finite(bb->vel[1]) || !finite(bb->vel[2]) )
	{
		zero_v3(bb->vec);
		zero_v3(bb->vel);

		zero_v3(xvec);
		zero_v3(yvec);
		zero_v3(zvec);
		zero_v3(center);

		return;
	}

	if(bb->align < PART_BB_VIEW)
		onevec[bb->align]=1.0f;

	if(bb->lock && (bb->align == PART_BB_VIEW)) {
		normalize_v3_v3(xvec, bb->ob->obmat[0]);
		normalize_v3_v3(yvec, bb->ob->obmat[1]);
		normalize_v3_v3(zvec, bb->ob->obmat[2]);
	}
	else if(bb->align == PART_BB_VEL) {
		float temp[3];

		normalize_v3_v3(temp, bb->vel);

		sub_v3_v3v3(zvec, bb->ob->obmat[3], bb->vec);

		if(bb->lock) {
			float fac = -dot_v3v3(zvec, temp);

			madd_v3_v3fl(zvec, temp, fac);
		}
		normalize_v3(zvec);

		cross_v3_v3v3(xvec,temp,zvec);
		normalize_v3(xvec);

		cross_v3_v3v3(yvec,zvec,xvec);
	}
	else {
		sub_v3_v3v3(zvec, bb->ob->obmat[3], bb->vec);
		if(bb->lock)
			zvec[bb->align] = 0.0f;
		normalize_v3(zvec);

		if(bb->align < PART_BB_VIEW)
			cross_v3_v3v3(xvec, onevec, zvec);
		else
			cross_v3_v3v3(xvec, bb->ob->obmat[1], zvec);
		normalize_v3(xvec);

		cross_v3_v3v3(yvec,zvec,xvec);
	}

	copy_v3_v3(tvec, xvec);
	copy_v3_v3(tvec2, yvec);

	mul_v3_fl(xvec, cos(bb->tilt * (float)M_PI));
	mul_v3_fl(tvec2, sin(bb->tilt * (float)M_PI));
	add_v3_v3(xvec, tvec2);

	mul_v3_fl(yvec, cos(bb->tilt * (float)M_PI));
	mul_v3_fl(tvec, -sin(bb->tilt * (float)M_PI));
	add_v3_v3(yvec, tvec);

	mul_v3_fl(xvec, bb->size[0]);
	mul_v3_fl(yvec, bb->size[1]);

	madd_v3_v3v3fl(center, bb->vec, xvec, bb->offset[0]);
	madd_v3_v3fl(center, yvec, bb->offset[1]);
}

<<<<<<< HEAD
void psys_apply_hair_lattice(Scene *scene, Object *ob, ParticleSystem *psys) {
=======

void psys_apply_hair_lattice(Scene *scene, Object *ob, ParticleSystem *psys)
{
>>>>>>> 6d965f44
	ParticleSimulationData sim= {0};
	sim.scene= scene;
	sim.ob= ob;
	sim.psys= psys;
	sim.psmd= psys_get_modifier(ob, psys);

	psys->lattice = psys_get_lattice(&sim);

	if(psys->lattice) {
		ParticleData *pa = psys->particles;
		HairKey *hkey;
		int p, h;
		float hairmat[4][4], imat[4][4];

		for(p=0; p<psys->totpart; p++, pa++) {
			psys_mat_hair_to_global(sim.ob, sim.psmd->dm, psys->part->from, pa, hairmat);
			invert_m4_m4(imat, hairmat);

			hkey = pa->hair;
			for(h=0; h<pa->totkey; h++, hkey++) {
				mul_m4_v3(hairmat, hkey->co);
				calc_latt_deform(psys->lattice, hkey->co, 1.0f);
				mul_m4_v3(imat, hkey->co);
			}
		}
		
		end_latt_deform(psys->lattice);
		psys->lattice= NULL;

		/* protect the applied shape */
		psys->flag |= PSYS_EDITED;
	}
}<|MERGE_RESOLUTION|>--- conflicted
+++ resolved
@@ -4525,13 +4525,8 @@
 	madd_v3_v3fl(center, yvec, bb->offset[1]);
 }
 
-<<<<<<< HEAD
-void psys_apply_hair_lattice(Scene *scene, Object *ob, ParticleSystem *psys) {
-=======
-
 void psys_apply_hair_lattice(Scene *scene, Object *ob, ParticleSystem *psys)
 {
->>>>>>> 6d965f44
 	ParticleSimulationData sim= {0};
 	sim.scene= scene;
 	sim.ob= ob;
