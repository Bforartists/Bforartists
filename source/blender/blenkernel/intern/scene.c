/*
 * ***** BEGIN GPL LICENSE BLOCK *****
 *
 * This program is free software; you can redistribute it and/or
 * modify it under the terms of the GNU General Public License
 * as published by the Free Software Foundation; either version 2
 * of the License, or (at your option) any later version.
 *
 * This program is distributed in the hope that it will be useful,
 * but WITHOUT ANY WARRANTY; without even the implied warranty of
 * MERCHANTABILITY or FITNESS FOR A PARTICULAR PURPOSE.  See the
 * GNU General Public License for more details.
 *
 * You should have received a copy of the GNU General Public License
 * along with this program; if not, write to the Free Software Foundation,
 * Inc., 51 Franklin Street, Fifth Floor, Boston, MA 02110-1301, USA.
 *
 * The Original Code is Copyright (C) 2001-2002 by NaN Holding BV.
 * All rights reserved.
 *
 * The Original Code is: all of this file.
 *
 * Contributor(s): none yet.
 *
 * ***** END GPL LICENSE BLOCK *****
 */

/** \file blender/blenkernel/intern/scene.c
 *  \ingroup bke
 */


#include <stddef.h>
#include <stdio.h>
#include <string.h>

#include "MEM_guardedalloc.h"

#include "DNA_anim_types.h"
#include "DNA_group_types.h"
#include "DNA_linestyle_types.h"
#include "DNA_mesh_types.h"
#include "DNA_node_types.h"
#include "DNA_object_types.h"
#include "DNA_rigidbody_types.h"
#include "DNA_scene_types.h"
#include "DNA_screen_types.h"
#include "DNA_sequence_types.h"
#include "DNA_space_types.h"
#include "DNA_view3d_types.h"
#include "DNA_windowmanager_types.h"
#include "DNA_workspace_types.h"
#include "DNA_gpencil_types.h"

#include "BLI_math.h"
#include "BLI_blenlib.h"
#include "BLI_utildefines.h"
#include "BLI_callbacks.h"
#include "BLI_string.h"
#include "BLI_string_utils.h"
#include "BLI_threads.h"
#include "BLI_task.h"

#include "BLT_translation.h"

#include "BKE_anim.h"
#include "BKE_animsys.h"
#include "BKE_action.h"
#include "BKE_armature.h"
#include "BKE_cachefile.h"
#include "BKE_collection.h"
#include "BKE_colortools.h"
#include "BKE_editmesh.h"
#include "BKE_fcurve.h"
#include "BKE_freestyle.h"
#include "BKE_global.h"
#include "BKE_gpencil.h"
#include "BKE_group.h"
#include "BKE_icons.h"
#include "BKE_idprop.h"
#include "BKE_image.h"
#include "BKE_layer.h"
#include "BKE_library.h"
#include "BKE_library_remap.h"
#include "BKE_linestyle.h"
#include "BKE_main.h"
#include "BKE_mask.h"
#include "BKE_node.h"
#include "BKE_object.h"
#include "BKE_paint.h"
#include "BKE_rigidbody.h"
#include "BKE_scene.h"
#include "BKE_screen.h"
#include "BKE_sequencer.h"
#include "BKE_sound.h"
#include "BKE_unit.h"
#include "BKE_workspace.h"
#include "BKE_world.h"

#include "DEG_depsgraph.h"
#include "DEG_depsgraph_build.h"
#include "DEG_depsgraph_debug.h"
#include "DEG_depsgraph_query.h"

#include "RE_engine.h"

#include "PIL_time.h"

#include "IMB_colormanagement.h"
#include "IMB_imbuf.h"

#include "bmesh.h"

const char *RE_engine_id_BLENDER_RENDER = "BLENDER_RENDER";
const char *RE_engine_id_BLENDER_GAME = "BLENDER_GAME";
const char *RE_engine_id_BLENDER_CLAY = "BLENDER_CLAY";
const char *RE_engine_id_BLENDER_EEVEE = "BLENDER_EEVEE";
const char *RE_engine_id_CYCLES = "CYCLES";

void free_avicodecdata(AviCodecData *acd)
{
	if (acd) {
		if (acd->lpFormat) {
			MEM_freeN(acd->lpFormat);
			acd->lpFormat = NULL;
			acd->cbFormat = 0;
		}
		if (acd->lpParms) {
			MEM_freeN(acd->lpParms);
			acd->lpParms = NULL;
			acd->cbParms = 0;
		}
	}
}

static void remove_sequencer_fcurves(Scene *sce)
{
	AnimData *adt = BKE_animdata_from_id(&sce->id);

	if (adt && adt->action) {
		FCurve *fcu, *nextfcu;
		
		for (fcu = adt->action->curves.first; fcu; fcu = nextfcu) {
			nextfcu = fcu->next;
			
			if ((fcu->rna_path) && strstr(fcu->rna_path, "sequences_all")) {
				action_groups_remove_channel(adt->action, fcu);
				free_fcurve(fcu);
			}
		}
	}
}

/* flag -- copying options (see BKE_library.h's LIB_ID_COPY_... flags for more). */
ToolSettings *BKE_toolsettings_copy(ToolSettings *toolsettings, const int flag)
{
	if (toolsettings == NULL) {
		return NULL;
	}
	ToolSettings *ts = MEM_dupallocN(toolsettings);
	if (ts->vpaint) {
		ts->vpaint = MEM_dupallocN(ts->vpaint);
		BKE_paint_copy(&ts->vpaint->paint, &ts->vpaint->paint, flag);
	}
	if (ts->wpaint) {
		ts->wpaint = MEM_dupallocN(ts->wpaint);
		BKE_paint_copy(&ts->wpaint->paint, &ts->wpaint->paint, flag);
	}
	if (ts->sculpt) {
		ts->sculpt = MEM_dupallocN(ts->sculpt);
		BKE_paint_copy(&ts->sculpt->paint, &ts->sculpt->paint, flag);
	}
	if (ts->uvsculpt) {
		ts->uvsculpt = MEM_dupallocN(ts->uvsculpt);
		BKE_paint_copy(&ts->uvsculpt->paint, &ts->uvsculpt->paint, flag);
	}

	BKE_paint_copy(&ts->imapaint.paint, &ts->imapaint.paint, flag);
	ts->imapaint.paintcursor = NULL;
	ts->particle.paintcursor = NULL;
	ts->particle.scene = NULL;
	ts->particle.object = NULL;

	/* duplicate Grease Pencil Drawing Brushes */
	BLI_listbase_clear(&ts->gp_brushes);
	for (bGPDbrush *brush = toolsettings->gp_brushes.first; brush; brush = brush->next) {
		bGPDbrush *newbrush = BKE_gpencil_brush_duplicate(brush);
		BLI_addtail(&ts->gp_brushes, newbrush);
	}

	/* duplicate Grease Pencil interpolation curve */
	ts->gp_interpolate.custom_ipo = curvemapping_copy(ts->gp_interpolate.custom_ipo);
	return ts;
}

void BKE_toolsettings_free(ToolSettings *toolsettings)
{
	if (toolsettings == NULL) {
		return;
	}
	if (toolsettings->vpaint) {
		BKE_paint_free(&toolsettings->vpaint->paint);
		MEM_freeN(toolsettings->vpaint);
	}
	if (toolsettings->wpaint) {
		BKE_paint_free(&toolsettings->wpaint->paint);
		MEM_freeN(toolsettings->wpaint);
	}
	if (toolsettings->sculpt) {
		BKE_paint_free(&toolsettings->sculpt->paint);
		MEM_freeN(toolsettings->sculpt);
	}
	if (toolsettings->uvsculpt) {
		BKE_paint_free(&toolsettings->uvsculpt->paint);
		MEM_freeN(toolsettings->uvsculpt);
	}
	BKE_paint_free(&toolsettings->imapaint.paint);

	/* free Grease Pencil Drawing Brushes */
	BKE_gpencil_free_brushes(&toolsettings->gp_brushes);
	BLI_freelistN(&toolsettings->gp_brushes);

	/* free Grease Pencil interpolation curve */
	if (toolsettings->gp_interpolate.custom_ipo) {
		curvemapping_free(toolsettings->gp_interpolate.custom_ipo);
	}

	MEM_freeN(toolsettings);
}

/**
 * Only copy internal data of Scene ID from source to already allocated/initialized destination.
 * You probably nerver want to use that directly, use id_copy or BKE_id_copy_ex for typical needs.
 *
 * WARNING! This function will not handle ID user count!
 *
 * \param flag  Copying options (see BKE_library.h's LIB_ID_COPY_... flags for more).
 */
void BKE_scene_copy_data(Main *bmain, Scene *sce_dst, const Scene *sce_src, const int flag)
{
	/* We never handle usercount here for own data. */
	const int flag_subdata = flag | LIB_ID_CREATE_NO_USER_REFCOUNT;

	sce_dst->ed = NULL;
	sce_dst->depsgraph_hash = NULL;
	sce_dst->fps_info = NULL;

	/* layers and collections */
	sce_dst->collection = MEM_dupallocN(sce_src->collection);
	SceneCollection *mc_src = BKE_collection_master(&sce_src->id);
	SceneCollection *mc_dst = BKE_collection_master(&sce_dst->id);

	/* Recursively creates a new SceneCollection tree. */
	BKE_collection_copy_data(mc_dst, mc_src, flag_subdata);

	IDPropertyTemplate val = {0};
	BLI_duplicatelist(&sce_dst->view_layers, &sce_src->view_layers);
	for (ViewLayer *view_layer_src = sce_src->view_layers.first, *view_layer_dst = sce_dst->view_layers.first;
	     view_layer_src;
	     view_layer_src = view_layer_src->next, view_layer_dst = view_layer_dst->next)
	{
		BKE_view_layer_copy_data(view_layer_dst, view_layer_src, mc_dst, mc_src, flag_subdata);
	}

	sce_dst->collection_properties = IDP_New(IDP_GROUP, &val, ROOT_PROP);
	if (sce_src->collection_properties) {
		IDP_MergeGroup_ex(sce_dst->collection_properties, sce_src->collection_properties, true, flag_subdata);
	}
	sce_dst->layer_properties = IDP_New(IDP_GROUP, &val, ROOT_PROP);
	if (sce_src->layer_properties) {
		IDP_MergeGroup_ex(sce_dst->layer_properties, sce_src->layer_properties, true, flag_subdata);
	}

	BLI_duplicatelist(&(sce_dst->markers), &(sce_src->markers));
	BLI_duplicatelist(&(sce_dst->r.views), &(sce_src->r.views));
	BKE_keyingsets_copy(&(sce_dst->keyingsets), &(sce_src->keyingsets));

	if (sce_src->nodetree) {
		/* Note: nodetree is *not* in bmain, however this specific case is handled at lower level
		 *       (see BKE_libblock_copy_ex()). */
		BKE_id_copy_ex(bmain, (ID *)sce_src->nodetree, (ID **)&sce_dst->nodetree, flag, false);
		BKE_libblock_relink_ex(bmain, sce_dst->nodetree, (void *)(&sce_src->id), &sce_dst->id, false);
	}

	if (sce_src->rigidbody_world) {
		sce_dst->rigidbody_world = BKE_rigidbody_world_copy(sce_src->rigidbody_world, flag_subdata);
	}

	/* copy color management settings */
	BKE_color_managed_display_settings_copy(&sce_dst->display_settings, &sce_src->display_settings);
	BKE_color_managed_view_settings_copy(&sce_dst->view_settings, &sce_src->view_settings);
	BKE_color_managed_colorspace_settings_copy(&sce_dst->sequencer_colorspace_settings, &sce_src->sequencer_colorspace_settings);

	BKE_color_managed_display_settings_copy(&sce_dst->r.im_format.display_settings, &sce_src->r.im_format.display_settings);
	BKE_color_managed_view_settings_copy(&sce_dst->r.im_format.view_settings, &sce_src->r.im_format.view_settings);

	BKE_color_managed_display_settings_copy(&sce_dst->r.bake.im_format.display_settings, &sce_src->r.bake.im_format.display_settings);
	BKE_color_managed_view_settings_copy(&sce_dst->r.bake.im_format.view_settings, &sce_src->r.bake.im_format.view_settings);

	curvemapping_copy_data(&sce_dst->r.mblur_shutter_curve, &sce_src->r.mblur_shutter_curve);

	/* tool settings */
	sce_dst->toolsettings = BKE_toolsettings_copy(sce_dst->toolsettings, flag_subdata);

	/* make a private copy of the avicodecdata */
	if (sce_src->r.avicodecdata) {
		sce_dst->r.avicodecdata = MEM_dupallocN(sce_src->r.avicodecdata);
		sce_dst->r.avicodecdata->lpFormat = MEM_dupallocN(sce_dst->r.avicodecdata->lpFormat);
		sce_dst->r.avicodecdata->lpParms = MEM_dupallocN(sce_dst->r.avicodecdata->lpParms);
	}

	if (sce_src->r.ffcodecdata.properties) { /* intentionally check sce_dst not sce_src. */  /* XXX ??? comment outdated... */
		sce_dst->r.ffcodecdata.properties = IDP_CopyProperty_ex(sce_src->r.ffcodecdata.properties, flag_subdata);
	}

	/* before scene copy */
	BKE_sound_create_scene(sce_dst);

	/* Copy sequencer, this is local data! */
	if (sce_src->ed) {
		sce_dst->ed = MEM_callocN(sizeof(*sce_dst->ed), __func__);
		sce_dst->ed->seqbasep = &sce_dst->ed->seqbase;
		BKE_sequence_base_dupli_recursive(
		            sce_src, sce_dst, &sce_dst->ed->seqbase, &sce_src->ed->seqbase, SEQ_DUPE_ALL, flag_subdata);
	}

	if ((flag & LIB_ID_COPY_NO_PREVIEW) == 0) {
		BKE_previewimg_id_copy(&sce_dst->id, &sce_src->id);
	}
	else {
		sce_dst->preview = NULL;
	}
}

Scene *BKE_scene_copy(Main *bmain, Scene *sce, int type)
{
	Scene *sce_copy;

	/* TODO this should/could most likely be replaced by call to more generic code at some point...
	 * But for now, let's keep it well isolated here. */
	if (type == SCE_COPY_EMPTY) {
<<<<<<< HEAD
		ToolSettings *ts;
		ListBase rv;
=======
		ListBase rl, rv;
>>>>>>> 92b87474

		sce_copy = BKE_scene_add(bmain, sce->id.name + 2);

		rv = sce_copy->r.views;
		curvemapping_free_data(&sce_copy->r.mblur_shutter_curve);
		sce_copy->r = sce->r;
		sce_copy->active_view_layer = 0;
		sce_copy->r.views = rv;
		sce_copy->unit = sce->unit;
		sce_copy->physics_settings = sce->physics_settings;
		sce_copy->gm = sce->gm;
		sce_copy->audio = sce->audio;

		if (sce->id.properties)
			sce_copy->id.properties = IDP_CopyProperty(sce->id.properties);

		MEM_freeN(sce_copy->toolsettings);
		BKE_sound_destroy_scene(sce_copy);

		/* copy color management settings */
		BKE_color_managed_display_settings_copy(&sce_copy->display_settings, &sce->display_settings);
		BKE_color_managed_view_settings_copy(&sce_copy->view_settings, &sce->view_settings);
		BKE_color_managed_colorspace_settings_copy(&sce_copy->sequencer_colorspace_settings, &sce->sequencer_colorspace_settings);

		BKE_color_managed_display_settings_copy(&sce_copy->r.im_format.display_settings, &sce->r.im_format.display_settings);
		BKE_color_managed_view_settings_copy(&sce_copy->r.im_format.view_settings, &sce->r.im_format.view_settings);

		BKE_color_managed_display_settings_copy(&sce_copy->r.bake.im_format.display_settings, &sce->r.bake.im_format.display_settings);
		BKE_color_managed_view_settings_copy(&sce_copy->r.bake.im_format.view_settings, &sce->r.bake.im_format.view_settings);

		curvemapping_copy_data(&sce_copy->r.mblur_shutter_curve, &sce->r.mblur_shutter_curve);

		/* tool settings */
		sce_copy->toolsettings = BKE_toolsettings_copy(sce->toolsettings, 0);

		/* make a private copy of the avicodecdata */
		if (sce->r.avicodecdata) {
			sce_copy->r.avicodecdata = MEM_dupallocN(sce->r.avicodecdata);
			sce_copy->r.avicodecdata->lpFormat = MEM_dupallocN(sce_copy->r.avicodecdata->lpFormat);
			sce_copy->r.avicodecdata->lpParms = MEM_dupallocN(sce_copy->r.avicodecdata->lpParms);
		}

		if (sce->r.ffcodecdata.properties) { /* intentionally check scen not sce. */
			sce_copy->r.ffcodecdata.properties = IDP_CopyProperty(sce->r.ffcodecdata.properties);
		}

		/* before scene copy */
		BKE_sound_create_scene(sce_copy);

		/* grease pencil */
		sce_copy->gpd = NULL;

		sce_copy->preview = NULL;

		return sce_copy;
	}
	else {
		BKE_id_copy_ex(bmain, (ID *)sce, (ID **)&sce_copy, LIB_ID_COPY_ACTIONS, false);
		id_us_min(&sce_copy->id);
		id_us_ensure_real(&sce_copy->id);

		/* Extra actions, most notably SCE_FULL_COPY also duplicates several 'children' datablocks... */

		if (type == SCE_COPY_FULL) {
			/* Copy Freestyle LineStyle datablocks. */
			for (ViewLayer *view_layer_dst = sce_copy->view_layers.first; view_layer_dst; view_layer_dst = view_layer_dst->next) {
				for (FreestyleLineSet *lineset = view_layer_dst->freestyle_config.linesets.first; lineset; lineset = lineset->next) {
					if (lineset->linestyle) {
						/* XXX Not copying anim/actions here? */
						BKE_id_copy_ex(bmain, (ID *)lineset->linestyle, (ID **)&lineset->linestyle, 0, false);
					}
				}
			}

			/* Full copy of world (included animations) */
			if (sce_copy->world) {
				BKE_id_copy_ex(bmain, (ID *)sce_copy->world, (ID **)&sce_copy->world, LIB_ID_COPY_ACTIONS, false);
			}

			/* Full copy of GreasePencil. */
			/* XXX Not copying anim/actions here? */
			if (sce_copy->gpd) {
				BKE_id_copy_ex(bmain, (ID *)sce_copy->gpd, (ID **)&sce_copy->gpd, 0, false);
			}
		}
		else {
			/* Remove sequencer if not full copy */
			/* XXX Why in Hell? :/ */
			remove_sequencer_fcurves(sce_copy);
			BKE_sequencer_editing_free(sce_copy);
		}

		/* NOTE: part of SCE_COPY_LINK_DATA and SCE_COPY_FULL operations
		 * are done outside of blenkernel with ED_objects_single_users! */

		/*  camera */
		if (ELEM(type, SCE_COPY_LINK_DATA, SCE_COPY_FULL)) {
			ID_NEW_REMAP(sce_copy->camera);
		}

		return sce_copy;
	}
}

void BKE_scene_groups_relink(Scene *sce)
{
	if (sce->rigidbody_world)
		BKE_rigidbody_world_groups_relink(sce->rigidbody_world);
}

void BKE_scene_make_local(Main *bmain, Scene *sce, const bool lib_local)
{
	/* For now should work, may need more work though to support all possible corner cases
	 * (also scene_copy probably needs some love). */
	BKE_id_make_local_generic(bmain, &sce->id, true, lib_local);
}

/** Free (or release) any data used by this scene (does not free the scene itself). */
void BKE_scene_free_ex(Scene *sce, const bool do_id_user)
{
	BKE_animdata_free((ID *)sce, false);

	/* check all sequences */
	BKE_sequencer_clear_scene_in_allseqs(G.main, sce);

	BKE_sequencer_editing_free(sce);

	BKE_keyingsets_free(&sce->keyingsets);

	/* is no lib link block, but scene extension */
	if (sce->nodetree) {
		ntreeFreeTree(sce->nodetree);
		MEM_freeN(sce->nodetree);
		sce->nodetree = NULL;
	}

	if (sce->rigidbody_world) {
		BKE_rigidbody_free_world(sce->rigidbody_world);
		sce->rigidbody_world = NULL;
	}

	if (sce->r.avicodecdata) {
		free_avicodecdata(sce->r.avicodecdata);
		MEM_freeN(sce->r.avicodecdata);
		sce->r.avicodecdata = NULL;
	}
	if (sce->r.ffcodecdata.properties) {
		IDP_FreeProperty(sce->r.ffcodecdata.properties);
		MEM_freeN(sce->r.ffcodecdata.properties);
		sce->r.ffcodecdata.properties = NULL;
	}

	BLI_freelistN(&sce->markers);
	BLI_freelistN(&sce->r.views);
	
	BKE_toolsettings_free(sce->toolsettings);
	sce->toolsettings = NULL;
	
	BKE_scene_free_depsgraph_hash(sce);

	MEM_SAFE_FREE(sce->fps_info);

	BKE_sound_destroy_scene(sce);

	BKE_color_managed_view_settings_free(&sce->view_settings);

	BKE_previewimg_free(&sce->preview);
	curvemapping_free_data(&sce->r.mblur_shutter_curve);

	for (ViewLayer *view_layer = sce->view_layers.first, *view_layer_next; view_layer; view_layer = view_layer_next) {
		view_layer_next = view_layer->next;

		BLI_remlink(&sce->view_layers, view_layer);
		BKE_view_layer_free_ex(view_layer, do_id_user);
	}

	/* Master Collection */
	BKE_collection_master_free(&sce->id, do_id_user);
	MEM_freeN(sce->collection);
	sce->collection = NULL;

	/* LayerCollection engine settings. */
	if (sce->collection_properties) {
		IDP_FreeProperty(sce->collection_properties);
		MEM_freeN(sce->collection_properties);
		sce->collection_properties = NULL;
	}

	/* Render engine setting. */
	if (sce->layer_properties) {
		IDP_FreeProperty(sce->layer_properties);
		MEM_freeN(sce->layer_properties);
		sce->layer_properties = NULL;
	}
}

void BKE_scene_free(Scene *sce)
{
	BKE_scene_free_ex(sce, true);
}

void BKE_scene_init(Scene *sce)
{
	ParticleEditSettings *pset;
	int a;
	const char *colorspace_name;
	SceneRenderView *srv;
	CurveMapping *mblur_shutter_curve;

	BLI_assert(MEMCMP_STRUCT_OFS_IS_ZERO(sce, id));

	sce->lay = sce->layact = 1;
	
	sce->r.mode = R_GAMMA | R_OSA | R_SHADOW | R_SSS | R_ENVMAP | R_RAYTRACE;
	sce->r.cfra = 1;
	sce->r.sfra = 1;
	sce->r.efra = 250;
	sce->r.frame_step = 1;
	sce->r.xsch = 1920;
	sce->r.ysch = 1080;
	sce->r.xasp = 1;
	sce->r.yasp = 1;
	sce->r.tilex = 256;
	sce->r.tiley = 256;
	sce->r.mblur_samples = 1;
	sce->r.filtertype = R_FILTER_MITCH;
	sce->r.size = 50;

	sce->r.im_format.planes = R_IMF_PLANES_RGBA;
	sce->r.im_format.imtype = R_IMF_IMTYPE_PNG;
	sce->r.im_format.depth = R_IMF_CHAN_DEPTH_8;
	sce->r.im_format.quality = 90;
	sce->r.im_format.compress = 15;

	sce->r.displaymode = R_OUTPUT_AREA;
	sce->r.framapto = 100;
	sce->r.images = 100;
	sce->r.framelen = 1.0;
	sce->r.blurfac = 0.5;
	sce->r.frs_sec = 24;
	sce->r.frs_sec_base = 1;
	sce->r.edgeint = 10;
	sce->r.ocres = 128;

	/* OCIO_TODO: for forwards compatibility only, so if no tonecurve are used,
	 *            images would look in the same way as in current blender
	 *
	 *            perhaps at some point should be completely deprecated?
	 */
	sce->r.color_mgt_flag |= R_COLOR_MANAGEMENT;

	sce->r.gauss = 1.5f;
	
	/* deprecated but keep for upwards compat */
	sce->r.postgamma = 1.0;
	sce->r.posthue = 0.0;
	sce->r.postsat = 1.0;

	sce->r.bake_mode = 1;    /* prevent to include render stuff here */
	sce->r.bake_filter = 16;
	sce->r.bake_osa = 5;
	sce->r.bake_flag = R_BAKE_CLEAR;
	sce->r.bake_normal_space = R_BAKE_SPACE_TANGENT;
	sce->r.bake_samples = 256;
	sce->r.bake_biasdist = 0.001;

	sce->r.bake.flag = R_BAKE_CLEAR;
	sce->r.bake.pass_filter = R_BAKE_PASS_FILTER_ALL;
	sce->r.bake.width = 512;
	sce->r.bake.height = 512;
	sce->r.bake.margin = 16;
	sce->r.bake.normal_space = R_BAKE_SPACE_TANGENT;
	sce->r.bake.normal_swizzle[0] = R_BAKE_POSX;
	sce->r.bake.normal_swizzle[1] = R_BAKE_POSY;
	sce->r.bake.normal_swizzle[2] = R_BAKE_POSZ;
	BLI_strncpy(sce->r.bake.filepath, U.renderdir, sizeof(sce->r.bake.filepath));

	sce->r.bake.im_format.planes = R_IMF_PLANES_RGBA;
	sce->r.bake.im_format.imtype = R_IMF_IMTYPE_PNG;
	sce->r.bake.im_format.depth = R_IMF_CHAN_DEPTH_8;
	sce->r.bake.im_format.quality = 90;
	sce->r.bake.im_format.compress = 15;

	sce->r.scemode = R_DOCOMP | R_DOSEQ | R_EXTENSION;
	sce->r.stamp = R_STAMP_TIME | R_STAMP_FRAME | R_STAMP_DATE | R_STAMP_CAMERA | R_STAMP_SCENE | R_STAMP_FILENAME | R_STAMP_RENDERTIME | R_STAMP_MEMORY;
	sce->r.stamp_font_id = 12;
	sce->r.fg_stamp[0] = sce->r.fg_stamp[1] = sce->r.fg_stamp[2] = 0.8f;
	sce->r.fg_stamp[3] = 1.0f;
	sce->r.bg_stamp[0] = sce->r.bg_stamp[1] = sce->r.bg_stamp[2] = 0.0f;
	sce->r.bg_stamp[3] = 0.25f;
	sce->r.raytrace_options = R_RAYTRACE_USE_INSTANCES;

	sce->r.seq_prev_type = OB_SOLID;
	sce->r.seq_rend_type = OB_SOLID;
	sce->r.seq_flag = 0;

	sce->r.threads = 1;

	sce->r.simplify_subsurf = 6;
	sce->r.simplify_particles = 1.0f;
	sce->r.simplify_shadowsamples = 16;
	sce->r.simplify_aosss = 1.0f;

	sce->r.border.xmin = 0.0f;
	sce->r.border.ymin = 0.0f;
	sce->r.border.xmax = 1.0f;
	sce->r.border.ymax = 1.0f;

	sce->r.preview_start_resolution = 64;
	
	sce->r.line_thickness_mode = R_LINE_THICKNESS_ABSOLUTE;
	sce->r.unit_line_thickness = 1.0f;

	mblur_shutter_curve = &sce->r.mblur_shutter_curve;
	curvemapping_set_defaults(mblur_shutter_curve, 1, 0.0f, 0.0f, 1.0f, 1.0f);
	curvemapping_initialize(mblur_shutter_curve);
	curvemap_reset(mblur_shutter_curve->cm,
	               &mblur_shutter_curve->clipr,
	               CURVE_PRESET_MAX,
	               CURVEMAP_SLOPE_POS_NEG);

	sce->toolsettings = MEM_callocN(sizeof(struct ToolSettings), "Tool Settings Struct");
	sce->toolsettings->doublimit = 0.001;
	sce->toolsettings->vgroup_weight = 1.0f;
	sce->toolsettings->uvcalc_margin = 0.001f;
	sce->toolsettings->unwrapper = 1;
	sce->toolsettings->select_thresh = 0.01f;

	sce->toolsettings->selectmode = SCE_SELECT_VERTEX;
	sce->toolsettings->uv_selectmode = UV_SELECT_VERTEX;
	sce->toolsettings->normalsize = 0.1;
	sce->toolsettings->autokey_mode = U.autokey_mode;

	sce->toolsettings->snap_node_mode = SCE_SNAP_MODE_GRID;

	sce->toolsettings->skgen_resolution = 100;
	sce->toolsettings->skgen_threshold_internal     = 0.01f;
	sce->toolsettings->skgen_threshold_external     = 0.01f;
	sce->toolsettings->skgen_angle_limit            = 45.0f;
	sce->toolsettings->skgen_length_ratio           = 1.3f;
	sce->toolsettings->skgen_length_limit           = 1.5f;
	sce->toolsettings->skgen_correlation_limit      = 0.98f;
	sce->toolsettings->skgen_symmetry_limit         = 0.1f;
	sce->toolsettings->skgen_postpro = SKGEN_SMOOTH;
	sce->toolsettings->skgen_postpro_passes = 1;
	sce->toolsettings->skgen_options = SKGEN_FILTER_INTERNAL | SKGEN_FILTER_EXTERNAL | SKGEN_FILTER_SMART | SKGEN_HARMONIC | SKGEN_SUB_CORRELATION | SKGEN_STICK_TO_EMBEDDING;
	sce->toolsettings->skgen_subdivisions[0] = SKGEN_SUB_CORRELATION;
	sce->toolsettings->skgen_subdivisions[1] = SKGEN_SUB_LENGTH;
	sce->toolsettings->skgen_subdivisions[2] = SKGEN_SUB_ANGLE;

	sce->toolsettings->curve_paint_settings.curve_type = CU_BEZIER;
	sce->toolsettings->curve_paint_settings.flag |= CURVE_PAINT_FLAG_CORNERS_DETECT;
	sce->toolsettings->curve_paint_settings.error_threshold = 8;
	sce->toolsettings->curve_paint_settings.radius_max = 1.0f;
	sce->toolsettings->curve_paint_settings.corner_angle = DEG2RADF(70.0f);

	sce->toolsettings->statvis.overhang_axis = OB_NEGZ;
	sce->toolsettings->statvis.overhang_min = 0;
	sce->toolsettings->statvis.overhang_max = DEG2RADF(45.0f);
	sce->toolsettings->statvis.thickness_max = 0.1f;
	sce->toolsettings->statvis.thickness_samples = 1;
	sce->toolsettings->statvis.distort_min = DEG2RADF(5.0f);
	sce->toolsettings->statvis.distort_max = DEG2RADF(45.0f);

	sce->toolsettings->statvis.sharp_min = DEG2RADF(90.0f);
	sce->toolsettings->statvis.sharp_max = DEG2RADF(180.0f);

	sce->toolsettings->proportional_size = 1.0f;

	sce->toolsettings->imapaint.paint.flags |= PAINT_SHOW_BRUSH;
	sce->toolsettings->imapaint.normal_angle = 80;
	sce->toolsettings->imapaint.seam_bleed = 2;

	sce->physics_settings.gravity[0] = 0.0f;
	sce->physics_settings.gravity[1] = 0.0f;
	sce->physics_settings.gravity[2] = -9.81f;
	sce->physics_settings.flag = PHYS_GLOBAL_GRAVITY;

	sce->unit.scale_length = 1.0f;

	pset = &sce->toolsettings->particle;
	pset->flag = PE_KEEP_LENGTHS | PE_LOCK_FIRST | PE_DEFLECT_EMITTER | PE_AUTO_VELOCITY;
	pset->emitterdist = 0.25f;
	pset->totrekey = 5;
	pset->totaddkey = 5;
	pset->brushtype = PE_BRUSH_NONE;
	pset->draw_step = 2;
	pset->fade_frames = 2;
	pset->selectmode = SCE_SELECT_PATH;

	for (a = 0; a < ARRAY_SIZE(pset->brush); a++) {
		pset->brush[a].strength = 0.5f;
		pset->brush[a].size = 50;
		pset->brush[a].step = 10;
		pset->brush[a].count = 10;
	}
	pset->brush[PE_BRUSH_CUT].strength = 1.0f;

	sce->r.ffcodecdata.audio_mixrate = 48000;
	sce->r.ffcodecdata.audio_volume = 1.0f;
	sce->r.ffcodecdata.audio_bitrate = 192;
	sce->r.ffcodecdata.audio_channels = 2;

	BKE_viewrender_init(&sce->view_render);

	sce->audio.distance_model = 2.0f;
	sce->audio.doppler_factor = 1.0f;
	sce->audio.speed_of_sound = 343.3f;
	sce->audio.volume = 1.0f;

	BLI_strncpy(sce->r.pic, U.renderdir, sizeof(sce->r.pic));

	BLI_rctf_init(&sce->r.safety, 0.1f, 0.9f, 0.1f, 0.9f);
	sce->r.osa = 8;

	/* note; in header_info.c the scene copy happens..., if you add more to renderdata it has to be checked there */

	/* multiview - stereo */
	BKE_scene_add_render_view(sce, STEREO_LEFT_NAME);
	srv = sce->r.views.first;
	BLI_strncpy(srv->suffix, STEREO_LEFT_SUFFIX, sizeof(srv->suffix));

	BKE_scene_add_render_view(sce, STEREO_RIGHT_NAME);
	srv = sce->r.views.last;
	BLI_strncpy(srv->suffix, STEREO_RIGHT_SUFFIX, sizeof(srv->suffix));

	/* game data */
	sce->gm.stereoflag = STEREO_NOSTEREO;
	sce->gm.stereomode = STEREO_ANAGLYPH;
	sce->gm.eyeseparation = 0.10;

	sce->gm.dome.angle = 180;
	sce->gm.dome.mode = DOME_FISHEYE;
	sce->gm.dome.res = 4;
	sce->gm.dome.resbuf = 1.0f;
	sce->gm.dome.tilt = 0;

	sce->gm.xplay = 640;
	sce->gm.yplay = 480;
	sce->gm.freqplay = 60;
	sce->gm.depth = 32;

	sce->gm.gravity = 9.8f;
	sce->gm.physicsEngine = WOPHY_BULLET;
	sce->gm.mode = 32; //XXX ugly harcoding, still not sure we should drop mode. 32 == 1 << 5 == use_occlusion_culling 
	sce->gm.occlusionRes = 128;
	sce->gm.ticrate = 60;
	sce->gm.maxlogicstep = 5;
	sce->gm.physubstep = 1;
	sce->gm.maxphystep = 5;
	sce->gm.lineardeactthreshold = 0.8f;
	sce->gm.angulardeactthreshold = 1.0f;
	sce->gm.deactivationtime = 0.0f;

	sce->gm.flag = 0;
	sce->gm.matmode = GAME_MAT_MULTITEX;

	sce->gm.obstacleSimulation = OBSTSIMULATION_NONE;
	sce->gm.levelHeight = 2.f;

	sce->gm.recastData.cellsize = 0.3f;
	sce->gm.recastData.cellheight = 0.2f;
	sce->gm.recastData.agentmaxslope = M_PI_4;
	sce->gm.recastData.agentmaxclimb = 0.9f;
	sce->gm.recastData.agentheight = 2.0f;
	sce->gm.recastData.agentradius = 0.6f;
	sce->gm.recastData.edgemaxlen = 12.0f;
	sce->gm.recastData.edgemaxerror = 1.3f;
	sce->gm.recastData.regionminsize = 8.f;
	sce->gm.recastData.regionmergesize = 20.f;
	sce->gm.recastData.vertsperpoly = 6;
	sce->gm.recastData.detailsampledist = 6.0f;
	sce->gm.recastData.detailsamplemaxerror = 1.0f;

	sce->gm.lodflag = SCE_LOD_USE_HYST;
	sce->gm.scehysteresis = 10;

	sce->gm.exitkey = 218; // Blender key code for ESC

	BKE_sound_create_scene(sce);

	/* color management */
	colorspace_name = IMB_colormanagement_role_colorspace_name_get(COLOR_ROLE_DEFAULT_SEQUENCER);

	BKE_color_managed_display_settings_init(&sce->display_settings);
	BKE_color_managed_view_settings_init(&sce->view_settings);
	BLI_strncpy(sce->sequencer_colorspace_settings.name, colorspace_name,
	            sizeof(sce->sequencer_colorspace_settings.name));

	/* Safe Areas */
	copy_v2_fl2(sce->safe_areas.title, 3.5f / 100.0f, 3.5f / 100.0f);
	copy_v2_fl2(sce->safe_areas.action, 10.0f / 100.0f, 5.0f / 100.0f);
	copy_v2_fl2(sce->safe_areas.title_center, 17.5f / 100.0f, 5.0f / 100.0f);
	copy_v2_fl2(sce->safe_areas.action_center, 15.0f / 100.0f, 5.0f / 100.0f);

	sce->preview = NULL;
	
	/* GP Sculpt brushes */
	{
		GP_BrushEdit_Settings *gset = &sce->toolsettings->gp_sculpt;
		GP_EditBrush_Data *gp_brush;
		
		gp_brush = &gset->brush[GP_EDITBRUSH_TYPE_SMOOTH];
		gp_brush->size = 25;
		gp_brush->strength = 0.3f;
		gp_brush->flag = GP_EDITBRUSH_FLAG_USE_FALLOFF | GP_EDITBRUSH_FLAG_SMOOTH_PRESSURE;
		
		gp_brush = &gset->brush[GP_EDITBRUSH_TYPE_THICKNESS];
		gp_brush->size = 25;
		gp_brush->strength = 0.5f;
		gp_brush->flag = GP_EDITBRUSH_FLAG_USE_FALLOFF;
		
		gp_brush = &gset->brush[GP_EDITBRUSH_TYPE_STRENGTH];
		gp_brush->size = 25;
		gp_brush->strength = 0.5f;
		gp_brush->flag = GP_EDITBRUSH_FLAG_USE_FALLOFF;

		gp_brush = &gset->brush[GP_EDITBRUSH_TYPE_GRAB];
		gp_brush->size = 50;
		gp_brush->strength = 0.3f;
		gp_brush->flag = GP_EDITBRUSH_FLAG_USE_FALLOFF;
		
		gp_brush = &gset->brush[GP_EDITBRUSH_TYPE_PUSH];
		gp_brush->size = 25;
		gp_brush->strength = 0.3f;
		gp_brush->flag = GP_EDITBRUSH_FLAG_USE_FALLOFF;
		
		gp_brush = &gset->brush[GP_EDITBRUSH_TYPE_TWIST];
		gp_brush->size = 50;
		gp_brush->strength = 0.3f; // XXX?
		gp_brush->flag = GP_EDITBRUSH_FLAG_USE_FALLOFF;
		
		gp_brush = &gset->brush[GP_EDITBRUSH_TYPE_PINCH];
		gp_brush->size = 50;
		gp_brush->strength = 0.5f; // XXX?
		gp_brush->flag = GP_EDITBRUSH_FLAG_USE_FALLOFF;
		
		gp_brush = &gset->brush[GP_EDITBRUSH_TYPE_RANDOMIZE];
		gp_brush->size = 25;
		gp_brush->strength = 0.5f;
		gp_brush->flag = GP_EDITBRUSH_FLAG_USE_FALLOFF;
	}
	
	/* GP Stroke Placement */
	sce->toolsettings->gpencil_v3d_align = GP_PROJECT_VIEWSPACE;
	sce->toolsettings->gpencil_v2d_align = GP_PROJECT_VIEWSPACE;
	sce->toolsettings->gpencil_seq_align = GP_PROJECT_VIEWSPACE;
	sce->toolsettings->gpencil_ima_align = GP_PROJECT_VIEWSPACE;

	/* Master Collection */
	sce->collection = MEM_callocN(sizeof(SceneCollection), "Master Collection");
	BLI_strncpy(sce->collection->name, "Master Collection", sizeof(sce->collection->name));

	/* Engine settings */
	IDPropertyTemplate val = {0};
	sce->collection_properties = IDP_New(IDP_GROUP, &val, ROOT_PROP);
	BKE_layer_collection_engine_settings_create(sce->collection_properties);

	sce->layer_properties = IDP_New(IDP_GROUP, &val, ROOT_PROP);
	BKE_view_layer_engine_settings_create(sce->layer_properties);

	BKE_view_layer_add(sce, "View Layer");
}

Scene *BKE_scene_add(Main *bmain, const char *name)
{
	Scene *sce;

	sce = BKE_libblock_alloc(bmain, ID_SCE, name, 0);
	id_us_min(&sce->id);
	id_us_ensure_real(&sce->id);

	BKE_scene_init(sce);

	return sce;
}

/**
 * Check if there is any intance of the object in the scene
 */
bool BKE_scene_object_find(Scene *scene, Object *ob)
{
	for (ViewLayer *view_layer = scene->view_layers.first; view_layer; view_layer = view_layer->next) {
		if (BLI_findptr(&view_layer->object_bases, ob, offsetof(Base, object))) {
		    return true;
		}
	}
	return false;
}

Object *BKE_scene_object_find_by_name(Scene *scene, const char *name)
{
	for (ViewLayer *view_layer = scene->view_layers.first; view_layer; view_layer = view_layer->next) {
		for (Base *base = view_layer->object_bases.first; base; base = base->next) {
			if (STREQ(base->object->id.name + 2, name)) {
				return base->object;
			}
		}
	}
	return NULL;
}

/**
 * Sets the active scene, mainly used when running in background mode (``--scene`` command line argument).
 * This is also called to set the scene directly, bypassing windowing code.
 * Otherwise #WM_window_change_active_scene is used when changing scenes by the user.
 */
void BKE_scene_set_background(Main *bmain, Scene *scene)
{
	Object *ob;
	Group *group;
	
	/* check for cyclic sets, for reading old files but also for definite security (py?) */
	BKE_scene_validate_setscene(bmain, scene);
	
	/* deselect objects (for dataselect) */
	for (ob = bmain->object.first; ob; ob = ob->id.next)
		ob->flag &= ~(SELECT | OB_FROMGROUP);

	/* group flags again */
	for (group = bmain->group.first; group; group = group->id.next) {
		FOREACH_GROUP_OBJECT(group, object)
		{
			object->flag |= OB_FROMGROUP;
		}
		FOREACH_GROUP_OBJECT_END
	}

	/* copy layers and flags from bases to objects */
	for (ViewLayer *view_layer = scene->view_layers.first; view_layer; view_layer = view_layer->next) {
		for (Base *base = view_layer->object_bases.first; base; base = base->next) {
			ob = base->object;
			/* group patch... */
			BKE_scene_object_base_flag_sync_from_base(base);
		}
	}
	/* no full animation update, this to enable render code to work (render code calls own animation updates) */
}

/* called from creator_args.c */
Scene *BKE_scene_set_name(Main *bmain, const char *name)
{
	Scene *sce = (Scene *)BKE_libblock_find_name_ex(bmain, ID_SCE, name);
	if (sce) {
		BKE_scene_set_background(bmain, sce);
		printf("Scene switch for render: '%s' in file: '%s'\n", name, bmain->name);
		return sce;
	}

	printf("Can't find scene: '%s' in file: '%s'\n", name, bmain->name);
	return NULL;
}

/* Used by metaballs, return *all* objects (including duplis) existing in the scene (including scene's sets) */
int BKE_scene_base_iter_next(
        const EvaluationContext *eval_ctx, SceneBaseIter *iter,
        Scene **scene, int val, Base **base, Object **ob)
{
	bool run_again = true;
	
	/* init */
	if (val == 0) {
		iter->phase = F_START;
		iter->dupob = NULL;
		iter->duplilist = NULL;
		iter->dupli_refob = NULL;
	}
	else {
		/* run_again is set when a duplilist has been ended */
		while (run_again) {
			run_again = false;

			/* the first base */
			if (iter->phase == F_START) {
				ViewLayer *view_layer = eval_ctx->view_layer;
				*base = view_layer->object_bases.first;
				if (*base) {
					*ob = (*base)->object;
					iter->phase = F_SCENE;
				}
				else {
					/* exception: empty scene layer */
					while ((*scene)->set) {
						(*scene) = (*scene)->set;
						ViewLayer *view_layer_set = BKE_view_layer_from_scene_get((*scene));
						if (view_layer_set->object_bases.first) {
							*base = view_layer_set->object_bases.first;
							*ob = (*base)->object;
							iter->phase = F_SCENE;
							break;
						}
					}
				}
			}
			else {
				if (*base && iter->phase != F_DUPLI) {
					*base = (*base)->next;
					if (*base) {
						*ob = (*base)->object;
					}
					else {
						if (iter->phase == F_SCENE) {
							/* (*scene) is finished, now do the set */
							while ((*scene)->set) {
								(*scene) = (*scene)->set;
								ViewLayer *view_layer_set = BKE_view_layer_from_scene_get((*scene));
								if (view_layer_set->object_bases.first) {
									*base = view_layer_set->object_bases.first;
									*ob = (*base)->object;
									break;
								}
							}
						}
					}
				}
			}
			
			if (*base == NULL) {
				iter->phase = F_START;
			}
			else {
				if (iter->phase != F_DUPLI) {
					if ( (*base)->object->transflag & OB_DUPLI) {
						/* groups cannot be duplicated for mballs yet, 
						 * this enters eternal loop because of 
						 * makeDispListMBall getting called inside of group_duplilist */
						if ((*base)->object->dup_group == NULL) {
							iter->duplilist = object_duplilist_ex(eval_ctx, (*scene), (*base)->object, false);
							
							iter->dupob = iter->duplilist->first;

							if (!iter->dupob) {
								free_object_duplilist(iter->duplilist);
								iter->duplilist = NULL;
							}
							iter->dupli_refob = NULL;
						}
					}
				}
				/* handle dupli's */
				if (iter->dupob) {
					(*base)->flag_legacy |= OB_FROMDUPLI;
					*ob = iter->dupob->ob;
					iter->phase = F_DUPLI;

					if (iter->dupli_refob != *ob) {
						if (iter->dupli_refob) {
							/* Restore previous object's real matrix. */
							copy_m4_m4(iter->dupli_refob->obmat, iter->omat);
						}
						/* Backup new object's real matrix. */
						iter->dupli_refob = *ob;
						copy_m4_m4(iter->omat, iter->dupli_refob->obmat);
					}
					copy_m4_m4((*ob)->obmat, iter->dupob->mat);

					iter->dupob = iter->dupob->next;
				}
				else if (iter->phase == F_DUPLI) {
					iter->phase = F_SCENE;
					(*base)->flag_legacy &= ~OB_FROMDUPLI;
					
					if (iter->dupli_refob) {
						/* Restore last object's real matrix. */
						copy_m4_m4(iter->dupli_refob->obmat, iter->omat);
						iter->dupli_refob = NULL;
					}
					
					free_object_duplilist(iter->duplilist);
					iter->duplilist = NULL;
					run_again = true;
				}
			}
		}
	}

#if 0
	if (ob && *ob) {
		printf("Scene: '%s', '%s'\n", (*scene)->id.name + 2, (*ob)->id.name + 2);
	}
#endif

	return iter->phase;
}

Scene *BKE_scene_find_from_collection(const Main *bmain, const SceneCollection *scene_collection)
{
	for (Scene *scene = bmain->scene.first; scene; scene = scene->id.next) {
		for (ViewLayer *layer = scene->view_layers.first; layer; layer = layer->next) {
			if (BKE_view_layer_has_collection(layer, scene_collection)) {
				return scene;
			}
		}
	}

	return NULL;
}

#ifdef DURIAN_CAMERA_SWITCH
Object *BKE_scene_camera_switch_find(Scene *scene)
{
	if (scene->r.mode & R_NO_CAMERA_SWITCH) {
		return NULL;
	}

	TimeMarker *m;
	int cfra = scene->r.cfra;
	int frame = -(MAXFRAME + 1);
	int min_frame = MAXFRAME + 1;
	Object *camera = NULL;
	Object *first_camera = NULL;

	for (m = scene->markers.first; m; m = m->next) {
		if (m->camera && (m->camera->restrictflag & OB_RESTRICT_RENDER) == 0) {
			if ((m->frame <= cfra) && (m->frame > frame)) {
				camera = m->camera;
				frame = m->frame;

				if (frame == cfra)
					break;
			}

			if (m->frame < min_frame) {
				first_camera = m->camera;
				min_frame = m->frame;
			}
		}
	}

	if (camera == NULL) {
		/* If there's no marker to the left of current frame,
		 * use camera from left-most marker to solve all sort
		 * of Schrodinger uncertainties.
		 */
		return first_camera;
	}

	return camera;
}
#endif

int BKE_scene_camera_switch_update(Scene *scene)
{
#ifdef DURIAN_CAMERA_SWITCH
	Object *camera = BKE_scene_camera_switch_find(scene);
	if (camera) {
		scene->camera = camera;
		return 1;
	}
#else
	(void)scene;
#endif
	return 0;
}

char *BKE_scene_find_marker_name(Scene *scene, int frame)
{
	ListBase *markers = &scene->markers;
	TimeMarker *m1, *m2;

	/* search through markers for match */
	for (m1 = markers->first, m2 = markers->last; m1 && m2; m1 = m1->next, m2 = m2->prev) {
		if (m1->frame == frame)
			return m1->name;

		if (m1 == m2)
			break;

		if (m2->frame == frame)
			return m2->name;
	}

	return NULL;
}

/* return the current marker for this frame,
 * we can have more than 1 marker per frame, this just returns the first :/ */
char *BKE_scene_find_last_marker_name(Scene *scene, int frame)
{
	TimeMarker *marker, *best_marker = NULL;
	int best_frame = -MAXFRAME * 2;
	for (marker = scene->markers.first; marker; marker = marker->next) {
		if (marker->frame == frame) {
			return marker->name;
		}

		if (marker->frame > best_frame && marker->frame < frame) {
			best_marker = marker;
			best_frame = marker->frame;
		}
	}

	return best_marker ? best_marker->name : NULL;
}

void BKE_scene_remove_rigidbody_object(Scene *scene, Object *ob)
{
	/* remove rigid body constraint from world before removing object */
	if (ob->rigidbody_constraint)
		BKE_rigidbody_remove_constraint(scene, ob);
	/* remove rigid body object from world before removing object */
	if (ob->rigidbody_object)
		BKE_rigidbody_remove_object(scene, ob);
}

/* checks for cycle, returns 1 if it's all OK */
bool BKE_scene_validate_setscene(Main *bmain, Scene *sce)
{
	Scene *sce_iter;
	int a, totscene;

	if (sce->set == NULL) return true;
	totscene = BLI_listbase_count(&bmain->scene);
	
	for (a = 0, sce_iter = sce; sce_iter->set; sce_iter = sce_iter->set, a++) {
		/* more iterations than scenes means we have a cycle */
		if (a > totscene) {
			/* the tested scene gets zero'ed, that's typically current scene */
			sce->set = NULL;
			return false;
		}
	}

	return true;
}

/* This function is needed to cope with fractional frames - including two Blender rendering features
 * mblur (motion blur that renders 'subframes' and blurs them together), and fields rendering. 
 */
float BKE_scene_frame_get(const Scene *scene)
{
	return BKE_scene_frame_get_from_ctime(scene, scene->r.cfra);
}

/* This function is used to obtain arbitrary fractional frames */
float BKE_scene_frame_get_from_ctime(const Scene *scene, const float frame)
{
	float ctime = frame;
	ctime += scene->r.subframe;
	ctime *= scene->r.framelen;
	
	return ctime;
}

/**
 * Sets the frame int/float components.
 */
void BKE_scene_frame_set(struct Scene *scene, double cfra)
{
	double intpart;
	scene->r.subframe = modf(cfra, &intpart);
	scene->r.cfra = (int)intpart;
}

/* That's like really a bummer, because currently animation data for armatures
 * might want to use pose, and pose might be missing on the object.
 * This happens when changing visible layers, which leads to situations when
 * pose is missing or marked for recalc, animation will change it and then
 * object update will restore the pose.
 *
 * This could be solved by the new dependency graph, but for until then we'll
 * do an extra pass on the objects to ensure it's all fine.
 */
#define POSE_ANIMATION_WORKAROUND

#ifdef POSE_ANIMATION_WORKAROUND
static void scene_armature_depsgraph_workaround(Main *bmain)
{
	Object *ob;
	if (BLI_listbase_is_empty(&bmain->armature) || !DEG_id_type_tagged(bmain, ID_OB)) {
		return;
	}
	for (ob = bmain->object.first; ob; ob = ob->id.next) {
		if (ob->type == OB_ARMATURE && ob->adt && ob->adt->recalc & ADT_RECALC_ANIM) {
			if (ob->pose == NULL || (ob->pose->flag & POSE_RECALC)) {
				BKE_pose_rebuild(ob, ob->data);
			}
		}
	}
}
#endif

static bool check_rendered_viewport_visible(Main *bmain)
{
	wmWindowManager *wm = bmain->wm.first;
	wmWindow *window;
	for (window = wm->windows.first; window != NULL; window = window->next) {
		const bScreen *screen = BKE_workspace_active_screen_get(window->workspace_hook);
		WorkSpace *workspace = BKE_workspace_active_get(window->workspace_hook);
		Scene *scene = window->scene;
		ViewRender *view_render = BKE_viewrender_get(scene, workspace);
		ScrArea *area;
		RenderEngineType *type = RE_engines_find(view_render->engine_id);
		if ((type->draw_engine != NULL) || (type->render_to_view == NULL)) {
			continue;
		}
		const bool use_legacy = (type->flag & RE_USE_LEGACY_PIPELINE) != 0;
		for (area = screen->areabase.first; area != NULL; area = area->next) {
			View3D *v3d = area->spacedata.first;
			if (area->spacetype != SPACE_VIEW3D) {
				continue;
			}
			if (v3d->drawtype == OB_RENDER || !use_legacy) {
				return true;
			}
		}
	}
	return false;
}

/* TODO(campbell): shouldn't we be able to use 'eval_ctx->view_layer' here?
 * Currently this is NULL on load, so don't. */
static void prepare_mesh_for_viewport_render(
        Main *bmain, const EvaluationContext *eval_ctx, const ViewLayer *view_layer)
{
	/* This is needed to prepare mesh to be used by the render
	 * engine from the viewport rendering. We do loading here
	 * so all the objects which shares the same mesh datablock
	 * are nicely tagged for update and updated.
	 *
	 * This makes it so viewport render engine doesn't need to
	 * call loading of the edit data for the mesh objects.
	 */

	/* Expanded 'OBEDIT_FROM_EVAL_CTX' */
	Object *obedit = (eval_ctx->object_mode & OB_MODE_EDIT) ? OBACT(view_layer) : NULL;
	if (obedit) {
		Mesh *mesh = obedit->data;
		if ((obedit->type == OB_MESH) &&
		    ((obedit->id.recalc & ID_RECALC_ALL) ||
		     (mesh->id.recalc & ID_RECALC_ALL)))
		{
			if (check_rendered_viewport_visible(bmain)) {
				BMesh *bm = mesh->edit_btmesh->bm;
				BM_mesh_bm_to_me(
				        bm, mesh,
				        (&(struct BMeshToMeshParams){
				            .calc_object_remap = true,
				        }));
				DEG_id_tag_update(&mesh->id, 0);
			}
		}
	}
}

/* TODO(sergey): This actually should become view_layer_graph or so.
 * Same applies to update_for_newframe.
 */
void BKE_scene_graph_update_tagged(EvaluationContext *eval_ctx,
                                   Depsgraph *depsgraph,
                                   Main *bmain,
                                   Scene *scene,
                                   ViewLayer *view_layer)
{
	/* TODO(sergey): Temporary solution for until pipeline.c is ported. */
	if (view_layer == NULL) {
		view_layer = DEG_get_evaluated_view_layer(depsgraph);
		BLI_assert(view_layer != NULL);
	}
	/* TODO(sergey): Some functions here are changing global state,
	 * for example, clearing update tags from bmain.
	 */
	/* (Re-)build dependency graph if needed. */
	DEG_graph_relations_update(depsgraph, bmain, scene, view_layer);
	/* Uncomment this to check if graph was properly tagged for update. */
	// DEG_debug_graph_relations_validate(depsgraph, bmain, scene);
	/* Flush editing data if needed. */
	prepare_mesh_for_viewport_render(bmain, eval_ctx, view_layer);
	/* Flush recalc flags to dependencies. */
	DEG_graph_flush_update(bmain, depsgraph);
	/* Update all objects: drivers, matrices, displists, etc. flags set
	 * by depgraph or manual, no layer check here, gets correct flushed.
	 */
	DEG_evaluate_on_refresh(eval_ctx, depsgraph);
	/* Update sound system animation (TODO, move to depsgraph). */
	BKE_sound_update_scene(bmain, scene);
	/* Inform editors about possible changes. */
	DEG_ids_check_recalc(bmain, depsgraph, scene, view_layer, false);
	/* Clear recalc flags. */
	DEG_ids_clear_recalc(bmain);
}

/* applies changes right away, does all sets too */
void BKE_scene_graph_update_for_newframe(EvaluationContext *eval_ctx,
                                         Depsgraph *depsgraph,
                                         Main *bmain,
                                         Scene *scene,
                                         ViewLayer *view_layer)
{
	/* TODO(sergey): Some functions here are changing global state,
	 * for example, clearing update tags from bmain.
	 */
	const float ctime = BKE_scene_frame_get(scene);
	/* Keep this first. */
	BLI_callback_exec(bmain, &scene->id, BLI_CB_EVT_FRAME_CHANGE_PRE);
	/* Update animated image textures for particles, modifiers, gpu, etc,
	 * call this at the start so modifiers with textures don't lag 1 frame.
	 */
	BKE_image_update_frame(bmain, scene->r.cfra);
	BKE_sound_set_cfra(scene->r.cfra);
	DEG_graph_relations_update(depsgraph, bmain, scene, view_layer);
	/* Update animated cache files for modifiers.
	 *
	 * TODO(sergey): Make this a depsgraph node?
	 */
	BKE_cachefile_update_frame(bmain, scene, ctime,
	                           (((double)scene->r.frs_sec) / (double)scene->r.frs_sec_base));
#ifdef POSE_ANIMATION_WORKAROUND
	scene_armature_depsgraph_workaround(bmain);
#endif
	/* Update all objects: drivers, matrices, displists, etc. flags set
	 * by depgraph or manual, no layer check here, gets correct flushed.
	 */
	DEG_evaluate_on_framechange(eval_ctx, bmain, depsgraph, ctime);
	/* Update sound system animation (TODO, move to depsgraph). */
	BKE_sound_update_scene(bmain, scene);
	/* Notify editors and python about recalc. */
	BLI_callback_exec(bmain, &scene->id, BLI_CB_EVT_FRAME_CHANGE_POST);
	/* Inform editors about possible changes. */
	DEG_ids_check_recalc(bmain, depsgraph, scene, view_layer, true);
	/* clear recalc flags */
	DEG_ids_clear_recalc(bmain);
}

/* return default view */
SceneRenderView *BKE_scene_add_render_view(Scene *sce, const char *name)
{
	SceneRenderView *srv;

	if (!name)
		name = DATA_("RenderView");

	srv = MEM_callocN(sizeof(SceneRenderView), "new render view");
	BLI_strncpy(srv->name, name, sizeof(srv->name));
	BLI_uniquename(&sce->r.views, srv, DATA_("RenderView"), '.', offsetof(SceneRenderView, name), sizeof(srv->name));
	BLI_addtail(&sce->r.views, srv);

	return srv;
}

bool BKE_scene_remove_render_view(Scene *scene, SceneRenderView *srv)
{
	const int act = BLI_findindex(&scene->r.views, srv);

	if (act == -1) {
		return false;
	}
	else if (scene->r.views.first == scene->r.views.last) {
		/* ensure 1 view is kept */
		return false;
	}

	BLI_remlink(&scene->r.views, srv);
	MEM_freeN(srv);

	scene->r.actview = 0;

	return true;
}

/* render simplification */

int get_render_subsurf_level(const RenderData *r, int lvl, bool for_render)
{
	if (r->mode & R_SIMPLIFY) {
		if (for_render)
			return min_ii(r->simplify_subsurf_render, lvl);
		else
			return min_ii(r->simplify_subsurf, lvl);
	}
	else {
		return lvl;
	}
}

int get_render_child_particle_number(const RenderData *r, int num, bool for_render)
{
	if (r->mode & R_SIMPLIFY) {
		if (for_render)
			return (int)(r->simplify_particles_render * num);
		else
			return (int)(r->simplify_particles * num);
	}
	else {
		return num;
	}
}

int get_render_shadow_samples(const RenderData *r, int samples)
{
	if ((r->mode & R_SIMPLIFY) && samples > 0)
		return min_ii(r->simplify_shadowsamples, samples);
	else
		return samples;
}

float get_render_aosss_error(const RenderData *r, float error)
{
	if (r->mode & R_SIMPLIFY)
		return ((1.0f - r->simplify_aosss) * 10.0f + 1.0f) * error;
	else
		return error;
}

/**
  * Helper function for the SETLOOPER and SETLOOPER_VIEW_LAYER macros
  *
  * It iterates over the bases of the active layer and then the bases
  * of the active layer of the background (set) scenes recursively.
  */
Base *_setlooper_base_step(Scene **sce_iter, ViewLayer *view_layer, Base *base)
{
	if (base && base->next) {
		/* Common case, step to the next. */
		return base->next;
	}
	else if ((base == NULL) && (view_layer != NULL)) {
		/* First time looping, return the scenes first base. */
		/* For the first loop we should get the layer from workspace when available. */
		if (view_layer->object_bases.first) {
			return (Base *)view_layer->object_bases.first;
		}
		/* No base on this scene layer. */
		goto next_set;
	}
	else {
next_set:
		/* Reached the end, get the next base in the set. */
		while ((*sce_iter = (*sce_iter)->set)) {
			ViewLayer *view_layer_set = BKE_view_layer_from_scene_get((*sce_iter));
			base = (Base *)view_layer_set->object_bases.first;

			if (base) {
				return base;
			}
		}
	}

	return NULL;
}

bool BKE_scene_use_new_shading_nodes(const Scene *scene)
{
	return BKE_viewrender_use_new_shading_nodes(&scene->view_render);
}

bool BKE_scene_use_shading_nodes_custom(Scene *scene)
{
	return BKE_viewrender_use_shading_nodes_custom(&scene->view_render);
}

bool BKE_scene_use_world_space_shading(Scene *scene)
{
	RenderEngineType *type = RE_engines_find(scene->view_render.engine_id);
	return ((scene->r.mode & R_USE_WS_SHADING) ||
	        (type && (type->flag & RE_USE_SHADING_NODES)));
}

bool BKE_scene_use_spherical_stereo(Scene *scene)
{
	return BKE_viewrender_use_spherical_stereo(&scene->view_render);
}

bool BKE_scene_uses_blender_internal(const Scene *scene)
{
	return BKE_viewrender_uses_blender_internal(&scene->view_render);
}

bool BKE_scene_uses_blender_game(const Scene *scene)
{
	return BKE_viewrender_uses_blender_game(&scene->view_render);
}

bool BKE_scene_uses_blender_eevee(const Scene *scene)
{
	return BKE_viewrender_uses_blender_eevee(&scene->view_render);
}

void BKE_scene_base_flag_to_objects(ViewLayer *view_layer)
{
	Base *base = view_layer->object_bases.first;

	while (base) {
		BKE_scene_object_base_flag_sync_from_base(base);
		base = base->next;
	}
}

void BKE_scene_object_base_flag_sync_from_base(Base *base)
{
	Object *ob = base->object;

	/* keep the object only flags untouched */
	int flag = ob->flag & OB_FROMGROUP;

	ob->flag = base->flag;
	ob->flag |= flag;

	if ((base->flag & BASE_SELECTED) != 0) {
		ob->flag |= SELECT;
	}
	else {
		ob->flag &= ~SELECT;
	}
}

void BKE_scene_object_base_flag_sync_from_object(Base *base)
{
	Object *ob = base->object;
	base->flag = ob->flag;

	if ((ob->flag & SELECT) != 0) {
		base->flag |= BASE_SELECTED;
		BLI_assert((base->flag & BASE_SELECTABLED) != 0);
	}
	else {
		base->flag &= ~BASE_SELECTED;
	}
}

void BKE_scene_disable_color_management(Scene *scene)
{
	ColorManagedDisplaySettings *display_settings = &scene->display_settings;
	ColorManagedViewSettings *view_settings = &scene->view_settings;
	const char *view;
	const char *none_display_name;

	none_display_name = IMB_colormanagement_display_get_none_name();

	BLI_strncpy(display_settings->display_device, none_display_name, sizeof(display_settings->display_device));

	view = IMB_colormanagement_view_get_default_name(display_settings->display_device);

	if (view) {
		BLI_strncpy(view_settings->view_transform, view, sizeof(view_settings->view_transform));
	}
}

bool BKE_scene_check_color_management_enabled(const Scene *scene)
{
	return !STREQ(scene->display_settings.display_device, "None");
}

bool BKE_scene_check_rigidbody_active(const Scene *scene)
{
	return scene && scene->rigidbody_world && scene->rigidbody_world->group && !(scene->rigidbody_world->flag & RBW_FLAG_MUTED);
}

int BKE_render_num_threads(const RenderData *rd)
{
	int threads;

	/* override set from command line? */
	threads = BLI_system_num_threads_override_get();

	if (threads > 0)
		return threads;

	/* fixed number of threads specified in scene? */
	if (rd->mode & R_FIXED_THREADS)
		threads = rd->threads;
	else
		threads = BLI_system_thread_count();
	
	return max_ii(threads, 1);
}

int BKE_scene_num_threads(const Scene *scene)
{
	return BKE_render_num_threads(&scene->r);
}

int BKE_render_preview_pixel_size(const RenderData *r)
{
	if (r->preview_pixel_size == 0) {
		return (U.pixelsize > 1.5f) ? 2 : 1;
	}
	return r->preview_pixel_size;
}

/* ***************************************************** */
/* render engine settings */

ViewRender *BKE_viewrender_get(Scene *scene, WorkSpace *workspace)
{
	if (workspace == NULL || BKE_workspace_use_scene_settings_get(workspace)) {
		return &scene->view_render;
	}
	return BKE_workspace_view_render_get(workspace);
}

/**
 * Initialize a static created struct for WorkSpace and Scene to store the viewport
 * related drawing data.
 */
void BKE_viewrender_init(ViewRender *view_render)
{
	BLI_strncpy(view_render->engine_id, RE_engine_id_BLENDER_EEVEE, sizeof(view_render->engine_id));
}

/**
 * Do not free ViewRender itself since it's not even allocated.
 */
void BKE_viewrender_free(ViewRender *UNUSED(view_render))
{
	/* Do nothing. */
}

/**
 * Copy used by libblock copying.
 */
void BKE_viewrender_copy(ViewRender *to, const ViewRender *from)
{
	*to = *from;
}

bool BKE_viewrender_use_new_shading_nodes(const ViewRender *view_render)
{
	RenderEngineType *type = RE_engines_find(view_render->engine_id);
	return (type && type->flag & RE_USE_SHADING_NODES);
}

bool BKE_viewrender_use_shading_nodes_custom(const ViewRender *view_render)
{
	RenderEngineType *type = RE_engines_find(view_render->engine_id);
	return (type && type->flag & RE_USE_SHADING_NODES_CUSTOM);
}

bool BKE_viewrender_use_spherical_stereo(const ViewRender *view_render)
{
	const char *engine_id = view_render->engine_id;
	RenderEngineType *type = RE_engines_find(engine_id);
	return (type && type->flag & RE_USE_SPHERICAL_STEREO);
}

bool BKE_viewrender_uses_blender_internal(const ViewRender *view_render)
{
	const char *engine_id = view_render->engine_id;
	return STREQ(engine_id, RE_engine_id_BLENDER_RENDER);
}

bool BKE_viewrender_uses_blender_game(const ViewRender *view_render)
{
	const char *engine_id = view_render->engine_id;
	return STREQ(engine_id, RE_engine_id_BLENDER_GAME);
}

bool BKE_viewrender_uses_blender_eevee(const ViewRender *view_render)
{
	const char *engine_id = view_render->engine_id;
	return STREQ(engine_id, RE_engine_id_BLENDER_EEVEE);
}

/* ***************************************************** */

/* Apply the needed correction factor to value, based on unit_type (only length-related are affected currently)
 * and unit->scale_length.
 */
double BKE_scene_unit_scale(const UnitSettings *unit, const int unit_type, double value)
{
	if (unit->system == USER_UNIT_NONE) {
		/* Never apply scale_length when not using a unit setting! */
		return value;
	}

	switch (unit_type) {
		case B_UNIT_LENGTH:
			return value * (double)unit->scale_length;
		case B_UNIT_AREA:
			return value * pow(unit->scale_length, 2);
		case B_UNIT_VOLUME:
			return value * pow(unit->scale_length, 3);
		case B_UNIT_MASS:
			return value * pow(unit->scale_length, 3);
		case B_UNIT_CAMERA:  /* *Do not* use scene's unit scale for camera focal lens! See T42026. */
		default:
			return value;
	}
}

/******************** multiview *************************/

int BKE_scene_multiview_num_views_get(const RenderData *rd)
{
	SceneRenderView *srv;
	int totviews = 0;

	if ((rd->scemode & R_MULTIVIEW) == 0)
		return 1;

	if (rd->views_format == SCE_VIEWS_FORMAT_STEREO_3D) {
		srv = BLI_findstring(&rd->views, STEREO_LEFT_NAME, offsetof(SceneRenderView, name));
		if ((srv && srv->viewflag & SCE_VIEW_DISABLE) == 0) {
			totviews++;
		}

		srv = BLI_findstring(&rd->views, STEREO_RIGHT_NAME, offsetof(SceneRenderView, name));
		if ((srv && srv->viewflag & SCE_VIEW_DISABLE) == 0) {
			totviews++;
		}
	}
	else {
		for (srv = rd->views.first; srv; srv = srv->next) {
			if ((srv->viewflag & SCE_VIEW_DISABLE) == 0) {
				totviews++;
			}
		}
	}
	return totviews;
}

bool BKE_scene_multiview_is_stereo3d(const RenderData *rd)
{
	SceneRenderView *srv[2];

	if ((rd->scemode & R_MULTIVIEW) == 0)
		return false;

	srv[0] = (SceneRenderView *)BLI_findstring(&rd->views, STEREO_LEFT_NAME, offsetof(SceneRenderView, name));
	srv[1] = (SceneRenderView *)BLI_findstring(&rd->views, STEREO_RIGHT_NAME, offsetof(SceneRenderView, name));

	return (srv[0] && ((srv[0]->viewflag & SCE_VIEW_DISABLE) == 0) &&
	        srv[1] && ((srv[1]->viewflag & SCE_VIEW_DISABLE) == 0));
}

/* return whether to render this SceneRenderView */
bool BKE_scene_multiview_is_render_view_active(const RenderData *rd, const SceneRenderView *srv)
{
	if (srv == NULL)
		return false;

	if ((rd->scemode & R_MULTIVIEW) == 0)
		return false;

	if ((srv->viewflag & SCE_VIEW_DISABLE))
		return false;

	if (rd->views_format == SCE_VIEWS_FORMAT_MULTIVIEW)
		return true;

	/* SCE_VIEWS_SETUP_BASIC */
	if (STREQ(srv->name, STEREO_LEFT_NAME) ||
	    STREQ(srv->name, STEREO_RIGHT_NAME))
	{
		return true;
	}

	return false;
}

/* return true if viewname is the first or if the name is NULL or not found */
bool BKE_scene_multiview_is_render_view_first(const RenderData *rd, const char *viewname)
{
	SceneRenderView *srv;

	if ((rd->scemode & R_MULTIVIEW) == 0)
		return true;

	if ((!viewname) || (!viewname[0]))
		return true;

	for (srv = rd->views.first; srv; srv = srv->next) {
		if (BKE_scene_multiview_is_render_view_active(rd, srv)) {
			return STREQ(viewname, srv->name);
		}
	}

	return true;
}

/* return true if viewname is the last or if the name is NULL or not found */
bool BKE_scene_multiview_is_render_view_last(const RenderData *rd, const char *viewname)
{
	SceneRenderView *srv;

	if ((rd->scemode & R_MULTIVIEW) == 0)
		return true;

	if ((!viewname) || (!viewname[0]))
		return true;

	for (srv = rd->views.last; srv; srv = srv->prev) {
		if (BKE_scene_multiview_is_render_view_active(rd, srv)) {
			return STREQ(viewname, srv->name);
		}
	}

	return true;
}

SceneRenderView *BKE_scene_multiview_render_view_findindex(const RenderData *rd, const int view_id)
{
	SceneRenderView *srv;
	size_t nr;

	if ((rd->scemode & R_MULTIVIEW) == 0)
		return NULL;

	for (srv = rd->views.first, nr = 0; srv; srv = srv->next) {
		if (BKE_scene_multiview_is_render_view_active(rd, srv)) {
			if (nr++ == view_id)
				return srv;
		}
	}
	return srv;
}

const char *BKE_scene_multiview_render_view_name_get(const RenderData *rd, const int view_id)
{
	SceneRenderView *srv = BKE_scene_multiview_render_view_findindex(rd, view_id);

	if (srv)
		return srv->name;
	else
		return "";
}

int BKE_scene_multiview_view_id_get(const RenderData *rd, const char *viewname)
{
	SceneRenderView *srv;
	size_t nr;

	if ((!rd) || ((rd->scemode & R_MULTIVIEW) == 0))
		return 0;

	if ((!viewname) || (!viewname[0]))
		return 0;

	for (srv = rd->views.first, nr = 0; srv; srv = srv->next) {
		if (BKE_scene_multiview_is_render_view_active(rd, srv)) {
			if (STREQ(viewname, srv->name)) {
				return nr;
			}
			else {
				nr += 1;
			}
		}
	}

	return 0;
}

void BKE_scene_multiview_filepath_get(
        SceneRenderView *srv, const char *filepath,
        char *r_filepath)
{
	BLI_strncpy(r_filepath, filepath, FILE_MAX);
	BLI_path_suffix(r_filepath, FILE_MAX, srv->suffix, "");
}

/**
 * When multiview is not used the filepath is as usual (e.g., ``Image.jpg``).
 * When multiview is on, even if only one view is enabled the view is incorporated
 * into the file name (e.g., ``Image_L.jpg``). That allows for the user to re-render
 * individual views.
 */
void BKE_scene_multiview_view_filepath_get(
        const RenderData *rd, const char *filepath, const char *viewname,
        char *r_filepath)
{
	SceneRenderView *srv;
	char suffix[FILE_MAX];

	srv = BLI_findstring(&rd->views, viewname, offsetof(SceneRenderView, name));
	if (srv)
		BLI_strncpy(suffix, srv->suffix, sizeof(suffix));
	else
		BLI_strncpy(suffix, viewname, sizeof(suffix));

	BLI_strncpy(r_filepath, filepath, FILE_MAX);
	BLI_path_suffix(r_filepath, FILE_MAX, suffix, "");
}

const char *BKE_scene_multiview_view_suffix_get(const RenderData *rd, const char *viewname)
{
	SceneRenderView *srv;

	if ((viewname == NULL) || (viewname[0] == '\0'))
		return viewname;

	srv = BLI_findstring(&rd->views, viewname, offsetof(SceneRenderView, name));
	if (srv)
		return srv->suffix;
	else
		return viewname;
}

const char *BKE_scene_multiview_view_id_suffix_get(const RenderData *rd, const int view_id)
{
	if ((rd->scemode & R_MULTIVIEW) == 0) {
		return "";
	}
	else {
		const char *viewname = BKE_scene_multiview_render_view_name_get(rd, view_id);
		return BKE_scene_multiview_view_suffix_get(rd, viewname);
	}
}

void BKE_scene_multiview_view_prefix_get(Scene *scene, const char *name, char *rprefix, const char **rext)
{
	SceneRenderView *srv;
	size_t index_act;
	const char *suf_act;
	const char delims[] = {'.', '\0'};

	rprefix[0] = '\0';

	/* begin of extension */
	index_act = BLI_str_rpartition(name, delims, rext, &suf_act);
	if (*rext == NULL)
		return;
	BLI_assert(index_act > 0);
	UNUSED_VARS_NDEBUG(index_act);

	for (srv = scene->r.views.first; srv; srv = srv->next) {
		if (BKE_scene_multiview_is_render_view_active(&scene->r, srv)) {
			size_t len = strlen(srv->suffix);
			if (strlen(*rext) >= len && STREQLEN(*rext - len, srv->suffix, len)) {
				BLI_strncpy(rprefix, name, strlen(name) - strlen(*rext) - len + 1);
				break;
			}
		}
	}
}

void BKE_scene_multiview_videos_dimensions_get(
        const RenderData *rd, const size_t width, const size_t height,
        size_t *r_width, size_t *r_height)
{
	if ((rd->scemode & R_MULTIVIEW) &&
	    rd->im_format.views_format == R_IMF_VIEWS_STEREO_3D)
	{
		IMB_stereo3d_write_dimensions(
		        rd->im_format.stereo3d_format.display_mode,
		        (rd->im_format.stereo3d_format.flag & S3D_SQUEEZED_FRAME) != 0,
		        width, height,
		        r_width, r_height);
	}
	else {
		*r_width = width;
		*r_height = height;
	}
}

int BKE_scene_multiview_num_videos_get(const RenderData *rd)
{
	if (BKE_imtype_is_movie(rd->im_format.imtype) == false)
		return 0;

	if ((rd->scemode & R_MULTIVIEW) == 0)
		return 1;

	if (rd->im_format.views_format == R_IMF_VIEWS_STEREO_3D) {
		return 1;
	}
	else {
		/* R_IMF_VIEWS_INDIVIDUAL */
		return BKE_scene_multiview_num_views_get(rd);
	}
}

/* Manipulation of depsgraph storage. */

/* This is a key which identifies depsgraph. */
typedef struct DepsgraphKey {
	ViewLayer *view_layer;
	/* TODO(sergey): Need to include window somehow (same layer might be in a
	 * different states in different windows).
	 */
} DepsgraphKey;

static unsigned int depsgraph_key_hash(const void *key_v)
{
	const DepsgraphKey *key = key_v;
	unsigned int hash = BLI_ghashutil_ptrhash(key->view_layer);
	/* TODO(sergey): Include hash from other fields in the key. */
	return hash;
}

static bool depsgraph_key_compare(const void *key_a_v, const void *key_b_v)
{
	const DepsgraphKey *key_a = key_a_v;
	const DepsgraphKey *key_b = key_b_v;
	/* TODO(sergey): Compare rest of  */
	return !(key_a->view_layer == key_b->view_layer);
}

static void depsgraph_key_free(void *key_v)
{
	DepsgraphKey *key = key_v;
	MEM_freeN(key);
}

static void depsgraph_key_value_free(void *value)
{
	Depsgraph *depsgraph = value;
	DEG_graph_free(depsgraph);
}

void BKE_scene_allocate_depsgraph_hash(Scene *scene)
{
	scene->depsgraph_hash = BLI_ghash_new(depsgraph_key_hash,
	                                      depsgraph_key_compare,
	                                      "Scene Depsgraph Hash");
}

void BKE_scene_ensure_depsgraph_hash(Scene *scene)
{
	if (scene->depsgraph_hash == NULL) {
		BKE_scene_allocate_depsgraph_hash(scene);
	}
}

void BKE_scene_free_depsgraph_hash(Scene *scene)
{
	if (scene->depsgraph_hash == NULL) {
		return;
	}
	BLI_ghash_free(scene->depsgraph_hash,
	               depsgraph_key_free,
	               depsgraph_key_value_free);
}

/* Query depsgraph for a specific contexts. */

Depsgraph *BKE_scene_get_depsgraph(Scene *scene,
                                   ViewLayer *view_layer,
                                   bool allocate)
{
	BLI_assert(scene != NULL);
	BLI_assert(view_layer != NULL);
	/* Make sure hash itself exists. */
	if (allocate) {
		BKE_scene_ensure_depsgraph_hash(scene);
	}
	if (scene->depsgraph_hash == NULL) {
		return NULL;
	}
	/* Either ensure item is in the hash or simply return NULL if it's not,
	 * depending on whether caller wants us to create depsgraph or not.
	 */
	DepsgraphKey key;
	key.view_layer = view_layer;
	Depsgraph *depsgraph;
	if (allocate) {
		DepsgraphKey **key_ptr;
		Depsgraph **depsgraph_ptr;
		if (!BLI_ghash_ensure_p_ex(scene->depsgraph_hash,
		                           &key,
		                           (void ***)&key_ptr,
		                           (void ***)&depsgraph_ptr))
		{
			*key_ptr = MEM_mallocN(sizeof(DepsgraphKey), __func__);
			**key_ptr = key;
			*depsgraph_ptr = DEG_graph_new();
		}
		depsgraph = *depsgraph_ptr;
	}
	else {
		depsgraph = BLI_ghash_lookup(scene->depsgraph_hash, &key);
	}
	return depsgraph;
}<|MERGE_RESOLUTION|>--- conflicted
+++ resolved
@@ -339,12 +339,7 @@
 	/* TODO this should/could most likely be replaced by call to more generic code at some point...
 	 * But for now, let's keep it well isolated here. */
 	if (type == SCE_COPY_EMPTY) {
-<<<<<<< HEAD
-		ToolSettings *ts;
 		ListBase rv;
-=======
-		ListBase rl, rv;
->>>>>>> 92b87474
 
 		sce_copy = BKE_scene_add(bmain, sce->id.name + 2);
 
