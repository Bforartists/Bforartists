/* text.c
 *
 *
 * $Id$
 *
 * ***** BEGIN GPL LICENSE BLOCK *****
 *
 * This program is free software; you can redistribute it and/or
 * modify it under the terms of the GNU General Public License
 * as published by the Free Software Foundation; either version 2
 * of the License, or (at your option) any later version.
 *
 * This program is distributed in the hope that it will be useful,
 * but WITHOUT ANY WARRANTY; without even the implied warranty of
 * MERCHANTABILITY or FITNESS FOR A PARTICULAR PURPOSE.  See the
 * GNU General Public License for more details.
 *
 * You should have received a copy of the GNU General Public License
 * along with this program; if not, write to the Free Software Foundation,
 * Inc., 59 Temple Place - Suite 330, Boston, MA  02111-1307, USA.
 *
 * The Original Code is Copyright (C) 2001-2002 by NaN Holding BV.
 * All rights reserved.
 *
 * The Original Code is: all of this file.
 *
 * Contributor(s): none yet.
 *
 * ***** END GPL LICENSE BLOCK *****
 */

#include <string.h> /* strstr */
#include <sys/types.h>
#include <sys/stat.h>

#include "MEM_guardedalloc.h"

#include "BLI_blenlib.h"

#include "DNA_action_types.h"
#include "DNA_armature_types.h"
#include "DNA_constraint_types.h"
#include "DNA_controller_types.h"
#include "DNA_scene_types.h"
#include "DNA_screen_types.h"
#include "DNA_space_types.h"
#include "DNA_text_types.h"

<<<<<<< HEAD
#include "BKE_utildefines.h"
#include "BKE_text.h"
#include "BKE_library.h"
=======
#include "BKE_depsgraph.h"
>>>>>>> 99d0552b
#include "BKE_global.h"
#include "BKE_library.h"
#include "BKE_main.h"
#include "BKE_node.h"
#include "BKE_text.h"
#include "BKE_utildefines.h"

#ifndef DISABLE_PYTHON
#include "BPY_extern.h"
#endif

#ifdef HAVE_CONFIG_H
#include <config.h>
#endif

/***************/ /*

How Texts should work
--
A text should relate to a file as follows -
(Text *)->name should be the place where the 
	file will or has been saved.
	
(Text *)->flags has the following bits
	TXT_ISDIRTY - should always be set if the file in mem. differs from
					the file on disk, or if there is no file on disk.
	TXT_ISMEM - should always be set if the Text has not been mapped to
					a file, in which case (Text *)->name may be NULL or garbage.			
	TXT_ISEXT - should always be set if the Text is not to be written into
					the .blend
	TXT_ISSCRIPT - should be set if the user has designated the text
					as a script. (NEW: this was unused, but now it is needed by
					space handler script links (see header_view3d.c, for example)

->>> see also: /makesdna/DNA_text_types.h

Display
--
The st->top determines at what line the top of the text is displayed.
If the user moves the cursor the st containing that cursor should
be popped ... other st's retain their own top location.

Markers
--
The mrk->flags define the behaviour and relationships between markers. The
upper two bytes are used to hold a group ID, the lower two are normal flags. If
TMARK_EDITALL is set the group ID defines which other markers should be edited.

The mrk->clr field is used to visually group markers where the flags may not
match. A template system, for example, may allow editing of repeating tokens
(in one group) but include other marked positions (in another group) all in the
same template with the same colour.

Undo
--
Undo/Redo works by storing
events in a queue, and a pointer
to the current position in the
queue...

Events are stored using an
arbitrary op-code system
to keep track of
a) the two cursors (normal and selected)
b) input (visible and control (ie backspace))

input data is stored as its
ASCII value, the opcodes are
then selected to not conflict.

opcodes with data in between are
written at the beginning and end
of the data to allow undo and redo
to simply check the code at the current
undo position

*/ /***************/

/***/

static void txt_pop_first(Text *text);
static void txt_pop_last(Text *text);
static void txt_undo_add_op(Text *text, int op);
static void txt_undo_add_block(Text *text, int op, const char *buf);
static void txt_delete_line(Text *text, TextLine *line);
static void txt_delete_sel (Text *text);
static void txt_make_dirty (Text *text);

/***/

static unsigned char undoing;

/* allow to switch off undoing externally */
void txt_set_undostate(int u)
{
	undoing = u;
}

int txt_get_undostate(void)
{
	return undoing;
}

void free_text(Text *text)
{
	TextLine *tmp;

	for (tmp= text->lines.first; tmp; tmp= tmp->next) {
		MEM_freeN(tmp->line);
		if (tmp->format)
		  MEM_freeN(tmp->format);
	}
	
	BLI_freelistN(&text->lines);
	BLI_freelistN(&text->markers);

	if(text->name) MEM_freeN(text->name);
	MEM_freeN(text->undo_buf);
#ifndef DISABLE_PYTHON
	if (text->compiled) BPY_free_compiled_text(text);
#endif
}

Text *add_empty_text(char *name) 
{
	Text *ta;
	TextLine *tmp;
	
	ta= alloc_libblock(&G.main->text, ID_TXT, name);
	ta->id.us= 1;
	
	ta->name= NULL;

	ta->undo_pos= -1;
	ta->undo_len= TXT_INIT_UNDO;
	ta->undo_buf= MEM_mallocN(ta->undo_len, "undo buf");
		
	ta->nlines=1;
	ta->flags= TXT_ISDIRTY | TXT_ISMEM;

	ta->lines.first= ta->lines.last= NULL;
	ta->markers.first= ta->markers.last= NULL;

	tmp= (TextLine*) MEM_mallocN(sizeof(TextLine), "textline");
	tmp->line= (char*) MEM_mallocN(1, "textline_string");
	tmp->format= NULL;
	
	tmp->line[0]=0;
	tmp->len= 0;
				
	tmp->next= NULL;
	tmp->prev= NULL;
				
	BLI_addhead(&ta->lines, tmp);
	
	ta->curl= ta->lines.first;
	ta->curc= 0;
	ta->sell= ta->lines.first;
	ta->selc= 0;

	return ta;
}

// this function removes any control characters from
// a textline

static void cleanup_textline(TextLine * tl)
{
	int i;

	for (i = 0; i < tl->len; i++ ) {
		if (tl->line[i] < ' ' && tl->line[i] != '\t') {
			memmove(tl->line + i, tl->line + i + 1, tl->len - i);
			tl->len--;
			i--;
		}
	}
}

int reopen_text(Text *text)
{
	FILE *fp;
	int i, llen, len, res;
	unsigned char *buffer;
	TextLine *tmp;
	char sfile[FILE_MAXFILE];
	char str[FILE_MAXDIR+FILE_MAXFILE];
	struct stat st;

	if (!text || !text->name) return 0;
	
	BLI_strncpy(str, text->name, FILE_MAXDIR+FILE_MAXFILE);
	BLI_convertstringcode(str, G.sce);
	BLI_split_dirfile_basic(str, NULL, sfile);
	
	fp= fopen(str, "r");
	if(fp==NULL) return 0;

	/* free memory: */

	for (tmp= text->lines.first; tmp; tmp= tmp->next) {
		MEM_freeN(tmp->line);
		if (tmp->format) MEM_freeN(tmp->format);
	}
	
	BLI_freelistN(&text->lines);

	text->lines.first= text->lines.last= NULL;
	text->curl= text->sell= NULL;

	/* clear undo buffer */
	MEM_freeN(text->undo_buf);
	text->undo_pos= -1;
	text->undo_len= TXT_INIT_UNDO;
	text->undo_buf= MEM_mallocN(text->undo_len, "undo buf");
	
	fseek(fp, 0L, SEEK_END);
	len= ftell(fp);
	fseek(fp, 0L, SEEK_SET);	

	text->undo_pos= -1;
	
	buffer= MEM_mallocN(len, "text_buffer");
	// under windows fread can return less then len bytes because
	// of CR stripping
	len = fread(buffer, 1, len, fp);

	fclose(fp);

	res= stat(str, &st);
	text->mtime= st.st_mtime;
	
	text->nlines=0;
	i=0;
	llen=0;
	for(i=0; i<len; i++) {
		if (buffer[i]=='\n') {
			tmp= (TextLine*) MEM_mallocN(sizeof(TextLine), "textline");
			tmp->line= (char*) MEM_mallocN(llen+1, "textline_string");
			tmp->format= NULL;
			
			if(llen) memcpy(tmp->line, &buffer[i-llen], llen);
			tmp->line[llen]=0;
			tmp->len= llen;
				
			cleanup_textline(tmp);

			BLI_addtail(&text->lines, tmp);
			text->nlines++;
				
			llen=0;
			continue;
		}
		llen++;
	}

	if (llen!=0 || text->nlines==0) {
		tmp= (TextLine*) MEM_mallocN(sizeof(TextLine), "textline");
		tmp->line= (char*) MEM_mallocN(llen+1, "textline_string");
		tmp->format= NULL;
		
		if(llen) memcpy(tmp->line, &buffer[i-llen], llen);

		tmp->line[llen]=0;
		tmp->len= llen;
		
		cleanup_textline(tmp);

		BLI_addtail(&text->lines, tmp);
		text->nlines++;
	}
	
	text->curl= text->sell= text->lines.first;
	text->curc= text->selc= 0;
	
	MEM_freeN(buffer);	
	return 1;
}

Text *add_text(char *file, const char *relpath) 
{
	FILE *fp;
	int i, llen, len, res;
	unsigned char *buffer;
	TextLine *tmp;
	Text *ta;
	char sfile[FILE_MAXFILE];
	char str[FILE_MAXDIR+FILE_MAXFILE];
	struct stat st;

	BLI_strncpy(str, file, FILE_MAXDIR+FILE_MAXFILE);
	if (relpath) /* can be NULL (bg mode) */
		BLI_convertstringcode(str, relpath);
	BLI_split_dirfile_basic(str, NULL, sfile);
	
	fp= fopen(str, "r");
	if(fp==NULL) return NULL;
	
	ta= alloc_libblock(&G.main->text, ID_TXT, sfile);
	ta->id.us= 1;

	ta->lines.first= ta->lines.last= NULL;
	ta->markers.first= ta->markers.last= NULL;
	ta->curl= ta->sell= NULL;
	
	fseek(fp, 0L, SEEK_END);
	len= ftell(fp);
	fseek(fp, 0L, SEEK_SET);	

	ta->name= MEM_mallocN(strlen(file)+1, "text_name");
	strcpy(ta->name, file);

	ta->undo_pos= -1;
	ta->undo_len= TXT_INIT_UNDO;
	ta->undo_buf= MEM_mallocN(ta->undo_len, "undo buf");
	
	buffer= MEM_mallocN(len, "text_buffer");
	// under windows fread can return less then len bytes because
	// of CR stripping
	len = fread(buffer, 1, len, fp);

	fclose(fp);

	res= stat(str, &st);
	ta->mtime= st.st_mtime;
	
	ta->nlines=0;
	i=0;
	llen=0;
	for(i=0; i<len; i++) {
		if (buffer[i]=='\n') {
			tmp= (TextLine*) MEM_mallocN(sizeof(TextLine), "textline");
			tmp->line= (char*) MEM_mallocN(llen+1, "textline_string");
			tmp->format= NULL;
			
			if(llen) memcpy(tmp->line, &buffer[i-llen], llen);
			tmp->line[llen]=0;
			tmp->len= llen;
			
			cleanup_textline(tmp);

			BLI_addtail(&ta->lines, tmp);
			ta->nlines++;
				
			llen=0;
			continue;
		}
		llen++;
	}

	if (llen!=0 || ta->nlines==0) {
		tmp= (TextLine*) MEM_mallocN(sizeof(TextLine), "textline");
		tmp->line= (char*) MEM_mallocN(llen+1, "textline_string");
		tmp->format= NULL;
		
		if(llen) memcpy(tmp->line, &buffer[i-llen], llen);

		tmp->line[llen]=0;
		tmp->len= llen;
		
		cleanup_textline(tmp);

		BLI_addtail(&ta->lines, tmp);
		ta->nlines++;
	}
	
	ta->curl= ta->sell= ta->lines.first;
	ta->curc= ta->selc= 0;
	
	MEM_freeN(buffer);	

	return ta;
}

Text *copy_text(Text *ta)
{
	Text *tan;
	TextLine *line, *tmp;
	
	tan= copy_libblock(ta);
	
	tan->name= MEM_mallocN(strlen(ta->name)+1, "text_name");
	strcpy(tan->name, ta->name);
	
	tan->flags = ta->flags | TXT_ISDIRTY;
	
	tan->lines.first= tan->lines.last= NULL;
	tan->markers.first= tan->markers.last= NULL;
	tan->curl= tan->sell= NULL;
	
	tan->nlines= ta->nlines;

	line= ta->lines.first;	
	/* Walk down, reconstructing */
	while (line) {
		tmp= (TextLine*) MEM_mallocN(sizeof(TextLine), "textline");
		tmp->line= MEM_mallocN(line->len+1, "textline_string");
		tmp->format= NULL;
		
		strcpy(tmp->line, line->line);

		tmp->len= line->len;
		
		BLI_addtail(&tan->lines, tmp);
		
		line= line->next;
	}

	tan->curl= tan->sell= tan->lines.first;
	tan->curc= tan->selc= 0;

	return tan;
}

void unlink_text(Main *bmain, Text *text)
{
	bScreen *scr;
	ScrArea *area;
	SpaceLink *sl;
	Scene *scene;
	Object *ob;
	bController *cont;
	bConstraint *con;
	short update;

	/* dome */
	for(scene=bmain->scene.first; scene; scene=scene->id.next)
		if(scene->r.dometext == text)
			scene->r.dometext = NULL;
	
	for(ob=bmain->object.first; ob; ob=ob->id.next) {
		/* game controllers */
		for(cont=ob->controllers.first; cont; cont=cont->next) {
			if(cont->type==CONT_PYTHON) {
				bPythonCont *pc;
				
				pc= cont->data;
				if(pc->text==text) pc->text= NULL;
			}
		}

		/* pyconstraints */
		update = 0;

		if(ob->type==OB_ARMATURE && ob->pose) {
			bPoseChannel *pchan;
			for(pchan= ob->pose->chanbase.first; pchan; pchan= pchan->next) {
				for(con = pchan->constraints.first; con; con=con->next) {
					if(con->type==CONSTRAINT_TYPE_PYTHON) {
						bPythonConstraint *data = con->data;
						if (data->text==text) data->text = NULL;
						update = 1;
						
					}
				}
			}
		}

		for(con = ob->constraints.first; con; con=con->next) {
			if(con->type==CONSTRAINT_TYPE_PYTHON) {
				bPythonConstraint *data = con->data;
				if (data->text==text) data->text = NULL;
				update = 1;
			}
		}
		
		if(update)
			DAG_id_flush_update(&ob->id, OB_RECALC_DATA);
	}

	/* pynodes */
	// XXX nodeDynamicUnlinkText(&text->id);
	
	/* text space */
	for(scr= bmain->screen.first; scr; scr= scr->id.next) {
		for(area= scr->areabase.first; area; area= area->next) {
			for(sl= area->spacedata.first; sl; sl= sl->next) {
				if(sl->spacetype==SPACE_TEXT) {
					SpaceText *st= (SpaceText*) sl;
					
					if(st->text==text) {
						st->text= NULL;
						st->top= 0;
					}
				}
			}
		}
	}

	text->id.us= 0;
}

void clear_text(Text *text) /* called directly from rna */
{
	int oldstate;

	oldstate = txt_get_undostate(  );
	txt_set_undostate( 1 );
	txt_sel_all( text );
	txt_delete_sel(text);
	txt_set_undostate( oldstate );

	txt_make_dirty(text);
}

void write_text(Text *text, char *str) /* called directly from rna */
{
	int oldstate;

	oldstate = txt_get_undostate(  );
	txt_insert_buf( text, str );
	txt_move_eof( text, 0 );
	txt_set_undostate( oldstate );

	txt_make_dirty(text);
}

/*****************************/
/* Editing utility functions */
/*****************************/

static void make_new_line (TextLine *line, char *newline) 
{
	if (line->line) MEM_freeN(line->line);
	if (line->format) MEM_freeN(line->format);
	
	line->line= newline;
	line->len= strlen(newline);
	line->format= NULL;
}

static TextLine *txt_new_line(char *str)
{
	TextLine *tmp;

	if(!str) str= "";
	
	tmp= (TextLine *) MEM_mallocN(sizeof(TextLine), "textline");
	tmp->line= MEM_mallocN(strlen(str)+1, "textline_string");
	tmp->format= NULL;
	
	strcpy(tmp->line, str);
	
	tmp->len= strlen(str);
	tmp->next= tmp->prev= NULL;
	
	return tmp;
}

static TextLine *txt_new_linen(const char *str, int n)
{
	TextLine *tmp;

	tmp= (TextLine *) MEM_mallocN(sizeof(TextLine), "textline");
	tmp->line= MEM_mallocN(n+1, "textline_string");
	tmp->format= NULL;
	
	BLI_strncpy(tmp->line, (str)? str: "", n+1);
	
	tmp->len= strlen(tmp->line);
	tmp->next= tmp->prev= NULL;
	
	return tmp;
}

void txt_clean_text (Text *text) 
{	
	TextLine **top, **bot;
	
	if (!text) return;
	
	if (!text->lines.first) {
		if (text->lines.last) text->lines.first= text->lines.last;
		else text->lines.first= text->lines.last= txt_new_line(NULL);
	} 
	
	if (!text->lines.last) text->lines.last= text->lines.first;

	top= (TextLine **) &text->lines.first;
	bot= (TextLine **) &text->lines.last;
	
	while ((*top)->prev) *top= (*top)->prev;
	while ((*bot)->next) *bot= (*bot)->next;

	if(!text->curl) {
		if(text->sell) text->curl= text->sell;
		else text->curl= text->lines.first;
		text->curc= 0;
	}

	if(!text->sell) {
		text->sell= text->curl;
		text->selc= 0;
	}
}

int txt_get_span (TextLine *from, TextLine *to)
{
	int ret=0;
	TextLine *tmp= from;

	if (!to || !from) return 0;
	if (from==to) return 0;

	/* Look forwards */
	while (tmp) {
		if (tmp == to) return ret;
		ret++;
		tmp= tmp->next;
	}

	/* Look backwards */
	if (!tmp) {
		tmp= from;
		ret=0;
		while(tmp) {
			if (tmp == to) break;
			ret--;
			tmp= tmp->prev;
		}
		if(!tmp) ret=0;
	}

	return ret;	
}

static void txt_make_dirty (Text *text)
{
	text->flags |= TXT_ISDIRTY;
#ifndef DISABLE_PYTHON
	if (text->compiled) BPY_free_compiled_text(text);
#endif
}

/* 0:whitespace, 1:punct, 2:alphanumeric */
static short txt_char_type (char ch)
{
	if (ch <= ' ') return 0; /* 32 */
	if (ch <= '/') return 1; /* 47 */
	if (ch <= '9') return 2; /* 57 */
	if (ch <= '@') return 1; /* 64 */
	if (ch <= 'Z') return 2; /* 90 */
	if (ch == '_') return 2; /* 95, dont delimit '_' */
	if (ch <= '`') return 1; /* 96 */
	if (ch <= 'z') return 2; /* 122 */
	return 1;
}

/****************************/
/* Cursor utility functions */
/****************************/

static void txt_curs_cur (Text *text, TextLine ***linep, int **charp)
{
	*linep= &text->curl; *charp= &text->curc;
}

static void txt_curs_sel (Text *text, TextLine ***linep, int **charp)
{
	*linep= &text->sell; *charp= &text->selc;
}

static void txt_curs_first (Text *text, TextLine **linep, int *charp)
{
	if (text->curl==text->sell) {
		*linep= text->curl;
		if (text->curc<text->selc) *charp= text->curc;
		else *charp= text->selc;
	} else if (txt_get_span(text->lines.first, text->curl)<txt_get_span(text->lines.first, text->sell)) {
		*linep= text->curl;
		*charp= text->curc;
	} else {
		*linep= text->sell;
		*charp= text->selc;		
	}
}

/****************************/
/* Cursor movement functions */
/****************************/

void txt_move_up(Text *text, short sel)
{
	TextLine **linep;
	int *charp, old;
	
	if (!text) return;
	if(sel) txt_curs_sel(text, &linep, &charp);
	else { txt_pop_first(text); txt_curs_cur(text, &linep, &charp); }
	if (!*linep) return;
	old= *charp;

	if((*linep)->prev) {
		*linep= (*linep)->prev;
		if (*charp > (*linep)->len) {
			*charp= (*linep)->len;
			if(!undoing) txt_undo_add_toop(text, sel?UNDO_STO:UNDO_CTO, txt_get_span(text->lines.first, (*linep)->next), old, txt_get_span(text->lines.first, *linep), (unsigned short) *charp);
		} else {
			if(!undoing) txt_undo_add_op(text, sel?UNDO_SUP:UNDO_CUP);
		}
	} else {
		txt_move_bol(text, sel);
	}

	if(!sel) txt_pop_sel(text);
}

void txt_move_down(Text *text, short sel) 
{
	TextLine **linep;
	int *charp, old;
	
	if (!text) return;
	if(sel) txt_curs_sel(text, &linep, &charp);
	else { txt_pop_last(text); txt_curs_cur(text, &linep, &charp); }
	if (!*linep) return;
	old= *charp;

	if((*linep)->next) {
		*linep= (*linep)->next;
		if (*charp > (*linep)->len) {
			*charp= (*linep)->len;
			if(!undoing) txt_undo_add_toop(text, sel?UNDO_STO:UNDO_CTO, txt_get_span(text->lines.first, (*linep)->prev), old, txt_get_span(text->lines.first, *linep), (unsigned short)*charp);
		} else
			if(!undoing) txt_undo_add_op(text, sel?UNDO_SDOWN:UNDO_CDOWN);	
	} else {
		txt_move_eol(text, sel);
	}

	if(!sel) txt_pop_sel(text);
}

void txt_move_left(Text *text, short sel) 
{
	TextLine **linep;
	int *charp, oundoing= undoing;
	
	if (!text) return;
	if(sel) txt_curs_sel(text, &linep, &charp);
	else { txt_pop_first(text); txt_curs_cur(text, &linep, &charp); }
	if (!*linep) return;

	undoing= 1;
	if (*charp== 0) {
		if ((*linep)->prev) {
			txt_move_up(text, sel);
			*charp= (*linep)->len;
		}
	} else {
		(*charp)--;
	}
	undoing= oundoing;
	if(!undoing) txt_undo_add_op(text, sel?UNDO_SLEFT:UNDO_CLEFT);
	
	if(!sel) txt_pop_sel(text);
}

void txt_move_right(Text *text, short sel) 
{
	TextLine **linep;
	int *charp, oundoing= undoing;
	
	if (!text) return;
	if(sel) txt_curs_sel(text, &linep, &charp);
	else { txt_pop_last(text); txt_curs_cur(text, &linep, &charp); }
	if (!*linep) return;

	undoing= 1;
	if (*charp== (*linep)->len) {
		if ((*linep)->next) {
			txt_move_down(text, sel);
			*charp= 0;
		}
	} else {
		(*charp)++;
	}
	undoing= oundoing;
	if(!undoing) txt_undo_add_op(text, sel?UNDO_SRIGHT:UNDO_CRIGHT);

	if(!sel) txt_pop_sel(text);
}

void txt_jump_left(Text *text, short sel)
{
	TextLine **linep, *oldl;
	int *charp, oldc, count, i;
	unsigned char oldu;

	if (!text) return;
	if(sel) txt_curs_sel(text, &linep, &charp);
	else { txt_pop_first(text); txt_curs_cur(text, &linep, &charp); }
	if (!*linep) return;

	oldl= *linep;
	oldc= *charp;
	oldu= undoing;
	undoing= 1; /* Don't push individual moves to undo stack */

	count= 0;
	for (i=0; i<3; i++) {
		if (count < 2) {
			while (*charp>0 && txt_char_type((*linep)->line[*charp-1])==i) {
				txt_move_left(text, sel);
				count++;
			}
		}
	}
	if (count==0) txt_move_left(text, sel);

	undoing= oldu;
	if(!undoing) txt_undo_add_toop(text, sel?UNDO_STO:UNDO_CTO, txt_get_span(text->lines.first, oldl), oldc, txt_get_span(text->lines.first, *linep), (unsigned short)*charp);
}

void txt_jump_right(Text *text, short sel)
{
	TextLine **linep, *oldl;
	int *charp, oldc, count, i;
	unsigned char oldu;

	if (!text) return;
	if(sel) txt_curs_sel(text, &linep, &charp);
	else { txt_pop_last(text); txt_curs_cur(text, &linep, &charp); }
	if (!*linep) return;

	oldl= *linep;
	oldc= *charp;
	oldu= undoing;
	undoing= 1; /* Don't push individual moves to undo stack */

	count= 0;
	for (i=0; i<3; i++) {
		if (count < 2) {
			while (*charp<(*linep)->len && txt_char_type((*linep)->line[*charp])==i) {
				txt_move_right(text, sel);
				count++;
			}
		}
	}
	if (count==0) txt_move_right(text, sel);

	undoing= oldu;
	if(!undoing) txt_undo_add_toop(text, sel?UNDO_STO:UNDO_CTO, txt_get_span(text->lines.first, oldl), oldc, txt_get_span(text->lines.first, *linep), (unsigned short)*charp);
}

void txt_move_bol (Text *text, short sel) 
{
	TextLine **linep;
	int *charp, old;
	
	if (!text) return;
	if(sel) txt_curs_sel(text, &linep, &charp);
	else txt_curs_cur(text, &linep, &charp);
	if (!*linep) return;
	old= *charp;
	
	*charp= 0;

	if(!sel) txt_pop_sel(text);
	if(!undoing) txt_undo_add_toop(text, sel?UNDO_STO:UNDO_CTO, txt_get_span(text->lines.first, *linep), old, txt_get_span(text->lines.first, *linep), (unsigned short)*charp);
}

void txt_move_eol (Text *text, short sel) 
{
	TextLine **linep;
	int *charp, old;
	
	if (!text) return;
	if(sel) txt_curs_sel(text, &linep, &charp);
	else txt_curs_cur(text, &linep, &charp);
	if (!*linep) return;
	old= *charp;
		
	*charp= (*linep)->len;

	if(!sel) txt_pop_sel(text);
	if(!undoing) txt_undo_add_toop(text, sel?UNDO_STO:UNDO_CTO, txt_get_span(text->lines.first, *linep), old, txt_get_span(text->lines.first, *linep), (unsigned short)*charp);
}

void txt_move_bof (Text *text, short sel)
{
	TextLine **linep;
	int *charp, old;
	
	if (!text) return;
	if(sel) txt_curs_sel(text, &linep, &charp);
	else txt_curs_cur(text, &linep, &charp);
	if (!*linep) return;
	old= *charp;

	*linep= text->lines.first;
	*charp= 0;

	if(!sel) txt_pop_sel(text);
	if(!undoing) txt_undo_add_toop(text, sel?UNDO_STO:UNDO_CTO, txt_get_span(text->lines.first, *linep), old, txt_get_span(text->lines.first, *linep), (unsigned short)*charp);
}

void txt_move_eof (Text *text, short sel)
{
	TextLine **linep;
	int *charp, old;
	
	if (!text) return;
	if(sel) txt_curs_sel(text, &linep, &charp);
	else txt_curs_cur(text, &linep, &charp);
	if (!*linep) return;
	old= *charp;

	*linep= text->lines.last;
	*charp= (*linep)->len;

	if(!sel) txt_pop_sel(text);
	if(!undoing) txt_undo_add_toop(text, sel?UNDO_STO:UNDO_CTO, txt_get_span(text->lines.first, *linep), old, txt_get_span(text->lines.first, *linep), (unsigned short)*charp);	
}

void txt_move_toline (Text *text, unsigned int line, short sel)
{
	txt_move_to(text, line, 0, sel);
}

void txt_move_to (Text *text, unsigned int line, unsigned int ch, short sel)
{
	TextLine **linep, *oldl;
	int *charp, oldc;
	unsigned int i;
	
	if (!text) return;
	if(sel) txt_curs_sel(text, &linep, &charp);
	else txt_curs_cur(text, &linep, &charp);
	if (!*linep) return;
	oldc= *charp;
	oldl= *linep;
	
	*linep= text->lines.first;
	for (i=0; i<line; i++) {
		if ((*linep)->next) *linep= (*linep)->next;
		else break;
	}
	if (ch>(*linep)->len)
		ch= (*linep)->len;
	*charp= ch;
	
	if(!sel) txt_pop_sel(text);
	if(!undoing) txt_undo_add_toop(text, sel?UNDO_STO:UNDO_CTO, txt_get_span(text->lines.first, oldl), oldc, txt_get_span(text->lines.first, *linep), (unsigned short)*charp);
}

/****************************/
/* Text selection functions */
/****************************/

static void txt_curs_swap (Text *text)
{
	TextLine *tmpl;
	int tmpc;
		
	tmpl= text->curl;
	text->curl= text->sell;
	text->sell= tmpl;
	
	tmpc= text->curc;
	text->curc= text->selc;
	text->selc= tmpc;
	
	if(!undoing) txt_undo_add_op(text, UNDO_SWAP);
}

static void txt_pop_first (Text *text)
{
			
	if (txt_get_span(text->curl, text->sell)<0 ||
		(text->curl==text->sell && text->curc>text->selc)) {	
		txt_curs_swap(text);
	}

	if(!undoing) txt_undo_add_toop(text, UNDO_STO,
		txt_get_span(text->lines.first, text->sell), 
		text->selc, 
		txt_get_span(text->lines.first, text->curl), 
		text->curc);		
	
	txt_pop_sel(text);
}

static void txt_pop_last (Text *text)
{
	if (txt_get_span(text->curl, text->sell)>0 ||
		(text->curl==text->sell && text->curc<text->selc)) {
		txt_curs_swap(text);
	}

	if(!undoing) txt_undo_add_toop(text, UNDO_STO,
		txt_get_span(text->lines.first, text->sell), 
		text->selc, 
		txt_get_span(text->lines.first, text->curl), 
		text->curc);		
	
	txt_pop_sel(text);
}

/* never used: CVS 1.19 */
/*  static void txt_pop_selr (Text *text) */

void txt_pop_sel (Text *text)
{
	text->sell= text->curl;
	text->selc= text->curc;	
}

void txt_order_cursors(Text *text)
{
	if (!text) return;
	if (!text->curl) return;
	if (!text->sell) return;
	
		/* Flip so text->curl is before text->sell */
	if (txt_get_span(text->curl, text->sell)<0 ||
			(text->curl==text->sell && text->curc>text->selc))
		txt_curs_swap(text);
}

int txt_has_sel(Text *text)
{
	return ((text->curl!=text->sell) || (text->curc!=text->selc));
}

static void txt_delete_sel (Text *text)
{
	TextLine *tmpl;
	TextMarker *mrk;
	char *buf;
	int move, lineno;
	
	if (!text) return;
	if (!text->curl) return;
	if (!text->sell) return;

	if (!txt_has_sel(text)) return;
	
	txt_order_cursors(text);

	if(!undoing) {
		buf= txt_sel_to_buf(text);
		txt_undo_add_block(text, UNDO_DBLOCK, buf);
		MEM_freeN(buf);
	}

	buf= MEM_mallocN(text->curc+(text->sell->len - text->selc)+1, "textline_string");
	
	if (text->curl != text->sell) {
		txt_clear_marker_region(text, text->curl, text->curc, text->curl->len, 0, 0);
		move= txt_get_span(text->curl, text->sell);
	} else {
		mrk= txt_find_marker_region(text, text->curl, text->curc, text->selc, 0, 0);
		if (mrk && (mrk->start > text->curc || mrk->end < text->selc))
			txt_clear_marker_region(text, text->curl, text->curc, text->selc, 0, 0);
		move= 0;
	}

	mrk= txt_find_marker_region(text, text->sell, text->selc-1, text->sell->len, 0, 0);
	if (mrk) {
		lineno= mrk->lineno;
		do {
			mrk->lineno -= move;
			if (mrk->start > text->curc) mrk->start -= text->selc - text->curc;
			mrk->end -= text->selc - text->curc;
			mrk= mrk->next;
		} while (mrk && mrk->lineno==lineno);
	}

	strncpy(buf, text->curl->line, text->curc);
	strcpy(buf+text->curc, text->sell->line + text->selc);
	buf[text->curc+(text->sell->len - text->selc)]=0;

	make_new_line(text->curl, buf);
	
	tmpl= text->sell;
	while (tmpl != text->curl) {
		tmpl= tmpl->prev;
		if (!tmpl) break;
		
		txt_delete_line(text, tmpl->next);
	}
	
	text->sell= text->curl;
	text->selc= text->curc;
}

void txt_sel_all (Text *text)
{
	if (!text) return;

	text->curl= text->lines.first;
	text->curc= 0;
	
	text->sell= text->lines.last;
	text->selc= text->sell->len;
}

void txt_sel_line (Text *text)
{
	if (!text) return;
	if (!text->curl) return;
	
	text->curc= 0;
	text->sell= text->curl;
	text->selc= text->sell->len;
}

/***************************/
/* Cut and paste functions */
/***************************/

char *txt_to_buf (Text *text)
{
	int length;
	TextLine *tmp, *linef, *linel;
	int charf, charl;
	char *buf;
	
	if (!text) return NULL;
	if (!text->curl) return NULL;
	if (!text->sell) return NULL;
	if (!text->lines.first) return NULL;

	linef= text->lines.first;
	charf= 0;
		
	linel= text->lines.last;
	charl= linel->len;

	if (linef == text->lines.last) {
		length= charl-charf;

		buf= MEM_mallocN(length+2, "text buffer");
		
		BLI_strncpy(buf, linef->line + charf, length+1);
		buf[length]=0;
	} else {
		length= linef->len - charf;
		length+= charl;
		length+= 2; /* For the 2 '\n' */
		
		tmp= linef->next;
		while (tmp && tmp!= linel) {
			length+= tmp->len+1;
			tmp= tmp->next;
		}
		
		buf= MEM_mallocN(length+1, "cut buffer");

		strncpy(buf, linef->line + charf, linef->len-charf);
		length= linef->len - charf;
		
		buf[length++]='\n';
		
		tmp= linef->next;
		while (tmp && tmp!=linel) {
			strncpy(buf+length, tmp->line, tmp->len);
			length+= tmp->len;
			
			buf[length++]='\n';			
			
			tmp= tmp->next;
		}
		strncpy(buf+length, linel->line, charl);
		length+= charl;
		
		/* python compiler wants an empty end line */
		buf[length++]='\n';			
		buf[length]=0;
	}
	
	return buf;
}

int txt_find_string(Text *text, char *findstr, int wrap)
{
	TextLine *tl, *startl;
	char *s= NULL;
	int oldcl, oldsl, oldcc, oldsc;

	if (!text || !text->curl || !text->sell) return 0;
	
	txt_order_cursors(text);

	oldcl= txt_get_span(text->lines.first, text->curl);
	oldsl= txt_get_span(text->lines.first, text->sell);
	tl= startl= text->sell;
	oldcc= text->curc;
	oldsc= text->selc;
	
	s= strstr(&tl->line[text->selc], findstr);
	while (!s) {
		tl= tl->next;
		if (!tl) {
			if (wrap)
				tl= text->lines.first;
			else
				break;
		}

		s= strstr(tl->line, findstr);
		if (tl==startl)
			break;
	}
	
	if (s) {
		int newl= txt_get_span(text->lines.first, tl);
		int newc= (int)(s-tl->line);
		txt_move_to(text, newl, newc, 0);
		txt_move_to(text, newl, newc + strlen(findstr), 1);
		return 1;				
	} else
		return 0;
}

char *txt_sel_to_buf (Text *text)
{
	char *buf;
	int length=0;
	TextLine *tmp, *linef, *linel;
	int charf, charl;
	
	if (!text) return NULL;
	if (!text->curl) return NULL;
	if (!text->sell) return NULL;
	
	if (text->curl==text->sell) {
		linef= linel= text->curl;
		
		if (text->curc < text->selc) {
			charf= text->curc;
			charl= text->selc;
		} else{
			charf= text->selc;
			charl= text->curc;
		}
	} else if (txt_get_span(text->curl, text->sell)<0) {
		linef= text->sell;
		linel= text->curl;

		charf= text->selc;		
		charl= text->curc;
	} else {
		linef= text->curl;
		linel= text->sell;
		
		charf= text->curc;
		charl= text->selc;
	}

	if (linef == linel) {
		length= charl-charf;

		buf= MEM_mallocN(length+1, "sel buffer");
		
		BLI_strncpy(buf, linef->line + charf, length+1);
	} else {
		length+= linef->len - charf;
		length+= charl;
		length++; /* For the '\n' */
		
		tmp= linef->next;
		while (tmp && tmp!= linel) {
			length+= tmp->len+1;
			tmp= tmp->next;
		}
		
		buf= MEM_mallocN(length+1, "sel buffer");
		
		strncpy(buf, linef->line+ charf, linef->len-charf);
		length= linef->len-charf;
		
		buf[length++]='\n';
		
		tmp= linef->next;
		while (tmp && tmp!=linel) {
			strncpy(buf+length, tmp->line, tmp->len);
			length+= tmp->len;
			
			buf[length++]='\n';			
			
			tmp= tmp->next;
		}
		strncpy(buf+length, linel->line, charl);
		length+= charl;
		
		buf[length]=0;
	}	

	return buf;
}

<<<<<<< HEAD
void txt_insert_buf(Text *text, char *in_buffer)
=======
void txt_insert_buf(Text *text, const char *in_buffer)
>>>>>>> 99d0552b
{
	int i=0, l=0, j, u, len;
	TextLine *add;

	if (!text) return;
	if (!in_buffer) return;

	txt_delete_sel(text);
	
	if(!undoing) txt_undo_add_block (text, UNDO_IBLOCK, in_buffer); 	

	u= undoing;
	undoing= 1;

	/* Read the first line (or as close as possible */
	while (in_buffer[i] && in_buffer[i]!='\n') {
		txt_add_char(text, in_buffer[i]);
		i++;
	}
	
	if (in_buffer[i]=='\n') txt_split_curline(text);
	else { undoing = u; return; }
	i++;

	/* Read as many full lines as we can */
	len= strlen(in_buffer);

	while (i<len) {
		l=0;

		while (in_buffer[i] && in_buffer[i]!='\n') {
			i++; l++;
		}
	
		if(in_buffer[i]=='\n') {
			add= txt_new_linen(in_buffer +(i-l), l);
			BLI_insertlinkbefore(&text->lines, text->curl, add);
			i++;
		} else {
			for (j= i-l; j<i && j<(int)strlen(in_buffer); j++) {
				txt_add_char(text, in_buffer[j]);
			}
			break;
		}
	}
	
	undoing= u;
}

/******************/
/* Undo functions */
/******************/

static int max_undo_test(Text *text, int x)
{
	while (text->undo_pos+x >= text->undo_len) {
		if(text->undo_len*2 > TXT_MAX_UNDO) {
			/* XXX error("Undo limit reached, buffer cleared\n"); */
			MEM_freeN(text->undo_buf);
			text->undo_len= TXT_INIT_UNDO;
			text->undo_buf= MEM_mallocN(text->undo_len, "undo buf");
			text->undo_pos=-1;
			return 0;
		} else {
			void *tmp= text->undo_buf;
			text->undo_buf= MEM_callocN(text->undo_len*2, "undo buf");
			memcpy(text->undo_buf, tmp, text->undo_len);
			text->undo_len*=2;
			MEM_freeN(tmp);
		}
	}

	return 1;
}

static void dump_buffer(Text *text) 
{
	int i= 0;
	
	while (i++<text->undo_pos) printf("%d: %d %c\n", i, text->undo_buf[i], text->undo_buf[i]);
}

void txt_print_undo(Text *text)
{
	int i= 0;
	int op;
	char *ops;
	int linep, charp;
	
	dump_buffer(text);
	
	printf ("---< Undo Buffer >---\n");
	
	printf ("UndoPosition is %d\n", text->undo_pos);
	
	while (i<=text->undo_pos) {
		op= text->undo_buf[i];
		
		if (op==UNDO_CLEFT) {
			ops= "Cursor left";
		} else if (op==UNDO_CRIGHT) {
			ops= "Cursor right";
		} else if (op==UNDO_CUP) {
			ops= "Cursor up";
		} else if (op==UNDO_CDOWN) {
			ops= "Cursor down";
		} else if (op==UNDO_SLEFT) {
			ops= "Selection left";
		} else if (op==UNDO_SRIGHT) {
			ops= "Selection right";
		} else if (op==UNDO_SUP) {
			ops= "Selection up";
		} else if (op==UNDO_SDOWN) {
			ops= "Selection down";
		} else if (op==UNDO_STO) {
			ops= "Selection ";
		} else if (op==UNDO_CTO) {
			ops= "Cursor ";
		} else if (op==UNDO_INSERT) {
			ops= "Insert";
		} else if (op==UNDO_BS) {
			ops= "Backspace";
		} else if (op==UNDO_DEL) {
			ops= "Delete";
		} else if (op==UNDO_SWAP) {
			ops= "Cursor swap";
		} else if (op==UNDO_DBLOCK) {
			ops= "Delete text block";
		} else if (op==UNDO_IBLOCK) {
			ops= "Insert text block";
		} else if (op==UNDO_INDENT) {
			ops= "Indent ";
		} else if (op==UNDO_UNINDENT) {
			ops= "Unindent ";
		} else if (op==UNDO_COMMENT) {
			ops= "Comment ";
		} else if (op==UNDO_UNCOMMENT) {
			ops= "Uncomment ";
		} else {
			ops= "Unknown";
		}
		
		printf ("Op (%o) at %d = %s", op, i, ops);
		if (op==UNDO_INSERT || op==UNDO_BS || op==UNDO_DEL) {
			i++;
			printf (" - Char is %c", text->undo_buf[i]);  
			i++;
		} else if (op==UNDO_STO || op==UNDO_CTO) {
			i++;

			charp= text->undo_buf[i]; i++;
			charp= charp+(text->undo_buf[i]<<8); i++;

			linep= text->undo_buf[i]; i++;
			linep= linep+(text->undo_buf[i]<<8); i++;
			linep= linep+(text->undo_buf[i]<<16); i++;
			linep= linep+(text->undo_buf[i]<<24); i++;
			
			printf ("to <%d, %d> ", linep, charp);

			charp= text->undo_buf[i]; i++;
			charp= charp+(text->undo_buf[i]<<8); i++;

			linep= text->undo_buf[i]; i++;
			linep= linep+(text->undo_buf[i]<<8); i++;
			linep= linep+(text->undo_buf[i]<<16); i++;
			linep= linep+(text->undo_buf[i]<<24); i++;
			
			printf ("from <%d, %d>", linep, charp);
		} else if (op==UNDO_DBLOCK || op==UNDO_IBLOCK) {
			i++;

			linep= text->undo_buf[i]; i++;
			linep= linep+(text->undo_buf[i]<<8); i++;
			linep= linep+(text->undo_buf[i]<<16); i++;
			linep= linep+(text->undo_buf[i]<<24); i++;
			
			printf (" (length %d) <", linep);
			
			while (linep>0) {
				putchar(text->undo_buf[i]);
				linep--; i++;
			}
			
			linep= text->undo_buf[i]; i++;
			linep= linep+(text->undo_buf[i]<<8); i++;
			linep= linep+(text->undo_buf[i]<<16); i++;
			linep= linep+(text->undo_buf[i]<<24); i++;
			printf ("> (%d)", linep);
		} else if (op==UNDO_INDENT || op==UNDO_UNINDENT) {
			i++;

			charp= text->undo_buf[i]; i++;
			charp= charp+(text->undo_buf[i]<<8); i++;

			linep= text->undo_buf[i]; i++;
			linep= linep+(text->undo_buf[i]<<8); i++;
			linep= linep+(text->undo_buf[i]<<16); i++;
			linep= linep+(text->undo_buf[i]<<24); i++;
			
			printf ("to <%d, %d> ", linep, charp);

			charp= text->undo_buf[i]; i++;
			charp= charp+(text->undo_buf[i]<<8); i++;

			linep= text->undo_buf[i]; i++;
			linep= linep+(text->undo_buf[i]<<8); i++;
			linep= linep+(text->undo_buf[i]<<16); i++;
			linep= linep+(text->undo_buf[i]<<24); i++;
			
			printf ("from <%d, %d>", linep, charp);
		}
		
		printf (" %d\n",  i);
		i++;
	}
}

static void txt_undo_add_op(Text *text, int op)
{
	if(!max_undo_test(text, 2))
		return;
	
	text->undo_pos++;
	text->undo_buf[text->undo_pos]= op;
	text->undo_buf[text->undo_pos+1]= 0;
}

static void txt_undo_add_block(Text *text, int op, const char *buf)
{
	int length;
	
	length= strlen(buf);
	
	if(!max_undo_test(text, length+11))
		return;

	text->undo_pos++;
	text->undo_buf[text->undo_pos]= op;
	
	text->undo_pos++;
	text->undo_buf[text->undo_pos]= (length)&0xff;
	text->undo_pos++;
	text->undo_buf[text->undo_pos]= (length>>8)&0xff;
	text->undo_pos++;
	text->undo_buf[text->undo_pos]= (length>>16)&0xff;
	text->undo_pos++;
	text->undo_buf[text->undo_pos]= (length>>24)&0xff;

	text->undo_pos++;
	strncpy(text->undo_buf+text->undo_pos, buf, length);
	text->undo_pos+=length;

	text->undo_buf[text->undo_pos]= (length)&0xff;
	text->undo_pos++;
	text->undo_buf[text->undo_pos]= (length>>8)&0xff;
	text->undo_pos++;
	text->undo_buf[text->undo_pos]= (length>>16)&0xff;
	text->undo_pos++;
	text->undo_buf[text->undo_pos]= (length>>24)&0xff;

	text->undo_pos++;
	text->undo_buf[text->undo_pos]= op;
	
	text->undo_buf[text->undo_pos+1]= 0;
}

void txt_undo_add_toop(Text *text, int op, unsigned int froml, unsigned short fromc, unsigned int tol, unsigned short toc)
{
	if(!max_undo_test(text, 15))
		return;

	if (froml==tol && fromc==toc) return;

	text->undo_pos++;
	text->undo_buf[text->undo_pos]= op;

	text->undo_pos++;
	text->undo_buf[text->undo_pos]= (fromc)&0xff;
	text->undo_pos++;
	text->undo_buf[text->undo_pos]= (fromc>>8)&0xff;

	text->undo_pos++;
	text->undo_buf[text->undo_pos]= (froml)&0xff;
	text->undo_pos++;
	text->undo_buf[text->undo_pos]= (froml>>8)&0xff;
	text->undo_pos++;
	text->undo_buf[text->undo_pos]= (froml>>16)&0xff;
	text->undo_pos++;
	text->undo_buf[text->undo_pos]= (froml>>24)&0xff;

	text->undo_pos++;
	text->undo_buf[text->undo_pos]= (toc)&0xff;
	text->undo_pos++;
	text->undo_buf[text->undo_pos]= (toc>>8)&0xff;

	text->undo_pos++;
	text->undo_buf[text->undo_pos]= (tol)&0xff;
	text->undo_pos++;
	text->undo_buf[text->undo_pos]= (tol>>8)&0xff;
	text->undo_pos++;
	text->undo_buf[text->undo_pos]= (tol>>16)&0xff;
	text->undo_pos++;
	text->undo_buf[text->undo_pos]= (tol>>24)&0xff;

	text->undo_pos++;
	text->undo_buf[text->undo_pos]= op;

	text->undo_buf[text->undo_pos+1]= 0;
}

static void txt_undo_add_charop(Text *text, int op, char c)
{
	if(!max_undo_test(text, 4))
		return;

	text->undo_pos++;
	text->undo_buf[text->undo_pos]= op;
	text->undo_pos++;
	text->undo_buf[text->undo_pos]= c;
	text->undo_pos++;
	text->undo_buf[text->undo_pos]= op;
	text->undo_buf[text->undo_pos+1]= 0;
}

void txt_do_undo(Text *text)
{
	int op= text->undo_buf[text->undo_pos];
	unsigned int linep, i;
	unsigned short charp;
	TextLine *holdl;
	int holdc, holdln;
	char *buf;
	
	if (text->undo_pos<0) {
		return;
	}

	text->undo_pos--;

	undoing= 1;
	
	switch(op) {
		case UNDO_CLEFT:
			txt_move_right(text, 0);
			break;
			
		case UNDO_CRIGHT:
			txt_move_left(text, 0);
			break;
			
		case UNDO_CUP:
			txt_move_down(text, 0);
			break;
			
		case UNDO_CDOWN:
			txt_move_up(text, 0);
			break;

		case UNDO_SLEFT:
			txt_move_right(text, 1);
			break;

		case UNDO_SRIGHT:
			txt_move_left(text, 1);
			break;

		case UNDO_SUP:
			txt_move_down(text, 1);
			break;

		case UNDO_SDOWN:
			txt_move_up(text, 1);
			break;
		
		case UNDO_CTO:
		case UNDO_STO:
			text->undo_pos--;
			text->undo_pos--;
			text->undo_pos--;
			text->undo_pos--;
		
			text->undo_pos--;
			text->undo_pos--;
		
			linep= text->undo_buf[text->undo_pos]; text->undo_pos--;
			linep= (linep<<8)+text->undo_buf[text->undo_pos]; text->undo_pos--;
			linep= (linep<<8)+text->undo_buf[text->undo_pos]; text->undo_pos--;
			linep= (linep<<8)+text->undo_buf[text->undo_pos]; text->undo_pos--;

			charp= text->undo_buf[text->undo_pos]; text->undo_pos--;
			charp= (charp<<8)+text->undo_buf[text->undo_pos]; text->undo_pos--;
			
			if (op==UNDO_CTO) {
				txt_move_toline(text, linep, 0);
				text->curc= charp;
				txt_pop_sel(text);
			} else {
				txt_move_toline(text, linep, 1);
				text->selc= charp;
			}
			
			text->undo_pos--;
			break;
			
		case UNDO_INSERT:
			txt_backspace_char(text);
			text->undo_pos--;
			text->undo_pos--;
			break;

		case UNDO_BS:
			txt_add_char(text, text->undo_buf[text->undo_pos]);
			text->undo_pos--;
			text->undo_pos--;
			break;

		case UNDO_DEL:
			txt_add_char(text, text->undo_buf[text->undo_pos]);
			txt_move_left(text, 0);
			text->undo_pos--;
			text->undo_pos--;
			break;

		case UNDO_SWAP:
			txt_curs_swap(text);
			break;

		case UNDO_DBLOCK:
			linep= text->undo_buf[text->undo_pos]; text->undo_pos--;
			linep= (linep<<8)+text->undo_buf[text->undo_pos]; text->undo_pos--;
			linep= (linep<<8)+text->undo_buf[text->undo_pos]; text->undo_pos--;
			linep= (linep<<8)+text->undo_buf[text->undo_pos]; text->undo_pos--;

			buf= MEM_mallocN(linep+1, "dblock buffer");
			for (i=0; i < linep; i++){
				buf[(linep-1)-i]= text->undo_buf[text->undo_pos]; 
				text->undo_pos--;
			}
			buf[i]= 0;
			
			txt_curs_first(text, &holdl, &holdc);
			holdln= txt_get_span(text->lines.first, holdl);
			
			txt_insert_buf(text, buf);			
			MEM_freeN(buf);

			text->curl= text->lines.first;
			while (holdln>0) {
				if(text->curl->next)
					text->curl= text->curl->next;
					
				holdln--;
			}
			text->curc= holdc;

			linep= text->undo_buf[text->undo_pos]; text->undo_pos--;
			linep= (linep<<8)+text->undo_buf[text->undo_pos]; text->undo_pos--;
			linep= (linep<<8)+text->undo_buf[text->undo_pos]; text->undo_pos--;
			linep= (linep<<8)+text->undo_buf[text->undo_pos]; text->undo_pos--;

			text->undo_pos--;
			
			break;

		case UNDO_IBLOCK:
			linep= text->undo_buf[text->undo_pos]; text->undo_pos--;
			linep= (linep<<8)+text->undo_buf[text->undo_pos]; text->undo_pos--;
			linep= (linep<<8)+text->undo_buf[text->undo_pos]; text->undo_pos--;
			linep= (linep<<8)+text->undo_buf[text->undo_pos]; text->undo_pos--;

			txt_delete_sel(text);
			while (linep>0) {
				txt_backspace_char(text);
				text->undo_pos--;
				linep--;
			}

			text->undo_pos--;
			text->undo_pos--;
			text->undo_pos--; 
			text->undo_pos--;
			
			text->undo_pos--;

			break;
		case UNDO_INDENT:
		case UNDO_UNINDENT:
		case UNDO_COMMENT:
		case UNDO_UNCOMMENT:
			linep= text->undo_buf[text->undo_pos]; text->undo_pos--;
			linep = (linep<<8)+text->undo_buf[text->undo_pos]; text->undo_pos--;
			linep = (linep<<8)+text->undo_buf[text->undo_pos]; text->undo_pos--;
			linep = (linep<<8)+text->undo_buf[text->undo_pos]; text->undo_pos--;
			//linep is now the end line of the selection
			
			charp = text->undo_buf[text->undo_pos]; text->undo_pos--;
			charp = (charp<<8)+text->undo_buf[text->undo_pos]; text->undo_pos--;
			//charp is the last char selected or text->line->len
			//set the selcetion for this now
			text->selc = charp;
			text->sell = text->lines.first;
			for (i= 0; i < linep; i++) {
				text->sell = text->sell->next;
			}

			linep= text->undo_buf[text->undo_pos]; text->undo_pos--;
			linep = (linep<<8)+text->undo_buf[text->undo_pos]; text->undo_pos--;
			linep = (linep<<8)+text->undo_buf[text->undo_pos]; text->undo_pos--;
			linep = (linep<<8)+text->undo_buf[text->undo_pos]; text->undo_pos--;
			//first line to be selected
			
			charp = text->undo_buf[text->undo_pos]; text->undo_pos--;
			charp = (charp<<8)+text->undo_buf[text->undo_pos]; text->undo_pos--;
			//first postion to be selected
			text->curc = charp;
			text->curl = text->lines.first;
			for (i = 0; i < linep; i++) {
				text->curl = text->curl->next;
			}

			
			if (op==UNDO_INDENT) {
				unindent(text);
			} else if (op== UNDO_UNINDENT) {
				indent(text);
			} else if (op == UNDO_COMMENT) {
				uncomment(text);
			} else if (op == UNDO_UNCOMMENT) {
				comment(text);
			}

			text->undo_pos--;
			break;
		default:
			//XXX error("Undo buffer error - resetting");
			text->undo_pos= -1;
			
			break;
	}

	/* next undo step may need evaluating */
	if (text->undo_pos>=0) {
		switch (text->undo_buf[text->undo_pos]) {
			case UNDO_STO:
				txt_do_undo(text);
				txt_do_redo(text); /* selections need restoring */
				break;
			case UNDO_SWAP:
				txt_do_undo(text); /* swaps should appear transparent */
				break;
		}
	}
	
	undoing= 0;	
}

void txt_do_redo(Text *text)
{
	char op;
	unsigned int linep, i;
	unsigned short charp;
	char *buf;
	
	text->undo_pos++;	
	op= text->undo_buf[text->undo_pos];
	
	if (!op) {
		text->undo_pos--;
		return;
	}
	
	undoing= 1;

	switch(op) {
		case UNDO_CLEFT:
			txt_move_left(text, 0);
			break;
			
		case UNDO_CRIGHT:
			txt_move_right(text, 0);
			break;
			
		case UNDO_CUP:
			txt_move_up(text, 0);
			break;
			
		case UNDO_CDOWN:
			txt_move_down(text, 0);
			break;

		case UNDO_SLEFT:
			txt_move_left(text, 1);
			break;

		case UNDO_SRIGHT:
			txt_move_right(text, 1);
			break;

		case UNDO_SUP:
			txt_move_up(text, 1);
			break;

		case UNDO_SDOWN:
			txt_move_down(text, 1);
			break;
		
		case UNDO_INSERT:
			text->undo_pos++;
			txt_add_char(text, text->undo_buf[text->undo_pos]);
			text->undo_pos++;
			break;

		case UNDO_BS:
			text->undo_pos++;
			txt_backspace_char(text);
			text->undo_pos++;
			break;

		case UNDO_DEL:
			text->undo_pos++;
			txt_delete_char(text);
			text->undo_pos++;
			break;

		case UNDO_SWAP:
			txt_curs_swap(text);
			txt_do_redo(text); /* swaps should appear transparent a*/
			break;
			
		case UNDO_CTO:
		case UNDO_STO:
			text->undo_pos++;
			text->undo_pos++;

			text->undo_pos++;
			text->undo_pos++;
			text->undo_pos++;
			text->undo_pos++;

			text->undo_pos++;

			charp= text->undo_buf[text->undo_pos];
			text->undo_pos++;
			charp= charp+(text->undo_buf[text->undo_pos]<<8);

			text->undo_pos++;
			linep= text->undo_buf[text->undo_pos]; text->undo_pos++;
			linep= linep+(text->undo_buf[text->undo_pos]<<8); text->undo_pos++;
			linep= linep+(text->undo_buf[text->undo_pos]<<16); text->undo_pos++;
			linep= linep+(text->undo_buf[text->undo_pos]<<24); text->undo_pos++;
			
			if (op==UNDO_CTO) {
				txt_move_toline(text, linep, 0);
				text->curc= charp;
				txt_pop_sel(text);
			} else {
				txt_move_toline(text, linep, 1);
				text->selc= charp;
			}

			break;

		case UNDO_DBLOCK:
			text->undo_pos++;
			linep= text->undo_buf[text->undo_pos]; text->undo_pos++;
			linep= linep+(text->undo_buf[text->undo_pos]<<8); text->undo_pos++;
			linep= linep+(text->undo_buf[text->undo_pos]<<16); text->undo_pos++;
			linep= linep+(text->undo_buf[text->undo_pos]<<24); text->undo_pos++;

			txt_delete_sel(text);
			text->undo_pos+=linep;

			text->undo_pos++;
			text->undo_pos++;
			text->undo_pos++; 
			text->undo_pos++;
			
			break;

		case UNDO_IBLOCK:
			text->undo_pos++;
			linep= text->undo_buf[text->undo_pos]; text->undo_pos++;
			linep= linep+(text->undo_buf[text->undo_pos]<<8); text->undo_pos++;
			linep= linep+(text->undo_buf[text->undo_pos]<<16); text->undo_pos++;
			linep= linep+(text->undo_buf[text->undo_pos]<<24); text->undo_pos++;

			buf= MEM_mallocN(linep+1, "iblock buffer");
			memcpy (buf, &text->undo_buf[text->undo_pos], linep);
			text->undo_pos+= linep;
			buf[linep]= 0;
			
			txt_insert_buf(text, buf);			
			MEM_freeN(buf);

			linep= text->undo_buf[text->undo_pos]; text->undo_pos++;
			linep= linep+(text->undo_buf[text->undo_pos]<<8); text->undo_pos++;
			linep= linep+(text->undo_buf[text->undo_pos]<<16); text->undo_pos++;
			linep= linep+(text->undo_buf[text->undo_pos]<<24); text->undo_pos++;

			break;
		case UNDO_INDENT:
		case UNDO_UNINDENT:
		case UNDO_COMMENT:
		case UNDO_UNCOMMENT:
			text->undo_pos++;
			charp = text->undo_buf[text->undo_pos]; text->undo_pos++;
			charp = charp+(text->undo_buf[text->undo_pos]<<8); text->undo_pos++;
			//charp is the first char selected or 0
			
			linep= text->undo_buf[text->undo_pos]; text->undo_pos++;
			linep = linep+(text->undo_buf[text->undo_pos]<<8); text->undo_pos++;
			linep = linep+(text->undo_buf[text->undo_pos]<<16); text->undo_pos++;
			linep = linep+(text->undo_buf[text->undo_pos]<<24); text->undo_pos++;
			//linep is now the first line of the selection			
			//set the selcetion for this now
			text->curc = charp;
			text->curl = text->lines.first;
			for (i= 0; i < linep; i++) {
				text->curl = text->curl->next;
			}
			
			charp = text->undo_buf[text->undo_pos]; text->undo_pos++;
			charp = charp+(text->undo_buf[text->undo_pos]<<8); text->undo_pos++;
			//last postion to be selected
			linep= text->undo_buf[text->undo_pos]; text->undo_pos++;
			linep = linep+(text->undo_buf[text->undo_pos]<<8); text->undo_pos++;
			linep = linep+(text->undo_buf[text->undo_pos]<<16); text->undo_pos++;
			linep = linep+(text->undo_buf[text->undo_pos]<<24); text->undo_pos++;
			//Last line to be selected
			
			text->selc = charp;
			text->sell = text->lines.first;
			for (i = 0; i < linep; i++) {
				text->sell = text->sell->next;
			}

			if (op==UNDO_INDENT) {
				indent(text);
			} else if (op== UNDO_UNINDENT) {
				unindent(text);
			} else if (op == UNDO_COMMENT) {
				comment(text);
			} else if (op == UNDO_UNCOMMENT) {
				uncomment(text);
			}
			break;
		default:
			//XXX error("Undo buffer error - resetting");
			text->undo_pos= -1;

			break;
	}
	
	undoing= 0;	
}

/**************************/
/* Line editing functions */ 
/**************************/

void txt_split_curline (Text *text) 
{
	TextLine *ins;
	TextMarker *mrk;
	char *left, *right;
	int lineno= -1;
	
	if (!text) return;
	if (!text->curl) return;

	txt_delete_sel(text);

	/* Move markers */

	lineno= txt_get_span(text->lines.first, text->curl);
	mrk= text->markers.first;
	while (mrk) {
		if (mrk->lineno==lineno && mrk->start>text->curc) {
			mrk->lineno++;
			mrk->start -= text->curc;
			mrk->end -= text->curc;
		} else if (mrk->lineno > lineno) {
			mrk->lineno++;
		}
		mrk= mrk->next;
	}

	/* Make the two half strings */

	left= MEM_mallocN(text->curc+1, "textline_string");
	if (text->curc) memcpy(left, text->curl->line, text->curc);
	left[text->curc]=0;
	
	right= MEM_mallocN(text->curl->len - text->curc+1, "textline_string");
	if (text->curl->len - text->curc) memcpy(right, text->curl->line+text->curc, text->curl->len-text->curc);
	right[text->curl->len - text->curc]=0;

	MEM_freeN(text->curl->line);
	if (text->curl->format) MEM_freeN(text->curl->format);

	/* Make the new TextLine */
	
	ins= MEM_mallocN(sizeof(TextLine), "textline");
	ins->line= left;
	ins->format= NULL;
	ins->len= text->curc;
	
	text->curl->line= right;
	text->curl->format= NULL;
	text->curl->len= text->curl->len - text->curc;
	
	BLI_insertlinkbefore(&text->lines, text->curl, ins);	
	
	text->curc=0;
	
	txt_make_dirty(text);
	txt_clean_text(text);
	
	txt_pop_sel(text);
	if(!undoing) txt_undo_add_charop(text, UNDO_INSERT, '\n');
}

static void txt_delete_line (Text *text, TextLine *line) 
{
	TextMarker *mrk=NULL, *nxt;
	int lineno= -1;

	if (!text) return;
	if (!text->curl) return;

	lineno= txt_get_span(text->lines.first, line);
	mrk= text->markers.first;
	while (mrk) {
		nxt= mrk->next;
		if (mrk->lineno==lineno)
			BLI_freelinkN(&text->markers, mrk);
		else if (mrk->lineno > lineno)
			mrk->lineno--;
		mrk= nxt;
	}

	BLI_remlink (&text->lines, line);
	
	if (line->line) MEM_freeN(line->line);
	if (line->format) MEM_freeN(line->format);

	MEM_freeN(line);

	txt_make_dirty(text);
	txt_clean_text(text);
}

static void txt_combine_lines (Text *text, TextLine *linea, TextLine *lineb)
{
	char *tmp;
	TextMarker *mrk= NULL;
	int lineno=-1;
	
	if (!text) return;
	
	if(!linea || !lineb) return;

	mrk= txt_find_marker_region(text, lineb, 0, lineb->len, 0, 0);
	if (mrk) {
		lineno= mrk->lineno;
		do {
			mrk->lineno--;
			mrk->start += linea->len;
			mrk->end += linea->len;
			mrk= mrk->next;
		} while (mrk && mrk->lineno==lineno);
	}
	if (lineno==-1) lineno= txt_get_span(text->lines.first, lineb);
	if (!mrk) mrk= text->markers.first;
	
	tmp= MEM_mallocN(linea->len+lineb->len+1, "textline_string");
	
	strcpy(tmp, linea->line);
	strcat(tmp, lineb->line);

	make_new_line(linea, tmp);
	
	txt_delete_line(text, lineb);
	
	txt_make_dirty(text);
	txt_clean_text(text);
}

void txt_delete_char (Text *text) 
{
	char c='\n';
	
	if (!text) return;
	if (!text->curl) return;

	if (txt_has_sel(text)) { /* deleting a selection */
		txt_delete_sel(text);
		txt_make_dirty(text);
		return;
	}
	else if (text->curc== text->curl->len) { /* Appending two lines */
		if (text->curl->next) {
			txt_combine_lines(text, text->curl, text->curl->next);
			txt_pop_sel(text);
		}
	} else { /* Just deleting a char */
		int i= text->curc;

		TextMarker *mrk= txt_find_marker_region(text, text->curl, i-1, text->curl->len, 0, 0);
		if (mrk) {
			int lineno= mrk->lineno;
			if (mrk->end==i) {
				if ((mrk->flags & TMARK_TEMP) && !(mrk->flags & TMARK_EDITALL)) {
					txt_clear_markers(text, mrk->group, TMARK_TEMP);
				} else {
					BLI_freelinkN(&text->markers, mrk);
				}
				return;
			}
			do {
				if (mrk->start>i) mrk->start--;
				mrk->end--;
				mrk= mrk->next;
			} while (mrk && mrk->lineno==lineno);
		}
		
		c= text->curl->line[i];
		while(i< text->curl->len) {
			text->curl->line[i]= text->curl->line[i+1];
			i++;
		}
		text->curl->len--;

		txt_pop_sel(text);
	}

	txt_make_dirty(text);
	txt_clean_text(text);
	
	if(!undoing) txt_undo_add_charop(text, UNDO_DEL, c);
}

void txt_delete_word (Text *text) 
{
	txt_jump_right(text, 1);
	txt_delete_sel(text);
}

void txt_backspace_char (Text *text) 
{
	char c='\n';
	
	if (!text) return;
	if (!text->curl) return;
	
	if (txt_has_sel(text)) { /* deleting a selection */
		txt_delete_sel(text);
		txt_make_dirty(text);
		return;
	}
	else if (text->curc==0) { /* Appending two lines */
		if (!text->curl->prev) return;
		
		text->curl= text->curl->prev;
		text->curc= text->curl->len;
		
		txt_combine_lines(text, text->curl, text->curl->next);
		txt_pop_sel(text);
	}
	else { /* Just backspacing a char */
		int i= text->curc-1;

		TextMarker *mrk= txt_find_marker_region(text, text->curl, i, text->curl->len, 0, 0);
		if (mrk) {
			int lineno= mrk->lineno;
			if (mrk->start==i+1) {
				if ((mrk->flags & TMARK_TEMP) && !(mrk->flags & TMARK_EDITALL)) {
					txt_clear_markers(text, mrk->group, TMARK_TEMP);
				} else {
					BLI_freelinkN(&text->markers, mrk);
				}
				return;
			}
			do {
				if (mrk->start>i) mrk->start--;
				mrk->end--;
				mrk= mrk->next;
			} while (mrk && mrk->lineno==lineno);
		}
		
		c= text->curl->line[i];
		while(i< text->curl->len) {
			text->curl->line[i]= text->curl->line[i+1];
			i++;
		}
		text->curl->len--;
		text->curc--;

		txt_pop_sel(text);
	}

	txt_make_dirty(text);
	txt_clean_text(text);
	
	if(!undoing) txt_undo_add_charop(text, UNDO_BS, c);
}

void txt_backspace_word (Text *text) 
{
	txt_jump_left(text, 1);
	txt_delete_sel(text);
}

int txt_add_char (Text *text, char add) 
{
	int len, lineno;
	char *tmp;
	TextMarker *mrk;
	
	if (!text) return 0;
	if (!text->curl) return 0;

	if (add=='\n') {
		txt_split_curline(text);
		return 1;
	}
	
	txt_delete_sel(text);
	
	mrk= txt_find_marker_region(text, text->curl, text->curc-1, text->curl->len, 0, 0);
	if (mrk) {
		lineno= mrk->lineno;
		do {
			if (mrk->start>text->curc) mrk->start++;
			mrk->end++;
			mrk= mrk->next;
		} while (mrk && mrk->lineno==lineno);
	}
	
	tmp= MEM_mallocN(text->curl->len+2, "textline_string");
	
	if(text->curc) memcpy(tmp, text->curl->line, text->curc);
	tmp[text->curc]= add;
	
	len= text->curl->len - text->curc;
	if(len>0) memcpy(tmp+text->curc+1, text->curl->line+text->curc, len);
	tmp[text->curl->len+1]=0;
	make_new_line(text->curl, tmp);
		
	text->curc++;

	txt_pop_sel(text);
	
	txt_make_dirty(text);
	txt_clean_text(text);

	if(!undoing) txt_undo_add_charop(text, UNDO_INSERT, add);
	return 1;
}

void txt_delete_selected(Text *text)
{
	txt_delete_sel(text);
	txt_make_dirty(text);
}

int txt_replace_char (Text *text, char add)
{
	char del;
	
	if (!text) return 0;
	if (!text->curl) return 0;

	/* If text is selected or we're at the end of the line just use txt_add_char */
	if (text->curc==text->curl->len || txt_has_sel(text) || add=='\n') {
		TextMarker *mrk;
		int i= txt_add_char(text, add);
		mrk= txt_find_marker(text, text->curl, text->curc, 0, 0);
		if (mrk && mrk->end==text->curc) mrk->end--;
		return i;
	}
	
	del= text->curl->line[text->curc];
	text->curl->line[text->curc]= (unsigned char) add;
	text->curc++;
	txt_pop_sel(text);
	
	txt_make_dirty(text);
	txt_clean_text(text);

	/* Should probably create a new op for this */
	if(!undoing) {
		txt_undo_add_charop(text, UNDO_DEL, del);
		txt_undo_add_charop(text, UNDO_INSERT, add);
	}
	return 1;
}

void indent(Text *text)
{
	int len, num;
	char *tmp;
	char add = '\t';
	
	if (!text) return;
	if (!text->curl) return;
	if (!text->sell) return;

	num = 0;
	while (TRUE)
	{
		tmp= MEM_mallocN(text->curl->len+2, "textline_string");
		
		text->curc = 0; 
		if(text->curc) memcpy(tmp, text->curl->line, text->curc);
		tmp[text->curc]= add;
		
		len= text->curl->len - text->curc;
		if(len>0) memcpy(tmp+text->curc+1, text->curl->line+text->curc, len);
		tmp[text->curl->len+1]=0;

		make_new_line(text->curl, tmp);
			
		text->curc++;
		
		txt_make_dirty(text);
		txt_clean_text(text);
		
		if(text->curl == text->sell) 
		{
			text->selc = text->sell->len;
			break;
		} else {
			text->curl = text->curl->next;
			num++;
		}
	}
	text->curc = 0;
	while( num > 0 )
	{
		text->curl = text->curl->prev;
		num--;
	}
	
	if(!undoing) 
	{
		txt_undo_add_toop(text, UNDO_INDENT, txt_get_span(text->lines.first, text->curl), text->curc, txt_get_span(text->lines.first, text->sell), text->selc);
	}
}

void unindent(Text *text)
{
	int num = 0;
	char remove = '\t';
	
	if (!text) return;
	if (!text->curl) return;
	if (!text->sell) return;

	while(TRUE)
	{
		int i = 0;
		
		if (text->curl->line[i] == remove)
		{
			while(i< text->curl->len) {
				text->curl->line[i]= text->curl->line[i+1];
				i++;
			}
			text->curl->len--;
		}
			 
	
		txt_make_dirty(text);
		txt_clean_text(text);
		
		if(text->curl == text->sell) 
		{
			text->selc = text->sell->len;
			break;
		} else {
			text->curl = text->curl->next;
			num++;
		}
		
	}
	text->curc = 0;
	while( num > 0 )
	{
		text->curl = text->curl->prev;
		num--;
	}
	
	if(!undoing) 
	{
		txt_undo_add_toop(text, UNDO_UNINDENT, txt_get_span(text->lines.first, text->curl), text->curc, txt_get_span(text->lines.first, text->sell), text->selc);
	}
}

void comment(Text *text)
{
	int len, num;
	char *tmp;
	char add = '#';
	
	if (!text) return;
	if (!text->curl) return;
	if (!text->sell) return;// Need to change this need to check if only one line is selected ot more then one

	num = 0;
	while (TRUE)
	{
		tmp= MEM_mallocN(text->curl->len+2, "textline_string");
		
		text->curc = 0; 
		if(text->curc) memcpy(tmp, text->curl->line, text->curc);
		tmp[text->curc]= add;
		
		len= text->curl->len - text->curc;
		if(len>0) memcpy(tmp+text->curc+1, text->curl->line+text->curc, len);
		tmp[text->curl->len+1]=0;

		make_new_line(text->curl, tmp);
			
		text->curc++;
		
		txt_make_dirty(text);
		txt_clean_text(text);
		
		if(text->curl == text->sell) 
		{
			text->selc = text->sell->len;
			break;
		} else {
			text->curl = text->curl->next;
			num++;
		}
	}
	text->curc = 0;
	while( num > 0 )
	{
		text->curl = text->curl->prev;
		num--;
	}
	
	if(!undoing) 
	{
		txt_undo_add_toop(text, UNDO_COMMENT, txt_get_span(text->lines.first, text->curl), text->curc, txt_get_span(text->lines.first, text->sell), text->selc);
	}
}

void uncomment(Text *text)
{
	int num = 0;
	char remove = '#';
	
	if (!text) return;
	if (!text->curl) return;
	if (!text->sell) return;

	while(TRUE)
	{
		int i = 0;
		
		if (text->curl->line[i] == remove)
		{
			while(i< text->curl->len) {
				text->curl->line[i]= text->curl->line[i+1];
				i++;
			}
			text->curl->len--;
		}
			 
	
		txt_make_dirty(text);
		txt_clean_text(text);
		
		if(text->curl == text->sell) 
		{
			text->selc = text->sell->len;
			break;
		} else {
			text->curl = text->curl->next;
			num++;
		}
		
	}
	text->curc = 0;
	while( num > 0 )
	{
		text->curl = text->curl->prev;
		num--;
	}
	
	if(!undoing) 
	{
		txt_undo_add_toop(text, UNDO_UNCOMMENT, txt_get_span(text->lines.first, text->curl), text->curc, txt_get_span(text->lines.first, text->sell), text->selc);
	}
}

int setcurr_tab (Text *text)
{
	int i = 0;
	int test = 0;
	char *word = ":";
	char *comm = "#";
	char back_words[4][7] = {"return", "break", "pass", "yield"};
	if (!text) return 0;
	if (!text->curl) return 0;
	
	while (text->curl->line[i] == '\t')
	{
		//we only count thos tabs that are before any text or before the curs;
		if (i == text->curc)
		{
			return i;
		} else {
			i++;
		}
	}
	if(strstr(text->curl->line, word))
	{
		//if we find a : then add a tab but not if it is in a comment
		int a, indent = 0;
		for(a=0; text->curl->line[a] != '\0'; a++)
		{
			if (text->curl->line[a]=='#') {
				break;
			} else if (text->curl->line[a]==':') {
				indent = 1;
			} else if (text->curl->line[a]==']') {
				indent = 0;
			}
		}
		if (indent) {
			i++;
		}
	}

	for(test=0; test < 4; test++)
	{
		//if there are these 4 key words then remove a tab because we are done with the block
		if(strstr(text->curl->line, back_words[test]) && i > 0)
		{
			if(strcspn(text->curl->line, back_words[test]) < strcspn(text->curl->line, comm))
			{
				i--;
			}
		}
	}
	return i;
}

/*********************************/
/* Text marker utility functions */
/*********************************/

/* Creates and adds a marker to the list maintaining sorted order */
void txt_add_marker(Text *text, TextLine *line, int start, int end, char color[4], int group, int flags) {
	TextMarker *tmp, *marker;

	marker= MEM_mallocN(sizeof(TextMarker), "text_marker");
	
	marker->lineno= txt_get_span(text->lines.first, line);
	marker->start= MIN2(start, end);
	marker->end= MAX2(start, end);
	marker->group= group;
	marker->flags= flags;

	marker->color[0]= color[0];
	marker->color[1]= color[1];
	marker->color[2]= color[2];
	marker->color[3]= color[3];

	for (tmp=text->markers.last; tmp; tmp=tmp->prev)
		if (tmp->lineno < marker->lineno || (tmp->lineno==marker->lineno && tmp->start < marker->start))
			break;

	if (tmp) BLI_insertlinkafter(&text->markers, tmp, marker);
	else BLI_addhead(&text->markers, marker);
}

/* Returns the first matching marker on the specified line between two points.
   If the group or flags fields are non-zero the returned flag must be in the
   specified group and have at least the specified flags set. */
TextMarker *txt_find_marker_region(Text *text, TextLine *line, int start, int end, int group, int flags) {
	TextMarker *marker, *next;
	int lineno= txt_get_span(text->lines.first, line);
	
	for (marker=text->markers.first; marker; marker=next) {
		next= marker->next;

		if (group && marker->group != group) continue;
		else if ((marker->flags & flags) != flags) continue;
		else if (marker->lineno < lineno) continue;
		else if (marker->lineno > lineno) break;

		if ((marker->start==marker->end && start<=marker->start && marker->start<=end) ||
				(marker->start<end && marker->end>start))
			return marker;
	}
	return NULL;
}

/* Clears all markers on the specified line between two points. If the group or
   flags fields are non-zero the returned flag must be in the specified group
   and have at least the specified flags set. */
short txt_clear_marker_region(Text *text, TextLine *line, int start, int end, int group, int flags) {
	TextMarker *marker, *next;
	int lineno= txt_get_span(text->lines.first, line);
	short cleared= 0;
	
	for (marker=text->markers.first; marker; marker=next) {
		next= marker->next;

		if (group && marker->group != group) continue;
		else if ((marker->flags & flags) != flags) continue;
		else if (marker->lineno < lineno) continue;
		else if (marker->lineno > lineno) break;

		if ((marker->start==marker->end && start<=marker->start && marker->start<=end) ||
			(marker->start<end && marker->end>start)) {
			BLI_freelinkN(&text->markers, marker);
			cleared= 1;
		}
	}
	return cleared;
}

/* Clears all markers in the specified group (if given) with at least the
   specified flags set. Useful for clearing temporary markers (group=0,
   flags=TMARK_TEMP) */
short txt_clear_markers(Text *text, int group, int flags) {
	TextMarker *marker, *next;
	short cleared= 0;
	
	for (marker=text->markers.first; marker; marker=next) {
		next= marker->next;

		if ((!group || marker->group==group) &&
				(marker->flags & flags) == flags) {
			BLI_freelinkN(&text->markers, marker);
			cleared= 1;
		}
	}
	return cleared;
}

/* Finds the marker at the specified line and cursor position with at least the
   specified flags set in the given group (if non-zero). */
TextMarker *txt_find_marker(Text *text, TextLine *line, int curs, int group, int flags) {
	TextMarker *marker;
	int lineno= txt_get_span(text->lines.first, line);
	
	for (marker=text->markers.first; marker; marker=marker->next) {
		if (group && marker->group != group) continue;
		else if ((marker->flags & flags) != flags) continue;
		else if (marker->lineno < lineno) continue;
		else if (marker->lineno > lineno) break;

		if (marker->start <= curs && curs <= marker->end)
			return marker;
	}
	return NULL;
}

/* Finds the previous marker in the same group. If no other is found, the same
   marker will be returned */
TextMarker *txt_prev_marker(Text *text, TextMarker *marker) {
	TextMarker *tmp= marker;
	while (tmp) {
		if (tmp->prev) tmp= tmp->prev;
		else tmp= text->markers.last;
		if (tmp->group == marker->group)
			return tmp;
	}
	return NULL; /* Only if marker==NULL */
}

/* Finds the next marker in the same group. If no other is found, the same
   marker will be returned */
TextMarker *txt_next_marker(Text *text, TextMarker *marker) {
	TextMarker *tmp= marker;
	while (tmp) {
		if (tmp->next) tmp= tmp->next;
		else tmp= text->markers.first;
		if (tmp->group == marker->group)
			return tmp;
	}
	return NULL; /* Only if marker==NULL */
}


/*******************************/
/* Character utility functions */
/*******************************/

int text_check_bracket(char ch)
{
	int a;
	char opens[] = "([{";
	char close[] = ")]}";

	for(a=0; a<(sizeof(opens)-1); a++) {
		if(ch==opens[a])
			return a+1;
		else if(ch==close[a])
			return -(a+1);
	}
	return 0;
}

int text_check_delim(char ch)
{
	int a;
	char delims[] = "():\"\' ~!%^&*-+=[]{};/<>|.#\t,";

	for(a=0; a<(sizeof(delims)-1); a++) {
		if(ch==delims[a])
			return 1;
	}
	return 0;
}

int text_check_digit(char ch)
{
	if(ch < '0') return 0;
	if(ch <= '9') return 1;
	return 0;
}

int text_check_identifier(char ch)
{
	if(ch < '0') return 0;
	if(ch <= '9') return 1;
	if(ch < 'A') return 0;
	if(ch <= 'Z' || ch == '_') return 1;
	if(ch < 'a') return 0;
	if(ch <= 'z') return 1;
	return 0;
}

int text_check_whitespace(char ch)
{
	if(ch == ' ' || ch == '\t' || ch == '\r' || ch == '\n')
		return 1;
	return 0;
}<|MERGE_RESOLUTION|>--- conflicted
+++ resolved
@@ -46,13 +46,7 @@
 #include "DNA_space_types.h"
 #include "DNA_text_types.h"
 
-<<<<<<< HEAD
-#include "BKE_utildefines.h"
-#include "BKE_text.h"
-#include "BKE_library.h"
-=======
 #include "BKE_depsgraph.h"
->>>>>>> 99d0552b
 #include "BKE_global.h"
 #include "BKE_library.h"
 #include "BKE_main.h"
@@ -1345,11 +1339,7 @@
 	return buf;
 }
 
-<<<<<<< HEAD
-void txt_insert_buf(Text *text, char *in_buffer)
-=======
 void txt_insert_buf(Text *text, const char *in_buffer)
->>>>>>> 99d0552b
 {
 	int i=0, l=0, j, u, len;
 	TextLine *add;
