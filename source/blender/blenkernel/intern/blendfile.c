/* SPDX-License-Identifier: GPL-2.0-or-later */

/** \file
 * \ingroup bke
 *
 * High level `.blend` file read/write,
 * and functions for writing *partial* files (only selected data-blocks).
 */

#include <stdlib.h>
#include <string.h>

#include "MEM_guardedalloc.h"

#include "DNA_scene_types.h"
#include "DNA_screen_types.h"
#include "DNA_workspace_types.h"

#include "BLI_listbase.h"
#include "BLI_path_util.h"
#include "BLI_string.h"
#include "BLI_system.h"
#include "BLI_utildefines.h"

#include "PIL_time.h"

#include "IMB_colormanagement.h"

#include "BKE_addon.h"
#include "BKE_appdir.h"
#include "BKE_blender.h"
#include "BKE_blender_version.h"
#include "BKE_blendfile.h"
#include "BKE_bpath.h"
#include "BKE_colorband.h"
#include "BKE_context.h"
#include "BKE_global.h"
#include "BKE_ipo.h"
#include "BKE_keyconfig.h"
#include "BKE_layer.h"
#include "BKE_lib_id.h"
#include "BKE_lib_override.h"
#include "BKE_main.h"
#include "BKE_preferences.h"
#include "BKE_report.h"
#include "BKE_scene.h"
#include "BKE_screen.h"
#include "BKE_studiolight.h"
#include "BKE_undo_system.h"
#include "BKE_workspace.h"

#include "BLO_readfile.h"
#include "BLO_writefile.h"

#include "RNA_access.h"

#include "RE_pipeline.h"

#ifdef WITH_PYTHON
#  include "BPY_extern.h"
#endif

/* -------------------------------------------------------------------- */
/** \name High Level `.blend` file read/write.
 * \{ */

static bool blendfile_or_libraries_versions_atleast(Main *bmain,
                                                    const short versionfile,
                                                    const short subversionfile)
{
  if (!MAIN_VERSION_ATLEAST(bmain, versionfile, subversionfile)) {
    return false;
  }

  LISTBASE_FOREACH (Library *, library, &bmain->libraries) {
    if (!MAIN_VERSION_ATLEAST(library, versionfile, subversionfile)) {
      return false;
    }
  }

  return true;
}

static bool foreach_path_clean_cb(BPathForeachPathData *UNUSED(bpath_data),
                                  char *path_dst,
                                  const char *path_src)
{
  strcpy(path_dst, path_src);
  BLI_path_slash_native(path_dst);
  return !STREQ(path_dst, path_src);
}

/* make sure path names are correct for OS */
static void clean_paths(Main *bmain)
{
  BKE_bpath_foreach_path_main(&(BPathForeachPathData){
      .bmain = bmain,
      .callback_function = foreach_path_clean_cb,
      .flag = BKE_BPATH_FOREACH_PATH_SKIP_MULTIFILE,
      .user_data = NULL,
  });

  LISTBASE_FOREACH (Scene *, scene, &bmain->scenes) {
    BLI_path_slash_native(scene->r.pic);
  }
}

static bool wm_scene_is_visible(wmWindowManager *wm, Scene *scene)
{
  wmWindow *win;
  for (win = wm->windows.first; win; win = win->next) {
    if (win->scene == scene) {
      return true;
    }
  }
  return false;
}

static void setup_app_userdef(BlendFileData *bfd)
{
  if (bfd->user) {
    /* only here free userdef themes... */
    BKE_blender_userdef_data_set_and_free(bfd->user);
    bfd->user = NULL;

    /* Security issue: any blend file could include a USER block.
     *
     * Currently we load prefs from BLENDER_STARTUP_FILE and later on load BLENDER_USERPREF_FILE,
     * to load the preferences defined in the users home dir.
     *
     * This means we will never accidentally (or maliciously)
     * enable scripts auto-execution by loading a '.blend' file.
     */
    U.flag |= USER_SCRIPT_AUTOEXEC_DISABLE;
  }
}

/**
 * Context matching, handle no-UI case.
 *
 * \note this is called on Undo so any slow conversion functions here
 * should be avoided or check (mode != LOAD_UNDO).
 *
 * \param bfd: Blend file data, freed by this function on exit.
 */
static void setup_app_data(bContext *C,
                           BlendFileData *bfd,
                           const struct BlendFileReadParams *params,
                           BlendFileReadReport *reports)
{
  Main *bmain = G_MAIN;
  Scene *curscene = NULL;
  const bool recover = (G.fileflags & G_FILE_RECOVER_READ) != 0;
  const bool is_startup = params->is_startup;
  enum {
    LOAD_UI = 1,
    LOAD_UI_OFF,
    LOAD_UNDO,
  } mode;

  if (params->undo_direction != STEP_INVALID) {
    BLI_assert(bfd->curscene != NULL);
    mode = LOAD_UNDO;
  }
  /* may happen with library files - UNDO file should never have NULL curscene (but may have a
   * NULL curscreen)... */
  else if (ELEM(NULL, bfd->curscreen, bfd->curscene)) {
    BKE_report(reports->reports, RPT_WARNING, "Library file, loading empty scene");
    mode = LOAD_UI_OFF;
  }
  else if (G.fileflags & G_FILE_NO_UI) {
    mode = LOAD_UI_OFF;
  }
  else {
    mode = LOAD_UI;
  }

  /* Free all render results, without this stale data gets displayed after loading files */
  if (mode != LOAD_UNDO) {
    RE_FreeAllRenderResults();
  }

  /* Only make filepaths compatible when loading for real (not undo) */
  if (mode != LOAD_UNDO) {
    clean_paths(bfd->main);
  }

  /* XXX here the complex windowmanager matching */

  /* no load screens? */
  if (mode != LOAD_UI) {
    /* Logic for 'track_undo_scene' is to keep using the scene which the active screen has,
     * as long as the scene associated with the undo operation is visible
     * in one of the open windows.
     *
     * - 'curscreen->scene' - scene the user is currently looking at.
     * - 'bfd->curscene' - scene undo-step was created in.
     *
     * This means users can have 2+ windows open and undo in both without screens switching.
     * But if they close one of the screens,
     * undo will ensure that the scene being operated on will be activated
     * (otherwise we'd be undoing on an off-screen scene which isn't acceptable).
     * see: T43424
     */
    wmWindow *win;
    bScreen *curscreen = NULL;
    ViewLayer *cur_view_layer;
    bool track_undo_scene;

    /* comes from readfile.c */
    SWAP(ListBase, bmain->wm, bfd->main->wm);
    SWAP(ListBase, bmain->workspaces, bfd->main->workspaces);
    SWAP(ListBase, bmain->screens, bfd->main->screens);

    /* In case of actual new file reading without loading UI, we need to regenerate the session
     * uuid of the UI-related datablocks we are keeping from previous session, otherwise their uuid
     * will collide with some generated for newly read data. */
    if (mode != LOAD_UNDO) {
      ID *id;
      FOREACH_MAIN_LISTBASE_ID_BEGIN (&bfd->main->wm, id) {
        BKE_lib_libblock_session_uuid_renew(id);
      }
      FOREACH_MAIN_LISTBASE_ID_END;

      FOREACH_MAIN_LISTBASE_ID_BEGIN (&bfd->main->workspaces, id) {
        BKE_lib_libblock_session_uuid_renew(id);
      }
      FOREACH_MAIN_LISTBASE_ID_END;

      FOREACH_MAIN_LISTBASE_ID_BEGIN (&bfd->main->screens, id) {
        BKE_lib_libblock_session_uuid_renew(id);
      }
      FOREACH_MAIN_LISTBASE_ID_END;
    }

    /* we re-use current window and screen */
    win = CTX_wm_window(C);
    curscreen = CTX_wm_screen(C);
    /* but use Scene pointer from new file */
    curscene = bfd->curscene;
    cur_view_layer = bfd->cur_view_layer;

    track_undo_scene = (mode == LOAD_UNDO && curscreen && curscene && bfd->main->wm.first);

    if (curscene == NULL) {
      curscene = bfd->main->scenes.first;
    }
    /* empty file, we add a scene to make Blender work */
    if (curscene == NULL) {
      curscene = BKE_scene_add(bfd->main, "Empty");
    }
    if (cur_view_layer == NULL) {
      /* fallback to scene layer */
      cur_view_layer = BKE_view_layer_default_view(curscene);
    }

    if (track_undo_scene) {
      /* keep the old (free'd) scene, let 'blo_lib_link_screen_restore'
       * replace it with 'curscene' if its needed */
    }
    /* and we enforce curscene to be in current screen */
    else if (win) { /* The window may be NULL in background-mode. */
      win->scene = curscene;
    }

    /* BKE_blender_globals_clear will free G_MAIN, here we can still restore pointers */
    blo_lib_link_restore(bmain, bfd->main, CTX_wm_manager(C), curscene, cur_view_layer);
    if (win) {
      curscene = win->scene;
    }

    if (track_undo_scene) {
      wmWindowManager *wm = bfd->main->wm.first;
      if (wm_scene_is_visible(wm, bfd->curscene) == false) {
        curscene = bfd->curscene;
        win->scene = curscene;
        BKE_screen_view3d_scene_sync(curscreen, curscene);
      }
    }

    /* We need to tag this here because events may be handled immediately after.
     * only the current screen is important because we won't have to handle
     * events from multiple screens at once. */
    if (curscreen) {
      BKE_screen_gizmo_tag_refresh(curscreen);
    }
  }

  /* free G_MAIN Main database */
  //  CTX_wm_manager_set(C, NULL);
  BKE_blender_globals_clear();

  bmain = G_MAIN = bfd->main;
  bfd->main = NULL;

  CTX_data_main_set(C, bmain);

  /* case G_FILE_NO_UI or no screens in file */
  if (mode != LOAD_UI) {
    /* leave entire context further unaltered? */
    CTX_data_scene_set(C, curscene);
  }
  else {
    CTX_wm_manager_set(C, bmain->wm.first);
    CTX_wm_screen_set(C, bfd->curscreen);
    CTX_data_scene_set(C, bfd->curscene);
    CTX_wm_area_set(C, NULL);
    CTX_wm_region_set(C, NULL);
    CTX_wm_menu_set(C, NULL);
    curscene = bfd->curscene;
  }

  /* Keep state from preferences. */
  const int fileflags_keep = G_FILE_FLAG_ALL_RUNTIME;
  G.fileflags = (G.fileflags & fileflags_keep) | (bfd->fileflags & ~fileflags_keep);

  /* this can happen when active scene was lib-linked, and doesn't exist anymore */
  if (CTX_data_scene(C) == NULL) {
    wmWindow *win = CTX_wm_window(C);

    /* in case we don't even have a local scene, add one */
    if (!bmain->scenes.first) {
      BKE_scene_add(bmain, "Empty");
    }

    CTX_data_scene_set(C, bmain->scenes.first);
    win->scene = CTX_data_scene(C);
    curscene = CTX_data_scene(C);
  }

  BLI_assert(curscene == CTX_data_scene(C));

  /* special cases, override loaded flags: */
  if (G.f != bfd->globalf) {
    const int flags_keep = G_FLAG_ALL_RUNTIME;
    bfd->globalf &= G_FLAG_ALL_READFILE;
    bfd->globalf = (bfd->globalf & ~flags_keep) | (G.f & flags_keep);
  }

  G.f = bfd->globalf;

#ifdef WITH_PYTHON
  /* let python know about new main */
  if (CTX_py_init_get(C)) {
    BPY_context_update(C);
  }
#endif

  /* FIXME: this version patching should really be part of the file-reading code,
   * but we still get too many unrelated data-corruption crashes otherwise... */
  if (bmain->versionfile < 250) {
    do_versions_ipos_to_animato(bmain);
  }

  /* NOTE: readfile's `do_versions` does not allow to create new IDs, and only operates on a single
   * library at a time. This code needs to operate on the whole Main at once. */
  /* NOTE: Check bmain version (i.e. current blend file version), AND the versions of all the
   * linked libraries. */
  if (mode != LOAD_UNDO && !blendfile_or_libraries_versions_atleast(bmain, 302, 1)) {
    BKE_lib_override_library_main_proxy_convert(bmain, reports);
  }

  if (mode != LOAD_UNDO && !blendfile_or_libraries_versions_atleast(bmain, 302, 3)) {
    BKE_lib_override_library_main_hierarchy_root_ensure(bmain);
  }

  bmain->recovered = 0;

  /* startup.blend or recovered startup */
  if (is_startup) {
    bmain->filepath[0] = '\0';
  }
  else if (recover) {
    /* In case of autosave or quit.blend, use original filepath instead. */
    bmain->recovered = 1;
    STRNCPY(bmain->filepath, bfd->filepath);
  }

  /* baseflags, groups, make depsgraph, etc */
  /* first handle case if other windows have different scenes visible */
  if (mode == LOAD_UI) {
    wmWindowManager *wm = bmain->wm.first;

    if (wm) {
      LISTBASE_FOREACH (wmWindow *, win, &wm->windows) {
        if (win->scene && win->scene != curscene) {
          BKE_scene_set_background(bmain, win->scene);
        }
      }
    }
  }

  /* Setting scene might require having a dependency graph, with copy on write
   * we need to make sure we ensure scene has correct color management before
   * constructing dependency graph.
   */
  if (mode != LOAD_UNDO) {
    IMB_colormanagement_check_file_config(bmain);
  }

  BKE_scene_set_background(bmain, curscene);

  if (mode != LOAD_UNDO) {
    /* TODO(sergey): Can this be also move above? */
    RE_FreeAllPersistentData();
  }

  if (mode == LOAD_UNDO) {
    /* In undo/redo case, we do a whole lot of magic tricks to avoid having to re-read linked
     * data-blocks from libraries (since those are not supposed to change). Unfortunately, that
     * means that we do not reset their user count, however we do increase that one when doing
     * lib_link on local IDs using linked ones.
     * There is no real way to predict amount of changes here, so we have to fully redo
     * refcounting.
     * Now that we re-use (and do not liblink in readfile.c) most local datablocks as well, we have
     * to recompute refcount for all local IDs too. */
    BKE_main_id_refcount_recompute(bmain, false);
  }

  if (mode != LOAD_UNDO && !USER_EXPERIMENTAL_TEST(&U, no_override_auto_resync)) {
    reports->duration.lib_overrides_resync = PIL_check_seconds_timer();

    BKE_lib_override_library_main_resync(
        bmain,
        curscene,
        bfd->cur_view_layer ? bfd->cur_view_layer : BKE_view_layer_default_view(curscene),
        reports);

    reports->duration.lib_overrides_resync = PIL_check_seconds_timer() -
                                             reports->duration.lib_overrides_resync;

    /* We need to rebuild some of the deleted override rules (for UI feedback purpose). */
    BKE_lib_override_library_main_operations_create(bmain, true);
  }
}

static void setup_app_blend_file_data(bContext *C,
                                      BlendFileData *bfd,
                                      const struct BlendFileReadParams *params,
                                      BlendFileReadReport *reports)
{
  if ((params->skip_flags & BLO_READ_SKIP_USERDEF) == 0) {
    setup_app_userdef(bfd);
  }
  if ((params->skip_flags & BLO_READ_SKIP_DATA) == 0) {
    setup_app_data(C, bfd, params, reports);
  }
}

static void handle_subversion_warning(Main *main, BlendFileReadReport *reports)
{
  if (main->minversionfile > BLENDER_FILE_VERSION ||
      (main->minversionfile == BLENDER_FILE_VERSION &&
       main->minsubversionfile > BLENDER_FILE_SUBVERSION)) {
    BKE_reportf(reports->reports,
                RPT_ERROR,
                "File written by newer Blender binary (%d.%d), expect loss of data!",
                main->minversionfile,
                main->minsubversionfile);
  }
}

void BKE_blendfile_read_setup_ex(bContext *C,
                                 BlendFileData *bfd,
                                 const struct BlendFileReadParams *params,
                                 BlendFileReadReport *reports,
                                 /* Extra args. */
                                 const bool startup_update_defaults,
                                 const char *startup_app_template)
{
  if (startup_update_defaults) {
    if ((params->skip_flags & BLO_READ_SKIP_DATA) == 0) {
      BLO_update_defaults_startup_blend(bfd->main, startup_app_template);
    }
  }
  setup_app_blend_file_data(C, bfd, params, reports);
  BLO_blendfiledata_free(bfd);
}

void BKE_blendfile_read_setup(bContext *C,
                              BlendFileData *bfd,
                              const struct BlendFileReadParams *params,
                              BlendFileReadReport *reports)
{
  BKE_blendfile_read_setup_ex(C, bfd, params, reports, false, NULL);
}

struct BlendFileData *BKE_blendfile_read(const char *filepath,
                                         const struct BlendFileReadParams *params,
                                         BlendFileReadReport *reports)
{
  /* Don't print startup file loading. */
  if (params->is_startup == false) {
    printf("Read blend: %s\n", filepath);
  }

  BlendFileData *bfd = BLO_read_from_file(filepath, params->skip_flags, reports);
  if (bfd) {
    handle_subversion_warning(bfd->main, reports);
  }
  else {
    BKE_reports_prependf(reports->reports, "Loading '%s' failed: ", filepath);
  }
  return bfd;
}

struct BlendFileData *BKE_blendfile_read_from_memory(const void *filebuf,
                                                     int filelength,
                                                     const struct BlendFileReadParams *params,
                                                     ReportList *reports)
{
  BlendFileData *bfd = BLO_read_from_memory(filebuf, filelength, params->skip_flags, reports);
  if (bfd) {
    /* Pass. */
  }
  else {
    BKE_reports_prepend(reports, "Loading failed: ");
  }
  return bfd;
}

struct BlendFileData *BKE_blendfile_read_from_memfile(Main *bmain,
                                                      struct MemFile *memfile,
                                                      const struct BlendFileReadParams *params,
                                                      ReportList *reports)
{
  BlendFileData *bfd = BLO_read_from_memfile(
      bmain, BKE_main_blendfile_path(bmain), memfile, params, reports);
  if (bfd) {
    /* Removing the unused workspaces, screens and wm is useless here, setup_app_data will switch
     * those lists with the ones from old bmain, which freeing is much more efficient than
     * individual calls to `BKE_id_free()`.
     * Further more, those are expected to be empty anyway with new memfile reading code. */
    BLI_assert(BLI_listbase_is_empty(&bfd->main->wm));
    BLI_assert(BLI_listbase_is_empty(&bfd->main->workspaces));
    BLI_assert(BLI_listbase_is_empty(&bfd->main->screens));
  }
  else {
    BKE_reports_prepend(reports, "Loading failed: ");
  }
  return bfd;
}

void BKE_blendfile_read_make_empty(bContext *C)
{
  Main *bmain = CTX_data_main(C);
  ListBase *lb;
  ID *id;

  FOREACH_MAIN_LISTBASE_BEGIN (bmain, lb) {
    FOREACH_MAIN_LISTBASE_ID_BEGIN (lb, id) {
      if (ELEM(GS(id->name), ID_SCE, ID_SCR, ID_WM, ID_WS)) {
        break;
      }
      BKE_id_delete(bmain, id);
    }
    FOREACH_MAIN_LISTBASE_ID_END;
  }
  FOREACH_MAIN_LISTBASE_END;
}

UserDef *BKE_blendfile_userdef_read(const char *filepath, ReportList *reports)
{
  BlendFileData *bfd;
  UserDef *userdef = NULL;

  bfd = BLO_read_from_file(filepath,
                           BLO_READ_SKIP_ALL & ~BLO_READ_SKIP_USERDEF,
                           &(struct BlendFileReadReport){.reports = reports});
  if (bfd) {
    if (bfd->user) {
      userdef = bfd->user;
    }
    BKE_main_free(bfd->main);
    MEM_freeN(bfd);
  }

  return userdef;
}

UserDef *BKE_blendfile_userdef_read_from_memory(const void *filebuf,
                                                int filelength,
                                                ReportList *reports)
{
  BlendFileData *bfd;
  UserDef *userdef = NULL;

  bfd = BLO_read_from_memory(
      filebuf, filelength, BLO_READ_SKIP_ALL & ~BLO_READ_SKIP_USERDEF, reports);
  if (bfd) {
    if (bfd->user) {
      userdef = bfd->user;
    }
    BKE_main_free(bfd->main);
    MEM_freeN(bfd);
  }
  else {
    BKE_reports_prepend(reports, "Loading failed: ");
  }

  return userdef;
}

UserDef *BKE_blendfile_userdef_from_defaults(void)
{
  UserDef *userdef = MEM_mallocN(sizeof(*userdef), __func__);
  memcpy(userdef, &U_default, sizeof(*userdef));

  /* Add-ons. */
  /*here you define the by default activated addons*/
  {
    const char *addons[] = {
<<<<<<< HEAD
        "io_anim_bvh",
        "io_curve_svg",
        "io_mesh_ply",
        "io_mesh_stl",
        "io_mesh_uv_layout",
        "io_scene_fbx",
        "io_scene_gltf2",
        "io_scene_obj",
        "io_scene_x3d",
        "cycles",
        "pose_library",
        "materials_library_vx",
        "minilightlib",
        "bforartists_toolbar_settings",
        "createisocam",
        "edit_dimensions",
        "reset3dview",
        "smartdelete_bfa",
        "align_view_buttons",
        "important_hotkeys_BFA",
=======
        "io_anim_bvh",        "io_curve_svg",
        "io_mesh_ply",        "io_mesh_stl",
        "io_mesh_uv_layout",  "io_scene_fbx",
        "io_scene_gltf2",     "io_scene_obj",
        "io_scene_x3d",       "cycles",
        "pose_library",       "materials_library_vx",
        "minilightlib",       "bforartists_toolbar_settings",
        "createisocam",       "edit_dimensions",
        "reset3dview",        "smartdelete_bfa",
        "align_view_buttons", "important_hotkeys_BFA",
>>>>>>> ca1fc36b
    };
    for (int i = 0; i < ARRAY_SIZE(addons); i++) {
      bAddon *addon = BKE_addon_new();
      STRNCPY(addon->module, addons[i]);
      BLI_addtail(&userdef->addons, addon);
    }
  }

  /* Theme. */
  {
    bTheme *btheme = MEM_mallocN(sizeof(*btheme), __func__);
    memcpy(btheme, &U_theme_default, sizeof(*btheme));

    BLI_addtail(&userdef->themes, btheme);
  }

#ifdef WITH_PYTHON_SECURITY
  /* use alternative setting for security nuts
   * otherwise we'd need to patch the binary blob - startup.blend.c */
  userdef->flag |= USER_SCRIPT_AUTOEXEC_DISABLE;
#else
  userdef->flag &= ~USER_SCRIPT_AUTOEXEC_DISABLE;
#endif

  /* System-specific fonts directory. */
  BKE_appdir_font_folder_default(userdef->fontdir);

  userdef->memcachelimit = min_ii(BLI_system_memory_max_in_megabytes_int() / 2,
                                  userdef->memcachelimit);

  /* Init weight paint range. */
  BKE_colorband_init(&userdef->coba_weight, true);

  /* Default studio light. */
  BKE_studiolight_default(userdef->light_param, userdef->light_ambient);

  BKE_preferences_asset_library_default_add(userdef);

  return userdef;
}

bool BKE_blendfile_userdef_write(const char *filepath, ReportList *reports)
{
  Main *mainb = MEM_callocN(sizeof(Main), "empty main");
  bool ok = false;

  if (BLO_write_file(mainb,
                     filepath,
                     0,
                     &(const struct BlendFileWriteParams){
                         .use_userdef = true,
                     },
                     reports)) {
    ok = true;
  }

  MEM_freeN(mainb);

  return ok;
}

bool BKE_blendfile_userdef_write_app_template(const char *filepath, ReportList *reports)
{
  /* if it fails, overwrite is OK. */
  UserDef *userdef_default = BKE_blendfile_userdef_read(filepath, NULL);
  if (userdef_default == NULL) {
    return BKE_blendfile_userdef_write(filepath, reports);
  }

  BKE_blender_userdef_app_template_data_swap(&U, userdef_default);
  bool ok = BKE_blendfile_userdef_write(filepath, reports);
  BKE_blender_userdef_app_template_data_swap(&U, userdef_default);
  BKE_blender_userdef_data_free(userdef_default, false);
  MEM_freeN(userdef_default);
  return ok;
}

bool BKE_blendfile_userdef_write_all(ReportList *reports)
{
  char filepath[FILE_MAX];
  const char *cfgdir;
  bool ok = true;
  const bool use_template_userpref = BKE_appdir_app_template_has_userpref(U.app_template);

  if ((cfgdir = BKE_appdir_folder_id_create(BLENDER_USER_CONFIG, NULL))) {
    bool ok_write;
    BLI_path_join(filepath, sizeof(filepath), cfgdir, BLENDER_USERPREF_FILE, NULL);

    printf("Writing userprefs: '%s' ", filepath);
    if (use_template_userpref) {
      ok_write = BKE_blendfile_userdef_write_app_template(filepath, reports);
    }
    else {
      ok_write = BKE_blendfile_userdef_write(filepath, reports);
    }

    if (ok_write) {
      printf("ok\n");
      BKE_report(reports, RPT_INFO, "Preferences saved");
    }
    else {
      printf("fail\n");
      ok = false;
      BKE_report(reports, RPT_ERROR, "Saving preferences failed");
    }
  }
  else {
    BKE_report(reports, RPT_ERROR, "Unable to create userpref path");
  }

  if (use_template_userpref) {
    if ((cfgdir = BKE_appdir_folder_id_create(BLENDER_USER_CONFIG, U.app_template))) {
      /* Also save app-template prefs */
      BLI_path_join(filepath, sizeof(filepath), cfgdir, BLENDER_USERPREF_FILE, NULL);

      printf("Writing userprefs app-template: '%s' ", filepath);
      if (BKE_blendfile_userdef_write(filepath, reports) != 0) {
        printf("ok\n");
      }
      else {
        printf("fail\n");
        ok = false;
      }
    }
    else {
      BKE_report(reports, RPT_ERROR, "Unable to create app-template userpref path");
      ok = false;
    }
  }

  if (ok) {
    U.runtime.is_dirty = false;
  }
  return ok;
}

WorkspaceConfigFileData *BKE_blendfile_workspace_config_read(const char *filepath,
                                                             const void *filebuf,
                                                             int filelength,
                                                             ReportList *reports)
{
  BlendFileData *bfd;
  WorkspaceConfigFileData *workspace_config = NULL;

  if (filepath) {
    bfd = BLO_read_from_file(
        filepath, BLO_READ_SKIP_USERDEF, &(struct BlendFileReadReport){.reports = reports});
  }
  else {
    bfd = BLO_read_from_memory(filebuf, filelength, BLO_READ_SKIP_USERDEF, reports);
  }

  if (bfd) {
    workspace_config = MEM_callocN(sizeof(*workspace_config), __func__);
    workspace_config->main = bfd->main;

    /* Only 2.80+ files have actual workspaces, don't try to use screens
     * from older versions. */
    if (bfd->main->versionfile >= 280) {
      workspace_config->workspaces = bfd->main->workspaces;
    }

    MEM_freeN(bfd);
  }

  return workspace_config;
}

bool BKE_blendfile_workspace_config_write(Main *bmain, const char *filepath, ReportList *reports)
{
  const int fileflags = G.fileflags & ~G_FILE_NO_UI;
  bool retval = false;

  BKE_blendfile_write_partial_begin(bmain);

  for (WorkSpace *workspace = bmain->workspaces.first; workspace; workspace = workspace->id.next) {
    BKE_blendfile_write_partial_tag_ID(&workspace->id, true);
  }

  if (BKE_blendfile_write_partial(
          bmain, filepath, fileflags, BLO_WRITE_PATH_REMAP_NONE, reports)) {
    retval = true;
  }

  BKE_blendfile_write_partial_end(bmain);

  return retval;
}

void BKE_blendfile_workspace_config_data_free(WorkspaceConfigFileData *workspace_config)
{
  BKE_main_free(workspace_config->main);
  MEM_freeN(workspace_config);
}

/** \} */

/* -------------------------------------------------------------------- */
/** \name Partial `.blend` file save.
 * \{ */

void BKE_blendfile_write_partial_begin(Main *bmain_src)
{
  BKE_main_id_tag_all(bmain_src, LIB_TAG_NEED_EXPAND | LIB_TAG_DOIT, false);
}

void BKE_blendfile_write_partial_tag_ID(ID *id, bool set)
{
  if (set) {
    id->tag |= LIB_TAG_NEED_EXPAND | LIB_TAG_DOIT;
  }
  else {
    id->tag &= ~(LIB_TAG_NEED_EXPAND | LIB_TAG_DOIT);
  }
}

static void blendfile_write_partial_cb(void *UNUSED(handle), Main *UNUSED(bmain), void *vid)
{
  if (vid) {
    ID *id = vid;
    /* only tag for need-expand if not done, prevents eternal loops */
    if ((id->tag & LIB_TAG_DOIT) == 0) {
      id->tag |= LIB_TAG_NEED_EXPAND | LIB_TAG_DOIT;
    }

    if (id->lib && (id->lib->id.tag & LIB_TAG_DOIT) == 0) {
      id->lib->id.tag |= LIB_TAG_DOIT;
    }
  }
}

bool BKE_blendfile_write_partial(Main *bmain_src,
                                 const char *filepath,
                                 const int write_flags,
                                 const int remap_mode,
                                 ReportList *reports)
{
  Main *bmain_dst = MEM_callocN(sizeof(Main), "copybuffer");
  ListBase *lbarray_dst[INDEX_ID_MAX], *lbarray_src[INDEX_ID_MAX];
  int a, retval;

  void *path_list_backup = NULL;
  const eBPathForeachFlag path_list_flag = (BKE_BPATH_FOREACH_PATH_SKIP_LINKED |
                                            BKE_BPATH_FOREACH_PATH_SKIP_MULTIFILE);

  /* This is needed to be able to load that file as a real one later
   * (otherwise `main->filepath` will not be set at read time). */
  STRNCPY(bmain_dst->filepath, bmain_src->filepath);

  BLO_main_expander(blendfile_write_partial_cb);
  BLO_expand_main(NULL, bmain_src);

  /* move over all tagged blocks */
  set_listbasepointers(bmain_src, lbarray_src);
  a = set_listbasepointers(bmain_dst, lbarray_dst);
  while (a--) {
    ID *id, *nextid;
    ListBase *lb_dst = lbarray_dst[a], *lb_src = lbarray_src[a];

    for (id = lb_src->first; id; id = nextid) {
      nextid = id->next;
      if (id->tag & LIB_TAG_DOIT) {
        BLI_remlink(lb_src, id);
        BLI_addtail(lb_dst, id);
      }
    }
  }

  /* Backup paths because remap relative will overwrite them.
   *
   * NOTE: we do this only on the list of data-blocks that we are writing
   * because the restored full list is not guaranteed to be in the same
   * order as before, as expected by BKE_bpath_list_restore.
   *
   * This happens because id_sort_by_name does not take into account
   * string case or the library name, so the order is not strictly
   * defined for two linked data-blocks with the same name! */
  if (remap_mode != BLO_WRITE_PATH_REMAP_NONE) {
    path_list_backup = BKE_bpath_list_backup(bmain_dst, path_list_flag);
  }

  /* save the buffer */
  retval = BLO_write_file(bmain_dst,
                          filepath,
                          write_flags,
                          &(const struct BlendFileWriteParams){
                              .remap_mode = remap_mode,
                          },
                          reports);

  if (path_list_backup) {
    BKE_bpath_list_restore(bmain_dst, path_list_flag, path_list_backup);
    BKE_bpath_list_free(path_list_backup);
  }

  /* move back the main, now sorted again */
  set_listbasepointers(bmain_src, lbarray_dst);
  a = set_listbasepointers(bmain_dst, lbarray_src);
  while (a--) {
    ID *id;
    ListBase *lb_dst = lbarray_dst[a], *lb_src = lbarray_src[a];

    while ((id = BLI_pophead(lb_src))) {
      BLI_addtail(lb_dst, id);
      id_sort_by_name(lb_dst, id, NULL);
    }
  }

  MEM_freeN(bmain_dst);

  return retval;
}

void BKE_blendfile_write_partial_end(Main *bmain_src)
{
  BKE_main_id_tag_all(bmain_src, LIB_TAG_NEED_EXPAND | LIB_TAG_DOIT, false);
}

/** \} */<|MERGE_RESOLUTION|>--- conflicted
+++ resolved
@@ -610,28 +610,6 @@
   /*here you define the by default activated addons*/
   {
     const char *addons[] = {
-<<<<<<< HEAD
-        "io_anim_bvh",
-        "io_curve_svg",
-        "io_mesh_ply",
-        "io_mesh_stl",
-        "io_mesh_uv_layout",
-        "io_scene_fbx",
-        "io_scene_gltf2",
-        "io_scene_obj",
-        "io_scene_x3d",
-        "cycles",
-        "pose_library",
-        "materials_library_vx",
-        "minilightlib",
-        "bforartists_toolbar_settings",
-        "createisocam",
-        "edit_dimensions",
-        "reset3dview",
-        "smartdelete_bfa",
-        "align_view_buttons",
-        "important_hotkeys_BFA",
-=======
         "io_anim_bvh",        "io_curve_svg",
         "io_mesh_ply",        "io_mesh_stl",
         "io_mesh_uv_layout",  "io_scene_fbx",
@@ -642,7 +620,6 @@
         "createisocam",       "edit_dimensions",
         "reset3dview",        "smartdelete_bfa",
         "align_view_buttons", "important_hotkeys_BFA",
->>>>>>> ca1fc36b
     };
     for (int i = 0; i < ARRAY_SIZE(addons); i++) {
       bAddon *addon = BKE_addon_new();
