/*
 * ***** BEGIN GPL LICENSE BLOCK *****
 *
 * This program is free software; you can redistribute it and/or
 * modify it under the terms of the GNU General Public License
 * as published by the Free Software Foundation; either version 2
 * of the License, or (at your option) any later version.
 *
 * This program is distributed in the hope that it will be useful,
 * but WITHOUT ANY WARRANTY; without even the implied warranty of
 * MERCHANTABILITY or FITNESS FOR A PARTICULAR PURPOSE.  See the
 * GNU General Public License for more details.
 *
 * You should have received a copy of the GNU General Public License
 * along with this program; if not, write to the Free Software Foundation,
 * Inc., 51 Franklin Street, Fifth Floor, Boston, MA 02110-1301, USA.
 *
 * ***** END GPL LICENSE BLOCK *****
 */

/** \file blender/blenkernel/intern/blendfile.c
 *  \ingroup bke
 *
 * High level `.blend` file read/write,
 * and functions for writing *partial* files (only selected data-blocks).
 */

#include <stdlib.h>
#include <string.h>

#include "MEM_guardedalloc.h"

#include "DNA_scene_types.h"
#include "DNA_screen_types.h"
#include "DNA_workspace_types.h"

#include "BLI_listbase.h"
#include "BLI_string.h"
#include "BLI_path_util.h"
#include "BLI_utildefines.h"

#include "IMB_colormanagement.h"

#include "BKE_appdir.h"
#include "BKE_blender.h"
#include "BKE_blender_version.h"
#include "BKE_blendfile.h"
#include "BKE_bpath.h"
#include "BKE_context.h"
#include "BKE_global.h"
#include "BKE_ipo.h"
#include "BKE_layer.h"
#include "BKE_library.h"
#include "BKE_main.h"
#include "BKE_report.h"
#include "BKE_scene.h"
#include "BKE_screen.h"
#include "BKE_workspace.h"

#include "BLO_readfile.h"
#include "BLO_writefile.h"

#include "RNA_access.h"

#include "RE_pipeline.h"

#ifdef WITH_PYTHON
#  include "BPY_extern.h"
#endif

/* -------------------------------------------------------------------- */

/** \name High Level `.blend` file read/write.
 * \{ */

static bool clean_paths_visit_cb(void *UNUSED(userdata), char *path_dst, const char *path_src)
{
	strcpy(path_dst, path_src);
	BLI_path_native_slash(path_dst);
	return !STREQ(path_dst, path_src);
}

/* make sure path names are correct for OS */
static void clean_paths(Main *main)
{
	Scene *scene;

	BKE_bpath_traverse_main(main, clean_paths_visit_cb, BKE_BPATH_TRAVERSE_SKIP_MULTIFILE, NULL);

	for (scene = main->scene.first; scene; scene = scene->id.next) {
		BLI_path_native_slash(scene->r.pic);
	}
}

static bool wm_scene_is_visible(wmWindowManager *wm, Scene *scene)
{
	wmWindow *win;
	for (win = wm->windows.first; win; win = win->next) {
		if (win->scene == scene) {
			return true;
		}
	}
	return false;
}

/**
 * Context matching, handle no-ui case
 *
 * \note this is called on Undo so any slow conversion functions here
 * should be avoided or check (mode != LOAD_UNDO).
 *
 * \param bfd: Blend file data, freed by this function on exit.
 * \param filepath: File path or identifier.
 */
static void setup_app_data(
        bContext *C, BlendFileData *bfd,
        const char *filepath, ReportList *reports)
{
	Main *bmain = G.main;  /* Valid usage */
	Scene *curscene = NULL;
	const bool is_startup = (bfd->filename[0] == '\0');
	const bool recover = (G.fileflags & G_FILE_RECOVER) != 0;
	enum {
		LOAD_UI = 1,
		LOAD_UI_OFF,
		LOAD_UNDO,
	} mode;

	/* may happen with library files - UNDO file should never have NULL cursccene... */
	if (ELEM(NULL, bfd->curscreen, bfd->curscene)) {
		BKE_report(reports, RPT_WARNING, "Library file, loading empty scene");
		mode = LOAD_UI_OFF;
	}
	else if (BLI_listbase_is_empty(&bfd->main->screen)) {
		mode = LOAD_UNDO;
	}
	else if ((G.fileflags & G_FILE_NO_UI) && (is_startup == false)) {
		mode = LOAD_UI_OFF;
	}
	else {
		mode = LOAD_UI;
	}

	/* Free all render results, without this stale data gets displayed after loading files */
	if (mode != LOAD_UNDO) {
		RE_FreeAllRenderResults();
	}

	/* Only make filepaths compatible when loading for real (not undo) */
	if (mode != LOAD_UNDO) {
		clean_paths(bfd->main);
	}

	/* XXX here the complex windowmanager matching */

	/* no load screens? */
	if (mode != LOAD_UI) {
		/* Logic for 'track_undo_scene' is to keep using the scene which the active screen has,
		 * as long as the scene associated with the undo operation is visible in one of the open windows.
		 *
		 * - 'curscreen->scene' - scene the user is currently looking at.
		 * - 'bfd->curscene' - scene undo-step was created in.
		 *
		 * This means users can have 2+ windows open and undo in both without screens switching.
		 * But if they close one of the screens,
		 * undo will ensure that the scene being operated on will be activated
		 * (otherwise we'd be undoing on an off-screen scene which isn't acceptable).
		 * see: T43424
		 */
		wmWindow *win;
		bScreen *curscreen = NULL;
		ViewLayer *cur_view_layer;
		bool track_undo_scene;

		/* comes from readfile.c */
<<<<<<< HEAD
		SWAP(ListBase, G.main->wm, bfd->main->wm);
		SWAP(ListBase, G.main->workspaces, bfd->main->workspaces);
		SWAP(ListBase, G.main->screen, bfd->main->screen);
=======
		SWAP(ListBase, bmain->wm, bfd->main->wm);
		SWAP(ListBase, bmain->screen, bfd->main->screen);
>>>>>>> 481cdb08

		/* we re-use current window and screen */
		win = CTX_wm_window(C);
		curscreen = CTX_wm_screen(C);
		/* but use Scene pointer from new file */
		curscene = bfd->curscene;
		cur_view_layer = bfd->cur_view_layer;

		track_undo_scene = (mode == LOAD_UNDO && curscreen && curscene && bfd->main->wm.first);

		if (curscene == NULL) {
			curscene = bfd->main->scene.first;
		}
		/* empty file, we add a scene to make Blender work */
		if (curscene == NULL) {
			curscene = BKE_scene_add(bfd->main, "Empty");
		}
		if (cur_view_layer == NULL) {
			/* fallback to scene layer */
			cur_view_layer = BKE_view_layer_default_view(curscene);
		}

		if (track_undo_scene) {
			/* keep the old (free'd) scene, let 'blo_lib_link_screen_restore'
			 * replace it with 'curscene' if its needed */
		}
		/* and we enforce curscene to be in current screen */
		else if (win) { /* can run in bgmode */
			win->scene = curscene;
		}

		/* BKE_blender_globals_clear will free G.main, here we can still restore pointers */
		blo_lib_link_restore(bfd->main, CTX_wm_manager(C), curscene, cur_view_layer);
		if (win) {
			curscene = win->scene;
		}

		if (track_undo_scene) {
			wmWindowManager *wm = bfd->main->wm.first;
			if (wm_scene_is_visible(wm, bfd->curscene) == false) {
				curscene = bfd->curscene;
				win->scene = curscene;
				BKE_screen_view3d_scene_sync(curscreen, curscene);
			}
		}

		/* We need to tag this here because events may be handled immediately after.
		 * only the current screen is important because we wont have to handle
		 * events from multiple screens at once.*/
		{
			BKE_screen_manipulator_tag_refresh(curscreen);
		}
	}

	/* free G.main Main database */
//	CTX_wm_manager_set(C, NULL);
	BKE_blender_globals_clear();

	/* clear old property update cache, in case some old references are left dangling */
	RNA_property_update_cache_free();

	bmain = G.main = bfd->main;

	CTX_data_main_set(C, bmain);

	if (bfd->user) {

		/* only here free userdef themes... */
		BKE_blender_userdef_data_set_and_free(bfd->user);
		bfd->user = NULL;

		/* Security issue: any blend file could include a USER block.
		 *
		 * Currently we load prefs from BLENDER_STARTUP_FILE and later on load BLENDER_USERPREF_FILE,
		 * to load the preferences defined in the users home dir.
		 *
		 * This means we will never accidentally (or maliciously)
		 * enable scripts auto-execution by loading a '.blend' file.
		 */
		U.flag |= USER_SCRIPT_AUTOEXEC_DISABLE;
	}

	/* case G_FILE_NO_UI or no screens in file */
	if (mode != LOAD_UI) {
		/* leave entire context further unaltered? */
		CTX_data_scene_set(C, curscene);
	}
	else {
		/* Keep state from preferences. */
		const int fileflags_skip = G_FILE_FLAGS_RUNTIME;
		G.fileflags = (G.fileflags & fileflags_skip) | (bfd->fileflags & ~fileflags_skip);
		CTX_wm_manager_set(C, bmain->wm.first);
		CTX_wm_screen_set(C, bfd->curscreen);
		CTX_data_scene_set(C, bfd->curscene);
		CTX_wm_area_set(C, NULL);
		CTX_wm_region_set(C, NULL);
		CTX_wm_menu_set(C, NULL);
		curscene = bfd->curscene;
	}

	/* this can happen when active scene was lib-linked, and doesn't exist anymore */
	if (CTX_data_scene(C) == NULL) {
		wmWindow *win = CTX_wm_window(C);

		/* in case we don't even have a local scene, add one */
		if (!bmain->scene.first)
			BKE_scene_add(bmain, "Empty");

<<<<<<< HEAD
		CTX_data_scene_set(C, G.main->scene.first);
		win->scene = CTX_data_scene(C);
=======
		CTX_data_scene_set(C, bmain->scene.first);
		CTX_wm_screen(C)->scene = CTX_data_scene(C);
>>>>>>> 481cdb08
		curscene = CTX_data_scene(C);
	}

	BLI_assert(curscene == CTX_data_scene(C));


	/* special cases, override loaded flags: */
	if (G.f != bfd->globalf) {
		const int flags_keep = (G_SWAP_EXCHANGE | G_SCRIPT_AUTOEXEC | G_SCRIPT_OVERRIDE_PREF);
		bfd->globalf = (bfd->globalf & ~flags_keep) | (G.f & flags_keep);
	}


	G.f = bfd->globalf;

#ifdef WITH_PYTHON
	/* let python know about new main */
	BPY_context_update(C);
#endif

	/* FIXME: this version patching should really be part of the file-reading code,
	 * but we still get too many unrelated data-corruption crashes otherwise... */
	if (bmain->versionfile < 250)
		do_versions_ipos_to_animato(bmain);

	bmain->recovered = 0;

	/* startup.blend or recovered startup */
	if (bfd->filename[0] == 0) {
		bmain->name[0] = '\0';
	}
	else if (recover && G.relbase_valid) {
		/* in case of autosave or quit.blend, use original filename instead
		 * use relbase_valid to make sure the file is saved, else we get <memory2> in the filename */
		filepath = bfd->filename;
		bmain->recovered = 1;

		/* these are the same at times, should never copy to the same location */
		if (bmain->name != filepath)
			BLI_strncpy(bmain->name, filepath, FILE_MAX);
	}

	/* baseflags, groups, make depsgraph, etc */
	/* first handle case if other windows have different scenes visible */
	if (mode == LOAD_UI) {
		wmWindowManager *wm = bmain->wm.first;

		if (wm) {
<<<<<<< HEAD
			for (wmWindow *win = wm->windows.first; win; win = win->next) {
				if (win->scene && win->scene != curscene) {
					BKE_scene_set_background(G.main, win->scene);
				}
			}
		}
	}

	/* Setting scene might require having a dependency graph, with copy on write
	 * we need to make sure we ensure scene has correct color management before
	 * constructing dependency graph.
	 */
	if (mode != LOAD_UNDO) {
		IMB_colormanagement_check_file_config(G.main);
	}

	BKE_scene_set_background(G.main, curscene);
=======
			wmWindow *win;

			for (win = wm->windows.first; win; win = win->next) {
				if (win->screen && win->screen->scene) /* zealous check... */
					if (win->screen->scene != curscene)
						BKE_scene_set_background(bmain, win->screen->scene);
			}
		}
	}
	BKE_scene_set_background(bmain, curscene);
>>>>>>> 481cdb08

	if (mode != LOAD_UNDO) {
		/* TODO(sergey): Can this be also move above? */
		RE_FreeAllPersistentData();
<<<<<<< HEAD
=======
		IMB_colormanagement_check_file_config(bmain);
>>>>>>> 481cdb08
	}

	MEM_freeN(bfd);

}

static int handle_subversion_warning(Main *main, ReportList *reports)
{
	if (main->minversionfile > BLENDER_VERSION ||
	    (main->minversionfile == BLENDER_VERSION &&
	     main->minsubversionfile > BLENDER_SUBVERSION))
	{
		BKE_reportf(reports, RPT_ERROR, "File written by newer Blender binary (%d.%d), expect loss of data!",
		            main->minversionfile, main->minsubversionfile);
	}

	return 1;
}

int BKE_blendfile_read(
        bContext *C, const char *filepath,
        ReportList *reports, int skip_flags)
{
	BlendFileData *bfd;
	int retval = BKE_BLENDFILE_READ_OK;

	/* don't print user-pref loading */
	if (strstr(filepath, BLENDER_STARTUP_FILE) == NULL) {
		printf("Read blend: %s\n", filepath);
	}

	bfd = BLO_read_from_file(filepath, reports, skip_flags);
	if (bfd) {
		if (bfd->user) {
			retval = BKE_BLENDFILE_READ_OK_USERPREFS;
		}

		if (0 == handle_subversion_warning(bfd->main, reports)) {
			BKE_main_free(bfd->main);
			MEM_freeN(bfd);
			bfd = NULL;
			retval = BKE_BLENDFILE_READ_FAIL;
		}
		else {
			setup_app_data(C, bfd, filepath, reports);
		}
	}
	else
		BKE_reports_prependf(reports, "Loading '%s' failed: ", filepath);

	return (bfd ? retval : BKE_BLENDFILE_READ_FAIL);
}

bool BKE_blendfile_read_from_memory(
        bContext *C, const void *filebuf, int filelength,
        ReportList *reports, int skip_flags, bool update_defaults)
{
	BlendFileData *bfd;

	bfd = BLO_read_from_memory(filebuf, filelength, reports, skip_flags);
	if (bfd) {
		if (update_defaults)
			BLO_update_defaults_startup_blend(bfd->main);
		setup_app_data(C, bfd, "<memory2>", reports);
	}
	else {
		BKE_reports_prepend(reports, "Loading failed: ");
	}

	return (bfd != NULL);
}

/* memfile is the undo buffer */
bool BKE_blendfile_read_from_memfile(
        bContext *C, struct MemFile *memfile,
        ReportList *reports, int skip_flags)
{
	Main *bmain = CTX_data_main(C);
	BlendFileData *bfd;

	bfd = BLO_read_from_memfile(bmain, BKE_main_blendfile_path(bmain), memfile, reports, skip_flags);
	if (bfd) {
		/* remove the unused screens and wm */
		while (bfd->main->wm.first)
			BKE_libblock_free(bfd->main, bfd->main->wm.first);
		while (bfd->main->screen.first)
			BKE_libblock_free(bfd->main, bfd->main->screen.first);

		setup_app_data(C, bfd, "<memory1>", reports);
	}
	else {
		BKE_reports_prepend(reports, "Loading failed: ");
	}

	return (bfd != NULL);
}

/**
 * Utility to make a file 'empty' used for startup to optionally give an empty file.
 * Handy for tests.
 */
void BKE_blendfile_read_make_empty(bContext *C)
{
	Main *bmain = CTX_data_main(C);

	ListBase *lbarray[MAX_LIBARRAY];
	ID *id;
	int a;

	a = set_listbasepointers(bmain, lbarray);
	while (a--) {
		id = lbarray[a]->first;
		if (id != NULL) {
			if (ELEM(GS(id->name), ID_SCE, ID_SCR, ID_WM)) {
				continue;
			}
			while ((id = lbarray[a]->first)) {
				BKE_libblock_delete(bmain, id);
			}
		}
	}
}

/* only read the userdef from a .blend */
UserDef *BKE_blendfile_userdef_read(const char *filepath, ReportList *reports)
{
	BlendFileData *bfd;
	UserDef *userdef = NULL;

	bfd = BLO_read_from_file(filepath, reports, BLO_READ_SKIP_ALL & ~BLO_READ_SKIP_USERDEF);
	if (bfd) {
		if (bfd->user) {
			userdef = bfd->user;
		}
		BKE_main_free(bfd->main);
		MEM_freeN(bfd);
	}

	return userdef;
}


UserDef *BKE_blendfile_userdef_read_from_memory(
        const void *filebuf, int filelength,
        ReportList *reports)
{
	BlendFileData *bfd;
	UserDef *userdef = NULL;

	bfd = BLO_read_from_memory(filebuf, filelength, reports, BLO_READ_SKIP_ALL & ~BLO_READ_SKIP_USERDEF);
	if (bfd) {
		if (bfd->user) {
			userdef = bfd->user;
		}
		BKE_main_free(bfd->main);
		MEM_freeN(bfd);
	}
	else {
		BKE_reports_prepend(reports, "Loading failed: ");
	}

	return userdef;
}


/**
 * Only write the userdef in a .blend
 * \return success
 */
bool BKE_blendfile_userdef_write(const char *filepath, ReportList *reports)
{
	Main *mainb = MEM_callocN(sizeof(Main), "empty main");
	bool ok = false;

	if (BLO_write_file(mainb, filepath, G_FILE_USERPREFS, reports, NULL)) {
		ok = true;
	}

	MEM_freeN(mainb);

	return ok;
}

/**
 * Only write the userdef in a .blend, merging with the existing blend file.
 * \return success
 *
 * \note In the future we should re-evaluate user preferences,
 * possibly splitting out system/hardware specific prefs.
 */
bool BKE_blendfile_userdef_write_app_template(const char *filepath, ReportList *reports)
{
	/* if it fails, overwrite is OK. */
	UserDef *userdef_default = BKE_blendfile_userdef_read(filepath, NULL);
	if (userdef_default == NULL) {
		return BKE_blendfile_userdef_write(filepath, reports);
	}

	BKE_blender_userdef_app_template_data_swap(&U, userdef_default);
	bool ok = BKE_blendfile_userdef_write(filepath, reports);
	BKE_blender_userdef_app_template_data_swap(&U, userdef_default);
	BKE_blender_userdef_data_free(userdef_default, false);
	MEM_freeN(userdef_default);
	return ok;
}

WorkspaceConfigFileData *BKE_blendfile_workspace_config_read(const char *filepath, ReportList *reports)
{
	BlendFileData *bfd;
	WorkspaceConfigFileData *workspace_config = NULL;

	bfd = BLO_read_from_file(filepath, reports, BLO_READ_SKIP_USERDEF);
	if (bfd) {
		workspace_config = MEM_mallocN(sizeof(*workspace_config), __func__);
		workspace_config->main = bfd->main;
		workspace_config->workspaces = bfd->main->workspaces;

		MEM_freeN(bfd);
	}

	return workspace_config;
}

bool BKE_blendfile_workspace_config_write(Main *bmain, const char *filepath, ReportList *reports)
{
	int fileflags = G.fileflags & ~(G_FILE_NO_UI | G_FILE_HISTORY);
	bool retval = false;

	BKE_blendfile_write_partial_begin(bmain);

	for (WorkSpace *workspace = bmain->workspaces.first; workspace; workspace = workspace->id.next) {
		BKE_blendfile_write_partial_tag_ID(&workspace->id, true);
	}

	if (BKE_blendfile_write_partial(bmain, filepath, fileflags, reports)) {
		retval = true;
	}

	BKE_blendfile_write_partial_end(bmain);

	return retval;
}

void BKE_blendfile_workspace_config_data_free(WorkspaceConfigFileData *workspace_config)
{
	BKE_main_free(workspace_config->main);
	MEM_freeN(workspace_config);
}

/** \} */


/* -------------------------------------------------------------------- */

/** \name Partial `.blend` file save.
 * \{ */

void BKE_blendfile_write_partial_begin(Main *bmain_src)
{
	BKE_main_id_tag_all(bmain_src, LIB_TAG_NEED_EXPAND | LIB_TAG_DOIT, false);
}

void BKE_blendfile_write_partial_tag_ID(ID *id, bool set)
{
	if (set) {
		id->tag |= LIB_TAG_NEED_EXPAND | LIB_TAG_DOIT;
	}
	else {
		id->tag &= ~(LIB_TAG_NEED_EXPAND | LIB_TAG_DOIT);
	}
}

static void blendfile_write_partial_cb(void *UNUSED(handle), Main *UNUSED(bmain), void *vid)
{
	if (vid) {
		ID *id = vid;
		/* only tag for need-expand if not done, prevents eternal loops */
		if ((id->tag & LIB_TAG_DOIT) == 0)
			id->tag |= LIB_TAG_NEED_EXPAND | LIB_TAG_DOIT;

		if (id->lib && (id->lib->id.tag & LIB_TAG_DOIT) == 0)
			id->lib->id.tag |= LIB_TAG_DOIT;
	}
}

/**
 * \return Success.
 */
bool BKE_blendfile_write_partial(
        Main *bmain_src, const char *filepath, const int write_flags, ReportList *reports)
{
	Main *bmain_dst = MEM_callocN(sizeof(Main), "copybuffer");
	ListBase *lbarray_dst[MAX_LIBARRAY], *lbarray_src[MAX_LIBARRAY];
	int a, retval;

	void     *path_list_backup = NULL;
	const int path_list_flag = (BKE_BPATH_TRAVERSE_SKIP_LIBRARY | BKE_BPATH_TRAVERSE_SKIP_MULTIFILE);

	/* This is needed to be able to load that file as a real one later
	 * (otherwise main->name will not be set at read time). */
	BLI_strncpy(bmain_dst->name, bmain_src->name, sizeof(bmain_dst->name));

	if (write_flags & G_FILE_RELATIVE_REMAP) {
		path_list_backup = BKE_bpath_list_backup(bmain_src, path_list_flag);
	}

	BLO_main_expander(blendfile_write_partial_cb);
	BLO_expand_main(NULL, bmain_src);

	/* move over all tagged blocks */
	set_listbasepointers(bmain_src, lbarray_src);
	a = set_listbasepointers(bmain_dst, lbarray_dst);
	while (a--) {
		ID *id, *nextid;
		ListBase *lb_dst = lbarray_dst[a], *lb_src = lbarray_src[a];

		for (id = lb_src->first; id; id = nextid) {
			nextid = id->next;
			if (id->tag & LIB_TAG_DOIT) {
				BLI_remlink(lb_src, id);
				BLI_addtail(lb_dst, id);
			}
		}
	}


	/* save the buffer */
	retval = BLO_write_file(bmain_dst, filepath, write_flags, reports, NULL);

	/* move back the main, now sorted again */
	set_listbasepointers(bmain_src, lbarray_dst);
	a = set_listbasepointers(bmain_dst, lbarray_src);
	while (a--) {
		ID *id;
		ListBase *lb_dst = lbarray_dst[a], *lb_src = lbarray_src[a];

		while ((id = BLI_pophead(lb_src))) {
			BLI_addtail(lb_dst, id);
			id_sort_by_name(lb_dst, id);
		}
	}

	MEM_freeN(bmain_dst);

	if (path_list_backup) {
		BKE_bpath_list_restore(bmain_src, path_list_flag, path_list_backup);
		BKE_bpath_list_free(path_list_backup);
	}

	return retval;
}

void BKE_blendfile_write_partial_end(Main *bmain_src)
{
	BKE_main_id_tag_all(bmain_src, LIB_TAG_NEED_EXPAND | LIB_TAG_DOIT, false);
}

/** \} */<|MERGE_RESOLUTION|>--- conflicted
+++ resolved
@@ -173,14 +173,9 @@
 		bool track_undo_scene;
 
 		/* comes from readfile.c */
-<<<<<<< HEAD
-		SWAP(ListBase, G.main->wm, bfd->main->wm);
-		SWAP(ListBase, G.main->workspaces, bfd->main->workspaces);
-		SWAP(ListBase, G.main->screen, bfd->main->screen);
-=======
 		SWAP(ListBase, bmain->wm, bfd->main->wm);
+		SWAP(ListBase, bmain->workspaces, bfd->main->workspaces);
 		SWAP(ListBase, bmain->screen, bfd->main->screen);
->>>>>>> 481cdb08
 
 		/* we re-use current window and screen */
 		win = CTX_wm_window(C);
@@ -289,13 +284,8 @@
 		if (!bmain->scene.first)
 			BKE_scene_add(bmain, "Empty");
 
-<<<<<<< HEAD
-		CTX_data_scene_set(C, G.main->scene.first);
+		CTX_data_scene_set(C, bmain->scene.first);
 		win->scene = CTX_data_scene(C);
-=======
-		CTX_data_scene_set(C, bmain->scene.first);
-		CTX_wm_screen(C)->scene = CTX_data_scene(C);
->>>>>>> 481cdb08
 		curscene = CTX_data_scene(C);
 	}
 
@@ -344,10 +334,9 @@
 		wmWindowManager *wm = bmain->wm.first;
 
 		if (wm) {
-<<<<<<< HEAD
 			for (wmWindow *win = wm->windows.first; win; win = win->next) {
 				if (win->scene && win->scene != curscene) {
-					BKE_scene_set_background(G.main, win->scene);
+					BKE_scene_set_background(bmain, win->scene);
 				}
 			}
 		}
@@ -358,30 +347,14 @@
 	 * constructing dependency graph.
 	 */
 	if (mode != LOAD_UNDO) {
-		IMB_colormanagement_check_file_config(G.main);
-	}
-
-	BKE_scene_set_background(G.main, curscene);
-=======
-			wmWindow *win;
-
-			for (win = wm->windows.first; win; win = win->next) {
-				if (win->screen && win->screen->scene) /* zealous check... */
-					if (win->screen->scene != curscene)
-						BKE_scene_set_background(bmain, win->screen->scene);
-			}
-		}
-	}
+		IMB_colormanagement_check_file_config(bmain);
+	}
+
 	BKE_scene_set_background(bmain, curscene);
->>>>>>> 481cdb08
 
 	if (mode != LOAD_UNDO) {
 		/* TODO(sergey): Can this be also move above? */
 		RE_FreeAllPersistentData();
-<<<<<<< HEAD
-=======
-		IMB_colormanagement_check_file_config(bmain);
->>>>>>> 481cdb08
 	}
 
 	MEM_freeN(bfd);
