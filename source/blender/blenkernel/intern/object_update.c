/*
 * This program is free software; you can redistribute it and/or
 * modify it under the terms of the GNU General Public License
 * as published by the Free Software Foundation; either version 2
 * of the License, or (at your option) any later version.
 *
 * This program is distributed in the hope that it will be useful,
 * but WITHOUT ANY WARRANTY; without even the implied warranty of
 * MERCHANTABILITY or FITNESS FOR A PARTICULAR PURPOSE.  See the
 * GNU General Public License for more details.
 *
 * You should have received a copy of the GNU General Public License
 * along with this program; if not, write to the Free Software Foundation,
 * Inc., 51 Franklin Street, Fifth Floor, Boston, MA 02110-1301, USA.
 *
 * The Original Code is Copyright (C) 20014 by Blender Foundation.
 * All rights reserved.
 */

/** \file
 * \ingroup bke
 */

#include "DNA_anim_types.h"
#include "DNA_collection_types.h"
#include "DNA_constraint_types.h"
#include "DNA_key_types.h"
#include "DNA_material_types.h"
#include "DNA_mesh_types.h"
#include "DNA_scene_types.h"

#include "BLI_blenlib.h"
#include "BLI_utildefines.h"
#include "BLI_math.h"

#include "BKE_animsys.h"
#include "BKE_armature.h"
#include "BKE_action.h"
#include "BKE_constraint.h"
#include "BKE_curve.h"
#include "BKE_DerivedMesh.h"
#include "BKE_displist.h"
#include "BKE_editmesh.h"
#include "BKE_effect.h"
#include "BKE_image.h"
#include "BKE_key.h"
#include "BKE_lamp.h"
#include "BKE_lattice.h"
#include "BKE_material.h"
#include "BKE_mball.h"
#include "BKE_mesh.h"
#include "BKE_object.h"
#include "BKE_particle.h"
#include "BKE_pointcache.h"
#include "BKE_scene.h"
#include "BKE_gpencil.h"

#include "MEM_guardedalloc.h"

#include "DEG_depsgraph.h"
#include "DEG_depsgraph_query.h"

/**
 * Restore the object->data to a non-modifier evaluated state.
 *
 * Some changes done directly in evaluated object require them to be reset
 * before being re-evaluated.
 * For example, we need to call this before BKE_mesh_new_from_object(),
 * in case we removed/added modifiers in the evaluated object.
 **/
void BKE_object_eval_reset(Object *ob_eval)
{
	BKE_object_free_derived_caches(ob_eval);
}

void BKE_object_eval_local_transform(Depsgraph *depsgraph, Object *ob)
{
	DEG_debug_print_eval(depsgraph, __func__, ob->id.name, ob);

	/* calculate local matrix */
	BKE_object_to_mat4(ob, ob->obmat);
}

/* Evaluate parent */
/* NOTE: based on solve_parenting(), but with the cruft stripped out */
void BKE_object_eval_parent(Depsgraph *depsgraph, Object *ob)
{
	Object *par = ob->parent;

	float totmat[4][4];
	float tmat[4][4];
	float locmat[4][4];

	DEG_debug_print_eval(depsgraph, __func__, ob->id.name, ob);

	/* get local matrix (but don't calculate it, as that was done already!) */
	// XXX: redundant?
	copy_m4_m4(locmat, ob->obmat);

	/* get parent effect matrix */
	BKE_object_get_parent_matrix(ob, par, totmat);

	/* total */
	mul_m4_m4m4(tmat, totmat, ob->parentinv);
	mul_m4_m4m4(ob->obmat, tmat, locmat);

	/* origin, for help line */
	if ((ob->partype & PARTYPE) == PARSKEL) {
		copy_v3_v3(ob->runtime.parent_display_origin, par->obmat[3]);
	}
	else {
		copy_v3_v3(ob->runtime.parent_display_origin, totmat[3]);
	}
}

void BKE_object_eval_constraints(Depsgraph *depsgraph,
                                 Scene *scene,
                                 Object *ob)
{
	bConstraintOb *cob;
	float ctime = BKE_scene_frame_get(scene);

	DEG_debug_print_eval(depsgraph, __func__, ob->id.name, ob);

	/* evaluate constraints stack */
	/* TODO: split this into:
	 * - pre (i.e. BKE_constraints_make_evalob, per-constraint (i.e.
	 * - inner body of BKE_constraints_solve),
	 * - post (i.e. BKE_constraints_clear_evalob)
	 *
	 * Not sure why, this is from Joshua - sergey
	 *
	 */
	cob = BKE_constraints_make_evalob(depsgraph, scene, ob, NULL, CONSTRAINT_OBTYPE_OBJECT);
	BKE_constraints_solve(depsgraph, &ob->constraints, cob, ctime);
	BKE_constraints_clear_evalob(cob);
}

void BKE_object_eval_transform_final(Depsgraph *depsgraph, Object *ob)
{
	DEG_debug_print_eval(depsgraph, __func__, ob->id.name, ob);
	/* Make sure inverse matrix is always up to date. This way users of it
	 * do not need to worry about relcalculating it. */
	invert_m4_m4(ob->imat, ob->obmat);
	/* Set negative scale flag in object. */
	if (is_negative_m4(ob->obmat)) ob->transflag |= OB_NEG_SCALE;
	else ob->transflag &= ~OB_NEG_SCALE;
}

void BKE_object_handle_data_update(
        Depsgraph *depsgraph,
        Scene *scene,
        Object *ob)
{
	DEG_debug_print_eval(depsgraph, __func__, ob->id.name, ob);

	/* includes all keys and modifiers */
	switch (ob->type) {
		case OB_MESH:
		{
#if 0
			BMEditMesh *em = (ob->mode & OB_MODE_EDIT) ? BKE_editmesh_from_object(ob) : NULL;
#else
			BMEditMesh *em = (ob->mode & OB_MODE_EDIT) ? ((Mesh *)ob->data)->edit_mesh : NULL;
			if (em && em->ob != ob) {
				em = NULL;
			}
#endif

			uint64_t data_mask = scene->customdata_mask | CD_MASK_BAREMESH;
#ifdef WITH_FREESTYLE
			/* make sure Freestyle edge/face marks appear in DM for render (see T40315) */
			if (DEG_get_mode(depsgraph) != DAG_EVAL_VIEWPORT) {
				data_mask |= CD_MASK_FREESTYLE_EDGE | CD_MASK_FREESTYLE_FACE;
			}
#endif
			if (em) {
				makeDerivedMesh(depsgraph, scene, ob, em,  data_mask, false); /* was CD_MASK_BAREMESH */
			}
			else {
				makeDerivedMesh(depsgraph, scene, ob, NULL, data_mask, false);
			}
			break;
		}
		case OB_ARMATURE:
			if (ID_IS_LINKED(ob) && ob->proxy_from) {
				if (BKE_pose_copy_result(ob->pose, ob->proxy_from->pose) == false) {
					printf("Proxy copy error, lib Object: %s proxy Object: %s\n",
					       ob->id.name + 2, ob->proxy_from->id.name + 2);
				}
			}
			else {
				BKE_pose_where_is(depsgraph, scene, ob);
			}
			break;

		case OB_MBALL:
			BKE_displist_make_mball(depsgraph, scene, ob);
			break;

		case OB_CURVE:
		case OB_SURF:
		case OB_FONT:
			BKE_displist_make_curveTypes(depsgraph, scene, ob, false, false, NULL);
			break;

		case OB_LATTICE:
			BKE_lattice_modifiers_calc(depsgraph, scene, ob);
			break;
	}

	/* particles */
	if (!(ob->mode & OB_MODE_EDIT) && ob->particlesystem.first) {
		const bool use_render_params = (DEG_get_mode(depsgraph) == DAG_EVAL_RENDER);
		ParticleSystem *tpsys, *psys;
		ob->transflag &= ~OB_DUPLIPARTS;
		psys = ob->particlesystem.first;
		while (psys) {
			if (psys_check_enabled(ob, psys, use_render_params)) {
				/* check use of dupli objects here */
				if (psys->part && (psys->part->draw_as == PART_DRAW_REND || use_render_params) &&
				    ((psys->part->ren_as == PART_DRAW_OB && psys->part->instance_object) ||
				     (psys->part->ren_as == PART_DRAW_GR && psys->part->instance_collection)))
				{
					ob->transflag |= OB_DUPLIPARTS;
				}

				particle_system_update(depsgraph, scene, ob, psys, use_render_params);
				psys = psys->next;
			}
			else if (psys->flag & PSYS_DELETE) {
				tpsys = psys->next;
				BLI_remlink(&ob->particlesystem, psys);
				psys_free(ob, psys);
				psys = tpsys;
			}
			else
				psys = psys->next;
		}
	}
	BKE_object_eval_boundbox(depsgraph, ob);
}

/* TODO(sergey): Ensure that bounding box is already calculated, and move this
 * into BKE_object_synchronize_to_original(). */
void BKE_object_eval_boundbox(Depsgraph *depsgraph, Object *object)
{
	if (!DEG_is_active(depsgraph)) {
		return;
	}
	Object *ob_orig = DEG_get_original_object(object);
	BoundBox *bb = BKE_object_boundbox_get(object);
	if (bb != NULL) {
		if (ob_orig->runtime.bb == NULL) {
			ob_orig->runtime.bb = MEM_mallocN(sizeof(*ob_orig->runtime.bb), __func__);
		}
		*ob_orig->runtime.bb = *bb;
	}
}

void BKE_object_synchronize_to_original(Depsgraph *depsgraph, Object *object)
{
	if (!DEG_is_active(depsgraph)) {
		return;
	}
	Object *object_orig = DEG_get_original_object(object);
	/* Base flags. */
	object_orig->base_flag = object->base_flag;
	/* Transformation flags. */
	copy_m4_m4(object_orig->obmat, object->obmat);
	copy_m4_m4(object_orig->imat, object->imat);
	copy_m4_m4(object_orig->constinv, object->constinv);
	object_orig->transflag = object->transflag;
	object_orig->flag = object->flag;

	/* Copy back error messages from modifiers. */
	for (ModifierData *md = object->modifiers.first, *md_orig = object_orig->modifiers.first;
	     md != NULL && md_orig != NULL;
	     md = md->next, md_orig = md_orig->next)
	{
		BLI_assert(md->type == md_orig->type && STREQ(md->name, md_orig->name));
		MEM_SAFE_FREE(md_orig->error);
		if (md->error != NULL) {
			md_orig->error = BLI_strdup(md->error);
		}
	}
}

bool BKE_object_eval_proxy_copy(Depsgraph *depsgraph,
                                Object *object)
{
	/* Handle proxy copy for target, */
	if (ID_IS_LINKED(object) && object->proxy_from) {
		DEG_debug_print_eval(depsgraph, __func__, object->id.name, object);
		if (object->proxy_from->proxy_group) {
			/* Transform proxy into group space. */
			Object *obg = object->proxy_from->proxy_group;
			float imat[4][4];
			invert_m4_m4(imat, obg->obmat);
			mul_m4_m4m4(object->obmat, imat, object->proxy_from->obmat);
			/* Should always be true. */
			if (obg->instance_collection) {
<<<<<<< HEAD
				add_v3_v3(object->obmat[3], obg->instance_collection->dupli_ofs);
=======
				add_v3_v3(object->obmat[3], obg->instance_collection->instance_offset);
>>>>>>> a3a2cfc8
			}
		}
		else {
			copy_m4_m4(object->obmat, object->proxy_from->obmat);
		}
		return true;
	}
	return false;
}

void BKE_object_eval_uber_transform(Depsgraph *depsgraph, Object *object)
{
	BKE_object_eval_proxy_copy(depsgraph, object);
}

void BKE_object_batch_cache_dirty_tag(Object *ob)
{
	switch (ob->type) {
		case OB_MESH:
			BKE_mesh_batch_cache_dirty_tag(ob->data, BKE_MESH_BATCH_DIRTY_ALL);
			break;
		case OB_LATTICE:
			BKE_lattice_batch_cache_dirty_tag(ob->data, BKE_LATTICE_BATCH_DIRTY_ALL);
			break;
		case OB_CURVE:
		case OB_FONT:
		case OB_SURF:
			BKE_curve_batch_cache_dirty_tag(ob->data, BKE_CURVE_BATCH_DIRTY_ALL);
			break;
		case OB_MBALL:
			BKE_mball_batch_cache_dirty_tag(ob->data, BKE_MBALL_BATCH_DIRTY_ALL);
			break;
		case OB_GPENCIL:
			BKE_gpencil_batch_cache_dirty_tag(ob->data);
			break;
	}
}

void BKE_object_eval_uber_data(Depsgraph *depsgraph,
                               Scene *scene,
                               Object *ob)
{
	DEG_debug_print_eval(depsgraph, __func__, ob->id.name, ob);
	BLI_assert(ob->type != OB_ARMATURE);
	BKE_object_handle_data_update(depsgraph, scene, ob);
	BKE_object_batch_cache_dirty_tag(ob);
}

void BKE_object_eval_ptcache_reset(Depsgraph *depsgraph,
                                   Scene *scene,
                                   Object *object)
{
	DEG_debug_print_eval(depsgraph, __func__, object->id.name, object);
	BKE_ptcache_object_reset(scene, object, PTCACHE_RESET_DEPSGRAPH);
}

void BKE_object_eval_transform_all(Depsgraph *depsgraph,
                                   Scene *scene,
                                   Object *object)
{
	/* This mimics full transform update chain from new depsgraph. */
	BKE_object_eval_local_transform(depsgraph, object);
	if (object->parent != NULL) {
		BKE_object_eval_parent(depsgraph, object);
	}
	if (!BLI_listbase_is_empty(&object->constraints)) {
		BKE_object_eval_constraints(depsgraph, scene, object);
	}
	BKE_object_eval_uber_transform(depsgraph, object);
	BKE_object_eval_transform_final(depsgraph, object);
}

void BKE_object_eval_update_shading(Depsgraph *depsgraph, Object *object)
{
	DEG_debug_print_eval(depsgraph, __func__, object->id.name, object);
	if (object->type == OB_MESH) {
		BKE_mesh_batch_cache_dirty_tag(object->data, BKE_MESH_BATCH_DIRTY_SHADING);
	}
}

void BKE_object_data_select_update(Depsgraph *depsgraph, ID *object_data)
{
	DEG_debug_print_eval(depsgraph, __func__, object_data->name, object_data);
	switch (GS(object_data->name)) {
		case ID_ME:
			BKE_mesh_batch_cache_dirty_tag(
			        (Mesh *)object_data,
			        BKE_MESH_BATCH_DIRTY_SELECT);
			break;
		case ID_CU:
			BKE_curve_batch_cache_dirty_tag(
			        (Curve *)object_data,
			        BKE_CURVE_BATCH_DIRTY_SELECT);
			break;
		case ID_LT:
			BKE_lattice_batch_cache_dirty_tag(
			        (struct Lattice *)object_data,
			        BKE_LATTICE_BATCH_DIRTY_SELECT);
			break;
		default:
			break;
	}
}

void BKE_object_eval_flush_base_flags(Depsgraph *depsgraph,
                                      Scene *scene, const int view_layer_index,
                                      Object *object, int base_index,
                                      const bool is_from_set)
{
	/* TODO(sergey): Avoid list lookup. */
	BLI_assert(view_layer_index >= 0);
	ViewLayer *view_layer = BLI_findlink(&scene->view_layers, view_layer_index);
	BLI_assert(view_layer != NULL);
	BLI_assert(view_layer->object_bases_array != NULL);
	BLI_assert(base_index >= 0);
	BLI_assert(base_index < MEM_allocN_len(view_layer->object_bases_array) / sizeof(Base *));
	Base *base = view_layer->object_bases_array[base_index];
	BLI_assert(base->object == object);

	DEG_debug_print_eval(depsgraph, __func__, object->id.name, object);

	/* Copy flags and settings from base. */
	object->base_flag = base->flag;
	if (is_from_set) {
		object->base_flag |= BASE_FROM_SET;
		object->base_flag &= ~(BASE_SELECTED | BASE_SELECTABLE);
	}
	object->base_local_view_bits = base->local_view_bits;

	if (object->mode == OB_MODE_PARTICLE_EDIT) {
		for (ParticleSystem *psys = object->particlesystem.first;
		     psys != NULL;
		     psys = psys->next)
		{
			BKE_particle_batch_cache_dirty_tag(psys, BKE_PARTICLE_BATCH_DIRTY_ALL);
		}
	}
}<|MERGE_RESOLUTION|>--- conflicted
+++ resolved
@@ -300,11 +300,7 @@
 			mul_m4_m4m4(object->obmat, imat, object->proxy_from->obmat);
 			/* Should always be true. */
 			if (obg->instance_collection) {
-<<<<<<< HEAD
-				add_v3_v3(object->obmat[3], obg->instance_collection->dupli_ofs);
-=======
 				add_v3_v3(object->obmat[3], obg->instance_collection->instance_offset);
->>>>>>> a3a2cfc8
 			}
 		}
 		else {
