--- conflicted
+++ resolved
@@ -515,13 +515,8 @@
 }
 
 // return all collision objects in scene
-<<<<<<< HEAD
-// collision object will exclude self 
+// collision object will exclude self
 Object **get_collisionobjects_ext(Scene *scene, Object *self, Collection *collection, unsigned int *numcollobj, unsigned int modifier_type, bool dupli)
-=======
-// collision object will exclude self
-Object **get_collisionobjects_ext(Scene *scene, Object *self, Group *group, int layer, unsigned int *numcollobj, unsigned int modifier_type, bool dupli)
->>>>>>> df09397c
 {
 	Object **objs;
 	unsigned int numobj= 0, maxobj= 100;
