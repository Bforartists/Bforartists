/*  font.c
 *  
 * 
 * $Id$
 *
 * ***** BEGIN GPL LICENSE BLOCK *****
 *
 * This program is free software; you can redistribute it and/or
 * modify it under the terms of the GNU General Public License
 * as published by the Free Software Foundation; either version 2
 * of the License, or (at your option) any later version.
 *
 * This program is distributed in the hope that it will be useful,
 * but WITHOUT ANY WARRANTY; without even the implied warranty of
 * MERCHANTABILITY or FITNESS FOR A PARTICULAR PURPOSE.  See the
 * GNU General Public License for more details.
 *
 * You should have received a copy of the GNU General Public License
 * along with this program; if not, write to the Free Software Foundation,
 * Inc., 51 Franklin Street, Fifth Floor, Boston, MA 02110-1301, USA.
 *
 * The Original Code is Copyright (C) 2001-2002 by NaN Holding BV.
 * All rights reserved.
 *
 * The Original Code is: all of this file.
 *
 * Contributor(s): none yet.
 *
 * ***** END GPL LICENSE BLOCK *****
 */

#include <stdio.h>
#include <string.h>
#include <math.h>
#include <stdlib.h>
#include <wchar.h>
#include <wctype.h>

#include "MEM_guardedalloc.h"

#include "BLI_math.h"
#include "BLI_blenlib.h"
#include "BLI_vfontdata.h"
#include "BLI_utildefines.h"

#include "DNA_packedFile_types.h"
#include "DNA_curve_types.h"
#include "DNA_vfont_types.h"
#include "DNA_scene_types.h"
#include "DNA_object_types.h"

#include "BKE_utildefines.h"
#include "BKE_packedFile.h"
#include "BKE_library.h"
#include "BKE_font.h"
#include "BKE_global.h"
#include "BKE_main.h"
#include "BKE_anim.h"
#include "BKE_curve.h"
#include "BKE_displist.h"

static ListBase ttfdata= {NULL, NULL};

/* UTF-8 <-> wchar transformations */
void
chtoutf8(unsigned long c, char *o)
{
	// Variables and initialization
/*	memset(o, 0, 16);	*/

	// Create the utf-8 string
	if (c < 0x80)
	{
		o[0] = (char) c;
	}
	else if (c < 0x800)
	{
		o[0] = (0xC0 | (c>>6));
		o[1] = (0x80 | (c & 0x3f));
	}
	else if (c < 0x10000)
	{
		o[0] = (0xe0 | (c >> 12));
		o[1] = (0x80 | (c >>6 & 0x3f));
		o[2] = (0x80 | (c & 0x3f));
	}
	else if (c < 0x200000)
	{
	o[0] = (0xf0 | (c>>18));
	o[1] = (0x80 | (c >>12 & 0x3f));
	o[2] = (0x80 | (c >> 6 & 0x3f));
	o[3] = (0x80 | (c & 0x3f));
	}
}

void
wcs2utf8s(char *dst, wchar_t *src)
{
	/* NULL terminator not needed */
	char ch[4];

	while(*src)
	{
		memset(ch, 0, sizeof(ch));
		chtoutf8(*src++, ch);
		dst= strncat(dst, ch, sizeof(ch));
	}
}

int
wcsleninu8(wchar_t *src)
{
	char ch[16];
	int len = 0;

	while(*src)
	{
		memset(ch, 0, 16);
		chtoutf8(*src++, ch);
		len = len + strlen(ch);
	}

	return len;
}

static int
utf8slen(const char *strc)
{
	int len=0;

	while(*strc) {
		if ((*strc & 0xe0) == 0xc0) {
			if((strc[1] & 0x80) && (strc[1] & 0x40) == 0x00)
				strc++;
		} else if ((*strc & 0xf0) == 0xe0) {
			if((strc[1] & strc[2] & 0x80) && ((strc[1] | strc[2]) & 0x40) == 0x00)
				strc += 2;
		} else if ((*strc & 0xf8) == 0xf0) {
			if((strc[1] & strc[2] & strc[3] & 0x80) && ((strc[1] | strc[2] | strc[3]) & 0x40) == 0x00)
				strc += 3;
		}

		strc++;
		len++;
	}

	return len;
}


/* Converts Unicode to wchar

According to RFC 3629 "UTF-8, a transformation format of ISO 10646"
(http://tools.ietf.org/html/rfc3629), the valid UTF-8 encoding are:

  Char. number range  |        UTF-8 octet sequence
	  (hexadecimal)    |              (binary)
   --------------------+---------------------------------------------
   0000 0000-0000 007F | 0xxxxxxx
   0000 0080-0000 07FF | 110xxxxx 10xxxxxx
   0000 0800-0000 FFFF | 1110xxxx 10xxxxxx 10xxxxxx
   0001 0000-0010 FFFF | 11110xxx 10xxxxxx 10xxxxxx 10xxxxxx

If the encoding incidated by the first character is incorrect (because the
1 to 3 following characters do not match 10xxxxxx), the output is a '?' and
only a single input character is consumed.

*/

int utf8towchar(wchar_t *w, char *c)
{
	int len=0;

	if(w==NULL || c==NULL) return(0);

	while(*c) {
		if ((*c & 0xe0) == 0xc0) {
			if((c[1] & 0x80) && (c[1] & 0x40) == 0x00) {
				*w=((c[0] &0x1f)<<6) | (c[1]&0x3f);
				c++;
			} else {
				*w = '?';
			}
		} else if ((*c & 0xf0) == 0xe0) {
			if((c[1] & c[2] & 0x80) && ((c[1] | c[2]) & 0x40) == 0x00) {
				*w=((c[0] & 0x0f)<<12) | ((c[1]&0x3f)<<6) | (c[2]&0x3f);
				c += 2;
			} else {
				*w = '?';
			}
		} else if ((*c & 0xf8) == 0xf0) {
			if((c[1] & c[2] & c[3] & 0x80) && ((c[1] | c[2] | c[3]) & 0x40) == 0x00) {
				*w=((c[0] & 0x07)<<18) | ((c[1]&0x1f)<<12) | ((c[2]&0x3f)<<6) | (c[3]&0x3f);
				c += 3;
			} else {
				*w = '?';
			}
		} else
			*w=(c[0] & 0x7f);

		c++;
		w++;
		len++;
	}
	return len;
}

/* The vfont code */
void free_vfont(struct VFont *vf)
{
	if (vf == NULL) return;

	if (vf->data) {
		while(vf->data->characters.first)
		{
			VChar *che = vf->data->characters.first;
			
			while (che->nurbsbase.first) {
				Nurb *nu = che->nurbsbase.first;
				if (nu->bezt) MEM_freeN(nu->bezt);
				BLI_freelinkN(&che->nurbsbase, nu);
			}
	
			BLI_freelinkN(&vf->data->characters, che);
		}

		MEM_freeN(vf->data);
		vf->data = NULL;
	}
	
	if (vf->packedfile) {
		freePackedFile(vf->packedfile);
		vf->packedfile = NULL;
	}
}

static void *builtin_font_data= NULL;
static int builtin_font_size= 0;

void BKE_font_register_builtin(void *mem, int size)
{
	builtin_font_data= mem;
	builtin_font_size= size;
}

static PackedFile *get_builtin_packedfile(void)
{
	if (!builtin_font_data) {
		printf("Internal error, builtin font not loaded\n");

		return NULL;
	} else {
		void *mem= MEM_mallocN(builtin_font_size, "vfd_builtin");

		memcpy(mem, builtin_font_data, builtin_font_size);
	
		return newPackedFileMemory(mem, builtin_font_size);
	}
}

void free_ttfont(void)
{
	struct TmpFont *tf;
<<<<<<< HEAD
	
=======

>>>>>>> f4691c11
	for(tf= ttfdata.first; tf; tf= tf->next) {
		if(tf->pf) freePackedFile(tf->pf); /* NULL when the font file can't be found on disk */
		tf->pf= NULL;
		tf->vfont= NULL;
	}
	BLI_freelistN(&ttfdata);
}

struct TmpFont *vfont_find_tmpfont(VFont *vfont)
{
	struct TmpFont *tmpfnt = NULL;
	
	if(vfont==NULL) return NULL;
	
	// Try finding the font from font list
	tmpfnt = ttfdata.first;
	while(tmpfnt)
	{
		if(tmpfnt->vfont == vfont)
			break;
		tmpfnt = tmpfnt->next;
	}
	return tmpfnt;
}

static VFontData *vfont_get_data(VFont *vfont)
{
	struct TmpFont *tmpfnt = NULL;
	PackedFile *tpf;
	
	if(vfont==NULL) return NULL;
	
	// Try finding the font from font list
	tmpfnt = vfont_find_tmpfont(vfont);
	
	// And then set the data	
	if (!vfont->data) {
		PackedFile *pf;
		
		if (strcmp(vfont->name, FO_BUILTIN_NAME)==0) {
			pf= get_builtin_packedfile();
		} else {
			if (vfont->packedfile) {
				pf= vfont->packedfile;
				
				// We need to copy a tmp font to memory unless it is already there
				if(!tmpfnt)
				{
					tpf= MEM_callocN(sizeof(*tpf), "PackedFile");
					tpf->data= MEM_mallocN(pf->size, "packFile");
					tpf->size= pf->size;
					memcpy(tpf->data, pf->data, pf->size);
					
					// Add temporary packed file to globals
					tmpfnt= (struct TmpFont *) MEM_callocN(sizeof(struct TmpFont), "temp_font");
					tmpfnt->pf= tpf;
					tmpfnt->vfont= vfont;
					BLI_addtail(&ttfdata, tmpfnt);
				}
			} else {
				pf= newPackedFile(NULL, vfont->name);
				
				if(!tmpfnt)
				{
					tpf= newPackedFile(NULL, vfont->name);
					
					// Add temporary packed file to globals
					tmpfnt= (struct TmpFont *) MEM_callocN(sizeof(struct TmpFont), "temp_font");
					tmpfnt->pf= tpf;
					tmpfnt->vfont= vfont;
					BLI_addtail(&ttfdata, tmpfnt);
				}
			}
			if(!pf) {
				printf("Font file doesn't exist: %s\n", vfont->name);

				strcpy(vfont->name, FO_BUILTIN_NAME);
				pf= get_builtin_packedfile();
			}
		}
		
		if (pf) {
			vfont->data= BLI_vfontdata_from_freetypefont(pf);
			if (pf != vfont->packedfile) {
				freePackedFile(pf);
			}
		}
	}
	
	return vfont->data;	
}

VFont *load_vfont(const char *name)
{
	char filename[FILE_MAXFILE];
	VFont *vfont= NULL;
	PackedFile *pf;
	PackedFile *tpf = NULL;	
	int is_builtin;
	struct TmpFont *tmpfnt;
	
	if (strcmp(name, FO_BUILTIN_NAME)==0) {
		BLI_strncpy(filename, name, sizeof(filename));
		
		pf= get_builtin_packedfile();
		is_builtin= 1;
	} else {
		char dir[FILE_MAXDIR];
		
		BLI_strncpy(dir, name, sizeof(dir));
		BLI_splitdirstring(dir, filename);

		pf= newPackedFile(NULL, name);
		tpf= newPackedFile(NULL, name);		
		
		is_builtin= 0;
	}

	if (pf) {
		VFontData *vfd;

		vfd= BLI_vfontdata_from_freetypefont(pf);
		if (vfd) {
			vfont = alloc_libblock(&G.main->vfont, ID_VF, filename);
			vfont->data = vfd;

			/* if there's a font name, use it for the ID name */
			if (strcmp(vfd->name, "")!=0) {
				BLI_strncpy(vfont->id.name+2, vfd->name, sizeof(vfont->id.name)-2);
			}
			BLI_strncpy(vfont->name, name, sizeof(vfont->name));

			// if autopack is on store the packedfile in de font structure
			if (!is_builtin && (G.fileflags & G_AUTOPACK)) {
				vfont->packedfile = pf;
			}
			
			// Do not add FO_BUILTIN_NAME to temporary listbase
			if(strcmp(filename, FO_BUILTIN_NAME))
			{
				tmpfnt= (struct TmpFont *) MEM_callocN(sizeof(struct TmpFont), "temp_font");
				tmpfnt->pf= tpf;
				tmpfnt->vfont= vfont;
				BLI_addtail(&ttfdata, tmpfnt);
			}			
		}
		
		// Free the packed file
		if (!vfont || vfont->packedfile != pf) {
			freePackedFile(pf);
		}
	
		//XXX waitcursor(0);
	}
	
	return vfont;
}

static VFont *which_vfont(Curve *cu, CharInfo *info)
{
	switch(info->flag & (CU_CHINFO_BOLD|CU_CHINFO_ITALIC)) {
		case CU_CHINFO_BOLD:
			if (cu->vfontb) return(cu->vfontb); else return(cu->vfont);
		case CU_CHINFO_ITALIC:
			if (cu->vfonti) return(cu->vfonti); else return(cu->vfont);
		case (CU_CHINFO_BOLD|CU_CHINFO_ITALIC):
			if (cu->vfontbi) return(cu->vfontbi); else return(cu->vfont);
		default:
			return(cu->vfont);
	}			
}

VFont *get_builtin_font(void)
{
	VFont *vf;
	
	for (vf= G.main->vfont.first; vf; vf= vf->id.next)
		if (strcmp(vf->name, FO_BUILTIN_NAME)==0)
			return vf;
	
	return load_vfont(FO_BUILTIN_NAME);
}

static VChar *find_vfont_char(VFontData *vfd, intptr_t character)
{
	VChar *che= NULL;

	for(che = vfd->characters.first; che; che = che->next) {
		if(che->index == character)
			break;
	}
	return che; /* NULL if not found */
}
		
static void build_underline(Curve *cu, float x1, float y1, float x2, float y2, int charidx, short mat_nr)
{
	Nurb *nu2;
	BPoint *bp;
	
	nu2 =(Nurb*) MEM_callocN(sizeof(Nurb),"underline_nurb");
	if (nu2 == NULL) return;
	nu2->resolu= cu->resolu;
	nu2->bezt = NULL;
	nu2->knotsu = nu2->knotsv = NULL;
	nu2->flag= CU_2D;
	nu2->charidx = charidx+1000;
	if (mat_nr > 0) nu2->mat_nr= mat_nr-1;
	nu2->pntsu = 4;
	nu2->pntsv = 1;
	nu2->orderu = 4;
	nu2->orderv = 1;
	nu2->flagu = CU_NURB_CYCLIC;

	bp = (BPoint*)MEM_callocN(4 * sizeof(BPoint),"underline_bp"); 
	if (bp == NULL){
		MEM_freeN(nu2);
		return;
	}
	nu2->bp = bp;

	nu2->bp[0].vec[0] = x1;
	nu2->bp[0].vec[1] = y1;	
	nu2->bp[0].vec[2] = 0;
	nu2->bp[0].vec[3] = 1.0;
	nu2->bp[1].vec[0] = x2;
	nu2->bp[1].vec[1] = y1;
	nu2->bp[1].vec[2] = 0;	
	nu2->bp[1].vec[3] = 1.0;	
	nu2->bp[2].vec[0] = x2;
	nu2->bp[2].vec[1] = y2;	
	nu2->bp[2].vec[2] = 0;
	nu2->bp[2].vec[3] = 1.0; 
	nu2->bp[3].vec[0] = x1;
	nu2->bp[3].vec[1] = y2;
	nu2->bp[3].vec[2] = 0;	
	nu2->bp[3].vec[3] = 1.0;	
	
	BLI_addtail(&(cu->nurb), nu2);	

}

static void buildchar(Curve *cu, unsigned long character, CharInfo *info, float ofsx, float ofsy, float rot, int charidx)
{
	BezTriple *bezt1, *bezt2;
	Nurb *nu1 = NULL, *nu2 = NULL;
	float *fp, fsize, shear, x, si, co;
	VFontData *vfd = NULL;
	VChar *che = NULL;
	int i;

	vfd= vfont_get_data(which_vfont(cu, info));	
	if (!vfd) return;

	/*
	if (cu->selend < cu->selstart) {
		if ((charidx >= (cu->selend)) && (charidx <= (cu->selstart-2)))
			sel= 1;
	}
	else {
		if ((charidx >= (cu->selstart-1)) && (charidx <= (cu->selend-1)))
			sel= 1;
	}
	*/

	/* make a copy at distance ofsx,ofsy with shear*/
	fsize= cu->fsize;
	shear= cu->shear;
	si= (float)sin(rot);
	co= (float)cos(rot);

	che= find_vfont_char(vfd, character);
	
	// Select the glyph data
	if(che)
		nu1 = che->nurbsbase.first;

	// Create the character
	while(nu1)
	{
		bezt1 = nu1->bezt;
		if (bezt1){
			nu2 =(Nurb*) MEM_mallocN(sizeof(Nurb),"duplichar_nurb");
			if (nu2 == NULL) break;
			memcpy(nu2, nu1, sizeof(struct Nurb));
			nu2->resolu= cu->resolu;
			nu2->bp = NULL;
			nu2->knotsu = nu2->knotsv = NULL;
			nu2->flag= CU_SMOOTH;
			nu2->charidx = charidx;
			if (info->mat_nr) {
				nu2->mat_nr= info->mat_nr-1;
			}
			else {
				nu2->mat_nr= 0;
			}
			/* nu2->trim.first = 0; */
			/* nu2->trim.last = 0; */
			i = nu2->pntsu;

			bezt2 = (BezTriple*)MEM_mallocN(i * sizeof(BezTriple),"duplichar_bezt2"); 
			if (bezt2 == NULL){
				MEM_freeN(nu2);
				break;
			}
			memcpy(bezt2, bezt1, i * sizeof(struct BezTriple));
			nu2->bezt = bezt2;
			
			if (shear != 0.0) {
				bezt2 = nu2->bezt;
				
				for (i= nu2->pntsu; i > 0; i--) {
					bezt2->vec[0][0] += shear * bezt2->vec[0][1];
					bezt2->vec[1][0] += shear * bezt2->vec[1][1];
					bezt2->vec[2][0] += shear * bezt2->vec[2][1];
					bezt2++;
				}
			}
			if(rot!=0.0) {
				bezt2= nu2->bezt;
				for (i=nu2->pntsu; i > 0; i--) {
					fp= bezt2->vec[0];
					
					x= fp[0];
					fp[0]= co*x + si*fp[1];
					fp[1]= -si*x + co*fp[1];
					x= fp[3];
					fp[3]= co*x + si*fp[4];
					fp[4]= -si*x + co*fp[4];
					x= fp[6];
					fp[6]= co*x + si*fp[7];
					fp[7]= -si*x + co*fp[7];

					bezt2++;
				}
			}
			bezt2 = nu2->bezt;

			if(info->flag & CU_CHINFO_SMALLCAPS_CHECK) {
				const float sca= cu->smallcaps_scale;
				for (i= nu2->pntsu; i > 0; i--) {
					fp= bezt2->vec[0];
					fp[0] *= sca;
					fp[1] *= sca;
					fp[3] *= sca;
					fp[4] *= sca;
					fp[6] *= sca;
					fp[7] *= sca;
					bezt2++;
				}
			}
			bezt2 = nu2->bezt;

			for (i= nu2->pntsu; i > 0; i--) {
				fp= bezt2->vec[0];
				fp[0]= (fp[0]+ofsx)*fsize;
				fp[1]= (fp[1]+ofsy)*fsize;
				fp[3]= (fp[3]+ofsx)*fsize;
				fp[4]= (fp[4]+ofsy)*fsize;
				fp[6]= (fp[6]+ofsx)*fsize;
				fp[7]= (fp[7]+ofsy)*fsize;
				bezt2++;
			}
			
			BLI_addtail(&(cu->nurb), nu2);
		}
		
		nu1 = nu1->next;
	}
}

int BKE_font_getselection(Object *ob, int *start, int *end)
{
	Curve *cu= ob->data;
	
	if (cu->editfont==NULL || ob->type != OB_FONT) return 0;

	if (cu->selstart == 0) return 0;
	if (cu->selstart <= cu->selend) {
		*start = cu->selstart-1;
		*end = cu->selend-1;
		return 1;
	}
	else {
		*start = cu->selend;
		*end = cu->selstart-2;
		return -1;
	}
}

static float char_width(Curve *cu, VChar *che, CharInfo *info)
{
	// The character wasn't found, propably ascii = 0, then the width shall be 0 as well
	if(che == NULL) {
		return 0.0f;
	}
	else if(info->flag & CU_CHINFO_SMALLCAPS_CHECK) {
		return che->width * cu->smallcaps_scale;
	}
	else {
		return che->width;
	}
}

struct chartrans *BKE_text_to_curve(Scene *scene, Object *ob, int mode) 
{
	VFont *vfont, *oldvfont;
	VFontData *vfd= NULL;
	Curve *cu;
	CharInfo *info = NULL, *custrinfo;
	TextBox *tb;
	VChar *che;
	struct chartrans *chartransdata=NULL, *ct;
	float *f, xof, yof, xtrax, linedist, *linedata, *linedata2, *linedata3, *linedata4;
	float twidth, maxlen= 0;
	int i, slen, j;
	int curbox;
	int selstart, selend;
	int utf8len;
	short cnr=0, lnr=0, wsnr= 0;
	wchar_t *mem, *tmp, ascii;

	/* renark: do calculations including the trailing '\0' of a string
	   because the cursor can be at that location */

	if(ob->type!=OB_FONT) return NULL;

	// Set font data
	cu= (Curve *) ob->data;
	vfont= cu->vfont;
	
	if(cu->str == NULL) return NULL;
	if(vfont == NULL) return NULL;

	// Create unicode string
	utf8len = utf8slen(cu->str);
	mem = MEM_callocN(((utf8len + 1) * sizeof(wchar_t)), "convertedmem");
	
	utf8towchar(mem, cu->str);

	// Count the wchar_t string length
	slen = wcslen(mem);

	if (cu->ulheight == 0.0) 
		cu->ulheight = 0.05;
	
	if (cu->strinfo==NULL)	/* old file */
		cu->strinfo = MEM_callocN((slen+4) * sizeof(CharInfo), "strinfo compat");
	
	custrinfo= cu->strinfo;
	if (cu->editfont)
		custrinfo= cu->editfont->textbufinfo;
	
	if (cu->tb==NULL)
		cu->tb= MEM_callocN(MAXTEXTBOX*sizeof(TextBox), "TextBox compat");

	vfd= vfont_get_data(vfont);

	/* The VFont Data can not be found */
	if(!vfd) {
		if(mem)
			MEM_freeN(mem);	
		return NULL;
	}

	/* calc offset and rotation of each char */
	ct = chartransdata =
		(struct chartrans*)MEM_callocN((slen+1)* sizeof(struct chartrans),"buildtext");

	/* We assume the worst case: 1 character per line (is freed at end anyway) */

	linedata= MEM_mallocN(sizeof(float)*(slen*2 + 1),"buildtext2");
	linedata2= MEM_mallocN(sizeof(float)*(slen*2 + 1),"buildtext3");
	linedata3= MEM_callocN(sizeof(float)*(slen*2 + 1),"buildtext4");	
	linedata4= MEM_callocN(sizeof(float)*(slen*2 + 1),"buildtext5");		
	
	linedist= cu->linedist;
	
	xof= cu->xof + (cu->tb[0].x/cu->fsize);
	yof= cu->yof + (cu->tb[0].y/cu->fsize);

	xtrax= 0.5f*cu->spacing-0.5f;

	oldvfont = NULL;

	for (i=0; i<slen; i++) custrinfo[i].flag &= ~(CU_CHINFO_WRAP|CU_CHINFO_SMALLCAPS_CHECK);

	if (cu->selboxes) MEM_freeN(cu->selboxes);
	cu->selboxes = NULL;
	if (BKE_font_getselection(ob, &selstart, &selend))
		cu->selboxes = MEM_callocN((selend-selstart+1)*sizeof(SelBox), "font selboxes");

	tb = &(cu->tb[0]);
	curbox= 0;
	for (i = 0 ; i<=slen ; i++) {
	makebreak:
		// Characters in the list
		info = &(custrinfo[i]);
		ascii = mem[i];
		if(info->flag & CU_CHINFO_SMALLCAPS) {
			ascii = towupper(ascii);
			if(mem[i] != ascii) {
				mem[i]= ascii;
				info->flag |= CU_CHINFO_SMALLCAPS_CHECK;
			}
		}

		vfont = which_vfont(cu, info);
		
		if(vfont==NULL) break;

		che= find_vfont_char(vfd, ascii);

		/*
		 * The character wasn't in the current curve base so load it
		 * But if the font is FO_BUILTIN_NAME then do not try loading since
		 * whole font is in the memory already
		 */
		if(che == NULL && strcmp(vfont->name, FO_BUILTIN_NAME))	{
			BLI_vfontchar_from_freetypefont(vfont, ascii);
		}

		/* Try getting the character again from the list */
		che= find_vfont_char(vfd, ascii);

		/* No VFont found */
		if (vfont==NULL) {
			if(mem)
				MEM_freeN(mem);
			MEM_freeN(chartransdata);
			return NULL;
		}

		if (vfont != oldvfont) {
			vfd= vfont_get_data(vfont);
			oldvfont = vfont;
		}

		/* VFont Data for VFont couldn't be found */
		if (!vfd) {
			if(mem)
				MEM_freeN(mem);
			MEM_freeN(chartransdata);
			return NULL;
		}

		twidth = char_width(cu, che, info);

		// Calculate positions
		if((tb->w != 0.0) && (ct->dobreak==0) && ((xof-(tb->x/cu->fsize)+twidth)*cu->fsize) > tb->w + cu->xof*cu->fsize) {
	//		fprintf(stderr, "linewidth exceeded: %c%c%c...\n", mem[i], mem[i+1], mem[i+2]);
			for (j=i; j && (mem[j] != '\n') && (mem[j] != '\r') && (chartransdata[j].dobreak==0); j--) {
				if (mem[j]==' ' || mem[j]=='-') {
					ct -= (i-(j-1));
					cnr -= (i-(j-1));
					if (mem[j] == ' ') wsnr--;
					if (mem[j] == '-') wsnr++;
					i = j-1;
					xof = ct->xof;
					ct[1].dobreak = 1;
					custrinfo[i+1].flag |= CU_CHINFO_WRAP;
					goto makebreak;
				}
				if (chartransdata[j].dobreak) {
	//				fprintf(stderr, "word too long: %c%c%c...\n", mem[j], mem[j+1], mem[j+2]);
					ct->dobreak= 1;
					custrinfo[i+1].flag |= CU_CHINFO_WRAP;
					ct -= 1;
					cnr -= 1;
					i--;
					xof = ct->xof;
					goto makebreak;
				}
			}
		}
		if(ascii== '\n' || ascii== '\r' || ascii==0 || ct->dobreak) {
			ct->xof= xof;
			ct->yof= yof;
			ct->linenr= lnr;
			ct->charnr= cnr;
			
			yof-= linedist;
			
			maxlen= MAX2(maxlen, (xof-tb->x/cu->fsize));
			linedata[lnr]= xof-tb->x/cu->fsize;
			linedata2[lnr]= cnr;
			linedata3[lnr]= tb->w/cu->fsize;
			linedata4[lnr]= wsnr;
			
			if ( (tb->h != 0.0) &&
				 ((-(yof-(tb->y/cu->fsize))) > ((tb->h/cu->fsize)-(linedist*cu->fsize)) - cu->yof) &&
				 (cu->totbox > (curbox+1)) ) {
				maxlen= 0;
				tb++;
				curbox++;
				yof= cu->yof + tb->y/cu->fsize;
			}

			/* XXX, has been unused for years, need to check if this is useful, r4613 r5282 - campbell */
#if 0
			if(ascii == '\n' || ascii == '\r')
				xof = cu->xof;
			else
				xof= cu->xof + (tb->x/cu->fsize);
#else
			xof= cu->xof + (tb->x/cu->fsize);
#endif
			lnr++;
			cnr= 0;
			wsnr= 0;
		}
		else if(ascii==9) {	/* TAB */
			float tabfac;
			
			ct->xof= xof;
			ct->yof= yof;
			ct->linenr= lnr;
			ct->charnr= cnr++;

			tabfac= (xof-cu->xof+0.01f);
			tabfac= (float)(2.0*ceil(tabfac/2.0));
			xof= cu->xof+tabfac;
		}
		else {
			SelBox *sb= NULL;
			float wsfac;

			ct->xof= xof;
			ct->yof= yof;
			ct->linenr= lnr;
			ct->charnr= cnr++;

			if (cu->selboxes && (i>=selstart) && (i<=selend)) {
				sb = &(cu->selboxes[i-selstart]);
				sb->y = yof*cu->fsize-linedist*cu->fsize*0.1;
				sb->h = linedist*cu->fsize;
				sb->w = xof*cu->fsize;
			}
	
			if (ascii==32) {
				wsfac = cu->wordspace; 
				wsnr++;
			} 
			else wsfac = 1.0;
			
			// Set the width of the character
			twidth = char_width(cu, che, info);

			xof += (twidth*wsfac*(1.0+(info->kern/40.0)) ) + xtrax;
			
			if (sb) 
				sb->w = (xof*cu->fsize) - sb->w;
		}
		ct++;
	}
	
	cu->lines= 1;
	ct= chartransdata;
	tmp = mem;
	for (i= 0; i<=slen; i++, tmp++, ct++) {
		ascii = *tmp;
		if(ascii== '\n' || ascii== '\r' || ct->dobreak) cu->lines++;
	}	

	// linedata is now: width of line
	// linedata2 is now: number of characters
	// linedata3 is now: maxlen of that line
	// linedata4 is now: number of whitespaces of line

	if(cu->spacemode!=CU_LEFT) {
		ct= chartransdata;

		if(cu->spacemode==CU_RIGHT) {
			for(i=0;i<lnr;i++) linedata[i]= linedata3[i]-linedata[i];
			for (i=0; i<=slen; i++) {
				ct->xof+= linedata[ct->linenr];
				ct++;
			}
		} else if(cu->spacemode==CU_MIDDLE) {
			for(i=0;i<lnr;i++) linedata[i]= (linedata3[i]-linedata[i])/2;
			for (i=0; i<=slen; i++) {
				ct->xof+= linedata[ct->linenr];
				ct++;
			}
		} else if((cu->spacemode==CU_FLUSH) &&
				  (cu->tb[0].w != 0.0)) {
			for(i=0;i<lnr;i++)
				if(linedata2[i]>1)
					linedata[i]= (linedata3[i]-linedata[i])/(linedata2[i]-1);
			for (i=0; i<=slen; i++) {
				for (j=i; (mem[j]) && (mem[j]!='\n') && 
						  (mem[j]!='\r') && (chartransdata[j].dobreak==0) && (j<slen); j++);
//				if ((mem[j]!='\r') && (mem[j]!='\n') && (mem[j])) {
					ct->xof+= ct->charnr*linedata[ct->linenr];
//				}
				ct++;
			}
		} 
		else if((cu->spacemode==CU_JUSTIFY) && (cu->tb[0].w != 0.0)) {
			float curofs= 0.0f;
			for (i=0; i<=slen; i++) {
				for (j=i; (mem[j]) && (mem[j]!='\n') && 
						  (mem[j]!='\r') && (chartransdata[j].dobreak==0) && (j<slen); j++);
				if ((mem[j]!='\r') && (mem[j]!='\n') &&
					((chartransdata[j].dobreak!=0))) {
					if (mem[i]==' ') curofs += (linedata3[ct->linenr]-linedata[ct->linenr])/linedata4[ct->linenr];
					ct->xof+= curofs;
				}
				if (mem[i]=='\n' || mem[i]=='\r' || chartransdata[i].dobreak) curofs= 0;
				ct++;
			}			
		}
	}
	
	/* TEXT ON CURVE */
	/* Note: Only OB_CURVE objects could have a path  */
	if(cu->textoncurve && cu->textoncurve->type==OB_CURVE) {
		Curve *cucu= cu->textoncurve->data;
		int oldflag= cucu->flag;
		
		cucu->flag |= (CU_PATH+CU_FOLLOW);
		
		if(cucu->path==NULL) makeDispListCurveTypes(scene, cu->textoncurve, 0);
		if(cucu->path) {
			float distfac, imat[4][4], imat3[3][3], cmat[3][3];
			float minx, maxx, miny, maxy;
			float timeofs, sizefac;
			
			invert_m4_m4(imat, ob->obmat);
			copy_m3_m4(imat3, imat);

			copy_m3_m4(cmat, cu->textoncurve->obmat);
			mul_m3_m3m3(cmat, cmat, imat3);
			sizefac= normalize_v3(cmat[0])/cu->fsize;
			
			minx=miny= 1.0e20f;
			maxx=maxy= -1.0e20f;
			ct= chartransdata;
			for (i=0; i<=slen; i++, ct++) {
				if(minx>ct->xof) minx= ct->xof;
				if(maxx<ct->xof) maxx= ct->xof;
				if(miny>ct->yof) miny= ct->yof;
				if(maxy<ct->yof) maxy= ct->yof;
			}
			
			/* we put the x-coordinaat exact at the curve, the y is rotated */
			
			/* length correction */
			distfac= sizefac*cucu->path->totdist/(maxx-minx);
			timeofs= 0.0;
			
			if(distfac > 1.0) {
				/* path longer than text: spacemode involves */
				distfac= 1.0f/distfac;
				
				if(cu->spacemode==CU_RIGHT) {
					timeofs= 1.0f-distfac;
				}
				else if(cu->spacemode==CU_MIDDLE) {
					timeofs= (1.0f-distfac)/2.0f;
				}
				else if(cu->spacemode==CU_FLUSH) distfac= 1.0f;
				
			}
			else distfac= 1.0;
			
			distfac/= (maxx-minx);
			
			timeofs+= distfac*cu->xof;	/* not cyclic */
			
			ct= chartransdata;
			for (i=0; i<=slen; i++, ct++) {
				float ctime, dtime, vec[4], tvec[4], rotvec[3];
				float si, co;
				
				/* rotate around center character */
				ascii = mem[i];

				che= find_vfont_char(vfd, ascii);
	
				twidth = char_width(cu, che, info);

				dtime= distfac*0.5f*twidth;

				ctime= timeofs + distfac*( ct->xof - minx);
				CLAMP(ctime, 0.0, 1.0);

				/* calc the right loc AND the right rot separately */
				/* vec, tvec need 4 items */
				where_on_path(cu->textoncurve, ctime, vec, tvec, NULL, NULL, NULL);
				where_on_path(cu->textoncurve, ctime+dtime, tvec, rotvec, NULL, NULL, NULL);
				
				mul_v3_fl(vec, sizefac);
				
				ct->rot= (float)(M_PI-atan2(rotvec[1], rotvec[0]));

				si= (float)sin(ct->rot);
				co= (float)cos(ct->rot);

				yof= ct->yof;
				
				ct->xof= vec[0] + si*yof;
				ct->yof= vec[1] + co*yof;
				
			}
			cucu->flag= oldflag;
		}
	}

	if (cu->selboxes) {
		ct= chartransdata;
		for (i=0; i<=selend; i++, ct++) {
			if (i>=selstart) {
				cu->selboxes[i-selstart].x = ct->xof*cu->fsize;
				cu->selboxes[i-selstart].y = ct->yof*cu->fsize;				
			}
		}
	}

	if(mode==FO_CURSUP || mode==FO_CURSDOWN || mode==FO_PAGEUP || mode==FO_PAGEDOWN) {
		/* 2: curs up
		   3: curs down */
		ct= chartransdata+cu->pos;
		
		if((mode==FO_CURSUP || mode==FO_PAGEUP) && ct->linenr==0);
		else if((mode==FO_CURSDOWN || mode==FO_PAGEDOWN) && ct->linenr==lnr);
		else {
			switch(mode) {
				case FO_CURSUP:		lnr= ct->linenr-1; break;
				case FO_CURSDOWN:	lnr= ct->linenr+1; break;
				case FO_PAGEUP:		lnr= ct->linenr-10; break;
				case FO_PAGEDOWN:	lnr= ct->linenr+10; break;
			}
			cnr= ct->charnr;
			/* seek for char with lnr en cnr */
			cu->pos= 0;
			ct= chartransdata;
			for (i= 0; i<slen; i++) {
				if(ct->linenr==lnr) {
					if(ct->charnr==cnr) break;
					if( (ct+1)->charnr==0) break;
				}
				else if(ct->linenr>lnr) break;
				cu->pos++;
				ct++;
			}
		}
	}
	
	/* cursor first */
	if(cu->editfont) {
		float si, co;
		
		ct= chartransdata+cu->pos;
		si= (float)sin(ct->rot);
		co= (float)cos(ct->rot);
				
		f= cu->editfont->textcurs[0];
		
		f[0]= cu->fsize*(-0.1f*co + ct->xof);
		f[1]= cu->fsize*(0.1f*si + ct->yof);
		
		f[2]= cu->fsize*(0.1f*co + ct->xof);
		f[3]= cu->fsize*(-0.1f*si + ct->yof);
		
		f[4]= cu->fsize*( 0.1f*co + 0.8f*si + ct->xof);
		f[5]= cu->fsize*(-0.1f*si + 0.8f*co + ct->yof);
		
		f[6]= cu->fsize*(-0.1f*co + 0.8f*si + ct->xof);
		f[7]= cu->fsize*( 0.1f*si + 0.8f*co + ct->yof);
		
	}

	MEM_freeN(linedata);
	MEM_freeN(linedata2);		
	MEM_freeN(linedata3);
	MEM_freeN(linedata4);

	if (mode == FO_SELCHANGE) {
		MEM_freeN(chartransdata);
		MEM_freeN(mem);
		return NULL;
	}

	if(mode == FO_EDIT) {
		/* make nurbdata */
		freeNurblist(&cu->nurb);
		
		ct= chartransdata;
		if (cu->sepchar==0) {
			for (i= 0; i<slen; i++) {
				unsigned long cha = (uintptr_t) mem[i];
				info = &(custrinfo[i]);
				if (info->mat_nr > (ob->totcol)) {
					/* printf("Error: Illegal material index (%d) in text object, setting to 0\n", info->mat_nr); */
					info->mat_nr = 0;
				}
				// We do not want to see any character for \n or \r
				if(cha != '\n' && cha != '\r')
					buildchar(cu, cha, info, ct->xof, ct->yof, ct->rot, i);
				
				if ((info->flag & CU_CHINFO_UNDERLINE) && (cu->textoncurve == NULL) && (cha != '\n') && (cha != '\r')) {
					float ulwidth, uloverlap= 0.0f;
					
					if ( (i<(slen-1)) && (mem[i+1] != '\n') && (mem[i+1] != '\r') &&
						 ((mem[i+1] != ' ') || (custrinfo[i+1].flag & CU_CHINFO_UNDERLINE)) && ((custrinfo[i+1].flag & CU_CHINFO_WRAP)==0)
						 ) {
						uloverlap = xtrax + 0.1;
					}
					// Find the character, the characters has to be in the memory already 
					// since character checking has been done earlier already.
					che= find_vfont_char(vfd, cha);

					twidth = char_width(cu, che, info);
					ulwidth = cu->fsize * ((twidth* (1.0+(info->kern/40.0)))+uloverlap);
					build_underline(cu, ct->xof*cu->fsize, ct->yof*cu->fsize + (cu->ulpos-0.05)*cu->fsize, 
									ct->xof*cu->fsize + ulwidth, 
									ct->yof*cu->fsize + (cu->ulpos-0.05)*cu->fsize - cu->ulheight*cu->fsize, 
									i, info->mat_nr);
				}
				ct++;
			}
		}
		else {
			int outta = 0;
			for (i= 0; (i<slen) && (outta==0); i++) {
				ascii = mem[i];
				info = &(custrinfo[i]);
				if (cu->sepchar == (i+1)) {
					float vecyo[3];

					vecyo[0]= ct->xof;
					vecyo[1]= ct->yof;
					vecyo[2]= 0.0f;

					mem[0] = ascii;
					mem[1] = 0;
					custrinfo[0]= *info;
					cu->pos = 1;
					cu->len = 1;
					mul_v3_m4v3(ob->loc, ob->obmat, vecyo);
					outta = 1;
					cu->sepchar = 0;
				}
				ct++;
			}
		}
	}

	if(mode==FO_DUPLI) {
		MEM_freeN(mem);
		return chartransdata;
	}

	if(mem)
		MEM_freeN(mem);

	MEM_freeN(chartransdata);
	return NULL;
}<|MERGE_RESOLUTION|>--- conflicted
+++ resolved
@@ -261,11 +261,7 @@
 void free_ttfont(void)
 {
 	struct TmpFont *tf;
-<<<<<<< HEAD
-	
-=======
-
->>>>>>> f4691c11
+	
 	for(tf= ttfdata.first; tf; tf= tf->next) {
 		if(tf->pf) freePackedFile(tf->pf); /* NULL when the font file can't be found on disk */
 		tf->pf= NULL;
