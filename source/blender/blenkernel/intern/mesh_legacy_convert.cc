/* SPDX-FileCopyrightText: 2001-2002 NaN Holding BV. All rights reserved.
 *
 * SPDX-License-Identifier: GPL-2.0-or-later */

/** \file
 * \ingroup bke
 *
 * Functions to convert mesh data to and from legacy formats like #MFace.
 */

#define DNA_DEPRECATED_ALLOW

#include "MEM_guardedalloc.h"

#include "DNA_mesh_types.h"
#include "DNA_meshdata_types.h"
#include "DNA_object_types.h"

#include "BLI_edgehash.h"
#include "BLI_math.h"
#include "BLI_math_vector_types.hh"
#include "BLI_memarena.h"
#include "BLI_polyfill_2d.h"
#include "BLI_resource_scope.hh"
#include "BLI_task.hh"
#include "BLI_utildefines.h"

#include "BKE_attribute.hh"
#include "BKE_customdata.h"
#include "BKE_global.h"
#include "BKE_mesh.hh"
#include "BKE_mesh_legacy_convert.h"
#include "BKE_multires.h"

using blender::MutableSpan;
using blender::Span;

/* -------------------------------------------------------------------- */
/** \name Legacy Edge Calculation
 * \{ */

struct EdgeSort {
  uint v1, v2;
  char is_loose, is_draw;
};

/* edges have to be added with lowest index first for sorting */
static void to_edgesort(EdgeSort *ed, uint v1, uint v2, char is_loose, short is_draw)
{
  if (v1 < v2) {
    ed->v1 = v1;
    ed->v2 = v2;
  }
  else {
    ed->v1 = v2;
    ed->v2 = v1;
  }
  ed->is_loose = is_loose;
  ed->is_draw = is_draw;
}

static int vergedgesort(const void *v1, const void *v2)
{
  const EdgeSort *x1 = static_cast<const EdgeSort *>(v1);
  const EdgeSort *x2 = static_cast<const EdgeSort *>(v2);

  if (x1->v1 > x2->v1) {
    return 1;
  }
  if (x1->v1 < x2->v1) {
    return -1;
  }
  if (x1->v2 > x2->v2) {
    return 1;
  }
  if (x1->v2 < x2->v2) {
    return -1;
  }

  return 0;
}

/* Create edges based on known verts and faces,
 * this function is only used when loading very old blend files */
static void mesh_calc_edges_mdata(const MVert * /*allvert*/,
                                  const MFace *allface,
                                  MLoop *allloop,
                                  const MPoly *allpoly,
                                  int /*totvert*/,
                                  int totface,
                                  int /*totloop*/,
                                  int totpoly,
                                  MEdge **r_medge,
                                  int *r_totedge)
{
  const MPoly *mpoly;
  const MFace *mface;
  MEdge *edges, *edge;
  EdgeHash *hash;
  EdgeSort *edsort, *ed;
  int a, totedge = 0;
  uint totedge_final = 0;
  uint edge_index;

  /* we put all edges in array, sort them, and detect doubles that way */

  for (a = totface, mface = allface; a > 0; a--, mface++) {
    if (mface->v4) {
      totedge += 4;
    }
    else if (mface->v3) {
      totedge += 3;
    }
    else {
      totedge += 1;
    }
  }

  if (totedge == 0) {
    /* flag that mesh has edges */
    (*r_medge) = (MEdge *)MEM_callocN(0, __func__);
    (*r_totedge) = 0;
    return;
  }

  ed = edsort = (EdgeSort *)MEM_mallocN(totedge * sizeof(EdgeSort), "EdgeSort");

  for (a = totface, mface = allface; a > 0; a--, mface++) {
    to_edgesort(ed++, mface->v1, mface->v2, !mface->v3, mface->edcode & ME_V1V2);
    if (mface->v4) {
      to_edgesort(ed++, mface->v2, mface->v3, 0, mface->edcode & ME_V2V3);
      to_edgesort(ed++, mface->v3, mface->v4, 0, mface->edcode & ME_V3V4);
      to_edgesort(ed++, mface->v4, mface->v1, 0, mface->edcode & ME_V4V1);
    }
    else if (mface->v3) {
      to_edgesort(ed++, mface->v2, mface->v3, 0, mface->edcode & ME_V2V3);
      to_edgesort(ed++, mface->v3, mface->v1, 0, mface->edcode & ME_V3V1);
    }
  }

  qsort(edsort, totedge, sizeof(EdgeSort), vergedgesort);

  /* count final amount */
  for (a = totedge, ed = edsort; a > 1; a--, ed++) {
    /* edge is unique when it differs from next edge, or is last */
    if (ed->v1 != (ed + 1)->v1 || ed->v2 != (ed + 1)->v2) {
      totedge_final++;
    }
  }
  totedge_final++;

  edges = (MEdge *)MEM_callocN(sizeof(MEdge) * totedge_final, __func__);

  for (a = totedge, edge = edges, ed = edsort; a > 1; a--, ed++) {
    /* edge is unique when it differs from next edge, or is last */
    if (ed->v1 != (ed + 1)->v1 || ed->v2 != (ed + 1)->v2) {
      edge->v1 = ed->v1;
      edge->v2 = ed->v2;

      /* order is swapped so extruding this edge as a surface won't flip face normals
       * with cyclic curves */
      if (ed->v1 + 1 != ed->v2) {
        std::swap(edge->v1, edge->v2);
      }
      edge++;
    }
    else {
      /* Equal edge, merge the draw-flag. */
      (ed + 1)->is_draw |= ed->is_draw;
    }
  }
  /* last edge */
  edge->v1 = ed->v1;
  edge->v2 = ed->v2;

  MEM_freeN(edsort);

  /* set edge members of mloops */
  hash = BLI_edgehash_new_ex(__func__, totedge_final);
  for (edge_index = 0, edge = edges; edge_index < totedge_final; edge_index++, edge++) {
    BLI_edgehash_insert(hash, edge->v1, edge->v2, POINTER_FROM_UINT(edge_index));
  }

  mpoly = allpoly;
  for (a = 0; a < totpoly; a++, mpoly++) {
    MLoop *ml, *ml_next;
    int i = mpoly->totloop;

    ml_next = allloop + mpoly->loopstart; /* first loop */
    ml = &ml_next[i - 1];                 /* last loop */

    while (i-- != 0) {
      ml->e = POINTER_AS_UINT(BLI_edgehash_lookup(hash, ml->v, ml_next->v));
      ml = ml_next;
      ml_next++;
    }
  }

  BLI_edgehash_free(hash, nullptr);

  *r_medge = edges;
  *r_totedge = totedge_final;
}

void BKE_mesh_calc_edges_legacy(Mesh *me)
{
  using namespace blender;
  MEdge *edges;
  int totedge = 0;
  const Span<MVert> verts(static_cast<const MVert *>(CustomData_get_layer(&me->vdata, CD_MVERT)),
                          me->totvert);

  mesh_calc_edges_mdata(
      verts.data(),
      me->mface,
      static_cast<MLoop *>(CustomData_get_layer_for_write(&me->ldata, CD_MLOOP, me->totloop)),
      static_cast<const MPoly *>(CustomData_get_layer(&me->pdata, CD_MPOLY)),
      verts.size(),
      me->totface,
      me->totloop,
      me->totpoly,
      &edges,
      &totedge);

  if (totedge == 0) {
    /* flag that mesh has edges */
    me->totedge = 0;
    return;
  }

  edges = (MEdge *)CustomData_add_layer_with_data(&me->edata, CD_MEDGE, edges, totedge, nullptr);
  me->totedge = totedge;

  BKE_mesh_tag_topology_changed(me);
  BKE_mesh_strip_loose_faces(me);
}

void BKE_mesh_strip_loose_faces(Mesh *me)
{
  /* NOTE: We need to keep this for edge creation (for now?), and some old `readfile.c` code. */
  MFace *f;
  int a, b;
  MFace *mfaces = me->mface;

  for (a = b = 0, f = mfaces; a < me->totface; a++, f++) {
    if (f->v3) {
      if (a != b) {
        memcpy(&mfaces[b], f, sizeof(mfaces[b]));
        CustomData_copy_data(&me->fdata, &me->fdata, a, b, 1);
      }
      b++;
    }
  }
  if (a != b) {
    CustomData_free_elem(&me->fdata, b, a - b);
    me->totface = b;
  }
}

/** \} */

/* -------------------------------------------------------------------- */
/** \name CD Flag Initialization
 * \{ */

void BKE_mesh_do_versions_cd_flag_init(Mesh *mesh)
{
  using namespace blender;
  if (UNLIKELY(mesh->cd_flag)) {
    return;
  }

  const Span<MVert> verts(static_cast<const MVert *>(CustomData_get_layer(&mesh->vdata, CD_MVERT)),
                          mesh->totvert);
  const Span<MEdge> edges(static_cast<const MEdge *>(CustomData_get_layer(&mesh->edata, CD_MEDGE)),
                          mesh->totedge);

  for (const MVert &vert : verts) {
    if (vert.bweight_legacy != 0) {
      mesh->cd_flag |= ME_CDFLAG_VERT_BWEIGHT;
      break;
    }
  }

  for (const MEdge &edge : edges) {
    if (edge.bweight_legacy != 0) {
      mesh->cd_flag |= ME_CDFLAG_EDGE_BWEIGHT;
      if (mesh->cd_flag & ME_CDFLAG_EDGE_CREASE) {
        break;
      }
    }
    if (edge.crease_legacy != 0) {
      mesh->cd_flag |= ME_CDFLAG_EDGE_CREASE;
      if (mesh->cd_flag & ME_CDFLAG_EDGE_BWEIGHT) {
        break;
      }
    }
  }
}

/** \} */

/* -------------------------------------------------------------------- */
/** \name NGon Tessellation (NGon to MFace Conversion)
 * \{ */

static void bm_corners_to_loops_ex(ID *id,
                                   CustomData *fdata,
                                   const int totface,
                                   CustomData *ldata,
                                   MFace *mface,
                                   int totloop,
                                   int findex,
                                   int loopstart,
                                   int numTex,
                                   int numCol)
{
  MFace *mf = mface + findex;

  for (int i = 0; i < numTex; i++) {
    const MTFace *texface = (const MTFace *)CustomData_get_n_for_write(
        fdata, CD_MTFACE, findex, i, totface);

    blender::float2 *uv = static_cast<blender::float2 *>(
        CustomData_get_n_for_write(ldata, CD_PROP_FLOAT2, loopstart, i, totloop));
    copy_v2_v2(*uv, texface->uv[0]);
    uv++;
    copy_v2_v2(*uv, texface->uv[1]);
    uv++;
    copy_v2_v2(*uv, texface->uv[2]);
    uv++;

    if (mf->v4) {
      copy_v2_v2(*uv, texface->uv[3]);
      uv++;
    }
  }

  for (int i = 0; i < numCol; i++) {
    MLoopCol *mloopcol = (MLoopCol *)CustomData_get_n_for_write(
        ldata, CD_PROP_BYTE_COLOR, loopstart, i, totloop);
    const MCol *mcol = (const MCol *)CustomData_get_n_for_write(
        fdata, CD_MCOL, findex, i, totface);

    MESH_MLOOPCOL_FROM_MCOL(mloopcol, &mcol[0]);
    mloopcol++;
    MESH_MLOOPCOL_FROM_MCOL(mloopcol, &mcol[1]);
    mloopcol++;
    MESH_MLOOPCOL_FROM_MCOL(mloopcol, &mcol[2]);
    mloopcol++;
    if (mf->v4) {
      MESH_MLOOPCOL_FROM_MCOL(mloopcol, &mcol[3]);
      mloopcol++;
    }
  }

  if (CustomData_has_layer(fdata, CD_TESSLOOPNORMAL)) {
    float(*loop_normals)[3] = (float(*)[3])CustomData_get_for_write(
        ldata, loopstart, CD_NORMAL, totloop);
    const short(*tessloop_normals)[3] = (short(*)[3])CustomData_get_for_write(
        fdata, findex, CD_TESSLOOPNORMAL, totface);
    const int max = mf->v4 ? 4 : 3;

    for (int i = 0; i < max; i++, loop_normals++, tessloop_normals++) {
      normal_short_to_float_v3(*loop_normals, *tessloop_normals);
    }
  }

  if (CustomData_has_layer(fdata, CD_MDISPS)) {
    MDisps *ld = (MDisps *)CustomData_get_for_write(ldata, loopstart, CD_MDISPS, totloop);
    const MDisps *fd = (const MDisps *)CustomData_get_for_write(fdata, findex, CD_MDISPS, totface);
    const float(*disps)[3] = fd->disps;
    int tot = mf->v4 ? 4 : 3;
    int corners;

    if (CustomData_external_test(fdata, CD_MDISPS)) {
      if (id && fdata->external) {
        CustomData_external_add(ldata, id, CD_MDISPS, totloop, fdata->external->filepath);
      }
    }

    corners = multires_mdisp_corners(fd);

    if (corners == 0) {
      /* Empty #MDisp layers appear in at least one of the `sintel.blend` files.
       * Not sure why this happens, but it seems fine to just ignore them here.
       * If `corners == 0` for a non-empty layer though, something went wrong. */
      BLI_assert(fd->totdisp == 0);
    }
    else {
      const int side = int(sqrtf(float(fd->totdisp / corners)));
      const int side_sq = side * side;

      for (int i = 0; i < tot; i++, disps += side_sq, ld++) {
        ld->totdisp = side_sq;
        ld->level = int(logf(float(side) - 1.0f) / float(M_LN2)) + 1;

        if (ld->disps) {
          MEM_freeN(ld->disps);
        }

        ld->disps = (float(*)[3])MEM_malloc_arrayN(
            size_t(side_sq), sizeof(float[3]), "converted loop mdisps");
        if (fd->disps) {
          memcpy(ld->disps, disps, size_t(side_sq) * sizeof(float[3]));
        }
        else {
          memset(ld->disps, 0, size_t(side_sq) * sizeof(float[3]));
        }
      }
    }
  }
}

static void CustomData_to_bmeshpoly(CustomData *fdata, CustomData *ldata, int totloop)
{
  for (int i = 0; i < fdata->totlayer; i++) {
    if (fdata->layers[i].type == CD_MTFACE) {
      CustomData_add_layer_named(
          ldata, CD_PROP_FLOAT2, CD_SET_DEFAULT, totloop, fdata->layers[i].name);
    }
    else if (fdata->layers[i].type == CD_MCOL) {
      CustomData_add_layer_named(
          ldata, CD_PROP_BYTE_COLOR, CD_SET_DEFAULT, totloop, fdata->layers[i].name);
    }
    else if (fdata->layers[i].type == CD_MDISPS) {
      CustomData_add_layer_named(ldata, CD_MDISPS, CD_SET_DEFAULT, totloop, fdata->layers[i].name);
    }
    else if (fdata->layers[i].type == CD_TESSLOOPNORMAL) {
      CustomData_add_layer_named(ldata, CD_NORMAL, CD_SET_DEFAULT, totloop, fdata->layers[i].name);
    }
  }
}

static void convert_mfaces_to_mpolys(ID *id,
                                     CustomData *fdata,
                                     CustomData *ldata,
                                     CustomData *pdata,
                                     int totedge_i,
                                     int totface_i,
                                     int totloop_i,
                                     int totpoly_i,
                                     blender::int2 *edges,
                                     MFace *mface,
                                     int *r_totloop,
                                     int *r_totpoly)
{
  MFace *mf;
  MLoop *ml, *mloop;
  MPoly *poly, *mpoly;
  EdgeHash *eh;
  int numTex, numCol;
  int i, j, totloop, totpoly, *polyindex;

  /* just in case some of these layers are filled in (can happen with python created meshes) */
  CustomData_free(ldata, totloop_i);
  CustomData_free(pdata, totpoly_i);

  totpoly = totface_i;
  mpoly = (MPoly *)CustomData_add_layer(pdata, CD_MPOLY, CD_SET_DEFAULT, totpoly);
  int *material_indices = static_cast<int *>(
      CustomData_get_layer_named_for_write(pdata, CD_PROP_INT32, "material_index", totpoly));
  if (material_indices == nullptr) {
    material_indices = static_cast<int *>(CustomData_add_layer_named(
        pdata, CD_PROP_INT32, CD_SET_DEFAULT, totpoly, "material_index"));
  }
  bool *sharp_faces = static_cast<bool *>(
      CustomData_get_layer_named_for_write(pdata, CD_PROP_BOOL, "sharp_face", totpoly));
  if (!sharp_faces) {
    sharp_faces = static_cast<bool *>(
        CustomData_add_layer_named(pdata, CD_PROP_BOOL, CD_SET_DEFAULT, totpoly, "sharp_face"));
  }

  numTex = CustomData_number_of_layers(fdata, CD_MTFACE);
  numCol = CustomData_number_of_layers(fdata, CD_MCOL);

  totloop = 0;
  mf = mface;
  for (i = 0; i < totface_i; i++, mf++) {
    totloop += mf->v4 ? 4 : 3;
  }

  mloop = (MLoop *)CustomData_add_layer(ldata, CD_MLOOP, CD_SET_DEFAULT, totloop);

  CustomData_to_bmeshpoly(fdata, ldata, totloop);

  if (id) {
    /* ensure external data is transferred */
    /* TODO(sergey): Use multiresModifier_ensure_external_read(). */
    CustomData_external_read(fdata, id, CD_MASK_MDISPS, totface_i);
  }

  eh = BLI_edgehash_new_ex(__func__, uint(totedge_i));

  /* build edge hash */
  for (i = 0; i < totedge_i; i++) {
    BLI_edgehash_insert(eh, edges[i][0], edges[i][1], POINTER_FROM_UINT(i));
  }

  polyindex = (int *)CustomData_get_layer(fdata, CD_ORIGINDEX);

  j = 0; /* current loop index */
  ml = mloop;
  mf = mface;
  poly = mpoly;
  for (i = 0; i < totface_i; i++, mf++, poly++) {
    poly->loopstart = j;

    poly->totloop = mf->v4 ? 4 : 3;

    material_indices[i] = mf->mat_nr;
    sharp_faces[i] = (mf->flag & ME_SMOOTH) == 0;

#define ML(v1, v2) \
  { \
    ml->v = mf->v1; \
    ml->e = POINTER_AS_UINT(BLI_edgehash_lookup(eh, mf->v1, mf->v2)); \
    ml++; \
    j++; \
  } \
  (void)0

    ML(v1, v2);
    ML(v2, v3);
    if (mf->v4) {
      ML(v3, v4);
      ML(v4, v1);
    }
    else {
      ML(v3, v1);
    }

#undef ML

    bm_corners_to_loops_ex(
        id, fdata, totface_i, ldata, mface, totloop, i, poly->loopstart, numTex, numCol);

    if (polyindex) {
      *polyindex = i;
      polyindex++;
    }
  }

  /* NOTE: we don't convert NGons at all, these are not even real ngons,
   * they have their own UVs, colors etc - it's more an editing feature. */

  BLI_edgehash_free(eh, nullptr);

  *r_totpoly = totpoly;
  *r_totloop = totloop;
}

static void update_active_fdata_layers(Mesh &mesh, CustomData *fdata, CustomData *ldata)
{
  int act;

  if (CustomData_has_layer(ldata, CD_PROP_FLOAT2)) {
    act = CustomData_get_active_layer(ldata, CD_PROP_FLOAT2);
    CustomData_set_layer_active(fdata, CD_MTFACE, act);

    act = CustomData_get_render_layer(ldata, CD_PROP_FLOAT2);
    CustomData_set_layer_render(fdata, CD_MTFACE, act);

    act = CustomData_get_clone_layer(ldata, CD_PROP_FLOAT2);
    CustomData_set_layer_clone(fdata, CD_MTFACE, act);

    act = CustomData_get_stencil_layer(ldata, CD_PROP_FLOAT2);
    CustomData_set_layer_stencil(fdata, CD_MTFACE, act);
  }

  if (CustomData_has_layer(ldata, CD_PROP_BYTE_COLOR)) {
    if (mesh.active_color_attribute != nullptr) {
      act = CustomData_get_named_layer(ldata, CD_PROP_BYTE_COLOR, mesh.active_color_attribute);
      CustomData_set_layer_active(fdata, CD_MCOL, act);
    }

    if (mesh.default_color_attribute != nullptr) {
      act = CustomData_get_named_layer(ldata, CD_PROP_BYTE_COLOR, mesh.default_color_attribute);
      CustomData_set_layer_render(fdata, CD_MCOL, act);
    }

    act = CustomData_get_clone_layer(ldata, CD_PROP_BYTE_COLOR);
    CustomData_set_layer_clone(fdata, CD_MCOL, act);

    act = CustomData_get_stencil_layer(ldata, CD_PROP_BYTE_COLOR);
    CustomData_set_layer_stencil(fdata, CD_MCOL, act);
  }
}

#ifndef NDEBUG
/**
 * Debug check, used to assert when we expect layers to be in/out of sync.
 *
 * \param fallback: Use when there are no layers to handle,
 * since callers may expect success or failure.
 */
static bool check_matching_legacy_layer_counts(CustomData *fdata, CustomData *ldata, bool fallback)
{
  int a_num = 0, b_num = 0;
#  define LAYER_CMP(l_a, t_a, l_b, t_b) \
    ((a_num += CustomData_number_of_layers(l_a, t_a)) == \
     (b_num += CustomData_number_of_layers(l_b, t_b)))

  if (!LAYER_CMP(ldata, CD_PROP_FLOAT2, fdata, CD_MTFACE)) {
    return false;
  }
  if (!LAYER_CMP(ldata, CD_PROP_BYTE_COLOR, fdata, CD_MCOL)) {
    return false;
  }
  if (!LAYER_CMP(ldata, CD_PREVIEW_MLOOPCOL, fdata, CD_PREVIEW_MCOL)) {
    return false;
  }
  if (!LAYER_CMP(ldata, CD_ORIGSPACE_MLOOP, fdata, CD_ORIGSPACE)) {
    return false;
  }
  if (!LAYER_CMP(ldata, CD_NORMAL, fdata, CD_TESSLOOPNORMAL)) {
    return false;
  }
  if (!LAYER_CMP(ldata, CD_TANGENT, fdata, CD_TANGENT)) {
    return false;
  }

#  undef LAYER_CMP

  /* if no layers are on either CustomData's,
   * then there was nothing to do... */
  return a_num ? true : fallback;
}
#endif

static void add_mface_layers(Mesh &mesh, CustomData *fdata, CustomData *ldata, int total)
{
  /* avoid accumulating extra layers */
  BLI_assert(!check_matching_legacy_layer_counts(fdata, ldata, false));

  for (int i = 0; i < ldata->totlayer; i++) {
    if (ldata->layers[i].type == CD_PROP_FLOAT2) {
      CustomData_add_layer_named(fdata, CD_MTFACE, CD_SET_DEFAULT, total, ldata->layers[i].name);
    }
    if (ldata->layers[i].type == CD_PROP_BYTE_COLOR) {
      CustomData_add_layer_named(fdata, CD_MCOL, CD_SET_DEFAULT, total, ldata->layers[i].name);
    }
    else if (ldata->layers[i].type == CD_PREVIEW_MLOOPCOL) {
      CustomData_add_layer_named(
          fdata, CD_PREVIEW_MCOL, CD_SET_DEFAULT, total, ldata->layers[i].name);
    }
    else if (ldata->layers[i].type == CD_ORIGSPACE_MLOOP) {
      CustomData_add_layer_named(
          fdata, CD_ORIGSPACE, CD_SET_DEFAULT, total, ldata->layers[i].name);
    }
    else if (ldata->layers[i].type == CD_NORMAL) {
      CustomData_add_layer_named(
          fdata, CD_TESSLOOPNORMAL, CD_SET_DEFAULT, total, ldata->layers[i].name);
    }
    else if (ldata->layers[i].type == CD_TANGENT) {
      CustomData_add_layer_named(fdata, CD_TANGENT, CD_SET_DEFAULT, total, ldata->layers[i].name);
    }
  }

  update_active_fdata_layers(mesh, fdata, ldata);
}

static void mesh_ensure_tessellation_customdata(Mesh *me)
{
  if (UNLIKELY((me->totface != 0) && (me->totpoly == 0))) {
    /* Pass, otherwise this function  clears 'mface' before
     * versioning 'mface -> mpoly' code kicks in #30583.
     *
     * Callers could also check but safer to do here - campbell */
  }
  else {
    const int tottex_original = CustomData_number_of_layers(&me->ldata, CD_PROP_FLOAT2);
    const int totcol_original = CustomData_number_of_layers(&me->ldata, CD_PROP_BYTE_COLOR);

    const int tottex_tessface = CustomData_number_of_layers(&me->fdata, CD_MTFACE);
    const int totcol_tessface = CustomData_number_of_layers(&me->fdata, CD_MCOL);

    if (tottex_tessface != tottex_original || totcol_tessface != totcol_original) {
      BKE_mesh_tessface_clear(me);

      add_mface_layers(*me, &me->fdata, &me->ldata, me->totface);

      /* TODO: add some `--debug-mesh` option. */
      if (G.debug & G_DEBUG) {
        /* NOTE(campbell): this warning may be un-called for if we are initializing the mesh for
         * the first time from #BMesh, rather than giving a warning about this we could be smarter
         * and check if there was any data to begin with, for now just print the warning with
         * some info to help troubleshoot what's going on. */
        printf(
            "%s: warning! Tessellation uvs or vcol data got out of sync, "
            "had to reset!\n    CD_MTFACE: %d != CD_PROP_FLOAT2: %d || CD_MCOL: %d != "
            "CD_PROP_BYTE_COLOR: "
            "%d\n",
            __func__,
            tottex_tessface,
            tottex_original,
            totcol_tessface,
            totcol_original);
      }
    }
  }
}

void BKE_mesh_convert_mfaces_to_mpolys(Mesh *mesh)
{
  convert_mfaces_to_mpolys(&mesh->id,
                           &mesh->fdata,
                           &mesh->ldata,
                           &mesh->pdata,
                           mesh->totedge,
                           mesh->totface,
                           mesh->totloop,
                           mesh->totpoly,
                           mesh->edges_for_write().data(),
                           (MFace *)CustomData_get_layer(&mesh->fdata, CD_MFACE),
                           &mesh->totloop,
                           &mesh->totpoly);
  BKE_mesh_legacy_convert_loops_to_corners(mesh);
  BKE_mesh_legacy_convert_polys_to_offsets(mesh);

  mesh_ensure_tessellation_customdata(mesh);
}

/**
 * Update active indices for active/render/clone/stencil custom data layers
 * based on indices from fdata layers
 * used when creating pdata and ldata for pre-bmesh
 * meshes and needed to preserve active/render/clone/stencil flags set in pre-bmesh files.
 */
static void CustomData_bmesh_do_versions_update_active_layers(CustomData *fdata, CustomData *ldata)
{
  int act;

  if (CustomData_has_layer(fdata, CD_MTFACE)) {
    act = CustomData_get_active_layer(fdata, CD_MTFACE);
    CustomData_set_layer_active(ldata, CD_PROP_FLOAT2, act);

    act = CustomData_get_render_layer(fdata, CD_MTFACE);
    CustomData_set_layer_render(ldata, CD_PROP_FLOAT2, act);

    act = CustomData_get_clone_layer(fdata, CD_MTFACE);
    CustomData_set_layer_clone(ldata, CD_PROP_FLOAT2, act);

    act = CustomData_get_stencil_layer(fdata, CD_MTFACE);
    CustomData_set_layer_stencil(ldata, CD_PROP_FLOAT2, act);
  }

  if (CustomData_has_layer(fdata, CD_MCOL)) {
    act = CustomData_get_active_layer(fdata, CD_MCOL);
    CustomData_set_layer_active(ldata, CD_PROP_BYTE_COLOR, act);

    act = CustomData_get_render_layer(fdata, CD_MCOL);
    CustomData_set_layer_render(ldata, CD_PROP_BYTE_COLOR, act);

    act = CustomData_get_clone_layer(fdata, CD_MCOL);
    CustomData_set_layer_clone(ldata, CD_PROP_BYTE_COLOR, act);

    act = CustomData_get_stencil_layer(fdata, CD_MCOL);
    CustomData_set_layer_stencil(ldata, CD_PROP_BYTE_COLOR, act);
  }
}

void BKE_mesh_do_versions_convert_mfaces_to_mpolys(Mesh *mesh)
{
  convert_mfaces_to_mpolys(&mesh->id,
                           &mesh->fdata,
                           &mesh->ldata,
                           &mesh->pdata,
                           mesh->totedge,
                           mesh->totface,
                           mesh->totloop,
                           mesh->totpoly,
                           mesh->edges_for_write().data(),
                           (MFace *)CustomData_get_layer(&mesh->fdata, CD_MFACE),
                           &mesh->totloop,
                           &mesh->totpoly);
  BKE_mesh_legacy_convert_loops_to_corners(mesh);
  BKE_mesh_legacy_convert_polys_to_offsets(mesh);

  CustomData_bmesh_do_versions_update_active_layers(&mesh->fdata, &mesh->ldata);

  mesh_ensure_tessellation_customdata(mesh);
}

/** \} */

/* -------------------------------------------------------------------- */
/** \name MFace Tessellation
 *
 * #MFace is a legacy data-structure that should be avoided, use #MLoopTri instead.
 * \{ */

/**
 * Convert all CD layers from loop/poly to tessface data.
 *
 * \param loopindices: is an array of an int[4] per tessface,
 * mapping tessface's verts to loops indices.
 *
 * \note when mface is not null, mface[face_index].v4
 * is used to test quads, else, loopindices[face_index][3] is used.
 */
static void mesh_loops_to_tessdata(CustomData *fdata,
                                   CustomData *ldata,
                                   MFace *mface,
                                   const int *polyindices,
                                   uint (*loopindices)[4],
                                   const int num_faces)
{
  /* NOTE(mont29): performances are sub-optimal when we get a null #MFace,
   * we could be ~25% quicker with dedicated code.
   * The issue is, unless having two different functions with nearly the same code,
   * there's not much ways to solve this. Better IMHO to live with it for now (sigh). */
  const int numUV = CustomData_number_of_layers(ldata, CD_PROP_FLOAT2);
  const int numCol = CustomData_number_of_layers(ldata, CD_PROP_BYTE_COLOR);
  const bool hasPCol = CustomData_has_layer(ldata, CD_PREVIEW_MLOOPCOL);
  const bool hasOrigSpace = CustomData_has_layer(ldata, CD_ORIGSPACE_MLOOP);
  const bool hasLoopNormal = CustomData_has_layer(ldata, CD_NORMAL);
  const bool hasLoopTangent = CustomData_has_layer(ldata, CD_TANGENT);
  int findex, i, j;
  const int *pidx;
  uint(*lidx)[4];

  for (i = 0; i < numUV; i++) {
    MTFace *texface = (MTFace *)CustomData_get_layer_n_for_write(fdata, CD_MTFACE, i, num_faces);
    const blender::float2 *uv = static_cast<const blender::float2 *>(
        CustomData_get_layer_n(ldata, CD_PROP_FLOAT2, i));

    for (findex = 0, pidx = polyindices, lidx = loopindices; findex < num_faces;
         pidx++, lidx++, findex++, texface++)
    {
      for (j = (mface ? mface[findex].v4 : (*lidx)[3]) ? 4 : 3; j--;) {
        copy_v2_v2(texface->uv[j], uv[(*lidx)[j]]);
      }
    }
  }

  for (i = 0; i < numCol; i++) {
    MCol(*mcol)[4] = (MCol(*)[4])CustomData_get_layer_n_for_write(fdata, CD_MCOL, i, num_faces);
    const MLoopCol *mloopcol = (const MLoopCol *)CustomData_get_layer_n(
        ldata, CD_PROP_BYTE_COLOR, i);

    for (findex = 0, lidx = loopindices; findex < num_faces; lidx++, findex++, mcol++) {
      for (j = (mface ? mface[findex].v4 : (*lidx)[3]) ? 4 : 3; j--;) {
        MESH_MLOOPCOL_TO_MCOL(&mloopcol[(*lidx)[j]], &(*mcol)[j]);
      }
    }
  }

  if (hasPCol) {
    MCol(*mcol)[4] = (MCol(*)[4])CustomData_get_layer(fdata, CD_PREVIEW_MCOL);
    const MLoopCol *mloopcol = (const MLoopCol *)CustomData_get_layer(ldata, CD_PREVIEW_MLOOPCOL);

    for (findex = 0, lidx = loopindices; findex < num_faces; lidx++, findex++, mcol++) {
      for (j = (mface ? mface[findex].v4 : (*lidx)[3]) ? 4 : 3; j--;) {
        MESH_MLOOPCOL_TO_MCOL(&mloopcol[(*lidx)[j]], &(*mcol)[j]);
      }
    }
  }

  if (hasOrigSpace) {
    OrigSpaceFace *of = (OrigSpaceFace *)CustomData_get_layer(fdata, CD_ORIGSPACE);
    const OrigSpaceLoop *lof = (const OrigSpaceLoop *)CustomData_get_layer(ldata,
                                                                           CD_ORIGSPACE_MLOOP);

    for (findex = 0, lidx = loopindices; findex < num_faces; lidx++, findex++, of++) {
      for (j = (mface ? mface[findex].v4 : (*lidx)[3]) ? 4 : 3; j--;) {
        copy_v2_v2(of->uv[j], lof[(*lidx)[j]].uv);
      }
    }
  }

  if (hasLoopNormal) {
    short(*face_normals)[4][3] = (short(*)[4][3])CustomData_get_layer(fdata, CD_TESSLOOPNORMAL);
    const float(*loop_normals)[3] = (const float(*)[3])CustomData_get_layer(ldata, CD_NORMAL);

    for (findex = 0, lidx = loopindices; findex < num_faces; lidx++, findex++, face_normals++) {
      for (j = (mface ? mface[findex].v4 : (*lidx)[3]) ? 4 : 3; j--;) {
        normal_float_to_short_v3((*face_normals)[j], loop_normals[(*lidx)[j]]);
      }
    }
  }

  if (hasLoopTangent) {
    /* Need to do for all UV maps at some point. */
    float(*ftangents)[4] = (float(*)[4])CustomData_get_layer(fdata, CD_TANGENT);
    const float(*ltangents)[4] = (const float(*)[4])CustomData_get_layer(ldata, CD_TANGENT);

    for (findex = 0, pidx = polyindices, lidx = loopindices; findex < num_faces;
         pidx++, lidx++, findex++)
    {
      int nverts = (mface ? mface[findex].v4 : (*lidx)[3]) ? 4 : 3;
      for (j = nverts; j--;) {
        copy_v4_v4(ftangents[findex * 4 + j], ltangents[(*lidx)[j]]);
      }
    }
  }
}

int BKE_mesh_mface_index_validate(MFace *mface, CustomData *fdata, int mfindex, int nr)
{
  /* first test if the face is legal */
  if ((mface->v3 || nr == 4) && mface->v3 == mface->v4) {
    mface->v4 = 0;
    nr--;
  }
  if ((mface->v2 || mface->v4) && mface->v2 == mface->v3) {
    mface->v3 = mface->v4;
    mface->v4 = 0;
    nr--;
  }
  if (mface->v1 == mface->v2) {
    mface->v2 = mface->v3;
    mface->v3 = mface->v4;
    mface->v4 = 0;
    nr--;
  }

  /* Check corrupt cases, bow-tie geometry,
   * can't handle these because edge data won't exist so just return 0. */
  if (nr == 3) {
    if (
        /* real edges */
        mface->v1 == mface->v2 || mface->v2 == mface->v3 || mface->v3 == mface->v1)
    {
      return 0;
    }
  }
  else if (nr == 4) {
    if (
        /* real edges */
        mface->v1 == mface->v2 || mface->v2 == mface->v3 || mface->v3 == mface->v4 ||
        mface->v4 == mface->v1 ||
        /* across the face */
        mface->v1 == mface->v3 || mface->v2 == mface->v4)
    {
      return 0;
    }
  }

  /* prevent a zero at wrong index location */
  if (nr == 3) {
    if (mface->v3 == 0) {
      static int corner_indices[4] = {1, 2, 0, 3};

      std::swap(mface->v1, mface->v2);
      std::swap(mface->v2, mface->v3);

      if (fdata) {
        CustomData_swap_corners(fdata, mfindex, corner_indices);
      }
    }
  }
  else if (nr == 4) {
    if (mface->v3 == 0 || mface->v4 == 0) {
      static int corner_indices[4] = {2, 3, 0, 1};

      std::swap(mface->v1, mface->v3);
      std::swap(mface->v2, mface->v4);

      if (fdata) {
        CustomData_swap_corners(fdata, mfindex, corner_indices);
      }
    }
  }

  return nr;
}

static int mesh_tessface_calc(Mesh &mesh,
                              CustomData *fdata,
                              CustomData *ldata,
                              CustomData *pdata,
                              float (*positions)[3],
                              int totface,
                              int totloop,
                              int totpoly)
{
#define USE_TESSFACE_SPEEDUP
#define USE_TESSFACE_QUADS

/* We abuse #MFace.edcode to tag quad faces. See below for details. */
#define TESSFACE_IS_QUAD 1

  const int looptri_num = poly_to_tri_count(totpoly, totloop);

  MFace *mface, *mf;
  MemArena *arena = nullptr;
  int *mface_to_poly_map;
  uint(*lindices)[4];
  int poly_index, mface_index;
  uint j;

  const blender::OffsetIndices polys = mesh.polys();
  const Span<int> corner_verts = mesh.corner_verts();
  const int *material_indices = static_cast<const int *>(
      CustomData_get_layer_named(pdata, CD_PROP_INT32, "material_index"));
  const bool *sharp_faces = static_cast<const bool *>(
      CustomData_get_layer_named(pdata, CD_PROP_BOOL, "sharp_face"));

  /* Allocate the length of `totfaces`, avoid many small reallocation's,
   * if all faces are triangles it will be correct, `quads == 2x` allocations. */
  /* Take care since memory is _not_ zeroed so be sure to initialize each field. */
  mface_to_poly_map = (int *)MEM_malloc_arrayN(
      size_t(looptri_num), sizeof(*mface_to_poly_map), __func__);
  mface = (MFace *)MEM_malloc_arrayN(size_t(looptri_num), sizeof(*mface), __func__);
  lindices = (uint(*)[4])MEM_malloc_arrayN(size_t(looptri_num), sizeof(*lindices), __func__);

  mface_index = 0;
  for (poly_index = 0; poly_index < totpoly; poly_index++) {
    const uint mp_loopstart = uint(polys[poly_index].start());
    const uint mp_totloop = uint(polys[poly_index].size());
    uint l1, l2, l3, l4;
    uint *lidx;
    if (mp_totloop < 3) {
      /* Do nothing. */
    }

#ifdef USE_TESSFACE_SPEEDUP

#  define ML_TO_MF(i1, i2, i3) \
    mface_to_poly_map[mface_index] = poly_index; \
    mf = &mface[mface_index]; \
    lidx = lindices[mface_index]; \
    /* Set loop indices, transformed to vert indices later. */ \
    l1 = mp_loopstart + i1; \
    l2 = mp_loopstart + i2; \
    l3 = mp_loopstart + i3; \
    mf->v1 = corner_verts[l1]; \
    mf->v2 = corner_verts[l2]; \
    mf->v3 = corner_verts[l3]; \
    mf->v4 = 0; \
    lidx[0] = l1; \
    lidx[1] = l2; \
    lidx[2] = l3; \
    lidx[3] = 0; \
    mf->mat_nr = material_indices ? material_indices[poly_index] : 0; \
    mf->flag = (sharp_faces && sharp_faces[poly_index]) ? 0 : ME_SMOOTH; \
    mf->edcode = 0; \
    (void)0

/* ALMOST IDENTICAL TO DEFINE ABOVE (see EXCEPTION) */
#  define ML_TO_MF_QUAD() \
    mface_to_poly_map[mface_index] = poly_index; \
    mf = &mface[mface_index]; \
    lidx = lindices[mface_index]; \
    /* Set loop indices, transformed to vert indices later. */ \
    l1 = mp_loopstart + 0; /* EXCEPTION */ \
    l2 = mp_loopstart + 1; /* EXCEPTION */ \
    l3 = mp_loopstart + 2; /* EXCEPTION */ \
    l4 = mp_loopstart + 3; /* EXCEPTION */ \
    mf->v1 = corner_verts[l1]; \
    mf->v2 = corner_verts[l2]; \
    mf->v3 = corner_verts[l3]; \
    mf->v4 = corner_verts[l4]; \
    lidx[0] = l1; \
    lidx[1] = l2; \
    lidx[2] = l3; \
    lidx[3] = l4; \
    mf->mat_nr = material_indices ? material_indices[poly_index] : 0; \
    mf->flag = (sharp_faces && sharp_faces[poly_index]) ? 0 : ME_SMOOTH; \
    mf->edcode = TESSFACE_IS_QUAD; \
    (void)0

    else if (mp_totloop == 3) {
      ML_TO_MF(0, 1, 2);
      mface_index++;
    }
    else if (mp_totloop == 4) {
#  ifdef USE_TESSFACE_QUADS
      ML_TO_MF_QUAD();
      mface_index++;
#  else
      ML_TO_MF(0, 1, 2);
      mface_index++;
      ML_TO_MF(0, 2, 3);
      mface_index++;
#  endif
    }
#endif /* USE_TESSFACE_SPEEDUP */
    else {
      const float *co_curr, *co_prev;

      float normal[3];

      float axis_mat[3][3];
      float(*projverts)[2];
      uint(*tris)[3];

      const uint totfilltri = mp_totloop - 2;

      if (UNLIKELY(arena == nullptr)) {
        arena = BLI_memarena_new(BLI_MEMARENA_STD_BUFSIZE, __func__);
      }

      tris = (uint(*)[3])BLI_memarena_alloc(arena, sizeof(*tris) * size_t(totfilltri));
      projverts = (float(*)[2])BLI_memarena_alloc(arena, sizeof(*projverts) * size_t(mp_totloop));

      zero_v3(normal);

      /* Calculate the normal, flipped: to get a positive 2D cross product. */
      co_prev = positions[corner_verts[mp_loopstart + mp_totloop - 1]];
      for (j = 0; j < mp_totloop; j++) {
        const int vert = corner_verts[mp_loopstart + j];
        co_curr = positions[vert];
        add_newell_cross_v3_v3v3(normal, co_prev, co_curr);
        co_prev = co_curr;
      }
      if (UNLIKELY(normalize_v3(normal) == 0.0f)) {
        normal[2] = 1.0f;
      }

      /* Project verts to 2D. */
      axis_dominant_v3_to_m3_negate(axis_mat, normal);

      for (j = 0; j < mp_totloop; j++) {
        const int vert = corner_verts[mp_loopstart + j];
        mul_v2_m3v3(projverts[j], axis_mat, positions[vert]);
      }

      BLI_polyfill_calc_arena(projverts, mp_totloop, 1, tris, arena);

      /* Apply fill. */
      for (j = 0; j < totfilltri; j++) {
        uint *tri = tris[j];
        lidx = lindices[mface_index];

        mface_to_poly_map[mface_index] = poly_index;
        mf = &mface[mface_index];

        /* Set loop indices, transformed to vert indices later. */
        l1 = mp_loopstart + tri[0];
        l2 = mp_loopstart + tri[1];
        l3 = mp_loopstart + tri[2];

        mf->v1 = corner_verts[l1];
        mf->v2 = corner_verts[l2];
        mf->v3 = corner_verts[l3];
        mf->v4 = 0;

        lidx[0] = l1;
        lidx[1] = l2;
        lidx[2] = l3;
        lidx[3] = 0;

        mf->mat_nr = material_indices ? material_indices[poly_index] : 0;
        mf->edcode = 0;

        mface_index++;
      }

      BLI_memarena_clear(arena);
    }
  }

  if (arena) {
    BLI_memarena_free(arena);
    arena = nullptr;
  }

  CustomData_free(fdata, totface);
  totface = mface_index;

  BLI_assert(totface <= looptri_num);

  /* Not essential but without this we store over-allocated memory in the #CustomData layers. */
  if (LIKELY(looptri_num != totface)) {
    mface = (MFace *)MEM_reallocN(mface, sizeof(*mface) * size_t(totface));
    mface_to_poly_map = (int *)MEM_reallocN(mface_to_poly_map,
                                            sizeof(*mface_to_poly_map) * size_t(totface));
  }

  CustomData_add_layer_with_data(fdata, CD_MFACE, mface, totface, nullptr);

  /* #CD_ORIGINDEX will contain an array of indices from tessellation-faces to the polygons
   * they are directly tessellated from. */
  CustomData_add_layer_with_data(fdata, CD_ORIGINDEX, mface_to_poly_map, totface, nullptr);
  add_mface_layers(mesh, fdata, ldata, totface);

  /* NOTE: quad detection issue - fourth vertex-index vs fourth loop-index:
   * Polygons take care of their loops ordering, hence not of their vertices ordering.
   * Currently, the #TFace fourth vertex index might be 0 even for a quad.
   * However, we know our fourth loop index is never 0 for quads
   * (because they are sorted for polygons, and our quads are still mere copies of their polygons).
   * So we pass nullptr as #MFace pointer, and #mesh_loops_to_tessdata
   * will use the fourth loop index as quad test. */
  mesh_loops_to_tessdata(fdata, ldata, nullptr, mface_to_poly_map, lindices, totface);

  /* NOTE: quad detection issue - fourth vert-index vs fourth loop-index:
   * ...However, most #TFace code uses `MFace->v4 == 0` test to check whether it is a tri or quad.
   * BKE_mesh_mface_index_validate() will check this and rotate the tessellated face if needed.
   */
#ifdef USE_TESSFACE_QUADS
  mf = mface;
  for (mface_index = 0; mface_index < totface; mface_index++, mf++) {
    if (mf->edcode == TESSFACE_IS_QUAD) {
      BKE_mesh_mface_index_validate(mf, fdata, mface_index, 4);
      mf->edcode = 0;
    }
  }
#endif

  MEM_freeN(lindices);

  return totface;

#undef USE_TESSFACE_SPEEDUP
#undef USE_TESSFACE_QUADS

#undef ML_TO_MF
#undef ML_TO_MF_QUAD
}

void BKE_mesh_tessface_calc(Mesh *mesh)
{
  mesh->totface = mesh_tessface_calc(*mesh,
                                     &mesh->fdata,
                                     &mesh->ldata,
                                     &mesh->pdata,
                                     BKE_mesh_vert_positions_for_write(mesh),
                                     mesh->totface,
                                     mesh->totloop,
                                     mesh->totpoly);

  mesh_ensure_tessellation_customdata(mesh);
}

void BKE_mesh_tessface_ensure(Mesh *mesh)
{
  if (mesh->totpoly && mesh->totface == 0) {
    BKE_mesh_tessface_calc(mesh);
  }
}

/** \} */

/* -------------------------------------------------------------------- */
/** \name Sharp Edge Conversion
 * \{ */

void BKE_mesh_legacy_sharp_faces_from_flags(Mesh *mesh)
{
  using namespace blender;
  using namespace blender::bke;
  MutableAttributeAccessor attributes = mesh->attributes_for_write();
  if (attributes.contains("sharp_face") || !CustomData_get_layer(&mesh->pdata, CD_MPOLY)) {
    return;
  }
  const Span<MPoly> polys(static_cast<const MPoly *>(CustomData_get_layer(&mesh->pdata, CD_MPOLY)),
                          mesh->totpoly);
  if (std::any_of(polys.begin(), polys.end(), [](const MPoly &poly) {
        return !(poly.flag_legacy & ME_SMOOTH);
      }))
  {
    SpanAttributeWriter<bool> sharp_faces = attributes.lookup_or_add_for_write_only_span<bool>(
        "sharp_face", ATTR_DOMAIN_FACE);
    threading::parallel_for(polys.index_range(), 4096, [&](const IndexRange range) {
      for (const int i : range) {
        sharp_faces.span[i] = !(polys[i].flag_legacy & ME_SMOOTH);
      }
    });
    sharp_faces.finish();
  }
  else {
    attributes.remove("sharp_face");
  }
}

/** \} */

/* -------------------------------------------------------------------- */
/** \name Face Set Conversion
 * \{ */

void BKE_mesh_legacy_face_set_to_generic(Mesh *mesh)
{
  using namespace blender;
  if (mesh->attributes().contains(".sculpt_face_set")) {
    return;
  }
  void *faceset_data = nullptr;
  const ImplicitSharingInfo *faceset_sharing_info = nullptr;
  for (const int i : IndexRange(mesh->pdata.totlayer)) {
    CustomDataLayer &layer = mesh->pdata.layers[i];
    if (layer.type == CD_SCULPT_FACE_SETS) {
      faceset_data = layer.data;
      faceset_sharing_info = layer.sharing_info;
      layer.data = nullptr;
      layer.sharing_info = nullptr;
      CustomData_free_layer(&mesh->pdata, CD_SCULPT_FACE_SETS, mesh->totpoly, i);
      break;
    }
  }
  if (faceset_data != nullptr) {
    CustomData_add_layer_named_with_data(&mesh->pdata,
                                         CD_PROP_INT32,
                                         faceset_data,
                                         mesh->totpoly,
                                         ".sculpt_face_set",
                                         faceset_sharing_info);
  }
  if (faceset_sharing_info != nullptr) {
    faceset_sharing_info->remove_user_and_delete_if_last();
  }
}

/** \} */

/* -------------------------------------------------------------------- */
/** \name Face Map Conversion
 * \{ */

void BKE_mesh_legacy_face_map_to_generic(Mesh *mesh)
{
  using namespace blender;
  if (mesh->attributes().contains("face_maps")) {
    return;
  }
  void *data = nullptr;
  const ImplicitSharingInfo *sharing_info = nullptr;
  for (const int i : IndexRange(mesh->pdata.totlayer)) {
    CustomDataLayer &layer = mesh->pdata.layers[i];
    if (layer.type == CD_FACEMAP) {
      data = layer.data;
      sharing_info = layer.sharing_info;
      layer.data = nullptr;
      layer.sharing_info = nullptr;
      CustomData_free_layer(&mesh->pdata, CD_FACEMAP, mesh->totpoly, i);
      break;
    }
  }
  if (data != nullptr) {
    CustomData_add_layer_named_with_data(
        &mesh->pdata, CD_PROP_INT32, data, mesh->totpoly, "face_maps", sharing_info);
  }
  if (sharing_info != nullptr) {
    sharing_info->remove_user_and_delete_if_last();
  }
}

/** \} */

/* -------------------------------------------------------------------- */
/** \name Bevel Weight Conversion
 * \{ */

void BKE_mesh_legacy_bevel_weight_to_layers(Mesh *mesh)
{
  using namespace blender;
  if (mesh->mvert && !CustomData_has_layer(&mesh->vdata, CD_BWEIGHT)) {
    const Span<MVert> verts(mesh->mvert, mesh->totvert);
    if (mesh->cd_flag & ME_CDFLAG_VERT_BWEIGHT) {
      float *weights = static_cast<float *>(
          CustomData_add_layer(&mesh->vdata, CD_BWEIGHT, CD_CONSTRUCT, verts.size()));
      for (const int i : verts.index_range()) {
        weights[i] = verts[i].bweight_legacy / 255.0f;
      }
    }
  }

  if (mesh->medge && !CustomData_has_layer(&mesh->edata, CD_BWEIGHT)) {
    const Span<MEdge> edges(mesh->medge, mesh->totedge);
    if (mesh->cd_flag & ME_CDFLAG_EDGE_BWEIGHT) {
      float *weights = static_cast<float *>(
          CustomData_add_layer(&mesh->edata, CD_BWEIGHT, CD_CONSTRUCT, edges.size()));
      for (const int i : edges.index_range()) {
        weights[i] = edges[i].bweight_legacy / 255.0f;
      }
    }
  }
}

<<<<<<< HEAD
static void replace_custom_data_layer_with_named(CustomData &custom_data,
                                                 const eCustomDataType old_type,
                                                 const eCustomDataType new_type,
                                                 const int elems_num,
                                                 const char *new_name)
=======
/** \} */

/* -------------------------------------------------------------------- */
/** \name Crease Conversion
 * \{ */

void BKE_mesh_legacy_edge_crease_from_layers(Mesh *mesh)
>>>>>>> d68c3793
{
  using namespace blender;
  void *data = nullptr;
  const ImplicitSharingInfo *sharing_info = nullptr;
  for (const int i : IndexRange(custom_data.totlayer)) {
    CustomDataLayer &layer = custom_data.layers[i];
    if (layer.type == old_type) {
      data = layer.data;
      sharing_info = layer.sharing_info;
      layer.data = nullptr;
      layer.sharing_info = nullptr;
      CustomData_free_layer(&custom_data, old_type, elems_num, i);
      break;
    }
  }
  if (data != nullptr) {
    CustomData_add_layer_named_with_data(
        &custom_data, new_type, data, elems_num, new_name, sharing_info);
  }
  if (sharing_info != nullptr) {
    sharing_info->remove_user_and_delete_if_last();
  }
}

void BKE_mesh_legacy_bevel_weight_to_generic(Mesh *mesh)
{
  if (!mesh->attributes().contains("bevel_weight_vert")) {
    replace_custom_data_layer_with_named(
        mesh->vdata, CD_BWEIGHT, CD_PROP_FLOAT, mesh->totvert, "bevel_weight_vert");
  }
  if (!mesh->attributes().contains("bevel_weight_edge")) {
    replace_custom_data_layer_with_named(
        mesh->edata, CD_BWEIGHT, CD_PROP_FLOAT, mesh->totedge, "bevel_weight_edge");
  }
}

/** \} */

/* -------------------------------------------------------------------- */
/** \name Edge Crease Conversion
 * \{ */

void BKE_mesh_legacy_edge_crease_to_layers(Mesh *mesh)
{
  using namespace blender;
  if (CustomData_has_layer(&mesh->edata, CD_CREASE)) {
    return;
  }
  const Span<MEdge> edges(mesh->medge, mesh->totedge);
  if (mesh->cd_flag & ME_CDFLAG_EDGE_CREASE) {
    float *creases = static_cast<float *>(
        CustomData_add_layer(&mesh->edata, CD_CREASE, CD_CONSTRUCT, edges.size()));
    for (const int i : edges.index_range()) {
      creases[i] = edges[i].crease_legacy / 255.0f;
    }
  }
}

<<<<<<< HEAD
void BKE_mesh_legacy_crease_to_generic(Mesh *mesh)
{
  if (!mesh->attributes().contains("crease_vert")) {
    replace_custom_data_layer_with_named(
        mesh->vdata, CD_CREASE, CD_PROP_FLOAT, mesh->totvert, "crease_vert");
  }
  if (!mesh->attributes().contains("crease_edge")) {
    replace_custom_data_layer_with_named(
        mesh->edata, CD_CREASE, CD_PROP_FLOAT, mesh->totedge, "crease_edge");
=======
void BKE_mesh_crease_layers_from_future(Mesh *mesh)
{
  using namespace blender;
  using namespace blender::bke;
  if (const std::optional<AttributeMetaData> meta_data = mesh->attributes().lookup_meta_data(
          "crease_vert"))
  {
    if (meta_data->domain == ATTR_DOMAIN_POINT && meta_data->data_type == CD_PROP_FLOAT) {
      if (const void *data = CustomData_get_layer_named(
              &mesh->vdata, CD_PROP_FLOAT, "crease_vert")) {
        if (void *new_data = CustomData_add_layer(
                &mesh->vdata, CD_CREASE, CD_CONSTRUCT, mesh->totvert)) {
          memcpy(new_data, data, sizeof(float) * mesh->totvert);
          CustomData_free_layer_named(&mesh->vdata, "crease_vert", mesh->totvert);
        }
      }
    }
  }
  if (const std::optional<AttributeMetaData> meta_data = mesh->attributes().lookup_meta_data(
          "crease_edge"))
  {
    if (meta_data->domain == ATTR_DOMAIN_EDGE && meta_data->data_type == CD_PROP_FLOAT) {
      if (const void *data = CustomData_get_layer_named(
              &mesh->edata, CD_PROP_FLOAT, "crease_edge")) {
        if (void *new_data = CustomData_add_layer(
                &mesh->edata, CD_CREASE, CD_CONSTRUCT, mesh->totedge)) {
          memcpy(new_data, data, sizeof(float) * mesh->totedge);
          CustomData_free_layer_named(&mesh->edata, "crease_edge", mesh->totedge);
        }
      }
    }
>>>>>>> d68c3793
  }
}

/** \} */

/* -------------------------------------------------------------------- */
/** \name Sharp Edge Conversion
 * \{ */

void BKE_mesh_legacy_sharp_edges_from_flags(Mesh *mesh)
{
  using namespace blender;
  using namespace blender::bke;
  if (!mesh->medge) {
    return;
  }
  const Span<MEdge> edges(mesh->medge, mesh->totedge);
  MutableAttributeAccessor attributes = mesh->attributes_for_write();
  if (attributes.contains("sharp_edge")) {
    return;
  }
  if (std::any_of(edges.begin(), edges.end(), [](const MEdge &edge) {
        return edge.flag_legacy & ME_SHARP;
      }))
  {
    SpanAttributeWriter<bool> sharp_edges = attributes.lookup_or_add_for_write_only_span<bool>(
        "sharp_edge", ATTR_DOMAIN_EDGE);
    threading::parallel_for(edges.index_range(), 4096, [&](const IndexRange range) {
      for (const int i : range) {
        sharp_edges.span[i] = edges[i].flag_legacy & ME_SHARP;
      }
    });
    sharp_edges.finish();
  }
}

/** \} */

/* -------------------------------------------------------------------- */
/** \name UV Seam Conversion
 * \{ */

void BKE_mesh_legacy_uv_seam_from_flags(Mesh *mesh)
{
  using namespace blender;
  using namespace blender::bke;
  if (!mesh->medge) {
    return;
  }
  MutableSpan<MEdge> edges(mesh->medge, mesh->totedge);
  MutableAttributeAccessor attributes = mesh->attributes_for_write();
  if (attributes.contains(".uv_seam")) {
    return;
  }
  if (std::any_of(edges.begin(), edges.end(), [](const MEdge &edge) {
        return edge.flag_legacy & ME_SEAM;
      }))
  {
    SpanAttributeWriter<bool> uv_seams = attributes.lookup_or_add_for_write_only_span<bool>(
        ".uv_seam", ATTR_DOMAIN_EDGE);
    threading::parallel_for(edges.index_range(), 4096, [&](const IndexRange range) {
      for (const int i : range) {
        uv_seams.span[i] = edges[i].flag_legacy & ME_SEAM;
      }
    });
    uv_seams.finish();
  }
}

/** \} */

/* -------------------------------------------------------------------- */
/** \name Hide Attribute and Legacy Flag Conversion
 * \{ */

void BKE_mesh_legacy_convert_flags_to_hide_layers(Mesh *mesh)
{
  using namespace blender;
  using namespace blender::bke;
  MutableAttributeAccessor attributes = mesh->attributes_for_write();
  if (!mesh->mvert || attributes.contains(".hide_vert") || attributes.contains(".hide_edge") ||
      attributes.contains(".hide_poly"))
  {
    return;
  }
  const Span<MVert> verts(mesh->mvert, mesh->totvert);
  if (std::any_of(verts.begin(), verts.end(), [](const MVert &vert) {
        return vert.flag_legacy & ME_HIDE;
      }))
  {
    SpanAttributeWriter<bool> hide_vert = attributes.lookup_or_add_for_write_only_span<bool>(
        ".hide_vert", ATTR_DOMAIN_POINT);
    threading::parallel_for(verts.index_range(), 4096, [&](IndexRange range) {
      for (const int i : range) {
        hide_vert.span[i] = verts[i].flag_legacy & ME_HIDE;
      }
    });
    hide_vert.finish();
  }

  if (mesh->medge) {
    const Span<MEdge> edges(mesh->medge, mesh->totedge);
    if (std::any_of(edges.begin(), edges.end(), [](const MEdge &edge) {
          return edge.flag_legacy & ME_HIDE;
        }))
    {
      SpanAttributeWriter<bool> hide_edge = attributes.lookup_or_add_for_write_only_span<bool>(
          ".hide_edge", ATTR_DOMAIN_EDGE);
      threading::parallel_for(edges.index_range(), 4096, [&](IndexRange range) {
        for (const int i : range) {
          hide_edge.span[i] = edges[i].flag_legacy & ME_HIDE;
        }
      });
      hide_edge.finish();
    }
  }

  const Span<MPoly> polys(static_cast<const MPoly *>(CustomData_get_layer(&mesh->pdata, CD_MPOLY)),
                          mesh->totpoly);
  if (std::any_of(polys.begin(), polys.end(), [](const MPoly &poly) {
        return poly.flag_legacy & ME_HIDE;
      }))
  {
    SpanAttributeWriter<bool> hide_poly = attributes.lookup_or_add_for_write_only_span<bool>(
        ".hide_poly", ATTR_DOMAIN_FACE);
    threading::parallel_for(polys.index_range(), 4096, [&](IndexRange range) {
      for (const int i : range) {
        hide_poly.span[i] = polys[i].flag_legacy & ME_HIDE;
      }
    });
    hide_poly.finish();
  }
}

/** \} */

/* -------------------------------------------------------------------- */
/** \name Material Index Conversion
 * \{ */

void BKE_mesh_legacy_convert_mpoly_to_material_indices(Mesh *mesh)
{
  using namespace blender;
  using namespace blender::bke;
  MutableAttributeAccessor attributes = mesh->attributes_for_write();
  if (!CustomData_has_layer(&mesh->pdata, CD_MPOLY) || attributes.contains("material_index")) {
    return;
  }
  const Span<MPoly> polys(static_cast<const MPoly *>(CustomData_get_layer(&mesh->pdata, CD_MPOLY)),
                          mesh->totpoly);
  if (std::any_of(
          polys.begin(), polys.end(), [](const MPoly &poly) { return poly.mat_nr_legacy != 0; }))
  {
    SpanAttributeWriter<int> material_indices = attributes.lookup_or_add_for_write_only_span<int>(
        "material_index", ATTR_DOMAIN_FACE);
    threading::parallel_for(polys.index_range(), 4096, [&](IndexRange range) {
      for (const int i : range) {
        material_indices.span[i] = polys[i].mat_nr_legacy;
      }
    });
    material_indices.finish();
  }
}

/** \} */

/* -------------------------------------------------------------------- */
/** \name Generic UV Map Conversion
 * \{ */

void BKE_mesh_legacy_convert_uvs_to_generic(Mesh *mesh)
{
  using namespace blender;
  using namespace blender::bke;
  if (!CustomData_has_layer(&mesh->ldata, CD_MLOOPUV)) {
    return;
  }

  /* Store layer names since they will be removed, used to set the active status of new layers.
   * Use intermediate #StringRef because the names can be null. */

  Array<std::string> uv_names(CustomData_number_of_layers(&mesh->ldata, CD_MLOOPUV));
  for (const int i : uv_names.index_range()) {
    uv_names[i] = CustomData_get_layer_name(&mesh->ldata, CD_MLOOPUV, i);
  }
  const int active_name_i = uv_names.as_span().first_index_try(
      StringRef(CustomData_get_active_layer_name(&mesh->ldata, CD_MLOOPUV)));
  const int default_name_i = uv_names.as_span().first_index_try(
      StringRef(CustomData_get_render_layer_name(&mesh->ldata, CD_MLOOPUV)));

  for (const int i : uv_names.index_range()) {
    const MLoopUV *mloopuv = static_cast<const MLoopUV *>(
        CustomData_get_layer_named(&mesh->ldata, CD_MLOOPUV, uv_names[i].c_str()));
    const uint32_t needed_boolean_attributes = threading::parallel_reduce(
        IndexRange(mesh->totloop),
        4096,
        0,
        [&](const IndexRange range, uint32_t init) {
          for (const int i : range) {
            init |= mloopuv[i].flag;
          }
          return init;
        },
        [](const uint32_t a, const uint32_t b) { return a | b; });

    float2 *coords = static_cast<float2 *>(
        MEM_malloc_arrayN(mesh->totloop, sizeof(float2), __func__));
    bool *vert_selection = nullptr;
    bool *edge_selection = nullptr;
    bool *pin = nullptr;
    if (needed_boolean_attributes & MLOOPUV_VERTSEL) {
      vert_selection = static_cast<bool *>(
          MEM_malloc_arrayN(mesh->totloop, sizeof(bool), __func__));
    }
    if (needed_boolean_attributes & MLOOPUV_EDGESEL) {
      edge_selection = static_cast<bool *>(
          MEM_malloc_arrayN(mesh->totloop, sizeof(bool), __func__));
    }
    if (needed_boolean_attributes & MLOOPUV_PINNED) {
      pin = static_cast<bool *>(MEM_malloc_arrayN(mesh->totloop, sizeof(bool), __func__));
    }

    threading::parallel_for(IndexRange(mesh->totloop), 4096, [&](IndexRange range) {
      for (const int i : range) {
        coords[i] = mloopuv[i].uv;
      }
      if (vert_selection) {
        for (const int i : range) {
          vert_selection[i] = mloopuv[i].flag & MLOOPUV_VERTSEL;
        }
      }
      if (edge_selection) {
        for (const int i : range) {
          edge_selection[i] = mloopuv[i].flag & MLOOPUV_EDGESEL;
        }
      }
      if (pin) {
        for (const int i : range) {
          pin[i] = mloopuv[i].flag & MLOOPUV_PINNED;
        }
      }
    });

    CustomData_free_layer_named(&mesh->ldata, uv_names[i].c_str(), mesh->totloop);

    char new_name[MAX_CUSTOMDATA_LAYER_NAME];
    BKE_id_attribute_calc_unique_name(&mesh->id, uv_names[i].c_str(), new_name);
    uv_names[i] = new_name;

    CustomData_add_layer_named_with_data(
        &mesh->ldata, CD_PROP_FLOAT2, coords, mesh->totloop, new_name, nullptr);
    char buffer[MAX_CUSTOMDATA_LAYER_NAME];
    if (vert_selection) {
      CustomData_add_layer_named_with_data(&mesh->ldata,
                                           CD_PROP_BOOL,
                                           vert_selection,
                                           mesh->totloop,
                                           BKE_uv_map_vert_select_name_get(new_name, buffer),
                                           nullptr);
    }
    if (edge_selection) {
      CustomData_add_layer_named_with_data(&mesh->ldata,
                                           CD_PROP_BOOL,
                                           edge_selection,
                                           mesh->totloop,
                                           BKE_uv_map_edge_select_name_get(new_name, buffer),
                                           nullptr);
    }
    if (pin) {
      CustomData_add_layer_named_with_data(&mesh->ldata,
                                           CD_PROP_BOOL,
                                           pin,
                                           mesh->totloop,
                                           BKE_uv_map_pin_name_get(new_name, buffer),
                                           nullptr);
    }
  }

  if (active_name_i != -1) {
    CustomData_set_layer_active_index(
        &mesh->ldata,
        CD_PROP_FLOAT2,
        CustomData_get_named_layer_index(
            &mesh->ldata, CD_PROP_FLOAT2, uv_names[active_name_i].c_str()));
  }
  if (default_name_i != -1) {
    CustomData_set_layer_render_index(
        &mesh->ldata,
        CD_PROP_FLOAT2,
        CustomData_get_named_layer_index(
            &mesh->ldata, CD_PROP_FLOAT2, uv_names[default_name_i].c_str()));
  }
}

/** \} */

/** \name Selection Attribute and Legacy Flag Conversion
 * \{ */

void BKE_mesh_legacy_convert_flags_to_selection_layers(Mesh *mesh)
{
  using namespace blender;
  using namespace blender::bke;
  MutableAttributeAccessor attributes = mesh->attributes_for_write();
  if (!mesh->mvert || attributes.contains(".select_vert") || attributes.contains(".select_edge") ||
      attributes.contains(".select_poly"))
  {
    return;
  }

  const Span<MVert> verts(mesh->mvert, mesh->totvert);
  if (std::any_of(
          verts.begin(), verts.end(), [](const MVert &vert) { return vert.flag_legacy & SELECT; }))
  {
    SpanAttributeWriter<bool> select_vert = attributes.lookup_or_add_for_write_only_span<bool>(
        ".select_vert", ATTR_DOMAIN_POINT);
    threading::parallel_for(verts.index_range(), 4096, [&](IndexRange range) {
      for (const int i : range) {
        select_vert.span[i] = verts[i].flag_legacy & SELECT;
      }
    });
    select_vert.finish();
  }

  if (mesh->medge) {
    const Span<MEdge> edges(mesh->medge, mesh->totedge);
    if (std::any_of(edges.begin(), edges.end(), [](const MEdge &edge) {
          return edge.flag_legacy & SELECT;
        }))
    {
      SpanAttributeWriter<bool> select_edge = attributes.lookup_or_add_for_write_only_span<bool>(
          ".select_edge", ATTR_DOMAIN_EDGE);
      threading::parallel_for(edges.index_range(), 4096, [&](IndexRange range) {
        for (const int i : range) {
          select_edge.span[i] = edges[i].flag_legacy & SELECT;
        }
      });
      select_edge.finish();
    }
  }

  const Span<MPoly> polys(static_cast<const MPoly *>(CustomData_get_layer(&mesh->pdata, CD_MPOLY)),
                          mesh->totpoly);
  if (std::any_of(polys.begin(), polys.end(), [](const MPoly &poly) {
        return poly.flag_legacy & ME_FACE_SEL;
      }))
  {
    SpanAttributeWriter<bool> select_poly = attributes.lookup_or_add_for_write_only_span<bool>(
        ".select_poly", ATTR_DOMAIN_FACE);
    threading::parallel_for(polys.index_range(), 4096, [&](IndexRange range) {
      for (const int i : range) {
        select_poly.span[i] = polys[i].flag_legacy & ME_FACE_SEL;
      }
    });
    select_poly.finish();
  }
}

/** \} */

/* -------------------------------------------------------------------- */
/** \name Vertex and Position Conversion
 * \{ */

void BKE_mesh_legacy_convert_verts_to_positions(Mesh *mesh)
{
  using namespace blender;
  using namespace blender::bke;
  const MVert *mvert = static_cast<const MVert *>(CustomData_get_layer(&mesh->vdata, CD_MVERT));
  if (!mvert || CustomData_has_layer_named(&mesh->vdata, CD_PROP_FLOAT3, "position")) {
    return;
  }

  const Span<MVert> verts(mvert, mesh->totvert);
  MutableSpan<float3> positions(
      static_cast<float3 *>(CustomData_add_layer_named(
          &mesh->vdata, CD_PROP_FLOAT3, CD_CONSTRUCT, mesh->totvert, "position")),
      mesh->totvert);
  threading::parallel_for(verts.index_range(), 2048, [&](IndexRange range) {
    for (const int i : range) {
      positions[i] = verts[i].co_legacy;
    }
  });

  CustomData_free_layers(&mesh->vdata, CD_MVERT, mesh->totvert);
  mesh->mvert = nullptr;
}

/** \} */

/* -------------------------------------------------------------------- */
/** \name MEdge and int2 conversion
 * \{ */

void BKE_mesh_legacy_convert_edges_to_generic(Mesh *mesh)
{
  using namespace blender;
  using namespace blender::bke;
  const MEdge *medge = static_cast<const MEdge *>(CustomData_get_layer(&mesh->edata, CD_MEDGE));
  if (!medge || CustomData_has_layer_named(&mesh->edata, CD_PROP_INT32_2D, ".edge_verts")) {
    return;
  }

  const Span<MEdge> legacy_edges(medge, mesh->totedge);
  MutableSpan<int2> edges(
      static_cast<int2 *>(CustomData_add_layer_named(
          &mesh->edata, CD_PROP_INT32_2D, CD_CONSTRUCT, mesh->totedge, ".edge_verts")),
      mesh->totedge);
  threading::parallel_for(legacy_edges.index_range(), 2048, [&](IndexRange range) {
    for (const int i : range) {
      edges[i] = int2(legacy_edges[i].v1, legacy_edges[i].v2);
    }
  });

  CustomData_free_layers(&mesh->edata, CD_MEDGE, mesh->totedge);
  mesh->medge = nullptr;
}

/** \} */

/* -------------------------------------------------------------------- */
/** \name Attribute Active Flag to String Conversion
 * \{ */

void BKE_mesh_legacy_attribute_flags_to_strings(Mesh *mesh)
{
  using namespace blender;
  /* It's not clear whether the active/render status was stored in the dedicated flags or in the
   * generic CustomData layer indices, so convert from both, preferring the explicit flags. */

  auto active_from_flags = [&](const CustomData &data) {
    if (!mesh->active_color_attribute) {
      for (const int i : IndexRange(data.totlayer)) {
        if (data.layers[i].flag & CD_FLAG_COLOR_ACTIVE) {
          mesh->active_color_attribute = BLI_strdup(data.layers[i].name);
        }
      }
    }
  };
  auto active_from_indices = [&](const CustomData &data) {
    if (!mesh->active_color_attribute) {
      const int i = CustomData_get_active_layer_index(&data, CD_PROP_COLOR);
      if (i != -1) {
        mesh->active_color_attribute = BLI_strdup(data.layers[i].name);
      }
    }
    if (!mesh->active_color_attribute) {
      const int i = CustomData_get_active_layer_index(&data, CD_PROP_BYTE_COLOR);
      if (i != -1) {
        mesh->active_color_attribute = BLI_strdup(data.layers[i].name);
      }
    }
  };
  auto default_from_flags = [&](const CustomData &data) {
    if (!mesh->default_color_attribute) {
      for (const int i : IndexRange(data.totlayer)) {
        if (data.layers[i].flag & CD_FLAG_COLOR_RENDER) {
          mesh->default_color_attribute = BLI_strdup(data.layers[i].name);
        }
      }
    }
  };
  auto default_from_indices = [&](const CustomData &data) {
    if (!mesh->default_color_attribute) {
      const int i = CustomData_get_render_layer_index(&data, CD_PROP_COLOR);
      if (i != -1) {
        mesh->default_color_attribute = BLI_strdup(data.layers[i].name);
      }
    }
    if (!mesh->default_color_attribute) {
      const int i = CustomData_get_render_layer_index(&data, CD_PROP_BYTE_COLOR);
      if (i != -1) {
        mesh->default_color_attribute = BLI_strdup(data.layers[i].name);
      }
    }
  };

  active_from_flags(mesh->vdata);
  active_from_flags(mesh->ldata);
  active_from_indices(mesh->vdata);
  active_from_indices(mesh->ldata);

  default_from_flags(mesh->vdata);
  default_from_flags(mesh->ldata);
  default_from_indices(mesh->vdata);
  default_from_indices(mesh->ldata);
}

/** \} */

/* -------------------------------------------------------------------- */
/** \name Face Corner Conversion
 * \{ */

void BKE_mesh_legacy_convert_loops_to_corners(Mesh *mesh)
{
  using namespace blender;
  if (CustomData_has_layer_named(&mesh->ldata, CD_PROP_INT32, ".corner_vert") &&
      CustomData_has_layer_named(&mesh->ldata, CD_PROP_INT32, ".corner_edge"))
  {
    return;
  }
  const Span<MLoop> loops(static_cast<const MLoop *>(CustomData_get_layer(&mesh->ldata, CD_MLOOP)),
                          mesh->totloop);
  MutableSpan<int> corner_verts(
      static_cast<int *>(CustomData_add_layer_named(
          &mesh->ldata, CD_PROP_INT32, CD_CONSTRUCT, mesh->totloop, ".corner_vert")),
      mesh->totloop);
  MutableSpan<int> corner_edges(
      static_cast<int *>(CustomData_add_layer_named(
          &mesh->ldata, CD_PROP_INT32, CD_CONSTRUCT, mesh->totloop, ".corner_edge")),
      mesh->totloop);
  threading::parallel_for(loops.index_range(), 2048, [&](IndexRange range) {
    for (const int i : range) {
      corner_verts[i] = loops[i].v;
      corner_edges[i] = loops[i].e;
    }
  });

  CustomData_free_layers(&mesh->ldata, CD_MLOOP, mesh->totloop);
}

/** \} */

/* -------------------------------------------------------------------- */
/** \name Poly Offset Conversion
 * \{ */

static bool poly_loops_orders_match(const Span<MPoly> polys)
{
  for (const int i : polys.index_range().drop_back(1)) {
    if (polys[i].loopstart > polys[i + 1].loopstart) {
      return false;
    }
  }
  return true;
}

void BKE_mesh_legacy_convert_polys_to_offsets(Mesh *mesh)
{
  using namespace blender;
  if (mesh->poly_offset_indices) {
    return;
  }
  const Span<MPoly> polys(static_cast<const MPoly *>(CustomData_get_layer(&mesh->pdata, CD_MPOLY)),
                          mesh->totpoly);

  BKE_mesh_poly_offsets_ensure_alloc(mesh);
  MutableSpan<int> offsets = mesh->poly_offsets_for_write();

  if (poly_loops_orders_match(polys)) {
    for (const int i : polys.index_range()) {
      offsets[i] = polys[i].loopstart;
    }
  }
  else {
    /* Reorder mesh polygons to match the order of their loops. */
    Array<int> orig_indices(polys.size());
    std::iota(orig_indices.begin(), orig_indices.end(), 0);
    std::stable_sort(orig_indices.begin(), orig_indices.end(), [polys](const int a, const int b) {
      return polys[a].loopstart < polys[b].loopstart;
    });
    CustomData old_poly_data = mesh->pdata;
    CustomData_reset(&mesh->pdata);
    CustomData_copy_layout(
        &old_poly_data, &mesh->pdata, CD_MASK_MESH.pmask, CD_CONSTRUCT, mesh->totpoly);

    int offset = 0;
    for (const int i : orig_indices.index_range()) {
      offsets[i] = offset;
      offset += polys[orig_indices[i]].totloop;
    }

    threading::parallel_for(orig_indices.index_range(), 1024, [&](const IndexRange range) {
      for (const int i : range) {
        CustomData_copy_data(&old_poly_data, &mesh->pdata, orig_indices[i], i, 1);
      }
    });

    CustomData_free(&old_poly_data, mesh->totloop);
  }

  CustomData_free_layers(&mesh->pdata, CD_MPOLY, mesh->totpoly);
}

/** \} */<|MERGE_RESOLUTION|>--- conflicted
+++ resolved
@@ -1369,21 +1369,11 @@
   }
 }
 
-<<<<<<< HEAD
 static void replace_custom_data_layer_with_named(CustomData &custom_data,
                                                  const eCustomDataType old_type,
                                                  const eCustomDataType new_type,
                                                  const int elems_num,
                                                  const char *new_name)
-=======
-/** \} */
-
-/* -------------------------------------------------------------------- */
-/** \name Crease Conversion
- * \{ */
-
-void BKE_mesh_legacy_edge_crease_from_layers(Mesh *mesh)
->>>>>>> d68c3793
 {
   using namespace blender;
   void *data = nullptr;
@@ -1423,7 +1413,7 @@
 /** \} */
 
 /* -------------------------------------------------------------------- */
-/** \name Edge Crease Conversion
+/** \name Crease Conversion
  * \{ */
 
 void BKE_mesh_legacy_edge_crease_to_layers(Mesh *mesh)
@@ -1442,7 +1432,6 @@
   }
 }
 
-<<<<<<< HEAD
 void BKE_mesh_legacy_crease_to_generic(Mesh *mesh)
 {
   if (!mesh->attributes().contains("crease_vert")) {
@@ -1452,39 +1441,6 @@
   if (!mesh->attributes().contains("crease_edge")) {
     replace_custom_data_layer_with_named(
         mesh->edata, CD_CREASE, CD_PROP_FLOAT, mesh->totedge, "crease_edge");
-=======
-void BKE_mesh_crease_layers_from_future(Mesh *mesh)
-{
-  using namespace blender;
-  using namespace blender::bke;
-  if (const std::optional<AttributeMetaData> meta_data = mesh->attributes().lookup_meta_data(
-          "crease_vert"))
-  {
-    if (meta_data->domain == ATTR_DOMAIN_POINT && meta_data->data_type == CD_PROP_FLOAT) {
-      if (const void *data = CustomData_get_layer_named(
-              &mesh->vdata, CD_PROP_FLOAT, "crease_vert")) {
-        if (void *new_data = CustomData_add_layer(
-                &mesh->vdata, CD_CREASE, CD_CONSTRUCT, mesh->totvert)) {
-          memcpy(new_data, data, sizeof(float) * mesh->totvert);
-          CustomData_free_layer_named(&mesh->vdata, "crease_vert", mesh->totvert);
-        }
-      }
-    }
-  }
-  if (const std::optional<AttributeMetaData> meta_data = mesh->attributes().lookup_meta_data(
-          "crease_edge"))
-  {
-    if (meta_data->domain == ATTR_DOMAIN_EDGE && meta_data->data_type == CD_PROP_FLOAT) {
-      if (const void *data = CustomData_get_layer_named(
-              &mesh->edata, CD_PROP_FLOAT, "crease_edge")) {
-        if (void *new_data = CustomData_add_layer(
-                &mesh->edata, CD_CREASE, CD_CONSTRUCT, mesh->totedge)) {
-          memcpy(new_data, data, sizeof(float) * mesh->totedge);
-          CustomData_free_layer_named(&mesh->edata, "crease_edge", mesh->totedge);
-        }
-      }
-    }
->>>>>>> d68c3793
   }
 }
 
