--- conflicted
+++ resolved
@@ -482,7 +482,6 @@
 }
 
 short BKE_paint_object_mode_from_paint_mode(PaintMode mode)
-<<<<<<< HEAD
 {
 	switch (mode) {
 		case ePaintSculpt:
@@ -505,30 +504,6 @@
 
 void BKE_paint_init(Scene *sce, PaintMode mode, const char col[3])
 {
-=======
-{
-	switch (mode) {
-		case ePaintSculpt:
-			return OB_MODE_SCULPT;
-		case ePaintVertex:
-			return OB_MODE_VERTEX_PAINT;
-		case ePaintWeight:
-			return OB_MODE_WEIGHT_PAINT;
-		case ePaintTextureProjective:
-			return OB_MODE_TEXTURE_PAINT;
-		case ePaintTexture2D:
-			return OB_MODE_TEXTURE_PAINT;
-		case ePaintSculptUV:
-			return OB_MODE_EDIT;
-		case ePaintInvalid:
-		default:
-			return 0;
-	}
-}
-
-void BKE_paint_init(Scene *sce, PaintMode mode, const char col[3])
-{
->>>>>>> ecd36afb
 	UnifiedPaintSettings *ups = &sce->toolsettings->unified_paint_settings;
 	Brush *brush;
 	Paint *paint = BKE_paint_get_active_from_paintmode(sce, mode);
@@ -538,21 +513,12 @@
 	if (brush == NULL) {
 		short ob_mode = BKE_paint_object_mode_from_paint_mode(mode);
 		brush = BKE_brush_first_search(G.main, ob_mode);
-<<<<<<< HEAD
 
 		if (!brush)
 			brush = BKE_brush_add(G.main, "Brush", ob_mode);
 		BKE_paint_brush_set(paint, brush);
 	}
 
-=======
-
-		if (!brush)
-			brush = BKE_brush_add(G.main, "Brush", ob_mode);
-		BKE_paint_brush_set(paint, brush);
-	}
-
->>>>>>> ecd36afb
 	memcpy(paint->paint_cursor_col, col, 3);
 	paint->paint_cursor_col[3] = 128;
 	ups->last_stroke_valid = false;
