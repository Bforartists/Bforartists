--- conflicted
+++ resolved
@@ -145,8 +145,6 @@
   }
 }
 
-<<<<<<< HEAD
-=======
 void load_curve_knots(const KnotsMode mode,
                       const int points_num,
                       const int8_t order,
@@ -165,7 +163,6 @@
   }
 }
 
->>>>>>> 9a41dc73
 Vector<int> calculate_multiplicity_sequence(const Span<float> knots)
 {
   Vector<int> multiplicity;
