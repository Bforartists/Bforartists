--- conflicted
+++ resolved
@@ -133,11 +133,7 @@
 
 /* Datablock add/copy/free/make_local */
 
-<<<<<<< HEAD
-Brush *BKE_brush_add(Main *bmain, const char *name, short ob_mode)
-=======
 void BKE_brush_init(Brush *brush)
->>>>>>> ecd36afb
 {
 	BLI_assert(MEMCMP_STRUCT_OFS_IS_ZERO(brush, id));
 
@@ -147,7 +143,6 @@
 	brush_defaults(brush);
 
 	brush->sculpt_tool = SCULPT_TOOL_DRAW; /* sculpting defaults to the draw tool for new brushes */
-	brush->ob_mode = ob_mode;
 
 	/* the default alpha falloff curve */
 	BKE_brush_curve_preset(brush, CURVE_PRESET_SMOOTH);
@@ -177,11 +172,7 @@
 	return NULL;
 }
 
-<<<<<<< HEAD
-Brush *BKE_brush_copy(Brush *brush)
-=======
 Brush *BKE_brush_copy(Main *bmain, Brush *brush)
->>>>>>> ecd36afb
 {
 	Brush *brushn;
 	
@@ -222,32 +213,7 @@
 
 	MEM_SAFE_FREE(brush->gradient);
 
-<<<<<<< HEAD
-/**
- * \note Currently users don't remove brushes from the UI (as is done for scene, text... etc)
- * This is only used by RNA, which can remove brushes.
- */
-void BKE_brush_unlink(Main *bmain, Brush *brush)
-{
-	Brush *brush_iter;
-
-	for (brush_iter = bmain->brush.first; brush_iter; brush_iter = brush_iter->id.next) {
-		if (brush_iter->toggle_brush == brush) {
-			brush_iter->toggle_brush = NULL;
-		}
-	}
-}
-
-static void extern_local_brush(Brush *brush)
-{
-	id_lib_extern((ID *)brush->mtex.tex);
-	id_lib_extern((ID *)brush->mask_mtex.tex);
-	id_lib_extern((ID *)brush->clone.image);
-	id_lib_extern((ID *)brush->toggle_brush);
-	id_lib_extern((ID *)brush->paint_curve);
-=======
 	BKE_previewimg_free(&(brush->preview));
->>>>>>> ecd36afb
 }
 
 void BKE_brush_make_local(Main *bmain, Brush *brush, const bool lib_local)
