/*
 * ***** BEGIN GPL LICENSE BLOCK *****
 *
 * This program is free software; you can redistribute it and/or
 * modify it under the terms of the GNU General Public License
 * as published by the Free Software Foundation; either version 2
 * of the License, or (at your option) any later version.
 *
 * This program is distributed in the hope that it will be useful,
 * but WITHOUT ANY WARRANTY; without even the implied warranty of
 * MERCHANTABILITY or FITNESS FOR A PARTICULAR PURPOSE.  See the
 * GNU General Public License for more details.
 *
 * You should have received a copy of the GNU General Public License
 * along with this program; if not, write to the Free Software Foundation,
 * Inc., 51 Franklin Street, Fifth Floor, Boston, MA 02110-1301, USA.
 *
 * The Original Code is Copyright (C) Blender Foundation.
 * All rights reserved.
 *
 * The Original Code is: all of this file.
 *
 * Contributor(s): Daniel Genrich
 *                 Blender Foundation
 *
 * ***** END GPL LICENSE BLOCK *****
 */

/** \file blender/blenkernel/intern/smoke.c
 *  \ingroup bke
 */


/* Part of the code copied from elbeem fluid library, copyright by Nils Thuerey */

#include "MEM_guardedalloc.h"

#include <float.h>
#include <math.h>
#include <stdio.h>
#include <string.h> /* memset */

#include "BLI_blenlib.h"
#include "BLI_math.h"
#include "BLI_kdtree.h"
#include "BLI_kdopbvh.h"
#include "BLI_task.h"
#include "BLI_threads.h"
#include "BLI_utildefines.h"
#include "BLI_voxel.h"

#include "DNA_anim_types.h"
#include "DNA_armature_types.h"
#include "DNA_constraint_types.h"
#include "DNA_customdata_types.h"
#include "DNA_lamp_types.h"
#include "DNA_mesh_types.h"
#include "DNA_meshdata_types.h"
#include "DNA_modifier_types.h"
#include "DNA_object_types.h"
#include "DNA_particle_types.h"
#include "DNA_scene_types.h"
#include "DNA_smoke_types.h"

#include "BKE_appdir.h"
#include "BKE_animsys.h"
#include "BKE_armature.h"
#include "BKE_bvhutils.h"
#include "BKE_collision.h"
#include "BKE_colortools.h"
#include "BKE_constraint.h"
#include "BKE_customdata.h"
#include "BKE_deform.h"
#include "BKE_effect.h"
#include "BKE_global.h"
#include "BKE_library.h"
#include "BKE_main.h"
#include "BKE_mesh.h"
#include "BKE_mesh_runtime.h"
#include "BKE_modifier.h"
#include "BKE_object.h"
#include "BKE_particle.h"
#include "BKE_pointcache.h"
#include "BKE_scene.h"
#include "BKE_smoke.h"
#include "BKE_texture.h"

#include "DEG_depsgraph.h"
#include "DEG_depsgraph_query.h"

#include "RE_shader_ext.h"

#include "GPU_glew.h"

/* UNUSED so far, may be enabled later */
/* #define USE_SMOKE_COLLISION_DM */

//#define DEBUG_TIME

#ifdef DEBUG_TIME
#	include "PIL_time.h"
#endif

#include "smoke_API.h"

#ifdef WITH_SMOKE

static ThreadMutex object_update_lock = BLI_MUTEX_INITIALIZER;

struct Mesh;
struct Object;
struct Scene;
struct SmokeModifierData;

// timestep default value for nice appearance 0.1f
#define DT_DEFAULT 0.1f

#define ADD_IF_LOWER_POS(a, b) (min_ff((a) + (b), max_ff((a), (b))))
#define ADD_IF_LOWER_NEG(a, b) (max_ff((a) + (b), min_ff((a), (b))))
#define ADD_IF_LOWER(a, b) (((b) > 0) ? ADD_IF_LOWER_POS((a), (b)) : ADD_IF_LOWER_NEG((a), (b)))

#else /* WITH_SMOKE */

/* Stubs to use when smoke is disabled */
struct WTURBULENCE *smoke_turbulence_init(int *UNUSED(res), int UNUSED(amplify), int UNUSED(noisetype), const char *UNUSED(noisefile_path), int UNUSED(use_fire), int UNUSED(use_colors)) { return NULL; }
//struct FLUID_3D *smoke_init(int *UNUSED(res), float *UNUSED(dx), float *UNUSED(dtdef), int UNUSED(use_heat), int UNUSED(use_fire), int UNUSED(use_colors)) { return NULL; }
void smoke_free(struct FLUID_3D *UNUSED(fluid)) {}
float *smoke_get_density(struct FLUID_3D *UNUSED(fluid)) { return NULL; }
void smoke_turbulence_free(struct WTURBULENCE *UNUSED(wt)) {}
void smoke_initWaveletBlenderRNA(struct WTURBULENCE *UNUSED(wt), float *UNUSED(strength)) {}
void smoke_initBlenderRNA(struct FLUID_3D *UNUSED(fluid), float *UNUSED(alpha), float *UNUSED(beta), float *UNUSED(dt_factor), float *UNUSED(vorticity),
                          int *UNUSED(border_colli), float *UNUSED(burning_rate), float *UNUSED(flame_smoke), float *UNUSED(flame_smoke_color),
                          float *UNUSED(flame_vorticity), float *UNUSED(flame_ignition_temp), float *UNUSED(flame_max_temp)) {}
struct Mesh *smokeModifier_do(SmokeModifierData *UNUSED(smd), Depsgraph *UNUSED(depsgraph), Scene *UNUSED(scene), Object *UNUSED(ob), Mesh *UNUSED(me)) { return NULL; }
float smoke_get_velocity_at(struct Object *UNUSED(ob), float UNUSED(position[3]), float UNUSED(velocity[3])) { return 0.0f; }

#endif /* WITH_SMOKE */

#ifdef WITH_SMOKE

void smoke_reallocate_fluid(SmokeDomainSettings *sds, float dx, int res[3], int free_old)
{
	int use_heat = (sds->active_fields & SM_ACTIVE_HEAT);
	int use_fire = (sds->active_fields & SM_ACTIVE_FIRE);
	int use_colors = (sds->active_fields & SM_ACTIVE_COLORS);

	if (free_old && sds->fluid)
		smoke_free(sds->fluid);
	if (!min_iii(res[0], res[1], res[2])) {
		sds->fluid = NULL;
		return;
	}
	sds->fluid = smoke_init(res, dx, DT_DEFAULT, use_heat, use_fire, use_colors);
	smoke_initBlenderRNA(sds->fluid, &(sds->alpha), &(sds->beta), &(sds->time_scale), &(sds->vorticity), &(sds->border_collisions),
	                     &(sds->burning_rate), &(sds->flame_smoke), sds->flame_smoke_color, &(sds->flame_vorticity), &(sds->flame_ignition), &(sds->flame_max_temp));

	/* reallocate shadow buffer */
	if (sds->shadow)
		MEM_freeN(sds->shadow);
	sds->shadow = MEM_callocN(sizeof(float) * res[0] * res[1] * res[2], "SmokeDomainShadow");
}

void smoke_reallocate_highres_fluid(SmokeDomainSettings *sds, float dx, int res[3], int free_old)
{
	int use_fire = (sds->active_fields & (SM_ACTIVE_HEAT | SM_ACTIVE_FIRE));
	int use_colors = (sds->active_fields & SM_ACTIVE_COLORS);

	if (free_old && sds->wt)
		smoke_turbulence_free(sds->wt);
	if (!min_iii(res[0], res[1], res[2])) {
		sds->wt = NULL;
		return;
	}

	/* smoke_turbulence_init uses non-threadsafe functions from fftw3 lib (like fftw_plan & co). */
	BLI_thread_lock(LOCK_FFTW);

	sds->wt = smoke_turbulence_init(res, sds->amplify + 1, sds->noise, BKE_tempdir_session(), use_fire, use_colors);

	BLI_thread_unlock(LOCK_FFTW);

	sds->res_wt[0] = res[0] * (sds->amplify + 1);
	sds->res_wt[1] = res[1] * (sds->amplify + 1);
	sds->res_wt[2] = res[2] * (sds->amplify + 1);
	sds->dx_wt = dx / (sds->amplify + 1);
	smoke_initWaveletBlenderRNA(sds->wt, &(sds->strength));
}

/* convert global position to domain cell space */
static void smoke_pos_to_cell(SmokeDomainSettings *sds, float pos[3])
{
	mul_m4_v3(sds->imat, pos);
	sub_v3_v3(pos, sds->p0);
	pos[0] *= 1.0f / sds->cell_size[0];
	pos[1] *= 1.0f / sds->cell_size[1];
	pos[2] *= 1.0f / sds->cell_size[2];
}

/* set domain transformations and base resolution from object mesh */
static void smoke_set_domain_from_mesh(SmokeDomainSettings *sds, Object *ob, Mesh *me, bool init_resolution)
{
	size_t i;
	float min[3] = {FLT_MAX, FLT_MAX, FLT_MAX}, max[3] = {-FLT_MAX, -FLT_MAX, -FLT_MAX};
	float size[3];
	MVert *verts = me->mvert;
	float scale = 0.0;
	int res;

	res = sds->maxres;

	// get BB of domain
	for (i = 0; i < me->totvert; i++)
	{
		// min BB
		min[0] = MIN2(min[0], verts[i].co[0]);
		min[1] = MIN2(min[1], verts[i].co[1]);
		min[2] = MIN2(min[2], verts[i].co[2]);

		// max BB
		max[0] = MAX2(max[0], verts[i].co[0]);
		max[1] = MAX2(max[1], verts[i].co[1]);
		max[2] = MAX2(max[2], verts[i].co[2]);
	}

	/* set domain bounds */
	copy_v3_v3(sds->p0, min);
	copy_v3_v3(sds->p1, max);
	sds->dx = 1.0f / res;

	/* calculate domain dimensions */
	sub_v3_v3v3(size, max, min);
	if (init_resolution) {
		zero_v3_int(sds->base_res);
		copy_v3_v3(sds->cell_size, size);
	}
	/* apply object scale */
	for (i = 0; i < 3; i++) {
		size[i] = fabsf(size[i] * ob->size[i]);
	}
	copy_v3_v3(sds->global_size, size);
	copy_v3_v3(sds->dp0, min);

	invert_m4_m4(sds->imat, ob->obmat);

	// prevent crash when initializing a plane as domain
	if (!init_resolution || (size[0] < FLT_EPSILON) || (size[1] < FLT_EPSILON) || (size[2] < FLT_EPSILON))
		return;

	/* define grid resolutions from longest domain side */
	if (size[0] >= MAX2(size[1], size[2])) {
		scale = res / size[0];
		sds->scale = size[0] / fabsf(ob->size[0]);
		sds->base_res[0] = res;
		sds->base_res[1] = max_ii((int)(size[1] * scale + 0.5f), 4);
		sds->base_res[2] = max_ii((int)(size[2] * scale + 0.5f), 4);
	}
	else if (size[1] >= MAX2(size[0], size[2])) {
		scale = res / size[1];
		sds->scale = size[1] / fabsf(ob->size[1]);
		sds->base_res[0] = max_ii((int)(size[0] * scale + 0.5f), 4);
		sds->base_res[1] = res;
		sds->base_res[2] = max_ii((int)(size[2] * scale + 0.5f), 4);
	}
	else {
		scale = res / size[2];
		sds->scale = size[2] / fabsf(ob->size[2]);
		sds->base_res[0] = max_ii((int)(size[0] * scale + 0.5f), 4);
		sds->base_res[1] = max_ii((int)(size[1] * scale + 0.5f), 4);
		sds->base_res[2] = res;
	}

	/* set cell size */
	sds->cell_size[0] /= (float)sds->base_res[0];
	sds->cell_size[1] /= (float)sds->base_res[1];
	sds->cell_size[2] /= (float)sds->base_res[2];
}

static int smokeModifier_init(SmokeModifierData *smd, Object *ob, int scene_framenr, Mesh *me)
{
	if ((smd->type & MOD_SMOKE_TYPE_DOMAIN) && smd->domain && !smd->domain->fluid)
	{
		SmokeDomainSettings *sds = smd->domain;
		int res[3];
		/* set domain dimensions from mesh */
		smoke_set_domain_from_mesh(sds, ob, me, true);
		/* reset domain values */
		zero_v3_int(sds->shift);
		zero_v3(sds->shift_f);
		add_v3_fl(sds->shift_f, 0.5f);
		zero_v3(sds->prev_loc);
		mul_m4_v3(ob->obmat, sds->prev_loc);
		copy_m4_m4(sds->obmat, ob->obmat);

		/* set resolutions */
		if (smd->domain->flags & MOD_SMOKE_ADAPTIVE_DOMAIN) {
			res[0] = res[1] = res[2] = 1; /* use minimum res for adaptive init */
		}
		else {
			VECCOPY(res, sds->base_res);
		}
		VECCOPY(sds->res, res);
		sds->total_cells = sds->res[0] * sds->res[1] * sds->res[2];
		sds->res_min[0] = sds->res_min[1] = sds->res_min[2] = 0;
		VECCOPY(sds->res_max, res);

		/* allocate fluid */
		smoke_reallocate_fluid(sds, sds->dx, sds->res, 0);

		smd->time = scene_framenr;

		/* allocate highres fluid */
		if (sds->flags & MOD_SMOKE_HIGHRES) {
			smoke_reallocate_highres_fluid(sds, sds->dx, sds->res, 0);
		}
		/* allocate shadow buffer */
		if (!sds->shadow)
			sds->shadow = MEM_callocN(sizeof(float) * sds->res[0] * sds->res[1] * sds->res[2], "SmokeDomainShadow");

		return 1;
	}
	else if ((smd->type & MOD_SMOKE_TYPE_FLOW) && smd->flow)
	{
		smd->time = scene_framenr;

		return 1;
	}
	else if ((smd->type & MOD_SMOKE_TYPE_COLL))
	{
		if (!smd->coll)
		{
			smokeModifier_createType(smd);
		}

		smd->time = scene_framenr;

		return 1;
	}

	return 2;
}

#endif /* WITH_SMOKE */

static void smokeModifier_freeDomain(SmokeModifierData *smd)
{
	if (smd->domain)
	{
		if (smd->domain->shadow)
			MEM_freeN(smd->domain->shadow);
		smd->domain->shadow = NULL;

		if (smd->domain->fluid)
			smoke_free(smd->domain->fluid);

		if (smd->domain->fluid_mutex)
			BLI_rw_mutex_free(smd->domain->fluid_mutex);

		if (smd->domain->wt)
			smoke_turbulence_free(smd->domain->wt);

		if (smd->domain->effector_weights)
			MEM_freeN(smd->domain->effector_weights);
		smd->domain->effector_weights = NULL;

		if (!(smd->modifier.flag & eModifierFlag_SharedCaches)) {
			BKE_ptcache_free_list(&(smd->domain->ptcaches[0]));
			smd->domain->point_cache[0] = NULL;
		}

		if (smd->domain->coba) {
			MEM_freeN(smd->domain->coba);
		}

		MEM_freeN(smd->domain);
		smd->domain = NULL;
	}
}

static void smokeModifier_freeFlow(SmokeModifierData *smd)
{
	if (smd->flow)
	{
		if (smd->flow->mesh) BKE_id_free(NULL, smd->flow->mesh);
		if (smd->flow->verts_old) MEM_freeN(smd->flow->verts_old);
		MEM_freeN(smd->flow);
		smd->flow = NULL;
	}
}

static void smokeModifier_freeCollision(SmokeModifierData *smd)
{
	if (smd->coll)
	{
		SmokeCollSettings *scs = smd->coll;

		if (scs->numverts)
		{
			if (scs->verts_old)
			{
				MEM_freeN(scs->verts_old);
				scs->verts_old = NULL;
			}
		}

		if (smd->coll->mesh)
			BKE_id_free(NULL, smd->coll->mesh);
		smd->coll->mesh = NULL;

		MEM_freeN(smd->coll);
		smd->coll = NULL;
	}
}

void smokeModifier_reset_turbulence(struct SmokeModifierData *smd)
{
	if (smd && smd->domain && smd->domain->wt)
	{
		smoke_turbulence_free(smd->domain->wt);
		smd->domain->wt = NULL;
	}
}

static void smokeModifier_reset_ex(struct SmokeModifierData *smd, bool need_lock)
{
	if (smd)
	{
		if (smd->domain)
		{
			if (smd->domain->shadow)
				MEM_freeN(smd->domain->shadow);
			smd->domain->shadow = NULL;

			if (smd->domain->fluid)
			{
				if (need_lock)
					BLI_rw_mutex_lock(smd->domain->fluid_mutex, THREAD_LOCK_WRITE);

				smoke_free(smd->domain->fluid);
				smd->domain->fluid = NULL;

				if (need_lock)
					BLI_rw_mutex_unlock(smd->domain->fluid_mutex);
			}

			smokeModifier_reset_turbulence(smd);

			smd->time = -1;
			smd->domain->total_cells = 0;
			smd->domain->active_fields = 0;
		}
		else if (smd->flow)
		{
			if (smd->flow->verts_old) MEM_freeN(smd->flow->verts_old);
			smd->flow->verts_old = NULL;
			smd->flow->numverts = 0;
		}
		else if (smd->coll)
		{
			SmokeCollSettings *scs = smd->coll;

			if (scs->numverts && scs->verts_old)
			{
				MEM_freeN(scs->verts_old);
				scs->verts_old = NULL;
			}
		}
	}
}

void smokeModifier_reset(struct SmokeModifierData *smd)
{
	smokeModifier_reset_ex(smd, true);
}

void smokeModifier_free(SmokeModifierData *smd)
{
	if (smd)
	{
		smokeModifier_freeDomain(smd);
		smokeModifier_freeFlow(smd);
		smokeModifier_freeCollision(smd);
	}
}

void smokeModifier_createType(struct SmokeModifierData *smd)
{
	if (smd)
	{
		if (smd->type & MOD_SMOKE_TYPE_DOMAIN)
		{
			if (smd->domain)
				smokeModifier_freeDomain(smd);

			smd->domain = MEM_callocN(sizeof(SmokeDomainSettings), "SmokeDomain");

			smd->domain->smd = smd;

			smd->domain->point_cache[0] = BKE_ptcache_add(&(smd->domain->ptcaches[0]));
			smd->domain->point_cache[0]->flag |= PTCACHE_DISK_CACHE;
			smd->domain->point_cache[0]->step = 1;

			/* Deprecated */
			smd->domain->point_cache[1] = NULL;
			BLI_listbase_clear(&smd->domain->ptcaches[1]);
			/* set some standard values */
			smd->domain->fluid = NULL;
			smd->domain->fluid_mutex = BLI_rw_mutex_alloc();
			smd->domain->wt = NULL;
			smd->domain->eff_group = NULL;
			smd->domain->fluid_group = NULL;
			smd->domain->coll_group = NULL;
			smd->domain->maxres = 32;
			smd->domain->amplify = 1;
			smd->domain->alpha = -0.001;
			smd->domain->beta = 0.1;
			smd->domain->time_scale = 1.0;
			smd->domain->vorticity = 2.0;
			smd->domain->border_collisions = SM_BORDER_OPEN; // open domain
			smd->domain->flags = MOD_SMOKE_DISSOLVE_LOG;
			smd->domain->highres_sampling = SM_HRES_FULLSAMPLE;
			smd->domain->strength = 2.0;
			smd->domain->noise = MOD_SMOKE_NOISEWAVE;
			smd->domain->diss_speed = 5;
			smd->domain->active_fields = 0;

			smd->domain->adapt_margin = 4;
			smd->domain->adapt_res = 0;
			smd->domain->adapt_threshold = 0.02f;

			smd->domain->burning_rate = 0.75f;
			smd->domain->flame_smoke = 1.0f;
			smd->domain->flame_vorticity = 0.5f;
			smd->domain->flame_ignition = 1.5f;
			smd->domain->flame_max_temp = 3.0f;
			/* color */
			smd->domain->flame_smoke_color[0] = 0.7f;
			smd->domain->flame_smoke_color[1] = 0.7f;
			smd->domain->flame_smoke_color[2] = 0.7f;

			smd->domain->viewsettings = MOD_SMOKE_VIEW_SHOWBIG;
			smd->domain->effector_weights = BKE_add_effector_weights(NULL);

#ifdef WITH_OPENVDB_BLOSC
			smd->domain->openvdb_comp = VDB_COMPRESSION_BLOSC;
#else
			smd->domain->openvdb_comp = VDB_COMPRESSION_ZIP;
#endif
			smd->domain->data_depth = 0;
			smd->domain->cache_file_format = PTCACHE_FILE_PTCACHE;

			smd->domain->display_thickness = 1.0f;
			smd->domain->slice_method = MOD_SMOKE_SLICE_VIEW_ALIGNED;
			smd->domain->axis_slice_method = AXIS_SLICE_FULL;
			smd->domain->slice_per_voxel = 5.0f;
			smd->domain->slice_depth = 0.5f;
			smd->domain->slice_axis = 0;
			smd->domain->vector_scale = 1.0f;

			smd->domain->coba = NULL;
			smd->domain->coba_field = FLUID_FIELD_DENSITY;

			smd->domain->clipping = 1e-3f;
		}
		else if (smd->type & MOD_SMOKE_TYPE_FLOW)
		{
			if (smd->flow)
				smokeModifier_freeFlow(smd);

			smd->flow = MEM_callocN(sizeof(SmokeFlowSettings), "SmokeFlow");

			smd->flow->smd = smd;

			/* set some standard values */
			smd->flow->density = 1.0f;
			smd->flow->fuel_amount = 1.0f;
			smd->flow->temp = 1.0f;
			smd->flow->flags = MOD_SMOKE_FLOW_ABSOLUTE | MOD_SMOKE_FLOW_USE_PART_SIZE;
			smd->flow->vel_multi = 1.0f;
			smd->flow->volume_density = 0.0f;
			smd->flow->surface_distance = 1.5f;
			smd->flow->source = MOD_SMOKE_FLOW_SOURCE_MESH;
			smd->flow->texture_size = 1.0f;
			smd->flow->particle_size = 1.0f;
			smd->flow->subframes = 0;

			smd->flow->color[0] = 0.7f;
			smd->flow->color[1] = 0.7f;
			smd->flow->color[2] = 0.7f;

			smd->flow->mesh = NULL;
			smd->flow->psys = NULL;

		}
		else if (smd->type & MOD_SMOKE_TYPE_COLL)
		{
			if (smd->coll)
				smokeModifier_freeCollision(smd);

			smd->coll = MEM_callocN(sizeof(SmokeCollSettings), "SmokeColl");

			smd->coll->smd = smd;
			smd->coll->verts_old = NULL;
			smd->coll->numverts = 0;
			smd->coll->type = 0; // static obstacle
			smd->coll->mesh = NULL;
		}
	}
}

void smokeModifier_copy(const struct SmokeModifierData *smd, struct SmokeModifierData *tsmd, const int flag)
{
	tsmd->type = smd->type;
	tsmd->time = smd->time;

	smokeModifier_createType(tsmd);

	if (tsmd->domain) {
		SmokeDomainSettings *tsds = tsmd->domain;
		SmokeDomainSettings *sds = smd->domain;

		BKE_ptcache_free_list(&(tsds->ptcaches[0]));

		if (flag & LIB_ID_CREATE_NO_MAIN) {
			/* Share the cache with the original object's modifier. */
			tsmd->modifier.flag |= eModifierFlag_SharedCaches;
			tsds->point_cache[0] = sds->point_cache[0];
			tsds->ptcaches[0] = sds->ptcaches[0];
		}
		else {
			tsds->point_cache[0] = BKE_ptcache_copy_list(&(tsds->ptcaches[0]), &(sds->ptcaches[0]), flag);
		}

		tsds->fluid_group = sds->fluid_group;
		tsds->coll_group = sds->coll_group;

		tsds->adapt_margin = sds->adapt_margin;
		tsds->adapt_res = sds->adapt_res;
		tsds->adapt_threshold = sds->adapt_threshold;

		tsds->alpha = sds->alpha;
		tsds->beta = sds->beta;
		tsds->amplify = sds->amplify;
		tsds->maxres = sds->maxres;
		tsds->flags = sds->flags;
		tsds->highres_sampling = sds->highres_sampling;
		tsds->viewsettings = sds->viewsettings;
		tsds->noise = sds->noise;
		tsds->diss_speed = sds->diss_speed;
		tsds->strength = sds->strength;

		tsds->border_collisions = sds->border_collisions;
		tsds->vorticity = sds->vorticity;
		tsds->time_scale = sds->time_scale;

		tsds->burning_rate = sds->burning_rate;
		tsds->flame_smoke = sds->flame_smoke;
		tsds->flame_vorticity = sds->flame_vorticity;
		tsds->flame_ignition = sds->flame_ignition;
		tsds->flame_max_temp = sds->flame_max_temp;
		copy_v3_v3(tsds->flame_smoke_color, sds->flame_smoke_color);

		MEM_freeN(tsds->effector_weights);
		tsds->effector_weights = MEM_dupallocN(sds->effector_weights);
		tsds->openvdb_comp = sds->openvdb_comp;
		tsds->data_depth = sds->data_depth;
		tsds->cache_file_format = sds->cache_file_format;

		tsds->display_thickness = sds->display_thickness;
		tsds->slice_method = sds->slice_method;
		tsds->axis_slice_method = sds->axis_slice_method;
		tsds->slice_per_voxel = sds->slice_per_voxel;
		tsds->slice_depth = sds->slice_depth;
		tsds->slice_axis = sds->slice_axis;
		tsds->interp_method = sds->interp_method;
		tsds->draw_velocity = sds->draw_velocity;
		tsds->vector_draw_type = sds->vector_draw_type;
		tsds->vector_scale = sds->vector_scale;

		tsds->use_coba = sds->use_coba;
		tsds->coba_field = sds->coba_field;
		if (sds->coba) {
			tsds->coba = MEM_dupallocN(sds->coba);
		}
	}
	else if (tsmd->flow) {
		SmokeFlowSettings *tsfs = tsmd->flow;
		SmokeFlowSettings *sfs = smd->flow;

		tsfs->psys = sfs->psys;
		tsfs->noise_texture = sfs->noise_texture;

		tsfs->vel_multi = sfs->vel_multi;
		tsfs->vel_normal = sfs->vel_normal;
		tsfs->vel_random = sfs->vel_random;

		tsfs->density = sfs->density;
		copy_v3_v3(tsfs->color, sfs->color);
		tsfs->fuel_amount = sfs->fuel_amount;
		tsfs->temp = sfs->temp;
		tsfs->volume_density = sfs->volume_density;
		tsfs->surface_distance = sfs->surface_distance;
		tsfs->particle_size = sfs->particle_size;
		tsfs->subframes = sfs->subframes;

		tsfs->texture_size = sfs->texture_size;
		tsfs->texture_offset = sfs->texture_offset;
		BLI_strncpy(tsfs->uvlayer_name, sfs->uvlayer_name, sizeof(tsfs->uvlayer_name));
		tsfs->vgroup_density = sfs->vgroup_density;

		tsfs->type = sfs->type;
		tsfs->source = sfs->source;
		tsfs->texture_type = sfs->texture_type;
		tsfs->flags = sfs->flags;
	}
	else if (tsmd->coll) {
		/* leave it as initialized, collision settings is mostly caches */
	}
}

#ifdef WITH_SMOKE

// forward declaration
static void smoke_calc_transparency(SmokeDomainSettings *sds, ViewLayer *view_layer);
static float calc_voxel_transp(float *result, float *input, int res[3], int *pixel, float *tRay, float correct);

static int get_lamp(ViewLayer *view_layer, float *light)
{
	Base *base_tmp = NULL;
	int found_lamp = 0;

	// try to find a lamp, preferably local
	for (base_tmp = FIRSTBASE(view_layer); base_tmp; base_tmp = base_tmp->next) {
		if (base_tmp->object->type == OB_LAMP) {
			Lamp *la = base_tmp->object->data;

			if (la->type == LA_LOCAL) {
				copy_v3_v3(light, base_tmp->object->obmat[3]);
				return 1;
			}
			else if (!found_lamp) {
				copy_v3_v3(light, base_tmp->object->obmat[3]);
				found_lamp = 1;
			}
		}
	}

	return found_lamp;
}

/**********************************************************
 * Obstacles
 **********************************************************/

typedef struct ObstaclesFromDMData {
	SmokeDomainSettings *sds;
	const MVert *mvert;
	const MLoop *mloop;
	const MLoopTri *looptri;
	BVHTreeFromMesh *tree;
	unsigned char *obstacle_map;

	bool has_velocity;
	float *vert_vel;
	float *velocityX, *velocityY, *velocityZ;
	int *num_obstacles;
} ObstaclesFromDMData;

static void obstacles_from_mesh_task_cb(
        void *__restrict userdata,
        const int z,
        const ParallelRangeTLS *__restrict UNUSED(tls))
{
	ObstaclesFromDMData *data = userdata;
	SmokeDomainSettings *sds = data->sds;

	/* slightly rounded-up sqrt(3 * (0.5)^2) == max. distance of cell boundary along the diagonal */
	const float surface_distance = 0.867f;

	for (int x = sds->res_min[0]; x < sds->res_max[0]; x++) {
		for (int y = sds->res_min[1]; y < sds->res_max[1]; y++) {
			const int index = smoke_get_index(x - sds->res_min[0], sds->res[0], y - sds->res_min[1], sds->res[1], z - sds->res_min[2]);

			float ray_start[3] = {(float)x + 0.5f, (float)y + 0.5f, (float)z + 0.5f};
			BVHTreeNearest nearest = {0};
			nearest.index = -1;
			nearest.dist_sq = surface_distance * surface_distance; /* find_nearest uses squared distance */

			/* find the nearest point on the mesh */
			if (BLI_bvhtree_find_nearest(data->tree->tree, ray_start, &nearest, data->tree->nearest_callback, data->tree) != -1) {
				const MLoopTri *lt = &data->looptri[nearest.index];
				float weights[3];
				int v1, v2, v3;

				/* calculate barycentric weights for nearest point */
				v1 = data->mloop[lt->tri[0]].v;
				v2 = data->mloop[lt->tri[1]].v;
				v3 = data->mloop[lt->tri[2]].v;
				interp_weights_tri_v3(weights, data->mvert[v1].co, data->mvert[v2].co, data->mvert[v3].co, nearest.co);

				// DG TODO
				if (data->has_velocity)
				{
					/* apply object velocity */
					{
						float hit_vel[3];
						interp_v3_v3v3v3(hit_vel, &data->vert_vel[v1 * 3], &data->vert_vel[v2 * 3], &data->vert_vel[v3 * 3], weights);
						data->velocityX[index] += hit_vel[0];
						data->velocityY[index] += hit_vel[1];
						data->velocityZ[index] += hit_vel[2];
					}
				}

				/* tag obstacle cells */
				data->obstacle_map[index] = 1;

				if (data->has_velocity) {
					data->obstacle_map[index] |= 8;
					data->num_obstacles[index]++;
				}
			}
		}
	}
}

static void obstacles_from_mesh(
        Object *coll_ob, SmokeDomainSettings *sds, SmokeCollSettings *scs,
        unsigned char *obstacle_map, float *velocityX, float *velocityY, float *velocityZ, int *num_obstacles, float dt)
{
	if (!scs->mesh) return;
	{
		Mesh *me = NULL;
		MVert *mvert = NULL;
		const MLoopTri *looptri;
		const MLoop *mloop;
		BVHTreeFromMesh treeData = {NULL};
		int numverts, i;

		float *vert_vel = NULL;
		bool has_velocity = false;

		me = BKE_mesh_copy_for_eval(scs->mesh, true);
		BKE_mesh_ensure_normals(me);
		mvert = me->mvert;
		mloop = me->mloop;
		looptri = BKE_mesh_runtime_looptri_ensure(me);
		numverts = me->totvert;

		// DG TODO
		// if (scs->type > SM_COLL_STATIC)
		// if line above is used, the code is in trouble if the object moves but is declared as "does not move"

		{
			vert_vel = MEM_callocN(sizeof(float) * numverts * 3, "smoke_obs_velocity");

			if (scs->numverts != numverts || !scs->verts_old) {
				if (scs->verts_old) MEM_freeN(scs->verts_old);

				scs->verts_old = MEM_callocN(sizeof(float) * numverts * 3, "smoke_obs_verts_old");
				scs->numverts = numverts;
			}
			else {
				has_velocity = true;
			}
		}

		/*	Transform collider vertices to
		 *   domain grid space for fast lookups */
		for (i = 0; i < numverts; i++) {
			float n[3];
			float co[3];

			/* vert pos */
			mul_m4_v3(coll_ob->obmat, mvert[i].co);
			smoke_pos_to_cell(sds, mvert[i].co);

			/* vert normal */
			normal_short_to_float_v3(n, mvert[i].no);
			mul_mat3_m4_v3(coll_ob->obmat, n);
			mul_mat3_m4_v3(sds->imat, n);
			normalize_v3(n);
			normal_float_to_short_v3(mvert[i].no, n);

			/* vert velocity */
			VECADD(co, mvert[i].co, sds->shift);
			if (has_velocity)
			{
				sub_v3_v3v3(&vert_vel[i * 3], co, &scs->verts_old[i * 3]);
				mul_v3_fl(&vert_vel[i * 3], sds->dx / dt);
			}
			copy_v3_v3(&scs->verts_old[i * 3], co);
		}

		if (BKE_bvhtree_from_mesh_get(&treeData, me, BVHTREE_FROM_LOOPTRI, 4)) {
			ObstaclesFromDMData data = {
			    .sds = sds, .mvert = mvert, .mloop = mloop, .looptri = looptri,
			    .tree = &treeData, .obstacle_map = obstacle_map,
			    .has_velocity = has_velocity, .vert_vel = vert_vel,
			    .velocityX = velocityX, .velocityY = velocityY, .velocityZ = velocityZ,
			    .num_obstacles = num_obstacles
			};
			ParallelRangeSettings settings;
			BLI_parallel_range_settings_defaults(&settings);
			settings.scheduling_mode = TASK_SCHEDULING_DYNAMIC;
			BLI_task_parallel_range(sds->res_min[2], sds->res_max[2],
			                        &data,
			                        obstacles_from_mesh_task_cb,
			                        &settings);
		}
		/* free bvh tree */
		free_bvhtree_from_mesh(&treeData);
		BKE_id_free(NULL, me);

		if (vert_vel) MEM_freeN(vert_vel);
	}
}

/* Animated obstacles: dx_step = ((x_new - x_old) / totalsteps) * substep */
static void update_obstacles(Depsgraph *depsgraph, Object *ob, SmokeDomainSettings *sds, float dt,
                             int UNUSED(substep), int UNUSED(totalsteps))
{
	Object **collobjs = NULL;
	unsigned int numcollobj = 0;

	unsigned int collIndex;
	unsigned char *obstacles = smoke_get_obstacle(sds->fluid);
	float *velx = NULL;
	float *vely = NULL;
	float *velz = NULL;
	float *velxOrig = smoke_get_velocity_x(sds->fluid);
	float *velyOrig = smoke_get_velocity_y(sds->fluid);
	float *velzOrig = smoke_get_velocity_z(sds->fluid);
	float *density = smoke_get_density(sds->fluid);
	float *fuel = smoke_get_fuel(sds->fluid);
	float *flame = smoke_get_flame(sds->fluid);
	float *r = smoke_get_color_r(sds->fluid);
	float *g = smoke_get_color_g(sds->fluid);
	float *b = smoke_get_color_b(sds->fluid);
	unsigned int z;

	int *num_obstacles = MEM_callocN(sizeof(int) * sds->res[0] * sds->res[1] * sds->res[2], "smoke_num_obstacles");

	smoke_get_ob_velocity(sds->fluid, &velx, &vely, &velz);

	// TODO: delete old obstacle flags
	for (z = 0; z < sds->res[0] * sds->res[1] * sds->res[2]; z++)
	{
		if (obstacles[z] & 8) // Do not delete static obstacles
		{
			obstacles[z] = 0;
		}

		velx[z] = 0;
		vely[z] = 0;
		velz[z] = 0;
	}


	collobjs = BKE_collision_objects_create(depsgraph, ob, sds->coll_group, &numcollobj, eModifierType_Smoke);

	// update obstacle tags in cells
	for (collIndex = 0; collIndex < numcollobj; collIndex++)
	{
		Object *collob = collobjs[collIndex];
		SmokeModifierData *smd2 = (SmokeModifierData *)modifiers_findByType(collob, eModifierType_Smoke);

		// DG TODO: check if modifier is active?

		if ((smd2->type & MOD_SMOKE_TYPE_COLL) && smd2->coll)
		{
			SmokeCollSettings *scs = smd2->coll;
			obstacles_from_mesh(collob, sds, scs, obstacles, velx, vely, velz, num_obstacles, dt);
		}
	}

	BKE_collision_objects_free(collobjs);

	/* obstacle cells should not contain any velocity from the smoke simulation */
	for (z = 0; z < sds->res[0] * sds->res[1] * sds->res[2]; z++)
	{
		if (obstacles[z])
		{
			velxOrig[z] = 0;
			velyOrig[z] = 0;
			velzOrig[z] = 0;
			density[z] = 0;
			if (fuel) {
				fuel[z] = 0;
				flame[z] = 0;
			}
			if (r) {
				r[z] = 0;
				g[z] = 0;
				b[z] = 0;
			}
		}
		/* average velocities from multiple obstacles in one cell */
		if (num_obstacles[z]) {
			velx[z] /= num_obstacles[z];
			vely[z] /= num_obstacles[z];
			velz[z] /= num_obstacles[z];
		}
	}

	MEM_freeN(num_obstacles);
}

/**********************************************************
 * Flow emission code
 **********************************************************/

typedef struct EmissionMap {
	float *influence;
	float *influence_high;
	float *velocity;
	int min[3], max[3], res[3];
	int hmin[3], hmax[3], hres[3];
	int total_cells, valid;
} EmissionMap;

static void em_boundInsert(EmissionMap *em, float point[3])
{
	int i = 0;
	if (!em->valid) {
		for (; i < 3; i++) {
			em->min[i] = (int)floor(point[i]);
			em->max[i] = (int)ceil(point[i]);
		}
		em->valid = 1;
	}
	else {
		for (; i < 3; i++) {
			if (point[i] < em->min[i]) em->min[i] = (int)floor(point[i]);
			if (point[i] > em->max[i]) em->max[i] = (int)ceil(point[i]);
		}
	}
}

static void clampBoundsInDomain(SmokeDomainSettings *sds, int min[3], int max[3], float *min_vel, float *max_vel, int margin, float dt)
{
	int i;
	for (i = 0; i < 3; i++) {
		int adapt = (sds->flags & MOD_SMOKE_ADAPTIVE_DOMAIN) ? sds->adapt_res : 0;
		/* add margin */
		min[i] -= margin;
		max[i] += margin;

		/* adapt to velocity */
		if (min_vel && min_vel[i] < 0.0f) {
			min[i] += (int)floor(min_vel[i] * dt);
		}
		if (max_vel && max_vel[i] > 0.0f) {
			max[i] += (int)ceil(max_vel[i] * dt);
		}

		/* clamp within domain max size */
		CLAMP(min[i], -adapt, sds->base_res[i] + adapt);
		CLAMP(max[i], -adapt, sds->base_res[i] + adapt);
	}
}

static void em_allocateData(EmissionMap *em, bool use_velocity, int hires_mul)
{
	int i, res[3];

	for (i = 0; i < 3; i++) {
		res[i] = em->max[i] - em->min[i];
		if (res[i] <= 0)
			return;
	}
	em->total_cells = res[0] * res[1] * res[2];
	copy_v3_v3_int(em->res, res);


	em->influence = MEM_callocN(sizeof(float) * em->total_cells, "smoke_flow_influence");
	if (use_velocity)
		em->velocity = MEM_callocN(sizeof(float) * em->total_cells * 3, "smoke_flow_velocity");

	/* allocate high resolution map if required */
	if (hires_mul > 1) {
		int total_cells_high = em->total_cells * (hires_mul * hires_mul * hires_mul);

		for (i = 0; i < 3; i++) {
			em->hmin[i] = em->min[i] * hires_mul;
			em->hmax[i] = em->max[i] * hires_mul;
			em->hres[i] = em->res[i] * hires_mul;
		}

		em->influence_high = MEM_callocN(sizeof(float) * total_cells_high, "smoke_flow_influence_high");
	}
	em->valid = 1;
}

static void em_freeData(EmissionMap *em)
{
	if (em->influence)
		MEM_freeN(em->influence);
	if (em->influence_high)
		MEM_freeN(em->influence_high);
	if (em->velocity)
		MEM_freeN(em->velocity);
}

static void em_combineMaps(EmissionMap *output, EmissionMap *em2, int hires_multiplier, int additive, float sample_size)
{
	int i, x, y, z;

	/* copyfill input 1 struct and clear output for new allocation */
	EmissionMap em1;
	memcpy(&em1, output, sizeof(EmissionMap));
	memset(output, 0, sizeof(EmissionMap));

	for (i = 0; i < 3; i++) {
		if (em1.valid) {
			output->min[i] = MIN2(em1.min[i], em2->min[i]);
			output->max[i] = MAX2(em1.max[i], em2->max[i]);
		}
		else {
			output->min[i] = em2->min[i];
			output->max[i] = em2->max[i];
		}
	}
	/* allocate output map */
	em_allocateData(output, (em1.velocity || em2->velocity), hires_multiplier);

	/* base resolution inputs */
	for (x = output->min[0]; x < output->max[0]; x++)
		for (y = output->min[1]; y < output->max[1]; y++)
			for (z = output->min[2]; z < output->max[2]; z++) {
				int index_out = smoke_get_index(x - output->min[0], output->res[0], y - output->min[1], output->res[1], z - output->min[2]);

				/* initialize with first input if in range */
				if (x >= em1.min[0] && x < em1.max[0] &&
				    y >= em1.min[1] && y < em1.max[1] &&
				    z >= em1.min[2] && z < em1.max[2])
				{
					int index_in = smoke_get_index(x - em1.min[0], em1.res[0], y - em1.min[1], em1.res[1], z - em1.min[2]);

					/* values */
					output->influence[index_out] = em1.influence[index_in];
					if (output->velocity && em1.velocity) {
						copy_v3_v3(&output->velocity[index_out * 3], &em1.velocity[index_in * 3]);
					}
				}

				/* apply second input if in range */
				if (x >= em2->min[0] && x < em2->max[0] &&
				    y >= em2->min[1] && y < em2->max[1] &&
				    z >= em2->min[2] && z < em2->max[2])
				{
					int index_in = smoke_get_index(x - em2->min[0], em2->res[0], y - em2->min[1], em2->res[1], z - em2->min[2]);

					/* values */
					if (additive) {
						output->influence[index_out] += em2->influence[index_in] * sample_size;
					}
					else {
						output->influence[index_out] = MAX2(em2->influence[index_in], output->influence[index_out]);
					}
					if (output->velocity && em2->velocity) {
						/* last sample replaces the velocity */
						output->velocity[index_out * 3]		= ADD_IF_LOWER(output->velocity[index_out * 3], em2->velocity[index_in * 3]);
						output->velocity[index_out * 3 + 1] = ADD_IF_LOWER(output->velocity[index_out * 3 + 1], em2->velocity[index_in * 3 + 1]);
						output->velocity[index_out * 3 + 2] = ADD_IF_LOWER(output->velocity[index_out * 3 + 2], em2->velocity[index_in * 3 + 2]);
					}
				}
	} // low res loop



	/* initialize high resolution input if available */
	if (output->influence_high) {
		for (x = output->hmin[0]; x < output->hmax[0]; x++)
			for (y = output->hmin[1]; y < output->hmax[1]; y++)
				for (z = output->hmin[2]; z < output->hmax[2]; z++) {
					int index_out = smoke_get_index(x - output->hmin[0], output->hres[0], y - output->hmin[1], output->hres[1], z - output->hmin[2]);

					/* initialize with first input if in range */
					if (x >= em1.hmin[0] && x < em1.hmax[0] &&
					    y >= em1.hmin[1] && y < em1.hmax[1] &&
					    z >= em1.hmin[2] && z < em1.hmax[2])
					{
						int index_in = smoke_get_index(x - em1.hmin[0], em1.hres[0], y - em1.hmin[1], em1.hres[1], z - em1.hmin[2]);
						/* values */
						output->influence_high[index_out] = em1.influence_high[index_in];
					}

					/* apply second input if in range */
					if (x >= em2->hmin[0] && x < em2->hmax[0] &&
					    y >= em2->hmin[1] && y < em2->hmax[1] &&
					    z >= em2->hmin[2] && z < em2->hmax[2])
					{
						int index_in = smoke_get_index(x - em2->hmin[0], em2->hres[0], y - em2->hmin[1], em2->hres[1], z - em2->hmin[2]);

						/* values */
						if (additive) {
							output->influence_high[index_out] += em2->influence_high[index_in] * sample_size;
						}
						else {
							output->influence_high[index_out] = MAX2(em2->influence_high[index_in], output->influence_high[index_out]);
						}
					}
		} // high res loop
	}

	/* free original data */
	em_freeData(&em1);
}

typedef struct EmitFromParticlesData {
	SmokeFlowSettings *sfs;
	KDTree *tree;
	int hires_multiplier;

	EmissionMap *em;
	float *particle_vel;
	float hr;

	int *min, *max, *res;

	float solid;
	float smooth;
	float hr_smooth;
} EmitFromParticlesData;

static void emit_from_particles_task_cb(
        void *__restrict userdata,
        const int z,
        const ParallelRangeTLS *__restrict UNUSED(tls))
{
	EmitFromParticlesData *data = userdata;
	SmokeFlowSettings *sfs = data->sfs;
	EmissionMap *em = data->em;
	const int hires_multiplier = data->hires_multiplier;

	for (int x = data->min[0]; x < data->max[0]; x++) {
		for (int y = data->min[1]; y < data->max[1]; y++) {
			/* take low res samples where possible */
			if (hires_multiplier <= 1 || !(x % hires_multiplier || y % hires_multiplier || z % hires_multiplier)) {
				/* get low res space coordinates */
				const int lx = x / hires_multiplier;
				const int ly = y / hires_multiplier;
				const int lz = z / hires_multiplier;

				const int index = smoke_get_index(lx - em->min[0], em->res[0], ly - em->min[1], em->res[1], lz - em->min[2]);
				const float ray_start[3] = {((float)lx) + 0.5f, ((float)ly) + 0.5f, ((float)lz) + 0.5f};

				/* find particle distance from the kdtree */
				KDTreeNearest nearest;
				const float range = data->solid + data->smooth;
				BLI_kdtree_find_nearest(data->tree, ray_start, &nearest);

				if (nearest.dist < range) {
					em->influence[index] = (nearest.dist < data->solid) ?
					                       1.0f : (1.0f - (nearest.dist - data->solid) / data->smooth);
					/* Uses particle velocity as initial velocity for smoke */
					if (sfs->flags & MOD_SMOKE_FLOW_INITVELOCITY && (sfs->psys->part->phystype != PART_PHYS_NO)) {
						VECADDFAC(&em->velocity[index * 3], &em->velocity[index * 3],
						          &data->particle_vel[nearest.index * 3], sfs->vel_multi);
					}
				}
			}

			/* take high res samples if required */
			if (hires_multiplier > 1) {
				/* get low res space coordinates */
				const float lx = ((float)x) * data->hr;
				const float ly = ((float)y) * data->hr;
				const float lz = ((float)z) * data->hr;

				const int index = smoke_get_index(
				                      x - data->min[0], data->res[0], y - data->min[1], data->res[1], z - data->min[2]);
				const float ray_start[3] = {lx + 0.5f * data->hr, ly + 0.5f * data->hr, lz + 0.5f * data->hr};

				/* find particle distance from the kdtree */
				KDTreeNearest nearest;
				const float range = data->solid + data->hr_smooth;
				BLI_kdtree_find_nearest(data->tree, ray_start, &nearest);

				if (nearest.dist < range) {
					em->influence_high[index] = (nearest.dist < data->solid) ?
					                            1.0f : (1.0f - (nearest.dist - data->solid) / data->smooth);
				}
			}

		}
	}
}

static void emit_from_particles(
        Object *flow_ob, SmokeDomainSettings *sds, SmokeFlowSettings *sfs, EmissionMap *em, Depsgraph *depsgraph, Scene *scene, float dt)
{
	if (sfs && sfs->psys && sfs->psys->part && ELEM(sfs->psys->part->type, PART_EMITTER, PART_FLUID)) // is particle system selected
	{
		ParticleSimulationData sim;
		ParticleSystem *psys = sfs->psys;
		float *particle_pos;
		float *particle_vel;
		int totpart = psys->totpart, totchild;
		int p = 0;
		int valid_particles = 0;
		int bounds_margin = 1;

		/* radius based flow */
		const float solid = sfs->particle_size * 0.5f;
		const float smooth = 0.5f; /* add 0.5 cells of linear falloff to reduce aliasing */
		int hires_multiplier = 1;
		KDTree *tree = NULL;

		sim.depsgraph = depsgraph;
		sim.scene = scene;
		sim.ob = flow_ob;
		sim.psys = psys;

		/* prepare curvemapping tables */
		if ((psys->part->child_flag & PART_CHILD_USE_CLUMP_CURVE) && psys->part->clumpcurve)
			curvemapping_changed_all(psys->part->clumpcurve);
		if ((psys->part->child_flag & PART_CHILD_USE_ROUGH_CURVE) && psys->part->roughcurve)
			curvemapping_changed_all(psys->part->roughcurve);
		if ((psys->part->child_flag & PART_CHILD_USE_TWIST_CURVE) && psys->part->twistcurve)
			curvemapping_changed_all(psys->part->twistcurve);

		/* initialize particle cache */
		if (psys->part->type == PART_HAIR) {
			// TODO: PART_HAIR not supported whatsoever
			totchild = 0;
		}
		else {
			totchild = psys->totchild * psys->part->disp / 100;
		}

		particle_pos = MEM_callocN(sizeof(float) * (totpart + totchild) * 3, "smoke_flow_particles");
		particle_vel = MEM_callocN(sizeof(float) * (totpart + totchild) * 3, "smoke_flow_particles");

		/* setup particle radius emission if enabled */
		if (sfs->flags & MOD_SMOKE_FLOW_USE_PART_SIZE) {
			tree = BLI_kdtree_new(psys->totpart + psys->totchild);

			/* check need for high resolution map */
			if ((sds->flags & MOD_SMOKE_HIGHRES) && (sds->highres_sampling == SM_HRES_FULLSAMPLE)) {
				hires_multiplier = sds->amplify + 1;
			}

			bounds_margin = (int)ceil(solid + smooth);
		}

		/* calculate local position for each particle */
		for (p = 0; p < totpart + totchild; p++)
		{
			ParticleKey state;
			float *pos;
			if (p < totpart) {
				if (psys->particles[p].flag & (PARS_NO_DISP | PARS_UNEXIST))
					continue;
			}
			else {
				/* handle child particle */
				ChildParticle *cpa = &psys->child[p - totpart];
				if (psys->particles[cpa->parent].flag & (PARS_NO_DISP | PARS_UNEXIST))
					continue;
			}

			state.time = DEG_get_ctime(depsgraph); /* use depsgraph time */
			if (psys_get_particle_state(&sim, p, &state, 0) == 0)
				continue;

			/* location */
			pos = &particle_pos[valid_particles * 3];
			copy_v3_v3(pos, state.co);
			smoke_pos_to_cell(sds, pos);

			/* velocity */
			copy_v3_v3(&particle_vel[valid_particles * 3], state.vel);
			mul_mat3_m4_v3(sds->imat, &particle_vel[valid_particles * 3]);

			if (sfs->flags & MOD_SMOKE_FLOW_USE_PART_SIZE) {
				BLI_kdtree_insert(tree, valid_particles, pos);
			}

			/* calculate emission map bounds */
			em_boundInsert(em, pos);
			valid_particles++;
		}

		/* set emission map */
		clampBoundsInDomain(sds, em->min, em->max, NULL, NULL, bounds_margin, dt);
		em_allocateData(em, sfs->flags & MOD_SMOKE_FLOW_INITVELOCITY, hires_multiplier);

		if (!(sfs->flags & MOD_SMOKE_FLOW_USE_PART_SIZE)) {
			for (p = 0; p < valid_particles; p++)
			{
				int cell[3];
				size_t i = 0;
				size_t index = 0;
				int badcell = 0;

				/* 1. get corresponding cell */
				cell[0] = floor(particle_pos[p * 3]) - em->min[0];
				cell[1] = floor(particle_pos[p * 3 + 1]) - em->min[1];
				cell[2] = floor(particle_pos[p * 3 + 2]) - em->min[2];
				/* check if cell is valid (in the domain boundary) */
				for (i = 0; i < 3; i++) {
					if ((cell[i] > em->res[i] - 1) || (cell[i] < 0)) {
						badcell = 1;
						break;
					}
				}
				if (badcell)
					continue;
				/* get cell index */
				index = smoke_get_index(cell[0], em->res[0], cell[1], em->res[1], cell[2]);
				/* Add influence to emission map */
				em->influence[index] = 1.0f;
				/* Uses particle velocity as initial velocity for smoke */
				if (sfs->flags & MOD_SMOKE_FLOW_INITVELOCITY && (psys->part->phystype != PART_PHYS_NO))
				{
					VECADDFAC(&em->velocity[index * 3], &em->velocity[index * 3], &particle_vel[p * 3], sfs->vel_multi);
				}
			}   // particles loop
		}
		else if (valid_particles > 0) { // MOD_SMOKE_FLOW_USE_PART_SIZE
			int min[3], max[3], res[3];
			const float hr = 1.0f / ((float)hires_multiplier);
			/* slightly adjust high res antialias smoothness based on number of divisions
			 * to allow smaller details but yet not differing too much from the low res size */
			const float hr_smooth = smooth * powf(hr, 1.0f / 3.0f);

			/* setup loop bounds */
			for (int i = 0; i < 3; i++) {
				min[i] = em->min[i] * hires_multiplier;
				max[i] = em->max[i] * hires_multiplier;
				res[i] = em->res[i] * hires_multiplier;
			}

			BLI_kdtree_balance(tree);

			EmitFromParticlesData data = {
				.sfs = sfs, .tree = tree, .hires_multiplier = hires_multiplier, .hr = hr,
			    .em = em, .particle_vel = particle_vel, .min = min, .max = max, .res = res,
			    .solid = solid, .smooth = smooth, .hr_smooth = hr_smooth,
			};

			ParallelRangeSettings settings;
			BLI_parallel_range_settings_defaults(&settings);
			settings.scheduling_mode = TASK_SCHEDULING_DYNAMIC;
			BLI_task_parallel_range(min[2], max[2],
			                        &data,
			                        emit_from_particles_task_cb,
			                        &settings);
		}

		if (sfs->flags & MOD_SMOKE_FLOW_USE_PART_SIZE) {
			BLI_kdtree_free(tree);
		}

		/* free data */
		if (particle_pos)
			MEM_freeN(particle_pos);
		if (particle_vel)
			MEM_freeN(particle_vel);
	}
}

static void sample_mesh(
        SmokeFlowSettings *sfs,
        const MVert *mvert, const MLoop *mloop, const MLoopTri *mlooptri, const MLoopUV *mloopuv,
        float *influence_map, float *velocity_map, int index, const int base_res[3], float flow_center[3],
        BVHTreeFromMesh *treeData, const float ray_start[3], const float *vert_vel,
        bool has_velocity, int defgrp_index, MDeformVert *dvert,
        float x, float y, float z)
{
	float ray_dir[3] = {1.0f, 0.0f, 0.0f};
	BVHTreeRayHit hit = {0};
	BVHTreeNearest nearest = {0};

	float volume_factor = 0.0f;
	float sample_str = 0.0f;

	hit.index = -1;
	hit.dist = 9999;
	nearest.index = -1;
	nearest.dist_sq = sfs->surface_distance * sfs->surface_distance; /* find_nearest uses squared distance */

	/* Check volume collision */
	if (sfs->volume_density) {
		if (BLI_bvhtree_ray_cast(treeData->tree, ray_start, ray_dir, 0.0f, &hit, treeData->raycast_callback, treeData) != -1) {
			float dot = ray_dir[0] * hit.no[0] + ray_dir[1] * hit.no[1] + ray_dir[2] * hit.no[2];
			/* If ray and hit face normal are facing same direction
			 * hit point is inside a closed mesh. */
			if (dot >= 0) {
				/* Also cast a ray in opposite direction to make sure
				 * point is at least surrounded by two faces */
				negate_v3(ray_dir);
				hit.index = -1;
				hit.dist = 9999;

				BLI_bvhtree_ray_cast(treeData->tree, ray_start, ray_dir, 0.0f, &hit, treeData->raycast_callback, treeData);
				if (hit.index != -1) {
					volume_factor = sfs->volume_density;
				}
			}
		}
	}

	/* find the nearest point on the mesh */
	if (BLI_bvhtree_find_nearest(treeData->tree, ray_start, &nearest, treeData->nearest_callback, treeData) != -1) {
		float weights[3];
		int v1, v2, v3, f_index = nearest.index;
		float n1[3], n2[3], n3[3], hit_normal[3];

		/* emit from surface based on distance */
		if (sfs->surface_distance) {
			sample_str = sqrtf(nearest.dist_sq) / sfs->surface_distance;
			CLAMP(sample_str, 0.0f, 1.0f);
			sample_str = pow(1.0f - sample_str, 0.5f);
		}
		else
			sample_str = 0.0f;

		/* calculate barycentric weights for nearest point */
		v1 = mloop[mlooptri[f_index].tri[0]].v;
		v2 = mloop[mlooptri[f_index].tri[1]].v;
		v3 = mloop[mlooptri[f_index].tri[2]].v;
		interp_weights_tri_v3(weights, mvert[v1].co, mvert[v2].co, mvert[v3].co, nearest.co);

		if (sfs->flags & MOD_SMOKE_FLOW_INITVELOCITY && velocity_map) {
			/* apply normal directional velocity */
			if (sfs->vel_normal) {
				/* interpolate vertex normal vectors to get nearest point normal */
				normal_short_to_float_v3(n1, mvert[v1].no);
				normal_short_to_float_v3(n2, mvert[v2].no);
				normal_short_to_float_v3(n3, mvert[v3].no);
				interp_v3_v3v3v3(hit_normal, n1, n2, n3, weights);
				normalize_v3(hit_normal);
				/* apply normal directional and random velocity
				 * - TODO: random disabled for now since it doesn't really work well as pressure calc smoothens it out... */
				velocity_map[index * 3]   += hit_normal[0] * sfs->vel_normal * 0.25f;
				velocity_map[index * 3 + 1] += hit_normal[1] * sfs->vel_normal * 0.25f;
				velocity_map[index * 3 + 2] += hit_normal[2] * sfs->vel_normal * 0.25f;
				/* TODO: for fire emitted from mesh surface we can use
				 * Vf = Vs + (Ps/Pf - 1)*S to model gaseous expansion from solid to fuel */
			}
			/* apply object velocity */
			if (has_velocity && sfs->vel_multi) {
				float hit_vel[3];
				interp_v3_v3v3v3(hit_vel, &vert_vel[v1 * 3], &vert_vel[v2 * 3], &vert_vel[v3 * 3], weights);
				velocity_map[index * 3]   += hit_vel[0] * sfs->vel_multi;
				velocity_map[index * 3 + 1] += hit_vel[1] * sfs->vel_multi;
				velocity_map[index * 3 + 2] += hit_vel[2] * sfs->vel_multi;
			}
		}

		/* apply vertex group influence if used */
		if (defgrp_index != -1 && dvert) {
			float weight_mask = defvert_find_weight(&dvert[v1], defgrp_index) * weights[0] +
			                    defvert_find_weight(&dvert[v2], defgrp_index) * weights[1] +
			                    defvert_find_weight(&dvert[v3], defgrp_index) * weights[2];
			sample_str *= weight_mask;
		}

		/* apply emission texture */
		if ((sfs->flags & MOD_SMOKE_FLOW_TEXTUREEMIT) && sfs->noise_texture) {
			float tex_co[3] = {0};
			TexResult texres;

			if (sfs->texture_type == MOD_SMOKE_FLOW_TEXTURE_MAP_AUTO) {
				tex_co[0] = ((x - flow_center[0]) / base_res[0]) / sfs->texture_size;
				tex_co[1] = ((y - flow_center[1]) / base_res[1]) / sfs->texture_size;
				tex_co[2] = ((z - flow_center[2]) / base_res[2] - sfs->texture_offset) / sfs->texture_size;
			}
			else if (mloopuv) {
				const float *uv[3];
				uv[0] = mloopuv[mlooptri[f_index].tri[0]].uv;
				uv[1] = mloopuv[mlooptri[f_index].tri[1]].uv;
				uv[2] = mloopuv[mlooptri[f_index].tri[2]].uv;

				interp_v2_v2v2v2(tex_co, UNPACK3(uv), weights);

				/* map between -1.0f and 1.0f */
				tex_co[0] = tex_co[0] * 2.0f - 1.0f;
				tex_co[1] = tex_co[1] * 2.0f - 1.0f;
				tex_co[2] = sfs->texture_offset;
			}
			texres.nor = NULL;
			BKE_texture_get_value(NULL, sfs->noise_texture, tex_co, &texres, false);
			sample_str *= texres.tin;
		}
	}

	/* multiply initial velocity by emitter influence */
	if (sfs->flags & MOD_SMOKE_FLOW_INITVELOCITY && velocity_map) {
		mul_v3_fl(&velocity_map[index * 3], sample_str);
	}

	/* apply final influence based on volume factor */
	influence_map[index] = MAX2(volume_factor, sample_str);
}

typedef struct EmitFromDMData {
	SmokeDomainSettings *sds;
	SmokeFlowSettings *sfs;
	const MVert *mvert;
	const MLoop *mloop;
	const MLoopTri *mlooptri;
	const MLoopUV *mloopuv;
	MDeformVert *dvert;
	int defgrp_index;

	BVHTreeFromMesh *tree;
	int hires_multiplier;
	float hr;

	EmissionMap *em;
	bool has_velocity;
	float *vert_vel;

	float *flow_center;
	int *min, *max, *res;
} EmitFromDMData;

static void emit_from_mesh_task_cb(
        void *__restrict userdata,
        const int z,
        const ParallelRangeTLS *__restrict UNUSED(tls))
{
	EmitFromDMData *data = userdata;
	EmissionMap *em = data->em;
	const int hires_multiplier = data->hires_multiplier;

	for (int x = data->min[0]; x < data->max[0]; x++) {
		for (int y = data->min[1]; y < data->max[1]; y++) {
			/* take low res samples where possible */
			if (hires_multiplier <= 1 || !(x % hires_multiplier || y % hires_multiplier || z % hires_multiplier)) {
				/* get low res space coordinates */
				const int lx = x / hires_multiplier;
				const int ly = y / hires_multiplier;
				const int lz = z / hires_multiplier;

				const int index = smoke_get_index(
				                      lx - em->min[0], em->res[0], ly - em->min[1], em->res[1], lz - em->min[2]);
				const float ray_start[3] = {((float)lx) + 0.5f, ((float)ly) + 0.5f, ((float)lz) + 0.5f};

				sample_mesh(
				        data->sfs, data->mvert, data->mloop, data->mlooptri, data->mloopuv,
				        em->influence, em->velocity, index, data->sds->base_res, data->flow_center,
				        data->tree, ray_start, data->vert_vel, data->has_velocity, data->defgrp_index, data->dvert,
				        (float)lx, (float)ly, (float)lz);
			}

			/* take high res samples if required */
			if (hires_multiplier > 1) {
				/* get low res space coordinates */
				const float lx = ((float)x) * data->hr;
				const float ly = ((float)y) * data->hr;
				const float lz = ((float)z) * data->hr;

				const int index = smoke_get_index(
				                      x - data->min[0], data->res[0], y - data->min[1], data->res[1], z - data->min[2]);
				const float ray_start[3] = {lx + 0.5f * data->hr, ly + 0.5f * data->hr, lz + 0.5f * data->hr};

				sample_mesh(
				        data->sfs, data->mvert, data->mloop, data->mlooptri, data->mloopuv,
				        em->influence_high, NULL, index, data->sds->base_res, data->flow_center,
				        data->tree, ray_start, data->vert_vel, data->has_velocity, data->defgrp_index, data->dvert,
				        /* x,y,z needs to be always lowres */
				        lx, ly, lz);
			}
		}
	}
}

static void emit_from_mesh(Object *flow_ob, SmokeDomainSettings *sds, SmokeFlowSettings *sfs, EmissionMap *em, float dt)
{
	if (sfs->mesh) {
		Mesh *me;
		int defgrp_index = sfs->vgroup_density - 1;
		MDeformVert *dvert = NULL;
		MVert *mvert = NULL;
		const MLoopTri *mlooptri = NULL;
		const MLoopUV *mloopuv = NULL;
		const MLoop *mloop = NULL;
		BVHTreeFromMesh treeData = {NULL};
		int numOfVerts, i;
		float flow_center[3] = {0};

		float *vert_vel = NULL;
		int has_velocity = 0;
		int min[3], max[3], res[3];
		int hires_multiplier = 1;

		/* copy mesh for thread safety because we modify it,
		 * main issue is its VertArray being modified, then replaced and freed
		 */
		me = BKE_mesh_copy_for_eval(sfs->mesh, true);

		/* Duplicate vertices to modify. */
		if (me->mvert) {
			me->mvert = MEM_dupallocN(me->mvert);
			CustomData_set_layer(&me->vdata, CD_MVERT, me->mvert);
		}

		BKE_mesh_ensure_normals(me);
		mvert = me->mvert;
		numOfVerts = me->totvert;
		dvert = CustomData_get_layer(&me->vdata, CD_MDEFORMVERT);
		mloopuv = CustomData_get_layer_named(&me->ldata, CD_MLOOPUV, sfs->uvlayer_name);
		mloop = me->mloop;
		mlooptri = BKE_mesh_runtime_looptri_ensure(me);

		if (sfs->flags & MOD_SMOKE_FLOW_INITVELOCITY) {
			vert_vel = MEM_callocN(sizeof(float) * numOfVerts * 3, "smoke_flow_velocity");

			if (sfs->numverts != numOfVerts || !sfs->verts_old) {
				if (sfs->verts_old) MEM_freeN(sfs->verts_old);
				sfs->verts_old = MEM_callocN(sizeof(float) * numOfVerts * 3, "smoke_flow_verts_old");
				sfs->numverts = numOfVerts;
			}
			else {
				has_velocity = 1;
			}
		}

<<<<<<< HEAD
		/*	Transform mesh vertices to
		 *   domain grid space for fast lookups */
=======
		/* Transform dm vertices to
		 * domain grid space for fast lookups */
>>>>>>> 30f906d0
		for (i = 0; i < numOfVerts; i++) {
			float n[3];
			/* vert pos */
			mul_m4_v3(flow_ob->obmat, mvert[i].co);
			smoke_pos_to_cell(sds, mvert[i].co);
			/* vert normal */
			normal_short_to_float_v3(n, mvert[i].no);
			mul_mat3_m4_v3(flow_ob->obmat, n);
			mul_mat3_m4_v3(sds->imat, n);
			normalize_v3(n);
			normal_float_to_short_v3(mvert[i].no, n);
			/* vert velocity */
			if (sfs->flags & MOD_SMOKE_FLOW_INITVELOCITY) {
				float co[3];
				VECADD(co, mvert[i].co, sds->shift);
				if (has_velocity) {
					sub_v3_v3v3(&vert_vel[i * 3], co, &sfs->verts_old[i * 3]);
					mul_v3_fl(&vert_vel[i * 3], sds->dx / dt);
				}
				copy_v3_v3(&sfs->verts_old[i * 3], co);
			}

			/* calculate emission map bounds */
			em_boundInsert(em, mvert[i].co);
		}
		mul_m4_v3(flow_ob->obmat, flow_center);
		smoke_pos_to_cell(sds, flow_center);

		/* check need for high resolution map */
		if ((sds->flags & MOD_SMOKE_HIGHRES) && (sds->highres_sampling == SM_HRES_FULLSAMPLE)) {
			hires_multiplier = sds->amplify + 1;
		}

		/* set emission map */
		clampBoundsInDomain(sds, em->min, em->max, NULL, NULL, (int)ceil(sfs->surface_distance), dt);
		em_allocateData(em, sfs->flags & MOD_SMOKE_FLOW_INITVELOCITY, hires_multiplier);

		/* setup loop bounds */
		for (i = 0; i < 3; i++) {
			min[i] = em->min[i] * hires_multiplier;
			max[i] = em->max[i] * hires_multiplier;
			res[i] = em->res[i] * hires_multiplier;
		}

		if (BKE_bvhtree_from_mesh_get(&treeData, me, BVHTREE_FROM_LOOPTRI, 4)) {
			const float hr = 1.0f / ((float)hires_multiplier);

			EmitFromDMData data = {
				.sds = sds, .sfs = sfs,
			    .mvert = mvert, .mloop = mloop, .mlooptri = mlooptri, .mloopuv = mloopuv,
			    .dvert = dvert, .defgrp_index = defgrp_index,
			    .tree = &treeData, .hires_multiplier = hires_multiplier, .hr = hr,
			    .em = em, .has_velocity = has_velocity, .vert_vel = vert_vel,
			    .flow_center = flow_center, .min = min, .max = max, .res = res,
			};

			ParallelRangeSettings settings;
			BLI_parallel_range_settings_defaults(&settings);
			settings.scheduling_mode = TASK_SCHEDULING_DYNAMIC;
			BLI_task_parallel_range(min[2], max[2],
			                        &data,
			                        emit_from_mesh_task_cb,
			                        &settings);
		}
		/* free bvh tree */
		free_bvhtree_from_mesh(&treeData);

		if (vert_vel) {
			MEM_freeN(vert_vel);
		}

		if (me->mvert) {
			MEM_freeN(me->mvert);
		}
		BKE_id_free(NULL, me);
	}
}

/**********************************************************
 *  Smoke step
 **********************************************************/

static void adjustDomainResolution(SmokeDomainSettings *sds, int new_shift[3], EmissionMap *emaps, unsigned int numflowobj, float dt)
{
	const int block_size = sds->amplify + 1;
	int min[3] = {32767, 32767, 32767}, max[3] = {-32767, -32767, -32767}, res[3];
	int total_cells = 1, res_changed = 0, shift_changed = 0;
	float min_vel[3], max_vel[3];
	int x, y, z;
	float *density = smoke_get_density(sds->fluid);
	float *fuel = smoke_get_fuel(sds->fluid);
	float *bigdensity = smoke_turbulence_get_density(sds->wt);
	float *bigfuel = smoke_turbulence_get_fuel(sds->wt);
	float *vx = smoke_get_velocity_x(sds->fluid);
	float *vy = smoke_get_velocity_y(sds->fluid);
	float *vz = smoke_get_velocity_z(sds->fluid);
	int wt_res[3];

	if (sds->flags & MOD_SMOKE_HIGHRES && sds->wt) {
		smoke_turbulence_get_res(sds->wt, wt_res);
	}

	INIT_MINMAX(min_vel, max_vel);

	/* Calculate bounds for current domain content */
	for (x = sds->res_min[0]; x <  sds->res_max[0]; x++)
		for (y =  sds->res_min[1]; y <  sds->res_max[1]; y++)
			for (z =  sds->res_min[2]; z <  sds->res_max[2]; z++)
			{
				int xn = x - new_shift[0];
				int yn = y - new_shift[1];
				int zn = z - new_shift[2];
				int index;
				float max_den;

				/* skip if cell already belongs to new area */
				if (xn >= min[0] && xn <= max[0] && yn >= min[1] && yn <= max[1] && zn >= min[2] && zn <= max[2])
					continue;

				index = smoke_get_index(x - sds->res_min[0], sds->res[0], y - sds->res_min[1], sds->res[1], z - sds->res_min[2]);
				max_den = (fuel) ? MAX2(density[index], fuel[index]) : density[index];

				/* check high resolution bounds if max density isnt already high enough */
				if (max_den < sds->adapt_threshold && sds->flags & MOD_SMOKE_HIGHRES && sds->wt) {
					int i, j, k;
					/* high res grid index */
					int xx = (x - sds->res_min[0]) * block_size;
					int yy = (y - sds->res_min[1]) * block_size;
					int zz = (z - sds->res_min[2]) * block_size;

					for (i = 0; i < block_size; i++)
						for (j = 0; j < block_size; j++)
							for (k = 0; k < block_size; k++)
							{
								int big_index = smoke_get_index(xx + i, wt_res[0], yy + j, wt_res[1], zz + k);
								float den = (bigfuel) ? MAX2(bigdensity[big_index], bigfuel[big_index]) : bigdensity[big_index];
								if (den > max_den) {
									max_den = den;
								}
							}
				}

				/* content bounds (use shifted coordinates) */
				if (max_den >= sds->adapt_threshold) {
					if (min[0] > xn) min[0] = xn;
					if (min[1] > yn) min[1] = yn;
					if (min[2] > zn) min[2] = zn;
					if (max[0] < xn) max[0] = xn;
					if (max[1] < yn) max[1] = yn;
					if (max[2] < zn) max[2] = zn;
				}

				/* velocity bounds */
				if (min_vel[0] > vx[index]) min_vel[0] = vx[index];
				if (min_vel[1] > vy[index]) min_vel[1] = vy[index];
				if (min_vel[2] > vz[index]) min_vel[2] = vz[index];
				if (max_vel[0] < vx[index]) max_vel[0] = vx[index];
				if (max_vel[1] < vy[index]) max_vel[1] = vy[index];
				if (max_vel[2] < vz[index]) max_vel[2] = vz[index];
			}

	/* also apply emission maps */
	for (int i = 0; i < numflowobj; i++) {
		EmissionMap *em = &emaps[i];

		for (x = em->min[0]; x < em->max[0]; x++)
			for (y = em->min[1]; y < em->max[1]; y++)
				for (z = em->min[2]; z < em->max[2]; z++)
				{
					int index = smoke_get_index(x - em->min[0], em->res[0], y - em->min[1], em->res[1], z - em->min[2]);
					float max_den = em->influence[index];

					/* density bounds */
					if (max_den >= sds->adapt_threshold) {
						if (min[0] > x) min[0] = x;
						if (min[1] > y) min[1] = y;
						if (min[2] > z) min[2] = z;
						if (max[0] < x) max[0] = x;
						if (max[1] < y) max[1] = y;
						if (max[2] < z) max[2] = z;
					}
				}
	}

	/* calculate new bounds based on these values */
	mul_v3_fl(min_vel, 1.0f / sds->dx);
	mul_v3_fl(max_vel, 1.0f / sds->dx);
	clampBoundsInDomain(sds, min, max, min_vel, max_vel, sds->adapt_margin + 1, dt);

	for (int i = 0; i < 3; i++) {
		/* calculate new resolution */
		res[i] = max[i] - min[i];
		total_cells *= res[i];

		if (new_shift[i])
			shift_changed = 1;

		/* if no content set minimum dimensions */
		if (res[i] <= 0) {
			int j;
			for (j = 0; j < 3; j++) {
				min[j] = 0;
				max[j] = 1;
				res[j] = 1;
			}
			res_changed = 1;
			total_cells = 1;
			break;
		}
		if (min[i] != sds->res_min[i] || max[i] != sds->res_max[i])
			res_changed = 1;
	}

	if (res_changed || shift_changed) {
		struct FLUID_3D *fluid_old = sds->fluid;
		struct WTURBULENCE *turb_old = sds->wt;
		/* allocate new fluid data */
		smoke_reallocate_fluid(sds, sds->dx, res, 0);
		if (sds->flags & MOD_SMOKE_HIGHRES) {
			smoke_reallocate_highres_fluid(sds, sds->dx, res, 0);
		}

		/* copy values from old fluid to new */
		if (sds->total_cells > 1 && total_cells > 1) {
			/* low res smoke */
			float *o_dens, *o_react, *o_flame, *o_fuel, *o_heat, *o_heatold, *o_vx, *o_vy, *o_vz, *o_r, *o_g, *o_b;
			float *n_dens, *n_react, *n_flame, *n_fuel, *n_heat, *n_heatold, *n_vx, *n_vy, *n_vz, *n_r, *n_g, *n_b;
			float dummy;
			unsigned char *dummy_p;
			/* high res smoke */
			int wt_res_old[3];
			float *o_wt_dens, *o_wt_react, *o_wt_flame, *o_wt_fuel, *o_wt_tcu, *o_wt_tcv, *o_wt_tcw, *o_wt_r, *o_wt_g, *o_wt_b;
			float *n_wt_dens, *n_wt_react, *n_wt_flame, *n_wt_fuel, *n_wt_tcu, *n_wt_tcv, *n_wt_tcw, *n_wt_r, *n_wt_g, *n_wt_b;

			smoke_export(fluid_old, &dummy, &dummy, &o_dens, &o_react, &o_flame, &o_fuel, &o_heat, &o_heatold, &o_vx, &o_vy, &o_vz, &o_r, &o_g, &o_b, &dummy_p);
			smoke_export(sds->fluid, &dummy, &dummy, &n_dens, &n_react, &n_flame, &n_fuel, &n_heat, &n_heatold, &n_vx, &n_vy, &n_vz, &n_r, &n_g, &n_b, &dummy_p);

			if (sds->flags & MOD_SMOKE_HIGHRES) {
				smoke_turbulence_export(turb_old, &o_wt_dens, &o_wt_react, &o_wt_flame, &o_wt_fuel, &o_wt_r, &o_wt_g, &o_wt_b, &o_wt_tcu, &o_wt_tcv, &o_wt_tcw);
				smoke_turbulence_get_res(turb_old, wt_res_old);
				smoke_turbulence_export(sds->wt, &n_wt_dens, &n_wt_react, &n_wt_flame, &n_wt_fuel, &n_wt_r, &n_wt_g, &n_wt_b, &n_wt_tcu, &n_wt_tcv, &n_wt_tcw);
			}


			for (x = sds->res_min[0]; x < sds->res_max[0]; x++)
				for (y = sds->res_min[1]; y < sds->res_max[1]; y++)
					for (z = sds->res_min[2]; z < sds->res_max[2]; z++)
					{
						/* old grid index */
						int xo = x - sds->res_min[0];
						int yo = y - sds->res_min[1];
						int zo = z - sds->res_min[2];
						int index_old = smoke_get_index(xo, sds->res[0], yo, sds->res[1], zo);
						/* new grid index */
						int xn = x - min[0] - new_shift[0];
						int yn = y - min[1] - new_shift[1];
						int zn = z - min[2] - new_shift[2];
						int index_new = smoke_get_index(xn, res[0], yn, res[1], zn);

						/* skip if outside new domain */
						if (xn < 0 || xn >= res[0] ||
						    yn < 0 || yn >= res[1] ||
						    zn < 0 || zn >= res[2])
							continue;

						/* copy data */
						n_dens[index_new] = o_dens[index_old];
						/* heat */
						if (n_heat && o_heat) {
							n_heat[index_new] = o_heat[index_old];
							n_heatold[index_new] = o_heatold[index_old];
						}
						/* fuel */
						if (n_fuel && o_fuel) {
							n_flame[index_new] = o_flame[index_old];
							n_fuel[index_new] = o_fuel[index_old];
							n_react[index_new] = o_react[index_old];
						}
						/* color */
						if (o_r && n_r) {
							n_r[index_new] = o_r[index_old];
							n_g[index_new] = o_g[index_old];
							n_b[index_new] = o_b[index_old];
						}
						n_vx[index_new] = o_vx[index_old];
						n_vy[index_new] = o_vy[index_old];
						n_vz[index_new] = o_vz[index_old];

						if (sds->flags & MOD_SMOKE_HIGHRES && turb_old) {
							int i, j, k;
							/* old grid index */
							int xx_o = xo * block_size;
							int yy_o = yo * block_size;
							int zz_o = zo * block_size;
							/* new grid index */
							int xx_n = xn * block_size;
							int yy_n = yn * block_size;
							int zz_n = zn * block_size;

							n_wt_tcu[index_new] = o_wt_tcu[index_old];
							n_wt_tcv[index_new] = o_wt_tcv[index_old];
							n_wt_tcw[index_new] = o_wt_tcw[index_old];

							for (i = 0; i < block_size; i++)
								for (j = 0; j < block_size; j++)
									for (k = 0; k < block_size; k++)
									{
										int big_index_old = smoke_get_index(xx_o + i, wt_res_old[0], yy_o + j, wt_res_old[1], zz_o + k);
										int big_index_new = smoke_get_index(xx_n + i, sds->res_wt[0], yy_n + j, sds->res_wt[1], zz_n + k);
										/* copy data */
										n_wt_dens[big_index_new] = o_wt_dens[big_index_old];
										if (n_wt_flame && o_wt_flame) {
											n_wt_flame[big_index_new] = o_wt_flame[big_index_old];
											n_wt_fuel[big_index_new] = o_wt_fuel[big_index_old];
											n_wt_react[big_index_new] = o_wt_react[big_index_old];
										}
										if (n_wt_r && o_wt_r) {
											n_wt_r[big_index_new] = o_wt_r[big_index_old];
											n_wt_g[big_index_new] = o_wt_g[big_index_old];
											n_wt_b[big_index_new] = o_wt_b[big_index_old];
										}
									}
						}
					}
		}
		smoke_free(fluid_old);
		if (turb_old)
			smoke_turbulence_free(turb_old);

		/* set new domain dimensions */
		VECCOPY(sds->res_min, min);
		VECCOPY(sds->res_max, max);
		VECCOPY(sds->res, res);
		sds->total_cells = total_cells;
	}
}

BLI_INLINE void apply_outflow_fields(int index, float *density, float *heat, float *fuel, float *react, float *color_r, float *color_g, float *color_b)
{
	density[index] = 0.f;
	if (heat) {
		heat[index] = 0.f;
	}
	if (fuel) {
		fuel[index] = 0.f;
		react[index] = 0.f;
	}
	if (color_r) {
		color_r[index] = 0.f;
		color_g[index] = 0.f;
		color_b[index] = 0.f;
	}
}

BLI_INLINE void apply_inflow_fields(SmokeFlowSettings *sfs, float emission_value, int index, float *density, float *heat, float *fuel, float *react, float *color_r, float *color_g, float *color_b)
{
	int absolute_flow = (sfs->flags & MOD_SMOKE_FLOW_ABSOLUTE);
	float dens_old = density[index];
	// float fuel_old = (fuel) ? fuel[index] : 0.0f;  /* UNUSED */
	float dens_flow = (sfs->type == MOD_SMOKE_FLOW_TYPE_FIRE) ? 0.0f : emission_value * sfs->density;
	float fuel_flow = emission_value * sfs->fuel_amount;
	/* add heat */
	if (heat && emission_value > 0.0f) {
		heat[index] = ADD_IF_LOWER(heat[index], sfs->temp);
	}
	/* absolute */
	if (absolute_flow) {
		if (sfs->type != MOD_SMOKE_FLOW_TYPE_FIRE) {
			if (dens_flow > density[index])
				density[index] = dens_flow;
		}
		if (sfs->type != MOD_SMOKE_FLOW_TYPE_SMOKE && fuel && fuel_flow) {
			if (fuel_flow > fuel[index])
				fuel[index] = fuel_flow;
		}
	}
	/* additive */
	else {
		if (sfs->type != MOD_SMOKE_FLOW_TYPE_FIRE) {
			density[index] += dens_flow;
			CLAMP(density[index], 0.0f, 1.0f);
		}
		if (sfs->type != MOD_SMOKE_FLOW_TYPE_SMOKE && fuel && sfs->fuel_amount) {
			fuel[index] += fuel_flow;
			CLAMP(fuel[index], 0.0f, 10.0f);
		}
	}

	/* set color */
	if (color_r && dens_flow) {
		float total_dens = density[index] / (dens_old + dens_flow);
		color_r[index] = (color_r[index] + sfs->color[0] * dens_flow) * total_dens;
		color_g[index] = (color_g[index] + sfs->color[1] * dens_flow) * total_dens;
		color_b[index] = (color_b[index] + sfs->color[2] * dens_flow) * total_dens;
	}

	/* set fire reaction coordinate */
	if (fuel && fuel[index] > FLT_EPSILON) {
		/* instead of using 1.0 for all new fuel add slight falloff
		 * to reduce flow blockiness */
		float value = 1.0f - pow2f(1.0f - emission_value);

		if (value > react[index]) {
			float f = fuel_flow / fuel[index];
			react[index] = value * f + (1.0f - f) * react[index];
			CLAMP(react[index], 0.0f, value);
		}
	}
}

static void update_flowsfluids(
        Depsgraph *depsgraph, Scene *scene, Object *ob, SmokeDomainSettings *sds, float dt)
{
	Object **flowobjs = NULL;
	EmissionMap *emaps = NULL;
	unsigned int numflowobj = 0;
	unsigned int flowIndex;
	int new_shift[3] = {0};
	int active_fields = sds->active_fields;

	/* calculate domain shift for current frame if using adaptive domain */
	if (sds->flags & MOD_SMOKE_ADAPTIVE_DOMAIN) {
		int total_shift[3];
		float frame_shift_f[3];
		float ob_loc[3] = {0};

		mul_m4_v3(ob->obmat, ob_loc);

		VECSUB(frame_shift_f, ob_loc, sds->prev_loc);
		copy_v3_v3(sds->prev_loc, ob_loc);
		/* convert global space shift to local "cell" space */
		mul_mat3_m4_v3(sds->imat, frame_shift_f);
		frame_shift_f[0] = frame_shift_f[0] / sds->cell_size[0];
		frame_shift_f[1] = frame_shift_f[1] / sds->cell_size[1];
		frame_shift_f[2] = frame_shift_f[2] / sds->cell_size[2];
		/* add to total shift */
		VECADD(sds->shift_f, sds->shift_f, frame_shift_f);
		/* convert to integer */
		total_shift[0] = floor(sds->shift_f[0]);
		total_shift[1] = floor(sds->shift_f[1]);
		total_shift[2] = floor(sds->shift_f[2]);
		VECSUB(new_shift, total_shift, sds->shift);
		copy_v3_v3_int(sds->shift, total_shift);

		/* calculate new domain boundary points so that smoke doesn't slide on sub-cell movement */
		sds->p0[0] = sds->dp0[0] - sds->cell_size[0] * (sds->shift_f[0] - total_shift[0] - 0.5f);
		sds->p0[1] = sds->dp0[1] - sds->cell_size[1] * (sds->shift_f[1] - total_shift[1] - 0.5f);
		sds->p0[2] = sds->dp0[2] - sds->cell_size[2] * (sds->shift_f[2] - total_shift[2] - 0.5f);
		sds->p1[0] = sds->p0[0] + sds->cell_size[0] * sds->base_res[0];
		sds->p1[1] = sds->p0[1] + sds->cell_size[1] * sds->base_res[1];
		sds->p1[2] = sds->p0[2] + sds->cell_size[2] * sds->base_res[2];
	}

	flowobjs = BKE_collision_objects_create(depsgraph, ob, sds->fluid_group, &numflowobj, eModifierType_Smoke);

	/* init emission maps for each flow */
	emaps = MEM_callocN(sizeof(struct EmissionMap) * numflowobj, "smoke_flow_maps");

	/* Prepare flow emission maps */
	for (flowIndex = 0; flowIndex < numflowobj; flowIndex++)
	{
		Object *collob = flowobjs[flowIndex];
		SmokeModifierData *smd2 = (SmokeModifierData *)modifiers_findByType(collob, eModifierType_Smoke);

		// check for initialized smoke object
		if ((smd2->type & MOD_SMOKE_TYPE_FLOW) && smd2->flow)
		{
			// we got nice flow object
			SmokeFlowSettings *sfs = smd2->flow;
			int subframes = sfs->subframes;
			EmissionMap *em = &emaps[flowIndex];

			/* just sample flow directly to emission map if no subframes */
			if (!subframes) {
				if (sfs->source == MOD_SMOKE_FLOW_SOURCE_PARTICLES) {
					emit_from_particles(collob, sds, sfs, em, depsgraph, scene, dt);
				}
				else {
					emit_from_mesh(collob, sds, sfs, em, dt);
				}
			}
			/* sample subframes */
			else {
#if 0
				int scene_frame = (int)DEG_get_ctime(depsgraph);
#endif
				// float scene_subframe = scene->r.subframe;  // UNUSED
				int subframe;
				for (subframe = 0; subframe <= subframes; subframe++) {
					EmissionMap em_temp = {NULL};
					float sample_size = 1.0f / (float)(subframes+1);
#if 0
					float prev_frame_pos = sample_size * (float)(subframe+1);
#endif
					float sdt = dt * sample_size;
					int hires_multiplier = 1;

					if ((sds->flags & MOD_SMOKE_HIGHRES) && (sds->highres_sampling == SM_HRES_FULLSAMPLE)) {
						hires_multiplier = sds->amplify + 1;
					}

					/* TODO: setting the scene frame no longer works with the new depsgraph. */
#if 0
					/* set scene frame to match previous frame + subframe
					 * or use current frame for last sample */
					if (subframe < subframes) {
						scene->r.cfra = scene_frame - 1;
						scene->r.subframe = prev_frame_pos;
					}
					else {
						scene->r.cfra = scene_frame;
						scene->r.subframe = 0.0f;
					}
#endif

					if (sfs->source == MOD_SMOKE_FLOW_SOURCE_PARTICLES) {
						/* emit_from_particles() updates timestep internally */
						emit_from_particles(collob, sds, sfs, &em_temp, depsgraph, scene, sdt);
						if (!(sfs->flags & MOD_SMOKE_FLOW_USE_PART_SIZE)) {
							hires_multiplier = 1;
						}
					}
					else { /* MOD_SMOKE_FLOW_SOURCE_MESH */
						/* update flow object frame */
						BLI_mutex_lock(&object_update_lock);
						BKE_object_modifier_update_subframe(depsgraph, scene, collob, true, 5, DEG_get_ctime(depsgraph), eModifierType_Smoke);
						BLI_mutex_unlock(&object_update_lock);

						/* apply flow */
						emit_from_mesh(collob, sds, sfs, &em_temp, sdt);
					}

					/* combine emission maps */
					em_combineMaps(em, &em_temp, hires_multiplier, !(sfs->flags & MOD_SMOKE_FLOW_ABSOLUTE), sample_size);
					em_freeData(&em_temp);
				}
			}

			/* update required data fields */
			if (em->total_cells && sfs->type != MOD_SMOKE_FLOW_TYPE_OUTFLOW) {
				/* activate heat field if flow produces any heat */
				if (sfs->temp) {
					active_fields |= SM_ACTIVE_HEAT;
				}
				/* activate fuel field if flow adds any fuel */
				if (sfs->type != MOD_SMOKE_FLOW_TYPE_SMOKE && sfs->fuel_amount) {
					active_fields |= SM_ACTIVE_FIRE;
				}
				/* activate color field if flows add smoke with varying colors */
				if (sfs->type != MOD_SMOKE_FLOW_TYPE_FIRE && sfs->density) {
					if (!(active_fields & SM_ACTIVE_COLOR_SET)) {
						copy_v3_v3(sds->active_color, sfs->color);
						active_fields |= SM_ACTIVE_COLOR_SET;
					}
					else if (!equals_v3v3(sds->active_color, sfs->color)) {
						copy_v3_v3(sds->active_color, sfs->color);
						active_fields |= SM_ACTIVE_COLORS;
					}
				}
			}
		}
	}

	/* monitor active fields based on domain settings */
	/* if domain has fire, activate new fields if required */
	if (active_fields & SM_ACTIVE_FIRE) {
		/* heat is always needed for fire */
		active_fields |= SM_ACTIVE_HEAT;
		/* also activate colors if domain smoke color differs from active color */
		if (!(active_fields & SM_ACTIVE_COLOR_SET)) {
			copy_v3_v3(sds->active_color, sds->flame_smoke_color);
			active_fields |= SM_ACTIVE_COLOR_SET;
		}
		else if (!equals_v3v3(sds->active_color, sds->flame_smoke_color)) {
			copy_v3_v3(sds->active_color, sds->flame_smoke_color);
			active_fields |= SM_ACTIVE_COLORS;
		}
	}

	/* Adjust domain size if needed */
	if (sds->flags & MOD_SMOKE_ADAPTIVE_DOMAIN) {
		adjustDomainResolution(sds, new_shift, emaps, numflowobj, dt);
	}

	/* Initialize new data fields if any */
	if (active_fields & SM_ACTIVE_HEAT) {
		smoke_ensure_heat(sds->fluid);
	}
	if (active_fields & SM_ACTIVE_FIRE) {
		smoke_ensure_fire(sds->fluid, sds->wt);
	}
	if (active_fields & SM_ACTIVE_COLORS) {
		/* initialize all smoke with "active_color" */
		smoke_ensure_colors(sds->fluid, sds->wt, sds->active_color[0], sds->active_color[1], sds->active_color[2]);
	}
	sds->active_fields = active_fields;

	/* Apply emission data */
	if (sds->fluid) {
		for (flowIndex = 0; flowIndex < numflowobj; flowIndex++)
		{
			Object *collob = flowobjs[flowIndex];
			SmokeModifierData *smd2 = (SmokeModifierData *)modifiers_findByType(collob, eModifierType_Smoke);

			// check for initialized smoke object
			if ((smd2->type & MOD_SMOKE_TYPE_FLOW) && smd2->flow)
			{
				// we got nice flow object
				SmokeFlowSettings *sfs = smd2->flow;
				EmissionMap *em = &emaps[flowIndex];

				float *density = smoke_get_density(sds->fluid);
				float *color_r = smoke_get_color_r(sds->fluid);
				float *color_g = smoke_get_color_g(sds->fluid);
				float *color_b = smoke_get_color_b(sds->fluid);
				float *fuel = smoke_get_fuel(sds->fluid);
				float *react = smoke_get_react(sds->fluid);
				float *bigdensity = smoke_turbulence_get_density(sds->wt);
				float *bigfuel = smoke_turbulence_get_fuel(sds->wt);
				float *bigreact = smoke_turbulence_get_react(sds->wt);
				float *bigcolor_r = smoke_turbulence_get_color_r(sds->wt);
				float *bigcolor_g = smoke_turbulence_get_color_g(sds->wt);
				float *bigcolor_b = smoke_turbulence_get_color_b(sds->wt);
				float *heat = smoke_get_heat(sds->fluid);
				float *velocity_x = smoke_get_velocity_x(sds->fluid);
				float *velocity_y = smoke_get_velocity_y(sds->fluid);
				float *velocity_z = smoke_get_velocity_z(sds->fluid);
				//unsigned char *obstacle = smoke_get_obstacle(sds->fluid);
				// DG TODO UNUSED unsigned char *obstacleAnim = smoke_get_obstacle_anim(sds->fluid);
				int bigres[3];
				float *velocity_map = em->velocity;
				float *emission_map = em->influence;
				float *emission_map_high = em->influence_high;

				int ii, jj, kk, gx, gy, gz, ex, ey, ez, dx, dy, dz, block_size;
				size_t e_index, d_index, index_big;

				// loop through every emission map cell
				for (gx = em->min[0]; gx < em->max[0]; gx++)
					for (gy = em->min[1]; gy < em->max[1]; gy++)
						for (gz = em->min[2]; gz < em->max[2]; gz++)
						{
							/* get emission map index */
							ex = gx - em->min[0];
							ey = gy - em->min[1];
							ez = gz - em->min[2];
							e_index = smoke_get_index(ex, em->res[0], ey, em->res[1], ez);

							/* get domain index */
							dx = gx - sds->res_min[0];
							dy = gy - sds->res_min[1];
							dz = gz - sds->res_min[2];
							d_index = smoke_get_index(dx, sds->res[0], dy, sds->res[1], dz);
							/* make sure emission cell is inside the new domain boundary */
							if (dx < 0 || dy < 0 || dz < 0 || dx >= sds->res[0] || dy >= sds->res[1] || dz >= sds->res[2]) continue;

							if (sfs->type == MOD_SMOKE_FLOW_TYPE_OUTFLOW) { // outflow
								apply_outflow_fields(d_index, density, heat, fuel, react, color_r, color_g, color_b);
							}
							else { // inflow
								apply_inflow_fields(sfs, emission_map[e_index], d_index, density, heat, fuel, react, color_r, color_g, color_b);

								/* initial velocity */
								if (sfs->flags & MOD_SMOKE_FLOW_INITVELOCITY) {
									velocity_x[d_index] = ADD_IF_LOWER(velocity_x[d_index], velocity_map[e_index * 3]);
									velocity_y[d_index] = ADD_IF_LOWER(velocity_y[d_index], velocity_map[e_index * 3 + 1]);
									velocity_z[d_index] = ADD_IF_LOWER(velocity_z[d_index], velocity_map[e_index * 3 + 2]);
								}
							}

							/* loop through high res blocks if high res enabled */
							if (bigdensity) {
								// neighbor cell emission densities (for high resolution smoke smooth interpolation)
								float c000, c001, c010, c011,  c100, c101, c110, c111;

								smoke_turbulence_get_res(sds->wt, bigres);
								block_size = sds->amplify + 1;  // high res block size

								c000 = (ex > 0 && ey > 0 && ez > 0) ? emission_map[smoke_get_index(ex - 1, em->res[0], ey - 1, em->res[1], ez - 1)] : 0;
								c001 = (ex > 0 && ey > 0) ? emission_map[smoke_get_index(ex - 1, em->res[0], ey - 1, em->res[1], ez)] : 0;
								c010 = (ex > 0 && ez > 0) ? emission_map[smoke_get_index(ex - 1, em->res[0], ey, em->res[1], ez - 1)] : 0;
								c011 = (ex > 0) ? emission_map[smoke_get_index(ex - 1, em->res[0], ey, em->res[1], ez)] : 0;

								c100 = (ey > 0 && ez > 0) ? emission_map[smoke_get_index(ex, em->res[0], ey - 1, em->res[1], ez - 1)] : 0;
								c101 = (ey > 0) ? emission_map[smoke_get_index(ex, em->res[0], ey - 1, em->res[1], ez)] : 0;
								c110 = (ez > 0) ? emission_map[smoke_get_index(ex, em->res[0], ey, em->res[1], ez - 1)] : 0;
								c111 = emission_map[smoke_get_index(ex, em->res[0], ey, em->res[1], ez)]; // this cell

								for (ii = 0; ii < block_size; ii++)
									for (jj = 0; jj < block_size; jj++)
										for (kk = 0; kk < block_size; kk++)
										{

											float fx, fy, fz, interpolated_value;
											int shift_x = 0, shift_y = 0, shift_z = 0;


											/* Use full sample emission map if enabled and available */
											if ((sds->highres_sampling == SM_HRES_FULLSAMPLE) && emission_map_high) {
												interpolated_value = emission_map_high[smoke_get_index(ex * block_size + ii, em->res[0] * block_size, ey * block_size + jj, em->res[1] * block_size, ez * block_size + kk)]; // this cell
											}
											else if (sds->highres_sampling == SM_HRES_NEAREST) {
												/* without interpolation use same low resolution
												 * block value for all hi-res blocks */
												interpolated_value = c111;
											}
											/* Fall back to interpolated */
											else
											{
												/* get relative block position
												 * for interpolation smoothing */
												fx = (float)ii / block_size + 0.5f / block_size;
												fy = (float)jj / block_size + 0.5f / block_size;
												fz = (float)kk / block_size + 0.5f / block_size;

												/* calculate trilinear interpolation */
												interpolated_value = c000 * (1 - fx) * (1 - fy) * (1 - fz) +
												                     c100 * fx * (1 - fy) * (1 - fz) +
												                     c010 * (1 - fx) * fy * (1 - fz) +
												                     c001 * (1 - fx) * (1 - fy) * fz +
												                     c101 * fx * (1 - fy) * fz +
												                     c011 * (1 - fx) * fy * fz +
												                     c110 * fx * fy * (1 - fz) +
												                     c111 * fx * fy * fz;


												/* add some contrast / sharpness
												 * depending on hi-res block size */
												interpolated_value = (interpolated_value - 0.4f) * (block_size / 2) + 0.4f;
												CLAMP(interpolated_value, 0.0f, 1.0f);

												/* shift smoke block index
												 * (because pixel center is actually
												 * in halfway of the low res block) */
												shift_x = (dx < 1) ? 0 : block_size / 2;
												shift_y = (dy < 1) ? 0 : block_size / 2;
												shift_z = (dz < 1) ? 0 : block_size / 2;
											}

											/* get shifted index for current high resolution block */
											index_big = smoke_get_index(block_size * dx + ii - shift_x, bigres[0], block_size * dy + jj - shift_y, bigres[1], block_size * dz + kk - shift_z);

											if (sfs->type == MOD_SMOKE_FLOW_TYPE_OUTFLOW) { // outflow
												if (interpolated_value) {
													apply_outflow_fields(index_big, bigdensity, NULL, bigfuel, bigreact, bigcolor_r, bigcolor_g, bigcolor_b);
												}
											}
											else { // inflow
												apply_inflow_fields(sfs, interpolated_value, index_big, bigdensity, NULL, bigfuel, bigreact, bigcolor_r, bigcolor_g, bigcolor_b);
											}
										} // hires loop
							}  // bigdensity
						} // low res loop

				// free emission maps
				em_freeData(em);

			} // end emission
		}
	}

	BKE_collision_objects_free(flowobjs);
	if (emaps)
		MEM_freeN(emaps);
}

typedef struct UpdateEffectorsData {
	Scene *scene;
	SmokeDomainSettings *sds;
	ListBase *effectors;

	float *density;
	float *fuel;
	float *force_x;
	float *force_y;
	float *force_z;
	float *velocity_x;
	float *velocity_y;
	float *velocity_z;
	unsigned char *obstacle;
} UpdateEffectorsData;

static void update_effectors_task_cb(
        void *__restrict userdata,
        const int x,
        const ParallelRangeTLS *__restrict UNUSED(tls))
{
	UpdateEffectorsData *data = userdata;
	SmokeDomainSettings *sds = data->sds;

	for (int y = 0; y < sds->res[1]; y++) {
		for (int z = 0; z < sds->res[2]; z++)
		{
			EffectedPoint epoint;
			float mag;
			float voxelCenter[3] = {0, 0, 0}, vel[3] = {0, 0, 0}, retvel[3] = {0, 0, 0};
			const unsigned int index = smoke_get_index(x, sds->res[0], y, sds->res[1], z);

			if (((data->fuel ? MAX2(data->density[index], data->fuel[index]) : data->density[index]) < FLT_EPSILON) ||
			    data->obstacle[index])
			{
				continue;
			}

			vel[0] = data->velocity_x[index];
			vel[1] = data->velocity_y[index];
			vel[2] = data->velocity_z[index];

			/* convert vel to global space */
			mag = len_v3(vel);
			mul_mat3_m4_v3(sds->obmat, vel);
			normalize_v3(vel);
			mul_v3_fl(vel, mag);

			voxelCenter[0] = sds->p0[0] + sds->cell_size[0] * ((float)(x + sds->res_min[0]) + 0.5f);
			voxelCenter[1] = sds->p0[1] + sds->cell_size[1] * ((float)(y + sds->res_min[1]) + 0.5f);
			voxelCenter[2] = sds->p0[2] + sds->cell_size[2] * ((float)(z + sds->res_min[2]) + 0.5f);
			mul_m4_v3(sds->obmat, voxelCenter);

			pd_point_from_loc(data->scene, voxelCenter, vel, index, &epoint);
			BKE_effectors_apply(data->effectors, NULL, sds->effector_weights, &epoint, retvel, NULL);

			/* convert retvel to local space */
			mag = len_v3(retvel);
			mul_mat3_m4_v3(sds->imat, retvel);
			normalize_v3(retvel);
			mul_v3_fl(retvel, mag);

			// TODO dg - do in force!
			data->force_x[index] = min_ff(max_ff(-1.0f, retvel[0] * 0.2f), 1.0f);
			data->force_y[index] = min_ff(max_ff(-1.0f, retvel[1] * 0.2f), 1.0f);
			data->force_z[index] = min_ff(max_ff(-1.0f, retvel[2] * 0.2f), 1.0f);
		}
	}
}

static void update_effectors(Depsgraph *depsgraph, Scene *scene, Object *ob, SmokeDomainSettings *sds, float UNUSED(dt))
{
	ListBase *effectors;
	/* make sure smoke flow influence is 0.0f */
	sds->effector_weights->weight[PFIELD_SMOKEFLOW] = 0.0f;
	effectors = BKE_effectors_create(depsgraph, ob, NULL, sds->effector_weights);

	if (effectors) {
		// precalculate wind forces
		UpdateEffectorsData data;
		data.scene = scene;
		data.sds = sds;
		data.effectors = effectors;
		data.density = smoke_get_density(sds->fluid);
		data.fuel = smoke_get_fuel(sds->fluid);
		data.force_x = smoke_get_force_x(sds->fluid);
		data.force_y = smoke_get_force_y(sds->fluid);
		data.force_z = smoke_get_force_z(sds->fluid);
		data.velocity_x = smoke_get_velocity_x(sds->fluid);
		data.velocity_y = smoke_get_velocity_y(sds->fluid);
		data.velocity_z = smoke_get_velocity_z(sds->fluid);
		data.obstacle = smoke_get_obstacle(sds->fluid);

		ParallelRangeSettings settings;
		BLI_parallel_range_settings_defaults(&settings);
		settings.scheduling_mode = TASK_SCHEDULING_DYNAMIC;
		BLI_task_parallel_range(0, sds->res[0],
		                        &data,
		                        update_effectors_task_cb,
		                        &settings);
	}

	BKE_effectors_free(effectors);
}

static void step(
        Depsgraph *depsgraph,
        Scene *scene, Object *ob, SmokeModifierData *smd, Mesh *domain_me, float fps)
{
	SmokeDomainSettings *sds = smd->domain;
	/* stability values copied from wturbulence.cpp */
	const int maxSubSteps = 25;
	float maxVel;
	// maxVel should be 1.5 (1.5 cell max movement) * dx (cell size)

	float dt;
	float maxVelMag = 0.0f;
	int totalSubsteps;
	int substep = 0;
	float dtSubdiv;
	float gravity[3] = {0.0f, 0.0f, -1.0f};
	float gravity_mag;

	/* update object state */
	invert_m4_m4(sds->imat, ob->obmat);
	copy_m4_m4(sds->obmat, ob->obmat);
	smoke_set_domain_from_mesh(sds, ob, domain_me, (sds->flags & MOD_SMOKE_ADAPTIVE_DOMAIN) != 0);

	/* use global gravity if enabled */
	if (scene->physics_settings.flag & PHYS_GLOBAL_GRAVITY) {
		copy_v3_v3(gravity, scene->physics_settings.gravity);
		/* map default value to 1.0 */
		mul_v3_fl(gravity, 1.0f / 9.810f);
	}
	/* convert gravity to domain space */
	gravity_mag = len_v3(gravity);
	mul_mat3_m4_v3(sds->imat, gravity);
	normalize_v3(gravity);
	mul_v3_fl(gravity, gravity_mag);

	/* adapt timestep for different framerates, dt = 0.1 is at 25fps */
	dt = DT_DEFAULT * (25.0f / fps);
	// maximum timestep/"CFL" constraint: dt < 5.0 *dx / maxVel
	maxVel = (sds->dx * 5.0f);

	maxVelMag = sqrtf(maxVelMag) * dt * sds->time_scale;
	totalSubsteps = (int)((maxVelMag / maxVel) + 1.0f); /* always round up */
	totalSubsteps = (totalSubsteps < 1) ? 1 : totalSubsteps;
	totalSubsteps = (totalSubsteps > maxSubSteps) ? maxSubSteps : totalSubsteps;

	/* Disable substeps for now, since it results in numerical instability */
	totalSubsteps = 1.0f;

	dtSubdiv = (float)dt / (float)totalSubsteps;

	// printf("totalSubsteps: %d, maxVelMag: %f, dt: %f\n", totalSubsteps, maxVelMag, dt);

	for (substep = 0; substep < totalSubsteps; substep++)
	{
		// calc animated obstacle velocities
		update_flowsfluids(depsgraph, scene, ob, sds, dtSubdiv);
		update_obstacles(depsgraph, ob, sds, dtSubdiv, substep, totalSubsteps);

		if (sds->total_cells > 1) {
			update_effectors(depsgraph, scene, ob, sds, dtSubdiv); // DG TODO? problem --> uses forces instead of velocity, need to check how they need to be changed with variable dt
			smoke_step(sds->fluid, gravity, dtSubdiv);
		}
	}
}

static Mesh *createDomainGeometry(SmokeDomainSettings *sds, Object *ob)
{
	Mesh *result;
	MVert *mverts;
	MPoly *mpolys;
	MLoop *mloops;
	float min[3];
	float max[3];
	float *co;
	MPoly *mp;
	MLoop *ml;

	int num_verts = 8;
	int num_faces = 6;
	int i;
	float ob_loc[3] = {0};
	float ob_cache_loc[3] = {0};

	/* dont generate any mesh if there isnt any content */
	if (sds->total_cells <= 1) {
		num_verts = 0;
		num_faces = 0;
	}

	result = BKE_mesh_new_nomain(num_verts, 0, 0, num_faces * 4, num_faces);
	mverts = result->mvert;
	mpolys = result->mpoly;
	mloops = result->mloop;

	if (num_verts) {
		/* volume bounds */
		VECMADD(min, sds->p0, sds->cell_size, sds->res_min);
		VECMADD(max, sds->p0, sds->cell_size, sds->res_max);

		/* set vertices */
		/* top slab */
		co = mverts[0].co; co[0] = min[0]; co[1] = min[1]; co[2] = max[2];
		co = mverts[1].co; co[0] = max[0]; co[1] = min[1]; co[2] = max[2];
		co = mverts[2].co; co[0] = max[0]; co[1] = max[1]; co[2] = max[2];
		co = mverts[3].co; co[0] = min[0]; co[1] = max[1]; co[2] = max[2];
		/* bottom slab */
		co = mverts[4].co; co[0] = min[0]; co[1] = min[1]; co[2] = min[2];
		co = mverts[5].co; co[0] = max[0]; co[1] = min[1]; co[2] = min[2];
		co = mverts[6].co; co[0] = max[0]; co[1] = max[1]; co[2] = min[2];
		co = mverts[7].co; co[0] = min[0]; co[1] = max[1]; co[2] = min[2];

		/* create faces */
		/* top */
		mp = &mpolys[0]; ml = &mloops[0 * 4]; mp->loopstart = 0 * 4; mp->totloop = 4;
		ml[0].v = 0; ml[1].v = 1; ml[2].v = 2; ml[3].v = 3;
		/* right */
		mp = &mpolys[1]; ml = &mloops[1 * 4]; mp->loopstart = 1 * 4; mp->totloop = 4;
		ml[0].v = 2; ml[1].v = 1; ml[2].v = 5; ml[3].v = 6;
		/* bottom */
		mp = &mpolys[2]; ml = &mloops[2 * 4]; mp->loopstart = 2 * 4; mp->totloop = 4;
		ml[0].v = 7; ml[1].v = 6; ml[2].v = 5; ml[3].v = 4;
		/* left */
		mp = &mpolys[3]; ml = &mloops[3 * 4]; mp->loopstart = 3 * 4; mp->totloop = 4;
		ml[0].v = 0; ml[1].v = 3; ml[2].v = 7; ml[3].v = 4;
		/* front */
		mp = &mpolys[4]; ml = &mloops[4 * 4]; mp->loopstart = 4 * 4; mp->totloop = 4;
		ml[0].v = 3; ml[1].v = 2; ml[2].v = 6; ml[3].v = 7;
		/* back */
		mp = &mpolys[5]; ml = &mloops[5 * 4]; mp->loopstart = 5 * 4; mp->totloop = 4;
		ml[0].v = 1; ml[1].v = 0; ml[2].v = 4; ml[3].v = 5;

		/* calculate required shift to match domain's global position
		 * it was originally simulated at (if object moves without smoke step) */
		invert_m4_m4(ob->imat, ob->obmat);
		mul_m4_v3(ob->obmat, ob_loc);
		mul_m4_v3(sds->obmat, ob_cache_loc);
		VECSUB(sds->obj_shift_f, ob_cache_loc, ob_loc);
		/* convert shift to local space and apply to vertices */
		mul_mat3_m4_v3(ob->imat, sds->obj_shift_f);
		/* apply */
		for (i = 0; i < num_verts; i++) {
			add_v3_v3(mverts[i].co, sds->obj_shift_f);
		}
	}

	BKE_mesh_calc_edges(result, false, false);
	result->runtime.cd_dirty_vert |= CD_MASK_NORMAL;
	return result;
}

static void smokeModifier_process(
        SmokeModifierData *smd, Depsgraph *depsgraph, Scene *scene, Object *ob, Mesh *me)
{
	const int scene_framenr = (int)DEG_get_ctime(depsgraph);

	if ((smd->type & MOD_SMOKE_TYPE_FLOW))
	{
		if (scene_framenr >= smd->time)
			smokeModifier_init(smd, ob, scene_framenr, me);

		if (smd->flow->mesh) BKE_id_free(NULL, smd->flow->mesh);
		smd->flow->mesh = BKE_mesh_copy_for_eval(me, false);

		if (scene_framenr > smd->time)
		{
			smd->time = scene_framenr;
		}
		else if (scene_framenr < smd->time)
		{
			smd->time = scene_framenr;
			smokeModifier_reset_ex(smd, false);
		}
	}
	else if (smd->type & MOD_SMOKE_TYPE_COLL)
	{
		if (scene_framenr >= smd->time)
			smokeModifier_init(smd, ob, scene_framenr, me);

		if (smd->coll)
		{
			if (smd->coll->mesh)
				BKE_id_free(NULL, smd->coll->mesh);

			smd->coll->mesh = BKE_mesh_copy_for_eval(me, false);
		}

		smd->time = scene_framenr;
		if (scene_framenr < smd->time)
		{
			smokeModifier_reset_ex(smd, false);
		}
	}
	else if (smd->type & MOD_SMOKE_TYPE_DOMAIN)
	{
		SmokeDomainSettings *sds = smd->domain;
		PointCache *cache = NULL;
		PTCacheID pid;
		int startframe, endframe, framenr;
		float timescale;

		framenr = scene_framenr;

		cache = sds->point_cache[0];
		BKE_ptcache_id_from_smoke(&pid, ob, smd);
		BKE_ptcache_id_time(&pid, scene, framenr, &startframe, &endframe, &timescale);

		if (!smd->domain->fluid || framenr == startframe)
		{
			BKE_ptcache_id_reset(scene, &pid, PTCACHE_RESET_OUTDATED);
			smokeModifier_reset_ex(smd, false);
			BKE_ptcache_validate(cache, framenr);
			cache->flag &= ~PTCACHE_REDO_NEEDED;
		}

		if (!smd->domain->fluid && (framenr != startframe) && (smd->domain->flags & MOD_SMOKE_FILE_LOAD) == 0 && (cache->flag & PTCACHE_BAKED) == 0)
			return;

		smd->domain->flags &= ~MOD_SMOKE_FILE_LOAD;
		CLAMP(framenr, startframe, endframe);

		/* If already viewing a pre/after frame, no need to reload */
		if ((smd->time == framenr) && (framenr != scene_framenr))
			return;

		if (smokeModifier_init(smd, ob, scene_framenr, me) == 0)
		{
			printf("bad smokeModifier_init\n");
			return;
		}

		/* only calculate something when we advanced a single frame */
		/* don't simulate if viewing start frame, but scene frame is not real start frame */
		bool can_simulate = (framenr == (int)smd->time + 1) && (framenr == scene_framenr);

		/* try to read from cache */
		if (BKE_ptcache_read(&pid, (float)framenr, can_simulate) == PTCACHE_READ_EXACT) {
			BKE_ptcache_validate(cache, framenr);
			smd->time = framenr;
			return;
		}

		if (!can_simulate)
			return;

#ifdef DEBUG_TIME
		double start = PIL_check_seconds_timer();
#endif

		/* if on second frame, write cache for first frame */
		if ((int)smd->time == startframe && (cache->flag & PTCACHE_OUTDATED || cache->last_exact == 0)) {
			BKE_ptcache_write(&pid, startframe);
		}

		// set new time
		smd->time = scene_framenr;

		/* do simulation */

		// simulate the actual smoke (c++ code in intern/smoke)
		// DG: interesting commenting this line + deactivating loading of noise files
		if (framenr != startframe)
		{
			if (sds->flags & MOD_SMOKE_DISSOLVE) {
				/* low res dissolve */
				smoke_dissolve(sds->fluid, sds->diss_speed, sds->flags & MOD_SMOKE_DISSOLVE_LOG);
				/* high res dissolve */
				if (sds->wt) {
					smoke_dissolve_wavelet(sds->wt, sds->diss_speed, sds->flags & MOD_SMOKE_DISSOLVE_LOG);
				}

			}

			step(depsgraph, scene, ob, smd, me, scene->r.frs_sec / scene->r.frs_sec_base);
		}

		// create shadows before writing cache so they get stored
		smoke_calc_transparency(sds, DEG_get_evaluated_view_layer(depsgraph));

		if (sds->wt && sds->total_cells > 1) {
			smoke_turbulence_step(sds->wt, sds->fluid);
		}

		BKE_ptcache_validate(cache, framenr);
		if (framenr != startframe)
			BKE_ptcache_write(&pid, framenr);

#ifdef DEBUG_TIME
		double end = PIL_check_seconds_timer();
		printf("Frame: %d, Time: %f\n\n", (int)smd->time, (float)(end - start));
#endif
	}
}

struct Mesh *smokeModifier_do(
        SmokeModifierData *smd, Depsgraph *depsgraph, Scene *scene, Object *ob, Mesh *me)
{
	/* lock so preview render does not read smoke data while it gets modified */
	if ((smd->type & MOD_SMOKE_TYPE_DOMAIN) && smd->domain)
		BLI_rw_mutex_lock(smd->domain->fluid_mutex, THREAD_LOCK_WRITE);

	smokeModifier_process(smd, depsgraph, scene, ob, me);

	if ((smd->type & MOD_SMOKE_TYPE_DOMAIN) && smd->domain)
		BLI_rw_mutex_unlock(smd->domain->fluid_mutex);

	/* return generated geometry for adaptive domain */
	if (smd->type & MOD_SMOKE_TYPE_DOMAIN && smd->domain &&
	    smd->domain->flags & MOD_SMOKE_ADAPTIVE_DOMAIN &&
	    smd->domain->base_res[0])
	{
		return createDomainGeometry(smd->domain, ob);
	}
	else {
		return BKE_mesh_copy_for_eval(me, false);
	}
}

static float calc_voxel_transp(float *result, float *input, int res[3], int *pixel, float *tRay, float correct)
{
	const size_t index = smoke_get_index(pixel[0], res[0], pixel[1], res[1], pixel[2]);

	// T_ray *= T_vox
	*tRay *= expf(input[index] * correct);

	if (result[index] < 0.0f)
	{
		result[index] = *tRay;
	}

	return *tRay;
}

static void bresenham_linie_3D(int x1, int y1, int z1, int x2, int y2, int z2, float *tRay, bresenham_callback cb, float *result, float *input, int res[3], float correct)
{
	int dx, dy, dz, i, l, m, n, x_inc, y_inc, z_inc, err_1, err_2, dx2, dy2, dz2;
	int pixel[3];

	pixel[0] = x1;
	pixel[1] = y1;
	pixel[2] = z1;

	dx = x2 - x1;
	dy = y2 - y1;
	dz = z2 - z1;

	x_inc = (dx < 0) ? -1 : 1;
	l = abs(dx);
	y_inc = (dy < 0) ? -1 : 1;
	m = abs(dy);
	z_inc = (dz < 0) ? -1 : 1;
	n = abs(dz);
	dx2 = l << 1;
	dy2 = m << 1;
	dz2 = n << 1;

	if ((l >= m) && (l >= n)) {
		err_1 = dy2 - l;
		err_2 = dz2 - l;
		for (i = 0; i < l; i++) {
			if (cb(result, input, res, pixel, tRay, correct) <= FLT_EPSILON)
				break;
			if (err_1 > 0) {
				pixel[1] += y_inc;
				err_1 -= dx2;
			}
			if (err_2 > 0) {
				pixel[2] += z_inc;
				err_2 -= dx2;
			}
			err_1 += dy2;
			err_2 += dz2;
			pixel[0] += x_inc;
		}
	}
	else if ((m >= l) && (m >= n)) {
		err_1 = dx2 - m;
		err_2 = dz2 - m;
		for (i = 0; i < m; i++) {
			if (cb(result, input, res, pixel, tRay, correct) <= FLT_EPSILON)
				break;
			if (err_1 > 0) {
				pixel[0] += x_inc;
				err_1 -= dy2;
			}
			if (err_2 > 0) {
				pixel[2] += z_inc;
				err_2 -= dy2;
			}
			err_1 += dx2;
			err_2 += dz2;
			pixel[1] += y_inc;
		}
	}
	else {
		err_1 = dy2 - n;
		err_2 = dx2 - n;
		for (i = 0; i < n; i++) {
			if (cb(result, input, res, pixel, tRay, correct) <= FLT_EPSILON)
				break;
			if (err_1 > 0) {
				pixel[1] += y_inc;
				err_1 -= dz2;
			}
			if (err_2 > 0) {
				pixel[0] += x_inc;
				err_2 -= dz2;
			}
			err_1 += dy2;
			err_2 += dx2;
			pixel[2] += z_inc;
		}
	}
	cb(result, input, res, pixel, tRay, correct);
}

static void smoke_calc_transparency(SmokeDomainSettings *sds, ViewLayer *view_layer)
{
	float bv[6] = {0};
	float light[3];
	int a, z, slabsize = sds->res[0] * sds->res[1], size = sds->res[0] * sds->res[1] * sds->res[2];
	float *density = smoke_get_density(sds->fluid);
	float correct = -7.0f * sds->dx;

	if (!get_lamp(view_layer, light)) return;

	/* convert light pos to sim cell space */
	mul_m4_v3(sds->imat, light);
	light[0] = (light[0] - sds->p0[0]) / sds->cell_size[0] - 0.5f - (float)sds->res_min[0];
	light[1] = (light[1] - sds->p0[1]) / sds->cell_size[1] - 0.5f - (float)sds->res_min[1];
	light[2] = (light[2] - sds->p0[2]) / sds->cell_size[2] - 0.5f - (float)sds->res_min[2];

	for (a = 0; a < size; a++)
		sds->shadow[a] = -1.0f;

	/* calculate domain bounds in sim cell space */
	// 0,2,4 = 0.0f
	bv[1] = (float)sds->res[0]; // x
	bv[3] = (float)sds->res[1]; // y
	bv[5] = (float)sds->res[2]; // z

	for (z = 0; z < sds->res[2]; z++)
	{
		size_t index = z * slabsize;
		int x, y;

		for (y = 0; y < sds->res[1]; y++)
			for (x = 0; x < sds->res[0]; x++, index++)
			{
				float voxelCenter[3];
				float pos[3];
				int cell[3];
				float tRay = 1.0;

				if (sds->shadow[index] >= 0.0f)
					continue;
				voxelCenter[0] = (float)x;
				voxelCenter[1] = (float)y;
				voxelCenter[2] = (float)z;

				// get starting cell (light pos)
				if (BLI_bvhtree_bb_raycast(bv, light, voxelCenter, pos) > FLT_EPSILON)
				{
					// we're ouside -> use point on side of domain
					cell[0] = (int)floor(pos[0]);
					cell[1] = (int)floor(pos[1]);
					cell[2] = (int)floor(pos[2]);
				}
				else {
					// we're inside -> use light itself
					cell[0] = (int)floor(light[0]);
					cell[1] = (int)floor(light[1]);
					cell[2] = (int)floor(light[2]);
				}
				/* clamp within grid bounds */
				CLAMP(cell[0], 0, sds->res[0] - 1);
				CLAMP(cell[1], 0, sds->res[1] - 1);
				CLAMP(cell[2], 0, sds->res[2] - 1);

				bresenham_linie_3D(cell[0], cell[1], cell[2], x, y, z, &tRay, calc_voxel_transp, sds->shadow, density, sds->res, correct);

				// convention -> from a RGBA float array, use G value for tRay
				sds->shadow[index] = tRay;
			}
	}
}

/* get smoke velocity and density at given coordinates
 * returns fluid density or -1.0f if outside domain. */
float smoke_get_velocity_at(struct Object *ob, float position[3], float velocity[3])
{
	SmokeModifierData *smd = (SmokeModifierData *)modifiers_findByType(ob, eModifierType_Smoke);
	zero_v3(velocity);

	if (smd && (smd->type & MOD_SMOKE_TYPE_DOMAIN) && smd->domain && smd->domain->fluid) {
		SmokeDomainSettings *sds = smd->domain;
		float time_mult = 25.f * DT_DEFAULT;
		float vel_mag;
		float *velX = smoke_get_velocity_x(sds->fluid);
		float *velY = smoke_get_velocity_y(sds->fluid);
		float *velZ = smoke_get_velocity_z(sds->fluid);
		float density = 0.0f, fuel = 0.0f;
		float pos[3];
		copy_v3_v3(pos, position);
		smoke_pos_to_cell(sds, pos);

		/* check if point is outside domain max bounds */
		if (pos[0] < sds->res_min[0] || pos[1] < sds->res_min[1] || pos[2] < sds->res_min[2]) return -1.0f;
		if (pos[0] > sds->res_max[0] || pos[1] > sds->res_max[1] || pos[2] > sds->res_max[2]) return -1.0f;

		/* map pos between 0.0 - 1.0 */
		pos[0] = (pos[0] - sds->res_min[0]) / ((float)sds->res[0]);
		pos[1] = (pos[1] - sds->res_min[1]) / ((float)sds->res[1]);
		pos[2] = (pos[2] - sds->res_min[2]) / ((float)sds->res[2]);


		/* check if point is outside active area */
		if (smd->domain->flags & MOD_SMOKE_ADAPTIVE_DOMAIN) {
			if (pos[0] < 0.0f || pos[1] < 0.0f || pos[2] < 0.0f) return 0.0f;
			if (pos[0] > 1.0f || pos[1] > 1.0f || pos[2] > 1.0f) return 0.0f;
		}

		/* get interpolated velocity */
		velocity[0] = BLI_voxel_sample_trilinear(velX, sds->res, pos) * sds->global_size[0] * time_mult;
		velocity[1] = BLI_voxel_sample_trilinear(velY, sds->res, pos) * sds->global_size[1] * time_mult;
		velocity[2] = BLI_voxel_sample_trilinear(velZ, sds->res, pos) * sds->global_size[2] * time_mult;

		/* convert velocity direction to global space */
		vel_mag = len_v3(velocity);
		mul_mat3_m4_v3(sds->obmat, velocity);
		normalize_v3(velocity);
		mul_v3_fl(velocity, vel_mag);

		/* use max value of fuel or smoke density */
		density = BLI_voxel_sample_trilinear(smoke_get_density(sds->fluid), sds->res, pos);
		if (smoke_has_fuel(sds->fluid)) {
			fuel = BLI_voxel_sample_trilinear(smoke_get_fuel(sds->fluid), sds->res, pos);
		}
		return MAX2(density, fuel);
	}
	return -1.0f;
}

int smoke_get_data_flags(SmokeDomainSettings *sds)
{
	int flags = 0;

	if (sds->fluid) {
		if (smoke_has_heat(sds->fluid))
			flags |= SM_ACTIVE_HEAT;
		if (smoke_has_fuel(sds->fluid))
			flags |= SM_ACTIVE_FIRE;
		if (smoke_has_colors(sds->fluid))
			flags |= SM_ACTIVE_COLORS;
	}

	return flags;
}

#endif /* WITH_SMOKE */<|MERGE_RESOLUTION|>--- conflicted
+++ resolved
@@ -1719,13 +1719,8 @@
 			}
 		}
 
-<<<<<<< HEAD
 		/*	Transform mesh vertices to
 		 *   domain grid space for fast lookups */
-=======
-		/* Transform dm vertices to
-		 * domain grid space for fast lookups */
->>>>>>> 30f906d0
 		for (i = 0; i < numOfVerts; i++) {
 			float n[3];
 			/* vert pos */
