--- conflicted
+++ resolved
@@ -1150,15 +1150,10 @@
     iosock = ntree.tree_interface.add_socket(
         name, from_sock.description, socket_type, flag, nullptr);
 
-<<<<<<< HEAD
-    if (const nodes::SocketDeclaration *decl = from_sock.runtime->declaration) {
-      iosock->default_input = decl->default_input_type;
-=======
     if (iosock) {
       if (const nodes::SocketDeclaration *decl = from_sock.runtime->declaration) {
         iosock->default_input = decl->default_input_type;
       }
->>>>>>> f812af9b
     }
   }
   if (iosock == nullptr) {
