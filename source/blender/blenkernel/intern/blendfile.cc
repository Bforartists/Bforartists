--- conflicted
+++ resolved
@@ -1181,18 +1181,6 @@
   /*bfa - here you define the by default activated addons*/
   {
     const char *addons[] = {
-<<<<<<< HEAD
-        "io_anim_bvh",        "io_curve_svg",
-        "io_mesh_ply",        "io_mesh_stl",
-        "io_mesh_uv_layout",  "io_scene_fbx",
-        "io_scene_gltf2",     "io_scene_obj",
-        "io_scene_x3d",       "cycles",
-        "pose_library",       "bfa_default_library",
-        "bforartists_toolbar_settings",
-        "createisocam",       "edit_dimensions",
-        "reset3dview",        "smartdelete_bfa",
-        "align_view_buttons", "important_hotkeys_BFA",
-=======
         "io_anim_bvh",
         "io_curve_svg",
         "io_mesh_stl",
@@ -1202,7 +1190,14 @@
         "io_scene_x3d",
         "cycles",
         "pose_library",
->>>>>>> e7cc266c
+        "bfa_default_library",
+        "bforartists_toolbar_settings",
+        "createisocam",
+        "edit_dimensions",
+        "reset3dview",
+        "smartdelete_bfa",
+        "align_view_buttons",
+        "important_hotkeys_BFA",
     };
     for (int i = 0; i < ARRAY_SIZE(addons); i++) {
       bAddon *addon = BKE_addon_new();
