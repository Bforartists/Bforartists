--- conflicted
+++ resolved
@@ -1314,18 +1314,12 @@
     "greasepencil_edit", /*BFA - legacy*/
     "greasepencil_sculpt", /*BFA - legacy*/
     "greasepencil_weight", /*BFA - legacy*/
-    "greasepencil_vertex",
+    "greasepencil_vertex", /*BFA - legacy*/
     "curves_sculpt",
-<<<<<<< HEAD
     "grease_pencil_paint", /*BFA - New*/
     "grease_pencil_sculpt", /*BFA - New*/
     "grease_pencil_weight", /*BFA - New*/
-=======
-    "grease_pencil_paint",
-    "grease_pencil_sculpt",
-    "grease_pencil_weight",
-    "grease_pencil_vertex",
->>>>>>> 2a3072f8
+	"grease_pencil_vertex", /*BFA - New*/
     nullptr,
 };
 BLI_STATIC_ASSERT(ARRAY_SIZE(data_mode_strings) == CTX_MODE_NUM + 1,
