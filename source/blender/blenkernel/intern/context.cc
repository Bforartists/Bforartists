/* SPDX-FileCopyrightText: 2023 Blender Authors
 *
 * SPDX-License-Identifier: GPL-2.0-or-later */

/** \file
 * \ingroup bke
 */

#include <cstddef>
#include <cstdlib>
#include <cstring>

#include "MEM_guardedalloc.h"

#include "DNA_collection_types.h"
#include "DNA_object_types.h"
#include "DNA_scene_types.h"
#include "DNA_screen_types.h"
#include "DNA_space_types.h"
#include "DNA_view3d_types.h"
#include "DNA_windowmanager_types.h"
#include "DNA_workspace_types.h"

#include "DEG_depsgraph.hh"

#include "BLI_listbase.h"
#include "BLI_threads.h"
#include "BLI_utildefines.h"

#include "BLT_translation.hh"

#include "BKE_context.hh"
#include "BKE_layer.hh"
#include "BKE_main.hh"
#include "BKE_scene.hh"
#include "BKE_screen.hh"
#include "BKE_sound.h"
#include "BKE_wm_runtime.hh"
#include "BKE_workspace.hh"

#include "RE_engine.h"

#include "RNA_access.hh"
#include "RNA_prototypes.hh"

#include "CLG_log.h"

#ifdef WITH_PYTHON
#  include "BPY_extern.hh"
#endif

using blender::Vector;

static CLG_LogRef LOG = {"bke.context"};

/* struct */

struct bContext {
  int thread;

  /* windowmanager context */
  struct {
    wmWindowManager *manager;
    wmWindow *window;
    WorkSpace *workspace;
    bScreen *screen;
    ScrArea *area;
    ARegion *region;
    ARegion *region_popup;
    wmGizmoGroup *gizmo_group;
    const bContextStore *store;

    /* Operator poll. */
    /**
     * Store the reason the poll function fails (static string, not allocated).
     * For more advanced formatting use `operator_poll_msg_dyn_params`.
     */
    const char *operator_poll_msg;
    /**
     * Store values to dynamically to create the string (called when a tool-tip is shown).
     */
    bContextPollMsgDyn_Params operator_poll_msg_dyn_params;
  } wm;

  /* data context */
  struct {
    Main *main;
    Scene *scene;

    int recursion;
    /** True if python is initialized. */
    bool py_init;
    void *py_context;
    /**
     * If we need to remove members, do so in a copy
     * (keep this to check if the copy needs freeing).
     */
    void *py_context_orig;
  } data;
};

/* context */

bContext *CTX_create()
{
  bContext *C = MEM_cnew<bContext>(__func__);

  return C;
}

bContext *CTX_copy(const bContext *C)
{
  bContext *newC = MEM_cnew<bContext>(__func__);
  *newC = *C;

  memset(&newC->wm.operator_poll_msg_dyn_params, 0, sizeof(newC->wm.operator_poll_msg_dyn_params));

  return newC;
}

void CTX_free(bContext *C)
{
  /* This may contain a dynamically allocated message, free. */
  CTX_wm_operator_poll_msg_clear(C);

  MEM_freeN(C);
}

/* store */

/**
 * Append a new context store to \a contexts, copying entries from the previous one if any.
 */
static bContextStore *ctx_store_extend(Vector<std::unique_ptr<bContextStore>> &contexts)
{
  /* ensure we have a context to put the entry in, if it was already used
   * we have to copy the context to ensure */
  if (contexts.is_empty()) {
    contexts.append(std::make_unique<bContextStore>());
  }
  else if (contexts.last()->used) {
    auto new_ctx = std::make_unique<bContextStore>(bContextStore{contexts.last()->entries, false});
    contexts.append(std::move(new_ctx));
  }

  return contexts.last().get();
}

bContextStore *CTX_store_add(Vector<std::unique_ptr<bContextStore>> &contexts,
                             const blender::StringRef name,
                             const PointerRNA *ptr)
{
  bContextStore *ctx = ctx_store_extend(contexts);
  ctx->entries.append(bContextStoreEntry{name, *ptr});
  return ctx;
}

bContextStore *CTX_store_add(Vector<std::unique_ptr<bContextStore>> &contexts,
                             const blender::StringRef name,
                             const blender::StringRef str)
{
  bContextStore *ctx = ctx_store_extend(contexts);
  ctx->entries.append(bContextStoreEntry{name, std::string{str}});
  return ctx;
}

bContextStore *CTX_store_add(Vector<std::unique_ptr<bContextStore>> &contexts,
                             const blender::StringRef name,
                             const int64_t value)
{
  bContextStore *ctx = ctx_store_extend(contexts);
  ctx->entries.append(bContextStoreEntry{name, value});
  return ctx;
}

bContextStore *CTX_store_add_all(Vector<std::unique_ptr<bContextStore>> &contexts,
                                 const bContextStore *context)
{
  bContextStore *ctx = ctx_store_extend(contexts);
  for (const bContextStoreEntry &src_entry : context->entries) {
    ctx->entries.append(src_entry);
  }
  return ctx;
}

const bContextStore *CTX_store_get(const bContext *C)
{
  return C->wm.store;
}

void CTX_store_set(bContext *C, const bContextStore *store)
{
  C->wm.store = store;
}

const PointerRNA *CTX_store_ptr_lookup(const bContextStore *store,
                                       const blender::StringRef name,
                                       const StructRNA *type)
{
  for (auto entry = store->entries.rbegin(); entry != store->entries.rend(); ++entry) {
    if (entry->name == name && std::holds_alternative<PointerRNA>(entry->value)) {
      const PointerRNA &ptr = std::get<PointerRNA>(entry->value);
      if (!type || RNA_struct_is_a(ptr.type, type)) {
        return &ptr;
      }
    }
  }
  return nullptr;
}

template<typename T>
const T *ctx_store_lookup_impl(const bContextStore *store, const blender::StringRef name)
{
  for (auto entry = store->entries.rbegin(); entry != store->entries.rend(); ++entry) {
    if (entry->name == name && std::holds_alternative<T>(entry->value)) {
      return &std::get<T>(entry->value);
    }
  }
  return nullptr;
}

std::optional<blender::StringRefNull> CTX_store_string_lookup(const bContextStore *store,
                                                              const blender::StringRef name)
{
  if (const std::string *value = ctx_store_lookup_impl<std::string>(store, name)) {
    return *value;
  }
  return {};
}

std::optional<int64_t> CTX_store_int_lookup(const bContextStore *store,
                                            const blender::StringRef name)
{
  if (const int64_t *value = ctx_store_lookup_impl<int64_t>(store, name)) {
    return *value;
  }
  return {};
}

/* is python initialized? */

bool CTX_py_init_get(bContext *C)
{
  return C->data.py_init;
}
void CTX_py_init_set(bContext *C, bool value)
{
  C->data.py_init = value;
}

void *CTX_py_dict_get(const bContext *C)
{
  return C->data.py_context;
}
void *CTX_py_dict_get_orig(const bContext *C)
{
  return C->data.py_context_orig;
}

void CTX_py_state_push(bContext *C, bContext_PyState *pystate, void *value)
{
  pystate->py_context = C->data.py_context;
  pystate->py_context_orig = C->data.py_context_orig;

  C->data.py_context = value;
  C->data.py_context_orig = value;
}
void CTX_py_state_pop(bContext *C, bContext_PyState *pystate)
{
  C->data.py_context = pystate->py_context;
  C->data.py_context_orig = pystate->py_context_orig;
}

/* data context utility functions */

struct bContextDataResult {
  PointerRNA ptr;
  Vector<PointerRNA> list;
  PropertyRNA *prop;
  int index;
  blender::StringRefNull str;
  std::optional<int64_t> int_value;
  const char **dir;
  short type; /* 0: normal, 1: seq */
};

static void *ctx_wm_python_context_get(const bContext *C,
                                       const char *member,
                                       const StructRNA *member_type,
                                       void *fall_through)
{
#ifdef WITH_PYTHON
  if (UNLIKELY(C && CTX_py_dict_get(C))) {
    bContextDataResult result{};
    BPY_context_member_get((bContext *)C, member, &result);

    if (result.ptr.data) {
      if (RNA_struct_is_a(result.ptr.type, member_type)) {
        return result.ptr.data;
      }

      CLOG_WARN(&LOG,
                "PyContext '%s' is a '%s', expected a '%s'",
                member,
                RNA_struct_identifier(result.ptr.type),
                RNA_struct_identifier(member_type));
    }
  }
#else
  UNUSED_VARS(C, member, member_type);
#endif

  /* don't allow UI context access from non-main threads */
  if (!BLI_thread_is_main()) {
    return nullptr;
  }

  return fall_through;
}

static eContextResult ctx_data_get(bContext *C, const char *member, bContextDataResult *result)
{
  bScreen *screen;
  ScrArea *area;
  ARegion *region;
  int done = 0, recursion = C->data.recursion;
  int ret = 0;

  *result = {};
#ifdef WITH_PYTHON
  if (CTX_py_dict_get(C)) {
    if (BPY_context_member_get(C, member, result)) {
      return CTX_RESULT_OK;
    }
  }
#endif

  /* don't allow UI context access from non-main threads */
  if (!BLI_thread_is_main()) {
    return CTX_RESULT_MEMBER_NOT_FOUND;
  }

  /* we check recursion to ensure that we do not get infinite
   * loops requesting data from ourselves in a context callback */

  /* Ok, this looks evil...
   * if (ret) done = -(-ret | -done);
   *
   * Values in order of importance
   * (0, -1, 1) - Where 1 is highest priority
   */
  if (done != 1 && recursion < 1 && C->wm.store) {
    C->data.recursion = 1;

    if (const PointerRNA *ptr = CTX_store_ptr_lookup(C->wm.store, member, nullptr)) {
      result->ptr = *ptr;
      done = 1;
    }
    else if (std::optional<blender::StringRefNull> str = CTX_store_string_lookup(C->wm.store,
                                                                                 member))
    {
      result->str = *str;
      result->type = CTX_DATA_TYPE_STRING;
      done = 1;
    }
    else if (std::optional<int64_t> int_value = CTX_store_int_lookup(C->wm.store, member)) {
      result->int_value = int_value;
      result->type = CTX_DATA_TYPE_INT64;
      done = 1;
    }
  }
  if (done != 1 && recursion < 2 && (region = CTX_wm_region(C))) {
    C->data.recursion = 2;
    if (region->runtime->type && region->runtime->type->context) {
      ret = region->runtime->type->context(C, member, result);
      if (ret) {
        done = -(-ret | -done);
      }
    }
  }
  if (done != 1 && recursion < 3 && (area = CTX_wm_area(C))) {
    C->data.recursion = 3;
    if (area->type && area->type->context) {
      ret = area->type->context(C, member, result);
      if (ret) {
        done = -(-ret | -done);
      }
    }
  }

  if (done != 1 && recursion < 4 && (screen = CTX_wm_screen(C))) {
    bContextDataCallback cb = reinterpret_cast<bContextDataCallback>(screen->context);
    C->data.recursion = 4;
    if (cb) {
      ret = cb(C, member, result);
      if (ret) {
        done = -(-ret | -done);
      }
    }
  }

  C->data.recursion = recursion;

  return eContextResult(done);
}

static void *ctx_data_pointer_get(const bContext *C, const char *member)
{
  bContextDataResult result;
  if (C && ctx_data_get((bContext *)C, member, &result) == CTX_RESULT_OK) {
    BLI_assert(result.type == CTX_DATA_TYPE_POINTER);
    return result.ptr.data;
  }

  return nullptr;
}

static bool ctx_data_pointer_verify(const bContext *C, const char *member, void **pointer)
{
  /* if context is nullptr, pointer must be nullptr too and that is a valid return */
  if (C == nullptr) {
    *pointer = nullptr;
    return true;
  }

  bContextDataResult result;
  if (ctx_data_get((bContext *)C, member, &result) == CTX_RESULT_OK) {
    BLI_assert(result.type == CTX_DATA_TYPE_POINTER);
    *pointer = result.ptr.data;
    return true;
  }

  *pointer = nullptr;
  return false;
}

static bool ctx_data_collection_get(const bContext *C,
                                    const char *member,
                                    Vector<PointerRNA> *list)
{
  bContextDataResult result;
  if (ctx_data_get((bContext *)C, member, &result) == CTX_RESULT_OK) {
    BLI_assert(result.type == CTX_DATA_TYPE_COLLECTION);
    *list = std::move(result.list);
    return true;
  }

  list->clear();
  return false;
}

static bool ctx_data_base_collection_get(const bContext *C,
                                         const char *member,
                                         Vector<PointerRNA> *list)
{
  Vector<PointerRNA> ctx_object_list;
  if ((ctx_data_collection_get(C, member, &ctx_object_list) == false) ||
      ctx_object_list.is_empty())
  {
    list->clear();
    return false;
  }

  bContextDataResult result{};

  Scene *scene = CTX_data_scene(C);
  ViewLayer *view_layer = CTX_data_view_layer(C);
  BKE_view_layer_synced_ensure(scene, view_layer);

  bool ok = false;

  for (PointerRNA &ctx_object : ctx_object_list) {
    Object *ob = static_cast<Object *>(ctx_object.data);
    Base *base = BKE_view_layer_base_find(view_layer, ob);
    if (base != nullptr) {
      CTX_data_list_add(&result, &scene->id, &RNA_ObjectBase, base);
      ok = true;
    }
  }
  CTX_data_type_set(&result, CTX_DATA_TYPE_COLLECTION);

  *list = std::move(result.list);
  return ok;
}

PointerRNA CTX_data_pointer_get(const bContext *C, const char *member)
{
  bContextDataResult result;
  if (ctx_data_get((bContext *)C, member, &result) == CTX_RESULT_OK) {
    BLI_assert(result.type == CTX_DATA_TYPE_POINTER);
    return result.ptr;
  }

  return PointerRNA_NULL;
}

PointerRNA CTX_data_pointer_get_type(const bContext *C, const char *member, StructRNA *type)
{
  PointerRNA ptr = CTX_data_pointer_get(C, member);

  if (ptr.data) {
    if (RNA_struct_is_a(ptr.type, type)) {
      return ptr;
    }

    CLOG_WARN(&LOG,
              "member '%s' is '%s', not '%s'",
              member,
              RNA_struct_identifier(ptr.type),
              RNA_struct_identifier(type));
  }

  return PointerRNA_NULL;
}

PointerRNA CTX_data_pointer_get_type_silent(const bContext *C, const char *member, StructRNA *type)
{
  PointerRNA ptr = CTX_data_pointer_get(C, member);

  if (ptr.data && RNA_struct_is_a(ptr.type, type)) {
    return ptr;
  }

  return PointerRNA_NULL;
}

Vector<PointerRNA> CTX_data_collection_get(const bContext *C, const char *member)
{
  bContextDataResult result;
  if (ctx_data_get((bContext *)C, member, &result) == CTX_RESULT_OK) {
    BLI_assert(result.type == CTX_DATA_TYPE_COLLECTION);
    return result.list;
  }
  return {};
}

void CTX_data_collection_remap_property(blender::MutableSpan<PointerRNA> collection_pointers,
                                        const char *propname)
{
  for (PointerRNA &ptr : collection_pointers) {
    ptr = RNA_pointer_get(&ptr, propname);
  }
}

std::optional<blender::StringRefNull> CTX_data_string_get(const bContext *C, const char *member)
{
  bContextDataResult result;
  if (ctx_data_get((bContext *)C, member, &result) == CTX_RESULT_OK) {
    BLI_assert(result.type == CTX_DATA_TYPE_STRING);
    return result.str;
  }

  return {};
}

std::optional<int64_t> CTX_data_int_get(const bContext *C, const char *member)
{
  bContextDataResult result;
  if (ctx_data_get((bContext *)C, member, &result) == CTX_RESULT_OK) {
    BLI_assert(result.type == CTX_DATA_TYPE_INT64);
    return result.int_value;
  }

  return {};
}

int /*eContextResult*/ CTX_data_get(const bContext *C,
                                    const char *member,
                                    PointerRNA *r_ptr,
                                    Vector<PointerRNA> *r_lb,
                                    PropertyRNA **r_prop,
                                    int *r_index,
                                    blender::StringRef *r_str,
                                    std::optional<int64_t> *r_int_value,
                                    short *r_type)
{
  bContextDataResult result;
  eContextResult ret = ctx_data_get((bContext *)C, member, &result);

  if (ret == CTX_RESULT_OK) {
    *r_ptr = result.ptr;
    *r_lb = result.list;
    *r_prop = result.prop;
    *r_index = result.index;
    *r_str = result.str;
    *r_int_value = result.int_value;
    *r_type = result.type;
  }
  else {
    *r_ptr = {};
    r_lb->clear();
    *r_str = "";
    *r_int_value = {};
    *r_type = 0;
  }

  return ret;
}

static void data_dir_add(ListBase *lb, const char *member, const bool use_all)
{
  LinkData *link;

  if ((use_all == false) && STREQ(member, "scene")) { /* exception */
    return;
  }

  if (BLI_findstring(lb, member, offsetof(LinkData, data))) {
    return;
  }

  link = MEM_cnew<LinkData>(__func__);
  link->data = (void *)member;
  BLI_addtail(lb, link);
}

ListBase CTX_data_dir_get_ex(const bContext *C,
                             const bool use_store,
                             const bool use_rna,
                             const bool use_all)
{
  bContextDataResult result{};
  ListBase lb;
  bScreen *screen;
  ScrArea *area;
  ARegion *region;
  int a;

  memset(&lb, 0, sizeof(lb));

  if (use_rna) {
    char name_buf[256], *name;
    int namelen;

    PropertyRNA *iterprop;
    PointerRNA ctx_ptr = RNA_pointer_create_discrete(nullptr, &RNA_Context, (void *)C);

    iterprop = RNA_struct_iterator_property(ctx_ptr.type);

    RNA_PROP_BEGIN (&ctx_ptr, itemptr, iterprop) {
      name = RNA_struct_name_get_alloc(&itemptr, name_buf, sizeof(name_buf), &namelen);
      data_dir_add(&lb, name, use_all);
      if (name != name_buf) {
        MEM_freeN(name);
      }
    }
    RNA_PROP_END;
  }
  if (use_store && C->wm.store) {
    for (const bContextStoreEntry &entry : C->wm.store->entries) {
      data_dir_add(&lb, entry.name.c_str(), use_all);
    }
  }
  if ((region = CTX_wm_region(C)) && region->runtime->type && region->runtime->type->context) {
    region->runtime->type->context(C, "", &result);

    if (result.dir) {
      for (a = 0; result.dir[a]; a++) {
        data_dir_add(&lb, result.dir[a], use_all);
      }
    }
  }
  if ((area = CTX_wm_area(C)) && area->type && area->type->context) {
    area->type->context(C, "", &result);

    if (result.dir) {
      for (a = 0; result.dir[a]; a++) {
        data_dir_add(&lb, result.dir[a], use_all);
      }
    }
  }
  if ((screen = CTX_wm_screen(C)) && screen->context) {
    bContextDataCallback cb = reinterpret_cast<bContextDataCallback>(screen->context);
    cb(C, "", &result);

    if (result.dir) {
      for (a = 0; result.dir[a]; a++) {
        data_dir_add(&lb, result.dir[a], use_all);
      }
    }
  }

  return lb;
}

ListBase CTX_data_dir_get(const bContext *C)
{
  return CTX_data_dir_get_ex(C, true, false, false);
}

bool CTX_data_equals(const char *member, const char *str)
{
  return STREQ(member, str);
}

bool CTX_data_dir(const char *member)
{
  return member[0] == '\0';
}

void CTX_data_id_pointer_set(bContextDataResult *result, ID *id)
{
  result->ptr = RNA_id_pointer_create(id);
}

void CTX_data_pointer_set(bContextDataResult *result, ID *id, StructRNA *type, void *data)
{
  result->ptr = RNA_pointer_create_discrete(id, type, data);
}

void CTX_data_pointer_set_ptr(bContextDataResult *result, const PointerRNA *ptr)
{
  result->ptr = *ptr;
}

void CTX_data_id_list_add(bContextDataResult *result, ID *id)
{
  result->list.append(RNA_id_pointer_create(id));
}

void CTX_data_list_add(bContextDataResult *result, ID *id, StructRNA *type, void *data)
{
  result->list.append(RNA_pointer_create_discrete(id, type, data));
}

void CTX_data_list_add_ptr(bContextDataResult *result, const PointerRNA *ptr)
{
  result->list.append(*ptr);
}

int ctx_data_list_count(const bContext *C,
                        bool (*func)(const bContext *, blender::Vector<PointerRNA> *))
{
  blender::Vector<PointerRNA> list;
  if (func(C, &list)) {
    return list.size();
  }
  return 0;
}

void CTX_data_prop_set(bContextDataResult *result, PropertyRNA *prop, int index)
{
  result->prop = prop;
  result->index = index;
}

void CTX_data_dir_set(bContextDataResult *result, const char **dir)
{
  result->dir = dir;
}

void CTX_data_type_set(bContextDataResult *result, short type)
{
  result->type = type;
}

short CTX_data_type_get(bContextDataResult *result)
{
  return result->type;
}

/* window manager context */

wmWindowManager *CTX_wm_manager(const bContext *C)
{
  return C->wm.manager;
}

bool CTX_wm_interface_locked(const bContext *C)
{
  return C->wm.manager->runtime->is_interface_locked;
}

wmWindow *CTX_wm_window(const bContext *C)
{
  return static_cast<wmWindow *>(
      ctx_wm_python_context_get(C, "window", &RNA_Window, C->wm.window));
}

WorkSpace *CTX_wm_workspace(const bContext *C)
{
  return static_cast<WorkSpace *>(
      ctx_wm_python_context_get(C, "workspace", &RNA_WorkSpace, C->wm.workspace));
}

bScreen *CTX_wm_screen(const bContext *C)
{
  return static_cast<bScreen *>(ctx_wm_python_context_get(C, "screen", &RNA_Screen, C->wm.screen));
}

ScrArea *CTX_wm_area(const bContext *C)
{
  return static_cast<ScrArea *>(ctx_wm_python_context_get(C, "area", &RNA_Area, C->wm.area));
}

SpaceLink *CTX_wm_space_data(const bContext *C)
{
  ScrArea *area = CTX_wm_area(C);
  return (area) ? static_cast<SpaceLink *>(area->spacedata.first) : nullptr;
}

ARegion *CTX_wm_region(const bContext *C)
{
  return static_cast<ARegion *>(ctx_wm_python_context_get(C, "region", &RNA_Region, C->wm.region));
}

void *CTX_wm_region_data(const bContext *C)
{
  ARegion *region = CTX_wm_region(C);
  return (region) ? region->regiondata : nullptr;
}

ARegion *CTX_wm_region_popup(const bContext *C)
{
  return C->wm.region_popup;
}

wmGizmoGroup *CTX_wm_gizmo_group(const bContext *C)
{
  return C->wm.gizmo_group;
}

wmMsgBus *CTX_wm_message_bus(const bContext *C)
{
  return C->wm.manager ? C->wm.manager->message_bus : nullptr;
}

ReportList *CTX_wm_reports(const bContext *C)
{
  if (C->wm.manager) {
    return &(C->wm.manager->runtime->reports);
  }

  return nullptr;
}

View3D *CTX_wm_view3d(const bContext *C)
{
  ScrArea *area = CTX_wm_area(C);
  if (area && area->spacetype == SPACE_VIEW3D) {
    return static_cast<View3D *>(area->spacedata.first);
  }
  return nullptr;
}

RegionView3D *CTX_wm_region_view3d(const bContext *C)
{
  ScrArea *area = CTX_wm_area(C);
  ARegion *region = CTX_wm_region(C);

  if (area && area->spacetype == SPACE_VIEW3D) {
    if (region && region->regiontype == RGN_TYPE_WINDOW) {
      return static_cast<RegionView3D *>(region->regiondata);
    }
  }
  return nullptr;
}

SpaceText *CTX_wm_space_text(const bContext *C)
{
  ScrArea *area = CTX_wm_area(C);
  if (area && area->spacetype == SPACE_TEXT) {
    return static_cast<SpaceText *>(area->spacedata.first);
  }
  return nullptr;
}

SpaceConsole *CTX_wm_space_console(const bContext *C)
{
  ScrArea *area = CTX_wm_area(C);
  if (area && area->spacetype == SPACE_CONSOLE) {
    return static_cast<SpaceConsole *>(area->spacedata.first);
  }
  return nullptr;
}

SpaceImage *CTX_wm_space_image(const bContext *C)
{
  ScrArea *area = CTX_wm_area(C);
  if (area && area->spacetype == SPACE_IMAGE) {
    return static_cast<SpaceImage *>(area->spacedata.first);
  }
  return nullptr;
}

SpaceProperties *CTX_wm_space_properties(const bContext *C)
{
  ScrArea *area = CTX_wm_area(C);
  if (area && area->spacetype == SPACE_PROPERTIES) {
    return static_cast<SpaceProperties *>(area->spacedata.first);
  }
  return nullptr;
}

SpaceFile *CTX_wm_space_file(const bContext *C)
{
  ScrArea *area = CTX_wm_area(C);
  if (area && area->spacetype == SPACE_FILE) {
    return static_cast<SpaceFile *>(area->spacedata.first);
  }
  return nullptr;
}

SpaceSeq *CTX_wm_space_seq(const bContext *C)
{
  ScrArea *area = CTX_wm_area(C);
  if (area && area->spacetype == SPACE_SEQ) {
    return static_cast<SpaceSeq *>(area->spacedata.first);
  }
  return nullptr;
}

SpaceOutliner *CTX_wm_space_outliner(const bContext *C)
{
  ScrArea *area = CTX_wm_area(C);
  if (area && area->spacetype == SPACE_OUTLINER) {
    return static_cast<SpaceOutliner *>(area->spacedata.first);
  }
  return nullptr;
}

SpaceNla *CTX_wm_space_nla(const bContext *C)
{
  ScrArea *area = CTX_wm_area(C);
  if (area && area->spacetype == SPACE_NLA) {
    return static_cast<SpaceNla *>(area->spacedata.first);
  }
  return nullptr;
}

SpaceNode *CTX_wm_space_node(const bContext *C)
{
  ScrArea *area = CTX_wm_area(C);
  if (area && area->spacetype == SPACE_NODE) {
    return static_cast<SpaceNode *>(area->spacedata.first);
  }
  return nullptr;
}

SpaceGraph *CTX_wm_space_graph(const bContext *C)
{
  ScrArea *area = CTX_wm_area(C);
  if (area && area->spacetype == SPACE_GRAPH) {
    return static_cast<SpaceGraph *>(area->spacedata.first);
  }
  return nullptr;
}

SpaceAction *CTX_wm_space_action(const bContext *C)
{
  ScrArea *area = CTX_wm_area(C);
  if (area && area->spacetype == SPACE_ACTION) {
    return static_cast<SpaceAction *>(area->spacedata.first);
  }
  return nullptr;
}

SpaceInfo *CTX_wm_space_info(const bContext *C)
{
  ScrArea *area = CTX_wm_area(C);
  if (area && area->spacetype == SPACE_INFO) {
    return static_cast<SpaceInfo *>(area->spacedata.first);
  }
  return nullptr;
}

SpaceUserPref *CTX_wm_space_userpref(const bContext *C)
{
  ScrArea *area = CTX_wm_area(C);
  if (area && area->spacetype == SPACE_USERPREF) {
    return static_cast<SpaceUserPref *>(area->spacedata.first);
  }
  return nullptr;
}

SpaceClip *CTX_wm_space_clip(const bContext *C)
{
  ScrArea *area = CTX_wm_area(C);
  if (area && area->spacetype == SPACE_CLIP) {
    return static_cast<SpaceClip *>(area->spacedata.first);
  }
  return nullptr;
}

SpaceTopBar *CTX_wm_space_topbar(const bContext *C)
{
  ScrArea *area = CTX_wm_area(C);
  if (area && area->spacetype == SPACE_TOPBAR) {
    return static_cast<SpaceTopBar *>(area->spacedata.first);
  }
  return nullptr;
}

// bfa - toolbar editor
SpaceToolbar *CTX_wm_space_toolbar(const bContext *C)
{
  ScrArea *area = CTX_wm_area(C);
  if (area && area->spacetype == SPACE_TOOLBAR) {
    return static_cast<SpaceToolbar*>(area->spacedata.first);
  }
  return nullptr;
}

SpaceSpreadsheet *CTX_wm_space_spreadsheet(const bContext *C)
{
  ScrArea *area = CTX_wm_area(C);
  if (area && area->spacetype == SPACE_SPREADSHEET) {
    return static_cast<SpaceSpreadsheet *>(area->spacedata.first);
  }
  return nullptr;
}

void CTX_wm_manager_set(bContext *C, wmWindowManager *wm)
{
  C->wm.manager = wm;
  C->wm.window = nullptr;
  C->wm.screen = nullptr;
  C->wm.area = nullptr;
  C->wm.region = nullptr;
}

#ifdef WITH_PYTHON
#  define PYCTX_REGION_MEMBERS "region", "region_data"
#  define PYCTX_AREA_MEMBERS "area", "space_data", PYCTX_REGION_MEMBERS
#  define PYCTX_SCREEN_MEMBERS "screen", PYCTX_AREA_MEMBERS
#  define PYCTX_WINDOW_MEMBERS "window", "scene", "workspace", PYCTX_SCREEN_MEMBERS
#endif

void CTX_wm_window_set(bContext *C, wmWindow *win)
{
  C->wm.window = win;
  if (win) {
    C->data.scene = win->scene;
  }
  C->wm.workspace = (win) ? BKE_workspace_active_get(win->workspace_hook) : nullptr;
  C->wm.screen = (win) ? BKE_workspace_active_screen_get(win->workspace_hook) : nullptr;
  C->wm.area = nullptr;
  C->wm.region = nullptr;

#ifdef WITH_PYTHON
  if (C->data.py_context != nullptr) {
    const char *members[] = {PYCTX_WINDOW_MEMBERS};
    BPY_context_dict_clear_members_array(
        &C->data.py_context, C->data.py_context_orig, members, ARRAY_SIZE(members));
  }
#endif
}

void CTX_wm_screen_set(bContext *C, bScreen *screen)
{
  C->wm.screen = screen;
  C->wm.area = nullptr;
  C->wm.region = nullptr;

#ifdef WITH_PYTHON
  if (C->data.py_context != nullptr) {
    const char *members[] = {PYCTX_SCREEN_MEMBERS};
    BPY_context_dict_clear_members_array(
        &C->data.py_context, C->data.py_context_orig, members, ARRAY_SIZE(members));
  }
#endif
}

void CTX_wm_area_set(bContext *C, ScrArea *area)
{
  C->wm.area = area;
  C->wm.region = nullptr;

#ifdef WITH_PYTHON
  if (C->data.py_context != nullptr) {
    const char *members[] = {PYCTX_AREA_MEMBERS};
    BPY_context_dict_clear_members_array(
        &C->data.py_context, C->data.py_context_orig, members, ARRAY_SIZE(members));
  }
#endif
}

void CTX_wm_region_set(bContext *C, ARegion *region)
{
  C->wm.region = region;

#ifdef WITH_PYTHON
  if (C->data.py_context != nullptr) {
    const char *members[] = {PYCTX_REGION_MEMBERS};
    BPY_context_dict_clear_members_array(
        &C->data.py_context, C->data.py_context_orig, members, ARRAY_SIZE(members));
  }
#endif
}

void CTX_wm_region_popup_set(bContext *C, ARegion *region_popup)
{
  BLI_assert(region_popup == nullptr || region_popup->regiontype == RGN_TYPE_TEMPORARY);
  C->wm.region_popup = region_popup;
}

void CTX_wm_gizmo_group_set(bContext *C, wmGizmoGroup *gzgroup)
{
  C->wm.gizmo_group = gzgroup;
}

void CTX_wm_operator_poll_msg_clear(bContext *C)
{
  bContextPollMsgDyn_Params *params = &C->wm.operator_poll_msg_dyn_params;
  if (params->free_fn != nullptr) {
    params->free_fn(C, params->user_data);
  }
  params->get_fn = nullptr;
  params->free_fn = nullptr;
  params->user_data = nullptr;

  C->wm.operator_poll_msg = nullptr;
}
void CTX_wm_operator_poll_msg_set(bContext *C, const char *msg)
{
  CTX_wm_operator_poll_msg_clear(C);

  C->wm.operator_poll_msg = msg;
}

void CTX_wm_operator_poll_msg_set_dynamic(bContext *C, const bContextPollMsgDyn_Params *params)
{
  CTX_wm_operator_poll_msg_clear(C);

  C->wm.operator_poll_msg_dyn_params = *params;
}

const char *CTX_wm_operator_poll_msg_get(bContext *C, bool *r_free)
{
  bContextPollMsgDyn_Params *params = &C->wm.operator_poll_msg_dyn_params;
  if (params->get_fn != nullptr) {
    char *msg = params->get_fn(C, params->user_data);
    if (msg != nullptr) {
      *r_free = true;
    }
    return msg;
  }

  *r_free = false;
  return IFACE_(C->wm.operator_poll_msg);
}

/* data context */

Main *CTX_data_main(const bContext *C)
{
  Main *bmain;
  if (ctx_data_pointer_verify(C, "blend_data", (void **)&bmain)) {
    return bmain;
  }

  return C->data.main;
}

void CTX_data_main_set(bContext *C, Main *bmain)
{
  C->data.main = bmain;
  BKE_sound_init_main(bmain);
}

Scene *CTX_data_scene(const bContext *C)
{
  Scene *scene;
  if (ctx_data_pointer_verify(C, "scene", (void **)&scene)) {
    return scene;
  }

  return C->data.scene;
}

ViewLayer *CTX_data_view_layer(const bContext *C)
{
  ViewLayer *view_layer;

  if (ctx_data_pointer_verify(C, "view_layer", (void **)&view_layer)) {
    return view_layer;
  }

  wmWindow *win = CTX_wm_window(C);
  Scene *scene = CTX_data_scene(C);
  if (win) {
    view_layer = BKE_view_layer_find(scene, win->view_layer_name);
    if (view_layer) {
      return view_layer;
    }
  }

  return BKE_view_layer_default_view(scene);
}

RenderEngineType *CTX_data_engine_type(const bContext *C)
{
  Scene *scene = CTX_data_scene(C);
  return RE_engines_find(scene->r.engine);
}

LayerCollection *CTX_data_layer_collection(const bContext *C)
{
  ViewLayer *view_layer = CTX_data_view_layer(C);
  LayerCollection *layer_collection;

  if (ctx_data_pointer_verify(C, "layer_collection", (void **)&layer_collection)) {
    if (BKE_view_layer_has_collection(view_layer, layer_collection->collection)) {
      return layer_collection;
    }
  }

  /* fallback */
  return BKE_layer_collection_get_active(view_layer);
}

Collection *CTX_data_collection(const bContext *C)
{
  Collection *collection;
  if (ctx_data_pointer_verify(C, "collection", (void **)&collection)) {
    return collection;
  }

  LayerCollection *layer_collection = CTX_data_layer_collection(C);
  if (layer_collection) {
    return layer_collection->collection;
  }

  /* fallback */
  Scene *scene = CTX_data_scene(C);
  return scene->master_collection;
}

enum eContextObjectMode CTX_data_mode_enum_ex(const Object *obedit,
                                              const Object *ob,
                                              const eObjectMode object_mode)
{
  // Object *obedit = CTX_data_edit_object(C);
  if (obedit) {
    switch (obedit->type) {
      case OB_MESH:
        return CTX_MODE_EDIT_MESH;
      case OB_CURVES_LEGACY:
        return CTX_MODE_EDIT_CURVE;
      case OB_SURF:
        return CTX_MODE_EDIT_SURFACE;
      case OB_FONT:
        return CTX_MODE_EDIT_TEXT;
      case OB_ARMATURE:
        return CTX_MODE_EDIT_ARMATURE;
      case OB_MBALL:
        return CTX_MODE_EDIT_METABALL;
      case OB_LATTICE:
        return CTX_MODE_EDIT_LATTICE;
      case OB_CURVES:
        return CTX_MODE_EDIT_CURVES;
      case OB_GREASE_PENCIL:
        return CTX_MODE_EDIT_GREASE_PENCIL;
      case OB_POINTCLOUD:
        return CTX_MODE_EDIT_POINTCLOUD;
    }
  }
  else {
    // Object *ob = CTX_data_active_object(C);
    if (ob) {
      if (object_mode & OB_MODE_POSE) {
        return CTX_MODE_POSE;
      }
      if (object_mode & OB_MODE_SCULPT) {
        return CTX_MODE_SCULPT;
      }
      if (object_mode & OB_MODE_WEIGHT_PAINT) {
        return CTX_MODE_PAINT_WEIGHT;
      }
      if (object_mode & OB_MODE_VERTEX_PAINT) {
        return CTX_MODE_PAINT_VERTEX;
      }
      if (object_mode & OB_MODE_TEXTURE_PAINT) {
        return CTX_MODE_PAINT_TEXTURE;
      }
      if (object_mode & OB_MODE_PARTICLE_EDIT) {
        return CTX_MODE_PARTICLE;
      }
      if (object_mode & OB_MODE_PAINT_GREASE_PENCIL) {
        if (ob->type == OB_GREASE_PENCIL) {
          return CTX_MODE_PAINT_GREASE_PENCIL;
        }
      }
      if (object_mode & OB_MODE_EDIT_GPENCIL_LEGACY) {
        return CTX_MODE_EDIT_GPENCIL_LEGACY;
      }
      if (object_mode & OB_MODE_SCULPT_GREASE_PENCIL) {
        if (ob->type == OB_GREASE_PENCIL) {
          return CTX_MODE_SCULPT_GREASE_PENCIL;
        }
      }
      if (object_mode & OB_MODE_WEIGHT_GREASE_PENCIL) {
        if (ob->type == OB_GREASE_PENCIL) {
          return CTX_MODE_WEIGHT_GREASE_PENCIL;
        }
      }
      if (object_mode & OB_MODE_VERTEX_GREASE_PENCIL) {
        if (ob->type == OB_GREASE_PENCIL) {
          return CTX_MODE_VERTEX_GREASE_PENCIL;
        }
      }
      if (object_mode & OB_MODE_SCULPT_CURVES) {
        return CTX_MODE_SCULPT_CURVES;
      }
    }
  }

  return CTX_MODE_OBJECT;
}

enum eContextObjectMode CTX_data_mode_enum(const bContext *C)
{
  Object *obedit = CTX_data_edit_object(C);
  Object *obact = obedit ? nullptr : CTX_data_active_object(C);
  return CTX_data_mode_enum_ex(obedit, obact, obact ? eObjectMode(obact->mode) : OB_MODE_OBJECT);
}

/**
 * Would prefer if we can use the enum version below over this one - Campbell.
 *
 * \note Must be aligned with above enum.
 */
static const char *data_mode_strings[] = {
    "mesh_edit",
    "curve_edit",
    "surface_edit",
    "text_edit",
    "armature_edit",
    "mball_edit",
    "lattice_edit",
    "curves_edit",
<<<<<<< HEAD
    "grease_pencil_edit", /*BFA - New*/
    "point_cloud_edit",
=======
    "grease_pencil_edit",
    "pointcloud_edit",
>>>>>>> fdde9bd2
    "posemode",
    "sculpt_mode",
    "weightpaint",
    "vertexpaint",
    "imagepaint",
    "particlemode",
    "objectmode",
    "greasepencil_paint", /*BFA - legacy*/
    "greasepencil_edit", /*BFA - legacy*/
    "greasepencil_sculpt", /*BFA - legacy*/
    "greasepencil_weight", /*BFA - legacy*/
    "greasepencil_vertex", /*BFA - legacy*/
    "curves_sculpt",
    "grease_pencil_paint", /*BFA - New*/
    "grease_pencil_sculpt", /*BFA - New*/
    "grease_pencil_weight", /*BFA - New*/
	"grease_pencil_vertex", /*BFA - New*/
    nullptr,
};
BLI_STATIC_ASSERT(ARRAY_SIZE(data_mode_strings) == CTX_MODE_NUM + 1,
                  "Must have a string for each context mode")
const char *CTX_data_mode_string(const bContext *C)
{
  return data_mode_strings[CTX_data_mode_enum(C)];
}

void CTX_data_scene_set(bContext *C, Scene *scene)
{
  C->data.scene = scene;

#ifdef WITH_PYTHON
  if (C->data.py_context != nullptr) {
    const char *members[] = {"scene"};
    BPY_context_dict_clear_members_array(&C->data.py_context, C->data.py_context_orig, members, 1);
  }
#endif
}

ToolSettings *CTX_data_tool_settings(const bContext *C)
{
  Scene *scene = CTX_data_scene(C);

  if (scene) {
    return scene->toolsettings;
  }

  return nullptr;
}

bool CTX_data_selected_ids(const bContext *C, blender::Vector<PointerRNA> *list)
{
  return ctx_data_collection_get(C, "selected_ids", list);
}

bool CTX_data_selected_nodes(const bContext *C, blender::Vector<PointerRNA> *list)
{
  return ctx_data_collection_get(C, "selected_nodes", list);
}

bool CTX_data_selected_editable_objects(const bContext *C, blender::Vector<PointerRNA> *list)
{
  return ctx_data_collection_get(C, "selected_editable_objects", list);
}

bool CTX_data_selected_editable_bases(const bContext *C, blender::Vector<PointerRNA> *list)
{
  return ctx_data_base_collection_get(C, "selected_editable_objects", list);
}

bool CTX_data_editable_objects(const bContext *C, blender::Vector<PointerRNA> *list)
{
  return ctx_data_collection_get(C, "editable_objects", list);
}

bool CTX_data_editable_bases(const bContext *C, blender::Vector<PointerRNA> *list)
{
  return ctx_data_base_collection_get(C, "editable_objects", list);
}

bool CTX_data_selected_objects(const bContext *C, blender::Vector<PointerRNA> *list)
{
  return ctx_data_collection_get(C, "selected_objects", list);
}

bool CTX_data_selected_bases(const bContext *C, blender::Vector<PointerRNA> *list)
{
  return ctx_data_base_collection_get(C, "selected_objects", list);
}

bool CTX_data_visible_objects(const bContext *C, blender::Vector<PointerRNA> *list)
{
  return ctx_data_collection_get(C, "visible_objects", list);
}

bool CTX_data_visible_bases(const bContext *C, blender::Vector<PointerRNA> *list)
{
  return ctx_data_base_collection_get(C, "visible_objects", list);
}

bool CTX_data_selectable_objects(const bContext *C, blender::Vector<PointerRNA> *list)
{
  return ctx_data_collection_get(C, "selectable_objects", list);
}

bool CTX_data_selectable_bases(const bContext *C, blender::Vector<PointerRNA> *list)
{
  return ctx_data_base_collection_get(C, "selectable_objects", list);
}

Object *CTX_data_active_object(const bContext *C)
{
  return static_cast<Object *>(ctx_data_pointer_get(C, "active_object"));
}

Base *CTX_data_active_base(const bContext *C)
{
  Object *ob = CTX_data_active_object(C);

  if (ob == nullptr) {
    return nullptr;
  }
  const Scene *scene = CTX_data_scene(C);
  ViewLayer *view_layer = CTX_data_view_layer(C);
  BKE_view_layer_synced_ensure(scene, view_layer);
  return BKE_view_layer_base_find(view_layer, ob);
}

Object *CTX_data_edit_object(const bContext *C)
{
  return static_cast<Object *>(ctx_data_pointer_get(C, "edit_object"));
}

Image *CTX_data_edit_image(const bContext *C)
{
  return static_cast<Image *>(ctx_data_pointer_get(C, "edit_image"));
}

Text *CTX_data_edit_text(const bContext *C)
{
  return static_cast<Text *>(ctx_data_pointer_get(C, "edit_text"));
}

MovieClip *CTX_data_edit_movieclip(const bContext *C)
{
  return static_cast<MovieClip *>(ctx_data_pointer_get(C, "edit_movieclip"));
}

Mask *CTX_data_edit_mask(const bContext *C)
{
  return static_cast<Mask *>(ctx_data_pointer_get(C, "edit_mask"));
}

EditBone *CTX_data_active_bone(const bContext *C)
{
  return static_cast<EditBone *>(ctx_data_pointer_get(C, "active_bone"));
}

CacheFile *CTX_data_edit_cachefile(const bContext *C)
{
  return static_cast<CacheFile *>(ctx_data_pointer_get(C, "edit_cachefile"));
}

bool CTX_data_selected_bones(const bContext *C, blender::Vector<PointerRNA> *list)
{
  return ctx_data_collection_get(C, "selected_bones", list);
}

bool CTX_data_selected_editable_bones(const bContext *C, blender::Vector<PointerRNA> *list)
{
  return ctx_data_collection_get(C, "selected_editable_bones", list);
}

bool CTX_data_visible_bones(const bContext *C, blender::Vector<PointerRNA> *list)
{
  return ctx_data_collection_get(C, "visible_bones", list);
}

bool CTX_data_editable_bones(const bContext *C, blender::Vector<PointerRNA> *list)
{
  return ctx_data_collection_get(C, "editable_bones", list);
}

bPoseChannel *CTX_data_active_pose_bone(const bContext *C)
{
  return static_cast<bPoseChannel *>(ctx_data_pointer_get(C, "active_pose_bone"));
}

bool CTX_data_selected_pose_bones(const bContext *C, blender::Vector<PointerRNA> *list)
{
  return ctx_data_collection_get(C, "selected_pose_bones", list);
}

bool CTX_data_selected_pose_bones_from_active_object(const bContext *C,
                                                     blender::Vector<PointerRNA> *list)
{
  return ctx_data_collection_get(C, "selected_pose_bones_from_active_object", list);
}

bool CTX_data_visible_pose_bones(const bContext *C, blender::Vector<PointerRNA> *list)
{
  return ctx_data_collection_get(C, "visible_pose_bones", list);
}

const AssetLibraryReference *CTX_wm_asset_library_ref(const bContext *C)
{
  return static_cast<AssetLibraryReference *>(ctx_data_pointer_get(C, "asset_library_reference"));
}

static AssetHandle ctx_wm_asset_handle(const bContext *C, bool *r_is_valid)
{
  AssetHandle *asset_handle_p =
      (AssetHandle *)CTX_data_pointer_get_type(C, "asset_handle", &RNA_AssetHandle).data;
  if (asset_handle_p) {
    *r_is_valid = true;
    return *asset_handle_p;
  }

  /* If the asset handle was not found in context directly, try if there's an active file with
   * asset data there instead. Not nice to have this here, would be better to have this in
   * `ED_asset.hh`, but we can't include that in BKE. Even better would be not needing this at all
   * and being able to have editors return this in the usual `context` callback. But that would
   * require returning a non-owning pointer, which we don't have in the Asset Browser (yet). */
  FileDirEntry *file =
      (FileDirEntry *)CTX_data_pointer_get_type(C, "active_file", &RNA_FileSelectEntry).data;
  if (file && file->asset) {
    *r_is_valid = true;
    return AssetHandle{file};
  }

  *r_is_valid = false;
  return AssetHandle{nullptr};
}

blender::asset_system::AssetRepresentation *CTX_wm_asset(const bContext *C)
{
  if (auto *asset = static_cast<blender::asset_system::AssetRepresentation *>(
          ctx_data_pointer_get(C, "asset")))
  {
    return asset;
  }

  /* Expose the asset representation from the asset-handle.
   * TODO(Julian): #AssetHandle should be properly replaced by #AssetRepresentation. */
  bool is_valid;
  if (AssetHandle handle = ctx_wm_asset_handle(C, &is_valid); is_valid) {
    return handle.file_data->asset;
  }

  return nullptr;
}

Depsgraph *CTX_data_depsgraph_pointer(const bContext *C)
{
  Main *bmain = CTX_data_main(C);
  Scene *scene = CTX_data_scene(C);
  ViewLayer *view_layer = CTX_data_view_layer(C);
  Depsgraph *depsgraph = BKE_scene_ensure_depsgraph(bmain, scene, view_layer);
  /* Dependency graph might have been just allocated, and hence it will not be marked.
   * This confuses redo system due to the lack of flushing changes back to the original data.
   * In the future we would need to check whether the CTX_wm_window(C)  is in editing mode (as an
   * opposite of playback-preview-only) and set active flag based on that. */
  DEG_make_active(depsgraph);
  return depsgraph;
}

Depsgraph *CTX_data_expect_evaluated_depsgraph(const bContext *C)
{
  Depsgraph *depsgraph = CTX_data_depsgraph_pointer(C);
  /* TODO(sergey): Assert that the dependency graph is fully evaluated.
   * Note that first the depsgraph and scene post-evaluation hooks needs to run extra round of
   * updates first to make check here really reliable. */
  return depsgraph;
}

Depsgraph *CTX_data_ensure_evaluated_depsgraph(const bContext *C)
{
  Depsgraph *depsgraph = CTX_data_depsgraph_pointer(C);
  Main *bmain = CTX_data_main(C);
  BKE_scene_graph_evaluated_ensure(depsgraph, bmain);
  return depsgraph;
}

Depsgraph *CTX_data_depsgraph_on_load(const bContext *C)
{
  Scene *scene = CTX_data_scene(C);
  ViewLayer *view_layer = CTX_data_view_layer(C);
  return BKE_scene_get_depsgraph(scene, view_layer);
}<|MERGE_RESOLUTION|>--- conflicted
+++ resolved
@@ -1329,13 +1329,8 @@
     "mball_edit",
     "lattice_edit",
     "curves_edit",
-<<<<<<< HEAD
     "grease_pencil_edit", /*BFA - New*/
-    "point_cloud_edit",
-=======
-    "grease_pencil_edit",
     "pointcloud_edit",
->>>>>>> fdde9bd2
     "posemode",
     "sculpt_mode",
     "weightpaint",
