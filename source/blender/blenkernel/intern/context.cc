--- conflicted
+++ resolved
@@ -1174,22 +1174,20 @@
   if (ctx_data_pointer_verify(C, "sequencer_scene", (void **)&scene)) {
     return scene;
   }
-<<<<<<< HEAD
   // start BFA - 3D Sequencer
   SpaceSeq *sseq = CTX_wm_space_seq(C);
   if (sseq != nullptr && sseq->scene_override != nullptr) {
     return sseq->scene_override;
   }
   // end bfa
-  /* TODO: Use sequencer scene. */
+  /* BFA - TODO: Use sequencer scene. */
   return C->data.scene;
-=======
-  WorkSpace *workspace = CTX_wm_workspace(C);
-  if (workspace) {
-    return workspace->sequencer_scene;
-  }
-  return nullptr;
->>>>>>> 346d5b74
+
+  //WorkSpace *workspace = CTX_wm_workspace(C);
+  //if (workspace) {
+  //  return workspace->sequencer_scene;
+  //}
+  //return nullptr;
 }
 
 ViewLayer *CTX_data_view_layer(const bContext *C)
