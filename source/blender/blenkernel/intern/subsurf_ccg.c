/*
 * $Id$
 *
 * ***** BEGIN GPL LICENSE BLOCK *****
 *
 * This program is free software; you can redistribute it and/or
 * modify it under the terms of the GNU General Public License
 * as published by the Free Software Foundation; either version 2
 * of the License, or (at your option) any later version.
 *
 * This program is distributed in the hope that it will be useful,
 * but WITHOUT ANY WARRANTY; without even the implied warranty of
 * MERCHANTABILITY or FITNESS FOR A PARTICULAR PURPOSE.  See the
 * GNU General Public License for more details.
 *
 * You should have received a copy of the GNU General Public License
 * along with this program; if not, write to the Free Software Foundation,
 * Inc., 51 Franklin Street, Fifth Floor, Boston, MA 02110-1301, USA.
 *
 * The Original Code is Copyright (C) 2005 Blender Foundation.
 * All rights reserved.
 *
 * The Original Code is: all of this file.
 *
 * Contributor(s): none yet.
 *
 * ***** END GPL LICENSE BLOCK *****
 */

/** \file blender/blenkernel/intern/subsurf_ccg.c
 *  \ingroup bke
 */


#include <stdlib.h>
#include <string.h>
#include <stdio.h>
#include <math.h>
#include <float.h>

#include "MEM_guardedalloc.h"

#include "DNA_mesh_types.h"
#include "DNA_meshdata_types.h"
#include "DNA_modifier_types.h"
#include "DNA_object_types.h"
#include "DNA_scene_types.h"

#include "BLI_blenlib.h"
#include "BLI_edgehash.h"
#include "BLI_math.h"
#include "BLI_memarena.h"
#include "BLI_pbvh.h"
#include "BLI_utildefines.h"

#include "BKE_cdderivedmesh.h"
#include "BKE_global.h"
#include "BKE_mesh.h"
#include "BKE_modifier.h"
#include "BKE_paint.h"
#include "BKE_scene.h"
#include "BKE_subsurf.h"
#include "BKE_tessmesh.h"
#include "BKE_utildefines.h"

#include "PIL_time.h"
#include "BLI_array.h"

#include "BIF_gl.h"
#include "BIF_glutil.h"

#include "GPU_draw.h"
#include "GPU_extensions.h"
#include "GPU_material.h"

#include "CCGSubSurf.h"

static CCGDerivedMesh *getCCGDerivedMesh(CCGSubSurf *ss,
                                         int drawInteriorEdges,
                                         int useSubsurfUv,
                                         DerivedMesh *dm);

///

static void *arena_alloc(CCGAllocatorHDL a, int numBytes) {
	return BLI_memarena_alloc(a, numBytes);
}
static void *arena_realloc(CCGAllocatorHDL a, void *ptr, int newSize, int oldSize) {
	void *p2 = BLI_memarena_alloc(a, newSize);
	if (ptr) {
		memcpy(p2, ptr, oldSize);
	}
	return p2;
}
static void arena_free(CCGAllocatorHDL UNUSED(a), void *UNUSED(ptr)) {
}
static void arena_release(CCGAllocatorHDL a) {
	BLI_memarena_free(a);
}

static CCGSubSurf *_getSubSurf(CCGSubSurf *prevSS, int subdivLevels, int useAging, int useArena, int UNUSED(useFlatSubdiv)) {
	CCGMeshIFC ifc;
	CCGSubSurf *ccgSS;

		/* subdivLevels==0 is not allowed */
	subdivLevels = MAX2(subdivLevels, 1);

	if (prevSS) {
		int oldUseAging;

		useAging = !!useAging;
		ccgSubSurf_getUseAgeCounts(prevSS, &oldUseAging, NULL, NULL, NULL);

		if (oldUseAging!=useAging) {
			ccgSubSurf_free(prevSS);
		} else {
			ccgSubSurf_setSubdivisionLevels(prevSS, subdivLevels);

			return prevSS;
		}
	}

	if (useAging) {
		ifc.vertUserSize = ifc.edgeUserSize = ifc.faceUserSize = 12;
	} else {
		ifc.vertUserSize = ifc.edgeUserSize = ifc.faceUserSize = 8;
	}
	ifc.vertDataSize = sizeof(DMGridData);

	if (useArena) {
		CCGAllocatorIFC allocatorIFC;
		CCGAllocatorHDL allocator = BLI_memarena_new((1<<16), "subsurf arena");

		allocatorIFC.alloc = arena_alloc;
		allocatorIFC.realloc = arena_realloc;
		allocatorIFC.free = arena_free;
		allocatorIFC.release = arena_release;

		ccgSS = ccgSubSurf_new(&ifc, subdivLevels, &allocatorIFC, allocator);
	} else {
		ccgSS = ccgSubSurf_new(&ifc, subdivLevels, NULL, NULL);
	}

	if (useAging) {
		ccgSubSurf_setUseAgeCounts(ccgSS, 1, 8, 8, 8);
	}

	ccgSubSurf_setCalcVertexNormals(ccgSS, 1, BLI_STRUCT_OFFSET(DMGridData, no));

	return ccgSS;
}

static int getEdgeIndex(CCGSubSurf *ss, CCGEdge *e, int x, int edgeSize) {
	CCGVert *v0 = ccgSubSurf_getEdgeVert0(e);
	CCGVert *v1 = ccgSubSurf_getEdgeVert1(e);
	int v0idx = *((int*) ccgSubSurf_getVertUserData(ss, v0));
	int v1idx = *((int*) ccgSubSurf_getVertUserData(ss, v1));
	int edgeBase = *((int*) ccgSubSurf_getEdgeUserData(ss, e));

	if (x==0) {
		return v0idx;
	} else if (x==edgeSize-1) {
		return v1idx;
	} else {
		return edgeBase + x-1;
	}
}

BM_INLINE int getFaceIndex(CCGSubSurf *ss, CCGFace *f, int S, int x, int y, int edgeSize, int gridSize) {
	int faceBase = *((int*) ccgSubSurf_getFaceUserData(ss, f));
	int numVerts = ccgSubSurf_getFaceNumVerts(f);

	if (x==gridSize-1 && y==gridSize-1) {
		CCGVert *v = ccgSubSurf_getFaceVert(ss, f, S);
		return *((int*) ccgSubSurf_getVertUserData(ss, v));
	} else if (x==gridSize-1) {
		CCGVert *v = ccgSubSurf_getFaceVert(ss, f, S);
		CCGEdge *e = ccgSubSurf_getFaceEdge(ss, f, S);
		int edgeBase = *((int*) ccgSubSurf_getEdgeUserData(ss, e));
		if (v==ccgSubSurf_getEdgeVert0(e)) {
			return edgeBase + (gridSize-1-y)-1;
		} else {
			return edgeBase + (edgeSize-2-1)-((gridSize-1-y)-1);
		}
	} else if (y==gridSize-1) {
		CCGVert *v = ccgSubSurf_getFaceVert(ss, f, S);
		CCGEdge *e = ccgSubSurf_getFaceEdge(ss, f, (S+numVerts-1)%numVerts);
		int edgeBase = *((int*) ccgSubSurf_getEdgeUserData(ss, e));
		if (v==ccgSubSurf_getEdgeVert0(e)) {
			return edgeBase + (gridSize-1-x)-1;
		} else {
			return edgeBase + (edgeSize-2-1)-((gridSize-1-x)-1);
		}
	} else if (x==0 && y==0) {
		return faceBase;
	} else if (x==0) {
		S = (S+numVerts-1)%numVerts;
		return faceBase + 1 + (gridSize-2)*S + (y-1);
	} else if (y==0) {
		return faceBase + 1 + (gridSize-2)*S + (x-1);
	} else {
		return faceBase + 1 + (gridSize-2)*numVerts + S*(gridSize-2)*(gridSize-2) + (y-1)*(gridSize-2) + (x-1);
	}
}

static void get_face_uv_map_vert(UvVertMap *vmap, struct MFace *mf, int fi, CCGVertHDL *fverts) {
	unsigned int *fv = &mf->v1;
	UvMapVert *v, *nv;
	int j, nverts= mf->v4? 4: 3;

	for (j=0; j<nverts; j++, fv++) {
		for (nv=v=get_uv_map_vert(vmap, *fv); v; v=v->next) {
			if (v->separate)
				nv= v;
			if (v->f == fi)
				break;
		}

		fverts[j]= SET_INT_IN_POINTER(nv->f*4 + nv->tfindex);
	}
}

static int ss_sync_from_uv(CCGSubSurf *ss, CCGSubSurf *origss, DerivedMesh *dm, MTFace *tface) {
#if 0
	MFace *mface = dm->getTessFaceArray(dm);
	MVert *mvert = dm->getVertArray(dm);
	int totvert = dm->getNumVerts(dm);
	int totface = dm->getNumTessFaces(dm);
	int i, j, seam;
	UvMapVert *v;
	UvVertMap *vmap;
	float limit[2];
	CCGVertHDL fverts[4];
	EdgeHash *ehash;
	float creaseFactor = (float)ccgSubSurf_getSubdivisionLevels(ss);

	limit[0]= limit[1]= STD_UV_CONNECT_LIMIT;
	vmap= make_uv_vert_map(mface, tface, totface, totvert, 0, limit);
	if (!vmap)
		return 0;
	
	ccgSubSurf_initFullSync(ss);

	/* create vertices */
	for (i=0; i<totvert; i++) {
		if (!get_uv_map_vert(vmap, i))
			continue;

		for (v=get_uv_map_vert(vmap, i)->next; v; v=v->next)
			if (v->separate)
				break;

		seam = (v != NULL) || ((mvert+i)->flag & ME_VERT_MERGED);

		for (v=get_uv_map_vert(vmap, i); v; v=v->next) {
			if (v->separate) {
				CCGVert *ssv;
				CCGVertHDL vhdl = SET_INT_IN_POINTER(v->f*4 + v->tfindex);
				float uv[3];

				uv[0]= (tface+v->f)->uv[v->tfindex][0];
				uv[1]= (tface+v->f)->uv[v->tfindex][1];
				uv[2]= 0.0f;

				ccgSubSurf_syncVert(ss, vhdl, uv, seam, &ssv);
			}
		}
	}

	/* create edges */
	ehash = BLI_edgehash_new();

	for (i=0; i<totface; i++) {
		MFace *mf = &((MFace*) mface)[i];
		int nverts= mf->v4? 4: 3;
		CCGFace *origf= ccgSubSurf_getFace(origss, SET_INT_IN_POINTER(i));
		unsigned int *fv = &mf->v1;

		get_face_uv_map_vert(vmap, mf, i, fverts);

		for (j=0; j<nverts; j++) {
			int v0 = GET_INT_FROM_POINTER(fverts[j]);
			int v1 = GET_INT_FROM_POINTER(fverts[(j+1)%nverts]);
			MVert *mv0 = mvert + *(fv+j);
			MVert *mv1 = mvert + *(fv+((j+1)%nverts));

			if (!BLI_edgehash_haskey(ehash, v0, v1)) {
				CCGEdge *e, *orige= ccgSubSurf_getFaceEdge(origss, origf, j);
				CCGEdgeHDL ehdl= SET_INT_IN_POINTER(i*4 + j);
				float crease;

				if ((mv0->flag&mv1->flag) & ME_VERT_MERGED)
					crease = creaseFactor;
				else
					crease = ccgSubSurf_getEdgeCrease(orige);

				ccgSubSurf_syncEdge(ss, ehdl, fverts[j], fverts[(j+1)%nverts], crease, &e);
				BLI_edgehash_insert(ehash, v0, v1, NULL);
			}
		}
	}

	BLI_edgehash_free(ehash, NULL);

	/* create faces */
	for (i=0; i<totface; i++) {
		MFace *mf = &((MFace*) mface)[i];
		int nverts= mf->v4? 4: 3;
		CCGFace *f;

		get_face_uv_map_vert(vmap, mf, i, fverts);
		ccgSubSurf_syncFace(ss, SET_INT_IN_POINTER(i), nverts, fverts, &f);
	}

	free_uv_vert_map(vmap);
	ccgSubSurf_processSync(ss);

#endif
	return 1;
}

static void set_subsurf_uv(CCGSubSurf *ss, DerivedMesh *dm, DerivedMesh *result, int n)
{
	CCGSubSurf *uvss;
	CCGFace **faceMap;
	MTFace *tf;
	CCGFaceIterator *fi;
	int index, gridSize, gridFaces, /*edgeSize,*/ totface, x, y, S;
	MTFace *dmtface = CustomData_get_layer_n(&dm->faceData, CD_MTFACE, n);
	MTFace *tface = CustomData_get_layer_n(&result->faceData, CD_MTFACE, n);

	if(!dmtface || !tface)
		return;

	/* create a CCGSubSurf from uv's */
	uvss = _getSubSurf(NULL, ccgSubSurf_getSubdivisionLevels(ss), 0, 1, 0);

	if(!ss_sync_from_uv(uvss, ss, dm, dmtface)) {
		ccgSubSurf_free(uvss);
		return;
	}

	/* get some info from CCGSubSurf */
	totface = ccgSubSurf_getNumFaces(uvss);
	/* edgeSize = ccgSubSurf_getEdgeSize(uvss); */ /*UNUSED*/
	gridSize = ccgSubSurf_getGridSize(uvss);
	gridFaces = gridSize - 1;

	/* make a map from original faces to CCGFaces */
	faceMap = MEM_mallocN(totface*sizeof(*faceMap), "facemapuv");

	fi = ccgSubSurf_getFaceIterator(uvss);
	for(; !ccgFaceIterator_isStopped(fi); ccgFaceIterator_next(fi)) {
		CCGFace *f = ccgFaceIterator_getCurrent(fi);
		faceMap[GET_INT_FROM_POINTER(ccgSubSurf_getFaceFaceHandle(uvss, f))] = f;
	}
	ccgFaceIterator_free(fi);

	/* load coordinates from uvss into tface */
	tf= tface;

	for(index = 0; index < totface; index++) {
		CCGFace *f = faceMap[index];
		int numVerts = ccgSubSurf_getFaceNumVerts(f);

		for (S=0; S<numVerts; S++) {
			DMGridData *faceGridData= ccgSubSurf_getFaceGridDataArray(uvss, f, S);

			for(y = 0; y < gridFaces; y++) {
				for(x = 0; x < gridFaces; x++) {
					float *a = faceGridData[(y + 0)*gridSize + x + 0].co;
					float *b = faceGridData[(y + 0)*gridSize + x + 1].co;
					float *c = faceGridData[(y + 1)*gridSize + x + 1].co;
					float *d = faceGridData[(y + 1)*gridSize + x + 0].co;

					tf->uv[0][0] = a[0]; tf->uv[0][1] = a[1];
					tf->uv[1][0] = d[0]; tf->uv[1][1] = d[1];
					tf->uv[2][0] = c[0]; tf->uv[2][1] = c[1];
					tf->uv[3][0] = b[0]; tf->uv[3][1] = b[1];

					tf++;
				}
			}
		}
	}

	ccgSubSurf_free(uvss);
	MEM_freeN(faceMap);
}

static void calc_ss_weights(int gridFaces,
							FaceVertWeight **qweight, FaceVertWeight **tweight)
{
	FaceVertWeight *qw, *tw;
	int x, y, j;
	int numWeights = gridFaces * gridFaces;

	*tweight = MEM_mallocN(sizeof(**tweight) * numWeights, "ssTriWeight");
	*qweight = MEM_mallocN(sizeof(**qweight) * numWeights, "ssQuadWeight");

	qw = *qweight;
	tw = *tweight;

	for (y = 0; y < gridFaces; y++) {
		for (x = 0; x < gridFaces; x++) {
			for (j = 0; j < 4; j++) {
				int fx = x + (j == 2 || j == 3);
				int fy = y + (j == 1 || j == 2);
				float x_v = (float) fx / gridFaces;
				float y_v = (float) fy / gridFaces;
				float tx_v = (1.0f - x_v), ty_v = (1.0f - y_v);
				float center = (1.0f / 3.0f) * tx_v * ty_v;

				(*tw)[j][0] = center + 0.5f * tx_v * y_v;
				(*tw)[j][2] = center + 0.5f * x_v * ty_v;
				(*tw)[j][1] = 1.0f - (*tw)[j][0] - (*tw)[j][2];
				(*tw)[j][3] = 0.0f;

				tx_v *= 0.5f;
				ty_v *= 0.5f;

				(*qw)[j][3] = tx_v * ty_v;
				(*qw)[j][0] = (*qw)[j][3] + tx_v * y_v;
				(*qw)[j][2] = (*qw)[j][3] + x_v * ty_v;
				(*qw)[j][1] = 1.0f - (*qw)[j][0] - (*qw)[j][2] - (*qw)[j][3];

			}
			tw++;
			qw++;
		}
	}
}

/* face weighting */
typedef struct FaceVertWeightEntry {
	FaceVertWeight *weight;
	float *w;
	int valid;
} FaceVertWeightEntry;

typedef struct WeightTable {
	FaceVertWeightEntry *weight_table;
	int len;
} WeightTable;

static float *get_ss_weights(WeightTable *wtable, int gridCuts, int faceLen)
{
	int x, y, i, j;
	float *w, w1, w2, w4, fac, fac2, fx, fy;

	if (wtable->len <= faceLen) {
		void *tmp = MEM_callocN(sizeof(FaceVertWeightEntry)*(faceLen+1), "weight table alloc 2");
		
		if (wtable->len) {
			memcpy(tmp, wtable->weight_table, sizeof(FaceVertWeightEntry)*wtable->len);
			MEM_freeN(wtable->weight_table);
		}
		
		wtable->weight_table = tmp;
		wtable->len = faceLen+1;
	}

	if (!wtable->weight_table[faceLen].valid) {
		wtable->weight_table[faceLen].valid = 1;
		wtable->weight_table[faceLen].w = w = MEM_callocN(sizeof(float)*faceLen*faceLen*(gridCuts+2)*(gridCuts+2), "weight table alloc");
		fac = 1.0 / (float)faceLen;

		for (i=0; i<faceLen; i++) {
			for (x=0; x<gridCuts+2; x++) {
				for (y=0; y<gridCuts+2; y++) {
					fx = 0.5f - (float)x / (float)(gridCuts+1) / 2.0f;
					fy = 0.5f - (float)y / (float)(gridCuts+1) / 2.0f;
				
					fac2 = faceLen - 4;
					w1 = (1.0f - fx) * (1.0f - fy) + (-fac2*fx*fy*fac);
					w2 = (1.0f - fx + fac2*fx*-fac) * (fy);
					w4 = (fx) * (1.0 - fy + -fac2*fy*fac);
					
					fac2 = 1.0 - (w1+w2+w4);
					fac2 = fac2 / (float)(faceLen-3);
					for (j=0; j<faceLen; j++)
						w[j] = fac2;
					
					w[i] = w1;
					w[(i-1+faceLen)%faceLen] = w2;
					w[(i+1)%faceLen] = w4;

					w += faceLen;
				}
			}
		}
	}

	return wtable->weight_table[faceLen].w;
}

void free_ss_weights(WeightTable *wtable)
{
	int i;

	for (i=0; i<wtable->len; i++) {
		if (wtable->weight_table[i].valid)
			MEM_freeN(wtable->weight_table[i].w);
	}
	
	if (wtable->weight_table)
		MEM_freeN(wtable->weight_table);
}

static DerivedMesh *ss_to_cdderivedmesh(CCGSubSurf *ss, int ssFromEditmesh,
                                 int drawInteriorEdges, int useSubsurfUv,
                                 DerivedMesh *dm, struct MultiresSubsurf *ms)
{
	DerivedMesh *cgdm, *result;
	double curt = PIL_check_seconds_timer();

	cgdm = getCCGDerivedMesh(ss, drawInteriorEdges, useSubsurfUv, dm);
	result = CDDM_copy(cgdm, 1);

	printf("subsurf conversion time: %.6lf\n", PIL_check_seconds_timer() - curt);
	
	cgdm->needsFree = 1;
	cgdm->release(cgdm);

	CDDM_calc_normals(result);

	return result;
}

static int ss_sync_from_derivedmesh(CCGSubSurf *ss, DerivedMesh *dm,
									 float (*vertexCos)[3], int useFlatSubdiv)
{
	float creaseFactor = (float) ccgSubSurf_getSubdivisionLevels(ss);
	CCGVertHDL *fVerts = NULL;
	BLI_array_declare(fVerts);
	int totvert = dm->getNumVerts(dm);
	int totedge = dm->getNumEdges(dm);
	int totface = dm->getNumTessFaces(dm);
	int totpoly = dm->getNumFaces(dm);
	int i;
	int *index;
	MVert *mvert = dm->getVertArray(dm);
	MEdge *medge = dm->getEdgeArray(dm);
	MFace *mface = dm->getTessFaceArray(dm);
	MVert *mv;
	MEdge *me;
	MFace *mf;
	DMFaceIter *fiter;
	DMLoopIter *liter;

	ccgSubSurf_initFullSync(ss);

	mv = mvert;
	index = (int *)dm->getVertDataArray(dm, CD_ORIGINDEX);
	for(i = 0; i < totvert; i++, mv++) {
		CCGVert *v;

		if(vertexCos) {
			ccgSubSurf_syncVert(ss, SET_INT_IN_POINTER(i), vertexCos[i], 0, &v);
		} else {
			ccgSubSurf_syncVert(ss, SET_INT_IN_POINTER(i), mv->co, 0, &v);
		}

		((int*)ccgSubSurf_getVertUserData(ss, v))[1] = (index)? *index++: i;
	}

	me = medge;
	index = (int *)dm->getEdgeDataArray(dm, CD_ORIGINDEX);
	for(i = 0; i < totedge; i++, me++) {
		CCGEdge *e;
		float crease;
		
		crease = useFlatSubdiv ? creaseFactor :
								 me->crease * creaseFactor / 255.0f;

		ccgSubSurf_syncEdge(ss, SET_INT_IN_POINTER(i), SET_INT_IN_POINTER(me->v1),
							SET_INT_IN_POINTER(me->v2), crease, &e);

		((int*)ccgSubSurf_getEdgeUserData(ss, e))[1] = (index)? *index++: i;
	}
	
	fiter = dm->newFaceIter(dm);
	for (i=0; !fiter->done; fiter->step(fiter), i++) {
		CCGFace *f;
		BLI_array_empty(fVerts);

		index = (int*) fiter->getCDData(fiter, CD_ORIGINDEX, -1);
		liter = fiter->getLoopsIter(fiter);

		for (; !liter->done; liter->step(liter)) {
			BLI_array_growone(fVerts);
			fVerts[BLI_array_count(fVerts)-1] = SET_INT_IN_POINTER(liter->vindex);
		}

		/* this is very bad, means mesh is internally inconsistent.
		 * it is not really possible to continue without modifying
		 * other parts of code significantly to handle missing faces.
		 * since this really shouldn't even be possible we just bail.*/
		if(ccgSubSurf_syncFace(ss, SET_INT_IN_POINTER(i), fiter->len, 
							   fVerts, &f) == eCCGError_InvalidValue) {
			static int hasGivenError = 0;

			if(!hasGivenError) {
				printf("Unrecoverable error in SubSurf calculation,"
				       " mesh is inconsistent.\n");

				hasGivenError = 1;
			}

			return 0;
		}

		((int*)ccgSubSurf_getFaceUserData(ss, f))[1] = (index)? *index++: i;
	}
	fiter->free(fiter);

	ccgSubSurf_processSync(ss);

	BLI_array_free(fVerts);
	return 1;
}

/***/

int ccgDM_getVertMapIndex(CCGSubSurf *ss, CCGVert *v) {
	return ((int*) ccgSubSurf_getVertUserData(ss, v))[1];
}

int ccgDM_getEdgeMapIndex(CCGSubSurf *ss, CCGEdge *e) {
	return ((int*) ccgSubSurf_getEdgeUserData(ss, e))[1];
}

int ccgDM_getFaceMapIndex(CCGSubSurf *ss, CCGFace *f) {
	return ((int*) ccgSubSurf_getFaceUserData(ss, f))[1];
}

static void cgdm_getMinMax(DerivedMesh *dm, float min_r[3], float max_r[3]) {
	CCGDerivedMesh *cgdm = (CCGDerivedMesh*) dm;
	CCGSubSurf *ss = cgdm->ss;
	CCGVertIterator *vi = ccgSubSurf_getVertIterator(ss);
	CCGEdgeIterator *ei = ccgSubSurf_getEdgeIterator(ss);
	CCGFaceIterator *fi = ccgSubSurf_getFaceIterator(ss);
	int i, edgeSize = ccgSubSurf_getEdgeSize(ss);
	int gridSize = ccgSubSurf_getGridSize(ss);

	if (!ccgSubSurf_getNumVerts(ss))
		min_r[0] = min_r[1] = min_r[2] = max_r[0] = max_r[1] = max_r[2] = 0.0;

	for (; !ccgVertIterator_isStopped(vi); ccgVertIterator_next(vi)) {
		CCGVert *v = ccgVertIterator_getCurrent(vi);
		float *co = ccgSubSurf_getVertData(ss, v);

		DO_MINMAX(co, min_r, max_r);
	}

	for (; !ccgEdgeIterator_isStopped(ei); ccgEdgeIterator_next(ei)) {
		CCGEdge *e = ccgEdgeIterator_getCurrent(ei);
		DMGridData *edgeData = ccgSubSurf_getEdgeDataArray(ss, e);

		for (i=0; i<edgeSize; i++)
			DO_MINMAX(edgeData[i].co, min_r, max_r);
	}

	for (; !ccgFaceIterator_isStopped(fi); ccgFaceIterator_next(fi)) {
		CCGFace *f = ccgFaceIterator_getCurrent(fi);
		int S, x, y, numVerts = ccgSubSurf_getFaceNumVerts(f);

		for (S=0; S<numVerts; S++) {
			DMGridData *faceGridData = ccgSubSurf_getFaceGridDataArray(ss, f, S);

			for (y=0; y<gridSize; y++)
				for (x=0; x<gridSize; x++)
					DO_MINMAX(faceGridData[y*gridSize + x].co, min_r, max_r);
		}
	}

	ccgFaceIterator_free(fi);
	ccgEdgeIterator_free(ei);
	ccgVertIterator_free(vi);
}
static int cgdm_getNumVerts(DerivedMesh *dm) {
	CCGDerivedMesh *cgdm = (CCGDerivedMesh*) dm;

	return ccgSubSurf_getNumFinalVerts(cgdm->ss);
}
static int cgdm_getNumEdges(DerivedMesh *dm) {
	CCGDerivedMesh *cgdm = (CCGDerivedMesh*) dm;

	return ccgSubSurf_getNumFinalEdges(cgdm->ss);
}
static int cgdm_getNumTessFaces(DerivedMesh *dm) {
	CCGDerivedMesh *cgdm = (CCGDerivedMesh*) dm;

	return ccgSubSurf_getNumFinalFaces(cgdm->ss);
}

static void ccgDM_getFinalVert(DerivedMesh *dm, int vertNum, MVert *mv)
{
	CCGDerivedMesh *cgdm = (CCGDerivedMesh*) dm;
	CCGSubSurf *ss = cgdm->ss;
	DMGridData *vd;
	int i;

	memset(mv, 0, sizeof(*mv));

	if((vertNum < cgdm->edgeMap[0].startVert) && (ccgSubSurf_getNumFaces(ss) > 0)) {
		/* this vert comes from face data */
		int lastface = ccgSubSurf_getNumFaces(ss) - 1;
		CCGFace *f;
		int x, y, grid, numVerts;
		int offset;
		int gridSize = ccgSubSurf_getGridSize(ss);
		int gridSideVerts;
		int gridInternalVerts;
		int gridSideEnd;
		int gridInternalEnd;

		i = 0;
		while(i < lastface && vertNum >= cgdm->faceMap[i + 1].startVert)
			++i;

		f = cgdm->faceMap[i].face;
		numVerts = ccgSubSurf_getFaceNumVerts(f);

		gridSideVerts = gridSize - 2;
		gridInternalVerts = gridSideVerts * gridSideVerts;

		gridSideEnd = 1 + numVerts * gridSideVerts;
		gridInternalEnd = gridSideEnd + numVerts * gridInternalVerts;

		offset = vertNum - cgdm->faceMap[i].startVert;
		if(offset < 1) {
			vd = ccgSubSurf_getFaceCenterData(f);
			copy_v3_v3(mv->co, vd->co);
			normal_float_to_short_v3(mv->no, vd->no);
		} else if(offset < gridSideEnd) {
			offset -= 1;
			grid = offset / gridSideVerts;
			x = offset % gridSideVerts + 1;
			vd = ccgSubSurf_getFaceGridEdgeData(ss, f, grid, x);
			copy_v3_v3(mv->co, vd->co);
			normal_float_to_short_v3(mv->no, vd->no);
		} else if(offset < gridInternalEnd) {
			offset -= gridSideEnd;
			grid = offset / gridInternalVerts;
			offset %= gridInternalVerts;
			y = offset / gridSideVerts + 1;
			x = offset % gridSideVerts + 1;
			vd = ccgSubSurf_getFaceGridData(ss, f, grid, x, y);
			copy_v3_v3(mv->co, vd->co);
			normal_float_to_short_v3(mv->no, vd->no);
		}
	} else if((vertNum < cgdm->vertMap[0].startVert) && (ccgSubSurf_getNumEdges(ss) > 0)) {
		/* this vert comes from edge data */
		CCGEdge *e;
		int lastedge = ccgSubSurf_getNumEdges(ss) - 1;
		int x;

		i = 0;
		while(i < lastedge && vertNum >= cgdm->edgeMap[i + 1].startVert)
			++i;

		e = cgdm->edgeMap[i].edge;

		x = vertNum - cgdm->edgeMap[i].startVert + 1;
		vd = ccgSubSurf_getEdgeData(ss, e, x);
		copy_v3_v3(mv->co, vd->co);
		normal_float_to_short_v3(mv->no, vd->no);
	} else {
		/* this vert comes from vert data */
		CCGVert *v;
		i = vertNum - cgdm->vertMap[0].startVert;

		v = cgdm->vertMap[i].vert;
		vd = ccgSubSurf_getVertData(ss, v);
		copy_v3_v3(mv->co, vd->co);
		normal_float_to_short_v3(mv->no, vd->no);
	}
}

static void ccgDM_getFinalVertCo(DerivedMesh *dm, int vertNum, float co_r[3])
{
	MVert mvert;

	ccgDM_getFinalVert(dm, vertNum, &mvert);
	VECCOPY(co_r, mvert.co);
}

static void ccgDM_getFinalVertNo(DerivedMesh *dm, int vertNum, float no_r[3])
{
	MVert mvert;

	ccgDM_getFinalVert(dm, vertNum, &mvert);
	normal_short_to_float_v3(no_r, mvert.no);
}

static void ccgDM_getFinalEdge(DerivedMesh *dm, int edgeNum, MEdge *med)
{
	CCGDerivedMesh *cgdm = (CCGDerivedMesh*) dm;
	CCGSubSurf *ss = cgdm->ss;
	int i;

	memset(med, 0, sizeof(*med));

	if(edgeNum < cgdm->edgeMap[0].startEdge) {
		/* this edge comes from face data */
		int lastface = ccgSubSurf_getNumFaces(ss) - 1;
		CCGFace *f;
		int x, y, grid /*, numVerts*/;
		int offset;
		int gridSize = ccgSubSurf_getGridSize(ss);
		int edgeSize = ccgSubSurf_getEdgeSize(ss);
		int gridSideEdges;
		int gridInternalEdges;

		i = 0;
		while(i < lastface && edgeNum >= cgdm->faceMap[i + 1].startEdge)
			++i;

		f = cgdm->faceMap[i].face;
		/* numVerts = ccgSubSurf_getFaceNumVerts(f); */ /*UNUSED*/

		gridSideEdges = gridSize - 1;
		gridInternalEdges = (gridSideEdges - 1) * gridSideEdges * 2; 

		offset = edgeNum - cgdm->faceMap[i].startEdge;
		grid = offset / (gridSideEdges + gridInternalEdges);
		offset %= (gridSideEdges + gridInternalEdges);

		if(offset < gridSideEdges) {
			x = offset;
			med->v1 = getFaceIndex(ss, f, grid, x, 0, edgeSize, gridSize);
			med->v2 = getFaceIndex(ss, f, grid, x+1, 0, edgeSize, gridSize);
		} else {
			offset -= gridSideEdges;
			x = (offset / 2) / gridSideEdges + 1;
			y = (offset / 2) % gridSideEdges;
			if(offset % 2 == 0) {
				med->v1 = getFaceIndex(ss, f, grid, x, y, edgeSize, gridSize);
				med->v2 = getFaceIndex(ss, f, grid, x, y+1, edgeSize, gridSize);
			} else {
				med->v1 = getFaceIndex(ss, f, grid, y, x, edgeSize, gridSize);
				med->v2 = getFaceIndex(ss, f, grid, y+1, x, edgeSize, gridSize);
			}
		}
	} else {
		/* this vert comes from edge data */
		CCGEdge *e;
		int edgeSize = ccgSubSurf_getEdgeSize(ss);
		int x;
		short *edgeFlag;
		unsigned int flags = 0;

		i = (edgeNum - cgdm->edgeMap[0].startEdge) / (edgeSize - 1);

		e = cgdm->edgeMap[i].edge;

		if(!ccgSubSurf_getEdgeNumFaces(e)) flags |= ME_LOOSEEDGE;

		x = edgeNum - cgdm->edgeMap[i].startEdge;

		med->v1 = getEdgeIndex(ss, e, x, edgeSize);
		med->v2 = getEdgeIndex(ss, e, x+1, edgeSize);

		edgeFlag = (cgdm->edgeFlags)? &cgdm->edgeFlags[i]: NULL;
		if(edgeFlag)
			flags |= (*edgeFlag & (ME_SEAM | ME_SHARP))
					 | ME_EDGEDRAW | ME_EDGERENDER;
		else
			flags |= ME_EDGEDRAW | ME_EDGERENDER;

		med->flag = flags;
	}
}

static void ccgDM_getFinalFace(DerivedMesh *dm, int faceNum, MFace *mf)
{
	CCGDerivedMesh *cgdm = (CCGDerivedMesh*) dm;
	CCGSubSurf *ss = cgdm->ss;
	int gridSize = ccgSubSurf_getGridSize(ss);
	int edgeSize = ccgSubSurf_getEdgeSize(ss);
	int gridSideEdges = gridSize - 1;
	int gridFaces = gridSideEdges * gridSideEdges;
	int i;
	CCGFace *f;
	/*int numVerts;*/
	int offset;
	int grid;
	int x, y;
	int lastface = ccgSubSurf_getNumFaces(ss) - 1;
	char *faceFlags = cgdm->faceFlags;

	memset(mf, 0, sizeof(*mf));
	if (faceNum >= cgdm->dm.numFaceData)
		return;

	i = cgdm->reverseFaceMap[faceNum];

	f = cgdm->faceMap[i].face;
	/*numVerts = ccgSubSurf_getFaceNumVerts(f);*/ /*UNUSED*/

	offset = faceNum - cgdm->faceMap[i].startFace;
	grid = offset / gridFaces;
	offset %= gridFaces;
	y = offset / gridSideEdges;
	x = offset % gridSideEdges;

	mf->v1 = getFaceIndex(ss, f, grid, x+0, y+0, edgeSize, gridSize);
	mf->v2 = getFaceIndex(ss, f, grid, x+0, y+1, edgeSize, gridSize);
	mf->v3 = getFaceIndex(ss, f, grid, x+1, y+1, edgeSize, gridSize);
	mf->v4 = getFaceIndex(ss, f, grid, x+1, y+0, edgeSize, gridSize);

	if(faceFlags) {
		mf->flag = faceFlags[i*2];
		mf->mat_nr = faceFlags[i*2+1];
	}
	else mf->flag = ME_SMOOTH;
}

static void ccgDM_copyFinalVertArray(DerivedMesh *dm, MVert *mvert)
{
	CCGDerivedMesh *cgdm = (CCGDerivedMesh*) dm;
	CCGSubSurf *ss = cgdm->ss;
	DMGridData *vd;
	int index;
	int totvert, totedge, totface;
	int gridSize = ccgSubSurf_getGridSize(ss);
	int edgeSize = ccgSubSurf_getEdgeSize(ss);
	int i = 0;

	totface = ccgSubSurf_getNumFaces(ss);
	for(index = 0; index < totface; index++) {
		CCGFace *f = cgdm->faceMap[index].face;
		int x, y, S, numVerts = ccgSubSurf_getFaceNumVerts(f);

		vd= ccgSubSurf_getFaceCenterData(f);
		copy_v3_v3(mvert[i].co, vd->co);
		normal_float_to_short_v3(mvert[i].no, vd->no);
		i++;
		
		for(S = 0; S < numVerts; S++) {
			for(x = 1; x < gridSize - 1; x++, i++) {
				vd= ccgSubSurf_getFaceGridEdgeData(ss, f, S, x);
				copy_v3_v3(mvert[i].co, vd->co);
				normal_float_to_short_v3(mvert[i].no, vd->no);
			}
		}

		for(S = 0; S < numVerts; S++) {
			for(y = 1; y < gridSize - 1; y++) {
				for(x = 1; x < gridSize - 1; x++, i++) {
					vd= ccgSubSurf_getFaceGridData(ss, f, S, x, y);
					copy_v3_v3(mvert[i].co, vd->co);
					normal_float_to_short_v3(mvert[i].no, vd->no);
				}
			}
		}
	}

	totedge = ccgSubSurf_getNumEdges(ss);
	for(index = 0; index < totedge; index++) {
		CCGEdge *e = cgdm->edgeMap[index].edge;
		int x;

		for(x = 1; x < edgeSize - 1; x++, i++) {
			vd= ccgSubSurf_getEdgeData(ss, e, x);
			copy_v3_v3(mvert[i].co, vd->co);
			/* This gives errors with -debug-fpe
			 * the normals dont seem to be unit length.
			 * this is most likely caused by edges with no
			 * faces which are now zerod out, see comment in:
			 * ccgSubSurf__calcVertNormals(), - campbell */
			normal_float_to_short_v3(mvert[i].no, vd->no);
		}
	}

	totvert = ccgSubSurf_getNumVerts(ss);
	for(index = 0; index < totvert; index++) {
		CCGVert *v = cgdm->vertMap[index].vert;

		vd= ccgSubSurf_getVertData(ss, v);
		copy_v3_v3(mvert[i].co, vd->co);
		normal_float_to_short_v3(mvert[i].no, vd->no);
		i++;
	}
}

static void ccgDM_copyFinalEdgeArray(DerivedMesh *dm, MEdge *medge)
{
	CCGDerivedMesh *cgdm = (CCGDerivedMesh*) dm;
	CCGSubSurf *ss = cgdm->ss;
	int index;
	int totedge, totface;
	int gridSize = ccgSubSurf_getGridSize(ss);
	int edgeSize = ccgSubSurf_getEdgeSize(ss);
	int i = 0;
	short *edgeFlags = cgdm->edgeFlags;

	totface = ccgSubSurf_getNumFaces(ss);
	for(index = 0; index < totface; index++) {
		CCGFace *f = cgdm->faceMap[index].face;
		int x, y, S, numVerts = ccgSubSurf_getFaceNumVerts(f);

		for(S = 0; S < numVerts; S++) {
			for(x = 0; x < gridSize - 1; x++) {
				MEdge *med = &medge[i];

				if(cgdm->drawInteriorEdges)
					med->flag = ME_EDGEDRAW | ME_EDGERENDER;
				med->v1 = getFaceIndex(ss, f, S, x, 0, edgeSize, gridSize);
				med->v2 = getFaceIndex(ss, f, S, x + 1, 0, edgeSize, gridSize);
				i++;
			}

			for(x = 1; x < gridSize - 1; x++) {
				for(y = 0; y < gridSize - 1; y++) {
					MEdge *med;

					med = &medge[i];
					if(cgdm->drawInteriorEdges)
						med->flag = ME_EDGEDRAW | ME_EDGERENDER;
					med->v1 = getFaceIndex(ss, f, S, x, y,
										   edgeSize, gridSize);
					med->v2 = getFaceIndex(ss, f, S, x, y + 1,
										   edgeSize, gridSize);
					i++;

					med = &medge[i];
					if(cgdm->drawInteriorEdges)
						med->flag = ME_EDGEDRAW | ME_EDGERENDER;
					med->v1 = getFaceIndex(ss, f, S, y, x,
										   edgeSize, gridSize);
					med->v2 = getFaceIndex(ss, f, S, y + 1, x,
										   edgeSize, gridSize);
					i++;
				}
			}
		}
	}

	totedge = ccgSubSurf_getNumEdges(ss);
	for(index = 0; index < totedge; index++) {
		CCGEdge *e = cgdm->edgeMap[index].edge;
		unsigned int flags = 0;
		int x;
		int edgeIdx = GET_INT_FROM_POINTER(ccgSubSurf_getEdgeEdgeHandle(e));

		if(!ccgSubSurf_getEdgeNumFaces(e)) flags |= ME_LOOSEEDGE;

		if(edgeFlags) {
			if(edgeIdx != -1) {
				flags |= (edgeFlags[index] & (ME_SEAM | ME_SHARP))
						 | ME_EDGEDRAW | ME_EDGERENDER;
			}
		} else {
			flags |= ME_EDGEDRAW | ME_EDGERENDER;
		}

		for(x = 0; x < edgeSize - 1; x++) {
			MEdge *med = &medge[i];
			med->v1 = getEdgeIndex(ss, e, x, edgeSize);
			med->v2 = getEdgeIndex(ss, e, x + 1, edgeSize);
			med->flag = flags;
			i++;
		}
	}
}

struct cgdm_faceIter;

typedef struct cgdm_loopIter {
	DMLoopIter head;
	int curloop;
	int lindex; //loop index within the mesh, not the face
	CCGDerivedMesh *cgdm;
	struct cgdm_faceIter *fiter;
} cgdm_loopIter;

typedef struct cgdm_faceIter {
	DMFaceIter head;
	CCGDerivedMesh *cgdm;
	MFace *mface, *mf;

	cgdm_loopIter liter;
	EdgeHash *ehash; /*edge map for populating loopiter->eindex*/
} cgdm_faceIter;

void cgdm_faceIterStep(void *self)
{
	cgdm_faceIter *fiter = self;

	if (!fiter->cgdm || !fiter->cgdm->ss) {
		fiter->head.done = 1;
		return;
	}

	if (fiter->head.index+1 >= ccgSubSurf_getNumFinalFaces(fiter->cgdm->ss)) {
		fiter->head.done = 1;
		return;
	};

	fiter->head.index++;
	
	fiter->mf++;

	fiter->head.flags = fiter->mface->flag;
	fiter->head.mat_nr = fiter->mface->mat_nr;
	fiter->head.len = 4;
}

void *cgdm_faceIterCData(void *self, int type, int layer)
{
	cgdm_faceIter *fiter = self;
	
	if (layer == -1) 
		return CustomData_get(&fiter->cgdm->dm.polyData, fiter->head.index, type);
	else
		return CustomData_get_n(&fiter->cgdm->dm.polyData, type, fiter->head.index, layer);
}

void cgdm_loopIterStep(void *self)
{
	cgdm_loopIter *liter = self;
	MFace *mf = liter->fiter->mface;
	int i, v1, v2;

	liter->head.index++;
	i = liter->head.index;

	if (liter->head.index >= 4) {
		liter->head.done = 1;
		return;
	}

	switch (i) {
		case 0:
			v1 = liter->fiter->mf->v1;
			v2 = liter->fiter->mf->v2;
			break;
		case 1:
			v1 = liter->fiter->mf->v2;
			v2 = liter->fiter->mf->v3;
			break;
		case 2:
			v1 = liter->fiter->mf->v3;
			v2 = liter->fiter->mf->v4;
			break;
		case 3:
			v1 = liter->fiter->mf->v4;
			v2 = liter->fiter->mf->v1;
			break;
	}

	liter->head.vindex = v1;
	liter->head.eindex = GET_INT_FROM_POINTER(BLI_edgehash_lookup(liter->fiter->cgdm->ehash, v1, v2));
	liter->lindex += 1;
	
	ccgDM_getFinalVert((DerivedMesh*)liter->cgdm, v1, &liter->head.v);
}

void *cgdm_loopIterGetVCData(void *self, int type, int layer)
{
	cgdm_loopIter *liter = self;

	if (layer == -1)
		return CustomData_get(&liter->cgdm->dm.vertData, liter->head.vindex, type);
	else return CustomData_get_n(&liter->cgdm->dm.vertData, type, liter->head.vindex, layer);
}

void *cgdm_loopIterGetCData(void *self, int type, int layer)
{
	cgdm_loopIter *liter = self;

	if (layer == -1)
		return CustomData_get(&liter->cgdm->dm.loopData, liter->lindex, type);
	else return CustomData_get_n(&liter->cgdm->dm.loopData, type, liter->lindex, layer);
}

DMLoopIter *cgdm_faceIterGetLIter(void *self)
{
	cgdm_faceIter *fiter = self;
	
	fiter->liter.head.index = -1;
	fiter->liter.head.done = 0;
	fiter->liter.head.step(&fiter->liter);

	return (DMLoopIter*) &fiter->liter;
}

void cgdm_faceIterFree(void *vfiter)
{
	cgdm_faceIter *fiter = vfiter;

	MEM_freeN(fiter->mface);
	MEM_freeN(fiter);
}

DMFaceIter *cgdm_newFaceIter(DerivedMesh *dm)
{
	cgdm_faceIter *fiter = MEM_callocN(sizeof(cgdm_faceIter), "cgdm_faceIter");
	MEdge medge;
	int i, totedge = cgdm_getNumEdges(dm);

	fiter->cgdm = dm;
	fiter->liter.cgdm = dm;
	fiter->mface = fiter->mf = dm->dupTessFaceArray(dm);
	fiter->mf--;

	fiter->head.free = cgdm_faceIterFree;
	fiter->head.step = cgdm_faceIterStep;
	fiter->head.index = -1;
	fiter->head.getCDData = cgdm_faceIterCData;
	fiter->head.getLoopsIter = cgdm_faceIterGetLIter;

	fiter->liter.fiter = fiter;
	fiter->liter.head.getLoopCDData = cgdm_loopIterGetCData;
	fiter->liter.head.getVertCDData = cgdm_loopIterGetVCData;
	fiter->liter.head.step = cgdm_loopIterStep;
	fiter->liter.lindex = -1;

	fiter->head.step(fiter);

	return fiter;
}

static void ccgDM_copyFinalFaceArray(DerivedMesh *dm, MFace *mface)
{
	CCGDerivedMesh *cgdm = (CCGDerivedMesh*) dm;
	CCGSubSurf *ss = cgdm->ss;
	int index;
	int totface;
	int gridSize = ccgSubSurf_getGridSize(ss);
	int edgeSize = ccgSubSurf_getEdgeSize(ss);
	int i = 0;
	char *faceFlags = cgdm->faceFlags;

	totface = ccgSubSurf_getNumFaces(ss);
	for(index = 0; index < totface; index++) {
		CCGFace *f = cgdm->faceMap[index].face;
		int x, y, S, numVerts = ccgSubSurf_getFaceNumVerts(f);
		int flag = (faceFlags)? faceFlags[index*2]: ME_SMOOTH;
		int mat_nr = (faceFlags)? faceFlags[index*2+1]: 0;

		for(S = 0; S < numVerts; S++) {
			for(y = 0; y < gridSize - 1; y++) {
				for(x = 0; x < gridSize - 1; x++) {
					MFace *mf = &mface[i];
					mf->v1 = getFaceIndex(ss, f, S, x + 0, y + 0,
										  edgeSize, gridSize);
					mf->v2 = getFaceIndex(ss, f, S, x + 0, y + 1,
										  edgeSize, gridSize);
					mf->v3 = getFaceIndex(ss, f, S, x + 1, y + 1,
										  edgeSize, gridSize);
					mf->v4 = getFaceIndex(ss, f, S, x + 1, y + 0,
										  edgeSize, gridSize);
					if (faceFlags) {
						mat_nr = faceFlags[index*2+1];
						mf->flag = faceFlags[index*2];
					} else mf->flag = flag;

					mf->mat_nr = mat_nr;
					mf->flag = flag;

					i++;
				}
			}
		}
	}
}

static void cgdm_getVertCos(DerivedMesh *dm, float (*cos)[3]) {
	CCGDerivedMesh *cgdm = (CCGDerivedMesh*) dm;
	CCGSubSurf *ss = cgdm->ss;
	int edgeSize = ccgSubSurf_getEdgeSize(ss);
	int gridSize = ccgSubSurf_getGridSize(ss);
	int i;
	CCGVertIterator *vi;
	CCGEdgeIterator *ei;
	CCGFaceIterator *fi;
	CCGFace **faceMap2;
	CCGEdge **edgeMap2;
	CCGVert **vertMap2;
	int index, totvert, totedge, totface;
	
	totvert = ccgSubSurf_getNumVerts(ss);
	vertMap2 = MEM_mallocN(totvert*sizeof(*vertMap2), "vertmap");
	vi = ccgSubSurf_getVertIterator(ss);
	for (; !ccgVertIterator_isStopped(vi); ccgVertIterator_next(vi)) {
		CCGVert *v = ccgVertIterator_getCurrent(vi);

		vertMap2[GET_INT_FROM_POINTER(ccgSubSurf_getVertVertHandle(v))] = v;
	}
	ccgVertIterator_free(vi);

	totedge = ccgSubSurf_getNumEdges(ss);
	edgeMap2 = MEM_mallocN(totedge*sizeof(*edgeMap2), "edgemap");
	ei = ccgSubSurf_getEdgeIterator(ss);
	for (i=0; !ccgEdgeIterator_isStopped(ei); i++,ccgEdgeIterator_next(ei)) {
		CCGEdge *e = ccgEdgeIterator_getCurrent(ei);

		edgeMap2[GET_INT_FROM_POINTER(ccgSubSurf_getEdgeEdgeHandle(e))] = e;
	}

	totface = ccgSubSurf_getNumFaces(ss);
	faceMap2 = MEM_mallocN(totface*sizeof(*faceMap2), "facemap");
	fi = ccgSubSurf_getFaceIterator(ss);
	for (; !ccgFaceIterator_isStopped(fi); ccgFaceIterator_next(fi)) {
		CCGFace *f = ccgFaceIterator_getCurrent(fi);

		faceMap2[GET_INT_FROM_POINTER(ccgSubSurf_getFaceFaceHandle(ss, f))] = f;
	}
	ccgFaceIterator_free(fi);

	i = 0;
	for (index=0; index<totface; index++) {
		CCGFace *f = faceMap2[index];
		int x, y, S, numVerts = ccgSubSurf_getFaceNumVerts(f);

		copy_v3_v3(cos[i++], ccgSubSurf_getFaceCenterData(f));
		
		for (S=0; S<numVerts; S++) {
			for (x=1; x<gridSize-1; x++) {
				copy_v3_v3(cos[i++], ccgSubSurf_getFaceGridEdgeData(ss, f, S, x));
			}
		}

		for (S=0; S<numVerts; S++) {
			for (y=1; y<gridSize-1; y++) {
				for (x=1; x<gridSize-1; x++) {
					copy_v3_v3(cos[i++], ccgSubSurf_getFaceGridData(ss, f, S, x, y));
				}
			}
		}
	}

	for (index=0; index<totedge; index++) {
		CCGEdge *e= edgeMap2[index];
		int x;

		for (x=1; x<edgeSize-1; x++) {
			copy_v3_v3(cos[i++], ccgSubSurf_getEdgeData(ss, e, x));
		}
	}

	for (index=0; index<totvert; index++) {
		CCGVert *v = vertMap2[index];
		copy_v3_v3(cos[i++], ccgSubSurf_getVertData(ss, v));
	}

	MEM_freeN(vertMap2);
	MEM_freeN(edgeMap2);
	MEM_freeN(faceMap2);
}
static void cgdm_foreachMappedVert(DerivedMesh *dm, void (*func)(void *userData, int index, float *co, float *no_f, short *no_s), void *userData) {
	CCGDerivedMesh *cgdm = (CCGDerivedMesh*) dm;
	CCGVertIterator *vi = ccgSubSurf_getVertIterator(cgdm->ss);

	for (; !ccgVertIterator_isStopped(vi); ccgVertIterator_next(vi)) {
		CCGVert *v = ccgVertIterator_getCurrent(vi);
		DMGridData *vd = ccgSubSurf_getVertData(cgdm->ss, v);
		int index = ccgDM_getVertMapIndex(cgdm->ss, v);

		if (index!=-1)
			func(userData, index, vd->co, vd->no, NULL);
	}

	ccgVertIterator_free(vi);
}
static void cgdm_foreachMappedEdge(DerivedMesh *dm, void (*func)(void *userData, int index, float *v0co, float *v1co), void *userData) {
	CCGDerivedMesh *cgdm = (CCGDerivedMesh*) dm;
	CCGSubSurf *ss = cgdm->ss;
	CCGEdgeIterator *ei = ccgSubSurf_getEdgeIterator(ss);
	int i, edgeSize = ccgSubSurf_getEdgeSize(ss);

	for (; !ccgEdgeIterator_isStopped(ei); ccgEdgeIterator_next(ei)) {
		CCGEdge *e = ccgEdgeIterator_getCurrent(ei);
		DMGridData *edgeData = ccgSubSurf_getEdgeDataArray(ss, e);
		int index = ccgDM_getEdgeMapIndex(ss, e);

		if (index!=-1) {
			for (i=0; i<edgeSize-1; i++)
				func(userData, index, edgeData[i].co, edgeData[i+1].co);
		}
	}

	ccgEdgeIterator_free(ei);
}

static void ccgDM_drawVerts(DerivedMesh *dm) {
	CCGDerivedMesh *cgdm = (CCGDerivedMesh*) dm;
	CCGSubSurf *ss = cgdm->ss;
	int edgeSize = ccgSubSurf_getEdgeSize(ss);
	int gridSize = ccgSubSurf_getGridSize(ss);
	CCGVertIterator *vi;
	CCGEdgeIterator *ei;
	CCGFaceIterator *fi;

	glBegin(GL_POINTS);
	vi = ccgSubSurf_getVertIterator(ss);
	for (; !ccgVertIterator_isStopped(vi); ccgVertIterator_next(vi)) {
		CCGVert *v = ccgVertIterator_getCurrent(vi);
		glVertex3fv(ccgSubSurf_getVertData(ss, v));
	}
	ccgVertIterator_free(vi);

	ei = ccgSubSurf_getEdgeIterator(ss);
	for (; !ccgEdgeIterator_isStopped(ei); ccgEdgeIterator_next(ei)) {
		CCGEdge *e = ccgEdgeIterator_getCurrent(ei);
		int x;

		for (x=1; x<edgeSize-1; x++)
			glVertex3fv(ccgSubSurf_getEdgeData(ss, e, x));
	}
	ccgEdgeIterator_free(ei);

	fi = ccgSubSurf_getFaceIterator(ss);
	for (; !ccgFaceIterator_isStopped(fi); ccgFaceIterator_next(fi)) {
		CCGFace *f = ccgFaceIterator_getCurrent(fi);
		int x, y, S, numVerts = ccgSubSurf_getFaceNumVerts(f);

		glVertex3fv(ccgSubSurf_getFaceCenterData(f));
		for (S=0; S<numVerts; S++)
			for (x=1; x<gridSize-1; x++)
				glVertex3fv(ccgSubSurf_getFaceGridEdgeData(ss, f, S, x));
		for (S=0; S<numVerts; S++)
			for (y=1; y<gridSize-1; y++)
				for (x=1; x<gridSize-1; x++)
					glVertex3fv(ccgSubSurf_getFaceGridData(ss, f, S, x, y));
	}
	ccgFaceIterator_free(fi);
	glEnd();
}

static void ccgdm_pbvh_update(CCGDerivedMesh *ccgdm)
{
	if(ccgdm->pbvh) {
		CCGFace **faces;
		int totface;

		BLI_pbvh_get_grid_updates(ccgdm->pbvh, 1, (void***)&faces, &totface);
		if(totface) {
			ccgSubSurf_updateFromFaces(ccgdm->ss, 0, faces, totface);
			ccgSubSurf_updateNormals(ccgdm->ss, faces, totface);
			MEM_freeN(faces);
		}
	}
}

static void ccgDM_drawEdges(DerivedMesh *dm, int drawLooseEdges, int UNUSED(drawAllEdges)) {
	CCGDerivedMesh *ccgdm = (CCGDerivedMesh*) dm;
	CCGSubSurf *ss = ccgdm->ss;
	CCGEdgeIterator *ei = ccgSubSurf_getEdgeIterator(ss);
	CCGFaceIterator *fi = ccgSubSurf_getFaceIterator(ss);
	int i, edgeSize = ccgSubSurf_getEdgeSize(ss);
	int gridSize = ccgSubSurf_getGridSize(ss);
	int useAging;

	ccgdm_pbvh_update(ccgdm);

	ccgSubSurf_getUseAgeCounts(ss, &useAging, NULL, NULL, NULL);

	for (; !ccgEdgeIterator_isStopped(ei); ccgEdgeIterator_next(ei)) {
		CCGEdge *e = ccgEdgeIterator_getCurrent(ei);
		DMGridData *edgeData = ccgSubSurf_getEdgeDataArray(ss, e);

		if (!drawLooseEdges && !ccgSubSurf_getEdgeNumFaces(e))
			continue;

		if (useAging && !(G.f&G_BACKBUFSEL)) {
			int ageCol = 255-ccgSubSurf_getEdgeAge(ss, e)*4;
			glColor3ub(0, ageCol>0?ageCol:0, 0);
		}

		glBegin(GL_LINE_STRIP);
		for (i=0; i<edgeSize-1; i++) {
			glVertex3fv(edgeData[i].co);
			glVertex3fv(edgeData[i+1].co);
		}
		glEnd();
	}

	if (useAging && !(G.f&G_BACKBUFSEL)) {
		glColor3ub(0, 0, 0);
	}

	if (ccgdm->drawInteriorEdges) {
		for (; !ccgFaceIterator_isStopped(fi); ccgFaceIterator_next(fi)) {
			CCGFace *f = ccgFaceIterator_getCurrent(fi);
			int S, x, y, numVerts = ccgSubSurf_getFaceNumVerts(f);

			for (S=0; S<numVerts; S++) {
				DMGridData *faceGridData = ccgSubSurf_getFaceGridDataArray(ss, f, S);

				glBegin(GL_LINE_STRIP);
				for (x=0; x<gridSize; x++)
					glVertex3fv(faceGridData[x].co);
				glEnd();
				for (y=1; y<gridSize-1; y++) {
					glBegin(GL_LINE_STRIP);
					for (x=0; x<gridSize; x++)
						glVertex3fv(faceGridData[y*gridSize + x].co);
					glEnd();
				}
				for (x=1; x<gridSize-1; x++) {
					glBegin(GL_LINE_STRIP);
					for (y=0; y<gridSize; y++)
						glVertex3fv(faceGridData[y*gridSize + x].co);
					glEnd();
				}
			}
		}
	}

	ccgFaceIterator_free(fi);
	ccgEdgeIterator_free(ei);
}
static void ccgDM_drawLooseEdges(DerivedMesh *dm) {
	CCGDerivedMesh *cgdm = (CCGDerivedMesh*) dm;
	CCGSubSurf *ss = cgdm->ss;
	CCGEdgeIterator *ei = ccgSubSurf_getEdgeIterator(ss);
	int i, edgeSize = ccgSubSurf_getEdgeSize(ss);

	for (; !ccgEdgeIterator_isStopped(ei); ccgEdgeIterator_next(ei)) {
		CCGEdge *e = ccgEdgeIterator_getCurrent(ei);
		DMGridData *edgeData = ccgSubSurf_getEdgeDataArray(ss, e);

		if (!ccgSubSurf_getEdgeNumFaces(e)) {
			glBegin(GL_LINE_STRIP);
			for (i=0; i<edgeSize-1; i++) {
				glVertex3fv(edgeData[i].co);
				glVertex3fv(edgeData[i+1].co);
			}
			glEnd();
		}
	}

	ccgEdgeIterator_free(ei);
}

void ccgDM_glNormalFast(float *a, float *b, float *c, float *d)
{
	float a_cX = c[0]-a[0], a_cY = c[1]-a[1], a_cZ = c[2]-a[2];
	float b_dX = d[0]-b[0], b_dY = d[1]-b[1], b_dZ = d[2]-b[2];
	float no[3];

	no[0] = b_dY*a_cZ - b_dZ*a_cY;
	no[1] = b_dZ*a_cX - b_dX*a_cZ;
	no[2] = b_dX*a_cY - b_dY*a_cX;

	/* don't normalize, GL_NORMALIZE is enabled */
	glNormal3fv(no);
}

	/* Only used by non-editmesh types */
static void ccgDM_drawFacesSolid(DerivedMesh *dm, float (*partial_redraw_planes)[4], int fast, int (*setMaterial)(int, void *attribs)) {
	CCGDerivedMesh *ccgdm = (CCGDerivedMesh*) dm;
	CCGSubSurf *ss = ccgdm->ss;
	CCGFaceIterator *fi;
	int gridSize = ccgSubSurf_getGridSize(ss);
	char *faceFlags = ccgdm->faceFlags;
	int step = (fast)? gridSize-1: 1;

	ccgdm_pbvh_update(ccgdm);
	if(ccgdm->pbvh && ccgdm->multires.mmd && !fast) {
		if(dm->numFaceData) {
			/* should be per face */
			if(!setMaterial(faceFlags[1]+1, NULL))
				return;

			glShadeModel((faceFlags[0] & ME_SMOOTH)? GL_SMOOTH: GL_FLAT);
			BLI_pbvh_draw(ccgdm->pbvh, partial_redraw_planes, NULL, (faceFlags[0] & ME_SMOOTH));
			glShadeModel(GL_FLAT);
		}

		return;
	}

	gridSize = ccgSubSurf_getGridSize(ss);

	fi = ccgSubSurf_getFaceIterator(ss);
	for (; !ccgFaceIterator_isStopped(fi); ccgFaceIterator_next(fi)) {
		CCGFace *f = ccgFaceIterator_getCurrent(fi);
		int S, x, y, numVerts = ccgSubSurf_getFaceNumVerts(f);
		int index = GET_INT_FROM_POINTER(ccgSubSurf_getFaceFaceHandle(ss, f));
		int drawSmooth, mat_nr;

		if(faceFlags) {
			drawSmooth = (faceFlags[index*2] & ME_SMOOTH);
			mat_nr= faceFlags[index*2 + 1];
		}
		else {
			drawSmooth = 1;
			mat_nr= 0;
		}
		
		if (!setMaterial(mat_nr+1, NULL))
			continue;

		glShadeModel(drawSmooth? GL_SMOOTH: GL_FLAT);
		for (S=0; S<numVerts; S++) {
			DMGridData *faceGridData = ccgSubSurf_getFaceGridDataArray(ss, f, S);

			if (drawSmooth) {
				for (y=0; y<gridSize-1; y+=step) {
					glBegin(GL_QUAD_STRIP);
					for (x=0; x<gridSize; x+=step) {
						DMGridData *a = &faceGridData[(y+0)*gridSize + x];
						DMGridData *b = &faceGridData[(y+step)*gridSize + x];

						glNormal3fv(a->no);
						glVertex3fv(a->co);
						glNormal3fv(b->no);
						glVertex3fv(b->co);
					}
					glEnd();
				}
			} else {
				glBegin(GL_QUADS);
				for (y=0; y<gridSize-1; y+=step) {
					for (x=0; x<gridSize-1; x+=step) {
						float *a = faceGridData[(y+0)*gridSize + x].co;
						float *b = faceGridData[(y+0)*gridSize + x + step].co;
						float *c = faceGridData[(y+step)*gridSize + x + step].co;
						float *d = faceGridData[(y+step)*gridSize + x].co;

						ccgDM_glNormalFast(a, b, c, d);

						glVertex3fv(d);
						glVertex3fv(c);
						glVertex3fv(b);
						glVertex3fv(a);
					}
				}
				glEnd();
			}
		}
	}

	ccgFaceIterator_free(fi);
}

	/* Only used by non-editmesh types */
static void cgdm_drawMappedFacesGLSL(DerivedMesh *dm, int (*setMaterial)(int, void *attribs), int (*setDrawOptions)(void *userData, int index), void *userData) {
	CCGDerivedMesh *cgdm = (CCGDerivedMesh*) dm;
	CCGSubSurf *ss = cgdm->ss;
	CCGFaceIterator *fi = ccgSubSurf_getFaceIterator(ss);
	GPUVertexAttribs gattribs;
<<<<<<< HEAD
	DMVertexAttribs attribs= {{{0}}};
	MTFace *tf = dm->getTessFaceDataArray(dm, CD_MTFACE);
=======
	DMVertexAttribs attribs= {{{NULL}}};
	MTFace *tf = dm->getFaceDataArray(dm, CD_MTFACE);
>>>>>>> 48175397
	int gridSize = ccgSubSurf_getGridSize(ss);
	int gridFaces = gridSize - 1;
	int edgeSize = ccgSubSurf_getEdgeSize(ss);
	int transp, orig_transp, new_transp;
	char *faceFlags = cgdm->faceFlags;
	int a, b, i, doDraw, numVerts, matnr, new_matnr, totface;

	ccgdm_pbvh_update(cgdm);

	doDraw = 0;
	matnr = -1;
	transp = GPU_get_material_blend_mode();
	orig_transp = transp;

#define PASSATTRIB(dx, dy, vert) {												\
	if(attribs.totorco) {														\
		index = getFaceIndex(ss, f, S, x+dx, y+dy, edgeSize, gridSize); 		\
		glVertexAttrib3fvARB(attribs.orco.glIndex, attribs.orco.array[index]);	\
	}																			\
	for(b = 0; b < attribs.tottface; b++) {										\
		MTFace *tf = &attribs.tface[b].array[a];								\
		glVertexAttrib2fvARB(attribs.tface[b].glIndex, tf->uv[vert]);			\
	}																			\
	for(b = 0; b < attribs.totmcol; b++) {										\
		MCol *cp = &attribs.mcol[b].array[a*4 + vert];							\
		GLubyte col[4];															\
		col[0]= cp->b; col[1]= cp->g; col[2]= cp->r; col[3]= cp->a;				\
		glVertexAttrib4ubvARB(attribs.mcol[b].glIndex, col);					\
	}																			\
	if(attribs.tottang) {														\
		float *tang = attribs.tang.array[a*4 + vert];							\
		glVertexAttrib4fvARB(attribs.tang.glIndex, tang);						\
	}																			\
}

	totface = ccgSubSurf_getNumFaces(ss);
	for(a = 0, i = 0; i < totface; i++) {
		CCGFace *f = cgdm->faceMap[i].face;
		int S, x, y, drawSmooth;
		int index = GET_INT_FROM_POINTER(ccgSubSurf_getFaceFaceHandle(ss, f));
		int origIndex = ccgDM_getFaceMapIndex(ss, f);
		
		numVerts = ccgSubSurf_getFaceNumVerts(f);

		if(faceFlags) {
			drawSmooth = (faceFlags[index*2] & ME_SMOOTH);
			new_matnr= faceFlags[index*2 + 1] + 1;
		}
		else {
			drawSmooth = 1;
			new_matnr= 1;
		}

		if(new_matnr != matnr) {
			doDraw = setMaterial(matnr = new_matnr, &gattribs);
			if(doDraw)
				DM_vertex_attributes_from_gpu(dm, &gattribs, &attribs);
		}

		if(!doDraw || (setDrawOptions && (origIndex != ORIGINDEX_NONE) && !setDrawOptions(userData, origIndex))) {
			a += gridFaces*gridFaces*numVerts;
			continue;
		}

		if(tf) {
			new_transp = tf[i].transp;

			if(new_transp != transp) {
				if(new_transp == GPU_BLEND_SOLID && orig_transp != GPU_BLEND_SOLID)
					GPU_set_material_blend_mode(orig_transp);
				else
					GPU_set_material_blend_mode(new_transp);
				transp = new_transp;
			}
		}

		glShadeModel(drawSmooth? GL_SMOOTH: GL_FLAT);
		for (S=0; S<numVerts; S++) {
			DMGridData *faceGridData = ccgSubSurf_getFaceGridDataArray(ss, f, S);
			DMGridData *vda, *vdb;

			if (drawSmooth) {
				for (y=0; y<gridFaces; y++) {
					glBegin(GL_QUAD_STRIP);
					for (x=0; x<gridFaces; x++) {
						vda = &faceGridData[(y+0)*gridSize + x];
						vdb = &faceGridData[(y+1)*gridSize + x];
						
						PASSATTRIB(0, 0, 0);
						glNormal3fv(vda->no);
						glVertex3fv(vda->co);

						PASSATTRIB(0, 1, 1);
						glNormal3fv(vdb->no);
						glVertex3fv(vdb->co);

						if(x != gridFaces-1)
							a++;
					}

					vda = &faceGridData[(y+0)*gridSize + x];
					vdb = &faceGridData[(y+1)*gridSize + x];

					PASSATTRIB(0, 0, 3);
					glNormal3fv(vda->no);
					glVertex3fv(vda->co);

					PASSATTRIB(0, 1, 2);
					glNormal3fv(vdb->no);
					glVertex3fv(vdb->co);

					glEnd();

					a++;
				}
			} else {
				glBegin(GL_QUADS);
				for (y=0; y<gridFaces; y++) {
					for (x=0; x<gridFaces; x++) {
						float *aco = faceGridData[(y+0)*gridSize + x].co;
						float *bco = faceGridData[(y+0)*gridSize + x + 1].co;
						float *cco = faceGridData[(y+1)*gridSize + x + 1].co;
						float *dco = faceGridData[(y+1)*gridSize + x].co;

						ccgDM_glNormalFast(aco, bco, cco, dco);

						PASSATTRIB(0, 1, 1);
						glVertex3fv(dco);
						PASSATTRIB(1, 1, 2);
						glVertex3fv(cco);
						PASSATTRIB(1, 0, 3);
						glVertex3fv(bco);
						PASSATTRIB(0, 0, 0);
						glVertex3fv(aco);
						
						a++;
					}
				}
				glEnd();
			}
		}
	}

#undef PASSATTRIB

	ccgFaceIterator_free(fi);
}

static void cgdm_drawFacesGLSL(DerivedMesh *dm, int (*setMaterial)(int, void *attribs)) {
	dm->drawMappedFacesGLSL(dm, setMaterial, NULL, NULL);
}

static void cgdm_drawFacesColored(DerivedMesh *dm, int useTwoSided, unsigned char *col1, unsigned char *col2) {
	CCGDerivedMesh *cgdm = (CCGDerivedMesh*) dm;
	CCGSubSurf *ss = cgdm->ss;
	CCGFaceIterator *fi = ccgSubSurf_getFaceIterator(ss);
	int gridSize = ccgSubSurf_getGridSize(ss);
	unsigned char *cp1, *cp2;
	int useTwoSide=1;

	ccgdm_pbvh_update(cgdm);

	cp1= col1;
	if(col2) {
		cp2= col2;
	} else {
		cp2= NULL;
		useTwoSide= 0;
	}

	glShadeModel(GL_SMOOTH);
	if(col1 && col2)
		glEnable(GL_CULL_FACE);

	glBegin(GL_QUADS);
	for (; !ccgFaceIterator_isStopped(fi); ccgFaceIterator_next(fi)) {
		CCGFace *f = ccgFaceIterator_getCurrent(fi);
		int S, x, y, numVerts = ccgSubSurf_getFaceNumVerts(f);

		for (S=0; S<numVerts; S++) {
			DMGridData *faceGridData = ccgSubSurf_getFaceGridDataArray(ss, f, S);
			for (y=0; y<gridSize-1; y++) {
				for (x=0; x<gridSize-1; x++) {
					float *a = faceGridData[(y+0)*gridSize + x].co;
					float *b = faceGridData[(y+0)*gridSize + x + 1].co;
					float *c = faceGridData[(y+1)*gridSize + x + 1].co;
					float *d = faceGridData[(y+1)*gridSize + x].co;

					glColor3ub(cp1[3], cp1[2], cp1[1]);
					glVertex3fv(d);
					glColor3ub(cp1[7], cp1[6], cp1[5]);
					glVertex3fv(c);
					glColor3ub(cp1[11], cp1[10], cp1[9]);
					glVertex3fv(b);
					glColor3ub(cp1[15], cp1[14], cp1[13]);
					glVertex3fv(a);

					if (useTwoSide) {
						glColor3ub(cp2[15], cp2[14], cp2[13]);
						glVertex3fv(a);
						glColor3ub(cp2[11], cp2[10], cp2[9]);
						glVertex3fv(b);
						glColor3ub(cp2[7], cp2[6], cp2[5]);
						glVertex3fv(c);
						glColor3ub(cp2[3], cp2[2], cp2[1]);
						glVertex3fv(d);
					}

					if (cp2) cp2+=16;
					cp1+=16;
				}
			}
		}
	}
	glEnd();

	ccgFaceIterator_free(fi);
}

static void cgdm_drawFacesTex_common(DerivedMesh *dm,
	int (*drawParams)(MTFace *tface, int has_vcol, int matnr),
	int (*drawParamsMapped)(void *userData, int index),
	void *userData) 
{
	CCGDerivedMesh *cgdm = (CCGDerivedMesh*) dm;
	CCGSubSurf *ss = cgdm->ss;
	MCol *mcol = dm->getTessFaceDataArray(dm, CD_WEIGHT_MCOL);
	MTFace *tf = DM_get_tessface_data_layer(dm, CD_MTFACE);
	char *faceFlags = cgdm->faceFlags;
	int i, totface, flag, gridSize = ccgSubSurf_getGridSize(ss);
	int gridFaces = gridSize - 1;

	ccgdm_pbvh_update(cgdm);

	if(!mcol)
		mcol = dm->getTessFaceDataArray(dm, CD_MCOL);

	totface = ccgSubSurf_getNumFaces(ss);
	for(i = 0; i < totface; i++) {
		CCGFace *f = cgdm->faceMap[i].face;
		int S, x, y, numVerts = ccgSubSurf_getFaceNumVerts(f);
		int drawSmooth, index = ccgDM_getFaceMapIndex(ss, f);
		int origIndex = GET_INT_FROM_POINTER(ccgSubSurf_getFaceFaceHandle(ss, f));
		unsigned char *cp= NULL;
		int mat_nr;

		if(faceFlags) {
			drawSmooth = (faceFlags[origIndex*2] & ME_SMOOTH);
			mat_nr= faceFlags[origIndex*2 + 1];
		}
		else {
			drawSmooth = 1;
			mat_nr= 0;
		}

		if(drawParams)
			flag = drawParams(tf, mcol!=NULL, mat_nr);
		else if (index != ORIGINDEX_NONE)
			flag= (drawParamsMapped)? drawParamsMapped(userData, index): 1;
		else
			flag= GPU_enable_material(mat_nr, NULL) ? 1:0;


		if (flag == 0) { /* flag 0 == the face is hidden or invisible */
			if(tf) tf += gridFaces*gridFaces*numVerts;
			if(mcol) mcol += gridFaces*gridFaces*numVerts*4;
			continue;
		}

		/* flag 1 == use vertex colors */
		if(mcol) {
			if(flag==1) cp= (unsigned char*)mcol;
			mcol += gridFaces*gridFaces*numVerts*4;
		}

		for (S=0; S<numVerts; S++) {
			DMGridData *faceGridData = ccgSubSurf_getFaceGridDataArray(ss, f, S);
			DMGridData *a, *b;

			if (drawSmooth) {
				glShadeModel(GL_SMOOTH);
				for (y=0; y<gridFaces; y++) {
					glBegin(GL_QUAD_STRIP);
					for (x=0; x<gridFaces; x++) {
						a = &faceGridData[(y+0)*gridSize + x];
						b = &faceGridData[(y+1)*gridSize + x];

						if(tf) glTexCoord2fv(tf->uv[0]);
						if(cp) glColor3ub(cp[3], cp[2], cp[1]);
						glNormal3fv(a->no);
						glVertex3fv(a->co);

						if(tf) glTexCoord2fv(tf->uv[1]);
						if(cp) glColor3ub(cp[7], cp[6], cp[5]);
						glNormal3fv(b->no);
						glVertex3fv(b->co);
						
						if(x != gridFaces-1) {
							if(tf) tf++;
							if(cp) cp += 16;
						}
					}

					a = &faceGridData[(y+0)*gridSize + x];
					b = &faceGridData[(y+1)*gridSize + x];

					if(tf) glTexCoord2fv(tf->uv[3]);
					if(cp) glColor3ub(cp[15], cp[14], cp[13]);
					glNormal3fv(a->no);
					glVertex3fv(a->co);

					if(tf) glTexCoord2fv(tf->uv[2]);
					if(cp) glColor3ub(cp[11], cp[10], cp[9]);
					glNormal3fv(b->no);
					glVertex3fv(b->co);

					if(tf) tf++;
					if(cp) cp += 16;

					glEnd();
				}
			} else {
				glShadeModel(GL_FLAT);
				glBegin(GL_QUADS);
				for (y=0; y<gridFaces; y++) {
					for (x=0; x<gridFaces; x++) {
						float *a_co = faceGridData[(y+0)*gridSize + x].co;
						float *b_co = faceGridData[(y+0)*gridSize + x + 1].co;
						float *c_co = faceGridData[(y+1)*gridSize + x + 1].co;
						float *d_co = faceGridData[(y+1)*gridSize + x].co;

						ccgDM_glNormalFast(a_co, b_co, c_co, d_co);

						if(tf) glTexCoord2fv(tf->uv[1]);
						if(cp) glColor3ub(cp[7], cp[6], cp[5]);
						glVertex3fv(d_co);

						if(tf) glTexCoord2fv(tf->uv[2]);
						if(cp) glColor3ub(cp[11], cp[10], cp[9]);
						glVertex3fv(c_co);

						if(tf) glTexCoord2fv(tf->uv[3]);
						if(cp) glColor3ub(cp[15], cp[14], cp[13]);
						glVertex3fv(b_co);

						if(tf) glTexCoord2fv(tf->uv[0]);
						if(cp) glColor3ub(cp[3], cp[2], cp[1]);
						glVertex3fv(a_co);

						if(tf) tf++;
						if(cp) cp += 16;
					}
				}
				glEnd();
			}
		}
	}
}

static void cgdm_drawFacesTex(DerivedMesh *dm, int (*setDrawOptions)(MTFace *tface, int has_vcol, int matnr))
{
	cgdm_drawFacesTex_common(dm, setDrawOptions, NULL, NULL);
}

static void cgdm_drawMappedFacesTex(DerivedMesh *dm, int (*setDrawOptions)(void *userData, int index), void *userData)
{
	cgdm_drawFacesTex_common(dm, NULL, setDrawOptions, userData);
}

static void cgdm_drawUVEdges(DerivedMesh *dm)
{

	MFace *mf = dm->getTessFaceArray(dm);
	MTFace *tf = DM_get_tessface_data_layer(dm, CD_MTFACE);
	int i;
	
	if (tf) {
		glBegin(GL_LINES);
		for(i = 0; i < dm->numFaceData; i++, mf++, tf++) {
			if(!(mf->flag&ME_HIDE)) {
				glVertex2fv(tf->uv[0]);
				glVertex2fv(tf->uv[1]);
	
				glVertex2fv(tf->uv[1]);
				glVertex2fv(tf->uv[2]);
	
				if(!mf->v4) {
					glVertex2fv(tf->uv[2]);
					glVertex2fv(tf->uv[0]);
				} else {
					glVertex2fv(tf->uv[2]);
					glVertex2fv(tf->uv[3]);
	
					glVertex2fv(tf->uv[3]);
					glVertex2fv(tf->uv[0]);
				}
			}
		}
		glEnd();
	}
}

static void ccgDM_drawMappedFaces(DerivedMesh *dm, int (*setDrawOptions)(void *userData, int index, int *drawSmooth_r), void *userData, int useColors, int (*setMaterial)(int, void *attribs)) {
	CCGDerivedMesh *cgdm = (CCGDerivedMesh*) dm;
	CCGSubSurf *ss = cgdm->ss;
	MCol *mcol= NULL;
	int i, gridSize = ccgSubSurf_getGridSize(ss);
	char *faceFlags = cgdm->faceFlags;
	int gridFaces = gridSize - 1, totface;

	if(useColors) {
		mcol = dm->getTessFaceDataArray(dm, CD_WEIGHT_MCOL);
		if(!mcol)
			mcol = dm->getTessFaceDataArray(dm, CD_MCOL);
	}

	totface = ccgSubSurf_getNumFaces(ss);
	for(i = 0; i < totface; i++) {
		CCGFace *f = cgdm->faceMap[i].face;
		int S, x, y, numVerts = ccgSubSurf_getFaceNumVerts(f);
		int drawSmooth, index = ccgDM_getFaceMapIndex(ss, f);
		int origIndex;
		unsigned char *cp= NULL;

		origIndex = GET_INT_FROM_POINTER(ccgSubSurf_getFaceFaceHandle(ss, f));

		if(faceFlags) drawSmooth = (faceFlags[origIndex*2] & ME_SMOOTH);
		else drawSmooth = 1;

		if(mcol) {
			cp= (unsigned char*)mcol;
			mcol += gridFaces*gridFaces*numVerts*4;
		}

		{
			int draw= 1;

			if(index == ORIGINDEX_NONE)
				draw= setMaterial(faceFlags ? faceFlags[origIndex*2 + 1] + 1: 1, NULL); /* XXX, no faceFlags no material */
			else if (setDrawOptions)
				draw= setDrawOptions(userData, index, &drawSmooth);

			if (draw) {
				if (draw==2) {
					  glEnable(GL_POLYGON_STIPPLE);
					  glPolygonStipple(stipple_quarttone);
				}
				
				for (S=0; S<numVerts; S++) {
					DMGridData *faceGridData = ccgSubSurf_getFaceGridDataArray(ss, f, S);
					if (drawSmooth) {
						glShadeModel(GL_SMOOTH);
						for (y=0; y<gridFaces; y++) {
							DMGridData *a, *b;
							glBegin(GL_QUAD_STRIP);
							for (x=0; x<gridFaces; x++) {
								a = &faceGridData[(y+0)*gridSize + x];
								b = &faceGridData[(y+1)*gridSize + x];
	
								if(cp) glColor3ub(cp[3], cp[2], cp[1]);
								glNormal3fv(a->no);
								glVertex3fv(a->co);
								if(cp) glColor3ub(cp[7], cp[6], cp[5]);
								glNormal3fv(b->no);
								glVertex3fv(b->co);

								if(x != gridFaces-1) {
									if(cp) cp += 16;
								}
							}

							a = &faceGridData[(y+0)*gridSize + x];
							b = &faceGridData[(y+1)*gridSize + x];

							if(cp) glColor3ub(cp[15], cp[14], cp[13]);
							glNormal3fv(a->no);
							glVertex3fv(a->co);
							if(cp) glColor3ub(cp[11], cp[10], cp[9]);
							glNormal3fv(b->no);
							glVertex3fv(b->co);

							if(cp) cp += 16;

							glEnd();
						}
					} else {
						glShadeModel(GL_FLAT);
						glBegin(GL_QUADS);
						for (y=0; y<gridFaces; y++) {
							for (x=0; x<gridFaces; x++) {
								float *a = faceGridData[(y+0)*gridSize + x].co;
								float *b = faceGridData[(y+0)*gridSize + x + 1].co;
								float *c = faceGridData[(y+1)*gridSize + x + 1].co;
								float *d = faceGridData[(y+1)*gridSize + x].co;

								ccgDM_glNormalFast(a, b, c, d);
	
								if(cp) glColor3ub(cp[7], cp[6], cp[5]);
								glVertex3fv(d);
								if(cp) glColor3ub(cp[11], cp[10], cp[9]);
								glVertex3fv(c);
								if(cp) glColor3ub(cp[15], cp[14], cp[13]);
								glVertex3fv(b);
								if(cp) glColor3ub(cp[3], cp[2], cp[1]);
								glVertex3fv(a);

								if(cp) cp += 16;
							}
						}
						glEnd();
					}
				}
				if (draw==2)
					glDisable(GL_POLYGON_STIPPLE);
			}
		}
	}
}
static void cgdm_drawMappedEdges(DerivedMesh *dm, int (*setDrawOptions)(void *userData, int index), void *userData) {
	CCGDerivedMesh *cgdm = (CCGDerivedMesh*) dm;
	CCGSubSurf *ss = cgdm->ss;
	CCGEdgeIterator *ei = ccgSubSurf_getEdgeIterator(ss);
	int i, useAging, edgeSize = ccgSubSurf_getEdgeSize(ss);

	ccgSubSurf_getUseAgeCounts(ss, &useAging, NULL, NULL, NULL);

	for (; !ccgEdgeIterator_isStopped(ei); ccgEdgeIterator_next(ei)) {
		CCGEdge *e = ccgEdgeIterator_getCurrent(ei);
		DMGridData *edgeData = ccgSubSurf_getEdgeDataArray(ss, e);
		int index = ccgDM_getEdgeMapIndex(ss, e);

		glBegin(GL_LINE_STRIP);
		if (index!=-1 && (!setDrawOptions || setDrawOptions(userData, index))) {
			if (useAging && !(G.f&G_BACKBUFSEL)) {
				int ageCol = 255-ccgSubSurf_getEdgeAge(ss, e)*4;
				glColor3ub(0, ageCol>0?ageCol:0, 0);
			}

			for (i=0; i<edgeSize-1; i++) {
				glVertex3fv(edgeData[i].co);
				glVertex3fv(edgeData[i+1].co);
			}
		}
		glEnd();
	}

	ccgEdgeIterator_free(ei);
}
static void cgdm_drawMappedEdgesInterp(DerivedMesh *dm, int (*setDrawOptions)(void *userData, int index), void (*setDrawInterpOptions)(void *userData, int index, float t), void *userData) {
	CCGDerivedMesh *cgdm = (CCGDerivedMesh*) dm;
	CCGSubSurf *ss = cgdm->ss;
	CCGEdgeIterator *ei = ccgSubSurf_getEdgeIterator(ss);
	int i, useAging, edgeSize = ccgSubSurf_getEdgeSize(ss);

	ccgSubSurf_getUseAgeCounts(ss, &useAging, NULL, NULL, NULL);

	for (; !ccgEdgeIterator_isStopped(ei); ccgEdgeIterator_next(ei)) {
		CCGEdge *e = ccgEdgeIterator_getCurrent(ei);
		DMGridData *edgeData = ccgSubSurf_getEdgeDataArray(ss, e);
		int index = ccgDM_getEdgeMapIndex(ss, e);

		glBegin(GL_LINE_STRIP);
		if (index!=-1 && (!setDrawOptions || setDrawOptions(userData, index))) {
			for (i=0; i<edgeSize; i++) {
				setDrawInterpOptions(userData, index, (float) i/(edgeSize-1));

				if (useAging && !(G.f&G_BACKBUFSEL)) {
					int ageCol = 255-ccgSubSurf_getEdgeAge(ss, e)*4;
					glColor3ub(0, ageCol>0?ageCol:0, 0);
				}

				glVertex3fv(edgeData[i].co);
			}
		}
		glEnd();
	}

	ccgEdgeIterator_free(ei);
}
static void cgdm_foreachMappedFaceCenter(DerivedMesh *dm, void (*func)(void *userData, int index, float *co, float *no), void *userData) {
	CCGDerivedMesh *cgdm = (CCGDerivedMesh*) dm;
	CCGSubSurf *ss = cgdm->ss;
	CCGFaceIterator *fi = ccgSubSurf_getFaceIterator(ss);

	for (; !ccgFaceIterator_isStopped(fi); ccgFaceIterator_next(fi)) {
		CCGFace *f = ccgFaceIterator_getCurrent(fi);
		int index = ccgDM_getFaceMapIndex(ss, f);

		if (index!=-1) {
				/* Face center data normal isn't updated atm. */
			DMGridData *vd = ccgSubSurf_getFaceGridData(ss, f, 0, 0, 0);

			func(userData, index, vd->co, vd->no);
		}
	}

	ccgFaceIterator_free(fi);
}

static void cgdm_release(DerivedMesh *dm) {
	CCGDerivedMesh *ccgdm = (CCGDerivedMesh*) dm;

	if (DM_release(dm)) {
		/* Before freeing, need to update the displacement map */
		if(ccgdm->multires.modified) {
			/* Check that mmd still exists */
			if(!ccgdm->multires.local_mmd && BLI_findindex(&ccgdm->multires.ob->modifiers, ccgdm->multires.mmd) < 0)
				ccgdm->multires.mmd = NULL;
			if(ccgdm->multires.mmd)
				ccgdm->multires.update(dm);
		}

		if (ccgdm->ehash)
			BLI_edgehash_free(ccgdm->ehash, NULL);

		if(ccgdm->reverseFaceMap) MEM_freeN(ccgdm->reverseFaceMap);
		if(ccgdm->gridFaces) MEM_freeN(ccgdm->gridFaces);
		if(ccgdm->gridData) MEM_freeN(ccgdm->gridData);
		if(ccgdm->gridAdjacency) MEM_freeN(ccgdm->gridAdjacency);
		if(ccgdm->gridOffset) MEM_freeN(ccgdm->gridOffset);
		if(ccgdm->freeSS) ccgSubSurf_free(ccgdm->ss);
		if(ccgdm->fmap) MEM_freeN(ccgdm->fmap);
		if(ccgdm->fmap_mem) MEM_freeN(ccgdm->fmap_mem);
		MEM_freeN(ccgdm->edgeFlags);
		MEM_freeN(ccgdm->faceFlags);
		MEM_freeN(ccgdm->vertMap);
		MEM_freeN(ccgdm->edgeMap);
		MEM_freeN(ccgdm->faceMap);
		MEM_freeN(ccgdm);
	}
}

void ccg_loops_to_corners(CustomData *fdata, CustomData *ldata, 
			  CustomData *pdata, int loopstart, int findex, 
			  int polyindex, int numTex, int numCol) 
{
	MTFace *texface;
	MTexPoly *texpoly;
	MCol *mcol;
	MLoopCol *mloopcol;
	MLoopUV *mloopuv;
	int i, j, hasWCol = CustomData_has_layer(ldata, CD_WEIGHT_MLOOPCOL);

	for(i=0; i < numTex; i++){
		texface = CustomData_get_n(fdata, CD_MTFACE, findex, i);
		texpoly = CustomData_get_n(pdata, CD_MTEXPOLY, polyindex, i);
		
		texface->tpage = texpoly->tpage;
		texface->flag = texpoly->flag;
		texface->transp = texpoly->transp;
		texface->mode = texpoly->mode;
		texface->tile = texpoly->tile;
		texface->unwrap = texpoly->unwrap;

		mloopuv = CustomData_get_n(ldata, CD_MLOOPUV, loopstart, i);
		for (j=0; j<4; j++, mloopuv++) {
			texface->uv[j][0] = mloopuv->uv[0];
			texface->uv[j][1] = mloopuv->uv[1];
		}
	}

	for(i=0; i < numCol; i++){
		mloopcol = CustomData_get_n(ldata, CD_MLOOPCOL, loopstart, i);
		mcol = CustomData_get_n(fdata, CD_MCOL, findex, i);

		for (j=0; j<4; j++, mloopcol++) {
			mcol[j].r = mloopcol->r;
			mcol[j].g = mloopcol->g;
			mcol[j].b = mloopcol->b;
			mcol[j].a = mloopcol->a;
		}
	}
	
	if (hasWCol) {
		mloopcol = CustomData_get(ldata, loopstart, CD_WEIGHT_MLOOPCOL);
		mcol = CustomData_get(fdata, findex, CD_WEIGHT_MCOL);

		for (j=0; j<4; j++, mloopcol++) {
			mcol[j].r = mloopcol->r;
			mcol[j].g = mloopcol->g;
			mcol[j].b = mloopcol->b;
			mcol[j].a = mloopcol->a;
		}
	}
}

static void *ccgDM_get_vert_data_layer(DerivedMesh *dm, int type)
{
	if(type == CD_ORIGINDEX) {
		/* create origindex on demand to save memory */
		CCGDerivedMesh *cgdm= (CCGDerivedMesh*)dm;
		CCGSubSurf *ss= cgdm->ss;
		int *origindex;
		int a, index, totnone, totorig;

		DM_add_vert_layer(dm, CD_ORIGINDEX, CD_CALLOC, NULL);
		origindex= DM_get_vert_data_layer(dm, CD_ORIGINDEX);

		totorig = ccgSubSurf_getNumVerts(ss);
		totnone= dm->numVertData - totorig;

		/* original vertices are at the end */
		for(a=0; a<totnone; a++)
			origindex[a]= ORIGINDEX_NONE;

		for(index=0; index<totorig; index++, a++) {
			CCGVert *v = cgdm->vertMap[index].vert;
			origindex[a] = ccgDM_getVertMapIndex(cgdm->ss, v);
		}

		return origindex;
	}

	return DM_get_vert_data_layer(dm, type);
}

static void *ccgDM_get_edge_data_layer(DerivedMesh *dm, int type)
{
	if(type == CD_ORIGINDEX) {
		/* create origindex on demand to save memory */
		CCGDerivedMesh *cgdm= (CCGDerivedMesh*)dm;
		CCGSubSurf *ss= cgdm->ss;
		int *origindex;
		int a, i, index, totnone, totorig, totedge;
		int edgeSize= ccgSubSurf_getEdgeSize(ss);

		DM_add_edge_layer(dm, CD_ORIGINDEX, CD_CALLOC, NULL);
		origindex= DM_get_edge_data_layer(dm, CD_ORIGINDEX);

		totedge= ccgSubSurf_getNumEdges(ss);
		totorig= totedge*(edgeSize - 1);
		totnone= dm->numEdgeData - totorig;

		/* original edges are at the end */
		for(a=0; a<totnone; a++)
			origindex[a]= ORIGINDEX_NONE;

		for(index=0; index<totedge; index++) {
			CCGEdge *e= cgdm->edgeMap[index].edge;
			int mapIndex= ccgDM_getEdgeMapIndex(ss, e);

			for(i = 0; i < edgeSize - 1; i++, a++)
				origindex[a]= mapIndex;
		}

		return origindex;
	}

	return DM_get_edge_data_layer(dm, type);
}

static void *ccgDM_get_face_data_layer(DerivedMesh *dm, int type)
{
	if(type == CD_ORIGINDEX) {
		/* create origindex on demand to save memory */
		CCGDerivedMesh *cgdm= (CCGDerivedMesh*)dm;
		CCGSubSurf *ss= cgdm->ss;
		int *origindex;
		int a, i, index, totface;
		int gridFaces = ccgSubSurf_getGridSize(ss) - 1;

		DM_add_face_layer(dm, CD_ORIGINDEX, CD_CALLOC, NULL);
		origindex= DM_get_tessface_data_layer(dm, CD_ORIGINDEX);

		totface= ccgSubSurf_getNumFaces(ss);

		for(a=0, index=0; index<totface; index++) {
			CCGFace *f = cgdm->faceMap[index].face;
			int numVerts = ccgSubSurf_getFaceNumVerts(f);
			int mapIndex = ccgDM_getFaceMapIndex(ss, f);

			for(i=0; i<gridFaces*gridFaces*numVerts; i++, a++)
				origindex[a]= mapIndex;
		}

		return origindex;
	}

	return DM_get_tessface_data_layer(dm, type);
}

static int ccgDM_getNumGrids(DerivedMesh *dm)
{
	CCGDerivedMesh *cgdm= (CCGDerivedMesh*)dm;
	int index, numFaces, numGrids;

	numFaces= ccgSubSurf_getNumFaces(cgdm->ss);
	numGrids= 0;

	for(index=0; index<numFaces; index++) {
		CCGFace *f = cgdm->faceMap[index].face;
		numGrids += ccgSubSurf_getFaceNumVerts(f);
	}

	return numGrids;
}

static int ccgDM_getGridSize(DerivedMesh *dm)
{
	CCGDerivedMesh *cgdm= (CCGDerivedMesh*)dm;
	return ccgSubSurf_getGridSize(cgdm->ss);
}

static int cgdm_adjacent_grid(CCGSubSurf *ss, int *gridOffset, CCGFace *f, int S, int offset)
{
	CCGFace *adjf;
	CCGEdge *e;
	int i, j= 0, numFaces, fIndex, numEdges= 0;

	e = ccgSubSurf_getFaceEdge(ss, f, S);
	numFaces = ccgSubSurf_getEdgeNumFaces(e);

	if(numFaces != 2)
		return -1;

	for(i = 0; i < numFaces; i++) {
		adjf = ccgSubSurf_getEdgeFace(e, i);

		if(adjf != f) {
			numEdges = ccgSubSurf_getFaceNumVerts(adjf);
			for(j = 0; j < numEdges; j++)
				if(ccgSubSurf_getFaceEdge(ss, adjf, j) == e)
					break;

			if(j != numEdges)
				break;
		}
	}
	
	fIndex = GET_INT_FROM_POINTER(ccgSubSurf_getFaceFaceHandle(ss, adjf));

	return gridOffset[fIndex] + (j + offset)%numEdges;
}

static void ccgdm_create_grids(DerivedMesh *dm)
{
	CCGDerivedMesh *cgdm= (CCGDerivedMesh*)dm;
	CCGSubSurf *ss= cgdm->ss;
	DMGridData **gridData;
	DMGridAdjacency *gridAdjacency, *adj;
	CCGFace **gridFaces;
	int *gridOffset;
	int index, numFaces, numGrids, S, gIndex /*, gridSize*/;

	if(cgdm->gridData)
		return;
	
	numGrids = ccgDM_getNumGrids(dm);
	numFaces = ccgSubSurf_getNumFaces(ss);
	/*gridSize = ccgDM_getGridSize(dm);*/  /*UNUSED*/

	/* compute offset into grid array for each face */
	gridOffset = MEM_mallocN(sizeof(int)*numFaces, "cgdm.gridOffset");

	for(gIndex = 0, index = 0; index < numFaces; index++) {
		CCGFace *f = cgdm->faceMap[index].face;
		int numVerts = ccgSubSurf_getFaceNumVerts(f);

		gridOffset[index] = gIndex;
		gIndex += numVerts;
	}

	/* compute grid data */
	gridData = MEM_mallocN(sizeof(DMGridData*)*numGrids, "cgdm.gridData");
	gridAdjacency = MEM_mallocN(sizeof(DMGridAdjacency)*numGrids, "cgdm.gridAdjacency");
	gridFaces = MEM_mallocN(sizeof(CCGFace*)*numGrids, "cgdm.gridFaces");

	for(gIndex = 0, index = 0; index < numFaces; index++) {
		CCGFace *f = cgdm->faceMap[index].face;
		int numVerts = ccgSubSurf_getFaceNumVerts(f);

		for(S = 0; S < numVerts; S++, gIndex++) {
			int prevS = (S - 1 + numVerts) % numVerts;
			int nextS = (S + 1 + numVerts) % numVerts;

			gridData[gIndex] = ccgSubSurf_getFaceGridDataArray(ss, f, S);
			gridFaces[gIndex] = f;

			adj = &gridAdjacency[gIndex];

			adj->index[0] = gIndex - S + nextS;
			adj->rotation[0] = 3;
			adj->index[1] = cgdm_adjacent_grid(ss, gridOffset, f, prevS, 0);
			adj->rotation[1] = 1;
			adj->index[2] = cgdm_adjacent_grid(ss, gridOffset, f, S, 1);
			adj->rotation[2] = 3;
			adj->index[3] = gIndex - S + prevS;
			adj->rotation[3] = 1;
		}
	}

	cgdm->gridData = gridData;
	cgdm->gridFaces = gridFaces;
	cgdm->gridAdjacency = gridAdjacency;
	cgdm->gridOffset = gridOffset;
}

static DMGridData **ccgDM_getGridData(DerivedMesh *dm)
{
	CCGDerivedMesh *cgdm= (CCGDerivedMesh*)dm;

	ccgdm_create_grids(dm);
	return cgdm->gridData;
}

static DMGridAdjacency *ccgDM_getGridAdjacency(DerivedMesh *dm)
{
	CCGDerivedMesh *cgdm= (CCGDerivedMesh*)dm;

	ccgdm_create_grids(dm);
	return cgdm->gridAdjacency;
}

static int *ccgDM_getGridOffset(DerivedMesh *dm)
{
	CCGDerivedMesh *cgdm= (CCGDerivedMesh*)dm;

	ccgdm_create_grids(dm);
	return cgdm->gridOffset;
}

static ListBase *ccgDM_getFaceMap(Object *ob, DerivedMesh *dm)
{
	CCGDerivedMesh *ccgdm= (CCGDerivedMesh*)dm;

	if(!ccgdm->multires.mmd && !ccgdm->fmap && ob->type == OB_MESH) {
		Mesh *me= ob->data;

		create_vert_face_map(&ccgdm->fmap, &ccgdm->fmap_mem, me->mface,
				     me->totvert, me->totface);
	}

	return ccgdm->fmap;
}

static struct PBVH *ccgDM_getPBVH(Object *ob, DerivedMesh *dm)
{
	CCGDerivedMesh *ccgdm= (CCGDerivedMesh*)dm;
	int gridSize, numGrids;

	if(!ob) {
		ccgdm->pbvh= NULL;
		return NULL;
	}

	if(!ob->sculpt)
		return NULL;

	if(ob->sculpt->pbvh) {
	   /* pbvh's grids, gridadj and gridfaces points to data inside ccgdm
		  but this can be freed on ccgdm release, this updates the pointers
		  when the ccgdm gets remade, the assumption is that the topology
		  does not change. */
		ccgdm_create_grids(dm);
		BLI_pbvh_grids_update(ob->sculpt->pbvh, ccgdm->gridData, ccgdm->gridAdjacency, (void**)ccgdm->gridFaces);

		ccgdm->pbvh = ob->sculpt->pbvh;
	}

	if(ccgdm->pbvh)
		return ccgdm->pbvh;

	/* no pbvh exists yet, we need to create one. only in case of multires
	   we build a pbvh over the modified mesh, in other cases the base mesh
	   is being sculpted, so we build a pbvh from that. */
	ccgdm_create_grids(dm);

	gridSize = ccgDM_getGridSize(dm);
	numGrids = ccgDM_getNumGrids(dm);

	ob->sculpt->pbvh= ccgdm->pbvh = BLI_pbvh_new();
	BLI_pbvh_build_grids(ccgdm->pbvh, ccgdm->gridData, ccgdm->gridAdjacency,
		numGrids, gridSize, (void**)ccgdm->gridFaces);

	return ccgdm->pbvh;
}

static CCGDerivedMesh *getCCGDerivedMesh(CCGSubSurf *ss,
										 int drawInteriorEdges,
										 int useSubsurfUv,
										 DerivedMesh *dm)
{
	CCGDerivedMesh *ccgdm = MEM_callocN(sizeof(*ccgdm), "cgdm");
	CCGVertIterator *vi;
	CCGEdgeIterator *ei;
	CCGFaceIterator *fi;
	int index, totvert, totedge, totface;
	int i;
	int vertNum, edgeNum, faceNum;
	int *vertOrigIndex, *faceOrigIndex, *polyOrigIndex; /* *edgeOrigIndex - as yet, unused  */
	short *edgeFlags;
	char *faceFlags;
	int *loopidx = NULL, *vertidx = NULL;
	BLI_array_declare(loopidx);
	BLI_array_declare(vertidx);
	int loopindex, loopindex2;
	int edgeSize, has_edge_origindex;
	int gridSize;
	int gridFaces, gridCuts;
	/*int gridSideVerts;*/
	int gridSideEdges;
	int numTex, numCol;
	int gridInternalEdges;
	float *w = NULL;
	WeightTable wtable = {0};
	MCol *mcol;
	MEdge *medge = NULL, medge2;
	MFace *mface = NULL;
	MPoly *mpoly = NULL;

	DM_from_template(&ccgdm->dm, dm, DM_TYPE_CCGDM,
					 ccgSubSurf_getNumFinalVerts(ss),
					 ccgSubSurf_getNumFinalEdges(ss),
					 ccgSubSurf_getNumFinalFaces(ss),
					 ccgSubSurf_getNumFinalFaces(ss)*4, 
					 ccgSubSurf_getNumFinalFaces(ss));
	
	numTex = CustomData_number_of_layers(&ccgdm->dm.loopData, CD_MLOOPUV);
	numCol = CustomData_number_of_layers(&ccgdm->dm.loopData, CD_MLOOPCOL);
	
	if (numTex && CustomData_number_of_layers(&ccgdm->dm.faceData, CD_MTFACE) != numTex)
		CustomData_from_bmeshpoly(&ccgdm->dm.faceData, &ccgdm->dm.polyData, &ccgdm->dm.loopData, ccgSubSurf_getNumFinalFaces(ss));
	else if (numCol && CustomData_number_of_layers(&ccgdm->dm.faceData, CD_MCOL) != numCol)
		CustomData_from_bmeshpoly(&ccgdm->dm.faceData, &ccgdm->dm.polyData, &ccgdm->dm.loopData, ccgSubSurf_getNumFinalFaces(ss));

	ccgdm->dm.getMinMax = cgdm_getMinMax;
	ccgdm->dm.getNumVerts = cgdm_getNumVerts;
	ccgdm->dm.getNumEdges = cgdm_getNumEdges;
	ccgdm->dm.getNumTessFaces = cgdm_getNumTessFaces;
	ccgdm->dm.getNumFaces = cgdm_getNumTessFaces;

	ccgdm->dm.getNumGrids = ccgDM_getNumGrids;
	ccgdm->dm.getPBVH = ccgDM_getPBVH;

	ccgdm->dm.newFaceIter = cgdm_newFaceIter;
	ccgdm->dm.getVert = ccgDM_getFinalVert;
	ccgdm->dm.getEdge = ccgDM_getFinalEdge;
	ccgdm->dm.getTessFace = ccgDM_getFinalFace;
	ccgdm->dm.getVertCo = ccgDM_getFinalVertCo;
	ccgdm->dm.getVertNo = ccgDM_getFinalVertNo;
	ccgdm->dm.copyVertArray = ccgDM_copyFinalVertArray;
	ccgdm->dm.copyEdgeArray = ccgDM_copyFinalEdgeArray;
	ccgdm->dm.copyTessFaceArray = ccgDM_copyFinalFaceArray;
	ccgdm->dm.getVertData = DM_get_vert_data;
	ccgdm->dm.getEdgeData = DM_get_edge_data;
	ccgdm->dm.getTessFaceData = DM_get_face_data;
	ccgdm->dm.getVertDataArray = ccgDM_get_vert_data_layer;
	ccgdm->dm.getEdgeDataArray = ccgDM_get_edge_data_layer;
	ccgdm->dm.getTessFaceDataArray = ccgDM_get_face_data_layer;
	ccgdm->dm.getNumGrids = ccgDM_getNumGrids;
	ccgdm->dm.getGridSize = ccgDM_getGridSize;
	ccgdm->dm.getGridData = ccgDM_getGridData;
	ccgdm->dm.getGridAdjacency = ccgDM_getGridAdjacency;
	ccgdm->dm.getGridOffset = ccgDM_getGridOffset;
	ccgdm->dm.getFaceMap = ccgDM_getFaceMap;
	ccgdm->dm.getPBVH = ccgDM_getPBVH;

	ccgdm->dm.getTessFace = ccgDM_getFinalFace;
	ccgdm->dm.copyVertArray = ccgDM_copyFinalVertArray;
	ccgdm->dm.copyEdgeArray = ccgDM_copyFinalEdgeArray;
	ccgdm->dm.copyTessFaceArray = ccgDM_copyFinalFaceArray;
	ccgdm->dm.getVertData = DM_get_vert_data;
	ccgdm->dm.getEdgeData = DM_get_edge_data;
	ccgdm->dm.getTessFaceData = DM_get_face_data;
	ccgdm->dm.getVertDataArray = DM_get_vert_data_layer;
	ccgdm->dm.getEdgeDataArray = DM_get_edge_data_layer;
	ccgdm->dm.getTessFaceDataArray = DM_get_tessface_data_layer;

	ccgdm->dm.getVertCos = cgdm_getVertCos;
	ccgdm->dm.foreachMappedVert = cgdm_foreachMappedVert;
	ccgdm->dm.foreachMappedEdge = cgdm_foreachMappedEdge;
	ccgdm->dm.foreachMappedFaceCenter = cgdm_foreachMappedFaceCenter;
	
	ccgdm->dm.drawVerts = ccgDM_drawVerts;
	ccgdm->dm.drawEdges = ccgDM_drawEdges;
	ccgdm->dm.drawLooseEdges = ccgDM_drawLooseEdges;
	ccgdm->dm.drawFacesSolid = ccgDM_drawFacesSolid;
	ccgdm->dm.drawFacesColored = cgdm_drawFacesColored;
	ccgdm->dm.drawFacesTex = cgdm_drawFacesTex;
	ccgdm->dm.drawFacesGLSL = cgdm_drawFacesGLSL;
	ccgdm->dm.drawMappedFaces = ccgDM_drawMappedFaces;
	ccgdm->dm.drawMappedFacesTex = cgdm_drawMappedFacesTex;
	ccgdm->dm.drawMappedFacesGLSL = cgdm_drawMappedFacesGLSL;
	ccgdm->dm.drawUVEdges = cgdm_drawUVEdges;

	ccgdm->dm.drawMappedEdgesInterp = cgdm_drawMappedEdgesInterp;
	ccgdm->dm.drawMappedEdges = cgdm_drawMappedEdges;
	
	ccgdm->dm.release = cgdm_release;
	
	ccgdm->ss = ss;
	ccgdm->drawInteriorEdges = drawInteriorEdges;
	ccgdm->useSubsurfUv = useSubsurfUv;

	totvert = ccgSubSurf_getNumVerts(ss);
	ccgdm->vertMap = MEM_callocN(totvert * sizeof(*ccgdm->vertMap), "vertMap");
	vi = ccgSubSurf_getVertIterator(ss);
	for(; !ccgVertIterator_isStopped(vi); ccgVertIterator_next(vi)) {
		CCGVert *v = ccgVertIterator_getCurrent(vi);

		ccgdm->vertMap[GET_INT_FROM_POINTER(ccgSubSurf_getVertVertHandle(v))].vert = v;
	}
	ccgVertIterator_free(vi);

	totedge = ccgSubSurf_getNumEdges(ss);
	ccgdm->edgeMap = MEM_callocN(totedge * sizeof(*ccgdm->edgeMap), "edgeMap");
	ei = ccgSubSurf_getEdgeIterator(ss);
	for(; !ccgEdgeIterator_isStopped(ei); ccgEdgeIterator_next(ei)) {
		CCGEdge *e = ccgEdgeIterator_getCurrent(ei);

		ccgdm->edgeMap[GET_INT_FROM_POINTER(ccgSubSurf_getEdgeEdgeHandle(e))].edge = e;
	}

	totface = ccgSubSurf_getNumFaces(ss);
	ccgdm->faceMap = MEM_callocN(totface * sizeof(*ccgdm->faceMap), "faceMap");
	fi = ccgSubSurf_getFaceIterator(ss);
	for(; !ccgFaceIterator_isStopped(fi); ccgFaceIterator_next(fi)) {
		CCGFace *f = ccgFaceIterator_getCurrent(fi);

		ccgdm->faceMap[GET_INT_FROM_POINTER(ccgSubSurf_getFaceFaceHandle(ss, f))].face = f;
	}
	ccgFaceIterator_free(fi);

	ccgdm->reverseFaceMap = MEM_callocN(sizeof(int)*ccgSubSurf_getNumFinalFaces(ss), "reverseFaceMap");

	edgeSize = ccgSubSurf_getEdgeSize(ss);
	gridSize = ccgSubSurf_getGridSize(ss);
	gridFaces = gridSize - 1;
	gridCuts = gridSize - 2;
	/*gridInternalVerts = gridSideVerts * gridSideVerts; - as yet, unused */
	gridSideEdges = gridSize - 1;
	gridInternalEdges = (gridSideEdges - 1) * gridSideEdges * 2; 

	vertNum = 0;
	edgeNum = 0;
	faceNum = 0;

	/* mvert = dm->getVertArray(dm); - as yet unused */
	medge = dm->getEdgeArray(dm);
	mface = dm->getTessFaceArray(dm);

	mpoly = CustomData_get_layer(&dm->polyData, CD_MPOLY);
	/*CDDM hack*/
	edgeFlags = ccgdm->edgeFlags = MEM_callocN(sizeof(short)*totedge, "faceFlags");
	faceFlags = ccgdm->faceFlags = MEM_callocN(sizeof(char)*2*totface, "faceFlags");

	vertOrigIndex = DM_get_vert_data_layer(&ccgdm->dm, CD_ORIGINDEX);
	/*edgeOrigIndex = DM_get_edge_data_layer(&cgdm->dm, CD_ORIGINDEX);*/
	faceOrigIndex = DM_get_tessface_data_layer(&ccgdm->dm, CD_ORIGINDEX);

	polyOrigIndex = DM_get_face_data_layer(&ccgdm->dm, CD_ORIGINDEX);

	if (!CustomData_has_layer(&ccgdm->dm.faceData, CD_MCOL))
		DM_add_tessface_layer(&ccgdm->dm, CD_MCOL, CD_CALLOC, NULL);

	mcol = DM_get_tessface_data_layer(&ccgdm->dm, CD_MCOL);
	has_edge_origindex = CustomData_has_layer(&ccgdm->dm.edgeData, CD_ORIGINDEX);

	faceNum = 0;
	loopindex = loopindex2 = 0; //current loop index
	for (index = 0; index < totface; index++) {
		CCGFace *f = ccgdm->faceMap[index].face;
		int numVerts = ccgSubSurf_getFaceNumVerts(f);
		int numFinalEdges = numVerts * (gridSideEdges + gridInternalEdges);
		int origIndex = GET_INT_FROM_POINTER(ccgSubSurf_getFaceFaceHandle(ss, f));
		int g2_wid = gridCuts+2;
		float *w2;
		int s, x, y;

		w = get_ss_weights(&wtable, gridCuts, numVerts);

		ccgdm->faceMap[index].startVert = vertNum;
		ccgdm->faceMap[index].startEdge = edgeNum;
		ccgdm->faceMap[index].startFace = faceNum;
		
		faceFlags[0] = mpoly[origIndex].flag;
		faceFlags[1] = mpoly[origIndex].mat_nr;
		faceFlags += 2;

		/* set the face base vert */
		*((int*)ccgSubSurf_getFaceUserData(ss, f)) = vertNum;

		BLI_array_empty(loopidx);		
		for (s=0; s<numVerts; s++) {
			BLI_array_growone(loopidx);
			loopidx[s] = loopindex++;
		}
		
		BLI_array_empty(vertidx);
		for(s = 0; s < numVerts; s++) {
			CCGVert *v = ccgSubSurf_getFaceVert(ss, f, s);
			
			BLI_array_growone(vertidx);
			vertidx[s] = GET_INT_FROM_POINTER(ccgSubSurf_getVertVertHandle(v));
		}
		

		/*I think this is for interpolating the center vert?*/
		w2 = w; // + numVerts*(g2_wid-1)*(g2_wid-1); //numVerts*((g2_wid-1)*g2_wid+g2_wid-1);
		DM_interp_vert_data(dm, &ccgdm->dm, vertidx, w2,
		                    numVerts, vertNum);
		if (vertOrigIndex) {
			*vertOrigIndex = ORIGINDEX_NONE;
			++vertOrigIndex;
		}

		++vertNum;

		/*interpolate per-vert data*/
		for(s = 0; s < numVerts; s++) {
			for(x = 1; x < gridFaces; x++) {
				w2 = w + s*numVerts*g2_wid*g2_wid + x*numVerts;
				DM_interp_vert_data(dm, &ccgdm->dm, vertidx, w2,
						    numVerts, vertNum);

				if (vertOrigIndex) {
					*vertOrigIndex = ORIGINDEX_NONE;
					++vertOrigIndex;
				}

				++vertNum;
			}
		}

		/*interpolate per-vert data*/
		for(s = 0; s < numVerts; s++) {
			for(y = 1; y < gridFaces; y++) {
				for(x = 1; x < gridFaces; x++) {
					w2 = w + s*numVerts*g2_wid*g2_wid + (y*g2_wid+x)*numVerts;
					DM_interp_vert_data(dm, &ccgdm->dm, vertidx, w2,
							    numVerts, vertNum);

					if (vertOrigIndex) {
						*vertOrigIndex = ORIGINDEX_NONE;
						++vertOrigIndex;
					}

					++vertNum;
				}
			}
		}

		if (has_edge_origindex) {
			for(i = 0; i < numFinalEdges; ++i)
				*(int *)DM_get_edge_data(&ccgdm->dm, edgeNum + i,
							 CD_ORIGINDEX) = ORIGINDEX_NONE;
		}

		for (s=0; s<numVerts; s++) {
			/*interpolate per-face data*/
			for (y=0; y<gridFaces; y++) {
				for (x=0; x<gridFaces; x++) {
					w2 = w + s*numVerts*g2_wid*g2_wid + (y*g2_wid+x)*numVerts;
					CustomData_interp(&dm->loopData, &ccgdm->dm.loopData,
					                  loopidx, w2, NULL, numVerts, loopindex2);
					loopindex2++;

					w2 = w + s*numVerts*g2_wid*g2_wid + ((y+1)*g2_wid+(x))*numVerts;
					CustomData_interp(&dm->loopData, &ccgdm->dm.loopData,
					                  loopidx, w2, NULL, numVerts, loopindex2);
					loopindex2++;

					w2 = w + s*numVerts*g2_wid*g2_wid + ((y+1)*g2_wid+(x+1))*numVerts;
					CustomData_interp(&dm->loopData, &ccgdm->dm.loopData,
					                  loopidx, w2, NULL, numVerts, loopindex2);
					loopindex2++;
					
					w2 = w + s*numVerts*g2_wid*g2_wid + ((y)*g2_wid+(x+1))*numVerts;
					CustomData_interp(&dm->loopData, &ccgdm->dm.loopData,
					                  loopidx, w2, NULL, numVerts, loopindex2);
					loopindex2++;

					/*copy over poly data, e.g. mtexpoly*/
					CustomData_copy_data(&dm->polyData, &ccgdm->dm.polyData, origIndex, faceNum, 1);

					/*generate tesselated face data used for drawing*/
					ccg_loops_to_corners(&ccgdm->dm.faceData, &ccgdm->dm.loopData,
						&ccgdm->dm.polyData, loopindex2-4, faceNum, faceNum, numTex, numCol);
					
					/*set original index data*/
					if (faceOrigIndex) {
						*faceOrigIndex = origIndex;
						faceOrigIndex++;
					}
					if (polyOrigIndex) {
						*polyOrigIndex = origIndex;
						polyOrigIndex++;
					}

					ccgdm->reverseFaceMap[faceNum] = index;

					faceNum++;
				}
			}
		}

		edgeNum += numFinalEdges;
	}

	for(index = 0; index < totedge; ++index) {
		CCGEdge *e = ccgdm->edgeMap[index].edge;
		int numFinalEdges = edgeSize - 1;
		int mapIndex = ccgDM_getEdgeMapIndex(ss, e);
		int x;
		int vertIdx[2];
		int edgeIdx = GET_INT_FROM_POINTER(ccgSubSurf_getEdgeEdgeHandle(e));

		CCGVert *v;
		v = ccgSubSurf_getEdgeVert0(e);
		vertIdx[0] = GET_INT_FROM_POINTER(ccgSubSurf_getVertVertHandle(v));
		v = ccgSubSurf_getEdgeVert1(e);
		vertIdx[1] = GET_INT_FROM_POINTER(ccgSubSurf_getVertVertHandle(v));

		ccgdm->edgeMap[index].startVert = vertNum;
		ccgdm->edgeMap[index].startEdge = edgeNum;

		if(edgeIdx >= 0 && edgeFlags)
			edgeFlags[edgeIdx] = medge[edgeIdx].flag;

		/* set the edge base vert */
		*((int*)ccgSubSurf_getEdgeUserData(ss, e)) = vertNum;

		for(x = 1; x < edgeSize - 1; x++) {
			float w[2];
			w[1] = (float) x / (edgeSize - 1);
			w[0] = 1 - w[1];
			DM_interp_vert_data(dm, &ccgdm->dm, vertIdx, w, 2, vertNum);
			if (vertOrigIndex) {
				*vertOrigIndex = ORIGINDEX_NONE;
				++vertOrigIndex;
			}
			++vertNum;
		}

		for(i = 0; i < numFinalEdges; ++i) {
			if (has_edge_origindex) {
				*(int *)DM_get_edge_data(&ccgdm->dm, edgeNum + i,
			                         CD_ORIGINDEX) = mapIndex;
			}
		}

		edgeNum += numFinalEdges;
	}

	for(index = 0; index < totvert; ++index) {
		CCGVert *v = ccgdm->vertMap[index].vert;
		int mapIndex = ccgDM_getVertMapIndex(ccgdm->ss, v);
		int vidx;

		vidx = GET_INT_FROM_POINTER(ccgSubSurf_getVertVertHandle(v));

		ccgdm->vertMap[index].startVert = vertNum;

		/* set the vert base vert */
		*((int*) ccgSubSurf_getVertUserData(ss, v)) = vertNum;

		DM_copy_vert_data(dm, &ccgdm->dm, vidx, vertNum, 1);

		if (vertOrigIndex) {
			*vertOrigIndex = mapIndex;
			++vertOrigIndex;
		}
		++vertNum;
	}

	ccgdm->dm.numVertData = vertNum;
	ccgdm->dm.numEdgeData = edgeNum;
	ccgdm->dm.numFaceData = faceNum;
	ccgdm->dm.numLoopData = loopindex2;
	ccgdm->dm.numPolyData = faceNum;

	BLI_array_free(vertidx);
	BLI_array_free(loopidx);
	free_ss_weights(&wtable);

	ccgdm->ehash = BLI_edgehash_new();
	for (i=0; i<ccgdm->dm.numEdgeData; i++) {
		ccgDM_getFinalEdge((DerivedMesh*)ccgdm, i, &medge2);
		BLI_edgehash_insert(ccgdm->ehash, medge2.v1, medge2.v2, SET_INT_IN_POINTER(i));
	}

	return ccgdm;
}

/***/

struct DerivedMesh *subsurf_make_derived_from_derived(
						struct DerivedMesh *dm,
						struct SubsurfModifierData *smd,
						int useRenderParams, float (*vertCos)[3],
						int isFinalCalc, int editMode)
{
	int useSimple = smd->subdivType == ME_SIMPLE_SUBSURF;
	int useAging = smd->flags & eSubsurfModifierFlag_DebugIncr;
	int useSubsurfUv = smd->flags & eSubsurfModifierFlag_SubsurfUv;
	int drawInteriorEdges = !(smd->flags & eSubsurfModifierFlag_ControlEdges);
	CCGDerivedMesh *result = NULL;

	if(editMode) {
		int levels= (smd->modifier.scene)? get_render_subsurf_level(&smd->modifier.scene->r, smd->levels): smd->levels;

		smd->emCache = _getSubSurf(smd->emCache, levels, useAging, 0,
								   useSimple);
		ss_sync_from_derivedmesh(smd->emCache, dm, vertCos, useSimple);

		result = getCCGDerivedMesh(smd->emCache,
								   drawInteriorEdges,
								   useSubsurfUv, dm);
	} else if(useRenderParams) {
		/* Do not use cache in render mode. */
		CCGSubSurf *ss;
		int levels= (smd->modifier.scene)? get_render_subsurf_level(&smd->modifier.scene->r, smd->renderLevels): smd->renderLevels;

		if(levels == 0)
			return dm;
		
		ss = _getSubSurf(NULL, levels, 0, 1, useSimple);

		ss_sync_from_derivedmesh(ss, dm, vertCos, useSimple);

		result = getCCGDerivedMesh(ss,
			drawInteriorEdges, useSubsurfUv, dm);

		result->freeSS = 1;
	} else {
		int useIncremental = 1; //(smd->flags & eSubsurfModifierFlag_Incremental);
		int useAging = smd->flags & eSubsurfModifierFlag_DebugIncr;
		int levels= (smd->modifier.scene)? get_render_subsurf_level(&smd->modifier.scene->r, smd->levels): smd->levels;
		CCGSubSurf *ss;
		
		/* It is quite possible there is a much better place to do this. It
		 * depends a bit on how rigourously we expect this function to never
		 * be called in editmode. In semi-theory we could share a single
		 * cache, but the handles used inside and outside editmode are not
		 * the same so we would need some way of converting them. Its probably
		 * not worth the effort. But then why am I even writing this long
		 * comment that no one will read? Hmmm. - zr
		 */
		if(smd->emCache) {
			ccgSubSurf_free(smd->emCache);
			smd->emCache = NULL;
		}

		if(useIncremental && isFinalCalc) {
			smd->mCache = ss = _getSubSurf(smd->mCache, levels,
										   useAging, 0, useSimple);

			if (!ss_sync_from_derivedmesh(ss, dm, vertCos, useSimple)) {
				//ccgSubSurf_free(smd->mCache);
				smd->mCache = ss = _getSubSurf(NULL, levels,
											   useAging, 0, useSimple);
				
				ss_sync_from_derivedmesh(ss, dm, vertCos, useSimple);
	
			}

			result = getCCGDerivedMesh(smd->mCache,
									   drawInteriorEdges,
									   useSubsurfUv, dm);
		} else {
			if (smd->mCache && isFinalCalc) {
				ccgSubSurf_free(smd->mCache);
				smd->mCache = NULL;
			}

			ss = _getSubSurf(NULL, levels, 0, 1, useSimple);
			ss_sync_from_derivedmesh(ss, dm, vertCos, useSimple);

			result = getCCGDerivedMesh(ss, drawInteriorEdges, useSubsurfUv, dm);

			if(isFinalCalc)
				smd->mCache = ss;
			else
				result->freeSS = 1;
		}
	}
	
	return result;
}

void subsurf_calculate_limit_positions(Mesh *me, float (*positions_r)[3]) 
{
	/* Finds the subsurf limit positions for the verts in a mesh 
	 * and puts them in an array of floats. Please note that the 
	 * calculated vert positions is incorrect for the verts 
	 * on the boundary of the mesh.
	 */
	CCGSubSurf *ss = _getSubSurf(NULL, 1, 0, 1, 0);
	float edge_sum[3], face_sum[3];
	CCGVertIterator *vi;
	DerivedMesh *dm = CDDM_from_mesh(me, NULL);

	ss_sync_from_derivedmesh(ss, dm, NULL, 0);

	vi = ccgSubSurf_getVertIterator(ss);
	for (; !ccgVertIterator_isStopped(vi); ccgVertIterator_next(vi)) {
		CCGVert *v = ccgVertIterator_getCurrent(vi);
		int idx = GET_INT_FROM_POINTER(ccgSubSurf_getVertVertHandle(v));
		int N = ccgSubSurf_getVertNumEdges(v);
		int numFaces = ccgSubSurf_getVertNumFaces(v);
		float *co;
		int i;
                
		edge_sum[0]= edge_sum[1]= edge_sum[2]= 0.0;
		face_sum[0]= face_sum[1]= face_sum[2]= 0.0;

		for (i=0; i<N; i++) {
			CCGEdge *e = ccgSubSurf_getVertEdge(v, i);
			add_v3_v3v3(edge_sum, edge_sum, ccgSubSurf_getEdgeData(ss, e, 1));
		}
		for (i=0; i<numFaces; i++) {
			CCGFace *f = ccgSubSurf_getVertFace(v, i);
			add_v3_v3(face_sum, ccgSubSurf_getFaceCenterData(f));
		}

		/* ad-hoc correction for boundary vertices, to at least avoid them
		   moving completely out of place (brecht) */
		if(numFaces && numFaces != N)
			mul_v3_fl(face_sum, (float)N/(float)numFaces);

		co = ccgSubSurf_getVertData(ss, v);
		positions_r[idx][0] = (co[0]*N*N + edge_sum[0]*4 + face_sum[0])/(N*(N+5));
		positions_r[idx][1] = (co[1]*N*N + edge_sum[1]*4 + face_sum[1])/(N*(N+5));
		positions_r[idx][2] = (co[2]*N*N + edge_sum[2]*4 + face_sum[2])/(N*(N+5));
	}
	ccgVertIterator_free(vi);

	ccgSubSurf_free(ss);

	dm->release(dm);
}
<|MERGE_RESOLUTION|>--- conflicted
+++ resolved
@@ -388,49 +388,6 @@
 	MEM_freeN(faceMap);
 }
 
-static void calc_ss_weights(int gridFaces,
-							FaceVertWeight **qweight, FaceVertWeight **tweight)
-{
-	FaceVertWeight *qw, *tw;
-	int x, y, j;
-	int numWeights = gridFaces * gridFaces;
-
-	*tweight = MEM_mallocN(sizeof(**tweight) * numWeights, "ssTriWeight");
-	*qweight = MEM_mallocN(sizeof(**qweight) * numWeights, "ssQuadWeight");
-
-	qw = *qweight;
-	tw = *tweight;
-
-	for (y = 0; y < gridFaces; y++) {
-		for (x = 0; x < gridFaces; x++) {
-			for (j = 0; j < 4; j++) {
-				int fx = x + (j == 2 || j == 3);
-				int fy = y + (j == 1 || j == 2);
-				float x_v = (float) fx / gridFaces;
-				float y_v = (float) fy / gridFaces;
-				float tx_v = (1.0f - x_v), ty_v = (1.0f - y_v);
-				float center = (1.0f / 3.0f) * tx_v * ty_v;
-
-				(*tw)[j][0] = center + 0.5f * tx_v * y_v;
-				(*tw)[j][2] = center + 0.5f * x_v * ty_v;
-				(*tw)[j][1] = 1.0f - (*tw)[j][0] - (*tw)[j][2];
-				(*tw)[j][3] = 0.0f;
-
-				tx_v *= 0.5f;
-				ty_v *= 0.5f;
-
-				(*qw)[j][3] = tx_v * ty_v;
-				(*qw)[j][0] = (*qw)[j][3] + tx_v * y_v;
-				(*qw)[j][2] = (*qw)[j][3] + x_v * ty_v;
-				(*qw)[j][1] = 1.0f - (*qw)[j][0] - (*qw)[j][2] - (*qw)[j][3];
-
-			}
-			tw++;
-			qw++;
-		}
-	}
-}
-
 /* face weighting */
 typedef struct FaceVertWeightEntry {
 	FaceVertWeight *weight;
@@ -507,6 +464,7 @@
 		MEM_freeN(wtable->weight_table);
 }
 
+#if 0
 static DerivedMesh *ss_to_cdderivedmesh(CCGSubSurf *ss, int ssFromEditmesh,
                                  int drawInteriorEdges, int useSubsurfUv,
                                  DerivedMesh *dm, struct MultiresSubsurf *ms)
@@ -526,6 +484,7 @@
 
 	return result;
 }
+#endif
 
 static int ss_sync_from_derivedmesh(CCGSubSurf *ss, DerivedMesh *dm,
 									 float (*vertexCos)[3], int useFlatSubdiv)
@@ -1645,13 +1604,8 @@
 	CCGSubSurf *ss = cgdm->ss;
 	CCGFaceIterator *fi = ccgSubSurf_getFaceIterator(ss);
 	GPUVertexAttribs gattribs;
-<<<<<<< HEAD
-	DMVertexAttribs attribs= {{{0}}};
+	DMVertexAttribs attribs= {{{NULL}}};
 	MTFace *tf = dm->getTessFaceDataArray(dm, CD_MTFACE);
-=======
-	DMVertexAttribs attribs= {{{NULL}}};
-	MTFace *tf = dm->getFaceDataArray(dm, CD_MTFACE);
->>>>>>> 48175397
 	int gridSize = ccgSubSurf_getGridSize(ss);
 	int gridFaces = gridSize - 1;
 	int edgeSize = ccgSubSurf_getEdgeSize(ss);
