--- conflicted
+++ resolved
@@ -2236,8 +2236,6 @@
 	}
 }
 
-<<<<<<< HEAD
-=======
 void BKE_boundbox_scale(struct BoundBox *bb_dst, const struct BoundBox *bb_src, float scale)
 {
 	float cent[3];
@@ -2250,7 +2248,6 @@
 	}
 }
 
->>>>>>> b76dbf5e
 /**
  * Returns a BBox which each dimensions are at least epsilon.
  * \note In case a given dimension needs to be enlarged, its final value will be in [epsilon, 3 * epsilon] range.
@@ -3638,30 +3635,6 @@
 	return tree;
 }
 
-/* Sync colors used for object wire with theme settings */ // bfa custom wireframe colors
-void BKE_object_wire_colors_sync(Object *ob)
-{
-	/* only do color copying if using a custom wire color (i.e. not default color)  */
-	if (ob->custom_wire_color) {
-		if (ob->custom_wire_color > 0) {
-			/* copy theme colors on-to object's custom wire color in case user tries to edit color */
-			bTheme *btheme = U.themes.first;
-			ThemeWireColor *col_set = &btheme->tarm[(ob->custom_wire_color - 1)];
-
-			memcpy(&ob->wcs, col_set, sizeof(ThemeWireColor));
-		}
-		/* otherwise, init custom color with a generic/placeholder color set if
-		* no previous theme color was used that we can just keep using
-		*/
-		else if (ob->wcs.solid[0] == 0) {
-			/* define for setting colors in theme below */
-			rgba_char_args_set(ob->wcs.solid, 0xff, 0x00, 0x00, 255);
-			rgba_char_args_set(ob->wcs.select, 0x81, 0xe6, 0x14, 255);
-			rgba_char_args_set(ob->wcs.active, 0x18, 0xb6, 0xe0, 255);
-		}
-	}
-}
-
 bool BKE_object_modifier_use_time(Object *ob, ModifierData *md)
 {
 	if (modifier_dependsOnTime(md)) {
