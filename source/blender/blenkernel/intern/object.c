--- conflicted
+++ resolved
@@ -2533,13 +2533,8 @@
 				// XXX: should we push this to derivedmesh instead?
 				BKE_animsys_evaluate_animdata(data_id, adt, ctime, ADT_RECALC_DRIVERS);
 				
-<<<<<<< HEAD
 				// here was vieweditdatamask? XXX
-				if(ob->mode & OB_MODE_EDIT) {
-=======
-					// here was vieweditdatamask? XXX
 				if(em) {
->>>>>>> 59a56f3d
 					makeDerivedMesh(scene, ob, em, CD_MASK_BAREMESH);
 				} else
 					makeDerivedMesh(scene, ob, NULL, CD_MASK_BAREMESH);
