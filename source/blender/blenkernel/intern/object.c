/*
 * ***** BEGIN GPL LICENSE BLOCK *****
 *
 * This program is free software; you can redistribute it and/or
 * modify it under the terms of the GNU General Public License
 * as published by the Free Software Foundation; either version 2
 * of the License, or (at your option) any later version.
 *
 * This program is distributed in the hope that it will be useful,
 * but WITHOUT ANY WARRANTY; without even the implied warranty of
 * MERCHANTABILITY or FITNESS FOR A PARTICULAR PURPOSE.  See the
 * GNU General Public License for more details.
 *
 * You should have received a copy of the GNU General Public License
 * along with this program; if not, write to the Free Software Foundation,
 * Inc., 51 Franklin Street, Fifth Floor, Boston, MA 02110-1301, USA.
 *
 * The Original Code is Copyright (C) 2001-2002 by NaN Holding BV.
 * All rights reserved.
 *
 * The Original Code is: all of this file.
 *
 * Contributor(s): none yet.
 *
 * ***** END GPL LICENSE BLOCK *****
 */

/** \file blender/blenkernel/intern/object.c
 *  \ingroup bke
 */


#include <string.h>
#include <math.h>
#include <stdio.h>

#include "MEM_guardedalloc.h"

#include "DNA_anim_types.h"
#include "DNA_armature_types.h"
#include "DNA_camera_types.h"
#include "DNA_constraint_types.h"
#include "DNA_gpencil_types.h"
#include "DNA_group_types.h"
#include "DNA_key_types.h"
#include "DNA_lamp_types.h"
#include "DNA_lattice_types.h"
#include "DNA_material_types.h"
#include "DNA_meta_types.h"
#include "DNA_mesh_types.h"
#include "DNA_meshdata_types.h"
#include "DNA_movieclip_types.h"
#include "DNA_scene_types.h"
#include "DNA_screen_types.h"
#include "DNA_sequence_types.h"
#include "DNA_smoke_types.h"
#include "DNA_space_types.h"
#include "DNA_view3d_types.h"
#include "DNA_world_types.h"
#include "DNA_object_types.h"
#include "DNA_lightprobe_types.h"
#include "DNA_property_types.h"
#include "DNA_rigidbody_types.h"

#include "BLI_blenlib.h"
#include "BLI_math.h"
#include "BLI_threads.h"
#include "BLI_utildefines.h"
#include "BLI_linklist.h"
#include "BLI_kdtree.h"

#include "BLT_translation.h"

#include "BKE_pbvh.h"
#include "BKE_main.h"
#include "BKE_global.h"
#include "BKE_idprop.h"
#include "BKE_armature.h"
#include "BKE_action.h"
#include "BKE_bullet.h"
#include "BKE_deform.h"
#include "BKE_DerivedMesh.h"
#include "BKE_animsys.h"
#include "BKE_anim.h"
#include "BKE_constraint.h"
#include "BKE_curve.h"
#include "BKE_displist.h"
#include "BKE_effect.h"
#include "BKE_fcurve.h"
#include "BKE_group.h"
#include "BKE_icons.h"
#include "BKE_key.h"
#include "BKE_lamp.h"
#include "BKE_layer.h"
#include "BKE_lattice.h"
#include "BKE_library.h"
#include "BKE_library_query.h"
#include "BKE_library_remap.h"
#include "BKE_linestyle.h"
#include "BKE_mesh.h"
#include "BKE_editmesh.h"
#include "BKE_mball.h"
#include "BKE_modifier.h"
#include "BKE_multires.h"
#include "BKE_node.h"
#include "BKE_object.h"
#include "BKE_object_facemap.h"
#include "BKE_paint.h"
#include "BKE_particle.h"
#include "BKE_pointcache.h"
#include "BKE_lightprobe.h"
#include "BKE_property.h"
#include "BKE_rigidbody.h"
#include "BKE_sca.h"
#include "BKE_scene.h"
#include "BKE_sequencer.h"
#include "BKE_speaker.h"
#include "BKE_softbody.h"
#include "BKE_subsurf.h"
#include "BKE_material.h"
#include "BKE_camera.h"
#include "BKE_image.h"

#include "DEG_depsgraph.h"

#include "DRW_engine.h"

#ifdef WITH_MOD_FLUID
#include "LBM_fluidsim.h"
#endif

#ifdef WITH_PYTHON
#include "BPY_extern.h"
#endif

#include "CCGSubSurf.h"
#include "atomic_ops.h"

#include "GPU_lamp.h"

/* Vertex parent modifies original BMesh which is not safe for threading.
 * Ideally such a modification should be handled as a separate DAG update
 * callback for mesh datablock, but for until it is actually supported use
 * simpler solution with a mutex lock.
 *                                               - sergey -
 */
#define VPARENT_THREADING_HACK

#ifdef VPARENT_THREADING_HACK
static ThreadMutex vparent_lock = BLI_MUTEX_INITIALIZER;
#endif

void BKE_object_workob_clear(Object *workob)
{
	memset(workob, 0, sizeof(Object));
	
	workob->size[0] = workob->size[1] = workob->size[2] = 1.0f;
	workob->dscale[0] = workob->dscale[1] = workob->dscale[2] = 1.0f;
	workob->rotmode = ROT_MODE_EUL;
}

void BKE_object_free_particlesystems(Object *ob)
{
	ParticleSystem *psys;

	while ((psys = BLI_pophead(&ob->particlesystem))) {
		psys_free(ob, psys);
	}
}

void BKE_object_free_softbody(Object *ob)
{
	if (ob->soft) {
		sbFree(ob->soft);
		ob->soft = NULL;
	}
}

void BKE_object_free_bulletsoftbody(Object *ob)
{
	if (ob->bsoft) {
		bsbFree(ob->bsoft);
		ob->bsoft = NULL;
	}
}

void BKE_object_free_curve_cache(Object *ob)
{
	if (ob->curve_cache) {
		BKE_displist_free(&ob->curve_cache->disp);
		BKE_curve_bevelList_free(&ob->curve_cache->bev);
		if (ob->curve_cache->path) {
			free_path(ob->curve_cache->path);
		}
		BKE_nurbList_free(&ob->curve_cache->deformed_nurbs);
		MEM_freeN(ob->curve_cache);
		ob->curve_cache = NULL;
	}
}

void BKE_object_free_modifiers(Object *ob)
{
	ModifierData *md;

	while ((md = BLI_pophead(&ob->modifiers))) {
		modifier_free(md);
	}

	/* particle modifiers were freed, so free the particlesystems as well */
	BKE_object_free_particlesystems(ob);

	/* same for softbody */
	BKE_object_free_softbody(ob);

	/* modifiers may have stored data in the DM cache */
	BKE_object_free_derived_caches(ob);
}

void BKE_object_modifier_hook_reset(Object *ob, HookModifierData *hmd)
{
	/* reset functionality */
	if (hmd->object) {
		bPoseChannel *pchan = BKE_pose_channel_find_name(hmd->object->pose, hmd->subtarget);

		if (hmd->subtarget[0] && pchan) {
			float imat[4][4], mat[4][4];

			/* calculate the world-space matrix for the pose-channel target first, then carry on as usual */
			mul_m4_m4m4(mat, hmd->object->obmat, pchan->pose_mat);

			invert_m4_m4(imat, mat);
			mul_m4_m4m4(hmd->parentinv, imat, ob->obmat);
		}
		else {
			invert_m4_m4(hmd->object->imat, hmd->object->obmat);
			mul_m4_m4m4(hmd->parentinv, hmd->object->imat, ob->obmat);
		}
	}
}

bool BKE_object_support_modifier_type_check(Object *ob, int modifier_type)
{
	const ModifierTypeInfo *mti;

	mti = modifierType_getInfo(modifier_type);

	/* only geometry objects should be able to get modifiers [#25291] */
	if (!ELEM(ob->type, OB_MESH, OB_CURVE, OB_SURF, OB_FONT, OB_LATTICE)) {
		return false;
	}

	if (ob->type == OB_LATTICE && (mti->flags & eModifierTypeFlag_AcceptsLattice) == 0) {
		return false;
	}

	if (!((mti->flags & eModifierTypeFlag_AcceptsCVs) ||
	      (ob->type == OB_MESH && (mti->flags & eModifierTypeFlag_AcceptsMesh))))
	{
		return false;
	}

	return true;
}

void BKE_object_link_modifiers(
        struct Object *ob_dst, const struct Object *ob_src,
        eObjectMode object_mode)
{
	ModifierData *md;
	BKE_object_free_modifiers(ob_dst);

	if (!ELEM(ob_dst->type, OB_MESH, OB_CURVE, OB_SURF, OB_FONT, OB_LATTICE)) {
		/* only objects listed above can have modifiers and linking them to objects
		 * which doesn't have modifiers stack is quite silly */
		return;
	}

	for (md = ob_src->modifiers.first; md; md = md->next) {
		ModifierData *nmd = NULL;

		if (ELEM(md->type,
		         eModifierType_Hook,
		         eModifierType_Collision))
		{
			continue;
		}

		if (!BKE_object_support_modifier_type_check(ob_dst, md->type))
			continue;

		switch (md->type) {
			case eModifierType_Softbody:
				BKE_object_copy_softbody(ob_dst, ob_src);
				break;
			case eModifierType_Skin:
				/* ensure skin-node customdata exists */
				BKE_mesh_ensure_skin_customdata(ob_dst->data);
				break;
		}

		nmd = modifier_new(md->type);
		BLI_strncpy(nmd->name, md->name, sizeof(nmd->name));

		if (md->type == eModifierType_Multires) {
			/* Has to be done after mod creation, but *before* we actually copy its settings! */
			multiresModifier_sync_levels_ex(
			        ob_dst, (MultiresModifierData *)md, (MultiresModifierData *)nmd, object_mode);
		}

		modifier_copyData(md, nmd);
		BLI_addtail(&ob_dst->modifiers, nmd);
		modifier_unique_name(&ob_dst->modifiers, nmd);
	}

	BKE_object_copy_particlesystems(ob_dst, ob_src, 0);

	/* TODO: smoke?, cloth? */
}

/* free data derived from mesh, called when mesh changes or is freed */
void BKE_object_free_derived_caches(Object *ob)
{
	/* Also serves as signal to remake texspace.
	 *
	 * NOTE: This function can be called from threads on different objects
	 * sharing same data datablock. So we need to ensure atomic nature of
	 * data modification here.
	 */
	if (ob->type == OB_MESH) {
		Mesh *me = ob->data;

		if (me && me->bb) {
			atomic_fetch_and_or_int32(&me->bb->flag, BOUNDBOX_DIRTY);
		}
	}
	else if (ELEM(ob->type, OB_SURF, OB_CURVE, OB_FONT)) {
		Curve *cu = ob->data;

		if (cu && cu->bb) {
			atomic_fetch_and_or_int32(&cu->bb->flag, BOUNDBOX_DIRTY);
		}
	}

	if (ob->bb) {
		MEM_freeN(ob->bb);
		ob->bb = NULL;
	}

	if (ob->derivedFinal) {
		ob->derivedFinal->needsFree = 1;
		ob->derivedFinal->release(ob->derivedFinal);
		ob->derivedFinal = NULL;
	}
	if (ob->derivedDeform) {
		ob->derivedDeform->needsFree = 1;
		ob->derivedDeform->release(ob->derivedDeform);
		ob->derivedDeform = NULL;
	}

	if (ob->mesh_evaluated != NULL) {
		/* Restore initial pointer. */
		ob->data = ob->mesh_evaluated->id.orig_id;
		/* Evaluated mesh points to edit mesh, but does not own it. */
		ob->mesh_evaluated->edit_btmesh = NULL;
		BKE_mesh_free(ob->mesh_evaluated);
		BKE_libblock_free_data(&ob->mesh_evaluated->id, false);
		MEM_freeN(ob->mesh_evaluated);
		ob->mesh_evaluated = NULL;
	}

	BKE_object_free_curve_cache(ob);
}

void BKE_object_free_caches(Object *object)
{
	ModifierData *md;
	short update_flag = 0;

	/* Free particle system caches holding paths. */
	if (object->particlesystem.first) {
		ParticleSystem *psys;
		for (psys = object->particlesystem.first;
		     psys != NULL;
		     psys = psys->next)
		{
			psys_free_path_cache(psys, psys->edit);
			update_flag |= PSYS_RECALC_REDO;
		}
	}

	/* Free memory used by cached derived meshes in the particle system modifiers. */
	for (md = object->modifiers.first; md != NULL; md = md->next) {
		if (md->type == eModifierType_ParticleSystem) {
			ParticleSystemModifierData *psmd = (ParticleSystemModifierData *) md;
			if (psmd->dm_final != NULL) {
				psmd->dm_final->needsFree = 1;
				psmd->dm_final->release(psmd->dm_final);
				psmd->dm_final = NULL;
				if (psmd->dm_deformed != NULL) {
					psmd->dm_deformed->needsFree = 1;
					psmd->dm_deformed->release(psmd->dm_deformed);
					psmd->dm_deformed = NULL;
				}
				psmd->flag |= eParticleSystemFlag_file_loaded;
				update_flag |= OB_RECALC_DATA;
			}
		}
	}

	/* Tag object for update, so once memory critical operation is over and
	 * scene update routines are back to it's business the object will be
	 * guaranteed to be in a known state.
	 */
	if (update_flag != 0) {
		DEG_id_tag_update(&object->id, update_flag);
	}
}

/** Free (or release) any data used by this object (does not free the object itself). */
void BKE_object_free(Object *ob)
{
	BKE_animdata_free((ID *)ob, false);

	BKE_object_free_modifiers(ob);

	MEM_SAFE_FREE(ob->mat);
	MEM_SAFE_FREE(ob->matbits);
	MEM_SAFE_FREE(ob->iuser);
	MEM_SAFE_FREE(ob->bb);

	BLI_freelistN(&ob->defbase);
	BLI_freelistN(&ob->fmaps);
	if (ob->pose) {
		BKE_pose_free_ex(ob->pose, false);
		ob->pose = NULL;
	}
	if (ob->mpath) {
		animviz_free_motionpath(ob->mpath);
		ob->mpath = NULL;
	}
	BKE_bproperty_free_list(&ob->prop);

	free_sensors(&ob->sensors);
	free_controllers(&ob->controllers);
	free_actuators(&ob->actuators);
	
	BKE_constraints_free_ex(&ob->constraints, false);
	
	free_partdeflect(ob->pd);
	BKE_rigidbody_free_object(ob);
	BKE_rigidbody_free_constraint(ob);

	if (ob->soft) {
		sbFree(ob->soft);
		ob->soft = NULL;
	}
	if (ob->bsoft) {
		bsbFree(ob->bsoft);
		ob->bsoft = NULL;
	}
	GPU_lamp_free(ob);

	for (ObjectEngineData *oed = ob->drawdata.first; oed; oed = oed->next) {
		if (oed->free != NULL) {
			oed->free(oed);
		}
	}
	BLI_freelistN(&ob->drawdata);

	BKE_sculptsession_free(ob);

	BLI_freelistN(&ob->pc_ids);

	BLI_freelistN(&ob->lodlevels);

	/* Free runtime curves data. */
	if (ob->curve_cache) {
		BKE_curve_bevelList_free(&ob->curve_cache->bev);
		if (ob->curve_cache->path)
			free_path(ob->curve_cache->path);
		MEM_freeN(ob->curve_cache);
		ob->curve_cache = NULL;
	}

	BKE_previewimg_free(&ob->preview);

	/* don't free, let the base free it */
	ob->base_collection_properties = NULL;
}

/* actual check for internal data, not context or flags */
bool BKE_object_is_in_editmode(const Object *ob)
{
	if (ob->data == NULL)
		return false;
	
	if (ob->type == OB_MESH) {
		Mesh *me = ob->data;
		if (me->edit_btmesh)
			return true;
	}
	else if (ob->type == OB_ARMATURE) {
		bArmature *arm = ob->data;
		
		if (arm->edbo)
			return true;
	}
	else if (ob->type == OB_FONT) {
		Curve *cu = ob->data;
		
		if (cu->editfont)
			return true;
	}
	else if (ob->type == OB_MBALL) {
		MetaBall *mb = ob->data;
		
		if (mb->editelems)
			return true;
	}
	else if (ob->type == OB_LATTICE) {
		Lattice *lt = ob->data;
		
		if (lt->editlatt)
			return true;
	}
	else if (ob->type == OB_SURF || ob->type == OB_CURVE) {
		Curve *cu = ob->data;

		if (cu->editnurb)
			return true;
	}
	return false;
}

bool BKE_object_is_in_editmode_vgroup(Object *ob)
{
	return (OB_TYPE_SUPPORT_VGROUP(ob->type) &&
	        BKE_object_is_in_editmode(ob));
}

bool BKE_object_is_in_wpaint_select_vert(const Object *ob, eObjectMode object_mode)
{
	if (ob->type == OB_MESH) {
		const Mesh *me = ob->data;
		return ((object_mode & OB_MODE_WEIGHT_PAINT) &&
		        (me->edit_btmesh == NULL) &&
		        (ME_EDIT_PAINT_SEL_MODE(me) == SCE_SELECT_VERTEX));
	}

	return false;
}

/**
 * Return if the object is visible, as evaluated by depsgraph
 */
bool BKE_object_is_visible(Object *ob, const eObjectVisibilityCheck mode)
{
	if ((ob->base_flag & BASE_VISIBLED) == 0) {
		return false;
	}

	if (mode == OB_VISIBILITY_CHECK_UNKNOWN_RENDER_MODE) {
		return true;
	}

	if (((ob->transflag & OB_DUPLI) == 0) &&
	    (ob->particlesystem.first == NULL))
	{
		return true;
	}

	switch (mode) {
		case OB_VISIBILITY_CHECK_FOR_VIEWPORT:
			return ((ob->duplicator_visibility_flag & OB_DUPLI_FLAG_VIEWPORT) != 0);
		case OB_VISIBILITY_CHECK_FOR_RENDER:
			return ((ob->duplicator_visibility_flag & OB_DUPLI_FLAG_RENDER) != 0);
		default:
			BLI_assert(!"Object visible test mode not supported.");
			return false;
	}
}

bool BKE_object_exists_check(Object *obtest)
{
	Object *ob;
	
	if (obtest == NULL) return false;
	
	ob = G.main->object.first;
	while (ob) {
		if (ob == obtest) return true;
		ob = ob->id.next;
	}
	return false;
}

/* *************************************************** */

static const char *get_obdata_defname(int type)
{
	switch (type) {
		case OB_MESH: return DATA_("Mesh");
		case OB_CURVE: return DATA_("Curve");
		case OB_SURF: return DATA_("Surf");
		case OB_FONT: return DATA_("Text");
		case OB_MBALL: return DATA_("Mball");
		case OB_CAMERA: return DATA_("Camera");
		case OB_LAMP: return DATA_("Lamp");
		case OB_LATTICE: return DATA_("Lattice");
		case OB_ARMATURE: return DATA_("Armature");
		case OB_SPEAKER: return DATA_("Speaker");
		case OB_EMPTY: return DATA_("Empty");
		default:
			printf("get_obdata_defname: Internal error, bad type: %d\n", type);
			return DATA_("Empty");
	}
}

void *BKE_object_obdata_add_from_type(Main *bmain, int type, const char *name)
{
	if (name == NULL) {
		name = get_obdata_defname(type);
	}

	switch (type) {
		case OB_MESH:      return BKE_mesh_add(bmain, name);
		case OB_CURVE:     return BKE_curve_add(bmain, name, OB_CURVE);
		case OB_SURF:      return BKE_curve_add(bmain, name, OB_SURF);
		case OB_FONT:      return BKE_curve_add(bmain, name, OB_FONT);
		case OB_MBALL:     return BKE_mball_add(bmain, name);
		case OB_CAMERA:    return BKE_camera_add(bmain, name);
		case OB_LAMP:      return BKE_lamp_add(bmain, name);
		case OB_LATTICE:   return BKE_lattice_add(bmain, name);
		case OB_ARMATURE:  return BKE_armature_add(bmain, name);
		case OB_SPEAKER:   return BKE_speaker_add(bmain, name);
		case OB_LIGHTPROBE:return BKE_lightprobe_add(bmain, name);
		case OB_EMPTY:     return NULL;
		default:
			printf("%s: Internal error, bad type: %d\n", __func__, type);
			return NULL;
	}
}

void BKE_object_init(Object *ob)
{
	/* BLI_assert(MEMCMP_STRUCT_OFS_IS_ZERO(ob, id)); */  /* ob->type is already initialized... */

	ob->col[0] = ob->col[1] = ob->col[2] = 1.0;
	ob->col[3] = 1.0;
	
	ob->size[0] = ob->size[1] = ob->size[2] = 1.0;
	ob->dscale[0] = ob->dscale[1] = ob->dscale[2] = 1.0;
	
	/* objects should default to having Euler XYZ rotations, 
	 * but rotations default to quaternions 
	 */
	ob->rotmode = ROT_MODE_EUL;

	unit_axis_angle(ob->rotAxis, &ob->rotAngle);
	unit_axis_angle(ob->drotAxis, &ob->drotAngle);

	unit_qt(ob->quat);
	unit_qt(ob->dquat);

	/* rotation locks should be 4D for 4 component rotations by default... */
	ob->protectflag = OB_LOCK_ROT4D;
	
	unit_m4(ob->constinv);
	unit_m4(ob->parentinv);
	unit_m4(ob->obmat);
	ob->dt = OB_TEXTURE;
	ob->empty_drawtype = OB_PLAINAXES;
	ob->empty_drawsize = 1.0;

	if (ELEM(ob->type, OB_LAMP, OB_CAMERA, OB_SPEAKER)) {
		ob->trackflag = OB_NEGZ;
		ob->upflag = OB_POSY;
	}
	else {
		ob->trackflag = OB_POSY;
		ob->upflag = OB_POSZ;
	}
	
	ob->dupon = 1; ob->dupoff = 0;
	ob->dupsta = 1; ob->dupend = 100;
	ob->dupfacesca = 1.0;

	/* Game engine defaults*/
	ob->mass = ob->inertia = 1.0f;
	ob->formfactor = 0.4f;
	ob->damping = 0.04f;
	ob->rdamping = 0.1f;
	ob->anisotropicFriction[0] = 1.0f;
	ob->anisotropicFriction[1] = 1.0f;
	ob->anisotropicFriction[2] = 1.0f;
	ob->gameflag = OB_PROP | OB_COLLISION;
	ob->margin = 0.04f;
	ob->init_state = 1;
	ob->state = 1;
	ob->obstacleRad = 1.0f;
	ob->step_height = 0.15f;
	ob->jump_speed = 10.0f;
	ob->fall_speed = 55.0f;
	ob->max_jumps = 1;
	ob->col_group = 0x01;
	ob->col_mask = 0xffff;
	ob->preview = NULL;
	ob->duplicator_visibility_flag = OB_DUPLI_FLAG_VIEWPORT | OB_DUPLI_FLAG_RENDER;

	/* NT fluid sim defaults */
	ob->fluidsimSettings = NULL;

	BLI_listbase_clear(&ob->pc_ids);
	
	/* Animation Visualization defaults */
	animviz_settings_init(&ob->avs);
}

/* more general add: creates minimum required data, but without vertices etc. */
Object *BKE_object_add_only_object(Main *bmain, int type, const char *name)
{
	Object *ob;

	if (!name)
		name = get_obdata_defname(type);

	ob = BKE_libblock_alloc(bmain, ID_OB, name, 0);

	/* We increase object user count when linking to SceneCollections. */
	id_us_min(&ob->id);

	/* default object vars */
	ob->type = type;

	BKE_object_init(ob);

	return ob;
}


static Object *object_add_common(Main *bmain, ViewLayer *view_layer, int type, const char *name)
{
	Object *ob;

	ob = BKE_object_add_only_object(bmain, type, name);
	ob->data = BKE_object_obdata_add_from_type(bmain, type, name);
	BKE_view_layer_base_deselect_all(view_layer);

	DEG_id_tag_update_ex(bmain, &ob->id, OB_RECALC_OB | OB_RECALC_DATA | OB_RECALC_TIME);
	return ob;
}

/**
 * General add: to scene, with layer from area and default name
 *
 * Object is added to the active SceneCollection.
 * If there is no linked collection to the active ViewLayer we create a new one.
 */
/* creates minimum required data, but without vertices etc. */
Object *BKE_object_add(
        Main *bmain, Scene *scene, ViewLayer *view_layer,
        int type, const char *name)
{
	Object *ob;
	Base *base;
	LayerCollection *layer_collection;

	ob = object_add_common(bmain, view_layer, type, name);

	layer_collection = BKE_layer_collection_get_active_ensure(scene, view_layer);
	BKE_collection_object_add(&scene->id, layer_collection->scene_collection, ob);

	base = BKE_view_layer_base_find(view_layer, ob);
	BKE_view_layer_base_select(view_layer, base);

	return ob;
}

/**
 * Add a new object, using another one as a reference
 *
 * /param ob_src object to use to determine the collections of the new object.
 */
Object *BKE_object_add_from(
        Main *bmain, Scene *scene, ViewLayer *view_layer,
        int type, const char *name, Object *ob_src)
{
	Object *ob;
	Base *base;

	ob = object_add_common(bmain, view_layer, type, name);
	BKE_collection_object_add_from(scene, ob_src, ob);

	base = BKE_view_layer_base_find(view_layer, ob);
	BKE_view_layer_base_select(view_layer, base);

	return ob;
}

#ifdef WITH_GAMEENGINE

void BKE_object_lod_add(Object *ob)
{
	LodLevel *lod = MEM_callocN(sizeof(LodLevel), "LoD Level");
	LodLevel *last = ob->lodlevels.last;

	/* If the lod list is empty, initialize it with the base lod level */
	if (!last) {
		LodLevel *base = MEM_callocN(sizeof(LodLevel), "Base LoD Level");
		BLI_addtail(&ob->lodlevels, base);
		base->flags = OB_LOD_USE_MESH | OB_LOD_USE_MAT;
		base->source = ob;
		base->obhysteresis = 10;
		last = ob->currentlod = base;
	}
	
	lod->distance = last->distance + 25.0f;
	lod->obhysteresis = 10;
	lod->flags = OB_LOD_USE_MESH | OB_LOD_USE_MAT;

	BLI_addtail(&ob->lodlevels, lod);
}

static int lod_cmp(const void *a, const void *b)
{
	const LodLevel *loda = a;
	const LodLevel *lodb = b;

	if (loda->distance < lodb->distance) return -1;
	return loda->distance > lodb->distance;
}

void BKE_object_lod_sort(Object *ob)
{
	BLI_listbase_sort(&ob->lodlevels, lod_cmp);
}

bool BKE_object_lod_remove(Object *ob, int level)
{
	LodLevel *rem;

	if (level < 1 || level > BLI_listbase_count(&ob->lodlevels) - 1)
		return false;

	rem = BLI_findlink(&ob->lodlevels, level);

	if (rem == ob->currentlod) {
		ob->currentlod = rem->prev;
	}

	BLI_remlink(&ob->lodlevels, rem);
	MEM_freeN(rem);

	/* If there are no user defined lods, remove the base lod as well */
	if (BLI_listbase_is_single(&ob->lodlevels)) {
		LodLevel *base = ob->lodlevels.first;
		BLI_remlink(&ob->lodlevels, base);
		MEM_freeN(base);
		ob->currentlod = NULL;
	}

	return true;
}

static LodLevel *lod_level_select(Object *ob, const float camera_position[3])
{
	LodLevel *current = ob->currentlod;
	float dist_sq;

	if (!current) return NULL;

	dist_sq = len_squared_v3v3(ob->obmat[3], camera_position);

	if (dist_sq < SQUARE(current->distance)) {
		/* check for higher LoD */
		while (current->prev && dist_sq < SQUARE(current->distance)) {
			current = current->prev;
		}
	}
	else {
		/* check for lower LoD */
		while (current->next && dist_sq > SQUARE(current->next->distance)) {
			current = current->next;
		}
	}

	return current;
}

bool BKE_object_lod_is_usable(Object *ob, ViewLayer *view_layer, const eObjectMode object_mode)
{
	bool active = (view_layer) ? ob == OBACT(view_layer) : false;
	return (object_mode == OB_MODE_OBJECT || !active);
}

void BKE_object_lod_update(Object *ob, const float camera_position[3])
{
	LodLevel *cur_level = ob->currentlod;
	LodLevel *new_level = lod_level_select(ob, camera_position);

	if (new_level != cur_level) {
		ob->currentlod = new_level;
	}
}

static Object *lod_ob_get(Object *ob, ViewLayer *view_layer, int flag, const eObjectMode object_mode)
{
	LodLevel *current = ob->currentlod;

	if (!current || !BKE_object_lod_is_usable(ob, view_layer, object_mode))
		return ob;

	while (current->prev && (!(current->flags & flag) || !current->source || current->source->type != OB_MESH)) {
		current = current->prev;
	}

	return current->source;
}

struct Object *BKE_object_lod_meshob_get(Object *ob, ViewLayer *view_layer, const eObjectMode object_mode)
{
	return lod_ob_get(ob, view_layer, OB_LOD_USE_MESH, object_mode);
}

struct Object *BKE_object_lod_matob_get(Object *ob, ViewLayer *view_layer, const eObjectMode object_mode)
{
	return lod_ob_get(ob, view_layer, OB_LOD_USE_MAT, object_mode);
}

#endif  /* WITH_GAMEENGINE */


SoftBody *copy_softbody(const SoftBody *sb, const int flag)
{
	SoftBody *sbn;
	
	if (sb == NULL) return(NULL);
	
	sbn = MEM_dupallocN(sb);

	if ((flag & LIB_ID_COPY_CACHES) == 0) {
		sbn->totspring = sbn->totpoint = 0;
		sbn->bpoint = NULL;
		sbn->bspring = NULL;
	}
	else {
		sbn->totspring = sb->totspring;
		sbn->totpoint = sb->totpoint;

		if (sbn->bpoint) {
			int i;

			sbn->bpoint = MEM_dupallocN(sbn->bpoint);

			for (i = 0; i < sbn->totpoint; i++) {
				if (sbn->bpoint[i].springs)
					sbn->bpoint[i].springs = MEM_dupallocN(sbn->bpoint[i].springs);
			}
		}

		if (sb->bspring)
			sbn->bspring = MEM_dupallocN(sb->bspring);
	}
	
	sbn->keys = NULL;
	sbn->totkey = sbn->totpointkey = 0;
	
	sbn->scratch = NULL;

	sbn->pointcache = BKE_ptcache_copy_list(&sbn->ptcaches, &sb->ptcaches, flag);

	if (sb->effector_weights)
		sbn->effector_weights = MEM_dupallocN(sb->effector_weights);

	return sbn;
}

BulletSoftBody *copy_bulletsoftbody(const BulletSoftBody *bsb, const int UNUSED(flag))
{
	BulletSoftBody *bsbn;

	if (bsb == NULL)
		return NULL;
	bsbn = MEM_dupallocN(bsb);
	/* no pointer in this structure yet */
	return bsbn;
}

ParticleSystem *BKE_object_copy_particlesystem(ParticleSystem *psys, const int flag)
{
	ParticleSystem *psysn;
	ParticleData *pa;
	int p;

	psysn = MEM_dupallocN(psys);
	psysn->particles = MEM_dupallocN(psys->particles);
	psysn->child = MEM_dupallocN(psys->child);

	if (psys->part->type == PART_HAIR) {
		for (p = 0, pa = psysn->particles; p < psysn->totpart; p++, pa++)
			pa->hair = MEM_dupallocN(pa->hair);
	}

	if (psysn->particles && (psysn->particles->keys || psysn->particles->boid)) {
		ParticleKey *key = psysn->particles->keys;
		BoidParticle *boid = psysn->particles->boid;

		if (key)
			key = MEM_dupallocN(key);
		
		if (boid)
			boid = MEM_dupallocN(boid);
		
		for (p = 0, pa = psysn->particles; p < psysn->totpart; p++, pa++) {
			if (boid)
				pa->boid = boid++;
			if (key) {
				pa->keys = key;
				key += pa->totkey;
			}
		}
	}

	if (psys->clmd) {
		psysn->clmd = (ClothModifierData *)modifier_new(eModifierType_Cloth);
		modifier_copyData_ex((ModifierData *)psys->clmd, (ModifierData *)psysn->clmd, flag);
		psys->hair_in_dm = psys->hair_out_dm = NULL;
	}

	BLI_duplicatelist(&psysn->targets, &psys->targets);

	psysn->pathcache = NULL;
	psysn->childcache = NULL;
	psysn->edit = NULL;
	psysn->pdd = NULL;
	psysn->effectors = NULL;
	psysn->tree = NULL;
	psysn->bvhtree = NULL;
	psysn->batch_cache = NULL;
	
	BLI_listbase_clear(&psysn->pathcachebufs);
	BLI_listbase_clear(&psysn->childcachebufs);
	psysn->renderdata = NULL;
	
	/* XXX Never copy caches here? */
	psysn->pointcache = BKE_ptcache_copy_list(&psysn->ptcaches, &psys->ptcaches, flag & ~LIB_ID_COPY_CACHES);

	/* XXX - from reading existing code this seems correct but intended usage of
	 * pointcache should /w cloth should be added in 'ParticleSystem' - campbell */
	if (psysn->clmd) {
		psysn->clmd->point_cache = psysn->pointcache;
	}

	if ((flag & LIB_ID_CREATE_NO_USER_REFCOUNT) == 0) {
		id_us_plus((ID *)psysn->part);
	}

	return psysn;
}

void BKE_object_copy_particlesystems(Object *ob_dst, const Object *ob_src, const int flag)
{
	ParticleSystem *psys, *npsys;
	ModifierData *md;

	if (ob_dst->type != OB_MESH) {
		/* currently only mesh objects can have soft body */
		return;
	}

	BLI_listbase_clear(&ob_dst->particlesystem);
	for (psys = ob_src->particlesystem.first; psys; psys = psys->next) {
		npsys = BKE_object_copy_particlesystem(psys, flag);

		BLI_addtail(&ob_dst->particlesystem, npsys);

		/* need to update particle modifiers too */
		for (md = ob_dst->modifiers.first; md; md = md->next) {
			if (md->type == eModifierType_ParticleSystem) {
				ParticleSystemModifierData *psmd = (ParticleSystemModifierData *)md;
				if (psmd->psys == psys)
					psmd->psys = npsys;
			}
			else if (md->type == eModifierType_DynamicPaint) {
				DynamicPaintModifierData *pmd = (DynamicPaintModifierData *)md;
				if (pmd->brush) {
					if (pmd->brush->psys == psys) {
						pmd->brush->psys = npsys;
					}
				}
			}
			else if (md->type == eModifierType_Smoke) {
				SmokeModifierData *smd = (SmokeModifierData *) md;
				
				if (smd->type == MOD_SMOKE_TYPE_FLOW) {
					if (smd->flow) {
						if (smd->flow->psys == psys)
							smd->flow->psys = npsys;
					}
				}
			}
		}
	}
}

void BKE_object_copy_softbody(Object *ob_dst, const Object *ob_src)
{
	if (ob_src->soft) {
		ob_dst->softflag = ob_src->softflag;
		ob_dst->soft = copy_softbody(ob_src->soft, 0);
	}
}

static void copy_object_pose(Object *obn, const Object *ob, const int flag)
{
	bPoseChannel *chan;
	
	/* note: need to clear obn->pose pointer first, so that BKE_pose_copy_data works (otherwise there's a crash) */
	obn->pose = NULL;
	BKE_pose_copy_data_ex(&obn->pose, ob->pose, flag, true);  /* true = copy constraints */

	for (chan = obn->pose->chanbase.first; chan; chan = chan->next) {
		bConstraint *con;
		
		chan->flag &= ~(POSE_LOC | POSE_ROT | POSE_SIZE);
		
		/* XXX Remapping object pointing onto itself should be handled by generic BKE_library_remap stuff, but...
		 *     the flush_constraint_targets callback am not sure about, so will delay that for now. */
		for (con = chan->constraints.first; con; con = con->next) {
			const bConstraintTypeInfo *cti = BKE_constraint_typeinfo_get(con);
			ListBase targets = {NULL, NULL};
			bConstraintTarget *ct;
			
			if (cti && cti->get_constraint_targets) {
				cti->get_constraint_targets(con, &targets);
				
				for (ct = targets.first; ct; ct = ct->next) {
					if (ct->tar == ob)
						ct->tar = obn;
				}
				
				if (cti->flush_constraint_targets)
					cti->flush_constraint_targets(con, &targets, 0);
			}
		}
	}
}

static void copy_object_lod(Object *obn, const Object *ob, const int UNUSED(flag))
{
	BLI_duplicatelist(&obn->lodlevels, &ob->lodlevels);

	obn->currentlod = (LodLevel *)obn->lodlevels.first;
}

bool BKE_object_pose_context_check_ex(Object *ob, bool selected)
{
	if ((ob) &&
	    (ob->type == OB_ARMATURE) &&
	    (ob->pose) &&
	    /* Currently using selection when the object isn't active. */
	    ((selected == false) || (ob->flag & SELECT)))
	{
		return true;
	}
	else {
		return false;
	}
}

bool BKE_object_pose_context_check(Object *ob)
{
	return BKE_object_pose_context_check_ex(ob, false);
}

Object *BKE_object_pose_armature_get(Object *ob)
{
	if (ob == NULL)
		return NULL;

	if (BKE_object_pose_context_check_ex(ob, false))
		return ob;

	ob = modifiers_isDeformedByArmature(ob);

	/* Only use selected check when non-active. */
	if (BKE_object_pose_context_check_ex(ob, true))
		return ob;

	return NULL;
}

Object *BKE_object_pose_armature_get_visible(Object *ob, ViewLayer *view_layer)
{
	Object *ob_armature = BKE_object_pose_armature_get(ob);
	if (ob_armature) {
		Base *base = BKE_view_layer_base_find(view_layer, ob_armature);
		if (base) {
			if (BASE_VISIBLE(base)) {
				return ob_armature;
			}
		}
	}
	return NULL;
}
void BKE_object_transform_copy(Object *ob_tar, const Object *ob_src)
{
	copy_v3_v3(ob_tar->loc, ob_src->loc);
	copy_v3_v3(ob_tar->rot, ob_src->rot);
	copy_v3_v3(ob_tar->quat, ob_src->quat);
	copy_v3_v3(ob_tar->rotAxis, ob_src->rotAxis);
	ob_tar->rotAngle = ob_src->rotAngle;
	ob_tar->rotmode = ob_src->rotmode;
	copy_v3_v3(ob_tar->size, ob_src->size);
}

/**
 * Only copy internal data of Object ID from source to already allocated/initialized destination.
 * You probably nerver want to use that directly, use id_copy or BKE_id_copy_ex for typical needs.
 *
 * WARNING! This function will not handle ID user count!
 *
 * \param flag  Copying options (see BKE_library.h's LIB_ID_COPY_... flags for more).
 */
void BKE_object_copy_data(Main *UNUSED(bmain), Object *ob_dst, const Object *ob_src, const int flag)
{
	ModifierData *md;

	/* We never handle usercount here for own data. */
	const int flag_subdata = flag | LIB_ID_CREATE_NO_USER_REFCOUNT;

	if (ob_src->totcol) {
		ob_dst->mat = MEM_dupallocN(ob_src->mat);
		ob_dst->matbits = MEM_dupallocN(ob_src->matbits);
		ob_dst->totcol = ob_src->totcol;
	}

	if (ob_src->iuser) ob_dst->iuser = MEM_dupallocN(ob_src->iuser);
	
	if (ob_src->bb) ob_dst->bb = MEM_dupallocN(ob_src->bb);
	ob_dst->flag &= ~OB_FROMGROUP;
	
	BLI_listbase_clear(&ob_dst->modifiers);
	
	for (md = ob_src->modifiers.first; md; md = md->next) {
		ModifierData *nmd = modifier_new(md->type);
		BLI_strncpy(nmd->name, md->name, sizeof(nmd->name));
		modifier_copyData_ex(md, nmd, flag_subdata);
		BLI_addtail(&ob_dst->modifiers, nmd);
	}

	BLI_listbase_clear(&ob_dst->prop);
	BKE_bproperty_copy_list(&ob_dst->prop, &ob_src->prop);

	BKE_sca_logic_copy(ob_dst, ob_src, flag_subdata);

	if (ob_src->pose) {
		copy_object_pose(ob_dst, ob_src, flag_subdata);
		/* backwards compat... non-armatures can get poses in older files? */
		if (ob_src->type == OB_ARMATURE)
			BKE_pose_rebuild(ob_dst, ob_dst->data);
	}
	defgroup_copy_list(&ob_dst->defbase, &ob_src->defbase);
	BKE_object_facemap_copy_list(&ob_dst->fmaps, &ob_src->fmaps);
	BKE_constraints_copy_ex(&ob_dst->constraints, &ob_src->constraints, flag_subdata, true);

	ob_dst->sculpt = NULL;

	if (ob_src->pd) {
		ob_dst->pd = MEM_dupallocN(ob_src->pd);
		if (ob_dst->pd->rng) {
			ob_dst->pd->rng = MEM_dupallocN(ob_src->pd->rng);
		}
	}
	ob_dst->soft = copy_softbody(ob_src->soft, flag_subdata);
	ob_dst->bsoft = copy_bulletsoftbody(ob_src->bsoft, flag_subdata);
	ob_dst->rigidbody_object = BKE_rigidbody_copy_object(ob_src, flag_subdata);
	ob_dst->rigidbody_constraint = BKE_rigidbody_copy_constraint(ob_src, flag_subdata);

	BKE_object_copy_particlesystems(ob_dst, ob_src, flag_subdata);
	
	ob_dst->derivedDeform = NULL;
	ob_dst->derivedFinal = NULL;

	BLI_listbase_clear(&ob_dst->gpulamp);
	BLI_listbase_clear(&ob_dst->drawdata);
	BLI_listbase_clear(&ob_dst->pc_ids);

	ob_dst->mpath = NULL;

	copy_object_lod(ob_dst, ob_src, flag_subdata);
	
	/* Do not copy runtime curve data. */
	ob_dst->curve_cache = NULL;

	/* Do not copy object's preview (mostly due to the fact renderers create temp copy of objects). */
	if ((flag & LIB_ID_COPY_NO_PREVIEW) == 0 && false) {  /* XXX TODO temp hack */
		BKE_previewimg_id_copy(&ob_dst->id, &ob_src->id);
	}
	else {
		ob_dst->preview = NULL;
	}
}

/* copy objects, will re-initialize cached simulation data */
Object *BKE_object_copy(Main *bmain, const Object *ob)
{
	Object *ob_copy;
	BKE_id_copy_ex(bmain, &ob->id, (ID **)&ob_copy, 0, false);
	return ob_copy;
}

void BKE_object_make_local_ex(Main *bmain, Object *ob, const bool lib_local, const bool clear_proxy)
{
	bool is_local = false, is_lib = false;

	/* - only lib users: do nothing (unless force_local is set)
	 * - only local users: set flag
	 * - mixed: make copy
	 * In case we make a whole lib's content local, we always want to localize, and we skip remapping (done later).
	 */

	if (!ID_IS_LINKED(ob)) {
		return;
	}

	BKE_library_ID_test_usages(bmain, ob, &is_local, &is_lib);

	if (lib_local || is_local) {
		if (!is_lib) {
			id_clear_lib_data(bmain, &ob->id);
			BKE_id_expand_local(bmain, &ob->id);
			if (clear_proxy) {
				if (ob->proxy_from != NULL) {
					ob->proxy_from->proxy = NULL;
					ob->proxy_from->proxy_group = NULL;
				}
				ob->proxy = ob->proxy_from = ob->proxy_group = NULL;
			}
		}
		else {
			Object *ob_new = BKE_object_copy(bmain, ob);

			ob_new->id.us = 0;
			ob_new->proxy = ob_new->proxy_from = ob_new->proxy_group = NULL;

			/* setting newid is mandatory for complex make_lib_local logic... */
			ID_NEW_SET(ob, ob_new);

			if (!lib_local) {
				BKE_libblock_remap(bmain, ob, ob_new, ID_REMAP_SKIP_INDIRECT_USAGE);
			}
		}
	}
}

void BKE_object_make_local(Main *bmain, Object *ob, const bool lib_local)
{
	BKE_object_make_local_ex(bmain, ob, lib_local, true);
}

/* Returns true if the Object is from an external blend file (libdata) */
bool BKE_object_is_libdata(Object *ob)
{
	return (ob && ID_IS_LINKED(ob));
}

/* Returns true if the Object data is from an external blend file (libdata) */
bool BKE_object_obdata_is_libdata(Object *ob)
{
	/* Linked objects with local obdata are forbidden! */
	BLI_assert(!ob || !ob->data || (ID_IS_LINKED(ob) ? ID_IS_LINKED(ob->data) : true));
	return (ob && ob->data && ID_IS_LINKED(ob->data));
}

/* *************** PROXY **************** */

/* when you make proxy, ensure the exposed layers are extern */
static void armature_set_id_extern(Object *ob)
{
	bArmature *arm = ob->data;
	bPoseChannel *pchan;
	unsigned int lay = arm->layer_protected;
	
	for (pchan = ob->pose->chanbase.first; pchan; pchan = pchan->next) {
		if (!(pchan->bone->layer & lay))
			id_lib_extern((ID *)pchan->custom);
	}
			
}

void BKE_object_copy_proxy_drivers(Object *ob, Object *target)
{
	if ((target->adt) && (target->adt->drivers.first)) {
		FCurve *fcu;
		
		/* add new animdata block */
		if (!ob->adt)
			ob->adt = BKE_animdata_add_id(&ob->id);
		
		/* make a copy of all the drivers (for now), then correct any links that need fixing */
		free_fcurves(&ob->adt->drivers);
		copy_fcurves(&ob->adt->drivers, &target->adt->drivers);
		
		for (fcu = ob->adt->drivers.first; fcu; fcu = fcu->next) {
			ChannelDriver *driver = fcu->driver;
			DriverVar *dvar;
			
			for (dvar = driver->variables.first; dvar; dvar = dvar->next) {
				/* all drivers */
				DRIVER_TARGETS_LOOPER(dvar) 
				{
					if (dtar->id) {
						if ((Object *)dtar->id == target)
							dtar->id = (ID *)ob;
						else {
							/* only on local objects because this causes indirect links
							 * 'a -> b -> c', blend to point directly to a.blend
							 * when a.blend has a proxy thats linked into c.blend  */
							if (!ID_IS_LINKED(ob))
								id_lib_extern((ID *)dtar->id);
						}
					}
				}
				DRIVER_TARGETS_LOOPER_END
			}
		}
	}
}

/* proxy rule: lib_object->proxy_from == the one we borrow from, set temporally while object_update */
/*             local_object->proxy == pointer to library object, saved in files and read */
/*             local_object->proxy_group == pointer to group dupli-object, saved in files and read */

void BKE_object_make_proxy(Object *ob, Object *target, Object *gob)
{
	/* paranoia checks */
	if (ID_IS_LINKED(ob) || !ID_IS_LINKED(target)) {
		printf("cannot make proxy\n");
		return;
	}
	
	ob->proxy = target;
	ob->proxy_group = gob;
	id_lib_extern(&target->id);
	
	DEG_id_tag_update(&ob->id, OB_RECALC_OB | OB_RECALC_DATA | OB_RECALC_TIME);
	DEG_id_tag_update(&target->id, OB_RECALC_OB | OB_RECALC_DATA | OB_RECALC_TIME);
	
	/* copy transform
	 * - gob means this proxy comes from a group, just apply the matrix
	 *   so the object wont move from its dupli-transform.
	 *
	 * - no gob means this is being made from a linked object,
	 *   this is closer to making a copy of the object - in-place. */
	if (gob) {
		ob->rotmode = target->rotmode;
		mul_m4_m4m4(ob->obmat, gob->obmat, target->obmat);
		if (gob->dup_group) { /* should always be true */
			float tvec[3];
			mul_v3_mat3_m4v3(tvec, ob->obmat, gob->dup_group->dupli_ofs);
			sub_v3_v3(ob->obmat[3], tvec);
		}
		BKE_object_apply_mat4(ob, ob->obmat, false, true);
	}
	else {
		BKE_object_transform_copy(ob, target);
		ob->parent = target->parent; /* libdata */
		copy_m4_m4(ob->parentinv, target->parentinv);
	}
	
	/* copy animdata stuff - drivers only for now... */
	BKE_object_copy_proxy_drivers(ob, target);

	/* skip constraints? */
	/* FIXME: this is considered by many as a bug */
	
	/* set object type and link to data */
	ob->type = target->type;
	ob->data = target->data;
	id_us_plus((ID *)ob->data);     /* ensures lib data becomes LIB_TAG_EXTERN */

	/* copy vertex groups */
	defgroup_copy_list(&ob->defbase, &target->defbase);

	/* copy material and index information */
	ob->actcol = ob->totcol = 0;
	if (ob->mat) MEM_freeN(ob->mat);
	if (ob->matbits) MEM_freeN(ob->matbits);
	ob->mat = NULL;
	ob->matbits = NULL;
	if ((target->totcol) && (target->mat) && OB_TYPE_SUPPORT_MATERIAL(ob->type)) {
		int i;
		
		ob->actcol = target->actcol;
		ob->totcol = target->totcol;
		
		ob->mat = MEM_dupallocN(target->mat);
		ob->matbits = MEM_dupallocN(target->matbits);
		for (i = 0; i < target->totcol; i++) {
			/* don't need to run test_object_materials since we know this object is new and not used elsewhere */
			id_us_plus((ID *)ob->mat[i]); 
		}
	}
	
	/* type conversions */
	if (target->type == OB_ARMATURE) {
		copy_object_pose(ob, target, 0);   /* data copy, object pointers in constraints */
		BKE_pose_rest(ob->pose);            /* clear all transforms in channels */
		BKE_pose_rebuild(ob, ob->data); /* set all internal links */
		
		armature_set_id_extern(ob);
	}
	else if (target->type == OB_EMPTY) {
		ob->empty_drawtype = target->empty_drawtype;
		ob->empty_drawsize = target->empty_drawsize;
	}

	/* copy IDProperties */
	if (ob->id.properties) {
		IDP_FreeProperty(ob->id.properties);
		MEM_freeN(ob->id.properties);
		ob->id.properties = NULL;
	}
	if (target->id.properties) {
		ob->id.properties = IDP_CopyProperty(target->id.properties);
	}

	/* copy drawtype info */
	ob->dt = target->dt;
}

/**
 * Use with newly created objects to set their size
 * (used to apply scene-scale).
 */
void BKE_object_obdata_size_init(struct Object *ob, const float size)
{
	/* apply radius as a scale to types that support it */
	switch (ob->type) {
		case OB_EMPTY:
		{
			ob->empty_drawsize *= size;
			break;
		}
		case OB_FONT:
		{
			Curve *cu = ob->data;
			cu->fsize *= size;
			break;
		}
		case OB_CAMERA:
		{
			Camera *cam = ob->data;
			cam->drawsize *= size;
			break;
		}
		case OB_LAMP:
		{
			Lamp *lamp = ob->data;
			lamp->dist *= size;
			lamp->area_size  *= size;
			lamp->area_sizey *= size;
			lamp->area_sizez *= size;
			break;
		}
		/* Only lattice (not mesh, curve, mball...),
		 * because its got data when newly added */
		case OB_LATTICE:
		{
			struct Lattice *lt = ob->data;
			float mat[4][4];

			unit_m4(mat);
			scale_m4_fl(mat, size);

			BKE_lattice_transform(lt, (float (*)[4])mat, false);
			break;
		}
	}
}

/* *************** CALC ****************** */

void BKE_object_scale_to_mat3(Object *ob, float mat[3][3])
{
	float vec[3];
	mul_v3_v3v3(vec, ob->size, ob->dscale);
	size_to_mat3(mat, vec);
}

void BKE_object_rot_to_mat3(Object *ob, float mat[3][3], bool use_drot)
{
	float rmat[3][3], dmat[3][3];
	
	/* 'dmat' is the delta-rotation matrix, which will get (pre)multiplied
	 * with the rotation matrix to yield the appropriate rotation
	 */

	/* rotations may either be quats, eulers (with various rotation orders), or axis-angle */
	if (ob->rotmode > 0) {
		/* euler rotations (will cause gimble lock, but this can be alleviated a bit with rotation orders) */
		eulO_to_mat3(rmat, ob->rot, ob->rotmode);
		eulO_to_mat3(dmat, ob->drot, ob->rotmode);
	}
	else if (ob->rotmode == ROT_MODE_AXISANGLE) {
		/* axis-angle - not really that great for 3D-changing orientations */
		axis_angle_to_mat3(rmat, ob->rotAxis, ob->rotAngle);
		axis_angle_to_mat3(dmat, ob->drotAxis, ob->drotAngle);
	}
	else {
		/* quats are normalized before use to eliminate scaling issues */
		float tquat[4];
		
		normalize_qt_qt(tquat, ob->quat);
		quat_to_mat3(rmat, tquat);
		
		normalize_qt_qt(tquat, ob->dquat);
		quat_to_mat3(dmat, tquat);
	}
	
	/* combine these rotations */
	if (use_drot)
		mul_m3_m3m3(mat, dmat, rmat);
	else
		copy_m3_m3(mat, rmat);
}

void BKE_object_mat3_to_rot(Object *ob, float mat[3][3], bool use_compat)
{
	BLI_ASSERT_UNIT_M3(mat);

	switch (ob->rotmode) {
		case ROT_MODE_QUAT:
		{
			float dquat[4];
			mat3_normalized_to_quat(ob->quat, mat);
			normalize_qt_qt(dquat, ob->dquat);
			invert_qt_normalized(dquat);
			mul_qt_qtqt(ob->quat, dquat, ob->quat);
			break;
		}
		case ROT_MODE_AXISANGLE:
		{
			float quat[4];
			float dquat[4];

			/* without drot we could apply 'mat' directly */
			mat3_normalized_to_quat(quat, mat);
			axis_angle_to_quat(dquat, ob->drotAxis, ob->drotAngle);
			invert_qt_normalized(dquat);
			mul_qt_qtqt(quat, dquat, quat);
			quat_to_axis_angle(ob->rotAxis, &ob->rotAngle, quat);
			break;
		}
		default: /* euler */
		{
			float quat[4];
			float dquat[4];

			/* without drot we could apply 'mat' directly */
			mat3_normalized_to_quat(quat, mat);
			eulO_to_quat(dquat, ob->drot, ob->rotmode);
			invert_qt_normalized(dquat);
			mul_qt_qtqt(quat, dquat, quat);
			/* end drot correction */

			if (use_compat) quat_to_compatible_eulO(ob->rot, ob->rot, ob->rotmode, quat);
			else            quat_to_eulO(ob->rot, ob->rotmode, quat);
			break;
		}
	}
}

void BKE_object_tfm_protected_backup(const Object *ob,
                                     ObjectTfmProtectedChannels *obtfm)
{

#define TFMCPY(_v) (obtfm->_v = ob->_v)
#define TFMCPY3D(_v) copy_v3_v3(obtfm->_v, ob->_v)
#define TFMCPY4D(_v) copy_v4_v4(obtfm->_v, ob->_v)

	TFMCPY3D(loc);
	TFMCPY3D(dloc);
	TFMCPY3D(size);
	TFMCPY3D(dscale);
	TFMCPY3D(rot);
	TFMCPY3D(drot);
	TFMCPY4D(quat);
	TFMCPY4D(dquat);
	TFMCPY3D(rotAxis);
	TFMCPY3D(drotAxis);
	TFMCPY(rotAngle);
	TFMCPY(drotAngle);

#undef TFMCPY
#undef TFMCPY3D
#undef TFMCPY4D

}

void BKE_object_tfm_protected_restore(Object *ob,
                                      const ObjectTfmProtectedChannels *obtfm,
                                      const short protectflag)
{
	unsigned int i;

	for (i = 0; i < 3; i++) {
		if (protectflag & (OB_LOCK_LOCX << i)) {
			ob->loc[i] =  obtfm->loc[i];
			ob->dloc[i] = obtfm->dloc[i];
		}

		if (protectflag & (OB_LOCK_SCALEX << i)) {
			ob->size[i] =  obtfm->size[i];
			ob->dscale[i] = obtfm->dscale[i];
		}

		if (protectflag & (OB_LOCK_ROTX << i)) {
			ob->rot[i] =  obtfm->rot[i];
			ob->drot[i] = obtfm->drot[i];

			ob->quat[i + 1] =  obtfm->quat[i + 1];
			ob->dquat[i + 1] = obtfm->dquat[i + 1];

			ob->rotAxis[i] =  obtfm->rotAxis[i];
			ob->drotAxis[i] = obtfm->drotAxis[i];
		}
	}

	if ((protectflag & OB_LOCK_ROT4D) && (protectflag & OB_LOCK_ROTW)) {
		ob->quat[0] =  obtfm->quat[0];
		ob->dquat[0] = obtfm->dquat[0];

		ob->rotAngle =  obtfm->rotAngle;
		ob->drotAngle = obtfm->drotAngle;
	}
}

void BKE_object_to_mat3(Object *ob, float mat[3][3]) /* no parent */
{
	float smat[3][3];
	float rmat[3][3];
	/*float q1[4];*/
	
	/* size */
	BKE_object_scale_to_mat3(ob, smat);

	/* rot */
	BKE_object_rot_to_mat3(ob, rmat, true);
	mul_m3_m3m3(mat, rmat, smat);
}

void BKE_object_to_mat4(Object *ob, float mat[4][4])
{
	float tmat[3][3];
	
	BKE_object_to_mat3(ob, tmat);
	
	copy_m4_m3(mat, tmat);

	add_v3_v3v3(mat[3], ob->loc, ob->dloc);
}

void BKE_object_matrix_local_get(struct Object *ob, float mat[4][4])
{
	if (ob->parent) {
		float par_imat[4][4];

		BKE_object_get_parent_matrix(NULL, ob, ob->parent, par_imat);
		invert_m4(par_imat);
		mul_m4_m4m4(mat, par_imat, ob->obmat);
	}
	else {
		copy_m4_m4(mat, ob->obmat);
	}
}

/* extern */
int enable_cu_speed = 1;

/**
 * \param scene: Used when curve cache needs to be calculated, or for dupli-frame time.
 * \return success if \a mat is set.
 */
static bool ob_parcurve(Scene *scene, Object *ob, Object *par, float mat[4][4])
{
	Curve *cu = par->data;
	float vec[4], dir[3], quat[4], radius, ctime;

	/* TODO: Make sure this doesn't crash. */
#if 0
	/* only happens on reload file, but violates depsgraph still... fix! */
	if (par->curve_cache == NULL) {
		if (scene == NULL) {
			return false;
		}
		BKE_displist_make_curveTypes(eval_ctx, scene, par, 0);
	}
#endif

	if (par->curve_cache->path == NULL) {
		return false;
	}

	/* catch exceptions: curve paths used as a duplicator */
	if (enable_cu_speed) {
		/* ctime is now a proper var setting of Curve which gets set by Animato like any other var that's animated,
		 * but this will only work if it actually is animated... 
		 *
		 * we divide the curvetime calculated in the previous step by the length of the path, to get a time
		 * factor, which then gets clamped to lie within 0.0 - 1.0 range
		 */
		if (cu->pathlen) {
			ctime = cu->ctime / cu->pathlen;
		}
		else {
			ctime = cu->ctime;
		}

		CLAMP(ctime, 0.0f, 1.0f);
	}
	else {
		/* For dupli-frames only */
		if (scene == NULL) {
			return false;
		}

		ctime = BKE_scene_frame_get(scene);
		if (cu->pathlen) {
			ctime /= cu->pathlen;
		}
		
		CLAMP(ctime, 0.0f, 1.0f);
	}
	
	unit_m4(mat);

	/* vec: 4 items! */
	if (where_on_path(par, ctime, vec, dir, (cu->flag & CU_FOLLOW) ? quat : NULL, &radius, NULL)) {

		if (cu->flag & CU_FOLLOW) {
#if 0
			float si, q[4];
			vec_to_quat(quat, dir, ob->trackflag, ob->upflag);
			
			/* the tilt */
			normalize_v3(dir);
			q[0] = cosf(0.5 * vec[3]);
			si = sinf(0.5 * vec[3]);
			q[1] = -si * dir[0];
			q[2] = -si * dir[1];
			q[3] = -si * dir[2];
			mul_qt_qtqt(quat, q, quat);
#else
			quat_apply_track(quat, ob->trackflag, ob->upflag);
#endif
			normalize_qt(quat);
			quat_to_mat4(mat, quat);
		}
		
		if (cu->flag & CU_PATH_RADIUS) {
			float tmat[4][4], rmat[4][4];
			scale_m4_fl(tmat, radius);
			mul_m4_m4m4(rmat, tmat, mat);
			copy_m4_m4(mat, rmat);
		}

		copy_v3_v3(mat[3], vec);
		
	}

	return true;
}

static void ob_parbone(Object *ob, Object *par, float mat[4][4])
{	
	bPoseChannel *pchan;
	float vec[3];
	
	if (par->type != OB_ARMATURE) {
		unit_m4(mat);
		return;
	}
	
	/* Make sure the bone is still valid */
	pchan = BKE_pose_channel_find_name(par->pose, ob->parsubstr);
	if (!pchan || !pchan->bone) {
		printf("Object %s with Bone parent: bone %s doesn't exist\n", ob->id.name + 2, ob->parsubstr);
		unit_m4(mat);
		return;
	}

	/* get bone transform */
	if (pchan->bone->flag & BONE_RELATIVE_PARENTING) {
		/* the new option uses the root - expected bahaviour, but differs from old... */
		/* XXX check on version patching? */
		copy_m4_m4(mat, pchan->chan_mat);
	}
	else {
		copy_m4_m4(mat, pchan->pose_mat);

		/* but for backwards compatibility, the child has to move to the tail */
		copy_v3_v3(vec, mat[1]);
		mul_v3_fl(vec, pchan->bone->length);
		add_v3_v3(mat[3], vec);
	}
}

static void give_parvert(Object *par, int nr, float vec[3])
{
	zero_v3(vec);
	
	if (par->type == OB_MESH) {
		Mesh *me = par->data;
		BMEditMesh *em = me->edit_btmesh;
		DerivedMesh *dm;

		dm = (em) ? em->derivedFinal : par->derivedFinal;
			
		if (dm) {
			int count = 0;
			int numVerts = dm->getNumVerts(dm);

			if (nr < numVerts) {
				bool use_special_ss_case = false;

				if (dm->type == DM_TYPE_CCGDM) {
					ModifierData *md;
					VirtualModifierData virtualModifierData;
					use_special_ss_case = true;
					for (md = modifiers_getVirtualModifierList(par, &virtualModifierData);
					     md != NULL;
					     md = md->next)
					{
						const ModifierTypeInfo *mti = modifierType_getInfo(md->type);
						/* TODO(sergey): Check for disabled modifiers. */
						if (mti->type != eModifierTypeType_OnlyDeform && md->next != NULL) {
							use_special_ss_case = false;
							break;
						}
					}
				}

				if (!use_special_ss_case) {
					/* avoid dm->getVertDataArray() since it allocates arrays in the dm (not thread safe) */
					if (em && dm->type == DM_TYPE_EDITBMESH) {
						if (em->bm->elem_table_dirty & BM_VERT) {
#ifdef VPARENT_THREADING_HACK
							BLI_mutex_lock(&vparent_lock);
							if (em->bm->elem_table_dirty & BM_VERT) {
								BM_mesh_elem_table_ensure(em->bm, BM_VERT);
							}
							BLI_mutex_unlock(&vparent_lock);
#else
							BLI_assert(!"Not safe for threading");
							BM_mesh_elem_table_ensure(em->bm, BM_VERT);
#endif
						}
					}
				}

				if (use_special_ss_case) {
					/* Special case if the last modifier is SS and no constructive modifier are in front of it. */
					CCGDerivedMesh *ccgdm = (CCGDerivedMesh *)dm;
					CCGVert *ccg_vert = ccgSubSurf_getVert(ccgdm->ss, SET_INT_IN_POINTER(nr));
					/* In case we deleted some verts, nr may refer to inexistent one now, see T42557. */
					if (ccg_vert) {
						float *co = ccgSubSurf_getVertData(ccgdm->ss, ccg_vert);
						add_v3_v3(vec, co);
						count++;
					}
				}
				else if (CustomData_has_layer(&dm->vertData, CD_ORIGINDEX) &&
				         !(em && dm->type == DM_TYPE_EDITBMESH))
				{
					int i;

					/* Get the average of all verts with (original index == nr). */
					for (i = 0; i < numVerts; i++) {
						const int *index = dm->getVertData(dm, i, CD_ORIGINDEX);
						if (*index == nr) {
							float co[3];
							dm->getVertCo(dm, i, co);
							add_v3_v3(vec, co);
							count++;
						}
					}
				}
				else {
					if (nr < numVerts) {
						float co[3];
						dm->getVertCo(dm, nr, co);
						add_v3_v3(vec, co);
						count++;
					}
				}
			}

			if (count == 0) {
				/* keep as 0, 0, 0 */
			}
			else if (count > 0) {
				mul_v3_fl(vec, 1.0f / count);
			}
			else {
				/* use first index if its out of range */
				dm->getVertCo(dm, 0, vec);
			}
		}
		else {
			fprintf(stderr,
			        "%s: DerivedMesh is needed to solve parenting, "
			        "object position can be wrong now\n", __func__);
		}
	}
	else if (ELEM(par->type, OB_CURVE, OB_SURF)) {
		ListBase *nurb;

		/* Unless there's some weird depsgraph failure the cache should exist. */
		BLI_assert(par->curve_cache != NULL);

		if (par->curve_cache->deformed_nurbs.first != NULL) {
			nurb = &par->curve_cache->deformed_nurbs;
		}
		else {
			Curve *cu = par->data;
			nurb = BKE_curve_nurbs_get(cu);
		}

		BKE_nurbList_index_get_co(nurb, nr, vec);
	}
	else if (par->type == OB_LATTICE) {
		Lattice *latt  = par->data;
		DispList *dl   = par->curve_cache ? BKE_displist_find(&par->curve_cache->disp, DL_VERTS) : NULL;
		float (*co)[3] = dl ? (float (*)[3])dl->verts : NULL;
		int tot;

		if (latt->editlatt) latt = latt->editlatt->latt;

		tot = latt->pntsu * latt->pntsv * latt->pntsw;

		/* ensure dl is correct size */
		BLI_assert(dl == NULL || dl->nr == tot);

		if (nr < tot) {
			if (co) {
				copy_v3_v3(vec, co[nr]);
			}
			else {
				copy_v3_v3(vec, latt->def[nr].vec);
			}
		}
	}
}

static void ob_parvert3(Object *ob, Object *par, float mat[4][4])
{

	/* in local ob space */
	if (OB_TYPE_SUPPORT_PARVERT(par->type)) {
		float cmat[3][3], v1[3], v2[3], v3[3], q[4];

		give_parvert(par, ob->par1, v1);
		give_parvert(par, ob->par2, v2);
		give_parvert(par, ob->par3, v3);

		tri_to_quat(q, v1, v2, v3);
		quat_to_mat3(cmat, q);
		copy_m4_m3(mat, cmat);

		mid_v3_v3v3v3(mat[3], v1, v2, v3);
	}
	else {
		unit_m4(mat);
	}
}


void BKE_object_get_parent_matrix(Scene *scene, Object *ob, Object *par, float parentmat[4][4])
{
	float tmat[4][4];
	float vec[3];
	bool ok;

	switch (ob->partype & PARTYPE) {
		case PAROBJECT:
			ok = 0;
			if (par->type == OB_CURVE) {
				if ((((Curve *)par->data)->flag & CU_PATH) &&
				    (ob_parcurve(scene, ob, par, tmat)))
				{
					ok = 1;
				}
			}
			
			if (ok) mul_m4_m4m4(parentmat, par->obmat, tmat);
			else copy_m4_m4(parentmat, par->obmat);
			
			break;
		case PARBONE:
			ob_parbone(ob, par, tmat);
			mul_m4_m4m4(parentmat, par->obmat, tmat);
			break;
		
		case PARVERT1:
			unit_m4(parentmat);
			give_parvert(par, ob->par1, vec);
			mul_v3_m4v3(parentmat[3], par->obmat, vec);
			break;
		case PARVERT3:
			ob_parvert3(ob, par, tmat);
			
			mul_m4_m4m4(parentmat, par->obmat, tmat);
			break;
		
		case PARSKEL:
			copy_m4_m4(parentmat, par->obmat);
			break;
	}

}

/**
 * \param r_originmat  Optional matrix that stores the space the object is in (without its own matrix applied)
 */
static void solve_parenting(Scene *scene, Object *ob, Object *par, float obmat[4][4], float slowmat[4][4],
                            float r_originmat[3][3], const bool set_origin)
{
	float totmat[4][4];
	float tmat[4][4];
	float locmat[4][4];
	
	BKE_object_to_mat4(ob, locmat);
	
	if (ob->partype & PARSLOW) copy_m4_m4(slowmat, obmat);

	BKE_object_get_parent_matrix(scene, ob, par, totmat);
	
	/* total */
	mul_m4_m4m4(tmat, totmat, ob->parentinv);
	mul_m4_m4m4(obmat, tmat, locmat);
	
	if (r_originmat) {
		/* usable originmat */
		copy_m3_m4(r_originmat, tmat);
	}
	
	/* origin, for help line */
	if (set_origin) {
		if ((ob->partype & PARTYPE) == PARSKEL) {
			copy_v3_v3(ob->orig, par->obmat[3]);
		}
		else {
			copy_v3_v3(ob->orig, totmat[3]);
		}
	}
}

static bool where_is_object_parslow(Object *ob, float obmat[4][4], float slowmat[4][4])
{
	float *fp1, *fp2;
	float fac1, fac2;
	int a;

	/* include framerate */
	fac1 = (1.0f / (1.0f + fabsf(ob->sf)));
	if (fac1 >= 1.0f) return false;
	fac2 = 1.0f - fac1;

	fp1 = obmat[0];
	fp2 = slowmat[0];
	for (a = 0; a < 16; a++, fp1++, fp2++) {
		fp1[0] = fac1 * fp1[0] + fac2 * fp2[0];
	}

	return true;
}

/* note, scene is the active scene while actual_scene is the scene the object resides in */
void BKE_object_where_is_calc_time_ex(
        const EvaluationContext *eval_ctx, Scene *scene, Object *ob, float ctime,
        RigidBodyWorld *rbw, float r_originmat[3][3])
{
	if (ob == NULL) return;
	
	/* execute drivers only, as animation has already been done */
	BKE_animsys_evaluate_animdata(scene, &ob->id, ob->adt, ctime, ADT_RECALC_DRIVERS);
	
	if (ob->parent) {
		Object *par = ob->parent;
		float slowmat[4][4];
		
		/* calculate parent matrix */
		solve_parenting(scene, ob, par, ob->obmat, slowmat, r_originmat, true);
		
		/* "slow parent" is definitely not threadsafe, and may also give bad results jumping around 
		 * An old-fashioned hack which probably doesn't really cut it anymore
		 */
		if (ob->partype & PARSLOW) {
			if (!where_is_object_parslow(ob, ob->obmat, slowmat))
				return;
		}
	}
	else {
		BKE_object_to_mat4(ob, ob->obmat);
	}

	/* try to fall back to the scene rigid body world if none given */
	rbw = rbw ? rbw : scene->rigidbody_world;
	/* read values pushed into RBO from sim/cache... */
	BKE_rigidbody_sync_transforms(rbw, ob, ctime);
	
	/* solve constraints */
	if (ob->constraints.first && !(ob->transflag & OB_NO_CONSTRAINTS)) {
		bConstraintOb *cob;
		cob = BKE_constraints_make_evalob(scene, ob, NULL, CONSTRAINT_OBTYPE_OBJECT);
		BKE_constraints_solve(eval_ctx, &ob->constraints, cob, ctime);
		BKE_constraints_clear_evalob(cob);
	}
	
	/* set negative scale flag in object */
	if (is_negative_m4(ob->obmat)) ob->transflag |= OB_NEG_SCALE;
	else ob->transflag &= ~OB_NEG_SCALE;
}

void BKE_object_where_is_calc_time(const EvaluationContext *eval_ctx, Scene *scene, Object *ob, float ctime)
{
	BKE_object_where_is_calc_time_ex(eval_ctx, scene, ob, ctime, NULL, NULL);
}

/* get object transformation matrix without recalculating dependencies and
 * constraints -- assume dependencies are already solved by depsgraph.
 * no changes to object and it's parent would be done.
 * used for bundles orientation in 3d space relative to parented blender camera */
void BKE_object_where_is_calc_mat4(Scene *scene, Object *ob, float obmat[4][4])
{

	if (ob->parent) {
		float slowmat[4][4];

		Object *par = ob->parent;
		
		solve_parenting(scene, ob, par, obmat, slowmat, NULL, false);
		
		if (ob->partype & PARSLOW)
			where_is_object_parslow(ob, obmat, slowmat);
	}
	else {
		BKE_object_to_mat4(ob, obmat);
	}
}

void BKE_object_where_is_calc_ex(const EvaluationContext *eval_ctx, Scene *scene, RigidBodyWorld *rbw, Object *ob, float r_originmat[3][3])
{
	BKE_object_where_is_calc_time_ex(eval_ctx, scene, ob, BKE_scene_frame_get(scene), rbw, r_originmat);
}
void BKE_object_where_is_calc(const EvaluationContext *eval_ctx, Scene *scene, Object *ob)
{
	BKE_object_where_is_calc_time_ex(eval_ctx, scene, ob, BKE_scene_frame_get(scene), NULL, NULL);
}

/* for calculation of the inverse parent transform, only used for editor */
void BKE_object_workob_calc_parent(const EvaluationContext *eval_ctx, Scene *scene, Object *ob, Object *workob)
{
	BKE_object_workob_clear(workob);
	
	unit_m4(workob->obmat);
	unit_m4(workob->parentinv);
	unit_m4(workob->constinv);
	workob->parent = ob->parent;

	workob->trackflag = ob->trackflag;
	workob->upflag = ob->upflag;
	
	workob->partype = ob->partype;
	workob->par1 = ob->par1;
	workob->par2 = ob->par2;
	workob->par3 = ob->par3;

	workob->constraints.first = ob->constraints.first;
	workob->constraints.last = ob->constraints.last;

	BLI_strncpy(workob->parsubstr, ob->parsubstr, sizeof(workob->parsubstr));

	BKE_object_where_is_calc(eval_ctx, scene, workob);
}

/* see BKE_pchan_apply_mat4() for the equivalent 'pchan' function */
void BKE_object_apply_mat4(Object *ob, float mat[4][4], const bool use_compat, const bool use_parent)
{
	float rot[3][3];

	if (use_parent && ob->parent) {
		float rmat[4][4], diff_mat[4][4], imat[4][4], parent_mat[4][4];

		BKE_object_get_parent_matrix(NULL, ob, ob->parent, parent_mat);

		mul_m4_m4m4(diff_mat, parent_mat, ob->parentinv);
		invert_m4_m4(imat, diff_mat);
		mul_m4_m4m4(rmat, imat, mat); /* get the parent relative matrix */

		/* same as below, use rmat rather than mat */
		mat4_to_loc_rot_size(ob->loc, rot, ob->size, rmat);
	}
	else {
		mat4_to_loc_rot_size(ob->loc, rot, ob->size, mat);
	}

	BKE_object_mat3_to_rot(ob, rot, use_compat);

	sub_v3_v3(ob->loc, ob->dloc);

	if (ob->dscale[0] != 0.0f) ob->size[0] /= ob->dscale[0];
	if (ob->dscale[1] != 0.0f) ob->size[1] /= ob->dscale[1];
	if (ob->dscale[2] != 0.0f) ob->size[2] /= ob->dscale[2];

	/* BKE_object_mat3_to_rot handles delta rotations */
}

BoundBox *BKE_boundbox_alloc_unit(void)
{
	BoundBox *bb;
	const float min[3] = {-1.0f, -1.0f, -1.0f}, max[3] = {-1.0f, -1.0f, -1.0f};

	bb = MEM_callocN(sizeof(BoundBox), "OB-BoundBox");
	BKE_boundbox_init_from_minmax(bb, min, max);
	
	return bb;
}

void BKE_boundbox_init_from_minmax(BoundBox *bb, const float min[3], const float max[3])
{
	bb->vec[0][0] = bb->vec[1][0] = bb->vec[2][0] = bb->vec[3][0] = min[0];
	bb->vec[4][0] = bb->vec[5][0] = bb->vec[6][0] = bb->vec[7][0] = max[0];
	
	bb->vec[0][1] = bb->vec[1][1] = bb->vec[4][1] = bb->vec[5][1] = min[1];
	bb->vec[2][1] = bb->vec[3][1] = bb->vec[6][1] = bb->vec[7][1] = max[1];

	bb->vec[0][2] = bb->vec[3][2] = bb->vec[4][2] = bb->vec[7][2] = min[2];
	bb->vec[1][2] = bb->vec[2][2] = bb->vec[5][2] = bb->vec[6][2] = max[2];
}

void BKE_boundbox_calc_center_aabb(const BoundBox *bb, float r_cent[3])
{
	r_cent[0] = 0.5f * (bb->vec[0][0] + bb->vec[4][0]);
	r_cent[1] = 0.5f * (bb->vec[0][1] + bb->vec[2][1]);
	r_cent[2] = 0.5f * (bb->vec[0][2] + bb->vec[1][2]);
}

void BKE_boundbox_calc_size_aabb(const BoundBox *bb, float r_size[3])
{
	r_size[0] = 0.5f * fabsf(bb->vec[0][0] - bb->vec[4][0]);
	r_size[1] = 0.5f * fabsf(bb->vec[0][1] - bb->vec[2][1]);
	r_size[2] = 0.5f * fabsf(bb->vec[0][2] - bb->vec[1][2]);
}

void BKE_boundbox_minmax(const BoundBox *bb, float obmat[4][4], float r_min[3], float r_max[3])
{
	int i;
	for (i = 0; i < 8; i++) {
		float vec[3];
		mul_v3_m4v3(vec, obmat, bb->vec[i]);
		minmax_v3v3_v3(r_min, r_max, vec);
	}
}

BoundBox *BKE_object_boundbox_get(Object *ob)
{
	BoundBox *bb = NULL;
	
	if (ob->type == OB_MESH) {
		bb = BKE_mesh_boundbox_get(ob);
	}
	else if (ELEM(ob->type, OB_CURVE, OB_SURF, OB_FONT)) {
		bb = BKE_curve_boundbox_get(ob);
	}
	else if (ob->type == OB_MBALL) {
		bb = ob->bb;
	}
	else if (ob->type == OB_LATTICE) {
		bb = BKE_lattice_boundbox_get(ob);
	}
	else if (ob->type == OB_ARMATURE) {
		bb = BKE_armature_boundbox_get(ob);
	}
	return bb;
}

/* used to temporally disable/enable boundbox */
void BKE_object_boundbox_flag(Object *ob, int flag, const bool set)
{
	BoundBox *bb = BKE_object_boundbox_get(ob);
	if (bb) {
		if (set) bb->flag |= flag;
		else bb->flag &= ~flag;
	}
}

void BKE_object_dimensions_get(Object *ob, float vec[3])
{
	BoundBox *bb = NULL;
	
	bb = BKE_object_boundbox_get(ob);
	if (bb) {
		float scale[3];
		
		mat4_to_size(scale, ob->obmat);
		
		vec[0] = fabsf(scale[0]) * (bb->vec[4][0] - bb->vec[0][0]);
		vec[1] = fabsf(scale[1]) * (bb->vec[2][1] - bb->vec[0][1]);
		vec[2] = fabsf(scale[2]) * (bb->vec[1][2] - bb->vec[0][2]);
	}
	else {
		zero_v3(vec);
	}
}

void BKE_object_dimensions_set(Object *ob, const float value[3])
{
	BoundBox *bb = NULL;
	
	bb = BKE_object_boundbox_get(ob);
	if (bb) {
		float scale[3], len[3];
		
		mat4_to_size(scale, ob->obmat);
		
		len[0] = bb->vec[4][0] - bb->vec[0][0];
		len[1] = bb->vec[2][1] - bb->vec[0][1];
		len[2] = bb->vec[1][2] - bb->vec[0][2];
		
		if (len[0] > 0.f) ob->size[0] = value[0] / len[0];
		if (len[1] > 0.f) ob->size[1] = value[1] / len[1];
		if (len[2] > 0.f) ob->size[2] = value[2] / len[2];
	}
}

void BKE_object_minmax(Object *ob, float min_r[3], float max_r[3], const bool use_hidden)
{
	BoundBox bb;
	float vec[3];
	bool changed = false;
	
	switch (ob->type) {
		case OB_CURVE:
		case OB_FONT:
		case OB_SURF:
		{
			bb = *BKE_curve_boundbox_get(ob);
			BKE_boundbox_minmax(&bb, ob->obmat, min_r, max_r);
			changed = true;
			break;
		}
		case OB_LATTICE:
		{
			Lattice *lt = ob->data;
			BPoint *bp = lt->def;
			int u, v, w;

			for (w = 0; w < lt->pntsw; w++) {
				for (v = 0; v < lt->pntsv; v++) {
					for (u = 0; u < lt->pntsu; u++, bp++) {
						mul_v3_m4v3(vec, ob->obmat, bp->vec);
						minmax_v3v3_v3(min_r, max_r, vec);
					}
				}
			}
			changed = true;
			break;
		}
		case OB_ARMATURE:
		{
			changed = BKE_pose_minmax(ob, min_r, max_r, use_hidden, false);
			break;
		}
		case OB_MESH:
		{
			Mesh *me = BKE_mesh_from_object(ob);

			if (me) {
				bb = *BKE_mesh_boundbox_get(ob);
				BKE_boundbox_minmax(&bb, ob->obmat, min_r, max_r);
				changed = true;
			}
			break;
		}
		case OB_MBALL:
		{
			float ob_min[3], ob_max[3];

			changed = BKE_mball_minmax_ex(ob->data, ob_min, ob_max, ob->obmat, 0);
			if (changed) {
				minmax_v3v3_v3(min_r, max_r, ob_min);
				minmax_v3v3_v3(min_r, max_r, ob_max);
			}
			break;
		}
	}

	if (changed == false) {
		float size[3];

		copy_v3_v3(size, ob->size);
		if (ob->type == OB_EMPTY) {
			mul_v3_fl(size, ob->empty_drawsize);
		}

		minmax_v3v3_v3(min_r, max_r, ob->obmat[3]);

		copy_v3_v3(vec, ob->obmat[3]);
		add_v3_v3(vec, size);
		minmax_v3v3_v3(min_r, max_r, vec);

		copy_v3_v3(vec, ob->obmat[3]);
		sub_v3_v3(vec, size);
		minmax_v3v3_v3(min_r, max_r, vec);
	}
}

void BKE_object_empty_draw_type_set(Object *ob, const int value)
{
	ob->empty_drawtype = value;

	if (ob->type == OB_EMPTY && ob->empty_drawtype == OB_EMPTY_IMAGE) {
		if (!ob->iuser) {
			ob->iuser = MEM_callocN(sizeof(ImageUser), "image user");
			ob->iuser->ok = 1;
			ob->iuser->frames = 100;
			ob->iuser->sfra = 1;
			ob->iuser->fie_ima = 2;
		}
	}
	else {
		if (ob->iuser) {
			MEM_freeN(ob->iuser);
			ob->iuser = NULL;
		}
	}
}

bool BKE_object_minmax_dupli(Scene *scene, Object *ob, float r_min[3], float r_max[3], const bool use_hidden)
{
	bool ok = false;
	if ((ob->transflag & OB_DUPLI) == 0) {
		return ok;
	}
	else {
		ListBase *lb;
		DupliObject *dob;
		lb = object_duplilist(G.main->eval_ctx, scene, ob);
		for (dob = lb->first; dob; dob = dob->next) {
			if ((use_hidden == false) && (dob->no_draw != 0)) {
				/* pass */
			}
			else {
				BoundBox *bb = BKE_object_boundbox_get(dob->ob);

				if (bb) {
					int i;
					for (i = 0; i < 8; i++) {
						float vec[3];
						mul_v3_m4v3(vec, dob->mat, bb->vec[i]);
						minmax_v3v3_v3(r_min, r_max, vec);
					}

					ok = true;
				}
			}
		}
		free_object_duplilist(lb);  /* does restore */
	}

	return ok;
}

void BKE_object_foreach_display_point(
        Object *ob, float obmat[4][4],
        void (*func_cb)(const float[3], void *), void *user_data)
{
	float co[3];

	if (ob->derivedFinal) {
		DerivedMesh *dm = ob->derivedFinal;
		MVert *mv = dm->getVertArray(dm);
		int totvert = dm->getNumVerts(dm);
		int i;

		for (i = 0; i < totvert; i++, mv++) {
			mul_v3_m4v3(co, obmat, mv->co);
			func_cb(co, user_data);
		}
	}
	else if (ob->curve_cache && ob->curve_cache->disp.first) {
		DispList *dl;

		for (dl = ob->curve_cache->disp.first; dl; dl = dl->next) {
			const float *v3 = dl->verts;
			int totvert = dl->nr;
			int i;

			for (i = 0; i < totvert; i++, v3 += 3) {
				mul_v3_m4v3(co, obmat, v3);
				func_cb(co, user_data);
			}
		}
	}
}

void BKE_scene_foreach_display_point(
        Scene *scene, ViewLayer *view_layer,
        void (*func_cb)(const float[3], void *), void *user_data)
{
	Base *base;
	Object *ob;

	for (base = FIRSTBASE(view_layer); base; base = base->next) {
		if (((base->flag & BASE_VISIBLED) != 0) && ((base->flag & BASE_SELECTED) != 0)) {
			ob = base->object;

			if ((ob->transflag & OB_DUPLI) == 0) {
				BKE_object_foreach_display_point(ob, ob->obmat, func_cb, user_data);
			}
			else {
				ListBase *lb;
				DupliObject *dob;

				lb = object_duplilist(G.main->eval_ctx, scene, ob);
				for (dob = lb->first; dob; dob = dob->next) {
					if (dob->no_draw == 0) {
						BKE_object_foreach_display_point(dob->ob, dob->mat, func_cb, user_data);
					}
				}
				free_object_duplilist(lb);  /* does restore */
			}
		}
	}
}

/* copied from DNA_object_types.h */
typedef struct ObTfmBack {
	float loc[3], dloc[3], orig[3];
	float size[3], dscale[3];   /* scale and delta scale */
	float rot[3], drot[3];      /* euler rotation */
	float quat[4], dquat[4];    /* quaternion rotation */
	float rotAxis[3], drotAxis[3];  /* axis angle rotation - axis part */
	float rotAngle, drotAngle;  /* axis angle rotation - angle part */
	float obmat[4][4];      /* final worldspace matrix with constraints & animsys applied */
	float parentinv[4][4]; /* inverse result of parent, so that object doesn't 'stick' to parent */
	float constinv[4][4]; /* inverse result of constraints. doesn't include effect of parent or object local transform */
	float imat[4][4];   /* inverse matrix of 'obmat' for during render, old game engine, temporally: ipokeys of transform  */
} ObTfmBack;

void *BKE_object_tfm_backup(Object *ob)
{
	ObTfmBack *obtfm = MEM_mallocN(sizeof(ObTfmBack), "ObTfmBack");
	copy_v3_v3(obtfm->loc, ob->loc);
	copy_v3_v3(obtfm->dloc, ob->dloc);
	copy_v3_v3(obtfm->orig, ob->orig);
	copy_v3_v3(obtfm->size, ob->size);
	copy_v3_v3(obtfm->dscale, ob->dscale);
	copy_v3_v3(obtfm->rot, ob->rot);
	copy_v3_v3(obtfm->drot, ob->drot);
	copy_qt_qt(obtfm->quat, ob->quat);
	copy_qt_qt(obtfm->dquat, ob->dquat);
	copy_v3_v3(obtfm->rotAxis, ob->rotAxis);
	copy_v3_v3(obtfm->drotAxis, ob->drotAxis);
	obtfm->rotAngle = ob->rotAngle;
	obtfm->drotAngle = ob->drotAngle;
	copy_m4_m4(obtfm->obmat, ob->obmat);
	copy_m4_m4(obtfm->parentinv, ob->parentinv);
	copy_m4_m4(obtfm->constinv, ob->constinv);
	copy_m4_m4(obtfm->imat, ob->imat);

	return (void *)obtfm;
}

void BKE_object_tfm_restore(Object *ob, void *obtfm_pt)
{
	ObTfmBack *obtfm = (ObTfmBack *)obtfm_pt;
	copy_v3_v3(ob->loc, obtfm->loc);
	copy_v3_v3(ob->dloc, obtfm->dloc);
	copy_v3_v3(ob->orig, obtfm->orig);
	copy_v3_v3(ob->size, obtfm->size);
	copy_v3_v3(ob->dscale, obtfm->dscale);
	copy_v3_v3(ob->rot, obtfm->rot);
	copy_v3_v3(ob->drot, obtfm->drot);
	copy_qt_qt(ob->quat, obtfm->quat);
	copy_qt_qt(ob->dquat, obtfm->dquat);
	copy_v3_v3(ob->rotAxis, obtfm->rotAxis);
	copy_v3_v3(ob->drotAxis, obtfm->drotAxis);
	ob->rotAngle = obtfm->rotAngle;
	ob->drotAngle = obtfm->drotAngle;
	copy_m4_m4(ob->obmat, obtfm->obmat);
	copy_m4_m4(ob->parentinv, obtfm->parentinv);
	copy_m4_m4(ob->constinv, obtfm->constinv);
	copy_m4_m4(ob->imat, obtfm->imat);
}

bool BKE_object_parent_loop_check(const Object *par, const Object *ob)
{
	/* test if 'ob' is a parent somewhere in par's parents */
	if (par == NULL) return false;
	if (ob == par) return true;
	return BKE_object_parent_loop_check(par->parent, ob);
}

static void object_handle_update_proxy(const EvaluationContext *eval_ctx,
                                       Scene *scene,
                                       Object *object,
                                       const bool do_proxy_update)
{
	/* The case when this is a group proxy, object_update is called in group.c */
	if (object->proxy == NULL) {
		return;
	}
	/* set pointer in library proxy target, for copying, but restore it */
	object->proxy->proxy_from = object;
	// printf("set proxy pointer for later group stuff %s\n", ob->id.name);

	/* the no-group proxy case, we call update */
	if (object->proxy_group == NULL) {
		if (do_proxy_update) {
			// printf("call update, lib ob %s proxy %s\n", ob->proxy->id.name, ob->id.name);
			BKE_object_handle_update(eval_ctx, scene, object->proxy);
		}
	}
}

/* proxy rule: lib_object->proxy_from == the one we borrow from, only set temporal and cleared here */
/*           local_object->proxy      == pointer to library object, saved in files and read */

/* function below is polluted with proxy exceptions, cleanup will follow! */

/* the main object update call, for object matrix, constraints, keys and displist (modifiers) */
/* requires flags to be set! */
/* Ideally we shouldn't have to pass the rigid body world, but need bigger restructuring to avoid id */
void BKE_object_handle_update_ex(const EvaluationContext *eval_ctx,
                                 Scene *scene, Object *ob,
                                 RigidBodyWorld *rbw,
                                 const bool do_proxy_update)
{
	const ID *object_data = ob->data;
	const bool recalc_object = (ob->id.recalc & ID_RECALC) != 0;
	const bool recalc_data =
	        (object_data != NULL) ? ((object_data->recalc & ID_RECALC_ALL) != 0)
	                              : 0;
	if (!recalc_object && ! recalc_data) {
		object_handle_update_proxy(eval_ctx, scene, ob, do_proxy_update);
		return;
	}
	/* Speed optimization for animation lookups. */
	if (ob->pose != NULL) {
		BKE_pose_channels_hash_make(ob->pose);
		if (ob->pose->flag & POSE_CONSTRAINTS_NEED_UPDATE_FLAGS) {
			BKE_pose_update_constraint_flags(ob->pose);
		}
	}
	if (recalc_data) {
		if (ob->type == OB_ARMATURE) {
			/* this happens for reading old files and to match library armatures
			 * with poses we do it ahead of BKE_object_where_is_calc to ensure animation
			 * is evaluated on the rebuilt pose, otherwise we get incorrect poses
			 * on file load */
			if (ob->pose == NULL || (ob->pose->flag & POSE_RECALC))
				BKE_pose_rebuild(ob, ob->data);
		}
	}
	/* XXX new animsys warning: depsgraph tag OB_RECALC_DATA should not skip drivers,
	 * which is only in BKE_object_where_is_calc now */
	/* XXX: should this case be OB_RECALC_OB instead? */
<<<<<<< HEAD
	if (recalc_object || recalc_data) {
		if (G.debug & G_DEBUG_DEPSGRAPH) {
=======
	if (ob->recalc & OB_RECALC_ALL) {
		if (G.debug & G_DEBUG_DEPSGRAPH_EVAL) {
>>>>>>> 41ff3693
			printf("recalcob %s\n", ob->id.name + 2);
		}
		/* Handle proxy copy for target. */
		if (!BKE_object_eval_proxy_copy(eval_ctx, ob)) {
			BKE_object_where_is_calc_ex(eval_ctx, scene, rbw, ob, NULL);
		}
	}

	if (recalc_data) {
		BKE_object_handle_data_update(eval_ctx, scene, ob);
	}

	ob->id.recalc &= ID_RECALC_ALL;

	object_handle_update_proxy(eval_ctx, scene, ob, do_proxy_update);
}

/* WARNING: "scene" here may not be the scene object actually resides in. 
 * When dealing with background-sets, "scene" is actually the active scene.
 * e.g. "scene" <-- set 1 <-- set 2 ("ob" lives here) <-- set 3 <-- ... <-- set n
 * rigid bodies depend on their world so use BKE_object_handle_update_ex() to also pass along the corrent rigid body world
 */
void BKE_object_handle_update(const EvaluationContext *eval_ctx, Scene *scene, Object *ob)
{
	BKE_object_handle_update_ex(eval_ctx, scene, ob, NULL, true);
}

void BKE_object_sculpt_modifiers_changed(Object *ob)
{
	SculptSession *ss = ob->sculpt;

	if (ss && ss->building_vp_handle == false) {
		if (!ss->cache) {
			/* we free pbvh on changes, except during sculpt since it can't deal with
			 * changing PVBH node organization, we hope topology does not change in
			 * the meantime .. weak */
			if (ss->pbvh) {
				BKE_pbvh_free(ss->pbvh);
				ss->pbvh = NULL;
			}

			BKE_sculptsession_free_deformMats(ob->sculpt);

			/* In vertex/weight paint, force maps to be rebuilt. */
			BKE_sculptsession_free_vwpaint_data(ob->sculpt);
		}
		else {
			PBVHNode **nodes;
			int n, totnode;

			BKE_pbvh_search_gather(ss->pbvh, NULL, NULL, &nodes, &totnode);

			for (n = 0; n < totnode; n++)
				BKE_pbvh_node_mark_update(nodes[n]);

			MEM_freeN(nodes);
		}
	}
}

int BKE_object_obdata_texspace_get(Object *ob, short **r_texflag, float **r_loc, float **r_size, float **r_rot)
{
	
	if (ob->data == NULL)
		return 0;
	
	switch (GS(((ID *)ob->data)->name)) {
		case ID_ME:
		{
			BKE_mesh_texspace_get_reference((Mesh *)ob->data, r_texflag, r_loc, r_rot, r_size);
			break;
		}
		case ID_CU:
		{
			Curve *cu = ob->data;
			if (cu->bb == NULL || (cu->bb->flag & BOUNDBOX_DIRTY)) {
				BKE_curve_texspace_calc(cu);
			}
			if (r_texflag) *r_texflag = &cu->texflag;
			if (r_loc) *r_loc = cu->loc;
			if (r_size) *r_size = cu->size;
			if (r_rot) *r_rot = cu->rot;
			break;
		}
		case ID_MB:
		{
			MetaBall *mb = ob->data;
			if (r_texflag) *r_texflag = &mb->texflag;
			if (r_loc) *r_loc = mb->loc;
			if (r_size) *r_size = mb->size;
			if (r_rot) *r_rot = mb->rot;
			break;
		}
		default:
			return 0;
	}
	return 1;
}

static int pc_cmp(const void *a, const void *b)
{
	const LinkData *ad = a, *bd = b;
	if (GET_INT_FROM_POINTER(ad->data) > GET_INT_FROM_POINTER(bd->data))
		return 1;
	else return 0;
}

int BKE_object_insert_ptcache(Object *ob) 
{
	LinkData *link = NULL;
	int i = 0;

	BLI_listbase_sort(&ob->pc_ids, pc_cmp);

	for (link = ob->pc_ids.first, i = 0; link; link = link->next, i++) {
		int index = GET_INT_FROM_POINTER(link->data);

		if (i < index)
			break;
	}

	link = MEM_callocN(sizeof(LinkData), "PCLink");
	link->data = SET_INT_IN_POINTER(i);
	BLI_addtail(&ob->pc_ids, link);

	return i;
}

static int pc_findindex(ListBase *listbase, int index)
{
	LinkData *link = NULL;
	int number = 0;
	
	if (listbase == NULL) return -1;
	
	link = listbase->first;
	while (link) {
		if (GET_INT_FROM_POINTER(link->data) == index)
			return number;
		
		number++;
		link = link->next;
	}
	
	return -1;
}

void BKE_object_delete_ptcache(Object *ob, int index)
{
	int list_index = pc_findindex(&ob->pc_ids, index);
	LinkData *link = BLI_findlink(&ob->pc_ids, list_index);
	BLI_freelinkN(&ob->pc_ids, link);
}

/* shape key utility function */

/************************* Mesh ************************/
static KeyBlock *insert_meshkey(Object *ob, const char *name, const bool from_mix)
{
	Mesh *me = ob->data;
	Key *key = me->key;
	KeyBlock *kb;
	int newkey = 0;

	if (key == NULL) {
		key = me->key = BKE_key_add((ID *)me);
		key->type = KEY_RELATIVE;
		newkey = 1;
	}

	if (newkey || from_mix == false) {
		/* create from mesh */
		kb = BKE_keyblock_add_ctime(key, name, false);
		BKE_keyblock_convert_from_mesh(me, kb);
	}
	else {
		/* copy from current values */
		int totelem;
		float *data = BKE_key_evaluate_object(ob, &totelem);

		/* create new block with prepared data */
		kb = BKE_keyblock_add_ctime(key, name, false);
		kb->data = data;
		kb->totelem = totelem;
	}

	return kb;
}
/************************* Lattice ************************/
static KeyBlock *insert_lattkey(Object *ob, const char *name, const bool from_mix)
{
	Lattice *lt = ob->data;
	Key *key = lt->key;
	KeyBlock *kb;
	int newkey = 0;

	if (key == NULL) {
		key = lt->key = BKE_key_add((ID *)lt);
		key->type = KEY_RELATIVE;
		newkey = 1;
	}

	if (newkey || from_mix == false) {
		kb = BKE_keyblock_add_ctime(key, name, false);
		if (!newkey) {
			KeyBlock *basekb = (KeyBlock *)key->block.first;
			kb->data = MEM_dupallocN(basekb->data);
			kb->totelem = basekb->totelem;
		}
		else {
			BKE_keyblock_convert_from_lattice(lt, kb);
		}
	}
	else {
		/* copy from current values */
		int totelem;
		float *data = BKE_key_evaluate_object(ob, &totelem);

		/* create new block with prepared data */
		kb = BKE_keyblock_add_ctime(key, name, false);
		kb->totelem = totelem;
		kb->data = data;
	}

	return kb;
}
/************************* Curve ************************/
static KeyBlock *insert_curvekey(Object *ob, const char *name, const bool from_mix)
{
	Curve *cu = ob->data;
	Key *key = cu->key;
	KeyBlock *kb;
	ListBase *lb = BKE_curve_nurbs_get(cu);
	int newkey = 0;

	if (key == NULL) {
		key = cu->key = BKE_key_add((ID *)cu);
		key->type = KEY_RELATIVE;
		newkey = 1;
	}

	if (newkey || from_mix == false) {
		/* create from curve */
		kb = BKE_keyblock_add_ctime(key, name, false);
		if (!newkey) {
			KeyBlock *basekb = (KeyBlock *)key->block.first;
			kb->data = MEM_dupallocN(basekb->data);
			kb->totelem = basekb->totelem;
		}
		else {
			BKE_keyblock_convert_from_curve(cu, kb, lb);
		}
	}
	else {
		/* copy from current values */
		int totelem;
		float *data = BKE_key_evaluate_object(ob, &totelem);

		/* create new block with prepared data */
		kb = BKE_keyblock_add_ctime(key, name, false);
		kb->totelem = totelem;
		kb->data = data;
	}

	return kb;
}

KeyBlock *BKE_object_shapekey_insert(Object *ob, const char *name, const bool from_mix)
{	
	switch (ob->type) {
		case OB_MESH:
			return insert_meshkey(ob, name, from_mix);
		case OB_CURVE:
		case OB_SURF:
			return insert_curvekey(ob, name, from_mix);
		case OB_LATTICE:
			return insert_lattkey(ob, name, from_mix);
		default:
			return NULL;
	}

}

bool BKE_object_shapekey_free(Main *bmain, Object *ob)
{
	Key **key_p, *key;

	key_p = BKE_key_from_object_p(ob);
	if (ELEM(NULL, key_p, *key_p)) {
		return false;
	}

	key = *key_p;
	*key_p = NULL;

	BKE_libblock_free_us(bmain, key);

	return false;
}

bool BKE_object_shapekey_remove(Main *bmain, Object *ob, KeyBlock *kb)
{
	KeyBlock *rkb;
	Key *key = BKE_key_from_object(ob);
	short kb_index;

	if (key == NULL) {
		return false;
	}

	kb_index = BLI_findindex(&key->block, kb);
	BLI_assert(kb_index != -1);

	for (rkb = key->block.first; rkb; rkb = rkb->next) {
		if (rkb->relative == kb_index) {
			/* remap to the 'Basis' */
			rkb->relative = 0;
		}
		else if (rkb->relative >= kb_index) {
			/* Fix positional shift of the keys when kb is deleted from the list */
			rkb->relative -= 1;
		}
	}

	BLI_remlink(&key->block, kb);
	key->totkey--;
	if (key->refkey == kb) {
		key->refkey = key->block.first;

		if (key->refkey) {
			/* apply new basis key on original data */
			switch (ob->type) {
				case OB_MESH:
					BKE_keyblock_convert_to_mesh(key->refkey, ob->data);
					break;
				case OB_CURVE:
				case OB_SURF:
					BKE_keyblock_convert_to_curve(key->refkey, ob->data, BKE_curve_nurbs_get(ob->data));
					break;
				case OB_LATTICE:
					BKE_keyblock_convert_to_lattice(key->refkey, ob->data);
					break;
			}
		}
	}

	if (kb->data) {
		MEM_freeN(kb->data);
	}
	MEM_freeN(kb);

	if (ob->shapenr > 1) {
		ob->shapenr--;
	}

	if (key->totkey == 0) {
		BKE_object_shapekey_free(bmain, ob);
	}

	return true;
}

bool BKE_object_flag_test_recursive(const Object *ob, short flag)
{
	if (ob->flag & flag) {
		return true;
	}
	else if (ob->parent) {
		return BKE_object_flag_test_recursive(ob->parent, flag);
	}
	else {
		return false;
	}
}

bool BKE_object_is_child_recursive(Object *ob_parent, Object *ob_child)
{
	for (ob_child = ob_child->parent; ob_child; ob_child = ob_child->parent) {
		if (ob_child == ob_parent) {
			return true;
		}
	}
	return false;
}

/* most important if this is modified it should _always_ return True, in certain
 * cases false positives are hard to avoid (shape keys for example) */
int BKE_object_is_modified(Scene *scene, Object *ob)
{
	int flag = 0;

	if (BKE_key_from_object(ob)) {
		flag |= eModifierMode_Render | eModifierMode_Realtime;
	}
	else {
		ModifierData *md;
		VirtualModifierData virtualModifierData;
		/* cloth */
		for (md = modifiers_getVirtualModifierList(ob, &virtualModifierData);
		     md && (flag != (eModifierMode_Render | eModifierMode_Realtime));
		     md = md->next)
		{
			if ((flag & eModifierMode_Render) == 0 && modifier_isEnabled(scene, md, eModifierMode_Render))
				flag |= eModifierMode_Render;

			if ((flag & eModifierMode_Realtime) == 0 && modifier_isEnabled(scene, md, eModifierMode_Realtime))
				flag |= eModifierMode_Realtime;
		}
	}

	return flag;
}

/* Check of objects moves in time. */
/* NOTE: This function is currently optimized for usage in combination
 * with mti->canDeform, so modifiers can quickly check if their target
 * objects moves (causing deformation motion blur) or not.
 *
 * This makes it possible to give some degree of false-positives here,
 * but it's currently an acceptable tradeoff between complexity and check
 * speed. In combination with checks of modifier stack and real life usage
 * percentage of false-positives shouldn't be that hight.
 */
static bool object_moves_in_time(Object *object)
{
	AnimData *adt = object->adt;
	if (adt != NULL) {
		/* If object has any sort of animation data assume it is moving. */
		if (adt->action != NULL ||
		    !BLI_listbase_is_empty(&adt->nla_tracks) ||
		    !BLI_listbase_is_empty(&adt->drivers) ||
		    !BLI_listbase_is_empty(&adt->overrides))
		{
			return true;
		}
	}
	if (!BLI_listbase_is_empty(&object->constraints)) {
		return true;
	}
	if (object->parent != NULL) {
		/* TODO(sergey): Do recursive check here? */
		return true;
	}
	return false;
}

static bool object_deforms_in_time(Object *object)
{
	if (BKE_key_from_object(object) != NULL) {
		return true;
	}
	if (!BLI_listbase_is_empty(&object->modifiers)) {
		return true;
	}
	return object_moves_in_time(object);
}

static bool constructive_modifier_is_deform_modified(ModifierData *md)
{
	/* TODO(sergey): Consider generalizing this a bit so all modifier logic
	 * is concentrated in MOD_{modifier}.c file,
	 */
	if (md->type == eModifierType_Array) {
		ArrayModifierData *amd = (ArrayModifierData *)md;
		/* TODO(sergey): Check if curve is deformed. */
		return (amd->start_cap != NULL && object_moves_in_time(amd->start_cap)) ||
		       (amd->end_cap != NULL && object_moves_in_time(amd->end_cap)) ||
		       (amd->curve_ob != NULL && object_moves_in_time(amd->curve_ob)) ||
		       (amd->offset_ob != NULL && object_moves_in_time(amd->offset_ob));
	}
	else if (md->type == eModifierType_Mirror) {
		MirrorModifierData *mmd = (MirrorModifierData *)md;
		return mmd->mirror_ob != NULL && object_moves_in_time(mmd->mirror_ob);
	}
	else if (md->type == eModifierType_Screw) {
		ScrewModifierData *smd = (ScrewModifierData *)md;
		return smd->ob_axis != NULL && object_moves_in_time(smd->ob_axis);
	}
	else if (md->type == eModifierType_MeshSequenceCache) {
		/* NOTE: Not ideal because it's unknown whether topology changes or not.
		 * This will be detected later, so by assuming it's only deformation
		 * going on here we allow to bake deform-only mesh to Alembic and have
		 * proper motion blur after that.
		 */
		return true;
	}
	return false;
}

static bool modifiers_has_animation_check(Object *ob)
{
	/* TODO(sergey): This is a bit code duplication with depsgraph, but
	 * would be nicer to solve this as a part of new dependency graph
	 * work, so we avoid conflicts and so.
	 */
	if (ob->adt != NULL) {
		AnimData *adt = ob->adt;
		FCurve *fcu;
		if (adt->action != NULL) {
			for (fcu = adt->action->curves.first; fcu; fcu = fcu->next) {
				if (fcu->rna_path && strstr(fcu->rna_path, "modifiers[")) {
					return true;
				}
			}
		}
		for (fcu = adt->drivers.first; fcu; fcu = fcu->next) {
			if (fcu->rna_path && strstr(fcu->rna_path, "modifiers[")) {
				return true;
			}
		}
	}
	return false;
}

/* test if object is affected by deforming modifiers (for motion blur). again
 * most important is to avoid false positives, this is to skip computations
 * and we can still if there was actual deformation afterwards */
int BKE_object_is_deform_modified(Scene *scene, Object *ob)
{
	ModifierData *md;
	VirtualModifierData virtualModifierData;
	int flag = 0;
	const bool is_modifier_animated = modifiers_has_animation_check(ob);

	if (BKE_key_from_object(ob)) {
		flag |= eModifierMode_Realtime | eModifierMode_Render;
	}

	if (ob->type == OB_CURVE) {
		Curve *cu = (Curve *)ob->data;
		if (cu->taperobj != NULL && object_deforms_in_time(cu->taperobj)) {
			flag |= eModifierMode_Realtime | eModifierMode_Render;
		}
	}

	/* cloth */
	for (md = modifiers_getVirtualModifierList(ob, &virtualModifierData);
	     md && (flag != (eModifierMode_Render | eModifierMode_Realtime));
	     md = md->next)
	{
		const ModifierTypeInfo *mti = modifierType_getInfo(md->type);
		bool can_deform = mti->type == eModifierTypeType_OnlyDeform ||
		                  is_modifier_animated;

		if (!can_deform) {
			can_deform = constructive_modifier_is_deform_modified(md);
		}

		if (can_deform) {
			if (!(flag & eModifierMode_Render) && modifier_isEnabled(scene, md, eModifierMode_Render))
				flag |= eModifierMode_Render;

			if (!(flag & eModifierMode_Realtime) && modifier_isEnabled(scene, md, eModifierMode_Realtime))
				flag |= eModifierMode_Realtime;
		}
	}

	return flag;
}

/* See if an object is using an animated modifier */
bool BKE_object_is_animated(Scene *scene, Object *ob)
{
	ModifierData *md;
	VirtualModifierData virtualModifierData;

	for (md = modifiers_getVirtualModifierList(ob, &virtualModifierData); md; md = md->next)
		if (modifier_dependsOnTime(md) &&
		    (modifier_isEnabled(scene, md, eModifierMode_Realtime) ||
		     modifier_isEnabled(scene, md, eModifierMode_Render)))
		{
			return true;
		}
	return false;
}

MovieClip *BKE_object_movieclip_get(Scene *scene, Object *ob, bool use_default)
{
	MovieClip *clip = use_default ? scene->clip : NULL;
	bConstraint *con = ob->constraints.first, *scon = NULL;

	while (con) {
		if (con->type == CONSTRAINT_TYPE_CAMERASOLVER) {
			if (scon == NULL || (scon->flag & CONSTRAINT_OFF))
				scon = con;
		}

		con = con->next;
	}

	if (scon) {
		bCameraSolverConstraint *solver = scon->data;
		if ((solver->flag & CAMERASOLVER_ACTIVECLIP) == 0)
			clip = solver->clip;
		else
			clip = scene->clip;
	}

	return clip;
}


/*
 * Find an associated Armature object
 */
static Object *obrel_armature_find(Object *ob)
{
	Object *ob_arm = NULL;

	if (ob->parent && ob->partype == PARSKEL && ob->parent->type == OB_ARMATURE) {
		ob_arm = ob->parent;
	}
	else {
		ModifierData *mod;
		for (mod = (ModifierData *)ob->modifiers.first; mod; mod = mod->next) {
			if (mod->type == eModifierType_Armature) {
				ob_arm = ((ArmatureModifierData *)mod)->object;
			}
		}
	}

	return ob_arm;
}

static bool obrel_list_test(Object *ob)
{
	return ob && !(ob->id.tag & LIB_TAG_DOIT);
}

static void obrel_list_add(LinkNode **links, Object *ob)
{
	BLI_linklist_prepend(links, ob);
	ob->id.tag |= LIB_TAG_DOIT;
}

/*
 * Iterates over all objects of the given scene layer.
 * Depending on the eObjectSet flag:
 * collect either OB_SET_ALL, OB_SET_VISIBLE or OB_SET_SELECTED objects.
 * If OB_SET_VISIBLE or OB_SET_SELECTED are collected, 
 * then also add related objects according to the given includeFilters.
 */
LinkNode *BKE_object_relational_superset(struct ViewLayer *view_layer, eObjectSet objectSet, eObRelationTypes includeFilter)
{
	LinkNode *links = NULL;

	Base *base;

	/* Remove markers from all objects */
	for (base = view_layer->object_bases.first; base; base = base->next) {
		base->object->id.tag &= ~LIB_TAG_DOIT;
	}

	/* iterate over all selected and visible objects */
	for (base = view_layer->object_bases.first; base; base = base->next) {
		if (objectSet == OB_SET_ALL) {
			/* as we get all anyways just add it */
			Object *ob = base->object;
			obrel_list_add(&links, ob);
		}
		else {
			if ((objectSet == OB_SET_SELECTED && TESTBASELIB_BGMODE(base)) ||
			    (objectSet == OB_SET_VISIBLE  && BASE_EDITABLE_BGMODE(base)))
			{
				Object *ob = base->object;

				if (obrel_list_test(ob))
					obrel_list_add(&links, ob);

				/* parent relationship */
				if (includeFilter & (OB_REL_PARENT | OB_REL_PARENT_RECURSIVE)) {
					Object *parent = ob->parent;
					if (obrel_list_test(parent)) {

						obrel_list_add(&links, parent);

						/* recursive parent relationship */
						if (includeFilter & OB_REL_PARENT_RECURSIVE) {
							parent = parent->parent;
							while (obrel_list_test(parent)) {

								obrel_list_add(&links, parent);
								parent = parent->parent;
							}
						}
					}
				}

				/* child relationship */
				if (includeFilter & (OB_REL_CHILDREN | OB_REL_CHILDREN_RECURSIVE)) {
					Base *local_base;
					for (local_base = view_layer->object_bases.first; local_base; local_base = local_base->next) {
						if (BASE_EDITABLE_BGMODE(local_base)) {

							Object *child = local_base->object;
							if (obrel_list_test(child)) {
								if ((includeFilter & OB_REL_CHILDREN_RECURSIVE && BKE_object_is_child_recursive(ob, child)) ||
								    (includeFilter & OB_REL_CHILDREN && child->parent && child->parent == ob))
								{
									obrel_list_add(&links, child);
								}
							}
						}
					}
				}


				/* include related armatures */
				if (includeFilter & OB_REL_MOD_ARMATURE) {
					Object *arm = obrel_armature_find(ob);
					if (obrel_list_test(arm)) {
						obrel_list_add(&links, arm);
					}
				}

			}
		}
	}

	return links;
}

/**
 * return all groups this object is apart of, caller must free.
 */
struct LinkNode *BKE_object_groups(Object *ob)
{
	LinkNode *group_linknode = NULL;
	Group *group = NULL;
	while ((group = BKE_group_object_find(group, ob))) {
		BLI_linklist_prepend(&group_linknode, group);
	}

	return group_linknode;
}

void BKE_object_groups_clear(Object *ob)
{
	Group *group = NULL;
	while ((group = BKE_group_object_find(group, ob))) {
		BKE_group_object_unlink(group, ob);
	}
}

/**
 * Return a KDTree from the deformed object (in worldspace)
 *
 * \note Only mesh objects currently support deforming, others are TODO.
 *
 * \param ob
 * \param r_tot
 * \return The kdtree or NULL if it can't be created.
 */
KDTree *BKE_object_as_kdtree(Object *ob, int *r_tot)
{
	KDTree *tree = NULL;
	unsigned int tot = 0;

	switch (ob->type) {
		case OB_MESH:
		{
			Mesh *me = ob->data;
			unsigned int i;

			DerivedMesh *dm = ob->derivedDeform ? ob->derivedDeform : ob->derivedFinal;
			const int *index;

			if (dm && (index = CustomData_get_layer(&dm->vertData, CD_ORIGINDEX))) {
				MVert *mvert = dm->getVertArray(dm);
				unsigned int totvert = dm->getNumVerts(dm);

				/* tree over-allocs in case where some verts have ORIGINDEX_NONE */
				tot = 0;
				tree = BLI_kdtree_new(totvert);

				/* we don't how how many verts from the DM we can use */
				for (i = 0; i < totvert; i++) {
					if (index[i] != ORIGINDEX_NONE) {
						float co[3];
						mul_v3_m4v3(co, ob->obmat, mvert[i].co);
						BLI_kdtree_insert(tree, index[i], co);
						tot++;
					}
				}
			}
			else {
				MVert *mvert = me->mvert;

				tot = me->totvert;
				tree = BLI_kdtree_new(tot);

				for (i = 0; i < tot; i++) {
					float co[3];
					mul_v3_m4v3(co, ob->obmat, mvert[i].co);
					BLI_kdtree_insert(tree, i, co);
				}
			}

			BLI_kdtree_balance(tree);
			break;
		}
		case OB_CURVE:
		case OB_SURF:
		{
			/* TODO: take deformation into account */
			Curve *cu = ob->data;
			unsigned int i, a;

			Nurb *nu;

			tot = BKE_nurbList_verts_count_without_handles(&cu->nurb);
			tree = BLI_kdtree_new(tot);
			i = 0;

			nu = cu->nurb.first;
			while (nu) {
				if (nu->bezt) {
					BezTriple *bezt;

					bezt = nu->bezt;
					a = nu->pntsu;
					while (a--) {
						float co[3];
						mul_v3_m4v3(co, ob->obmat, bezt->vec[1]);
						BLI_kdtree_insert(tree, i++, co);
						bezt++;
					}
				}
				else {
					BPoint *bp;

					bp = nu->bp;
					a = nu->pntsu * nu->pntsv;
					while (a--) {
						float co[3];
						mul_v3_m4v3(co, ob->obmat, bp->vec);
						BLI_kdtree_insert(tree, i++, co);
						bp++;
					}
				}
				nu = nu->next;
			}

			BLI_kdtree_balance(tree);
			break;
		}
		case OB_LATTICE:
		{
			/* TODO: take deformation into account */
			Lattice *lt = ob->data;
			BPoint *bp;
			unsigned int i;

			tot = lt->pntsu * lt->pntsv * lt->pntsw;
			tree = BLI_kdtree_new(tot);
			i = 0;

			for (bp = lt->def; i < tot; bp++) {
				float co[3];
				mul_v3_m4v3(co, ob->obmat, bp->vec);
				BLI_kdtree_insert(tree, i++, co);
			}

			BLI_kdtree_balance(tree);
			break;
		}
	}

	*r_tot = tot;
	return tree;
}

bool BKE_object_modifier_use_time(Object *ob, ModifierData *md)
{
	if (modifier_dependsOnTime(md)) {
		return true;
	}

	/* Check whether modifier is animated. */
	/* TODO: this should be handled as part of build_animdata() -- Aligorith */
	if (ob->adt) {
		AnimData *adt = ob->adt;
		FCurve *fcu;

		char pattern[MAX_NAME + 16];
		BLI_snprintf(pattern, sizeof(pattern), "modifiers[\"%s\"]", md->name);

		/* action - check for F-Curves with paths containing 'modifiers[' */
		if (adt->action) {
			for (fcu = (FCurve *)adt->action->curves.first;
			     fcu != NULL;
			     fcu = (FCurve *)fcu->next)
			{
				if (fcu->rna_path && strstr(fcu->rna_path, pattern))
					return true;
			}
		}

		/* This here allows modifier properties to get driven and still update properly
		 *
		 * Workaround to get [#26764] (e.g. subsurf levels not updating when animated/driven)
		 * working, without the updating problems ([#28525] [#28690] [#28774] [#28777]) caused
		 * by the RNA updates cache introduced in r.38649
		 */
		for (fcu = (FCurve *)adt->drivers.first;
		     fcu != NULL;
		     fcu = (FCurve *)fcu->next)
		{
			if (fcu->rna_path && strstr(fcu->rna_path, pattern))
				return true;
		}

		/* XXX: also, should check NLA strips, though for now assume that nobody uses
		 * that and we can omit that for performance reasons... */
	}

	return false;
}

/* set "ignore cache" flag for all caches on this object */
static void object_cacheIgnoreClear(Object *ob, int state)
{
	ListBase pidlist;
	PTCacheID *pid;
	BKE_ptcache_ids_from_object(&pidlist, ob, NULL, 0);

	for (pid = pidlist.first; pid; pid = pid->next) {
		if (pid->cache) {
			if (state)
				pid->cache->flag |= PTCACHE_IGNORE_CLEAR;
			else
				pid->cache->flag &= ~PTCACHE_IGNORE_CLEAR;
		}
	}

	BLI_freelistN(&pidlist);
}

/* Note: this function should eventually be replaced by depsgraph functionality.
 * Avoid calling this in new code unless there is a very good reason for it!
 */
bool BKE_object_modifier_update_subframe(
        const EvaluationContext *eval_ctx, Scene *scene, Object *ob, bool update_mesh,
        int parent_recursion, float frame, int type)
{
	ModifierData *md = modifiers_findByType(ob, (ModifierType)type);
	bConstraint *con;

	if (type == eModifierType_DynamicPaint) {
		DynamicPaintModifierData *pmd = (DynamicPaintModifierData *)md;

		/* if other is dynamic paint canvas, don't update */
		if (pmd && pmd->canvas)
			return true;
	}
	else if (type == eModifierType_Smoke) {
		SmokeModifierData *smd = (SmokeModifierData *)md;

		if (smd && (smd->type & MOD_SMOKE_TYPE_DOMAIN) != 0)
			return true;
	}

	/* if object has parents, update them too */
	if (parent_recursion) {
		int recursion = parent_recursion - 1;
		bool no_update = false;
		if (ob->parent) no_update |= BKE_object_modifier_update_subframe(eval_ctx, scene, ob->parent, 0, recursion, frame, type);
		if (ob->track) no_update |= BKE_object_modifier_update_subframe(eval_ctx, scene, ob->track, 0, recursion, frame, type);

		/* skip subframe if object is parented
		 *  to vertex of a dynamic paint canvas */
		if (no_update && (ob->partype == PARVERT1 || ob->partype == PARVERT3))
			return false;

		/* also update constraint targets */
		for (con = ob->constraints.first; con; con = con->next) {
			const bConstraintTypeInfo *cti = BKE_constraint_typeinfo_get(con);
			ListBase targets = {NULL, NULL};

			if (cti && cti->get_constraint_targets) {
				bConstraintTarget *ct;
				cti->get_constraint_targets(con, &targets);
				for (ct = targets.first; ct; ct = ct->next) {
					if (ct->tar)
						BKE_object_modifier_update_subframe(eval_ctx, scene, ct->tar, 0, recursion, frame, type);
				}
				/* free temp targets */
				if (cti->flush_constraint_targets)
					cti->flush_constraint_targets(con, &targets, 0);
			}
		}
	}

	/* was originally OB_RECALC_ALL - TODO - which flags are really needed??? */
	/* TODO(sergey): What about animation? */
	ob->id.recalc |= ID_RECALC_ALL;
	BKE_animsys_evaluate_animdata(scene, &ob->id, ob->adt, frame, ADT_RECALC_ANIM);
	if (update_mesh) {
		/* ignore cache clear during subframe updates
		 *  to not mess up cache validity */
		object_cacheIgnoreClear(ob, 1);
		BKE_object_handle_update(G.main->eval_ctx, scene, ob);
		object_cacheIgnoreClear(ob, 0);
	}
	else
		BKE_object_where_is_calc_time(eval_ctx, scene, ob, frame);

	/* for curve following objects, parented curve has to be updated too */
	if (ob->type == OB_CURVE) {
		Curve *cu = ob->data;
		BKE_animsys_evaluate_animdata(scene, &cu->id, cu->adt, frame, ADT_RECALC_ANIM);
	}
	/* and armatures... */
	if (ob->type == OB_ARMATURE) {
		bArmature *arm = ob->data;
		BKE_animsys_evaluate_animdata(scene, &arm->id, arm->adt, frame, ADT_RECALC_ANIM);
		BKE_pose_where_is(eval_ctx, scene, ob);
	}

	return false;
}<|MERGE_RESOLUTION|>--- conflicted
+++ resolved
@@ -2769,13 +2769,8 @@
 	/* XXX new animsys warning: depsgraph tag OB_RECALC_DATA should not skip drivers,
 	 * which is only in BKE_object_where_is_calc now */
 	/* XXX: should this case be OB_RECALC_OB instead? */
-<<<<<<< HEAD
 	if (recalc_object || recalc_data) {
-		if (G.debug & G_DEBUG_DEPSGRAPH) {
-=======
-	if (ob->recalc & OB_RECALC_ALL) {
 		if (G.debug & G_DEBUG_DEPSGRAPH_EVAL) {
->>>>>>> 41ff3693
 			printf("recalcob %s\n", ob->id.name + 2);
 		}
 		/* Handle proxy copy for target. */
