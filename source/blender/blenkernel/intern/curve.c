--- conflicted
+++ resolved
@@ -4684,18 +4684,6 @@
 	if (curve->bb == NULL || (curve->bb->flag & BOUNDBOX_DIRTY)) {
 		BKE_curve_texspace_calc(curve);
 	}
-<<<<<<< HEAD
-}
-
-void BKE_curve_eval_path(const EvaluationContext *UNUSED(eval_ctx),
-                         Curve *curve)
-{
-	/* TODO(sergey): This will probably need to be a part of
-	 * the modifier stack still.
-	 */
-	if (G.debug & G_DEBUG_DEPSGRAPH) {
-		printf("%s on %s\n", __func__, curve->id.name);
-	}
 }
 
 /* Draw Engine */
@@ -4713,6 +4701,4 @@
 	if (cu->batch_cache) {
 		BKE_curve_batch_cache_free_cb(cu);
 	}
-=======
->>>>>>> 9f401530
 }