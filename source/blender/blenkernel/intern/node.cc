/* SPDX-FileCopyrightText: 2005 Blender Authors
 *
 * SPDX-License-Identifier: GPL-2.0-or-later */

/** \file
 * \ingroup bke
 */

#include "CLG_log.h"

#include "MEM_guardedalloc.h"

#include <cstddef>
#include <cstdlib>
#include <cstring>
#include <optional>

/* Allow using deprecated functionality for .blend file I/O. */
#define DNA_DEPRECATED_ALLOW

#include "DNA_collection_types.h"
#include "DNA_gpencil_legacy_types.h"
#include "DNA_light_types.h"
#include "DNA_linestyle_types.h"
#include "DNA_material_types.h"
#include "DNA_node_types.h"
#include "DNA_scene_types.h"
#include "DNA_texture_types.h"
#include "DNA_userdef_types.h"
#include "DNA_world_types.h"

#include "BLI_color.hh"
#include "BLI_ghash.h"
#include "BLI_listbase.h"
#include "BLI_map.hh"
#include "BLI_math_rotation_types.hh"
#include "BLI_math_vector.h"
#include "BLI_rand.hh"
#include "BLI_set.hh"
#include "BLI_string.h"
#include "BLI_string_utf8.h"
#include "BLI_string_utils.hh"
#include "BLI_time.h"
#include "BLI_utildefines.h"
#include "BLI_vector_set.hh"
#include "BLT_translation.hh"

#include "IMB_imbuf.hh"

#include "BKE_anim_data.hh"
#include "BKE_animsys.h"
#include "BKE_asset.hh"
#include "BKE_bpath.hh"
#include "BKE_colortools.hh"
#include "BKE_context.hh"
#include "BKE_global.hh"
#include "BKE_idprop.hh"
#include "BKE_idtype.hh"
#include "BKE_image_format.hh"
#include "BKE_lib_id.hh"
#include "BKE_lib_query.hh"
#include "BKE_main.hh"
#include "BKE_node.hh"
#include "BKE_node_enum.hh"
#include "BKE_node_legacy_types.hh"
#include "BKE_node_runtime.hh"
#include "BKE_node_tree_interface.hh"
#include "BKE_node_tree_reference_lifetimes.hh"
#include "BKE_node_tree_update.hh"
#include "BKE_preview_image.hh"
#include "BKE_type_conversions.hh"
#include "NOD_geometry_nodes_bundle.hh"
#include "NOD_geometry_nodes_closure.hh"

#include "RNA_access.hh"
#include "RNA_define.hh"
#include "RNA_enum_types.hh"
#include "RNA_prototypes.hh"

#include "NOD_common.hh"
#include "NOD_composite.hh"
#include "NOD_geo_bake.hh"
#include "NOD_geo_bundle.hh"
#include "NOD_geo_capture_attribute.hh"
#include "NOD_geo_closure.hh"
#include "NOD_geo_foreach_geometry_element.hh"
#include "NOD_geo_index_switch.hh"
#include "NOD_geo_menu_switch.hh"
#include "NOD_geo_repeat.hh"
#include "NOD_geo_simulation.hh"
#include "NOD_geometry_nodes_dependencies.hh"
#include "NOD_geometry_nodes_gizmos.hh"
#include "NOD_geometry_nodes_lazy_function.hh"
#include "NOD_node_declaration.hh"
#include "NOD_register.hh"
#include "NOD_shader.h"
#include "NOD_socket.hh"
#include "NOD_socket_items_blend.hh"
#include "NOD_texture.h"

#include "DEG_depsgraph.hh"
#include "DEG_depsgraph_build.hh"

#include "BLO_read_write.hh"

using blender::nodes::FieldInferencingInterface;
using blender::nodes::InputSocketFieldType;
using blender::nodes::NodeDeclaration;
using blender::nodes::OutputFieldDependency;
using blender::nodes::OutputSocketFieldType;
using blender::nodes::SocketDeclaration;

static CLG_LogRef LOG = {"bke.node"};

namespace blender::bke {

/* Forward declaration. */
static void write_node_socket_default_value(BlendWriter *writer, const bNodeSocket *sock);

/* Fallback types for undefined tree, nodes, sockets. */
bNodeTreeType NodeTreeTypeUndefined;
bNodeType NodeTypeUndefined;
bNodeSocketType NodeSocketTypeUndefined;

static void ntree_set_typeinfo(bNodeTree *ntree, bNodeTreeType *typeinfo);
static void node_socket_set_typeinfo(bNodeTree *ntree,
                                     bNodeSocket *sock,
                                     bNodeSocketType *typeinfo);
static void node_socket_copy(bNodeSocket *sock_dst, const bNodeSocket *sock_src, const int flag);
static void free_localized_node_groups(bNodeTree *ntree);
static bool socket_id_user_decrement(bNodeSocket *sock);

static void ntree_init_data(ID *id)
{
  bNodeTree *ntree = reinterpret_cast<bNodeTree *>(id);
  ntree->tree_interface.init_data();
  ntree->runtime = MEM_new<bNodeTreeRuntime>(__func__);
  ntree->default_group_node_width = GROUP_NODE_DEFAULT_WIDTH;
  ntree_set_typeinfo(ntree, nullptr);
}

static void ntree_copy_data(Main * /*bmain*/,
                            std::optional<Library *> /*owner_library*/,
                            ID *id_dst,
                            const ID *id_src,
                            const int flag)
{
  bNodeTree *ntree_dst = reinterpret_cast<bNodeTree *>(id_dst);
  const bNodeTree *ntree_src = reinterpret_cast<const bNodeTree *>(id_src);

  /* We never handle user-count here for owned data. */
  const int flag_subdata = flag | LIB_ID_CREATE_NO_USER_REFCOUNT;

  ntree_dst->runtime = MEM_new<bNodeTreeRuntime>(__func__);
  bNodeTreeRuntime &dst_runtime = *ntree_dst->runtime;

  Map<const bNodeSocket *, bNodeSocket *> socket_map;

  dst_runtime.nodes_by_id.reserve(ntree_src->all_nodes().size());
  BLI_listbase_clear(&ntree_dst->nodes);
  int i;
  LISTBASE_FOREACH_INDEX (const bNode *, src_node, &ntree_src->nodes, i) {
    /* Don't find a unique name for every node, since they should have valid names already. */
    bNode *new_node = node_copy_with_mapping(
        ntree_dst, *src_node, flag_subdata, false, socket_map);
    dst_runtime.nodes_by_id.add_new(new_node);
    new_node->runtime->index_in_tree = i;
  }

  /* copy links */
  BLI_listbase_clear(&ntree_dst->links);
  LISTBASE_FOREACH (const bNodeLink *, src_link, &ntree_src->links) {
    bNodeLink *dst_link = static_cast<bNodeLink *>(MEM_dupallocN(src_link));
    dst_link->fromnode = dst_runtime.nodes_by_id.lookup_key_as(src_link->fromnode->identifier);
    dst_link->fromsock = socket_map.lookup(src_link->fromsock);
    dst_link->tonode = dst_runtime.nodes_by_id.lookup_key_as(src_link->tonode->identifier);
    dst_link->tosock = socket_map.lookup(src_link->tosock);
    BLI_assert(dst_link->tosock);
    dst_link->tosock->link = dst_link;
    BLI_addtail(&ntree_dst->links, dst_link);
  }

  /* update node->parent pointers */
  for (bNode *node : ntree_dst->all_nodes()) {
    if (node->parent) {
      node->parent = dst_runtime.nodes_by_id.lookup_key_as(node->parent->identifier);
    }
  }

  for (bNode *node : ntree_dst->all_nodes()) {
    node_declaration_ensure(*ntree_dst, *node);
  }

  ntree_dst->tree_interface.copy_data(ntree_src->tree_interface, flag);
  /* copy preview hash */
  if ((flag & LIB_ID_COPY_NO_PREVIEW) == 0) {
    for (const auto &item : ntree_src->runtime->previews.items()) {
      dst_runtime.previews.add_new(item.key, item.value);
    }
  }

  if (ntree_src->runtime->field_inferencing_interface) {
    dst_runtime.field_inferencing_interface = std::make_unique<FieldInferencingInterface>(
        *ntree_src->runtime->field_inferencing_interface);
  }
  if (ntree_src->runtime->structure_type_interface) {
    dst_runtime.structure_type_interface = std::make_unique<nodes::StructureTypeInterface>(
        *ntree_src->runtime->structure_type_interface);
  }
  if (ntree_src->runtime->reference_lifetimes_info) {
    using namespace node_tree_reference_lifetimes;
    dst_runtime.reference_lifetimes_info = std::make_unique<ReferenceLifetimesInfo>(
        *ntree_src->runtime->reference_lifetimes_info);
    for (ReferenceSetInfo &reference_set : dst_runtime.reference_lifetimes_info->reference_sets) {
      if (ELEM(reference_set.type,
               ReferenceSetType::LocalReferenceSet,
               ReferenceSetType::ClosureInputReferenceSet,
               ReferenceSetType::ClosureOutputData))
      {
        reference_set.socket = socket_map.lookup(reference_set.socket);
      }
      for (auto &socket : reference_set.potential_data_origins) {
        socket = socket_map.lookup(socket);
      }
    }
  }

  if (ntree_src->geometry_node_asset_traits) {
    ntree_dst->geometry_node_asset_traits = MEM_dupallocN<GeometryNodeAssetTraits>(
        __func__, *ntree_src->geometry_node_asset_traits);
  }

  if (ntree_src->nested_node_refs) {
    ntree_dst->nested_node_refs = MEM_malloc_arrayN<bNestedNodeRef>(
        size_t(ntree_src->nested_node_refs_num), __func__);
    uninitialized_copy_n(
        ntree_src->nested_node_refs, ntree_src->nested_node_refs_num, ntree_dst->nested_node_refs);
  }

  if (flag & LIB_ID_COPY_NO_PREVIEW) {
    ntree_dst->preview = nullptr;
  }
  else {
    BKE_previewimg_id_copy(&ntree_dst->id, &ntree_src->id);
  }

  ntree_dst->description = BLI_strdup_null(ntree_src->description);
}

static void ntree_free_data(ID *id)
{
  bNodeTree *ntree = reinterpret_cast<bNodeTree *>(id);

  /* XXX hack! node trees should not store execution graphs at all.
   * This should be removed when old tree types no longer require it.
   * Currently the execution data for texture nodes remains in the tree
   * after execution, until the node tree is updated or freed. */
  if (ntree->runtime->execdata) {
    switch (ntree->type) {
      case NTREE_SHADER:
        ntreeShaderEndExecTree(ntree->runtime->execdata);
        break;
      case NTREE_TEXTURE:
        ntreeTexEndExecTree(ntree->runtime->execdata);
        ntree->runtime->execdata = nullptr;
        break;
    }
  }

  /* XXX not nice, but needed to free localized node groups properly */
  free_localized_node_groups(ntree);

  BLI_freelistN(&ntree->links);

  LISTBASE_FOREACH_MUTABLE (bNode *, node, &ntree->nodes) {
    node_free_node(ntree, *node);
  }

  ntree->tree_interface.free_data();

  if (ntree->id.tag & ID_TAG_LOCALIZED) {
    BKE_libblock_free_data(&ntree->id, true);
  }

  if (ntree->geometry_node_asset_traits) {
    MEM_freeN(ntree->geometry_node_asset_traits);
  }

  if (ntree->nested_node_refs) {
    MEM_freeN(ntree->nested_node_refs);
  }

  MEM_SAFE_FREE(ntree->description);
  BKE_previewimg_free(&ntree->preview);
  MEM_delete(ntree->runtime);
}

static void library_foreach_node_socket(bNodeSocket *sock, LibraryForeachIDData *data)
{
  BKE_LIB_FOREACHID_PROCESS_FUNCTION_CALL(
      data, IDP_foreach_property(sock->prop, IDP_TYPE_FILTER_ID, [&](IDProperty *prop) {
        BKE_lib_query_idpropertiesForeachIDLink_callback(prop, data);
      }));

  switch (eNodeSocketDatatype(sock->type)) {
    case SOCK_OBJECT: {
      bNodeSocketValueObject &default_value = *sock->default_value_typed<bNodeSocketValueObject>();
      BKE_LIB_FOREACHID_PROCESS_IDSUPER(data, default_value.value, IDWALK_CB_USER);
      break;
    }
    case SOCK_IMAGE: {
      bNodeSocketValueImage &default_value = *sock->default_value_typed<bNodeSocketValueImage>();
      BKE_LIB_FOREACHID_PROCESS_IDSUPER(data, default_value.value, IDWALK_CB_USER);
      break;
    }
    case SOCK_COLLECTION: {
      bNodeSocketValueCollection &default_value =
          *sock->default_value_typed<bNodeSocketValueCollection>();
      BKE_LIB_FOREACHID_PROCESS_IDSUPER(data, default_value.value, IDWALK_CB_USER);
      break;
    }
    case SOCK_TEXTURE: {
      bNodeSocketValueTexture &default_value =
          *sock->default_value_typed<bNodeSocketValueTexture>();
      BKE_LIB_FOREACHID_PROCESS_IDSUPER(data, default_value.value, IDWALK_CB_USER);
      break;
    }
    case SOCK_MATERIAL: {
      bNodeSocketValueMaterial &default_value =
          *sock->default_value_typed<bNodeSocketValueMaterial>();
      BKE_LIB_FOREACHID_PROCESS_IDSUPER(data, default_value.value, IDWALK_CB_USER);
      break;
    }
    case SOCK_FLOAT:
    case SOCK_VECTOR:
    case SOCK_RGBA:
    case SOCK_BOOLEAN:
    case SOCK_ROTATION:
    case SOCK_MATRIX:
    case SOCK_INT:
    case SOCK_STRING:
    case SOCK_CUSTOM:
    case SOCK_SHADER:
    case SOCK_GEOMETRY:
    case SOCK_MENU:
    case SOCK_BUNDLE:
    case SOCK_CLOSURE:
      break;
  }
}

void node_node_foreach_id(bNode *node, LibraryForeachIDData *data)
{
  BKE_LIB_FOREACHID_PROCESS_ID(data, node->id, IDWALK_CB_USER);

  BKE_LIB_FOREACHID_PROCESS_FUNCTION_CALL(
      data, IDP_foreach_property(node->prop, IDP_TYPE_FILTER_ID, [&](IDProperty *prop) {
        BKE_lib_query_idpropertiesForeachIDLink_callback(prop, data);
      }));
  LISTBASE_FOREACH (bNodeSocket *, sock, &node->inputs) {
    BKE_LIB_FOREACHID_PROCESS_FUNCTION_CALL(data, library_foreach_node_socket(sock, data));
  }
  LISTBASE_FOREACH (bNodeSocket *, sock, &node->outputs) {
    BKE_LIB_FOREACHID_PROCESS_FUNCTION_CALL(data, library_foreach_node_socket(sock, data));
  }

  /* Note that this ID pointer is only a cache, it may be outdated. */
  BKE_LIB_FOREACHID_PROCESS_ID(data, node->runtime->owner_tree, IDWALK_CB_LOOPBACK);
}

static void node_foreach_id(ID *id, LibraryForeachIDData *data)
{
  bNodeTree *ntree = reinterpret_cast<bNodeTree *>(id);

  BKE_LIB_FOREACHID_PROCESS_ID(
      data,
      ntree->owner_id,
      (IDWALK_CB_LOOPBACK | IDWALK_CB_NEVER_SELF | IDWALK_CB_READFILE_IGNORE));

  BKE_LIB_FOREACHID_PROCESS_IDSUPER(data, ntree->gpd, IDWALK_CB_USER);

  for (bNode *node : ntree->all_nodes()) {
    node_node_foreach_id(node, data);
  }

  ntree->tree_interface.foreach_id(data);

  if (ntree->runtime->geometry_nodes_eval_dependencies) {
    for (ID *&id_ref : ntree->runtime->geometry_nodes_eval_dependencies->ids.values()) {
      BKE_LIB_FOREACHID_PROCESS_ID(data, id_ref, IDWALK_CB_NOP);
    }
  }
}

static void node_foreach_cache(ID *id,
                               IDTypeForeachCacheFunctionCallback function_callback,
                               void *user_data)
{
  bNodeTree *nodetree = reinterpret_cast<bNodeTree *>(id);
  IDCacheKey key = {0};
  key.id_session_uid = id->session_uid;

  if (nodetree->type == NTREE_COMPOSIT) {
    for (bNode *node : nodetree->all_nodes()) {
      if (node->type_legacy == CMP_NODE_MOVIEDISTORTION) {
        key.identifier = size_t(BLI_ghashutil_strhash_p(node->name));
        function_callback(id, &key, (&node->storage), 0, user_data);
      }
    }
  }
}

static void node_foreach_path(ID *id, BPathForeachPathData *bpath_data)
{
  bNodeTree *ntree = reinterpret_cast<bNodeTree *>(id);

  switch (ntree->type) {
    case NTREE_SHADER: {
      for (bNode *node : ntree->all_nodes()) {
        if (node->type_legacy == SH_NODE_SCRIPT) {
          NodeShaderScript *nss = static_cast<NodeShaderScript *>(node->storage);
          if (nss->mode == NODE_SCRIPT_EXTERNAL && nss->filepath[0]) {
            BKE_bpath_foreach_path_fixed_process(bpath_data, nss->filepath, sizeof(nss->filepath));
          }
        }
        else if (node->type_legacy == SH_NODE_TEX_IES) {
          NodeShaderTexIES *ies = static_cast<NodeShaderTexIES *>(node->storage);
          if (ies->mode == NODE_IES_EXTERNAL && ies->filepath[0]) {
            BKE_bpath_foreach_path_fixed_process(bpath_data, ies->filepath, sizeof(ies->filepath));
          }
        }
      }
      break;
    }
    default:
      break;
  }
}

static ID **node_owner_pointer_get(ID *id, const bool debug_relationship_assert)
{
  if ((id->flag & ID_FLAG_EMBEDDED_DATA) == 0) {
    return nullptr;
  }
  /* TODO: Sort this NO_MAIN or not for embedded node trees. See #86119. */
  // BLI_assert((id->tag & ID_TAG_NO_MAIN) == 0);

  bNodeTree *ntree = reinterpret_cast<bNodeTree *>(id);
  if (debug_relationship_assert) {
    BLI_assert(ntree->owner_id != nullptr);
    BLI_assert(node_tree_from_id(ntree->owner_id) == ntree);
  }

  return &ntree->owner_id;
}

namespace forward_compat {

static void write_node_socket_interface(BlendWriter *writer, const bNodeSocket *sock)
{
  BLO_write_struct(writer, bNodeSocket, sock);

  if (sock->prop) {
    IDP_BlendWrite(writer, sock->prop);
  }

  BLO_write_string(writer, sock->default_attribute_name);

  write_node_socket_default_value(writer, sock);
}

/* Construct a bNodeSocket that represents a node group socket the old way. */
static bNodeSocket *make_socket(bNodeTree *ntree,
                                const eNodeSocketInOut in_out,
                                const StringRef idname,
                                const StringRef name,
                                const StringRef identifier)
{
  bNodeSocketType *stype = node_socket_type_find(idname);
  if (stype == nullptr) {
    return nullptr;
  }

  bNodeSocket *sock = MEM_callocN<bNodeSocket>(__func__);
  sock->runtime = MEM_new<bNodeSocketRuntime>(__func__);
  StringRef(stype->idname).copy_utf8_truncated(sock->idname);
  sock->in_out = int(in_out);
  sock->type = int(SOCK_CUSTOM); /* int type undefined by default */
  node_socket_set_typeinfo(ntree, sock, stype);

  sock->limit = (in_out == SOCK_IN ? 1 : 0xFFF);

  identifier.copy_utf8_truncated(sock->identifier);
  name.copy_utf8_truncated(sock->name);
  sock->storage = nullptr;
  sock->flag |= SOCK_COLLAPSED;

  return sock;
}

/* Include the subtype suffix for old socket idnames. */
static StringRef get_legacy_socket_subtype_idname(StringRef idname, const void *socket_data)
{
  if (idname == "NodeSocketFloat") {
    const bNodeSocketValueFloat &float_data = *static_cast<const bNodeSocketValueFloat *>(
        socket_data);
    switch (float_data.subtype) {
      case PROP_UNSIGNED:
        return "NodeSocketFloatUnsigned";
      case PROP_PERCENTAGE:
        return "NodeSocketFloatPercentage";
      case PROP_FACTOR:
        return "NodeSocketFloatFactor";
      case PROP_ANGLE:
        return "NodeSocketFloatAngle";
      case PROP_TIME:
        return "NodeSocketFloatTime";
      case PROP_TIME_ABSOLUTE:
        return "NodeSocketFloatTimeAbsolute";
      case PROP_DISTANCE:
        return "NodeSocketFloatDistance";
      case PROP_WAVELENGTH:
        return "NodeSocketFloatWavelength";
      case PROP_COLOR_TEMPERATURE:
        return "NodeSocketFloatColorTemperature";
      case PROP_FREQUENCY:
        return "NodeSocketFloatFrequency";
    }
  }
  if (idname == "NodeSocketInt") {
    const bNodeSocketValueInt &int_data = *static_cast<const bNodeSocketValueInt *>(socket_data);
    switch (int_data.subtype) {
      case PROP_UNSIGNED:
        return "NodeSocketIntUnsigned";
      case PROP_PERCENTAGE:
        return "NodeSocketIntPercentage";
      case PROP_FACTOR:
        return "NodeSocketIntFactor";
    }
  }
  if (idname == "NodeSocketVector") {
    const bNodeSocketValueVector &vector_data = *static_cast<const bNodeSocketValueVector *>(
        socket_data);
    switch (vector_data.subtype) {
      case PROP_FACTOR:
        return "NodeSocketVectorFactor";
      case PROP_PERCENTAGE:
        return "NodeSocketVectorPercentage";
      case PROP_TRANSLATION:
        return "NodeSocketVectorTranslation";
      case PROP_DIRECTION:
        return "NodeSocketVectorDirection";
      case PROP_VELOCITY:
        return "NodeSocketVectorVelocity";
      case PROP_ACCELERATION:
        return "NodeSocketVectorAcceleration";
      case PROP_EULER:
        return "NodeSocketVectorEuler";
    }
  }
  return idname;
}

/**
 * Socket interface reconstruction for forward compatibility.
 * To enable previous Blender versions to read the new interface DNA data,
 * construct the bNodeSocket inputs/outputs lists.
 * This discards any information about panels and alternating input/output order,
 * but all functional information is preserved for executing node trees.
 */
static void construct_interface_as_legacy_sockets(bNodeTree *ntree)
{
  BLI_assert(BLI_listbase_is_empty(&ntree->inputs_legacy));
  BLI_assert(BLI_listbase_is_empty(&ntree->outputs_legacy));

  auto make_legacy_socket = [&](const bNodeTreeInterfaceSocket &socket,
                                eNodeSocketInOut in_out) -> bNodeSocket * {
    bNodeSocket *iosock = make_socket(
        ntree,
        in_out,
        get_legacy_socket_subtype_idname(socket.socket_type, socket.socket_data),
        socket.name ? socket.name : "",
        socket.identifier);
    if (!iosock) {
      return nullptr;
    }

    if (socket.description) {
      STRNCPY(iosock->description, socket.description);
    }
    node_socket_copy_default_value_data(
        iosock->typeinfo->type, iosock->default_value, socket.socket_data);
    if (socket.properties) {
      iosock->prop = IDP_CopyProperty(socket.properties);
    }
    SET_FLAG_FROM_TEST(
        iosock->flag, socket.flag & NODE_INTERFACE_SOCKET_HIDE_VALUE, SOCK_HIDE_VALUE);
    SET_FLAG_FROM_TEST(
        iosock->flag, socket.flag & NODE_INTERFACE_SOCKET_HIDE_IN_MODIFIER, SOCK_HIDE_IN_MODIFIER);
    iosock->attribute_domain = socket.attribute_domain;
    iosock->default_attribute_name = BLI_strdup_null(socket.default_attribute_name);
    return iosock;
  };

  /* Construct inputs/outputs socket lists in the node tree. */
  ntree->tree_interface.foreach_item([&](const bNodeTreeInterfaceItem &item) {
    if (const bNodeTreeInterfaceSocket *socket =
            node_interface::get_item_as<bNodeTreeInterfaceSocket>(&item))
    {
      if (socket->flag & NODE_INTERFACE_SOCKET_INPUT) {
        if (bNodeSocket *legacy_socket = make_legacy_socket(*socket, SOCK_IN)) {
          BLI_addtail(&ntree->inputs_legacy, legacy_socket);
        }
      }
      if (socket->flag & NODE_INTERFACE_SOCKET_OUTPUT) {
        if (bNodeSocket *legacy_socket = make_legacy_socket(*socket, SOCK_OUT)) {
          BLI_addtail(&ntree->outputs_legacy, legacy_socket);
        }
      }
    }
    return true;
  });
}

static void write_legacy_sockets(BlendWriter *writer, bNodeTree *ntree)
{
  /* Write inputs/outputs */
  LISTBASE_FOREACH (bNodeSocket *, sock, &ntree->inputs_legacy) {
    write_node_socket_interface(writer, sock);
  }
  LISTBASE_FOREACH (bNodeSocket *, sock, &ntree->outputs_legacy) {
    write_node_socket_interface(writer, sock);
  }
}

static void legacy_socket_interface_free(bNodeSocket *sock)
{
  if (sock->prop) {
    IDP_FreeProperty_ex(sock->prop, false);
  }

  if (sock->default_value) {
    MEM_freeN(sock->default_value);
  }
  if (sock->default_attribute_name) {
    MEM_freeN(sock->default_attribute_name);
  }
  MEM_delete(sock->runtime);
}

static void cleanup_legacy_sockets(bNodeTree *ntree)
{
  /* Clean up temporary inputs/outputs. */
  LISTBASE_FOREACH_MUTABLE (bNodeSocket *, socket, &ntree->inputs_legacy) {
    legacy_socket_interface_free(socket);
    MEM_freeN(socket);
  }
  LISTBASE_FOREACH_MUTABLE (bNodeSocket *, socket, &ntree->outputs_legacy) {
    legacy_socket_interface_free(socket);
    MEM_freeN(socket);
  }
  BLI_listbase_clear(&ntree->inputs_legacy);
  BLI_listbase_clear(&ntree->outputs_legacy);
}

static void update_node_location_legacy(bNodeTree &ntree)
{
  for (bNode *node : ntree.all_nodes()) {
    node->locx_legacy = node->location[0];
    node->locy_legacy = node->location[1];
    if (const bNode *parent = node->parent) {
      node->locx_legacy -= parent->location[0];
      node->locy_legacy -= parent->location[1];
    }
  }
}

/* Some node properties were turned into inputs, so we write the input values back to the
 * properties upon write to maintain forward compatibility. */
static void write_compositor_legacy_properties(bNodeTree &node_tree)
{
  if (node_tree.type != NTREE_COMPOSIT) {
    return;
  }

  for (bNode *node : node_tree.all_nodes()) {
    auto write_input_to_property_bool_char =
        [&](const char *identifier, char &property, const bool invert = false) {
          const bNodeSocket *input = blender::bke::node_find_socket(*node, SOCK_IN, identifier);
          if (invert) {
            property = !input->default_value_typed<bNodeSocketValueBoolean>()->value;
          }
          else {
            property = input->default_value_typed<bNodeSocketValueBoolean>()->value;
          }
        };

    auto write_input_to_property_bool_short = [&](const char *identifier, short &property) {
      const bNodeSocket *input = blender::bke::node_find_socket(*node, SOCK_IN, identifier);
      property = input->default_value_typed<bNodeSocketValueBoolean>()->value;
    };

    auto write_input_to_property_bool_int16_flag = [&](const char *identifier,
                                                       int16_t &property,
                                                       const int flag,
                                                       const bool negative = false) {
      const bNodeSocket *input = blender::bke::node_find_socket(*node, SOCK_IN, identifier);
      if (bool(input->default_value_typed<bNodeSocketValueBoolean>()->value) != negative) {
        property |= flag;
      }
      else {
        property &= ~flag;
      }
    };

    auto write_input_to_property_int = [&](const char *identifier, int &property) {
      const bNodeSocket *input = blender::bke::node_find_socket(*node, SOCK_IN, identifier);
      property = input->default_value_typed<bNodeSocketValueInt>()->value;
    };

    auto write_input_to_property_short = [&](const char *identifier, short &property) {
      const bNodeSocket *input = blender::bke::node_find_socket(*node, SOCK_IN, identifier);
      property = input->default_value_typed<bNodeSocketValueInt>()->value;
    };

    auto write_input_to_property_char = [&](const char *identifier, char &property) {
      const bNodeSocket *input = blender::bke::node_find_socket(*node, SOCK_IN, identifier);
      property = input->default_value_typed<bNodeSocketValueInt>()->value;
    };

    auto write_input_to_property_int16 = [&](const char *identifier, int16_t &property) {
      const bNodeSocket *input = blender::bke::node_find_socket(*node, SOCK_IN, identifier);
      property = int16_t(input->default_value_typed<bNodeSocketValueInt>()->value);
    };

    auto write_input_to_property_float = [&](const char *identifier, float &property) {
      const bNodeSocket *input = blender::bke::node_find_socket(*node, SOCK_IN, identifier);
      property = input->default_value_typed<bNodeSocketValueFloat>()->value;
    };

    auto write_input_to_property_float_vector =
        [&](const char *identifier, const int index, float &property) {
          const bNodeSocket *input = blender::bke::node_find_socket(*node, SOCK_IN, identifier);
          property = input->default_value_typed<bNodeSocketValueVector>()->value[index];
        };

    auto write_input_to_property_float_color =
        [&](const char *identifier, const int index, float &property) {
          const bNodeSocket *input = blender::bke::node_find_socket(*node, SOCK_IN, identifier);
          property = input->default_value_typed<bNodeSocketValueRGBA>()->value[index];
        };

    if (node->type_legacy == CMP_NODE_GLARE) {
      NodeGlare *storage = static_cast<NodeGlare *>(node->storage);
      write_input_to_property_bool_char("Diagonal Star", storage->star_45);
    }

    if (node->type_legacy == CMP_NODE_BOKEHIMAGE) {
      NodeBokehImage *storage = static_cast<NodeBokehImage *>(node->storage);
      write_input_to_property_int("Flaps", storage->flaps);
      write_input_to_property_float("Angle", storage->angle);
      write_input_to_property_float("Roundness", storage->rounding);
      write_input_to_property_float("Catadioptric Size", storage->catadioptric);
      write_input_to_property_float("Color Shift", storage->lensshift);
    }

    if (node->type_legacy == CMP_NODE_TIME) {
      write_input_to_property_int16("Start Frame", node->custom1);
      write_input_to_property_int16("End Frame", node->custom2);
    }

    if (node->type_legacy == CMP_NODE_MASK) {
      NodeMask *storage = static_cast<NodeMask *>(node->storage);
      write_input_to_property_int("Size X", storage->size_x);
      write_input_to_property_int("Size Y", storage->size_y);
      write_input_to_property_bool_int16_flag(
          "Feather", node->custom1, CMP_NODE_MASK_FLAG_NO_FEATHER, true);
      write_input_to_property_bool_int16_flag(
          "Motion Blur", node->custom1, CMP_NODE_MASK_FLAG_MOTION_BLUR);
      write_input_to_property_int16("Motion Blur Samples", node->custom2);
      write_input_to_property_float("Motion Blur Shutter", node->custom3);
    }

    if (node->type_legacy == CMP_NODE_SWITCH) {
      write_input_to_property_bool_int16_flag("Switch", node->custom1, 1 << 0);
    }

    if (node->type_legacy == CMP_NODE_SPLIT) {
      const bNodeSocket *input = blender::bke::node_find_socket(*node, SOCK_IN, "Factor");
      node->custom1 = int(input->default_value_typed<bNodeSocketValueFloat>()->value * 100.0f);
    }

    if (node->type_legacy == CMP_NODE_INVERT) {
      write_input_to_property_bool_int16_flag("Invert Color", node->custom1, CMP_CHAN_RGB);
      write_input_to_property_bool_int16_flag("Invert Alpha", node->custom1, CMP_CHAN_A);
    }

    if (node->type_legacy == CMP_NODE_ZCOMBINE) {
      write_input_to_property_bool_int16_flag("Use Alpha", node->custom1, 1 << 0);
      write_input_to_property_bool_int16_flag("Anti-Alias", node->custom2, 1 << 0, true);
    }

    if (node->type_legacy == CMP_NODE_TONEMAP) {
      NodeTonemap *storage = static_cast<NodeTonemap *>(node->storage);
      write_input_to_property_float("Key", storage->key);
      write_input_to_property_float("Balance", storage->offset);
      write_input_to_property_float("Gamma", storage->gamma);
      write_input_to_property_float("Intensity", storage->f);
      write_input_to_property_float("Contrast", storage->m);
      write_input_to_property_float("Light Adaptation", storage->a);
      write_input_to_property_float("Chromatic Adaptation", storage->c);
    }

    if (node->type_legacy == CMP_NODE_DILATEERODE) {
      write_input_to_property_int16("Size", node->custom2);
      write_input_to_property_float("Falloff Size", node->custom3);
    }

    if (node->type_legacy == CMP_NODE_INPAINT) {
      write_input_to_property_int16("Size", node->custom2);
    }

    if (node->type_legacy == CMP_NODE_PIXELATE) {
      write_input_to_property_int16("Size", node->custom1);
    }

    if (node->type_legacy == CMP_NODE_KUWAHARA) {
      NodeKuwaharaData *storage = static_cast<NodeKuwaharaData *>(node->storage);
      write_input_to_property_bool_char("High Precision", storage->high_precision);
      write_input_to_property_int("Uniformity", storage->uniformity);
      write_input_to_property_float("Sharpness", storage->sharpness);
      write_input_to_property_float("Eccentricity", storage->eccentricity);
    }

    if (node->type_legacy == CMP_NODE_DESPECKLE) {
      write_input_to_property_float("Color Threshold", node->custom3);
      write_input_to_property_float("Neighbor Threshold", node->custom4);
    }

    if (node->type_legacy == CMP_NODE_DENOISE) {
      NodeDenoise *storage = static_cast<NodeDenoise *>(node->storage);
      write_input_to_property_bool_char("HDR", storage->hdr);
    }

    if (node->type_legacy == CMP_NODE_ANTIALIASING) {
      NodeAntiAliasingData *storage = static_cast<NodeAntiAliasingData *>(node->storage);
      write_input_to_property_float("Threshold", storage->threshold);
      write_input_to_property_float("Corner Rounding", storage->corner_rounding);

      /* Contrast limit was previously divided by 10. */
      const bNodeSocket *input = blender::bke::node_find_socket(*node, SOCK_IN, "Contrast Limit");
      storage->contrast_limit = input->default_value_typed<bNodeSocketValueFloat>()->value / 10.0f;
    }

    if (node->type_legacy == CMP_NODE_VECBLUR) {
      NodeBlurData *storage = static_cast<NodeBlurData *>(node->storage);
      write_input_to_property_short("Samples", storage->samples);

      /* Shutter was previously divided by 2. */
      const bNodeSocket *input = blender::bke::node_find_socket(*node, SOCK_IN, "Shutter");
      storage->fac = input->default_value_typed<bNodeSocketValueFloat>()->value / 2.0f;
    }

    if (node->type_legacy == CMP_NODE_CHANNEL_MATTE) {
      NodeChroma *storage = static_cast<NodeChroma *>(node->storage);
      write_input_to_property_float("Minimum", storage->t2);
      write_input_to_property_float("Maximum", storage->t1);
    }

    if (node->type_legacy == CMP_NODE_CHROMA_MATTE) {
      NodeChroma *storage = static_cast<NodeChroma *>(node->storage);
      write_input_to_property_float("Minimum", storage->t2);
      write_input_to_property_float("Maximum", storage->t1);
      write_input_to_property_float("Falloff", storage->fstrength);
    }

    if (node->type_legacy == CMP_NODE_COLOR_MATTE) {
      NodeChroma *storage = static_cast<NodeChroma *>(node->storage);
      write_input_to_property_float("Hue", storage->t1);
      write_input_to_property_float("Saturation", storage->t2);
      write_input_to_property_float("Value", storage->t3);
    }

    if (node->type_legacy == CMP_NODE_DIFF_MATTE) {
      NodeChroma *storage = static_cast<NodeChroma *>(node->storage);
      write_input_to_property_float("Tolerance", storage->t1);
      write_input_to_property_float("Falloff", storage->t2);
    }

    if (node->type_legacy == CMP_NODE_DIST_MATTE) {
      NodeChroma *storage = static_cast<NodeChroma *>(node->storage);
      write_input_to_property_float("Tolerance", storage->t1);
      write_input_to_property_float("Falloff", storage->t2);
    }

    if (node->type_legacy == CMP_NODE_LUMA_MATTE) {
      NodeChroma *storage = static_cast<NodeChroma *>(node->storage);
      write_input_to_property_float("Minimum", storage->t2);
      write_input_to_property_float("Maximum", storage->t1);
    }

    if (node->type_legacy == CMP_NODE_COLOR_SPILL) {
      NodeColorspill *storage = static_cast<NodeColorspill *>(node->storage);
      write_input_to_property_float("Limit Strength", storage->limscale);
      write_input_to_property_bool_short("Use Spill Strength", storage->unspill);
      write_input_to_property_float_color("Spill Strength", 0, storage->uspillr);
      write_input_to_property_float_color("Spill Strength", 1, storage->uspillg);
      write_input_to_property_float_color("Spill Strength", 2, storage->uspillb);
    }

    if (node->type_legacy == CMP_NODE_KEYINGSCREEN) {
      NodeKeyingScreenData *storage = static_cast<NodeKeyingScreenData *>(node->storage);
      write_input_to_property_float("Smoothness", storage->smoothness);
    }

    if (node->type_legacy == CMP_NODE_KEYING) {
      NodeKeyingData *storage = static_cast<NodeKeyingData *>(node->storage);
      write_input_to_property_int("Preprocess Blur Size", storage->blur_pre);
      write_input_to_property_float("Key Balance", storage->screen_balance);
      write_input_to_property_int("Edge Search Size", storage->edge_kernel_radius);
      write_input_to_property_float("Edge Tolerance", storage->edge_kernel_tolerance);
      write_input_to_property_float("Black Level", storage->clip_black);
      write_input_to_property_float("White Level", storage->clip_white);
      write_input_to_property_int("Postprocess Blur Size", storage->blur_post);
      write_input_to_property_int("Postprocess Dilate Size", storage->dilate_distance);
      write_input_to_property_int("Postprocess Feather Size", storage->feather_distance);
      write_input_to_property_float("Despill Strength", storage->despill_factor);
      write_input_to_property_float("Despill Balance", storage->despill_balance);
    }

    if (node->type_legacy == CMP_NODE_ID_MASK) {
      write_input_to_property_short("Index", node->custom1);
      write_input_to_property_bool_short("Anti-Alias", node->custom2);
    }

    if (node->type_legacy == CMP_NODE_STABILIZE2D) {
      write_input_to_property_bool_short("Invert", node->custom2);
    }

    if (node->type_legacy == CMP_NODE_PLANETRACKDEFORM) {
      NodePlaneTrackDeformData *storage = static_cast<NodePlaneTrackDeformData *>(node->storage);
      write_input_to_property_bool_char("Motion Blur", storage->flag);
      write_input_to_property_char("Motion Blur Samples", storage->motion_blur_samples);
      write_input_to_property_float("Motion Blur Shutter", storage->motion_blur_shutter);
    }

    if (node->type_legacy == CMP_NODE_COLORCORRECTION) {
      NodeColorCorrection *storage = static_cast<NodeColorCorrection *>(node->storage);
      write_input_to_property_float("Master Saturation", storage->master.saturation);
      write_input_to_property_float("Master Contrast", storage->master.contrast);
      write_input_to_property_float("Master Gamma", storage->master.gamma);
      write_input_to_property_float("Master Gain", storage->master.gain);
      write_input_to_property_float("Master Lift", storage->master.lift);
      write_input_to_property_float("Shadows Saturation", storage->shadows.saturation);
      write_input_to_property_float("Shadows Contrast", storage->shadows.contrast);
      write_input_to_property_float("Shadows Gamma", storage->shadows.gamma);
      write_input_to_property_float("Shadows Gain", storage->shadows.gain);
      write_input_to_property_float("Shadows Lift", storage->shadows.lift);
      write_input_to_property_float("Midtones Saturation", storage->midtones.saturation);
      write_input_to_property_float("Midtones Contrast", storage->midtones.contrast);
      write_input_to_property_float("Midtones Gamma", storage->midtones.gamma);
      write_input_to_property_float("Midtones Gain", storage->midtones.gain);
      write_input_to_property_float("Midtones Lift", storage->midtones.lift);
      write_input_to_property_float("Highlights Saturation", storage->highlights.saturation);
      write_input_to_property_float("Highlights Contrast", storage->highlights.contrast);
      write_input_to_property_float("Highlights Gamma", storage->highlights.gamma);
      write_input_to_property_float("Highlights Gain", storage->highlights.gain);
      write_input_to_property_float("Highlights Lift", storage->highlights.lift);
      write_input_to_property_float("Midtones Start", storage->startmidtones);
      write_input_to_property_float("Midtones End", storage->endmidtones);
      write_input_to_property_bool_int16_flag("Apply On Red", node->custom1, 1 << 0);
      write_input_to_property_bool_int16_flag("Apply On Green", node->custom1, 1 << 1);
      write_input_to_property_bool_int16_flag("Apply On Blue", node->custom1, 1 << 2);
    }

    if (node->type_legacy == CMP_NODE_LENSDIST) {
      NodeLensDist *storage = static_cast<NodeLensDist *>(node->storage);
      write_input_to_property_bool_short("Jitter", storage->jit);
      write_input_to_property_bool_short("Fit", storage->fit);
      storage->proj = storage->distortion_type == CMP_NODE_LENS_DISTORTION_HORIZONTAL;
    }

    if (node->type_legacy == CMP_NODE_MASK_BOX) {
      NodeBoxMask *storage = static_cast<NodeBoxMask *>(node->storage);
      write_input_to_property_float_vector("Position", 0, storage->x);
      write_input_to_property_float_vector("Position", 1, storage->y);
      write_input_to_property_float_vector("Size", 0, storage->width);
      write_input_to_property_float_vector("Size", 1, storage->height);
      write_input_to_property_float("Rotation", storage->rotation);
    }

    if (node->type_legacy == CMP_NODE_MASK_ELLIPSE) {
      NodeEllipseMask *storage = static_cast<NodeEllipseMask *>(node->storage);
      write_input_to_property_float_vector("Position", 0, storage->x);
      write_input_to_property_float_vector("Position", 1, storage->y);
      write_input_to_property_float_vector("Size", 0, storage->width);
      write_input_to_property_float_vector("Size", 1, storage->height);
      write_input_to_property_float("Rotation", storage->rotation);
    }

    if (node->type_legacy == CMP_NODE_SUNBEAMS) {
      NodeSunBeams *storage = static_cast<NodeSunBeams *>(node->storage);
      write_input_to_property_float_vector("Source", 0, storage->source[0]);
      write_input_to_property_float_vector("Source", 1, storage->source[1]);
      write_input_to_property_float("Length", storage->ray_length);
    }

    if (node->type_legacy == CMP_NODE_DBLUR) {
      NodeDBlurData *storage = static_cast<NodeDBlurData *>(node->storage);
      write_input_to_property_short("Samples", storage->iter);
      write_input_to_property_float_vector("Center", 0, storage->center_x);
      write_input_to_property_float_vector("Center", 1, storage->center_y);
      write_input_to_property_float("Translation Amount", storage->distance);
      write_input_to_property_float("Translation Direction", storage->angle);
      write_input_to_property_float("Rotation", storage->spin);

      /* Scale was previously minus 1. */
      const bNodeSocket *input = blender::bke::node_find_socket(*node, SOCK_IN, "Scale");
      storage->zoom = input->default_value_typed<bNodeSocketValueFloat>()->value - 1.0f;
    }

    if (node->type_legacy == CMP_NODE_BILATERALBLUR) {
      NodeBilateralBlurData *storage = static_cast<NodeBilateralBlurData *>(node->storage);

      /* The size input is `ceil(iterations + sigma_space)`. */
      const bNodeSocket *size_input = blender::bke::node_find_socket(*node, SOCK_IN, "Size");
      storage->iter = size_input->default_value_typed<bNodeSocketValueInt>()->value - 1;
      storage->sigma_space = 1.0f;

      /* Threshold was previously multiplied by 3. */
      const bNodeSocket *threshold_input = blender::bke::node_find_socket(
          *node, SOCK_IN, "Threshold");
      storage->sigma_color = threshold_input->default_value_typed<bNodeSocketValueFloat>()->value *
                             3.0f;
    }

    if (node->type_legacy == CMP_NODE_ALPHAOVER) {
      write_input_to_property_bool_short("Straight Alpha", node->custom1);
    }

    if (node->type_legacy == CMP_NODE_BOKEHBLUR) {
      write_input_to_property_bool_int16_flag("Extend Bounds", node->custom1, (1 << 1));
    }

    if (node->type_legacy == CMP_NODE_CROP) {
      write_input_to_property_bool_int16_flag("Alpha Crop", node->custom1, (1 << 0), true);

      NodeTwoXYs *storage = static_cast<NodeTwoXYs *>(node->storage);
      write_input_to_property_int16("X", storage->x1);
      write_input_to_property_int16("Y", storage->y2);

      const bNodeSocket *x_input = blender::bke::node_find_socket(*node, SOCK_IN, "X");
      const bNodeSocket *width_input = blender::bke::node_find_socket(*node, SOCK_IN, "Width");
      storage->x2 = x_input->default_value_typed<bNodeSocketValueInt>()->value +
                    width_input->default_value_typed<bNodeSocketValueInt>()->value;

      const bNodeSocket *y_input = blender::bke::node_find_socket(*node, SOCK_IN, "Y");
      const bNodeSocket *height_input = blender::bke::node_find_socket(*node, SOCK_IN, "Height");
      storage->y1 = y_input->default_value_typed<bNodeSocketValueInt>()->value +
                    height_input->default_value_typed<bNodeSocketValueInt>()->value;
    }

    if (node->type_legacy == CMP_NODE_COLORBALANCE) {
      NodeColorBalance *storage = static_cast<NodeColorBalance *>(node->storage);

      {
        const bNodeSocket *base_input = blender::bke::node_find_socket(
            *node, SOCK_IN, "Base Lift");
        const bNodeSocket *color_input = blender::bke::node_find_socket(
            *node, SOCK_IN, "Color Lift");
        const float3 value = base_input->default_value_typed<bNodeSocketValueFloat>()->value +
                             float3(
                                 color_input->default_value_typed<bNodeSocketValueRGBA>()->value);
        copy_v3_v3(storage->lift, value);
      }

      {
        const bNodeSocket *base_input = blender::bke::node_find_socket(
            *node, SOCK_IN, "Base Gamma");
        const bNodeSocket *color_input = blender::bke::node_find_socket(
            *node, SOCK_IN, "Color Gamma");
        const float3 value = base_input->default_value_typed<bNodeSocketValueFloat>()->value *
                             float3(
                                 color_input->default_value_typed<bNodeSocketValueRGBA>()->value);
        copy_v3_v3(storage->gamma, value);
      }

      {
        const bNodeSocket *base_input = blender::bke::node_find_socket(
            *node, SOCK_IN, "Base Gain");
        const bNodeSocket *color_input = blender::bke::node_find_socket(
            *node, SOCK_IN, "Color Gain");
        const float3 value = base_input->default_value_typed<bNodeSocketValueFloat>()->value *
                             float3(
                                 color_input->default_value_typed<bNodeSocketValueRGBA>()->value);
        copy_v3_v3(storage->gain, value);
      }

      {
        const bNodeSocket *base_input = blender::bke::node_find_socket(
            *node, SOCK_IN, "Base Power");
        const bNodeSocket *color_input = blender::bke::node_find_socket(
            *node, SOCK_IN, "Color Power");
        const float3 value = base_input->default_value_typed<bNodeSocketValueFloat>()->value *
                             float3(
                                 color_input->default_value_typed<bNodeSocketValueRGBA>()->value);
        copy_v3_v3(storage->power, value);
      }

      {
        const bNodeSocket *base_input = blender::bke::node_find_socket(
            *node, SOCK_IN, "Base Slope");
        const bNodeSocket *color_input = blender::bke::node_find_socket(
            *node, SOCK_IN, "Color Slope");
        const float3 value = base_input->default_value_typed<bNodeSocketValueFloat>()->value *
                             float3(
                                 color_input->default_value_typed<bNodeSocketValueRGBA>()->value);
        copy_v3_v3(storage->slope, value);
      }

      {
        const bNodeSocket *base_input = blender::bke::node_find_socket(
            *node, SOCK_IN, "Base Offset");
        const bNodeSocket *color_input = blender::bke::node_find_socket(
            *node, SOCK_IN, "Color Offset");
        storage->offset_basis = base_input->default_value_typed<bNodeSocketValueFloat>()->value;
        copy_v3_v3(storage->offset,
                   color_input->default_value_typed<bNodeSocketValueRGBA>()->value);
      }

      write_input_to_property_float("Input Temperature", storage->input_temperature);
      write_input_to_property_float("Input Tint", storage->input_tint);
      write_input_to_property_float("Output Temperature", storage->output_temperature);
      write_input_to_property_float("Output Tint", storage->output_tint);
    }

    if (node->type_legacy == CMP_NODE_BLUR) {
      write_input_to_property_bool_int16_flag("Extend Bounds", node->custom1, (1 << 1));

      NodeBlurData *storage = static_cast<NodeBlurData *>(node->storage);
      write_input_to_property_bool_char("Separable", storage->bokeh, true);

      const bNodeSocket *size_input = blender::bke::node_find_socket(*node, SOCK_IN, "Size");
      storage->sizex = int(
          math::ceil(size_input->default_value_typed<bNodeSocketValueVector>()->value[0]));
      storage->sizey = int(
          math::ceil(size_input->default_value_typed<bNodeSocketValueVector>()->value[1]));
    }
<<<<<<< HEAD
=======

    if (node->type_legacy == CMP_NODE_FLIP) {
      const bNodeSocket *x_input = blender::bke::node_find_socket(*node, SOCK_IN, "Flip X");
      const bNodeSocket *y_input = blender::bke::node_find_socket(*node, SOCK_IN, "Flip Y");
      const bool flip_x = x_input->default_value_typed<bNodeSocketValueBoolean>()->value;
      const bool flip_y = y_input->default_value_typed<bNodeSocketValueBoolean>()->value;
      if (flip_x && flip_y) {
        node->custom1 = 2;
      }
      else if (flip_y) {
        node->custom1 = 1;
      }
      else {
        node->custom1 = 0;
      }
    }
>>>>>>> 5898c1b9
  }
}

}  // namespace forward_compat

static void write_node_socket_default_value(BlendWriter *writer, const bNodeSocket *sock)
{
  if (sock->default_value == nullptr) {
    return;
  }

  switch (eNodeSocketDatatype(sock->type)) {
    case SOCK_FLOAT:
      BLO_write_struct(writer, bNodeSocketValueFloat, sock->default_value);
      break;
    case SOCK_VECTOR:
      BLO_write_struct(writer, bNodeSocketValueVector, sock->default_value);
      break;
    case SOCK_RGBA:
      BLO_write_struct(writer, bNodeSocketValueRGBA, sock->default_value);
      break;
    case SOCK_BOOLEAN:
      BLO_write_struct(writer, bNodeSocketValueBoolean, sock->default_value);
      break;
    case SOCK_INT:
      BLO_write_struct(writer, bNodeSocketValueInt, sock->default_value);
      break;
    case SOCK_STRING:
      BLO_write_struct(writer, bNodeSocketValueString, sock->default_value);
      break;
    case SOCK_OBJECT:
      BLO_write_struct(writer, bNodeSocketValueObject, sock->default_value);
      break;
    case SOCK_IMAGE:
      BLO_write_struct(writer, bNodeSocketValueImage, sock->default_value);
      break;
    case SOCK_COLLECTION:
      BLO_write_struct(writer, bNodeSocketValueCollection, sock->default_value);
      break;
    case SOCK_TEXTURE:
      BLO_write_struct(writer, bNodeSocketValueTexture, sock->default_value);
      break;
    case SOCK_MATERIAL:
      BLO_write_struct(writer, bNodeSocketValueMaterial, sock->default_value);
      break;
    case SOCK_ROTATION:
      BLO_write_struct(writer, bNodeSocketValueRotation, sock->default_value);
      break;
    case SOCK_MENU:
      BLO_write_struct(writer, bNodeSocketValueMenu, sock->default_value);
      break;
    case SOCK_MATRIX:
      /* Matrix sockets currently have no default value. */
      break;
    case SOCK_CUSTOM:
      /* Custom node sockets where default_value is defined use custom properties for storage. */
      break;
    case SOCK_SHADER:
    case SOCK_GEOMETRY:
    case SOCK_BUNDLE:
    case SOCK_CLOSURE:
      BLI_assert_unreachable();
      break;
  }
}

static void write_node_socket(BlendWriter *writer, const bNodeSocket *sock)
{
  BLO_write_struct(writer, bNodeSocket, sock);

  if (sock->prop) {
    IDP_BlendWrite(writer, sock->prop);
  }

  /* This property should only be used for group node "interface" sockets. */
  BLI_assert(sock->default_attribute_name == nullptr);

  write_node_socket_default_value(writer, sock);
}

static void node_blend_write_storage(BlendWriter *writer, bNodeTree *ntree, bNode *node)
{
  if (!node->storage) {
    return;
  }

  if (node->type_legacy == CMP_NODE_GLARE) {
    /* Simple forward compatibility for fix for #50736.
     * Not ideal (there is no ideal solution here), but should do for now. */
    NodeGlare *ndg = static_cast<NodeGlare *>(node->storage);
    /* Not in undo case. */
    if (!BLO_write_is_undo(writer)) {
      switch (ndg->type) {
        case CMP_NODE_GLARE_STREAKS:
          ndg->angle = ndg->streaks;
          break;
        case CMP_NODE_GLARE_SIMPLE_STAR:
          ndg->angle = ndg->star_45;
          break;
        default:
          break;
      }
    }
  }
  else if (node->type_legacy == GEO_NODE_CAPTURE_ATTRIBUTE) {
    auto &storage = *static_cast<NodeGeometryAttributeCapture *>(node->storage);
    /* Improve forward compatibility. */
    storage.data_type_legacy = CD_PROP_FLOAT;
    for (const NodeGeometryAttributeCaptureItem &item :
         Span{storage.capture_items, storage.capture_items_num})
    {
      if (item.identifier == 0) {
        /* The sockets of this item have the same identifiers that have been used by older
         * Blender versions before the node supported capturing multiple attributes. */
        storage.data_type_legacy = item.data_type;
        break;
      }
    }
  }

  const bNodeType *ntype = node->typeinfo;
  if (!ntype->storagename.empty()) {
    BLO_write_struct_by_name(writer, ntype->storagename.c_str(), node->storage);
  }
  if (ntype->blend_write_storage_content) {
    ntype->blend_write_storage_content(*ntree, *node, *writer);
    return;
  }

  /* These nodes don't use #blend_write_storage_content because their corresponding blend-read
   * can't use it since they were introduced before there were node idnames. */
  if (ELEM(node->type_legacy,
           SH_NODE_CURVE_VEC,
           SH_NODE_CURVE_RGB,
           SH_NODE_CURVE_FLOAT,
           CMP_NODE_TIME,
           CMP_NODE_CURVE_VEC,
           CMP_NODE_CURVE_RGB,
           CMP_NODE_HUECORRECT,
           TEX_NODE_CURVE_RGB,
           TEX_NODE_CURVE_TIME))
  {
    BKE_curvemapping_curves_blend_write(writer, static_cast<const CurveMapping *>(node->storage));
  }
  else if (node->type_legacy == SH_NODE_SCRIPT) {
    NodeShaderScript *nss = static_cast<NodeShaderScript *>(node->storage);
    if (nss->bytecode) {
      BLO_write_string(writer, nss->bytecode);
    }
  }
  else if (node->type_legacy == CMP_NODE_MOVIEDISTORTION) {
    /* pass */
  }
  else if (ELEM(node->type_legacy, CMP_NODE_CRYPTOMATTE, CMP_NODE_CRYPTOMATTE_LEGACY)) {
    NodeCryptomatte *nc = static_cast<NodeCryptomatte *>(node->storage);
    BLO_write_string(writer, nc->matte_id);
    LISTBASE_FOREACH (CryptomatteEntry *, entry, &nc->entries) {
      BLO_write_struct(writer, CryptomatteEntry, entry);
    }
  }
}

void node_tree_blend_write(BlendWriter *writer, bNodeTree *ntree)
{
  BKE_id_blend_write(writer, &ntree->id);
  BLO_write_string(writer, ntree->description);

  if (!BLO_write_is_undo(writer)) {
    forward_compat::update_node_location_legacy(*ntree);
    forward_compat::write_compositor_legacy_properties(*ntree);
  }

  for (bNode *node : ntree->all_nodes()) {
    if (ntree->type == NTREE_SHADER && node->type_legacy == SH_NODE_BSDF_HAIR_PRINCIPLED) {
      /* For Principeld Hair BSDF, also write to `node->custom1` for forward compatibility, because
       * prior to 4.0 `node->custom1` was used for color parametrization instead of
       * `node->storage->parametrization`. */
      NodeShaderHairPrincipled *data = static_cast<NodeShaderHairPrincipled *>(node->storage);
      node->custom1 = data->parametrization;
    }

    BLO_write_struct(writer, bNode, node);

    if (node->prop) {
      IDP_BlendWrite(writer, node->prop);
    }

    LISTBASE_FOREACH (bNodeSocket *, sock, &node->inputs) {
      write_node_socket(writer, sock);
    }
    LISTBASE_FOREACH (bNodeSocket *, sock, &node->outputs) {
      write_node_socket(writer, sock);
    }
    BLO_write_struct_array(
        writer, bNodePanelState, node->num_panel_states, node->panel_states_array);

    if (node->storage) {
      node_blend_write_storage(writer, ntree, node);
    }

    if (node->type_legacy == CMP_NODE_OUTPUT_FILE) {
      /* Inputs have their own storage data. */
      NodeImageMultiFile *nimf = (NodeImageMultiFile *)node->storage;
      BKE_image_format_blend_write(writer, &nimf->format);

      LISTBASE_FOREACH (bNodeSocket *, sock, &node->inputs) {
        NodeImageMultiFileSocket *sockdata = static_cast<NodeImageMultiFileSocket *>(
            sock->storage);
        BLO_write_struct(writer, NodeImageMultiFileSocket, sockdata);
        BKE_image_format_blend_write(writer, &sockdata->format);
      }
    }
    if (ELEM(node->type_legacy, CMP_NODE_IMAGE, CMP_NODE_R_LAYERS)) {
      /* Write extra socket info. */
      LISTBASE_FOREACH (bNodeSocket *, sock, &node->outputs) {
        BLO_write_struct(writer, NodeImageLayer, sock->storage);
      }
    }
  }

  LISTBASE_FOREACH (bNodeLink *, link, &ntree->links) {
    BLO_write_struct(writer, bNodeLink, link);
  }

  ntree->tree_interface.write(writer);
  if (!BLO_write_is_undo(writer)) {
    forward_compat::write_legacy_sockets(writer, ntree);
  }

  BLO_write_struct(writer, GeometryNodeAssetTraits, ntree->geometry_node_asset_traits);

  BLO_write_struct_array(
      writer, bNestedNodeRef, ntree->nested_node_refs_num, ntree->nested_node_refs);

  BKE_previewimg_blend_write(writer, ntree->preview);
}

static void ntree_blend_write(BlendWriter *writer, ID *id, const void *id_address)
{
  bNodeTree *ntree = reinterpret_cast<bNodeTree *>(id);

  /* Clean up, important in undo case to reduce false detection of changed datablocks. */
  ntree->typeinfo = nullptr;
  ntree->runtime->execdata = nullptr;

  if (!BLO_write_is_undo(writer)) {
    /* Generate legacy inputs/outputs socket ListBase for forward compatibility.
     * NOTE: this has to happen before writing the ntree struct itself so that the ListBase
     * first/last pointers are valid. */
    forward_compat::construct_interface_as_legacy_sockets(ntree);
  }

  BLO_write_id_struct(writer, bNodeTree, id_address, &ntree->id);

  node_tree_blend_write(writer, ntree);

  if (!BLO_write_is_undo(writer)) {
    forward_compat::cleanup_legacy_sockets(ntree);
  }
}

/**
 * Sockets with default_value data must be known built-in types, otherwise reading and writing data
 * correctly cannot be guaranteed. Discard any socket with default_value data that has an unknown
 * type.
 */
static bool is_node_socket_supported(const bNodeSocket *sock)
{
  switch (eNodeSocketDatatype(sock->type)) {
    case SOCK_FLOAT:
    case SOCK_VECTOR:
    case SOCK_RGBA:
    case SOCK_BOOLEAN:
    case SOCK_INT:
    case SOCK_STRING:
    case SOCK_CUSTOM:
    case SOCK_SHADER:
    case SOCK_GEOMETRY:
    case SOCK_OBJECT:
    case SOCK_IMAGE:
    case SOCK_COLLECTION:
    case SOCK_TEXTURE:
    case SOCK_MATERIAL:
    case SOCK_ROTATION:
    case SOCK_MENU:
    case SOCK_MATRIX:
    case SOCK_BUNDLE:
    case SOCK_CLOSURE:
      return true;
  }
  return false;
}

namespace versioning_internal {

/* Specific code required to properly handle older blend-files (pre-2.83), where some node data
 * (like the sockets default values) were written as raw bytes buffer, without any DNA type
 * information. */

/* Node socket default values were historically written and read as raw bytes buffers, without any
 * DNA typing information.
 *
 * The writing code was fixed in commit `50d5050e9c`, which is included in the 2.83 release.
 * However the matching reading code was only fixed in the 4.5 release.
 *
 * So currently, reading code assumes that any blend-file >= 3.0 has correct DNA info for these
 * default values, and it keeps previous 'raw buffer' reading code for older ones.
 *
 * This means that special care must be taken when the various DNA types used for these default
 * values are modified, as a 'manual' version of DNA internal versioning must be performed on data
 * from older blend-files (see also #direct_link_node_socket_default_value).
 */
constexpr int MIN_BLENDFILE_VERSION_FOR_MODERN_NODE_SOCKET_DEFAULT_VALUE_READING = 300;

/* The `_404` structs below are copies of DNA structs as they were in Blender 4.4 and before. Their
 * data layout should never have to be modified in any way, as it matches the expected data layout
 * in the raw bytes buffers read from older blend-files.
 *
 * NOTE: There is _no_ need to protect DNA structs definition in any way to ensure forward
 * compatibility, for the following reasons:
 *   - The DNA struct info _is_ properly written in blend-files since 2.83.
 *   - When there is DNA info for a #BHead in the blend-file, even if that #BHead is ultimately
 *     'read'/used as raw bytes buffer through a call to `BLO_read_data_address`, the actual
 *     reading of that #BHead from the blend-file will have already gone through the lower-level
 *     'DNA versioning' process, which means that DNA struct changes (like adding new properties,
 *     increasing an array size, etc.) will be handled properly.
 *   - Blender versions prior to 3.6 will not be able to load any 4.0+ blend-files without
 *     immediate crash, so trying to preserve forward compatibility for versions older than
 *     2.83 would be totally pointless.
 */

typedef struct bNodeSocketValueInt_404 {
  /** RNA subtype. */
  int subtype;
  int value;
  int min, max;
} bNodeSocketValueInt_404;

typedef struct bNodeSocketValueFloat_404 {
  /** RNA subtype. */
  int subtype;
  float value;
  float min, max;
} bNodeSocketValueFloat_404;

typedef struct bNodeSocketValueBoolean_404 {
  char value;
} bNodeSocketValueBoolean_404;

typedef struct bNodeSocketValueVector_404 {
  /** RNA subtype. */
  int subtype;
  float value[3];
  float min, max;
} bNodeSocketValueVector_404;

typedef struct bNodeSocketValueRotation_404 {
  float value_euler[3];
} bNodeSocketValueRotation_404;

typedef struct bNodeSocketValueRGBA_404 {
  float value[4];
} bNodeSocketValueRGBA_404;

typedef struct bNodeSocketValueString_404 {
  int subtype;
  char _pad[4];
  char value[/*FILE_MAX*/ 1024];
} bNodeSocketValueString_404;

typedef struct bNodeSocketValueObject_404 {
  Object *value;
} bNodeSocketValueObject_404;

typedef struct bNodeSocketValueImage_404 {
  Image *value;
} bNodeSocketValueImage_404;

typedef struct bNodeSocketValueCollection_404 {
  Collection *value;
} bNodeSocketValueCollection_404;

typedef struct bNodeSocketValueTexture_404 {
  Tex *value;
} bNodeSocketValueTexture_404;

typedef struct bNodeSocketValueMaterial_404 {
  Material *value;
} bNodeSocketValueMaterial_404;

typedef struct bNodeSocketValueMenu_404 {
  /* Default input enum identifier. */
  int value;
  /* #NodeSocketValueMenuRuntimeFlag */
  int runtime_flag;
  /* Immutable runtime enum definition. */
  const RuntimeNodeEnumItemsHandle *enum_items;
} bNodeSocketValueMenu_404;

/* Generic code handling the conversion between a legacy (pre-2.83) socket data, and its current
 * data. Currently used for `bNodeSocket.default_value`. */
template<typename T, typename T_404>
static void direct_link_node_socket_legacy_data_version_do(
    void **dest_data, void **raw_data, blender::FunctionRef<void(T &dest, T_404 &source)> copy_fn)
{
  /* Cannot check for equality because of potential alignment offset. */
  BLI_assert(MEM_allocN_len(*raw_data) >= sizeof(T_404));
  T_404 *orig_data = static_cast<T_404 *>(*raw_data);
  *raw_data = nullptr;
  T *final_data = MEM_callocN<T>(__func__);
  /* Could use `memcpy` here, since we also require historic members of these DNA structs to
   * never be moved or re-ordered. But better be verbose and explicit here. */
  copy_fn(*final_data, *orig_data);
  *dest_data = final_data;
  MEM_freeN(orig_data);
}

}  // namespace versioning_internal

static void direct_link_node_socket_default_value(BlendDataReader *reader, bNodeSocket *sock)
{
  if (sock->default_value == nullptr) {
    return;
  }

  if (BLO_read_fileversion_get(reader) >=
      versioning_internal::MIN_BLENDFILE_VERSION_FOR_MODERN_NODE_SOCKET_DEFAULT_VALUE_READING)
  {
    /* Modern, standard DNA-typed reading of sockets default values. */
    switch (eNodeSocketDatatype(sock->type)) {
      case SOCK_FLOAT:
        BLO_read_struct(reader, bNodeSocketValueFloat, &sock->default_value);
        break;
      case SOCK_VECTOR:
        BLO_read_struct(reader, bNodeSocketValueVector, &sock->default_value);
        break;
      case SOCK_RGBA:
        BLO_read_struct(reader, bNodeSocketValueRGBA, &sock->default_value);
        break;
      case SOCK_BOOLEAN:
        BLO_read_struct(reader, bNodeSocketValueBoolean, &sock->default_value);
        break;
      case SOCK_INT:
        BLO_read_struct(reader, bNodeSocketValueInt, &sock->default_value);
        break;
      case SOCK_STRING:
        BLO_read_struct(reader, bNodeSocketValueString, &sock->default_value);
        break;
      case SOCK_OBJECT:
        BLO_read_struct(reader, bNodeSocketValueObject, &sock->default_value);
        break;
      case SOCK_IMAGE:
        BLO_read_struct(reader, bNodeSocketValueImage, &sock->default_value);
        break;
      case SOCK_COLLECTION:
        BLO_read_struct(reader, bNodeSocketValueCollection, &sock->default_value);
        break;
      case SOCK_TEXTURE:
        BLO_read_struct(reader, bNodeSocketValueTexture, &sock->default_value);
        break;
      case SOCK_MATERIAL:
        BLO_read_struct(reader, bNodeSocketValueMaterial, &sock->default_value);
        break;
      case SOCK_ROTATION:
        BLO_read_struct(reader, bNodeSocketValueRotation, &sock->default_value);
        break;
      case SOCK_MENU:
        BLO_read_struct(reader, bNodeSocketValueMenu, &sock->default_value);
        break;
      case SOCK_MATRIX:
        /* Matrix sockets currently have no default value. */
      case SOCK_CUSTOM:
        /* Custom node sockets where default_value is defined use custom properties for storage. */
      case SOCK_SHADER:
      case SOCK_GEOMETRY:
      case SOCK_BUNDLE:
      case SOCK_CLOSURE:
        BLI_assert_unreachable();
        break;
    }
  }
  else {
    /* Legacy-compatible, raw-buffer-based reading of sockets default values. */
    void *temp_data = sock->default_value;
    BLO_read_data_address(reader, &temp_data);
    if (!temp_data) {
      sock->default_value = nullptr;
      return;
    }
<<<<<<< HEAD

    switch (eNodeSocketDatatype(sock->type)) {
      case SOCK_FLOAT:
        versioning_internal::direct_link_node_socket_legacy_data_version_do<
            bNodeSocketValueFloat,
            versioning_internal::bNodeSocketValueFloat_404>(
            &sock->default_value,
            &temp_data,
            [](bNodeSocketValueFloat &dest, versioning_internal::bNodeSocketValueFloat_404 &src) {
              dest.subtype = src.subtype;
              dest.value = src.value;
              dest.min = src.min;
              dest.max = src.max;
            });
        break;
      case SOCK_VECTOR:
        versioning_internal::direct_link_node_socket_legacy_data_version_do<
            bNodeSocketValueVector,
            versioning_internal::bNodeSocketValueVector_404>(
            &sock->default_value,
            &temp_data,
            [](bNodeSocketValueVector &dest,
               versioning_internal::bNodeSocketValueVector_404 &src) {
              dest.subtype = src.subtype;
              copy_v3_v3(dest.value, src.value);
              dest.min = src.min;
              dest.max = src.max;
            });
        break;
      case SOCK_RGBA:
        versioning_internal::direct_link_node_socket_legacy_data_version_do<
            bNodeSocketValueRGBA,
            versioning_internal::bNodeSocketValueRGBA_404>(
            &sock->default_value,
            &temp_data,
            [](bNodeSocketValueRGBA &dest, versioning_internal::bNodeSocketValueRGBA_404 &src) {
              copy_v4_v4(dest.value, src.value);
            });
        break;
      case SOCK_BOOLEAN:
        versioning_internal::direct_link_node_socket_legacy_data_version_do<
            bNodeSocketValueBoolean,
            versioning_internal::bNodeSocketValueBoolean_404>(
            &sock->default_value,
            &temp_data,
            [](bNodeSocketValueBoolean &dest,
               versioning_internal::bNodeSocketValueBoolean_404 &src) { dest.value = src.value; });
        break;
      case SOCK_INT:
        versioning_internal::direct_link_node_socket_legacy_data_version_do<
            bNodeSocketValueInt,
            versioning_internal::bNodeSocketValueInt_404>(
            &sock->default_value,
            &temp_data,
            [](bNodeSocketValueInt &dest, versioning_internal::bNodeSocketValueInt_404 &src) {
              dest.subtype = src.subtype;
              dest.value = src.value;
              dest.min = src.min;
              dest.max = src.max;
            });
        break;
      case SOCK_STRING:
        versioning_internal::direct_link_node_socket_legacy_data_version_do<
            bNodeSocketValueString,
            versioning_internal::bNodeSocketValueString_404>(
            &sock->default_value,
            &temp_data,
            [](bNodeSocketValueString &dest,
               versioning_internal::bNodeSocketValueString_404 &src) {
              dest.subtype = src.subtype;
              STRNCPY(dest.value, src.value);
            });
        break;
      case SOCK_OBJECT:
        versioning_internal::direct_link_node_socket_legacy_data_version_do<
            bNodeSocketValueObject,
            versioning_internal::bNodeSocketValueObject_404>(
            &sock->default_value,
            &temp_data,
            [](bNodeSocketValueObject &dest,
               versioning_internal::bNodeSocketValueObject_404 &src) { dest.value = src.value; });
        break;
      case SOCK_IMAGE:
        versioning_internal::direct_link_node_socket_legacy_data_version_do<
            bNodeSocketValueImage,
            versioning_internal::bNodeSocketValueImage_404>(
            &sock->default_value,
            &temp_data,
            [](bNodeSocketValueImage &dest, versioning_internal::bNodeSocketValueImage_404 &src) {
              dest.value = src.value;
            });
        break;
      case SOCK_COLLECTION:
        versioning_internal::direct_link_node_socket_legacy_data_version_do<
            bNodeSocketValueCollection,
            versioning_internal::bNodeSocketValueCollection_404>(
            &sock->default_value,
            &temp_data,
            [](bNodeSocketValueCollection &dest,
               versioning_internal::bNodeSocketValueCollection_404 &src) {
              dest.value = src.value;
            });
        break;
      case SOCK_TEXTURE:
        versioning_internal::direct_link_node_socket_legacy_data_version_do<
            bNodeSocketValueTexture,
            versioning_internal::bNodeSocketValueTexture_404>(
            &sock->default_value,
            &temp_data,
            [](bNodeSocketValueTexture &dest,
               versioning_internal::bNodeSocketValueTexture_404 &src) { dest.value = src.value; });
        break;
      case SOCK_MATERIAL:
        versioning_internal::direct_link_node_socket_legacy_data_version_do<
            bNodeSocketValueMaterial,
            versioning_internal::bNodeSocketValueMaterial_404>(
            &sock->default_value,
            &temp_data,
            [](bNodeSocketValueMaterial &dest,
               versioning_internal::bNodeSocketValueMaterial_404 &src) {
              dest.value = src.value;
            });
        break;
      case SOCK_ROTATION:
        versioning_internal::direct_link_node_socket_legacy_data_version_do<
            bNodeSocketValueRotation,
            versioning_internal::bNodeSocketValueRotation_404>(
            &sock->default_value,
            &temp_data,
            [](bNodeSocketValueRotation &dest,
               versioning_internal::bNodeSocketValueRotation_404 &src) {
              copy_v3_v3(dest.value_euler, src.value_euler);
            });
        break;
      case SOCK_MENU:
        versioning_internal::direct_link_node_socket_legacy_data_version_do<
            bNodeSocketValueMenu,
            versioning_internal::bNodeSocketValueMenu_404>(
            &sock->default_value,
            &temp_data,
            [](bNodeSocketValueMenu &dest, versioning_internal::bNodeSocketValueMenu_404 &src) {
              dest.value = src.value;
              /* Other members are runtime-only. */
            });
        break;
      case SOCK_MATRIX:
        /* Matrix sockets had no default value. */
      case SOCK_CUSTOM:
        /* Custom node sockets where default_value is defined were using custom properties for
         * storage. */
      case SOCK_SHADER:
      case SOCK_GEOMETRY:
      case SOCK_BUNDLE:
      case SOCK_CLOSURE:
        BLI_assert_unreachable();
        break;
    }
  }

=======

    switch (eNodeSocketDatatype(sock->type)) {
      case SOCK_FLOAT:
        versioning_internal::direct_link_node_socket_legacy_data_version_do<
            bNodeSocketValueFloat,
            versioning_internal::bNodeSocketValueFloat_404>(
            &sock->default_value,
            &temp_data,
            [](bNodeSocketValueFloat &dest, versioning_internal::bNodeSocketValueFloat_404 &src) {
              dest.subtype = src.subtype;
              dest.value = src.value;
              dest.min = src.min;
              dest.max = src.max;
            });
        break;
      case SOCK_VECTOR:
        versioning_internal::direct_link_node_socket_legacy_data_version_do<
            bNodeSocketValueVector,
            versioning_internal::bNodeSocketValueVector_404>(
            &sock->default_value,
            &temp_data,
            [](bNodeSocketValueVector &dest,
               versioning_internal::bNodeSocketValueVector_404 &src) {
              dest.subtype = src.subtype;
              copy_v3_v3(dest.value, src.value);
              dest.min = src.min;
              dest.max = src.max;
            });
        break;
      case SOCK_RGBA:
        versioning_internal::direct_link_node_socket_legacy_data_version_do<
            bNodeSocketValueRGBA,
            versioning_internal::bNodeSocketValueRGBA_404>(
            &sock->default_value,
            &temp_data,
            [](bNodeSocketValueRGBA &dest, versioning_internal::bNodeSocketValueRGBA_404 &src) {
              copy_v4_v4(dest.value, src.value);
            });
        break;
      case SOCK_BOOLEAN:
        versioning_internal::direct_link_node_socket_legacy_data_version_do<
            bNodeSocketValueBoolean,
            versioning_internal::bNodeSocketValueBoolean_404>(
            &sock->default_value,
            &temp_data,
            [](bNodeSocketValueBoolean &dest,
               versioning_internal::bNodeSocketValueBoolean_404 &src) { dest.value = src.value; });
        break;
      case SOCK_INT:
        versioning_internal::direct_link_node_socket_legacy_data_version_do<
            bNodeSocketValueInt,
            versioning_internal::bNodeSocketValueInt_404>(
            &sock->default_value,
            &temp_data,
            [](bNodeSocketValueInt &dest, versioning_internal::bNodeSocketValueInt_404 &src) {
              dest.subtype = src.subtype;
              dest.value = src.value;
              dest.min = src.min;
              dest.max = src.max;
            });
        break;
      case SOCK_STRING:
        versioning_internal::direct_link_node_socket_legacy_data_version_do<
            bNodeSocketValueString,
            versioning_internal::bNodeSocketValueString_404>(
            &sock->default_value,
            &temp_data,
            [](bNodeSocketValueString &dest,
               versioning_internal::bNodeSocketValueString_404 &src) {
              dest.subtype = src.subtype;
              STRNCPY(dest.value, src.value);
            });
        break;
      case SOCK_OBJECT:
        versioning_internal::direct_link_node_socket_legacy_data_version_do<
            bNodeSocketValueObject,
            versioning_internal::bNodeSocketValueObject_404>(
            &sock->default_value,
            &temp_data,
            [](bNodeSocketValueObject &dest,
               versioning_internal::bNodeSocketValueObject_404 &src) { dest.value = src.value; });
        break;
      case SOCK_IMAGE:
        versioning_internal::direct_link_node_socket_legacy_data_version_do<
            bNodeSocketValueImage,
            versioning_internal::bNodeSocketValueImage_404>(
            &sock->default_value,
            &temp_data,
            [](bNodeSocketValueImage &dest, versioning_internal::bNodeSocketValueImage_404 &src) {
              dest.value = src.value;
            });
        break;
      case SOCK_COLLECTION:
        versioning_internal::direct_link_node_socket_legacy_data_version_do<
            bNodeSocketValueCollection,
            versioning_internal::bNodeSocketValueCollection_404>(
            &sock->default_value,
            &temp_data,
            [](bNodeSocketValueCollection &dest,
               versioning_internal::bNodeSocketValueCollection_404 &src) {
              dest.value = src.value;
            });
        break;
      case SOCK_TEXTURE:
        versioning_internal::direct_link_node_socket_legacy_data_version_do<
            bNodeSocketValueTexture,
            versioning_internal::bNodeSocketValueTexture_404>(
            &sock->default_value,
            &temp_data,
            [](bNodeSocketValueTexture &dest,
               versioning_internal::bNodeSocketValueTexture_404 &src) { dest.value = src.value; });
        break;
      case SOCK_MATERIAL:
        versioning_internal::direct_link_node_socket_legacy_data_version_do<
            bNodeSocketValueMaterial,
            versioning_internal::bNodeSocketValueMaterial_404>(
            &sock->default_value,
            &temp_data,
            [](bNodeSocketValueMaterial &dest,
               versioning_internal::bNodeSocketValueMaterial_404 &src) {
              dest.value = src.value;
            });
        break;
      case SOCK_ROTATION:
        versioning_internal::direct_link_node_socket_legacy_data_version_do<
            bNodeSocketValueRotation,
            versioning_internal::bNodeSocketValueRotation_404>(
            &sock->default_value,
            &temp_data,
            [](bNodeSocketValueRotation &dest,
               versioning_internal::bNodeSocketValueRotation_404 &src) {
              copy_v3_v3(dest.value_euler, src.value_euler);
            });
        break;
      case SOCK_MENU:
        versioning_internal::direct_link_node_socket_legacy_data_version_do<
            bNodeSocketValueMenu,
            versioning_internal::bNodeSocketValueMenu_404>(
            &sock->default_value,
            &temp_data,
            [](bNodeSocketValueMenu &dest, versioning_internal::bNodeSocketValueMenu_404 &src) {
              dest.value = src.value;
              /* Other members are runtime-only. */
            });
        break;
      case SOCK_MATRIX:
        /* Matrix sockets had no default value. */
      case SOCK_CUSTOM:
        /* Custom node sockets where default_value is defined were using custom properties for
         * storage. */
      case SOCK_SHADER:
      case SOCK_GEOMETRY:
      case SOCK_BUNDLE:
      case SOCK_CLOSURE:
        BLI_assert_unreachable();
        break;
    }
  }

>>>>>>> 5898c1b9
  /* Post-reading processing. */
  switch (eNodeSocketDatatype(sock->type)) {
    case SOCK_MENU: {
      bNodeSocketValueMenu &default_value = *sock->default_value_typed<bNodeSocketValueMenu>();
      /* Clear runtime data. */
      default_value.enum_items = nullptr;
      default_value.runtime_flag = 0;
      break;
    }
    default:
      break;
  }
}

static void direct_link_node_socket_storage(BlendDataReader *reader,
                                            const bNode *node,
                                            bNodeSocket *sock)
{
  if (!sock->storage) {
    return;
  }
  if (!node) {
    /* Sockets not owned by a node should never have storage data. */
    BLI_assert_unreachable();
    sock->storage = nullptr;
    return;
  }

  /* Sockets storage data seem to have always been written with correct DNA type info (see
   * 3bae60d0c9 and 9d91bc38d3). So no need to use the same versioning work-around for old files as
   * done for default values. */
  switch (node->type_legacy) {
    case CMP_NODE_OUTPUT_FILE:
      BLO_read_struct(reader, NodeImageMultiFileSocket, &sock->storage);
      if (sock->storage) {
        NodeImageMultiFileSocket *sockdata = static_cast<NodeImageMultiFileSocket *>(
            sock->storage);
        BKE_image_format_blend_read_data(reader, &sockdata->format);
      }
      break;
    case CMP_NODE_IMAGE:
    case CMP_NODE_R_LAYERS:
      BLO_read_struct(reader, NodeImageLayer, &sock->storage);
      break;
    default:
      BLI_assert_unreachable();
      sock->storage = nullptr;
      break;
  }
}

static void direct_link_node_socket(BlendDataReader *reader, const bNode *node, bNodeSocket *sock)
{
  BLO_read_struct(reader, IDProperty, &sock->prop);
  IDP_BlendDataRead(reader, &sock->prop);

  BLO_read_struct(reader, bNodeLink, &sock->link);
  sock->typeinfo = nullptr;

  direct_link_node_socket_storage(reader, node, sock);

  direct_link_node_socket_default_value(reader, sock);

  BLO_read_string(reader, &sock->default_attribute_name);
  sock->runtime = MEM_new<bNodeSocketRuntime>(__func__);
}

static void remove_unsupported_sockets(ListBase *sockets, ListBase *links)
{
  LISTBASE_FOREACH_MUTABLE (bNodeSocket *, sock, sockets) {
    if (is_node_socket_supported(sock)) {
      continue;
    }

    /* First remove any link pointing to the socket. */
    if (links) {
      LISTBASE_FOREACH_MUTABLE (bNodeLink *, link, links) {
        if (link->fromsock == sock || link->tosock == sock) {
          BLI_remlink(links, link);
          if (link->tosock) {
            link->tosock->link = nullptr;
          }
          MEM_freeN(link);
        }
      }
    }

    BLI_remlink(sockets, sock);
    MEM_delete(sock->runtime);
    MEM_freeN(sock);
  }
}

static void node_blend_read_data_storage(BlendDataReader *reader, bNodeTree *ntree, bNode *node)
{
  if (!node->storage) {
    return;
  }
  if (node->type_legacy == CMP_NODE_MOVIEDISTORTION) {
    /* Do nothing, this is a runtime cache and hence handled by generic code using
     * `IDTypeInfo.foreach_cache` callback. */
    return;
  }

  /* This may not always find the type for legacy nodes when the idname did not exist yet or it was
   * changed. Versioning code will update the nodes with unknown types. */
  const bNodeType *ntype = node_type_find(node->idname);

  if (ntype && !ntype->storagename.empty()) {
    node->storage = BLO_read_struct_by_name_array(
        reader, ntype->storagename.c_str(), 1, node->storage);
  }
  else {
    /* Untyped read because we don't know the type yet. */
    BLO_read_data_address(reader, &node->storage);
  }

  if (ntype && ntype->blend_data_read_storage_content) {
    ntype->blend_data_read_storage_content(*ntree, *node, *reader);
    return;
  }

  /* Some nodes don't use the callback above, because they were introduced before there were node
   * idnames. Therefore, we can't rely on the idname to lookup the node type. */
  switch (node->type_legacy) {
    case SH_NODE_CURVE_VEC:
    case SH_NODE_CURVE_RGB:
    case SH_NODE_CURVE_FLOAT:
    case CMP_NODE_TIME:
    case CMP_NODE_CURVE_VEC:
    case CMP_NODE_CURVE_RGB:
    case CMP_NODE_HUECORRECT:
    case TEX_NODE_CURVE_RGB:
    case TEX_NODE_CURVE_TIME: {
      BKE_curvemapping_blend_read(reader, static_cast<CurveMapping *>(node->storage));
      break;
    }
    case SH_NODE_SCRIPT: {
      NodeShaderScript *nss = static_cast<NodeShaderScript *>(node->storage);
      BLO_read_string(reader, &nss->bytecode);
      break;
    }
    case SH_NODE_TEX_POINTDENSITY: {
      NodeShaderTexPointDensity *npd = static_cast<NodeShaderTexPointDensity *>(node->storage);
      npd->pd = dna::shallow_zero_initialize();
      break;
    }
    case SH_NODE_TEX_IMAGE: {
      NodeTexImage *tex = static_cast<NodeTexImage *>(node->storage);
      tex->iuser.scene = nullptr;
      break;
    }
    case SH_NODE_TEX_ENVIRONMENT: {
      NodeTexEnvironment *tex = static_cast<NodeTexEnvironment *>(node->storage);
      tex->iuser.scene = nullptr;
      break;
    }
    case CMP_NODE_IMAGE:
    case CMP_NODE_VIEWER: {
      ImageUser *iuser = static_cast<ImageUser *>(node->storage);
      iuser->scene = nullptr;
      break;
    }
    case CMP_NODE_CRYPTOMATTE_LEGACY:
    case CMP_NODE_CRYPTOMATTE: {
      NodeCryptomatte *nc = static_cast<NodeCryptomatte *>(node->storage);
      BLO_read_string(reader, &nc->matte_id);
      BLO_read_struct_list(reader, CryptomatteEntry, &nc->entries);
      BLI_listbase_clear(&nc->runtime.layers);
      break;
    }
    case TEX_NODE_IMAGE: {
      ImageUser *iuser = static_cast<ImageUser *>(node->storage);
      iuser->scene = nullptr;
      break;
    }
    case CMP_NODE_OUTPUT_FILE: {
      NodeImageMultiFile *nimf = static_cast<NodeImageMultiFile *>(node->storage);
      BKE_image_format_blend_read_data(reader, &nimf->format);
      break;
    }
    default:
      break;
  }
}

void node_tree_blend_read_data(BlendDataReader *reader, ID *owner_id, bNodeTree *ntree)
{
  /* Special case for this pointer, do not rely on regular `lib_link` process here. Avoids needs
   * for do_versioning, and ensures coherence of data in any case.
   *
   * NOTE: Old versions are very often 'broken' here, just fix it silently in these cases.
   */
  if (BLO_read_fileversion_get(reader) > 300) {
    BLI_assert((ntree->id.flag & ID_FLAG_EMBEDDED_DATA) != 0 || owner_id == nullptr);
  }
  BLI_assert(owner_id == nullptr || owner_id->lib == ntree->id.lib);
  if (owner_id != nullptr && (ntree->id.flag & ID_FLAG_EMBEDDED_DATA) == 0) {
    /* This is unfortunate, but currently a lot of existing files (including startup ones) have
     * missing `ID_FLAG_EMBEDDED_DATA` flag.
     *
     * NOTE: Using do_version is not a solution here, since this code will be called before any
     * do_version takes place. Keeping it here also ensures future (or unknown existing) similar
     * bugs won't go easily unnoticed. */
    if (BLO_read_fileversion_get(reader) > 300) {
      CLOG_WARN(&LOG,
                "Fixing root node tree '%s' owned by '%s' missing EMBEDDED tag, please consider "
                "re-saving your (startup) file",
                ntree->id.name,
                owner_id->name);
    }
    ntree->id.flag |= ID_FLAG_EMBEDDED_DATA;
  }
  ntree->owner_id = owner_id;

  /* NOTE: writing and reading goes in sync, for speed. */
  ntree->typeinfo = nullptr;

  ntree->runtime = MEM_new<bNodeTreeRuntime>(__func__);
  BKE_ntree_update_tag_missing_runtime_data(ntree);

  BLO_read_string(reader, &ntree->description);

  BLO_read_struct_list(reader, bNode, &ntree->nodes);
  int i;
  LISTBASE_FOREACH_INDEX (bNode *, node, &ntree->nodes, i) {
    node->runtime = MEM_new<bNodeRuntime>(__func__);
    node->typeinfo = nullptr;
    node->runtime->index_in_tree = i;

    /* Create the `nodes_by_id` cache eagerly so it can be expected to be valid. Because
     * we create it here we also have to check for zero identifiers from previous versions. */
    if (node->identifier == 0 || ntree->runtime->nodes_by_id.contains_as(node->identifier)) {
      node_unique_id(*ntree, *node);
    }
    else {
      ntree->runtime->nodes_by_id.add_new(node);
    }

    BLO_read_struct_list(reader, bNodeSocket, &node->inputs);
    BLO_read_struct_list(reader, bNodeSocket, &node->outputs);
    BLO_read_struct_array(
        reader, bNodePanelState, node->num_panel_states, &node->panel_states_array);

    BLO_read_struct(reader, IDProperty, &node->prop);
    IDP_BlendDataRead(reader, &node->prop);

    node_blend_read_data_storage(reader, ntree, node);
  }
  BLO_read_struct_list(reader, bNodeLink, &ntree->links);
  BLI_assert(ntree->all_nodes().size() == BLI_listbase_count(&ntree->nodes));

  /* and we connect the rest */
  LISTBASE_FOREACH (bNode *, node, &ntree->nodes) {
    BLO_read_struct(reader, bNode, &node->parent);

    LISTBASE_FOREACH_MUTABLE (bNodeSocket *, sock, &node->inputs) {
      direct_link_node_socket(reader, node, sock);
    }
    LISTBASE_FOREACH_MUTABLE (bNodeSocket *, sock, &node->outputs) {
      direct_link_node_socket(reader, node, sock);
    }
  }

  /* Read legacy interface socket lists for versioning. */
  BLO_read_struct_list(reader, bNodeSocket, &ntree->inputs_legacy);
  BLO_read_struct_list(reader, bNodeSocket, &ntree->outputs_legacy);
  LISTBASE_FOREACH_MUTABLE (bNodeSocket *, sock, &ntree->inputs_legacy) {
    direct_link_node_socket(reader, nullptr, sock);
  }
  LISTBASE_FOREACH_MUTABLE (bNodeSocket *, sock, &ntree->outputs_legacy) {
    direct_link_node_socket(reader, nullptr, sock);
  }

  ntree->tree_interface.read_data(reader);

  LISTBASE_FOREACH (bNodeLink *, link, &ntree->links) {
    BLO_read_struct(reader, bNode, &link->fromnode);
    BLO_read_struct(reader, bNode, &link->tonode);
    BLO_read_struct(reader, bNodeSocket, &link->fromsock);
    BLO_read_struct(reader, bNodeSocket, &link->tosock);
  }

  LISTBASE_FOREACH (bNode *, node, &ntree->nodes) {
    remove_unsupported_sockets(&node->inputs, &ntree->links);
    remove_unsupported_sockets(&node->outputs, &ntree->links);
  }
  remove_unsupported_sockets(&ntree->inputs_legacy, nullptr);
  remove_unsupported_sockets(&ntree->outputs_legacy, nullptr);

  BLO_read_struct(reader, GeometryNodeAssetTraits, &ntree->geometry_node_asset_traits);
  BLO_read_struct_array(
      reader, bNestedNodeRef, ntree->nested_node_refs_num, &ntree->nested_node_refs);

  BLO_read_struct(reader, PreviewImage, &ntree->preview);
  BKE_previewimg_blend_read(reader, ntree->preview);

  /* type verification is in lib-link */
}

static void ntree_blend_read_data(BlendDataReader *reader, ID *id)
{
  bNodeTree *ntree = reinterpret_cast<bNodeTree *>(id);
  node_tree_blend_read_data(reader, nullptr, ntree);
}

static void ntree_blend_read_after_liblink(BlendLibReader *reader, ID *id)
{
  bNodeTree *ntree = reinterpret_cast<bNodeTree *>(id);

  /* Set `node->typeinfo` pointers. This is done in lib linking, after the
   * first versioning that can change types still without functions that
   * update the `typeinfo` pointers. Versioning after lib linking needs
   * these top be valid. */
  node_tree_set_type(*ntree);

  /* For nodes with static socket layout, add/remove sockets as needed
   * to match the static layout. */
  if (!BLO_read_lib_is_undo(reader)) {
    LISTBASE_FOREACH (bNode *, node, &ntree->nodes) {
      /* Don't update node groups here because they may depend on other node groups which are not
       * fully versioned yet and don't have `typeinfo` pointers set. */
      if (!node->is_group()) {
        node_verify_sockets(ntree, node, false);
      }
    }
  }
}

void node_update_asset_metadata(bNodeTree &node_tree)
{
  AssetMetaData *asset_data = node_tree.id.asset_data;
  if (!asset_data) {
    return;
  }

  BKE_asset_metadata_idprop_ensure(asset_data, idprop::create("type", node_tree.type).release());
  auto inputs = idprop::create_group("inputs");
  auto outputs = idprop::create_group("outputs");
  node_tree.ensure_interface_cache();
  for (const bNodeTreeInterfaceSocket *socket : node_tree.interface_inputs()) {
    auto *prop = idprop::create(socket->name ? socket->name : "", socket->socket_type).release();
    if (!IDP_AddToGroup(inputs.get(), prop)) {
      IDP_FreeProperty(prop);
    }
  }
  for (const bNodeTreeInterfaceSocket *socket : node_tree.interface_outputs()) {
    auto *prop = idprop::create(socket->name ? socket->name : "", socket->socket_type).release();
    if (!IDP_AddToGroup(outputs.get(), prop)) {
      IDP_FreeProperty(prop);
    }
  }
  BKE_asset_metadata_idprop_ensure(asset_data, inputs.release());
  BKE_asset_metadata_idprop_ensure(asset_data, outputs.release());
  if (node_tree.geometry_node_asset_traits) {
    auto property = idprop::create("geometry_node_asset_traits_flag",
                                   node_tree.geometry_node_asset_traits->flag);
    BKE_asset_metadata_idprop_ensure(asset_data, property.release());
  }
}

static void node_tree_asset_pre_save(void *asset_ptr, AssetMetaData * /*asset_data*/)
{
  bNodeTree &ntree = *static_cast<bNodeTree *>(asset_ptr);
  node_update_asset_metadata(ntree);
}

static void node_tree_asset_on_mark_asset(void *asset_ptr, AssetMetaData *asset_data)
{
  bNodeTree &ntree = *static_cast<bNodeTree *>(asset_ptr);
  node_update_asset_metadata(ntree);

  /* Copy node tree description to asset description so that the user does not have to write it
   * again. */
  if (!asset_data->description) {
    asset_data->description = BLI_strdup_null(ntree.description);
  }
}

static void node_tree_asset_on_clear_asset(void *asset_ptr, AssetMetaData *asset_data)
{
  bNodeTree &ntree = *static_cast<bNodeTree *>(asset_ptr);

  /* Copy asset description to node tree description so that it is not lost when the asset data is
   * removed. */
  if (asset_data->description) {
    MEM_SAFE_FREE(ntree.description);
    ntree.description = BLI_strdup_null(asset_data->description);
  }
}

}  // namespace blender::bke

static AssetTypeInfo AssetType_NT = {
    /*pre_save_fn*/ blender::bke::node_tree_asset_pre_save,
    /*on_mark_asset_fn*/ blender::bke::node_tree_asset_on_mark_asset,
    /*on_clear_asset_fn*/ blender::bke::node_tree_asset_on_clear_asset,
};

IDTypeInfo IDType_ID_NT = {
    /*id_code*/ bNodeTree::id_type,
    /*id_filter*/ FILTER_ID_NT,
    /* IDProps of nodes, and #bNode.id, can use any type of ID. */
    /*dependencies_id_types*/ FILTER_ID_ALL,
    /*main_listbase_index*/ INDEX_ID_NT,
    /*struct_size*/ sizeof(bNodeTree),
    /*name*/ "NodeTree",
    /*name_plural*/ N_("node_groups"),
    /*translation_context*/ BLT_I18NCONTEXT_ID_NODETREE,
    /*flags*/ IDTYPE_FLAGS_APPEND_IS_REUSABLE,
    /*asset_type_info*/ &AssetType_NT,

    /*init_data*/ blender::bke::ntree_init_data,
    /*copy_data*/ blender::bke::ntree_copy_data,
    /*free_data*/ blender::bke::ntree_free_data,
    /*make_local*/ nullptr,
    /*foreach_id*/ blender::bke::node_foreach_id,
    /*foreach_cache*/ blender::bke::node_foreach_cache,
    /*foreach_path*/ blender::bke::node_foreach_path,
    /*owner_pointer_get*/ blender::bke::node_owner_pointer_get,

    /*blend_write*/ blender::bke::ntree_blend_write,
    /*blend_read_data*/ blender::bke::ntree_blend_read_data,
    /*blend_read_after_liblink*/ blender::bke::ntree_blend_read_after_liblink,

    /*blend_read_undo_preserve*/ nullptr,

    /*lib_override_apply_post*/ nullptr,
};

namespace blender::bke {

static void node_add_sockets_from_type(bNodeTree *ntree, bNode *node, bNodeType *ntype)
{
  if (ntype->declare) {
    node_verify_sockets(ntree, node, true);
    return;
  }
  bNodeSocketTemplate *sockdef;

  if (ntype->inputs) {
    sockdef = ntype->inputs;
    while (sockdef->type != -1) {
      node_add_socket_from_template(ntree, node, sockdef, SOCK_IN);
      sockdef++;
    }
  }
  if (ntype->outputs) {
    sockdef = ntype->outputs;
    while (sockdef->type != -1) {
      node_add_socket_from_template(ntree, node, sockdef, SOCK_OUT);
      sockdef++;
    }
  }
}

/* NOTE: This function is called to initialize node data based on the type.
 * The #bNodeType may not be registered at creation time of the node,
 * so this can be delayed until the node type gets registered.
 */
static void node_init(const bContext *C, bNodeTree *ntree, bNode *node)
{
  BLI_assert(ntree != nullptr);
  bNodeType *ntype = node->typeinfo;
  if (ntype == &NodeTypeUndefined) {
    return;
  }

  /* only do this once */
  if (node->flag & NODE_INIT) {
    return;
  }

  node->flag = NODE_SELECT | NODE_OPTIONS | ntype->flag;
  node->width = ntype->width;
  node->height = ntype->height;
  node->color[0] = node->color[1] = node->color[2] = 0.608; /* default theme color */
  /* initialize the node name with the node label.
   * NOTE: do this after the initfunc so nodes get their data set which may be used in naming
   * (node groups for example) */
  /* XXX Do not use nodeLabel() here, it returns translated content for UI,
   *     which should *only* be used in UI, *never* in data...
   *     Data have their own translation option!
   *     This solution may be a bit rougher than nodeLabel()'s returned string, but it's simpler
   *     than adding "do_translate" flags to this func (and labelfunc() as well). */
  DATA_(ntype->ui_name).copy_utf8_truncated(node->name);
  node_unique_name(*ntree, *node);

  /* Generally sockets should be added after the initialization, because the set of sockets might
   * depend on node properties. */
  const bool add_sockets_before_init = node->type_legacy == CMP_NODE_R_LAYERS;
  if (add_sockets_before_init) {
    node_add_sockets_from_type(ntree, node, ntype);
  }

  if (ntype->initfunc != nullptr) {
    ntype->initfunc(ntree, node);
  }

  if (ntree->typeinfo && ntree->typeinfo->node_add_init) {
    ntree->typeinfo->node_add_init(ntree, node);
  }

  if (!add_sockets_before_init) {
    node_add_sockets_from_type(ntree, node, ntype);
  }

  if (node->id) {
    id_us_plus(node->id);
  }

  if (ntype->initfunc_api) {
    PointerRNA ptr = RNA_pointer_create_discrete(&ntree->id, &RNA_Node, node);

    /* XXX WARNING: context can be nullptr in case nodes are added in do_versions.
     * Delayed init is not supported for nodes with context-based `initfunc_api` at the moment. */
    BLI_assert(C != nullptr);
    ntype->initfunc_api(C, &ptr);
  }

  node->flag |= NODE_INIT;
}

static void ntree_set_typeinfo(bNodeTree *ntree, bNodeTreeType *typeinfo)
{
  if (typeinfo) {
    ntree->typeinfo = typeinfo;
  }
  else {
    ntree->typeinfo = &NodeTreeTypeUndefined;
  }

  /* Deprecated integer type. */
  ntree->type = ntree->typeinfo->type;
  BKE_ntree_update_tag_all(ntree);
}

static void node_set_typeinfo(const bContext *C,
                              bNodeTree *ntree,
                              bNode *node,
                              bNodeType *typeinfo)
{
  /* for nodes saved in older versions storage can get lost, make undefined then */
  if (node->flag & NODE_INIT) {
    if (typeinfo && typeinfo->storagename[0] && !node->storage) {
      typeinfo = nullptr;
    }
  }

  if (typeinfo) {
    node->typeinfo = typeinfo;

    /* deprecated integer type */
    node->type_legacy = typeinfo->type_legacy;

    /* initialize the node if necessary */
    node_init(C, ntree, node);
  }
  else {
    node->typeinfo = &NodeTypeUndefined;
  }
  BKE_ntree_update_tag_node_type(ntree, node);
}

/* WARNING: default_value must either be null or match the typeinfo at this point.
 * This function is called both for initializing new sockets and after loading files.
 */
static void node_socket_set_typeinfo(bNodeTree *ntree,
                                     bNodeSocket *sock,
                                     bNodeSocketType *typeinfo)
{
  if (typeinfo) {
    sock->typeinfo = typeinfo;

    /* deprecated integer type */
    sock->type = typeinfo->type;

    if (sock->default_value == nullptr) {
      /* initialize the default_value pointer used by standard socket types */
      node_socket_init_default_value(sock);
    }
  }
  else {
    sock->typeinfo = &NodeSocketTypeUndefined;
  }
  BKE_ntree_update_tag_socket_type(ntree, sock);
}

/* Set specific typeinfo pointers in all node trees on register/unregister */
static void update_typeinfo(Main *bmain,
                            bNodeTreeType *treetype,
                            bNodeType *nodetype,
                            bNodeSocketType *socktype,
                            const bool unregister)
{
  if (!bmain) {
    return;
  }

  FOREACH_NODETREE_BEGIN (bmain, ntree, id) {
    if (treetype && ntree->idname == treetype->idname) {
      ntree_set_typeinfo(ntree, unregister ? nullptr : treetype);
    }

    /* initialize nodes */
    for (bNode *node : ntree->all_nodes()) {
      if (nodetype && node->idname == nodetype->idname) {
        node_set_typeinfo(nullptr, ntree, node, unregister ? nullptr : nodetype);
      }

      /* initialize node sockets */
      LISTBASE_FOREACH (bNodeSocket *, sock, &node->inputs) {
        if (socktype && sock->idname == socktype->idname) {
          node_socket_set_typeinfo(ntree, sock, unregister ? nullptr : socktype);
        }
      }
      LISTBASE_FOREACH (bNodeSocket *, sock, &node->outputs) {
        if (socktype && sock->idname == socktype->idname) {
          node_socket_set_typeinfo(ntree, sock, unregister ? nullptr : socktype);
        }
      }
    }
  }
  FOREACH_NODETREE_END;
}

void node_tree_set_type(bNodeTree &ntree)
{
  ntree_set_typeinfo(&ntree, node_tree_type_find(ntree.idname));

  for (bNode *node : ntree.all_nodes()) {
    /* Set socket typeinfo first because node initialization may rely on socket typeinfo for
     * generating declarations. */
    LISTBASE_FOREACH (bNodeSocket *, sock, &node->inputs) {
      node_socket_set_typeinfo(&ntree, sock, node_socket_type_find(sock->idname));
    }
    LISTBASE_FOREACH (bNodeSocket *, sock, &node->outputs) {
      node_socket_set_typeinfo(&ntree, sock, node_socket_type_find(sock->idname));
    }

    node_set_typeinfo(nullptr, &ntree, node, node_type_find(node->idname));
  }
}

template<typename T> struct NodeStructIDNameGetter {
  StringRef operator()(const T *value) const
  {
    return StringRef(value->idname);
  }
};

static auto &get_node_tree_type_map()
{
  static CustomIDVectorSet<bNodeTreeType *, NodeStructIDNameGetter<bNodeTreeType>> map;
  return map;
}

static auto &get_node_type_map()
{
  static CustomIDVectorSet<bNodeType *, NodeStructIDNameGetter<bNodeType>> map;
  return map;
}

static auto &get_node_type_alias_map()
{
  static Map<std::string, std::string> map;
  return map;
}

static auto &get_socket_type_map()
{
  static CustomIDVectorSet<bNodeSocketType *, NodeStructIDNameGetter<bNodeSocketType>> map;
  return map;
}

bNodeTreeType *node_tree_type_find(const StringRef idname)
{
  bNodeTreeType *const *value = get_node_tree_type_map().lookup_key_ptr_as(idname);
  if (!value) {
    return nullptr;
  }
  return *value;
}

static void defer_free_tree_type(bNodeTreeType *tree_type)
{
  static ResourceScope scope;
  scope.add_destruct_call([tree_type]() { MEM_delete(tree_type); });
}

static void defer_free_node_type(bNodeType *ntype)
{
  static ResourceScope scope;
  scope.add_destruct_call([ntype]() {
    /* May be null if the type is statically allocated. */
    if (ntype->free_self) {
      ntype->free_self(ntype);
    }
  });
}

static void defer_free_socket_type(bNodeSocketType *stype)
{
  static ResourceScope scope;
  scope.add_destruct_call([stype]() {
    /* May be null if the type is statically allocated. */
    if (stype->free_self) {
      stype->free_self(stype);
    }
  });
}

void node_tree_type_add(bNodeTreeType &nt)
{
  get_node_tree_type_map().add(&nt);
  /* XXX pass Main to register function? */
  /* Probably not. It is pretty much expected we want to update G_MAIN here I think -
   * or we'd want to update *all* active Mains, which we cannot do anyway currently. */
  update_typeinfo(G_MAIN, &nt, nullptr, nullptr, false);
}

static void ntree_free_type(void *treetype_v)
{
  bNodeTreeType *treetype = static_cast<bNodeTreeType *>(treetype_v);
  /* XXX pass Main to unregister function? */
  /* Probably not. It is pretty much expected we want to update G_MAIN here I think -
   * or we'd want to update *all* active Mains, which we cannot do anyway currently. */
  update_typeinfo(G_MAIN, treetype, nullptr, nullptr, true);

  /* Defer freeing the tree type, because it may still be referenced by trees in depsgraph
   * copies. We can't just remove these tree types, because the depsgraph may exist completely
   * separately from original data. */
  defer_free_tree_type(treetype);
}

void node_tree_type_free_link(const bNodeTreeType &nt)
{
  get_node_tree_type_map().remove(const_cast<bNodeTreeType *>(&nt));
  ntree_free_type(const_cast<bNodeTreeType *>(&nt));
}

bool node_tree_is_registered(const bNodeTree &ntree)
{
  return (ntree.typeinfo != &NodeTreeTypeUndefined);
}

Span<bNodeTreeType *> node_tree_types_get()
{
  return get_node_tree_type_map().as_span();
}

bNodeType *node_type_find(const StringRef idname)
{
  bNodeType *const *value = get_node_type_map().lookup_key_ptr_as(idname);
  if (!value) {
    return nullptr;
  }
  return *value;
}

StringRefNull node_type_find_alias(const StringRefNull alias)
{
  const std::string *idname = get_node_type_alias_map().lookup_ptr_as(alias);
  if (!idname) {
    return alias;
  }
  return *idname;
}

static void node_free_type(void *nodetype_v)
{
  bNodeType *nodetype = static_cast<bNodeType *>(nodetype_v);
  /* XXX pass Main to unregister function? */
  /* Probably not. It is pretty much expected we want to update G_MAIN here I think -
   * or we'd want to update *all* active Mains, which we cannot do anyway currently. */
  update_typeinfo(G_MAIN, nullptr, nodetype, nullptr, true);

  /* Setting this to null is necessary for the case of static node types. When running tests,
   * they may be registered and unregistered multiple times. */
  delete nodetype->static_declaration;
  nodetype->static_declaration = nullptr;

  /* Defer freeing the node type, because it may still be referenced by nodes in depsgraph
   * copies. We can't just remove these node types, because the depsgraph may exist completely
   * separate from original data. */
  defer_free_node_type(nodetype);
}

void node_register_type(bNodeType &nt)
{
  /* debug only: basic verification of registered types */
  BLI_assert(!nt.idname.empty());
  BLI_assert(nt.poll != nullptr);

  RNA_def_struct_ui_text(nt.rna_ext.srna, nt.ui_name.c_str(), nt.ui_description.c_str());

  if (!nt.enum_name_legacy) {
    /* For new nodes, use the idname as a unique identifier. */
    nt.enum_name_legacy = nt.idname.c_str();
  }

  if (nt.declare) {
    nt.static_declaration = new nodes::NodeDeclaration();
    nodes::build_node_declaration(nt, *nt.static_declaration, nullptr, nullptr);
  }

  get_node_type_map().add_new(&nt);
  /* XXX pass Main to register function? */
  /* Probably not. It is pretty much expected we want to update G_MAIN here I think -
   * or we'd want to update *all* active Mains, which we cannot do anyway currently. */
  update_typeinfo(G_MAIN, nullptr, &nt, nullptr, false);
}

void node_unregister_type(bNodeType &nt)
{
  get_node_type_map().remove(&nt);
  node_free_type(&nt);
}

Span<bNodeType *> node_types_get()
{
  return get_node_type_map().as_span();
}

void node_register_alias(bNodeType &nt, const StringRef alias)
{
  get_node_type_alias_map().add_new(alias, nt.idname);
}

Span<bNodeSocketType *> node_socket_types_get()
{
  return get_socket_type_map().as_span();
}

bNodeSocketType *node_socket_type_find(const StringRef idname)
{
  bNodeSocketType *const *value = get_socket_type_map().lookup_key_ptr_as(idname);
  if (!value) {
    return nullptr;
  }
  return *value;
}

bNodeSocketType *node_socket_type_find_static(const int type, const int subtype)
{
  const std::optional<StringRefNull> idname = node_static_socket_type(type, subtype);
  if (!idname) {
    return nullptr;
  }
  return node_socket_type_find(*idname);
}

static void node_free_socket_type(void *socktype_v)
{
  bNodeSocketType *socktype = static_cast<bNodeSocketType *>(socktype_v);
  /* XXX pass Main to unregister function? */
  /* Probably not. It is pretty much expected we want to update G_MAIN here I think -
   * or we'd want to update *all* active Mains, which we cannot do anyway currently. */
  update_typeinfo(G_MAIN, nullptr, nullptr, socktype, true);

  /* Defer freeing the socket type, because it may still be referenced by nodes in depsgraph
   * copies. We can't just remove these socket types, because the depsgraph may exist completely
   * separate from original data. */
  defer_free_socket_type(socktype);
}

void node_register_socket_type(bNodeSocketType &st)
{
  get_socket_type_map().add(&st);
  /* XXX pass Main to register function? */
  /* Probably not. It is pretty much expected we want to update G_MAIN here I think -
   * or we'd want to update *all* active Mains, which we cannot do anyway currently. */
  update_typeinfo(G_MAIN, nullptr, nullptr, &st, false);
}

void node_unregister_socket_type(bNodeSocketType &st)
{
  get_socket_type_map().remove(&st);
  node_free_socket_type(&st);
}

bool node_socket_is_registered(const bNodeSocket &sock)
{
  return (sock.typeinfo != &NodeSocketTypeUndefined);
}

StringRefNull node_socket_type_label(const bNodeSocketType &stype)
{
  /* Use socket type name as a fallback if label is undefined. */
  if (stype.label[0] == '\0') {
    return RNA_struct_ui_name(stype.ext_socket.srna);
  }
  return stype.label;
}

StringRefNull node_socket_sub_type_label(int subtype)
{
  const char *name;
  if (RNA_enum_name(rna_enum_property_subtype_items, subtype, &name)) {
    return name;
  }
  return "";
}

bNodeSocket *node_find_socket(bNode &node,
                              const eNodeSocketInOut in_out,
                              const StringRef identifier)
{
  const ListBase *sockets = (in_out == SOCK_IN) ? &node.inputs : &node.outputs;
  LISTBASE_FOREACH (bNodeSocket *, sock, sockets) {
    if (sock->identifier == identifier) {
      return sock;
    }
  }
  return nullptr;
}

const bNodeSocket *node_find_socket(const bNode &node,
                                    const eNodeSocketInOut in_out,
                                    const StringRef identifier)
{
  /* Reuse the implementation of the mutable accessor. */
  return node_find_socket(*const_cast<bNode *>(&node), in_out, identifier);
}

bNodeSocket *node_find_enabled_socket(bNode &node,
                                      const eNodeSocketInOut in_out,
                                      const StringRef name)
{
  ListBase *sockets = (in_out == SOCK_IN) ? &node.inputs : &node.outputs;
  LISTBASE_FOREACH (bNodeSocket *, socket, sockets) {
    if (socket->is_available() && socket->name == name) {
      return socket;
    }
  }
  return nullptr;
}

bNodeSocket *node_find_enabled_input_socket(bNode &node, const StringRef name)
{
  return node_find_enabled_socket(node, SOCK_IN, name);
}

bNodeSocket *node_find_enabled_output_socket(bNode &node, const StringRef name)
{
  return node_find_enabled_socket(node, SOCK_OUT, name);
}

static bNodeSocket *make_socket(bNodeTree *ntree,
                                bNode * /*node*/,
                                const int in_out,
                                ListBase *lb,
                                const StringRefNull idname,
                                const StringRefNull identifier,
                                const StringRefNull name)
{
  char auto_identifier[MAX_NAME];

  if (identifier[0] != '\0') {
    /* use explicit identifier */
    identifier.copy_utf8_truncated(auto_identifier);
  }
  else {
    /* if no explicit identifier is given, assign a unique identifier based on the name */
    name.copy_utf8_truncated(auto_identifier);
  }
  /* Make the identifier unique. */
  BLI_uniquename_cb(
      [&](const StringRef check_name) {
        LISTBASE_FOREACH (bNodeSocket *, sock, lb) {
          if (sock->identifier == check_name) {
            return true;
          }
        }
        return false;
      },
      "socket",
      '_',
      auto_identifier,
      sizeof(auto_identifier));

  bNodeSocket *sock = MEM_callocN<bNodeSocket>(__func__);
  sock->runtime = MEM_new<bNodeSocketRuntime>(__func__);
  sock->in_out = in_out;

  STRNCPY(sock->identifier, auto_identifier);
  sock->limit = (in_out == SOCK_IN ? 1 : 0xFFF);

  name.copy_utf8_truncated(sock->name);
  sock->storage = nullptr;
  sock->flag |= SOCK_COLLAPSED;
  sock->type = SOCK_CUSTOM; /* int type undefined by default */

  idname.copy_utf8_truncated(sock->idname);
  node_socket_set_typeinfo(ntree, sock, node_socket_type_find(idname));

  return sock;
}

static void socket_id_user_increment(bNodeSocket *sock)
{
  switch (eNodeSocketDatatype(sock->type)) {
    case SOCK_OBJECT: {
      bNodeSocketValueObject &default_value = *sock->default_value_typed<bNodeSocketValueObject>();
      id_us_plus(reinterpret_cast<ID *>(default_value.value));
      break;
    }
    case SOCK_IMAGE: {
      bNodeSocketValueImage &default_value = *sock->default_value_typed<bNodeSocketValueImage>();
      id_us_plus(reinterpret_cast<ID *>(default_value.value));
      break;
    }
    case SOCK_COLLECTION: {
      bNodeSocketValueCollection &default_value =
          *sock->default_value_typed<bNodeSocketValueCollection>();
      id_us_plus(reinterpret_cast<ID *>(default_value.value));
      break;
    }
    case SOCK_TEXTURE: {
      bNodeSocketValueTexture &default_value =
          *sock->default_value_typed<bNodeSocketValueTexture>();
      id_us_plus(reinterpret_cast<ID *>(default_value.value));
      break;
    }
    case SOCK_MATERIAL: {
      bNodeSocketValueMaterial &default_value =
          *sock->default_value_typed<bNodeSocketValueMaterial>();
      id_us_plus(reinterpret_cast<ID *>(default_value.value));
      break;
    }
    case SOCK_FLOAT:
    case SOCK_VECTOR:
    case SOCK_RGBA:
    case SOCK_BOOLEAN:
    case SOCK_ROTATION:
    case SOCK_MATRIX:
    case SOCK_INT:
    case SOCK_STRING:
    case SOCK_MENU:
    case SOCK_CUSTOM:
    case SOCK_SHADER:
    case SOCK_GEOMETRY:
    case SOCK_BUNDLE:
    case SOCK_CLOSURE:
      break;
  }
}

/** \return True if the socket had an ID default value. */
static bool socket_id_user_decrement(bNodeSocket *sock)
{
  switch (eNodeSocketDatatype(sock->type)) {
    case SOCK_OBJECT: {
      bNodeSocketValueObject &default_value = *sock->default_value_typed<bNodeSocketValueObject>();
      id_us_min(reinterpret_cast<ID *>(default_value.value));
      return default_value.value != nullptr;
    }
    case SOCK_IMAGE: {
      bNodeSocketValueImage &default_value = *sock->default_value_typed<bNodeSocketValueImage>();
      id_us_min(reinterpret_cast<ID *>(default_value.value));
      return default_value.value != nullptr;
    }
    case SOCK_COLLECTION: {
      bNodeSocketValueCollection &default_value =
          *sock->default_value_typed<bNodeSocketValueCollection>();
      id_us_min(reinterpret_cast<ID *>(default_value.value));
      return default_value.value != nullptr;
    }
    case SOCK_TEXTURE: {
      bNodeSocketValueTexture &default_value =
          *sock->default_value_typed<bNodeSocketValueTexture>();
      id_us_min(reinterpret_cast<ID *>(default_value.value));
      return default_value.value != nullptr;
    }
    case SOCK_MATERIAL: {
      bNodeSocketValueMaterial &default_value =
          *sock->default_value_typed<bNodeSocketValueMaterial>();
      id_us_min(reinterpret_cast<ID *>(default_value.value));
      return default_value.value != nullptr;
    }
    case SOCK_FLOAT:
    case SOCK_VECTOR:
    case SOCK_RGBA:
    case SOCK_BOOLEAN:
    case SOCK_ROTATION:
    case SOCK_MATRIX:
    case SOCK_INT:
    case SOCK_STRING:
    case SOCK_MENU:
    case SOCK_CUSTOM:
    case SOCK_SHADER:
    case SOCK_GEOMETRY:
    case SOCK_BUNDLE:
    case SOCK_CLOSURE:
      break;
  }
  return false;
}

void node_modify_socket_type(bNodeTree &ntree,
                             bNode & /*node*/,
                             bNodeSocket &sock,
                             const StringRefNull idname)
{
  bNodeSocketType *socktype = node_socket_type_find(idname);

  if (!socktype) {
    CLOG_ERROR(&LOG, "node socket type %s undefined", idname.c_str());
    return;
  }

  if (sock.default_value) {
    if (sock.type != socktype->type) {
      /* Only reallocate the default value if the type changed so that UI data like min and max
       * isn't removed. This assumes that the default value is stored in the same format for all
       * socket types with the same #eNodeSocketDatatype. */
      socket_id_user_decrement(&sock);
      MEM_freeN(sock.default_value);
      sock.default_value = nullptr;
    }
    else {
      /* Update the socket subtype when the storage isn't freed and recreated. */
      switch (eNodeSocketDatatype(sock.type)) {
        case SOCK_FLOAT: {
          sock.default_value_typed<bNodeSocketValueFloat>()->subtype = socktype->subtype;
          break;
        }
        case SOCK_VECTOR: {
          sock.default_value_typed<bNodeSocketValueVector>()->subtype = socktype->subtype;
          break;
        }
        case SOCK_INT: {
          sock.default_value_typed<bNodeSocketValueInt>()->subtype = socktype->subtype;
          break;
        }
        case SOCK_STRING: {
          sock.default_value_typed<bNodeSocketValueString>()->subtype = socktype->subtype;
          break;
        }
        case SOCK_RGBA:
        case SOCK_SHADER:
        case SOCK_BOOLEAN:
        case SOCK_ROTATION:
        case SOCK_MATRIX:
        case SOCK_CUSTOM:
        case SOCK_OBJECT:
        case SOCK_IMAGE:
        case SOCK_GEOMETRY:
        case SOCK_COLLECTION:
        case SOCK_TEXTURE:
        case SOCK_MATERIAL:
        case SOCK_MENU:
        case SOCK_BUNDLE:
        case SOCK_CLOSURE:
          break;
      }
    }
  }

  idname.copy_utf8_truncated(sock.idname);
  node_socket_set_typeinfo(&ntree, &sock, socktype);
}

void node_modify_socket_type_static(
    bNodeTree *ntree, bNode *node, bNodeSocket *sock, const int type, const int subtype)
{
  const std::optional<StringRefNull> idname = node_static_socket_type(type, subtype);

  if (!idname.has_value()) {
    CLOG_ERROR(&LOG, "static node socket type %d undefined", type);
    return;
  }

  node_modify_socket_type(*ntree, *node, *sock, *idname);
}

bNodeSocket *node_add_socket(bNodeTree &ntree,
                             bNode &node,
                             const eNodeSocketInOut in_out,
                             const StringRefNull idname,
                             const StringRefNull identifier,
                             const StringRefNull name)
{
  BLI_assert(!node.is_frame());
  BLI_assert(!(in_out == SOCK_IN && node.is_group_input()));
  BLI_assert(!(in_out == SOCK_OUT && node.is_group_output()));

  ListBase *lb = (in_out == SOCK_IN ? &node.inputs : &node.outputs);
  bNodeSocket *sock = make_socket(&ntree, &node, in_out, lb, idname, identifier, name);

  BLI_remlink(lb, sock); /* does nothing for new socket */
  BLI_addtail(lb, sock);

  BKE_ntree_update_tag_socket_new(&ntree, sock);

  return sock;
}

bool node_is_static_socket_type(const bNodeSocketType &stype)
{
  /*
   * Cannot rely on type==SOCK_CUSTOM here, because type is 0 by default
   * and can be changed on custom sockets.
   */
  return RNA_struct_is_a(stype.ext_socket.srna, &RNA_NodeSocketStandard);
}

std::optional<StringRefNull> node_static_socket_type(const int type,
                                                     const int subtype,
                                                     const std::optional<int> dimensions)
{
  BLI_assert(!(dimensions.has_value() && type != SOCK_VECTOR));

  switch (eNodeSocketDatatype(type)) {
    case SOCK_FLOAT:
      switch (PropertySubType(subtype)) {
        case PROP_UNSIGNED:
          return "NodeSocketFloatUnsigned";
        case PROP_PERCENTAGE:
          return "NodeSocketFloatPercentage";
        case PROP_FACTOR:
          return "NodeSocketFloatFactor";
        case PROP_ANGLE:
          return "NodeSocketFloatAngle";
        case PROP_TIME:
          return "NodeSocketFloatTime";
        case PROP_TIME_ABSOLUTE:
          return "NodeSocketFloatTimeAbsolute";
        case PROP_DISTANCE:
          return "NodeSocketFloatDistance";
        case PROP_WAVELENGTH:
          return "NodeSocketFloatWavelength";
        case PROP_COLOR_TEMPERATURE:
          return "NodeSocketFloatColorTemperature";
        case PROP_FREQUENCY:
          return "NodeSocketFloatFrequency";
        case PROP_NONE:
        default:
          return "NodeSocketFloat";
      }
    case SOCK_INT:
      switch (PropertySubType(subtype)) {
        case PROP_UNSIGNED:
          return "NodeSocketIntUnsigned";
        case PROP_PERCENTAGE:
          return "NodeSocketIntPercentage";
        case PROP_FACTOR:
          return "NodeSocketIntFactor";
        case PROP_NONE:
        default:
          return "NodeSocketInt";
      }
    case SOCK_BOOLEAN:
      return "NodeSocketBool";
    case SOCK_ROTATION:
      return "NodeSocketRotation";
    case SOCK_MATRIX:
      return "NodeSocketMatrix";
    case SOCK_VECTOR:
      if (!dimensions.has_value() || dimensions.value() == 3) {
        switch (PropertySubType(subtype)) {
          case PROP_FACTOR:
            return "NodeSocketVectorFactor";
          case PROP_PERCENTAGE:
            return "NodeSocketVectorPercentage";
          case PROP_TRANSLATION:
            return "NodeSocketVectorTranslation";
          case PROP_DIRECTION:
            return "NodeSocketVectorDirection";
          case PROP_VELOCITY:
            return "NodeSocketVectorVelocity";
          case PROP_ACCELERATION:
            return "NodeSocketVectorAcceleration";
          case PROP_EULER:
            return "NodeSocketVectorEuler";
          case PROP_XYZ:
            return "NodeSocketVectorXYZ";
          case PROP_NONE:
          default:
            return "NodeSocketVector";
        }
      }
      else if (dimensions.value() == 2) {
        switch (PropertySubType(subtype)) {
          case PROP_FACTOR:
            return "NodeSocketVectorFactor2D";
          case PROP_PERCENTAGE:
            return "NodeSocketVectorPercentage2D";
          case PROP_TRANSLATION:
            return "NodeSocketVectorTranslation2D";
          case PROP_DIRECTION:
            return "NodeSocketVectorDirection2D";
          case PROP_VELOCITY:
            return "NodeSocketVectorVelocity2D";
          case PROP_ACCELERATION:
            return "NodeSocketVectorAcceleration2D";
          case PROP_EULER:
            return "NodeSocketVectorEuler2D";
          case PROP_XYZ:
            return "NodeSocketVectorXYZ2D";
          case PROP_NONE:
          default:
            return "NodeSocketVector2D";
        }
      }
      else if (dimensions.value() == 4) {
        switch (PropertySubType(subtype)) {
          case PROP_FACTOR:
            return "NodeSocketVectorFactor4D";
          case PROP_PERCENTAGE:
            return "NodeSocketVectorPercentage4D";
          case PROP_TRANSLATION:
            return "NodeSocketVectorTranslation4D";
          case PROP_DIRECTION:
            return "NodeSocketVectorDirection4D";
          case PROP_VELOCITY:
            return "NodeSocketVectorVelocity4D";
          case PROP_ACCELERATION:
            return "NodeSocketVectorAcceleration4D";
          case PROP_EULER:
            return "NodeSocketVectorEuler4D";
          case PROP_XYZ:
            return "NodeSocketVectorXYZ4D";
          case PROP_NONE:
          default:
            return "NodeSocketVector4D";
        }
      }
      else {
        BLI_assert_unreachable();
        return "NodeSocketVector";
      }
    case SOCK_RGBA:
      return "NodeSocketColor";
    case SOCK_STRING:
      switch (PropertySubType(subtype)) {
        case PROP_FILEPATH:
          return "NodeSocketStringFilePath";
        default:
          return "NodeSocketString";
      }
    case SOCK_SHADER:
      return "NodeSocketShader";
    case SOCK_OBJECT:
      return "NodeSocketObject";
    case SOCK_IMAGE:
      return "NodeSocketImage";
    case SOCK_GEOMETRY:
      return "NodeSocketGeometry";
    case SOCK_COLLECTION:
      return "NodeSocketCollection";
    case SOCK_TEXTURE:
      return "NodeSocketTexture";
    case SOCK_MATERIAL:
      return "NodeSocketMaterial";
    case SOCK_MENU:
      return "NodeSocketMenu";
    case SOCK_BUNDLE:
      return "NodeSocketBundle";
    case SOCK_CLOSURE:
      return "NodeSocketClosure";
    case SOCK_CUSTOM:
      break;
  }
  return std::nullopt;
}

std::optional<StringRefNull> node_static_socket_interface_type_new(
    const int type, const int subtype, const std::optional<int> dimensions)
{
  switch (eNodeSocketDatatype(type)) {
    case SOCK_FLOAT:
      switch (PropertySubType(subtype)) {
        case PROP_UNSIGNED:
          return "NodeTreeInterfaceSocketFloatUnsigned";
        case PROP_PERCENTAGE:
          return "NodeTreeInterfaceSocketFloatPercentage";
        case PROP_FACTOR:
          return "NodeTreeInterfaceSocketFloatFactor";
        case PROP_ANGLE:
          return "NodeTreeInterfaceSocketFloatAngle";
        case PROP_TIME:
          return "NodeTreeInterfaceSocketFloatTime";
        case PROP_TIME_ABSOLUTE:
          return "NodeTreeInterfaceSocketFloatTimeAbsolute";
        case PROP_DISTANCE:
          return "NodeTreeInterfaceSocketFloatDistance";
        case PROP_WAVELENGTH:
          return "NodeTreeInterfaceSocketFloatWavelength";
        case PROP_COLOR_TEMPERATURE:
          return "NodeTreeInterfaceSocketFloatColorTemperature";
        case PROP_FREQUENCY:
          return "NodeTreeInterfaceSocketFloatFrequency";
        case PROP_NONE:
        default:
          return "NodeTreeInterfaceSocketFloat";
      }
    case SOCK_INT:
      switch (PropertySubType(subtype)) {
        case PROP_UNSIGNED:
          return "NodeTreeInterfaceSocketIntUnsigned";
        case PROP_PERCENTAGE:
          return "NodeTreeInterfaceSocketIntPercentage";
        case PROP_FACTOR:
          return "NodeTreeInterfaceSocketIntFactor";
        case PROP_NONE:
        default:
          return "NodeTreeInterfaceSocketInt";
      }
    case SOCK_BOOLEAN:
      return "NodeTreeInterfaceSocketBool";
    case SOCK_ROTATION:
      return "NodeTreeInterfaceSocketRotation";
    case SOCK_MATRIX:
      return "NodeTreeInterfaceSocketMatrix";
    case SOCK_VECTOR:
      if (!dimensions.has_value() || dimensions.value() == 3) {
        switch (PropertySubType(subtype)) {
          case PROP_FACTOR:
            return "NodeTreeInterfaceSocketVectorFactor";
          case PROP_PERCENTAGE:
            return "NodeTreeInterfaceSocketVectorPercentage";
          case PROP_TRANSLATION:
            return "NodeTreeInterfaceSocketVectorTranslation";
          case PROP_DIRECTION:
            return "NodeTreeInterfaceSocketVectorDirection";
          case PROP_VELOCITY:
            return "NodeTreeInterfaceSocketVectorVelocity";
          case PROP_ACCELERATION:
            return "NodeTreeInterfaceSocketVectorAcceleration";
          case PROP_EULER:
            return "NodeTreeInterfaceSocketVectorEuler";
          case PROP_XYZ:
            return "NodeTreeInterfaceSocketVectorXYZ";
          case PROP_NONE:
          default:
            return "NodeTreeInterfaceSocketVector";
        }
      }
      else if (dimensions.value() == 2) {
        switch (PropertySubType(subtype)) {
          case PROP_FACTOR:
            return "NodeTreeInterfaceSocketVectorFactor2D";
          case PROP_PERCENTAGE:
            return "NodeTreeInterfaceSocketVectorPercentage2D";
          case PROP_TRANSLATION:
            return "NodeTreeInterfaceSocketVectorTranslation2D";
          case PROP_DIRECTION:
            return "NodeTreeInterfaceSocketVectorDirection2D";
          case PROP_VELOCITY:
            return "NodeTreeInterfaceSocketVectorVelocity2D";
          case PROP_ACCELERATION:
            return "NodeTreeInterfaceSocketVectorAcceleration2D";
          case PROP_EULER:
            return "NodeTreeInterfaceSocketVectorEuler2D";
          case PROP_XYZ:
            return "NodeTreeInterfaceSocketVectorXYZ2D";
          case PROP_NONE:
          default:
            return "NodeTreeInterfaceSocketVector2D";
        }
      }
      else if (dimensions.value() == 4) {
        switch (PropertySubType(subtype)) {
          case PROP_FACTOR:
            return "NodeTreeInterfaceSocketVectorFactor4D";
          case PROP_PERCENTAGE:
            return "NodeTreeInterfaceSocketVectorPercentage4D";
          case PROP_TRANSLATION:
            return "NodeTreeInterfaceSocketVectorTranslation4D";
          case PROP_DIRECTION:
            return "NodeTreeInterfaceSocketVectorDirection4D";
          case PROP_VELOCITY:
            return "NodeTreeInterfaceSocketVectorVelocity4D";
          case PROP_ACCELERATION:
            return "NodeTreeInterfaceSocketVectorAcceleration4D";
          case PROP_EULER:
            return "NodeTreeInterfaceSocketVectorEuler4D";
          case PROP_XYZ:
            return "NodeTreeInterfaceSocketVectorXYZ4D";
          case PROP_NONE:
          default:
            return "NodeTreeInterfaceSocketVector4D";
        }
      }
      else {
        BLI_assert_unreachable();
        return "NodeTreeInterfaceSocketVector";
      }
    case SOCK_RGBA:
      return "NodeTreeInterfaceSocketColor";
    case SOCK_STRING:
      switch (PropertySubType(subtype)) {
        case PROP_FILEPATH:
          return "NodeTreeInterfaceSocketStringFilePath";
        default:
          return "NodeTreeInterfaceSocketString";
      }
    case SOCK_SHADER:
      return "NodeTreeInterfaceSocketShader";
    case SOCK_OBJECT:
      return "NodeTreeInterfaceSocketObject";
    case SOCK_IMAGE:
      return "NodeTreeInterfaceSocketImage";
    case SOCK_GEOMETRY:
      return "NodeTreeInterfaceSocketGeometry";
    case SOCK_COLLECTION:
      return "NodeTreeInterfaceSocketCollection";
    case SOCK_TEXTURE:
      return "NodeTreeInterfaceSocketTexture";
    case SOCK_MATERIAL:
      return "NodeTreeInterfaceSocketMaterial";
    case SOCK_MENU:
      return "NodeTreeInterfaceSocketMenu";
    case SOCK_BUNDLE:
      return "NodeTreeInterfaceSocketBundle";
    case SOCK_CLOSURE:
      return "NodeTreeInterfaceSocketClosure";
    case SOCK_CUSTOM:
      break;
  }
  return std::nullopt;
}

std::optional<StringRefNull> node_static_socket_label(const int type, const int /*subtype*/)
{
  switch (eNodeSocketDatatype(type)) {
    case SOCK_FLOAT:
      return "Float";
    case SOCK_INT:
      return "Integer";
    case SOCK_BOOLEAN:
      return "Boolean";
    case SOCK_ROTATION:
      return "Rotation";
    case SOCK_MATRIX:
      return "Matrix";
    case SOCK_VECTOR:
      return "Vector";
    case SOCK_RGBA:
      return "Color";
    case SOCK_STRING:
      return "String";
    case SOCK_SHADER:
      return "Shader";
    case SOCK_OBJECT:
      return "Object";
    case SOCK_IMAGE:
      return "Image";
    case SOCK_GEOMETRY:
      return "Geometry";
    case SOCK_COLLECTION:
      return "Collection";
    case SOCK_TEXTURE:
      return "Texture";
    case SOCK_MATERIAL:
      return "Material";
    case SOCK_MENU:
      return "Menu";
    case SOCK_BUNDLE:
      return "Bundle";
    case SOCK_CLOSURE:
      return "Closure";
    case SOCK_CUSTOM:
      break;
  }
  return std::nullopt;
}

bNodeSocket *node_add_static_socket(bNodeTree &ntree,
                                    bNode &node,
                                    eNodeSocketInOut in_out,
                                    int type,
                                    int subtype,
                                    const StringRefNull identifier,
                                    const StringRefNull name)
{
  const std::optional<StringRefNull> idname = node_static_socket_type(type, subtype);

  if (!idname.has_value()) {
    CLOG_ERROR(&LOG, "static node socket type %d undefined", type);
    return nullptr;
  }

  bNodeSocket *sock = node_add_socket(ntree, node, in_out, *idname, identifier, name);
  sock->type = type;
  return sock;
}

static void node_socket_free(bNodeSocket *sock, const bool do_id_user)
{
  if (sock->prop) {
    IDP_FreePropertyContent_ex(sock->prop, do_id_user);
    MEM_freeN(sock->prop);
  }

  if (sock->default_value) {
    if (do_id_user) {
      socket_id_user_decrement(sock);
    }
    if (sock->type == SOCK_MENU) {
      auto &default_value_menu = *sock->default_value_typed<bNodeSocketValueMenu>();
      if (default_value_menu.enum_items) {
        /* Release shared data pointer. */
        default_value_menu.enum_items->remove_user_and_delete_if_last();
      }
    }
    MEM_freeN(sock->default_value);
  }
  if (sock->default_attribute_name) {
    MEM_freeN(sock->default_attribute_name);
  }
  MEM_delete(sock->runtime);
}

void node_remove_socket(bNodeTree &ntree, bNode &node, bNodeSocket &sock)
{
  node_remove_socket_ex(ntree, node, sock, true);
}

void node_remove_socket_ex(bNodeTree &ntree, bNode &node, bNodeSocket &sock, const bool do_id_user)
{
  LISTBASE_FOREACH_MUTABLE (bNodeLink *, link, &ntree.links) {
    if (link->fromsock == &sock || link->tosock == &sock) {
      node_remove_link(&ntree, *link);
    }
  }

  for (const int64_t i : node.runtime->internal_links.index_range()) {
    const bNodeLink &link = node.runtime->internal_links[i];
    if (link.fromsock == &sock || link.tosock == &sock) {
      node.runtime->internal_links.remove_and_reorder(i);
      BKE_ntree_update_tag_node_internal_link(&ntree, &node);
      break;
    }
  }

  /* this is fast, this way we don't need an in_out argument */
  BLI_remlink(&node.inputs, &sock);
  BLI_remlink(&node.outputs, &sock);

  node_socket_free(&sock, do_id_user);
  MEM_freeN(&sock);

  BKE_ntree_update_tag_socket_removed(&ntree);
}

bNode *node_find_node_by_name(bNodeTree &ntree, const StringRefNull name)
{
  return reinterpret_cast<bNode *>(
      BLI_findstring(&ntree.nodes, name.c_str(), offsetof(bNode, name)));
}

bNode &node_find_node(bNodeTree &ntree, bNodeSocket &socket)
{
  ntree.ensure_topology_cache();
  return socket.owner_node();
}

const bNode &node_find_node(const bNodeTree &ntree, const bNodeSocket &socket)
{
  ntree.ensure_topology_cache();
  return socket.owner_node();
}

bNode *node_find_node_try(bNodeTree &ntree, bNodeSocket &socket)
{
  for (bNode *node : ntree.all_nodes()) {
    const ListBase *sockets = (socket.in_out == SOCK_IN) ? &node->inputs : &node->outputs;
    LISTBASE_FOREACH (const bNodeSocket *, socket_iter, sockets) {
      if (socket_iter == &socket) {
        return node;
      }
    }
  }
  return nullptr;
}

const bNodeTreeInterfaceSocket *node_find_interface_input_by_identifier(const bNodeTree &ntree,
                                                                        const StringRef identifier)
{
  ntree.ensure_interface_cache();
  for (const bNodeTreeInterfaceSocket *input : ntree.interface_inputs()) {
    if (input->identifier == identifier) {
      return input;
    }
  }
  return nullptr;
}

bNode *node_find_root_parent(bNode &node)
{
  bNode *parent_iter = &node;
  while (parent_iter->parent != nullptr) {
    parent_iter = parent_iter->parent;
  }
  if (!parent_iter->is_frame()) {
    return nullptr;
  }
  return parent_iter;
}

bool node_is_parent_and_child(const bNode &parent, const bNode &child)
{
  for (const bNode *child_iter = &child; child_iter; child_iter = child_iter->parent) {
    if (child_iter == &parent) {
      return true;
    }
  }
  return false;
}

void node_chain_iterator(const bNodeTree *ntree,
                         const bNode *node_start,
                         bool (*callback)(bNode *, bNode *, void *, const bool),
                         void *userdata,
                         const bool reversed)
{
  LISTBASE_FOREACH (bNodeLink *, link, &ntree->links) {
    if ((link->flag & NODE_LINK_VALID) == 0) {
      /* Skip links marked as cyclic. */
      continue;
    }
    /* Is the link part of the chain meaning node_start == fromnode
     * (or tonode for reversed case)? */
    if (!reversed) {
      if (link->fromnode != node_start) {
        continue;
      }
    }
    else {
      if (link->tonode != node_start) {
        continue;
      }
    }

    if (!callback(link->fromnode, link->tonode, userdata, reversed)) {
      return;
    }
    node_chain_iterator(
        ntree, reversed ? link->fromnode : link->tonode, callback, userdata, reversed);
  }
}

static void iter_backwards_ex(const bNodeTree *ntree,
                              const bNode *node_start,
                              bool (*callback)(bNode *, bNode *, void *),
                              void *userdata,
                              const char recursion_mask)
{
  LISTBASE_FOREACH (bNodeSocket *, sock, &node_start->inputs) {
    bNodeLink *link = sock->link;
    if (link == nullptr) {
      continue;
    }
    if ((link->flag & NODE_LINK_VALID) == 0) {
      /* Skip links marked as cyclic. */
      continue;
    }
    if (link->fromnode->runtime->iter_flag & recursion_mask) {
      continue;
    }

    link->fromnode->runtime->iter_flag |= recursion_mask;

    if (!callback(link->fromnode, link->tonode, userdata)) {
      return;
    }
    iter_backwards_ex(ntree, link->fromnode, callback, userdata, recursion_mask);
  }
}

void node_chain_iterator_backwards(const bNodeTree *ntree,
                                   const bNode *node_start,
                                   bool (*callback)(bNode *, bNode *, void *),
                                   void *userdata,
                                   const int recursion_lvl)
{
  if (!node_start) {
    return;
  }

  /* Limited by iter_flag type. */
  BLI_assert(recursion_lvl < 8);
  const char recursion_mask = (1 << recursion_lvl);

  /* Reset flag. */
  LISTBASE_FOREACH (bNode *, node, &ntree->nodes) {
    node->runtime->iter_flag &= ~recursion_mask;
  }

  iter_backwards_ex(ntree, node_start, callback, userdata, recursion_mask);
}

void node_parents_iterator(bNode *node, bool (*callback)(bNode *, void *), void *userdata)
{
  if (node->parent) {
    if (!callback(node->parent, userdata)) {
      return;
    }
    node_parents_iterator(node->parent, callback, userdata);
  }
}

void node_unique_name(bNodeTree &ntree, bNode &node)
{
  BLI_uniquename(
      &ntree.nodes, &node, DATA_("Node"), '.', offsetof(bNode, name), sizeof(node.name));
}

void node_unique_id(bNodeTree &ntree, bNode &node)
{
  /* Use a pointer cast to avoid overflow warnings. */
  const double time = BLI_time_now_seconds() * 1000000.0;
  RandomNumberGenerator id_rng{*reinterpret_cast<const uint32_t *>(&time)};

  /* In the unlikely case that the random ID doesn't match, choose a new one until it does. */
  int32_t new_id = id_rng.get_int32();
  while (ntree.runtime->nodes_by_id.contains_as(new_id) || new_id <= 0) {
    new_id = id_rng.get_int32();
  }

  node.identifier = new_id;
  ntree.runtime->nodes_by_id.add_new(&node);
  node.runtime->index_in_tree = ntree.runtime->nodes_by_id.index_range().last();
  BLI_assert(node.runtime->index_in_tree == ntree.runtime->nodes_by_id.index_of(&node));
}

bNode *node_add_node(const bContext *C, bNodeTree &ntree, const StringRef idname)
{
  bNode *node = MEM_callocN<bNode>(__func__);
  node->runtime = MEM_new<bNodeRuntime>(__func__);
  BLI_addtail(&ntree.nodes, node);
  node_unique_id(ntree, *node);
  node->ui_order = ntree.all_nodes().size();

  idname.copy_utf8_truncated(node->idname);
  node_set_typeinfo(C, &ntree, node, node_type_find(idname));

  BKE_ntree_update_tag_node_new(&ntree, node);

  return node;
}

bNode *node_add_static_node(const bContext *C, bNodeTree &ntree, const int type)
{
  std::optional<StringRefNull> idname;

  for (bNodeType *ntype : node_types_get()) {
    /* Do an extra poll here, because some int types are used
     * for multiple node types, this helps find the desired type. */
    if (ntype->type_legacy != type) {
      continue;
    }

    const char *disabled_hint;
    if (ntype->poll && ntype->poll(ntype, &ntree, &disabled_hint)) {
      idname = ntype->idname;
      break;
    }
  }
  if (!idname) {
    CLOG_ERROR(&LOG, "static node type %d undefined", type);
    return nullptr;
  }
  return node_add_node(C, ntree, *idname);
}

static void node_socket_copy(bNodeSocket *sock_dst, const bNodeSocket *sock_src, const int flag)
{
  sock_dst->runtime = MEM_new<bNodeSocketRuntime>(__func__);
  if (sock_src->prop) {
    sock_dst->prop = IDP_CopyProperty_ex(sock_src->prop, flag);
  }

  if (sock_src->default_value) {
    sock_dst->default_value = MEM_dupallocN(sock_src->default_value);

    if ((flag & LIB_ID_CREATE_NO_USER_REFCOUNT) == 0) {
      socket_id_user_increment(sock_dst);
    }

    if (sock_src->type == SOCK_MENU) {
      auto &default_value_menu = *sock_dst->default_value_typed<bNodeSocketValueMenu>();
      if (default_value_menu.enum_items) {
        /* Copy of shared data pointer. */
        default_value_menu.enum_items->add_user();
      }
    }
  }

  sock_dst->default_attribute_name = static_cast<char *>(
      MEM_dupallocN(sock_src->default_attribute_name));

  sock_dst->stack_index = 0;
}

bNode *node_copy_with_mapping(bNodeTree *dst_tree,
                              const bNode &node_src,
                              const int flag,
                              const bool use_unique,
                              Map<const bNodeSocket *, bNodeSocket *> &socket_map)
{
  bNode *node_dst = MEM_mallocN<bNode>(__func__);
  *node_dst = node_src;

  node_dst->runtime = MEM_new<bNodeRuntime>(__func__);

  /* Can be called for nodes outside a node tree (e.g. clipboard). */
  if (dst_tree) {
    if (use_unique) {
      node_unique_name(*dst_tree, *node_dst);
      node_unique_id(*dst_tree, *node_dst);
    }
    BLI_addtail(&dst_tree->nodes, node_dst);
  }

  BLI_listbase_clear(&node_dst->inputs);
  LISTBASE_FOREACH (const bNodeSocket *, src_socket, &node_src.inputs) {
    bNodeSocket *dst_socket = static_cast<bNodeSocket *>(MEM_dupallocN(src_socket));
    node_socket_copy(dst_socket, src_socket, flag);
    BLI_addtail(&node_dst->inputs, dst_socket);
    socket_map.add_new(src_socket, dst_socket);
  }

  BLI_listbase_clear(&node_dst->outputs);
  LISTBASE_FOREACH (const bNodeSocket *, src_socket, &node_src.outputs) {
    bNodeSocket *dst_socket = static_cast<bNodeSocket *>(MEM_dupallocN(src_socket));
    node_socket_copy(dst_socket, src_socket, flag);
    BLI_addtail(&node_dst->outputs, dst_socket);
    socket_map.add_new(src_socket, dst_socket);
  }

  if (node_src.prop) {
    node_dst->prop = IDP_CopyProperty_ex(node_src.prop, flag);
  }

  node_dst->panel_states_array = static_cast<bNodePanelState *>(
      MEM_dupallocN(node_src.panel_states_array));

  node_dst->runtime->internal_links = node_src.runtime->internal_links;
  for (bNodeLink &dst_link : node_dst->runtime->internal_links) {
    dst_link.fromnode = node_dst;
    dst_link.tonode = node_dst;
    dst_link.fromsock = socket_map.lookup(dst_link.fromsock);
    dst_link.tosock = socket_map.lookup(dst_link.tosock);
  }

  if ((flag & LIB_ID_CREATE_NO_USER_REFCOUNT) == 0) {
    id_us_plus(node_dst->id);
  }

  if (node_src.typeinfo->copyfunc) {
    node_src.typeinfo->copyfunc(dst_tree, node_dst, &node_src);
  }

  if (dst_tree) {
    BKE_ntree_update_tag_node_new(dst_tree, node_dst);
  }

  /* Only call copy function when a copy is made for the main database, not
   * for cases like the dependency graph and localization. */
  if (node_dst->typeinfo->copyfunc_api && !(flag & LIB_ID_CREATE_NO_MAIN)) {
    PointerRNA ptr = RNA_pointer_create_discrete(
        reinterpret_cast<ID *>(dst_tree), &RNA_Node, node_dst);

    node_dst->typeinfo->copyfunc_api(&ptr, &node_src);
  }

  return node_dst;
}

/**
 * Type of value storage related with socket is the same.
 * \param socket: Node can have multiple sockets & storages pairs.
 */
static void *node_static_value_storage_for(bNode &node, const bNodeSocket &socket)
{
  if (!socket.is_output()) {
    return nullptr;
  }

  switch (node.type_legacy) {
    case FN_NODE_INPUT_BOOL:
      return &reinterpret_cast<NodeInputBool *>(node.storage)->boolean;
    case SH_NODE_VALUE:
      /* The value is stored in the default value of the first output socket. */
      return &static_cast<bNodeSocket *>(node.outputs.first)
                  ->default_value_typed<bNodeSocketValueFloat>()
                  ->value;
    case FN_NODE_INPUT_INT:
      return &reinterpret_cast<NodeInputInt *>(node.storage)->integer;
    case FN_NODE_INPUT_VECTOR:
      return &reinterpret_cast<NodeInputVector *>(node.storage)->vector;
    case FN_NODE_INPUT_COLOR:
      return &reinterpret_cast<NodeInputColor *>(node.storage)->color;
    case GEO_NODE_IMAGE:
      return &node.id;
    default:
      break;
  }

  return nullptr;
}

static void *socket_value_storage(bNodeSocket &socket)
{
  switch (eNodeSocketDatatype(socket.type)) {
    case SOCK_BOOLEAN:
      return &socket.default_value_typed<bNodeSocketValueBoolean>()->value;
    case SOCK_INT:
      return &socket.default_value_typed<bNodeSocketValueInt>()->value;
    case SOCK_FLOAT:
      return &socket.default_value_typed<bNodeSocketValueFloat>()->value;
    case SOCK_VECTOR:
      return &socket.default_value_typed<bNodeSocketValueVector>()->value;
    case SOCK_RGBA:
      return &socket.default_value_typed<bNodeSocketValueRGBA>()->value;
    case SOCK_IMAGE:
      return &socket.default_value_typed<bNodeSocketValueImage>()->value;
    case SOCK_TEXTURE:
      return &socket.default_value_typed<bNodeSocketValueTexture>()->value;
    case SOCK_COLLECTION:
      return &socket.default_value_typed<bNodeSocketValueCollection>()->value;
    case SOCK_OBJECT:
      return &socket.default_value_typed<bNodeSocketValueObject>()->value;
    case SOCK_MATERIAL:
      return &socket.default_value_typed<bNodeSocketValueMaterial>()->value;
    case SOCK_ROTATION:
      return &socket.default_value_typed<bNodeSocketValueRotation>()->value_euler;
    case SOCK_MENU:
      return &socket.default_value_typed<bNodeSocketValueMenu>()->value;
    case SOCK_MATRIX:
      /* Matrix sockets currently have no default value. */
      return nullptr;
    case SOCK_STRING:
      /* We don't want do this now! */
      return nullptr;
    case SOCK_CUSTOM:
    case SOCK_SHADER:
    case SOCK_GEOMETRY:
    case SOCK_BUNDLE:
    case SOCK_CLOSURE:
      /* Unmovable types. */
      break;
  }

  return nullptr;
}

void node_socket_move_default_value(Main & /*bmain*/,
                                    bNodeTree &tree,
                                    bNodeSocket &src,
                                    bNodeSocket &dst)
{
  tree.ensure_topology_cache();

  bNode &dst_node = dst.owner_node();
  bNode &src_node = src.owner_node();

  const CPPType &src_type = *src.typeinfo->base_cpp_type;
  const CPPType &dst_type = *dst.typeinfo->base_cpp_type;

  const bke::DataTypeConversions &convert = bke::get_implicit_type_conversions();

  if (src.is_multi_input()) {
    /* Multi input sockets no have value. */
    return;
  }
  if (dst_node.is_reroute() || src_node.is_reroute()) {
    /* Reroute node can't have ownership of socket value directly. */
    return;
  }
  if (&src_type != &dst_type) {
    if (!convert.is_convertible(src_type, dst_type)) {
      return;
    }
  }

  /* Special handling for strings because the generic code below can't handle them. */
  if (src.type == SOCK_STRING && dst.type == SOCK_STRING &&
      dst_node.is_type("FunctionNodeInputString"))
  {
    auto *src_value = static_cast<bNodeSocketValueString *>(src.default_value);
    auto *dst_storage = static_cast<NodeInputString *>(dst_node.storage);
    MEM_SAFE_FREE(dst_storage->string);
    dst_storage->string = BLI_strdup_null(src_value->value);
    return;
  }

  void *src_value = socket_value_storage(src);
  void *dst_value = node_static_value_storage_for(dst_node, dst);
  if (!dst_value || !src_value) {
    return;
  }

  convert.convert_to_uninitialized(src_type, dst_type, src_value, dst_value);

  src_type.destruct(src_value);
  if (ELEM(eNodeSocketDatatype(src.type),
           SOCK_COLLECTION,
           SOCK_IMAGE,
           SOCK_MATERIAL,
           SOCK_TEXTURE,
           SOCK_OBJECT))
  {
    src_type.value_initialize(src_value);
  }
}

bNode *node_copy(bNodeTree *dst_tree, const bNode &src_node, const int flag, const bool use_unique)
{
  Map<const bNodeSocket *, bNodeSocket *> socket_map;
  return node_copy_with_mapping(dst_tree, src_node, flag, use_unique, socket_map);
}

static int node_count_links(const bNodeTree *ntree, const bNodeSocket *socket)
{
  int count = 0;
  LISTBASE_FOREACH (bNodeLink *, link, &ntree->links) {
    if (ELEM(socket, link->fromsock, link->tosock)) {
      count++;
    }
  }
  return count;
}

bNodeLink &node_add_link(
    bNodeTree &ntree, bNode &fromnode, bNodeSocket &fromsock, bNode &tonode, bNodeSocket &tosock)
{
  BLI_assert(ntree.all_nodes().contains(&fromnode));
  BLI_assert(ntree.all_nodes().contains(&tonode));

  bNodeLink *link = nullptr;
  if (eNodeSocketInOut(fromsock.in_out) == SOCK_OUT && eNodeSocketInOut(tosock.in_out) == SOCK_IN)
  {
    link = MEM_callocN<bNodeLink>(__func__);
    BLI_addtail(&ntree.links, link);
    link->fromnode = &fromnode;
    link->fromsock = &fromsock;
    link->tonode = &tonode;
    link->tosock = &tosock;
  }
  else if (eNodeSocketInOut(fromsock.in_out) == SOCK_IN &&
           eNodeSocketInOut(tosock.in_out) == SOCK_OUT)
  {
    /* OK but flip */
    link = MEM_callocN<bNodeLink>(__func__);
    BLI_addtail(&ntree.links, link);
    link->fromnode = &tonode;
    link->fromsock = &tosock;
    link->tonode = &fromnode;
    link->tosock = &fromsock;
  }

  BKE_ntree_update_tag_link_added(&ntree, link);

  if (link != nullptr && link->tosock->is_multi_input()) {
    link->multi_input_sort_id = node_count_links(&ntree, link->tosock) - 1;
  }

  return *link;
}

void node_remove_link(bNodeTree *ntree, bNodeLink &link)
{
  /* Can be called for links outside a node tree (e.g. clipboard). */
  if (ntree) {
    BLI_remlink(&ntree->links, &link);
  }

  if (link.tosock) {
    link.tosock->link = nullptr;
  }
  MEM_freeN(&link);

  if (ntree) {
    BKE_ntree_update_tag_link_removed(ntree);
  }
}

void node_link_set_mute(bNodeTree &ntree, bNodeLink &link, const bool muted)
{
  const bool was_muted = link.is_muted();
  SET_FLAG_FROM_TEST(link.flag, muted, NODE_LINK_MUTED);
  if (muted != was_muted) {
    BKE_ntree_update_tag_link_mute(&ntree, &link);
  }
}

void node_remove_socket_links(bNodeTree &ntree, bNodeSocket &sock)
{
  LISTBASE_FOREACH_MUTABLE (bNodeLink *, link, &ntree.links) {
    if (link->fromsock == &sock || link->tosock == &sock) {
      node_remove_link(&ntree, *link);
    }
  }
}

bool node_link_is_hidden(const bNodeLink &link)
{
  return !(link.fromsock->is_visible() && link.tosock->is_visible());
}

bool node_link_is_selected(const bNodeLink &link)
{
  return (link.fromnode->flag & NODE_SELECT) || (link.tonode->flag & NODE_SELECT);
}

/* Adjust the indices of links connected to the given multi input socket after deleting the link at
 * `deleted_index`. This function also works if the link has not yet been deleted. */
static void adjust_multi_input_indices_after_removed_link(bNodeTree *ntree,
                                                          const bNodeSocket *sock,
                                                          const int deleted_index)
{
  LISTBASE_FOREACH (bNodeLink *, link, &ntree->links) {
    /* We only need to adjust those with a greater index, because the others will have the same
     * index. */
    if (link->tosock != sock || link->multi_input_sort_id <= deleted_index) {
      continue;
    }
    link->multi_input_sort_id -= 1;
  }
}

void node_internal_relink(bNodeTree &ntree, bNode &node)
{
  /* store link pointers in output sockets, for efficient lookup */
  for (bNodeLink &link : node.runtime->internal_links) {
    link.tosock->link = &link;
  }

  Vector<bNodeLink *> duplicate_links_to_remove;

  /* redirect downstream links */
  LISTBASE_FOREACH_MUTABLE (bNodeLink *, link, &ntree.links) {
    /* do we have internal link? */
    if (link->fromnode != &node) {
      continue;
    }

    bNodeLink *internal_link = link->fromsock->link;
    bNodeLink *fromlink = internal_link ? internal_link->fromsock->link : nullptr;

    if (fromlink == nullptr) {
      if (link->tosock->is_multi_input()) {
        adjust_multi_input_indices_after_removed_link(
            &ntree, link->tosock, link->multi_input_sort_id);
      }
      node_remove_link(&ntree, *link);
      continue;
    }

    if (link->tosock->is_multi_input()) {
      /* remove the link that would be the same as the relinked one */
      LISTBASE_FOREACH_MUTABLE (bNodeLink *, link_to_compare, &ntree.links) {
        if (link_to_compare->fromsock == fromlink->fromsock &&
            link_to_compare->tosock == link->tosock)
        {
          adjust_multi_input_indices_after_removed_link(
              &ntree, link_to_compare->tosock, link_to_compare->multi_input_sort_id);
          duplicate_links_to_remove.append_non_duplicates(link_to_compare);
        }
      }
    }

    link->fromnode = fromlink->fromnode;
    link->fromsock = fromlink->fromsock;

    /* if the up- or downstream link is invalid,
     * the replacement link will be invalid too.
     */
    if (!(fromlink->flag & NODE_LINK_VALID)) {
      link->flag &= ~NODE_LINK_VALID;
    }

    if (fromlink->flag & NODE_LINK_MUTED) {
      link->flag |= NODE_LINK_MUTED;
    }

    BKE_ntree_update_tag_link_changed(&ntree);
  }

  for (bNodeLink *link : duplicate_links_to_remove) {
    node_remove_link(&ntree, *link);
  }

  /* remove remaining upstream links */
  LISTBASE_FOREACH_MUTABLE (bNodeLink *, link, &ntree.links) {
    if (link->tonode == &node) {
      node_remove_link(&ntree, *link);
    }
  }
}

void node_attach_node(bNodeTree &ntree, bNode &node, bNode &parent)
{
  BLI_assert(parent.is_frame());
  BLI_assert(!node_is_parent_and_child(parent, node));
  node.parent = &parent;
  BKE_ntree_update_tag_parent_change(&ntree, &node);
}

void node_detach_node(bNodeTree &ntree, bNode &node)
{
  if (node.parent) {
    BLI_assert(node.parent->is_frame());
    node.parent = nullptr;
    BKE_ntree_update_tag_parent_change(&ntree, &node);
  }
}

void node_position_relative(bNode &from_node,
                            const bNode &to_node,
                            const bNodeSocket &from_sock,
                            const bNodeSocket &to_sock)
{
  float offset_x;
  int tot_sock_idx;

  /* Socket to plug into. */
  if (eNodeSocketInOut(to_sock.in_out) == SOCK_IN) {
    offset_x = -(from_node.typeinfo->width + 50);
    tot_sock_idx = BLI_listbase_count(&to_node.outputs);
    tot_sock_idx += BLI_findindex(&to_node.inputs, &to_sock);
  }
  else {
    offset_x = to_node.typeinfo->width + 50;
    tot_sock_idx = BLI_findindex(&to_node.outputs, &to_sock);
  }

  BLI_assert(tot_sock_idx != -1);

  float offset_y = U.widget_unit * tot_sock_idx;

  /* Output socket. */
  if (eNodeSocketInOut(from_sock.in_out) == SOCK_IN) {
    tot_sock_idx = BLI_listbase_count(&from_node.outputs);
    tot_sock_idx += BLI_findindex(&from_node.inputs, &from_sock);
  }
  else {
    tot_sock_idx = BLI_findindex(&from_node.outputs, &from_sock);
  }

  BLI_assert(tot_sock_idx != -1);

  offset_y -= U.widget_unit * tot_sock_idx;

  from_node.location[0] = to_node.location[0] + offset_x;
  from_node.location[1] = to_node.location[1] - offset_y;
}

void node_position_propagate(bNode &node)
{
  LISTBASE_FOREACH (bNodeSocket *, socket, &node.inputs) {
    if (socket->link != nullptr) {
      bNodeLink *link = socket->link;
      node_position_relative(*link->fromnode, *link->tonode, *link->fromsock, *link->tosock);
      node_position_propagate(*link->fromnode);
    }
  }
}

static bNodeTree *node_tree_add_tree_do(Main *bmain,
                                        std::optional<Library *> owner_library,
                                        ID *owner_id,
                                        const bool is_embedded,
                                        const StringRef name,
                                        const StringRef idname)
{
  /* trees are created as local trees for compositor, material or texture nodes,
   * node groups and other tree types are created as library data.
   */
  int flag = 0;
  if (is_embedded || bmain == nullptr) {
    flag |= LIB_ID_CREATE_NO_MAIN;
  }
  BLI_assert_msg(!owner_library || !owner_id,
                 "Embedded NTrees should never have a defined owner library here");
  bNodeTree *ntree = reinterpret_cast<bNodeTree *>(
      BKE_libblock_alloc_in_lib(bmain, owner_library, ID_NT, std::string(name).c_str(), flag));
  BKE_libblock_init_empty(&ntree->id);
  if (is_embedded) {
    BLI_assert(owner_id != nullptr);
    ntree->id.flag |= ID_FLAG_EMBEDDED_DATA;
    ntree->owner_id = owner_id;
    bNodeTree **ntree_owner_ptr = node_tree_ptr_from_id(owner_id);
    BLI_assert(ntree_owner_ptr != nullptr);
    *ntree_owner_ptr = ntree;
  }
  else {
    BLI_assert(owner_id == nullptr);
  }

  idname.copy_utf8_truncated(ntree->idname);
  ntree_set_typeinfo(ntree, node_tree_type_find(idname));

  return ntree;
}

bNodeTree *node_tree_add_tree(Main *bmain, const StringRef name, const StringRef idname)
{
  return node_tree_add_tree_do(bmain, std::nullopt, nullptr, false, name, idname);
}

bNodeTree *node_tree_add_in_lib(Main *bmain,
                                Library *owner_library,
                                const StringRefNull name,
                                const StringRefNull idname)
{
  return node_tree_add_tree_do(bmain, owner_library, nullptr, false, name, idname);
}

bNodeTree *node_tree_add_tree_embedded(Main * /*bmain*/,
                                       ID *owner_id,
                                       const StringRefNull name,
                                       const StringRefNull idname)
{
  return node_tree_add_tree_do(nullptr, std::nullopt, owner_id, true, name, idname);
}

bNodeTree *node_tree_copy_tree_ex(const bNodeTree &ntree, Main *bmain, const bool do_id_user)
{
  const int flag = do_id_user ? 0 : LIB_ID_CREATE_NO_USER_REFCOUNT | LIB_ID_CREATE_NO_MAIN;

  bNodeTree *ntree_copy = reinterpret_cast<bNodeTree *>(
      BKE_id_copy_ex(bmain, reinterpret_cast<const ID *>(&ntree), nullptr, flag));
  return ntree_copy;
}
bNodeTree *node_tree_copy_tree(Main *bmain, const bNodeTree &ntree)
{
  return node_tree_copy_tree_ex(ntree, bmain, true);
}

/* *************** Node Preview *********** */

/* XXX this should be removed eventually ...
 * Currently BKE functions are modeled closely on previous code,
 * using node_preview_init_tree to set up previews for a whole node tree in advance.
 * This should be left more to the individual node tree implementations. */

bool node_preview_used(const bNode &node)
{
  /* XXX check for closed nodes? */
  return (node.typeinfo->flag & NODE_PREVIEW) != 0;
}

bNodePreview *node_preview_verify(Map<bNodeInstanceKey, bNodePreview> &previews,
                                  bNodeInstanceKey key,
                                  const int xsize,
                                  const int ysize,
                                  const bool create)
{
  bNodePreview *preview = create ?
                              &previews.lookup_or_add_cb(key,
                                                         [&]() {
                                                           bNodePreview preview;
                                                           preview.ibuf = IMB_allocImBuf(
                                                               xsize, ysize, 32, IB_byte_data);
                                                           return preview;
                                                         }) :
                              previews.lookup_ptr(key);
  if (!preview) {
    return nullptr;
  }

  /* node previews can get added with variable size this way */
  if (xsize == 0 || ysize == 0) {
    return preview;
  }

  /* sanity checks & initialize */
  const uint size[2] = {uint(xsize), uint(ysize)};
  IMB_rect_size_set(preview->ibuf, size);
  if (preview->ibuf->byte_buffer.data == nullptr) {
    IMB_alloc_byte_pixels(preview->ibuf);
  }
  /* no clear, makes nicer previews */

  return preview;
}

bNodePreview::bNodePreview(const bNodePreview &other)
{
  this->ibuf = IMB_dupImBuf(other.ibuf);
}

bNodePreview::bNodePreview(bNodePreview &&other)
{
  this->ibuf = other.ibuf;
  other.ibuf = nullptr;
}

bNodePreview::~bNodePreview()
{
  if (this->ibuf) {
    IMB_freeImBuf(this->ibuf);
  }
}

static void node_preview_init_tree_recursive(Map<bNodeInstanceKey, bNodePreview> &previews,
                                             bNodeTree *ntree,
                                             bNodeInstanceKey parent_key,
                                             const int xsize,
                                             const int ysize)
{
  for (bNode *node : ntree->all_nodes()) {
    bNodeInstanceKey key = node_instance_key(parent_key, ntree, node);

    if (node_preview_used(*node)) {
      node_preview_verify(previews, key, xsize, ysize, false);
    }

    bNodeTree *group = reinterpret_cast<bNodeTree *>(node->id);
    if (node->is_group() && group != nullptr) {
      node_preview_init_tree_recursive(previews, group, key, xsize, ysize);
    }
  }
}

void node_preview_init_tree(bNodeTree *ntree, int xsize, int ysize)
{
  node_preview_init_tree_recursive(
      ntree->runtime->previews, ntree, NODE_INSTANCE_KEY_BASE, xsize, ysize);
}

static void collect_used_previews(Map<bNodeInstanceKey, bNodePreview> &previews,
                                  bNodeTree *ntree,
                                  bNodeInstanceKey parent_key,
                                  Set<bNodeInstanceKey> &used)
{
  for (bNode *node : ntree->all_nodes()) {
    bNodeInstanceKey key = node_instance_key(parent_key, ntree, node);

    if (node_preview_used(*node)) {
      used.add(key);
    }

    if (node->is_group()) {
      if (bNodeTree *group = reinterpret_cast<bNodeTree *>(node->id)) {
        collect_used_previews(previews, group, key, used);
      }
    }
  }
}

void node_preview_remove_unused(bNodeTree *ntree)
{
  Set<bNodeInstanceKey> used_previews;
  collect_used_previews(ntree->runtime->previews, ntree, NODE_INSTANCE_KEY_BASE, used_previews);
  ntree->runtime->previews.remove_if([&](const MapItem<bNodeInstanceKey, bNodePreview> &item) {
    return !used_previews.contains(item.key);
  });
}

void node_preview_merge_tree(bNodeTree *to_ntree, bNodeTree *from_ntree, bool remove_old)
{
  if (remove_old || to_ntree->runtime->previews.is_empty()) {
    to_ntree->runtime->previews.clear();
    to_ntree->runtime->previews = std::move(from_ntree->runtime->previews);
    node_preview_remove_unused(to_ntree);
  }
  else {
    for (const auto &item : from_ntree->runtime->previews.items()) {
      to_ntree->runtime->previews.add(item.key, std::move(item.value));
    }
    from_ntree->runtime->previews.clear();
  }
}

void node_unlink_node(bNodeTree &ntree, bNode &node)
{
  LISTBASE_FOREACH_MUTABLE (bNodeLink *, link, &ntree.links) {
    ListBase *lb = nullptr;
    if (link->fromnode == &node) {
      lb = &node.outputs;
    }
    else if (link->tonode == &node) {
      lb = &node.inputs;
    }

    if (lb) {
      /* Only bother adjusting if the socket is not on the node we're deleting. */
      if (link->tonode != &node && link->tosock->is_multi_input()) {
        adjust_multi_input_indices_after_removed_link(
            &ntree, link->tosock, link->multi_input_sort_id);
      }
      LISTBASE_FOREACH (const bNodeSocket *, sock, lb) {
        if (link->fromsock == sock || link->tosock == sock) {
          node_remove_link(&ntree, *link);
          break;
        }
      }
    }
  }
}

static void node_unlink_attached(bNodeTree *ntree, const bNode *parent)
{
  for (bNode *node : ntree->all_nodes()) {
    if (node->parent == parent) {
      node_detach_node(*ntree, *node);
    }
  }
}

void node_rebuild_id_vector(bNodeTree &node_tree)
{
  /* Rebuild nodes #VectorSet which must have the same order as the list. */
  node_tree.runtime->nodes_by_id.clear();
  int i;
  LISTBASE_FOREACH_INDEX (bNode *, node, &node_tree.nodes, i) {
    node_tree.runtime->nodes_by_id.add_new(node);
    node->runtime->index_in_tree = i;
  }
}

void node_free_node(bNodeTree *ntree, bNode &node)
{
  /* since it is called while free database, node->id is undefined */

  /* can be called for nodes outside a node tree (e.g. clipboard) */
  if (ntree) {
    BLI_remlink(&ntree->nodes, &node);
    /* Rebuild nodes #VectorSet which must have the same order as the list. */
    node_rebuild_id_vector(*ntree);

    /* texture node has bad habit of keeping exec data around */
    if (ntree->type == NTREE_TEXTURE && ntree->runtime->execdata) {
      ntreeTexEndExecTree(ntree->runtime->execdata);
      ntree->runtime->execdata = nullptr;
    }
  }

  if (node.typeinfo->freefunc) {
    node.typeinfo->freefunc(&node);
  }

  LISTBASE_FOREACH_MUTABLE (bNodeSocket *, sock, &node.inputs) {
    /* Remember, no ID user refcount management here! */
    node_socket_free(sock, false);
    MEM_freeN(sock);
  }
  LISTBASE_FOREACH_MUTABLE (bNodeSocket *, sock, &node.outputs) {
    /* Remember, no ID user refcount management here! */
    node_socket_free(sock, false);
    MEM_freeN(sock);
  }

  MEM_SAFE_FREE(node.panel_states_array);

  if (node.prop) {
    /* Remember, no ID user refcount management here! */
    IDP_FreePropertyContent_ex(node.prop, false);
    MEM_freeN(node.prop);
  }

  if (node.runtime->declaration) {
    /* Only free if this declaration is not shared with the node type, which can happen if it does
     * not depend on any context. */
    if (node.runtime->declaration != node.typeinfo->static_declaration) {
      delete node.runtime->declaration;
    }
  }

  MEM_delete(node.runtime);
  MEM_freeN(&node);

  if (ntree) {
    BKE_ntree_update_tag_node_removed(ntree);
  }
}

void node_tree_free_local_node(bNodeTree &ntree, bNode &node)
{
  /* For removing nodes while editing localized node trees. */
  BLI_assert((ntree.id.tag & ID_TAG_LOCALIZED) != 0);

  /* These two lines assume the caller might want to free a single node and maintain
   * a valid state in the node tree. */
  node_unlink_node(ntree, node);
  node_unlink_attached(&ntree, &node);

  node_free_node(&ntree, node);
  node_rebuild_id_vector(ntree);
}

void node_remove_node(Main *bmain, bNodeTree &ntree, bNode &node, const bool do_id_user)
{
  /* This function is not for localized node trees, we do not want
   * do to ID user reference-counting and removal of animation data then. */
  BLI_assert((ntree.id.tag & ID_TAG_LOCALIZED) == 0);

  if (do_id_user) {
    /* Free callback for NodeCustomGroup. */
    if (node.typeinfo->freefunc_api) {
      PointerRNA ptr = RNA_pointer_create_discrete(&ntree.id, &RNA_Node, &node);

      node.typeinfo->freefunc_api(&ptr);
    }

    /* Do user counting. */
    if (node.id) {
      id_us_min(node.id);
    }

    LISTBASE_FOREACH (bNodeSocket *, sock, &node.inputs) {
      socket_id_user_decrement(sock);
    }
    LISTBASE_FOREACH (bNodeSocket *, sock, &node.outputs) {
      socket_id_user_decrement(sock);
    }
  }

  /* Remove animation data. */
  char propname_esc[MAX_IDPROP_NAME * 2];
  char prefix[MAX_IDPROP_NAME * 2];

  BLI_str_escape(propname_esc, node.name, sizeof(propname_esc));
  SNPRINTF(prefix, "nodes[\"%s\"]", propname_esc);

  if (BKE_animdata_fix_paths_remove(&ntree.id, prefix)) {
    if (bmain != nullptr) {
      DEG_relations_tag_update(bmain);
    }
  }

  node_unlink_node(ntree, node);
  node_unlink_attached(&ntree, &node);

  /* Free node itself. */
  node_free_node(&ntree, node);
  node_rebuild_id_vector(ntree);
}

static void free_localized_node_groups(bNodeTree *ntree)
{
  /* Only localized node trees store a copy for each node group tree.
   * Each node group tree in a localized node tree can be freed,
   * since it is a localized copy itself (no risk of accessing freed
   * data in main, see #37939). */
  if (!(ntree->id.tag & ID_TAG_LOCALIZED)) {
    return;
  }

  LISTBASE_FOREACH (bNode *, node, &ntree->nodes) {
    bNodeTree *ngroup = reinterpret_cast<bNodeTree *>(node->id);
    if (node->is_group() && ngroup != nullptr) {
      node_tree_free_tree(*ngroup);
      MEM_freeN(ngroup);
    }
  }
}

void node_tree_free_tree(bNodeTree &ntree)
{
  ntree_free_data(&ntree.id);
  BKE_animdata_free(&ntree.id, false);
}

void node_tree_free_embedded_tree(bNodeTree *ntree)
{
  node_tree_free_tree(*ntree);
  BKE_libblock_free_data(&ntree->id, true);
  BKE_libblock_free_data_py(&ntree->id);
}

void node_tree_free_local_tree(bNodeTree *ntree)
{
  if (ntree->id.tag & ID_TAG_LOCALIZED) {
    node_tree_free_tree(*ntree);
  }
  else {
    node_tree_free_tree(*ntree);
    BKE_libblock_free_data(&ntree->id, true);
  }
}

void node_tree_set_output(bNodeTree &ntree)
{
  const bool is_compositor = ntree.type == NTREE_COMPOSIT;
  const bool is_geometry = ntree.type == NTREE_GEOMETRY;
  /* find the active outputs, might become tree type dependent handler */
  LISTBASE_FOREACH (bNode *, node, &ntree.nodes) {
    if (node->typeinfo->nclass == NODE_CLASS_OUTPUT) {
      /* we need a check for which output node should be tagged like this, below an exception */
      if (node->is_type("CompositorNodeOutputFile")) {
        continue;
      }
      const bool node_is_output = node->is_type("CompositorNodeViewer") ||
                                  node->is_type("GeometryNodeViewer");

      int output = 0;
      /* there is more types having output class, each one is checked */

      LISTBASE_FOREACH (bNode *, tnode, &ntree.nodes) {
        if (tnode->typeinfo->nclass != NODE_CLASS_OUTPUT) {
          continue;
        }

        /* same type, exception for viewer */
        const bool tnode_is_output = tnode->is_type("CompositorNodeViewer") ||
                                     tnode->is_type("GeometryNodeViewer");
        const bool viewer_case = (is_compositor || is_geometry) && tnode_is_output &&
                                 node_is_output;
        const bool has_same_shortcut = viewer_case && node != tnode &&
                                       tnode->custom1 == node->custom1 &&
                                       tnode->custom1 != NODE_VIEWER_SHORTCUT_NONE;

        if (tnode->type_legacy == node->type_legacy || viewer_case) {
          if (tnode->flag & NODE_DO_OUTPUT) {
            output++;
            if (output > 1) {
              tnode->flag &= ~NODE_DO_OUTPUT;
            }
          }
        }
        if (has_same_shortcut) {
          tnode->custom1 = NODE_VIEWER_SHORTCUT_NONE;
        }
      }

      /* Only geometry nodes is allowed to have no active output in the node tree. */
      if (output == 0 && !is_geometry) {
        node->flag |= NODE_DO_OUTPUT;
      }
    }

    /* group node outputs use this flag too */
    if (node->is_group_output()) {
      int output = 0;
      LISTBASE_FOREACH (bNode *, tnode, &ntree.nodes) {
        if (!tnode->is_group_output()) {
          continue;
        }
        if (tnode->flag & NODE_DO_OUTPUT) {
          output++;
          if (output > 1) {
            tnode->flag &= ~NODE_DO_OUTPUT;
          }
        }
      }
      if (output == 0) {
        node->flag |= NODE_DO_OUTPUT;
      }
    }
  }

  /* here we could recursively set which nodes have to be done,
   * might be different for editor or for "real" use... */
}

bNodeTree **node_tree_ptr_from_id(ID *id)
{
  /* If this is ever extended such that a non-animatable ID type can embed a node
   * tree, update blender::animrig::internal::rebuild_slot_user_cache(). That
   * function assumes that node trees can only be embedded by animatable IDs. */

  switch (GS(id->name)) {
    case ID_MA:
      return &reinterpret_cast<Material *>(id)->nodetree;
    case ID_LA:
      return &reinterpret_cast<Light *>(id)->nodetree;
    case ID_WO:
      return &reinterpret_cast<World *>(id)->nodetree;
    case ID_TE:
      return &reinterpret_cast<Tex *>(id)->nodetree;
    case ID_SCE:
      return &reinterpret_cast<Scene *>(id)->nodetree;
    case ID_LS:
      return &reinterpret_cast<FreestyleLineStyle *>(id)->nodetree;
    default:
      return nullptr;
  }
}

bNodeTree *node_tree_from_id(ID *id)
{
  bNodeTree **nodetree = node_tree_ptr_from_id(id);
  return (nodetree != nullptr) ? *nodetree : nullptr;
}

void node_tree_node_flag_set(bNodeTree &ntree, const int flag, const bool enable)
{
  for (bNode *node : ntree.all_nodes()) {
    if (enable) {
      node->flag |= flag;
    }
    else {
      node->flag &= ~flag;
    }
  }
}

bNodeTree *node_tree_localize(bNodeTree *ntree, std::optional<ID *> new_owner_id)
{
  if (ntree == nullptr) {
    return nullptr;
  }

  /* Make full copy outside of Main database.
   * NOTE: previews are not copied here. */
  bNodeTree *ltree = reinterpret_cast<bNodeTree *>(
      BKE_id_copy_in_lib(nullptr,
                         std::nullopt,
                         &ntree->id,
                         new_owner_id,
                         nullptr,
                         (LIB_ID_COPY_LOCALIZE | LIB_ID_COPY_NO_ANIMDATA)));

  ltree->id.tag |= ID_TAG_LOCALIZED;

  LISTBASE_FOREACH (bNode *, node, &ltree->nodes) {
    bNodeTree *group = reinterpret_cast<bNodeTree *>(node->id);
    if (node->is_group() && group != nullptr) {
      node->id = reinterpret_cast<ID *>(node_tree_localize(group, nullptr));
    }
  }

  /* Ensures only a single output node is enabled. */
  node_tree_set_output(*ntree);

  bNode *node_src = reinterpret_cast<bNode *>(ntree->nodes.first);
  bNode *node_local = reinterpret_cast<bNode *>(ltree->nodes.first);
  while (node_src != nullptr) {
    node_local->runtime->original = node_src;
    node_src = node_src->next;
    node_local = node_local->next;
  }

  if (ntree->typeinfo->localize) {
    ntree->typeinfo->localize(ltree, ntree);
  }

  return ltree;
}

void node_tree_local_merge(Main *bmain, bNodeTree *localtree, bNodeTree *ntree)
{
  if (ntree && localtree) {
    if (ntree->typeinfo->local_merge) {
      ntree->typeinfo->local_merge(bmain, localtree, ntree);
    }
  }
}

static bool ntree_contains_tree_exec(const bNodeTree &tree_to_search_in,
                                     const bNodeTree &tree_to_search_for,
                                     Set<const bNodeTree *> &already_passed)
{
  if (&tree_to_search_in == &tree_to_search_for) {
    return true;
  }

  tree_to_search_in.ensure_topology_cache();
  for (const bNode *node_group : tree_to_search_in.group_nodes()) {
    const bNodeTree *sub_tree_search_in = reinterpret_cast<const bNodeTree *>(node_group->id);
    if (!sub_tree_search_in) {
      continue;
    }
    if (!already_passed.add(sub_tree_search_in)) {
      continue;
    }
    if (ntree_contains_tree_exec(*sub_tree_search_in, tree_to_search_for, already_passed)) {
      return true;
    }
  }

  return false;
}

bool node_tree_contains_tree(const bNodeTree &tree_to_search_in,
                             const bNodeTree &tree_to_search_for)
{
  if (&tree_to_search_in == &tree_to_search_for) {
    return true;
  }

  Set<const bNodeTree *> already_passed;
  return ntree_contains_tree_exec(tree_to_search_in, tree_to_search_for, already_passed);
}

int node_count_socket_links(const bNodeTree &ntree, const bNodeSocket &sock)
{
  int tot = 0;
  LISTBASE_FOREACH (const bNodeLink *, link, &ntree.links) {
    if (link->fromsock == &sock || link->tosock == &sock) {
      tot++;
    }
  }
  return tot;
}

bNode *node_get_active(bNodeTree &ntree)
{
  for (bNode *node : ntree.all_nodes()) {
    if (node->flag & NODE_ACTIVE) {
      return node;
    }
  }
  return nullptr;
}

bool node_set_selected(bNode &node, const bool select)
{
  bool changed = false;
  if (select != ((node.flag & NODE_SELECT) != 0)) {
    changed = true;
    SET_FLAG_FROM_TEST(node.flag, select, NODE_SELECT);
  }
  if (select) {
    return changed;
  }
  /* Deselect sockets too. */
  LISTBASE_FOREACH (bNodeSocket *, sock, &node.inputs) {
    changed |= (sock->flag & NODE_SELECT) != 0;
    sock->flag &= ~NODE_SELECT;
  }
  LISTBASE_FOREACH (bNodeSocket *, sock, &node.outputs) {
    changed |= (sock->flag & NODE_SELECT) != 0;
    sock->flag &= ~NODE_SELECT;
  }
  return changed;
}

void node_clear_active(bNodeTree &ntree)
{
  for (bNode *node : ntree.all_nodes()) {
    node->flag &= ~NODE_ACTIVE;
  }
}

void node_set_active(bNodeTree &ntree, bNode &node)
{
  const bool is_paint_canvas = node_supports_active_flag(node, NODE_ACTIVE_PAINT_CANVAS);
  const bool is_texture_class = node_supports_active_flag(node, NODE_ACTIVE_TEXTURE);
  int flags_to_set = NODE_ACTIVE;
  SET_FLAG_FROM_TEST(flags_to_set, is_paint_canvas, NODE_ACTIVE_PAINT_CANVAS);
  SET_FLAG_FROM_TEST(flags_to_set, is_texture_class, NODE_ACTIVE_TEXTURE);

  /* Make sure only one node is active per node tree. */
  for (bNode *tnode : ntree.all_nodes()) {
    tnode->flag &= ~flags_to_set;
  }
  node.flag |= flags_to_set;
}

void node_set_socket_availability(bNodeTree &ntree, bNodeSocket &sock, const bool is_available)
{
  if (is_available == sock.is_available()) {
    return;
  }
  if (is_available) {
    sock.flag &= ~SOCK_UNAVAIL;
  }
  else {
    sock.flag |= SOCK_UNAVAIL;
  }
  BKE_ntree_update_tag_socket_availability(&ntree, &sock);
}

int node_socket_link_limit(const bNodeSocket &sock)
{
  if (sock.is_multi_input()) {
    return 4095;
  }
  if (sock.typeinfo == nullptr) {
    return sock.limit;
  }
  const bNodeSocketType &stype = *sock.typeinfo;
  if (!stype.use_link_limits_of_type) {
    return sock.limit;
  }
  return eNodeSocketInOut(sock.in_out) == SOCK_IN ? stype.input_link_limit :
                                                    stype.output_link_limit;
}

static void update_socket_declarations(ListBase *sockets,
                                       Span<nodes::SocketDeclaration *> declarations)
{
  int index;
  LISTBASE_FOREACH_INDEX (bNodeSocket *, socket, sockets, index) {
    const SocketDeclaration &socket_decl = *declarations[index];
    socket->runtime->declaration = &socket_decl;
  }
}

static void reset_socket_declarations(ListBase *sockets)
{
  LISTBASE_FOREACH (bNodeSocket *, socket, sockets) {
    socket->runtime->declaration = nullptr;
  }
}

void node_socket_declarations_update(bNode *node)
{
  BLI_assert(node->runtime->declaration != nullptr);
  if (node->runtime->declaration->skip_updating_sockets) {
    reset_socket_declarations(&node->inputs);
    reset_socket_declarations(&node->outputs);
    return;
  }
  update_socket_declarations(&node->inputs, node->runtime->declaration->inputs);
  update_socket_declarations(&node->outputs, node->runtime->declaration->outputs);
}

bool node_declaration_ensure_on_outdated_node(bNodeTree &ntree, bNode &node)
{
  if (node.runtime->declaration != nullptr) {
    return false;
  }
  if (node.typeinfo->declare) {
    if (node.typeinfo->static_declaration) {
      if (!node.typeinfo->static_declaration->is_context_dependent) {
        node.runtime->declaration = node.typeinfo->static_declaration;
        return true;
      }
    }
  }
  if (node.typeinfo->declare) {
    nodes::update_node_declaration_and_sockets(ntree, node);
    return true;
  }
  return false;
}

bool node_declaration_ensure(bNodeTree &ntree, bNode &node)
{
  if (node_declaration_ensure_on_outdated_node(ntree, node)) {
    node_socket_declarations_update(&node);
    return true;
  }
  return false;
}

float2 node_dimensions_get(const bNode &node)
{
  return float2(node.runtime->draw_bounds.xmax, node.runtime->draw_bounds.ymax) -
         float2(node.runtime->draw_bounds.xmin, node.runtime->draw_bounds.ymin);
}

void node_tag_update_id(bNode &node)
{
  node.runtime->update |= NODE_UPDATE_ID;
}

void node_internal_links(bNode &node, bNodeLink **r_links, int *r_len)
{
  *r_links = node.runtime->internal_links.data();
  *r_len = node.runtime->internal_links.size();
}

/* Node Instance Hash */

const bNodeInstanceKey NODE_INSTANCE_KEY_BASE = {5381};
const bNodeInstanceKey NODE_INSTANCE_KEY_NONE = {0};

/* Generate a hash key from ntree and node names
 * Uses the djb2 algorithm with xor by Bernstein:
 * http://www.cse.yorku.ca/~oz/hash.html
 */
static bNodeInstanceKey node_hash_int_str(bNodeInstanceKey hash, const char *str)
{
  char c;

  while ((c = *str++)) {
    hash.value = ((hash.value << 5) + hash.value) ^ c; /* (hash * 33) ^ c */
  }

  /* separator '\0' character, to avoid ambiguity from concatenated strings */
  hash.value = (hash.value << 5) + hash.value; /* hash * 33 */

  return hash;
}

bNodeInstanceKey node_instance_key(bNodeInstanceKey parent_key,
                                   const bNodeTree *ntree,
                                   const bNode *node)
{
  bNodeInstanceKey key = node_hash_int_str(parent_key, ntree->id.name + 2);

  if (node) {
    key = node_hash_int_str(key, node->name);
  }

  return key;
}

/* Build a set of built-in node types to check for known types. */
static Set<int> get_known_node_types_set()
{
  Set<int> result;
  for (const bNodeType *ntype : node_types_get()) {
    result.add(ntype->type_legacy);
  }
  return result;
}

static bool can_read_node_type(const bNode &node)
{
  /* Can always read custom node types. */
  if (ELEM(node.type_legacy, NODE_CUSTOM, NODE_CUSTOM_GROUP)) {
    return true;
  }
  if (node.type_legacy < NODE_LEGACY_TYPE_GENERATION_START) {
    /* Check known built-in types. */
    static Set<int> known_types = get_known_node_types_set();
    return known_types.contains(node.type_legacy);
  }
  /* Nodes with larger legacy_type are only identified by their idname. */
  return node_type_find(node.idname) != nullptr;
}

static void node_replace_undefined_types(bNode *node)
{
  /* If the node type is built-in but unknown, the node cannot be read. */
  if (!can_read_node_type(*node)) {
    node->type_legacy = NODE_CUSTOM;
    /* This type name is arbitrary, it just has to be unique enough to not match a future node
     * idname. Includes the old type identifier for debugging purposes. */
    const std::string old_idname = node->idname;
    SNPRINTF(node->idname, "Undefined[%s]", old_idname.c_str());
    node->typeinfo = &NodeTypeUndefined;
  }
}

void node_tree_update_all_new(Main &main)
{
  /* Replace unknown node types with "Undefined".
   * This happens when loading files from newer Blender versions. Such nodes cannot be read
   * reliably so replace the idname with an undefined type. This keeps links and socket names but
   * discards storage and other type-specific data.
   *
   * Replacement has to happen after after-liblink-versioning, since some node types still get
   * replaced in those late versioning steps. */
  FOREACH_NODETREE_BEGIN (&main, ntree, owner_id) {
    for (bNode *node : ntree->all_nodes()) {
      node_replace_undefined_types(node);
    }
  }
  FOREACH_NODETREE_END;
  /* Update all new node trees on file read or append, to add/remove sockets
   * in groups nodes if the group changed, and handle any update flags that
   * might have been set in file reading or versioning. */
  FOREACH_NODETREE_BEGIN (&main, ntree, owner_id) {
    if (owner_id->tag & ID_TAG_NEW) {
      BKE_ntree_update_tag_all(ntree);
    }
  }
  FOREACH_NODETREE_END;
  BKE_ntree_update(main);
}

void node_tree_update_all_users(Main *main, ID *id)
{
  if (id == nullptr) {
    return;
  }

  bool need_update = false;

  /* Update all users of ngroup, to add/remove sockets as needed. */
  FOREACH_NODETREE_BEGIN (main, ntree, owner_id) {
    for (bNode *node : ntree->all_nodes()) {
      if (node->id == id) {
        BKE_ntree_update_tag_node_property(ntree, node);
        need_update = true;
      }
    }
  }
  FOREACH_NODETREE_END;
  if (need_update) {
    BKE_ntree_update(*main);
  }
}

/* ************* node type access ********** */

std::string node_label(const bNodeTree &ntree, const bNode &node)
{
  if (node.label[0] != '\0') {
    return node.label;
  }

  if (node.typeinfo->labelfunc) {
    char label_buffer[MAX_NAME];
    node.typeinfo->labelfunc(&ntree, &node, label_buffer, MAX_NAME);
    return label_buffer;
  }

  return IFACE_(node.typeinfo->ui_name);
}

std::optional<StringRefNull> node_socket_short_label(const bNodeSocket &sock)
{
  if (sock.runtime->declaration != nullptr) {
    StringRefNull short_label = sock.runtime->declaration->short_label;
    if (!short_label.is_empty()) {
      return sock.runtime->declaration->short_label.data();
    }
  }
  return std::nullopt;
}

StringRefNull node_socket_label(const bNodeSocket &sock)
{
  return (sock.label[0] != '\0') ? sock.label : sock.name;
}

static void node_type_base_defaults(bNodeType &ntype)
{
  /* default size values */
  node_type_size_preset(ntype, eNodeSizePreset::Default);
  ntype.height = 100;
  ntype.minheight = 30;
  ntype.maxheight = FLT_MAX;
}

/* allow this node for any tree type */
static bool node_poll_default(const bNodeType * /*ntype*/,
                              const bNodeTree * /*ntree*/,
                              const char ** /*r_disabled_hint*/)
{
  return true;
}

static bool node_poll_instance_default(const bNode *node,
                                       const bNodeTree *ntree,
                                       const char **r_disabled_hint)
{
  return node->typeinfo->poll(node->typeinfo, ntree, r_disabled_hint);
}

static int16_t get_next_auto_legacy_type()
{
  static std::atomic<int> next_legacy_type = []() {
    /* Randomize the value a bit to avoid accidentally depending on the generated legacy type to be
     * stable across Blender sessions. */
    RandomNumberGenerator rng = RandomNumberGenerator::from_random_seed();
    return NODE_LEGACY_TYPE_GENERATION_START + rng.get_int32(100);
  }();
  const int new_type = next_legacy_type.fetch_add(1);
  BLI_assert(new_type <= std::numeric_limits<int16_t>::max());
  return new_type;
}

void node_type_base(bNodeType &ntype, std::string idname, std::optional<int16_t> legacy_type)
{
  ntype.idname = std::move(idname);

  if (!legacy_type.has_value()) {
    /* Still auto-generate a legacy type for this node type if none was specified. This is
     * necessary because some code checks if two nodes are the same type by comparing their legacy
     * types. The exact value does not matter, but it must be unique. */
    legacy_type = get_next_auto_legacy_type();
  }

  if (!ELEM(*legacy_type, NODE_CUSTOM, NODE_UNDEFINED)) {
    StructRNA *srna = RNA_struct_find(ntype.idname.c_str());
    BLI_assert(srna != nullptr);
    ntype.rna_ext.srna = srna;
    RNA_struct_blender_type_set(srna, &ntype);
  }

  /* make sure we have a valid type (everything registered) */
  BLI_assert(ntype.idname[0] != '\0');

  ntype.type_legacy = *legacy_type;
  ntype.nclass = NODE_CLASS_CONVERTER;

  node_type_base_defaults(ntype);

  ntype.poll = node_poll_default;
  ntype.poll_instance = node_poll_instance_default;
}

void node_type_base_custom(bNodeType &ntype,
                           const StringRefNull idname,
                           const StringRefNull name,
                           const StringRefNull enum_name,
                           const short nclass)
{
  ntype.idname = idname;
  ntype.type_legacy = NODE_CUSTOM;
  ntype.ui_name = name;
  ntype.nclass = nclass;
  ntype.enum_name_legacy = enum_name.c_str();

  node_type_base_defaults(ntype);
}

std::optional<eCustomDataType> socket_type_to_custom_data_type(eNodeSocketDatatype type)
{
  switch (type) {
    case SOCK_FLOAT:
      return CD_PROP_FLOAT;
    case SOCK_VECTOR:
      return CD_PROP_FLOAT3;
    case SOCK_RGBA:
      return CD_PROP_COLOR;
    case SOCK_BOOLEAN:
      return CD_PROP_BOOL;
    case SOCK_ROTATION:
      return CD_PROP_QUATERNION;
    case SOCK_MATRIX:
      return CD_PROP_FLOAT4X4;
    case SOCK_INT:
      return CD_PROP_INT32;
    case SOCK_STRING:
      return CD_PROP_STRING;
    default:
      return std::nullopt;
  }
}

std::optional<eNodeSocketDatatype> custom_data_type_to_socket_type(eCustomDataType type)
{
  switch (type) {
    case CD_PROP_FLOAT:
      return SOCK_FLOAT;
    case CD_PROP_INT8:
      return SOCK_INT;
    case CD_PROP_INT32:
      return SOCK_INT;
    case CD_PROP_FLOAT3:
      return SOCK_VECTOR;
    case CD_PROP_FLOAT2:
      return SOCK_VECTOR;
    case CD_PROP_BOOL:
      return SOCK_BOOLEAN;
    case CD_PROP_COLOR:
      return SOCK_RGBA;
    case CD_PROP_BYTE_COLOR:
      return SOCK_RGBA;
    case CD_PROP_QUATERNION:
      return SOCK_ROTATION;
    case CD_PROP_FLOAT4X4:
      return SOCK_MATRIX;
    default:
      return std::nullopt;
  }
}

static const CPPType *slow_socket_type_to_geo_nodes_base_cpp_type(const eNodeSocketDatatype type)
{
  const bNodeSocketType *typeinfo = node_socket_type_find_static(type);
  return typeinfo->base_cpp_type;
}

const CPPType *socket_type_to_geo_nodes_base_cpp_type(const eNodeSocketDatatype type)
{
  const CPPType *cpp_type;
  switch (type) {
    case SOCK_FLOAT:
      cpp_type = &CPPType::get<float>();
      break;
    case SOCK_INT:
      cpp_type = &CPPType::get<int>();
      break;
    case SOCK_RGBA:
      cpp_type = &CPPType::get<ColorGeometry4f>();
      break;
    case SOCK_BOOLEAN:
      cpp_type = &CPPType::get<bool>();
      break;
    case SOCK_VECTOR:
      cpp_type = &CPPType::get<float3>();
      break;
    case SOCK_ROTATION:
      cpp_type = &CPPType::get<math::Quaternion>();
      break;
    case SOCK_MATRIX:
      cpp_type = &CPPType::get<float4x4>();
      break;
    case SOCK_BUNDLE:
      cpp_type = &CPPType::get<nodes::BundlePtr>();
      break;
    case SOCK_CLOSURE:
      cpp_type = &CPPType::get<nodes::ClosurePtr>();
      break;
    default:
      cpp_type = slow_socket_type_to_geo_nodes_base_cpp_type(type);
      break;
  }
  BLI_assert(cpp_type == slow_socket_type_to_geo_nodes_base_cpp_type(type));
  return cpp_type;
}

std::optional<eNodeSocketDatatype> geo_nodes_base_cpp_type_to_socket_type(const CPPType &type)
{
  if (type.is<float>()) {
    return SOCK_FLOAT;
  }
  if (type.is<int>()) {
    return SOCK_INT;
  }
  if (type.is<float3>()) {
    return SOCK_VECTOR;
  }
  if (type.is<ColorGeometry4f>()) {
    return SOCK_RGBA;
  }
  if (type.is<bool>()) {
    return SOCK_BOOLEAN;
  }
  if (type.is<math::Quaternion>()) {
    return SOCK_ROTATION;
  }
  if (type.is<float4x4>()) {
    return SOCK_MATRIX;
  }
  if (type.is<std::string>()) {
    return SOCK_STRING;
  }
  if (type.is<nodes::BundlePtr>()) {
    return SOCK_BUNDLE;
  }
  if (type.is<nodes::ClosurePtr>()) {
    return SOCK_CLOSURE;
  }
  return std::nullopt;
}

std::optional<VolumeGridType> socket_type_to_grid_type(const eNodeSocketDatatype type)
{
  switch (type) {
    case SOCK_BOOLEAN:
      return VOLUME_GRID_BOOLEAN;
    case SOCK_FLOAT:
      return VOLUME_GRID_FLOAT;
    case SOCK_INT:
      return VOLUME_GRID_INT;
    case SOCK_VECTOR:
      return VOLUME_GRID_VECTOR_FLOAT;
    default:
      return std::nullopt;
  }
}

std::optional<eNodeSocketDatatype> grid_type_to_socket_type(const VolumeGridType type)
{
  switch (type) {
    case VOLUME_GRID_BOOLEAN:
      return SOCK_BOOLEAN;
    case VOLUME_GRID_FLOAT:
      return SOCK_FLOAT;
    case VOLUME_GRID_INT:
      return SOCK_INT;
    case VOLUME_GRID_VECTOR_FLOAT:
      return SOCK_VECTOR;
    default:
      return std::nullopt;
  }
}

static void unique_socket_template_identifier(bNodeSocketTemplate *list,
                                              bNodeSocketTemplate *ntemp,
                                              const char defname[],
                                              const char delim)
{
  BLI_uniquename_cb(
      [&](const StringRef check_name) {
        for (bNodeSocketTemplate *ntemp_iter = list; ntemp_iter->type >= 0; ntemp_iter++) {
          if (ntemp_iter != ntemp) {
            if (ntemp_iter->identifier == check_name) {
              return true;
            }
          }
        }
        return false;
      },
      defname,
      delim,
      ntemp->identifier,
      sizeof(ntemp->identifier));
}

void node_type_socket_templates(bNodeType *ntype,
                                bNodeSocketTemplate *inputs,
                                bNodeSocketTemplate *outputs)
{
  ntype->inputs = inputs;
  ntype->outputs = outputs;

  /* automatically generate unique identifiers */
  if (inputs) {
    /* clear identifier strings (uninitialized memory) */
    for (bNodeSocketTemplate *ntemp = inputs; ntemp->type >= 0; ntemp++) {
      ntemp->identifier[0] = '\0';
    }

    for (bNodeSocketTemplate *ntemp = inputs; ntemp->type >= 0; ntemp++) {
      STRNCPY(ntemp->identifier, ntemp->name);
      unique_socket_template_identifier(inputs, ntemp, ntemp->identifier, '_');
    }
  }
  if (outputs) {
    /* clear identifier strings (uninitialized memory) */
    for (bNodeSocketTemplate *ntemp = outputs; ntemp->type >= 0; ntemp++) {
      ntemp->identifier[0] = '\0';
    }

    for (bNodeSocketTemplate *ntemp = outputs; ntemp->type >= 0; ntemp++) {
      STRNCPY(ntemp->identifier, ntemp->name);
      unique_socket_template_identifier(outputs, ntemp, ntemp->identifier, '_');
    }
  }
}

void node_type_size(bNodeType &ntype, const int width, const int minwidth, const int maxwidth)
{
  ntype.width = width;
  ntype.minwidth = minwidth;
  if (maxwidth <= minwidth) {
    ntype.maxwidth = FLT_MAX;
  }
  else {
    ntype.maxwidth = maxwidth;
  }
}

void node_type_size_preset(bNodeType &ntype, const eNodeSizePreset size)
{
  switch (size) {
    case eNodeSizePreset::Default:
      node_type_size(ntype, 140, 100, NODE_DEFAULT_MAX_WIDTH);
      break;
    case eNodeSizePreset::Small:
      node_type_size(ntype, 100, 80, NODE_DEFAULT_MAX_WIDTH);
      break;
    case eNodeSizePreset::Middle:
      node_type_size(ntype, 150, 120, NODE_DEFAULT_MAX_WIDTH);
      break;
    case eNodeSizePreset::Large:
      node_type_size(ntype, 240, 140, NODE_DEFAULT_MAX_WIDTH);
      break;
  }
}

void node_type_storage(bNodeType &ntype,
                       const std::optional<StringRefNull> storagename,
                       void (*freefunc)(bNode *node),
                       void (*copyfunc)(bNodeTree *dest_ntree,
                                        bNode *dest_node,
                                        const bNode *src_node))
{
  ntype.storagename = storagename.value_or("");
  ntype.copyfunc = copyfunc;
  ntype.freefunc = freefunc;
}

void node_system_init()
{
  register_nodes();
}

void node_system_exit()
{
  get_node_type_alias_map().clear();

  const Vector<bNodeType *> node_types = get_node_type_map().extract_vector();
  for (bNodeType *nt : node_types) {
    if (nt->rna_ext.free) {
      nt->rna_ext.free(nt->rna_ext.data);
    }
    node_free_type(nt);
  }

  const Vector<bNodeSocketType *> socket_types = get_socket_type_map().extract_vector();
  for (bNodeSocketType *st : socket_types) {
    if (st->ext_socket.free) {
      st->ext_socket.free(st->ext_socket.data);
    }
    if (st->ext_interface.free) {
      st->ext_interface.free(st->ext_interface.data);
    }
    node_free_socket_type(st);
  }

  const Vector<bNodeTreeType *> tree_types = get_node_tree_type_map().extract_vector();
  for (bNodeTreeType *nt : tree_types) {
    if (nt->rna_ext.free) {
      nt->rna_ext.free(nt->rna_ext.data);
    }
    ntree_free_type(nt);
  }
}

/* -------------------------------------------------------------------- */
/* NodeTree Iterator Helpers (FOREACH_NODETREE_BEGIN) */

void node_tree_iterator_init(NodeTreeIterStore *ntreeiter, Main *bmain)
{
  ntreeiter->ngroup = (bNodeTree *)bmain->nodetrees.first;
  ntreeiter->scene = (Scene *)bmain->scenes.first;
  ntreeiter->mat = (Material *)bmain->materials.first;
  ntreeiter->tex = (Tex *)bmain->textures.first;
  ntreeiter->light = (Light *)bmain->lights.first;
  ntreeiter->world = (World *)bmain->worlds.first;
  ntreeiter->linestyle = (FreestyleLineStyle *)bmain->linestyles.first;
}
bool node_tree_iterator_step(NodeTreeIterStore *ntreeiter, bNodeTree **r_nodetree, ID **r_id)
{
  if (ntreeiter->ngroup) {
    bNodeTree &node_tree = *ntreeiter->ngroup;
    *r_nodetree = &node_tree;
    *r_id = &node_tree.id;
    ntreeiter->ngroup = reinterpret_cast<bNodeTree *>(node_tree.id.next);
    return true;
  }
  if (ntreeiter->scene) {
    *r_nodetree = reinterpret_cast<bNodeTree *>(ntreeiter->scene->nodetree);
    *r_id = &ntreeiter->scene->id;
    ntreeiter->scene = reinterpret_cast<Scene *>(ntreeiter->scene->id.next);
    return true;
  }
  if (ntreeiter->mat) {
    *r_nodetree = reinterpret_cast<bNodeTree *>(ntreeiter->mat->nodetree);
    *r_id = &ntreeiter->mat->id;
    ntreeiter->mat = reinterpret_cast<Material *>(ntreeiter->mat->id.next);
    return true;
  }
  if (ntreeiter->tex) {
    *r_nodetree = reinterpret_cast<bNodeTree *>(ntreeiter->tex->nodetree);
    *r_id = &ntreeiter->tex->id;
    ntreeiter->tex = reinterpret_cast<Tex *>(ntreeiter->tex->id.next);
    return true;
  }
  if (ntreeiter->light) {
    *r_nodetree = reinterpret_cast<bNodeTree *>(ntreeiter->light->nodetree);
    *r_id = &ntreeiter->light->id;
    ntreeiter->light = reinterpret_cast<Light *>(ntreeiter->light->id.next);
    return true;
  }
  if (ntreeiter->world) {
    *r_nodetree = reinterpret_cast<bNodeTree *>(ntreeiter->world->nodetree);
    *r_id = &ntreeiter->world->id;
    ntreeiter->world = reinterpret_cast<World *>(ntreeiter->world->id.next);
    return true;
  }
  if (ntreeiter->linestyle) {
    *r_nodetree = reinterpret_cast<bNodeTree *>(ntreeiter->linestyle->nodetree);
    *r_id = &ntreeiter->linestyle->id;
    ntreeiter->linestyle = reinterpret_cast<FreestyleLineStyle *>(ntreeiter->linestyle->id.next);
    return true;
  }

  return false;
}

void node_tree_remove_layer_n(bNodeTree *ntree, Scene *scene, const int layer_index)
{
  BLI_assert(layer_index != -1);
  BLI_assert(scene != nullptr);
  for (bNode *node : ntree->all_nodes()) {
    if (node->type_legacy == CMP_NODE_R_LAYERS && node->id == &scene->id) {
      if (node->custom1 == layer_index) {
        node->custom1 = 0;
      }
      else if (node->custom1 > layer_index) {
        node->custom1--;
      }
    }
  }
}

}  // namespace blender::bke<|MERGE_RESOLUTION|>--- conflicted
+++ resolved
@@ -1146,8 +1146,6 @@
       storage->sizey = int(
           math::ceil(size_input->default_value_typed<bNodeSocketValueVector>()->value[1]));
     }
-<<<<<<< HEAD
-=======
 
     if (node->type_legacy == CMP_NODE_FLIP) {
       const bNodeSocket *x_input = blender::bke::node_find_socket(*node, SOCK_IN, "Flip X");
@@ -1164,7 +1162,6 @@
         node->custom1 = 0;
       }
     }
->>>>>>> 5898c1b9
   }
 }
 
@@ -1654,7 +1651,6 @@
       sock->default_value = nullptr;
       return;
     }
-<<<<<<< HEAD
 
     switch (eNodeSocketDatatype(sock->type)) {
       case SOCK_FLOAT:
@@ -1814,167 +1810,6 @@
     }
   }
 
-=======
-
-    switch (eNodeSocketDatatype(sock->type)) {
-      case SOCK_FLOAT:
-        versioning_internal::direct_link_node_socket_legacy_data_version_do<
-            bNodeSocketValueFloat,
-            versioning_internal::bNodeSocketValueFloat_404>(
-            &sock->default_value,
-            &temp_data,
-            [](bNodeSocketValueFloat &dest, versioning_internal::bNodeSocketValueFloat_404 &src) {
-              dest.subtype = src.subtype;
-              dest.value = src.value;
-              dest.min = src.min;
-              dest.max = src.max;
-            });
-        break;
-      case SOCK_VECTOR:
-        versioning_internal::direct_link_node_socket_legacy_data_version_do<
-            bNodeSocketValueVector,
-            versioning_internal::bNodeSocketValueVector_404>(
-            &sock->default_value,
-            &temp_data,
-            [](bNodeSocketValueVector &dest,
-               versioning_internal::bNodeSocketValueVector_404 &src) {
-              dest.subtype = src.subtype;
-              copy_v3_v3(dest.value, src.value);
-              dest.min = src.min;
-              dest.max = src.max;
-            });
-        break;
-      case SOCK_RGBA:
-        versioning_internal::direct_link_node_socket_legacy_data_version_do<
-            bNodeSocketValueRGBA,
-            versioning_internal::bNodeSocketValueRGBA_404>(
-            &sock->default_value,
-            &temp_data,
-            [](bNodeSocketValueRGBA &dest, versioning_internal::bNodeSocketValueRGBA_404 &src) {
-              copy_v4_v4(dest.value, src.value);
-            });
-        break;
-      case SOCK_BOOLEAN:
-        versioning_internal::direct_link_node_socket_legacy_data_version_do<
-            bNodeSocketValueBoolean,
-            versioning_internal::bNodeSocketValueBoolean_404>(
-            &sock->default_value,
-            &temp_data,
-            [](bNodeSocketValueBoolean &dest,
-               versioning_internal::bNodeSocketValueBoolean_404 &src) { dest.value = src.value; });
-        break;
-      case SOCK_INT:
-        versioning_internal::direct_link_node_socket_legacy_data_version_do<
-            bNodeSocketValueInt,
-            versioning_internal::bNodeSocketValueInt_404>(
-            &sock->default_value,
-            &temp_data,
-            [](bNodeSocketValueInt &dest, versioning_internal::bNodeSocketValueInt_404 &src) {
-              dest.subtype = src.subtype;
-              dest.value = src.value;
-              dest.min = src.min;
-              dest.max = src.max;
-            });
-        break;
-      case SOCK_STRING:
-        versioning_internal::direct_link_node_socket_legacy_data_version_do<
-            bNodeSocketValueString,
-            versioning_internal::bNodeSocketValueString_404>(
-            &sock->default_value,
-            &temp_data,
-            [](bNodeSocketValueString &dest,
-               versioning_internal::bNodeSocketValueString_404 &src) {
-              dest.subtype = src.subtype;
-              STRNCPY(dest.value, src.value);
-            });
-        break;
-      case SOCK_OBJECT:
-        versioning_internal::direct_link_node_socket_legacy_data_version_do<
-            bNodeSocketValueObject,
-            versioning_internal::bNodeSocketValueObject_404>(
-            &sock->default_value,
-            &temp_data,
-            [](bNodeSocketValueObject &dest,
-               versioning_internal::bNodeSocketValueObject_404 &src) { dest.value = src.value; });
-        break;
-      case SOCK_IMAGE:
-        versioning_internal::direct_link_node_socket_legacy_data_version_do<
-            bNodeSocketValueImage,
-            versioning_internal::bNodeSocketValueImage_404>(
-            &sock->default_value,
-            &temp_data,
-            [](bNodeSocketValueImage &dest, versioning_internal::bNodeSocketValueImage_404 &src) {
-              dest.value = src.value;
-            });
-        break;
-      case SOCK_COLLECTION:
-        versioning_internal::direct_link_node_socket_legacy_data_version_do<
-            bNodeSocketValueCollection,
-            versioning_internal::bNodeSocketValueCollection_404>(
-            &sock->default_value,
-            &temp_data,
-            [](bNodeSocketValueCollection &dest,
-               versioning_internal::bNodeSocketValueCollection_404 &src) {
-              dest.value = src.value;
-            });
-        break;
-      case SOCK_TEXTURE:
-        versioning_internal::direct_link_node_socket_legacy_data_version_do<
-            bNodeSocketValueTexture,
-            versioning_internal::bNodeSocketValueTexture_404>(
-            &sock->default_value,
-            &temp_data,
-            [](bNodeSocketValueTexture &dest,
-               versioning_internal::bNodeSocketValueTexture_404 &src) { dest.value = src.value; });
-        break;
-      case SOCK_MATERIAL:
-        versioning_internal::direct_link_node_socket_legacy_data_version_do<
-            bNodeSocketValueMaterial,
-            versioning_internal::bNodeSocketValueMaterial_404>(
-            &sock->default_value,
-            &temp_data,
-            [](bNodeSocketValueMaterial &dest,
-               versioning_internal::bNodeSocketValueMaterial_404 &src) {
-              dest.value = src.value;
-            });
-        break;
-      case SOCK_ROTATION:
-        versioning_internal::direct_link_node_socket_legacy_data_version_do<
-            bNodeSocketValueRotation,
-            versioning_internal::bNodeSocketValueRotation_404>(
-            &sock->default_value,
-            &temp_data,
-            [](bNodeSocketValueRotation &dest,
-               versioning_internal::bNodeSocketValueRotation_404 &src) {
-              copy_v3_v3(dest.value_euler, src.value_euler);
-            });
-        break;
-      case SOCK_MENU:
-        versioning_internal::direct_link_node_socket_legacy_data_version_do<
-            bNodeSocketValueMenu,
-            versioning_internal::bNodeSocketValueMenu_404>(
-            &sock->default_value,
-            &temp_data,
-            [](bNodeSocketValueMenu &dest, versioning_internal::bNodeSocketValueMenu_404 &src) {
-              dest.value = src.value;
-              /* Other members are runtime-only. */
-            });
-        break;
-      case SOCK_MATRIX:
-        /* Matrix sockets had no default value. */
-      case SOCK_CUSTOM:
-        /* Custom node sockets where default_value is defined were using custom properties for
-         * storage. */
-      case SOCK_SHADER:
-      case SOCK_GEOMETRY:
-      case SOCK_BUNDLE:
-      case SOCK_CLOSURE:
-        BLI_assert_unreachable();
-        break;
-    }
-  }
-
->>>>>>> 5898c1b9
   /* Post-reading processing. */
   switch (eNodeSocketDatatype(sock->type)) {
     case SOCK_MENU: {
