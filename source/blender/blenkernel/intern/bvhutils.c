--- conflicted
+++ resolved
@@ -751,14 +751,8 @@
 
 static BVHTree *bvhtree_from_mesh_faces_create_tree(
         float epsilon, int tree_type, int axis,
-<<<<<<< HEAD
-        BMEditMesh *em, const bool em_all,
-        MVert *vert, MFace *face, const int numFaces,
-        BLI_bitmap *mask, int numFaces_active)
-=======
         MVert *vert, MFace *face, const int faces_num,
         const BLI_bitmap *faces_mask, int faces_num_active)
->>>>>>> b76dbf5e
 {
 	BVHTree *tree = NULL;
 	int i;
@@ -775,62 +769,11 @@
 		/* printf("%s: building BVH, total=%d\n", __func__, numFaces); */
 		tree = BLI_bvhtree_new(faces_num_active, epsilon, tree_type, axis);
 		if (tree) {
-<<<<<<< HEAD
-			if (em) {
-				const struct BMLoop *(*looptris)[3] = (void *)em->looptris;
-
-				/* avoid double-up on face searches for quads-ngons */
-				bool insert_prev = false;
-				BMFace *f_prev = NULL;
-
-				/* data->em_evil is only set for snapping, and only for the mesh of the object
-				 * which is currently open in edit mode. When set, the bvhtree should not contain
-				 * faces that will interfere with snapping (e.g. faces that are hidden/selected
-				 * or faces that have selected verts). */
-
-				/* Insert BMesh-tessellation triangles into the bvh tree, unless they are hidden
-				 * and/or selected. Even if the faces themselves are not selected for the snapped
-				 * transform, having a vertex selected means the face (and thus it's tessellated
-				 * triangles) will be moving and will not be a good snap targets. */
-				for (i = 0; i < numFaces; i++) {
-					const BMLoop **ltri = looptris[i];
-					BMFace *f = ltri[0]->f;
-					bool insert = mask ? BLI_BITMAP_TEST_BOOL(mask, i) : true;
-
-					/* Start with the assumption the triangle should be included for snapping. */
-					if (f == f_prev) {
-						insert = insert_prev;
-					}
-					else if (insert) {
-						if (em_all) {
-							/* pass */
-						}
-						else if (BM_elem_flag_test(f, BM_ELEM_SELECT) || BM_elem_flag_test(f, BM_ELEM_HIDDEN)) {
-							/* Don't insert triangles tessellated from faces that are hidden or selected */
-							insert = false;
-						}
-						else {
-							BMLoop *l_iter, *l_first;
-							l_iter = l_first = BM_FACE_FIRST_LOOP(f);
-							do {
-								if (BM_elem_flag_test(l_iter->v, BM_ELEM_SELECT)) {
-									/* Don't insert triangles tessellated from faces that have any selected verts */
-									insert = false;
-									break;
-								}
-							} while ((l_iter = l_iter->next) != l_first);
-						}
-
-						/* skip if face doesn't change */
-						f_prev = f;
-						insert_prev = insert;
-=======
 			if (vert && face) {
 				for (i = 0; i < faces_num; i++) {
 					float co[4][3];
 					if (faces_mask && !BLI_BITMAP_TEST_BOOL(faces_mask, i)) {
 						continue;
->>>>>>> b76dbf5e
 					}
 
 					copy_v3_v3(co[0], vert[face[i].v1].co);
@@ -887,13 +830,6 @@
         BVHTreeFromMesh *data, DerivedMesh *dm,
         float epsilon, int tree_type, int axis)
 {
-<<<<<<< HEAD
-	BMEditMesh *em = data->em_evil;
-	const int bvhcache_type = em ?
-	        (data->em_evil_all ? BVHTREE_FROM_FACES_EDITMESH_ALL : BVHTREE_FROM_FACES_EDITMESH_SNAP) :
-	        BVHTREE_FROM_FACES;
-=======
->>>>>>> b76dbf5e
 	BVHTree *tree;
 	MVert *vert = NULL;
 	MFace *face = NULL;
@@ -914,27 +850,8 @@
 			int numFaces = dm->getNumTessFaces(dm);
 			BLI_assert(!(numFaces == 0 && dm->getNumPolys(dm) != 0));
 
-<<<<<<< HEAD
-			/* BMESH specific check that we have tessfaces,
-			 * we _could_ tessellate here but rather not - campbell
-			 *
-			 * this assert checks we have tessfaces,
-			 * if not caller should use DM_ensure_tessface() */
-			if (em) {
-				numFaces = em->tottri;
-			}
-			else {
-				numFaces = dm->getNumTessFaces(dm);
-				BLI_assert(!(numFaces == 0 && dm->getNumPolys(dm) != 0));
-			}
-
 			tree = bvhtree_from_mesh_faces_create_tree(
 			        epsilon, tree_type, axis,
-			        em, (bvhcache_type == BVHTREE_FROM_FACES_EDITMESH_ALL),
-=======
-			tree = bvhtree_from_mesh_faces_create_tree(
-			        epsilon, tree_type, axis,
->>>>>>> b76dbf5e
 			        vert, face, numFaces, NULL, -1);
 			if (tree) {
 				/* Save on cache for later use */
@@ -969,14 +886,8 @@
 {
 	BVHTree *tree = bvhtree_from_mesh_faces_create_tree(
 	        epsilon, tree_type, axis,
-<<<<<<< HEAD
-	        NULL, false,
-	        vert, face, numFaces,
-	        mask, numFaces_active);
-=======
 	        vert, face, numFaces,
 	        faces_mask, faces_num_active);
->>>>>>> b76dbf5e
 
 	/* Setup BVHTreeFromMesh */
 	bvhtree_from_mesh_faces_setup_data(data, tree, false, epsilon, vert, vert_allocated, face, face_allocated);
@@ -994,14 +905,8 @@
 
 static BVHTree *bvhtree_from_editmesh_looptri_create_tree(
         float epsilon, int tree_type, int axis,
-<<<<<<< HEAD
-        BMEditMesh *em, const bool em_all,
-        const MVert *vert, const MLoop *mloop, const MLoopTri *looptri, const int looptri_num,
-        BLI_bitmap *mask, int looptri_num_active)
-=======
         BMEditMesh *em, const int looptri_num,
         const BLI_bitmap *looptri_mask, int looptri_num_active)
->>>>>>> b76dbf5e
 {
 	BVHTree *tree = NULL;
 	int i;
@@ -1027,41 +932,7 @@
 				 * triangles) will be moving and will not be a good snap targets. */
 				for (i = 0; i < looptri_num; i++) {
 					const BMLoop **ltri = looptris[i];
-<<<<<<< HEAD
-					BMFace *f = ltri[0]->f;
-					bool insert = mask ? BLI_BITMAP_TEST_BOOL(mask, i) : true;
-
-					/* Start with the assumption the triangle should be included for snapping. */
-					if (f == f_prev) {
-						insert = insert_prev;
-					}
-					else if (insert) {
-						if (em_all) {
-							/* pass */
-						}
-						else if (BM_elem_flag_test(f, BM_ELEM_SELECT) || BM_elem_flag_test(f, BM_ELEM_HIDDEN)) {
-							/* Don't insert triangles tessellated from faces that are hidden or selected */
-							insert = false;
-						}
-						else {
-							BMLoop *l_iter, *l_first;
-							l_iter = l_first = BM_FACE_FIRST_LOOP(f);
-							do {
-								if (BM_elem_flag_test(l_iter->v, BM_ELEM_SELECT)) {
-									/* Don't insert triangles tessellated from faces that have any selected verts */
-									insert = false;
-									break;
-								}
-							} while ((l_iter = l_iter->next) != l_first);
-						}
-
-						/* skip if face doesn't change */
-						f_prev = f;
-						insert_prev = insert;
-					}
-=======
 					bool insert = looptri_mask ? BLI_BITMAP_TEST_BOOL(looptri_mask, i) : true;
->>>>>>> b76dbf5e
 
 					if (insert) {
 						/* No reason found to block hit-testing the triangle for snap, so insert it now.*/
@@ -1074,24 +945,10 @@
 					}
 				}
 			}
-<<<<<<< HEAD
-			else {
-				if (vert && looptri) {
-					for (i = 0; i < looptri_num; i++) {
-						float co[3][3];
-						if (mask && !BLI_BITMAP_TEST_BOOL(mask, i)) {
-							continue;
-						}
-
-						copy_v3_v3(co[0], vert[mloop[looptri[i].tri[0]].v].co);
-						copy_v3_v3(co[1], vert[mloop[looptri[i].tri[1]].v].co);
-						copy_v3_v3(co[2], vert[mloop[looptri[i].tri[2]].v].co);
-=======
 			BLI_assert(BLI_bvhtree_get_size(tree) == looptri_num_active);
 			BLI_bvhtree_balance(tree);
 		}
 	}
->>>>>>> b76dbf5e
 
 	return tree;
 }
@@ -1244,13 +1101,6 @@
         BVHTreeFromMesh *data, DerivedMesh *dm,
         float epsilon, int tree_type, int axis)
 {
-<<<<<<< HEAD
-	BMEditMesh *em = data->em_evil;
-	const int bvhcache_type = em ?
-	        (data->em_evil_all ? BVHTREE_FROM_FACES_EDITMESH_ALL : BVHTREE_FROM_FACES_EDITMESH_SNAP) :
-	        BVHTREE_FROM_LOOPTRI;
-=======
->>>>>>> b76dbf5e
 	BVHTree *tree;
 	MVert *mvert = NULL;
 	MLoop *mloop = NULL;
@@ -1294,10 +1144,6 @@
 
 			tree = bvhtree_from_mesh_looptri_create_tree(
 			        epsilon, tree_type, axis,
-<<<<<<< HEAD
-			        em, (bvhcache_type == BVHTREE_FROM_FACES_EDITMESH_ALL),
-=======
->>>>>>> b76dbf5e
 			        mvert, mloop, looptri, looptri_num, NULL, -1);
 			if (tree) {
 				/* Save on cache for later use */
@@ -1331,14 +1177,8 @@
 {
 	BVHTree *tree = bvhtree_from_mesh_looptri_create_tree(
 	        epsilon, tree_type, axis,
-<<<<<<< HEAD
-	        NULL, false,
-	        vert, mloop, looptri, looptri_num,
-	        mask, looptri_num_active);
-=======
 	        vert, mloop, looptri, looptri_num,
 	        looptri_mask, looptri_num_active);
->>>>>>> b76dbf5e
 
 	/* Setup BVHTreeFromMesh */
 	bvhtree_from_mesh_looptri_setup_data(
