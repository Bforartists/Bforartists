/* SPDX-FileCopyrightText: 2019 Blender Foundation
 *
 * SPDX-License-Identifier: GPL-2.0-or-later */

/** \file
 * \ingroup bke
 */

#include <cctype>
#include <cfloat>
#include <cmath>
#include <cstdlib>
#include <cstring>
#include <ctime>

#include "MEM_guardedalloc.h"

#include "BLI_array.hh"
#include "BLI_array_utils.hh"
#include "BLI_index_range.hh"
#include "BLI_math_vector.h"
#include "BLI_span.hh"
#include "BLI_task.hh"

#include "DNA_mesh_types.h"
#include "DNA_meshdata_types.h"

#include "BKE_attribute.h"
#include "BKE_attribute.hh"
#include "BKE_attribute_math.hh"
#include "BKE_bvhutils.h"
#include "BKE_customdata.h"
#include "BKE_editmesh.h"
#include "BKE_lib_id.h"
#include "BKE_mesh.hh"
#include "BKE_mesh_mapping.h"
#include "BKE_mesh_remesh_voxel.h" /* own include */
#include "BKE_mesh_runtime.h"
#include "BKE_mesh_sample.hh"

#include "bmesh_tools.h"

#ifdef WITH_OPENVDB
#  include <openvdb/openvdb.h>
#  include <openvdb/tools/MeshToVolume.h>
#  include <openvdb/tools/VolumeToMesh.h>
#endif

#ifdef WITH_QUADRIFLOW
#  include "quadriflow_capi.hpp"
#endif

using blender::Array;
using blender::float3;
using blender::IndexRange;
using blender::MutableSpan;
using blender::Span;

#ifdef WITH_QUADRIFLOW
static Mesh *remesh_quadriflow(const Mesh *input_mesh,
                               int target_faces,
                               int seed,
                               bool preserve_sharp,
                               bool preserve_boundary,
                               bool adaptive_scale,
                               void (*update_cb)(void *, float progress, int *cancel),
                               void *update_cb_data)
{
  const Span<float3> input_positions = input_mesh->vert_positions();
  const Span<int> input_corner_verts = input_mesh->corner_verts();
  const Span<MLoopTri> looptris = input_mesh->looptris();

  /* Gather the required data for export to the internal quadriflow mesh format. */
  Array<MVertTri> verttri(looptris.size());
  BKE_mesh_runtime_verttri_from_looptri(
      verttri.data(), input_corner_verts.data(), looptris.data(), looptris.size());

  const int totfaces = looptris.size();
  const int totverts = input_mesh->totvert;
  Array<int> faces(totfaces * 3);

  for (const int i : IndexRange(totfaces)) {
    MVertTri &vt = verttri[i];
    faces[i * 3] = vt.tri[0];
    faces[i * 3 + 1] = vt.tri[1];
    faces[i * 3 + 2] = vt.tri[2];
  }

  /* Fill out the required input data */
  QuadriflowRemeshData qrd;

  qrd.totfaces = totfaces;
  qrd.totverts = totverts;
  qrd.verts = (float *)input_positions.data();
  qrd.faces = faces.data();
  qrd.target_faces = target_faces;

  qrd.preserve_sharp = preserve_sharp;
  qrd.preserve_boundary = preserve_boundary;
  qrd.adaptive_scale = adaptive_scale;
  qrd.minimum_cost_flow = false;
  qrd.aggresive_sat = false;
  qrd.rng_seed = seed;

  qrd.out_faces = nullptr;

  /* Run the remesher */
  QFLOW_quadriflow_remesh(&qrd, update_cb, update_cb_data);

  if (qrd.out_faces == nullptr) {
    /* The remeshing was canceled */
    return nullptr;
  }

  if (qrd.out_totfaces == 0) {
    /* Meshing failed */
    MEM_freeN(qrd.out_faces);
    MEM_freeN(qrd.out_verts);
    return nullptr;
  }

  /* Construct the new output mesh */
  Mesh *mesh = BKE_mesh_new_nomain(qrd.out_totverts, 0, qrd.out_totfaces, qrd.out_totfaces * 4);
  BKE_mesh_copy_parameters(mesh, input_mesh);
  MutableSpan<int> poly_offsets = mesh->poly_offsets_for_write();
  MutableSpan<int> corner_verts = mesh->corner_verts_for_write();

  poly_offsets.fill(4);
  blender::offset_indices::accumulate_counts_to_offsets(poly_offsets);

  mesh->vert_positions_for_write().copy_from(
      Span(reinterpret_cast<float3 *>(qrd.out_verts), qrd.out_totverts));

  for (const int i : IndexRange(qrd.out_totfaces)) {
    const int loopstart = i * 4;
    corner_verts[loopstart] = qrd.out_faces[loopstart];
    corner_verts[loopstart + 1] = qrd.out_faces[loopstart + 1];
    corner_verts[loopstart + 2] = qrd.out_faces[loopstart + 2];
    corner_verts[loopstart + 3] = qrd.out_faces[loopstart + 3];
  }

  BKE_mesh_calc_edges(mesh, false, false);

  MEM_freeN(qrd.out_faces);
  MEM_freeN(qrd.out_verts);

  return mesh;
}
#endif

Mesh *BKE_mesh_remesh_quadriflow(const Mesh *mesh,
                                 int target_faces,
                                 int seed,
                                 bool preserve_sharp,
                                 bool preserve_boundary,
                                 bool adaptive_scale,
                                 void (*update_cb)(void *, float progress, int *cancel),
                                 void *update_cb_data)
{
#ifdef WITH_QUADRIFLOW
  if (target_faces <= 0) {
    target_faces = -1;
  }
  return remesh_quadriflow(mesh,
                           target_faces,
                           seed,
                           preserve_sharp,
                           preserve_boundary,
                           adaptive_scale,
                           update_cb,
                           update_cb_data);
#else
  UNUSED_VARS(mesh,
              target_faces,
              seed,
              preserve_sharp,
              preserve_boundary,
              adaptive_scale,
              update_cb,
              update_cb_data);
  return nullptr;
#endif
}

#ifdef WITH_OPENVDB
static openvdb::FloatGrid::Ptr remesh_voxel_level_set_create(const Mesh *mesh,
                                                             const float voxel_size)
{
  const Span<float3> positions = mesh->vert_positions();
  const Span<int> corner_verts = mesh->corner_verts();
  const Span<MLoopTri> looptris = mesh->looptris();

  std::vector<openvdb::Vec3s> points(mesh->totvert);
  std::vector<openvdb::Vec3I> triangles(looptris.size());

  for (const int i : IndexRange(mesh->totvert)) {
    const float3 &co = positions[i];
    points[i] = openvdb::Vec3s(co.x, co.y, co.z);
  }

  for (const int i : IndexRange(looptris.size())) {
    const MLoopTri &loop_tri = looptris[i];
    triangles[i] = openvdb::Vec3I(corner_verts[loop_tri.tri[0]],
                                  corner_verts[loop_tri.tri[1]],
                                  corner_verts[loop_tri.tri[2]]);
  }

  openvdb::math::Transform::Ptr transform = openvdb::math::Transform::createLinearTransform(
      voxel_size);
  openvdb::FloatGrid::Ptr grid = openvdb::tools::meshToLevelSet<openvdb::FloatGrid>(
      *transform, points, triangles, 1.0f);

  return grid;
}

static Mesh *remesh_voxel_volume_to_mesh(const openvdb::FloatGrid::Ptr level_set_grid,
                                         const float isovalue,
                                         const float adaptivity,
                                         const bool relax_disoriented_triangles)
{
  std::vector<openvdb::Vec3s> vertices;
  std::vector<openvdb::Vec4I> quads;
  std::vector<openvdb::Vec3I> tris;
  openvdb::tools::volumeToMesh<openvdb::FloatGrid>(
      *level_set_grid, vertices, tris, quads, isovalue, adaptivity, relax_disoriented_triangles);

  Mesh *mesh = BKE_mesh_new_nomain(
      vertices.size(), 0, quads.size() + tris.size(), quads.size() * 4 + tris.size() * 3);
  MutableSpan<float3> vert_positions = mesh->vert_positions_for_write();
  MutableSpan<int> poly_offsets = mesh->poly_offsets_for_write();
  MutableSpan<int> mesh_corner_verts = mesh->corner_verts_for_write();

  if (!poly_offsets.is_empty()) {
    poly_offsets.take_front(quads.size()).fill(4);
    poly_offsets.drop_front(quads.size()).fill(3);
    blender::offset_indices::accumulate_counts_to_offsets(poly_offsets);
  }

  for (const int i : vert_positions.index_range()) {
    vert_positions[i] = float3(vertices[i].x(), vertices[i].y(), vertices[i].z());
  }

  for (const int i : IndexRange(quads.size())) {
    const int loopstart = i * 4;
    mesh_corner_verts[loopstart] = quads[i][0];
    mesh_corner_verts[loopstart + 1] = quads[i][3];
    mesh_corner_verts[loopstart + 2] = quads[i][2];
    mesh_corner_verts[loopstart + 3] = quads[i][1];
  }

  const int triangle_loop_start = quads.size() * 4;
  for (const int i : IndexRange(tris.size())) {
    const int loopstart = triangle_loop_start + i * 3;
    mesh_corner_verts[loopstart] = tris[i][2];
    mesh_corner_verts[loopstart + 1] = tris[i][1];
    mesh_corner_verts[loopstart + 2] = tris[i][0];
  }

  BKE_mesh_calc_edges(mesh, false, false);

  return mesh;
}
#endif

Mesh *BKE_mesh_remesh_voxel(const Mesh *mesh,
                            const float voxel_size,
                            const float adaptivity,
                            const float isovalue)
{
#ifdef WITH_OPENVDB
  openvdb::FloatGrid::Ptr level_set = remesh_voxel_level_set_create(mesh, voxel_size);
  Mesh *result = remesh_voxel_volume_to_mesh(level_set, isovalue, adaptivity, false);
  BKE_mesh_copy_parameters(result, mesh);
  return result;
#else
  UNUSED_VARS(mesh, voxel_size, adaptivity, isovalue);
  return nullptr;
#endif
}

void BKE_mesh_remesh_reproject_paint_mask(Mesh *target, const Mesh *source)
{
  BVHTreeFromMesh bvhtree = {nullptr};
  BKE_bvhtree_from_mesh_get(&bvhtree, source, BVHTREE_FROM_VERTS, 2);
  const Span<float3> target_positions = target->vert_positions();
  const float *source_mask = (const float *)CustomData_get_layer(&source->vdata, CD_PAINT_MASK);
  if (source_mask == nullptr) {
    return;
  }

  float *target_mask;
  if (CustomData_has_layer(&target->vdata, CD_PAINT_MASK)) {
    target_mask = (float *)CustomData_get_layer(&target->vdata, CD_PAINT_MASK);
  }
  else {
    target_mask = (float *)CustomData_add_layer(
        &target->vdata, CD_PAINT_MASK, CD_CONSTRUCT, target->totvert);
  }

  blender::threading::parallel_for(IndexRange(target->totvert), 4096, [&](const IndexRange range) {
    for (const int i : range) {
      BVHTreeNearest nearest;
      nearest.index = -1;
      nearest.dist_sq = FLT_MAX;
      BLI_bvhtree_find_nearest(
          bvhtree.tree, target_positions[i], &nearest, bvhtree.nearest_callback, &bvhtree);
      if (nearest.index != -1) {
        target_mask[i] = source_mask[nearest.index];
      }
    }
  });
  free_bvhtree_from_mesh(&bvhtree);
}

void BKE_remesh_reproject_sculpt_face_sets(Mesh *target, const Mesh *source)
{
  using namespace blender;
  using namespace blender::bke;
  const AttributeAccessor src_attributes = source->attributes();
  MutableAttributeAccessor dst_attributes = target->attributes_for_write();
  const Span<float3> target_positions = target->vert_positions();
  const OffsetIndices target_polys = target->polys();
  const Span<int> target_corner_verts = target->corner_verts();

  const VArray src_face_sets = *src_attributes.lookup<int>(".sculpt_face_set", ATTR_DOMAIN_FACE);
  if (!src_face_sets) {
    return;
  }
  SpanAttributeWriter<int> dst_face_sets = dst_attributes.lookup_or_add_for_write_only_span<int>(
      ".sculpt_face_set", ATTR_DOMAIN_FACE);
  if (!dst_face_sets) {
    return;
  }

  const VArraySpan<int> src(src_face_sets);
  MutableSpan<int> dst = dst_face_sets.span;

  const blender::Span<int> looptri_polys = source->looptri_polys();
  BVHTreeFromMesh bvhtree = {nullptr};
  BKE_bvhtree_from_mesh_get(&bvhtree, source, BVHTREE_FROM_LOOPTRI, 2);

  blender::threading::parallel_for(IndexRange(target->totpoly), 2048, [&](const IndexRange range) {
    for (const int i : range) {
      BVHTreeNearest nearest;
      nearest.index = -1;
      nearest.dist_sq = FLT_MAX;
      const float3 from_co = mesh::poly_center_calc(target_positions,
                                                    target_corner_verts.slice(target_polys[i]));
      BLI_bvhtree_find_nearest(
          bvhtree.tree, from_co, &nearest, bvhtree.nearest_callback, &bvhtree);
      if (nearest.index != -1) {
        dst[i] = src[looptri_polys[nearest.index]];
      }
      else {
        dst[i] = 1;
      }
    }
  });
  free_bvhtree_from_mesh(&bvhtree);
  dst_face_sets.finish();
}

void BKE_remesh_reproject_vertex_paint(Mesh *target, const Mesh *source)
{
  using namespace blender;
  using namespace blender::bke;
  const AttributeAccessor src_attributes = source->attributes();
  MutableAttributeAccessor dst_attributes = target->attributes_for_write();

  Vector<AttributeIDRef> point_ids;
  Vector<AttributeIDRef> corner_ids;
  source->attributes().for_all([&](const AttributeIDRef &id, const AttributeMetaData &meta_data) {
    if (CD_TYPE_AS_MASK(meta_data.data_type) & CD_MASK_COLOR_ALL) {
      if (meta_data.domain == ATTR_DOMAIN_POINT) {
        point_ids.append(id);
      }
      else if (meta_data.domain == ATTR_DOMAIN_CORNER) {
        corner_ids.append(id);
      }
    }
    return true;
  });

  if (point_ids.is_empty() && corner_ids.is_empty()) {
    return;
  }

<<<<<<< HEAD
  Array<int> source_vert_to_loop_offsets;
  Array<int> source_vert_to_loop_indices;
  blender::GroupedSpan<int> source_lmap;

  Array<int> target_vert_to_loop_offsets;
  Array<int> target_vert_to_loop_indices;
  blender::GroupedSpan<int> target_lmap;

  while ((layer = BKE_id_attribute_from_index(
              const_cast<ID *>(&source->id), i++, ATTR_DOMAIN_MASK_COLOR, CD_MASK_COLOR_ALL)))
  {
    eAttrDomain domain = BKE_id_attribute_domain(&source->id, layer);
    const eCustomDataType type = eCustomDataType(layer->type);

    CustomData *target_cdata = domain == ATTR_DOMAIN_POINT ? &target->vdata : &target->ldata;
    const CustomData *source_cdata = domain == ATTR_DOMAIN_POINT ? &source->vdata : &source->ldata;

    /* Check attribute exists in target. */
    int layer_i = CustomData_get_named_layer_index(target_cdata, type, layer->name);
    if (layer_i == -1) {
      int elem_num = domain == ATTR_DOMAIN_POINT ? target->totvert : target->totloop;

      CustomData_add_layer_named(target_cdata, type, CD_SET_DEFAULT, elem_num, layer->name);
      layer_i = CustomData_get_named_layer_index(target_cdata, type, layer->name);
    }

    size_t data_size = CustomData_sizeof(type);
    void *target_data = target_cdata->layers[layer_i].data;
    void *source_data = layer->data;
    const Span<float3> target_positions = target->vert_positions();

    if (domain == ATTR_DOMAIN_POINT) {
      blender::threading::parallel_for(
          IndexRange(target->totvert), 4096, [&](const IndexRange range) {
            for (const int i : range) {
              BVHTreeNearest nearest;
              nearest.index = -1;
              nearest.dist_sq = FLT_MAX;
              BLI_bvhtree_find_nearest(
                  bvhtree.tree, target_positions[i], &nearest, bvhtree.nearest_callback, &bvhtree);
              if (nearest.index != -1) {
                memcpy(POINTER_OFFSET(target_data, size_t(i) * data_size),
                       POINTER_OFFSET(source_data, size_t(nearest.index) * data_size),
                       data_size);
              }
            }
          });
    }
    else {
      /* Lazily init vertex -> loop maps. */
      if (source_lmap.is_empty()) {
        source_lmap = blender::bke::mesh::build_vert_to_loop_map(source->corner_verts(),
                                                                 source->totvert,
                                                                 source_vert_to_loop_offsets,
                                                                 source_vert_to_loop_indices);
        target_lmap = blender::bke::mesh::build_vert_to_loop_map(target->corner_verts(),
                                                                 target->totvert,
                                                                 target_vert_to_loop_offsets,
                                                                 target_vert_to_loop_indices);
      }
=======
  MeshElemMap *source_lmap = nullptr;
  int *source_lmap_mem = nullptr;
  MeshElemMap *target_lmap = nullptr;
  int *target_lmap_mem = nullptr;
  BVHTreeFromMesh bvhtree = {nullptr};
  threading::parallel_invoke(
      [&]() { BKE_bvhtree_from_mesh_get(&bvhtree, source, BVHTREE_FROM_VERTS, 2); },
      [&]() {
        BKE_mesh_vert_loop_map_create(&source_lmap,
                                      &source_lmap_mem,
                                      source->polys(),
                                      source->corner_verts().data(),
                                      source->totvert);
      },
      [&]() {
        BKE_mesh_vert_loop_map_create(&target_lmap,
                                      &target_lmap_mem,
                                      target->polys(),
                                      target->corner_verts().data(),
                                      target->totvert);
      });
>>>>>>> 2b45f2d6

  const Span<float3> target_positions = target->vert_positions();
  Array<int> nearest_src_verts(target_positions.size());
  threading::parallel_for(target_positions.index_range(), 1024, [&](const IndexRange range) {
    for (const int i : range) {
      BVHTreeNearest nearest;
      nearest.index = -1;
      nearest.dist_sq = FLT_MAX;
      BLI_bvhtree_find_nearest(
          bvhtree.tree, target_positions[i], &nearest, bvhtree.nearest_callback, &bvhtree);
      nearest_src_verts[i] = nearest.index;
    }
  });

<<<<<<< HEAD
              const Span<int> source_loops = source_lmap[nearest.index];
              const Span<int> target_loops = target_lmap[i];

              if (target_loops.size() == 0 || source_loops.size() == 0) {
                continue;
              }

              /*
               * Average color data for loops around the source vertex into
               * the first target loop around the target vertex
               */

              CustomData_interp(source_cdata,
                                target_cdata,
                                source_loops.data(),
                                nullptr,
                                nullptr,
                                source_loops.size(),
                                target_loops[0]);

              void *elem = POINTER_OFFSET(target_data, size_t(target_loops[0]) * data_size);

              /* Copy to rest of target loops. */
              for (int j = 1; j < target_loops.size(); j++) {
                memcpy(POINTER_OFFSET(target_data, size_t(target_loops[j]) * data_size),
                       elem,
                       data_size);
              }
=======
  for (const AttributeIDRef &id : point_ids) {
    const GVArraySpan src = *src_attributes.lookup(id, ATTR_DOMAIN_POINT);
    GSpanAttributeWriter dst = dst_attributes.lookup_or_add_for_write_only_span(
        id, ATTR_DOMAIN_POINT, cpp_type_to_custom_data_type(src.type()));
    attribute_math::gather(src, nearest_src_verts, dst.span);
    dst.finish();
  }

  if (!corner_ids.is_empty()) {
    for (const AttributeIDRef &id : corner_ids) {
      const GVArraySpan src = *src_attributes.lookup(id, ATTR_DOMAIN_CORNER);
      GSpanAttributeWriter dst = dst_attributes.lookup_or_add_for_write_only_span(
          id, ATTR_DOMAIN_CORNER, cpp_type_to_custom_data_type(src.type()));

      threading::parallel_for(target_positions.index_range(), 1024, [&](const IndexRange range) {
        src.type().to_static_type_tag<ColorGeometry4b, ColorGeometry4f>([&](auto type_tag) {
          using T = typename decltype(type_tag)::type;
          if constexpr (std::is_void_v<T>) {
            BLI_assert_unreachable();
          }
          else {
            const Span<T> src_typed = src.typed<T>();
            MutableSpan<T> dst_typed = dst.span.typed<T>();
            for (const int dst_vert : range) {
              /* Find the average value at the corners of the closest vertex on the source mesh. */
              const int src_vert = nearest_src_verts[dst_vert];
              T value;
              attribute_math::DefaultMixer<T> mixer({&value, 1});
              for (const int corner :
                   Span(source_lmap[src_vert].indices, source_lmap[src_vert].count)) {
                mixer.mix_in(0, src_typed[corner]);
              }

              const Span<int> dst_corners(target_lmap[dst_vert].indices,
                                          target_lmap[dst_vert].count);
              dst_typed.fill_indices(dst_corners, value);
>>>>>>> 2b45f2d6
            }
          }
        });
      });

      dst.finish();
    }
  }

  /* Make sure active/default color attribute (names) are brought over. */
  if (source->active_color_attribute) {
    MEM_SAFE_FREE(target->active_color_attribute);
    target->active_color_attribute = BLI_strdup(source->active_color_attribute);
  }
  if (source->default_color_attribute) {
    MEM_SAFE_FREE(target->default_color_attribute);
    target->default_color_attribute = BLI_strdup(source->default_color_attribute);
  }

  free_bvhtree_from_mesh(&bvhtree);
}

Mesh *BKE_mesh_remesh_voxel_fix_poles(const Mesh *mesh)
{
  const BMAllocTemplate allocsize = BMALLOC_TEMPLATE_FROM_ME(mesh);

  BMeshCreateParams bmesh_create_params{};
  bmesh_create_params.use_toolflags = true;
  BMesh *bm = BM_mesh_create(&allocsize, &bmesh_create_params);

  BMeshFromMeshParams bmesh_from_mesh_params{};
  bmesh_from_mesh_params.calc_face_normal = true;
  bmesh_from_mesh_params.calc_vert_normal = true;
  BM_mesh_bm_from_me(bm, mesh, &bmesh_from_mesh_params);

  BMVert *v;
  BMEdge *ed, *ed_next;
  BMFace *f, *f_next;
  BMIter iter_a, iter_b;

  /* Merge 3 edge poles vertices that exist in the same face */
  BM_mesh_elem_hflag_disable_all(bm, BM_VERT | BM_EDGE | BM_FACE, BM_ELEM_TAG, false);
  BM_ITER_MESH_MUTABLE (f, f_next, &iter_a, bm, BM_FACES_OF_MESH) {
    BMVert *v1, *v2;
    v1 = nullptr;
    v2 = nullptr;
    BM_ITER_ELEM (v, &iter_b, f, BM_VERTS_OF_FACE) {
      if (BM_vert_edge_count(v) == 3) {
        if (v1) {
          v2 = v;
        }
        else {
          v1 = v;
        }
      }
    }
    if (v1 && v2 && (v1 != v2) && !BM_edge_exists(v1, v2)) {
      BM_face_kill(bm, f);
      BMEdge *e = BM_edge_create(bm, v1, v2, nullptr, BM_CREATE_NOP);
      BM_elem_flag_set(e, BM_ELEM_TAG, true);
    }
  }

  BM_ITER_MESH_MUTABLE (ed, ed_next, &iter_a, bm, BM_EDGES_OF_MESH) {
    if (BM_elem_flag_test(ed, BM_ELEM_TAG)) {
      float co[3];
      mid_v3_v3v3(co, ed->v1->co, ed->v2->co);
      BMVert *vc = BM_edge_collapse(bm, ed, ed->v1, true, true);
      copy_v3_v3(vc->co, co);
    }
  }

  /* Delete faces with a 3 edge pole in all their vertices */
  BM_mesh_elem_hflag_disable_all(bm, BM_VERT | BM_EDGE | BM_FACE, BM_ELEM_TAG, false);
  BM_ITER_MESH (f, &iter_a, bm, BM_FACES_OF_MESH) {
    bool dissolve = true;
    BM_ITER_ELEM (v, &iter_b, f, BM_VERTS_OF_FACE) {
      if (BM_vert_edge_count(v) != 3) {
        dissolve = false;
      }
    }
    if (dissolve) {
      BM_ITER_ELEM (v, &iter_b, f, BM_VERTS_OF_FACE) {
        BM_elem_flag_set(v, BM_ELEM_TAG, true);
      }
    }
  }
  BM_mesh_delete_hflag_context(bm, BM_ELEM_TAG, DEL_VERTS);

  BM_ITER_MESH (ed, &iter_a, bm, BM_EDGES_OF_MESH) {
    if (BM_edge_face_count(ed) != 2) {
      BM_elem_flag_set(ed, BM_ELEM_TAG, true);
    }
  }
  BM_mesh_edgenet(bm, false, true);

  /* Smooth the result */
  for (int i = 0; i < 4; i++) {
    BM_ITER_MESH (v, &iter_a, bm, BM_VERTS_OF_MESH) {
      float co[3];
      zero_v3(co);
      BM_ITER_ELEM (ed, &iter_b, v, BM_EDGES_OF_VERT) {
        BMVert *vert = BM_edge_other_vert(ed, v);
        add_v3_v3(co, vert->co);
      }
      mul_v3_fl(co, 1.0f / float(BM_vert_edge_count(v)));
      mid_v3_v3v3(v->co, v->co, co);
    }
  }

  BM_mesh_normals_update(bm);

  BM_mesh_elem_hflag_disable_all(bm, BM_VERT | BM_EDGE | BM_FACE, BM_ELEM_SELECT, false);
  BM_mesh_elem_hflag_enable_all(bm, BM_FACE, BM_ELEM_TAG, false);
  BMO_op_callf(bm,
               (BMO_FLAG_DEFAULTS & ~BMO_FLAG_RESPECT_HIDE),
               "recalc_face_normals faces=%hf",
               BM_ELEM_TAG);
  BM_mesh_elem_hflag_disable_all(bm, BM_VERT | BM_EDGE | BM_FACE, BM_ELEM_TAG, false);

  BMeshToMeshParams bmesh_to_mesh_params{};
  bmesh_to_mesh_params.calc_object_remap = false;
  Mesh *result = BKE_mesh_from_bmesh_nomain(bm, &bmesh_to_mesh_params, mesh);

  BM_mesh_free(bm);
  return result;
}<|MERGE_RESOLUTION|>--- conflicted
+++ resolved
@@ -385,90 +385,27 @@
     return;
   }
 
-<<<<<<< HEAD
   Array<int> source_vert_to_loop_offsets;
   Array<int> source_vert_to_loop_indices;
-  blender::GroupedSpan<int> source_lmap;
-
+  GroupedSpan<int> source_lmap;
   Array<int> target_vert_to_loop_offsets;
   Array<int> target_vert_to_loop_indices;
-  blender::GroupedSpan<int> target_lmap;
-
-  while ((layer = BKE_id_attribute_from_index(
-              const_cast<ID *>(&source->id), i++, ATTR_DOMAIN_MASK_COLOR, CD_MASK_COLOR_ALL)))
-  {
-    eAttrDomain domain = BKE_id_attribute_domain(&source->id, layer);
-    const eCustomDataType type = eCustomDataType(layer->type);
-
-    CustomData *target_cdata = domain == ATTR_DOMAIN_POINT ? &target->vdata : &target->ldata;
-    const CustomData *source_cdata = domain == ATTR_DOMAIN_POINT ? &source->vdata : &source->ldata;
-
-    /* Check attribute exists in target. */
-    int layer_i = CustomData_get_named_layer_index(target_cdata, type, layer->name);
-    if (layer_i == -1) {
-      int elem_num = domain == ATTR_DOMAIN_POINT ? target->totvert : target->totloop;
-
-      CustomData_add_layer_named(target_cdata, type, CD_SET_DEFAULT, elem_num, layer->name);
-      layer_i = CustomData_get_named_layer_index(target_cdata, type, layer->name);
-    }
-
-    size_t data_size = CustomData_sizeof(type);
-    void *target_data = target_cdata->layers[layer_i].data;
-    void *source_data = layer->data;
-    const Span<float3> target_positions = target->vert_positions();
-
-    if (domain == ATTR_DOMAIN_POINT) {
-      blender::threading::parallel_for(
-          IndexRange(target->totvert), 4096, [&](const IndexRange range) {
-            for (const int i : range) {
-              BVHTreeNearest nearest;
-              nearest.index = -1;
-              nearest.dist_sq = FLT_MAX;
-              BLI_bvhtree_find_nearest(
-                  bvhtree.tree, target_positions[i], &nearest, bvhtree.nearest_callback, &bvhtree);
-              if (nearest.index != -1) {
-                memcpy(POINTER_OFFSET(target_data, size_t(i) * data_size),
-                       POINTER_OFFSET(source_data, size_t(nearest.index) * data_size),
-                       data_size);
-              }
-            }
-          });
-    }
-    else {
-      /* Lazily init vertex -> loop maps. */
-      if (source_lmap.is_empty()) {
-        source_lmap = blender::bke::mesh::build_vert_to_loop_map(source->corner_verts(),
-                                                                 source->totvert,
-                                                                 source_vert_to_loop_offsets,
-                                                                 source_vert_to_loop_indices);
-        target_lmap = blender::bke::mesh::build_vert_to_loop_map(target->corner_verts(),
-                                                                 target->totvert,
-                                                                 target_vert_to_loop_offsets,
-                                                                 target_vert_to_loop_indices);
-      }
-=======
-  MeshElemMap *source_lmap = nullptr;
-  int *source_lmap_mem = nullptr;
-  MeshElemMap *target_lmap = nullptr;
-  int *target_lmap_mem = nullptr;
+  GroupedSpan<int> target_lmap;
   BVHTreeFromMesh bvhtree = {nullptr};
   threading::parallel_invoke(
       [&]() { BKE_bvhtree_from_mesh_get(&bvhtree, source, BVHTREE_FROM_VERTS, 2); },
       [&]() {
-        BKE_mesh_vert_loop_map_create(&source_lmap,
-                                      &source_lmap_mem,
-                                      source->polys(),
-                                      source->corner_verts().data(),
-                                      source->totvert);
+        source_lmap = mesh::build_vert_to_loop_map(source->corner_verts(),
+                                                   source->totvert,
+                                                   source_vert_to_loop_offsets,
+                                                   source_vert_to_loop_indices);
       },
       [&]() {
-        BKE_mesh_vert_loop_map_create(&target_lmap,
-                                      &target_lmap_mem,
-                                      target->polys(),
-                                      target->corner_verts().data(),
-                                      target->totvert);
+        target_lmap = mesh::build_vert_to_loop_map(target->corner_verts(),
+                                                   target->totvert,
+                                                   target_vert_to_loop_offsets,
+                                                   target_vert_to_loop_indices);
       });
->>>>>>> 2b45f2d6
 
   const Span<float3> target_positions = target->vert_positions();
   Array<int> nearest_src_verts(target_positions.size());
@@ -483,36 +420,6 @@
     }
   });
 
-<<<<<<< HEAD
-              const Span<int> source_loops = source_lmap[nearest.index];
-              const Span<int> target_loops = target_lmap[i];
-
-              if (target_loops.size() == 0 || source_loops.size() == 0) {
-                continue;
-              }
-
-              /*
-               * Average color data for loops around the source vertex into
-               * the first target loop around the target vertex
-               */
-
-              CustomData_interp(source_cdata,
-                                target_cdata,
-                                source_loops.data(),
-                                nullptr,
-                                nullptr,
-                                source_loops.size(),
-                                target_loops[0]);
-
-              void *elem = POINTER_OFFSET(target_data, size_t(target_loops[0]) * data_size);
-
-              /* Copy to rest of target loops. */
-              for (int j = 1; j < target_loops.size(); j++) {
-                memcpy(POINTER_OFFSET(target_data, size_t(target_loops[j]) * data_size),
-                       elem,
-                       data_size);
-              }
-=======
   for (const AttributeIDRef &id : point_ids) {
     const GVArraySpan src = *src_attributes.lookup(id, ATTR_DOMAIN_POINT);
     GSpanAttributeWriter dst = dst_attributes.lookup_or_add_for_write_only_span(
@@ -537,19 +444,16 @@
             const Span<T> src_typed = src.typed<T>();
             MutableSpan<T> dst_typed = dst.span.typed<T>();
             for (const int dst_vert : range) {
-              /* Find the average value at the corners of the closest vertex on the source mesh. */
+              /* Find the average value at the corners of the closest vertex on the
+               * source mesh. */
               const int src_vert = nearest_src_verts[dst_vert];
               T value;
               attribute_math::DefaultMixer<T> mixer({&value, 1});
-              for (const int corner :
-                   Span(source_lmap[src_vert].indices, source_lmap[src_vert].count)) {
+              for (const int corner : source_lmap[src_vert]) {
                 mixer.mix_in(0, src_typed[corner]);
               }
 
-              const Span<int> dst_corners(target_lmap[dst_vert].indices,
-                                          target_lmap[dst_vert].count);
-              dst_typed.fill_indices(dst_corners, value);
->>>>>>> 2b45f2d6
+              dst_typed.fill_indices(target_lmap[dst_vert], value);
             }
           }
         });
