/* $Id$ */

#include <stdlib.h>
#include <string.h>
#include <math.h>

#include "CCGSubSurf.h"

#include "BLO_sys_types.h" // for intptr_t support

#ifdef _MSC_VER
#define CCG_INLINE __inline
#else
#define CCG_INLINE inline
#endif

/* used for normalize_v3 in BLI_math_vector
 * float.h's FLT_EPSILON causes trouble with subsurf normals - campbell */
#define EPSILON (1.0e-35f)

/***/

typedef unsigned char	byte;

/***/

static int kHashSizes[] = {
	1, 3, 5, 11, 17, 37, 67, 131, 257, 521, 1031, 2053, 4099, 8209, 
	16411, 32771, 65537, 131101, 262147, 524309, 1048583, 2097169, 
	4194319, 8388617, 16777259, 33554467, 67108879, 134217757, 268435459
};

typedef struct _EHEntry EHEntry;
struct _EHEntry {
	EHEntry *next;
	void *key;
};
typedef struct _EHash {
	EHEntry **buckets;
	int numEntries, curSize, curSizeIdx;

	CCGAllocatorIFC allocatorIFC;
	CCGAllocatorHDL allocator;
} EHash;

#define EHASH_alloc(eh, nb)			((eh)->allocatorIFC.alloc((eh)->allocator, nb))
#define EHASH_free(eh, ptr)			((eh)->allocatorIFC.free((eh)->allocator, ptr))

#define EHASH_hash(eh, item)	(((uintptr_t) (item))%((unsigned int) (eh)->curSize))

static EHash *_ehash_new(int estimatedNumEntries, CCGAllocatorIFC *allocatorIFC, CCGAllocatorHDL allocator) {
	EHash *eh = allocatorIFC->alloc(allocator, sizeof(*eh));
	eh->allocatorIFC = *allocatorIFC;
	eh->allocator = allocator;
	eh->numEntries = 0;
	eh->curSizeIdx = 0;
	while (kHashSizes[eh->curSizeIdx]<estimatedNumEntries)
		eh->curSizeIdx++;
	eh->curSize = kHashSizes[eh->curSizeIdx];
	eh->buckets = EHASH_alloc(eh, eh->curSize*sizeof(*eh->buckets));
	memset(eh->buckets, 0, eh->curSize*sizeof(*eh->buckets));

	return eh;
}
typedef void (*EHEntryFreeFP)(EHEntry *, void *);
static void _ehash_free(EHash *eh, EHEntryFreeFP freeEntry, void *userData) {
	int numBuckets = eh->curSize;

	while (numBuckets--) {
		EHEntry *entry = eh->buckets[numBuckets];

		while (entry) {
			EHEntry *next = entry->next;

			freeEntry(entry, userData);

			entry = next;
		}
	}

	EHASH_free(eh, eh->buckets);
	EHASH_free(eh, eh);
}

static void _ehash_insert(EHash *eh, EHEntry *entry) {
	int numBuckets = eh->curSize;
	int hash = EHASH_hash(eh, entry->key);
	entry->next = eh->buckets[hash];
	eh->buckets[hash] = entry;
	eh->numEntries++;

	if (eh->numEntries > (numBuckets*3)) {
		EHEntry **oldBuckets = eh->buckets;
		eh->curSize = kHashSizes[++eh->curSizeIdx];
		
		eh->buckets = EHASH_alloc(eh, eh->curSize*sizeof(*eh->buckets));
		memset(eh->buckets, 0, eh->curSize*sizeof(*eh->buckets));

		while (numBuckets--) {
			for (entry = oldBuckets[numBuckets]; entry;) {
				EHEntry *next = entry->next;
				
				hash = EHASH_hash(eh, entry->key);
				entry->next = eh->buckets[hash];
				eh->buckets[hash] = entry;
				
				entry = next;
			}
		}

		EHASH_free(eh, oldBuckets);
	}
}

static void *_ehash_lookupWithPrev(EHash *eh, void *key, void ***prevp_r) {
	int hash = EHASH_hash(eh, key);
	void **prevp = (void**) &eh->buckets[hash];
	EHEntry *entry;
	
	for (; (entry = *prevp); prevp = (void**) &entry->next) {
		if (entry->key==key) {
			*prevp_r = (void**) prevp;
			return entry;
		}
	}
	
	return NULL;
}

static void *_ehash_lookup(EHash *eh, void *key) {
	int hash = EHASH_hash(eh, key);
	EHEntry *entry;
	
	for (entry = eh->buckets[hash]; entry; entry = entry->next)
		if (entry->key==key)
			break;
	
	return entry;
}

/**/

typedef struct _EHashIterator {
	EHash *eh;
	int curBucket;
	EHEntry *curEntry;
} EHashIterator;

static EHashIterator *_ehashIterator_new(EHash *eh) {
	EHashIterator *ehi = EHASH_alloc(eh, sizeof(*ehi));
	ehi->eh = eh;
	ehi->curEntry = NULL;
	ehi->curBucket = -1;
	while (!ehi->curEntry) {
		ehi->curBucket++;
		if (ehi->curBucket==ehi->eh->curSize)
			break;
		ehi->curEntry = ehi->eh->buckets[ehi->curBucket];
	}
	return ehi;
}
static void _ehashIterator_free(EHashIterator *ehi) {
	EHASH_free(ehi->eh, ehi);
}

static void *_ehashIterator_getCurrent(EHashIterator *ehi) {
	return ehi->curEntry;
}

static void _ehashIterator_next(EHashIterator *ehi) {
	if (ehi->curEntry) {
        ehi->curEntry = ehi->curEntry->next;
		while (!ehi->curEntry) {
			ehi->curBucket++;
			if (ehi->curBucket==ehi->eh->curSize)
				break;
			ehi->curEntry = ehi->eh->buckets[ehi->curBucket];
		}
	}
}
static int _ehashIterator_isStopped(EHashIterator *ehi) {
	return !ehi->curEntry;
}

/***/

static void *_stdAllocator_alloc(CCGAllocatorHDL a, int numBytes) {
	return malloc(numBytes);
}
static void *_stdAllocator_realloc(CCGAllocatorHDL a, void *ptr, int newSize, int oldSize) {
	return realloc(ptr, newSize);
}
static void _stdAllocator_free(CCGAllocatorHDL a, void *ptr) {
	free(ptr);
}

static CCGAllocatorIFC *_getStandardAllocatorIFC(void) {
	static CCGAllocatorIFC ifc;

	ifc.alloc = _stdAllocator_alloc;
	ifc.realloc = _stdAllocator_realloc;
	ifc.free = _stdAllocator_free;
	ifc.release = NULL;

	return &ifc;
}

/***/

static int VertDataEqual(float *a, float *b) {
	return a[0]==b[0] && a[1]==b[1] && a[2]==b[2];
}
#define VertDataZero(av)				{ float *_a = (float*) av; _a[0] = _a[1] = _a[2] = 0.0f; }
#define VertDataCopy(av, bv)			{ float *_a = (float*) av, *_b = (float*) bv; _a[0] =_b[0]; _a[1] =_b[1]; _a[2] =_b[2]; }
#define VertDataAdd(av, bv)				{ float *_a = (float*) av, *_b = (float*) bv; _a[0]+=_b[0]; _a[1]+=_b[1]; _a[2]+=_b[2]; }
#define VertDataSub(av, bv)				{ float *_a = (float*) av, *_b = (float*) bv; _a[0]-=_b[0]; _a[1]-=_b[1]; _a[2]-=_b[2]; }
#define VertDataMulN(av, n)				{ float *_a = (float*) av; _a[0]*=n; _a[1]*=n; _a[2]*=n; }
#define VertDataAvg4(tv, av, bv, cv, dv) \
	{ \
		float *_t = (float*) tv, *_a = (float*) av, *_b = (float*) bv, *_c = (float*) cv, *_d = (float*) dv; \
		_t[0] = (_a[0]+_b[0]+_c[0]+_d[0])*.25; \
		_t[1] = (_a[1]+_b[1]+_c[1]+_d[1])*.25; \
		_t[2] = (_a[2]+_b[2]+_c[2]+_d[2])*.25; \
	}
#define NormZero(av)					{ float *_a = (float*) av; _a[0] = _a[1] = _a[2] = 0.0f; }
#define NormCopy(av, bv)				{ float *_a = (float*) av, *_b = (float*) bv; _a[0] =_b[0]; _a[1] =_b[1]; _a[2] =_b[2]; }
#define NormAdd(av, bv)					{ float *_a = (float*) av, *_b = (float*) bv; _a[0]+=_b[0]; _a[1]+=_b[1]; _a[2]+=_b[2]; }


static int _edge_isBoundary(CCGEdge *e);

/***/

enum {
	Vert_eEffected=		(1<<0),
	Vert_eChanged=		(1<<1),
	Vert_eSeam=			(1<<2),
} VertFlags;
enum {
	Edge_eEffected=		(1<<0),
} CCGEdgeFlags;
enum {
	Face_eEffected=		(1<<0),
} FaceFlags;

struct _CCGVert {
	CCGVert		*next;	/* EHData.next */
	CCGVertHDL	vHDL;	/* EHData.key */

	short numEdges, numFaces, flags, pad;

	CCGEdge **edges;
	CCGFace **faces;
//	byte *levelData;
//	byte *userData;
};
#define VERT_getLevelData(v)		((byte*) &(v)[1])

struct _CCGEdge {
	CCGEdge		*next;	/* EHData.next */
	CCGEdgeHDL	eHDL;	/* EHData.key */

	short numFaces, flags;
	float crease;

	CCGVert *v0,*v1;
	CCGFace **faces;

//	byte *levelData;
//	byte *userData;
};
#define EDGE_getLevelData(e)		((byte*) &(e)[1])

struct _CCGFace {
	CCGFace		*next;	/* EHData.next */
	CCGFaceHDL	fHDL;	/* EHData.key */

	short numVerts, flags, pad1, pad2;

//	CCGVert **verts;
//	CCGEdge **edges;
//	byte *centerData;
//	byte **gridData;
//	byte *userData;
};
#define FACE_getVerts(f)		((CCGVert**) &(f)[1])
#define FACE_getEdges(f)		((CCGEdge**) &(FACE_getVerts(f)[(f)->numVerts]))
#define FACE_getCenterData(f)	((byte*) &(FACE_getEdges(f)[(f)->numVerts]))

typedef enum {
	eSyncState_None = 0,
	eSyncState_Vert,
	eSyncState_Edge,
	eSyncState_Face,
	eSyncState_Partial,
} SyncState;

struct _CCGSubSurf {
	EHash *vMap;	/* map of CCGVertHDL -> Vert */
	EHash *eMap;	/* map of CCGEdgeHDL -> Edge */
	EHash *fMap;	/* map of CCGFaceHDL -> Face */

	CCGMeshIFC meshIFC;
	
	CCGAllocatorIFC allocatorIFC;
	CCGAllocatorHDL allocator;

	int subdivLevels;
	int numGrids;
	int allowEdgeCreation;
	float defaultCreaseValue;
	void *defaultEdgeUserData;

	void *q, *r;
		
		// data for calc vert normals
	int calcVertNormals;
	int normalDataOffset;

		// data for age'ing (to debug sync)
	int currentAge;
	int useAgeCounts;
	int vertUserAgeOffset;
	int edgeUserAgeOffset;
	int faceUserAgeOffset;

		// data used during syncing
	SyncState syncState;

	EHash *oldVMap, *oldEMap, *oldFMap;
	int lenTempArrays;
	CCGVert **tempVerts;
	CCGEdge **tempEdges;
};

#define CCGSUBSURF_alloc(ss, nb)			((ss)->allocatorIFC.alloc((ss)->allocator, nb))
#define CCGSUBSURF_realloc(ss, ptr, nb, ob)	((ss)->allocatorIFC.realloc((ss)->allocator, ptr, nb, ob))
#define CCGSUBSURF_free(ss, ptr)			((ss)->allocatorIFC.free((ss)->allocator, ptr))

/***/

static CCGVert *_vert_new(CCGVertHDL vHDL, CCGSubSurf *ss) {
	CCGVert *v = CCGSUBSURF_alloc(ss, sizeof(CCGVert) + ss->meshIFC.vertDataSize * (ss->subdivLevels+1) + ss->meshIFC.vertUserSize);
	byte *userData;

	v->vHDL = vHDL;
	v->edges = NULL;
	v->faces = NULL;
	v->numEdges = v->numFaces = 0;
	v->flags = 0;

	userData = ccgSubSurf_getVertUserData(ss, v);
	memset(userData, 0, ss->meshIFC.vertUserSize);
	if (ss->useAgeCounts) *((int*) &userData[ss->vertUserAgeOffset]) = ss->currentAge;

	return v;
}
static void _vert_remEdge(CCGVert *v, CCGEdge *e) {
	int i;
	for (i=0; i<v->numEdges; i++) {
		if (v->edges[i]==e) {
			v->edges[i] = v->edges[--v->numEdges];
			break;
		}
	}
}
static void _vert_remFace(CCGVert *v, CCGFace *f) {
	int i;
	for (i=0; i<v->numFaces; i++) {
		if (v->faces[i]==f) {
			v->faces[i] = v->faces[--v->numFaces];
			break;
		}
	}
}
static void _vert_addEdge(CCGVert *v, CCGEdge *e, CCGSubSurf *ss) {
	v->edges = CCGSUBSURF_realloc(ss, v->edges, (v->numEdges+1)*sizeof(*v->edges), v->numEdges*sizeof(*v->edges));
	v->edges[v->numEdges++] = e;
}
static void _vert_addFace(CCGVert *v, CCGFace *f, CCGSubSurf *ss) {
	v->faces = CCGSUBSURF_realloc(ss, v->faces, (v->numFaces+1)*sizeof(*v->faces), v->numFaces*sizeof(*v->faces));
	v->faces[v->numFaces++] = f;
}
static CCGEdge *_vert_findEdgeTo(CCGVert *v, CCGVert *vQ) {
	int i;
	for (i=0; i<v->numEdges; i++) {
		CCGEdge *e = v->edges[v->numEdges-1-i]; // XXX, note reverse
		if (	(e->v0==v && e->v1==vQ) ||
				(e->v1==v && e->v0==vQ))
			return e;
	}
	return 0;
}
static int _vert_isBoundary(CCGVert *v) {
	int i;
	for (i=0; i<v->numEdges; i++)
		if (_edge_isBoundary(v->edges[i]))
			return 1;
	return 0;
}

static void *_vert_getCo(CCGVert *v, int lvl, int dataSize) {
	return &VERT_getLevelData(v)[lvl*dataSize];
}
static float *_vert_getNo(CCGVert *v, int lvl, int dataSize, int normalDataOffset) {
	return (float*) &VERT_getLevelData(v)[lvl*dataSize + normalDataOffset];
}

static void _vert_free(CCGVert *v, CCGSubSurf *ss) {
	CCGSUBSURF_free(ss, v->edges);
	CCGSUBSURF_free(ss, v->faces);
	CCGSUBSURF_free(ss, v);
}

static int VERT_seam(CCGVert *v) {
	return ((v->flags & Vert_eSeam) != 0);
}

/***/

static CCGEdge *_edge_new(CCGEdgeHDL eHDL, CCGVert *v0, CCGVert *v1, float crease, CCGSubSurf *ss) {
	CCGEdge *e = CCGSUBSURF_alloc(ss, sizeof(CCGEdge) + ss->meshIFC.vertDataSize *((ss->subdivLevels+1) + (1<<(ss->subdivLevels+1))-1) + ss->meshIFC.edgeUserSize);
	byte *userData;

	e->eHDL = eHDL;
	e->v0 = v0;
	e->v1 = v1;
	e->crease = crease;
	e->faces = NULL;
	e->numFaces = 0;
	e->flags = 0;
	_vert_addEdge(v0, e, ss);
	_vert_addEdge(v1, e, ss);

	userData = ccgSubSurf_getEdgeUserData(ss, e);
	memset(userData, 0, ss->meshIFC.edgeUserSize);
	if (ss->useAgeCounts) *((int*) &userData[ss->edgeUserAgeOffset]) = ss->currentAge;

	return e;
}
static void _edge_remFace(CCGEdge *e, CCGFace *f) {
	int i;
	for (i=0; i<e->numFaces; i++) {
		if (e->faces[i]==f) {
			e->faces[i] = e->faces[--e->numFaces];
			break;
		}
	}
}
static void _edge_addFace(CCGEdge *e, CCGFace *f, CCGSubSurf *ss) {
	e->faces = CCGSUBSURF_realloc(ss, e->faces, (e->numFaces+1)*sizeof(*e->faces), e->numFaces*sizeof(*e->faces));
	e->faces[e->numFaces++] = f;
}
static int _edge_isBoundary(CCGEdge *e) {
	return e->numFaces<2;
}

static CCGVert *_edge_getOtherVert(CCGEdge *e, CCGVert *vQ) {
	if (vQ==e->v0) {
		return e->v1;
	} else {
		return e->v0;
	}
}

static void *_edge_getCo(CCGEdge *e, int lvl, int x, int dataSize) {
	int levelBase = lvl + (1<<lvl) - 1;
	return &EDGE_getLevelData(e)[dataSize*(levelBase + x)];
}
static float *_edge_getNo(CCGEdge *e, int lvl, int x, int dataSize, int normalDataOffset) {
	int levelBase = lvl + (1<<lvl) - 1;
	return (float*) &EDGE_getLevelData(e)[dataSize*(levelBase + x) + normalDataOffset];
}
static void *_edge_getCoVert(CCGEdge *e, CCGVert *v, int lvl, int x, int dataSize) {
	int levelBase = lvl + (1<<lvl) - 1;
	if (v==e->v0) {
		return &EDGE_getLevelData(e)[dataSize*(levelBase + x)];
	} else {
		return &EDGE_getLevelData(e)[dataSize*(levelBase + (1<<lvl) - x)];		
	}
}

static void _edge_free(CCGEdge *e, CCGSubSurf *ss) {
	CCGSUBSURF_free(ss, e->faces);
	CCGSUBSURF_free(ss, e);
}
static void _edge_unlinkMarkAndFree(CCGEdge *e, CCGSubSurf *ss) {
	_vert_remEdge(e->v0, e);
	_vert_remEdge(e->v1, e);
	e->v0->flags |= Vert_eEffected;
	e->v1->flags |= Vert_eEffected;
	_edge_free(e, ss);
}

static float EDGE_getSharpness(CCGEdge *e, int lvl) {
	if (!lvl)
		return e->crease;
	else if (!e->crease)
		return 0.0;
	else if (e->crease - lvl < 0.0)
		return 0.0;
	else
		return e->crease - lvl;
}

static CCGFace *_face_new(CCGFaceHDL fHDL, CCGVert **verts, CCGEdge **edges, int numVerts, CCGSubSurf *ss) {
	int maxGridSize = 1 + (1<<(ss->subdivLevels-1));
	CCGFace *f = CCGSUBSURF_alloc(ss, sizeof(CCGFace) + sizeof(CCGVert*)*numVerts + sizeof(CCGEdge*)*numVerts + ss->meshIFC.vertDataSize *(1 + numVerts*maxGridSize + numVerts*maxGridSize*maxGridSize) + ss->meshIFC.faceUserSize);
	byte *userData;
	int i;

	f->numVerts = numVerts;
	f->fHDL = fHDL;
	f->flags = 0;

	for (i=0; i<numVerts; i++) {
		FACE_getVerts(f)[i] = verts[i];
		FACE_getEdges(f)[i] = edges[i];
		_vert_addFace(verts[i], f, ss);
		_edge_addFace(edges[i], f, ss);
	}

	userData = ccgSubSurf_getFaceUserData(ss, f);
	memset(userData, 0, ss->meshIFC.faceUserSize);
	if (ss->useAgeCounts) *((int*) &userData[ss->faceUserAgeOffset]) = ss->currentAge;

	return f;
}

static CCG_INLINE void *_face_getIECo(CCGFace *f, int lvl, int S, int x, int levels, int dataSize) {
	int maxGridSize = 1 + (1<<(levels-1));
	int spacing = 1<<(levels-lvl);
	byte *gridBase = FACE_getCenterData(f) + dataSize*(1 + S*(maxGridSize + maxGridSize*maxGridSize));
	return &gridBase[dataSize*x*spacing];
}
<<<<<<< HEAD
=======
static CCG_INLINE void *_face_getIENo(CCGFace *f, int lvl, int S, int x, int levels, int dataSize, int normalDataOffset) {
	int maxGridSize = 1 + (1<<(levels-1));
	int spacing = 1<<(levels-lvl);
	byte *gridBase = FACE_getCenterData(f) + dataSize*(1 + S*(maxGridSize + maxGridSize*maxGridSize));
	return &gridBase[dataSize*x*spacing + normalDataOffset];
}
>>>>>>> 85cb2d5f
static CCG_INLINE void *_face_getIFCo(CCGFace *f, int lvl, int S, int x, int y, int levels, int dataSize) {
	int maxGridSize = 1 + (1<<(levels-1));
	int spacing = 1<<(levels-lvl);
	byte *gridBase = FACE_getCenterData(f) + dataSize*(1 + S*(maxGridSize + maxGridSize*maxGridSize));
	return &gridBase[dataSize*(maxGridSize + (y*maxGridSize + x)*spacing)];
}
static CCG_INLINE float *_face_getIFNo(CCGFace *f, int lvl, int S, int x, int y, int levels, int dataSize, int normalDataOffset) {
	int maxGridSize = 1 + (1<<(levels-1));
	int spacing = 1<<(levels-lvl);
	byte *gridBase = FACE_getCenterData(f) + dataSize*(1 + S*(maxGridSize + maxGridSize*maxGridSize));
	return (float*) &gridBase[dataSize*(maxGridSize + (y*maxGridSize + x)*spacing) + normalDataOffset];
}
static int _face_getVertIndex(CCGFace *f, CCGVert *v) {
	int i;
	for (i=0; i<f->numVerts; i++)
		if (FACE_getVerts(f)[i]==v)
			return i;
	return -1;
}
static CCG_INLINE void *_face_getIFCoEdge(CCGFace *f, CCGEdge *e, int lvl, int eX, int eY, int levels, int dataSize) {
	int maxGridSize = 1 + (1<<(levels-1));
	int spacing = 1<<(levels-lvl);
	int S, x, y, cx, cy;

	for (S=0; S<f->numVerts; S++)
		if (FACE_getEdges(f)[S]==e)
			break;

	eX = eX*spacing;
	eY = eY*spacing;
	if (e->v0!=FACE_getVerts(f)[S]) {
		eX = (maxGridSize*2 - 1)-1 - eX;
	}
	y = maxGridSize - 1 - eX;
	x = maxGridSize - 1 - eY;
	if (x<0) {
		S = (S+f->numVerts-1)%f->numVerts;
		cx = y;
		cy = -x;
	} else if (y<0) {
		S = (S+1)%f->numVerts;
		cx = -y;
		cy = x;
	} else {
		cx = x;
		cy = y;
	}
	return _face_getIFCo(f, levels, S, cx, cy, levels, dataSize);
}
static float *_face_getIFNoEdge(CCGFace *f, CCGEdge *e, int lvl, int eX, int eY, int levels, int dataSize, int normalDataOffset) {
	return (float*) ((byte*) _face_getIFCoEdge(f, e, lvl, eX, eY, levels, dataSize) + normalDataOffset);
}
void _face_calcIFNo(CCGFace *f, int lvl, int S, int x, int y, float *no, int levels, int dataSize) {
	float *a = _face_getIFCo(f, lvl, S, x+0, y+0, levels, dataSize);
	float *b = _face_getIFCo(f, lvl, S, x+1, y+0, levels, dataSize);
	float *c = _face_getIFCo(f, lvl, S, x+1, y+1, levels, dataSize);
	float *d = _face_getIFCo(f, lvl, S, x+0, y+1, levels, dataSize);
	float a_cX = c[0]-a[0], a_cY = c[1]-a[1], a_cZ = c[2]-a[2];
	float b_dX = d[0]-b[0], b_dY = d[1]-b[1], b_dZ = d[2]-b[2];
	float length;

	no[0] = b_dY*a_cZ - b_dZ*a_cY;
	no[1] = b_dZ*a_cX - b_dX*a_cZ;
	no[2] = b_dX*a_cY - b_dY*a_cX;

	length = sqrt(no[0]*no[0] + no[1]*no[1] + no[2]*no[2]);

	if (length>EPSILON) {
		float invLength = 1.f/length;

		no[0] *= invLength;
		no[1] *= invLength;
		no[2] *= invLength;
	} else {
		NormZero(no);
	}
}

static void _face_free(CCGFace *f, CCGSubSurf *ss) {
	CCGSUBSURF_free(ss, f);
}
static void _face_unlinkMarkAndFree(CCGFace *f, CCGSubSurf *ss) {
	int j;
	for (j=0; j<f->numVerts; j++) {
		_vert_remFace(FACE_getVerts(f)[j], f);
		_edge_remFace(FACE_getEdges(f)[j], f);
		FACE_getVerts(f)[j]->flags |= Vert_eEffected;
	}
	_face_free(f, ss);
}

/***/

CCGSubSurf *ccgSubSurf_new(CCGMeshIFC *ifc, int subdivLevels, CCGAllocatorIFC *allocatorIFC, CCGAllocatorHDL allocator) {
	if (!allocatorIFC) {
		allocatorIFC = _getStandardAllocatorIFC();
		allocator = NULL;
	}

	if (subdivLevels<1) {
		return NULL;
	} else {
		CCGSubSurf *ss = allocatorIFC->alloc(allocator, sizeof(*ss));

		ss->allocatorIFC = *allocatorIFC;
		ss->allocator = allocator;

		ss->vMap = _ehash_new(0, &ss->allocatorIFC, ss->allocator);
		ss->eMap = _ehash_new(0, &ss->allocatorIFC, ss->allocator);
		ss->fMap = _ehash_new(0, &ss->allocatorIFC, ss->allocator);

		ss->meshIFC = *ifc;
		
		ss->subdivLevels = subdivLevels;
		ss->numGrids = 0;
		ss->allowEdgeCreation = 0;
		ss->defaultCreaseValue = 0;
		ss->defaultEdgeUserData = NULL;

		ss->useAgeCounts = 0;
		ss->vertUserAgeOffset = ss->edgeUserAgeOffset = ss->faceUserAgeOffset = 0;

		ss->calcVertNormals = 0;
		ss->normalDataOffset = 0;

		ss->q = CCGSUBSURF_alloc(ss, ss->meshIFC.vertDataSize);
		ss->r = CCGSUBSURF_alloc(ss, ss->meshIFC.vertDataSize);

		ss->currentAge = 0;

		ss->syncState = eSyncState_None;

		ss->oldVMap = ss->oldEMap = ss->oldFMap = NULL;
		ss->lenTempArrays = 0;
		ss->tempVerts = NULL;
		ss->tempEdges = NULL;	

		return ss;
	}
}

void ccgSubSurf_free(CCGSubSurf *ss) {
	CCGAllocatorIFC allocatorIFC = ss->allocatorIFC;
	CCGAllocatorHDL allocator = ss->allocator;

	if (ss->syncState) {
		_ehash_free(ss->oldFMap, (EHEntryFreeFP) _face_free, ss);
		_ehash_free(ss->oldEMap, (EHEntryFreeFP) _edge_free, ss);
		_ehash_free(ss->oldVMap, (EHEntryFreeFP) _vert_free, ss);

		CCGSUBSURF_free(ss, ss->tempVerts);
		CCGSUBSURF_free(ss, ss->tempEdges);
	}

	CCGSUBSURF_free(ss, ss->r);
	CCGSUBSURF_free(ss, ss->q);
	if (ss->defaultEdgeUserData) CCGSUBSURF_free(ss, ss->defaultEdgeUserData);

	_ehash_free(ss->fMap, (EHEntryFreeFP) _face_free, ss);
	_ehash_free(ss->eMap, (EHEntryFreeFP) _edge_free, ss);
	_ehash_free(ss->vMap, (EHEntryFreeFP) _vert_free, ss);

	CCGSUBSURF_free(ss, ss);

	if (allocatorIFC.release) {
		allocatorIFC.release(allocator);
	}
}

CCGError ccgSubSurf_setAllowEdgeCreation(CCGSubSurf *ss, int allowEdgeCreation, float defaultCreaseValue, void *defaultUserData) {
	if (ss->defaultEdgeUserData) {
		CCGSUBSURF_free(ss, ss->defaultEdgeUserData);
	}

	ss->allowEdgeCreation = !!allowEdgeCreation;
	ss->defaultCreaseValue = defaultCreaseValue;
	ss->defaultEdgeUserData = CCGSUBSURF_alloc(ss, ss->meshIFC.edgeUserSize);

	if (defaultUserData) {
		memcpy(ss->defaultEdgeUserData, defaultUserData, ss->meshIFC.edgeUserSize);
	} else {
		memset(ss->defaultEdgeUserData, 0, ss->meshIFC.edgeUserSize);
	}

	return eCCGError_None;
}
void ccgSubSurf_getAllowEdgeCreation(CCGSubSurf *ss, int *allowEdgeCreation_r, float *defaultCreaseValue_r, void *defaultUserData_r) {
	if (allowEdgeCreation_r) *allowEdgeCreation_r = ss->allowEdgeCreation;
	if (ss->allowEdgeCreation) {
		if (defaultCreaseValue_r) *defaultCreaseValue_r = ss->defaultCreaseValue;
		if (defaultUserData_r) memcpy(defaultUserData_r, ss->defaultEdgeUserData, ss->meshIFC.edgeUserSize);
	}
}

CCGError ccgSubSurf_setSubdivisionLevels(CCGSubSurf *ss, int subdivisionLevels) {
	if (subdivisionLevels<=0) {
		return eCCGError_InvalidValue;
	} else if (subdivisionLevels!=ss->subdivLevels) {
		ss->numGrids = 0;
		ss->subdivLevels = subdivisionLevels;
		_ehash_free(ss->vMap, (EHEntryFreeFP) _vert_free, ss);
		_ehash_free(ss->eMap, (EHEntryFreeFP) _edge_free, ss);
		_ehash_free(ss->fMap, (EHEntryFreeFP) _face_free, ss);
		ss->vMap = _ehash_new(0, &ss->allocatorIFC, ss->allocator);
		ss->eMap = _ehash_new(0, &ss->allocatorIFC, ss->allocator);
		ss->fMap = _ehash_new(0, &ss->allocatorIFC, ss->allocator);
	}

	return eCCGError_None;
}

void ccgSubSurf_getUseAgeCounts(CCGSubSurf *ss, int *useAgeCounts_r, int *vertUserOffset_r, int *edgeUserOffset_r, int *faceUserOffset_r)
{
	*useAgeCounts_r = ss->useAgeCounts;

	if (vertUserOffset_r) *vertUserOffset_r = ss->vertUserAgeOffset;
	if (edgeUserOffset_r) *edgeUserOffset_r = ss->edgeUserAgeOffset;
	if (faceUserOffset_r) *faceUserOffset_r = ss->faceUserAgeOffset;
}

CCGError ccgSubSurf_setUseAgeCounts(CCGSubSurf *ss, int useAgeCounts, int vertUserOffset, int edgeUserOffset, int faceUserOffset) {
	if (useAgeCounts) {
		if (	(vertUserOffset+4>ss->meshIFC.vertUserSize) ||
				(edgeUserOffset+4>ss->meshIFC.edgeUserSize) ||
				(faceUserOffset+4>ss->meshIFC.faceUserSize)) {
			return eCCGError_InvalidValue;
		}  else {
			ss->useAgeCounts = 1;
			ss->vertUserAgeOffset = vertUserOffset;
			ss->edgeUserAgeOffset = edgeUserOffset;
			ss->faceUserAgeOffset = faceUserOffset;
		}
	} else {
		ss->useAgeCounts = 0;
		ss->vertUserAgeOffset = ss->edgeUserAgeOffset = ss->faceUserAgeOffset = 0;
	}

	return eCCGError_None;
}

CCGError ccgSubSurf_setCalcVertexNormals(CCGSubSurf *ss, int useVertNormals, int normalDataOffset) {
	if (useVertNormals) {
		if (normalDataOffset<0 || normalDataOffset+12>ss->meshIFC.vertDataSize) {
			return eCCGError_InvalidValue;
		} else {
			ss->calcVertNormals = 1;
			ss->normalDataOffset = normalDataOffset;
		}
	} else {
		ss->calcVertNormals = 0;
		ss->normalDataOffset = 0;
	}

	return eCCGError_None;
}

/***/

CCGError ccgSubSurf_initFullSync(CCGSubSurf *ss) {
	if (ss->syncState!=eSyncState_None) {
		return eCCGError_InvalidSyncState;
	}

	ss->currentAge++;

	ss->oldVMap = ss->vMap; 
	ss->oldEMap = ss->eMap; 
	ss->oldFMap = ss->fMap;

	ss->vMap = _ehash_new(0, &ss->allocatorIFC, ss->allocator);
	ss->eMap = _ehash_new(0, &ss->allocatorIFC, ss->allocator);
	ss->fMap = _ehash_new(0, &ss->allocatorIFC, ss->allocator);

	ss->numGrids = 0;

	ss->lenTempArrays = 12;
	ss->tempVerts = CCGSUBSURF_alloc(ss, sizeof(*ss->tempVerts)*ss->lenTempArrays);
	ss->tempEdges = CCGSUBSURF_alloc(ss, sizeof(*ss->tempEdges)*ss->lenTempArrays);

	ss->syncState = eSyncState_Vert;

	return eCCGError_None;
}

CCGError ccgSubSurf_initPartialSync(CCGSubSurf *ss) {
	if (ss->syncState!=eSyncState_None) {
		return eCCGError_InvalidSyncState;
	}

	ss->currentAge++;

	ss->syncState = eSyncState_Partial;

	return eCCGError_None;
}

CCGError ccgSubSurf_syncVertDel(CCGSubSurf *ss, CCGVertHDL vHDL) {
	if (ss->syncState!=eSyncState_Partial) {
		return eCCGError_InvalidSyncState;
	} else {
		void **prevp;
		CCGVert *v = _ehash_lookupWithPrev(ss->vMap, vHDL, &prevp);

		if (!v || v->numFaces || v->numEdges) {
			return eCCGError_InvalidValue;
		} else {
			*prevp = v->next;
			_vert_free(v, ss);
		}
	}

	return eCCGError_None;
}

CCGError ccgSubSurf_syncEdgeDel(CCGSubSurf *ss, CCGEdgeHDL eHDL) {
	if (ss->syncState!=eSyncState_Partial) {
		return eCCGError_InvalidSyncState;
	} else {
		void **prevp;
		CCGEdge *e = _ehash_lookupWithPrev(ss->eMap, eHDL, &prevp);

		if (!e || e->numFaces) {
			return eCCGError_InvalidValue;
		} else {
			*prevp = e->next;
			_edge_unlinkMarkAndFree(e, ss);
		}
	}

	return eCCGError_None;
}

CCGError ccgSubSurf_syncFaceDel(CCGSubSurf *ss, CCGFaceHDL fHDL) {
	if (ss->syncState!=eSyncState_Partial) {
		return eCCGError_InvalidSyncState;
	} else {
		void **prevp;
		CCGFace *f = _ehash_lookupWithPrev(ss->fMap, fHDL, &prevp);

		if (!f) {
			return eCCGError_InvalidValue;
		} else {
			*prevp = f->next;
			_face_unlinkMarkAndFree(f, ss);
		}
	}

	return eCCGError_None;
}

CCGError ccgSubSurf_syncVert(CCGSubSurf *ss, CCGVertHDL vHDL, void *vertData, int seam, CCGVert **v_r) {
	void **prevp;
	CCGVert *v = NULL;
	short seamflag = (seam)? Vert_eSeam: 0;
	
	if (ss->syncState==eSyncState_Partial) {
		v = _ehash_lookupWithPrev(ss->vMap, vHDL, &prevp);
		if (!v) {
			v = _vert_new(vHDL, ss);
			VertDataCopy(_vert_getCo(v,0,ss->meshIFC.vertDataSize), vertData);
			_ehash_insert(ss->vMap, (EHEntry*) v);
			v->flags = Vert_eEffected|seamflag;
		} else if (!VertDataEqual(vertData, _vert_getCo(v, 0, ss->meshIFC.vertDataSize)) || ((v->flags & Vert_eSeam) != seamflag)) {
			int i, j;

			VertDataCopy(_vert_getCo(v,0,ss->meshIFC.vertDataSize), vertData);
			v->flags = Vert_eEffected|seamflag;

			for (i=0; i<v->numEdges; i++) {
				CCGEdge *e = v->edges[i];
				e->v0->flags |= Vert_eEffected;
				e->v1->flags |= Vert_eEffected;
			}
			for (i=0; i<v->numFaces; i++) {
				CCGFace *f = v->faces[i];
				for (j=0; j<f->numVerts; j++) {
					FACE_getVerts(f)[j]->flags |= Vert_eEffected;
				}
			}
		}
	} else {
		if (ss->syncState!=eSyncState_Vert) { 
			return eCCGError_InvalidSyncState;
		}

		v = _ehash_lookupWithPrev(ss->oldVMap, vHDL, &prevp);
		if (!v) {
			v = _vert_new(vHDL, ss);
			VertDataCopy(_vert_getCo(v,0,ss->meshIFC.vertDataSize), vertData);
			_ehash_insert(ss->vMap, (EHEntry*) v);
			v->flags = Vert_eEffected|seamflag;
		} else if (!VertDataEqual(vertData, _vert_getCo(v, 0, ss->meshIFC.vertDataSize)) || ((v->flags & Vert_eSeam) != seamflag)) {
			*prevp = v->next;
			_ehash_insert(ss->vMap, (EHEntry*) v);
			VertDataCopy(_vert_getCo(v,0,ss->meshIFC.vertDataSize), vertData);
			v->flags = Vert_eEffected|Vert_eChanged|seamflag;
		} else {
			*prevp = v->next;
			_ehash_insert(ss->vMap, (EHEntry*) v);
			v->flags = 0;
		}
	}

	if (v_r) *v_r = v;
	return eCCGError_None;
}

CCGError ccgSubSurf_syncEdge(CCGSubSurf *ss, CCGEdgeHDL eHDL, CCGVertHDL e_vHDL0, CCGVertHDL e_vHDL1, float crease, CCGEdge **e_r) {
	void **prevp;
	CCGEdge *e = NULL, *eNew;

	if (ss->syncState==eSyncState_Partial) {
		e = _ehash_lookupWithPrev(ss->eMap, eHDL, &prevp);
		if (!e || e->v0->vHDL!=e_vHDL0 || e->v1->vHDL!=e_vHDL1 || crease!=e->crease) {
			CCGVert *v0 = _ehash_lookup(ss->vMap, e_vHDL0);
			CCGVert *v1 = _ehash_lookup(ss->vMap, e_vHDL1);

			eNew = _edge_new(eHDL, v0, v1, crease, ss);

			if (e) {
				*prevp = eNew;
				eNew->next = e->next;

				_edge_unlinkMarkAndFree(e, ss);
			} else {
				_ehash_insert(ss->eMap, (EHEntry*) eNew);
			}

			eNew->v0->flags |= Vert_eEffected;
			eNew->v1->flags |= Vert_eEffected;
		}
	} else {
		if (ss->syncState==eSyncState_Vert) {
			ss->syncState = eSyncState_Edge;
		} else if (ss->syncState!=eSyncState_Edge) {
			return eCCGError_InvalidSyncState;
		}

		e = _ehash_lookupWithPrev(ss->oldEMap, eHDL, &prevp);
		if (!e || e->v0->vHDL!=e_vHDL0 || e->v1->vHDL!=e_vHDL1|| e->crease!=crease) {
			CCGVert *v0 = _ehash_lookup(ss->vMap, e_vHDL0);
			CCGVert *v1 = _ehash_lookup(ss->vMap, e_vHDL1);
			e = _edge_new(eHDL, v0, v1, crease, ss);
			_ehash_insert(ss->eMap, (EHEntry*) e);
			e->v0->flags |= Vert_eEffected;
			e->v1->flags |= Vert_eEffected;
		} else {
			*prevp = e->next;
			_ehash_insert(ss->eMap, (EHEntry*) e);
			e->flags = 0;
			if ((e->v0->flags|e->v1->flags)&Vert_eChanged) {
				e->v0->flags |= Vert_eEffected;
				e->v1->flags |= Vert_eEffected;
			}
		}
	}

	if (e_r) *e_r = e;
	return eCCGError_None;
}

CCGError ccgSubSurf_syncFace(CCGSubSurf *ss, CCGFaceHDL fHDL, int numVerts, CCGVertHDL *vHDLs, CCGFace **f_r) {
	void **prevp;
	CCGFace *f = NULL, *fNew;
	int j, k, topologyChanged = 0;

	if (numVerts>ss->lenTempArrays) {
		int oldLen = ss->lenTempArrays;
		ss->lenTempArrays = (numVerts<ss->lenTempArrays*2)?ss->lenTempArrays*2:numVerts;
		ss->tempVerts = CCGSUBSURF_realloc(ss, ss->tempVerts, sizeof(*ss->tempVerts)*ss->lenTempArrays, sizeof(*ss->tempVerts)*oldLen);
		ss->tempEdges = CCGSUBSURF_realloc(ss, ss->tempEdges, sizeof(*ss->tempEdges)*ss->lenTempArrays, sizeof(*ss->tempEdges)*oldLen);
	}

	if (ss->syncState==eSyncState_Partial) {
		f = _ehash_lookupWithPrev(ss->fMap, fHDL, &prevp);

		for (k=0; k<numVerts; k++) {
			ss->tempVerts[k] = _ehash_lookup(ss->vMap, vHDLs[k]);
		}
		for (k=0; k<numVerts; k++) {
			ss->tempEdges[k] = _vert_findEdgeTo(ss->tempVerts[k], ss->tempVerts[(k+1)%numVerts]);
		}

		if (f) {
			if (	f->numVerts!=numVerts ||
					memcmp(FACE_getVerts(f), ss->tempVerts, sizeof(*ss->tempVerts)*numVerts) ||
					memcmp(FACE_getEdges(f), ss->tempEdges, sizeof(*ss->tempEdges)*numVerts))
				topologyChanged = 1;
		}

		if (!f || topologyChanged) {
			fNew = _face_new(fHDL, ss->tempVerts, ss->tempEdges, numVerts, ss);

			if (f) {
				ss->numGrids += numVerts - f->numVerts;

				*prevp = fNew;
				fNew->next = f->next;

				_face_unlinkMarkAndFree(f, ss);
			} else {
				ss->numGrids += numVerts;
				_ehash_insert(ss->fMap, (EHEntry*) fNew);
			}

			for (k=0; k<numVerts; k++)
				FACE_getVerts(fNew)[k]->flags |= Vert_eEffected;
		}
	} else {
		if (ss->syncState==eSyncState_Vert || ss->syncState==eSyncState_Edge) {
			ss->syncState = eSyncState_Face;
		} else if (ss->syncState!=eSyncState_Face) {
			return eCCGError_InvalidSyncState;
		}

		f = _ehash_lookupWithPrev(ss->oldFMap, fHDL, &prevp);

		for (k=0; k<numVerts; k++) {
			ss->tempVerts[k] = _ehash_lookup(ss->vMap, vHDLs[k]);

			if (!ss->tempVerts[k])
				return eCCGError_InvalidValue;
		}
		for (k=0; k<numVerts; k++) {
			ss->tempEdges[k] = _vert_findEdgeTo(ss->tempVerts[k], ss->tempVerts[(k+1)%numVerts]);

			if (!ss->tempEdges[k]) {
				if (ss->allowEdgeCreation) {
					CCGEdge *e = ss->tempEdges[k] = _edge_new((CCGEdgeHDL) -1, ss->tempVerts[k], ss->tempVerts[(k+1)%numVerts], ss->defaultCreaseValue, ss);
					_ehash_insert(ss->eMap, (EHEntry*) e);
					e->v0->flags |= Vert_eEffected;
					e->v1->flags |= Vert_eEffected;
					if (ss->meshIFC.edgeUserSize) {
						memcpy(ccgSubSurf_getEdgeUserData(ss, e), ss->defaultEdgeUserData, ss->meshIFC.edgeUserSize);
					}
				} else {
					return eCCGError_InvalidValue;
				}
			}
		}

		if (f) {
			if (	f->numVerts!=numVerts ||
					memcmp(FACE_getVerts(f), ss->tempVerts, sizeof(*ss->tempVerts)*numVerts) ||
					memcmp(FACE_getEdges(f), ss->tempEdges, sizeof(*ss->tempEdges)*numVerts))
				topologyChanged = 1;
		}

		if (!f || topologyChanged) {
			f = _face_new(fHDL, ss->tempVerts, ss->tempEdges, numVerts, ss);
			_ehash_insert(ss->fMap, (EHEntry*) f);
			ss->numGrids += numVerts;

			for (k=0; k<numVerts; k++)
				FACE_getVerts(f)[k]->flags |= Vert_eEffected;
		} else {
			*prevp = f->next;
			_ehash_insert(ss->fMap, (EHEntry*) f);
			f->flags = 0;
			ss->numGrids += f->numVerts;

			for (j=0; j<f->numVerts; j++) {
				if (FACE_getVerts(f)[j]->flags&Vert_eChanged) {
					for (k=0; k<f->numVerts; k++)
						FACE_getVerts(f)[k]->flags |= Vert_eEffected;
					break;
				}
			}
		}
	}

	if (f_r) *f_r = f;
	return eCCGError_None;
}

static void ccgSubSurf__sync(CCGSubSurf *ss);
CCGError ccgSubSurf_processSync(CCGSubSurf *ss) {
	if (ss->syncState==eSyncState_Partial) {
		ss->syncState = eSyncState_None;

		ccgSubSurf__sync(ss);
	} else if (ss->syncState) {
		_ehash_free(ss->oldFMap, (EHEntryFreeFP) _face_unlinkMarkAndFree, ss);
		_ehash_free(ss->oldEMap, (EHEntryFreeFP) _edge_unlinkMarkAndFree, ss);
		_ehash_free(ss->oldVMap, (EHEntryFreeFP) _vert_free, ss);
		CCGSUBSURF_free(ss, ss->tempEdges);
		CCGSUBSURF_free(ss, ss->tempVerts);

		ss->lenTempArrays = 0;

		ss->oldFMap = ss->oldEMap = ss->oldVMap = NULL;
		ss->tempVerts = NULL;
		ss->tempEdges = NULL;

		ss->syncState = eSyncState_None;

		ccgSubSurf__sync(ss);
	} else {
		return eCCGError_InvalidSyncState;
	}

	return eCCGError_None;
}

<<<<<<< HEAD
#define FACE_getIFNo(f, lvl, S, x, y)		_face_getIFNo(f, lvl, S, x, y, subdivLevels, vertDataSize, normalDataOffset)
#define FACE_calcIFNo(f, lvl, S, x, y, no)	_face_calcIFNo(f, lvl, S, x, y, no, subdivLevels, vertDataSize)
=======
#define VERT_getNo(e, lvl)					_vert_getNo(e, lvl, vertDataSize, normalDataOffset)
#define EDGE_getNo(e, lvl, x)				_edge_getNo(e, lvl, x, vertDataSize, normalDataOffset)
#define FACE_getIFNo(f, lvl, S, x, y)		_face_getIFNo(f, lvl, S, x, y, subdivLevels, vertDataSize, normalDataOffset)
#define FACE_calcIFNo(f, lvl, S, x, y, no)	_face_calcIFNo(f, lvl, S, x, y, no, subdivLevels, vertDataSize)
#define FACE_getIENo(f, lvl, S, x)			_face_getIENo(f, lvl, S, x, subdivLevels, vertDataSize, normalDataOffset)
>>>>>>> 85cb2d5f
static void ccgSubSurf__calcVertNormals(CCGSubSurf *ss,
	CCGVert **effectedV, CCGEdge **effectedE, CCGFace **effectedF,
	int numEffectedV, int numEffectedE, int numEffectedF) {
	int i,ptrIdx;
	int subdivLevels = ss->subdivLevels;
	int lvl = ss->subdivLevels;
	int edgeSize = 1 + (1<<lvl);
	int gridSize = 1 + (1<<(lvl-1));
	int normalDataOffset = ss->normalDataOffset;
	int vertDataSize = ss->meshIFC.vertDataSize;

	#pragma omp parallel for private(ptrIdx) schedule(static)
	for (ptrIdx=0; ptrIdx<numEffectedF; ptrIdx++) {
		CCGFace *f = (CCGFace*) effectedF[ptrIdx];
		int S, x, y;
		float no[3];

		for (S=0; S<f->numVerts; S++) {
			for (y=0; y<gridSize-1; y++)
				for (x=0; x<gridSize-1; x++)
					NormZero(FACE_getIFNo(f, lvl, S, x, y));

			if (FACE_getEdges(f)[(S-1+f->numVerts)%f->numVerts]->flags&Edge_eEffected)
				for (x=0; x<gridSize-1; x++)
					NormZero(FACE_getIFNo(f, lvl, S, x, gridSize-1));
			if (FACE_getEdges(f)[S]->flags&Edge_eEffected)
				for (y=0; y<gridSize-1; y++)
					NormZero(FACE_getIFNo(f, lvl, S, gridSize-1, y));
			if (FACE_getVerts(f)[S]->flags&Vert_eEffected)
				NormZero(FACE_getIFNo(f, lvl, S, gridSize-1, gridSize-1));
		}

		for (S=0; S<f->numVerts; S++) {
			int yLimit = !(FACE_getEdges(f)[(S-1+f->numVerts)%f->numVerts]->flags&Edge_eEffected);
			int xLimit = !(FACE_getEdges(f)[S]->flags&Edge_eEffected);
			int yLimitNext = xLimit;
			int xLimitPrev = yLimit;
			
			for (y=0; y<gridSize - 1; y++) {
				for (x=0; x<gridSize - 1; x++) {
					int xPlusOk = (!xLimit || x<gridSize-2);
					int yPlusOk = (!yLimit || y<gridSize-2);

					FACE_calcIFNo(f, lvl, S, x, y, no);

					NormAdd(FACE_getIFNo(f, lvl, S, x+0, y+0), no);
					if (xPlusOk)
						NormAdd(FACE_getIFNo(f, lvl, S, x+1, y+0), no);
					if (yPlusOk)
						NormAdd(FACE_getIFNo(f, lvl, S, x+0, y+1), no);
					if (xPlusOk && yPlusOk) {
						if (x<gridSize-2 || y<gridSize-2 || FACE_getVerts(f)[S]->flags&Vert_eEffected) {
							NormAdd(FACE_getIFNo(f, lvl, S, x+1, y+1), no);
						}
					}

					if (x==0 && y==0) {
						int K;

						if (!yLimitNext || 1<gridSize-1)
							NormAdd(FACE_getIFNo(f, lvl, (S+1)%f->numVerts, 0, 1), no);
						if (!xLimitPrev || 1<gridSize-1)
							NormAdd(FACE_getIFNo(f, lvl, (S-1+f->numVerts)%f->numVerts, 1, 0), no);

						for (K=0; K<f->numVerts; K++) {
							if (K!=S) {
								NormAdd(FACE_getIFNo(f, lvl, K, 0, 0), no);
							}
						}
					} else if (y==0) {
						NormAdd(FACE_getIFNo(f, lvl, (S+1)%f->numVerts, 0, x), no);
						if (!yLimitNext || x<gridSize-2)
							NormAdd(FACE_getIFNo(f, lvl, (S+1)%f->numVerts, 0, x+1), no);
					} else if (x==0) {
						NormAdd(FACE_getIFNo(f, lvl, (S-1+f->numVerts)%f->numVerts, y, 0), no);
						if (!xLimitPrev || y<gridSize-2)
							NormAdd(FACE_getIFNo(f, lvl, (S-1+f->numVerts)%f->numVerts, y+1, 0), no);
					}
				}
			}
		}
	}
		// XXX can I reduce the number of normalisations here?
	for (ptrIdx=0; ptrIdx<numEffectedV; ptrIdx++) {
		CCGVert *v = (CCGVert*) effectedV[ptrIdx];
		float length, *no = _vert_getNo(v, lvl, vertDataSize, normalDataOffset);

		NormZero(no);

		for (i=0; i<v->numFaces; i++) {
			CCGFace *f = v->faces[i];
			NormAdd(no, FACE_getIFNo(f, lvl, _face_getVertIndex(f,v), gridSize-1, gridSize-1));
		}

		length = sqrt(no[0]*no[0] + no[1]*no[1] + no[2]*no[2]);

		if (length>EPSILON) {
			float invLength = 1.0f/length;
			no[0] *= invLength;
			no[1] *= invLength;
			no[2] *= invLength;
		} else {
			NormZero(no);
		}

		for (i=0; i<v->numFaces; i++) {
			CCGFace *f = v->faces[i];
			NormCopy(FACE_getIFNo(f, lvl, _face_getVertIndex(f,v), gridSize-1, gridSize-1), no);
		}
	}
	for (ptrIdx=0; ptrIdx<numEffectedE; ptrIdx++) {
		CCGEdge *e = (CCGEdge*) effectedE[ptrIdx];

		if (e->numFaces) {
			CCGFace *fLast = e->faces[e->numFaces-1];
			int x;

			for (i=0; i<e->numFaces-1; i++) {
				CCGFace *f = e->faces[i];

				for (x=1; x<edgeSize-1; x++) {
					NormAdd(_face_getIFNoEdge(fLast, e, lvl, x, 0, subdivLevels, vertDataSize, normalDataOffset),
							_face_getIFNoEdge(f, e, lvl, x, 0, subdivLevels, vertDataSize, normalDataOffset));
				}
			}

			for (i=0; i<e->numFaces-1; i++) {
				CCGFace *f = e->faces[i];

				for (x=1; x<edgeSize-1; x++) {
					NormCopy(_face_getIFNoEdge(f, e, lvl, x, 0, subdivLevels, vertDataSize, normalDataOffset),
							_face_getIFNoEdge(fLast, e, lvl, x, 0, subdivLevels, vertDataSize, normalDataOffset));
				}
			}
		}
	}

	#pragma omp parallel for private(ptrIdx) schedule(static)
	for (ptrIdx=0; ptrIdx<numEffectedF; ptrIdx++) {
		CCGFace *f = (CCGFace*) effectedF[ptrIdx];
		int S, x, y;

		for (S=0; S<f->numVerts; S++) {
			NormCopy(FACE_getIFNo(f, lvl, (S+1)%f->numVerts, 0, gridSize-1),
					 FACE_getIFNo(f, lvl, S, gridSize-1, 0));
		}

		for (S=0; S<f->numVerts; S++) {
			for (y=0; y<gridSize; y++) {
				for (x=0; x<gridSize; x++) {
					float *no = FACE_getIFNo(f, lvl, S, x, y);
					float length = sqrt(no[0]*no[0] + no[1]*no[1] + no[2]*no[2]);

					if (length>EPSILON) {
						float invLength = 1.0f/length;
						no[0] *= invLength;
						no[1] *= invLength;
						no[2] *= invLength;
					} else {
						NormZero(no);
					}
				}
			}

			VertDataCopy((float*)((byte*)FACE_getCenterData(f) + normalDataOffset),
				FACE_getIFNo(f, lvl, S, 0, 0));

			for (x=1; x<gridSize-1; x++)
				NormCopy(FACE_getIENo(f, lvl, S, x),
					FACE_getIFNo(f, lvl, S, x, 0));
		}
	}

	for (ptrIdx=0; ptrIdx<numEffectedE; ptrIdx++) {
		CCGEdge *e = (CCGEdge*) effectedE[ptrIdx];

		if (e->numFaces) {
			CCGFace *f = e->faces[0];
			int x;

			for (x=0; x<edgeSize; x++)
				NormCopy(EDGE_getNo(e, lvl, x),
					_face_getIFNoEdge(f, e, lvl, x, 0, subdivLevels, vertDataSize, normalDataOffset));
		}
	}
}
#undef FACE_getIFNo

#define VERT_getCo(v, lvl)				_vert_getCo(v, lvl, vertDataSize)
#define EDGE_getCo(e, lvl, x)			_edge_getCo(e, lvl, x, vertDataSize)
#define FACE_getIECo(f, lvl, S, x)		_face_getIECo(f, lvl, S, x, subdivLevels, vertDataSize)
#define FACE_getIFCo(f, lvl, S, x, y)	_face_getIFCo(f, lvl, S, x, y, subdivLevels, vertDataSize)
static void ccgSubSurf__calcSubdivLevel(CCGSubSurf *ss,
	CCGVert **effectedV, CCGEdge **effectedE, CCGFace **effectedF,
	int numEffectedV, int numEffectedE, int numEffectedF, int curLvl) {
	int subdivLevels = ss->subdivLevels;
	int edgeSize = 1 + (1<<curLvl);
	int gridSize = 1 + (1<<(curLvl-1));
	int nextLvl = curLvl+1;
	int ptrIdx, cornerIdx, i;
	int vertDataSize = ss->meshIFC.vertDataSize;
	void *q = ss->q, *r = ss->r;

	#pragma omp parallel for private(ptrIdx) schedule(static)
	for (ptrIdx=0; ptrIdx<numEffectedF; ptrIdx++) {
		CCGFace *f = (CCGFace*) effectedF[ptrIdx];
		int S, x, y;

			/* interior face midpoints
			 *  o old interior face points
			 */
		for (S=0; S<f->numVerts; S++) {
			for (y=0; y<gridSize-1; y++) {
				for (x=0; x<gridSize-1; x++) {
					int fx = 1 + 2*x;
					int fy = 1 + 2*y;
					void *co0 = FACE_getIFCo(f, curLvl, S, x+0, y+0);
					void *co1 = FACE_getIFCo(f, curLvl, S, x+1, y+0);
					void *co2 = FACE_getIFCo(f, curLvl, S, x+1, y+1);
					void *co3 = FACE_getIFCo(f, curLvl, S, x+0, y+1);
					void *co = FACE_getIFCo(f, nextLvl, S, fx, fy);

					VertDataAvg4(co, co0, co1, co2, co3);
				}
			}
		}

			/* interior edge midpoints
			 *  o old interior edge points
			 *  o new interior face midpoints
			 */
		for (S=0; S<f->numVerts; S++) {
			for (x=0; x<gridSize-1; x++) {
				int fx = x*2 + 1;
				void *co0 = FACE_getIECo(f, curLvl, S, x+0);
				void *co1 = FACE_getIECo(f, curLvl, S, x+1);
				void *co2 = FACE_getIFCo(f, nextLvl, (S+1)%f->numVerts, 1, fx);
				void *co3 = FACE_getIFCo(f, nextLvl, S, fx, 1);
				void *co = FACE_getIECo(f, nextLvl, S, fx);
				
				VertDataAvg4(co, co0, co1, co2, co3);
			}

					/* interior face interior edge midpoints
					 *  o old interior face points
					 *  o new interior face midpoints
					 */

				/* vertical */
			for (x=1; x<gridSize-1; x++) {
				for (y=0; y<gridSize-1; y++) {
					int fx = x*2;
					int fy = y*2+1;
					void *co0 = FACE_getIFCo(f, curLvl, S, x, y+0);
					void *co1 = FACE_getIFCo(f, curLvl, S, x, y+1);
					void *co2 = FACE_getIFCo(f, nextLvl, S, fx-1, fy);
					void *co3 = FACE_getIFCo(f, nextLvl, S, fx+1, fy);
					void *co = FACE_getIFCo(f, nextLvl, S, fx, fy);

					VertDataAvg4(co, co0, co1, co2, co3);
				}
			}

				/* horizontal */
			for (y=1; y<gridSize-1; y++) {
				for (x=0; x<gridSize-1; x++) {
					int fx = x*2+1;
					int fy = y*2;
					void *co0 = FACE_getIFCo(f, curLvl, S, x+0, y);
					void *co1 = FACE_getIFCo(f, curLvl, S, x+1, y);
					void *co2 = FACE_getIFCo(f, nextLvl, S, fx, fy-1);
					void *co3 = FACE_getIFCo(f, nextLvl, S, fx, fy+1);
					void *co = FACE_getIFCo(f, nextLvl, S, fx, fy);

					VertDataAvg4(co, co0, co1, co2, co3);
				}
			}
		}
	}

		/* exterior edge midpoints
		 *  o old exterior edge points
		 *  o new interior face midpoints
		 */
	for (ptrIdx=0; ptrIdx<numEffectedE; ptrIdx++) {
		CCGEdge *e = (CCGEdge*) effectedE[ptrIdx];
		float sharpness = EDGE_getSharpness(e, curLvl);
		int x, j;

		if (_edge_isBoundary(e) || sharpness>1.0) {
			for (x=0; x<edgeSize-1; x++) {
				int fx = x*2 + 1;
				void *co0 = EDGE_getCo(e, curLvl, x+0);
				void *co1 = EDGE_getCo(e, curLvl, x+1);
				void *co = EDGE_getCo(e, nextLvl, fx);

				VertDataCopy(co, co0);
				VertDataAdd(co, co1);
				VertDataMulN(co, 0.5);
			}
		} else {
			for (x=0; x<edgeSize-1; x++) {
				int fx = x*2 + 1;
				void *co0 = EDGE_getCo(e, curLvl, x+0);
				void *co1 = EDGE_getCo(e, curLvl, x+1);
				void *co = EDGE_getCo(e, nextLvl, fx);
				int numFaces = 0;

				VertDataCopy(q, co0);
				VertDataAdd(q, co1);

				for (j=0; j<e->numFaces; j++) {
					CCGFace *f = e->faces[j];
					VertDataAdd(q, _face_getIFCoEdge(f, e, nextLvl, fx, 1, subdivLevels, vertDataSize));
					numFaces++;
				}

				VertDataMulN(q, 1.0f/(2.0f+numFaces));

				VertDataCopy(r, co0);
				VertDataAdd(r, co1);
				VertDataMulN(r, 0.5);

				VertDataCopy(co, q);
				VertDataSub(r, q);
				VertDataMulN(r, sharpness);
				VertDataAdd(co, r);
			}
		}
	}

		/* exterior vertex shift
		 *  o old vertex points (shifting)
		 *  o old exterior edge points
		 *  o new interior face midpoints
		 */
	for (ptrIdx=0; ptrIdx<numEffectedV; ptrIdx++) {
		CCGVert *v = (CCGVert*) effectedV[ptrIdx];
		void *co = VERT_getCo(v, curLvl);
		void *nCo = VERT_getCo(v, nextLvl);
		int sharpCount = 0, allSharp = 1;
		float avgSharpness = 0.0;
		int j, seam = VERT_seam(v), seamEdges = 0;

		for (j=0; j<v->numEdges; j++) {
			CCGEdge *e = v->edges[j];
			float sharpness = EDGE_getSharpness(e, curLvl);

			if (seam && _edge_isBoundary(e))
				seamEdges++;

			if (sharpness!=0.0f) {
				sharpCount++;
				avgSharpness += sharpness;
			} else {
				allSharp = 0;
			}
		}

		if(sharpCount) {
			avgSharpness /= sharpCount;
			if (avgSharpness>1.0) {
				avgSharpness = 1.0;
			}
		}

		if (seam && seamEdges < 2)
			seam = 0;

		if (!v->numEdges) {
			VertDataCopy(nCo, co);
		} else if (_vert_isBoundary(v)) {
			int numBoundary = 0;

			VertDataZero(r);
			for (j=0; j<v->numEdges; j++) {
				CCGEdge *e = v->edges[j];
				if (_edge_isBoundary(e)) {
					VertDataAdd(r, _edge_getCoVert(e, v, curLvl, 1, vertDataSize));
					numBoundary++;
				}
			}

			VertDataCopy(nCo, co);
			VertDataMulN(nCo, 0.75);
			VertDataMulN(r, 0.25f/numBoundary);
			VertDataAdd(nCo, r);
		} else {
			int cornerIdx = (1 + (1<<(curLvl))) - 2;
			int numEdges = 0, numFaces = 0;

			VertDataZero(q);
			for (j=0; j<v->numFaces; j++) {
				CCGFace *f = v->faces[j];
				VertDataAdd(q, FACE_getIFCo(f, nextLvl, _face_getVertIndex(f,v), cornerIdx, cornerIdx));
				numFaces++;
			}
			VertDataMulN(q, 1.0f/numFaces);
			VertDataZero(r);
			for (j=0; j<v->numEdges; j++) {
				CCGEdge *e = v->edges[j];
				VertDataAdd(r, _edge_getCoVert(e, v, curLvl, 1,vertDataSize));
				numEdges++;
			}
			VertDataMulN(r, 1.0f/numEdges);

			VertDataCopy(nCo, co);
			VertDataMulN(nCo, numEdges-2.0f);
			VertDataAdd(nCo, q);
			VertDataAdd(nCo, r);
			VertDataMulN(nCo, 1.0f/numEdges);
		}

		if ((sharpCount>1 && v->numFaces) || seam) {
			VertDataZero(q);

			if (seam) {
				avgSharpness = 1.0f;
				sharpCount = seamEdges;
				allSharp = 1;
			}

			for (j=0; j<v->numEdges; j++) {
				CCGEdge *e = v->edges[j];
				float sharpness = EDGE_getSharpness(e, curLvl);

				if (seam) {
					if (_edge_isBoundary(e))
						VertDataAdd(q, _edge_getCoVert(e, v, curLvl, 1, vertDataSize));
				} else if (sharpness != 0.0) {
					VertDataAdd(q, _edge_getCoVert(e, v, curLvl, 1, vertDataSize));
				}
			}

			VertDataMulN(q, (float) 1/sharpCount);

			if (sharpCount!=2 || allSharp) {
					// q = q + (co-q)*avgSharpness
				VertDataCopy(r, co);
				VertDataSub(r, q);
				VertDataMulN(r, avgSharpness);
				VertDataAdd(q, r);
			}

				// r = co*.75 + q*.25
			VertDataCopy(r, co);
			VertDataMulN(r, .75);
			VertDataMulN(q, .25);
			VertDataAdd(r, q);

				// nCo = nCo  + (r-nCo)*avgSharpness
			VertDataSub(r, nCo);
			VertDataMulN(r, avgSharpness);
			VertDataAdd(nCo, r);
		}
	}

		/* exterior edge interior shift
		 *  o old exterior edge midpoints (shifting)
		 *  o old exterior edge midpoints
		 *  o new interior face midpoints
		 */
	for (ptrIdx=0; ptrIdx<numEffectedE; ptrIdx++) {
		CCGEdge *e = (CCGEdge*) effectedE[ptrIdx];
		float sharpness = EDGE_getSharpness(e, curLvl);
		int sharpCount = 0;
		float avgSharpness = 0.0;
		int x, j;

		if (sharpness!=0.0f) {
			sharpCount = 2;
			avgSharpness += sharpness;

			if (avgSharpness>1.0) {
				avgSharpness = 1.0;
			}
		} else {
			sharpCount = 0;
			avgSharpness = 0;
		}

		if (_edge_isBoundary(e) && (!e->numFaces || sharpCount<2)) {
			for (x=1; x<edgeSize-1; x++) {
				int fx = x*2;
				void *co = EDGE_getCo(e, curLvl, x);
				void *nCo = EDGE_getCo(e, nextLvl, fx);
				VertDataCopy(r, EDGE_getCo(e, curLvl, x-1));
				VertDataAdd(r, EDGE_getCo(e, curLvl, x+1));
				VertDataMulN(r, 0.5);
				VertDataCopy(nCo, co);
				VertDataMulN(nCo, 0.75);
				VertDataMulN(r, 0.25);
				VertDataAdd(nCo, r);
			}
		} else {
			for (x=1; x<edgeSize-1; x++) {
				int fx = x*2;
				void *co = EDGE_getCo(e, curLvl, x);
				void *nCo = EDGE_getCo(e, nextLvl, fx);
				int numFaces = 0;

				VertDataZero(q);
				VertDataZero(r);
				VertDataAdd(r, EDGE_getCo(e, curLvl, x-1));
				VertDataAdd(r, EDGE_getCo(e, curLvl, x+1));
				for (j=0; j<e->numFaces; j++) {
					CCGFace *f = e->faces[j];
					VertDataAdd(q, _face_getIFCoEdge(f, e, nextLvl, fx-1, 1, subdivLevels, vertDataSize));
					VertDataAdd(q, _face_getIFCoEdge(f, e, nextLvl, fx+1, 1, subdivLevels, vertDataSize));

					VertDataAdd(r, _face_getIFCoEdge(f, e, curLvl, x, 1, subdivLevels, vertDataSize));
					numFaces++;
				}
				VertDataMulN(q, 1.0/(numFaces*2.0f));
				VertDataMulN(r, 1.0/(2.0f + numFaces));

				VertDataCopy(nCo, co);
				VertDataMulN(nCo, (float) numFaces);
				VertDataAdd(nCo, q);
				VertDataAdd(nCo, r);
				VertDataMulN(nCo, 1.0f/(2+numFaces));

				if (sharpCount==2) {
					VertDataCopy(q, co);
					VertDataMulN(q, 6.0f);
					VertDataAdd(q, EDGE_getCo(e, curLvl, x-1));
					VertDataAdd(q, EDGE_getCo(e, curLvl, x+1));
					VertDataMulN(q, 1/8.0f);

					VertDataSub(q, nCo);
					VertDataMulN(q, avgSharpness);
					VertDataAdd(nCo, q);
				}
			}
		}
	}

	#pragma omp parallel private(ptrIdx)
	{
		void *q, *r;
<<<<<<< HEAD

		#pragma omp critical
		{
			q = CCGSUBSURF_alloc(ss, ss->meshIFC.vertDataSize);
			r = CCGSUBSURF_alloc(ss, ss->meshIFC.vertDataSize);
		}

=======

		#pragma omp critical
		{
			q = CCGSUBSURF_alloc(ss, ss->meshIFC.vertDataSize);
			r = CCGSUBSURF_alloc(ss, ss->meshIFC.vertDataSize);
		}

>>>>>>> 85cb2d5f
		#pragma omp for schedule(static)
		for (ptrIdx=0; ptrIdx<numEffectedF; ptrIdx++) {
			CCGFace *f = (CCGFace*) effectedF[ptrIdx];
			int S, x, y;

				/* interior center point shift
				 *  o old face center point (shifting)
				 *  o old interior edge points
				 *  o new interior face midpoints
				 */
			VertDataZero(q);
			for (S=0; S<f->numVerts; S++) {
				VertDataAdd(q, FACE_getIFCo(f, nextLvl, S, 1, 1));
			}
			VertDataMulN(q, 1.0f/f->numVerts);
			VertDataZero(r);
			for (S=0; S<f->numVerts; S++) {
				VertDataAdd(r, FACE_getIECo(f, curLvl, S, 1));
			}
			VertDataMulN(r, 1.0f/f->numVerts);

			VertDataMulN(FACE_getCenterData(f), f->numVerts-2.0f);
			VertDataAdd(FACE_getCenterData(f), q);
			VertDataAdd(FACE_getCenterData(f), r);
			VertDataMulN(FACE_getCenterData(f), 1.0f/f->numVerts);

			for (S=0; S<f->numVerts; S++) {
					/* interior face shift
					 *  o old interior face point (shifting)
					 *  o new interior edge midpoints
					 *  o new interior face midpoints
					 */
				for (x=1; x<gridSize-1; x++) {
					for (y=1; y<gridSize-1; y++) {
						int fx = x*2;
						int fy = y*2;
						void *co = FACE_getIFCo(f, curLvl, S, x, y);
						void *nCo = FACE_getIFCo(f, nextLvl, S, fx, fy);
						
						VertDataAvg4(q, FACE_getIFCo(f, nextLvl, S, fx-1, fy-1),
							FACE_getIFCo(f, nextLvl, S, fx+1, fy-1),
							FACE_getIFCo(f, nextLvl, S, fx+1, fy+1),
							FACE_getIFCo(f, nextLvl, S, fx-1, fy+1));

						VertDataAvg4(r, FACE_getIFCo(f, nextLvl, S, fx-1, fy+0),
							FACE_getIFCo(f, nextLvl, S, fx+1, fy+0),
							FACE_getIFCo(f, nextLvl, S, fx+0, fy-1),
							FACE_getIFCo(f, nextLvl, S, fx+0, fy+1));

						VertDataCopy(nCo, co);
						VertDataSub(nCo, q);
						VertDataMulN(nCo, 0.25f);
						VertDataAdd(nCo, r);
					}
				}

					/* interior edge interior shift
					 *  o old interior edge point (shifting)
					 *  o new interior edge midpoints
					 *  o new interior face midpoints
					 */
				for (x=1; x<gridSize-1; x++) {
					int fx = x*2;
					void *co = FACE_getIECo(f, curLvl, S, x);
					void *nCo = FACE_getIECo(f, nextLvl, S, fx);
					
					VertDataAvg4(q, FACE_getIFCo(f, nextLvl, (S+1)%f->numVerts, 1, fx-1),
						FACE_getIFCo(f, nextLvl, (S+1)%f->numVerts, 1, fx+1),
						FACE_getIFCo(f, nextLvl, S, fx+1, +1),
						FACE_getIFCo(f, nextLvl, S, fx-1, +1));

					VertDataAvg4(r, FACE_getIECo(f, nextLvl, S, fx-1),
						FACE_getIECo(f, nextLvl, S, fx+1),
						FACE_getIFCo(f, nextLvl, (S+1)%f->numVerts, 1, fx),
						FACE_getIFCo(f, nextLvl, S, fx, 1));

					VertDataCopy(nCo, co);
					VertDataSub(nCo, q);
					VertDataMulN(nCo, 0.25f);
					VertDataAdd(nCo, r);
				}
			}
		}

		#pragma omp critical
		{
			CCGSUBSURF_free(ss, q);
			CCGSUBSURF_free(ss, r);
		}
	}

		/* copy down */
	edgeSize = 1 + (1<<(nextLvl));
	gridSize = 1 + (1<<((nextLvl)-1));
	cornerIdx = gridSize-1;

	#pragma omp parallel for private(i) schedule(static)
	for (i=0; i<numEffectedE; i++) {
		CCGEdge *e = effectedE[i];
		VertDataCopy(EDGE_getCo(e, nextLvl, 0), VERT_getCo(e->v0, nextLvl));
		VertDataCopy(EDGE_getCo(e, nextLvl, edgeSize-1), VERT_getCo(e->v1, nextLvl));
	}

	#pragma omp parallel for private(i) schedule(static)
	for (i=0; i<numEffectedF; i++) {
		CCGFace *f = effectedF[i];
		int S, x;

		for (S=0; S<f->numVerts; S++) {
			CCGEdge *e = FACE_getEdges(f)[S];
			CCGEdge *prevE = FACE_getEdges(f)[(S+f->numVerts-1)%f->numVerts];

			VertDataCopy(FACE_getIFCo(f, nextLvl, S, 0, 0), FACE_getCenterData(f));
			VertDataCopy(FACE_getIECo(f, nextLvl, S, 0), FACE_getCenterData(f));
			VertDataCopy(FACE_getIFCo(f, nextLvl, S, cornerIdx, cornerIdx), VERT_getCo(FACE_getVerts(f)[S], nextLvl));
			VertDataCopy(FACE_getIECo(f, nextLvl, S, cornerIdx), EDGE_getCo(FACE_getEdges(f)[S], nextLvl, cornerIdx));
			for (x=1; x<gridSize-1; x++) {
				void *co = FACE_getIECo(f, nextLvl, S, x);
				VertDataCopy(FACE_getIFCo(f, nextLvl, S, x, 0), co);
				VertDataCopy(FACE_getIFCo(f, nextLvl, (S+1)%f->numVerts, 0, x), co);
			}
			for (x=0; x<gridSize-1; x++) {
				int eI = gridSize-1-x;
				VertDataCopy(FACE_getIFCo(f, nextLvl, S, cornerIdx, x), _edge_getCoVert(e, FACE_getVerts(f)[S], nextLvl, eI,vertDataSize));
				VertDataCopy(FACE_getIFCo(f, nextLvl, S, x, cornerIdx), _edge_getCoVert(prevE, FACE_getVerts(f)[S], nextLvl, eI,vertDataSize));
			}
		}
	}
}
<<<<<<< HEAD


static void ccgSubSurf__sync(CCGSubSurf *ss) {
	CCGVert **effectedV;
	CCGEdge **effectedE;
	CCGFace **effectedF;
	int numEffectedV, numEffectedE, numEffectedF;
	int subdivLevels = ss->subdivLevels;
	int vertDataSize = ss->meshIFC.vertDataSize;
	int i, j, ptrIdx, S;
	int curLvl, nextLvl;
	void *q = ss->q, *r = ss->r;

=======


static void ccgSubSurf__sync(CCGSubSurf *ss) {
	CCGVert **effectedV;
	CCGEdge **effectedE;
	CCGFace **effectedF;
	int numEffectedV, numEffectedE, numEffectedF;
	int subdivLevels = ss->subdivLevels;
	int vertDataSize = ss->meshIFC.vertDataSize;
	int i, j, ptrIdx, S;
	int curLvl, nextLvl;
	void *q = ss->q, *r = ss->r;

>>>>>>> 85cb2d5f
	effectedV = CCGSUBSURF_alloc(ss, sizeof(*effectedV)*ss->vMap->numEntries);
	effectedE = CCGSUBSURF_alloc(ss, sizeof(*effectedE)*ss->eMap->numEntries);
	effectedF = CCGSUBSURF_alloc(ss, sizeof(*effectedF)*ss->fMap->numEntries);
	numEffectedV = numEffectedE = numEffectedF = 0;
	for (i=0; i<ss->vMap->curSize; i++) {
		CCGVert *v = (CCGVert*) ss->vMap->buckets[i];
		for (; v; v = v->next) {
			if (v->flags&Vert_eEffected) {
				effectedV[numEffectedV++] = v;

				for (j=0; j<v->numEdges; j++) {
					CCGEdge *e = v->edges[j];
					if (!(e->flags&Edge_eEffected)) {
						effectedE[numEffectedE++] = e;
						e->flags |= Edge_eEffected;
					}
				}

				for (j=0; j<v->numFaces; j++) {
					CCGFace *f = v->faces[j];
					if (!(f->flags&Face_eEffected)) {
						effectedF[numEffectedF++] = f;
						f->flags |= Face_eEffected;
					}
				}
			}
		}
	}

	curLvl = 0;
	nextLvl = curLvl+1;

	for (ptrIdx=0; ptrIdx<numEffectedF; ptrIdx++) {
		CCGFace *f = effectedF[ptrIdx];
		void *co = FACE_getCenterData(f);
		VertDataZero(co);
		for (i=0; i<f->numVerts; i++) {
			VertDataAdd(co, VERT_getCo(FACE_getVerts(f)[i], curLvl));
		}
		VertDataMulN(co, 1.0f/f->numVerts);

		f->flags = 0;
	}
	for (ptrIdx=0; ptrIdx<numEffectedE; ptrIdx++) {
		CCGEdge *e = effectedE[ptrIdx];
		void *co = EDGE_getCo(e, nextLvl, 1);
		float sharpness = EDGE_getSharpness(e, curLvl);

		if (_edge_isBoundary(e) || sharpness>=1.0) {
			VertDataCopy(co, VERT_getCo(e->v0, curLvl));
			VertDataAdd(co, VERT_getCo(e->v1, curLvl));
			VertDataMulN(co, 0.5f);
		} else {
			int numFaces = 0;
			VertDataCopy(q, VERT_getCo(e->v0, curLvl));
			VertDataAdd(q, VERT_getCo(e->v1, curLvl));
			for (i=0; i<e->numFaces; i++) {
				CCGFace *f = e->faces[i];
				VertDataAdd(q, FACE_getCenterData(f));
				numFaces++;
			}
			VertDataMulN(q, 1.0f/(2.0f+numFaces));

			VertDataCopy(r, VERT_getCo(e->v0, curLvl));
			VertDataAdd(r, VERT_getCo(e->v1, curLvl));
			VertDataMulN(r, 0.5f);

			VertDataCopy(co, q);
			VertDataSub(r, q);
			VertDataMulN(r, sharpness);
			VertDataAdd(co, r);
		}

		// edge flags cleared later
	}
	for (ptrIdx=0; ptrIdx<numEffectedV; ptrIdx++) {
		CCGVert *v = effectedV[ptrIdx];
		void *co = VERT_getCo(v, curLvl);
		void *nCo = VERT_getCo(v, nextLvl);
		int sharpCount = 0, allSharp = 1;
		float avgSharpness = 0.0;
		int seam = VERT_seam(v), seamEdges = 0;

		for (i=0; i<v->numEdges; i++) {
			CCGEdge *e = v->edges[i];
			float sharpness = EDGE_getSharpness(e, curLvl);

			if (seam && _edge_isBoundary(e))
				seamEdges++;

			if (sharpness!=0.0f) {
				sharpCount++;
				avgSharpness += sharpness;
			} else {
				allSharp = 0;
			}
		}

		if(sharpCount) {
			avgSharpness /= sharpCount;
			if (avgSharpness>1.0) {
				avgSharpness = 1.0;
			}
		}

		if (seam && seamEdges < 2)
			seam = 0;

		if (!v->numEdges) {
			VertDataCopy(nCo, co);
		} else if (_vert_isBoundary(v)) {
			int numBoundary = 0;

			VertDataZero(r);
			for (i=0; i<v->numEdges; i++) {
				CCGEdge *e = v->edges[i];
				if (_edge_isBoundary(e)) {
					VertDataAdd(r, VERT_getCo(_edge_getOtherVert(e, v), curLvl));
					numBoundary++;
				}
			}
			VertDataCopy(nCo, co);
			VertDataMulN(nCo, 0.75);
			VertDataMulN(r, 0.25f/numBoundary);
			VertDataAdd(nCo, r);
		} else {
			int numEdges = 0, numFaces = 0;

			VertDataZero(q);
			for (i=0; i<v->numFaces; i++) {
				CCGFace *f = v->faces[i];
				VertDataAdd(q, FACE_getCenterData(f));
				numFaces++;
			}
			VertDataMulN(q, 1.0f/numFaces);
			VertDataZero(r);
			for (i=0; i<v->numEdges; i++) {
				CCGEdge *e = v->edges[i];
				VertDataAdd(r, VERT_getCo(_edge_getOtherVert(e, v), curLvl));
				numEdges++;
			}
			VertDataMulN(r, 1.0f/numEdges);

			VertDataCopy(nCo, co);
			VertDataMulN(nCo, numEdges-2.0f);
			VertDataAdd(nCo, q);
			VertDataAdd(nCo, r);
			VertDataMulN(nCo, 1.0f/numEdges);
		}

		if (sharpCount>1 || seam) {
			VertDataZero(q);

			if (seam) {
				avgSharpness = 1.0f;
				sharpCount = seamEdges;
				allSharp = 1;
			}

			for (i=0; i<v->numEdges; i++) {
				CCGEdge *e = v->edges[i];
				float sharpness = EDGE_getSharpness(e, curLvl);

				if (seam) {
					if (_edge_isBoundary(e)) {
						CCGVert *oV = _edge_getOtherVert(e, v);
						VertDataAdd(q, VERT_getCo(oV, curLvl));
					}
				} else if (sharpness != 0.0) {
					CCGVert *oV = _edge_getOtherVert(e, v);
					VertDataAdd(q, VERT_getCo(oV, curLvl));
				}
			}

			VertDataMulN(q, (float) 1/sharpCount);

			if (sharpCount!=2 || allSharp) {
					// q = q + (co-q)*avgSharpness
				VertDataCopy(r, co);
				VertDataSub(r, q);
				VertDataMulN(r, avgSharpness);
				VertDataAdd(q, r);
			}

				// r = co*.75 + q*.25
			VertDataCopy(r, co);
			VertDataMulN(r, .75);
			VertDataMulN(q, .25);
			VertDataAdd(r, q);

				// nCo = nCo  + (r-nCo)*avgSharpness
			VertDataSub(r, nCo);
			VertDataMulN(r, avgSharpness);
			VertDataAdd(nCo, r);
		}

		// vert flags cleared later
	}

	if (ss->useAgeCounts) {
		for (i=0; i<numEffectedV; i++) {
			CCGVert *v = effectedV[i];
			byte *userData = ccgSubSurf_getVertUserData(ss, v);
			*((int*) &userData[ss->vertUserAgeOffset]) = ss->currentAge;
		}

		for (i=0; i<numEffectedE; i++) {
			CCGEdge *e = effectedE[i];
			byte *userData = ccgSubSurf_getEdgeUserData(ss, e);
			*((int*) &userData[ss->edgeUserAgeOffset]) = ss->currentAge;
		}

		for (i=0; i<numEffectedF; i++) {
			CCGFace *f = effectedF[i];
			byte *userData = ccgSubSurf_getFaceUserData(ss, f);
			*((int*) &userData[ss->faceUserAgeOffset]) = ss->currentAge;
		}
	}

	for (i=0; i<numEffectedE; i++) {
		CCGEdge *e = effectedE[i];
		VertDataCopy(EDGE_getCo(e, nextLvl, 0), VERT_getCo(e->v0, nextLvl));
		VertDataCopy(EDGE_getCo(e, nextLvl, 2), VERT_getCo(e->v1, nextLvl));
	}
	for (i=0; i<numEffectedF; i++) {
		CCGFace *f = effectedF[i];
		for (S=0; S<f->numVerts; S++) {
			CCGEdge *e = FACE_getEdges(f)[S];
			CCGEdge *prevE = FACE_getEdges(f)[(S+f->numVerts-1)%f->numVerts];

			VertDataCopy(FACE_getIFCo(f, nextLvl, S, 0, 0), FACE_getCenterData(f));
			VertDataCopy(FACE_getIECo(f, nextLvl, S, 0), FACE_getCenterData(f));
			VertDataCopy(FACE_getIFCo(f, nextLvl, S, 1, 1), VERT_getCo(FACE_getVerts(f)[S], nextLvl));
			VertDataCopy(FACE_getIECo(f, nextLvl, S, 1), EDGE_getCo(FACE_getEdges(f)[S], nextLvl, 1));

			VertDataCopy(FACE_getIFCo(f, nextLvl, S, 1, 0), _edge_getCoVert(e, FACE_getVerts(f)[S], nextLvl, 1, vertDataSize));
			VertDataCopy(FACE_getIFCo(f, nextLvl, S, 0, 1), _edge_getCoVert(prevE, FACE_getVerts(f)[S], nextLvl, 1, vertDataSize));
		}
	}

	for (curLvl=1; curLvl<subdivLevels; curLvl++) {
		ccgSubSurf__calcSubdivLevel(ss,
			effectedV, effectedE, effectedF,
			numEffectedV, numEffectedE, numEffectedF, curLvl);
	}

	if (ss->calcVertNormals)
		ccgSubSurf__calcVertNormals(ss,
			effectedV, effectedE, effectedF,
			numEffectedV, numEffectedE, numEffectedF);

	for (ptrIdx=0; ptrIdx<numEffectedV; ptrIdx++) {
		CCGVert *v = effectedV[ptrIdx];
		v->flags = 0;
	}
	for (ptrIdx=0; ptrIdx<numEffectedE; ptrIdx++) {
		CCGEdge *e = effectedE[ptrIdx];
		e->flags = 0;
	}

	CCGSUBSURF_free(ss, effectedF);
	CCGSUBSURF_free(ss, effectedE);
	CCGSUBSURF_free(ss, effectedV);
}

static void ccgSubSurf__allFaces(CCGSubSurf *ss, CCGFace ***faces, int *numFaces, int *freeFaces)
{
	CCGFace **array;
	int i, num;

	if(!*faces) {
		array = CCGSUBSURF_alloc(ss, sizeof(*array)*ss->fMap->numEntries);
		num = 0;
		for (i=0; i<ss->fMap->curSize; i++) {
			CCGFace *f = (CCGFace*) ss->fMap->buckets[i];

			for (; f; f = f->next)
				array[num++] = f;
		}

		*faces = array;
		*numFaces = num;
		*freeFaces= 1;
	}
	else
		*freeFaces= 0;
}

static void ccgSubSurf__effectedFaceNeighbours(CCGSubSurf *ss, CCGFace **faces, int numFaces, CCGVert ***verts, int *numVerts, CCGEdge ***edges, int *numEdges)
{
	CCGVert **arrayV;
	CCGEdge **arrayE;
	int numV, numE, i, j;

	arrayV = CCGSUBSURF_alloc(ss, sizeof(*arrayV)*ss->vMap->numEntries);
	arrayE = CCGSUBSURF_alloc(ss, sizeof(*arrayE)*ss->eMap->numEntries);
	numV = numE = 0;

	for (i=0; i<numFaces; i++) {
		CCGFace *f = faces[i];
		f->flags |= Face_eEffected;
	}

	for (i=0; i<ss->vMap->curSize; i++) {
		CCGVert *v = (CCGVert*) ss->vMap->buckets[i];

		for (; v; v = v->next) {
			for(j=0; j<v->numFaces; j++)
				if(!(v->faces[j]->flags & Face_eEffected))
					break;
			
			if(j == v->numFaces) {
				arrayV[numV++] = v;
				v->flags |= Vert_eEffected;
			}
		}
	}

	for (i=0; i<ss->eMap->curSize; i++) {
		CCGEdge *e = (CCGEdge*) ss->eMap->buckets[i];

		for (; e; e = e->next) {
			for(j=0; j<e->numFaces; j++)
				if(!(e->faces[j]->flags & Face_eEffected))
					break;
			
			if(j == e->numFaces) {
				e->flags |= Edge_eEffected;
				arrayE[numE++] = e;
			}
		}
	}

	*verts = arrayV;
	*numVerts = numV;
	*edges = arrayE;
	*numEdges = numE;
}

/* copy face grid coordinates to other places */
CCGError ccgSubSurf_updateFromFaces(CCGSubSurf *ss, int lvl, CCGFace **effectedF, int numEffectedF)
{
	int i, S, x, gridSize, cornerIdx, subdivLevels;
	int vertDataSize = ss->meshIFC.vertDataSize, freeF;

	subdivLevels = ss->subdivLevels;
	lvl = (lvl)? lvl: subdivLevels;
	gridSize = 1 + (1<<(lvl-1));
	cornerIdx = gridSize-1;

	ccgSubSurf__allFaces(ss, &effectedF, &numEffectedF, &freeF);

	for (i=0; i<numEffectedF; i++) {
		CCGFace *f = effectedF[i];

		for (S=0; S<f->numVerts; S++) {
			CCGEdge *e = FACE_getEdges(f)[S];
			CCGEdge *prevE = FACE_getEdges(f)[(S+f->numVerts-1)%f->numVerts];

			VertDataCopy(FACE_getCenterData(f), FACE_getIFCo(f, lvl, S, 0, 0));
			VertDataCopy(VERT_getCo(FACE_getVerts(f)[S], lvl), FACE_getIFCo(f, lvl, S, cornerIdx, cornerIdx));

			for (x=0; x<gridSize; x++)
				VertDataCopy(FACE_getIECo(f, lvl, S, x), FACE_getIFCo(f, lvl, S, x, 0));

			for (x=0; x<gridSize; x++) {
				int eI = gridSize-1-x;
				VertDataCopy(_edge_getCoVert(e, FACE_getVerts(f)[S], lvl, eI,vertDataSize), FACE_getIFCo(f, lvl, S, cornerIdx, x));
				VertDataCopy(_edge_getCoVert(prevE, FACE_getVerts(f)[S], lvl, eI,vertDataSize), FACE_getIFCo(f, lvl, S, x, cornerIdx));
			}
		}
	}

	if(freeF) CCGSUBSURF_free(ss, effectedF);

	return eCCGError_None;
}

/* copy other places to face grid coordinates */
CCGError ccgSubSurf_updateToFaces(CCGSubSurf *ss, int lvl, CCGFace **effectedF, int numEffectedF)
{
	int i, S, x, gridSize, cornerIdx, subdivLevels;
	int vertDataSize = ss->meshIFC.vertDataSize, freeF;

	subdivLevels = ss->subdivLevels;
	lvl = (lvl)? lvl: subdivLevels;
	gridSize = 1 + (1<<(lvl-1));
	cornerIdx = gridSize-1;

	ccgSubSurf__allFaces(ss, &effectedF, &numEffectedF, &freeF);

	for (i=0; i<numEffectedF; i++) {
		CCGFace *f = effectedF[i];

		for (S=0; S<f->numVerts; S++) {
			int prevS = (S+f->numVerts-1)%f->numVerts;
			CCGEdge *e = FACE_getEdges(f)[S];
			CCGEdge *prevE = FACE_getEdges(f)[prevS];

			for (x=0; x<gridSize; x++) {
				int eI = gridSize-1-x;
				VertDataCopy(FACE_getIFCo(f, lvl, S, cornerIdx, x), _edge_getCoVert(e, FACE_getVerts(f)[S], lvl, eI,vertDataSize));
				VertDataCopy(FACE_getIFCo(f, lvl, S, x, cornerIdx), _edge_getCoVert(prevE, FACE_getVerts(f)[S], lvl, eI,vertDataSize));
			}

			for (x=1; x<gridSize-1; x++) {
				VertDataCopy(FACE_getIFCo(f, lvl, S, 0, x), FACE_getIECo(f, lvl, prevS, x));
				VertDataCopy(FACE_getIFCo(f, lvl, S, x, 0), FACE_getIECo(f, lvl, S, x));
			}

			VertDataCopy(FACE_getIFCo(f, lvl, S, 0, 0), FACE_getCenterData(f));
			VertDataCopy(FACE_getIFCo(f, lvl, S, cornerIdx, cornerIdx), VERT_getCo(FACE_getVerts(f)[S], lvl));
		}
	}

	if(freeF) CCGSUBSURF_free(ss, effectedF);

	return eCCGError_None;
}

/* stitch together face grids, averaging coordinates at edges
   and vertices, for multires displacements */
CCGError ccgSubSurf_stitchFaces(CCGSubSurf *ss, int lvl, CCGFace **effectedF, int numEffectedF)
{
	CCGVert **effectedV;
	CCGEdge **effectedE;
	int numEffectedV, numEffectedE, freeF;
	int i, S, x, gridSize, cornerIdx, subdivLevels, edgeSize;
	int vertDataSize = ss->meshIFC.vertDataSize;

	subdivLevels = ss->subdivLevels;
	lvl = (lvl)? lvl: subdivLevels;
	gridSize = 1 + (1<<(lvl-1));
	edgeSize = 1 + (1<<lvl);
	cornerIdx = gridSize-1;

	ccgSubSurf__allFaces(ss, &effectedF, &numEffectedF, &freeF);
	ccgSubSurf__effectedFaceNeighbours(ss, effectedF, numEffectedF,
		&effectedV, &numEffectedV, &effectedE, &numEffectedE);

	/* zero */
	for (i=0; i<numEffectedV; i++) {
		CCGVert *v = effectedV[i];
		VertDataZero(VERT_getCo(v, lvl));
	}

	for (i=0; i<numEffectedE; i++) {
		CCGEdge *e = effectedE[i];

		for (x=0; x<edgeSize; x++)
			VertDataZero(EDGE_getCo(e, lvl, x));
	}

	/* add */
	for (i=0; i<numEffectedF; i++) {
		CCGFace *f = effectedF[i];

		VertDataZero(FACE_getCenterData(f));

		for (S=0; S<f->numVerts; S++)
			if (FACE_getEdges(f)[S]->flags&Edge_eEffected)
				for (x=0; x<gridSize; x++)
					VertDataZero(FACE_getIECo(f, lvl, S, x));

		for (S=0; S<f->numVerts; S++) {
			int prevS = (S+f->numVerts-1)%f->numVerts;
			CCGEdge *e = FACE_getEdges(f)[S];
			CCGEdge *prevE = FACE_getEdges(f)[prevS];

			VertDataAdd(FACE_getCenterData(f), FACE_getIFCo(f, lvl, S, 0, 0));
			if (FACE_getVerts(f)[S]->flags&Vert_eEffected)
				VertDataAdd(VERT_getCo(FACE_getVerts(f)[S], lvl), FACE_getIFCo(f, lvl, S, cornerIdx, cornerIdx));

			for (x=1; x<gridSize-1; x++) {
				if (FACE_getEdges(f)[S]->flags&Edge_eEffected)
					VertDataAdd(FACE_getIECo(f, lvl, S, x), FACE_getIFCo(f, lvl, S, x, 0));
				if (FACE_getEdges(f)[prevS]->flags&Edge_eEffected)
					VertDataAdd(FACE_getIECo(f, lvl, prevS, x), FACE_getIFCo(f, lvl, S, 0, x));
			}

			for (x=0; x<gridSize-1; x++) {
				int eI = gridSize-1-x;
				if (FACE_getEdges(f)[S]->flags&Edge_eEffected)
					VertDataAdd(_edge_getCoVert(e, FACE_getVerts(f)[S], lvl, eI,vertDataSize), FACE_getIFCo(f, lvl, S, cornerIdx, x));
				if (FACE_getEdges(f)[prevS]->flags&Edge_eEffected)
					if(x != 0)
						VertDataAdd(_edge_getCoVert(prevE, FACE_getVerts(f)[S], lvl, eI,vertDataSize), FACE_getIFCo(f, lvl, S, x, cornerIdx));
			}
		}
	}

	/* average */
	for (i=0; i<numEffectedV; i++) {
		CCGVert *v = effectedV[i];
		VertDataMulN(VERT_getCo(v, lvl), 1.0f/v->numFaces);
	}

	for (i=0; i<numEffectedE; i++) {
		CCGEdge *e = effectedE[i];

		VertDataCopy(EDGE_getCo(e, lvl, 0), VERT_getCo(e->v0, lvl));
		VertDataCopy(EDGE_getCo(e, lvl, edgeSize-1), VERT_getCo(e->v1, lvl));

		for (x=1; x<edgeSize-1; x++)
			VertDataMulN(EDGE_getCo(e, lvl, x), 1.0f/e->numFaces);
	}

	/* copy */
	for (i=0; i<numEffectedF; i++) {
		CCGFace *f = effectedF[i];

		VertDataMulN(FACE_getCenterData(f), 1.0f/f->numVerts);

		for (S=0; S<f->numVerts; S++)
			if (FACE_getEdges(f)[S]->flags&Edge_eEffected)
				for (x=1; x<gridSize-1; x++)
					VertDataMulN(FACE_getIECo(f, lvl, S, x), 0.5f);

		for (S=0; S<f->numVerts; S++) {
			int prevS = (S+f->numVerts-1)%f->numVerts;
			CCGEdge *e = FACE_getEdges(f)[S];
			CCGEdge *prevE = FACE_getEdges(f)[prevS];

			VertDataCopy(FACE_getIFCo(f, lvl, S, 0, 0), FACE_getCenterData(f));
			VertDataCopy(FACE_getIFCo(f, lvl, S, cornerIdx, cornerIdx), VERT_getCo(FACE_getVerts(f)[S], lvl));

			for (x=1; x<gridSize-1; x++) {
				VertDataCopy(FACE_getIFCo(f, lvl, S, x, 0), FACE_getIECo(f, lvl, S, x));
				VertDataCopy(FACE_getIFCo(f, lvl, S, 0, x), FACE_getIECo(f, lvl, prevS, x));
			}

			for (x=0; x<gridSize-1; x++) {
				int eI = gridSize-1-x;
				VertDataCopy(FACE_getIFCo(f, lvl, S, cornerIdx, x), _edge_getCoVert(e, FACE_getVerts(f)[S], lvl, eI,vertDataSize));
				VertDataCopy(FACE_getIFCo(f, lvl, S, x, cornerIdx), _edge_getCoVert(prevE, FACE_getVerts(f)[S], lvl, eI,vertDataSize));
			}

			VertDataCopy(FACE_getIECo(f, lvl, S, 0), FACE_getCenterData(f));
			VertDataCopy(FACE_getIECo(f, lvl, S, gridSize-1), FACE_getIFCo(f, lvl, S, gridSize-1, 0));
		}
	}

	for (i=0; i<numEffectedV; i++)
		effectedV[i]->flags = 0;
	for (i=0; i<numEffectedE; i++)
		effectedE[i]->flags = 0;
	for (i=0; i<numEffectedF; i++)
		effectedF[i]->flags = 0;

	CCGSUBSURF_free(ss, effectedE);
	CCGSUBSURF_free(ss, effectedV);
	if(freeF) CCGSUBSURF_free(ss, effectedF);

	return eCCGError_None;
}

/* update normals for specified faces */
CCGError ccgSubSurf_updateNormals(CCGSubSurf *ss, CCGFace **effectedF, int numEffectedF) {
	CCGVert **effectedV;
	CCGEdge **effectedE;
	int i, numEffectedV, numEffectedE, freeF;

	ccgSubSurf__allFaces(ss, &effectedF, &numEffectedF, &freeF);
	ccgSubSurf__effectedFaceNeighbours(ss, effectedF, numEffectedF,
		&effectedV, &numEffectedV, &effectedE, &numEffectedE);

	if (ss->calcVertNormals)
		ccgSubSurf__calcVertNormals(ss,
			effectedV, effectedE, effectedF,
			numEffectedV, numEffectedE, numEffectedF);

	for (i=0; i<numEffectedV; i++)
		effectedV[i]->flags = 0;
	for (i=0; i<numEffectedE; i++)
		effectedE[i]->flags = 0;
	for (i=0; i<numEffectedF; i++)
		effectedF[i]->flags = 0;

	CCGSUBSURF_free(ss, effectedE);
	CCGSUBSURF_free(ss, effectedV);
	if(freeF) CCGSUBSURF_free(ss, effectedF);

	return eCCGError_None;
}

/* compute subdivision levels from a given starting point, used by
   multires subdivide/propagate, by filling in coordinates at a
   certain level, and then subdividing that up to the highest level */
CCGError ccgSubSurf_updateLevels(CCGSubSurf *ss, int lvl, CCGFace **effectedF, int numEffectedF)
{
	CCGVert **effectedV;
	CCGEdge **effectedE;
	int numEffectedV, numEffectedE, freeF, i;
	int curLvl, subdivLevels = ss->subdivLevels;

	ccgSubSurf__allFaces(ss, &effectedF, &numEffectedF, &freeF);
	ccgSubSurf__effectedFaceNeighbours(ss, effectedF, numEffectedF,
		&effectedV, &numEffectedV, &effectedE, &numEffectedE);

	for (curLvl=lvl; curLvl<subdivLevels; curLvl++) {
		ccgSubSurf__calcSubdivLevel(ss,
			effectedV, effectedE, effectedF,
			numEffectedV, numEffectedE, numEffectedF, curLvl);
	}

	for (i=0; i<numEffectedV; i++)
		effectedV[i]->flags = 0;
	for (i=0; i<numEffectedE; i++)
		effectedE[i]->flags = 0;
	for (i=0; i<numEffectedF; i++)
		effectedF[i]->flags = 0;

	CCGSUBSURF_free(ss, effectedE);
	CCGSUBSURF_free(ss, effectedV);
	if(freeF) CCGSUBSURF_free(ss, effectedF);

	return eCCGError_None;
}

#undef VERT_getCo
#undef EDGE_getCo
#undef FACE_getIECo
#undef FACE_getIFCo

/*** External API accessor functions ***/

int ccgSubSurf_getNumVerts(CCGSubSurf *ss) {
	return ss->vMap->numEntries;
}
int ccgSubSurf_getNumEdges(CCGSubSurf *ss) {
	return ss->eMap->numEntries;
}
int ccgSubSurf_getNumFaces(CCGSubSurf *ss) {
	return ss->fMap->numEntries;
}

CCGVert *ccgSubSurf_getVert(CCGSubSurf *ss, CCGVertHDL v) {
	return (CCGVert*) _ehash_lookup(ss->vMap, v);
}
CCGEdge *ccgSubSurf_getEdge(CCGSubSurf *ss, CCGEdgeHDL e) {
	return (CCGEdge*) _ehash_lookup(ss->eMap, e);
}
CCGFace *ccgSubSurf_getFace(CCGSubSurf *ss, CCGFaceHDL f) {
	return (CCGFace*) _ehash_lookup(ss->fMap, f);
}

int ccgSubSurf_getSubdivisionLevels(CCGSubSurf *ss) {
	return ss->subdivLevels;
}
int ccgSubSurf_getEdgeSize(CCGSubSurf *ss) {
	return ccgSubSurf_getEdgeLevelSize(ss, ss->subdivLevels);
}
int ccgSubSurf_getEdgeLevelSize(CCGSubSurf *ss, int level) {
	if (level<1 || level>ss->subdivLevels) {
		return -1;
	} else {
		return 1 + (1<<level);
	}
}
int ccgSubSurf_getGridSize(CCGSubSurf *ss) {
	return ccgSubSurf_getGridLevelSize(ss, ss->subdivLevels);
}
int ccgSubSurf_getGridLevelSize(CCGSubSurf *ss, int level) {
	if (level<1 || level>ss->subdivLevels) {
		return -1;
	} else {
		return 1 + (1<<(level-1));
	}
}

/* Vert accessors */

CCGVertHDL ccgSubSurf_getVertVertHandle(CCGVert *v) {
	return v->vHDL;
}
int ccgSubSurf_getVertAge(CCGSubSurf *ss, CCGVert *v) {
	if (ss->useAgeCounts) {
		byte *userData = ccgSubSurf_getVertUserData(ss, v);
		return ss->currentAge - *((int*) &userData[ss->vertUserAgeOffset]);
	} else {
		return 0;
	}
}
void *ccgSubSurf_getVertUserData(CCGSubSurf *ss, CCGVert *v) {
	return VERT_getLevelData(v) + ss->meshIFC.vertDataSize*(ss->subdivLevels+1);
}
int ccgSubSurf_getVertNumFaces(CCGVert *v) {
	return v->numFaces;
}
CCGFace *ccgSubSurf_getVertFace(CCGVert *v, int index) {
	if (index<0 || index>=v->numFaces) {
		return NULL;
	} else {
		return v->faces[index];
	}
}
int ccgSubSurf_getVertNumEdges(CCGVert *v) {
	return v->numEdges;
}
CCGEdge *ccgSubSurf_getVertEdge(CCGVert *v, int index) {
	if (index<0 || index>=v->numEdges) {
		return NULL;
	} else {
		return v->edges[index];
	}
}
void *ccgSubSurf_getVertData(CCGSubSurf *ss, CCGVert *v) {
	return ccgSubSurf_getVertLevelData(ss, v, ss->subdivLevels);
}
void *ccgSubSurf_getVertLevelData(CCGSubSurf *ss, CCGVert *v, int level) {
	if (level<0 || level>ss->subdivLevels) {
		return NULL;
	} else {
		return _vert_getCo(v, level, ss->meshIFC.vertDataSize);
	}
}

/* Edge accessors */

CCGEdgeHDL ccgSubSurf_getEdgeEdgeHandle(CCGEdge *e) {
	return e->eHDL;
}
int ccgSubSurf_getEdgeAge(CCGSubSurf *ss, CCGEdge *e) {
	if (ss->useAgeCounts) {
		byte *userData = ccgSubSurf_getEdgeUserData(ss, e);
		return ss->currentAge - *((int*) &userData[ss->edgeUserAgeOffset]);
	} else {
		return 0;
	}
}
void *ccgSubSurf_getEdgeUserData(CCGSubSurf *ss, CCGEdge *e) {
	return EDGE_getLevelData(e) + ss->meshIFC.vertDataSize *((ss->subdivLevels+1) + (1<<(ss->subdivLevels+1))-1);
}
int ccgSubSurf_getEdgeNumFaces(CCGEdge *e) {
	return e->numFaces;
}
CCGFace *ccgSubSurf_getEdgeFace(CCGEdge *e, int index) {
	if (index<0 || index>=e->numFaces) {
		return NULL;
	} else {
		return e->faces[index];
	}
}
CCGVert *ccgSubSurf_getEdgeVert0(CCGEdge *e) {
	return e->v0;
}
CCGVert *ccgSubSurf_getEdgeVert1(CCGEdge *e) {
	return e->v1;
}
void *ccgSubSurf_getEdgeDataArray(CCGSubSurf *ss, CCGEdge *e) {
	return ccgSubSurf_getEdgeData(ss, e, 0);
}
void *ccgSubSurf_getEdgeData(CCGSubSurf *ss, CCGEdge *e, int x) {
	return ccgSubSurf_getEdgeLevelData(ss, e, x, ss->subdivLevels);
}
void *ccgSubSurf_getEdgeLevelData(CCGSubSurf *ss, CCGEdge *e, int x, int level) {
	if (level<0 || level>ss->subdivLevels) {
		return NULL;
	} else {
		return _edge_getCo(e, level, x, ss->meshIFC.vertDataSize);
	}
}
float ccgSubSurf_getEdgeCrease(CCGEdge *e) {
	return e->crease;
}

/* Face accessors */

CCGFaceHDL ccgSubSurf_getFaceFaceHandle(CCGSubSurf *ss, CCGFace *f) {
	return f->fHDL;
}
int ccgSubSurf_getFaceAge(CCGSubSurf *ss, CCGFace *f) {
	if (ss->useAgeCounts) {
		byte *userData = ccgSubSurf_getFaceUserData(ss, f);
		return ss->currentAge - *((int*) &userData[ss->faceUserAgeOffset]);
	} else {
		return 0;
	}
}
void *ccgSubSurf_getFaceUserData(CCGSubSurf *ss, CCGFace *f) {
	int maxGridSize = 1 + (1<<(ss->subdivLevels-1));
	return FACE_getCenterData(f) + ss->meshIFC.vertDataSize *(1 + f->numVerts*maxGridSize + f->numVerts*maxGridSize*maxGridSize);
}
int ccgSubSurf_getFaceNumVerts(CCGFace *f) {
	return f->numVerts;
}
CCGVert *ccgSubSurf_getFaceVert(CCGSubSurf *ss, CCGFace *f, int index) {
	if (index<0 || index>=f->numVerts) {
		return NULL;
	} else {
		return FACE_getVerts(f)[index];
	}
}
CCGEdge *ccgSubSurf_getFaceEdge(CCGSubSurf *ss, CCGFace *f, int index) {
	if (index<0 || index>=f->numVerts) {
		return NULL;
	} else {
		return FACE_getEdges(f)[index];
	}
}
int ccgSubSurf_getFaceEdgeIndex(CCGFace *f, CCGEdge *e) {
	int i;

	for (i=0; i<f->numVerts; i++)
		if (FACE_getEdges(f)[i]==e)
			return i;

	return -1;
}
void *ccgSubSurf_getFaceCenterData(CCGFace *f) {
	return FACE_getCenterData(f);
}
void *ccgSubSurf_getFaceGridEdgeDataArray(CCGSubSurf *ss, CCGFace *f, int gridIndex) {
	return ccgSubSurf_getFaceGridEdgeData(ss, f, gridIndex, 0);
}
void *ccgSubSurf_getFaceGridEdgeData(CCGSubSurf *ss, CCGFace *f, int gridIndex, int x) {
	return _face_getIECo(f, ss->subdivLevels, gridIndex, x, ss->subdivLevels, ss->meshIFC.vertDataSize);
}
void *ccgSubSurf_getFaceGridDataArray(CCGSubSurf *ss, CCGFace *f, int gridIndex) {
	return ccgSubSurf_getFaceGridData(ss, f, gridIndex, 0, 0);
}
void *ccgSubSurf_getFaceGridData(CCGSubSurf *ss, CCGFace *f, int gridIndex, int x, int y) {
	return _face_getIFCo(f, ss->subdivLevels, gridIndex, x, y, ss->subdivLevels, ss->meshIFC.vertDataSize);
}

/*** External API iterator functions ***/

CCGVertIterator *ccgSubSurf_getVertIterator(CCGSubSurf *ss) {
	return (CCGVertIterator*) _ehashIterator_new(ss->vMap);
}
CCGEdgeIterator *ccgSubSurf_getEdgeIterator(CCGSubSurf *ss) {
	return (CCGEdgeIterator*) _ehashIterator_new(ss->eMap);
}
CCGFaceIterator *ccgSubSurf_getFaceIterator(CCGSubSurf *ss) {
	return (CCGFaceIterator*) _ehashIterator_new(ss->fMap);
}

CCGVert *ccgVertIterator_getCurrent(CCGVertIterator *vi) {
	return (CCGVert*) _ehashIterator_getCurrent((EHashIterator*) vi);
}
int ccgVertIterator_isStopped(CCGVertIterator *vi) {
	return _ehashIterator_isStopped((EHashIterator*) vi);
}
void ccgVertIterator_next(CCGVertIterator *vi) {
	_ehashIterator_next((EHashIterator*) vi); 
}
void ccgVertIterator_free(CCGVertIterator *vi) {
	_ehashIterator_free((EHashIterator*) vi);
}

CCGEdge *ccgEdgeIterator_getCurrent(CCGEdgeIterator *vi) {
	return (CCGEdge*) _ehashIterator_getCurrent((EHashIterator*) vi);
}
int ccgEdgeIterator_isStopped(CCGEdgeIterator *vi) {
	return _ehashIterator_isStopped((EHashIterator*) vi);
}
void ccgEdgeIterator_next(CCGEdgeIterator *vi) {
	_ehashIterator_next((EHashIterator*) vi); 
}
void ccgEdgeIterator_free(CCGEdgeIterator *vi) {
	_ehashIterator_free((EHashIterator*) vi);
}

CCGFace *ccgFaceIterator_getCurrent(CCGFaceIterator *vi) {
	return (CCGFace*) _ehashIterator_getCurrent((EHashIterator*) vi);
}
int ccgFaceIterator_isStopped(CCGFaceIterator *vi) {
	return _ehashIterator_isStopped((EHashIterator*) vi);
}
void ccgFaceIterator_next(CCGFaceIterator *vi) {
	_ehashIterator_next((EHashIterator*) vi); 
}
void ccgFaceIterator_free(CCGFaceIterator *vi) {
	_ehashIterator_free((EHashIterator*) vi);
}

/*** Extern API final vert/edge/face interface ***/

int ccgSubSurf_getNumFinalVerts(CCGSubSurf *ss) {
	int edgeSize = 1 + (1<<ss->subdivLevels);
	int gridSize = 1 + (1<<(ss->subdivLevels-1));
	int numFinalVerts = ss->vMap->numEntries + ss->eMap->numEntries*(edgeSize-2) + ss->fMap->numEntries + ss->numGrids*((gridSize-2) + ((gridSize-2)*(gridSize-2)));
	return numFinalVerts;
}
int ccgSubSurf_getNumFinalEdges(CCGSubSurf *ss) {
	int edgeSize = 1 + (1<<ss->subdivLevels);
	int gridSize = 1 + (1<<(ss->subdivLevels-1));
	int numFinalEdges = ss->eMap->numEntries*(edgeSize-1) + ss->numGrids*((gridSize-1) + 2*((gridSize-2)*(gridSize-1)));
	return numFinalEdges;
}
int ccgSubSurf_getNumFinalFaces(CCGSubSurf *ss) {
	int gridSize = 1 + (1<<(ss->subdivLevels-1));
	int numFinalFaces = ss->numGrids*((gridSize-1)*(gridSize-1));
	return numFinalFaces;
}<|MERGE_RESOLUTION|>--- conflicted
+++ resolved
@@ -533,15 +533,12 @@
 	byte *gridBase = FACE_getCenterData(f) + dataSize*(1 + S*(maxGridSize + maxGridSize*maxGridSize));
 	return &gridBase[dataSize*x*spacing];
 }
-<<<<<<< HEAD
-=======
 static CCG_INLINE void *_face_getIENo(CCGFace *f, int lvl, int S, int x, int levels, int dataSize, int normalDataOffset) {
 	int maxGridSize = 1 + (1<<(levels-1));
 	int spacing = 1<<(levels-lvl);
 	byte *gridBase = FACE_getCenterData(f) + dataSize*(1 + S*(maxGridSize + maxGridSize*maxGridSize));
 	return &gridBase[dataSize*x*spacing + normalDataOffset];
 }
->>>>>>> 85cb2d5f
 static CCG_INLINE void *_face_getIFCo(CCGFace *f, int lvl, int S, int x, int y, int levels, int dataSize) {
 	int maxGridSize = 1 + (1<<(levels-1));
 	int spacing = 1<<(levels-lvl);
@@ -1146,16 +1143,11 @@
 	return eCCGError_None;
 }
 
-<<<<<<< HEAD
-#define FACE_getIFNo(f, lvl, S, x, y)		_face_getIFNo(f, lvl, S, x, y, subdivLevels, vertDataSize, normalDataOffset)
-#define FACE_calcIFNo(f, lvl, S, x, y, no)	_face_calcIFNo(f, lvl, S, x, y, no, subdivLevels, vertDataSize)
-=======
 #define VERT_getNo(e, lvl)					_vert_getNo(e, lvl, vertDataSize, normalDataOffset)
 #define EDGE_getNo(e, lvl, x)				_edge_getNo(e, lvl, x, vertDataSize, normalDataOffset)
 #define FACE_getIFNo(f, lvl, S, x, y)		_face_getIFNo(f, lvl, S, x, y, subdivLevels, vertDataSize, normalDataOffset)
 #define FACE_calcIFNo(f, lvl, S, x, y, no)	_face_calcIFNo(f, lvl, S, x, y, no, subdivLevels, vertDataSize)
 #define FACE_getIENo(f, lvl, S, x)			_face_getIENo(f, lvl, S, x, subdivLevels, vertDataSize, normalDataOffset)
->>>>>>> 85cb2d5f
 static void ccgSubSurf__calcVertNormals(CCGSubSurf *ss,
 	CCGVert **effectedV, CCGEdge **effectedE, CCGFace **effectedF,
 	int numEffectedV, int numEffectedE, int numEffectedF) {
@@ -1696,7 +1688,6 @@
 	#pragma omp parallel private(ptrIdx)
 	{
 		void *q, *r;
-<<<<<<< HEAD
 
 		#pragma omp critical
 		{
@@ -1704,15 +1695,6 @@
 			r = CCGSUBSURF_alloc(ss, ss->meshIFC.vertDataSize);
 		}
 
-=======
-
-		#pragma omp critical
-		{
-			q = CCGSUBSURF_alloc(ss, ss->meshIFC.vertDataSize);
-			r = CCGSUBSURF_alloc(ss, ss->meshIFC.vertDataSize);
-		}
-
->>>>>>> 85cb2d5f
 		#pragma omp for schedule(static)
 		for (ptrIdx=0; ptrIdx<numEffectedF; ptrIdx++) {
 			CCGFace *f = (CCGFace*) effectedF[ptrIdx];
@@ -1842,7 +1824,6 @@
 		}
 	}
 }
-<<<<<<< HEAD
 
 
 static void ccgSubSurf__sync(CCGSubSurf *ss) {
@@ -1856,21 +1837,6 @@
 	int curLvl, nextLvl;
 	void *q = ss->q, *r = ss->r;
 
-=======
-
-
-static void ccgSubSurf__sync(CCGSubSurf *ss) {
-	CCGVert **effectedV;
-	CCGEdge **effectedE;
-	CCGFace **effectedF;
-	int numEffectedV, numEffectedE, numEffectedF;
-	int subdivLevels = ss->subdivLevels;
-	int vertDataSize = ss->meshIFC.vertDataSize;
-	int i, j, ptrIdx, S;
-	int curLvl, nextLvl;
-	void *q = ss->q, *r = ss->r;
-
->>>>>>> 85cb2d5f
 	effectedV = CCGSUBSURF_alloc(ss, sizeof(*effectedV)*ss->vMap->numEntries);
 	effectedE = CCGSUBSURF_alloc(ss, sizeof(*effectedE)*ss->eMap->numEntries);
 	effectedF = CCGSUBSURF_alloc(ss, sizeof(*effectedF)*ss->fMap->numEntries);
