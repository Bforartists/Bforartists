#
# $Id$
#
# ***** BEGIN GPL LICENSE BLOCK *****
#
# This program is free software; you can redistribute it and/or
# modify it under the terms of the GNU General Public License
# as published by the Free Software Foundation; either version 2
# of the License, or (at your option) any later version.
#
# This program is distributed in the hope that it will be useful,
# but WITHOUT ANY WARRANTY; without even the implied warranty of
# MERCHANTABILITY or FITNESS FOR A PARTICULAR PURPOSE.  See the
# GNU General Public License for more details.
#
# You should have received a copy of the GNU General Public License
# along with this program; if not, write to the Free Software Foundation,
# Inc., 59 Temple Place - Suite 330, Boston, MA  02111-1307, USA.
#
# The Original Code is Copyright (C) 2001-2002 by NaN Holding BV.
# All rights reserved.
#
# The Original Code is: all of this file.
#
# Contributor(s): none yet.
#
# ***** END GPL LICENSE BLOCK *****
#
#

LIBNAME = blenkernel
DIR = $(OCGDIR)/blender/$(LIBNAME)

include nan_compile.mk

CFLAGS += $(LEVEL_1_C_WARNINGS)

# OpenGL and Python
CPPFLAGS += -I$(NAN_GLEW)/include
CPPFLAGS += -I$(OPENGL_HEADERS)
CPPFLAGS += -I$(NAN_PYTHON)/include/python$(NAN_PYTHON_VERSION)

CPPFLAGS += -I$(NAN_GUARDEDALLOC)/include
# Reference to the types in makesdna and imbuf
CPPFLAGS += -I../../makesdna
CPPFLAGS += -I../../makesrna
CPPFLAGS += -I../../imbuf
# This mod uses the BLI and BLO module
CPPFLAGS += -I../../blenlib
CPPFLAGS += -I../../blenloader
CPPFLAGS += -I../../python
# also avi is used
CPPFLAGS += -I../../avi
CPPFLAGS += -I$(NAN_GUARDEDALLOC)/include

# we still refer to /include a bit...
CPPFLAGS += -I../../editors/include

# to include the render stuff:
CPPFLAGS += -I../../render/extern/include

# for sound
#CPPFLAGS += -I../../../kernel/gen_system
CPPFLAGS +=  $(NAN_SDLCFLAGS)

CPPFLAGS += -I$(NAN_IKSOLVER)/include
CPPFLAGS += -I$(NAN_DECIMATION)/include
CPPFLAGS += -I$(NAN_ELBEEM)/include
CPPFLAGS += -I$(NAN_OPENNL)/include
CPPFLAGS += -I$(NAN_BSP)/include

# path to zlib
CPPFLAGS += -I$(NAN_ZLIB)/include

#path to nodes
CPPFLAGS += -I../../nodes

#path to gpu
CPPFLAGS += -I../../gpu

# path to our own external headerfiles
CPPFLAGS += -I..

# path to bullet2, for cloth
<<<<<<< HEAD
CPPFLAGS += -I../../../../extern/bullet2/src
=======
CPPFLAGS += -I$(NAN_BULLET2)/include
>>>>>>> 0836c0f6
CPPFLAGS += -I$(NAN_FREETYPE)/include
CPPFLAGS += -I$(NAN_FREETYPE)/include/freetype2

ifeq ($(WITH_FFMPEG),true)
    CPPFLAGS += -DWITH_FFMPEG
    CPPFLAGS += $(NAN_FFMPEGCFLAGS)
endif

ifeq ($(WITH_OPENEXR), true)
    CPPFLAGS += -DWITH_OPENEXR
endif

ifeq ($(WITH_DDS), true)
    CPPFLAGS += -DWITH_DDS
endif

ifeq ($(WITH_OPENJPEG), true)
    CPPFLAGS += -DWITH_OPENJPEG
endif

ifeq ($(WITH_QUICKTIME), true)
	CPPFLAGS += -I../../quicktime
	CPPFLAGS += -DWITH_QUICKTIME
endif<|MERGE_RESOLUTION|>--- conflicted
+++ resolved
@@ -82,11 +82,7 @@
 CPPFLAGS += -I..
 
 # path to bullet2, for cloth
-<<<<<<< HEAD
-CPPFLAGS += -I../../../../extern/bullet2/src
-=======
 CPPFLAGS += -I$(NAN_BULLET2)/include
->>>>>>> 0836c0f6
 CPPFLAGS += -I$(NAN_FREETYPE)/include
 CPPFLAGS += -I$(NAN_FREETYPE)/include/freetype2
 
