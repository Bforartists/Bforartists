/*
 * ***** BEGIN GPL LICENSE BLOCK *****
 *
 * This program is free software; you can redistribute it and/or
 * modify it under the terms of the GNU General Public License
 * as published by the Free Software Foundation; either version 2
 * of the License, or (at your option) any later version.
 *
 * This program is distributed in the hope that it will be useful,
 * but WITHOUT ANY WARRANTY; without even the implied warranty of
 * MERCHANTABILITY or FITNESS FOR A PARTICULAR PURPOSE.  See the
 * GNU General Public License for more details.
 *
 * You should have received a copy of the GNU General Public License
 * along with this program; if not, write to the Free Software  Foundation,
 * Inc., 51 Franklin Street, Fifth Floor, Boston, MA 02110-1301, USA.
 *
 * The Original Code is Copyright (C) 2005 by the Blender Foundation.
 * All rights reserved.
 *
 * Contributor(s): Daniel Dunbar
 *                 Ton Roosendaal,
 *                 Ben Batt,
 *                 Brecht Van Lommel,
 *                 Campbell Barton
 *
 * ***** END GPL LICENSE BLOCK *****
 *
 * Modifier stack implementation.
 *
 * BKE_modifier.h contains the function prototypes for this file.
 *
 */

/** \file blender/blenkernel/intern/modifier.c
 *  \ingroup bke
 */

#include <stdlib.h>
#include <stddef.h>
#include <string.h>
#include <stdarg.h>
#include <math.h>
#include <float.h>

#include "MEM_guardedalloc.h"

#include "DNA_armature_types.h"
#include "DNA_mesh_types.h"
#include "DNA_object_types.h"

#include "BLI_utildefines.h"
#include "BLI_listbase.h"
#include "BLI_linklist.h"
#include "BLI_path_util.h"
#include "BLI_string.h"
#include "BLI_string_utils.h"

#include "BLT_translation.h"

#include "BKE_appdir.h"
#include "BKE_cdderivedmesh.h"
#include "BKE_editmesh.h"
#include "BKE_global.h"
#include "BKE_idcode.h"
#include "BKE_key.h"
#include "BKE_library.h"
#include "BKE_library_query.h"
#include "BKE_mesh.h"
#include "BKE_multires.h"
#include "BKE_object.h"
#include "BKE_DerivedMesh.h"

/* may move these, only for modifier_path_relbase */
#include "BKE_main.h"
/* end */

#include "DEG_depsgraph.h"
#include "DEG_depsgraph_query.h"

#include "MOD_modifiertypes.h"

static ModifierTypeInfo *modifier_types[NUM_MODIFIER_TYPES] = {NULL};
static VirtualModifierData virtualModifierCommonData;

void BKE_modifier_init(void)
{
	ModifierData *md;

	/* Initialize modifier types */
	modifier_type_init(modifier_types); /* MOD_utils.c */

	/* Initialize global cmmon storage used for virtual modifier list */
	md = modifier_new(eModifierType_Armature);
	virtualModifierCommonData.amd = *((ArmatureModifierData *) md);
	modifier_free(md);

	md = modifier_new(eModifierType_Curve);
	virtualModifierCommonData.cmd = *((CurveModifierData *) md);
	modifier_free(md);

	md = modifier_new(eModifierType_Lattice);
	virtualModifierCommonData.lmd = *((LatticeModifierData *) md);
	modifier_free(md);

	md = modifier_new(eModifierType_ShapeKey);
	virtualModifierCommonData.smd = *((ShapeKeyModifierData *) md);
	modifier_free(md);

	virtualModifierCommonData.amd.modifier.mode |= eModifierMode_Virtual;
	virtualModifierCommonData.cmd.modifier.mode |= eModifierMode_Virtual;
	virtualModifierCommonData.lmd.modifier.mode |= eModifierMode_Virtual;
	virtualModifierCommonData.smd.modifier.mode |= eModifierMode_Virtual;
}

const ModifierTypeInfo *modifierType_getInfo(ModifierType type)
{
	/* type unsigned, no need to check < 0 */
	if (type < NUM_MODIFIER_TYPES && modifier_types[type]->name[0] != '\0') {
		return modifier_types[type];
	}
	else {
		return NULL;
	}
}

/***/

ModifierData *modifier_new(int type)
{
	const ModifierTypeInfo *mti = modifierType_getInfo(type);
	ModifierData *md = MEM_callocN(mti->structSize, mti->structName);

	/* note, this name must be made unique later */
	BLI_strncpy(md->name, DATA_(mti->name), sizeof(md->name));

	md->type = type;
	md->mode = eModifierMode_Realtime | eModifierMode_Render | eModifierMode_Expanded;
	md->flag = eModifierFlag_StaticOverride_Local;

	if (mti->flags & eModifierTypeFlag_EnableInEditmode)
		md->mode |= eModifierMode_Editmode;

	if (mti->initData) mti->initData(md);

	return md;
}

static void modifier_free_data_id_us_cb(void *UNUSED(userData), Object *UNUSED(ob), ID **idpoin, int cb_flag)
{
	ID *id = *idpoin;
	if (id != NULL && (cb_flag & IDWALK_CB_USER) != 0) {
		id_us_min(id);
	}
}

void modifier_free_ex(ModifierData *md, const int flag)
{
	const ModifierTypeInfo *mti = modifierType_getInfo(md->type);

	if ((flag & LIB_ID_CREATE_NO_USER_REFCOUNT) == 0) {
		if (mti->foreachIDLink) {
			mti->foreachIDLink(md, NULL, modifier_free_data_id_us_cb, NULL);
		}
		else if (mti->foreachObjectLink) {
			mti->foreachObjectLink(md, NULL, (ObjectWalkFunc)modifier_free_data_id_us_cb, NULL);
		}
	}

	if (mti->freeData) mti->freeData(md);
	if (md->error) MEM_freeN(md->error);

	MEM_freeN(md);
}

void modifier_free(ModifierData *md)
{
	modifier_free_ex(md, 0);
}

bool modifier_unique_name(ListBase *modifiers, ModifierData *md)
{
	if (modifiers && md) {
		const ModifierTypeInfo *mti = modifierType_getInfo(md->type);

		return BLI_uniquename(modifiers, md, DATA_(mti->name), '.', offsetof(ModifierData, name), sizeof(md->name));
	}
	return false;
}

bool modifier_dependsOnTime(ModifierData *md)
{
	const ModifierTypeInfo *mti = modifierType_getInfo(md->type);

	return mti->dependsOnTime && mti->dependsOnTime(md);
}

bool modifier_supportsMapping(ModifierData *md)
{
	const ModifierTypeInfo *mti = modifierType_getInfo(md->type);

	return (mti->type == eModifierTypeType_OnlyDeform ||
	        (mti->flags & eModifierTypeFlag_SupportsMapping));
}

bool modifier_isPreview(ModifierData *md)
{
	const ModifierTypeInfo *mti = modifierType_getInfo(md->type);

	/* Constructive modifiers are highly likely to also modify data like vgroups or vcol! */
	if (!((mti->flags & eModifierTypeFlag_UsesPreview) || (mti->type == eModifierTypeType_Constructive))) {
		return false;
	}

	if (md->mode & eModifierMode_Realtime) {
		return true;
	}

	return false;
}

ModifierData *modifiers_findByType(Object *ob, ModifierType type)
{
	ModifierData *md = ob->modifiers.first;

	for (; md; md = md->next)
		if (md->type == type)
			break;

	return md;
}

ModifierData *modifiers_findByName(Object *ob, const char *name)
{
	return BLI_findstring(&(ob->modifiers), name, offsetof(ModifierData, name));
}

void modifiers_clearErrors(Object *ob)
{
	ModifierData *md = ob->modifiers.first;
	/* int qRedraw = 0; */

	for (; md; md = md->next) {
		if (md->error) {
			MEM_freeN(md->error);
			md->error = NULL;

			/* qRedraw = 1; */
		}
	}
}

void modifiers_foreachObjectLink(Object *ob, ObjectWalkFunc walk, void *userData)
{
	ModifierData *md = ob->modifiers.first;

	for (; md; md = md->next) {
		const ModifierTypeInfo *mti = modifierType_getInfo(md->type);

		if (mti->foreachObjectLink)
			mti->foreachObjectLink(md, ob, walk, userData);
	}
}

void modifiers_foreachIDLink(Object *ob, IDWalkFunc walk, void *userData)
{
	ModifierData *md = ob->modifiers.first;

	for (; md; md = md->next) {
		const ModifierTypeInfo *mti = modifierType_getInfo(md->type);

		if (mti->foreachIDLink) mti->foreachIDLink(md, ob, walk, userData);
		else if (mti->foreachObjectLink) {
			/* each Object can masquerade as an ID, so this should be OK */
			ObjectWalkFunc fp = (ObjectWalkFunc)walk;
			mti->foreachObjectLink(md, ob, fp, userData);
		}
	}
}

void modifiers_foreachTexLink(Object *ob, TexWalkFunc walk, void *userData)
{
	ModifierData *md = ob->modifiers.first;

	for (; md; md = md->next) {
		const ModifierTypeInfo *mti = modifierType_getInfo(md->type);

		if (mti->foreachTexLink)
			mti->foreachTexLink(md, ob, walk, userData);
	}
}

/* callback's can use this
 * to avoid copying every member.
 */
void modifier_copyData_generic(const ModifierData *md_src, ModifierData *md_dst)
{
	const ModifierTypeInfo *mti = modifierType_getInfo(md_src->type);

	/* md_dst may have alredy be fully initialized with some extra allocated data,
	 * we need to free it now to avoid memleak. */
	if (mti->freeData) {
		mti->freeData(md_dst);
	}

	const size_t data_size = sizeof(ModifierData);
	const char *md_src_data = ((const char *)md_src) + data_size;
	char       *md_dst_data =       ((char *)md_dst) + data_size;
	BLI_assert(data_size <= (size_t)mti->structSize);
	memcpy(md_dst_data, md_src_data, (size_t)mti->structSize - data_size);
}

static void modifier_copy_data_id_us_cb(void *UNUSED(userData), Object *UNUSED(ob), ID **idpoin, int cb_flag)
{
	ID *id = *idpoin;
	if (id != NULL && (cb_flag & IDWALK_CB_USER) != 0) {
		id_us_plus(id);
	}
}

void modifier_copyData_ex(ModifierData *md, ModifierData *target, const int flag)
{
	const ModifierTypeInfo *mti = modifierType_getInfo(md->type);

	target->mode = md->mode;
	target->flag = md->flag;

	if (mti->copyData) {
		mti->copyData(md, target);
	}

	if ((flag & LIB_ID_CREATE_NO_USER_REFCOUNT) == 0) {
		if (mti->foreachIDLink) {
			mti->foreachIDLink(target, NULL, modifier_copy_data_id_us_cb, NULL);
		}
		else if (mti->foreachObjectLink) {
			mti->foreachObjectLink(target, NULL, (ObjectWalkFunc)modifier_copy_data_id_us_cb, NULL);
		}
	}
}

void modifier_copyData(ModifierData *md, ModifierData *target)
{
	modifier_copyData_ex(md, target, 0);
}


bool modifier_supportsCage(struct Scene *scene, ModifierData *md)
{
	const ModifierTypeInfo *mti = modifierType_getInfo(md->type);

	md->scene = scene;

	return ((!mti->isDisabled || !mti->isDisabled(md, 0)) &&
	        (mti->flags & eModifierTypeFlag_SupportsEditmode) &&
	        modifier_supportsMapping(md));
}

bool modifier_couldBeCage(struct Scene *scene, ModifierData *md)
{
	const ModifierTypeInfo *mti = modifierType_getInfo(md->type);

	md->scene = scene;

	return ((md->mode & eModifierMode_Realtime) &&
	        (md->mode & eModifierMode_Editmode) &&
	        (!mti->isDisabled || !mti->isDisabled(md, 0)) &&
	        modifier_supportsMapping(md));
}

bool modifier_isSameTopology(ModifierData *md)
{
	const ModifierTypeInfo *mti = modifierType_getInfo(md->type);
	return ELEM(mti->type, eModifierTypeType_OnlyDeform, eModifierTypeType_NonGeometrical);
}

bool modifier_isNonGeometrical(ModifierData *md)
{
	const ModifierTypeInfo *mti = modifierType_getInfo(md->type);
	return (mti->type == eModifierTypeType_NonGeometrical);
}

void modifier_setError(ModifierData *md, const char *_format, ...)
{
	char buffer[512];
	va_list ap;
	const char *format = TIP_(_format);

	va_start(ap, _format);
	vsnprintf(buffer, sizeof(buffer), format, ap);
	va_end(ap);
	buffer[sizeof(buffer) - 1] = '\0';

	if (md->error)
		MEM_freeN(md->error);

	md->error = BLI_strdup(buffer);

}

/* used for buttons, to find out if the 'draw deformed in editmode' option is
 * there
 *
 * also used in transform_conversion.c, to detect CrazySpace [tm] (2nd arg
 * then is NULL)
 * also used for some mesh tools to give warnings
 */
int modifiers_getCageIndex(struct Scene *scene, Object *ob, int *r_lastPossibleCageIndex, bool is_virtual)
{
	VirtualModifierData virtualModifierData;
	ModifierData *md = (is_virtual) ? modifiers_getVirtualModifierList(ob, &virtualModifierData) : ob->modifiers.first;
	int i, cageIndex = -1;

	if (r_lastPossibleCageIndex) {
		/* ensure the value is initialized */
		*r_lastPossibleCageIndex = -1;
	}

	/* Find the last modifier acting on the cage. */
	for (i = 0; md; i++, md = md->next) {
		const ModifierTypeInfo *mti = modifierType_getInfo(md->type);
		bool supports_mapping;

		md->scene = scene;

		if (mti->isDisabled && mti->isDisabled(md, 0)) continue;
		if (!(mti->flags & eModifierTypeFlag_SupportsEditmode)) continue;
		if (md->mode & eModifierMode_DisableTemporary) continue;

		supports_mapping = modifier_supportsMapping(md);
		if (r_lastPossibleCageIndex && supports_mapping) {
			*r_lastPossibleCageIndex = i;
		}

		if (!(md->mode & eModifierMode_Realtime)) continue;
		if (!(md->mode & eModifierMode_Editmode)) continue;

		if (!supports_mapping)
			break;

		if (md->mode & eModifierMode_OnCage)
			cageIndex = i;
	}

	return cageIndex;
}


bool modifiers_isSoftbodyEnabled(Object *ob)
{
	ModifierData *md = modifiers_findByType(ob, eModifierType_Softbody);

	return (md && md->mode & (eModifierMode_Realtime | eModifierMode_Render));
}

bool modifiers_isClothEnabled(Object *ob)
{
	ModifierData *md = modifiers_findByType(ob, eModifierType_Cloth);

	return (md && md->mode & (eModifierMode_Realtime | eModifierMode_Render));
}

bool modifiers_isModifierEnabled(Object *ob, int modifierType)
{
	ModifierData *md = modifiers_findByType(ob, modifierType);

	return (md && md->mode & (eModifierMode_Realtime | eModifierMode_Render));
}

bool modifiers_isParticleEnabled(Object *ob)
{
	ModifierData *md = modifiers_findByType(ob, eModifierType_ParticleSystem);

	return (md && md->mode & (eModifierMode_Realtime | eModifierMode_Render));
}

/**
 * Check whether is enabled.
 *
 * \param scene Current scene, may be NULL, in which case isDisabled callback of the modifier is never called.
 */
bool modifier_isEnabled(struct Scene *scene, ModifierData *md, int required_mode)
{
	const ModifierTypeInfo *mti = modifierType_getInfo(md->type);

	md->scene = scene;

	if ((md->mode & required_mode) != required_mode) return false;
	if (scene != NULL && mti->isDisabled && mti->isDisabled(md, required_mode == eModifierMode_Render)) return false;
	if (md->mode & eModifierMode_DisableTemporary) return false;
	if ((required_mode & eModifierMode_Editmode) && !(mti->flags & eModifierTypeFlag_SupportsEditmode)) return false;

	return true;
}

CDMaskLink *modifiers_calcDataMasks(struct Scene *scene, Object *ob, ModifierData *md,
                                    CustomDataMask dataMask, int required_mode,
                                    ModifierData *previewmd, CustomDataMask previewmask)
{
	CDMaskLink *dataMasks = NULL;
	CDMaskLink *curr, *prev;

	/* build a list of modifier data requirements in reverse order */
	for (; md; md = md->next) {
		const ModifierTypeInfo *mti = modifierType_getInfo(md->type);

		curr = MEM_callocN(sizeof(CDMaskLink), "CDMaskLink");

		if (modifier_isEnabled(scene, md, required_mode)) {
			if (mti->requiredDataMask)
				curr->mask = mti->requiredDataMask(ob, md);

			if (previewmd == md) {
				curr->mask |= previewmask;
			}
		}

		/* prepend new datamask */
		curr->next = dataMasks;
		dataMasks = curr;
	}

	/* build the list of required data masks - each mask in the list must
	 * include all elements of the masks that follow it
	 *
	 * note the list is currently in reverse order, so "masks that follow it"
	 * actually means "masks that precede it" at the moment
	 */
	for (curr = dataMasks, prev = NULL; curr; prev = curr, curr = curr->next) {
		if (prev) {
			CustomDataMask prev_mask = prev->mask;
			CustomDataMask curr_mask = curr->mask;

			curr->mask = curr_mask | prev_mask;
		}
		else {
			CustomDataMask curr_mask = curr->mask;

			curr->mask = curr_mask | dataMask;
		}
	}

	/* reverse the list so it's in the correct order */
	BLI_linklist_reverse((LinkNode **)&dataMasks);

	return dataMasks;
}

ModifierData *modifiers_getLastPreview(struct Scene *scene, ModifierData *md, int required_mode)
{
	ModifierData *tmp_md = NULL;

	if ((required_mode & ~eModifierMode_Editmode) != eModifierMode_Realtime)
		return tmp_md;

	/* Find the latest modifier in stack generating preview. */
	for (; md; md = md->next) {
		if (modifier_isEnabled(scene, md, required_mode) && modifier_isPreview(md))
			tmp_md = md;
	}
	return tmp_md;
}

/* NOTE: This is to support old files from before Blender supported modifiers,
 * in some cases versioning code updates these so for new files this will
 * return an empty list. */
ModifierData *modifiers_getVirtualModifierList(Object *ob, VirtualModifierData *virtualModifierData)
{
	ModifierData *md;

	md = ob->modifiers.first;

	*virtualModifierData = virtualModifierCommonData;

	if (ob->parent) {
		if (ob->parent->type == OB_ARMATURE && ob->partype == PARSKEL) {
			virtualModifierData->amd.object = ob->parent;
			virtualModifierData->amd.modifier.next = md;
			virtualModifierData->amd.deformflag = ((bArmature *)(ob->parent->data))->deformflag;
			md = &virtualModifierData->amd.modifier;
		}
		else if (ob->parent->type == OB_CURVE && ob->partype == PARSKEL) {
			virtualModifierData->cmd.object = ob->parent;
			virtualModifierData->cmd.defaxis = ob->trackflag + 1;
			virtualModifierData->cmd.modifier.next = md;
			md = &virtualModifierData->cmd.modifier;
		}
		else if (ob->parent->type == OB_LATTICE && ob->partype == PARSKEL) {
			virtualModifierData->lmd.object = ob->parent;
			virtualModifierData->lmd.modifier.next = md;
			md = &virtualModifierData->lmd.modifier;
		}
	}

	/* shape key modifier, not yet for curves */
	if (ELEM(ob->type, OB_MESH, OB_LATTICE) && BKE_key_from_object(ob)) {
		if (ob->type == OB_MESH && (ob->shapeflag & OB_SHAPE_EDIT_MODE))
			virtualModifierData->smd.modifier.mode |= eModifierMode_Editmode | eModifierMode_OnCage;
		else
			virtualModifierData->smd.modifier.mode &= ~eModifierMode_Editmode | eModifierMode_OnCage;

		virtualModifierData->smd.modifier.next = md;
		md = &virtualModifierData->smd.modifier;
	}

	return md;
}

/* Takes an object and returns its first selected armature, else just its armature
 * This should work for multiple armatures per object
 */
Object *modifiers_isDeformedByArmature(Object *ob)
{
	VirtualModifierData virtualModifierData;
	ModifierData *md = modifiers_getVirtualModifierList(ob, &virtualModifierData);
	ArmatureModifierData *amd = NULL;

	/* return the first selected armature, this lets us use multiple armatures */
	for (; md; md = md->next) {
		if (md->type == eModifierType_Armature) {
			amd = (ArmatureModifierData *) md;
			if (amd->object && (amd->object->flag & SELECT))
				return amd->object;
		}
	}

	if (amd) /* if were still here then return the last armature */
		return amd->object;

	return NULL;
}

Object *modifiers_isDeformedByMeshDeform(Object *ob)
{
	VirtualModifierData virtualModifierData;
	ModifierData *md = modifiers_getVirtualModifierList(ob, &virtualModifierData);
	MeshDeformModifierData *mdmd = NULL;

	/* return the first selected armature, this lets us use multiple armatures */
	for (; md; md = md->next) {
		if (md->type == eModifierType_MeshDeform) {
			mdmd = (MeshDeformModifierData *) md;
			if (mdmd->object && (mdmd->object->flag & SELECT))
				return mdmd->object;
		}
	}

	if (mdmd) /* if were still here then return the last armature */
		return mdmd->object;

	return NULL;
}

/* Takes an object and returns its first selected lattice, else just its lattice
 * This should work for multiple lattices per object
 */
Object *modifiers_isDeformedByLattice(Object *ob)
{
	VirtualModifierData virtualModifierData;
	ModifierData *md = modifiers_getVirtualModifierList(ob, &virtualModifierData);
	LatticeModifierData *lmd = NULL;

	/* return the first selected lattice, this lets us use multiple lattices */
	for (; md; md = md->next) {
		if (md->type == eModifierType_Lattice) {
			lmd = (LatticeModifierData *) md;
			if (lmd->object && (lmd->object->flag & SELECT))
				return lmd->object;
		}
	}

	if (lmd) /* if were still here then return the last lattice */
		return lmd->object;

	return NULL;
}

/* Takes an object and returns its first selected curve, else just its curve
 * This should work for multiple curves per object
 */
Object *modifiers_isDeformedByCurve(Object *ob)
{
	VirtualModifierData virtualModifierData;
	ModifierData *md = modifiers_getVirtualModifierList(ob, &virtualModifierData);
	CurveModifierData *cmd = NULL;

	/* return the first selected curve, this lets us use multiple curves */
	for (; md; md = md->next) {
		if (md->type == eModifierType_Curve) {
			cmd = (CurveModifierData *) md;
			if (cmd->object && (cmd->object->flag & SELECT))
				return cmd->object;
		}
	}

	if (cmd) /* if were still here then return the last curve */
		return cmd->object;

	return NULL;
}

bool modifiers_usesArmature(Object *ob, bArmature *arm)
{
	VirtualModifierData virtualModifierData;
	ModifierData *md = modifiers_getVirtualModifierList(ob, &virtualModifierData);

	for (; md; md = md->next) {
		if (md->type == eModifierType_Armature) {
			ArmatureModifierData *amd = (ArmatureModifierData *) md;
			if (amd->object && amd->object->data == arm)
				return true;
		}
	}

	return false;
}

bool modifier_isCorrectableDeformed(ModifierData *md)
{
	const ModifierTypeInfo *mti = modifierType_getInfo(md->type);
	return (mti->deformMatricesEM != NULL) || (mti->deformMatricesEM_DM != NULL);
}

bool modifiers_isCorrectableDeformed(struct Scene *scene, Object *ob)
{
	VirtualModifierData virtualModifierData;
	ModifierData *md = modifiers_getVirtualModifierList(ob, &virtualModifierData);
	int required_mode = eModifierMode_Realtime;

	if (ob->mode == OB_MODE_EDIT) {
		required_mode |= eModifierMode_Editmode;
<<<<<<< HEAD
	}
=======

>>>>>>> 4bce8d59
	for (; md; md = md->next) {
		if (!modifier_isEnabled(scene, md, required_mode)) {
			/* pass */
		}
		else if (modifier_isCorrectableDeformed(md)) {
			return true;
		}
	}
	return false;
}

/* Check whether the given object has a modifier in its stack that uses WEIGHT_MCOL CD layer
 * to preview something... Used by DynamicPaint and WeightVG currently. */
bool modifiers_isPreview(Object *ob)
{
	ModifierData *md = ob->modifiers.first;

	for (; md; md = md->next) {
		if (modifier_isPreview(md))
			return true;
	}

	return false;
}

void modifier_freeTemporaryData(ModifierData *md)
{
	if (md->type == eModifierType_Armature) {
		ArmatureModifierData *amd = (ArmatureModifierData *)md;

		if (amd->prevCos) {
			MEM_freeN(amd->prevCos);
			amd->prevCos = NULL;
		}
	}
}

/* ensure modifier correctness when changing ob->data */
void test_object_modifiers(Object *ob)
{
	ModifierData *md;

	/* just multires checked for now, since only multires
	 * modifies mesh data */

	if (ob->type != OB_MESH) return;

	for (md = ob->modifiers.first; md; md = md->next) {
		if (md->type == eModifierType_Multires) {
			MultiresModifierData *mmd = (MultiresModifierData *)md;

			multiresModifier_set_levels_from_disps(mmd, ob);
		}
	}
}

/* where should this go?, it doesnt fit well anywhere :S - campbell */

/* elubie: changed this to default to the same dir as the render output
 * to prevent saving to C:\ on Windows */

/* campbell: logic behind this...
 *
 * - if the ID is from a library, return library path
 * - else if the file has been saved return the blend file path.
 * - else if the file isn't saved and the ID isn't from a library, return the temp dir.
 */
const char *modifier_path_relbase(Main *bmain, Object *ob)
{
	if (G.relbase_valid || ID_IS_LINKED(ob)) {
		return ID_BLEND_PATH(bmain, &ob->id);
	}
	else {
		/* last resort, better then using "" which resolves to the current
		 * working directory */
		return BKE_tempdir_session();
	}
}

const char *modifier_path_relbase_from_global(Object *ob)
{
	if (G.relbase_valid || ID_IS_LINKED(ob)) {
		return ID_BLEND_PATH_FROM_GLOBAL(&ob->id);
	}
	else {
		/* last resort, better then using "" which resolves to the current
		 * working directory */
		return BKE_tempdir_session();
	}
}

/* initializes the path with either */
void modifier_path_init(char *path, int path_maxlen, const char *name)
{
	/* elubie: changed this to default to the same dir as the render output
	 * to prevent saving to C:\ on Windows */
	BLI_join_dirfile(path, path_maxlen,
	                 G.relbase_valid ? "//" : BKE_tempdir_session(),
	                 name);
}


/* wrapper around ModifierTypeInfo.applyModifier that ensures valid normals */

struct DerivedMesh *modwrap_applyModifier(
        ModifierData *md, const ModifierEvalContext *ctx,
        struct DerivedMesh *dm)
{
	const ModifierTypeInfo *mti = modifierType_getInfo(md->type);
	BLI_assert(CustomData_has_layer(&dm->polyData, CD_NORMAL) == false);

	if (mti->dependsOnNormals && mti->dependsOnNormals(md)) {
		DM_ensure_normals(dm);
	}
	return modifier_applyModifier_DM_deprecated(md, ctx, dm);
}

struct DerivedMesh *modwrap_applyModifierEM(
        ModifierData *md, const ModifierEvalContext *ctx,
        struct BMEditMesh *em, DerivedMesh *dm)
{
	const ModifierTypeInfo *mti = modifierType_getInfo(md->type);
	BLI_assert(CustomData_has_layer(&dm->polyData, CD_NORMAL) == false);

	if (mti->dependsOnNormals && mti->dependsOnNormals(md)) {
		DM_ensure_normals(dm);
	}
	return modifier_applyModifierEM_DM_deprecated(md, ctx, em, dm);
}

void modwrap_deformVerts(
        ModifierData *md, const ModifierEvalContext *ctx,
        DerivedMesh *dm, float (*vertexCos)[3], int numVerts)
{
	const ModifierTypeInfo *mti = modifierType_getInfo(md->type);
	BLI_assert(!dm || CustomData_has_layer(&dm->polyData, CD_NORMAL) == false);

	if (dm && mti->dependsOnNormals && mti->dependsOnNormals(md)) {
		DM_ensure_normals(dm);
	}
	modifier_deformVerts_DM_deprecated(md, ctx, dm, vertexCos, numVerts);
}

void modwrap_deformVertsEM(
        ModifierData *md, const ModifierEvalContext *ctx,
        struct BMEditMesh *em, DerivedMesh *dm,
        float (*vertexCos)[3], int numVerts)
{
	const ModifierTypeInfo *mti = modifierType_getInfo(md->type);
	BLI_assert(!dm || CustomData_has_layer(&dm->polyData, CD_NORMAL) == false);

	if (dm && mti->dependsOnNormals && mti->dependsOnNormals(md)) {
		DM_ensure_normals(dm);
	}
	modifier_deformVertsEM_DM_deprecated(md, ctx, em, dm, vertexCos, numVerts);
}
/* end modifier callback wrappers */


/* wrappers for modifier callbacks that accept Mesh and select the proper implementation
 * depending on if the modifier has been ported to Mesh or is still using DerivedMesh
 */

void modifier_deformVerts(struct ModifierData *md, const ModifierEvalContext *ctx,
	struct Mesh *mesh,
	float (*vertexCos)[3], int numVerts)
{
	const ModifierTypeInfo *mti = modifierType_getInfo(md->type);

	if (mti->deformVerts) {
		mti->deformVerts(md, ctx, mesh, vertexCos, numVerts);
	}
	else {
		DerivedMesh *dm = NULL;
		if (mesh) {
			dm = CDDM_from_mesh_ex(mesh, CD_REFERENCE, CD_MASK_EVERYTHING);
		}

		mti->deformVerts_DM(md, ctx, dm, vertexCos, numVerts);

		if (dm) {
			dm->release(dm);
		}
	}
}

void modifier_deformVerts_ensure_normals(struct ModifierData *md, const ModifierEvalContext *ctx,
	struct Mesh *mesh,
	float (*vertexCos)[3], int numVerts)
{
	const ModifierTypeInfo *mti = modifierType_getInfo(md->type);
	BLI_assert(!mesh || CustomData_has_layer(&mesh->pdata, CD_NORMAL) == false);

	if (mesh && mti->dependsOnNormals && mti->dependsOnNormals(md)) {
		BKE_mesh_calc_normals(mesh);
	}
	modifier_deformVerts(md, ctx, mesh, vertexCos, numVerts);
}

void modifier_deformMatrices(struct ModifierData *md, const ModifierEvalContext *ctx,
	struct Mesh *mesh,
	float (*vertexCos)[3], float (*defMats)[3][3], int numVerts)
{
	const ModifierTypeInfo *mti = modifierType_getInfo(md->type);

	if (mti->deformMatrices) {
		mti->deformMatrices(md, ctx, mesh, vertexCos, defMats, numVerts);
	}
	else {
		DerivedMesh *dm = NULL;
		if (mesh) {
			dm = CDDM_from_mesh_ex(mesh, CD_REFERENCE, CD_MASK_EVERYTHING);
		}

		mti->deformMatrices_DM(md, ctx, dm, vertexCos, defMats, numVerts);

		if (dm) {
			dm->release(dm);
		}
	}
}

void modifier_deformVertsEM(struct ModifierData *md, const ModifierEvalContext *ctx,
	struct BMEditMesh *editData, struct Mesh *mesh,
	float (*vertexCos)[3], int numVerts)
{
	const ModifierTypeInfo *mti = modifierType_getInfo(md->type);

	if (mti->deformVertsEM) {
		mti->deformVertsEM(md, ctx, editData, mesh, vertexCos, numVerts);
	}
	else {
		DerivedMesh *dm = NULL;
		if (mesh) {
			dm = CDDM_from_mesh_ex(mesh, CD_REFERENCE, CD_MASK_EVERYTHING);
		}

		mti->deformVertsEM_DM(md, ctx, editData, dm, vertexCos, numVerts);

		if (dm) {
			dm->release(dm);
		}
	}
}

void modifier_deformMatricesEM(struct ModifierData *md, const ModifierEvalContext *ctx,
	struct BMEditMesh *editData, struct Mesh *mesh,
	float (*vertexCos)[3], float (*defMats)[3][3], int numVerts)
{
	const ModifierTypeInfo *mti = modifierType_getInfo(md->type);

	if (mti->deformMatricesEM) {
		mti->deformMatricesEM(md, ctx, editData, mesh, vertexCos, defMats, numVerts);
	}
	else {
		DerivedMesh *dm = NULL;
		if (mesh) {
			dm = CDDM_from_mesh_ex(mesh, CD_REFERENCE, CD_MASK_EVERYTHING);
		}

		mti->deformMatricesEM_DM(md, ctx, editData, dm, vertexCos, defMats, numVerts);

		if (dm) {
			dm->release(dm);
		}
	}
}

struct Mesh *modifier_applyModifier(struct ModifierData *md, const ModifierEvalContext *ctx,
	struct Mesh *mesh)
{
	const ModifierTypeInfo *mti = modifierType_getInfo(md->type);

	if (mti->applyModifier) {
		return mti->applyModifier(md, ctx, mesh);
	}
	else {
		DerivedMesh *dm = CDDM_from_mesh_ex(mesh, CD_REFERENCE, CD_MASK_EVERYTHING);

		DerivedMesh *ndm = mti->applyModifier_DM(md, ctx, dm);

		if (ndm != dm) {
			dm->release(dm);
		}

		DM_to_mesh(ndm, mesh, ctx->object, CD_MASK_EVERYTHING, true);

		return mesh;
	}
}

struct Mesh *modifier_applyModifier_ensure_normals(struct ModifierData *md, const ModifierEvalContext *ctx,
	struct Mesh *mesh)
{
	const ModifierTypeInfo *mti = modifierType_getInfo(md->type);
	BLI_assert(CustomData_has_layer(&mesh->pdata, CD_NORMAL) == false);

	if (mti->dependsOnNormals && mti->dependsOnNormals(md)) {
		BKE_mesh_calc_normals(mesh);
	}
	return modifier_applyModifier(md, ctx, mesh);
}

struct Mesh *modifier_applyModifierEM(struct ModifierData *md, const ModifierEvalContext *ctx,
	struct BMEditMesh *editData,
	struct Mesh *mesh)
{
	const ModifierTypeInfo *mti = modifierType_getInfo(md->type);

	if (mti->applyModifierEM) {
		return mti->applyModifierEM(md, ctx, editData, mesh);
	}
	else {
		DerivedMesh *dm = CDDM_from_mesh_ex(mesh, CD_REFERENCE, CD_MASK_EVERYTHING);

		DerivedMesh *ndm = mti->applyModifierEM_DM(md, ctx, editData, dm);

		if (ndm != dm) {
			dm->release(dm);
		}

		DM_to_mesh(ndm, mesh, ctx->object, CD_MASK_EVERYTHING, true);

		return mesh;
	}
}

/* depricated variants of above that accept DerivedMesh */

void modifier_deformVerts_DM_deprecated(struct ModifierData *md, const ModifierEvalContext *ctx,
	struct DerivedMesh *dm,
	float (*vertexCos)[3], int numVerts)
{
	const ModifierTypeInfo *mti = modifierType_getInfo(md->type);

	if (mti->deformVerts_DM) {
		mti->deformVerts_DM(md, ctx, dm, vertexCos, numVerts);
	}
	else {
		/* TODO(sybren): deduplicate all the copies of this code in this file. */
		Mesh *mesh = NULL;
		if (dm != NULL) {
			mesh = BKE_id_new_nomain(ID_ME, NULL);
			DM_to_mesh(dm, mesh, ctx->object, CD_MASK_EVERYTHING, false);
		}

		mti->deformVerts(md, ctx, mesh, vertexCos, numVerts);

		if (mesh != NULL) {
			BKE_id_free(NULL, mesh);
		}
	}
}

void modifier_deformMatrices_DM_deprecated(struct ModifierData *md, const ModifierEvalContext *ctx,
	struct DerivedMesh *dm,
	float (*vertexCos)[3], float (*defMats)[3][3], int numVerts)
{

	const ModifierTypeInfo *mti = modifierType_getInfo(md->type);

	if (mti->deformMatrices_DM) {
		mti->deformMatrices_DM(md, ctx, dm, vertexCos, defMats, numVerts);
	}
	else {
		/* TODO(sybren): deduplicate all the copies of this code in this file. */
		Mesh *mesh = NULL;
		if (dm != NULL) {
			mesh = BKE_id_new_nomain(ID_ME, NULL);
			DM_to_mesh(dm, mesh, ctx->object, CD_MASK_EVERYTHING, false);
		}

		mti->deformMatrices(md, ctx, mesh, vertexCos, defMats, numVerts);

		if (mesh != NULL) {
			BKE_id_free(NULL, mesh);
		}
	}
}

void modifier_deformVertsEM_DM_deprecated(struct ModifierData *md, const ModifierEvalContext *ctx,
	struct BMEditMesh *editData, struct DerivedMesh *dm,
	float (*vertexCos)[3], int numVerts)
{
	const ModifierTypeInfo *mti = modifierType_getInfo(md->type);

	if (mti->deformVertsEM_DM) {
		mti->deformVertsEM_DM(md, ctx, editData, dm, vertexCos, numVerts);
	}
	else {
		/* TODO(sybren): deduplicate all the copies of this code in this file. */
		Mesh *mesh = NULL;
		if (dm != NULL) {
			mesh = BKE_id_new_nomain(ID_ME, NULL);
			DM_to_mesh(dm, mesh, ctx->object, CD_MASK_EVERYTHING, false);
		}

		mti->deformVertsEM(md, ctx, editData, mesh, vertexCos, numVerts);

		if (mesh != NULL) {
			BKE_id_free(NULL, mesh);
		}
	}
}

void modifier_deformMatricesEM_DM_deprecated(struct ModifierData *md, const ModifierEvalContext *ctx,
	struct BMEditMesh *editData, struct DerivedMesh *dm,
	float (*vertexCos)[3], float (*defMats)[3][3], int numVerts)
{
	const ModifierTypeInfo *mti = modifierType_getInfo(md->type);

	if (mti->deformMatricesEM_DM) {
		mti->deformMatricesEM_DM(md, ctx, editData, dm, vertexCos, defMats, numVerts);
	}
	else {
		/* TODO(sybren): deduplicate all the copies of this code in this file. */
		Mesh *mesh = NULL;
		if (dm != NULL) {
			mesh = BKE_id_new_nomain(ID_ME, NULL);
			DM_to_mesh(dm, mesh, ctx->object, CD_MASK_EVERYTHING, false);
		}

		mti->deformMatricesEM(md, ctx, editData, mesh, vertexCos, defMats, numVerts);

		if (mesh != NULL) {
			BKE_id_free(NULL, mesh);
		}
	}
}

struct DerivedMesh *modifier_applyModifier_DM_deprecated(struct ModifierData *md, const ModifierEvalContext *ctx,
	struct DerivedMesh *dm)
{
	const ModifierTypeInfo *mti = modifierType_getInfo(md->type);

	if (mti->applyModifier_DM) {
		return mti->applyModifier_DM(md, ctx, dm);
	}
	else {
		/* TODO(sybren): deduplicate all the copies of this code in this file. */
		Mesh *mesh = NULL;
		if (dm != NULL) {
			mesh = BKE_id_new_nomain(ID_ME, NULL);
			DM_to_mesh(dm, mesh, ctx->object, CD_MASK_EVERYTHING, false);
		}

		struct Mesh *new_mesh = mti->applyModifier(md, ctx, mesh);

		/* Make a DM that doesn't reference new_mesh so we can free the latter. */
		DerivedMesh *ndm = CDDM_from_mesh_ex(new_mesh, CD_DUPLICATE, CD_MASK_EVERYTHING);

		if (new_mesh != mesh) {
			BKE_id_free(NULL, new_mesh);
		}
		if (mesh != NULL) {
			BKE_id_free(NULL, mesh);
		}

		return ndm;
	}
}

struct DerivedMesh *modifier_applyModifierEM_DM_deprecated(struct ModifierData *md, const ModifierEvalContext *ctx,
	struct BMEditMesh *editData,
	struct DerivedMesh *dm)
{
	const ModifierTypeInfo *mti = modifierType_getInfo(md->type);

	if (mti->applyModifierEM_DM) {
		return mti->applyModifierEM_DM(md, ctx, editData, dm);
	}
	else {
		/* TODO(sybren): deduplicate all the copies of this code in this file. */
		Mesh *mesh = NULL;
		if (dm != NULL) {
			mesh = BKE_id_new_nomain(ID_ME, NULL);
			DM_to_mesh(dm, mesh, ctx->object, CD_MASK_EVERYTHING, false);
		}

		struct Mesh *new_mesh = mti->applyModifierEM(md, ctx, editData, mesh);

		/* Make a DM that doesn't reference new_mesh so we can free the latter. */
		DerivedMesh *ndm = CDDM_from_mesh_ex(new_mesh, CD_DUPLICATE, CD_MASK_EVERYTHING);

		if (new_mesh != mesh) {
			BKE_id_free(NULL, new_mesh);
		}
		if (mesh != NULL) {
			BKE_id_free(NULL, mesh);
		}

		return ndm;
	}
}

/**
 * Get evaluated mesh for other evaluated object, which is used as an operand for the modifier,
 * e.g. second operand for boolean modifier.
 * Note thqt modifiers in stack always get fully evaluated COW ID pointers, never original ones. Makes things simpler.
 */
Mesh *BKE_modifier_get_evaluated_mesh_from_evaluated_object(Object *ob_eval, bool *r_free_mesh)
{
	Mesh *me;

	if ((ob_eval->type == OB_MESH) && (ob_eval->mode & OB_MODE_EDIT)) {
		/* Note: currently we have no equivalent to derived cagemesh or even final dm in BMEditMesh...
		 * This is TODO in core depsgraph/modifier stack code still. */
		BMEditMesh *em = BKE_editmesh_from_object(ob_eval);
		me = BKE_bmesh_to_mesh_nomain(em->bm, &(struct BMeshToMeshParams){0});
		*r_free_mesh = true;
	}
	else {
		me = ob_eval->runtime.mesh_eval;
		*r_free_mesh = false;
	}

	return me;
}<|MERGE_RESOLUTION|>--- conflicted
+++ resolved
@@ -729,11 +729,7 @@
 
 	if (ob->mode == OB_MODE_EDIT) {
 		required_mode |= eModifierMode_Editmode;
-<<<<<<< HEAD
-	}
-=======
-
->>>>>>> 4bce8d59
+	}
 	for (; md; md = md->next) {
 		if (!modifier_isEnabled(scene, md, required_mode)) {
 			/* pass */
