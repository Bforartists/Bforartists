--- conflicted
+++ resolved
@@ -1126,12 +1126,7 @@
   CameraBGImage *bgpic = MEM_callocN(sizeof(CameraBGImage), "Background Image");
 
   bgpic->scale = 1.0f;
-<<<<<<< HEAD
   bgpic->alpha = 1.0f; /*bfa - changed from 0.5 to 1.0. Background should be solid.*/
-  bgpic->iuser.ok = 1;
-=======
-  bgpic->alpha = 0.5f;
->>>>>>> a57678c4
   bgpic->iuser.flag |= IMA_ANIM_ALWAYS;
   bgpic->flag |= CAM_BGIMG_FLAG_EXPANDED;
 
