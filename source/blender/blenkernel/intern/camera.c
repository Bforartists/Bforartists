--- conflicted
+++ resolved
@@ -171,13 +171,8 @@
 	params->zoom = 1.0f;
 
 	/* fallback for non camera objects */
-<<<<<<< HEAD
-	params->clipsta = 0.1f;
-	params->clipend = 1000.0f;
-=======
 	params->clip_start = 0.1f;
 	params->clip_end = 100.0f;
->>>>>>> 19a703b0
 }
 
 void BKE_camera_params_from_object(CameraParams *params, const Object *ob)
