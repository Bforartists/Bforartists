--- conflicted
+++ resolved
@@ -1152,155 +1152,9 @@
       write_region(writer, region, sl->spacetype);
     }
 
-<<<<<<< HEAD
-    if (sl->spacetype == SPACE_VIEW3D) {
-      View3D *v3d = (View3D *)sl;
-      BLO_write_struct(writer, View3D, v3d);
-
-      if (v3d->localvd) {
-        BLO_write_struct(writer, View3D, v3d->localvd);
-      }
-
-      BKE_screen_view3d_shading_blend_write(writer, &v3d->shading);
-    }
-    else if (sl->spacetype == SPACE_GRAPH) {
-      SpaceGraph *sipo = (SpaceGraph *)sl;
-      ListBase tmpGhosts = sipo->runtime.ghost_curves;
-
-      /* temporarily disable ghost curves when saving */
-      BLI_listbase_clear(&sipo->runtime.ghost_curves);
-
-      BLO_write_struct(writer, SpaceGraph, sl);
-      if (sipo->ads) {
-        BLO_write_struct(writer, bDopeSheet, sipo->ads);
-      }
-
-      /* reenable ghost curves */
-      sipo->runtime.ghost_curves = tmpGhosts;
-    }
-    else if (sl->spacetype == SPACE_PROPERTIES) {
-      BLO_write_struct(writer, SpaceProperties, sl);
-    }
-    else if (sl->spacetype == SPACE_FILE) {
-      SpaceFile *sfile = (SpaceFile *)sl;
-
-      BLO_write_struct(writer, SpaceFile, sl);
-      if (sfile->params) {
-        BLO_write_struct(writer, FileSelectParams, sfile->params);
-      }
-      if (sfile->asset_params) {
-        BLO_write_struct(writer, FileAssetSelectParams, sfile->asset_params);
-      }
-    }
-    else if (sl->spacetype == SPACE_SEQ) {
-      BLO_write_struct(writer, SpaceSeq, sl);
-    }
-    else if (sl->spacetype == SPACE_OUTLINER) {
-      SpaceOutliner *space_outliner = (SpaceOutliner *)sl;
-      write_space_outliner(writer, space_outliner);
-    }
-    else if (sl->spacetype == SPACE_IMAGE) {
-      BLO_write_struct(writer, SpaceImage, sl);
-    }
-    else if (sl->spacetype == SPACE_TEXT) {
-      BLO_write_struct(writer, SpaceText, sl);
-    }
-    else if (sl->spacetype == SPACE_SCRIPT) {
-      SpaceScript *scr = (SpaceScript *)sl;
-      scr->but_refs = NULL;
-      BLO_write_struct(writer, SpaceScript, sl);
-    }
-    else if (sl->spacetype == SPACE_ACTION) {
-      BLO_write_struct(writer, SpaceAction, sl);
-    }
-    else if (sl->spacetype == SPACE_NLA) {
-      SpaceNla *snla = (SpaceNla *)sl;
-
-      BLO_write_struct(writer, SpaceNla, snla);
-      if (snla->ads) {
-        BLO_write_struct(writer, bDopeSheet, snla->ads);
-      }
-    }
-    else if (sl->spacetype == SPACE_NODE) {
-      SpaceNode *snode = (SpaceNode *)sl;
-      BLO_write_struct(writer, SpaceNode, snode);
-
-      LISTBASE_FOREACH (bNodeTreePath *, path, &snode->treepath) {
-        BLO_write_struct(writer, bNodeTreePath, path);
-      }
-    }
-    else if (sl->spacetype == SPACE_CONSOLE) {
-      SpaceConsole *con = (SpaceConsole *)sl;
-
-      LISTBASE_FOREACH (ConsoleLine *, cl, &con->history) {
-        /* 'len_alloc' is invalid on write, set from 'len' on read */
-        BLO_write_struct(writer, ConsoleLine, cl);
-        BLO_write_raw(writer, (size_t)cl->len + 1, cl->line);
-      }
-      BLO_write_struct(writer, SpaceConsole, sl);
-    }
-    else if (sl->spacetype == SPACE_TOPBAR) {
-      BLO_write_struct(writer, SpaceTopBar, sl);
-    }
-    else if (sl->spacetype == SPACE_STATUSBAR) {
-      BLO_write_struct(writer, SpaceStatusBar, sl);
-    }
-    else if (sl->spacetype == SPACE_USERPREF) {
-      BLO_write_struct(writer, SpaceUserPref, sl);
-    }
-    else if (sl->spacetype == SPACE_CLIP) {
-      BLO_write_struct(writer, SpaceClip, sl);
-    }
-    else if (sl->spacetype == SPACE_INFO) {
-      BLO_write_struct(writer, SpaceInfo, sl);
-    }
-    else if (sl->spacetype == SPACE_TOOLBAR) { /*bfa - toolbar editor*/
-      BLO_write_struct(writer, SpaceToolbar, sl);
-    }
-    else if (sl->spacetype == SPACE_SPREADSHEET) {
-      BLO_write_struct(writer, SpaceSpreadsheet, sl);
-      SpaceSpreadsheet *sspreadsheet = (SpaceSpreadsheet *)sl;
-
-      LISTBASE_FOREACH (SpreadsheetRowFilter *, row_filter, &sspreadsheet->row_filters) {
-        BLO_write_struct(writer, SpreadsheetRowFilter, row_filter);
-        BLO_write_string(writer, row_filter->value_string);
-      }
-
-      LISTBASE_FOREACH (SpreadsheetColumn *, column, &sspreadsheet->columns) {
-        BLO_write_struct(writer, SpreadsheetColumn, column);
-        BLO_write_struct(writer, SpreadsheetColumnID, column->id);
-        BLO_write_string(writer, column->id->name);
-        /* While the display name is technically runtime data, we write it here, otherwise the row
-         * filters might not now their type if their region draws before the main region.
-         * This would ideally be cleared here. */
-        BLO_write_string(writer, column->display_name);
-      }
-      LISTBASE_FOREACH (SpreadsheetContext *, context, &sspreadsheet->context_path) {
-        switch (context->type) {
-          case SPREADSHEET_CONTEXT_OBJECT: {
-            SpreadsheetContextObject *object_context = (SpreadsheetContextObject *)context;
-            BLO_write_struct(writer, SpreadsheetContextObject, object_context);
-            break;
-          }
-          case SPREADSHEET_CONTEXT_MODIFIER: {
-            SpreadsheetContextModifier *modifier_context = (SpreadsheetContextModifier *)context;
-            BLO_write_struct(writer, SpreadsheetContextModifier, modifier_context);
-            BLO_write_string(writer, modifier_context->modifier_name);
-            break;
-          }
-          case SPREADSHEET_CONTEXT_NODE: {
-            SpreadsheetContextNode *node_context = (SpreadsheetContextNode *)context;
-            BLO_write_struct(writer, SpreadsheetContextNode, node_context);
-            BLO_write_string(writer, node_context->node_name);
-            break;
-          }
-        }
-      }
-=======
     SpaceType *space_type = BKE_spacetype_from_id(sl->spacetype);
     if (space_type && space_type->blend_write) {
       space_type->blend_write(writer, sl);
->>>>>>> 47472f17
     }
   }
 }
