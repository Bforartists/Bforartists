/* SPDX-FileCopyrightText: 2001-2002 NaN Holding BV. All rights reserved.
 *
 * SPDX-License-Identifier: GPL-2.0-or-later */

/** \file
 * \ingroup bke
 */

#include "MEM_guardedalloc.h"

#include "BLI_heap.h"
#include "BLI_math_color.h"
#include "BLI_math_vector.h"
#include "BLI_utildefines.h"

#include "DNA_key_types.h"
#include "DNA_texture_types.h"

#include "BKE_colorband.hh"
#include "BKE_key.hh"
<<<<<<< HEAD
#include "BKE_material.h"
=======
>>>>>>> a6dbfc82

void BKE_colorband_init(ColorBand *coba, bool rangetype)
{
  int a;

  coba->data[0].pos = 0.0;
  coba->data[1].pos = 1.0;

  if (rangetype == 0) {
    coba->data[0].r = 0.0;
    coba->data[0].g = 0.0;
    coba->data[0].b = 0.0;
    coba->data[0].a = 0.0;

    coba->data[1].r = 1.0;
    coba->data[1].g = 1.0;
    coba->data[1].b = 1.0;
    coba->data[1].a = 1.0;
  }
  else {
    coba->data[0].r = 0.0;
    coba->data[0].g = 0.0;
    coba->data[0].b = 0.0;
    coba->data[0].a = 1.0;

    coba->data[1].r = 1.0;
    coba->data[1].g = 1.0;
    coba->data[1].b = 1.0;
    coba->data[1].a = 1.0;
  }

  for (a = 2; a < MAXCOLORBAND; a++) {
    coba->data[a].r = 0.5;
    coba->data[a].g = 0.5;
    coba->data[a].b = 0.5;
    coba->data[a].a = 1.0;
    coba->data[a].pos = 0.5;
  }

  coba->tot = 2;
  coba->cur = 0;
  coba->color_mode = COLBAND_BLEND_RGB;
  coba->ipotype = COLBAND_INTERP_LINEAR;
}

static void colorband_init_from_table_rgba_simple(ColorBand *coba,
                                                  const float (*array)[4],
                                                  const int array_len)
{
  /* No Re-sample, just de-duplicate. */
  const float eps = (1.0f / 255.0f) + 1e-6f;
  BLI_assert(array_len < MAXCOLORBAND);
  int stops = min_ii(MAXCOLORBAND, array_len);
  if (stops) {
    const float step_size = 1.0f / float(max_ii(stops - 1, 1));
    int i_curr = -1;
    for (int i_step = 0; i_step < stops; i_step++) {
      if ((i_curr != -1) && compare_v4v4(&coba->data[i_curr].r, array[i_step], eps)) {
        continue;
      }
      i_curr += 1;
      copy_v4_v4(&coba->data[i_curr].r, array[i_step]);
      coba->data[i_curr].pos = i_step * step_size;
      coba->data[i_curr].cur = i_curr;
    }
    coba->tot = i_curr + 1;
    coba->cur = 0;
  }
  else {
    /* coba is empty, set 1 black stop */
    zero_v3(&coba->data[0].r);
    coba->data[0].a = 1.0f;
    coba->cur = 0;
    coba->tot = 1;
  }
}

/* -------------------------------------------------------------------- */
/** \name Color Ramp Re-Sample
 *
 * Local functions for #BKE_colorband_init_from_table_rgba
 * \{ */

/**
 * Used for calculating which samples of a color-band to remove (when simplifying).
 */
struct ColorResampleElem {
  ColorResampleElem *next, *prev;
  HeapNode *node;
  float rgba[4];
  float pos;
};

/**
 * Measure the 'area' of each channel and combine to use as a cost for this samples removal.
 */
static float color_sample_remove_cost(const ColorResampleElem *c)
{
  if (c->next == nullptr || c->prev == nullptr) {
    return -1.0f;
  }
  float area = 0.0f;
#if 0
  float xy_prev[2], xy_curr[2], xy_next[2];
  xy_prev[0] = c->prev->pos;
  xy_curr[0] = c->pos;
  xy_next[0] = c->next->pos;
  for (int i = 0; i < 4; i++) {
    xy_prev[1] = c->prev->rgba[i];
    xy_curr[1] = c->rgba[i];
    xy_next[1] = c->next->rgba[i];
    area += fabsf(cross_tri_v2(xy_prev, xy_curr, xy_next));
  }
#else
  /* Above logic, optimized (p: previous, c: current, n: next). */
  const float xpc = c->prev->pos - c->pos;
  const float xnc = c->next->pos - c->pos;
  for (int i = 0; i < 4; i++) {
    const float ycn = c->rgba[i] - c->next->rgba[i];
    const float ypc = c->prev->rgba[i] - c->rgba[i];
    area += fabsf((xpc * ycn) + (ypc * xnc));
  }
#endif
  return area;
}

/* TODO(@ideasman42): create `BLI_math_filter` ? */
static float filter_gauss(float x)
{
  const float gaussfac = 1.6f;
  const float two_gaussfac2 = 2.0f * gaussfac * gaussfac;
  x *= 3.0f * gaussfac;
  return 1.0f / sqrtf(float(M_PI) * two_gaussfac2) * expf(-x * x / two_gaussfac2);
}

static void colorband_init_from_table_rgba_resample(ColorBand *coba,
                                                    const float (*array)[4],
                                                    const int array_len,
                                                    bool filter_samples)
{
  BLI_assert(array_len >= 2);
  const float eps_2x = ((1.0f / 255.0f) + 1e-6f);
  ColorResampleElem *c,
      *carr = static_cast<ColorResampleElem *>(MEM_mallocN(sizeof(*carr) * array_len, __func__));
  int carr_len = array_len;
  c = carr;
  {
    const float step_size = 1.0f / float(array_len - 1);
    for (int i = 0; i < array_len; i++, c++) {
      copy_v4_v4(carr[i].rgba, array[i]);
      c->next = c + 1;
      c->prev = c - 1;
      c->pos = i * step_size;
    }
  }
  carr[0].prev = nullptr;
  carr[array_len - 1].next = nullptr;

  /* -2 to remove endpoints. */
  Heap *heap = BLI_heap_new_ex(array_len - 2);
  c = carr;
  for (int i = 0; i < array_len; i++, c++) {
    float cost = color_sample_remove_cost(c);
    if (cost != -1.0f) {
      c->node = BLI_heap_insert(heap, cost, c);
    }
    else {
      c->node = nullptr;
    }
  }

  while ((carr_len > 1 && !BLI_heap_is_empty(heap)) &&
         ((carr_len >= MAXCOLORBAND) || (BLI_heap_top_value(heap) <= eps_2x)))
  {
    c = static_cast<ColorResampleElem *>(BLI_heap_pop_min(heap));
    ColorResampleElem *c_next = c->next, *c_prev = c->prev;
    c_prev->next = c_next;
    c_next->prev = c_prev;
    /* Clear data (not essential, avoid confusion). */
    c->prev = c->next = nullptr;
    c->node = nullptr;

    /* Update adjacent */
    for (int i = 0; i < 2; i++) {
      ColorResampleElem *c_other = i ? c_next : c_prev;
      if (c_other->node != nullptr) {
        const float cost = color_sample_remove_cost(c_other);
        if (cost != -1.0) {
          BLI_heap_node_value_update(heap, c_other->node, cost);
        }
        else {
          BLI_heap_remove(heap, c_other->node);
          c_other->node = nullptr;
        }
      }
    }
    carr_len -= 1;
  }
  BLI_heap_free(heap, nullptr);

  /* First member is never removed. */
  int i = 0;
  BLI_assert(carr_len < MAXCOLORBAND);
  if (filter_samples == false) {
    for (c = carr; c != nullptr; c = c->next, i++) {
      copy_v4_v4(&coba->data[i].r, c->rgba);
      coba->data[i].pos = c->pos;
      coba->data[i].cur = i;
    }
  }
  else {
    for (c = carr; c != nullptr; c = c->next, i++) {
      const int steps_prev = c->prev ? (c - c->prev) - 1 : 0;
      const int steps_next = c->next ? (c->next - c) - 1 : 0;
      if (steps_prev == 0 && steps_next == 0) {
        copy_v4_v4(&coba->data[i].r, c->rgba);
      }
      else {
        float rgba[4];
        float rgba_accum = 1;
        copy_v4_v4(rgba, c->rgba);

        if (steps_prev) {
          const float step_size = 1.0 / float(steps_prev + 1);
          int j = steps_prev;
          for (ColorResampleElem *c_other = c - 1; c_other != c->prev; c_other--, j--) {
            const float step_pos = float(j) * step_size;
            BLI_assert(step_pos > 0.0f && step_pos < 1.0f);
            const float f = filter_gauss(step_pos);
            madd_v4_v4fl(rgba, c_other->rgba, f);
            rgba_accum += f;
          }
        }
        if (steps_next) {
          const float step_size = 1.0 / float(steps_next + 1);
          int j = steps_next;
          for (ColorResampleElem *c_other = c + 1; c_other != c->next; c_other++, j--) {
            const float step_pos = float(j) * step_size;
            BLI_assert(step_pos > 0.0f && step_pos < 1.0f);
            const float f = filter_gauss(step_pos);
            madd_v4_v4fl(rgba, c_other->rgba, f);
            rgba_accum += f;
          }
        }

        mul_v4_v4fl(&coba->data[i].r, rgba, 1.0f / rgba_accum);
      }
      coba->data[i].pos = c->pos;
      coba->data[i].cur = i;
    }
  }
  BLI_assert(i == carr_len);
  coba->tot = i;
  coba->cur = 0;

  MEM_freeN(carr);
}

void BKE_colorband_init_from_table_rgba(ColorBand *coba,
                                        const float (*array)[4],
                                        const int array_len,
                                        bool filter_samples)
{
  /* NOTE: we could use MAXCOLORBAND here, but results of re-sampling are nicer,
   * avoid different behavior when limit is hit. */
  if (array_len < 2) {
    /* No Re-sample, just de-duplicate. */
    colorband_init_from_table_rgba_simple(coba, array, array_len);
  }
  else {
    /* Re-sample */
    colorband_init_from_table_rgba_resample(coba, array, array_len, filter_samples);
  }
}

/** \} */

ColorBand *BKE_colorband_add(bool rangetype)
{
  ColorBand *coba;

  coba = static_cast<ColorBand *>(MEM_callocN(sizeof(ColorBand), "colorband"));
  BKE_colorband_init(coba, rangetype);

  return coba;
}

/* ------------------------------------------------------------------------- */

static float colorband_hue_interp(
    const int ipotype_hue, const float mfac, const float fac, float h1, float h2)
{
  float h_interp;
  int mode = 0;

#define HUE_INTERP(h_a, h_b) ((mfac * (h_a)) + (fac * (h_b)))
#define HUE_MOD(h) (((h) < 1.0f) ? (h) : (h)-1.0f)

  h1 = HUE_MOD(h1);
  h2 = HUE_MOD(h2);

  BLI_assert(h1 >= 0.0f && h1 < 1.0f);
  BLI_assert(h2 >= 0.0f && h2 < 1.0f);

  switch (ipotype_hue) {
    case COLBAND_HUE_NEAR: {
      if ((h1 < h2) && (h2 - h1) > +0.5f) {
        mode = 1;
      }
      else if ((h1 > h2) && (h2 - h1) < -0.5f) {
        mode = 2;
      }
      else {
        mode = 0;
      }
      break;
    }
    case COLBAND_HUE_FAR: {
      /* Do full loop in Hue space in case both stops are the same... */
      if (h1 == h2) {
        mode = 1;
      }
      else if ((h1 < h2) && (h2 - h1) < +0.5f) {
        mode = 1;
      }
      else if ((h1 > h2) && (h2 - h1) > -0.5f) {
        mode = 2;
      }
      else {
        mode = 0;
      }
      break;
    }
    case COLBAND_HUE_CCW: {
      if (h1 > h2) {
        mode = 2;
      }
      else {
        mode = 0;
      }
      break;
    }
    case COLBAND_HUE_CW: {
      if (h1 < h2) {
        mode = 1;
      }
      else {
        mode = 0;
      }
      break;
    }
  }

  switch (mode) {
    case 0:
      h_interp = HUE_INTERP(h1, h2);
      break;
    case 1:
      h_interp = HUE_INTERP(h1 + 1.0f, h2);
      h_interp = HUE_MOD(h_interp);
      break;
    case 2:
      h_interp = HUE_INTERP(h1, h2 + 1.0f);
      h_interp = HUE_MOD(h_interp);
      break;
  }

  BLI_assert(h_interp >= 0.0f && h_interp < 1.0f);

#undef HUE_INTERP
#undef HUE_MOD

  return h_interp;
}

bool BKE_colorband_evaluate(const ColorBand *coba, float in, float out[4])
{
  const CBData *cbd1, *cbd2, *cbd0, *cbd3;
  float fac;
  int ipotype;
  int a;

  if (coba == nullptr || coba->tot == 0) {
    return false;
  }

  cbd1 = coba->data;

  /* NOTE: when ipotype >= COLBAND_INTERP_B_SPLINE,
   * we cannot do early-out with a constant color before first color stop and after last one,
   * because interpolation starts before and ends after those... */
  ipotype = (coba->color_mode == COLBAND_BLEND_RGB) ? coba->ipotype : int(COLBAND_INTERP_LINEAR);

  if (coba->tot == 1) {
    out[0] = cbd1->r;
    out[1] = cbd1->g;
    out[2] = cbd1->b;
    out[3] = cbd1->a;
  }
  else if ((in <= cbd1->pos) &&
           ELEM(ipotype, COLBAND_INTERP_LINEAR, COLBAND_INTERP_EASE, COLBAND_INTERP_CONSTANT))
  {
    /* We are before first color stop. */
    out[0] = cbd1->r;
    out[1] = cbd1->g;
    out[2] = cbd1->b;
    out[3] = cbd1->a;
  }
  else {
    CBData left, right;

    /* we're looking for first pos > in */
    for (a = 0; a < coba->tot; a++, cbd1++) {
      if (cbd1->pos > in) {
        break;
      }
    }

    if (a == coba->tot) {
      cbd2 = cbd1 - 1;
      right = *cbd2;
      right.pos = 1.0f;
      cbd1 = &right;
    }
    else if (a == 0) {
      left = *cbd1;
      left.pos = 0.0f;
      cbd2 = &left;
    }
    else {
      cbd2 = cbd1 - 1;
    }

    if ((a == coba->tot) &&
        ELEM(ipotype, COLBAND_INTERP_LINEAR, COLBAND_INTERP_EASE, COLBAND_INTERP_CONSTANT))
    {
      /* We are after last color stop. */
      out[0] = cbd2->r;
      out[1] = cbd2->g;
      out[2] = cbd2->b;
      out[3] = cbd2->a;
    }
    else if (ipotype == COLBAND_INTERP_CONSTANT) {
      /* constant */
      out[0] = cbd2->r;
      out[1] = cbd2->g;
      out[2] = cbd2->b;
      out[3] = cbd2->a;
    }
    else {
      if (cbd2->pos != cbd1->pos) {
        fac = (in - cbd1->pos) / (cbd2->pos - cbd1->pos);
      }
      else {
        /* was setting to 0.0 in 2.56 & previous, but this
         * is incorrect for the last element, see #26732. */
        fac = (a != coba->tot) ? 0.0f : 1.0f;
      }

      if (ELEM(ipotype, COLBAND_INTERP_B_SPLINE, COLBAND_INTERP_CARDINAL)) {
        /* Interpolate from right to left: `3 2 1 0`. */
        float t[4];

        if (a >= coba->tot - 1) {
          cbd0 = cbd1;
        }
        else {
          cbd0 = cbd1 + 1;
        }
        if (a < 2) {
          cbd3 = cbd2;
        }
        else {
          cbd3 = cbd2 - 1;
        }

        CLAMP(fac, 0.0f, 1.0f);

        if (ipotype == COLBAND_INTERP_CARDINAL) {
          key_curve_position_weights(fac, t, KEY_CARDINAL);
        }
        else {
          key_curve_position_weights(fac, t, KEY_BSPLINE);
        }

        out[0] = t[3] * cbd3->r + t[2] * cbd2->r + t[1] * cbd1->r + t[0] * cbd0->r;
        out[1] = t[3] * cbd3->g + t[2] * cbd2->g + t[1] * cbd1->g + t[0] * cbd0->g;
        out[2] = t[3] * cbd3->b + t[2] * cbd2->b + t[1] * cbd1->b + t[0] * cbd0->b;
        out[3] = t[3] * cbd3->a + t[2] * cbd2->a + t[1] * cbd1->a + t[0] * cbd0->a;
        clamp_v4(out, 0.0f, 1.0f);
      }
      else {
        if (ipotype == COLBAND_INTERP_EASE) {
          const float fac2 = fac * fac;
          fac = 3.0f * fac2 - 2.0f * fac2 * fac;
        }
        const float mfac = 1.0f - fac;

        if (UNLIKELY(coba->color_mode == COLBAND_BLEND_HSV)) {
          float col1[3], col2[3];

          rgb_to_hsv_v(&cbd1->r, col1);
          rgb_to_hsv_v(&cbd2->r, col2);

          out[0] = colorband_hue_interp(coba->ipotype_hue, mfac, fac, col1[0], col2[0]);
          out[1] = mfac * col1[1] + fac * col2[1];
          out[2] = mfac * col1[2] + fac * col2[2];
          out[3] = mfac * cbd1->a + fac * cbd2->a;

          hsv_to_rgb_v(out, out);
        }
        else if (UNLIKELY(coba->color_mode == COLBAND_BLEND_HSL)) {
          float col1[3], col2[3];

          rgb_to_hsl_v(&cbd1->r, col1);
          rgb_to_hsl_v(&cbd2->r, col2);

          out[0] = colorband_hue_interp(coba->ipotype_hue, mfac, fac, col1[0], col2[0]);
          out[1] = mfac * col1[1] + fac * col2[1];
          out[2] = mfac * col1[2] + fac * col2[2];
          out[3] = mfac * cbd1->a + fac * cbd2->a;

          hsl_to_rgb_v(out, out);
        }
        else {
          /* COLBAND_BLEND_RGB */
          out[0] = mfac * cbd1->r + fac * cbd2->r;
          out[1] = mfac * cbd1->g + fac * cbd2->g;
          out[2] = mfac * cbd1->b + fac * cbd2->b;
          out[3] = mfac * cbd1->a + fac * cbd2->a;
        }
      }
    }
  }

  return true; /* OK */
}

void BKE_colorband_evaluate_table_rgba(const ColorBand *coba, float **array, int *size)
{
  int a;

  *size = CM_TABLE + 1;
  *array = static_cast<float *>(MEM_callocN(sizeof(float) * (*size) * 4, "ColorBand"));

  for (a = 0; a < *size; a++) {
    BKE_colorband_evaluate(coba, float(a) / float(CM_TABLE), &(*array)[a * 4]);
  }
}

static int vergcband(const void *a1, const void *a2)
{
  const CBData *x1 = static_cast<const CBData *>(a1), *x2 = static_cast<const CBData *>(a2);

  if (x1->pos > x2->pos) {
    return 1;
  }
  if (x1->pos < x2->pos) {
    return -1;
  }
  return 0;
}

void BKE_colorband_update_sort(ColorBand *coba)
{
  int a;

  if (coba->tot < 2) {
    return;
  }

  for (a = 0; a < coba->tot; a++) {
    coba->data[a].cur = a;
  }

  qsort(coba->data, coba->tot, sizeof(CBData), vergcband);

  for (a = 0; a < coba->tot; a++) {
    if (coba->data[a].cur == coba->cur) {
      coba->cur = a;
      break;
    }
  }
}

CBData *BKE_colorband_element_add(ColorBand *coba, float position)
{
  if (coba->tot == MAXCOLORBAND) {
    return nullptr;
  }

  CBData *xnew;

  xnew = &coba->data[coba->tot];
  xnew->pos = position;

  if (coba->tot != 0) {
    BKE_colorband_evaluate(coba, position, &xnew->r);
  }
  else {
    zero_v4(&xnew->r);
  }

  coba->tot++;
  coba->cur = coba->tot - 1;

  BKE_colorband_update_sort(coba);

  return coba->data + coba->cur;
}

bool BKE_colorband_element_remove(ColorBand *coba, int index)
{
  if (coba->tot < 2) {
    return false;
  }

  if (index < 0 || index >= coba->tot) {
    return false;
  }

  coba->tot--;
  for (int a = index; a < coba->tot; a++) {
    coba->data[a] = coba->data[a + 1];
  }
  if (coba->cur) {
    coba->cur--;
  }
  return true;
}<|MERGE_RESOLUTION|>--- conflicted
+++ resolved
@@ -18,10 +18,6 @@
 
 #include "BKE_colorband.hh"
 #include "BKE_key.hh"
-<<<<<<< HEAD
-#include "BKE_material.h"
-=======
->>>>>>> a6dbfc82
 
 void BKE_colorband_init(ColorBand *coba, bool rangetype)
 {
