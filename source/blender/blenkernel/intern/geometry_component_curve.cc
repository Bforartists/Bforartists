/* SPDX-License-Identifier: GPL-2.0-or-later */

#include "BLI_task.hh"

#include "DNA_ID_enums.h"
#include "DNA_curve_types.h"

#include "BKE_attribute_math.hh"
#include "BKE_curve.h"
#include "BKE_geometry_set.hh"
#include "BKE_lib_id.h"
#include "BKE_spline.hh"

#include "attribute_access_intern.hh"

using blender::GMutableSpan;
using blender::GSpan;
using blender::GVArray;
using blender::GVArraySpan;

/* -------------------------------------------------------------------- */
/** \name Geometry Component Implementation
 * \{ */

CurveComponentLegacy::CurveComponentLegacy() : GeometryComponent(GEO_COMPONENT_TYPE_CURVE)
{
}

CurveComponentLegacy::~CurveComponentLegacy()
{
  this->clear();
}

GeometryComponent *CurveComponentLegacy::copy() const
{
  CurveComponentLegacy *new_component = new CurveComponentLegacy();
  if (curve_ != nullptr) {
    new_component->curve_ = new CurveEval(*curve_);
    new_component->ownership_ = GeometryOwnershipType::Owned;
  }
  return new_component;
}

void CurveComponentLegacy::clear()
{
  BLI_assert(this->is_mutable());
  if (curve_ != nullptr) {
    if (ownership_ == GeometryOwnershipType::Owned) {
      delete curve_;
    }
    curve_ = nullptr;
  }
}

bool CurveComponentLegacy::has_curve() const
{
  return curve_ != nullptr;
}

void CurveComponentLegacy::replace(CurveEval *curve, GeometryOwnershipType ownership)
{
  BLI_assert(this->is_mutable());
  this->clear();
  curve_ = curve;
  ownership_ = ownership;
}

CurveEval *CurveComponentLegacy::release()
{
  BLI_assert(this->is_mutable());
  CurveEval *curve = curve_;
  curve_ = nullptr;
  return curve;
}

const CurveEval *CurveComponentLegacy::get_for_read() const
{
  return curve_;
}

CurveEval *CurveComponentLegacy::get_for_write()
{
  BLI_assert(this->is_mutable());
  if (ownership_ == GeometryOwnershipType::ReadOnly) {
    curve_ = new CurveEval(*curve_);
    ownership_ = GeometryOwnershipType::Owned;
  }
  return curve_;
}

bool CurveComponentLegacy::is_empty() const
{
  return curve_ == nullptr;
}

bool CurveComponentLegacy::owns_direct_data() const
{
  return ownership_ == GeometryOwnershipType::Owned;
}

void CurveComponentLegacy::ensure_owns_direct_data()
{
  BLI_assert(this->is_mutable());
  if (ownership_ != GeometryOwnershipType::Owned) {
    curve_ = new CurveEval(*curve_);
    ownership_ = GeometryOwnershipType::Owned;
  }
}

/** \} */

/* -------------------------------------------------------------------- */
/** \name Attribute Access Helper Functions
 * \{ */

namespace blender::bke {

namespace {
struct PointIndices {
  int spline_index;
  int point_index;
};
}  // namespace
static PointIndices lookup_point_indices(Span<int> offsets, const int index)
{
  const int spline_index = std::upper_bound(offsets.begin(), offsets.end(), index) -
                           offsets.begin() - 1;
  const int index_in_spline = index - offsets[spline_index];
  return {spline_index, index_in_spline};
}

/**
 * Mix together all of a spline's control point values.
 *
 * \note Theoretically this interpolation does not need to compute all values at once.
 * However, doing that makes the implementation simpler, and this can be optimized in the future if
 * only some values are required.
 */
template<typename T>
static void adapt_curve_domain_point_to_spline_impl(const CurveEval &curve,
                                                    const VArray<T> &old_values,
                                                    MutableSpan<T> r_values)
{
  const int splines_len = curve.splines().size();
  Array<int> offsets = curve.control_point_offsets();
  BLI_assert(r_values.size() == splines_len);
  attribute_math::DefaultMixer<T> mixer(r_values);

  for (const int i_spline : IndexRange(splines_len)) {
    const int spline_offset = offsets[i_spline];
    const int spline_point_len = offsets[i_spline + 1] - spline_offset;
    for (const int i_point : IndexRange(spline_point_len)) {
      const T value = old_values[spline_offset + i_point];
      mixer.mix_in(i_spline, value);
    }
  }

  mixer.finalize();
}

/**
 * A spline is selected if all of its control points were selected.
 *
 * \note Theoretically this interpolation does not need to compute all values at once.
 * However, doing that makes the implementation simpler, and this can be optimized in the future if
 * only some values are required.
 */
template<>
void adapt_curve_domain_point_to_spline_impl(const CurveEval &curve,
                                             const VArray<bool> &old_values,
                                             MutableSpan<bool> r_values)
{
  const int splines_len = curve.splines().size();
  Array<int> offsets = curve.control_point_offsets();
  BLI_assert(r_values.size() == splines_len);

  r_values.fill(true);

  for (const int i_spline : IndexRange(splines_len)) {
    const int spline_offset = offsets[i_spline];
    const int spline_point_len = offsets[i_spline + 1] - spline_offset;

    for (const int i_point : IndexRange(spline_point_len)) {
      if (!old_values[spline_offset + i_point]) {
        r_values[i_spline] = false;
        break;
      }
    }
  }
}

static GVArray adapt_curve_domain_point_to_spline(const CurveEval &curve, GVArray varray)
{
  GVArray new_varray;
  attribute_math::convert_to_static_type(varray.type(), [&](auto dummy) {
    using T = decltype(dummy);
    if constexpr (!std::is_void_v<attribute_math::DefaultMixer<T>>) {
      Array<T> values(curve.splines().size());
      adapt_curve_domain_point_to_spline_impl<T>(curve, varray.typed<T>(), values);
      new_varray = VArray<T>::ForContainer(std::move(values));
    }
  });
  return new_varray;
}

/**
 * A virtual array implementation for the conversion of spline attributes to control point
 * attributes. The goal is to avoid copying the spline value for every one of its control points
 * unless it is necessary (in that case the materialize functions will be called).
 */
template<typename T> class VArray_For_SplineToPoint final : public VArrayImpl<T> {
  GVArray original_varray_;
  /* Store existing data materialized if it was not already a span. This is expected
   * to be worth it because a single spline's value will likely be accessed many times. */
  VArraySpan<T> original_data_;
  Array<int> offsets_;

 public:
  VArray_For_SplineToPoint(GVArray original_varray, Array<int> offsets)
      : VArrayImpl<T>(offsets.last()),
        original_varray_(std::move(original_varray)),
        original_data_(original_varray_.typed<T>()),
        offsets_(std::move(offsets))
  {
  }

  T get(const int64_t index) const final
  {
    const PointIndices indices = lookup_point_indices(offsets_, index);
    return original_data_[indices.spline_index];
  }

  void materialize(const IndexMask mask, MutableSpan<T> r_span) const final
  {
    const int total_num = offsets_.last();
    if (mask.is_range() && mask.as_range() == IndexRange(total_num)) {
      for (const int spline_index : original_data_.index_range()) {
        const int offset = offsets_[spline_index];
        const int next_offset = offsets_[spline_index + 1];
        r_span.slice(offset, next_offset - offset).fill(original_data_[spline_index]);
      }
    }
    else {
      int spline_index = 0;
      for (const int dst_index : mask) {
        while (offsets_[spline_index] < dst_index) {
          spline_index++;
        }
        r_span[dst_index] = original_data_[spline_index];
      }
    }
  }

  void materialize_to_uninitialized(const IndexMask mask, MutableSpan<T> r_span) const final
  {
    T *dst = r_span.data();
    const int total_num = offsets_.last();
    if (mask.is_range() && mask.as_range() == IndexRange(total_num)) {
      for (const int spline_index : original_data_.index_range()) {
        const int offset = offsets_[spline_index];
        const int next_offset = offsets_[spline_index + 1];
        uninitialized_fill_n(dst + offset, next_offset - offset, original_data_[spline_index]);
      }
    }
    else {
      int spline_index = 0;
      for (const int dst_index : mask) {
        while (offsets_[spline_index] < dst_index) {
          spline_index++;
        }
        new (dst + dst_index) T(original_data_[spline_index]);
      }
    }
  }
};

static GVArray adapt_curve_domain_spline_to_point(const CurveEval &curve, GVArray varray)
{
  GVArray new_varray;
  attribute_math::convert_to_static_type(varray.type(), [&](auto dummy) {
    using T = decltype(dummy);

    Array<int> offsets = curve.control_point_offsets();
    new_varray = VArray<T>::template For<VArray_For_SplineToPoint<T>>(std::move(varray),
                                                                      std::move(offsets));
  });
  return new_varray;
}

}  // namespace blender::bke

static GVArray adapt_curve_attribute_domain(const CurveEval &curve,
                                            const GVArray &varray,
                                            const eAttrDomain from_domain,
                                            const eAttrDomain to_domain)
{
  if (!varray) {
    return {};
  }
  if (varray.is_empty()) {
    return {};
  }
  if (from_domain == to_domain) {
    return varray;
  }

  if (from_domain == ATTR_DOMAIN_POINT && to_domain == ATTR_DOMAIN_CURVE) {
    return blender::bke::adapt_curve_domain_point_to_spline(curve, std::move(varray));
  }
  if (from_domain == ATTR_DOMAIN_CURVE && to_domain == ATTR_DOMAIN_POINT) {
    return blender::bke::adapt_curve_domain_spline_to_point(curve, std::move(varray));
  }

  return {};
}

/** \} */

namespace blender::bke {

/* -------------------------------------------------------------------- */
/** \name Builtin Spline Attributes
 *
 * Attributes with a value for every spline, stored contiguously or in every spline separately.
 * \{ */

class BuiltinSplineAttributeProvider final : public BuiltinAttributeProvider {
  using AsReadAttribute = GVArray (*)(const CurveEval &data);
  using AsWriteAttribute = GVMutableArray (*)(CurveEval &data);
  const AsReadAttribute as_read_attribute_;
  const AsWriteAttribute as_write_attribute_;

 public:
  BuiltinSplineAttributeProvider(std::string attribute_name,
                                 const eCustomDataType attribute_type,
                                 const WritableEnum writable,
                                 const AsReadAttribute as_read_attribute,
                                 const AsWriteAttribute as_write_attribute)
      : BuiltinAttributeProvider(std::move(attribute_name),
                                 ATTR_DOMAIN_CURVE,
                                 attribute_type,
                                 BuiltinAttributeProvider::NonCreatable,
                                 writable,
                                 BuiltinAttributeProvider::NonDeletable),
        as_read_attribute_(as_read_attribute),
        as_write_attribute_(as_write_attribute)
  {
  }

  GVArray try_get_for_read(const void *owner) const final
  {
    const CurveEval *curve = static_cast<const CurveEval *>(owner);
    if (curve == nullptr) {
      return {};
    }
    return as_read_attribute_(*curve);
  }

  GAttributeWriter try_get_for_write(void *owner) const final
  {
    if (writable_ != Writable) {
      return {};
    }
    CurveEval *curve = static_cast<CurveEval *>(owner);
    if (curve == nullptr) {
      return {};
    }
    return {as_write_attribute_(*curve), domain_};
  }

  bool try_delete(void *UNUSED(owner)) const final
  {
    return false;
  }

  bool try_create(void *UNUSED(owner), const AttributeInit &UNUSED(initializer)) const final
  {
    return false;
  }

  bool exists(const void *owner) const final
  {
    const CurveEval *curve = static_cast<const CurveEval *>(owner);
    return !curve->splines().is_empty();
  }
};

static int get_spline_resolution(const SplinePtr &spline)
{
  if (const BezierSpline *bezier_spline = dynamic_cast<const BezierSpline *>(spline.get())) {
    return bezier_spline->resolution();
  }
  if (const NURBSpline *nurb_spline = dynamic_cast<const NURBSpline *>(spline.get())) {
    return nurb_spline->resolution();
  }
  return 1;
}

static void set_spline_resolution(SplinePtr &spline, const int resolution)
{
  if (BezierSpline *bezier_spline = dynamic_cast<BezierSpline *>(spline.get())) {
    bezier_spline->set_resolution(std::max(resolution, 1));
  }
  if (NURBSpline *nurb_spline = dynamic_cast<NURBSpline *>(spline.get())) {
    nurb_spline->set_resolution(std::max(resolution, 1));
  }
}

static GVArray make_resolution_read_attribute(const CurveEval &curve)
{
  return VArray<int>::ForDerivedSpan<SplinePtr, get_spline_resolution>(curve.splines());
}

static GVMutableArray make_resolution_write_attribute(CurveEval &curve)
{
  return VMutableArray<int>::
      ForDerivedSpan<SplinePtr, get_spline_resolution, set_spline_resolution>(curve.splines());
}

static bool get_cyclic_value(const SplinePtr &spline)
{
  return spline->is_cyclic();
}

static void set_cyclic_value(SplinePtr &spline, const bool value)
{
  if (spline->is_cyclic() != value) {
    spline->set_cyclic(value);
    spline->mark_cache_invalid();
  }
}

static GVArray make_cyclic_read_attribute(const CurveEval &curve)
{
  return VArray<bool>::ForDerivedSpan<SplinePtr, get_cyclic_value>(curve.splines());
}

static GVMutableArray make_cyclic_write_attribute(CurveEval &curve)
{
  return VMutableArray<bool>::ForDerivedSpan<SplinePtr, get_cyclic_value, set_cyclic_value>(
      curve.splines());
}

/** \} */

/* -------------------------------------------------------------------- */
/** \name Builtin Control Point Attributes
 *
 * Attributes with a value for every control point. Most of the complexity here is due to the fact
 * that we must provide access to the attribute data as if it was a contiguous array when it is
 * really stored separately on each spline. That will be inherently rather slow, but these virtual
 * array implementations try to make it workable in common situations.
 * \{ */

/**
 * Individual spans in \a data may be empty if that spline contains no data for the attribute.
 */
template<typename T>
static void point_attribute_materialize(Span<Span<T>> data,
                                        Span<int> offsets,
                                        const IndexMask mask,
                                        MutableSpan<T> r_span)
{
  const int total_num = offsets.last();
  if (mask.is_range() && mask.as_range() == IndexRange(total_num)) {
    for (const int spline_index : data.index_range()) {
      const int offset = offsets[spline_index];
      const int next_offset = offsets[spline_index + 1];

      Span<T> src = data[spline_index];
      MutableSpan<T> dst = r_span.slice(offset, next_offset - offset);
      if (src.is_empty()) {
        dst.fill(T());
      }
      else {
        dst.copy_from(src);
      }
    }
  }
  else {
    int spline_index = 0;
    for (const int dst_index : mask) {
      /* Skip splines that don't have any control points in the mask. */
      while (dst_index >= offsets[spline_index + 1]) {
        spline_index++;
      }

      const int index_in_spline = dst_index - offsets[spline_index];
      Span<T> src = data[spline_index];
      if (src.is_empty()) {
        r_span[dst_index] = T();
      }
      else {
        r_span[dst_index] = src[index_in_spline];
      }
    }
  }
}

/**
 * Individual spans in \a data may be empty if that spline contains no data for the attribute.
 */
template<typename T>
static void point_attribute_materialize_to_uninitialized(Span<Span<T>> data,
                                                         Span<int> offsets,
                                                         const IndexMask mask,
                                                         MutableSpan<T> r_span)
{
  T *dst = r_span.data();
  const int total_num = offsets.last();
  if (mask.is_range() && mask.as_range() == IndexRange(total_num)) {
    for (const int spline_index : data.index_range()) {
      const int offset = offsets[spline_index];
      const int next_offset = offsets[spline_index + 1];

      Span<T> src = data[spline_index];
      if (src.is_empty()) {
        uninitialized_fill_n(dst + offset, next_offset - offset, T());
      }
      else {
        uninitialized_copy_n(src.data(), next_offset - offset, dst + offset);
      }
    }
  }
  else {
    int spline_index = 0;
    for (const int dst_index : mask) {
      /* Skip splines that don't have any control points in the mask. */
      while (dst_index >= offsets[spline_index + 1]) {
        spline_index++;
      }

      const int index_in_spline = dst_index - offsets[spline_index];
      Span<T> src = data[spline_index];
      if (src.is_empty()) {
        new (dst + dst_index) T();
      }
      else {
        new (dst + dst_index) T(src[index_in_spline]);
      }
    }
  }
}

static GVArray varray_from_initializer(const AttributeInit &initializer,
                                       const eCustomDataType data_type,
                                       const Span<SplinePtr> splines)
{
  switch (initializer.type) {
    case AttributeInit::Type::Default:
      /* This function shouldn't be called in this case, since there
       * is no need to copy anything to the new custom data array. */
      BLI_assert_unreachable();
      return {};
    case AttributeInit::Type::VArray:
      return static_cast<const AttributeInitVArray &>(initializer).varray;
    case AttributeInit::Type::MoveArray:
      int total_num = 0;
      for (const SplinePtr &spline : splines) {
        total_num += spline->size();
      }
      return GVArray::ForSpan(GSpan(*bke::custom_data_type_to_cpp_type(data_type),
                                    static_cast<const AttributeInitMove &>(initializer).data,
                                    total_num));
  }
  BLI_assert_unreachable();
  return {};
}

static bool create_point_attribute(CurveEval *curve,
                                   const AttributeIDRef &attribute_id,
                                   const AttributeInit &initializer,
                                   const eCustomDataType data_type)
{
  if (curve == nullptr || curve->splines().size() == 0) {
    return false;
  }

  MutableSpan<SplinePtr> splines = curve->splines();

  /* First check the one case that allows us to avoid copying the input data. */
  if (splines.size() == 1 && initializer.type == AttributeInit::Type::MoveArray) {
    void *source_data = static_cast<const AttributeInitMove &>(initializer).data;
    if (!splines.first()->attributes.create_by_move(attribute_id, data_type, source_data)) {
      MEM_freeN(source_data);
      return false;
    }
    return true;
  }

  /* Otherwise just create a custom data layer on each of the splines. */
  for (const int i : splines.index_range()) {
    if (!splines[i]->attributes.create(attribute_id, data_type)) {
      /* If attribute creation fails on one of the splines, we cannot leave the custom data
       * layers in the previous splines around, so delete them before returning. However,
       * this is not an expected case. */
      BLI_assert_unreachable();
      return false;
    }
  }

  /* With a default initializer type, we can keep the values at their initial values. */
  if (initializer.type == AttributeInit::Type::Default) {
    return true;
  }

  GAttributeWriter write_attribute = curve->attributes_for_write().lookup_for_write(attribute_id);
  /* We just created the attribute, it should exist. */
  BLI_assert(write_attribute);

  GVArray source_varray = varray_from_initializer(initializer, data_type, splines);
  /* TODO: When we can call a variant of #set_all with a virtual array argument,
   * this theoretically unnecessary materialize step could be removed. */
  GVArraySpan source_VArraySpan{source_varray};
  write_attribute.varray.set_all(source_VArraySpan.data());
<<<<<<< HEAD
=======
  write_attribute.finish();
>>>>>>> 1f63dc9d

  if (initializer.type == AttributeInit::Type::MoveArray) {
    MEM_freeN(static_cast<const AttributeInitMove &>(initializer).data);
  }

  return true;
}

static bool remove_point_attribute(CurveEval *curve, const AttributeIDRef &attribute_id)
{
  if (curve == nullptr) {
    return false;
  }

  /* Reuse the boolean for all splines; we expect all splines to have the same attributes. */
  bool layer_freed = false;
  for (SplinePtr &spline : curve->splines()) {
    layer_freed = spline->attributes.remove(attribute_id);
  }
  return layer_freed;
}

/**
 * Mutable virtual array for any control point data accessed with spans and an offset array.
 */
template<typename T> class VArrayImpl_For_SplinePoints final : public VMutableArrayImpl<T> {
 private:
  Array<MutableSpan<T>> data_;
  Array<int> offsets_;

 public:
  VArrayImpl_For_SplinePoints(Array<MutableSpan<T>> data, Array<int> offsets)
      : VMutableArrayImpl<T>(offsets.last()), data_(std::move(data)), offsets_(std::move(offsets))
  {
  }

  T get(const int64_t index) const final
  {
    const PointIndices indices = lookup_point_indices(offsets_, index);
    return data_[indices.spline_index][indices.point_index];
  }

  void set(const int64_t index, T value) final
  {
    const PointIndices indices = lookup_point_indices(offsets_, index);
    data_[indices.spline_index][indices.point_index] = value;
  }

  void set_all(Span<T> src) final
  {
    for (const int spline_index : data_.index_range()) {
      const int offset = offsets_[spline_index];
      const int next_offsets = offsets_[spline_index + 1];
      data_[spline_index].copy_from(src.slice(offset, next_offsets - offset));
    }
  }

  void materialize(const IndexMask mask, MutableSpan<T> r_span) const final
  {
    point_attribute_materialize({(Span<T> *)data_.data(), data_.size()}, offsets_, mask, r_span);
  }

  void materialize_to_uninitialized(const IndexMask mask, MutableSpan<T> r_span) const final
  {
    point_attribute_materialize_to_uninitialized(
        {(Span<T> *)data_.data(), data_.size()}, offsets_, mask, r_span);
  }
};

template<typename T> VArray<T> point_data_varray(Array<MutableSpan<T>> spans, Array<int> offsets)
{
  return VArray<T>::template For<VArrayImpl_For_SplinePoints<T>>(std::move(spans),
                                                                 std::move(offsets));
}

template<typename T>
VMutableArray<T> point_data_varray_mutable(Array<MutableSpan<T>> spans, Array<int> offsets)
{
  return VMutableArray<T>::template For<VArrayImpl_For_SplinePoints<T>>(std::move(spans),
                                                                        std::move(offsets));
}

/**
 * Virtual array implementation specifically for control point positions. This is only needed for
 * Bezier splines, where adjusting the position also requires adjusting handle positions depending
 * on handle types. We pay a small price for this when other spline types are mixed with Bezier.
 *
 * \note There is no need to check the handle type to avoid changing auto handles, since
 * retrieving write access to the position data will mark them for recomputation anyway.
 */
class VArrayImpl_For_SplinePosition final : public VMutableArrayImpl<float3> {
 private:
  MutableSpan<SplinePtr> splines_;
  Array<int> offsets_;

 public:
  VArrayImpl_For_SplinePosition(MutableSpan<SplinePtr> splines, Array<int> offsets)
      : VMutableArrayImpl<float3>(offsets.last()), splines_(splines), offsets_(std::move(offsets))
  {
  }

  float3 get(const int64_t index) const final
  {
    const PointIndices indices = lookup_point_indices(offsets_, index);
    return splines_[indices.spline_index]->positions()[indices.point_index];
  }

  void set(const int64_t index, float3 value) final
  {
    const PointIndices indices = lookup_point_indices(offsets_, index);
    Spline &spline = *splines_[indices.spline_index];
    spline.positions()[indices.point_index] = value;
  }

  void set_all(Span<float3> src) final
  {
    for (const int spline_index : splines_.index_range()) {
      Spline &spline = *splines_[spline_index];
      const int offset = offsets_[spline_index];
      const int next_offset = offsets_[spline_index + 1];
      spline.positions().copy_from(src.slice(offset, next_offset - offset));
    }
  }

  /** Utility so we can pass positions to the materialize functions above. */
  Array<Span<float3>> get_position_spans() const
  {
    Array<Span<float3>> spans(splines_.size());
    for (const int i : spans.index_range()) {
      spans[i] = splines_[i]->positions();
    }
    return spans;
  }

  void materialize(const IndexMask mask, MutableSpan<float3> r_span) const final
  {
    Array<Span<float3>> spans = this->get_position_spans();
    point_attribute_materialize(spans.as_span(), offsets_, mask, r_span);
  }

  void materialize_to_uninitialized(const IndexMask mask, MutableSpan<float3> r_span) const final
  {
    Array<Span<float3>> spans = this->get_position_spans();
    point_attribute_materialize_to_uninitialized(spans.as_span(), offsets_, mask, r_span);
  }
};

class VArrayImpl_For_BezierHandles final : public VMutableArrayImpl<float3> {
 private:
  MutableSpan<SplinePtr> splines_;
  Array<int> offsets_;
  bool is_right_;

 public:
  VArrayImpl_For_BezierHandles(MutableSpan<SplinePtr> splines,
                               Array<int> offsets,
                               const bool is_right)
      : VMutableArrayImpl<float3>(offsets.last()),
        splines_(splines),
        offsets_(std::move(offsets)),
        is_right_(is_right)
  {
  }

  float3 get(const int64_t index) const final
  {
    const PointIndices indices = lookup_point_indices(offsets_, index);
    const Spline &spline = *splines_[indices.spline_index];
    if (spline.type() == CURVE_TYPE_BEZIER) {
      const BezierSpline &bezier_spline = static_cast<const BezierSpline &>(spline);
      return is_right_ ? bezier_spline.handle_positions_right()[indices.point_index] :
                         bezier_spline.handle_positions_left()[indices.point_index];
    }
    return float3(0);
  }

  void set(const int64_t index, float3 value) final
  {
    const PointIndices indices = lookup_point_indices(offsets_, index);
    Spline &spline = *splines_[indices.spline_index];
    if (spline.type() == CURVE_TYPE_BEZIER) {
      BezierSpline &bezier_spline = static_cast<BezierSpline &>(spline);
      if (is_right_) {
        bezier_spline.handle_positions_right()[indices.point_index] = value;
      }
      else {
        bezier_spline.handle_positions_left()[indices.point_index] = value;
      }
      bezier_spline.mark_cache_invalid();
    }
  }

  void set_all(Span<float3> src) final
  {
    for (const int spline_index : splines_.index_range()) {
      Spline &spline = *splines_[spline_index];
      if (spline.type() == CURVE_TYPE_BEZIER) {
        const int offset = offsets_[spline_index];

        BezierSpline &bezier_spline = static_cast<BezierSpline &>(spline);
        if (is_right_) {
          for (const int i : IndexRange(bezier_spline.size())) {
            bezier_spline.handle_positions_right()[i] = src[offset + i];
          }
        }
        else {
          for (const int i : IndexRange(bezier_spline.size())) {
            bezier_spline.handle_positions_left()[i] = src[offset + i];
          }
        }
        bezier_spline.mark_cache_invalid();
      }
    }
  }

  void materialize(const IndexMask mask, MutableSpan<float3> r_span) const final
  {
    Array<Span<float3>> spans = get_handle_spans(splines_, is_right_);
    point_attribute_materialize(spans.as_span(), offsets_, mask, r_span);
  }

  void materialize_to_uninitialized(const IndexMask mask, MutableSpan<float3> r_span) const final
  {
    Array<Span<float3>> spans = get_handle_spans(splines_, is_right_);
    point_attribute_materialize_to_uninitialized(spans.as_span(), offsets_, mask, r_span);
  }

  /**
   * Utility so we can pass handle positions to the materialize functions above.
   *
   * \note This relies on the ability of the materialize implementations to
   * handle empty spans, since only Bezier splines have handles.
   */
  static Array<Span<float3>> get_handle_spans(Span<SplinePtr> splines, const bool is_right)
  {
    Array<Span<float3>> spans(splines.size());
    for (const int i : spans.index_range()) {
      if (splines[i]->type() == CURVE_TYPE_BEZIER) {
        BezierSpline &bezier_spline = static_cast<BezierSpline &>(*splines[i]);
        spans[i] = is_right ? bezier_spline.handle_positions_right() :
                              bezier_spline.handle_positions_left();
      }
      else {
        spans[i] = {};
      }
    }
    return spans;
  }
};

/**
 * Provider for any builtin control point attribute that doesn't need
 * special handling like access to other arrays in the spline.
 */
template<typename T> class BuiltinPointAttributeProvider : public BuiltinAttributeProvider {
 protected:
  using GetSpan = Span<T> (*)(const Spline &spline);
  using GetMutableSpan = MutableSpan<T> (*)(Spline &spline);
  using UpdateOnWrite = void (*)(Spline &spline);
  const GetSpan get_span_;
  const GetMutableSpan get_mutable_span_;
  const UpdateOnWrite update_on_write_;
  bool stored_in_custom_data_;

 public:
  BuiltinPointAttributeProvider(std::string attribute_name,
                                const CreatableEnum creatable,
                                const DeletableEnum deletable,
                                const GetSpan get_span,
                                const GetMutableSpan get_mutable_span,
                                const UpdateOnWrite update_on_write,
                                const bool stored_in_custom_data)
      : BuiltinAttributeProvider(std::move(attribute_name),
                                 ATTR_DOMAIN_POINT,
                                 bke::cpp_type_to_custom_data_type(CPPType::get<T>()),
                                 creatable,
                                 WritableEnum::Writable,
                                 deletable),
        get_span_(get_span),
        get_mutable_span_(get_mutable_span),
        update_on_write_(update_on_write),
        stored_in_custom_data_(stored_in_custom_data)
  {
  }

  GVArray try_get_for_read(const void *owner) const override
  {
    const CurveEval *curve = static_cast<const CurveEval *>(owner);
    if (curve == nullptr) {
      return {};
    }

    if (!this->exists(owner)) {
      return {};
    }

    Span<SplinePtr> splines = curve->splines();
    if (splines.size() == 1) {
      return GVArray::ForSpan(get_span_(*splines.first()));
    }

    Array<int> offsets = curve->control_point_offsets();
    Array<MutableSpan<T>> spans(splines.size());
    for (const int i : splines.index_range()) {
      Span<T> span = get_span_(*splines[i]);
      /* Use const-cast because the underlying virtual array implementation is shared between const
       * and non const data. */
      spans[i] = MutableSpan<T>(const_cast<T *>(span.data()), span.size());
    }

    return point_data_varray(spans, offsets);
  }

  GAttributeWriter try_get_for_write(void *owner) const override
  {
    CurveEval *curve = static_cast<CurveEval *>(owner);
    if (curve == nullptr) {
      return {};
    }

    if (!this->exists(owner)) {
      return {};
    }

    std::function<void()> tag_modified_fn;
    if (update_on_write_ != nullptr) {
      tag_modified_fn = [curve, update = update_on_write_]() {
        for (SplinePtr &spline : curve->splines()) {
          update(*spline);
        }
      };
    }

    MutableSpan<SplinePtr> splines = curve->splines();
    if (splines.size() == 1) {
      return {GVMutableArray::ForSpan(get_mutable_span_(*splines.first())),
              domain_,
              std::move(tag_modified_fn)};
    }

    Array<int> offsets = curve->control_point_offsets();
    Array<MutableSpan<T>> spans(splines.size());
    for (const int i : splines.index_range()) {
      spans[i] = get_mutable_span_(*splines[i]);
    }

    return {point_data_varray_mutable(spans, offsets), domain_, tag_modified_fn};
  }

  bool try_delete(void *owner) const final
  {
    if (deletable_ == DeletableEnum::NonDeletable) {
      return false;
    }
    CurveEval *curve = static_cast<CurveEval *>(owner);
    return remove_point_attribute(curve, name_);
  }

  bool try_create(void *owner, const AttributeInit &initializer) const final
  {
    if (createable_ == CreatableEnum::NonCreatable) {
      return false;
    }
    CurveEval *curve = static_cast<CurveEval *>(owner);
    return create_point_attribute(curve, name_, initializer, CD_PROP_INT32);
  }

  bool exists(const void *owner) const final
  {
    const CurveEval *curve = static_cast<const CurveEval *>(owner);
    if (curve == nullptr) {
      return false;
    }

    Span<SplinePtr> splines = curve->splines();
    if (splines.size() == 0) {
      return false;
    }

    if (stored_in_custom_data_) {
      if (!curve->splines().first()->attributes.get_for_read(name_)) {
        return false;
      }
    }

    bool has_point = false;
    for (const SplinePtr &spline : curve->splines()) {
      if (spline->size() != 0) {
        has_point = true;
        break;
      }
    }

    if (!has_point) {
      return false;
    }

    return true;
  }
};

/**
 * Special attribute provider for the position attribute. Keeping this separate means we don't
 * need to make #BuiltinPointAttributeProvider overly generic, and the special handling for the
 * positions is more clear.
 */
class PositionAttributeProvider final : public BuiltinPointAttributeProvider<float3> {
 public:
  PositionAttributeProvider()
      : BuiltinPointAttributeProvider(
            "position",
            BuiltinAttributeProvider::NonCreatable,
            BuiltinAttributeProvider::NonDeletable,
            [](const Spline &spline) { return spline.positions(); },
            [](Spline &spline) { return spline.positions(); },
            [](Spline &spline) { spline.mark_cache_invalid(); },
            false)
  {
  }

  GAttributeWriter try_get_for_write(void *owner) const final
  {
    CurveEval *curve = static_cast<CurveEval *>(owner);
    if (curve == nullptr) {
      return {};
    }

    /* Use the regular position virtual array when there aren't any Bezier splines
     * to avoid the overhead of checking the spline type for every point. */
    if (!curve->has_spline_with_type(CURVE_TYPE_BEZIER)) {
      return BuiltinPointAttributeProvider<float3>::try_get_for_write(owner);
    }

    auto tag_modified_fn = [curve]() {
      /* Changing the positions requires recalculation of cached evaluated data in many cases.
       * This could set more specific flags in the future to avoid unnecessary recomputation. */
      curve->mark_cache_invalid();
    };

    Array<int> offsets = curve->control_point_offsets();
    return {VMutableArray<float3>::For<VArrayImpl_For_SplinePosition>(curve->splines(),
                                                                      std::move(offsets)),
            domain_,
            tag_modified_fn};
  }
};

class BezierHandleAttributeProvider : public BuiltinAttributeProvider {
 private:
  bool is_right_;

 public:
  BezierHandleAttributeProvider(const bool is_right)
      : BuiltinAttributeProvider(is_right ? "handle_right" : "handle_left",
                                 ATTR_DOMAIN_POINT,
                                 CD_PROP_FLOAT3,
                                 BuiltinAttributeProvider::NonCreatable,
                                 BuiltinAttributeProvider::Writable,
                                 BuiltinAttributeProvider::NonDeletable),
        is_right_(is_right)
  {
  }

  GVArray try_get_for_read(const void *owner) const override
  {
    const CurveEval *curve = static_cast<const CurveEval *>(owner);
    if (curve == nullptr) {
      return {};
    }

    if (!curve->has_spline_with_type(CURVE_TYPE_BEZIER)) {
      return {};
    }

    Array<int> offsets = curve->control_point_offsets();
    /* Use const-cast because the underlying virtual array implementation is shared between const
     * and non const data. */
    return VArray<float3>::For<VArrayImpl_For_BezierHandles>(
        const_cast<CurveEval *>(curve)->splines(), std::move(offsets), is_right_);
  }

  GAttributeWriter try_get_for_write(void *owner) const override
  {
    CurveEval *curve = static_cast<CurveEval *>(owner);
    if (curve == nullptr) {
      return {};
    }

    if (!curve->has_spline_with_type(CURVE_TYPE_BEZIER)) {
      return {};
    }

    auto tag_modified_fn = [curve]() { curve->mark_cache_invalid(); };

    Array<int> offsets = curve->control_point_offsets();
    return {VMutableArray<float3>::For<VArrayImpl_For_BezierHandles>(
                curve->splines(), std::move(offsets), is_right_),
            domain_,
            tag_modified_fn};
  }

  bool try_delete(void *UNUSED(owner)) const final
  {
    return false;
  }

  bool try_create(void *UNUSED(owner), const AttributeInit &UNUSED(initializer)) const final
  {
    return false;
  }

  bool exists(const void *owner) const final
  {
    const CurveEval *curve = static_cast<const CurveEval *>(owner);
    if (curve == nullptr) {
      return false;
    }

    CurveComponentLegacy component;
    component.replace(const_cast<CurveEval *>(curve), GeometryOwnershipType::ReadOnly);

    return curve->has_spline_with_type(CURVE_TYPE_BEZIER) && !curve->splines().is_empty();
  }
};

/** \} */

/* -------------------------------------------------------------------- */
/** \name Dynamic Control Point Attributes
 *
 * The dynamic control point attribute implementation is very similar to the builtin attribute
 * implementation-- it uses the same virtual array types. In order to work, this code depends on
 * the fact that all a curve's splines will have the same attributes and they all have the same
 * type.
 * \{ */

class DynamicPointAttributeProvider final : public DynamicAttributesProvider {
 private:
  static constexpr uint64_t supported_types_mask = CD_MASK_PROP_FLOAT | CD_MASK_PROP_FLOAT2 |
                                                   CD_MASK_PROP_FLOAT3 | CD_MASK_PROP_INT32 |
                                                   CD_MASK_PROP_COLOR | CD_MASK_PROP_BOOL |
                                                   CD_MASK_PROP_INT8;

 public:
  GAttributeReader try_get_for_read(const void *owner,
                                    const AttributeIDRef &attribute_id) const final
  {
    const CurveEval *curve = static_cast<const CurveEval *>(owner);
    if (curve == nullptr || curve->splines().size() == 0) {
      return {};
    }

    Span<SplinePtr> splines = curve->splines();
    Vector<GSpan> spans; /* GSpan has no default constructor. */
    spans.reserve(splines.size());
    std::optional<GSpan> first_span = splines[0]->attributes.get_for_read(attribute_id);
    if (!first_span) {
      return {};
    }
    spans.append(*first_span);
    for (const int i : IndexRange(1, splines.size() - 1)) {
      std::optional<GSpan> span = splines[i]->attributes.get_for_read(attribute_id);
      if (!span) {
        /* All splines should have the same set of data layers. It would be possible to recover
         * here and return partial data instead, but that would add a lot of complexity for a
         * situation we don't even expect to encounter. */
        BLI_assert_unreachable();
        return {};
      }
      if (span->type() != spans.last().type()) {
        /* Data layer types on separate splines do not match. */
        BLI_assert_unreachable();
        return {};
      }
      spans.append(*span);
    }

    /* First check for the simpler situation when we can return a simpler span virtual array. */
    if (spans.size() == 1) {
      return {GVArray::ForSpan(spans.first()), ATTR_DOMAIN_POINT};
    }

    GAttributeReader attribute = {};
    Array<int> offsets = curve->control_point_offsets();
    attribute_math::convert_to_static_type(spans[0].type(), [&](auto dummy) {
      using T = decltype(dummy);
      Array<MutableSpan<T>> data(splines.size());
      for (const int i : splines.index_range()) {
        Span<T> span = spans[i].typed<T>();
        /* Use const-cast because the underlying virtual array implementation is shared between
         * const and non const data. */
        data[i] = MutableSpan<T>(const_cast<T *>(span.data()), span.size());
        BLI_assert(data[i].data() != nullptr);
      }
      attribute = {point_data_varray(data, offsets), ATTR_DOMAIN_POINT};
    });
    return attribute;
  }

  /* This function is almost the same as #try_get_for_read, but without const. */
  GAttributeWriter try_get_for_write(void *owner, const AttributeIDRef &attribute_id) const final
  {
    CurveEval *curve = static_cast<CurveEval *>(owner);
    if (curve == nullptr || curve->splines().size() == 0) {
      return {};
    }

    MutableSpan<SplinePtr> splines = curve->splines();
    Vector<GMutableSpan> spans; /* GMutableSpan has no default constructor. */
    spans.reserve(splines.size());
    std::optional<GMutableSpan> first_span = splines[0]->attributes.get_for_write(attribute_id);
    if (!first_span) {
      return {};
    }
    spans.append(*first_span);
    for (const int i : IndexRange(1, splines.size() - 1)) {
      std::optional<GMutableSpan> span = splines[i]->attributes.get_for_write(attribute_id);
      if (!span) {
        /* All splines should have the same set of data layers. It would be possible to recover
         * here and return partial data instead, but that would add a lot of complexity for a
         * situation we don't even expect to encounter. */
        BLI_assert_unreachable();
        return {};
      }
      if (span->type() != spans.last().type()) {
        /* Data layer types on separate splines do not match. */
        BLI_assert_unreachable();
        return {};
      }
      spans.append(*span);
    }

    /* First check for the simpler situation when we can return a simpler span virtual array. */
    if (spans.size() == 1) {
      return {GVMutableArray::ForSpan(spans.first()), ATTR_DOMAIN_POINT};
    }

    GAttributeWriter attribute = {};
    Array<int> offsets = curve->control_point_offsets();
    attribute_math::convert_to_static_type(spans[0].type(), [&](auto dummy) {
      using T = decltype(dummy);
      Array<MutableSpan<T>> data(splines.size());
      for (const int i : splines.index_range()) {
        data[i] = spans[i].typed<T>();
        BLI_assert(data[i].data() != nullptr);
      }
      attribute = {point_data_varray_mutable(data, offsets), ATTR_DOMAIN_POINT};
    });
    return attribute;
  }

  bool try_delete(void *owner, const AttributeIDRef &attribute_id) const final
  {
    CurveEval *curve = static_cast<CurveEval *>(owner);
    return remove_point_attribute(curve, attribute_id);
  }

  bool try_create(void *owner,
                  const AttributeIDRef &attribute_id,
                  const eAttrDomain domain,
                  const eCustomDataType data_type,
                  const AttributeInit &initializer) const final
  {
    BLI_assert(this->type_is_supported(data_type));
    if (domain != ATTR_DOMAIN_POINT) {
      return false;
    }
    CurveEval *curve = static_cast<CurveEval *>(owner);
    return create_point_attribute(curve, attribute_id, initializer, data_type);
  }

  bool foreach_attribute(const void *owner, const AttributeForeachCallback callback) const final
  {
    const CurveEval *curve = static_cast<const CurveEval *>(owner);
    if (curve == nullptr || curve->splines().size() == 0) {
      return false;
    }

    Span<SplinePtr> splines = curve->splines();

    /* In a debug build, check that all corresponding custom data layers have the same type. */
    curve->assert_valid_point_attributes();

    /* Use the first spline as a representative for all the others. */
    splines.first()->attributes.foreach_attribute(callback, ATTR_DOMAIN_POINT);

    return true;
  }

  void foreach_domain(const FunctionRef<void(eAttrDomain)> callback) const final
  {
    callback(ATTR_DOMAIN_POINT);
  }

  bool type_is_supported(eCustomDataType data_type) const
  {
    return ((1ULL << data_type) & supported_types_mask) != 0;
  }
};

/** \} */

/* -------------------------------------------------------------------- */
/** \name Attribute Provider Declaration
 * \{ */

/**
 * In this function all the attribute providers for a curve component are created.
 * Most data in this function is statically allocated, because it does not change over time.
 */
static ComponentAttributeProviders create_attribute_providers_for_curve()
{
  static BuiltinSplineAttributeProvider resolution("resolution",
                                                   CD_PROP_INT32,
                                                   BuiltinAttributeProvider::Writable,
                                                   make_resolution_read_attribute,
                                                   make_resolution_write_attribute);

  static BuiltinSplineAttributeProvider cyclic("cyclic",
                                               CD_PROP_BOOL,
                                               BuiltinAttributeProvider::Writable,
                                               make_cyclic_read_attribute,
                                               make_cyclic_write_attribute);

  static CustomDataAccessInfo spline_custom_data_access = {
      [](void *owner) -> CustomData * {
        CurveEval *curve = static_cast<CurveEval *>(owner);
        return curve ? &curve->attributes.data : nullptr;
      },
      [](const void *owner) -> const CustomData * {
        const CurveEval *curve = static_cast<const CurveEval *>(owner);
        return curve ? &curve->attributes.data : nullptr;
      },
      [](const void *owner) -> int {
        const CurveEval *curve = static_cast<const CurveEval *>(owner);
        return curve->splines().size();
      },
      nullptr};

  static CustomDataAttributeProvider spline_custom_data(ATTR_DOMAIN_CURVE,
                                                        spline_custom_data_access);

  static PositionAttributeProvider position;
  static BezierHandleAttributeProvider handles_start(false);
  static BezierHandleAttributeProvider handles_end(true);

  static BuiltinPointAttributeProvider<int> id(
      "id",
      BuiltinAttributeProvider::Creatable,
      BuiltinAttributeProvider::Deletable,
      [](const Spline &spline) {
        std::optional<GSpan> span = spline.attributes.get_for_read("id");
        return span ? span->typed<int>() : Span<int>();
      },
      [](Spline &spline) {
        std::optional<GMutableSpan> span = spline.attributes.get_for_write("id");
        return span ? span->typed<int>() : MutableSpan<int>();
      },
      {},
      true);

  static BuiltinPointAttributeProvider<float> radius(
      "radius",
      BuiltinAttributeProvider::NonCreatable,
      BuiltinAttributeProvider::NonDeletable,
      [](const Spline &spline) { return spline.radii(); },
      [](Spline &spline) { return spline.radii(); },
      nullptr,
      false);

  static BuiltinPointAttributeProvider<float> tilt(
      "tilt",
      BuiltinAttributeProvider::NonCreatable,
      BuiltinAttributeProvider::NonDeletable,
      [](const Spline &spline) { return spline.tilts(); },
      [](Spline &spline) { return spline.tilts(); },
      [](Spline &spline) { spline.mark_cache_invalid(); },
      false);

  static DynamicPointAttributeProvider point_custom_data;

  return ComponentAttributeProviders(
      {&position, &id, &radius, &tilt, &handles_start, &handles_end, &resolution, &cyclic},
      {&spline_custom_data, &point_custom_data});
}

/** \} */

static AttributeAccessorFunctions get_curve_accessor_functions()
{
  static const ComponentAttributeProviders providers = create_attribute_providers_for_curve();
  AttributeAccessorFunctions fn =
      attribute_accessor_functions::accessor_functions_for_providers<providers>();
  fn.domain_size = [](const void *owner, const eAttrDomain domain) -> int {
    if (owner == nullptr) {
      return 0;
    }
    const CurveEval &curve_eval = *static_cast<const CurveEval *>(owner);
    switch (domain) {
      case ATTR_DOMAIN_POINT:
        return curve_eval.total_control_point_num();
      case ATTR_DOMAIN_CURVE:
        return curve_eval.splines().size();
      default:
        return 0;
    }
  };
  fn.domain_supported = [](const void *UNUSED(owner), const eAttrDomain domain) {
    return ELEM(domain, ATTR_DOMAIN_POINT, ATTR_DOMAIN_CURVE);
  };
  fn.adapt_domain = [](const void *owner,
                       const blender::GVArray &varray,
                       const eAttrDomain from_domain,
                       const eAttrDomain to_domain) -> GVArray {
    if (owner == nullptr) {
      return {};
    }
    const CurveEval &curve_eval = *static_cast<const CurveEval *>(owner);
    return adapt_curve_attribute_domain(curve_eval, varray, from_domain, to_domain);
  };
  return fn;
}

static const AttributeAccessorFunctions &get_curve_accessor_functions_ref()
{
  static const AttributeAccessorFunctions fn = get_curve_accessor_functions();
  return fn;
}

}  // namespace blender::bke

std::optional<blender::bke::AttributeAccessor> CurveComponentLegacy::attributes() const
{
  return blender::bke::AttributeAccessor(curve_, blender::bke::get_curve_accessor_functions_ref());
}

std::optional<blender::bke::MutableAttributeAccessor> CurveComponentLegacy::attributes_for_write()
{
  return blender::bke::MutableAttributeAccessor(curve_,
                                                blender::bke::get_curve_accessor_functions_ref());
}

blender::bke::MutableAttributeAccessor CurveEval::attributes_for_write()
{
  return blender::bke::MutableAttributeAccessor(this,
                                                blender::bke::get_curve_accessor_functions_ref());
}<|MERGE_RESOLUTION|>--- conflicted
+++ resolved
@@ -613,10 +613,7 @@
    * this theoretically unnecessary materialize step could be removed. */
   GVArraySpan source_VArraySpan{source_varray};
   write_attribute.varray.set_all(source_VArraySpan.data());
-<<<<<<< HEAD
-=======
   write_attribute.finish();
->>>>>>> 1f63dc9d
 
   if (initializer.type == AttributeInit::Type::MoveArray) {
     MEM_freeN(static_cast<const AttributeInitMove &>(initializer).data);
