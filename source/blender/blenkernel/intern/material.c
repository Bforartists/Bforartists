/*
 * ***** BEGIN GPL LICENSE BLOCK *****
 *
 * This program is free software; you can redistribute it and/or
 * modify it under the terms of the GNU General Public License
 * as published by the Free Software Foundation; either version 2
 * of the License, or (at your option) any later version.
 *
 * This program is distributed in the hope that it will be useful,
 * but WITHOUT ANY WARRANTY; without even the implied warranty of
 * MERCHANTABILITY or FITNESS FOR A PARTICULAR PURPOSE.  See the
 * GNU General Public License for more details.
 *
 * You should have received a copy of the GNU General Public License
 * along with this program; if not, write to the Free Software Foundation,
 * Inc., 51 Franklin Street, Fifth Floor, Boston, MA 02110-1301, USA.
 *
 * The Original Code is Copyright (C) 2001-2002 by NaN Holding BV.
 * All rights reserved.
 *
 * The Original Code is: all of this file.
 *
 * Contributor(s): none yet.
 *
 * ***** END GPL LICENSE BLOCK *****
 */

/** \file blender/blenkernel/intern/material.c
 *  \ingroup bke
 */


#include <string.h>
#include <math.h>
#include <stddef.h>

#include "MEM_guardedalloc.h"

#include "DNA_anim_types.h"
#include "DNA_curve_types.h"
#include "DNA_group_types.h"
#include "DNA_material_types.h"
#include "DNA_mesh_types.h"
#include "DNA_meshdata_types.h"
#include "DNA_customdata_types.h"
#include "DNA_ID.h"
#include "DNA_meta_types.h"
#include "DNA_node_types.h"
#include "DNA_object_types.h"
#include "DNA_scene_types.h"

#include "BLI_math.h"		
#include "BLI_listbase.h"		
#include "BLI_utildefines.h"
#include "BLI_string.h"
#include "BLI_array_utils.h"

#include "BKE_animsys.h"
#include "BKE_displist.h"
#include "BKE_global.h"
#include "BKE_depsgraph.h"
#include "BKE_icons.h"
#include "BKE_image.h"
#include "BKE_library.h"
#include "BKE_library_query.h"
#include "BKE_library_remap.h"
#include "BKE_main.h"
#include "BKE_material.h"
#include "BKE_mesh.h"
#include "BKE_scene.h"
#include "BKE_node.h"
#include "BKE_curve.h"
#include "BKE_editmesh.h"
#include "BKE_font.h"

#include "GPU_material.h"

/* used in UI and render */
Material defmaterial;

/* called on startup, creator.c */
void init_def_material(void)
{
	BKE_material_init(&defmaterial);
}

/** Free (or release) any data used by this material (does not free the material itself). */
void BKE_material_free(Material *ma)
{
	int a;

	BKE_animdata_free((ID *)ma, false);
	
	for (a = 0; a < MAX_MTEX; a++) {
		MEM_SAFE_FREE(ma->mtex[a]);
	}
	
	MEM_SAFE_FREE(ma->ramp_col);
	MEM_SAFE_FREE(ma->ramp_spec);
	
	/* is no lib link block, but material extension */
	if (ma->nodetree) {
		ntreeFreeTree(ma->nodetree);
		MEM_freeN(ma->nodetree);
		ma->nodetree = NULL;
	}

	MEM_SAFE_FREE(ma->texpaintslot);

	GPU_material_free(&ma->gpumaterial);

	BKE_icon_id_delete((ID *)ma);
	BKE_previewimg_free(&ma->preview);
}

void BKE_material_init(Material *ma)
{
	BLI_assert(MEMCMP_STRUCT_OFS_IS_ZERO(ma, id));

	ma->r = ma->g = ma->b = ma->ref = 0.8;
	ma->specr = ma->specg = ma->specb = 1.0;
	ma->mirr = ma->mirg = ma->mirb = 1.0;
	ma->spectra = 1.0;
	ma->amb = 1.0;
	ma->alpha = 1.0;
	ma->spec = ma->hasize = 0.5;
	ma->har = 50;
	ma->starc = ma->ringc = 4;
	ma->linec = 12;
	ma->flarec = 1;
	ma->flaresize = ma->subsize = 1.0;
	ma->flareboost = 1;
	ma->seed2 = 6;
	ma->friction = 0.5;
	ma->refrac = 4.0;
	ma->roughness = 0.5;
	ma->param[0] = 0.5;
	ma->param[1] = 0.1;
	ma->param[2] = 0.5;
	ma->param[3] = 0.1;
	ma->rms = 0.1;
	ma->darkness = 1.0;

	ma->strand_sta = ma->strand_end = 1.0f;

	ma->ang = 1.0;
	ma->ray_depth = 2;
	ma->ray_depth_tra = 2;
	ma->fresnel_mir = 0.0;
	ma->fresnel_tra = 0.0;
	ma->fresnel_tra_i = 1.25;
	ma->fresnel_mir_i = 1.25;
	ma->tx_limit = 0.0;
	ma->tx_falloff = 1.0;
	ma->shad_alpha = 1.0f;
	ma->vcol_alpha = 0;
	
	ma->gloss_mir = ma->gloss_tra = 1.0;
	ma->samp_gloss_mir = ma->samp_gloss_tra = 18;
	ma->adapt_thresh_mir = ma->adapt_thresh_tra = 0.005;
	ma->dist_mir = 0.0;
	ma->fadeto_mir = MA_RAYMIR_FADETOSKY;
	
	ma->rampfac_col = 1.0;
	ma->rampfac_spec = 1.0;
	ma->pr_lamp = 3;         /* two lamps, is bits */
	ma->pr_type = MA_SPHERE;

	ma->sss_radius[0] = 1.0f;
	ma->sss_radius[1] = 1.0f;
	ma->sss_radius[2] = 1.0f;
	ma->sss_col[0] = 1.0f;
	ma->sss_col[1] = 1.0f;
	ma->sss_col[2] = 1.0f;
	ma->sss_error = 0.05f;
	ma->sss_scale = 0.1f;
	ma->sss_ior = 1.3f;
	ma->sss_colfac = 1.0f;
	ma->sss_texfac = 0.0f;
	ma->sss_front = 1.0f;
	ma->sss_back = 1.0f;

	ma->vol.density = 1.0f;
	ma->vol.emission = 0.0f;
	ma->vol.scattering = 1.0f;
	ma->vol.reflection = 1.0f;
	ma->vol.transmission_col[0] = ma->vol.transmission_col[1] = ma->vol.transmission_col[2] = 1.0f;
	ma->vol.reflection_col[0] = ma->vol.reflection_col[1] = ma->vol.reflection_col[2] = 1.0f;
	ma->vol.emission_col[0] = ma->vol.emission_col[1] = ma->vol.emission_col[2] = 1.0f;
	ma->vol.density_scale = 1.0f;
	ma->vol.depth_cutoff = 0.01f;
	ma->vol.stepsize_type = MA_VOL_STEP_RANDOMIZED;
	ma->vol.stepsize = 0.2f;
	ma->vol.shade_type = MA_VOL_SHADE_SHADED;
	ma->vol.shadeflag |= MA_VOL_PRECACHESHADING;
	ma->vol.precache_resolution = 50;
	ma->vol.ms_spread = 0.2f;
	ma->vol.ms_diff = 1.f;
	ma->vol.ms_intensity = 1.f;
	
	ma->game.flag = GEMAT_BACKCULL;
	ma->game.alpha_blend = 0;
	ma->game.face_orientation = 0;
	
	ma->mode = MA_TRACEBLE | MA_SHADBUF | MA_SHADOW | MA_RAYBIAS | MA_TANGENT_STR | MA_ZTRANSP;
	ma->mode2 = MA_CASTSHADOW;
	ma->shade_flag = MA_APPROX_OCCLUSION;
	ma->preview = NULL;
}

Material *BKE_material_add(Main *bmain, const char *name)
{
	Material *ma;

	ma = BKE_libblock_alloc(bmain, ID_MA, name);
	
	BKE_material_init(ma);
	
	return ma;
}

/* XXX keep synced with next function */
Material *BKE_material_copy(Main *bmain, Material *ma)
{
	Material *man;
	int a;
	
	man = BKE_libblock_copy(bmain, &ma->id);
	
	id_lib_extern((ID *)man->group);
	
	for (a = 0; a < MAX_MTEX; a++) {
		if (ma->mtex[a]) {
			man->mtex[a] = MEM_mallocN(sizeof(MTex), "copymaterial");
			memcpy(man->mtex[a], ma->mtex[a], sizeof(MTex));
			id_us_plus((ID *)man->mtex[a]->tex);
		}
	}
	
	if (ma->ramp_col) man->ramp_col = MEM_dupallocN(ma->ramp_col);
	if (ma->ramp_spec) man->ramp_spec = MEM_dupallocN(ma->ramp_spec);
	
	if (ma->nodetree) {
		man->nodetree = ntreeCopyTree(bmain, ma->nodetree);
	}

	BKE_previewimg_id_copy(&man->id, &ma->id);

	BLI_listbase_clear(&man->gpumaterial);

	BKE_id_copy_ensure_local(bmain, &ma->id, &man->id);

	return man;
}

/* XXX (see above) material copy without adding to main dbase */
Material *localize_material(Material *ma)
{
	Material *man;
	int a;
	
	man = BKE_libblock_copy_nolib(&ma->id, false);

	/* no increment for texture ID users, in previewrender.c it prevents decrement */
	for (a = 0; a < MAX_MTEX; a++) {
		if (ma->mtex[a]) {
			man->mtex[a] = MEM_mallocN(sizeof(MTex), "copymaterial");
			memcpy(man->mtex[a], ma->mtex[a], sizeof(MTex));
		}
	}
	
	if (ma->ramp_col) man->ramp_col = MEM_dupallocN(ma->ramp_col);
	if (ma->ramp_spec) man->ramp_spec = MEM_dupallocN(ma->ramp_spec);

	man->texpaintslot = NULL;
	man->preview = NULL;
	
	if (ma->nodetree)
		man->nodetree = ntreeLocalize(ma->nodetree);
	
	BLI_listbase_clear(&man->gpumaterial);
	
	return man;
}

void BKE_material_make_local(Main *bmain, Material *ma, const bool lib_local)
{
	BKE_id_make_local_generic(bmain, &ma->id, true, lib_local);
}

Material ***give_matarar(Object *ob)
{
	Mesh *me;
	Curve *cu;
	MetaBall *mb;
	
	if (ob->type == OB_MESH) {
		me = ob->data;
		return &(me->mat);
	}
	else if (ELEM(ob->type, OB_CURVE, OB_FONT, OB_SURF)) {
		cu = ob->data;
		return &(cu->mat);
	}
	else if (ob->type == OB_MBALL) {
		mb = ob->data;
		return &(mb->mat);
	}
	return NULL;
}

short *give_totcolp(Object *ob)
{
	Mesh *me;
	Curve *cu;
	MetaBall *mb;
	
	if (ob->type == OB_MESH) {
		me = ob->data;
		return &(me->totcol);
	}
	else if (ELEM(ob->type, OB_CURVE, OB_FONT, OB_SURF)) {
		cu = ob->data;
		return &(cu->totcol);
	}
	else if (ob->type == OB_MBALL) {
		mb = ob->data;
		return &(mb->totcol);
	}
	return NULL;
}

/* same as above but for ID's */
Material ***give_matarar_id(ID *id)
{
	/* ensure we don't try get materials from non-obdata */
	BLI_assert(OB_DATA_SUPPORT_ID(GS(id->name)));

	switch (GS(id->name)) {
		case ID_ME:
			return &(((Mesh *)id)->mat);
		case ID_CU:
			return &(((Curve *)id)->mat);
		case ID_MB:
			return &(((MetaBall *)id)->mat);
	}
	return NULL;
}

short *give_totcolp_id(ID *id)
{
	/* ensure we don't try get materials from non-obdata */
	BLI_assert(OB_DATA_SUPPORT_ID(GS(id->name)));

	switch (GS(id->name)) {
		case ID_ME:
			return &(((Mesh *)id)->totcol);
		case ID_CU:
			return &(((Curve *)id)->totcol);
		case ID_MB:
			return &(((MetaBall *)id)->totcol);
	}
	return NULL;
}

static void material_data_index_remove_id(ID *id, short index)
{
	/* ensure we don't try get materials from non-obdata */
	BLI_assert(OB_DATA_SUPPORT_ID(GS(id->name)));

	switch (GS(id->name)) {
		case ID_ME:
			BKE_mesh_material_index_remove((Mesh *)id, index);
			break;
		case ID_CU:
			BKE_curve_material_index_remove((Curve *)id, index);
			break;
		case ID_MB:
			/* meta-elems don't have materials atm */
			break;
	}
}

static void material_data_index_clear_id(ID *id)
{
	/* ensure we don't try get materials from non-obdata */
	BLI_assert(OB_DATA_SUPPORT_ID(GS(id->name)));

	switch (GS(id->name)) {
		case ID_ME:
			BKE_mesh_material_index_clear((Mesh *)id);
			break;
		case ID_CU:
			BKE_curve_material_index_clear((Curve *)id);
			break;
		case ID_MB:
			/* meta-elems don't have materials atm */
			break;
	}
}

void BKE_material_resize_id(Main *bmain, ID *id, short totcol, bool do_id_user)
{
	Material ***matar = give_matarar_id(id);
	short *totcolp = give_totcolp_id(id);

	if (matar == NULL) {
		return;
	}

	if (do_id_user && totcol < (*totcolp)) {
		short i;
		for (i = totcol; i < (*totcolp); i++) {
			id_us_min((ID *)(*matar)[i]);
		}
	}

	if (totcol == 0) {
		if (*totcolp) {
			MEM_freeN(*matar);
			*matar = NULL;
		}
	}
	else {
		*matar = MEM_recallocN(*matar, sizeof(void *) * totcol);
	}
	*totcolp = totcol;

	DAG_relations_tag_update(bmain);
}

void BKE_material_append_id(Main *bmain, ID *id, Material *ma)
{
	Material ***matar;
	if ((matar = give_matarar_id(id))) {
		short *totcol = give_totcolp_id(id);
		Material **mat = MEM_callocN(sizeof(void *) * ((*totcol) + 1), "newmatar");
		if (*totcol) memcpy(mat, *matar, sizeof(void *) * (*totcol));
		if (*matar) MEM_freeN(*matar);

		*matar = mat;
		(*matar)[(*totcol)++] = ma;

		id_us_plus((ID *)ma);
		test_all_objects_materials(bmain, id);
		DAG_relations_tag_update(bmain);
	}
}

Material *BKE_material_pop_id(Main *bmain, ID *id, int index_i, bool update_data)
{
	short index = (short)index_i;
	Material *ret = NULL;
	Material ***matar;
	if ((matar = give_matarar_id(id))) {
		short *totcol = give_totcolp_id(id);
		if (index >= 0 && index < (*totcol)) {
			ret = (*matar)[index];
			id_us_min((ID *)ret);

			if (*totcol <= 1) {
				*totcol = 0;
				MEM_freeN(*matar);
				*matar = NULL;
			}
			else {
				if (index + 1 != (*totcol))
					memmove((*matar) + index, (*matar) + (index + 1), sizeof(void *) * ((*totcol) - (index + 1)));

				(*totcol)--;
				*matar = MEM_reallocN(*matar, sizeof(void *) * (*totcol));
				test_all_objects_materials(G.main, id);
			}

			if (update_data) {
				/* decrease mat_nr index */
				material_data_index_remove_id(id, index);
			}

			DAG_relations_tag_update(bmain);
		}
	}
	
	return ret;
}

void BKE_material_clear_id(Main *bmain, ID *id, bool update_data)
{
	Material ***matar;
	if ((matar = give_matarar_id(id))) {
		short *totcol = give_totcolp_id(id);

		while ((*totcol)--) {
			id_us_min((ID *)((*matar)[*totcol]));
		}
		*totcol = 0;
		if (*matar) {
			MEM_freeN(*matar);
			*matar = NULL;
		}

		if (update_data) {
			/* decrease mat_nr index */
			material_data_index_clear_id(id);
		}

		DAG_relations_tag_update(bmain);
	}
}

Material *give_current_material(Object *ob, short act)
{
	Material ***matarar, *ma;
	const short *totcolp;

	if (ob == NULL) return NULL;
	
	/* if object cannot have material, (totcolp == NULL) */
	totcolp = give_totcolp(ob);
	if (totcolp == NULL || ob->totcol == 0) return NULL;

	/* return NULL for invalid 'act', can happen for mesh face indices */
	if (act > ob->totcol)
		return NULL;
	else if (act <= 0) {
		if (act < 0) {
			printf("Negative material index!\n");
		}
		return NULL;
	}

	if (ob->matbits && ob->matbits[act - 1]) {    /* in object */
		ma = ob->mat[act - 1];
	}
	else {                              /* in data */

		/* check for inconsistency */
		if (*totcolp < ob->totcol)
			ob->totcol = *totcolp;
		if (act > ob->totcol) act = ob->totcol;

		matarar = give_matarar(ob);
		
		if (matarar && *matarar) ma = (*matarar)[act - 1];
		else ma = NULL;
		
	}
	
	return ma;
}

Material *give_node_material(Material *ma)
{
	if (ma && ma->use_nodes && ma->nodetree) {
		bNode *node = nodeGetActiveID(ma->nodetree, ID_MA);

		if (node)
			return (Material *)node->id;
	}

	return NULL;
}

void BKE_material_resize_object(Main *bmain, Object *ob, const short totcol, bool do_id_user)
{
	Material **newmatar;
	char *newmatbits;

	if (do_id_user && totcol < ob->totcol) {
		short i;
		for (i = totcol; i < ob->totcol; i++) {
			id_us_min((ID *)ob->mat[i]);
		}
	}

	if (totcol == 0) {
		if (ob->totcol) {
			MEM_freeN(ob->mat);
			MEM_freeN(ob->matbits);
			ob->mat = NULL;
			ob->matbits = NULL;
		}
	}
	else if (ob->totcol < totcol) {
		newmatar = MEM_callocN(sizeof(void *) * totcol, "newmatar");
		newmatbits = MEM_callocN(sizeof(char) * totcol, "newmatbits");
		if (ob->totcol) {
			memcpy(newmatar, ob->mat, sizeof(void *) * ob->totcol);
			memcpy(newmatbits, ob->matbits, sizeof(char) * ob->totcol);
			MEM_freeN(ob->mat);
			MEM_freeN(ob->matbits);
		}
		ob->mat = newmatar;
		ob->matbits = newmatbits;
	}
	/* XXX, why not realloc on shrink? - campbell */

	ob->totcol = totcol;
	if (ob->totcol && ob->actcol == 0) ob->actcol = 1;
	if (ob->actcol > ob->totcol) ob->actcol = ob->totcol;

	DAG_relations_tag_update(bmain);
}

void test_object_materials(Object *ob, ID *id)
{
	/* make the ob mat-array same size as 'ob->data' mat-array */
	const short *totcol;

	if (id == NULL || (totcol = give_totcolp_id(id)) == NULL) {
		return;
	}

	BKE_material_resize_object(G.main, ob, *totcol, false);
}

void test_all_objects_materials(Main *bmain, ID *id)
{
	/* make the ob mat-array same size as 'ob->data' mat-array */
	Object *ob;
	const short *totcol;

	if (id == NULL || (totcol = give_totcolp_id(id)) == NULL) {
		return;
	}

	BKE_main_lock(bmain);
	for (ob = bmain->object.first; ob; ob = ob->id.next) {
		if (ob->data == id) {
			BKE_material_resize_object(bmain, ob, *totcol, false);
		}
	}
	BKE_main_unlock(bmain);
}

void assign_material_id(ID *id, Material *ma, short act)
{
	Material *mao, **matar, ***matarar;
	short *totcolp;

	if (act > MAXMAT) return;
	if (act < 1) act = 1;

	/* this is needed for Python overrides,
	 * we just have to take care that the UI can't do this */
#if 0
	/* prevent crashing when using accidentally */
	BLI_assert(id->lib == NULL);
	if (id->lib) return;
#endif

	/* test arraylens */

	totcolp = give_totcolp_id(id);
	matarar = give_matarar_id(id);

	if (totcolp == NULL || matarar == NULL) return;

	if (act > *totcolp) {
		matar = MEM_callocN(sizeof(void *) * act, "matarray1");

		if (*totcolp) {
			memcpy(matar, *matarar, sizeof(void *) * (*totcolp));
			MEM_freeN(*matarar);
		}

		*matarar = matar;
		*totcolp = act;
	}

	/* in data */
	mao = (*matarar)[act - 1];
	if (mao)
		id_us_min(&mao->id);
	(*matarar)[act - 1] = ma;

	if (ma)
		id_us_plus(&ma->id);

	test_all_objects_materials(G.main, id);
}

void assign_material(Object *ob, Material *ma, short act, int assign_type)
{
	Material *mao, **matar, ***matarar;
	short *totcolp;
	char bit = 0;

	if (act > MAXMAT) return;
	if (act < 1) act = 1;
	
	/* prevent crashing when using accidentally */
	BLI_assert(!ID_IS_LINKED_DATABLOCK(ob));
	if (ID_IS_LINKED_DATABLOCK(ob)) return;
	
	/* test arraylens */
	
	totcolp = give_totcolp(ob);
	matarar = give_matarar(ob);
	
	if (totcolp == NULL || matarar == NULL) return;
	
	if (act > *totcolp) {
		matar = MEM_callocN(sizeof(void *) * act, "matarray1");

		if (*totcolp) {
			memcpy(matar, *matarar, sizeof(void *) * (*totcolp));
			MEM_freeN(*matarar);
		}

		*matarar = matar;
		*totcolp = act;
	}

	if (act > ob->totcol) {
		/* Need more space in the material arrays */
		ob->mat = MEM_recallocN_id(ob->mat, sizeof(void *) * act, "matarray2");
		ob->matbits = MEM_recallocN_id(ob->matbits, sizeof(char) * act, "matbits1");
		ob->totcol = act;
	}

	/* Determine the object/mesh linking */
	if (assign_type == BKE_MAT_ASSIGN_EXISTING) {
		/* keep existing option (avoid confusion in scripts),
		 * intentionally ignore userpref (default to obdata). */
		bit = ob->matbits[act - 1];
	}
	else if (assign_type == BKE_MAT_ASSIGN_USERPREF && ob->totcol && ob->actcol) {
		/* copy from previous material */
		bit = ob->matbits[ob->actcol - 1];
	}
	else {
		switch (assign_type) {
			case BKE_MAT_ASSIGN_OBDATA:
				bit = 0;
				break;
			case BKE_MAT_ASSIGN_OBJECT:
				bit = 1;
				break;
			case BKE_MAT_ASSIGN_USERPREF:
			default:
				bit = (U.flag & USER_MAT_ON_OB) ? 1 : 0;
				break;
		}
	}
	
	/* do it */

	ob->matbits[act - 1] = bit;
	if (bit == 1) {   /* in object */
		mao = ob->mat[act - 1];
		if (mao)
			id_us_min(&mao->id);
		ob->mat[act - 1] = ma;
		test_object_materials(ob, ob->data);
	}
	else {  /* in data */
		mao = (*matarar)[act - 1];
		if (mao)
			id_us_min(&mao->id);
		(*matarar)[act - 1] = ma;
		test_all_objects_materials(G.main, ob->data);  /* Data may be used by several objects... */
	}

	if (ma)
		id_us_plus(&ma->id);
}


void BKE_material_remap_object(Object *ob, const unsigned int *remap)
{
	Material ***matar = give_matarar(ob);
	const short *totcol_p = give_totcolp(ob);

	BLI_array_permute(ob->mat, ob->totcol, remap);

	if (ob->matbits) {
		BLI_array_permute(ob->matbits, ob->totcol, remap);
	}

	if (matar) {
		BLI_array_permute(*matar, *totcol_p, remap);
	}

	if (ob->type == OB_MESH) {
		BKE_mesh_material_remap(ob->data, remap, ob->totcol);
	}
	else if (ELEM(ob->type, OB_CURVE, OB_SURF, OB_FONT)) {
		BKE_curve_material_remap(ob->data, remap, ob->totcol);
	}
	else {
		/* add support for this object data! */
		BLI_assert(matar == NULL);
	}
}

/**
 * Calculate a material remapping from \a ob_src to \a ob_dst.
 *
 * \param remap_src_to_dst: An array the size of `ob_src->totcol`
 * where index values are filled in which map to \a ob_dst materials.
 */
void BKE_material_remap_object_calc(
        Object *ob_dst, Object *ob_src,
        short *remap_src_to_dst)
{
	if (ob_src->totcol == 0) {
		return;
	}

	GHash *gh_mat_map = BLI_ghash_ptr_new_ex(__func__, ob_src->totcol);

	for (int i = 0; i < ob_dst->totcol; i++) {
		Material *ma_src = give_current_material(ob_dst, i + 1);
		BLI_ghash_reinsert(gh_mat_map, ma_src, SET_INT_IN_POINTER(i), NULL, NULL);
	}

	/* setup default mapping (when materials don't match) */
	{
		int i = 0;
		if (ob_dst->totcol >= ob_src->totcol) {
			for (; i < ob_src->totcol; i++) {
				remap_src_to_dst[i] = i;
			}
		}
		else {
			for (; i < ob_dst->totcol; i++) {
				remap_src_to_dst[i] = i;
			}
			for (; i < ob_src->totcol; i++) {
				remap_src_to_dst[i] = 0;
			}
		}
	}

	for (int i = 0; i < ob_src->totcol; i++) {
		Material *ma_src = give_current_material(ob_src, i + 1);

		if ((i < ob_dst->totcol) && (ma_src == give_current_material(ob_dst, i + 1))) {
			/* when objects have exact matching materials - keep existing index */
		}
		else {
			void **index_src_p = BLI_ghash_lookup_p(gh_mat_map, ma_src);
			if (index_src_p) {
				remap_src_to_dst[i] = GET_INT_FROM_POINTER(*index_src_p);
			}
		}
	}

	BLI_ghash_free(gh_mat_map, NULL, NULL);
}


/* XXX - this calls many more update calls per object then are needed, could be optimized */
void assign_matarar(struct Object *ob, struct Material ***matar, short totcol)
{
	int actcol_orig = ob->actcol;
	short i;

	while ((ob->totcol > totcol) &&
	       BKE_object_material_slot_remove(ob))
	{
		/* pass */
	}

	/* now we have the right number of slots */
	for (i = 0; i < totcol; i++)
		assign_material(ob, (*matar)[i], i + 1, BKE_MAT_ASSIGN_USERPREF);

	if (actcol_orig > ob->totcol)
		actcol_orig = ob->totcol;

	ob->actcol = actcol_orig;
}


short BKE_object_material_slot_find_index(Object *ob, Material *ma)
{
	Material ***matarar;
	short a, *totcolp;
	
	if (ma == NULL) return 0;
	
	totcolp = give_totcolp(ob);
	matarar = give_matarar(ob);
	
	if (totcolp == NULL || matarar == NULL) return 0;
	
	for (a = 0; a < *totcolp; a++)
		if ((*matarar)[a] == ma)
			break;
	if (a < *totcolp)
		return a + 1;
	return 0;
}

bool BKE_object_material_slot_add(Object *ob)
{
	if (ob == NULL) return false;
	if (ob->totcol >= MAXMAT) return false;
	
	assign_material(ob, NULL, ob->totcol + 1, BKE_MAT_ASSIGN_USERPREF);
	ob->actcol = ob->totcol;
	return true;
}

static void do_init_render_material(Material *ma, int r_mode, float *amb)
{
	MTex *mtex;
	int a, needuv = 0, needtang = 0;
	
	if (ma->flarec == 0) ma->flarec = 1;

	/* add all texcoflags from mtex, texco and mapto were cleared in advance */
	for (a = 0; a < MAX_MTEX; a++) {
		
		/* separate tex switching */
		if (ma->septex & (1 << a)) continue;

		mtex = ma->mtex[a];
		if (mtex && mtex->tex && (mtex->tex->type | (mtex->tex->use_nodes && mtex->tex->nodetree) )) {
			
			ma->texco |= mtex->texco;
			ma->mapto |= mtex->mapto;

			/* always get derivatives for these textures */
			if (ELEM(mtex->tex->type, TEX_IMAGE, TEX_ENVMAP)) ma->texco |= TEXCO_OSA;
			else if (mtex->texflag & (MTEX_COMPAT_BUMP | MTEX_3TAP_BUMP | MTEX_5TAP_BUMP | MTEX_BICUBIC_BUMP)) ma->texco |= TEXCO_OSA;
			
			if (ma->texco & (TEXCO_ORCO | TEXCO_REFL | TEXCO_NORM | TEXCO_STRAND | TEXCO_STRESS)) needuv = 1;
			else if (ma->texco & (TEXCO_GLOB | TEXCO_UV | TEXCO_OBJECT | TEXCO_SPEED)) needuv = 1;
			else if (ma->texco & (TEXCO_LAVECTOR | TEXCO_VIEW)) needuv = 1;

			if ((ma->mapto & MAP_NORM) && (mtex->normapspace == MTEX_NSPACE_TANGENT))
				needtang = 1;
		}
	}

	if (needtang) ma->mode |= MA_NORMAP_TANG;
	else ma->mode &= ~MA_NORMAP_TANG;
	
	if (ma->mode & (MA_VERTEXCOL | MA_VERTEXCOLP | MA_FACETEXTURE)) {
		needuv = 1;
		if (r_mode & R_OSA) ma->texco |= TEXCO_OSA;     /* for texfaces */
	}
	if (needuv) ma->texco |= NEED_UV;
	
	/* since the raytracer doesnt recalc O structs for each ray, we have to preset them all */
	if (r_mode & R_RAYTRACE) {
		if ((ma->mode & (MA_RAYMIRROR | MA_SHADOW_TRA)) || ((ma->mode & MA_TRANSP) && (ma->mode & MA_RAYTRANSP))) {
			ma->texco |= NEED_UV | TEXCO_ORCO | TEXCO_REFL | TEXCO_NORM;
			if (r_mode & R_OSA) ma->texco |= TEXCO_OSA;
		}
	}
	
	if (amb) {
		ma->ambr = ma->amb * amb[0];
		ma->ambg = ma->amb * amb[1];
		ma->ambb = ma->amb * amb[2];
	}

	/* local group override */
	if ((ma->shade_flag & MA_GROUP_LOCAL) && ma->id.lib && ma->group && ma->group->id.lib) {
		Group *group;

		for (group = G.main->group.first; group; group = group->id.next) {
			if (!ID_IS_LINKED_DATABLOCK(group) && STREQ(group->id.name, ma->group->id.name)) {
				ma->group = group;
			}
		}
	}
}

static void init_render_nodetree(bNodeTree *ntree, Material *basemat, int r_mode, float *amb)
{
	bNode *node;

	/* parses the geom+tex nodes */
	ntreeShaderGetTexcoMode(ntree, r_mode, &basemat->texco, &basemat->mode_l);
<<<<<<< HEAD

=======
>>>>>>> ecd36afb
	for (node = ntree->nodes.first; node; node = node->next) {
		if (node->id) {
			if (GS(node->id->name) == ID_MA) {
				Material *ma = (Material *)node->id;
				if (ma != basemat) {
					do_init_render_material(ma, r_mode, amb);
					basemat->texco |= ma->texco;
				}

				basemat->mode_l |= ma->mode & ~(MA_MODE_PIPELINE | MA_SHLESS);
				basemat->mode2_l |= ma->mode2 & ~MA_MODE2_PIPELINE;
				/* basemat only considered shadeless if all node materials are too */
				if (!(ma->mode & MA_SHLESS))
					basemat->mode_l &= ~MA_SHLESS;

				if (ma->strand_surfnor > 0.0f)
					basemat->mode_l |= MA_STR_SURFDIFF;
			}
			else if (node->type == NODE_GROUP)
				init_render_nodetree((bNodeTree *)node->id, basemat, r_mode, amb);
		}
		else if (node->typeinfo->type == SH_NODE_NORMAL_MAP) {
			basemat->mode2_l |= MA_TANGENT_CONCRETE;
			NodeShaderNormalMap *nm = node->storage;
			bool taken_into_account = false;
			for (int i = 0; i < basemat->nmap_tangent_names_count; i++) {
				if (STREQ(basemat->nmap_tangent_names[i], nm->uv_map)) {
					taken_into_account = true;
					break;
				}
			}
			if (!taken_into_account) {
				BLI_assert(basemat->nmap_tangent_names_count < MAX_MTFACE + 1);
				strcpy(basemat->nmap_tangent_names[basemat->nmap_tangent_names_count++], nm->uv_map);
			}
		}
	}
}

void init_render_material(Material *mat, int r_mode, float *amb)
{
	
	do_init_render_material(mat, r_mode, amb);
	
	if (mat->nodetree && mat->use_nodes) {
		/* mode_l will take the pipeline options from the main material, and the or-ed
		 * result of non-pipeline options from the nodes. shadeless is an exception,
		 * mode_l will have it set when all node materials are shadeless. */
		mat->mode_l = (mat->mode & MA_MODE_PIPELINE) | MA_SHLESS;
		mat->mode2_l = mat->mode2 & MA_MODE2_PIPELINE;
<<<<<<< HEAD

=======
		mat->nmap_tangent_names_count = 0;
>>>>>>> ecd36afb
		init_render_nodetree(mat->nodetree, mat, r_mode, amb);
		
		if (!mat->nodetree->execdata)
			mat->nodetree->execdata = ntreeShaderBeginExecTree(mat->nodetree);
	}
	else {
		mat->mode_l = mat->mode;
		mat->mode2_l = mat->mode2;

		if (mat->strand_surfnor > 0.0f)
			mat->mode_l |= MA_STR_SURFDIFF;
	}
}

void init_render_materials(Main *bmain, int r_mode, float *amb, bool do_default_material)
{
	Material *ma;
	
	/* clear these flags before going over materials, to make sure they
	 * are cleared only once, otherwise node materials contained in other
	 * node materials can go wrong */
	for (ma = bmain->mat.first; ma; ma = ma->id.next) {
		if (ma->id.us) {
			ma->texco = 0;
			ma->mapto = 0;
		}
	}

	/* two steps, first initialize, then or the flags for layers */
	for (ma = bmain->mat.first; ma; ma = ma->id.next) {
		/* is_used flag comes back in convertblender.c */
		ma->flag &= ~MA_IS_USED;
		if (ma->id.us) 
			init_render_material(ma, r_mode, amb);
	}

	if (do_default_material) {
		init_render_material(&defmaterial, r_mode, amb);
	}
}

/* only needed for nodes now */
void end_render_material(Material *mat)
{
	if (mat && mat->nodetree && mat->use_nodes) {
		if (mat->nodetree->execdata)
			ntreeShaderEndExecTree(mat->nodetree->execdata);
	}
}

void end_render_materials(Main *bmain)
{
	Material *ma;
	for (ma = bmain->mat.first; ma; ma = ma->id.next)
		if (ma->id.us) 
			end_render_material(ma);
}

static bool material_in_nodetree(bNodeTree *ntree, Material *mat)
{
	bNode *node;

	for (node = ntree->nodes.first; node; node = node->next) {
		if (node->id) {
			if (GS(node->id->name) == ID_MA) {
				if (node->id == (ID *)mat) {
					return true;
				}
			}
			else if (node->type == NODE_GROUP) {
				if (material_in_nodetree((bNodeTree *)node->id, mat)) {
					return true;
				}
			}
		}
	}

	return false;
}

bool material_in_material(Material *parmat, Material *mat)
{
	if (parmat == mat)
		return true;
	else if (parmat->nodetree && parmat->use_nodes)
		return material_in_nodetree(parmat->nodetree, mat);
	else
		return false;
}


/* ****************** */

/* Update drivers for materials in a nodetree */
static void material_node_drivers_update(Scene *scene, bNodeTree *ntree, float ctime)
{
	bNode *node;

	/* nodetree itself */
	if (ntree->adt && ntree->adt->drivers.first) {
		BKE_animsys_evaluate_animdata(scene, &ntree->id, ntree->adt, ctime, ADT_RECALC_DRIVERS);
	}
	
	/* nodes */
	for (node = ntree->nodes.first; node; node = node->next) {
		if (node->id) {
			if (GS(node->id->name) == ID_MA) {
				material_drivers_update(scene, (Material *)node->id, ctime);
			}
			else if (node->type == NODE_GROUP) {
				material_node_drivers_update(scene, (bNodeTree *)node->id, ctime);
			}
		}
	}
}

/* Calculate all drivers for materials 
 * FIXME: this is really a terrible method which may result in some things being calculated
 * multiple times. However, without proper despgraph support for these things, we are forced
 * into this sort of thing...
 */
void material_drivers_update(Scene *scene, Material *ma, float ctime)
{
	//if (G.f & G_DEBUG)
	//	printf("material_drivers_update(%s, %s)\n", scene->id.name, ma->id.name);
	
	/* Prevent infinite recursion by checking (and tagging the material) as having been visited already
	 * (see BKE_scene_update_tagged()). This assumes ma->id.tag & LIB_TAG_DOIT isn't set by anything else
	 * in the meantime... [#32017]
	 */
	if (ma->id.tag & LIB_TAG_DOIT)
		return;

	ma->id.tag |= LIB_TAG_DOIT;
	
	/* material itself */
	if (ma->adt && ma->adt->drivers.first) {
		BKE_animsys_evaluate_animdata(scene, &ma->id, ma->adt, ctime, ADT_RECALC_DRIVERS);
	}
	
	/* nodes */
	if (ma->nodetree) {
		material_node_drivers_update(scene, ma->nodetree, ctime);
	}

	ma->id.tag &= ~LIB_TAG_DOIT;
}

bool BKE_object_material_slot_remove(Object *ob)
{
	Material *mao, ***matarar;
	Object *obt;
	short *totcolp;
	short a, actcol;
	
	if (ob == NULL || ob->totcol == 0) {
		return false;
	}

	/* this should never happen and used to crash */
	if (ob->actcol <= 0) {
		printf("%s: invalid material index %d, report a bug!\n", __func__, ob->actcol);
		BLI_assert(0);
		return false;
	}

	/* take a mesh/curve/mball as starting point, remove 1 index,
	 * AND with all objects that share the ob->data
	 * 
	 * after that check indices in mesh/curve/mball!!!
	 */
	
	totcolp = give_totcolp(ob);
	matarar = give_matarar(ob);

	if (ELEM(NULL, matarar, *matarar)) {
		return false;
	}

	/* can happen on face selection in editmode */
	if (ob->actcol > ob->totcol) {
		ob->actcol = ob->totcol;
	}
	
	/* we delete the actcol */
	mao = (*matarar)[ob->actcol - 1];
	if (mao)
		id_us_min(&mao->id);
	
	for (a = ob->actcol; a < ob->totcol; a++)
		(*matarar)[a - 1] = (*matarar)[a];
	(*totcolp)--;
	
	if (*totcolp == 0) {
		MEM_freeN(*matarar);
		*matarar = NULL;
	}
	
	actcol = ob->actcol;
	obt = G.main->object.first;
	while (obt) {
	
		if (obt->data == ob->data) {
			
			/* WATCH IT: do not use actcol from ob or from obt (can become zero) */
			mao = obt->mat[actcol - 1];
			if (mao)
				id_us_min(&mao->id);
		
			for (a = actcol; a < obt->totcol; a++) {
				obt->mat[a - 1] = obt->mat[a];
				obt->matbits[a - 1] = obt->matbits[a];
			}
			obt->totcol--;
			if (obt->actcol > obt->totcol) obt->actcol = obt->totcol;
			
			if (obt->totcol == 0) {
				MEM_freeN(obt->mat);
				MEM_freeN(obt->matbits);
				obt->mat = NULL;
				obt->matbits = NULL;
			}
		}
		obt = obt->id.next;
	}

	/* check indices from mesh */
	if (ELEM(ob->type, OB_MESH, OB_CURVE, OB_SURF, OB_FONT)) {
		material_data_index_remove_id((ID *)ob->data, actcol - 1);
		if (ob->curve_cache) {
			BKE_displist_free(&ob->curve_cache->disp);
		}
	}

	return true;
}

static bool get_mtex_slot_valid_texpaint(struct MTex *mtex)
{
	return (mtex && (mtex->texco == TEXCO_UV) &&
	        mtex->tex && (mtex->tex->type == TEX_IMAGE) &&
	        mtex->tex->ima);
}

static bNode *nodetree_uv_node_recursive(bNode *node)
{
	bNode *inode;
	bNodeSocket *sock;
	
	for (sock = node->inputs.first; sock; sock = sock->next) {
		if (sock->link) {
			inode = sock->link->fromnode;
			if (inode->typeinfo->nclass == NODE_CLASS_INPUT && inode->typeinfo->type == SH_NODE_UVMAP) {
				return inode;
			}
			else {
				return nodetree_uv_node_recursive(inode);
			}
		}
	}
	
	return NULL;
}

void BKE_texpaint_slot_refresh_cache(Scene *scene, Material *ma)
{
	MTex **mtex;
	short count = 0;
	short index = 0, i;

	bool use_nodes = BKE_scene_use_new_shading_nodes(scene);
	bool is_bi = BKE_scene_uses_blender_internal(scene) || BKE_scene_uses_blender_game(scene);
	
	if (!ma)
		return;

	if (ma->texpaintslot) {
		MEM_freeN(ma->texpaintslot);
		ma->tot_slots = 0;
		ma->texpaintslot = NULL;
	}

	if (scene->toolsettings->imapaint.mode == IMAGEPAINT_MODE_IMAGE) {
		ma->paint_active_slot = 0;
		ma->paint_clone_slot = 0;
		return;
	}
	
	if (use_nodes || ma->use_nodes) {
		bNode *node, *active_node;

		if (!(ma->nodetree)) {
			ma->paint_active_slot = 0;
			ma->paint_clone_slot = 0;
			return;
		}

		for (node = ma->nodetree->nodes.first; node; node = node->next) {
			if (node->typeinfo->nclass == NODE_CLASS_TEXTURE && node->typeinfo->type == SH_NODE_TEX_IMAGE && node->id)
				count++;
		}

		if (count == 0) {
			ma->paint_active_slot = 0;
			ma->paint_clone_slot = 0;
			return;
		}
		ma->texpaintslot = MEM_callocN(sizeof(*ma->texpaintslot) * count, "texpaint_slots");

		active_node = nodeGetActiveTexture(ma->nodetree);

		for (node = ma->nodetree->nodes.first; node; node = node->next) {
			if (node->typeinfo->nclass == NODE_CLASS_TEXTURE && node->typeinfo->type == SH_NODE_TEX_IMAGE && node->id) {
				if (active_node == node)
					ma->paint_active_slot = index;
				ma->texpaintslot[index].ima = (Image *)node->id;
				
				/* for new renderer, we need to traverse the treeback in search of a UV node */
				if (use_nodes) {
					bNode *uvnode = nodetree_uv_node_recursive(node);
					
					if (uvnode) {
						NodeShaderUVMap *storage = (NodeShaderUVMap *)uvnode->storage;
						ma->texpaintslot[index].uvname = storage->uv_map;
						/* set a value to index so UI knows that we have a valid pointer for the mesh */
						ma->texpaintslot[index].index = 0;
					}
					else {
						/* just invalidate the index here so UV map does not get displayed on the UI */
						ma->texpaintslot[index].index = -1;
					}
				}
				else {
					ma->texpaintslot[index].index = -1;
				}
				index++;
			}
		}
	}
	else if (is_bi) {
		for (mtex = ma->mtex, i = 0; i < MAX_MTEX; i++, mtex++) {
			if (get_mtex_slot_valid_texpaint(*mtex)) {
				count++;
			}
		}

		if (count == 0) {
			ma->paint_active_slot = 0;
			ma->paint_clone_slot = 0;
			return;
		}

		ma->texpaintslot = MEM_callocN(sizeof(*ma->texpaintslot) * count, "texpaint_slots");

		for (mtex = ma->mtex, i = 0; i < MAX_MTEX; i++, mtex++) {
			if (get_mtex_slot_valid_texpaint(*mtex)) {
				ma->texpaintslot[index].ima = (*mtex)->tex->ima;
				ma->texpaintslot[index].uvname = (*mtex)->uvname;
				ma->texpaintslot[index].index = i;
				
				index++;
			}
		}
	}
	else {
		ma->paint_active_slot = 0;
		ma->paint_clone_slot = 0;
		return;
	}	


	ma->tot_slots = count;
	
	
	if (ma->paint_active_slot >= count) {
		ma->paint_active_slot = count - 1;
	}

	if (ma->paint_clone_slot >= count) {
		ma->paint_clone_slot = count - 1;
	}

	return;
}

void BKE_texpaint_slots_refresh_object(Scene *scene, struct Object *ob)
{
	int i;

	for (i = 1; i < ob->totcol + 1; i++) {
		Material *ma = give_current_material(ob, i);
		BKE_texpaint_slot_refresh_cache(scene, ma);
	}
}


/* r_col = current value, col = new value, (fac == 0) is no change */
void ramp_blend(int type, float r_col[3], const float fac, const float col[3])
{
	float tmp, facm = 1.0f - fac;
	
	switch (type) {
		case MA_RAMP_BLEND:
			r_col[0] = facm * (r_col[0]) + fac * col[0];
			r_col[1] = facm * (r_col[1]) + fac * col[1];
			r_col[2] = facm * (r_col[2]) + fac * col[2];
			break;
		case MA_RAMP_ADD:
			r_col[0] += fac * col[0];
			r_col[1] += fac * col[1];
			r_col[2] += fac * col[2];
			break;
		case MA_RAMP_MULT:
			r_col[0] *= (facm + fac * col[0]);
			r_col[1] *= (facm + fac * col[1]);
			r_col[2] *= (facm + fac * col[2]);
			break;
		case MA_RAMP_SCREEN:
			r_col[0] = 1.0f - (facm + fac * (1.0f - col[0])) * (1.0f - r_col[0]);
			r_col[1] = 1.0f - (facm + fac * (1.0f - col[1])) * (1.0f - r_col[1]);
			r_col[2] = 1.0f - (facm + fac * (1.0f - col[2])) * (1.0f - r_col[2]);
			break;
		case MA_RAMP_OVERLAY:
			if (r_col[0] < 0.5f)
				r_col[0] *= (facm + 2.0f * fac * col[0]);
			else
				r_col[0] = 1.0f - (facm + 2.0f * fac * (1.0f - col[0])) * (1.0f - r_col[0]);
			if (r_col[1] < 0.5f)
				r_col[1] *= (facm + 2.0f * fac * col[1]);
			else
				r_col[1] = 1.0f - (facm + 2.0f * fac * (1.0f - col[1])) * (1.0f - r_col[1]);
			if (r_col[2] < 0.5f)
				r_col[2] *= (facm + 2.0f * fac * col[2]);
			else
				r_col[2] = 1.0f - (facm + 2.0f * fac * (1.0f - col[2])) * (1.0f - r_col[2]);
			break;
		case MA_RAMP_SUB:
			r_col[0] -= fac * col[0];
			r_col[1] -= fac * col[1];
			r_col[2] -= fac * col[2];
			break;
		case MA_RAMP_DIV:
			if (col[0] != 0.0f)
				r_col[0] = facm * (r_col[0]) + fac * (r_col[0]) / col[0];
			if (col[1] != 0.0f)
				r_col[1] = facm * (r_col[1]) + fac * (r_col[1]) / col[1];
			if (col[2] != 0.0f)
				r_col[2] = facm * (r_col[2]) + fac * (r_col[2]) / col[2];
			break;
		case MA_RAMP_DIFF:
			r_col[0] = facm * (r_col[0]) + fac * fabsf(r_col[0] - col[0]);
			r_col[1] = facm * (r_col[1]) + fac * fabsf(r_col[1] - col[1]);
			r_col[2] = facm * (r_col[2]) + fac * fabsf(r_col[2] - col[2]);
			break;
		case MA_RAMP_DARK:
			r_col[0] = min_ff(r_col[0], col[0]) * fac + r_col[0] * facm;
			r_col[1] = min_ff(r_col[1], col[1]) * fac + r_col[1] * facm;
			r_col[2] = min_ff(r_col[2], col[2]) * fac + r_col[2] * facm;
			break;
		case MA_RAMP_LIGHT:
			tmp = fac * col[0];
			if (tmp > r_col[0]) r_col[0] = tmp;
			tmp = fac * col[1];
			if (tmp > r_col[1]) r_col[1] = tmp;
			tmp = fac * col[2];
			if (tmp > r_col[2]) r_col[2] = tmp;
			break;
		case MA_RAMP_DODGE:
			if (r_col[0] != 0.0f) {
				tmp = 1.0f - fac * col[0];
				if (tmp <= 0.0f)
					r_col[0] = 1.0f;
				else if ((tmp = (r_col[0]) / tmp) > 1.0f)
					r_col[0] = 1.0f;
				else
					r_col[0] = tmp;
			}
			if (r_col[1] != 0.0f) {
				tmp = 1.0f - fac * col[1];
				if (tmp <= 0.0f)
					r_col[1] = 1.0f;
				else if ((tmp = (r_col[1]) / tmp) > 1.0f)
					r_col[1] = 1.0f;
				else
					r_col[1] = tmp;
			}
			if (r_col[2] != 0.0f) {
				tmp = 1.0f - fac * col[2];
				if (tmp <= 0.0f)
					r_col[2] = 1.0f;
				else if ((tmp = (r_col[2]) / tmp) > 1.0f)
					r_col[2] = 1.0f;
				else
					r_col[2] = tmp;
			}
			break;
		case MA_RAMP_BURN:
			tmp = facm + fac * col[0];

			if (tmp <= 0.0f)
				r_col[0] = 0.0f;
			else if ((tmp = (1.0f - (1.0f - (r_col[0])) / tmp)) < 0.0f)
				r_col[0] = 0.0f;
			else if (tmp > 1.0f)
				r_col[0] = 1.0f;
			else
				r_col[0] = tmp;

			tmp = facm + fac * col[1];
			if (tmp <= 0.0f)
				r_col[1] = 0.0f;
			else if ((tmp = (1.0f - (1.0f - (r_col[1])) / tmp)) < 0.0f)
				r_col[1] = 0.0f;
			else if (tmp > 1.0f)
				r_col[1] = 1.0f;
			else
				r_col[1] = tmp;

			tmp = facm + fac * col[2];
			if (tmp <= 0.0f)
				r_col[2] = 0.0f;
			else if ((tmp = (1.0f - (1.0f - (r_col[2])) / tmp)) < 0.0f)
				r_col[2] = 0.0f;
			else if (tmp > 1.0f)
				r_col[2] = 1.0f;
			else
				r_col[2] = tmp;
			break;
		case MA_RAMP_HUE:
		{
			float rH, rS, rV;
			float colH, colS, colV;
			float tmpr, tmpg, tmpb;
			rgb_to_hsv(col[0], col[1], col[2], &colH, &colS, &colV);
			if (colS != 0) {
				rgb_to_hsv(r_col[0], r_col[1], r_col[2], &rH, &rS, &rV);
				hsv_to_rgb(colH, rS, rV, &tmpr, &tmpg, &tmpb);
				r_col[0] = facm * (r_col[0]) + fac * tmpr;
				r_col[1] = facm * (r_col[1]) + fac * tmpg;
				r_col[2] = facm * (r_col[2]) + fac * tmpb;
			}
			break;
		}
		case MA_RAMP_SAT:
		{
			float rH, rS, rV;
			float colH, colS, colV;
			rgb_to_hsv(r_col[0], r_col[1], r_col[2], &rH, &rS, &rV);
			if (rS != 0) {
				rgb_to_hsv(col[0], col[1], col[2], &colH, &colS, &colV);
				hsv_to_rgb(rH, (facm * rS + fac * colS), rV, r_col + 0, r_col + 1, r_col + 2);
			}
			break;
		}
		case MA_RAMP_VAL:
		{
			float rH, rS, rV;
			float colH, colS, colV;
			rgb_to_hsv(r_col[0], r_col[1], r_col[2], &rH, &rS, &rV);
			rgb_to_hsv(col[0], col[1], col[2], &colH, &colS, &colV);
			hsv_to_rgb(rH, rS, (facm * rV + fac * colV), r_col + 0, r_col + 1, r_col + 2);
			break;
		}
		case MA_RAMP_COLOR:
		{
			float rH, rS, rV;
			float colH, colS, colV;
			float tmpr, tmpg, tmpb;
			rgb_to_hsv(col[0], col[1], col[2], &colH, &colS, &colV);
			if (colS != 0) {
				rgb_to_hsv(r_col[0], r_col[1], r_col[2], &rH, &rS, &rV);
				hsv_to_rgb(colH, colS, rV, &tmpr, &tmpg, &tmpb);
				r_col[0] = facm * (r_col[0]) + fac * tmpr;
				r_col[1] = facm * (r_col[1]) + fac * tmpg;
				r_col[2] = facm * (r_col[2]) + fac * tmpb;
			}
			break;
		}
		case MA_RAMP_SOFT:
		{
			float scr, scg, scb;

			/* first calculate non-fac based Screen mix */
			scr = 1.0f - (1.0f - col[0]) * (1.0f - r_col[0]);
			scg = 1.0f - (1.0f - col[1]) * (1.0f - r_col[1]);
			scb = 1.0f - (1.0f - col[2]) * (1.0f - r_col[2]);

			r_col[0] = facm * (r_col[0]) + fac * (((1.0f - r_col[0]) * col[0] * (r_col[0])) + (r_col[0] * scr));
			r_col[1] = facm * (r_col[1]) + fac * (((1.0f - r_col[1]) * col[1] * (r_col[1])) + (r_col[1] * scg));
			r_col[2] = facm * (r_col[2]) + fac * (((1.0f - r_col[2]) * col[2] * (r_col[2])) + (r_col[2] * scb));
			break;
		}
		case MA_RAMP_LINEAR:
			if (col[0] > 0.5f)
				r_col[0] = r_col[0] + fac * (2.0f * (col[0] - 0.5f));
			else
				r_col[0] = r_col[0] + fac * (2.0f * (col[0]) - 1.0f);
			if (col[1] > 0.5f)
				r_col[1] = r_col[1] + fac * (2.0f * (col[1] - 0.5f));
			else
				r_col[1] = r_col[1] + fac * (2.0f * (col[1]) - 1.0f);
			if (col[2] > 0.5f)
				r_col[2] = r_col[2] + fac * (2.0f * (col[2] - 0.5f));
			else
				r_col[2] = r_col[2] + fac * (2.0f * (col[2]) - 1.0f);
			break;
	}
}

/**
 * \brief copy/paste buffer, if we had a proper py api that would be better
 * \note matcopybuf.nodetree does _NOT_ use ID's
 * \todo matcopybuf.nodetree's  node->id's are NOT validated, this will crash!
 */
static Material matcopybuf;
static short matcopied = 0;

void clear_matcopybuf(void)
{
	memset(&matcopybuf, 0, sizeof(Material));
	matcopied = 0;
}

void free_matcopybuf(void)
{
	int a;

	for (a = 0; a < MAX_MTEX; a++) {
		if (matcopybuf.mtex[a]) {
			MEM_freeN(matcopybuf.mtex[a]);
			matcopybuf.mtex[a] = NULL;
		}
	}

	if (matcopybuf.ramp_col) MEM_freeN(matcopybuf.ramp_col);
	if (matcopybuf.ramp_spec) MEM_freeN(matcopybuf.ramp_spec);

	matcopybuf.ramp_col = NULL;
	matcopybuf.ramp_spec = NULL;

	if (matcopybuf.nodetree) {
		ntreeFreeTree(matcopybuf.nodetree);
		MEM_freeN(matcopybuf.nodetree);
		matcopybuf.nodetree = NULL;
	}

	matcopied = 0;
}

void copy_matcopybuf(Material *ma)
{
	int a;
	MTex *mtex;

	if (matcopied)
		free_matcopybuf();

	memcpy(&matcopybuf, ma, sizeof(Material));
	if (matcopybuf.ramp_col) matcopybuf.ramp_col = MEM_dupallocN(matcopybuf.ramp_col);
	if (matcopybuf.ramp_spec) matcopybuf.ramp_spec = MEM_dupallocN(matcopybuf.ramp_spec);

	for (a = 0; a < MAX_MTEX; a++) {
		mtex = matcopybuf.mtex[a];
		if (mtex) {
			matcopybuf.mtex[a] = MEM_dupallocN(mtex);
		}
	}
	matcopybuf.nodetree = ntreeCopyTree_ex(ma->nodetree, G.main, false);
	matcopybuf.preview = NULL;
	BLI_listbase_clear(&matcopybuf.gpumaterial);
	matcopied = 1;
}

void paste_matcopybuf(Material *ma)
{
	int a;
	MTex *mtex;
	ID id;

	if (matcopied == 0)
		return;
	/* free current mat */
	if (ma->ramp_col) MEM_freeN(ma->ramp_col);
	if (ma->ramp_spec) MEM_freeN(ma->ramp_spec);
	for (a = 0; a < MAX_MTEX; a++) {
		mtex = ma->mtex[a];
		if (mtex && mtex->tex)
			id_us_min(&mtex->tex->id);
		if (mtex)
			MEM_freeN(mtex);
	}

	if (ma->nodetree) {
		ntreeFreeTree(ma->nodetree);
		MEM_freeN(ma->nodetree);
	}

	GPU_material_free(&ma->gpumaterial);

	id = (ma->id);
	memcpy(ma, &matcopybuf, sizeof(Material));
	(ma->id) = id;

	if (matcopybuf.ramp_col) ma->ramp_col = MEM_dupallocN(matcopybuf.ramp_col);
	if (matcopybuf.ramp_spec) ma->ramp_spec = MEM_dupallocN(matcopybuf.ramp_spec);

	for (a = 0; a < MAX_MTEX; a++) {
		mtex = ma->mtex[a];
		if (mtex) {
			ma->mtex[a] = MEM_dupallocN(mtex);
			if (mtex->tex) {
				/* first check this is in main (we may have loaded another file) [#35500] */
				if (BLI_findindex(&G.main->tex, mtex->tex) != -1) {
					id_us_plus((ID *)mtex->tex);
				}
				else {
					ma->mtex[a]->tex = NULL;
				}
			}
		}
	}

	ma->nodetree = ntreeCopyTree_ex(matcopybuf.nodetree, G.main, false);
}


/*********************** texface to material convert functions **********************/
/* encode all the TF information into a single int */
static int encode_tfaceflag(MTFace *tf, int convertall)
{
	/* calculate the flag */
	int flag = tf->mode;

	/* options that change the material offline render */
	if (!convertall) {
		flag &= ~TF_OBCOL;
	}

	/* clean flags that are not being converted */
	flag &= ~TF_TEX;
	flag &= ~TF_SHAREDVERT;
	flag &= ~TF_SHAREDCOL;
	flag &= ~TF_CONVERTED;

	/* light tface flag is ignored in GLSL mode */
	flag &= ~TF_LIGHT;
	
	/* 15 is how big the flag can be - hardcoded here and in decode_tfaceflag() */
	flag |= tf->transp << 15;
	
	/* increase 1 so flag 0 is different than no flag yet */
	return flag + 1;
}

/* set the material options based in the tface flag */
static void decode_tfaceflag(Material *ma, int flag, int convertall)
{
	int alphablend;
	GameSettings *game = &ma->game;

	/* flag is shifted in 1 to make 0 != no flag yet (see encode_tfaceflag) */
	flag -= 1;

	alphablend = flag >> 15;  /* encoded in the encode_tfaceflag function */
	(*game).flag = 0;
	
	/* General Material Options */
	if ((flag & TF_DYNAMIC) == 0) (*game).flag    |= GEMAT_NOPHYSICS;
	
	/* Material Offline Rendering Properties */
	if (convertall) {
		if (flag & TF_OBCOL) ma->shade_flag |= MA_OBCOLOR;
	}
	
	/* Special Face Properties */
	if ((flag & TF_TWOSIDE) == 0) (*game).flag |= GEMAT_BACKCULL;
	if (flag & TF_INVISIBLE) (*game).flag |= GEMAT_INVISIBLE;
	if (flag & TF_BMFONT) (*game).flag |= GEMAT_TEXT;
	
	/* Face Orientation */
	if (flag & TF_BILLBOARD) (*game).face_orientation |= GEMAT_HALO;
	else if (flag & TF_BILLBOARD2) (*game).face_orientation |= GEMAT_BILLBOARD;
	else if (flag & TF_SHADOW) (*game).face_orientation |= GEMAT_SHADOW;
	
	/* Alpha Blend */
	if (flag & TF_ALPHASORT && ELEM(alphablend, TF_ALPHA, TF_ADD)) (*game).alpha_blend = GEMAT_ALPHA_SORT;
	else if (alphablend & TF_ALPHA) (*game).alpha_blend = GEMAT_ALPHA;
	else if (alphablend & TF_ADD) (*game).alpha_blend = GEMAT_ADD;
	else if (alphablend & TF_CLIP) (*game).alpha_blend = GEMAT_CLIP;
}

/* boolean check to see if the mesh needs a material */
static int check_tfaceneedmaterial(int flag)
{
	/* check if the flags we have are not deprecated != than default material options
	 * also if only flags are visible and collision see if all objects using this mesh have this option in physics */

	/* flag is shifted in 1 to make 0 != no flag yet (see encode_tfaceflag) */
	flag -= 1;

	/* deprecated flags */
	flag &= ~TF_OBCOL;
	flag &= ~TF_SHAREDVERT;
	flag &= ~TF_SHAREDCOL;

	/* light tface flag is ignored in GLSL mode */
	flag &= ~TF_LIGHT;
	
	/* automatic detected if tex image has alpha */
	flag &= ~(TF_ALPHA << 15);
	/* automatic detected if using texture */
	flag &= ~TF_TEX;

	/* settings for the default NoMaterial */
	if (flag == TF_DYNAMIC)
		return 0;

	else
		return 1;
}

/* return number of digits of an integer */
/* XXX to be optmized or replaced by an equivalent blender internal function */
static int integer_getdigits(int number)
{
	int i = 0;
	if (number == 0) return 1;

	while (number != 0) {
		number = (int)(number / 10);
		i++;
	}
	return i;
}

static void calculate_tface_materialname(char *matname, char *newname, int flag)
{
	/* if flag has only light and collision and material matches those values
	 * you can do strcpy(name, mat_name);
	 * otherwise do: */
	int digits = integer_getdigits(flag);
	/* clamp the old name, remove the MA prefix and add the .TF.flag suffix
	 * e.g. matname = "MALoooooooooooooongName"; newname = "Loooooooooooooon.TF.2" */
	BLI_snprintf(newname, MAX_ID_NAME, "%.*s.TF.%0*d", MAX_ID_NAME - (digits + 5), matname, digits, flag);
}

/* returns -1 if no match */
static short mesh_getmaterialnumber(Mesh *me, Material *ma)
{
	short a;

	for (a = 0; a < me->totcol; a++) {
		if (me->mat[a] == ma) {
			return a;
		}
	}

	return -1;
}

/* append material */
static short mesh_addmaterial(Mesh *me, Material *ma)
{
	BKE_material_append_id(G.main, &me->id, NULL);
	me->mat[me->totcol - 1] = ma;

	id_us_plus(&ma->id);

	return me->totcol - 1;
}

static void set_facetexture_flags(Material *ma, Image *image)
{
	if (image) {
		ma->mode |= MA_FACETEXTURE;
		/* we could check if the texture has alpha, but then more meshes sharing the same
		 * material may need it. Let's make it simple. */
		if (BKE_image_has_alpha(image))
			ma->mode |= MA_FACETEXTURE_ALPHA;
	}
}

/* returns material number */
static short convert_tfacenomaterial(Main *main, Mesh *me, MTFace *tf, int flag)
{
	Material *ma;
	char idname[MAX_ID_NAME];
	short mat_nr = -1;
	
	/* new material, the name uses the flag*/
	BLI_snprintf(idname, sizeof(idname), "MAMaterial.TF.%0*d", integer_getdigits(flag), flag);

	if ((ma = BLI_findstring(&main->mat, idname + 2, offsetof(ID, name) + 2))) {
		mat_nr = mesh_getmaterialnumber(me, ma);
		/* assign the material to the mesh */
		if (mat_nr == -1) mat_nr = mesh_addmaterial(me, ma);

		/* if needed set "Face Textures [Alpha]" Material options */
		set_facetexture_flags(ma, tf->tpage);
	}
	/* create a new material */
	else {
		ma = BKE_material_add(main, idname + 2);

		if (ma) {
			printf("TexFace Convert: Material \"%s\" created.\n", idname + 2);
			mat_nr = mesh_addmaterial(me, ma);
			
			/* if needed set "Face Textures [Alpha]" Material options */
			set_facetexture_flags(ma, tf->tpage);

			decode_tfaceflag(ma, flag, 1);
			/* the final decoding will happen after, outside the main loop
			 * for now store the flag into the material and change light/tex/collision
			 * store the flag as a negative number */
			ma->game.flag = -flag;
			id_us_min((ID *)ma);
		}
		else {
			printf("Error: Unable to create Material \"%s\" for Mesh \"%s\".", idname + 2, me->id.name + 2);
		}
	}

	/* set as converted, no need to go bad to this face */
	tf->mode |= TF_CONVERTED;
	return mat_nr;
}

/* Function to fully convert materials */
static void convert_tfacematerial(Main *main, Material *ma)
{
	Mesh *me;
	Material *mat_new;
	MFace *mf;
	MTFace *tf;
	int flag, index;
	int a;
	short mat_nr;
	CustomDataLayer *cdl;
	char idname[MAX_ID_NAME];

	for (me = main->mesh.first; me; me = me->id.next) {
		/* check if this mesh uses this material */
		for (a = 0; a < me->totcol; a++)
			if (me->mat[a] == ma) break;
			
		/* no material found */
		if (a == me->totcol) continue;

		/* get the active tface layer */
		index = CustomData_get_active_layer_index(&me->fdata, CD_MTFACE);
		cdl = (index == -1) ? NULL : &me->fdata.layers[index];
		if (!cdl) continue;

		/* loop over all the faces and stop at the ones that use the material*/
		for (a = 0, mf = me->mface; a < me->totface; a++, mf++) {
			if (me->mat[mf->mat_nr] != ma) continue;

			/* texface data for this face */
			tf = ((MTFace *)cdl->data) + a;
			flag = encode_tfaceflag(tf, 1);

			/* the name of the new material */
			calculate_tface_materialname(ma->id.name, (char *)&idname, flag);

			if ((mat_new = BLI_findstring(&main->mat, idname + 2, offsetof(ID, name) + 2))) {
				/* material already existent, see if the mesh has it */
				mat_nr = mesh_getmaterialnumber(me, mat_new);
				/* material is not in the mesh, add it */
				if (mat_nr == -1) mat_nr = mesh_addmaterial(me, mat_new);
			}
			/* create a new material */
			else {
				mat_new = BKE_material_copy(main, ma);
				if (mat_new) {
					/* rename the material*/
					BLI_strncpy(mat_new->id.name, idname, sizeof(mat_new->id.name));
					id_us_min((ID *)mat_new);

					mat_nr = mesh_addmaterial(me, mat_new);
					decode_tfaceflag(mat_new, flag, 1);
				}
				else {
					printf("Error: Unable to create Material \"%s\" for Mesh \"%s.", idname + 2, me->id.name + 2);
					mat_nr = mf->mat_nr;
					continue;
				}
			}
			
			/* if the material has a texture but no texture channel
			 * set "Face Textures [Alpha]" Material options 
			 * actually we need to run it always, because of old behavior
			 * of using face texture if any texture channel was present (multitex) */
			//if ((!mat_new->mtex[0]) && (!mat_new->mtex[0]->tex))
			set_facetexture_flags(mat_new, tf->tpage);

			/* set the material number to the face*/
			mf->mat_nr = mat_nr;
		}
		/* remove material from mesh */
		for (a = 0; a < me->totcol; ) {
			if (me->mat[a] == ma) {
				BKE_material_pop_id(main, &me->id, a, true);
			}
			else {
				a++;
			}
		}
	}
}


#define MAT_BGE_DISPUTED -99999

int do_version_tface(Main *main)
{
	Mesh *me;
	Material *ma;
	MFace *mf;
	MTFace *tf;
	CustomDataLayer *cdl;
	int a;
	int flag;
	int index;
	
	/* Operator in help menu has been removed for 2.7x */
	int fileload = 1;

	/* sometimes mesh has no materials but will need a new one. In those
	 * cases we need to ignore the mf->mat_nr and only look at the face
	 * mode because it can be zero as uninitialized or the 1st created material
	 */
	int nomaterialslots;

	/* alert to user to check the console */
	int nowarning = 1;

	/* mark all the materials to conversion with a flag
	 * if there is tface create a complete flag for that storing in flag
	 * if there is tface and flag > 0: creates a new flag based on this face
	 * if flags are different set flag to -1  
	 */
	
	/* 1st part: marking mesh materials to update */
	for (me = main->mesh.first; me; me = me->id.next) {
		if (ID_IS_LINKED_DATABLOCK(me)) continue;

		/* get the active tface layer */
		index = CustomData_get_active_layer_index(&me->fdata, CD_MTFACE);
		cdl = (index == -1) ? NULL : &me->fdata.layers[index];
		if (!cdl) continue;

		nomaterialslots = (me->totcol == 0 ? 1 : 0);
		
		/* loop over all the faces*/
		for (a = 0, mf = me->mface; a < me->totface; a++, mf++) {
			/* texface data for this face */
			tf = ((MTFace *)cdl->data) + a;

			/* conversion should happen only once */
			if (fileload)
				tf->mode &= ~TF_CONVERTED;
			else {
				if ((tf->mode & TF_CONVERTED)) continue;
				else tf->mode |= TF_CONVERTED;
			}
			
			/* no material slots */
			if (nomaterialslots) {
				flag = encode_tfaceflag(tf, 1);
				
				/* create/find a new material and assign to the face */
				if (check_tfaceneedmaterial(flag)) {
					mf->mat_nr = convert_tfacenomaterial(main, me, tf, flag);
				}
				/* else mark them as no-material to be reverted to 0 later */
				else {
					mf->mat_nr = -1;
				}
			}
			else if (mf->mat_nr < me->totcol) {
				ma = me->mat[mf->mat_nr];
				
				/* no material create one if necessary */
				if (!ma) {
					/* find a new material and assign to the face */
					flag = encode_tfaceflag(tf, 1);

					/* create/find a new material and assign to the face */
					if (check_tfaceneedmaterial(flag))
						mf->mat_nr = convert_tfacenomaterial(main, me, tf, flag);

					continue;
				}

				/* we can't read from this if it comes from a library,
				 * at doversion time: direct_link might not have happened on it,
				 * so ma->mtex is not pointing to valid memory yet.
				 * later we could, but it's better not */
				else if (ID_IS_LINKED_DATABLOCK(ma))
					continue;
				
				/* material already marked as disputed */
				else if (ma->game.flag == MAT_BGE_DISPUTED)
					continue;

				/* found a material */
				else {
					flag = encode_tfaceflag(tf, ((fileload) ? 0 : 1));

					/* first time changing this material */
					if (ma->game.flag == 0)
						ma->game.flag = -flag;
			
					/* mark material as disputed */
					else if (ma->game.flag != -flag) {
						ma->game.flag = MAT_BGE_DISPUTED;
						continue;
					}
			
					/* material ok so far */
					else {
						ma->game.flag = -flag;
						
						/* some people uses multitexture with TexFace by creating a texture
						 * channel which not necessarily the tf->tpage image. But the game engine
						 * was enabling it. Now it's required to set "Face Texture [Alpha] in the
						 * material settings. */
						if (!fileload)
							set_facetexture_flags(ma, tf->tpage);
					}
				}
			}
			else {
				continue;
			}
		}

		/* if we didn't have material slot and now we do, we need to
		 * make sure the materials are correct */
		if (nomaterialslots) {
			if (me->totcol > 0) {
				for (a = 0, mf = me->mface; a < me->totface; a++, mf++) {
					if (mf->mat_nr == -1) {
						/* texface data for this face */
						tf = ((MTFace *)cdl->data) + a;
						mf->mat_nr = convert_tfacenomaterial(main, me, tf, encode_tfaceflag(tf, 1));
					}
				}
			}
			else {
				for (a = 0, mf = me->mface; a < me->totface; a++, mf++) {
					mf->mat_nr = 0;
				}
			}
		}

	}
	
	/* 2nd part - conversion */
	/* skip library files */

	/* we shouldn't loop through the materials created in the loop. make the loop stop at its original length) */
	for (ma = main->mat.first, a = 0; ma; ma = ma->id.next, a++) {
		if (ID_IS_LINKED_DATABLOCK(ma)) continue;

		/* disputed material */
		if (ma->game.flag == MAT_BGE_DISPUTED) {
			ma->game.flag = 0;
			if (fileload) {
				printf("Warning: material \"%s\" skipped.\n", ma->id.name + 2);
				nowarning = 0;
			}
			else {
				convert_tfacematerial(main, ma);
			}
			continue;
		}
	
		/* no conflicts in this material - 90% of cases
		 * convert from tface system to material */
		else if (ma->game.flag < 0) {
			decode_tfaceflag(ma, -(ma->game.flag), 1);

			/* material is good make sure all faces using
			 * this material are set to converted */
			if (fileload) {
				for (me = main->mesh.first; me; me = me->id.next) {
					/* check if this mesh uses this material */
					for (a = 0; a < me->totcol; a++)
						if (me->mat[a] == ma) break;
						
					/* no material found */
					if (a == me->totcol) continue;
			
					/* get the active tface layer */
					index = CustomData_get_active_layer_index(&me->fdata, CD_MTFACE);
					cdl = (index == -1) ? NULL : &me->fdata.layers[index];
					if (!cdl) continue;
			
					/* loop over all the faces and stop at the ones that use the material*/
					for (a = 0, mf = me->mface; a < me->totface; a++, mf++) {
						if (me->mat[mf->mat_nr] == ma) {
							/* texface data for this face */
							tf = ((MTFace *)cdl->data) + a;
							tf->mode |= TF_CONVERTED;
						}
					}
				}
			}
		}
		/* material is not used by faces with texface
		 * set the default flag - do it only once */
		else {
			if (fileload) {
				ma->game.flag = GEMAT_BACKCULL;
			}
		}
	}

	return nowarning;
}
<|MERGE_RESOLUTION|>--- conflicted
+++ resolved
@@ -977,10 +977,6 @@
 
 	/* parses the geom+tex nodes */
 	ntreeShaderGetTexcoMode(ntree, r_mode, &basemat->texco, &basemat->mode_l);
-<<<<<<< HEAD
-
-=======
->>>>>>> ecd36afb
 	for (node = ntree->nodes.first; node; node = node->next) {
 		if (node->id) {
 			if (GS(node->id->name) == ID_MA) {
@@ -1031,11 +1027,7 @@
 		 * mode_l will have it set when all node materials are shadeless. */
 		mat->mode_l = (mat->mode & MA_MODE_PIPELINE) | MA_SHLESS;
 		mat->mode2_l = mat->mode2 & MA_MODE2_PIPELINE;
-<<<<<<< HEAD
-
-=======
 		mat->nmap_tangent_names_count = 0;
->>>>>>> ecd36afb
 		init_render_nodetree(mat->nodetree, mat, r_mode, amb);
 		
 		if (!mat->nodetree->execdata)
