--- conflicted
+++ resolved
@@ -606,23 +606,6 @@
 		return;
 
 	if (generate) {
-<<<<<<< HEAD
-		for (i = 0; i < ldata->totlayer; i++) {
-			if (ldata->layers[i].type == CD_TANGENT)
-				CustomData_add_layer_named(fdata, CD_TANGENT, CD_CALLOC, NULL, totface, ldata->layers[i].name);
-		}
-		CustomData_bmesh_update_active_layers(fdata, pdata, ldata);
-	}
-
-	BLI_assert(CustomData_from_bmeshpoly_test(fdata, pdata, ldata, true));
-
-	loopindex = MEM_mallocN(sizeof(*loopindex) * totface, __func__);
-
-	for (mf_idx = 0, mf = mface; mf_idx < totface; mf_idx++, mf++) {
-		const int mf_len = mf->v4 ? 4 : 3;
-		unsigned int *ml_idx = loopindex[mf_idx];
-		int i, not_done;
-=======
 		for (int j = 0; j < ldata->totlayer; j++) {
 			if (ldata->layers[j].type == CD_TANGENT) {
 				CustomData_add_layer_named(fdata, CD_TANGENT, CD_CALLOC, NULL, totface, ldata->layers[j].name);
@@ -645,7 +628,6 @@
 						}
 					}
 				}
->>>>>>> b76dbf5e
 
 				/* NOTE: quad detection issue - fourth vertidx vs fourth loopidx:
 				 * Here, our tfaces' fourth vertex index is never 0 for a quad. However, we know our fourth loop index may be
@@ -3223,11 +3205,7 @@
 		}
 	}
 	else {
-<<<<<<< HEAD
-		const short *no = pMesh->mvert[pMesh->mloop[lt->tri[vert_index]].v].no;
-=======
 		const short *no = pMesh->mvert[pMesh->mloop[loop_index].v].no;
->>>>>>> b76dbf5e
 		normal_short_to_float_v3(r_no, no);
 	}
 }
