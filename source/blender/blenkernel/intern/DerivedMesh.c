--- conflicted
+++ resolved
@@ -2389,11 +2389,7 @@
 	}
 
 	for(; md && i <= cageIndex; md = md->next, i++)
-<<<<<<< HEAD
-		if(editmesh_modifier_is_enabled(md, dm) && modifier_isCorrectableDeformed(md))
-=======
 		if(editmesh_modifier_is_enabled(scene, md, dm) && modifier_isCorrectableDeformed(md))
->>>>>>> 85cb2d5f
 			numleft++;
 
 	if(dm)
