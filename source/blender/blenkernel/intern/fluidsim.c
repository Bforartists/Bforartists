/**
 * fluidsim.c
 * 
 *
 * ***** BEGIN GPL LICENSE BLOCK *****
 *
 * This program is free software; you can redistribute it and/or
 * modify it under the terms of the GNU General Public License
 * as published by the Free Software Foundation; either version 2
 * of the License, or (at your option) any later version.
 *
 * This program is distributed in the hope that it will be useful,
 * but WITHOUT ANY WARRANTY; without even the implied warranty of
 * MERCHANTABILITY or FITNESS FOR A PARTICULAR PURPOSE.  See the
 * GNU General Public License for more details.
 *
 * You should have received a copy of the GNU General Public License
 * along with this program; if not, write to the Free Software Foundation,
 * Inc., 59 Temple Place - Suite 330, Boston, MA  02111-1307, USA.
 *
 * The Original Code is Copyright (C) Blender Foundation
 * All rights reserved.
 *
 * The Original Code is: all of this file.
 *
 * Contributor(s): none yet.
 *
 * ***** END GPL LICENSE BLOCK *****
 */

#include "BLI_storage.h" /* _LARGEFILE_SOURCE */

#include "MEM_guardedalloc.h"

#include "DNA_mesh_types.h"
#include "DNA_meshdata_types.h"
#include "DNA_object_fluidsim.h"
#include "DNA_object_force.h" // for pointcache 
#include "DNA_object_types.h"
#include "DNA_particle_types.h"
#include "DNA_scene_types.h" // N_T

#include "BLI_arithb.h"
#include "BLI_blenlib.h"

#include "BKE_cdderivedmesh.h"
#include "BKE_customdata.h"
#include "BKE_DerivedMesh.h"
#include "BKE_fluidsim.h"
#include "BKE_global.h"
#include "BKE_modifier.h"
#include "BKE_mesh.h"
#include "BKE_pointcache.h"
#include "BKE_utildefines.h"

// headers for fluidsim bobj meshes
#include <stdlib.h>
#include "LBM_fluidsim.h"
#include <zlib.h>
#include <string.h>
#include <stdio.h>

/* ************************* fluidsim bobj file handling **************************** */

// -----------------------------------------
// forward decleration
// -----------------------------------------

// -----------------------------------------

void fluidsim_init(FluidsimModifierData *fluidmd)
{
#ifndef DISABLE_ELBEEM
	if(fluidmd)
	{
		FluidsimSettings *fss = MEM_callocN(sizeof(FluidsimSettings), "fluidsimsettings");
		
		fluidmd->fss = fss;
		
		if(!fss)
			return;
		
<<<<<<< HEAD
=======
		fss->fmd = fluidmd;
>>>>>>> 99d0552b
		fss->type = OB_FLUIDSIM_ENABLE;
		fss->show_advancedoptions = 0;

		fss->resolutionxyz = 65;
		fss->previewresxyz = 45;
		fss->realsize = 0.5;
		fss->guiDisplayMode = 2; // preview
		fss->renderDisplayMode = 3; // render

		fss->viscosityMode = 2; // default to water
		fss->viscosityValue = 1.0;
		fss->viscosityExponent = 6;
		
		// dg TODO: change this to []
		fss->gravx = 0.0;
		fss->gravy = 0.0;
		fss->gravz = -9.81;
		fss->animStart = 0.0; 
		fss->animEnd = 4.0;
		fss->gstar = 0.005; // used as normgstar
		fss->maxRefine = -1;
		// maxRefine is set according to resolutionxyz during bake

		// fluid/inflow settings
		// fss->iniVel --> automatically set to 0

		/*  elubie: changed this to default to the same dir as the render output
		to prevent saving to C:\ on Windows */
		BLI_strncpy(fss->surfdataPath, btempdir, FILE_MAX);

		// first init of bounding box
		// no bounding box needed
		
		// todo - reuse default init from elbeem!
		fss->typeFlags = OB_FSBND_PARTSLIP;
		fss->domainNovecgen = 0;
		fss->volumeInitType = 1; // volume
		fss->partSlipValue = 0.2;

		fss->generateTracers = 0;
		fss->generateParticles = 0.0;
		fss->surfaceSmoothing = 1.0;
		fss->surfaceSubdivs = 0.0;
		fss->particleInfSize = 0.0;
		fss->particleInfAlpha = 0.0;
	
		// init fluid control settings
		fss->attractforceStrength = 0.2;
		fss->attractforceRadius = 0.75;
		fss->velocityforceStrength = 0.2;
		fss->velocityforceRadius = 0.75;
		fss->cpsTimeStart = fss->animStart;
		fss->cpsTimeEnd = fss->animEnd;
		fss->cpsQuality = 10.0; // 1.0 / 10.0 => means 0.1 width
		
		/*
		BAD TODO: this is done in buttons_object.c in the moment 
		Mesh *mesh = ob->data;
		// calculate bounding box
		fluid_get_bb(mesh->mvert, mesh->totvert, ob->obmat, fss->bbStart, fss->bbSize);	
		*/
		
		// (ab)used to store velocities
		fss->meshSurfNormals = NULL;
		
		fss->lastgoodframe = -1;
		
		fss->flag = 0;

	}
#endif
	return;
}

void fluidsim_free(FluidsimModifierData *fluidmd)
{
#ifndef DISABLE_ELBEEM
	if(fluidmd)
	{
		if(fluidmd->fss->meshSurfNormals)
		{
			MEM_freeN(fluidmd->fss->meshSurfNormals);
			fluidmd->fss->meshSurfNormals = NULL;
		}
		MEM_freeN(fluidmd->fss);
	}
#endif
	return;
}

DerivedMesh *fluidsimModifier_do(FluidsimModifierData *fluidmd, Scene *scene, Object *ob, DerivedMesh *dm, int useRenderParams, int isFinalCalc)
{
#ifndef DISABLE_ELBEEM
	DerivedMesh *result = NULL;
	int framenr;
	FluidsimSettings *fss = NULL;

	framenr= (int)scene->r.cfra;
	
	// only handle fluidsim domains
	if(fluidmd && fluidmd->fss && (fluidmd->fss->type != OB_FLUIDSIM_DOMAIN))
		return dm;
	
	// sanity check
	if(!fluidmd || (fluidmd && !fluidmd->fss))
		return dm;
	
	fss = fluidmd->fss;
	
	// timescale not supported yet
	// clmd->sim_parms->timescale= timescale;
	
	// support reversing of baked fluid frames here
	if((fss->flag & OB_FLUIDSIM_REVERSE) && (fss->lastgoodframe >= 0))
	{
		framenr = fss->lastgoodframe - framenr + 1;
		CLAMP(framenr, 1, fss->lastgoodframe);
	}
	
	/* try to read from cache */
	if(((fss->lastgoodframe >= framenr) || (fss->lastgoodframe < 0)) && (result = fluidsim_read_cache(ob, dm, fluidmd, framenr, useRenderParams)))
	{
		// fss->lastgoodframe = framenr; // set also in src/fluidsim.c
		return result;
	}
	else
	{	
		// display last known good frame
		if(fss->lastgoodframe >= 0)
		{
			if((result = fluidsim_read_cache(ob, dm, fluidmd, fss->lastgoodframe, useRenderParams))) 
			{
				return result;
			}
			
			// it was supposed to be a valid frame but it isn't!
			fss->lastgoodframe = framenr - 1;
			
			
			// this could be likely the case when you load an old fluidsim
			if((result = fluidsim_read_cache(ob, dm, fluidmd, fss->lastgoodframe, useRenderParams))) 
			{
				return result;
			}
		}
		
		result = CDDM_copy(dm);

		if(result) 
		{
			return result;
		}
	}
	
	return dm;
#else
	return NULL;
#endif
}

#ifndef DISABLE_ELBEEM
/* read .bobj.gz file into a fluidsimDerivedMesh struct */
static DerivedMesh *fluidsim_read_obj(char *filename)
{
	int wri,i,j;
	float wrf;
	int gotBytes;
	gzFile gzf;
	int numverts = 0, numfaces = 0;
	DerivedMesh *dm = NULL;
	MFace *mface;
	MVert *mvert;
	short *normals;
		
	// ------------------------------------------------
	// get numverts + numfaces first
	// ------------------------------------------------
	gzf = gzopen(filename, "rb");
	if (!gzf) 
	{
		return NULL;
	}

	// read numverts
	gotBytes = gzread(gzf, &wri, sizeof(wri));
	numverts = wri;
	
	// skip verts
	for(i=0; i<numverts*3; i++) 
	{	
		gotBytes = gzread(gzf, &wrf, sizeof( wrf )); 
	}
	
	// read number of normals
	gotBytes = gzread(gzf, &wri, sizeof(wri));
	
	// skip normals
	for(i=0; i<numverts*3; i++) 
	{	
		gotBytes = gzread(gzf, &wrf, sizeof( wrf )); 
	}
	
	/* get no. of triangles */
	gotBytes = gzread(gzf, &wri, sizeof(wri));
	numfaces = wri;
	
	gzclose( gzf );
	// ------------------------------------------------
	
	if(!numfaces || !numverts)
		return NULL;
	
	gzf = gzopen(filename, "rb");
	if (!gzf) 
	{
		return NULL;
	}
	
	dm = CDDM_new(numverts, 0, numfaces);
	
	if(!dm)
	{
		gzclose( gzf );
		return NULL;
	}
	
	// read numverts
	gotBytes = gzread(gzf, &wri, sizeof(wri));

	// read vertex position from file
	mvert = CDDM_get_verts(dm);
	for(i=0; i<numverts; i++) 
	{
		MVert *mv = &mvert[i];
		
		for(j=0; j<3; j++) 
		{
			gotBytes = gzread(gzf, &wrf, sizeof( wrf )); 
			mv->co[j] = wrf;
		}
	}

	// should be the same as numverts
	gotBytes = gzread(gzf, &wri, sizeof(wri));
	if(wri != numverts) 
	{
		if(dm)
			dm->release(dm);
		gzclose( gzf );
		return NULL;
	}
	
	normals = MEM_callocN(sizeof(short) * numverts * 3, "fluid_tmp_normals" );	
	if(!normals)
	{
		if(dm)
			dm->release(dm);
		gzclose( gzf );
		return NULL;
	}	
	
	// read normals from file (but don't save them yet)
	for(i=0; i<numverts*3; i++) 
	{ 
		gotBytes = gzread(gzf, &wrf, sizeof( wrf )); 
		normals[i] = (short)(wrf*32767.0f);
	}
	
	/* read no. of triangles */
	gotBytes = gzread(gzf, &wri, sizeof(wri));
	
	if(wri!=numfaces)
		printf("Fluidsim: error in reading data from file.\n");
	
	// read triangles from file
	mface = CDDM_get_faces(dm);
	for(i=0; i<numfaces; i++) 
	{
		int face[4];
		MFace *mf = &mface[i];

		gotBytes = gzread(gzf, &(face[0]), sizeof( face[0] )); 
		gotBytes = gzread(gzf, &(face[1]), sizeof( face[1] )); 
		gotBytes = gzread(gzf, &(face[2]), sizeof( face[2] )); 
		face[3] = 0;

		// check if 3rd vertex has index 0 (not allowed in blender)
		if(face[2])
		{
			mf->v1 = face[0];
			mf->v2 = face[1];
			mf->v3 = face[2];
		}
		else
		{
			mf->v1 = face[1];
			mf->v2 = face[2];
			mf->v3 = face[0];
		}
		mf->v4 = face[3];
		
		test_index_face(mf, NULL, 0, 3);
	}
	
	gzclose( gzf );
	
	CDDM_calc_edges(dm);
	
	CDDM_apply_vert_normals(dm, (short (*)[3])normals);
	MEM_freeN(normals);
	
	// CDDM_calc_normals(result);

	return dm;
}

DerivedMesh *fluidsim_read_cache(Object *ob, DerivedMesh *orgdm, FluidsimModifierData *fluidmd, int framenr, int useRenderParams)
{
	int displaymode = 0;
	int curFrame = framenr - 1 /*scene->r.sfra*/; /* start with 0 at start frame */
	char targetDir[FILE_MAXFILE+FILE_MAXDIR], targetFile[FILE_MAXFILE+FILE_MAXDIR];
	FluidsimSettings *fss = fluidmd->fss;
	DerivedMesh *dm = NULL;
	MFace *mface;
	int numfaces;
	int mat_nr, flag, i;
	
	if(!useRenderParams) {
		displaymode = fss->guiDisplayMode;
	} else {
		displaymode = fss->renderDisplayMode;
	}

	strncpy(targetDir, fss->surfdataPath, FILE_MAXDIR);
	
	// use preview or final mesh?
	if(displaymode==1) 
	{
		// just display original object
		return NULL;
	} 
	else if(displaymode==2) 
	{
		strcat(targetDir,"fluidsurface_preview_####");
	} 
	else 
	{ // 3
		strcat(targetDir,"fluidsurface_final_####");
	}
	
	BLI_convertstringcode(targetDir, G.sce);
	BLI_convertstringframe(targetDir, curFrame); // fixed #frame-no 
	
	strcpy(targetFile,targetDir);
	strcat(targetFile, ".bobj.gz");

	dm = fluidsim_read_obj(targetFile);
	
	if(!dm) 
	{	
		// switch, abort background rendering when fluidsim mesh is missing
		const char *strEnvName2 = "BLENDER_ELBEEMBOBJABORT"; // from blendercall.cpp
		
		if(G.background==1) {
			if(getenv(strEnvName2)) {
				int elevel = atoi(getenv(strEnvName2));
				if(elevel>0) {
					printf("Env. var %s set, fluid sim mesh '%s' not found, aborting render...\n",strEnvName2, targetFile);
					exit(1);
				}
			}
		}
		
		// display org. object upon failure which is in dm
		return NULL;
	}
	
	// assign material + flags to new dm
	mface = orgdm->getFaceArray(orgdm);
	mat_nr = mface[0].mat_nr;
	flag = mface[0].flag;
	
	mface = dm->getFaceArray(dm);
	numfaces = dm->getNumFaces(dm);
	for(i=0; i<numfaces; i++) 
	{
		mface[i].mat_nr = mat_nr;
		mface[i].flag = flag;
	}

	// load vertex velocities, if they exist...
	// TODO? use generate flag as loading flag as well?
	// warning, needs original .bobj.gz mesh loading filename
	if(displaymode==3) 
	{
		fluidsim_read_vel_cache(fluidmd, dm, targetFile);
	} 
	else 
	{
		if(fss->meshSurfNormals)
			MEM_freeN(fss->meshSurfNormals); 
			
		fss->meshSurfNormals = NULL;
	}
	
	return dm;
}


/* read zipped fluidsim velocities into the co's of the fluidsimsettings normals struct */
void fluidsim_read_vel_cache(FluidsimModifierData *fluidmd, DerivedMesh *dm, char *filename)
{
	int wri, i, j;
	float wrf;
	gzFile gzf;
	FluidsimSettings *fss = fluidmd->fss;
	int len = strlen(filename);
	int totvert = dm->getNumVerts(dm);
	float *velarray = NULL;
	
	// mesh and vverts have to be valid from loading...
	
	if(fss->meshSurfNormals)
		MEM_freeN(fss->meshSurfNormals);
		
	if(len<7) 
	{ 
		return; 
	}
	
	if(fss->domainNovecgen>0) return;
	
	// abusing pointer to hold an array of 3d-velocities
	fss->meshSurfNormals = MEM_callocN(sizeof(float)*3*dm->getNumVerts(dm), "Fluidsim_velocities");
	// abusing pointer to hold an INT
	fss->meshSurface = SET_INT_IN_POINTER(totvert);
	
	velarray = (float *)fss->meshSurfNormals;
	
	// .bobj.gz , correct filename
	// 87654321
	filename[len-6] = 'v';
	filename[len-5] = 'e';
	filename[len-4] = 'l';

	gzf = gzopen(filename, "rb");
	if (!gzf)
	{
		MEM_freeN(fss->meshSurfNormals);
		fss->meshSurfNormals = NULL;	
		return;
	}

	gzread(gzf, &wri, sizeof( wri ));
	if(wri != totvert) 
	{
		MEM_freeN(fss->meshSurfNormals);
		fss->meshSurfNormals = NULL;
		return; 
	}

	for(i=0; i<totvert;i++) 
	{
		for(j=0; j<3; j++) 
		{
			gzread(gzf, &wrf, sizeof( wrf )); 
			velarray[3*i + j] = wrf;
		}
	}

	gzclose(gzf);
}

void fluid_get_bb(MVert *mvert, int totvert, float obmat[][4],
		 /*RET*/ float start[3], /*RET*/ float size[3] )
{
	float bbsx=0.0, bbsy=0.0, bbsz=0.0;
	float bbex=1.0, bbey=1.0, bbez=1.0;
	int i;
	float vec[3];

	VECCOPY(vec, mvert[0].co); 
	Mat4MulVecfl(obmat, vec);
	bbsx = vec[0]; bbsy = vec[1]; bbsz = vec[2];
	bbex = vec[0]; bbey = vec[1]; bbez = vec[2];

	for(i = 1; i < totvert; i++) {
		VECCOPY(vec, mvert[i].co);
		Mat4MulVecfl(obmat, vec);

		if(vec[0] < bbsx){ bbsx= vec[0]; }
		if(vec[1] < bbsy){ bbsy= vec[1]; }
		if(vec[2] < bbsz){ bbsz= vec[2]; }
		if(vec[0] > bbex){ bbex= vec[0]; }
		if(vec[1] > bbey){ bbey= vec[1]; }
		if(vec[2] > bbez){ bbez= vec[2]; }
	}

	// return values...
	if(start) {
		start[0] = bbsx;
		start[1] = bbsy;
		start[2] = bbsz;
	} 
	if(size) {
		size[0] = bbex-bbsx;
		size[1] = bbey-bbsy;
		size[2] = bbez-bbsz;
	}
}

//-------------------------------------------------------------------------------
// old interface
//-------------------------------------------------------------------------------



//-------------------------------------------------------------------------------
// file handling
//-------------------------------------------------------------------------------

void initElbeemMesh(struct Scene *scene, struct Object *ob, 
		    int *numVertices, float **vertices, 
      int *numTriangles, int **triangles,
      int useGlobalCoords, int modifierIndex) 
{
	DerivedMesh *dm = NULL;
	MVert *mvert;
	MFace *mface;
	int countTris=0, i, totvert, totface;
	float *verts;
	int *tris;

	dm = mesh_create_derived_index_render(scene, ob, CD_MASK_BAREMESH, modifierIndex);
	//dm = mesh_create_derived_no_deform(ob,NULL);

	mvert = dm->getVertArray(dm);
	mface = dm->getFaceArray(dm);
	totvert = dm->getNumVerts(dm);
	totface = dm->getNumFaces(dm);

	*numVertices = totvert;
	verts = MEM_callocN( totvert*3*sizeof(float), "elbeemmesh_vertices");
	for(i=0; i<totvert; i++) {
		VECCOPY( &verts[i*3], mvert[i].co);
		if(useGlobalCoords) { Mat4MulVecfl(ob->obmat, &verts[i*3]); }
	}
	*vertices = verts;

	for(i=0; i<totface; i++) {
		countTris++;
		if(mface[i].v4) { countTris++; }
	}
	*numTriangles = countTris;
	tris = MEM_callocN( countTris*3*sizeof(int), "elbeemmesh_triangles");
	countTris = 0;
	for(i=0; i<totface; i++) {
		int face[4];
		face[0] = mface[i].v1;
		face[1] = mface[i].v2;
		face[2] = mface[i].v3;
		face[3] = mface[i].v4;

		tris[countTris*3+0] = face[0]; 
		tris[countTris*3+1] = face[1]; 
		tris[countTris*3+2] = face[2]; 
		countTris++;
		if(face[3]) { 
			tris[countTris*3+0] = face[0]; 
			tris[countTris*3+1] = face[2]; 
			tris[countTris*3+2] = face[3]; 
			countTris++;
		}
	}
	*triangles = tris;

	dm->release(dm);
}

void fluid_estimate_memory(Object *ob, FluidsimSettings *fss, char *value)
{
	Mesh *mesh;

	value[0]= '\0';

	if(ob->type == OB_MESH) {
		/* use mesh bounding box and object scaling */
		mesh= ob->data;

		fluid_get_bb(mesh->mvert, mesh->totvert, ob->obmat, fss->bbStart, fss->bbSize);
		elbeemEstimateMemreq(fss->resolutionxyz, fss->bbSize[0],fss->bbSize[1],fss->bbSize[2], fss->maxRefine, value);
	}
}

#endif // DISABLE_ELBEEM
<|MERGE_RESOLUTION|>--- conflicted
+++ resolved
@@ -80,10 +80,7 @@
 		if(!fss)
 			return;
 		
-<<<<<<< HEAD
-=======
 		fss->fmd = fluidmd;
->>>>>>> 99d0552b
 		fss->type = OB_FLUIDSIM_ENABLE;
 		fss->show_advancedoptions = 0;
 
