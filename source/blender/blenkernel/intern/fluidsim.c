/**
 * fluidsim.c
 * 
 *
 * ***** BEGIN GPL LICENSE BLOCK *****
 *
 * This program is free software; you can redistribute it and/or
 * modify it under the terms of the GNU General Public License
 * as published by the Free Software Foundation; either version 2
 * of the License, or (at your option) any later version.
 *
 * This program is distributed in the hope that it will be useful,
 * but WITHOUT ANY WARRANTY; without even the implied warranty of
 * MERCHANTABILITY or FITNESS FOR A PARTICULAR PURPOSE.  See the
 * GNU General Public License for more details.
 *
 * You should have received a copy of the GNU General Public License
 * along with this program; if not, write to the Free Software Foundation,
 * Inc., 51 Franklin Street, Fifth Floor, Boston, MA 02110-1301, USA.
 *
 * The Original Code is Copyright (C) Blender Foundation
 * All rights reserved.
 *
 * The Original Code is: all of this file.
 *
 * Contributor(s): none yet.
 *
 * ***** END GPL LICENSE BLOCK *****
 */

#include "BLI_storage.h" /* _LARGEFILE_SOURCE */

#include "MEM_guardedalloc.h"

#include "DNA_mesh_types.h"
#include "DNA_meshdata_types.h"
#include "DNA_object_fluidsim.h"
#include "DNA_object_force.h" // for pointcache 
#include "DNA_object_types.h"
#include "DNA_particle_types.h"
#include "DNA_scene_types.h" // N_T

#include "BLI_math.h"
#include "BLI_blenlib.h"

#include "BKE_cdderivedmesh.h"
#include "BKE_customdata.h"
#include "BKE_DerivedMesh.h"
#include "BKE_fluidsim.h"
#include "BKE_global.h"
#include "BKE_modifier.h"
#include "BKE_mesh.h"
#include "BKE_pointcache.h"
#include "BKE_utildefines.h"

// headers for fluidsim bobj meshes
#include <stdlib.h>
#include "LBM_fluidsim.h"
#include <zlib.h>
#include <string.h>
#include <stdio.h>

/* ************************* fluidsim bobj file handling **************************** */

<<<<<<< HEAD
// -----------------------------------------
// forward decleration
// -----------------------------------------

// -----------------------------------------

void fluidsim_init(FluidsimModifierData *fluidmd)
{
#ifndef DISABLE_ELBEEM
	if(fluidmd)
	{
		FluidsimSettings *fss = MEM_callocN(sizeof(FluidsimSettings), "fluidsimsettings");
		
		fluidmd->fss = fss;
		
		if(!fss)
			return;
		
		fss->fmd = fluidmd;
		fss->type = OB_FLUIDSIM_ENABLE;
		fss->show_advancedoptions = 0;

		fss->resolutionxyz = 65;
		fss->previewresxyz = 45;
		fss->realsize = 0.5;
		fss->guiDisplayMode = 2; // preview
		fss->renderDisplayMode = 3; // render

		fss->viscosityMode = 2; // default to water
		fss->viscosityValue = 1.0;
		fss->viscosityExponent = 6;
		
		// dg TODO: change this to []
		fss->gravx = 0.0;
		fss->gravy = 0.0;
		fss->gravz = -9.81;
		fss->animStart = 0.0; 
		fss->animEnd = 4.0;
		fss->gstar = 0.005; // used as normgstar
		fss->maxRefine = -1;
		// maxRefine is set according to resolutionxyz during bake

		// fluid/inflow settings
		// fss->iniVel --> automatically set to 0

		/*  elubie: changed this to default to the same dir as the render output
		to prevent saving to C:\ on Windows */
		BLI_strncpy(fss->surfdataPath, btempdir, FILE_MAX);

		// first init of bounding box
		// no bounding box needed
		
		// todo - reuse default init from elbeem!
		fss->typeFlags = OB_FSBND_PARTSLIP;
		fss->domainNovecgen = 0;
		fss->volumeInitType = 1; // volume
		fss->partSlipValue = 0.2;

		fss->generateTracers = 0;
		fss->generateParticles = 0.0;
		fss->surfaceSmoothing = 1.0;
		fss->surfaceSubdivs = 0.0;
		fss->particleInfSize = 0.0;
		fss->particleInfAlpha = 0.0;
	
		// init fluid control settings
		fss->attractforceStrength = 0.2;
		fss->attractforceRadius = 0.75;
		fss->velocityforceStrength = 0.2;
		fss->velocityforceRadius = 0.75;
		fss->cpsTimeStart = fss->animStart;
		fss->cpsTimeEnd = fss->animEnd;
		fss->cpsQuality = 10.0; // 1.0 / 10.0 => means 0.1 width
		
		/*
		BAD TODO: this is done in buttons_object.c in the moment 
		Mesh *mesh = ob->data;
		// calculate bounding box
		fluid_get_bb(mesh->mvert, mesh->totvert, ob->obmat, fss->bbStart, fss->bbSize);	
		*/
		
		// (ab)used to store velocities
		fss->meshSurfNormals = NULL;
		
		fss->lastgoodframe = -1;
		
		fss->flag = 0;

	}
#endif
	return;
}

void fluidsim_free(FluidsimModifierData *fluidmd)
{
#ifndef DISABLE_ELBEEM
	if(fluidmd)
	{
		if(fluidmd->fss->meshSurfNormals)
		{
			MEM_freeN(fluidmd->fss->meshSurfNormals);
			fluidmd->fss->meshSurfNormals = NULL;
		}
		MEM_freeN(fluidmd->fss);
	}
#endif
	return;
}

DerivedMesh *fluidsimModifier_do(FluidsimModifierData *fluidmd, Scene *scene, Object *ob, DerivedMesh *dm, int useRenderParams, int isFinalCalc)
{
#ifndef DISABLE_ELBEEM
	DerivedMesh *result = NULL;
	int framenr;
	FluidsimSettings *fss = NULL;

	framenr= (int)scene->r.cfra;
	
	// only handle fluidsim domains
	if(fluidmd && fluidmd->fss && (fluidmd->fss->type != OB_FLUIDSIM_DOMAIN))
		return dm;
	
	// sanity check
	if(!fluidmd || (fluidmd && !fluidmd->fss))
		return dm;
	
	fss = fluidmd->fss;
	
	// timescale not supported yet
	// clmd->sim_parms->timescale= timescale;
	
	// support reversing of baked fluid frames here
	if((fss->flag & OB_FLUIDSIM_REVERSE) && (fss->lastgoodframe >= 0))
	{
		framenr = fss->lastgoodframe - framenr + 1;
		CLAMP(framenr, 1, fss->lastgoodframe);
	}
	
	/* try to read from cache */
	if(((fss->lastgoodframe >= framenr) || (fss->lastgoodframe < 0)) && (result = fluidsim_read_cache(ob, dm, fluidmd, framenr, useRenderParams)))
	{
		// fss->lastgoodframe = framenr; // set also in src/fluidsim.c
		return result;
	}
	else
	{	
		// display last known good frame
		if(fss->lastgoodframe >= 0)
		{
			if((result = fluidsim_read_cache(ob, dm, fluidmd, fss->lastgoodframe, useRenderParams))) 
			{
				return result;
			}
			
			// it was supposed to be a valid frame but it isn't!
			fss->lastgoodframe = framenr - 1;
			
			
			// this could be likely the case when you load an old fluidsim
			if((result = fluidsim_read_cache(ob, dm, fluidmd, fss->lastgoodframe, useRenderParams))) 
			{
				return result;
			}
		}
		
		result = CDDM_copy(dm, 0);

		if(result) 
		{
			return result;
		}
	}
	
	return dm;
#else
	return NULL;
#endif
}

#ifndef DISABLE_ELBEEM
/* read .bobj.gz file into a fluidsimDerivedMesh struct */
static DerivedMesh *fluidsim_read_obj(char *filename)
{
	int wri,i,j;
	float wrf;
	int gotBytes;
	gzFile gzf;
	int numverts = 0, numfaces = 0;
	DerivedMesh *dm = NULL;
	MFace *mface;
	MVert *mvert;
	short *normals;
		
	// ------------------------------------------------
	// get numverts + numfaces first
	// ------------------------------------------------
	gzf = gzopen(filename, "rb");
	if (!gzf) 
	{
		return NULL;
	}

	// read numverts
	gotBytes = gzread(gzf, &wri, sizeof(wri));
	numverts = wri;
	
	// skip verts
	for(i=0; i<numverts*3; i++) 
	{	
		gotBytes = gzread(gzf, &wrf, sizeof( wrf )); 
	}
	
	// read number of normals
	gotBytes = gzread(gzf, &wri, sizeof(wri));
	
	// skip normals
	for(i=0; i<numverts*3; i++) 
	{	
		gotBytes = gzread(gzf, &wrf, sizeof( wrf )); 
	}
	
	/* get no. of triangles */
	gotBytes = gzread(gzf, &wri, sizeof(wri));
	numfaces = wri;
	
	gzclose( gzf );
	// ------------------------------------------------
	
	if(!numfaces || !numverts)
		return NULL;
	
	gzf = gzopen(filename, "rb");
	if (!gzf) 
	{
		return NULL;
	}
	
	dm = CDDM_new(numverts, 0, numfaces, 0, 0);
	
	if(!dm)
	{
		gzclose( gzf );
		return NULL;
	}
	
	// read numverts
	gotBytes = gzread(gzf, &wri, sizeof(wri));

	// read vertex position from file
	mvert = CDDM_get_verts(dm);
	for(i=0; i<numverts; i++) 
	{
		MVert *mv = &mvert[i];
		
		for(j=0; j<3; j++) 
		{
			gotBytes = gzread(gzf, &wrf, sizeof( wrf )); 
			mv->co[j] = wrf;
		}
	}

	// should be the same as numverts
	gotBytes = gzread(gzf, &wri, sizeof(wri));
	if(wri != numverts) 
	{
		if(dm)
			dm->release(dm);
		gzclose( gzf );
		return NULL;
	}
	
	normals = MEM_callocN(sizeof(short) * numverts * 3, "fluid_tmp_normals" );	
	if(!normals)
	{
		if(dm)
			dm->release(dm);
		gzclose( gzf );
		return NULL;
	}	
	
	// read normals from file (but don't save them yet)
	for(i=0; i<numverts*3; i++) 
	{ 
		gotBytes = gzread(gzf, &wrf, sizeof( wrf )); 
		normals[i] = (short)(wrf*32767.0f);
	}
	
	/* read no. of triangles */
	gotBytes = gzread(gzf, &wri, sizeof(wri));
	
	if(wri!=numfaces)
		printf("Fluidsim: error in reading data from file.\n");
	
	// read triangles from file
	mface = CDDM_get_tessfaces(dm);
	for(i=0; i<numfaces; i++) 
	{
		int face[4];
		MFace *mf = &mface[i];

		gotBytes = gzread(gzf, &(face[0]), sizeof( face[0] )); 
		gotBytes = gzread(gzf, &(face[1]), sizeof( face[1] )); 
		gotBytes = gzread(gzf, &(face[2]), sizeof( face[2] )); 
		face[3] = 0;

		// check if 3rd vertex has index 0 (not allowed in blender)
		if(face[2])
		{
			mf->v1 = face[0];
			mf->v2 = face[1];
			mf->v3 = face[2];
		}
		else
		{
			mf->v1 = face[1];
			mf->v2 = face[2];
			mf->v3 = face[0];
		}
		mf->v4 = face[3];
		
		test_index_face(mf, NULL, 0, 3);
	}
	
	gzclose( gzf );
	
	CDDM_calc_edges(dm);
	
	CDDM_apply_vert_normals(dm, (short (*)[3])normals);
	MEM_freeN(normals);
	
	CDDM_tessfaces_to_faces(dm);
	// CDDM_calc_normals(result);

	return dm;
}

DerivedMesh *fluidsim_read_cache(Object *ob, DerivedMesh *orgdm, FluidsimModifierData *fluidmd, int framenr, int useRenderParams)
{
	int displaymode = 0;
	int curFrame = framenr - 1 /*scene->r.sfra*/; /* start with 0 at start frame */
	char targetDir[FILE_MAXFILE+FILE_MAXDIR], targetFile[FILE_MAXFILE+FILE_MAXDIR];
	FluidsimSettings *fss = fluidmd->fss;
	DerivedMesh *dm = NULL;
	MFace *mface;
	int numfaces;
	int mat_nr, flag, i;
	
	if(!useRenderParams) {
		displaymode = fss->guiDisplayMode;
	} else {
		displaymode = fss->renderDisplayMode;
	}

	strncpy(targetDir, fss->surfdataPath, FILE_MAXDIR);
	
	// use preview or final mesh?
	if(displaymode==1) 
	{
		// just display original object
		return NULL;
	} 
	else if(displaymode==2) 
	{
		strcat(targetDir,"fluidsurface_preview_####");
	} 
	else 
	{ // 3
		strcat(targetDir,"fluidsurface_final_####");
	}
	
	BLI_convertstringcode(targetDir, G.sce);
	BLI_convertstringframe(targetDir, curFrame, 0); // fixed #frame-no 
	
	strcpy(targetFile,targetDir);
	strcat(targetFile, ".bobj.gz");

	dm = fluidsim_read_obj(targetFile);
	
	if(!dm) 
	{	
		// switch, abort background rendering when fluidsim mesh is missing
		const char *strEnvName2 = "BLENDER_ELBEEMBOBJABORT"; // from blendercall.cpp
		
		if(G.background==1) {
			if(getenv(strEnvName2)) {
				int elevel = atoi(getenv(strEnvName2));
				if(elevel>0) {
					printf("Env. var %s set, fluid sim mesh '%s' not found, aborting render...\n",strEnvName2, targetFile);
					exit(1);
				}
			}
		}
		
		// display org. object upon failure which is in dm
		return NULL;
	}
	
	// assign material + flags to new dm
	mface = orgdm->getTessFaceArray(orgdm);
	mat_nr = mface[0].mat_nr;
	flag = mface[0].flag;
	
	mface = dm->getTessFaceArray(dm);
	numfaces = dm->getNumTessFaces(dm);
	for(i=0; i<numfaces; i++) 
	{
		mface[i].mat_nr = mat_nr;
		mface[i].flag = flag;
	}

	// load vertex velocities, if they exist...
	// TODO? use generate flag as loading flag as well?
	// warning, needs original .bobj.gz mesh loading filename
	if(displaymode==3) 
	{
		fluidsim_read_vel_cache(fluidmd, dm, targetFile);
	} 
	else 
	{
		if(fss->meshSurfNormals)
			MEM_freeN(fss->meshSurfNormals); 
			
		fss->meshSurfNormals = NULL;
	}
	
	return dm;
}


/* read zipped fluidsim velocities into the co's of the fluidsimsettings normals struct */
void fluidsim_read_vel_cache(FluidsimModifierData *fluidmd, DerivedMesh *dm, char *filename)
{
	int wri, i, j;
	float wrf;
	gzFile gzf;
	FluidsimSettings *fss = fluidmd->fss;
	int len = strlen(filename);
	int totvert = dm->getNumVerts(dm);
	float *velarray = NULL;
	
	// mesh and vverts have to be valid from loading...
	
	if(fss->meshSurfNormals)
		MEM_freeN(fss->meshSurfNormals);
		
	if(len<7) 
	{ 
		return; 
	}
	
	if(fss->domainNovecgen>0) return;
	
	// abusing pointer to hold an array of 3d-velocities
	fss->meshSurfNormals = MEM_callocN(sizeof(float)*3*dm->getNumVerts(dm), "Fluidsim_velocities");
	// abusing pointer to hold an INT
	fss->meshSurface = SET_INT_IN_POINTER(totvert);
	
	velarray = (float *)fss->meshSurfNormals;
	
	// .bobj.gz , correct filename
	// 87654321
	filename[len-6] = 'v';
	filename[len-5] = 'e';
	filename[len-4] = 'l';

	gzf = gzopen(filename, "rb");
	if (!gzf)
	{
		MEM_freeN(fss->meshSurfNormals);
		fss->meshSurfNormals = NULL;	
		return;
	}

	gzread(gzf, &wri, sizeof( wri ));
	if(wri != totvert) 
	{
		MEM_freeN(fss->meshSurfNormals);
		fss->meshSurfNormals = NULL;
		return; 
	}

	for(i=0; i<totvert;i++) 
	{
		for(j=0; j<3; j++) 
		{
			gzread(gzf, &wrf, sizeof( wrf )); 
			velarray[3*i + j] = wrf;
		}
	}

	gzclose(gzf);
}

void fluid_get_bb(MVert *mvert, int totvert, float obmat[][4],
		 /*RET*/ float start[3], /*RET*/ float size[3] )
{
	float bbsx=0.0, bbsy=0.0, bbsz=0.0;
	float bbex=1.0, bbey=1.0, bbez=1.0;
	int i;
	float vec[3];

	if(totvert == 0) {
		zero_v3(start);
		zero_v3(size);
		return;
	}

	VECCOPY(vec, mvert[0].co); 
	mul_m4_v3(obmat, vec);
	bbsx = vec[0]; bbsy = vec[1]; bbsz = vec[2];
	bbex = vec[0]; bbey = vec[1]; bbez = vec[2];

	for(i = 1; i < totvert; i++) {
		VECCOPY(vec, mvert[i].co);
		mul_m4_v3(obmat, vec);

		if(vec[0] < bbsx){ bbsx= vec[0]; }
		if(vec[1] < bbsy){ bbsy= vec[1]; }
		if(vec[2] < bbsz){ bbsz= vec[2]; }
		if(vec[0] > bbex){ bbex= vec[0]; }
		if(vec[1] > bbey){ bbey= vec[1]; }
		if(vec[2] > bbez){ bbez= vec[2]; }
	}

	// return values...
	if(start) {
		start[0] = bbsx;
		start[1] = bbsy;
		start[2] = bbsz;
	} 
	if(size) {
		size[0] = bbex-bbsx;
		size[1] = bbey-bbsy;
		size[2] = bbez-bbsz;
	}
}

//-------------------------------------------------------------------------------
// old interface
//-------------------------------------------------------------------------------


=======
>>>>>>> 7f083c45

//-------------------------------------------------------------------------------
// file handling
//-------------------------------------------------------------------------------

void initElbeemMesh(struct Scene *scene, struct Object *ob,
			int *numVertices, float **vertices,
	  int *numTriangles, int **triangles,
	  int useGlobalCoords, int modifierIndex)
{
	DerivedMesh *dm = NULL;
	MVert *mvert;
	MFace *mface;
	int countTris=0, i, totvert, totface;
	float *verts;
	int *tris;

	dm = mesh_create_derived_index_render(scene, ob, CD_MASK_BAREMESH, modifierIndex);
	//dm = mesh_create_derived_no_deform(ob,NULL);

	mvert = dm->getVertArray(dm);
	mface = dm->getTessFaceArray(dm);
	totvert = dm->getNumVerts(dm);
	totface = dm->getNumTessFaces(dm);

	*numVertices = totvert;
	verts = MEM_callocN( totvert*3*sizeof(float), "elbeemmesh_vertices");
	for(i=0; i<totvert; i++) {
		VECCOPY( &verts[i*3], mvert[i].co);
		if(useGlobalCoords) { mul_m4_v3(ob->obmat, &verts[i*3]); }
	}
	*vertices = verts;

	for(i=0; i<totface; i++) {
		countTris++;
		if(mface[i].v4) { countTris++; }
	}
	*numTriangles = countTris;
	tris = MEM_callocN( countTris*3*sizeof(int), "elbeemmesh_triangles");
	countTris = 0;
	for(i=0; i<totface; i++) {
		int face[4];
		face[0] = mface[i].v1;
		face[1] = mface[i].v2;
		face[2] = mface[i].v3;
		face[3] = mface[i].v4;

		tris[countTris*3+0] = face[0];
		tris[countTris*3+1] = face[1];
		tris[countTris*3+2] = face[2];
		countTris++;
		if(face[3]) {
			tris[countTris*3+0] = face[0];
			tris[countTris*3+1] = face[2];
			tris[countTris*3+2] = face[3];
			countTris++;
		}
	}
	*triangles = tris;

	dm->release(dm);
}<|MERGE_RESOLUTION|>--- conflicted
+++ resolved
@@ -62,552 +62,6 @@
 
 /* ************************* fluidsim bobj file handling **************************** */
 
-<<<<<<< HEAD
-// -----------------------------------------
-// forward decleration
-// -----------------------------------------
-
-// -----------------------------------------
-
-void fluidsim_init(FluidsimModifierData *fluidmd)
-{
-#ifndef DISABLE_ELBEEM
-	if(fluidmd)
-	{
-		FluidsimSettings *fss = MEM_callocN(sizeof(FluidsimSettings), "fluidsimsettings");
-		
-		fluidmd->fss = fss;
-		
-		if(!fss)
-			return;
-		
-		fss->fmd = fluidmd;
-		fss->type = OB_FLUIDSIM_ENABLE;
-		fss->show_advancedoptions = 0;
-
-		fss->resolutionxyz = 65;
-		fss->previewresxyz = 45;
-		fss->realsize = 0.5;
-		fss->guiDisplayMode = 2; // preview
-		fss->renderDisplayMode = 3; // render
-
-		fss->viscosityMode = 2; // default to water
-		fss->viscosityValue = 1.0;
-		fss->viscosityExponent = 6;
-		
-		// dg TODO: change this to []
-		fss->gravx = 0.0;
-		fss->gravy = 0.0;
-		fss->gravz = -9.81;
-		fss->animStart = 0.0; 
-		fss->animEnd = 4.0;
-		fss->gstar = 0.005; // used as normgstar
-		fss->maxRefine = -1;
-		// maxRefine is set according to resolutionxyz during bake
-
-		// fluid/inflow settings
-		// fss->iniVel --> automatically set to 0
-
-		/*  elubie: changed this to default to the same dir as the render output
-		to prevent saving to C:\ on Windows */
-		BLI_strncpy(fss->surfdataPath, btempdir, FILE_MAX);
-
-		// first init of bounding box
-		// no bounding box needed
-		
-		// todo - reuse default init from elbeem!
-		fss->typeFlags = OB_FSBND_PARTSLIP;
-		fss->domainNovecgen = 0;
-		fss->volumeInitType = 1; // volume
-		fss->partSlipValue = 0.2;
-
-		fss->generateTracers = 0;
-		fss->generateParticles = 0.0;
-		fss->surfaceSmoothing = 1.0;
-		fss->surfaceSubdivs = 0.0;
-		fss->particleInfSize = 0.0;
-		fss->particleInfAlpha = 0.0;
-	
-		// init fluid control settings
-		fss->attractforceStrength = 0.2;
-		fss->attractforceRadius = 0.75;
-		fss->velocityforceStrength = 0.2;
-		fss->velocityforceRadius = 0.75;
-		fss->cpsTimeStart = fss->animStart;
-		fss->cpsTimeEnd = fss->animEnd;
-		fss->cpsQuality = 10.0; // 1.0 / 10.0 => means 0.1 width
-		
-		/*
-		BAD TODO: this is done in buttons_object.c in the moment 
-		Mesh *mesh = ob->data;
-		// calculate bounding box
-		fluid_get_bb(mesh->mvert, mesh->totvert, ob->obmat, fss->bbStart, fss->bbSize);	
-		*/
-		
-		// (ab)used to store velocities
-		fss->meshSurfNormals = NULL;
-		
-		fss->lastgoodframe = -1;
-		
-		fss->flag = 0;
-
-	}
-#endif
-	return;
-}
-
-void fluidsim_free(FluidsimModifierData *fluidmd)
-{
-#ifndef DISABLE_ELBEEM
-	if(fluidmd)
-	{
-		if(fluidmd->fss->meshSurfNormals)
-		{
-			MEM_freeN(fluidmd->fss->meshSurfNormals);
-			fluidmd->fss->meshSurfNormals = NULL;
-		}
-		MEM_freeN(fluidmd->fss);
-	}
-#endif
-	return;
-}
-
-DerivedMesh *fluidsimModifier_do(FluidsimModifierData *fluidmd, Scene *scene, Object *ob, DerivedMesh *dm, int useRenderParams, int isFinalCalc)
-{
-#ifndef DISABLE_ELBEEM
-	DerivedMesh *result = NULL;
-	int framenr;
-	FluidsimSettings *fss = NULL;
-
-	framenr= (int)scene->r.cfra;
-	
-	// only handle fluidsim domains
-	if(fluidmd && fluidmd->fss && (fluidmd->fss->type != OB_FLUIDSIM_DOMAIN))
-		return dm;
-	
-	// sanity check
-	if(!fluidmd || (fluidmd && !fluidmd->fss))
-		return dm;
-	
-	fss = fluidmd->fss;
-	
-	// timescale not supported yet
-	// clmd->sim_parms->timescale= timescale;
-	
-	// support reversing of baked fluid frames here
-	if((fss->flag & OB_FLUIDSIM_REVERSE) && (fss->lastgoodframe >= 0))
-	{
-		framenr = fss->lastgoodframe - framenr + 1;
-		CLAMP(framenr, 1, fss->lastgoodframe);
-	}
-	
-	/* try to read from cache */
-	if(((fss->lastgoodframe >= framenr) || (fss->lastgoodframe < 0)) && (result = fluidsim_read_cache(ob, dm, fluidmd, framenr, useRenderParams)))
-	{
-		// fss->lastgoodframe = framenr; // set also in src/fluidsim.c
-		return result;
-	}
-	else
-	{	
-		// display last known good frame
-		if(fss->lastgoodframe >= 0)
-		{
-			if((result = fluidsim_read_cache(ob, dm, fluidmd, fss->lastgoodframe, useRenderParams))) 
-			{
-				return result;
-			}
-			
-			// it was supposed to be a valid frame but it isn't!
-			fss->lastgoodframe = framenr - 1;
-			
-			
-			// this could be likely the case when you load an old fluidsim
-			if((result = fluidsim_read_cache(ob, dm, fluidmd, fss->lastgoodframe, useRenderParams))) 
-			{
-				return result;
-			}
-		}
-		
-		result = CDDM_copy(dm, 0);
-
-		if(result) 
-		{
-			return result;
-		}
-	}
-	
-	return dm;
-#else
-	return NULL;
-#endif
-}
-
-#ifndef DISABLE_ELBEEM
-/* read .bobj.gz file into a fluidsimDerivedMesh struct */
-static DerivedMesh *fluidsim_read_obj(char *filename)
-{
-	int wri,i,j;
-	float wrf;
-	int gotBytes;
-	gzFile gzf;
-	int numverts = 0, numfaces = 0;
-	DerivedMesh *dm = NULL;
-	MFace *mface;
-	MVert *mvert;
-	short *normals;
-		
-	// ------------------------------------------------
-	// get numverts + numfaces first
-	// ------------------------------------------------
-	gzf = gzopen(filename, "rb");
-	if (!gzf) 
-	{
-		return NULL;
-	}
-
-	// read numverts
-	gotBytes = gzread(gzf, &wri, sizeof(wri));
-	numverts = wri;
-	
-	// skip verts
-	for(i=0; i<numverts*3; i++) 
-	{	
-		gotBytes = gzread(gzf, &wrf, sizeof( wrf )); 
-	}
-	
-	// read number of normals
-	gotBytes = gzread(gzf, &wri, sizeof(wri));
-	
-	// skip normals
-	for(i=0; i<numverts*3; i++) 
-	{	
-		gotBytes = gzread(gzf, &wrf, sizeof( wrf )); 
-	}
-	
-	/* get no. of triangles */
-	gotBytes = gzread(gzf, &wri, sizeof(wri));
-	numfaces = wri;
-	
-	gzclose( gzf );
-	// ------------------------------------------------
-	
-	if(!numfaces || !numverts)
-		return NULL;
-	
-	gzf = gzopen(filename, "rb");
-	if (!gzf) 
-	{
-		return NULL;
-	}
-	
-	dm = CDDM_new(numverts, 0, numfaces, 0, 0);
-	
-	if(!dm)
-	{
-		gzclose( gzf );
-		return NULL;
-	}
-	
-	// read numverts
-	gotBytes = gzread(gzf, &wri, sizeof(wri));
-
-	// read vertex position from file
-	mvert = CDDM_get_verts(dm);
-	for(i=0; i<numverts; i++) 
-	{
-		MVert *mv = &mvert[i];
-		
-		for(j=0; j<3; j++) 
-		{
-			gotBytes = gzread(gzf, &wrf, sizeof( wrf )); 
-			mv->co[j] = wrf;
-		}
-	}
-
-	// should be the same as numverts
-	gotBytes = gzread(gzf, &wri, sizeof(wri));
-	if(wri != numverts) 
-	{
-		if(dm)
-			dm->release(dm);
-		gzclose( gzf );
-		return NULL;
-	}
-	
-	normals = MEM_callocN(sizeof(short) * numverts * 3, "fluid_tmp_normals" );	
-	if(!normals)
-	{
-		if(dm)
-			dm->release(dm);
-		gzclose( gzf );
-		return NULL;
-	}	
-	
-	// read normals from file (but don't save them yet)
-	for(i=0; i<numverts*3; i++) 
-	{ 
-		gotBytes = gzread(gzf, &wrf, sizeof( wrf )); 
-		normals[i] = (short)(wrf*32767.0f);
-	}
-	
-	/* read no. of triangles */
-	gotBytes = gzread(gzf, &wri, sizeof(wri));
-	
-	if(wri!=numfaces)
-		printf("Fluidsim: error in reading data from file.\n");
-	
-	// read triangles from file
-	mface = CDDM_get_tessfaces(dm);
-	for(i=0; i<numfaces; i++) 
-	{
-		int face[4];
-		MFace *mf = &mface[i];
-
-		gotBytes = gzread(gzf, &(face[0]), sizeof( face[0] )); 
-		gotBytes = gzread(gzf, &(face[1]), sizeof( face[1] )); 
-		gotBytes = gzread(gzf, &(face[2]), sizeof( face[2] )); 
-		face[3] = 0;
-
-		// check if 3rd vertex has index 0 (not allowed in blender)
-		if(face[2])
-		{
-			mf->v1 = face[0];
-			mf->v2 = face[1];
-			mf->v3 = face[2];
-		}
-		else
-		{
-			mf->v1 = face[1];
-			mf->v2 = face[2];
-			mf->v3 = face[0];
-		}
-		mf->v4 = face[3];
-		
-		test_index_face(mf, NULL, 0, 3);
-	}
-	
-	gzclose( gzf );
-	
-	CDDM_calc_edges(dm);
-	
-	CDDM_apply_vert_normals(dm, (short (*)[3])normals);
-	MEM_freeN(normals);
-	
-	CDDM_tessfaces_to_faces(dm);
-	// CDDM_calc_normals(result);
-
-	return dm;
-}
-
-DerivedMesh *fluidsim_read_cache(Object *ob, DerivedMesh *orgdm, FluidsimModifierData *fluidmd, int framenr, int useRenderParams)
-{
-	int displaymode = 0;
-	int curFrame = framenr - 1 /*scene->r.sfra*/; /* start with 0 at start frame */
-	char targetDir[FILE_MAXFILE+FILE_MAXDIR], targetFile[FILE_MAXFILE+FILE_MAXDIR];
-	FluidsimSettings *fss = fluidmd->fss;
-	DerivedMesh *dm = NULL;
-	MFace *mface;
-	int numfaces;
-	int mat_nr, flag, i;
-	
-	if(!useRenderParams) {
-		displaymode = fss->guiDisplayMode;
-	} else {
-		displaymode = fss->renderDisplayMode;
-	}
-
-	strncpy(targetDir, fss->surfdataPath, FILE_MAXDIR);
-	
-	// use preview or final mesh?
-	if(displaymode==1) 
-	{
-		// just display original object
-		return NULL;
-	} 
-	else if(displaymode==2) 
-	{
-		strcat(targetDir,"fluidsurface_preview_####");
-	} 
-	else 
-	{ // 3
-		strcat(targetDir,"fluidsurface_final_####");
-	}
-	
-	BLI_convertstringcode(targetDir, G.sce);
-	BLI_convertstringframe(targetDir, curFrame, 0); // fixed #frame-no 
-	
-	strcpy(targetFile,targetDir);
-	strcat(targetFile, ".bobj.gz");
-
-	dm = fluidsim_read_obj(targetFile);
-	
-	if(!dm) 
-	{	
-		// switch, abort background rendering when fluidsim mesh is missing
-		const char *strEnvName2 = "BLENDER_ELBEEMBOBJABORT"; // from blendercall.cpp
-		
-		if(G.background==1) {
-			if(getenv(strEnvName2)) {
-				int elevel = atoi(getenv(strEnvName2));
-				if(elevel>0) {
-					printf("Env. var %s set, fluid sim mesh '%s' not found, aborting render...\n",strEnvName2, targetFile);
-					exit(1);
-				}
-			}
-		}
-		
-		// display org. object upon failure which is in dm
-		return NULL;
-	}
-	
-	// assign material + flags to new dm
-	mface = orgdm->getTessFaceArray(orgdm);
-	mat_nr = mface[0].mat_nr;
-	flag = mface[0].flag;
-	
-	mface = dm->getTessFaceArray(dm);
-	numfaces = dm->getNumTessFaces(dm);
-	for(i=0; i<numfaces; i++) 
-	{
-		mface[i].mat_nr = mat_nr;
-		mface[i].flag = flag;
-	}
-
-	// load vertex velocities, if they exist...
-	// TODO? use generate flag as loading flag as well?
-	// warning, needs original .bobj.gz mesh loading filename
-	if(displaymode==3) 
-	{
-		fluidsim_read_vel_cache(fluidmd, dm, targetFile);
-	} 
-	else 
-	{
-		if(fss->meshSurfNormals)
-			MEM_freeN(fss->meshSurfNormals); 
-			
-		fss->meshSurfNormals = NULL;
-	}
-	
-	return dm;
-}
-
-
-/* read zipped fluidsim velocities into the co's of the fluidsimsettings normals struct */
-void fluidsim_read_vel_cache(FluidsimModifierData *fluidmd, DerivedMesh *dm, char *filename)
-{
-	int wri, i, j;
-	float wrf;
-	gzFile gzf;
-	FluidsimSettings *fss = fluidmd->fss;
-	int len = strlen(filename);
-	int totvert = dm->getNumVerts(dm);
-	float *velarray = NULL;
-	
-	// mesh and vverts have to be valid from loading...
-	
-	if(fss->meshSurfNormals)
-		MEM_freeN(fss->meshSurfNormals);
-		
-	if(len<7) 
-	{ 
-		return; 
-	}
-	
-	if(fss->domainNovecgen>0) return;
-	
-	// abusing pointer to hold an array of 3d-velocities
-	fss->meshSurfNormals = MEM_callocN(sizeof(float)*3*dm->getNumVerts(dm), "Fluidsim_velocities");
-	// abusing pointer to hold an INT
-	fss->meshSurface = SET_INT_IN_POINTER(totvert);
-	
-	velarray = (float *)fss->meshSurfNormals;
-	
-	// .bobj.gz , correct filename
-	// 87654321
-	filename[len-6] = 'v';
-	filename[len-5] = 'e';
-	filename[len-4] = 'l';
-
-	gzf = gzopen(filename, "rb");
-	if (!gzf)
-	{
-		MEM_freeN(fss->meshSurfNormals);
-		fss->meshSurfNormals = NULL;	
-		return;
-	}
-
-	gzread(gzf, &wri, sizeof( wri ));
-	if(wri != totvert) 
-	{
-		MEM_freeN(fss->meshSurfNormals);
-		fss->meshSurfNormals = NULL;
-		return; 
-	}
-
-	for(i=0; i<totvert;i++) 
-	{
-		for(j=0; j<3; j++) 
-		{
-			gzread(gzf, &wrf, sizeof( wrf )); 
-			velarray[3*i + j] = wrf;
-		}
-	}
-
-	gzclose(gzf);
-}
-
-void fluid_get_bb(MVert *mvert, int totvert, float obmat[][4],
-		 /*RET*/ float start[3], /*RET*/ float size[3] )
-{
-	float bbsx=0.0, bbsy=0.0, bbsz=0.0;
-	float bbex=1.0, bbey=1.0, bbez=1.0;
-	int i;
-	float vec[3];
-
-	if(totvert == 0) {
-		zero_v3(start);
-		zero_v3(size);
-		return;
-	}
-
-	VECCOPY(vec, mvert[0].co); 
-	mul_m4_v3(obmat, vec);
-	bbsx = vec[0]; bbsy = vec[1]; bbsz = vec[2];
-	bbex = vec[0]; bbey = vec[1]; bbez = vec[2];
-
-	for(i = 1; i < totvert; i++) {
-		VECCOPY(vec, mvert[i].co);
-		mul_m4_v3(obmat, vec);
-
-		if(vec[0] < bbsx){ bbsx= vec[0]; }
-		if(vec[1] < bbsy){ bbsy= vec[1]; }
-		if(vec[2] < bbsz){ bbsz= vec[2]; }
-		if(vec[0] > bbex){ bbex= vec[0]; }
-		if(vec[1] > bbey){ bbey= vec[1]; }
-		if(vec[2] > bbez){ bbez= vec[2]; }
-	}
-
-	// return values...
-	if(start) {
-		start[0] = bbsx;
-		start[1] = bbsy;
-		start[2] = bbsz;
-	} 
-	if(size) {
-		size[0] = bbex-bbsx;
-		size[1] = bbey-bbsy;
-		size[2] = bbez-bbsz;
-	}
-}
-
-//-------------------------------------------------------------------------------
-// old interface
-//-------------------------------------------------------------------------------
-
-
-=======
->>>>>>> 7f083c45
-
 //-------------------------------------------------------------------------------
 // file handling
 //-------------------------------------------------------------------------------
