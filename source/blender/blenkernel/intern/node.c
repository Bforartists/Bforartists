--- conflicted
+++ resolved
@@ -2465,11 +2465,7 @@
 			node= getExecutableNode(ntree);
 			if(node) {
 				
-<<<<<<< HEAD
-				if(ntree->progress)
-=======
 				if(ntree->progress && totnode)
->>>>>>> 3cffb2e7
 					ntree->progress(ntree->prh, (1.0 - curnode/(float)totnode));
 				if(ntree->stats_draw) {
 					char str[64];
