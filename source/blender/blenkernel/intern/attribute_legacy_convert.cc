--- conflicted
+++ resolved
@@ -284,23 +284,10 @@
        {AttrDomain::Curve, {curves.curve_data, curves.curves_num()}}});
 }
 
-<<<<<<< HEAD
-void pointcloud_convert_storage_to_customdata(PointCloud &pointcloud)
-{
-  convert_storage_to_customdata(pointcloud.attribute_storage.wrap(),
-                                {{AttrDomain::Point, {pointcloud.pdata, pointcloud.totpoint}}});
-}
-
-void pointcloud_convert_customdata_to_storage(PointCloud &pointcloud)
-{
-  pointcloud.attribute_storage.wrap() = attribute_legacy_convert_customdata_to_storage(
-      {{AttrDomain::Point, {pointcloud.pdata, pointcloud.totpoint}}});
-=======
 void pointcloud_convert_customdata_to_storage(PointCloud &pointcloud)
 {
   pointcloud.attribute_storage.wrap() = attribute_legacy_convert_customdata_to_storage(
       {{AttrDomain::Point, {pointcloud.pdata_legacy, pointcloud.totpoint}}});
->>>>>>> 9a41dc73
 }
 
 void grease_pencil_convert_storage_to_customdata(GreasePencil &grease_pencil)
