--- conflicted
+++ resolved
@@ -250,17 +250,10 @@
 BoundBox *BKE_mball_boundbox_get(Object *ob)
 {
   BLI_assert(ob->type == OB_MBALL);
-<<<<<<< HEAD
-  if (ob->runtime.bb != NULL && (ob->runtime.bb->flag & BOUNDBOX_DIRTY) == 0) {
-    return ob->runtime.bb;
-  }
-  if (ob->runtime.bb == NULL) {
-=======
   if (ob->runtime.bb != nullptr && (ob->runtime.bb->flag & BOUNDBOX_DIRTY) == 0) {
     return ob->runtime.bb;
   }
   if (ob->runtime.bb == nullptr) {
->>>>>>> 28a508a9
     ob->runtime.bb = MEM_cnew<BoundBox>(__func__);
   }
 
@@ -274,28 +267,15 @@
       copy_v3_fl(min, -1.0f);
       copy_v3_fl(max, 1.0f);
     }
-<<<<<<< HEAD
   }
   else {
     copy_v3_fl(min, 0.0f);
     copy_v3_fl(max, 0.0f);
-=======
->>>>>>> 28a508a9
-  }
-  else {
-    copy_v3_fl(min, 0.0f);
-    copy_v3_fl(max, 0.0f);
   }
 
   BKE_boundbox_init_from_minmax(ob->runtime.bb, min, max);
   ob->runtime.bb->flag &= ~BOUNDBOX_DIRTY;
 
-<<<<<<< HEAD
-  BKE_boundbox_init_from_minmax(ob->runtime.bb, min, max);
-  ob->runtime.bb->flag &= ~BOUNDBOX_DIRTY;
-
-=======
->>>>>>> 28a508a9
   return ob->runtime.bb;
 }
 
@@ -702,11 +682,7 @@
   }
 
   Mesh *mesh = BKE_mball_polygonize(depsgraph, scene, ob);
-<<<<<<< HEAD
-  if (mesh == NULL) {
-=======
   if (mesh == nullptr) {
->>>>>>> 28a508a9
     return;
   }
 
@@ -717,22 +693,14 @@
   if (ob->parent && ob->parent->type == OB_LATTICE && ob->partype == PARSKEL) {
     int verts_num;
     float(*positions)[3] = BKE_mesh_vert_coords_alloc(mesh, &verts_num);
-<<<<<<< HEAD
-    BKE_lattice_deform_coords(ob->parent, ob, positions, verts_num, 0, NULL, 1.0f);
-=======
     BKE_lattice_deform_coords(ob->parent, ob, positions, verts_num, 0, nullptr, 1.0f);
->>>>>>> 28a508a9
     BKE_mesh_vert_coords_apply(mesh, positions);
     MEM_freeN(positions);
   }
 
   ob->runtime.geometry_set_eval = new GeometrySet(GeometrySet::create_with_mesh(mesh));
 
-<<<<<<< HEAD
-  if (ob->runtime.bb == NULL) {
-=======
   if (ob->runtime.bb == nullptr) {
->>>>>>> 28a508a9
     ob->runtime.bb = MEM_cnew<BoundBox>(__func__);
   }
   blender::float3 min(std::numeric_limits<float>::max());
