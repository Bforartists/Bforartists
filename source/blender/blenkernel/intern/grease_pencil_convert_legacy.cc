/* SPDX-FileCopyrightText: 2023 Blender Authors
 *
 * SPDX-License-Identifier: GPL-2.0-or-later */

/** \file
 * \ingroup bke
 */

#include "BKE_attribute.hh"
#include "BKE_curves.hh"
#include "BKE_deform.hh"
#include "BKE_grease_pencil.hh"
#include "BKE_grease_pencil_legacy_convert.hh"
#include "BKE_idprop.hh"
#include "BKE_lib_id.hh"
#include "BKE_material.h"
#include "BKE_modifier.hh"
#include "BKE_node.h"
#include "BKE_node_tree_update.hh"
#include "BKE_object.hh"

#include "BLI_color.hh"
#include "BLI_listbase.h"
#include "BLI_math_vector_types.hh"
#include "BLI_string.h"
#include "BLI_vector.hh"

#include "BLT_translation.hh"

#include "DNA_gpencil_legacy_types.h"
#include "DNA_grease_pencil_types.h"
#include "DNA_meshdata_types.h"
<<<<<<< HEAD
=======
#include "DNA_modifier_types.h"

#include "DEG_depsgraph_build.hh"
>>>>>>> 727c11bd

namespace blender::bke::greasepencil::convert {

/**
 * Find vertex groups that have assigned vertices in this drawing.
 * Returns:
 * - ListBase with used vertex group names (bDeformGroup)
 * - Array of indices in the new vertex group list for remapping
 */
static void find_used_vertex_groups(const bGPDframe &gpf,
                                    const ListBase &all_names,
                                    ListBase &r_vertex_group_names,
                                    Array<int> &r_indices)
{
  const int num_vertex_groups = BLI_listbase_count(&all_names);
  Array<int> is_group_used(num_vertex_groups, false);
  LISTBASE_FOREACH (bGPDstroke *, gps, &gpf.strokes) {
    if (!gps->dvert) {
      continue;
    }
    Span<MDeformVert> dverts = {gps->dvert, gps->totpoints};
    for (const MDeformVert &dvert : dverts) {
      for (const MDeformWeight &weight : Span<MDeformWeight>{dvert.dw, dvert.totweight}) {
        is_group_used[weight.def_nr] = true;
      }
    }
  }
  BLI_listbase_clear(&r_vertex_group_names);
  r_indices.reinitialize(num_vertex_groups);
  int new_group_i = 0;
  int old_group_i;
  LISTBASE_FOREACH_INDEX (const bDeformGroup *, def_group, &all_names, old_group_i) {
    if (!is_group_used[old_group_i]) {
      r_indices[old_group_i] = -1;
      continue;
    }
    r_indices[old_group_i] = new_group_i++;

    bDeformGroup *def_group_copy = static_cast<bDeformGroup *>(MEM_dupallocN(def_group));
    BLI_addtail(&r_vertex_group_names, def_group_copy);
  }
}

void legacy_gpencil_frame_to_grease_pencil_drawing(const bGPDframe &gpf,
                                                   const ListBase &vertex_group_names,
                                                   GreasePencilDrawing &r_drawing)
{
  /* Construct an empty CurvesGeometry in-place. */
  new (&r_drawing.geometry) CurvesGeometry();
  r_drawing.base.type = GP_DRAWING;
  r_drawing.runtime = MEM_new<bke::greasepencil::DrawingRuntime>(__func__);

  /* Get the number of points, number of strokes and the offsets for each stroke. */
  Vector<int> offsets;
  Vector<int8_t> curve_types;
  offsets.append(0);
  int num_strokes = 0;
  int num_points = 0;
  bool has_bezier_stroke = false;
  LISTBASE_FOREACH (bGPDstroke *, gps, &gpf.strokes) {
    if (gps->editcurve != nullptr) {
      has_bezier_stroke = true;
      num_points += gps->editcurve->tot_curve_points;
      curve_types.append(CURVE_TYPE_BEZIER);
    }
    else {
      num_points += gps->totpoints;
      curve_types.append(CURVE_TYPE_POLY);
    }
    num_strokes++;
    offsets.append(num_points);
  }

  /* Resize the CurvesGeometry. */
  Drawing &drawing = r_drawing.wrap();
  CurvesGeometry &curves = drawing.strokes_for_write();
  curves.resize(num_points, num_strokes);
  if (num_strokes > 0) {
    curves.offsets_for_write().copy_from(offsets);
  }
  OffsetIndices<int> points_by_curve = curves.points_by_curve();
  MutableAttributeAccessor attributes = curves.attributes_for_write();

  if (!has_bezier_stroke) {
    /* All strokes are poly curves. */
    curves.fill_curve_types(CURVE_TYPE_POLY);
  }
  else {
    curves.curve_types_for_write().copy_from(curve_types);
    curves.update_curve_types();
  }

  /* Find used vertex groups in this drawing. */
  ListBase stroke_vertex_group_names;
  Array<int> stroke_def_nr_map;
  find_used_vertex_groups(gpf, vertex_group_names, stroke_vertex_group_names, stroke_def_nr_map);
  BLI_assert(BLI_listbase_is_empty(&curves.vertex_group_names));
  curves.vertex_group_names = stroke_vertex_group_names;
  const bool use_dverts = !BLI_listbase_is_empty(&curves.vertex_group_names);

  /* Copy vertex weights and map the vertex group indices. */
  auto copy_dvert = [&](const MDeformVert &src_dvert, MDeformVert &dst_dvert) {
    dst_dvert = src_dvert;
    dst_dvert.dw = static_cast<MDeformWeight *>(MEM_dupallocN(src_dvert.dw));
    const MutableSpan<MDeformWeight> vertex_weights = {dst_dvert.dw, dst_dvert.totweight};
    for (MDeformWeight &weight : vertex_weights) {
      /* Map def_nr to the reduced vertex group list. */
      weight.def_nr = stroke_def_nr_map[weight.def_nr];
    }
  };

  /* Find used vertex groups in this drawing. */
  ListBase stroke_vertex_group_names;
  Array<int> stroke_def_nr_map;
  find_used_vertex_groups(gpf, vertex_group_names, stroke_vertex_group_names, stroke_def_nr_map);
  BLI_assert(BLI_listbase_is_empty(&curves.vertex_group_names));
  curves.vertex_group_names = stroke_vertex_group_names;
  const bool use_dverts = !BLI_listbase_is_empty(&curves.vertex_group_names);

  /* Copy vertex weights and map the vertex group indices. */
  auto copy_dvert = [&](const MDeformVert &src_dvert, MDeformVert &dst_dvert) {
    dst_dvert = src_dvert;
    dst_dvert.dw = static_cast<MDeformWeight *>(MEM_dupallocN(src_dvert.dw));
    const MutableSpan<MDeformWeight> vertex_weights = {dst_dvert.dw, dst_dvert.totweight};
    for (MDeformWeight &weight : vertex_weights) {
      /* Map def_nr to the reduced vertex group list. */
      weight.def_nr = stroke_def_nr_map[weight.def_nr];
    }
  };

  /* Point Attributes. */
  MutableSpan<float3> positions = curves.positions_for_write();
  MutableSpan<float3> handle_positions_left = has_bezier_stroke ?
                                                  curves.handle_positions_left_for_write() :
                                                  MutableSpan<float3>();
  MutableSpan<float3> handle_positions_right = has_bezier_stroke ?
                                                   curves.handle_positions_right_for_write() :
                                                   MutableSpan<float3>();
  MutableSpan<float> radii = drawing.radii_for_write();
  MutableSpan<float> opacities = drawing.opacities_for_write();
  SpanAttributeWriter<float> delta_times = attributes.lookup_or_add_for_write_span<float>(
      "delta_time", AttrDomain::Point);
  SpanAttributeWriter<float> rotations = attributes.lookup_or_add_for_write_span<float>(
      "rotation", AttrDomain::Point);
  SpanAttributeWriter<ColorGeometry4f> vertex_colors =
      attributes.lookup_or_add_for_write_span<ColorGeometry4f>("vertex_color", AttrDomain::Point);
  SpanAttributeWriter<bool> selection = attributes.lookup_or_add_for_write_span<bool>(
      ".selection", AttrDomain::Point);
  MutableSpan<MDeformVert> dverts = use_dverts ? curves.wrap().deform_verts_for_write() :
                                                 MutableSpan<MDeformVert>();

  /* Curve Attributes. */
  SpanAttributeWriter<bool> stroke_cyclic = attributes.lookup_or_add_for_write_span<bool>(
      "cyclic", AttrDomain::Curve);
  /* TODO: This should be a `double` attribute. */
  SpanAttributeWriter<float> stroke_init_times = attributes.lookup_or_add_for_write_span<float>(
      "init_time", AttrDomain::Curve);
  SpanAttributeWriter<int8_t> stroke_start_caps = attributes.lookup_or_add_for_write_span<int8_t>(
      "start_cap", AttrDomain::Curve);
  SpanAttributeWriter<int8_t> stroke_end_caps = attributes.lookup_or_add_for_write_span<int8_t>(
      "end_cap", AttrDomain::Curve);
  SpanAttributeWriter<float> stroke_hardnesses = attributes.lookup_or_add_for_write_span<float>(
      "hardness", AttrDomain::Curve);
  SpanAttributeWriter<float> stroke_point_aspect_ratios =
      attributes.lookup_or_add_for_write_span<float>("aspect_ratio", AttrDomain::Curve);
  SpanAttributeWriter<float2> stroke_fill_translations =
      attributes.lookup_or_add_for_write_span<float2>("fill_translation", AttrDomain::Curve);
  SpanAttributeWriter<float> stroke_fill_rotations =
      attributes.lookup_or_add_for_write_span<float>("fill_rotation", AttrDomain::Curve);
  SpanAttributeWriter<float2> stroke_fill_scales = attributes.lookup_or_add_for_write_span<float2>(
      "fill_scale", AttrDomain::Curve);
  SpanAttributeWriter<ColorGeometry4f> stroke_fill_colors =
      attributes.lookup_or_add_for_write_span<ColorGeometry4f>("fill_color", AttrDomain::Curve);
  SpanAttributeWriter<int> stroke_materials = attributes.lookup_or_add_for_write_span<int>(
      "material_index", AttrDomain::Curve);

  int stroke_i = 0;
  LISTBASE_FOREACH_INDEX (bGPDstroke *, gps, &gpf.strokes, stroke_i) {
    stroke_cyclic.span[stroke_i] = (gps->flag & GP_STROKE_CYCLIC) != 0;
    /* TODO: This should be a `double` attribute. */
    stroke_init_times.span[stroke_i] = float(gps->inittime);
    stroke_start_caps.span[stroke_i] = int8_t(gps->caps[0]);
    stroke_end_caps.span[stroke_i] = int8_t(gps->caps[1]);
    stroke_hardnesses.span[stroke_i] = gps->hardness;
    stroke_point_aspect_ratios.span[stroke_i] = gps->aspect_ratio[0] /
                                                max_ff(gps->aspect_ratio[1], 1e-8);
    stroke_fill_translations.span[stroke_i] = float2(gps->uv_translation);
    stroke_fill_rotations.span[stroke_i] = gps->uv_rotation;
    stroke_fill_scales.span[stroke_i] = float2(gps->uv_scale);
    stroke_fill_colors.span[stroke_i] = ColorGeometry4f(gps->vert_color_fill);
    stroke_materials.span[stroke_i] = gps->mat_nr;

    IndexRange points = points_by_curve[stroke_i];
    if (points.is_empty()) {
      continue;
    }

<<<<<<< HEAD
    Span<bGPDspoint> stroke_points{gps->points, gps->totpoints};
    MutableSpan<float3> stroke_positions = positions.slice(stroke_points_range);
    MutableSpan<float> stroke_radii = radii.slice(stroke_points_range);
    MutableSpan<float> stroke_opacities = opacities.slice(stroke_points_range);
    MutableSpan<float> stroke_deltatimes = delta_times.span.slice(stroke_points_range);
    MutableSpan<float> stroke_rotations = rotations.span.slice(stroke_points_range);
    MutableSpan<ColorGeometry4f> stroke_vertex_colors = vertex_colors.span.slice(
        stroke_points_range);
    MutableSpan<bool> stroke_selections = selection.span.slice(stroke_points_range);
    MutableSpan<MDeformVert> stroke_dverts = use_dverts ? dverts.slice(stroke_points_range) :
                                                          MutableSpan<MDeformVert>();

    /* Do first point. */
    const bGPDspoint &first_pt = stroke_points.first();
    stroke_positions.first() = float3(first_pt.x, first_pt.y, first_pt.z);
    /* Previously, Grease Pencil used a radius convention where 1 `px` = 0.001 units. This `px` was
     * the brush size which would be stored in the stroke thickness and then scaled by the point
     * pressure factor. Finally, the render engine would divide this thickness value by 2000 (we're
     * going from a thickness to a radius, hence the factor of two) to convert back into blender
     * units.
     * Store the radius now directly in blender units. This makes it consistent with how hair
     * curves handle the radius. */
    stroke_radii.first() = gps->thickness * first_pt.pressure / 2000.0f;
    stroke_opacities.first() = first_pt.strength;
    stroke_deltatimes.first() = 0;
    stroke_rotations.first() = first_pt.uv_rot;
    stroke_vertex_colors.first() = ColorGeometry4f(first_pt.vert_color);
    stroke_selections.first() = (first_pt.flag & GP_SPOINT_SELECT) != 0;
    if (use_dverts && gps->dvert) {
      copy_dvert(gps->dvert[0], stroke_dverts.first());
    }

    /* Do the rest of the points. */
    for (const int i : stroke_points.index_range().drop_back(1)) {
      const int point_i = i + 1;
      const bGPDspoint &pt_prev = stroke_points[point_i - 1];
      const bGPDspoint &pt = stroke_points[point_i];
      stroke_positions[point_i] = float3(pt.x, pt.y, pt.z);
      stroke_radii[point_i] = gps->thickness * pt.pressure / 2000.0f;
      stroke_opacities[point_i] = pt.strength;
      stroke_deltatimes[point_i] = pt.time - pt_prev.time;
      stroke_rotations[point_i] = pt.uv_rot;
      stroke_vertex_colors[point_i] = ColorGeometry4f(pt.vert_color);
      stroke_selections[point_i] = (pt.flag & GP_SPOINT_SELECT) != 0;
      if (use_dverts && gps->dvert) {
        copy_dvert(gps->dvert[point_i], stroke_dverts[point_i]);
      }
=======
    const Span<bGPDspoint> src_points{gps->points, gps->totpoints};
    /* Previously, Grease Pencil used a radius convention where 1 `px` = 0.001 units. This `px`
     * was the brush size which would be stored in the stroke thickness and then scaled by the
     * point pressure factor. Finally, the render engine would divide this thickness value by
     * 2000 (we're going from a thickness to a radius, hence the factor of two) to convert back
     * into blender units. Store the radius now directly in blender units. This makes it
     * consistent with how hair curves handle the radius. */
    const float stroke_thickness = float(gps->thickness) / 2000.0f;
    MutableSpan<float3> dst_positions = positions.slice(points);
    MutableSpan<float3> dst_handle_positions_left = has_bezier_stroke ?
                                                        handle_positions_left.slice(points) :
                                                        MutableSpan<float3>();
    MutableSpan<float3> dst_handle_positions_right = has_bezier_stroke ?
                                                         handle_positions_right.slice(points) :
                                                         MutableSpan<float3>();
    MutableSpan<float> dst_radii = radii.slice(points);
    MutableSpan<float> dst_opacities = opacities.slice(points);
    MutableSpan<float> dst_deltatimes = delta_times.span.slice(points);
    MutableSpan<float> dst_rotations = rotations.span.slice(points);
    MutableSpan<ColorGeometry4f> dst_vertex_colors = vertex_colors.span.slice(points);
    MutableSpan<bool> dst_selection = selection.span.slice(points);
    MutableSpan<MDeformVert> dst_dverts = use_dverts ? dverts.slice(points) :
                                                       MutableSpan<MDeformVert>();

    if (curve_types[stroke_i] == CURVE_TYPE_POLY) {
      threading::parallel_for(src_points.index_range(), 4096, [&](const IndexRange range) {
        for (const int point_i : range) {
          const bGPDspoint &pt = src_points[point_i];
          dst_positions[point_i] = float3(pt.x, pt.y, pt.z);
          dst_radii[point_i] = stroke_thickness * pt.pressure;
          dst_opacities[point_i] = pt.strength;
          dst_rotations[point_i] = pt.uv_rot;
          dst_vertex_colors[point_i] = ColorGeometry4f(pt.vert_color);
          dst_selection[point_i] = (pt.flag & GP_SPOINT_SELECT) != 0;
          if (use_dverts && gps->dvert) {
            copy_dvert(gps->dvert[point_i], dst_dverts[point_i]);
          }
        }
      });

      dst_deltatimes.first() = 0;
      threading::parallel_for(
          src_points.index_range().drop_front(1), 4096, [&](const IndexRange range) {
            for (const int point_i : range) {
              const bGPDspoint &pt = src_points[point_i];
              const bGPDspoint &pt_prev = src_points[point_i - 1];
              dst_deltatimes[point_i] = pt.time - pt_prev.time;
            }
          });
    }
    else if (curve_types[stroke_i] == CURVE_TYPE_BEZIER) {
      BLI_assert(gps->editcurve != nullptr);
      Span<bGPDcurve_point> src_curve_points{gps->editcurve->curve_points,
                                             gps->editcurve->tot_curve_points};

      threading::parallel_for(src_curve_points.index_range(), 4096, [&](const IndexRange range) {
        for (const int point_i : range) {
          const bGPDcurve_point &cpt = src_curve_points[point_i];
          dst_positions[point_i] = float3(cpt.bezt.vec[1]);
          dst_handle_positions_left[point_i] = float3(cpt.bezt.vec[0]);
          dst_handle_positions_right[point_i] = float3(cpt.bezt.vec[2]);
          dst_radii[point_i] = stroke_thickness * cpt.pressure;
          dst_opacities[point_i] = cpt.strength;
          dst_rotations[point_i] = cpt.uv_rot;
          dst_vertex_colors[point_i] = ColorGeometry4f(cpt.vert_color);
          dst_selection[point_i] = (cpt.flag & GP_CURVE_POINT_SELECT) != 0;
          if (use_dverts && gps->dvert) {
            copy_dvert(gps->dvert[point_i], dst_dverts[point_i]);
          }
        }
      });
    }
    else {
      /* Unknown curve type. */
      BLI_assert_unreachable();
>>>>>>> 727c11bd
    }
  }

  delta_times.finish();
  rotations.finish();
  vertex_colors.finish();
  selection.finish();

  stroke_cyclic.finish();
  stroke_init_times.finish();
  stroke_start_caps.finish();
  stroke_end_caps.finish();
  stroke_hardnesses.finish();
  stroke_point_aspect_ratios.finish();
  stroke_fill_translations.finish();
  stroke_fill_rotations.finish();
  stroke_fill_scales.finish();
  stroke_fill_colors.finish();
  stroke_materials.finish();
}

void legacy_gpencil_to_grease_pencil(Main &bmain, GreasePencil &grease_pencil, bGPdata &gpd)
{
  using namespace blender::bke::greasepencil;

  int num_drawings = 0;
  LISTBASE_FOREACH (bGPDlayer *, gpl, &gpd.layers) {
    num_drawings += BLI_listbase_count(&gpl->frames);
  }

  grease_pencil.drawing_array_num = num_drawings;
  grease_pencil.drawing_array = reinterpret_cast<GreasePencilDrawingBase **>(
      MEM_cnew_array<GreasePencilDrawing *>(num_drawings, __func__));

  int i = 0, layer_idx = 0;
  LISTBASE_FOREACH_INDEX (bGPDlayer *, gpl, &gpd.layers, layer_idx) {
    /* Create a new layer. */
    Layer &new_layer = grease_pencil.add_layer(
        StringRefNull(gpl->info, BLI_strnlen(gpl->info, 128)));

    /* Flags. */
    new_layer.set_visible((gpl->flag & GP_LAYER_HIDE) == 0);
    new_layer.set_locked((gpl->flag & GP_LAYER_LOCKED) != 0);
    new_layer.set_selected((gpl->flag & GP_LAYER_SELECT) != 0);
    SET_FLAG_FROM_TEST(
        new_layer.base.flag, (gpl->flag & GP_LAYER_FRAMELOCK), GP_LAYER_TREE_NODE_MUTE);
    SET_FLAG_FROM_TEST(
        new_layer.base.flag, (gpl->flag & GP_LAYER_USE_LIGHTS), GP_LAYER_TREE_NODE_USE_LIGHTS);
    SET_FLAG_FROM_TEST(new_layer.base.flag,
                       (gpl->onion_flag & GP_LAYER_ONIONSKIN),
                       GP_LAYER_TREE_NODE_USE_ONION_SKINNING);

    new_layer.blend_mode = int8_t(gpl->blend_mode);

    new_layer.parent = gpl->parent;
    new_layer.set_parent_bone_name(gpl->parsubstr);

    copy_v3_v3(new_layer.translation, gpl->location);
    copy_v3_v3(new_layer.rotation, gpl->rotation);
    copy_v3_v3(new_layer.scale, gpl->scale);

    /* Convert the layer masks. */
    LISTBASE_FOREACH (bGPDlayer_Mask *, mask, &gpl->mask_layers) {
      LayerMask *new_mask = MEM_new<LayerMask>(mask->name);
      new_mask->flag = mask->flag;
      BLI_addtail(&new_layer.masks, new_mask);
    }
    new_layer.opacity = gpl->opacity;

    LISTBASE_FOREACH (bGPDframe *, gpf, &gpl->frames) {
      grease_pencil.drawing_array[i] = reinterpret_cast<GreasePencilDrawingBase *>(
          MEM_new<GreasePencilDrawing>(__func__));
      GreasePencilDrawing &drawing = *reinterpret_cast<GreasePencilDrawing *>(
          grease_pencil.drawing_array[i]);

      /* Convert the frame to a drawing. */
      legacy_gpencil_frame_to_grease_pencil_drawing(*gpf, gpd.vertex_group_names, drawing);

      /* Add the frame to the layer. */
      if (GreasePencilFrame *new_frame = new_layer.add_frame(gpf->framenum, i)) {
        new_frame->type = gpf->key_type;
        SET_FLAG_FROM_TEST(new_frame->flag, (gpf->flag & GP_FRAME_SELECT), GP_FRAME_SELECTED);
      }
      i++;
    }

    if ((gpl->flag & GP_LAYER_ACTIVE) != 0) {
      grease_pencil.set_active_layer(&new_layer);
    }

    /* TODO: Update drawing user counts. */
  }

  /* Copy vertex group names and settings. */
  BKE_defgroup_copy_list(&grease_pencil.vertex_group_names, &gpd.vertex_group_names);
  grease_pencil.vertex_group_active_index = gpd.vertex_group_active_index;

  /* Convert the onion skinning settings. */
  grease_pencil.onion_skinning_settings.opacity = gpd.onion_factor;
  grease_pencil.onion_skinning_settings.mode = gpd.onion_mode;
  if (gpd.onion_keytype == -1) {
    grease_pencil.onion_skinning_settings.filter = GREASE_PENCIL_ONION_SKINNING_FILTER_ALL;
  }
  else {
    grease_pencil.onion_skinning_settings.filter = (1 << gpd.onion_keytype);
  }
  grease_pencil.onion_skinning_settings.num_frames_before = gpd.gstep;
  grease_pencil.onion_skinning_settings.num_frames_after = gpd.gstep_next;
  copy_v3_v3(grease_pencil.onion_skinning_settings.color_before, gpd.gcolor_prev);
  copy_v3_v3(grease_pencil.onion_skinning_settings.color_after, gpd.gcolor_next);

  BKE_id_materials_copy(&bmain, &gpd.id, &grease_pencil.id);
}

static bNodeTree *add_offset_radius_node_tree(Main &bmain)
{
  using namespace blender;
  bNodeTree *group = ntreeAddTree(&bmain, DATA_("Offset Radius"), "GeometryNodeTree");

  if (!group->geometry_node_asset_traits) {
    group->geometry_node_asset_traits = MEM_new<GeometryNodeAssetTraits>(__func__);
  }
  group->geometry_node_asset_traits->flag |= GEO_NODE_ASSET_MODIFIER;

  group->tree_interface.add_socket(DATA_("Geometry"),
                                   "",
                                   "NodeSocketGeometry",
                                   NODE_INTERFACE_SOCKET_INPUT | NODE_INTERFACE_SOCKET_OUTPUT,
                                   nullptr);

  bNodeTreeInterfaceSocket *radius_offset = group->tree_interface.add_socket(
      DATA_("Offset"), "", "NodeSocketFloat", NODE_INTERFACE_SOCKET_INPUT, nullptr);
  auto &radius_offset_data = *static_cast<bNodeSocketValueFloat *>(radius_offset->socket_data);
  radius_offset_data.subtype = PROP_DISTANCE;
  radius_offset_data.min = -FLT_MAX;
  radius_offset_data.max = FLT_MAX;

  group->tree_interface.add_socket(
      DATA_("Layer"), "", "NodeSocketString", NODE_INTERFACE_SOCKET_INPUT, nullptr);

  bNode *group_output = nodeAddNode(nullptr, group, "NodeGroupOutput");
  group_output->locx = 580;
  group_output->locy = 160;
  bNode *group_input = nodeAddNode(nullptr, group, "NodeGroupInput");
  group_input->locx = 0;
  group_input->locy = 160;

  bNode *set_curve_radius = nodeAddNode(nullptr, group, "GeometryNodeSetCurveRadius");
  set_curve_radius->locx = 400;
  set_curve_radius->locy = 160;
  bNode *named_layer_selection = nodeAddNode(
      nullptr, group, "GeometryNodeInputNamedLayerSelection");
  named_layer_selection->locx = 200;
  named_layer_selection->locy = 100;
  bNode *input_radius = nodeAddNode(nullptr, group, "GeometryNodeInputRadius");
  input_radius->locx = 0;
  input_radius->locy = 0;

  bNode *add = nodeAddNode(nullptr, group, "ShaderNodeMath");
  add->custom1 = NODE_MATH_ADD;
  add->locx = 200;
  add->locy = 0;

  nodeAddLink(group,
              group_input,
              nodeFindSocket(group_input, SOCK_OUT, "Socket_0"),
              set_curve_radius,
              nodeFindSocket(set_curve_radius, SOCK_IN, "Curve"));
  nodeAddLink(group,
              set_curve_radius,
              nodeFindSocket(set_curve_radius, SOCK_OUT, "Curve"),
              group_output,
              nodeFindSocket(group_output, SOCK_IN, "Socket_0"));

  nodeAddLink(group,
              group_input,
              nodeFindSocket(group_input, SOCK_OUT, "Socket_2"),
              named_layer_selection,
              nodeFindSocket(named_layer_selection, SOCK_IN, "Name"));
  nodeAddLink(group,
              named_layer_selection,
              nodeFindSocket(named_layer_selection, SOCK_OUT, "Selection"),
              set_curve_radius,
              nodeFindSocket(set_curve_radius, SOCK_IN, "Selection"));

  nodeAddLink(group,
              group_input,
              nodeFindSocket(group_input, SOCK_OUT, "Socket_1"),
              add,
              nodeFindSocket(add, SOCK_IN, "Value"));
  nodeAddLink(group,
              input_radius,
              nodeFindSocket(input_radius, SOCK_OUT, "Radius"),
              add,
              nodeFindSocket(add, SOCK_IN, "Value_001"));
  nodeAddLink(group,
              add,
              nodeFindSocket(add, SOCK_OUT, "Value"),
              set_curve_radius,
              nodeFindSocket(set_curve_radius, SOCK_IN, "Radius"));

  LISTBASE_FOREACH (bNode *, node, &group->nodes) {
    nodeSetSelected(node, false);
  }

  return group;
}

void thickness_factor_to_modifier(const bGPdata &src_object_data, Object &dst_object)
{
  if (src_object_data.pixfactor == 1.0f) {
    return;
  }
  const float thickness_factor = src_object_data.pixfactor;

  ModifierData *md = BKE_modifier_new(eModifierType_GreasePencilThickness);
  GreasePencilThickModifierData *tmd = reinterpret_cast<GreasePencilThickModifierData *>(md);

  tmd->thickness_fac = thickness_factor;

  STRNCPY(md->name, DATA_("Thickness"));
  BKE_modifier_unique_name(&dst_object.modifiers, md);

  BLI_addtail(&dst_object.modifiers, md);
  BKE_modifiers_persistent_uid_init(dst_object, *md);
}

void layer_adjustments_to_modifiers(Main &bmain,
                                    const bGPdata &src_object_data,
                                    Object &dst_object)
{
  bNodeTree *offset_radius_node_tree = nullptr;
  /* Replace layer adjustments with modifiers. */
  LISTBASE_FOREACH (bGPDlayer *, gpl, &src_object_data.layers) {
    const float3 tint_color = float3(gpl->tintcolor);
    const float tint_factor = gpl->tintcolor[3];
    const int thickness_px = gpl->line_change;
    /* Tint adjustment. */
    if (tint_factor > 0.0f) {
      ModifierData *md = BKE_modifier_new(eModifierType_GreasePencilTint);
      GreasePencilTintModifierData *tmd = reinterpret_cast<GreasePencilTintModifierData *>(md);

      copy_v3_v3(tmd->color, tint_color);
      tmd->factor = tint_factor;
      STRNCPY(tmd->influence.layer_name, gpl->info);

      char modifier_name[64];
      BLI_snprintf(modifier_name, 64, "Tint %s", gpl->info);
      STRNCPY(md->name, modifier_name);
      BKE_modifier_unique_name(&dst_object.modifiers, md);

      BLI_addtail(&dst_object.modifiers, md);
      BKE_modifiers_persistent_uid_init(dst_object, *md);
    }
    /* Thickness adjustment. */
    if (thickness_px != 0) {
      /* Convert the "pixel" offset value into a radius value.
       * GPv2 used a conversion of 1 "px" = 0.001. */
      /* Note: this offset may be negative. */
      const float radius_offset = float(thickness_px) / 2000.0f;
      if (!offset_radius_node_tree) {
        offset_radius_node_tree = add_offset_radius_node_tree(bmain);
        BKE_ntree_update_main_tree(&bmain, offset_radius_node_tree, nullptr);
      }
      auto *md = reinterpret_cast<NodesModifierData *>(BKE_modifier_new(eModifierType_Nodes));

      char modifier_name[64];
      BLI_snprintf(modifier_name, 64, "Thickness %s", gpl->info);
      STRNCPY(md->modifier.name, modifier_name);
      BKE_modifier_unique_name(&dst_object.modifiers, &md->modifier);
      md->node_group = offset_radius_node_tree;

      BLI_addtail(&dst_object.modifiers, md);
      BKE_modifiers_persistent_uid_init(dst_object, md->modifier);

      md->settings.properties = bke::idprop::create_group("Nodes Modifier Settings").release();
      IDProperty *radius_offset_prop =
          bke::idprop::create(DATA_("Socket_1"), radius_offset).release();
      auto *ui_data = reinterpret_cast<IDPropertyUIDataFloat *>(
          IDP_ui_data_ensure(radius_offset_prop));
      ui_data->soft_min = 0.0f;
      ui_data->base.rna_subtype = PROP_TRANSLATION;
      IDP_AddToGroup(md->settings.properties, radius_offset_prop);
      IDP_AddToGroup(md->settings.properties,
                     bke::idprop::create(DATA_("Socket_2"), gpl->info).release());
    }
  }

  DEG_relations_tag_update(&bmain);
}

void legacy_gpencil_object(Main &bmain, Object &object)
{
  bGPdata *gpd = static_cast<bGPdata *>(object.data);

  GreasePencil *new_grease_pencil = static_cast<GreasePencil *>(
      BKE_id_new(&bmain, ID_GP, gpd->id.name + 2));
  object.data = new_grease_pencil;
  object.type = OB_GREASE_PENCIL;

  /* NOTE: Could also use #BKE_id_free_us, to also free the legacy GP if not used anymore? */
  id_us_min(&gpd->id);
  /* No need to increase user-count of `new_grease_pencil`,
   * since ID creation already set it to 1. */

  legacy_gpencil_to_grease_pencil(bmain, *new_grease_pencil, *gpd);
  layer_adjustments_to_modifiers(bmain, *gpd, object);
  /* Thickness factor is applied after all other changes to the radii. */
  thickness_factor_to_modifier(*gpd, object);

  BKE_object_free_derived_caches(&object);
}

}  // namespace blender::bke::greasepencil::convert<|MERGE_RESOLUTION|>--- conflicted
+++ resolved
@@ -30,12 +30,9 @@
 #include "DNA_gpencil_legacy_types.h"
 #include "DNA_grease_pencil_types.h"
 #include "DNA_meshdata_types.h"
-<<<<<<< HEAD
-=======
 #include "DNA_modifier_types.h"
 
 #include "DEG_depsgraph_build.hh"
->>>>>>> 727c11bd
 
 namespace blender::bke::greasepencil::convert {
 
@@ -127,25 +124,6 @@
     curves.curve_types_for_write().copy_from(curve_types);
     curves.update_curve_types();
   }
-
-  /* Find used vertex groups in this drawing. */
-  ListBase stroke_vertex_group_names;
-  Array<int> stroke_def_nr_map;
-  find_used_vertex_groups(gpf, vertex_group_names, stroke_vertex_group_names, stroke_def_nr_map);
-  BLI_assert(BLI_listbase_is_empty(&curves.vertex_group_names));
-  curves.vertex_group_names = stroke_vertex_group_names;
-  const bool use_dverts = !BLI_listbase_is_empty(&curves.vertex_group_names);
-
-  /* Copy vertex weights and map the vertex group indices. */
-  auto copy_dvert = [&](const MDeformVert &src_dvert, MDeformVert &dst_dvert) {
-    dst_dvert = src_dvert;
-    dst_dvert.dw = static_cast<MDeformWeight *>(MEM_dupallocN(src_dvert.dw));
-    const MutableSpan<MDeformWeight> vertex_weights = {dst_dvert.dw, dst_dvert.totweight};
-    for (MDeformWeight &weight : vertex_weights) {
-      /* Map def_nr to the reduced vertex group list. */
-      weight.def_nr = stroke_def_nr_map[weight.def_nr];
-    }
-  };
 
   /* Find used vertex groups in this drawing. */
   ListBase stroke_vertex_group_names;
@@ -233,55 +211,6 @@
       continue;
     }
 
-<<<<<<< HEAD
-    Span<bGPDspoint> stroke_points{gps->points, gps->totpoints};
-    MutableSpan<float3> stroke_positions = positions.slice(stroke_points_range);
-    MutableSpan<float> stroke_radii = radii.slice(stroke_points_range);
-    MutableSpan<float> stroke_opacities = opacities.slice(stroke_points_range);
-    MutableSpan<float> stroke_deltatimes = delta_times.span.slice(stroke_points_range);
-    MutableSpan<float> stroke_rotations = rotations.span.slice(stroke_points_range);
-    MutableSpan<ColorGeometry4f> stroke_vertex_colors = vertex_colors.span.slice(
-        stroke_points_range);
-    MutableSpan<bool> stroke_selections = selection.span.slice(stroke_points_range);
-    MutableSpan<MDeformVert> stroke_dverts = use_dverts ? dverts.slice(stroke_points_range) :
-                                                          MutableSpan<MDeformVert>();
-
-    /* Do first point. */
-    const bGPDspoint &first_pt = stroke_points.first();
-    stroke_positions.first() = float3(first_pt.x, first_pt.y, first_pt.z);
-    /* Previously, Grease Pencil used a radius convention where 1 `px` = 0.001 units. This `px` was
-     * the brush size which would be stored in the stroke thickness and then scaled by the point
-     * pressure factor. Finally, the render engine would divide this thickness value by 2000 (we're
-     * going from a thickness to a radius, hence the factor of two) to convert back into blender
-     * units.
-     * Store the radius now directly in blender units. This makes it consistent with how hair
-     * curves handle the radius. */
-    stroke_radii.first() = gps->thickness * first_pt.pressure / 2000.0f;
-    stroke_opacities.first() = first_pt.strength;
-    stroke_deltatimes.first() = 0;
-    stroke_rotations.first() = first_pt.uv_rot;
-    stroke_vertex_colors.first() = ColorGeometry4f(first_pt.vert_color);
-    stroke_selections.first() = (first_pt.flag & GP_SPOINT_SELECT) != 0;
-    if (use_dverts && gps->dvert) {
-      copy_dvert(gps->dvert[0], stroke_dverts.first());
-    }
-
-    /* Do the rest of the points. */
-    for (const int i : stroke_points.index_range().drop_back(1)) {
-      const int point_i = i + 1;
-      const bGPDspoint &pt_prev = stroke_points[point_i - 1];
-      const bGPDspoint &pt = stroke_points[point_i];
-      stroke_positions[point_i] = float3(pt.x, pt.y, pt.z);
-      stroke_radii[point_i] = gps->thickness * pt.pressure / 2000.0f;
-      stroke_opacities[point_i] = pt.strength;
-      stroke_deltatimes[point_i] = pt.time - pt_prev.time;
-      stroke_rotations[point_i] = pt.uv_rot;
-      stroke_vertex_colors[point_i] = ColorGeometry4f(pt.vert_color);
-      stroke_selections[point_i] = (pt.flag & GP_SPOINT_SELECT) != 0;
-      if (use_dverts && gps->dvert) {
-        copy_dvert(gps->dvert[point_i], stroke_dverts[point_i]);
-      }
-=======
     const Span<bGPDspoint> src_points{gps->points, gps->totpoints};
     /* Previously, Grease Pencil used a radius convention where 1 `px` = 0.001 units. This `px`
      * was the brush size which would be stored in the stroke thickness and then scaled by the
@@ -357,7 +286,6 @@
     else {
       /* Unknown curve type. */
       BLI_assert_unreachable();
->>>>>>> 727c11bd
     }
   }
 
