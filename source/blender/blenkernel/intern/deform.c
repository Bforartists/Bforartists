/*
 * This program is free software; you can redistribute it and/or
 * modify it under the terms of the GNU General Public License
 * as published by the Free Software Foundation; either version 2
 * of the License, or (at your option) any later version.
 *
 * This program is distributed in the hope that it will be useful,
 * but WITHOUT ANY WARRANTY; without even the implied warranty of
 * MERCHANTABILITY or FITNESS FOR A PARTICULAR PURPOSE.  See the
 * GNU General Public License for more details.
 *
 * You should have received a copy of the GNU General Public License
 * along with this program; if not, write to the Free Software Foundation,
 * Inc., 51 Franklin Street, Fifth Floor, Boston, MA 02110-1301, USA.
 *
 * The Original Code is Copyright (C) 2001-2002 by NaN Holding BV.
 * All rights reserved.
 */

/** \file
 * \ingroup bke
 */

#include <ctype.h>
#include <math.h>
#include <stddef.h>
#include <stdlib.h>
#include <string.h>

#include "MEM_guardedalloc.h"

#include "DNA_mesh_types.h"
#include "DNA_meshdata_types.h"
#include "DNA_object_types.h"
#include "DNA_scene_types.h"

#include "BLI_listbase.h"
#include "BLI_math.h"
#include "BLI_string.h"
#include "BLI_string_utils.h"
#include "BLI_utildefines.h"

#include "BLT_translation.h"

#include "BKE_customdata.h"
#include "BKE_data_transfer.h"
#include "BKE_deform.h" /* own include */
#include "BKE_mesh.h"
#include "BKE_mesh_mapping.h"
#include "BKE_object.h"
#include "BKE_object_deform.h"

#include "BLO_read_write.h"

#include "data_transfer_intern.h"

bDeformGroup *BKE_object_defgroup_new(Object *ob, const char *name)
{
  bDeformGroup *defgroup;

  BLI_assert(OB_TYPE_SUPPORT_VGROUP(ob->type));

  defgroup = MEM_callocN(sizeof(bDeformGroup), __func__);

  BLI_strncpy(defgroup->name, name, sizeof(defgroup->name));

  BLI_addtail(&ob->defbase, defgroup);
  BKE_object_defgroup_unique_name(defgroup, ob);

  BKE_object_batch_cache_dirty_tag(ob);

  return defgroup;
}

void BKE_defgroup_copy_list(ListBase *outbase, const ListBase *inbase)
{
  bDeformGroup *defgroup, *defgroupn;

  BLI_listbase_clear(outbase);

  for (defgroup = inbase->first; defgroup; defgroup = defgroup->next) {
    defgroupn = BKE_defgroup_duplicate(defgroup);
    BLI_addtail(outbase, defgroupn);
  }
}

bDeformGroup *BKE_defgroup_duplicate(const bDeformGroup *ingroup)
{
  bDeformGroup *outgroup;

  if (!ingroup) {
    BLI_assert(0);
    return NULL;
  }

  outgroup = MEM_callocN(sizeof(bDeformGroup), "copy deformGroup");

  /* For now, just copy everything over. */
  memcpy(outgroup, ingroup, sizeof(bDeformGroup));

  outgroup->next = outgroup->prev = NULL;

  return outgroup;
}

/**
 * Overwrite weights filtered by vgroup_subset.
 * - do nothing if neither are set.
 * - add destination weight if needed
 */
void BKE_defvert_copy_subset(MDeformVert *dvert_dst,
                             const MDeformVert *dvert_src,
                             const bool *vgroup_subset,
                             const int vgroup_tot)
{
  int defgroup;
  for (defgroup = 0; defgroup < vgroup_tot; defgroup++) {
    if (vgroup_subset[defgroup]) {
      BKE_defvert_copy_index(dvert_dst, defgroup, dvert_src, defgroup);
    }
  }
}

/**
 * Overwrite weights filtered by vgroup_subset and with mirroring specified by the flip map
 * - do nothing if neither are set.
 * - add destination weight if needed
 */
void BKE_defvert_mirror_subset(MDeformVert *dvert_dst,
                               const MDeformVert *dvert_src,
                               const bool *vgroup_subset,
                               const int vgroup_tot,
                               const int *flip_map,
                               const int flip_map_len)
{
  int defgroup;
  for (defgroup = 0; defgroup < vgroup_tot && defgroup < flip_map_len; defgroup++) {
    if (vgroup_subset[defgroup] && (dvert_dst != dvert_src || flip_map[defgroup] != defgroup)) {
      BKE_defvert_copy_index(dvert_dst, flip_map[defgroup], dvert_src, defgroup);
    }
  }
}

void BKE_defvert_copy(MDeformVert *dvert_dst, const MDeformVert *dvert_src)
{
  if (dvert_dst->totweight == dvert_src->totweight) {
    if (dvert_src->totweight) {
      memcpy(dvert_dst->dw, dvert_src->dw, dvert_src->totweight * sizeof(MDeformWeight));
    }
  }
  else {
    if (dvert_dst->dw) {
      MEM_freeN(dvert_dst->dw);
    }

    if (dvert_src->totweight) {
      dvert_dst->dw = MEM_dupallocN(dvert_src->dw);
    }
    else {
      dvert_dst->dw = NULL;
    }

    dvert_dst->totweight = dvert_src->totweight;
  }
}

/**
 * Copy an index from one dvert to another.
 * - do nothing if neither are set.
 * - add destination weight if needed.
 */
void BKE_defvert_copy_index(MDeformVert *dvert_dst,
                            const int defgroup_dst,
                            const MDeformVert *dvert_src,
                            const int defgroup_src)
{
  MDeformWeight *dw_src, *dw_dst;

  dw_src = BKE_defvert_find_index(dvert_src, defgroup_src);

  if (dw_src) {
    /* Source is valid, ensure destination is created. */
    dw_dst = BKE_defvert_ensure_index(dvert_dst, defgroup_dst);
    dw_dst->weight = dw_src->weight;
  }
  else {
    /* Source was NULL, assign zero (could also remove). */
    dw_dst = BKE_defvert_find_index(dvert_dst, defgroup_dst);

    if (dw_dst) {
      dw_dst->weight = 0.0f;
    }
  }
}

/**
 * Only sync over matching weights, don't add or remove groups
 * warning, loop within loop.
 */
void BKE_defvert_sync(MDeformVert *dvert_dst, const MDeformVert *dvert_src, const bool use_ensure)
{
  if (dvert_src->totweight && dvert_dst->totweight) {
    MDeformWeight *dw_src = dvert_src->dw;
    for (int i = 0; i < dvert_src->totweight; i++, dw_src++) {
      MDeformWeight *dw_dst;
      if (use_ensure) {
        dw_dst = BKE_defvert_ensure_index(dvert_dst, dw_src->def_nr);
      }
      else {
        dw_dst = BKE_defvert_find_index(dvert_dst, dw_src->def_nr);
      }

      if (dw_dst) {
        dw_dst->weight = dw_src->weight;
      }
    }
  }
}

/**
 * be sure all flip_map values are valid
 */
void BKE_defvert_sync_mapped(MDeformVert *dvert_dst,
                             const MDeformVert *dvert_src,
                             const int *flip_map,
                             const int flip_map_len,
                             const bool use_ensure)
{
  if (dvert_src->totweight && dvert_dst->totweight) {
    MDeformWeight *dw_src = dvert_src->dw;
    for (int i = 0; i < dvert_src->totweight; i++, dw_src++) {
      if (dw_src->def_nr < flip_map_len) {
        MDeformWeight *dw_dst;
        if (use_ensure) {
          dw_dst = BKE_defvert_ensure_index(dvert_dst, flip_map[dw_src->def_nr]);
        }
        else {
          dw_dst = BKE_defvert_find_index(dvert_dst, flip_map[dw_src->def_nr]);
        }

        if (dw_dst) {
          dw_dst->weight = dw_src->weight;
        }
      }
    }
  }
}

/**
 * be sure all flip_map values are valid
 */
void BKE_defvert_remap(MDeformVert *dvert, const int *map, const int map_len)
{
  MDeformWeight *dw = dvert->dw;
  for (int i = dvert->totweight; i != 0; i--, dw++) {
    if (dw->def_nr < map_len) {
      BLI_assert(map[dw->def_nr] >= 0);

      dw->def_nr = map[dw->def_nr];
    }
  }
}

/**
 * Same as #BKE_defvert_normalize but takes a bool array.
 */
void BKE_defvert_normalize_subset(MDeformVert *dvert,
                                  const bool *vgroup_subset,
                                  const int vgroup_tot)
{
  if (dvert->totweight == 0) {
    /* nothing */
  }
  else if (dvert->totweight == 1) {
    MDeformWeight *dw = dvert->dw;
    if ((dw->def_nr < vgroup_tot) && vgroup_subset[dw->def_nr]) {
      dw->weight = 1.0f;
    }
  }
  else {
    MDeformWeight *dw = dvert->dw;
    float tot_weight = 0.0f;
    for (int i = dvert->totweight; i != 0; i--, dw++) {
      if ((dw->def_nr < vgroup_tot) && vgroup_subset[dw->def_nr]) {
        tot_weight += dw->weight;
      }
    }

    if (tot_weight > 0.0f) {
      float scalar = 1.0f / tot_weight;
      dw = dvert->dw;
      for (int i = dvert->totweight; i != 0; i--, dw++) {
        if ((dw->def_nr < vgroup_tot) && vgroup_subset[dw->def_nr]) {
          dw->weight *= scalar;

          /* in case of division errors with very low weights */
          CLAMP(dw->weight, 0.0f, 1.0f);
        }
      }
    }
  }
}

void BKE_defvert_normalize(MDeformVert *dvert)
{
  if (dvert->totweight == 0) {
    /* nothing */
  }
  else if (dvert->totweight == 1) {
    dvert->dw[0].weight = 1.0f;
  }
  else {
    MDeformWeight *dw;
    unsigned int i;
    float tot_weight = 0.0f;

    for (i = dvert->totweight, dw = dvert->dw; i != 0; i--, dw++) {
      tot_weight += dw->weight;
    }

    if (tot_weight > 0.0f) {
      float scalar = 1.0f / tot_weight;
      for (i = dvert->totweight, dw = dvert->dw; i != 0; i--, dw++) {
        dw->weight *= scalar;

        /* in case of division errors with very low weights */
        CLAMP(dw->weight, 0.0f, 1.0f);
      }
    }
  }
}

/**
 * Same as BKE_defvert_normalize() if the locked vgroup is not a member of the subset
 */
void BKE_defvert_normalize_lock_single(MDeformVert *dvert,
                                       const bool *vgroup_subset,
                                       const int vgroup_tot,
                                       const uint def_nr_lock)
{
  if (dvert->totweight == 0) {
    /* nothing */
  }
  else if (dvert->totweight == 1) {
    MDeformWeight *dw = dvert->dw;
    if ((dw->def_nr < vgroup_tot) && vgroup_subset[dw->def_nr]) {
      if (def_nr_lock != dw->def_nr) {
        dw->weight = 1.0f;
      }
    }
  }
  else {
    MDeformWeight *dw_lock = NULL;
    MDeformWeight *dw;
    unsigned int i;
    float tot_weight = 0.0f;
    float lock_iweight = 1.0f;

    for (i = dvert->totweight, dw = dvert->dw; i != 0; i--, dw++) {
      if ((dw->def_nr < vgroup_tot) && vgroup_subset[dw->def_nr]) {
        if (dw->def_nr != def_nr_lock) {
          tot_weight += dw->weight;
        }
        else {
          dw_lock = dw;
          lock_iweight = (1.0f - dw_lock->weight);
          CLAMP(lock_iweight, 0.0f, 1.0f);
        }
      }
    }

    if (tot_weight > 0.0f) {
      /* paranoid, should be 1.0 but in case of float error clamp anyway */

      float scalar = (1.0f / tot_weight) * lock_iweight;
      for (i = dvert->totweight, dw = dvert->dw; i != 0; i--, dw++) {
        if ((dw->def_nr < vgroup_tot) && vgroup_subset[dw->def_nr]) {
          if (dw != dw_lock) {
            dw->weight *= scalar;

            /* in case of division errors with very low weights */
            CLAMP(dw->weight, 0.0f, 1.0f);
          }
        }
      }
    }
  }
}

/**
 * Same as BKE_defvert_normalize() if no locked vgroup is a member of the subset
 */
void BKE_defvert_normalize_lock_map(MDeformVert *dvert,
                                    const bool *vgroup_subset,
                                    const int vgroup_tot,
                                    const bool *lock_flags,
                                    const int defbase_tot)
{
  if (dvert->totweight == 0) {
    /* nothing */
  }
  else if (dvert->totweight == 1) {
    MDeformWeight *dw = dvert->dw;
    if ((dw->def_nr < vgroup_tot) && vgroup_subset[dw->def_nr]) {
      if ((dw->def_nr < defbase_tot) && (lock_flags[dw->def_nr] == false)) {
        dw->weight = 1.0f;
      }
    }
  }
  else {
    MDeformWeight *dw;
    unsigned int i;
    float tot_weight = 0.0f;
    float lock_iweight = 0.0f;

    for (i = dvert->totweight, dw = dvert->dw; i != 0; i--, dw++) {
      if ((dw->def_nr < vgroup_tot) && vgroup_subset[dw->def_nr]) {
        if ((dw->def_nr < defbase_tot) && (lock_flags[dw->def_nr] == false)) {
          tot_weight += dw->weight;
        }
        else {
          /* invert after */
          lock_iweight += dw->weight;
        }
      }
    }

    lock_iweight = max_ff(0.0f, 1.0f - lock_iweight);

    if (tot_weight > 0.0f) {
      /* paranoid, should be 1.0 but in case of float error clamp anyway */

      float scalar = (1.0f / tot_weight) * lock_iweight;
      for (i = dvert->totweight, dw = dvert->dw; i != 0; i--, dw++) {
        if ((dw->def_nr < vgroup_tot) && vgroup_subset[dw->def_nr]) {
          if ((dw->def_nr < defbase_tot) && (lock_flags[dw->def_nr] == false)) {
            dw->weight *= scalar;

            /* in case of division errors with very low weights */
            CLAMP(dw->weight, 0.0f, 1.0f);
          }
        }
      }
    }
  }
}

void BKE_defvert_flip(MDeformVert *dvert, const int *flip_map, const int flip_map_len)
{
  MDeformWeight *dw;
  int i;

  for (dw = dvert->dw, i = 0; i < dvert->totweight; dw++, i++) {
    if (dw->def_nr < flip_map_len) {
      if (flip_map[dw->def_nr] >= 0) {
        dw->def_nr = flip_map[dw->def_nr];
      }
    }
  }
}

void BKE_defvert_flip_merged(MDeformVert *dvert, const int *flip_map, const int flip_map_len)
{
  MDeformWeight *dw, *dw_cpy;
  float weight;
  int i, totweight = dvert->totweight;

  /* copy weights */
  for (dw = dvert->dw, i = 0; i < totweight; dw++, i++) {
    if (dw->def_nr < flip_map_len) {
      if (flip_map[dw->def_nr] >= 0) {
        /* error checkers complain of this but we'll never get NULL return */
        dw_cpy = BKE_defvert_ensure_index(dvert, flip_map[dw->def_nr]);
        dw = &dvert->dw[i]; /* in case array got realloced */

        /* distribute weights: if only one of the vertex groups was
         * assigned this will halve the weights, otherwise it gets
         * evened out. this keeps it proportional to other groups */
        weight = 0.5f * (dw_cpy->weight + dw->weight);
        dw_cpy->weight = weight;
        dw->weight = weight;
      }
    }
  }
}

bDeformGroup *BKE_object_defgroup_find_name(const Object *ob, const char *name)
{
  return (name && name[0] != '\0') ?
             BLI_findstring(&ob->defbase, name, offsetof(bDeformGroup, name)) :
             NULL;
}

int BKE_object_defgroup_name_index(const Object *ob, const char *name)
{
  return (name && name[0] != '\0') ?
             BLI_findstringindex(&ob->defbase, name, offsetof(bDeformGroup, name)) :
             -1;
}

/**
 * \note caller must free.
 */
int *BKE_object_defgroup_flip_map(const Object *ob, int *flip_map_len, const bool use_default)
{
  int defbase_tot = *flip_map_len = BLI_listbase_count(&ob->defbase);

  if (defbase_tot == 0) {
    return NULL;
  }

  bDeformGroup *dg;
  char name_flip[sizeof(dg->name)];
  int i, flip_num, *map = MEM_mallocN(defbase_tot * sizeof(int), __func__);

  for (i = 0; i < defbase_tot; i++) {
    map[i] = -1;
  }

  for (dg = ob->defbase.first, i = 0; dg; dg = dg->next, i++) {
    if (map[i] == -1) { /* may be calculated previously */

      /* in case no valid value is found, use this */
      if (use_default) {
        map[i] = i;
      }

      BLI_string_flip_side_name(name_flip, dg->name, false, sizeof(name_flip));

      if (!STREQ(name_flip, dg->name)) {
        flip_num = BKE_object_defgroup_name_index(ob, name_flip);
        if (flip_num >= 0) {
          map[i] = flip_num;
          map[flip_num] = i; /* save an extra lookup */
        }
      }
    }
  }
  return map;
}

/**
 * \note caller must free.
 */
int *BKE_object_defgroup_flip_map_single(const Object *ob,
                                         int *flip_map_len,
                                         const bool use_default,
                                         int defgroup)
{
  int defbase_tot = *flip_map_len = BLI_listbase_count(&ob->defbase);

  if (defbase_tot == 0) {
    return NULL;
  }

  bDeformGroup *dg;
  char name_flip[sizeof(dg->name)];
  int i, flip_num, *map = MEM_mallocN(defbase_tot * sizeof(int), __func__);

  for (i = 0; i < defbase_tot; i++) {
    map[i] = use_default ? i : -1;
  }

  dg = BLI_findlink(&ob->defbase, defgroup);

  BLI_string_flip_side_name(name_flip, dg->name, false, sizeof(name_flip));
  if (!STREQ(name_flip, dg->name)) {
    flip_num = BKE_object_defgroup_name_index(ob, name_flip);

    if (flip_num != -1) {
      map[defgroup] = flip_num;
      map[flip_num] = defgroup;
    }
  }

  return map;
}

int BKE_object_defgroup_flip_index(const Object *ob, int index, const bool use_default)
{
  bDeformGroup *dg = BLI_findlink(&ob->defbase, index);
  int flip_index = -1;

  if (dg) {
    char name_flip[sizeof(dg->name)];
    BLI_string_flip_side_name(name_flip, dg->name, false, sizeof(name_flip));

    if (!STREQ(name_flip, dg->name)) {
      flip_index = BKE_object_defgroup_name_index(ob, name_flip);
    }
  }

  return (flip_index == -1 && use_default) ? index : flip_index;
}

static bool defgroup_find_name_dupe(const char *name, bDeformGroup *dg, Object *ob)
{
  bDeformGroup *curdef;

  for (curdef = ob->defbase.first; curdef; curdef = curdef->next) {
    if (dg != curdef) {
      if (STREQ(curdef->name, name)) {
        return true;
      }
    }
  }

  return false;
}

static bool defgroup_unique_check(void *arg, const char *name)
{
  struct {
    Object *ob;
    void *dg;
  } *data = arg;
  return defgroup_find_name_dupe(name, data->dg, data->ob);
}

void BKE_object_defgroup_unique_name(bDeformGroup *dg, Object *ob)
{
  struct {
    Object *ob;
    void *dg;
  } data;
  data.ob = ob;
  data.dg = dg;

  BLI_uniquename_cb(defgroup_unique_check, &data, DATA_("Group"), '.', dg->name, sizeof(dg->name));
}

float BKE_defvert_find_weight(const struct MDeformVert *dvert, const int defgroup)
{
  MDeformWeight *dw = BKE_defvert_find_index(dvert, defgroup);
  return dw ? dw->weight : 0.0f;
}

/**
 * Take care with this the rationale is:
 * - if the object has no vertex group. act like vertex group isn't set and return 1.0,
 * - if the vertex group exists but the 'defgroup' isn't found on this vertex, _still_ return 0.0
 *
 * This is a bit confusing, just saves some checks from the caller.
 */
float BKE_defvert_array_find_weight_safe(const struct MDeformVert *dvert,
                                         const int index,
                                         const int defgroup)
{
  /* Invalid defgroup index means the vgroup selected is invalid,
   * does not exist, in that case it is OK to return 1.0
   * (i.e. maximum weight, as if no vgroup was selected).
   * But in case of valid defgroup and NULL dvert data pointer, it means that vgroup **is** valid,
   * and just totally empty, so we shall return '0.0' value then! */
  if (defgroup == -1) {
    return 1.0f;
  }
  if (dvert == NULL) {
    return 0.0f;
  }

  return BKE_defvert_find_weight(dvert + index, defgroup);
}

MDeformWeight *BKE_defvert_find_index(const MDeformVert *dvert, const int defgroup)
{
  if (dvert && defgroup >= 0) {
    MDeformWeight *dw = dvert->dw;
    unsigned int i;

    for (i = dvert->totweight; i != 0; i--, dw++) {
      if (dw->def_nr == defgroup) {
        return dw;
      }
    }
  }
  else {
    BLI_assert(0);
  }

  return NULL;
}

/**
 * Ensures that mv has a deform weight entry for the specified defweight group.
 *
 * \note this function is mirrored in editmesh_tools.c, for use for editvertices.
 */
MDeformWeight *BKE_defvert_ensure_index(MDeformVert *dvert, const int defgroup)
{
  MDeformWeight *dw_new;

  /* do this check always, this function is used to check for it */
  if (!dvert || defgroup < 0) {
    BLI_assert(0);
    return NULL;
  }

  dw_new = BKE_defvert_find_index(dvert, defgroup);
  if (dw_new) {
    return dw_new;
  }

  dw_new = MEM_mallocN(sizeof(MDeformWeight) * (dvert->totweight + 1), "deformWeight");
  if (dvert->dw) {
    memcpy(dw_new, dvert->dw, sizeof(MDeformWeight) * dvert->totweight);
    MEM_freeN(dvert->dw);
  }
  dvert->dw = dw_new;
  dw_new += dvert->totweight;
  dw_new->weight = 0.0f;
  dw_new->def_nr = defgroup;
  /* Group index */

  dvert->totweight++;

  return dw_new;
}

/* TODO. merge with code above! */

/**
 * Adds the given vertex to the specified vertex group, with given weight.
 *
 * \warning this does NOT check for existing, assume caller already knows its not there.
 */
void BKE_defvert_add_index_notest(MDeformVert *dvert, int defgroup, const float weight)
{
  MDeformWeight *dw_new;

  /* do this check always, this function is used to check for it */
  if (!dvert || defgroup < 0) {
    BLI_assert(0);
    return;
  }

  dw_new = MEM_callocN(sizeof(MDeformWeight) * (dvert->totweight + 1),
                       "defvert_add_to group, new deformWeight");
  if (dvert->dw) {
    memcpy(dw_new, dvert->dw, sizeof(MDeformWeight) * dvert->totweight);
    MEM_freeN(dvert->dw);
  }
  dvert->dw = dw_new;
  dw_new += dvert->totweight;
  dw_new->weight = weight;
  dw_new->def_nr = defgroup;
  dvert->totweight++;
}

/**
 * Removes the given vertex from the vertex group.
 *
 * \warning This function frees the given MDeformWeight, do not use it afterward!
 */
void BKE_defvert_remove_group(MDeformVert *dvert, MDeformWeight *dw)
{
  if (dvert && dw) {
    int i = dw - dvert->dw;

    /* Security check! */
    if (i < 0 || i >= dvert->totweight) {
      return;
    }

    dvert->totweight--;
    /* If there are still other deform weights attached to this vert then remove
     * this deform weight, and reshuffle the others.
     */
    if (dvert->totweight) {
      BLI_assert(dvert->dw != NULL);

      if (i != dvert->totweight) {
        dvert->dw[i] = dvert->dw[dvert->totweight];
      }

      dvert->dw = MEM_reallocN(dvert->dw, sizeof(MDeformWeight) * dvert->totweight);
    }
    else {
      /* If there are no other deform weights left then just remove this one. */
      MEM_freeN(dvert->dw);
      dvert->dw = NULL;
    }
  }
}

void BKE_defvert_clear(MDeformVert *dvert)
{
  if (dvert->dw) {
    MEM_freeN(dvert->dw);
    dvert->dw = NULL;
  }

  dvert->totweight = 0;
}

/**
 * \return The first group index shared by both deform verts
 * or -1 if none are found.
 */
int BKE_defvert_find_shared(const MDeformVert *dvert_a, const MDeformVert *dvert_b)
{
  if (dvert_a->totweight && dvert_b->totweight) {
    MDeformWeight *dw = dvert_a->dw;
    unsigned int i;

    for (i = dvert_a->totweight; i != 0; i--, dw++) {
      if (dw->weight > 0.0f && BKE_defvert_find_weight(dvert_b, dw->def_nr) > 0.0f) {
        return dw->def_nr;
      }
    }
  }

  return -1;
}

/**
 * return true if has no weights
 */
bool BKE_defvert_is_weight_zero(const struct MDeformVert *dvert, const int defgroup_tot)
{
  MDeformWeight *dw = dvert->dw;
  for (int i = dvert->totweight; i != 0; i--, dw++) {
    if (dw->weight != 0.0f) {
      /* check the group is in-range, happens on rare situations */
      if (LIKELY(dw->def_nr < defgroup_tot)) {
        return false;
      }
    }
  }
  return true;
}

/**
 * \return The total weight in all groups marked in the selection mask.
 */
float BKE_defvert_total_selected_weight(const struct MDeformVert *dv,
                                        int defbase_tot,
                                        const bool *defbase_sel)
{
  float total = 0.0f;
  const MDeformWeight *dw = dv->dw;

  if (defbase_sel == NULL) {
    return total;
  }

  for (int i = dv->totweight; i != 0; i--, dw++) {
    if (dw->def_nr < defbase_tot) {
      if (defbase_sel[dw->def_nr]) {
        total += dw->weight;
      }
    }
  }

  return total;
}

/**
 * \return The representative weight of a multipaint group, used for
 * viewport colors and actual painting.
 *
 * Result equal to sum of weights with auto normalize, and average otherwise.
 * Value is not clamped, since painting relies on multiplication being always
 * commutative with the collective weight function.
 */
float BKE_defvert_multipaint_collective_weight(const struct MDeformVert *dv,
                                               int defbase_tot,
                                               const bool *defbase_sel,
                                               int defbase_tot_sel,
                                               bool is_normalized)
{
  float total = BKE_defvert_total_selected_weight(dv, defbase_tot, defbase_sel);

  /* in multipaint, get the average if auto normalize is inactive
   * get the sum if it is active */
  if (!is_normalized) {
    total /= defbase_tot_sel;
  }

  return total;
}

/**
 * Computes the display weight for the lock relative weight paint mode.
 *
 * \return weight divided by 1-locked_weight with division by zero check
 */
float BKE_defvert_calc_lock_relative_weight(float weight,
                                            float locked_weight,
                                            float unlocked_weight)
{
  /* First try normalizing unlocked weights. */
  if (unlocked_weight > 0.0f) {
    return weight / unlocked_weight;
  }

  /* If no unlocked weight exists, take locked into account. */
  if (locked_weight <= 0.0f) {
    return weight;
  }

  /* handle division by zero */
  if (locked_weight >= 1.0f) {
    if (weight != 0.0f) {
      return 1.0f;
    }

    /* resolve 0/0 to 0 */
    return 0.0f;
  }

  /* non-degenerate division */
  return weight / (1.0f - locked_weight);
}

/**
 * Computes the display weight for the lock relative weight paint mode, using weight data.
 *
 * \return weight divided by unlocked, or 1-locked_weight with division by zero check.
 */
float BKE_defvert_lock_relative_weight(float weight,
                                       const struct MDeformVert *dv,
                                       int defbase_tot,
                                       const bool *defbase_locked,
                                       const bool *defbase_unlocked)
{
  float unlocked = BKE_defvert_total_selected_weight(dv, defbase_tot, defbase_unlocked);

  if (unlocked > 0.0f) {
    return weight / unlocked;
  }

  float locked = BKE_defvert_total_selected_weight(dv, defbase_tot, defbase_locked);

  return BKE_defvert_calc_lock_relative_weight(weight, locked, unlocked);
}

/* -------------------------------------------------------------------- */
/** \name Defvert Array functions
 * \{ */

void BKE_defvert_array_copy(MDeformVert *dst, const MDeformVert *src, int totvert)
{
  /* Assumes dst is already set up */

  if (!src || !dst) {
    return;
  }

  memcpy(dst, src, totvert * sizeof(MDeformVert));

<<<<<<< HEAD
  for (i = 0; i < totvert; i++) {
=======
  for (int i = 0; i < totvert; i++) {
>>>>>>> 020f95e9
    if (src[i].dw) {
      dst[i].dw = MEM_mallocN(sizeof(MDeformWeight) * src[i].totweight, "copy_deformWeight");
      memcpy(dst[i].dw, src[i].dw, sizeof(MDeformWeight) * src[i].totweight);
    }
  }
}

void BKE_defvert_array_free_elems(MDeformVert *dvert, int totvert)
{
  /* Instead of freeing the verts directly,
   * call this function to delete any special
   * vert data */

  if (!dvert) {
    return;
  }

  /* Free any special data from the verts */
  for (int i = 0; i < totvert; i++) {
    if (dvert[i].dw) {
      MEM_freeN(dvert[i].dw);
    }
  }
}

void BKE_defvert_array_free(MDeformVert *dvert, int totvert)
{
  /* Instead of freeing the verts directly,
   * call this function to delete any special
   * vert data */
  if (!dvert) {
    return;
  }

  /* Free any special data from the verts */
  BKE_defvert_array_free_elems(dvert, totvert);

  MEM_freeN(dvert);
}

void BKE_defvert_extract_vgroup_to_vertweights(MDeformVert *dvert,
                                               const int defgroup,
                                               const int num_verts,
                                               float *r_weights,
                                               const bool invert_vgroup)
{
  if (dvert && defgroup != -1) {
    int i = num_verts;

    while (i--) {
      const float w = BKE_defvert_find_weight(&dvert[i], defgroup);
      r_weights[i] = invert_vgroup ? (1.0f - w) : w;
    }
  }
  else {
    copy_vn_fl(r_weights, num_verts, invert_vgroup ? 1.0f : 0.0f);
  }
}

/**
 * The following three make basic interpolation,
 * using temp vert_weights array to avoid looking up same weight several times.
 */
void BKE_defvert_extract_vgroup_to_edgeweights(MDeformVert *dvert,
                                               const int defgroup,
                                               const int num_verts,
                                               MEdge *edges,
                                               const int num_edges,
                                               float *r_weights,
                                               const bool invert_vgroup)
{
  if (dvert && defgroup != -1) {
    int i = num_edges;
    float *tmp_weights = MEM_mallocN(sizeof(*tmp_weights) * (size_t)num_verts, __func__);

    BKE_defvert_extract_vgroup_to_vertweights(
        dvert, defgroup, num_verts, tmp_weights, invert_vgroup);

    while (i--) {
      MEdge *me = &edges[i];

      r_weights[i] = (tmp_weights[me->v1] + tmp_weights[me->v2]) * 0.5f;
    }

    MEM_freeN(tmp_weights);
  }
  else {
    copy_vn_fl(r_weights, num_edges, 0.0f);
  }
}

void BKE_defvert_extract_vgroup_to_loopweights(MDeformVert *dvert,
                                               const int defgroup,
                                               const int num_verts,
                                               MLoop *loops,
                                               const int num_loops,
                                               float *r_weights,
                                               const bool invert_vgroup)
{
  if (dvert && defgroup != -1) {
    int i = num_loops;
    float *tmp_weights = MEM_mallocN(sizeof(*tmp_weights) * (size_t)num_verts, __func__);

    BKE_defvert_extract_vgroup_to_vertweights(
        dvert, defgroup, num_verts, tmp_weights, invert_vgroup);

    while (i--) {
      MLoop *ml = &loops[i];

      r_weights[i] = tmp_weights[ml->v];
    }

    MEM_freeN(tmp_weights);
  }
  else {
    copy_vn_fl(r_weights, num_loops, 0.0f);
  }
}

void BKE_defvert_extract_vgroup_to_polyweights(MDeformVert *dvert,
                                               const int defgroup,
                                               const int num_verts,
                                               MLoop *loops,
                                               const int UNUSED(num_loops),
                                               MPoly *polys,
                                               const int num_polys,
                                               float *r_weights,
                                               const bool invert_vgroup)
{
  if (dvert && defgroup != -1) {
    int i = num_polys;
    float *tmp_weights = MEM_mallocN(sizeof(*tmp_weights) * (size_t)num_verts, __func__);

    BKE_defvert_extract_vgroup_to_vertweights(
        dvert, defgroup, num_verts, tmp_weights, invert_vgroup);

    while (i--) {
      MPoly *mp = &polys[i];
      MLoop *ml = &loops[mp->loopstart];
      int j = mp->totloop;
      float w = 0.0f;

      for (; j--; ml++) {
        w += tmp_weights[ml->v];
      }
      r_weights[i] = w / (float)mp->totloop;
    }

    MEM_freeN(tmp_weights);
  }
  else {
    copy_vn_fl(r_weights, num_polys, 0.0f);
  }
}

/** \} */

/* -------------------------------------------------------------------- */
/** \name Data Transfer
 * \{ */

static void vgroups_datatransfer_interp(const CustomDataTransferLayerMap *laymap,
                                        void *dest,
                                        const void **sources,
                                        const float *weights,
                                        const int count,
                                        const float mix_factor)
{
  MDeformVert **data_src = (MDeformVert **)sources;
  MDeformVert *data_dst = (MDeformVert *)dest;
  const int idx_src = laymap->data_src_n;
  const int idx_dst = laymap->data_dst_n;

  const int mix_mode = laymap->mix_mode;

  int i, j;

  MDeformWeight *dw_src;
  MDeformWeight *dw_dst = BKE_defvert_find_index(data_dst, idx_dst);
  float weight_src = 0.0f, weight_dst = 0.0f;

  if (sources) {
    for (i = count; i--;) {
      for (j = data_src[i]->totweight; j--;) {
        if ((dw_src = &data_src[i]->dw[j])->def_nr == idx_src) {
          weight_src += dw_src->weight * weights[i];
          break;
        }
      }
    }
  }

  if (dw_dst) {
    weight_dst = dw_dst->weight;
  }
  else if (mix_mode == CDT_MIX_REPLACE_ABOVE_THRESHOLD) {
    return; /* Do not affect destination. */
  }

  weight_src = data_transfer_interp_float_do(mix_mode, weight_dst, weight_src, mix_factor);

  CLAMP(weight_src, 0.0f, 1.0f);

  if (!dw_dst) {
    BKE_defvert_add_index_notest(data_dst, idx_dst, weight_src);
  }
  else {
    dw_dst->weight = weight_src;
  }
}

static bool data_transfer_layersmapping_vgroups_multisrc_to_dst(ListBase *r_map,
                                                                const int mix_mode,
                                                                const float mix_factor,
                                                                const float *mix_weights,
                                                                const int num_elem_dst,
                                                                const bool use_create,
                                                                const bool use_delete,
                                                                Object *ob_src,
                                                                Object *ob_dst,
                                                                MDeformVert *data_src,
                                                                MDeformVert *data_dst,
                                                                CustomData *UNUSED(cd_src),
                                                                CustomData *cd_dst,
                                                                const bool UNUSED(use_dupref_dst),
                                                                const int tolayers,
                                                                const bool *use_layers_src,
                                                                const int num_layers_src)
{
  int idx_src;
  int idx_dst;
  int tot_dst = BLI_listbase_count(&ob_dst->defbase);

  const size_t elem_size = sizeof(*((MDeformVert *)NULL));

  switch (tolayers) {
    case DT_LAYERS_INDEX_DST:
      idx_dst = tot_dst;

      /* Find last source actually used! */
      idx_src = num_layers_src;
      while (idx_src-- && !use_layers_src[idx_src]) {
        /* pass */
      }
      idx_src++;

      if (idx_dst < idx_src) {
        if (use_create) {
          /* Create as much vgroups as necessary! */
          for (; idx_dst < idx_src; idx_dst++) {
            BKE_object_defgroup_add(ob_dst);
          }
        }
        else {
          /* Otherwise, just try to map what we can with existing dst vgroups. */
          idx_src = idx_dst;
        }
      }
      else if (use_delete && idx_dst > idx_src) {
        while (idx_dst-- > idx_src) {
          BKE_object_defgroup_remove(ob_dst, ob_dst->defbase.last);
        }
      }
      if (r_map) {
        /* At this stage, we **need** a valid CD_MDEFORMVERT layer on dest!
         * Again, use_create is not relevant in this case */
        if (!data_dst) {
          data_dst = CustomData_add_layer(cd_dst, CD_MDEFORMVERT, CD_CALLOC, NULL, num_elem_dst);
        }

        while (idx_src--) {
          if (!use_layers_src[idx_src]) {
            continue;
          }
          data_transfer_layersmapping_add_item(r_map,
                                               CD_FAKE_MDEFORMVERT,
                                               mix_mode,
                                               mix_factor,
                                               mix_weights,
                                               data_src,
                                               data_dst,
                                               idx_src,
                                               idx_src,
                                               elem_size,
                                               0,
                                               0,
                                               0,
                                               vgroups_datatransfer_interp,
                                               NULL);
        }
      }
      break;
    case DT_LAYERS_NAME_DST: {
      bDeformGroup *dg_src, *dg_dst;

      if (use_delete) {
        /* Remove all unused dst vgroups first, simpler in this case. */
        for (dg_dst = ob_dst->defbase.first; dg_dst;) {
          bDeformGroup *dg_dst_next = dg_dst->next;

          if (BKE_object_defgroup_name_index(ob_src, dg_dst->name) == -1) {
            BKE_object_defgroup_remove(ob_dst, dg_dst);
          }
          dg_dst = dg_dst_next;
        }
      }

      for (idx_src = 0, dg_src = ob_src->defbase.first; idx_src < num_layers_src;
           idx_src++, dg_src = dg_src->next) {
        if (!use_layers_src[idx_src]) {
          continue;
        }

        if ((idx_dst = BKE_object_defgroup_name_index(ob_dst, dg_src->name)) == -1) {
          if (use_create) {
            BKE_object_defgroup_add_name(ob_dst, dg_src->name);
            idx_dst = ob_dst->actdef - 1;
          }
          else {
            /* If we are not allowed to create missing dst vgroups, just skip matching src one. */
            continue;
          }
        }
        if (r_map) {
          /* At this stage, we **need** a valid CD_MDEFORMVERT layer on dest!
           * use_create is not relevant in this case */
          if (!data_dst) {
            data_dst = CustomData_add_layer(cd_dst, CD_MDEFORMVERT, CD_CALLOC, NULL, num_elem_dst);
          }

          data_transfer_layersmapping_add_item(r_map,
                                               CD_FAKE_MDEFORMVERT,
                                               mix_mode,
                                               mix_factor,
                                               mix_weights,
                                               data_src,
                                               data_dst,
                                               idx_src,
                                               idx_dst,
                                               elem_size,
                                               0,
                                               0,
                                               0,
                                               vgroups_datatransfer_interp,
                                               NULL);
        }
      }
      break;
    }
    default:
      return false;
  }

  return true;
}

bool data_transfer_layersmapping_vgroups(ListBase *r_map,
                                         const int mix_mode,
                                         const float mix_factor,
                                         const float *mix_weights,
                                         const int num_elem_dst,
                                         const bool use_create,
                                         const bool use_delete,
                                         Object *ob_src,
                                         Object *ob_dst,
                                         CustomData *cd_src,
                                         CustomData *cd_dst,
                                         const bool use_dupref_dst,
                                         const int fromlayers,
                                         const int tolayers)
{
  int idx_src, idx_dst;
  MDeformVert *data_src, *data_dst = NULL;

  const size_t elem_size = sizeof(*((MDeformVert *)NULL));

  /* Note:
   * VGroups are a bit hairy, since their layout is defined on object level (ob->defbase),
   * while their actual data is a (mesh) CD layer.
   * This implies we may have to handle data layout itself while having NULL data itself,
   * and even have to support NULL data_src in transfer data code
   * (we always create a data_dst, though).
   */
  if (BLI_listbase_is_empty(&ob_src->defbase)) {
    if (use_delete) {
      BKE_object_defgroup_remove_all(ob_dst);
    }
    return true;
  }

  data_src = CustomData_get_layer(cd_src, CD_MDEFORMVERT);

  data_dst = CustomData_get_layer(cd_dst, CD_MDEFORMVERT);
  if (data_dst && use_dupref_dst && r_map) {
    /* If dest is a derivedmesh, we do not want to overwrite cdlayers of org mesh! */
    data_dst = CustomData_duplicate_referenced_layer(cd_dst, CD_MDEFORMVERT, num_elem_dst);
  }

  if (fromlayers == DT_LAYERS_ACTIVE_SRC || fromlayers >= 0) {
    /* Note: use_delete has not much meaning in this case, ignored. */

    if (fromlayers >= 0) {
      idx_src = fromlayers;
      if (idx_src >= BLI_listbase_count(&ob_src->defbase)) {
        /* This can happen when vgroups are removed from source object...
         * Remapping would be really tricky here, we'd need to go over all objects in
         * Main every time we delete a vgroup... for now, simpler and safer to abort. */
        return false;
      }
    }
    else if ((idx_src = ob_src->actdef - 1) == -1) {
      return false;
    }

    if (tolayers >= 0) {
      /* Note: in this case we assume layer exists! */
      idx_dst = tolayers;
      BLI_assert(idx_dst < BLI_listbase_count(&ob_dst->defbase));
    }
    else if (tolayers == DT_LAYERS_ACTIVE_DST) {
      if ((idx_dst = ob_dst->actdef - 1) == -1) {
        bDeformGroup *dg_src;
        if (!use_create) {
          return true;
        }
        dg_src = BLI_findlink(&ob_src->defbase, idx_src);
        BKE_object_defgroup_add_name(ob_dst, dg_src->name);
        idx_dst = ob_dst->actdef - 1;
      }
    }
    else if (tolayers == DT_LAYERS_INDEX_DST) {
      int num = BLI_listbase_count(&ob_src->defbase);
      idx_dst = idx_src;
      if (num <= idx_dst) {
        if (!use_create) {
          return true;
        }
        /* Create as much vgroups as necessary! */
        for (; num <= idx_dst; num++) {
          BKE_object_defgroup_add(ob_dst);
        }
      }
    }
    else if (tolayers == DT_LAYERS_NAME_DST) {
      bDeformGroup *dg_src = BLI_findlink(&ob_src->defbase, idx_src);
      if ((idx_dst = BKE_object_defgroup_name_index(ob_dst, dg_src->name)) == -1) {
        if (!use_create) {
          return true;
        }
        BKE_object_defgroup_add_name(ob_dst, dg_src->name);
        idx_dst = ob_dst->actdef - 1;
      }
    }
    else {
      return false;
    }

    if (r_map) {
      /* At this stage, we **need** a valid CD_MDEFORMVERT layer on dest!
       * use_create is not relevant in this case */
      if (!data_dst) {
        data_dst = CustomData_add_layer(cd_dst, CD_MDEFORMVERT, CD_CALLOC, NULL, num_elem_dst);
      }

      data_transfer_layersmapping_add_item(r_map,
                                           CD_FAKE_MDEFORMVERT,
                                           mix_mode,
                                           mix_factor,
                                           mix_weights,
                                           data_src,
                                           data_dst,
                                           idx_src,
                                           idx_dst,
                                           elem_size,
                                           0,
                                           0,
                                           0,
                                           vgroups_datatransfer_interp,
                                           NULL);
    }
  }
  else {
    int num_src, num_sel_unused;
    bool *use_layers_src = NULL;
    bool ret = false;

    switch (fromlayers) {
      case DT_LAYERS_ALL_SRC:
        use_layers_src = BKE_object_defgroup_subset_from_select_type(
            ob_src, WT_VGROUP_ALL, &num_src, &num_sel_unused);
        break;
      case DT_LAYERS_VGROUP_SRC_BONE_SELECT:
        use_layers_src = BKE_object_defgroup_subset_from_select_type(
            ob_src, WT_VGROUP_BONE_SELECT, &num_src, &num_sel_unused);
        break;
      case DT_LAYERS_VGROUP_SRC_BONE_DEFORM:
        use_layers_src = BKE_object_defgroup_subset_from_select_type(
            ob_src, WT_VGROUP_BONE_DEFORM, &num_src, &num_sel_unused);
        break;
    }

    if (use_layers_src) {
      ret = data_transfer_layersmapping_vgroups_multisrc_to_dst(r_map,
                                                                mix_mode,
                                                                mix_factor,
                                                                mix_weights,
                                                                num_elem_dst,
                                                                use_create,
                                                                use_delete,
                                                                ob_src,
                                                                ob_dst,
                                                                data_src,
                                                                data_dst,
                                                                cd_src,
                                                                cd_dst,
                                                                use_dupref_dst,
                                                                tolayers,
                                                                use_layers_src,
                                                                num_src);
    }

    MEM_SAFE_FREE(use_layers_src);
    return ret;
  }

  return true;
}

/** \} */

/* -------------------------------------------------------------------- */
/** \name Various utils & helpers.
 * \{ */

void BKE_defvert_weight_to_rgb(float r_rgb[3], const float weight)
{
  const float blend = ((weight / 2.0f) + 0.5f);

  if (weight <= 0.25f) { /* blue->cyan */
    r_rgb[0] = 0.0f;
    r_rgb[1] = blend * weight * 4.0f;
    r_rgb[2] = blend;
  }
  else if (weight <= 0.50f) { /* cyan->green */
    r_rgb[0] = 0.0f;
    r_rgb[1] = blend;
    r_rgb[2] = blend * (1.0f - ((weight - 0.25f) * 4.0f));
  }
  else if (weight <= 0.75f) { /* green->yellow */
    r_rgb[0] = blend * ((weight - 0.50f) * 4.0f);
    r_rgb[1] = blend;
    r_rgb[2] = 0.0f;
  }
  else if (weight <= 1.0f) { /* yellow->red */
    r_rgb[0] = blend;
    r_rgb[1] = blend * (1.0f - ((weight - 0.75f) * 4.0f));
    r_rgb[2] = 0.0f;
  }
  else {
    /* exceptional value, unclamped or nan,
     * avoid uninitialized memory use */
    r_rgb[0] = 1.0f;
    r_rgb[1] = 0.0f;
    r_rgb[2] = 1.0f;
  }
}

/** \} */

/* -------------------------------------------------------------------- */
/** \name .blend file I/O
 * \{ */

void BKE_defvert_blend_write(BlendWriter *writer, int count, MDeformVert *dvlist)
{
  if (dvlist == NULL) {
    return;
  }

  /* Write the dvert list */
  BLO_write_struct_array(writer, MDeformVert, count, dvlist);

  /* Write deformation data for each dvert */
  for (int i = 0; i < count; i++) {
    if (dvlist[i].dw) {
      BLO_write_struct_array(writer, MDeformWeight, dvlist[i].totweight, dvlist[i].dw);
    }
  }
}

void BKE_defvert_blend_read(BlendDataReader *reader, int count, MDeformVert *mdverts)
{
  if (mdverts == NULL) {
    return;
  }

  for (int i = count; i > 0; i--, mdverts++) {
    /* Convert to vertex group allocation system. */
    MDeformWeight *dw;
    if (mdverts->dw && (dw = BLO_read_get_new_data_address(reader, mdverts->dw))) {
      const size_t dw_len = sizeof(MDeformWeight) * mdverts->totweight;
      void *dw_tmp = MEM_mallocN(dw_len, __func__);
      memcpy(dw_tmp, dw, dw_len);
      mdverts->dw = dw_tmp;
      MEM_freeN(dw);
    }
    else {
      mdverts->dw = NULL;
      mdverts->totweight = 0;
    }
  }
}

/** \} */<|MERGE_RESOLUTION|>--- conflicted
+++ resolved
@@ -948,11 +948,7 @@
 
   memcpy(dst, src, totvert * sizeof(MDeformVert));
 
-<<<<<<< HEAD
-  for (i = 0; i < totvert; i++) {
-=======
   for (int i = 0; i < totvert; i++) {
->>>>>>> 020f95e9
     if (src[i].dw) {
       dst[i].dw = MEM_mallocN(sizeof(MDeformWeight) * src[i].totweight, "copy_deformWeight");
       memcpy(dst[i].dw, src[i].dw, sizeof(MDeformWeight) * src[i].totweight);
