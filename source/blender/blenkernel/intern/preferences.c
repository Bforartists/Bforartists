--- conflicted
+++ resolved
@@ -115,13 +115,7 @@
       userdef, DATA_(BKE_PREFS_ASSET_LIBRARY_DEFAULT_NAME), NULL);
 
   /* Add new "Default" library under '[doc_path]/Blender/Assets'. */
-<<<<<<< HEAD
-  /*bfa - changed to Bforartists. We are not Blender*/
-  BLI_path_join(
-      library->path, sizeof(library->path), documents_path, N_("Bforartists"), N_("Assets"), NULL);
-=======
-  BLI_path_join(library->path, sizeof(library->path), documents_path, N_("Blender"), N_("Assets"));
->>>>>>> 13d2153c
+  BLI_path_join(library->path, sizeof(library->path), documents_path, N_("Bforartists"), N_("Assets"));
 }
 
 /** \} */