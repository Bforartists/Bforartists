/* SPDX-FileCopyrightText: 2023 Blender Foundation
 *
 * SPDX-License-Identifier: GPL-2.0-or-later */

/** \file
 * \ingroup bke
 *
 * User defined asset library API.
 */

#include <string.h>

#include "DNA_asset_types.h"

#include "MEM_guardedalloc.h"

#include "BLI_fileops.h"
#include "BLI_listbase.h"
#include "BLI_path_util.h"
#include "BLI_string.h"
#include "BLI_string_utf8.h"
#include "BLI_string_utils.h"

#include "BKE_appdir.h"
#include "BKE_preferences.h"

#include "BLT_translation.h"

#include "DNA_defaults.h"
#include "DNA_userdef_types.h"

#define U BLI_STATIC_ASSERT(false, "Global 'U' not allowed, only use arguments passed in!")

/* -------------------------------------------------------------------- */
/** \name Asset Libraries
 * \{ */

bUserAssetLibrary *BKE_preferences_asset_library_add(UserDef *userdef,
                                                     const char *name,
                                                     const char *dirpath)
{
  bUserAssetLibrary *library = MEM_callocN(sizeof(*library), "bUserAssetLibrary");
  memcpy(library, DNA_struct_default_get(bUserAssetLibrary), sizeof(*library));

  BLI_addtail(&userdef->asset_libraries, library);

  if (name) {
    BKE_preferences_asset_library_name_set(userdef, library, name);
  }
  if (dirpath) {
    STRNCPY(library->dirpath, dirpath);
  }

  return library;
}

void BKE_preferences_asset_library_remove(UserDef *userdef, bUserAssetLibrary *library)
{
  BLI_freelinkN(&userdef->asset_libraries, library);
}

void BKE_preferences_asset_library_name_set(UserDef *userdef,
                                            bUserAssetLibrary *library,
                                            const char *name)
{
  STRNCPY_UTF8(library->name, name);
  BLI_uniquename(&userdef->asset_libraries,
                 library,
                 name,
                 '.',
                 offsetof(bUserAssetLibrary, name),
                 sizeof(library->name));
}

void BKE_preferences_asset_library_path_set(bUserAssetLibrary *library, const char *path)
{
  STRNCPY(library->dirpath, path);
  if (BLI_is_file(library->dirpath)) {
    BLI_path_parent_dir(library->dirpath);
  }
}

bUserAssetLibrary *BKE_preferences_asset_library_find_from_index(const UserDef *userdef, int index)
{
  return BLI_findlink(&userdef->asset_libraries, index);
}

bUserAssetLibrary *BKE_preferences_asset_library_find_from_name(const UserDef *userdef,
                                                                const char *name)
{
  return BLI_findstring(&userdef->asset_libraries, name, offsetof(bUserAssetLibrary, name));
}

bUserAssetLibrary *BKE_preferences_asset_library_containing_path(const UserDef *userdef,
                                                                 const char *path)
{
  LISTBASE_FOREACH (bUserAssetLibrary *, asset_lib_pref, &userdef->asset_libraries) {
    if (BLI_path_contains(asset_lib_pref->dirpath, path)) {
      return asset_lib_pref;
    }
  }
  return NULL;
}

int BKE_preferences_asset_library_get_index(const UserDef *userdef,
                                            const bUserAssetLibrary *library)
{
  return BLI_findindex(&userdef->asset_libraries, library);
}

void BKE_preferences_asset_library_default_add(UserDef *userdef)
{
  char documents_path[FILE_MAXDIR];

  /* No home or documents path found, not much we can do. */
  if (!BKE_appdir_folder_documents(documents_path) || !documents_path[0]) {
    return;
  }

  bUserAssetLibrary *library = BKE_preferences_asset_library_add(
      userdef, DATA_(BKE_PREFS_ASSET_LIBRARY_DEFAULT_NAME), NULL);

  /* Add new "Default" library under '[doc_path]/Blender/Assets'. */
<<<<<<< HEAD
  BLI_path_join(library->path, sizeof(library->path), documents_path, N_("Bforartists"), N_("Assets"));
=======
  BLI_path_join(
      library->dirpath, sizeof(library->dirpath), documents_path, N_("Blender"), N_("Assets"));
>>>>>>> e5df3fae
}

/** \} */<|MERGE_RESOLUTION|>--- conflicted
+++ resolved
@@ -121,12 +121,8 @@
       userdef, DATA_(BKE_PREFS_ASSET_LIBRARY_DEFAULT_NAME), NULL);
 
   /* Add new "Default" library under '[doc_path]/Blender/Assets'. */
-<<<<<<< HEAD
-  BLI_path_join(library->path, sizeof(library->path), documents_path, N_("Bforartists"), N_("Assets"));
-=======
   BLI_path_join(
-      library->dirpath, sizeof(library->dirpath), documents_path, N_("Blender"), N_("Assets"));
->>>>>>> e5df3fae
+      library->dirpath, sizeof(library->dirpath), documents_path, N_("Bforartists"), N_("Assets"));
 }
 
 /** \} */