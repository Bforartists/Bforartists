/*
 * This program is free software; you can redistribute it and/or
 * modify it under the terms of the GNU General Public License
 * as published by the Free Software Foundation; either version 2
 * of the License, or (at your option) any later version.
 *
 * This program is distributed in the hope that it will be useful,
 * but WITHOUT ANY WARRANTY; without even the implied warranty of
 * MERCHANTABILITY or FITNESS FOR A PARTICULAR PURPOSE.  See the
 * GNU General Public License for more details.
 *
 * You should have received a copy of the GNU General Public License
 * along with this program; if not, write to the Free Software Foundation,
 * Inc., 51 Franklin Street, Fifth Floor, Boston, MA 02110-1301, USA.
 *
 * The Original Code is Copyright (C) 2001-2002 by NaN Holding BV.
 * All rights reserved.
 */

/** \file
 * \ingroup bke
 */

#include "MEM_guardedalloc.h"

#include "BLI_boxpack_2d.h"
#include "BLI_linklist.h"
#include "BLI_listbase.h"
#include "BLI_threads.h"

#include "DNA_image_types.h"
#include "DNA_userdef_types.h"

#include "IMB_colormanagement.h"
#include "IMB_imbuf.h"
#include "IMB_imbuf_types.h"

#include "BKE_global.h"
#include "BKE_image.h"
#include "BKE_main.h"

#include "GPU_capabilities.h"
#include "GPU_state.h"
#include "GPU_texture.h"

#include "PIL_time.h"

/* Prototypes. */
static void gpu_free_unused_buffers(void);
static void image_free_gpu(Image *ima, const bool immediate);

/* -------------------------------------------------------------------- */
/** \name UDIM gpu texture
 * \{ */

static bool is_over_resolution_limit(int w, int h)
{
  return (w > GPU_texture_size_with_limit(w) || h > GPU_texture_size_with_limit(h));
}

static int smaller_power_of_2_limit(int num)
{
  return power_of_2_min_i(GPU_texture_size_with_limit(num));
}

static GPUTexture *gpu_texture_create_tile_mapping(Image *ima, const int multiview_eye)
{
  GPUTexture *tilearray = ima->gputexture[TEXTARGET_2D_ARRAY][multiview_eye];

  if (tilearray == NULL) {
    return 0;
  }

  float array_w = GPU_texture_width(tilearray);
  float array_h = GPU_texture_height(tilearray);

  ImageTile *last_tile = (ImageTile *)ima->tiles.last;
  /* Tiles are sorted by number. */
  int max_tile = last_tile->tile_number - 1001;

  /* create image */
  int width = max_tile + 1;
  float *data = (float *)MEM_callocN(width * 8 * sizeof(float), __func__);
  for (int i = 0; i < width; i++) {
    data[4 * i] = -1.0f;
  }
  LISTBASE_FOREACH (ImageTile *, tile, &ima->tiles) {
    int i = tile->tile_number - 1001;
    data[4 * i] = tile->runtime.tilearray_layer;

    float *tile_info = &data[4 * width + 4 * i];
    tile_info[0] = tile->runtime.tilearray_offset[0] / array_w;
    tile_info[1] = tile->runtime.tilearray_offset[1] / array_h;
    tile_info[2] = tile->runtime.tilearray_size[0] / array_w;
    tile_info[3] = tile->runtime.tilearray_size[1] / array_h;
  }

  GPUTexture *tex = GPU_texture_create_1d_array(ima->id.name + 2, width, 2, 1, GPU_RGBA32F, data);
  GPU_texture_mipmap_mode(tex, false, false);

  MEM_freeN(data);

  return tex;
}

typedef struct PackTile {
  FixedSizeBoxPack boxpack;
  ImageTile *tile;
  float pack_score;
} PackTile;

static int compare_packtile(const void *a, const void *b)
{
  const PackTile *tile_a = (const PackTile *)a;
  const PackTile *tile_b = (const PackTile *)b;

  return tile_a->pack_score < tile_b->pack_score;
}

static GPUTexture *gpu_texture_create_tile_array(Image *ima, ImBuf *main_ibuf)
{
  int arraywidth = 0, arrayheight = 0;
  ListBase boxes = {NULL};

  LISTBASE_FOREACH (ImageTile *, tile, &ima->tiles) {
    ImageUser iuser;
    BKE_imageuser_default(&iuser);
    iuser.tile = tile->tile_number;
    ImBuf *ibuf = BKE_image_acquire_ibuf(ima, &iuser, NULL);

    if (ibuf) {
      PackTile *packtile = (PackTile *)MEM_callocN(sizeof(PackTile), __func__);
      packtile->tile = tile;
      packtile->boxpack.w = ibuf->x;
      packtile->boxpack.h = ibuf->y;

      if (is_over_resolution_limit(packtile->boxpack.w, packtile->boxpack.h)) {
        packtile->boxpack.w = smaller_power_of_2_limit(packtile->boxpack.w);
        packtile->boxpack.h = smaller_power_of_2_limit(packtile->boxpack.h);
      }
      arraywidth = max_ii(arraywidth, packtile->boxpack.w);
      arrayheight = max_ii(arrayheight, packtile->boxpack.h);

      /* We sort the tiles by decreasing size, with an additional penalty term
       * for high aspect ratios. This improves packing efficiency. */
      float w = packtile->boxpack.w, h = packtile->boxpack.h;
      packtile->pack_score = max_ff(w, h) / min_ff(w, h) * w * h;

      BKE_image_release_ibuf(ima, ibuf, NULL);
      BLI_addtail(&boxes, packtile);
    }
  }

  BLI_assert(arraywidth > 0 && arrayheight > 0);

  BLI_listbase_sort(&boxes, compare_packtile);
  int arraylayers = 0;
  /* Keep adding layers until all tiles are packed. */
  while (boxes.first != NULL) {
    ListBase packed = {NULL};
    BLI_box_pack_2d_fixedarea(&boxes, arraywidth, arrayheight, &packed);
    BLI_assert(packed.first != NULL);

    LISTBASE_FOREACH (PackTile *, packtile, &packed) {
      ImageTile *tile = packtile->tile;
      int *tileoffset = tile->runtime.tilearray_offset;
      int *tilesize = tile->runtime.tilearray_size;

      tileoffset[0] = packtile->boxpack.x;
      tileoffset[1] = packtile->boxpack.y;
      tilesize[0] = packtile->boxpack.w;
      tilesize[1] = packtile->boxpack.h;
      tile->runtime.tilearray_layer = arraylayers;
    }

    BLI_freelistN(&packed);
    arraylayers++;
  }

  const bool use_high_bitdepth = (ima->flag & IMA_HIGH_BITDEPTH);
  /* Create Texture without content. */
  GPUTexture *tex = IMB_touch_gpu_texture(
      ima->id.name + 2, main_ibuf, arraywidth, arrayheight, arraylayers, use_high_bitdepth);

  /* Upload each tile one by one. */
  LISTBASE_FOREACH (ImageTile *, tile, &ima->tiles) {
    int tilelayer = tile->runtime.tilearray_layer;
    int *tileoffset = tile->runtime.tilearray_offset;
    int *tilesize = tile->runtime.tilearray_size;

    if (tilesize[0] == 0 || tilesize[1] == 0) {
      continue;
    }

    ImageUser iuser;
    BKE_imageuser_default(&iuser);
    iuser.tile = tile->tile_number;
    ImBuf *ibuf = BKE_image_acquire_ibuf(ima, &iuser, NULL);

    if (ibuf) {
      const bool store_premultiplied = ibuf->rect_float ? (ima->alpha_mode != IMA_ALPHA_STRAIGHT) :
                                                          (ima->alpha_mode == IMA_ALPHA_PREMUL);
      IMB_update_gpu_texture_sub(tex,
                                 ibuf,
                                 UNPACK2(tileoffset),
                                 tilelayer,
                                 UNPACK2(tilesize),
                                 use_high_bitdepth,
                                 store_premultiplied);
    }

    BKE_image_release_ibuf(ima, ibuf, NULL);
  }

  if (GPU_mipmap_enabled()) {
    GPU_texture_generate_mipmap(tex);
    GPU_texture_mipmap_mode(tex, true, true);
    if (ima) {
      ima->gpuflag |= IMA_GPU_MIPMAP_COMPLETE;
    }
  }
  else {
    GPU_texture_mipmap_mode(tex, false, true);
  }

  return tex;
}

/** \} */

/* -------------------------------------------------------------------- */
/** \name Regular gpu texture
 * \{ */

static GPUTexture **get_image_gpu_texture_ptr(Image *ima,
                                              eGPUTextureTarget textarget,
                                              const int multiview_eye)
{
  const bool in_range = (textarget >= 0) && (textarget < TEXTARGET_COUNT);
  BLI_assert(in_range);

  if (in_range) {
    return &(ima->gputexture[textarget][multiview_eye]);
  }
  return NULL;
}

static GPUTexture *image_gpu_texture_error_create(eGPUTextureTarget textarget)
{
  fprintf(stderr, "GPUTexture: Blender Texture Not Loaded!\n");
  switch (textarget) {
    case TEXTARGET_2D_ARRAY:
      return GPU_texture_create_error(2, true);
    case TEXTARGET_TILE_MAPPING:
      return GPU_texture_create_error(1, true);
    case TEXTARGET_2D:
    default:
      return GPU_texture_create_error(2, false);
  }
}

static GPUTexture *image_get_gpu_texture(Image *ima,
                                         ImageUser *iuser,
                                         ImBuf *ibuf,
                                         eGPUTextureTarget textarget)
{
  if (ima == NULL) {
    return NULL;
  }

  /* Free any unused GPU textures, since we know we are in a thread with OpenGL
   * context and might as well ensure we have as much space free as possible. */
  gpu_free_unused_buffers();

  /* Free GPU textures when requesting a different render pass/layer. */
  if (ima->gpu_pass != iuser->pass || ima->gpu_layer != iuser->layer) {
    ima->gpu_pass = iuser->pass;
    ima->gpu_layer = iuser->layer;
    ima->gpuflag |= IMA_GPU_REFRESH;
  }

  /* currently, gpu refresh tagging is used by ima sequences */
  if (ima->gpuflag & IMA_GPU_REFRESH) {
    image_free_gpu(ima, true);
    ima->gpuflag &= ~IMA_GPU_REFRESH;
  }

  /* Tag as in active use for garbage collector. */
  BKE_image_tag_time(ima);

  /* Test if we already have a texture. */
  const int current_view = iuser ? ((iuser->flag & IMA_SHOW_STEREO) != 0 ? iuser->multiview_eye :
                                                                           iuser->view) :
                                   0;
  GPUTexture **tex = get_image_gpu_texture_ptr(ima, textarget, current_view);
  if (*tex) {
    return *tex;
  }

  /* Check if we have a valid image. If not, we return a dummy
   * texture with zero bind-code so we don't keep trying. */
  ImageTile *tile = BKE_image_get_tile(ima, 0);
  if (tile == NULL || tile->ok == 0) {
    *tex = image_gpu_texture_error_create(textarget);
    return *tex;
  }

  /* check if we have a valid image buffer */
  ImBuf *ibuf_intern = ibuf;
  if (ibuf_intern == NULL) {
    ibuf_intern = BKE_image_acquire_ibuf(ima, iuser, NULL);
    if (ibuf_intern == NULL) {
      *tex = image_gpu_texture_error_create(textarget);
      return *tex;
    }
  }

  if (textarget == TEXTARGET_2D_ARRAY) {
    *tex = gpu_texture_create_tile_array(ima, ibuf_intern);
  }
  else if (textarget == TEXTARGET_TILE_MAPPING) {
    *tex = gpu_texture_create_tile_mapping(ima, iuser ? iuser->multiview_eye : 0);
  }
  else {
    const bool use_high_bitdepth = (ima->flag & IMA_HIGH_BITDEPTH);
    const bool store_premultiplied = ibuf_intern->rect_float ?
                                         (ima ? (ima->alpha_mode != IMA_ALPHA_STRAIGHT) : false) :
                                         (ima ? (ima->alpha_mode == IMA_ALPHA_PREMUL) : true);

    *tex = IMB_create_gpu_texture(
        ima->id.name + 2, ibuf_intern, use_high_bitdepth, store_premultiplied);
<<<<<<< HEAD
=======

    GPU_texture_wrap_mode(*tex, true, false);
>>>>>>> 5eaffd9e

    if (GPU_mipmap_enabled()) {
      GPU_texture_generate_mipmap(*tex);
      if (ima) {
        ima->gpuflag |= IMA_GPU_MIPMAP_COMPLETE;
      }
      GPU_texture_mipmap_mode(*tex, true, true);
    }
    else {
      GPU_texture_mipmap_mode(*tex, false, true);
    }
  }

  /* if `ibuf` was given, we don't own the `ibuf_intern` */
  if (ibuf == NULL) {
    BKE_image_release_ibuf(ima, ibuf_intern, NULL);
  }

  GPU_texture_orig_size_set(*tex, ibuf_intern->x, ibuf_intern->y);

  return *tex;
}

GPUTexture *BKE_image_get_gpu_texture(Image *image, ImageUser *iuser, ImBuf *ibuf)
{
  return image_get_gpu_texture(image, iuser, ibuf, TEXTARGET_2D);
}

GPUTexture *BKE_image_get_gpu_tiles(Image *image, ImageUser *iuser, ImBuf *ibuf)
{
  return image_get_gpu_texture(image, iuser, ibuf, TEXTARGET_2D_ARRAY);
}

GPUTexture *BKE_image_get_gpu_tilemap(Image *image, ImageUser *iuser, ImBuf *ibuf)
{
  return image_get_gpu_texture(image, iuser, ibuf, TEXTARGET_TILE_MAPPING);
}

/** \} */

/* -------------------------------------------------------------------- */
/** \name Delayed GPU texture free
 *
 * Image datablocks can be deleted by any thread, but there may not be any active OpenGL context.
 * In that case we push them into a queue and free the buffers later.
 * \{ */

static LinkNode *gpu_texture_free_queue = NULL;
static ThreadMutex gpu_texture_queue_mutex = BLI_MUTEX_INITIALIZER;

static void gpu_free_unused_buffers(void)
{
  if (gpu_texture_free_queue == NULL) {
    return;
  }

  BLI_mutex_lock(&gpu_texture_queue_mutex);

  while (gpu_texture_free_queue != NULL) {
    GPUTexture *tex = BLI_linklist_pop(&gpu_texture_free_queue);
    GPU_texture_free(tex);
  }

  BLI_mutex_unlock(&gpu_texture_queue_mutex);
}

void BKE_image_free_unused_gpu_textures()
{
  if (BLI_thread_is_main()) {
    gpu_free_unused_buffers();
  }
}

/** \} */

/* -------------------------------------------------------------------- */
/** \name Deletion
 * \{ */

static void image_free_gpu(Image *ima, const bool immediate)
{
  for (int eye = 0; eye < 2; eye++) {
    for (int i = 0; i < TEXTARGET_COUNT; i++) {
      if (ima->gputexture[i][eye] != NULL) {
        if (immediate) {
          GPU_texture_free(ima->gputexture[i][eye]);
        }
        else {
          BLI_mutex_lock(&gpu_texture_queue_mutex);
          BLI_linklist_prepend(&gpu_texture_free_queue, ima->gputexture[i][eye]);
          BLI_mutex_unlock(&gpu_texture_queue_mutex);
        }

        ima->gputexture[i][eye] = NULL;
      }
    }
  }

  ima->gpuflag &= ~IMA_GPU_MIPMAP_COMPLETE;
}

void BKE_image_free_gputextures(Image *ima)
{
  image_free_gpu(ima, BLI_thread_is_main());
}

void BKE_image_free_all_gputextures(Main *bmain)
{
  if (bmain) {
    LISTBASE_FOREACH (Image *, ima, &bmain->images) {
      BKE_image_free_gputextures(ima);
    }
  }
}

/* same as above but only free animated images */
void BKE_image_free_anim_gputextures(Main *bmain)
{
  if (bmain) {
    LISTBASE_FOREACH (Image *, ima, &bmain->images) {
      if (BKE_image_is_animated(ima)) {
        BKE_image_free_gputextures(ima);
      }
    }
  }
}

void BKE_image_free_old_gputextures(Main *bmain)
{
  static int lasttime = 0;
  int ctime = (int)PIL_check_seconds_timer();

  /*
   * Run garbage collector once for every collecting period of time
   * if textimeout is 0, that's the option to NOT run the collector
   */
  if (U.textimeout == 0 || ctime % U.texcollectrate || ctime == lasttime) {
    return;
  }

  /* of course not! */
  if (G.is_rendering) {
    return;
  }

  lasttime = ctime;

  LISTBASE_FOREACH (Image *, ima, &bmain->images) {
    if ((ima->flag & IMA_NOCOLLECT) == 0 && ctime - ima->lastused > U.textimeout) {
      /* If it's in GL memory, deallocate and set time tag to current time
       * This gives textures a "second chance" to be used before dying. */
      if (BKE_image_has_opengl_texture(ima)) {
        BKE_image_free_gputextures(ima);
        ima->lastused = ctime;
      }
      /* Otherwise, just kill the buffers */
      else {
        BKE_image_free_buffers(ima);
      }
    }
  }
}
/** \} */

/* -------------------------------------------------------------------- */
/** \name Paint Update
 * \{ */

static ImBuf *update_do_scale(uchar *rect,
                              float *rect_float,
                              int *x,
                              int *y,
                              int *w,
                              int *h,
                              int limit_w,
                              int limit_h,
                              int full_w,
                              int full_h)
{
  /* Partial update with scaling. */
  float xratio = limit_w / (float)full_w;
  float yratio = limit_h / (float)full_h;

  int part_w = *w, part_h = *h;

  /* Find sub coordinates in scaled image. Take ceiling because we will be
   * losing 1 pixel due to rounding errors in x,y. */
  *x *= xratio;
  *y *= yratio;
  *w = (int)ceil(xratio * (*w));
  *h = (int)ceil(yratio * (*h));

  /* ...but take back if we are over the limit! */
  if (*x + *w > limit_w) {
    (*w)--;
  }
  if (*y + *h > limit_h) {
    (*h)--;
  }

  /* Scale pixels. */
  ImBuf *ibuf = IMB_allocFromBuffer((uint *)rect, rect_float, part_w, part_h, 4);
  IMB_scaleImBuf(ibuf, *w, *h);

  return ibuf;
}

static void gpu_texture_update_scaled(GPUTexture *tex,
                                      uchar *rect,
                                      float *rect_float,
                                      int full_w,
                                      int full_h,
                                      int x,
                                      int y,
                                      int layer,
                                      const int *tile_offset,
                                      const int *tile_size,
                                      int w,
                                      int h)
{
  ImBuf *ibuf;
  if (layer > -1) {
    ibuf = update_do_scale(
        rect, rect_float, &x, &y, &w, &h, tile_size[0], tile_size[1], full_w, full_h);

    /* Shift to account for tile packing. */
    x += tile_offset[0];
    y += tile_offset[1];
  }
  else {
    /* Partial update with scaling. */
    int limit_w = smaller_power_of_2_limit(full_w);
    int limit_h = smaller_power_of_2_limit(full_h);

    ibuf = update_do_scale(rect, rect_float, &x, &y, &w, &h, limit_w, limit_h, full_w, full_h);
  }

  void *data = (ibuf->rect_float) ? (void *)(ibuf->rect_float) : (void *)(ibuf->rect);
  eGPUDataFormat data_format = (ibuf->rect_float) ? GPU_DATA_FLOAT : GPU_DATA_UNSIGNED_BYTE;

  GPU_texture_update_sub(tex, data_format, data, x, y, layer, w, h, 1);

  IMB_freeImBuf(ibuf);
}

static void gpu_texture_update_unscaled(GPUTexture *tex,
                                        uchar *rect,
                                        float *rect_float,
                                        int x,
                                        int y,
                                        int layer,
                                        const int tile_offset[2],
                                        int w,
                                        int h,
                                        int tex_stride,
                                        int tex_offset)
{
  if (layer > -1) {
    /* Shift to account for tile packing. */
    x += tile_offset[0];
    y += tile_offset[1];
  }

  void *data = (rect_float) ? (void *)(rect_float + tex_offset) : (void *)(rect + tex_offset);
  eGPUDataFormat data_format = (rect_float) ? GPU_DATA_FLOAT : GPU_DATA_UNSIGNED_BYTE;

  /* Partial update without scaling. Stride and offset are used to copy only a
   * subset of a possible larger buffer than what we are updating. */
  GPU_unpack_row_length_set(tex_stride);

  GPU_texture_update_sub(tex, data_format, data, x, y, layer, w, h, 1);
  /* Restore default. */
  GPU_unpack_row_length_set(0);
}

static void gpu_texture_update_from_ibuf(
    GPUTexture *tex, Image *ima, ImBuf *ibuf, ImageTile *tile, int x, int y, int w, int h)
{
  bool scaled;
  if (tile != NULL) {
    int *tilesize = tile->runtime.tilearray_size;
    scaled = (ibuf->x != tilesize[0]) || (ibuf->y != tilesize[1]);
  }
  else {
    scaled = is_over_resolution_limit(ibuf->x, ibuf->y);
  }

  if (scaled) {
    /* Extra padding to account for bleed from neighboring pixels. */
    const int padding = 4;
    const int xmax = min_ii(x + w + padding, ibuf->x);
    const int ymax = min_ii(y + h + padding, ibuf->y);
    x = max_ii(x - padding, 0);
    y = max_ii(y - padding, 0);
    w = xmax - x;
    h = ymax - y;
  }

  /* Get texture data pointers. */
  float *rect_float = ibuf->rect_float;
  uchar *rect = (uchar *)ibuf->rect;
  int tex_stride = ibuf->x;
  int tex_offset = ibuf->channels * (y * ibuf->x + x);

  if (rect_float == NULL) {
    /* Byte pixels. */
    if (!IMB_colormanagement_space_is_data(ibuf->rect_colorspace)) {
      const bool compress_as_srgb = !IMB_colormanagement_space_is_scene_linear(
          ibuf->rect_colorspace);

      rect = (uchar *)MEM_mallocN(sizeof(uchar[4]) * w * h, __func__);
      if (rect == NULL) {
        return;
      }

      tex_stride = w;
      tex_offset = 0;

      /* Convert to scene linear with sRGB compression, and premultiplied for
       * correct texture interpolation. */
      const bool store_premultiplied = (ima->alpha_mode == IMA_ALPHA_PREMUL);
      IMB_colormanagement_imbuf_to_byte_texture(
          rect, x, y, w, h, ibuf, compress_as_srgb, store_premultiplied);
    }
  }
  else {
    /* Float pixels. */
    const bool store_premultiplied = (ima->alpha_mode != IMA_ALPHA_STRAIGHT);

    if (ibuf->channels != 4 || scaled || !store_premultiplied) {
      rect_float = (float *)MEM_mallocN(sizeof(float[4]) * w * h, __func__);
      if (rect_float == NULL) {
        return;
      }

      tex_stride = w;
      tex_offset = 0;

      IMB_colormanagement_imbuf_to_float_texture(
          rect_float, x, y, w, h, ibuf, store_premultiplied);
    }
  }

  if (scaled) {
    /* Slower update where we first have to scale the input pixels. */
    if (tile != NULL) {
      int *tileoffset = tile->runtime.tilearray_offset;
      int *tilesize = tile->runtime.tilearray_size;
      int tilelayer = tile->runtime.tilearray_layer;
      gpu_texture_update_scaled(
          tex, rect, rect_float, ibuf->x, ibuf->y, x, y, tilelayer, tileoffset, tilesize, w, h);
    }
    else {
      gpu_texture_update_scaled(
          tex, rect, rect_float, ibuf->x, ibuf->y, x, y, -1, NULL, NULL, w, h);
    }
  }
  else {
    /* Fast update at same resolution. */
    if (tile != NULL) {
      int *tileoffset = tile->runtime.tilearray_offset;
      int tilelayer = tile->runtime.tilearray_layer;
      gpu_texture_update_unscaled(
          tex, rect, rect_float, x, y, tilelayer, tileoffset, w, h, tex_stride, tex_offset);
    }
    else {
      gpu_texture_update_unscaled(
          tex, rect, rect_float, x, y, -1, NULL, w, h, tex_stride, tex_offset);
    }
  }

  /* Free buffers if needed. */
  if (rect && rect != (uchar *)ibuf->rect) {
    MEM_freeN(rect);
  }
  if (rect_float && rect_float != ibuf->rect_float) {
    MEM_freeN(rect_float);
  }

  if (GPU_mipmap_enabled()) {
    GPU_texture_generate_mipmap(tex);
  }
  else {
    ima->gpuflag &= ~IMA_GPU_MIPMAP_COMPLETE;
  }

  GPU_texture_unbind(tex);
}

/* Partial update of texture for texture painting. This is often much
 * quicker than fully updating the texture for high resolution images. */
void BKE_image_update_gputexture(Image *ima, ImageUser *iuser, int x, int y, int w, int h)
{
  ImBuf *ibuf = BKE_image_acquire_ibuf(ima, iuser, NULL);
  ImageTile *tile = BKE_image_get_tile_from_iuser(ima, iuser);

  if ((ibuf == NULL) || (w == 0) || (h == 0)) {
    /* Full reload of texture. */
    BKE_image_free_gputextures(ima);
  }

  GPUTexture *tex = ima->gputexture[TEXTARGET_2D][0];
  /* Check if we need to update the main gputexture. */
  if (tex != NULL && tile == ima->tiles.first) {
    gpu_texture_update_from_ibuf(tex, ima, ibuf, NULL, x, y, w, h);
  }

  /* Check if we need to update the array gputexture. */
  tex = ima->gputexture[TEXTARGET_2D_ARRAY][0];
  if (tex != NULL) {
    gpu_texture_update_from_ibuf(tex, ima, ibuf, tile, x, y, w, h);
  }

  BKE_image_release_ibuf(ima, ibuf, NULL);
}

/* these two functions are called on entering and exiting texture paint mode,
 * temporary disabling/enabling mipmapping on all images for quick texture
 * updates with glTexSubImage2D. images that didn't change don't have to be
 * re-uploaded to OpenGL */
void BKE_image_paint_set_mipmap(Main *bmain, bool mipmap)
{
  LISTBASE_FOREACH (Image *, ima, &bmain->images) {
    if (BKE_image_has_opengl_texture(ima)) {
      if (ima->gpuflag & IMA_GPU_MIPMAP_COMPLETE) {
        for (int eye = 0; eye < 2; eye++) {
          for (int a = 0; a < TEXTARGET_COUNT; a++) {
            if (ELEM(a, TEXTARGET_2D, TEXTARGET_2D_ARRAY)) {
              GPUTexture *tex = ima->gputexture[a][eye];
              if (tex != NULL) {
                GPU_texture_mipmap_mode(tex, mipmap, true);
              }
            }
          }
        }
      }
      else {
        BKE_image_free_gputextures(ima);
      }
    }
    else {
      ima->gpuflag &= ~IMA_GPU_MIPMAP_COMPLETE;
    }
  }
}

/** \} */<|MERGE_RESOLUTION|>--- conflicted
+++ resolved
@@ -329,11 +329,8 @@
 
     *tex = IMB_create_gpu_texture(
         ima->id.name + 2, ibuf_intern, use_high_bitdepth, store_premultiplied);
-<<<<<<< HEAD
-=======
 
     GPU_texture_wrap_mode(*tex, true, false);
->>>>>>> 5eaffd9e
 
     if (GPU_mipmap_enabled()) {
       GPU_texture_generate_mipmap(*tex);
