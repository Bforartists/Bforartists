--- conflicted
+++ resolved
@@ -922,13 +922,8 @@
 					mul_v3_fl(tmat[3], size * scale);
 
 					/* collection dupli offset, should apply after everything else */
-<<<<<<< HEAD
-					if (!is_zero_v3(part->instance_collection->dupli_ofs)) {
-						sub_v3_v3(tmat[3], part->instance_collection->dupli_ofs);
-=======
 					if (!is_zero_v3(part->instance_collection->instance_offset)) {
 						sub_v3_v3(tmat[3], part->instance_collection->instance_offset);
->>>>>>> fa927e76
 					}
 
 					/* individual particle transform */
