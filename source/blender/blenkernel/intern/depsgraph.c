/*
 * ***** BEGIN GPL LICENSE BLOCK *****
 *
 * This program is free software; you can redistribute it and/or
 * modify it under the terms of the GNU General Public License
 * as published by the Free Software Foundation; either version 2
 * of the License, or (at your option) any later version.
 *
 * This program is distributed in the hope that it will be useful,
 * but WITHOUT ANY WARRANTY; without even the implied warranty of
 * MERCHANTABILITY or FITNESS FOR A PARTICULAR PURPOSE.  See the
 * GNU General Public License for more details.
 *
 * You should have received a copy of the GNU General Public License
 * along with this program; if not, write to the Free Software Foundation,
 * Inc., 51 Franklin Street, Fifth Floor, Boston, MA 02110-1301, USA.
 *
 * The Original Code is Copyright (C) 2004 Blender Foundation.
 * All rights reserved.
 *
 * Contributor(s): none yet.
 *
 * ***** END GPL LICENSE BLOCK *****
 */

/** \file blender/blenkernel/intern/depsgraph.c
 *  \ingroup bke
 */

 
#include <stdio.h>
#include <string.h>
#include <math.h>

#include "MEM_guardedalloc.h"

#ifdef WIN32
#  include "BLI_winstuff.h"
#endif

#include "BLI_utildefines.h"
#include "BLI_listbase.h"
#include "BLI_ghash.h"

#include "DNA_anim_types.h"
#include "DNA_camera_types.h"
#include "DNA_group_types.h"
#include "DNA_lattice_types.h"
#include "DNA_key_types.h"
#include "DNA_material_types.h"
#include "DNA_mesh_types.h"
#include "DNA_node_types.h"
#include "DNA_scene_types.h"
#include "DNA_screen_types.h"
#include "DNA_windowmanager_types.h"
#include "DNA_movieclip_types.h"

#include "BKE_animsys.h"
#include "BKE_action.h"
#include "BKE_effect.h"
#include "BKE_fcurve.h"
#include "BKE_global.h"
#include "BKE_group.h"
#include "BKE_key.h"
#include "BKE_library.h"
#include "BKE_main.h"
#include "BKE_node.h"
#include "BKE_mball.h"
#include "BKE_modifier.h"
#include "BKE_object.h"
#include "BKE_particle.h"
#include "BKE_pointcache.h"
#include "BKE_scene.h"
#include "BKE_screen.h"
#include "BKE_utildefines.h"

#include "depsgraph_private.h"
 
/* Queue and stack operations for dag traversal 
 *
 * the queue store a list of freenodes to avoid successive alloc/dealloc
 */

DagNodeQueue *queue_create(int slots)
{
	DagNodeQueue *queue;
	DagNodeQueueElem *elem;
	int i;
	
	queue = MEM_mallocN(sizeof(DagNodeQueue), "DAG queue");
	queue->freenodes = MEM_mallocN(sizeof(DagNodeQueue), "DAG queue");
	queue->count = 0;
	queue->maxlevel = 0;
	queue->first = queue->last = NULL;
	elem = MEM_mallocN(sizeof(DagNodeQueueElem), "DAG queue elem3");
	elem->node = NULL;
	elem->next = NULL;
	queue->freenodes->first = queue->freenodes->last = elem;
	
	for (i = 1; i < slots; i++) {
		elem = MEM_mallocN(sizeof(DagNodeQueueElem), "DAG queue elem4");
		elem->node = NULL;
		elem->next = NULL;
		queue->freenodes->last->next = elem;
		queue->freenodes->last = elem;
	}
	queue->freenodes->count = slots;
	return queue;
}

void queue_raz(DagNodeQueue *queue)
{
	DagNodeQueueElem *elem;
	
	elem = queue->first;
	if (queue->freenodes->last)
		queue->freenodes->last->next = elem;
	else
		queue->freenodes->first = queue->freenodes->last = elem;
	
	elem->node = NULL;
	queue->freenodes->count++;
	while (elem->next) {
		elem = elem->next;
		elem->node = NULL;
		queue->freenodes->count++;
	}
	queue->freenodes->last = elem;
	queue->count = 0;
}

void queue_delete(DagNodeQueue *queue)
{
	DagNodeQueueElem *elem;
	DagNodeQueueElem *temp;
	
	elem = queue->first;
	while (elem) {
		temp = elem;
		elem = elem->next;
		MEM_freeN(temp);
	}
	
	elem = queue->freenodes->first;
	while (elem) {
		temp = elem;
		elem = elem->next;
		MEM_freeN(temp);
	}
	
	MEM_freeN(queue->freenodes);			
	MEM_freeN(queue);			
}

/* insert in queue, remove in front */
void push_queue(DagNodeQueue *queue, DagNode *node)
{
	DagNodeQueueElem *elem;
	int i;

	if (node == NULL) {
		fprintf(stderr, "pushing null node\n");
		return;
	}
	/*fprintf(stderr, "BFS push : %s %d\n", ((ID *) node->ob)->name, queue->count);*/

	elem = queue->freenodes->first;
	if (elem != NULL) {
		queue->freenodes->first = elem->next;
		if (queue->freenodes->last == elem) {
			queue->freenodes->last = NULL;
			queue->freenodes->first = NULL;
		}
		queue->freenodes->count--;
	}
	else { /* alllocating more */
		elem = MEM_mallocN(sizeof(DagNodeQueueElem), "DAG queue elem1");
		elem->node = NULL;
		elem->next = NULL;
		queue->freenodes->first = queue->freenodes->last = elem;

		for (i = 1; i < DAGQUEUEALLOC; i++) {
			elem = MEM_mallocN(sizeof(DagNodeQueueElem), "DAG queue elem2");
			elem->node = NULL;
			elem->next = NULL;
			queue->freenodes->last->next = elem;
			queue->freenodes->last = elem;
		}
		queue->freenodes->count = DAGQUEUEALLOC;
			
		elem = queue->freenodes->first;	
		queue->freenodes->first = elem->next;	
	}
	elem->next = NULL;
	elem->node = node;
	if (queue->last != NULL)
		queue->last->next = elem;
	queue->last = elem;
	if (queue->first == NULL) {
		queue->first = elem;
	}
	queue->count++;
}


/* insert in front, remove in front */
void push_stack(DagNodeQueue *queue, DagNode *node)
{
	DagNodeQueueElem *elem;
	int i;

	elem = queue->freenodes->first;	
	if (elem != NULL) {
		queue->freenodes->first = elem->next;
		if (queue->freenodes->last == elem) {
			queue->freenodes->last = NULL;
			queue->freenodes->first = NULL;
		}
		queue->freenodes->count--;
	}
	else { /* alllocating more */
		elem = MEM_mallocN(sizeof(DagNodeQueueElem), "DAG queue elem1");
		elem->node = NULL;
		elem->next = NULL;
		queue->freenodes->first = queue->freenodes->last = elem;

		for (i = 1; i < DAGQUEUEALLOC; i++) {
			elem = MEM_mallocN(sizeof(DagNodeQueueElem), "DAG queue elem2");
			elem->node = NULL;
			elem->next = NULL;
			queue->freenodes->last->next = elem;
			queue->freenodes->last = elem;
		}
		queue->freenodes->count = DAGQUEUEALLOC;
			
		elem = queue->freenodes->first;	
		queue->freenodes->first = elem->next;	
	}
	elem->next = queue->first;
	elem->node = node;
	queue->first = elem;
	if (queue->last == NULL)
		queue->last = elem;
	queue->count++;
}


DagNode *pop_queue(DagNodeQueue *queue)
{
	DagNodeQueueElem *elem;
	DagNode *node;

	elem = queue->first;
	if (elem) {
		queue->first = elem->next;
		if (queue->last == elem) {
			queue->last = NULL;
			queue->first = NULL;
		}
		queue->count--;
		if (queue->freenodes->last)
			queue->freenodes->last->next = elem;
		queue->freenodes->last = elem;
		if (queue->freenodes->first == NULL)
			queue->freenodes->first = elem;
		node = elem->node;
		elem->node = NULL;
		elem->next = NULL;
		queue->freenodes->count++;
		return node;
	}
	else {
		fprintf(stderr, "return null\n");
		return NULL;
	}
}

void    *pop_ob_queue(struct DagNodeQueue *queue)
{
	return(pop_queue(queue)->ob);
}

DagNode *get_top_node_queue(DagNodeQueue *queue)
{
	return queue->first->node;
}

int     queue_count(struct DagNodeQueue *queue)
{
	return queue->count;
}


DagForest *dag_init(void)
{
	DagForest *forest;
	/* use callocN to init all zero */
	forest = MEM_callocN(sizeof(DagForest), "DAG root");
	return forest;
}

/* isdata = object data... */
// XXX this needs to be extended to be more flexible (so that not only objects are evaluated via depsgraph)...
static void dag_add_driver_relation(AnimData *adt, DagForest *dag, DagNode *node, int isdata)
{
	FCurve *fcu;
	DagNode *node1;
	
	for (fcu = adt->drivers.first; fcu; fcu = fcu->next) {
		ChannelDriver *driver = fcu->driver;
		DriverVar *dvar;
		int isdata_fcu = isdata || (fcu->rna_path && strstr(fcu->rna_path, "modifiers["));
		
		/* loop over variables to get the target relationships */
		for (dvar = driver->variables.first; dvar; dvar = dvar->next) {
			/* only used targets */
			DRIVER_TARGETS_USED_LOOPER(dvar) 
			{
				if (dtar->id) {
					// FIXME: other data types need to be added here so that they can work!
					if (GS(dtar->id->name) == ID_OB) {
						Object *ob = (Object *)dtar->id;
						
						/* normal channel-drives-channel */
						node1 = dag_get_node(dag, dtar->id);
						
						/* check if bone... */
						if ((ob->type == OB_ARMATURE) &&
						    ( ((dtar->rna_path) && strstr(dtar->rna_path, "pose.bones[")) ||
						      ((dtar->flag & DTAR_FLAG_STRUCT_REF) && (dtar->pchan_name[0])) ))
						{
							dag_add_relation(dag, node1, node, isdata_fcu ? DAG_RL_DATA_DATA : DAG_RL_DATA_OB, "Driver");
						}
						/* check if ob data */
						else if (dtar->rna_path && strstr(dtar->rna_path, "data."))
							dag_add_relation(dag, node1, node, isdata_fcu ? DAG_RL_DATA_DATA : DAG_RL_DATA_OB, "Driver");
						/* normal */
						else
							dag_add_relation(dag, node1, node, isdata_fcu ? DAG_RL_OB_DATA : DAG_RL_OB_OB, "Driver");
					}
				}
			}
			DRIVER_TARGETS_LOOPER_END
		}
	}
}

static void dag_add_collision_field_relation(DagForest *dag, Scene *scene, Object *ob, DagNode *node)
{
	Base *base;
	DagNode *node2;

	// would be nice to have a list of colliders here
	// so for now walk all objects in scene check 'same layer rule'
	for (base = scene->base.first; base; base = base->next) {
		if ((base->lay & ob->lay) && base->object->pd) {
			Object *ob1 = base->object;
			if ((ob1->pd->deflect || ob1->pd->forcefield) && (ob1 != ob)) {
				node2 = dag_get_node(dag, ob1);					
				dag_add_relation(dag, node2, node, DAG_RL_DATA_DATA | DAG_RL_OB_DATA, "Field Collision");
			}
		}
	}
}

static void build_dag_object(DagForest *dag, DagNode *scenenode, Scene *scene, Object *ob, int mask)
{
	bConstraint *con;
	DagNode *node;
	DagNode *node2;
	DagNode *node3;
	Key *key;
	ParticleSystem *psys;
	int addtoroot = 1;
	
	node = dag_get_node(dag, ob);
	
	if ((ob->data) && (mask & DAG_RL_DATA)) {
		node2 = dag_get_node(dag, ob->data);
		dag_add_relation(dag, node, node2, DAG_RL_DATA, "Object-Data Relation");
		node2->first_ancestor = ob;
		node2->ancestor_count += 1;
	}

	/* also build a custom data mask for dependencies that need certain layers */
	node->customdata_mask = 0;
	
	if (ob->type == OB_ARMATURE) {
		if (ob->pose) {
			bPoseChannel *pchan;
			bConstraint *con;
			
			for (pchan = ob->pose->chanbase.first; pchan; pchan = pchan->next) {
				for (con = pchan->constraints.first; con; con = con->next) {
					bConstraintTypeInfo *cti = constraint_get_typeinfo(con);
					ListBase targets = {NULL, NULL};
					bConstraintTarget *ct;
					
					if (cti && cti->get_constraint_targets) {
						cti->get_constraint_targets(con, &targets);
						
						for (ct = targets.first; ct; ct = ct->next) {
							if (ct->tar && ct->tar != ob) {
								// fprintf(stderr, "armature %s target :%s\n", ob->id.name, target->id.name);
								node3 = dag_get_node(dag, ct->tar);
								
								if (ct->subtarget[0]) {
									dag_add_relation(dag, node3, node, DAG_RL_OB_DATA | DAG_RL_DATA_DATA, cti->name);
									if (ct->tar->type == OB_MESH)
										node3->customdata_mask |= CD_MASK_MDEFORMVERT;
								}
								else if (ELEM3(con->type, CONSTRAINT_TYPE_FOLLOWPATH, CONSTRAINT_TYPE_CLAMPTO, CONSTRAINT_TYPE_SPLINEIK)) 	
									dag_add_relation(dag, node3, node, DAG_RL_DATA_DATA | DAG_RL_OB_DATA, cti->name);
								else
									dag_add_relation(dag, node3, node, DAG_RL_OB_DATA, cti->name);
							}
						}
						
						if (cti->flush_constraint_targets)
							cti->flush_constraint_targets(con, &targets, 1);
					}
					
				}
			}
		}
	}
	
	/* driver dependencies, nla modifiers */
#if 0 // XXX old animation system
	if (ob->nlastrips.first) {
		bActionStrip *strip;
		bActionChannel *chan;
		for (strip = ob->nlastrips.first; strip; strip = strip->next) {
			if (strip->modifiers.first) {
				bActionModifier *amod;
				for (amod = strip->modifiers.first; amod; amod = amod->next) {
					if (amod->ob) {
						node2 = dag_get_node(dag, amod->ob);
						dag_add_relation(dag, node2, node, DAG_RL_DATA_DATA | DAG_RL_OB_DATA, "NLA Strip Modifier");
					}
				}
			}
		}
	}
#endif // XXX old animation system
	if (ob->adt)
		dag_add_driver_relation(ob->adt, dag, node, (ob->type == OB_ARMATURE));  // XXX isdata arg here doesn't give an accurate picture of situation
		
	key = ob_get_key(ob);
	if (key && key->adt)
		dag_add_driver_relation(key->adt, dag, node, 1);

	if (ob->modifiers.first) {
		ModifierData *md;
		
		for (md = ob->modifiers.first; md; md = md->next) {
			ModifierTypeInfo *mti = modifierType_getInfo(md->type);
			
			if (mti->updateDepgraph) mti->updateDepgraph(md, dag, scene, ob, node);
		}
	}
	if (ob->parent) {
		node2 = dag_get_node(dag, ob->parent);
		
		switch (ob->partype) {
			case PARSKEL:
				dag_add_relation(dag, node2, node, DAG_RL_DATA_DATA | DAG_RL_OB_OB, "Parent");
				break;
			case PARVERT1: case PARVERT3:
				dag_add_relation(dag, node2, node, DAG_RL_DATA_OB | DAG_RL_OB_OB, "Vertex Parent");
				node2->customdata_mask |= CD_MASK_ORIGINDEX;
				break;
			case PARBONE:
				dag_add_relation(dag, node2, node, DAG_RL_DATA_OB | DAG_RL_OB_OB, "Bone Parent");
				break;
			default:
				if (ob->parent->type == OB_LATTICE)
					dag_add_relation(dag, node2, node, DAG_RL_DATA_DATA | DAG_RL_OB_OB, "Lattice Parent");
				else if (ob->parent->type == OB_CURVE) {
					Curve *cu = ob->parent->data;
					if (cu->flag & CU_PATH) 
						dag_add_relation(dag, node2, node, DAG_RL_DATA_OB | DAG_RL_OB_OB, "Curve Parent");
					else
						dag_add_relation(dag, node2, node, DAG_RL_OB_OB, "Curve Parent");
				}
				else
					dag_add_relation(dag, node2, node, DAG_RL_OB_OB, "Parent");
		}
		/* exception case: parent is duplivert */
		if (ob->type == OB_MBALL && (ob->parent->transflag & OB_DUPLIVERTS)) {
			dag_add_relation(dag, node2, node, DAG_RL_DATA_DATA | DAG_RL_OB_OB, "Duplivert");
		}
		
		addtoroot = 0;
	}
	if (ob->proxy) {
		node2 = dag_get_node(dag, ob->proxy);
		dag_add_relation(dag, node, node2, DAG_RL_DATA_DATA | DAG_RL_OB_OB, "Proxy");
		/* inverted relation, so addtoroot shouldn't be set to zero */
	}
	
	if (ob->transflag & OB_DUPLI) {
		if ((ob->transflag & OB_DUPLIGROUP) && ob->dup_group) {
			GroupObject *go;
			for (go = ob->dup_group->gobject.first; go; go = go->next) {
				if (go->ob) {
					node2 = dag_get_node(dag, go->ob);
					/* node2 changes node1, this keeps animations updated in groups?? not logical? */
					dag_add_relation(dag, node2, node, DAG_RL_OB_OB, "Dupligroup");
				}
			}
		}
	}

	/* softbody collision  */
	if ((ob->type == OB_MESH) || (ob->type == OB_CURVE) || (ob->type == OB_LATTICE)) {
		if (modifiers_isSoftbodyEnabled(ob) || modifiers_isClothEnabled(ob) || ob->particlesystem.first)
			dag_add_collision_field_relation(dag, scene, ob, node);  /* TODO: use effectorweight->group */
	}
	
	/* object data drivers */
	if (ob->data) {
		AnimData *adt = BKE_animdata_from_id((ID *)ob->data);
		if (adt)
			dag_add_driver_relation(adt, dag, node, 1);
	}
	
	/* object type/data relationships */
	switch (ob->type) {
		case OB_CAMERA:
		{
			Camera *cam = (Camera *)ob->data;
			
			if (cam->dof_ob) {
				node2 = dag_get_node(dag, cam->dof_ob);
				dag_add_relation(dag, node2, node, DAG_RL_OB_OB, "Camera DoF");
			}
		}
		break;
		case OB_MBALL: 
		{
			Object *mom = BKE_metaball_basis_find(scene, ob);
			
			if (mom != ob) {
				node2 = dag_get_node(dag, mom);
				dag_add_relation(dag, node, node2, DAG_RL_DATA_DATA | DAG_RL_OB_DATA, "Metaball");  // mom depends on children!
			}
		}
		break;
		case OB_CURVE:
		case OB_FONT:
		{
			Curve *cu = ob->data;
			
			if (cu->bevobj) {
				node2 = dag_get_node(dag, cu->bevobj);
				dag_add_relation(dag, node2, node, DAG_RL_DATA_DATA | DAG_RL_OB_DATA, "Curve Bevel");
			}
			if (cu->taperobj) {
				node2 = dag_get_node(dag, cu->taperobj);
				dag_add_relation(dag, node2, node, DAG_RL_DATA_DATA | DAG_RL_OB_DATA, "Curve Taper");
			}
			if (ob->type == OB_FONT) {
				if (cu->textoncurve) {
					node2 = dag_get_node(dag, cu->textoncurve);
					dag_add_relation(dag, node2, node, DAG_RL_DATA_DATA | DAG_RL_OB_DATA, "Texture On Curve");
				}
			}
		}
		break;
	}
	
	/* particles */
	psys = ob->particlesystem.first;
	if (psys) {
		GroupObject *go;

		for (; psys; psys = psys->next) {
			BoidRule *rule = NULL;
			BoidState *state = NULL;
			ParticleSettings *part = psys->part;
			ListBase *effectors = NULL;
			EffectorCache *eff;

			dag_add_relation(dag, node, node, DAG_RL_OB_DATA, "Particle-Object Relation");

			if (!psys_check_enabled(ob, psys))
				continue;

			if (ELEM(part->phystype, PART_PHYS_KEYED, PART_PHYS_BOIDS)) {
				ParticleTarget *pt = psys->targets.first;

				for (; pt; pt = pt->next) {
					if (pt->ob && BLI_findlink(&pt->ob->particlesystem, pt->psys - 1)) {
						node2 = dag_get_node(dag, pt->ob);
						dag_add_relation(dag, node2, node, DAG_RL_DATA_DATA | DAG_RL_OB_DATA, "Particle Targets");
					}
				}
			}

			if (part->ren_as == PART_DRAW_OB && part->dup_ob) {
				node2 = dag_get_node(dag, part->dup_ob);
				/* note that this relation actually runs in the wrong direction, the problem
				 * is that dupli system all have this (due to parenting), and the render
				 * engine instancing assumes particular ordering of objects in list */
				dag_add_relation(dag, node, node2, DAG_RL_OB_OB, "Particle Object Visualisation");
				if (part->dup_ob->type == OB_MBALL)
					dag_add_relation(dag, node2, node, DAG_RL_DATA_DATA, "Particle Object Visualisation");
			}

			if (part->ren_as == PART_DRAW_GR && part->dup_group) {
				for (go = part->dup_group->gobject.first; go; go = go->next) {
					node2 = dag_get_node(dag, go->ob);
					dag_add_relation(dag, node2, node, DAG_RL_OB_OB, "Particle Group Visualisation");
				}
			}

			effectors = pdInitEffectors(scene, ob, psys, part->effector_weights);

			if (effectors) {
				for (eff = effectors->first; eff; eff = eff->next) {
					if (eff->psys) {
						node2 = dag_get_node(dag, eff->ob);
						dag_add_relation(dag, node2, node, DAG_RL_DATA_DATA | DAG_RL_OB_DATA, "Particle Field");
					}
				}
			}

			pdEndEffectors(&effectors);

			if (part->boids) {
				for (state = part->boids->states.first; state; state = state->next) {
					for (rule = state->rules.first; rule; rule = rule->next) {
						Object *ruleob = NULL;
						if (rule->type == eBoidRuleType_Avoid)
							ruleob = ((BoidRuleGoalAvoid *)rule)->ob;
						else if (rule->type == eBoidRuleType_FollowLeader)
							ruleob = ((BoidRuleFollowLeader *)rule)->ob;

						if (ruleob) {
							node2 = dag_get_node(dag, ruleob);
							dag_add_relation(dag, node2, node, DAG_RL_OB_DATA, "Boid Rule");
						}
					}
				}
			}
		}
	}
	
	/* object constraints */
	for (con = ob->constraints.first; con; con = con->next) {
		bConstraintTypeInfo *cti = constraint_get_typeinfo(con);
		ListBase targets = {NULL, NULL};
		bConstraintTarget *ct;
		
		if (!cti)
			continue;

		/* special case for camera tracking -- it doesn't use targets to define relations */
		if (ELEM3(cti->type, CONSTRAINT_TYPE_FOLLOWTRACK, CONSTRAINT_TYPE_CAMERASOLVER, CONSTRAINT_TYPE_OBJECTSOLVER)) {
			int depends_on_camera = 0;

			if (cti->type == CONSTRAINT_TYPE_FOLLOWTRACK) {
				bFollowTrackConstraint *data = (bFollowTrackConstraint *)con->data;

				if ((data->clip || data->flag & FOLLOWTRACK_ACTIVECLIP) && data->track[0])
					depends_on_camera = 1;

				if (data->depth_ob) {
					node2 = dag_get_node(dag, data->depth_ob);
					dag_add_relation(dag, node2, node, DAG_RL_DATA_OB | DAG_RL_OB_OB, cti->name);
				}
			}
			else if (cti->type == CONSTRAINT_TYPE_OBJECTSOLVER)
				depends_on_camera = 1;

			if (depends_on_camera && scene->camera) {
				node2 = dag_get_node(dag, scene->camera);
				dag_add_relation(dag, node2, node, DAG_RL_DATA_OB | DAG_RL_OB_OB, cti->name);
			}

			dag_add_relation(dag, scenenode, node, DAG_RL_SCENE, "Scene Relation");
			addtoroot = 0;
		}
		else if (cti->get_constraint_targets) {
			cti->get_constraint_targets(con, &targets);
			
			for (ct = targets.first; ct; ct = ct->next) {
				Object *obt;
				
				if (ct->tar)
					obt = ct->tar;
				else
					continue;
				
				node2 = dag_get_node(dag, obt);
				if (ELEM(con->type, CONSTRAINT_TYPE_FOLLOWPATH, CONSTRAINT_TYPE_CLAMPTO))
					dag_add_relation(dag, node2, node, DAG_RL_DATA_OB | DAG_RL_OB_OB, cti->name);
				else {
					if (ELEM3(obt->type, OB_ARMATURE, OB_MESH, OB_LATTICE) && (ct->subtarget[0])) {
						dag_add_relation(dag, node2, node, DAG_RL_DATA_OB | DAG_RL_OB_OB, cti->name);
						if (obt->type == OB_MESH)
							node2->customdata_mask |= CD_MASK_MDEFORMVERT;
					}
					else
						dag_add_relation(dag, node2, node, DAG_RL_OB_OB, cti->name);
				}
				addtoroot = 0;
			}
			
			if (cti->flush_constraint_targets)
				cti->flush_constraint_targets(con, &targets, 1);
		}
	}

	if (addtoroot == 1)
		dag_add_relation(dag, scenenode, node, DAG_RL_SCENE, "Scene Relation");
}

struct DagForest *build_dag(Main *bmain, Scene *sce, short mask){
	Base *base;
	Object *ob;
	Group *group;
	GroupObject *go;
	DagNode *node;
	DagNode *scenenode;
	DagForest *dag;
	DagAdjList *itA;

	dag = sce->theDag;
	sce->dagisvalid = 1;
	if (dag)
		free_forest(dag);
	else {
		dag = dag_init();
		sce->theDag = dag;
	}
	
	/* add base node for scene. scene is always the first node in DAG */
	scenenode = dag_add_node(dag, sce);	
	
	/* add current scene objects */
	for (base = sce->base.first; base; base = base->next) {
		ob = base->object;
		
		build_dag_object(dag, scenenode, sce, ob, mask);
		if (ob->proxy)
			build_dag_object(dag, scenenode, sce, ob->proxy, mask);
		
		/* handled in next loop */
		if (ob->dup_group) 
			ob->dup_group->id.flag |= LIB_DOIT;
	}
	
	/* add groups used in current scene objects */
	for (group = bmain->group.first; group; group = group->id.next) {
		if (group->id.flag & LIB_DOIT) {
			for (go = group->gobject.first; go; go = go->next) {
				build_dag_object(dag, scenenode, sce, go->ob, mask);
			}
			group->id.flag &= ~LIB_DOIT;
		}
	}
	
	/* Now all relations were built, but we need to solve 1 exceptional case;
	 * When objects have multiple "parents" (for example parent + constraint working on same object)
	 * the relation type has to be synced. One of the parents can change, and should give same event to child */
	
	/* nodes were callocced, so we can use node->color for temporal storage */
	for (node = sce->theDag->DagNode.first; node; node = node->next) {
		if (node->type == ID_OB) {
			for (itA = node->child; itA; itA = itA->next) {
				if (itA->node->type == ID_OB) {
					itA->node->color |= itA->type;
				}
			}

			/* also flush custom data mask */
			((Object *)node->ob)->customdata_mask = node->customdata_mask;
		}
	}
	/* now set relations equal, so that when only one parent changes, the correct recalcs are found */
	for (node = sce->theDag->DagNode.first; node; node = node->next) {
		if (node->type == ID_OB) {
			for (itA = node->child; itA; itA = itA->next) {
				if (itA->node->type == ID_OB) {
					itA->type |= itA->node->color;
				}
			}
		}
	}
	
	// cycle detection and solving
	// solve_cycles(dag);	
	
	return dag;
}


void free_forest(DagForest *Dag) 
{  /* remove all nodes and deps */
	DagNode *tempN;
	DagAdjList *tempA;	
	DagAdjList *itA;
	DagNode *itN = Dag->DagNode.first;
	
	while (itN) {
		itA = itN->child;	
		while (itA) {
			tempA = itA;
			itA = itA->next;
			MEM_freeN(tempA);			
		}
		
		itA = itN->parent;	
		while (itA) {
			tempA = itA;
			itA = itA->next;
			MEM_freeN(tempA);			
		}
		
		tempN = itN;
		itN = itN->next;
		MEM_freeN(tempN);
	}

	BLI_ghash_free(Dag->nodeHash, NULL, NULL);
	Dag->nodeHash = NULL;
	Dag->DagNode.first = NULL;
	Dag->DagNode.last = NULL;
	Dag->numNodes = 0;

}

DagNode *dag_find_node(DagForest *forest, void *fob)
{
	if (forest->nodeHash)
		return BLI_ghash_lookup(forest->nodeHash, fob);

	return NULL;
}

static int ugly_hack_sorry = 1;  // prevent type check
static int dag_print_dependencies = 0; // debugging

/* no checking of existence, use dag_find_node first or dag_get_node */
DagNode *dag_add_node(DagForest *forest, void *fob)
{
	DagNode *node;
		
	node = MEM_callocN(sizeof(DagNode), "DAG node");
	if (node) {
		node->ob = fob;
		node->color = DAG_WHITE;

		if (ugly_hack_sorry) node->type = GS(((ID *) fob)->name);   // sorry, done for pose sorting
		if (forest->numNodes) {
			((DagNode *) forest->DagNode.last)->next = node;
			forest->DagNode.last = node;
			forest->numNodes++;
		}
		else {
			forest->DagNode.last = node;
			forest->DagNode.first = node;
			forest->numNodes = 1;
		}

		if (!forest->nodeHash)
			forest->nodeHash = BLI_ghash_new(BLI_ghashutil_ptrhash, BLI_ghashutil_ptrcmp, "dag_add_node gh");
		BLI_ghash_insert(forest->nodeHash, fob, node);
	}

	return node;
}

DagNode *dag_get_node(DagForest *forest, void *fob)
{
	DagNode *node;
	
	node = dag_find_node(forest, fob);
	if (!node) 
		node = dag_add_node(forest, fob);
	return node;
}



DagNode *dag_get_sub_node(DagForest *forest, void *fob)
{
	DagNode *node;
	DagAdjList *mainchild, *prev = NULL;
	
	mainchild = ((DagNode *) forest->DagNode.first)->child;
	/* remove from first node (scene) adj list if present */
	while (mainchild) {
		if (mainchild->node == fob) {
			if (prev) {
				prev->next = mainchild->next;
				MEM_freeN(mainchild);
				break;
			}
			else {
				((DagNode *) forest->DagNode.first)->child = mainchild->next;
				MEM_freeN(mainchild);
				break;
			}
		}
		prev = mainchild;
		mainchild = mainchild->next;
	}
	node = dag_find_node(forest, fob);
	if (!node) 
		node = dag_add_node(forest, fob);
	return node;
}

static void dag_add_parent_relation(DagForest *UNUSED(forest), DagNode *fob1, DagNode *fob2, short rel, const char *name) 
{
	DagAdjList *itA = fob2->parent;
	
	while (itA) { /* search if relation exist already */
		if (itA->node == fob1) {
			itA->type |= rel;
			itA->count += 1;
			return;
		}
		itA = itA->next;
	}
	/* create new relation and insert at head. MALLOC alert! */
	itA = MEM_mallocN(sizeof(DagAdjList), "DAG adj list");
	itA->node = fob1;
	itA->type = rel;
	itA->count = 1;
	itA->next = fob2->parent;
	itA->name = name;
	fob2->parent = itA;
}

void dag_add_relation(DagForest *forest, DagNode *fob1, DagNode *fob2, short rel, const char *name) 
{
	DagAdjList *itA = fob1->child;
	
	/* parent relation is for cycle checking */
	dag_add_parent_relation(forest, fob1, fob2, rel, name);

	while (itA) { /* search if relation exist already */
		if (itA->node == fob2) {
			itA->type |= rel;
			itA->count += 1;
			return;
		}
		itA = itA->next;
	}
	/* create new relation and insert at head. MALLOC alert! */
	itA = MEM_mallocN(sizeof(DagAdjList), "DAG adj list");
	itA->node = fob2;
	itA->type = rel;
	itA->count = 1;
	itA->next = fob1->child;
	itA->name = name;
	fob1->child = itA;
}

static const char *dag_node_name(DagNode *node)
{
	if (node->ob == NULL)
		return "null";
	else if (ugly_hack_sorry)
		return ((ID *)(node->ob))->name + 2;
	else
		return ((bPoseChannel *)(node->ob))->name;
}

static void dag_node_print_dependencies(DagNode *node)
{
	DagAdjList *itA;

	printf("%s depends on:\n", dag_node_name(node));

	for (itA = node->parent; itA; itA = itA->next)
		printf("  %s through %s\n", dag_node_name(itA->node), itA->name);
	printf("\n");
}

static int dag_node_print_dependency_recurs(DagNode *node, DagNode *endnode)
{
	DagAdjList *itA;

	if (node->color == DAG_BLACK)
		return 0;

	node->color = DAG_BLACK;

	if (node == endnode)
		return 1;

	for (itA = node->parent; itA; itA = itA->next) {
		if (dag_node_print_dependency_recurs(itA->node, endnode)) {
			printf("  %s depends on %s through %s.\n", dag_node_name(node), dag_node_name(itA->node), itA->name);
			return 1;
		}
	}

	return 0;
}

static void dag_node_print_dependency_cycle(DagForest *dag, DagNode *startnode, DagNode *endnode, const char *name)
{
	DagNode *node;

	for (node = dag->DagNode.first; node; node = node->next)
		node->color = DAG_WHITE;

	printf("  %s depends on %s through %s.\n", dag_node_name(endnode), dag_node_name(startnode), name);
	dag_node_print_dependency_recurs(startnode, endnode);
	printf("\n");
}

static int dag_node_recurs_level(DagNode *node, int level)
{
	DagAdjList *itA;
	int newlevel;

	node->color = DAG_BLACK; /* done */
	newlevel = ++level;
	
	for (itA = node->parent; itA; itA = itA->next) {
		if (itA->node->color == DAG_WHITE) {
			itA->node->ancestor_count = dag_node_recurs_level(itA->node, level);
			newlevel = MAX2(newlevel, level + itA->node->ancestor_count);
		}
		else
			newlevel = MAX2(newlevel, level + itA->node->ancestor_count);
	}
	
	return newlevel;
}

static void dag_check_cycle(DagForest *dag)
{
	DagNode *node;
	DagAdjList *itA;

	/* debugging print */
	if (dag_print_dependencies)
		for (node = dag->DagNode.first; node; node = node->next)
			dag_node_print_dependencies(node);

	/* tag nodes unchecked */
	for (node = dag->DagNode.first; node; node = node->next)
		node->color = DAG_WHITE;
	
	for (node = dag->DagNode.first; node; node = node->next) {
		if (node->color == DAG_WHITE) {
			node->ancestor_count = dag_node_recurs_level(node, 0);
		}
	}
	
	/* check relations, and print errors */
	for (node = dag->DagNode.first; node; node = node->next) {
		for (itA = node->parent; itA; itA = itA->next) {
			if (itA->node->ancestor_count > node->ancestor_count) {
				if (node->ob && itA->node->ob) {
					printf("Dependency cycle detected:\n");
					dag_node_print_dependency_cycle(dag, itA->node, node, itA->name);
				}
			}
		}
	}

	/* parent relations are only needed for cycle checking, so free now */
	for (node = dag->DagNode.first; node; node = node->next) {
		while (node->parent) {
			itA = node->parent->next;
			MEM_freeN(node->parent);			
			node->parent = itA;
		}
	}
}

/*
 * MainDAG is the DAG of all objects in current scene
 * used only for drawing there is one also in each scene
 */
static DagForest *MainDag = NULL;

DagForest *getMainDag(void)
{
	return MainDag;
}


void setMainDag(DagForest *dag)
{
	MainDag = dag;
}


/*
 * note for BFS/DFS
 * in theory we should sweep the whole array
 * but in our case the first node is the scene
 * and is linked to every other object
 *
 * for general case we will need to add outer loop
 */

/*
 * ToDo : change pos kludge
 */

/* adjust levels for drawing in oops space */
void graph_bfs(void)
{
	DagNode *node;
	DagNodeQueue *nqueue;
	int pos[50];
	int i;
	DagAdjList *itA;
	int minheight;
	
	/* fprintf(stderr, "starting BFS\n ------------\n"); */
	nqueue = queue_create(DAGQUEUEALLOC);
	for (i = 0; i < 50; i++)
		pos[i] = 0;
	
	/* Init
	 * dagnode.first is always the root (scene)
	 */
	node = MainDag->DagNode.first;
	while (node) {
		node->color = DAG_WHITE;
		node->BFS_dist = 9999;
		node->k = 0;
		node = node->next;
	}
	
	node = MainDag->DagNode.first;
	if (node->color == DAG_WHITE) {
		node->color = DAG_GRAY;
		node->BFS_dist = 1;
		push_queue(nqueue, node);
		while (nqueue->count) {
			node = pop_queue(nqueue);
			
			minheight = pos[node->BFS_dist];
			itA = node->child;
			while (itA != NULL) {
				if (itA->node->color == DAG_WHITE) {
					itA->node->color = DAG_GRAY;
					itA->node->BFS_dist = node->BFS_dist + 1;
					itA->node->k = (float) minheight;
					push_queue(nqueue, itA->node);
				}
				
				else {
					fprintf(stderr, "bfs not dag tree edge color :%i\n", itA->node->color);
				}

				
				itA = itA->next;
			}
			if (pos[node->BFS_dist] > node->k) {
				pos[node->BFS_dist] += 1;				
				node->k = (float) pos[node->BFS_dist];
			}
			else {
				pos[node->BFS_dist] = (int) node->k + 1;
			}
			set_node_xy(node, node->BFS_dist * DEPSX * 2, pos[node->BFS_dist] * DEPSY * 2);
			node->color = DAG_BLACK;

			// fprintf(stderr, "BFS node : %20s %i %5.0f %5.0f\n", ((ID *) node->ob)->name, node->BFS_dist, node->x, node->y);
		}
	}
	queue_delete(nqueue);
}

int pre_and_post_BFS(DagForest *dag, short mask, graph_action_func pre_func, graph_action_func post_func, void **data)
{
	DagNode *node;
	
	node = dag->DagNode.first;
	return pre_and_post_source_BFS(dag, mask,  node,  pre_func,  post_func, data);
}


int pre_and_post_source_BFS(DagForest *dag, short mask, DagNode *source, graph_action_func pre_func, graph_action_func post_func, void **data)
{
	DagNode *node;
	DagNodeQueue *nqueue;
	DagAdjList *itA;
	int retval = 0;
	/* fprintf(stderr, "starting BFS\n ------------\n"); */
	
	/* Init
	 * dagnode.first is always the root (scene)
	 */
	node = dag->DagNode.first;
	nqueue = queue_create(DAGQUEUEALLOC);
	while (node) {
		node->color = DAG_WHITE;
		node->BFS_dist = 9999;
		node = node->next;
	}
	
	node = source;
	if (node->color == DAG_WHITE) {
		node->color = DAG_GRAY;
		node->BFS_dist = 1;
		pre_func(node->ob, data);
		
		while (nqueue->count) {
			node = pop_queue(nqueue);
			
			itA = node->child;
			while (itA != NULL) {
				if ((itA->node->color == DAG_WHITE) && (itA->type & mask)) {
					itA->node->color = DAG_GRAY;
					itA->node->BFS_dist = node->BFS_dist + 1;
					push_queue(nqueue, itA->node);
					pre_func(node->ob, data);
				}
				
				else { // back or cross edge
					retval = 1;
				}
				itA = itA->next;
			}
			post_func(node->ob, data);
			node->color = DAG_BLACK;

			// fprintf(stderr, "BFS node : %20s %i %5.0f %5.0f\n", ((ID *) node->ob)->name, node->BFS_dist, node->x, node->y);
		}
	}
	queue_delete(nqueue);
	return retval;
}

/* non recursive version of DFS, return queue -- outer loop present to catch odd cases (first level cycles)*/
DagNodeQueue *graph_dfs(void)
{
	DagNode *node;
	DagNodeQueue *nqueue;
	DagNodeQueue *retqueue;
	int pos[50];
	int i;
	DagAdjList *itA;
	int time;
	int skip = 0;
	int minheight;
	int maxpos = 0;
	/* int	is_cycle = 0; */ /* UNUSED */
	/*
	   *fprintf(stderr, "starting DFS\n ------------\n");
	 */	
	nqueue = queue_create(DAGQUEUEALLOC);
	retqueue = queue_create(MainDag->numNodes);
	for (i = 0; i < 50; i++)
		pos[i] = 0;
	
	/* Init
	 * dagnode.first is always the root (scene)
	 */
	node = MainDag->DagNode.first;
	while (node) {
		node->color = DAG_WHITE;
		node->DFS_dist = 9999;
		node->DFS_dvtm = node->DFS_fntm = 9999;
		node->k = 0;
		node =  node->next;
	}
	
	time = 1;
	
	node = MainDag->DagNode.first;

	do {
		if (node->color == DAG_WHITE) {
			node->color = DAG_GRAY;
			node->DFS_dist = 1;
			node->DFS_dvtm = time;
			time++;
			push_stack(nqueue, node);
			
			while (nqueue->count) {
				//graph_print_queue(nqueue);

				skip = 0;
				node = get_top_node_queue(nqueue);
			
				minheight = pos[node->DFS_dist];

				itA = node->child;
				while (itA != NULL) {
					if (itA->node->color == DAG_WHITE) {
						itA->node->DFS_dvtm = time;
						itA->node->color = DAG_GRAY;

						time++;
						itA->node->DFS_dist = node->DFS_dist + 1;
						itA->node->k = (float) minheight;
						push_stack(nqueue, itA->node);
						skip = 1;
						break;
					}
					else {
						if (itA->node->color == DAG_GRAY) { // back edge
							fprintf(stderr, "dfs back edge :%15s %15s\n", ((ID *) node->ob)->name, ((ID *) itA->node->ob)->name);
							/* is_cycle = 1; */ /* UNUSED */
						}
						else if (itA->node->color == DAG_BLACK) {
							/* already processed node but we may want later to change distance either to shorter to longer.
							 * DFS_dist is the first encounter
							 */
#if 0
							if (node->DFS_dist >= itA->node->DFS_dist)
								itA->node->DFS_dist = node->DFS_dist + 1;

							fprintf(stderr, "dfs forward or cross edge :%15s %i-%i %15s %i-%i\n",
							        ((ID *) node->ob)->name,
							        node->DFS_dvtm,
							        node->DFS_fntm,
							        ((ID *) itA->node->ob)->name,
							        itA->node->DFS_dvtm,
							        itA->node->DFS_fntm);
#endif
						}
						else
							fprintf(stderr, "dfs unknown edge\n");
					}
					itA = itA->next;
				}

				if (!skip) {
					node = pop_queue(nqueue);
					node->color = DAG_BLACK;

					node->DFS_fntm = time;
					time++;
					if (node->DFS_dist > maxpos)
						maxpos = node->DFS_dist;
					if (pos[node->DFS_dist] > node->k) {
						pos[node->DFS_dist] += 1;
						node->k = (float) pos[node->DFS_dist];
					}
					else {
						pos[node->DFS_dist] = (int) node->k + 1;
					}
					set_node_xy(node, node->DFS_dist * DEPSX * 2, pos[node->DFS_dist] * DEPSY * 2);
				
					// fprintf(stderr, "DFS node : %20s %i %i %i %i\n", ((ID *) node->ob)->name, node->BFS_dist, node->DFS_dist, node->DFS_dvtm, node->DFS_fntm );

					push_stack(retqueue, node);
				
				}
			}
		}
		node = node->next;
	} while (node);
//	fprintf(stderr, "i size : %i\n", maxpos);

	queue_delete(nqueue);
	return(retqueue);
}

/* unused */
int pre_and_post_DFS(DagForest *dag, short mask, graph_action_func pre_func, graph_action_func post_func, void **data)
{
	DagNode *node;

	node = dag->DagNode.first;
	return pre_and_post_source_DFS(dag, mask,  node,  pre_func,  post_func, data);
}

int pre_and_post_source_DFS(DagForest *dag, short mask, DagNode *source, graph_action_func pre_func, graph_action_func post_func, void **data)
{
	DagNode *node;
	DagNodeQueue *nqueue;
	DagAdjList *itA;
	int time;
	int skip = 0;
	int retval = 0;
	/*
	 * fprintf(stderr, "starting DFS\n ------------\n");
	 */	
	nqueue = queue_create(DAGQUEUEALLOC);
	
	/* Init
	 * dagnode.first is always the root (scene)
	 */
	node = dag->DagNode.first;
	while (node) {
		node->color = DAG_WHITE;
		node->DFS_dist = 9999;
		node->DFS_dvtm = node->DFS_fntm = 9999;
		node->k = 0;
		node =  node->next;
	}
	
	time = 1;
	
	node = source;
	do {
		if (node->color == DAG_WHITE) {
			node->color = DAG_GRAY;
			node->DFS_dist = 1;
			node->DFS_dvtm = time;
			time++;
			push_stack(nqueue, node);
			pre_func(node->ob, data);

			while (nqueue->count) {
				skip = 0;
				node = get_top_node_queue(nqueue);
								
				itA = node->child;
				while (itA != NULL) {
					if ((itA->node->color == DAG_WHITE) && (itA->type & mask) ) {
						itA->node->DFS_dvtm = time;
						itA->node->color = DAG_GRAY;
						
						time++;
						itA->node->DFS_dist = node->DFS_dist + 1;
						push_stack(nqueue, itA->node);
						pre_func(node->ob, data);

						skip = 1;
						break;
					}
					else {
						if (itA->node->color == DAG_GRAY) { // back edge
							retval = 1;
						}
//						else if (itA->node->color == DAG_BLACK) { // cross or forward
//
//						}
					}
					itA = itA->next;
				}			
				
				if (!skip) {
					node = pop_queue(nqueue);
					node->color = DAG_BLACK;
					
					node->DFS_fntm = time;
					time++;
					post_func(node->ob, data);
				}
			}
		}
		node = node->next;
	} while (node);
	queue_delete(nqueue);
	return(retval);
}


// used to get the obs owning a datablock
struct DagNodeQueue *get_obparents(struct DagForest *dag, void *ob){
	DagNode *node, *node1;
	DagNodeQueue *nqueue;
	DagAdjList *itA;

	node = dag_find_node(dag, ob);
	if (node == NULL) {
		return NULL;
	}
	else if (node->ancestor_count == 1) { // simple case
		nqueue = queue_create(1);
		push_queue(nqueue, node);
	}
	else { /* need to go over the whole dag for adj list */
		nqueue = queue_create(node->ancestor_count);
		
		node1 = dag->DagNode.first;
		do {
			if (node1->DFS_fntm > node->DFS_fntm) { // a parent is finished after child. must check adj list
				itA = node->child;
				while (itA != NULL) {
					if ((itA->node == node) && (itA->type == DAG_RL_DATA)) {
						push_queue(nqueue, node);
					}
					itA = itA->next;
				}
			}
			node1 = node1->next;
		} while (node1);
	}
	return nqueue;
}

struct DagNodeQueue *get_first_ancestors(struct DagForest   *dag, void *ob){
	DagNode *node, *node1;
	DagNodeQueue *nqueue;
	DagAdjList *itA;
	
	node = dag_find_node(dag, ob);
	
	// need to go over the whole dag for adj list
	nqueue = queue_create(node->ancestor_count);
	
	node1 = dag->DagNode.first;
	do {
		if (node1->DFS_fntm > node->DFS_fntm) { 
			itA = node->child;
			while (itA != NULL) {
				if (itA->node == node) {
					push_queue(nqueue, node);
				}
				itA = itA->next;
			}
		}
		node1 = node1->next;
	} while (node1);
	
	return nqueue;	
}

// standard DFS list
struct DagNodeQueue *get_all_childs(struct DagForest    *dag, void *ob){
	DagNode *node;
	DagNodeQueue *nqueue;
	DagNodeQueue *retqueue;
	DagAdjList *itA;
	int time;
	int skip = 0;

	nqueue = queue_create(DAGQUEUEALLOC);
	retqueue = queue_create(dag->numNodes); // was MainDag... why? (ton)
	
	node = dag->DagNode.first;
	while (node) {
		node->color = DAG_WHITE;
		node =  node->next;
	}
	
	time = 1;
	
	node = dag_find_node(dag, ob);   // could be done in loop above (ton)
	if (node) { // can be null for newly added objects
		
		node->color = DAG_GRAY;
		time++;
		push_stack(nqueue, node);
		
		while (nqueue->count) {
			
			skip = 0;
			node = get_top_node_queue(nqueue);
					
			itA = node->child;
			while (itA != NULL) {
				if (itA->node->color == DAG_WHITE) {
					itA->node->DFS_dvtm = time;
					itA->node->color = DAG_GRAY;
					
					time++;
					push_stack(nqueue, itA->node);
					skip = 1;
					break;
				} 
				itA = itA->next;
			}			
			
			if (!skip) {
				node = pop_queue(nqueue);
				node->color = DAG_BLACK;
				
				time++;
				push_stack(retqueue, node);
			}
		}
	}
	queue_delete(nqueue);
	return(retqueue);
}

/* unused */
#if 0
short   are_obs_related(struct DagForest    *dag, void *ob1, void *ob2)
{
	DagNode *node;
	DagAdjList *itA;
	
	node = dag_find_node(dag, ob1);
	
	itA = node->child;
	while (itA != NULL) {
		if (itA->node->ob == ob2) {
			return itA->node->type;
		} 
		itA = itA->next;
	}
	return DAG_NO_RELATION;
}
#endif

int is_acyclic(DagForest *dag)
{
	return dag->is_acyclic;
}

void set_node_xy(DagNode *node, float x, float y)
{
	node->x = x;
	node->y = y;
}


/* debug test functions */

void graph_print_queue(DagNodeQueue *nqueue)
{	
	DagNodeQueueElem *queueElem;
	
	queueElem = nqueue->first;
	while (queueElem) {
		fprintf(stderr, "** %s %i %i-%i ", ((ID *) queueElem->node->ob)->name, queueElem->node->color, queueElem->node->DFS_dvtm, queueElem->node->DFS_fntm);
		queueElem = queueElem->next;		
	}
	fprintf(stderr, "\n");
}

void graph_print_queue_dist(DagNodeQueue *nqueue)
{	
	DagNodeQueueElem *queueElem;
	int count;
	
	queueElem = nqueue->first;
	count = 0;
	while (queueElem) {
		fprintf(stderr, "** %25s %2.2i-%2.2i ", ((ID *) queueElem->node->ob)->name, queueElem->node->DFS_dvtm, queueElem->node->DFS_fntm);
		while (count < queueElem->node->DFS_dvtm - 1) { fputc(' ', stderr); count++; }
		fputc('|', stderr);
		while (count < queueElem->node->DFS_fntm - 2) { fputc('-', stderr); count++; }
		fputc('|', stderr);
		fputc('\n', stderr);
		count = 0;
		queueElem = queueElem->next;		
	}
	fprintf(stderr, "\n");
}

void graph_print_adj_list(void)
{
	DagNode *node;
	DagAdjList *itA;
	
	node = (getMainDag())->DagNode.first;
	while (node) {
		fprintf(stderr, "node : %s col: %i", ((ID *) node->ob)->name, node->color);
		itA = node->child;
		while (itA) {
			fprintf(stderr, "-- %s ", ((ID *) itA->node->ob)->name);
			
			itA = itA->next;
		}
		fprintf(stderr, "\n");
		node = node->next;
	}
}

/* ************************ API *********************** */

/* mechanism to allow editors to be informed of depsgraph updates,
 * to do their own updates based on changes... */
static void (*EditorsUpdateIDCb)(Main *bmain, ID *id) = NULL;
static void (*EditorsUpdateSceneCb)(Main *bmain, Scene *scene, int updated) = NULL;

void DAG_editors_update_cb(void (*id_func)(Main *bmain, ID *id), void (*scene_func)(Main *bmain, Scene *scene, int updated))
{
	EditorsUpdateIDCb = id_func;
	EditorsUpdateSceneCb = scene_func;
}

static void dag_editors_id_update(Main *bmain, ID *id)
{
	if (EditorsUpdateIDCb)
		EditorsUpdateIDCb(bmain, id);
}

static void dag_editors_scene_update(Main *bmain, Scene *scene, int updated)
{
	if (EditorsUpdateSceneCb)
		EditorsUpdateSceneCb(bmain, scene, updated);
}

/* groups with objects in this scene need to be put in the right order as well */
static void scene_sort_groups(Main *bmain, Scene *sce)
{
	Base *base;
	Group *group;
	GroupObject *go;
	Object *ob;
	
	/* test; are group objects all in this scene? */
	for (ob = bmain->object.first; ob; ob = ob->id.next) {
		ob->id.flag &= ~LIB_DOIT;
		ob->id.newid = NULL; /* newid abuse for GroupObject */
	}
	for (base = sce->base.first; base; base = base->next)
		base->object->id.flag |= LIB_DOIT;
	
	for (group = bmain->group.first; group; group = group->id.next) {
		for (go = group->gobject.first; go; go = go->next) {
			if ((go->ob->id.flag & LIB_DOIT) == 0)
				break;
		}
		/* this group is entirely in this scene */
		if (go == NULL) {
			ListBase listb = {NULL, NULL};
			
			for (go = group->gobject.first; go; go = go->next)
				go->ob->id.newid = (ID *)go;
			
			/* in order of sorted bases we reinsert group objects */
			for (base = sce->base.first; base; base = base->next) {
				
				if (base->object->id.newid) {
					go = (GroupObject *)base->object->id.newid;
					base->object->id.newid = NULL;
					BLI_remlink(&group->gobject, go);
					BLI_addtail(&listb, go);
				}
			}
			/* copy the newly sorted listbase */
			group->gobject = listb;
		}
	}
}

/* sort the base list on dependency order */
void DAG_scene_sort(Main *bmain, Scene *sce)
{
	DagNode *node, *rootnode;
	DagNodeQueue *nqueue;
	DagAdjList *itA;
	int time;
	int skip = 0;
	ListBase tempbase;
	Base *base;
	
	tempbase.first = tempbase.last = NULL;
	
	build_dag(bmain, sce, DAG_RL_ALL_BUT_DATA);
	
	dag_check_cycle(sce->theDag);

	nqueue = queue_create(DAGQUEUEALLOC);
	
	for (node = sce->theDag->DagNode.first; node; node = node->next) {
		node->color = DAG_WHITE;
	}
	
	time = 1;
	
	rootnode = sce->theDag->DagNode.first;
	rootnode->color = DAG_GRAY;
	time++;
	push_stack(nqueue, rootnode);
	
	while (nqueue->count) {
		
		skip = 0;
		node = get_top_node_queue(nqueue);
		
		itA = node->child;
		while (itA != NULL) {
			if (itA->node->color == DAG_WHITE) {
				itA->node->DFS_dvtm = time;
				itA->node->color = DAG_GRAY;
				
				time++;
				push_stack(nqueue, itA->node);
				skip = 1;
				break;
			} 
			itA = itA->next;
		}			
		
		if (!skip) {
			if (node) {
				node = pop_queue(nqueue);
				if (node->ob == sce)    // we are done
					break;
				node->color = DAG_BLACK;
				
				time++;
				base = sce->base.first;
				while (base && base->object != node->ob)
					base = base->next;
				if (base) {
					BLI_remlink(&sce->base, base);
					BLI_addhead(&tempbase, base);
				}
			}	
		}
	}
	
	/* temporal correction for circular dependencies */
	base = sce->base.first;
	while (base) {
		BLI_remlink(&sce->base, base);
		BLI_addhead(&tempbase, base);
		//if (G.debug & G_DEBUG)
		printf("cyclic %s\n", base->object->id.name);
		base = sce->base.first;
	}
	
	sce->base = tempbase;
	queue_delete(nqueue);
	
	/* all groups with objects in this scene gets resorted too */
	scene_sort_groups(bmain, sce);
	
	if (G.debug & G_DEBUG) {
		printf("\nordered\n");
		for (base = sce->base.first; base; base = base->next) {
			printf(" %s\n", base->object->id.name);
		}
	}
	/* temporal...? */
	sce->recalc |= SCE_PRV_CHANGED; /* test for 3d preview */
}

static void lib_id_recalc_tag(Main *bmain, ID *id)
{
	id->flag |= LIB_ID_RECALC;
	bmain->id_tag_update[id->name[0]] = 1;
}

static void lib_id_recalc_data_tag(Main *bmain, ID *id)
{
	id->flag |= LIB_ID_RECALC_DATA;
	bmain->id_tag_update[id->name[0]] = 1;
}

/* node was checked to have lasttime != curtime and is if type ID_OB */
static void flush_update_node(DagNode *node, unsigned int layer, int curtime)
{
	Main *bmain = G.main;
	DagAdjList *itA;
	Object *ob, *obc;
	int oldflag, changed = 0;
	unsigned int all_layer;
	
	node->lasttime = curtime;
	
	ob = node->ob;
	if (ob && (ob->recalc & OB_RECALC_ALL)) {
		all_layer = node->scelay;

		/* got an object node that changes, now check relations */
		for (itA = node->child; itA; itA = itA->next) {
			all_layer |= itA->lay;
			/* the relationship is visible */
			if ((itA->lay & layer)) { // XXX || (itA->node->ob == obedit)
				if (itA->node->type == ID_OB) {
					obc = itA->node->ob;
					oldflag = obc->recalc;
					
					/* got a ob->obc relation, now check if flag needs flush */
					if (ob->recalc & OB_RECALC_OB) {
						if (itA->type & DAG_RL_OB_OB) {
							//printf("ob %s changes ob %s\n", ob->id.name, obc->id.name);
							obc->recalc |= OB_RECALC_OB;
							lib_id_recalc_tag(bmain, &obc->id);
						}
						if (itA->type & DAG_RL_OB_DATA) {
							//printf("ob %s changes obdata %s\n", ob->id.name, obc->id.name);
							obc->recalc |= OB_RECALC_DATA;
							lib_id_recalc_data_tag(bmain, &obc->id);
						}
					}
					if (ob->recalc & OB_RECALC_DATA) {
						if (itA->type & DAG_RL_DATA_OB) {
							//printf("obdata %s changes ob %s\n", ob->id.name, obc->id.name);
							obc->recalc |= OB_RECALC_OB;
							lib_id_recalc_tag(bmain, &obc->id);
						}
						if (itA->type & DAG_RL_DATA_DATA) {
							//printf("obdata %s changes obdata %s\n", ob->id.name, obc->id.name);
							obc->recalc |= OB_RECALC_DATA;
							lib_id_recalc_data_tag(bmain, &obc->id);
						}
					}
					if (oldflag != obc->recalc) changed = 1;
				}
			}
		}
		/* even nicer, we can clear recalc flags...  */
		if ((all_layer & layer) == 0) { // XXX && (ob != obedit)) {
			/* but existing displaylists or derivedmesh should be freed */
			if (ob->recalc & OB_RECALC_DATA)
				BKE_object_free_display(ob);
			
			ob->recalc &= ~OB_RECALC_ALL;
		}
	}
	
	/* check case where child changes and parent forcing obdata to change */
	/* should be done regardless if this ob has recalc set */
	/* could merge this in with loop above...? (ton) */
	for (itA = node->child; itA; itA = itA->next) {
		/* the relationship is visible */
		if ((itA->lay & layer)) {       // XXX  || (itA->node->ob == obedit)
			if (itA->node->type == ID_OB) {
				obc = itA->node->ob;
				/* child moves */
				if ((obc->recalc & OB_RECALC_ALL) == OB_RECALC_OB) {
					/* parent has deforming info */
					if (itA->type & (DAG_RL_OB_DATA | DAG_RL_DATA_DATA)) {
						// printf("parent %s changes ob %s\n", ob->id.name, obc->id.name);
						obc->recalc |= OB_RECALC_DATA;
						lib_id_recalc_data_tag(bmain, &obc->id);
					}
				}
			}
		}
	}
	
	/* we only go deeper if node not checked or something changed  */
	for (itA = node->child; itA; itA = itA->next) {
		if (changed || itA->node->lasttime != curtime)
			flush_update_node(itA->node, layer, curtime);
	}
	
}

/* node was checked to have lasttime != curtime, and is of type ID_OB */
static unsigned int flush_layer_node(Scene *sce, DagNode *node, int curtime)
{
	DagAdjList *itA;
	
	node->lasttime = curtime;
	node->lay = node->scelay;
	
	for (itA = node->child; itA; itA = itA->next) {
		if (itA->node->type == ID_OB) {
			if (itA->node->lasttime != curtime) {
				itA->lay = flush_layer_node(sce, itA->node, curtime);  // lay is only set once for each relation
			}
			else itA->lay = itA->node->lay;
			
			node->lay |= itA->lay;
		}
	}

	return node->lay;
}

/* node was checked to have lasttime != curtime, and is of type ID_OB */
static void flush_pointcache_reset(Scene *scene, DagNode *node, int curtime, int reset)
{
	Main *bmain = G.main;
	DagAdjList *itA;
	Object *ob;
	
	node->lasttime = curtime;
	
	for (itA = node->child; itA; itA = itA->next) {
		if (itA->node->type == ID_OB) {
			if (itA->node->lasttime != curtime) {
				ob = (Object *)(itA->node->ob);

				if (reset || (ob->recalc & OB_RECALC_ALL)) {
					if (BKE_ptcache_object_reset(scene, ob, PTCACHE_RESET_DEPSGRAPH)) {
						ob->recalc |= OB_RECALC_DATA;
						lib_id_recalc_data_tag(bmain, &ob->id);
					}

					flush_pointcache_reset(scene, itA->node, curtime, 1);
				}
				else
					flush_pointcache_reset(scene, itA->node, curtime, 0);
			}
		}
	}
}

/* flush layer flags to dependencies */
static void dag_scene_flush_layers(Scene *sce, int lay)
{
	DagNode *node, *firstnode;
	DagAdjList *itA;
	Base *base;
	int lasttime;

	firstnode = sce->theDag->DagNode.first;  // always scene node

	for (itA = firstnode->child; itA; itA = itA->next)
		itA->lay = 0;

	sce->theDag->time++;    // so we know which nodes were accessed
	lasttime = sce->theDag->time;

	/* update layer flags in nodes */
	for (base = sce->base.first; base; base = base->next) {
		node = dag_get_node(sce->theDag, base->object);
		node->scelay = base->object->lay;
	}

	/* ensure cameras are set as if they are on a visible layer, because
	 * they ared still used for rendering or setting the camera view
	 *
	 * XXX, this wont work for local view / unlocked camera's */
	if (sce->camera) {
		node = dag_get_node(sce->theDag, sce->camera);
		node->scelay |= lay;
	}

#ifdef DURIAN_CAMERA_SWITCH
	{
		TimeMarker *m;

		for (m = sce->markers.first; m; m = m->next) {
			if (m->camera) {
				node = dag_get_node(sce->theDag, m->camera);
				node->scelay |= lay;
			}
		}
	}
#endif

	/* flush layer nodes to dependencies */
	for (itA = firstnode->child; itA; itA = itA->next)
		if (itA->node->lasttime != lasttime && itA->node->type == ID_OB)
			flush_layer_node(sce, itA->node, lasttime);
}

static void dag_tag_renderlayers(Scene *sce, unsigned int lay)
{
	if (sce->nodetree) {
		bNode *node;
		Base *base;
		unsigned int lay_changed = 0;
		
		for (base = sce->base.first; base; base = base->next)
			if (base->lay & lay)
				if (base->object->recalc)
					lay_changed |= base->lay;
			
		for (node = sce->nodetree->nodes.first; node; node = node->next) {
			if (node->id == (ID *)sce) {
				SceneRenderLayer *srl = BLI_findlink(&sce->r.layers, node->custom1);
				if (srl && (srl->lay & lay_changed))
					nodeUpdate(sce->nodetree, node);
			}
		}
	}
}

/* flushes all recalc flags in objects down the dependency tree */
void DAG_scene_flush_update(Main *bmain, Scene *sce, unsigned int lay, const short time)
{
	DagNode *firstnode;
	DagAdjList *itA;
	Object *ob;
	int lasttime;
	
	if (sce->theDag == NULL) {
		printf("DAG zero... not allowed to happen!\n");
		DAG_scene_sort(bmain, sce);
	}
	
	firstnode = sce->theDag->DagNode.first;  // always scene node

	/* first we flush the layer flags */
	dag_scene_flush_layers(sce, lay);

	/* then we use the relationships + layer info to flush update events */
	sce->theDag->time++;    // so we know which nodes were accessed
	lasttime = sce->theDag->time;
	for (itA = firstnode->child; itA; itA = itA->next)
		if (itA->node->lasttime != lasttime && itA->node->type == ID_OB)
			flush_update_node(itA->node, lay, lasttime);

	/* if update is not due to time change, do pointcache clears */
	if (!time) {
		sce->theDag->time++;    // so we know which nodes were accessed
		lasttime = sce->theDag->time;
		for (itA = firstnode->child; itA; itA = itA->next) {
			if (itA->node->lasttime != lasttime && itA->node->type == ID_OB) {
				ob = (Object *)(itA->node->ob);

				if (ob->recalc & OB_RECALC_ALL) {
					if (BKE_ptcache_object_reset(sce, ob, PTCACHE_RESET_DEPSGRAPH)) {
						ob->recalc |= OB_RECALC_DATA;
						lib_id_recalc_data_tag(bmain, &ob->id);
					}

					flush_pointcache_reset(sce, itA->node, lasttime, 1);
				}
				else
					flush_pointcache_reset(sce, itA->node, lasttime, 0);
			}
		}
	}
	
	dag_tag_renderlayers(sce, lay);
}

static int object_modifiers_use_time(Object *ob)
{
	ModifierData *md;
	
	/* check if a modifier in modifier stack needs time input */
	for (md = ob->modifiers.first; md; md = md->next)
		if (modifier_dependsOnTime(md))
			return 1;
	
	/* check whether any modifiers are animated */
	if (ob->adt) {
		AnimData *adt = ob->adt;
		FCurve *fcu;
		
		/* action - check for F-Curves with paths containing 'modifiers[' */
		if (adt->action) {
			for (fcu = adt->action->curves.first; fcu; fcu = fcu->next) {
				if (fcu->rna_path && strstr(fcu->rna_path, "modifiers["))
					return 1;
			}
		}
		
		/* This here allows modifier properties to get driven and still update properly
		 *
		 * Workaround to get [#26764] (e.g. subsurf levels not updating when animated/driven)
		 * working, without the updating problems ([#28525] [#28690] [#28774] [#28777]) caused
		 * by the RNA updates cache introduced in r.38649
		 */
		for (fcu = adt->drivers.first; fcu; fcu = fcu->next) {
			if (fcu->rna_path && strstr(fcu->rna_path, "modifiers["))
				return 1;
		}
		
		// XXX: also, should check NLA strips, though for now assume that nobody uses
		// that and we can omit that for performance reasons...
	}
	
	return 0;
}

static short animdata_use_time(AnimData *adt)
{
	NlaTrack *nlt;
	
	if (adt == NULL) return 0;
	
	/* check action - only if assigned, and it has anim curves */
	if (adt->action && adt->action->curves.first)
		return 1;
	
	/* check NLA tracks + strips */
	for (nlt = adt->nla_tracks.first; nlt; nlt = nlt->next) {
		if (nlt->strips.first)
			return 1;
	}
	
	/* If we have drivers, more likely than not, on a frame change
	 * they'll need updating because their owner changed
	 * 
	 * This is kindof a hack to get around a whole host of problems
	 * involving drivers using non-object datablock data (which the 
	 * depsgraph currently has no way of representing let alone correctly
	 * dependency sort+tagging). By doing this, at least we ensure that 
	 * some commonly attempted drivers (such as scene -> current frame;
	 * see "Driver updates fail" thread on Bf-committers dated July 2)
	 * will work correctly, and that other non-object datablocks will have
	 * their drivers update at least on frame change.
	 *
	 * -- Aligorith, July 4 2011
	 */
	if (adt->drivers.first)
		return 1;
	
	return 0;
}

static void dag_object_time_update_flags(Object *ob)
{
	if (ob->constraints.first) {
		bConstraint *con;
		for (con = ob->constraints.first; con; con = con->next) {
			bConstraintTypeInfo *cti = constraint_get_typeinfo(con);
			ListBase targets = {NULL, NULL};
			bConstraintTarget *ct;
			
			if (cti) {
				/* special case for camera tracking -- it doesn't use targets to define relations */
				if (ELEM3(cti->type, CONSTRAINT_TYPE_FOLLOWTRACK, CONSTRAINT_TYPE_CAMERASOLVER, CONSTRAINT_TYPE_OBJECTSOLVER)) {
					ob->recalc |= OB_RECALC_OB;
				}
				else if (cti->get_constraint_targets) {
					cti->get_constraint_targets(con, &targets);
					
					for (ct = targets.first; ct; ct = ct->next) {
						if (ct->tar) {
							ob->recalc |= OB_RECALC_OB;
							break;
						}
					}
					
					if (cti->flush_constraint_targets)
						cti->flush_constraint_targets(con, &targets, 1);
				}
				
			}
		}
	}
	
	if (ob->parent) {
		/* motion path or bone child */
		if (ob->parent->type == OB_CURVE || ob->parent->type == OB_ARMATURE) ob->recalc |= OB_RECALC_OB;
	}
	
#if 0 // XXX old animation system
	if (ob->nlastrips.first) {
		if (ob->dup_group) {
			bActionStrip *strip;
			/* this case is for groups with nla, whilst nla target has no action or nla */
			for (strip = ob->nlastrips.first; strip; strip = strip->next) {
				if (strip->object)
					strip->object->recalc |= OB_RECALC_ALL;
			}
		}
	}
#endif // XXX old animation system
	
	if (animdata_use_time(ob->adt)) {
		ob->recalc |= OB_RECALC_OB;
		ob->adt->recalc |= ADT_RECALC_ANIM;
	}
	
	if ((ob->adt) && (ob->type == OB_ARMATURE)) ob->recalc |= OB_RECALC_DATA;
	
	if (object_modifiers_use_time(ob)) ob->recalc |= OB_RECALC_DATA;
	if ((ob->pose) && (ob->pose->flag & POSE_CONSTRAINTS_TIMEDEPEND)) ob->recalc |= OB_RECALC_DATA;
	
	{
		AnimData *adt = BKE_animdata_from_id((ID *)ob->data);
		Mesh *me;
		Curve *cu;
		Lattice *lt;
		
		switch (ob->type) {
			case OB_MESH:
				me = ob->data;
				if (me->key) {
					if (!(ob->shapeflag & OB_SHAPE_LOCK)) {
						ob->recalc |= OB_RECALC_DATA;
					}
				}
				if (ob->particlesystem.first)
					ob->recalc |= OB_RECALC_DATA;
				break;
			case OB_CURVE:
			case OB_SURF:
				cu = ob->data;
				if (cu->key) {
					if (!(ob->shapeflag & OB_SHAPE_LOCK)) {
						ob->recalc |= OB_RECALC_DATA;
					}
				}
				break;
			case OB_FONT:
				cu = ob->data;
				if (cu->nurb.first == NULL && cu->str && cu->vfont)
					ob->recalc |= OB_RECALC_DATA;
				break;
			case OB_LATTICE:
				lt = ob->data;
				if (lt->key) {
					if (!(ob->shapeflag & OB_SHAPE_LOCK)) {
						ob->recalc |= OB_RECALC_DATA;
					}
				}
				break;
			case OB_MBALL:
				if (ob->transflag & OB_DUPLI) ob->recalc |= OB_RECALC_DATA;
				break;
		}
		
		if (animdata_use_time(adt)) {
			ob->recalc |= OB_RECALC_DATA;
			adt->recalc |= ADT_RECALC_ANIM;
		}

		if (ob->particlesystem.first) {
			ParticleSystem *psys = ob->particlesystem.first;

			for (; psys; psys = psys->next) {
				if (psys_check_enabled(ob, psys)) {
					ob->recalc |= OB_RECALC_DATA;
					break;
				}
			}
		}
	}		

	if (ob->recalc & OB_RECALC_OB)
		lib_id_recalc_tag(G.main, &ob->id);
	if (ob->recalc & OB_RECALC_DATA)
		lib_id_recalc_data_tag(G.main, &ob->id);

}
/* flag all objects that need recalc, for changes in time for example */
/* do_time: make this optional because undo resets objects to their animated locations without this */
void DAG_scene_update_flags(Main *bmain, Scene *scene, unsigned int lay, const short do_time)
{
	Base *base;
	Object *ob;
	Group *group;
	GroupObject *go;
	Scene *sce_iter;

	/* set ob flags where animated systems are */
	for (SETLOOPER(scene, sce_iter, base)) {
		ob = base->object;

		if (do_time) {
			/* now if DagNode were part of base, the node->lay could be checked... */
			/* we do all now, since the scene_flush checks layers and clears recalc flags even */
			dag_object_time_update_flags(ob);
		}

		/* handled in next loop */
		if (ob->dup_group)
			ob->dup_group->id.flag |= LIB_DOIT;
	}

	if (do_time) {
		/* we do groups each once */
		for (group = bmain->group.first; group; group = group->id.next) {
			if (group->id.flag & LIB_DOIT) {
				for (go = group->gobject.first; go; go = go->next) {
					dag_object_time_update_flags(go->ob);
				}
			}
		}
	}

	for (sce_iter = scene; sce_iter; sce_iter = sce_iter->set)
		DAG_scene_flush_update(bmain, sce_iter, lay, 1);
	
	if (do_time) {
		/* test: set time flag, to disable baked systems to update */
		for (SETLOOPER(scene, sce_iter, base)) {
			ob = base->object;
			if (ob->recalc)
				ob->recalc |= OB_RECALC_TIME;
		}

		/* hrmf... an exception to look at once, for invisible camera object we do it over */
		if (scene->camera)
			dag_object_time_update_flags(scene->camera);
	}

	/* and store the info in groupobject */
	for (group = bmain->group.first; group; group = group->id.next) {
		if (group->id.flag & LIB_DOIT) {
			for (go = group->gobject.first; go; go = go->next) {
				go->recalc = go->ob->recalc;
				// printf("ob %s recalc %d\n", go->ob->id.name, go->recalc);
			}
			group->id.flag &= ~LIB_DOIT;
		}
	}
	
}

static void dag_current_scene_layers(Main *bmain, Scene **sce, unsigned int *lay)
{
	wmWindowManager *wm;
	wmWindow *win;

	/* only one scene supported currently, making more scenes work
	 * correctly requires changes beyond just the dependency graph */

	*sce = NULL;
	*lay = 0;

	if ((wm = bmain->wm.first)) {
		/* if we have a windowmanager, look into windows */
		for (win = wm->windows.first; win; win = win->next) {
			if (win->screen) {
				if (!*sce) *sce = win->screen->scene;
				*lay |= BKE_screen_visible_layers(win->screen, win->screen->scene);
			}
		}
	}
	else {
		/* if not, use the first sce */
		*sce = bmain->scene.first;
		if (*sce) *lay = (*sce)->lay;

		/* XXX for background mode, we should get the scene
		 * from somewhere, for the -S option, but it's in
		 * the context, how to get it here? */
	}
}

void DAG_ids_flush_update(Main *bmain, int time)
{
	Scene *sce;
	unsigned int lay;

	dag_current_scene_layers(bmain, &sce, &lay);

	if (sce)
		DAG_scene_flush_update(bmain, sce, lay, time);
}

void DAG_on_visible_update(Main *bmain, const short do_time)
{
	Scene *scene;
	Base *base;
	Object *ob;
	Group *group;
	GroupObject *go;
	DagNode *node;
	unsigned int lay, oblay;

	dag_current_scene_layers(bmain, &scene, &lay);

	if (scene && scene->theDag) {
		Scene *sce_iter;
		/* derivedmeshes and displists are not saved to file so need to be
		 * remade, tag them so they get remade in the scene update loop,
		 * note armature poses or object matrices are preserved and do not
		 * require updates, so we skip those */
		dag_scene_flush_layers(scene, lay);

		for (SETLOOPER(scene, sce_iter, base)) {
			ob = base->object;
			node = (sce_iter->theDag) ? dag_get_node(sce_iter->theDag, ob) : NULL;
			oblay = (node) ? node->lay : ob->lay;

			if ((oblay & lay) & ~scene->lay_updated) {
				if (ELEM6(ob->type, OB_MESH, OB_CURVE, OB_SURF, OB_FONT, OB_MBALL, OB_LATTICE))
					ob->recalc |= OB_RECALC_DATA;
				if (ob->dup_group) 
					ob->dup_group->id.flag |= LIB_DOIT;
			}
		}

		for (group = bmain->group.first; group; group = group->id.next) {
			if (group->id.flag & LIB_DOIT) {
				for (go = group->gobject.first; go; go = go->next) {
					if (ELEM6(go->ob->type, OB_MESH, OB_CURVE, OB_SURF, OB_FONT, OB_MBALL, OB_LATTICE))
						go->ob->recalc |= OB_RECALC_DATA;
					if (go->ob->proxy_from)
						go->ob->recalc |= OB_RECALC_OB;
				}
				
				group->id.flag &= ~LIB_DOIT;
			}
		}

		/* now tag update flags, to ensure deformers get calculated on redraw */
		DAG_scene_update_flags(bmain, scene, lay, do_time);
		scene->lay_updated |= lay;
	}

	/* hack to get objects updating on layer changes */
	DAG_id_type_tag(bmain, ID_OB);
}

static void dag_id_flush_update__isDependentTexture(void *userData, Object *UNUSED(ob), ID **idpoin)
{
	struct { ID *id; int is_dependent; } *data = userData;
	
	if (*idpoin && GS((*idpoin)->name) == ID_TE) {
		if (data->id == (*idpoin))
			data->is_dependent = 1;
	}
}

static void dag_id_flush_update(Scene *sce, ID *id)
{
	Main *bmain = G.main;
	Object *obt, *ob = NULL;
	short idtype;

	/* here we flush a few things before actual scene wide flush, mostly
	 * due to only objects and not other datablocks being in the depsgraph */

	/* set flags & pointcache for object */
	if (GS(id->name) == ID_OB) {
		ob = (Object *)id;
		BKE_ptcache_object_reset(sce, ob, PTCACHE_RESET_DEPSGRAPH);

		if (ob->recalc & OB_RECALC_DATA) {
			/* all users of this ob->data should be checked */
			id = ob->data;

			/* no point in trying in this cases */
			if (id && id->us <= 1) {
				dag_editors_id_update(bmain, id);
				id = NULL;
			}
		}
	}

	/* set flags & pointcache for object data */
	if (id) {
		idtype = GS(id->name);

		if (ELEM8(idtype, ID_ME, ID_CU, ID_MB, ID_LA, ID_LT, ID_CA, ID_AR, ID_SPK)) {
			for (obt = bmain->object.first; obt; obt = obt->id.next) {
				if (!(ob && obt == ob) && obt->data == id) {
					obt->recalc |= OB_RECALC_DATA;
					lib_id_recalc_data_tag(bmain, &obt->id);
					BKE_ptcache_object_reset(sce, obt, PTCACHE_RESET_DEPSGRAPH);
				}
			}
		}
		
		/* set flags based on textures - can influence depgraph via modifiers */
		if (idtype == ID_TE) {
			for (obt = bmain->object.first; obt; obt = obt->id.next) {
				struct { ID *id; int is_dependent; } data;
				data.id = id;
				data.is_dependent = 0;

				modifiers_foreachIDLink(obt, dag_id_flush_update__isDependentTexture, &data);
				if (data.is_dependent) {
					obt->recalc |= OB_RECALC_DATA;
					lib_id_recalc_data_tag(bmain, &obt->id);
				}

				/* particle settings can use the texture as well */
				if (obt->particlesystem.first) {
					ParticleSystem *psys = obt->particlesystem.first;
					MTex **mtexp, *mtex;
					int a;
					for (; psys; psys = psys->next) {
						mtexp = psys->part->mtex;
						for (a = 0; a < MAX_MTEX; a++, mtexp++) {
							mtex = *mtexp;
							if (mtex && mtex->tex == (Tex *)id) {
								obt->recalc |= OB_RECALC_DATA;
								lib_id_recalc_data_tag(bmain, &obt->id);

								if (mtex->mapto & PAMAP_INIT)
									psys->recalc |= PSYS_RECALC_RESET;
								if (mtex->mapto & PAMAP_CHILD)
									psys->recalc |= PSYS_RECALC_CHILD;

								BKE_ptcache_object_reset(sce, obt, PTCACHE_RESET_DEPSGRAPH);
							}
						}
					}
				}
			}
		}
		
		/* set flags based on ShapeKey */
		if (idtype == ID_KE) {
			for (obt = bmain->object.first; obt; obt = obt->id.next) {
				Key *key = ob_get_key(obt);
				if (!(ob && obt == ob) && ((ID *)key == id)) {
					obt->flag |= (OB_RECALC_OB | OB_RECALC_DATA);
					lib_id_recalc_tag(bmain, &obt->id);
					lib_id_recalc_data_tag(bmain, &obt->id);
					BKE_ptcache_object_reset(sce, obt, PTCACHE_RESET_DEPSGRAPH);
				}
			}
		}
		
		/* set flags based on particle settings */
		if (idtype == ID_PA) {
			ParticleSystem *psys;
			for (obt = bmain->object.first; obt; obt = obt->id.next)
				for (psys = obt->particlesystem.first; psys; psys = psys->next)
					if (&psys->part->id == id)
						BKE_ptcache_object_reset(sce, obt, PTCACHE_RESET_DEPSGRAPH);
		}

		if (idtype == ID_MC) {
<<<<<<< HEAD
			for (obt=bmain->object.first; obt; obt= obt->id.next) {
=======
			MovieClip *clip = (MovieClip *) id;

			BKE_tracking_dopesheet_tag_update(&clip->tracking);

			for (obt = bmain->object.first; obt; obt = obt->id.next) {
>>>>>>> 6be804cd
				bConstraint *con;
				for (con = obt->constraints.first; con; con = con->next) {
					bConstraintTypeInfo *cti = constraint_get_typeinfo(con);
					if (ELEM3(cti->type, CONSTRAINT_TYPE_FOLLOWTRACK, CONSTRAINT_TYPE_CAMERASOLVER,
					          CONSTRAINT_TYPE_OBJECTSOLVER))
					{
						obt->recalc |= OB_RECALC_OB;
						break;
					}
				}
			}

			if (sce->nodetree) {
				bNode *node;

				for (node = sce->nodetree->nodes.first; node; node = node->next) {
					if (node->id == id) {
						nodeUpdate(sce->nodetree, node);
					}
				}
			}
		}

		/* camera's matrix is used to orient reconstructed stuff,
		 * so it should happen tracking-related constraints recalculation
		 * when camera is changing (sergey) */
		if (sce->camera && &sce->camera->id == id) {
			MovieClip *clip = BKE_object_movieclip_get(sce, sce->camera, 1);

			if (clip)
				dag_id_flush_update(sce, &clip->id);
		}

		/* update editors */
		dag_editors_id_update(bmain, id);
	}
}

void DAG_ids_flush_tagged(Main *bmain)
{
	ListBase *lbarray[MAX_LIBARRAY];
	Scene *sce;
	unsigned int lay;
	int a, do_flush = 0;

	dag_current_scene_layers(bmain, &sce, &lay);

	if (!sce || !sce->theDag)
		return;

	/* loop over all ID types */
	a  = set_listbasepointers(bmain, lbarray);

	while (a--) {
		ListBase *lb = lbarray[a];
		ID *id = lb->first;

		/* we tag based on first ID type character to avoid 
		 * looping over all ID's in case there are no tags */
		if (id && bmain->id_tag_update[id->name[0]]) {
			for (; id; id = id->next) {
				if (id->flag & (LIB_ID_RECALC | LIB_ID_RECALC_DATA)) {
					dag_id_flush_update(sce, id);
					do_flush = 1;
				}
			}
		}
	}

	/* flush changes to other objects */
	if (do_flush)
		DAG_scene_flush_update(bmain, sce, lay, 0);
}

void DAG_ids_check_recalc(Main *bmain, Scene *scene, int time)
{
	ListBase *lbarray[MAX_LIBARRAY];
	int a, updated = 0;

	/* loop over all ID types */
	a  = set_listbasepointers(bmain, lbarray);

	while (a--) {
		ListBase *lb = lbarray[a];
		ID *id = lb->first;

		/* we tag based on first ID type character to avoid 
		 * looping over all ID's in case there are no tags */
		if (id && bmain->id_tag_update[id->name[0]]) {
			updated = 1;
			break;
		}
	}

	dag_editors_scene_update(bmain, scene, (updated || time));
}

void DAG_ids_clear_recalc(Main *bmain)
{
	ListBase *lbarray[MAX_LIBARRAY];
	int a;

	/* loop over all ID types */
	a  = set_listbasepointers(bmain, lbarray);

	while (a--) {
		ListBase *lb = lbarray[a];
		ID *id = lb->first;

		/* we tag based on first ID type character to avoid 
		 * looping over all ID's in case there are no tags */
		if (id && bmain->id_tag_update[id->name[0]]) {
			for (; id; id = id->next)
				if (id->flag & (LIB_ID_RECALC | LIB_ID_RECALC_DATA))
					id->flag &= ~(LIB_ID_RECALC | LIB_ID_RECALC_DATA);
		}
	}

	memset(bmain->id_tag_update, 0, sizeof(bmain->id_tag_update));
}

void DAG_id_tag_update(ID *id, short flag)
{
	Main *bmain = G.main;

	if (id == NULL) return;
	
	/* tag ID for update */
	if (flag) {
		if (flag & OB_RECALC_OB)
			lib_id_recalc_tag(bmain, id);
		if (flag & (OB_RECALC_DATA | PSYS_RECALC))
			lib_id_recalc_data_tag(bmain, id);
	}
	else
		lib_id_recalc_tag(bmain, id);

	/* flag is for objects and particle systems */
	if (flag) {
		Object *ob;
		short idtype = GS(id->name);

		if (idtype == ID_OB) {
			/* only quick tag */
			ob = (Object *)id;
			ob->recalc |= (flag & OB_RECALC_ALL);
		}
		else if (idtype == ID_PA) {
			ParticleSystem *psys;
			/* this is weak still, should be done delayed as well */
			for (ob = bmain->object.first; ob; ob = ob->id.next) {
				for (psys = ob->particlesystem.first; psys; psys = psys->next) {
					if (&psys->part->id == id) {
						ob->recalc |= (flag & OB_RECALC_ALL);
						psys->recalc |= (flag & PSYS_RECALC);
						lib_id_recalc_tag(bmain, &ob->id);
						lib_id_recalc_data_tag(bmain, &ob->id);
					}
				}
			}
		}
		else {
			/* disable because this is called on various ID types automatically.
			 * where printing warning is not useful. for now just ignore */
			/* BLI_assert(!"invalid flag for this 'idtype'"); */
		}
	}
}

void DAG_id_type_tag(struct Main *bmain, short idtype)
{
	bmain->id_tag_update[((char *)&idtype)[0]] = 1;
}

int DAG_id_type_tagged(Main *bmain, short idtype)
{
	return bmain->id_tag_update[((char *)&idtype)[0]];
}

#if 0 // UNUSED
/* recursively descends tree, each node only checked once */
/* node is checked to be of type object */
static int parent_check_node(DagNode *node, int curtime)
{
	DagAdjList *itA;
	
	node->lasttime = curtime;
	
	if (node->color == DAG_GRAY)
		return DAG_GRAY;
	
	for (itA = node->child; itA; itA = itA->next) {
		if (itA->node->type == ID_OB) {
			
			if (itA->node->color == DAG_GRAY)
				return DAG_GRAY;

			/* descend if not done */
			if (itA->node->lasttime != curtime) {
				itA->node->color = parent_check_node(itA->node, curtime);
			
				if (itA->node->color == DAG_GRAY)
					return DAG_GRAY;
			}
		}
	}
	
	return DAG_WHITE;
}
#endif

/* ******************* DAG FOR ARMATURE POSE ***************** */

/* we assume its an armature with pose */
void DAG_pose_sort(Object *ob)
{
	bPose *pose = ob->pose;
	bPoseChannel *pchan;
	bConstraint *con;
	DagNode *node;
	DagNode *node2, *node3;
	DagNode *rootnode;
	DagForest *dag;
	DagNodeQueue *nqueue;
	DagAdjList *itA;
	ListBase tempbase;
	int skip = 0;
	
	dag = dag_init();
	ugly_hack_sorry = 0; // no ID structs

	rootnode = dag_add_node(dag, NULL); // node->ob becomes NULL
	
	/* we add the hierarchy and the constraints */
	for (pchan = pose->chanbase.first; pchan; pchan = pchan->next) {
		int addtoroot = 1;
		
		node = dag_get_node(dag, pchan);
		
		if (pchan->parent) {
			node2 = dag_get_node(dag, pchan->parent);
			dag_add_relation(dag, node2, node, 0, "Parent Relation");
			addtoroot = 0;
		}
		for (con = pchan->constraints.first; con; con = con->next) {
			bConstraintTypeInfo *cti = constraint_get_typeinfo(con);
			ListBase targets = {NULL, NULL};
			bConstraintTarget *ct;
			
			if (cti && cti->get_constraint_targets) {
				cti->get_constraint_targets(con, &targets);
				
				for (ct = targets.first; ct; ct = ct->next) {
					if (ct->tar == ob && ct->subtarget[0]) {
						bPoseChannel *target = BKE_pose_channel_find_name(ob->pose, ct->subtarget);
						if (target) {
							node2 = dag_get_node(dag, target);
							dag_add_relation(dag, node2, node, 0, "Pose Constraint");
							
							if (con->type == CONSTRAINT_TYPE_KINEMATIC) {
								bKinematicConstraint *data = (bKinematicConstraint *)con->data;
								bPoseChannel *parchan;
								int segcount = 0;
								
								/* exclude tip from chain? */
								if (!(data->flag & CONSTRAINT_IK_TIP))
									parchan = pchan->parent;
								else
									parchan = pchan;
								
								/* Walk to the chain's root */
								while (parchan) {
									node3 = dag_get_node(dag, parchan);
									dag_add_relation(dag, node2, node3, 0, "IK Constraint");
									
									segcount++;
									if (segcount == data->rootbone || segcount > 255) break;  // 255 is weak
									parchan = parchan->parent;
								}
							}
						}
					}
				}
				
				if (cti->flush_constraint_targets)
					cti->flush_constraint_targets(con, &targets, 1);
			}
		}
		if (addtoroot == 1) {
			dag_add_relation(dag, rootnode, node, 0, "Root Bone Relation");
		}
	}

	dag_check_cycle(dag);
	
	/* now we try to sort... */
	tempbase.first = tempbase.last = NULL;

	nqueue = queue_create(DAGQUEUEALLOC);
	
	/* tag nodes unchecked */
	for (node = dag->DagNode.first; node; node = node->next)
		node->color = DAG_WHITE;
	
	rootnode->color = DAG_GRAY;
	push_stack(nqueue, rootnode);  
	
	while (nqueue->count) {
		
		skip = 0;
		node = get_top_node_queue(nqueue);
		
		itA = node->child;
		while (itA != NULL) {
			if (itA->node->color == DAG_WHITE) {
				itA->node->color = DAG_GRAY;
				push_stack(nqueue, itA->node);
				skip = 1;
				break;
			} 
			itA = itA->next;
		}			
		
		if (!skip) {
			if (node) {
				node = pop_queue(nqueue);
				if (node->ob == NULL)   // we are done
					break;
				node->color = DAG_BLACK;
				
				/* put node in new list */
				BLI_remlink(&pose->chanbase, node->ob);
				BLI_addhead(&tempbase, node->ob);
			}	
		}
	}
	
	/* temporal correction for circular dependencies */
	while (pose->chanbase.first) {
		pchan = pose->chanbase.first;
		BLI_remlink(&pose->chanbase, pchan);
		BLI_addhead(&tempbase, pchan);

		printf("cyclic %s\n", pchan->name);
	}
	
	pose->chanbase = tempbase;
	queue_delete(nqueue);
	
//	printf("\nordered\n");
//	for (pchan = pose->chanbase.first; pchan; pchan= pchan->next) {
//		printf(" %s\n", pchan->name);
//	}
	
	free_forest(dag);
	MEM_freeN(dag);
	
	ugly_hack_sorry = 1;
}

/* ************************ DAG DEBUGGING ********************* */

void DAG_print_dependencies(Main *bmain, Scene *scene, Object *ob)
{
	/* utility for debugging dependencies */
	dag_print_dependencies = 1;

	if (ob && (ob->mode & OB_MODE_POSE)) {
		printf("\nDEPENDENCY RELATIONS for %s\n\n", ob->id.name + 2);
		DAG_pose_sort(ob);
	}
	else {
		printf("\nDEPENDENCY RELATIONS for %s\n\n", scene->id.name + 2);
		DAG_scene_sort(bmain, scene);
	}
	
	dag_print_dependencies = 0;
}
<|MERGE_RESOLUTION|>--- conflicted
+++ resolved
@@ -2578,15 +2578,7 @@
 		}
 
 		if (idtype == ID_MC) {
-<<<<<<< HEAD
-			for (obt=bmain->object.first; obt; obt= obt->id.next) {
-=======
-			MovieClip *clip = (MovieClip *) id;
-
-			BKE_tracking_dopesheet_tag_update(&clip->tracking);
-
 			for (obt = bmain->object.first; obt; obt = obt->id.next) {
->>>>>>> 6be804cd
 				bConstraint *con;
 				for (con = obt->constraints.first; con; con = con->next) {
 					bConstraintTypeInfo *cti = constraint_get_typeinfo(con);
