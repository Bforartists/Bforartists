--- conflicted
+++ resolved
@@ -1399,157 +1399,87 @@
   Paint *paint = &ts->gp_paint->paint;
   Brush *brush_prev = paint->brush;
   Brush *brush, *deft_draw;
-<<<<<<< HEAD
   /* Airbrush brush. */ /*BFA - Renamed default brush*/
-  brush = gpencil_brush_ensure(bmain, ts, "GP_Airbrush", OB_MODE_PAINT_GPENCIL, &r_new);
-=======
-  /* Airbrush brush. */
-  brush = gpencil_brush_ensure(bmain, ts, "Airbrush", OB_MODE_PAINT_GPENCIL_LEGACY, &r_new);
->>>>>>> a3ea6c29
+  brush = gpencil_brush_ensure(bmain, ts, "GP_Airbrush", OB_MODE_PAINT_GPENCIL_LEGACY, &r_new);
   if ((reset) || (r_new)) {
     BKE_gpencil_brush_preset_set(bmain, brush, GP_BRUSH_PRESET_AIRBRUSH);
   }
 
-<<<<<<< HEAD
   /* Ink Pen brush. */ /*BFA - Renamed default brush*/
-  brush = gpencil_brush_ensure(bmain, ts, "GP_Ink Pen", OB_MODE_PAINT_GPENCIL, &r_new);
-=======
-  /* Ink Pen brush. */
-  brush = gpencil_brush_ensure(bmain, ts, "Ink Pen", OB_MODE_PAINT_GPENCIL_LEGACY, &r_new);
->>>>>>> a3ea6c29
+  brush = gpencil_brush_ensure(bmain, ts, "GP_Ink Pen", OB_MODE_PAINT_GPENCIL_LEGACY, &r_new);
   if ((reset) || (r_new)) {
     BKE_gpencil_brush_preset_set(bmain, brush, GP_BRUSH_PRESET_INK_PEN);
   }
 
-<<<<<<< HEAD
   /* Ink Pen Rough brush. */ /*BFA - Renamed default brush*/
-  brush = gpencil_brush_ensure(bmain, ts, "GP_Ink Pen Rough", OB_MODE_PAINT_GPENCIL, &r_new);
-=======
-  /* Ink Pen Rough brush. */
-  brush = gpencil_brush_ensure(bmain, ts, "Ink Pen Rough", OB_MODE_PAINT_GPENCIL_LEGACY, &r_new);
->>>>>>> a3ea6c29
+  brush = gpencil_brush_ensure(bmain, ts, "GP_Ink Pen Rough", OB_MODE_PAINT_GPENCIL_LEGACY, &r_new);
   if ((reset) || (r_new)) {
     BKE_gpencil_brush_preset_set(bmain, brush, GP_BRUSH_PRESET_INK_PEN_ROUGH);
   }
 
-<<<<<<< HEAD
   /* Marker Bold brush. */ /*BFA - Renamed default brush*/
-  brush = gpencil_brush_ensure(bmain, ts, "GP_Marker Bold", OB_MODE_PAINT_GPENCIL, &r_new);
-=======
-  /* Marker Bold brush. */
-  brush = gpencil_brush_ensure(bmain, ts, "Marker Bold", OB_MODE_PAINT_GPENCIL_LEGACY, &r_new);
->>>>>>> a3ea6c29
+  brush = gpencil_brush_ensure(bmain, ts, "GP_Marker Bold", OB_MODE_PAINT_GPENCIL_LEGACY, &r_new);
   if ((reset) || (r_new)) {
     BKE_gpencil_brush_preset_set(bmain, brush, GP_BRUSH_PRESET_MARKER_BOLD);
   }
 
-<<<<<<< HEAD
   /* Marker Chisel brush. */ /*BFA - Renamed default brush*/
-  brush = gpencil_brush_ensure(bmain, ts, "GP_Marker Chisel", OB_MODE_PAINT_GPENCIL, &r_new);
-=======
-  /* Marker Chisel brush. */
-  brush = gpencil_brush_ensure(bmain, ts, "Marker Chisel", OB_MODE_PAINT_GPENCIL_LEGACY, &r_new);
->>>>>>> a3ea6c29
+  brush = gpencil_brush_ensure(bmain, ts, "GP_Marker Chisel", OB_MODE_PAINT_GPENCIL_LEGACY, &r_new);
   if ((reset) || (r_new)) {
     BKE_gpencil_brush_preset_set(bmain, brush, GP_BRUSH_PRESET_MARKER_CHISEL);
   }
 
-<<<<<<< HEAD
   /* Pen brush. */ /*BFA - Renamed default brush*/
-  brush = gpencil_brush_ensure(bmain, ts, "GP_Pen", OB_MODE_PAINT_GPENCIL, &r_new);
-=======
-  /* Pen brush. */
-  brush = gpencil_brush_ensure(bmain, ts, "Pen", OB_MODE_PAINT_GPENCIL_LEGACY, &r_new);
->>>>>>> a3ea6c29
+  brush = gpencil_brush_ensure(bmain, ts, "GP_Pen", OB_MODE_PAINT_GPENCIL_LEGACY, &r_new);
   if ((reset) || (r_new)) {
     BKE_gpencil_brush_preset_set(bmain, brush, GP_BRUSH_PRESET_PEN);
   }
 
-<<<<<<< HEAD
   /* Pencil Soft brush. */ /*BFA - Renamed default brush*/
-  brush = gpencil_brush_ensure(bmain, ts, "GP_Pencil Soft", OB_MODE_PAINT_GPENCIL, &r_new);
-=======
-  /* Pencil Soft brush. */
-  brush = gpencil_brush_ensure(bmain, ts, "Pencil Soft", OB_MODE_PAINT_GPENCIL_LEGACY, &r_new);
->>>>>>> a3ea6c29
+  brush = gpencil_brush_ensure(bmain, ts, "GP_Pencil Soft", OB_MODE_PAINT_GPENCIL_LEGACY, &r_new);
   if ((reset) || (r_new)) {
     BKE_gpencil_brush_preset_set(bmain, brush, GP_BRUSH_PRESET_PENCIL_SOFT);
   }
 
-<<<<<<< HEAD
   /* Pencil brush. */ /*BFA - Renamed default brush*/
-  brush = gpencil_brush_ensure(bmain, ts, "GP_Pencil", OB_MODE_PAINT_GPENCIL, &r_new);
-=======
-  /* Pencil brush. */
-  brush = gpencil_brush_ensure(bmain, ts, "Pencil", OB_MODE_PAINT_GPENCIL_LEGACY, &r_new);
->>>>>>> a3ea6c29
+  brush = gpencil_brush_ensure(bmain, ts, "GP_Pencil", OB_MODE_PAINT_GPENCIL_LEGACY, &r_new);
   if ((reset) || (r_new)) {
     BKE_gpencil_brush_preset_set(bmain, brush, GP_BRUSH_PRESET_PENCIL);
   }
   deft_draw = brush; /* save default brush. */
 
-<<<<<<< HEAD
   /* Fill brush. */ /*BFA - Renamed default brush*/
-  brush = gpencil_brush_ensure(bmain, ts, "GP_Fill Area", OB_MODE_PAINT_GPENCIL, &r_new);
-=======
-  /* Fill brush. */
-  brush = gpencil_brush_ensure(bmain, ts, "Fill Area", OB_MODE_PAINT_GPENCIL_LEGACY, &r_new);
->>>>>>> a3ea6c29
+  brush = gpencil_brush_ensure(bmain, ts, "GP_Fill Area", OB_MODE_PAINT_GPENCIL_LEGACY, &r_new);
   if ((reset) || (r_new)) {
     BKE_gpencil_brush_preset_set(bmain, brush, GP_BRUSH_PRESET_FILL_AREA);
   }
 
-<<<<<<< HEAD
   /* Soft Eraser brush. */ /*BFA - Renamed default brush*/
-  brush = gpencil_brush_ensure(bmain, ts, "GP_Eraser Soft", OB_MODE_PAINT_GPENCIL, &r_new);
-=======
-  /* Soft Eraser brush. */
-  brush = gpencil_brush_ensure(bmain, ts, "Eraser Soft", OB_MODE_PAINT_GPENCIL_LEGACY, &r_new);
->>>>>>> a3ea6c29
+  brush = gpencil_brush_ensure(bmain, ts, "GP_Eraser Soft", OB_MODE_PAINT_GPENCIL_LEGACY, &r_new);
   if ((reset) || (r_new)) {
     BKE_gpencil_brush_preset_set(bmain, brush, GP_BRUSH_PRESET_ERASER_SOFT);
   }
 
-<<<<<<< HEAD
   /* Hard Eraser brush. */ /*BFA - Renamed default brush*/
-  brush = gpencil_brush_ensure(bmain, ts, "GP_Eraser Hard", OB_MODE_PAINT_GPENCIL, &r_new);
-=======
-  /* Hard Eraser brush. */
-  brush = gpencil_brush_ensure(bmain, ts, "Eraser Hard", OB_MODE_PAINT_GPENCIL_LEGACY, &r_new);
->>>>>>> a3ea6c29
+  brush = gpencil_brush_ensure(bmain, ts, "GP_Eraser Hard", OB_MODE_PAINT_GPENCIL_LEGACY, &r_new);
   if ((reset) || (r_new)) {
     BKE_gpencil_brush_preset_set(bmain, brush, GP_BRUSH_PRESET_ERASER_HARD);
   }
 
-<<<<<<< HEAD
   /* Point Eraser brush. */ /*BFA - Renamed default brush*/
-  brush = gpencil_brush_ensure(bmain, ts, "GP_Eraser Point", OB_MODE_PAINT_GPENCIL, &r_new);
-=======
-  /* Point Eraser brush. */
-  brush = gpencil_brush_ensure(bmain, ts, "Eraser Point", OB_MODE_PAINT_GPENCIL_LEGACY, &r_new);
->>>>>>> a3ea6c29
+  brush = gpencil_brush_ensure(bmain, ts, "GP_Eraser Point", OB_MODE_PAINT_GPENCIL_LEGACY, &r_new);
   if ((reset) || (r_new)) {
     BKE_gpencil_brush_preset_set(bmain, brush, GP_BRUSH_PRESET_ERASER_POINT);
   }
 
-<<<<<<< HEAD
   /* Stroke Eraser brush. */ /*BFA - Renamed default brush*/
-  brush = gpencil_brush_ensure(bmain, ts, "GP_Eraser Stroke", OB_MODE_PAINT_GPENCIL, &r_new);
-=======
-  /* Stroke Eraser brush. */
-  brush = gpencil_brush_ensure(bmain, ts, "Eraser Stroke", OB_MODE_PAINT_GPENCIL_LEGACY, &r_new);
->>>>>>> a3ea6c29
+  brush = gpencil_brush_ensure(bmain, ts, "GP_Eraser Stroke", OB_MODE_PAINT_GPENCIL_LEGACY, &r_new);
   if ((reset) || (r_new)) {
     BKE_gpencil_brush_preset_set(bmain, brush, GP_BRUSH_PRESET_ERASER_STROKE);
   }
 
-<<<<<<< HEAD
   /* Tint brush. */ /*BFA - Renamed default brush*/
-  brush = gpencil_brush_ensure(bmain, ts, "GP_Tint", OB_MODE_PAINT_GPENCIL, &r_new);
-=======
-  /* Tint brush. */
-  brush = gpencil_brush_ensure(bmain, ts, "Tint", OB_MODE_PAINT_GPENCIL_LEGACY, &r_new);
->>>>>>> a3ea6c29
+  brush = gpencil_brush_ensure(bmain, ts, "GP_Tint", OB_MODE_PAINT_GPENCIL_LEGACY, &r_new);
   if ((reset) || (r_new)) {
     BKE_gpencil_brush_preset_set(bmain, brush, GP_BRUSH_PRESET_TINT);
   }
@@ -1570,55 +1500,30 @@
   Paint *vertexpaint = &ts->gp_vertexpaint->paint;
   Brush *brush_prev = vertexpaint->brush;
   Brush *brush, *deft_vertex;
-<<<<<<< HEAD
   /* Vertex Draw brush. */ /*BFA - Renamed default brush*/
-  brush = gpencil_brush_ensure(bmain, ts, "GP_V_W_Draw", OB_MODE_VERTEX_GPENCIL, &r_new);
-=======
-  /* Vertex Draw brush. */
-  brush = gpencil_brush_ensure(bmain, ts, "Vertex Draw", OB_MODE_VERTEX_GPENCIL_LEGACY, &r_new);
->>>>>>> a3ea6c29
+  brush = gpencil_brush_ensure(bmain, ts, "GP_V_W_Draw", OB_MODE_VERTEX_GPENCIL_LEGACY, &r_new);
   if ((reset) || (r_new)) {
     BKE_gpencil_brush_preset_set(bmain, brush, GP_BRUSH_PRESET_VERTEX_DRAW);
   }
   deft_vertex = brush; /* save default brush. */
 
-<<<<<<< HEAD
   /* Vertex Blur brush. */ /*BFA - Renamed default brush*/
-  brush = gpencil_brush_ensure(bmain, ts, "GP_V_W_Blur", OB_MODE_VERTEX_GPENCIL, &r_new);
+  brush = gpencil_brush_ensure(bmain, ts, "GP_V_W_Blur", OB_MODE_VERTEX_GPENCIL_LEGACY, &r_new);
   if ((reset) || (r_new)) {
     BKE_gpencil_brush_preset_set(bmain, brush, GP_BRUSH_PRESET_VERTEX_BLUR);
   }
   /* Vertex Average brush. */ /*BFA - Renamed default brush*/
-  brush = gpencil_brush_ensure(bmain, ts, "GP_V_W_Average", OB_MODE_VERTEX_GPENCIL, &r_new);
+  brush = gpencil_brush_ensure(bmain, ts, "GP_V_W_Average", OB_MODE_VERTEX_GPENCIL_LEGACY, &r_new);
   if ((reset) || (r_new)) {
     BKE_gpencil_brush_preset_set(bmain, brush, GP_BRUSH_PRESET_VERTEX_AVERAGE);
   }
   /* Vertex Smear brush. */ /*BFA - Renamed default brush*/
-  brush = gpencil_brush_ensure(bmain, ts, "GP_V_W_Smear", OB_MODE_VERTEX_GPENCIL, &r_new);
+  brush = gpencil_brush_ensure(bmain, ts, "GP_V_W_Smear", OB_MODE_VERTEX_GPENCIL_LEGACY, &r_new);
   if ((reset) || (r_new)) {
     BKE_gpencil_brush_preset_set(bmain, brush, GP_BRUSH_PRESET_VERTEX_SMEAR);
   }
   /* Vertex Replace brush. */ /*BFA - Renamed default brush*/
-  brush = gpencil_brush_ensure(bmain, ts, "GP_V_W_Replace", OB_MODE_VERTEX_GPENCIL, &r_new);
-=======
-  /* Vertex Blur brush. */
-  brush = gpencil_brush_ensure(bmain, ts, "Vertex Blur", OB_MODE_VERTEX_GPENCIL_LEGACY, &r_new);
-  if ((reset) || (r_new)) {
-    BKE_gpencil_brush_preset_set(bmain, brush, GP_BRUSH_PRESET_VERTEX_BLUR);
-  }
-  /* Vertex Average brush. */
-  brush = gpencil_brush_ensure(bmain, ts, "Vertex Average", OB_MODE_VERTEX_GPENCIL_LEGACY, &r_new);
-  if ((reset) || (r_new)) {
-    BKE_gpencil_brush_preset_set(bmain, brush, GP_BRUSH_PRESET_VERTEX_AVERAGE);
-  }
-  /* Vertex Smear brush. */
-  brush = gpencil_brush_ensure(bmain, ts, "Vertex Smear", OB_MODE_VERTEX_GPENCIL_LEGACY, &r_new);
-  if ((reset) || (r_new)) {
-    BKE_gpencil_brush_preset_set(bmain, brush, GP_BRUSH_PRESET_VERTEX_SMEAR);
-  }
-  /* Vertex Replace brush. */
-  brush = gpencil_brush_ensure(bmain, ts, "Vertex Replace", OB_MODE_VERTEX_GPENCIL_LEGACY, &r_new);
->>>>>>> a3ea6c29
+  brush = gpencil_brush_ensure(bmain, ts, "GP_V_W_Replace", OB_MODE_VERTEX_GPENCIL_LEGACY, &r_new);
   if ((reset) || (r_new)) {
     BKE_gpencil_brush_preset_set(bmain, brush, GP_BRUSH_PRESET_VERTEX_REPLACE);
   }
@@ -1642,105 +1547,57 @@
   Brush *brush_prev = sculptpaint->brush;
   Brush *brush, *deft_sculpt;
 
-<<<<<<< HEAD
   /* Smooth brush. */ /*BFA - Renamed default brush*/
-  brush = gpencil_brush_ensure(bmain, ts, "GP_S_Smooth Stroke", OB_MODE_SCULPT_GPENCIL, &r_new);
-=======
-  /* Smooth brush. */
-  brush = gpencil_brush_ensure(bmain, ts, "Smooth Stroke", OB_MODE_SCULPT_GPENCIL_LEGACY, &r_new);
->>>>>>> a3ea6c29
+  brush = gpencil_brush_ensure(bmain, ts, "GP_S_Smooth Stroke", OB_MODE_SCULPT_GPENCIL_LEGACY, &r_new);
   if ((reset) || (r_new)) {
     BKE_gpencil_brush_preset_set(bmain, brush, GP_BRUSH_PRESET_SMOOTH_STROKE);
   }
   deft_sculpt = brush;
 
-<<<<<<< HEAD
   /* Strength brush. */ /*BFA - Renamed default brush*/
-  brush = gpencil_brush_ensure(bmain, ts, "GP_S_Strength Stroke", OB_MODE_SCULPT_GPENCIL, &r_new);
-=======
-  /* Strength brush. */
-  brush = gpencil_brush_ensure(
-      bmain, ts, "Strength Stroke", OB_MODE_SCULPT_GPENCIL_LEGACY, &r_new);
->>>>>>> a3ea6c29
+  brush = gpencil_brush_ensure(bmain, ts, "GP_S_Strength Stroke", OB_MODE_SCULPT_GPENCIL_LEGACY, &r_new);
   if ((reset) || (r_new)) {
     BKE_gpencil_brush_preset_set(bmain, brush, GP_BRUSH_PRESET_STRENGTH_STROKE);
   }
 
-<<<<<<< HEAD
   /* Thickness brush. */ /*BFA - Renamed default brush*/
-  brush = gpencil_brush_ensure(bmain, ts, "GP_S_Thickness Stroke", OB_MODE_SCULPT_GPENCIL, &r_new);
-=======
-  /* Thickness brush. */
-  brush = gpencil_brush_ensure(
-      bmain, ts, "Thickness Stroke", OB_MODE_SCULPT_GPENCIL_LEGACY, &r_new);
->>>>>>> a3ea6c29
+  brush = gpencil_brush_ensure(bmain, ts, "GP_S_Thickness Stroke", OB_MODE_SCULPT_GPENCIL_LEGACY, &r_new);
   if ((reset) || (r_new)) {
     BKE_gpencil_brush_preset_set(bmain, brush, GP_BRUSH_PRESET_THICKNESS_STROKE);
   }
 
-<<<<<<< HEAD
   /* Grab brush. */ /*BFA - Renamed default brush*/
-  brush = gpencil_brush_ensure(bmain, ts, "GP_S_Grab Stroke", OB_MODE_SCULPT_GPENCIL, &r_new);
-=======
-  /* Grab brush. */
-  brush = gpencil_brush_ensure(bmain, ts, "Grab Stroke", OB_MODE_SCULPT_GPENCIL_LEGACY, &r_new);
->>>>>>> a3ea6c29
+  brush = gpencil_brush_ensure(bmain, ts, "GP_S_Grab Stroke", OB_MODE_SCULPT_GPENCIL_LEGACY, &r_new);
   if ((reset) || (r_new)) {
     BKE_gpencil_brush_preset_set(bmain, brush, GP_BRUSH_PRESET_GRAB_STROKE);
   }
 
-<<<<<<< HEAD
   /* Push brush. */ /*BFA - Renamed default brush*/
-  brush = gpencil_brush_ensure(bmain, ts, "GP_S_Push Stroke", OB_MODE_SCULPT_GPENCIL, &r_new);
-=======
-  /* Push brush. */
-  brush = gpencil_brush_ensure(bmain, ts, "Push Stroke", OB_MODE_SCULPT_GPENCIL_LEGACY, &r_new);
->>>>>>> a3ea6c29
+  brush = gpencil_brush_ensure(bmain, ts, "GP_S_Push Stroke", OB_MODE_SCULPT_GPENCIL_LEGACY, &r_new);
   if ((reset) || (r_new)) {
     BKE_gpencil_brush_preset_set(bmain, brush, GP_BRUSH_PRESET_PUSH_STROKE);
   }
 
-<<<<<<< HEAD
   /* Twist brush. */ /*BFA - Renamed default brush*/
-  brush = gpencil_brush_ensure(bmain, ts, "GP_S_Twist Stroke", OB_MODE_SCULPT_GPENCIL, &r_new);
-=======
-  /* Twist brush. */
-  brush = gpencil_brush_ensure(bmain, ts, "Twist Stroke", OB_MODE_SCULPT_GPENCIL_LEGACY, &r_new);
->>>>>>> a3ea6c29
+  brush = gpencil_brush_ensure(bmain, ts, "GP_S_Twist Stroke", OB_MODE_SCULPT_GPENCIL_LEGACY, &r_new);
   if ((reset) || (r_new)) {
     BKE_gpencil_brush_preset_set(bmain, brush, GP_BRUSH_PRESET_TWIST_STROKE);
   }
 
-<<<<<<< HEAD
   /* Pinch brush. */ /*BFA - Renamed default brush*/
-  brush = gpencil_brush_ensure(bmain, ts, "GP_S_Pinch Stroke", OB_MODE_SCULPT_GPENCIL, &r_new);
-=======
-  /* Pinch brush. */
-  brush = gpencil_brush_ensure(bmain, ts, "Pinch Stroke", OB_MODE_SCULPT_GPENCIL_LEGACY, &r_new);
->>>>>>> a3ea6c29
+  brush = gpencil_brush_ensure(bmain, ts, "GP_S_Pinch Stroke", OB_MODE_SCULPT_GPENCIL_LEGACY, &r_new);
   if ((reset) || (r_new)) {
     BKE_gpencil_brush_preset_set(bmain, brush, GP_BRUSH_PRESET_PINCH_STROKE);
   }
 
-<<<<<<< HEAD
   /* Randomize brush. */ /*BFA - Renamed default brush*/
-  brush = gpencil_brush_ensure(bmain, ts, "GP_S_Randomize Stroke", OB_MODE_SCULPT_GPENCIL, &r_new);
-=======
-  /* Randomize brush. */
-  brush = gpencil_brush_ensure(
-      bmain, ts, "Randomize Stroke", OB_MODE_SCULPT_GPENCIL_LEGACY, &r_new);
->>>>>>> a3ea6c29
+  brush = gpencil_brush_ensure(bmain, ts, "GP_S_Randomize Stroke", OB_MODE_SCULPT_GPENCIL_LEGACY, &r_new);
   if ((reset) || (r_new)) {
     BKE_gpencil_brush_preset_set(bmain, brush, GP_BRUSH_PRESET_RANDOMIZE_STROKE);
   }
 
-<<<<<<< HEAD
   /* Clone brush. */ /*BFA - Renamed default brush*/
-  brush = gpencil_brush_ensure(bmain, ts, "GP_S_Clone Stroke", OB_MODE_SCULPT_GPENCIL, &r_new);
-=======
-  /* Clone brush. */
-  brush = gpencil_brush_ensure(bmain, ts, "Clone Stroke", OB_MODE_SCULPT_GPENCIL_LEGACY, &r_new);
->>>>>>> a3ea6c29
+  brush = gpencil_brush_ensure(bmain, ts, "GP_S_Clone Stroke", OB_MODE_SCULPT_GPENCIL_LEGACY, &r_new);
   if ((reset) || (r_new)) {
     BKE_gpencil_brush_preset_set(bmain, brush, GP_BRUSH_PRESET_CLONE_STROKE);
   }
@@ -1763,48 +1620,27 @@
   Paint *weightpaint = &ts->gp_weightpaint->paint;
   Brush *brush_prev = weightpaint->brush;
   Brush *brush, *deft_weight;
-<<<<<<< HEAD
   /* Weight Draw brush. */ /*BFA - Renamed default brush*/
-  brush = gpencil_brush_ensure(bmain, ts, "GP_W_Draw", OB_MODE_WEIGHT_GPENCIL, &r_new);
-=======
-
-  /* Weight Draw brush. */
-  brush = gpencil_brush_ensure(bmain, ts, "Weight Draw", OB_MODE_WEIGHT_GPENCIL_LEGACY, &r_new);
->>>>>>> a3ea6c29
+  brush = gpencil_brush_ensure(bmain, ts, "GP_W_Draw", OB_MODE_WEIGHT_GPENCIL_LEGACY, &r_new);
   if ((reset) || (r_new)) {
     BKE_gpencil_brush_preset_set(bmain, brush, GP_BRUSH_PRESET_WEIGHT_DRAW);
   }
   deft_weight = brush; /* save default brush. */
 
-<<<<<<< HEAD
   /* Weight Blur brush. */ /*BFA - Renamed default brush*/
-  brush = gpencil_brush_ensure(bmain, ts, "GP_W_Weight Blur", OB_MODE_WEIGHT_GPENCIL, &r_new);
-=======
-  /* Weight Blur brush. */
-  brush = gpencil_brush_ensure(bmain, ts, "Weight Blur", OB_MODE_WEIGHT_GPENCIL_LEGACY, &r_new);
->>>>>>> a3ea6c29
+  brush = gpencil_brush_ensure(bmain, ts, "GP_W_Weight Blur", OB_MODE_WEIGHT_GPENCIL_LEGACY, &r_new);
   if ((reset) || (r_new)) {
     BKE_gpencil_brush_preset_set(bmain, brush, GP_BRUSH_PRESET_WEIGHT_BLUR);
   }
 
-<<<<<<< HEAD
   /* Weight Average brush. */ /*BFA - Renamed default brush*/
-  brush = gpencil_brush_ensure(bmain, ts, "GP_W_Weight Average", OB_MODE_WEIGHT_GPENCIL, &r_new);
-=======
-  /* Weight Average brush. */
-  brush = gpencil_brush_ensure(bmain, ts, "Weight Average", OB_MODE_WEIGHT_GPENCIL_LEGACY, &r_new);
->>>>>>> a3ea6c29
+  brush = gpencil_brush_ensure(bmain, ts, "GP_W_Weight Average", OB_MODE_WEIGHT_GPENCIL_LEGACY, &r_new);
   if ((reset) || (r_new)) {
     BKE_gpencil_brush_preset_set(bmain, brush, GP_BRUSH_PRESET_WEIGHT_AVERAGE);
   }
 
-<<<<<<< HEAD
   /* Weight Smear brush. */ /*BFA - Renamed default brush*/
-  brush = gpencil_brush_ensure(bmain, ts, "GP_W_Weight Smear", OB_MODE_WEIGHT_GPENCIL, &r_new);
-=======
-  /* Weight Smear brush. */
-  brush = gpencil_brush_ensure(bmain, ts, "Weight Smear", OB_MODE_WEIGHT_GPENCIL_LEGACY, &r_new);
->>>>>>> a3ea6c29
+  brush = gpencil_brush_ensure(bmain, ts, "GP_W_Weight Smear", OB_MODE_WEIGHT_GPENCIL_LEGACY, &r_new);
   if ((reset) || (r_new)) {
     BKE_gpencil_brush_preset_set(bmain, brush, GP_BRUSH_PRESET_WEIGHT_SMEAR);
   }
