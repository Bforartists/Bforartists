/* SPDX-FileCopyrightText: 2023 Blender Authors
 *
 * SPDX-License-Identifier: GPL-2.0-or-later */

/** \file
 * \ingroup bke
 */
#include <array>
#include <optional>

#include "MEM_guardedalloc.h"

/* Allow using deprecated functionality for .blend file I/O. */
#define DNA_DEPRECATED_ALLOW

#include "DNA_ID.h"
#include "DNA_brush_types.h"
#include "DNA_defaults.h"
#include "DNA_material_types.h"
#include "DNA_scene_types.h"

#include "BLI_listbase.h"
#include "BLI_math_base.hh"
#include "BLI_rand.h"

#include "BLT_translation.hh"

#include "BKE_asset.hh"
#include "BKE_bpath.hh"
#include "BKE_brush.hh"
#include "BKE_colortools.hh"
#include "BKE_gpencil_legacy.h"
#include "BKE_grease_pencil.hh"
#include "BKE_idprop.hh"
#include "BKE_idtype.hh"
#include "BKE_lib_id.hh"
#include "BKE_lib_query.hh"
#include "BKE_lib_remap.hh"
#include "BKE_main.hh"
#include "BKE_material.hh"
#include "BKE_paint.hh"
#include "BKE_preview_image.hh"
#include "BKE_texture.h"

#include "IMB_colormanagement.hh"
#include "IMB_imbuf.hh"
#include "IMB_imbuf_types.hh"

#include "RE_texture.h" /* RE_texture_evaluate */

#include "BLO_read_write.hh"

static void brush_init_data(ID *id)
{
  Brush *brush = reinterpret_cast<Brush *>(id);
  BLI_assert(MEMCMP_STRUCT_AFTER_IS_ZERO(brush, id));

  MEMCPY_STRUCT_AFTER(brush, DNA_struct_default_get(Brush), id);

  /* enable fake user by default */
  id_fake_user_set(&brush->id);

  /* the default alpha falloff curve */
  BKE_brush_curve_preset(brush, CURVE_PRESET_SMOOTH);
}

static void brush_copy_data(Main * /*bmain*/,
                            std::optional<Library *> /*owner_library*/,
                            ID *id_dst,
                            const ID *id_src,
                            const int flag)
{
  Brush *brush_dst = reinterpret_cast<Brush *>(id_dst);
  const Brush *brush_src = reinterpret_cast<const Brush *>(id_src);
<<<<<<< HEAD
  if (brush_src->icon_imbuf) {
    brush_dst->icon_imbuf = IMB_dupImBuf(brush_src->icon_imbuf);
  }
=======
>>>>>>> 9a41dc73

  if ((flag & LIB_ID_COPY_NO_PREVIEW) == 0) {
    BKE_previewimg_id_copy(&brush_dst->id, &brush_src->id);
  }
  else {
    brush_dst->preview = nullptr;
  }

  brush_dst->curve = BKE_curvemapping_copy(brush_src->curve);
  brush_dst->automasking_cavity_curve = BKE_curvemapping_copy(brush_src->automasking_cavity_curve);

  brush_dst->curve_rand_hue = BKE_curvemapping_copy(brush_src->curve_rand_hue);
  brush_dst->curve_rand_saturation = BKE_curvemapping_copy(brush_src->curve_rand_saturation);
  brush_dst->curve_rand_value = BKE_curvemapping_copy(brush_src->curve_rand_value);

  if (brush_src->gpencil_settings != nullptr) {
    brush_dst->gpencil_settings = MEM_dupallocN<BrushGpencilSettings>(
        __func__, *(brush_src->gpencil_settings));
    brush_dst->gpencil_settings->curve_sensitivity = BKE_curvemapping_copy(
        brush_src->gpencil_settings->curve_sensitivity);
    brush_dst->gpencil_settings->curve_strength = BKE_curvemapping_copy(
        brush_src->gpencil_settings->curve_strength);
    brush_dst->gpencil_settings->curve_jitter = BKE_curvemapping_copy(
        brush_src->gpencil_settings->curve_jitter);

    brush_dst->gpencil_settings->curve_rand_pressure = BKE_curvemapping_copy(
        brush_src->gpencil_settings->curve_rand_pressure);
    brush_dst->gpencil_settings->curve_rand_strength = BKE_curvemapping_copy(
        brush_src->gpencil_settings->curve_rand_strength);
    brush_dst->gpencil_settings->curve_rand_uv = BKE_curvemapping_copy(
        brush_src->gpencil_settings->curve_rand_uv);
    brush_dst->gpencil_settings->curve_rand_hue = BKE_curvemapping_copy(
        brush_src->gpencil_settings->curve_rand_hue);
    brush_dst->gpencil_settings->curve_rand_saturation = BKE_curvemapping_copy(
        brush_src->gpencil_settings->curve_rand_saturation);
    brush_dst->gpencil_settings->curve_rand_value = BKE_curvemapping_copy(
        brush_src->gpencil_settings->curve_rand_value);
  }
  if (brush_src->curves_sculpt_settings != nullptr) {
    brush_dst->curves_sculpt_settings = MEM_dupallocN<BrushCurvesSculptSettings>(
        __func__, *(brush_src->curves_sculpt_settings));
    brush_dst->curves_sculpt_settings->curve_parameter_falloff = BKE_curvemapping_copy(
        brush_src->curves_sculpt_settings->curve_parameter_falloff);
  }

  /* enable fake user by default */
  id_fake_user_set(&brush_dst->id);
}

static void brush_free_data(ID *id)
{
  Brush *brush = reinterpret_cast<Brush *>(id);
<<<<<<< HEAD
  if (brush->icon_imbuf) {
    IMB_freeImBuf(brush->icon_imbuf);
  }
=======
>>>>>>> 9a41dc73
  BKE_curvemapping_free(brush->curve);
  BKE_curvemapping_free(brush->automasking_cavity_curve);

  BKE_curvemapping_free(brush->curve_rand_hue);
  BKE_curvemapping_free(brush->curve_rand_saturation);
  BKE_curvemapping_free(brush->curve_rand_value);

  if (brush->gpencil_settings != nullptr) {
    BKE_curvemapping_free(brush->gpencil_settings->curve_sensitivity);
    BKE_curvemapping_free(brush->gpencil_settings->curve_strength);
    BKE_curvemapping_free(brush->gpencil_settings->curve_jitter);

    BKE_curvemapping_free(brush->gpencil_settings->curve_rand_pressure);
    BKE_curvemapping_free(brush->gpencil_settings->curve_rand_strength);
    BKE_curvemapping_free(brush->gpencil_settings->curve_rand_uv);
    BKE_curvemapping_free(brush->gpencil_settings->curve_rand_hue);
    BKE_curvemapping_free(brush->gpencil_settings->curve_rand_saturation);
    BKE_curvemapping_free(brush->gpencil_settings->curve_rand_value);

    MEM_SAFE_FREE(brush->gpencil_settings);
  }
  if (brush->curves_sculpt_settings != nullptr) {
    BKE_curvemapping_free(brush->curves_sculpt_settings->curve_parameter_falloff);
    MEM_freeN(brush->curves_sculpt_settings);
  }

  MEM_SAFE_FREE(brush->gradient);

  BKE_previewimg_free(&(brush->preview));
}

static void brush_make_local(Main *bmain, ID *id, const int flags)
{
  if (!ID_IS_LINKED(id)) {
    return;
  }

  Brush *brush = reinterpret_cast<Brush *>(id);
  const bool lib_local = (flags & LIB_ID_MAKELOCAL_FULL_LIBRARY) != 0;

  bool force_local, force_copy;
  BKE_lib_id_make_local_generic_action_define(bmain, id, flags, &force_local, &force_copy);

  if (force_local) {
    BKE_lib_id_clear_library_data(bmain, &brush->id, flags);
    BKE_lib_id_expand_local(bmain, &brush->id, flags);

    /* enable fake user by default */
    id_fake_user_set(&brush->id);
  }
  else if (force_copy) {
    Brush *brush_new = reinterpret_cast<Brush *>(
        BKE_id_copy(bmain, &brush->id)); /* Ensures FAKE_USER is set */

    id_us_min(&brush_new->id);

    BLI_assert(brush_new->id.flag & ID_FLAG_FAKEUSER);
    BLI_assert(brush_new->id.us == 1);

    /* Setting `newid` is mandatory for complex #make_lib_local logic. */
    ID_NEW_SET(brush, brush_new);

    if (!lib_local) {
      BKE_libblock_remap(bmain, brush, brush_new, ID_REMAP_SKIP_INDIRECT_USAGE);
    }
  }
}

static void brush_foreach_id(ID *id, LibraryForeachIDData *data)
{
  Brush *brush = reinterpret_cast<Brush *>(id);

  BKE_LIB_FOREACHID_PROCESS_IDSUPER(data, brush->toggle_brush, IDWALK_CB_NOP);
  BKE_LIB_FOREACHID_PROCESS_IDSUPER(data, brush->paint_curve, IDWALK_CB_USER);
  if (brush->gpencil_settings) {
    BKE_LIB_FOREACHID_PROCESS_IDSUPER(data, brush->gpencil_settings->material, IDWALK_CB_USER);
    BKE_LIB_FOREACHID_PROCESS_IDSUPER(data, brush->gpencil_settings->material_alt, IDWALK_CB_USER);
  }
  BKE_LIB_FOREACHID_PROCESS_FUNCTION_CALL(data, BKE_texture_mtex_foreach_id(data, &brush->mtex));
  BKE_LIB_FOREACHID_PROCESS_FUNCTION_CALL(data,
                                          BKE_texture_mtex_foreach_id(data, &brush->mask_mtex));
}

<<<<<<< HEAD
static void brush_foreach_path(ID *id, BPathForeachPathData *bpath_data)
{
  Brush *brush = reinterpret_cast<Brush *>(id);
  if (brush->icon_filepath[0] != '\0') {
    BKE_bpath_foreach_path_fixed_process(
        bpath_data, brush->icon_filepath, sizeof(brush->icon_filepath));
  }
}

static void brush_blend_write(BlendWriter *writer, ID *id, const void *id_address)
{
  Brush *brush = reinterpret_cast<Brush *>(id);
=======
static void brush_blend_write(BlendWriter *writer, ID *id, const void *id_address)
{
  Brush *brush = reinterpret_cast<Brush *>(id);
  /* In 5.0 we intend to change the brush.size value from representing radius to representing
   * diameter. This and the corresponding code in `brush_blend_read_data` should be removed once
   * that transition is complete. Note that we do not need to restore these values, because `id`
   * is a shallow copy of the original, but any child data that's owned by the id is not copied,
   * which means for `scene_blend_write` where it writes brush size from `tool_settings`, that
   * value will need to be restored. See `scene_blend_write` from `blenkernel/intern/scene.cc`. */
  brush->size *= 2;
  brush->unprojected_radius *= 2.0;
>>>>>>> 9a41dc73

  BLO_write_id_struct(writer, Brush, id_address, &brush->id);
  BKE_id_blend_write(writer, &brush->id);

  if (brush->curve) {
    BKE_curvemapping_blend_write(writer, brush->curve);
  }

  if (brush->automasking_cavity_curve) {
    BKE_curvemapping_blend_write(writer, brush->automasking_cavity_curve);
  }

  if (brush->curve_rand_hue) {
    BKE_curvemapping_blend_write(writer, brush->curve_rand_hue);
  }
  if (brush->curve_rand_saturation) {
    BKE_curvemapping_blend_write(writer, brush->curve_rand_saturation);
  }
  if (brush->curve_rand_value) {
    BKE_curvemapping_blend_write(writer, brush->curve_rand_value);
  }

  if (brush->gpencil_settings) {
    BLO_write_struct(writer, BrushGpencilSettings, brush->gpencil_settings);

    if (brush->gpencil_settings->curve_sensitivity) {
      BKE_curvemapping_blend_write(writer, brush->gpencil_settings->curve_sensitivity);
    }
    if (brush->gpencil_settings->curve_strength) {
      BKE_curvemapping_blend_write(writer, brush->gpencil_settings->curve_strength);
    }
    if (brush->gpencil_settings->curve_jitter) {
      BKE_curvemapping_blend_write(writer, brush->gpencil_settings->curve_jitter);
    }
    if (brush->gpencil_settings->curve_rand_pressure) {
      BKE_curvemapping_blend_write(writer, brush->gpencil_settings->curve_rand_pressure);
    }
    if (brush->gpencil_settings->curve_rand_strength) {
      BKE_curvemapping_blend_write(writer, brush->gpencil_settings->curve_rand_strength);
    }
    if (brush->gpencil_settings->curve_rand_uv) {
      BKE_curvemapping_blend_write(writer, brush->gpencil_settings->curve_rand_uv);
    }
    if (brush->gpencil_settings->curve_rand_hue) {
      BKE_curvemapping_blend_write(writer, brush->gpencil_settings->curve_rand_hue);
    }
    if (brush->gpencil_settings->curve_rand_saturation) {
      BKE_curvemapping_blend_write(writer, brush->gpencil_settings->curve_rand_saturation);
    }
    if (brush->gpencil_settings->curve_rand_value) {
      BKE_curvemapping_blend_write(writer, brush->gpencil_settings->curve_rand_value);
    }
  }
  if (brush->curves_sculpt_settings) {
    BLO_write_struct(writer, BrushCurvesSculptSettings, brush->curves_sculpt_settings);
    BKE_curvemapping_blend_write(writer, brush->curves_sculpt_settings->curve_parameter_falloff);
  }
  if (brush->gradient) {
    BLO_write_struct(writer, ColorBand, brush->gradient);
  }

  BKE_previewimg_blend_write(writer, brush->preview);
}

static void brush_blend_read_data(BlendDataReader *reader, ID *id)
{
  Brush *brush = reinterpret_cast<Brush *>(id);

  /* Falloff curve. */
  BLO_read_struct(reader, CurveMapping, &brush->curve);

  BLO_read_struct(reader, ColorBand, &brush->gradient);

  if (brush->curve) {
    BKE_curvemapping_blend_read(reader, brush->curve);
  }
  else {
    BKE_brush_curve_preset(brush, CURVE_PRESET_SHARP);
  }

  BLO_read_struct(reader, CurveMapping, &brush->automasking_cavity_curve);
  if (brush->automasking_cavity_curve) {
    BKE_curvemapping_blend_read(reader, brush->automasking_cavity_curve);
  }
  else {
    brush->automasking_cavity_curve = BKE_sculpt_default_cavity_curve();
  }

  BLO_read_struct(reader, CurveMapping, &brush->curve_rand_hue);
  if (brush->curve_rand_hue) {
    BKE_curvemapping_blend_read(reader, brush->curve_rand_hue);
  }
  else {
    brush->curve_rand_hue = BKE_paint_default_curve();
  }

  BLO_read_struct(reader, CurveMapping, &brush->curve_rand_saturation);
  if (brush->curve_rand_saturation) {
    BKE_curvemapping_blend_read(reader, brush->curve_rand_saturation);
  }
  else {
    brush->curve_rand_saturation = BKE_paint_default_curve();
  }

  BLO_read_struct(reader, CurveMapping, &brush->curve_rand_value);
  if (brush->curve_rand_value) {
    BKE_curvemapping_blend_read(reader, brush->curve_rand_value);
  }
  else {
    brush->curve_rand_value = BKE_paint_default_curve();
  }

  /* grease pencil */
  BLO_read_struct(reader, BrushGpencilSettings, &brush->gpencil_settings);
  if (brush->gpencil_settings != nullptr) {
    BLO_read_struct(reader, CurveMapping, &brush->gpencil_settings->curve_sensitivity);
    BLO_read_struct(reader, CurveMapping, &brush->gpencil_settings->curve_strength);
    BLO_read_struct(reader, CurveMapping, &brush->gpencil_settings->curve_jitter);

    BLO_read_struct(reader, CurveMapping, &brush->gpencil_settings->curve_rand_pressure);
    BLO_read_struct(reader, CurveMapping, &brush->gpencil_settings->curve_rand_strength);
    BLO_read_struct(reader, CurveMapping, &brush->gpencil_settings->curve_rand_uv);
    BLO_read_struct(reader, CurveMapping, &brush->gpencil_settings->curve_rand_hue);
    BLO_read_struct(reader, CurveMapping, &brush->gpencil_settings->curve_rand_saturation);
    BLO_read_struct(reader, CurveMapping, &brush->gpencil_settings->curve_rand_value);

    if (brush->gpencil_settings->curve_sensitivity) {
      BKE_curvemapping_blend_read(reader, brush->gpencil_settings->curve_sensitivity);
    }

    if (brush->gpencil_settings->curve_strength) {
      BKE_curvemapping_blend_read(reader, brush->gpencil_settings->curve_strength);
    }

    if (brush->gpencil_settings->curve_jitter) {
      BKE_curvemapping_blend_read(reader, brush->gpencil_settings->curve_jitter);
    }

    if (brush->gpencil_settings->curve_rand_pressure) {
      BKE_curvemapping_blend_read(reader, brush->gpencil_settings->curve_rand_pressure);
    }

    if (brush->gpencil_settings->curve_rand_strength) {
      BKE_curvemapping_blend_read(reader, brush->gpencil_settings->curve_rand_strength);
    }

    if (brush->gpencil_settings->curve_rand_uv) {
      BKE_curvemapping_blend_read(reader, brush->gpencil_settings->curve_rand_uv);
    }

    if (brush->gpencil_settings->curve_rand_hue) {
      BKE_curvemapping_blend_read(reader, brush->gpencil_settings->curve_rand_hue);
    }

    if (brush->gpencil_settings->curve_rand_saturation) {
      BKE_curvemapping_blend_read(reader, brush->gpencil_settings->curve_rand_saturation);
    }

    if (brush->gpencil_settings->curve_rand_value) {
      BKE_curvemapping_blend_read(reader, brush->gpencil_settings->curve_rand_value);
    }
  }

  BLO_read_struct(reader, BrushCurvesSculptSettings, &brush->curves_sculpt_settings);
  if (brush->curves_sculpt_settings) {
    BLO_read_struct(reader, CurveMapping, &brush->curves_sculpt_settings->curve_parameter_falloff);
    if (brush->curves_sculpt_settings->curve_parameter_falloff) {
      BKE_curvemapping_blend_read(reader, brush->curves_sculpt_settings->curve_parameter_falloff);
    }
  }

  BLO_read_struct(reader, PreviewImage, &brush->preview);
  BKE_previewimg_blend_read(reader, brush->preview);

  brush->has_unsaved_changes = false;

  /* Prior to 5.0, the brush->size value is expected to be the radius, not the diameter. To ensure
   * correct behavior, convert this when reading newer files. */
  if (BLO_read_fileversion_get(reader) > 500) {
    brush->size = std::max(brush->size / 2, 1);
    brush->unprojected_radius = std::max(brush->unprojected_radius / 2, 0.001f);
  }
}

static void brush_blend_read_after_liblink(BlendLibReader * /*reader*/, ID *id)
{
  Brush *brush = reinterpret_cast<Brush *>(id);

  /* Update brush settings depending on availability of other IDs. */
  if (brush->gpencil_settings != nullptr) {
    if (brush->gpencil_settings->flag & GP_BRUSH_MATERIAL_PINNED) {
      if (!brush->gpencil_settings->material) {
        brush->gpencil_settings->flag &= ~GP_BRUSH_MATERIAL_PINNED;
      }
    }
    else {
      brush->gpencil_settings->material = nullptr;
    }
  }
}

static void brush_asset_metadata_ensure(void *asset_ptr, AssetMetaData *asset_data)
{
  using namespace blender;
  using namespace blender::bke;

  Brush *brush = reinterpret_cast<Brush *>(asset_ptr);
  BLI_assert(GS(brush->id.name) == ID_BR);

  /* Most names copied from brush RNA (not all are available there though). */
  constexpr std::array mode_map{
      std::tuple{"use_paint_sculpt", OB_MODE_SCULPT, "sculpt_brush_type"},
      std::tuple{"use_paint_vertex", OB_MODE_VERTEX_PAINT, "vertex_brush_type"},
      std::tuple{"use_paint_weight", OB_MODE_WEIGHT_PAINT, "weight_brush_type"},
      std::tuple{"use_paint_image", OB_MODE_TEXTURE_PAINT, "image_brush_type"},
      /* Sculpt UVs in the image editor while in edit mode. */
      std::tuple{"use_paint_uv_sculpt", OB_MODE_EDIT, "image_brush_type"},
      std::tuple{"use_paint_grease_pencil", OB_MODE_PAINT_GREASE_PENCIL, "gpencil_brush_type"},
      /* Note: Not defined in brush RNA, own name. */
      std::tuple{
          "use_sculpt_grease_pencil", OB_MODE_SCULPT_GREASE_PENCIL, "gpencil_sculpt_brush_type"},
      std::tuple{
          "use_vertex_grease_pencil", OB_MODE_VERTEX_GREASE_PENCIL, "gpencil_vertex_brush_type"},
      std::tuple{"use_weight_gpencil", OB_MODE_WEIGHT_GREASE_PENCIL, "gpencil_weight_brush_type"},
      std::tuple{"use_paint_sculpt_curves", OB_MODE_SCULPT_CURVES, "curves_sculpt_brush_type"},
  };

  for (const auto &[prop_name, mode, tool_prop_name] : mode_map) {
    /* Only add booleans for supported modes. */
    if (!(brush->ob_mode & mode)) {
      continue;
    }
    auto mode_property = idprop::create_bool(prop_name, true);
    BKE_asset_metadata_idprop_ensure(asset_data, mode_property.release());

    if (std::optional<int> brush_tool = BKE_paint_get_brush_type_from_obmode(brush, mode)) {
      auto type_property = idprop::create(tool_prop_name, *brush_tool);
      BKE_asset_metadata_idprop_ensure(asset_data, type_property.release());
    }
    else {
      BLI_assert_unreachable();
    }
  }
}

static AssetTypeInfo AssetType_BR = {
    /*pre_save_fn*/ brush_asset_metadata_ensure,
    /*on_mark_asset_fn*/ brush_asset_metadata_ensure,
};

IDTypeInfo IDType_ID_BR = {
    /*id_code*/ Brush::id_type,
    /*id_filter*/ FILTER_ID_BR,
    /*dependencies_id_types*/
    (FILTER_ID_BR | FILTER_ID_IM | FILTER_ID_PC | FILTER_ID_TE | FILTER_ID_MA),
    /*main_listbase_index*/ INDEX_ID_BR,
    /*struct_size*/ sizeof(Brush),
    /*name*/ "Brush",
    /*name_plural*/ N_("brushes"),
    /*translation_context*/ BLT_I18NCONTEXT_ID_BRUSH,
    /*flags*/ IDTYPE_FLAGS_NO_ANIMDATA | IDTYPE_FLAGS_NO_MEMFILE_UNDO,
    /*asset_type_info*/ &AssetType_BR,

    /*init_data*/ brush_init_data,
    /*copy_data*/ brush_copy_data,
    /*free_data*/ brush_free_data,
    /*make_local*/ brush_make_local,
    /*foreach_id*/ brush_foreach_id,
    /*foreach_cache*/ nullptr,
    /*foreach_path*/ nullptr,
    /*owner_pointer_get*/ nullptr,

    /*blend_write*/ brush_blend_write,
    /*blend_read_data*/ brush_blend_read_data,
    /*blend_read_after_liblink*/ brush_blend_read_after_liblink,

    /*blend_read_undo_preserve*/ nullptr,

    /*lib_override_apply_post*/ nullptr,
};

static RNG *brush_rng;

void BKE_brush_system_init()
{
  brush_rng = BLI_rng_new(0);
  BLI_rng_srandom(brush_rng, 31415682);
}

void BKE_brush_system_exit()
{
  if (brush_rng == nullptr) {
    return;
  }
  BLI_rng_free(brush_rng);
  brush_rng = nullptr;
}

static void brush_defaults(Brush *brush)
{

  const Brush *brush_def = DNA_struct_default_get(Brush);

#define FROM_DEFAULT(member) \
  memcpy((void *)&brush->member, (void *)&brush_def->member, sizeof(brush->member))
#define FROM_DEFAULT_PTR(member) memcpy(brush->member, brush_def->member, sizeof(brush->member))

  FROM_DEFAULT(blend);
  FROM_DEFAULT(flag);
  FROM_DEFAULT(weight);
  FROM_DEFAULT(size);
  FROM_DEFAULT(alpha);
  FROM_DEFAULT(hardness);
  FROM_DEFAULT(autosmooth_factor);
  FROM_DEFAULT(topology_rake_factor);
  FROM_DEFAULT(crease_pinch_factor);
  FROM_DEFAULT(normal_radius_factor);
  FROM_DEFAULT(wet_paint_radius_factor);
  FROM_DEFAULT(area_radius_factor);
  FROM_DEFAULT(disconnected_distance_max);
  FROM_DEFAULT(sculpt_plane);
  FROM_DEFAULT(plane_offset);
  FROM_DEFAULT(normal_weight);
  FROM_DEFAULT(fill_threshold);
  FROM_DEFAULT(flag);
  FROM_DEFAULT(sampling_flag);
  FROM_DEFAULT_PTR(rgb);
  FROM_DEFAULT_PTR(secondary_rgb);
  FROM_DEFAULT(spacing);
  FROM_DEFAULT(smooth_stroke_radius);
  FROM_DEFAULT(smooth_stroke_factor);
  FROM_DEFAULT(rate);
  FROM_DEFAULT(jitter);
  FROM_DEFAULT(texture_sample_bias);
  FROM_DEFAULT(texture_overlay_alpha);
  FROM_DEFAULT(mask_overlay_alpha);
  FROM_DEFAULT(cursor_overlay_alpha);
  FROM_DEFAULT(overlay_flags);
  FROM_DEFAULT_PTR(add_col);
  FROM_DEFAULT_PTR(sub_col);
  FROM_DEFAULT(stencil_pos);
  FROM_DEFAULT(stencil_dimension);
  FROM_DEFAULT(mtex);
  FROM_DEFAULT(mask_mtex);
  FROM_DEFAULT(falloff_shape);
  FROM_DEFAULT(tip_scale_x);
  FROM_DEFAULT(tip_roundness);

#undef FROM_DEFAULT
#undef FROM_DEFAULT_PTR
}

/* Datablock add/copy/free/make_local */

Brush *BKE_brush_add(Main *bmain, const char *name, const eObjectMode ob_mode)
{
  Brush *brush = BKE_id_new<Brush>(bmain, name);

  brush->ob_mode = ob_mode;

  if (ob_mode == OB_MODE_SCULPT_CURVES) {
    BKE_brush_init_curves_sculpt_settings(brush);
  }
  else if (ELEM(ob_mode,
                OB_MODE_PAINT_GREASE_PENCIL,
                OB_MODE_SCULPT_GREASE_PENCIL,
                OB_MODE_WEIGHT_GREASE_PENCIL,
                OB_MODE_VERTEX_GREASE_PENCIL))
  {
    BKE_brush_init_gpencil_settings(brush);
  }

  return brush;
}

void BKE_brush_init_gpencil_settings(Brush *brush)
{
  if (brush->gpencil_settings == nullptr) {
    brush->gpencil_settings = MEM_callocN<BrushGpencilSettings>("BrushGpencilSettings");
  }

  brush->gpencil_settings->draw_smoothlvl = 1;
  brush->gpencil_settings->flag = 0;
  brush->gpencil_settings->flag |= GP_BRUSH_USE_PRESSURE;
  brush->gpencil_settings->draw_strength = 1.0f;
  brush->gpencil_settings->draw_jitter = 0.0f;
  brush->gpencil_settings->flag |= GP_BRUSH_USE_JITTER_PRESSURE;

  /* curves */
  brush->gpencil_settings->curve_sensitivity = BKE_curvemapping_add(1, 0.0f, 0.0f, 1.0f, 1.0f);
  brush->gpencil_settings->curve_strength = BKE_curvemapping_add(1, 0.0f, 0.0f, 1.0f, 1.0f);
  brush->gpencil_settings->curve_jitter = BKE_curvemapping_add(1, 0.0f, 0.0f, 1.0f, 1.0f);

  brush->gpencil_settings->curve_rand_pressure = BKE_curvemapping_add(1, 0.0f, 0.0f, 1.0f, 1.0f);
  brush->gpencil_settings->curve_rand_strength = BKE_curvemapping_add(1, 0.0f, 0.0f, 1.0f, 1.0f);
  brush->gpencil_settings->curve_rand_uv = BKE_curvemapping_add(1, 0.0f, 0.0f, 1.0f, 1.0f);
  brush->gpencil_settings->curve_rand_hue = BKE_curvemapping_add(1, 0.0f, 0.0f, 1.0f, 1.0f);
  brush->gpencil_settings->curve_rand_saturation = BKE_curvemapping_add(1, 0.0f, 0.0f, 1.0f, 1.0f);
  brush->gpencil_settings->curve_rand_value = BKE_curvemapping_add(1, 0.0f, 0.0f, 1.0f, 1.0f);
}

bool BKE_brush_delete(Main *bmain, Brush *brush)
{
  if (brush->id.tag & ID_TAG_INDIRECT) {
    return false;
  }
  if (ID_REAL_USERS(brush) <= 1 && ID_EXTRA_USERS(brush) == 0 &&
      BKE_library_ID_is_indirectly_used(bmain, brush))
  {
    return false;
  }

  BKE_id_delete(bmain, brush);

  return true;
}

Brush *BKE_brush_duplicate(Main *bmain,
                           Brush *brush,
                           eDupli_ID_Flags /*dupflag*/,
                           /*eLibIDDuplicateFlags*/ uint duplicate_options)
{
  const bool is_subprocess = (duplicate_options & LIB_ID_DUPLICATE_IS_SUBPROCESS) != 0;
  const bool is_root_id = (duplicate_options & LIB_ID_DUPLICATE_IS_ROOT_ID) != 0;

  const eDupli_ID_Flags dupflag = USER_DUP_OBDATA | USER_DUP_LINKED_ID;

  if (!is_subprocess) {
    BKE_main_id_newptr_and_tag_clear(bmain);
  }
  if (is_root_id) {
    duplicate_options &= ~LIB_ID_DUPLICATE_IS_ROOT_ID;
  }

  constexpr int id_copy_flag = LIB_ID_COPY_DEFAULT;

  Brush *new_brush = reinterpret_cast<Brush *>(
      BKE_id_copy_for_duplicate(bmain, &brush->id, dupflag, id_copy_flag));

  /* Currently this duplicates everything and the passed in value of `dupflag` is ignored. Ideally,
   * this should both check user preferences and do further filtering based on eDupli_ID_Flags. */
  auto dependencies_cb = [&](const LibraryIDLinkCallbackData *cb_data) -> int {
    if (cb_data->cb_flag & (IDWALK_CB_EMBEDDED | IDWALK_CB_EMBEDDED_NOT_OWNING)) {
      return IDWALK_NOP;
    }
    if (cb_data->cb_flag & IDWALK_CB_LOOPBACK) {
      return IDWALK_NOP;
    }

    BKE_id_copy_for_duplicate(bmain, *cb_data->id_pointer, dupflag, id_copy_flag);
    return IDWALK_NOP;
  };

  BKE_library_foreach_ID_link(bmain, &new_brush->id, dependencies_cb, nullptr, IDWALK_RECURSE);

  if (!is_subprocess) {
    /* This code will follow into all ID links using an ID tagged with ID_TAG_NEW. */
    BKE_libblock_relink_to_newid(bmain, &new_brush->id, 0);

#ifndef NDEBUG
    /* Call to `BKE_libblock_relink_to_newid` above is supposed to have cleared all those flags. */
    ID *id_iter;
    FOREACH_MAIN_ID_BEGIN (bmain, id_iter) {
      BLI_assert((id_iter->tag & ID_TAG_NEW) == 0);
    }
    FOREACH_MAIN_ID_END;
#endif

    /* Cleanup. */
    BKE_main_id_newptr_and_tag_clear(bmain);
  }

  return new_brush;
}

void BKE_brush_init_curves_sculpt_settings(Brush *brush)
{
  if (brush->curves_sculpt_settings == nullptr) {
    brush->curves_sculpt_settings = MEM_callocN<BrushCurvesSculptSettings>(__func__);
  }
  BrushCurvesSculptSettings *settings = brush->curves_sculpt_settings;
  settings->flag = BRUSH_CURVES_SCULPT_FLAG_INTERPOLATE_RADIUS;
  settings->add_amount = 1;
  settings->points_per_curve = 8;
  settings->minimum_length = 0.01f;
  settings->curve_length = 0.3f;
  settings->curve_radius = 0.01f;
  settings->density_add_attempts = 100;
  settings->curve_parameter_falloff = BKE_curvemapping_add(1, 0.0f, 0.0f, 1.0f, 1.0f);
}

void BKE_brush_tag_unsaved_changes(Brush *brush)
{
  if (brush && ID_IS_LINKED(brush)) {
    brush->has_unsaved_changes = true;
  }
}

Brush *BKE_brush_first_search(Main *bmain, const eObjectMode ob_mode)
{
  LISTBASE_FOREACH (Brush *, brush, &bmain->brushes) {
    if (brush->ob_mode & ob_mode) {
      return brush;
    }
  }
  return nullptr;
}

void BKE_brush_debug_print_state(Brush *br)
{
  /* create a fake brush and set it to the defaults */
  Brush def = blender::dna::shallow_zero_initialize();
  brush_defaults(&def);

#define BR_TEST(field, t) \
  if (br->field != def.field) { \
    printf("br->" #field " = %" #t ";\n", br->field); \
  } \
  ((void)0)

#define BR_TEST_FLAG(_f) \
  if ((br->flag & _f) && !(def.flag & _f)) { \
    printf("br->flag |= " #_f ";\n"); \
  } \
  else if (!(br->flag & _f) && (def.flag & _f)) { \
    printf("br->flag &= ~" #_f ";\n"); \
  } \
  ((void)0)

#define BR_TEST_FLAG_OVERLAY(_f) \
  if ((br->overlay_flags & _f) && !(def.overlay_flags & _f)) { \
    printf("br->overlay_flags |= " #_f ";\n"); \
  } \
  else if (!(br->overlay_flags & _f) && (def.overlay_flags & _f)) { \
    printf("br->overlay_flags &= ~" #_f ";\n"); \
  } \
  ((void)0)

  /* print out any non-default brush state */
  BR_TEST(normal_weight, f);

  BR_TEST(blend, d);
  BR_TEST(size, d);

  /* br->flag */
  BR_TEST_FLAG(BRUSH_AIRBRUSH);
  BR_TEST_FLAG(BRUSH_ALPHA_PRESSURE);
  BR_TEST_FLAG(BRUSH_SIZE_PRESSURE);
  BR_TEST_FLAG(BRUSH_JITTER_PRESSURE);
  BR_TEST_FLAG(BRUSH_SPACING_PRESSURE);
  BR_TEST_FLAG(BRUSH_ANCHORED);
  BR_TEST_FLAG(BRUSH_DIR_IN);
  BR_TEST_FLAG(BRUSH_SPACE);
  BR_TEST_FLAG(BRUSH_SMOOTH_STROKE);
  BR_TEST_FLAG(BRUSH_PERSISTENT);
  BR_TEST_FLAG(BRUSH_ACCUMULATE);
  BR_TEST_FLAG(BRUSH_LOCK_ALPHA);
  BR_TEST_FLAG(BRUSH_ORIGINAL_NORMAL);
  BR_TEST_FLAG(BRUSH_OFFSET_PRESSURE);
  BR_TEST_FLAG(BRUSH_SPACE_ATTEN);
  BR_TEST_FLAG(BRUSH_ADAPTIVE_SPACE);
  BR_TEST_FLAG(BRUSH_LOCK_SIZE);
  BR_TEST_FLAG(BRUSH_EDGE_TO_EDGE);
  BR_TEST_FLAG(BRUSH_DRAG_DOT);
  BR_TEST_FLAG(BRUSH_INVERSE_SMOOTH_PRESSURE);
  BR_TEST_FLAG(BRUSH_PLANE_TRIM);
  BR_TEST_FLAG(BRUSH_FRONTFACE);

  BR_TEST_FLAG_OVERLAY(BRUSH_OVERLAY_CURSOR);
  BR_TEST_FLAG_OVERLAY(BRUSH_OVERLAY_PRIMARY);
  BR_TEST_FLAG_OVERLAY(BRUSH_OVERLAY_SECONDARY);
  BR_TEST_FLAG_OVERLAY(BRUSH_OVERLAY_CURSOR_OVERRIDE_ON_STROKE);
  BR_TEST_FLAG_OVERLAY(BRUSH_OVERLAY_PRIMARY_OVERRIDE_ON_STROKE);
  BR_TEST_FLAG_OVERLAY(BRUSH_OVERLAY_SECONDARY_OVERRIDE_ON_STROKE);

  BR_TEST(jitter, f);
  BR_TEST(spacing, d);
  BR_TEST(smooth_stroke_radius, d);
  BR_TEST(smooth_stroke_factor, f);
  BR_TEST(rate, f);

  BR_TEST(alpha, f);

  BR_TEST(sculpt_plane, d);

  BR_TEST(plane_offset, f);

  BR_TEST(autosmooth_factor, f);

  BR_TEST(topology_rake_factor, f);

  BR_TEST(crease_pinch_factor, f);

  BR_TEST(plane_trim, f);

  BR_TEST(texture_sample_bias, f);
  BR_TEST(texture_overlay_alpha, d);

  BR_TEST(add_col[0], f);
  BR_TEST(add_col[1], f);
  BR_TEST(add_col[2], f);
  BR_TEST(add_col[3], f);
  BR_TEST(sub_col[0], f);
  BR_TEST(sub_col[1], f);
  BR_TEST(sub_col[2], f);
  BR_TEST(sub_col[3], f);

  printf("\n");

#undef BR_TEST
#undef BR_TEST_FLAG
}

void BKE_brush_curve_preset(Brush *b, eCurveMappingPreset preset)
{
  CurveMapping *cumap = nullptr;
  CurveMap *cuma = nullptr;

  if (!b->curve) {
    b->curve = BKE_curvemapping_add(1, 0, 0, 1, 1);
  }
  cumap = b->curve;
  cumap->flag &= ~CUMA_EXTEND_EXTRAPOLATE;
  cumap->preset = preset;

  cuma = b->curve->cm;
  BKE_curvemap_reset(cuma, &cumap->clipr, cumap->preset, CURVEMAP_SLOPE_NEGATIVE);
  BKE_curvemapping_changed(cumap, false);
  BKE_brush_tag_unsaved_changes(b);
}

const MTex *BKE_brush_mask_texture_get(const Brush *brush, const eObjectMode object_mode)
{
  if (object_mode == OB_MODE_SCULPT) {
    return &brush->mtex;
  }
  return &brush->mask_mtex;
}

const MTex *BKE_brush_color_texture_get(const Brush *brush, const eObjectMode object_mode)
{
  if (object_mode == OB_MODE_SCULPT) {
    return &brush->mask_mtex;
  }
  return &brush->mtex;
}

float BKE_brush_sample_tex_3d(const Scene *scene,
                              const Brush *br,
                              const MTex *mtex,
                              const float point[3],
                              float rgba[4],
                              const int thread,
                              ImagePool *pool)
{
  UnifiedPaintSettings *ups = &scene->toolsettings->unified_paint_settings;
  float intensity = 1.0;
  bool hasrgb = false;

  if (mtex == nullptr || mtex->tex == nullptr) {
    intensity = 1;
  }
  else if (mtex->brush_map_mode == MTEX_MAP_MODE_3D) {
    /* Get strength by feeding the vertex
     * location directly into a texture */
    hasrgb = RE_texture_evaluate(mtex, point, thread, pool, false, false, &intensity, rgba);
  }
  else if (mtex->brush_map_mode == MTEX_MAP_MODE_STENCIL) {
    float rotation = -mtex->rot;
    const float point_2d[2] = {point[0], point[1]};
    float x, y;
    float co[3];

    x = point_2d[0] - br->stencil_pos[0];
    y = point_2d[1] - br->stencil_pos[1];

    if (rotation > 0.001f || rotation < -0.001f) {
      const float angle = atan2f(y, x) + rotation;
      const float flen = sqrtf(x * x + y * y);

      x = flen * cosf(angle);
      y = flen * sinf(angle);
    }

    if (fabsf(x) > br->stencil_dimension[0] || fabsf(y) > br->stencil_dimension[1]) {
      zero_v4(rgba);
      return 0.0f;
    }
    x /= (br->stencil_dimension[0]);
    y /= (br->stencil_dimension[1]);

    co[0] = x;
    co[1] = y;
    co[2] = 0.0f;

    hasrgb = RE_texture_evaluate(mtex, co, thread, pool, false, false, &intensity, rgba);
  }
  else {
    float rotation = -mtex->rot;
    const float point_2d[2] = {point[0], point[1]};
    float x = 0.0f, y = 0.0f; /* Quite warnings */
    float invradius = 1.0f;   /* Quite warnings */
    float co[3];

    if (mtex->brush_map_mode == MTEX_MAP_MODE_VIEW) {
      /* keep coordinates relative to mouse */

      rotation -= ups->brush_rotation;

      x = point_2d[0] - ups->tex_mouse[0];
      y = point_2d[1] - ups->tex_mouse[1];

      /* use pressure adjusted size for fixed mode */
      invradius = 1.0f / ups->pixel_radius;
    }
    else if (mtex->brush_map_mode == MTEX_MAP_MODE_TILED) {
      /* leave the coordinates relative to the screen */

      /* use unadjusted size for tiled mode */
      invradius = 1.0f / ups->start_pixel_radius;

      x = point_2d[0];
      y = point_2d[1];
    }
    else if (mtex->brush_map_mode == MTEX_MAP_MODE_RANDOM) {
      rotation -= ups->brush_rotation;
      /* these contain a random coordinate */
      x = point_2d[0] - ups->tex_mouse[0];
      y = point_2d[1] - ups->tex_mouse[1];

      invradius = 1.0f / ups->pixel_radius;
    }

    x *= invradius;
    y *= invradius;

    /* it is probably worth optimizing for those cases where
     * the texture is not rotated by skipping the calls to
     * atan2, sqrtf, sin, and cos. */
    if (rotation > 0.001f || rotation < -0.001f) {
      const float angle = atan2f(y, x) + rotation;
      const float flen = sqrtf(x * x + y * y);

      x = flen * cosf(angle);
      y = flen * sinf(angle);
    }

    co[0] = x;
    co[1] = y;
    co[2] = 0.0f;

    hasrgb = RE_texture_evaluate(mtex, co, thread, pool, false, false, &intensity, rgba);
  }

  intensity += br->texture_sample_bias;

  if (!hasrgb) {
    rgba[0] = intensity;
    rgba[1] = intensity;
    rgba[2] = intensity;
    rgba[3] = 1.0f;
  }
  /* For consistency, sampling always returns color in linear space */
  else if (ups->do_linear_conversion) {
    IMB_colormanagement_colorspace_to_scene_linear_v3(rgba, ups->colorspace);
  }

  return intensity;
}

float BKE_brush_sample_masktex(
    const Scene *scene, Brush *br, const float point[2], const int thread, ImagePool *pool)
{
  UnifiedPaintSettings *ups = &scene->toolsettings->unified_paint_settings;
  MTex *mtex = &br->mask_mtex;
  float rgba[4], intensity;

  if (!mtex->tex) {
    return 1.0f;
  }
  if (mtex->brush_map_mode == MTEX_MAP_MODE_STENCIL) {
    float rotation = -mtex->rot;
    const float point_2d[2] = {point[0], point[1]};
    float x, y;
    float co[3];

    x = point_2d[0] - br->mask_stencil_pos[0];
    y = point_2d[1] - br->mask_stencil_pos[1];

    if (rotation > 0.001f || rotation < -0.001f) {
      const float angle = atan2f(y, x) + rotation;
      const float flen = sqrtf(x * x + y * y);

      x = flen * cosf(angle);
      y = flen * sinf(angle);
    }

    if (fabsf(x) > br->mask_stencil_dimension[0] || fabsf(y) > br->mask_stencil_dimension[1]) {
      zero_v4(rgba);
      return 0.0f;
    }
    x /= (br->mask_stencil_dimension[0]);
    y /= (br->mask_stencil_dimension[1]);

    co[0] = x;
    co[1] = y;
    co[2] = 0.0f;

    RE_texture_evaluate(mtex, co, thread, pool, false, false, &intensity, rgba);
  }
  else {
    float rotation = -mtex->rot;
    const float point_2d[2] = {point[0], point[1]};
    float x = 0.0f, y = 0.0f; /* Quite warnings */
    float invradius = 1.0f;   /* Quite warnings */
    float co[3];

    if (mtex->brush_map_mode == MTEX_MAP_MODE_VIEW) {
      /* keep coordinates relative to mouse */

      rotation -= ups->brush_rotation_sec;

      x = point_2d[0] - ups->mask_tex_mouse[0];
      y = point_2d[1] - ups->mask_tex_mouse[1];

      /* use pressure adjusted size for fixed mode */
      invradius = 1.0f / ups->pixel_radius;
    }
    else if (mtex->brush_map_mode == MTEX_MAP_MODE_TILED) {
      /* leave the coordinates relative to the screen */

      /* use unadjusted size for tiled mode */
      invradius = 1.0f / ups->start_pixel_radius;

      x = point_2d[0];
      y = point_2d[1];
    }
    else if (mtex->brush_map_mode == MTEX_MAP_MODE_RANDOM) {
      rotation -= ups->brush_rotation_sec;
      /* these contain a random coordinate */
      x = point_2d[0] - ups->mask_tex_mouse[0];
      y = point_2d[1] - ups->mask_tex_mouse[1];

      invradius = 1.0f / ups->pixel_radius;
    }

    x *= invradius;
    y *= invradius;

    /* it is probably worth optimizing for those cases where
     * the texture is not rotated by skipping the calls to
     * atan2, sqrtf, sin, and cos. */
    if (rotation > 0.001f || rotation < -0.001f) {
      const float angle = atan2f(y, x) + rotation;
      const float flen = sqrtf(x * x + y * y);

      x = flen * cosf(angle);
      y = flen * sinf(angle);
    }

    co[0] = x;
    co[1] = y;
    co[2] = 0.0f;

    RE_texture_evaluate(mtex, co, thread, pool, false, false, &intensity, rgba);
  }

  CLAMP(intensity, 0.0f, 1.0f);

  switch (br->mask_pressure) {
    case BRUSH_MASK_PRESSURE_CUTOFF:
      intensity = ((1.0f - intensity) < ups->size_pressure_value) ? 1.0f : 0.0f;
      break;
    case BRUSH_MASK_PRESSURE_RAMP:
      intensity = ups->size_pressure_value + intensity * (1.0f - ups->size_pressure_value);
      break;
    default:
      break;
  }

  return intensity;
}

/* Unified Size / Strength / Color */

/* XXX: be careful about setting size and unprojected radius
 * because they depend on one another
 * these functions do not set the other corresponding value
 * this can lead to odd behavior if size and unprojected
 * radius become inconsistent.
 * the biggest problem is that it isn't possible to change
 * unprojected radius because a view context is not
 * available.  my usual solution to this is to use the
 * ratio of change of the size to change the unprojected
 * radius.  Not completely convinced that is correct.
 * In any case, a better solution is needed to prevent
 * inconsistency. */

const float *BKE_brush_color_get(const Scene *scene, const Paint *paint, const Brush *brush)
{
  if (BKE_paint_use_unified_color(scene->toolsettings, paint)) {
    return scene->toolsettings->unified_paint_settings.rgb;
  }
  return brush->rgb;
}

/** Get color jitter settings if enabled. */
<<<<<<< HEAD
const std::optional<BrushColorJitterSettings> BKE_brush_color_jitter_get_settings(
    const Scene *scene, const Paint *paint, const Brush *brush)
=======
std::optional<BrushColorJitterSettings> BKE_brush_color_jitter_get_settings(const Scene *scene,
                                                                            const Paint *paint,
                                                                            const Brush *brush)
>>>>>>> 9a41dc73
{
  if (BKE_paint_use_unified_color(scene->toolsettings, paint)) {
    if ((scene->toolsettings->unified_paint_settings.flag & UNIFIED_PAINT_COLOR_JITTER) == 0) {
      return std::nullopt;
    }

    const UnifiedPaintSettings settings = scene->toolsettings->unified_paint_settings;
    return BrushColorJitterSettings{
        settings.color_jitter_flag,
        settings.hsv_jitter[0],
        settings.hsv_jitter[1],
        settings.hsv_jitter[2],
        settings.curve_rand_hue,
        settings.curve_rand_saturation,
        settings.curve_rand_value,
    };
  }

  if ((brush->flag2 & BRUSH_JITTER_COLOR) == 0) {
    return std::nullopt;
  }

  return BrushColorJitterSettings{
      brush->color_jitter_flag,
      brush->hsv_jitter[0],
      brush->hsv_jitter[1],
      brush->hsv_jitter[2],
      brush->curve_rand_hue,
      brush->curve_rand_saturation,
      brush->curve_rand_value,
  };
}

const float *BKE_brush_secondary_color_get(const Scene *scene,
                                           const Paint *paint,
                                           const Brush *brush)
{
  if (BKE_paint_use_unified_color(scene->toolsettings, paint)) {
    return scene->toolsettings->unified_paint_settings.secondary_rgb;
  }
  return brush->secondary_rgb;
}

void BKE_brush_color_set(Scene *scene, const Paint *paint, Brush *brush, const float color[3])
{
  if (BKE_paint_use_unified_color(scene->toolsettings, paint)) {
    UnifiedPaintSettings *ups = &scene->toolsettings->unified_paint_settings;
    copy_v3_v3(ups->rgb, color);
  }
  else {
    copy_v3_v3(brush->rgb, color);
    BKE_brush_tag_unsaved_changes(brush);
  }
}

void BKE_brush_size_set(Scene *scene, Brush *brush, int size)
{
  UnifiedPaintSettings *ups = &scene->toolsettings->unified_paint_settings;

  /* make sure range is sane */
  CLAMP(size, 1, MAX_BRUSH_PIXEL_RADIUS);

  if (ups->flag & UNIFIED_PAINT_SIZE) {
    ups->size = size;
  }
  else {
    brush->size = size;
    BKE_brush_tag_unsaved_changes(brush);
  }
}

int BKE_brush_size_get(const Scene *scene, const Brush *brush)
{
  UnifiedPaintSettings *ups = &scene->toolsettings->unified_paint_settings;
  int size = (ups->flag & UNIFIED_PAINT_SIZE) ? ups->size : brush->size;

  return size;
}

bool BKE_brush_use_locked_size(const Scene *scene, const Brush *brush)
{
  const short us_flag = scene->toolsettings->unified_paint_settings.flag;

  return (us_flag & UNIFIED_PAINT_SIZE) ? (us_flag & UNIFIED_PAINT_BRUSH_LOCK_SIZE) :
                                          (brush->flag & BRUSH_LOCK_SIZE);
}

bool BKE_brush_use_size_pressure(const Brush *brush)
{
  return brush->flag & BRUSH_SIZE_PRESSURE;
}

bool BKE_brush_use_alpha_pressure(const Brush *brush)
{
  return brush->flag & BRUSH_ALPHA_PRESSURE;
}

void BKE_brush_unprojected_radius_set(Scene *scene, Brush *brush, float unprojected_radius)
{
  UnifiedPaintSettings *ups = &scene->toolsettings->unified_paint_settings;

  if (ups->flag & UNIFIED_PAINT_SIZE) {
    ups->unprojected_radius = unprojected_radius;
  }
  else {
    brush->unprojected_radius = unprojected_radius;
    BKE_brush_tag_unsaved_changes(brush);
  }
}

float BKE_brush_unprojected_radius_get(const Scene *scene, const Brush *brush)
{
  UnifiedPaintSettings *ups = &scene->toolsettings->unified_paint_settings;

  return (ups->flag & UNIFIED_PAINT_SIZE) ? ups->unprojected_radius : brush->unprojected_radius;
}

void BKE_brush_alpha_set(Scene *scene, Brush *brush, float alpha)
{
  UnifiedPaintSettings *ups = &scene->toolsettings->unified_paint_settings;

  if (ups->flag & UNIFIED_PAINT_ALPHA) {
    ups->alpha = alpha;
  }
  else {
    brush->alpha = alpha;
    BKE_brush_tag_unsaved_changes(brush);
  }
}

float BKE_brush_alpha_get(const Scene *scene, const Brush *brush)
{
  UnifiedPaintSettings *ups = &scene->toolsettings->unified_paint_settings;

  return (ups->flag & UNIFIED_PAINT_ALPHA) ? ups->alpha : brush->alpha;
}

float BKE_brush_weight_get(const Scene *scene, const Brush *brush)
{
  UnifiedPaintSettings *ups = &scene->toolsettings->unified_paint_settings;

  return (ups->flag & UNIFIED_PAINT_WEIGHT) ? ups->weight : brush->weight;
}

void BKE_brush_weight_set(const Scene *scene, Brush *brush, float value)
{
  UnifiedPaintSettings *ups = &scene->toolsettings->unified_paint_settings;

  if (ups->flag & UNIFIED_PAINT_WEIGHT) {
    ups->weight = value;
  }
  else {
    brush->weight = value;
    BKE_brush_tag_unsaved_changes(brush);
  }
}

int BKE_brush_input_samples_get(const Scene *scene, const Brush *brush)
{
  UnifiedPaintSettings *ups = &scene->toolsettings->unified_paint_settings;

  return (ups->flag & UNIFIED_PAINT_INPUT_SAMPLES) ? ups->input_samples : brush->input_samples;
}

void BKE_brush_input_samples_set(const Scene *scene, Brush *brush, int value)
{
  UnifiedPaintSettings *ups = &scene->toolsettings->unified_paint_settings;

  if (ups->flag & UNIFIED_PAINT_INPUT_SAMPLES) {
    ups->input_samples = value;
  }
  else {
    brush->input_samples = value;
    BKE_brush_tag_unsaved_changes(brush);
  }
}

void BKE_brush_scale_unprojected_radius(float *unprojected_radius,
                                        int new_brush_size,
                                        int old_brush_size)
{
  float scale = new_brush_size;
  /* avoid division by zero */
  if (old_brush_size != 0) {
    scale /= float(old_brush_size);
  }
  (*unprojected_radius) *= scale;
}

void BKE_brush_scale_size(int *r_brush_size,
                          float new_unprojected_radius,
                          float old_unprojected_radius)
{
  float scale = new_unprojected_radius;
  /* avoid division by zero */
  if (old_unprojected_radius != 0) {
    scale /= new_unprojected_radius;
  }
  (*r_brush_size) = int(float(*r_brush_size) * scale);
}

void BKE_brush_jitter_pos(const Scene &scene,
                          const Brush &brush,
                          const float pos[2],
                          float jitterpos[2])
{
  float rand_pos[2];
  float spread;
  int diameter;

  do {
    rand_pos[0] = BLI_rng_get_float(brush_rng) - 0.5f;
    rand_pos[1] = BLI_rng_get_float(brush_rng) - 0.5f;
  } while (len_squared_v2(rand_pos) > square_f(0.5f));

  if (brush.flag & BRUSH_ABSOLUTE_JITTER) {
    diameter = 2 * brush.jitter_absolute;
    spread = 1.0;
  }
  else {
    diameter = 2 * BKE_brush_size_get(&scene, &brush);
    spread = brush.jitter;
  }
  /* find random position within a circle of diameter 1 */
  jitterpos[0] = pos[0] + 2 * rand_pos[0] * diameter * spread;
  jitterpos[1] = pos[1] + 2 * rand_pos[1] * diameter * spread;
}

void BKE_brush_randomize_texture_coords(UnifiedPaintSettings *ups, bool mask)
{
  /* we multiply with brush radius as an optimization for the brush
   * texture sampling functions */
  if (mask) {
    ups->mask_tex_mouse[0] = BLI_rng_get_float(brush_rng) * ups->pixel_radius;
    ups->mask_tex_mouse[1] = BLI_rng_get_float(brush_rng) * ups->pixel_radius;
  }
  else {
    ups->tex_mouse[0] = BLI_rng_get_float(brush_rng) * ups->pixel_radius;
    ups->tex_mouse[1] = BLI_rng_get_float(brush_rng) * ups->pixel_radius;
  }
}

void BKE_brush_calc_curve_factors(const eBrushCurvePreset preset,
                                  const CurveMapping *cumap,
                                  const blender::Span<float> distances,
                                  const float brush_radius,
                                  const blender::MutableSpan<float> factors)
{
  BLI_assert(factors.size() == distances.size());

  const float radius_rcp = blender::math::rcp(brush_radius);
  switch (preset) {
    case BRUSH_CURVE_CUSTOM: {
      for (const int i : distances.index_range()) {
        const float distance = distances[i];
        if (distance >= brush_radius) {
          factors[i] = 0.0f;
          continue;
        }
        factors[i] *= BKE_curvemapping_evaluateF(cumap, 0, distance * radius_rcp);
      }
      break;
    }
    case BRUSH_CURVE_SHARP: {
      for (const int i : distances.index_range()) {
        const float distance = distances[i];
        if (distance >= brush_radius) {
          factors[i] = 0.0f;
          continue;
        }
        const float factor = 1.0f - distance * radius_rcp;
        factors[i] *= factor * factor;
      }
      break;
    }
    case BRUSH_CURVE_SMOOTH: {
      for (const int i : distances.index_range()) {
        const float distance = distances[i];
        if (distance >= brush_radius) {
          factors[i] = 0.0f;
          continue;
        }
        const float factor = 1.0f - distance * radius_rcp;
        factors[i] *= 3.0f * factor * factor - 2.0f * factor * factor * factor;
      }
      break;
    }
    case BRUSH_CURVE_SMOOTHER: {
      for (const int i : distances.index_range()) {
        const float distance = distances[i];
        if (distance >= brush_radius) {
          factors[i] = 0.0f;
          continue;
        }
        const float factor = 1.0f - distance * radius_rcp;
        factors[i] *= pow3f(factor) * (factor * (factor * 6.0f - 15.0f) + 10.0f);
      }
      break;
    }
    case BRUSH_CURVE_ROOT: {
      for (const int i : distances.index_range()) {
        const float distance = distances[i];
        if (distance >= brush_radius) {
          factors[i] = 0.0f;
          continue;
        }
        const float factor = 1.0f - distance * radius_rcp;
        factors[i] *= sqrtf(factor);
      }
      break;
    }
    case BRUSH_CURVE_LIN: {
      for (const int i : distances.index_range()) {
        const float distance = distances[i];
        if (distance >= brush_radius) {
          factors[i] = 0.0f;
          continue;
        }
        const float factor = 1.0f - distance * radius_rcp;
        factors[i] *= factor;
      }
      break;
    }
    case BRUSH_CURVE_CONSTANT: {
      for (const int i : distances.index_range()) {
        const float distance = distances[i];
        if (distance >= brush_radius) {
          factors[i] = 0.0f;
        }
      }
      break;
    }
    case BRUSH_CURVE_SPHERE: {
      for (const int i : distances.index_range()) {
        const float distance = distances[i];
        if (distance >= brush_radius) {
          factors[i] = 0.0f;
          continue;
        }
        const float factor = 1.0f - distance * radius_rcp;
        factors[i] *= sqrtf(2 * factor - factor * factor);
      }
      break;
    }
    case BRUSH_CURVE_POW4: {
      for (const int i : distances.index_range()) {
        const float distance = distances[i];
        if (distance >= brush_radius) {
          factors[i] = 0.0f;
          continue;
        }
        const float factor = 1.0f - distance * radius_rcp;
        factors[i] *= factor * factor * factor * factor;
      }
      break;
    }
    case BRUSH_CURVE_INVSQUARE: {
      for (const int i : distances.index_range()) {
        const float distance = distances[i];
        if (distance >= brush_radius) {
          factors[i] = 0.0f;
          continue;
        }
        const float factor = 1.0f - distance * radius_rcp;
        factors[i] *= factor * (2.0f - factor);
      }
      break;
    }
  }
}

float BKE_brush_curve_strength(const eBrushCurvePreset preset,
                               const CurveMapping *cumap,
                               const float distance,
                               const float brush_radius)
{
  float p = distance;
  float strength = 1.0f;

  if (p >= brush_radius) {
    return 0;
  }

  p = p / brush_radius;
  p = 1.0f - p;

  switch (preset) {
    case BRUSH_CURVE_CUSTOM:
      strength = BKE_curvemapping_evaluateF(cumap, 0, 1.0f - p);
      break;
    case BRUSH_CURVE_SHARP:
      strength = p * p;
      break;
    case BRUSH_CURVE_SMOOTH:
      strength = 3.0f * p * p - 2.0f * p * p * p;
      break;
    case BRUSH_CURVE_SMOOTHER:
      strength = pow3f(p) * (p * (p * 6.0f - 15.0f) + 10.0f);
      break;
    case BRUSH_CURVE_ROOT:
      strength = sqrtf(p);
      break;
    case BRUSH_CURVE_LIN:
      strength = p;
      break;
    case BRUSH_CURVE_CONSTANT:
      strength = 1.0f;
      break;
    case BRUSH_CURVE_SPHERE:
      strength = sqrtf(2 * p - p * p);
      break;
    case BRUSH_CURVE_POW4:
      strength = p * p * p * p;
      break;
    case BRUSH_CURVE_INVSQUARE:
      strength = p * (2.0f - p);
      break;
  }

  return strength;
}

float BKE_brush_curve_strength(const Brush *br, float p, const float len)
{
  return BKE_brush_curve_strength(eBrushCurvePreset(br->curve_preset), br->curve, p, len);
}

float BKE_brush_curve_strength_clamped(const Brush *br, float p, const float len)
{
  float strength = BKE_brush_curve_strength(br, p, len);

  CLAMP(strength, 0.0f, 1.0f);

  return strength;
}

/* TODO: should probably be unified with BrushPainter stuff? */
static bool brush_gen_texture(const Brush *br,
                              const int side,
                              const bool use_secondary,
                              float *rect)
{
  const MTex *mtex = (use_secondary) ? &br->mask_mtex : &br->mtex;
  if (mtex->tex == nullptr) {
    return false;
  }

  const float step = 2.0 / side;
  int ix, iy;
  float x, y;

  /* Do normalized canonical view coords for texture. */
  for (y = -1.0, iy = 0; iy < side; iy++, y += step) {
    for (x = -1.0, ix = 0; ix < side; ix++, x += step) {
      const float co[3] = {x, y, 0.0f};

      float intensity;
      float rgba_dummy[4];
      RE_texture_evaluate(mtex, co, 0, nullptr, false, false, &intensity, rgba_dummy);

      rect[iy * side + ix] = intensity;
    }
  }

  return true;
}

ImBuf *BKE_brush_gen_radial_control_imbuf(Brush *br, bool secondary, bool display_gradient)
{
  ImBuf *im = MEM_callocN<ImBuf>("radial control texture");
  int side = 512;
  int half = side / 2;

  BKE_curvemapping_init(br->curve);

  float *rect_float = MEM_calloc_arrayN<float>(size_t(side) * size_t(side), "radial control rect");
  IMB_assign_float_buffer(im, rect_float, IB_DO_NOT_TAKE_OWNERSHIP);

  im->x = im->y = side;

  const bool have_texture = brush_gen_texture(br, side, secondary, im->float_buffer.data);

  if (display_gradient || have_texture) {
    for (int i = 0; i < side; i++) {
      for (int j = 0; j < side; j++) {
        const float magn = sqrtf(pow2f(i - half) + pow2f(j - half));
        const float strength = BKE_brush_curve_strength_clamped(br, magn, half);
        im->float_buffer.data[i * side + j] = (have_texture) ?
                                                  im->float_buffer.data[i * side + j] * strength :
                                                  strength;
      }
    }
  }

  return im;
}

bool BKE_brush_has_cube_tip(const Brush *brush, PaintMode paint_mode)
{
  switch (paint_mode) {
    case PaintMode::Sculpt: {
      if (brush->sculpt_brush_type == SCULPT_BRUSH_TYPE_MULTIPLANE_SCRAPE) {
        return true;
      }

      if (ELEM(brush->sculpt_brush_type, SCULPT_BRUSH_TYPE_CLAY_STRIPS, SCULPT_BRUSH_TYPE_PAINT) &&
          (brush->tip_roundness < 1.0f || brush->tip_scale_x != 1.0f))
      {
        return true;
      }

      break;
    }
    default: {
      break;
    }
  }

  return false;
}

/* -------------------------------------------------------------------- */
/** \name Brush Capabilities
 * \{ */

namespace blender::bke::brush {
bool supports_dyntopo(const Brush &brush)
{
  return !ELEM(brush.sculpt_brush_type,
               /* These brushes, as currently coded, cannot support dynamic topology */
               SCULPT_BRUSH_TYPE_GRAB,
               SCULPT_BRUSH_TYPE_ROTATE,
               SCULPT_BRUSH_TYPE_CLOTH,
               SCULPT_BRUSH_TYPE_THUMB,
               SCULPT_BRUSH_TYPE_LAYER,
               SCULPT_BRUSH_TYPE_DISPLACEMENT_ERASER,
               SCULPT_BRUSH_TYPE_DRAW_SHARP,
               SCULPT_BRUSH_TYPE_SLIDE_RELAX,
               SCULPT_BRUSH_TYPE_ELASTIC_DEFORM,
               SCULPT_BRUSH_TYPE_BOUNDARY,
               SCULPT_BRUSH_TYPE_POSE,
               SCULPT_BRUSH_TYPE_DRAW_FACE_SETS,
               SCULPT_BRUSH_TYPE_PAINT,
               SCULPT_BRUSH_TYPE_SMEAR,

               /* These brushes could handle dynamic topology,
                * but user feedback indicates it's better not to */
               SCULPT_BRUSH_TYPE_SMOOTH,
               SCULPT_BRUSH_TYPE_MASK);
}
bool supports_accumulate(const Brush &brush)
{
  return ELEM(brush.sculpt_brush_type,
              SCULPT_BRUSH_TYPE_DRAW,
              SCULPT_BRUSH_TYPE_DRAW_SHARP,
              SCULPT_BRUSH_TYPE_SLIDE_RELAX,
              SCULPT_BRUSH_TYPE_CREASE,
              SCULPT_BRUSH_TYPE_BLOB,
              SCULPT_BRUSH_TYPE_INFLATE,
              SCULPT_BRUSH_TYPE_CLAY,
              SCULPT_BRUSH_TYPE_CLAY_STRIPS,
              SCULPT_BRUSH_TYPE_CLAY_THUMB,
              SCULPT_BRUSH_TYPE_ROTATE,
              SCULPT_BRUSH_TYPE_PLANE);
}
bool supports_topology_rake(const Brush &brush)
{
  return !ELEM(brush.sculpt_brush_type,
               SCULPT_BRUSH_TYPE_GRAB,
               SCULPT_BRUSH_TYPE_ROTATE,
               SCULPT_BRUSH_TYPE_THUMB,
               SCULPT_BRUSH_TYPE_DRAW_SHARP,
               SCULPT_BRUSH_TYPE_DISPLACEMENT_ERASER,
               SCULPT_BRUSH_TYPE_SLIDE_RELAX,
               SCULPT_BRUSH_TYPE_MASK);
}
bool supports_auto_smooth(const Brush &brush)
{
  /* TODO: Should this support Face Sets...? */
  return !ELEM(brush.sculpt_brush_type,
               SCULPT_BRUSH_TYPE_MASK,
               SCULPT_BRUSH_TYPE_SMOOTH,
               SCULPT_BRUSH_TYPE_PAINT,
               SCULPT_BRUSH_TYPE_SMEAR);
}
bool supports_height(const Brush &brush)
{
  return brush.sculpt_brush_type == SCULPT_BRUSH_TYPE_LAYER;
}
bool supports_plane_height(const Brush &brush)
{
  return ELEM(brush.sculpt_brush_type, SCULPT_BRUSH_TYPE_PLANE);
}
bool supports_plane_depth(const Brush &brush)
{
  return ELEM(brush.sculpt_brush_type, SCULPT_BRUSH_TYPE_PLANE);
}
bool supports_jitter(const Brush &brush)
{
  return !(brush.flag & BRUSH_ANCHORED) && !(brush.flag & BRUSH_DRAG_DOT) &&
         !ELEM(brush.sculpt_brush_type,
               SCULPT_BRUSH_TYPE_GRAB,
               SCULPT_BRUSH_TYPE_ROTATE,
               SCULPT_BRUSH_TYPE_SNAKE_HOOK,
               SCULPT_BRUSH_TYPE_THUMB);
}
bool supports_normal_weight(const Brush &brush)
{
  return ELEM(brush.sculpt_brush_type,
              SCULPT_BRUSH_TYPE_GRAB,
              SCULPT_BRUSH_TYPE_SNAKE_HOOK,
              SCULPT_BRUSH_TYPE_ELASTIC_DEFORM);
}
bool supports_rake_factor(const Brush &brush)
{
  return ELEM(brush.sculpt_brush_type, SCULPT_BRUSH_TYPE_SNAKE_HOOK);
}
bool supports_persistence(const Brush &brush)
{
  return ELEM(brush.sculpt_brush_type, SCULPT_BRUSH_TYPE_LAYER, SCULPT_BRUSH_TYPE_CLOTH);
}
bool supports_pinch_factor(const Brush &brush)
{
  return ELEM(brush.sculpt_brush_type,
              SCULPT_BRUSH_TYPE_BLOB,
              SCULPT_BRUSH_TYPE_CREASE,
              SCULPT_BRUSH_TYPE_SNAKE_HOOK);
}
bool supports_plane_offset(const Brush &brush)
{
  return ELEM(brush.sculpt_brush_type,
              SCULPT_BRUSH_TYPE_CLAY,
              SCULPT_BRUSH_TYPE_CLAY_STRIPS,
              SCULPT_BRUSH_TYPE_CLAY_THUMB,
              SCULPT_BRUSH_TYPE_PLANE);
}
bool supports_random_texture_angle(const Brush &brush)
{
  return !ELEM(brush.sculpt_brush_type,
               SCULPT_BRUSH_TYPE_GRAB,
               SCULPT_BRUSH_TYPE_ROTATE,
               SCULPT_BRUSH_TYPE_SNAKE_HOOK,
               SCULPT_BRUSH_TYPE_THUMB);
}
bool supports_sculpt_plane(const Brush &brush)
{
  /* TODO: Should the face set brush be here...? */
  return !ELEM(brush.sculpt_brush_type,
               SCULPT_BRUSH_TYPE_INFLATE,
               SCULPT_BRUSH_TYPE_MASK,
               SCULPT_BRUSH_TYPE_PINCH,
               SCULPT_BRUSH_TYPE_SMOOTH);
}
bool supports_color(const Brush &brush)
{
  return ELEM(brush.sculpt_brush_type, SCULPT_BRUSH_TYPE_PAINT);
}
bool supports_secondary_cursor_color(const Brush &brush)
{
  return ELEM(brush.sculpt_brush_type,
              SCULPT_BRUSH_TYPE_BLOB,
              SCULPT_BRUSH_TYPE_DRAW,
              SCULPT_BRUSH_TYPE_DRAW_SHARP,
              SCULPT_BRUSH_TYPE_INFLATE,
              SCULPT_BRUSH_TYPE_CLAY,
              SCULPT_BRUSH_TYPE_CLAY_STRIPS,
              SCULPT_BRUSH_TYPE_CLAY_THUMB,
              SCULPT_BRUSH_TYPE_PINCH,
              SCULPT_BRUSH_TYPE_CREASE,
              SCULPT_BRUSH_TYPE_LAYER,
              SCULPT_BRUSH_TYPE_MASK);
}
bool supports_smooth_stroke(const Brush &brush)
{
  return !(brush.flag & BRUSH_ANCHORED) && !(brush.flag & BRUSH_DRAG_DOT) &&
         !(brush.flag & BRUSH_LINE) && !(brush.flag & BRUSH_CURVE) &&
         !ELEM(brush.sculpt_brush_type,
               SCULPT_BRUSH_TYPE_GRAB,
               SCULPT_BRUSH_TYPE_ROTATE,
               SCULPT_BRUSH_TYPE_SNAKE_HOOK,
               SCULPT_BRUSH_TYPE_THUMB);
}
bool supports_space_attenuation(const Brush &brush)
{
  return brush.flag & (BRUSH_SPACE | BRUSH_LINE | BRUSH_CURVE) &&
         !ELEM(brush.sculpt_brush_type,
               SCULPT_BRUSH_TYPE_GRAB,
               SCULPT_BRUSH_TYPE_ROTATE,
               SCULPT_BRUSH_TYPE_SMOOTH,
               SCULPT_BRUSH_TYPE_SNAKE_HOOK);
}
bool supports_strength_pressure(const Brush &brush)
{
  return !ELEM(brush.sculpt_brush_type, SCULPT_BRUSH_TYPE_GRAB, SCULPT_BRUSH_TYPE_SNAKE_HOOK);
}
bool supports_inverted_direction(const Brush &brush)
{
  return ELEM(brush.sculpt_brush_type,
              SCULPT_BRUSH_TYPE_DRAW,
              SCULPT_BRUSH_TYPE_DRAW_SHARP,
              SCULPT_BRUSH_TYPE_CLAY,
              SCULPT_BRUSH_TYPE_CLAY_STRIPS,
              SCULPT_BRUSH_TYPE_SMOOTH,
              SCULPT_BRUSH_TYPE_LAYER,
              SCULPT_BRUSH_TYPE_INFLATE,
              SCULPT_BRUSH_TYPE_BLOB,
              SCULPT_BRUSH_TYPE_CREASE,
              SCULPT_BRUSH_TYPE_PLANE,
              SCULPT_BRUSH_TYPE_CLAY,
              SCULPT_BRUSH_TYPE_PINCH,
              SCULPT_BRUSH_TYPE_MASK);
}
bool supports_gravity(const Brush &brush)
{
  return !ELEM(brush.sculpt_brush_type,
               SCULPT_BRUSH_TYPE_PAINT,
               SCULPT_BRUSH_TYPE_SMEAR,
               SCULPT_BRUSH_TYPE_MASK,
               SCULPT_BRUSH_TYPE_DRAW_FACE_SETS,
               SCULPT_BRUSH_TYPE_BOUNDARY,
               SCULPT_BRUSH_TYPE_SMOOTH,
               SCULPT_BRUSH_TYPE_SIMPLIFY,
               SCULPT_BRUSH_TYPE_DISPLACEMENT_SMEAR,
               SCULPT_BRUSH_TYPE_DISPLACEMENT_ERASER);
}
bool supports_tilt(const Brush &brush)
{
  return ELEM(brush.sculpt_brush_type,
              SCULPT_BRUSH_TYPE_DRAW,
              SCULPT_BRUSH_TYPE_DRAW_SHARP,
              SCULPT_BRUSH_TYPE_PLANE,
              SCULPT_BRUSH_TYPE_CLAY_STRIPS);
}
}  // namespace blender::bke::brush

/** \} */<|MERGE_RESOLUTION|>--- conflicted
+++ resolved
@@ -72,12 +72,6 @@
 {
   Brush *brush_dst = reinterpret_cast<Brush *>(id_dst);
   const Brush *brush_src = reinterpret_cast<const Brush *>(id_src);
-<<<<<<< HEAD
-  if (brush_src->icon_imbuf) {
-    brush_dst->icon_imbuf = IMB_dupImBuf(brush_src->icon_imbuf);
-  }
-=======
->>>>>>> 9a41dc73
 
   if ((flag & LIB_ID_COPY_NO_PREVIEW) == 0) {
     BKE_previewimg_id_copy(&brush_dst->id, &brush_src->id);
@@ -130,12 +124,6 @@
 static void brush_free_data(ID *id)
 {
   Brush *brush = reinterpret_cast<Brush *>(id);
-<<<<<<< HEAD
-  if (brush->icon_imbuf) {
-    IMB_freeImBuf(brush->icon_imbuf);
-  }
-=======
->>>>>>> 9a41dc73
   BKE_curvemapping_free(brush->curve);
   BKE_curvemapping_free(brush->automasking_cavity_curve);
 
@@ -219,20 +207,6 @@
                                           BKE_texture_mtex_foreach_id(data, &brush->mask_mtex));
 }
 
-<<<<<<< HEAD
-static void brush_foreach_path(ID *id, BPathForeachPathData *bpath_data)
-{
-  Brush *brush = reinterpret_cast<Brush *>(id);
-  if (brush->icon_filepath[0] != '\0') {
-    BKE_bpath_foreach_path_fixed_process(
-        bpath_data, brush->icon_filepath, sizeof(brush->icon_filepath));
-  }
-}
-
-static void brush_blend_write(BlendWriter *writer, ID *id, const void *id_address)
-{
-  Brush *brush = reinterpret_cast<Brush *>(id);
-=======
 static void brush_blend_write(BlendWriter *writer, ID *id, const void *id_address)
 {
   Brush *brush = reinterpret_cast<Brush *>(id);
@@ -244,7 +218,6 @@
    * value will need to be restored. See `scene_blend_write` from `blenkernel/intern/scene.cc`. */
   brush->size *= 2;
   brush->unprojected_radius *= 2.0;
->>>>>>> 9a41dc73
 
   BLO_write_id_struct(writer, Brush, id_address, &brush->id);
   BKE_id_blend_write(writer, &brush->id);
@@ -1152,14 +1125,9 @@
 }
 
 /** Get color jitter settings if enabled. */
-<<<<<<< HEAD
-const std::optional<BrushColorJitterSettings> BKE_brush_color_jitter_get_settings(
-    const Scene *scene, const Paint *paint, const Brush *brush)
-=======
 std::optional<BrushColorJitterSettings> BKE_brush_color_jitter_get_settings(const Scene *scene,
                                                                             const Paint *paint,
                                                                             const Brush *brush)
->>>>>>> 9a41dc73
 {
   if (BKE_paint_use_unified_color(scene->toolsettings, paint)) {
     if ((scene->toolsettings->unified_paint_settings.flag & UNIFIED_PAINT_COLOR_JITTER) == 0) {
