/*
 * ***** BEGIN GPL LICENSE BLOCK *****
 *
 * This program is free software; you can redistribute it and/or
 * modify it under the terms of the GNU General Public License
 * as published by the Free Software Foundation; either version 2
 * of the License, or (at your option) any later version.
 *
 * This program is distributed in the hope that it will be useful,
 * but WITHOUT ANY WARRANTY; without even the implied warranty of
 * MERCHANTABILITY or FITNESS FOR A PARTICULAR PURPOSE.  See the
 * GNU General Public License for more details.
 *
 * You should have received a copy of the GNU General Public License
 * along with this program; if not, write to the Free Software Foundation,
 * Inc., 51 Franklin Street, Fifth Floor, Boston, MA 02110-1301, USA.
 *
 * ***** END GPL LICENSE BLOCK *****
 */

/** \file blender/blenkernel/intern/mesh_convert.c
 *  \ingroup bke
 */


#include "MEM_guardedalloc.h"

#include "DNA_scene_types.h"
#include "DNA_key_types.h"
#include "DNA_material_types.h"
#include "DNA_meta_types.h"
#include "DNA_object_types.h"
#include "DNA_mesh_types.h"
#include "DNA_curve_types.h"

#include "BLI_utildefines.h"
#include "BLI_math.h"
#include "BLI_listbase.h"
#include "BLI_edgehash.h"

#include "BKE_main.h"
#include "BKE_DerivedMesh.h"
#include "BKE_global.h"
#include "BKE_key.h"
#include "BKE_mesh.h"
#include "BKE_mesh_runtime.h"
#include "BKE_modifier.h"
#include "BKE_displist.h"
#include "BKE_library.h"
#include "BKE_material.h"
#include "BKE_mball.h"
/* these 2 are only used by conversion functions */
#include "BKE_curve.h"
/* -- */
#include "BKE_object.h"

#include "DEG_depsgraph.h"
#include "DEG_depsgraph_query.h"

/* Define for cases when you want extra validation of mesh
 * after certain modifications.
 */
// #undef VALIDATE_MESH

#ifdef VALIDATE_MESH
#  define ASSERT_IS_VALID_MESH(mesh) (BLI_assert((mesh == NULL) || (BKE_mesh_is_valid(mesh) == true)))
#else
#  define ASSERT_IS_VALID_MESH(mesh)
#endif

void BKE_mesh_from_metaball(ListBase *lb, Mesh *me)
{
	DispList *dl;
	MVert *mvert;
	MLoop *mloop, *allloop;
	MPoly *mpoly;
	const float *nors, *verts;
	int a, *index;

	dl = lb->first;
	if (dl == NULL) return;

	if (dl->type == DL_INDEX4) {
		mvert = CustomData_add_layer(&me->vdata, CD_MVERT, CD_CALLOC, NULL, dl->nr);
		allloop = mloop = CustomData_add_layer(&me->ldata, CD_MLOOP, CD_CALLOC, NULL, dl->parts * 4);
		mpoly = CustomData_add_layer(&me->pdata, CD_MPOLY, CD_CALLOC, NULL, dl->parts);
		me->mvert = mvert;
		me->mloop = mloop;
		me->mpoly = mpoly;
		me->totvert = dl->nr;
		me->totpoly = dl->parts;

		a = dl->nr;
		nors = dl->nors;
		verts = dl->verts;
		while (a--) {
			copy_v3_v3(mvert->co, verts);
			normal_float_to_short_v3(mvert->no, nors);
			mvert++;
			nors += 3;
			verts += 3;
		}

		a = dl->parts;
		index = dl->index;
		while (a--) {
			int count = index[2] != index[3] ? 4 : 3;

			mloop[0].v = index[0];
			mloop[1].v = index[1];
			mloop[2].v = index[2];
			if (count == 4)
				mloop[3].v = index[3];

			mpoly->totloop = count;
			mpoly->loopstart = (int)(mloop - allloop);
			mpoly->flag = ME_SMOOTH;


			mpoly++;
			mloop += count;
			me->totloop += count;
			index += 4;
		}

		BKE_mesh_update_customdata_pointers(me, true);

		BKE_mesh_calc_normals(me);

		BKE_mesh_calc_edges(me, true, false);
	}
}

/**
 * Specialized function to use when we _know_ existing edges don't overlap with poly edges.
 */
static void make_edges_mdata_extend(MEdge **r_alledge, int *r_totedge,
                                    const MPoly *mpoly, MLoop *mloop,
                                    const int totpoly)
{
	int totedge = *r_totedge;
	int totedge_new;
	EdgeHash *eh;
	unsigned int eh_reserve;
	const MPoly *mp;
	int i;

	eh_reserve = max_ii(totedge, BLI_EDGEHASH_SIZE_GUESS_FROM_POLYS(totpoly));
	eh = BLI_edgehash_new_ex(__func__, eh_reserve);

	for (i = 0, mp = mpoly; i < totpoly; i++, mp++) {
		BKE_mesh_poly_edgehash_insert(eh, mp, mloop + mp->loopstart);
	}

	totedge_new = BLI_edgehash_len(eh);

#ifdef DEBUG
	/* ensure that theres no overlap! */
	if (totedge_new) {
		MEdge *medge = *r_alledge;
		for (i = 0; i < totedge; i++, medge++) {
			BLI_assert(BLI_edgehash_haskey(eh, medge->v1, medge->v2) == false);
		}
	}
#endif

	if (totedge_new) {
		EdgeHashIterator *ehi;
		MEdge *medge;
		unsigned int e_index = totedge;

		*r_alledge = medge = (*r_alledge ? MEM_reallocN(*r_alledge, sizeof(MEdge) * (totedge + totedge_new)) :
		                                   MEM_calloc_arrayN(totedge_new, sizeof(MEdge), __func__));
		medge += totedge;

		totedge += totedge_new;

		/* --- */
		for (ehi = BLI_edgehashIterator_new(eh);
		     BLI_edgehashIterator_isDone(ehi) == false;
		     BLI_edgehashIterator_step(ehi), ++medge, e_index++)
		{
			BLI_edgehashIterator_getKey(ehi, &medge->v1, &medge->v2);
			BLI_edgehashIterator_setValue(ehi, SET_UINT_IN_POINTER(e_index));

			medge->crease = medge->bweight = 0;
			medge->flag = ME_EDGEDRAW | ME_EDGERENDER;
		}
		BLI_edgehashIterator_free(ehi);

		*r_totedge = totedge;


		for (i = 0, mp = mpoly; i < totpoly; i++, mp++) {
			MLoop *l = &mloop[mp->loopstart];
			MLoop *l_prev = (l + (mp->totloop - 1));
			int j;
			for (j = 0; j < mp->totloop; j++, l++) {
				/* lookup hashed edge index */
				l_prev->e = GET_UINT_FROM_POINTER(BLI_edgehash_lookup(eh, l_prev->v, l->v));
				l_prev = l;
			}
		}
	}

	BLI_edgehash_free(eh, NULL);
}


/* Initialize mverts, medges and, faces for converting nurbs to mesh and derived mesh */
/* return non-zero on error */
int BKE_mesh_nurbs_to_mdata(
        Object *ob, MVert **r_allvert, int *r_totvert,
        MEdge **r_alledge, int *r_totedge, MLoop **r_allloop, MPoly **r_allpoly,
        int *r_totloop, int *r_totpoly)
{
	ListBase disp = {NULL, NULL};

	if (ob->curve_cache) {
		disp = ob->curve_cache->disp;
	}

	return BKE_mesh_nurbs_displist_to_mdata(
	        ob, &disp,
	        r_allvert, r_totvert,
	        r_alledge, r_totedge,
	        r_allloop, r_allpoly, NULL,
	        r_totloop, r_totpoly);
}

/* BMESH: this doesn't calculate all edges from polygons,
 * only free standing edges are calculated */

/* Initialize mverts, medges and, faces for converting nurbs to mesh and derived mesh */
/* use specified dispbase */
int BKE_mesh_nurbs_displist_to_mdata(
        Object *ob, const ListBase *dispbase,
        MVert **r_allvert, int *r_totvert,
        MEdge **r_alledge, int *r_totedge,
        MLoop **r_allloop, MPoly **r_allpoly,
        MLoopUV **r_alluv,
        int *r_totloop, int *r_totpoly)
{
	Curve *cu = ob->data;
	DispList *dl;
	MVert *mvert;
	MPoly *mpoly;
	MLoop *mloop;
	MLoopUV *mloopuv = NULL;
	MEdge *medge;
	const float *data;
	int a, b, ofs, vertcount, startvert, totvert = 0, totedge = 0, totloop = 0, totpoly = 0;
	int p1, p2, p3, p4, *index;
	const bool conv_polys = ((CU_DO_2DFILL(cu) == false) ||  /* 2d polys are filled with DL_INDEX3 displists */
	                         (ob->type == OB_SURF));  /* surf polys are never filled */

	/* count */
	dl = dispbase->first;
	while (dl) {
		if (dl->type == DL_SEGM) {
			totvert += dl->parts * dl->nr;
			totedge += dl->parts * (dl->nr - 1);
		}
		else if (dl->type == DL_POLY) {
			if (conv_polys) {
				totvert += dl->parts * dl->nr;
				totedge += dl->parts * dl->nr;
			}
		}
		else if (dl->type == DL_SURF) {
			int tot;
			totvert += dl->parts * dl->nr;
			tot = (dl->parts - 1 + ((dl->flag & DL_CYCL_V) == 2)) * (dl->nr - 1 + (dl->flag & DL_CYCL_U));
			totpoly += tot;
			totloop += tot * 4;
		}
		else if (dl->type == DL_INDEX3) {
			int tot;
			totvert += dl->nr;
			tot = dl->parts;
			totpoly += tot;
			totloop += tot * 3;
		}
		dl = dl->next;
	}

	if (totvert == 0) {
		/* error("can't convert"); */
		/* Make Sure you check ob->data is a curve */
		return -1;
	}

	*r_allvert = mvert = MEM_calloc_arrayN(totvert, sizeof(MVert), "nurbs_init mvert");
	*r_alledge = medge = MEM_calloc_arrayN(totedge, sizeof(MEdge), "nurbs_init medge");
	*r_allloop = mloop = MEM_calloc_arrayN(totpoly, 4 * sizeof(MLoop), "nurbs_init mloop"); // totloop
	*r_allpoly = mpoly = MEM_calloc_arrayN(totpoly, sizeof(MPoly), "nurbs_init mloop");

	if (r_alluv)
		*r_alluv = mloopuv = MEM_calloc_arrayN(totpoly, 4 * sizeof(MLoopUV), "nurbs_init mloopuv");

	/* verts and faces */
	vertcount = 0;

	dl = dispbase->first;
	while (dl) {
		const bool is_smooth = (dl->rt & CU_SMOOTH) != 0;

		if (dl->type == DL_SEGM) {
			startvert = vertcount;
			a = dl->parts * dl->nr;
			data = dl->verts;
			while (a--) {
				copy_v3_v3(mvert->co, data);
				data += 3;
				vertcount++;
				mvert++;
			}

			for (a = 0; a < dl->parts; a++) {
				ofs = a * dl->nr;
				for (b = 1; b < dl->nr; b++) {
					medge->v1 = startvert + ofs + b - 1;
					medge->v2 = startvert + ofs + b;
					medge->flag = ME_LOOSEEDGE | ME_EDGERENDER | ME_EDGEDRAW;

					medge++;
				}
			}

		}
		else if (dl->type == DL_POLY) {
			if (conv_polys) {
				startvert = vertcount;
				a = dl->parts * dl->nr;
				data = dl->verts;
				while (a--) {
					copy_v3_v3(mvert->co, data);
					data += 3;
					vertcount++;
					mvert++;
				}

				for (a = 0; a < dl->parts; a++) {
					ofs = a * dl->nr;
					for (b = 0; b < dl->nr; b++) {
						medge->v1 = startvert + ofs + b;
						if (b == dl->nr - 1) medge->v2 = startvert + ofs;
						else medge->v2 = startvert + ofs + b + 1;
						medge->flag = ME_LOOSEEDGE | ME_EDGERENDER | ME_EDGEDRAW;
						medge++;
					}
				}
			}
		}
		else if (dl->type == DL_INDEX3) {
			startvert = vertcount;
			a = dl->nr;
			data = dl->verts;
			while (a--) {
				copy_v3_v3(mvert->co, data);
				data += 3;
				vertcount++;
				mvert++;
			}

			a = dl->parts;
			index = dl->index;
			while (a--) {
				mloop[0].v = startvert + index[0];
				mloop[1].v = startvert + index[2];
				mloop[2].v = startvert + index[1];
				mpoly->loopstart = (int)(mloop - (*r_allloop));
				mpoly->totloop = 3;
				mpoly->mat_nr = dl->col;

				if (mloopuv) {
					int i;

					for (i = 0; i < 3; i++, mloopuv++) {
						mloopuv->uv[0] = (mloop[i].v - startvert) / (float)(dl->nr - 1);
						mloopuv->uv[1] = 0.0f;
					}
				}

				if (is_smooth) mpoly->flag |= ME_SMOOTH;
				mpoly++;
				mloop += 3;
				index += 3;
			}
		}
		else if (dl->type == DL_SURF) {
			startvert = vertcount;
			a = dl->parts * dl->nr;
			data = dl->verts;
			while (a--) {
				copy_v3_v3(mvert->co, data);
				data += 3;
				vertcount++;
				mvert++;
			}

			for (a = 0; a < dl->parts; a++) {

				if ( (dl->flag & DL_CYCL_V) == 0 && a == dl->parts - 1) break;

				if (dl->flag & DL_CYCL_U) {         /* p2 -> p1 -> */
					p1 = startvert + dl->nr * a;    /* p4 -> p3 -> */
					p2 = p1 + dl->nr - 1;       /* -----> next row */
					p3 = p1 + dl->nr;
					p4 = p2 + dl->nr;
					b = 0;
				}
				else {
					p2 = startvert + dl->nr * a;
					p1 = p2 + 1;
					p4 = p2 + dl->nr;
					p3 = p1 + dl->nr;
					b = 1;
				}
				if ( (dl->flag & DL_CYCL_V) && a == dl->parts - 1) {
					p3 -= dl->parts * dl->nr;
					p4 -= dl->parts * dl->nr;
				}

				for (; b < dl->nr; b++) {
					mloop[0].v = p1;
					mloop[1].v = p3;
					mloop[2].v = p4;
					mloop[3].v = p2;
					mpoly->loopstart = (int)(mloop - (*r_allloop));
					mpoly->totloop = 4;
					mpoly->mat_nr = dl->col;

					if (mloopuv) {
						int orco_sizeu = dl->nr - 1;
						int orco_sizev = dl->parts - 1;
						int i;

						/* exception as handled in convertblender.c too */
						if (dl->flag & DL_CYCL_U) {
							orco_sizeu++;
							if (dl->flag & DL_CYCL_V)
								orco_sizev++;
						}
						else if (dl->flag & DL_CYCL_V) {
							orco_sizev++;
						}

						for (i = 0; i < 4; i++, mloopuv++) {
							/* find uv based on vertex index into grid array */
							int v = mloop[i].v - startvert;

							mloopuv->uv[0] = (v / dl->nr) / (float)orco_sizev;
							mloopuv->uv[1] = (v % dl->nr) / (float)orco_sizeu;

							/* cyclic correction */
							if ((i == 1 || i == 2) && mloopuv->uv[0] == 0.0f)
								mloopuv->uv[0] = 1.0f;
							if ((i == 0 || i == 1) && mloopuv->uv[1] == 0.0f)
								mloopuv->uv[1] = 1.0f;
						}
					}

					if (is_smooth) mpoly->flag |= ME_SMOOTH;
					mpoly++;
					mloop += 4;

					p4 = p3;
					p3++;
					p2 = p1;
					p1++;
				}
			}
		}

		dl = dl->next;
	}

	if (totpoly) {
		make_edges_mdata_extend(
		        r_alledge, &totedge,
		        *r_allpoly, *r_allloop, totpoly);
	}

	*r_totpoly = totpoly;
	*r_totloop = totloop;
	*r_totedge = totedge;
	*r_totvert = totvert;

	return 0;
}

Mesh *BKE_mesh_new_nomain_from_curve_displist(Object *ob, ListBase *dispbase)
{
	Curve *cu = ob->data;
	Mesh *mesh;
	MVert *allvert;
	MEdge *alledge;
	MLoop *allloop;
	MPoly *allpoly;
	MLoopUV *alluv = NULL;
	int totvert, totedge, totloop, totpoly;
	bool use_orco_uv = (cu->flag & CU_UV_ORCO) != 0;

	if (BKE_mesh_nurbs_displist_to_mdata(
	        ob, dispbase, &allvert, &totvert, &alledge,
	        &totedge, &allloop, &allpoly, (use_orco_uv) ? &alluv : NULL,
	        &totloop, &totpoly) != 0)
	{
		/* Error initializing mdata. This often happens when curve is empty */
		return BKE_mesh_new_nomain(0, 0, 0, 0, 0);
	}

	mesh = BKE_mesh_new_nomain(totvert, totedge, 0, totloop, totpoly);
	mesh->runtime.cd_dirty_vert |= CD_MASK_NORMAL;

	memcpy(mesh->mvert, allvert, totvert * sizeof(MVert));
	memcpy(mesh->medge, alledge, totedge * sizeof(MEdge));
	memcpy(mesh->mloop, allloop, totloop * sizeof(MLoop));
	memcpy(mesh->mpoly, allpoly, totpoly * sizeof(MPoly));

	if (alluv) {
		const char *uvname = "Orco";
		CustomData_add_layer_named(&mesh->ldata, CD_MLOOPUV, CD_ASSIGN, alluv, totloop, uvname);
	}

	MEM_freeN(allvert);
	MEM_freeN(alledge);
	MEM_freeN(allloop);
	MEM_freeN(allpoly);

	return mesh;
}

Mesh *BKE_mesh_new_nomain_from_curve(Object *ob)
{
	ListBase disp = {NULL, NULL};

	if (ob->curve_cache) {
		disp = ob->curve_cache->disp;
	}

	return BKE_mesh_new_nomain_from_curve_displist(ob, &disp);
}

/* this may fail replacing ob->data, be sure to check ob->type */
<<<<<<< HEAD
void BKE_mesh_from_nurbs_displist(Object *ob, ListBase *dispbase, const bool use_orco_uv, const char *obdata_name, bool temporary)
=======
void BKE_mesh_from_nurbs_displist(
        Main *bmain, Object *ob, ListBase *dispbase, const bool use_orco_uv, const char *obdata_name)
>>>>>>> 53d4ae08
{
	Object *ob1;
	DerivedMesh *dm = ob->derivedFinal;
	Mesh *me;
	Curve *cu;
	MVert *allvert = NULL;
	MEdge *alledge = NULL;
	MLoop *allloop = NULL;
	MLoopUV *alluv = NULL;
	MPoly *allpoly = NULL;
	int totvert, totedge, totloop, totpoly;

	cu = ob->data;

	if (dm == NULL) {
		if (BKE_mesh_nurbs_displist_to_mdata(ob, dispbase, &allvert, &totvert,
		                                     &alledge, &totedge, &allloop,
		                                     &allpoly, (use_orco_uv) ? &alluv : NULL,
		                                     &totloop, &totpoly) != 0)
		{
			/* Error initializing */
			return;
		}

		/* make mesh */
		me = BKE_mesh_add(bmain, obdata_name);
		me->totvert = totvert;
		me->totedge = totedge;
		me->totloop = totloop;
		me->totpoly = totpoly;

		me->mvert = CustomData_add_layer(&me->vdata, CD_MVERT, CD_ASSIGN, allvert, me->totvert);
		me->medge = CustomData_add_layer(&me->edata, CD_MEDGE, CD_ASSIGN, alledge, me->totedge);
		me->mloop = CustomData_add_layer(&me->ldata, CD_MLOOP, CD_ASSIGN, allloop, me->totloop);
		me->mpoly = CustomData_add_layer(&me->pdata, CD_MPOLY, CD_ASSIGN, allpoly, me->totpoly);

		if (alluv) {
			const char *uvname = "Orco";
			me->mloopuv = CustomData_add_layer_named(&me->ldata, CD_MLOOPUV, CD_ASSIGN, alluv, me->totloop, uvname);
		}

		BKE_mesh_calc_normals(me);
	}
	else {
		me = BKE_mesh_add(bmain, obdata_name);
		DM_to_mesh(dm, me, ob, CD_MASK_MESH, false);
	}

	me->totcol = cu->totcol;
	me->mat = cu->mat;

	/* Copy evaluated texture space from curve to mesh.
	 *
	 * Note that we disable auto texture space feature since that will cause
	 * texture space to evaluate differently for curve and mesh, since curve
	 * uses CV to calculate bounding box, and mesh uses what is coming from
	 * tessellated curve.
	 */
	me->texflag = cu->texflag & ~CU_AUTOSPACE;
	copy_v3_v3(me->loc, cu->loc);
	copy_v3_v3(me->size, cu->size);
	copy_v3_v3(me->rot, cu->rot);
	BKE_mesh_texspace_calc(me);

	cu->mat = NULL;
	cu->totcol = 0;

	/* Do not decrement ob->data usercount here, it's done at end of func with BKE_libblock_free_us() call. */
	ob->data = me;
	ob->type = OB_MESH;

	/* other users */
	ob1 = bmain->object.first;
	while (ob1) {
		if (ob1->data == cu) {
			ob1->type = OB_MESH;

			id_us_min((ID *)ob1->data);
			ob1->data = ob->data;
			id_us_plus((ID *)ob1->data);
		}
		ob1 = ob1->id.next;
	}

	if (temporary) {
		/* For temporary objects in BKE_mesh_new_from_object don't remap
		 * the entire scene with associated depsgraph updates, which are
		 * problematic for renderers exporting data. */
		id_us_min(&cu->id);
		BKE_libblock_free(bmain, cu);
	}
	else {
		BKE_libblock_free_us(bmain, cu);
	}
}

void BKE_mesh_from_nurbs(Main *bmain, Object *ob)
{
	Curve *cu = (Curve *) ob->data;
	bool use_orco_uv = (cu->flag & CU_UV_ORCO) != 0;
	ListBase disp = {NULL, NULL};

	if (ob->curve_cache) {
		disp = ob->curve_cache->disp;
	}

<<<<<<< HEAD
	BKE_mesh_from_nurbs_displist(ob, &disp, use_orco_uv, cu->id.name, false);
=======
	BKE_mesh_from_nurbs_displist(bmain, ob, &disp, use_orco_uv, cu->id.name);
>>>>>>> 53d4ae08
}

typedef struct EdgeLink {
	struct EdgeLink *next, *prev;
	void *edge;
} EdgeLink;

typedef struct VertLink {
	Link *next, *prev;
	unsigned int index;
} VertLink;

static void prependPolyLineVert(ListBase *lb, unsigned int index)
{
	VertLink *vl = MEM_callocN(sizeof(VertLink), "VertLink");
	vl->index = index;
	BLI_addhead(lb, vl);
}

static void appendPolyLineVert(ListBase *lb, unsigned int index)
{
	VertLink *vl = MEM_callocN(sizeof(VertLink), "VertLink");
	vl->index = index;
	BLI_addtail(lb, vl);
}

void BKE_mesh_to_curve_nurblist(const Mesh *me, ListBase *nurblist, const int edge_users_test)
{
	MVert       *mvert = me->mvert;
	MEdge *med, *medge = me->medge;
	MPoly *mp,  *mpoly = me->mpoly;
	MLoop       *mloop = me->mloop;

	int medge_len = me->totedge;
	int mpoly_len = me->totpoly;
	int totedges = 0;
	int i;

	/* only to detect edge polylines */
	int *edge_users;

	ListBase edges = {NULL, NULL};

	/* get boundary edges */
	edge_users = MEM_calloc_arrayN(medge_len, sizeof(int), __func__);
	for (i = 0, mp = mpoly; i < mpoly_len; i++, mp++) {
		MLoop *ml = &mloop[mp->loopstart];
		int j;
		for (j = 0; j < mp->totloop; j++, ml++) {
			edge_users[ml->e]++;
		}
	}

	/* create edges from all faces (so as to find edges not in any faces) */
	med = medge;
	for (i = 0; i < medge_len; i++, med++) {
		if (edge_users[i] == edge_users_test) {
			EdgeLink *edl = MEM_callocN(sizeof(EdgeLink), "EdgeLink");
			edl->edge = med;

			BLI_addtail(&edges, edl);   totedges++;
		}
	}
	MEM_freeN(edge_users);

	if (edges.first) {
		while (edges.first) {
			/* each iteration find a polyline and add this as a nurbs poly spline */

			ListBase polyline = {NULL, NULL}; /* store a list of VertLink's */
			bool closed = false;
			int totpoly = 0;
			MEdge *med_current = ((EdgeLink *)edges.last)->edge;
			unsigned int startVert = med_current->v1;
			unsigned int endVert = med_current->v2;
			bool ok = true;

			appendPolyLineVert(&polyline, startVert);   totpoly++;
			appendPolyLineVert(&polyline, endVert);     totpoly++;
			BLI_freelinkN(&edges, edges.last);          totedges--;

			while (ok) { /* while connected edges are found... */
				EdgeLink *edl = edges.last;
				ok = false;
				while (edl) {
					EdgeLink *edl_prev = edl->prev;

					med = edl->edge;

					if (med->v1 == endVert) {
						endVert = med->v2;
						appendPolyLineVert(&polyline, med->v2); totpoly++;
						BLI_freelinkN(&edges, edl);             totedges--;
						ok = true;
					}
					else if (med->v2 == endVert) {
						endVert = med->v1;
						appendPolyLineVert(&polyline, endVert); totpoly++;
						BLI_freelinkN(&edges, edl);             totedges--;
						ok = true;
					}
					else if (med->v1 == startVert) {
						startVert = med->v2;
						prependPolyLineVert(&polyline, startVert);  totpoly++;
						BLI_freelinkN(&edges, edl);                 totedges--;
						ok = true;
					}
					else if (med->v2 == startVert) {
						startVert = med->v1;
						prependPolyLineVert(&polyline, startVert);  totpoly++;
						BLI_freelinkN(&edges, edl);                 totedges--;
						ok = true;
					}

					edl = edl_prev;
				}
			}

			/* Now we have a polyline, make into a curve */
			if (startVert == endVert) {
				BLI_freelinkN(&polyline, polyline.last);
				totpoly--;
				closed = true;
			}

			/* --- nurbs --- */
			{
				Nurb *nu;
				BPoint *bp;
				VertLink *vl;

				/* create new 'nurb' within the curve */
				nu = (Nurb *)MEM_callocN(sizeof(Nurb), "MeshNurb");

				nu->pntsu = totpoly;
				nu->pntsv = 1;
				nu->orderu = 4;
				nu->flagu = CU_NURB_ENDPOINT | (closed ? CU_NURB_CYCLIC : 0);  /* endpoint */
				nu->resolu = 12;

				nu->bp = (BPoint *)MEM_calloc_arrayN(totpoly, sizeof(BPoint), "bpoints");

				/* add points */
				vl = polyline.first;
				for (i = 0, bp = nu->bp; i < totpoly; i++, bp++, vl = (VertLink *)vl->next) {
					copy_v3_v3(bp->vec, mvert[vl->index].co);
					bp->f1 = SELECT;
					bp->radius = bp->weight = 1.0;
				}
				BLI_freelistN(&polyline);

				/* add nurb to curve */
				BLI_addtail(nurblist, nu);
			}
			/* --- done with nurbs --- */
		}
	}
}

<<<<<<< HEAD
void BKE_mesh_to_curve(Depsgraph *depsgraph, Scene *scene, Object *ob)
=======
void BKE_mesh_to_curve(Main *bmain, Scene *scene, Object *ob)
>>>>>>> 53d4ae08
{
	/* make new mesh data from the original copy */
	Mesh *me_eval = mesh_get_eval_final(depsgraph, scene, ob, CD_MASK_MESH);
	ListBase nurblist = {NULL, NULL};
	bool needsFree = false;

	BKE_mesh_to_curve_nurblist(me_eval, &nurblist, 0);
	BKE_mesh_to_curve_nurblist(me_eval, &nurblist, 1);

	if (nurblist.first) {
		Curve *cu = BKE_curve_add(bmain, ob->id.name + 2, OB_CURVE);
		cu->flag |= CU_3D;

		cu->nurb = nurblist;

		id_us_min(&((Mesh *)ob->data)->id);
		ob->data = cu;
		ob->type = OB_CURVE;

		/* curve objects can't contain DM in usual cases, we could free memory */
		needsFree = true;
	}

	/* Just to avoid dangling pointer, dm will be removed. */
	{
		DerivedMesh *dm = ob->derivedFinal;
		if (dm != NULL) {
			dm->needsFree = needsFree;
			dm->release(dm);
		}
	}

	if (needsFree) {
		BKE_mesh_free(me_eval);

		ob->derivedFinal = NULL;
		ob->runtime.mesh_eval = NULL;

		/* curve object could have got bounding box only in special cases */
		if (ob->bb) {
			MEM_freeN(ob->bb);
			ob->bb = NULL;
		}
	}
}

/* settings: 1 - preview, 2 - render */
Mesh *BKE_mesh_new_from_object(
        Depsgraph *depsgraph, Main *bmain, Scene *sce, Object *ob,
        const bool apply_modifiers, const bool calc_tessface, const bool calc_undeformed)
{
	Mesh *tmpmesh;
	Curve *tmpcu = NULL, *copycu;
	int i;
	const bool render = (DEG_get_mode(depsgraph) == DAG_EVAL_RENDER);
	const bool cage = !apply_modifiers;
	bool do_mat_id_data_us = true;

	/* perform the mesh extraction based on type */
	switch (ob->type) {
		case OB_FONT:
		case OB_CURVE:
		case OB_SURF:
		{
			ListBase dispbase = {NULL, NULL};
			DerivedMesh *derivedFinal = NULL;
			int uv_from_orco;

			/* copies object and modifiers (but not the data) */
			Object *tmpobj;
			/* TODO: make it temp copy outside bmain! */
			BKE_id_copy_ex(bmain, &ob->id, (ID **)&tmpobj, LIB_ID_COPY_CACHES | LIB_ID_CREATE_NO_DEG_TAG, false);
			tmpcu = (Curve *)tmpobj->data;

			/* Copy cached display list, it might be needed by the stack evaluation.
			 * Ideally stack should be able to use render-time display list, but doing
			 * so is quite tricky and not safe so close to the release.
			 *
			 * TODO(sergey): Look into more proper solution.
			 */
			if (ob->curve_cache != NULL) {
				if (tmpobj->curve_cache == NULL) {
					tmpobj->curve_cache = MEM_callocN(sizeof(CurveCache), "CurveCache for curve types");
				}
				BKE_displist_copy(&tmpobj->curve_cache->disp, &ob->curve_cache->disp);
			}

			/* if getting the original caged mesh, delete object modifiers */
			if (cage)
				BKE_object_free_modifiers(tmpobj, 0);

			/* copies the data */
			BKE_id_copy_ex(bmain, ob->data, (ID **)&copycu, LIB_ID_CREATE_NO_DEG_TAG, false);
			tmpobj->data = copycu;

			/* make sure texture space is calculated for a copy of curve,
			 * it will be used for the final result.
			 */
			BKE_curve_texspace_calc(copycu);

			/* temporarily set edit so we get updates from edit mode, but
			 * also because for text datablocks copying it while in edit
			 * mode gives invalid data structures */
			copycu->editfont = tmpcu->editfont;
			copycu->editnurb = tmpcu->editnurb;

			/* get updated display list, and convert to a mesh */
			BKE_displist_make_curveTypes_forRender(depsgraph, sce, tmpobj, &dispbase, &derivedFinal, false, render);

			copycu->editfont = NULL;
			copycu->editnurb = NULL;

			tmpobj->derivedFinal = derivedFinal;

			/* convert object type to mesh */
			uv_from_orco = (tmpcu->flag & CU_UV_ORCO) != 0;
<<<<<<< HEAD
			BKE_mesh_from_nurbs_displist(tmpobj, &dispbase, uv_from_orco, tmpcu->id.name + 2, true);
=======
			BKE_mesh_from_nurbs_displist(bmain, tmpobj, &dispbase, uv_from_orco, tmpcu->id.name + 2);
>>>>>>> 53d4ae08

			tmpmesh = tmpobj->data;

			BKE_displist_free(&dispbase);

			/* BKE_mesh_from_nurbs changes the type to a mesh, check it worked.
			 * if it didn't the curve did not have any segments or otherwise
			 * would have generated an empty mesh */
			if (tmpobj->type != OB_MESH) {
				BKE_libblock_free(bmain, tmpobj);
				return NULL;
			}

			BKE_libblock_free(bmain, tmpobj);

			/* XXX The curve to mesh conversion is convoluted... But essentially, BKE_mesh_from_nurbs_displist()
			 *     already transfers the ownership of materials from the temp copy of the Curve ID to the new
			 *     Mesh ID, so we do not want to increase materials' usercount later. */
			do_mat_id_data_us = false;

			break;
		}

		case OB_MBALL:
		{
			/* metaballs don't have modifiers, so just convert to mesh */
			Object *basis_ob = BKE_mball_basis_find(sce, ob);
			/* todo, re-generatre for render-res */
			/* metaball_polygonize(scene, ob) */

			if (ob != basis_ob)
				return NULL;  /* only do basis metaball */

			tmpmesh = BKE_mesh_add(bmain, ((ID *)ob->data)->name + 2);
			/* BKE_mesh_add gives us a user count we don't need */
			id_us_min(&tmpmesh->id);

			if (render) {
				ListBase disp = {NULL, NULL};
				BKE_displist_make_mball_forRender(depsgraph, sce, ob, &disp);
				BKE_mesh_from_metaball(&disp, tmpmesh);
				BKE_displist_free(&disp);
			}
			else {
				ListBase disp = {NULL, NULL};
				if (ob->curve_cache) {
					disp = ob->curve_cache->disp;
				}
				BKE_mesh_from_metaball(&disp, tmpmesh);
			}

			BKE_mesh_texspace_copy_from_object(tmpmesh, ob);

			break;

		}
		case OB_MESH:
			/* copies object and modifiers (but not the data) */
			if (cage) {
				/* copies the data */
				tmpmesh = BKE_mesh_copy(bmain, ob->data);

				/* XXX BKE_mesh_copy() already handles materials usercount. */
				do_mat_id_data_us = false;
			}
			/* if not getting the original caged mesh, get final derived mesh */
			else {
				/* Make a dummy mesh, saves copying */
				DerivedMesh *dm;
				/* CustomDataMask mask = CD_MASK_BAREMESH|CD_MASK_MTFACE|CD_MASK_MCOL; */
				CustomDataMask mask = CD_MASK_MESH; /* this seems more suitable, exporter,
				                                     * for example, needs CD_MASK_MDEFORMVERT */

				if (calc_undeformed)
					mask |= CD_MASK_ORCO;

				/* Write the display mesh into the dummy mesh */
				if (render)
					dm = mesh_create_derived_render(depsgraph, sce, ob, mask);
				else
					dm = mesh_create_derived_view(depsgraph, sce, ob, mask);

				tmpmesh = BKE_mesh_add(bmain, ((ID *)ob->data)->name + 2);
				DM_to_mesh(dm, tmpmesh, ob, mask, true);

				/* Copy autosmooth settings from original mesh. */
				Mesh *me = (Mesh *)ob->data;
				tmpmesh->flag |= (me->flag & ME_AUTOSMOOTH);
				tmpmesh->smoothresh = me->smoothresh;
			}

			/* BKE_mesh_add/copy gives us a user count we don't need */
			id_us_min(&tmpmesh->id);

			break;
		default:
			/* "Object does not have geometry data") */
			return NULL;
	}

	/* Copy materials to new mesh */
	switch (ob->type) {
		case OB_SURF:
		case OB_FONT:
		case OB_CURVE:
			tmpmesh->totcol = tmpcu->totcol;

			/* free old material list (if it exists) and adjust user counts */
			if (tmpcu->mat) {
				for (i = tmpcu->totcol; i-- > 0; ) {
					/* are we an object material or data based? */
					tmpmesh->mat[i] = give_current_material(ob, i + 1);

					if (((ob->matbits && ob->matbits[i]) || do_mat_id_data_us)  && tmpmesh->mat[i]) {
						id_us_plus(&tmpmesh->mat[i]->id);
					}
				}
			}
			break;

		case OB_MBALL:
		{
			MetaBall *tmpmb = (MetaBall *)ob->data;
			tmpmesh->mat = MEM_dupallocN(tmpmb->mat);
			tmpmesh->totcol = tmpmb->totcol;

			/* free old material list (if it exists) and adjust user counts */
			if (tmpmb->mat) {
				for (i = tmpmb->totcol; i-- > 0; ) {
					/* are we an object material or data based? */
					tmpmesh->mat[i] = give_current_material(ob, i + 1);

					if (((ob->matbits && ob->matbits[i]) || do_mat_id_data_us) && tmpmesh->mat[i]) {
						id_us_plus(&tmpmesh->mat[i]->id);
					}
				}
			}
			break;
		}

		case OB_MESH:
			if (!cage) {
				Mesh *origmesh = ob->data;
				tmpmesh->flag = origmesh->flag;
				tmpmesh->mat = MEM_dupallocN(origmesh->mat);
				tmpmesh->totcol = origmesh->totcol;
				tmpmesh->smoothresh = origmesh->smoothresh;
				if (origmesh->mat) {
					for (i = origmesh->totcol; i-- > 0; ) {
						/* are we an object material or data based? */
						tmpmesh->mat[i] = give_current_material(ob, i + 1);

						if (((ob->matbits && ob->matbits[i]) || do_mat_id_data_us)  && tmpmesh->mat[i]) {
							id_us_plus(&tmpmesh->mat[i]->id);
						}
					}
				}
			}
			break;
	} /* end copy materials */

	if (calc_tessface) {
		/* cycles and exporters rely on this still */
		BKE_mesh_tessface_ensure(tmpmesh);
	}

	return tmpmesh;
}


static void add_shapekey_layers(Mesh *mesh_dest, Mesh *mesh_src)
{
	KeyBlock *kb;
	Key *key = mesh_src->key;
	int i;

	if (!mesh_src->key)
		return;

	/* ensure we can use mesh vertex count for derived mesh custom data */
	if (mesh_src->totvert != mesh_dest->totvert) {
		fprintf(stderr,
		        "%s: vertex size mismatch (mesh/dm) '%s' (%d != %d)\n",
		        __func__, mesh_src->id.name + 2, mesh_src->totvert, mesh_dest->totvert);
		return;
	}

	for (i = 0, kb = key->block.first; kb; kb = kb->next, i++) {
		int ci;
		float *array;

		if (mesh_src->totvert != kb->totelem) {
			fprintf(stderr,
			        "%s: vertex size mismatch (Mesh '%s':%d != KeyBlock '%s':%d)\n",
			        __func__, mesh_src->id.name + 2, mesh_src->totvert, kb->name, kb->totelem);
			array = MEM_calloc_arrayN((size_t)mesh_src->totvert, 3 * sizeof(float), __func__);
		}
		else {
			array = MEM_malloc_arrayN((size_t)mesh_src->totvert, 3 * sizeof(float), __func__);
			memcpy(array, kb->data, (size_t)mesh_src->totvert * 3 * sizeof(float));
		}

		CustomData_add_layer_named(&mesh_dest->vdata, CD_SHAPEKEY, CD_ASSIGN, array, mesh_dest->totvert, kb->name);
		ci = CustomData_get_layer_index_n(&mesh_dest->vdata, CD_SHAPEKEY, i);

		mesh_dest->vdata.layers[ci].uid = kb->uid;
	}
}


Mesh *BKE_mesh_create_derived_for_modifier(
        struct Depsgraph *depsgraph, Scene *scene, Object *ob,
        ModifierData *md, int build_shapekey_layers)
{
	Mesh *me = ob->data;
	const ModifierTypeInfo *mti = modifierType_getInfo(md->type);
	Mesh *result;
	KeyBlock *kb;
	ModifierEvalContext mectx = {depsgraph, ob, 0};

	md->scene = scene;

	if (!(md->mode & eModifierMode_Realtime)) {
		return NULL;
	}

	if (mti->isDisabled && mti->isDisabled(md, 0)) {
		return NULL;
	}

	if (build_shapekey_layers && me->key && (kb = BLI_findlink(&me->key->block, ob->shapenr - 1))) {
		BKE_keyblock_convert_to_mesh(kb, me);
	}

	if (mti->type == eModifierTypeType_OnlyDeform) {
		int numVerts;
		float (*deformedVerts)[3] = BKE_mesh_vertexCos_get(me, &numVerts);

		modifier_deformVerts(md, &mectx, NULL, deformedVerts, numVerts);
		BKE_id_copy_ex(NULL, &me->id, (ID **)&result,
		               LIB_ID_CREATE_NO_MAIN |
		               LIB_ID_CREATE_NO_USER_REFCOUNT |
		               LIB_ID_CREATE_NO_DEG_TAG |
		               LIB_ID_COPY_NO_PREVIEW,
		               false);
		BKE_mesh_apply_vert_coords(result, deformedVerts);

		if (build_shapekey_layers)
			add_shapekey_layers(result, me);

		MEM_freeN(deformedVerts);
	}
	else {
		Mesh *mesh_temp;
		BKE_id_copy_ex(NULL, &me->id, (ID **)&mesh_temp,
		               LIB_ID_CREATE_NO_MAIN |
		               LIB_ID_CREATE_NO_USER_REFCOUNT |
		               LIB_ID_CREATE_NO_DEG_TAG |
		               LIB_ID_COPY_NO_PREVIEW,
		               false);

		if (build_shapekey_layers)
			add_shapekey_layers(mesh_temp, me);

		result = modifier_applyModifier(md, &mectx, mesh_temp);
		ASSERT_IS_VALID_MESH(result);

		if (mesh_temp != result) {
			BKE_id_free(NULL, mesh_temp);
		}
	}

	return result;
}

/* This is a Mesh-based copy of the same function in DerivedMesh.c */
static void shapekey_layers_to_keyblocks(Mesh *mesh_src, Mesh *mesh_dst, int actshape_uid)
{
	KeyBlock *kb;
	int i, j, tot;

	if (!mesh_dst->key)
		return;

	tot = CustomData_number_of_layers(&mesh_src->vdata, CD_SHAPEKEY);
	for (i = 0; i < tot; i++) {
		CustomDataLayer *layer = &mesh_src->vdata.layers[CustomData_get_layer_index_n(&mesh_src->vdata, CD_SHAPEKEY, i)];
		float (*cos)[3], (*kbcos)[3];

		for (kb = mesh_dst->key->block.first; kb; kb = kb->next) {
			if (kb->uid == layer->uid)
				break;
		}

		if (!kb) {
			kb = BKE_keyblock_add(mesh_dst->key, layer->name);
			kb->uid = layer->uid;
		}

		if (kb->data)
			MEM_freeN(kb->data);

		cos = CustomData_get_layer_n(&mesh_src->vdata, CD_SHAPEKEY, i);
		kb->totelem = mesh_src->totvert;

		kb->data = kbcos = MEM_malloc_arrayN(kb->totelem, 3 * sizeof(float), "kbcos DerivedMesh.c");
		if (kb->uid == actshape_uid) {
			MVert *mvert = mesh_src->mvert;

			for (j = 0; j < mesh_src->totvert; j++, kbcos++, mvert++) {
				copy_v3_v3(*kbcos, mvert->co);
			}
		}
		else {
			for (j = 0; j < kb->totelem; j++, cos++, kbcos++) {
				copy_v3_v3(*kbcos, *cos);
			}
		}
	}

	for (kb = mesh_dst->key->block.first; kb; kb = kb->next) {
		if (kb->totelem != mesh_src->totvert) {
			if (kb->data)
				MEM_freeN(kb->data);

			kb->totelem = mesh_src->totvert;
			kb->data = MEM_calloc_arrayN(kb->totelem, 3 * sizeof(float), "kb->data derivedmesh.c");
			fprintf(stderr, "%s: lost a shapekey layer: '%s'! (bmesh internal error)\n", __func__, kb->name);
		}
	}
}


/* This is a Mesh-based copy of DM_to_mesh() */
void BKE_mesh_nomain_to_mesh(Mesh *mesh_src, Mesh *mesh_dst, Object *ob, CustomDataMask mask, bool take_ownership)
{
	/* mesh_src might depend on mesh_dst, so we need to do everything with a local copy */
	/* TODO(Sybren): the above claim came from DM_to_mesh(); check whether it is still true with Mesh */
	Mesh tmp = *mesh_dst;
	int totvert, totedge /*, totface */ /* UNUSED */, totloop, totpoly;
	int did_shapekeys = 0;
	eCDAllocType alloctype = CD_DUPLICATE;

	if (take_ownership /* && dm->type == DM_TYPE_CDDM && dm->needsFree */) {
		bool has_any_referenced_layers =
		        CustomData_has_referenced(&mesh_src->vdata) ||
		        CustomData_has_referenced(&mesh_src->edata) ||
		        CustomData_has_referenced(&mesh_src->ldata) ||
		        CustomData_has_referenced(&mesh_src->fdata) ||
		        CustomData_has_referenced(&mesh_src->pdata);
		if (!has_any_referenced_layers) {
			alloctype = CD_ASSIGN;
		}
	}
	CustomData_reset(&tmp.vdata);
	CustomData_reset(&tmp.edata);
	CustomData_reset(&tmp.fdata);
	CustomData_reset(&tmp.ldata);
	CustomData_reset(&tmp.pdata);

	BKE_mesh_ensure_normals(mesh_src);

	totvert = tmp.totvert = mesh_src->totvert;
	totedge = tmp.totedge = mesh_src->totedge;
	totloop = tmp.totloop = mesh_src->totloop;
	totpoly = tmp.totpoly = mesh_src->totpoly;
	tmp.totface = 0;

	CustomData_copy(&mesh_src->vdata, &tmp.vdata, mask, alloctype, totvert);
	CustomData_copy(&mesh_src->edata, &tmp.edata, mask, alloctype, totedge);
	CustomData_copy(&mesh_src->ldata, &tmp.ldata, mask, alloctype, totloop);
	CustomData_copy(&mesh_src->pdata, &tmp.pdata, mask, alloctype, totpoly);
	tmp.cd_flag = mesh_src->cd_flag;
	tmp.runtime.deformed_only = mesh_src->runtime.deformed_only;

	if (CustomData_has_layer(&mesh_src->vdata, CD_SHAPEKEY)) {
		KeyBlock *kb;
		int uid;

		if (ob) {
			kb = BLI_findlink(&mesh_dst->key->block, ob->shapenr - 1);
			if (kb) {
				uid = kb->uid;
			}
			else {
				printf("%s: error - could not find active shapekey %d!\n",
				       __func__, ob->shapenr - 1);

				uid = INT_MAX;
			}
		}
		else {
			/* if no object, set to INT_MAX so we don't mess up any shapekey layers */
			uid = INT_MAX;
		}

		shapekey_layers_to_keyblocks(mesh_src, mesh_dst, uid);
		did_shapekeys = 1;
	}

	/* copy texture space */
	if (ob) {
		BKE_mesh_texspace_copy_from_object(&tmp, ob);
	}

	/* not all DerivedMeshes store their verts/edges/faces in CustomData, so
	 * we set them here in case they are missing */
	/* TODO(Sybren): we could probably replace CD_ASSIGN with alloctype and always directly pass mesh_src->mxxx,
	 * instead of using a ternary operator. */
	if (!CustomData_has_layer(&tmp.vdata, CD_MVERT)) {
		CustomData_add_layer(&tmp.vdata, CD_MVERT, CD_ASSIGN,
		                     (alloctype == CD_ASSIGN) ? mesh_src->mvert : MEM_dupallocN(mesh_src->mvert),
		                     totvert);
	}
	if (!CustomData_has_layer(&tmp.edata, CD_MEDGE)) {
		CustomData_add_layer(&tmp.edata, CD_MEDGE, CD_ASSIGN,
		                     (alloctype == CD_ASSIGN) ? mesh_src->medge : MEM_dupallocN(mesh_src->medge),
		                     totedge);
	}
	if (!CustomData_has_layer(&tmp.pdata, CD_MPOLY)) {
		/* TODO(Sybren): assigment to tmp.mxxx is probably not necessary due to the
		 * BKE_mesh_update_customdata_pointers() call below. */
		tmp.mloop = (alloctype == CD_ASSIGN) ? mesh_src->mloop : MEM_dupallocN(mesh_src->mloop);
		tmp.mpoly = (alloctype == CD_ASSIGN) ? mesh_src->mpoly : MEM_dupallocN(mesh_src->mpoly);

		CustomData_add_layer(&tmp.ldata, CD_MLOOP, CD_ASSIGN, tmp.mloop, tmp.totloop);
		CustomData_add_layer(&tmp.pdata, CD_MPOLY, CD_ASSIGN, tmp.mpoly, tmp.totpoly);
	}

	/* object had got displacement layer, should copy this layer to save sculpted data */
	/* NOTE: maybe some other layers should be copied? nazgul */
	if (CustomData_has_layer(&mesh_dst->ldata, CD_MDISPS)) {
		if (totloop == mesh_dst->totloop) {
			MDisps *mdisps = CustomData_get_layer(&mesh_dst->ldata, CD_MDISPS);
			CustomData_add_layer(&tmp.ldata, CD_MDISPS, alloctype, mdisps, totloop);
		}
	}

	/* yes, must be before _and_ after tessellate */
	BKE_mesh_update_customdata_pointers(&tmp, false);

	/* since 2.65 caller must do! */
	// BKE_mesh_tessface_calc(&tmp);

	CustomData_free(&mesh_dst->vdata, mesh_dst->totvert);
	CustomData_free(&mesh_dst->edata, mesh_dst->totedge);
	CustomData_free(&mesh_dst->fdata, mesh_dst->totface);
	CustomData_free(&mesh_dst->ldata, mesh_dst->totloop);
	CustomData_free(&mesh_dst->pdata, mesh_dst->totpoly);

	/* ok, this should now use new CD shapekey data,
	 * which should be fed through the modifier
	 * stack */
	if (tmp.totvert != mesh_dst->totvert && !did_shapekeys && mesh_dst->key) {
		printf("%s: YEEK! this should be recoded! Shape key loss!: ID '%s'\n", __func__, tmp.id.name);
		if (tmp.key && !(tmp.id.tag & LIB_TAG_NO_MAIN)) {
			id_us_min(&tmp.key->id);
		}
		tmp.key = NULL;
	}

	/* Clear selection history */
	MEM_SAFE_FREE(tmp.mselect);
	tmp.totselect = 0;
	BLI_assert(ELEM(tmp.bb, NULL, mesh_dst->bb));
	if (mesh_dst->bb) {
		MEM_freeN(mesh_dst->bb);
		tmp.bb = NULL;
	}

	/* skip the listbase */
	MEMCPY_STRUCT_OFS(mesh_dst, &tmp, id.prev);

	if (take_ownership) {
		if (alloctype == CD_ASSIGN) {
			CustomData_free_typemask(&mesh_src->vdata, mesh_src->totvert, ~mask);
			CustomData_free_typemask(&mesh_src->edata, mesh_src->totedge, ~mask);
			CustomData_free_typemask(&mesh_src->ldata, mesh_src->totloop, ~mask);
			CustomData_free_typemask(&mesh_src->pdata, mesh_src->totpoly, ~mask);
		}
		BKE_id_free(NULL, mesh_src);
	}
}

/* This is a Mesh-based copy of DM_to_meshkey() */
void BKE_mesh_nomain_to_meshkey(Mesh *mesh_src, Mesh *mesh_dst, KeyBlock *kb)
{
	int a, totvert = mesh_src->totvert;
	float *fp;
	MVert *mvert;

	if (totvert == 0 || mesh_dst->totvert == 0 || mesh_dst->totvert != totvert) {
		return;
	}

	if (kb->data) MEM_freeN(kb->data);
	kb->data = MEM_malloc_arrayN(mesh_dst->key->elemsize, mesh_dst->totvert, "kb->data");
	kb->totelem = totvert;

	fp = kb->data;
	mvert = mesh_src->mvert;

	for (a = 0; a < kb->totelem; a++, fp += 3, mvert++) {
		copy_v3_v3(fp, mvert->co);
	}
}<|MERGE_RESOLUTION|>--- conflicted
+++ resolved
@@ -544,12 +544,8 @@
 }
 
 /* this may fail replacing ob->data, be sure to check ob->type */
-<<<<<<< HEAD
-void BKE_mesh_from_nurbs_displist(Object *ob, ListBase *dispbase, const bool use_orco_uv, const char *obdata_name, bool temporary)
-=======
 void BKE_mesh_from_nurbs_displist(
-        Main *bmain, Object *ob, ListBase *dispbase, const bool use_orco_uv, const char *obdata_name)
->>>>>>> 53d4ae08
+        Main *bmain, Object *ob, ListBase *dispbase, const bool use_orco_uv, const char *obdata_name, bool temporary)
 {
 	Object *ob1;
 	DerivedMesh *dm = ob->derivedFinal;
@@ -656,11 +652,7 @@
 		disp = ob->curve_cache->disp;
 	}
 
-<<<<<<< HEAD
-	BKE_mesh_from_nurbs_displist(ob, &disp, use_orco_uv, cu->id.name, false);
-=======
-	BKE_mesh_from_nurbs_displist(bmain, ob, &disp, use_orco_uv, cu->id.name);
->>>>>>> 53d4ae08
+	BKE_mesh_from_nurbs_displist(bmain, ob, &disp, use_orco_uv, cu->id.name, false);
 }
 
 typedef struct EdgeLink {
@@ -820,11 +812,7 @@
 	}
 }
 
-<<<<<<< HEAD
-void BKE_mesh_to_curve(Depsgraph *depsgraph, Scene *scene, Object *ob)
-=======
-void BKE_mesh_to_curve(Main *bmain, Scene *scene, Object *ob)
->>>>>>> 53d4ae08
+void BKE_mesh_to_curve(Main *bmain, Depsgraph *depsgraph, Scene *scene, Object *ob)
 {
 	/* make new mesh data from the original copy */
 	Mesh *me_eval = mesh_get_eval_final(depsgraph, scene, ob, CD_MASK_MESH);
@@ -941,11 +929,7 @@
 
 			/* convert object type to mesh */
 			uv_from_orco = (tmpcu->flag & CU_UV_ORCO) != 0;
-<<<<<<< HEAD
-			BKE_mesh_from_nurbs_displist(tmpobj, &dispbase, uv_from_orco, tmpcu->id.name + 2, true);
-=======
-			BKE_mesh_from_nurbs_displist(bmain, tmpobj, &dispbase, uv_from_orco, tmpcu->id.name + 2);
->>>>>>> 53d4ae08
+			BKE_mesh_from_nurbs_displist(bmain, tmpobj, &dispbase, uv_from_orco, tmpcu->id.name + 2, true);
 
 			tmpmesh = tmpobj->data;
 
