--- conflicted
+++ resolved
@@ -1271,16 +1271,9 @@
     kb->totelem = mesh.totvert;
 
     if (kb->uid == actshape_uid) {
-<<<<<<< HEAD
-      const Span<MVert> verts = mesh_src->verts();
-      for (j = 0; j < mesh_src->totvert; j++, kbcos++) {
-        copy_v3_v3(*kbcos, verts[j].co);
-      }
-=======
       kb->data = MEM_malloc_arrayN(kb->totelem, sizeof(float3), __func__);
       MutableSpan<float3> kb_coords(static_cast<float3 *>(kb->data), kb->totelem);
       mesh.attributes().lookup<float3>("position").materialize(kb_coords);
->>>>>>> 1f4dc51d
     }
     else {
       kb->data = layer.data;
@@ -1303,80 +1296,10 @@
   using namespace blender::bke;
   BLI_assert(mesh_src->id.tag & LIB_TAG_NO_MAIN);
   if (ob) {
-<<<<<<< HEAD
-    BKE_mesh_texspace_copy_from_object(&tmp, ob);
-  }
-
-  /* not all DerivedMeshes store their verts/edges/faces in CustomData, so
-   * we set them here in case they are missing */
-  /* TODO(Sybren): we could probably replace CD_ASSIGN with alloctype and
-   * always directly pass mesh_src->mxxx, instead of using a ternary operator. */
-  if (!CustomData_has_layer(&tmp.vdata, CD_MVERT)) {
-    CustomData_add_layer(&tmp.vdata,
-                         CD_MVERT,
-                         CD_ASSIGN,
-                         (alloctype == CD_ASSIGN) ? mesh_src->verts_for_write().data() :
-                                                    MEM_dupallocN(mesh_src->verts().data()),
-                         totvert);
-  }
-  if (!CustomData_has_layer(&tmp.edata, CD_MEDGE)) {
-    CustomData_add_layer(&tmp.edata,
-                         CD_MEDGE,
-                         CD_ASSIGN,
-                         (alloctype == CD_ASSIGN) ? mesh_src->edges_for_write().data() :
-                                                    MEM_dupallocN(mesh_src->edges().data()),
-                         totedge);
-  }
-  if (!CustomData_has_layer(&tmp.pdata, CD_MPOLY)) {
-    CustomData_add_layer(&tmp.ldata,
-                         CD_MLOOP,
-                         CD_ASSIGN,
-                         (alloctype == CD_ASSIGN) ? mesh_src->loops_for_write().data() :
-                                                    MEM_dupallocN(mesh_src->loops().data()),
-                         tmp.totloop);
-    CustomData_add_layer(&tmp.pdata,
-                         CD_MPOLY,
-                         CD_ASSIGN,
-                         (alloctype == CD_ASSIGN) ? mesh_src->polys_for_write().data() :
-                                                    MEM_dupallocN(mesh_src->polys().data()),
-                         tmp.totpoly);
-  }
-
-  /* object had got displacement layer, should copy this layer to save sculpted data */
-  /* NOTE(nazgul): maybe some other layers should be copied? */
-  if (CustomData_has_layer(&mesh_dst->ldata, CD_MDISPS)) {
-    if (totloop == mesh_dst->totloop) {
-      MDisps *mdisps = (MDisps *)CustomData_get_layer(&mesh_dst->ldata, CD_MDISPS);
-      CustomData_add_layer(&tmp.ldata, CD_MDISPS, alloctype, mdisps, totloop);
-      if (alloctype == CD_ASSIGN) {
-        /* Assign nullptr to prevent double-free. */
-        CustomData_set_layer(&mesh_dst->ldata, CD_MDISPS, nullptr);
-      }
-    }
-  }
-
-  CustomData_free(&mesh_dst->vdata, mesh_dst->totvert);
-  CustomData_free(&mesh_dst->edata, mesh_dst->totedge);
-  CustomData_free(&mesh_dst->fdata, mesh_dst->totface);
-  CustomData_free(&mesh_dst->ldata, mesh_dst->totloop);
-  CustomData_free(&mesh_dst->pdata, mesh_dst->totpoly);
-
-  /* ok, this should now use new CD shapekey data,
-   * which should be fed through the modifier
-   * stack */
-  if (tmp.totvert != mesh_dst->totvert && !did_shapekeys && mesh_dst->key) {
-    CLOG_ERROR(&LOG, "YEEK! this should be recoded! Shape key loss!: ID '%s'", tmp.id.name);
-    if (tmp.key && !(tmp.id.tag & LIB_TAG_NO_MAIN)) {
-      id_us_min(&tmp.key->id);
-    }
-    tmp.key = nullptr;
-  }
-=======
     BLI_assert(mesh_dst == ob->data);
   }
 
   BKE_mesh_clear_geometry(mesh_dst);
->>>>>>> 1f4dc51d
 
   /* Make sure referenced layers have a single user so assigning them to the mesh in main doesn't
    * share them. "Referenced" layers are not expected to be shared between original meshes. */
