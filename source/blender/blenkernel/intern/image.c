/*
 * ***** BEGIN GPL LICENSE BLOCK *****
 *
 * This program is free software; you can redistribute it and/or
 * modify it under the terms of the GNU General Public License
 * as published by the Free Software Foundation; either version 2
 * of the License, or (at your option) any later version.
 *
 * This program is distributed in the hope that it will be useful,
 * but WITHOUT ANY WARRANTY; without even the implied warranty of
 * MERCHANTABILITY or FITNESS FOR A PARTICULAR PURPOSE.  See the
 * GNU General Public License for more details.
 *
 * You should have received a copy of the GNU General Public License
 * along with this program; if not, write to the Free Software Foundation,
 * Inc., 51 Franklin Street, Fifth Floor, Boston, MA 02110-1301, USA.
 *
 * The Original Code is Copyright (C) 2001-2002 by NaN Holding BV.
 * All rights reserved.
 *
 * Contributor(s): Blender Foundation, 2006, full recode
 *
 * ***** END GPL LICENSE BLOCK *****
 */

/** \file blender/blenkernel/intern/image.c
 *  \ingroup bke
 */


#include <stdio.h>
#include <string.h>
#include <fcntl.h>
#include <math.h>
#ifndef WIN32
#  include <unistd.h>
#else
#  include <io.h>
#endif

#include <time.h>

#include "MEM_guardedalloc.h"

#include "IMB_colormanagement.h"
#include "IMB_imbuf_types.h"
#include "IMB_imbuf.h"
#include "IMB_moviecache.h"

#ifdef WITH_OPENEXR
#  include "intern/openexr/openexr_multi.h"
#endif

#include "DNA_packedFile_types.h"
#include "DNA_scene_types.h"
#include "DNA_object_types.h"
#include "DNA_camera_types.h"
#include "DNA_sequence_types.h"
#include "DNA_brush_types.h"
#include "DNA_mesh_types.h"
#include "DNA_meshdata_types.h"

#include "BLI_blenlib.h"
#include "BLI_math_vector.h"
#include "BLI_threads.h"
#include "BLI_timecode.h"  /* for stamp timecode format */
#include "BLI_utildefines.h"

#include "BKE_bmfont.h"
#include "BKE_colortools.h"
#include "BKE_global.h"
#include "BKE_icons.h"
#include "BKE_image.h"
#include "BKE_library.h"
#include "BKE_library_query.h"
#include "BKE_library_remap.h"
#include "BKE_main.h"
#include "BKE_packedFile.h"
#include "BKE_report.h"
#include "BKE_scene.h"
#include "BKE_node.h"
#include "BKE_sequencer.h" /* seq_foreground_frame_get() */

#include "BLF_api.h"

#include "PIL_time.h"

#include "RE_pipeline.h"

#include "GPU_draw.h"

#include "BLI_sys_types.h" // for intptr_t support

/* for image user iteration */
#include "DNA_node_types.h"
#include "DNA_space_types.h"
#include "DNA_screen_types.h"
#include "DNA_view3d_types.h"

static SpinLock image_spin;

/* prototypes */
static int image_num_files(struct Image *ima);
static ImBuf *image_acquire_ibuf(Image *ima, ImageUser *iuser, void **r_lock);
static void image_update_views_format(Image *ima, ImageUser *iuser);
static void image_add_view(Image *ima, const char *viewname, const char *filepath);

/* max int, to indicate we don't store sequences in ibuf */
#define IMA_NO_INDEX    0x7FEFEFEF

/* quick lookup: supports 1 million frames, thousand passes */
#define IMA_MAKE_INDEX(frame, index)    (((frame) << 10) + (index))
#define IMA_INDEX_FRAME(index)           ((index) >> 10)
/*
#define IMA_INDEX_PASS(index)           (index & ~1023)
*/

/* ******** IMAGE CACHE ************* */

typedef struct ImageCacheKey {
	int index;
} ImageCacheKey;

static unsigned int imagecache_hashhash(const void *key_v)
{
	const ImageCacheKey *key = key_v;
	return key->index;
}

static bool imagecache_hashcmp(const void *a_v, const void *b_v)
{
	const ImageCacheKey *a = a_v;
	const ImageCacheKey *b = b_v;

	return (a->index != b->index);
}

static void imagecache_keydata(void *userkey, int *framenr, int *proxy, int *render_flags)
{
	ImageCacheKey *key = userkey;

	*framenr = IMA_INDEX_FRAME(key->index);
	*proxy = IMB_PROXY_NONE;
	*render_flags = 0;
}

static void imagecache_put(Image *image, int index, ImBuf *ibuf)
{
	ImageCacheKey key;

	if (image->cache == NULL) {
		// char cache_name[64];
		// BLI_snprintf(cache_name, sizeof(cache_name), "Image Datablock %s", image->id.name);

		image->cache = IMB_moviecache_create("Image Datablock Cache", sizeof(ImageCacheKey),
		                                     imagecache_hashhash, imagecache_hashcmp);
		IMB_moviecache_set_getdata_callback(image->cache, imagecache_keydata);
	}

	key.index = index;

	IMB_moviecache_put(image->cache, &key, ibuf);
}

static struct ImBuf *imagecache_get(Image *image, int index)
{
	if (image->cache) {
		ImageCacheKey key;
		key.index = index;
		return IMB_moviecache_get(image->cache, &key);
	}

	return NULL;
}

void BKE_images_init(void)
{
	BLI_spin_init(&image_spin);
}

void BKE_images_exit(void)
{
	BLI_spin_end(&image_spin);
}

/* ******** IMAGE PROCESSING ************* */

static void de_interlace_ng(struct ImBuf *ibuf) /* neogeo fields */
{
	struct ImBuf *tbuf1, *tbuf2;

	if (ibuf == NULL) return;
	if (ibuf->flags & IB_fields) return;
	ibuf->flags |= IB_fields;

	if (ibuf->rect) {
		/* make copies */
		tbuf1 = IMB_allocImBuf(ibuf->x, (ibuf->y >> 1), (unsigned char)32, (int)IB_rect);
		tbuf2 = IMB_allocImBuf(ibuf->x, (ibuf->y >> 1), (unsigned char)32, (int)IB_rect);

		ibuf->x *= 2;

		IMB_rectcpy(tbuf1, ibuf, 0, 0, 0, 0, ibuf->x, ibuf->y);
		IMB_rectcpy(tbuf2, ibuf, 0, 0, tbuf2->x, 0, ibuf->x, ibuf->y);

		ibuf->x /= 2;
		IMB_rectcpy(ibuf, tbuf1, 0, 0, 0, 0, tbuf1->x, tbuf1->y);
		IMB_rectcpy(ibuf, tbuf2, 0, tbuf2->y, 0, 0, tbuf2->x, tbuf2->y);

		IMB_freeImBuf(tbuf1);
		IMB_freeImBuf(tbuf2);
	}
	ibuf->y /= 2;
}

static void de_interlace_st(struct ImBuf *ibuf) /* standard fields */
{
	struct ImBuf *tbuf1, *tbuf2;

	if (ibuf == NULL) return;
	if (ibuf->flags & IB_fields) return;
	ibuf->flags |= IB_fields;

	if (ibuf->rect) {
		/* make copies */
		tbuf1 = IMB_allocImBuf(ibuf->x, (ibuf->y >> 1), (unsigned char)32, IB_rect);
		tbuf2 = IMB_allocImBuf(ibuf->x, (ibuf->y >> 1), (unsigned char)32, IB_rect);

		ibuf->x *= 2;

		IMB_rectcpy(tbuf1, ibuf, 0, 0, 0, 0, ibuf->x, ibuf->y);
		IMB_rectcpy(tbuf2, ibuf, 0, 0, tbuf2->x, 0, ibuf->x, ibuf->y);

		ibuf->x /= 2;
		IMB_rectcpy(ibuf, tbuf2, 0, 0, 0, 0, tbuf2->x, tbuf2->y);
		IMB_rectcpy(ibuf, tbuf1, 0, tbuf2->y, 0, 0, tbuf1->x, tbuf1->y);

		IMB_freeImBuf(tbuf1);
		IMB_freeImBuf(tbuf2);
	}
	ibuf->y /= 2;
}

void BKE_image_de_interlace(Image *ima, int odd)
{
	ImBuf *ibuf = BKE_image_acquire_ibuf(ima, NULL, NULL);
	if (ibuf) {
		if (odd)
			de_interlace_st(ibuf);
		else
			de_interlace_ng(ibuf);
	}
	BKE_image_release_ibuf(ima, ibuf, NULL);
}

/* ***************** ALLOC & FREE, DATA MANAGING *************** */

static void image_free_cached_frames(Image *image)
{
	if (image->cache) {
		IMB_moviecache_free(image->cache);
		image->cache = NULL;
	}
}

static void image_free_packedfiles(Image *ima)
{
	while (ima->packedfiles.last) {
		ImagePackedFile *imapf = ima->packedfiles.last;
		if (imapf->packedfile) {
			freePackedFile(imapf->packedfile);
		}
		BLI_remlink(&ima->packedfiles, imapf);
		MEM_freeN(imapf);
	}
}

void BKE_image_free_packedfiles(Image *ima)
{
	image_free_packedfiles(ima);
}

void BKE_image_free_views(Image *image)
{
	BLI_freelistN(&image->views);
}

static void image_free_anims(Image *ima)
{
	while (ima->anims.last) {
		ImageAnim *ia = ima->anims.last;
		if (ia->anim) {
			IMB_free_anim(ia->anim);
			ia->anim = NULL;
		}
		BLI_remlink(&ima->anims, ia);
		MEM_freeN(ia);
	}
}

/**
 * Simply free the image data from memory,
 * on display the image can load again (except for render buffers).
 */
void BKE_image_free_buffers(Image *ima)
{
	image_free_cached_frames(ima);

	image_free_anims(ima);

	if (ima->rr) {
		RE_FreeRenderResult(ima->rr);
		ima->rr = NULL;
	}

	if (!G.background) {
		/* Background mode doesn't use opnegl,
		 * so we can avoid freeing GPU images and save some
		 * time by skipping mutex lock.
		 */
		GPU_free_image(ima);
	}

	ima->ok = IMA_OK;
}

/** Free (or release) any data used by this image (does not free the image itself). */
void BKE_image_free(Image *ima)
{
	int a;

	/* Also frees animdata. */
	BKE_image_free_buffers(ima);

	image_free_packedfiles(ima);

	for (a = 0; a < IMA_MAX_RENDER_SLOT; a++) {
		if (ima->renders[a]) {
			RE_FreeRenderResult(ima->renders[a]);
			ima->renders[a] = NULL;
		}
	}

	BKE_image_free_views(ima);
<<<<<<< HEAD
	MEM_freeN(ima->stereo3d_format);
=======
	MEM_SAFE_FREE(ima->stereo3d_format);

	BKE_icon_id_delete(&ima->id);
	BKE_previewimg_free(&ima->preview);
>>>>>>> ecd36afb
}

/* only image block itself */
static void image_init(Image *ima, short source, short type)
{
	BLI_assert(MEMCMP_STRUCT_OFS_IS_ZERO(ima, id));

	ima->ok = IMA_OK;

	ima->xrep = ima->yrep = 1;
	ima->aspx = ima->aspy = 1.0;
	ima->gen_x = 1024; ima->gen_y = 1024;
	ima->gen_type = IMA_GENTYPE_GRID;

	ima->source = source;
	ima->type = type;

	if (source == IMA_SRC_VIEWER)
		ima->flag |= IMA_VIEW_AS_RENDER;

	BKE_color_managed_colorspace_settings_init(&ima->colorspace_settings);
	ima->stereo3d_format = MEM_callocN(sizeof(Stereo3dFormat), "Image Stereo Format");
}

void BKE_image_init(struct Image *image)
{
	if (image) {
		image_init(image, IMA_SRC_GENERATED, IMA_TYPE_UV_TEST);
	}
}

static Image *image_alloc(Main *bmain, const char *name, short source, short type)
{
	Image *ima;

	ima = BKE_libblock_alloc(bmain, ID_IM, name);
	if (ima) {
		image_init(ima, source, type);
	}

	return ima;
}

/* Get the ibuf from an image cache by it's index and frame.
 * Local use here only.
 *
 * Returns referenced image buffer if it exists, callee is to
 * call IMB_freeImBuf to de-reference the image buffer after
 * it's done handling it.
 */
static ImBuf *image_get_cached_ibuf_for_index_frame(Image *ima, int index, int frame)
{
	if (index != IMA_NO_INDEX) {
		index = IMA_MAKE_INDEX(frame, index);
	}

	return imagecache_get(ima, index);
}

/* no ima->ibuf anymore, but listbase */
static void image_assign_ibuf(Image *ima, ImBuf *ibuf, int index, int frame)
{
	if (ibuf) {
		if (index != IMA_NO_INDEX)
			index = IMA_MAKE_INDEX(frame, index);

		imagecache_put(ima, index, ibuf);
	}
}

static void copy_image_packedfiles(ListBase *lb_dst, const ListBase *lb_src)
{
	const ImagePackedFile *imapf_src;

	BLI_listbase_clear(lb_dst);
	for (imapf_src = lb_src->first; imapf_src; imapf_src = imapf_src->next) {
		ImagePackedFile *imapf_dst = MEM_mallocN(sizeof(ImagePackedFile), "Image Packed Files (copy)");
		BLI_strncpy(imapf_dst->filepath, imapf_src->filepath, sizeof(imapf_dst->filepath));

		if (imapf_src->packedfile)
			imapf_dst->packedfile = dupPackedFile(imapf_src->packedfile);

		BLI_addtail(lb_dst, imapf_dst);
	}
}

/* empty image block, of similar type and filename */
Image *BKE_image_copy(Main *bmain, Image *ima)
{
	Image *nima = image_alloc(bmain, ima->id.name + 2, ima->source, ima->type);

	BLI_strncpy(nima->name, ima->name, sizeof(ima->name));

	nima->flag = ima->flag;
	nima->tpageflag = ima->tpageflag;

	nima->gen_x = ima->gen_x;
	nima->gen_y = ima->gen_y;
	nima->gen_type = ima->gen_type;
	copy_v4_v4(nima->gen_color, ima->gen_color);

	nima->animspeed = ima->animspeed;

	nima->aspx = ima->aspx;
	nima->aspy = ima->aspy;

	BKE_color_managed_colorspace_settings_copy(&nima->colorspace_settings, &ima->colorspace_settings);

	copy_image_packedfiles(&nima->packedfiles, &ima->packedfiles);

	/* nima->stere3d_format is already allocated by image_alloc... */
	*nima->stereo3d_format = *ima->stereo3d_format;
	BLI_duplicatelist(&nima->views, &ima->views);

	BKE_previewimg_id_copy(&nima->id, &ima->id);

	BKE_id_copy_ensure_local(bmain, &ima->id, &nima->id);

	return nima;
}

void BKE_image_make_local(Main *bmain, Image *ima, const bool lib_local)
{
	BKE_id_make_local_generic(bmain, &ima->id, true, lib_local);
}

void BKE_image_merge(Image *dest, Image *source)
{
	/* sanity check */
	if (dest && source && dest != source) {
		BLI_spin_lock(&image_spin);
		if (source->cache != NULL) {
			struct MovieCacheIter *iter;
			iter = IMB_moviecacheIter_new(source->cache);
			while (!IMB_moviecacheIter_done(iter)) {
				ImBuf *ibuf = IMB_moviecacheIter_getImBuf(iter);
				ImageCacheKey *key = IMB_moviecacheIter_getUserKey(iter);
				imagecache_put(dest, key->index, ibuf);
				IMB_moviecacheIter_step(iter);
			}
			IMB_moviecacheIter_free(iter);
		}
		BLI_spin_unlock(&image_spin);

		BKE_libblock_free(G.main, source);
	}
}

/* note, we could be clever and scale all imbuf's but since some are mipmaps its not so simple */
bool BKE_image_scale(Image *image, int width, int height)
{
	ImBuf *ibuf;
	void *lock;

	ibuf = BKE_image_acquire_ibuf(image, NULL, &lock);

	if (ibuf) {
		IMB_scaleImBuf(ibuf, width, height);
		ibuf->userflags |= IB_BITMAPDIRTY;
	}

	BKE_image_release_ibuf(image, ibuf, lock);

	return (ibuf != NULL);
}

bool BKE_image_has_bindcode(Image *ima)
{
	bool has_bindcode = false;
	for (int i = 0; i < TEXTARGET_COUNT; i++) {
		if (ima->bindcode[i]) {
			has_bindcode = true;
			break;
		}
	}
	return has_bindcode;
}

static void image_init_color_management(Image *ima)
{
	ImBuf *ibuf;
	char name[FILE_MAX];

	BKE_image_user_file_path(NULL, ima, name);

	/* will set input color space to image format default's */
	ibuf = IMB_loadiffname(name, IB_test | IB_alphamode_detect, ima->colorspace_settings.name);

	if (ibuf) {
		if (ibuf->flags & IB_alphamode_premul)
			ima->alpha_mode = IMA_ALPHA_PREMUL;
		else
			ima->alpha_mode = IMA_ALPHA_STRAIGHT;

		IMB_freeImBuf(ibuf);
	}
}

char BKE_image_alpha_mode_from_extension_ex(const char *filepath)
{
	if (BLI_testextensie_n(filepath, ".exr", ".cin", ".dpx", ".hdr", NULL)) {
		return IMA_ALPHA_PREMUL;
	}
	else {
		return IMA_ALPHA_STRAIGHT;
	}
}

void BKE_image_alpha_mode_from_extension(Image *image)
{
	image->alpha_mode = BKE_image_alpha_mode_from_extension_ex(image->name);
}

Image *BKE_image_load(Main *bmain, const char *filepath)
{
	Image *ima;
	int file;
	char str[FILE_MAX];

	BLI_strncpy(str, filepath, sizeof(str));
	BLI_path_abs(str, bmain->name);

	/* exists? */
	file = BLI_open(str, O_BINARY | O_RDONLY, 0);
	if (file == -1)
		return NULL;
	close(file);

	ima = image_alloc(bmain, BLI_path_basename(filepath), IMA_SRC_FILE, IMA_TYPE_IMAGE);
	BLI_strncpy(ima->name, filepath, sizeof(ima->name));

	if (BLI_testextensie_array(filepath, imb_ext_movie))
		ima->source = IMA_SRC_MOVIE;

	image_init_color_management(ima);

	return ima;
}

/* checks if image was already loaded, then returns same image */
/* otherwise creates new. */
/* does not load ibuf itself */
/* pass on optional frame for #name images */
Image *BKE_image_load_exists_ex(const char *filepath, bool *r_exists)
{
	Image *ima;
	char str[FILE_MAX], strtest[FILE_MAX];

	BLI_strncpy(str, filepath, sizeof(str));
	BLI_path_abs(str, G.main->name);

	/* first search an identical filepath */
	for (ima = G.main->image.first; ima; ima = ima->id.next) {
		if (ima->source != IMA_SRC_VIEWER && ima->source != IMA_SRC_GENERATED) {
			BLI_strncpy(strtest, ima->name, sizeof(ima->name));
			BLI_path_abs(strtest, ID_BLEND_PATH(G.main, &ima->id));

			if (BLI_path_cmp(strtest, str) == 0) {
				if ((BKE_image_has_anim(ima) == false) ||
				    (ima->id.us == 0))
				{
					id_us_plus(&ima->id);  /* officially should not, it doesn't link here! */
					if (ima->ok == 0)
						ima->ok = IMA_OK;
					if (r_exists)
						*r_exists = true;
					return ima;
				}
			}
		}
	}

	if (r_exists)
		*r_exists = false;
	return BKE_image_load(G.main, filepath);
}

Image *BKE_image_load_exists(const char *filepath)
{
	return BKE_image_load_exists_ex(filepath, NULL);
}

static ImBuf *add_ibuf_size(unsigned int width, unsigned int height, const char *name, int depth, int floatbuf, short gen_type,
                            const float color[4], ColorManagedColorspaceSettings *colorspace_settings)
{
	ImBuf *ibuf;
	unsigned char *rect = NULL;
	float *rect_float = NULL;

	if (floatbuf) {
		ibuf = IMB_allocImBuf(width, height, depth, IB_rectfloat);

		if (colorspace_settings->name[0] == '\0') {
			const char *colorspace = IMB_colormanagement_role_colorspace_name_get(COLOR_ROLE_DEFAULT_FLOAT);

			BLI_strncpy(colorspace_settings->name, colorspace, sizeof(colorspace_settings->name));
		}

		if (ibuf != NULL) {
			rect_float = ibuf->rect_float;
			IMB_colormanagement_check_is_data(ibuf, colorspace_settings->name);
		}
	}
	else {
		ibuf = IMB_allocImBuf(width, height, depth, IB_rect);

		if (colorspace_settings->name[0] == '\0') {
			const char *colorspace = IMB_colormanagement_role_colorspace_name_get(COLOR_ROLE_DEFAULT_BYTE);

			BLI_strncpy(colorspace_settings->name, colorspace, sizeof(colorspace_settings->name));
		}

		if (ibuf != NULL) {
			rect = (unsigned char *)ibuf->rect;
			IMB_colormanagement_assign_rect_colorspace(ibuf, colorspace_settings->name);
		}
	}

	if (!ibuf) {
		return NULL;
	}

	BLI_strncpy(ibuf->name, name, sizeof(ibuf->name));
	ibuf->userflags |= IB_BITMAPDIRTY;

	switch (gen_type) {
		case IMA_GENTYPE_GRID:
			BKE_image_buf_fill_checker(rect, rect_float, width, height);
			break;
		case IMA_GENTYPE_GRID_COLOR:
			BKE_image_buf_fill_checker_color(rect, rect_float, width, height);
			break;
		default:
			BKE_image_buf_fill_color(rect, rect_float, width, height, color);
			break;
	}

	return ibuf;
}

/* adds new image block, creates ImBuf and initializes color */
Image *BKE_image_add_generated(
        Main *bmain, unsigned int width, unsigned int height, const char *name,
        int depth, int floatbuf, short gen_type, const float color[4], const bool stereo3d)
{
	/* on save, type is changed to FILE in editsima.c */
	Image *ima = image_alloc(bmain, name, IMA_SRC_GENERATED, IMA_TYPE_UV_TEST);

	if (ima) {
		int view_id;
		const char *names[2] = {STEREO_LEFT_NAME, STEREO_RIGHT_NAME};

		/* BLI_strncpy(ima->name, name, FILE_MAX); */ /* don't do this, this writes in ain invalid filepath! */
		ima->gen_x = width;
		ima->gen_y = height;
		ima->gen_type = gen_type;
		ima->gen_flag |= (floatbuf ? IMA_GEN_FLOAT : 0);
		ima->gen_depth = depth;
		copy_v4_v4(ima->gen_color, color);

		for (view_id = 0; view_id < 2; view_id++) {
			ImBuf *ibuf;
			ibuf = add_ibuf_size(width, height, ima->name, depth, floatbuf, gen_type, color, &ima->colorspace_settings);
			image_assign_ibuf(ima, ibuf, stereo3d ? view_id : IMA_NO_INDEX, 0);

			/* image_assign_ibuf puts buffer to the cache, which increments user counter. */
			IMB_freeImBuf(ibuf);
			if (!stereo3d) break;

			image_add_view(ima, names[view_id], "");
		}

		ima->ok = IMA_OK_LOADED;
	}

	return ima;
}

/* Create an image image from ibuf. The refcount of ibuf is increased,
 * caller should take care to drop its reference by calling
 * IMB_freeImBuf if needed. */
Image *BKE_image_add_from_imbuf(ImBuf *ibuf, const char *name)
{
	/* on save, type is changed to FILE in editsima.c */
	Image *ima;

	if (name == NULL) {
		name = BLI_path_basename(ibuf->name);
	}

	ima = image_alloc(G.main, name, IMA_SRC_FILE, IMA_TYPE_IMAGE);

	if (ima) {
		BLI_strncpy(ima->name, ibuf->name, FILE_MAX);
		image_assign_ibuf(ima, ibuf, IMA_NO_INDEX, 0);
		ima->ok = IMA_OK_LOADED;
	}

	return ima;
}

/* packs rects from memory as PNG
 * convert multiview images to R_IMF_VIEWS_INDIVIDUAL
 */
static void image_memorypack_multiview(Image *ima)
{
	ImageView *iv;
	int i;

	image_free_packedfiles(ima);

	for (i = 0, iv = ima->views.first; iv; iv = iv->next, i++) {
		ImBuf *ibuf = image_get_cached_ibuf_for_index_frame(ima, i, 0);

		ibuf->ftype = IMB_FTYPE_PNG;
		ibuf->planes = R_IMF_PLANES_RGBA;

		/* if the image was a R_IMF_VIEWS_STEREO_3D we force _L, _R suffices */
		if (ima->views_format == R_IMF_VIEWS_STEREO_3D) {
			const char *suffix[2] = {STEREO_LEFT_SUFFIX, STEREO_RIGHT_SUFFIX};
			BLI_path_suffix(iv->filepath, FILE_MAX, suffix[i], "");
		}

		IMB_saveiff(ibuf, iv->filepath, IB_rect | IB_mem);

		if (ibuf->encodedbuffer == NULL) {
			printf("memory save for pack error\n");
			IMB_freeImBuf(ibuf);
			image_free_packedfiles(ima);
			return;
		}
		else {
			ImagePackedFile *imapf;
			PackedFile *pf = MEM_callocN(sizeof(*pf), "PackedFile");

			pf->data = ibuf->encodedbuffer;
			pf->size = ibuf->encodedsize;

			imapf = MEM_mallocN(sizeof(ImagePackedFile), "Image PackedFile");
			BLI_strncpy(imapf->filepath, iv->filepath, sizeof(imapf->filepath));
			imapf->packedfile = pf;
			BLI_addtail(&ima->packedfiles, imapf);

			ibuf->encodedbuffer = NULL;
			ibuf->encodedsize = 0;
			ibuf->userflags &= ~IB_BITMAPDIRTY;
		}
		IMB_freeImBuf(ibuf);
	}

	if (ima->source == IMA_SRC_GENERATED) {
		ima->source = IMA_SRC_FILE;
		ima->type = IMA_TYPE_IMAGE;
	}
	ima->views_format = R_IMF_VIEWS_INDIVIDUAL;
}

/* packs rect from memory as PNG */
void BKE_image_memorypack(Image *ima)
{
	ImBuf *ibuf;

	if (BKE_image_is_multiview(ima)) {
		image_memorypack_multiview(ima);
		return;
	}

	ibuf = image_get_cached_ibuf_for_index_frame(ima, IMA_NO_INDEX, 0);

	if (ibuf == NULL)
		return;

	image_free_packedfiles(ima);

	ibuf->ftype = IMB_FTYPE_PNG;
	ibuf->planes = R_IMF_PLANES_RGBA;

	IMB_saveiff(ibuf, ibuf->name, IB_rect | IB_mem);
	if (ibuf->encodedbuffer == NULL) {
		printf("memory save for pack error\n");
	}
	else {
		ImagePackedFile *imapf;
		PackedFile *pf = MEM_callocN(sizeof(*pf), "PackedFile");

		pf->data = ibuf->encodedbuffer;
		pf->size = ibuf->encodedsize;

		imapf = MEM_mallocN(sizeof(ImagePackedFile), "Image PackedFile");
		BLI_strncpy(imapf->filepath, ima->name, sizeof(imapf->filepath));
		imapf->packedfile = pf;
		BLI_addtail(&ima->packedfiles, imapf);

		ibuf->encodedbuffer = NULL;
		ibuf->encodedsize = 0;
		ibuf->userflags &= ~IB_BITMAPDIRTY;

		if (ima->source == IMA_SRC_GENERATED) {
			ima->source = IMA_SRC_FILE;
			ima->type = IMA_TYPE_IMAGE;
		}
	}

	IMB_freeImBuf(ibuf);
}

void BKE_image_packfiles(ReportList *reports, Image *ima, const char *basepath)
{
	const int totfiles = image_num_files(ima);

	if (totfiles == 1) {
		ImagePackedFile *imapf = MEM_mallocN(sizeof(ImagePackedFile), "Image packed file");
		BLI_addtail(&ima->packedfiles, imapf);
		imapf->packedfile = newPackedFile(reports, ima->name, basepath);
		if (imapf->packedfile) {
			BLI_strncpy(imapf->filepath, ima->name, sizeof(imapf->filepath));
		}
		else {
			BLI_freelinkN(&ima->packedfiles, imapf);
		}
	}
	else {
		ImageView *iv;
		for (iv = ima->views.first; iv; iv = iv->next) {
			ImagePackedFile *imapf = MEM_mallocN(sizeof(ImagePackedFile), "Image packed file");
			BLI_addtail(&ima->packedfiles, imapf);

			imapf->packedfile = newPackedFile(reports, iv->filepath, basepath);
			if (imapf->packedfile) {
				BLI_strncpy(imapf->filepath, iv->filepath, sizeof(imapf->filepath));
			}
			else {
				BLI_freelinkN(&ima->packedfiles, imapf);
			}
		}
	}
}

void BKE_image_packfiles_from_mem(ReportList *reports, Image *ima, char *data, const size_t data_len)
{
	const int totfiles = image_num_files(ima);

	if (totfiles != 1) {
		BKE_report(reports, RPT_ERROR, "Cannot pack multiview images from raw data currently...");
	}
	else {
		ImagePackedFile *imapf = MEM_mallocN(sizeof(ImagePackedFile), __func__);
		BLI_addtail(&ima->packedfiles, imapf);
		imapf->packedfile = newPackedFileMemory(data, data_len);
		BLI_strncpy(imapf->filepath, ima->name, sizeof(imapf->filepath));
	}
}

void BKE_image_tag_time(Image *ima)
{
	ima->lastused = PIL_check_seconds_timer_i();
}

#if 0
static void tag_all_images_time()
{
	Image *ima;
	int ctime = PIL_check_seconds_timer_i();

	ima = G.main->image.first;
	while (ima) {
		if (ima->bindcode || ima->repbind || ima->ibufs.first) {
			ima->lastused = ctime;
		}
	}
}
#endif

static uintptr_t image_mem_size(Image *image)
{
	uintptr_t size = 0;

	/* viewers have memory depending on other rules, has no valid rect pointer */
	if (image->source == IMA_SRC_VIEWER)
		return 0;

	BLI_spin_lock(&image_spin);
	if (image->cache != NULL) {
		struct MovieCacheIter *iter = IMB_moviecacheIter_new(image->cache);

		while (!IMB_moviecacheIter_done(iter)) {
			ImBuf *ibuf = IMB_moviecacheIter_getImBuf(iter);
			ImBuf *ibufm;
			int level;

			if (ibuf->rect) {
				size += MEM_allocN_len(ibuf->rect);
			}
			if (ibuf->rect_float) {
				size += MEM_allocN_len(ibuf->rect_float);
			}

			for (level = 0; level < IMB_MIPMAP_LEVELS; level++) {
				ibufm = ibuf->mipmap[level];
				if (ibufm) {
					if (ibufm->rect) {
						size += MEM_allocN_len(ibufm->rect);
					}
					if (ibufm->rect_float) {
						size += MEM_allocN_len(ibufm->rect_float);
					}
				}
			}

			IMB_moviecacheIter_step(iter);
		}
		IMB_moviecacheIter_free(iter);
	}
	BLI_spin_unlock(&image_spin);

	return size;
}

void BKE_image_print_memlist(void)
{
	Image *ima;
	uintptr_t size, totsize = 0;

	for (ima = G.main->image.first; ima; ima = ima->id.next)
		totsize += image_mem_size(ima);

	printf("\ntotal image memory len: %.3f MB\n", (double)totsize / (double)(1024 * 1024));

	for (ima = G.main->image.first; ima; ima = ima->id.next) {
		size = image_mem_size(ima);

		if (size)
			printf("%s len: %.3f MB\n", ima->id.name + 2, (double)size / (double)(1024 * 1024));
	}
}

static bool imagecache_check_dirty(ImBuf *ibuf, void *UNUSED(userkey), void *UNUSED(userdata))
{
	return (ibuf->userflags & IB_BITMAPDIRTY) == 0;
}

void BKE_image_free_all_textures(void)
{
#undef CHECK_FREED_SIZE

	Tex *tex;
	Image *ima;
#ifdef CHECK_FREED_SIZE
	uintptr_t tot_freed_size = 0;
#endif

	for (ima = G.main->image.first; ima; ima = ima->id.next)
		ima->id.tag &= ~LIB_TAG_DOIT;

	for (tex = G.main->tex.first; tex; tex = tex->id.next)
		if (tex->ima)
			tex->ima->id.tag |= LIB_TAG_DOIT;

	for (ima = G.main->image.first; ima; ima = ima->id.next) {
		if (ima->cache && (ima->id.tag & LIB_TAG_DOIT)) {
#ifdef CHECK_FREED_SIZE
			uintptr_t old_size = image_mem_size(ima);
#endif

			IMB_moviecache_cleanup(ima->cache, imagecache_check_dirty, NULL);

#ifdef CHECK_FREED_SIZE
			tot_freed_size += old_size - image_mem_size(ima);
#endif
		}
	}
#ifdef CHECK_FREED_SIZE
	printf("%s: freed total %lu MB\n", __func__, tot_freed_size / (1024 * 1024));
#endif
}

static bool imagecache_check_free_anim(ImBuf *ibuf, void *UNUSED(userkey), void *userdata)
{
	int except_frame = *(int *)userdata;
	return (ibuf->userflags & IB_BITMAPDIRTY) == 0 &&
	       (ibuf->index != IMA_NO_INDEX) &&
	       (except_frame != IMA_INDEX_FRAME(ibuf->index));
}

/* except_frame is weak, only works for seqs without offset... */
void BKE_image_free_anim_ibufs(Image *ima, int except_frame)
{
	BLI_spin_lock(&image_spin);
	if (ima->cache != NULL) {
		IMB_moviecache_cleanup(ima->cache, imagecache_check_free_anim, &except_frame);
	}
	BLI_spin_unlock(&image_spin);
}

void BKE_image_all_free_anim_ibufs(int cfra)
{
	Image *ima;

	for (ima = G.main->image.first; ima; ima = ima->id.next)
		if (BKE_image_is_animated(ima))
			BKE_image_free_anim_ibufs(ima, cfra);
}


/* *********** READ AND WRITE ************** */

int BKE_image_imtype_to_ftype(const char imtype, ImbFormatOptions *r_options)
{
	memset(r_options, 0, sizeof(*r_options));

	if (imtype == R_IMF_IMTYPE_TARGA) {
		return IMB_FTYPE_TGA;
	}
	else if (imtype == R_IMF_IMTYPE_RAWTGA) {
		r_options->flag = RAWTGA;
		return IMB_FTYPE_TGA;
	}
	else if (imtype == R_IMF_IMTYPE_IRIS) {
		return IMB_FTYPE_IMAGIC;
	}
#ifdef WITH_HDR
	else if (imtype == R_IMF_IMTYPE_RADHDR) {
		return IMB_FTYPE_RADHDR;
	}
#endif
	else if (imtype == R_IMF_IMTYPE_PNG) {
		r_options->quality = 15;
		return IMB_FTYPE_PNG;
	}
#ifdef WITH_DDS
	else if (imtype == R_IMF_IMTYPE_DDS) {
		return IMB_FTYPE_DDS;
	}
#endif
	else if (imtype == R_IMF_IMTYPE_BMP) {
		return IMB_FTYPE_BMP;
	}
#ifdef WITH_TIFF
	else if (imtype == R_IMF_IMTYPE_TIFF) {
		return IMB_FTYPE_TIF;
	}
#endif
	else if (imtype == R_IMF_IMTYPE_OPENEXR || imtype == R_IMF_IMTYPE_MULTILAYER) {
		return IMB_FTYPE_OPENEXR;
	}
#ifdef WITH_CINEON
	else if (imtype == R_IMF_IMTYPE_CINEON) {
		return IMB_FTYPE_CINEON;
	}
	else if (imtype == R_IMF_IMTYPE_DPX) {
		return IMB_FTYPE_DPX;
	}
#endif
#ifdef WITH_OPENJPEG
	else if (imtype == R_IMF_IMTYPE_JP2) {
		r_options->flag |= JP2_JP2;
		r_options->quality = 90;
		return IMB_FTYPE_JP2;
	}
#endif
	else {
		r_options->quality = 90;
		return IMB_FTYPE_JPG;
	}
}

char BKE_image_ftype_to_imtype(const int ftype, const ImbFormatOptions *options)
{
	if (ftype == 0) {
		return R_IMF_IMTYPE_TARGA;
	}
	else if (ftype == IMB_FTYPE_IMAGIC) {
		return R_IMF_IMTYPE_IRIS;
	}
#ifdef WITH_HDR
	else if (ftype == IMB_FTYPE_RADHDR) {
		return R_IMF_IMTYPE_RADHDR;
	}
#endif
	else if (ftype == IMB_FTYPE_PNG) {
		return R_IMF_IMTYPE_PNG;
	}
#ifdef WITH_DDS
	else if (ftype == IMB_FTYPE_DDS) {
		return R_IMF_IMTYPE_DDS;
	}
#endif
	else if (ftype == IMB_FTYPE_BMP) {
		return R_IMF_IMTYPE_BMP;
	}
#ifdef WITH_TIFF
	else if (ftype == IMB_FTYPE_TIF) {
		return R_IMF_IMTYPE_TIFF;
	}
#endif
	else if (ftype == IMB_FTYPE_OPENEXR) {
		return R_IMF_IMTYPE_OPENEXR;
	}
#ifdef WITH_CINEON
	else if (ftype == IMB_FTYPE_CINEON) {
		return R_IMF_IMTYPE_CINEON;
	}
	else if (ftype == IMB_FTYPE_DPX) {
		return R_IMF_IMTYPE_DPX;
	}
#endif
	else if (ftype == IMB_FTYPE_TGA) {
		if (options && (options->flag & RAWTGA)) {
			return R_IMF_IMTYPE_RAWTGA;
		}
		else {
			return R_IMF_IMTYPE_TARGA;
		}
	}
#ifdef WITH_OPENJPEG
	else if (ftype == IMB_FTYPE_JP2) {
		return R_IMF_IMTYPE_JP2;
	}
#endif
	else {
		return R_IMF_IMTYPE_JPEG90;
	}
}


bool BKE_imtype_is_movie(const char imtype)
{
	switch (imtype) {
		case R_IMF_IMTYPE_AVIRAW:
		case R_IMF_IMTYPE_AVIJPEG:
		case R_IMF_IMTYPE_QUICKTIME:
		case R_IMF_IMTYPE_FFMPEG:
		case R_IMF_IMTYPE_H264:
		case R_IMF_IMTYPE_THEORA:
		case R_IMF_IMTYPE_XVID:
		case R_IMF_IMTYPE_FRAMESERVER:
			return true;
	}
	return false;
}

int BKE_imtype_supports_zbuf(const char imtype)
{
	switch (imtype) {
		case R_IMF_IMTYPE_IRIZ:
		case R_IMF_IMTYPE_OPENEXR: /* but not R_IMF_IMTYPE_MULTILAYER */
			return 1;
	}
	return 0;
}

int BKE_imtype_supports_compress(const char imtype)
{
	switch (imtype) {
		case R_IMF_IMTYPE_PNG:
			return 1;
	}
	return 0;
}

int BKE_imtype_supports_quality(const char imtype)
{
	switch (imtype) {
		case R_IMF_IMTYPE_JPEG90:
		case R_IMF_IMTYPE_JP2:
		case R_IMF_IMTYPE_AVIJPEG:
			return 1;
	}
	return 0;
}

int BKE_imtype_requires_linear_float(const char imtype)
{
	switch (imtype) {
		case R_IMF_IMTYPE_CINEON:
		case R_IMF_IMTYPE_DPX:
		case R_IMF_IMTYPE_RADHDR:
		case R_IMF_IMTYPE_OPENEXR:
		case R_IMF_IMTYPE_MULTILAYER:
			return true;
	}
	return 0;
}

char BKE_imtype_valid_channels(const char imtype, bool write_file)
{
	char chan_flag = IMA_CHAN_FLAG_RGB; /* assume all support rgb */

	/* alpha */
	switch (imtype) {
		case R_IMF_IMTYPE_BMP:
			if (write_file) break;
			/* fall-through */
		case R_IMF_IMTYPE_TARGA:
		case R_IMF_IMTYPE_RAWTGA:
		case R_IMF_IMTYPE_IRIS:
		case R_IMF_IMTYPE_PNG:
		case R_IMF_IMTYPE_TIFF:
		case R_IMF_IMTYPE_OPENEXR:
		case R_IMF_IMTYPE_MULTILAYER:
		case R_IMF_IMTYPE_DDS:
		case R_IMF_IMTYPE_JP2:
		case R_IMF_IMTYPE_QUICKTIME:
		case R_IMF_IMTYPE_DPX:
			chan_flag |= IMA_CHAN_FLAG_ALPHA;
			break;
	}

	/* bw */
	switch (imtype) {
		case R_IMF_IMTYPE_PNG:
		case R_IMF_IMTYPE_JPEG90:
		case R_IMF_IMTYPE_TARGA:
		case R_IMF_IMTYPE_RAWTGA:
		case R_IMF_IMTYPE_TIFF:
		case R_IMF_IMTYPE_IRIS:
			chan_flag |= IMA_CHAN_FLAG_BW;
			break;
	}

	return chan_flag;
}

char BKE_imtype_valid_depths(const char imtype)
{
	switch (imtype) {
		case R_IMF_IMTYPE_RADHDR:
			return R_IMF_CHAN_DEPTH_32;
		case R_IMF_IMTYPE_TIFF:
			return R_IMF_CHAN_DEPTH_8 | R_IMF_CHAN_DEPTH_16;
		case R_IMF_IMTYPE_OPENEXR:
			return R_IMF_CHAN_DEPTH_16 | R_IMF_CHAN_DEPTH_32;
		case R_IMF_IMTYPE_MULTILAYER:
			return R_IMF_CHAN_DEPTH_16 | R_IMF_CHAN_DEPTH_32;
		/* eeh, cineon does some strange 10bits per channel */
		case R_IMF_IMTYPE_DPX:
			return R_IMF_CHAN_DEPTH_8 | R_IMF_CHAN_DEPTH_10 | R_IMF_CHAN_DEPTH_12 | R_IMF_CHAN_DEPTH_16;
		case R_IMF_IMTYPE_CINEON:
			return R_IMF_CHAN_DEPTH_10;
		case R_IMF_IMTYPE_JP2:
			return R_IMF_CHAN_DEPTH_8 | R_IMF_CHAN_DEPTH_12 | R_IMF_CHAN_DEPTH_16;
		case R_IMF_IMTYPE_PNG:
			return R_IMF_CHAN_DEPTH_8 | R_IMF_CHAN_DEPTH_16;
		/* most formats are 8bit only */
		default:
			return R_IMF_CHAN_DEPTH_8;
	}
}


/* string is from command line --render-format arg, keep in sync with
 * creator_args.c help info */
char BKE_imtype_from_arg(const char *imtype_arg)
{
	if      (STREQ(imtype_arg, "TGA")) return R_IMF_IMTYPE_TARGA;
	else if (STREQ(imtype_arg, "IRIS")) return R_IMF_IMTYPE_IRIS;
#ifdef WITH_DDS
	else if (STREQ(imtype_arg, "DDS")) return R_IMF_IMTYPE_DDS;
#endif
	else if (STREQ(imtype_arg, "JPEG")) return R_IMF_IMTYPE_JPEG90;
	else if (STREQ(imtype_arg, "IRIZ")) return R_IMF_IMTYPE_IRIZ;
	else if (STREQ(imtype_arg, "RAWTGA")) return R_IMF_IMTYPE_RAWTGA;
	else if (STREQ(imtype_arg, "AVIRAW")) return R_IMF_IMTYPE_AVIRAW;
	else if (STREQ(imtype_arg, "AVIJPEG")) return R_IMF_IMTYPE_AVIJPEG;
	else if (STREQ(imtype_arg, "PNG")) return R_IMF_IMTYPE_PNG;
	else if (STREQ(imtype_arg, "QUICKTIME")) return R_IMF_IMTYPE_QUICKTIME;
	else if (STREQ(imtype_arg, "BMP")) return R_IMF_IMTYPE_BMP;
#ifdef WITH_HDR
	else if (STREQ(imtype_arg, "HDR")) return R_IMF_IMTYPE_RADHDR;
#endif
#ifdef WITH_TIFF
	else if (STREQ(imtype_arg, "TIFF")) return R_IMF_IMTYPE_TIFF;
#endif
#ifdef WITH_OPENEXR
	else if (STREQ(imtype_arg, "EXR")) return R_IMF_IMTYPE_OPENEXR;
	else if (STREQ(imtype_arg, "MULTILAYER")) return R_IMF_IMTYPE_MULTILAYER;
#endif
	else if (STREQ(imtype_arg, "FFMPEG")) return R_IMF_IMTYPE_FFMPEG;
	else if (STREQ(imtype_arg, "FRAMESERVER")) return R_IMF_IMTYPE_FRAMESERVER;
#ifdef WITH_CINEON
	else if (STREQ(imtype_arg, "CINEON")) return R_IMF_IMTYPE_CINEON;
	else if (STREQ(imtype_arg, "DPX")) return R_IMF_IMTYPE_DPX;
#endif
#ifdef WITH_OPENJPEG
	else if (STREQ(imtype_arg, "JP2")) return R_IMF_IMTYPE_JP2;
#endif
	else return R_IMF_IMTYPE_INVALID;
}

static bool do_add_image_extension(char *string, const char imtype, const ImageFormatData *im_format)
{
	const char *extension = NULL;
	const char *extension_test;
	(void)im_format;  /* may be unused, depends on build options */

	if (imtype == R_IMF_IMTYPE_IRIS) {
		if (!BLI_testextensie(string, extension_test = ".rgb"))
			extension = extension_test;
	}
	else if (imtype == R_IMF_IMTYPE_IRIZ) {
		if (!BLI_testextensie(string, extension_test = ".rgb"))
			extension = extension_test;
	}
#ifdef WITH_HDR
	else if (imtype == R_IMF_IMTYPE_RADHDR) {
		if (!BLI_testextensie(string, extension_test = ".hdr"))
			extension = extension_test;
	}
#endif
	else if (ELEM(imtype, R_IMF_IMTYPE_PNG, R_IMF_IMTYPE_FFMPEG, R_IMF_IMTYPE_H264, R_IMF_IMTYPE_THEORA, R_IMF_IMTYPE_XVID)) {
		if (!BLI_testextensie(string, extension_test = ".png"))
			extension = extension_test;
	}
#ifdef WITH_DDS
	else if (imtype == R_IMF_IMTYPE_DDS) {
		if (!BLI_testextensie(string, extension_test = ".dds"))
			extension = extension_test;
	}
#endif
	else if (ELEM(imtype, R_IMF_IMTYPE_TARGA, R_IMF_IMTYPE_RAWTGA)) {
		if (!BLI_testextensie(string, extension_test = ".tga"))
			extension = extension_test;
	}
	else if (imtype == R_IMF_IMTYPE_BMP) {
		if (!BLI_testextensie(string, extension_test = ".bmp"))
			extension = extension_test;
	}
#ifdef WITH_TIFF
	else if (imtype == R_IMF_IMTYPE_TIFF) {
		if (!BLI_testextensie_n(string, extension_test = ".tif", ".tiff", NULL)) {
			extension = extension_test;
		}
	}
#endif
#ifdef WITH_OPENIMAGEIO
	else if (imtype == R_IMF_IMTYPE_PSD) {
		if (!BLI_testextensie(string, extension_test = ".psd"))
			extension = extension_test;
	}
#endif
#ifdef WITH_OPENEXR
	else if (imtype == R_IMF_IMTYPE_OPENEXR || imtype == R_IMF_IMTYPE_MULTILAYER) {
		if (!BLI_testextensie(string, extension_test = ".exr"))
			extension = extension_test;
	}
#endif
#ifdef WITH_CINEON
	else if (imtype == R_IMF_IMTYPE_CINEON) {
		if (!BLI_testextensie(string, extension_test = ".cin"))
			extension = extension_test;
	}
	else if (imtype == R_IMF_IMTYPE_DPX) {
		if (!BLI_testextensie(string, extension_test = ".dpx"))
			extension = extension_test;
	}
#endif
#ifdef WITH_OPENJPEG
	else if (imtype == R_IMF_IMTYPE_JP2) {
		if (im_format) {
			if (im_format->jp2_codec == R_IMF_JP2_CODEC_JP2) {
				if (!BLI_testextensie(string, extension_test = ".jp2"))
					extension = extension_test;
			}
			else if (im_format->jp2_codec == R_IMF_JP2_CODEC_J2K) {
				if (!BLI_testextensie(string, extension_test = ".j2c"))
					extension = extension_test;
			}
			else
				BLI_assert(!"Unsupported jp2 codec was specified in im_format->jp2_codec");
		}
		else {
			if (!BLI_testextensie(string, extension_test = ".jp2"))
				extension = extension_test;
		}
	}
#endif
	else { //   R_IMF_IMTYPE_AVIRAW, R_IMF_IMTYPE_AVIJPEG, R_IMF_IMTYPE_JPEG90, R_IMF_IMTYPE_QUICKTIME etc
		if (!(BLI_testextensie_n(string, extension_test = ".jpg", ".jpeg", NULL)))
			extension = extension_test;
	}

	if (extension) {
		/* prefer this in many cases to avoid .png.tga, but in certain cases it breaks */
		/* remove any other known image extension */
		if (BLI_testextensie_array(string, imb_ext_image) ||
		    (G.have_quicktime && BLI_testextensie_array(string, imb_ext_image_qt)))
		{
			return BLI_replace_extension(string, FILE_MAX, extension);
		}
		else {
			return BLI_ensure_extension(string, FILE_MAX, extension);
		}

	}
	else {
		return false;
	}
}

int BKE_image_path_ensure_ext_from_imformat(char *string, const ImageFormatData *im_format)
{
	return do_add_image_extension(string, im_format->imtype, im_format);
}

int BKE_image_path_ensure_ext_from_imtype(char *string, const char imtype)
{
	return do_add_image_extension(string, imtype, NULL);
}

void BKE_imformat_defaults(ImageFormatData *im_format)
{
	memset(im_format, 0, sizeof(*im_format));
	im_format->planes = R_IMF_PLANES_RGBA;
	im_format->imtype = R_IMF_IMTYPE_PNG;
	im_format->depth = R_IMF_CHAN_DEPTH_8;
	im_format->quality = 90;
	im_format->compress = 15;

	BKE_color_managed_display_settings_init(&im_format->display_settings);
	BKE_color_managed_view_settings_init(&im_format->view_settings);
}

void BKE_imbuf_to_image_format(struct ImageFormatData *im_format, const ImBuf *imbuf)
{
	int ftype        = imbuf->ftype;
	int custom_flags = imbuf->foptions.flag;
	char quality     = imbuf->foptions.quality;

	BKE_imformat_defaults(im_format);

	/* file type */

	if (ftype == IMB_FTYPE_IMAGIC)
		im_format->imtype = R_IMF_IMTYPE_IRIS;

#ifdef WITH_HDR
	else if (ftype == IMB_FTYPE_RADHDR)
		im_format->imtype = R_IMF_IMTYPE_RADHDR;
#endif

	else if (ftype == IMB_FTYPE_PNG) {
		im_format->imtype = R_IMF_IMTYPE_PNG;

		if (custom_flags & PNG_16BIT)
			im_format->depth = R_IMF_CHAN_DEPTH_16;

		im_format->compress = quality;
	}

#ifdef WITH_DDS
	else if (ftype == IMB_FTYPE_DDS)
		im_format->imtype = R_IMF_IMTYPE_DDS;
#endif

	else if (ftype == IMB_FTYPE_BMP)
		im_format->imtype = R_IMF_IMTYPE_BMP;

#ifdef WITH_TIFF
	else if (ftype == IMB_FTYPE_TIF) {
		im_format->imtype = R_IMF_IMTYPE_TIFF;
		if (custom_flags & TIF_16BIT)
			im_format->depth = R_IMF_CHAN_DEPTH_16;
		if (custom_flags & TIF_COMPRESS_NONE)
			im_format->tiff_codec = R_IMF_TIFF_CODEC_NONE;
		if (custom_flags & TIF_COMPRESS_DEFLATE)
			im_format->tiff_codec = R_IMF_TIFF_CODEC_DEFLATE;
		if (custom_flags & TIF_COMPRESS_LZW)
			im_format->tiff_codec = R_IMF_TIFF_CODEC_LZW;
		if (custom_flags & TIF_COMPRESS_PACKBITS)
			im_format->tiff_codec = R_IMF_TIFF_CODEC_PACKBITS;
	}
#endif

#ifdef WITH_OPENEXR
	else if (ftype == IMB_FTYPE_OPENEXR) {
		im_format->imtype = R_IMF_IMTYPE_OPENEXR;
		if (custom_flags & OPENEXR_HALF)
			im_format->depth = R_IMF_CHAN_DEPTH_16;
		if (custom_flags & OPENEXR_COMPRESS)
			im_format->exr_codec = R_IMF_EXR_CODEC_ZIP;  // Can't determine compression
		if (imbuf->zbuf_float)
			im_format->flag |= R_IMF_FLAG_ZBUF;
	}
#endif

#ifdef WITH_CINEON
	else if (ftype == IMB_FTYPE_CINEON)
		im_format->imtype = R_IMF_IMTYPE_CINEON;
	else if (ftype == IMB_FTYPE_DPX)
		im_format->imtype = R_IMF_IMTYPE_DPX;
#endif

	else if (ftype == IMB_FTYPE_TGA) {
		if (custom_flags & RAWTGA)
			im_format->imtype = R_IMF_IMTYPE_RAWTGA;
		else
			im_format->imtype = R_IMF_IMTYPE_TARGA;
	}
#ifdef WITH_OPENJPEG
	else if (ftype == IMB_FTYPE_JP2) {
		im_format->imtype = R_IMF_IMTYPE_JP2;
		im_format->quality = quality;

		if (custom_flags & JP2_16BIT)
			im_format->depth = R_IMF_CHAN_DEPTH_16;
		else if (custom_flags & JP2_12BIT)
			im_format->depth = R_IMF_CHAN_DEPTH_12;

		if (custom_flags & JP2_YCC)
			im_format->jp2_flag |= R_IMF_JP2_FLAG_YCC;

		if (custom_flags & JP2_CINE) {
			im_format->jp2_flag |= R_IMF_JP2_FLAG_CINE_PRESET;
			if (custom_flags & JP2_CINE_48FPS)
				im_format->jp2_flag |= R_IMF_JP2_FLAG_CINE_48;
		}

		if (custom_flags & JP2_JP2)
			im_format->jp2_codec = R_IMF_JP2_CODEC_JP2;
		else if (custom_flags & JP2_J2K)
			im_format->jp2_codec = R_IMF_JP2_CODEC_J2K;
		else
			BLI_assert(!"Unsupported jp2 codec was specified in file type");
	}
#endif

	else {
		im_format->imtype = R_IMF_IMTYPE_JPEG90;
		im_format->quality = quality;
	}

	/* planes */
	im_format->planes = imbuf->planes;
}


#define STAMP_NAME_SIZE ((MAX_ID_NAME - 2) + 16)
/* could allow access externally - 512 is for long names,
 * STAMP_NAME_SIZE is for id names, allowing them some room for description */
typedef struct StampData {
	char file[512];
	char note[512];
	char date[512];
	char marker[512];
	char time[512];
	char frame[512];
	char camera[STAMP_NAME_SIZE];
	char cameralens[STAMP_NAME_SIZE];
	char scene[STAMP_NAME_SIZE];
	char strip[STAMP_NAME_SIZE];
	char rendertime[STAMP_NAME_SIZE];
	char memory[STAMP_NAME_SIZE];
} StampData;
#undef STAMP_NAME_SIZE

static void stampdata(Scene *scene, Object *camera, StampData *stamp_data, int do_prefix)
{
	char text[256];
	struct tm *tl;
	time_t t;

	if (scene->r.stamp & R_STAMP_FILENAME) {
		BLI_snprintf(stamp_data->file, sizeof(stamp_data->file), do_prefix ? "File %s" : "%s", G.relbase_valid ? G.main->name : "<untitled>");
	}
	else {
		stamp_data->file[0] = '\0';
	}

	if (scene->r.stamp & R_STAMP_NOTE) {
		/* Never do prefix for Note */
		BLI_snprintf(stamp_data->note, sizeof(stamp_data->note), "%s", scene->r.stamp_udata);
	}
	else {
		stamp_data->note[0] = '\0';
	}

	if (scene->r.stamp & R_STAMP_DATE) {
		t = time(NULL);
		tl = localtime(&t);
		BLI_snprintf(text, sizeof(text), "%04d/%02d/%02d %02d:%02d:%02d", tl->tm_year + 1900, tl->tm_mon + 1, tl->tm_mday, tl->tm_hour, tl->tm_min, tl->tm_sec);
		BLI_snprintf(stamp_data->date, sizeof(stamp_data->date), do_prefix ? "Date %s" : "%s", text);
	}
	else {
		stamp_data->date[0] = '\0';
	}

	if (scene->r.stamp & R_STAMP_MARKER) {
		const char *name = BKE_scene_find_last_marker_name(scene, CFRA);

		if (name) BLI_strncpy(text, name, sizeof(text));
		else BLI_strncpy(text, "<none>", sizeof(text));

		BLI_snprintf(stamp_data->marker, sizeof(stamp_data->marker), do_prefix ? "Marker %s" : "%s", text);
	}
	else {
		stamp_data->marker[0] = '\0';
	}

	if (scene->r.stamp & R_STAMP_TIME) {
		const short timecode_style = USER_TIMECODE_SMPTE_FULL;
		BLI_timecode_string_from_time(text, sizeof(text), 0, FRA2TIME(scene->r.cfra), FPS, timecode_style);
		BLI_snprintf(stamp_data->time, sizeof(stamp_data->time), do_prefix ? "Timecode %s" : "%s", text);
	}
	else {
		stamp_data->time[0] = '\0';
	}

	if (scene->r.stamp & R_STAMP_FRAME) {
		char fmtstr[32];
		int digits = 1;

		if (scene->r.efra > 9)
			digits = 1 + (int) log10(scene->r.efra);

		BLI_snprintf(fmtstr, sizeof(fmtstr), do_prefix ? "Frame %%0%di" : "%%0%di", digits);
		BLI_snprintf(stamp_data->frame, sizeof(stamp_data->frame), fmtstr, scene->r.cfra);
	}
	else {
		stamp_data->frame[0] = '\0';
	}

	if (scene->r.stamp & R_STAMP_CAMERA) {
		BLI_snprintf(stamp_data->camera, sizeof(stamp_data->camera), do_prefix ? "Camera %s" : "%s", camera ? camera->id.name + 2 : "<none>");
	}
	else {
		stamp_data->camera[0] = '\0';
	}

	if (scene->r.stamp & R_STAMP_CAMERALENS) {
		if (camera && camera->type == OB_CAMERA) {
			BLI_snprintf(text, sizeof(text), "%.2f", ((Camera *)camera->data)->lens);
		}
		else {
			BLI_strncpy(text, "<none>", sizeof(text));
		}

		BLI_snprintf(stamp_data->cameralens, sizeof(stamp_data->cameralens), do_prefix ? "Lens %s" : "%s", text);
	}
	else {
		stamp_data->cameralens[0] = '\0';
	}

	if (scene->r.stamp & R_STAMP_SCENE) {
		BLI_snprintf(stamp_data->scene, sizeof(stamp_data->scene), do_prefix ? "Scene %s" : "%s", scene->id.name + 2);
	}
	else {
		stamp_data->scene[0] = '\0';
	}

	if (scene->r.stamp & R_STAMP_SEQSTRIP) {
		Sequence *seq = BKE_sequencer_foreground_frame_get(scene, scene->r.cfra);

		if (seq) BLI_strncpy(text, seq->name + 2, sizeof(text));
		else BLI_strncpy(text, "<none>", sizeof(text));

		BLI_snprintf(stamp_data->strip, sizeof(stamp_data->strip), do_prefix ? "Strip %s" : "%s", text);
	}
	else {
		stamp_data->strip[0] = '\0';
	}

	{
		Render *re = RE_GetRender(scene->id.name);
		RenderStats *stats = re ? RE_GetStats(re) : NULL;

		if (stats && (scene->r.stamp & R_STAMP_RENDERTIME)) {
			BLI_timecode_string_from_time_simple(text, sizeof(text), stats->lastframetime);

			BLI_snprintf(stamp_data->rendertime, sizeof(stamp_data->rendertime), do_prefix ? "RenderTime %s" : "%s", text);
		}
		else {
			stamp_data->rendertime[0] = '\0';
		}

		if (stats && (scene->r.stamp & R_STAMP_MEMORY)) {
			BLI_snprintf(stamp_data->memory, sizeof(stamp_data->memory), do_prefix ? "Peak Memory %.2fM" : "%.2fM", stats->mem_peak);
		}
		else {
			stamp_data->memory[0] = '\0';
		}
	}
}

/* Will always add prefix. */
static void stampdata_from_template(StampData *stamp_data,
                                    const Scene *scene,
                                    const StampData *stamp_data_template)
{
	if (scene->r.stamp & R_STAMP_FILENAME) {
		BLI_snprintf(stamp_data->file, sizeof(stamp_data->file), "File %s", stamp_data_template->file);
	}
	else {
		stamp_data->file[0] = '\0';
	}
	if (scene->r.stamp & R_STAMP_NOTE) {
		BLI_snprintf(stamp_data->note, sizeof(stamp_data->note), "%s", stamp_data_template->note);
	}
	else {
		stamp_data->note[0] = '\0';
	}
	if (scene->r.stamp & R_STAMP_DATE) {
		BLI_snprintf(stamp_data->date, sizeof(stamp_data->date), "Date %s", stamp_data_template->date);
	}
	else {
		stamp_data->date[0] = '\0';
	}
	if (scene->r.stamp & R_STAMP_MARKER) {
		BLI_snprintf(stamp_data->marker, sizeof(stamp_data->marker), "Marker %s", stamp_data_template->marker);
	}
	else {
		stamp_data->marker[0] = '\0';
	}
	if (scene->r.stamp & R_STAMP_TIME) {
		BLI_snprintf(stamp_data->time, sizeof(stamp_data->time), "Timecode %s", stamp_data_template->time);
	}
	else {
		stamp_data->time[0] = '\0';
	}
	if (scene->r.stamp & R_STAMP_FRAME) {
		BLI_snprintf(stamp_data->frame, sizeof(stamp_data->frame), "Frame %s", stamp_data_template->frame);
	}
	else {
		stamp_data->frame[0] = '\0';
	}
	if (scene->r.stamp & R_STAMP_CAMERA) {
		BLI_snprintf(stamp_data->camera, sizeof(stamp_data->camera), "Camera %s", stamp_data_template->camera);
	}
	else {
		stamp_data->camera[0] = '\0';
	}
	if (scene->r.stamp & R_STAMP_CAMERALENS) {
		BLI_snprintf(stamp_data->cameralens, sizeof(stamp_data->cameralens), "Lens %s", stamp_data_template->cameralens);
	}
	else {
		stamp_data->cameralens[0] = '\0';
	}
	if (scene->r.stamp & R_STAMP_SCENE) {
		BLI_snprintf(stamp_data->scene, sizeof(stamp_data->scene), "Scene %s", stamp_data_template->scene);
	}
	else {
		stamp_data->scene[0] = '\0';
	}
	if (scene->r.stamp & R_STAMP_SEQSTRIP) {
		BLI_snprintf(stamp_data->strip, sizeof(stamp_data->strip), "Strip %s", stamp_data_template->strip);
	}
	else {
		stamp_data->strip[0] = '\0';
	}
	if (scene->r.stamp & R_STAMP_RENDERTIME) {
		BLI_snprintf(stamp_data->rendertime, sizeof(stamp_data->rendertime), "RenderTime %s", stamp_data_template->rendertime);
	}
	else {
		stamp_data->rendertime[0] = '\0';
	}
	if (scene->r.stamp & R_STAMP_MEMORY) {
		BLI_snprintf(stamp_data->memory, sizeof(stamp_data->memory), "Peak Memory %s", stamp_data_template->memory);
	}
	else {
		stamp_data->memory[0] = '\0';
	}
}

void BKE_image_stamp_buf(
        Scene *scene, Object *camera, const StampData *stamp_data_template,
        unsigned char *rect, float *rectf, int width, int height, int channels)
{
	struct StampData stamp_data;
	float w, h, pad;
	int x, y, y_ofs;
	float h_fixed;
	const int mono = blf_mono_font_render; // XXX
	struct ColorManagedDisplay *display;
	const char *display_device;

	/* vars for calculating wordwrap */
	struct {
		struct ResultBLF info;
		rctf rect;
	} wrap;

	/* this could be an argument if we want to operate on non linear float imbuf's
	 * for now though this is only used for renders which use scene settings */

#define TEXT_SIZE_CHECK(str, w, h) \
	((str[0]) && ((void)(h = h_fixed), (w = BLF_width(mono, str, sizeof(str)))))

	/* must enable BLF_WORD_WRAP before using */
#define TEXT_SIZE_CHECK_WORD_WRAP(str, w, h) \
	((str[0]) && (BLF_boundbox_ex(mono, str, sizeof(str), &wrap.rect, &wrap.info), \
	 (void)(h = h_fixed * wrap.info.lines), (w = BLI_rctf_size_x(&wrap.rect))))

#define BUFF_MARGIN_X 2
#define BUFF_MARGIN_Y 1

	if (!rect && !rectf)
		return;

	display_device = scene->display_settings.display_device;
	display = IMB_colormanagement_display_get_named(display_device);

	if (stamp_data_template == NULL) {
		stampdata(scene, camera, &stamp_data, (scene->r.stamp & R_STAMP_HIDE_LABELS) == 0);
	}
	else {
		stampdata_from_template(&stamp_data, scene, stamp_data_template);
	}

	/* TODO, do_versions */
	if (scene->r.stamp_font_id < 8)
		scene->r.stamp_font_id = 12;

	/* set before return */
	BLF_size(mono, scene->r.stamp_font_id, 72);
	BLF_wordwrap(mono, width - (BUFF_MARGIN_X * 2));

	BLF_buffer(mono, rectf, rect, width, height, channels, display);
	BLF_buffer_col(mono, scene->r.fg_stamp);
	pad = BLF_width_max(mono);

	/* use 'h_fixed' rather than 'h', aligns better */
	h_fixed = BLF_height_max(mono);
	y_ofs = -BLF_descender(mono);

	x = 0;
	y = height;

	if (TEXT_SIZE_CHECK(stamp_data.file, w, h)) {
		/* Top left corner */
		y -= h;

		/* also a little of space to the background. */
		buf_rectfill_area(rect, rectf, width, height, scene->r.bg_stamp, display,
		                  x - BUFF_MARGIN_X, y - BUFF_MARGIN_Y, w + BUFF_MARGIN_X, y + h + BUFF_MARGIN_Y);

		/* and draw the text. */
		BLF_position(mono, x, y + y_ofs, 0.0);
		BLF_draw_buffer(mono, stamp_data.file, BLF_DRAW_STR_DUMMY_MAX);

		/* the extra pixel for background. */
		y -= BUFF_MARGIN_Y * 2;
	}

	/* Top left corner, below File */
	if (TEXT_SIZE_CHECK(stamp_data.date, w, h)) {
		y -= h;

		/* and space for background. */
		buf_rectfill_area(rect, rectf, width, height, scene->r.bg_stamp, display,
		                  0, y - BUFF_MARGIN_Y, w + BUFF_MARGIN_X, y + h + BUFF_MARGIN_Y);

		BLF_position(mono, x, y + y_ofs, 0.0);
		BLF_draw_buffer(mono, stamp_data.date, BLF_DRAW_STR_DUMMY_MAX);

		/* the extra pixel for background. */
		y -= BUFF_MARGIN_Y * 2;
	}

	/* Top left corner, below File, Date */
	if (TEXT_SIZE_CHECK(stamp_data.rendertime, w, h)) {
		y -= h;

		/* and space for background. */
		buf_rectfill_area(rect, rectf, width, height, scene->r.bg_stamp, display,
		                  0, y - BUFF_MARGIN_Y, w + BUFF_MARGIN_X, y + h + BUFF_MARGIN_Y);

		BLF_position(mono, x, y + y_ofs, 0.0);
		BLF_draw_buffer(mono, stamp_data.rendertime, BLF_DRAW_STR_DUMMY_MAX);

		/* the extra pixel for background. */
		y -= BUFF_MARGIN_Y * 2;
	}

	/* Top left corner, below File, Date, Rendertime */
	if (TEXT_SIZE_CHECK(stamp_data.memory, w, h)) {
		y -= h;

		/* and space for background. */
		buf_rectfill_area(rect, rectf, width, height, scene->r.bg_stamp, display,
		                  0, y - BUFF_MARGIN_Y, w + BUFF_MARGIN_X, y + h + BUFF_MARGIN_Y);

		BLF_position(mono, x, y + y_ofs, 0.0);
		BLF_draw_buffer(mono, stamp_data.memory, BLF_DRAW_STR_DUMMY_MAX);

		/* the extra pixel for background. */
		y -= BUFF_MARGIN_Y * 2;
	}

	/* Top left corner, below File, Date, Memory, Rendertime */
	BLF_enable(mono, BLF_WORD_WRAP);
	if (TEXT_SIZE_CHECK_WORD_WRAP(stamp_data.note, w, h)) {
		y -= h;

		/* and space for background. */
		buf_rectfill_area(rect, rectf, width, height, scene->r.bg_stamp, display,
		                  0, y - BUFF_MARGIN_Y, w + BUFF_MARGIN_X, y + h + BUFF_MARGIN_Y);

		BLF_position(mono, x, y + y_ofs + (h - h_fixed), 0.0);
		BLF_draw_buffer(mono, stamp_data.note, BLF_DRAW_STR_DUMMY_MAX);
	}
	BLF_disable(mono, BLF_WORD_WRAP);

	x = 0;
	y = 0;

	/* Bottom left corner, leaving space for timing */
	if (TEXT_SIZE_CHECK(stamp_data.marker, w, h)) {

		/* extra space for background. */
		buf_rectfill_area(rect, rectf, width, height, scene->r.bg_stamp,  display,
		                  x - BUFF_MARGIN_X, y - BUFF_MARGIN_Y, w + BUFF_MARGIN_X, y + h + BUFF_MARGIN_Y);

		/* and pad the text. */
		BLF_position(mono, x, y + y_ofs, 0.0);
		BLF_draw_buffer(mono, stamp_data.marker, BLF_DRAW_STR_DUMMY_MAX);

		/* space width. */
		x += w + pad;
	}

	/* Left bottom corner */
	if (TEXT_SIZE_CHECK(stamp_data.time, w, h)) {

		/* extra space for background */
		buf_rectfill_area(rect, rectf, width, height, scene->r.bg_stamp, display,
		                  x - BUFF_MARGIN_X, y, x + w + BUFF_MARGIN_X, y + h + BUFF_MARGIN_Y);

		/* and pad the text. */
		BLF_position(mono, x, y + y_ofs, 0.0);
		BLF_draw_buffer(mono, stamp_data.time, BLF_DRAW_STR_DUMMY_MAX);

		/* space width. */
		x += w + pad;
	}

	if (TEXT_SIZE_CHECK(stamp_data.frame, w, h)) {

		/* extra space for background. */
		buf_rectfill_area(rect, rectf, width, height, scene->r.bg_stamp, display,
		                  x - BUFF_MARGIN_X, y - BUFF_MARGIN_Y, x + w + BUFF_MARGIN_X, y + h + BUFF_MARGIN_Y);

		/* and pad the text. */
		BLF_position(mono, x, y + y_ofs, 0.0);
		BLF_draw_buffer(mono, stamp_data.frame, BLF_DRAW_STR_DUMMY_MAX);

		/* space width. */
		x += w + pad;
	}

	if (TEXT_SIZE_CHECK(stamp_data.camera, w, h)) {

		/* extra space for background. */
		buf_rectfill_area(rect, rectf, width, height, scene->r.bg_stamp, display,
		                  x - BUFF_MARGIN_X, y - BUFF_MARGIN_Y, x + w + BUFF_MARGIN_X, y + h + BUFF_MARGIN_Y);
		BLF_position(mono, x, y + y_ofs, 0.0);
		BLF_draw_buffer(mono, stamp_data.camera, BLF_DRAW_STR_DUMMY_MAX);

		/* space width. */
		x += w + pad;
	}

	if (TEXT_SIZE_CHECK(stamp_data.cameralens, w, h)) {

		/* extra space for background. */
		buf_rectfill_area(rect, rectf, width, height, scene->r.bg_stamp, display,
		                  x - BUFF_MARGIN_X, y - BUFF_MARGIN_Y, x + w + BUFF_MARGIN_X, y + h + BUFF_MARGIN_Y);
		BLF_position(mono, x, y + y_ofs, 0.0);
		BLF_draw_buffer(mono, stamp_data.cameralens, BLF_DRAW_STR_DUMMY_MAX);
	}

	if (TEXT_SIZE_CHECK(stamp_data.scene, w, h)) {

		/* Bottom right corner, with an extra space because blenfont is too strict! */
		x = width - w - 2;

		/* extra space for background. */
		buf_rectfill_area(rect, rectf, width, height, scene->r.bg_stamp, display,
		                  x - BUFF_MARGIN_X, y - BUFF_MARGIN_Y, x + w + BUFF_MARGIN_X, y + h + BUFF_MARGIN_Y);

		/* and pad the text. */
		BLF_position(mono, x, y + y_ofs, 0.0);
		BLF_draw_buffer(mono, stamp_data.scene, BLF_DRAW_STR_DUMMY_MAX);
	}

	if (TEXT_SIZE_CHECK(stamp_data.strip, w, h)) {

		/* Top right corner, with an extra space because blenfont is too strict! */
		x = width - w - pad;
		y = height - h;

		/* extra space for background. */
		buf_rectfill_area(rect, rectf, width, height, scene->r.bg_stamp, display,
		                  x - BUFF_MARGIN_X, y - BUFF_MARGIN_Y, x + w + BUFF_MARGIN_X, y + h + BUFF_MARGIN_Y);

		BLF_position(mono, x, y + y_ofs, 0.0);
		BLF_draw_buffer(mono, stamp_data.strip, BLF_DRAW_STR_DUMMY_MAX);
	}

	/* cleanup the buffer. */
	BLF_buffer(mono, NULL, NULL, 0, 0, 0, NULL);
	BLF_wordwrap(mono, 0);

#undef TEXT_SIZE_CHECK
#undef TEXT_SIZE_CHECK_WORD_WRAP
#undef BUFF_MARGIN_X
#undef BUFF_MARGIN_Y
}

void BKE_render_result_stamp_info(Scene *scene, Object *camera, struct RenderResult *rr, bool allocate_only)
{
	struct StampData *stamp_data;

	if (!(scene && (scene->r.stamp & R_STAMP_ALL)) && !allocate_only)
		return;

	if (!rr->stamp_data) {
		stamp_data = MEM_callocN(sizeof(StampData), "RenderResult.stamp_data");
	}
	else {
		stamp_data = rr->stamp_data;
	}

	if (!allocate_only)
		stampdata(scene, camera, stamp_data, 0);

	if (!rr->stamp_data) {
		rr->stamp_data = stamp_data;
	}
}

void BKE_stamp_info_callback(void *data, struct StampData *stamp_data, StampCallback callback, bool noskip)
{
	if ((callback == NULL) || (stamp_data == NULL)) {
		return;
	}

#define CALL(member, value_str) \
	if (noskip || stamp_data->member[0]) { \
		callback(data, value_str, stamp_data->member, sizeof(stamp_data->member)); \
	} ((void)0)

	CALL(file, "File");
	CALL(note, "Note");
	CALL(date, "Date");
	CALL(marker, "Marker");
	CALL(time, "Time");
	CALL(frame, "Frame");
	CALL(camera, "Camera");
	CALL(cameralens, "Lens");
	CALL(scene, "Scene");
	CALL(strip, "Strip");
	CALL(rendertime, "RenderTime");
	CALL(memory, "Memory");

#undef CALL
}

/* wrap for callback only */
static void metadata_change_field(void *data, const char *propname, char *propvalue, int UNUSED(len))
{
	IMB_metadata_change_field(data, propname, propvalue);
}

static void metadata_get_field(void *data, const char *propname, char *propvalue, int len)
{
	IMB_metadata_get_field(data, propname, propvalue, len);
}

void BKE_imbuf_stamp_info(RenderResult *rr, struct ImBuf *ibuf)
{
	struct StampData *stamp_data = rr->stamp_data;

	BKE_stamp_info_callback(ibuf, stamp_data, metadata_change_field, false);
}

void BKE_stamp_info_from_imbuf(RenderResult *rr, struct ImBuf *ibuf)
{
	struct StampData *stamp_data = rr->stamp_data;

	BKE_stamp_info_callback(ibuf, stamp_data, metadata_get_field, true);
}

bool BKE_imbuf_alpha_test(ImBuf *ibuf)
{
	int tot;
	if (ibuf->rect_float) {
		const float *buf = ibuf->rect_float;
		for (tot = ibuf->x * ibuf->y; tot--; buf += 4) {
			if (buf[3] < 1.0f) {
				return true;
			}
		}
	}
	else if (ibuf->rect) {
		unsigned char *buf = (unsigned char *)ibuf->rect;
		for (tot = ibuf->x * ibuf->y; tot--; buf += 4) {
			if (buf[3] != 255) {
				return true;
			}
		}
	}

	return false;
}

/* note: imf->planes is ignored here, its assumed the image channels
 * are already set */
void BKE_imbuf_write_prepare(ImBuf *ibuf, const ImageFormatData *imf)
{
	char imtype = imf->imtype;
	char compress = imf->compress;
	char quality = imf->quality;

	/* initialize all from image format */
	ibuf->foptions.flag = 0;

	if (imtype == R_IMF_IMTYPE_IRIS) {
		ibuf->ftype = IMB_FTYPE_IMAGIC;
	}
#ifdef WITH_HDR
	else if (imtype == R_IMF_IMTYPE_RADHDR) {
		ibuf->ftype = IMB_FTYPE_RADHDR;
	}
#endif
	else if (ELEM(imtype, R_IMF_IMTYPE_PNG, R_IMF_IMTYPE_FFMPEG, R_IMF_IMTYPE_H264, R_IMF_IMTYPE_THEORA, R_IMF_IMTYPE_XVID)) {
		ibuf->ftype = IMB_FTYPE_PNG;

		if (imtype == R_IMF_IMTYPE_PNG) {
			if (imf->depth == R_IMF_CHAN_DEPTH_16)
				ibuf->foptions.flag |= PNG_16BIT;

			ibuf->foptions.quality = compress;
		}

	}
#ifdef WITH_DDS
	else if (imtype == R_IMF_IMTYPE_DDS) {
		ibuf->ftype = IMB_FTYPE_DDS;
	}
#endif
	else if (imtype == R_IMF_IMTYPE_BMP) {
		ibuf->ftype = IMB_FTYPE_BMP;
	}
#ifdef WITH_TIFF
	else if (imtype == R_IMF_IMTYPE_TIFF) {
		ibuf->ftype = IMB_FTYPE_TIF;

		if (imf->depth == R_IMF_CHAN_DEPTH_16) {
			ibuf->foptions.flag |= TIF_16BIT;
		}
		if (imf->tiff_codec == R_IMF_TIFF_CODEC_NONE) {
			ibuf->foptions.flag |= TIF_COMPRESS_NONE;
		}
		else if (imf->tiff_codec == R_IMF_TIFF_CODEC_DEFLATE) {
			ibuf->foptions.flag |= TIF_COMPRESS_DEFLATE;
		}
		else if (imf->tiff_codec == R_IMF_TIFF_CODEC_LZW) {
			ibuf->foptions.flag |= TIF_COMPRESS_LZW;
		}
		else if (imf->tiff_codec == R_IMF_TIFF_CODEC_PACKBITS) {
			ibuf->foptions.flag |= TIF_COMPRESS_PACKBITS;
		}
	}
#endif
#ifdef WITH_OPENEXR
	else if (ELEM(imtype, R_IMF_IMTYPE_OPENEXR, R_IMF_IMTYPE_MULTILAYER)) {
		ibuf->ftype = IMB_FTYPE_OPENEXR;
		if (imf->depth == R_IMF_CHAN_DEPTH_16)
			ibuf->foptions.flag |= OPENEXR_HALF;
		ibuf->foptions.flag |= (imf->exr_codec & OPENEXR_COMPRESS);

		if (!(imf->flag & R_IMF_FLAG_ZBUF))
			ibuf->zbuf_float = NULL;    /* signal for exr saving */

	}
#endif
#ifdef WITH_CINEON
	else if (imtype == R_IMF_IMTYPE_CINEON) {
		ibuf->ftype = IMB_FTYPE_CINEON;
		if (imf->cineon_flag & R_IMF_CINEON_FLAG_LOG) {
			ibuf->foptions.flag |= CINEON_LOG;
		}
		if (imf->depth == R_IMF_CHAN_DEPTH_16) {
			ibuf->foptions.flag |= CINEON_16BIT;
		}
		else if (imf->depth == R_IMF_CHAN_DEPTH_12) {
			ibuf->foptions.flag |= CINEON_12BIT;
		}
		else if (imf->depth == R_IMF_CHAN_DEPTH_10) {
			ibuf->foptions.flag |= CINEON_10BIT;
		}
	}
	else if (imtype == R_IMF_IMTYPE_DPX) {
		ibuf->ftype = IMB_FTYPE_DPX;
		if (imf->cineon_flag & R_IMF_CINEON_FLAG_LOG) {
			ibuf->foptions.flag |= CINEON_LOG;
		}
		if (imf->depth == R_IMF_CHAN_DEPTH_16) {
			ibuf->foptions.flag |= CINEON_16BIT;
		}
		else if (imf->depth == R_IMF_CHAN_DEPTH_12) {
			ibuf->foptions.flag |= CINEON_12BIT;
		}
		else if (imf->depth == R_IMF_CHAN_DEPTH_10) {
			ibuf->foptions.flag |= CINEON_10BIT;
		}
	}
#endif
	else if (imtype == R_IMF_IMTYPE_TARGA) {
		ibuf->ftype = IMB_FTYPE_TGA;
	}
	else if (imtype == R_IMF_IMTYPE_RAWTGA) {
		ibuf->ftype = IMB_FTYPE_TGA;
		ibuf->foptions.flag = RAWTGA;
	}
#ifdef WITH_OPENJPEG
	else if (imtype == R_IMF_IMTYPE_JP2) {
		if (quality < 10) quality = 90;
		ibuf->ftype = IMB_FTYPE_JP2;
		ibuf->foptions.quality = quality;

		if (imf->depth == R_IMF_CHAN_DEPTH_16) {
			ibuf->foptions.flag |= JP2_16BIT;
		}
		else if (imf->depth == R_IMF_CHAN_DEPTH_12) {
			ibuf->foptions.flag |= JP2_12BIT;
		}

		if (imf->jp2_flag & R_IMF_JP2_FLAG_YCC) {
			ibuf->foptions.flag |= JP2_YCC;
		}

		if (imf->jp2_flag & R_IMF_JP2_FLAG_CINE_PRESET) {
			ibuf->foptions.flag |= JP2_CINE;
			if (imf->jp2_flag & R_IMF_JP2_FLAG_CINE_48)
				ibuf->foptions.flag |= JP2_CINE_48FPS;
		}

		if (imf->jp2_codec == R_IMF_JP2_CODEC_JP2)
			ibuf->foptions.flag |= JP2_JP2;
		else if (imf->jp2_codec == R_IMF_JP2_CODEC_J2K)
			ibuf->foptions.flag |= JP2_J2K;
		else
			BLI_assert(!"Unsupported jp2 codec was specified in im_format->jp2_codec");
	}
#endif
	else {
		/* R_IMF_IMTYPE_JPEG90, etc. default we save jpegs */
		if (quality < 10) quality = 90;
		ibuf->ftype = IMB_FTYPE_JPG;
		ibuf->foptions.quality = quality;
	}
}

int BKE_imbuf_write(ImBuf *ibuf, const char *name, const ImageFormatData *imf)
{
	int ok;

	BKE_imbuf_write_prepare(ibuf, imf);

	BLI_make_existing_file(name);

	ok = IMB_saveiff(ibuf, name, IB_rect | IB_zbuf | IB_zbuffloat);
	if (ok == 0) {
		perror(name);
	}

	return(ok);
}

/* same as BKE_imbuf_write() but crappy workaround not to permanently modify
 * _some_, values in the imbuf */
int BKE_imbuf_write_as(ImBuf *ibuf, const char *name, ImageFormatData *imf,
                       const bool save_copy)
{
	ImBuf ibuf_back = *ibuf;
	int ok;

	/* all data is rgba anyway,
	 * this just controls how to save for some formats */
	ibuf->planes = imf->planes;

	ok = BKE_imbuf_write(ibuf, name, imf);

	if (save_copy) {
		/* note that we are not restoring _all_ settings */
		ibuf->planes = ibuf_back.planes;
		ibuf->ftype =  ibuf_back.ftype;
		ibuf->foptions =  ibuf_back.foptions;
	}

	return ok;
}

int BKE_imbuf_write_stamp(
        Scene *scene, struct RenderResult *rr, ImBuf *ibuf, const char *name,
        const struct ImageFormatData *imf)
{
	if (scene && scene->r.stamp & R_STAMP_ALL)
		BKE_imbuf_stamp_info(rr, ibuf);

	return BKE_imbuf_write(ibuf, name, imf);
}

static void do_makepicstring(
        char *string, const char *base, const char *relbase, int frame, const char imtype,
        const ImageFormatData *im_format, const short use_ext, const short use_frames,
        const char *suffix)
{
	if (string == NULL) return;
	BLI_strncpy(string, base, FILE_MAX - 10);   /* weak assumption */
	BLI_path_abs(string, relbase);

	if (use_frames)
		BLI_path_frame(string, frame, 4);

	if (suffix)
		BLI_path_suffix(string, FILE_MAX, suffix, "");

	if (use_ext)
		do_add_image_extension(string, imtype, im_format);
}

void BKE_image_path_from_imformat(
        char *string, const char *base, const char *relbase, int frame,
        const ImageFormatData *im_format, const bool use_ext, const bool use_frames, const char *suffix)
{
	do_makepicstring(string, base, relbase, frame, im_format->imtype, im_format, use_ext, use_frames, suffix);
}

void BKE_image_path_from_imtype(
        char *string, const char *base, const char *relbase, int frame,
        const char imtype, const bool use_ext, const bool use_frames, const char *view)
{
	do_makepicstring(string, base, relbase, frame, imtype, NULL, use_ext, use_frames, view);
}

struct anim *openanim_noload(const char *name, int flags, int streamindex, char colorspace[IMA_MAX_SPACE])
{
	struct anim *anim;

	anim = IMB_open_anim(name, flags, streamindex, colorspace);
	return anim;
}

/* used by sequencer too */
struct anim *openanim(const char *name, int flags, int streamindex, char colorspace[IMA_MAX_SPACE])
{
	struct anim *anim;
	struct ImBuf *ibuf;

	anim = IMB_open_anim(name, flags, streamindex, colorspace);
	if (anim == NULL) return NULL;

	ibuf = IMB_anim_absolute(anim, 0, IMB_TC_NONE, IMB_PROXY_NONE);
	if (ibuf == NULL) {
		if (BLI_exists(name))
			printf("not an anim: %s\n", name);
		else
			printf("anim file doesn't exist: %s\n", name);
		IMB_free_anim(anim);
		return NULL;
	}
	IMB_freeImBuf(ibuf);

	return(anim);
}

/* ************************* New Image API *************** */


/* Notes about Image storage
 * - packedfile
 *   -> written in .blend
 * - filename
 *   -> written in .blend
 * - movie
 *   -> comes from packedfile or filename
 * - renderresult
 *   -> comes from packedfile or filename
 * - listbase
 *   -> ibufs from exrhandle
 * - flipbook array
 *   -> ibufs come from movie, temporary renderresult or sequence
 * - ibuf
 *   -> comes from packedfile or filename or generated
 */


/* forces existence of 1 Image for renderout or nodes, returns Image */
/* name is only for default, when making new one */
Image *BKE_image_verify_viewer(int type, const char *name)
{
	Image *ima;

	for (ima = G.main->image.first; ima; ima = ima->id.next)
		if (ima->source == IMA_SRC_VIEWER)
			if (ima->type == type)
				break;

	if (ima == NULL)
		ima = image_alloc(G.main, name, IMA_SRC_VIEWER, type);

	/* happens on reload, imagewindow cannot be image user when hidden*/
	if (ima->id.us == 0)
		id_us_plus(&ima->id);

	return ima;
}

static void image_viewer_create_views(const RenderData *rd, Image *ima)
{
	if ((rd->scemode & R_MULTIVIEW) == 0) {
		image_add_view(ima, "", "");
	}
	else {
		SceneRenderView *srv;
		for (srv = rd->views.first; srv; srv = srv->next) {
			if (BKE_scene_multiview_is_render_view_active(rd, srv) == false)
				continue;
			image_add_view(ima, srv->name, "");
		}
	}
}

/* Reset the image cache and views when the Viewer Nodes views don't match the scene views */
void BKE_image_verify_viewer_views(const RenderData *rd, Image *ima, ImageUser *iuser)
{
	bool do_reset;
	const bool is_multiview = (rd->scemode & R_MULTIVIEW) != 0;

	BLI_lock_thread(LOCK_DRAW_IMAGE);

	if (!BKE_scene_multiview_is_stereo3d(rd))
		iuser->flag &= ~IMA_SHOW_STEREO;

	/* see if all scene render views are in the image view list */
	do_reset = (BKE_scene_multiview_num_views_get(rd) != BLI_listbase_count(&ima->views));

	/* multiview also needs to be sure all the views are synced */
	if (is_multiview && !do_reset) {
		SceneRenderView *srv;
		ImageView *iv;

		for (iv = ima->views.first; iv; iv = iv->next) {
			srv = BLI_findstring(&rd->views, iv->name, offsetof(SceneRenderView, name));
			if ((srv == NULL) || (BKE_scene_multiview_is_render_view_active(rd, srv) == false)) {
				do_reset = true;
				break;
			}
		}
	}

	if (do_reset) {
		BLI_spin_lock(&image_spin);

		image_free_cached_frames(ima);
		BKE_image_free_views(ima);

		/* add new views */
		image_viewer_create_views(rd, ima);

		BLI_spin_unlock(&image_spin);
	}

	BLI_unlock_thread(LOCK_DRAW_IMAGE);
}

void BKE_image_walk_all_users(const Main *mainp, void *customdata,
                              void callback(Image *ima, ImageUser *iuser, void *customdata))
{
	wmWindowManager *wm;
	wmWindow *win;
	Tex *tex;

	/* texture users */
	for (tex = mainp->tex.first; tex; tex = tex->id.next) {
		if (tex->type == TEX_IMAGE && tex->ima) {
			callback(tex->ima, &tex->iuser, customdata);
		}

		if (tex->nodetree) {
			bNode *node;
			for (node = tex->nodetree->nodes.first; node; node = node->next) {
				if (node->id && node->type == TEX_NODE_IMAGE) {
					Image *ima = (Image *)node->id;
					ImageUser *iuser = node->storage;
					callback(ima, iuser, customdata);
				}
			}
		}
	}

	/* image window, compo node users */
	for (wm = mainp->wm.first; wm; wm = wm->id.next) { /* only 1 wm */
		for (win = wm->windows.first; win; win = win->next) {
			ScrArea *sa;
			for (sa = win->screen->areabase.first; sa; sa = sa->next) {
				if (sa->spacetype == SPACE_VIEW3D) {
					View3D *v3d = sa->spacedata.first;
					BGpic *bgpic;
					for (bgpic = v3d->bgpicbase.first; bgpic; bgpic = bgpic->next) {
						callback(bgpic->ima, &bgpic->iuser, customdata);
					}
				}
				else if (sa->spacetype == SPACE_IMAGE) {
					SpaceImage *sima = sa->spacedata.first;
					callback(sima->image, &sima->iuser, customdata);
				}
				else if (sa->spacetype == SPACE_NODE) {
					SpaceNode *snode = sa->spacedata.first;
					if (snode->nodetree && snode->nodetree->type == NTREE_COMPOSIT) {
						bNode *node;
						for (node = snode->nodetree->nodes.first; node; node = node->next) {
							if (node->id && node->type == CMP_NODE_IMAGE) {
								Image *ima = (Image *)node->id;
								ImageUser *iuser = node->storage;
								callback(ima, iuser, customdata);
							}
						}
					}
				}
			}
		}
	}
}

static void image_tag_frame_recalc(Image *ima, ImageUser *iuser, void *customdata)
{
	Image *changed_image = customdata;

	if (ima == changed_image && BKE_image_is_animated(ima)) {
		iuser->flag |= IMA_NEED_FRAME_RECALC;
	}
}

static void image_init_imageuser(Image *ima, ImageUser *iuser)
{
	RenderResult *rr = ima->rr;

	iuser->multi_index = 0;
	iuser->layer = iuser->pass = iuser->view = 0;

	if (rr)
		BKE_image_multilayer_index(rr, iuser);
}

void BKE_image_init_imageuser(Image *ima, ImageUser *iuser)
{
	image_init_imageuser(ima, iuser);
}

void BKE_image_signal(Image *ima, ImageUser *iuser, int signal)
{
	if (ima == NULL)
		return;

	BLI_spin_lock(&image_spin);

	switch (signal) {
		case IMA_SIGNAL_FREE:
			BKE_image_free_buffers(ima);

			if (iuser) {
				iuser->ok = 1;
				if (iuser->scene) {
					image_update_views_format(ima, iuser);
				}
			}
			break;
		case IMA_SIGNAL_SRC_CHANGE:
			if (ima->type == IMA_TYPE_UV_TEST)
				if (ima->source != IMA_SRC_GENERATED)
					ima->type = IMA_TYPE_IMAGE;

			if (ima->source == IMA_SRC_GENERATED) {
				if (ima->gen_x == 0 || ima->gen_y == 0) {
					ImBuf *ibuf = image_get_cached_ibuf_for_index_frame(ima, IMA_NO_INDEX, 0);
					if (ibuf) {
						ima->gen_x = ibuf->x;
						ima->gen_y = ibuf->y;
						IMB_freeImBuf(ibuf);
					}
				}

				/* Changing source type to generated will likely change file format
				 * used by generated image buffer. Saving different file format to
				 * the old name might confuse other applications.
				 *
				 * Here we ensure original image path wouldn't be used when saving
				 * generated image.
				 */
				ima->name[0] = '\0';
			}

#if 0
			/* force reload on first use, but not for multilayer, that makes nodes and buttons in ui drawing fail */
			if (ima->type != IMA_TYPE_MULTILAYER)
				BKE_image_free_buffers(ima);
#else
			/* image buffers for non-sequence multilayer will share buffers with RenderResult,
			 * however sequence multilayer will own buffers. Such logic makes switching from
			 * single multilayer file to sequence completely unstable
			 * since changes in nodes seems this workaround isn't needed anymore, all sockets
			 * are nicely detecting anyway, but freeing buffers always here makes multilayer
			 * sequences behave stable
			 */
			BKE_image_free_buffers(ima);
#endif

			ima->ok = 1;
			if (iuser)
				iuser->ok = 1;

			BKE_image_walk_all_users(G.main, ima, image_tag_frame_recalc);

			break;

		case IMA_SIGNAL_RELOAD:
			/* try to repack file */
			if (BKE_image_has_packedfile(ima)) {
				const int totfiles = image_num_files(ima);

				if (totfiles != BLI_listbase_count_ex(&ima->packedfiles, totfiles + 1)) {
					/* in case there are new available files to be loaded */
					image_free_packedfiles(ima);
					BKE_image_packfiles(NULL, ima, ID_BLEND_PATH(G.main, &ima->id));
				}
				else {
					ImagePackedFile *imapf;
					for (imapf = ima->packedfiles.first; imapf; imapf = imapf->next) {
						PackedFile *pf;
						pf = newPackedFile(NULL, imapf->filepath, ID_BLEND_PATH(G.main, &ima->id));
						if (pf) {
							freePackedFile(imapf->packedfile);
							imapf->packedfile = pf;
						}
						else {
							printf("ERROR: Image \"%s\" not available. Keeping packed image\n", imapf->filepath);
						}
					}
				}

				if (BKE_image_has_packedfile(ima))
					BKE_image_free_buffers(ima);
			}
			else
				BKE_image_free_buffers(ima);

			if (iuser) {
				iuser->ok = 1;
				if (iuser->scene) {
					image_update_views_format(ima, iuser);
				}
			}

			break;
		case IMA_SIGNAL_USER_NEW_IMAGE:
			if (iuser) {
				iuser->ok = 1;
				if (ima->source == IMA_SRC_FILE || ima->source == IMA_SRC_SEQUENCE) {
					if (ima->type == IMA_TYPE_MULTILAYER) {
						image_init_imageuser(ima, iuser);
					}
				}
			}
			break;
		case IMA_SIGNAL_COLORMANAGE:
			BKE_image_free_buffers(ima);

			ima->ok = 1;

			if (iuser)
				iuser->ok = 1;

			break;
	}

	BLI_spin_unlock(&image_spin);

	/* don't use notifiers because they are not 100% sure to succeeded
	 * this also makes sure all scenes are accounted for. */
	{
		Scene *scene;
		for (scene = G.main->scene.first; scene; scene = scene->id.next) {
			if (scene->nodetree) {
				nodeUpdateID(scene->nodetree, &ima->id);
			}
		}
	}
}

#define PASSTYPE_UNSET -1
/* return renderpass for a given pass index and active view */
/* fallback to available if there are missing passes for active view */
static RenderPass *image_render_pass_get(RenderLayer *rl, const int pass, const int view, int *r_passindex)
{
	RenderPass *rpass_ret = NULL;
	RenderPass *rpass;

	int rp_index = 0;
	int rp_passtype = PASSTYPE_UNSET;

	for (rpass = rl->passes.first; rpass; rpass = rpass->next, rp_index++) {
		if (rp_index == pass) {
			rpass_ret = rpass;
			if (view == 0) {
				/* no multiview or left eye */
				break;
			}
			else {
				rp_passtype = rpass->passtype;
			}
		}
		/* multiview */
		else if ((rp_passtype != PASSTYPE_UNSET) &&
		         (rpass->passtype == rp_passtype) &&
		         (rpass->view_id == view))
		{
			rpass_ret = rpass;
			break;
		}
	}

	/* fallback to the first pass in the layer */
	if (rpass_ret == NULL) {
		rp_index = 0;
		rpass_ret = rl->passes.first;
	}

	if (r_passindex) {
		*r_passindex = (rpass == rpass_ret ? rp_index : pass);
	}

	return rpass_ret;
}
#undef PASSTYPE_UNSET

/* if layer or pass changes, we need an index for the imbufs list */
/* note it is called for rendered results, but it doesnt use the index! */
/* and because rendered results use fake layer/passes, don't correct for wrong indices here */
RenderPass *BKE_image_multilayer_index(RenderResult *rr, ImageUser *iuser)
{
	RenderLayer *rl;
	RenderPass *rpass = NULL;

	if (rr == NULL)
		return NULL;

	if (iuser) {
		short index = 0, rv_index, rl_index = 0;
		bool is_stereo = (iuser->flag & IMA_SHOW_STEREO) && RE_RenderResult_is_stereo(rr);

		rv_index = is_stereo ? iuser->multiview_eye : iuser->view;
		if (RE_HasFakeLayer(rr)) rl_index += 1;

		for (rl = rr->layers.first; rl; rl = rl->next, rl_index++) {
			if (iuser->layer == rl_index) {
				int rp_index;
				rpass = image_render_pass_get(rl, iuser->pass, rv_index, &rp_index);
				iuser->multi_index = index + rp_index;
				break;
			}
			else {
				index += BLI_listbase_count(&rl->passes);
			}
		}
	}

	return rpass;
}

void BKE_image_multiview_index(Image *ima, ImageUser *iuser)
{
	if (iuser) {
		bool is_stereo = BKE_image_is_stereo(ima) && (iuser->flag & IMA_SHOW_STEREO);
		if (is_stereo) {
			iuser->multi_index = iuser->multiview_eye;
		}
		else {
			if ((iuser->view < 0) || (iuser->view >= BLI_listbase_count_ex(&ima->views, iuser->view + 1))) {
				iuser->multi_index = iuser->view = 0;
			}
			else {
				iuser->multi_index = iuser->view;
			}
		}
	}
}

/* if layer or pass changes, we need an index for the imbufs list */
/* note it is called for rendered results, but it doesnt use the index! */
/* and because rendered results use fake layer/passes, don't correct for wrong indices here */
bool BKE_image_is_multilayer(Image *ima)
{
	if (ELEM(ima->source, IMA_SRC_FILE, IMA_SRC_SEQUENCE)) {
		if (ima->type == IMA_TYPE_MULTILAYER) {
			return true;
		}
	}
	else if (ima->source == IMA_SRC_VIEWER) {
		if (ima->type == IMA_TYPE_R_RESULT) {
			return true;
		}
	}
	return false;
}

bool BKE_image_is_multiview(Image *ima)
<<<<<<< HEAD
{
	return (BLI_listbase_count_ex(&ima->views, 2) > 1);
}

bool BKE_image_is_stereo(Image *ima)
{
	return BKE_image_is_multiview(ima) &&
	       (BLI_findstring(&ima->views, STEREO_LEFT_NAME, offsetof(ImageView, name)) &&
            BLI_findstring(&ima->views, STEREO_RIGHT_NAME, offsetof(ImageView, name)));
}

static void image_view_from_render_view(ImageView *iv_dst, RenderView *rv_src)
{
	BLI_strncpy(iv_dst->name, rv_src->name, sizeof(iv_dst->name));
}

static void image_init_multilayer_multiview(Image *ima, RenderResult *rr)
{
	BKE_image_free_views(ima);
	if (rr) {
		RenderView *rv_src;
		for (rv_src = rr->views.first; rv_src; rv_src = rv_src->next) {
			ImageView *iv_dst;
			iv_dst = MEM_callocN(sizeof(ImageView), "Viewer Image View");
			image_view_from_render_view(iv_dst, rv_src);
			BLI_addhead(&ima->views, iv_dst);
=======
{
	return (BLI_listbase_count_ex(&ima->views, 2) > 1);
}

bool BKE_image_is_stereo(Image *ima)
{
	return BKE_image_is_multiview(ima) &&
	       (BLI_findstring(&ima->views, STEREO_LEFT_NAME, offsetof(ImageView, name)) &&
            BLI_findstring(&ima->views, STEREO_RIGHT_NAME, offsetof(ImageView, name)));
}

static void image_init_multilayer_multiview(Image *ima, RenderResult *rr)
{
	/* update image views from render views, but only if they actually changed,
	 * to avoid invalid memory access during render. ideally these should always
	 * be acquired with a mutex along with the render result, but there are still
	 * some places with just an image pointer that need to access views */
	if (rr && BLI_listbase_count(&ima->views) == BLI_listbase_count(&rr->views)) {
		ImageView *iv = ima->views.first;
		RenderView *rv = rr->views.first;
		bool modified = false;
		for (; rv; rv = rv->next, iv = iv->next) {
			modified |= !STREQ(rv->name, iv->name);
>>>>>>> ecd36afb
		}
		if (!modified)
			return;
	}
<<<<<<< HEAD
=======

	BKE_image_free_views(ima);

	if (rr) {
		for (RenderView *rv = rr->views.first; rv; rv = rv->next) {
			ImageView *iv = MEM_callocN(sizeof(ImageView), "Viewer Image View");
			BLI_strncpy(iv->name, rv->name, sizeof(iv->name));
			BLI_addtail(&ima->views, iv);
		}
	}
>>>>>>> ecd36afb
}


RenderResult *BKE_image_acquire_renderresult(Scene *scene, Image *ima)
{
	RenderResult *rr = NULL;
	if (ima->rr) {
		rr = ima->rr;
	}
	else if (ima->type == IMA_TYPE_R_RESULT) {
		if (ima->render_slot == ima->last_render_slot)
			rr = RE_AcquireResultRead(RE_GetRender(scene->id.name));
		else
			rr = ima->renders[ima->render_slot];

		/* set proper views */
		image_init_multilayer_multiview(ima, rr);
	}

	return rr;
}

void BKE_image_release_renderresult(Scene *scene, Image *ima)
{
	if (ima->rr) {
		/* pass */
	}
	else if (ima->type == IMA_TYPE_R_RESULT) {
		if (ima->render_slot == ima->last_render_slot)
			RE_ReleaseResult(RE_GetRender(scene->id.name));
	}
}

bool BKE_image_is_openexr(struct Image *ima)
{
#ifdef WITH_OPENEXR
	if (ELEM(ima->source, IMA_SRC_FILE, IMA_SRC_SEQUENCE)) {
		return BLI_testextensie(ima->name, ".exr");
	}
#else
	UNUSED_VARS(ima);
#endif
	return false;
}

void BKE_image_backup_render(Scene *scene, Image *ima, bool free_current_slot)
{
	/* called right before rendering, ima->renders contains render
	 * result pointers for everything but the current render */
	Render *re = RE_GetRender(scene->id.name);
	int slot = ima->render_slot, last = ima->last_render_slot;

	if (slot != last) {
		ima->renders[last] = NULL;
		RE_SwapResult(re, &ima->renders[last]);

		if (ima->renders[slot]) {
			if (free_current_slot) {
				RE_FreeRenderResult(ima->renders[slot]);
				ima->renders[slot] = NULL;
			}
			else {
				RE_SwapResult(re, &ima->renders[slot]);
			}
		}
	}

	ima->last_render_slot = slot;
}

/**************************** multiview save openexr *********************************/
#ifdef WITH_OPENEXR
static const char *image_get_view_cb(void *base, const int view_id)
{
	Image *ima = base;
	ImageView *iv = BLI_findlink(&ima->views, view_id);
	return iv ? iv->name : "";
}
#endif  /* WITH_OPENEXR */

#ifdef WITH_OPENEXR
static ImBuf *image_get_buffer_cb(void *base, const int view_id)
{
	Image *ima = base;
	ImageUser iuser = {0};

	iuser.view = view_id;
	iuser.ok = 1;

	BKE_image_multiview_index(ima, &iuser);

	return image_acquire_ibuf(ima, &iuser, NULL);
}
#endif  /* WITH_OPENEXR */

bool BKE_image_save_openexr_multiview(Image *ima, ImBuf *ibuf, const char *filepath, const int flags)
{
#ifdef WITH_OPENEXR
	char name[FILE_MAX];
	bool ok;

	BLI_strncpy(name, filepath, sizeof(name));
	BLI_path_abs(name, G.main->name);

	ibuf->userdata = ima;
	ok = IMB_exr_multiview_save(ibuf, name, flags, BLI_listbase_count(&ima->views), image_get_view_cb, image_get_buffer_cb);
	ibuf->userdata = NULL;

	return ok;
#else
	UNUSED_VARS(ima, ibuf, filepath, flags);
	return false;
#endif
}

/**************************** multiview load openexr *********************************/

static void image_add_view(Image *ima, const char *viewname, const char *filepath)
{
	ImageView *iv;

	iv = MEM_mallocN(sizeof(ImageView), "Viewer Image View");
	BLI_strncpy(iv->name, viewname, sizeof(iv->name));
	BLI_strncpy(iv->filepath, filepath, sizeof(iv->filepath));

	/* For stereo drawing we need to ensure:
	 * STEREO_LEFT_NAME  == STEREO_LEFT_ID and
	 * STEREO_RIGHT_NAME == STEREO_RIGHT_ID */

	if (STREQ(viewname, STEREO_LEFT_NAME)) {
		BLI_addhead(&ima->views, iv);
	}
	else if (STREQ(viewname, STEREO_RIGHT_NAME)) {
		ImageView *left_iv = BLI_findstring(&ima->views, STEREO_LEFT_NAME, offsetof(ImageView, name));

		if (left_iv == NULL) {
			BLI_addhead(&ima->views, iv);
		}
		else {
			BLI_insertlinkafter(&ima->views, left_iv, iv);
		}
	}
	else {
		BLI_addtail(&ima->views, iv);
	}
}

#ifdef WITH_OPENEXR
static void image_add_view_cb(void *base, const char *str)
{
	Image *ima = base;
	image_add_view(ima, str, ima->name);
}

static void image_add_buffer_cb(void *base, const char *str, ImBuf *ibuf, const int frame)
{
	Image *ima = base;
	int id;
	bool predivide = (ima->alpha_mode == IMA_ALPHA_PREMUL);
	const char *colorspace = ima->colorspace_settings.name;
	const char *to_colorspace = IMB_colormanagement_role_colorspace_name_get(COLOR_ROLE_SCENE_LINEAR);

	if (ibuf == NULL)
		return;

	id = BLI_findstringindex(&ima->views, str, offsetof(ImageView, name));

	if (id == -1)
		return;

	if (ibuf->channels >= 3)
		IMB_colormanagement_transform(ibuf->rect_float, ibuf->x, ibuf->y, ibuf->channels,
		                              colorspace, to_colorspace, predivide);

	image_assign_ibuf(ima, ibuf, id, frame);
	IMB_freeImBuf(ibuf);
}
#endif  /* WITH_OPENEXR */

/* after imbuf load, openexr type can return with a exrhandle open */
/* in that case we have to build a render-result */
#ifdef WITH_OPENEXR
static void image_create_multiview(Image *ima, ImBuf *ibuf, const int frame)
{
	BKE_image_free_views(ima);

	IMB_exr_multiview_convert(ibuf->userdata, ima, image_add_view_cb, image_add_buffer_cb, frame);

	IMB_exr_close(ibuf->userdata);
}
#endif  /* WITH_OPENEXR */

/* after imbuf load, openexr type can return with a exrhandle open */
/* in that case we have to build a render-result */
#ifdef WITH_OPENEXR
static void image_create_multilayer(Image *ima, ImBuf *ibuf, int framenr)
{
	const char *colorspace = ima->colorspace_settings.name;
	bool predivide = (ima->alpha_mode == IMA_ALPHA_PREMUL);

	/* only load rr once for multiview */
	if (!ima->rr)
		ima->rr = RE_MultilayerConvert(ibuf->userdata, colorspace, predivide, ibuf->x, ibuf->y);

	IMB_exr_close(ibuf->userdata);

	ibuf->userdata = NULL;
	if (ima->rr)
		ima->rr->framenr = framenr;

	/* set proper views */
	image_init_multilayer_multiview(ima, ima->rr);
}
#endif  /* WITH_OPENEXR */

/* common stuff to do with images after loading */
static void image_initialize_after_load(Image *ima, ImBuf *ibuf)
{
	/* preview is NULL when it has never been used as an icon before */
	if (G.background == 0 && ima->preview == NULL)
		BKE_icon_changed(BKE_icon_id_ensure(&ima->id));

	/* fields */
	if (ima->flag & IMA_FIELDS) {
		if (ima->flag & IMA_STD_FIELD) de_interlace_st(ibuf);
		else de_interlace_ng(ibuf);
	}
	/* timer */
	BKE_image_tag_time(ima);

	ima->ok = IMA_OK_LOADED;

}

static int imbuf_alpha_flags_for_image(Image *ima)
{
	int flag = 0;

	if (ima->flag & IMA_IGNORE_ALPHA)
		flag |= IB_ignore_alpha;
	else if (ima->alpha_mode == IMA_ALPHA_PREMUL)
		flag |= IB_alphamode_premul;

	return flag;
}

/* the number of files will vary according to the stereo format */
static int image_num_files(Image *ima)
{
	const bool is_multiview = BKE_image_is_multiview(ima);

	if (!is_multiview) {
		return 1;
	}
	else if (ima->views_format == R_IMF_VIEWS_STEREO_3D) {
		return 1;
	}
	/* R_IMF_VIEWS_INDIVIDUAL */
	else {
		return BLI_listbase_count(&ima->views);
	}
}

static ImBuf *load_sequence_single(Image *ima, ImageUser *iuser, int frame, const int view_id, bool *r_assign)
{
	struct ImBuf *ibuf;
	char name[FILE_MAX];
	int flag;
	ImageUser iuser_t;

	/* XXX temp stuff? */
	if (ima->lastframe != frame)
		ima->tpageflag |= IMA_TPAGE_REFRESH;

	ima->lastframe = frame;

	if (iuser)
		iuser_t = *iuser;

	iuser_t.view = view_id;
	BKE_image_user_file_path(&iuser_t, ima, name);

	flag = IB_rect | IB_multilayer;
	flag |= imbuf_alpha_flags_for_image(ima);

	/* read ibuf */
	ibuf = IMB_loadiffname(name, flag, ima->colorspace_settings.name);

#if 0
	if (ibuf) {
		printf(AT " loaded %s\n", name);
	}
	else {
		printf(AT " missed %s\n", name);
	}
#endif

	if (ibuf) {
#ifdef WITH_OPENEXR
		/* handle multilayer case, don't assign ibuf. will be handled in BKE_image_acquire_ibuf */
		if (ibuf->ftype == IMB_FTYPE_OPENEXR && ibuf->userdata) {
			/* handle singlelayer multiview case assign ibuf based on available views */
			if (IMB_exr_has_singlelayer_multiview(ibuf->userdata)) {
				image_create_multiview(ima, ibuf, frame);
				IMB_freeImBuf(ibuf);
				ibuf = NULL;
			}
			else if (IMB_exr_has_multilayer(ibuf->userdata)) {
				/* handle multilayer case, don't assign ibuf. will be handled in BKE_image_acquire_ibuf */
				image_create_multilayer(ima, ibuf, frame);
				ima->type = IMA_TYPE_MULTILAYER;
				IMB_freeImBuf(ibuf);
				ibuf = NULL;
			}
		}
		else {
			image_initialize_after_load(ima, ibuf);
			*r_assign = true;
		}
#else
		image_initialize_after_load(ima, ibuf);
		*r_assign = true;
#endif
	}

	return ibuf;
}

static ImBuf *image_load_sequence_file(Image *ima, ImageUser *iuser, int frame)
{
	struct ImBuf *ibuf = NULL;
	const bool is_multiview = BKE_image_is_multiview(ima);
<<<<<<< HEAD
	const size_t totfiles = image_num_files(ima);
=======
	const int totfiles = image_num_files(ima);
>>>>>>> ecd36afb
	bool assign = false;

	if (!is_multiview) {
		ibuf = load_sequence_single(ima, iuser, frame, 0, &assign);
		if (assign) {
			image_assign_ibuf(ima, ibuf, 0, frame);
		}
	}
	else {
		const int totviews = BLI_listbase_count(&ima->views);
		int i;
		struct ImBuf **ibuf_arr;

		ibuf_arr = MEM_mallocN(sizeof(ImBuf *) * totviews, "Image Views Imbufs");

		for (i = 0; i < totfiles; i++)
			ibuf_arr[i] = load_sequence_single(ima, iuser, frame, i, &assign);

		if (BKE_image_is_stereo(ima) && ima->views_format == R_IMF_VIEWS_STEREO_3D)
			IMB_ImBufFromStereo3d(ima->stereo3d_format, ibuf_arr[0], &ibuf_arr[0], &ibuf_arr[1]);

		/* return the original requested ImBuf */
		ibuf = ibuf_arr[(iuser ? iuser->multi_index : 0)];

		if (assign) {
			for (i = 0; i < totviews; i++) {
				image_assign_ibuf(ima, ibuf_arr[i], i, frame);
			}
		}

		/* "remove" the others (decrease their refcount) */
		for (i = 0; i < totviews; i++) {
			if (ibuf_arr[i] != ibuf) {
				IMB_freeImBuf(ibuf_arr[i]);
			}
		}

		/* cleanup */
		MEM_freeN(ibuf_arr);
	}

	return ibuf;
}

static ImBuf *image_load_sequence_multilayer(Image *ima, ImageUser *iuser, int frame)
{
	struct ImBuf *ibuf = NULL;

	/* either we load from RenderResult, or we have to load a new one */

	/* check for new RenderResult */
	if (ima->rr == NULL || frame != ima->rr->framenr) {
		if (ima->rr) {
			/* Cached image buffers shares pointers with render result,
			 * need to ensure there's no image buffers are hanging around
			 * with dead links after freeing the render result.
			 */
			image_free_cached_frames(ima);
			RE_FreeRenderResult(ima->rr);
			ima->rr = NULL;
		}

		ibuf = image_load_sequence_file(ima, iuser, frame);

		if (ibuf) { /* actually an error */
			ima->type = IMA_TYPE_IMAGE;
			printf("error, multi is normal image\n");
		}
	}
	if (ima->rr) {
		RenderPass *rpass = BKE_image_multilayer_index(ima->rr, iuser);

		if (rpass) {
			// printf("load from pass %s\n", rpass->name);
			/* since we free  render results, we copy the rect */
			ibuf = IMB_allocImBuf(ima->rr->rectx, ima->rr->recty, 32, 0);
			ibuf->rect_float = MEM_dupallocN(rpass->rect);
			ibuf->flags |= IB_rectfloat;
			ibuf->mall = IB_rectfloat;
			ibuf->channels = rpass->channels;

			image_initialize_after_load(ima, ibuf);
			image_assign_ibuf(ima, ibuf, iuser ? iuser->multi_index : 0, frame);

		}
		// else printf("pass not found\n");
	}
	else
		ima->ok = 0;

	if (iuser)
		iuser->ok = ima->ok;

	return ibuf;
}

static ImBuf *load_movie_single(Image *ima, ImageUser *iuser, int frame, const int view_id)
{
	struct ImBuf *ibuf = NULL;
	ImageAnim *ia;

	ia = BLI_findlink(&ima->anims, view_id);

	if (ia->anim == NULL) {
		char str[FILE_MAX];
		int flags = IB_rect;
		ImageUser iuser_t;

		if (ima->flag & IMA_DEINTERLACE) {
			flags |= IB_animdeinterlace;
		}

		if (iuser)
			iuser_t = *iuser;

		iuser_t.view = view_id;

		BKE_image_user_file_path(&iuser_t, ima, str);

		/* FIXME: make several stream accessible in image editor, too*/
		ia->anim = openanim(str, flags, 0, ima->colorspace_settings.name);

		/* let's initialize this user */
		if (ia->anim && iuser && iuser->frames == 0)
			iuser->frames = IMB_anim_get_duration(ia->anim,
			                                      IMB_TC_RECORD_RUN);
	}

	if (ia->anim) {
		int dur = IMB_anim_get_duration(ia->anim,
		                                IMB_TC_RECORD_RUN);
		int fra = frame - 1;

		if (fra < 0) fra = 0;
		if (fra > (dur - 1)) fra = dur - 1;
		ibuf = IMB_makeSingleUser(
		    IMB_anim_absolute(ia->anim, fra,
		                      IMB_TC_RECORD_RUN,
		                      IMB_PROXY_NONE));

		if (ibuf) {
			image_initialize_after_load(ima, ibuf);
		}
		else
			ima->ok = 0;
	}
	else
		ima->ok = 0;

	return ibuf;
}

static ImBuf *image_load_movie_file(Image *ima, ImageUser *iuser, int frame)
{
	struct ImBuf *ibuf = NULL;
	const bool is_multiview = BKE_image_is_multiview(ima);
<<<<<<< HEAD
	const size_t totfiles = image_num_files(ima);
	size_t i;
=======
	const int totfiles = image_num_files(ima);
	int i;
>>>>>>> ecd36afb

	if (totfiles != BLI_listbase_count_ex(&ima->anims, totfiles + 1)) {
		image_free_anims(ima);

		for (i = 0; i < totfiles; i++) {
			/* allocate the ImageAnim */
			ImageAnim *ia = MEM_callocN(sizeof(ImageAnim), "Image Anim");
			BLI_addtail(&ima->anims, ia);
		}
	}

	if (!is_multiview) {
		ibuf = load_movie_single(ima, iuser, frame, 0);
		image_assign_ibuf(ima, ibuf, 0, frame);
	}
	else {
		struct ImBuf **ibuf_arr;
		const int totviews = BLI_listbase_count(&ima->views);

		ibuf_arr = MEM_mallocN(sizeof(ImBuf *) * totviews, "Image Views (movie) Imbufs");

		for (i = 0; i < totfiles; i++) {
			ibuf_arr[i] = load_movie_single(ima, iuser, frame, i);
		}

		if (BKE_image_is_stereo(ima) && ima->views_format == R_IMF_VIEWS_STEREO_3D)
			IMB_ImBufFromStereo3d(ima->stereo3d_format, ibuf_arr[0], &ibuf_arr[0], &ibuf_arr[1]);

		for (i = 0; i < totviews; i++) {
			if (ibuf_arr[i]) {
				image_assign_ibuf(ima, ibuf_arr[i], i, frame);
			}
			else {
				ima->ok = 0;
			}
		}

		/* return the original requested ImBuf */
		ibuf = ibuf_arr[(iuser ? iuser->multi_index : 0)];

		/* "remove" the others (decrease their refcount) */
		for (i = 0; i < totviews; i++) {
			if (ibuf_arr[i] != ibuf) {
				IMB_freeImBuf(ibuf_arr[i]);
			}
		}

		/* cleanup */
		MEM_freeN(ibuf_arr);
	}

	if (iuser)
		iuser->ok = ima->ok;

	return ibuf;
}

static ImBuf *load_image_single(
        Image *ima, ImageUser *iuser, int cfra,
        const int view_id,
        const bool has_packed,
        bool *r_assign)
{
	char filepath[FILE_MAX];
	struct ImBuf *ibuf = NULL;
	int flag;

	/* is there a PackedFile with this image ? */
	if (has_packed) {
		ImagePackedFile *imapf;

		flag = IB_rect | IB_multilayer;
		flag |= imbuf_alpha_flags_for_image(ima);

		imapf = BLI_findlink(&ima->packedfiles, view_id);
		if (imapf->packedfile) {
			ibuf = IMB_ibImageFromMemory(
			       (unsigned char *)imapf->packedfile->data, imapf->packedfile->size, flag,
			       ima->colorspace_settings.name, "<packed data>");
		}
	}
	else {
		ImageUser iuser_t;

		flag = IB_rect | IB_multilayer | IB_metadata;
		flag |= imbuf_alpha_flags_for_image(ima);

		/* get the correct filepath */
		BKE_image_user_frame_calc(iuser, cfra, 0);

		if (iuser)
			iuser_t = *iuser;
		else
			iuser_t.framenr = ima->lastframe;

		iuser_t.view = view_id;

		BKE_image_user_file_path(&iuser_t, ima, filepath);

		/* read ibuf */
		ibuf = IMB_loadiffname(filepath, flag, ima->colorspace_settings.name);
	}

	if (ibuf) {
#ifdef WITH_OPENEXR
		if (ibuf->ftype == IMB_FTYPE_OPENEXR && ibuf->userdata) {
			if (IMB_exr_has_singlelayer_multiview(ibuf->userdata)) {
				/* handle singlelayer multiview case assign ibuf based on available views */
				image_create_multiview(ima, ibuf, cfra);
				IMB_freeImBuf(ibuf);
				ibuf = NULL;
			}
			else if (IMB_exr_has_multilayer(ibuf->userdata)) {
				/* handle multilayer case, don't assign ibuf. will be handled in BKE_image_acquire_ibuf */
				image_create_multilayer(ima, ibuf, cfra);
				ima->type = IMA_TYPE_MULTILAYER;
				IMB_freeImBuf(ibuf);
				ibuf = NULL;
			}
		}
		else
#endif
		{
			image_initialize_after_load(ima, ibuf);
			*r_assign = true;

			/* check if the image is a font image... */
			detectBitmapFont(ibuf);

			/* make packed file for autopack */
			if ((has_packed == false) && (G.fileflags & G_AUTOPACK)) {
				ImagePackedFile *imapf = MEM_mallocN(sizeof(ImagePackedFile), "Image Packefile");
				BLI_addtail(&ima->packedfiles, imapf);

				BLI_strncpy(imapf->filepath, filepath, sizeof(imapf->filepath));
				imapf->packedfile = newPackedFile(NULL, filepath, ID_BLEND_PATH(G.main, &ima->id));
			}
		}
	}
	else {
		ima->ok = 0;
	}

	return ibuf;
}

/* warning, 'iuser' can be NULL
 * note: Image->views was already populated (in image_update_views_format)
 */
static ImBuf *image_load_image_file(Image *ima, ImageUser *iuser, int cfra)
{
	struct ImBuf *ibuf = NULL;
	bool assign = false;
	const bool is_multiview = BKE_image_is_multiview(ima);
<<<<<<< HEAD
	const size_t totfiles = image_num_files(ima);
=======
	const int totfiles = image_num_files(ima);
>>>>>>> ecd36afb
	bool has_packed = BKE_image_has_packedfile(ima);

	/* always ensure clean ima */
	BKE_image_free_buffers(ima);

	/* this should never happen, but just playing safe */
	if (has_packed) {
		if (totfiles != BLI_listbase_count_ex(&ima->packedfiles, totfiles + 1)) {
			image_free_packedfiles(ima);
			has_packed = false;
		}
	}

	if (!is_multiview) {
		ibuf = load_image_single(ima, iuser, cfra, 0, has_packed, &assign);
		if (assign) {
			image_assign_ibuf(ima, ibuf, IMA_NO_INDEX, 0);
		}
	}
	else {
		struct ImBuf **ibuf_arr;
		const int totviews = BLI_listbase_count(&ima->views);
		int i;
		BLI_assert(totviews > 0);

		ibuf_arr = MEM_callocN(sizeof(ImBuf *) * totviews, "Image Views Imbufs");

		for (i = 0; i < totfiles; i++)
			ibuf_arr[i] = load_image_single(ima, iuser, cfra, i, has_packed, &assign);

		/* multi-views/multi-layers OpenEXR files directly populate ima, and return NULL ibuf... */
		if (BKE_image_is_stereo(ima) && ima->views_format == R_IMF_VIEWS_STEREO_3D &&
		    ibuf_arr[0] && totfiles == 1 && totviews >= 2)
		{
			IMB_ImBufFromStereo3d(ima->stereo3d_format, ibuf_arr[0], &ibuf_arr[0], &ibuf_arr[1]);
		}

		/* return the original requested ImBuf */
		i = (iuser && iuser->multi_index < totviews) ? iuser->multi_index : 0;
		ibuf = ibuf_arr[i];

		if (assign) {
			for (i = 0; i < totviews; i++) {
				image_assign_ibuf(ima, ibuf_arr[i], i, 0);
			}
		}

		/* "remove" the others (decrease their refcount) */
		for (i = 0; i < totviews; i++) {
			if (ibuf_arr[i] != ibuf) {
				IMB_freeImBuf(ibuf_arr[i]);
			}
		}

		/* cleanup */
		MEM_freeN(ibuf_arr);
	}

	if (iuser)
		iuser->ok = ima->ok;

	return ibuf;
}

static ImBuf *image_get_ibuf_multilayer(Image *ima, ImageUser *iuser)
{
	ImBuf *ibuf = NULL;

	if (ima->rr == NULL) {
		ibuf = image_load_image_file(ima, iuser, 0);
		if (ibuf) { /* actually an error */
			ima->type = IMA_TYPE_IMAGE;
			return ibuf;
		}
	}
	if (ima->rr) {
		RenderPass *rpass = BKE_image_multilayer_index(ima->rr, iuser);

		if (rpass) {
			ibuf = IMB_allocImBuf(ima->rr->rectx, ima->rr->recty, 32, 0);

			image_initialize_after_load(ima, ibuf);

			ibuf->rect_float = rpass->rect;
			ibuf->flags |= IB_rectfloat;
			ibuf->channels = rpass->channels;

			image_assign_ibuf(ima, ibuf, iuser ? iuser->multi_index : IMA_NO_INDEX, 0);
		}
	}

	if (ibuf == NULL)
		ima->ok = 0;
	if (iuser)
		iuser->ok = ima->ok;

	return ibuf;
}


/* showing RGBA result itself (from compo/sequence) or
 * like exr, using layers etc */
/* always returns a single ibuf, also during render progress */
static ImBuf *image_get_render_result(Image *ima, ImageUser *iuser, void **r_lock)
{
	Render *re;
	RenderResult rres;
	RenderView *rv;
	float *rectf, *rectz;
	unsigned int *rect;
	float dither;
	int channels, layer, pass;
	ImBuf *ibuf;
	int from_render = (ima->render_slot == ima->last_render_slot);
	int actview;
	bool byte_buffer_in_display_space = false;

	if (!(iuser && iuser->scene))
		return NULL;

	/* if we the caller is not going to release the lock, don't give the image */
	if (!r_lock)
		return NULL;

	re = RE_GetRender(iuser->scene->id.name);

	channels = 4;
	layer = iuser->layer;
	pass = iuser->pass;
	actview = iuser->view;

	if (BKE_image_is_stereo(ima) && (iuser->flag & IMA_SHOW_STEREO))
		actview = iuser->multiview_eye;

	if (from_render) {
		RE_AcquireResultImage(re, &rres, actview);
	}
	else if (ima->renders[ima->render_slot]) {
		rres = *(ima->renders[ima->render_slot]);
		rres.have_combined = ((RenderView *)rres.views.first)->rectf != NULL;
	}
	else
		memset(&rres, 0, sizeof(RenderResult));

	if (!(rres.rectx > 0 && rres.recty > 0)) {
		if (from_render)
			RE_ReleaseResultImage(re);
		return NULL;
	}

	/* release is done in BKE_image_release_ibuf using r_lock */
	if (from_render) {
		BLI_lock_thread(LOCK_VIEWER);
		*r_lock = re;
		rv = NULL;
	}
	else {
		rv = BLI_findlink(&rres.views, actview);
		if (rv == NULL)
			rv = rres.views.first;
	}

	/* this gives active layer, composite or sequence result */
	if (rv == NULL) {
		rect = (unsigned int *)rres.rect32;
		rectf = rres.rectf;
		rectz = rres.rectz;
	}
	else {
		rect = (unsigned int *)rv->rect32;
		rectf = rv->rectf;
		rectz = rv->rectz;
	}

	dither = iuser->scene->r.dither_intensity;

	/* combined layer gets added as first layer */
	if (rres.have_combined && layer == 0) {
		/* pass */
	}
	else if (rect && layer == 0) {
		/* rect32 is set when there's a Sequence pass, this pass seems
		 * to have layer=0 (this is from image_buttons.c)
		 * in this case we ignore float buffer, because it could have
		 * hung from previous pass which was float
		 */
		rectf = NULL;
	}
	else if (rres.layers.first) {
		RenderLayer *rl = BLI_findlink(&rres.layers, layer - (rres.have_combined ? 1 : 0));
		if (rl) {
			RenderPass *rpass = image_render_pass_get(rl, pass, actview, NULL);
			if (rpass) {
				rectf = rpass->rect;
				if (pass == 0) {
					if (rectf == NULL) {
						/* Happens when Save Buffers is enabled.
						 * Use display buffer stored in the render layer.
						 */
						rect = (unsigned int *) rl->display_buffer;
						byte_buffer_in_display_space = true;
					}
				}
				else {
					channels = rpass->channels;
					dither = 0.0f; /* don't dither passes */
				}
			}

			for (rpass = rl->passes.first; rpass; rpass = rpass->next)
				if (rpass->passtype == SCE_PASS_Z)
					rectz = rpass->rect;
		}
	}

	ibuf = image_get_cached_ibuf_for_index_frame(ima, IMA_NO_INDEX, 0);

	/* make ibuf if needed, and initialize it */
	if (ibuf == NULL) {
		ibuf = IMB_allocImBuf(rres.rectx, rres.recty, 32, 0);
		image_assign_ibuf(ima, ibuf, IMA_NO_INDEX, 0);
	}

	/* Set color space settings for a byte buffer.
	 *
	 * This is mainly to make it so color management treats byte buffer
	 * from render result with Save Buffers enabled as final display buffer
	 * and doesnt' apply any color management on it.
	 *
	 * For other cases we need to be sure it stays to default byte buffer space.
	 */
	if (ibuf->rect != rect) {
		if (byte_buffer_in_display_space) {
			const char *colorspace =
				IMB_colormanagement_get_display_colorspace_name(&iuser->scene->view_settings,
			                                                    &iuser->scene->display_settings);
			IMB_colormanagement_assign_rect_colorspace(ibuf, colorspace);
		}
		else {
			const char *colorspace = IMB_colormanagement_role_colorspace_name_get(COLOR_ROLE_DEFAULT_BYTE);
			IMB_colormanagement_assign_rect_colorspace(ibuf, colorspace);
		}
	}

	/* invalidate color managed buffers if render result changed */
	BLI_lock_thread(LOCK_COLORMANAGE);
	if (ibuf->x != rres.rectx || ibuf->y != rres.recty || ibuf->rect_float != rectf) {
		ibuf->userflags |= IB_DISPLAY_BUFFER_INVALID;
	}

	ibuf->x = rres.rectx;
	ibuf->y = rres.recty;

	if (rect) {
		imb_freerectImBuf(ibuf);
		ibuf->rect = rect;
	}
	else {
		/* byte buffer of render result has been freed, make sure image buffers
		 * does not reference to this buffer anymore
		 * need check for whether byte buffer was allocated and owned by image itself
		 * or if it's reusing buffer from render result
		 */
		if ((ibuf->mall & IB_rect) == 0)
			ibuf->rect = NULL;
	}

	if (rectf) {
		ibuf->rect_float = rectf;
		ibuf->flags |= IB_rectfloat;
		ibuf->channels = channels;
	}
	else {
		ibuf->rect_float = NULL;
		ibuf->flags &= ~IB_rectfloat;
	}

	if (rectz) {
		ibuf->zbuf_float = rectz;
		ibuf->flags |= IB_zbuffloat;
	}
	else {
		ibuf->zbuf_float = NULL;
		ibuf->flags &= ~IB_zbuffloat;
	}

	BLI_unlock_thread(LOCK_COLORMANAGE);

	ibuf->dither = dither;

	ima->ok = IMA_OK_LOADED;

	return ibuf;
}

static int image_get_multiview_index(Image *ima, ImageUser *iuser)
{
	const bool is_multilayer = BKE_image_is_multilayer(ima);
	const bool is_backdrop = (ima->source == IMA_SRC_VIEWER) && (ima->type ==  IMA_TYPE_COMPOSITE) && (iuser == NULL);
	int index = BKE_image_is_animated(ima) ? 0 : IMA_NO_INDEX;

	if (is_multilayer) {
		return iuser ? iuser->multi_index : index;
	}
	else if (is_backdrop) {
		if (BKE_image_is_stereo(ima)) {
			/* backdrop hackaround (since there is no iuser */
			return ima->eye;
		}
	}
	else if (BKE_image_is_multiview(ima)) {
		return iuser ? iuser->multi_index : index;
	}

	return index;
}

static void image_get_frame_and_index(Image *ima, ImageUser *iuser, int *r_frame, int *r_index)
{
	int frame = 0, index = image_get_multiview_index(ima, iuser);

	/* see if we already have an appropriate ibuf, with image source and type */
	if (ima->source == IMA_SRC_MOVIE) {
		frame = iuser ? iuser->framenr : ima->lastframe;
	}
	else if (ima->source == IMA_SRC_SEQUENCE) {
		if (ima->type == IMA_TYPE_IMAGE) {
			frame = iuser ? iuser->framenr : ima->lastframe;
		}
		else if (ima->type == IMA_TYPE_MULTILAYER) {
			frame = iuser ? iuser->framenr : ima->lastframe;
		}
	}

	*r_frame = frame;
	*r_index = index;
}

/* Get the ibuf from an image cache for a given image user.
 *
 * Returns referenced image buffer if it exists, callee is to
 * call IMB_freeImBuf to de-reference the image buffer after
 * it's done handling it.
 */
static ImBuf *image_get_cached_ibuf(Image *ima, ImageUser *iuser, int *r_frame, int *r_index)
{
	ImBuf *ibuf = NULL;
	int frame = 0, index = image_get_multiview_index(ima, iuser);

	/* see if we already have an appropriate ibuf, with image source and type */
	if (ima->source == IMA_SRC_MOVIE) {
		frame = iuser ? iuser->framenr : ima->lastframe;
		ibuf = image_get_cached_ibuf_for_index_frame(ima, index, frame);
		/* XXX temp stuff? */
		if (ima->lastframe != frame)
			ima->tpageflag |= IMA_TPAGE_REFRESH;
		ima->lastframe = frame;
	}
	else if (ima->source == IMA_SRC_SEQUENCE) {
		if (ima->type == IMA_TYPE_IMAGE) {
			frame = iuser ? iuser->framenr : ima->lastframe;
			ibuf = image_get_cached_ibuf_for_index_frame(ima, index, frame);

			/* XXX temp stuff? */
			if (ima->lastframe != frame) {
				ima->tpageflag |= IMA_TPAGE_REFRESH;
			}
			ima->lastframe = frame;

			/* counter the fact that image is set as invalid when loading a frame
			 * that is not in the cache (through image_acquire_ibuf for instance),
			 * yet we have valid frames in the cache loaded */
			if (ibuf) {
				ima->ok = IMA_OK_LOADED;

				if (iuser)
					iuser->ok = ima->ok;
			}
		}
		else if (ima->type == IMA_TYPE_MULTILAYER) {
			frame = iuser ? iuser->framenr : ima->lastframe;
			ibuf = image_get_cached_ibuf_for_index_frame(ima, index, frame);
		}
	}
	else if (ima->source == IMA_SRC_FILE) {
		if (ima->type == IMA_TYPE_IMAGE)
			ibuf = image_get_cached_ibuf_for_index_frame(ima, index, 0);
		else if (ima->type == IMA_TYPE_MULTILAYER)
			ibuf = image_get_cached_ibuf_for_index_frame(ima, index, 0);
	}
	else if (ima->source == IMA_SRC_GENERATED) {
		ibuf = image_get_cached_ibuf_for_index_frame(ima, index, 0);
	}
	else if (ima->source == IMA_SRC_VIEWER) {
		/* always verify entirely, not that this shouldn't happen
		 * as part of texture sampling in rendering anyway, so not
		 * a big bottleneck */
	}

	if (r_frame)
		*r_frame = frame;

	if (r_index)
		*r_index = index;

	return ibuf;
}

BLI_INLINE bool image_quick_test(Image *ima, ImageUser *iuser)
{
	if (ima == NULL)
		return false;

	if (iuser) {
		if (iuser->ok == 0)
			return false;
	}
	else if (ima->ok == 0)
		return false;

	return true;
}

/* Checks optional ImageUser and verifies/creates ImBuf.
 *
 * not thread-safe, so callee should worry about thread locks
 */
static ImBuf *image_acquire_ibuf(Image *ima, ImageUser *iuser, void **r_lock)
{
	ImBuf *ibuf = NULL;
	int frame = 0, index = 0;

	if (r_lock)
		*r_lock = NULL;

	/* quick reject tests */
	if (!image_quick_test(ima, iuser))
		return NULL;

	ibuf = image_get_cached_ibuf(ima, iuser, &frame, &index);

	if (ibuf == NULL) {
		/* we are sure we have to load the ibuf, using source and type */
		if (ima->source == IMA_SRC_MOVIE) {
			/* source is from single file, use flipbook to store ibuf */
			ibuf = image_load_movie_file(ima, iuser, frame);
		}
		else if (ima->source == IMA_SRC_SEQUENCE) {
			if (ima->type == IMA_TYPE_IMAGE) {
				/* regular files, ibufs in flipbook, allows saving */
				ibuf = image_load_sequence_file(ima, iuser, frame);
			}
			/* no else; on load the ima type can change */
			if (ima->type == IMA_TYPE_MULTILAYER) {
				/* only 1 layer/pass stored in imbufs, no exrhandle anim storage, no saving */
				ibuf = image_load_sequence_multilayer(ima, iuser, frame);
			}
		}
		else if (ima->source == IMA_SRC_FILE) {

			if (ima->type == IMA_TYPE_IMAGE)
				ibuf = image_load_image_file(ima, iuser, frame);  /* cfra only for '#', this global is OK */
			/* no else; on load the ima type can change */
			if (ima->type == IMA_TYPE_MULTILAYER)
				/* keeps render result, stores ibufs in listbase, allows saving */
				ibuf = image_get_ibuf_multilayer(ima, iuser);
		}
		else if (ima->source == IMA_SRC_GENERATED) {
			/* generated is: ibuf is allocated dynamically */
			/* UV testgrid or black or solid etc */
			if (ima->gen_x == 0) ima->gen_x = 1024;
			if (ima->gen_y == 0) ima->gen_y = 1024;
			if (ima->gen_depth == 0) ima->gen_depth = 24;
			ibuf = add_ibuf_size(ima->gen_x, ima->gen_y, ima->name, ima->gen_depth, (ima->gen_flag & IMA_GEN_FLOAT) != 0, ima->gen_type,
			                     ima->gen_color, &ima->colorspace_settings);
			image_assign_ibuf(ima, ibuf, index, 0);
			ima->ok = IMA_OK_LOADED;
		}
		else if (ima->source == IMA_SRC_VIEWER) {
			if (ima->type == IMA_TYPE_R_RESULT) {
				/* always verify entirely, and potentially
				 * returns pointer to release later */
				ibuf = image_get_render_result(ima, iuser, r_lock);
			}
			else if (ima->type == IMA_TYPE_COMPOSITE) {
				/* requires lock/unlock, otherwise don't return image */
				if (r_lock) {
					/* unlock in BKE_image_release_ibuf */
					BLI_lock_thread(LOCK_VIEWER);
					*r_lock = ima;

					/* XXX anim play for viewer nodes not yet supported */
					frame = 0; // XXX iuser ? iuser->framenr : 0;
					ibuf = image_get_cached_ibuf_for_index_frame(ima, index, frame);

					if (!ibuf) {
						/* Composite Viewer, all handled in compositor */
						/* fake ibuf, will be filled in compositor */
						ibuf = IMB_allocImBuf(256, 256, 32, IB_rect | IB_rectfloat);
						image_assign_ibuf(ima, ibuf, index, frame);
					}
				}
			}
		}

		/* We only want movies and sequences to be memory limited. */
		if (ibuf != NULL && !ELEM(ima->source, IMA_SRC_MOVIE, IMA_SRC_SEQUENCE)) {
			ibuf->userflags |= IB_PERSISTENT;
		}
	}

	BKE_image_tag_time(ima);

	return ibuf;
}

/* return image buffer for given image and user
 *
 * - will lock render result if image type is render result and lock is not NULL
 * - will return NULL if image type if render or composite result and lock is NULL
 *
 * references the result, BKE_image_release_ibuf should be used to de-reference
 */
ImBuf *BKE_image_acquire_ibuf(Image *ima, ImageUser *iuser, void **r_lock)
{
	ImBuf *ibuf;

	BLI_spin_lock(&image_spin);

	ibuf = image_acquire_ibuf(ima, iuser, r_lock);

	BLI_spin_unlock(&image_spin);

	return ibuf;
}

void BKE_image_release_ibuf(Image *ima, ImBuf *ibuf, void *lock)
{
	if (lock) {
		/* for getting image during threaded render / compositing, need to release */
		if (lock == ima) {
			BLI_unlock_thread(LOCK_VIEWER); /* viewer image */
		}
		else if (lock) {
			RE_ReleaseResultImage(lock); /* render result */
			BLI_unlock_thread(LOCK_VIEWER); /* view image imbuf */
		}
	}

	if (ibuf) {
		BLI_spin_lock(&image_spin);
		IMB_freeImBuf(ibuf);
		BLI_spin_unlock(&image_spin);
	}
}

/* checks whether there's an image buffer for given image and user */
bool BKE_image_has_ibuf(Image *ima, ImageUser *iuser)
{
	ImBuf *ibuf;

	/* quick reject tests */
	if (!image_quick_test(ima, iuser))
		return false;

	BLI_spin_lock(&image_spin);

	ibuf = image_get_cached_ibuf(ima, iuser, NULL, NULL);

	if (!ibuf)
		ibuf = image_acquire_ibuf(ima, iuser, NULL);

	BLI_spin_unlock(&image_spin);

	IMB_freeImBuf(ibuf);

	return ibuf != NULL;
}

/* ******** Pool for image buffers ********  */

typedef struct ImagePoolEntry {
	struct ImagePoolEntry *next, *prev;
	Image *image;
	ImBuf *ibuf;
	int index;
	int frame;
} ImagePoolEntry;

typedef struct ImagePool {
	ListBase image_buffers;
} ImagePool;

ImagePool *BKE_image_pool_new(void)
{
	ImagePool *pool = MEM_callocN(sizeof(ImagePool), "Image Pool");

	return pool;
}

void BKE_image_pool_free(ImagePool *pool)
{
	ImagePoolEntry *entry, *next_entry;

	/* use single lock to dereference all the image buffers */
	BLI_spin_lock(&image_spin);

	for (entry = pool->image_buffers.first; entry; entry = next_entry) {
		next_entry = entry->next;

		if (entry->ibuf)
			IMB_freeImBuf(entry->ibuf);

		MEM_freeN(entry);
	}

	BLI_spin_unlock(&image_spin);

	MEM_freeN(pool);
}

BLI_INLINE ImBuf *image_pool_find_entry(ImagePool *pool, Image *image, int frame, int index, bool *found)
{
	ImagePoolEntry *entry;

	*found = false;

	for (entry = pool->image_buffers.first; entry; entry = entry->next) {
		if (entry->image == image && entry->frame == frame && entry->index == index) {
			*found = true;
			return entry->ibuf;
		}
	}

	return NULL;
}

ImBuf *BKE_image_pool_acquire_ibuf(Image *ima, ImageUser *iuser, ImagePool *pool)
{
	ImBuf *ibuf;
	int index, frame;
	bool found;

	if (!image_quick_test(ima, iuser))
		return NULL;

	if (pool == NULL) {
		/* pool could be NULL, in this case use general acquire function */
		return BKE_image_acquire_ibuf(ima, iuser, NULL);
	}

	image_get_frame_and_index(ima, iuser, &frame, &index);

	ibuf = image_pool_find_entry(pool, ima, frame, index, &found);
	if (found)
		return ibuf;

	BLI_spin_lock(&image_spin);

	ibuf = image_pool_find_entry(pool, ima, frame, index, &found);

	/* will also create entry even in cases image buffer failed to load,
	 * prevents trying to load the same buggy file multiple times
	 */
	if (!found) {
		ImagePoolEntry *entry;

		ibuf = image_acquire_ibuf(ima, iuser, NULL);

		entry = MEM_callocN(sizeof(ImagePoolEntry), "Image Pool Entry");
		entry->image = ima;
		entry->frame = frame;
		entry->index = index;
		entry->ibuf = ibuf;

		BLI_addtail(&pool->image_buffers, entry);
	}

	BLI_spin_unlock(&image_spin);

	return ibuf;
}

void BKE_image_pool_release_ibuf(Image *ima, ImBuf *ibuf, ImagePool *pool)
{
	/* if pool wasn't actually used, use general release stuff,
	 * for pools image buffers will be dereferenced on pool free
	 */
	if (pool == NULL) {
		BKE_image_release_ibuf(ima, ibuf, NULL);
	}
}

int BKE_image_user_frame_get(const ImageUser *iuser, int cfra, int fieldnr, bool *r_is_in_range)
{
	const int len = (iuser->fie_ima * iuser->frames) / 2;

	if (r_is_in_range) {
		*r_is_in_range = false;
	}

	if (len == 0) {
		return 0;
	}
	else {
		int framenr;
		cfra = cfra - iuser->sfra + 1;

		/* cyclic */
		if (iuser->cycl) {
			cfra = ((cfra) % len);
			if (cfra < 0) cfra += len;
			if (cfra == 0) cfra = len;

			if (r_is_in_range) {
				*r_is_in_range = true;
			}
		}

		if (cfra < 0) {
			cfra = 0;
		}
		else if (cfra > len) {
			cfra = len;
		}
		else {
			if (r_is_in_range) {
				*r_is_in_range = true;
			}
		}

		/* convert current frame to current field */
		cfra = 2 * (cfra);
		if (fieldnr) cfra++;

		/* transform to images space */
		framenr = (cfra + iuser->fie_ima - 2) / iuser->fie_ima;
		if (framenr > iuser->frames) framenr = iuser->frames;

		if (iuser->cycl) {
			framenr = ((framenr) % len);
			while (framenr < 0) framenr += len;
			if (framenr == 0) framenr = len;
		}

		/* important to apply after else we cant loop on frames 100 - 110 for eg. */
		framenr += iuser->offset;

		return framenr;
	}
}

void BKE_image_user_frame_calc(ImageUser *iuser, int cfra, int fieldnr)
{
	if (iuser) {
		bool is_in_range;
		const int framenr = BKE_image_user_frame_get(iuser, cfra, fieldnr, &is_in_range);

		if (is_in_range) {
			iuser->flag |= IMA_USER_FRAME_IN_RANGE;
		}
		else {
			iuser->flag &= ~IMA_USER_FRAME_IN_RANGE;
		}

		/* allows image users to handle redraws */
		if (iuser->flag & IMA_ANIM_ALWAYS)
			if (framenr != iuser->framenr)
				iuser->flag |= IMA_ANIM_REFRESHED;

		iuser->framenr = framenr;
		if (iuser->ok == 0) iuser->ok = 1;
	}
}

void BKE_image_user_check_frame_calc(ImageUser *iuser, int cfra, int fieldnr)
{
	if ((iuser->flag & IMA_ANIM_ALWAYS) || (iuser->flag & IMA_NEED_FRAME_RECALC)) {
		BKE_image_user_frame_calc(iuser, cfra, fieldnr);

		iuser->flag &= ~IMA_NEED_FRAME_RECALC;
	}
}

/* goes over all ImageUsers, and sets frame numbers if auto-refresh is set */
static void image_update_frame(struct Image *UNUSED(ima), struct ImageUser *iuser, void *customdata)
{
	int cfra = *(int *)customdata;

	BKE_image_user_check_frame_calc(iuser, cfra, 0);
}

void BKE_image_update_frame(const Main *bmain, int cfra)
{
	BKE_image_walk_all_users(bmain, &cfra, image_update_frame);
}

void BKE_image_user_file_path(ImageUser *iuser, Image *ima, char *filepath)
{
	if (BKE_image_is_multiview(ima) && (ima->rr == NULL)) {
		ImageView *iv = BLI_findlink(&ima->views, iuser->view);
		if (iv->filepath[0])
			BLI_strncpy(filepath, iv->filepath, FILE_MAX);
		else
			BLI_strncpy(filepath, ima->name, FILE_MAX);
	}
	else {
		BLI_strncpy(filepath, ima->name, FILE_MAX);
	}

	if (ima->source == IMA_SRC_SEQUENCE) {
		char head[FILE_MAX], tail[FILE_MAX];
		unsigned short numlen;
		int frame = iuser ? iuser->framenr : ima->lastframe;

		BLI_stringdec(filepath, head, tail, &numlen);
		BLI_stringenc(filepath, head, tail, numlen, frame);
	}

	BLI_path_abs(filepath, ID_BLEND_PATH(G.main, &ima->id));
}

bool BKE_image_has_alpha(struct Image *image)
{
	ImBuf *ibuf;
	void *lock;
	int planes;

	ibuf = BKE_image_acquire_ibuf(image, NULL, &lock);
	planes = (ibuf ? ibuf->planes : 0);
	BKE_image_release_ibuf(image, ibuf, lock);

	if (planes == 32)
		return true;
	else
		return false;
}

void BKE_image_get_size(Image *image, ImageUser *iuser, int *width, int *height)
{
	ImBuf *ibuf = NULL;
	void *lock;

	if (image != NULL) {
		ibuf = BKE_image_acquire_ibuf(image, iuser, &lock);
	}

	if (ibuf && ibuf->x > 0 && ibuf->y > 0) {
		*width = ibuf->x;
		*height = ibuf->y;
	}
	else if (image != NULL && image->type == IMA_TYPE_R_RESULT &&
	         iuser != NULL && iuser->scene != NULL)
	{
		Scene *scene = iuser->scene;
		*width = (scene->r.xsch * scene->r.size) / 100;
		*height = (scene->r.ysch * scene->r.size) / 100;
		if ((scene->r.mode & R_BORDER) && (scene->r.mode & R_CROP)) {
			*width *= BLI_rctf_size_x(&scene->r.border);
			*height *= BLI_rctf_size_y(&scene->r.border);
		}
	}
	else {
		*width  = IMG_SIZE_FALLBACK;
		*height = IMG_SIZE_FALLBACK;
	}

	if (image != NULL) {
		BKE_image_release_ibuf(image, ibuf, lock);
	}
}

void BKE_image_get_size_fl(Image *image, ImageUser *iuser, float size[2])
{
	int width, height;
	BKE_image_get_size(image, iuser, &width, &height);

	size[0] = (float)width;
	size[1] = (float)height;

}

void BKE_image_get_aspect(Image *image, float *aspx, float *aspy)
{
	*aspx = 1.0;

	/* x is always 1 */
	if (image)
		*aspy = image->aspy / image->aspx;
	else
		*aspy = 1.0f;
}

unsigned char *BKE_image_get_pixels_for_frame(struct Image *image, int frame)
{
	ImageUser iuser = {NULL};
	void *lock;
	ImBuf *ibuf;
	unsigned char *pixels = NULL;

	iuser.framenr = frame;
	iuser.ok = true;

	ibuf = BKE_image_acquire_ibuf(image, &iuser, &lock);

	if (ibuf) {
		pixels = (unsigned char *) ibuf->rect;

		if (pixels)
			pixels = MEM_dupallocN(pixels);

		BKE_image_release_ibuf(image, ibuf, lock);
	}

	if (!pixels)
		return NULL;

	return pixels;
}

float *BKE_image_get_float_pixels_for_frame(struct Image *image, int frame)
{
	ImageUser iuser = {NULL};
	void *lock;
	ImBuf *ibuf;
	float *pixels = NULL;

	iuser.framenr = frame;
	iuser.ok = true;

	ibuf = BKE_image_acquire_ibuf(image, &iuser, &lock);

	if (ibuf) {
		pixels = ibuf->rect_float;

		if (pixels)
			pixels = MEM_dupallocN(pixels);

		BKE_image_release_ibuf(image, ibuf, lock);
	}

	if (!pixels)
		return NULL;

	return pixels;
}

int BKE_image_sequence_guess_offset(Image *image)
{
	return BLI_stringdec(image->name, NULL, NULL, NULL);
}

bool BKE_image_has_anim(Image *ima)
{
	return (BLI_listbase_is_empty(&ima->anims) == false);
}

bool BKE_image_has_packedfile(Image *ima)
{
	return (BLI_listbase_is_empty(&ima->packedfiles) == false);
}

/**
 * Checks the image buffer changes (not keyframed values)
 *
 * to see if we need to call #BKE_image_user_check_frame_calc
 */
bool BKE_image_is_animated(Image *image)
{
	return ELEM(image->source, IMA_SRC_MOVIE, IMA_SRC_SEQUENCE);
}

bool BKE_image_is_dirty(Image *image)
{
	bool is_dirty = false;

	BLI_spin_lock(&image_spin);
	if (image->cache != NULL) {
		struct MovieCacheIter *iter = IMB_moviecacheIter_new(image->cache);

		while (!IMB_moviecacheIter_done(iter)) {
			ImBuf *ibuf = IMB_moviecacheIter_getImBuf(iter);
			if (ibuf->userflags & IB_BITMAPDIRTY) {
				is_dirty = true;
				break;
			}
			IMB_moviecacheIter_step(iter);
		}
		IMB_moviecacheIter_free(iter);
	}
	BLI_spin_unlock(&image_spin);

	return is_dirty;
}

void BKE_image_file_format_set(Image *image, int ftype, const ImbFormatOptions *options)
{
#if 0
	ImBuf *ibuf = BKE_image_acquire_ibuf(image, NULL, NULL);
	if (ibuf) {
		ibuf->ftype = ftype;
		ibuf->foptions = options;
	}
	BKE_image_release_ibuf(image, ibuf, NULL);
#endif

	BLI_spin_lock(&image_spin);
	if (image->cache != NULL) {
		struct MovieCacheIter *iter = IMB_moviecacheIter_new(image->cache);

		while (!IMB_moviecacheIter_done(iter)) {
			ImBuf *ibuf = IMB_moviecacheIter_getImBuf(iter);
			ibuf->ftype = ftype;
			ibuf->foptions = *options;
			IMB_moviecacheIter_step(iter);
		}
		IMB_moviecacheIter_free(iter);
	}
	BLI_spin_unlock(&image_spin);
}

bool BKE_image_has_loaded_ibuf(Image *image)
{
	bool has_loaded_ibuf = false;

	BLI_spin_lock(&image_spin);
	if (image->cache != NULL) {
		struct MovieCacheIter *iter = IMB_moviecacheIter_new(image->cache);

		while (!IMB_moviecacheIter_done(iter)) {
			has_loaded_ibuf = true;
			break;
		}
		IMB_moviecacheIter_free(iter);
	}
	BLI_spin_unlock(&image_spin);

	return has_loaded_ibuf;
}

/* References the result, BKE_image_release_ibuf is to be called to de-reference.
 * Use lock=NULL when calling BKE_image_release_ibuf().
 */
ImBuf *BKE_image_get_ibuf_with_name(Image *image, const char *name)
{
	ImBuf *ibuf = NULL;

	BLI_spin_lock(&image_spin);
	if (image->cache != NULL) {
		struct MovieCacheIter *iter = IMB_moviecacheIter_new(image->cache);

		while (!IMB_moviecacheIter_done(iter)) {
			ImBuf *current_ibuf = IMB_moviecacheIter_getImBuf(iter);
			if (STREQ(current_ibuf->name, name)) {
				ibuf = current_ibuf;
				IMB_refImBuf(ibuf);
				break;
			}
			IMB_moviecacheIter_step(iter);
		}
		IMB_moviecacheIter_free(iter);
	}
	BLI_spin_unlock(&image_spin);

	return ibuf;
}

/* References the result, BKE_image_release_ibuf is to be called to de-reference.
 * Use lock=NULL when calling BKE_image_release_ibuf().
 *
 * TODO(sergey): This is actually "get first entry from the cache", which is
 *               not so much predictable. But using first loaded image buffer
 *               was also malicious logic and all the areas which uses this
 *               function are to be re-considered.
 */
ImBuf *BKE_image_get_first_ibuf(Image *image)
{
	ImBuf *ibuf = NULL;

	BLI_spin_lock(&image_spin);
	if (image->cache != NULL) {
		struct MovieCacheIter *iter = IMB_moviecacheIter_new(image->cache);

		while (!IMB_moviecacheIter_done(iter)) {
			ibuf = IMB_moviecacheIter_getImBuf(iter);
			IMB_refImBuf(ibuf);
			break;
		}
		IMB_moviecacheIter_free(iter);
	}
	BLI_spin_unlock(&image_spin);

	return ibuf;
}

static void image_update_views_format(Image *ima, ImageUser *iuser)
{
	SceneRenderView *srv;
	ImageView *iv;
	Scene *scene = iuser->scene;
	const bool is_multiview = ((scene->r.scemode & R_MULTIVIEW) != 0) &&
	                          ((ima->flag & IMA_USE_VIEWS) != 0);

	/* reset the image views */
	BKE_image_free_views(ima);

	if (!is_multiview) {
		/* nothing to do */
	}
	else if (ima->views_format == R_IMF_VIEWS_STEREO_3D) {
		int i;
		const char *names[2] = {STEREO_LEFT_NAME, STEREO_RIGHT_NAME};

		for (i = 0; i < 2; i++) {
			image_add_view(ima, names[i], ima->name);
		}
		return;
	}
	else {
		/* R_IMF_VIEWS_INDIVIDUAL */
		char prefix[FILE_MAX] = {'\0'};
		char *name = ima->name;
		const char *ext = NULL;

		BKE_scene_multiview_view_prefix_get(scene, name, prefix, &ext);

		if (prefix[0] == '\0') {
			BKE_image_free_views(ima);
			return;
		}

		/* create all the image views */
		for (srv = scene->r.views.first; srv; srv = srv->next) {
			if (BKE_scene_multiview_is_render_view_active(&scene->r, srv)) {
				char filepath[FILE_MAX];
				BLI_snprintf(filepath, sizeof(filepath), "%s%s%s", prefix, srv->suffix, ext);
				image_add_view(ima, srv->name, filepath);
			}
		}

		/* check if the files are all available */
		iv = ima->views.last;
		while (iv) {
			int file;
			char str[FILE_MAX];

			BLI_strncpy(str, iv->filepath, sizeof(str));
			BLI_path_abs(str, G.main->name);

			/* exists? */
			file = BLI_open(str, O_BINARY | O_RDONLY, 0);
			if (file == -1) {
				ImageView *iv_del = iv;
				iv = iv->prev;
				BLI_remlink(&ima->views, iv_del);
				MEM_freeN(iv_del);
			}
			else {
				iv = iv->prev;
				close(file);
			}
		}

		/* all good */
		if (!BKE_image_is_multiview(ima)) {
			BKE_image_free_views(ima);
		}
	}
}<|MERGE_RESOLUTION|>--- conflicted
+++ resolved
@@ -342,14 +342,10 @@
 	}
 
 	BKE_image_free_views(ima);
-<<<<<<< HEAD
-	MEM_freeN(ima->stereo3d_format);
-=======
 	MEM_SAFE_FREE(ima->stereo3d_format);
 
 	BKE_icon_id_delete(&ima->id);
 	BKE_previewimg_free(&ima->preview);
->>>>>>> ecd36afb
 }
 
 /* only image block itself */
@@ -2858,34 +2854,6 @@
 }
 
 bool BKE_image_is_multiview(Image *ima)
-<<<<<<< HEAD
-{
-	return (BLI_listbase_count_ex(&ima->views, 2) > 1);
-}
-
-bool BKE_image_is_stereo(Image *ima)
-{
-	return BKE_image_is_multiview(ima) &&
-	       (BLI_findstring(&ima->views, STEREO_LEFT_NAME, offsetof(ImageView, name)) &&
-            BLI_findstring(&ima->views, STEREO_RIGHT_NAME, offsetof(ImageView, name)));
-}
-
-static void image_view_from_render_view(ImageView *iv_dst, RenderView *rv_src)
-{
-	BLI_strncpy(iv_dst->name, rv_src->name, sizeof(iv_dst->name));
-}
-
-static void image_init_multilayer_multiview(Image *ima, RenderResult *rr)
-{
-	BKE_image_free_views(ima);
-	if (rr) {
-		RenderView *rv_src;
-		for (rv_src = rr->views.first; rv_src; rv_src = rv_src->next) {
-			ImageView *iv_dst;
-			iv_dst = MEM_callocN(sizeof(ImageView), "Viewer Image View");
-			image_view_from_render_view(iv_dst, rv_src);
-			BLI_addhead(&ima->views, iv_dst);
-=======
 {
 	return (BLI_listbase_count_ex(&ima->views, 2) > 1);
 }
@@ -2909,13 +2877,10 @@
 		bool modified = false;
 		for (; rv; rv = rv->next, iv = iv->next) {
 			modified |= !STREQ(rv->name, iv->name);
->>>>>>> ecd36afb
 		}
 		if (!modified)
 			return;
 	}
-<<<<<<< HEAD
-=======
 
 	BKE_image_free_views(ima);
 
@@ -2926,7 +2891,6 @@
 			BLI_addtail(&ima->views, iv);
 		}
 	}
->>>>>>> ecd36afb
 }
 
 
@@ -3259,11 +3223,7 @@
 {
 	struct ImBuf *ibuf = NULL;
 	const bool is_multiview = BKE_image_is_multiview(ima);
-<<<<<<< HEAD
-	const size_t totfiles = image_num_files(ima);
-=======
 	const int totfiles = image_num_files(ima);
->>>>>>> ecd36afb
 	bool assign = false;
 
 	if (!is_multiview) {
@@ -3420,13 +3380,8 @@
 {
 	struct ImBuf *ibuf = NULL;
 	const bool is_multiview = BKE_image_is_multiview(ima);
-<<<<<<< HEAD
-	const size_t totfiles = image_num_files(ima);
-	size_t i;
-=======
 	const int totfiles = image_num_files(ima);
 	int i;
->>>>>>> ecd36afb
 
 	if (totfiles != BLI_listbase_count_ex(&ima->anims, totfiles + 1)) {
 		image_free_anims(ima);
@@ -3581,11 +3536,7 @@
 	struct ImBuf *ibuf = NULL;
 	bool assign = false;
 	const bool is_multiview = BKE_image_is_multiview(ima);
-<<<<<<< HEAD
-	const size_t totfiles = image_num_files(ima);
-=======
 	const int totfiles = image_num_files(ima);
->>>>>>> ecd36afb
 	bool has_packed = BKE_image_has_packedfile(ima);
 
 	/* always ensure clean ima */
