/* SPDX-License-Identifier: GPL-2.0-or-later
 * Copyright 2001-2002 NaN Holding BV. All rights reserved. */

#pragma once

#ifdef __cplusplus
extern "C" {
#endif

/** \file
 * \ingroup bke
 * \brief support for deformation groups and hooks.
 */

struct BlendDataReader;
struct BlendWriter;
struct ID;
struct ListBase;
struct MDeformVert;
struct MEdge;
struct MLoop;
struct MPoly;
struct Object;
struct bDeformGroup;

bool BKE_object_supports_vertex_groups(const struct Object *ob);
const struct ListBase *BKE_object_defgroup_list(const struct Object *ob);
struct ListBase *BKE_object_defgroup_list_mutable(struct Object *ob);

int BKE_object_defgroup_count(const struct Object *ob);
/**
 * \note For historical reasons, the index starts at 1 rather than 0.
 */
int BKE_object_defgroup_active_index_get(const struct Object *ob);
/**
 * \note For historical reasons, the index starts at 1 rather than 0.
 */
void BKE_object_defgroup_active_index_set(struct Object *ob, int new_index);

const struct ListBase *BKE_id_defgroup_list_get(const struct ID *id);
struct ListBase *BKE_id_defgroup_list_get_mutable(struct ID *id);
int BKE_id_defgroup_name_index(const struct ID *id, const char *name);
bool BKE_id_defgroup_name_find(const struct ID *id,
                               const char *name,
                               int *r_index,
                               struct bDeformGroup **r_group);

struct bDeformGroup *BKE_object_defgroup_new(struct Object *ob, const char *name);
void BKE_defgroup_copy_list(struct ListBase *outbase, const struct ListBase *inbase);
struct bDeformGroup *BKE_defgroup_duplicate(const struct bDeformGroup *ingroup);
struct bDeformGroup *BKE_object_defgroup_find_name(const struct Object *ob, const char *name);
/**
 * \note caller must free.
 */
int *BKE_object_defgroup_flip_map(const struct Object *ob, bool use_default, int *r_flip_map_num);

/**
 * Returns flip map for only unlocked defgroups.
 * \note caller must free.
 */
int *BKE_object_defgroup_flip_map_unlocked(const struct Object *ob,
                                           bool use_default,
                                           int *r_flip_map_num);
/**
 * \note caller must free.
 */
int *BKE_object_defgroup_flip_map_single(const struct Object *ob,
                                         bool use_default,
                                         int defgroup,
                                         int *r_flip_map_num);
int BKE_object_defgroup_flip_index(const struct Object *ob, int index, bool use_default);
int BKE_object_defgroup_name_index(const struct Object *ob, const char *name);
void BKE_object_defgroup_unique_name(struct bDeformGroup *dg, struct Object *ob);

struct MDeformWeight *BKE_defvert_find_index(const struct MDeformVert *dv, int defgroup);
/**
 * Ensures that `dv` has a deform weight entry for the specified defweight group.
 *
 * \note this function is mirrored in editmesh_tools.c, for use for edit-vertices.
 */
struct MDeformWeight *BKE_defvert_ensure_index(struct MDeformVert *dv, int defgroup);
/**
 * Adds the given vertex to the specified vertex group, with given weight.
 *
 * \warning this does NOT check for existing, assume caller already knows its not there.
 */
void BKE_defvert_add_index_notest(struct MDeformVert *dv, int defgroup, float weight);
/**
 * Removes the given vertex from the vertex group.
 *
 * \warning This function frees the given #MDeformWeight, do not use it afterward!
 */
void BKE_defvert_remove_group(struct MDeformVert *dvert, struct MDeformWeight *dw);
void BKE_defvert_clear(struct MDeformVert *dvert);
/**
 * \return The first group index shared by both deform verts
 * or -1 if none are found.
 */
int BKE_defvert_find_shared(const struct MDeformVert *dvert_a, const struct MDeformVert *dvert_b);
/**
 * \return true if has no weights.
 */
bool BKE_defvert_is_weight_zero(const struct MDeformVert *dvert, int defgroup_tot);

void BKE_defvert_array_free_elems(struct MDeformVert *dvert, int totvert);
void BKE_defvert_array_free(struct MDeformVert *dvert, int totvert);
void BKE_defvert_array_copy(struct MDeformVert *dst, const struct MDeformVert *src, int totvert);

float BKE_defvert_find_weight(const struct MDeformVert *dvert, int defgroup);
/**
 * Take care with this the rationale is:
 * - if the object has no vertex group. act like vertex group isn't set and return 1.0.
 * - if the vertex group exists but the 'defgroup' isn't found on this vertex, _still_ return 0.0.
 *
 * This is a bit confusing, just saves some checks from the caller.
 */
float BKE_defvert_array_find_weight_safe(const struct MDeformVert *dvert, int index, int defgroup);

/**
 * \return The total weight in all groups marked in the selection mask.
 */
float BKE_defvert_total_selected_weight(const struct MDeformVert *dv,
                                        int defbase_num,
                                        const bool *defbase_sel);

/**
 * \return The representative weight of a multi-paint group, used for
 * viewport colors and actual painting.
 *
 * Result equal to sum of weights with auto normalize, and average otherwise.
 * Value is not clamped, since painting relies on multiplication being always
 * commutative with the collective weight function.
 */
float BKE_defvert_multipaint_collective_weight(const struct MDeformVert *dv,
                                               int defbase_num,
                                               const bool *defbase_sel,
                                               int defbase_sel_num,
                                               bool is_normalized);

/* This much unlocked weight is considered equivalent to none. */
#define VERTEX_WEIGHT_LOCK_EPSILON 1e-6f

/**
 * Computes the display weight for the lock relative weight paint mode.
 *
 * \return weight divided by 1-locked_weight with division by zero check
 */
float BKE_defvert_calc_lock_relative_weight(float weight,
                                            float locked_weight,
                                            float unlocked_weight);
/**
 * Computes the display weight for the lock relative weight paint mode, using weight data.
 *
 * \return weight divided by unlocked, or 1-locked_weight with division by zero check.
 */
float BKE_defvert_lock_relative_weight(float weight,
                                       const struct MDeformVert *dv,
                                       int defbase_num,
                                       const bool *defbase_locked,
                                       const bool *defbase_unlocked);

void BKE_defvert_copy(struct MDeformVert *dvert_dst, const struct MDeformVert *dvert_src);
/**
 * Overwrite weights filtered by vgroup_subset.
 * - do nothing if neither are set.
 * - add destination weight if needed
 */
void BKE_defvert_copy_subset(struct MDeformVert *dvert_dst,
                             const struct MDeformVert *dvert_src,
                             const bool *vgroup_subset,
                             int vgroup_num);
/**
 * Overwrite weights filtered by vgroup_subset and with mirroring specified by the flip map
 * - do nothing if neither are set.
 * - add destination weight if needed
 */
void BKE_defvert_mirror_subset(struct MDeformVert *dvert_dst,
                               const struct MDeformVert *dvert_src,
                               const bool *vgroup_subset,
                               int vgroup_num,
                               const int *flip_map,
                               int flip_map_num);
/**
 * Copy an index from one #MDeformVert to another.
 * - do nothing if neither are set.
 * - add destination weight if needed.
 */
void BKE_defvert_copy_index(struct MDeformVert *dvert_dst,
                            int defgroup_dst,
                            const struct MDeformVert *dvert_src,
                            int defgroup_src);
/**
 * Only sync over matching weights, don't add or remove groups
 * warning, loop within loop.
 */
void BKE_defvert_sync(struct MDeformVert *dvert_dst,
                      const struct MDeformVert *dvert_src,
                      bool use_ensure);
/**
 * be sure all flip_map values are valid
 */
void BKE_defvert_sync_mapped(struct MDeformVert *dvert_dst,
                             const struct MDeformVert *dvert_src,
                             const int *flip_map,
                             int flip_map_num,
                             bool use_ensure);
/**
 * be sure all flip_map values are valid
 */
void BKE_defvert_remap(struct MDeformVert *dvert, const int *map, int map_len);
void BKE_defvert_flip(struct MDeformVert *dvert, const int *flip_map, int flip_map_num);
void BKE_defvert_flip_merged(struct MDeformVert *dvert, const int *flip_map, int flip_map_num);
void BKE_defvert_normalize(struct MDeformVert *dvert);
/**
 * Same as #BKE_defvert_normalize but takes a bool array.
 */
void BKE_defvert_normalize_subset(struct MDeformVert *dvert,
                                  const bool *vgroup_subset,
                                  int vgroup_num);
/**
 * Same as BKE_defvert_normalize() if the locked vgroup is not a member of the subset
 */
void BKE_defvert_normalize_lock_single(struct MDeformVert *dvert,
                                       const bool *vgroup_subset,
                                       int vgroup_num,
                                       uint def_nr_lock);
/**
 * Same as BKE_defvert_normalize() if no locked vgroup is a member of the subset
 */
void BKE_defvert_normalize_lock_map(struct MDeformVert *dvert,
                                    const bool *vgroup_subset,
                                    int vgroup_num,
                                    const bool *lock_flags,
                                    int defbase_num);

/* Utilities to 'extract' a given vgroup into a simple float array,
 * for verts, but also edges/polys/loops. */

void BKE_defvert_extract_vgroup_to_vertweights(const struct MDeformVert *dvert,
                                               int defgroup,
                                               int verts_num,
                                               bool invert_vgroup,
                                               float *r_weights);
/**
 * The following three make basic interpolation,
 * using temp vert_weights array to avoid looking up same weight several times.
 */
void BKE_defvert_extract_vgroup_to_edgeweights(const struct MDeformVert *dvert,
                                               int defgroup,
<<<<<<< HEAD
                                               int num_verts,
                                               const struct MEdge *edges,
                                               int num_edges,
=======
                                               int verts_num,
                                               const struct MEdge *edges,
                                               int edges_num,
>>>>>>> ee6f95c7
                                               bool invert_vgroup,
                                               float *r_weights);
void BKE_defvert_extract_vgroup_to_loopweights(const struct MDeformVert *dvert,
                                               int defgroup,
<<<<<<< HEAD
                                               int num_verts,
                                               const struct MLoop *loops,
                                               int num_loops,
=======
                                               int verts_num,
                                               const struct MLoop *loops,
                                               int loops_num,
>>>>>>> ee6f95c7
                                               bool invert_vgroup,
                                               float *r_weights);
void BKE_defvert_extract_vgroup_to_polyweights(const struct MDeformVert *dvert,
                                               int defgroup,
<<<<<<< HEAD
                                               int num_verts,
                                               const struct MLoop *loops,
                                               int num_loops,
                                               const struct MPoly *polys,
                                               int num_polys,
=======
                                               int verts_num,
                                               const struct MLoop *loops,
                                               int loops_num,
                                               const struct MPoly *polys,
                                               int polys_num,
>>>>>>> ee6f95c7
                                               bool invert_vgroup,
                                               float *r_weights);

void BKE_defvert_weight_to_rgb(float r_rgb[3], float weight);

void BKE_defvert_blend_write(struct BlendWriter *writer,
                             int count,
                             const struct MDeformVert *dvlist);
void BKE_defvert_blend_read(struct BlendDataReader *reader,
                            int count,
                            struct MDeformVert *mdverts);
void BKE_defbase_blend_write(struct BlendWriter *writer, const ListBase *defbase);

#ifdef __cplusplus
}
#endif<|MERGE_RESOLUTION|>--- conflicted
+++ resolved
@@ -247,45 +247,25 @@
  */
 void BKE_defvert_extract_vgroup_to_edgeweights(const struct MDeformVert *dvert,
                                                int defgroup,
-<<<<<<< HEAD
-                                               int num_verts,
-                                               const struct MEdge *edges,
-                                               int num_edges,
-=======
                                                int verts_num,
                                                const struct MEdge *edges,
                                                int edges_num,
->>>>>>> ee6f95c7
                                                bool invert_vgroup,
                                                float *r_weights);
 void BKE_defvert_extract_vgroup_to_loopweights(const struct MDeformVert *dvert,
                                                int defgroup,
-<<<<<<< HEAD
-                                               int num_verts,
-                                               const struct MLoop *loops,
-                                               int num_loops,
-=======
                                                int verts_num,
                                                const struct MLoop *loops,
                                                int loops_num,
->>>>>>> ee6f95c7
                                                bool invert_vgroup,
                                                float *r_weights);
 void BKE_defvert_extract_vgroup_to_polyweights(const struct MDeformVert *dvert,
                                                int defgroup,
-<<<<<<< HEAD
-                                               int num_verts,
-                                               const struct MLoop *loops,
-                                               int num_loops,
-                                               const struct MPoly *polys,
-                                               int num_polys,
-=======
                                                int verts_num,
                                                const struct MLoop *loops,
                                                int loops_num,
                                                const struct MPoly *polys,
                                                int polys_num,
->>>>>>> ee6f95c7
                                                bool invert_vgroup,
                                                float *r_weights);
 
