--- conflicted
+++ resolved
@@ -52,11 +52,7 @@
 extern "C" {
 #endif
 
-<<<<<<< HEAD
-/* Action API ----------------- */
-=======
 /* Action Lib Stuff ----------------- */
->>>>>>> 16c1a294
 
 /* Allocate a new bAction with the given name */
 struct bAction *add_empty_action(const char name[]);
@@ -70,8 +66,6 @@
 // XXX is this needed?
 void make_local_action(struct bAction *act);
 
-<<<<<<< HEAD
-=======
 
 /* Action API ----------------- */
 
@@ -97,7 +91,6 @@
 short action_get_item_transforms(struct bAction *act, struct Object *ob, struct bPoseChannel *pchan, ListBase *curves);
 
 
->>>>>>> 16c1a294
 /* Some kind of bounding box operation on the action */
 void calc_action_range(const struct bAction *act, float *start, float *end, short incl_modifiers);
 
@@ -106,12 +99,9 @@
 
 /* Action Groups API ----------------- */
 
-<<<<<<< HEAD
-=======
 /* Get the active action-group for an Action */
 struct bActionGroup *get_active_actiongroup(struct bAction *act);
 
->>>>>>> 16c1a294
 /* Make the given Action Group the active one */
 void set_active_action_group(struct bAction *act, struct bActionGroup *agrp, short select);
 
@@ -165,22 +155,12 @@
  */
 struct bPoseChannel *verify_pose_channel(struct bPose* pose, const char* name);
 
-<<<<<<< HEAD
-
-=======
 /* Copy the data from the action-pose (src) into the pose */
 void extract_pose_from_pose(struct bPose *pose, const struct bPose *src);
->>>>>>> 16c1a294
 
 /* sets constraint flags */
 void update_pose_constraint_flags(struct bPose *pose);
 
-<<<<<<< HEAD
-/* clears BONE_UNKEYED flags for frame changing */
-// XXX to be depreceated for a more general solution in animsys...
-void framechange_poses_clear_unkeyed(void);
-
-=======
 /* return the name of structure pointed by pose->ikparam */
 const char *get_ikparam_name(struct bPose *pose);
 
@@ -194,7 +174,6 @@
 // XXX to be depreceated for a more general solution in animsys...
 void framechange_poses_clear_unkeyed(void);
 
->>>>>>> 16c1a294
 /* Bone Groups API --------------------- */	
 
 /* Adds a new bone-group */
@@ -213,19 +192,6 @@
 /* clear all transforms */
 void rest_pose(struct bPose *pose);
 
-<<<<<<< HEAD
-/* Game Engine ------------------------- */
-
-/* exported for game engine */
-void game_blend_poses(struct bPose *dst, struct bPose *src, float srcweight/*, short mode*/); /* was blend_poses */
-void extract_pose_from_pose(struct bPose *pose, const struct bPose *src);
-
-/* functions used by the game engine */
-void game_copy_pose(struct bPose **dst, struct bPose *src);
-void game_free_pose(struct bPose *pose);
-
-=======
->>>>>>> 16c1a294
 #ifdef __cplusplus
 };
 #endif
