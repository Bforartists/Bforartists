/**
 * $Id$
 *
 * ***** BEGIN GPL LICENSE BLOCK *****
 *
 * This program is free software; you can redistribute it and/or
 * modify it under the terms of the GNU General Public License
 * as published by the Free Software Foundation; either version 2
 * of the License, or (at your option) any later version.
 *
 * This program is distributed in the hope that it will be useful,
 * but WITHOUT ANY WARRANTY; without even the implied warranty of
 * MERCHANTABILITY or FITNESS FOR A PARTICULAR PURPOSE.  See the
 * GNU General Public License for more details.
 *
 * You should have received a copy of the GNU General Public License
 * along with this program; if not, write to the Free Software Foundation,
 * Inc., 59 Temple Place - Suite 330, Boston, MA  02111-1307, USA.
 *
 * The Original Code is Copyright (C) 2001-2002 by NaN Holding BV.
 * All rights reserved.
 *
 * The Original Code is: all of this file.
 *
 * Contributor(s): none yet.
 *
 * ***** END GPL LICENSE BLOCK *****
 */

#ifndef BKE_DERIVEDMESH_H
#define BKE_DERIVEDMESH_H

/*
  Basic design of the DerivedMesh system:

  DerivedMesh is a common set of interfaces for mesh systems.

  There are three main mesh data structures in Blender: Mesh, CDDM, and BMesh.
  These, and a few others, all implement DerivedMesh interfaces, 
  which contains unified drawing interfaces, a few utility interfaces, 
  and a bunch of read-only interfaces intended mostly for conversion from 
  one format to another.

  All Mesh structures in blender make use of CustomData, which is used to store
  per-element attributes and interpolate them (e.g. uvs, vcols, vgroups, etc).
  
  Mesh is the "serialized" structure, used for storing object-mode mesh data
  and also for saving stuff to disk.  It's interfaces are also what DerivedMesh
  uses to communicate with.
  
  CDDM is a little mesh library, that uses Mesh data structures in the backend.
  It's mostly used for modifiers, and has the advantages of not taking much
  resources.

  BMesh is a full-on brep, used for editmode, some modifiers, etc.  It's much
  more capable (if memory-intensive) then CDDM.

  DerivedMesh is somewhat hackish.  Many places assumes that a DerivedMesh is
  a CDDM (most of the time by simply copying it and converting it to one).
  CDDM is the original structure for modifiers, but has since been superseded
  by BMesh, at least for the foreseeable future.
*/

/* 
 * Note: This sturcture is read-only, for all practical purposes.
 *       At some point in the future, we may want to consider
 *       creating a replacement structure that implements a proper
 *       abstract mesh kernel interface.  Or, we can leave this
 *       as it is and stick with using BMesh and CDDM.
 */

/* TODO (Probably)
 *
 *  o Make drawMapped* functions take a predicate function that
 *    determines whether to draw the edge (this predicate can
 *    also set color, etc). This will be slightly more general 
 *    and allow some of the functions to be collapsed.
 *  o Once accessor functions are added then single element draw
 *    functions can be implemented using primitive accessors.
 *  o Add function to dispatch to renderer instead of using
 *    conversion to DLM.
 */

#include "DNA_customdata_types.h"
#include "DNA_meshdata_types.h"

#include "BKE_customdata.h"
#include "BKE_bvhutils.h"

struct MVert;
struct MEdge;
struct MFace;
struct MTFace;
struct Object;
struct Scene;
struct Mesh;
<<<<<<< HEAD
struct BMEditMesh;
=======
struct EditMesh;
struct KeyBlock;
>>>>>>> 9761284a
struct ModifierData;
struct MCol;
struct ColorBand;
struct GPUVertexAttribs;
struct GPUDrawObject;
struct BMEditMesh;

/* number of sub-elements each mesh element has (for interpolation) */
#define SUB_ELEMS_VERT 0
#define SUB_ELEMS_EDGE 2
#define SUB_ELEMS_FACE 50

/*
Note: all mface interfaces now officially operate on tesselated data.
      Also, the mface origindex layer indexes mpolys, not mfaces.
*/

/*DM Iterators.  For now, first implement face iterators.
  These are read-only, at least for now.*/

typedef struct DMLoopIter {
	void (*step)(void *self);
	int done;

	int index, vindex, eindex;
	MVert v; /*copy of the associated vert's data*/	

	/*note: if layer is -1, then the active layer is retrieved.
	  loop refers to per-face-vertex data.*/
	void *(*getLoopCDData)(void *self, int type, int layer);
	void *(*getVertCDData)(void *self, int type, int layer);
	
/* derivedmesh 2.0 interface ideas (will likely never be implemented ;):
        void (*interpLoopData)(void *self, void **src_blocks, 
	                       float *weights, float *sub_weights, int count);

        //a generic handle for a loop
	intptr_t lhandle;

	inside DerivedMesh itself:
	//
	//void (*interpLoopData)(DerivedMesh *dm, DMLoopIter *destloop, 
	//                       intptr_t *loop_handles, int totloop);
*/
} DMLoopIter;

typedef struct DMFaceIter {
	void (*step)(void *self);
	void (*free)(void *self);
	int done;

	int index;
	int len;
	int mat_nr;
	int flags;

	/*note: you may only use one
	  loop iterator at a time.*/
	DMLoopIter *(*getLoopsIter)(void *self);

	/*if layer is -1, returns active layer*/
	void *(*getCDData)(void *self, int type, int layer);
} DMFaceIter;

typedef struct DerivedMesh DerivedMesh;
struct DerivedMesh {
	/* Private DerivedMesh data, only for internal DerivedMesh use */
	CustomData vertData, edgeData, faceData, loopData, polyData;
	int numVertData, numEdgeData, numFaceData, numLoopData, numPolyData;
	int needsFree; /* checked on ->release, is set to 0 for cached results */
	int deformedOnly; /* set by modifier stack if only deformed from original */
	BVHCache bvhCache;
	struct GPUDrawObject *drawObject;

	/* Misc. Queries */
	
	/*face iterator.  initializes iter.*/
	DMFaceIter *(*newFaceIter)(DerivedMesh *dm);

	/*recalculates mesh tesselation*/
	void (*recalcTesselation)(DerivedMesh *dm);

	/* Also called in Editmode */
	int (*getNumVerts)(DerivedMesh *dm);
	int (*getNumEdges)(DerivedMesh *dm);
	int (*getNumTessFaces)(DerivedMesh *dm);
	int (*getNumFaces) (DerivedMesh *dm);

	/* copy a single vert/edge/tesselated face from the derived mesh into
	 * *{vert/edge/face}_r. note that the current implementation
	 * of this function can be quite slow, iterating over all
	 * elements (editmesh)
	 */
	void (*getVert)(DerivedMesh *dm, int index, struct MVert *vert_r);
	void (*getEdge)(DerivedMesh *dm, int index, struct MEdge *edge_r);
	void (*getTessFace)(DerivedMesh *dm, int index, struct MFace *face_r);

	/* return a pointer to the entire array of verts/edges/face from the
	 * derived mesh. if such an array does not exist yet, it will be created,
	 * and freed on the next ->release(). consider using getVert/Edge/Face if
	 * you are only interested in a few verts/edges/faces.
	 */
	struct MVert *(*getVertArray)(DerivedMesh *dm);
	struct MEdge *(*getEdgeArray)(DerivedMesh *dm);
	struct MFace *(*getTessFaceArray)(DerivedMesh *dm);

	/* copy all verts/edges/faces from the derived mesh into
	 * *{vert/edge/face}_r (must point to a buffer large enough)
	 */
	void (*copyVertArray)(DerivedMesh *dm, struct MVert *vert_r);
	void (*copyEdgeArray)(DerivedMesh *dm, struct MEdge *edge_r);
	void (*copyTessFaceArray)(DerivedMesh *dm, struct MFace *face_r);

	/* return a copy of all verts/edges/faces from the derived mesh
	 * it is the caller's responsibility to free the returned pointer
	 */
	struct MVert *(*dupVertArray)(DerivedMesh *dm);
	struct MEdge *(*dupEdgeArray)(DerivedMesh *dm);
	struct MFace *(*dupTessFaceArray)(DerivedMesh *dm);

	/* return a pointer to a single element of vert/edge/face custom data
	 * from the derived mesh (this gives a pointer to the actual data, not
	 * a copy)
	 */
	void *(*getVertData)(DerivedMesh *dm, int index, int type);
	void *(*getEdgeData)(DerivedMesh *dm, int index, int type);
	void *(*getTessFaceData)(DerivedMesh *dm, int index, int type);

	/* return a pointer to the entire array of vert/edge/face custom data
	 * from the derived mesh (this gives a pointer to the actual data, not
	 * a copy)
	 */
	void *(*getVertDataArray)(DerivedMesh *dm, int type);
	void *(*getEdgeDataArray)(DerivedMesh *dm, int type);
	void *(*getTessFaceDataArray)(DerivedMesh *dm, int type);
	
	/*retrieves the base CustomData structures for 
	  verts/edges/tessfaces/loops/facdes*/
	CustomData *(*getVertDataLayout)(DerivedMesh *dm);
	CustomData *(*getEdgeDataLayout)(DerivedMesh *dm);
	CustomData *(*getTessFaceDataLayout)(DerivedMesh *dm);
	CustomData *(*getLoopDataLayout)(DerivedMesh *dm);
	CustomData *(*getFaceDataLayout)(DerivedMesh *dm);
	
	/*copies all customdata for an element source into dst at index dest*/
	void (*copyFromVertCData)(DerivedMesh *dm, int source, CustomData *dst, int dest);
	void (*copyFromEdgeCData)(DerivedMesh *dm, int source, CustomData *dst, int dest);
	void (*copyFromFaceCData)(DerivedMesh *dm, int source, CustomData *dst, int dest);
	
	/* Iterate over each mapped vertex in the derived mesh, calling the
	 * given function with the original vert and the mapped vert's new
	 * coordinate and normal. For historical reasons the normal can be
	 * passed as a float or short array, only one should be non-NULL.
	 */
	void (*foreachMappedVert)(
	                      DerivedMesh *dm,
	                      void (*func)(void *userData, int index, float *co,
	                                   float *no_f, short *no_s),
	                      void *userData);

	/* Iterate over each mapped edge in the derived mesh, calling the
	 * given function with the original edge and the mapped edge's new
	 * coordinates.
	 */
	void (*foreachMappedEdge)(DerivedMesh *dm,
	                          void (*func)(void *userData, int index,
	                                       float *v0co, float *v1co),
	                          void *userData);

	/* Iterate over each mapped face in the derived mesh, calling the
	 * given function with the original face and the mapped face's (or
	 * faces') center and normal.
	 */
	void (*foreachMappedFaceCenter)(DerivedMesh *dm,
	                                void (*func)(void *userData, int index,
	                                             float *cent, float *no),
	                                void *userData);

	/* Iterate over all vertex points, calling DO_MINMAX with given args.
	 *
	 * Also called in Editmode
	 */
	void (*getMinMax)(DerivedMesh *dm, float min_r[3], float max_r[3]);

	/* Direct Access Operations */
	/*  o Can be undefined */
	/*  o Must be defined for modifiers that only deform however */

	/* Get vertex location, undefined if index is not valid */
	void (*getVertCo)(DerivedMesh *dm, int index, float co_r[3]);

	/* Fill the array (of length .getNumVerts()) with all vertex locations */
	void (*getVertCos)(DerivedMesh *dm, float (*cos_r)[3]);

	/* Get vertex normal, undefined if index is not valid */
	void (*getVertNo)(DerivedMesh *dm, int index, float no_r[3]);

	/* Drawing Operations */

	/* Draw all vertices as bgl points (no options) */
	void (*drawVerts)(DerivedMesh *dm);

	/* Draw edges in the UV mesh (if exists) */
	void (*drawUVEdges)(DerivedMesh *dm);

	/* Draw all edges as lines (no options) 
	 *
	 * Also called for *final* editmode DerivedMeshes
	 */
	void (*drawEdges)(DerivedMesh *dm, int drawLooseEdges);
	
	/* Draw all loose edges (edges w/ no adjoining faces) */
	void (*drawLooseEdges)(DerivedMesh *dm);

	/* Draw all faces
	 *  o Set face normal or vertex normal based on inherited face flag
	 *  o Use inherited face material index to call setMaterial
	 *  o Only if setMaterial returns true
	 *
	 * Also called for *final* editmode DerivedMeshes
	 */
	void (*drawFacesSolid)(DerivedMesh *dm,
	                       int (*setMaterial)(int, void *attribs));

	/* Draw all faces
	 *  o If useTwoSided, draw front and back using col arrays
	 *  o col1,col2 are arrays of length numFace*4 of 4 component colors
	 *    in ABGR format, and should be passed as per-face vertex color.
	 */
	void (*drawFacesColored)(DerivedMesh *dm, int useTwoSided,
	                         unsigned char *col1, unsigned char *col2);

	/* Draw all faces using MTFace 
	 *  o Drawing options too complicated to enumerate, look at code.
	 */
	void (*drawFacesTex)(DerivedMesh *dm,
	                     int (*setDrawOptions)(struct MTFace *tface,
	                     int has_vcol, int matnr));

	/* Draw all faces with GLSL materials
	 *  o setMaterial is called for every different material nr
	 *  o Only if setMaterial returns true
	 */
	void (*drawFacesGLSL)(DerivedMesh *dm,
		int (*setMaterial)(int, void *attribs));

	/* Draw mapped faces (no color, or texture)
	 *  o Only if !setDrawOptions or
	 *    setDrawOptions(userData, mapped-face-index, drawSmooth_r)
	 *    returns true
	 *
	 * If drawSmooth is set to true then vertex normals should be set and
	 * glShadeModel called with GL_SMOOTH. Otherwise the face normal should
	 * be set and glShadeModel called with GL_FLAT.
	 *
	 * The setDrawOptions is allowed to not set drawSmooth (for example, when
	 * lighting is disabled), in which case the implementation should draw as
	 * smooth shaded.
	 */
	void (*drawMappedFaces)(DerivedMesh *dm,
	                        int (*setDrawOptions)(void *userData, int index,
	                                              int *drawSmooth_r),
	                        void *userData, int useColors);

	/* Draw mapped faces using MTFace 
	 *  o Drawing options too complicated to enumerate, look at code.
	 */
	void (*drawMappedFacesTex)(DerivedMesh *dm,
	                           int (*setDrawOptions)(void *userData,
	                                                 int index),
	                           void *userData);

	/* Draw mapped faces with GLSL materials
	 *  o setMaterial is called for every different material nr
	 *  o setDrawOptions is called for every face
	 *  o Only if setMaterial and setDrawOptions return true
	 */
	void (*drawMappedFacesGLSL)(DerivedMesh *dm,
		int (*setMaterial)(int, void *attribs),
		int (*setDrawOptions)(void *userData, int index), void *userData);

	/* Draw mapped edges as lines
	 *  o Only if !setDrawOptions or setDrawOptions(userData, mapped-edge)
	 *    returns true
	 */
	void (*drawMappedEdges)(DerivedMesh *dm,
	                        int (*setDrawOptions)(void *userData, int index),
	                        void *userData);

	/* Draw mapped edges as lines with interpolation values
	 *  o Only if !setDrawOptions or
	 *    setDrawOptions(userData, mapped-edge, mapped-v0, mapped-v1, t)
	 *    returns true
	 *
	 * NOTE: This routine is optional!
	 */
	void (*drawMappedEdgesInterp)(DerivedMesh *dm, 
	                              int (*setDrawOptions)(void *userData,
	                                                    int index), 
	                              void (*setDrawInterpOptions)(void *userData,
	                                                           int index,
	                                                           float t),
	                              void *userData);

	/* Release reference to the DerivedMesh. This function decides internally
	 * if the DerivedMesh will be freed, or cached for later use. */
	void (*release)(DerivedMesh *dm);
};

/* utility function to initialise a DerivedMesh's function pointers to
 * the default implementation (for those functions which have a default)
 */
void DM_init_funcs(DerivedMesh *dm);

/* utility function to initialise a DerivedMesh for the desired number
 * of vertices, edges and faces (doesn't allocate memory for them, just
 * sets up the custom data layers)
 */
void DM_init(DerivedMesh *dm, int numVerts, int numEdges, int numFaces,
	     int numLoops, int numPolys);

/* utility function to initialise a DerivedMesh for the desired number
 * of vertices, edges and faces, with a layer setup copied from source
 */
void DM_from_template(DerivedMesh *dm, DerivedMesh *source,
                      int numVerts, int numEdges, int numFaces,
		      int numLoops, int numPolys);

/* utility function to release a DerivedMesh's layers
 * returns 1 if DerivedMesh has to be released by the backend, 0 otherwise
 */
int DM_release(DerivedMesh *dm);

/* utility function to convert a DerivedMesh to a Mesh
 */
void DM_to_mesh(DerivedMesh *dm, struct Mesh *me);

/* utility function to convert a DerivedMesh to a shape key block 
 */
void DM_to_meshkey(DerivedMesh *dm, struct Mesh *me, struct KeyBlock *kb);

/* set the CD_FLAG_NOCOPY flag in custom data layers where the mask is
 * zero for the layer type, so only layer types specified by the mask
 * will be copied
 */
void DM_set_only_copy(DerivedMesh *dm, CustomDataMask mask);

/* adds a vertex/edge/face custom data layer to a DerivedMesh, optionally
 * backed by an external data array
 * alloctype defines how the layer is allocated or copied, and how it is
 * freed, see BKE_customdata.h for the different options
 */
void DM_add_vert_layer(struct DerivedMesh *dm, int type, int alloctype,
                       void *layer);
void DM_add_edge_layer(struct DerivedMesh *dm, int type, int alloctype,
                       void *layer);
void DM_add_tessface_layer(struct DerivedMesh *dm, int type, int alloctype,
                       void *layer);
void DM_add_face_layer(struct DerivedMesh *dm, int type, int alloctype,
                       void *layer);

/* custom data access functions
 * return pointer to data from first layer which matches type
 * if they return NULL for valid indices, data doesn't exist
 * note these return pointers - any change modifies the internals of the mesh
 */
void *DM_get_vert_data(struct DerivedMesh *dm, int index, int type);
void *DM_get_edge_data(struct DerivedMesh *dm, int index, int type);
void *DM_get_face_data(struct DerivedMesh *dm, int index, int type);

/* custom data layer access functions
 * return pointer to first data layer which matches type (a flat array)
 * if they return NULL, data doesn't exist
 * note these return pointers - any change modifies the internals of the mesh
 */
void *DM_get_vert_data_layer(struct DerivedMesh *dm, int type);
void *DM_get_edge_data_layer(struct DerivedMesh *dm, int type);
void *DM_get_tessface_data_layer(struct DerivedMesh *dm, int type);
void *DM_get_face_data_layer(struct DerivedMesh *dm, int type);

/* custom data setting functions
 * copy supplied data into first layer of type using layer's copy function
 * (deep copy if appropriate)
 */
void DM_set_vert_data(struct DerivedMesh *dm, int index, int type, void *data);
void DM_set_edge_data(struct DerivedMesh *dm, int index, int type, void *data);
void DM_set_face_data(struct DerivedMesh *dm, int index, int type, void *data);

/* custom data copy functions
 * copy count elements from source_index in source to dest_index in dest
 * these copy all layers for which the CD_FLAG_NOCOPY flag is not set
 */
void DM_copy_vert_data(struct DerivedMesh *source, struct DerivedMesh *dest,
                       int source_index, int dest_index, int count);
void DM_copy_edge_data(struct DerivedMesh *source, struct DerivedMesh *dest,
                       int source_index, int dest_index, int count);
void DM_copy_tessface_data(struct DerivedMesh *source, struct DerivedMesh *dest,
                       int source_index, int dest_index, int count);
void DM_copy_loop_data(struct DerivedMesh *source, struct DerivedMesh *dest,
                       int source_index, int dest_index, int count);
void DM_copy_face_data(struct DerivedMesh *source, struct DerivedMesh *dest,
                       int source_index, int dest_index, int count);

/* custom data free functions
 * free count elements, starting at index
 * they free all layers for which the CD_FLAG_NOCOPY flag is not set
 */
void DM_free_vert_data(struct DerivedMesh *dm, int index, int count);
void DM_free_edge_data(struct DerivedMesh *dm, int index, int count);
void DM_free_tessface_data(struct DerivedMesh *dm, int index, int count);
void DM_free_loop_data(struct DerivedMesh *dm, int index, int count);
void DM_free_face_data(struct DerivedMesh *dm, int index, int count);

/*sets up mpolys for a DM based on face iterators in source*/
void DM_DupPolys(DerivedMesh *source, DerivedMesh *target);

/* interpolates vertex data from the vertices indexed by src_indices in the
 * source mesh using the given weights and stores the result in the vertex
 * indexed by dest_index in the dest mesh
 */
void DM_interp_vert_data(struct DerivedMesh *source, struct DerivedMesh *dest,
                         int *src_indices, float *weights,
                         int count, int dest_index);

/* interpolates edge data from the edges indexed by src_indices in the
 * source mesh using the given weights and stores the result in the edge indexed
 * by dest_index in the dest mesh.
 * if weights is NULL, all weights default to 1.
 * if vert_weights is non-NULL, any per-vertex edge data is interpolated using
 * vert_weights[i] multiplied by weights[i].
 */
typedef float EdgeVertWeight[SUB_ELEMS_EDGE][SUB_ELEMS_EDGE];
void DM_interp_edge_data(struct DerivedMesh *source, struct DerivedMesh *dest,
                         int *src_indices,
                         float *weights, EdgeVertWeight *vert_weights,
                         int count, int dest_index);

/* interpolates face data from the faces indexed by src_indices in the
 * source mesh using the given weights and stores the result in the face indexed
 * by dest_index in the dest mesh.
 * if weights is NULL, all weights default to 1.
 * if vert_weights is non-NULL, any per-vertex face data is interpolated using
 * vert_weights[i] multiplied by weights[i].
 */
typedef float FaceVertWeight[SUB_ELEMS_FACE][SUB_ELEMS_FACE];
void DM_interp_tessface_data(struct DerivedMesh *source, struct DerivedMesh *dest,
                         int *src_indices,
                         float *weights, FaceVertWeight *vert_weights,
                         int count, int dest_index);

void DM_swap_tessface_data(struct DerivedMesh *dm, int index, int *corner_indices);

void DM_interp_loop_data(struct DerivedMesh *source, struct DerivedMesh *dest,
                         int *src_indices,
                         float *weights, int count, int dest_index);

void DM_interp_face_data(struct DerivedMesh *source, struct DerivedMesh *dest,
                         int *src_indices,
                         float *weights, int count, int dest_index);

/* Temporary? A function to give a colorband to derivedmesh for vertexcolor ranges */
void vDM_ColorBand_store(struct ColorBand *coba);

/* Simple function to get me->totvert amount of vertices/normals,
   correctly deformed and subsurfered. Needed especially when vertexgroups are involved.
   In use now by vertex/weigt paint and particles */
float *mesh_get_mapped_verts_nors(struct Scene *scene, struct Object *ob);

	/* */
DerivedMesh *mesh_get_derived_final(struct Scene *scene, struct Object *ob,
                                    CustomDataMask dataMask);
DerivedMesh *mesh_get_derived_deform(struct Scene *scene, struct Object *ob,
                                     CustomDataMask dataMask);

DerivedMesh *mesh_create_derived_for_modifier(struct Scene *scene, struct Object *ob, struct ModifierData *md);

DerivedMesh *mesh_create_derived_render(struct Scene *scene, struct Object *ob,
                                        CustomDataMask dataMask);

DerivedMesh *getEditDerivedBMesh(struct BMEditMesh *em, struct Object *ob,
                                           float (*vertexCos)[3]);

DerivedMesh *mesh_create_derived_index_render(struct Scene *scene, struct Object *ob, CustomDataMask dataMask, int index);

		/* same as above but wont use render settings */
DerivedMesh *mesh_create_derived_view(struct Scene *scene, struct Object *ob,
                                      CustomDataMask dataMask);
DerivedMesh *mesh_create_derived_no_deform(struct Scene *scene, struct Object *ob,
                                           float (*vertCos)[3],
                                           CustomDataMask dataMask);
DerivedMesh *mesh_create_derived_no_deform_render(struct Scene *scene, struct Object *ob,
                                                  float (*vertCos)[3],
                                                  CustomDataMask dataMask);
/* for gameengine */
DerivedMesh *mesh_create_derived_no_virtual(struct Scene *scene, struct Object *ob, float (*vertCos)[3],
                                            CustomDataMask dataMask);

DerivedMesh *editbmesh_get_derived_base(struct Object *, struct BMEditMesh *em);
DerivedMesh *editbmesh_get_derived_cage(struct Scene *scene, struct Object *, 
									   struct BMEditMesh *em, CustomDataMask dataMask);
DerivedMesh *editbmesh_get_derived_cage_and_final(struct Scene *scene, struct Object *, 
						 struct BMEditMesh *em, DerivedMesh **final_r,
                                                 CustomDataMask dataMask);
void makeDerivedMesh(struct Scene *scene, struct Object *ob, struct BMEditMesh *em, CustomDataMask dataMask);

/* returns an array of deform matrices for crazyspace correction, and the
   number of modifiers left */
int editbmesh_get_first_deform_matrices(struct Object *, struct BMEditMesh *em, float (**deformmats)[3][3],
                                       float (**deformcos)[3]);

void weight_to_rgb(float input, float *fr, float *fg, float *fb);

/* convert layers requested by a GLSL material to actually available layers in
 * the DerivedMesh, with both a pointer for arrays and an offset for editmesh */
typedef struct DMVertexAttribs {
	struct {
		struct MTFace *array;
		int emOffset, glIndex;
	} tface[MAX_MTFACE];

	struct {
		struct MCol *array;
		int emOffset, glIndex;
	} mcol[MAX_MCOL];

	struct {
		float (*array)[3];
		int emOffset, glIndex;
	} tang;

	struct {
		float (*array)[3];
		int emOffset, glIndex;
	} orco;

	int tottface, totmcol, tottang, totorco;
} DMVertexAttribs;

void DM_vertex_attributes_from_gpu(DerivedMesh *dm,
	struct GPUVertexAttribs *gattribs, DMVertexAttribs *attribs);

void DM_add_tangent_layer(DerivedMesh *dm);

#endif
<|MERGE_RESOLUTION|>--- conflicted
+++ resolved
@@ -94,12 +94,8 @@
 struct Object;
 struct Scene;
 struct Mesh;
-<<<<<<< HEAD
 struct BMEditMesh;
-=======
-struct EditMesh;
 struct KeyBlock;
->>>>>>> 9761284a
 struct ModifierData;
 struct MCol;
 struct ColorBand;
