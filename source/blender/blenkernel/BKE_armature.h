/*
 * ***** BEGIN GPL LICENSE BLOCK *****
 *
 * This program is free software; you can redistribute it and/or
 * modify it under the terms of the GNU General Public License
 * as published by the Free Software Foundation; either version 2
 * of the License, or (at your option) any later version.
 *
 * This program is distributed in the hope that it will be useful,
 * but WITHOUT ANY WARRANTY; without even the implied warranty of
 * MERCHANTABILITY or FITNESS FOR A PARTICULAR PURPOSE.  See the
 * GNU General Public License for more details.
 *
 * You should have received a copy of the GNU General Public License
 * along with this program; if not, write to the Free Software Foundation,
 * Inc., 51 Franklin Street, Fifth Floor, Boston, MA 02110-1301, USA.
 *
 * The Original Code is Copyright (C) 2001-2002 by NaN Holding BV.
 * All rights reserved.
 *
 * The Original Code is: all of this file.
 *
 * Contributor(s): none yet.
 *
 * ***** END GPL LICENSE BLOCK *****
 */
#ifndef __BKE_ARMATURE_H__
#define __BKE_ARMATURE_H__

/** \file BKE_armature.h
 *  \ingroup bke
 *  \since March 2001
 *  \author nzc
 */

struct Bone;
struct GHash;
struct Main;
struct bArmature;
struct bPoseChannel;
struct bConstraint;
struct Scene;
struct Object;
struct PoseTree;
struct ListBase;

typedef struct PoseTarget {
	struct PoseTarget *next, *prev;

	struct bConstraint *con;        /* the constrait of this target */
	int tip;                        /* index of tip pchan in PoseTree */
} PoseTarget;

typedef struct PoseTree {
	struct PoseTree *next, *prev;
	
	int type;                       /* type of IK that this serves (CONSTRAINT_TYPE_KINEMATIC or ..._SPLINEIK) */
	int totchannel;                 /* number of pose channels */
	
	struct ListBase targets;        /* list of targets of the tree */
	struct bPoseChannel **pchan;    /* array of pose channels */
	int     *parent;                /* and their parents */

	float (*basis_change)[3][3];    /* basis change result from solver */
	int iterations;                 /* iterations from the constraint */
	int stretch;                    /* disable stretching */
} PoseTree;

/*	Core armature functionality */
#ifdef __cplusplus
extern "C" {
#endif

struct bArmature *BKE_armature_add(struct Main *bmain, const char *name);
struct bArmature *BKE_armature_from_object(struct Object *ob);
int  BKE_armature_bonelist_count(struct ListBase *lb);
void BKE_armature_bonelist_free(struct ListBase *lb);
void BKE_armature_free(struct bArmature *arm);
void BKE_armature_make_local(struct Main *bmain, struct bArmature *arm, const bool lib_local);
struct bArmature *BKE_armature_copy(struct Main *bmain, struct bArmature *arm);

/* Bounding box. */
struct BoundBox *BKE_armature_boundbox_get(struct Object *ob);

bool BKE_pose_minmax(struct Object *ob, float r_min[3], float r_max[3], bool use_hidden, bool use_select);

int bone_autoside_name(char name[64], int strip_number, short axis, float head, float tail);

struct Bone  *BKE_armature_find_bone_name(struct bArmature *arm, const char *name);
struct GHash *BKE_armature_bone_from_name_map(struct bArmature *arm);

bool         BKE_armature_bone_flag_test_recursive(const struct Bone *bone, int flag);

float distfactor_to_bone(const float vec[3], const float b1[3], const float b2[3], float r1, float r2, float rdist);

void BKE_armature_where_is(struct bArmature *arm);
void BKE_armature_where_is_bone(struct Bone *bone, struct Bone *prevbone, const bool use_recursion);
<<<<<<< HEAD
=======
void BKE_pose_clear_pointers(struct bPose *pose);
>>>>>>> b76dbf5e
void BKE_pose_rebuild(struct Object *ob, struct bArmature *arm);
void BKE_pose_rebuild_ex(struct Object *ob, struct bArmature *arm, const bool sort_bones);
void BKE_pose_where_is(struct Scene *scene, struct Object *ob);
void BKE_pose_where_is_bone(struct Scene *scene, struct Object *ob, struct bPoseChannel *pchan, float ctime, bool do_extra);
void BKE_pose_where_is_bone_tail(struct bPoseChannel *pchan);

/* get_objectspace_bone_matrix has to be removed still */
void get_objectspace_bone_matrix(struct Bone *bone, float M_accumulatedMatrix[4][4], int root, int posed);
void vec_roll_to_mat3(const float vec[3], const float roll, float mat[3][3]);
void vec_roll_to_mat3_normalized(const float nor[3], const float roll, float mat[3][3]);
void mat3_to_vec_roll(float mat[3][3], float r_vec[3], float *r_roll);

/* Common Conversions Between Co-ordinate Spaces */
void BKE_armature_mat_world_to_pose(struct Object *ob, float inmat[4][4], float outmat[4][4]);
void BKE_armature_loc_world_to_pose(struct Object *ob, const float inloc[3], float outloc[3]);
void BKE_armature_mat_pose_to_bone(struct bPoseChannel *pchan, float inmat[4][4], float outmat[4][4]);
void BKE_armature_loc_pose_to_bone(struct bPoseChannel *pchan, const float inloc[3], float outloc[3]);
void BKE_armature_mat_bone_to_pose(struct bPoseChannel *pchan, float inmat[4][4], float outmat[4][4]);
void BKE_armature_mat_pose_to_delta(float delta_mat[4][4], float pose_mat[4][4], float arm_mat[4][4]);

void BKE_armature_mat_pose_to_bone_ex(struct Object *ob, struct bPoseChannel *pchan, float inmat[4][4], float outmat[4][4]);

void BKE_pchan_mat3_to_rot(struct bPoseChannel *pchan, float mat[3][3], bool use_compat);
void BKE_pchan_apply_mat4(struct bPoseChannel *pchan, float mat[4][4], bool use_comat);
void BKE_pchan_to_mat4(struct bPoseChannel *pchan, float chan_mat[4][4]);
void BKE_pchan_calc_mat(struct bPoseChannel *pchan);

/* Get the "pchan to pose" transform matrix. These matrices apply the effects of
 * HINGE/NO_SCALE/NO_LOCAL_LOCATION options over the pchan loc/rot/scale transformations. */
void BKE_pchan_to_pose_mat(struct bPoseChannel *pchan, float rotscale_mat[4][4], float loc_mat[4][4]);

/* Rotation Mode Conversions - Used for PoseChannels + Objects... */
void BKE_rotMode_change_values(float quat[4], float eul[3], float axis[3], float *angle, short oldMode, short newMode);

/* B-Bone support */
#define MAX_BBONE_SUBDIV    32

typedef struct Mat4 {
	float mat[4][4];
} Mat4;

void equalize_bbone_bezier(float *data, int desired);
void b_bone_spline_setup(struct bPoseChannel *pchan, int rest, Mat4 result_array[MAX_BBONE_SUBDIV]);

/* like EBONE_VISIBLE */
#define PBONE_VISIBLE(arm, bone) ( \
	CHECK_TYPE_INLINE(arm, bArmature *), \
	CHECK_TYPE_INLINE(bone, Bone *), \
	(((bone)->layer & (arm)->layer) && !((bone)->flag & BONE_HIDDEN_P)) \
	)

#define PBONE_SELECTABLE(arm, bone) \
	(PBONE_VISIBLE(arm, bone) && !((bone)->flag & BONE_UNSELECTABLE))

/* Evaluation helpers */
struct bKinematicConstraint;
struct bPose;
struct bSplineIKConstraint;
struct EvaluationContext;

struct bPoseChannel *BKE_armature_ik_solver_find_root(
        struct bPoseChannel *pchan,
        struct bKinematicConstraint *data);
struct bPoseChannel *BKE_armature_splineik_solver_find_root(
        struct bPoseChannel *pchan,
        struct bSplineIKConstraint *data);

void BKE_pose_splineik_init_tree(struct Scene *scene, struct Object *ob, float ctime);
void BKE_splineik_execute_tree(struct Scene *scene, struct Object *ob, struct bPoseChannel *pchan_root, float ctime);

void BKE_pose_eval_init(struct EvaluationContext *eval_ctx,
                        struct Scene *scene,
                        struct Object *ob,
                        struct bPose *pose);

void BKE_pose_eval_bone(struct EvaluationContext *eval_ctx,
                        struct Scene *scene,
                        struct Object *ob,
                        struct bPoseChannel *pchan);

void BKE_pose_constraints_evaluate(struct EvaluationContext *eval_ctx,
                                   struct Object *ob,
                                   struct bPoseChannel *pchan);

void BKE_pose_bone_done(struct EvaluationContext *eval_ctx,
                        struct bPoseChannel *pchan);

void BKE_pose_iktree_evaluate(struct EvaluationContext *eval_ctx,
                              struct Scene *scene,
                              struct Object *ob,
                              struct bPoseChannel *rootchan);

void BKE_pose_splineik_evaluate(struct EvaluationContext *eval_ctx,
                                struct Scene *scene,
                                struct Object *ob,
                                struct bPoseChannel *rootchan);

void BKE_pose_eval_flush(struct EvaluationContext *eval_ctx,
                         struct Scene *scene,
                         struct Object *ob,
                         struct bPose *pose);

void BKE_pose_eval_proxy_copy(struct EvaluationContext *eval_ctx,
                              struct Object *ob);

#ifdef __cplusplus
}
#endif

#endif
<|MERGE_RESOLUTION|>--- conflicted
+++ resolved
@@ -95,10 +95,7 @@
 
 void BKE_armature_where_is(struct bArmature *arm);
 void BKE_armature_where_is_bone(struct Bone *bone, struct Bone *prevbone, const bool use_recursion);
-<<<<<<< HEAD
-=======
 void BKE_pose_clear_pointers(struct bPose *pose);
->>>>>>> b76dbf5e
 void BKE_pose_rebuild(struct Object *ob, struct bArmature *arm);
 void BKE_pose_rebuild_ex(struct Object *ob, struct bArmature *arm, const bool sort_bones);
 void BKE_pose_where_is(struct Scene *scene, struct Object *ob);
