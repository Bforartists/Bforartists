/* SPDX-FileCopyrightText: 2023 Blender Authors
 *
 * SPDX-License-Identifier: GPL-2.0-or-later */

#pragma once

/** \file
 * \ingroup bke
 * \brief Low-level operations for grease pencil.
 */

#include <atomic>

#include "BLI_array_utils.hh"
#include "BLI_color.hh"
#include "BLI_function_ref.hh"
#include "BLI_implicit_sharing_ptr.hh"
#include "BLI_map.hh"
#include "BLI_math_matrix_types.hh"
#include "BLI_math_vector_types.hh"
#include "BLI_shared_cache.hh"
#include "BLI_utility_mixins.hh"
#include "BLI_virtual_array.hh"

#include "DNA_gpencil_legacy_types.h"
#include "DNA_grease_pencil_types.h"

struct Main;
struct Depsgraph;
struct Scene;
struct Object;
struct Material;

namespace blender::bke::bake {
struct BakeMaterialsList;
}

namespace blender::bke {

namespace greasepencil {

/* Previously, Grease Pencil used a radius convention where 1 `px` = 0.001 units. This `px`
 * was the brush size which would be stored in the stroke thickness and then scaled by the
 * point pressure factor. Finally, the render engine would divide this thickness value by
 * 2000 (we're going from a thickness to a radius, hence the factor of two) to convert back
 * into blender units. With Grease Pencil 3, the radius is no longer stored in `px` space,
 * but in blender units (world space) directly. Also note that there is no longer a stroke
 * "thickness" attribute, the radii are directly stored on the points.
 * For compatibility, legacy thickness values have to be multiplied by this factor. */
constexpr float LEGACY_RADIUS_CONVERSION_FACTOR = 1.0f / 2000.0f;

class DrawingRuntime {
 public:
  /**
   * Triangle cache for all the strokes in the drawing.
   */
  mutable SharedCache<Vector<uint3>> triangles_cache;

  /**
   * Normal vector cache for every stroke. Computed using Newell's method.
   */
  mutable SharedCache<Vector<float3>> curve_plane_normals_cache;

  /*
   * Matrices that transform from a 3D point in layer-space to a 2D point in texture-space. This is
   * stored per curve.
   */
  mutable SharedCache<Vector<float4x2>> curve_texture_matrices;

  /**
   * Number of users for this drawing. The users are the frames in the Grease Pencil layers.
   * Different frames can refer to the same drawing, so we need to make sure we count these users
   * and remove a drawing if it has zero users.
   */
  mutable std::atomic<int> user_count = 1;
};

class Drawing : public ::GreasePencilDrawing {
 public:
  Drawing();
  Drawing(const Drawing &other);
  Drawing(Drawing &&other);
  Drawing &operator=(const Drawing &other);
  Drawing &operator=(Drawing &&other);
  ~Drawing();

  const bke::CurvesGeometry &strokes() const;
  bke::CurvesGeometry &strokes_for_write();
  /**
   * The triangles for all the fills in the geometry.
   */
  Span<uint3> triangles() const;
  /**
   * Normal vectors for a plane that fits the stroke.
   */
  Span<float3> curve_plane_normals() const;
  void tag_texture_matrices_changed();
  void tag_positions_changed();
  void tag_topology_changed();

  /**
   * Returns the matrices that transform from a 3D point in layer-space to a 2D point in
   * texture-space. This is stored per curve.
   */
  Span<float4x2> texture_matrices() const;
  /**
   * Sets the matrices the that transform from a 3D point in layer-space to a 2D point in
   * texture-space
   */
  void set_texture_matrices(Span<float4x2> matrices, const IndexMask &selection);

  /**
   * Radii of the points. Values are expected to be in blender units.
   */
  VArray<float> radii() const;
  MutableSpan<float> radii_for_write();

  /**
   * Opacity array for the points.
   * Used by the render engine as an alpha value so they are expected to
   * be between 0 and 1 inclusive.
   */
  VArray<float> opacities() const;
  MutableSpan<float> opacities_for_write();

  /**
   * Vertex colors of the points. Default is black. This is mixed on top of the base material
   * stroke color.
   */
  VArray<ColorGeometry4f> vertex_colors() const;
  MutableSpan<ColorGeometry4f> vertex_colors_for_write();

  /**
   * Fill colors of the curves. Default is black and fully transparent. This is mixed on top of the
   * base material fill color.
   */
  VArray<ColorGeometry4f> fill_colors() const;
  MutableSpan<ColorGeometry4f> fill_colors_for_write();

  /**
   * Add a user for this drawing. When a drawing has multiple users, both users are allowed to
   * modify this drawings data.
   */
  void add_user() const;
  /**
   * Removes a user from this drawing. Note that this does not handle deleting the drawing if it
   * has not users.
   */
  void remove_user() const;
  /**
   * Returns true for when this drawing has more than one user.
   */
  bool is_instanced() const;
  bool has_users() const;
};
static_assert(sizeof(Drawing) == sizeof(::GreasePencilDrawing));

class DrawingReference : public ::GreasePencilDrawingReference {
 public:
  DrawingReference();
  DrawingReference(const DrawingReference &other);
  ~DrawingReference();
};
static_assert(sizeof(DrawingReference) == sizeof(::GreasePencilDrawingReference));

/**
 * Copies the drawings from one array to another. Assumes that \a dst_drawings is allocated but not
 * initialized, e.g. it will allocate new drawings and store the pointers.
 */
void copy_drawing_array(Span<const GreasePencilDrawingBase *> src_drawings,
                        MutableSpan<GreasePencilDrawingBase *> dst_drawings);

class LayerGroup;
class Layer;

/* Defines the common functions used by #TreeNode, #Layer, and #LayerGroup.
 * NOTE: Because we cannot mix C-style and C++ inheritance (all of these three classes wrap a
 * C-struct that already uses "inheritance"), we define and implement these methods on all these
 * classes individually. This just means that we can call `layer->name()` directly instead of
 * having to write `layer->as_node().name()`. For #Layer and #LayerGroup the calls are just
 * forwarded to #TreeNode. */
#define TREENODE_COMMON_METHODS \
  StringRefNull name() const; \
  void set_name(StringRefNull new_name); \
  bool is_visible() const; \
  void set_visible(bool visible); \
  bool is_locked() const; \
  void set_locked(bool locked); \
  bool is_editable() const; \
  bool is_selected() const; \
  void set_selected(bool selected); \
  bool use_onion_skinning() const; \
  bool use_masks() const; \
  bool use_locked_material() const; \
  bool is_child_of(const LayerGroup &group) const;

/* Implements the forwarding of the methods defined by #TREENODE_COMMON_METHODS. */
#define TREENODE_COMMON_METHODS_FORWARD_IMPL(class_name) \
  inline StringRefNull class_name::name() const \
  { \
    return this->as_node().name(); \
  } \
  inline void class_name::set_name(StringRefNull new_name) \
  { \
    return this->as_node().set_name(new_name); \
  } \
  inline bool class_name::is_visible() const \
  { \
    return this->as_node().is_visible(); \
  } \
  inline void class_name::set_visible(const bool visible) \
  { \
    this->as_node().set_visible(visible); \
  } \
  inline bool class_name::is_locked() const \
  { \
    return this->as_node().is_locked(); \
  } \
  inline void class_name::set_locked(const bool locked) \
  { \
    this->as_node().set_locked(locked); \
  } \
  inline bool class_name::is_editable() const \
  { \
    return this->as_node().is_editable(); \
  } \
  inline bool class_name::is_selected() const \
  { \
    return this->as_node().is_selected(); \
  } \
  inline void class_name::set_selected(const bool selected) \
  { \
    this->as_node().set_selected(selected); \
  } \
  inline bool class_name::use_onion_skinning() const \
  { \
    return this->as_node().use_onion_skinning(); \
  } \
  inline bool class_name::use_masks() const \
  { \
    return this->as_node().use_masks(); \
  } \
  inline bool class_name::use_locked_material() const \
  { \
    return this->as_node().use_locked_material(); \
  } \
  inline bool class_name::is_child_of(const LayerGroup &group) const \
  { \
    return this->as_node().is_child_of(group); \
  }

/**
 * A TreeNode represents one node in the layer tree.
 * It can either be a layer or a group. The node has zero children if it is a layer or zero or
 * more children if it is a group.
 */
class TreeNode : public ::GreasePencilLayerTreeNode {
 public:
  TreeNode();
  explicit TreeNode(GreasePencilLayerTreeNodeType type);
  explicit TreeNode(GreasePencilLayerTreeNodeType type, StringRefNull name);
  TreeNode(const TreeNode &other);
  ~TreeNode();

 public:
  /* Define the common functions for #TreeNode. */
  TREENODE_COMMON_METHODS;
  /**
   * \returns true if this node is a #LayerGroup.
   */
  bool is_group() const;
  /**
   * \returns true if this node is a #Layer.
   */
  bool is_layer() const;

  /**
   * \returns this node as a #Layer.
   */
  const Layer &as_layer() const;
  Layer &as_layer();

  /**
   * \returns this node as a #LayerGroup.
   */
  const LayerGroup &as_group() const;
  LayerGroup &as_group();

  /**
   * \returns the parent layer group or nullptr for the root group.
   */
  const LayerGroup *parent_group() const;
  LayerGroup *parent_group();

  const TreeNode *parent_node() const;
  TreeNode *parent_node();

  /**
   * \returns the number of non-null parents of the node.
   */
  int64_t depth() const;
};
static_assert(sizeof(TreeNode) == sizeof(::GreasePencilLayerTreeNode));

/**
 * A layer mask stores a reference to a layer that will mask other layers.
 */
class LayerMask : public ::GreasePencilLayerMask {
 public:
  LayerMask();
  explicit LayerMask(StringRefNull name);
  LayerMask(const LayerMask &other);
  ~LayerMask();
};
static_assert(sizeof(LayerMask) == sizeof(::GreasePencilLayerMask));

/**
 * Structure used to transform frames in a grease pencil layer.
 */
struct LayerTransformData {
  enum FrameTransformationStatus { TRANS_CLEAR, TRANS_INIT, TRANS_RUNNING };

  /* Map of frame keys describing the transformation of the frames. Keys of the map are the source
   * frame indices, and the values of the map are the destination frame indices. */
  Map<int, int> frames_destination;

  /* Copy of the layer frames, stored in two separate maps :
   * - frames_static contains the frames not affected by the transformation,
   * - frames_transformed contains the frames affected by the transformation.
   * This allows to display the transformation while running, without removing any drawing.
   */
  Map<int, GreasePencilFrame> frames_static;
  Map<int, GreasePencilFrame> frames_transformed;

  /* Map containing the duration (in frames) for each frame in the layer that has a fixed duration,
   * i.e. each frame that is not an implicit hold. */
  Map<int, int> frames_duration;

  /* Temporary copy of duplicated frames before we decide on a place to insert them.
   * Used in the move+duplicate operator. */
  Map<int, GreasePencilFrame> duplicated_frames_buffer;

  FrameTransformationStatus status{TRANS_CLEAR};
};

/*
 * The key type for a `GreasePencilFrame` in the frames map.
 *
 * This is either the start or end frame (scene time) of a `GreasePencilFrame`.
 *
 * If the key refers to a end frame, the value in the map for this key is
 * `GreasePencilFrame::end()`.
 * Note that end frame is exclusive with regards to the frame duration. E.g. if a frame starts at
 * 10 and the end frame is at 15, then the duration is 4.
 */
using FramesMapKeyT = int;

class LayerRuntime {
 public:
  /**
   * This Map maps a scene frame number (key) to a GreasePencilFrame. This struct holds an index
   * (drawing_index) to the drawing in the GreasePencil->drawings array. The frame number indicates
   * the first frame the drawing is shown. The end time is implicitly defined by the next greater
   * frame number (key) in the map. If the value mapped to (index) is -1, no drawing is shown at
   * this frame. Frames with such a value are `GreasePencilFrame::end()` in the code.
   *
   *    \example:
   *
   *    {0: 0, 5: 1, 10: -1, 12: 2, 16: -1}
   *
   *    In this example there are three drawings (drawing #0, drawing #1 and drawing #2). The first
   *    drawing starts at frame 0 and ends at frame 5 (exclusive). The second drawing starts at
   *    frame 5 and ends at frame 10. Finally, the third drawing starts at frame 12 and ends at
   *    frame 16.
   *
   *                  | | | | | | | | | | |1|1|1|1|1|1|1|
   *    Scene Frame:  |0|1|2|3|4|5|6|7|8|9|0|1|2|3|4|5|6|...
   *    Drawing:      [#0      ][#1      ]    [#2    ]
   *
   * \note If a drawing references another data-block, all of the drawings in that data-block are
   * mapped sequentially to the frames (frame-by-frame). If another frame starts, the rest of the
   * referenced drawings are discarded. If the frame is longer than the number of referenced
   * drawings, then the last referenced drawing is held for the rest of the duration.
   */
  Map<FramesMapKeyT, GreasePencilFrame> frames_;
  /**
   * Caches a sorted vector of the keys of `frames_`.
   */
  mutable SharedCache<Vector<FramesMapKeyT>> sorted_keys_cache_;
  /**
   * A vector of LayerMask. This layer will be masked by the layers referenced in the masks.
   * A layer can have zero or more layer masks.
   */
  Vector<LayerMask> masks_;

  /* Runtime data used for frame transformations. */
  LayerTransformData trans_data_;

 public:
  /* Reset all runtime data. */
  void clear();
};

/**
 * A layer maps drawings to scene frames. It can be thought of as one independent channel in the
 * timeline.
 */
class Layer : public ::GreasePencilLayer {
 public:
  using SortedKeysIterator = const int *;

  Layer();
  explicit Layer(StringRefNull name);
  Layer(const Layer &other);
  ~Layer();

  /* Define the common functions for #TreeNode. */
  TREENODE_COMMON_METHODS;
  /**
   * \returns the layer as a `TreeNode`.
   */
  const TreeNode &as_node() const;
  TreeNode &as_node();

  /**
   * \returns the parent #LayerGroup of this layer.
   */
  const LayerGroup &parent_group() const;
  LayerGroup &parent_group();

  /**
   * \returns the frames mapping.
   */
  const Map<FramesMapKeyT, GreasePencilFrame> &frames() const;
  Map<FramesMapKeyT, GreasePencilFrame> &frames_for_write();

  /**
   * \returns true, if the layer contains no keyframes.
   */
  bool is_empty() const;

  /**
   * Adds a new frame into the layer frames map.
   * Fails if there already exists a frame at \a key that is not an end-frame.
   * End-frame at \a key and subsequent end-frames are removed.
   *
   * If \a duration is 0, the frame is marked as an implicit hold (see `GP_FRAME_IMPLICIT_HOLD`).
   * Otherwise adds an additional end-frame at \a key + \a duration, if necessary, to
   * indicate the end of the added frame.
   *
   * \returns a pointer to the added frame on success, otherwise nullptr.
   */
  GreasePencilFrame *add_frame(FramesMapKeyT key, int duration = 0);
  /**
   * Removes a frame with \a key from the frames map.
   *
   * Fails if the map does not contain a frame with \a key or in the specific case where
   * the previous frame has a fixed duration (is not marked as an implicit hold) and the frame to
   * remove is an end frame.
   *
   * Will remove end frame(s) after the frame to remove.
   * \return true on success.
   */
  bool remove_frame(FramesMapKeyT key);

  /**
   * Returns the sorted keys (start frame numbers) of the frames of this layer.
   * \note This will cache the keys lazily.
   */
  Span<FramesMapKeyT> sorted_keys() const;

  /**
   * \returns the index of the active drawing at frame \a frame_number or -1 if there is no
   * drawing.
   * TODO: This should be a private API! */
  int drawing_index_at(const int frame_number) const;

  /**
   * \returns true if there is a drawing on this layer at \a frame_number.
   */
  bool has_drawing_at(const int frame_number) const;

  /**
   * \returns the start frame number of the active frame at \a frame_number or #std::nullopt if no
   * such frame exists.
   */
  std::optional<int> start_frame_at(int frame_number) const;

  /**
   * \returns the index of the key of the active frame in `sorted_keys` or -1 if no such frame
   * exists.
   */
  int sorted_keys_index_at(int frame_number) const;
  /**
   * \returns an iterator into the `sorted_keys` span to the frame at \a frame_number or nullptr if
   * no such frame exists.
   */
  SortedKeysIterator sorted_keys_iterator_at(int frame_number) const;

  /**
   * \returns a pointer to the active frame at \a frame_number or nullptr if there is no frame.
   */
  const GreasePencilFrame *frame_at(const int frame_number) const;
  GreasePencilFrame *frame_at(const int frame_number);

  /**
   * \returns the frame duration of the keyframe at \a frame_number.
   * If there is no keyframe at \a frame_number \returns -1.
   * If the keyframe is an implicit hold, \returns 0.
   */
  int get_frame_duration_at(const int frame_number) const;

  void tag_frames_map_changed();

  /**
   * Should be called whenever the keys in the frames map have changed. E.g. when new keys were
   * added, removed or updated.
   */
  void tag_frames_map_keys_changed();

  /**
   * Prepare the DNA #GreasePencilLayer data before blend-file writing.
   */
  void prepare_for_dna_write();

  /**
   * Update from DNA #GreasePencilLayer data after blend-file reading.
   */
  void update_from_dna_read();

  float4x4 parent_inverse() const;

  /**
   * The local transform of the layer (in layer space, not object space).
   */
  float4x4 local_transform() const;

  /**
   * Updates the local transform of the layer based on the matrix.
   *
   * \note The matrix is decomposed into location, rotation and scale, so any skew is lost.
   */
  void set_local_transform(const float4x4 &transform);

  /**
   * Returns the transformation from layer space to object space.
   */
  float4x4 to_object_space(const Object &object) const;

  /**
   * Returns the transformation from layer space to world space.
   */
  float4x4 to_world_space(const Object &object) const;

  /**
   * Returns the name of the parent bone. Should only be used in case the parent object is an
   * armature.
   */
  StringRefNull parent_bone_name() const;
  void set_parent_bone_name(const char *new_name);

  /**
   * Returns the view layer name that this layer should be rendered in or an empty
   * `StringRefNull` if no such name is set.
   */
  StringRefNull view_layer_name() const;
  void set_view_layer_name(const char *new_name);

 private:
  /**
   * \returns the key of the active frame at \a frame_number or #std::nullopt if no such frame
   * exists.
   */
  std::optional<FramesMapKeyT> frame_key_at(int frame_number) const;

  GreasePencilFrame *add_frame_internal(int frame_number);

  /**
   * Removes end frames starting from \a begin until \a end (excluded) or until a start frame
   * is reached.
   * \param begin, end: Iterators into the `sorted_keys` span.
   * \returns an iterator to the element after the last end-frame that was removed.
   */
  SortedKeysIterator remove_leading_end_frames_in_range(SortedKeysIterator begin,
                                                        SortedKeysIterator end);

  /**
   * Get the parent to world matrix for this layer.
   */
  float4x4 parent_to_world(const Object &parent) const;
};
static_assert(sizeof(Layer) == sizeof(::GreasePencilLayer));

class LayerGroupRuntime {
 public:
  /**
   * CacheMutex for `nodes_cache_` and `layer_cache_`;
   */
  mutable CacheMutex nodes_cache_mutex_;
  /**
   * Caches all the nodes of this group in a single pre-ordered vector.
   */
  mutable Vector<TreeNode *> nodes_cache_;
  /**
   * Caches all the layers in this group in a single pre-ordered vector.
   */
  mutable Vector<Layer *> layer_cache_;
  /**
   * Caches all the layer groups in this group in a single pre-ordered vector.
   */
  mutable Vector<LayerGroup *> layer_group_cache_;
};

/**
 * A LayerGroup is a grouping of zero or more Layers.
 */
class LayerGroup : public ::GreasePencilLayerTreeGroup {
  friend struct ::GreasePencil;

 public:
  LayerGroup();
  explicit LayerGroup(StringRefNull name);
  LayerGroup(const LayerGroup &other);
  ~LayerGroup();

  LayerGroup &operator=(const LayerGroup &other);

 public:
  /* Define the common functions for #TreeNode. */
  TREENODE_COMMON_METHODS;
  /**
   * \returns the group as a `TreeNode`.
   */
  const TreeNode &as_node() const;
  TreeNode &as_node();

  /**
   * Returns true if the group is empty.
   */
  bool is_empty() const;

  /**
   * Returns the number of direct nodes in this group.
   */
  int64_t num_direct_nodes() const;

  /**
   * Returns the total number of nodes in this group.
   */
  int64_t num_nodes_total() const;

  /**
   * Returns a `Span` of pointers to all the `TreeNode`s in this group.
   */
  Span<const TreeNode *> nodes() const;
  Span<TreeNode *> nodes_for_write();

  /**
   * Returns a `Span` of pointers to all the `Layer`s in this group.
   */
  Span<const Layer *> layers() const;
  Span<Layer *> layers_for_write();

  /**
   * Returns a `Span` of pointers to all the `LayerGroups`s in this group.
   */
  Span<const LayerGroup *> groups() const;
  Span<LayerGroup *> groups_for_write();

  /**
   * Returns a pointer to the node with \a name. If no such node was found, returns nullptr.
   */
  const TreeNode *find_node_by_name(StringRefNull name) const;
  TreeNode *find_node_by_name(StringRefNull name);

  /**
   * Print the nodes. For debugging purposes.
   */
  void print_nodes(StringRefNull header) const;

  /**
   * Prepare the DNA #GreasePencilLayerTreeGroup data before blend-file writing.
   */
  void prepare_for_dna_write();

  /**
   * Update from DNA #GreasePencilLayerTreeGroup data after blend-file reading.
   */
  void update_from_dna_read();

 protected:
  /**
   * Adds an existing \a node at the end of this group.
   */
  TreeNode &add_node(TreeNode &node);

  /**
   * Adds an existing \a node before \a link of this group.
   */
  void add_node_before(TreeNode &node, TreeNode &link);
  /**
   * Adds an existing \a node after \a link of this group.
   */
  void add_node_after(TreeNode &node, TreeNode &link);

  /**
   * Move child \a node up/down by \a step.
   */
  void move_node_up(TreeNode &node, int step = 1);
  void move_node_down(TreeNode &node, int step = 1);
  /**
   * Move child \a node to the top/bottom.
   */
  void move_node_top(TreeNode &node);
  void move_node_bottom(TreeNode &node);

  /**
   * Unlink the node from the list of nodes in this group.
   * \returns true, if the node was successfully unlinked.
   */
  bool unlink_node(TreeNode &link, bool keep_children = false);

 private:
  void ensure_nodes_cache() const;
  void tag_nodes_cache_dirty() const;
};
static_assert(sizeof(LayerGroup) == sizeof(::GreasePencilLayerTreeGroup));

inline void Drawing::add_user() const
{
  this->runtime->user_count.fetch_add(1, std::memory_order_relaxed);
}
inline void Drawing::remove_user() const
{
  this->runtime->user_count.fetch_sub(1, std::memory_order_relaxed);
}
inline bool Drawing::is_instanced() const
{
  return this->runtime->user_count.load(std::memory_order_relaxed) > 1;
}
inline bool Drawing::has_users() const
{
  return this->runtime->user_count.load(std::memory_order_relaxed) > 0;
}

inline bool TreeNode::is_group() const
{
  return this->type == GP_LAYER_TREE_GROUP;
}
inline bool TreeNode::is_layer() const
{
  return this->type == GP_LAYER_TREE_LEAF;
}
inline bool TreeNode::is_visible() const
{
  return ((this->flag & GP_LAYER_TREE_NODE_HIDE) == 0) &&
         (!this->parent_group() || this->parent_group()->as_node().is_visible());
}
inline void TreeNode::set_visible(const bool visible)
{
  SET_FLAG_FROM_TEST(this->flag, !visible, GP_LAYER_TREE_NODE_HIDE);
}
inline bool TreeNode::is_locked() const
{
  return ((this->flag & GP_LAYER_TREE_NODE_LOCKED) != 0) ||
         (this->parent_group() && this->parent_group()->as_node().is_locked());
}
inline void TreeNode::set_locked(const bool locked)
{
  SET_FLAG_FROM_TEST(this->flag, locked, GP_LAYER_TREE_NODE_LOCKED);
}
inline bool TreeNode::is_editable() const
{
  return this->is_visible() && !this->is_locked();
}
inline bool TreeNode::is_selected() const
{
  return (this->flag & GP_LAYER_TREE_NODE_SELECT) != 0;
}
inline void TreeNode::set_selected(const bool selected)
{
  SET_FLAG_FROM_TEST(this->flag, selected, GP_LAYER_TREE_NODE_SELECT);
}
inline bool TreeNode::use_onion_skinning() const
{
  return ((this->flag & GP_LAYER_TREE_NODE_HIDE_ONION_SKINNING) == 0) &&
         (!this->parent_group() || this->parent_group()->as_node().use_onion_skinning());
}
inline bool TreeNode::use_masks() const
{
  return ((this->flag & GP_LAYER_TREE_NODE_HIDE_MASKS) == 0) &&
         (!this->parent_group() || this->parent_group()->as_node().use_masks());
}
inline bool TreeNode::use_locked_material() const
{
  return (this->flag & GP_LAYER_TREE_NODE_USE_LOCKED_MATERIAL) != 0;
}
inline bool TreeNode::is_child_of(const LayerGroup &group) const
{
  if (const LayerGroup *parent = this->parent_group()) {
    if (parent == &group) {
      return true;
    }
    return parent->is_child_of(group);
  }
  return false;
}
inline StringRefNull TreeNode::name() const
{
  return (this->GreasePencilLayerTreeNode::name != nullptr) ?
             this->GreasePencilLayerTreeNode::name :
             StringRefNull();
}
inline const TreeNode &LayerGroup::as_node() const
{
  return *reinterpret_cast<const TreeNode *>(this);
}
inline TreeNode &LayerGroup::as_node()
{
  return *reinterpret_cast<TreeNode *>(this);
}
inline bool LayerGroup::is_empty() const
{
  return BLI_listbase_is_empty(&this->children);
}

inline const TreeNode &Layer::as_node() const
{
  return *reinterpret_cast<const TreeNode *>(this);
}
inline TreeNode &Layer::as_node()
{
  return *reinterpret_cast<TreeNode *>(this);
}

TREENODE_COMMON_METHODS_FORWARD_IMPL(Layer);
inline bool Layer::is_empty() const
{
  return (this->frames().is_empty());
}
inline const LayerGroup &Layer::parent_group() const
{
  return *this->as_node().parent_group();
}
inline LayerGroup &Layer::parent_group()
{
  return *this->as_node().parent_group();
}

TREENODE_COMMON_METHODS_FORWARD_IMPL(LayerGroup);

}  // namespace greasepencil

class GreasePencilRuntime {
 public:
  /**
   * Allocated and freed by the drawing code. See `DRW_grease_pencil_batch_cache_*` functions.
   */
  void *batch_cache = nullptr;
  /**
   * The frame on which the object was evaluated (only valid for evaluated object).
   */
  int eval_frame = 0;
  /**
   * Set to true while drawing a stroke (e.g. with the draw tool).
   * Used for example to temporarily hide the paint cursor in the viewport.
   */
  bool is_drawing_stroke = false;
  /**
   * Temporarily enable the eraser. Used by the draw tool.
   */
  bool use_eraser_temp = false;
<<<<<<< HEAD
=======

  std::unique_ptr<bake::BakeMaterialsList> bake_materials;
>>>>>>> 01b5dfa3

 public:
  GreasePencilRuntime();
  ~GreasePencilRuntime();
};

class GreasePencilDrawingEditHints {
 public:
  const greasepencil::Drawing *drawing_orig;
  ImplicitSharingPtrAndData positions_data;

  std::optional<Span<float3>> positions() const;
  std::optional<MutableSpan<float3>> positions_for_write();
};

/**
 * Used to propagate deformation data through modifier evaluation.
 */
class GreasePencilEditHints {
 public:
  /**
   * Original data that the edit hints below are meant to be used for.
   */
  const GreasePencil &grease_pencil_id_orig;

  GreasePencilEditHints(const GreasePencil &grease_pencil_id_orig)
      : grease_pencil_id_orig(grease_pencil_id_orig)
  {
  }

  /**
   * Array of #GreasePencilDrawingEditHints. There is one edit hint for each evaluated drawing.
   * \note The index for each element is the layer index.
   */
  std::optional<Array<GreasePencilDrawingEditHints>> drawing_hints;
};

}  // namespace blender::bke

inline blender::bke::greasepencil::Drawing &GreasePencilDrawing::wrap()
{
  return *reinterpret_cast<blender::bke::greasepencil::Drawing *>(this);
}
inline const blender::bke::greasepencil::Drawing &GreasePencilDrawing::wrap() const
{
  return *reinterpret_cast<const blender::bke::greasepencil::Drawing *>(this);
}

inline blender::bke::greasepencil::DrawingReference &GreasePencilDrawingReference::wrap()
{
  return *reinterpret_cast<blender::bke::greasepencil::DrawingReference *>(this);
}
inline const blender::bke::greasepencil::DrawingReference &GreasePencilDrawingReference::wrap()
    const
{
  return *reinterpret_cast<const blender::bke::greasepencil::DrawingReference *>(this);
}

inline GreasePencilFrame GreasePencilFrame::end()
{
  return GreasePencilFrame{-1, 0, 0};
}

inline bool GreasePencilFrame::is_end() const
{
  return this->drawing_index == -1;
}

inline bool GreasePencilFrame::is_implicit_hold() const
{
  return (this->flag & GP_FRAME_IMPLICIT_HOLD) != 0;
}

inline bool GreasePencilFrame::is_selected() const
{
  return (this->flag & GP_FRAME_SELECTED) != 0;
}

inline blender::bke::greasepencil::TreeNode &GreasePencilLayerTreeNode::wrap()
{
  return *reinterpret_cast<blender::bke::greasepencil::TreeNode *>(this);
}
inline const blender::bke::greasepencil::TreeNode &GreasePencilLayerTreeNode::wrap() const
{
  return *reinterpret_cast<const blender::bke::greasepencil::TreeNode *>(this);
}

inline blender::bke::greasepencil::Layer &GreasePencilLayer::wrap()
{
  return *reinterpret_cast<blender::bke::greasepencil::Layer *>(this);
}
inline const blender::bke::greasepencil::Layer &GreasePencilLayer::wrap() const
{
  return *reinterpret_cast<const blender::bke::greasepencil::Layer *>(this);
}

inline blender::bke::greasepencil::LayerGroup &GreasePencilLayerTreeGroup::wrap()
{
  return *reinterpret_cast<blender::bke::greasepencil::LayerGroup *>(this);
}
inline const blender::bke::greasepencil::LayerGroup &GreasePencilLayerTreeGroup::wrap() const
{
  return *reinterpret_cast<const blender::bke::greasepencil::LayerGroup *>(this);
}

inline const GreasePencilDrawingBase *GreasePencil::drawing(const int64_t index) const
{
  BLI_assert(index >= 0 && index < this->drawings().size());
  return this->drawings()[index];
}
inline GreasePencilDrawingBase *GreasePencil::drawing(const int64_t index)
{
  BLI_assert(index >= 0 && index < this->drawings().size());
  return this->drawings()[index];
}

inline const blender::bke::greasepencil::Layer *GreasePencil::layer(const int64_t index) const
{
  BLI_assert(index >= 0 && index < this->layers().size());
  return this->layers()[index];
}
inline blender::bke::greasepencil::Layer *GreasePencil::layer(const int64_t index)
{
  BLI_assert(index >= 0 && index < this->layers().size());
  return this->layers_for_write()[index];
}

inline const blender::bke::greasepencil::LayerGroup &GreasePencil::root_group() const
{
  return this->root_group_ptr->wrap();
}
inline blender::bke::greasepencil::LayerGroup &GreasePencil::root_group()
{
  return this->root_group_ptr->wrap();
}

inline bool GreasePencil::has_active_layer() const
{
  return (this->active_node != nullptr) && (this->active_node->wrap().is_layer());
}

inline bool GreasePencil::has_active_group() const
{
  return (this->active_node != nullptr) && (this->active_node->wrap().is_group());
}

void *BKE_grease_pencil_add(Main *bmain, const char *name);
GreasePencil *BKE_grease_pencil_new_nomain();
GreasePencil *BKE_grease_pencil_copy_for_eval(const GreasePencil *grease_pencil_src);
/**
 * Move data from a grease pencil outside of the main data-base into a grease pencil in the
 * data-base. Takes ownership of the source mesh. */
void BKE_grease_pencil_nomain_to_grease_pencil(GreasePencil *grease_pencil_src,
                                               GreasePencil *grease_pencil_dst);

void BKE_grease_pencil_data_update(Depsgraph *depsgraph, Scene *scene, Object *object);
void BKE_grease_pencil_duplicate_drawing_array(const GreasePencil *grease_pencil_src,
                                               GreasePencil *grease_pencil_dst);

int BKE_grease_pencil_object_material_index_get_by_name(Object *ob, const char *name);
Material *BKE_grease_pencil_object_material_new(Main *bmain,
                                                Object *ob,
                                                const char *name,
                                                int *r_index);
Material *BKE_grease_pencil_object_material_from_brush_get(Object *ob, Brush *brush);
Material *BKE_grease_pencil_object_material_ensure_by_name(Main *bmain,
                                                           Object *ob,
                                                           const char *name,
                                                           int *r_index);
Material *BKE_grease_pencil_brush_material_get(Brush *brush);
Material *BKE_grease_pencil_object_material_ensure_from_brush(Main *bmain,
                                                              Object *ob,
                                                              Brush *brush);
Material *BKE_grease_pencil_object_material_ensure_from_active_input_brush(Main *bmain,
                                                                           Object *ob,
                                                                           Brush *brush);
Material *BKE_grease_pencil_object_material_ensure_from_active_input_material(Object *ob);
Material *BKE_grease_pencil_object_material_ensure_active(Object *ob);
void BKE_grease_pencil_material_remap(GreasePencil *grease_pencil, const uint *remap, int totcol);
void BKE_grease_pencil_material_index_remove(GreasePencil *grease_pencil, int index);

bool BKE_grease_pencil_references_cyclic_check(const GreasePencil *id_reference,
                                               const GreasePencil *grease_pencil);
bool BKE_grease_pencil_material_index_used(GreasePencil *grease_pencil, int index);<|MERGE_RESOLUTION|>--- conflicted
+++ resolved
@@ -870,11 +870,8 @@
    * Temporarily enable the eraser. Used by the draw tool.
    */
   bool use_eraser_temp = false;
-<<<<<<< HEAD
-=======
 
   std::unique_ptr<bake::BakeMaterialsList> bake_materials;
->>>>>>> 01b5dfa3
 
  public:
   GreasePencilRuntime();
