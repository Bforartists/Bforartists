--- conflicted
+++ resolved
@@ -724,17 +724,6 @@
 
 TREENODE_COMMON_METHODS_FORWARD_IMPL(LayerGroup);
 
-<<<<<<< HEAD
-namespace convert {
-
-void legacy_gpencil_frame_to_grease_pencil_drawing(const bGPDframe &gpf,
-                                                   const ListBase &vertex_group_names,
-                                                   GreasePencilDrawing &r_drawing);
-void legacy_gpencil_to_grease_pencil(Main &main, GreasePencil &grease_pencil, bGPdata &gpd);
-
-}  // namespace convert
-=======
->>>>>>> 6d33f76a
 }  // namespace greasepencil
 
 class GreasePencilRuntime {
