/*
 * This program is free software; you can redistribute it and/or
 * modify it under the terms of the GNU General Public License
 * as published by the Free Software Foundation; either version 2
 * of the License, or (at your option) any later version.
 *
 * This program is distributed in the hope that it will be useful,
 * but WITHOUT ANY WARRANTY; without even the implied warranty of
 * MERCHANTABILITY or FITNESS FOR A PARTICULAR PURPOSE.  See the
 * GNU General Public License for more details.
 *
 * You should have received a copy of the GNU General Public License
 * along with this program; if not, write to the Free Software Foundation,
 * Inc., 51 Franklin Street, Fifth Floor, Boston, MA 02110-1301, USA.
 *
 * The Original Code is Copyright (C) 2001-2002 by NaN Holding BV.
 * All rights reserved.
 */

#ifndef __BKE_LIGHT_H__
#define __BKE_LIGHT_H__

/** \file
 * \ingroup bke
 * \brief General operations, lookup, etc. for blender lights.
 */

#include "BLI_compiler_attrs.h"

#ifdef __cplusplus
extern "C" {
#endif

<<<<<<< HEAD
=======
#include "BLI_compiler_attrs.h"

struct Depsgraph;
>>>>>>> b4745dc2
struct Light;
struct Main;

struct Light *BKE_light_add(struct Main *bmain, const char *name) ATTR_WARN_UNUSED_RESULT;
struct Light *BKE_light_copy(struct Main *bmain, const struct Light *la) ATTR_WARN_UNUSED_RESULT;
struct Light *BKE_light_localize(struct Light *la) ATTR_WARN_UNUSED_RESULT;

void BKE_light_eval(struct Depsgraph *depsgraph, struct Light *la);

#ifdef __cplusplus
}
#endif

#endif<|MERGE_RESOLUTION|>--- conflicted
+++ resolved
@@ -31,12 +31,7 @@
 extern "C" {
 #endif
 
-<<<<<<< HEAD
-=======
-#include "BLI_compiler_attrs.h"
-
 struct Depsgraph;
->>>>>>> b4745dc2
 struct Light;
 struct Main;
 
