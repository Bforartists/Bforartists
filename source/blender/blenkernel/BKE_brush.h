/*
 * ***** BEGIN GPL LICENSE BLOCK *****
 *
 * This program is free software; you can redistribute it and/or
 * modify it under the terms of the GNU General Public License
 * as published by the Free Software Foundation; either version 2
 * of the License, or (at your option) any later version.
 *
 * This program is distributed in the hope that it will be useful,
 * but WITHOUT ANY WARRANTY; without even the implied warranty of
 * MERCHANTABILITY or FITNESS FOR A PARTICULAR PURPOSE.  See the
 * GNU General Public License for more details.
 *
 * You should have received a copy of the GNU General Public License
 * along with this program; if not, write to the Free Software Foundation,
 * Inc., 51 Franklin Street, Fifth Floor, Boston, MA 02110-1301, USA.
 *
 * ***** END GPL LICENSE BLOCK *****
 */

#ifndef __BKE_BRUSH_H__
#define __BKE_BRUSH_H__

/** \file BKE_brush.h
 *  \ingroup bke
 *
 * General operations for brushes.
 */

struct Brush;
struct ImBuf;
struct ImagePool;
struct Main;
struct Scene;
struct UnifiedPaintSettings;
// enum CurveMappingPreset;


/* globals for brush execution */
void BKE_brush_system_init(void);
void BKE_brush_system_exit(void);

/* datablock functions */
<<<<<<< HEAD
struct Brush *BKE_brush_add(struct Main *bmain, const char *name, short ob_mode);
struct Brush *BKE_brush_first_search(struct Main *bmain, short ob_mode);
struct Brush *BKE_brush_copy(struct Brush *brush);
void BKE_brush_make_local(struct Brush *brush);
=======
void BKE_brush_init(struct Brush *brush);
struct Brush *BKE_brush_add(struct Main *bmain, const char *name, short ob_mode);
struct Brush *BKE_brush_first_search(struct Main *bmain, short ob_mode);
struct Brush *BKE_brush_copy(struct Main *bmain, struct Brush *brush);
void BKE_brush_make_local(struct Main *bmain, struct Brush *brush, const bool lib_local);
>>>>>>> b76dbf5e
void BKE_brush_unlink(struct Main *bmain, struct Brush *brush);
void BKE_brush_free(struct Brush *brush);

void BKE_brush_sculpt_reset(struct Brush *brush);

/* image icon function */
struct ImBuf *get_brush_icon(struct Brush *brush);

/* brush library operations used by different paint panels */
int BKE_brush_texture_set_nr(struct Brush *brush, int nr);
int BKE_brush_texture_delete(struct Brush *brush);
int BKE_brush_clone_image_set_nr(struct Brush *brush, int nr);
int BKE_brush_clone_image_delete(struct Brush *brush);

/* jitter */
void BKE_brush_jitter_pos(
        const struct Scene *scene, struct Brush *brush,
        const float pos[2], float jitterpos[2]);
void BKE_brush_randomize_texture_coords(struct UnifiedPaintSettings *ups, bool mask);

/* brush curve */
void BKE_brush_curve_preset(struct Brush *b, int preset);
float BKE_brush_curve_strength_clamped(struct Brush *br, float p, const float len);
float BKE_brush_curve_strength(struct Brush *br, float p, const float len);

/* sampling */
float BKE_brush_sample_tex_3D(
        const struct Scene *scene, struct Brush *br, const float point[3],
        float rgba[4], const int thread, struct ImagePool *pool);
float BKE_brush_sample_masktex(
        const struct Scene *scene, struct Brush *br, const float point[2],
        const int thread, struct ImagePool *pool);

/* texture */
unsigned int *BKE_brush_gen_texture_cache(struct Brush *br, int half_side, bool use_secondary);

/* radial control */
struct ImBuf *BKE_brush_gen_radial_control_imbuf(struct Brush *br, bool secondary);

/* unified strength size and color */

const float *BKE_brush_color_get(const struct Scene *scene, const struct Brush *brush);
const float *BKE_brush_secondary_color_get(const struct Scene *scene, const struct Brush *brush);
void BKE_brush_color_set(struct Scene *scene, struct Brush *brush, const float color[3]);

int  BKE_brush_size_get(const struct Scene *scene, const struct Brush *brush);
void BKE_brush_size_set(struct Scene *scene, struct Brush *brush, int value);

float BKE_brush_unprojected_radius_get(const struct Scene *scene, const struct Brush *brush);
void  BKE_brush_unprojected_radius_set(struct Scene *scene, struct Brush *brush, float value);

float BKE_brush_alpha_get(const struct Scene *scene, const struct Brush *brush);
void BKE_brush_alpha_set(struct Scene *scene, struct Brush *brush, float alpha);
float BKE_brush_weight_get(const struct Scene *scene, const struct Brush *brush);
void BKE_brush_weight_set(const struct Scene *scene, struct Brush *brush, float value);

int  BKE_brush_use_locked_size(const struct Scene *scene, const struct Brush *brush);
int  BKE_brush_use_alpha_pressure(const struct Scene *scene, const struct Brush *brush);
int  BKE_brush_use_size_pressure(const struct Scene *scene, const struct Brush *brush);

/* scale unprojected radius to reflect a change in the brush's 2D size */
void BKE_brush_scale_unprojected_radius(
        float *unprojected_radius,
        int new_brush_size,
        int old_brush_size);

/* scale brush size to reflect a change in the brush's unprojected radius */
void BKE_brush_scale_size(
        int *r_brush_size,
        float new_unprojected_radius,
        float old_unprojected_radius);

/* debugging only */
void BKE_brush_debug_print_state(struct Brush *br);

#endif
<|MERGE_RESOLUTION|>--- conflicted
+++ resolved
@@ -41,18 +41,11 @@
 void BKE_brush_system_exit(void);
 
 /* datablock functions */
-<<<<<<< HEAD
-struct Brush *BKE_brush_add(struct Main *bmain, const char *name, short ob_mode);
-struct Brush *BKE_brush_first_search(struct Main *bmain, short ob_mode);
-struct Brush *BKE_brush_copy(struct Brush *brush);
-void BKE_brush_make_local(struct Brush *brush);
-=======
 void BKE_brush_init(struct Brush *brush);
 struct Brush *BKE_brush_add(struct Main *bmain, const char *name, short ob_mode);
 struct Brush *BKE_brush_first_search(struct Main *bmain, short ob_mode);
 struct Brush *BKE_brush_copy(struct Main *bmain, struct Brush *brush);
 void BKE_brush_make_local(struct Main *bmain, struct Brush *brush, const bool lib_local);
->>>>>>> b76dbf5e
 void BKE_brush_unlink(struct Main *bmain, struct Brush *brush);
 void BKE_brush_free(struct Brush *brush);
 
