/* SPDX-FileCopyrightText: 2001-2002 NaN Holding BV. All rights reserved.
 *
 * SPDX-License-Identifier: GPL-2.0-or-later */

/** \file
 * \ingroup bke
 */

#include <algorithm>
#include <cstdlib>
#include <cstring>

#include "MEM_guardedalloc.h"

#include "DNA_scene_types.h"
#include "DNA_screen_types.h"
#include "DNA_sequence_types.h"
#include "DNA_space_types.h"

#include "BLI_listbase.h"
#include "BLI_threads.h"
#include "BLI_vector_set.hh"

#include "IMB_imbuf.hh"
#include "IMB_imbuf_types.hh"

#include "BKE_anim_data.hh"
#include "BKE_animsys.h"
#include "BKE_context.hh"
#include "BKE_global.hh"
#include "BKE_layer.hh"
#include "BKE_main.hh"

#include "DEG_depsgraph.hh"
#include "DEG_depsgraph_build.hh"
#include "DEG_depsgraph_debug.hh"
#include "DEG_depsgraph_query.hh"

#include "SEQ_channels.hh"
#include "SEQ_prefetch.hh"
#include "SEQ_relations.hh"
#include "SEQ_render.hh"
#include "SEQ_sequencer.hh"

#include "cache/final_image_cache.hh"
#include "cache/source_image_cache.hh"
#include "prefetch.hh"
#include "render.hh"

namespace blender::seq {

struct PrefetchJob {
  PrefetchJob *next = nullptr;
  PrefetchJob *prev = nullptr;

  Main *bmain = nullptr;
  Main *bmain_eval = nullptr;
  Scene *scene = nullptr;
  Scene *scene_eval = nullptr;
  Depsgraph *depsgraph = nullptr;

  ThreadMutex prefetch_suspend_mutex = {};
  ThreadCondition prefetch_suspend_cond = {};

  ListBase threads = {};

  /* context */
  RenderData context = {};
  RenderData context_cpy = {};
  ListBase *seqbasep = nullptr;
  ListBase *seqbasep_cpy = nullptr;

  /* prefetch area */
  int cfra = 0;
  int timeline_start = 0;
  int timeline_end = 0;
  int timeline_length = 0;
  int num_frames_prefetched = 0;
  int cache_flags = 0; /* Only used to detect cache flag changes. */

  /* Control: */
  /* Set by prefetch. */
  bool running = false;
  bool waiting = false;
  bool stop = false;
  /* Set from outside. */
  bool is_scrubbing = false;
};

static PrefetchJob *seq_prefetch_job_get(Scene *scene)
{
  if (scene && scene->ed) {
    return scene->ed->prefetch_job;
  }
  return nullptr;
}

bool seq_prefetch_job_is_running(Scene *scene)
{
  PrefetchJob *pfjob = seq_prefetch_job_get(scene);

  if (!pfjob) {
    return false;
  }

  return pfjob->running;
}

static void seq_prefetch_job_scrubbing_set(Scene *scene, bool is_scrubbing)
{
  PrefetchJob *pfjob = seq_prefetch_job_get(scene);

  if (!pfjob) {
    return;
  }

  pfjob->is_scrubbing = is_scrubbing;
}

static bool seq_prefetch_job_is_waiting(Scene *scene)
{
  PrefetchJob *pfjob = seq_prefetch_job_get(scene);

  if (!pfjob) {
    return false;
  }

  return pfjob->waiting;
}

static Strip *original_strip_get(const Strip *strip, ListBase *seqbase)
{
  LISTBASE_FOREACH (Strip *, strip_orig, seqbase) {
    if (STREQ(strip->name, strip_orig->name)) {
      return strip_orig;
    }

    if (strip_orig->type == STRIP_TYPE_META) {
      Strip *match = original_strip_get(strip, &strip_orig->seqbase);
      if (match != nullptr) {
        return match;
      }
    }
  }

  return nullptr;
}

static Strip *original_strip_get(const Strip *strip, Scene *scene)
{
  Editing *ed = scene->ed;
  return original_strip_get(strip, &ed->seqbase);
}

static RenderData *get_original_context(const RenderData *context)
{
  PrefetchJob *pfjob = seq_prefetch_job_get(context->scene);
  return pfjob ? &pfjob->context : nullptr;
}

Scene *prefetch_get_original_scene(const RenderData *context)
{
  Scene *scene = context->scene;
  if (context->is_prefetch_render) {
    context = get_original_context(context);
<<<<<<< HEAD
    scene = context->scene;
=======
    if (context != nullptr) {
      scene = context->scene;
    }
>>>>>>> 9a41dc73
  }
  return scene;
}

Scene *prefetch_get_original_scene_and_strip(const RenderData *context, const Strip *&strip)
{
  Scene *scene = context->scene;
  if (context->is_prefetch_render) {
    context = get_original_context(context);
<<<<<<< HEAD
    scene = context->scene;
    strip = original_strip_get(strip, scene);
=======
    if (context != nullptr) {
      scene = context->scene;
      strip = original_strip_get(strip, scene);
    }
>>>>>>> 9a41dc73
  }
  return scene;
}

static bool seq_prefetch_is_cache_full(Scene *scene)
{
<<<<<<< HEAD
  bool full = is_cache_full(scene);
  if (!full) {
    return false;
  }
  bool evicted = final_image_cache_evict(scene);
  return !evicted;
=======
  return evict_caches_if_full(scene);
>>>>>>> 9a41dc73
}

static int seq_prefetch_cfra(PrefetchJob *pfjob)
{
  int new_frame = pfjob->cfra + pfjob->num_frames_prefetched;
  Scene *scene = pfjob->scene; /* For the start/end frame macros. */
  int timeline_start = PSFRA;
  int timeline_end = PEFRA;
  if (new_frame >= timeline_end) {
    /* Wrap around to where we will jump when we reach the end frame. */
    new_frame = timeline_start + new_frame - timeline_end;
  }
  return new_frame;
}
static AnimationEvalContext seq_prefetch_anim_eval_context(PrefetchJob *pfjob)
{
  return BKE_animsys_eval_context_construct(pfjob->depsgraph, seq_prefetch_cfra(pfjob));
}

void seq_prefetch_get_time_range(Scene *scene, int *r_start, int *r_end)
{
  /* When there is no prefetch job, return "impossible" negative values. */
  *r_start = INT_MIN;
  *r_end = INT_MIN;

  PrefetchJob *pfjob = seq_prefetch_job_get(scene);
  if (pfjob == nullptr) {
    return;
  }
  if ((scene->ed->cache_flag & SEQ_CACHE_PREFETCH_ENABLE) == 0 || !pfjob->running) {
    return;
  }

  *r_start = pfjob->cfra;
  *r_end = seq_prefetch_cfra(pfjob);
}

static void seq_prefetch_free_depsgraph(PrefetchJob *pfjob)
{
  if (pfjob->depsgraph != nullptr) {
    DEG_graph_free(pfjob->depsgraph);
  }
  pfjob->depsgraph = nullptr;
  pfjob->scene_eval = nullptr;
}

static void seq_prefetch_update_depsgraph(PrefetchJob *pfjob)
{
  DEG_evaluate_on_framechange(pfjob->depsgraph, seq_prefetch_cfra(pfjob));
}

static void seq_prefetch_init_depsgraph(PrefetchJob *pfjob)
{
  Main *bmain = pfjob->bmain_eval;
  Scene *scene = pfjob->scene;
  ViewLayer *view_layer = BKE_view_layer_default_render(scene);

  pfjob->depsgraph = DEG_graph_new(bmain, scene, view_layer, DAG_EVAL_RENDER);
  DEG_debug_name_set(pfjob->depsgraph, "SEQUENCER PREFETCH");

  /* Make sure there is a correct evaluated scene pointer. */
  DEG_graph_build_for_render_pipeline(pfjob->depsgraph);

  /* Update immediately so we have proper evaluated scene. */
  seq_prefetch_update_depsgraph(pfjob);

  pfjob->scene_eval = DEG_get_evaluated_scene(pfjob->depsgraph);
  pfjob->scene_eval->ed->cache_flag = 0;
}

static void seq_prefetch_update_area(PrefetchJob *pfjob)
{
  int cfra = pfjob->scene->r.cfra;

  /* rebase */
  if (cfra > pfjob->cfra) {
    int delta = cfra - pfjob->cfra;
    pfjob->cfra = cfra;
    pfjob->num_frames_prefetched -= delta;

    pfjob->num_frames_prefetched = std::max(pfjob->num_frames_prefetched, 1);
  }

  /* reset */
  if (cfra < pfjob->cfra) {
    pfjob->cfra = cfra;
    pfjob->num_frames_prefetched = 1;
  }

  /* timeline span changes */
  Scene *scene = pfjob->scene; /* For the start/end frame macros. */
  if (pfjob->timeline_start != PSFRA || pfjob->timeline_end != PEFRA) {
    pfjob->timeline_start = PSFRA;
    pfjob->timeline_end = PEFRA;
    pfjob->timeline_length = PEFRA - PSFRA;
    /* Reset the number of prefetched frames as we need to re-evaluate which
     * frames to keep in the cache.
     */
    pfjob->num_frames_prefetched = 1;
  }

  /* cache flag changes */
  if (pfjob->cache_flags != scene->ed->cache_flag) {
    pfjob->cache_flags = scene->ed->cache_flag;
    pfjob->num_frames_prefetched = 1;
  }
}

void prefetch_stop_all()
{
  /* TODO(Richard): Use wm_jobs for prefetch, or pass main. */
  for (Scene *scene = static_cast<Scene *>(G.main->scenes.first); scene;
       scene = static_cast<Scene *>(scene->id.next))
  {
    prefetch_stop(scene);
  }
}

void prefetch_stop(Scene *scene)
{
  PrefetchJob *pfjob;
  pfjob = seq_prefetch_job_get(scene);

  if (!pfjob) {
    return;
  }

  pfjob->stop = true;

  while (pfjob->running) {
    BLI_condition_notify_one(&pfjob->prefetch_suspend_cond);
  }
}

static void seq_prefetch_update_context(const RenderData *context)
{
  PrefetchJob *pfjob;
  pfjob = seq_prefetch_job_get(context->scene);

  render_new_render_data(pfjob->bmain_eval,
                         pfjob->depsgraph,
                         pfjob->scene_eval,
                         context->rectx,
                         context->recty,
                         context->preview_render_size,
                         false,
                         &pfjob->context_cpy);
  pfjob->context_cpy.is_prefetch_render = true;
  pfjob->context_cpy.task_id = SEQ_TASK_PREFETCH_RENDER;

  render_new_render_data(pfjob->bmain,
                         pfjob->depsgraph,
                         pfjob->scene,
                         context->rectx,
                         context->recty,
                         context->preview_render_size,
                         false,
                         &pfjob->context);
  pfjob->context.is_prefetch_render = false;

  /* Same ID as prefetch context, because context will be swapped, but we still
   * want to assign this ID to cache entries created in this thread.
   * This is to allow "temp cache" work correctly for both threads.
   */
  pfjob->context.task_id = SEQ_TASK_PREFETCH_RENDER;
}

static void seq_prefetch_update_scene(Scene *scene)
{
  PrefetchJob *pfjob = seq_prefetch_job_get(scene);

  if (!pfjob) {
    return;
  }

  pfjob->scene = scene;
  seq_prefetch_free_depsgraph(pfjob);
  seq_prefetch_init_depsgraph(pfjob);
}

static void seq_prefetch_update_active_seqbase(PrefetchJob *pfjob)
{
  MetaStack *ms_orig = meta_stack_active_get(editing_get(pfjob->scene));
  Editing *ed_eval = editing_get(pfjob->scene_eval);

  if (ms_orig != nullptr) {
    Strip *meta_eval = original_strip_get(ms_orig->parent_strip, pfjob->scene_eval);
    active_seqbase_set(ed_eval, &meta_eval->seqbase);
  }
  else {
    active_seqbase_set(ed_eval, &ed_eval->seqbase);
  }
}

static void seq_prefetch_resume(Scene *scene)
{
  PrefetchJob *pfjob = seq_prefetch_job_get(scene);

  if (pfjob && pfjob->waiting) {
    BLI_condition_notify_one(&pfjob->prefetch_suspend_cond);
  }
}

void seq_prefetch_free(Scene *scene)
{
  PrefetchJob *pfjob = seq_prefetch_job_get(scene);
  if (!pfjob) {
    return;
  }

  prefetch_stop(scene);

  BLI_threadpool_remove(&pfjob->threads, pfjob);
  BLI_threadpool_end(&pfjob->threads);
  BLI_mutex_end(&pfjob->prefetch_suspend_mutex);
  BLI_condition_end(&pfjob->prefetch_suspend_cond);
  seq_prefetch_free_depsgraph(pfjob);
  BKE_main_free(pfjob->bmain_eval);
  scene->ed->prefetch_job = nullptr;
  MEM_delete(pfjob);
}

static bool strip_is_cached(PrefetchJob *pfjob, Strip *strip, bool can_have_final_image)
{
  RenderData *ctx = &pfjob->context_cpy;
  float cfra = seq_prefetch_cfra(pfjob);

  ImBuf *ibuf = source_image_cache_get(ctx, strip, cfra);
  if (ibuf != nullptr) {
    IMB_freeImBuf(ibuf);
    return true;
  }

  if (can_have_final_image) {
    ibuf = final_image_cache_get(pfjob->context.scene, cfra, pfjob->context.view_id);
    if (ibuf != nullptr) {
      IMB_freeImBuf(ibuf);
      return true;
    }
  }

  return false;
}

static bool seq_prefetch_scene_strip_is_rendered(PrefetchJob *pfjob,
                                                 ListBase *channels,
                                                 ListBase *seqbase,
                                                 blender::Span<Strip *> scene_strips,
                                                 bool is_recursive_check)
{
  int cfra = seq_prefetch_cfra(pfjob);
  blender::Vector<Strip *> strips = seq_shown_strips_get(
      pfjob->scene_eval, channels, seqbase, cfra, 0);

  /* Iterate over rendered strips. */
  for (Strip *strip : strips) {
    if (strip->type == STRIP_TYPE_META &&
        seq_prefetch_scene_strip_is_rendered(
            pfjob, &strip->channels, &strip->seqbase, scene_strips, true))
    {
      return true;
    }

    /* A scene strip would be rendered, if it has no cached image for it. */
    if (strip->type == STRIP_TYPE_SCENE && (strip->flag & SEQ_SCENE_STRIPS) == 0 &&
        !strip_is_cached(pfjob, strip, !is_recursive_check))
    {
      return true;
    }

    /* Check if strip is effect of scene strip or uses it as modifier. This is recursive check. */
    for (Strip *seq_scene : scene_strips) {
      if (relations_render_loop_check(strip, seq_scene)) {
        return true;
      }
    }
  }
  return false;
}

static blender::VectorSet<Strip *> query_scene_strips(ListBase *seqbase)
{
  blender::VectorSet<Strip *> strips;
  LISTBASE_FOREACH (Strip *, strip, seqbase) {
    if (strip->type == STRIP_TYPE_SCENE && (strip->flag & SEQ_SCENE_STRIPS) == 0) {
      strips.add(strip);
    }
  }
  return strips;
}

/* Prefetch must avoid rendering scene strips, because rendering in background locks UI and can
 * make it unresponsive for long time periods. */
static bool seq_prefetch_must_skip_frame(PrefetchJob *pfjob, ListBase *channels, ListBase *seqbase)
{
  blender::VectorSet<Strip *> scene_strips = query_scene_strips(seqbase);
  if (seq_prefetch_scene_strip_is_rendered(pfjob, channels, seqbase, scene_strips, false)) {
    return true;
  }
  return false;
}

static bool seq_prefetch_need_suspend(PrefetchJob *pfjob)
{
  return seq_prefetch_is_cache_full(pfjob->scene) || pfjob->is_scrubbing ||
         (pfjob->num_frames_prefetched >= pfjob->timeline_length);
}

static void seq_prefetch_do_suspend(PrefetchJob *pfjob)
{
  BLI_mutex_lock(&pfjob->prefetch_suspend_mutex);
  while (seq_prefetch_need_suspend(pfjob) &&
         (pfjob->scene->ed->cache_flag & SEQ_CACHE_PREFETCH_ENABLE) && !pfjob->stop)
  {
    pfjob->waiting = true;
    BLI_condition_wait(&pfjob->prefetch_suspend_cond, &pfjob->prefetch_suspend_mutex);
    seq_prefetch_update_area(pfjob);
  }
  pfjob->waiting = false;
  BLI_mutex_unlock(&pfjob->prefetch_suspend_mutex);
}

static void *seq_prefetch_frames(void *job)
{
  PrefetchJob *pfjob = (PrefetchJob *)job;

  while (true) {
    if (pfjob->cfra < pfjob->timeline_start || pfjob->cfra > pfjob->timeline_end) {
      /* Don't try to prefetch anything when we are outside of the timeline range. */
      break;
    }
    pfjob->scene_eval->ed->prefetch_job = nullptr;

    seq_prefetch_update_depsgraph(pfjob);
    AnimData *adt = BKE_animdata_from_id(&pfjob->context_cpy.scene->id);
    AnimationEvalContext anim_eval_context = seq_prefetch_anim_eval_context(pfjob);
    BKE_animsys_evaluate_animdata(
        &pfjob->context_cpy.scene->id, adt, &anim_eval_context, ADT_RECALC_ALL, false);

    /* This is quite hacky solution:
     * We need cross-reference original scene with copy for cache.
     * However depsgraph must not have this data, because it will try to kill this job.
     * Scene copy don't reference original scene. Perhaps, this could be done by depsgraph.
     * Set to nullptr before return!
     */
    pfjob->scene_eval->ed->prefetch_job = pfjob;

    ListBase *seqbase = active_seqbase_get(editing_get(pfjob->scene_eval));
    ListBase *channels = channels_displayed_get(editing_get(pfjob->scene_eval));
    if (seq_prefetch_must_skip_frame(pfjob, channels, seqbase)) {
      pfjob->num_frames_prefetched++;
      /* Break instead of keep looping if the job should be terminated. */
      if (!(pfjob->scene->ed->cache_flag & SEQ_CACHE_PREFETCH_ENABLE) ||
          !(pfjob->scene->ed->cache_flag & SEQ_CACHE_ALL_TYPES) || pfjob->stop)
      {
        break;
      }
      continue;
    }

    ImBuf *ibuf = render_give_ibuf(&pfjob->context_cpy, seq_prefetch_cfra(pfjob), 0);
<<<<<<< HEAD
=======
    pfjob->num_frames_prefetched++;
>>>>>>> 9a41dc73
    IMB_freeImBuf(ibuf);

    /* Suspend thread if there is nothing to be prefetched. */
    seq_prefetch_do_suspend(pfjob);

    if (!(pfjob->scene->ed->cache_flag & SEQ_CACHE_PREFETCH_ENABLE) ||
        !(pfjob->scene->ed->cache_flag & SEQ_CACHE_ALL_TYPES) || pfjob->stop)
    {
      break;
    }

    seq_prefetch_update_area(pfjob);
  }

  pfjob->running = false;
  pfjob->scene_eval->ed->prefetch_job = nullptr;

  return nullptr;
}

static PrefetchJob *seq_prefetch_start_ex(const RenderData *context, float cfra)
{
  PrefetchJob *pfjob = seq_prefetch_job_get(context->scene);

  if (!pfjob) {
    if (!context->scene->ed) {
      return nullptr;
    }
    pfjob = MEM_new<PrefetchJob>("PrefetchJob");
    context->scene->ed->prefetch_job = pfjob;

    BLI_threadpool_init(&pfjob->threads, seq_prefetch_frames, 1);
    BLI_mutex_init(&pfjob->prefetch_suspend_mutex);
    BLI_condition_init(&pfjob->prefetch_suspend_cond);

    pfjob->bmain_eval = BKE_main_new();
    pfjob->scene = context->scene;
    seq_prefetch_init_depsgraph(pfjob);
  }
  pfjob->bmain = context->bmain;

  Scene *scene = pfjob->scene; /* For the start/end frame macros. */
  pfjob->cfra = cfra;
  pfjob->timeline_start = PSFRA;
  pfjob->timeline_end = PEFRA;
  pfjob->timeline_length = PEFRA - PSFRA;
  pfjob->num_frames_prefetched = 1;
  pfjob->cache_flags = scene->ed->cache_flag;

  pfjob->waiting = false;
  pfjob->stop = false;
  pfjob->running = true;

  seq_prefetch_update_scene(context->scene);
  seq_prefetch_update_context(context);
  seq_prefetch_update_active_seqbase(pfjob);

  BLI_threadpool_remove(&pfjob->threads, pfjob);
  BLI_threadpool_insert(&pfjob->threads, pfjob);

  return pfjob;
}

void seq_prefetch_start(const RenderData *context, float timeline_frame)
{
  Scene *scene = context->scene;
  Editing *ed = scene->ed;
  bool has_strips = bool(ed->seqbasep->first);

  if (!context->is_prefetch_render && !context->is_proxy_render) {
    bool playing = context->is_playing;
    bool scrubbing = context->is_scrubbing;
    bool running = seq_prefetch_job_is_running(scene);
    seq_prefetch_job_scrubbing_set(scene, scrubbing);
    seq_prefetch_resume(scene);

    /* conditions to start:
     * prefetch enabled, prefetch not running, not scrubbing, not playing,
     * cache storage enabled, has strips to render, not rendering, not doing modal transform -
     * important, see D7820. */
    if ((ed->cache_flag & SEQ_CACHE_PREFETCH_ENABLE) && !running && !scrubbing && !playing &&
        (ed->cache_flag & SEQ_CACHE_ALL_TYPES) && has_strips && !G.is_rendering && !G.moving)
    {
      seq_prefetch_start_ex(context, timeline_frame);
    }
  }
}

bool prefetch_need_redraw(const bContext *C, Scene *scene)
{
  bScreen *screen = CTX_wm_screen(C);
  bool playing = screen->animtimer != nullptr;
  bool scrubbing = screen->scrubbing;
  bool running = seq_prefetch_job_is_running(scene);
  bool suspended = seq_prefetch_job_is_waiting(scene);

  SpaceSeq *sseq = CTX_wm_space_seq(C);
  bool showing_cache = sseq->cache_overlay.flag & SEQ_CACHE_SHOW;

  /* force redraw, when prefetching and using cache view. */
  if (running && !playing && !suspended && showing_cache) {
    return true;
  }
  /* Sometimes scrubbing flag is set when not scrubbing. In that case I want to catch "event" of
   * stopping scrubbing */
  if (scrubbing) {
    return true;
  }
  return false;
}

}  // namespace blender::seq<|MERGE_RESOLUTION|>--- conflicted
+++ resolved
@@ -163,13 +163,9 @@
   Scene *scene = context->scene;
   if (context->is_prefetch_render) {
     context = get_original_context(context);
-<<<<<<< HEAD
-    scene = context->scene;
-=======
     if (context != nullptr) {
       scene = context->scene;
     }
->>>>>>> 9a41dc73
   }
   return scene;
 }
@@ -179,31 +175,17 @@
   Scene *scene = context->scene;
   if (context->is_prefetch_render) {
     context = get_original_context(context);
-<<<<<<< HEAD
-    scene = context->scene;
-    strip = original_strip_get(strip, scene);
-=======
     if (context != nullptr) {
       scene = context->scene;
       strip = original_strip_get(strip, scene);
     }
->>>>>>> 9a41dc73
   }
   return scene;
 }
 
 static bool seq_prefetch_is_cache_full(Scene *scene)
 {
-<<<<<<< HEAD
-  bool full = is_cache_full(scene);
-  if (!full) {
-    return false;
-  }
-  bool evicted = final_image_cache_evict(scene);
-  return !evicted;
-=======
   return evict_caches_if_full(scene);
->>>>>>> 9a41dc73
 }
 
 static int seq_prefetch_cfra(PrefetchJob *pfjob)
@@ -565,10 +547,7 @@
     }
 
     ImBuf *ibuf = render_give_ibuf(&pfjob->context_cpy, seq_prefetch_cfra(pfjob), 0);
-<<<<<<< HEAD
-=======
     pfjob->num_frames_prefetched++;
->>>>>>> 9a41dc73
     IMB_freeImBuf(ibuf);
 
     /* Suspend thread if there is nothing to be prefetched. */
