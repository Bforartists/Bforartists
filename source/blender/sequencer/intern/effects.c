/* SPDX-License-Identifier: GPL-2.0-or-later
 * Copyright 2001-2002 NaN Holding BV. All rights reserved.
 *           2003-2009 Blender Foundation.
 *           2005-2006 Peter Schlaile <peter [at] schlaile [dot] de> */

/** \file
 * \ingroup bke
 */

#include <math.h>
#include <stdlib.h>
#include <string.h>

#include "MEM_guardedalloc.h"

#include "BLI_listbase.h"
#include "BLI_math.h" /* windows needs for M_PI */
#include "BLI_path_util.h"
#include "BLI_rect.h"
#include "BLI_string.h"
#include "BLI_threads.h"
#include "BLI_utildefines.h"

#include "DNA_anim_types.h"
#include "DNA_packedFile_types.h"
#include "DNA_scene_types.h"
#include "DNA_sequence_types.h"
#include "DNA_space_types.h"
#include "DNA_vfont_types.h"

#include "BKE_fcurve.h"
#include "BKE_lib_id.h"
#include "BKE_main.h"

#include "IMB_colormanagement.h"
#include "IMB_imbuf.h"
#include "IMB_imbuf_types.h"
#include "IMB_metadata.h"

#include "BLI_math_color_blend.h"

#include "RNA_access.h"
#include "RNA_prototypes.h"

#include "RE_pipeline.h"

#include "SEQ_channels.h"
#include "SEQ_effects.h"
#include "SEQ_proxy.h"
#include "SEQ_relations.h"
#include "SEQ_render.h"
#include "SEQ_time.h"
#include "SEQ_utils.h"

#include "BLF_api.h"

#include "effects.h"
#include "render.h"
#include "strip_time.h"
#include "utils.h"

static struct SeqEffectHandle get_sequence_effect_impl(int seq_type);

/* -------------------------------------------------------------------- */
/** \name Internal Utilities
 * \{ */

static void slice_get_byte_buffers(const SeqRenderData *context,
                                   const ImBuf *ibuf1,
                                   const ImBuf *ibuf2,
                                   const ImBuf *ibuf3,
                                   const ImBuf *out,
                                   int start_line,
                                   unsigned char **rect1,
                                   unsigned char **rect2,
                                   unsigned char **rect3,
                                   unsigned char **rect_out)
{
  int offset = 4 * start_line * context->rectx;

  *rect1 = (unsigned char *)ibuf1->rect + offset;
  *rect_out = (unsigned char *)out->rect + offset;

  if (ibuf2) {
    *rect2 = (unsigned char *)ibuf2->rect + offset;
  }

  if (ibuf3) {
    *rect3 = (unsigned char *)ibuf3->rect + offset;
  }
}

static void slice_get_float_buffers(const SeqRenderData *context,
                                    const ImBuf *ibuf1,
                                    const ImBuf *ibuf2,
                                    const ImBuf *ibuf3,
                                    const ImBuf *out,
                                    int start_line,
                                    float **rect1,
                                    float **rect2,
                                    float **rect3,
                                    float **rect_out)
{
  int offset = 4 * start_line * context->rectx;

  *rect1 = ibuf1->rect_float + offset;
  *rect_out = out->rect_float + offset;

  if (ibuf2) {
    *rect2 = ibuf2->rect_float + offset;
  }

  if (ibuf3) {
    *rect3 = ibuf3->rect_float + offset;
  }
}

/** \} */

/* -------------------------------------------------------------------- */
/** \name Glow Effect
 * \{ */

enum {
  GlowR = 0,
  GlowG = 1,
  GlowB = 2,
  GlowA = 3,
};

static ImBuf *prepare_effect_imbufs(const SeqRenderData *context,
                                    ImBuf *ibuf1,
                                    ImBuf *ibuf2,
                                    ImBuf *ibuf3)
{
  ImBuf *out;
  Scene *scene = context->scene;
  int x = context->rectx;
  int y = context->recty;

  if (!ibuf1 && !ibuf2 && !ibuf3) {
    /* hmmm, global float option ? */
    out = IMB_allocImBuf(x, y, 32, IB_rect);
  }
  else if ((ibuf1 && ibuf1->rect_float) || (ibuf2 && ibuf2->rect_float) ||
           (ibuf3 && ibuf3->rect_float)) {
    /* if any inputs are rectfloat, output is float too */

    out = IMB_allocImBuf(x, y, 32, IB_rectfloat);
  }
  else {
    out = IMB_allocImBuf(x, y, 32, IB_rect);
  }

  if (out->rect_float) {
    if (ibuf1 && !ibuf1->rect_float) {
      seq_imbuf_to_sequencer_space(scene, ibuf1, true);
    }

    if (ibuf2 && !ibuf2->rect_float) {
      seq_imbuf_to_sequencer_space(scene, ibuf2, true);
    }

    if (ibuf3 && !ibuf3->rect_float) {
      seq_imbuf_to_sequencer_space(scene, ibuf3, true);
    }

    IMB_colormanagement_assign_float_colorspace(out, scene->sequencer_colorspace_settings.name);
  }
  else {
    if (ibuf1 && !ibuf1->rect) {
      IMB_rect_from_float(ibuf1);
    }

    if (ibuf2 && !ibuf2->rect) {
      IMB_rect_from_float(ibuf2);
    }

    if (ibuf3 && !ibuf3->rect) {
      IMB_rect_from_float(ibuf3);
    }
  }

  /* If effect only affecting a single channel, forward input's metadata to the output. */
  if (ibuf1 != NULL && ibuf1 == ibuf2 && ibuf2 == ibuf3) {
    IMB_metadata_copy(out, ibuf1);
  }

  return out;
}

/** \} */

/* -------------------------------------------------------------------- */
/** \name Alpha Over Effect
 * \{ */

static void init_alpha_over_or_under(Sequence *seq)
{
  Sequence *seq1 = seq->seq1;
  Sequence *seq2 = seq->seq2;

  seq->seq2 = seq1;
  seq->seq1 = seq2;
}

static void do_alphaover_effect_byte(
    float fac, int x, int y, unsigned char *rect1, unsigned char *rect2, unsigned char *out)
{
  unsigned char *cp1 = rect1;
  unsigned char *cp2 = rect2;
  unsigned char *rt = out;

  for (int i = 0; i < y; i++) {
    for (int j = 0; j < x; j++) {
      /* rt = rt1 over rt2  (alpha from rt1) */

      float tempc[4], rt1[4], rt2[4];
      straight_uchar_to_premul_float(rt1, cp1);
      straight_uchar_to_premul_float(rt2, cp2);

      float mfac = 1.0f - fac * rt1[3];

      if (fac <= 0.0f) {
        *((unsigned int *)rt) = *((unsigned int *)cp2);
      }
      else if (mfac <= 0.0f) {
        *((unsigned int *)rt) = *((unsigned int *)cp1);
      }
      else {
        tempc[0] = fac * rt1[0] + mfac * rt2[0];
        tempc[1] = fac * rt1[1] + mfac * rt2[1];
        tempc[2] = fac * rt1[2] + mfac * rt2[2];
        tempc[3] = fac * rt1[3] + mfac * rt2[3];

        premul_float_to_straight_uchar(rt, tempc);
      }
      cp1 += 4;
      cp2 += 4;
      rt += 4;
    }
  }
}

static void do_alphaover_effect_float(
    float fac, int x, int y, float *rect1, float *rect2, float *out)
{
  float *rt1 = rect1;
  float *rt2 = rect2;
  float *rt = out;

  for (int i = 0; i < y; i++) {
    for (int j = 0; j < x; j++) {
      /* rt = rt1 over rt2  (alpha from rt1) */

      float mfac = 1.0f - (fac * rt1[3]);

      if (fac <= 0.0f) {
        memcpy(rt, rt2, sizeof(float[4]));
      }
      else if (mfac <= 0) {
        memcpy(rt, rt1, sizeof(float[4]));
      }
      else {
        rt[0] = fac * rt1[0] + mfac * rt2[0];
        rt[1] = fac * rt1[1] + mfac * rt2[1];
        rt[2] = fac * rt1[2] + mfac * rt2[2];
        rt[3] = fac * rt1[3] + mfac * rt2[3];
      }
      rt1 += 4;
      rt2 += 4;
      rt += 4;
    }
  }
}

static void do_alphaover_effect(const SeqRenderData *context,
                                Sequence *UNUSED(seq),
                                float UNUSED(timeline_frame),
                                float fac,
                                ImBuf *ibuf1,
                                ImBuf *ibuf2,
                                ImBuf *UNUSED(ibuf3),
                                int start_line,
                                int total_lines,
                                ImBuf *out)
{
  if (out->rect_float) {
    float *rect1 = NULL, *rect2 = NULL, *rect_out = NULL;

    slice_get_float_buffers(
        context, ibuf1, ibuf2, NULL, out, start_line, &rect1, &rect2, NULL, &rect_out);

    do_alphaover_effect_float(fac, context->rectx, total_lines, rect1, rect2, rect_out);
  }
  else {
    unsigned char *rect1 = NULL, *rect2 = NULL, *rect_out = NULL;

    slice_get_byte_buffers(
        context, ibuf1, ibuf2, NULL, out, start_line, &rect1, &rect2, NULL, &rect_out);

    do_alphaover_effect_byte(fac, context->rectx, total_lines, rect1, rect2, rect_out);
  }
}

/** \} */

/* -------------------------------------------------------------------- */
/** \name Alpha Under Effect
 * \{ */

static void do_alphaunder_effect_byte(
    float fac, int x, int y, unsigned char *rect1, unsigned char *rect2, unsigned char *out)
{
  unsigned char *cp1 = rect1;
  unsigned char *cp2 = rect2;
  unsigned char *rt = out;

  for (int i = 0; i < y; i++) {
    for (int j = 0; j < x; j++) {
      /* rt = rt1 under rt2  (alpha from rt2) */

      float tempc[4], rt1[4], rt2[4];
      straight_uchar_to_premul_float(rt1, cp1);
      straight_uchar_to_premul_float(rt2, cp2);

      /* this complex optimization is because the
       * 'skybuf' can be crossed in
       */
      if (rt2[3] <= 0.0f && fac >= 1.0f) {
        *((unsigned int *)rt) = *((unsigned int *)cp1);
      }
      else if (rt2[3] >= 1.0f) {
        *((unsigned int *)rt) = *((unsigned int *)cp2);
      }
      else {
        float temp_fac = (fac * (1.0f - rt2[3]));

        if (fac <= 0) {
          *((unsigned int *)rt) = *((unsigned int *)cp2);
        }
        else {
          tempc[0] = (temp_fac * rt1[0] + rt2[0]);
          tempc[1] = (temp_fac * rt1[1] + rt2[1]);
          tempc[2] = (temp_fac * rt1[2] + rt2[2]);
          tempc[3] = (temp_fac * rt1[3] + rt2[3]);

          premul_float_to_straight_uchar(rt, tempc);
        }
      }
      cp1 += 4;
      cp2 += 4;
      rt += 4;
    }
  }
}

static void do_alphaunder_effect_float(
    float fac, int x, int y, float *rect1, float *rect2, float *out)
{
  float *rt1 = rect1;
  float *rt2 = rect2;
  float *rt = out;

  for (int i = 0; i < y; i++) {
    for (int j = 0; j < x; j++) {
      /* rt = rt1 under rt2  (alpha from rt2) */

      /* this complex optimization is because the
       * 'skybuf' can be crossed in
       */
      if (rt2[3] <= 0 && fac >= 1.0f) {
        memcpy(rt, rt1, sizeof(float[4]));
      }
      else if (rt2[3] >= 1.0f) {
        memcpy(rt, rt2, sizeof(float[4]));
      }
      else {
        float temp_fac = fac * (1.0f - rt2[3]);

        if (fac == 0) {
          memcpy(rt, rt2, sizeof(float[4]));
        }
        else {
          rt[0] = temp_fac * rt1[0] + rt2[0];
          rt[1] = temp_fac * rt1[1] + rt2[1];
          rt[2] = temp_fac * rt1[2] + rt2[2];
          rt[3] = temp_fac * rt1[3] + rt2[3];
        }
      }
      rt1 += 4;
      rt2 += 4;
      rt += 4;
    }
  }
}

static void do_alphaunder_effect(const SeqRenderData *context,
                                 Sequence *UNUSED(seq),
                                 float UNUSED(timeline_frame),
                                 float fac,
                                 ImBuf *ibuf1,
                                 ImBuf *ibuf2,
                                 ImBuf *UNUSED(ibuf3),
                                 int start_line,
                                 int total_lines,
                                 ImBuf *out)
{
  if (out->rect_float) {
    float *rect1 = NULL, *rect2 = NULL, *rect_out = NULL;

    slice_get_float_buffers(
        context, ibuf1, ibuf2, NULL, out, start_line, &rect1, &rect2, NULL, &rect_out);

    do_alphaunder_effect_float(fac, context->rectx, total_lines, rect1, rect2, rect_out);
  }
  else {
    unsigned char *rect1 = NULL, *rect2 = NULL, *rect_out = NULL;

    slice_get_byte_buffers(
        context, ibuf1, ibuf2, NULL, out, start_line, &rect1, &rect2, NULL, &rect_out);

    do_alphaunder_effect_byte(fac, context->rectx, total_lines, rect1, rect2, rect_out);
  }
}

/** \} */

/* -------------------------------------------------------------------- */
/** \name Cross Effect
 * \{ */

static void do_cross_effect_byte(
    float fac, int x, int y, unsigned char *rect1, unsigned char *rect2, unsigned char *out)
{
  unsigned char *rt1 = rect1;
  unsigned char *rt2 = rect2;
  unsigned char *rt = out;

  int temp_fac = (int)(256.0f * fac);
  int temp_mfac = 256 - temp_fac;

  for (int i = 0; i < y; i++) {
    for (int j = 0; j < x; j++) {
      rt[0] = (temp_mfac * rt1[0] + temp_fac * rt2[0]) >> 8;
      rt[1] = (temp_mfac * rt1[1] + temp_fac * rt2[1]) >> 8;
      rt[2] = (temp_mfac * rt1[2] + temp_fac * rt2[2]) >> 8;
      rt[3] = (temp_mfac * rt1[3] + temp_fac * rt2[3]) >> 8;

      rt1 += 4;
      rt2 += 4;
      rt += 4;
    }
  }
}

static void do_cross_effect_float(float fac, int x, int y, float *rect1, float *rect2, float *out)
{
  float *rt1 = rect1;
  float *rt2 = rect2;
  float *rt = out;

  float mfac = 1.0f - fac;

  for (int i = 0; i < y; i++) {
    for (int j = 0; j < x; j++) {
      rt[0] = mfac * rt1[0] + fac * rt2[0];
      rt[1] = mfac * rt1[1] + fac * rt2[1];
      rt[2] = mfac * rt1[2] + fac * rt2[2];
      rt[3] = mfac * rt1[3] + fac * rt2[3];

      rt1 += 4;
      rt2 += 4;
      rt += 4;
    }
  }
}

static void do_cross_effect(const SeqRenderData *context,
                            Sequence *UNUSED(seq),
                            float UNUSED(timeline_frame),
                            float fac,
                            ImBuf *ibuf1,
                            ImBuf *ibuf2,
                            ImBuf *UNUSED(ibuf3),
                            int start_line,
                            int total_lines,
                            ImBuf *out)
{
  if (out->rect_float) {
    float *rect1 = NULL, *rect2 = NULL, *rect_out = NULL;

    slice_get_float_buffers(
        context, ibuf1, ibuf2, NULL, out, start_line, &rect1, &rect2, NULL, &rect_out);

    do_cross_effect_float(fac, context->rectx, total_lines, rect1, rect2, rect_out);
  }
  else {
    unsigned char *rect1 = NULL, *rect2 = NULL, *rect_out = NULL;

    slice_get_byte_buffers(
        context, ibuf1, ibuf2, NULL, out, start_line, &rect1, &rect2, NULL, &rect_out);

    do_cross_effect_byte(fac, context->rectx, total_lines, rect1, rect2, rect_out);
  }
}

/** \} */

/* -------------------------------------------------------------------- */
/** \name Gamma Cross
 * \{ */

/* copied code from initrender.c */
static unsigned short gamtab[65536];
static unsigned short igamtab1[256];
static bool gamma_tabs_init = false;

#define RE_GAMMA_TABLE_SIZE 400

static float gamma_range_table[RE_GAMMA_TABLE_SIZE + 1];
static float gamfactor_table[RE_GAMMA_TABLE_SIZE];
static float inv_gamma_range_table[RE_GAMMA_TABLE_SIZE + 1];
static float inv_gamfactor_table[RE_GAMMA_TABLE_SIZE];
static float color_domain_table[RE_GAMMA_TABLE_SIZE + 1];
static float color_step;
static float inv_color_step;
static float valid_gamma;
static float valid_inv_gamma;

static void makeGammaTables(float gamma)
{
  /* we need two tables: one forward, one backward */
  int i;

  valid_gamma = gamma;
  valid_inv_gamma = 1.0f / gamma;
  color_step = 1.0f / RE_GAMMA_TABLE_SIZE;
  inv_color_step = (float)RE_GAMMA_TABLE_SIZE;

  /* We could squeeze out the two range tables to gain some memory */
  for (i = 0; i < RE_GAMMA_TABLE_SIZE; i++) {
    color_domain_table[i] = i * color_step;
    gamma_range_table[i] = pow(color_domain_table[i], valid_gamma);
    inv_gamma_range_table[i] = pow(color_domain_table[i], valid_inv_gamma);
  }

  /* The end of the table should match 1.0 carefully. In order to avoid
   * rounding errors, we just set this explicitly. The last segment may
   * have a different length than the other segments, but our
   * interpolation is insensitive to that
   */
  color_domain_table[RE_GAMMA_TABLE_SIZE] = 1.0;
  gamma_range_table[RE_GAMMA_TABLE_SIZE] = 1.0;
  inv_gamma_range_table[RE_GAMMA_TABLE_SIZE] = 1.0;

  /* To speed up calculations, we make these calc factor tables. They are
   * multiplication factors used in scaling the interpolation
   */
  for (i = 0; i < RE_GAMMA_TABLE_SIZE; i++) {
    gamfactor_table[i] = inv_color_step * (gamma_range_table[i + 1] - gamma_range_table[i]);
    inv_gamfactor_table[i] = inv_color_step *
                             (inv_gamma_range_table[i + 1] - inv_gamma_range_table[i]);
  }
}

static float gammaCorrect(float c)
{
  int i;
  float res;

  i = floorf(c * inv_color_step);
  /* Clip to range [0, 1]: outside, just do the complete calculation.
   * We may have some performance problems here. Stretching up the LUT
   * may help solve that, by exchanging LUT size for the interpolation.
   * Negative colors are explicitly handled.
   */
  if (UNLIKELY(i < 0)) {
    res = -powf(-c, valid_gamma);
  }
  else if (i >= RE_GAMMA_TABLE_SIZE) {
    res = powf(c, valid_gamma);
  }
  else {
    res = gamma_range_table[i] + ((c - color_domain_table[i]) * gamfactor_table[i]);
  }

  return res;
}

/* ------------------------------------------------------------------------- */

static float invGammaCorrect(float c)
{
  int i;
  float res = 0.0;

  i = floorf(c * inv_color_step);
  /* Negative colors are explicitly handled */
  if (UNLIKELY(i < 0)) {
    res = -powf(-c, valid_inv_gamma);
  }
  else if (i >= RE_GAMMA_TABLE_SIZE) {
    res = powf(c, valid_inv_gamma);
  }
  else {
    res = inv_gamma_range_table[i] + ((c - color_domain_table[i]) * inv_gamfactor_table[i]);
  }

  return res;
}

static void gamtabs(float gamma)
{
  float val, igamma = 1.0f / gamma;
  int a;

  /* gamtab: in short, out short */
  for (a = 0; a < 65536; a++) {
    val = a;
    val /= 65535.0f;

    if (gamma == 2.0f) {
      val = sqrtf(val);
    }
    else if (gamma != 1.0f) {
      val = powf(val, igamma);
    }

    gamtab[a] = (65535.99f * val);
  }
  /* inverse gamtab1 : in byte, out short */
  for (a = 1; a <= 256; a++) {
    if (gamma == 2.0f) {
      igamtab1[a - 1] = a * a - 1;
    }
    else if (gamma == 1.0f) {
      igamtab1[a - 1] = 256 * a - 1;
    }
    else {
      val = a / 256.0f;
      igamtab1[a - 1] = (65535.0 * pow(val, gamma)) - 1;
    }
  }
}

static void build_gammatabs(void)
{
  if (gamma_tabs_init == false) {
    gamtabs(2.0f);
    makeGammaTables(2.0f);
    gamma_tabs_init = true;
  }
}

static void init_gammacross(Sequence *UNUSED(seq))
{
}

static void load_gammacross(Sequence *UNUSED(seq))
{
}

static void free_gammacross(Sequence *UNUSED(seq), const bool UNUSED(do_id_user))
{
}

static void do_gammacross_effect_byte(
    float fac, int x, int y, unsigned char *rect1, unsigned char *rect2, unsigned char *out)
{
  unsigned char *cp1 = rect1;
  unsigned char *cp2 = rect2;
  unsigned char *rt = out;

  float mfac = 1.0f - fac;

  for (int i = 0; i < y; i++) {
    for (int j = 0; j < x; j++) {
      float rt1[4], rt2[4], tempc[4];

      straight_uchar_to_premul_float(rt1, cp1);
      straight_uchar_to_premul_float(rt2, cp2);

      tempc[0] = gammaCorrect(mfac * invGammaCorrect(rt1[0]) + fac * invGammaCorrect(rt2[0]));
      tempc[1] = gammaCorrect(mfac * invGammaCorrect(rt1[1]) + fac * invGammaCorrect(rt2[1]));
      tempc[2] = gammaCorrect(mfac * invGammaCorrect(rt1[2]) + fac * invGammaCorrect(rt2[2]));
      tempc[3] = gammaCorrect(mfac * invGammaCorrect(rt1[3]) + fac * invGammaCorrect(rt2[3]));

      premul_float_to_straight_uchar(rt, tempc);
      cp1 += 4;
      cp2 += 4;
      rt += 4;
    }
  }
}

static void do_gammacross_effect_float(
    float fac, int x, int y, float *rect1, float *rect2, float *out)
{
  float *rt1 = rect1;
  float *rt2 = rect2;
  float *rt = out;

  float mfac = 1.0f - fac;

  for (int i = 0; i < y; i++) {
    for (int j = 0; j < x; j++) {
      *rt = gammaCorrect(mfac * invGammaCorrect(*rt1) + fac * invGammaCorrect(*rt2));
      rt1++;
      rt2++;
      rt++;
    }
  }
}

static struct ImBuf *gammacross_init_execution(const SeqRenderData *context,
                                               ImBuf *ibuf1,
                                               ImBuf *ibuf2,
                                               ImBuf *ibuf3)
{
  ImBuf *out = prepare_effect_imbufs(context, ibuf1, ibuf2, ibuf3);
  build_gammatabs();

  return out;
}

static void do_gammacross_effect(const SeqRenderData *context,
                                 Sequence *UNUSED(seq),
                                 float UNUSED(timeline_frame),
                                 float fac,
                                 ImBuf *ibuf1,
                                 ImBuf *ibuf2,
                                 ImBuf *UNUSED(ibuf3),
                                 int start_line,
                                 int total_lines,
                                 ImBuf *out)
{
  if (out->rect_float) {
    float *rect1 = NULL, *rect2 = NULL, *rect_out = NULL;

    slice_get_float_buffers(
        context, ibuf1, ibuf2, NULL, out, start_line, &rect1, &rect2, NULL, &rect_out);

    do_gammacross_effect_float(fac, context->rectx, total_lines, rect1, rect2, rect_out);
  }
  else {
    unsigned char *rect1 = NULL, *rect2 = NULL, *rect_out = NULL;

    slice_get_byte_buffers(
        context, ibuf1, ibuf2, NULL, out, start_line, &rect1, &rect2, NULL, &rect_out);

    do_gammacross_effect_byte(fac, context->rectx, total_lines, rect1, rect2, rect_out);
  }
}

/** \} */

/* -------------------------------------------------------------------- */
/** \name Color Add Effect
 * \{ */

static void do_add_effect_byte(
    float fac, int x, int y, unsigned char *rect1, unsigned char *rect2, unsigned char *out)
{
  unsigned char *cp1 = rect1;
  unsigned char *cp2 = rect2;
  unsigned char *rt = out;

  int temp_fac = (int)(256.0f * fac);

  for (int i = 0; i < y; i++) {
    for (int j = 0; j < x; j++) {
      const int temp_fac2 = temp_fac * (int)cp2[3];
      rt[0] = min_ii(cp1[0] + ((temp_fac2 * cp2[0]) >> 16), 255);
      rt[1] = min_ii(cp1[1] + ((temp_fac2 * cp2[1]) >> 16), 255);
      rt[2] = min_ii(cp1[2] + ((temp_fac2 * cp2[2]) >> 16), 255);
      rt[3] = cp1[3];

      cp1 += 4;
      cp2 += 4;
      rt += 4;
    }
  }
}

static void do_add_effect_float(float fac, int x, int y, float *rect1, float *rect2, float *out)
{
  float *rt1 = rect1;
  float *rt2 = rect2;
  float *rt = out;

  for (int i = 0; i < y; i++) {
    for (int j = 0; j < x; j++) {
      const float temp_fac = (1.0f - (rt1[3] * (1.0f - fac))) * rt2[3];
      rt[0] = rt1[0] + temp_fac * rt2[0];
      rt[1] = rt1[1] + temp_fac * rt2[1];
      rt[2] = rt1[2] + temp_fac * rt2[2];
      rt[3] = rt1[3];

      rt1 += 4;
      rt2 += 4;
      rt += 4;
    }
  }
}

static void do_add_effect(const SeqRenderData *context,
                          Sequence *UNUSED(seq),
                          float UNUSED(timeline_frame),
                          float fac,
                          ImBuf *ibuf1,
                          ImBuf *ibuf2,
                          ImBuf *UNUSED(ibuf3),
                          int start_line,
                          int total_lines,
                          ImBuf *out)
{
  if (out->rect_float) {
    float *rect1 = NULL, *rect2 = NULL, *rect_out = NULL;

    slice_get_float_buffers(
        context, ibuf1, ibuf2, NULL, out, start_line, &rect1, &rect2, NULL, &rect_out);

    do_add_effect_float(fac, context->rectx, total_lines, rect1, rect2, rect_out);
  }
  else {
    unsigned char *rect1 = NULL, *rect2 = NULL, *rect_out = NULL;

    slice_get_byte_buffers(
        context, ibuf1, ibuf2, NULL, out, start_line, &rect1, &rect2, NULL, &rect_out);

    do_add_effect_byte(fac, context->rectx, total_lines, rect1, rect2, rect_out);
  }
}

/** \} */

/* -------------------------------------------------------------------- */
/** \name Color Subtract Effect
 * \{ */

static void do_sub_effect_byte(
    float fac, int x, int y, unsigned char *rect1, unsigned char *rect2, unsigned char *out)
{
  unsigned char *cp1 = rect1;
  unsigned char *cp2 = rect2;
  unsigned char *rt = out;

  int temp_fac = (int)(256.0f * fac);

  for (int i = 0; i < y; i++) {
    for (int j = 0; j < x; j++) {
      const int temp_fac2 = temp_fac * (int)cp2[3];
      rt[0] = max_ii(cp1[0] - ((temp_fac2 * cp2[0]) >> 16), 0);
      rt[1] = max_ii(cp1[1] - ((temp_fac2 * cp2[1]) >> 16), 0);
      rt[2] = max_ii(cp1[2] - ((temp_fac2 * cp2[2]) >> 16), 0);
      rt[3] = cp1[3];

      cp1 += 4;
      cp2 += 4;
      rt += 4;
    }
  }
}

static void do_sub_effect_float(float fac, int x, int y, float *rect1, float *rect2, float *out)
{
  float *rt1 = rect1;
  float *rt2 = rect2;
  float *rt = out;

  float mfac = 1.0f - fac;

  for (int i = 0; i < y; i++) {
    for (int j = 0; j < x; j++) {
      const float temp_fac = (1.0f - (rt1[3] * mfac)) * rt2[3];
      rt[0] = max_ff(rt1[0] - temp_fac * rt2[0], 0.0f);
      rt[1] = max_ff(rt1[1] - temp_fac * rt2[1], 0.0f);
      rt[2] = max_ff(rt1[2] - temp_fac * rt2[2], 0.0f);
      rt[3] = rt1[3];

      rt1 += 4;
      rt2 += 4;
      rt += 4;
    }
  }
}

static void do_sub_effect(const SeqRenderData *context,
                          Sequence *UNUSED(seq),
                          float UNUSED(timeline_frame),
                          float fac,
                          ImBuf *ibuf1,
                          ImBuf *ibuf2,
                          ImBuf *UNUSED(ibuf3),
                          int start_line,
                          int total_lines,
                          ImBuf *out)
{
  if (out->rect_float) {
    float *rect1 = NULL, *rect2 = NULL, *rect_out = NULL;

    slice_get_float_buffers(
        context, ibuf1, ibuf2, NULL, out, start_line, &rect1, &rect2, NULL, &rect_out);

    do_sub_effect_float(fac, context->rectx, total_lines, rect1, rect2, rect_out);
  }
  else {
    unsigned char *rect1 = NULL, *rect2 = NULL, *rect_out = NULL;

    slice_get_byte_buffers(
        context, ibuf1, ibuf2, NULL, out, start_line, &rect1, &rect2, NULL, &rect_out);

    do_sub_effect_byte(fac, context->rectx, total_lines, rect1, rect2, rect_out);
  }
}

/** \} */

/* -------------------------------------------------------------------- */
/** \name Drop Effect
 * \{ */

/* Must be > 0 or add precopy, etc to the function */
#define XOFF 8
#define YOFF 8

static void do_drop_effect_byte(
    float fac, int x, int y, unsigned char *rect2i, unsigned char *rect1i, unsigned char *outi)
{
  const int xoff = min_ii(XOFF, x);
  const int yoff = min_ii(YOFF, y);

  int temp_fac = (int)(70.0f * fac);

  unsigned char *rt2 = rect2i + yoff * 4 * x;
  unsigned char *rt1 = rect1i;
  unsigned char *out = outi;
  for (int i = 0; i < y - yoff; i++) {
    memcpy(out, rt1, sizeof(*out) * xoff * 4);
    rt1 += xoff * 4;
    out += xoff * 4;

    for (int j = xoff; j < x; j++) {
      int temp_fac2 = ((temp_fac * rt2[3]) >> 8);

      *(out++) = MAX2(0, *rt1 - temp_fac2);
      rt1++;
      *(out++) = MAX2(0, *rt1 - temp_fac2);
      rt1++;
      *(out++) = MAX2(0, *rt1 - temp_fac2);
      rt1++;
      *(out++) = MAX2(0, *rt1 - temp_fac2);
      rt1++;
      rt2 += 4;
    }
    rt2 += xoff * 4;
  }
  memcpy(out, rt1, sizeof(*out) * yoff * 4 * x);
}

static void do_drop_effect_float(
    float fac, int x, int y, float *rect2i, float *rect1i, float *outi)
{
  const int xoff = min_ii(XOFF, x);
  const int yoff = min_ii(YOFF, y);

  float temp_fac = 70.0f * fac;

  float *rt2 = rect2i + yoff * 4 * x;
  float *rt1 = rect1i;
  float *out = outi;
  for (int i = 0; i < y - yoff; i++) {
    memcpy(out, rt1, sizeof(*out) * xoff * 4);
    rt1 += xoff * 4;
    out += xoff * 4;

    for (int j = xoff; j < x; j++) {
      float temp_fac2 = temp_fac * rt2[3];

      *(out++) = MAX2(0.0f, *rt1 - temp_fac2);
      rt1++;
      *(out++) = MAX2(0.0f, *rt1 - temp_fac2);
      rt1++;
      *(out++) = MAX2(0.0f, *rt1 - temp_fac2);
      rt1++;
      *(out++) = MAX2(0.0f, *rt1 - temp_fac2);
      rt1++;
      rt2 += 4;
    }
    rt2 += xoff * 4;
  }
  memcpy(out, rt1, sizeof(*out) * yoff * 4 * x);
}

/** \} */

/* -------------------------------------------------------------------- */
/** \name Multiply Effect
 * \{ */

static void do_mul_effect_byte(
    float fac, int x, int y, unsigned char *rect1, unsigned char *rect2, unsigned char *out)
{
  unsigned char *rt1 = rect1;
  unsigned char *rt2 = rect2;
  unsigned char *rt = out;

  int temp_fac = (int)(256.0f * fac);

  /* Formula:
   * `fac * (a * b) + (1 - fac) * a => fac * a * (b - 1) + axaux = c * px + py * s;` // + centx
   * `yaux = -s * px + c * py;` // + centy */

  for (int i = 0; i < y; i++) {
    for (int j = 0; j < x; j++) {
      rt[0] = rt1[0] + ((temp_fac * rt1[0] * (rt2[0] - 255)) >> 16);
      rt[1] = rt1[1] + ((temp_fac * rt1[1] * (rt2[1] - 255)) >> 16);
      rt[2] = rt1[2] + ((temp_fac * rt1[2] * (rt2[2] - 255)) >> 16);
      rt[3] = rt1[3] + ((temp_fac * rt1[3] * (rt2[3] - 255)) >> 16);

      rt1 += 4;
      rt2 += 4;
      rt += 4;
    }
  }
}

static void do_mul_effect_float(float fac, int x, int y, float *rect1, float *rect2, float *out)
{
  float *rt1 = rect1;
  float *rt2 = rect2;
  float *rt = out;

  /* Formula:
   * `fac * (a * b) + (1 - fac) * a => fac * a * (b - 1) + a`. */

  for (int i = 0; i < y; i++) {
    for (int j = 0; j < x; j++) {
      rt[0] = rt1[0] + fac * rt1[0] * (rt2[0] - 1.0f);
      rt[1] = rt1[1] + fac * rt1[1] * (rt2[1] - 1.0f);
      rt[2] = rt1[2] + fac * rt1[2] * (rt2[2] - 1.0f);
      rt[3] = rt1[3] + fac * rt1[3] * (rt2[3] - 1.0f);

      rt1 += 4;
      rt2 += 4;
      rt += 4;
    }
  }
}

static void do_mul_effect(const SeqRenderData *context,
                          Sequence *UNUSED(seq),
                          float UNUSED(timeline_frame),
                          float fac,
                          ImBuf *ibuf1,
                          ImBuf *ibuf2,
                          ImBuf *UNUSED(ibuf3),
                          int start_line,
                          int total_lines,
                          ImBuf *out)
{
  if (out->rect_float) {
    float *rect1 = NULL, *rect2 = NULL, *rect_out = NULL;

    slice_get_float_buffers(
        context, ibuf1, ibuf2, NULL, out, start_line, &rect1, &rect2, NULL, &rect_out);

    do_mul_effect_float(fac, context->rectx, total_lines, rect1, rect2, rect_out);
  }
  else {
    unsigned char *rect1 = NULL, *rect2 = NULL, *rect_out = NULL;

    slice_get_byte_buffers(
        context, ibuf1, ibuf2, NULL, out, start_line, &rect1, &rect2, NULL, &rect_out);

    do_mul_effect_byte(fac, context->rectx, total_lines, rect1, rect2, rect_out);
  }
}

/** \} */

/* -------------------------------------------------------------------- */
/** \name Blend Mode Effect
 * \{ */

typedef void (*IMB_blend_func_byte)(unsigned char *dst,
                                    const unsigned char *src1,
                                    const unsigned char *src2);
typedef void (*IMB_blend_func_float)(float *dst, const float *src1, const float *src2);

BLI_INLINE void apply_blend_function_byte(float fac,
                                          int x,
                                          int y,
                                          unsigned char *rect1,
                                          unsigned char *rect2,
                                          unsigned char *out,
                                          IMB_blend_func_byte blend_function)
{
  unsigned char *rt1 = rect1;
  unsigned char *rt2 = rect2;
  unsigned char *rt = out;

  for (int i = 0; i < y; i++) {
    for (int j = 0; j < x; j++) {
      unsigned int achannel = rt2[3];
      rt2[3] = (unsigned int)achannel * fac;
      blend_function(rt, rt1, rt2);
      rt2[3] = achannel;
      rt[3] = rt1[3];
      rt1 += 4;
      rt2 += 4;
      rt += 4;
    }
  }
}

BLI_INLINE void apply_blend_function_float(float fac,
                                           int x,
                                           int y,
                                           float *rect1,
                                           float *rect2,
                                           float *out,
                                           IMB_blend_func_float blend_function)
{
  float *rt1 = rect1;
  float *rt2 = rect2;
  float *rt = out;

  for (int i = 0; i < y; i++) {
    for (int j = 0; j < x; j++) {
      float achannel = rt2[3];
      rt2[3] = achannel * fac;
      blend_function(rt, rt1, rt2);
      rt2[3] = achannel;
      rt[3] = rt1[3];
      rt1 += 4;
      rt2 += 4;
      rt += 4;
    }
  }
}

static void do_blend_effect_float(
    float fac, int x, int y, float *rect1, float *rect2, int btype, float *out)
{
  switch (btype) {
    case SEQ_TYPE_ADD:
      apply_blend_function_float(fac, x, y, rect1, rect2, out, blend_color_add_float);
      break;
    case SEQ_TYPE_SUB:
      apply_blend_function_float(fac, x, y, rect1, rect2, out, blend_color_sub_float);
      break;
    case SEQ_TYPE_MUL:
      apply_blend_function_float(fac, x, y, rect1, rect2, out, blend_color_mul_float);
      break;
    case SEQ_TYPE_DARKEN:
      apply_blend_function_float(fac, x, y, rect1, rect2, out, blend_color_darken_float);
      break;
    case SEQ_TYPE_COLOR_BURN:
      apply_blend_function_float(fac, x, y, rect1, rect2, out, blend_color_burn_float);
      break;
    case SEQ_TYPE_LINEAR_BURN:
      apply_blend_function_float(fac, x, y, rect1, rect2, out, blend_color_linearburn_float);
      break;
    case SEQ_TYPE_SCREEN:
      apply_blend_function_float(fac, x, y, rect1, rect2, out, blend_color_screen_float);
      break;
    case SEQ_TYPE_LIGHTEN:
      apply_blend_function_float(fac, x, y, rect1, rect2, out, blend_color_lighten_float);
      break;
    case SEQ_TYPE_DODGE:
      apply_blend_function_float(fac, x, y, rect1, rect2, out, blend_color_dodge_float);
      break;
    case SEQ_TYPE_OVERLAY:
      apply_blend_function_float(fac, x, y, rect1, rect2, out, blend_color_overlay_float);
      break;
    case SEQ_TYPE_SOFT_LIGHT:
      apply_blend_function_float(fac, x, y, rect1, rect2, out, blend_color_softlight_float);
      break;
    case SEQ_TYPE_HARD_LIGHT:
      apply_blend_function_float(fac, x, y, rect1, rect2, out, blend_color_hardlight_float);
      break;
    case SEQ_TYPE_PIN_LIGHT:
      apply_blend_function_float(fac, x, y, rect1, rect2, out, blend_color_pinlight_float);
      break;
    case SEQ_TYPE_LIN_LIGHT:
      apply_blend_function_float(fac, x, y, rect1, rect2, out, blend_color_linearlight_float);
      break;
    case SEQ_TYPE_VIVID_LIGHT:
      apply_blend_function_float(fac, x, y, rect1, rect2, out, blend_color_vividlight_float);
      break;
    case SEQ_TYPE_BLEND_COLOR:
      apply_blend_function_float(fac, x, y, rect1, rect2, out, blend_color_color_float);
      break;
    case SEQ_TYPE_HUE:
      apply_blend_function_float(fac, x, y, rect1, rect2, out, blend_color_hue_float);
      break;
    case SEQ_TYPE_SATURATION:
      apply_blend_function_float(fac, x, y, rect1, rect2, out, blend_color_saturation_float);
      break;
    case SEQ_TYPE_VALUE:
      apply_blend_function_float(fac, x, y, rect1, rect2, out, blend_color_luminosity_float);
      break;
    case SEQ_TYPE_DIFFERENCE:
      apply_blend_function_float(fac, x, y, rect1, rect2, out, blend_color_difference_float);
      break;
    case SEQ_TYPE_EXCLUSION:
      apply_blend_function_float(fac, x, y, rect1, rect2, out, blend_color_exclusion_float);
      break;
    default:
      break;
  }
}

static void do_blend_effect_byte(float fac,
                                 int x,
                                 int y,
                                 unsigned char *rect1,
                                 unsigned char *rect2,
                                 int btype,
                                 unsigned char *out)
{
  switch (btype) {
    case SEQ_TYPE_ADD:
      apply_blend_function_byte(fac, x, y, rect1, rect2, out, blend_color_add_byte);
      break;
    case SEQ_TYPE_SUB:
      apply_blend_function_byte(fac, x, y, rect1, rect2, out, blend_color_sub_byte);
      break;
    case SEQ_TYPE_MUL:
      apply_blend_function_byte(fac, x, y, rect1, rect2, out, blend_color_mul_byte);
      break;
    case SEQ_TYPE_DARKEN:
      apply_blend_function_byte(fac, x, y, rect1, rect2, out, blend_color_darken_byte);
      break;
    case SEQ_TYPE_COLOR_BURN:
      apply_blend_function_byte(fac, x, y, rect1, rect2, out, blend_color_burn_byte);
      break;
    case SEQ_TYPE_LINEAR_BURN:
      apply_blend_function_byte(fac, x, y, rect1, rect2, out, blend_color_linearburn_byte);
      break;
    case SEQ_TYPE_SCREEN:
      apply_blend_function_byte(fac, x, y, rect1, rect2, out, blend_color_screen_byte);
      break;
    case SEQ_TYPE_LIGHTEN:
      apply_blend_function_byte(fac, x, y, rect1, rect2, out, blend_color_lighten_byte);
      break;
    case SEQ_TYPE_DODGE:
      apply_blend_function_byte(fac, x, y, rect1, rect2, out, blend_color_dodge_byte);
      break;
    case SEQ_TYPE_OVERLAY:
      apply_blend_function_byte(fac, x, y, rect1, rect2, out, blend_color_overlay_byte);
      break;
    case SEQ_TYPE_SOFT_LIGHT:
      apply_blend_function_byte(fac, x, y, rect1, rect2, out, blend_color_softlight_byte);
      break;
    case SEQ_TYPE_HARD_LIGHT:
      apply_blend_function_byte(fac, x, y, rect1, rect2, out, blend_color_hardlight_byte);
      break;
    case SEQ_TYPE_PIN_LIGHT:
      apply_blend_function_byte(fac, x, y, rect1, rect2, out, blend_color_pinlight_byte);
      break;
    case SEQ_TYPE_LIN_LIGHT:
      apply_blend_function_byte(fac, x, y, rect1, rect2, out, blend_color_linearlight_byte);
      break;
    case SEQ_TYPE_VIVID_LIGHT:
      apply_blend_function_byte(fac, x, y, rect1, rect2, out, blend_color_vividlight_byte);
      break;
    case SEQ_TYPE_BLEND_COLOR:
      apply_blend_function_byte(fac, x, y, rect1, rect2, out, blend_color_color_byte);
      break;
    case SEQ_TYPE_HUE:
      apply_blend_function_byte(fac, x, y, rect1, rect2, out, blend_color_hue_byte);
      break;
    case SEQ_TYPE_SATURATION:
      apply_blend_function_byte(fac, x, y, rect1, rect2, out, blend_color_saturation_byte);
      break;
    case SEQ_TYPE_VALUE:
      apply_blend_function_byte(fac, x, y, rect1, rect2, out, blend_color_luminosity_byte);
      break;
    case SEQ_TYPE_DIFFERENCE:
      apply_blend_function_byte(fac, x, y, rect1, rect2, out, blend_color_difference_byte);
      break;
    case SEQ_TYPE_EXCLUSION:
      apply_blend_function_byte(fac, x, y, rect1, rect2, out, blend_color_exclusion_byte);
      break;
    default:
      break;
  }
}

static void do_blend_mode_effect(const SeqRenderData *context,
                                 Sequence *seq,
                                 float UNUSED(timeline_frame),
                                 float fac,
                                 ImBuf *ibuf1,
                                 ImBuf *ibuf2,
                                 ImBuf *UNUSED(ibuf3),
                                 int start_line,
                                 int total_lines,
                                 ImBuf *out)
{
  if (out->rect_float) {
    float *rect1 = NULL, *rect2 = NULL, *rect_out = NULL;
    slice_get_float_buffers(
        context, ibuf1, ibuf2, NULL, out, start_line, &rect1, &rect2, NULL, &rect_out);
    do_blend_effect_float(
        fac, context->rectx, total_lines, rect1, rect2, seq->blend_mode, rect_out);
  }
  else {
    unsigned char *rect1 = NULL, *rect2 = NULL, *rect_out = NULL;
    slice_get_byte_buffers(
        context, ibuf1, ibuf2, NULL, out, start_line, &rect1, &rect2, NULL, &rect_out);
    do_blend_effect_byte(
        fac, context->rectx, total_lines, rect1, rect2, seq->blend_mode, rect_out);
  }
}

/** \} */

/* -------------------------------------------------------------------- */
/** \name Color Mix Effect
 * \{ */

static void init_colormix_effect(Sequence *seq)
{
  ColorMixVars *data;

  if (seq->effectdata) {
    MEM_freeN(seq->effectdata);
  }
  seq->effectdata = MEM_callocN(sizeof(ColorMixVars), "colormixvars");
  data = (ColorMixVars *)seq->effectdata;
  data->blend_effect = SEQ_TYPE_OVERLAY;
  data->factor = 1.0f;
}

static void do_colormix_effect(const SeqRenderData *context,
                               Sequence *seq,
                               float UNUSED(timeline_frame),
                               float UNUSED(fac),
                               ImBuf *ibuf1,
                               ImBuf *ibuf2,
                               ImBuf *UNUSED(ibuf3),
                               int start_line,
                               int total_lines,
                               ImBuf *out)
{
  float fac;

  ColorMixVars *data = seq->effectdata;
  fac = data->factor;

  if (out->rect_float) {
    float *rect1 = NULL, *rect2 = NULL, *rect_out = NULL;
    slice_get_float_buffers(
        context, ibuf1, ibuf2, NULL, out, start_line, &rect1, &rect2, NULL, &rect_out);
    do_blend_effect_float(
        fac, context->rectx, total_lines, rect1, rect2, data->blend_effect, rect_out);
  }
  else {
    unsigned char *rect1 = NULL, *rect2 = NULL, *rect_out = NULL;
    slice_get_byte_buffers(
        context, ibuf1, ibuf2, NULL, out, start_line, &rect1, &rect2, NULL, &rect_out);
    do_blend_effect_byte(
        fac, context->rectx, total_lines, rect1, rect2, data->blend_effect, rect_out);
  }
}

/** \} */

/* -------------------------------------------------------------------- */
/** \name Wipe Effect
 * \{ */

typedef struct WipeZone {
  float angle;
  int flip;
  int xo, yo;
  int width;
  float pythangle;
} WipeZone;

static void precalc_wipe_zone(WipeZone *wipezone, WipeVars *wipe, int xo, int yo)
{
  wipezone->flip = (wipe->angle < 0.0f);
  wipezone->angle = tanf(fabsf(wipe->angle));
  wipezone->xo = xo;
  wipezone->yo = yo;
  wipezone->width = (int)(wipe->edgeWidth * ((xo + yo) / 2.0f));
  wipezone->pythangle = 1.0f / sqrtf(wipezone->angle * wipezone->angle + 1.0f);
}

/**
 * This function calculates the blur band for the wipe effects.
 */
static float in_band(float width, float dist, int side, int dir)
{
  float alpha;

  if (width == 0) {
    return (float)side;
  }

  if (width < dist) {
    return (float)side;
  }

  if (side == 1) {
    alpha = (dist + 0.5f * width) / (width);
  }
  else {
    alpha = (0.5f * width - dist) / (width);
  }

  if (dir == 0) {
    alpha = 1 - alpha;
  }

  return alpha;
}

static float check_zone(WipeZone *wipezone, int x, int y, Sequence *seq, float fac)
{
  float posx, posy, hyp, hyp2, angle, hwidth, b1, b2, b3, pointdist;
  /* some future stuff */
  /* float hyp3, hyp4, b4, b5 */
  float temp1, temp2, temp3, temp4; /* some placeholder variables */
  int xo = wipezone->xo;
  int yo = wipezone->yo;
  float halfx = xo * 0.5f;
  float halfy = yo * 0.5f;
  float widthf, output = 0;
  WipeVars *wipe = (WipeVars *)seq->effectdata;
  int width;

  if (wipezone->flip) {
    x = xo - x;
  }
  angle = wipezone->angle;

  if (wipe->forward) {
    posx = fac * xo;
    posy = fac * yo;
  }
  else {
    posx = xo - fac * xo;
    posy = yo - fac * yo;
  }

  switch (wipe->wipetype) {
    case DO_SINGLE_WIPE:
      width = min_ii(wipezone->width, fac * yo);
      width = min_ii(width, yo - fac * yo);

      if (angle == 0.0f) {
        b1 = posy;
        b2 = y;
        hyp = fabsf(y - posy);
      }
      else {
        b1 = posy - (-angle) * posx;
        b2 = y - (-angle) * x;
        hyp = fabsf(angle * x + y + (-posy - angle * posx)) * wipezone->pythangle;
      }

      if (angle < 0) {
        temp1 = b1;
        b1 = b2;
        b2 = temp1;
      }

      if (wipe->forward) {
        if (b1 < b2) {
          output = in_band(width, hyp, 1, 1);
        }
        else {
          output = in_band(width, hyp, 0, 1);
        }
      }
      else {
        if (b1 < b2) {
          output = in_band(width, hyp, 0, 1);
        }
        else {
          output = in_band(width, hyp, 1, 1);
        }
      }
      break;

    case DO_DOUBLE_WIPE:
      if (!wipe->forward) {
        fac = 1.0f - fac; /* Go the other direction */
      }

      width = wipezone->width; /* calculate the blur width */
      hwidth = width * 0.5f;
      if (angle == 0) {
        b1 = posy * 0.5f;
        b3 = yo - posy * 0.5f;
        b2 = y;

        hyp = fabsf(y - posy * 0.5f);
        hyp2 = fabsf(y - (yo - posy * 0.5f));
      }
      else {
        b1 = posy * 0.5f - (-angle) * posx * 0.5f;
        b3 = (yo - posy * 0.5f) - (-angle) * (xo - posx * 0.5f);
        b2 = y - (-angle) * x;

        hyp = fabsf(angle * x + y + (-posy * 0.5f - angle * posx * 0.5f)) * wipezone->pythangle;
        hyp2 = fabsf(angle * x + y + (-(yo - posy * 0.5f) - angle * (xo - posx * 0.5f))) *
               wipezone->pythangle;
      }

      hwidth = min_ff(hwidth, fabsf(b3 - b1) / 2.0f);

      if (b2 < b1 && b2 < b3) {
        output = in_band(hwidth, hyp, 0, 1);
      }
      else if (b2 > b1 && b2 > b3) {
        output = in_band(hwidth, hyp2, 0, 1);
      }
      else {
        if (hyp < hwidth && hyp2 > hwidth) {
          output = in_band(hwidth, hyp, 1, 1);
        }
        else if (hyp > hwidth && hyp2 < hwidth) {
          output = in_band(hwidth, hyp2, 1, 1);
        }
        else {
          output = in_band(hwidth, hyp2, 1, 1) * in_band(hwidth, hyp, 1, 1);
        }
      }
      if (!wipe->forward) {
        output = 1 - output;
      }
      break;
    case DO_CLOCK_WIPE:
      /*
       * temp1: angle of effect center in rads
       * temp2: angle of line through (halfx, halfy) and (x, y) in rads
       * temp3: angle of low side of blur
       * temp4: angle of high side of blur
       */
      output = 1.0f - fac;
      widthf = wipe->edgeWidth * 2.0f * (float)M_PI;
      temp1 = 2.0f * (float)M_PI * fac;

      if (wipe->forward) {
        temp1 = 2.0f * (float)M_PI - temp1;
      }

      x = x - halfx;
      y = y - halfy;

      temp2 = asin(abs(y) / hypot(x, y));
      if (x <= 0 && y >= 0) {
        temp2 = (float)M_PI - temp2;
      }
      else if (x <= 0 && y <= 0) {
        temp2 += (float)M_PI;
      }
      else if (x >= 0 && y <= 0) {
        temp2 = 2.0f * (float)M_PI - temp2;
      }

      if (wipe->forward) {
        temp3 = temp1 - (widthf * 0.5f) * fac;
        temp4 = temp1 + (widthf * 0.5f) * (1 - fac);
      }
      else {
        temp3 = temp1 - (widthf * 0.5f) * (1 - fac);
        temp4 = temp1 + (widthf * 0.5f) * fac;
      }
      if (temp3 < 0) {
        temp3 = 0;
      }
      if (temp4 > 2.0f * (float)M_PI) {
        temp4 = 2.0f * (float)M_PI;
      }

      if (temp2 < temp3) {
        output = 0;
      }
      else if (temp2 > temp4) {
        output = 1;
      }
      else {
        output = (temp2 - temp3) / (temp4 - temp3);
      }
      if (x == 0 && y == 0) {
        output = 1;
      }
      if (output != output) {
        output = 1;
      }
      if (wipe->forward) {
        output = 1 - output;
      }
      break;
    case DO_IRIS_WIPE:
      if (xo > yo) {
        yo = xo;
      }
      else {
        xo = yo;
      }

      if (!wipe->forward) {
        fac = 1 - fac;
      }

      width = wipezone->width;
      hwidth = width * 0.5f;

      temp1 = (halfx - (halfx)*fac);
      pointdist = hypotf(temp1, temp1);

      temp2 = hypotf(halfx - x, halfy - y);
      if (temp2 > pointdist) {
        output = in_band(hwidth, fabsf(temp2 - pointdist), 0, 1);
      }
      else {
        output = in_band(hwidth, fabsf(temp2 - pointdist), 1, 1);
      }

      if (!wipe->forward) {
        output = 1 - output;
      }

      break;
  }
  if (output < 0) {
    output = 0;
  }
  else if (output > 1) {
    output = 1;
  }
  return output;
}

static void init_wipe_effect(Sequence *seq)
{
  if (seq->effectdata) {
    MEM_freeN(seq->effectdata);
  }

  seq->effectdata = MEM_callocN(sizeof(WipeVars), "wipevars");
}

static int num_inputs_wipe(void)
{
  return 2;
}

static void free_wipe_effect(Sequence *seq, const bool UNUSED(do_id_user))
{
  MEM_SAFE_FREE(seq->effectdata);
}

static void copy_wipe_effect(Sequence *dst, Sequence *src, const int UNUSED(flag))
{
  dst->effectdata = MEM_dupallocN(src->effectdata);
}

static void do_wipe_effect_byte(Sequence *seq,
                                float fac,
                                int x,
                                int y,
                                unsigned char *rect1,
                                unsigned char *rect2,
                                unsigned char *out)
{
  WipeZone wipezone;
  WipeVars *wipe = (WipeVars *)seq->effectdata;
  precalc_wipe_zone(&wipezone, wipe, x, y);

  unsigned char *cp1 = rect1;
  unsigned char *cp2 = rect2;
  unsigned char *rt = out;

  for (int i = 0; i < y; i++) {
    for (int j = 0; j < x; j++) {
      float check = check_zone(&wipezone, j, i, seq, fac);
      if (check) {
        if (cp1) {
          float rt1[4], rt2[4], tempc[4];

          straight_uchar_to_premul_float(rt1, cp1);
          straight_uchar_to_premul_float(rt2, cp2);

          tempc[0] = rt1[0] * check + rt2[0] * (1 - check);
          tempc[1] = rt1[1] * check + rt2[1] * (1 - check);
          tempc[2] = rt1[2] * check + rt2[2] * (1 - check);
          tempc[3] = rt1[3] * check + rt2[3] * (1 - check);

          premul_float_to_straight_uchar(rt, tempc);
        }
        else {
          rt[0] = 0;
          rt[1] = 0;
          rt[2] = 0;
          rt[3] = 255;
        }
      }
      else {
        if (cp2) {
          rt[0] = cp2[0];
          rt[1] = cp2[1];
          rt[2] = cp2[2];
          rt[3] = cp2[3];
        }
        else {
          rt[0] = 0;
          rt[1] = 0;
          rt[2] = 0;
          rt[3] = 255;
        }
      }

      rt += 4;
      if (cp1 != NULL) {
        cp1 += 4;
      }
      if (cp2 != NULL) {
        cp2 += 4;
      }
    }
  }
}

static void do_wipe_effect_float(
    Sequence *seq, float fac, int x, int y, float *rect1, float *rect2, float *out)
{
  WipeZone wipezone;
  WipeVars *wipe = (WipeVars *)seq->effectdata;
  precalc_wipe_zone(&wipezone, wipe, x, y);

  float *rt1 = rect1;
  float *rt2 = rect2;
  float *rt = out;

  for (int i = 0; i < y; i++) {
    for (int j = 0; j < x; j++) {
      float check = check_zone(&wipezone, j, i, seq, fac);
      if (check) {
        if (rt1) {
          rt[0] = rt1[0] * check + rt2[0] * (1 - check);
          rt[1] = rt1[1] * check + rt2[1] * (1 - check);
          rt[2] = rt1[2] * check + rt2[2] * (1 - check);
          rt[3] = rt1[3] * check + rt2[3] * (1 - check);
        }
        else {
          rt[0] = 0;
          rt[1] = 0;
          rt[2] = 0;
          rt[3] = 1.0;
        }
      }
      else {
        if (rt2) {
          rt[0] = rt2[0];
          rt[1] = rt2[1];
          rt[2] = rt2[2];
          rt[3] = rt2[3];
        }
        else {
          rt[0] = 0;
          rt[1] = 0;
          rt[2] = 0;
          rt[3] = 1.0;
        }
      }

      rt += 4;
      if (rt1 != NULL) {
        rt1 += 4;
      }
      if (rt2 != NULL) {
        rt2 += 4;
      }
    }
  }
}

static ImBuf *do_wipe_effect(const SeqRenderData *context,
                             Sequence *seq,
                             float UNUSED(timeline_frame),
                             float fac,
                             ImBuf *ibuf1,
                             ImBuf *ibuf2,
                             ImBuf *ibuf3)
{
  ImBuf *out = prepare_effect_imbufs(context, ibuf1, ibuf2, ibuf3);

  if (out->rect_float) {
    do_wipe_effect_float(seq,
                         fac,
                         context->rectx,
                         context->recty,
                         ibuf1->rect_float,
                         ibuf2->rect_float,
                         out->rect_float);
  }
  else {
    do_wipe_effect_byte(seq,
                        fac,
                        context->rectx,
                        context->recty,
                        (unsigned char *)ibuf1->rect,
                        (unsigned char *)ibuf2->rect,
                        (unsigned char *)out->rect);
  }

  return out;
}

/** \} */

/* -------------------------------------------------------------------- */
/** \name Transform Effect
 * \{ */

static void init_transform_effect(Sequence *seq)
{
  TransformVars *transform;

  if (seq->effectdata) {
    MEM_freeN(seq->effectdata);
  }

  seq->effectdata = MEM_callocN(sizeof(TransformVars), "transformvars");

  transform = (TransformVars *)seq->effectdata;

  transform->ScalexIni = 1.0f;
  transform->ScaleyIni = 1.0f;

  transform->xIni = 0.0f;
  transform->yIni = 0.0f;

  transform->rotIni = 0.0f;

  transform->interpolation = 1;
  transform->percent = 1;
  transform->uniform_scale = 0;
}

static int num_inputs_transform(void)
{
  return 1;
}

static void free_transform_effect(Sequence *seq, const bool UNUSED(do_id_user))
{
  MEM_SAFE_FREE(seq->effectdata);
}

static void copy_transform_effect(Sequence *dst, Sequence *src, const int UNUSED(flag))
{
  dst->effectdata = MEM_dupallocN(src->effectdata);
}

static void transform_image(int x,
                            int y,
                            int start_line,
                            int total_lines,
                            ImBuf *ibuf1,
                            ImBuf *out,
                            float scale_x,
                            float scale_y,
                            float translate_x,
                            float translate_y,
                            float rotate,
                            int interpolation)
{
  /* Rotate */
  float s = sinf(rotate);
  float c = cosf(rotate);

  for (int yi = start_line; yi < start_line + total_lines; yi++) {
    for (int xi = 0; xi < x; xi++) {
      /* Translate point. */
      float xt = xi - translate_x;
      float yt = yi - translate_y;

      /* Rotate point with center ref. */
      float xr = c * xt + s * yt;
      float yr = -s * xt + c * yt;

      /* Scale point with center ref. */
      xt = xr / scale_x;
      yt = yr / scale_y;

      /* Undo reference center point. */
      xt += (x / 2.0f);
      yt += (y / 2.0f);

      /* interpolate */
      switch (interpolation) {
        case 0:
          nearest_interpolation(ibuf1, out, xt, yt, xi, yi);
          break;
        case 1:
          bilinear_interpolation(ibuf1, out, xt, yt, xi, yi);
          break;
        case 2:
          bicubic_interpolation(ibuf1, out, xt, yt, xi, yi);
          break;
      }
    }
  }
}

static void do_transform_effect(const SeqRenderData *context,
                                Sequence *seq,
                                float UNUSED(timeline_frame),
                                float UNUSED(fac),
                                ImBuf *ibuf1,
                                ImBuf *UNUSED(ibuf2),
                                ImBuf *UNUSED(ibuf3),
                                int start_line,
                                int total_lines,
                                ImBuf *out)
{
  TransformVars *transform = (TransformVars *)seq->effectdata;
  float scale_x, scale_y, translate_x, translate_y, rotate_radians;

  /* Scale */
  if (transform->uniform_scale) {
    scale_x = scale_y = transform->ScalexIni;
  }
  else {
    scale_x = transform->ScalexIni;
    scale_y = transform->ScaleyIni;
  }

  int x = context->rectx;
  int y = context->recty;

  /* Translate */
  if (!transform->percent) {
    /* Compensate text size for preview render size. */
    double proxy_size_comp = context->scene->r.size / 100.0;
    if (context->preview_render_size != SEQ_RENDER_SIZE_SCENE) {
      proxy_size_comp = SEQ_rendersize_to_scale_factor(context->preview_render_size);
    }

    translate_x = transform->xIni * proxy_size_comp + (x / 2.0f);
    translate_y = transform->yIni * proxy_size_comp + (y / 2.0f);
  }
  else {
    translate_x = x * (transform->xIni / 100.0f) + (x / 2.0f);
    translate_y = y * (transform->yIni / 100.0f) + (y / 2.0f);
  }

  /* Rotate */
  rotate_radians = DEG2RADF(transform->rotIni);

  transform_image(x,
                  y,
                  start_line,
                  total_lines,
                  ibuf1,
                  out,
                  scale_x,
                  scale_y,
                  translate_x,
                  translate_y,
                  rotate_radians,
                  transform->interpolation);
}

/** \} */

/* -------------------------------------------------------------------- */
/** \name Glow Effect
 * \{ */

static void RVBlurBitmap2_float(float *map, int width, int height, float blur, int quality)
{
  /* Much better than the previous blur!
   * We do the blurring in two passes which is a whole lot faster.
   * I changed the math around to implement an actual Gaussian distribution.
   *
   * Watch out though, it tends to misbehave with large blur values on
   * a small bitmap. Avoid! */

  float *temp = NULL, *swap;
  float *filter = NULL;
  int x, y, i, fx, fy;
  int index, ix, halfWidth;
  float fval, k, curColor[4], curColor2[4], weight = 0;

  /* If we're not really blurring, bail out */
  if (blur <= 0) {
    return;
  }

  /* Allocate memory for the tempmap and the blur filter matrix */
  temp = MEM_mallocN(sizeof(float[4]) * width * height, "blurbitmaptemp");
  if (!temp) {
    return;
  }

  /* Allocate memory for the filter elements */
  halfWidth = ((quality + 1) * blur);
  filter = (float *)MEM_mallocN(sizeof(float) * halfWidth * 2, "blurbitmapfilter");
  if (!filter) {
    MEM_freeN(temp);
    return;
  }

  /* Apparently we're calculating a bell curve based on the standard deviation (or radius)
   * This code is based on an example posted to comp.graphics.algorithms by
   * Blancmange <bmange@airdmhor.gen.nz>
   */

  k = -1.0f / (2.0f * (float)M_PI * blur * blur);

  for (ix = 0; ix < halfWidth; ix++) {
    weight = (float)exp(k * (ix * ix));
    filter[halfWidth - ix] = weight;
    filter[halfWidth + ix] = weight;
  }
  filter[0] = weight;

  /* Normalize the array */
  fval = 0;
  for (ix = 0; ix < halfWidth * 2; ix++) {
    fval += filter[ix];
  }

  for (ix = 0; ix < halfWidth * 2; ix++) {
    filter[ix] /= fval;
  }

  /* Blur the rows */
  for (y = 0; y < height; y++) {
    /* Do the left & right strips */
    for (x = 0; x < halfWidth; x++) {
      fx = 0;
      zero_v4(curColor);
      zero_v4(curColor2);

      for (i = x - halfWidth; i < x + halfWidth; i++) {
        if ((i >= 0) && (i < width)) {
          index = (i + y * width) * 4;
          madd_v4_v4fl(curColor, map + index, filter[fx]);

          index = (width - 1 - i + y * width) * 4;
          madd_v4_v4fl(curColor2, map + index, filter[fx]);
        }
        fx++;
      }
      index = (x + y * width) * 4;
      copy_v4_v4(temp + index, curColor);

      index = (width - 1 - x + y * width) * 4;
      copy_v4_v4(temp + index, curColor2);
    }

    /* Do the main body */
    for (x = halfWidth; x < width - halfWidth; x++) {
      fx = 0;
      zero_v4(curColor);
      for (i = x - halfWidth; i < x + halfWidth; i++) {
        index = (i + y * width) * 4;
        madd_v4_v4fl(curColor, map + index, filter[fx]);
        fx++;
      }
      index = (x + y * width) * 4;
      copy_v4_v4(temp + index, curColor);
    }
  }

  /* Swap buffers */
  swap = temp;
  temp = map;
  map = swap;

  /* Blur the columns */
  for (x = 0; x < width; x++) {
    /* Do the top & bottom strips */
    for (y = 0; y < halfWidth; y++) {
      fy = 0;
      zero_v4(curColor);
      zero_v4(curColor2);
      for (i = y - halfWidth; i < y + halfWidth; i++) {
        if ((i >= 0) && (i < height)) {
          /* Bottom */
          index = (x + i * width) * 4;
          madd_v4_v4fl(curColor, map + index, filter[fy]);

          /* Top */
          index = (x + (height - 1 - i) * width) * 4;
          madd_v4_v4fl(curColor2, map + index, filter[fy]);
        }
        fy++;
      }
      index = (x + y * width) * 4;
      copy_v4_v4(temp + index, curColor);

      index = (x + (height - 1 - y) * width) * 4;
      copy_v4_v4(temp + index, curColor2);
    }

    /* Do the main body */
    for (y = halfWidth; y < height - halfWidth; y++) {
      fy = 0;
      zero_v4(curColor);
      for (i = y - halfWidth; i < y + halfWidth; i++) {
        index = (x + i * width) * 4;
        madd_v4_v4fl(curColor, map + index, filter[fy]);
        fy++;
      }
      index = (x + y * width) * 4;
      copy_v4_v4(temp + index, curColor);
    }
  }

  /* Swap buffers */
  swap = temp;
  temp = map; /* map = swap; */ /* UNUSED */

  /* Tidy up. */
  MEM_freeN(filter);
  MEM_freeN(temp);
}

static void RVAddBitmaps_float(float *a, float *b, float *c, int width, int height)
{
  int x, y, index;

  for (y = 0; y < height; y++) {
    for (x = 0; x < width; x++) {
      index = (x + y * width) * 4;
      c[index + GlowR] = min_ff(1.0f, a[index + GlowR] + b[index + GlowR]);
      c[index + GlowG] = min_ff(1.0f, a[index + GlowG] + b[index + GlowG]);
      c[index + GlowB] = min_ff(1.0f, a[index + GlowB] + b[index + GlowB]);
      c[index + GlowA] = min_ff(1.0f, a[index + GlowA] + b[index + GlowA]);
    }
  }
}

static void RVIsolateHighlights_float(
    const float *in, float *out, int width, int height, float threshold, float boost, float clamp)
{
  int x, y, index;
  float intensity;

  for (y = 0; y < height; y++) {
    for (x = 0; x < width; x++) {
      index = (x + y * width) * 4;

      /* Isolate the intensity */
      intensity = (in[index + GlowR] + in[index + GlowG] + in[index + GlowB] - threshold);
      if (intensity > 0) {
        out[index + GlowR] = min_ff(clamp, (in[index + GlowR] * boost * intensity));
        out[index + GlowG] = min_ff(clamp, (in[index + GlowG] * boost * intensity));
        out[index + GlowB] = min_ff(clamp, (in[index + GlowB] * boost * intensity));
        out[index + GlowA] = min_ff(clamp, (in[index + GlowA] * boost * intensity));
      }
      else {
        out[index + GlowR] = 0;
        out[index + GlowG] = 0;
        out[index + GlowB] = 0;
        out[index + GlowA] = 0;
      }
    }
  }
}

static void init_glow_effect(Sequence *seq)
{
  GlowVars *glow;

  if (seq->effectdata) {
    MEM_freeN(seq->effectdata);
  }

  seq->effectdata = MEM_callocN(sizeof(GlowVars), "glowvars");

  glow = (GlowVars *)seq->effectdata;
  glow->fMini = 0.25;
  glow->fClamp = 1.0;
  glow->fBoost = 0.5;
  glow->dDist = 3.0;
  glow->dQuality = 3;
  glow->bNoComp = 0;
}

static int num_inputs_glow(void)
{
  return 1;
}

static void free_glow_effect(Sequence *seq, const bool UNUSED(do_id_user))
{
  MEM_SAFE_FREE(seq->effectdata);
}

static void copy_glow_effect(Sequence *dst, Sequence *src, const int UNUSED(flag))
{
  dst->effectdata = MEM_dupallocN(src->effectdata);
}

static void do_glow_effect_byte(Sequence *seq,
                                int render_size,
                                float fac,
                                int x,
                                int y,
                                unsigned char *rect1,
                                unsigned char *UNUSED(rect2),
                                unsigned char *out)
{
  float *outbuf, *inbuf;
  GlowVars *glow = (GlowVars *)seq->effectdata;

  inbuf = MEM_mallocN(sizeof(float[4]) * x * y, "glow effect input");
  outbuf = MEM_mallocN(sizeof(float[4]) * x * y, "glow effect output");

  IMB_buffer_float_from_byte(inbuf, rect1, IB_PROFILE_SRGB, IB_PROFILE_SRGB, false, x, y, x, x);
  IMB_buffer_float_premultiply(inbuf, x, y);

  RVIsolateHighlights_float(
      inbuf, outbuf, x, y, glow->fMini * 3.0f, glow->fBoost * fac, glow->fClamp);
  RVBlurBitmap2_float(outbuf, x, y, glow->dDist * (render_size / 100.0f), glow->dQuality);
  if (!glow->bNoComp) {
    RVAddBitmaps_float(inbuf, outbuf, outbuf, x, y);
  }

  IMB_buffer_float_unpremultiply(outbuf, x, y);
  IMB_buffer_byte_from_float(
      out, outbuf, 4, 0.0f, IB_PROFILE_SRGB, IB_PROFILE_SRGB, false, x, y, x, x);

  MEM_freeN(inbuf);
  MEM_freeN(outbuf);
}

static void do_glow_effect_float(Sequence *seq,
                                 int render_size,
                                 float fac,
                                 int x,
                                 int y,
                                 float *rect1,
                                 float *UNUSED(rect2),
                                 float *out)
{
  float *outbuf = out;
  float *inbuf = rect1;
  GlowVars *glow = (GlowVars *)seq->effectdata;

  RVIsolateHighlights_float(
      inbuf, outbuf, x, y, glow->fMini * 3.0f, glow->fBoost * fac, glow->fClamp);
  RVBlurBitmap2_float(outbuf, x, y, glow->dDist * (render_size / 100.0f), glow->dQuality);
  if (!glow->bNoComp) {
    RVAddBitmaps_float(inbuf, outbuf, outbuf, x, y);
  }
}

static ImBuf *do_glow_effect(const SeqRenderData *context,
                             Sequence *seq,
                             float UNUSED(timeline_frame),
                             float fac,
                             ImBuf *ibuf1,
                             ImBuf *ibuf2,
                             ImBuf *ibuf3)
{
  ImBuf *out = prepare_effect_imbufs(context, ibuf1, ibuf2, ibuf3);

  int render_size = 100 * context->rectx / context->scene->r.xsch;

  if (out->rect_float) {
    do_glow_effect_float(seq,
                         render_size,
                         fac,
                         context->rectx,
                         context->recty,
                         ibuf1->rect_float,
                         NULL,
                         out->rect_float);
  }
  else {
    do_glow_effect_byte(seq,
                        render_size,
                        fac,
                        context->rectx,
                        context->recty,
                        (unsigned char *)ibuf1->rect,
                        NULL,
                        (unsigned char *)out->rect);
  }

  return out;
}

/** \} */

/* -------------------------------------------------------------------- */
/** \name Solid Color Effect
 * \{ */

static void init_solid_color(Sequence *seq)
{
  SolidColorVars *cv;

  if (seq->effectdata) {
    MEM_freeN(seq->effectdata);
  }

  seq->effectdata = MEM_callocN(sizeof(SolidColorVars), "solidcolor");

  cv = (SolidColorVars *)seq->effectdata;
  cv->col[0] = cv->col[1] = cv->col[2] = 0.5;
}

static int num_inputs_color(void)
{
  return 0;
}

static void free_solid_color(Sequence *seq, const bool UNUSED(do_id_user))
{
  MEM_SAFE_FREE(seq->effectdata);
}

static void copy_solid_color(Sequence *dst, Sequence *src, const int UNUSED(flag))
{
  dst->effectdata = MEM_dupallocN(src->effectdata);
}

static int early_out_color(Sequence *UNUSED(seq), float UNUSED(fac))
{
  return EARLY_NO_INPUT;
}

static ImBuf *do_solid_color(const SeqRenderData *context,
                             Sequence *seq,
                             float UNUSED(timeline_frame),
                             float UNUSED(fac),
                             ImBuf *ibuf1,
                             ImBuf *ibuf2,
                             ImBuf *ibuf3)
{
  ImBuf *out = prepare_effect_imbufs(context, ibuf1, ibuf2, ibuf3);

  SolidColorVars *cv = (SolidColorVars *)seq->effectdata;

  int x = out->x;
  int y = out->y;

  if (out->rect) {
    unsigned char color[4];
    color[0] = cv->col[0] * 255;
    color[1] = cv->col[1] * 255;
    color[2] = cv->col[2] * 255;
    color[3] = 255;

    unsigned char *rect = (unsigned char *)out->rect;

    for (int i = 0; i < y; i++) {
      for (int j = 0; j < x; j++) {
        rect[0] = color[0];
        rect[1] = color[1];
        rect[2] = color[2];
        rect[3] = color[3];
        rect += 4;
      }
    }
  }
  else if (out->rect_float) {
    float color[4];
    color[0] = cv->col[0];
    color[1] = cv->col[1];
    color[2] = cv->col[2];
    color[3] = 255;

    float *rect_float = out->rect_float;

    for (int i = 0; i < y; i++) {
      for (int j = 0; j < x; j++) {
        rect_float[0] = color[0];
        rect_float[1] = color[1];
        rect_float[2] = color[2];
        rect_float[3] = color[3];
        rect_float += 4;
      }
    }
  }

  out->planes = R_IMF_PLANES_RGB;

  return out;
}

/** \} */

/* -------------------------------------------------------------------- */
/** \name Multi-Camera Effect
 * \{ */

/** No effect inputs for multi-camera, we use #give_ibuf_seq. */
static int num_inputs_multicam(void)
{
  return 0;
}

static int early_out_multicam(Sequence *UNUSED(seq), float UNUSED(fac))
{
  return EARLY_NO_INPUT;
}

static ImBuf *do_multicam(const SeqRenderData *context,
                          Sequence *seq,
                          float timeline_frame,
                          float UNUSED(fac),
                          ImBuf *UNUSED(ibuf1),
                          ImBuf *UNUSED(ibuf2),
                          ImBuf *UNUSED(ibuf3))
{
  ImBuf *out;
  Editing *ed;

  if (seq->multicam_source == 0 || seq->multicam_source >= seq->machine) {
    return NULL;
  }

  ed = context->scene->ed;
  if (!ed) {
    return NULL;
  }
  ListBase *seqbasep = SEQ_get_seqbase_by_seq(context->scene, seq);
  ListBase *channels = SEQ_get_channels_by_seq(&ed->seqbase, &ed->channels, seq);
  if (!seqbasep) {
    return NULL;
  }

  out = seq_render_give_ibuf_seqbase(
      context, timeline_frame, seq->multicam_source, channels, seqbasep);

  return out;
}

/** \} */

/* -------------------------------------------------------------------- */
/** \name Adjustment Effect
 * \{ */

/** No effect inputs for adjustment, we use #give_ibuf_seq. */
static int num_inputs_adjustment(void)
{
  return 0;
}

static int early_out_adjustment(Sequence *UNUSED(seq), float UNUSED(fac))
{
  return EARLY_NO_INPUT;
}

static ImBuf *do_adjustment_impl(const SeqRenderData *context, Sequence *seq, float timeline_frame)
{
  Editing *ed;
  ImBuf *i = NULL;

  ed = context->scene->ed;

  ListBase *seqbasep = SEQ_get_seqbase_by_seq(context->scene, seq);
  ListBase *channels = SEQ_get_channels_by_seq(&ed->seqbase, &ed->channels, seq);

  /* Clamp timeline_frame to strip range so it behaves as if it had "still frame" offset (last
   * frame is static after end of strip). This is how most strips behave. This way transition
   * effects that doesn't overlap or speed effect can't fail rendering outside of strip range. */
  timeline_frame = clamp_i(timeline_frame,
                           SEQ_time_left_handle_frame_get(context->scene, seq),
                           SEQ_time_right_handle_frame_get(context->scene, seq) - 1);

  if (seq->machine > 1) {
    i = seq_render_give_ibuf_seqbase(
        context, timeline_frame, seq->machine - 1, channels, seqbasep);
  }

  /* Found nothing? so let's work the way up the meta-strip stack, so
   * that it is possible to group a bunch of adjustment strips into
   * a meta-strip and have that work on everything below the meta-strip. */

  if (!i) {
    Sequence *meta;

    meta = SEQ_find_metastrip_by_sequence(&ed->seqbase, NULL, seq);

    if (meta) {
      i = do_adjustment_impl(context, meta, timeline_frame);
    }
  }

  return i;
}

static ImBuf *do_adjustment(const SeqRenderData *context,
                            Sequence *seq,
                            float timeline_frame,
                            float UNUSED(fac),
                            ImBuf *UNUSED(ibuf1),
                            ImBuf *UNUSED(ibuf2),
                            ImBuf *UNUSED(ibuf3))
{
  ImBuf *out;
  Editing *ed;

  ed = context->scene->ed;

  if (!ed) {
    return NULL;
  }

  out = do_adjustment_impl(context, seq, timeline_frame);

  return out;
}

/** \} */

/* -------------------------------------------------------------------- */
/** \name Speed Effect
 * \{ */

static void init_speed_effect(Sequence *seq)
{
  SpeedControlVars *v;

  if (seq->effectdata) {
    MEM_freeN(seq->effectdata);
  }

  seq->effectdata = MEM_callocN(sizeof(SpeedControlVars), "speedcontrolvars");

  v = (SpeedControlVars *)seq->effectdata;
  v->speed_control_type = SEQ_SPEED_STRETCH;
  v->speed_fader = 1.0f;
  v->speed_fader_length = 0.0f;
  v->speed_fader_frame_number = 0.0f;
}

static void load_speed_effect(Sequence *seq)
{
  SpeedControlVars *v = (SpeedControlVars *)seq->effectdata;
  v->frameMap = NULL;
}

static int num_inputs_speed(void)
{
  return 1;
}

static void free_speed_effect(Sequence *seq, const bool UNUSED(do_id_user))
{
  SpeedControlVars *v = (SpeedControlVars *)seq->effectdata;
  if (v->frameMap) {
    MEM_freeN(v->frameMap);
  }
  MEM_SAFE_FREE(seq->effectdata);
}

static void copy_speed_effect(Sequence *dst, Sequence *src, const int UNUSED(flag))
{
  SpeedControlVars *v;
  dst->effectdata = MEM_dupallocN(src->effectdata);
  v = (SpeedControlVars *)dst->effectdata;
  v->frameMap = NULL;
}

static int early_out_speed(Sequence *UNUSED(seq), float UNUSED(fac))
{
  return EARLY_DO_EFFECT;
}

<<<<<<< HEAD
/**
 * Generator strips with zero inputs have their length set to 1 permanently. In some cases it is
 * useful to use speed effect on these strips because they can be animated. This can be done by
 * using their length as is on timeline as content length. See T82698.
 */
static int seq_effect_speed_get_strip_content_length(Scene *scene, const Sequence *seq)
{
  if ((seq->type & SEQ_TYPE_EFFECT) != 0 && SEQ_effect_get_num_inputs(seq->type) == 0) {
    return SEQ_time_right_handle_frame_get(scene, seq) -
           SEQ_time_left_handle_frame_get(scene, seq);
  }

  return SEQ_time_strip_length_get(scene, seq);
}

=======
>>>>>>> 1071f3d4
static FCurve *seq_effect_speed_speed_factor_curve_get(Scene *scene, Sequence *seq)
{
  return id_data_find_fcurve(&scene->id, seq, &RNA_Sequence, "speed_factor", 0, NULL);
}

void seq_effect_speed_rebuild_map(Scene *scene, Sequence *seq)
{
  const int effect_strip_length = SEQ_time_right_handle_frame_get(scene, seq) -
                                  SEQ_time_left_handle_frame_get(scene, seq);

  if ((seq->seq1 == NULL) || (effect_strip_length < 1)) {
    return; /* Make coverity happy and check for (CID 598) input strip... */
  }

  FCurve *fcu = seq_effect_speed_speed_factor_curve_get(scene, seq);
  if (fcu == NULL) {
    return;
  }

  SpeedControlVars *v = (SpeedControlVars *)seq->effectdata;
  if (v->frameMap) {
    MEM_freeN(v->frameMap);
  }

  v->frameMap = MEM_mallocN(sizeof(float) * effect_strip_length, __func__);
  v->frameMap[0] = 0.0f;

  float target_frame = 0;
  for (int frame_index = 1; frame_index < effect_strip_length; frame_index++) {
    target_frame += evaluate_fcurve(fcu, SEQ_time_left_handle_frame_get(scene, seq) + frame_index);
    const int target_frame_max = SEQ_time_strip_length_get(scene, seq->seq1);
    CLAMP(target_frame, 0, target_frame_max);
    v->frameMap[frame_index] = target_frame;
  }
}

static void seq_effect_speed_frame_map_ensure(Scene *scene, Sequence *seq)
{
  SpeedControlVars *v = (SpeedControlVars *)seq->effectdata;
  if (v->frameMap != NULL) {
    return;
  }

  seq_effect_speed_rebuild_map(scene, seq);
}

float seq_speed_effect_target_frame_get(Scene *scene,
                                        Sequence *seq_speed,
                                        float timeline_frame,
                                        int input)
{
  if (seq_speed->seq1 == NULL) {
    return 0.0f;
  }

  SEQ_effect_handle_get(seq_speed); /* Ensure, that data are initialized. */
  int frame_index = seq_give_frame_index(scene, seq_speed, timeline_frame);
  SpeedControlVars *s = (SpeedControlVars *)seq_speed->effectdata;
  const Sequence *source = seq_speed->seq1;

  float target_frame = 0.0f;
  switch (s->speed_control_type) {
    case SEQ_SPEED_STRETCH: {
      /* Only right handle controls effect speed! */
<<<<<<< HEAD
      const float target_content_length = seq_effect_speed_get_strip_content_length(scene,
                                                                                    source) -
=======
      const float target_content_length = SEQ_time_strip_length_get(scene, source) -
>>>>>>> 1071f3d4
                                          source->startofs;
      const float speed_effetct_length = SEQ_time_right_handle_frame_get(scene, seq_speed) -
                                         SEQ_time_left_handle_frame_get(scene, seq_speed);
      const float ratio = frame_index / speed_effetct_length;
      target_frame = target_content_length * ratio;
      break;
    }
    case SEQ_SPEED_MULTIPLY: {
      FCurve *fcu = seq_effect_speed_speed_factor_curve_get(scene, seq_speed);
      if (fcu != NULL) {
        seq_effect_speed_frame_map_ensure(scene, seq_speed);
        target_frame = s->frameMap[frame_index];
      }
      else {
        target_frame = frame_index * s->speed_fader;
      }
      break;
    }
    case SEQ_SPEED_LENGTH:
<<<<<<< HEAD
      target_frame = seq_effect_speed_get_strip_content_length(scene, source) *
                     (s->speed_fader_length / 100.0f);
=======
      target_frame = SEQ_time_strip_length_get(scene, source) * (s->speed_fader_length / 100.0f);
>>>>>>> 1071f3d4
      break;
    case SEQ_SPEED_FRAME_NUMBER:
      target_frame = s->speed_fader_frame_number;
      break;
  }

<<<<<<< HEAD
  CLAMP(target_frame, 0, seq_effect_speed_get_strip_content_length(scene, source));
=======
  CLAMP(target_frame, 0, SEQ_time_strip_length_get(scene, source));
>>>>>>> 1071f3d4
  target_frame += seq_speed->start;

  /* No interpolation. */
  if ((s->flags & SEQ_SPEED_USE_INTERPOLATION) == 0) {
    return target_frame;
  }

  /* Interpolation is used, switch between current and next frame based on which input is
   * requested. */
  return input == 0 ? target_frame : ceil(target_frame);
}

static float speed_effect_interpolation_ratio_get(Scene *scene,
                                                  Sequence *seq_speed,
                                                  float timeline_frame)
{
  const float target_frame = seq_speed_effect_target_frame_get(
      scene, seq_speed, timeline_frame, 0);
  return target_frame - floor(target_frame);
}

static ImBuf *do_speed_effect(const SeqRenderData *context,
                              Sequence *seq,
                              float timeline_frame,
                              float fac,
                              ImBuf *ibuf1,
                              ImBuf *ibuf2,
                              ImBuf *ibuf3)
{
  SpeedControlVars *s = (SpeedControlVars *)seq->effectdata;
  struct SeqEffectHandle cross_effect = get_sequence_effect_impl(SEQ_TYPE_CROSS);
  ImBuf *out;

  if (s->flags & SEQ_SPEED_USE_INTERPOLATION) {
    fac = speed_effect_interpolation_ratio_get(context->scene, seq, timeline_frame);
    /* Current frame is ibuf1, next frame is ibuf2. */
    out = seq_render_effect_execute_threaded(
        &cross_effect, context, NULL, timeline_frame, fac, ibuf1, ibuf2, ibuf3);
    return out;
  }

  /* No interpolation. */
  return IMB_dupImBuf(ibuf1);
}

/** \} */

/* -------------------------------------------------------------------- */
/** \name Over-Drop Effect
 * \{ */

static void do_overdrop_effect(const SeqRenderData *context,
                               Sequence *UNUSED(seq),
                               float UNUSED(timeline_frame),
                               float fac,
                               ImBuf *ibuf1,
                               ImBuf *ibuf2,
                               ImBuf *UNUSED(ibuf3),
                               int start_line,
                               int total_lines,
                               ImBuf *out)
{
  int x = context->rectx;
  int y = total_lines;

  if (out->rect_float) {
    float *rect1 = NULL, *rect2 = NULL, *rect_out = NULL;

    slice_get_float_buffers(
        context, ibuf1, ibuf2, NULL, out, start_line, &rect1, &rect2, NULL, &rect_out);

    do_drop_effect_float(fac, x, y, rect1, rect2, rect_out);
    do_alphaover_effect_float(fac, x, y, rect1, rect2, rect_out);
  }
  else {
    unsigned char *rect1 = NULL, *rect2 = NULL, *rect_out = NULL;

    slice_get_byte_buffers(
        context, ibuf1, ibuf2, NULL, out, start_line, &rect1, &rect2, NULL, &rect_out);

    do_drop_effect_byte(fac, x, y, rect1, rect2, rect_out);
    do_alphaover_effect_byte(fac, x, y, rect1, rect2, rect_out);
  }
}

/** \} */

/* -------------------------------------------------------------------- */
/** \name Gaussian Blur
 * \{ */

/* NOTE: This gaussian blur implementation accumulates values in the square
 * kernel rather that doing X direction and then Y direction because of the
 * lack of using multiple-staged filters.
 *
 * Once we can we'll implement a way to apply filter as multiple stages we
 * can optimize hell of a lot in here.
 */

static void init_gaussian_blur_effect(Sequence *seq)
{
  if (seq->effectdata) {
    MEM_freeN(seq->effectdata);
  }

  seq->effectdata = MEM_callocN(sizeof(WipeVars), "wipevars");
}

static int num_inputs_gaussian_blur(void)
{
  return 1;
}

static void free_gaussian_blur_effect(Sequence *seq, const bool UNUSED(do_id_user))
{
  MEM_SAFE_FREE(seq->effectdata);
}

static void copy_gaussian_blur_effect(Sequence *dst, Sequence *src, const int UNUSED(flag))
{
  dst->effectdata = MEM_dupallocN(src->effectdata);
}

static int early_out_gaussian_blur(Sequence *seq, float UNUSED(fac))
{
  GaussianBlurVars *data = seq->effectdata;
  if (data->size_x == 0.0f && data->size_y == 0) {
    return EARLY_USE_INPUT_1;
  }
  return EARLY_DO_EFFECT;
}

/* TODO(sergey): De-duplicate with compositor. */
static float *make_gaussian_blur_kernel(float rad, int size)
{
  float *gausstab, sum, val;
  float fac;
  int i, n;

  n = 2 * size + 1;

  gausstab = (float *)MEM_mallocN(sizeof(float) * n, __func__);

  sum = 0.0f;
  fac = (rad > 0.0f ? 1.0f / rad : 0.0f);
  for (i = -size; i <= size; i++) {
    val = RE_filter_value(R_FILTER_GAUSS, (float)i * fac);
    sum += val;
    gausstab[i + size] = val;
  }

  sum = 1.0f / sum;
  for (i = 0; i < n; i++) {
    gausstab[i] *= sum;
  }

  return gausstab;
}

static void do_gaussian_blur_effect_byte_x(Sequence *seq,
                                           int start_line,
                                           int x,
                                           int y,
                                           int frame_width,
                                           int UNUSED(frame_height),
                                           const unsigned char *rect,
                                           unsigned char *out)
{
#define INDEX(_x, _y) (((_y) * (x) + (_x)) * 4)
  GaussianBlurVars *data = seq->effectdata;
  const int size_x = (int)(data->size_x + 0.5f);
  int i, j;

  /* Make gaussian weight table. */
  float *gausstab_x;
  gausstab_x = make_gaussian_blur_kernel(data->size_x, size_x);

  for (i = 0; i < y; i++) {
    for (j = 0; j < x; j++) {
      int out_index = INDEX(j, i);
      float accum[4] = {0.0f, 0.0f, 0.0f, 0.0f};
      float accum_weight = 0.0f;

      for (int current_x = j - size_x; current_x <= j + size_x; current_x++) {
        if (current_x < 0 || current_x >= frame_width) {
          /* Out of bounds. */
          continue;
        }
        int index = INDEX(current_x, i + start_line);
        float weight = gausstab_x[current_x - j + size_x];
        accum[0] += rect[index] * weight;
        accum[1] += rect[index + 1] * weight;
        accum[2] += rect[index + 2] * weight;
        accum[3] += rect[index + 3] * weight;
        accum_weight += weight;
      }

      float inv_accum_weight = 1.0f / accum_weight;
      out[out_index + 0] = accum[0] * inv_accum_weight;
      out[out_index + 1] = accum[1] * inv_accum_weight;
      out[out_index + 2] = accum[2] * inv_accum_weight;
      out[out_index + 3] = accum[3] * inv_accum_weight;
    }
  }

  MEM_freeN(gausstab_x);
#undef INDEX
}

static void do_gaussian_blur_effect_byte_y(Sequence *seq,
                                           int start_line,
                                           int x,
                                           int y,
                                           int UNUSED(frame_width),
                                           int frame_height,
                                           const unsigned char *rect,
                                           unsigned char *out)
{
#define INDEX(_x, _y) (((_y) * (x) + (_x)) * 4)
  GaussianBlurVars *data = seq->effectdata;
  const int size_y = (int)(data->size_y + 0.5f);
  int i, j;

  /* Make gaussian weight table. */
  float *gausstab_y;
  gausstab_y = make_gaussian_blur_kernel(data->size_y, size_y);

  for (i = 0; i < y; i++) {
    for (j = 0; j < x; j++) {
      int out_index = INDEX(j, i);
      float accum[4] = {0.0f, 0.0f, 0.0f, 0.0f};
      float accum_weight = 0.0f;
      for (int current_y = i - size_y; current_y <= i + size_y; current_y++) {
        if (current_y < -start_line || current_y + start_line >= frame_height) {
          /* Out of bounds. */
          continue;
        }
        int index = INDEX(j, current_y + start_line);
        float weight = gausstab_y[current_y - i + size_y];
        accum[0] += rect[index] * weight;
        accum[1] += rect[index + 1] * weight;
        accum[2] += rect[index + 2] * weight;
        accum[3] += rect[index + 3] * weight;
        accum_weight += weight;
      }
      float inv_accum_weight = 1.0f / accum_weight;
      out[out_index + 0] = accum[0] * inv_accum_weight;
      out[out_index + 1] = accum[1] * inv_accum_weight;
      out[out_index + 2] = accum[2] * inv_accum_weight;
      out[out_index + 3] = accum[3] * inv_accum_weight;
    }
  }

  MEM_freeN(gausstab_y);
#undef INDEX
}

static void do_gaussian_blur_effect_float_x(Sequence *seq,
                                            int start_line,
                                            int x,
                                            int y,
                                            int frame_width,
                                            int UNUSED(frame_height),
                                            float *rect,
                                            float *out)
{
#define INDEX(_x, _y) (((_y) * (x) + (_x)) * 4)
  GaussianBlurVars *data = seq->effectdata;
  const int size_x = (int)(data->size_x + 0.5f);
  int i, j;

  /* Make gaussian weight table. */
  float *gausstab_x;
  gausstab_x = make_gaussian_blur_kernel(data->size_x, size_x);

  for (i = 0; i < y; i++) {
    for (j = 0; j < x; j++) {
      int out_index = INDEX(j, i);
      float accum[4] = {0.0f, 0.0f, 0.0f, 0.0f};
      float accum_weight = 0.0f;
      for (int current_x = j - size_x; current_x <= j + size_x; current_x++) {
        if (current_x < 0 || current_x >= frame_width) {
          /* Out of bounds. */
          continue;
        }
        int index = INDEX(current_x, i + start_line);
        float weight = gausstab_x[current_x - j + size_x];
        madd_v4_v4fl(accum, &rect[index], weight);
        accum_weight += weight;
      }
      mul_v4_v4fl(&out[out_index], accum, 1.0f / accum_weight);
    }
  }

  MEM_freeN(gausstab_x);
#undef INDEX
}

static void do_gaussian_blur_effect_float_y(Sequence *seq,
                                            int start_line,
                                            int x,
                                            int y,
                                            int UNUSED(frame_width),
                                            int frame_height,
                                            float *rect,
                                            float *out)
{
#define INDEX(_x, _y) (((_y) * (x) + (_x)) * 4)
  GaussianBlurVars *data = seq->effectdata;
  const int size_y = (int)(data->size_y + 0.5f);
  int i, j;

  /* Make gaussian weight table. */
  float *gausstab_y;
  gausstab_y = make_gaussian_blur_kernel(data->size_y, size_y);

  for (i = 0; i < y; i++) {
    for (j = 0; j < x; j++) {
      int out_index = INDEX(j, i);
      float accum[4] = {0.0f, 0.0f, 0.0f, 0.0f};
      float accum_weight = 0.0f;
      for (int current_y = i - size_y; current_y <= i + size_y; current_y++) {
        if (current_y < -start_line || current_y + start_line >= frame_height) {
          /* Out of bounds. */
          continue;
        }
        int index = INDEX(j, current_y + start_line);
        float weight = gausstab_y[current_y - i + size_y];
        madd_v4_v4fl(accum, &rect[index], weight);
        accum_weight += weight;
      }
      mul_v4_v4fl(&out[out_index], accum, 1.0f / accum_weight);
    }
  }

  MEM_freeN(gausstab_y);
#undef INDEX
}

static void do_gaussian_blur_effect_x_cb(const SeqRenderData *context,
                                         Sequence *seq,
                                         ImBuf *ibuf,
                                         int start_line,
                                         int total_lines,
                                         ImBuf *out)
{
  if (out->rect_float) {
    float *rect1 = NULL, *rect2 = NULL, *rect_out = NULL;

    slice_get_float_buffers(
        context, ibuf, NULL, NULL, out, start_line, &rect1, &rect2, NULL, &rect_out);

    do_gaussian_blur_effect_float_x(seq,
                                    start_line,
                                    context->rectx,
                                    total_lines,
                                    context->rectx,
                                    context->recty,
                                    ibuf->rect_float,
                                    rect_out);
  }
  else {
    unsigned char *rect1 = NULL, *rect2 = NULL, *rect_out = NULL;

    slice_get_byte_buffers(
        context, ibuf, NULL, NULL, out, start_line, &rect1, &rect2, NULL, &rect_out);

    do_gaussian_blur_effect_byte_x(seq,
                                   start_line,
                                   context->rectx,
                                   total_lines,
                                   context->rectx,
                                   context->recty,
                                   (unsigned char *)ibuf->rect,
                                   rect_out);
  }
}

static void do_gaussian_blur_effect_y_cb(const SeqRenderData *context,
                                         Sequence *seq,
                                         ImBuf *ibuf,
                                         int start_line,
                                         int total_lines,
                                         ImBuf *out)
{
  if (out->rect_float) {
    float *rect1 = NULL, *rect2 = NULL, *rect_out = NULL;

    slice_get_float_buffers(
        context, ibuf, NULL, NULL, out, start_line, &rect1, &rect2, NULL, &rect_out);

    do_gaussian_blur_effect_float_y(seq,
                                    start_line,
                                    context->rectx,
                                    total_lines,
                                    context->rectx,
                                    context->recty,
                                    ibuf->rect_float,
                                    rect_out);
  }
  else {
    unsigned char *rect1 = NULL, *rect2 = NULL, *rect_out = NULL;

    slice_get_byte_buffers(
        context, ibuf, NULL, NULL, out, start_line, &rect1, &rect2, NULL, &rect_out);

    do_gaussian_blur_effect_byte_y(seq,
                                   start_line,
                                   context->rectx,
                                   total_lines,
                                   context->rectx,
                                   context->recty,
                                   (unsigned char *)ibuf->rect,
                                   rect_out);
  }
}

typedef struct RenderGaussianBlurEffectInitData {
  const SeqRenderData *context;
  Sequence *seq;
  ImBuf *ibuf;
  ImBuf *out;
} RenderGaussianBlurEffectInitData;

typedef struct RenderGaussianBlurEffectThread {
  const SeqRenderData *context;
  Sequence *seq;
  ImBuf *ibuf;
  ImBuf *out;
  int start_line, tot_line;
} RenderGaussianBlurEffectThread;

static void render_effect_execute_init_handle(void *handle_v,
                                              int start_line,
                                              int tot_line,
                                              void *init_data_v)
{
  RenderGaussianBlurEffectThread *handle = (RenderGaussianBlurEffectThread *)handle_v;
  RenderGaussianBlurEffectInitData *init_data = (RenderGaussianBlurEffectInitData *)init_data_v;

  handle->context = init_data->context;
  handle->seq = init_data->seq;
  handle->ibuf = init_data->ibuf;
  handle->out = init_data->out;

  handle->start_line = start_line;
  handle->tot_line = tot_line;
}

static void *render_effect_execute_do_x_thread(void *thread_data_v)
{
  RenderGaussianBlurEffectThread *thread_data = (RenderGaussianBlurEffectThread *)thread_data_v;
  do_gaussian_blur_effect_x_cb(thread_data->context,
                               thread_data->seq,
                               thread_data->ibuf,
                               thread_data->start_line,
                               thread_data->tot_line,
                               thread_data->out);
  return NULL;
}

static void *render_effect_execute_do_y_thread(void *thread_data_v)
{
  RenderGaussianBlurEffectThread *thread_data = (RenderGaussianBlurEffectThread *)thread_data_v;
  do_gaussian_blur_effect_y_cb(thread_data->context,
                               thread_data->seq,
                               thread_data->ibuf,
                               thread_data->start_line,
                               thread_data->tot_line,
                               thread_data->out);

  return NULL;
}

static ImBuf *do_gaussian_blur_effect(const SeqRenderData *context,
                                      Sequence *seq,
                                      float UNUSED(timeline_frame),
                                      float UNUSED(fac),
                                      ImBuf *ibuf1,
                                      ImBuf *UNUSED(ibuf2),
                                      ImBuf *UNUSED(ibuf3))
{
  ImBuf *out = prepare_effect_imbufs(context, ibuf1, NULL, NULL);

  RenderGaussianBlurEffectInitData init_data;

  init_data.context = context;
  init_data.seq = seq;
  init_data.ibuf = ibuf1;
  init_data.out = out;

  IMB_processor_apply_threaded(out->y,
                               sizeof(RenderGaussianBlurEffectThread),
                               &init_data,
                               render_effect_execute_init_handle,
                               render_effect_execute_do_x_thread);

  ibuf1 = out;
  init_data.ibuf = ibuf1;
  out = prepare_effect_imbufs(context, ibuf1, NULL, NULL);
  init_data.out = out;

  IMB_processor_apply_threaded(out->y,
                               sizeof(RenderGaussianBlurEffectThread),
                               &init_data,
                               render_effect_execute_init_handle,
                               render_effect_execute_do_y_thread);

  IMB_freeImBuf(ibuf1);

  return out;
}

/** \} */

/* -------------------------------------------------------------------- */
/** \name Text Effect
 * \{ */

static void init_text_effect(Sequence *seq)
{
  TextVars *data;

  if (seq->effectdata) {
    MEM_freeN(seq->effectdata);
  }

  data = seq->effectdata = MEM_callocN(sizeof(TextVars), "textvars");
  data->text_font = NULL;
  data->text_blf_id = -1;
  data->text_size = 60.0f;

  copy_v4_fl(data->color, 1.0f);
  data->shadow_color[3] = 0.7f;
  data->box_color[0] = 0.2f;
  data->box_color[1] = 0.2f;
  data->box_color[2] = 0.2f;
  data->box_color[3] = 0.7f;
  data->box_margin = 0.01f;

  BLI_strncpy(data->text, "Text", sizeof(data->text));

  data->loc[0] = 0.5f;
  data->loc[1] = 0.5f;
  data->align = SEQ_TEXT_ALIGN_X_CENTER;
  data->align_y = SEQ_TEXT_ALIGN_Y_CENTER;
  data->wrap_width = 1.0f;
}

void SEQ_effect_text_font_unload(TextVars *data, const bool do_id_user)
{
  if (data == NULL) {
    return;
  }

  /* Unlink the VFont */
  if (do_id_user && data->text_font != NULL) {
    id_us_min(&data->text_font->id);
    data->text_font = NULL;
  }

  /* Unload the BLF font. */
  if (data->text_blf_id >= 0) {
    BLF_unload_id(data->text_blf_id);
  }
}

void SEQ_effect_text_font_load(TextVars *data, const bool do_id_user)
{
  VFont *vfont = data->text_font;
  if (vfont == NULL) {
    return;
  }

  if (do_id_user) {
    id_us_plus(&vfont->id);
  }

  if (vfont->packedfile != NULL) {
    PackedFile *pf = vfont->packedfile;
    /* Create a name that's unique between library data-blocks to avoid loading
     * a font per strip which will load fonts many times. */
    char name[MAX_ID_FULL_NAME];
    BKE_id_full_name_get(name, &vfont->id, 0);

    data->text_blf_id = BLF_load_mem(name, pf->data, pf->size);
  }
  else {
    char path[FILE_MAX];
    STRNCPY(path, vfont->filepath);
    BLI_assert(BLI_thread_is_main());
    BLI_path_abs(path, ID_BLEND_PATH_FROM_GLOBAL(&vfont->id));

    data->text_blf_id = BLF_load(path);
  }
}

static void free_text_effect(Sequence *seq, const bool do_id_user)
{
  TextVars *data = seq->effectdata;
  SEQ_effect_text_font_unload(data, do_id_user);

  if (data) {
    MEM_freeN(data);
    seq->effectdata = NULL;
  }
}

static void load_text_effect(Sequence *seq)
{
  TextVars *data = seq->effectdata;
  SEQ_effect_text_font_load(data, false);
}

static void copy_text_effect(Sequence *dst, Sequence *src, const int flag)
{
  dst->effectdata = MEM_dupallocN(src->effectdata);
  TextVars *data = dst->effectdata;

  data->text_blf_id = -1;
  SEQ_effect_text_font_load(data, (flag & LIB_ID_CREATE_NO_USER_REFCOUNT) == 0);
}

static int num_inputs_text(void)
{
  return 0;
}

static int early_out_text(Sequence *seq, float UNUSED(fac))
{
  TextVars *data = seq->effectdata;
  if (data->text[0] == 0 || data->text_size < 1.0f ||
      ((data->color[3] == 0.0f) &&
       (data->shadow_color[3] == 0.0f || (data->flag & SEQ_TEXT_SHADOW) == 0))) {
    return EARLY_USE_INPUT_1;
  }
  return EARLY_NO_INPUT;
}

static ImBuf *do_text_effect(const SeqRenderData *context,
                             Sequence *seq,
                             float UNUSED(timeline_frame),
                             float UNUSED(fac),
                             ImBuf *ibuf1,
                             ImBuf *ibuf2,
                             ImBuf *ibuf3)
{
  ImBuf *out = prepare_effect_imbufs(context, ibuf1, ibuf2, ibuf3);
  TextVars *data = seq->effectdata;
  int width = out->x;
  int height = out->y;
  struct ColorManagedDisplay *display;
  const char *display_device;
  int font = blf_mono_font_render;
  int line_height;
  int y_ofs, x, y;
  double proxy_size_comp;

  if (data->text_blf_id == SEQ_FONT_NOT_LOADED) {
    data->text_blf_id = -1;

    SEQ_effect_text_font_load(data, false);
  }

  if (data->text_blf_id >= 0) {
    font = data->text_blf_id;
  }

  display_device = context->scene->display_settings.display_device;
  display = IMB_colormanagement_display_get_named(display_device);

  /* Compensate text size for preview render size. */
  proxy_size_comp = context->scene->r.size / 100.0;
  if (context->preview_render_size != SEQ_RENDER_SIZE_SCENE) {
    proxy_size_comp = SEQ_rendersize_to_scale_factor(context->preview_render_size);
  }

  /* set before return */
  BLF_size(font, proxy_size_comp * data->text_size, 72);

  const int font_flags = BLF_WORD_WRAP | /* Always allow wrapping. */
                         ((data->flag & SEQ_TEXT_BOLD) ? BLF_BOLD : 0) |
                         ((data->flag & SEQ_TEXT_ITALIC) ? BLF_ITALIC : 0);
  BLF_enable(font, font_flags);

  /* use max width to enable newlines only */
  BLF_wordwrap(font, (data->wrap_width != 0.0f) ? data->wrap_width * width : -1);

  BLF_buffer(
      font, out->rect_float, (unsigned char *)out->rect, width, height, out->channels, display);

  line_height = BLF_height_max(font);

  y_ofs = -BLF_descender(font);

  x = (data->loc[0] * width);
  y = (data->loc[1] * height) + y_ofs;

  /* vars for calculating wordwrap and optional box */
  struct {
    struct ResultBLF info;
    rcti rect;
  } wrap;

  BLF_boundbox_ex(font, data->text, sizeof(data->text), &wrap.rect, &wrap.info);

  if ((data->align == SEQ_TEXT_ALIGN_X_LEFT) && (data->align_y == SEQ_TEXT_ALIGN_Y_TOP)) {
    y -= line_height;
  }
  else {
    if (data->align == SEQ_TEXT_ALIGN_X_RIGHT) {
      x -= BLI_rcti_size_x(&wrap.rect);
    }
    else if (data->align == SEQ_TEXT_ALIGN_X_CENTER) {
      x -= BLI_rcti_size_x(&wrap.rect) / 2;
    }

    if (data->align_y == SEQ_TEXT_ALIGN_Y_TOP) {
      y -= line_height;
    }
    else if (data->align_y == SEQ_TEXT_ALIGN_Y_BOTTOM) {
      y += (wrap.info.lines - 1) * line_height;
    }
    else if (data->align_y == SEQ_TEXT_ALIGN_Y_CENTER) {
      y += (((wrap.info.lines - 1) / 2) * line_height) - (line_height / 2);
    }
  }

  if (data->flag & SEQ_TEXT_BOX) {
    if (out->rect) {
      const int margin = data->box_margin * width;
      const int minx = x + wrap.rect.xmin - margin;
      const int maxx = x + wrap.rect.xmax + margin;
      const int miny = y + wrap.rect.ymin - margin;
      const int maxy = y + wrap.rect.ymax + margin;
      IMB_rectfill_area_replace(out, data->box_color, minx, miny, maxx, maxy);
    }
  }
  /* BLF_SHADOW won't work with buffers, instead use cheap shadow trick */
  if (data->flag & SEQ_TEXT_SHADOW) {
    int fontx, fonty;
    fontx = BLF_width_max(font);
    fonty = line_height;
    BLF_position(font, x + max_ii(fontx / 55, 1), y - max_ii(fonty / 30, 1), 0.0f);
    BLF_buffer_col(font, data->shadow_color);
    BLF_draw_buffer(font, data->text, sizeof(data->text));
  }

  BLF_position(font, x, y, 0.0f);
  BLF_buffer_col(font, data->color);
  BLF_draw_buffer(font, data->text, sizeof(data->text));

  BLF_buffer(font, NULL, NULL, 0, 0, 0, NULL);

  BLF_disable(font, font_flags);

  return out;
}

/** \} */

/* -------------------------------------------------------------------- */
/** \name Sequence Effect Factory
 * \{ */

static void init_noop(Sequence *UNUSED(seq))
{
}

static void load_noop(Sequence *UNUSED(seq))
{
}

static void free_noop(Sequence *UNUSED(seq), const bool UNUSED(do_id_user))
{
}

static int num_inputs_default(void)
{
  return 2;
}

static void copy_effect_default(Sequence *dst, Sequence *src, const int UNUSED(flag))
{
  dst->effectdata = MEM_dupallocN(src->effectdata);
}

static void free_effect_default(Sequence *seq, const bool UNUSED(do_id_user))
{
  MEM_SAFE_FREE(seq->effectdata);
}

static int early_out_noop(Sequence *UNUSED(seq), float UNUSED(fac))
{
  return EARLY_DO_EFFECT;
}

static int early_out_fade(Sequence *UNUSED(seq), float fac)
{
  if (fac == 0.0f) {
    return EARLY_USE_INPUT_1;
  }
  if (fac == 1.0f) {
    return EARLY_USE_INPUT_2;
  }
  return EARLY_DO_EFFECT;
}

static int early_out_mul_input2(Sequence *UNUSED(seq), float fac)
{
  if (fac == 0.0f) {
    return EARLY_USE_INPUT_1;
  }
  return EARLY_DO_EFFECT;
}

static int early_out_mul_input1(Sequence *UNUSED(seq), float fac)
{
  if (fac == 0.0f) {
    return EARLY_USE_INPUT_2;
  }
  return EARLY_DO_EFFECT;
}

static void get_default_fac_noop(const Scene *UNUSED(scene),
                                 Sequence *UNUSED(seq),
                                 float UNUSED(timeline_frame),
                                 float *fac)
{
  *fac = 1.0f;
}

static void get_default_fac_fade(const Scene *scene,
                                 Sequence *seq,
                                 float timeline_frame,
                                 float *fac)
{
  *fac = (float)(timeline_frame - SEQ_time_left_handle_frame_get(scene, seq));
  *fac /= SEQ_time_strip_length_get(scene, seq);
}

static struct ImBuf *init_execution(const SeqRenderData *context,
                                    ImBuf *ibuf1,
                                    ImBuf *ibuf2,
                                    ImBuf *ibuf3)
{
  ImBuf *out = prepare_effect_imbufs(context, ibuf1, ibuf2, ibuf3);

  return out;
}

static struct SeqEffectHandle get_sequence_effect_impl(int seq_type)
{
  struct SeqEffectHandle rval;
  int sequence_type = seq_type;

  rval.multithreaded = false;
  rval.supports_mask = false;
  rval.init = init_noop;
  rval.num_inputs = num_inputs_default;
  rval.load = load_noop;
  rval.free = free_noop;
  rval.early_out = early_out_noop;
  rval.get_default_fac = get_default_fac_noop;
  rval.execute = NULL;
  rval.init_execution = init_execution;
  rval.execute_slice = NULL;
  rval.copy = NULL;

  switch (sequence_type) {
    case SEQ_TYPE_CROSS:
      rval.multithreaded = true;
      rval.execute_slice = do_cross_effect;
      rval.early_out = early_out_fade;
      rval.get_default_fac = get_default_fac_fade;
      break;
    case SEQ_TYPE_GAMCROSS:
      rval.multithreaded = true;
      rval.init = init_gammacross;
      rval.load = load_gammacross;
      rval.free = free_gammacross;
      rval.early_out = early_out_fade;
      rval.get_default_fac = get_default_fac_fade;
      rval.init_execution = gammacross_init_execution;
      rval.execute_slice = do_gammacross_effect;
      break;
    case SEQ_TYPE_ADD:
      rval.multithreaded = true;
      rval.execute_slice = do_add_effect;
      rval.early_out = early_out_mul_input2;
      break;
    case SEQ_TYPE_SUB:
      rval.multithreaded = true;
      rval.execute_slice = do_sub_effect;
      rval.early_out = early_out_mul_input2;
      break;
    case SEQ_TYPE_MUL:
      rval.multithreaded = true;
      rval.execute_slice = do_mul_effect;
      rval.early_out = early_out_mul_input2;
      break;
    case SEQ_TYPE_SCREEN:
    case SEQ_TYPE_OVERLAY:
    case SEQ_TYPE_COLOR_BURN:
    case SEQ_TYPE_LINEAR_BURN:
    case SEQ_TYPE_DARKEN:
    case SEQ_TYPE_LIGHTEN:
    case SEQ_TYPE_DODGE:
    case SEQ_TYPE_SOFT_LIGHT:
    case SEQ_TYPE_HARD_LIGHT:
    case SEQ_TYPE_PIN_LIGHT:
    case SEQ_TYPE_LIN_LIGHT:
    case SEQ_TYPE_VIVID_LIGHT:
    case SEQ_TYPE_BLEND_COLOR:
    case SEQ_TYPE_HUE:
    case SEQ_TYPE_SATURATION:
    case SEQ_TYPE_VALUE:
    case SEQ_TYPE_DIFFERENCE:
    case SEQ_TYPE_EXCLUSION:
      rval.multithreaded = true;
      rval.execute_slice = do_blend_mode_effect;
      rval.early_out = early_out_mul_input2;
      break;
    case SEQ_TYPE_COLORMIX:
      rval.multithreaded = true;
      rval.init = init_colormix_effect;
      rval.free = free_effect_default;
      rval.copy = copy_effect_default;
      rval.execute_slice = do_colormix_effect;
      rval.early_out = early_out_mul_input2;
      break;
    case SEQ_TYPE_ALPHAOVER:
      rval.multithreaded = true;
      rval.init = init_alpha_over_or_under;
      rval.execute_slice = do_alphaover_effect;
      rval.early_out = early_out_mul_input1;
      break;
    case SEQ_TYPE_OVERDROP:
      rval.multithreaded = true;
      rval.execute_slice = do_overdrop_effect;
      break;
    case SEQ_TYPE_ALPHAUNDER:
      rval.multithreaded = true;
      rval.init = init_alpha_over_or_under;
      rval.execute_slice = do_alphaunder_effect;
      break;
    case SEQ_TYPE_WIPE:
      rval.init = init_wipe_effect;
      rval.num_inputs = num_inputs_wipe;
      rval.free = free_wipe_effect;
      rval.copy = copy_wipe_effect;
      rval.early_out = early_out_fade;
      rval.get_default_fac = get_default_fac_fade;
      rval.execute = do_wipe_effect;
      break;
    case SEQ_TYPE_GLOW:
      rval.init = init_glow_effect;
      rval.num_inputs = num_inputs_glow;
      rval.free = free_glow_effect;
      rval.copy = copy_glow_effect;
      rval.execute = do_glow_effect;
      break;
    case SEQ_TYPE_TRANSFORM:
      rval.multithreaded = true;
      rval.init = init_transform_effect;
      rval.num_inputs = num_inputs_transform;
      rval.free = free_transform_effect;
      rval.copy = copy_transform_effect;
      rval.execute_slice = do_transform_effect;
      break;
    case SEQ_TYPE_SPEED:
      rval.init = init_speed_effect;
      rval.num_inputs = num_inputs_speed;
      rval.load = load_speed_effect;
      rval.free = free_speed_effect;
      rval.copy = copy_speed_effect;
      rval.execute = do_speed_effect;
      rval.early_out = early_out_speed;
      break;
    case SEQ_TYPE_COLOR:
      rval.init = init_solid_color;
      rval.num_inputs = num_inputs_color;
      rval.early_out = early_out_color;
      rval.free = free_solid_color;
      rval.copy = copy_solid_color;
      rval.execute = do_solid_color;
      break;
    case SEQ_TYPE_MULTICAM:
      rval.num_inputs = num_inputs_multicam;
      rval.early_out = early_out_multicam;
      rval.execute = do_multicam;
      break;
    case SEQ_TYPE_ADJUSTMENT:
      rval.supports_mask = true;
      rval.num_inputs = num_inputs_adjustment;
      rval.early_out = early_out_adjustment;
      rval.execute = do_adjustment;
      break;
    case SEQ_TYPE_GAUSSIAN_BLUR:
      rval.init = init_gaussian_blur_effect;
      rval.num_inputs = num_inputs_gaussian_blur;
      rval.free = free_gaussian_blur_effect;
      rval.copy = copy_gaussian_blur_effect;
      rval.early_out = early_out_gaussian_blur;
      rval.execute = do_gaussian_blur_effect;
      break;
    case SEQ_TYPE_TEXT:
      rval.num_inputs = num_inputs_text;
      rval.init = init_text_effect;
      rval.free = free_text_effect;
      rval.load = load_text_effect;
      rval.copy = copy_text_effect;
      rval.early_out = early_out_text;
      rval.execute = do_text_effect;
      break;
  }

  return rval;
}

/** \} */

/* -------------------------------------------------------------------- */
/** \name Public Sequencer Effect API
 * \{ */

struct SeqEffectHandle SEQ_effect_handle_get(Sequence *seq)
{
  struct SeqEffectHandle rval = {false, false, NULL};

  if (seq->type & SEQ_TYPE_EFFECT) {
    rval = get_sequence_effect_impl(seq->type);
    if ((seq->flag & SEQ_EFFECT_NOT_LOADED) != 0) {
      rval.load(seq);
      seq->flag &= ~SEQ_EFFECT_NOT_LOADED;
    }
  }

  return rval;
}

struct SeqEffectHandle seq_effect_get_sequence_blend(Sequence *seq)
{
  struct SeqEffectHandle rval = {false, false, NULL};

  if (seq->blend_mode != 0) {
    if ((seq->flag & SEQ_EFFECT_NOT_LOADED) != 0) {
      /* load the effect first */
      rval = get_sequence_effect_impl(seq->type);
      rval.load(seq);
    }

    rval = get_sequence_effect_impl(seq->blend_mode);
    if ((seq->flag & SEQ_EFFECT_NOT_LOADED) != 0) {
      /* now load the blend and unset unloaded flag */
      rval.load(seq);
      seq->flag &= ~SEQ_EFFECT_NOT_LOADED;
    }
  }

  return rval;
}

int SEQ_effect_get_num_inputs(int seq_type)
{
  struct SeqEffectHandle rval = get_sequence_effect_impl(seq_type);

  int count = rval.num_inputs();
  if (rval.execute || (rval.execute_slice && rval.init_execution)) {
    return count;
  }
  return 0;
}

/** \} */<|MERGE_RESOLUTION|>--- conflicted
+++ resolved
@@ -2578,24 +2578,6 @@
   return EARLY_DO_EFFECT;
 }
 
-<<<<<<< HEAD
-/**
- * Generator strips with zero inputs have their length set to 1 permanently. In some cases it is
- * useful to use speed effect on these strips because they can be animated. This can be done by
- * using their length as is on timeline as content length. See T82698.
- */
-static int seq_effect_speed_get_strip_content_length(Scene *scene, const Sequence *seq)
-{
-  if ((seq->type & SEQ_TYPE_EFFECT) != 0 && SEQ_effect_get_num_inputs(seq->type) == 0) {
-    return SEQ_time_right_handle_frame_get(scene, seq) -
-           SEQ_time_left_handle_frame_get(scene, seq);
-  }
-
-  return SEQ_time_strip_length_get(scene, seq);
-}
-
-=======
->>>>>>> 1071f3d4
 static FCurve *seq_effect_speed_speed_factor_curve_get(Scene *scene, Sequence *seq)
 {
   return id_data_find_fcurve(&scene->id, seq, &RNA_Sequence, "speed_factor", 0, NULL);
@@ -2660,12 +2642,7 @@
   switch (s->speed_control_type) {
     case SEQ_SPEED_STRETCH: {
       /* Only right handle controls effect speed! */
-<<<<<<< HEAD
-      const float target_content_length = seq_effect_speed_get_strip_content_length(scene,
-                                                                                    source) -
-=======
       const float target_content_length = SEQ_time_strip_length_get(scene, source) -
->>>>>>> 1071f3d4
                                           source->startofs;
       const float speed_effetct_length = SEQ_time_right_handle_frame_get(scene, seq_speed) -
                                          SEQ_time_left_handle_frame_get(scene, seq_speed);
@@ -2685,23 +2662,14 @@
       break;
     }
     case SEQ_SPEED_LENGTH:
-<<<<<<< HEAD
-      target_frame = seq_effect_speed_get_strip_content_length(scene, source) *
-                     (s->speed_fader_length / 100.0f);
-=======
       target_frame = SEQ_time_strip_length_get(scene, source) * (s->speed_fader_length / 100.0f);
->>>>>>> 1071f3d4
       break;
     case SEQ_SPEED_FRAME_NUMBER:
       target_frame = s->speed_fader_frame_number;
       break;
   }
 
-<<<<<<< HEAD
-  CLAMP(target_frame, 0, seq_effect_speed_get_strip_content_length(scene, source));
-=======
   CLAMP(target_frame, 0, SEQ_time_strip_length_get(scene, source));
->>>>>>> 1071f3d4
   target_frame += seq_speed->start;
 
   /* No interpolation. */
