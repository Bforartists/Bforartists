/* SPDX-FileCopyrightText: 2001-2002 NaN Holding BV. All rights reserved.
 * SPDX-FileCopyrightText: 2003-2024 Blender Authors
 * SPDX-FileCopyrightText: 2005-2006 Peter Schlaile <peter [at] schlaile [dot] de>
 *
 * SPDX-License-Identifier: GPL-2.0-or-later */

/** \file
 * \ingroup sequencer
 */

#include <ctime>

#include "MEM_guardedalloc.h"

#include "DNA_defaults.h"
#include "DNA_mask_types.h"
#include "DNA_scene_types.h"
#include "DNA_sequence_types.h"
#include "DNA_space_types.h"

#include "BLI_linklist.h"
#include "BLI_listbase.h"
#include "BLI_math_geom.h"
#include "BLI_math_matrix.hh"
#include "BLI_path_utils.hh"
#include "BLI_rect.h"
#include "BLI_task.hh"

#include "BKE_anim_data.hh"
#include "BKE_animsys.h"
#include "BKE_fcurve.hh"
#include "BKE_global.hh"
#include "BKE_image.hh"
#include "BKE_layer.hh"
#include "BKE_lib_id.hh"
#include "BKE_library.hh"
#include "BKE_main.hh"
#include "BKE_mask.h"
#include "BKE_movieclip.h"
#include "BKE_scene.hh"

#include "DEG_depsgraph.hh"
#include "DEG_depsgraph_query.hh"

#include "IMB_colormanagement.hh"
#include "IMB_imbuf.hh"
#include "IMB_imbuf_types.hh"
#include "IMB_metadata.hh"

#include "MOV_read.hh"

#include "RNA_prototypes.hh"

#include "RE_engine.h"
#include "RE_pipeline.h"

#include "SEQ_channels.hh"
#include "SEQ_effects.hh"
#include "SEQ_iterator.hh"
#include "SEQ_modifier.hh"
#include "SEQ_offscreen.hh"
#include "SEQ_proxy.hh"
#include "SEQ_relations.hh"
#include "SEQ_render.hh"
#include "SEQ_sequencer.hh"
#include "SEQ_time.hh"
#include "SEQ_transform.hh"
#include "SEQ_utils.hh"

#include "cache/final_image_cache.hh"
#include "cache/intra_frame_cache.hh"
#include "cache/source_image_cache.hh"
#include "effects/effects.hh"
#include "multiview.hh"
#include "prefetch.hh"
#include "proxy.hh"
#include "render.hh"
#include "utils.hh"

#include <algorithm>

namespace blender::seq {

static ImBuf *seq_render_strip_stack(const RenderData *context,
                                     SeqRenderState *state,
                                     ListBase *channels,
                                     ListBase *seqbasep,
                                     float timeline_frame,
                                     int chanshown);

static blender::Mutex seq_render_mutex;
DrawViewFn view3d_fn = nullptr; /* nullptr in background mode */

/* -------------------------------------------------------------------- */
/** \name Color-space utility functions
 * \{ */

void seq_imbuf_assign_spaces(const Scene *scene, ImBuf *ibuf)
{
#if 0
  /* Byte buffer is supposed to be in sequencer working space already. */
  if (ibuf->rect != nullptr) {
    IMB_colormanagement_assign_byte_colorspace(ibuf, scene->sequencer_colorspace_settings.name);
  }
#endif
  if (ibuf->float_buffer.data != nullptr) {
    IMB_colormanagement_assign_float_colorspace(ibuf, scene->sequencer_colorspace_settings.name);
  }
}

void seq_imbuf_to_sequencer_space(const Scene *scene, ImBuf *ibuf, bool make_float)
{
  /* Early output check: if both buffers are nullptr we have nothing to convert. */
  if (ibuf->float_buffer.data == nullptr && ibuf->byte_buffer.data == nullptr) {
    return;
  }
  /* Get common conversion settings. */
  const char *to_colorspace = scene->sequencer_colorspace_settings.name;
  /* Perform actual conversion logic. */
  if (ibuf->float_buffer.data == nullptr) {
    /* We are not requested to give float buffer and byte buffer is already
     * in thee required colorspace. Can skip doing anything here.
     */
    const char *from_colorspace = IMB_colormanagement_get_rect_colorspace(ibuf);
    if (!make_float && STREQ(from_colorspace, to_colorspace)) {
      return;
    }

    IMB_alloc_float_pixels(ibuf, 4, false);
    IMB_colormanagement_transform_byte_to_float(ibuf->float_buffer.data,
                                                ibuf->byte_buffer.data,
                                                ibuf->x,
                                                ibuf->y,
                                                ibuf->channels,
                                                from_colorspace,
                                                to_colorspace);
    /* We don't need byte buffer anymore. */
    IMB_free_byte_pixels(ibuf);
  }
  else {
    const char *from_colorspace = IMB_colormanagement_get_float_colorspace(ibuf);
    /* Unknown input color space, can't perform conversion. */
    if (from_colorspace == nullptr || from_colorspace[0] == '\0') {
      return;
    }
    /* We don't want both byte and float buffers around: they'll either run
     * out of sync or conversion of byte buffer will lose precision in there.
     */
    if (ibuf->byte_buffer.data != nullptr) {
      IMB_free_byte_pixels(ibuf);
    }
    IMB_colormanagement_transform_float(ibuf->float_buffer.data,
                                        ibuf->x,
                                        ibuf->y,
                                        ibuf->channels,
                                        from_colorspace,
                                        to_colorspace,
                                        true);
  }
  seq_imbuf_assign_spaces(scene, ibuf);
}

void render_imbuf_from_sequencer_space(const Scene *scene, ImBuf *ibuf)
{
  const char *from_colorspace = scene->sequencer_colorspace_settings.name;
  const char *to_colorspace = IMB_colormanagement_role_colorspace_name_get(
      COLOR_ROLE_SCENE_LINEAR);

  if (!ibuf->float_buffer.data) {
    return;
  }

  if (to_colorspace && to_colorspace[0] != '\0') {
    IMB_colormanagement_transform_float(ibuf->float_buffer.data,
                                        ibuf->x,
                                        ibuf->y,
                                        ibuf->channels,
                                        from_colorspace,
                                        to_colorspace,
                                        true);
    IMB_colormanagement_assign_float_colorspace(ibuf, to_colorspace);
  }
}

void render_pixel_from_sequencer_space_v4(const Scene *scene, float pixel[4])
{
  const char *from_colorspace = scene->sequencer_colorspace_settings.name;
  const char *to_colorspace = IMB_colormanagement_role_colorspace_name_get(
      COLOR_ROLE_SCENE_LINEAR);

  if (to_colorspace && to_colorspace[0] != '\0') {
    IMB_colormanagement_transform_v4(pixel, from_colorspace, to_colorspace);
  }
  else {
    /* if no color management enables fallback to legacy conversion */
    srgb_to_linearrgb_v4(pixel, pixel);
  }
}

/** \} */

/* -------------------------------------------------------------------- */
/** \name Rendering utility functions
 * \{ */

void render_new_render_data(Main *bmain,
                            Depsgraph *depsgraph,
                            Scene *scene,
                            int rectx,
                            int recty,
                            int preview_render_size,
                            int for_render,
                            RenderData *r_context)
{
  r_context->bmain = bmain;
  r_context->depsgraph = depsgraph;
  r_context->scene = scene;
  r_context->rectx = rectx;
  r_context->recty = recty;
  r_context->preview_render_size = preview_render_size;
  r_context->ignore_missing_media = false;
  r_context->for_render = for_render;
  r_context->motion_blur_samples = 0;
  r_context->motion_blur_shutter = 0;
  r_context->skip_cache = false;
  r_context->is_proxy_render = false;
  r_context->view_id = 0;
  r_context->gpu_offscreen = nullptr;
  r_context->gpu_viewport = nullptr;
  r_context->task_id = SEQ_TASK_MAIN_RENDER;
  r_context->is_prefetch_render = false;
}

StripElem *render_give_stripelem(const Scene *scene, const Strip *strip, int timeline_frame)
{
  StripElem *se = strip->data->stripdata;

  if (strip->type == STRIP_TYPE_IMAGE) {
    /* only IMAGE strips use the whole array, MOVIE strips use only the first element,
     * all other strips don't use this...
     */

    int frame_index = round_fl_to_int(give_frame_index(scene, strip, timeline_frame));

    if (frame_index == -1 || se == nullptr) {
      return nullptr;
    }

    se += frame_index + strip->anim_startofs;
  }
  return se;
}

Vector<Strip *> seq_shown_strips_get(const Scene *scene,
                                     ListBase *channels,
                                     ListBase *seqbase,
                                     const int timeline_frame,
                                     const int chanshown)
{
  VectorSet strips = query_rendered_strips(scene, channels, seqbase, timeline_frame, chanshown);
  const int strip_count = strips.size();

  if (UNLIKELY(strip_count > MAX_CHANNELS)) {
    BLI_assert_msg(0, "Too many strips, this shouldn't happen");
    return {};
  }

  Vector<Strip *> strips_vec = strips.extract_vector();
  /* Sort strips by channel. */
  std::sort(strips_vec.begin(), strips_vec.end(), [](const Strip *a, const Strip *b) {
    return a->channel < b->channel;
  });
  return strips_vec;
}

StripScreenQuad get_strip_screen_quad(const RenderData *context, const Strip *strip)
{
  Scene *scene = context->scene;
  const int x = context->rectx;
  const int y = context->recty;
  const float2 offset{x * 0.5f, y * 0.5f};

  Array<float2> quad = image_transform_final_quad_get(scene, strip);
  const float scale = rendersize_to_scale_factor(context->preview_render_size);
  return StripScreenQuad{float2(quad[0] * scale + offset),
                         float2(quad[1] * scale + offset),
                         float2(quad[2] * scale + offset),
                         float2(quad[3] * scale + offset)};
}

/* Is quad `a` fully contained (i.e. covered by) quad `b`? For that to happen,
 * all corners of `a` have to be inside `b`. */
static bool is_quad_a_inside_b(const StripScreenQuad &a, const StripScreenQuad &b)
{
  return isect_point_quad_v2(a.v0, b.v0, b.v1, b.v2, b.v3) &&
         isect_point_quad_v2(a.v1, b.v0, b.v1, b.v2, b.v3) &&
         isect_point_quad_v2(a.v2, b.v0, b.v1, b.v2, b.v3) &&
         isect_point_quad_v2(a.v3, b.v0, b.v1, b.v2, b.v3);
}

/* Tracking of "known to be opaque" strip quad coordinates, along with their
 * order index within visible strips during rendering. */

struct OpaqueQuad {
  StripScreenQuad quad;
  int order_index;
};

struct OpaqueQuadTracker {
  Vector<OpaqueQuad, 4> opaques;

  /* Determine if the input strip is completely behind opaque strips that are
   * above it. Current implementation is simple and only checks if strip is
   * completely covered by any other strip. It does not detect case where
   * a strip is not covered by a single strip, but is behind of the union
   * of the strips above. */
  bool is_occluded(const RenderData *context, const Strip *strip, int order_index) const
  {
    StripScreenQuad quad = get_strip_screen_quad(context, strip);
    if (quad.is_empty()) {
      /* Strip size is not initialized/valid, we can't know if it is occluded. */
      return false;
    }
    for (const OpaqueQuad &q : opaques) {
      if (q.order_index > order_index && is_quad_a_inside_b(quad, q.quad)) {
        return true;
      }
    }
    return false;
  }

  void add_occluder(const RenderData *context, const Strip *strip, int order_index)
  {
    StripScreenQuad quad = get_strip_screen_quad(context, strip);
    if (!quad.is_empty()) {
      opaques.append({quad, order_index});
    }
  }
};

/** \} */

/* -------------------------------------------------------------------- */
/** \name Preprocessing & Effects
 *
 * Input preprocessing for STRIP_TYPE_IMAGE, STRIP_TYPE_MOVIE, STRIP_TYPE_MOVIECLIP and
 * STRIP_TYPE_SCENE.
 *
 * Do all the things you can't really do afterwards using sequence effects
 * (read: before re-scaling to render resolution has been done).
 *
 * Order is important!
 *
 * - De-interlace.
 * - Crop and transform in image source coordinate space.
 * - Flip X + Flip Y (could be done afterwards, backward compatibility).
 * - Promote image to float data (affects pipeline operations afterwards).
 * - Color balance (is most efficient in the byte -> float
 *   (future: half -> float should also work fine!)
 *   case, if done on load, since we can use lookup tables).
 * - Pre-multiply.
 * \{ */

static bool sequencer_use_transform(const Strip *strip)
{
  const StripTransform *transform = strip->data->transform;

  if (transform->xofs != 0 || transform->yofs != 0 || transform->scale_x != 1 ||
      transform->scale_y != 1 || transform->rotation != 0)
  {
    return true;
  }

  return false;
}

static bool sequencer_use_crop(const Strip *strip)
{
  const StripCrop *crop = strip->data->crop;
  if (crop->left > 0 || crop->right > 0 || crop->top > 0 || crop->bottom > 0) {
    return true;
  }

  return false;
}

static bool seq_input_have_to_preprocess(const RenderData *context,
                                         Strip *strip,
                                         float /*timeline_frame*/)
{
  float mul;

  if (context && context->is_proxy_render) {
    return false;
  }

  if ((strip->flag & (SEQ_FILTERY | SEQ_FLIPX | SEQ_FLIPY | SEQ_MAKE_FLOAT)) ||
      sequencer_use_crop(strip) || sequencer_use_transform(strip))
  {
    return true;
  }

  mul = strip->mul;

  if (strip->blend_mode == SEQ_BLEND_REPLACE) {
    mul *= strip->blend_opacity / 100.0f;
  }

  if (mul != 1.0f) {
    return true;
  }

  if (strip->sat != 1.0f) {
    return true;
  }

  if (strip->modifiers.first) {
    return true;
  }

  return false;
}

/**
 * Effect, mask and scene in strip input strips are rendered in preview resolution.
 * They are already down-scaled. #input_preprocess() does not expect this to happen.
 * Other strip types are rendered with original media resolution, unless proxies are
 * enabled for them. With proxies `is_proxy_image` will be set correctly to true.
 */
static bool seq_need_scale_to_render_size(const Strip *strip, bool is_proxy_image)
{
  if (is_proxy_image) {
    return false;
  }
  if ((strip->type & STRIP_TYPE_EFFECT) != 0 || strip->type == STRIP_TYPE_MASK ||
      strip->type == STRIP_TYPE_META ||
      (strip->type == STRIP_TYPE_SCENE && ((strip->flag & SEQ_SCENE_STRIPS) != 0)))
  {
    return false;
  }
  return true;
}

static float3x3 sequencer_image_crop_transform_matrix(const Strip *strip,
                                                      const ImBuf *in,
                                                      const ImBuf *out,
                                                      const float image_scale_factor,
                                                      const float preview_scale_factor)
{
  const StripTransform *transform = strip->data->transform;

  /* This value is intentionally kept as integer. Otherwise images with odd dimensions would
   * be translated to center of canvas by non-integer value, which would cause it to be
   * interpolated. Interpolation with 0 user defined translation is unwanted behavior. */
  const int3 image_center_offs((out->x - in->x) / 2, (out->y - in->y) / 2, 0);

  const float2 translation(transform->xofs * preview_scale_factor,
                           transform->yofs * preview_scale_factor);
  const float rotation = transform->rotation;
  const float2 scale(transform->scale_x * image_scale_factor,
                     transform->scale_y * image_scale_factor);
  const float2 pivot(in->x * transform->origin[0], in->y * transform->origin[1]);

  const float3x3 matrix = math::from_loc_rot_scale<float3x3>(
      translation + float2(image_center_offs), rotation, scale);
  const float3x3 mat_pivot = math::from_origin_transform(matrix, pivot);
  return math::invert(mat_pivot);
}

static void sequencer_image_crop_init(const Strip *strip,
                                      const ImBuf *in,
                                      float crop_scale_factor,
                                      rctf *r_crop)
{
  const StripCrop *c = strip->data->crop;
  const int left = c->left * crop_scale_factor;
  const int right = c->right * crop_scale_factor;
  const int top = c->top * crop_scale_factor;
  const int bottom = c->bottom * crop_scale_factor;

  BLI_rctf_init(r_crop, left, in->x - right, bottom, in->y - top);
}

static bool is_strip_covering_screen(const RenderData *context, const Strip *strip)
{
  /* The check is done by checking whether all corners of viewport fit inside
   * of the transformed strip. If they do not, the strip does not cover
   * whole screen. */
  float x0 = 0.0f;
  float y0 = 0.0f;
  float x1 = float(context->rectx);
  float y1 = float(context->recty);
  float x_aspect = context->scene->r.xasp / context->scene->r.yasp;
  if (x_aspect != 1.0f) {
    float xmid = (x0 + x1) * 0.5f;
    x0 = xmid - (xmid - x0) * x_aspect;
    x1 = xmid + (x1 - xmid) * x_aspect;
  }
  StripScreenQuad quad = get_strip_screen_quad(context, strip);
  if (quad.is_empty()) {
    return false; /* Strip is zero size. */
  }
  StripScreenQuad screen{float2(x0, y0), float2(x1, y0), float2(x0, y1), float2(x1, y1)};

  return is_quad_a_inside_b(screen, quad);
}

/* Automatic filter:
 * - No scale, no rotation and non-fractional position: nearest.
 * - Scale up by more than 2x: cubic mitchell.
 * - Scale down by more than 2x: box.
 * - Otherwise: bilinear. */
static eIMBInterpolationFilterMode get_auto_filter(const StripTransform *transform)
{
  const float sx = fabsf(transform->scale_x);
  const float sy = fabsf(transform->scale_y);
  if (sx > 2.0f && sy > 2.0f) {
    return IMB_FILTER_CUBIC_MITCHELL;
  }
  if (sx < 0.5f && sy < 0.5f) {
    return IMB_FILTER_BOX;
  }
  const float px = transform->xofs;
  const float py = transform->yofs;
  const float rot = transform->rotation;
  if (sx == 1.0f && sy == 1.0f && roundf(px) == px && roundf(py) == py && rot == 0.0f) {
    return IMB_FILTER_NEAREST;
  }
  return IMB_FILTER_BILINEAR;
}

static void sequencer_preprocess_transform_crop(
    ImBuf *in, ImBuf *out, const RenderData *context, Strip *strip, const bool is_proxy_image)
{
  const Scene *scene = context->scene;
  const float preview_scale_factor = context->preview_render_size == SEQ_RENDER_SIZE_SCENE ?
                                         float(scene->r.size) / 100 :
                                         rendersize_to_scale_factor(context->preview_render_size);
  const bool do_scale_to_render_size = seq_need_scale_to_render_size(strip, is_proxy_image);
  const float image_scale_factor = do_scale_to_render_size ? preview_scale_factor : 1.0f;

  float3x3 matrix = sequencer_image_crop_transform_matrix(
      strip, in, out, image_scale_factor, preview_scale_factor);

  /* Proxy image is smaller, so crop values must be corrected by proxy scale factor.
   * Proxy scale factor always matches preview_scale_factor. */
  rctf source_crop;
  const float crop_scale_factor = do_scale_to_render_size ? preview_scale_factor : 1.0f;
  sequencer_image_crop_init(strip, in, crop_scale_factor, &source_crop);

  const StripTransform *transform = strip->data->transform;
  eIMBInterpolationFilterMode filter = IMB_FILTER_NEAREST;
  switch (transform->filter) {
    case SEQ_TRANSFORM_FILTER_AUTO:
      filter = get_auto_filter(strip->data->transform);
      break;
    case SEQ_TRANSFORM_FILTER_NEAREST:
      filter = IMB_FILTER_NEAREST;
      break;
    case SEQ_TRANSFORM_FILTER_BILINEAR:
      filter = IMB_FILTER_BILINEAR;
      break;
    case SEQ_TRANSFORM_FILTER_CUBIC_BSPLINE:
      filter = IMB_FILTER_CUBIC_BSPLINE;
      break;
    case SEQ_TRANSFORM_FILTER_CUBIC_MITCHELL:
      filter = IMB_FILTER_CUBIC_MITCHELL;
      break;
    case SEQ_TRANSFORM_FILTER_BOX:
      filter = IMB_FILTER_BOX;
      break;
  }

  IMB_transform(in, out, IMB_TRANSFORM_MODE_CROP_SRC, filter, matrix, &source_crop);

  if (is_strip_covering_screen(context, strip)) {
    out->planes = in->planes;
  }
  else {
    /* Strip is not covering full viewport, which means areas with transparency
     * are introduced for sure. */
    out->planes = R_IMF_PLANES_RGBA;
  }
}

static void multiply_ibuf(ImBuf *ibuf, const float fmul, const bool multiply_alpha)
{
  BLI_assert_msg(ibuf->channels == 0 || ibuf->channels == 4,
                 "Sequencer only supports 4 channel images");
  const size_t pixel_count = IMB_get_pixel_count(ibuf);
  if (ibuf->byte_buffer.data != nullptr) {
    threading::parallel_for(IndexRange(pixel_count), 64 * 1024, [&](IndexRange range) {
      uchar *ptr = ibuf->byte_buffer.data + range.first() * 4;
      const int imul = int(256.0f * fmul);
      for ([[maybe_unused]] const int64_t i : range) {
        ptr[0] = min_ii((imul * ptr[0]) >> 8, 255);
        ptr[1] = min_ii((imul * ptr[1]) >> 8, 255);
        ptr[2] = min_ii((imul * ptr[2]) >> 8, 255);
        if (multiply_alpha) {
          ptr[3] = min_ii((imul * ptr[3]) >> 8, 255);
        }
        ptr += 4;
      }
    });
  }

  if (ibuf->float_buffer.data != nullptr) {
    threading::parallel_for(IndexRange(pixel_count), 64 * 1024, [&](IndexRange range) {
      float *ptr = ibuf->float_buffer.data + range.first() * 4;
      for ([[maybe_unused]] const int64_t i : range) {
        ptr[0] *= fmul;
        ptr[1] *= fmul;
        ptr[2] *= fmul;
        if (multiply_alpha) {
          ptr[3] *= fmul;
        }
        ptr += 4;
      }
    });
  }
}

static ImBuf *input_preprocess(const RenderData *context,
                               Strip *strip,
                               float timeline_frame,
                               ImBuf *ibuf,
                               const bool is_proxy_image)
{
  Scene *scene = context->scene;
  ImBuf *preprocessed_ibuf = nullptr;

  /* Deinterlace. */
  if ((strip->flag & SEQ_FILTERY) && !ELEM(strip->type, STRIP_TYPE_MOVIE, STRIP_TYPE_MOVIECLIP)) {
    /* Change original image pointer to avoid another duplication in SEQ_USE_TRANSFORM. */
    preprocessed_ibuf = IMB_makeSingleUser(ibuf);
    ibuf = preprocessed_ibuf;

    IMB_filtery(preprocessed_ibuf);
  }

  if (sequencer_use_crop(strip) || sequencer_use_transform(strip) || context->rectx != ibuf->x ||
      context->recty != ibuf->y)
  {
    const int x = context->rectx;
    const int y = context->recty;
    preprocessed_ibuf = IMB_allocImBuf(
        x, y, 32, ibuf->float_buffer.data ? IB_float_data : IB_byte_data);

    sequencer_preprocess_transform_crop(ibuf, preprocessed_ibuf, context, strip, is_proxy_image);

    seq_imbuf_assign_spaces(scene, preprocessed_ibuf);
    IMB_metadata_copy(preprocessed_ibuf, ibuf);
    IMB_freeImBuf(ibuf);
  }

  /* Duplicate ibuf if we still have original. */
  if (preprocessed_ibuf == nullptr) {
    preprocessed_ibuf = IMB_makeSingleUser(ibuf);
  }

  if (strip->flag & SEQ_FLIPX) {
    IMB_flipx(preprocessed_ibuf);
  }

  if (strip->flag & SEQ_FLIPY) {
    IMB_flipy(preprocessed_ibuf);
  }

  if (strip->sat != 1.0f) {
    IMB_saturation(preprocessed_ibuf, strip->sat);
  }

  if (strip->flag & SEQ_MAKE_FLOAT) {
    if (!preprocessed_ibuf->float_buffer.data) {
      seq_imbuf_to_sequencer_space(scene, preprocessed_ibuf, true);
    }

    if (preprocessed_ibuf->byte_buffer.data) {
      IMB_free_byte_pixels(preprocessed_ibuf);
    }
  }

  float mul = strip->mul;
  if (strip->blend_mode == SEQ_BLEND_REPLACE) {
    mul *= strip->blend_opacity / 100.0f;
  }

  if (mul != 1.0f) {
    const bool multiply_alpha = (strip->flag & SEQ_MULTIPLY_ALPHA);
    multiply_ibuf(preprocessed_ibuf, mul, multiply_alpha);
  }

  if (strip->modifiers.first) {
    modifier_apply_stack(context, strip, preprocessed_ibuf, timeline_frame);
  }

  return preprocessed_ibuf;
}

static ImBuf *seq_render_preprocess_ibuf(const RenderData *context,
                                         Strip *strip,
                                         ImBuf *ibuf,
                                         float timeline_frame,
                                         bool use_preprocess,
                                         const bool is_proxy_image)
{
  if (context->is_proxy_render == false &&
      (ibuf->x != context->rectx || ibuf->y != context->recty))
  {
    use_preprocess = true;
  }

  /* Proxies and non-generator effect strips are not stored in cache. */
  const bool is_effect_with_inputs = (strip->type & STRIP_TYPE_EFFECT) != 0 &&
                                     (effect_get_num_inputs(strip->type) != 0 ||
                                      (strip->type == STRIP_TYPE_ADJUSTMENT));
  if (!is_proxy_image && !is_effect_with_inputs) {
    Scene *orig_scene = prefetch_get_original_scene(context);
    if (orig_scene->ed->cache_flag & SEQ_CACHE_STORE_RAW) {
      source_image_cache_put(context, strip, timeline_frame, ibuf);
    }
  }

  if (use_preprocess) {
    ibuf = input_preprocess(context, strip, timeline_frame, ibuf, is_proxy_image);
  }

  return ibuf;
}

static ImBuf *seq_render_effect_strip_impl(const RenderData *context,
                                           SeqRenderState *state,
                                           Strip *strip,
                                           float timeline_frame)
{
  Scene *scene = context->scene;
  float fac;
  int i;
  EffectHandle sh = strip_effect_handle_get(strip);
  const FCurve *fcu = nullptr;
  ImBuf *ibuf[2];
  Strip *input[2];
  ImBuf *out = nullptr;

  ibuf[0] = ibuf[1] = nullptr;

  input[0] = strip->input1;
  input[1] = strip->input2;

  if (!sh.execute) {
    /* effect not supported in this version... */
    out = IMB_allocImBuf(context->rectx, context->recty, 32, IB_byte_data);
    return out;
  }

  if (strip->flag & SEQ_USE_EFFECT_DEFAULT_FADE) {
    sh.get_default_fac(scene, strip, timeline_frame, &fac);
  }
  else {
    fcu = id_data_find_fcurve(&scene->id, strip, &RNA_Strip, "effect_fader", 0, nullptr);
    if (fcu) {
      fac = evaluate_fcurve(fcu, timeline_frame);
    }
    else {
      fac = strip->effect_fader;
    }
  }

  StripEarlyOut early_out = sh.early_out(strip, fac);

  switch (early_out) {
    case StripEarlyOut::NoInput:
      out = sh.execute(context, strip, timeline_frame, fac, nullptr, nullptr);
      break;
    case StripEarlyOut::DoEffect:
      for (i = 0; i < 2; i++) {
        /* Speed effect requires time remapping of `timeline_frame` for input(s). */
        if (input[0] && strip->type == STRIP_TYPE_SPEED) {
          float target_frame = strip_speed_effect_target_frame_get(
              scene, strip, timeline_frame, i);

          /* Only convert to int when interpolation is not used. */
          SpeedControlVars *s = reinterpret_cast<SpeedControlVars *>(strip->effectdata);
          if ((s->flags & SEQ_SPEED_USE_INTERPOLATION) != 0) {
            target_frame = std::floor(target_frame);
          }

          ibuf[i] = seq_render_strip(context, state, input[0], target_frame);
        }
        else { /* Other effects. */
          if (input[i]) {
            ibuf[i] = seq_render_strip(context, state, input[i], timeline_frame);
          }
        }
      }

      if (ibuf[0] && (ibuf[1] || effect_get_num_inputs(strip->type) == 1)) {
        out = sh.execute(context, strip, timeline_frame, fac, ibuf[0], ibuf[1]);
      }
      break;
    case StripEarlyOut::UseInput1:
      if (input[0]) {
        out = seq_render_strip(context, state, input[0], timeline_frame);
      }
      break;
    case StripEarlyOut::UseInput2:
      if (input[1]) {
        out = seq_render_strip(context, state, input[1], timeline_frame);
      }
      break;
  }

  for (i = 0; i < 2; i++) {
    IMB_freeImBuf(ibuf[i]);
  }

  if (out == nullptr) {
    out = IMB_allocImBuf(context->rectx, context->recty, 32, IB_byte_data);
  }

  return out;
}

/** \} */

/* -------------------------------------------------------------------- */
/** \name Individual strip rendering functions
 * \{ */

static void convert_multilayer_ibuf(ImBuf *ibuf)
{
  /* Load the combined/RGB layer, if this is a multi-layer image. */
  BKE_movieclip_convert_multilayer_ibuf(ibuf);

  /* Combined layer might be non-4 channels, however the rest
   * of sequencer assumes RGBA everywhere. Convert to 4 channel if needed. */
  if (ibuf->float_buffer.data != nullptr && ibuf->channels != 4) {
    float *dst = MEM_malloc_arrayN<float>(4 * size_t(ibuf->x) * size_t(ibuf->y), __func__);
    IMB_buffer_float_from_float_threaded(dst,
                                         ibuf->float_buffer.data,
                                         ibuf->channels,
                                         IB_PROFILE_LINEAR_RGB,
                                         IB_PROFILE_LINEAR_RGB,
                                         false,
                                         ibuf->x,
                                         ibuf->y,
                                         ibuf->x,
                                         ibuf->x);
    IMB_assign_float_buffer(ibuf, dst, IB_TAKE_OWNERSHIP);
    ibuf->channels = 4;
  }
}

/**
 * Render individual view for multi-view or single (default view) for mono-view.
 */
static ImBuf *seq_render_image_strip_view(const RenderData *context,
                                          Strip *strip,
                                          char *filepath,
                                          char *prefix,
                                          const char *ext,
                                          int view_id)
{
  ImBuf *ibuf = nullptr;

  int flag = IB_byte_data | IB_metadata | IB_multilayer;
  if (strip->alpha_mode == SEQ_ALPHA_PREMUL) {
    flag |= IB_alphamode_premul;
  }

  if (prefix[0] == '\0') {
    ibuf = IMB_load_image_from_filepath(filepath, flag, strip->data->colorspace_settings.name);
  }
  else {
    char filepath_view[FILE_MAX];
    BKE_scene_multiview_view_prefix_get(context->scene, filepath, prefix, &ext);
    seq_multiview_name(context->scene, view_id, prefix, ext, filepath_view, FILE_MAX);
    ibuf = IMB_load_image_from_filepath(
        filepath_view, flag, strip->data->colorspace_settings.name);
  }

  if (ibuf == nullptr) {
    return nullptr;
  }
  convert_multilayer_ibuf(ibuf);

  /* We don't need both (speed reasons)! */
  if (ibuf->float_buffer.data != nullptr && ibuf->byte_buffer.data != nullptr) {
    IMB_free_byte_pixels(ibuf);
  }

  /* All sequencer color is done in SRGB space, linear gives odd cross-fades. */
  seq_imbuf_to_sequencer_space(context->scene, ibuf, false);

  return ibuf;
}

static bool seq_image_strip_is_multiview_render(Scene *scene,
                                                Strip *strip,
                                                int totfiles,
                                                const char *filepath,
                                                char *r_prefix,
                                                const char *r_ext)
{
  if (totfiles > 1) {
    BKE_scene_multiview_view_prefix_get(scene, filepath, r_prefix, &r_ext);
    if (r_prefix[0] == '\0') {
      return false;
    }
  }
  else {
    r_prefix[0] = '\0';
  }

  return (strip->flag & SEQ_USE_VIEWS) != 0 && (scene->r.scemode & R_MULTIVIEW) != 0;
}

static ImBuf *create_missing_media_image(const RenderData *context, int width, int height)
{
  if (context->ignore_missing_media) {
    return nullptr;
  }
  if (context->scene == nullptr || context->scene->ed == nullptr ||
      (context->scene->ed->show_missing_media_flag & SEQ_EDIT_SHOW_MISSING_MEDIA) == 0)
  {
    return nullptr;
  }

  ImBuf *ibuf = IMB_allocImBuf(max_ii(width, 1), max_ii(height, 1), 32, IB_byte_data);
  float col[4] = {0.85f, 0.0f, 0.75f, 1.0f};
  IMB_rectfill(ibuf, col);
  return ibuf;
}

static ImBuf *seq_render_image_strip(const RenderData *context,
                                     Strip *strip,
                                     int timeline_frame,
                                     bool *r_is_proxy_image)
{
  char filepath[FILE_MAX];
  const char *ext = nullptr;
  char prefix[FILE_MAX];
  ImBuf *ibuf = nullptr;

  StripElem *s_elem = render_give_stripelem(context->scene, strip, timeline_frame);
  if (s_elem == nullptr) {
    return nullptr;
  }

  BLI_path_join(filepath, sizeof(filepath), strip->data->dirpath, s_elem->filename);
  BLI_path_abs(filepath, ID_BLEND_PATH_FROM_GLOBAL(&context->scene->id));

  /* Try to get a proxy image. */
  ibuf = seq_proxy_fetch(context, strip, timeline_frame);
  if (ibuf != nullptr) {
    *r_is_proxy_image = true;
    return ibuf;
  }

  /* Proxy not found, render original. */
  const int totfiles = seq_num_files(context->scene, strip->views_format, true);
  bool is_multiview_render = seq_image_strip_is_multiview_render(
      context->scene, strip, totfiles, filepath, prefix, ext);

  if (is_multiview_render) {
    int totviews = BKE_scene_multiview_num_views_get(&context->scene->r);
    ImBuf **ibufs_arr = MEM_calloc_arrayN<ImBuf *>(totviews, "Sequence Image Views Imbufs");

    for (int view_id = 0; view_id < totfiles; view_id++) {
      ibufs_arr[view_id] = seq_render_image_strip_view(
          context, strip, filepath, prefix, ext, view_id);
    }

    if (ibufs_arr[0] == nullptr) {
      return nullptr;
    }

    if (strip->views_format == R_IMF_VIEWS_STEREO_3D) {
      IMB_ImBufFromStereo3d(strip->stereo3d_format, ibufs_arr[0], &ibufs_arr[0], &ibufs_arr[1]);
    }

    for (int view_id = 0; view_id < totviews; view_id++) {
      RenderData localcontext = *context;
      localcontext.view_id = view_id;

      if (view_id != context->view_id) {
        ibufs_arr[view_id] = seq_render_preprocess_ibuf(
            &localcontext, strip, ibufs_arr[view_id], timeline_frame, true, false);
      }
    }

    /* Return the original requested ImBuf. */
    ibuf = ibufs_arr[context->view_id];

    /* Remove the others (decrease their refcount). */
    for (int view_id = 0; view_id < totviews; view_id++) {
      if (ibufs_arr[view_id] != ibuf) {
        IMB_freeImBuf(ibufs_arr[view_id]);
      }
    }

    MEM_freeN(ibufs_arr);
  }
  else {
    ibuf = seq_render_image_strip_view(context, strip, filepath, prefix, ext, context->view_id);
  }

  blender::seq::media_presence_set_missing(context->scene, strip, ibuf == nullptr);
  if (ibuf == nullptr) {
    return create_missing_media_image(context, s_elem->orig_width, s_elem->orig_height);
  }

  s_elem->orig_width = ibuf->x;
  s_elem->orig_height = ibuf->y;

  return ibuf;
}

static ImBuf *seq_render_movie_strip_custom_file_proxy(const RenderData *context,
                                                       Strip *strip,
                                                       int timeline_frame)
{
  char filepath[PROXY_MAXFILE];
  StripProxy *proxy = strip->data->proxy;

  if (proxy->anim == nullptr) {
    if (seq_proxy_get_custom_file_filepath(strip, filepath, context->view_id)) {
      proxy->anim = openanim(filepath, IB_byte_data, 0, strip->data->colorspace_settings.name);
    }
    if (proxy->anim == nullptr) {
      return nullptr;
    }
  }

  int frameno = round_fl_to_int(give_frame_index(context->scene, strip, timeline_frame)) +
                strip->anim_startofs;
  return MOV_decode_frame(proxy->anim, frameno, IMB_TC_NONE, IMB_PROXY_NONE);
}

static IMB_Timecode_Type seq_render_movie_strip_timecode_get(Strip *strip)
{
  bool use_timecodes = (strip->flag & SEQ_USE_PROXY) != 0;
  if (!use_timecodes) {
    return IMB_TC_NONE;
  }
  return IMB_Timecode_Type(strip->data->proxy ? IMB_Timecode_Type(strip->data->proxy->tc) :
                                                IMB_TC_NONE);
}

/**
 * Render individual view for multi-view or single (default view) for mono-view.
 */
static ImBuf *seq_render_movie_strip_view(const RenderData *context,
                                          Strip *strip,
                                          float timeline_frame,
                                          StripAnim *sanim,
                                          bool *r_is_proxy_image)
{
  ImBuf *ibuf = nullptr;
  IMB_Proxy_Size psize = IMB_Proxy_Size(rendersize_to_proxysize(context->preview_render_size));
  const int frame_index = round_fl_to_int(give_frame_index(context->scene, strip, timeline_frame));

  if (can_use_proxy(context, strip, psize)) {
    /* Try to get a proxy image.
     * Movie proxies are handled by ImBuf module with exception of `custom file` setting. */
    if (context->scene->ed->proxy_storage != SEQ_EDIT_PROXY_DIR_STORAGE &&
        strip->data->proxy->storage & SEQ_STORAGE_PROXY_CUSTOM_FILE)
    {
      ibuf = seq_render_movie_strip_custom_file_proxy(context, strip, timeline_frame);
    }
    else {
      ibuf = MOV_decode_frame(sanim->anim,
                              frame_index + strip->anim_startofs,
                              seq_render_movie_strip_timecode_get(strip),
                              psize);
    }

    if (ibuf != nullptr) {
      *r_is_proxy_image = true;
    }
  }

  /* Fetching for requested proxy size failed, try fetching the original instead. */
  if (ibuf == nullptr) {
    ibuf = MOV_decode_frame(sanim->anim,
                            frame_index + strip->anim_startofs,
                            seq_render_movie_strip_timecode_get(strip),
                            IMB_PROXY_NONE);
  }
  if (ibuf == nullptr) {
    return nullptr;
  }

  seq_imbuf_to_sequencer_space(context->scene, ibuf, false);

  /* We don't need both (speed reasons)! */
  if (ibuf->float_buffer.data != nullptr && ibuf->byte_buffer.data != nullptr) {
    IMB_free_byte_pixels(ibuf);
  }

  return ibuf;
}

static ImBuf *seq_render_movie_strip(const RenderData *context,
                                     Strip *strip,
                                     float timeline_frame,
                                     bool *r_is_proxy_image)
{
  /* Load all the videos. */
  strip_open_anim_file(context->scene, strip, false);

  ImBuf *ibuf = nullptr;
  StripAnim *sanim = static_cast<StripAnim *>(strip->anims.first);
  const int totfiles = seq_num_files(context->scene, strip->views_format, true);
  bool is_multiview_render = (strip->flag & SEQ_USE_VIEWS) != 0 &&
                             (context->scene->r.scemode & R_MULTIVIEW) != 0 &&
                             BLI_listbase_count_is_equal_to(&strip->anims, totfiles);

  if (is_multiview_render) {
    ImBuf **ibuf_arr;
    int totviews = BKE_scene_multiview_num_views_get(&context->scene->r);
    ibuf_arr = MEM_calloc_arrayN<ImBuf *>(totviews, "Sequence Image Views Imbufs");
    int ibuf_view_id;

    for (ibuf_view_id = 0, sanim = static_cast<StripAnim *>(strip->anims.first); sanim;
         sanim = sanim->next, ibuf_view_id++)
    {
      if (sanim->anim) {
        ibuf_arr[ibuf_view_id] = seq_render_movie_strip_view(
            context, strip, timeline_frame, sanim, r_is_proxy_image);
      }
    }

    if (strip->views_format == R_IMF_VIEWS_STEREO_3D) {
      if (ibuf_arr[0] == nullptr) {
        /* Probably proxy hasn't been created yet. */
        MEM_freeN(ibuf_arr);
        return nullptr;
      }

      IMB_ImBufFromStereo3d(strip->stereo3d_format, ibuf_arr[0], &ibuf_arr[0], &ibuf_arr[1]);
    }

    for (int view_id = 0; view_id < totviews; view_id++) {
      RenderData localcontext = *context;
      localcontext.view_id = view_id;

      if (view_id != context->view_id && ibuf_arr[view_id]) {
        ibuf_arr[view_id] = seq_render_preprocess_ibuf(
            &localcontext, strip, ibuf_arr[view_id], timeline_frame, true, false);
      }
    }

    /* Return the original requested ImBuf. */
    ibuf = ibuf_arr[context->view_id];

    /* Remove the others (decrease their refcount). */
    for (int view_id = 0; view_id < totviews; view_id++) {
      if (ibuf_arr[view_id] != ibuf) {
        IMB_freeImBuf(ibuf_arr[view_id]);
      }
    }

    MEM_freeN(ibuf_arr);
  }
  else {
    ibuf = seq_render_movie_strip_view(context, strip, timeline_frame, sanim, r_is_proxy_image);
  }

  blender::seq::media_presence_set_missing(context->scene, strip, ibuf == nullptr);
  if (ibuf == nullptr) {
    return create_missing_media_image(
        context, strip->data->stripdata->orig_width, strip->data->stripdata->orig_height);
  }

  if (*r_is_proxy_image == false) {
    if (sanim && sanim->anim) {
      strip->data->stripdata->orig_fps = MOV_get_fps(sanim->anim);
    }
    strip->data->stripdata->orig_width = ibuf->x;
    strip->data->stripdata->orig_height = ibuf->y;
  }

  return ibuf;
}

static ImBuf *seq_get_movieclip_ibuf(Strip *strip, MovieClipUser user)
{
  ImBuf *ibuf = nullptr;
  float tloc[2], tscale, tangle;
  if (strip->clip_flag & SEQ_MOVIECLIP_RENDER_STABILIZED) {
    ibuf = BKE_movieclip_get_stable_ibuf(strip->clip, &user, 0, tloc, &tscale, &tangle);
  }
  else {
    ibuf = BKE_movieclip_get_ibuf_flag(
        strip->clip, &user, strip->clip->flag, MOVIECLIP_CACHE_SKIP);
  }
  return ibuf;
}

static ImBuf *seq_render_movieclip_strip(const RenderData *context,
                                         Strip *strip,
                                         float frame_index,
                                         bool *r_is_proxy_image)
{
  ImBuf *ibuf = nullptr;
  MovieClipUser user = *DNA_struct_default_get(MovieClipUser);
  IMB_Proxy_Size psize = IMB_Proxy_Size(rendersize_to_proxysize(context->preview_render_size));

  if (!strip->clip) {
    return nullptr;
  }

  BKE_movieclip_user_set_frame(&user,
                               frame_index + strip->anim_startofs + strip->clip->start_frame);

  user.render_size = MCLIP_PROXY_RENDER_SIZE_FULL;
  switch (psize) {
    case IMB_PROXY_NONE:
      user.render_size = MCLIP_PROXY_RENDER_SIZE_FULL;
      break;
    case IMB_PROXY_100:
      user.render_size = MCLIP_PROXY_RENDER_SIZE_100;
      break;
    case IMB_PROXY_75:
      user.render_size = MCLIP_PROXY_RENDER_SIZE_75;
      break;
    case IMB_PROXY_50:
      user.render_size = MCLIP_PROXY_RENDER_SIZE_50;
      break;
    case IMB_PROXY_25:
      user.render_size = MCLIP_PROXY_RENDER_SIZE_25;
      break;
  }

  if (strip->clip_flag & SEQ_MOVIECLIP_RENDER_UNDISTORTED) {
    user.render_flag |= MCLIP_PROXY_RENDER_UNDISTORT;
  }

  /* Try to get a proxy image. */
  ibuf = seq_get_movieclip_ibuf(strip, user);

  /* If clip doesn't use proxies, it will fall back to full size render of original file. */
  if (ibuf != nullptr && psize != IMB_PROXY_NONE && BKE_movieclip_proxy_enabled(strip->clip)) {
    *r_is_proxy_image = true;
  }

  /* If proxy is not found, grab full-size frame. */
  if (ibuf == nullptr) {
    user.render_flag |= MCLIP_PROXY_RENDER_USE_FALLBACK_RENDER;
    ibuf = seq_get_movieclip_ibuf(strip, user);
  }

  return ibuf;
}

ImBuf *seq_render_mask(const RenderData *context, Mask *mask, float frame_index, bool make_float)
{
  /* TODO: add option to rasterize to alpha imbuf? */
  ImBuf *ibuf = nullptr;
  float *maskbuf;
  int i;

  if (!mask) {
    return nullptr;
  }

  AnimData *adt;
  Mask *mask_temp;
  MaskRasterHandle *mr_handle;

  mask_temp = (Mask *)BKE_id_copy_ex(
      nullptr, &mask->id, nullptr, LIB_ID_COPY_LOCALIZE | LIB_ID_COPY_NO_ANIMDATA);

  BKE_mask_evaluate(mask_temp, mask->sfra + frame_index, true);

  /* anim-data */
  adt = BKE_animdata_from_id(&mask->id);
  const AnimationEvalContext anim_eval_context = BKE_animsys_eval_context_construct(
      context->depsgraph, mask->sfra + frame_index);
  BKE_animsys_evaluate_animdata(&mask_temp->id, adt, &anim_eval_context, ADT_RECALC_ANIM, false);

  maskbuf = MEM_malloc_arrayN<float>(size_t(context->rectx) * size_t(context->recty), __func__);

  mr_handle = BKE_maskrasterize_handle_new();

  BKE_maskrasterize_handle_init(
      mr_handle, mask_temp, context->rectx, context->recty, true, true, true);

  BKE_id_free(nullptr, &mask_temp->id);

  BKE_maskrasterize_buffer(mr_handle, context->rectx, context->recty, maskbuf);

  BKE_maskrasterize_handle_free(mr_handle);

  if (make_float) {
    /* pixels */
    const float *fp_src;
    float *fp_dst;

    ibuf = IMB_allocImBuf(
        context->rectx, context->recty, 32, IB_float_data | IB_uninitialized_pixels);

    fp_src = maskbuf;
    fp_dst = ibuf->float_buffer.data;
    i = context->rectx * context->recty;
    while (--i) {
      fp_dst[0] = fp_dst[1] = fp_dst[2] = *fp_src;
      fp_dst[3] = 1.0f;

      fp_src += 1;
      fp_dst += 4;
    }
  }
  else {
    /* pixels */
    const float *fp_src;
    uchar *ub_dst;

    ibuf = IMB_allocImBuf(
        context->rectx, context->recty, 32, IB_byte_data | IB_uninitialized_pixels);

    fp_src = maskbuf;
    ub_dst = ibuf->byte_buffer.data;
    i = context->rectx * context->recty;
    while (--i) {
      ub_dst[0] = ub_dst[1] = ub_dst[2] = uchar(*fp_src * 255.0f); /* already clamped */
      ub_dst[3] = 255;

      fp_src += 1;
      ub_dst += 4;
    }
  }

  MEM_freeN(maskbuf);

  return ibuf;
}

static ImBuf *seq_render_mask_strip(const RenderData *context, Strip *strip, float frame_index)
{
  bool make_float = (strip->flag & SEQ_MAKE_FLOAT) != 0;

  return seq_render_mask(context, strip->mask, frame_index, make_float);
}

static ImBuf *seq_render_scene_strip(const RenderData *context,
                                     Strip *strip,
                                     float frame_index,
                                     float timeline_frame)
{
  ImBuf *ibuf = nullptr;
  double frame;
  Object *camera;

  struct {
    int scemode;
    int timeline_frame;
    float subframe;
    int mode;
  } orig_data;

  /* Old info:
   * Hack! This function can be called from do_render_seq(), in that case
   * the strip->scene can already have a Render initialized with same name,
   * so we have to use a default name. (compositor uses scene name to
   * find render).
   * However, when called from within the UI (image preview in sequencer)
   * we do want to use scene Render, that way the render result is defined
   * for display in render/image-window
   *
   * Hmm, don't see, why we can't do that all the time,
   * and since G.is_rendering is uhm, gone... (Peter)
   */

  /* New info:
   * Using the same name for the renders works just fine as the do_render_seq()
   * render is not used while the scene strips are rendered.
   *
   * However rendering from UI (through sequencer_preview_area_draw) can crash in
   * very many cases since other renders (material preview, an actual render etc.)
   * can be started while this sequence preview render is running. The only proper
   * solution is to make the sequencer preview render a proper job, which can be
   * stopped when needed. This would also give a nice progress bar for the preview
   * space so that users know there's something happening.
   *
   * As a result the active scene now only uses OpenGL rendering for the sequencer
   * preview. This is far from nice, but is the only way to prevent crashes at this
   * time.
   *
   * -jahka
   */

  const bool is_rendering = G.is_rendering;
  bool is_preview = !context->for_render && (context->scene->r.seq_prev_type) != OB_RENDER;

  bool have_comp = false;
  bool use_gpencil = true;
  /* do we need to re-evaluate the frame after rendering? */
  bool is_frame_update = false;
  Scene *scene;

  /* don't refer to strip->scene above this point!, it can be nullptr */
  if (strip->scene == nullptr) {
    return create_missing_media_image(context, context->rectx, context->recty);
  }

  /* Prevent rendering scene recursively. */
  if (strip->scene == context->scene) {
    return nullptr;
  }

  scene = strip->scene;
  frame = double(scene->r.sfra) + double(frame_index) + double(strip->anim_startofs);

#if 0 /* UNUSED */
  have_seq = (scene->r.scemode & R_DOSEQ) && scene->ed && scene->ed->seqbase.first;
#endif
  have_comp = (scene->r.scemode & R_DOCOMP) && scene->use_nodes && scene->compositing_node_group;

  /* Get view layer for the strip. */
  ViewLayer *view_layer = BKE_view_layer_default_render(scene);
  /* Depsgraph will be nullptr when doing rendering. */
  Depsgraph *depsgraph = nullptr;

  orig_data.scemode = scene->r.scemode;
  orig_data.timeline_frame = scene->r.cfra;
  orig_data.subframe = scene->r.subframe;
  orig_data.mode = scene->r.mode;

  BKE_scene_frame_set(scene, frame);

  if (strip->scene_camera) {
    camera = strip->scene_camera;
  }
  else {
    BKE_scene_camera_switch_update(scene);
    camera = scene->camera;
  }

  if (have_comp == false && camera == nullptr) {
    goto finally;
  }

  if (strip->flag & SEQ_SCENE_NO_ANNOTATION) {
    use_gpencil = false;
  }

  /* prevent eternal loop */
  scene->r.scemode &= ~R_DOSEQ;

  /* stooping to new low's in hackyness :( */
  scene->r.mode |= R_NO_CAMERA_SWITCH;

  is_frame_update = (orig_data.timeline_frame != scene->r.cfra) ||
                    (orig_data.subframe != scene->r.subframe);

  if (view3d_fn && is_preview && camera) {
    char err_out[256] = "unknown";
    int width, height;
    BKE_render_resolution(&scene->r, false, &width, &height);
    const char *viewname = BKE_scene_multiview_render_view_name_get(&scene->r, context->view_id);

    uint draw_flags = V3D_OFSDRAW_NONE;
    draw_flags |= (use_gpencil) ? V3D_OFSDRAW_SHOW_ANNOTATION : 0;
    draw_flags |= (context->scene->r.seq_flag & R_SEQ_OVERRIDE_SCENE_SETTINGS) ?
                      V3D_OFSDRAW_OVERRIDE_SCENE_SETTINGS :
                      0;

    /* for old scene this can be uninitialized,
     * should probably be added to do_versions at some point if the functionality stays */
    if (context->scene->r.seq_prev_type == 0) {
      context->scene->r.seq_prev_type = 3 /* == OB_SOLID */;
    }

    /* opengl offscreen render */
    depsgraph = BKE_scene_ensure_depsgraph(context->bmain, scene, view_layer);
    BKE_scene_graph_update_for_newframe(depsgraph);
    Object *camera_eval = DEG_get_evaluated(depsgraph, camera);
    Scene *scene_eval = DEG_get_evaluated_scene(depsgraph);
    ibuf = view3d_fn(
        /* set for OpenGL render (nullptr when scrubbing) */
        depsgraph,
        scene_eval,
        &context->scene->display.shading,
        eDrawType(context->scene->r.seq_prev_type),
        camera_eval,
        width,
        height,
        IB_byte_data,
        eV3DOffscreenDrawFlag(draw_flags),
        scene->r.alphamode,
        viewname,
        context->gpu_offscreen,
        context->gpu_viewport,
        err_out);
    if (ibuf == nullptr) {
      fprintf(stderr, "seq_render_scene_strip failed to get opengl buffer: %s\n", err_out);
    }
  }
  else {
    Render *re = RE_GetSceneRender(scene);
    const int totviews = BKE_scene_multiview_num_views_get(&scene->r);
    ImBuf **ibufs_arr;

    /*
     * XXX: this if can be removed when sequence preview rendering uses the job system
     *
     * Disable rendered preview for sequencer while rendering - invoked render job will
     * conflict with already running render
     *
     * When rendering from command line renderer is called from main thread, in this
     * case it's always safe to render scene here
     */

    if (is_preview && (is_rendering && !G.background)) {
      goto finally;
    }

    ibufs_arr = MEM_calloc_arrayN<ImBuf *>(totviews, "Sequence Image Views Imbufs");

    if (re == nullptr) {
      re = RE_NewSceneRender(scene);
    }

    const float subframe = frame - floorf(frame);

    RE_RenderFrame(re,
                   context->bmain,
                   scene,
                   have_comp ? nullptr : view_layer,
                   camera,
                   floorf(frame),
                   subframe,
                   false);

    /* restore previous state after it was toggled on & off by RE_RenderFrame */
    G.is_rendering = is_rendering;

    for (int view_id = 0; view_id < totviews; view_id++) {
      RenderData localcontext = *context;
      RenderResult rres;

      localcontext.view_id = view_id;

      RE_AcquireResultImage(re, &rres, view_id);

      /* TODO: Share the pixel data with the original image buffer from the render result using
       * implicit sharing. */
      if (rres.ibuf && rres.ibuf->float_buffer.data) {
        ibufs_arr[view_id] = IMB_allocImBuf(rres.rectx, rres.recty, 32, IB_float_data);
        memcpy(ibufs_arr[view_id]->float_buffer.data,
               rres.ibuf->float_buffer.data,
               sizeof(float[4]) * rres.rectx * rres.recty);

        /* float buffers in the sequencer are not linear */
        seq_imbuf_to_sequencer_space(context->scene, ibufs_arr[view_id], false);
      }
      else if (rres.ibuf && rres.ibuf->byte_buffer.data) {
        ibufs_arr[view_id] = IMB_allocImBuf(rres.rectx, rres.recty, 32, IB_byte_data);
        memcpy(ibufs_arr[view_id]->byte_buffer.data,
               rres.ibuf->byte_buffer.data,
               4 * rres.rectx * rres.recty);
      }
      else {
        ibufs_arr[view_id] = IMB_allocImBuf(rres.rectx, rres.recty, 32, IB_byte_data);
      }

      if (view_id != context->view_id) {
        Scene *orig_scene = prefetch_get_original_scene(context);
        if (orig_scene->ed->cache_flag & SEQ_CACHE_STORE_RAW) {
          source_image_cache_put(&localcontext, strip, timeline_frame, ibufs_arr[view_id]);
        }
      }

      RE_ReleaseResultImage(re);
    }

    /* return the original requested ImBuf */
    ibuf = ibufs_arr[context->view_id];

    /* "remove" the others (decrease their refcount) */
    for (int view_id = 0; view_id < totviews; view_id++) {
      if (ibufs_arr[view_id] != ibuf) {
        IMB_freeImBuf(ibufs_arr[view_id]);
      }
    }
    MEM_freeN(ibufs_arr);
  }

finally:
  /* restore */
  scene->r.scemode = orig_data.scemode;
  scene->r.cfra = orig_data.timeline_frame;
  scene->r.subframe = orig_data.subframe;

  if (is_frame_update && (depsgraph != nullptr)) {
    BKE_scene_graph_update_for_newframe(depsgraph);
  }

  /* stooping to new low's in hackyness :( */
  scene->r.mode &= orig_data.mode | ~R_NO_CAMERA_SWITCH;

  return ibuf;
}

/**
 * Used for meta-strips & scenes with #SEQ_SCENE_STRIPS flag set.
 */
static ImBuf *do_render_strip_seqbase(const RenderData *context,
                                      SeqRenderState *state,
                                      Strip *strip,
                                      float frame_index)
{
  ImBuf *ibuf = nullptr;
  ListBase *seqbase = nullptr;
  ListBase *channels = nullptr;
  int offset;

  seqbase = get_seqbase_from_strip(strip, &channels, &offset);

  if (seqbase && !BLI_listbase_is_empty(seqbase)) {

    frame_index += offset;

    if (strip->flag & SEQ_SCENE_STRIPS && strip->scene) {
      BKE_animsys_evaluate_all_animation(context->bmain, context->depsgraph, frame_index);
    }

    intra_frame_cache_set_cur_frame(context->scene, frame_index, context->view_id);
    ibuf = seq_render_strip_stack(context,
                                  state,
                                  channels,
                                  seqbase,
                                  /* scene strips don't have their start taken into account */
                                  frame_index,
                                  0);
  }

  return ibuf;
}

/** \} */

/* -------------------------------------------------------------------- */
/** \name Strip Stack Rendering Functions
 * \{ */

static ImBuf *do_render_strip_uncached(const RenderData *context,
                                       SeqRenderState *state,
                                       Strip *strip,
                                       float timeline_frame,
                                       bool *r_is_proxy_image)
{
  ImBuf *ibuf = nullptr;
  float frame_index = give_frame_index(context->scene, strip, timeline_frame);
  int type = (strip->type & STRIP_TYPE_EFFECT) ? STRIP_TYPE_EFFECT : strip->type;
  switch (type) {
    case STRIP_TYPE_META: {
      ibuf = do_render_strip_seqbase(context, state, strip, frame_index);
      break;
    }

    case STRIP_TYPE_SCENE: {
      if (strip->flag & SEQ_SCENE_STRIPS) {
        if (strip->scene && (context->scene != strip->scene)) {
          /* recursive check */
          if (BLI_linklist_index(state->scene_parents, strip->scene) != -1) {
            break;
          }
          LinkNode scene_parent{};
          scene_parent.next = state->scene_parents;
          scene_parent.link = strip->scene;
          state->scene_parents = &scene_parent;
          /* end check */

          /* Use the Scene sequence-strip's scene for the context when rendering the
           * scene's sequences (necessary for multi-cam selector among others). */
          RenderData local_context = *context;
          local_context.scene = strip->scene;
          local_context.skip_cache = true;

          ibuf = do_render_strip_seqbase(&local_context, state, strip, frame_index);

          /* step back in the list */
          state->scene_parents = state->scene_parents->next;
        }
      }
      else {
        /* scene can be nullptr after deletions */
        ibuf = seq_render_scene_strip(context, strip, frame_index, timeline_frame);
      }

      break;
    }

    case STRIP_TYPE_EFFECT: {
      ibuf = seq_render_effect_strip_impl(context, state, strip, timeline_frame);
      break;
    }

    case STRIP_TYPE_IMAGE: {
      ibuf = seq_render_image_strip(context, strip, timeline_frame, r_is_proxy_image);
      break;
    }

    case STRIP_TYPE_MOVIE: {
      ibuf = seq_render_movie_strip(context, strip, timeline_frame, r_is_proxy_image);
      break;
    }

    case STRIP_TYPE_MOVIECLIP: {
      ibuf = seq_render_movieclip_strip(
          context, strip, round_fl_to_int(frame_index), r_is_proxy_image);

      if (ibuf) {
        /* duplicate frame so movie cache wouldn't be confused by sequencer's stuff */
        ImBuf *i = IMB_dupImBuf(ibuf);
        IMB_freeImBuf(ibuf);
        ibuf = i;

        if (ibuf->float_buffer.data) {
          seq_imbuf_to_sequencer_space(context->scene, ibuf, false);
        }
      }

      break;
    }

    case STRIP_TYPE_MASK: {
      /* ibuf is always new */
      ibuf = seq_render_mask_strip(context, strip, frame_index);
      break;
    }
  }

  if (ibuf) {
    seq_imbuf_assign_spaces(context->scene, ibuf);
  }

  return ibuf;
}

ImBuf *seq_render_strip(const RenderData *context,
                        SeqRenderState *state,
                        Strip *strip,
                        float timeline_frame)
{
  bool use_preprocess = false;
  bool is_proxy_image = false;

  ImBuf *ibuf = intra_frame_cache_get_preprocessed(context->scene, strip);
  if (ibuf != nullptr) {
    return ibuf;
  }

  /* Proxies are not stored in cache. */
  if (!can_use_proxy(context, strip, rendersize_to_proxysize(context->preview_render_size))) {
    ibuf = seq::source_image_cache_get(context, strip, timeline_frame);
  }

  if (ibuf == nullptr) {
    ibuf = do_render_strip_uncached(context, state, strip, timeline_frame, &is_proxy_image);
  }

  if (ibuf) {
    use_preprocess = seq_input_have_to_preprocess(context, strip, timeline_frame);
    ibuf = seq_render_preprocess_ibuf(
        context, strip, ibuf, timeline_frame, use_preprocess, is_proxy_image);
    intra_frame_cache_put_preprocessed(context->scene, strip, ibuf);
  }

  if (ibuf == nullptr) {
    ibuf = IMB_allocImBuf(context->rectx, context->recty, 32, IB_byte_data);
    seq_imbuf_assign_spaces(context->scene, ibuf);
  }

  return ibuf;
}

static bool seq_must_swap_input_in_blend_mode(Strip *strip)
{
  return ELEM(strip->blend_mode, STRIP_TYPE_ALPHAOVER, STRIP_TYPE_ALPHAUNDER);
}

static StripEarlyOut strip_get_early_out_for_blend_mode(Strip *strip)
{
  EffectHandle sh = strip_effect_get_sequence_blend(strip);
  float fac = strip->blend_opacity / 100.0f;
  StripEarlyOut early_out = sh.early_out(strip, fac);

  if (ELEM(early_out, StripEarlyOut::DoEffect, StripEarlyOut::NoInput)) {
    return early_out;
  }

  if (seq_must_swap_input_in_blend_mode(strip)) {
    if (early_out == StripEarlyOut::UseInput2) {
      return StripEarlyOut::UseInput1;
    }
    if (early_out == StripEarlyOut::UseInput1) {
      return StripEarlyOut::UseInput2;
    }
  }
  return early_out;
}

static ImBuf *seq_render_strip_stack_apply_effect(
    const RenderData *context, Strip *strip, float timeline_frame, ImBuf *ibuf1, ImBuf *ibuf2)
{
  ImBuf *out;
  EffectHandle sh = strip_effect_get_sequence_blend(strip);
  BLI_assert(sh.execute != nullptr);
  float fac = strip->blend_opacity / 100.0f;
  int swap_input = seq_must_swap_input_in_blend_mode(strip);

  if (swap_input) {
    out = sh.execute(context, strip, timeline_frame, fac, ibuf2, ibuf1);
  }
  else {
    out = sh.execute(context, strip, timeline_frame, fac, ibuf1, ibuf2);
  }

  return out;
}

static bool is_opaque_alpha_over(const Strip *strip)
{
  if (strip->blend_mode != STRIP_TYPE_ALPHAOVER) {
    return false;
  }
  if (strip->blend_opacity < 100.0f) {
    return false;
  }
  if (strip->mul < 1.0f && (strip->flag & SEQ_MULTIPLY_ALPHA) != 0) {
    return false;
  }
  LISTBASE_FOREACH (StripModifierData *, smd, &strip->modifiers) {
    /* Assume result is not opaque if there is an enabled Mask modifier. */
    if ((smd->flag & SEQUENCE_MODIFIER_MUTE) == 0 && smd->type == seqModifierType_Mask) {
      return false;
    }
  }
  return true;
}

static ImBuf *seq_render_strip_stack(const RenderData *context,
                                     SeqRenderState *state,
                                     ListBase *channels,
                                     ListBase *seqbasep,
                                     float timeline_frame,
                                     int chanshown)
{
  Vector<Strip *> strips = seq_shown_strips_get(
      context->scene, channels, seqbasep, timeline_frame, chanshown);
  if (strips.is_empty()) {
    return nullptr;
  }

  OpaqueQuadTracker opaques;

  int64_t i;
  ImBuf *out = nullptr;
  for (i = strips.size() - 1; i >= 0; i--) {
    Strip *strip = strips[i];

    out = intra_frame_cache_get_composite(context->scene, strip);
    if (out) {
      break;
    }
    if (strip->blend_mode == SEQ_BLEND_REPLACE) {
      out = seq_render_strip(context, state, strip, timeline_frame);
      break;
    }

    StripEarlyOut early_out = strip_get_early_out_for_blend_mode(strip);

    if (early_out == StripEarlyOut::DoEffect && opaques.is_occluded(context, strip, i)) {
      early_out = StripEarlyOut::UseInput1;
    }

    /* "Alpha over" is default for all strips, and it can be optimized in some cases:
     * - If the whole image has no transparency, there's no need to do actual blending.
     * - Likewise, if we are at the bottom of the stack; the input can be used as-is.
     * - If we are rendering a strip that is known to be opaque, we mark it as an occluder,
     *   so that strips below can check if they are completely hidden. */
    if (out == nullptr && early_out == StripEarlyOut::DoEffect && is_opaque_alpha_over(strip)) {
      ImBuf *test = seq_render_strip(context, state, strip, timeline_frame);
      if (ELEM(test->planes, R_IMF_PLANES_BW, R_IMF_PLANES_RGB) || i == 0) {
        early_out = StripEarlyOut::UseInput2;
      }
      else {
        early_out = StripEarlyOut::DoEffect;
      }
      /* Free the image. It is stored in cache, so this doesn't affect performance. */
      IMB_freeImBuf(test);

      /* Check whether the raw (before preprocessing, which can add alpha) strip content
       * was opaque. */
      ImBuf *ibuf_raw = seq::source_image_cache_get(context, strip, timeline_frame);
      if (ibuf_raw != nullptr) {
        if (ibuf_raw->planes != R_IMF_PLANES_RGBA) {
          opaques.add_occluder(context, strip, i);
        }
        IMB_freeImBuf(ibuf_raw);
      }
    }

    switch (early_out) {
      case StripEarlyOut::NoInput:
      case StripEarlyOut::UseInput2:
        out = seq_render_strip(context, state, strip, timeline_frame);
        break;
      case StripEarlyOut::UseInput1:
        if (i == 0) {
          out = IMB_allocImBuf(context->rectx, context->recty, 32, IB_byte_data);
          seq_imbuf_assign_spaces(context->scene, out);
        }
        break;
      case StripEarlyOut::DoEffect:
        if (i == 0) {
          /* This is an effect at the bottom of the stack, so one of the inputs does not exist yet:
           * create one that is transparent black. Extra optimization for an alpha over strip at
           * the bottom, we can just return it instead of blending with black. */
          ImBuf *ibuf2 = seq_render_strip(context, state, strip, timeline_frame);
          const bool use_float = ibuf2 && ibuf2->float_buffer.data;
          ImBuf *ibuf1 = IMB_allocImBuf(
              context->rectx, context->recty, 32, use_float ? IB_float_data : IB_byte_data);
          seq_imbuf_assign_spaces(context->scene, ibuf1);

          out = seq_render_strip_stack_apply_effect(context, strip, timeline_frame, ibuf1, ibuf2);
          IMB_metadata_copy(out, ibuf2);

          intra_frame_cache_put_composite(context->scene, strip, out);

          IMB_freeImBuf(ibuf1);
          IMB_freeImBuf(ibuf2);
        }
        break;
    }

    if (out) {
      break;
    }
  }

  i++;
  for (; i < strips.size(); i++) {
    Strip *strip = strips[i];

    if (opaques.is_occluded(context, strip, i)) {
      continue;
    }

    if (strip_get_early_out_for_blend_mode(strip) == StripEarlyOut::DoEffect) {
      ImBuf *ibuf1 = out;
      ImBuf *ibuf2 = seq_render_strip(context, state, strip, timeline_frame);

      out = seq_render_strip_stack_apply_effect(context, strip, timeline_frame, ibuf1, ibuf2);

      IMB_freeImBuf(ibuf1);
      IMB_freeImBuf(ibuf2);
    }

    intra_frame_cache_put_composite(context->scene, strip, out);
  }

  return out;
}

static void evict_caches_if_full(Scene *scene)
{
  if (!is_cache_full(scene)) {
    return;
  }

  /* Cache is full, so we want to remove some images. We always try to remove one final image,
   * and some amount of source images for each final image, so that ratio of cached images
   * stays the same. Depending on the frame composition complexity, there can be lots of
   * source images cached for a single final frame; if we only removed one source image
   * we'd eventually have the cache still filled only with source images. */
  const size_t count_final = final_image_cache_get_image_count(scene);
  const size_t count_source = source_image_cache_get_image_count(scene);
  const size_t source_per_final = std::max<size_t>(
      divide_ceil_ul(count_source, std::max<size_t>(count_final, 1)), 1);

  do {
    bool evicted_final = final_image_cache_evict(scene);
    bool evicted_source = false;
    for (size_t i = 0; i < source_per_final; i++) {
      evicted_source |= source_image_cache_evict(scene);
    }
    if (!evicted_final && !evicted_source) {
      break; /* Can't evict no more. */
    }
  } while (is_cache_full(scene));
}

ImBuf *render_give_ibuf(const RenderData *context, float timeline_frame, int chanshown)
{
  Scene *scene = context->scene;
  Editing *ed = editing_get(scene);
  ListBase *seqbasep;
  ListBase *channels;

  if (ed == nullptr) {
    return nullptr;
  }

  if ((chanshown < 0) && !BLI_listbase_is_empty(&ed->metastack)) {
    int count = BLI_listbase_count(&ed->metastack);
    count = max_ii(count + chanshown, 0);
    seqbasep = ((MetaStack *)BLI_findlink(&ed->metastack, count))->oldbasep;
    channels = ((MetaStack *)BLI_findlink(&ed->metastack, count))->old_channels;
  }
  else {
    seqbasep = ed->seqbasep;
    channels = ed->displayed_channels;
  }

  intra_frame_cache_set_cur_frame(scene, timeline_frame, context->view_id);

  Scene *orig_scene = prefetch_get_original_scene(context);
  ImBuf *out = nullptr;
  if (!context->skip_cache && !context->is_proxy_render) {
    out = final_image_cache_get(orig_scene, timeline_frame, context->view_id);
  }

  Vector<Strip *> strips = seq_shown_strips_get(
      scene, channels, seqbasep, timeline_frame, chanshown);

  /* Make sure we only keep the `anim` data for strips that are in view. */
  relations_free_all_anim_ibufs(context->scene, timeline_frame);

  SeqRenderState state;

  if (!strips.is_empty() && !out) {
    std::scoped_lock lock(seq_render_mutex);
    /* Try to make space before we add any new frames to the cache if it is full.
     * If we do this after we have added the new cache, we risk removing what we just added.*/
    evict_caches_if_full(orig_scene);

    out = seq_render_strip_stack(context, &state, channels, seqbasep, timeline_frame, chanshown);

<<<<<<< HEAD
    evict_caches_if_full(orig_scene);

=======
>>>>>>> 9a41dc73
    if (out && (orig_scene->ed->cache_flag & SEQ_CACHE_STORE_FINAL_OUT) && !context->skip_cache &&
        !context->is_proxy_render)
    {
      final_image_cache_put(orig_scene, timeline_frame, context->view_id, out);
    }
  }

  seq_prefetch_start(context, timeline_frame);

  return out;
}

ImBuf *seq_render_give_ibuf_seqbase(const RenderData *context,
                                    float timeline_frame,
                                    int chan_shown,
                                    ListBase *channels,
                                    ListBase *seqbasep)
{
  SeqRenderState state;

  return seq_render_strip_stack(context, &state, channels, seqbasep, timeline_frame, chan_shown);
}

ImBuf *render_give_ibuf_direct(const RenderData *context, float timeline_frame, Strip *strip)
{
  SeqRenderState state;

  ImBuf *ibuf = seq_render_strip(context, &state, strip, timeline_frame);
  return ibuf;
}

bool render_is_muted(const ListBase *channels, const Strip *strip)
{
  SeqTimelineChannel *channel = channel_get_by_index(channels, strip->channel);
  return strip->flag & SEQ_MUTE || channel_is_muted(channel);
}

/** \} */

}  // namespace blender::seq<|MERGE_RESOLUTION|>--- conflicted
+++ resolved
@@ -1967,34 +1967,6 @@
   return out;
 }
 
-static void evict_caches_if_full(Scene *scene)
-{
-  if (!is_cache_full(scene)) {
-    return;
-  }
-
-  /* Cache is full, so we want to remove some images. We always try to remove one final image,
-   * and some amount of source images for each final image, so that ratio of cached images
-   * stays the same. Depending on the frame composition complexity, there can be lots of
-   * source images cached for a single final frame; if we only removed one source image
-   * we'd eventually have the cache still filled only with source images. */
-  const size_t count_final = final_image_cache_get_image_count(scene);
-  const size_t count_source = source_image_cache_get_image_count(scene);
-  const size_t source_per_final = std::max<size_t>(
-      divide_ceil_ul(count_source, std::max<size_t>(count_final, 1)), 1);
-
-  do {
-    bool evicted_final = final_image_cache_evict(scene);
-    bool evicted_source = false;
-    for (size_t i = 0; i < source_per_final; i++) {
-      evicted_source |= source_image_cache_evict(scene);
-    }
-    if (!evicted_final && !evicted_source) {
-      break; /* Can't evict no more. */
-    }
-  } while (is_cache_full(scene));
-}
-
 ImBuf *render_give_ibuf(const RenderData *context, float timeline_frame, int chanshown)
 {
   Scene *scene = context->scene;
@@ -2041,11 +2013,6 @@
 
     out = seq_render_strip_stack(context, &state, channels, seqbasep, timeline_frame, chanshown);
 
-<<<<<<< HEAD
-    evict_caches_if_full(orig_scene);
-
-=======
->>>>>>> 9a41dc73
     if (out && (orig_scene->ed->cache_flag & SEQ_CACHE_STORE_FINAL_OUT) && !context->skip_cache &&
         !context->is_proxy_render)
     {
