/* SPDX-FileCopyrightText: 2001-2002 NaN Holding BV. All rights reserved.
 * SPDX-FileCopyrightText: 2003-2009 Blender Authors
 * SPDX-FileCopyrightText: 2005-2006 Peter Schlaile <peter [at] schlaile [dot] de>
 *
 * SPDX-License-Identifier: GPL-2.0-or-later */

/** \file
 * \ingroup bke
 */

#include "DNA_scene_types.h"
#include "DNA_sequence_types.h"

#include "BLI_ghash.h"
#include "BLI_listbase.h"
#include "BLI_math_base.h"
#include "BLI_session_uid.h"

#include "BKE_main.hh"
#include "BKE_report.hh"
<<<<<<< HEAD
#include "BKE_scene.hh"
=======
>>>>>>> 6f0ef0e3

#include "DEG_depsgraph.hh"

#include "IMB_imbuf.hh"

#include "SEQ_iterator.hh"
#include "SEQ_prefetch.hh"
#include "SEQ_relations.hh"
#include "SEQ_sequencer.hh"
#include "SEQ_time.hh"

#include "effects.hh"
#include "image_cache.hh"
#include "utils.hh"

bool SEQ_relation_is_effect_of_strip(const Sequence *effect, const Sequence *input)
{
  return ELEM(input, effect->seq1, effect->seq2);
}

/* check whether sequence cur depends on seq */
static bool seq_relations_check_depend(const Scene *scene, Sequence *seq, Sequence *cur)
{
  if (SEQ_relation_is_effect_of_strip(cur, seq)) {
    return true;
  }

  /* sequences are not intersecting in time, assume no dependency exists between them */
  if (SEQ_time_right_handle_frame_get(scene, cur) < SEQ_time_left_handle_frame_get(scene, seq) ||
      SEQ_time_left_handle_frame_get(scene, cur) > SEQ_time_right_handle_frame_get(scene, seq))
  {
    return false;
  }

  /* checking sequence is below reference one, not dependent on it */
  if (cur->machine < seq->machine) {
    return false;
  }

  /* sequence is not blending with lower machines, no dependency here occurs
   * check for non-effects only since effect could use lower machines as input
   */
  if ((cur->type & SEQ_TYPE_EFFECT) == 0 &&
      ((cur->blend_mode == SEQ_BLEND_REPLACE) ||
       (cur->blend_mode == SEQ_TYPE_CROSS && cur->blend_opacity == 100.0f)))
  {
    return false;
  }

  return true;
}

static void sequence_do_invalidate_dependent(Scene *scene, Sequence *seq, ListBase *seqbase)
{
  LISTBASE_FOREACH (Sequence *, cur, seqbase) {
    if (cur == seq) {
      continue;
    }

    if (seq_relations_check_depend(scene, seq, cur)) {
      /* Effect must be invalidated completely if they depend on invalidated seq. */
      if ((cur->type & SEQ_TYPE_EFFECT) != 0) {
        seq_cache_cleanup_sequence(scene, cur, seq, SEQ_CACHE_ALL_TYPES, false);
      }
      else {
        /* In case of alpha over for example only invalidate composite image */
        seq_cache_cleanup_sequence(
            scene, cur, seq, SEQ_CACHE_STORE_COMPOSITE | SEQ_CACHE_STORE_FINAL_OUT, false);
      }
    }

    if (cur->seqbase.first) {
      sequence_do_invalidate_dependent(scene, seq, &cur->seqbase);
    }
  }
}

static void sequence_invalidate_cache(Scene *scene,
                                      Sequence *seq,
                                      bool invalidate_self,
                                      int invalidate_types)
{
  Editing *ed = scene->ed;

  if (invalidate_self) {
    seq_cache_cleanup_sequence(scene, seq, seq, invalidate_types, false);
  }

  if (seq->effectdata && seq->type == SEQ_TYPE_SPEED) {
    seq_effect_speed_rebuild_map(scene, seq);
  }

  sequence_do_invalidate_dependent(scene, seq, &ed->seqbase);
  DEG_id_tag_update(&scene->id, ID_RECALC_SEQUENCER_STRIPS);
  SEQ_prefetch_stop(scene);
}

/* Find meta-strips that contain invalidated_seq and invalidate them. */
static bool seq_relations_find_and_invalidate_metas(Scene *scene,
                                                    Sequence *invalidated_seq,
                                                    Sequence *meta_seq)
{
  ListBase *seqbase;

  if (meta_seq == nullptr) {
    Editing *ed = SEQ_editing_get(scene);
    seqbase = &ed->seqbase;
  }
  else {
    seqbase = &meta_seq->seqbase;
  }

  LISTBASE_FOREACH (Sequence *, seq, seqbase) {
    if (seq->type == SEQ_TYPE_META) {
      if (seq_relations_find_and_invalidate_metas(scene, invalidated_seq, seq)) {
        sequence_invalidate_cache(scene, seq, true, SEQ_CACHE_ALL_TYPES);
        return true;
      }
    }
    if (seq == invalidated_seq && meta_seq != nullptr) {
      sequence_invalidate_cache(scene, meta_seq, true, SEQ_CACHE_ALL_TYPES);
      return true;
    }
  }
  return false;
}

void SEQ_relations_invalidate_cache_in_range(Scene *scene,
                                             Sequence *seq,
                                             Sequence *range_mask,
                                             int invalidate_types)
{
  seq_cache_cleanup_sequence(scene, seq, range_mask, invalidate_types, true);
  seq_relations_find_and_invalidate_metas(scene, seq, nullptr);
}

void SEQ_relations_invalidate_cache_raw(Scene *scene, Sequence *seq)
{
  sequence_invalidate_cache(scene, seq, true, SEQ_CACHE_ALL_TYPES);
  seq_relations_find_and_invalidate_metas(scene, seq, nullptr);
}

void SEQ_relations_invalidate_cache_preprocessed(Scene *scene, Sequence *seq)
{
  sequence_invalidate_cache(scene,
                            seq,
                            true,
                            SEQ_CACHE_STORE_PREPROCESSED | SEQ_CACHE_STORE_COMPOSITE |
                                SEQ_CACHE_STORE_FINAL_OUT);
  seq_relations_find_and_invalidate_metas(scene, seq, nullptr);
}

void SEQ_relations_invalidate_cache_composite(Scene *scene, Sequence *seq)
{
  if (seq->type == SEQ_TYPE_SOUND_RAM) {
    return;
  }

  sequence_invalidate_cache(
      scene, seq, true, SEQ_CACHE_STORE_COMPOSITE | SEQ_CACHE_STORE_FINAL_OUT);
  seq_relations_find_and_invalidate_metas(scene, seq, nullptr);
}

void SEQ_relations_invalidate_dependent(Scene *scene, Sequence *seq)
{
  if (seq->type == SEQ_TYPE_SOUND_RAM) {
    return;
  }

  sequence_invalidate_cache(
      scene, seq, false, SEQ_CACHE_STORE_COMPOSITE | SEQ_CACHE_STORE_FINAL_OUT);
  seq_relations_find_and_invalidate_metas(scene, seq, nullptr);
}

static void invalidate_scene_strips(Scene *scene, Scene *scene_target, ListBase *seqbase)
{
  for (Sequence *seq = static_cast<Sequence *>(seqbase->first); seq != nullptr; seq = seq->next) {
    if (seq->scene == scene_target) {
      SEQ_relations_invalidate_cache_raw(scene, seq);
    }

    if (seq->seqbase.first != nullptr) {
      invalidate_scene_strips(scene, scene_target, &seq->seqbase);
    }
  }
}

void SEQ_relations_invalidate_scene_strips(Main *bmain, Scene *scene_target)
{
  for (Scene *scene = static_cast<Scene *>(bmain->scenes.first); scene != nullptr;
       scene = static_cast<Scene *>(scene->id.next))
  {
    if (scene->ed != nullptr) {
      invalidate_scene_strips(scene, scene_target, &scene->ed->seqbase);
    }
  }
}

static void invalidate_movieclip_strips(Scene *scene, MovieClip *clip_target, ListBase *seqbase)
{
  for (Sequence *seq = static_cast<Sequence *>(seqbase->first); seq != nullptr; seq = seq->next) {
    if (seq->clip == clip_target) {
      SEQ_relations_invalidate_cache_raw(scene, seq);
    }

    if (seq->seqbase.first != nullptr) {
      invalidate_movieclip_strips(scene, clip_target, &seq->seqbase);
    }
  }
}

void SEQ_relations_invalidate_movieclip_strips(Main *bmain, MovieClip *clip_target)
{
  for (Scene *scene = static_cast<Scene *>(bmain->scenes.first); scene != nullptr;
       scene = static_cast<Scene *>(scene->id.next))
  {
    if (scene->ed != nullptr) {
      invalidate_movieclip_strips(scene, clip_target, &scene->ed->seqbase);
    }
  }
}

void SEQ_relations_free_imbuf(Scene *scene, ListBase *seqbase, bool for_render)
{
  if (scene->ed == nullptr) {
    return;
  }

  SEQ_cache_cleanup(scene);
  SEQ_prefetch_stop(scene);

  LISTBASE_FOREACH (Sequence *, seq, seqbase) {
    if (for_render && SEQ_time_strip_intersects_frame(scene, seq, scene->r.cfra)) {
      continue;
    }

    if (seq->strip) {
      if (seq->type == SEQ_TYPE_MOVIE) {
        SEQ_relations_sequence_free_anim(seq);
      }
      if (seq->type == SEQ_TYPE_SPEED) {
        seq_effect_speed_rebuild_map(scene, seq);
      }
    }
    if (seq->type == SEQ_TYPE_META) {
      SEQ_relations_free_imbuf(scene, &seq->seqbase, for_render);
    }
    if (seq->type == SEQ_TYPE_SCENE) {
      /* FIXME: recurse downwards,
       * but do recurse protection somehow! */
    }
  }
}

static void sequencer_all_free_anim_ibufs(const Scene *scene,
                                          ListBase *seqbase,
                                          int timeline_frame,
                                          const int frame_range[2])
{
  Editing *ed = SEQ_editing_get(scene);
  for (Sequence *seq = static_cast<Sequence *>(seqbase->first); seq != nullptr; seq = seq->next) {
    if (!SEQ_time_strip_intersects_frame(scene, seq, timeline_frame) ||
        !((frame_range[0] <= timeline_frame) && (frame_range[1] > timeline_frame)))
    {
      SEQ_relations_sequence_free_anim(seq);
    }
    if (seq->type == SEQ_TYPE_META) {
      int meta_range[2];

      MetaStack *ms = SEQ_meta_stack_active_get(ed);
      if (ms != nullptr && ms->parseq == seq) {
        meta_range[0] = -MAXFRAME;
        meta_range[1] = MAXFRAME;
      }
      else {
        /* Limit frame range to meta strip. */
        meta_range[0] = max_ii(frame_range[0], SEQ_time_left_handle_frame_get(scene, seq));
        meta_range[1] = min_ii(frame_range[1], SEQ_time_right_handle_frame_get(scene, seq));
      }

      sequencer_all_free_anim_ibufs(scene, &seq->seqbase, timeline_frame, meta_range);
    }
  }
}

void SEQ_relations_free_all_anim_ibufs(Scene *scene, int timeline_frame)
{
  Editing *ed = SEQ_editing_get(scene);
  if (ed == nullptr) {
    return;
  }

  const int frame_range[2] = {-MAXFRAME, MAXFRAME};
  sequencer_all_free_anim_ibufs(scene, &ed->seqbase, timeline_frame, frame_range);
}

static Sequence *sequencer_check_scene_recursion(Scene *scene, ListBase *seqbase)
{
  LISTBASE_FOREACH (Sequence *, seq, seqbase) {
    if (seq->type == SEQ_TYPE_SCENE && seq->scene == scene) {
      return seq;
    }

    if (seq->type == SEQ_TYPE_SCENE && (seq->flag & SEQ_SCENE_STRIPS)) {
      if (sequencer_check_scene_recursion(scene, &seq->scene->ed->seqbase)) {
        return seq;
      }
    }

    if (seq->type == SEQ_TYPE_META && sequencer_check_scene_recursion(scene, &seq->seqbase)) {
      return seq;
    }
  }

  return nullptr;
}

bool SEQ_relations_check_scene_recursion(Scene *scene, ReportList *reports)
{
  Editing *ed = SEQ_editing_get(scene);
  if (ed == nullptr) {
    return false;
  }

  Sequence *recursive_seq = sequencer_check_scene_recursion(scene, &ed->seqbase);

  if (recursive_seq != nullptr) {
    BKE_reportf(reports,
                RPT_WARNING,
                "Recursion detected in video sequencer. Strip %s at frame %d will not be rendered",
                recursive_seq->name + 2,
                SEQ_time_left_handle_frame_get(scene, recursive_seq));

    LISTBASE_FOREACH (Sequence *, seq, &ed->seqbase) {
      if (seq->type != SEQ_TYPE_SCENE && sequencer_seq_generates_image(seq)) {
        /* There are other strips to render, so render them. */
        return false;
      }
    }
    /* No other strips to render - cancel operator. */
    return true;
  }

  return false;
}

bool SEQ_relations_render_loop_check(Sequence *seq_main, Sequence *seq)
{
  if (seq_main == nullptr || seq == nullptr) {
    return false;
  }

  if (seq_main == seq) {
    return true;
  }

  if ((seq_main->seq1 && SEQ_relations_render_loop_check(seq_main->seq1, seq)) ||
      (seq_main->seq2 && SEQ_relations_render_loop_check(seq_main->seq2, seq)) ||
      (seq_main->seq3 && SEQ_relations_render_loop_check(seq_main->seq3, seq)))
  {
    return true;
  }

  LISTBASE_FOREACH (SequenceModifierData *, smd, &seq_main->modifiers) {
    if (smd->mask_sequence && SEQ_relations_render_loop_check(smd->mask_sequence, seq)) {
      return true;
    }
  }

  return false;
}

void SEQ_relations_sequence_free_anim(Sequence *seq)
{
  while (seq->anims.last) {
    StripAnim *sanim = static_cast<StripAnim *>(seq->anims.last);

    if (sanim->anim) {
      IMB_free_anim(sanim->anim);
      sanim->anim = nullptr;
    }

    BLI_freelinkN(&seq->anims, sanim);
  }
  BLI_listbase_clear(&seq->anims);
}

void SEQ_relations_session_uid_generate(Sequence *sequence)
{
  sequence->runtime.session_uid = BLI_session_uid_generate();
}

static bool get_uids_cb(Sequence *seq, void *user_data)
{
  GSet *used_uids = (GSet *)user_data;
  const SessionUID *session_uid = &seq->runtime.session_uid;
  if (!BLI_session_uid_is_generated(session_uid)) {
    printf("Sequence %s does not have UID generated.\n", seq->name);
    return true;
  }

  if (BLI_gset_lookup(used_uids, session_uid) != nullptr) {
    printf("Sequence %s has duplicate UID generated.\n", seq->name);
    return true;
  }

  BLI_gset_insert(used_uids, (void *)session_uid);
  return true;
}

void SEQ_relations_check_uids_unique_and_report(const Scene *scene)
{
  if (scene->ed == nullptr) {
    return;
  }

  GSet *used_uids = BLI_gset_new(
      BLI_session_uid_ghash_hash, BLI_session_uid_ghash_compare, "sequencer used uids");

  SEQ_for_each_callback(&scene->ed->seqbase, get_uids_cb, used_uids);

  BLI_gset_free(used_uids, nullptr);
}

Sequence *SEQ_find_metastrip_by_sequence(ListBase *seqbase, Sequence *meta, Sequence *seq)
{
  LISTBASE_FOREACH (Sequence *, iseq, seqbase) {
    Sequence *rval;

    if (seq == iseq) {
      return meta;
    }
    if (iseq->seqbase.first && (rval = SEQ_find_metastrip_by_sequence(&iseq->seqbase, iseq, seq)))
    {
      return rval;
    }
  }

  return nullptr;
}

bool SEQ_exists_in_seqbase(const Sequence *seq, const ListBase *seqbase)
{
  LISTBASE_FOREACH (Sequence *, seq_test, seqbase) {
    if (seq_test->type == SEQ_TYPE_META && SEQ_exists_in_seqbase(seq, &seq_test->seqbase)) {
      return true;
    }
    if (seq_test == seq) {
      return true;
    }
  }
  return false;
}<|MERGE_RESOLUTION|>--- conflicted
+++ resolved
@@ -18,10 +18,6 @@
 
 #include "BKE_main.hh"
 #include "BKE_report.hh"
-<<<<<<< HEAD
-#include "BKE_scene.hh"
-=======
->>>>>>> 6f0ef0e3
 
 #include "DEG_depsgraph.hh"
 
