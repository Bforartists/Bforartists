--- conflicted
+++ resolved
@@ -18,10 +18,6 @@
 
 #include "BKE_main.hh"
 #include "BKE_report.hh"
-<<<<<<< HEAD
-#include "BKE_scene.hh"
-=======
->>>>>>> a6dbfc82
 
 #include "DEG_depsgraph.hh"
 
