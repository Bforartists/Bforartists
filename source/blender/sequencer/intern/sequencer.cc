--- conflicted
+++ resolved
@@ -583,12 +583,8 @@
                               Strip *strip,
                               const StripDuplicate dupe_flag,
                               const int flag,
-<<<<<<< HEAD
-                              Map<Strip *, Strip *> &strip_map)
-=======
-                              blender::Map<Strip *, Strip *> &strip_map,
+                              Map<Strip *, Strip *> &strip_map,
                               StripDuplicateContext &ctx)
->>>>>>> af1a364d
 {
   Strip *strip_new = static_cast<Strip *>(MEM_dupallocN(strip));
   strip_map.add(strip, strip_new);
@@ -739,12 +735,8 @@
                                              ListBase *new_seq_list,
                                              Strip *strip,
                                              const StripDuplicate dupe_flag,
-<<<<<<< HEAD
-                                             Map<Strip *, Strip *> &strip_map)
-=======
-                                             blender::Map<Strip *, Strip *> &strip_map,
+                                             Map<Strip *, Strip *> &strip_map,
                                              StripDuplicateContext &ctx)
->>>>>>> af1a364d
 {
   Strip *strip_new = strip_duplicate(
       bmain, scene_src, scene_dst, new_seq_list, strip, dupe_flag, 0, strip_map, ctx);
@@ -764,12 +756,8 @@
                                  Strip *strip,
                                  const StripDuplicate dupe_flag)
 {
-<<<<<<< HEAD
+  StripDuplicateContext ctx;
   Map<Strip *, Strip *> strip_map;
-=======
-  StripDuplicateContext ctx;
-  blender::Map<Strip *, Strip *> strip_map;
->>>>>>> af1a364d
 
   Strip *strip_new = strip_duplicate_recursive_impl(
       bmain, scene_src, scene_dst, new_seq_list, strip, dupe_flag, strip_map, ctx);
@@ -786,12 +774,8 @@
                                     const ListBase *seqbase,
                                     const StripDuplicate dupe_flag,
                                     const int flag,
-<<<<<<< HEAD
-                                    Map<Strip *, Strip *> &strip_map)
-=======
-                                    blender::Map<Strip *, Strip *> &strip_map,
+                                    Map<Strip *, Strip *> &strip_map,
                                     StripDuplicateContext &ctx)
->>>>>>> af1a364d
 {
   LISTBASE_FOREACH (Strip *, strip, seqbase) {
     if ((strip->flag & SELECT) == 0 && !flag_is_set(dupe_flag, StripDuplicate::All)) {
@@ -826,12 +810,8 @@
                                  const StripDuplicate dupe_flag,
                                  const int flag)
 {
-<<<<<<< HEAD
+  StripDuplicateContext ctx;
   Map<Strip *, Strip *> strip_map;
-=======
-  StripDuplicateContext ctx;
-  blender::Map<Strip *, Strip *> strip_map;
->>>>>>> af1a364d
 
   seqbase_dupli_recursive(
       bmain, scene_src, scene_dst, nseqbase, seqbase, dupe_flag, flag, strip_map, ctx);
