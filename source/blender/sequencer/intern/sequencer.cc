--- conflicted
+++ resolved
@@ -22,8 +22,8 @@
 #include "DNA_sound_types.h"
 #include "DNA_space_types.h" /*BFA - 3D Sequencer*/
 
+#include "BKE_context.hh" /*BFA - 3D Sequencer*/
 #include "BLI_listbase.h"
-#include "BKE_context.hh" /*BFA - 3D Sequencer*/
 #include "BLI_path_utils.hh"
 
 #include "BKE_fcurve.hh"
@@ -229,7 +229,7 @@
    * be _very_ careful here, invalidating cache loops over the scene sequences and
    * assumes the listbase is valid for all strips,
    * this may not be the case if lists are being freed.
-   * this is optional SEQ_relations_invalidate_cache
+   * this is optional relations_invalidate_cache
    */
   if (do_cache) {
     if (scene) {
@@ -436,7 +436,7 @@
   ms->parseq = strip_meta;
 
   /* Reference to previously displayed timeline data. */
-  Strip *higher_level_meta = SEQ_lookup_meta_by_strip(ed, strip_meta);
+  Strip *higher_level_meta = lookup_meta_by_strip(ed, strip_meta);
   ms->oldbasep = higher_level_meta ? &higher_level_meta->seqbase : &ed->seqbase;
   ms->old_channels = higher_level_meta ? &higher_level_meta->channels : &ed->channels;
 
@@ -464,7 +464,7 @@
     /* Allocate meta stack in a way, that represents meta hierarchy in timeline. */
     seq_meta_stack_alloc(scene, dst_seq);
     Strip *meta_parent = dst_seq;
-    while ((meta_parent = SEQ_lookup_meta_by_strip(ed, meta_parent))) {
+    while ((meta_parent = lookup_meta_by_strip(ed, meta_parent))) {
       seq_meta_stack_alloc(scene, meta_parent);
     }
 
@@ -1089,11 +1089,6 @@
   edit_update_muting(scene->ed);
   sound_update_bounds_all(scene);
 }
-
-<<<<<<< HEAD
-  SEQ_edit_update_muting(scene->ed);
-  SEQ_sound_update_bounds_all(scene);
-}
 /*############## BFA - 3D Sequencer ##############*/
 /** \} */
 
@@ -1101,7 +1096,7 @@
 /** \name Scene override functions
  * \{ */
 
-Scene *SEQ_get_ref_scene_for_notifiers(const bContext *C)
+Scene *get_ref_scene_for_notifiers(const bContext *C)
 {
   SpaceSeq *seq = CTX_wm_space_seq(C);
   if (seq != NULL && seq->scene_override != NULL) {
@@ -1117,6 +1112,5 @@
 
 /** \} */
 /*############## BFA - 3D Sequencer END ##############*/
-=======
-}  // namespace blender::seq
->>>>>>> 7cd1c2c7
+
+}  // namespace blender::seq