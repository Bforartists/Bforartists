/* SPDX-FileCopyrightText: 2001-2002 NaN Holding BV. All rights reserved.
 * SPDX-FileCopyrightText: 2003-2009 Blender Authors
 * SPDX-FileCopyrightText: 2005-2006 Peter Schlaile <peter [at] schlaile [dot] de>
 *
 * SPDX-License-Identifier: GPL-2.0-or-later */

/** \file
 * \ingroup bke
 */

#define DNA_DEPRECATED_ALLOW

#include "MEM_guardedalloc.h"

#include "DNA_anim_types.h"
#include "DNA_scene_types.h"
#include "DNA_sequence_types.h"
#include "DNA_sound_types.h"
#include "DNA_space_types.h" /*BFA - 3D Sequencer*/

#include "BLI_listbase.h"
<<<<<<< HEAD
#include "BKE_context.hh" /*BFA - 3D Sequencer*/
#include "BLI_path_util.h"
=======
#include "BLI_path_utils.hh"
>>>>>>> d02e04eb

#include "BKE_fcurve.hh"
#include "BKE_idprop.hh"
#include "BKE_lib_id.hh"
#include "BKE_main.hh"
#include "BKE_scene.hh"
#include "BKE_sound.h"

#include "DEG_depsgraph.hh"

#include "IMB_imbuf.hh"

#include "SEQ_channels.hh"
#include "SEQ_connect.hh"
#include "SEQ_edit.hh"
#include "SEQ_effects.hh"
#include "SEQ_iterator.hh"
#include "SEQ_modifier.hh"
#include "SEQ_proxy.hh"
#include "SEQ_relations.hh"
#include "SEQ_retiming.hh"
#include "SEQ_select.hh"
#include "SEQ_sequencer.hh"
#include "SEQ_sound.hh"
#include "SEQ_thumbnail_cache.hh"
#include "SEQ_time.hh"
#include "SEQ_utils.hh"

#include "BLO_read_write.hh"

#include "image_cache.hh"
#include "prefetch.hh"
#include "sequencer.hh"
#include "utils.hh"

/* -------------------------------------------------------------------- */
/** \name Allocate / Free Functions
 * \{ */

StripProxy *seq_strip_proxy_alloc()
{
  StripProxy *strip_proxy = static_cast<StripProxy *>(
      MEM_callocN(sizeof(StripProxy), "StripProxy"));
  strip_proxy->quality = 50;
  strip_proxy->build_tc_flags = SEQ_PROXY_TC_RECORD_RUN | SEQ_PROXY_TC_RECORD_RUN_NO_GAPS;
  strip_proxy->tc = SEQ_PROXY_TC_RECORD_RUN;
  return strip_proxy;
}

static Strip *seq_strip_alloc(int type)
{
  Strip *strip = static_cast<Strip *>(MEM_callocN(sizeof(Strip), "strip"));

  if (type != SEQ_TYPE_SOUND_RAM) {
    strip->transform = static_cast<StripTransform *>(
        MEM_callocN(sizeof(StripTransform), "StripTransform"));
    strip->transform->scale_x = 1;
    strip->transform->scale_y = 1;
    strip->transform->origin[0] = 0.5f;
    strip->transform->origin[1] = 0.5f;
    strip->transform->filter = SEQ_TRANSFORM_FILTER_AUTO;
    strip->crop = static_cast<StripCrop *>(MEM_callocN(sizeof(StripCrop), "StripCrop"));
  }

  strip->us = 1;
  return strip;
}

static void seq_free_strip(Strip *strip)
{
  strip->us--;
  if (strip->us > 0) {
    return;
  }
  if (strip->us < 0) {
    printf("error: negative users in strip\n");
    return;
  }

  if (strip->stripdata) {
    MEM_freeN(strip->stripdata);
  }

  if (strip->proxy) {
    if (strip->proxy->anim) {
      IMB_free_anim(strip->proxy->anim);
    }

    MEM_freeN(strip->proxy);
  }
  if (strip->crop) {
    MEM_freeN(strip->crop);
  }
  if (strip->transform) {
    MEM_freeN(strip->transform);
  }

  MEM_freeN(strip);
}

Sequence *SEQ_sequence_alloc(ListBase *lb, int timeline_frame, int machine, int type)
{
  Sequence *seq;

  seq = static_cast<Sequence *>(MEM_callocN(sizeof(Sequence), "addseq"));
  BLI_addtail(lb, seq);

  *((short *)seq->name) = ID_SEQ;
  seq->name[2] = 0;

  seq->flag = SELECT;
  seq->start = timeline_frame;
  seq->machine = machine;
  seq->sat = 1.0;
  seq->mul = 1.0;
  seq->blend_opacity = 100.0;
  seq->volume = 1.0f;
  seq->scene_sound = nullptr;
  seq->type = type;
  seq->media_playback_rate = 0.0f;
  seq->speed_factor = 1.0f;

  if (seq->type == SEQ_TYPE_ADJUSTMENT) {
    seq->blend_mode = SEQ_TYPE_CROSS;
  }
  else {
    seq->blend_mode = SEQ_TYPE_ALPHAOVER;
  }

  seq->strip = seq_strip_alloc(type);
  seq->stereo3d_format = static_cast<Stereo3dFormat *>(
      MEM_callocN(sizeof(Stereo3dFormat), "Sequence Stereo Format"));

  seq->color_tag = SEQUENCE_COLOR_NONE;

  if (seq->type == SEQ_TYPE_META) {
    SEQ_channels_ensure(&seq->channels);
  }

  SEQ_relations_session_uid_generate(seq);

  return seq;
}

/* only give option to skip cache locally (static func) */
static void seq_sequence_free_ex(Scene *scene,
                                 Sequence *seq,
                                 const bool do_cache,
                                 const bool do_id_user)
{
  if (seq->strip) {
    seq_free_strip(seq->strip);
  }

  SEQ_relations_sequence_free_anim(seq);

  if (seq->type & SEQ_TYPE_EFFECT) {
    SeqEffectHandle sh = SEQ_effect_handle_get(seq);
    sh.free(seq, do_id_user);
  }

  if (seq->sound && do_id_user) {
    id_us_min((ID *)seq->sound);
  }

  if (seq->stereo3d_format) {
    MEM_freeN(seq->stereo3d_format);
  }

  /* clipboard has no scene and will never have a sound handle or be active
   * same goes to sequences copy for proxy rebuild job
   */
  if (scene) {
    Editing *ed = scene->ed;

    if (ed->act_seq == seq) {
      ed->act_seq = nullptr;
    }

    if (seq->scene_sound && ELEM(seq->type, SEQ_TYPE_SOUND_RAM, SEQ_TYPE_SCENE)) {
      BKE_sound_remove_scene_sound(scene, seq->scene_sound);
    }
  }

  if (seq->prop) {
    IDP_FreePropertyContent_ex(seq->prop, do_id_user);
    MEM_freeN(seq->prop);
  }

  /* free modifiers */
  SEQ_modifier_clear(seq);

  if (SEQ_is_strip_connected(seq)) {
    SEQ_disconnect(seq);
  }

  /* free cached data used by this strip,
   * also invalidate cache for all dependent sequences
   *
   * be _very_ careful here, invalidating cache loops over the scene sequences and
   * assumes the listbase is valid for all strips,
   * this may not be the case if lists are being freed.
   * this is optional SEQ_relations_invalidate_cache
   */
  if (do_cache) {
    if (scene) {
      SEQ_relations_invalidate_cache_raw(scene, seq);
    }
  }
  if (seq->type == SEQ_TYPE_META) {
    SEQ_channels_free(&seq->channels);
  }

  if (seq->retiming_keys != nullptr) {
    MEM_freeN(seq->retiming_keys);
    seq->retiming_keys = nullptr;
    seq->retiming_keys_num = 0;
  }

  MEM_freeN(seq);
}

void SEQ_sequence_free(Scene *scene, Sequence *seq)
{
  seq_sequence_free_ex(scene, seq, true, true);
}

void seq_free_sequence_recurse(Scene *scene, Sequence *seq, const bool do_id_user)
{
  Sequence *iseq, *iseq_next;

  for (iseq = static_cast<Sequence *>(seq->seqbase.first); iseq; iseq = iseq_next) {
    iseq_next = iseq->next;
    seq_free_sequence_recurse(scene, iseq, do_id_user);
  }

  seq_sequence_free_ex(scene, seq, false, do_id_user);
}

Editing *SEQ_editing_get(const Scene *scene)
{
  return scene->ed;
}

Editing *SEQ_editing_ensure(Scene *scene)
{
  if (scene->ed == nullptr) {
    Editing *ed;

    ed = scene->ed = static_cast<Editing *>(MEM_callocN(sizeof(Editing), "addseq"));
    ed->seqbasep = &ed->seqbase;
    ed->cache = nullptr;
    ed->cache_flag = (SEQ_CACHE_STORE_FINAL_OUT | SEQ_CACHE_STORE_RAW);
    ed->show_missing_media_flag = SEQ_EDIT_SHOW_MISSING_MEDIA;
    ed->displayed_channels = &ed->channels;
    SEQ_channels_ensure(ed->displayed_channels);
  }

  return scene->ed;
}

void SEQ_editing_free(Scene *scene, const bool do_id_user)
{
  Editing *ed = scene->ed;

  if (ed == nullptr) {
    return;
  }

  seq_prefetch_free(scene);
  seq_cache_destruct(scene);

  /* handle cache freeing above */
  LISTBASE_FOREACH_MUTABLE (Sequence *, seq, &ed->seqbase) {
    seq_free_sequence_recurse(scene, seq, do_id_user);
  }

  BLI_freelistN(&ed->metastack);
  SEQ_sequence_lookup_free(scene);
  blender::seq::media_presence_free(scene);
  blender::seq::thumbnail_cache_destroy(scene);
  SEQ_channels_free(&ed->channels);

  MEM_freeN(ed);

  scene->ed = nullptr;
}

static void seq_new_fix_links_recursive(Sequence *seq)
{
  if (seq->type & SEQ_TYPE_EFFECT) {
    if (seq->seq1 && seq->seq1->tmp) {
      seq->seq1 = static_cast<Sequence *>(seq->seq1->tmp);
    }
    if (seq->seq2 && seq->seq2->tmp) {
      seq->seq2 = static_cast<Sequence *>(seq->seq2->tmp);
    }
  }
  else if (seq->type == SEQ_TYPE_META) {
    LISTBASE_FOREACH (Sequence *, seqn, &seq->seqbase) {
      seq_new_fix_links_recursive(seqn);
    }
  }

  LISTBASE_FOREACH (SequenceModifierData *, smd, &seq->modifiers) {
    if (smd->mask_sequence && smd->mask_sequence->tmp) {
      smd->mask_sequence = static_cast<Sequence *>(smd->mask_sequence->tmp);
    }
  }

  if (SEQ_is_strip_connected(seq)) {
    LISTBASE_FOREACH (SeqConnection *, con, &seq->connections) {
      if (con->seq_ref->tmp) {
        con->seq_ref = static_cast<Sequence *>(con->seq_ref->tmp);
      }
    }
  }
}

SequencerToolSettings *SEQ_tool_settings_init()
{
  SequencerToolSettings *tool_settings = static_cast<SequencerToolSettings *>(
      MEM_callocN(sizeof(SequencerToolSettings), "Sequencer tool settings"));
  tool_settings->fit_method = SEQ_SCALE_TO_FIT;
  tool_settings->snap_mode = SEQ_SNAP_TO_STRIPS | SEQ_SNAP_TO_CURRENT_FRAME |
                             SEQ_SNAP_TO_STRIP_HOLD | SEQ_SNAP_TO_MARKERS |
                             SEQ_SNAP_TO_PREVIEW_BORDERS | SEQ_SNAP_TO_PREVIEW_CENTER |
                             SEQ_SNAP_TO_STRIPS_PREVIEW;
  tool_settings->snap_distance = 15;
  tool_settings->overlap_mode = SEQ_OVERLAP_SHUFFLE;
  tool_settings->pivot_point = V3D_AROUND_LOCAL_ORIGINS;

  return tool_settings;
}

SequencerToolSettings *SEQ_tool_settings_ensure(Scene *scene)
{
  SequencerToolSettings *tool_settings = scene->toolsettings->sequencer_tool_settings;
  if (tool_settings == nullptr) {
    scene->toolsettings->sequencer_tool_settings = SEQ_tool_settings_init();
    tool_settings = scene->toolsettings->sequencer_tool_settings;
  }

  return tool_settings;
}

void SEQ_tool_settings_free(SequencerToolSettings *tool_settings)
{
  MEM_freeN(tool_settings);
}

eSeqImageFitMethod SEQ_tool_settings_fit_method_get(Scene *scene)
{
  const SequencerToolSettings *tool_settings = SEQ_tool_settings_ensure(scene);
  return eSeqImageFitMethod(tool_settings->fit_method);
}

short SEQ_tool_settings_snap_mode_get(Scene *scene)
{
  const SequencerToolSettings *tool_settings = SEQ_tool_settings_ensure(scene);
  return tool_settings->snap_mode;
}

short SEQ_tool_settings_snap_flag_get(Scene *scene)
{
  const SequencerToolSettings *tool_settings = SEQ_tool_settings_ensure(scene);
  return tool_settings->snap_flag;
}

int SEQ_tool_settings_snap_distance_get(Scene *scene)
{
  const SequencerToolSettings *tool_settings = SEQ_tool_settings_ensure(scene);
  return tool_settings->snap_distance;
}

void SEQ_tool_settings_fit_method_set(Scene *scene, eSeqImageFitMethod fit_method)
{
  SequencerToolSettings *tool_settings = SEQ_tool_settings_ensure(scene);
  tool_settings->fit_method = fit_method;
}

eSeqOverlapMode SEQ_tool_settings_overlap_mode_get(Scene *scene)
{
  const SequencerToolSettings *tool_settings = SEQ_tool_settings_ensure(scene);
  return eSeqOverlapMode(tool_settings->overlap_mode);
}

int SEQ_tool_settings_pivot_point_get(Scene *scene)
{
  const SequencerToolSettings *tool_settings = SEQ_tool_settings_ensure(scene);
  return tool_settings->pivot_point;
}

ListBase *SEQ_active_seqbase_get(const Editing *ed)
{
  if (ed == nullptr) {
    return nullptr;
  }

  return ed->seqbasep;
}

void SEQ_seqbase_active_set(Editing *ed, ListBase *seqbase)
{
  ed->seqbasep = seqbase;
}

static MetaStack *seq_meta_stack_alloc(const Scene *scene, Sequence *seq_meta)
{
  Editing *ed = SEQ_editing_get(scene);

  MetaStack *ms = static_cast<MetaStack *>(MEM_mallocN(sizeof(MetaStack), "metastack"));
  BLI_addhead(&ed->metastack, ms);
  ms->parseq = seq_meta;

  /* Reference to previously displayed timeline data. */
  Sequence *higher_level_meta = seq_sequence_lookup_meta_by_seq(scene, seq_meta);
  ms->oldbasep = higher_level_meta ? &higher_level_meta->seqbase : &ed->seqbase;
  ms->old_channels = higher_level_meta ? &higher_level_meta->channels : &ed->channels;

  ms->disp_range[0] = SEQ_time_left_handle_frame_get(scene, ms->parseq);
  ms->disp_range[1] = SEQ_time_right_handle_frame_get(scene, ms->parseq);
  return ms;
}

MetaStack *SEQ_meta_stack_active_get(const Editing *ed)
{
  if (ed == nullptr) {
    return nullptr;
  }

  return static_cast<MetaStack *>(ed->metastack.last);
}

void SEQ_meta_stack_set(const Scene *scene, Sequence *dst_seq)
{
  Editing *ed = SEQ_editing_get(scene);
  /* Clear metastack */
  BLI_freelistN(&ed->metastack);

  if (dst_seq != nullptr) {
    /* Allocate meta stack in a way, that represents meta hierarchy in timeline. */
    seq_meta_stack_alloc(scene, dst_seq);
    Sequence *meta_parent = dst_seq;
    while ((meta_parent = seq_sequence_lookup_meta_by_seq(scene, meta_parent))) {
      seq_meta_stack_alloc(scene, meta_parent);
    }

    SEQ_seqbase_active_set(ed, &dst_seq->seqbase);
    SEQ_channels_displayed_set(ed, &dst_seq->channels);
  }
  else {
    /* Go to top level, exiting meta strip. */
    SEQ_seqbase_active_set(ed, &ed->seqbase);
    SEQ_channels_displayed_set(ed, &ed->channels);
  }
}

Sequence *SEQ_meta_stack_pop(Editing *ed)
{
  MetaStack *ms = SEQ_meta_stack_active_get(ed);
  Sequence *meta_parent = ms->parseq;
  SEQ_seqbase_active_set(ed, ms->oldbasep);
  SEQ_channels_displayed_set(ed, ms->old_channels);
  BLI_remlink(&ed->metastack, ms);
  MEM_freeN(ms);
  return meta_parent;
}

/** \} */

/* -------------------------------------------------------------------- */
/** \name Duplicate Functions
 * \{ */

static Sequence *seq_dupli(const Scene *scene_src,
                           Scene *scene_dst,
                           ListBase *new_seq_list,
                           Sequence *seq,
                           int dupe_flag,
                           const int flag)
{
  Sequence *seqn = static_cast<Sequence *>(MEM_dupallocN(seq));

  if ((flag & LIB_ID_CREATE_NO_MAIN) == 0) {
    SEQ_relations_session_uid_generate(seqn);
  }

  seq->tmp = seqn;
  seqn->strip = static_cast<Strip *>(MEM_dupallocN(seq->strip));

  seqn->stereo3d_format = static_cast<Stereo3dFormat *>(MEM_dupallocN(seq->stereo3d_format));

  /* XXX: add F-Curve duplication stuff? */

  if (seq->strip->crop) {
    seqn->strip->crop = static_cast<StripCrop *>(MEM_dupallocN(seq->strip->crop));
  }

  if (seq->strip->transform) {
    seqn->strip->transform = static_cast<StripTransform *>(MEM_dupallocN(seq->strip->transform));
  }

  if (seq->strip->proxy) {
    seqn->strip->proxy = static_cast<StripProxy *>(MEM_dupallocN(seq->strip->proxy));
    seqn->strip->proxy->anim = nullptr;
  }

  if (seq->prop) {
    seqn->prop = IDP_CopyProperty_ex(seq->prop, flag);
  }

  if (seqn->modifiers.first) {
    BLI_listbase_clear(&seqn->modifiers);

    SEQ_modifier_list_copy(seqn, seq);
  }

  if (SEQ_is_strip_connected(seq)) {
    BLI_listbase_clear(&seqn->connections);
    SEQ_connections_duplicate(&seqn->connections, &seq->connections);
  }

  if (seq->type == SEQ_TYPE_META) {
    seqn->strip->stripdata = nullptr;

    BLI_listbase_clear(&seqn->seqbase);
    /* WARNING: This meta-strip is not recursively duplicated here - do this after! */
    // seq_dupli_recursive(&seq->seqbase, &seqn->seqbase);

    BLI_listbase_clear(&seqn->channels);
    SEQ_channels_duplicate(&seqn->channels, &seq->channels);
  }
  else if (seq->type == SEQ_TYPE_SCENE) {
    seqn->strip->stripdata = nullptr;
    if (seq->scene_sound) {
      seqn->scene_sound = BKE_sound_scene_add_scene_sound_defaults(scene_dst, seqn);
    }
  }
  else if (seq->type == SEQ_TYPE_MOVIECLIP) {
    /* avoid assert */
  }
  else if (seq->type == SEQ_TYPE_MASK) {
    /* avoid assert */
  }
  else if (seq->type == SEQ_TYPE_MOVIE) {
    seqn->strip->stripdata = static_cast<StripElem *>(MEM_dupallocN(seq->strip->stripdata));
    BLI_listbase_clear(&seqn->anims);
  }
  else if (seq->type == SEQ_TYPE_SOUND_RAM) {
    seqn->strip->stripdata = static_cast<StripElem *>(MEM_dupallocN(seq->strip->stripdata));
    seqn->scene_sound = nullptr;
    if ((flag & LIB_ID_CREATE_NO_USER_REFCOUNT) == 0) {
      id_us_plus((ID *)seqn->sound);
    }
  }
  else if (seq->type == SEQ_TYPE_IMAGE) {
    seqn->strip->stripdata = static_cast<StripElem *>(MEM_dupallocN(seq->strip->stripdata));
  }
  else if (seq->type & SEQ_TYPE_EFFECT) {
    SeqEffectHandle sh;
    sh = SEQ_effect_handle_get(seq);
    if (sh.copy) {
      sh.copy(seqn, seq, flag);
    }

    seqn->strip->stripdata = nullptr;
  }
  else {
    /* sequence type not handled in duplicate! Expect a crash now... */
    BLI_assert_unreachable();
  }

  /* When using #SEQ_DUPE_UNIQUE_NAME, it is mandatory to add new sequences in relevant container
   * (scene or meta's one), *before* checking for unique names. Otherwise the meta's list is empty
   * and hence we miss all sequence-strips in that meta that have already been duplicated,
   * (see #55668). Note that unique name check itself could be done at a later step in calling
   * code, once all sequence-strips have bee duplicated (that was first, simpler solution),
   * but then handling of animation data will be broken (see #60194). */
  if (new_seq_list != nullptr) {
    BLI_addtail(new_seq_list, seqn);
  }

  if (scene_src == scene_dst) {
    if (dupe_flag & SEQ_DUPE_UNIQUE_NAME) {
      SEQ_sequence_base_unique_name_recursive(scene_dst, &scene_dst->ed->seqbase, seqn);
    }
  }

  if (seq->retiming_keys != nullptr) {
    seqn->retiming_keys = static_cast<SeqRetimingKey *>(MEM_dupallocN(seq->retiming_keys));
    seqn->retiming_keys_num = seq->retiming_keys_num;
  }

  return seqn;
}

static Sequence *sequence_dupli_recursive_do(const Scene *scene_src,
                                             Scene *scene_dst,
                                             ListBase *new_seq_list,
                                             Sequence *seq,
                                             const int dupe_flag)
{
  Sequence *seqn;

  seq->tmp = nullptr;
  seqn = seq_dupli(scene_src, scene_dst, new_seq_list, seq, dupe_flag, 0);
  if (seq->type == SEQ_TYPE_META) {
    LISTBASE_FOREACH (Sequence *, s, &seq->seqbase) {
      sequence_dupli_recursive_do(scene_src, scene_dst, &seqn->seqbase, s, dupe_flag);
    }
  }

  return seqn;
}

Sequence *SEQ_sequence_dupli_recursive(
    const Scene *scene_src, Scene *scene_dst, ListBase *new_seq_list, Sequence *seq, int dupe_flag)
{
  Sequence *seqn = sequence_dupli_recursive_do(scene_src, scene_dst, new_seq_list, seq, dupe_flag);

  /* This does not need to be in recursive call itself, since it is already recursive... */
  seq_new_fix_links_recursive(seqn);
  if (SEQ_is_strip_connected(seqn)) {
    SEQ_cut_one_way_connections(seqn);
  }

  return seqn;
}

void SEQ_sequence_base_dupli_recursive(const Scene *scene_src,
                                       Scene *scene_dst,
                                       ListBase *nseqbase,
                                       const ListBase *seqbase,
                                       int dupe_flag,
                                       const int flag)
{
  LISTBASE_FOREACH (Sequence *, seq, seqbase) {
    seq->tmp = nullptr;
    if ((seq->flag & SELECT) || (dupe_flag & SEQ_DUPE_ALL)) {
      Sequence *seqn = seq_dupli(scene_src, scene_dst, nseqbase, seq, dupe_flag, flag);

      if (seqn == nullptr) {
        continue; /* Should never fail. */
      }

      if (seq->type == SEQ_TYPE_META) {
        /* Always include meta all strip children. */
        int dupe_flag_recursive = dupe_flag | SEQ_DUPE_ALL | SEQ_DUPE_IS_RECURSIVE_CALL;
        SEQ_sequence_base_dupli_recursive(
            scene_src, scene_dst, &seqn->seqbase, &seq->seqbase, dupe_flag_recursive, flag);
      }
    }
  }

  /* Fix modifier links recursively from the top level only, when all sequences have been
   * copied. */
  if (dupe_flag & SEQ_DUPE_IS_RECURSIVE_CALL) {
    return;
  }

  /* Fix effect, modifier, and connected strip links. */
  LISTBASE_FOREACH (Sequence *, seq, nseqbase) {
    seq_new_fix_links_recursive(seq);
  }
  /* One-way connections cannot be cut until after all connections are resolved. */
  LISTBASE_FOREACH (Sequence *, seq, nseqbase) {
    if (SEQ_is_strip_connected(seq)) {
      SEQ_cut_one_way_connections(seq);
    }
  }
}

bool SEQ_is_valid_strip_channel(const Sequence *seq)
{
  return seq->machine >= 1 && seq->machine <= SEQ_MAX_CHANNELS;
}

SequencerToolSettings *SEQ_tool_settings_copy(SequencerToolSettings *tool_settings)
{
  SequencerToolSettings *tool_settings_copy = static_cast<SequencerToolSettings *>(
      MEM_dupallocN(tool_settings));
  return tool_settings_copy;
}

/** \} */

static bool seq_set_strip_done_cb(Sequence *seq, void * /*userdata*/)
{
  if (seq->strip) {
    seq->strip->done = false;
  }
  return true;
}

static bool seq_write_data_cb(Sequence *seq, void *userdata)
{
  BlendWriter *writer = (BlendWriter *)userdata;
  BLO_write_struct(writer, Sequence, seq);
  if (seq->strip && seq->strip->done == 0) {
    /* Write strip with 'done' at 0 because read-file. */

    /* TODO this doesn't depend on the `Strip` data to be present? */
    if (seq->effectdata) {
      switch (seq->type) {
        case SEQ_TYPE_COLOR:
          BLO_write_struct(writer, SolidColorVars, seq->effectdata);
          break;
        case SEQ_TYPE_SPEED:
          BLO_write_struct(writer, SpeedControlVars, seq->effectdata);
          break;
        case SEQ_TYPE_WIPE:
          BLO_write_struct(writer, WipeVars, seq->effectdata);
          break;
        case SEQ_TYPE_GLOW:
          BLO_write_struct(writer, GlowVars, seq->effectdata);
          break;
        case SEQ_TYPE_TRANSFORM:
          BLO_write_struct(writer, TransformVars, seq->effectdata);
          break;
        case SEQ_TYPE_GAUSSIAN_BLUR:
          BLO_write_struct(writer, GaussianBlurVars, seq->effectdata);
          break;
        case SEQ_TYPE_TEXT:
          BLO_write_struct(writer, TextVars, seq->effectdata);
          break;
        case SEQ_TYPE_COLORMIX:
          BLO_write_struct(writer, ColorMixVars, seq->effectdata);
          break;
      }
    }

    BLO_write_struct(writer, Stereo3dFormat, seq->stereo3d_format);

    Strip *strip = seq->strip;
    BLO_write_struct(writer, Strip, strip);
    if (strip->crop) {
      BLO_write_struct(writer, StripCrop, strip->crop);
    }
    if (strip->transform) {
      BLO_write_struct(writer, StripTransform, strip->transform);
    }
    if (strip->proxy) {
      BLO_write_struct(writer, StripProxy, strip->proxy);
    }
    if (seq->type == SEQ_TYPE_IMAGE) {
      BLO_write_struct_array(writer,
                             StripElem,
                             MEM_allocN_len(strip->stripdata) / sizeof(StripElem),
                             strip->stripdata);
    }
    else if (ELEM(seq->type, SEQ_TYPE_MOVIE, SEQ_TYPE_SOUND_RAM)) {
      BLO_write_struct(writer, StripElem, strip->stripdata);
    }

    strip->done = true;
  }

  if (seq->prop) {
    IDP_BlendWrite(writer, seq->prop);
  }

  SEQ_modifier_blend_write(writer, &seq->modifiers);

  LISTBASE_FOREACH (SeqTimelineChannel *, channel, &seq->channels) {
    BLO_write_struct(writer, SeqTimelineChannel, channel);
  }

  LISTBASE_FOREACH (SeqConnection *, con, &seq->connections) {
    BLO_write_struct(writer, SeqConnection, con);
  }

  if (seq->retiming_keys != nullptr) {
    int size = SEQ_retiming_keys_count(seq);
    BLO_write_struct_array(writer, SeqRetimingKey, size, seq->retiming_keys);
  }

  return true;
}

void SEQ_blend_write(BlendWriter *writer, ListBase *seqbase)
{
  /* reset write flags */
  SEQ_for_each_callback(seqbase, seq_set_strip_done_cb, nullptr);

  SEQ_for_each_callback(seqbase, seq_write_data_cb, writer);
}

static bool seq_read_data_cb(Sequence *seq, void *user_data)
{
  BlendDataReader *reader = (BlendDataReader *)user_data;

  /* Runtime data cleanup. */
  seq->scene_sound = nullptr;
  BLI_listbase_clear(&seq->anims);

  /* Do as early as possible, so that other parts of reading can rely on valid session UID. */
  SEQ_relations_session_uid_generate(seq);

  BLO_read_struct(reader, Sequence, &seq->seq1);
  BLO_read_struct(reader, Sequence, &seq->seq2);

  if (seq->effectdata) {
    switch (seq->type) {
      case SEQ_TYPE_COLOR:
        BLO_read_struct(reader, SolidColorVars, &seq->effectdata);
        break;
      case SEQ_TYPE_SPEED:
        BLO_read_struct(reader, SpeedControlVars, &seq->effectdata);
        break;
      case SEQ_TYPE_WIPE:
        BLO_read_struct(reader, WipeVars, &seq->effectdata);
        break;
      case SEQ_TYPE_GLOW:
        BLO_read_struct(reader, GlowVars, &seq->effectdata);
        break;
      case SEQ_TYPE_TRANSFORM:
        BLO_read_struct(reader, TransformVars, &seq->effectdata);
        break;
      case SEQ_TYPE_GAUSSIAN_BLUR:
        BLO_read_struct(reader, GaussianBlurVars, &seq->effectdata);
        break;
      case SEQ_TYPE_TEXT:
        BLO_read_struct(reader, TextVars, &seq->effectdata);
        break;
      case SEQ_TYPE_COLORMIX:
        BLO_read_struct(reader, ColorMixVars, &seq->effectdata);
        break;
      default:
        BLI_assert_unreachable();
        seq->effectdata = nullptr;
        break;
    }
  }

  BLO_read_struct(reader, Stereo3dFormat, &seq->stereo3d_format);

  if (seq->type & SEQ_TYPE_EFFECT) {
    seq->flag |= SEQ_EFFECT_NOT_LOADED;
  }

  if (seq->type == SEQ_TYPE_TEXT) {
    TextVars *t = static_cast<TextVars *>(seq->effectdata);
    t->text_blf_id = SEQ_FONT_NOT_LOADED;
  }

  BLO_read_struct(reader, IDProperty, &seq->prop);
  IDP_BlendDataRead(reader, &seq->prop);

  BLO_read_struct(reader, Strip, &seq->strip);
  if (seq->strip && seq->strip->done == 0) {
    seq->strip->done = true;

    /* `SEQ_TYPE_SOUND_HD` case needs to be kept here, for backward compatibility. */
    if (ELEM(seq->type, SEQ_TYPE_IMAGE, SEQ_TYPE_MOVIE, SEQ_TYPE_SOUND_RAM, SEQ_TYPE_SOUND_HD)) {
      /* FIXME In #SEQ_TYPE_IMAGE case, there is currently no available information about the
       * length of the stored array of #StripElem.
       *
       * This is 'not a problem' because the reading code only checks that the loaded buffer is at
       * least large enough for the requested data (here a single #StripElem item), and always
       * assign the whole read memory (without any truncating). But relying on this behavior is
       * weak and should be addressed. */
      BLO_read_struct(reader, StripElem, &seq->strip->stripdata);
    }
    else {
      seq->strip->stripdata = nullptr;
    }
    BLO_read_struct(reader, StripCrop, &seq->strip->crop);
    BLO_read_struct(reader, StripTransform, &seq->strip->transform);
    BLO_read_struct(reader, StripProxy, &seq->strip->proxy);
    if (seq->strip->proxy) {
      seq->strip->proxy->anim = nullptr;
    }
    else if (seq->flag & SEQ_USE_PROXY) {
      SEQ_proxy_set(seq, true);
    }

    /* need to load color balance to it could be converted to modifier */
    BLO_read_struct(reader, StripColorBalance, &seq->strip->color_balance);
  }

  SEQ_modifier_blend_read_data(reader, &seq->modifiers);

  BLO_read_struct_list(reader, SeqConnection, &seq->connections);
  LISTBASE_FOREACH (SeqConnection *, con, &seq->connections) {
    if (con->seq_ref) {
      BLO_read_struct(reader, Sequence, &con->seq_ref);
    }
  }

  BLO_read_struct_list(reader, SeqTimelineChannel, &seq->channels);

  if (seq->retiming_keys != nullptr) {
    const int size = SEQ_retiming_keys_count(seq);
    BLO_read_struct_array(reader, SeqRetimingKey, size, &seq->retiming_keys);
  }

  return true;
}
void SEQ_blend_read(BlendDataReader *reader, ListBase *seqbase)
{
  SEQ_for_each_callback(seqbase, seq_read_data_cb, reader);
}

static bool seq_doversion_250_sound_proxy_update_cb(Sequence *seq, void *user_data)
{
  Main *bmain = static_cast<Main *>(user_data);
  if (seq->type == SEQ_TYPE_SOUND_HD) {
    char filepath_abs[FILE_MAX];
    BLI_path_join(
        filepath_abs, sizeof(filepath_abs), seq->strip->dirpath, seq->strip->stripdata->filename);
    BLI_path_abs(filepath_abs, BKE_main_blendfile_path(bmain));
    seq->sound = BKE_sound_new_file(bmain, filepath_abs);
    seq->type = SEQ_TYPE_SOUND_RAM;
  }
  return true;
}

void SEQ_doversion_250_sound_proxy_update(Main *bmain, Editing *ed)
{
  SEQ_for_each_callback(&ed->seqbase, seq_doversion_250_sound_proxy_update_cb, bmain);
}

/* Depsgraph update functions. */

static bool seq_mute_sound_strips_cb(Sequence *seq, void *user_data)
{
  Scene *scene = (Scene *)user_data;
  if (seq->scene_sound != nullptr) {
    BKE_sound_remove_scene_sound(scene, seq->scene_sound);
    seq->scene_sound = nullptr;
  }
  return true;
}

/* Adds sound of strip to the `scene->sound_scene` - "sound timeline". */
static void seq_update_mix_sounds(Scene *scene, Sequence *seq)
{
  if (seq->scene_sound != nullptr) {
    return;
  }

  if (seq->sound != nullptr) {
    /* Adds `seq->sound->playback_handle` to `scene->sound_scene` */
    seq->scene_sound = BKE_sound_add_scene_sound_defaults(scene, seq);
  }
  else if (seq->type == SEQ_TYPE_SCENE && seq->scene != nullptr) {
    /* Adds `seq->scene->sound_scene` to `scene->sound_scene`. */
    BKE_sound_ensure_scene(seq->scene);
    seq->scene_sound = BKE_sound_scene_add_scene_sound_defaults(scene, seq);
  }
}

static void seq_update_sound_properties(const Scene *scene, const Sequence *seq)
{
  const int frame = BKE_scene_frame_get(scene);
  BKE_sound_set_scene_sound_volume_at_frame(
      seq->scene_sound, frame, seq->volume, (seq->flag & SEQ_AUDIO_VOLUME_ANIMATED) != 0);
  SEQ_retiming_sound_animation_data_set(scene, seq);
  BKE_sound_set_scene_sound_pan_at_frame(
      seq->scene_sound, frame, seq->pan, (seq->flag & SEQ_AUDIO_PAN_ANIMATED) != 0);
}

static void seq_update_sound_modifiers(Sequence *seq)
{
  void *sound_handle = seq->sound->playback_handle;
  if (!BLI_listbase_is_empty(&seq->modifiers)) {
    LISTBASE_FOREACH (SequenceModifierData *, smd, &seq->modifiers) {
      sound_handle = SEQ_sound_modifier_recreator(seq, smd, sound_handle);
    }
  }

  /* Assign modified sound back to `seq`. */
  BKE_sound_update_sequence_handle(seq->scene_sound, sound_handle);
}

static bool must_update_strip_sound(Scene *scene, Sequence *seq)
{
  return (scene->id.recalc & (ID_RECALC_AUDIO | ID_RECALC_SYNC_TO_EVAL)) != 0 ||
         (seq->sound->id.recalc & (ID_RECALC_AUDIO | ID_RECALC_SYNC_TO_EVAL)) != 0;
}

static void seq_update_sound_strips(Scene *scene, Sequence *seq)
{
  if (seq->sound == nullptr || !must_update_strip_sound(scene, seq)) {
    return;
  }
  /* Ensure strip is playing correct sound. */
  BKE_sound_update_scene_sound(seq->scene_sound, seq->sound);
  seq_update_sound_modifiers(seq);
}

static void seq_update_scene_strip_sound(Sequence *seq)
{
  if (seq->type != SEQ_TYPE_SCENE || seq->scene == nullptr) {
    return;
  }

  /* Set `seq->scene` volume.
   * NOTE: Currently this doesn't work well, when this property is animated. Scene strip volume is
   * also controlled by `seq_update_sound_properties()` via `seq->volume` which works if animated.
   *
   * Ideally, the entire `BKE_scene_update_sound()` will happen from a dependency graph, so
   * then it is no longer needed to do such manual forced updates. */
  BKE_sound_set_scene_volume(seq->scene, seq->scene->audio.volume);

  /* Mute nested strips of scene when not using sequencer as input. */
  if ((seq->flag & SEQ_SCENE_STRIPS) == 0 && seq->scene->sound_scene != nullptr &&
      seq->scene->ed != nullptr)
  {
    SEQ_for_each_callback(&seq->scene->ed->seqbase, seq_mute_sound_strips_cb, seq->scene);
  }
}

static bool seq_sound_update_cb(Sequence *seq, void *user_data)
{
  Scene *scene = (Scene *)user_data;

  seq_update_mix_sounds(scene, seq);

  if (seq->scene_sound == nullptr) {
    return true;
  }

  seq_update_sound_strips(scene, seq);
  seq_update_scene_strip_sound(seq);
  seq_update_sound_properties(scene, seq);
  return true;
}

void SEQ_eval_sequences(Depsgraph *depsgraph, Scene *scene, ListBase *seqbase)
{
  DEG_debug_print_eval(depsgraph, __func__, scene->id.name, scene);
  BKE_sound_ensure_scene(scene);

  SEQ_for_each_callback(seqbase, seq_sound_update_cb, scene);

  SEQ_edit_update_muting(scene->ed);
  SEQ_sound_update_bounds_all(scene);
}
/*############## BFA - 3D Sequencer ##############*/
/** \} */

/* -------------------------------------------------------------------- */
/** \name Scene override functions
 * \{ */

Scene *SEQ_get_ref_scene_for_notifiers(const bContext *C)
{
  SpaceSeq *seq = CTX_wm_space_seq(C);
  if (seq != NULL && seq->scene_override != NULL) {
    /* Passing NULL in the reference of `WM_event_add_notifier` will not restrict the update to one
     * particular scene/screen. This needs to be done because when the notifiers are evaluated, the
     * current scene is always expected to be the active scene in the window. In the case of an
     * override, passing the overriden scene as a reference to the notifier will no longer cause
     * updates. So we need to update everything for this to work. */
    return NULL;
  }
  return CTX_data_scene(C);
}

/** \} */
/*############## BFA - 3D Sequencer END ##############*/<|MERGE_RESOLUTION|>--- conflicted
+++ resolved
@@ -19,12 +19,8 @@
 #include "DNA_space_types.h" /*BFA - 3D Sequencer*/
 
 #include "BLI_listbase.h"
-<<<<<<< HEAD
 #include "BKE_context.hh" /*BFA - 3D Sequencer*/
-#include "BLI_path_util.h"
-=======
 #include "BLI_path_utils.hh"
->>>>>>> d02e04eb
 
 #include "BKE_fcurve.hh"
 #include "BKE_idprop.hh"
