--- conflicted
+++ resolved
@@ -141,11 +141,7 @@
 /**
  * Mark strip lookup as invalid (i.e. will need rebuilding).
  */
-<<<<<<< HEAD
-void SEQ_strip_lookup_invalidate(const Editing *ed);
-struct Scene *SEQ_get_ref_scene_for_notifiers(const struct bContext *C); /*BFA - 3D Sequencer*/
-=======
 void strip_lookup_invalidate(const Editing *ed);
+struct Scene *get_ref_scene_for_notifiers(const struct bContext *C); /*BFA - 3D Sequencer*/
 
-}  // namespace blender::seq
->>>>>>> d4085263
+}  // namespace blender::seq