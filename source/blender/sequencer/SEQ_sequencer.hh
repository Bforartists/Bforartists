/* SPDX-FileCopyrightText: 2004-2024 Blender Authors
 *
 * SPDX-License-Identifier: GPL-2.0-or-later */

#pragma once

/** \file
 * \ingroup sequencer
 */

#include "DNA_scene_types.h"

struct BlendDataReader;
struct BlendWriter;
struct Depsgraph;
struct Editing;
struct Main;
struct MetaStack;
struct Scene;
struct SeqTimelineChannel;
struct Sequence;
struct SequencerToolSettings;

constexpr int SEQ_MAX_CHANNELS = 128;

/* RNA enums, just to be more readable */
enum {
  SEQ_SIDE_MOUSE = -1,
  SEQ_SIDE_NONE = 0,
  SEQ_SIDE_LEFT,
  SEQ_SIDE_RIGHT,
  SEQ_SIDE_BOTH,
  SEQ_SIDE_NO_CHANGE,
};

/* seq_dupli' flags */
#define SEQ_DUPE_UNIQUE_NAME (1 << 0)
#define SEQ_DUPE_ALL (1 << 3) /* otherwise only selected are copied */
#define SEQ_DUPE_IS_RECURSIVE_CALL (1 << 4)

SequencerToolSettings *SEQ_tool_settings_init();
SequencerToolSettings *SEQ_tool_settings_ensure(Scene *scene);
void SEQ_tool_settings_free(SequencerToolSettings *tool_settings);
eSeqImageFitMethod SEQ_tool_settings_fit_method_get(Scene *scene);
void SEQ_tool_settings_fit_method_set(Scene *scene, eSeqImageFitMethod fit_method);
short SEQ_tool_settings_snap_flag_get(Scene *scene);
short SEQ_tool_settings_snap_mode_get(Scene *scene);
int SEQ_tool_settings_snap_distance_get(Scene *scene);
eSeqOverlapMode SEQ_tool_settings_overlap_mode_get(Scene *scene);
int SEQ_tool_settings_pivot_point_get(Scene *scene);
SequencerToolSettings *SEQ_tool_settings_copy(SequencerToolSettings *tool_settings);
Editing *SEQ_editing_get(const Scene *scene);
Editing *SEQ_editing_ensure(Scene *scene);
void SEQ_editing_free(Scene *scene, bool do_id_user);
/**
 * Get seqbase that is being viewed currently. This can be main seqbase or meta strip seqbase
 *
 * \param ed: sequence editor data
 * \return pointer to active seqbase. returns NULL if ed is NULL
 */
ListBase *SEQ_active_seqbase_get(const Editing *ed);
/**
 * Set seqbase that is being viewed currently. This can be main seqbase or meta strip seqbase
 *
 * \param ed: sequence editor data
 * \param seqbase: ListBase with strips
 */
void SEQ_seqbase_active_set(Editing *ed, ListBase *seqbase);
Sequence *SEQ_sequence_alloc(ListBase *lb, int timeline_frame, int machine, int type);
void SEQ_sequence_free(Scene *scene, Sequence *seq);
/**
 * Get #MetaStack that corresponds to current level that is being viewed
 *
 * \return pointer to meta stack
 */
MetaStack *SEQ_meta_stack_active_get(const Editing *ed);
/**
 * Open Meta strip content for editing.
 *
 * \param ed: sequence editor data
 * \param seqm: meta sequence or NULL for top level view
 */
void SEQ_meta_stack_set(const Scene *scene, Sequence *dst_seq);
/**
 * Close last Meta strip open for editing.
 *
 * \param ed: sequence editor data
 */
Sequence *SEQ_meta_stack_pop(Editing *ed);
Sequence *SEQ_sequence_dupli_recursive(const Scene *scene_src,
                                       Scene *scene_dst,
                                       ListBase *new_seq_list,
                                       Sequence *seq,
                                       int dupe_flag);
void SEQ_sequence_base_dupli_recursive(const Scene *scene_src,
                                       Scene *scene_dst,
                                       ListBase *nseqbase,
                                       const ListBase *seqbase,
                                       int dupe_flag,
                                       int flag);
bool SEQ_is_valid_strip_channel(const Sequence *seq);

/**
 * Read and Write functions for `.blend` file data.
 */
void SEQ_blend_write(BlendWriter *writer, ListBase *seqbase);
void SEQ_blend_read(BlendDataReader *reader, ListBase *seqbase);

void SEQ_doversion_250_sound_proxy_update(Main *bmain, Editing *ed);

/* Depsgraph update function. */

/**
 * Evaluate parts of sequences which needs to be done as a part of a dependency graph evaluation.
 * This does NOT include actual rendering of the strips, but rather makes them up-to-date for
 * animation playback and makes them ready for the sequencer's rendering pipeline to render them.
 */
void SEQ_eval_sequences(Depsgraph *depsgraph, Scene *scene, ListBase *seqbase);

/**
 * Find a sequence with a given name.
 * If lookup hash doesn't exist, it will be created. If hash is tagged as invalid, it will be
 * rebuilt.
 *
 * \param scene: scene that owns lookup hash
 * \param key: Sequence name without SQ prefix (seq->name + 2)
 *
 * \return pointer to Sequence
 */
Sequence *SEQ_sequence_lookup_seq_by_name(const Scene *scene, const char *key);

/**
 * Find which meta strip the given timeline channel belongs to. Returns nullptr if it is a global
 * channel.
 */
Sequence *SEQ_sequence_lookup_owner_by_channel(const Scene *scene,
                                               const SeqTimelineChannel *channel);

/**
 * Free lookup hash data.
 *
 * \param scene: scene that owns lookup hash
 */
void SEQ_sequence_lookup_free(const Scene *scene);

/**
 * Mark sequence lookup as invalid (i.e. will need rebuilding).
 */
<<<<<<< HEAD
void SEQ_sequence_lookup_tag(const Scene *scene, eSequenceLookupTag tag);

struct Scene *SEQ_get_ref_scene_for_notifiers(const struct bContext *C); /*BFA - 3D Sequencer*/
=======
void SEQ_sequence_lookup_invalidate(const Scene *scene);
>>>>>>> c8bc3fdb
<|MERGE_RESOLUTION|>--- conflicted
+++ resolved
@@ -146,10 +146,5 @@
 /**
  * Mark sequence lookup as invalid (i.e. will need rebuilding).
  */
-<<<<<<< HEAD
-void SEQ_sequence_lookup_tag(const Scene *scene, eSequenceLookupTag tag);
-
-struct Scene *SEQ_get_ref_scene_for_notifiers(const struct bContext *C); /*BFA - 3D Sequencer*/
-=======
 void SEQ_sequence_lookup_invalidate(const Scene *scene);
->>>>>>> c8bc3fdb
+struct Scene *SEQ_get_ref_scene_for_notifiers(const struct bContext *C); /*BFA - 3D Sequencer*/