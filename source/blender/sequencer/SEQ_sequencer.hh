/* SPDX-FileCopyrightText: 2004-2024 Blender Authors
 *
 * SPDX-License-Identifier: GPL-2.0-or-later */

#pragma once

/** \file
 * \ingroup sequencer
 */

#include "DNA_scene_types.h"

struct BlendDataReader;
struct BlendWriter;
struct Depsgraph;
struct Editing;
struct Main;
struct MetaStack;
struct Scene;
struct SeqTimelineChannel;
struct Strip;
struct SequencerToolSettings;

constexpr int SEQ_MAX_CHANNELS = 128;

/* RNA enums, just to be more readable */
enum {
  SEQ_SIDE_MOUSE = -1,
  SEQ_SIDE_NONE = 0,
  SEQ_SIDE_LEFT,
  SEQ_SIDE_RIGHT,
  SEQ_SIDE_BOTH,
  SEQ_SIDE_NO_CHANGE,
};

/* strip_dupli' flags */
#define STRIP_DUPE_UNIQUE_NAME (1 << 0)
#define STRIP_DUPE_ALL (1 << 3) /* otherwise only selected are copied */

SequencerToolSettings *SEQ_tool_settings_init();
SequencerToolSettings *SEQ_tool_settings_ensure(Scene *scene);
void SEQ_tool_settings_free(SequencerToolSettings *tool_settings);
eSeqImageFitMethod SEQ_tool_settings_fit_method_get(Scene *scene);
void SEQ_tool_settings_fit_method_set(Scene *scene, eSeqImageFitMethod fit_method);
short SEQ_tool_settings_snap_flag_get(Scene *scene);
short SEQ_tool_settings_snap_mode_get(Scene *scene);
int SEQ_tool_settings_snap_distance_get(Scene *scene);
eSeqOverlapMode SEQ_tool_settings_overlap_mode_get(Scene *scene);
int SEQ_tool_settings_pivot_point_get(Scene *scene);
SequencerToolSettings *SEQ_tool_settings_copy(SequencerToolSettings *tool_settings);
Editing *SEQ_editing_get(const Scene *scene);
Editing *SEQ_editing_ensure(Scene *scene);
void SEQ_editing_free(Scene *scene, bool do_id_user);
/**
 * Get seqbase that is being viewed currently. This can be main seqbase or meta strip seqbase
 *
 * \param ed: sequence editor data
 * \return pointer to active seqbase. returns NULL if ed is NULL
 */
ListBase *SEQ_active_seqbase_get(const Editing *ed);
/**
 * Set seqbase that is being viewed currently. This can be main seqbase or meta strip seqbase
 *
 * \param ed: sequence editor data
 * \param seqbase: ListBase with strips
 */
void SEQ_seqbase_active_set(Editing *ed, ListBase *seqbase);
Strip *SEQ_sequence_alloc(ListBase *lb, int timeline_frame, int machine, int type);
void SEQ_sequence_free(Scene *scene, Strip *strip);
/**
 * Get #MetaStack that corresponds to current level that is being viewed
 *
 * \return pointer to meta stack
 */
MetaStack *SEQ_meta_stack_active_get(const Editing *ed);
/**
 * Open Meta strip content for editing.
 *
 * \param ed: sequence editor data
 * \param seqm: meta sequence or NULL for top level view
 */
void SEQ_meta_stack_set(const Scene *scene, Strip *dst_seq);
/**
 * Close last Meta strip open for editing.
 *
 * \param ed: sequence editor data
 */
Strip *SEQ_meta_stack_pop(Editing *ed);
Strip *SEQ_sequence_dupli_recursive(
    const Scene *scene_src, Scene *scene_dst, ListBase *new_seq_list, Strip *strip, int dupe_flag);
void SEQ_sequence_base_dupli_recursive(const Scene *scene_src,
                                       Scene *scene_dst,
                                       ListBase *nseqbase,
                                       const ListBase *seqbase,
                                       int dupe_flag,
                                       int flag);
bool SEQ_is_valid_strip_channel(const Strip *strip);

/**
 * Read and Write functions for `.blend` file data.
 */
void SEQ_blend_write(BlendWriter *writer, ListBase *seqbase);
void SEQ_blend_read(BlendDataReader *reader, ListBase *seqbase);

void SEQ_doversion_250_sound_proxy_update(Main *bmain, Editing *ed);

/* Depsgraph update function. */

/**
 * Evaluate parts of sequences which needs to be done as a part of a dependency graph evaluation.
 * This does NOT include actual rendering of the strips, but rather makes them up-to-date for
 * animation playback and makes them ready for the sequencer's rendering pipeline to render them.
 */
void SEQ_eval_sequences(Depsgraph *depsgraph, Scene *scene, ListBase *seqbase);

/**
 * Find a strip with a given name.
 * If lookup hash doesn't exist, it will be created. If hash is tagged as invalid, it will be
 * rebuilt.
 *
 * \param scene: scene that owns lookup hash
 * \param key: Strip name without SQ prefix (strip->name + 2)
 *
 * \return pointer to Strip
 */
Strip *SEQ_lookup_strip_by_name(const Scene *scene, const char *key);

/**
 * Find which meta strip the given timeline channel belongs to. Returns nullptr if it is a global
 * channel.
 */
Strip *SEQ_lookup_strip_by_channel_owner(const Scene *scene, const SeqTimelineChannel *channel);

/**
 * Free lookup hash data.
 *
 * \param scene: scene that owns lookup hash
 */
void SEQ_strip_lookup_free(const Scene *scene);

/**
 * Mark strip lookup as invalid (i.e. will need rebuilding).
 */
<<<<<<< HEAD
void SEQ_sequence_lookup_invalidate(const Scene *scene);
struct Scene *SEQ_get_ref_scene_for_notifiers(const struct bContext *C); /*BFA - 3D Sequencer*/
=======
void SEQ_strip_lookup_invalidate(const Scene *scene);
>>>>>>> c85c0cb3
<|MERGE_RESOLUTION|>--- conflicted
+++ resolved
@@ -141,9 +141,5 @@
 /**
  * Mark strip lookup as invalid (i.e. will need rebuilding).
  */
-<<<<<<< HEAD
-void SEQ_sequence_lookup_invalidate(const Scene *scene);
-struct Scene *SEQ_get_ref_scene_for_notifiers(const struct bContext *C); /*BFA - 3D Sequencer*/
-=======
 void SEQ_strip_lookup_invalidate(const Scene *scene);
->>>>>>> c85c0cb3
+struct Scene *SEQ_get_ref_scene_for_notifiers(const struct bContext *C); /*BFA - 3D Sequencer*/