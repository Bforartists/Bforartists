--- conflicted
+++ resolved
@@ -69,13 +69,9 @@
 void relations_session_uid_generate(Strip *strip);
 
 void cache_cleanup(Scene *scene);
-<<<<<<< HEAD
-bool is_cache_full(const Scene *scene);
-=======
 void cache_settings_changed(Scene *scene);
 bool is_cache_full(const Scene *scene);
 bool evict_caches_if_full(Scene *scene);
->>>>>>> 9a41dc73
 
 void source_image_cache_iterate(Scene *scene,
                                 void *userdata,
