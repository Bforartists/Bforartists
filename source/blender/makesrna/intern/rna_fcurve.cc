--- conflicted
+++ resolved
@@ -51,7 +51,6 @@
      ICON_ENVELOPE_MODIFIER,
      "Envelope",
      "Reshape F-Curve values, e.g. change amplitude of movements"},
-<<<<<<< HEAD
     {FMODIFIER_TYPE_CYCLES,
      "CYCLES",
      ICON_CYCLES_MODIFIER,
@@ -62,12 +61,6 @@
      ICON_NOISE_MODIFIER,
      "Noise",
      "Add pseudo-random noise on top of F-Curves"},
-    // {FMODIFIER_TYPE_FILTER, "FILTER", 0, "Filter", ""}, /* FIXME: not implemented yet! */
-    // {FMODIFIER_TYPE_PYTHON, "PYTHON", 0, "Python", ""}, /* FIXME: not implemented yet! */
-=======
-    {FMODIFIER_TYPE_CYCLES, "CYCLES", 0, "Cycles", "Cyclic extend/repeat keyframe sequence"},
-    {FMODIFIER_TYPE_NOISE, "NOISE", 0, "Noise", "Add pseudo-random noise on top of F-Curves"},
->>>>>>> fb084151
     {FMODIFIER_TYPE_LIMITS,
      "LIMITS",
      ICON_LIMIT_MODIFIER,
@@ -1775,7 +1768,7 @@
   // RNA_def_property_override_flag(prop, PROPOVERRIDE_OVERRIDABLE_LIBRARY);
   RNA_def_property_boolean_funcs(prop, nullptr, "rna_FModifier_show_expanded_set");
   RNA_def_property_ui_text(prop, "Expanded", "F-Curve Modifier's panel is expanded in UI");
-  RNA_def_property_ui_icon(prop, ICON_DISCLOSURE_TRI_RIGHT, 1);
+  RNA_def_property_ui_icon(prop, ICON_DISCLOSURE_TRI_RIGHT, 1); /*BFA - icon*/
 
   prop = RNA_def_property(srna, "mute", PROP_BOOLEAN, PROP_NONE);
   RNA_def_property_boolean_sdna(prop, nullptr, "flag", FMODIFIER_FLAG_MUTED);
