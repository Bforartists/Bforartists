--- conflicted
+++ resolved
@@ -87,12 +87,12 @@
      "Create an envelope shape"},
     {eGpencilModifierType_Length,
      "GP_LENGTH",
-     ICON_PARTICLEBRUSH_LENGTH,
+     ICON_NONE,
      "Length",
      "Extend or shrink strokes"},
     {eGpencilModifierType_Lineart,
      "GP_LINEART",
-     ICON_LINEART_OBJECT,
+     ICON_NONE,
      "Line Art",
      "Generate line art strokes from selected source"},
     {eGpencilModifierType_Mirror,
@@ -3214,7 +3214,7 @@
   RNA_def_struct_ui_text(
       srna, "Line Art Modifier", "Generate line art strokes from selected source");
   RNA_def_struct_sdna(srna, "LineartGpencilModifierData");
-  RNA_def_struct_ui_icon(srna, ICON_LINEART_OBJECT);
+  RNA_def_struct_ui_icon(srna, ICON_NONE);
 
   RNA_define_lib_overridable(true);
 
@@ -3452,11 +3452,7 @@
   prop = RNA_def_property(srna, "use_shadow", PROP_BOOLEAN, PROP_NONE);
   RNA_def_property_boolean_sdna(prop, NULL, "edge_types", LRT_EDGE_FLAG_PROJECTED_SHADOW);
   RNA_def_property_ui_text(
-<<<<<<< HEAD
-      prop, "Use Shadow", "Project contour lines using a light shource object");
-=======
       prop, "Use Shadow", "Project contour lines using a light source object");
->>>>>>> 24f88e95
   RNA_def_property_update(prop, 0, "rna_GpencilModifier_update");
 
   prop = RNA_def_property(srna, "shadow_region_filtering", PROP_ENUM, PROP_NONE);
@@ -3666,7 +3662,7 @@
   srna = RNA_def_struct(brna, "LengthGpencilModifier", "GpencilModifier");
   RNA_def_struct_ui_text(srna, "Length Modifier", "Stretch or shrink strokes");
   RNA_def_struct_sdna(srna, "LengthGpencilModifierData");
-  RNA_def_struct_ui_icon(srna, ICON_PARTICLEBRUSH_LENGTH);
+  RNA_def_struct_ui_icon(srna, ICON_NONE);
 
   RNA_define_lib_overridable(true);
 
