/* SPDX-FileCopyrightText: 2009 Blender Authors
 *
 * SPDX-License-Identifier: GPL-2.0-or-later */

/** \file
 * \ingroup RNA
 */
/*BFA NOTE: mostly "data-block" is now only "data"*/
#include <cerrno>
#include <cstdio>
#include <cstdlib>

#include "DNA_ID.h"
#include "DNA_modifier_types.h"
#include "DNA_object_types.h"
#include "DNA_space_types.h"

#include "BLI_utildefines.h"

#include "RNA_access.hh"
#include "RNA_define.hh"
#include "RNA_enum_types.hh"

#include "rna_internal.hh"

#ifdef RNA_RUNTIME

#  include "BKE_action.h"
#  include "BKE_action.hh"
#  include "BKE_armature.hh"
#  include "BKE_brush.hh"
#  include "BKE_camera.h"
#  include "BKE_collection.hh"
#  include "BKE_curve.hh"
#  include "BKE_curves.h"
#  include "BKE_displist.h"
#  include "BKE_gpencil_legacy.h"
#  include "BKE_grease_pencil.hh"
#  include "BKE_icons.h"
#  include "BKE_idtype.hh"
#  include "BKE_image.h"
#  include "BKE_lattice.hh"
#  include "BKE_lib_remap.hh"
#  include "BKE_light.h"
#  include "BKE_lightprobe.h"
#  include "BKE_linestyle.h"
#  include "BKE_mask.h"
#  include "BKE_material.h"
#  include "BKE_mball.hh"
#  include "BKE_mesh.hh"
#  include "BKE_movieclip.h"
#  include "BKE_node.hh"
#  include "BKE_object.hh"
#  include "BKE_paint.hh"
#  include "BKE_particle.h"
#  include "BKE_pointcloud.hh"
#  include "BKE_scene.hh"
#  include "BKE_sound.h"
#  include "BKE_speaker.h"
#  include "BKE_text.h"
#  include "BKE_texture.h"
#  include "BKE_vfont.hh"
#  include "BKE_volume.hh"
#  include "BKE_workspace.hh"
#  include "BKE_world.h"

#  include "DEG_depsgraph_build.hh"
#  include "DEG_depsgraph_query.hh"

#  include "DNA_anim_types.h"
#  include "DNA_armature_types.h"
#  include "DNA_brush_types.h"
#  include "DNA_camera_types.h"
#  include "DNA_collection_types.h"
#  include "DNA_curve_types.h"
#  include "DNA_curves_types.h"
#  include "DNA_gpencil_legacy_types.h"
#  include "DNA_lattice_types.h"
#  include "DNA_light_types.h"
#  include "DNA_lightprobe_types.h"
#  include "DNA_mask_types.h"
#  include "DNA_material_types.h"
#  include "DNA_mesh_types.h"
#  include "DNA_meta_types.h"
#  include "DNA_movieclip_types.h"
#  include "DNA_node_types.h"
#  include "DNA_particle_types.h"
#  include "DNA_pointcloud_types.h"
#  include "DNA_sound_types.h"
#  include "DNA_speaker_types.h"
#  include "DNA_text_types.h"
#  include "DNA_texture_types.h"
#  include "DNA_vfont_types.h"
#  include "DNA_volume_types.h"
#  include "DNA_world_types.h"

#  include "ED_node.hh"
#  include "ED_screen.hh"

#  include "BLT_translation.hh"

#  ifdef WITH_PYTHON
#    include "BPY_extern.h"
#  endif

#  include "WM_api.hh"
#  include "WM_types.hh"

static void rna_idname_validate(const char *name, char *r_name)
{
  BLI_strncpy(r_name, name, MAX_ID_NAME - 2);
  BLI_str_utf8_invalid_strip(r_name, strlen(r_name));
}

static void rna_Main_ID_remove(Main *bmain,
                               ReportList *reports,
                               PointerRNA *id_ptr,
                               bool do_unlink,
                               bool do_id_user,
                               bool do_ui_user)
{
  ID *id = static_cast<ID *>(id_ptr->data);
  if (id->tag & ID_TAG_NO_MAIN) {
    BKE_reportf(reports,
                RPT_ERROR,
                "%s '%s' is outside of main database and cannot be removed from it",
                BKE_idtype_idcode_to_name(GS(id->name)),
                id->name + 2);
    return;
  }
  if (do_unlink) {
    BKE_id_delete(bmain, id);
    RNA_POINTER_INVALIDATE(id_ptr);
    /* Force full redraw, mandatory to avoid crashes when running this from UI... */
    WM_main_add_notifier(NC_WINDOW, nullptr);
  }
  else if (ID_REAL_USERS(id) <= 0) {
    const int flag = (do_id_user ? 0 : LIB_ID_FREE_NO_USER_REFCOUNT) |
                     (do_ui_user ? 0 : LIB_ID_FREE_NO_UI_USER);
    /* Still using ID flags here, this is in-between commit anyway... */
    BKE_id_free_ex(bmain, id, flag, true);
    RNA_POINTER_INVALIDATE(id_ptr);
  }
  else {
    BKE_reportf(
        reports,
        RPT_ERROR,
        "%s '%s' must have zero users to be removed, found %d (try with do_unlink=True parameter)",
        BKE_idtype_idcode_to_name(GS(id->name)),
        id->name + 2,
        ID_REAL_USERS(id));
  }
}

static Camera *rna_Main_cameras_new(Main *bmain, const char *name)
{
  char safe_name[MAX_ID_NAME - 2];
  rna_idname_validate(name, safe_name);

  ID *id = static_cast<ID *>(BKE_camera_add(bmain, safe_name));
  id_us_min(id);

  WM_main_add_notifier(NC_ID | NA_ADDED, nullptr);

  return (Camera *)id;
}

static Scene *rna_Main_scenes_new(Main *bmain, const char *name)
{
  char safe_name[MAX_ID_NAME - 2];
  rna_idname_validate(name, safe_name);

  Scene *scene = BKE_scene_add(bmain, safe_name);

  WM_main_add_notifier(NC_ID | NA_ADDED, nullptr);

  return scene;
}
static void rna_Main_scenes_remove(
    Main *bmain, bContext *C, ReportList *reports, PointerRNA *scene_ptr, bool do_unlink)
{
  /* don't call BKE_id_free(...) directly */
  Scene *scene = static_cast<Scene *>(scene_ptr->data);

  if (BKE_scene_can_be_removed(bmain, scene)) {
    Scene *scene_new = static_cast<Scene *>(scene->id.prev ? scene->id.prev : scene->id.next);
    if (do_unlink) {
      wmWindow *win = CTX_wm_window(C);

      if (WM_window_get_active_scene(win) == scene) {

#  ifdef WITH_PYTHON
        BPy_BEGIN_ALLOW_THREADS;
#  endif

        WM_window_set_active_scene(bmain, C, win, scene_new);

#  ifdef WITH_PYTHON
        BPy_END_ALLOW_THREADS;
#  endif
      }
    }
    /*############## BFA - 3D Sequencer ##############*/
    /* Clear sequencer scene overrides using this scene. */
    LISTBASE_FOREACH (bScreen *, screen, &bmain->screens) {
      LISTBASE_FOREACH (ScrArea *, area, &screen->areabase) {
        LISTBASE_FOREACH (SpaceLink *, space, &area->spacedata) {
          if (space->spacetype == SPACE_SEQ) {
            SpaceSeq *seq = (SpaceSeq *)space;
            if (seq->scene_override == scene) {
              seq->scene_override = NULL;
            }
          }
        }
      }
    }
    /*############## BFA - 3D Sequencer END ##############*/
    rna_Main_ID_remove(bmain, reports, scene_ptr, do_unlink, true, true);
  }
  else {
    BKE_reportf(reports,
                RPT_ERROR,
                "Scene '%s' is the last local one, cannot be removed",
                scene->id.name + 2);
  }
}

static Object *rna_Main_objects_new(Main *bmain, ReportList *reports, const char *name, ID *data)
{
  if (data != nullptr && (data->tag & ID_TAG_NO_MAIN)) {
    BKE_report(reports,
               RPT_ERROR,
               "Cannot create object in main database with an evaluated data data-block");
    return nullptr;
  }

  char safe_name[MAX_ID_NAME - 2];
  rna_idname_validate(name, safe_name);

  Object *ob;
  int type = OB_EMPTY;

  if (data) {
    type = BKE_object_obdata_to_type(data);
    if (type == -1) {
      const char *idname;
      if (RNA_enum_id_from_value(rna_enum_id_type_items, GS(data->name), &idname) == 0) {
        idname = "UNKNOWN";
      }

      BKE_reportf(reports, RPT_ERROR, "ID type '%s' is not valid for an object", idname);
      return nullptr;
    }

    id_us_plus(data);
  }

  ob = BKE_object_add_only_object(bmain, type, safe_name);

  ob->data = data;
  BKE_object_materials_test(bmain, ob, static_cast<ID *>(ob->data));

  WM_main_add_notifier(NC_ID | NA_ADDED, nullptr);

  return ob;
}

static Material *rna_Main_materials_new(Main *bmain, const char *name)
{
  char safe_name[MAX_ID_NAME - 2];
  rna_idname_validate(name, safe_name);

  ID *id = (ID *)BKE_material_add(bmain, safe_name);
  id_us_min(id);

  WM_main_add_notifier(NC_ID | NA_ADDED, nullptr);

  return (Material *)id;
}

static void rna_Main_materials_gpencil_data(Main * /*bmain*/, PointerRNA *id_ptr)
{
  ID *id = static_cast<ID *>(id_ptr->data);
  Material *ma = (Material *)id;
  BKE_gpencil_material_attr_init(ma);
}

static void rna_Main_materials_gpencil_remove(Main * /*bmain*/, PointerRNA *id_ptr)
{
  ID *id = static_cast<ID *>(id_ptr->data);
  Material *ma = (Material *)id;
  if (ma->gp_style) {
    MEM_SAFE_FREE(ma->gp_style);
  }
}

static const EnumPropertyItem *rna_Main_nodetree_type_itemf(bContext * /*C*/,
                                                            PointerRNA * /*ptr*/,
                                                            PropertyRNA * /*prop*/,
                                                            bool *r_free)
{
  return rna_node_tree_type_itemf(nullptr, nullptr, r_free);
}
static bNodeTree *rna_Main_nodetree_new(Main *bmain, const char *name, int type)
{
  char safe_name[MAX_ID_NAME - 2];
  rna_idname_validate(name, safe_name);

  blender::bke::bNodeTreeType *typeinfo = rna_node_tree_type_from_enum(type);
  if (typeinfo) {
    bNodeTree *ntree = blender::bke::ntreeAddTree(bmain, safe_name, typeinfo->idname);
    ED_node_tree_propagate_change(nullptr, bmain, ntree);

    id_us_min(&ntree->id);
    return ntree;
  }
  else {
    return nullptr;
  }
}

static Mesh *rna_Main_meshes_new(Main *bmain, const char *name)
{
  char safe_name[MAX_ID_NAME - 2];
  rna_idname_validate(name, safe_name);

  Mesh *mesh = BKE_mesh_add(bmain, safe_name);
  id_us_min(&mesh->id);

  WM_main_add_notifier(NC_ID | NA_ADDED, nullptr);

  return mesh;
}

/* copied from Mesh_getFromObject and adapted to RNA interface */
static Mesh *rna_Main_meshes_new_from_object(Main *bmain,
                                             ReportList *reports,
                                             Object *object,
                                             bool preserve_all_data_layers,
                                             Depsgraph *depsgraph)
{
  switch (object->type) {
    case OB_FONT:
    case OB_CURVES_LEGACY:
    case OB_SURF:
    case OB_MBALL:
    case OB_MESH:
      break;
    default:
      BKE_report(reports, RPT_ERROR, "Object does not have geometry data");
      return nullptr;
  }

  Mesh *mesh = BKE_mesh_new_from_object_to_bmain(
      bmain, depsgraph, object, preserve_all_data_layers);

  WM_main_add_notifier(NC_ID | NA_ADDED, nullptr);

  return mesh;
}

static Light *rna_Main_lights_new(Main *bmain, const char *name, int type)
{
  char safe_name[MAX_ID_NAME - 2];
  rna_idname_validate(name, safe_name);

  Light *lamp = BKE_light_add(bmain, safe_name);
  lamp->type = type;
  id_us_min(&lamp->id);

  WM_main_add_notifier(NC_ID | NA_ADDED, nullptr);

  return lamp;
}

static Image *rna_Main_images_new(Main *bmain,
                                  const char *name,
                                  int width,
                                  int height,
                                  bool alpha,
                                  bool float_buffer,
                                  bool stereo3d,
                                  bool is_data,
                                  bool tiled)
{
  char safe_name[MAX_ID_NAME - 2];
  rna_idname_validate(name, safe_name);

  float color[4] = {0.0, 0.0, 0.0, 1.0};
  Image *image = BKE_image_add_generated(bmain,
                                         width,
                                         height,
                                         safe_name,
                                         alpha ? 32 : 24,
                                         float_buffer,
                                         0,
                                         color,
                                         stereo3d,
                                         is_data,
                                         tiled);
  id_us_min(&image->id);

  WM_main_add_notifier(NC_ID | NA_ADDED, nullptr);

  return image;
}
static Image *rna_Main_images_load(Main *bmain,
                                   ReportList *reports,
                                   const char *filepath,
                                   bool check_existing)
{
  Image *ima;

  errno = 0;
  if (check_existing) {
    ima = BKE_image_load_exists(bmain, filepath);
  }
  else {
    ima = BKE_image_load(bmain, filepath);
  }

  if (!ima) {
    BKE_reportf(reports,
                RPT_ERROR,
                "Cannot read '%s': %s",
                filepath,
                errno ? strerror(errno) : RPT_("unsupported image format"));
  }

  id_us_min((ID *)ima);

  WM_main_add_notifier(NC_ID | NA_ADDED, nullptr);

  return ima;
}

static Lattice *rna_Main_lattices_new(Main *bmain, const char *name)
{
  char safe_name[MAX_ID_NAME - 2];
  rna_idname_validate(name, safe_name);

  Lattice *lt = BKE_lattice_add(bmain, safe_name);
  id_us_min(&lt->id);

  WM_main_add_notifier(NC_ID | NA_ADDED, nullptr);

  return lt;
}

static Curve *rna_Main_curves_new(Main *bmain, const char *name, int type)
{
  char safe_name[MAX_ID_NAME - 2];
  rna_idname_validate(name, safe_name);

  Curve *cu = BKE_curve_add(bmain, safe_name, type);
  id_us_min(&cu->id);

  WM_main_add_notifier(NC_ID | NA_ADDED, nullptr);

  return cu;
}

static MetaBall *rna_Main_metaballs_new(Main *bmain, const char *name)
{
  char safe_name[MAX_ID_NAME - 2];
  rna_idname_validate(name, safe_name);

  MetaBall *mb = BKE_mball_add(bmain, safe_name);
  id_us_min(&mb->id);

  WM_main_add_notifier(NC_ID | NA_ADDED, nullptr);

  return mb;
}

static VFont *rna_Main_fonts_load(Main *bmain,
                                  ReportList *reports,
                                  const char *filepath,
                                  bool check_existing)
{
  VFont *font;
  errno = 0;

  if (check_existing) {
    font = BKE_vfont_load_exists(bmain, filepath);
  }
  else {
    font = BKE_vfont_load(bmain, filepath);
  }

  if (!font) {
    BKE_reportf(reports,
                RPT_ERROR,
                "Cannot read '%s': %s",
                filepath,
                errno ? strerror(errno) : RPT_("unsupported font format"));
  }

  WM_main_add_notifier(NC_ID | NA_ADDED, nullptr);

  return font;
}

static Tex *rna_Main_textures_new(Main *bmain, const char *name, int type)
{
  char safe_name[MAX_ID_NAME - 2];
  rna_idname_validate(name, safe_name);

  Tex *tex = BKE_texture_add(bmain, safe_name);
  BKE_texture_type_set(tex, type);
  id_us_min(&tex->id);

  WM_main_add_notifier(NC_ID | NA_ADDED, nullptr);

  return tex;
}

static Brush *rna_Main_brushes_new(Main *bmain, const char *name, int mode)
{
  char safe_name[MAX_ID_NAME - 2];
  rna_idname_validate(name, safe_name);

  Brush *brush = BKE_brush_add(bmain, safe_name, eObjectMode(mode));
  id_us_min(&brush->id);

  WM_main_add_notifier(NC_ID | NA_ADDED, nullptr);

  return brush;
}

static void rna_Main_brush_gpencil_data(Main * /*bmain*/, PointerRNA *id_ptr)
{
  ID *id = static_cast<ID *>(id_ptr->data);
  Brush *brush = (Brush *)id;
  BKE_brush_init_gpencil_settings(brush);
}

static World *rna_Main_worlds_new(Main *bmain, const char *name)
{
  char safe_name[MAX_ID_NAME - 2];
  rna_idname_validate(name, safe_name);

  World *world = BKE_world_add(bmain, safe_name);
  id_us_min(&world->id);

  WM_main_add_notifier(NC_ID | NA_ADDED, nullptr);

  return world;
}

static Collection *rna_Main_collections_new(Main *bmain, const char *name)
{
  char safe_name[MAX_ID_NAME - 2];
  rna_idname_validate(name, safe_name);

  Collection *collection = BKE_collection_add(bmain, nullptr, safe_name);

  WM_main_add_notifier(NC_ID | NA_ADDED, nullptr);

  return collection;
}

static Speaker *rna_Main_speakers_new(Main *bmain, const char *name)
{
  char safe_name[MAX_ID_NAME - 2];
  rna_idname_validate(name, safe_name);

  Speaker *speaker = static_cast<Speaker *>(BKE_speaker_add(bmain, safe_name));
  id_us_min(&speaker->id);

  WM_main_add_notifier(NC_ID | NA_ADDED, nullptr);

  return speaker;
}

static bSound *rna_Main_sounds_load(Main *bmain, const char *name, bool check_existing)
{
  bSound *sound;

  if (check_existing) {
    sound = BKE_sound_new_file_exists(bmain, name);
  }
  else {
    sound = BKE_sound_new_file(bmain, name);
  }

  id_us_min(&sound->id);

  WM_main_add_notifier(NC_ID | NA_ADDED, nullptr);

  return sound;
}

static Text *rna_Main_texts_new(Main *bmain, const char *name)
{
  char safe_name[MAX_ID_NAME - 2];
  rna_idname_validate(name, safe_name);

  Text *text = BKE_text_add(bmain, safe_name);

  WM_main_add_notifier(NC_ID | NA_ADDED, nullptr);

  return text;
}

static Text *rna_Main_texts_load(Main *bmain,
                                 ReportList *reports,
                                 const char *filepath,
                                 bool is_internal)
{
  Text *txt;

  errno = 0;
  txt = BKE_text_load_ex(bmain, filepath, BKE_main_blendfile_path(bmain), is_internal);

  if (!txt) {
    BKE_reportf(reports,
                RPT_ERROR,
                "Cannot read '%s': %s",
                filepath,
                errno ? strerror(errno) : RPT_("unable to load text"));
  }

  WM_main_add_notifier(NC_ID | NA_ADDED, nullptr);

  return txt;
}

static bArmature *rna_Main_armatures_new(Main *bmain, const char *name)
{
  char safe_name[MAX_ID_NAME - 2];
  rna_idname_validate(name, safe_name);

  bArmature *arm = BKE_armature_add(bmain, safe_name);
  id_us_min(&arm->id);

  WM_main_add_notifier(NC_ID | NA_ADDED, nullptr);

  return arm;
}

static bAction *rna_Main_actions_new(Main *bmain, const char *name)
{
  char safe_name[MAX_ID_NAME - 2];
  rna_idname_validate(name, safe_name);

  bAction *act = BKE_action_add(bmain, safe_name);
  id_fake_user_clear(&act->id);
  id_us_min(&act->id);

  WM_main_add_notifier(NC_ID | NA_ADDED, nullptr);

  return act;
}

static ParticleSettings *rna_Main_particles_new(Main *bmain, const char *name)
{
  char safe_name[MAX_ID_NAME - 2];
  rna_idname_validate(name, safe_name);

  ParticleSettings *part = BKE_particlesettings_add(bmain, safe_name);
  id_us_min(&part->id);

  WM_main_add_notifier(NC_ID | NA_ADDED, nullptr);

  return part;
}

static Palette *rna_Main_palettes_new(Main *bmain, const char *name)
{
  char safe_name[MAX_ID_NAME - 2];
  rna_idname_validate(name, safe_name);

  Palette *palette = BKE_palette_add(bmain, safe_name);
  id_us_min(&palette->id);

  WM_main_add_notifier(NC_ID | NA_ADDED, nullptr);

  return (Palette *)palette;
}

static MovieClip *rna_Main_movieclip_load(Main *bmain,
                                          ReportList *reports,
                                          const char *filepath,
                                          bool check_existing)
{
  MovieClip *clip;

  errno = 0;

  if (check_existing) {
    clip = BKE_movieclip_file_add_exists(bmain, filepath);
  }
  else {
    clip = BKE_movieclip_file_add(bmain, filepath);
  }

  if (clip != nullptr) {
    DEG_relations_tag_update(bmain);
  }
  else {
    BKE_reportf(reports,
                RPT_ERROR,
                "Cannot read '%s': %s",
                filepath,
                errno ? strerror(errno) : RPT_("unable to load movie clip"));
  }

  id_us_min((ID *)clip);

  WM_main_add_notifier(NC_ID | NA_ADDED, nullptr);

  return clip;
}

static Mask *rna_Main_mask_new(Main *bmain, const char *name)
{
  char safe_name[MAX_ID_NAME - 2];
  rna_idname_validate(name, safe_name);

  Mask *mask = BKE_mask_new(bmain, safe_name);
  id_us_min(&mask->id);

  WM_main_add_notifier(NC_ID | NA_ADDED, nullptr);

  return mask;
}

static FreestyleLineStyle *rna_Main_linestyles_new(Main *bmain, const char *name)
{
  char safe_name[MAX_ID_NAME - 2];
  rna_idname_validate(name, safe_name);

  FreestyleLineStyle *linestyle = BKE_linestyle_new(bmain, safe_name);
  id_us_min(&linestyle->id);

  WM_main_add_notifier(NC_ID | NA_ADDED, nullptr);

  return linestyle;
}

static LightProbe *rna_Main_lightprobe_new(Main *bmain, const char *name, int type)
{
  char safe_name[MAX_ID_NAME - 2];
  rna_idname_validate(name, safe_name);

  LightProbe *probe = static_cast<LightProbe *>(BKE_lightprobe_add(bmain, safe_name));

  BKE_lightprobe_type_set(probe, type);

  id_us_min(&probe->id);

  WM_main_add_notifier(NC_ID | NA_ADDED, nullptr);

  return probe;
}

static bGPdata *rna_Main_annotations_new(Main *bmain, const char *name)
{
  char safe_name[MAX_ID_NAME - 2];
  rna_idname_validate(name, safe_name);

  bGPdata *gpd = BKE_gpencil_data_addnew(bmain, safe_name);
  id_us_min(&gpd->id);

  WM_main_add_notifier(NC_ID | NA_ADDED, nullptr);

  return gpd;
}

static GreasePencil *rna_Main_grease_pencils_new(Main *bmain, const char *name)
{
  char safe_name[MAX_ID_NAME - 2];
  rna_idname_validate(name, safe_name);

  GreasePencil *grease_pencil = static_cast<GreasePencil *>(
      BKE_grease_pencil_add(bmain, safe_name));
  id_us_min(&grease_pencil->id);

  WM_main_add_notifier(NC_ID | NA_ADDED, nullptr);

  return grease_pencil;
}

static Curves *rna_Main_hair_curves_new(Main *bmain, const char *name)
{
  char safe_name[MAX_ID_NAME - 2];
  rna_idname_validate(name, safe_name);

  Curves *curves = static_cast<Curves *>(BKE_curves_add(bmain, safe_name));
  id_us_min(&curves->id);

  WM_main_add_notifier(NC_ID | NA_ADDED, nullptr);

  return curves;
}

static PointCloud *rna_Main_pointclouds_new(Main *bmain, const char *name)
{
  char safe_name[MAX_ID_NAME - 2];
  rna_idname_validate(name, safe_name);

  PointCloud *pointcloud = static_cast<PointCloud *>(BKE_pointcloud_add(bmain, safe_name));
  id_us_min(&pointcloud->id);

  WM_main_add_notifier(NC_ID | NA_ADDED, nullptr);

  return pointcloud;
}

static Volume *rna_Main_volumes_new(Main *bmain, const char *name)
{
  char safe_name[MAX_ID_NAME - 2];
  rna_idname_validate(name, safe_name);

  Volume *volume = static_cast<Volume *>(BKE_volume_add(bmain, safe_name));
  id_us_min(&volume->id);

  WM_main_add_notifier(NC_ID | NA_ADDED, nullptr);

  return volume;
}

/* tag functions, all the same */
#  define RNA_MAIN_ID_TAG_FUNCS_DEF(_func_name, _listbase_name, _id_type) \
    static void rna_Main_##_func_name##_tag(Main *bmain, bool value) \
    { \
      BKE_main_id_tag_listbase(&bmain->_listbase_name, ID_TAG_DOIT, value); \
    }

RNA_MAIN_ID_TAG_FUNCS_DEF(cameras, cameras, ID_CA)
RNA_MAIN_ID_TAG_FUNCS_DEF(scenes, scenes, ID_SCE)
RNA_MAIN_ID_TAG_FUNCS_DEF(objects, objects, ID_OB)
RNA_MAIN_ID_TAG_FUNCS_DEF(materials, materials, ID_MA)
RNA_MAIN_ID_TAG_FUNCS_DEF(node_groups, nodetrees, ID_NT)
RNA_MAIN_ID_TAG_FUNCS_DEF(meshes, meshes, ID_ME)
RNA_MAIN_ID_TAG_FUNCS_DEF(lights, lights, ID_LA)
RNA_MAIN_ID_TAG_FUNCS_DEF(libraries, libraries, ID_LI)
RNA_MAIN_ID_TAG_FUNCS_DEF(screens, screens, ID_SCR)
RNA_MAIN_ID_TAG_FUNCS_DEF(window_managers, wm, ID_WM)
RNA_MAIN_ID_TAG_FUNCS_DEF(images, images, ID_IM)
RNA_MAIN_ID_TAG_FUNCS_DEF(lattices, lattices, ID_LT)
RNA_MAIN_ID_TAG_FUNCS_DEF(curves, curves, ID_CU_LEGACY)
RNA_MAIN_ID_TAG_FUNCS_DEF(metaballs, metaballs, ID_MB)
RNA_MAIN_ID_TAG_FUNCS_DEF(fonts, fonts, ID_VF)
RNA_MAIN_ID_TAG_FUNCS_DEF(textures, textures, ID_TE)
RNA_MAIN_ID_TAG_FUNCS_DEF(brushes, brushes, ID_BR)
RNA_MAIN_ID_TAG_FUNCS_DEF(worlds, worlds, ID_WO)
RNA_MAIN_ID_TAG_FUNCS_DEF(collections, collections, ID_GR)
// RNA_MAIN_ID_TAG_FUNCS_DEF(shape_keys, key, ID_KE)
RNA_MAIN_ID_TAG_FUNCS_DEF(texts, texts, ID_TXT)
RNA_MAIN_ID_TAG_FUNCS_DEF(speakers, speakers, ID_SPK)
RNA_MAIN_ID_TAG_FUNCS_DEF(sounds, sounds, ID_SO)
RNA_MAIN_ID_TAG_FUNCS_DEF(armatures, armatures, ID_AR)
RNA_MAIN_ID_TAG_FUNCS_DEF(actions, actions, ID_AC)
RNA_MAIN_ID_TAG_FUNCS_DEF(particles, particles, ID_PA)
RNA_MAIN_ID_TAG_FUNCS_DEF(palettes, palettes, ID_PAL)
RNA_MAIN_ID_TAG_FUNCS_DEF(gpencils, gpencils, ID_GD_LEGACY)
RNA_MAIN_ID_TAG_FUNCS_DEF(grease_pencils, grease_pencils, ID_GP)
RNA_MAIN_ID_TAG_FUNCS_DEF(movieclips, movieclips, ID_MC)
RNA_MAIN_ID_TAG_FUNCS_DEF(masks, masks, ID_MSK)
RNA_MAIN_ID_TAG_FUNCS_DEF(linestyle, linestyles, ID_LS)
RNA_MAIN_ID_TAG_FUNCS_DEF(cachefiles, cachefiles, ID_CF)
RNA_MAIN_ID_TAG_FUNCS_DEF(paintcurves, paintcurves, ID_PC)
RNA_MAIN_ID_TAG_FUNCS_DEF(workspaces, workspaces, ID_WS)
RNA_MAIN_ID_TAG_FUNCS_DEF(lightprobes, lightprobes, ID_LP)
RNA_MAIN_ID_TAG_FUNCS_DEF(hair_curves, hair_curves, ID_CV)
RNA_MAIN_ID_TAG_FUNCS_DEF(pointclouds, pointclouds, ID_PT)
RNA_MAIN_ID_TAG_FUNCS_DEF(volumes, volumes, ID_VO)

#  undef RNA_MAIN_ID_TAG_FUNCS_DEF

#else

void RNA_api_main(StructRNA * /*srna*/)
{
#  if 0
  FunctionRNA *func;
  PropertyRNA *parm;

  /* maybe we want to add functions in 'bpy.data' still?
   * for now they are all in collections bpy.data.images.new(...) */
  func = RNA_def_function(srna, "add_image", "rna_Main_add_image");
  RNA_def_function_ui_description(func, "Add a new image");
  parm = RNA_def_string_file_path(
      func, "filepath", nullptr, 0, "", "File path to load image from");
  RNA_def_parameter_flags(parm, PropertyFlag(0), PARM_REQUIRED);
  parm = RNA_def_pointer(func, "image", "Image", "", "New image");
  RNA_def_function_return(func, parm);
#  endif
}

void RNA_def_main_cameras(BlenderRNA *brna, PropertyRNA *cprop)
{
  StructRNA *srna;
  FunctionRNA *func;
  PropertyRNA *parm;

  RNA_def_property_srna(cprop, "BlendDataCameras");
  srna = RNA_def_struct(brna, "BlendDataCameras", nullptr);
  RNA_def_struct_sdna(srna, "Main");
  RNA_def_struct_ui_text(srna, "Main Cameras", "Collection of cameras");

  func = RNA_def_function(srna, "new", "rna_Main_cameras_new");
  RNA_def_function_ui_description(func, "Add a new camera to the main database");
  parm = RNA_def_string(func, "name", "Camera", 0, "", "New name for the data");
  RNA_def_parameter_flags(parm, PropertyFlag(0), PARM_REQUIRED);
  /* return type */
  parm = RNA_def_pointer(func, "camera", "Camera", "", "New camera data");
  RNA_def_function_return(func, parm);

  func = RNA_def_function(srna, "remove", "rna_Main_ID_remove");
  RNA_def_function_flag(func, FUNC_USE_REPORTS);
  RNA_def_function_ui_description(func, "Remove a camera from the current blendfile");
  parm = RNA_def_pointer(func, "camera", "Camera", "", "Camera to remove");
  RNA_def_parameter_flags(parm, PROP_NEVER_NULL, PARM_REQUIRED | PARM_RNAPTR);
  RNA_def_parameter_clear_flags(parm, PROP_THICK_WRAP, ParameterFlag(0));
  RNA_def_boolean(func,
                  "do_unlink",
                  true,
                  "",
                  "Unlink all usages of this camera before deleting it "
                  "(WARNING: will also delete objects instancing that camera data)");
  RNA_def_boolean(func,
                  "do_id_user",
                  true,
                  "",
                  "Decrement user counter of all datablocks used by this camera");
  RNA_def_boolean(
      func, "do_ui_user", true, "", "Make sure interface does not reference this camera");

  func = RNA_def_function(srna, "tag", "rna_Main_cameras_tag");
  parm = RNA_def_boolean(func, "value", false, "Value", "");
  RNA_def_parameter_flags(parm, PropertyFlag(0), PARM_REQUIRED);
}

void RNA_def_main_scenes(BlenderRNA *brna, PropertyRNA *cprop)
{
  StructRNA *srna;
  FunctionRNA *func;
  PropertyRNA *parm;

  RNA_def_property_srna(cprop, "BlendDataScenes");
  srna = RNA_def_struct(brna, "BlendDataScenes", nullptr);
  RNA_def_struct_sdna(srna, "Main");
  RNA_def_struct_ui_text(srna, "Main Scenes", "Collection of scenes");

  func = RNA_def_function(srna, "new", "rna_Main_scenes_new");
  RNA_def_function_ui_description(func, "Add a new scene to the main database");
  parm = RNA_def_string(func, "name", "Scene", 0, "", "New name for the data");
  RNA_def_parameter_flags(parm, PropertyFlag(0), PARM_REQUIRED);
  /* return type */
  parm = RNA_def_pointer(func, "scene", "Scene", "", "New scene data");
  RNA_def_function_return(func, parm);

  func = RNA_def_function(srna, "remove", "rna_Main_scenes_remove");
  RNA_def_function_flag(func, FUNC_USE_CONTEXT | FUNC_USE_REPORTS);
  RNA_def_function_ui_description(func, "Remove a scene from the current blendfile");
  parm = RNA_def_pointer(func, "scene", "Scene", "", "Scene to remove");
  RNA_def_parameter_flags(parm, PROP_NEVER_NULL, PARM_REQUIRED | PARM_RNAPTR);
  RNA_def_parameter_clear_flags(parm, PROP_THICK_WRAP, ParameterFlag(0));
  RNA_def_boolean(
      func, "do_unlink", true, "", "Unlink all usages of this scene before deleting it");

  func = RNA_def_function(srna, "tag", "rna_Main_scenes_tag");
  parm = RNA_def_boolean(func, "value", false, "Value", "");
  RNA_def_parameter_flags(parm, PropertyFlag(0), PARM_REQUIRED);
}

void RNA_def_main_objects(BlenderRNA *brna, PropertyRNA *cprop)
{
  StructRNA *srna;
  FunctionRNA *func;
  PropertyRNA *parm;

  RNA_def_property_srna(cprop, "BlendDataObjects");
  srna = RNA_def_struct(brna, "BlendDataObjects", nullptr);
  RNA_def_struct_sdna(srna, "Main");
  RNA_def_struct_ui_text(srna, "Main Objects", "Collection of objects");

  func = RNA_def_function(srna, "new", "rna_Main_objects_new");
  RNA_def_function_flag(func, FUNC_USE_REPORTS);
  RNA_def_function_ui_description(func, "Add a new object to the main database");
  parm = RNA_def_string(func, "name", "Object", 0, "", "New name for the data");
  RNA_def_parameter_flags(parm, PropertyFlag(0), PARM_REQUIRED);
  parm = RNA_def_pointer(func, "object_data", "ID", "", "Object data or None for an empty object");
  RNA_def_parameter_flags(parm, PropertyFlag(0), PARM_REQUIRED);

  /* return type */
  parm = RNA_def_pointer(func, "object", "Object", "", "New object data");
  RNA_def_function_return(func, parm);

  func = RNA_def_function(srna, "remove", "rna_Main_ID_remove");
  RNA_def_function_ui_description(func, "Remove an object from the current blendfile");
  RNA_def_function_flag(func, FUNC_USE_REPORTS);
  parm = RNA_def_pointer(func, "object", "Object", "", "Object to remove");
  RNA_def_parameter_flags(parm, PROP_NEVER_NULL, PARM_REQUIRED | PARM_RNAPTR);
  RNA_def_parameter_clear_flags(parm, PROP_THICK_WRAP, ParameterFlag(0));
  RNA_def_boolean(
      func, "do_unlink", true, "", "Unlink all usages of this object before deleting it");
  RNA_def_boolean(func,
                  "do_id_user",
                  true,
                  "",
                  "Decrement user counter of all datablocks used by this object");
  RNA_def_boolean(
      func, "do_ui_user", true, "", "Make sure interface does not reference this object");

  func = RNA_def_function(srna, "tag", "rna_Main_objects_tag");
  parm = RNA_def_boolean(func, "value", false, "Value", "");
  RNA_def_parameter_flags(parm, PropertyFlag(0), PARM_REQUIRED);
}

void RNA_def_main_materials(BlenderRNA *brna, PropertyRNA *cprop)
{
  StructRNA *srna;
  FunctionRNA *func;
  PropertyRNA *parm;

  RNA_def_property_srna(cprop, "BlendDataMaterials");
  srna = RNA_def_struct(brna, "BlendDataMaterials", nullptr);
  RNA_def_struct_sdna(srna, "Main");
  RNA_def_struct_ui_text(srna, "Main Materials", "Collection of materials");

  func = RNA_def_function(srna, "new", "rna_Main_materials_new");
  RNA_def_function_ui_description(func, "Add a new material to the main database");
  parm = RNA_def_string(func, "name", "Material", 0, "", "New name for the data");
  RNA_def_parameter_flags(parm, PropertyFlag(0), PARM_REQUIRED);
  /* return type */
  parm = RNA_def_pointer(func, "material", "Material", "", "New material data");
  RNA_def_function_return(func, parm);

  func = RNA_def_function(srna, "create_gpencil_data", "rna_Main_materials_gpencil_data");
  RNA_def_function_ui_description(func, "Add grease pencil material settings");
  parm = RNA_def_pointer(func, "material", "Material", "", "Material");
  RNA_def_parameter_flags(parm, PROP_NEVER_NULL, PARM_REQUIRED | PARM_RNAPTR);

  func = RNA_def_function(srna, "remove_gpencil_data", "rna_Main_materials_gpencil_remove");
  RNA_def_function_ui_description(func, "Remove grease pencil material settings");
  parm = RNA_def_pointer(func, "material", "Material", "", "Material");
  RNA_def_parameter_flags(parm, PROP_NEVER_NULL, PARM_REQUIRED | PARM_RNAPTR);

  func = RNA_def_function(srna, "remove", "rna_Main_ID_remove");
  RNA_def_function_flag(func, FUNC_USE_REPORTS);
  RNA_def_function_ui_description(func, "Remove a material from the current blendfile");
  parm = RNA_def_pointer(func, "material", "Material", "", "Material to remove");
  RNA_def_parameter_flags(parm, PROP_NEVER_NULL, PARM_REQUIRED | PARM_RNAPTR);
  RNA_def_parameter_clear_flags(parm, PROP_THICK_WRAP, ParameterFlag(0));
  RNA_def_boolean(
      func, "do_unlink", true, "", "Unlink all usages of this material before deleting it");
  RNA_def_boolean(func,
                  "do_id_user",
                  true,
                  "",
                  "Decrement user counter of all datablocks used by this material");
  RNA_def_boolean(
      func, "do_ui_user", true, "", "Make sure interface does not reference this material");

  func = RNA_def_function(srna, "tag", "rna_Main_materials_tag");
  parm = RNA_def_boolean(func, "value", false, "Value", "");
  RNA_def_parameter_flags(parm, PropertyFlag(0), PARM_REQUIRED);
}
void RNA_def_main_node_groups(BlenderRNA *brna, PropertyRNA *cprop)
{
  StructRNA *srna;
  FunctionRNA *func;
  PropertyRNA *parm;

  static const EnumPropertyItem dummy_items[] = {
      {0, "DUMMY", 0, "", ""},
      {0, nullptr, 0, nullptr, nullptr},
  };

  RNA_def_property_srna(cprop, "BlendDataNodeTrees");
  srna = RNA_def_struct(brna, "BlendDataNodeTrees", nullptr);
  RNA_def_struct_sdna(srna, "Main");
  RNA_def_struct_ui_text(srna, "Main Node Trees", "Collection of node trees");

  func = RNA_def_function(srna, "new", "rna_Main_nodetree_new");
  RNA_def_function_ui_description(func, "Add a new node tree to the main database");
  parm = RNA_def_string(func, "name", "NodeGroup", 0, "", "New name for the data");
  RNA_def_parameter_flags(parm, PropertyFlag(0), PARM_REQUIRED);
  parm = RNA_def_enum(func, "type", dummy_items, 0, "Type", "The type of node_group to add");
  RNA_def_property_enum_funcs(parm, nullptr, nullptr, "rna_Main_nodetree_type_itemf");
  RNA_def_parameter_flags(parm, PropertyFlag(0), PARM_REQUIRED);
  /* return type */
  parm = RNA_def_pointer(func, "tree", "NodeTree", "", "New node tree data");
  RNA_def_function_return(func, parm);

  func = RNA_def_function(srna, "remove", "rna_Main_ID_remove");
  RNA_def_function_flag(func, FUNC_USE_REPORTS);
  RNA_def_function_ui_description(func, "Remove a node tree from the current blendfile");
  parm = RNA_def_pointer(func, "tree", "NodeTree", "", "Node tree to remove");
  RNA_def_parameter_flags(parm, PROP_NEVER_NULL, PARM_REQUIRED | PARM_RNAPTR);
  RNA_def_parameter_clear_flags(parm, PROP_THICK_WRAP, ParameterFlag(0));
  RNA_def_boolean(
      func, "do_unlink", true, "", "Unlink all usages of this node tree before deleting it");
  RNA_def_boolean(func,
                  "do_id_user",
                  true,
                  "",
                  "Decrement user counter of all datablocks used by this node tree");
  RNA_def_boolean(
      func, "do_ui_user", true, "", "Make sure interface does not reference this node tree");

  func = RNA_def_function(srna, "tag", "rna_Main_node_groups_tag");
  parm = RNA_def_boolean(func, "value", false, "Value", "");
  RNA_def_parameter_flags(parm, PropertyFlag(0), PARM_REQUIRED);
}
void RNA_def_main_meshes(BlenderRNA *brna, PropertyRNA *cprop)
{
  StructRNA *srna;
  FunctionRNA *func;
  PropertyRNA *parm;

  RNA_def_property_srna(cprop, "BlendDataMeshes");
  srna = RNA_def_struct(brna, "BlendDataMeshes", nullptr);
  RNA_def_struct_sdna(srna, "Main");
  RNA_def_struct_ui_text(srna, "Main Meshes", "Collection of meshes");

  func = RNA_def_function(srna, "new", "rna_Main_meshes_new");
  RNA_def_function_ui_description(func, "Add a new mesh to the main database");
  parm = RNA_def_string(func, "name", "Mesh", 0, "", "New name for the data");
  RNA_def_parameter_flags(parm, PropertyFlag(0), PARM_REQUIRED);
  /* return type */
  parm = RNA_def_pointer(func, "mesh", "Mesh", "", "New mesh data");
  RNA_def_function_return(func, parm);

  func = RNA_def_function(srna, "new_from_object", "rna_Main_meshes_new_from_object");
  RNA_def_function_ui_description(
      func,
      "Add a new mesh created from given object (undeformed geometry if object is original, and "
      "final evaluated geometry, with all modifiers etc., if object is evaluated)");
  RNA_def_function_flag(func, FUNC_USE_REPORTS);
  parm = RNA_def_pointer(func, "object", "Object", "", "Object to create mesh from");
  RNA_def_parameter_flags(parm, PROP_NEVER_NULL, PARM_REQUIRED);
  RNA_def_boolean(func,
                  "preserve_all_data_layers",
                  false,
                  "",
                  "Preserve all data layers in the mesh, like UV maps and vertex groups. "
                  "By default Blender only computes the subset of data layers needed for viewport "
                  "display and rendering, for better performance.");
  RNA_def_pointer(
      func,
      "depsgraph",
      "Depsgraph",
      "Dependency Graph",
      "Evaluated dependency graph which is required when preserve_all_data_layers is true");
  parm = RNA_def_pointer(func,
                         "mesh",
                         "Mesh",
                         "",
                         "Mesh created from object, remove it if it is only used for export");
  RNA_def_function_return(func, parm);

  func = RNA_def_function(srna, "remove", "rna_Main_ID_remove");
  RNA_def_function_flag(func, FUNC_USE_REPORTS);
  RNA_def_function_ui_description(func, "Remove a mesh from the current blendfile");
  parm = RNA_def_pointer(func, "mesh", "Mesh", "", "Mesh to remove");
  RNA_def_parameter_flags(parm, PROP_NEVER_NULL, PARM_REQUIRED | PARM_RNAPTR);
  RNA_def_parameter_clear_flags(parm, PROP_THICK_WRAP, ParameterFlag(0));
  RNA_def_boolean(func,
                  "do_unlink",
                  true,
                  "",
                  "Unlink all usages of this mesh before deleting it "
                  "(WARNING: will also delete objects instancing that mesh data)");
  RNA_def_boolean(func,
                  "do_id_user",
                  true,
                  "",
                  "Decrement user counter of all datablocks used by this mesh data");
  RNA_def_boolean(
      func, "do_ui_user", true, "", "Make sure interface does not reference this mesh data");

  func = RNA_def_function(srna, "tag", "rna_Main_meshes_tag");
  parm = RNA_def_boolean(func, "value", false, "Value", "");
  RNA_def_parameter_flags(parm, PropertyFlag(0), PARM_REQUIRED);
}

void RNA_def_main_lights(BlenderRNA *brna, PropertyRNA *cprop)
{
  StructRNA *srna;
  FunctionRNA *func;
  PropertyRNA *parm;

  RNA_def_property_srna(cprop, "BlendDataLights");
  srna = RNA_def_struct(brna, "BlendDataLights", nullptr);
  RNA_def_struct_sdna(srna, "Main");
  RNA_def_struct_ui_text(srna, "Main Lights", "Collection of lights");

  func = RNA_def_function(srna, "new", "rna_Main_lights_new");
  RNA_def_function_ui_description(func, "Add a new light to the main database");
  parm = RNA_def_string(func, "name", "Light", 0, "", "New name for the data");
  RNA_def_parameter_flags(parm, PropertyFlag(0), PARM_REQUIRED);
  parm = RNA_def_enum(
      func, "type", rna_enum_light_type_items, 0, "Type", "The type of light to add");
  RNA_def_parameter_flags(parm, PropertyFlag(0), PARM_REQUIRED);
  /* return type */
  parm = RNA_def_pointer(func, "light", "Light", "", "New light data");
  RNA_def_function_return(func, parm);

  func = RNA_def_function(srna, "remove", "rna_Main_ID_remove");
  RNA_def_function_flag(func, FUNC_USE_REPORTS);
  RNA_def_function_ui_description(func, "Remove a light from the current blendfile");
  parm = RNA_def_pointer(func, "light", "Light", "", "Light to remove");
  RNA_def_parameter_flags(parm, PROP_NEVER_NULL, PARM_REQUIRED | PARM_RNAPTR);
  RNA_def_parameter_clear_flags(parm, PROP_THICK_WRAP, ParameterFlag(0));
  RNA_def_boolean(func,
                  "do_unlink",
                  true,
                  "",
                  "Unlink all usages of this light before deleting it "
                  "(WARNING: will also delete objects instancing that light data)");
  RNA_def_boolean(func,
                  "do_id_user",
                  true,
                  "",
                  "Decrement user counter of all datablocks used by this light data");
  RNA_def_boolean(
      func, "do_ui_user", true, "", "Make sure interface does not reference this light data");

  func = RNA_def_function(srna, "tag", "rna_Main_lights_tag");
  parm = RNA_def_boolean(func, "value", false, "Value", "");
  RNA_def_parameter_flags(parm, PropertyFlag(0), PARM_REQUIRED);
}

void RNA_def_main_libraries(BlenderRNA *brna, PropertyRNA *cprop)
{
  StructRNA *srna;
  FunctionRNA *func;
  PropertyRNA *parm;

  RNA_def_property_srna(cprop, "BlendDataLibraries");
  srna = RNA_def_struct(brna, "BlendDataLibraries", nullptr);
  RNA_def_struct_sdna(srna, "Main");
  RNA_def_struct_ui_text(srna, "Main Libraries", "Collection of libraries");

  func = RNA_def_function(srna, "tag", "rna_Main_libraries_tag");
  parm = RNA_def_boolean(func, "value", false, "Value", "");
  RNA_def_parameter_flags(parm, PropertyFlag(0), PARM_REQUIRED);

  func = RNA_def_function(srna, "remove", "rna_Main_ID_remove");
  RNA_def_function_flag(func, FUNC_USE_REPORTS);
  RNA_def_function_ui_description(func, "Remove a library from the current blendfile");
  parm = RNA_def_pointer(func, "library", "Library", "", "Library to remove");
  RNA_def_parameter_flags(parm, PROP_NEVER_NULL, PARM_REQUIRED | PARM_RNAPTR);
  RNA_def_parameter_clear_flags(parm, PROP_THICK_WRAP, ParameterFlag(0));
  RNA_def_boolean(
      func, "do_unlink", true, "", "Unlink all usages of this library before deleting it");
  RNA_def_boolean(func,
                  "do_id_user",
                  true,
                  "",
                  "Decrement user counter of all datablocks used by this library");
  RNA_def_boolean(
      func, "do_ui_user", true, "", "Make sure interface does not reference this library");
}

void RNA_def_main_screens(BlenderRNA *brna, PropertyRNA *cprop)
{
  StructRNA *srna;
  FunctionRNA *func;
  PropertyRNA *parm;

  RNA_def_property_srna(cprop, "BlendDataScreens");
  srna = RNA_def_struct(brna, "BlendDataScreens", nullptr);
  RNA_def_struct_sdna(srna, "Main");
  RNA_def_struct_ui_text(srna, "Main Screens", "Collection of screens");

  func = RNA_def_function(srna, "tag", "rna_Main_screens_tag");
  parm = RNA_def_boolean(func, "value", false, "Value", "");
  RNA_def_parameter_flags(parm, PropertyFlag(0), PARM_REQUIRED);
}

void RNA_def_main_window_managers(BlenderRNA *brna, PropertyRNA *cprop)
{
  StructRNA *srna;
  FunctionRNA *func;
  PropertyRNA *parm;

  RNA_def_property_srna(cprop, "BlendDataWindowManagers");
  srna = RNA_def_struct(brna, "BlendDataWindowManagers", nullptr);
  RNA_def_struct_sdna(srna, "Main");
  RNA_def_struct_ui_text(srna, "Main Window Managers", "Collection of window managers");

  func = RNA_def_function(srna, "tag", "rna_Main_window_managers_tag");
  parm = RNA_def_boolean(func, "value", false, "Value", "");
  RNA_def_parameter_flags(parm, PropertyFlag(0), PARM_REQUIRED);
}
void RNA_def_main_images(BlenderRNA *brna, PropertyRNA *cprop)
{
  StructRNA *srna;
  FunctionRNA *func;
  PropertyRNA *parm;

  RNA_def_property_srna(cprop, "BlendDataImages");
  srna = RNA_def_struct(brna, "BlendDataImages", nullptr);
  RNA_def_struct_sdna(srna, "Main");
  RNA_def_struct_ui_text(srna, "Main Images", "Collection of images");

  func = RNA_def_function(srna, "new", "rna_Main_images_new");
  RNA_def_function_ui_description(func, "Add a new image to the main database");
  parm = RNA_def_string(func, "name", "Image", 0, "", "New name for the data");
  RNA_def_parameter_flags(parm, PropertyFlag(0), PARM_REQUIRED);
  parm = RNA_def_int(func, "width", 1024, 1, INT_MAX, "", "Width of the image", 1, INT_MAX);
  RNA_def_parameter_flags(parm, PropertyFlag(0), PARM_REQUIRED);
  parm = RNA_def_int(func, "height", 1024, 1, INT_MAX, "", "Height of the image", 1, INT_MAX);
  RNA_def_parameter_flags(parm, PropertyFlag(0), PARM_REQUIRED);
  RNA_def_boolean(func, "alpha", false, "Alpha", "Use alpha channel");
  RNA_def_boolean(
      func, "float_buffer", false, "Float Buffer", "Create an image with floating-point color");
  RNA_def_boolean(func, "stereo3d", false, "Stereo 3D", "Create left and right views");
  RNA_def_boolean(
      func, "is_data", false, "Is Data", "Create image with non-color data color space");
  RNA_def_boolean(func, "tiled", false, "Tiled", "Create a tiled image");
  /* return type */
  parm = RNA_def_pointer(func, "image", "Image", "", "New image data");
  RNA_def_function_return(func, parm);

  func = RNA_def_function(srna, "load", "rna_Main_images_load");
  RNA_def_function_flag(func, FUNC_USE_REPORTS);
  RNA_def_function_ui_description(func, "Load a new image into the main database");
  parm = RNA_def_string_file_path(
      func, "filepath", "File Path", 0, "", "Path of the file to load");
  RNA_def_parameter_flags(parm, PropertyFlag(0), PARM_REQUIRED);
  RNA_def_boolean(func,
                  "check_existing",
                  false,
                  "",
                  "Using existing data if this file is already loaded");
  /* return type */
  parm = RNA_def_pointer(func, "image", "Image", "", "New image data");
  RNA_def_function_return(func, parm);

  func = RNA_def_function(srna, "remove", "rna_Main_ID_remove");
  RNA_def_function_flag(func, FUNC_USE_REPORTS);
  RNA_def_function_ui_description(func, "Remove an image from the current blendfile");
  parm = RNA_def_pointer(func, "image", "Image", "", "Image to remove");
  RNA_def_parameter_flags(parm, PROP_NEVER_NULL, PARM_REQUIRED | PARM_RNAPTR);
  RNA_def_parameter_clear_flags(parm, PROP_THICK_WRAP, ParameterFlag(0));
  RNA_def_boolean(
      func, "do_unlink", true, "", "Unlink all usages of this image before deleting it");
  RNA_def_boolean(
      func, "do_id_user", true, "", "Decrement user counter of all datablocks used by this image");
  RNA_def_boolean(
      func, "do_ui_user", true, "", "Make sure interface does not reference this image");

  func = RNA_def_function(srna, "tag", "rna_Main_images_tag");
  parm = RNA_def_boolean(func, "value", false, "Value", "");
  RNA_def_parameter_flags(parm, PropertyFlag(0), PARM_REQUIRED);
}

void RNA_def_main_lattices(BlenderRNA *brna, PropertyRNA *cprop)
{
  StructRNA *srna;
  FunctionRNA *func;
  PropertyRNA *parm;

  RNA_def_property_srna(cprop, "BlendDataLattices");
  srna = RNA_def_struct(brna, "BlendDataLattices", nullptr);
  RNA_def_struct_sdna(srna, "Main");
  RNA_def_struct_ui_text(srna, "Main Lattices", "Collection of lattices");

  func = RNA_def_function(srna, "new", "rna_Main_lattices_new");
  RNA_def_function_ui_description(func, "Add a new lattice to the main database");
  parm = RNA_def_string(func, "name", "Lattice", 0, "", "New name for the data");
  RNA_def_parameter_flags(parm, PropertyFlag(0), PARM_REQUIRED);
  /* return type */
  parm = RNA_def_pointer(func, "lattice", "Lattice", "", "New lattice data");
  RNA_def_function_return(func, parm);

  func = RNA_def_function(srna, "remove", "rna_Main_ID_remove");
  RNA_def_function_flag(func, FUNC_USE_REPORTS);
  RNA_def_function_ui_description(func, "Remove a lattice from the current blendfile");
  parm = RNA_def_pointer(func, "lattice", "Lattice", "", "Lattice to remove");
  RNA_def_parameter_flags(parm, PROP_NEVER_NULL, PARM_REQUIRED | PARM_RNAPTR);
  RNA_def_parameter_clear_flags(parm, PROP_THICK_WRAP, ParameterFlag(0));
  RNA_def_boolean(func,
                  "do_unlink",
                  true,
                  "",
                  "Unlink all usages of this lattice before deleting it "
                  "(WARNING: will also delete objects instancing that lattice data)");
  RNA_def_boolean(func,
                  "do_id_user",
                  true,
                  "",
                  "Decrement user counter of all datablocks used by this lattice data");
  RNA_def_boolean(
      func, "do_ui_user", true, "", "Make sure interface does not reference this lattice data");

  func = RNA_def_function(srna, "tag", "rna_Main_lattices_tag");
  parm = RNA_def_boolean(func, "value", false, "Value", "");
  RNA_def_parameter_flags(parm, PropertyFlag(0), PARM_REQUIRED);
}
void RNA_def_main_curves(BlenderRNA *brna, PropertyRNA *cprop)
{
  StructRNA *srna;
  FunctionRNA *func;
  PropertyRNA *parm;

  RNA_def_property_srna(cprop, "BlendDataCurves");
  srna = RNA_def_struct(brna, "BlendDataCurves", nullptr);
  RNA_def_struct_sdna(srna, "Main");
  RNA_def_struct_ui_text(srna, "Main Curves", "Collection of curves");

  func = RNA_def_function(srna, "new", "rna_Main_curves_new");
  RNA_def_function_ui_description(func, "Add a new curve to the main database");
  parm = RNA_def_string(func, "name", "Curve", 0, "", "New name for the data");
  RNA_def_parameter_flags(parm, PropertyFlag(0), PARM_REQUIRED);
  parm = RNA_def_enum(
      func, "type", rna_enum_object_type_curve_items, 0, "Type", "The type of curve to add");
  RNA_def_parameter_flags(parm, PropertyFlag(0), PARM_REQUIRED);
  /* return type */
  parm = RNA_def_pointer(func, "curve", "Curve", "", "New curve data");
  RNA_def_function_return(func, parm);

  func = RNA_def_function(srna, "remove", "rna_Main_ID_remove");
  RNA_def_function_flag(func, FUNC_USE_REPORTS);
  RNA_def_function_ui_description(func, "Remove a curve from the current blendfile");
  parm = RNA_def_pointer(func, "curve", "Curve", "", "Curve to remove");
  RNA_def_parameter_flags(parm, PROP_NEVER_NULL, PARM_REQUIRED | PARM_RNAPTR);
  RNA_def_parameter_clear_flags(parm, PROP_THICK_WRAP, ParameterFlag(0));
  RNA_def_boolean(func,
                  "do_unlink",
                  true,
                  "",
                  "Unlink all usages of this curve before deleting it "
                  "(WARNING: will also delete objects instancing that curve data)");
  RNA_def_boolean(func,
                  "do_id_user",
                  true,
                  "",
                  "Decrement user counter of all datablocks used by this curve data");
  RNA_def_boolean(
      func, "do_ui_user", true, "", "Make sure interface does not reference this curve data");

  func = RNA_def_function(srna, "tag", "rna_Main_curves_tag");
  parm = RNA_def_boolean(func, "value", false, "Value", "");
  RNA_def_parameter_flags(parm, PropertyFlag(0), PARM_REQUIRED);
}
void RNA_def_main_metaballs(BlenderRNA *brna, PropertyRNA *cprop)
{
  StructRNA *srna;
  FunctionRNA *func;
  PropertyRNA *parm;

  RNA_def_property_srna(cprop, "BlendDataMetaBalls");
  srna = RNA_def_struct(brna, "BlendDataMetaBalls", nullptr);
  RNA_def_struct_sdna(srna, "Main");
  RNA_def_struct_ui_text(srna, "Main Metaballs", "Collection of metaballs");

  func = RNA_def_function(srna, "new", "rna_Main_metaballs_new");
  RNA_def_function_ui_description(func, "Add a new metaball to the main database");
  parm = RNA_def_string(func, "name", "MetaBall", 0, "", "New name for the data");
  RNA_def_parameter_flags(parm, PropertyFlag(0), PARM_REQUIRED);
  /* return type */
  parm = RNA_def_pointer(func, "metaball", "MetaBall", "", "New metaball data");
  RNA_def_function_return(func, parm);

  func = RNA_def_function(srna, "remove", "rna_Main_ID_remove");
  RNA_def_function_flag(func, FUNC_USE_REPORTS);
  RNA_def_function_ui_description(func, "Remove a metaball from the current blendfile");
  parm = RNA_def_pointer(func, "metaball", "MetaBall", "", "Metaball to remove");
  RNA_def_parameter_flags(parm, PROP_NEVER_NULL, PARM_REQUIRED | PARM_RNAPTR);
  RNA_def_parameter_clear_flags(parm, PROP_THICK_WRAP, ParameterFlag(0));
  RNA_def_boolean(func,
                  "do_unlink",
                  true,
                  "",
                  "Unlink all usages of this metaball before deleting it "
                  "(WARNING: will also delete objects instancing that metaball data)");
  RNA_def_boolean(func,
                  "do_id_user",
                  true,
                  "",
                  "Decrement user counter of all datablocks used by this metaball data");
  RNA_def_boolean(
      func, "do_ui_user", true, "", "Make sure interface does not reference this metaball data");

  func = RNA_def_function(srna, "tag", "rna_Main_metaballs_tag");
  parm = RNA_def_boolean(func, "value", false, "Value", "");
  RNA_def_parameter_flags(parm, PropertyFlag(0), PARM_REQUIRED);
}
void RNA_def_main_fonts(BlenderRNA *brna, PropertyRNA *cprop)
{
  StructRNA *srna;
  FunctionRNA *func;
  PropertyRNA *parm;

  RNA_def_property_srna(cprop, "BlendDataFonts");
  srna = RNA_def_struct(brna, "BlendDataFonts", nullptr);
  RNA_def_struct_sdna(srna, "Main");
  RNA_def_struct_ui_text(srna, "Main Fonts", "Collection of fonts");

  func = RNA_def_function(srna, "load", "rna_Main_fonts_load");
  RNA_def_function_flag(func, FUNC_USE_REPORTS);
  RNA_def_function_ui_description(func, "Load a new font into the main database");
  parm = RNA_def_string_file_path(
      func, "filepath", "File Path", 0, "", "path of the font to load");
  RNA_def_parameter_flags(parm, PropertyFlag(0), PARM_REQUIRED);
  RNA_def_boolean(
      func, "check_existing", false, "", "Using existing data if this file is already loaded");
  /* return type */
  parm = RNA_def_pointer(func, "vfont", "VectorFont", "", "New font data");
  RNA_def_function_return(func, parm);

  func = RNA_def_function(srna, "remove", "rna_Main_ID_remove");
  RNA_def_function_flag(func, FUNC_USE_REPORTS);
  RNA_def_function_ui_description(func, "Remove a font from the current blendfile");
  parm = RNA_def_pointer(func, "vfont", "VectorFont", "", "Font to remove");
  RNA_def_parameter_flags(parm, PROP_NEVER_NULL, PARM_REQUIRED | PARM_RNAPTR);
  RNA_def_parameter_clear_flags(parm, PROP_THICK_WRAP, ParameterFlag(0));
  RNA_def_boolean(
      func, "do_unlink", true, "", "Unlink all usages of this font before deleting it");
  RNA_def_boolean(
      func, "do_id_user", true, "", "Decrement user counter of all datablocks used by this font");
  RNA_def_boolean(
      func, "do_ui_user", true, "", "Make sure interface does not reference this font");

  func = RNA_def_function(srna, "tag", "rna_Main_fonts_tag");
  parm = RNA_def_boolean(func, "value", false, "Value", "");
  RNA_def_parameter_flags(parm, PropertyFlag(0), PARM_REQUIRED);
}
void RNA_def_main_textures(BlenderRNA *brna, PropertyRNA *cprop)
{
  StructRNA *srna;
  FunctionRNA *func;
  PropertyRNA *parm;

  RNA_def_property_srna(cprop, "BlendDataTextures");
  srna = RNA_def_struct(brna, "BlendDataTextures", nullptr);
  RNA_def_struct_sdna(srna, "Main");
  RNA_def_struct_ui_text(srna, "Main Textures", "Collection of textures");

  func = RNA_def_function(srna, "new", "rna_Main_textures_new");
  RNA_def_function_ui_description(func, "Add a new texture to the main database");
  parm = RNA_def_string(func, "name", "Texture", 0, "", "New name for the data");
  RNA_def_parameter_flags(parm, PropertyFlag(0), PARM_REQUIRED);
  parm = RNA_def_enum(
      func, "type", rna_enum_texture_type_items, 0, "Type", "The type of texture to add");
  RNA_def_parameter_flags(parm, PropertyFlag(0), PARM_REQUIRED);
  /* return type */
  parm = RNA_def_pointer(func, "texture", "Texture", "", "New texture data");
  RNA_def_function_return(func, parm);

  func = RNA_def_function(srna, "remove", "rna_Main_ID_remove");
  RNA_def_function_flag(func, FUNC_USE_REPORTS);
  RNA_def_function_ui_description(func, "Remove a texture from the current blendfile");
  parm = RNA_def_pointer(func, "texture", "Texture", "", "Texture to remove");
  RNA_def_parameter_flags(parm, PROP_NEVER_NULL, PARM_REQUIRED | PARM_RNAPTR);
  RNA_def_parameter_clear_flags(parm, PROP_THICK_WRAP, ParameterFlag(0));
  RNA_def_boolean(
      func, "do_unlink", true, "", "Unlink all usages of this texture before deleting it");
  RNA_def_boolean(func,
                  "do_id_user",
                  true,
                  "",
                  "Decrement user counter of all datablocks used by this texture");
  RNA_def_boolean(
      func, "do_ui_user", true, "", "Make sure interface does not reference this texture");

  func = RNA_def_function(srna, "tag", "rna_Main_textures_tag");
  parm = RNA_def_boolean(func, "value", false, "Value", "");
  RNA_def_parameter_flags(parm, PropertyFlag(0), PARM_REQUIRED);
}
void RNA_def_main_brushes(BlenderRNA *brna, PropertyRNA *cprop)
{
  StructRNA *srna;
  FunctionRNA *func;
  PropertyRNA *parm;

  RNA_def_property_srna(cprop, "BlendDataBrushes");
  srna = RNA_def_struct(brna, "BlendDataBrushes", nullptr);
  RNA_def_struct_sdna(srna, "Main");
  RNA_def_struct_ui_text(srna, "Main Brushes", "Collection of brushes");

  func = RNA_def_function(srna, "new", "rna_Main_brushes_new");
  RNA_def_function_ui_description(func, "Add a new brush to the main database");
  parm = RNA_def_string(func, "name", "Brush", 0, "", "New name for the data");
  RNA_def_parameter_flags(parm, PropertyFlag(0), PARM_REQUIRED);
  parm = RNA_def_enum(func,
                      "mode",
                      rna_enum_object_mode_items,
                      OB_MODE_TEXTURE_PAINT,
                      "",
                      "Paint Mode for the new brush");
  /* return type */
  parm = RNA_def_pointer(func, "brush", "Brush", "", "New brush data");
  RNA_def_function_return(func, parm);

  func = RNA_def_function(srna, "remove", "rna_Main_ID_remove");
  RNA_def_function_flag(func, FUNC_USE_REPORTS);
  RNA_def_function_ui_description(func, "Remove a brush from the current blendfile");
  parm = RNA_def_pointer(func, "brush", "Brush", "", "Brush to remove");
  RNA_def_parameter_flags(parm, PROP_NEVER_NULL, PARM_REQUIRED | PARM_RNAPTR);
  RNA_def_parameter_clear_flags(parm, PROP_THICK_WRAP, ParameterFlag(0));
  RNA_def_boolean(
      func, "do_unlink", true, "", "Unlink all usages of this brush before deleting it");
  RNA_def_boolean(
      func, "do_id_user", true, "", "Decrement user counter of all datablocks used by this brush");
  RNA_def_boolean(
      func, "do_ui_user", true, "", "Make sure interface does not reference this brush");

  func = RNA_def_function(srna, "tag", "rna_Main_brushes_tag");
  parm = RNA_def_boolean(func, "value", false, "Value", "");
  RNA_def_parameter_flags(parm, PropertyFlag(0), PARM_REQUIRED);

  func = RNA_def_function(srna, "create_gpencil_data", "rna_Main_brush_gpencil_data");
  RNA_def_function_ui_description(func, "Add grease pencil brush settings");
  parm = RNA_def_pointer(func, "brush", "Brush", "", "Brush");
  RNA_def_parameter_flags(parm, PROP_NEVER_NULL, PARM_REQUIRED | PARM_RNAPTR);
}

void RNA_def_main_worlds(BlenderRNA *brna, PropertyRNA *cprop)
{
  StructRNA *srna;
  FunctionRNA *func;
  PropertyRNA *parm;

  RNA_def_property_srna(cprop, "BlendDataWorlds");
  srna = RNA_def_struct(brna, "BlendDataWorlds", nullptr);
  RNA_def_struct_sdna(srna, "Main");
  RNA_def_struct_ui_text(srna, "Main Worlds", "Collection of worlds");

  func = RNA_def_function(srna, "new", "rna_Main_worlds_new");
  RNA_def_function_ui_description(func, "Add a new world to the main database");
  parm = RNA_def_string(func, "name", "World", 0, "", "New name for the data");
  RNA_def_parameter_flags(parm, PropertyFlag(0), PARM_REQUIRED);
  /* return type */
  parm = RNA_def_pointer(func, "world", "World", "", "New world data");
  RNA_def_function_return(func, parm);

  func = RNA_def_function(srna, "remove", "rna_Main_ID_remove");
  RNA_def_function_flag(func, FUNC_USE_REPORTS);
  RNA_def_function_ui_description(func, "Remove a world from the current blendfile");
  parm = RNA_def_pointer(func, "world", "World", "", "World to remove");
  RNA_def_parameter_flags(parm, PROP_NEVER_NULL, PARM_REQUIRED | PARM_RNAPTR);
  RNA_def_parameter_clear_flags(parm, PROP_THICK_WRAP, ParameterFlag(0));
  RNA_def_boolean(
      func, "do_unlink", true, "", "Unlink all usages of this world before deleting it");
  RNA_def_boolean(
      func, "do_id_user", true, "", "Decrement user counter of all datablocks used by this world");
  RNA_def_boolean(
      func, "do_ui_user", true, "", "Make sure interface does not reference this world");

  func = RNA_def_function(srna, "tag", "rna_Main_worlds_tag");
  parm = RNA_def_boolean(func, "value", false, "Value", "");
  RNA_def_parameter_flags(parm, PropertyFlag(0), PARM_REQUIRED);
}

void RNA_def_main_collections(BlenderRNA *brna, PropertyRNA *cprop)
{
  StructRNA *srna;
  FunctionRNA *func;
  PropertyRNA *parm;

  RNA_def_property_srna(cprop, "BlendDataCollections");
  srna = RNA_def_struct(brna, "BlendDataCollections", nullptr);
  RNA_def_struct_sdna(srna, "Main");
  RNA_def_struct_ui_text(srna, "Main Collections", "Collection of collections");

  func = RNA_def_function(srna, "new", "rna_Main_collections_new");
  RNA_def_function_ui_description(func, "Add a new collection to the main database");
  parm = RNA_def_string(func, "name", "Collection", 0, "", "New name for the data");
  RNA_def_parameter_flags(parm, PropertyFlag(0), PARM_REQUIRED);
  /* return type */
  parm = RNA_def_pointer(func, "collection", "Collection", "", "New collection data");
  RNA_def_function_return(func, parm);

  func = RNA_def_function(srna, "remove", "rna_Main_ID_remove");
  RNA_def_function_ui_description(func, "Remove a collection from the current blendfile");
  RNA_def_function_flag(func, FUNC_USE_REPORTS);
  parm = RNA_def_pointer(func, "collection", "Collection", "", "Collection to remove");
  RNA_def_parameter_flags(parm, PROP_NEVER_NULL, PARM_REQUIRED | PARM_RNAPTR);
  RNA_def_parameter_clear_flags(parm, PROP_THICK_WRAP, ParameterFlag(0));
  RNA_def_boolean(
      func, "do_unlink", true, "", "Unlink all usages of this collection before deleting it");
  RNA_def_boolean(func,
                  "do_id_user",
                  true,
                  "",
                  "Decrement user counter of all datablocks used by this collection");
  RNA_def_boolean(
      func, "do_ui_user", true, "", "Make sure interface does not reference this collection");

  func = RNA_def_function(srna, "tag", "rna_Main_collections_tag");
  parm = RNA_def_boolean(func, "value", false, "Value", "");
  RNA_def_parameter_flags(parm, PropertyFlag(0), PARM_REQUIRED);
}

void RNA_def_main_speakers(BlenderRNA *brna, PropertyRNA *cprop)
{
  StructRNA *srna;
  FunctionRNA *func;
  PropertyRNA *parm;

  RNA_def_property_srna(cprop, "BlendDataSpeakers");
  srna = RNA_def_struct(brna, "BlendDataSpeakers", nullptr);
  RNA_def_struct_sdna(srna, "Main");
  RNA_def_struct_ui_text(srna, "Main Speakers", "Collection of speakers");

  func = RNA_def_function(srna, "new", "rna_Main_speakers_new");
  RNA_def_function_ui_description(func, "Add a new speaker to the main database");
  parm = RNA_def_string(func, "name", "Speaker", 0, "", "New name for the data");
  RNA_def_parameter_flags(parm, PropertyFlag(0), PARM_REQUIRED);
  /* return type */
  parm = RNA_def_pointer(func, "speaker", "Speaker", "", "New speaker data");
  RNA_def_function_return(func, parm);

  func = RNA_def_function(srna, "remove", "rna_Main_ID_remove");
  RNA_def_function_flag(func, FUNC_USE_REPORTS);
  RNA_def_function_ui_description(func, "Remove a speaker from the current blendfile");
  parm = RNA_def_pointer(func, "speaker", "Speaker", "", "Speaker to remove");
  RNA_def_parameter_flags(parm, PROP_NEVER_NULL, PARM_REQUIRED | PARM_RNAPTR);
  RNA_def_parameter_clear_flags(parm, PROP_THICK_WRAP, ParameterFlag(0));
  RNA_def_boolean(func,
                  "do_unlink",
                  true,
                  "",
                  "Unlink all usages of this speaker before deleting it "
                  "(WARNING: will also delete objects instancing that speaker data)");
  RNA_def_boolean(func,
                  "do_id_user",
                  true,
                  "",
                  "Decrement user counter of all datablocks used by this speaker data");
  RNA_def_boolean(
      func, "do_ui_user", true, "", "Make sure interface does not reference this speaker data");

  func = RNA_def_function(srna, "tag", "rna_Main_speakers_tag");
  parm = RNA_def_boolean(func, "value", false, "Value", "");
  RNA_def_parameter_flags(parm, PropertyFlag(0), PARM_REQUIRED);
}

void RNA_def_main_texts(BlenderRNA *brna, PropertyRNA *cprop)
{
  StructRNA *srna;
  FunctionRNA *func;
  PropertyRNA *parm;

  RNA_def_property_srna(cprop, "BlendDataTexts");
  srna = RNA_def_struct(brna, "BlendDataTexts", nullptr);
  RNA_def_struct_sdna(srna, "Main");
  RNA_def_struct_ui_text(srna, "Main Texts", "Collection of texts");

  func = RNA_def_function(srna, "new", "rna_Main_texts_new");
  RNA_def_function_ui_description(func, "Add a new text to the main database");
  parm = RNA_def_string(func, "name", "Text", 0, "", "New name for the data");
  RNA_def_parameter_flags(parm, PropertyFlag(0), PARM_REQUIRED);
  /* return type */
  parm = RNA_def_pointer(func, "text", "Text", "", "New text data");
  RNA_def_function_return(func, parm);

  func = RNA_def_function(srna, "remove", "rna_Main_ID_remove");
  RNA_def_function_ui_description(func, "Remove a text from the current blendfile");
  RNA_def_function_flag(func, FUNC_USE_REPORTS);
  parm = RNA_def_pointer(func, "text", "Text", "", "Text to remove");
  RNA_def_parameter_flags(parm, PROP_NEVER_NULL, PARM_REQUIRED | PARM_RNAPTR);
  RNA_def_parameter_clear_flags(parm, PROP_THICK_WRAP, ParameterFlag(0));
  RNA_def_boolean(
      func, "do_unlink", true, "", "Unlink all usages of this text before deleting it");
  RNA_def_boolean(
      func, "do_id_user", true, "", "Decrement user counter of all datablocks used by this text");
  RNA_def_boolean(
      func, "do_ui_user", true, "", "Make sure interface does not reference this text");

  /* load func */
  func = RNA_def_function(srna, "load", "rna_Main_texts_load");
  RNA_def_function_flag(func, FUNC_USE_REPORTS);
  RNA_def_function_ui_description(func, "Add a new text to the main database from a file");
  parm = RNA_def_string_file_path(func, "filepath", "Path", FILE_MAX, "", "path for the data");
  RNA_def_parameter_flags(parm, PropertyFlag(0), PARM_REQUIRED);
  parm = RNA_def_boolean(
      func, "internal", false, "Make internal", "Make text file internal after loading");
  /* return type */
  parm = RNA_def_pointer(func, "text", "Text", "", "New text data");
  RNA_def_function_return(func, parm);

  func = RNA_def_function(srna, "tag", "rna_Main_texts_tag");
  parm = RNA_def_boolean(func, "value", false, "Value", "");
  RNA_def_parameter_flags(parm, PropertyFlag(0), PARM_REQUIRED);
}

void RNA_def_main_sounds(BlenderRNA *brna, PropertyRNA *cprop)
{
  StructRNA *srna;
  FunctionRNA *func;
  PropertyRNA *parm;

  RNA_def_property_srna(cprop, "BlendDataSounds");
  srna = RNA_def_struct(brna, "BlendDataSounds", nullptr);
  RNA_def_struct_sdna(srna, "Main");
  RNA_def_struct_ui_text(srna, "Main Sounds", "Collection of sounds");

  /* load func */
  func = RNA_def_function(srna, "load", "rna_Main_sounds_load");
  RNA_def_function_ui_description(func, "Add a new sound to the main database from a file");
  parm = RNA_def_string_file_path(func, "filepath", "Path", FILE_MAX, "", "path for the data");
  RNA_def_parameter_flags(parm, PropertyFlag(0), PARM_REQUIRED);
  RNA_def_boolean(
      func, "check_existing", false, "", "Using existing data if this file is already loaded");
  /* return type */
  parm = RNA_def_pointer(func, "sound", "Sound", "", "New text data");
  RNA_def_function_return(func, parm);

  func = RNA_def_function(srna, "remove", "rna_Main_ID_remove");
  RNA_def_function_flag(func, FUNC_USE_REPORTS);
  RNA_def_function_ui_description(func, "Remove a sound from the current blendfile");
  parm = RNA_def_pointer(func, "sound", "Sound", "", "Sound to remove");
  RNA_def_parameter_flags(parm, PROP_NEVER_NULL, PARM_REQUIRED | PARM_RNAPTR);
  RNA_def_parameter_clear_flags(parm, PROP_THICK_WRAP, ParameterFlag(0));
  RNA_def_boolean(
      func, "do_unlink", true, "", "Unlink all usages of this sound before deleting it");
  RNA_def_boolean(
      func, "do_id_user", true, "", "Decrement user counter of all datablocks used by this sound");
  RNA_def_boolean(
      func, "do_ui_user", true, "", "Make sure interface does not reference this sound");

  func = RNA_def_function(srna, "tag", "rna_Main_sounds_tag");
  parm = RNA_def_boolean(func, "value", false, "Value", "");
  RNA_def_parameter_flags(parm, PropertyFlag(0), PARM_REQUIRED);
}

void RNA_def_main_armatures(BlenderRNA *brna, PropertyRNA *cprop)
{
  StructRNA *srna;
  FunctionRNA *func;
  PropertyRNA *parm;

  RNA_def_property_srna(cprop, "BlendDataArmatures");
  srna = RNA_def_struct(brna, "BlendDataArmatures", nullptr);
  RNA_def_struct_sdna(srna, "Main");
  RNA_def_struct_ui_text(srna, "Main Armatures", "Collection of armatures");

  func = RNA_def_function(srna, "new", "rna_Main_armatures_new");
  RNA_def_function_ui_description(func, "Add a new armature to the main database");
  parm = RNA_def_string(func, "name", "Armature", 0, "", "New name for the data");
  RNA_def_parameter_flags(parm, PropertyFlag(0), PARM_REQUIRED);
  /* return type */
  parm = RNA_def_pointer(func, "armature", "Armature", "", "New armature data");
  RNA_def_function_return(func, parm);

  func = RNA_def_function(srna, "remove", "rna_Main_ID_remove");
  RNA_def_function_flag(func, FUNC_USE_REPORTS);
  RNA_def_function_ui_description(func, "Remove an armature from the current blendfile");
  parm = RNA_def_pointer(func, "armature", "Armature", "", "Armature to remove");
  RNA_def_parameter_flags(parm, PROP_NEVER_NULL, PARM_REQUIRED | PARM_RNAPTR);
  RNA_def_parameter_clear_flags(parm, PROP_THICK_WRAP, ParameterFlag(0));
  RNA_def_boolean(func,
                  "do_unlink",
                  true,
                  "",
                  "Unlink all usages of this armature before deleting it "
                  "(WARNING: will also delete objects instancing that armature data)");
  RNA_def_boolean(func,
                  "do_id_user",
                  true,
                  "",
                  "Decrement user counter of all datablocks used by this armature data");
  RNA_def_boolean(
      func, "do_ui_user", true, "", "Make sure interface does not reference this armature data");

  func = RNA_def_function(srna, "tag", "rna_Main_armatures_tag");
  parm = RNA_def_boolean(func, "value", false, "Value", "");
  RNA_def_parameter_flags(parm, PropertyFlag(0), PARM_REQUIRED);
}
void RNA_def_main_actions(BlenderRNA *brna, PropertyRNA *cprop)
{
  StructRNA *srna;
  FunctionRNA *func;
  PropertyRNA *parm;

  RNA_def_property_srna(cprop, "BlendDataActions");
  srna = RNA_def_struct(brna, "BlendDataActions", nullptr);
  RNA_def_struct_sdna(srna, "Main");
  RNA_def_struct_ui_text(srna, "Main Actions", "Collection of actions");

  func = RNA_def_function(srna, "new", "rna_Main_actions_new");
  RNA_def_function_ui_description(func, "Add a new action to the main database");
  parm = RNA_def_string(func, "name", "Action", 0, "", "New name for the data");
  RNA_def_parameter_flags(parm, PropertyFlag(0), PARM_REQUIRED);
  /* return type */
  parm = RNA_def_pointer(func, "action", "Action", "", "New action data");
  RNA_def_function_return(func, parm);

  func = RNA_def_function(srna, "remove", "rna_Main_ID_remove");
  RNA_def_function_flag(func, FUNC_USE_REPORTS);
  RNA_def_function_ui_description(func, "Remove an action from the current blendfile");
  parm = RNA_def_pointer(func, "action", "Action", "", "Action to remove");
  RNA_def_parameter_flags(parm, PROP_NEVER_NULL, PARM_REQUIRED | PARM_RNAPTR);
  RNA_def_parameter_clear_flags(parm, PROP_THICK_WRAP, ParameterFlag(0));
  RNA_def_boolean(
      func, "do_unlink", true, "", "Unlink all usages of this action before deleting it");
  RNA_def_boolean(func,
                  "do_id_user",
                  true,
                  "",
                  "Decrement user counter of all datablocks used by this action");
  RNA_def_boolean(
      func, "do_ui_user", true, "", "Make sure interface does not reference this action");

  func = RNA_def_function(srna, "tag", "rna_Main_actions_tag");
  parm = RNA_def_boolean(func, "value", false, "Value", "");
  RNA_def_parameter_flags(parm, PropertyFlag(0), PARM_REQUIRED);
}

void RNA_def_main_particles(BlenderRNA *brna, PropertyRNA *cprop)
{
  StructRNA *srna;
  FunctionRNA *func;
  PropertyRNA *parm;

  RNA_def_property_srna(cprop, "BlendDataParticles");
  srna = RNA_def_struct(brna, "BlendDataParticles", nullptr);
  RNA_def_struct_sdna(srna, "Main");
  RNA_def_struct_ui_text(srna, "Main Particle Settings", "Collection of particle settings");

  func = RNA_def_function(srna, "new", "rna_Main_particles_new");
  RNA_def_function_ui_description(func,
                                  "Add a new particle settings instance to the main database");
  parm = RNA_def_string(func, "name", "ParticleSettings", 0, "", "New name for the data");
  RNA_def_parameter_flags(parm, PropertyFlag(0), PARM_REQUIRED);
  /* return type */
  parm = RNA_def_pointer(func, "particle", "ParticleSettings", "", "New particle settings data");
  RNA_def_function_return(func, parm);

  func = RNA_def_function(srna, "remove", "rna_Main_ID_remove");
  RNA_def_function_flag(func, FUNC_USE_REPORTS);
  RNA_def_function_ui_description(
      func, "Remove a particle settings instance from the current blendfile");
  parm = RNA_def_pointer(func, "particle", "ParticleSettings", "", "Particle Settings to remove");
  RNA_def_parameter_flags(parm, PROP_NEVER_NULL, PARM_REQUIRED | PARM_RNAPTR);
  RNA_def_parameter_clear_flags(parm, PROP_THICK_WRAP, ParameterFlag(0));
  RNA_def_boolean(func,
                  "do_unlink",
                  true,
                  "",
                  "Unlink all usages of those particle settings before deleting them");
  RNA_def_boolean(func,
                  "do_id_user",
                  true,
                  "",
                  "Decrement user counter of all datablocks used by this particle settings");
  RNA_def_boolean(func,
                  "do_ui_user",
                  true,
                  "",
                  "Make sure interface does not reference this particle settings");

  func = RNA_def_function(srna, "tag", "rna_Main_particles_tag");
  parm = RNA_def_boolean(func, "value", false, "Value", "");
  RNA_def_parameter_flags(parm, PropertyFlag(0), PARM_REQUIRED);
}

void RNA_def_main_palettes(BlenderRNA *brna, PropertyRNA *cprop)
{
  StructRNA *srna;
  FunctionRNA *func;
  PropertyRNA *parm;

  RNA_def_property_srna(cprop, "BlendDataPalettes");
  srna = RNA_def_struct(brna, "BlendDataPalettes", nullptr);
  RNA_def_struct_sdna(srna, "Main");
  RNA_def_struct_ui_text(srna, "Main Palettes", "Collection of palettes");

  func = RNA_def_function(srna, "new", "rna_Main_palettes_new");
  RNA_def_function_ui_description(func, "Add a new palette to the main database");
  parm = RNA_def_string(func, "name", "Palette", 0, "", "New name for the data");
  RNA_def_parameter_flags(parm, PropertyFlag(0), PARM_REQUIRED);
  /* return type */
  parm = RNA_def_pointer(func, "palette", "Palette", "", "New palette data");
  RNA_def_function_return(func, parm);

  func = RNA_def_function(srna, "remove", "rna_Main_ID_remove");
  RNA_def_function_flag(func, FUNC_USE_REPORTS);
  RNA_def_function_ui_description(func, "Remove a palette from the current blendfile");
  parm = RNA_def_pointer(func, "palette", "Palette", "", "Palette to remove");
  RNA_def_parameter_flags(parm, PROP_NEVER_NULL, PARM_REQUIRED | PARM_RNAPTR);
  RNA_def_parameter_clear_flags(parm, PROP_THICK_WRAP, ParameterFlag(0));
  RNA_def_boolean(
      func, "do_unlink", true, "", "Unlink all usages of this palette before deleting it");
  RNA_def_boolean(func,
                  "do_id_user",
                  true,
                  "",
                  "Decrement user counter of all datablocks used by this palette");
  RNA_def_boolean(
      func, "do_ui_user", true, "", "Make sure interface does not reference this palette");

  func = RNA_def_function(srna, "tag", "rna_Main_palettes_tag");
  parm = RNA_def_boolean(func, "value", false, "Value", "");
  RNA_def_parameter_flags(parm, PropertyFlag(0), PARM_REQUIRED);
}
void RNA_def_main_cachefiles(BlenderRNA *brna, PropertyRNA *cprop)
{
  StructRNA *srna;
  FunctionRNA *func;
  PropertyRNA *parm;

  RNA_def_property_srna(cprop, "BlendDataCacheFiles");
  srna = RNA_def_struct(brna, "BlendDataCacheFiles", nullptr);
  RNA_def_struct_sdna(srna, "Main");
  RNA_def_struct_ui_text(srna, "Main Cache Files", "Collection of cache files");

  func = RNA_def_function(srna, "tag", "rna_Main_cachefiles_tag");
  parm = RNA_def_boolean(func, "value", false, "Value", "");
  RNA_def_parameter_flags(parm, PropertyFlag(0), PARM_REQUIRED);
}
void RNA_def_main_paintcurves(BlenderRNA *brna, PropertyRNA *cprop)
{
  StructRNA *srna;
  FunctionRNA *func;
  PropertyRNA *parm;

  RNA_def_property_srna(cprop, "BlendDataPaintCurves");
  srna = RNA_def_struct(brna, "BlendDataPaintCurves", nullptr);
  RNA_def_struct_sdna(srna, "Main");
  RNA_def_struct_ui_text(srna, "Main Paint Curves", "Collection of paint curves");

  func = RNA_def_function(srna, "tag", "rna_Main_paintcurves_tag");
  parm = RNA_def_boolean(func, "value", false, "Value", "");
  RNA_def_parameter_flags(parm, PropertyFlag(0), PARM_REQUIRED);
}
void RNA_def_main_annotations(BlenderRNA *brna, PropertyRNA *cprop)
{
  StructRNA *srna;
  FunctionRNA *func;
  PropertyRNA *parm;

  RNA_def_property_srna(cprop, "BlendDataGreasePencils");
  srna = RNA_def_struct(brna, "BlendDataGreasePencils", nullptr);
  RNA_def_struct_sdna(srna, "Main");
  RNA_def_struct_ui_text(srna, "Main Annotations", "Collection of annotations");

  func = RNA_def_function(srna, "tag", "rna_Main_gpencils_tag");
  parm = RNA_def_boolean(func, "value", false, "Value", "");
  RNA_def_parameter_flags(parm, PropertyFlag(0), PARM_REQUIRED);

<<<<<<< HEAD
  func = RNA_def_function(srna, "new", "rna_Main_gpencils_new");
  RNA_def_function_ui_description(func, "Add a new grease pencil datablock to the main database");
  parm = RNA_def_string(func, "name", "GreasePencil", 0, "", "New name for the data");
  RNA_def_parameter_flags(parm, PropertyFlag(0), PARM_REQUIRED);
  /* return type */
  parm = RNA_def_pointer(func, "grease_pencil", "GreasePencil", "", "New grease pencil data");
=======
  func = RNA_def_function(srna, "new", "rna_Main_annotations_new");
  RNA_def_function_ui_description(func, "Add a new annotation datablock to the main database");
  parm = RNA_def_string(func, "name", "GreasePencil", 0, "", "New name for the data-block");
  RNA_def_parameter_flags(parm, PropertyFlag(0), PARM_REQUIRED);
  /* return type */
  parm = RNA_def_pointer(func, "grease_pencil", "GreasePencil", "", "New annotation data-block");
>>>>>>> 00e398c4
  RNA_def_function_return(func, parm);

  func = RNA_def_function(srna, "remove", "rna_Main_ID_remove");
  RNA_def_function_flag(func, FUNC_USE_REPORTS);
  RNA_def_function_ui_description(func, "Remove annotation instance from the current blendfile");
  parm = RNA_def_pointer(func, "grease_pencil", "GreasePencil", "", "Grease Pencil to remove");
  RNA_def_parameter_flags(parm, PROP_NEVER_NULL, PARM_REQUIRED | PARM_RNAPTR);
  RNA_def_parameter_clear_flags(parm, PROP_THICK_WRAP, ParameterFlag(0));
  RNA_def_boolean(
      func, "do_unlink", true, "", "Unlink all usages of this annotation before deleting it");
  RNA_def_boolean(func,
                  "do_id_user",
                  true,
                  "",
                  "Decrement user counter of all datablocks used by this annotation");
  RNA_def_boolean(
      func, "do_ui_user", true, "", "Make sure interface does not reference this annotation");
}

void RNA_def_main_grease_pencil(BlenderRNA *brna, PropertyRNA *cprop)
{
  StructRNA *srna;
  FunctionRNA *func;
  PropertyRNA *parm;

  RNA_def_property_srna(cprop, "BlendDataGreasePencilsV3");
  srna = RNA_def_struct(brna, "BlendDataGreasePencilsV3", nullptr);
  RNA_def_struct_sdna(srna, "Main");
  RNA_def_struct_ui_text(srna, "Main Grease Pencils", "Collection of grease pencils");

  func = RNA_def_function(srna, "tag", "rna_Main_grease_pencils_tag");
  parm = RNA_def_boolean(func, "value", false, "Value", "");
  RNA_def_parameter_flags(parm, PropertyFlag(0), PARM_REQUIRED);

  func = RNA_def_function(srna, "new", "rna_Main_grease_pencils_new");
  RNA_def_function_ui_description(func, "Add a new grease pencil datablock to the main database");
  parm = RNA_def_string(func, "name", "GreasePencil", 0, "", "New name for the data-block");
  RNA_def_parameter_flags(parm, PropertyFlag(0), PARM_REQUIRED);
  /* return type */
  parm = RNA_def_pointer(
      func, "grease_pencil", "GreasePencilv3", "", "New grease pencil data-block");
  RNA_def_function_return(func, parm);

  func = RNA_def_function(srna, "remove", "rna_Main_ID_remove");
  RNA_def_function_flag(func, FUNC_USE_REPORTS);
  RNA_def_function_ui_description(func,
                                  "Remove a grease pencil instance from the current blendfile");
  parm = RNA_def_pointer(func, "grease_pencil", "GreasePencilv3", "", "Grease Pencil to remove");
  RNA_def_parameter_flags(parm, PROP_NEVER_NULL, PARM_REQUIRED | PARM_RNAPTR);
  RNA_def_parameter_clear_flags(parm, PROP_THICK_WRAP, ParameterFlag(0));
  RNA_def_boolean(
      func, "do_unlink", true, "", "Unlink all usages of this grease pencil before deleting it");
  RNA_def_boolean(func,
                  "do_id_user",
                  true,
                  "",
                  "Decrement user counter of all datablocks used by this grease pencil");
  RNA_def_boolean(
      func, "do_ui_user", true, "", "Make sure interface does not reference this grease pencil");
}

void RNA_def_main_movieclips(BlenderRNA *brna, PropertyRNA *cprop)
{
  StructRNA *srna;
  FunctionRNA *func;
  PropertyRNA *parm;

  RNA_def_property_srna(cprop, "BlendDataMovieClips");
  srna = RNA_def_struct(brna, "BlendDataMovieClips", nullptr);
  RNA_def_struct_sdna(srna, "Main");
  RNA_def_struct_ui_text(srna, "Main Movie Clips", "Collection of movie clips");

  func = RNA_def_function(srna, "tag", "rna_Main_movieclips_tag");
  parm = RNA_def_boolean(func, "value", false, "Value", "");
  RNA_def_parameter_flags(parm, PropertyFlag(0), PARM_REQUIRED);

  func = RNA_def_function(srna, "remove", "rna_Main_ID_remove");
  RNA_def_function_flag(func, FUNC_USE_REPORTS);
  RNA_def_function_ui_description(func, "Remove a movie clip from the current blendfile.");
  parm = RNA_def_pointer(func, "clip", "MovieClip", "", "Movie clip to remove");
  RNA_def_parameter_flags(parm, PROP_NEVER_NULL, PARM_REQUIRED | PARM_RNAPTR);
  RNA_def_parameter_clear_flags(parm, PROP_THICK_WRAP, ParameterFlag(0));
  RNA_def_boolean(
      func, "do_unlink", true, "", "Unlink all usages of this movie clip before deleting it");
  RNA_def_boolean(func,
                  "do_id_user",
                  true,
                  "",
                  "Decrement user counter of all datablocks used by this movie clip");
  RNA_def_boolean(
      func, "do_ui_user", true, "", "Make sure interface does not reference this movie clip");

  /* load func */
  func = RNA_def_function(srna, "load", "rna_Main_movieclip_load");
  RNA_def_function_flag(func, FUNC_USE_REPORTS);
  RNA_def_function_ui_description(
      func,
      "Add a new movie clip to the main database from a file "
      "(while ``check_existing`` is disabled for consistency with other load functions, "
      "behavior with multiple movie-clips using the same file may incorrectly generate proxies)");
  parm = RNA_def_string_file_path(func, "filepath", "Path", FILE_MAX, "", "path for the data");
  RNA_def_parameter_flags(parm, PropertyFlag(0), PARM_REQUIRED);
  RNA_def_boolean(
      func, "check_existing", false, "", "Using existing data if this file is already loaded");
  /* return type */
  parm = RNA_def_pointer(func, "clip", "MovieClip", "", "New movie clip data");
  RNA_def_function_return(func, parm);
}

void RNA_def_main_masks(BlenderRNA *brna, PropertyRNA *cprop)
{
  StructRNA *srna;
  FunctionRNA *func;
  PropertyRNA *parm;

  RNA_def_property_srna(cprop, "BlendDataMasks");
  srna = RNA_def_struct(brna, "BlendDataMasks", nullptr);
  RNA_def_struct_sdna(srna, "Main");
  RNA_def_struct_ui_text(srna, "Main Masks", "Collection of masks");

  func = RNA_def_function(srna, "tag", "rna_Main_masks_tag");
  parm = RNA_def_boolean(func, "value", false, "Value", "");
  RNA_def_parameter_flags(parm, PropertyFlag(0), PARM_REQUIRED);

  /* new func */
  func = RNA_def_function(srna, "new", "rna_Main_mask_new");
  RNA_def_function_ui_description(func, "Add a new mask with a given name to the main database");
  parm = RNA_def_string(func, "name", nullptr, MAX_ID_NAME - 2, "Mask", "Name of new mask data");
  RNA_def_parameter_flags(parm, PropertyFlag(0), PARM_REQUIRED);
  /* return type */
  parm = RNA_def_pointer(func, "mask", "Mask", "", "New mask data");
  RNA_def_function_return(func, parm);

  /* remove func */
  func = RNA_def_function(srna, "remove", "rna_Main_ID_remove");
  RNA_def_function_flag(func, FUNC_USE_REPORTS);
  RNA_def_function_ui_description(func, "Remove a mask from the current blendfile");
  parm = RNA_def_pointer(func, "mask", "Mask", "", "Mask to remove");
  RNA_def_parameter_flags(parm, PROP_NEVER_NULL, PARM_REQUIRED | PARM_RNAPTR);
  RNA_def_parameter_clear_flags(parm, PROP_THICK_WRAP, ParameterFlag(0));
  RNA_def_boolean(
      func, "do_unlink", true, "", "Unlink all usages of this mask before deleting it");
  RNA_def_boolean(
      func, "do_id_user", true, "", "Decrement user counter of all datablocks used by this mask");
  RNA_def_boolean(
      func, "do_ui_user", true, "", "Make sure interface does not reference this mask");
}

void RNA_def_main_linestyles(BlenderRNA *brna, PropertyRNA *cprop)
{
  StructRNA *srna;
  FunctionRNA *func;
  PropertyRNA *parm;

  RNA_def_property_srna(cprop, "BlendDataLineStyles");
  srna = RNA_def_struct(brna, "BlendDataLineStyles", nullptr);
  RNA_def_struct_sdna(srna, "Main");
  RNA_def_struct_ui_text(srna, "Main Line Styles", "Collection of line styles");

  func = RNA_def_function(srna, "tag", "rna_Main_linestyle_tag");
  parm = RNA_def_boolean(func, "value", false, "Value", "");
  RNA_def_parameter_flags(parm, PropertyFlag(0), PARM_REQUIRED);

  func = RNA_def_function(srna, "new", "rna_Main_linestyles_new");
  RNA_def_function_ui_description(func, "Add a new line style instance to the main database");
  parm = RNA_def_string(func, "name", "FreestyleLineStyle", 0, "", "New name for the data");
  RNA_def_parameter_flags(parm, PropertyFlag(0), PARM_REQUIRED);
  /* return type */
  parm = RNA_def_pointer(func, "linestyle", "FreestyleLineStyle", "", "New line style data");
  RNA_def_function_return(func, parm);

  func = RNA_def_function(srna, "remove", "rna_Main_ID_remove");
  RNA_def_function_flag(func, FUNC_USE_REPORTS);
  RNA_def_function_ui_description(func, "Remove a line style instance from the current blendfile");
  parm = RNA_def_pointer(func, "linestyle", "FreestyleLineStyle", "", "Line style to remove");
  RNA_def_parameter_flags(parm, PROP_NEVER_NULL, PARM_REQUIRED | PARM_RNAPTR);
  RNA_def_parameter_clear_flags(parm, PROP_THICK_WRAP, ParameterFlag(0));
  RNA_def_boolean(
      func, "do_unlink", true, "", "Unlink all usages of this line style before deleting it");
  RNA_def_boolean(func,
                  "do_id_user",
                  true,
                  "",
                  "Decrement user counter of all datablocks used by this line style");
  RNA_def_boolean(
      func, "do_ui_user", true, "", "Make sure interface does not reference this line style");
}

void RNA_def_main_workspaces(BlenderRNA *brna, PropertyRNA *cprop)
{
  StructRNA *srna;
  FunctionRNA *func;
  PropertyRNA *parm;

  RNA_def_property_srna(cprop, "BlendDataWorkSpaces");
  srna = RNA_def_struct(brna, "BlendDataWorkSpaces", nullptr);
  RNA_def_struct_sdna(srna, "Main");
  RNA_def_struct_ui_text(srna, "Main Workspaces", "Collection of workspaces");

  func = RNA_def_function(srna, "tag", "rna_Main_workspaces_tag");
  parm = RNA_def_boolean(func, "value", false, "Value", "");
  RNA_def_parameter_flags(parm, PropertyFlag(0), PARM_REQUIRED);
}

void RNA_def_main_lightprobes(BlenderRNA *brna, PropertyRNA *cprop)
{
  StructRNA *srna;
  FunctionRNA *func;
  PropertyRNA *parm;

  RNA_def_property_srna(cprop, "BlendDataProbes");
  srna = RNA_def_struct(brna, "BlendDataProbes", nullptr);
  RNA_def_struct_sdna(srna, "Main");
  RNA_def_struct_ui_text(srna, "Main Light Probes", "Collection of light probes");

  func = RNA_def_function(srna, "new", "rna_Main_lightprobe_new");
  RNA_def_function_ui_description(func, "Add a new light probe to the main database");
  parm = RNA_def_string(func, "name", "Probe", 0, "", "New name for the data");
  RNA_def_parameter_flags(parm, PropertyFlag(0), PARM_REQUIRED);
  parm = RNA_def_enum(
      func, "type", rna_enum_lightprobes_type_items, 0, "Type", "The type of light probe to add");
  RNA_def_parameter_flags(parm, PropertyFlag(0), PARM_REQUIRED);
  /* return type */
  parm = RNA_def_pointer(func, "lightprobe", "LightProbe", "", "New light probe data");
  RNA_def_function_return(func, parm);

  func = RNA_def_function(srna, "remove", "rna_Main_ID_remove");
  RNA_def_function_flag(func, FUNC_USE_REPORTS);
  RNA_def_function_ui_description(func, "Remove a light probe from the current blendfile");
  parm = RNA_def_pointer(func, "lightprobe", "LightProbe", "", "Light probe to remove");
  RNA_def_parameter_flags(parm, PROP_NEVER_NULL, PARM_REQUIRED | PARM_RNAPTR);
  RNA_def_parameter_clear_flags(parm, PROP_THICK_WRAP, ParameterFlag(0));
  RNA_def_boolean(func,
                  "do_unlink",
                  true,
                  "",
                  "Unlink all usages of this light probe before deleting it "
                  "(WARNING: will also delete objects instancing that light probe data)");
  RNA_def_boolean(func,
                  "do_id_user",
                  true,
                  "",
                  "Decrement user counter of all datablocks used by this light probe");
  RNA_def_boolean(
      func, "do_ui_user", true, "", "Make sure interface does not reference this light probe");

  func = RNA_def_function(srna, "tag", "rna_Main_lightprobes_tag");
  parm = RNA_def_boolean(func, "value", false, "Value", "");
  RNA_def_parameter_flags(parm, PropertyFlag(0), PARM_REQUIRED);
}

void RNA_def_main_hair_curves(BlenderRNA *brna, PropertyRNA *cprop)
{
  StructRNA *srna;
  FunctionRNA *func;
  PropertyRNA *parm;

  RNA_def_property_srna(cprop, "BlendDataHairCurves");
  srna = RNA_def_struct(brna, "BlendDataHairCurves", nullptr);
  RNA_def_struct_sdna(srna, "Main");
  RNA_def_struct_ui_text(srna, "Main Hair Curves", "Collection of hair curves");

  func = RNA_def_function(srna, "new", "rna_Main_hair_curves_new");
  RNA_def_function_ui_description(func, "Add a new hair to the main database");
  parm = RNA_def_string(func, "name", "Curves", 0, "", "New name for the data");
  RNA_def_parameter_flags(parm, PropertyFlag(0), PARM_REQUIRED);
  /* return type */
  parm = RNA_def_pointer(func, "curves", "Curves", "", "New curves data");
  RNA_def_function_return(func, parm);

  func = RNA_def_function(srna, "remove", "rna_Main_ID_remove");
  RNA_def_function_flag(func, FUNC_USE_REPORTS);
  RNA_def_function_ui_description(func, "Remove a curves data from the current blendfile");
  parm = RNA_def_pointer(func, "curves", "Curves", "", "Curves data to remove");
  RNA_def_parameter_flags(parm, PROP_NEVER_NULL, PARM_REQUIRED | PARM_RNAPTR);
  RNA_def_parameter_clear_flags(parm, PROP_THICK_WRAP, ParameterFlag(0));
  RNA_def_boolean(func,
                  "do_unlink",
                  true,
                  "",
                  "Unlink all usages of this curves before deleting it "
                  "(WARNING: will also delete objects instancing that curves data)");
  RNA_def_boolean(func,
                  "do_id_user",
                  true,
                  "",
                  "Decrement user counter of all datablocks used by this curves data");
  RNA_def_boolean(
      func, "do_ui_user", true, "", "Make sure interface does not reference this curves data");

  func = RNA_def_function(srna, "tag", "rna_Main_hair_curves_tag");
  parm = RNA_def_boolean(func, "value", false, "Value", "");
  RNA_def_parameter_flags(parm, PropertyFlag(0), PARM_REQUIRED);
}

void RNA_def_main_pointclouds(BlenderRNA *brna, PropertyRNA *cprop)
{
  StructRNA *srna;
  FunctionRNA *func;
  PropertyRNA *parm;

  RNA_def_property_srna(cprop, "BlendDataPointClouds");
  srna = RNA_def_struct(brna, "BlendDataPointClouds", nullptr);
  RNA_def_struct_sdna(srna, "Main");
  RNA_def_struct_ui_text(srna, "Main Point Clouds", "Collection of point clouds");

  func = RNA_def_function(srna, "new", "rna_Main_pointclouds_new");
  RNA_def_function_ui_description(func, "Add a new point cloud to the main database");
  parm = RNA_def_string(func, "name", "PointCloud", 0, "", "New name for the data");
  RNA_def_parameter_flags(parm, PropertyFlag(0), PARM_REQUIRED);
  /* return type */
  parm = RNA_def_pointer(func, "pointcloud", "PointCloud", "", "New point cloud data");
  RNA_def_function_return(func, parm);

  func = RNA_def_function(srna, "remove", "rna_Main_ID_remove");
  RNA_def_function_flag(func, FUNC_USE_REPORTS);
  RNA_def_function_ui_description(func, "Remove a point cloud from the current blendfile");
  parm = RNA_def_pointer(func, "pointcloud", "PointCloud", "", "Point cloud to remove");
  RNA_def_parameter_flags(parm, PROP_NEVER_NULL, PARM_REQUIRED | PARM_RNAPTR);
  RNA_def_parameter_clear_flags(parm, PROP_THICK_WRAP, ParameterFlag(0));
  RNA_def_boolean(func,
                  "do_unlink",
                  true,
                  "",
                  "Unlink all usages of this point cloud before deleting it "
                  "(WARNING: will also delete objects instancing that point cloud data)");
  RNA_def_boolean(func,
                  "do_id_user",
                  true,
                  "",
                  "Decrement user counter of all datablocks used by this point cloud data");
  RNA_def_boolean(func,
                  "do_ui_user",
                  true,
                  "",
                  "Make sure interface does not reference this point cloud data");

  func = RNA_def_function(srna, "tag", "rna_Main_pointclouds_tag");
  parm = RNA_def_boolean(func, "value", false, "Value", "");
  RNA_def_parameter_flags(parm, PropertyFlag(0), PARM_REQUIRED);
}

void RNA_def_main_volumes(BlenderRNA *brna, PropertyRNA *cprop)
{
  StructRNA *srna;
  FunctionRNA *func;
  PropertyRNA *parm;

  RNA_def_property_srna(cprop, "BlendDataVolumes");
  srna = RNA_def_struct(brna, "BlendDataVolumes", nullptr);
  RNA_def_struct_sdna(srna, "Main");
  RNA_def_struct_ui_text(srna, "Main Volumes", "Collection of volumes");

  func = RNA_def_function(srna, "new", "rna_Main_volumes_new");
  RNA_def_function_ui_description(func, "Add a new volume to the main database");
  parm = RNA_def_string(func, "name", "Volume", 0, "", "New name for the data");
  RNA_def_parameter_flags(parm, PropertyFlag(0), PARM_REQUIRED);
  /* return type */
  parm = RNA_def_pointer(func, "volume", "Volume", "", "New volume data");
  RNA_def_function_return(func, parm);

  func = RNA_def_function(srna, "remove", "rna_Main_ID_remove");
  RNA_def_function_flag(func, FUNC_USE_REPORTS);
  RNA_def_function_ui_description(func, "Remove a volume from the current blendfile");
  parm = RNA_def_pointer(func, "volume", "Volume", "", "Volume to remove");
  RNA_def_parameter_flags(parm, PROP_NEVER_NULL, PARM_REQUIRED | PARM_RNAPTR);
  RNA_def_parameter_clear_flags(parm, PROP_THICK_WRAP, ParameterFlag(0));
  RNA_def_boolean(func,
                  "do_unlink",
                  true,
                  "",
                  "Unlink all usages of this volume before deleting it "
                  "(WARNING: will also delete objects instancing that volume data)");
  RNA_def_boolean(func,
                  "do_id_user",
                  true,
                  "",
                  "Decrement user counter of all datablocks used by this volume data");
  RNA_def_boolean(
      func, "do_ui_user", true, "", "Make sure interface does not reference this volume data");

  func = RNA_def_function(srna, "tag", "rna_Main_volumes_tag");
  parm = RNA_def_boolean(func, "value", false, "Value", "");
  RNA_def_parameter_flags(parm, PropertyFlag(0), PARM_REQUIRED);
}

#endif<|MERGE_RESOLUTION|>--- conflicted
+++ resolved
@@ -2039,27 +2039,18 @@
   parm = RNA_def_boolean(func, "value", false, "Value", "");
   RNA_def_parameter_flags(parm, PropertyFlag(0), PARM_REQUIRED);
 
-<<<<<<< HEAD
-  func = RNA_def_function(srna, "new", "rna_Main_gpencils_new");
-  RNA_def_function_ui_description(func, "Add a new grease pencil datablock to the main database");
+  func = RNA_def_function(srna, "new", "rna_Main_annotations_new");
+  RNA_def_function_ui_description(func, "Add a new annotation data to the main database");
   parm = RNA_def_string(func, "name", "GreasePencil", 0, "", "New name for the data");
   RNA_def_parameter_flags(parm, PropertyFlag(0), PARM_REQUIRED);
   /* return type */
-  parm = RNA_def_pointer(func, "grease_pencil", "GreasePencil", "", "New grease pencil data");
-=======
-  func = RNA_def_function(srna, "new", "rna_Main_annotations_new");
-  RNA_def_function_ui_description(func, "Add a new annotation datablock to the main database");
-  parm = RNA_def_string(func, "name", "GreasePencil", 0, "", "New name for the data-block");
-  RNA_def_parameter_flags(parm, PropertyFlag(0), PARM_REQUIRED);
-  /* return type */
-  parm = RNA_def_pointer(func, "grease_pencil", "GreasePencil", "", "New annotation data-block");
->>>>>>> 00e398c4
+  parm = RNA_def_pointer(func, "grease_pencil", "GreasePencil", "", "New annotation data");
   RNA_def_function_return(func, parm);
 
   func = RNA_def_function(srna, "remove", "rna_Main_ID_remove");
   RNA_def_function_flag(func, FUNC_USE_REPORTS);
   RNA_def_function_ui_description(func, "Remove annotation instance from the current blendfile");
-  parm = RNA_def_pointer(func, "grease_pencil", "GreasePencil", "", "Grease Pencil to remove");
+  parm = RNA_def_pointer(func, "grease_pencil", "GreasePencil", "", "Annotation to remove");
   RNA_def_parameter_flags(parm, PROP_NEVER_NULL, PARM_REQUIRED | PARM_RNAPTR);
   RNA_def_parameter_clear_flags(parm, PROP_THICK_WRAP, ParameterFlag(0));
   RNA_def_boolean(
