/* SPDX-FileCopyrightText: 2009 Blender Authors
 *
 * SPDX-License-Identifier: GPL-2.0-or-later */

/** \file
 * \ingroup RNA
 */
/*BFA NOTE: mostly "data-block" is now only "data"*/
#include <cerrno>
#include <cstdlib>

#include "DNA_ID.h"
#include "DNA_space_types.h"

#include "RNA_define.hh"
#include "RNA_enum_types.hh"

#include "rna_internal.hh"

#ifdef RNA_RUNTIME

#  include "BKE_action.hh"
#  include "BKE_armature.hh"
#  include "BKE_brush.hh"
#  include "BKE_camera.h"
#  include "BKE_collection.hh"
#  include "BKE_curve.hh"
#  include "BKE_curves.h"
#  include "BKE_displist.h"
#  include "BKE_gpencil_legacy.h"
#  include "BKE_grease_pencil.hh"
#  include "BKE_icons.h"
#  include "BKE_idtype.hh"
#  include "BKE_image.hh"
#  include "BKE_lattice.hh"
#  include "BKE_lib_remap.hh"
#  include "BKE_light.h"
#  include "BKE_lightprobe.h"
#  include "BKE_linestyle.h"
#  include "BKE_main_invariants.hh"
#  include "BKE_mask.h"
#  include "BKE_material.hh"
#  include "BKE_mball.hh"
#  include "BKE_mesh.hh"
#  include "BKE_movieclip.h"
#  include "BKE_node.hh"
#  include "BKE_object.hh"
#  include "BKE_paint.hh"
#  include "BKE_particle.h"
#  include "BKE_pointcloud.hh"
#  include "BKE_scene.hh"
#  include "BKE_sound.h"
#  include "BKE_speaker.h"
#  include "BKE_text.h"
#  include "BKE_texture.h"
#  include "BKE_vfont.hh"
#  include "BKE_volume.hh"
#  include "BKE_workspace.hh"
#  include "BKE_world.h"

#  include "DEG_depsgraph_build.hh"
#  include "DEG_depsgraph_query.hh"

#  include "DNA_anim_types.h"
#  include "DNA_armature_types.h"
#  include "DNA_brush_types.h"
#  include "DNA_camera_types.h"
#  include "DNA_collection_types.h"
#  include "DNA_curve_types.h"
#  include "DNA_curves_types.h"
#  include "DNA_gpencil_legacy_types.h"
#  include "DNA_lattice_types.h"
#  include "DNA_light_types.h"
#  include "DNA_lightprobe_types.h"
#  include "DNA_mask_types.h"
#  include "DNA_material_types.h"
#  include "DNA_mesh_types.h"
#  include "DNA_meta_types.h"
#  include "DNA_movieclip_types.h"
#  include "DNA_node_types.h"
#  include "DNA_particle_types.h"
#  include "DNA_pointcloud_types.h"
#  include "DNA_sound_types.h"
#  include "DNA_speaker_types.h"
#  include "DNA_text_types.h"
#  include "DNA_texture_types.h"
#  include "DNA_vfont_types.h"
#  include "DNA_volume_types.h"
#  include "DNA_world_types.h"

#  include "ED_node.hh"
#  include "ED_screen.hh"

#  include "BLT_translation.hh"

#  ifdef WITH_PYTHON
#    include "BPY_extern.hh"
#  endif

#  include "WM_api.hh"
#  include "WM_types.hh"

static void rna_idname_validate(const char *name, char *r_name)
{
  BLI_strncpy(r_name, name, MAX_ID_NAME - 2);
  BLI_str_utf8_invalid_strip(r_name, strlen(r_name));
}

static void rna_Main_ID_remove(Main *bmain,
                               ReportList *reports,
                               PointerRNA *id_ptr,
                               bool do_unlink,
                               bool do_id_user,
                               bool do_ui_user)
{
  ID *id = static_cast<ID *>(id_ptr->data);
  if (id->tag & ID_TAG_NO_MAIN) {
    BKE_reportf(reports,
                RPT_ERROR,
                "%s '%s' is outside of main database and cannot be removed from it",
                BKE_idtype_idcode_to_name(GS(id->name)),
                id->name + 2);
    return;
  }
  if (do_unlink) {
    BKE_id_delete(bmain, id);
    id_ptr->invalidate();
    /* Force full redraw, mandatory to avoid crashes when running this from UI... */
    WM_main_add_notifier(NC_WINDOW, nullptr);
  }
  else if (ID_REAL_USERS(id) <= 0) {
    const int flag = (do_id_user ? 0 : LIB_ID_FREE_NO_USER_REFCOUNT) |
                     (do_ui_user ? 0 : LIB_ID_FREE_NO_UI_USER);
    /* Still using ID flags here, this is in-between commit anyway... */
    BKE_id_free_ex(bmain, id, flag, true);
    id_ptr->invalidate();
  }
  else {
    BKE_reportf(
        reports,
        RPT_ERROR,
        "%s '%s' must have zero users to be removed, found %d (try with do_unlink=True parameter)",
        BKE_idtype_idcode_to_name(GS(id->name)),
        id->name + 2,
        ID_REAL_USERS(id));
  }
}

static Camera *rna_Main_cameras_new(Main *bmain, const char *name)
{
  char safe_name[MAX_ID_NAME - 2];
  rna_idname_validate(name, safe_name);

  Camera *camera = BKE_camera_add(bmain, safe_name);
  id_us_min(&camera->id);

  WM_main_add_notifier(NC_ID | NA_ADDED, nullptr);

  return camera;
}

static Scene *rna_Main_scenes_new(Main *bmain, const char *name)
{
  char safe_name[MAX_ID_NAME - 2];
  rna_idname_validate(name, safe_name);

  Scene *scene = BKE_scene_add(bmain, safe_name);

  WM_main_add_notifier(NC_ID | NA_ADDED, nullptr);

  return scene;
}
static void rna_Main_scenes_remove(
    Main *bmain, bContext *C, ReportList *reports, PointerRNA *scene_ptr, bool do_unlink)
{
  /* don't call BKE_id_free(...) directly */
  Scene *scene = static_cast<Scene *>(scene_ptr->data);

  if (BKE_scene_can_be_removed(bmain, scene)) {
    Scene *scene_new = static_cast<Scene *>(scene->id.prev ? scene->id.prev : scene->id.next);
    if (do_unlink) {
      wmWindow *win = CTX_wm_window(C);

      if (WM_window_get_active_scene(win) == scene) {

#  ifdef WITH_PYTHON
        BPy_BEGIN_ALLOW_THREADS;
#  endif

        WM_window_set_active_scene(bmain, C, win, scene_new);

#  ifdef WITH_PYTHON
        BPy_END_ALLOW_THREADS;
#  endif
      }
    }
    /*############## BFA - 3D Sequencer ##############*/
    /* Clear sequencer scene overrides using this scene. */
    LISTBASE_FOREACH (bScreen *, screen, &bmain->screens) {
      LISTBASE_FOREACH (ScrArea *, area, &screen->areabase) {
        LISTBASE_FOREACH (SpaceLink *, space, &area->spacedata) {
          if (space->spacetype == SPACE_SEQ) {
            SpaceSeq *seq = (SpaceSeq *)space;
            if (seq->scene_override == scene) {
              seq->scene_override = NULL;
            }
          }
        }
      }
    }
    /*############## BFA - 3D Sequencer END ##############*/
    rna_Main_ID_remove(bmain, reports, scene_ptr, do_unlink, true, true);
  }
  else {
    BKE_reportf(reports,
                RPT_ERROR,
                "Scene '%s' is the last local one, cannot be removed",
                scene->id.name + 2);
  }
}

static Object *rna_Main_objects_new(Main *bmain, ReportList *reports, const char *name, ID *data)
{
  if (data != nullptr && (data->tag & ID_TAG_NO_MAIN)) {
    BKE_report(reports,
               RPT_ERROR,
               "Cannot create object in main database with an evaluated data data-block");
    return nullptr;
  }

  char safe_name[MAX_ID_NAME - 2];
  rna_idname_validate(name, safe_name);

  Object *ob;
  int type = OB_EMPTY;

  if (data) {
    type = BKE_object_obdata_to_type(data);
    if (type == -1) {
      const char *idname;
      if (RNA_enum_id_from_value(rna_enum_id_type_items, GS(data->name), &idname) == 0) {
        idname = "UNKNOWN";
      }

      BKE_reportf(reports, RPT_ERROR, "ID type '%s' is not valid for an object", idname);
      return nullptr;
    }

    id_us_plus(data);
  }

  ob = BKE_object_add_only_object(bmain, type, safe_name);

  ob->data = data;
  BKE_object_materials_sync_length(bmain, ob, static_cast<ID *>(ob->data));

  WM_main_add_notifier(NC_ID | NA_ADDED, nullptr);

  return ob;
}

static Material *rna_Main_materials_new(Main *bmain, const char *name)
{
  char safe_name[MAX_ID_NAME - 2];
  rna_idname_validate(name, safe_name);

  ID *id = (ID *)BKE_material_add(bmain, safe_name);
  id_us_min(id);

  WM_main_add_notifier(NC_ID | NA_ADDED, nullptr);

  return (Material *)id;
}

static void rna_Main_materials_gpencil_data(Main * /*bmain*/, PointerRNA *id_ptr)
{
  ID *id = static_cast<ID *>(id_ptr->data);
  Material *ma = (Material *)id;
  BKE_gpencil_material_attr_init(ma);
}

static void rna_Main_materials_gpencil_remove(Main * /*bmain*/, PointerRNA *id_ptr)
{
  ID *id = static_cast<ID *>(id_ptr->data);
  Material *ma = (Material *)id;
  if (ma->gp_style) {
    MEM_SAFE_FREE(ma->gp_style);
  }
}

static const EnumPropertyItem *rna_Main_nodetree_type_itemf(bContext * /*C*/,
                                                            PointerRNA * /*ptr*/,
                                                            PropertyRNA * /*prop*/,
                                                            bool *r_free)
{
  return rna_node_tree_type_itemf(nullptr, nullptr, r_free);
}
static bNodeTree *rna_Main_nodetree_new(Main *bmain, const char *name, int type)
{
  char safe_name[MAX_ID_NAME - 2];
  rna_idname_validate(name, safe_name);

  blender::bke::bNodeTreeType *typeinfo = rna_node_tree_type_from_enum(type);
  if (typeinfo) {
    bNodeTree *ntree = blender::bke::node_tree_add_tree(bmain, safe_name, typeinfo->idname);
    BKE_main_ensure_invariants(*bmain);

    id_us_min(&ntree->id);
    return ntree;
  }
  else {
    return nullptr;
  }
}

static Mesh *rna_Main_meshes_new(Main *bmain, const char *name)
{
  char safe_name[MAX_ID_NAME - 2];
  rna_idname_validate(name, safe_name);

  Mesh *mesh = BKE_mesh_add(bmain, safe_name);
  id_us_min(&mesh->id);

  WM_main_add_notifier(NC_ID | NA_ADDED, nullptr);

  return mesh;
}

/* copied from Mesh_getFromObject and adapted to RNA interface */
static Mesh *rna_Main_meshes_new_from_object(Main *bmain,
                                             ReportList *reports,
                                             Object *object,
                                             bool preserve_all_data_layers,
                                             Depsgraph *depsgraph)
{
  switch (object->type) {
    case OB_FONT:
    case OB_CURVES_LEGACY:
    case OB_SURF:
    case OB_MBALL:
    case OB_MESH:
      break;
    default:
      BKE_report(reports, RPT_ERROR, "Object does not have geometry data");
      return nullptr;
  }

  Mesh *mesh = BKE_mesh_new_from_object_to_bmain(
      bmain, depsgraph, object, preserve_all_data_layers);

  WM_main_add_notifier(NC_ID | NA_ADDED, nullptr);

  return mesh;
}

static Light *rna_Main_lights_new(Main *bmain, const char *name, int type)
{
  char safe_name[MAX_ID_NAME - 2];
  rna_idname_validate(name, safe_name);

  Light *lamp = BKE_light_add(bmain, safe_name);
  lamp->type = type;
  id_us_min(&lamp->id);

  WM_main_add_notifier(NC_ID | NA_ADDED, nullptr);

  return lamp;
}

static Image *rna_Main_images_new(Main *bmain,
                                  const char *name,
                                  int width,
                                  int height,
                                  bool alpha,
                                  bool float_buffer,
                                  bool stereo3d,
                                  bool is_data,
                                  bool tiled)
{
  char safe_name[MAX_ID_NAME - 2];
  rna_idname_validate(name, safe_name);

  float color[4] = {0.0, 0.0, 0.0, 1.0};
  Image *image = BKE_image_add_generated(bmain,
                                         width,
                                         height,
                                         safe_name,
                                         alpha ? 32 : 24,
                                         float_buffer,
                                         0,
                                         color,
                                         stereo3d,
                                         is_data,
                                         tiled);
  id_us_min(&image->id);

  WM_main_add_notifier(NC_ID | NA_ADDED, nullptr);

  return image;
}
static Image *rna_Main_images_load(Main *bmain,
                                   ReportList *reports,
                                   const char *filepath,
                                   bool check_existing)
{
  Image *ima;

  errno = 0;
  if (check_existing) {
    ima = BKE_image_load_exists(bmain, filepath);
  }
  else {
    ima = BKE_image_load(bmain, filepath);
  }

  if (!ima) {
    BKE_reportf(reports,
                RPT_ERROR,
                "Cannot read '%s': %s",
                filepath,
                errno ? strerror(errno) : RPT_("unsupported image format"));
  }

  id_us_min((ID *)ima);

  WM_main_add_notifier(NC_ID | NA_ADDED, nullptr);

  return ima;
}

static Lattice *rna_Main_lattices_new(Main *bmain, const char *name)
{
  char safe_name[MAX_ID_NAME - 2];
  rna_idname_validate(name, safe_name);

  Lattice *lt = BKE_lattice_add(bmain, safe_name);
  id_us_min(&lt->id);

  WM_main_add_notifier(NC_ID | NA_ADDED, nullptr);

  return lt;
}

static Curve *rna_Main_curves_new(Main *bmain, const char *name, int type)
{
  char safe_name[MAX_ID_NAME - 2];
  rna_idname_validate(name, safe_name);

  Curve *cu = BKE_curve_add(bmain, safe_name, type);
  id_us_min(&cu->id);

  WM_main_add_notifier(NC_ID | NA_ADDED, nullptr);

  return cu;
}

static MetaBall *rna_Main_metaballs_new(Main *bmain, const char *name)
{
  char safe_name[MAX_ID_NAME - 2];
  rna_idname_validate(name, safe_name);

  MetaBall *mb = BKE_mball_add(bmain, safe_name);
  id_us_min(&mb->id);

  WM_main_add_notifier(NC_ID | NA_ADDED, nullptr);

  return mb;
}

static VFont *rna_Main_fonts_load(Main *bmain,
                                  ReportList *reports,
                                  const char *filepath,
                                  bool check_existing)
{
  VFont *font;
  errno = 0;

  if (check_existing) {
    font = BKE_vfont_load_exists(bmain, filepath);
  }
  else {
    font = BKE_vfont_load(bmain, filepath);
  }

  if (!font) {
    BKE_reportf(reports,
                RPT_ERROR,
                "Cannot read '%s': %s",
                filepath,
                errno ? strerror(errno) : RPT_("unsupported font format"));
  }

  WM_main_add_notifier(NC_ID | NA_ADDED, nullptr);

  return font;
}

static Tex *rna_Main_textures_new(Main *bmain, const char *name, int type)
{
  char safe_name[MAX_ID_NAME - 2];
  rna_idname_validate(name, safe_name);

  Tex *tex = BKE_texture_add(bmain, safe_name);
  BKE_texture_type_set(tex, type);
  id_us_min(&tex->id);

  WM_main_add_notifier(NC_ID | NA_ADDED, nullptr);

  return tex;
}

static Brush *rna_Main_brushes_new(Main *bmain, const char *name, int mode)
{
  char safe_name[MAX_ID_NAME - 2];
  rna_idname_validate(name, safe_name);

  Brush *brush = BKE_brush_add(bmain, safe_name, eObjectMode(mode));
  id_us_min(&brush->id);

  WM_main_add_notifier(NC_ID | NA_ADDED, nullptr);

  return brush;
}

static void rna_Main_brush_gpencil_data(Main * /*bmain*/, PointerRNA *id_ptr)
{
  ID *id = static_cast<ID *>(id_ptr->data);
  Brush *brush = (Brush *)id;
  BKE_brush_init_gpencil_settings(brush);
}

static World *rna_Main_worlds_new(Main *bmain, const char *name)
{
  char safe_name[MAX_ID_NAME - 2];
  rna_idname_validate(name, safe_name);

  World *world = BKE_world_add(bmain, safe_name);
  id_us_min(&world->id);

  WM_main_add_notifier(NC_ID | NA_ADDED, nullptr);

  return world;
}

static Collection *rna_Main_collections_new(Main *bmain, const char *name)
{
  char safe_name[MAX_ID_NAME - 2];
  rna_idname_validate(name, safe_name);

  Collection *collection = BKE_collection_add(bmain, nullptr, safe_name);

  WM_main_add_notifier(NC_ID | NA_ADDED, nullptr);

  return collection;
}

static Speaker *rna_Main_speakers_new(Main *bmain, const char *name)
{
  char safe_name[MAX_ID_NAME - 2];
  rna_idname_validate(name, safe_name);

  Speaker *speaker = BKE_speaker_add(bmain, safe_name);
  id_us_min(&speaker->id);

  WM_main_add_notifier(NC_ID | NA_ADDED, nullptr);

  return speaker;
}

static bSound *rna_Main_sounds_load(Main *bmain, const char *name, bool check_existing)
{
  bSound *sound;

  if (check_existing) {
    sound = BKE_sound_new_file_exists(bmain, name);
  }
  else {
    sound = BKE_sound_new_file(bmain, name);
  }

  id_us_min(&sound->id);

  WM_main_add_notifier(NC_ID | NA_ADDED, nullptr);

  return sound;
}

static Text *rna_Main_texts_new(Main *bmain, const char *name)
{
  char safe_name[MAX_ID_NAME - 2];
  rna_idname_validate(name, safe_name);

  Text *text = BKE_text_add(bmain, safe_name);

  WM_main_add_notifier(NC_ID | NA_ADDED, nullptr);

  return text;
}

static Text *rna_Main_texts_load(Main *bmain,
                                 ReportList *reports,
                                 const char *filepath,
                                 bool is_internal)
{
  Text *txt;

  errno = 0;
  txt = BKE_text_load_ex(bmain, filepath, BKE_main_blendfile_path(bmain), is_internal);

  if (!txt) {
    BKE_reportf(reports,
                RPT_ERROR,
                "Cannot read '%s': %s",
                filepath,
                errno ? strerror(errno) : RPT_("unable to load text"));
  }

  WM_main_add_notifier(NC_ID | NA_ADDED, nullptr);

  return txt;
}

static bArmature *rna_Main_armatures_new(Main *bmain, const char *name)
{
  char safe_name[MAX_ID_NAME - 2];
  rna_idname_validate(name, safe_name);

  bArmature *arm = BKE_armature_add(bmain, safe_name);
  id_us_min(&arm->id);

  WM_main_add_notifier(NC_ID | NA_ADDED, nullptr);

  return arm;
}

static bAction *rna_Main_actions_new(Main *bmain, const char *name)
{
  char safe_name[MAX_ID_NAME - 2];
  rna_idname_validate(name, safe_name);

  bAction *act = BKE_action_add(bmain, safe_name);
  id_fake_user_clear(&act->id);
  id_us_min(&act->id);

  WM_main_add_notifier(NC_ID | NA_ADDED, nullptr);

  return act;
}

static ParticleSettings *rna_Main_particles_new(Main *bmain, const char *name)
{
  char safe_name[MAX_ID_NAME - 2];
  rna_idname_validate(name, safe_name);

  ParticleSettings *part = BKE_particlesettings_add(bmain, safe_name);
  id_us_min(&part->id);

  WM_main_add_notifier(NC_ID | NA_ADDED, nullptr);

  return part;
}

static Palette *rna_Main_palettes_new(Main *bmain, const char *name)
{
  char safe_name[MAX_ID_NAME - 2];
  rna_idname_validate(name, safe_name);

  Palette *palette = BKE_palette_add(bmain, safe_name);
  id_us_min(&palette->id);

  WM_main_add_notifier(NC_ID | NA_ADDED, nullptr);

  return (Palette *)palette;
}

static MovieClip *rna_Main_movieclip_load(Main *bmain,
                                          ReportList *reports,
                                          const char *filepath,
                                          bool check_existing)
{
  MovieClip *clip;

  errno = 0;

  if (check_existing) {
    clip = BKE_movieclip_file_add_exists(bmain, filepath);
  }
  else {
    clip = BKE_movieclip_file_add(bmain, filepath);
  }

  if (clip != nullptr) {
    DEG_relations_tag_update(bmain);
  }
  else {
    BKE_reportf(reports,
                RPT_ERROR,
                "Cannot read '%s': %s",
                filepath,
                errno ? strerror(errno) : RPT_("unable to load movie clip"));
  }

  id_us_min((ID *)clip);

  WM_main_add_notifier(NC_ID | NA_ADDED, nullptr);

  return clip;
}

static Mask *rna_Main_mask_new(Main *bmain, const char *name)
{
  char safe_name[MAX_ID_NAME - 2];
  rna_idname_validate(name, safe_name);

  Mask *mask = BKE_mask_new(bmain, safe_name);
  id_us_min(&mask->id);

  WM_main_add_notifier(NC_ID | NA_ADDED, nullptr);

  return mask;
}

static FreestyleLineStyle *rna_Main_linestyles_new(Main *bmain, const char *name)
{
  char safe_name[MAX_ID_NAME - 2];
  rna_idname_validate(name, safe_name);

  FreestyleLineStyle *linestyle = BKE_linestyle_new(bmain, safe_name);
  id_us_min(&linestyle->id);

  WM_main_add_notifier(NC_ID | NA_ADDED, nullptr);

  return linestyle;
}

static LightProbe *rna_Main_lightprobe_new(Main *bmain, const char *name, int type)
{
  char safe_name[MAX_ID_NAME - 2];
  rna_idname_validate(name, safe_name);

  LightProbe *probe = BKE_lightprobe_add(bmain, safe_name);

  BKE_lightprobe_type_set(probe, type);

  id_us_min(&probe->id);

  WM_main_add_notifier(NC_ID | NA_ADDED, nullptr);

  return probe;
}

static bGPdata *rna_Main_annotations_new(Main *bmain, const char *name)
{
  char safe_name[MAX_ID_NAME - 2];
  rna_idname_validate(name, safe_name);

  bGPdata *gpd = BKE_gpencil_data_addnew(bmain, safe_name);
  id_us_min(&gpd->id);

  WM_main_add_notifier(NC_ID | NA_ADDED, nullptr);

  return gpd;
}

static GreasePencil *rna_Main_grease_pencils_new(Main *bmain, const char *name)
{
  char safe_name[MAX_ID_NAME - 2];
  rna_idname_validate(name, safe_name);

  GreasePencil *grease_pencil = BKE_grease_pencil_add(bmain, safe_name);
  id_us_min(&grease_pencil->id);

  WM_main_add_notifier(NC_ID | NA_ADDED, nullptr);

  return grease_pencil;
}

static Curves *rna_Main_hair_curves_new(Main *bmain, const char *name)
{
  char safe_name[MAX_ID_NAME - 2];
  rna_idname_validate(name, safe_name);

  Curves *curves = BKE_curves_add(bmain, safe_name);
  id_us_min(&curves->id);

  WM_main_add_notifier(NC_ID | NA_ADDED, nullptr);

  return curves;
}

static PointCloud *rna_Main_pointclouds_new(Main *bmain, const char *name)
{
  char safe_name[MAX_ID_NAME - 2];
  rna_idname_validate(name, safe_name);

  PointCloud *pointcloud = BKE_pointcloud_add(bmain, safe_name);
  id_us_min(&pointcloud->id);

  WM_main_add_notifier(NC_ID | NA_ADDED, nullptr);

  return pointcloud;
}

static Volume *rna_Main_volumes_new(Main *bmain, const char *name)
{
  char safe_name[MAX_ID_NAME - 2];
  rna_idname_validate(name, safe_name);

  Volume *volume = BKE_volume_add(bmain, safe_name);
  id_us_min(&volume->id);

  WM_main_add_notifier(NC_ID | NA_ADDED, nullptr);

  return volume;
}

/* tag functions, all the same */
#  define RNA_MAIN_ID_TAG_FUNCS_DEF(_func_name, _listbase_name, _id_type) \
    static void rna_Main_##_func_name##_tag(Main *bmain, bool value) \
    { \
      BKE_main_id_tag_listbase(&bmain->_listbase_name, ID_TAG_DOIT, value); \
    }

RNA_MAIN_ID_TAG_FUNCS_DEF(cameras, cameras, ID_CA)
RNA_MAIN_ID_TAG_FUNCS_DEF(scenes, scenes, ID_SCE)
RNA_MAIN_ID_TAG_FUNCS_DEF(objects, objects, ID_OB)
RNA_MAIN_ID_TAG_FUNCS_DEF(materials, materials, ID_MA)
RNA_MAIN_ID_TAG_FUNCS_DEF(node_groups, nodetrees, ID_NT)
RNA_MAIN_ID_TAG_FUNCS_DEF(meshes, meshes, ID_ME)
RNA_MAIN_ID_TAG_FUNCS_DEF(lights, lights, ID_LA)
RNA_MAIN_ID_TAG_FUNCS_DEF(libraries, libraries, ID_LI)
RNA_MAIN_ID_TAG_FUNCS_DEF(screens, screens, ID_SCR)
RNA_MAIN_ID_TAG_FUNCS_DEF(window_managers, wm, ID_WM)
RNA_MAIN_ID_TAG_FUNCS_DEF(images, images, ID_IM)
RNA_MAIN_ID_TAG_FUNCS_DEF(lattices, lattices, ID_LT)
RNA_MAIN_ID_TAG_FUNCS_DEF(curves, curves, ID_CU_LEGACY)
RNA_MAIN_ID_TAG_FUNCS_DEF(metaballs, metaballs, ID_MB)
RNA_MAIN_ID_TAG_FUNCS_DEF(fonts, fonts, ID_VF)
RNA_MAIN_ID_TAG_FUNCS_DEF(textures, textures, ID_TE)
RNA_MAIN_ID_TAG_FUNCS_DEF(brushes, brushes, ID_BR)
RNA_MAIN_ID_TAG_FUNCS_DEF(worlds, worlds, ID_WO)
RNA_MAIN_ID_TAG_FUNCS_DEF(collections, collections, ID_GR)
// RNA_MAIN_ID_TAG_FUNCS_DEF(shape_keys, key, ID_KE)
RNA_MAIN_ID_TAG_FUNCS_DEF(texts, texts, ID_TXT)
RNA_MAIN_ID_TAG_FUNCS_DEF(speakers, speakers, ID_SPK)
RNA_MAIN_ID_TAG_FUNCS_DEF(sounds, sounds, ID_SO)
RNA_MAIN_ID_TAG_FUNCS_DEF(armatures, armatures, ID_AR)
RNA_MAIN_ID_TAG_FUNCS_DEF(actions, actions, ID_AC)
RNA_MAIN_ID_TAG_FUNCS_DEF(particles, particles, ID_PA)
RNA_MAIN_ID_TAG_FUNCS_DEF(palettes, palettes, ID_PAL)
RNA_MAIN_ID_TAG_FUNCS_DEF(gpencils, gpencils, ID_GD_LEGACY)
RNA_MAIN_ID_TAG_FUNCS_DEF(grease_pencils, grease_pencils, ID_GP)
RNA_MAIN_ID_TAG_FUNCS_DEF(movieclips, movieclips, ID_MC)
RNA_MAIN_ID_TAG_FUNCS_DEF(masks, masks, ID_MSK)
RNA_MAIN_ID_TAG_FUNCS_DEF(linestyle, linestyles, ID_LS)
RNA_MAIN_ID_TAG_FUNCS_DEF(cachefiles, cachefiles, ID_CF)
RNA_MAIN_ID_TAG_FUNCS_DEF(paintcurves, paintcurves, ID_PC)
RNA_MAIN_ID_TAG_FUNCS_DEF(workspaces, workspaces, ID_WS)
RNA_MAIN_ID_TAG_FUNCS_DEF(lightprobes, lightprobes, ID_LP)
RNA_MAIN_ID_TAG_FUNCS_DEF(hair_curves, hair_curves, ID_CV)
RNA_MAIN_ID_TAG_FUNCS_DEF(pointclouds, pointclouds, ID_PT)
RNA_MAIN_ID_TAG_FUNCS_DEF(volumes, volumes, ID_VO)

#  undef RNA_MAIN_ID_TAG_FUNCS_DEF

#else

void RNA_api_main(StructRNA * /*srna*/)
{
#  if 0
  FunctionRNA *func;
  PropertyRNA *parm;

  /* maybe we want to add functions in 'bpy.data' still?
   * for now they are all in collections bpy.data.images.new(...) */
  func = RNA_def_function(srna, "add_image", "rna_Main_add_image");
  RNA_def_function_ui_description(func, "Add a new image");
  parm = RNA_def_string_file_path(
      func, "filepath", nullptr, 0, "", "File path to load image from");
  RNA_def_parameter_flags(parm, PROP_PATH_SUPPORTS_BLEND_RELATIVE, PARM_REQUIRED);
  parm = RNA_def_pointer(func, "image", "Image", "", "New image");
  RNA_def_function_return(func, parm);
#  endif
}

void RNA_def_main_cameras(BlenderRNA *brna, PropertyRNA *cprop)
{
  StructRNA *srna;
  FunctionRNA *func;
  PropertyRNA *parm;

  RNA_def_property_srna(cprop, "BlendDataCameras");
  srna = RNA_def_struct(brna, "BlendDataCameras", nullptr);
  RNA_def_struct_sdna(srna, "Main");
  RNA_def_struct_ui_text(srna, "Main Cameras", "Collection of cameras");

  func = RNA_def_function(srna, "new", "rna_Main_cameras_new");
  RNA_def_function_ui_description(func, "Add a new camera to the main database");
  parm = RNA_def_string(func, "name", "Camera", 0, "", "New name for the data");
  RNA_def_parameter_flags(parm, PropertyFlag(0), PARM_REQUIRED);
  /* return type */
  parm = RNA_def_pointer(func, "camera", "Camera", "", "New camera data");
  RNA_def_function_return(func, parm);

  func = RNA_def_function(srna, "remove", "rna_Main_ID_remove");
  RNA_def_function_flag(func, FUNC_USE_REPORTS);
  RNA_def_function_ui_description(func, "Remove a camera from the current blendfile");
  parm = RNA_def_pointer(func, "camera", "Camera", "", "Camera to remove");
  RNA_def_parameter_flags(parm, PROP_NEVER_NULL, PARM_REQUIRED | PARM_RNAPTR);
  RNA_def_parameter_clear_flags(parm, PROP_THICK_WRAP, ParameterFlag(0));
  RNA_def_boolean(func,
                  "do_unlink",
                  true,
                  "",
                  "Unlink all usages of this camera before deleting it "
                  "(WARNING: will also delete objects instancing that camera data)");
  RNA_def_boolean(func,
                  "do_id_user",
                  true,
                  "",
                  "Decrement user counter of all datablocks used by this camera");
  RNA_def_boolean(
      func, "do_ui_user", true, "", "Make sure interface does not reference this camera");

  func = RNA_def_function(srna, "tag", "rna_Main_cameras_tag");
  parm = RNA_def_boolean(func, "value", false, "Value", "");
  RNA_def_parameter_flags(parm, PropertyFlag(0), PARM_REQUIRED);
}

void RNA_def_main_scenes(BlenderRNA *brna, PropertyRNA *cprop)
{
  StructRNA *srna;
  FunctionRNA *func;
  PropertyRNA *parm;

  RNA_def_property_srna(cprop, "BlendDataScenes");
  srna = RNA_def_struct(brna, "BlendDataScenes", nullptr);
  RNA_def_struct_sdna(srna, "Main");
  RNA_def_struct_ui_text(srna, "Main Scenes", "Collection of scenes");

  func = RNA_def_function(srna, "new", "rna_Main_scenes_new");
  RNA_def_function_ui_description(func, "Add a new scene to the main database");
  parm = RNA_def_string(func, "name", "Scene", 0, "", "New name for the data");
  RNA_def_parameter_flags(parm, PropertyFlag(0), PARM_REQUIRED);
  /* return type */
  parm = RNA_def_pointer(func, "scene", "Scene", "", "New scene data");
  RNA_def_function_return(func, parm);

  func = RNA_def_function(srna, "remove", "rna_Main_scenes_remove");
  RNA_def_function_flag(func, FUNC_USE_CONTEXT | FUNC_USE_REPORTS);
  RNA_def_function_ui_description(func, "Remove a scene from the current blendfile");
  parm = RNA_def_pointer(func, "scene", "Scene", "", "Scene to remove");
  RNA_def_parameter_flags(parm, PROP_NEVER_NULL, PARM_REQUIRED | PARM_RNAPTR);
  RNA_def_parameter_clear_flags(parm, PROP_THICK_WRAP, ParameterFlag(0));
  RNA_def_boolean(
      func, "do_unlink", true, "", "Unlink all usages of this scene before deleting it");

  func = RNA_def_function(srna, "tag", "rna_Main_scenes_tag");
  parm = RNA_def_boolean(func, "value", false, "Value", "");
  RNA_def_parameter_flags(parm, PropertyFlag(0), PARM_REQUIRED);
}

void RNA_def_main_objects(BlenderRNA *brna, PropertyRNA *cprop)
{
  StructRNA *srna;
  FunctionRNA *func;
  PropertyRNA *parm;

  RNA_def_property_srna(cprop, "BlendDataObjects");
  srna = RNA_def_struct(brna, "BlendDataObjects", nullptr);
  RNA_def_struct_sdna(srna, "Main");
  RNA_def_struct_ui_text(srna, "Main Objects", "Collection of objects");

  func = RNA_def_function(srna, "new", "rna_Main_objects_new");
  RNA_def_function_flag(func, FUNC_USE_REPORTS);
  RNA_def_function_ui_description(func, "Add a new object to the main database");
  parm = RNA_def_string(func, "name", "Object", 0, "", "New name for the data");
  RNA_def_parameter_flags(parm, PropertyFlag(0), PARM_REQUIRED);
  parm = RNA_def_pointer(func, "object_data", "ID", "", "Object data or None for an empty object");
  RNA_def_parameter_flags(parm, PropertyFlag(0), PARM_REQUIRED);

  /* return type */
  parm = RNA_def_pointer(func, "object", "Object", "", "New object data");
  RNA_def_function_return(func, parm);

  func = RNA_def_function(srna, "remove", "rna_Main_ID_remove");
  RNA_def_function_ui_description(func, "Remove an object from the current blendfile");
  RNA_def_function_flag(func, FUNC_USE_REPORTS);
  parm = RNA_def_pointer(func, "object", "Object", "", "Object to remove");
  RNA_def_parameter_flags(parm, PROP_NEVER_NULL, PARM_REQUIRED | PARM_RNAPTR);
  RNA_def_parameter_clear_flags(parm, PROP_THICK_WRAP, ParameterFlag(0));
  RNA_def_boolean(
      func, "do_unlink", true, "", "Unlink all usages of this object before deleting it");
  RNA_def_boolean(func,
                  "do_id_user",
                  true,
                  "",
                  "Decrement user counter of all datablocks used by this object");
  RNA_def_boolean(
      func, "do_ui_user", true, "", "Make sure interface does not reference this object");

  func = RNA_def_function(srna, "tag", "rna_Main_objects_tag");
  parm = RNA_def_boolean(func, "value", false, "Value", "");
  RNA_def_parameter_flags(parm, PropertyFlag(0), PARM_REQUIRED);
}

void RNA_def_main_materials(BlenderRNA *brna, PropertyRNA *cprop)
{
  StructRNA *srna;
  FunctionRNA *func;
  PropertyRNA *parm;

  RNA_def_property_srna(cprop, "BlendDataMaterials");
  srna = RNA_def_struct(brna, "BlendDataMaterials", nullptr);
  RNA_def_struct_sdna(srna, "Main");
  RNA_def_struct_ui_text(srna, "Main Materials", "Collection of materials");

  func = RNA_def_function(srna, "new", "rna_Main_materials_new");
  RNA_def_function_ui_description(func, "Add a new material to the main database");
  parm = RNA_def_string(func, "name", "Material", 0, "", "New name for the data");
  RNA_def_parameter_flags(parm, PropertyFlag(0), PARM_REQUIRED);
  /* return type */
  parm = RNA_def_pointer(func, "material", "Material", "", "New material data");
  RNA_def_function_return(func, parm);

  func = RNA_def_function(srna, "create_gpencil_data", "rna_Main_materials_gpencil_data");
  RNA_def_function_ui_description(func, "Add Grease Pencil material settings");
  parm = RNA_def_pointer(func, "material", "Material", "", "Material");
  RNA_def_parameter_flags(parm, PROP_NEVER_NULL, PARM_REQUIRED | PARM_RNAPTR);

  func = RNA_def_function(srna, "remove_gpencil_data", "rna_Main_materials_gpencil_remove");
  RNA_def_function_ui_description(func, "Remove Grease Pencil material settings");
  parm = RNA_def_pointer(func, "material", "Material", "", "Material");
  RNA_def_parameter_flags(parm, PROP_NEVER_NULL, PARM_REQUIRED | PARM_RNAPTR);

  func = RNA_def_function(srna, "remove", "rna_Main_ID_remove");
  RNA_def_function_flag(func, FUNC_USE_REPORTS);
  RNA_def_function_ui_description(func, "Remove a material from the current blendfile");
  parm = RNA_def_pointer(func, "material", "Material", "", "Material to remove");
  RNA_def_parameter_flags(parm, PROP_NEVER_NULL, PARM_REQUIRED | PARM_RNAPTR);
  RNA_def_parameter_clear_flags(parm, PROP_THICK_WRAP, ParameterFlag(0));
  RNA_def_boolean(
      func, "do_unlink", true, "", "Unlink all usages of this material before deleting it");
  RNA_def_boolean(func,
                  "do_id_user",
                  true,
                  "",
                  "Decrement user counter of all datablocks used by this material");
  RNA_def_boolean(
      func, "do_ui_user", true, "", "Make sure interface does not reference this material");

  func = RNA_def_function(srna, "tag", "rna_Main_materials_tag");
  parm = RNA_def_boolean(func, "value", false, "Value", "");
  RNA_def_parameter_flags(parm, PropertyFlag(0), PARM_REQUIRED);
}
void RNA_def_main_node_groups(BlenderRNA *brna, PropertyRNA *cprop)
{
  StructRNA *srna;
  FunctionRNA *func;
  PropertyRNA *parm;

  RNA_def_property_srna(cprop, "BlendDataNodeTrees");
  srna = RNA_def_struct(brna, "BlendDataNodeTrees", nullptr);
  RNA_def_struct_sdna(srna, "Main");
  RNA_def_struct_ui_text(srna, "Main Node Trees", "Collection of node trees");

  func = RNA_def_function(srna, "new", "rna_Main_nodetree_new");
  RNA_def_function_ui_description(func, "Add a new node tree to the main database");
  parm = RNA_def_string(func, "name", "NodeGroup", 0, "", "New name for the data");
  RNA_def_parameter_flags(parm, PropertyFlag(0), PARM_REQUIRED);
  parm = RNA_def_enum(
      func, "type", rna_enum_dummy_DEFAULT_items, 0, "Type", "The type of node_group to add");
  RNA_def_property_enum_funcs(parm, nullptr, nullptr, "rna_Main_nodetree_type_itemf");
  RNA_def_parameter_flags(parm, PROP_ENUM_NO_CONTEXT, PARM_REQUIRED);
  /* return type */
  parm = RNA_def_pointer(func, "tree", "NodeTree", "", "New node tree data");
  RNA_def_function_return(func, parm);

  func = RNA_def_function(srna, "remove", "rna_Main_ID_remove");
  RNA_def_function_flag(func, FUNC_USE_REPORTS);
  RNA_def_function_ui_description(func, "Remove a node tree from the current blendfile");
  parm = RNA_def_pointer(func, "tree", "NodeTree", "", "Node tree to remove");
  RNA_def_parameter_flags(parm, PROP_NEVER_NULL, PARM_REQUIRED | PARM_RNAPTR);
  RNA_def_parameter_clear_flags(parm, PROP_THICK_WRAP, ParameterFlag(0));
  RNA_def_boolean(
      func, "do_unlink", true, "", "Unlink all usages of this node tree before deleting it");
  RNA_def_boolean(func,
                  "do_id_user",
                  true,
                  "",
                  "Decrement user counter of all datablocks used by this node tree");
  RNA_def_boolean(
      func, "do_ui_user", true, "", "Make sure interface does not reference this node tree");

  func = RNA_def_function(srna, "tag", "rna_Main_node_groups_tag");
  parm = RNA_def_boolean(func, "value", false, "Value", "");
  RNA_def_parameter_flags(parm, PropertyFlag(0), PARM_REQUIRED);
}
void RNA_def_main_meshes(BlenderRNA *brna, PropertyRNA *cprop)
{
  StructRNA *srna;
  FunctionRNA *func;
  PropertyRNA *parm;

  RNA_def_property_srna(cprop, "BlendDataMeshes");
  srna = RNA_def_struct(brna, "BlendDataMeshes", nullptr);
  RNA_def_struct_sdna(srna, "Main");
  RNA_def_struct_ui_text(srna, "Main Meshes", "Collection of meshes");

  func = RNA_def_function(srna, "new", "rna_Main_meshes_new");
  RNA_def_function_ui_description(func, "Add a new mesh to the main database");
  parm = RNA_def_string(func, "name", "Mesh", 0, "", "New name for the data");
  RNA_def_parameter_flags(parm, PropertyFlag(0), PARM_REQUIRED);
  /* return type */
  parm = RNA_def_pointer(func, "mesh", "Mesh", "", "New mesh data");
  RNA_def_function_return(func, parm);

  func = RNA_def_function(srna, "new_from_object", "rna_Main_meshes_new_from_object");
  RNA_def_function_ui_description(
      func,
      "Add a new mesh created from given object (undeformed geometry if object is original, and "
      "final evaluated geometry, with all modifiers etc., if object is evaluated)");
  RNA_def_function_flag(func, FUNC_USE_REPORTS);
  parm = RNA_def_pointer(func, "object", "Object", "", "Object to create mesh from");
  RNA_def_parameter_flags(parm, PROP_NEVER_NULL, PARM_REQUIRED);
  RNA_def_boolean(func,
                  "preserve_all_data_layers",
                  false,
                  "",
                  "Preserve all data layers in the mesh, like UV maps and vertex groups. "
                  "By default Blender only computes the subset of data layers needed for viewport "
                  "display and rendering, for better performance.");
  RNA_def_pointer(
      func,
      "depsgraph",
      "Depsgraph",
      "Dependency Graph",
      "Evaluated dependency graph which is required when preserve_all_data_layers is true");
  parm = RNA_def_pointer(func,
                         "mesh",
                         "Mesh",
                         "",
                         "Mesh created from object, remove it if it is only used for export");
  RNA_def_function_return(func, parm);

  func = RNA_def_function(srna, "remove", "rna_Main_ID_remove");
  RNA_def_function_flag(func, FUNC_USE_REPORTS);
  RNA_def_function_ui_description(func, "Remove a mesh from the current blendfile");
  parm = RNA_def_pointer(func, "mesh", "Mesh", "", "Mesh to remove");
  RNA_def_parameter_flags(parm, PROP_NEVER_NULL, PARM_REQUIRED | PARM_RNAPTR);
  RNA_def_parameter_clear_flags(parm, PROP_THICK_WRAP, ParameterFlag(0));
  RNA_def_boolean(func,
                  "do_unlink",
                  true,
                  "",
                  "Unlink all usages of this mesh before deleting it "
                  "(WARNING: will also delete objects instancing that mesh data)");
  RNA_def_boolean(func,
                  "do_id_user",
                  true,
                  "",
                  "Decrement user counter of all datablocks used by this mesh data");
  RNA_def_boolean(
      func, "do_ui_user", true, "", "Make sure interface does not reference this mesh data");

  func = RNA_def_function(srna, "tag", "rna_Main_meshes_tag");
  parm = RNA_def_boolean(func, "value", false, "Value", "");
  RNA_def_parameter_flags(parm, PropertyFlag(0), PARM_REQUIRED);
}

void RNA_def_main_lights(BlenderRNA *brna, PropertyRNA *cprop)
{
  StructRNA *srna;
  FunctionRNA *func;
  PropertyRNA *parm;

  RNA_def_property_srna(cprop, "BlendDataLights");
  srna = RNA_def_struct(brna, "BlendDataLights", nullptr);
  RNA_def_struct_sdna(srna, "Main");
  RNA_def_struct_ui_text(srna, "Main Lights", "Collection of lights");

  func = RNA_def_function(srna, "new", "rna_Main_lights_new");
  RNA_def_function_ui_description(func, "Add a new light to the main database");
  parm = RNA_def_string(func, "name", "Light", 0, "", "New name for the data");
  RNA_def_parameter_flags(parm, PropertyFlag(0), PARM_REQUIRED);
  parm = RNA_def_enum(
      func, "type", rna_enum_light_type_items, 0, "Type", "The type of light to add");
  RNA_def_parameter_flags(parm, PropertyFlag(0), PARM_REQUIRED);
  /* return type */
  parm = RNA_def_pointer(func, "light", "Light", "", "New light data");
  RNA_def_function_return(func, parm);

  func = RNA_def_function(srna, "remove", "rna_Main_ID_remove");
  RNA_def_function_flag(func, FUNC_USE_REPORTS);
  RNA_def_function_ui_description(func, "Remove a light from the current blendfile");
  parm = RNA_def_pointer(func, "light", "Light", "", "Light to remove");
  RNA_def_parameter_flags(parm, PROP_NEVER_NULL, PARM_REQUIRED | PARM_RNAPTR);
  RNA_def_parameter_clear_flags(parm, PROP_THICK_WRAP, ParameterFlag(0));
  RNA_def_boolean(func,
                  "do_unlink",
                  true,
                  "",
                  "Unlink all usages of this light before deleting it "
                  "(WARNING: will also delete objects instancing that light data)");
  RNA_def_boolean(func,
                  "do_id_user",
                  true,
                  "",
                  "Decrement user counter of all datablocks used by this light data");
  RNA_def_boolean(
      func, "do_ui_user", true, "", "Make sure interface does not reference this light data");

  func = RNA_def_function(srna, "tag", "rna_Main_lights_tag");
  parm = RNA_def_boolean(func, "value", false, "Value", "");
  RNA_def_parameter_flags(parm, PropertyFlag(0), PARM_REQUIRED);
}

void RNA_def_main_libraries(BlenderRNA *brna, PropertyRNA *cprop)
{
  StructRNA *srna;
  FunctionRNA *func;
  PropertyRNA *parm;

  RNA_def_property_srna(cprop, "BlendDataLibraries");
  srna = RNA_def_struct(brna, "BlendDataLibraries", nullptr);
  RNA_def_struct_sdna(srna, "Main");
  RNA_def_struct_ui_text(srna, "Main Libraries", "Collection of libraries");

  func = RNA_def_function(srna, "tag", "rna_Main_libraries_tag");
  parm = RNA_def_boolean(func, "value", false, "Value", "");
  RNA_def_parameter_flags(parm, PropertyFlag(0), PARM_REQUIRED);

  func = RNA_def_function(srna, "remove", "rna_Main_ID_remove");
  RNA_def_function_flag(func, FUNC_USE_REPORTS);
  RNA_def_function_ui_description(func, "Remove a library from the current blendfile");
  parm = RNA_def_pointer(func, "library", "Library", "", "Library to remove");
  RNA_def_parameter_flags(parm, PROP_NEVER_NULL, PARM_REQUIRED | PARM_RNAPTR);
  RNA_def_parameter_clear_flags(parm, PROP_THICK_WRAP, ParameterFlag(0));
  RNA_def_boolean(
      func, "do_unlink", true, "", "Unlink all usages of this library before deleting it");
  RNA_def_boolean(func,
                  "do_id_user",
                  true,
                  "",
                  "Decrement user counter of all datablocks used by this library");
  RNA_def_boolean(
      func, "do_ui_user", true, "", "Make sure interface does not reference this library");
}

void RNA_def_main_screens(BlenderRNA *brna, PropertyRNA *cprop)
{
  StructRNA *srna;
  FunctionRNA *func;
  PropertyRNA *parm;

  RNA_def_property_srna(cprop, "BlendDataScreens");
  srna = RNA_def_struct(brna, "BlendDataScreens", nullptr);
  RNA_def_struct_sdna(srna, "Main");
  RNA_def_struct_ui_text(srna, "Main Screens", "Collection of screens");

  func = RNA_def_function(srna, "tag", "rna_Main_screens_tag");
  parm = RNA_def_boolean(func, "value", false, "Value", "");
  RNA_def_parameter_flags(parm, PropertyFlag(0), PARM_REQUIRED);
}

void RNA_def_main_window_managers(BlenderRNA *brna, PropertyRNA *cprop)
{
  StructRNA *srna;
  FunctionRNA *func;
  PropertyRNA *parm;

  RNA_def_property_srna(cprop, "BlendDataWindowManagers");
  srna = RNA_def_struct(brna, "BlendDataWindowManagers", nullptr);
  RNA_def_struct_sdna(srna, "Main");
  RNA_def_struct_ui_text(srna, "Main Window Managers", "Collection of window managers");

  func = RNA_def_function(srna, "tag", "rna_Main_window_managers_tag");
  parm = RNA_def_boolean(func, "value", false, "Value", "");
  RNA_def_parameter_flags(parm, PropertyFlag(0), PARM_REQUIRED);
}
void RNA_def_main_images(BlenderRNA *brna, PropertyRNA *cprop)
{
  StructRNA *srna;
  FunctionRNA *func;
  PropertyRNA *parm;

  RNA_def_property_srna(cprop, "BlendDataImages");
  srna = RNA_def_struct(brna, "BlendDataImages", nullptr);
  RNA_def_struct_sdna(srna, "Main");
  RNA_def_struct_ui_text(srna, "Main Images", "Collection of images");

  func = RNA_def_function(srna, "new", "rna_Main_images_new");
  RNA_def_function_ui_description(func, "Add a new image to the main database");
  parm = RNA_def_string(func, "name", "Image", 0, "", "New name for the data");
  RNA_def_parameter_flags(parm, PropertyFlag(0), PARM_REQUIRED);
  parm = RNA_def_int(func, "width", 1024, 1, INT_MAX, "", "Width of the image", 1, INT_MAX);
  RNA_def_parameter_flags(parm, PropertyFlag(0), PARM_REQUIRED);
  parm = RNA_def_int(func, "height", 1024, 1, INT_MAX, "", "Height of the image", 1, INT_MAX);
  RNA_def_parameter_flags(parm, PropertyFlag(0), PARM_REQUIRED);
  RNA_def_boolean(func, "alpha", false, "Alpha", "Use alpha channel");
  RNA_def_boolean(
      func, "float_buffer", false, "Float Buffer", "Create an image with floating-point color");
  RNA_def_boolean(func, "stereo3d", false, "Stereo 3D", "Create left and right views");
  RNA_def_boolean(
      func, "is_data", false, "Is Data", "Create image with non-color data color space");
  RNA_def_boolean(func, "tiled", false, "Tiled", "Create a tiled image");
  /* return type */
  parm = RNA_def_pointer(func, "image", "Image", "", "New image data");
  RNA_def_function_return(func, parm);

  func = RNA_def_function(srna, "load", "rna_Main_images_load");
  RNA_def_function_flag(func, FUNC_USE_REPORTS);
  RNA_def_function_ui_description(func, "Load a new image into the main database");
  parm = RNA_def_string_file_path(
      func, "filepath", "File Path", 0, "", "Path of the file to load");
  RNA_def_parameter_flags(parm, PROP_PATH_SUPPORTS_BLEND_RELATIVE, PARM_REQUIRED);
  RNA_def_boolean(func,
                  "check_existing",
                  false,
                  "",
                  "Using existing data if this file is already loaded");
  /* return type */
  parm = RNA_def_pointer(func, "image", "Image", "", "New image data");
  RNA_def_function_return(func, parm);

  func = RNA_def_function(srna, "remove", "rna_Main_ID_remove");
  RNA_def_function_flag(func, FUNC_USE_REPORTS);
  RNA_def_function_ui_description(func, "Remove an image from the current blendfile");
  parm = RNA_def_pointer(func, "image", "Image", "", "Image to remove");
  RNA_def_parameter_flags(parm, PROP_NEVER_NULL, PARM_REQUIRED | PARM_RNAPTR);
  RNA_def_parameter_clear_flags(parm, PROP_THICK_WRAP, ParameterFlag(0));
  RNA_def_boolean(
      func, "do_unlink", true, "", "Unlink all usages of this image before deleting it");
  RNA_def_boolean(
      func, "do_id_user", true, "", "Decrement user counter of all datablocks used by this image");
  RNA_def_boolean(
      func, "do_ui_user", true, "", "Make sure interface does not reference this image");

  func = RNA_def_function(srna, "tag", "rna_Main_images_tag");
  parm = RNA_def_boolean(func, "value", false, "Value", "");
  RNA_def_parameter_flags(parm, PropertyFlag(0), PARM_REQUIRED);
}

void RNA_def_main_lattices(BlenderRNA *brna, PropertyRNA *cprop)
{
  StructRNA *srna;
  FunctionRNA *func;
  PropertyRNA *parm;

  RNA_def_property_srna(cprop, "BlendDataLattices");
  srna = RNA_def_struct(brna, "BlendDataLattices", nullptr);
  RNA_def_struct_sdna(srna, "Main");
  RNA_def_struct_ui_text(srna, "Main Lattices", "Collection of lattices");

  func = RNA_def_function(srna, "new", "rna_Main_lattices_new");
  RNA_def_function_ui_description(func, "Add a new lattice to the main database");
  parm = RNA_def_string(func, "name", "Lattice", 0, "", "New name for the data");
  RNA_def_parameter_flags(parm, PropertyFlag(0), PARM_REQUIRED);
  /* return type */
  parm = RNA_def_pointer(func, "lattice", "Lattice", "", "New lattice data");
  RNA_def_function_return(func, parm);

  func = RNA_def_function(srna, "remove", "rna_Main_ID_remove");
  RNA_def_function_flag(func, FUNC_USE_REPORTS);
  RNA_def_function_ui_description(func, "Remove a lattice from the current blendfile");
  parm = RNA_def_pointer(func, "lattice", "Lattice", "", "Lattice to remove");
  RNA_def_parameter_flags(parm, PROP_NEVER_NULL, PARM_REQUIRED | PARM_RNAPTR);
  RNA_def_parameter_clear_flags(parm, PROP_THICK_WRAP, ParameterFlag(0));
  RNA_def_boolean(func,
                  "do_unlink",
                  true,
                  "",
                  "Unlink all usages of this lattice before deleting it "
                  "(WARNING: will also delete objects instancing that lattice data)");
  RNA_def_boolean(func,
                  "do_id_user",
                  true,
                  "",
                  "Decrement user counter of all datablocks used by this lattice data");
  RNA_def_boolean(
      func, "do_ui_user", true, "", "Make sure interface does not reference this lattice data");

  func = RNA_def_function(srna, "tag", "rna_Main_lattices_tag");
  parm = RNA_def_boolean(func, "value", false, "Value", "");
  RNA_def_parameter_flags(parm, PropertyFlag(0), PARM_REQUIRED);
}
void RNA_def_main_curves(BlenderRNA *brna, PropertyRNA *cprop)
{
  StructRNA *srna;
  FunctionRNA *func;
  PropertyRNA *parm;

  RNA_def_property_srna(cprop, "BlendDataCurves");
  srna = RNA_def_struct(brna, "BlendDataCurves", nullptr);
  RNA_def_struct_sdna(srna, "Main");
  RNA_def_struct_ui_text(srna, "Main Curves", "Collection of curves");

  func = RNA_def_function(srna, "new", "rna_Main_curves_new");
  RNA_def_function_ui_description(func, "Add a new curve to the main database");
  parm = RNA_def_string(func, "name", "Curve", 0, "", "New name for the data");
  RNA_def_parameter_flags(parm, PropertyFlag(0), PARM_REQUIRED);
  parm = RNA_def_enum(
      func, "type", rna_enum_object_type_curve_items, 0, "Type", "The type of curve to add");
  RNA_def_parameter_flags(parm, PropertyFlag(0), PARM_REQUIRED);
  /* return type */
  parm = RNA_def_pointer(func, "curve", "Curve", "", "New curve data");
  RNA_def_function_return(func, parm);

  func = RNA_def_function(srna, "remove", "rna_Main_ID_remove");
  RNA_def_function_flag(func, FUNC_USE_REPORTS);
  RNA_def_function_ui_description(func, "Remove a curve from the current blendfile");
  parm = RNA_def_pointer(func, "curve", "Curve", "", "Curve to remove");
  RNA_def_parameter_flags(parm, PROP_NEVER_NULL, PARM_REQUIRED | PARM_RNAPTR);
  RNA_def_parameter_clear_flags(parm, PROP_THICK_WRAP, ParameterFlag(0));
  RNA_def_boolean(func,
                  "do_unlink",
                  true,
                  "",
                  "Unlink all usages of this curve before deleting it "
                  "(WARNING: will also delete objects instancing that curve data)");
  RNA_def_boolean(func,
                  "do_id_user",
                  true,
                  "",
                  "Decrement user counter of all datablocks used by this curve data");
  RNA_def_boolean(
      func, "do_ui_user", true, "", "Make sure interface does not reference this curve data");

  func = RNA_def_function(srna, "tag", "rna_Main_curves_tag");
  parm = RNA_def_boolean(func, "value", false, "Value", "");
  RNA_def_parameter_flags(parm, PropertyFlag(0), PARM_REQUIRED);
}
void RNA_def_main_metaballs(BlenderRNA *brna, PropertyRNA *cprop)
{
  StructRNA *srna;
  FunctionRNA *func;
  PropertyRNA *parm;

  RNA_def_property_srna(cprop, "BlendDataMetaBalls");
  srna = RNA_def_struct(brna, "BlendDataMetaBalls", nullptr);
  RNA_def_struct_sdna(srna, "Main");
  RNA_def_struct_ui_text(srna, "Main Metaballs", "Collection of metaballs");

  func = RNA_def_function(srna, "new", "rna_Main_metaballs_new");
  RNA_def_function_ui_description(func, "Add a new metaball to the main database");
  parm = RNA_def_string(func, "name", "MetaBall", 0, "", "New name for the data");
  RNA_def_parameter_flags(parm, PropertyFlag(0), PARM_REQUIRED);
  /* return type */
  parm = RNA_def_pointer(func, "metaball", "MetaBall", "", "New metaball data");
  RNA_def_function_return(func, parm);

  func = RNA_def_function(srna, "remove", "rna_Main_ID_remove");
  RNA_def_function_flag(func, FUNC_USE_REPORTS);
  RNA_def_function_ui_description(func, "Remove a metaball from the current blendfile");
  parm = RNA_def_pointer(func, "metaball", "MetaBall", "", "Metaball to remove");
  RNA_def_parameter_flags(parm, PROP_NEVER_NULL, PARM_REQUIRED | PARM_RNAPTR);
  RNA_def_parameter_clear_flags(parm, PROP_THICK_WRAP, ParameterFlag(0));
  RNA_def_boolean(func,
                  "do_unlink",
                  true,
                  "",
                  "Unlink all usages of this metaball before deleting it "
                  "(WARNING: will also delete objects instancing that metaball data)");
  RNA_def_boolean(func,
                  "do_id_user",
                  true,
                  "",
                  "Decrement user counter of all datablocks used by this metaball data");
  RNA_def_boolean(
      func, "do_ui_user", true, "", "Make sure interface does not reference this metaball data");

  func = RNA_def_function(srna, "tag", "rna_Main_metaballs_tag");
  parm = RNA_def_boolean(func, "value", false, "Value", "");
  RNA_def_parameter_flags(parm, PropertyFlag(0), PARM_REQUIRED);
}
void RNA_def_main_fonts(BlenderRNA *brna, PropertyRNA *cprop)
{
  StructRNA *srna;
  FunctionRNA *func;
  PropertyRNA *parm;

  RNA_def_property_srna(cprop, "BlendDataFonts");
  srna = RNA_def_struct(brna, "BlendDataFonts", nullptr);
  RNA_def_struct_sdna(srna, "Main");
  RNA_def_struct_ui_text(srna, "Main Fonts", "Collection of fonts");

  func = RNA_def_function(srna, "load", "rna_Main_fonts_load");
  RNA_def_function_flag(func, FUNC_USE_REPORTS);
  RNA_def_function_ui_description(func, "Load a new font into the main database");
  parm = RNA_def_string_file_path(
      func, "filepath", "File Path", 0, "", "path of the font to load");
<<<<<<< HEAD
  RNA_def_parameter_flags(parm, PropertyFlag(0), PARM_REQUIRED);
  RNA_def_boolean(
      func, "check_existing", false, "", "Using existing data if this file is already loaded");
=======
  RNA_def_parameter_flags(parm, PROP_PATH_SUPPORTS_BLEND_RELATIVE, PARM_REQUIRED);
  RNA_def_boolean(func,
                  "check_existing",
                  false,
                  "",
                  "Using existing data-block if this file is already loaded");
>>>>>>> d791ea7c
  /* return type */
  parm = RNA_def_pointer(func, "vfont", "VectorFont", "", "New font data");
  RNA_def_function_return(func, parm);

  func = RNA_def_function(srna, "remove", "rna_Main_ID_remove");
  RNA_def_function_flag(func, FUNC_USE_REPORTS);
  RNA_def_function_ui_description(func, "Remove a font from the current blendfile");
  parm = RNA_def_pointer(func, "vfont", "VectorFont", "", "Font to remove");
  RNA_def_parameter_flags(parm, PROP_NEVER_NULL, PARM_REQUIRED | PARM_RNAPTR);
  RNA_def_parameter_clear_flags(parm, PROP_THICK_WRAP, ParameterFlag(0));
  RNA_def_boolean(
      func, "do_unlink", true, "", "Unlink all usages of this font before deleting it");
  RNA_def_boolean(
      func, "do_id_user", true, "", "Decrement user counter of all datablocks used by this font");
  RNA_def_boolean(
      func, "do_ui_user", true, "", "Make sure interface does not reference this font");

  func = RNA_def_function(srna, "tag", "rna_Main_fonts_tag");
  parm = RNA_def_boolean(func, "value", false, "Value", "");
  RNA_def_parameter_flags(parm, PropertyFlag(0), PARM_REQUIRED);
}
void RNA_def_main_textures(BlenderRNA *brna, PropertyRNA *cprop)
{
  StructRNA *srna;
  FunctionRNA *func;
  PropertyRNA *parm;

  RNA_def_property_srna(cprop, "BlendDataTextures");
  srna = RNA_def_struct(brna, "BlendDataTextures", nullptr);
  RNA_def_struct_sdna(srna, "Main");
  RNA_def_struct_ui_text(srna, "Main Textures", "Collection of textures");

  func = RNA_def_function(srna, "new", "rna_Main_textures_new");
  RNA_def_function_ui_description(func, "Add a new texture to the main database");
  parm = RNA_def_string(func, "name", "Texture", 0, "", "New name for the data");
  RNA_def_parameter_flags(parm, PropertyFlag(0), PARM_REQUIRED);
  parm = RNA_def_enum(
      func, "type", rna_enum_texture_type_items, 0, "Type", "The type of texture to add");
  RNA_def_parameter_flags(parm, PropertyFlag(0), PARM_REQUIRED);
  /* return type */
  parm = RNA_def_pointer(func, "texture", "Texture", "", "New texture data");
  RNA_def_function_return(func, parm);

  func = RNA_def_function(srna, "remove", "rna_Main_ID_remove");
  RNA_def_function_flag(func, FUNC_USE_REPORTS);
  RNA_def_function_ui_description(func, "Remove a texture from the current blendfile");
  parm = RNA_def_pointer(func, "texture", "Texture", "", "Texture to remove");
  RNA_def_parameter_flags(parm, PROP_NEVER_NULL, PARM_REQUIRED | PARM_RNAPTR);
  RNA_def_parameter_clear_flags(parm, PROP_THICK_WRAP, ParameterFlag(0));
  RNA_def_boolean(
      func, "do_unlink", true, "", "Unlink all usages of this texture before deleting it");
  RNA_def_boolean(func,
                  "do_id_user",
                  true,
                  "",
                  "Decrement user counter of all datablocks used by this texture");
  RNA_def_boolean(
      func, "do_ui_user", true, "", "Make sure interface does not reference this texture");

  func = RNA_def_function(srna, "tag", "rna_Main_textures_tag");
  parm = RNA_def_boolean(func, "value", false, "Value", "");
  RNA_def_parameter_flags(parm, PropertyFlag(0), PARM_REQUIRED);
}
void RNA_def_main_brushes(BlenderRNA *brna, PropertyRNA *cprop)
{
  StructRNA *srna;
  FunctionRNA *func;
  PropertyRNA *parm;

  RNA_def_property_srna(cprop, "BlendDataBrushes");
  srna = RNA_def_struct(brna, "BlendDataBrushes", nullptr);
  RNA_def_struct_sdna(srna, "Main");
  RNA_def_struct_ui_text(srna, "Main Brushes", "Collection of brushes");

  func = RNA_def_function(srna, "new", "rna_Main_brushes_new");
  RNA_def_function_ui_description(func, "Add a new brush to the main database");
  parm = RNA_def_string(func, "name", "Brush", 0, "", "New name for the data");
  RNA_def_parameter_flags(parm, PropertyFlag(0), PARM_REQUIRED);
  parm = RNA_def_enum(func,
                      "mode",
                      rna_enum_object_mode_items,
                      OB_MODE_TEXTURE_PAINT,
                      "",
                      "Paint Mode for the new brush");
  /* return type */
  parm = RNA_def_pointer(func, "brush", "Brush", "", "New brush data");
  RNA_def_function_return(func, parm);

  func = RNA_def_function(srna, "remove", "rna_Main_ID_remove");
  RNA_def_function_flag(func, FUNC_USE_REPORTS);
  RNA_def_function_ui_description(func, "Remove a brush from the current blendfile");
  parm = RNA_def_pointer(func, "brush", "Brush", "", "Brush to remove");
  RNA_def_parameter_flags(parm, PROP_NEVER_NULL, PARM_REQUIRED | PARM_RNAPTR);
  RNA_def_parameter_clear_flags(parm, PROP_THICK_WRAP, ParameterFlag(0));
  RNA_def_boolean(
      func, "do_unlink", true, "", "Unlink all usages of this brush before deleting it");
  RNA_def_boolean(
      func, "do_id_user", true, "", "Decrement user counter of all datablocks used by this brush");
  RNA_def_boolean(
      func, "do_ui_user", true, "", "Make sure interface does not reference this brush");

  func = RNA_def_function(srna, "tag", "rna_Main_brushes_tag");
  parm = RNA_def_boolean(func, "value", false, "Value", "");
  RNA_def_parameter_flags(parm, PropertyFlag(0), PARM_REQUIRED);

  func = RNA_def_function(srna, "create_gpencil_data", "rna_Main_brush_gpencil_data");
  RNA_def_function_ui_description(func, "Add Grease Pencil brush settings");
  parm = RNA_def_pointer(func, "brush", "Brush", "", "Brush");
  RNA_def_parameter_flags(parm, PROP_NEVER_NULL, PARM_REQUIRED | PARM_RNAPTR);
}

void RNA_def_main_worlds(BlenderRNA *brna, PropertyRNA *cprop)
{
  StructRNA *srna;
  FunctionRNA *func;
  PropertyRNA *parm;

  RNA_def_property_srna(cprop, "BlendDataWorlds");
  srna = RNA_def_struct(brna, "BlendDataWorlds", nullptr);
  RNA_def_struct_sdna(srna, "Main");
  RNA_def_struct_ui_text(srna, "Main Worlds", "Collection of worlds");

  func = RNA_def_function(srna, "new", "rna_Main_worlds_new");
  RNA_def_function_ui_description(func, "Add a new world to the main database");
  parm = RNA_def_string(func, "name", "World", 0, "", "New name for the data");
  RNA_def_parameter_flags(parm, PropertyFlag(0), PARM_REQUIRED);
  /* return type */
  parm = RNA_def_pointer(func, "world", "World", "", "New world data");
  RNA_def_function_return(func, parm);

  func = RNA_def_function(srna, "remove", "rna_Main_ID_remove");
  RNA_def_function_flag(func, FUNC_USE_REPORTS);
  RNA_def_function_ui_description(func, "Remove a world from the current blendfile");
  parm = RNA_def_pointer(func, "world", "World", "", "World to remove");
  RNA_def_parameter_flags(parm, PROP_NEVER_NULL, PARM_REQUIRED | PARM_RNAPTR);
  RNA_def_parameter_clear_flags(parm, PROP_THICK_WRAP, ParameterFlag(0));
  RNA_def_boolean(
      func, "do_unlink", true, "", "Unlink all usages of this world before deleting it");
  RNA_def_boolean(
      func, "do_id_user", true, "", "Decrement user counter of all datablocks used by this world");
  RNA_def_boolean(
      func, "do_ui_user", true, "", "Make sure interface does not reference this world");

  func = RNA_def_function(srna, "tag", "rna_Main_worlds_tag");
  parm = RNA_def_boolean(func, "value", false, "Value", "");
  RNA_def_parameter_flags(parm, PropertyFlag(0), PARM_REQUIRED);
}

void RNA_def_main_collections(BlenderRNA *brna, PropertyRNA *cprop)
{
  StructRNA *srna;
  FunctionRNA *func;
  PropertyRNA *parm;

  RNA_def_property_srna(cprop, "BlendDataCollections");
  srna = RNA_def_struct(brna, "BlendDataCollections", nullptr);
  RNA_def_struct_sdna(srna, "Main");
  RNA_def_struct_ui_text(srna, "Main Collections", "Collection of collections");

  func = RNA_def_function(srna, "new", "rna_Main_collections_new");
  RNA_def_function_ui_description(func, "Add a new collection to the main database");
  parm = RNA_def_string(func, "name", "Collection", 0, "", "New name for the data");
  RNA_def_parameter_flags(parm, PropertyFlag(0), PARM_REQUIRED);
  /* return type */
  parm = RNA_def_pointer(func, "collection", "Collection", "", "New collection data");
  RNA_def_function_return(func, parm);

  func = RNA_def_function(srna, "remove", "rna_Main_ID_remove");
  RNA_def_function_ui_description(func, "Remove a collection from the current blendfile");
  RNA_def_function_flag(func, FUNC_USE_REPORTS);
  parm = RNA_def_pointer(func, "collection", "Collection", "", "Collection to remove");
  RNA_def_parameter_flags(parm, PROP_NEVER_NULL, PARM_REQUIRED | PARM_RNAPTR);
  RNA_def_parameter_clear_flags(parm, PROP_THICK_WRAP, ParameterFlag(0));
  RNA_def_boolean(
      func, "do_unlink", true, "", "Unlink all usages of this collection before deleting it");
  RNA_def_boolean(func,
                  "do_id_user",
                  true,
                  "",
                  "Decrement user counter of all datablocks used by this collection");
  RNA_def_boolean(
      func, "do_ui_user", true, "", "Make sure interface does not reference this collection");

  func = RNA_def_function(srna, "tag", "rna_Main_collections_tag");
  parm = RNA_def_boolean(func, "value", false, "Value", "");
  RNA_def_parameter_flags(parm, PropertyFlag(0), PARM_REQUIRED);
}

void RNA_def_main_speakers(BlenderRNA *brna, PropertyRNA *cprop)
{
  StructRNA *srna;
  FunctionRNA *func;
  PropertyRNA *parm;

  RNA_def_property_srna(cprop, "BlendDataSpeakers");
  srna = RNA_def_struct(brna, "BlendDataSpeakers", nullptr);
  RNA_def_struct_sdna(srna, "Main");
  RNA_def_struct_ui_text(srna, "Main Speakers", "Collection of speakers");

  func = RNA_def_function(srna, "new", "rna_Main_speakers_new");
  RNA_def_function_ui_description(func, "Add a new speaker to the main database");
  parm = RNA_def_string(func, "name", "Speaker", 0, "", "New name for the data");
  RNA_def_parameter_flags(parm, PropertyFlag(0), PARM_REQUIRED);
  /* return type */
  parm = RNA_def_pointer(func, "speaker", "Speaker", "", "New speaker data");
  RNA_def_function_return(func, parm);

  func = RNA_def_function(srna, "remove", "rna_Main_ID_remove");
  RNA_def_function_flag(func, FUNC_USE_REPORTS);
  RNA_def_function_ui_description(func, "Remove a speaker from the current blendfile");
  parm = RNA_def_pointer(func, "speaker", "Speaker", "", "Speaker to remove");
  RNA_def_parameter_flags(parm, PROP_NEVER_NULL, PARM_REQUIRED | PARM_RNAPTR);
  RNA_def_parameter_clear_flags(parm, PROP_THICK_WRAP, ParameterFlag(0));
  RNA_def_boolean(func,
                  "do_unlink",
                  true,
                  "",
                  "Unlink all usages of this speaker before deleting it "
                  "(WARNING: will also delete objects instancing that speaker data)");
  RNA_def_boolean(func,
                  "do_id_user",
                  true,
                  "",
                  "Decrement user counter of all datablocks used by this speaker data");
  RNA_def_boolean(
      func, "do_ui_user", true, "", "Make sure interface does not reference this speaker data");

  func = RNA_def_function(srna, "tag", "rna_Main_speakers_tag");
  parm = RNA_def_boolean(func, "value", false, "Value", "");
  RNA_def_parameter_flags(parm, PropertyFlag(0), PARM_REQUIRED);
}

void RNA_def_main_texts(BlenderRNA *brna, PropertyRNA *cprop)
{
  StructRNA *srna;
  FunctionRNA *func;
  PropertyRNA *parm;

  RNA_def_property_srna(cprop, "BlendDataTexts");
  srna = RNA_def_struct(brna, "BlendDataTexts", nullptr);
  RNA_def_struct_sdna(srna, "Main");
  RNA_def_struct_ui_text(srna, "Main Texts", "Collection of texts");

  func = RNA_def_function(srna, "new", "rna_Main_texts_new");
  RNA_def_function_ui_description(func, "Add a new text to the main database");
  parm = RNA_def_string(func, "name", "Text", 0, "", "New name for the data");
  RNA_def_parameter_flags(parm, PropertyFlag(0), PARM_REQUIRED);
  /* return type */
  parm = RNA_def_pointer(func, "text", "Text", "", "New text data");
  RNA_def_function_return(func, parm);

  func = RNA_def_function(srna, "remove", "rna_Main_ID_remove");
  RNA_def_function_ui_description(func, "Remove a text from the current blendfile");
  RNA_def_function_flag(func, FUNC_USE_REPORTS);
  parm = RNA_def_pointer(func, "text", "Text", "", "Text to remove");
  RNA_def_parameter_flags(parm, PROP_NEVER_NULL, PARM_REQUIRED | PARM_RNAPTR);
  RNA_def_parameter_clear_flags(parm, PROP_THICK_WRAP, ParameterFlag(0));
  RNA_def_boolean(
      func, "do_unlink", true, "", "Unlink all usages of this text before deleting it");
  RNA_def_boolean(
      func, "do_id_user", true, "", "Decrement user counter of all datablocks used by this text");
  RNA_def_boolean(
      func, "do_ui_user", true, "", "Make sure interface does not reference this text");

  /* load func */
  func = RNA_def_function(srna, "load", "rna_Main_texts_load");
  RNA_def_function_flag(func, FUNC_USE_REPORTS);
  RNA_def_function_ui_description(func, "Add a new text to the main database from a file");
<<<<<<< HEAD
  parm = RNA_def_string_file_path(func, "filepath", "Path", FILE_MAX, "", "path for the data");
  RNA_def_parameter_flags(parm, PropertyFlag(0), PARM_REQUIRED);
=======
  parm = RNA_def_string_file_path(
      func, "filepath", "Path", FILE_MAX, "", "path for the data-block");
  RNA_def_parameter_flags(parm, PROP_PATH_SUPPORTS_BLEND_RELATIVE, PARM_REQUIRED);
>>>>>>> d791ea7c
  parm = RNA_def_boolean(
      func, "internal", false, "Make internal", "Make text file internal after loading");
  /* return type */
  parm = RNA_def_pointer(func, "text", "Text", "", "New text data");
  RNA_def_function_return(func, parm);

  func = RNA_def_function(srna, "tag", "rna_Main_texts_tag");
  parm = RNA_def_boolean(func, "value", false, "Value", "");
  RNA_def_parameter_flags(parm, PropertyFlag(0), PARM_REQUIRED);
}

void RNA_def_main_sounds(BlenderRNA *brna, PropertyRNA *cprop)
{
  StructRNA *srna;
  FunctionRNA *func;
  PropertyRNA *parm;

  RNA_def_property_srna(cprop, "BlendDataSounds");
  srna = RNA_def_struct(brna, "BlendDataSounds", nullptr);
  RNA_def_struct_sdna(srna, "Main");
  RNA_def_struct_ui_text(srna, "Main Sounds", "Collection of sounds");

  /* load func */
  func = RNA_def_function(srna, "load", "rna_Main_sounds_load");
  RNA_def_function_ui_description(func, "Add a new sound to the main database from a file");
<<<<<<< HEAD
  parm = RNA_def_string_file_path(func, "filepath", "Path", FILE_MAX, "", "path for the data");
  RNA_def_parameter_flags(parm, PropertyFlag(0), PARM_REQUIRED);
  RNA_def_boolean(
      func, "check_existing", false, "", "Using existing data if this file is already loaded");
=======
  parm = RNA_def_string_file_path(
      func, "filepath", "Path", FILE_MAX, "", "path for the data-block");
  RNA_def_parameter_flags(parm, PROP_PATH_SUPPORTS_BLEND_RELATIVE, PARM_REQUIRED);
  RNA_def_boolean(func,
                  "check_existing",
                  false,
                  "",
                  "Using existing data-block if this file is already loaded");
>>>>>>> d791ea7c
  /* return type */
  parm = RNA_def_pointer(func, "sound", "Sound", "", "New text data");
  RNA_def_function_return(func, parm);

  func = RNA_def_function(srna, "remove", "rna_Main_ID_remove");
  RNA_def_function_flag(func, FUNC_USE_REPORTS);
  RNA_def_function_ui_description(func, "Remove a sound from the current blendfile");
  parm = RNA_def_pointer(func, "sound", "Sound", "", "Sound to remove");
  RNA_def_parameter_flags(parm, PROP_NEVER_NULL, PARM_REQUIRED | PARM_RNAPTR);
  RNA_def_parameter_clear_flags(parm, PROP_THICK_WRAP, ParameterFlag(0));
  RNA_def_boolean(
      func, "do_unlink", true, "", "Unlink all usages of this sound before deleting it");
  RNA_def_boolean(
      func, "do_id_user", true, "", "Decrement user counter of all datablocks used by this sound");
  RNA_def_boolean(
      func, "do_ui_user", true, "", "Make sure interface does not reference this sound");

  func = RNA_def_function(srna, "tag", "rna_Main_sounds_tag");
  parm = RNA_def_boolean(func, "value", false, "Value", "");
  RNA_def_parameter_flags(parm, PropertyFlag(0), PARM_REQUIRED);
}

void RNA_def_main_armatures(BlenderRNA *brna, PropertyRNA *cprop)
{
  StructRNA *srna;
  FunctionRNA *func;
  PropertyRNA *parm;

  RNA_def_property_srna(cprop, "BlendDataArmatures");
  srna = RNA_def_struct(brna, "BlendDataArmatures", nullptr);
  RNA_def_struct_sdna(srna, "Main");
  RNA_def_struct_ui_text(srna, "Main Armatures", "Collection of armatures");

  func = RNA_def_function(srna, "new", "rna_Main_armatures_new");
  RNA_def_function_ui_description(func, "Add a new armature to the main database");
  parm = RNA_def_string(func, "name", "Armature", 0, "", "New name for the data");
  RNA_def_parameter_flags(parm, PropertyFlag(0), PARM_REQUIRED);
  /* return type */
  parm = RNA_def_pointer(func, "armature", "Armature", "", "New armature data");
  RNA_def_function_return(func, parm);

  func = RNA_def_function(srna, "remove", "rna_Main_ID_remove");
  RNA_def_function_flag(func, FUNC_USE_REPORTS);
  RNA_def_function_ui_description(func, "Remove an armature from the current blendfile");
  parm = RNA_def_pointer(func, "armature", "Armature", "", "Armature to remove");
  RNA_def_parameter_flags(parm, PROP_NEVER_NULL, PARM_REQUIRED | PARM_RNAPTR);
  RNA_def_parameter_clear_flags(parm, PROP_THICK_WRAP, ParameterFlag(0));
  RNA_def_boolean(func,
                  "do_unlink",
                  true,
                  "",
                  "Unlink all usages of this armature before deleting it "
                  "(WARNING: will also delete objects instancing that armature data)");
  RNA_def_boolean(func,
                  "do_id_user",
                  true,
                  "",
                  "Decrement user counter of all datablocks used by this armature data");
  RNA_def_boolean(
      func, "do_ui_user", true, "", "Make sure interface does not reference this armature data");

  func = RNA_def_function(srna, "tag", "rna_Main_armatures_tag");
  parm = RNA_def_boolean(func, "value", false, "Value", "");
  RNA_def_parameter_flags(parm, PropertyFlag(0), PARM_REQUIRED);
}
void RNA_def_main_actions(BlenderRNA *brna, PropertyRNA *cprop)
{
  StructRNA *srna;
  FunctionRNA *func;
  PropertyRNA *parm;

  RNA_def_property_srna(cprop, "BlendDataActions");
  srna = RNA_def_struct(brna, "BlendDataActions", nullptr);
  RNA_def_struct_sdna(srna, "Main");
  RNA_def_struct_ui_text(srna, "Main Actions", "Collection of actions");

  func = RNA_def_function(srna, "new", "rna_Main_actions_new");
  RNA_def_function_ui_description(func, "Add a new action to the main database");
  parm = RNA_def_string(func, "name", "Action", 0, "", "New name for the data");
  RNA_def_parameter_flags(parm, PropertyFlag(0), PARM_REQUIRED);
  /* return type */
  parm = RNA_def_pointer(func, "action", "Action", "", "New action data");
  RNA_def_function_return(func, parm);

  func = RNA_def_function(srna, "remove", "rna_Main_ID_remove");
  RNA_def_function_flag(func, FUNC_USE_REPORTS);
  RNA_def_function_ui_description(func, "Remove an action from the current blendfile");
  parm = RNA_def_pointer(func, "action", "Action", "", "Action to remove");
  RNA_def_parameter_flags(parm, PROP_NEVER_NULL, PARM_REQUIRED | PARM_RNAPTR);
  RNA_def_parameter_clear_flags(parm, PROP_THICK_WRAP, ParameterFlag(0));
  RNA_def_boolean(
      func, "do_unlink", true, "", "Unlink all usages of this action before deleting it");
  RNA_def_boolean(func,
                  "do_id_user",
                  true,
                  "",
                  "Decrement user counter of all datablocks used by this action");
  RNA_def_boolean(
      func, "do_ui_user", true, "", "Make sure interface does not reference this action");

  func = RNA_def_function(srna, "tag", "rna_Main_actions_tag");
  parm = RNA_def_boolean(func, "value", false, "Value", "");
  RNA_def_parameter_flags(parm, PropertyFlag(0), PARM_REQUIRED);
}

void RNA_def_main_particles(BlenderRNA *brna, PropertyRNA *cprop)
{
  StructRNA *srna;
  FunctionRNA *func;
  PropertyRNA *parm;

  RNA_def_property_srna(cprop, "BlendDataParticles");
  srna = RNA_def_struct(brna, "BlendDataParticles", nullptr);
  RNA_def_struct_sdna(srna, "Main");
  RNA_def_struct_ui_text(srna, "Main Particle Settings", "Collection of particle settings");

  func = RNA_def_function(srna, "new", "rna_Main_particles_new");
  RNA_def_function_ui_description(func,
                                  "Add a new particle settings instance to the main database");
  parm = RNA_def_string(func, "name", "ParticleSettings", 0, "", "New name for the data");
  RNA_def_parameter_flags(parm, PropertyFlag(0), PARM_REQUIRED);
  /* return type */
  parm = RNA_def_pointer(func, "particle", "ParticleSettings", "", "New particle settings data");
  RNA_def_function_return(func, parm);

  func = RNA_def_function(srna, "remove", "rna_Main_ID_remove");
  RNA_def_function_flag(func, FUNC_USE_REPORTS);
  RNA_def_function_ui_description(
      func, "Remove a particle settings instance from the current blendfile");
  parm = RNA_def_pointer(func, "particle", "ParticleSettings", "", "Particle Settings to remove");
  RNA_def_parameter_flags(parm, PROP_NEVER_NULL, PARM_REQUIRED | PARM_RNAPTR);
  RNA_def_parameter_clear_flags(parm, PROP_THICK_WRAP, ParameterFlag(0));
  RNA_def_boolean(func,
                  "do_unlink",
                  true,
                  "",
                  "Unlink all usages of those particle settings before deleting them");
  RNA_def_boolean(func,
                  "do_id_user",
                  true,
                  "",
                  "Decrement user counter of all datablocks used by this particle settings");
  RNA_def_boolean(func,
                  "do_ui_user",
                  true,
                  "",
                  "Make sure interface does not reference this particle settings");

  func = RNA_def_function(srna, "tag", "rna_Main_particles_tag");
  parm = RNA_def_boolean(func, "value", false, "Value", "");
  RNA_def_parameter_flags(parm, PropertyFlag(0), PARM_REQUIRED);
}

void RNA_def_main_palettes(BlenderRNA *brna, PropertyRNA *cprop)
{
  StructRNA *srna;
  FunctionRNA *func;
  PropertyRNA *parm;

  RNA_def_property_srna(cprop, "BlendDataPalettes");
  srna = RNA_def_struct(brna, "BlendDataPalettes", nullptr);
  RNA_def_struct_sdna(srna, "Main");
  RNA_def_struct_ui_text(srna, "Main Palettes", "Collection of palettes");

  func = RNA_def_function(srna, "new", "rna_Main_palettes_new");
  RNA_def_function_ui_description(func, "Add a new palette to the main database");
  parm = RNA_def_string(func, "name", "Palette", 0, "", "New name for the data");
  RNA_def_parameter_flags(parm, PropertyFlag(0), PARM_REQUIRED);
  /* return type */
  parm = RNA_def_pointer(func, "palette", "Palette", "", "New palette data");
  RNA_def_function_return(func, parm);

  func = RNA_def_function(srna, "remove", "rna_Main_ID_remove");
  RNA_def_function_flag(func, FUNC_USE_REPORTS);
  RNA_def_function_ui_description(func, "Remove a palette from the current blendfile");
  parm = RNA_def_pointer(func, "palette", "Palette", "", "Palette to remove");
  RNA_def_parameter_flags(parm, PROP_NEVER_NULL, PARM_REQUIRED | PARM_RNAPTR);
  RNA_def_parameter_clear_flags(parm, PROP_THICK_WRAP, ParameterFlag(0));
  RNA_def_boolean(
      func, "do_unlink", true, "", "Unlink all usages of this palette before deleting it");
  RNA_def_boolean(func,
                  "do_id_user",
                  true,
                  "",
                  "Decrement user counter of all datablocks used by this palette");
  RNA_def_boolean(
      func, "do_ui_user", true, "", "Make sure interface does not reference this palette");

  func = RNA_def_function(srna, "tag", "rna_Main_palettes_tag");
  parm = RNA_def_boolean(func, "value", false, "Value", "");
  RNA_def_parameter_flags(parm, PropertyFlag(0), PARM_REQUIRED);
}
void RNA_def_main_cachefiles(BlenderRNA *brna, PropertyRNA *cprop)
{
  StructRNA *srna;
  FunctionRNA *func;
  PropertyRNA *parm;

  RNA_def_property_srna(cprop, "BlendDataCacheFiles");
  srna = RNA_def_struct(brna, "BlendDataCacheFiles", nullptr);
  RNA_def_struct_sdna(srna, "Main");
  RNA_def_struct_ui_text(srna, "Main Cache Files", "Collection of cache files");

  func = RNA_def_function(srna, "tag", "rna_Main_cachefiles_tag");
  parm = RNA_def_boolean(func, "value", false, "Value", "");
  RNA_def_parameter_flags(parm, PropertyFlag(0), PARM_REQUIRED);
}
void RNA_def_main_paintcurves(BlenderRNA *brna, PropertyRNA *cprop)
{
  StructRNA *srna;
  FunctionRNA *func;
  PropertyRNA *parm;

  RNA_def_property_srna(cprop, "BlendDataPaintCurves");
  srna = RNA_def_struct(brna, "BlendDataPaintCurves", nullptr);
  RNA_def_struct_sdna(srna, "Main");
  RNA_def_struct_ui_text(srna, "Main Paint Curves", "Collection of paint curves");

  func = RNA_def_function(srna, "tag", "rna_Main_paintcurves_tag");
  parm = RNA_def_boolean(func, "value", false, "Value", "");
  RNA_def_parameter_flags(parm, PropertyFlag(0), PARM_REQUIRED);
}
void RNA_def_main_annotations(BlenderRNA *brna, PropertyRNA *cprop)
{
  StructRNA *srna;
  FunctionRNA *func;
  PropertyRNA *parm;

  RNA_def_property_srna(cprop, "BlendDataGreasePencils");
  srna = RNA_def_struct(brna, "BlendDataGreasePencils", nullptr);
  RNA_def_struct_sdna(srna, "Main");
  RNA_def_struct_ui_text(srna, "Main Annotations", "Collection of annotations");

  func = RNA_def_function(srna, "tag", "rna_Main_gpencils_tag");
  parm = RNA_def_boolean(func, "value", false, "Value", "");
  RNA_def_parameter_flags(parm, PropertyFlag(0), PARM_REQUIRED);

  func = RNA_def_function(srna, "new", "rna_Main_annotations_new");
  RNA_def_function_ui_description(func, "Add a new annotation data to the main database");
  parm = RNA_def_string(func, "name", "GreasePencil", 0, "", "New name for the data");
  RNA_def_parameter_flags(parm, PropertyFlag(0), PARM_REQUIRED);
  /* return type */
  parm = RNA_def_pointer(func, "grease_pencil", "GreasePencil", "", "New annotation data");
  RNA_def_function_return(func, parm);

  func = RNA_def_function(srna, "remove", "rna_Main_ID_remove");
  RNA_def_function_flag(func, FUNC_USE_REPORTS);
  RNA_def_function_ui_description(func, "Remove annotation instance from the current blendfile");
  parm = RNA_def_pointer(func, "grease_pencil", "GreasePencil", "", "Annotation to remove");
  RNA_def_parameter_flags(parm, PROP_NEVER_NULL, PARM_REQUIRED | PARM_RNAPTR);
  RNA_def_parameter_clear_flags(parm, PROP_THICK_WRAP, ParameterFlag(0));
  RNA_def_boolean(
      func, "do_unlink", true, "", "Unlink all usages of this annotation before deleting it");
  RNA_def_boolean(func,
                  "do_id_user",
                  true,
                  "",
                  "Decrement user counter of all datablocks used by this annotation");
  RNA_def_boolean(
      func, "do_ui_user", true, "", "Make sure interface does not reference this annotation");
}

void RNA_def_main_grease_pencil(BlenderRNA *brna, PropertyRNA *cprop)
{
  StructRNA *srna;
  FunctionRNA *func;
  PropertyRNA *parm;

  RNA_def_property_srna(cprop, "BlendDataGreasePencilsV3");
  srna = RNA_def_struct(brna, "BlendDataGreasePencilsV3", nullptr);
  RNA_def_struct_sdna(srna, "Main");
  RNA_def_struct_ui_text(srna, "Main Grease Pencils", "Collection of Grease Pencils");

  func = RNA_def_function(srna, "tag", "rna_Main_grease_pencils_tag");
  parm = RNA_def_boolean(func, "value", false, "Value", "");
  RNA_def_parameter_flags(parm, PropertyFlag(0), PARM_REQUIRED);

  func = RNA_def_function(srna, "new", "rna_Main_grease_pencils_new");
  RNA_def_function_ui_description(func, "Add a new Grease Pencil datablock to the main database");
  parm = RNA_def_string(func, "name", "GreasePencil", 0, "", "New name for the data-block");
  RNA_def_parameter_flags(parm, PropertyFlag(0), PARM_REQUIRED);
  /* return type */
  parm = RNA_def_pointer(
      func, "grease_pencil", "GreasePencilv3", "", "New Grease Pencil data-block");
  RNA_def_function_return(func, parm);

  func = RNA_def_function(srna, "remove", "rna_Main_ID_remove");
  RNA_def_function_flag(func, FUNC_USE_REPORTS);
  RNA_def_function_ui_description(func,
                                  "Remove a Grease Pencil instance from the current blendfile");
  parm = RNA_def_pointer(func, "grease_pencil", "GreasePencilv3", "", "Grease Pencil to remove");
  RNA_def_parameter_flags(parm, PROP_NEVER_NULL, PARM_REQUIRED | PARM_RNAPTR);
  RNA_def_parameter_clear_flags(parm, PROP_THICK_WRAP, ParameterFlag(0));
  RNA_def_boolean(
      func, "do_unlink", true, "", "Unlink all usages of this Grease Pencil before deleting it");
  RNA_def_boolean(func,
                  "do_id_user",
                  true,
                  "",
                  "Decrement user counter of all datablocks used by this Grease Pencil");
  RNA_def_boolean(
      func, "do_ui_user", true, "", "Make sure interface does not reference this Grease Pencil");
}

void RNA_def_main_movieclips(BlenderRNA *brna, PropertyRNA *cprop)
{
  StructRNA *srna;
  FunctionRNA *func;
  PropertyRNA *parm;

  RNA_def_property_srna(cprop, "BlendDataMovieClips");
  srna = RNA_def_struct(brna, "BlendDataMovieClips", nullptr);
  RNA_def_struct_sdna(srna, "Main");
  RNA_def_struct_ui_text(srna, "Main Movie Clips", "Collection of movie clips");

  func = RNA_def_function(srna, "tag", "rna_Main_movieclips_tag");
  parm = RNA_def_boolean(func, "value", false, "Value", "");
  RNA_def_parameter_flags(parm, PropertyFlag(0), PARM_REQUIRED);

  func = RNA_def_function(srna, "remove", "rna_Main_ID_remove");
  RNA_def_function_flag(func, FUNC_USE_REPORTS);
  RNA_def_function_ui_description(func, "Remove a movie clip from the current blendfile.");
  parm = RNA_def_pointer(func, "clip", "MovieClip", "", "Movie clip to remove");
  RNA_def_parameter_flags(parm, PROP_NEVER_NULL, PARM_REQUIRED | PARM_RNAPTR);
  RNA_def_parameter_clear_flags(parm, PROP_THICK_WRAP, ParameterFlag(0));
  RNA_def_boolean(
      func, "do_unlink", true, "", "Unlink all usages of this movie clip before deleting it");
  RNA_def_boolean(func,
                  "do_id_user",
                  true,
                  "",
                  "Decrement user counter of all datablocks used by this movie clip");
  RNA_def_boolean(
      func, "do_ui_user", true, "", "Make sure interface does not reference this movie clip");

  /* load func */
  func = RNA_def_function(srna, "load", "rna_Main_movieclip_load");
  RNA_def_function_flag(func, FUNC_USE_REPORTS);
  RNA_def_function_ui_description(
      func,
      "Add a new movie clip to the main database from a file "
      "(while ``check_existing`` is disabled for consistency with other load functions, "
      "behavior with multiple movie-clips using the same file may incorrectly generate proxies)");
<<<<<<< HEAD
  parm = RNA_def_string_file_path(func, "filepath", "Path", FILE_MAX, "", "path for the data");
  RNA_def_parameter_flags(parm, PropertyFlag(0), PARM_REQUIRED);
  RNA_def_boolean(
      func, "check_existing", false, "", "Using existing data if this file is already loaded");
=======
  parm = RNA_def_string_file_path(
      func, "filepath", "Path", FILE_MAX, "", "path for the data-block");
  RNA_def_parameter_flags(parm, PROP_PATH_SUPPORTS_BLEND_RELATIVE, PARM_REQUIRED);
  RNA_def_boolean(func,
                  "check_existing",
                  false,
                  "",
                  "Using existing data-block if this file is already loaded");
>>>>>>> d791ea7c
  /* return type */
  parm = RNA_def_pointer(func, "clip", "MovieClip", "", "New movie clip data");
  RNA_def_function_return(func, parm);
}

void RNA_def_main_masks(BlenderRNA *brna, PropertyRNA *cprop)
{
  StructRNA *srna;
  FunctionRNA *func;
  PropertyRNA *parm;

  RNA_def_property_srna(cprop, "BlendDataMasks");
  srna = RNA_def_struct(brna, "BlendDataMasks", nullptr);
  RNA_def_struct_sdna(srna, "Main");
  RNA_def_struct_ui_text(srna, "Main Masks", "Collection of masks");

  func = RNA_def_function(srna, "tag", "rna_Main_masks_tag");
  parm = RNA_def_boolean(func, "value", false, "Value", "");
  RNA_def_parameter_flags(parm, PropertyFlag(0), PARM_REQUIRED);

  /* new func */
  func = RNA_def_function(srna, "new", "rna_Main_mask_new");
  RNA_def_function_ui_description(func, "Add a new mask with a given name to the main database");
  parm = RNA_def_string(func, "name", nullptr, MAX_ID_NAME - 2, "Mask", "Name of new mask data");
  RNA_def_parameter_flags(parm, PropertyFlag(0), PARM_REQUIRED);
  /* return type */
  parm = RNA_def_pointer(func, "mask", "Mask", "", "New mask data");
  RNA_def_function_return(func, parm);

  /* remove func */
  func = RNA_def_function(srna, "remove", "rna_Main_ID_remove");
  RNA_def_function_flag(func, FUNC_USE_REPORTS);
  RNA_def_function_ui_description(func, "Remove a mask from the current blendfile");
  parm = RNA_def_pointer(func, "mask", "Mask", "", "Mask to remove");
  RNA_def_parameter_flags(parm, PROP_NEVER_NULL, PARM_REQUIRED | PARM_RNAPTR);
  RNA_def_parameter_clear_flags(parm, PROP_THICK_WRAP, ParameterFlag(0));
  RNA_def_boolean(
      func, "do_unlink", true, "", "Unlink all usages of this mask before deleting it");
  RNA_def_boolean(
      func, "do_id_user", true, "", "Decrement user counter of all datablocks used by this mask");
  RNA_def_boolean(
      func, "do_ui_user", true, "", "Make sure interface does not reference this mask");
}

void RNA_def_main_linestyles(BlenderRNA *brna, PropertyRNA *cprop)
{
  StructRNA *srna;
  FunctionRNA *func;
  PropertyRNA *parm;

  RNA_def_property_srna(cprop, "BlendDataLineStyles");
  srna = RNA_def_struct(brna, "BlendDataLineStyles", nullptr);
  RNA_def_struct_sdna(srna, "Main");
  RNA_def_struct_ui_text(srna, "Main Line Styles", "Collection of line styles");

  func = RNA_def_function(srna, "tag", "rna_Main_linestyle_tag");
  parm = RNA_def_boolean(func, "value", false, "Value", "");
  RNA_def_parameter_flags(parm, PropertyFlag(0), PARM_REQUIRED);

  func = RNA_def_function(srna, "new", "rna_Main_linestyles_new");
  RNA_def_function_ui_description(func, "Add a new line style instance to the main database");
  parm = RNA_def_string(func, "name", "FreestyleLineStyle", 0, "", "New name for the data");
  RNA_def_parameter_flags(parm, PropertyFlag(0), PARM_REQUIRED);
  /* return type */
  parm = RNA_def_pointer(func, "linestyle", "FreestyleLineStyle", "", "New line style data");
  RNA_def_function_return(func, parm);

  func = RNA_def_function(srna, "remove", "rna_Main_ID_remove");
  RNA_def_function_flag(func, FUNC_USE_REPORTS);
  RNA_def_function_ui_description(func, "Remove a line style instance from the current blendfile");
  parm = RNA_def_pointer(func, "linestyle", "FreestyleLineStyle", "", "Line style to remove");
  RNA_def_parameter_flags(parm, PROP_NEVER_NULL, PARM_REQUIRED | PARM_RNAPTR);
  RNA_def_parameter_clear_flags(parm, PROP_THICK_WRAP, ParameterFlag(0));
  RNA_def_boolean(
      func, "do_unlink", true, "", "Unlink all usages of this line style before deleting it");
  RNA_def_boolean(func,
                  "do_id_user",
                  true,
                  "",
                  "Decrement user counter of all datablocks used by this line style");
  RNA_def_boolean(
      func, "do_ui_user", true, "", "Make sure interface does not reference this line style");
}

void RNA_def_main_workspaces(BlenderRNA *brna, PropertyRNA *cprop)
{
  StructRNA *srna;
  FunctionRNA *func;
  PropertyRNA *parm;

  RNA_def_property_srna(cprop, "BlendDataWorkSpaces");
  srna = RNA_def_struct(brna, "BlendDataWorkSpaces", nullptr);
  RNA_def_struct_sdna(srna, "Main");
  RNA_def_struct_ui_text(srna, "Main Workspaces", "Collection of workspaces");

  func = RNA_def_function(srna, "tag", "rna_Main_workspaces_tag");
  parm = RNA_def_boolean(func, "value", false, "Value", "");
  RNA_def_parameter_flags(parm, PropertyFlag(0), PARM_REQUIRED);
}

void RNA_def_main_lightprobes(BlenderRNA *brna, PropertyRNA *cprop)
{
  StructRNA *srna;
  FunctionRNA *func;
  PropertyRNA *parm;

  RNA_def_property_srna(cprop, "BlendDataProbes");
  srna = RNA_def_struct(brna, "BlendDataProbes", nullptr);
  RNA_def_struct_sdna(srna, "Main");
  RNA_def_struct_ui_text(srna, "Main Light Probes", "Collection of light probes");

  func = RNA_def_function(srna, "new", "rna_Main_lightprobe_new");
  RNA_def_function_ui_description(func, "Add a new light probe to the main database");
  parm = RNA_def_string(func, "name", "Probe", 0, "", "New name for the data");
  RNA_def_parameter_flags(parm, PropertyFlag(0), PARM_REQUIRED);
  parm = RNA_def_enum(
      func, "type", rna_enum_lightprobes_type_items, 0, "Type", "The type of light probe to add");
  RNA_def_parameter_flags(parm, PropertyFlag(0), PARM_REQUIRED);
  /* return type */
  parm = RNA_def_pointer(func, "lightprobe", "LightProbe", "", "New light probe data");
  RNA_def_function_return(func, parm);

  func = RNA_def_function(srna, "remove", "rna_Main_ID_remove");
  RNA_def_function_flag(func, FUNC_USE_REPORTS);
  RNA_def_function_ui_description(func, "Remove a light probe from the current blendfile");
  parm = RNA_def_pointer(func, "lightprobe", "LightProbe", "", "Light probe to remove");
  RNA_def_parameter_flags(parm, PROP_NEVER_NULL, PARM_REQUIRED | PARM_RNAPTR);
  RNA_def_parameter_clear_flags(parm, PROP_THICK_WRAP, ParameterFlag(0));
  RNA_def_boolean(func,
                  "do_unlink",
                  true,
                  "",
                  "Unlink all usages of this light probe before deleting it "
                  "(WARNING: will also delete objects instancing that light probe data)");
  RNA_def_boolean(func,
                  "do_id_user",
                  true,
                  "",
                  "Decrement user counter of all datablocks used by this light probe");
  RNA_def_boolean(
      func, "do_ui_user", true, "", "Make sure interface does not reference this light probe");

  func = RNA_def_function(srna, "tag", "rna_Main_lightprobes_tag");
  parm = RNA_def_boolean(func, "value", false, "Value", "");
  RNA_def_parameter_flags(parm, PropertyFlag(0), PARM_REQUIRED);
}

void RNA_def_main_hair_curves(BlenderRNA *brna, PropertyRNA *cprop)
{
  StructRNA *srna;
  FunctionRNA *func;
  PropertyRNA *parm;

  RNA_def_property_srna(cprop, "BlendDataHairCurves");
  srna = RNA_def_struct(brna, "BlendDataHairCurves", nullptr);
  RNA_def_struct_sdna(srna, "Main");
  RNA_def_struct_ui_text(srna, "Main Hair Curves", "Collection of hair curves");

  func = RNA_def_function(srna, "new", "rna_Main_hair_curves_new");
  RNA_def_function_ui_description(func, "Add a new hair to the main database");
  parm = RNA_def_string(func, "name", "Curves", 0, "", "New name for the data");
  RNA_def_parameter_flags(parm, PropertyFlag(0), PARM_REQUIRED);
  /* return type */
  parm = RNA_def_pointer(func, "curves", "Curves", "", "New curves data");
  RNA_def_function_return(func, parm);

  func = RNA_def_function(srna, "remove", "rna_Main_ID_remove");
  RNA_def_function_flag(func, FUNC_USE_REPORTS);
  RNA_def_function_ui_description(func, "Remove a curves data from the current blendfile");
  parm = RNA_def_pointer(func, "curves", "Curves", "", "Curves data to remove");
  RNA_def_parameter_flags(parm, PROP_NEVER_NULL, PARM_REQUIRED | PARM_RNAPTR);
  RNA_def_parameter_clear_flags(parm, PROP_THICK_WRAP, ParameterFlag(0));
  RNA_def_boolean(func,
                  "do_unlink",
                  true,
                  "",
                  "Unlink all usages of this curves before deleting it "
                  "(WARNING: will also delete objects instancing that curves data)");
  RNA_def_boolean(func,
                  "do_id_user",
                  true,
                  "",
                  "Decrement user counter of all datablocks used by this curves data");
  RNA_def_boolean(
      func, "do_ui_user", true, "", "Make sure interface does not reference this curves data");

  func = RNA_def_function(srna, "tag", "rna_Main_hair_curves_tag");
  parm = RNA_def_boolean(func, "value", false, "Value", "");
  RNA_def_parameter_flags(parm, PropertyFlag(0), PARM_REQUIRED);
}

void RNA_def_main_pointclouds(BlenderRNA *brna, PropertyRNA *cprop)
{
  StructRNA *srna;
  FunctionRNA *func;
  PropertyRNA *parm;

  RNA_def_property_srna(cprop, "BlendDataPointClouds");
  srna = RNA_def_struct(brna, "BlendDataPointClouds", nullptr);
  RNA_def_struct_sdna(srna, "Main");
  RNA_def_struct_ui_text(srna, "Main Point Clouds", "Collection of point clouds");

  func = RNA_def_function(srna, "new", "rna_Main_pointclouds_new");
  RNA_def_function_ui_description(func, "Add a new point cloud to the main database");
  parm = RNA_def_string(func, "name", "PointCloud", 0, "", "New name for the data");
  RNA_def_parameter_flags(parm, PropertyFlag(0), PARM_REQUIRED);
  /* return type */
  parm = RNA_def_pointer(func, "pointcloud", "PointCloud", "", "New point cloud data");
  RNA_def_function_return(func, parm);

  func = RNA_def_function(srna, "remove", "rna_Main_ID_remove");
  RNA_def_function_flag(func, FUNC_USE_REPORTS);
  RNA_def_function_ui_description(func, "Remove a point cloud from the current blendfile");
  parm = RNA_def_pointer(func, "pointcloud", "PointCloud", "", "Point cloud to remove");
  RNA_def_parameter_flags(parm, PROP_NEVER_NULL, PARM_REQUIRED | PARM_RNAPTR);
  RNA_def_parameter_clear_flags(parm, PROP_THICK_WRAP, ParameterFlag(0));
  RNA_def_boolean(func,
                  "do_unlink",
                  true,
                  "",
                  "Unlink all usages of this point cloud before deleting it "
                  "(WARNING: will also delete objects instancing that point cloud data)");
  RNA_def_boolean(func,
                  "do_id_user",
                  true,
                  "",
                  "Decrement user counter of all datablocks used by this point cloud data");
  RNA_def_boolean(func,
                  "do_ui_user",
                  true,
                  "",
                  "Make sure interface does not reference this point cloud data");

  func = RNA_def_function(srna, "tag", "rna_Main_pointclouds_tag");
  parm = RNA_def_boolean(func, "value", false, "Value", "");
  RNA_def_parameter_flags(parm, PropertyFlag(0), PARM_REQUIRED);
}

void RNA_def_main_volumes(BlenderRNA *brna, PropertyRNA *cprop)
{
  StructRNA *srna;
  FunctionRNA *func;
  PropertyRNA *parm;

  RNA_def_property_srna(cprop, "BlendDataVolumes");
  srna = RNA_def_struct(brna, "BlendDataVolumes", nullptr);
  RNA_def_struct_sdna(srna, "Main");
  RNA_def_struct_ui_text(srna, "Main Volumes", "Collection of volumes");

  func = RNA_def_function(srna, "new", "rna_Main_volumes_new");
  RNA_def_function_ui_description(func, "Add a new volume to the main database");
  parm = RNA_def_string(func, "name", "Volume", 0, "", "New name for the data");
  RNA_def_parameter_flags(parm, PropertyFlag(0), PARM_REQUIRED);
  /* return type */
  parm = RNA_def_pointer(func, "volume", "Volume", "", "New volume data");
  RNA_def_function_return(func, parm);

  func = RNA_def_function(srna, "remove", "rna_Main_ID_remove");
  RNA_def_function_flag(func, FUNC_USE_REPORTS);
  RNA_def_function_ui_description(func, "Remove a volume from the current blendfile");
  parm = RNA_def_pointer(func, "volume", "Volume", "", "Volume to remove");
  RNA_def_parameter_flags(parm, PROP_NEVER_NULL, PARM_REQUIRED | PARM_RNAPTR);
  RNA_def_parameter_clear_flags(parm, PROP_THICK_WRAP, ParameterFlag(0));
  RNA_def_boolean(func,
                  "do_unlink",
                  true,
                  "",
                  "Unlink all usages of this volume before deleting it "
                  "(WARNING: will also delete objects instancing that volume data)");
  RNA_def_boolean(func,
                  "do_id_user",
                  true,
                  "",
                  "Decrement user counter of all datablocks used by this volume data");
  RNA_def_boolean(
      func, "do_ui_user", true, "", "Make sure interface does not reference this volume data");

  func = RNA_def_function(srna, "tag", "rna_Main_volumes_tag");
  parm = RNA_def_boolean(func, "value", false, "Value", "");
  RNA_def_parameter_flags(parm, PropertyFlag(0), PARM_REQUIRED);
}

#endif<|MERGE_RESOLUTION|>--- conflicted
+++ resolved
@@ -1489,18 +1489,9 @@
   RNA_def_function_ui_description(func, "Load a new font into the main database");
   parm = RNA_def_string_file_path(
       func, "filepath", "File Path", 0, "", "path of the font to load");
-<<<<<<< HEAD
-  RNA_def_parameter_flags(parm, PropertyFlag(0), PARM_REQUIRED);
+  RNA_def_parameter_flags(parm, PROP_PATH_SUPPORTS_BLEND_RELATIVE, PARM_REQUIRED);
   RNA_def_boolean(
       func, "check_existing", false, "", "Using existing data if this file is already loaded");
-=======
-  RNA_def_parameter_flags(parm, PROP_PATH_SUPPORTS_BLEND_RELATIVE, PARM_REQUIRED);
-  RNA_def_boolean(func,
-                  "check_existing",
-                  false,
-                  "",
-                  "Using existing data-block if this file is already loaded");
->>>>>>> d791ea7c
   /* return type */
   parm = RNA_def_pointer(func, "vfont", "VectorFont", "", "New font data");
   RNA_def_function_return(func, parm);
@@ -1769,14 +1760,8 @@
   func = RNA_def_function(srna, "load", "rna_Main_texts_load");
   RNA_def_function_flag(func, FUNC_USE_REPORTS);
   RNA_def_function_ui_description(func, "Add a new text to the main database from a file");
-<<<<<<< HEAD
   parm = RNA_def_string_file_path(func, "filepath", "Path", FILE_MAX, "", "path for the data");
-  RNA_def_parameter_flags(parm, PropertyFlag(0), PARM_REQUIRED);
-=======
-  parm = RNA_def_string_file_path(
-      func, "filepath", "Path", FILE_MAX, "", "path for the data-block");
   RNA_def_parameter_flags(parm, PROP_PATH_SUPPORTS_BLEND_RELATIVE, PARM_REQUIRED);
->>>>>>> d791ea7c
   parm = RNA_def_boolean(
       func, "internal", false, "Make internal", "Make text file internal after loading");
   /* return type */
@@ -1802,21 +1787,10 @@
   /* load func */
   func = RNA_def_function(srna, "load", "rna_Main_sounds_load");
   RNA_def_function_ui_description(func, "Add a new sound to the main database from a file");
-<<<<<<< HEAD
   parm = RNA_def_string_file_path(func, "filepath", "Path", FILE_MAX, "", "path for the data");
-  RNA_def_parameter_flags(parm, PropertyFlag(0), PARM_REQUIRED);
+  RNA_def_parameter_flags(parm, PROP_PATH_SUPPORTS_BLEND_RELATIVE, PARM_REQUIRED);
   RNA_def_boolean(
       func, "check_existing", false, "", "Using existing data if this file is already loaded");
-=======
-  parm = RNA_def_string_file_path(
-      func, "filepath", "Path", FILE_MAX, "", "path for the data-block");
-  RNA_def_parameter_flags(parm, PROP_PATH_SUPPORTS_BLEND_RELATIVE, PARM_REQUIRED);
-  RNA_def_boolean(func,
-                  "check_existing",
-                  false,
-                  "",
-                  "Using existing data-block if this file is already loaded");
->>>>>>> d791ea7c
   /* return type */
   parm = RNA_def_pointer(func, "sound", "Sound", "", "New text data");
   RNA_def_function_return(func, parm);
@@ -2160,21 +2134,10 @@
       "Add a new movie clip to the main database from a file "
       "(while ``check_existing`` is disabled for consistency with other load functions, "
       "behavior with multiple movie-clips using the same file may incorrectly generate proxies)");
-<<<<<<< HEAD
   parm = RNA_def_string_file_path(func, "filepath", "Path", FILE_MAX, "", "path for the data");
-  RNA_def_parameter_flags(parm, PropertyFlag(0), PARM_REQUIRED);
+  RNA_def_parameter_flags(parm, PROP_PATH_SUPPORTS_BLEND_RELATIVE, PARM_REQUIRED);
   RNA_def_boolean(
       func, "check_existing", false, "", "Using existing data if this file is already loaded");
-=======
-  parm = RNA_def_string_file_path(
-      func, "filepath", "Path", FILE_MAX, "", "path for the data-block");
-  RNA_def_parameter_flags(parm, PROP_PATH_SUPPORTS_BLEND_RELATIVE, PARM_REQUIRED);
-  RNA_def_boolean(func,
-                  "check_existing",
-                  false,
-                  "",
-                  "Using existing data-block if this file is already loaded");
->>>>>>> d791ea7c
   /* return type */
   parm = RNA_def_pointer(func, "clip", "MovieClip", "", "New movie clip data");
   RNA_def_function_return(func, parm);
