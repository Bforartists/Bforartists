--- conflicted
+++ resolved
@@ -5,17 +5,10 @@
 /** \file
  * \ingroup RNA
  */
-<<<<<<< HEAD
 /*BFA NOTE: mostly "data-block" is now only "data"*/
-#include <errno.h>
-#include <stdio.h>
-#include <stdlib.h>
-=======
-
 #include <cerrno>
 #include <cstdio>
 #include <cstdlib>
->>>>>>> bf8df950
 
 #include "DNA_ID.h"
 #include "DNA_modifier_types.h"
