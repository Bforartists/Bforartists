--- conflicted
+++ resolved
@@ -221,11 +221,6 @@
 
 #define SACT_ITEM_DOPESHEET \
   {SACTCONT_DOPESHEET, "DOPESHEET", ICON_ACTION, "Dope Sheet", "Edit all keyframes in scene"}
-<<<<<<< HEAD
-#define SACT_ITEM_TIMELINE \
-  {SACTCONT_TIMELINE, "TIMELINE", ICON_TIME, "Timeline", "Timeline and playback controls"}
-=======
->>>>>>> 72f09824
 #define SACT_ITEM_ACTION \
   {SACTCONT_ACTION, \
    "ACTION", \
@@ -247,15 +242,11 @@
 #define SACT_ITEM_MASK \
   {SACTCONT_MASK, "MASK", ICON_MOD_MASK, "Mask", "Edit timings for Mask Editor splines"}
 #define SACT_ITEM_CACHEFILE \
-<<<<<<< HEAD
-  {SACTCONT_CACHEFILE, "CACHEFILE", ICON_FILE, "Cache File", "Edit timings for Cache File data"}
-=======
   {SACTCONT_CACHEFILE, \
    "CACHEFILE", \
    ICON_FILE, \
    "Cache File", \
    "Edit timings for Cache File data-blocks"}
->>>>>>> 72f09824
 
 #ifndef RNA_RUNTIME
 /* XXX: action-editor is currently for object-level only actions,
