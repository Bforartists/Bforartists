/* SPDX-FileCopyrightText: 2023 Blender Authors
 *
 * SPDX-License-Identifier: GPL-2.0-or-later */

/** \file
 * \ingroup RNA
 */

#include <cstdlib>
#include <cstring>

#include "BLT_translation.hh"

#include "BKE_context.hh"
#include "BKE_geometry_set.hh"
#include "BKE_movieclip.h"

#include "ED_asset.hh"

#include "BLI_string.h"
#include "BLI_sys_types.h"

#include "DNA_action_types.h"
#include "DNA_mask_types.h"
#include "DNA_object_types.h"
#include "DNA_space_types.h"
#include "DNA_view3d_types.h"

#include "RNA_define.hh"

#include "rna_internal.hh"

#include "SEQ_sequencer.hh"

#include "WM_api.hh"
#include "WM_types.hh"

#include "RNA_enum_types.hh"

const EnumPropertyItem rna_enum_geometry_component_type_items[] = {
    {int(blender::bke::GeometryComponent::Type::Mesh),
     "MESH",
     ICON_MESH_DATA,
     "Mesh",
     "Mesh component containing point, corner, edge and face data"},
    {int(blender::bke::GeometryComponent::Type::PointCloud),
     "POINTCLOUD",
     ICON_POINTCLOUD_DATA,
     "Point Cloud",
     "Point cloud component containing only point data"},
    {int(blender::bke::GeometryComponent::Type::Curve),
     "CURVE",
     ICON_CURVE_DATA,
     "Curve",
     "Curve component containing spline and control point data"},
    {int(blender::bke::GeometryComponent::Type::Instance),
     "INSTANCES",
     ICON_EMPTY_AXIS,
     "Instances",
     "Instances of objects or collections"},
    {int(blender::bke::GeometryComponent::Type::GreasePencil),
     "GREASEPENCIL",
     ICON_GREASEPENCIL,
     "Grease Pencil",
     "Grease Pencil component containing layers and curves data"},
    {0, nullptr, 0, nullptr, nullptr},
};

const EnumPropertyItem rna_enum_space_type_items[] = {
    /* empty must be here for python, is skipped for UI */
    {SPACE_EMPTY, "EMPTY", ICON_NONE, "Empty", ""},

    /* General. */
    RNA_ENUM_ITEM_HEADING(N_("General"), nullptr),
    {SPACE_VIEW3D,
     "VIEW_3D",
     ICON_VIEW3D,
     "3D Viewport",
     "Manipulate objects in a 3D environment"},
    {SPACE_IMAGE,
     "IMAGE_EDITOR",
     ICON_IMAGE,
     "UV/Image Editor",
     "View and edit images and UV Maps"},
    {SPACE_NODE,
     "NODE_EDITOR",
     ICON_NODETREE,
     "Node Editor",
     "Editor for node-based shading and compositing tools"},
    {SPACE_SEQ, "SEQUENCE_EDITOR", ICON_SEQUENCE, "Video Sequencer", "Video editing tools"},
    {SPACE_CLIP, "CLIP_EDITOR", ICON_TRACKER, "Movie Clip Editor", "Motion tracking tools"},

    /* Animation. */
    RNA_ENUM_ITEM_HEADING(N_("Animation"), nullptr),
#if 0
    {SPACE_ACTION,
     "TIMELINE",
     ICON_TIME,
     "Timeline",
     "Timeline and playback controls (NOTE: Switch to 'Timeline' mode)"}, /* XXX */
#endif
    {SPACE_ACTION, "DOPESHEET_EDITOR", ICON_ACTION, "Dope Sheet", "Adjust timing of keyframes"},
    {SPACE_GRAPH,
     "GRAPH_EDITOR",
     ICON_GRAPH,
     "Graph Editor",
     "Edit drivers and keyframe interpolation"},
    {SPACE_NLA, "NLA_EDITOR", ICON_NLA, "Nonlinear Animation", "Combine and layer Actions"},

    /* Scripting. */
    RNA_ENUM_ITEM_HEADING(N_("Scripting"), nullptr),
    {SPACE_TEXT,
     "TEXT_EDITOR",
     ICON_TEXT,
     "Text Editor",
     "Edit scripts and in-file documentation"},
    {SPACE_CONSOLE,
     "CONSOLE",
     ICON_CONSOLE,
     "Python Console",
     "Interactive programmatic console for "
     "advanced editing and script development"},
    {SPACE_INFO, "INFO", ICON_INFO, "Info", "Log of operations, warnings and error messages"},
    /* Special case: Top-bar and Status-bar aren't supposed to be a regular editor for the user. */
    {SPACE_TOPBAR,
     "TOPBAR",
     ICON_NONE,
     "Top Bar",
     "Global bar at the top of the screen for "
     "global per-window settings"},
    {SPACE_STATUSBAR,
     "STATUSBAR",
     ICON_NONE,
     "Status Bar",
     "Global bar at the bottom of the "
     "screen for general status information"},

    /* Data. */
    RNA_ENUM_ITEM_HEADING(N_("Data"), nullptr),
	/*bfa - toolbar*/
    {SPACE_TOOLBAR,
     "TOOLBAR",
     ICON_TOOLBAR,
     "Toolbar",
     "A toolbar. Here you can display various button menus"},
    {SPACE_OUTLINER,
     "OUTLINER",
     ICON_OUTLINER,
     "Outliner",
     "Overview of scene graph and all available data"},
    {SPACE_PROPERTIES,
     "PROPERTIES",
     ICON_PROPERTIES,
     "Properties",
     "Edit properties of active object and related data"},
    {SPACE_FILE, "FILE_BROWSER", ICON_FILEBROWSER, "File Browser", "Browse for files and assets"},
    {SPACE_SPREADSHEET,
     "SPREADSHEET",
     ICON_SPREADSHEET,
     "Spreadsheet",
     "Explore geometry data in a table"},
    {SPACE_USERPREF,
     "PREFERENCES",
     ICON_PREFERENCES,
     "Preferences",
     "Edit persistent configuration settings"},
    {0, nullptr, 0, nullptr, nullptr},
};

const EnumPropertyItem rna_enum_space_graph_mode_items[] = {
    {SIPO_MODE_ANIMATION,
     "FCURVES",
     ICON_GRAPH,
     "Graph Editor",
     "Edit animation/keyframes displayed as 2D curves"},
    {SIPO_MODE_DRIVERS, "DRIVERS", ICON_DRIVER, "Drivers", "Edit drivers"},
    {0, nullptr, 0, nullptr, nullptr},
};

const EnumPropertyItem rna_enum_space_sequencer_view_type_items[] = {
    {SEQ_VIEW_SEQUENCE, "SEQUENCER", ICON_SEQ_SEQUENCER, "Sequencer", ""},
    {SEQ_VIEW_PREVIEW, "PREVIEW", ICON_SEQ_PREVIEW, "Preview", ""},
    {SEQ_VIEW_SEQUENCE_PREVIEW,
     "SEQUENCER_PREVIEW",
     ICON_SEQ_SPLITVIEW,
     "Sequencer & Preview",
     ""},
    {0, nullptr, 0, nullptr, nullptr},
};

const EnumPropertyItem rna_enum_space_file_browse_mode_items[] = {
    {FILE_BROWSE_MODE_FILES, "FILES", ICON_FILEBROWSER, "File Browser", ""},
    {FILE_BROWSE_MODE_ASSETS, "ASSETS", ICON_ASSET_MANAGER, "Asset Browser", ""},
    {0, nullptr, 0, nullptr, nullptr},
};

#define SACT_ITEM_DOPESHEET \
  { \
    SACTCONT_DOPESHEET, "DOPESHEET", ICON_ACTION, "Dope Sheet", "Edit all keyframes in scene" \
  }
#define SACT_ITEM_TIMELINE \
  { \
    SACTCONT_TIMELINE, "TIMELINE", ICON_TIME, "Timeline", "Timeline and playback controls" \
  }
#define SACT_ITEM_ACTION \
  { \
    SACTCONT_ACTION, "ACTION", ICON_OBJECT_DATA, "Action Editor", \
        "Edit keyframes in active object's Object-level action" \
  }
#define SACT_ITEM_SHAPEKEY \
  { \
    SACTCONT_SHAPEKEY, "SHAPEKEY", ICON_SHAPEKEY_DATA, "Shape Key Editor", \
        "Edit keyframes in active object's Shape Keys action" \
  }
#define SACT_ITEM_GPENCIL \
  { \
    SACTCONT_GPENCIL, "GPENCIL", ICON_OUTLINER_OB_GREASEPENCIL, "Grease Pencil", \
        "Edit timings for all Grease Pencil sketches in file" \
  }
#define SACT_ITEM_MASK \
  { \
    SACTCONT_MASK, "MASK", ICON_MOD_MASK, "Mask", "Edit timings for Mask Editor splines" \
  }
#define SACT_ITEM_CACHEFILE \
  { \
    SACTCONT_CACHEFILE, "CACHEFILE", ICON_FILE, "Cache File", "Edit timings for Cache File data" \
  }

#ifndef RNA_RUNTIME
/* XXX: action-editor is currently for object-level only actions,
 * so show that using object-icon hint */
static EnumPropertyItem rna_enum_space_action_mode_all_items[] = {
    SACT_ITEM_DOPESHEET,
    SACT_ITEM_TIMELINE,
    SACT_ITEM_ACTION,
    SACT_ITEM_SHAPEKEY,
    SACT_ITEM_GPENCIL,
    SACT_ITEM_MASK,
    SACT_ITEM_CACHEFILE,
    {0, nullptr, 0, nullptr, nullptr},
};
static EnumPropertyItem rna_enum_space_action_ui_mode_items[] = {
    SACT_ITEM_DOPESHEET,
    /* SACT_ITEM_TIMELINE, */
    SACT_ITEM_ACTION,
    SACT_ITEM_SHAPEKEY,
    SACT_ITEM_GPENCIL,
    SACT_ITEM_MASK,
    SACT_ITEM_CACHEFILE,
    {0, nullptr, 0, nullptr, nullptr},
};
#endif

/* Expose as `ui_mode`. */

const EnumPropertyItem rna_enum_space_action_mode_items[] = {
    SACT_ITEM_DOPESHEET,
    SACT_ITEM_TIMELINE,
    {0, nullptr, 0, nullptr, nullptr},
};

#undef SACT_ITEM_DOPESHEET
#undef SACT_ITEM_TIMELINE
#undef SACT_ITEM_ACTION
#undef SACT_ITEM_SHAPEKEY
#undef SACT_ITEM_GPENCIL
#undef SACT_ITEM_MASK
#undef SACT_ITEM_CACHEFILE

#define SI_ITEM_VIEW(identifier, name, icon) \
  { \
    SI_MODE_VIEW, identifier, icon, name, "View the image" \
  }
#define SI_ITEM_UV \
  { \
    SI_MODE_UV, "UV", ICON_UV, "UV Editor", "UV edit in mesh editmode" \
  }
#define SI_ITEM_PAINT \
  { \
    SI_MODE_PAINT, "PAINT", ICON_TPAINT_HLT, "Paint", "2D image painting mode" \
  }
#define SI_ITEM_MASK \
  { \
    SI_MODE_MASK, "MASK", ICON_MOD_MASK, "Mask", "Mask editing" \
  }

const EnumPropertyItem rna_enum_space_image_mode_all_items[] = {
    SI_ITEM_VIEW("VIEW", "View", ICON_FILE_IMAGE),
    SI_ITEM_UV,
    SI_ITEM_PAINT,
    SI_ITEM_MASK,
    {0, nullptr, 0, nullptr, nullptr},
};

static const EnumPropertyItem rna_enum_space_image_mode_ui_items[] = {
    SI_ITEM_VIEW("VIEW", "View", ICON_FILE_IMAGE),
    SI_ITEM_PAINT,
    SI_ITEM_MASK,
    {0, nullptr, 0, nullptr, nullptr},
};

/* bfa - hide disfunctional tools and settings for render result */
static const EnumPropertyItem rna_enum_space_image_mode_non_render_items[] = {
    SI_ITEM_VIEW("VIEW", "View", ICON_FILE_IMAGE),
    SI_ITEM_MASK,
    {0, nullptr, 0, nullptr, nullptr},
};

const EnumPropertyItem rna_enum_space_image_mode_items[] = {
    SI_ITEM_VIEW("IMAGE_EDITOR", "Image Editor", ICON_IMAGE),
    SI_ITEM_UV,
    {0, nullptr, 0, nullptr, nullptr},
};

#undef SI_ITEM_VIEW
#undef SI_ITEM_UV
#undef SI_ITEM_PAINT
#undef SI_ITEM_MASK

#define V3D_S3D_CAMERA_LEFT {STEREO_LEFT_ID, "LEFT", ICON_RESTRICT_RENDER_OFF, "Left", ""},
#define V3D_S3D_CAMERA_RIGHT {STEREO_RIGHT_ID, "RIGHT", ICON_RESTRICT_RENDER_OFF, "Right", ""},
#define V3D_S3D_CAMERA_S3D {STEREO_3D_ID, "S3D", ICON_CAMERA_STEREO, "3D", ""},
#ifdef RNA_RUNTIME
#  define V3D_S3D_CAMERA_VIEWS {STEREO_MONO_ID, "MONO", ICON_RESTRICT_RENDER_OFF, "Views", ""},
#endif

static const EnumPropertyItem stereo3d_camera_items[] = {
    V3D_S3D_CAMERA_LEFT V3D_S3D_CAMERA_RIGHT V3D_S3D_CAMERA_S3D{0, nullptr, 0, nullptr, nullptr},
};

#ifdef RNA_RUNTIME
static const EnumPropertyItem multiview_camera_items[] = {
    V3D_S3D_CAMERA_VIEWS V3D_S3D_CAMERA_S3D{0, nullptr, 0, nullptr, nullptr},
};
#endif

#undef V3D_S3D_CAMERA_LEFT
#undef V3D_S3D_CAMERA_RIGHT
#undef V3D_S3D_CAMERA_S3D
#undef V3D_S3D_CAMERA_VIEWS

/**
 * This will be split to give different items in file than in asset browsing mode, see
 * #rna_FileSelectParams_sort_method_itemf().
 */
const EnumPropertyItem rna_enum_fileselect_params_sort_items[] = {
    {FILE_SORT_ALPHA, "FILE_SORT_ALPHA", ICON_NONE, "Name", "Sort the file list alphabetically"},
    {FILE_SORT_EXTENSION,
     "FILE_SORT_EXTENSION",
     ICON_NONE,
     "Extension",
     "Sort the file list by extension/type"},
    {FILE_SORT_TIME,
     "FILE_SORT_TIME",
     ICON_NONE,
     "Modified Date",
     "Sort files by modification time"},
    {FILE_SORT_SIZE, "FILE_SORT_SIZE", ICON_NONE, "Size", "Sort files by size"},
    {FILE_SORT_ASSET_CATALOG,
     "ASSET_CATALOG",
     0,
     "Asset Catalog",
     "Sort the asset list so that assets in the same catalog are kept together. Within a single "
     "catalog, assets are ordered by name. The catalogs are in order of the flattened catalog "
     "hierarchy."},
    {0, nullptr, 0, nullptr, nullptr},
};

#ifndef RNA_RUNTIME
static const EnumPropertyItem stereo3d_eye_items[] = {
    {STEREO_LEFT_ID, "LEFT_EYE", ICON_NONE, "Left Eye"},
    {STEREO_RIGHT_ID, "RIGHT_EYE", ICON_NONE, "Right Eye"},
    {0, nullptr, 0, nullptr, nullptr},
};
#endif

static const EnumPropertyItem display_channels_items[] = {
    {SI_USE_ALPHA,
     "COLOR_ALPHA",
     ICON_IMAGE_RGB_ALPHA,
     "Color & Alpha",
     "Display image with RGB colors and alpha transparency"},
    {0, "COLOR", ICON_IMAGE_RGB, "Color", "Display image with RGB colors"},
    {SI_SHOW_ALPHA, "ALPHA", ICON_IMAGE_ALPHA, "Alpha", "Display alpha transparency channel"},
    {SI_SHOW_ZBUF,
     "Z_BUFFER",
     ICON_IMAGE_ZDEPTH,
     "Z-Buffer",
     "Display Z-buffer associated with image (mapped from camera clip start to end)"},
    {SI_SHOW_R, "RED", ICON_COLOR_RED, "Red", ""},
    {SI_SHOW_G, "GREEN", ICON_COLOR_GREEN, "Green", ""},
    {SI_SHOW_B, "BLUE", ICON_COLOR_BLUE, "Blue", ""},
    {0, nullptr, 0, nullptr, nullptr},
};

const EnumPropertyItem rna_enum_shading_type_items[] = {
    {OB_WIRE, "WIREFRAME", ICON_SHADING_WIRE, "Wireframe", "Display the object as wire edges"},
    {OB_SOLID, "SOLID", ICON_SHADING_SOLID, "Solid", "Display in solid mode"},
    {OB_MATERIAL,
     "MATERIAL",
     ICON_SHADING_TEXTURE,
     "Material Preview",
     "Display in Material Preview mode"},
    {OB_RENDER, "RENDERED", ICON_SHADING_RENDERED, "Rendered", "Display render preview"},
    {0, nullptr, 0, nullptr, nullptr},
};

static const EnumPropertyItem rna_enum_viewport_lighting_items[] = {
    {V3D_LIGHTING_STUDIO, "STUDIO", 0, "Studio", "Display using studio lighting"},
    {V3D_LIGHTING_MATCAP, "MATCAP", 0, "MatCap", "Display using matcap material and lighting"},
    {V3D_LIGHTING_FLAT, "FLAT", 0, "Flat", "Display using flat lighting"},
    {0, nullptr, 0, nullptr, nullptr},
};

static const EnumPropertyItem rna_enum_shading_color_type_items[] = {
    {V3D_SHADING_MATERIAL_COLOR, "MATERIAL", 0, "Material", "Show material color\nJust Eevee and Cycles, not Workspace"},
    {V3D_SHADING_SINGLE_COLOR, "SINGLE", 0, "Single", "Show scene in a single color"},
    {V3D_SHADING_OBJECT_COLOR, "OBJECT", 0, "Object", "Show object color"},
    {V3D_SHADING_RANDOM_COLOR, "RANDOM", 0, "Random", "Show random object color"},
    {V3D_SHADING_VERTEX_COLOR, "VERTEX", 0, "Attribute", "Show active color attribute"},
    {V3D_SHADING_TEXTURE_COLOR,
     "TEXTURE",
     0,
     "Texture",
     "Show the texture from the active image texture node using the active UV map coordinates"},
    {0, nullptr, 0, nullptr, nullptr},
};

static const EnumPropertyItem rna_enum_shading_wire_color_type_items[] = {
    {V3D_SHADING_SINGLE_COLOR,
     "THEME",
     0,
     "Theme",
     "Show scene wireframes with the theme's wire color"},
    {V3D_SHADING_OBJECT_COLOR, "OBJECT", 0, "Object", "Show object color on wireframe"},
    {V3D_SHADING_RANDOM_COLOR, "RANDOM", 0, "Random", "Show random object color on wireframe"},
    {0, nullptr, 0, nullptr, nullptr},
};

static const EnumPropertyItem rna_enum_studio_light_items[] = {
    {0, "DEFAULT", 0, "Default", ""},
    {0, nullptr, 0, nullptr, nullptr},
};

static const EnumPropertyItem rna_enum_view3dshading_render_pass_type_items[] = {
    RNA_ENUM_ITEM_HEADING(CTX_N_(BLT_I18NCONTEXT_RENDER_LAYER, "General"), nullptr),
    {EEVEE_RENDER_PASS_COMBINED, "COMBINED", 0, "Combined", ""},
    {EEVEE_RENDER_PASS_EMIT, "EMISSION", 0, "Emission", ""},
    {EEVEE_RENDER_PASS_ENVIRONMENT, "ENVIRONMENT", 0, "Environment", ""},
    {EEVEE_RENDER_PASS_AO, "AO", 0, "Ambient Occlusion", ""},
    {EEVEE_RENDER_PASS_SHADOW, "SHADOW", 0, "Shadow", ""},
    {EEVEE_RENDER_PASS_TRANSPARENT, "TRANSPARENT", 0, "Transparent", ""},

    RNA_ENUM_ITEM_HEADING(CTX_N_(BLT_I18NCONTEXT_RENDER_LAYER, "Light"), nullptr),
    {EEVEE_RENDER_PASS_DIFFUSE_LIGHT, "DIFFUSE_LIGHT", 0, "Diffuse Light", ""},
    {EEVEE_RENDER_PASS_DIFFUSE_COLOR, "DIFFUSE_COLOR", 0, "Diffuse Color", ""},
    {EEVEE_RENDER_PASS_SPECULAR_LIGHT, "SPECULAR_LIGHT", 0, "Specular Light", ""},
    {EEVEE_RENDER_PASS_SPECULAR_COLOR, "SPECULAR_COLOR", 0, "Specular Color", ""},
    {EEVEE_RENDER_PASS_VOLUME_LIGHT, "VOLUME_LIGHT", 0, "Volume Light", ""},

    RNA_ENUM_ITEM_HEADING(CTX_N_(BLT_I18NCONTEXT_RENDER_LAYER, "Data"), nullptr),
    {EEVEE_RENDER_PASS_POSITION, "POSITION", 0, "Position", ""},
    {EEVEE_RENDER_PASS_NORMAL, "NORMAL", 0, "Normal", ""},
    {EEVEE_RENDER_PASS_MIST, "MIST", 0, "Mist", ""},
    {EEVEE_RENDER_PASS_CRYPTOMATTE_OBJECT, "CryptoObject", 0, "CryptoObject", ""},
    {EEVEE_RENDER_PASS_CRYPTOMATTE_ASSET, "CryptoAsset", 0, "CryptoAsset", ""},
    {EEVEE_RENDER_PASS_CRYPTOMATTE_MATERIAL, "CryptoMaterial", 0, "CryptoMaterial", ""},

    RNA_ENUM_ITEM_HEADING(CTX_N_(BLT_I18NCONTEXT_RENDER_LAYER, "Shader AOV"), nullptr),
    {EEVEE_RENDER_PASS_AOV, "AOV", 0, "AOV", ""},

    {0, nullptr, 0, nullptr, nullptr},
};

const EnumPropertyItem rna_enum_clip_editor_mode_items[] = {
    {SC_MODE_TRACKING, "TRACKING", ICON_ANIM_DATA, "Tracking", "Show tracking and solving tools"},
    {SC_MODE_MASKEDIT, "MASK", ICON_MOD_MASK, "Mask", "Show mask editing tools"},
    {0, nullptr, 0, nullptr, nullptr},
};

/* Actually populated dynamically through a function,
 * but helps for context-less access (e.g. doc, i18n...). */
static const EnumPropertyItem buttons_context_items[] = {
    /*{BCONTEXT_TOOL, "TOOL", ICON_TOOL_SETTINGS, "Tool", "Active Tool and Workspace settings"},*/ /* bfa - removed the tool settings from properties editor*/
    {BCONTEXT_SCENE, "SCENE", ICON_SCENE_DATA, "Scene", "Scene Properties"},
    {BCONTEXT_RENDER, "RENDER", ICON_SCENE, "Render", "Render Properties"},
    {BCONTEXT_OUTPUT, "OUTPUT", ICON_OUTPUT, "Output", "Output Properties"},
    {BCONTEXT_VIEW_LAYER, "VIEW_LAYER", ICON_RENDER_RESULT, "View Layer", "View Layer Properties"},
    {BCONTEXT_WORLD, "WORLD", ICON_WORLD, "World", "World Properties"},
    {BCONTEXT_COLLECTION, "COLLECTION", ICON_GROUP, "Collection", "Collection Properties"},
    {BCONTEXT_OBJECT, "OBJECT", ICON_OBJECT_DATA, "Object", "Object Properties"},
    {BCONTEXT_CONSTRAINT,
     "CONSTRAINT",
     ICON_CONSTRAINT,
     "Constraints",
     "Object Constraint Properties"},
    {BCONTEXT_MODIFIER, "MODIFIER", ICON_MODIFIER, "Modifiers", "Modifier Properties"},
    {BCONTEXT_DATA, "DATA", ICON_NONE, "Data", "Object Data Properties"},
    {BCONTEXT_BONE, "BONE", ICON_BONE_DATA, "Bone", "Bone Properties"},
    {BCONTEXT_BONE_CONSTRAINT,
     "BONE_CONSTRAINT",
     ICON_CONSTRAINT_BONE,
     "Bone Constraints",
     "Bone Constraint Properties"},
    {BCONTEXT_MATERIAL, "MATERIAL", ICON_MATERIAL, "Material", "Material Properties"},
    {BCONTEXT_TEXTURE, "TEXTURE", ICON_TEXTURE, "Texture", "Texture Properties"},
    {BCONTEXT_PARTICLE, "PARTICLES", ICON_PARTICLES, "Particles", "Particle Properties"},
    {BCONTEXT_PHYSICS, "PHYSICS", ICON_PHYSICS, "Physics", "Physics Properties"},
    {BCONTEXT_SHADERFX, "SHADERFX", ICON_SHADERFX, "Effects", "Visual Effects Properties"},
    {0, nullptr, 0, nullptr, nullptr},
};

static const EnumPropertyItem fileselectparams_recursion_level_items[] = {
    {0, "NONE", 0, "None", "Only list current directory's content, with no recursion"},
    {1, "BLEND", 0, "Blend File", "List .blend files' content"},
    {2, "ALL_1", 0, "One Level", "List all sub-directories' content, one level of recursion"},
    {3, "ALL_2", 0, "Two Levels", "List all sub-directories' content, two levels of recursion"},
    {4,
     "ALL_3",
     0,
     "Three Levels",
     "List all sub-directories' content, three levels of recursion"},
    {0, nullptr, 0, nullptr, nullptr},
};

static const EnumPropertyItem rna_enum_curve_display_handle_items[] = {
    {CURVE_HANDLE_NONE, "NONE", 0, "None", ""},
    {CURVE_HANDLE_SELECTED, "SELECTED", 0, "Selected", ""},
    {CURVE_HANDLE_ALL, "ALL", 0, "All", ""},
    {0, nullptr, 0, nullptr, nullptr},
};

#ifdef RNA_RUNTIME

#  include <algorithm>
#  include <fmt/format.h>

#  include "AS_asset_representation.hh"

#  include "DNA_anim_types.h"
#  include "DNA_asset_types.h"
#  include "DNA_key_types.h"
#  include "DNA_scene_types.h"
#  include "DNA_screen_types.h"
#  include "DNA_sequence_types.h"
#  include "DNA_userdef_types.h"

#  include "BLI_math_matrix.h"
#  include "BLI_math_rotation.h"
#  include "BLI_math_vector.h"
#  include "BLI_path_utils.hh"
#  include "BLI_string.h"

#  include "BKE_anim_data.hh"
#  include "BKE_brush.hh"
#  include "BKE_context.hh"
#  include "BKE_global.hh"
#  include "BKE_icons.h"
#  include "BKE_idprop.hh"
#  include "BKE_image.hh"
#  include "BKE_key.hh"
#  include "BKE_layer.hh"
#  include "BKE_nla.hh"
#  include "BKE_node.hh"
#  include "BKE_paint.hh"
#  include "BKE_preferences.h"
#  include "BKE_scene.hh"
#  include "BKE_screen.hh"
#  include "BKE_studiolight.h"
#  include "BKE_workspace.hh"

#  include "DEG_depsgraph.hh"
#  include "DEG_depsgraph_build.hh"

#  include "ED_anim_api.hh"
#  include "ED_asset.hh"
#  include "ED_buttons.hh"
#  include "ED_clip.hh"
#  include "ED_fileselect.hh"
#  include "ED_image.hh"
#  include "ED_node.hh"
#  include "ED_screen.hh"
#  include "ED_sequencer.hh"
#  include "ED_spreadsheet.hh"
#  include "ED_text.hh"
#  include "ED_transform.hh"
#  include "ED_view3d.hh"

#  include "GPU_material.hh"

#  include "IMB_imbuf_types.hh"

#  include "UI_interface.hh"
#  include "UI_view2d.hh"

#  include "SEQ_proxy.hh"
#  include "SEQ_relations.hh"

#  include "RE_engine.h"

static StructRNA *rna_Space_refine(PointerRNA *ptr)
{
  SpaceLink *space = (SpaceLink *)ptr->data;

  switch ((eSpace_Type)space->spacetype) {
    case SPACE_VIEW3D:
      return &RNA_SpaceView3D;
    case SPACE_GRAPH:
      return &RNA_SpaceGraphEditor;
    case SPACE_OUTLINER:
      return &RNA_SpaceOutliner;
    case SPACE_PROPERTIES:
      return &RNA_SpaceProperties;
    case SPACE_FILE:
      return &RNA_SpaceFileBrowser;
    case SPACE_IMAGE:
      return &RNA_SpaceImageEditor;
    case SPACE_INFO:
      return &RNA_SpaceInfo;
    case SPACE_SEQ:
      return &RNA_SpaceSequenceEditor;
    case SPACE_TEXT:
      return &RNA_SpaceTextEditor;
    case SPACE_ACTION:
      return &RNA_SpaceDopeSheetEditor;
    case SPACE_NLA:
      return &RNA_SpaceNLA;
    case SPACE_NODE:
      return &RNA_SpaceNodeEditor;
    case SPACE_CONSOLE:
      return &RNA_SpaceConsole;
    case SPACE_USERPREF:
      return &RNA_SpacePreferences;
    case SPACE_CLIP:
      return &RNA_SpaceClipEditor;
    case SPACE_TOOLBAR: /*bfa - the toolbar editor*/
      return &RNA_SpaceToolbarEditor;
    case SPACE_SPREADSHEET:
      return &RNA_SpaceSpreadsheet;

      /* Currently no type info. */
    case SPACE_SCRIPT:
    case SPACE_EMPTY:
    case SPACE_TOPBAR:
    case SPACE_STATUSBAR:
      break;
  }

  return &RNA_Space;
}

static ScrArea *rna_area_from_space(PointerRNA *ptr)
{
  bScreen *screen = (bScreen *)ptr->owner_id;
  SpaceLink *link = (SpaceLink *)ptr->data;
  return BKE_screen_find_area_from_space(screen, link);
}

static void area_region_from_regiondata(bScreen *screen,
                                        void *regiondata,
                                        ScrArea **r_area,
                                        ARegion **r_region)
{
  *r_area = nullptr;
  *r_region = nullptr;

  LISTBASE_FOREACH (ScrArea *, area, &screen->areabase) {
    LISTBASE_FOREACH (ARegion *, region, &area->regionbase) {
      if (region->regiondata == regiondata) {
        *r_area = area;
        *r_region = region;
        return;
      }
    }
  }
}

static void rna_area_region_from_regiondata(PointerRNA *ptr, ScrArea **r_area, ARegion **r_region)
{
  bScreen *screen = (bScreen *)ptr->owner_id;
  void *regiondata = (ptr->data);

  area_region_from_regiondata(screen, regiondata, r_area, r_region);
}

/* -------------------------------------------------------------------- */
/** \name Generic Region Flag Access
 * \{ */

static bool rna_Space_bool_from_region_flag_get_by_type(PointerRNA *ptr,
                                                        const int region_type,
                                                        const int region_flag)
{
  ScrArea *area = rna_area_from_space(ptr);
  ARegion *region = BKE_area_find_region_type(area, region_type);
  if (region) {
    return (region->flag & region_flag);
  }
  return false;
}

static void rna_Space_bool_from_region_flag_set_by_type(PointerRNA *ptr,
                                                        const int region_type,
                                                        const int region_flag,
                                                        bool value)
{
  ScrArea *area = rna_area_from_space(ptr);
  ARegion *region = BKE_area_find_region_type(area, region_type);
  if (region && (region->alignment != RGN_ALIGN_NONE)) {
    SET_FLAG_FROM_TEST(region->flag, value, region_flag);
  }
  ED_region_tag_redraw(region);
}

static void rna_Space_bool_from_region_flag_update_by_type(bContext *C,
                                                           PointerRNA *ptr,
                                                           const int region_type,
                                                           const int region_flag)
{
  ScrArea *area = rna_area_from_space(ptr);
  ARegion *region = BKE_area_find_region_type(area, region_type);
  if (region) {
    if (region_flag == RGN_FLAG_HIDDEN) {
      /* Only support animation when the area is in the current context. */
      if (region->overlap && (area == CTX_wm_area(C))) {
        ED_region_visibility_change_update_animated(C, area, region);
      }
      else {
        ED_region_visibility_change_update(C, area, region);
      }
    }
    else if (region_flag == RGN_FLAG_HIDDEN_BY_USER) {
      if (!(region->flag & RGN_FLAG_HIDDEN_BY_USER) != !(region->flag & RGN_FLAG_HIDDEN)) {
        ED_region_toggle_hidden(C, region);

        if ((region->flag & RGN_FLAG_HIDDEN_BY_USER) == 0) {
          ED_area_type_hud_ensure(C, area);
        }
      }
    }
  }
}

/** \} */

/* -------------------------------------------------------------------- */
/** \name Region Flag Access (Typed Callbacks)
 * \{ */

/* Header Region. */
static bool rna_Space_show_region_header_get(PointerRNA *ptr)
{
  return !rna_Space_bool_from_region_flag_get_by_type(ptr, RGN_TYPE_HEADER, RGN_FLAG_HIDDEN);
}
static void rna_Space_show_region_header_set(PointerRNA *ptr, bool value)
{
  rna_Space_bool_from_region_flag_set_by_type(ptr, RGN_TYPE_HEADER, RGN_FLAG_HIDDEN, !value);

  /* Special case, never show the tool properties when the header is invisible. */
  bool value_for_tool_header = value;
  if (value == true) {
    ScrArea *area = rna_area_from_space(ptr);
    ARegion *region_tool_header = BKE_area_find_region_type(area, RGN_TYPE_TOOL_HEADER);
    if (region_tool_header != nullptr) {
      value_for_tool_header = !(region_tool_header->flag & RGN_FLAG_HIDDEN_BY_USER);
    }
  }
  rna_Space_bool_from_region_flag_set_by_type(
      ptr, RGN_TYPE_TOOL_HEADER, RGN_FLAG_HIDDEN, !value_for_tool_header);
}
static void rna_Space_show_region_header_update(bContext *C, PointerRNA *ptr)
{
  rna_Space_bool_from_region_flag_update_by_type(C, ptr, RGN_TYPE_HEADER, RGN_FLAG_HIDDEN);
}

/* Footer Region. */
static bool rna_Space_show_region_footer_get(PointerRNA *ptr)
{
  return !rna_Space_bool_from_region_flag_get_by_type(ptr, RGN_TYPE_FOOTER, RGN_FLAG_HIDDEN);
}
static void rna_Space_show_region_footer_set(PointerRNA *ptr, bool value)
{
  rna_Space_bool_from_region_flag_set_by_type(ptr, RGN_TYPE_FOOTER, RGN_FLAG_HIDDEN, !value);
}
static void rna_Space_show_region_footer_update(bContext *C, PointerRNA *ptr)
{
  rna_Space_bool_from_region_flag_update_by_type(C, ptr, RGN_TYPE_FOOTER, RGN_FLAG_HIDDEN);
}

/* Tool Header Region.
 *
 * This depends on the 'RGN_TYPE_TOOL_HEADER'
 */
static bool rna_Space_show_region_tool_header_get(PointerRNA *ptr)
{
  return !rna_Space_bool_from_region_flag_get_by_type(
      ptr, RGN_TYPE_TOOL_HEADER, RGN_FLAG_HIDDEN_BY_USER);
}
static void rna_Space_show_region_tool_header_set(PointerRNA *ptr, bool value)
{
  rna_Space_bool_from_region_flag_set_by_type(
      ptr, RGN_TYPE_TOOL_HEADER, RGN_FLAG_HIDDEN_BY_USER, !value);
  rna_Space_bool_from_region_flag_set_by_type(ptr, RGN_TYPE_TOOL_HEADER, RGN_FLAG_HIDDEN, !value);
}
static void rna_Space_show_region_tool_header_update(bContext *C, PointerRNA *ptr)
{
  rna_Space_bool_from_region_flag_update_by_type(C, ptr, RGN_TYPE_TOOL_HEADER, RGN_FLAG_HIDDEN);
}

/* Tools Region. */
static bool rna_Space_show_region_toolbar_get(PointerRNA *ptr)
{
  return !rna_Space_bool_from_region_flag_get_by_type(ptr, RGN_TYPE_TOOLS, RGN_FLAG_HIDDEN);
}
static void rna_Space_show_region_toolbar_set(PointerRNA *ptr, bool value)
{
  rna_Space_bool_from_region_flag_set_by_type(ptr, RGN_TYPE_TOOLS, RGN_FLAG_HIDDEN, !value);
}
static void rna_Space_show_region_toolbar_update(bContext *C, PointerRNA *ptr)
{
  rna_Space_bool_from_region_flag_update_by_type(C, ptr, RGN_TYPE_TOOLS, RGN_FLAG_HIDDEN);
}

static bool rna_Space_show_region_tool_props_get(PointerRNA *ptr)
{
  return !rna_Space_bool_from_region_flag_get_by_type(ptr, RGN_TYPE_TOOL_PROPS, RGN_FLAG_HIDDEN);
}
static void rna_Space_show_region_tool_props_set(PointerRNA *ptr, bool value)
{
  rna_Space_bool_from_region_flag_set_by_type(ptr, RGN_TYPE_TOOL_PROPS, RGN_FLAG_HIDDEN, !value);
}
static void rna_Space_show_region_tool_props_update(bContext *C, PointerRNA *ptr)
{
  rna_Space_bool_from_region_flag_update_by_type(C, ptr, RGN_TYPE_TOOL_PROPS, RGN_FLAG_HIDDEN);
}

/* Channels Region. */
static bool rna_Space_show_region_channels_get(PointerRNA *ptr)
{
  return !rna_Space_bool_from_region_flag_get_by_type(ptr, RGN_TYPE_CHANNELS, RGN_FLAG_HIDDEN);
}
static void rna_Space_show_region_channels_set(PointerRNA *ptr, bool value)
{
  rna_Space_bool_from_region_flag_set_by_type(ptr, RGN_TYPE_CHANNELS, RGN_FLAG_HIDDEN, !value);
}
static void rna_Space_show_region_channels_update(bContext *C, PointerRNA *ptr)
{
  rna_Space_bool_from_region_flag_update_by_type(C, ptr, RGN_TYPE_CHANNELS, RGN_FLAG_HIDDEN);
}

/* UI Region */
static bool rna_Space_show_region_ui_get(PointerRNA *ptr)
{
  return !rna_Space_bool_from_region_flag_get_by_type(ptr, RGN_TYPE_UI, RGN_FLAG_HIDDEN);
}
static void rna_Space_show_region_ui_set(PointerRNA *ptr, bool value)
{
  rna_Space_bool_from_region_flag_set_by_type(ptr, RGN_TYPE_UI, RGN_FLAG_HIDDEN, !value);
}
static void rna_Space_show_region_ui_update(bContext *C, PointerRNA *ptr)
{
  rna_Space_bool_from_region_flag_update_by_type(C, ptr, RGN_TYPE_UI, RGN_FLAG_HIDDEN);
}

/* Redo (HUD) Region */
static bool rna_Space_show_region_hud_get(PointerRNA *ptr)
{
  return !rna_Space_bool_from_region_flag_get_by_type(ptr, RGN_TYPE_HUD, RGN_FLAG_HIDDEN_BY_USER);
}
static void rna_Space_show_region_hud_set(PointerRNA *ptr, bool value)
{
  rna_Space_bool_from_region_flag_set_by_type(ptr, RGN_TYPE_HUD, RGN_FLAG_HIDDEN_BY_USER, !value);
}
static void rna_Space_show_region_hud_update(bContext *C, PointerRNA *ptr)
{
  rna_Space_bool_from_region_flag_update_by_type(C, ptr, RGN_TYPE_HUD, RGN_FLAG_HIDDEN_BY_USER);
}

/* Asset Shelf Regions */
static bool rna_Space_show_region_asset_shelf_get(PointerRNA *ptr)
{
  return !rna_Space_bool_from_region_flag_get_by_type(ptr, RGN_TYPE_ASSET_SHELF, RGN_FLAG_HIDDEN);
}
static void rna_Space_show_region_asset_shelf_set(PointerRNA *ptr, bool value)
{
  rna_Space_bool_from_region_flag_set_by_type(ptr, RGN_TYPE_ASSET_SHELF, RGN_FLAG_HIDDEN, !value);
}
static void rna_Space_show_region_asset_shelf_update(bContext *C, PointerRNA *ptr)
{
  rna_Space_bool_from_region_flag_update_by_type(C, ptr, RGN_TYPE_ASSET_SHELF, RGN_FLAG_HIDDEN);
}

/** \} */

static bool rna_Space_view2d_sync_get(PointerRNA *ptr)
{
  ScrArea *area;
  ARegion *region;

  area = rna_area_from_space(ptr); /* can be nullptr */
  if (area == nullptr) {
    return false;
  }

  if (area->spacetype == SPACE_CLIP) {
    region = BKE_area_find_region_type(area, RGN_TYPE_PREVIEW);
  }
  else {
    region = BKE_area_find_region_type(area, RGN_TYPE_WINDOW);
  }
  if (region) {
    View2D *v2d = &region->v2d;
    return (v2d->flag & V2D_VIEWSYNC_SCREEN_TIME) != 0;
  }

  return false;
}

static void rna_Space_view2d_sync_set(PointerRNA *ptr, bool value)
{
  ScrArea *area;
  ARegion *region;

  area = rna_area_from_space(ptr); /* can be nullptr */
  if (!area) {
    return;
  }

  if (!UI_view2d_area_supports_sync(area)) {
    BKE_reportf(nullptr,
                RPT_ERROR,
                "'show_locked_time' is not supported for the '%s' editor",
                area->type->name);
    return;
  }

  if (area->spacetype == SPACE_CLIP) {
    region = BKE_area_find_region_type(area, RGN_TYPE_PREVIEW);
  }
  else {
    region = BKE_area_find_region_type(area, RGN_TYPE_WINDOW);
  }
  if (region) {
    View2D *v2d = &region->v2d;
    if (value) {
      v2d->flag |= V2D_VIEWSYNC_SCREEN_TIME;
    }
    else {
      v2d->flag &= ~V2D_VIEWSYNC_SCREEN_TIME;
    }
  }
}

static void rna_Space_view2d_sync_update(Main * /*bmain*/, Scene * /*scene*/, PointerRNA *ptr)
{
  ScrArea *area;
  ARegion *region;

  area = rna_area_from_space(ptr); /* can be nullptr */
  if (area == nullptr) {
    return;
  }

  if (area->spacetype == SPACE_CLIP) {
    region = BKE_area_find_region_type(area, RGN_TYPE_PREVIEW);
  }
  else {
    region = BKE_area_find_region_type(area, RGN_TYPE_WINDOW);
  }

  if (region) {
    bScreen *screen = (bScreen *)ptr->owner_id;
    View2D *v2d = &region->v2d;

    UI_view2d_sync(screen, area, v2d, V2D_LOCK_SET);
  }
}

/* Space 3D View */
static void rna_SpaceView3D_camera_update(Main *bmain, Scene *scene, PointerRNA *ptr)
{
  View3D *v3d = (View3D *)(ptr->data);
  if (v3d->scenelock && scene != nullptr) {
    wmWindowManager *wm = static_cast<wmWindowManager *>(bmain->wm.first);

    scene->camera = v3d->camera;
    WM_windows_scene_data_sync(&wm->windows, scene);
  }
}

static void rna_SpaceView3D_use_local_camera_set(PointerRNA *ptr, bool value)
{
  View3D *v3d = (View3D *)(ptr->data);
  bScreen *screen = (bScreen *)ptr->owner_id;

  v3d->scenelock = !value;

  if (!value) {
    Scene *scene = ED_screen_scene_find(screen, static_cast<wmWindowManager *>(G_MAIN->wm.first));
    /* nullptr if the screen isn't in an active window (happens when setting from Python).
     * This could be moved to the update function, in that case the scene won't relate to the
     * screen so keep it working this way. */
    if (scene != nullptr) {
      v3d->camera = scene->camera;
    }
  }
}

static float rna_View3DOverlay_GridScaleUnit_get(PointerRNA *ptr)
{
  View3D *v3d = (View3D *)(ptr->data);
  bScreen *screen = (bScreen *)ptr->owner_id;
  Scene *scene = ED_screen_scene_find(screen, static_cast<wmWindowManager *>(G_MAIN->wm.first));
  if (scene != nullptr) {
    return ED_view3d_grid_scale(scene, v3d, nullptr);
  }
  else {
    /* When accessed from non-active screen. */
    return 1.0f;
  }
}

static PointerRNA rna_SpaceView3D_region_3d_get(PointerRNA *ptr)
{
  View3D *v3d = (View3D *)(ptr->data);
  ScrArea *area = rna_area_from_space(ptr);
  void *regiondata = nullptr;
  if (area) {
    ListBase *regionbase = (area->spacedata.first == v3d) ? &area->regionbase : &v3d->regionbase;
    ARegion *region = static_cast<ARegion *>(regionbase->last); /* always last in list, weak. */
    regiondata = region->regiondata;
  }

  return RNA_pointer_create_with_parent(*ptr, &RNA_RegionView3D, regiondata);
}

static void rna_SpaceView3D_object_type_visibility_update(Main * /*bmain*/,
                                                          Scene *scene,
                                                          PointerRNA * /*ptr*/)
{
  DEG_id_tag_update(&scene->id, ID_RECALC_BASE_FLAGS);
}

static void rna_SpaceView3D_shading_use_compositor_update(Main * /*bmain*/,
                                                          Scene * /*scene*/,
                                                          PointerRNA * /*ptr*/)
{
  /* Nodes may display warnings when the compositor is enabled, so we need a redraw in that case,
   * and even when it gets disabled in order to potentially remove the warning. */
  WM_main_add_notifier(NC_SPACE | ND_SPACE_NODE, nullptr);
}

static void rna_SpaceView3D_region_quadviews_begin(CollectionPropertyIterator *iter,
                                                   PointerRNA *ptr)
{
  View3D *v3d = (View3D *)(ptr->data);
  ScrArea *area = rna_area_from_space(ptr);
  int i = 3;

  ARegion *region = static_cast<ARegion *>(
      ((area && area->spacedata.first == v3d) ? &area->regionbase : &v3d->regionbase)->last);
  ListBase lb = {nullptr, nullptr};

  if (region && region->alignment == RGN_ALIGN_QSPLIT) {
    while (i-- && region) {
      region = region->prev;
    }

    if (i < 0) {
      lb.first = region;
    }
  }

  rna_iterator_listbase_begin(iter, ptr, &lb, nullptr);
}

static PointerRNA rna_SpaceView3D_region_quadviews_get(CollectionPropertyIterator *iter)
{
  void *regiondata = ((ARegion *)rna_iterator_listbase_get(iter))->regiondata;

  return RNA_pointer_create_with_parent(iter->parent, &RNA_RegionView3D, regiondata);
}

static void rna_RegionView3D_quadview_update(Main * /*main*/, Scene * /*scene*/, PointerRNA *ptr)
{
  ScrArea *area;
  ARegion *region;

  rna_area_region_from_regiondata(ptr, &area, &region);
  if (area && region && region->alignment == RGN_ALIGN_QSPLIT) {
    ED_view3d_quadview_update(area, region, false);
  }
}

/** Same as #rna_RegionView3D_quadview_update but call `clip == true`. */
static void rna_RegionView3D_quadview_clip_update(Main * /*main*/,
                                                  Scene * /*scene*/,
                                                  PointerRNA *ptr)
{
  ScrArea *area;
  ARegion *region;

  rna_area_region_from_regiondata(ptr, &area, &region);
  if (area && region && region->alignment == RGN_ALIGN_QSPLIT) {
    ED_view3d_quadview_update(area, region, true);
  }
}

/**
 * After the rotation changes, either clear the view axis
 * or update it not to be aligned to an axis, without this the viewport will show
 * text that doesn't match the rotation.
 */
static void rna_RegionView3D_view_rotation_set_validate_view_axis(RegionView3D *rv3d)
{
  /* Never rotate from a "User" view into an axis aligned view,
   * otherwise rotation could be aligned by accident - giving unexpected behavior. */
  if (!RV3D_VIEW_IS_AXIS(rv3d->view)) {
    return;
  }
  /* Keep this small as script authors wont expect the assigned value to change. */
  const float eps_quat = 1e-6f;
  ED_view3d_quat_to_axis_view_and_reset_quat(
      rv3d->viewquat, eps_quat, &rv3d->view, &rv3d->view_axis_roll);
}

static void rna_RegionView3D_view_location_get(PointerRNA *ptr, float *values)
{
  RegionView3D *rv3d = (RegionView3D *)(ptr->data);
  negate_v3_v3(values, rv3d->ofs);
}

static void rna_RegionView3D_view_location_set(PointerRNA *ptr, const float *values)
{
  RegionView3D *rv3d = (RegionView3D *)(ptr->data);
  negate_v3_v3(rv3d->ofs, values);
}

static void rna_RegionView3D_view_rotation_get(PointerRNA *ptr, float *values)
{
  RegionView3D *rv3d = (RegionView3D *)(ptr->data);
  invert_qt_qt(values, rv3d->viewquat);
}

static void rna_RegionView3D_view_rotation_set(PointerRNA *ptr, const float *values)
{
  RegionView3D *rv3d = (RegionView3D *)(ptr->data);
  invert_qt_qt(rv3d->viewquat, values);
  rna_RegionView3D_view_rotation_set_validate_view_axis(rv3d);
}

static void rna_RegionView3D_view_matrix_set(PointerRNA *ptr, const float *values)
{
  RegionView3D *rv3d = (RegionView3D *)(ptr->data);
  float mat[4][4];
  invert_m4_m4(mat, (float(*)[4])values);
  ED_view3d_from_m4(mat, rv3d->ofs, rv3d->viewquat, &rv3d->dist);
  rna_RegionView3D_view_rotation_set_validate_view_axis(rv3d);
}

static bool rna_RegionView3D_is_orthographic_side_view_get(PointerRNA *ptr)
{
  /* NOTE: only checks axis alignment, not orthographic,
   * we may deprecate the current name to reflect this. */
  RegionView3D *rv3d = (RegionView3D *)(ptr->data);
  return RV3D_VIEW_IS_AXIS(rv3d->view);
}

static void rna_RegionView3D_is_orthographic_side_view_set(PointerRNA *ptr, bool value)
{
  RegionView3D *rv3d = (RegionView3D *)(ptr->data);
  const bool was_axis_view = RV3D_VIEW_IS_AXIS(rv3d->view);
  if (value) {
    /* Already axis aligned, nothing to do. */
    if (was_axis_view) {
      return;
    }
    /* Use a large value as we always want to set this to the closest axis. */
    const float eps_quat = FLT_MAX;
    ED_view3d_quat_to_axis_view_and_reset_quat(
        rv3d->viewquat, eps_quat, &rv3d->view, &rv3d->view_axis_roll);
  }
  else {
    /* Only allow changing from axis-views to user view as camera view for e.g.
     * doesn't make sense to update. */
    if (!was_axis_view) {
      return;
    }
    rv3d->view = RV3D_VIEW_USER;
  }
}

static IDProperty **rna_View3DShading_idprops(PointerRNA *ptr)
{
  View3DShading *shading = static_cast<View3DShading *>(ptr->data);
  return &shading->prop;
}

static void rna_3DViewShading_type_update(Main *bmain, Scene *scene, PointerRNA *ptr)
{
  ID *id = ptr->owner_id;
  if (GS(id->name) != ID_SCR) {
    return;
  }

  View3DShading *shading = static_cast<View3DShading *>(ptr->data);
  if (shading->type == OB_MATERIAL ||
      (shading->type == OB_RENDER && !BKE_scene_uses_blender_workbench(scene)))
  {
    /* When switching from workbench to render or material mode the geometry of any
     * active sculpt session needs to be recalculated. */
    LISTBASE_FOREACH (Object *, ob, &bmain->objects) {
      if (ob->sculpt) {
        DEG_id_tag_update(&ob->id, ID_RECALC_GEOMETRY);
      }
    }
  }

  bScreen *screen = (bScreen *)ptr->owner_id;
  LISTBASE_FOREACH (ScrArea *, area, &screen->areabase) {
    LISTBASE_FOREACH (SpaceLink *, sl, &area->spacedata) {
      if (sl->spacetype == SPACE_VIEW3D) {
        View3D *v3d = (View3D *)sl;
        if (&v3d->shading == shading) {
          ED_view3d_shade_update(bmain, v3d, area);
          return;
        }
      }
    }
  }
}

static Scene *rna_3DViewShading_scene(PointerRNA *ptr)
{
  /* Get scene, depends if using 3D view or OpenGL render settings. */
  ID *id = ptr->owner_id;
  if (GS(id->name) == ID_SCE) {
    return (Scene *)id;
  }
  else {
    bScreen *screen = (bScreen *)ptr->owner_id;
    return WM_windows_scene_get_from_screen(static_cast<wmWindowManager *>(G_MAIN->wm.first),
                                            screen);
  }
}

static ViewLayer *rna_3DViewShading_view_layer(PointerRNA *ptr)
{
  /* Get scene, depends if using 3D view or OpenGL render settings. */
  ID *id = ptr->owner_id;
  if (GS(id->name) == ID_SCE) {
    return nullptr;
  }
  else {
    bScreen *screen = (bScreen *)ptr->owner_id;
    return WM_windows_view_layer_get_from_screen(static_cast<wmWindowManager *>(G_MAIN->wm.first),
                                                 screen);
  }
}

static int rna_3DViewShading_type_get(PointerRNA *ptr)
{
  /* Available shading types depend on render engine. */
  Scene *scene = rna_3DViewShading_scene(ptr);
  RenderEngineType *type = (scene) ? RE_engines_find(scene->r.engine) : nullptr;
  View3DShading *shading = (View3DShading *)ptr->data;

  if (scene == nullptr || BKE_scene_uses_blender_eevee(scene)) {
    return shading->type;
  }
  else if (BKE_scene_uses_blender_workbench(scene)) {
    return (shading->type == OB_MATERIAL) ? int(OB_SOLID) : shading->type;
  }
  else {
    if (shading->type == OB_RENDER && !(type && type->view_draw)) {
      return OB_MATERIAL;
    }
    else {
      return shading->type;
    }
  }
}

static void rna_3DViewShading_type_set(PointerRNA *ptr, int value)
{
  View3DShading *shading = (View3DShading *)ptr->data;
  if (value != shading->type && value == OB_RENDER) {
    shading->prev_type = shading->type;
  }
  shading->type = value;
}

static const EnumPropertyItem *rna_3DViewShading_type_itemf(bContext * /*C*/,
                                                            PointerRNA *ptr,
                                                            PropertyRNA * /*prop*/,
                                                            bool *r_free)
{
  Scene *scene = rna_3DViewShading_scene(ptr);
  RenderEngineType *type = (scene) ? RE_engines_find(scene->r.engine) : nullptr;

  EnumPropertyItem *item = nullptr;
  int totitem = 0;

  RNA_enum_items_add_value(&item, &totitem, rna_enum_shading_type_items, OB_WIRE);
  RNA_enum_items_add_value(&item, &totitem, rna_enum_shading_type_items, OB_SOLID);

  if (scene == nullptr || BKE_scene_uses_blender_eevee(scene)) {
    RNA_enum_items_add_value(&item, &totitem, rna_enum_shading_type_items, OB_MATERIAL);
    RNA_enum_items_add_value(&item, &totitem, rna_enum_shading_type_items, OB_RENDER);
  }
  else if (BKE_scene_uses_blender_workbench(scene)) {
    RNA_enum_items_add_value(&item, &totitem, rna_enum_shading_type_items, OB_RENDER);
  }
  else {
    RNA_enum_items_add_value(&item, &totitem, rna_enum_shading_type_items, OB_MATERIAL);
    if (type && type->view_draw) {
      RNA_enum_items_add_value(&item, &totitem, rna_enum_shading_type_items, OB_RENDER);
    }
  }

  RNA_enum_item_end(&item, &totitem);
  *r_free = true;

  return item;
}

/* Shading.selected_studio_light */
static PointerRNA rna_View3DShading_selected_studio_light_get(PointerRNA *ptr)
{
  View3DShading *shading = (View3DShading *)ptr->data;
  StudioLight *sl;
  if (shading->type == OB_SOLID && shading->light == V3D_LIGHTING_MATCAP) {
    sl = BKE_studiolight_find(shading->matcap, STUDIOLIGHT_TYPE_MATCAP);
  }
  else if (shading->type == OB_SOLID && shading->light == V3D_LIGHTING_STUDIO) {
    sl = BKE_studiolight_find(shading->studio_light, STUDIOLIGHT_TYPE_STUDIO);
  }
  else {
    /* OB_MATERIAL and OB_RENDER */
    sl = BKE_studiolight_find(shading->lookdev_light, STUDIOLIGHT_TYPE_WORLD);
  }
  return RNA_pointer_create_with_parent(*ptr, &RNA_StudioLight, sl);
}

/* shading.light */
static void rna_View3DShading_studio_light_get_storage(View3DShading *shading,
                                                       char **dna_storage,
                                                       int *flag)
{
  *dna_storage = shading->studio_light;

  *flag = STUDIOLIGHT_TYPE_STUDIO;
  if (shading->type == OB_SOLID) {
    if (shading->light == V3D_LIGHTING_MATCAP) {
      *flag = STUDIOLIGHT_TYPE_MATCAP;
      *dna_storage = shading->matcap;
    }
  }
  else {
    *flag = STUDIOLIGHT_TYPE_WORLD;
    *dna_storage = shading->lookdev_light;
  }
}

static int rna_View3DShading_studio_light_get(PointerRNA *ptr)
{
  View3DShading *shading = (View3DShading *)ptr->data;
  char *dna_storage;
  int flag;

  rna_View3DShading_studio_light_get_storage(shading, &dna_storage, &flag);
  StudioLight *sl = BKE_studiolight_find(dna_storage, flag);
  if (sl) {
    BLI_strncpy(dna_storage, sl->name, FILE_MAXFILE);
    return sl->index;
  }
  else {
    return 0;
  }
}

static void rna_View3DShading_studio_light_set(PointerRNA *ptr, int value)
{
  View3DShading *shading = (View3DShading *)ptr->data;
  char *dna_storage;
  int flag;

  rna_View3DShading_studio_light_get_storage(shading, &dna_storage, &flag);
  StudioLight *sl = BKE_studiolight_findindex(value, flag);
  if (sl) {
    BLI_strncpy(dna_storage, sl->name, FILE_MAXFILE);
  }
}

static const EnumPropertyItem *rna_View3DShading_studio_light_itemf(bContext * /*C*/,
                                                                    PointerRNA *ptr,
                                                                    PropertyRNA * /*prop*/,
                                                                    bool *r_free)
{
  View3DShading *shading = (View3DShading *)ptr->data;
  EnumPropertyItem *item = nullptr;
  int totitem = 0;

  if (shading->type == OB_SOLID && shading->light == V3D_LIGHTING_MATCAP) {
    const int flags = (STUDIOLIGHT_EXTERNAL_FILE | STUDIOLIGHT_TYPE_MATCAP);

    LISTBASE_FOREACH (StudioLight *, sl, BKE_studiolight_listbase()) {
      int icon_id = (shading->flag & V3D_SHADING_MATCAP_FLIP_X) ? sl->icon_id_matcap_flipped :
                                                                  sl->icon_id_matcap;
      if ((sl->flag & flags) == flags) {
        EnumPropertyItem tmp = {sl->index, sl->name, icon_id, sl->name, ""};
        RNA_enum_item_add(&item, &totitem, &tmp);
      }
    }
  }
  else {
    LISTBASE_FOREACH (StudioLight *, sl, BKE_studiolight_listbase()) {
      int icon_id = sl->icon_id_irradiance;
      bool show_studiolight = false;

      if (sl->flag & STUDIOLIGHT_INTERNAL) {
        /* always show internal lights for solid */
        if (shading->type == OB_SOLID) {
          show_studiolight = true;
        }
      }
      else {
        switch (shading->type) {
          case OB_SOLID:
          case OB_TEXTURE:
            show_studiolight = ((sl->flag & STUDIOLIGHT_TYPE_STUDIO) != 0);
            break;

          case OB_MATERIAL:
          case OB_RENDER:
            show_studiolight = ((sl->flag & STUDIOLIGHT_TYPE_WORLD) != 0);
            icon_id = sl->icon_id_radiance;
            break;
        }
      }

      if (show_studiolight) {
        EnumPropertyItem tmp = {sl->index, sl->name, icon_id, sl->name, ""};
        RNA_enum_item_add(&item, &totitem, &tmp);
      }
    }
  }

  RNA_enum_item_end(&item, &totitem);
  *r_free = true;
  return item;
}

static const EnumPropertyItem *rna_3DViewShading_render_pass_itemf(bContext *C,
                                                                   PointerRNA * /*ptr*/,
                                                                   PropertyRNA * /*prop*/,
                                                                   bool *r_free)
{
  Scene *scene = CTX_data_scene(C);
  ViewLayer *view_layer = CTX_data_view_layer(C);

  const bool aov_available = BKE_view_layer_has_valid_aov(view_layer);
  const bool eevee_next_active = STREQ(scene->r.engine, "BLENDER_EEVEE_NEXT");

  int totitem = 0;
  EnumPropertyItem *result = nullptr;
  EnumPropertyItem aov_template;
  for (int i = 0; rna_enum_view3dshading_render_pass_type_items[i].identifier != nullptr; i++) {
    const EnumPropertyItem *item = &rna_enum_view3dshading_render_pass_type_items[i];
    if (item->value == EEVEE_RENDER_PASS_AOV) {
      aov_template.value = item->value;
      aov_template.icon = 0;
      aov_template.description = item->description;
      LISTBASE_FOREACH (ViewLayerAOV *, aov, &view_layer->aovs) {
        if ((aov->flag & AOV_CONFLICT) != 0) {
          continue;
        }
        aov_template.name = aov->name;
        aov_template.identifier = aov->name;
        RNA_enum_item_add(&result, &totitem, &aov_template);
        aov_template.value++;
      }
    }
    else if (ELEM(item->value,
                  EEVEE_RENDER_PASS_CRYPTOMATTE_OBJECT,
                  EEVEE_RENDER_PASS_CRYPTOMATTE_ASSET,
                  EEVEE_RENDER_PASS_CRYPTOMATTE_MATERIAL) &&
             !eevee_next_active)
    {
    }
    else if (!aov_available && STREQ(item->name, "Shader AOV")) {
      /* Don't add Shader AOV submenu when there are no AOVs defined. */
    }
    else {
      RNA_enum_item_add(&result, &totitem, item);
    }
  }

  RNA_enum_item_end(&result, &totitem);
  *r_free = true;
  return result;
}
static int rna_3DViewShading_render_pass_get(PointerRNA *ptr)
{
  View3DShading *shading = (View3DShading *)ptr->data;
  eViewLayerEEVEEPassType result = eViewLayerEEVEEPassType(shading->render_pass);
  ViewLayer *view_layer = rna_3DViewShading_view_layer(ptr);

  if (result == EEVEE_RENDER_PASS_AOV) {
    if (!view_layer) {
      return EEVEE_RENDER_PASS_COMBINED;
    }
    const int aov_index = BLI_findstringindex(
        &view_layer->aovs, shading->aov_name, offsetof(ViewLayerAOV, name));
    if (aov_index == -1) {
      return EEVEE_RENDER_PASS_COMBINED;
    }
    return result + aov_index;
  }

  return result;
}

static void rna_3DViewShading_render_pass_set(PointerRNA *ptr, int value)
{
  View3DShading *shading = (View3DShading *)ptr->data;
  ViewLayer *view_layer = rna_3DViewShading_view_layer(ptr);
  shading->aov_name[0] = 0;

  if ((value & EEVEE_RENDER_PASS_AOV) != 0) {
    if (!view_layer) {
      shading->render_pass = EEVEE_RENDER_PASS_COMBINED;
      return;
    }
    const int aov_index = value & ~EEVEE_RENDER_PASS_AOV;
    ViewLayerAOV *aov = static_cast<ViewLayerAOV *>(BLI_findlink(&view_layer->aovs, aov_index));
    if (!aov) {
      /* AOV not found, cannot select AOV. */
      shading->render_pass = EEVEE_RENDER_PASS_COMBINED;
      return;
    }

    shading->render_pass = EEVEE_RENDER_PASS_AOV;
    STRNCPY(shading->aov_name, aov->name);
  }
  else {
    shading->render_pass = value;
  }
}

static void rna_SpaceView3D_use_local_collections_update(bContext *C, PointerRNA *ptr)
{
  Main *bmain = CTX_data_main(C);
  Scene *scene = CTX_data_scene(C);
  ViewLayer *view_layer = CTX_data_view_layer(C);
  View3D *v3d = (View3D *)ptr->data;

  if (ED_view3d_local_collections_set(bmain, v3d)) {
    BKE_layer_collection_local_sync(scene, view_layer, v3d);
    DEG_id_tag_update(&scene->id, ID_RECALC_BASE_FLAGS);
  }
}

static const EnumPropertyItem *rna_SpaceView3D_stereo3d_camera_itemf(bContext *C,
                                                                     PointerRNA * /*ptr*/,
                                                                     PropertyRNA * /*prop*/,
                                                                     bool * /*r_free*/)
{
  Scene *scene = CTX_data_scene(C);

  if (scene->r.views_format == SCE_VIEWS_FORMAT_MULTIVIEW) {
    return multiview_camera_items;
  }
  else {
    return stereo3d_camera_items;
  }
}

static void rna_SpaceView3D_mirror_xr_session_update(Main *main,
                                                     Scene * /*scene*/,
                                                     PointerRNA *ptr)
{
#  ifdef WITH_XR_OPENXR
  const wmWindowManager *wm = static_cast<wmWindowManager *>(main->wm.first);

  /* Handle mirror toggling while there is a session already. */
  if (WM_xr_session_exists(&wm->xr)) {
    const View3D *v3d = static_cast<const View3D *>(ptr->data);
    const ScrArea *area = rna_area_from_space(ptr);
    ED_view3d_xr_mirror_update(area, v3d, v3d->flag & V3D_XR_SESSION_MIRROR);
  }

#  else
  UNUSED_VARS(main, ptr);
#  endif
}

static int rna_SpaceView3D_icon_from_show_object_viewport_get(PointerRNA *ptr)
{
  const View3D *v3d = (View3D *)ptr->data;
  return rna_object_type_visibility_icon_get_common(v3d->object_type_exclude_viewport,
                                                    &v3d->object_type_exclude_select);
}

static std::optional<std::string> rna_View3DShading_path(const PointerRNA *ptr)
{
  if (GS(ptr->owner_id->name) == ID_SCE) {
    return "display.shading";
  }
  else if (GS(ptr->owner_id->name) == ID_SCR) {
    const bScreen *screen = reinterpret_cast<bScreen *>(ptr->owner_id);
    const View3DShading *shading = static_cast<View3DShading *>(ptr->data);
    int area_index;
    int space_index;
    LISTBASE_FOREACH_INDEX (ScrArea *, area, &screen->areabase, area_index) {
      LISTBASE_FOREACH_INDEX (SpaceLink *, sl, &area->spacedata, space_index) {
        if (sl->spacetype == SPACE_VIEW3D) {
          View3D *v3d = reinterpret_cast<View3D *>(sl);
          if (&v3d->shading == shading) {
            return fmt::format("areas[{}].spaces[{}].shading", area_index, space_index);
          }
        }
      }
    }
  }

  return "shading";
}

static PointerRNA rna_SpaceView3D_overlay_get(PointerRNA *ptr)
{
  return RNA_pointer_create_with_parent(*ptr, &RNA_View3DOverlay, ptr->data);
}

static std::optional<std::string> rna_View3DOverlay_path(const PointerRNA *ptr)
{
  std::optional<std::string> editor_path = BKE_screen_path_from_screen_to_space(ptr);
  return fmt::format("{}{}{}", editor_path.value_or(""), editor_path ? "." : "", "overlay");
}

/* Space Image Editor */

static PointerRNA rna_SpaceImage_overlay_get(PointerRNA *ptr)
{
  return RNA_pointer_create_with_parent(*ptr, &RNA_SpaceImageOverlay, ptr->data);
}

static std::optional<std::string> rna_SpaceImageOverlay_path(const PointerRNA *ptr)
{
  std::optional<std::string> editor_path = BKE_screen_path_from_screen_to_space(ptr);
  return fmt::format("{}{}{}", editor_path.value_or(""), editor_path ? "." : "", "overlay");
}

static std::optional<std::string> rna_SpaceUVEditor_path(const PointerRNA *ptr)
{
  std::optional<std::string> editor_path = BKE_screen_path_from_screen_to_space(ptr);
  return fmt::format("{}{}{}", editor_path.value_or(""), editor_path ? "." : "", "uv_editor");
}

static PointerRNA rna_SpaceImageEditor_uvedit_get(PointerRNA *ptr)
{
  return RNA_pointer_create_with_parent(*ptr, &RNA_SpaceUVEditor, ptr->data);
}

static void rna_SpaceImageEditor_mode_update(Main *bmain, Scene *scene, PointerRNA * /*ptr*/)
{
  if (scene != nullptr) {
    ED_space_image_paint_update(bmain, static_cast<wmWindowManager *>(bmain->wm.first), scene);
  }
}

static void rna_SpaceImageEditor_show_stereo_set(PointerRNA *ptr, bool value)
{
  SpaceImage *sima = (SpaceImage *)(ptr->data);

  if (value) {
    sima->iuser.flag |= IMA_SHOW_STEREO;
  }
  else {
    sima->iuser.flag &= ~IMA_SHOW_STEREO;
  }
}

static bool rna_SpaceImageEditor_show_stereo_get(PointerRNA *ptr)
{
  SpaceImage *sima = (SpaceImage *)(ptr->data);
  return (sima->iuser.flag & IMA_SHOW_STEREO) != 0;
}

static void rna_SpaceImageEditor_show_stereo_update(Main * /*bmain*/,
                                                    Scene * /*scene*/,
                                                    PointerRNA *ptr)
{
  SpaceImage *sima = (SpaceImage *)(ptr->data);
  Image *ima = sima->image;

  if (ima) {
    if (ima->rr) {
      BKE_image_multilayer_index(ima->rr, &sima->iuser);
    }
    else {
      BKE_image_multiview_index(ima, &sima->iuser);
    }
  }
}

static bool rna_SpaceImageEditor_show_render_get(PointerRNA *ptr)
{
  SpaceImage *sima = (SpaceImage *)(ptr->data);
  return ED_space_image_show_render(sima);
}

static bool rna_SpaceImageEditor_show_paint_get(PointerRNA *ptr)
{
  SpaceImage *sima = (SpaceImage *)(ptr->data);
  return ED_space_image_show_paint(sima);
}

static bool rna_SpaceImageEditor_show_uvedit_get(PointerRNA *ptr)
{
  SpaceImage *sima = static_cast<SpaceImage *>(ptr->data);
  bScreen *screen = (bScreen *)ptr->owner_id;
  Object *obedit = nullptr;
  wmWindow *win = ED_screen_window_find(screen, static_cast<wmWindowManager *>(G_MAIN->wm.first));
  if (win != nullptr) {
    Scene *scene = WM_window_get_active_scene(win);
    ViewLayer *view_layer = WM_window_get_active_view_layer(win);
    BKE_view_layer_synced_ensure(scene, view_layer);
    obedit = BKE_view_layer_edit_object_get(view_layer);
  }
  return ED_space_image_show_uvedit(sima, obedit);
}

static bool rna_SpaceImageEditor_show_maskedit_get(PointerRNA *ptr)
{
  SpaceImage *sima = (SpaceImage *)(ptr->data);
  bScreen *screen = (bScreen *)ptr->owner_id;
  Object *obedit = nullptr;
  wmWindow *win = ED_screen_window_find(screen, static_cast<wmWindowManager *>(G_MAIN->wm.first));
  if (win != nullptr) {
    Scene *scene = WM_window_get_active_scene(win);
    ViewLayer *view_layer = WM_window_get_active_view_layer(win);
    BKE_view_layer_synced_ensure(scene, view_layer);
    obedit = BKE_view_layer_edit_object_get(view_layer);
  }
  return ED_space_image_check_show_maskedit(sima, obedit);
}

static void rna_SpaceImageEditor_image_set(PointerRNA *ptr,
                                           PointerRNA value,
                                           ReportList * /*reports*/)
{
  BLI_assert(BKE_id_is_in_global_main(static_cast<ID *>(value.data)));
  SpaceImage *sima = static_cast<SpaceImage *>(ptr->data);
  ED_space_image_set(G_MAIN, sima, (Image *)value.data, false);
}

static void rna_SpaceImageEditor_mask_set(PointerRNA *ptr,
                                          PointerRNA value,
                                          ReportList * /*reports*/)
{
  SpaceImage *sima = (SpaceImage *)(ptr->data);

  ED_space_image_set_mask(nullptr, sima, (Mask *)value.data);
}

static const EnumPropertyItem *rna_SpaceImageEditor_display_channels_itemf(bContext * /*C*/,
                                                                           PointerRNA *ptr,
                                                                           PropertyRNA * /*prop*/,
                                                                           bool *r_free)
{
  SpaceImage *sima = (SpaceImage *)ptr->data;
  EnumPropertyItem *item = nullptr;
  ImBuf *ibuf;
  void *lock;
  int totitem = 0;

  ibuf = ED_space_image_acquire_buffer(sima, &lock, 0);
  int mask = ED_space_image_get_display_channel_mask(ibuf);
  ED_space_image_release_buffer(sima, ibuf, lock);

  if (mask & SI_USE_ALPHA) {
    RNA_enum_items_add_value(&item, &totitem, display_channels_items, SI_USE_ALPHA);
  }
  RNA_enum_items_add_value(&item, &totitem, display_channels_items, 0);
  if (mask & SI_SHOW_ALPHA) {
    RNA_enum_items_add_value(&item, &totitem, display_channels_items, SI_SHOW_ALPHA);
  }
  if (mask & SI_SHOW_ZBUF) {
    RNA_enum_items_add_value(&item, &totitem, display_channels_items, SI_SHOW_ZBUF);
  }
  if (mask & SI_SHOW_R) {
    RNA_enum_items_add_value(&item, &totitem, display_channels_items, SI_SHOW_R);
  }
  if (mask & SI_SHOW_G) {
    RNA_enum_items_add_value(&item, &totitem, display_channels_items, SI_SHOW_G);
  }
  if (mask & SI_SHOW_B) {
    RNA_enum_items_add_value(&item, &totitem, display_channels_items, SI_SHOW_B);
  }

  RNA_enum_item_end(&item, &totitem);
  *r_free = true;

  return item;
}

static int rna_SpaceImageEditor_display_channels_get(PointerRNA *ptr)
{
  SpaceImage *sima = (SpaceImage *)ptr->data;
  ImBuf *ibuf;
  void *lock;

  ibuf = ED_space_image_acquire_buffer(sima, &lock, 0);
  int mask = ED_space_image_get_display_channel_mask(ibuf);
  ED_space_image_release_buffer(sima, ibuf, lock);

  return sima->flag & mask;
}

static void rna_SpaceImageEditor_zoom_get(PointerRNA *ptr, float *values)
{
  SpaceImage *sima = (SpaceImage *)ptr->data;
  ScrArea *area;
  ARegion *region;

  values[0] = values[1] = 1;

  /* Find #ARegion. */
  area = rna_area_from_space(ptr); /* can be nullptr */
  region = BKE_area_find_region_type(area, RGN_TYPE_WINDOW);
  if (region) {
    ED_space_image_get_zoom(sima, region, &values[0], &values[1]);
  }
}

static float rna_SpaceImageEditor_zoom_percentage_get(PointerRNA *ptr)
{
  SpaceImage *sima = (SpaceImage *)ptr->data;
  return sima->zoom * 100.0f;
}

static void rna_SpaceImageEditor_zoom_percentage_set(PointerRNA *ptr, const float value)
{
  SpaceImage *sima = (SpaceImage *)ptr->data;
  sima->zoom = value / 100.0f;
}

static void rna_SpaceImageEditor_cursor_location_get(PointerRNA *ptr, float *values)
{
  SpaceImage *sima = (SpaceImage *)ptr->data;

  if (sima->flag & SI_COORDFLOATS) {
    copy_v2_v2(values, sima->cursor);
  }
  else {
    int w, h;
    ED_space_image_get_size(sima, &w, &h);

    values[0] = sima->cursor[0] * w;
    values[1] = sima->cursor[1] * h;
  }
}

static void rna_SpaceImageEditor_cursor_location_set(PointerRNA *ptr, const float *values)
{
  SpaceImage *sima = (SpaceImage *)ptr->data;

  if (sima->flag & SI_COORDFLOATS) {
    copy_v2_v2(sima->cursor, values);
  }
  else {
    int w, h;
    ED_space_image_get_size(sima, &w, &h);

    sima->cursor[0] = values[0] / w;
    sima->cursor[1] = values[1] / h;
  }
}

static void rna_SpaceImageEditor_image_update(Main * /*bmain*/, Scene * /*scene*/, PointerRNA *ptr)
{
  SpaceImage *sima = (SpaceImage *)ptr->data;
  Image *ima = sima->image;

  /* make sure all the iuser settings are valid for the sima image */
  if (ima) {
    if (ima->rr) {
      if (BKE_image_multilayer_index(sima->image->rr, &sima->iuser) == nullptr) {
        BKE_image_init_imageuser(sima->image, &sima->iuser);
      }
    }
    else {
      BKE_image_multiview_index(ima, &sima->iuser);
    }
  }
}

static void rna_SpaceImageEditor_scopes_update(bContext *C, PointerRNA *ptr)
{
  SpaceImage *sima = (SpaceImage *)ptr->data;
  ImBuf *ibuf;
  void *lock;

  /* TODO(lukas): Support tiles in scopes? */
  ibuf = ED_space_image_acquire_buffer(sima, &lock, 0);
  if (ibuf) {
    ED_space_image_scopes_update(C, sima, ibuf, true);
    WM_main_add_notifier(NC_IMAGE, sima->image);
  }
  ED_space_image_release_buffer(sima, ibuf, lock);
}

static const EnumPropertyItem *rna_SpaceImageEditor_pivot_itemf(bContext * /*C*/,
                                                                PointerRNA *ptr,
                                                                PropertyRNA * /*prop*/,
                                                                bool * /*r_free*/)
{
  static const EnumPropertyItem pivot_items[] = {
      {V3D_AROUND_CENTER_BOUNDS, "CENTER", ICON_PIVOT_BOUNDBOX, "Bounding Box Center", ""},
      {V3D_AROUND_CENTER_MEDIAN, "MEDIAN", ICON_PIVOT_MEDIAN, "Median Point", ""},
      {V3D_AROUND_CURSOR, "CURSOR", ICON_PIVOT_CURSOR, "2D Cursor", ""},
      {V3D_AROUND_LOCAL_ORIGINS,
       "INDIVIDUAL_ORIGINS",
       ICON_PIVOT_INDIVIDUAL,
       "Individual Origins",
       "Pivot around each selected island's own median point"},
      {0, nullptr, 0, nullptr, nullptr},
  };

  SpaceImage *sima = (SpaceImage *)ptr->data;

  if (sima->mode == SI_MODE_PAINT) {
    return rna_enum_transform_pivot_full_items;
  }
  else {
    return pivot_items;
  }
}

static void rna_SpaceUVEditor_tile_grid_shape_set(PointerRNA *ptr, const int *values)
{
  SpaceImage *data = (SpaceImage *)(ptr->data);

  int clamp[2] = {10, 100};
  for (int i = 0; i < 2; i++) {
    data->tile_grid_shape[i] = std::clamp(values[i], 1, clamp[i]);
  }
}

static void rna_SpaceUVEditor_custom_grid_subdiv_set(PointerRNA *ptr, const int *values)
{
  SpaceImage *data = (SpaceImage *)(ptr->data);

  for (int i = 0; i < 2; i++) {
    data->custom_grid_subdiv[i] = std::clamp(values[i], 1, 5000);
  }
}

/* Space Text Editor */

static void rna_SpaceTextEditor_word_wrap_set(PointerRNA *ptr, bool value)
{
  SpaceText *st = (SpaceText *)(ptr->data);

  st->wordwrap = value;
  st->left = 0;
}

static void rna_SpaceTextEditor_text_set(PointerRNA *ptr,
                                         PointerRNA value,
                                         ReportList * /*reports*/)
{
  SpaceText *st = (SpaceText *)(ptr->data);

  st->text = static_cast<Text *>(value.data);
  if (st->text != nullptr) {
    id_us_ensure_real((ID *)st->text);
  }

  ScrArea *area = rna_area_from_space(ptr);
  if (area) {
    ARegion *region = BKE_area_find_region_type(area, RGN_TYPE_WINDOW);
    if (region) {
      ED_space_text_scroll_to_cursor(st, region, true);
    }
  }
}

static bool rna_SpaceTextEditor_text_is_syntax_highlight_supported(SpaceText *space)
{
  return ED_text_is_syntax_highlight_supported(space->text);
}

static void rna_SpaceTextEditor_updateEdited(Main * /*bmain*/, Scene * /*scene*/, PointerRNA *ptr)
{
  SpaceText *st = (SpaceText *)ptr->data;

  if (st->text) {
    WM_main_add_notifier(NC_TEXT | NA_EDITED, st->text);
  }
}

static int rna_SpaceTextEditor_visible_lines_get(PointerRNA *ptr)
{
  const SpaceText *st = static_cast<SpaceText *>(ptr->data);
  return ED_space_text_visible_lines_get(st);
}

/* Space Properties */

/* NOTE: this function exists only to avoid id reference-counting. */
static void rna_SpaceProperties_pin_id_set(PointerRNA *ptr,
                                           PointerRNA value,
                                           ReportList * /*reports*/)
{
  SpaceProperties *sbuts = (SpaceProperties *)(ptr->data);
  sbuts->pinid = static_cast<ID *>(value.data);
}

static StructRNA *rna_SpaceProperties_pin_id_typef(PointerRNA *ptr)
{
  SpaceProperties *sbuts = (SpaceProperties *)(ptr->data);

  if (sbuts->pinid) {
    return ID_code_to_RNA_type(GS(sbuts->pinid->name));
  }

  return &RNA_ID;
}

static void rna_SpaceProperties_pin_id_update(Main * /*bmain*/, Scene * /*scene*/, PointerRNA *ptr)
{
  SpaceProperties *sbuts = (SpaceProperties *)(ptr->data);
  ID *id = sbuts->pinid;

  if (id == nullptr) {
    sbuts->flag &= ~SB_PIN_CONTEXT;
    return;
  }

  switch (GS(id->name)) {
    case ID_MA:
      WM_main_add_notifier(NC_MATERIAL | ND_SHADING, nullptr);
      break;
    case ID_TE:
      WM_main_add_notifier(NC_TEXTURE, nullptr);
      break;
    case ID_WO:
      WM_main_add_notifier(NC_WORLD, nullptr);
      break;
    case ID_LA:
      WM_main_add_notifier(NC_LAMP, nullptr);
      break;
    default:
      break;
  }
}

static void rna_SpaceProperties_context_set(PointerRNA *ptr, int value)
{
  SpaceProperties *sbuts = (SpaceProperties *)(ptr->data);

  sbuts->mainb = value;
  sbuts->mainbuser = value;
}

static const EnumPropertyItem *rna_SpaceProperties_context_itemf(bContext * /*C*/,
                                                                 PointerRNA *ptr,
                                                                 PropertyRNA * /*prop*/,
                                                                 bool *r_free)
{
  SpaceProperties *sbuts = (SpaceProperties *)(ptr->data);
  EnumPropertyItem *item = nullptr;

  /* Although it would never reach this amount, a theoretical maximum number of tabs
   * is BCONTEXT_TOT * 2, with every tab displayed and a spacer in every other item. */
  short context_tabs_array[BCONTEXT_TOT * 2];
  int totitem = ED_buttons_tabs_list(sbuts, context_tabs_array);
  BLI_assert(totitem <= ARRAY_SIZE(context_tabs_array));

  int totitem_added = 0;
  bool add_separator = true;
  for (int i = 0; i < totitem; i++) {
    if (context_tabs_array[i] == -1) {
      if (add_separator) {
        RNA_enum_item_add_separator(&item, &totitem_added);
        add_separator = false;
      }
      continue;
    }

    RNA_enum_items_add_value(&item, &totitem_added, buttons_context_items, context_tabs_array[i]);
    add_separator = true;

    /* Add the object data icon dynamically for the data tab. */
    if (context_tabs_array[i] == BCONTEXT_DATA) {
      (item + totitem_added - 1)->icon = sbuts->dataicon;
    }
  }

  RNA_enum_item_end(&item, &totitem_added);
  *r_free = true;

  return item;
}

static void rna_SpaceProperties_context_update(Main * /*bmain*/,
                                               Scene * /*scene*/,
                                               PointerRNA *ptr)
{
  SpaceProperties *sbuts = (SpaceProperties *)(ptr->data);
  /* XXX BCONTEXT_DATA is ugly, but required for lights... See #51318. */
  if (ELEM(sbuts->mainb, BCONTEXT_WORLD, BCONTEXT_MATERIAL, BCONTEXT_TEXTURE, BCONTEXT_DATA)) {
    sbuts->preview = 1;
  }
}

static int rna_SpaceProperties_tab_search_results_getlength(const PointerRNA *ptr,
                                                            int length[RNA_MAX_ARRAY_DIMENSION])
{
  SpaceProperties *sbuts = static_cast<SpaceProperties *>(ptr->data);

  short context_tabs_array[BCONTEXT_TOT * 2]; /* Dummy variable. */
  const int tabs_len = ED_buttons_tabs_list(sbuts, context_tabs_array);

  length[0] = tabs_len;

  return length[0];
}

static void rna_SpaceProperties_tab_search_results_get(PointerRNA *ptr, bool *values)
{
  SpaceProperties *sbuts = static_cast<SpaceProperties *>(ptr->data);

  short context_tabs_array[BCONTEXT_TOT * 2]; /* Dummy variable. */
  const int tabs_len = ED_buttons_tabs_list(sbuts, context_tabs_array);

  for (int i = 0; i < tabs_len; i++) {
    values[i] = ED_buttons_tab_has_search_result(sbuts, i);
  }
}

static void rna_SpaceProperties_search_filter_get(PointerRNA *ptr, char *value)
{
  SpaceProperties *sbuts = static_cast<SpaceProperties *>(ptr->data);
  const char *search_filter = ED_buttons_search_string_get(sbuts);

  strcpy(value, search_filter);
}

static int rna_SpaceProperties_search_filter_length(PointerRNA *ptr)
{
  SpaceProperties *sbuts = static_cast<SpaceProperties *>(ptr->data);

  return ED_buttons_search_string_length(sbuts);
}

static void rna_SpaceProperties_search_filter_set(PointerRNA *ptr, const char *value)
{
  SpaceProperties *sbuts = static_cast<SpaceProperties *>(ptr->data);

  ED_buttons_search_string_set(sbuts, value);
}

static void rna_SpaceProperties_search_filter_update(Main * /*bmain*/,
                                                     Scene * /*scene*/,
                                                     PointerRNA *ptr)
{
  ScrArea *area = rna_area_from_space(ptr);

  /* Update the search filter flag for the main region with the panels. */
  ARegion *main_region = BKE_area_find_region_type(area, RGN_TYPE_WINDOW);
  BLI_assert(main_region != nullptr);
  ED_region_search_filter_update(area, main_region);
}

/* Space Console */
static void rna_ConsoleLine_body_get(PointerRNA *ptr, char *value)
{
  ConsoleLine *ci = (ConsoleLine *)ptr->data;
  memcpy(value, ci->line, ci->len + 1);
}

static int rna_ConsoleLine_body_length(PointerRNA *ptr)
{
  ConsoleLine *ci = (ConsoleLine *)ptr->data;
  return ci->len;
}

static void rna_ConsoleLine_body_set(PointerRNA *ptr, const char *value)
{
  ConsoleLine *ci = (ConsoleLine *)ptr->data;
  int len = strlen(value);

  if ((len >= ci->len_alloc) || (len * 2 < ci->len_alloc)) { /* allocate a new string */
    MEM_freeN(ci->line);
    ci->line = static_cast<char *>(MEM_mallocN((len + 1) * sizeof(char), "rna_consoleline"));
    ci->len_alloc = len + 1;
  }
  memcpy(ci->line, value, len + 1);
  ci->len = len;

  if (ci->cursor > len) {
    /* clamp the cursor */
    ci->cursor = len;
  }
}

static int rna_ConsoleLine_current_character_get(PointerRNA *ptr)
{
  const ConsoleLine *ci = (ConsoleLine *)ptr->data;
  return BLI_str_utf8_offset_to_index(ci->line, ci->len, ci->cursor);
}

static void rna_ConsoleLine_current_character_set(PointerRNA *ptr, const int index)
{
  ConsoleLine *ci = (ConsoleLine *)ptr->data;
  ci->cursor = BLI_str_utf8_offset_from_index(ci->line, ci->len, index);
}

/* Space Dopesheet */

static void rna_SpaceDopeSheetEditor_action_set(PointerRNA *ptr,
                                                PointerRNA value,
                                                ReportList * /*reports*/)
{
  SpaceAction *saction = (SpaceAction *)(ptr->data);
  bAction *act = (bAction *)value.data;

  if ((act == nullptr) || (act->idroot == 0)) {
    /* just set if we're clearing the action or if the action is "amorphous" still */
    saction->action = act;
  }
  else {
    /* action to set must strictly meet the mode criteria... */
    if (saction->mode == SACTCONT_ACTION) {
      /* currently, this is "object-level" only, until we have some way of specifying this */
      if (act->idroot == ID_OB) {
        saction->action = act;
      }
      else {
        printf(
            "ERROR: cannot assign Action '%s' to Action Editor, as action is not object-level "
            "animation\n",
            act->id.name + 2);
      }
    }
    else if (saction->mode == SACTCONT_SHAPEKEY) {
      /* As the name says, "shape-key level" only. */
      if (act->idroot == ID_KE) {
        saction->action = act;
      }
      else {
        printf(
            "ERROR: cannot assign Action '%s' to Shape Key Editor, as action doesn't animate "
            "Shape Keys\n",
            act->id.name + 2);
      }
    }
    else {
      printf(
          "ACK: who's trying to set an action while not in a mode displaying a single Action "
          "only?\n");
    }
  }
}

static void rna_SpaceDopeSheetEditor_action_update(bContext *C, PointerRNA *ptr)
{
  SpaceAction *saction = (SpaceAction *)(ptr->data);
  const Scene *scene = CTX_data_scene(C);
  ViewLayer *view_layer = CTX_data_view_layer(C);
  Main *bmain = CTX_data_main(C);

  BKE_view_layer_synced_ensure(scene, view_layer);
  Object *obact = BKE_view_layer_active_object_get(view_layer);
  if (obact == nullptr) {
    return;
  }

  AnimData *adt = nullptr;
  ID *id = nullptr;
  switch (saction->mode) {
    case SACTCONT_ACTION:
      /* TODO: context selector could help decide this with more control? */
      adt = BKE_animdata_ensure_id(&obact->id);
      id = &obact->id;
      break;
    case SACTCONT_SHAPEKEY: {
      Key *key = BKE_key_from_object(obact);
      if (key == nullptr) {
        return;
      }
      adt = BKE_animdata_ensure_id(&key->id);
      id = &key->id;
      break;
    }
    case SACTCONT_GPENCIL:
    case SACTCONT_DOPESHEET:
    case SACTCONT_MASK:
    case SACTCONT_CACHEFILE:
    case SACTCONT_TIMELINE:
      return;
  }

  if (adt == nullptr) {
    /* No animdata was added, so the depsgraph also doesn't need tagging. */
    return;
  }

  /* Don't do anything if old and new actions are the same... */
  if (adt->action == saction->action) {
    return;
  }

  /* Exit editmode first - we cannot change actions while in tweak-mode. */
  BKE_nla_tweakmode_exit({*id, *adt});

  /* To prevent data loss (i.e. if users flip between actions using the Browse menu),
   * stash this action if nothing else uses it.
   *
   * EXCEPTION:
   * This callback runs when unlinking actions. In that case, we don't want to
   * stash the action, as the user is signaling that they want to detach it.
   * This can be reviewed again later,
   * but it could get annoying if we keep these instead.
   */
  if (adt->action != nullptr && adt->action->id.us <= 0 && saction->action != nullptr) {
    /* XXX: Things here get dodgy if this action is only partially completed,
     *      and the user then uses the browse menu to get back to this action,
     *      assigning it as the active action (i.e. the stash strip gets out of sync)
     */
    BKE_nla_action_stash({*id, *adt}, ID_IS_OVERRIDE_LIBRARY(id));
  }

  BKE_animdata_set_action(nullptr, id, saction->action);

  DEG_id_tag_update(&obact->id, ID_RECALC_ANIMATION | ID_RECALC_TRANSFORM | ID_RECALC_GEOMETRY);

  /* Update relations as well, so new time source dependency is added. */
  DEG_relations_tag_update(bmain);
}

static void rna_SpaceDopeSheetEditor_mode_update(bContext *C, PointerRNA *ptr)
{
  SpaceAction *saction = (SpaceAction *)(ptr->data);
  ScrArea *area = CTX_wm_area(C);
  const Scene *scene = CTX_data_scene(C);
  ViewLayer *view_layer = CTX_data_view_layer(C);
  BKE_view_layer_synced_ensure(scene, view_layer);
  Object *obact = BKE_view_layer_active_object_get(view_layer);

  /* special exceptions for ShapeKey Editor mode */
  if (saction->mode == SACTCONT_SHAPEKEY) {
    Key *key = BKE_key_from_object(obact);

    /* 1) update the action stored for the editor */
    if (key) {
      saction->action = (key->adt) ? key->adt->action : nullptr;
    }
    else {
      saction->action = nullptr;
    }
  }
  /* make sure action stored is valid */
  else if (saction->mode == SACTCONT_ACTION) {
    /* 1) update the action stored for the editor */
    /* TODO: context selector could help decide this with more control? */
    if (obact) {
      saction->action = (obact->adt) ? obact->adt->action : nullptr;
    }
    else {
      saction->action = nullptr;
    }
  }

  /* Collapse (and show) summary channel and hide channel list for timeline */
  if (saction->mode == SACTCONT_TIMELINE) {
    saction->ads.flag |= ADS_FLAG_SUMMARY_COLLAPSED;
    saction->ads.filterflag |= ADS_FILTER_SUMMARY;
  }

  if (area && area->spacedata.first == saction) {
    ARegion *channels_region = BKE_area_find_region_type(area, RGN_TYPE_CHANNELS);
    if (channels_region) {
      if (saction->mode == SACTCONT_TIMELINE) {
        channels_region->flag |= RGN_FLAG_HIDDEN;
      }
      else {
        channels_region->flag &= ~RGN_FLAG_HIDDEN;
      }
      ED_region_visibility_change_update(C, area, channels_region);
    }
  }

  /* recalculate extents of channel list */
  saction->runtime.flag |= SACTION_RUNTIME_FLAG_NEED_CHAN_SYNC;

  /* store current mode as "old mode",
   * so that returning from other editors doesn't always reset to "Action Editor" */
  if (saction->mode != SACTCONT_TIMELINE) {
    saction->mode_prev = saction->mode;
  }
}

/* Space Graph Editor */

static void rna_SpaceGraphEditor_display_mode_update(bContext *C, PointerRNA *ptr)
{
  ScrArea *area = rna_area_from_space(ptr);
  SpaceGraph *sipo = (SpaceGraph *)ptr->data;

  /* for "Drivers" mode, enable all the necessary bits and pieces */
  if (sipo->mode == SIPO_MODE_DRIVERS) {
    ED_drivers_editor_init(C, area);
    ED_area_tag_redraw(area);
  }

  /* after changing view mode, must force recalculation of F-Curve colors
   * which can only be achieved using refresh as opposed to redraw
   */
  ED_area_tag_refresh(area);
}

static void rna_SpaceGraphEditor_normalize_update(bContext *C, PointerRNA * /*ptr*/)
{
  bAnimContext ac;

  if (ANIM_animdata_get_context(C, &ac) == 0) {
    return;
  }

  ANIM_frame_channel_y_extents(C, &ac);
  ED_area_tag_refresh(ac.area);
}

static bool rna_SpaceGraphEditor_has_ghost_curves_get(PointerRNA *ptr)
{
  SpaceGraph *sipo = (SpaceGraph *)(ptr->data);
  return (BLI_listbase_is_empty(&sipo->runtime.ghost_curves) == false);
}

static void rna_SpaceConsole_rect_update(Main * /*bmain*/, Scene * /*scene*/, PointerRNA *ptr)
{
  SpaceConsole *sc = static_cast<SpaceConsole *>(ptr->data);
  WM_main_add_notifier(NC_SPACE | ND_SPACE_CONSOLE | NA_EDITED, sc);
}

static void rna_SequenceEditor_update_cache(Main * /*bmain*/, Scene *scene, PointerRNA * /*ptr*/)
{
  blender::seq::cache_cleanup(scene);
}

static void seq_build_proxy(bContext *C, PointerRNA *ptr)
{
  if (U.sequencer_proxy_setup != USER_SEQ_PROXY_SETUP_AUTOMATIC) {
    return;
  }

  SpaceSeq *sseq = static_cast<SpaceSeq *>(ptr->data);
  Scene *scene = CTX_data_scene(C);
  ListBase *seqbase = blender::seq::active_seqbase_get(blender::seq::editing_get(scene));

  blender::Set<std::string> processed_paths;
  wmJob *wm_job = blender::seq::ED_seq_proxy_wm_job_get(C);
  blender::seq::ProxyJob *pj = blender::seq::ED_seq_proxy_job_get(C, wm_job);

  LISTBASE_FOREACH (Strip *, strip, seqbase) {
    if (strip->type != STRIP_TYPE_MOVIE || strip->data == nullptr || strip->data->proxy == nullptr)
    {
      continue;
    }

    /* Add new proxy size. */
    strip->data->proxy->build_size_flags |= blender::seq::rendersize_to_proxysize(
        sseq->render_size);

    /* Build proxy. */
    blender::seq::proxy_rebuild_context(
        pj->main, pj->depsgraph, pj->scene, strip, &processed_paths, &pj->queue, true);
  }

  if (!WM_jobs_is_running(wm_job)) {
    G.is_break = false;
    WM_jobs_start(CTX_wm_manager(C), wm_job);
  }

  ED_area_tag_redraw(CTX_wm_area(C));
}

static void rna_SequenceEditor_render_size_update(bContext *C, PointerRNA *ptr)
{
  seq_build_proxy(C, ptr);
  rna_SequenceEditor_update_cache(CTX_data_main(C), CTX_data_scene(C), ptr);
}

static bool rna_SequenceEditor_clamp_view_get(PointerRNA *ptr)
{
  SpaceSeq *sseq = static_cast<SpaceSeq *>(ptr->data);
  return (sseq->flag & SEQ_CLAMP_VIEW) != 0;
}

static void rna_SequenceEditor_clamp_view_set(PointerRNA *ptr, bool value)
{
  SpaceSeq *sseq = static_cast<SpaceSeq *>(ptr->data);
  ScrArea *area;
  ARegion *region;

  area = rna_area_from_space(ptr); /* can be nullptr */
  if (area == nullptr) {
    return;
  }

  region = BKE_area_find_region_type(area, RGN_TYPE_WINDOW);
  if (region) {
    if (value) {
      sseq->flag |= SEQ_CLAMP_VIEW;
      region->v2d.align &= ~V2D_ALIGN_NO_NEG_Y;
    }
    else {
      sseq->flag &= ~SEQ_CLAMP_VIEW;
      region->v2d.align |= V2D_ALIGN_NO_NEG_Y;
    }
  }
}

static void rna_Sequencer_view_type_update(Main * /*bmain*/, Scene * /*scene*/, PointerRNA *ptr) /*BFA - 3D Sequencer*/
{
  ScrArea *area = rna_area_from_space(ptr);
  ED_area_tag_refresh(area);
}

static PointerRNA rna_SpaceSequenceEditor_preview_overlay_get(PointerRNA *ptr)
{
  return RNA_pointer_create_with_parent(*ptr, &RNA_SequencerPreviewOverlay, ptr->data);
}

static std::optional<std::string> rna_SpaceSequencerPreviewOverlay_path(const PointerRNA *ptr)
{
  std::optional<std::string> editor_path = BKE_screen_path_from_screen_to_space(ptr);
  return fmt::format(
      "{}{}{}", editor_path.value_or(""), editor_path ? "." : "", "preview_overlay");
}

static PointerRNA rna_SpaceSequenceEditor_timeline_overlay_get(PointerRNA *ptr)
{
  return RNA_pointer_create_with_parent(*ptr, &RNA_SequencerTimelineOverlay, ptr->data);
}

static std::optional<std::string> rna_SpaceSequencerTimelineOverlay_path(const PointerRNA *ptr)
{
  std::optional<std::string> editor_path = BKE_screen_path_from_screen_to_space(ptr);
  return fmt::format(
      "{}{}{}", editor_path.value_or(""), editor_path ? "." : "", "timeline_overlay");
}

static PointerRNA rna_SpaceSequenceEditor_cache_overlay_get(PointerRNA *ptr)
{
  return RNA_pointer_create_with_parent(*ptr, &RNA_SequencerCacheOverlay, ptr->data);
}

static std::optional<std::string> rna_SpaceSequencerCacheOverlay_path(const PointerRNA *ptr)
{
  std::optional<std::string> editor_path = BKE_screen_path_from_screen_to_space(ptr);
  return fmt::format("{}{}{}", editor_path.value_or(""), editor_path ? "." : "", "cache_overlay");
}

static float rna_SpaceSequenceEditor_zoom_percentage_get(PointerRNA *ptr)
{
  ScrArea *area = rna_area_from_space(ptr);
  if (area == nullptr) {
    return 100.0f;
  }
  ARegion *region = BKE_area_find_region_type(area, RGN_TYPE_PREVIEW);
  if (region == nullptr) {
    return 100.0f;
  }

  View2D *v2d = &region->v2d;
  const float zoom = 1.0f / (BLI_rctf_size_x(&v2d->cur) / float(BLI_rcti_size_x(&v2d->mask))) *
                     +100.0f;
  return zoom;
}

static void rna_SpaceSequenceEditor_zoom_percentage_set(PointerRNA *ptr, const float value)
{
  ScrArea *area = rna_area_from_space(ptr);
  if (area == nullptr) {
    return;
  }
  ARegion *region = BKE_area_find_region_type(area, RGN_TYPE_PREVIEW);
  if (region == nullptr) {
    return;
  }

  View2D *v2d = &region->v2d;
  BLI_rctf_resize(&v2d->cur,
                  float(BLI_rcti_size_x(&v2d->mask)) / (value / 100.0f),
                  float(BLI_rcti_size_y(&v2d->mask)) / (value / 100.0f));
  ED_region_tag_redraw(region);
}

/* Space Node Editor */
static PointerRNA rna_SpaceNode_overlay_get(PointerRNA *ptr)
{
  return RNA_pointer_create_with_parent(*ptr, &RNA_SpaceNodeOverlay, ptr->data);
}

static bool rna_SpaceNode_supports_previews(PointerRNA *ptr)
{
  return ED_node_supports_preview(static_cast<SpaceNode *>(ptr->data));
}

static std::optional<std::string> rna_SpaceNodeOverlay_path(const PointerRNA *ptr)
{
  std::optional<std::string> editor_path = BKE_screen_path_from_screen_to_space(ptr);
  return fmt::format("{}{}{}", editor_path.value_or(""), editor_path ? "." : "", "overlay");
}

static void rna_SpaceNodeEditor_node_tree_set(PointerRNA *ptr,
                                              const PointerRNA value,
                                              ReportList * /*reports*/)
{
  SpaceNode *snode = (SpaceNode *)ptr->data;
  ED_node_tree_start(snode, (bNodeTree *)value.data, nullptr, nullptr);
}

static bool rna_SpaceNodeEditor_geometry_nodes_tool_tree_poll(PointerRNA * /*ptr*/,
                                                              const PointerRNA value)
{
  const bNodeTree &ntree = *static_cast<const bNodeTree *>(value.data);
  if (ntree.type != NTREE_GEOMETRY) {
    return false;
  }
  if (!ntree.geometry_node_asset_traits) {
    return false;
  }
  if ((ntree.geometry_node_asset_traits->flag & GEO_NODE_ASSET_TOOL) == 0) {
    return false;
  }
  return true;
}

static bool space_node_node_geometry_nodes_poll(const SpaceNode &snode, const bNodeTree &ntree)
{
  switch (SpaceNodeGeometryNodesType(snode.geometry_nodes_type)) {
    case SNODE_GEOMETRY_MODIFIER:
      if (!ntree.geometry_node_asset_traits) {
        return false;
      }
      if ((ntree.geometry_node_asset_traits->flag & GEO_NODE_ASSET_MODIFIER) == 0) {
        return false;
      }
      return true;
    case SNODE_GEOMETRY_TOOL:
      if (!ntree.geometry_node_asset_traits) {
        return false;
      }
      if ((ntree.geometry_node_asset_traits->flag & GEO_NODE_ASSET_TOOL) == 0) {
        return false;
      }
      return true;
  }
  return false;
}

static bool rna_SpaceNodeEditor_node_tree_poll(PointerRNA *ptr, const PointerRNA value)
{
  SpaceNode *snode = (SpaceNode *)ptr->data;
  bNodeTree *ntree = (bNodeTree *)value.data;

  /* node tree type must match the selected type in node editor */
  if (!STREQ(snode->tree_idname, ntree->idname)) {
    return false;
  }
  if (ntree->type == NTREE_GEOMETRY) {
    if (!space_node_node_geometry_nodes_poll(*snode, *ntree)) {
      return false;
    }
  }
  return true;
}

static void rna_SpaceNodeEditor_node_tree_update(const bContext *C, PointerRNA * /*ptr*/)
{
  blender::ed::space_node::tree_update(C);
}

static void rna_SpaceNodeEditor_geometry_nodes_type_update(Main * /*main*/,
                                                           Scene * /*scene*/,
                                                           PointerRNA *ptr)
{
  SpaceNode *snode = static_cast<SpaceNode *>(ptr->data);
  if (snode->geometry_nodes_type == SNODE_GEOMETRY_TOOL) {
    snode->flag &= ~SNODE_PIN;
  }
}

static int rna_SpaceNodeEditor_tree_type_get(PointerRNA *ptr)
{
  SpaceNode *snode = (SpaceNode *)ptr->data;
  return rna_node_tree_idname_to_enum(snode->tree_idname);
}
static void rna_SpaceNodeEditor_tree_type_set(PointerRNA *ptr, int value)
{
  SpaceNode *snode = (SpaceNode *)ptr->data;
  ED_node_set_tree_type(snode, rna_node_tree_type_from_enum(value));
}
static bool rna_SpaceNodeEditor_tree_type_poll(void *Cv, blender::bke::bNodeTreeType *type)
{
  bContext *C = (bContext *)Cv;
  if (type->poll) {
    return type->poll(C, type);
  }
  else {
    return true;
  }
}

static void rna_SpaceNodeEditor_cursor_location_get(PointerRNA *ptr, float value[2])
{
  const SpaceNode *snode = (SpaceNode *)ptr->data;

  ED_node_cursor_location_get(snode, value);
}

static void rna_SpaceNodeEditor_cursor_location_set(PointerRNA *ptr, const float value[2])
{
  SpaceNode *snode = (SpaceNode *)ptr->data;

  ED_node_cursor_location_set(snode, value);
}

const EnumPropertyItem *RNA_enum_node_tree_types_itemf_impl(bContext *C, bool *r_free)
{
  return rna_node_tree_type_itemf(C, rna_SpaceNodeEditor_tree_type_poll, r_free);
}

static const EnumPropertyItem *rna_SpaceNodeEditor_tree_type_itemf(bContext *C,
                                                                   PointerRNA * /*ptr*/,
                                                                   PropertyRNA * /*prop*/,
                                                                   bool *r_free)
{
  return RNA_enum_node_tree_types_itemf_impl(C, r_free);
}

static void rna_SpaceNodeEditor_path_get(PointerRNA *ptr, char *value)
{
  SpaceNode *snode = static_cast<SpaceNode *>(ptr->data);
  ED_node_tree_path_get(snode, value);
}

static int rna_SpaceNodeEditor_path_length(PointerRNA *ptr)
{
  SpaceNode *snode = static_cast<SpaceNode *>(ptr->data);
  return ED_node_tree_path_length(snode);
}

static void rna_SpaceNodeEditor_path_clear(SpaceNode *snode, bContext *C)
{
  ED_node_tree_start(snode, nullptr, nullptr, nullptr);
  blender::ed::space_node::tree_update(C);
}

static void rna_SpaceNodeEditor_path_start(SpaceNode *snode, bContext *C, PointerRNA *node_tree)
{
  ED_node_tree_start(snode, (bNodeTree *)node_tree->data, nullptr, nullptr);
  blender::ed::space_node::tree_update(C);
}

static void rna_SpaceNodeEditor_path_append(SpaceNode *snode,
                                            bContext *C,
                                            PointerRNA *node_tree,
                                            PointerRNA *node)
{
  ED_node_tree_push(
      snode, static_cast<bNodeTree *>(node_tree->data), static_cast<bNode *>(node->data));
  blender::ed::space_node::tree_update(C);
}

static void rna_SpaceNodeEditor_path_pop(SpaceNode *snode, bContext *C)
{
  ED_node_tree_pop(snode);
  blender::ed::space_node::tree_update(C);
}

static void rna_SpaceNodeEditor_show_backdrop_update(Main * /*bmain*/,
                                                     Scene * /*scene*/,
                                                     PointerRNA * /*ptr*/)
{
  WM_main_add_notifier(NC_NODE | NA_EDITED, nullptr);
  WM_main_add_notifier(NC_SCENE | ND_NODES, nullptr);
}

static void rna_SpaceNodeEditor_cursor_location_from_region(SpaceNode *snode,
                                                            bContext *C,
                                                            int x,
                                                            int y)
{
  ARegion *region = CTX_wm_region(C);

  float cursor_location[2];

  UI_view2d_region_to_view(&region->v2d, x, y, &cursor_location[0], &cursor_location[1]);
  cursor_location[0] /= UI_SCALE_FAC;
  cursor_location[1] /= UI_SCALE_FAC;

  ED_node_cursor_location_set(snode, cursor_location);
}

static void rna_SpaceClipEditor_clip_set(PointerRNA *ptr,
                                         PointerRNA value,
                                         ReportList * /*reports*/)
{
  SpaceClip *sc = (SpaceClip *)(ptr->data);
  bScreen *screen = (bScreen *)ptr->owner_id;

  ED_space_clip_set_clip(nullptr, screen, sc, (MovieClip *)value.data);
}

static void rna_SpaceClipEditor_mask_set(PointerRNA *ptr,
                                         PointerRNA value,
                                         ReportList * /*reports*/)
{
  SpaceClip *sc = (SpaceClip *)(ptr->data);

  ED_space_clip_set_mask(nullptr, sc, (Mask *)value.data);
}

static void rna_SpaceClipEditor_clip_mode_update(Main * /*bmain*/,
                                                 Scene * /*scene*/,
                                                 PointerRNA *ptr)
{
  SpaceClip *sc = (SpaceClip *)(ptr->data);

  if (sc->mode == SC_MODE_MASKEDIT && sc->view != SC_VIEW_CLIP) {
    /* Make sure we are in the right view for mask editing */
    sc->view = SC_VIEW_CLIP;
    ScrArea *area = rna_area_from_space(ptr);
    ED_area_tag_refresh(area);
  }

  sc->scopes.ok = 0;
}

static void rna_SpaceClipEditor_lock_selection_update(Main * /*bmain*/,
                                                      Scene * /*scene*/,
                                                      PointerRNA *ptr)
{
  SpaceClip *sc = (SpaceClip *)(ptr->data);

  sc->xlockof = 0.0f;
  sc->ylockof = 0.0f;
}

static void rna_SpaceClipEditor_view_type_update(Main * /*bmain*/,
                                                 Scene * /*scene*/,
                                                 PointerRNA *ptr)
{
  ScrArea *area = rna_area_from_space(ptr);
  ED_area_tag_refresh(area);
}

static float rna_SpaceClipEditor_zoom_percentage_get(PointerRNA *ptr)
{
  SpaceClip *sc = (SpaceClip *)ptr->data;
  return sc->zoom * 100.0f;
}

static void rna_SpaceClipEditor_zoom_percentage_set(PointerRNA *ptr, const float value)
{
  SpaceClip *sc = (SpaceClip *)ptr->data;
  sc->zoom = value / 100.0f;
}

/* File browser. */

static std::optional<std::string> rna_FileSelectParams_path(const PointerRNA * /*ptr*/)
{
  return "params";
}

int rna_FileSelectParams_filename_editable(const PointerRNA *ptr, const char **r_info)
{
  FileSelectParams *params = static_cast<FileSelectParams *>(ptr->data);

  if (params && (params->flag & FILE_DIRSEL_ONLY)) {
    *r_info = "Only directories can be chosen for the current operation.";
    return 0;
  }

  return params ? int(PROP_EDITABLE) : 0;
}

static bool rna_FileSelectParams_use_lib_get(PointerRNA *ptr)
{
  FileSelectParams *params = static_cast<FileSelectParams *>(ptr->data);

  return params && (params->type == FILE_LOADLIB);
}

static const EnumPropertyItem *rna_FileSelectParams_recursion_level_itemf(bContext * /*C*/,
                                                                          PointerRNA *ptr,
                                                                          PropertyRNA * /*prop*/,
                                                                          bool *r_free)
{
  FileSelectParams *params = static_cast<FileSelectParams *>(ptr->data);

  if (params && params->type != FILE_LOADLIB) {
    EnumPropertyItem *item = nullptr;
    int totitem = 0;

    RNA_enum_items_add_value(&item, &totitem, fileselectparams_recursion_level_items, 0);
    RNA_enum_items_add_value(&item, &totitem, fileselectparams_recursion_level_items, 2);
    RNA_enum_items_add_value(&item, &totitem, fileselectparams_recursion_level_items, 3);
    RNA_enum_items_add_value(&item, &totitem, fileselectparams_recursion_level_items, 4);

    RNA_enum_item_end(&item, &totitem);
    *r_free = true;

    return item;
  }

  *r_free = false;
  return fileselectparams_recursion_level_items;
}

static const EnumPropertyItem *rna_FileSelectParams_sort_method_itemf(bContext * /*C*/,
                                                                      PointerRNA *ptr,
                                                                      PropertyRNA * /*prop*/,
                                                                      bool *r_free)
{
  EnumPropertyItem *items = nullptr;
  int totitem = 0;

  if (RNA_struct_is_a(ptr->type, &RNA_FileAssetSelectParams)) {
    /* Only expose sorting by name and asset catalog for asset browsing. */

    RNA_enum_items_add_value(
        &items, &totitem, rna_enum_fileselect_params_sort_items, FILE_SORT_ALPHA);
    /* Address small annoyance: Tooltip talks about "file list", override to be "asset list"
     * instead. */
    items[0].description = N_("Sort the asset list alphabetically");

    RNA_enum_items_add_value(
        &items, &totitem, rna_enum_fileselect_params_sort_items, FILE_SORT_ASSET_CATALOG);
  }
  else {
    /* Remove asset catalog from the items. */
    for (const EnumPropertyItem *item = rna_enum_fileselect_params_sort_items; item->identifier;
         item++)
    {
      if (item->value != FILE_SORT_ASSET_CATALOG) {
        RNA_enum_item_add(&items, &totitem, item);
      }
    }
  }

  RNA_enum_item_end(&items, &totitem);

  *r_free = true;
  return items;
}

static void rna_FileSelectPrams_filter_glob_set(PointerRNA *ptr, const char *value)
{
  FileSelectParams *params = static_cast<FileSelectParams *>(ptr->data);

  STRNCPY(params->filter_glob, value);

  /* Remove stupid things like last group being a wildcard-only one. */
  BLI_path_extension_glob_validate(params->filter_glob);
}

static PointerRNA rna_FileSelectParams_filter_id_get(PointerRNA *ptr)
{
  return RNA_pointer_create_with_parent(*ptr, &RNA_FileSelectIDFilter, ptr->data);
}

static int rna_FileAssetSelectParams_asset_library_get(PointerRNA *ptr)
{
  FileAssetSelectParams *params = static_cast<FileAssetSelectParams *>(ptr->data);
  /* Just an extra sanity check to ensure this isn't somehow called for RNA_FileSelectParams. */
  BLI_assert(ptr->type == &RNA_FileAssetSelectParams);

  return blender::ed::asset::library_reference_to_enum_value(&params->asset_library_ref);
}

static void rna_FileAssetSelectParams_asset_library_set(PointerRNA *ptr, int value)
{
  FileAssetSelectParams *params = static_cast<FileAssetSelectParams *>(ptr->data);
  params->asset_library_ref = blender::ed::asset::library_reference_from_enum_value(value);
}

static PointerRNA rna_FileAssetSelectParams_filter_id_get(PointerRNA *ptr)
{
  return RNA_pointer_create_with_parent(*ptr, &RNA_FileAssetSelectIDFilter, ptr->data);
}

static PointerRNA rna_FileBrowser_FileSelectEntry_asset_data_get_impl(const PointerRNA *ptr)
{
  const FileDirEntry *entry = static_cast<const FileDirEntry *>(ptr->data);

  if (!entry->asset) {
    return PointerRNA_NULL;
  }

  AssetMetaData *asset_data = &entry->asset->get_metadata();

  /* Note that the owning ID of the RNA pointer (`ptr->owner_id`) has to be set carefully:
   * Local IDs (`entry->id`) own their asset metadata themselves. Asset metadata from other blend
   * files are owned by the file browser (`entry`). Only if this is set correctly, we can tell from
   * the metadata RNA pointer if the metadata is stored locally and can thus be edited or not. */

  if (entry->asset->is_local_id()) {
    PointerRNA id_ptr = RNA_id_pointer_create(entry->id);
    return RNA_pointer_create_with_parent(id_ptr, &RNA_AssetMetaData, asset_data);
  }

  return RNA_pointer_create_with_parent(*ptr, &RNA_AssetMetaData, asset_data);
}

static int rna_FileBrowser_FileSelectEntry_name_editable(const PointerRNA *ptr,
                                                         const char **r_info)
{
  const FileDirEntry *entry = static_cast<const FileDirEntry *>(ptr->data);

  /* This actually always returns 0 (the name is never editable) but we want to get a disabled
   * message returned to `r_info` in some cases. */

  if (entry->asset) {
    PointerRNA asset_data_ptr = rna_FileBrowser_FileSelectEntry_asset_data_get_impl(ptr);
    /* Get disabled hint from asset metadata polling. */
    rna_AssetMetaData_editable(&asset_data_ptr, r_info);
  }

  return 0;
}

static PointerRNA rna_FileBrowser_FileSelectEntry_asset_data_get(PointerRNA *ptr)
{
  return rna_FileBrowser_FileSelectEntry_asset_data_get_impl(ptr);
}

static void rna_FileBrowser_FileSelectEntry_name_get(PointerRNA *ptr, char *value)
{
  const FileDirEntry *entry = static_cast<const FileDirEntry *>(ptr->data);
  strcpy(value, entry->name);
}

static int rna_FileBrowser_FileSelectEntry_name_length(PointerRNA *ptr)
{
  const FileDirEntry *entry = static_cast<const FileDirEntry *>(ptr->data);
  return int(strlen(entry->name));
}

static void rna_FileBrowser_FileSelectEntry_relative_path_get(PointerRNA *ptr, char *value)
{
  const FileDirEntry *entry = static_cast<const FileDirEntry *>(ptr->data);
  strcpy(value, entry->relpath);
}

static int rna_FileBrowser_FileSelectEntry_relative_path_length(PointerRNA *ptr)
{
  const FileDirEntry *entry = static_cast<const FileDirEntry *>(ptr->data);
  return int(strlen(entry->relpath));
}

static int rna_FileBrowser_FileSelectEntry_preview_icon_id_get(PointerRNA *ptr)
{
  const FileDirEntry *entry = static_cast<const FileDirEntry *>(ptr->data);
  return ED_file_icon(entry);
}

static StructRNA *rna_FileBrowser_params_typef(PointerRNA *ptr)
{
  SpaceFile *sfile = static_cast<SpaceFile *>(ptr->data);
  FileSelectParams *params = ED_fileselect_get_active_params(sfile);

  if (params == ED_fileselect_get_file_params(sfile)) {
    return &RNA_FileSelectParams;
  }
  if (params == (void *)ED_fileselect_get_asset_params(sfile)) {
    return &RNA_FileAssetSelectParams;
  }

  BLI_assert_msg(0, "Could not identify file select parameters");
  return nullptr;
}

static PointerRNA rna_FileBrowser_params_get(PointerRNA *ptr)
{
  SpaceFile *sfile = static_cast<SpaceFile *>(ptr->data);
  FileSelectParams *params = ED_fileselect_get_active_params(sfile);
  StructRNA *params_struct = rna_FileBrowser_params_typef(ptr);

  if (params && params_struct) {
    return RNA_pointer_create_with_parent(*ptr, params_struct, params);
  }

  return PointerRNA_NULL;
}

static void rna_FileBrowser_FSMenuEntry_path_get(PointerRNA *ptr, char *value)
{
  char *path = ED_fsmenu_entry_get_path(static_cast<FSMenuEntry *>(ptr->data));

  strcpy(value, path ? path : "");
}

static int rna_FileBrowser_FSMenuEntry_path_length(PointerRNA *ptr)
{
  char *path = ED_fsmenu_entry_get_path(static_cast<FSMenuEntry *>(ptr->data));

  return int(path ? strlen(path) : 0);
}

static void rna_FileBrowser_FSMenuEntry_path_set(PointerRNA *ptr, const char *value)
{
  FSMenuEntry *fsm = static_cast<FSMenuEntry *>(ptr->data);

  /* NOTE: this will write to file immediately.
   * Not nice (and to be fixed ultimately), but acceptable in this case for now. */
  ED_fsmenu_entry_set_path(fsm, value);
}

static void rna_FileBrowser_FSMenuEntry_name_get(PointerRNA *ptr, char *value)
{
  strcpy(value, ED_fsmenu_entry_get_name(static_cast<FSMenuEntry *>(ptr->data)));
}

static int rna_FileBrowser_FSMenuEntry_name_length(PointerRNA *ptr)
{
  return int(strlen(ED_fsmenu_entry_get_name(static_cast<FSMenuEntry *>(ptr->data))));
}

static void rna_FileBrowser_FSMenuEntry_name_set(PointerRNA *ptr, const char *value)
{
  FSMenuEntry *fsm = static_cast<FSMenuEntry *>(ptr->data);

  /* NOTE: this will write to file immediately.
   * Not nice (and to be fixed ultimately), but acceptable in this case for now. */
  ED_fsmenu_entry_set_name(fsm, value);
}

static int rna_FileBrowser_FSMenuEntry_name_get_editable(const PointerRNA *ptr,
                                                         const char ** /*r_info*/)
{
  FSMenuEntry *fsm = static_cast<FSMenuEntry *>(ptr->data);

  return fsm->save ? int(PROP_EDITABLE) : 0;
}

static int rna_FileBrowser_FSMenuEntry_icon_get(PointerRNA *ptr)
{
  FSMenuEntry *fsm = static_cast<FSMenuEntry *>(ptr->data);
  return ED_fsmenu_entry_get_icon(fsm);
}

static void rna_FileBrowser_FSMenuEntry_icon_set(PointerRNA *ptr, int value)
{
  FSMenuEntry *fsm = static_cast<FSMenuEntry *>(ptr->data);
  ED_fsmenu_entry_set_icon(fsm, value);
}

static bool rna_FileBrowser_FSMenuEntry_use_save_get(PointerRNA *ptr)
{
  FSMenuEntry *fsm = static_cast<FSMenuEntry *>(ptr->data);
  return fsm->save;
}

static bool rna_FileBrowser_FSMenuEntry_is_valid_get(PointerRNA *ptr)
{
  FSMenuEntry *fsm = static_cast<FSMenuEntry *>(ptr->data);
  return fsm->valid;
}

static void rna_FileBrowser_FSMenu_next(CollectionPropertyIterator *iter)
{
  ListBaseIterator *internal = &iter->internal.listbase;

  if (internal->skip) {
    do {
      internal->link = (Link *)(((FSMenuEntry *)(internal->link))->next);
      iter->valid = (internal->link != nullptr);
    } while (iter->valid && internal->skip(iter, internal->link));
  }
  else {
    internal->link = (Link *)(((FSMenuEntry *)(internal->link))->next);
    iter->valid = (internal->link != nullptr);
  }
}

static void rna_FileBrowser_FSMenu_begin(CollectionPropertyIterator *iter, FSMenuCategory category)
{
  ListBaseIterator *internal = &iter->internal.listbase;

  FSMenu *fsmenu = ED_fsmenu_get();
  FSMenuEntry *fsmentry = ED_fsmenu_get_category(fsmenu, category);

  internal->link = (fsmentry) ? (Link *)fsmentry : nullptr;
  internal->skip = nullptr;

  iter->valid = (internal->link != nullptr);
}

static PointerRNA rna_FileBrowser_FSMenu_get(CollectionPropertyIterator *iter)
{
  ListBaseIterator *internal = &iter->internal.listbase;
  PointerRNA r_ptr = RNA_pointer_create_with_parent(
      iter->parent, &RNA_FileBrowserFSMenuEntry, internal->link);
  return r_ptr;
}

static void rna_FileBrowser_FSMenu_end(CollectionPropertyIterator * /*iter*/) {}

static void rna_FileBrowser_FSMenuSystem_data_begin(CollectionPropertyIterator *iter,
                                                    PointerRNA * /*ptr*/)
{
  rna_FileBrowser_FSMenu_begin(iter, FS_CATEGORY_SYSTEM);
}

static int rna_FileBrowser_FSMenuSystem_data_length(PointerRNA * /*ptr*/)
{
  FSMenu *fsmenu = ED_fsmenu_get();

  return ED_fsmenu_get_nentries(fsmenu, FS_CATEGORY_SYSTEM);
}

static void rna_FileBrowser_FSMenuSystemBookmark_data_begin(CollectionPropertyIterator *iter,
                                                            PointerRNA * /*ptr*/)
{
  rna_FileBrowser_FSMenu_begin(iter, FS_CATEGORY_SYSTEM_BOOKMARKS);
}

static int rna_FileBrowser_FSMenuSystemBookmark_data_length(PointerRNA * /*ptr*/)
{
  FSMenu *fsmenu = ED_fsmenu_get();

  return ED_fsmenu_get_nentries(fsmenu, FS_CATEGORY_SYSTEM_BOOKMARKS);
}

static void rna_FileBrowser_FSMenuBookmark_data_begin(CollectionPropertyIterator *iter,
                                                      PointerRNA * /*ptr*/)
{
  rna_FileBrowser_FSMenu_begin(iter, FS_CATEGORY_BOOKMARKS);
}

static int rna_FileBrowser_FSMenuBookmark_data_length(PointerRNA * /*ptr*/)
{
  FSMenu *fsmenu = ED_fsmenu_get();

  return ED_fsmenu_get_nentries(fsmenu, FS_CATEGORY_BOOKMARKS);
}

static void rna_FileBrowser_FSMenuRecent_data_begin(CollectionPropertyIterator *iter,
                                                    PointerRNA * /*ptr*/)
{
  rna_FileBrowser_FSMenu_begin(iter, FS_CATEGORY_RECENT);
}

static int rna_FileBrowser_FSMenuRecent_data_length(PointerRNA * /*ptr*/)
{
  FSMenu *fsmenu = ED_fsmenu_get();

  return ED_fsmenu_get_nentries(fsmenu, FS_CATEGORY_RECENT);
}

static int rna_FileBrowser_FSMenu_active_get(PointerRNA *ptr, const FSMenuCategory category)
{
  SpaceFile *sf = static_cast<SpaceFile *>(ptr->data);
  int actnr = -1;

  switch (category) {
    case FS_CATEGORY_SYSTEM:
      actnr = sf->systemnr;
      break;
    case FS_CATEGORY_SYSTEM_BOOKMARKS:
      actnr = sf->system_bookmarknr;
      break;
    case FS_CATEGORY_BOOKMARKS:
      actnr = sf->bookmarknr;
      break;
    case FS_CATEGORY_RECENT:
      actnr = sf->recentnr;
      break;
    case FS_CATEGORY_OTHER:
      /* pass. */
      break;
  }

  return actnr;
}

static void rna_FileBrowser_FSMenu_active_set(PointerRNA *ptr,
                                              int value,
                                              const FSMenuCategory category)
{
  SpaceFile *sf = static_cast<SpaceFile *>(ptr->data);
  FSMenu *fsmenu = ED_fsmenu_get();
  FSMenuEntry *fsm = ED_fsmenu_get_entry(fsmenu, category, value);

  if (fsm && sf->params) {
    switch (category) {
      case FS_CATEGORY_SYSTEM:
        sf->systemnr = value;
        break;
      case FS_CATEGORY_SYSTEM_BOOKMARKS:
        sf->system_bookmarknr = value;
        break;
      case FS_CATEGORY_BOOKMARKS:
        sf->bookmarknr = value;
        break;
      case FS_CATEGORY_RECENT:
        sf->recentnr = value;
        break;
      case FS_CATEGORY_OTHER:
        /* pass. */
        break;
    }

    STRNCPY(sf->params->dir, fsm->path);
  }
}

static void rna_FileBrowser_FSMenu_active_range(PointerRNA * /*ptr*/,
                                                int *min,
                                                int *max,
                                                int *softmin,
                                                int *softmax,
                                                const FSMenuCategory category)
{
  FSMenu *fsmenu = ED_fsmenu_get();

  *min = *softmin = -1;
  *max = *softmax = ED_fsmenu_get_nentries(fsmenu, category) - 1;
}

static void rna_FileBrowser_FSMenu_active_update(bContext *C, PointerRNA *ptr)
{
  ScrArea *area = rna_area_from_space(ptr);
  ED_file_change_dir_ex(C, area);
}

static int rna_FileBrowser_FSMenuSystem_active_get(PointerRNA *ptr)
{
  return rna_FileBrowser_FSMenu_active_get(ptr, FS_CATEGORY_SYSTEM);
}

static void rna_FileBrowser_FSMenuSystem_active_set(PointerRNA *ptr, int value)
{
  rna_FileBrowser_FSMenu_active_set(ptr, value, FS_CATEGORY_SYSTEM);
}

static void rna_FileBrowser_FSMenuSystem_active_range(
    PointerRNA *ptr, int *min, int *max, int *softmin, int *softmax)
{
  rna_FileBrowser_FSMenu_active_range(ptr, min, max, softmin, softmax, FS_CATEGORY_SYSTEM);
}

static int rna_FileBrowser_FSMenuSystemBookmark_active_get(PointerRNA *ptr)
{
  return rna_FileBrowser_FSMenu_active_get(ptr, FS_CATEGORY_SYSTEM_BOOKMARKS);
}

static void rna_FileBrowser_FSMenuSystemBookmark_active_set(PointerRNA *ptr, int value)
{
  rna_FileBrowser_FSMenu_active_set(ptr, value, FS_CATEGORY_SYSTEM_BOOKMARKS);
}

static void rna_FileBrowser_FSMenuSystemBookmark_active_range(
    PointerRNA *ptr, int *min, int *max, int *softmin, int *softmax)
{
  rna_FileBrowser_FSMenu_active_range(
      ptr, min, max, softmin, softmax, FS_CATEGORY_SYSTEM_BOOKMARKS);
}

static int rna_FileBrowser_FSMenuBookmark_active_get(PointerRNA *ptr)
{
  return rna_FileBrowser_FSMenu_active_get(ptr, FS_CATEGORY_BOOKMARKS);
}

static void rna_FileBrowser_FSMenuBookmark_active_set(PointerRNA *ptr, int value)
{
  rna_FileBrowser_FSMenu_active_set(ptr, value, FS_CATEGORY_BOOKMARKS);
}

static void rna_FileBrowser_FSMenuBookmark_active_range(
    PointerRNA *ptr, int *min, int *max, int *softmin, int *softmax)
{
  rna_FileBrowser_FSMenu_active_range(ptr, min, max, softmin, softmax, FS_CATEGORY_BOOKMARKS);
}

static int rna_FileBrowser_FSMenuRecent_active_get(PointerRNA *ptr)
{
  return rna_FileBrowser_FSMenu_active_get(ptr, FS_CATEGORY_RECENT);
}

static void rna_FileBrowser_FSMenuRecent_active_set(PointerRNA *ptr, int value)
{
  rna_FileBrowser_FSMenu_active_set(ptr, value, FS_CATEGORY_RECENT);
}

static void rna_FileBrowser_FSMenuRecent_active_range(
    PointerRNA *ptr, int *min, int *max, int *softmin, int *softmax)
{
  rna_FileBrowser_FSMenu_active_range(ptr, min, max, softmin, softmax, FS_CATEGORY_RECENT);
}

static void rna_SpaceFileBrowser_browse_mode_update(Main * /*bmain*/,
                                                    Scene * /*scene*/,
                                                    PointerRNA *ptr)
{
  ScrArea *area = rna_area_from_space(ptr);
  ED_area_tag_refresh(area);
}

static void rna_SpaceSpreadsheet_geometry_component_type_update(Main * /*bmain*/,
                                                                Scene * /*scene*/,
                                                                PointerRNA *ptr)
{
  using namespace blender;
  SpaceSpreadsheet *sspreadsheet = (SpaceSpreadsheet *)ptr->data;
  switch (sspreadsheet->geometry_component_type) {
    case int(bke::GeometryComponent::Type::Mesh): {
      if (!ELEM(bke::AttrDomain(sspreadsheet->attribute_domain),
                bke::AttrDomain::Point,
                bke::AttrDomain::Edge,
                bke::AttrDomain::Face,
                bke::AttrDomain::Corner))
      {
        sspreadsheet->attribute_domain = uint8_t(bke::AttrDomain::Point);
      }
      break;
    }
    case int(bke::GeometryComponent::Type::PointCloud): {
      sspreadsheet->attribute_domain = uint8_t(bke::AttrDomain::Point);
      break;
    }
    case int(bke::GeometryComponent::Type::Instance): {
      sspreadsheet->attribute_domain = uint8_t(bke::AttrDomain::Instance);
      break;
    }
    case int(bke::GeometryComponent::Type::Volume): {
      break;
    }
    case int(bke::GeometryComponent::Type::Curve): {
      if (!ELEM(bke::AttrDomain(sspreadsheet->attribute_domain),
                bke::AttrDomain::Point,
                bke::AttrDomain::Curve))
      {
        sspreadsheet->attribute_domain = uint8_t(bke::AttrDomain::Point);
      }
      break;
    }
  }
}

const EnumPropertyItem *rna_SpaceSpreadsheet_attribute_domain_itemf(bContext * /*C*/,
                                                                    PointerRNA *ptr,
                                                                    PropertyRNA * /*prop*/,
                                                                    bool *r_free)
{
  using namespace blender;
  SpaceSpreadsheet *sspreadsheet = (SpaceSpreadsheet *)ptr->data;
  auto component_type = bke::GeometryComponent::Type(sspreadsheet->geometry_component_type);
  if (sspreadsheet->object_eval_state == SPREADSHEET_OBJECT_EVAL_STATE_ORIGINAL) {
    ID *used_id = ed::spreadsheet::get_current_id(sspreadsheet);
    if (used_id != nullptr) {
      if (GS(used_id->name) == ID_OB) {
        Object *used_object = (Object *)used_id;
        if (used_object->type == OB_POINTCLOUD) {
          component_type = bke::GeometryComponent::Type::PointCloud;
        }
        else {
          component_type = bke::GeometryComponent::Type::Mesh;
        }
      }
    }
  }

  static EnumPropertyItem mesh_vertex_domain_item = {
      int(bke::AttrDomain::Point), "POINT", 0, "Vertex", "Attribute per point/vertex"};

  EnumPropertyItem *item_array = nullptr;
  int items_len = 0;
  for (const EnumPropertyItem *item = rna_enum_attribute_domain_items; item->identifier != nullptr;
       item++)
  {
    if (component_type == bke::GeometryComponent::Type::Mesh) {
      if (!ELEM(bke::AttrDomain(item->value),
                bke::AttrDomain::Corner,
                bke::AttrDomain::Edge,
                bke::AttrDomain::Point,
                bke::AttrDomain::Face))
      {
        continue;
      }
    }
    if (component_type == bke::GeometryComponent::Type::PointCloud) {
      if (bke::AttrDomain(item->value) != bke::AttrDomain::Point) {
        continue;
      }
    }
    if (component_type == bke::GeometryComponent::Type::Curve) {
      if (!ELEM(bke::AttrDomain(item->value), bke::AttrDomain::Point, bke::AttrDomain::Curve)) {
        continue;
      }
    }
    if (bke::AttrDomain(item->value) == bke::AttrDomain::Point &&
        component_type == bke::GeometryComponent::Type::Mesh)
    {
      RNA_enum_item_add(&item_array, &items_len, &mesh_vertex_domain_item);
    }
    else {
      RNA_enum_item_add(&item_array, &items_len, item);
    }
  }
  RNA_enum_item_end(&item_array, &items_len);

  *r_free = true;
  return item_array;
}

static StructRNA *rna_viewer_path_elem_refine(PointerRNA *ptr)
{
  ViewerPathElem *elem = static_cast<ViewerPathElem *>(ptr->data);
  switch (ViewerPathElemType(elem->type)) {
    case VIEWER_PATH_ELEM_TYPE_ID:
      return &RNA_IDViewerPathElem;
    case VIEWER_PATH_ELEM_TYPE_MODIFIER:
      return &RNA_ModifierViewerPathElem;
    case VIEWER_PATH_ELEM_TYPE_GROUP_NODE:
      return &RNA_GroupNodeViewerPathElem;
    case VIEWER_PATH_ELEM_TYPE_SIMULATION_ZONE:
      return &RNA_SimulationZoneViewerPathElem;
    case VIEWER_PATH_ELEM_TYPE_VIEWER_NODE:
      return &RNA_ViewerNodeViewerPathElem;
    case VIEWER_PATH_ELEM_TYPE_REPEAT_ZONE:
      return &RNA_RepeatZoneViewerPathElem;
    case VIEWER_PATH_ELEM_TYPE_FOREACH_GEOMETRY_ELEMENT_ZONE:
      return &RNA_ForeachGeometryElementZoneViewerPathElem;
  }
  BLI_assert_unreachable();
  return nullptr;
}

static void rna_FileAssetSelectParams_catalog_id_get(PointerRNA *ptr, char *value)
{
  const FileAssetSelectParams *params = static_cast<FileAssetSelectParams *>(ptr->data);
  BLI_uuid_format(value, params->catalog_id);
}

static int rna_FileAssetSelectParams_catalog_id_length(PointerRNA * /*ptr*/)
{
  return UUID_STRING_SIZE - 1;
}

static void rna_FileAssetSelectParams_catalog_id_set(PointerRNA *ptr, const char *value)
{
  FileAssetSelectParams *params = static_cast<FileAssetSelectParams *>(ptr->data);

  if (value[0] == '\0') {
    params->catalog_id = BLI_uuid_nil();
    params->asset_catalog_visibility = FILE_SHOW_ASSETS_ALL_CATALOGS;
    return;
  }

  bUUID new_uuid;
  if (!BLI_uuid_parse_string(&new_uuid, value)) {
    printf("UUID %s not formatted correctly, ignoring new value\n", value);
    return;
  }

  params->catalog_id = new_uuid;
  params->asset_catalog_visibility = FILE_SHOW_ASSETS_FROM_CATALOG;
}

#else

static const EnumPropertyItem dt_uv_items[] = {
    {SI_UVDT_OUTLINE, "OUTLINE", 0, "Outline", "Display white edges with black outline"},
    {SI_UVDT_DASH, "DASH", 0, "Dash", "Display dashed black-white edges"},
    {SI_UVDT_BLACK, "BLACK", 0, "Black", "Display black edges"},
    {SI_UVDT_WHITE, "WHITE", 0, "White", "Display white edges"},
    {0, nullptr, 0, nullptr, nullptr},
};

static IDFilterEnumPropertyItem rna_enum_space_file_id_filter_categories[] = {
    /* Categories */
    {FILTER_ID_SCE, "category_scene", ICON_SCENE_DATA, "Scenes", "Show scenes"},
    {FILTER_ID_AC, "category_animation", ICON_ANIM_DATA, "Animations", "Show animation data"},
    {FILTER_ID_OB | FILTER_ID_GR,
     "category_object",
     ICON_OUTLINER_COLLECTION,
     "Objects & Collections",
     "Show objects and collections"},
    {FILTER_ID_AR | FILTER_ID_CU_LEGACY | FILTER_ID_LT | FILTER_ID_MB | FILTER_ID_ME |
         FILTER_ID_CV | FILTER_ID_PT | FILTER_ID_VO,
     "category_geometry",
     ICON_GEOMETRY_NODES,
     "Geometry",
     "Show meshes, curves, lattice, armatures and metaballs data"},
    {FILTER_ID_LS | FILTER_ID_MA | FILTER_ID_NT | FILTER_ID_TE,
     "category_shading",
     ICON_MATERIAL_DATA,
     "Shading",
     "Show materials, node-trees, textures and Freestyle's line-styles"},
    {FILTER_ID_IM | FILTER_ID_MC | FILTER_ID_MSK | FILTER_ID_SO,
     "category_image",
     ICON_IMAGE_DATA,
     "Images & Sounds",
     "Show images, movie clips, sounds and masks"},
    {FILTER_ID_CA | FILTER_ID_LA | FILTER_ID_LP | FILTER_ID_SPK | FILTER_ID_WO,
     "category_environment",
     ICON_WORLD_DATA,
     "Environment",
     "Show worlds, lights, cameras and speakers"},
    {FILTER_ID_BR | FILTER_ID_GD_LEGACY | FILTER_ID_PA | FILTER_ID_PAL | FILTER_ID_PC |
         FILTER_ID_TXT | FILTER_ID_VF | FILTER_ID_CF | FILTER_ID_WS,
     "category_misc",
     ICON_GREASEPENCIL,
     "Miscellaneous",
     "Show other data types"},
    {0, nullptr, 0, nullptr, nullptr},
};

static void rna_def_space_generic_show_region_toggles(StructRNA *srna, int region_type_mask)
{
  PropertyRNA *prop;

#  define DEF_SHOW_REGION_PROPERTY(identifier, label, description) \
    { \
      prop = RNA_def_property(srna, STRINGIFY(identifier), PROP_BOOLEAN, PROP_NONE); \
      RNA_def_property_flag(prop, PROP_CONTEXT_UPDATE); \
      RNA_def_property_boolean_funcs(prop, \
                                     STRINGIFY(rna_Space_##identifier##_get), \
                                     STRINGIFY(rna_Space_##identifier##_set)); \
      RNA_def_property_ui_text(prop, label, description); \
      RNA_def_property_update(prop, 0, STRINGIFY(rna_Space_##identifier##_update)); \
    } \
    ((void)0)

  if (region_type_mask & (1 << RGN_TYPE_TOOL_HEADER)) {
    region_type_mask &= ~(1 << RGN_TYPE_TOOL_HEADER);
    DEF_SHOW_REGION_PROPERTY(show_region_tool_header, "Tool Settings", "");
  }
  if (region_type_mask & (1 << RGN_TYPE_HEADER)) {
    region_type_mask &= ~(1 << RGN_TYPE_HEADER);
    DEF_SHOW_REGION_PROPERTY(show_region_header, "Header", "");
  }
  if (region_type_mask & (1 << RGN_TYPE_FOOTER)) {
    region_type_mask &= ~(1 << RGN_TYPE_FOOTER);
    DEF_SHOW_REGION_PROPERTY(show_region_footer, "Footer", "");
  }
  if (region_type_mask & (1 << RGN_TYPE_TOOLS)) {
    region_type_mask &= ~(1 << RGN_TYPE_TOOLS);
    DEF_SHOW_REGION_PROPERTY(show_region_toolbar, "Toolbar", "");
  }
  if (region_type_mask & (1 << RGN_TYPE_TOOL_PROPS)) {
    region_type_mask &= ~(1 << RGN_TYPE_TOOL_PROPS);
    DEF_SHOW_REGION_PROPERTY(show_region_tool_props, "Toolbar", "");
  }
  if (region_type_mask & (1 << RGN_TYPE_CHANNELS)) {
    region_type_mask &= ~(1 << RGN_TYPE_CHANNELS);
    DEF_SHOW_REGION_PROPERTY(show_region_channels, "Channels", "");
  }
  if (region_type_mask & (1 << RGN_TYPE_UI)) {
    region_type_mask &= ~(1 << RGN_TYPE_UI);
    DEF_SHOW_REGION_PROPERTY(show_region_ui, "Sidebar", "");
  }
  if (region_type_mask & (1 << RGN_TYPE_HUD)) {
    region_type_mask &= ~(1 << RGN_TYPE_HUD);
    DEF_SHOW_REGION_PROPERTY(show_region_hud, "Adjust Last Operation", "");
  }
  if (region_type_mask & ((1 << RGN_TYPE_ASSET_SHELF) | (1 << RGN_TYPE_ASSET_SHELF_HEADER))) {
    region_type_mask &= ~((1 << RGN_TYPE_ASSET_SHELF) | (1 << RGN_TYPE_ASSET_SHELF_HEADER));
    DEF_SHOW_REGION_PROPERTY(show_region_asset_shelf, "Asset Shelf", "");
  }
  BLI_assert(region_type_mask == 0);
}

static void rna_def_space(BlenderRNA *brna)
{
  StructRNA *srna;
  PropertyRNA *prop;

  srna = RNA_def_struct(brna, "Space", nullptr);
  RNA_def_struct_sdna(srna, "SpaceLink");
  RNA_def_struct_ui_text(srna, "Space", "Space data for a screen area");
  RNA_def_struct_path_func(srna, "BKE_screen_path_from_screen_to_space");
  RNA_def_struct_refine_func(srna, "rna_Space_refine");

  prop = RNA_def_property(srna, "type", PROP_ENUM, PROP_NONE);
  RNA_def_property_enum_sdna(prop, nullptr, "spacetype");
  RNA_def_property_enum_items(prop, rna_enum_space_type_items);
  /* When making this editable, take care for the special case of global areas
   * (see rna_Area_type_set). */
  RNA_def_property_clear_flag(prop, PROP_EDITABLE);
  RNA_def_property_ui_text(prop, "Type", "Space data type");

  /* Access to #V2D_VIEWSYNC_SCREEN_TIME. */
  prop = RNA_def_property(srna, "show_locked_time", PROP_BOOLEAN, PROP_NONE);
  RNA_def_property_boolean_funcs(prop, "rna_Space_view2d_sync_get", "rna_Space_view2d_sync_set");
  RNA_def_property_ui_text(prop,
                           "Sync Visible Range",
                           "Synchronize the visible timeline range with other time-based "
                           "editors\nEach editor to sync needs to have Sync Visible Range on");
  RNA_def_property_update(prop, NC_SPACE | ND_SPACE_TIME, "rna_Space_view2d_sync_update");

  rna_def_space_generic_show_region_toggles(srna, (1 << RGN_TYPE_HEADER));
}

/* for all spaces that use a mask */
static void rna_def_space_mask_info(StructRNA *srna, int noteflag, const char *mask_set_func)
{
  PropertyRNA *prop;

  static const EnumPropertyItem overlay_mode_items[] = {
      {MASK_OVERLAY_ALPHACHANNEL,
       "ALPHACHANNEL",
       ICON_NONE,
       "Alpha Channel",
       "Show alpha channel of the mask"},
      {MASK_OVERLAY_COMBINED,
       "COMBINED",
       ICON_NONE,
       "Combined",
       "Combine space background image with the mask"},
      {0, nullptr, 0, nullptr, nullptr},
  };

  prop = RNA_def_property(srna, "mask", PROP_POINTER, PROP_NONE);
  RNA_def_property_pointer_sdna(prop, nullptr, "mask_info.mask");
  RNA_def_property_flag(prop, PROP_EDITABLE);
  RNA_def_property_ui_text(prop, "Mask", "Mask displayed and edited in this space");
  RNA_def_property_pointer_funcs(prop, nullptr, mask_set_func, nullptr, nullptr);
  RNA_def_property_update(prop, noteflag, nullptr);

  /* mask drawing */
  prop = RNA_def_property(srna, "mask_display_type", PROP_ENUM, PROP_NONE);
  RNA_def_property_enum_sdna(prop, nullptr, "mask_info.draw_type");
  RNA_def_property_enum_items(prop, dt_uv_items);
  RNA_def_property_ui_text(prop, "Edge Display Type", "Display type for mask splines");
  RNA_def_property_update(prop, noteflag, nullptr);

  prop = RNA_def_property(srna, "show_mask_spline", PROP_BOOLEAN, PROP_NONE);
  RNA_def_property_boolean_sdna(prop, nullptr, "mask_info.draw_flag", MASK_DRAWFLAG_SPLINE);
  RNA_def_property_ui_text(prop, "Show Mask Spline", "");
  RNA_def_property_update(prop, noteflag, nullptr);

  prop = RNA_def_property(srna, "show_mask_overlay", PROP_BOOLEAN, PROP_NONE);
  RNA_def_property_boolean_sdna(prop, nullptr, "mask_info.draw_flag", MASK_DRAWFLAG_OVERLAY);
  RNA_def_property_ui_text(prop, "Show Mask Overlay", "");
  RNA_def_property_update(prop, noteflag, nullptr);

  prop = RNA_def_property(srna, "mask_overlay_mode", PROP_ENUM, PROP_NONE);
  RNA_def_property_enum_sdna(prop, nullptr, "mask_info.overlay_mode");
  RNA_def_property_enum_items(prop, overlay_mode_items);
  RNA_def_property_ui_text(prop, "Overlay Mode", "Overlay mode of rasterized mask");
  RNA_def_property_update(prop, noteflag, nullptr);

  prop = RNA_def_property(srna, "blend_factor", PROP_FLOAT, PROP_FACTOR);
  RNA_def_property_float_sdna(prop, nullptr, "mask_info.blend_factor");
  RNA_def_property_range(prop, 0.0f, 1.0f);
  RNA_def_property_ui_range(prop, 0, 1., 0.1, 1);
  RNA_def_property_ui_text(prop, "Blending Factor", "Overlay blending factor of rasterized mask");
  RNA_def_property_update(prop, noteflag, nullptr);
}

static void rna_def_space_image_uv(BlenderRNA *brna)
{
  StructRNA *srna;
  PropertyRNA *prop;

  /* BFA: Changed order to have stretching method area first */
  static const EnumPropertyItem dt_uvstretch_items[] = {
      {SI_UVDT_STRETCH_AREA, "AREA", 0, "Area", "Area distortion between UV and 3D faces"},
      {SI_UVDT_STRETCH_ANGLE, "ANGLE", 0, "Angle", "Angular distortion between UV and 3D angles"},
      {0, nullptr, 0, nullptr, nullptr},
  };

  static const EnumPropertyItem pixel_round_mode_items[] = {
      {SI_PIXEL_ROUND_DISABLED,
       "DISABLED",
       ICON_SNAPTOPIXEL_OFF,
       "Disabled",
       "Don't round to pixels"},
      {SI_PIXEL_ROUND_CORNER, "CORNER", ICON_SNAPTOPIXEL_CORNER, "Corner", "Round to pixel corners"},
      {SI_PIXEL_ROUND_CENTER, "CENTER", ICON_SNAPTOPIXEL_CENTER, "Center", "Round to pixel centers"},
      {0, nullptr, 0, nullptr, nullptr},
  };

  static const EnumPropertyItem grid_shape_source_items[] = {
      {SI_GRID_SHAPE_DYNAMIC, "DYNAMIC", 0, "Dynamic", "Dynamic grid"},
      {SI_GRID_SHAPE_FIXED, "FIXED", 0, "Fixed", "Manually set grid divisions"},
      {SI_GRID_SHAPE_PIXEL, "PIXEL", 0, "Pixel", "Grid aligns with pixels from image"},
      {0, nullptr, 0, nullptr, nullptr},
  };

  srna = RNA_def_struct(brna, "SpaceUVEditor", nullptr);
  RNA_def_struct_sdna(srna, "SpaceImage");
  RNA_def_struct_nested(brna, srna, "SpaceImageEditor");
  RNA_def_struct_path_func(srna, "rna_SpaceUVEditor_path");
  RNA_def_struct_ui_text(srna, "Space UV Editor", "UV editor data for the image editor space");

  /* drawing */
  prop = RNA_def_property(srna, "edge_display_type", PROP_ENUM, PROP_NONE);
  RNA_def_property_enum_sdna(prop, nullptr, "dt_uv");
  RNA_def_property_enum_items(prop, dt_uv_items);
  RNA_def_property_ui_text(prop, "Display As", "Display style for UV edges");
  RNA_def_property_update(prop, NC_SPACE | ND_SPACE_IMAGE, nullptr);

  prop = RNA_def_property(srna, "show_stretch", PROP_BOOLEAN, PROP_NONE);
  RNA_def_property_boolean_sdna(prop, nullptr, "flag", SI_DRAW_STRETCH);
  RNA_def_property_ui_text(
      prop,
      "Display Stretch",
      "Display faces colored according to the difference in shape between UVs and "
      "their 3D coordinates (blue for low distortion, red for high distortion)");
  RNA_def_property_update(prop, NC_SPACE | ND_SPACE_IMAGE, nullptr);

  prop = RNA_def_property(srna, "display_stretch_type", PROP_ENUM, PROP_NONE);
  RNA_def_property_enum_sdna(prop, nullptr, "dt_uvstretch");
  RNA_def_property_enum_items(prop, dt_uvstretch_items);
  /* BFA: change default UV stretch overlay type for newly created spaces
   * (spaces that are created from scratch, not ones selected or loaded from a startup/template
   * file) to change those edit the startup file via command line background mode with a Python
   * script like this one:

import bpy

for s in bpy.data.screens:
  for a in s.areas:
    for sp in a.spaces:
      if hasattr(sp, "uv_editor"): sp.uv_editor.display_stretch_type = "AREA"

bpy.ops.wm.save_as_mainfile()

   */
  RNA_def_property_enum_default(prop, SI_UVDT_STRETCH_AREA);
  RNA_def_property_ui_text(prop, "Display Stretch Type", "Type of stretch to display");
  RNA_def_property_translation_context(prop, BLT_I18NCONTEXT_ID_MESH);
  RNA_def_property_update(prop, NC_SPACE | ND_SPACE_IMAGE, nullptr);

  prop = RNA_def_property(srna, "show_modified_edges", PROP_BOOLEAN, PROP_NONE);
  RNA_def_property_boolean_sdna(prop, nullptr, "flag", SI_DRAWSHADOW);
  RNA_def_property_ui_text(
      prop, "Display Modified Edges", "Display edges after modifiers are applied");
  RNA_def_property_update(prop, NC_SPACE | ND_SPACE_IMAGE, nullptr);

  prop = RNA_def_property(srna, "show_metadata", PROP_BOOLEAN, PROP_NONE);
  RNA_def_property_boolean_sdna(prop, nullptr, "flag", SI_DRAW_METADATA);
  RNA_def_property_ui_text(prop, "Show Metadata", "Display metadata properties of the image");
  RNA_def_property_update(prop, NC_SPACE | ND_SPACE_IMAGE, nullptr);

  prop = RNA_def_property(srna, "show_texpaint", PROP_BOOLEAN, PROP_NONE);
  RNA_def_property_boolean_negative_sdna(prop, nullptr, "flag", SI_NO_DRAW_TEXPAINT);
  RNA_def_property_ui_text(
      prop, "Display Texture Paint UVs", "Display overlay of texture paint UV layer");
  RNA_def_property_update(prop, NC_SPACE | ND_SPACE_IMAGE, nullptr);

  prop = RNA_def_property(srna, "show_pixel_coords", PROP_BOOLEAN, PROP_NONE);
  RNA_def_property_boolean_negative_sdna(prop, nullptr, "flag", SI_COORDFLOATS);
  RNA_def_property_ui_text(
      prop, "Pixel Coordinates", "Display UV coordinates in pixels rather than from 0.0 to 1.0");
  RNA_def_property_update(prop, NC_SPACE | ND_SPACE_IMAGE, nullptr);

  prop = RNA_def_property(srna, "show_faces", PROP_BOOLEAN, PROP_NONE);
  RNA_def_property_boolean_negative_sdna(prop, nullptr, "flag", SI_NO_DRAWFACES);
  RNA_def_property_ui_text(prop, "Display Faces", "Display faces over the image\nDoes not work when Display Stretch is active");
  RNA_def_property_update(prop, NC_SPACE | ND_SPACE_IMAGE, nullptr);

  prop = RNA_def_property(srna, "tile_grid_shape", PROP_INT, PROP_XYZ);
  RNA_def_property_int_sdna(prop, nullptr, "tile_grid_shape");
  RNA_def_property_array(prop, 2);
  RNA_def_property_int_default(prop, 1);
  RNA_def_property_range(prop, 1, 100);
  RNA_def_property_int_funcs(prop, nullptr, "rna_SpaceUVEditor_tile_grid_shape_set", nullptr);
  RNA_def_property_ui_text(
      prop, "Tile Grid Shape", "How many tiles will be shown in the background");
  RNA_def_property_update(prop, NC_SPACE | ND_SPACE_IMAGE, nullptr);

  prop = RNA_def_property(srna, "show_grid_over_image", PROP_BOOLEAN, PROP_NONE);
  RNA_def_property_boolean_sdna(prop, nullptr, "flag", SI_GRID_OVER_IMAGE);
  RNA_def_property_boolean_default(prop, true);
  RNA_def_property_ui_text(prop, "Grid Over Image", "Show the grid over the image\nRequires an image to be active and loaded");
  RNA_def_property_update(prop, NC_SPACE | ND_SPACE_IMAGE, nullptr);

  prop = RNA_def_property(srna, "grid_shape_source", PROP_ENUM, PROP_NONE);
  RNA_def_property_enum_items(prop, grid_shape_source_items);
  RNA_def_property_ui_text(prop, "Grid Shape Source", "Specify source for the grid shape");
  RNA_def_property_update(prop, NC_SPACE | ND_SPACE_IMAGE, nullptr);

  prop = RNA_def_property(srna, "custom_grid_subdivisions", PROP_INT, PROP_XYZ);
  RNA_def_property_int_sdna(prop, nullptr, "custom_grid_subdiv");
  RNA_def_property_array(prop, 2);
  RNA_def_property_int_default(prop, 10);
  RNA_def_property_range(prop, 1, 5000);
  RNA_def_property_int_funcs(prop, nullptr, "rna_SpaceUVEditor_custom_grid_subdiv_set", nullptr);
  RNA_def_property_ui_text(
      prop, "Dynamic Grid Size", "Number of grid units in UV space that make one UV Unit");
  RNA_def_property_update(prop, NC_SPACE | ND_SPACE_IMAGE, nullptr);

  prop = RNA_def_property(srna, "uv_opacity", PROP_FLOAT, PROP_FACTOR);
  RNA_def_property_float_sdna(prop, nullptr, "uv_opacity");
  RNA_def_property_range(prop, 0.0f, 1.0f);
  RNA_def_property_ui_text(prop, "UV Opacity", "Opacity of UV overlays");
  RNA_def_property_update(prop, NC_SPACE | ND_SPACE_IMAGE, nullptr);

  prop = RNA_def_property(srna, "stretch_opacity", PROP_FLOAT, PROP_FACTOR);
  RNA_def_property_float_sdna(prop, nullptr, "stretch_opacity");
  RNA_def_property_range(prop, 0.0f, 1.0f);
  RNA_def_property_ui_text(prop, "Stretch Opacity", "Opacity of the UV Stretch overlay");
  RNA_def_property_update(prop, NC_SPACE | ND_SPACE_IMAGE, nullptr);

  prop = RNA_def_property(srna, "pixel_round_mode", PROP_ENUM, PROP_NONE);
  RNA_def_property_enum_items(prop, pixel_round_mode_items);
  RNA_def_property_ui_text(prop, "Round to Pixels", "Round UVs to pixels while editing");
  RNA_def_property_update(prop, NC_SPACE | ND_SPACE_IMAGE, nullptr);

  prop = RNA_def_property(srna, "lock_bounds", PROP_BOOLEAN, PROP_NONE);
  RNA_def_property_boolean_sdna(prop, nullptr, "flag", SI_CLIP_UV);
  RNA_def_property_ui_text(prop,
                           "Constrain to Image Bounds",
                           "Constraint to stay within the image bounds while editing");
  RNA_def_property_update(prop, NC_SPACE | ND_SPACE_IMAGE, nullptr);

  prop = RNA_def_property(srna, "use_live_unwrap", PROP_BOOLEAN, PROP_NONE);
  RNA_def_property_boolean_sdna(prop, nullptr, "flag", SI_LIVE_UNWRAP);
  RNA_def_property_ui_text(
      prop,
      "Live Unwrap",
      "Continuously unwrap the selected UV island while transforming pinned vertices");
  RNA_def_property_update(prop, NC_SPACE | ND_SPACE_IMAGE, nullptr);
}

static void rna_def_space_outliner(BlenderRNA *brna)
{
  StructRNA *srna;
  PropertyRNA *prop;

  static const EnumPropertyItem display_mode_items[] = {
      {SO_SCENES,
       "SCENES",
       ICON_SCENE_DATA,
       "Scenes",
       "Display scenes and their view layers, collections and objects"},
      {SO_VIEW_LAYER,
       "VIEW_LAYER",
       ICON_RENDER_RESULT,
       "View Layer",
       "Display collections and objects in the view layer"},
      {SO_SEQUENCE,
       "SEQUENCE",
       ICON_SEQUENCE,
       "Video Sequencer",
       "Display data belonging to the Video Sequencer"},
      {SO_LIBRARIES,
       "LIBRARIES",
       ICON_FILE_BLEND,
       "Blender File",
       "Display data of current file and linked libraries"},
      {SO_DATA_API,
       "DATA_API",
       ICON_RNA,
       "Data API",
       "Display low level Blender data and its properties"},
      {SO_OVERRIDES_LIBRARY,
       "LIBRARY_OVERRIDES",
       ICON_LIBRARY_DATA_OVERRIDE,
       "Library Overrides",
       "Display data-blocks with library overrides and list their overridden properties"},
      {SO_ID_ORPHANS,
       "ORPHAN_DATA",
       ICON_ORPHAN_DATA,
       "Unused Data",
       "Display data that is unused and/or will be lost when the file is reloaded"},
      {0, nullptr, 0, nullptr, nullptr},
  };

  static const EnumPropertyItem lib_override_view_mode[] = {
      {SO_LIB_OVERRIDE_VIEW_PROPERTIES,
       "PROPERTIES",
       ICON_NONE,
       "Properties",
       "Display all local override data-blocks with their overridden properties and buttons to "
       "edit them"},
      {SO_LIB_OVERRIDE_VIEW_HIERARCHIES,
       "HIERARCHIES",
       ICON_NONE,
       "Hierarchies",
       "Display library override relationships"},
      {0, nullptr, 0, nullptr, nullptr},
  };

  static const EnumPropertyItem filter_state_items[] = {
      {SO_FILTER_OB_ALL, "ALL", 0, "All", "Show all objects in the view layer"},
      {SO_FILTER_OB_VISIBLE, "VISIBLE", 0, "Visible", "Show visible objects"},
      {SO_FILTER_OB_SELECTED, "SELECTED", 0, "Selected", "Show selected objects"},
      {SO_FILTER_OB_ACTIVE, "ACTIVE", 0, "Active", "Show only the active object"},
      {SO_FILTER_OB_SELECTABLE, "SELECTABLE", 0, "Selectable", "Show only selectable objects"},
      {0, nullptr, 0, nullptr, nullptr},
  };

  srna = RNA_def_struct(brna, "SpaceOutliner", "Space");
  RNA_def_struct_sdna(srna, "SpaceOutliner");
  RNA_def_struct_ui_text(srna, "Space Outliner", "Outliner space data");

  prop = RNA_def_property(srna, "display_mode", PROP_ENUM, PROP_NONE);
  RNA_def_property_enum_sdna(prop, nullptr, "outlinevis");
  RNA_def_property_enum_items(prop, display_mode_items);
  RNA_def_property_ui_text(prop, "Display Mode", "Type of information to display");
  RNA_def_property_update(prop, NC_SPACE | ND_SPACE_OUTLINER, nullptr);

  prop = RNA_def_property(srna, "lib_override_view_mode", PROP_ENUM, PROP_NONE);
  RNA_def_property_enum_items(prop, lib_override_view_mode);
  RNA_def_property_ui_text(prop,
                           "Library Override View Mode",
                           "Choose different visualizations of library override data");
  RNA_def_property_update(prop, NC_SPACE | ND_SPACE_OUTLINER, nullptr);

  prop = RNA_def_property(srna, "filter_text", PROP_STRING, PROP_NONE);
  RNA_def_property_string_sdna(prop, nullptr, "search_string");
  RNA_def_property_ui_text(prop, "Display Filter", "Live search filtering string");
  RNA_def_property_flag(prop, PROP_TEXTEDIT_UPDATE);
  RNA_def_property_update(prop, NC_SPACE | ND_SPACE_OUTLINER, nullptr);

  prop = RNA_def_property(srna, "use_filter_case_sensitive", PROP_BOOLEAN, PROP_NONE);
  RNA_def_property_boolean_sdna(prop, nullptr, "search_flags", SO_FIND_CASE_SENSITIVE);
  RNA_def_property_ui_text(
      prop, "Case Sensitive Matches Only", "Only use case sensitive matches of search string");
  RNA_def_property_update(prop, NC_SPACE | ND_SPACE_OUTLINER, nullptr);

  prop = RNA_def_property(srna, "use_filter_complete", PROP_BOOLEAN, PROP_NONE);
  RNA_def_property_boolean_sdna(prop, nullptr, "search_flags", SO_FIND_COMPLETE);
  RNA_def_property_ui_text(
      prop, "Complete Matches Only", "Only use complete matches of search string");
  RNA_def_property_update(prop, NC_SPACE | ND_SPACE_OUTLINER, nullptr);

  prop = RNA_def_property(srna, "use_sort_alpha", PROP_BOOLEAN, PROP_NONE);
  RNA_def_property_boolean_negative_sdna(prop, nullptr, "flag", SO_SKIP_SORT_ALPHA);
  RNA_def_property_ui_text(prop, "Sort Alphabetically", "");
  RNA_def_property_update(prop, NC_SPACE | ND_SPACE_OUTLINER, nullptr);

  prop = RNA_def_property(srna, "use_sync_select", PROP_BOOLEAN, PROP_NONE);
  RNA_def_property_boolean_sdna(prop, nullptr, "flag", SO_SYNC_SELECT);
  RNA_def_property_ui_text(
      prop, "Sync Outliner Selection", "Sync outliner selection with other editors");
  RNA_def_property_update(prop, NC_SPACE | ND_SPACE_OUTLINER, nullptr);

  prop = RNA_def_property(srna, "show_mode_column", PROP_BOOLEAN, PROP_NONE);
  RNA_def_property_boolean_sdna(prop, nullptr, "flag", SO_MODE_COLUMN);
  RNA_def_property_ui_text(
      prop, "Show Mode Column", "Show the mode column for mode toggle and activation");
  RNA_def_property_update(prop, NC_SPACE | ND_SPACE_OUTLINER, nullptr);

  /* Granular restriction column option. */
  prop = RNA_def_property(srna, "show_restrict_column_enable", PROP_BOOLEAN, PROP_NONE);
  RNA_def_property_boolean_sdna(prop, nullptr, "show_restrict_flags", SO_RESTRICT_ENABLE);
  RNA_def_property_ui_text(prop, "Exclude from View Layer", "Exclude from view layer");
  RNA_def_property_ui_icon(prop, ICON_CHECKBOX_HLT, 0);
  RNA_def_property_update(prop, NC_SPACE | ND_SPACE_OUTLINER, nullptr);

  prop = RNA_def_property(srna, "show_restrict_column_select", PROP_BOOLEAN, PROP_NONE);
  RNA_def_property_boolean_sdna(prop, nullptr, "show_restrict_flags", SO_RESTRICT_SELECT);
  RNA_def_property_ui_text(prop, "Selectable", "Selectable");
  RNA_def_property_ui_icon(prop, ICON_RESTRICT_SELECT_OFF, 0);
  RNA_def_property_update(prop, NC_SPACE | ND_SPACE_OUTLINER, nullptr);

  prop = RNA_def_property(srna, "show_restrict_column_hide", PROP_BOOLEAN, PROP_NONE);
  RNA_def_property_boolean_sdna(prop, nullptr, "show_restrict_flags", SO_RESTRICT_HIDE);
  RNA_def_property_ui_text(prop, "Hide in Viewport", "Temporarily hide in viewport");
  RNA_def_property_ui_icon(prop, ICON_HIDE_OFF, 0);
  RNA_def_property_update(prop, NC_SPACE | ND_SPACE_OUTLINER, nullptr);

  prop = RNA_def_property(srna, "show_restrict_column_viewport", PROP_BOOLEAN, PROP_NONE);
  RNA_def_property_boolean_sdna(prop, nullptr, "show_restrict_flags", SO_RESTRICT_VIEWPORT);
  RNA_def_property_ui_text(prop, "Disable in Viewports", "Globally disable in viewports");
  RNA_def_property_ui_icon(prop, ICON_RESTRICT_VIEW_OFF, 0);
  RNA_def_property_update(prop, NC_SPACE | ND_SPACE_OUTLINER, nullptr);

  prop = RNA_def_property(srna, "show_restrict_column_render", PROP_BOOLEAN, PROP_NONE);
  RNA_def_property_boolean_sdna(prop, nullptr, "show_restrict_flags", SO_RESTRICT_RENDER);
  RNA_def_property_ui_text(prop, "Disable in Renders", "Globally disable in renders");
  RNA_def_property_ui_icon(prop, ICON_RESTRICT_RENDER_OFF, 0);
  RNA_def_property_update(prop, NC_SPACE | ND_SPACE_OUTLINER, nullptr);

  prop = RNA_def_property(srna, "show_restrict_column_holdout", PROP_BOOLEAN, PROP_NONE);
  RNA_def_property_boolean_sdna(prop, nullptr, "show_restrict_flags", SO_RESTRICT_HOLDOUT);
  RNA_def_property_ui_text(prop, "Holdout", "Holdout");
  RNA_def_property_ui_icon(prop, ICON_HOLDOUT_ON, 0);
  RNA_def_property_update(prop, NC_SPACE | ND_SPACE_OUTLINER, nullptr);

  prop = RNA_def_property(srna, "show_restrict_column_indirect_only", PROP_BOOLEAN, PROP_NONE);
  RNA_def_property_boolean_sdna(prop, nullptr, "show_restrict_flags", SO_RESTRICT_INDIRECT_ONLY);
  RNA_def_property_ui_text(prop, "Indirect Only", "Indirect only");
  RNA_def_property_ui_icon(prop, ICON_INDIRECT_ONLY_ON, 0);
  RNA_def_property_update(prop, NC_SPACE | ND_SPACE_OUTLINER, nullptr);

  /* Filters. */
  prop = RNA_def_property(srna, "use_filter_object", PROP_BOOLEAN, PROP_NONE);
  RNA_def_property_boolean_negative_sdna(prop, nullptr, "filter", SO_FILTER_NO_OBJECT);
  RNA_def_property_ui_text(prop, "Filter Objects", "Show objects");
  RNA_def_property_update(prop, NC_SPACE | ND_SPACE_OUTLINER, nullptr);

  prop = RNA_def_property(srna, "use_filter_object_content", PROP_BOOLEAN, PROP_NONE);
  RNA_def_property_boolean_negative_sdna(prop, nullptr, "filter", SO_FILTER_NO_OB_CONTENT);
  RNA_def_property_ui_text(
      prop, "Show Object Contents", "Show what is inside the objects elements");
  RNA_def_property_update(prop, NC_SPACE | ND_SPACE_OUTLINER, nullptr);

  prop = RNA_def_property(srna, "use_filter_children", PROP_BOOLEAN, PROP_NONE);
  RNA_def_property_boolean_negative_sdna(prop, nullptr, "filter", SO_FILTER_NO_CHILDREN);
  RNA_def_property_ui_text(prop, "Show Object Children", "Show children");
  RNA_def_property_update(prop, NC_SPACE | ND_SPACE_OUTLINER, nullptr);

  prop = RNA_def_property(srna, "use_filter_collection", PROP_BOOLEAN, PROP_NONE);
  RNA_def_property_boolean_negative_sdna(prop, nullptr, "filter", SO_FILTER_NO_COLLECTION);
  RNA_def_property_ui_text(prop, "Show Collections", "Show collections");
  RNA_def_property_update(prop, NC_SPACE | ND_SPACE_OUTLINER, nullptr);

  prop = RNA_def_property(srna, "use_filter_view_layers", PROP_BOOLEAN, PROP_NONE);
  RNA_def_property_boolean_negative_sdna(prop, nullptr, "filter", SO_FILTER_NO_VIEW_LAYERS);
  RNA_def_property_ui_text(prop, "Show All View Layers", "Show all the view layers");
  RNA_def_property_update(prop, NC_SPACE | ND_SPACE_OUTLINER, nullptr);

  /* Filters object state. */
  prop = RNA_def_property(srna, "filter_state", PROP_ENUM, PROP_NONE);
  RNA_def_property_enum_sdna(prop, nullptr, "filter_state");
  RNA_def_property_enum_items(prop, filter_state_items);
  RNA_def_property_ui_text(prop, "Object State Filter", "");
  RNA_def_property_update(prop, NC_SPACE | ND_SPACE_OUTLINER, nullptr);

  prop = RNA_def_property(srna, "filter_invert", PROP_BOOLEAN, PROP_NONE);
  RNA_def_property_boolean_sdna(prop, nullptr, "filter", SO_FILTER_OB_STATE_INVERSE);
  RNA_def_property_ui_text(prop, "Invert", "Invert the object state filter");
  RNA_def_property_update(prop, NC_SPACE | ND_SPACE_OUTLINER, nullptr);

  /* Filters object type. */
  prop = RNA_def_property(srna, "use_filter_object_mesh", PROP_BOOLEAN, PROP_NONE);
  RNA_def_property_boolean_negative_sdna(prop, nullptr, "filter", SO_FILTER_NO_OB_MESH);
  RNA_def_property_ui_text(prop, "Show Meshes", "Show mesh objects");
  RNA_def_property_update(prop, NC_SPACE | ND_SPACE_OUTLINER, nullptr);

  prop = RNA_def_property(srna, "use_filter_object_armature", PROP_BOOLEAN, PROP_NONE);
  RNA_def_property_boolean_negative_sdna(prop, nullptr, "filter", SO_FILTER_NO_OB_ARMATURE);
  RNA_def_property_ui_text(prop, "Show Armatures", "Show armature objects");
  RNA_def_property_update(prop, NC_SPACE | ND_SPACE_OUTLINER, nullptr);

  /* bfa - hide pose bones - start */
  prop = RNA_def_property(srna, "use_filter_pose_bones", PROP_BOOLEAN, PROP_NONE);
  RNA_def_property_boolean_negative_sdna(prop, nullptr, "filter", SO_FILTER_NO_POSE_BONE);
  RNA_def_property_ui_text(
      prop, "Hide Pose Bones", "Toggle the view of pose bones in the outliner");
  RNA_def_property_update(prop, NC_SPACE | ND_SPACE_OUTLINER, nullptr);
  /* bfa - hide pose bones - end */

  prop = RNA_def_property(srna, "use_filter_object_empty", PROP_BOOLEAN, PROP_NONE);
  RNA_def_property_boolean_negative_sdna(prop, nullptr, "filter", SO_FILTER_NO_OB_EMPTY);
  RNA_def_property_ui_text(prop, "Show Empties", "Show empty objects");
  RNA_def_property_update(prop, NC_SPACE | ND_SPACE_OUTLINER, nullptr);

  prop = RNA_def_property(srna, "use_filter_object_light", PROP_BOOLEAN, PROP_NONE);
  RNA_def_property_boolean_negative_sdna(prop, nullptr, "filter", SO_FILTER_NO_OB_LAMP);
  RNA_def_property_ui_text(prop, "Show Lights", "Show light objects");
  RNA_def_property_update(prop, NC_SPACE | ND_SPACE_OUTLINER, nullptr);

  prop = RNA_def_property(srna, "use_filter_object_camera", PROP_BOOLEAN, PROP_NONE);
  RNA_def_property_boolean_negative_sdna(prop, nullptr, "filter", SO_FILTER_NO_OB_CAMERA);
  RNA_def_property_ui_text(prop, "Show Cameras", "Show camera objects");
  RNA_def_property_update(prop, NC_SPACE | ND_SPACE_OUTLINER, nullptr);

  prop = RNA_def_property(srna, "use_filter_object_grease_pencil", PROP_BOOLEAN, PROP_NONE);
  RNA_def_property_boolean_negative_sdna(prop, nullptr, "filter", SO_FILTER_NO_OB_GREASE_PENCIL);
  RNA_def_property_ui_text(prop, "Show Grease Pencil", "Show Grease Pencil objects");
  RNA_def_property_update(prop, NC_SPACE | ND_SPACE_OUTLINER, nullptr);

  prop = RNA_def_property(srna, "use_filter_object_others", PROP_BOOLEAN, PROP_NONE);
  RNA_def_property_boolean_negative_sdna(prop, nullptr, "filter", SO_FILTER_NO_OB_OTHERS);
  RNA_def_property_ui_text(
      prop, "Show Other Objects", "Show curves, lattices, light probes, fonts, ...");
  RNA_def_property_update(prop, NC_SPACE | ND_SPACE_OUTLINER, nullptr);

  /* Libraries filter. */
  prop = RNA_def_property(srna, "use_filter_id_type", PROP_BOOLEAN, PROP_NONE);
  RNA_def_property_boolean_sdna(prop, nullptr, "filter", SO_FILTER_ID_TYPE);
  RNA_def_property_ui_text(prop, "Filter by Type", "Show only data of one type");
  RNA_def_property_update(prop, NC_SPACE | ND_SPACE_OUTLINER, nullptr);

  prop = RNA_def_property(srna, "filter_id_type", PROP_ENUM, PROP_NONE);
  RNA_def_property_enum_sdna(prop, nullptr, "filter_id_type");
  RNA_def_property_enum_items(prop, rna_enum_id_type_items);
  RNA_def_property_ui_text(prop, "Filter by Type", "Data type to show");
  RNA_def_property_translation_context(prop, BLT_I18NCONTEXT_ID_ID);

  prop = RNA_def_property(srna, "use_filter_lib_override_system", PROP_BOOLEAN, PROP_NONE);
  RNA_def_property_boolean_sdna(prop, nullptr, "filter", SO_FILTER_SHOW_SYSTEM_OVERRIDES);
  RNA_def_property_ui_text(
      prop,
      "Show System Overrides",
      "For libraries with overrides created, show the overridden values that are "
      "defined/controlled automatically (e.g. to make users of an overridden data-block point to "
      "the override data, not the original linked data)");
  RNA_def_property_update(prop, NC_SPACE | ND_SPACE_OUTLINER, nullptr);
}

static void rna_def_space_view3d_shading(BlenderRNA *brna)
{
  StructRNA *srna;
  PropertyRNA *prop;

  static const EnumPropertyItem background_type_items[] = {
      {V3D_SHADING_BACKGROUND_THEME, "THEME", 0, "Theme", "Use the theme for background color"},
      {V3D_SHADING_BACKGROUND_WORLD, "WORLD", 0, "World", "Use the world for background color"},
      {V3D_SHADING_BACKGROUND_VIEWPORT,
       "VIEWPORT",
       0,
       "Viewport",
       "Use a custom color limited to this viewport only"},
      {0, nullptr, 0, nullptr, nullptr},
  };

  static const EnumPropertyItem cavity_type_items[] = {
      {V3D_SHADING_CAVITY_SSAO,
       "WORLD",
       0,
       "World",
       "Cavity shading computed in world space, useful for larger-scale occlusion"},
      {V3D_SHADING_CAVITY_CURVATURE,
       "SCREEN",
       0,
       "Screen",
       "Curvature-based shading, useful for making fine details more visible"},
      {V3D_SHADING_CAVITY_BOTH, "BOTH", 0, "Both", "Use both effects simultaneously"},
      {0, nullptr, 0, nullptr, nullptr},
  };

  static const EnumPropertyItem use_compositor_items[] = {
      {V3D_SHADING_USE_COMPOSITOR_DISABLED,
       "DISABLED",
       0,
       "Disabled",
       "The compositor is disabled"},
      {V3D_SHADING_USE_COMPOSITOR_CAMERA,
       "CAMERA",
       0,
       "Camera",
       "The compositor is enabled only in camera view"},
      {V3D_SHADING_USE_COMPOSITOR_ALWAYS,
       "ALWAYS",
       0,
       "Always",
       "The compositor is always enabled regardless of the view"},
      {0, nullptr, 0, nullptr, nullptr},
  };

  /* Note these settings are used for both 3D viewport and the OpenGL render
   * engine in the scene, so can't assume to always be part of a screen. */
  srna = RNA_def_struct(brna, "View3DShading", nullptr);
  RNA_def_struct_path_func(srna, "rna_View3DShading_path");
  RNA_def_struct_ui_text(
      srna, "3D View Shading Settings", "Settings for shading in the 3D viewport");
  RNA_def_struct_idprops_func(srna, "rna_View3DShading_idprops");

  prop = RNA_def_property(srna, "type", PROP_ENUM, PROP_NONE);
  RNA_def_property_enum_items(prop, rna_enum_shading_type_items);
  RNA_def_property_enum_funcs(prop,
                              "rna_3DViewShading_type_get",
                              "rna_3DViewShading_type_set",
                              "rna_3DViewShading_type_itemf");
  RNA_def_property_ui_text(
      prop, "Viewport Shading", "Method to display/shade objects in the 3D View");
  RNA_def_property_update(
      prop, NC_SPACE | ND_SPACE_VIEW3D | NS_VIEW3D_SHADING, "rna_3DViewShading_type_update");

  prop = RNA_def_property(srna, "light", PROP_ENUM, PROP_NONE);
  RNA_def_property_enum_sdna(prop, nullptr, "light");
  RNA_def_property_enum_items(prop, rna_enum_viewport_lighting_items);
  RNA_def_property_ui_text(prop, "Lighting", "Lighting Method for Solid/Texture Viewport Shading");
  RNA_def_property_update(prop, NC_SPACE | ND_SPACE_VIEW3D | NS_VIEW3D_SHADING, nullptr);

  prop = RNA_def_property(srna, "show_object_outline", PROP_BOOLEAN, PROP_NONE);
  RNA_def_property_boolean_sdna(prop, nullptr, "flag", V3D_SHADING_OBJECT_OUTLINE);
  RNA_def_property_clear_flag(prop, PROP_ANIMATABLE);
  RNA_def_property_ui_text(prop, "Outline", "Show Object Outline");
  RNA_def_property_update(prop, NC_SPACE | ND_SPACE_VIEW3D | NS_VIEW3D_SHADING, nullptr);

  prop = RNA_def_property(srna, "studio_light", PROP_ENUM, PROP_NONE);
  RNA_def_property_enum_items(prop, rna_enum_studio_light_items);
  RNA_def_property_enum_default(prop, 0);
  RNA_def_property_enum_funcs(prop,
                              "rna_View3DShading_studio_light_get",
                              "rna_View3DShading_studio_light_set",
                              "rna_View3DShading_studio_light_itemf");
  RNA_def_property_ui_text(prop, "Studiolight", "Studio lighting setup");
  RNA_def_property_update(prop, NC_SPACE | ND_SPACE_VIEW3D | NS_VIEW3D_SHADING, nullptr);

  prop = RNA_def_property(srna, "use_world_space_lighting", PROP_BOOLEAN, PROP_NONE);
  RNA_def_property_boolean_sdna(prop, nullptr, "flag", V3D_SHADING_WORLD_ORIENTATION);
  RNA_def_property_clear_flag(prop, PROP_ANIMATABLE);
  RNA_def_property_ui_text(
      prop, "World Space Lighting", "Make the lighting fixed and not follow the camera");
  RNA_def_property_update(prop, NC_SPACE | ND_SPACE_VIEW3D | NS_VIEW3D_SHADING, nullptr);

  prop = RNA_def_property(srna, "show_backface_culling", PROP_BOOLEAN, PROP_NONE);
  RNA_def_property_boolean_sdna(prop, nullptr, "flag", V3D_SHADING_BACKFACE_CULLING);
  RNA_def_property_ui_text(
      prop, "Backface Culling", "Use back face culling to hide the back side of faces");
  RNA_def_property_update(prop, NC_SPACE | ND_SPACE_VIEW3D | NS_VIEW3D_SHADING, nullptr);

  prop = RNA_def_property(srna, "show_cavity", PROP_BOOLEAN, PROP_NONE);
  RNA_def_property_boolean_sdna(prop, nullptr, "flag", V3D_SHADING_CAVITY);
  RNA_def_property_clear_flag(prop, PROP_ANIMATABLE);
  RNA_def_property_ui_text(prop, "Cavity", "Show Cavity");
  RNA_def_property_update(prop, NC_SPACE | ND_SPACE_VIEW3D | NS_VIEW3D_SHADING, nullptr);

  prop = RNA_def_property(srna, "cavity_type", PROP_ENUM, PROP_NONE);
  RNA_def_property_enum_items(prop, cavity_type_items);
  RNA_def_property_ui_text(prop, "Cavity Type", "Way to display the cavity shading");
  RNA_def_property_translation_context(prop, BLT_I18NCONTEXT_EDITOR_VIEW3D);
  RNA_def_property_update(prop, NC_SPACE | ND_SPACE_VIEW3D | NS_VIEW3D_SHADING, nullptr);

  prop = RNA_def_property(srna, "curvature_ridge_factor", PROP_FLOAT, PROP_FACTOR);
  RNA_def_property_float_sdna(prop, nullptr, "curvature_ridge_factor");
  RNA_def_property_ui_text(prop, "Curvature Ridge", "Factor for the curvature ridges");
  RNA_def_property_range(prop, 0.0f, 2.0f);
  RNA_def_property_clear_flag(prop, PROP_ANIMATABLE);
  RNA_def_property_update(prop, NC_SPACE | ND_SPACE_VIEW3D | NS_VIEW3D_SHADING, nullptr);

  prop = RNA_def_property(srna, "curvature_valley_factor", PROP_FLOAT, PROP_FACTOR);
  RNA_def_property_float_sdna(prop, nullptr, "curvature_valley_factor");
  RNA_def_property_ui_text(prop, "Curvature Valley", "Factor for the curvature valleys");
  RNA_def_property_range(prop, 0.0f, 2.0f);
  RNA_def_property_clear_flag(prop, PROP_ANIMATABLE);
  RNA_def_property_update(prop, NC_SPACE | ND_SPACE_VIEW3D | NS_VIEW3D_SHADING, nullptr);

  prop = RNA_def_property(srna, "cavity_ridge_factor", PROP_FLOAT, PROP_FACTOR);
  RNA_def_property_float_sdna(prop, nullptr, "cavity_ridge_factor");
  RNA_def_property_ui_text(prop, "Cavity Ridge", "Factor for the cavity ridges");
  RNA_def_property_range(prop, 0.0f, 250.0f);
  RNA_def_property_ui_range(prop, 0.00f, 2.5f, 1, 3);
  RNA_def_property_clear_flag(prop, PROP_ANIMATABLE);
  RNA_def_property_update(prop, NC_SPACE | ND_SPACE_VIEW3D | NS_VIEW3D_SHADING, nullptr);

  prop = RNA_def_property(srna, "cavity_valley_factor", PROP_FLOAT, PROP_FACTOR);
  RNA_def_property_float_sdna(prop, nullptr, "cavity_valley_factor");
  RNA_def_property_ui_text(prop, "Cavity Valley", "Factor for the cavity valleys");
  RNA_def_property_range(prop, 0.0f, 250.0f);
  RNA_def_property_ui_range(prop, 0.00f, 2.5f, 1, 3);
  RNA_def_property_clear_flag(prop, PROP_ANIMATABLE);
  RNA_def_property_update(prop, NC_SPACE | ND_SPACE_VIEW3D | NS_VIEW3D_SHADING, nullptr);

  prop = RNA_def_property(srna, "selected_studio_light", PROP_POINTER, PROP_NONE);
  RNA_def_property_struct_type(prop, "StudioLight");
  RNA_define_verify_sdna(false);
  RNA_def_property_ui_text(prop, "Studio Light", "Selected StudioLight");
  RNA_def_property_pointer_funcs(
      prop, "rna_View3DShading_selected_studio_light_get", nullptr, nullptr, nullptr);
  RNA_def_property_clear_flag(prop, PROP_ANIMATABLE | PROP_EDITABLE);
  RNA_define_verify_sdna(true);

  prop = RNA_def_property(srna, "studiolight_rotate_z", PROP_FLOAT, PROP_ANGLE);
  RNA_def_property_float_sdna(prop, nullptr, "studiolight_rot_z");
  RNA_def_property_ui_text(
      prop, "Studiolight Rotation", "Rotation of the studiolight around the Z-Axis");
  RNA_def_property_range(prop, -M_PI, M_PI);
  RNA_def_property_clear_flag(prop, PROP_ANIMATABLE);
  RNA_def_property_update(prop, NC_SPACE | ND_SPACE_VIEW3D | NS_VIEW3D_SHADING, nullptr);

  prop = RNA_def_property(srna, "studiolight_intensity", PROP_FLOAT, PROP_FACTOR);
  RNA_def_property_float_sdna(prop, nullptr, "studiolight_intensity");
  RNA_def_property_clear_flag(prop, PROP_ANIMATABLE);
  RNA_def_property_ui_text(prop, "Strength", "Strength of the studiolight");
  RNA_def_property_translation_context(prop, BLT_I18NCONTEXT_AMOUNT);
  RNA_def_property_range(prop, 0.0f, FLT_MAX);
  RNA_def_property_ui_range(prop, 0.0f, 2.0f, 1, 3);
  RNA_def_property_update(prop, NC_SPACE | ND_SPACE_VIEW3D | NS_VIEW3D_SHADING, nullptr);

  prop = RNA_def_property(srna, "studiolight_background_alpha", PROP_FLOAT, PROP_FACTOR);
  RNA_def_property_float_sdna(prop, nullptr, "studiolight_background");
  RNA_def_property_ui_text(prop, "World Opacity", "Show the studiolight in the background");
  RNA_def_property_range(prop, 0.0f, 1.0f);
  RNA_def_property_ui_range(prop, 0.0f, 1.0f, 1, 3);
  RNA_def_property_clear_flag(prop, PROP_ANIMATABLE);
  RNA_def_property_update(prop, NC_SPACE | ND_SPACE_VIEW3D | NS_VIEW3D_SHADING, nullptr);

  prop = RNA_def_property(srna, "studiolight_background_blur", PROP_FLOAT, PROP_FACTOR);
  RNA_def_property_float_sdna(prop, nullptr, "studiolight_blur");
  RNA_def_property_ui_text(prop, "Blur", "Blur the studiolight in the background");
  RNA_def_property_float_default(prop, 0.5f);
  RNA_def_property_range(prop, 0.0f, 1.0f);
  RNA_def_property_ui_range(prop, 0.0f, 1.0f, 1, 2);
  RNA_def_property_clear_flag(prop, PROP_ANIMATABLE);
  RNA_def_property_update(prop, NC_SPACE | ND_SPACE_VIEW3D | NS_VIEW3D_SHADING, nullptr);

  prop = RNA_def_property(srna, "use_studiolight_view_rotation", PROP_BOOLEAN, PROP_NONE);
  RNA_def_property_boolean_negative_sdna(
      prop, nullptr, "flag", V3D_SHADING_STUDIOLIGHT_VIEW_ROTATION);
  RNA_def_property_clear_flag(prop, PROP_ANIMATABLE);
  RNA_def_property_ui_text(
      prop, "World Space Lighting", "Make the HDR rotation fixed and not follow the camera");
  RNA_def_property_update(prop, NC_SPACE | ND_SPACE_VIEW3D | NS_VIEW3D_SHADING, nullptr);

  prop = RNA_def_property(srna, "color_type", PROP_ENUM, PROP_NONE);
  RNA_def_property_enum_sdna(prop, nullptr, "color_type");
  RNA_def_property_enum_items(prop, rna_enum_shading_color_type_items);
  RNA_def_property_ui_text(prop, "Color", "Color Type");
  RNA_def_property_clear_flag(prop, PROP_ANIMATABLE);
  RNA_def_property_update(prop, NC_SPACE | ND_SPACE_VIEW3D | NS_VIEW3D_SHADING, nullptr);

  prop = RNA_def_property(srna, "wireframe_color_type", PROP_ENUM, PROP_NONE);
  RNA_def_property_enum_sdna(prop, nullptr, "wire_color_type");
  RNA_def_property_enum_items(prop, rna_enum_shading_wire_color_type_items);
  RNA_def_property_ui_text(prop, "Wire Color", "Wire Color Type");
  RNA_def_property_update(prop, NC_SPACE | ND_SPACE_VIEW3D | NS_VIEW3D_SHADING, nullptr);

  prop = RNA_def_property(srna, "single_color", PROP_FLOAT, PROP_COLOR);
  RNA_def_property_float_sdna(prop, nullptr, "single_color");
  RNA_def_property_array(prop, 3);
  RNA_def_property_ui_text(prop, "Color", "Color for single color mode");
  RNA_def_property_range(prop, 0.0f, 1.0f);
  RNA_def_property_update(prop, NC_SPACE | ND_SPACE_VIEW3D | NS_VIEW3D_SHADING, nullptr);

  prop = RNA_def_property(srna, "background_type", PROP_ENUM, PROP_NONE);
  RNA_def_property_enum_items(prop, background_type_items);
  RNA_def_property_ui_text(prop, "Background", "Way to display the background");
  RNA_def_property_translation_context(prop, BLT_I18NCONTEXT_EDITOR_VIEW3D);
  RNA_def_property_update(prop, NC_SPACE | ND_SPACE_VIEW3D | NS_VIEW3D_SHADING, nullptr);

  prop = RNA_def_property(srna, "background_color", PROP_FLOAT, PROP_COLOR);
  RNA_def_property_array(prop, 3);
  RNA_def_property_ui_text(prop, "Background Color", "Color for custom background color");
  RNA_def_property_range(prop, 0.0f, 1.0f);
  RNA_def_property_update(prop, NC_SPACE | ND_SPACE_VIEW3D | NS_VIEW3D_SHADING, nullptr);

  prop = RNA_def_property(srna, "show_shadows", PROP_BOOLEAN, PROP_NONE);
  RNA_def_property_boolean_sdna(prop, nullptr, "flag", V3D_SHADING_SHADOW);
  RNA_def_property_clear_flag(prop, PROP_ANIMATABLE);
  RNA_def_property_ui_text(prop, "Shadow", "Show Shadow");
  RNA_def_property_update(prop, NC_SPACE | ND_SPACE_VIEW3D | NS_VIEW3D_SHADING, nullptr);

  prop = RNA_def_property(srna, "show_xray", PROP_BOOLEAN, PROP_NONE);
  RNA_def_property_boolean_sdna(prop, nullptr, "flag", V3D_SHADING_XRAY);
  RNA_def_property_clear_flag(prop, PROP_ANIMATABLE);
  RNA_def_property_ui_text(prop, "Show X-Ray", "Show whole scene transparent");
  RNA_def_property_update(prop, NC_SPACE | ND_SPACE_VIEW3D | NS_VIEW3D_SHADING, nullptr);

  prop = RNA_def_property(srna, "show_xray_wireframe", PROP_BOOLEAN, PROP_NONE);
  RNA_def_property_boolean_sdna(prop, nullptr, "flag", V3D_SHADING_XRAY_WIREFRAME);
  RNA_def_property_clear_flag(prop, PROP_ANIMATABLE);
  RNA_def_property_ui_text(prop, "Show X-Ray", "Show whole scene transparent");
  RNA_def_property_update(prop, NC_SPACE | ND_SPACE_VIEW3D | NS_VIEW3D_SHADING, nullptr);

  prop = RNA_def_property(srna, "xray_alpha", PROP_FLOAT, PROP_FACTOR);
  RNA_def_property_float_sdna(prop, nullptr, "xray_alpha");
  RNA_def_property_ui_text(prop, "X-Ray Opacity", "Amount of opacity to use");
  RNA_def_property_range(prop, 0.0f, 1.0f);
  RNA_def_property_clear_flag(prop, PROP_ANIMATABLE);
  RNA_def_property_update(prop, NC_SPACE | ND_SPACE_VIEW3D | NS_VIEW3D_SHADING, nullptr);

  prop = RNA_def_property(srna, "xray_alpha_wireframe", PROP_FLOAT, PROP_FACTOR);
  RNA_def_property_float_sdna(prop, nullptr, "xray_alpha_wire");
  RNA_def_property_ui_text(prop, "X-Ray Opacity", "Amount of opacity to use");
  RNA_def_property_range(prop, 0.0f, 1.0f);
  RNA_def_property_clear_flag(prop, PROP_ANIMATABLE);
  RNA_def_property_update(prop, NC_SPACE | ND_SPACE_VIEW3D | NS_VIEW3D_SHADING, nullptr);

  prop = RNA_def_property(srna, "use_dof", PROP_BOOLEAN, PROP_NONE);
  RNA_def_property_boolean_sdna(prop, nullptr, "flag", V3D_SHADING_DEPTH_OF_FIELD);
  RNA_def_property_clear_flag(prop, PROP_ANIMATABLE);
  RNA_def_property_ui_text(
      prop,
      "Depth Of Field",
      "Use depth of field on viewport using the values from the active camera");
  RNA_def_property_update(prop, NC_SPACE | ND_SPACE_VIEW3D | NS_VIEW3D_SHADING, nullptr);

  prop = RNA_def_property(srna, "use_scene_lights", PROP_BOOLEAN, PROP_NONE);
  RNA_def_property_boolean_sdna(prop, nullptr, "flag", V3D_SHADING_SCENE_LIGHTS);
  RNA_def_property_boolean_default(prop, false);
  RNA_def_property_clear_flag(prop, PROP_ANIMATABLE);
  RNA_def_property_ui_text(prop, "Scene Lights", "Render lights and light probes of the scene");
  RNA_def_property_update(prop, NC_SPACE | ND_SPACE_VIEW3D | NS_VIEW3D_SHADING, nullptr);

  prop = RNA_def_property(srna, "use_scene_world", PROP_BOOLEAN, PROP_NONE);
  RNA_def_property_boolean_sdna(prop, nullptr, "flag", V3D_SHADING_SCENE_WORLD);
  RNA_def_property_boolean_default(prop, false);
  RNA_def_property_clear_flag(prop, PROP_ANIMATABLE);
  RNA_def_property_ui_text(prop, "Scene World", "Use scene world for lighting");
  RNA_def_property_update(prop, NC_SPACE | ND_SPACE_VIEW3D | NS_VIEW3D_SHADING, nullptr);

  prop = RNA_def_property(srna, "use_scene_lights_render", PROP_BOOLEAN, PROP_NONE);
  RNA_def_property_boolean_sdna(prop, nullptr, "flag", V3D_SHADING_SCENE_LIGHTS_RENDER);
  RNA_def_property_clear_flag(prop, PROP_ANIMATABLE);
  RNA_def_property_ui_text(prop, "Scene Lights", "Render lights and light probes of the scene");
  RNA_def_property_update(prop, NC_SPACE | ND_SPACE_VIEW3D | NS_VIEW3D_SHADING, nullptr);

  prop = RNA_def_property(srna, "use_scene_world_render", PROP_BOOLEAN, PROP_NONE);
  RNA_def_property_boolean_sdna(prop, nullptr, "flag", V3D_SHADING_SCENE_WORLD_RENDER);
  RNA_def_property_clear_flag(prop, PROP_ANIMATABLE);
  RNA_def_property_ui_text(prop, "Scene World", "Use scene world for lighting");
  RNA_def_property_update(prop, NC_SPACE | ND_SPACE_VIEW3D | NS_VIEW3D_SHADING, nullptr);

  prop = RNA_def_property(srna, "show_specular_highlight", PROP_BOOLEAN, PROP_NONE);
  RNA_def_property_boolean_sdna(prop, nullptr, "flag", V3D_SHADING_SPECULAR_HIGHLIGHT);
  RNA_def_property_clear_flag(prop, PROP_ANIMATABLE);
  RNA_def_property_ui_text(prop, "Specular Highlights", "Render specular highlights");
  RNA_def_property_update(prop, NC_SPACE | ND_SPACE_VIEW3D | NS_VIEW3D_SHADING, nullptr);

  prop = RNA_def_property(srna, "object_outline_color", PROP_FLOAT, PROP_COLOR);
  RNA_def_property_float_sdna(prop, nullptr, "object_outline_color");
  RNA_def_property_array(prop, 3);
  RNA_def_property_ui_text(prop, "Outline Color", "Color for object outline");
  RNA_def_property_range(prop, 0.0f, 1.0f);
  RNA_def_property_update(prop, NC_SPACE | ND_SPACE_VIEW3D | NS_VIEW3D_SHADING, nullptr);

  prop = RNA_def_property(srna, "shadow_intensity", PROP_FLOAT, PROP_FACTOR);
  RNA_def_property_float_sdna(prop, nullptr, "shadow_intensity");
  RNA_def_property_ui_text(prop, "Shadow Intensity", "Darkness of shadows");
  RNA_def_property_range(prop, 0.0f, 1.0f);
  RNA_def_property_ui_range(prop, 0.00f, 1.0f, 1, 3);
  RNA_def_property_clear_flag(prop, PROP_ANIMATABLE);
  RNA_def_property_update(prop, NC_SPACE | ND_SPACE_VIEW3D | NS_VIEW3D_SHADING, nullptr);

  prop = RNA_def_property(srna, "render_pass", PROP_ENUM, PROP_NONE);
  RNA_def_property_enum_sdna(prop, nullptr, "render_pass");
  RNA_def_property_enum_items(prop, rna_enum_view3dshading_render_pass_type_items);
  RNA_def_property_ui_text(prop, "Render Pass", "Render Pass to show in the viewport");
  RNA_def_property_translation_context(prop, BLT_I18NCONTEXT_RENDER_LAYER);
  RNA_def_property_enum_funcs(prop,
                              "rna_3DViewShading_render_pass_get",
                              "rna_3DViewShading_render_pass_set",
                              "rna_3DViewShading_render_pass_itemf");
  RNA_def_property_update(prop, NC_SPACE | ND_SPACE_VIEW3D | NS_VIEW3D_SHADING, nullptr);

  prop = RNA_def_property(srna, "aov_name", PROP_STRING, PROP_NONE);
  RNA_def_property_string_sdna(prop, nullptr, "aov_name");
  RNA_def_property_ui_text(prop, "Shader AOV Name", "Name of the active Shader AOV");
  RNA_def_property_flag(prop, PROP_HIDDEN);
  RNA_def_property_update(prop, NC_SPACE | ND_SPACE_VIEW3D, nullptr);

  prop = RNA_def_property(srna, "use_compositor", PROP_ENUM, PROP_NONE);
  RNA_def_property_enum_sdna(prop, nullptr, "use_compositor");
  RNA_def_property_enum_items(prop, use_compositor_items);
  RNA_def_property_clear_flag(prop, PROP_ANIMATABLE);
  RNA_def_property_ui_text(
      prop, "Compositor", "When to preview the compositor output inside the viewport");
  RNA_def_property_update(prop,
                          NC_SPACE | ND_SPACE_VIEW3D | NS_VIEW3D_SHADING,
                          "rna_SpaceView3D_shading_use_compositor_update");
}

static void rna_def_space_view3d_overlay(BlenderRNA *brna)
{
  StructRNA *srna;
  PropertyRNA *prop;

  srna = RNA_def_struct(brna, "View3DOverlay", nullptr);
  RNA_def_struct_sdna(srna, "View3D");
  RNA_def_struct_nested(brna, srna, "SpaceView3D");
  RNA_def_struct_path_func(srna, "rna_View3DOverlay_path");
  RNA_def_struct_ui_text(
      srna, "3D View Overlay Settings", "Settings for display of overlays in the 3D viewport");

  prop = RNA_def_property(srna, "show_overlays", PROP_BOOLEAN, PROP_NONE);
  RNA_def_property_boolean_negative_sdna(prop, nullptr, "flag2", V3D_HIDE_OVERLAYS);
  RNA_def_property_ui_text(prop, "Show Overlays", "Display overlays like gizmos and outlines");
  RNA_def_property_update(prop, NC_SPACE | ND_SPACE_VIEW3D, nullptr);

  prop = RNA_def_property(srna, "show_ortho_grid", PROP_BOOLEAN, PROP_NONE);
  RNA_def_property_boolean_sdna(prop, nullptr, "gridflag", V3D_SHOW_ORTHO_GRID);
  /*bfa - we show or hide the grid in all views with the ortho grid flag*/
  RNA_def_property_ui_text(prop, "Display Grid", "Show the ground grid in the viewport");
  RNA_def_property_update(prop, NC_SPACE | ND_SPACE_VIEW3D, nullptr);

  prop = RNA_def_property(srna, "show_floor", PROP_BOOLEAN, PROP_NONE);
  RNA_def_property_boolean_sdna(prop, nullptr, "gridflag", V3D_SHOW_FLOOR);
  RNA_def_property_ui_text(prop, "Display Grid Floor", "Show the ground plane grid");
  RNA_def_property_update(prop, NC_SPACE | ND_SPACE_VIEW3D, nullptr);

  /*bfa - the toolshelf tabs*/
  prop = RNA_def_property(srna, "show_toolshelf_tabs", PROP_BOOLEAN, PROP_NONE);
  RNA_def_property_boolean_negative_sdna(prop, nullptr, "gridflag", V3D_SHOW_TOOLSHELF_TABS);
  RNA_def_property_ui_text(prop, "Toolshelf Tabs", "Show the tabs in the tool shelf");
  RNA_def_property_update(prop, NC_SPACE | ND_SPACE_VIEW3D, nullptr);

  prop = RNA_def_property(srna, "show_axis_x", PROP_BOOLEAN, PROP_NONE);
  RNA_def_property_boolean_sdna(prop, nullptr, "gridflag", V3D_SHOW_X);
  RNA_def_property_ui_text(prop,
                           "Display X Axis",
                           "Show the X axis line in perspective / orthographic views");
  RNA_def_property_update(prop, NC_SPACE | ND_SPACE_VIEW3D, nullptr);

  prop = RNA_def_property(srna, "show_axis_y", PROP_BOOLEAN, PROP_NONE);
  RNA_def_property_boolean_sdna(prop, nullptr, "gridflag", V3D_SHOW_Y);
  RNA_def_property_ui_text(prop,
                           "Display Y Axis",
                           "Show the Y axis line in perspective / orthographic views");
  RNA_def_property_update(prop, NC_SPACE | ND_SPACE_VIEW3D, nullptr);

  prop = RNA_def_property(srna, "show_axis_z", PROP_BOOLEAN, PROP_NONE);
  RNA_def_property_boolean_sdna(prop, nullptr, "gridflag", V3D_SHOW_Z);
  RNA_def_property_ui_text(prop,
                           "Display Z Axis",
                           "Show the Z axis line in perspective / orthographic views");
  RNA_def_property_update(prop, NC_SPACE | ND_SPACE_VIEW3D, nullptr);

  prop = RNA_def_property(srna, "grid_scale", PROP_FLOAT, PROP_NONE);
  RNA_def_property_float_sdna(prop, nullptr, "grid");
  RNA_def_property_ui_text(
      prop, "Grid Scale", "Multiplier for the distance between 3D View grid lines");
  RNA_def_property_range(prop, 0.0f, FLT_MAX);
  RNA_def_property_ui_range(prop, 0.001f, 1000.0f, 0.1f, 3);
  RNA_def_property_update(prop, NC_SPACE | ND_SPACE_VIEW3D, nullptr);

  prop = RNA_def_property(srna, "grid_lines", PROP_INT, PROP_NONE);
  RNA_def_property_int_sdna(prop, nullptr, "gridlines");
  RNA_def_property_ui_text(
      prop, "Grid Lines", "Number of grid lines to display in perspective view");
  RNA_def_property_range(prop, 0, 1024);
  RNA_def_property_update(prop, NC_SPACE | ND_SPACE_VIEW3D, nullptr);

  prop = RNA_def_property(srna, "grid_subdivisions", PROP_INT, PROP_NONE);
  RNA_def_property_int_sdna(prop, nullptr, "gridsubdiv");
  RNA_def_property_ui_text(
      prop,
      "Grid Subdivisions",
      "Number of subdivisions between grid lines\nJust active with a Unit System of None");
  RNA_def_property_range(prop, 1, 1024);
  RNA_def_property_update(prop, NC_SPACE | ND_SPACE_VIEW3D, nullptr);

  prop = RNA_def_property(srna, "grid_scale_unit", PROP_FLOAT, PROP_NONE);
  RNA_def_property_clear_flag(prop, PROP_EDITABLE);
  RNA_def_property_float_funcs(prop, "rna_View3DOverlay_GridScaleUnit_get", nullptr, nullptr);
  RNA_def_property_ui_text(
      prop, "Grid Scale Unit", "Grid cell size scaled by scene unit system settings");

  prop = RNA_def_property(srna, "show_outline_selected", PROP_BOOLEAN, PROP_NONE);
  RNA_def_property_boolean_sdna(prop, nullptr, "flag", V3D_SELECT_OUTLINE);
  RNA_def_property_ui_text(
      prop, "Outline Selected", "Show an outline highlight around selected objects");
  RNA_def_property_update(prop, NC_SPACE | ND_SPACE_VIEW3D, nullptr);

  prop = RNA_def_property(srna, "show_object_origins", PROP_BOOLEAN, PROP_NONE);
  RNA_def_property_boolean_negative_sdna(
      prop, nullptr, "overlay.flag", V3D_OVERLAY_HIDE_OBJECT_ORIGINS);
  RNA_def_property_ui_text(prop, "Object Origins", "Show object center dots");
  RNA_def_property_update(prop, NC_SPACE | ND_SPACE_VIEW3D, nullptr);

  prop = RNA_def_property(srna, "show_object_origins_all", PROP_BOOLEAN, PROP_NONE);
  RNA_def_property_boolean_sdna(prop, nullptr, "flag", V3D_DRAW_CENTERS);
  RNA_def_property_ui_text(
      prop,
      "All Object Origins",
      "Show the object origin center dot for all (selected and unselected) objects");
  RNA_def_property_update(prop, NC_SPACE | ND_SPACE_VIEW3D, nullptr);

  prop = RNA_def_property(srna, "show_relationship_lines", PROP_BOOLEAN, PROP_NONE);
  RNA_def_property_boolean_negative_sdna(prop, nullptr, "flag", V3D_HIDE_HELPLINES);
  RNA_def_property_ui_text(prop,
                           "Relationship Lines",
                           "Show dashed lines indicating parent or constraint relationships");
  RNA_def_property_update(prop, NC_SPACE | ND_SPACE_VIEW3D, nullptr);

  prop = RNA_def_property(srna, "show_cursor", PROP_BOOLEAN, PROP_NONE);
  RNA_def_property_boolean_negative_sdna(prop, nullptr, "overlay.flag", V3D_OVERLAY_HIDE_CURSOR);
  RNA_def_property_ui_text(prop, "Show 3D Cursor", "Display 3D Cursor Overlay");
  RNA_def_property_update(prop, NC_SPACE | ND_SPACE_VIEW3D, nullptr);

  prop = RNA_def_property(srna, "show_text", PROP_BOOLEAN, PROP_NONE);
  RNA_def_property_boolean_negative_sdna(prop, nullptr, "overlay.flag", V3D_OVERLAY_HIDE_TEXT);
  RNA_def_property_ui_text(prop, "Show Text", "Display overlay text");
  RNA_def_property_update(prop, NC_SPACE | ND_SPACE_VIEW3D, nullptr);

  prop = RNA_def_property(srna, "show_stats", PROP_BOOLEAN, PROP_NONE);
  RNA_def_property_boolean_sdna(prop, nullptr, "overlay.flag", V3D_OVERLAY_STATS);
  RNA_def_property_ui_text(prop, "Show Statistics", "Display scene statistics overlay text");
  RNA_def_property_update(prop, NC_SPACE | ND_SPACE_VIEW3D, nullptr);

  /* show camera composition guides */
  prop = RNA_def_property(srna, "show_camera_guides", PROP_BOOLEAN, PROP_NONE);
  RNA_def_property_boolean_sdna(prop, nullptr, "flag2", V3D_SHOW_CAMERA_GUIDES);
  RNA_def_property_ui_text(prop, "Show Camera Guides", "Show camera composition guides");
  RNA_def_property_update(prop, NC_SPACE | ND_SPACE_VIEW3D, nullptr);

  prop = RNA_def_property(srna, "show_camera_passepartout", PROP_BOOLEAN, PROP_NONE);
  RNA_def_property_boolean_sdna(prop, nullptr, "flag2", V3D_SHOW_CAMERA_PASSEPARTOUT);
  RNA_def_property_ui_text(prop, "Show Passepartout", "Show camera passepartout");
  RNA_def_property_update(prop, NC_SPACE | ND_SPACE_VIEW3D, nullptr);

  prop = RNA_def_property(srna, "show_extras", PROP_BOOLEAN, PROP_NONE);
  RNA_def_property_boolean_negative_sdna(
      prop, nullptr, "overlay.flag", V3D_OVERLAY_HIDE_OBJECT_XTRAS);
  RNA_def_property_ui_text(
      prop, "Extras", "Object details, including empty wire, cameras and other visual guides");
  RNA_def_property_update(prop, NC_SPACE | ND_SPACE_VIEW3D, nullptr);

  prop = RNA_def_property(srna, "show_light_colors", PROP_BOOLEAN, PROP_NONE);
  RNA_def_property_boolean_sdna(prop, nullptr, "overlay.flag", V3D_OVERLAY_SHOW_LIGHT_COLORS);
  RNA_def_property_ui_text(prop, "Light Colors", "Show light colors");
  RNA_def_property_update(prop, NC_SPACE | ND_SPACE_VIEW3D, nullptr);

  prop = RNA_def_property(srna, "show_bones", PROP_BOOLEAN, PROP_NONE);
  RNA_def_property_boolean_negative_sdna(prop, nullptr, "overlay.flag", V3D_OVERLAY_HIDE_BONES);
  RNA_def_property_ui_text(
      prop, "Show Bones", "Display bones (disable to show motion paths only)");
  RNA_def_property_update(prop, NC_SPACE | ND_SPACE_VIEW3D, nullptr);

  prop = RNA_def_property(srna, "show_face_orientation", PROP_BOOLEAN, PROP_NONE);
  RNA_def_property_boolean_sdna(prop, nullptr, "overlay.flag", V3D_OVERLAY_FACE_ORIENTATION);
  RNA_def_property_clear_flag(prop, PROP_ANIMATABLE);
  RNA_def_property_ui_text(prop, "Face Orientation", "Show the Face Orientation Overlay");
  RNA_def_property_update(prop, NC_SPACE | ND_SPACE_VIEW3D, nullptr);

  prop = RNA_def_property(srna, "show_fade_inactive", PROP_BOOLEAN, PROP_NONE);
  RNA_def_property_boolean_sdna(prop, nullptr, "overlay.flag", V3D_OVERLAY_FADE_INACTIVE);
  RNA_def_property_clear_flag(prop, PROP_ANIMATABLE);
  RNA_def_property_ui_text(
      prop, "Fade Inactive Objects", "Fade inactive geometry using the viewport background color");
  RNA_def_property_update(prop, NC_SPACE | ND_SPACE_VIEW3D, nullptr);

  prop = RNA_def_property(srna, "fade_inactive_alpha", PROP_FLOAT, PROP_FACTOR);
  RNA_def_property_float_sdna(prop, nullptr, "overlay.fade_alpha");
  RNA_def_property_ui_text(prop, "Opacity", "Strength of the fade effect");
  RNA_def_property_range(prop, 0.0f, 1.0f);
  RNA_def_property_clear_flag(prop, PROP_ANIMATABLE);
  RNA_def_property_update(prop, NC_SPACE | ND_SPACE_VIEW3D, nullptr);

  prop = RNA_def_property(srna, "show_xray_bone", PROP_BOOLEAN, PROP_NONE);
  RNA_def_property_boolean_sdna(prop, nullptr, "overlay.flag", V3D_OVERLAY_BONE_SELECT);
  RNA_def_property_clear_flag(prop, PROP_ANIMATABLE);
  RNA_def_property_ui_text(prop, "Show Bone X-Ray", "Show the bone selection overlay");
  RNA_def_property_update(prop, NC_SPACE | ND_SPACE_VIEW3D, nullptr);

  prop = RNA_def_property(srna, "xray_alpha_bone", PROP_FLOAT, PROP_FACTOR);
  RNA_def_property_float_sdna(prop, nullptr, "overlay.xray_alpha_bone");
  RNA_def_property_ui_text(prop, "Opacity", "Opacity to use for bone selection");
  RNA_def_property_range(prop, 0.0f, 1.0f);
  RNA_def_property_clear_flag(prop, PROP_ANIMATABLE);
  RNA_def_property_update(prop, NC_SPACE | ND_SPACE_VIEW3D, nullptr);

  prop = RNA_def_property(srna, "bone_wire_alpha", PROP_FLOAT, PROP_FACTOR);
  RNA_def_property_float_sdna(prop, nullptr, "overlay.bone_wire_alpha");
  RNA_def_property_ui_text(
      prop, "Bone Wireframe Opacity", "Maximum opacity of bones in wireframe display mode");
  RNA_def_property_range(prop, 0.0f, FLT_MAX);
  RNA_def_property_ui_range(prop, 0.0f, 1.0f, 1, 2);
  RNA_def_property_clear_flag(prop, PROP_ANIMATABLE);
  RNA_def_property_update(prop, NC_SPACE | ND_SPACE_VIEW3D, nullptr);

  prop = RNA_def_property(srna, "show_motion_paths", PROP_BOOLEAN, PROP_NONE);
  RNA_def_property_boolean_negative_sdna(
      prop, nullptr, "overlay.flag", V3D_OVERLAY_HIDE_MOTION_PATHS);
  RNA_def_property_clear_flag(prop, PROP_ANIMATABLE);
  RNA_def_property_ui_text(prop, "Motion Paths", "Show the Motion Paths Overlay");
  RNA_def_property_update(prop, NC_SPACE | ND_SPACE_VIEW3D, nullptr);

  prop = RNA_def_property(srna, "show_onion_skins", PROP_BOOLEAN, PROP_NONE);
  RNA_def_property_boolean_sdna(prop, nullptr, "overlay.flag", V3D_OVERLAY_ONION_SKINS);
  RNA_def_property_clear_flag(prop, PROP_ANIMATABLE);
  RNA_def_property_ui_text(prop, "Onion Skins", "Show the Onion Skinning Overlay");
  RNA_def_property_update(prop, NC_SPACE | ND_SPACE_VIEW3D, nullptr);

  prop = RNA_def_property(srna, "show_look_dev", PROP_BOOLEAN, PROP_NONE);
  RNA_def_property_boolean_sdna(prop, nullptr, "overlay.flag", V3D_OVERLAY_LOOK_DEV);
  RNA_def_property_clear_flag(prop, PROP_ANIMATABLE);
  RNA_def_property_ui_text(prop, "HDRI Preview", "Show HDRI preview spheres");
  RNA_def_property_update(prop, NC_SPACE | ND_SPACE_VIEW3D | NS_VIEW3D_SHADING, nullptr);

  prop = RNA_def_property(srna, "show_wireframes", PROP_BOOLEAN, PROP_NONE);
  RNA_def_property_boolean_sdna(prop, nullptr, "overlay.flag", V3D_OVERLAY_WIREFRAMES);
  RNA_def_property_clear_flag(prop, PROP_ANIMATABLE);
  RNA_def_property_ui_text(prop, "Wireframe", "Show face edges wires");
  RNA_def_property_update(prop, NC_SPACE | ND_SPACE_VIEW3D, nullptr);

  prop = RNA_def_property(srna, "wireframe_threshold", PROP_FLOAT, PROP_FACTOR);
  RNA_def_property_float_sdna(prop, nullptr, "overlay.wireframe_threshold");
  RNA_def_property_ui_text(prop,
                           "Wireframe Threshold",
                           "Adjust the angle threshold for displaying edges "
                           "(1.0 for all)");
  RNA_def_property_range(prop, 0.0f, 1.0f);
  RNA_def_property_clear_flag(prop, PROP_ANIMATABLE);
  RNA_def_property_update(prop, NC_SPACE | ND_SPACE_VIEW3D, nullptr);

  prop = RNA_def_property(srna, "wireframe_opacity", PROP_FLOAT, PROP_FACTOR);
  RNA_def_property_float_sdna(prop, nullptr, "overlay.wireframe_opacity");
  RNA_def_property_ui_text(prop,
                           "Wireframe Opacity",
                           "Opacity of the displayed edges "
                           "(1.0 for opaque)");
  RNA_def_property_range(prop, 0.0f, 1.0f);
  RNA_def_property_clear_flag(prop, PROP_ANIMATABLE);
  RNA_def_property_update(prop, NC_SPACE | ND_SPACE_VIEW3D, nullptr);

  prop = RNA_def_property(srna, "show_viewer_attribute", PROP_BOOLEAN, PROP_NONE);
  RNA_def_property_boolean_sdna(prop, nullptr, "overlay.flag", V3D_OVERLAY_VIEWER_ATTRIBUTE);
  RNA_def_property_clear_flag(prop, PROP_ANIMATABLE);
  RNA_def_property_ui_text(prop, "Viewer Node", "Show attribute overlay for active viewer node");
  RNA_def_property_update(prop, NC_SPACE | ND_SPACE_VIEW3D, nullptr);

  prop = RNA_def_property(srna, "viewer_attribute_opacity", PROP_FLOAT, PROP_FACTOR);
  RNA_def_property_float_sdna(prop, nullptr, "overlay.viewer_attribute_opacity");
  RNA_def_property_ui_text(
      prop, "Viewer Attribute Opacity", "Opacity of the attribute that is currently visualized");
  RNA_def_property_range(prop, 0.0f, 1.0f);
  RNA_def_property_clear_flag(prop, PROP_ANIMATABLE);
  RNA_def_property_update(prop, NC_SPACE | ND_SPACE_VIEW3D, nullptr);

  prop = RNA_def_property(srna, "show_viewer_text", PROP_BOOLEAN, PROP_NONE);
  RNA_def_property_boolean_sdna(prop, nullptr, "overlay.flag", V3D_OVERLAY_VIEWER_ATTRIBUTE_TEXT);
  RNA_def_property_clear_flag(prop, PROP_ANIMATABLE);
  RNA_def_property_ui_text(
      prop, "View Attribute Text", "Show attribute values as text in viewport");
  RNA_def_property_update(prop, NC_SPACE | ND_SPACE_VIEW3D, nullptr);

  prop = RNA_def_property(srna, "show_paint_wire", PROP_BOOLEAN, PROP_NONE);
  RNA_def_property_boolean_sdna(prop, nullptr, "overlay.paint_flag", V3D_OVERLAY_PAINT_WIRE);
  RNA_def_property_ui_text(prop, "Show Wire", "Use wireframe display in painting modes");
  RNA_def_property_update(prop, NC_SPACE | ND_SPACE_VIEW3D, nullptr);

  prop = RNA_def_property(srna, "show_wpaint_contours", PROP_BOOLEAN, PROP_NONE);
  RNA_def_property_boolean_sdna(prop, nullptr, "overlay.wpaint_flag", V3D_OVERLAY_WPAINT_CONTOURS);
  RNA_def_property_ui_text(
      prop,
      "Show Weight Contours",
      "Show contour lines formed by points with the same interpolated weight");
  RNA_def_property_update(prop, NC_SPACE | ND_SPACE_VIEW3D, nullptr);

  prop = RNA_def_property(srna, "show_weight", PROP_BOOLEAN, PROP_NONE);
  RNA_def_property_boolean_sdna(prop, nullptr, "overlay.edit_flag", V3D_OVERLAY_EDIT_WEIGHT);
  RNA_def_property_ui_text(prop, "Show Weights", "Display weights in editmode");
  RNA_def_property_update(prop, NC_SPACE | ND_SPACE_VIEW3D, nullptr);

  prop = RNA_def_property(srna, "show_retopology", PROP_BOOLEAN, PROP_NONE);
  RNA_def_property_boolean_sdna(prop, nullptr, "overlay.edit_flag", V3D_OVERLAY_EDIT_RETOPOLOGY);
  RNA_def_property_ui_text(prop,
                           "Retopology",
                           "Hide the solid mesh and offset the overlay towards the view. "
                           "Selection is occluded by inactive geometry, unless X-Ray is enabled");
  RNA_def_property_update(prop, NC_SPACE | ND_SPACE_VIEW3D | NS_VIEW3D_SHADING, nullptr);

  prop = RNA_def_property(srna, "retopology_offset", PROP_FLOAT, PROP_DISTANCE);
  RNA_def_property_float_sdna(prop, nullptr, "overlay.retopology_offset");
  RNA_def_property_ui_text(
      prop, "Retopology Offset", "Offset used to draw edit mesh in front of other geometry");
  RNA_def_property_range(prop, 0.0f, FLT_MAX);
  RNA_def_property_ui_range(prop, 0.0f, 10.0f, 0.1f, 3);
  RNA_def_property_clear_flag(prop, PROP_ANIMATABLE);
  RNA_def_property_update(prop, NC_SPACE | ND_SPACE_VIEW3D, nullptr);

  prop = RNA_def_property(srna, "show_face_normals", PROP_BOOLEAN, PROP_NONE);
  RNA_def_property_boolean_sdna(prop, nullptr, "overlay.edit_flag", V3D_OVERLAY_EDIT_FACE_NORMALS);
  RNA_def_property_ui_text(prop, "Display Normals", "Display face normals as lines");
  RNA_def_property_update(prop, NC_SPACE | ND_SPACE_VIEW3D, nullptr);

  prop = RNA_def_property(srna, "show_vertex_normals", PROP_BOOLEAN, PROP_NONE);
  RNA_def_property_boolean_sdna(prop, nullptr, "overlay.edit_flag", V3D_OVERLAY_EDIT_VERT_NORMALS);
  RNA_def_property_ui_text(prop, "Display Vertex Normals", "Display vertex normals as lines");
  RNA_def_property_update(prop, NC_SPACE | ND_SPACE_VIEW3D, nullptr);

  prop = RNA_def_property(srna, "show_split_normals", PROP_BOOLEAN, PROP_NONE);
  RNA_def_property_boolean_sdna(prop, nullptr, "overlay.edit_flag", V3D_OVERLAY_EDIT_LOOP_NORMALS);
  RNA_def_property_ui_text(
      prop, "Display Split Normals", "Display vertex-per-face normals as lines");
  RNA_def_property_update(prop, NC_SPACE | ND_SPACE_VIEW3D, nullptr);

  prop = RNA_def_property(srna, "show_faces", PROP_BOOLEAN, PROP_NONE);
  RNA_def_property_boolean_sdna(prop, nullptr, "overlay.edit_flag", V3D_OVERLAY_EDIT_FACES);
  RNA_def_property_ui_text(prop, "Display Faces", "Display a face selection overlay");
  RNA_def_property_update(prop, NC_SPACE | ND_SPACE_VIEW3D, nullptr);

  prop = RNA_def_property(srna, "show_face_center", PROP_BOOLEAN, PROP_NONE);
  RNA_def_property_boolean_sdna(prop, nullptr, "overlay.edit_flag", V3D_OVERLAY_EDIT_FACE_DOT);
  RNA_def_property_ui_text(
      prop,
      "Display Face Center",
      "Display face center when face selection is enabled in solid shading modes");
  RNA_def_property_update(prop, NC_SPACE | ND_SPACE_VIEW3D, nullptr);

  prop = RNA_def_property(srna, "show_edge_crease", PROP_BOOLEAN, PROP_NONE);
  RNA_def_property_boolean_sdna(prop, nullptr, "overlay.edit_flag", V3D_OVERLAY_EDIT_CREASES);
  RNA_def_property_ui_text(
      prop, "Display Creases", "Display creases created for Subdivision Surface modifier");
  RNA_def_property_update(prop, NC_SPACE | ND_SPACE_VIEW3D, nullptr);

  prop = RNA_def_property(srna, "show_edge_bevel_weight", PROP_BOOLEAN, PROP_NONE);
  RNA_def_property_boolean_sdna(prop, nullptr, "overlay.edit_flag", V3D_OVERLAY_EDIT_BWEIGHTS);
  RNA_def_property_ui_text(
      prop, "Display Bevel Weights", "Display weights created for the Bevel modifier");
  RNA_def_property_update(prop, NC_SPACE | ND_SPACE_VIEW3D, nullptr);

  prop = RNA_def_property(srna, "show_edge_seams", PROP_BOOLEAN, PROP_NONE);
  RNA_def_property_boolean_sdna(prop, nullptr, "overlay.edit_flag", V3D_OVERLAY_EDIT_SEAMS);
  RNA_def_property_ui_text(prop, "Display Seams", "Display UV unwrapping seams");
  RNA_def_property_update(prop, NC_SPACE | ND_SPACE_VIEW3D, nullptr);

  prop = RNA_def_property(srna, "show_edge_sharp", PROP_BOOLEAN, PROP_NONE);
  RNA_def_property_boolean_sdna(prop, nullptr, "overlay.edit_flag", V3D_OVERLAY_EDIT_SHARP);
  RNA_def_property_ui_text(
      prop, "Display Sharp", "Display sharp edges, used with the Edge Split modifier");
  RNA_def_property_update(prop, NC_SPACE | ND_SPACE_VIEW3D, nullptr);

  prop = RNA_def_property(srna, "show_freestyle_edge_marks", PROP_BOOLEAN, PROP_NONE);
  RNA_def_property_boolean_sdna(
      prop, nullptr, "overlay.edit_flag", V3D_OVERLAY_EDIT_FREESTYLE_EDGE);
  RNA_def_property_ui_text(prop,
                           "Display Freestyle Edge Marks",
                           "Display Freestyle edge marks, used with the Freestyle renderer");
  RNA_def_property_update(prop, NC_SPACE | ND_SPACE_VIEW3D, nullptr);

  prop = RNA_def_property(srna, "show_freestyle_face_marks", PROP_BOOLEAN, PROP_NONE);
  RNA_def_property_boolean_sdna(
      prop, nullptr, "overlay.edit_flag", V3D_OVERLAY_EDIT_FREESTYLE_FACE);
  RNA_def_property_ui_text(prop,
                           "Display Freestyle Face Marks",
                           "Display Freestyle face marks, used with the Freestyle renderer");
  RNA_def_property_update(prop, NC_SPACE | ND_SPACE_VIEW3D, nullptr);

  prop = RNA_def_property(srna, "show_statvis", PROP_BOOLEAN, PROP_NONE);
  RNA_def_property_boolean_sdna(prop, nullptr, "overlay.edit_flag", V3D_OVERLAY_EDIT_STATVIS);
  RNA_def_property_ui_text(
      prop, "Mesh Analysis", "Display statistical information about the mesh");
  RNA_def_property_update(prop, NC_SPACE | ND_SPACE_VIEW3D, nullptr);

  prop = RNA_def_property(srna, "show_extra_edge_length", PROP_BOOLEAN, PROP_NONE);
  RNA_def_property_boolean_sdna(prop, nullptr, "overlay.edit_flag", V3D_OVERLAY_EDIT_EDGE_LEN);
  RNA_def_property_ui_text(
      prop,
      "Edge Length",
      "Display selected edge lengths, using global values when set in the transform panel");
  RNA_def_property_update(prop, NC_SPACE | ND_SPACE_VIEW3D, nullptr);

  prop = RNA_def_property(srna, "show_extra_edge_angle", PROP_BOOLEAN, PROP_NONE);
  RNA_def_property_boolean_sdna(prop, nullptr, "overlay.edit_flag", V3D_OVERLAY_EDIT_EDGE_ANG);
  RNA_def_property_ui_text(
      prop,
      "Edge Angle",
      "Display selected edge angle, using global values when set in the transform panel");
  RNA_def_property_update(prop, NC_SPACE | ND_SPACE_VIEW3D, nullptr);

  prop = RNA_def_property(srna, "show_extra_face_angle", PROP_BOOLEAN, PROP_NONE);
  RNA_def_property_boolean_sdna(prop, nullptr, "overlay.edit_flag", V3D_OVERLAY_EDIT_FACE_ANG);
  RNA_def_property_ui_text(prop,
                           "Face Angles",
                           "Display the angles in the selected edges, "
                           "using global values when set in the transform panel");
  RNA_def_property_update(prop, NC_SPACE | ND_SPACE_VIEW3D, nullptr);

  prop = RNA_def_property(srna, "show_extra_face_area", PROP_BOOLEAN, PROP_NONE);
  RNA_def_property_boolean_sdna(prop, nullptr, "overlay.edit_flag", V3D_OVERLAY_EDIT_FACE_AREA);
  RNA_def_property_ui_text(prop,
                           "Face Area",
                           "Display the area of selected faces, "
                           "using global values when set in the transform panel");
  RNA_def_property_update(prop, NC_SPACE | ND_SPACE_VIEW3D, nullptr);

  prop = RNA_def_property(srna, "show_extra_indices", PROP_BOOLEAN, PROP_NONE);
  RNA_def_property_boolean_sdna(prop, nullptr, "overlay.edit_flag", V3D_OVERLAY_EDIT_INDICES);
  RNA_def_property_ui_text(
      prop, "Indices", "Display the index numbers of selected vertices, edges, and faces");
  RNA_def_property_update(prop, NC_SPACE | ND_SPACE_VIEW3D, nullptr);

  prop = RNA_def_property(srna, "display_handle", PROP_ENUM, PROP_NONE);
  RNA_def_property_enum_sdna(prop, nullptr, "overlay.handle_display");
  RNA_def_property_enum_items(prop, rna_enum_curve_display_handle_items);
  RNA_def_property_ui_text(
      prop, "Display Handles", "Limit the display of curve handles in edit mode");
  RNA_def_property_update(prop, NC_SPACE | ND_SPACE_VIEW3D, nullptr);

  prop = RNA_def_property(srna, "show_curve_normals", PROP_BOOLEAN, PROP_NONE);
  RNA_def_property_boolean_sdna(prop, nullptr, "overlay.edit_flag", V3D_OVERLAY_EDIT_CU_NORMALS);
  RNA_def_property_ui_text(prop, "Draw Normals", "Display 3D curve normals in editmode");
  RNA_def_property_update(prop, NC_SPACE | ND_SPACE_VIEW3D, nullptr);

  prop = RNA_def_property(srna, "normals_length", PROP_FLOAT, PROP_FACTOR);
  RNA_def_property_float_sdna(prop, nullptr, "overlay.normals_length");
  RNA_def_property_ui_text(prop, "Normal Size", "Display size for normals in the 3D view");
  RNA_def_property_range(prop, 0.00001, 100000.0);
  RNA_def_property_ui_range(prop, 0.01, 2.0, 1, 2);
  RNA_def_property_update(prop, NC_SPACE | ND_SPACE_VIEW3D, nullptr);

  prop = RNA_def_property(srna, "normals_constant_screen_size", PROP_FLOAT, PROP_PIXEL);
  RNA_def_property_float_sdna(prop, nullptr, "overlay.normals_constant_screen_size");
  RNA_def_property_ui_text(prop, "Normal Screen Size", "Screen size for normals in the 3D view");
  RNA_def_property_range(prop, 0.0, 100000.0);
  RNA_def_property_ui_range(prop, 1.0, 100.0, 50, 0);
  RNA_def_property_update(prop, NC_SPACE | ND_SPACE_VIEW3D, nullptr);

  prop = RNA_def_property(srna, "use_normals_constant_screen_size", PROP_BOOLEAN, PROP_NONE);
  RNA_def_property_boolean_sdna(
      prop, nullptr, "overlay.edit_flag", V3D_OVERLAY_EDIT_CONSTANT_SCREEN_SIZE_NORMALS);
  RNA_def_property_ui_text(prop,
                           "Constant Screen Size Normals",
                           "Keep size of normals constant in relation to 3D view");
  RNA_def_property_update(prop, NC_SPACE | ND_SPACE_VIEW3D, nullptr);

  prop = RNA_def_property(srna, "texture_paint_mode_opacity", PROP_FLOAT, PROP_FACTOR);
  RNA_def_property_float_sdna(prop, nullptr, "overlay.texture_paint_mode_opacity");
  RNA_def_property_ui_text(
      prop, "Stencil Mask Opacity", "Opacity of the texture paint mode stencil mask overlay");
  RNA_def_property_range(prop, 0.0f, 1.0f);
  RNA_def_property_update(prop, NC_SPACE | ND_SPACE_VIEW3D, nullptr);

  prop = RNA_def_property(srna, "vertex_paint_mode_opacity", PROP_FLOAT, PROP_FACTOR);
  RNA_def_property_float_sdna(prop, nullptr, "overlay.vertex_paint_mode_opacity");
  RNA_def_property_ui_text(
      prop, "Stencil Mask Opacity", "Opacity of the texture paint mode stencil mask overlay");
  RNA_def_property_range(prop, 0.0f, 1.0f);
  RNA_def_property_update(prop, NC_SPACE | ND_SPACE_VIEW3D, nullptr);

  prop = RNA_def_property(srna, "weight_paint_mode_opacity", PROP_FLOAT, PROP_FACTOR);
  RNA_def_property_float_sdna(prop, nullptr, "overlay.weight_paint_mode_opacity");
  RNA_def_property_ui_text(
      prop, "Weight Paint Opacity", "Opacity of the weight paint mode overlay");
  RNA_def_property_range(prop, 0.0f, 1.0f);
  RNA_def_property_update(prop, NC_SPACE | ND_SPACE_VIEW3D, nullptr);

  prop = RNA_def_property(srna, "sculpt_mode_mask_opacity", PROP_FLOAT, PROP_FACTOR);
  RNA_def_property_float_sdna(prop, nullptr, "overlay.sculpt_mode_mask_opacity");
  RNA_def_property_ui_text(prop, "Sculpt Mask Opacity", "");
  RNA_def_property_range(prop, 0.0f, 1.0f);
  RNA_def_property_update(prop, NC_SPACE | ND_SPACE_VIEW3D, nullptr);

  prop = RNA_def_property(srna, "show_sculpt_curves_cage", PROP_BOOLEAN, PROP_NONE);
  RNA_def_property_boolean_sdna(prop, nullptr, "overlay.flag", V3D_OVERLAY_SCULPT_CURVES_CAGE);
  RNA_def_property_ui_text(
      prop, "Sculpt Curves Cage", "Show original curves that are currently being edited");
  RNA_def_property_update(prop, NC_SPACE | ND_SPACE_VIEW3D, nullptr);

  prop = RNA_def_property(srna, "sculpt_curves_cage_opacity", PROP_FLOAT, PROP_FACTOR);
  RNA_def_property_float_sdna(prop, nullptr, "overlay.sculpt_curves_cage_opacity");
  RNA_def_property_ui_text(
      prop, "Curves Sculpt Cage Opacity", "Opacity of the cage overlay in curves sculpt mode");
  RNA_def_property_range(prop, 0.0f, 1.0f);
  RNA_def_property_update(prop, NC_SPACE | ND_SPACE_VIEW3D, nullptr);

  prop = RNA_def_property(srna, "sculpt_mode_face_sets_opacity", PROP_FLOAT, PROP_FACTOR);
  RNA_def_property_float_sdna(prop, nullptr, "overlay.sculpt_mode_face_sets_opacity");
  RNA_def_property_ui_text(prop, "Sculpt Face Sets Opacity", "");
  RNA_def_property_range(prop, 0.0f, 1.0f);
  RNA_def_property_update(prop, NC_SPACE | ND_SPACE_VIEW3D, nullptr);

  prop = RNA_def_property(srna, "show_sculpt_mask", PROP_BOOLEAN, PROP_NONE);
  RNA_def_property_boolean_sdna(prop, nullptr, "overlay.flag", V3D_OVERLAY_SCULPT_SHOW_MASK);
  RNA_def_property_ui_text(prop, "Sculpt Show Mask", "");
  RNA_def_property_update(prop, NC_SPACE | ND_SPACE_VIEW3D, nullptr);

  prop = RNA_def_property(srna, "show_sculpt_face_sets", PROP_BOOLEAN, PROP_NONE);
  RNA_def_property_boolean_sdna(prop, nullptr, "overlay.flag", V3D_OVERLAY_SCULPT_SHOW_FACE_SETS);
  RNA_def_property_ui_text(prop, "Sculpt Show Face Sets", "");
  RNA_def_property_update(prop, NC_SPACE | ND_SPACE_VIEW3D, nullptr);

  /* grease pencil paper settings */
  prop = RNA_def_property(srna, "show_annotation", PROP_BOOLEAN, PROP_NONE);
  RNA_def_property_boolean_sdna(prop, nullptr, "flag2", V3D_SHOW_ANNOTATION);
  RNA_def_property_ui_text(prop, "Show Annotation", "Show annotations for this view");
  RNA_def_property_update(prop, NC_SPACE | ND_SPACE_VIEW3D, nullptr);

  prop = RNA_def_property(srna, "use_gpencil_fade_objects", PROP_BOOLEAN, PROP_NONE);
  RNA_def_property_boolean_sdna(prop, nullptr, "gp_flag", V3D_GP_FADE_OBJECTS);
  RNA_def_property_ui_text(
      prop,
      "Fade Objects",
      "Fade all viewport objects with a full color layer to improve visibility");
  RNA_def_property_update(prop, NC_SPACE | ND_SPACE_VIEW3D, nullptr);

  prop = RNA_def_property(srna, "use_gpencil_grid", PROP_BOOLEAN, PROP_NONE);
  RNA_def_property_boolean_sdna(prop, nullptr, "gp_flag", V3D_GP_SHOW_GRID);
  RNA_def_property_ui_text(prop, "Use Grid", "Display a grid over Grease Pencil paper");
  RNA_def_property_update(prop, NC_SPACE | ND_SPACE_VIEW3D, nullptr);

  prop = RNA_def_property(srna, "use_gpencil_fade_layers", PROP_BOOLEAN, PROP_NONE);
  RNA_def_property_boolean_sdna(prop, nullptr, "gp_flag", V3D_GP_FADE_NOACTIVE_LAYERS);
  RNA_def_property_ui_text(
      prop, "Fade Layers", "Toggle fading of Grease Pencil layers except the active one");
  RNA_def_property_update(prop, NC_SPACE | ND_SPACE_VIEW3D, nullptr);

  prop = RNA_def_property(srna, "use_gpencil_fade_gp_objects", PROP_BOOLEAN, PROP_NONE);
  RNA_def_property_boolean_sdna(prop, nullptr, "gp_flag", V3D_GP_FADE_NOACTIVE_GPENCIL);
  RNA_def_property_ui_text(
      prop, "Fade Grease Pencil Objects", "Fade Grease Pencil Objects, except the active one");
  RNA_def_property_update(prop, NC_SPACE | ND_SPACE_VIEW3D, nullptr);

  prop = RNA_def_property(srna, "use_gpencil_canvas_xray", PROP_BOOLEAN, PROP_NONE);
  RNA_def_property_boolean_sdna(prop, nullptr, "gp_flag", V3D_GP_SHOW_GRID_XRAY);
  RNA_def_property_ui_text(prop, "Canvas X-Ray", "Show Canvas grid in front");
  RNA_def_property_update(prop, NC_SPACE | ND_SPACE_VIEW3D, nullptr);

  prop = RNA_def_property(srna, "use_gpencil_show_directions", PROP_BOOLEAN, PROP_NONE);
  RNA_def_property_boolean_sdna(prop, nullptr, "gp_flag", V3D_GP_SHOW_STROKE_DIRECTION);
  RNA_def_property_ui_text(prop,
                           "Stroke Direction",
                           "Show stroke drawing direction with a bigger green dot (start) "
                           "and smaller red dot (end) points");
  RNA_def_property_update(prop, NC_SPACE | ND_SPACE_VIEW3D, nullptr);

  prop = RNA_def_property(srna, "use_gpencil_show_material_name", PROP_BOOLEAN, PROP_NONE);
  RNA_def_property_boolean_sdna(prop, nullptr, "gp_flag", V3D_GP_SHOW_MATERIAL_NAME);
  RNA_def_property_ui_text(
      prop, "Stroke Material Name", "Show material name assigned to each stroke");
  RNA_def_property_update(prop, NC_SPACE | ND_SPACE_VIEW3D, nullptr);

  prop = RNA_def_property(srna, "gpencil_grid_opacity", PROP_FLOAT, PROP_NONE);
  RNA_def_property_float_sdna(prop, nullptr, "overlay.gpencil_grid_opacity");
  RNA_def_property_range(prop, 0.1f, 1.0f);
  RNA_def_property_ui_text(prop, "Opacity", "Canvas grid opacity");
  RNA_def_property_update(prop, NC_SPACE | ND_SPACE_VIEW3D, nullptr);

  prop = RNA_def_property(srna, "gpencil_grid_color", PROP_FLOAT, PROP_COLOR);
  RNA_def_property_float_sdna(prop, nullptr, "overlay.gpencil_grid_color");
  RNA_def_property_array(prop, 3);
  RNA_def_property_ui_text(prop, "Grid Color", "Canvas grid color");
  RNA_def_property_range(prop, 0.0f, 1.0f);
  RNA_def_property_update(prop, NC_SPACE | ND_SPACE_VIEW3D, nullptr);

  prop = RNA_def_property(srna, "gpencil_grid_scale", PROP_FLOAT, PROP_XYZ);
  RNA_def_property_float_sdna(prop, nullptr, "overlay.gpencil_grid_scale");
  RNA_def_property_array(prop, 2);
  RNA_def_property_ui_text(prop, "Scale", "Canvas grid scale");
  RNA_def_property_range(prop, 0.0f, FLT_MAX);
  RNA_def_property_update(prop, NC_SPACE | ND_SPACE_VIEW3D, nullptr);

  prop = RNA_def_property(srna, "gpencil_grid_offset", PROP_FLOAT, PROP_DISTANCE);
  RNA_def_property_float_sdna(prop, nullptr, "overlay.gpencil_grid_offset");
  RNA_def_property_array(prop, 2);
  RNA_def_property_ui_text(prop, "Offset", "Canvas grid offset");
  RNA_def_property_update(prop, NC_SPACE | ND_SPACE_VIEW3D, nullptr);

  prop = RNA_def_property(srna, "gpencil_grid_subdivisions", PROP_INT, PROP_NONE);
  RNA_def_property_int_sdna(prop, nullptr, "overlay.gpencil_grid_subdivisions");
  RNA_def_property_range(prop, 1, 100);
  RNA_def_property_ui_text(prop, "Subdivisions", "Canvas grid subdivisions");
  RNA_def_property_update(prop, NC_SPACE | ND_SPACE_VIEW3D, nullptr);

  /* Paper opacity factor */
  prop = RNA_def_property(srna, "gpencil_fade_objects", PROP_FLOAT, PROP_NONE);
  RNA_def_property_float_sdna(prop, nullptr, "overlay.gpencil_paper_opacity");
  RNA_def_property_range(prop, 0.0f, 1.0f);
  RNA_def_property_ui_text(prop, "Opacity", "Fade factor");
  RNA_def_property_update(prop, NC_SPACE | ND_SPACE_VIEW3D, nullptr);

  /* Paper opacity factor */
  prop = RNA_def_property(srna, "gpencil_fade_layer", PROP_FLOAT, PROP_NONE);
  RNA_def_property_float_sdna(prop, nullptr, "overlay.gpencil_fade_layer");
  RNA_def_property_range(prop, 0.0f, 1.0f);
  RNA_def_property_float_default(prop, 0.5f);
  RNA_def_property_ui_text(
      prop, "Opacity", "Fade layer opacity for Grease Pencil layers except the active one");
  RNA_def_property_update(prop, NC_SPACE | ND_SPACE_VIEW3D, nullptr);

  /* show edit lines */
  prop = RNA_def_property(srna, "use_gpencil_edit_lines", PROP_BOOLEAN, PROP_NONE);
  RNA_def_property_boolean_sdna(prop, nullptr, "gp_flag", V3D_GP_SHOW_EDIT_LINES);
  RNA_def_property_ui_text(prop, "Show Edit Lines", "Show Edit Lines when editing strokes");
  RNA_def_property_update(prop, NC_SPACE | ND_SPACE_VIEW3D, nullptr);

  prop = RNA_def_property(srna, "use_gpencil_multiedit_line_only", PROP_BOOLEAN, PROP_NONE);
  RNA_def_property_boolean_sdna(prop, nullptr, "gp_flag", V3D_GP_SHOW_MULTIEDIT_LINES);
  RNA_def_property_ui_text(prop, "Lines Only", "Show Edit Lines only in multiframe");
  RNA_def_property_update(prop, NC_SPACE | ND_SPACE_VIEW3D, nullptr);

  /* main grease pencil onion switch */
  prop = RNA_def_property(srna, "use_gpencil_onion_skin", PROP_BOOLEAN, PROP_NONE);
  RNA_def_property_boolean_sdna(prop, nullptr, "gp_flag", V3D_GP_SHOW_ONION_SKIN);
  RNA_def_property_ui_text(
      prop, "Onion Skins", "Show ghosts of the keyframes before and after the current frame");
  RNA_def_property_update(prop, NC_SPACE | ND_SPACE_VIEW3D, nullptr);

  /* vertex opacity */
  prop = RNA_def_property(srna, "vertex_opacity", PROP_FLOAT, PROP_FACTOR);
  RNA_def_property_float_sdna(prop, nullptr, "vertex_opacity");
  RNA_def_property_range(prop, 0.0f, 1.0f);
  RNA_def_property_ui_text(prop, "Vertex Opacity", "Opacity for edit vertices");
  RNA_def_parameter_clear_flags(prop, PROP_ANIMATABLE, ParameterFlag(0));
  RNA_def_property_update(prop, NC_SCENE | ND_TOOLSETTINGS, nullptr);

  /* Vertex Paint opacity factor */
  prop = RNA_def_property(srna, "gpencil_vertex_paint_opacity", PROP_FLOAT, PROP_FACTOR);
  RNA_def_property_float_sdna(prop, nullptr, "overlay.gpencil_vertex_paint_opacity");
  RNA_def_property_range(prop, 0.0f, 1.0f);
  RNA_def_property_ui_text(
      prop, "Opacity", "Vertex Paint mix factor\nNot in wireframe or render shading mode");
  RNA_def_property_update(prop, NC_SPACE | ND_SPACE_VIEW3D, nullptr);

  /* Developer Debug overlay */

  prop = RNA_def_property(srna, "use_debug_freeze_view_culling", PROP_BOOLEAN, PROP_NONE);
  RNA_def_property_boolean_sdna(prop, nullptr, "debug_flag", V3D_DEBUG_FREEZE_CULLING);
  RNA_def_property_ui_text(prop, "Freeze Culling", "Freeze view culling bounds");
  RNA_def_property_update(prop, NC_SPACE | ND_SPACE_VIEW3D, nullptr);
}

static void rna_def_space_view3d(BlenderRNA *brna)
{
  StructRNA *srna;
  PropertyRNA *prop;

  static const EnumPropertyItem rv3d_persp_items[] = {
      {RV3D_PERSP, "PERSP", 0, "Perspective", ""},
      {RV3D_ORTHO, "ORTHO", 0, "Orthographic", ""},
      {RV3D_CAMOB, "CAMERA", 0, "Camera", ""},
      {0, nullptr, 0, nullptr, nullptr},
  };

  static const EnumPropertyItem bundle_drawtype_items[] = {
      {OB_PLAINAXES, "PLAIN_AXES", 0, "Plain Axes", ""},
      {OB_ARROWS, "ARROWS", 0, "Arrows", ""},
      {OB_SINGLE_ARROW, "SINGLE_ARROW", 0, "Single Arrow", ""},
      {OB_CIRCLE, "CIRCLE", 0, "Circle", ""},
      {OB_CUBE, "CUBE", 0, "Cube", ""},
      {OB_EMPTY_SPHERE, "SPHERE", 0, "Sphere", ""},
      {OB_EMPTY_CONE, "CONE", 0, "Cone", ""},
      {0, nullptr, 0, nullptr, nullptr},
  };

  srna = RNA_def_struct(brna, "SpaceView3D", "Space");
  RNA_def_struct_sdna(srna, "View3D");
  RNA_def_struct_ui_text(srna, "3D View Space", "3D View space data");

  rna_def_space_generic_show_region_toggles(srna,
                                            ((1 << RGN_TYPE_TOOL_HEADER) | (1 << RGN_TYPE_TOOLS) |
                                             (1 << RGN_TYPE_UI) | (1 << RGN_TYPE_HUD) |
                                             (1 << RGN_TYPE_ASSET_SHELF)));

  prop = RNA_def_property(srna, "camera", PROP_POINTER, PROP_NONE);
  RNA_def_property_flag(prop, PROP_EDITABLE);
  RNA_def_property_pointer_sdna(prop, nullptr, "camera");
  RNA_def_property_ui_text(
      prop,
      "Camera",
      "Active camera used in this view (when unlocked from the scene's active camera)");
  RNA_def_property_update(prop, NC_SPACE | ND_SPACE_VIEW3D, "rna_SpaceView3D_camera_update");

  /* render border */
  prop = RNA_def_property(srna, "use_render_border", PROP_BOOLEAN, PROP_NONE);
  RNA_def_property_boolean_sdna(prop, nullptr, "flag2", V3D_RENDER_BORDER);
  RNA_def_property_clear_flag(prop, PROP_ANIMATABLE);
  RNA_def_property_ui_text(prop,
                           "Render Region",
                           "Use a region within the frame size for rendered viewport "
                           "(when not viewing through the camera)");
  RNA_def_property_update(prop, NC_SPACE | ND_SPACE_VIEW3D, nullptr);

  prop = RNA_def_property(srna, "render_border_min_x", PROP_FLOAT, PROP_NONE);
  RNA_def_property_float_sdna(prop, nullptr, "render_border.xmin");
  RNA_def_property_range(prop, 0.0f, 1.0f);
  RNA_def_property_ui_text(prop, "Region Minimum X", "Minimum X value for the render region");
  RNA_def_property_update(prop, NC_SPACE | ND_SPACE_VIEW3D, nullptr);

  prop = RNA_def_property(srna, "render_border_min_y", PROP_FLOAT, PROP_NONE);
  RNA_def_property_float_sdna(prop, nullptr, "render_border.ymin");
  RNA_def_property_range(prop, 0.0f, 1.0f);
  RNA_def_property_ui_text(prop, "Region Minimum Y", "Minimum Y value for the render region");
  RNA_def_property_update(prop, NC_SPACE | ND_SPACE_VIEW3D, nullptr);

  prop = RNA_def_property(srna, "render_border_max_x", PROP_FLOAT, PROP_NONE);
  RNA_def_property_float_sdna(prop, nullptr, "render_border.xmax");
  RNA_def_property_range(prop, 0.0f, 1.0f);
  RNA_def_property_ui_text(prop, "Region Maximum X", "Maximum X value for the render region");
  RNA_def_property_update(prop, NC_SPACE | ND_SPACE_VIEW3D, nullptr);

  prop = RNA_def_property(srna, "render_border_max_y", PROP_FLOAT, PROP_NONE);
  RNA_def_property_float_sdna(prop, nullptr, "render_border.ymax");
  RNA_def_property_range(prop, 0.0f, 1.0f);
  RNA_def_property_ui_text(prop, "Region Maximum Y", "Maximum Y value for the render region");
  RNA_def_property_update(prop, NC_SPACE | ND_SPACE_VIEW3D, nullptr);

  prop = RNA_def_property(srna, "lock_object", PROP_POINTER, PROP_NONE);
  RNA_def_property_flag(prop, PROP_EDITABLE);
  RNA_def_property_pointer_sdna(prop, nullptr, "ob_center");
  RNA_def_property_ui_text(
      prop, "Lock to Object", "3D View center is locked to this object's position");
  RNA_def_property_update(prop, NC_SPACE | ND_SPACE_VIEW3D, nullptr);

  prop = RNA_def_property(srna, "lock_bone", PROP_STRING, PROP_NONE);
  RNA_def_property_string_sdna(prop, nullptr, "ob_center_bone");
  RNA_def_property_ui_text(
      prop, "Lock to Bone", "3D View center is locked to this bone's position");
  RNA_def_property_update(prop, NC_SPACE | ND_SPACE_VIEW3D, nullptr);

  prop = RNA_def_property(srna, "lock_cursor", PROP_BOOLEAN, PROP_NONE);
  RNA_def_property_boolean_sdna(prop, nullptr, "ob_center_cursor", 1);
  RNA_def_property_ui_text(
      prop, "Lock to Cursor", "3D View center is locked to the cursor's position");
  RNA_def_property_update(prop, NC_SPACE | ND_SPACE_VIEW3D, nullptr);

  prop = RNA_def_property(srna, "local_view", PROP_POINTER, PROP_NONE);
  RNA_def_property_pointer_sdna(prop, nullptr, "localvd");
  RNA_def_property_ui_text(
      prop,
      "Local View",
      "Display an isolated subset of objects, apart from the scene visibility");

  prop = RNA_def_property(srna, "lens", PROP_FLOAT, PROP_UNIT_CAMERA);
  RNA_def_property_float_sdna(prop, nullptr, "lens");
  RNA_def_property_ui_text(prop, "Lens", "Viewport lens angle");
  RNA_def_property_range(prop, 1.0f, 250.0f);
  RNA_def_property_update(prop, NC_SPACE | ND_SPACE_VIEW3D, nullptr);

  prop = RNA_def_property(srna, "clip_start", PROP_FLOAT, PROP_DISTANCE);
  RNA_def_property_range(prop, 1e-6f, FLT_MAX);
  RNA_def_property_ui_range(prop, 0.001f, FLT_MAX, 10, 3);
  RNA_def_property_ui_text(
      prop, "Clip Start", "3D View near clipping distance (perspective view only)");
  RNA_def_property_update(prop, NC_SPACE | ND_SPACE_VIEW3D, nullptr);

  prop = RNA_def_property(srna, "clip_end", PROP_FLOAT, PROP_DISTANCE);
  RNA_def_property_range(prop, 1e-6f, FLT_MAX);
  RNA_def_property_ui_range(prop, 0.001f, FLT_MAX, 10, 3);
  RNA_def_property_ui_text(prop, "Clip End", "3D View far clipping distance");
  RNA_def_property_update(prop, NC_SPACE | ND_SPACE_VIEW3D, nullptr);

  prop = RNA_def_property(srna, "lock_camera", PROP_BOOLEAN, PROP_NONE);
  RNA_def_property_boolean_sdna(prop, nullptr, "flag2", V3D_LOCK_CAMERA);
  RNA_def_property_ui_text(
      prop, "Lock Camera to View", "Enable view navigation within the camera view");
  RNA_def_property_update(prop, NC_SPACE | ND_SPACE_VIEW3D, nullptr);

  prop = RNA_def_property(srna, "show_gizmo", PROP_BOOLEAN, PROP_NONE);
  RNA_def_property_boolean_negative_sdna(prop, nullptr, "gizmo_flag", V3D_GIZMO_HIDE);
  RNA_def_property_ui_text(prop, "Show Gizmo", "Show gizmos of all types");
  RNA_def_property_update(prop, NC_SPACE | ND_SPACE_VIEW3D, nullptr);

  prop = RNA_def_property(srna, "show_gizmo_navigate", PROP_BOOLEAN, PROP_NONE);
  RNA_def_property_boolean_negative_sdna(prop, nullptr, "gizmo_flag", V3D_GIZMO_HIDE_NAVIGATE);
  RNA_def_property_ui_text(prop, "Navigate Gizmo", "Viewport navigation gizmo");
  RNA_def_property_update(prop, NC_SPACE | ND_SPACE_VIEW3D, nullptr);

  prop = RNA_def_property(srna, "show_gizmo_context", PROP_BOOLEAN, PROP_NONE);
  RNA_def_property_boolean_negative_sdna(prop, nullptr, "gizmo_flag", V3D_GIZMO_HIDE_CONTEXT);
  RNA_def_property_ui_text(prop, "Context Gizmo", "Context sensitive gizmos for the active item");
  RNA_def_property_update(prop, NC_SPACE | ND_SPACE_VIEW3D, nullptr);

  prop = RNA_def_property(srna, "show_gizmo_modifier", PROP_BOOLEAN, PROP_NONE);
  RNA_def_property_boolean_negative_sdna(prop, nullptr, "gizmo_flag", V3D_GIZMO_HIDE_MODIFIER);
  RNA_def_property_ui_text(prop, "Modifier Gizmo", "Gizmos for the active modifier");
  RNA_def_property_update(prop, NC_SPACE | ND_SPACE_VIEW3D, nullptr);

  prop = RNA_def_property(srna, "show_gizmo_tool", PROP_BOOLEAN, PROP_NONE);
  RNA_def_property_boolean_negative_sdna(prop, nullptr, "gizmo_flag", V3D_GIZMO_HIDE_TOOL);
  RNA_def_property_ui_text(prop, "Tool Gizmo", "Active tool gizmo");
  RNA_def_property_update(prop, NC_SPACE | ND_SPACE_VIEW3D, nullptr);

  /* Per object type gizmo display flags. */

  prop = RNA_def_property(srna, "show_gizmo_object_translate", PROP_BOOLEAN, PROP_NONE);
  RNA_def_property_boolean_sdna(
      prop, nullptr, "gizmo_show_object", V3D_GIZMO_SHOW_OBJECT_TRANSLATE);
  RNA_def_property_ui_text(prop, "Show Object Location", "Gizmo to adjust location");
  RNA_def_property_update(prop, NC_SPACE | ND_SPACE_VIEW3D, nullptr);

  prop = RNA_def_property(srna, "show_gizmo_object_rotate", PROP_BOOLEAN, PROP_NONE);
  RNA_def_property_boolean_sdna(prop, nullptr, "gizmo_show_object", V3D_GIZMO_SHOW_OBJECT_ROTATE);
  RNA_def_property_ui_text(prop, "Show Object Rotation", "Gizmo to adjust rotation");
  RNA_def_property_update(prop, NC_SPACE | ND_SPACE_VIEW3D, nullptr);

  prop = RNA_def_property(srna, "show_gizmo_object_scale", PROP_BOOLEAN, PROP_NONE);
  RNA_def_property_boolean_sdna(prop, nullptr, "gizmo_show_object", V3D_GIZMO_SHOW_OBJECT_SCALE);
  RNA_def_property_ui_text(prop, "Show Object Scale", "Gizmo to adjust scale");
  RNA_def_property_update(prop, NC_SPACE | ND_SPACE_VIEW3D, nullptr);

  /* Empty Object Data. */
  prop = RNA_def_property(srna, "show_gizmo_empty_image", PROP_BOOLEAN, PROP_NONE);
  RNA_def_property_boolean_sdna(prop, nullptr, "gizmo_show_empty", V3D_GIZMO_SHOW_EMPTY_IMAGE);
  RNA_def_property_ui_text(prop, "Show Empty Image", "Gizmo to adjust image size and position");
  RNA_def_property_update(prop, NC_SPACE | ND_SPACE_VIEW3D, nullptr);

  prop = RNA_def_property(srna, "show_gizmo_empty_force_field", PROP_BOOLEAN, PROP_NONE);
  RNA_def_property_boolean_sdna(
      prop, nullptr, "gizmo_show_empty", V3D_GIZMO_SHOW_EMPTY_FORCE_FIELD);
  RNA_def_property_ui_text(prop, "Show Empty Force Field", "Gizmo to adjust the force field");
  RNA_def_property_update(prop, NC_SPACE | ND_SPACE_VIEW3D, nullptr);

  /* Light Object Data. */
  prop = RNA_def_property(srna, "show_gizmo_light_size", PROP_BOOLEAN, PROP_NONE);
  RNA_def_property_boolean_sdna(prop, nullptr, "gizmo_show_light", V3D_GIZMO_SHOW_LIGHT_SIZE);
  RNA_def_property_ui_text(prop, "Show Light Size", "Gizmo to adjust spot and area size");
  RNA_def_property_update(prop, NC_SPACE | ND_SPACE_VIEW3D, nullptr);

  prop = RNA_def_property(srna, "show_gizmo_light_look_at", PROP_BOOLEAN, PROP_NONE);
  RNA_def_property_boolean_sdna(prop, nullptr, "gizmo_show_light", V3D_GIZMO_SHOW_LIGHT_LOOK_AT);
  RNA_def_property_ui_text(
      prop, "Show Light Look-At", "Gizmo to adjust the direction of the light");
  RNA_def_property_update(prop, NC_SPACE | ND_SPACE_VIEW3D, nullptr);

  /* Camera Object Data. */
  prop = RNA_def_property(srna, "show_gizmo_camera_lens", PROP_BOOLEAN, PROP_NONE);
  RNA_def_property_boolean_sdna(prop, nullptr, "gizmo_show_camera", V3D_GIZMO_SHOW_CAMERA_LENS);
  RNA_def_property_ui_text(
      prop, "Show Camera Lens", "Gizmo to adjust camera focal length or orthographic scale");
  RNA_def_property_update(prop, NC_SPACE | ND_SPACE_VIEW3D, nullptr);

  prop = RNA_def_property(srna, "show_gizmo_camera_dof_distance", PROP_BOOLEAN, PROP_NONE);
  RNA_def_property_boolean_sdna(
      prop, nullptr, "gizmo_show_camera", V3D_GIZMO_SHOW_CAMERA_DOF_DIST);
  RNA_def_property_ui_text(prop,
                           "Show Camera Focus Distance",
                           "Gizmo to adjust camera focus distance "
                           "(depends on limits display)");
  RNA_def_property_update(prop, NC_SPACE | ND_SPACE_VIEW3D, nullptr);

  prop = RNA_def_property(srna, "use_local_camera", PROP_BOOLEAN, PROP_NONE);
  RNA_def_property_boolean_negative_sdna(prop, nullptr, "scenelock", 1);
  RNA_def_property_boolean_funcs(prop, nullptr, "rna_SpaceView3D_use_local_camera_set");
  RNA_def_property_ui_text(prop,
                           "Use Local Camera",
                           "Use a local camera in this view, rather than scene's active camera");
  RNA_def_property_update(prop, NC_SPACE | ND_SPACE_VIEW3D, nullptr);

  prop = RNA_def_property(srna, "region_3d", PROP_POINTER, PROP_NONE);
  RNA_def_property_struct_type(prop, "RegionView3D");
  RNA_def_property_pointer_funcs(prop, "rna_SpaceView3D_region_3d_get", nullptr, nullptr, nullptr);
  RNA_def_property_ui_text(
      prop,
      "3D Region",
      "3D region for this space. When the space is in quad view, the camera region");

  prop = RNA_def_property(srna, "region_quadviews", PROP_COLLECTION, PROP_NONE);
  RNA_def_property_struct_type(prop, "RegionView3D");
  RNA_def_property_collection_funcs(prop,
                                    "rna_SpaceView3D_region_quadviews_begin",
                                    "rna_iterator_listbase_next",
                                    "rna_iterator_listbase_end",
                                    "rna_SpaceView3D_region_quadviews_get",
                                    nullptr,
                                    nullptr,
                                    nullptr,
                                    nullptr);
  RNA_def_property_ui_text(prop,
                           "Quad View Regions",
                           "3D regions (the third one defines quad view settings, "
                           "the fourth one is same as 'region_3d')");

  prop = RNA_def_property(srna, "show_reconstruction", PROP_BOOLEAN, PROP_NONE);
  RNA_def_property_boolean_sdna(prop, nullptr, "flag2", V3D_SHOW_RECONSTRUCTION);
  RNA_def_property_ui_text(
      prop, "Show Reconstruction", "Display reconstruction data from active movie clip");
  RNA_def_property_update(prop, NC_SPACE | ND_SPACE_VIEW3D, nullptr);

  prop = RNA_def_property(srna, "tracks_display_size", PROP_FLOAT, PROP_NONE);
  RNA_def_property_range(prop, 0.0, FLT_MAX);
  RNA_def_property_ui_range(prop, 0, 5, 1, 3);
  RNA_def_property_float_sdna(prop, nullptr, "bundle_size");
  RNA_def_property_ui_text(prop, "Tracks Size", "Display size of tracks from reconstructed data");
  RNA_def_property_update(prop, NC_SPACE | ND_SPACE_VIEW3D, nullptr);

  prop = RNA_def_property(srna, "tracks_display_type", PROP_ENUM, PROP_NONE);
  RNA_def_property_enum_sdna(prop, nullptr, "bundle_drawtype");
  RNA_def_property_enum_items(prop, bundle_drawtype_items);
  RNA_def_property_ui_text(prop, "Tracks Display Type", "Viewport display style for tracks");
  RNA_def_property_update(prop, NC_SPACE | ND_SPACE_VIEW3D, nullptr);

  prop = RNA_def_property(srna, "show_camera_path", PROP_BOOLEAN, PROP_NONE);
  RNA_def_property_boolean_sdna(prop, nullptr, "flag2", V3D_SHOW_CAMERAPATH);
  RNA_def_property_ui_text(prop, "Show Camera Path", "Show reconstructed camera path");
  RNA_def_property_update(prop, NC_SPACE | ND_SPACE_VIEW3D, nullptr);

  prop = RNA_def_property(srna, "show_bundle_names", PROP_BOOLEAN, PROP_NONE);
  RNA_def_property_boolean_sdna(prop, nullptr, "flag2", V3D_SHOW_BUNDLENAME);
  RNA_def_property_ui_text(
      prop, "Show 3D Marker Names", "Show names for reconstructed tracks objects");
  RNA_def_property_update(prop, NC_SPACE | ND_SPACE_VIEW3D, nullptr);

  prop = RNA_def_property(srna, "use_local_collections", PROP_BOOLEAN, PROP_NONE);
  RNA_def_property_boolean_sdna(prop, nullptr, "flag", V3D_LOCAL_COLLECTIONS);
  RNA_def_property_ui_text(
      prop, "Local Collections", "Display a different set of collections in this viewport");
  RNA_def_property_flag(prop, PROP_CONTEXT_UPDATE);
  RNA_def_property_update(
      prop, NC_SPACE | ND_SPACE_VIEW3D, "rna_SpaceView3D_use_local_collections_update");

  /* Stereo Settings */
  prop = RNA_def_property(srna, "stereo_3d_eye", PROP_ENUM, PROP_NONE);
  RNA_def_property_enum_sdna(prop, nullptr, "multiview_eye");
  RNA_def_property_enum_items(prop, stereo3d_eye_items);
  RNA_def_property_enum_funcs(prop, nullptr, nullptr, "rna_SpaceView3D_stereo3d_camera_itemf");
  RNA_def_property_ui_text(prop, "Stereo Eye", "Current stereo eye being displayed");
  RNA_def_property_clear_flag(prop, PROP_EDITABLE);

  prop = RNA_def_property(srna, "stereo_3d_camera", PROP_ENUM, PROP_NONE);
  RNA_def_property_enum_sdna(prop, nullptr, "stereo3d_camera");
  RNA_def_property_enum_items(prop, stereo3d_camera_items);
  RNA_def_property_enum_funcs(prop, nullptr, nullptr, "rna_SpaceView3D_stereo3d_camera_itemf");
  RNA_def_property_ui_text(prop, "Camera", "");
  RNA_def_property_update(prop, NC_SPACE | ND_SPACE_VIEW3D, nullptr);

  prop = RNA_def_property(srna, "show_stereo_3d_cameras", PROP_BOOLEAN, PROP_NONE);
  RNA_def_property_boolean_sdna(prop, nullptr, "stereo3d_flag", V3D_S3D_DISPCAMERAS);
  RNA_def_property_ui_text(prop, "Cameras", "Show the left and right cameras");
  RNA_def_property_update(prop, NC_SPACE | ND_SPACE_VIEW3D, nullptr);

  prop = RNA_def_property(srna, "show_stereo_3d_convergence_plane", PROP_BOOLEAN, PROP_NONE);
  RNA_def_property_boolean_sdna(prop, nullptr, "stereo3d_flag", V3D_S3D_DISPPLANE);
  RNA_def_property_ui_text(prop, "Plane", "Show the stereo 3D convergence plane");
  RNA_def_property_update(prop, NC_SPACE | ND_SPACE_VIEW3D, nullptr);

  prop = RNA_def_property(srna, "stereo_3d_convergence_plane_alpha", PROP_FLOAT, PROP_FACTOR);
  RNA_def_property_float_sdna(prop, nullptr, "stereo3d_convergence_alpha");
  RNA_def_property_ui_text(prop, "Plane Alpha", "Opacity (alpha) of the convergence plane");
  RNA_def_property_update(prop, NC_SPACE | ND_SPACE_VIEW3D, nullptr);

  prop = RNA_def_property(srna, "show_stereo_3d_volume", PROP_BOOLEAN, PROP_NONE);
  RNA_def_property_boolean_sdna(prop, nullptr, "stereo3d_flag", V3D_S3D_DISPVOLUME);
  RNA_def_property_ui_text(prop, "Volume", "Show the stereo 3D frustum volume");
  RNA_def_property_update(prop, NC_SPACE | ND_SPACE_VIEW3D, nullptr);

  prop = RNA_def_property(srna, "stereo_3d_volume_alpha", PROP_FLOAT, PROP_FACTOR);
  RNA_def_property_float_sdna(prop, nullptr, "stereo3d_volume_alpha");
  RNA_def_property_ui_text(prop, "Volume Alpha", "Opacity (alpha) of the cameras' frustum volume");
  RNA_def_property_update(prop, NC_SPACE | ND_SPACE_VIEW3D, nullptr);

  prop = RNA_def_property(srna, "mirror_xr_session", PROP_BOOLEAN, PROP_NONE);
  RNA_def_property_boolean_sdna(prop, nullptr, "flag", V3D_XR_SESSION_MIRROR);
  RNA_def_property_ui_text(
      prop,
      "Mirror VR Session",
      "Synchronize the viewer perspective of virtual reality sessions with this 3D viewport");
  RNA_def_property_update(
      prop, NC_SPACE | ND_SPACE_VIEW3D, "rna_SpaceView3D_mirror_xr_session_update");

  rna_def_object_type_visibility_flags_common(srna,
                                              NC_SPACE | ND_SPACE_VIEW3D | NS_VIEW3D_SHADING,
                                              "rna_SpaceView3D_object_type_visibility_update");

  /* Helper for drawing the icon. */
  prop = RNA_def_property(srna, "icon_from_show_object_viewport", PROP_INT, PROP_NONE);
  RNA_def_property_int_funcs(
      prop, "rna_SpaceView3D_icon_from_show_object_viewport_get", nullptr, nullptr);
  RNA_def_property_clear_flag(prop, PROP_EDITABLE);
  RNA_def_property_ui_text(prop, "Visibility Icon", "");

  prop = RNA_def_property(srna, "show_viewer", PROP_BOOLEAN, PROP_NONE);
  RNA_def_property_boolean_sdna(prop, nullptr, "flag2", V3D_SHOW_VIEWER);
  RNA_def_property_ui_text(prop, "Show Viewer", "Display non-final geometry from viewer nodes");
  RNA_def_property_update(prop, NC_SPACE | ND_SPACE_VIEW3D | NS_VIEW3D_SHADING, nullptr);

  /* Nested Structs */
  prop = RNA_def_property(srna, "shading", PROP_POINTER, PROP_NONE);
  RNA_def_property_flag(prop, PROP_NEVER_NULL);
  RNA_def_property_struct_type(prop, "View3DShading");
  RNA_def_property_ui_text(prop, "Shading Settings", "Settings for shading in the 3D viewport");

  prop = RNA_def_property(srna, "overlay", PROP_POINTER, PROP_NONE);
  RNA_def_property_flag(prop, PROP_NEVER_NULL);
  RNA_def_property_struct_type(prop, "View3DOverlay");
  RNA_def_property_pointer_funcs(prop, "rna_SpaceView3D_overlay_get", nullptr, nullptr, nullptr);
  RNA_def_property_ui_text(
      prop, "Overlay Settings", "Settings for display of overlays in the 3D viewport");

  rna_def_space_view3d_shading(brna);
  rna_def_space_view3d_overlay(brna);

  /* *** Animated *** */
  RNA_define_animate_sdna(true);
  /* region */

  srna = RNA_def_struct(brna, "RegionView3D", nullptr);
  RNA_def_struct_sdna(srna, "RegionView3D");
  RNA_def_struct_ui_text(srna, "3D View Region", "3D View region data");

  prop = RNA_def_property(srna, "lock_rotation", PROP_BOOLEAN, PROP_NONE);
  RNA_def_property_boolean_sdna(prop, nullptr, "viewlock", RV3D_LOCK_ROTATION);
  RNA_def_property_ui_text(prop, "Lock Rotation", "Lock view rotation in side views");
  RNA_def_property_update(prop, NC_SPACE | ND_SPACE_VIEW3D, "rna_RegionView3D_quadview_update");

  prop = RNA_def_property(srna, "show_sync_view", PROP_BOOLEAN, PROP_NONE);
  RNA_def_property_boolean_sdna(prop, nullptr, "viewlock", RV3D_BOXVIEW);
  RNA_def_property_ui_text(prop, "Sync Zoom/Pan", "Sync view position between side views");
  RNA_def_property_update(prop, NC_SPACE | ND_SPACE_VIEW3D, "rna_RegionView3D_quadview_update");

  prop = RNA_def_property(srna, "use_box_clip", PROP_BOOLEAN, PROP_NONE);
  RNA_def_property_boolean_sdna(prop, nullptr, "viewlock", RV3D_BOXCLIP);
  RNA_def_property_ui_text(
      prop, "Clip Contents", "Clip view contents based on what is visible in other side views");
  RNA_def_property_update(
      prop, NC_SPACE | ND_SPACE_VIEW3D, "rna_RegionView3D_quadview_clip_update");

  prop = RNA_def_property(srna, "perspective_matrix", PROP_FLOAT, PROP_MATRIX);
  RNA_def_property_float_sdna(prop, nullptr, "persmat");
  RNA_def_property_clear_flag(
      prop, PROP_EDITABLE); /* XXX: for now, it's too risky for users to do this */
  RNA_def_property_multi_array(prop, 2, rna_matrix_dimsize_4x4);
  RNA_def_property_ui_text(
      prop, "Perspective Matrix", "Current perspective matrix (``window_matrix * view_matrix``)");

  prop = RNA_def_property(srna, "window_matrix", PROP_FLOAT, PROP_MATRIX);
  RNA_def_property_float_sdna(prop, nullptr, "winmat");
  RNA_def_property_clear_flag(prop, PROP_EDITABLE);
  RNA_def_property_multi_array(prop, 2, rna_matrix_dimsize_4x4);
  RNA_def_property_ui_text(prop, "Window Matrix", "Current window matrix");

  prop = RNA_def_property(srna, "view_matrix", PROP_FLOAT, PROP_MATRIX);
  RNA_def_property_float_sdna(prop, nullptr, "viewmat");
  RNA_def_property_multi_array(prop, 2, rna_matrix_dimsize_4x4);
  RNA_def_property_float_funcs(prop, nullptr, "rna_RegionView3D_view_matrix_set", nullptr);
  RNA_def_property_ui_text(prop, "View Matrix", "Current view matrix");
  RNA_def_property_update(prop, NC_SPACE | ND_SPACE_VIEW3D, nullptr);

  prop = RNA_def_property(srna, "view_perspective", PROP_ENUM, PROP_NONE);
  RNA_def_property_enum_sdna(prop, nullptr, "persp");
  RNA_def_property_enum_items(prop, rv3d_persp_items);
  RNA_def_property_ui_text(prop, "Perspective", "View Perspective");
  RNA_def_property_update(prop, NC_SPACE | ND_SPACE_VIEW3D, nullptr);

  prop = RNA_def_property(srna, "is_perspective", PROP_BOOLEAN, PROP_NONE);
  RNA_def_property_boolean_sdna(prop, nullptr, "is_persp", 1);
  RNA_def_property_ui_text(prop, "Is Perspective", "");
  RNA_def_property_flag(prop, PROP_EDITABLE);

  /* WARNING: Using "orthographic" in this name isn't correct and could be changed. */
  prop = RNA_def_property(srna, "is_orthographic_side_view", PROP_BOOLEAN, PROP_NONE);
  RNA_def_property_boolean_sdna(prop, nullptr, "view", 0);
  RNA_def_property_boolean_funcs(prop,
                                 "rna_RegionView3D_is_orthographic_side_view_get",
                                 "rna_RegionView3D_is_orthographic_side_view_set");
  RNA_def_property_ui_text(
      prop,
      "Is Axis Aligned",
      "Whether the current view is aligned to an axis "
      "(does not check whether the view is orthographic, use \"is_perspective\" for that). "
      "Setting this will rotate the view to the closest axis");

  /* This isn't directly accessible from the UI, only an operator. */
  prop = RNA_def_property(srna, "use_clip_planes", PROP_BOOLEAN, PROP_NONE);
  RNA_def_property_boolean_sdna(prop, nullptr, "rflag", RV3D_CLIPPING);
  RNA_def_property_ui_text(prop, "Use Clip Planes", "");

  const int default_value[] = {6, 4};
  prop = RNA_def_property(srna, "clip_planes", PROP_FLOAT, PROP_NONE);
  RNA_def_property_float_sdna(prop, nullptr, "clip");
  RNA_def_property_multi_array(prop, 2, default_value);
  RNA_def_property_ui_text(prop, "Clip Planes", "");

  prop = RNA_def_property(srna, "view_location", PROP_FLOAT, PROP_TRANSLATION);
#  if 0
  RNA_def_property_float_sdna(prop, nullptr, "ofs"); /* can't use because it's negated */
#  else
  RNA_def_property_array(prop, 3);
  RNA_def_property_float_funcs(
      prop, "rna_RegionView3D_view_location_get", "rna_RegionView3D_view_location_set", nullptr);
#  endif
  RNA_def_property_ui_text(prop, "View Location", "View pivot location");
  RNA_def_property_ui_range(prop, -10000.0, 10000.0, 10, RNA_TRANSLATION_PREC_DEFAULT);
  RNA_def_property_update(prop, NC_WINDOW, nullptr);

  prop = RNA_def_property(
      srna, "view_rotation", PROP_FLOAT, PROP_QUATERNION); /* can't use because it's inverted */
#  if 0
  RNA_def_property_float_sdna(prop, nullptr, "viewquat");
#  else
  RNA_def_property_array(prop, 4);
  RNA_def_property_float_funcs(
      prop, "rna_RegionView3D_view_rotation_get", "rna_RegionView3D_view_rotation_set", nullptr);
#  endif
  RNA_def_property_ui_text(prop, "View Rotation", "Rotation in quaternions (keep normalized)");
  RNA_def_property_update(prop, NC_SPACE | ND_SPACE_VIEW3D, nullptr);

  /* not sure we need rna access to these but adding anyway */
  prop = RNA_def_property(srna, "view_distance", PROP_FLOAT, PROP_UNSIGNED);
  RNA_def_property_float_sdna(prop, nullptr, "dist");
  RNA_def_property_ui_text(prop, "Distance", "Distance to the view location");
  RNA_def_property_update(prop, NC_SPACE | ND_SPACE_VIEW3D, nullptr);

  prop = RNA_def_property(srna, "view_camera_zoom", PROP_FLOAT, PROP_UNSIGNED);
  RNA_def_property_float_sdna(prop, nullptr, "camzoom");
  RNA_def_property_ui_text(prop, "Camera Zoom", "Zoom factor in camera view");
  RNA_def_property_range(prop, RV3D_CAMZOOM_MIN, RV3D_CAMZOOM_MAX);
  RNA_def_property_update(prop, NC_SPACE | ND_SPACE_VIEW3D, nullptr);

  prop = RNA_def_property(srna, "view_camera_offset", PROP_FLOAT, PROP_NONE);
  RNA_def_property_float_sdna(prop, nullptr, "camdx");
  RNA_def_property_array(prop, 2);
  RNA_def_property_ui_text(prop, "Camera Offset", "View shift in camera view");
  RNA_def_property_update(prop, NC_SPACE | ND_SPACE_VIEW3D, nullptr);

  RNA_api_region_view3d(srna);
}

static void rna_def_space_properties(BlenderRNA *brna)
{
  StructRNA *srna;
  PropertyRNA *prop;

  static const EnumPropertyItem tab_sync_items[] = {
      {PROPERTIES_SYNC_ALWAYS,
       "ALWAYS",
       0,
       "Always",
       "Always change tabs when clicking an icon in an outliner"},
      {PROPERTIES_SYNC_NEVER,
       "NEVER",
       0,
       "Never",
       "Never change tabs when clicking an icon in an outliner"},
      {PROPERTIES_SYNC_AUTO,
       "AUTO",
       0,
       "Auto",
       "Change tabs only when this editor shares a border with an outliner"},
      {0, nullptr, 0, nullptr, nullptr},
  };

  srna = RNA_def_struct(brna, "SpaceProperties", "Space");
  RNA_def_struct_sdna(srna, "SpaceProperties");
  RNA_def_struct_ui_text(srna, "Properties Space", "Properties space data");

  prop = RNA_def_property(srna, "context", PROP_ENUM, PROP_NONE);
  RNA_def_property_enum_sdna(prop, nullptr, "mainb");
  RNA_def_property_enum_items(prop, buttons_context_items);
  RNA_def_property_enum_funcs(
      prop, nullptr, "rna_SpaceProperties_context_set", "rna_SpaceProperties_context_itemf");
  RNA_def_property_ui_text(prop, "", "");
  RNA_def_property_translation_context(prop, BLT_I18NCONTEXT_ID_ID);
  RNA_def_property_update(
      prop, NC_SPACE | ND_SPACE_PROPERTIES, "rna_SpaceProperties_context_update");

  /* pinned data */
  prop = RNA_def_property(srna, "pin_id", PROP_POINTER, PROP_NONE);
  RNA_def_property_pointer_sdna(prop, nullptr, "pinid");
  RNA_def_property_struct_type(prop, "ID");
  /* NOTE: custom set function is ONLY to avoid rna setting a user for this. */
  RNA_def_property_pointer_funcs(prop,
                                 nullptr,
                                 "rna_SpaceProperties_pin_id_set",
                                 "rna_SpaceProperties_pin_id_typef",
                                 nullptr);
  RNA_def_property_flag(prop, PROP_EDITABLE | PROP_NEVER_UNLINK);
  RNA_def_property_update(
      prop, NC_SPACE | ND_SPACE_PROPERTIES, "rna_SpaceProperties_pin_id_update");

  prop = RNA_def_property(srna, "use_pin_id", PROP_BOOLEAN, PROP_NONE);
  RNA_def_property_boolean_sdna(prop, nullptr, "flag", SB_PIN_CONTEXT);
  RNA_def_property_ui_text(prop, "Pin ID", "Use the pinned context");

  /* Property search. */

  prop = RNA_def_property(srna, "tab_search_results", PROP_BOOLEAN, PROP_NONE);
  RNA_def_property_array(prop, 0); /* Dynamic length, see next line. */
  RNA_def_property_flag(prop, PROP_DYNAMIC);
  RNA_def_property_clear_flag(prop, PROP_EDITABLE);
  RNA_def_property_boolean_funcs(prop, "rna_SpaceProperties_tab_search_results_get", nullptr);
  RNA_def_property_dynamic_array_funcs(prop, "rna_SpaceProperties_tab_search_results_getlength");
  RNA_def_property_ui_text(
      prop, "Tab Search Results", "Whether or not each visible tab has a search result");

  prop = RNA_def_property(srna, "search_filter", PROP_STRING, PROP_NONE);
  /* The search filter is stored in the property editor's runtime which
   * is only defined in an internal header, so use the getter / setter here. */
  RNA_def_property_string_funcs(prop,
                                "rna_SpaceProperties_search_filter_get",
                                "rna_SpaceProperties_search_filter_length",
                                "rna_SpaceProperties_search_filter_set");
  RNA_def_property_ui_text(prop, "Display Filter", "Live search filtering string");
  RNA_def_property_flag(prop, PROP_TEXTEDIT_UPDATE);
  RNA_def_property_update(
      prop, NC_SPACE | ND_SPACE_PROPERTIES, "rna_SpaceProperties_search_filter_update");

  /* Outliner sync. */
  prop = RNA_def_property(srna, "outliner_sync", PROP_ENUM, PROP_NONE);
  RNA_def_property_enum_sdna(prop, nullptr, "outliner_sync");
  RNA_def_property_enum_items(prop, tab_sync_items);
  RNA_def_property_ui_text(prop,
                           "Outliner Sync",
                           "Change to the corresponding tab when outliner data icons are clicked");
  RNA_def_property_update(prop, NC_SPACE | ND_SPACE_PROPERTIES, nullptr);
}

static void rna_def_space_image_overlay(BlenderRNA *brna)
{
  StructRNA *srna;
  PropertyRNA *prop;

  srna = RNA_def_struct(brna, "SpaceImageOverlay", nullptr);
  RNA_def_struct_sdna(srna, "SpaceImage");
  RNA_def_struct_nested(brna, srna, "SpaceImageEditor");
  RNA_def_struct_path_func(srna, "rna_SpaceImageOverlay_path");
  RNA_def_struct_ui_text(
      srna, "Overlay Settings", "Settings for display of overlays in the UV/Image editor");

  prop = RNA_def_property(srna, "show_overlays", PROP_BOOLEAN, PROP_NONE);
  RNA_def_property_boolean_sdna(prop, nullptr, "overlay.flag", SI_OVERLAY_SHOW_OVERLAYS);
  RNA_def_property_ui_text(prop, "Show Overlays", "Display overlays like UV Maps and Metadata");
  RNA_def_property_update(prop, NC_SPACE | ND_SPACE_IMAGE, nullptr);

  prop = RNA_def_property(srna, "show_grid_background", PROP_BOOLEAN, PROP_NONE);
  RNA_def_property_boolean_sdna(prop, nullptr, "overlay.flag", SI_OVERLAY_SHOW_GRID_BACKGROUND);
  RNA_def_property_ui_text(prop, "Display Background", "Show the grid background and borders");
  RNA_def_property_update(prop, NC_SPACE | ND_SPACE_IMAGE, nullptr);
}

static void rna_def_space_image(BlenderRNA *brna)
{
  StructRNA *srna;
  PropertyRNA *prop;

  srna = RNA_def_struct(brna, "SpaceImageEditor", "Space");
  RNA_def_struct_sdna(srna, "SpaceImage");
  RNA_def_struct_ui_text(srna, "Space Image Editor", "Image and UV editor space data");

  rna_def_space_generic_show_region_toggles(srna,
                                            ((1 << RGN_TYPE_TOOL_HEADER) | (1 << RGN_TYPE_TOOLS) |
                                             (1 << RGN_TYPE_UI) | (1 << RGN_TYPE_HUD) |
                                             (1 << RGN_TYPE_ASSET_SHELF)));

  /* image */
  prop = RNA_def_property(srna, "image", PROP_POINTER, PROP_NONE);
  RNA_def_property_pointer_funcs(
      prop, nullptr, "rna_SpaceImageEditor_image_set", nullptr, nullptr);
  RNA_def_property_ui_text(prop, "Image", "Image displayed and edited in this space");
  RNA_def_property_flag(prop, PROP_EDITABLE);
  RNA_def_property_update(
      prop,
      NC_GEOM | ND_DATA,
      "rna_SpaceImageEditor_image_update"); /* is handled in image editor too */

  prop = RNA_def_property(srna, "image_user", PROP_POINTER, PROP_NONE);
  RNA_def_property_flag(prop, PROP_NEVER_NULL);
  RNA_def_property_pointer_sdna(prop, nullptr, "iuser");
  RNA_def_property_ui_text(
      prop,
      "Image User",
      "Parameters defining which layer, pass and frame of the image is displayed");
  RNA_def_property_update(prop, NC_SPACE | ND_SPACE_IMAGE, nullptr);

  prop = RNA_def_property(srna, "scopes", PROP_POINTER, PROP_NONE);
  RNA_def_property_pointer_sdna(prop, nullptr, "scopes");
  RNA_def_property_struct_type(prop, "Scopes");
  RNA_def_property_ui_text(prop, "Scopes", "Scopes to visualize image statistics");
  RNA_def_property_flag(prop, PROP_CONTEXT_UPDATE);
  RNA_def_property_update(prop, NC_SPACE | ND_SPACE_IMAGE, "rna_SpaceImageEditor_scopes_update");

  prop = RNA_def_property(srna, "use_image_pin", PROP_BOOLEAN, PROP_NONE);
  RNA_def_property_boolean_sdna(prop, nullptr, "pin", 0);
  RNA_def_property_ui_text(
      prop, "Image Pin", "Display current image regardless of object selection");
  RNA_def_property_ui_icon(prop, ICON_UNPINNED, 1);
  RNA_def_property_update(prop, NC_SPACE | ND_SPACE_IMAGE, nullptr);

  prop = RNA_def_property(srna, "sample_histogram", PROP_POINTER, PROP_NONE);
  RNA_def_property_pointer_sdna(prop, nullptr, "sample_line_hist");
  RNA_def_property_struct_type(prop, "Histogram");
  RNA_def_property_ui_text(prop, "Line Sample", "Sampled colors along line");

  prop = RNA_def_property(srna, "zoom", PROP_FLOAT, PROP_NONE);
  RNA_def_property_array(prop, 2);
  RNA_def_property_clear_flag(prop, PROP_EDITABLE);
  RNA_def_property_float_funcs(prop, "rna_SpaceImageEditor_zoom_get", nullptr, nullptr);
  RNA_def_property_ui_text(prop, "Zoom", "Zoom factor");

  prop = RNA_def_property(srna, "zoom_percentage", PROP_FLOAT, PROP_PERCENTAGE);
  RNA_def_property_float_funcs(prop,
                               "rna_SpaceImageEditor_zoom_percentage_get",
                               "rna_SpaceImageEditor_zoom_percentage_set",
                               nullptr);
  RNA_def_property_float_default(prop, 100.0);
  RNA_def_property_range(prop, .4, 80000);
  RNA_def_property_ui_range(prop, 25, 400, 100, 0);
  RNA_def_property_ui_text(prop, "Zoom", "Zoom percentage");

  /* image draw */
  prop = RNA_def_property(srna, "show_repeat", PROP_BOOLEAN, PROP_NONE);
  RNA_def_property_boolean_sdna(prop, nullptr, "flag", SI_DRAW_TILE);
  RNA_def_property_ui_text(
      prop, "Display Repeated", "Display the image repeated outside of the main view");
  RNA_def_property_update(prop, NC_SPACE | ND_SPACE_IMAGE, nullptr);

  prop = RNA_def_property(srna, "show_annotation", PROP_BOOLEAN, PROP_NONE);
  RNA_def_property_boolean_sdna(prop, nullptr, "flag", SI_SHOW_GPENCIL);
  RNA_def_property_ui_text(prop, "Show Annotation", "Show annotations for this view");
  RNA_def_property_update(prop, NC_SPACE | ND_SPACE_IMAGE, nullptr);

  prop = RNA_def_property(srna, "display_channels", PROP_ENUM, PROP_NONE);
  RNA_def_property_enum_bitflag_sdna(prop, nullptr, "flag");
  RNA_def_property_enum_items(prop, display_channels_items);
  RNA_def_property_enum_funcs(prop,
                              "rna_SpaceImageEditor_display_channels_get",
                              nullptr,
                              "rna_SpaceImageEditor_display_channels_itemf");
  RNA_def_property_ui_text(prop, "Display Channels", "Channels of the image to display");
  RNA_def_property_update(prop, NC_SPACE | ND_SPACE_IMAGE, nullptr);

  prop = RNA_def_property(srna, "show_stereo_3d", PROP_BOOLEAN, PROP_NONE);
  RNA_def_property_boolean_funcs(
      prop, "rna_SpaceImageEditor_show_stereo_get", "rna_SpaceImageEditor_show_stereo_set");
  RNA_def_property_ui_text(prop, "Show Stereo", "Display the image in Stereo 3D");
  RNA_def_property_ui_icon(prop, ICON_CAMERA_STEREO, 0);
  RNA_def_property_update(
      prop, NC_SPACE | ND_SPACE_IMAGE, "rna_SpaceImageEditor_show_stereo_update");

  /* uv */
  prop = RNA_def_property(srna, "uv_editor", PROP_POINTER, PROP_NONE);
  RNA_def_property_flag(prop, PROP_NEVER_NULL);
  RNA_def_property_struct_type(prop, "SpaceUVEditor");
  RNA_def_property_pointer_funcs(
      prop, "rna_SpaceImageEditor_uvedit_get", nullptr, nullptr, nullptr);
  RNA_def_property_ui_text(prop, "UV Editor", "UV editor settings");

  /* mode (hidden in the UI, see 'ui_mode') */
  prop = RNA_def_property(srna, "mode", PROP_ENUM, PROP_NONE);
  RNA_def_property_enum_sdna(prop, nullptr, "mode");
  RNA_def_property_enum_items(prop, rna_enum_space_image_mode_all_items);
  RNA_def_property_ui_text(prop, "Mode", "Editing context being displayed");
  RNA_def_property_update(prop, NC_SPACE | ND_SPACE_IMAGE, "rna_SpaceImageEditor_mode_update");

  prop = RNA_def_property(srna, "ui_mode", PROP_ENUM, PROP_NONE);
  RNA_def_property_enum_sdna(prop, nullptr, "mode");
  RNA_def_property_enum_items(prop, rna_enum_space_image_mode_ui_items);
  RNA_def_property_ui_text(prop, "Mode", "Editing context being displayed");
  RNA_def_property_update(prop, NC_SPACE | ND_SPACE_IMAGE, "rna_SpaceImageEditor_mode_update");

  /* bfa - hide disfunctional tools and settings for render result */
  prop = RNA_def_property(srna, "ui_non_render_mode", PROP_ENUM, PROP_NONE);
  RNA_def_property_enum_sdna(prop, nullptr, "mode");
  RNA_def_property_enum_items(prop, rna_enum_space_image_mode_non_render_items);
  RNA_def_property_ui_text(prop, "Mode", "Editing context being displayed");
  RNA_def_property_update(prop, NC_SPACE | ND_SPACE_IMAGE, "rna_SpaceImageEditor_mode_update");

  /* transform */
  prop = RNA_def_property(srna, "cursor_location", PROP_FLOAT, PROP_XYZ);
  RNA_def_property_array(prop, 2);
  RNA_def_property_float_funcs(prop,
                               "rna_SpaceImageEditor_cursor_location_get",
                               "rna_SpaceImageEditor_cursor_location_set",
                               nullptr);
  RNA_def_property_ui_text(prop, "2D Cursor Location", "2D cursor location for this view");
  RNA_def_property_update(prop, NC_SPACE | ND_SPACE_IMAGE, nullptr);

  prop = RNA_def_property(srna, "pivot_point", PROP_ENUM, PROP_NONE);
  RNA_def_property_enum_sdna(prop, nullptr, "around");
  RNA_def_property_enum_items(prop, rna_enum_transform_pivot_full_items);
  RNA_def_property_enum_funcs(prop, nullptr, nullptr, "rna_SpaceImageEditor_pivot_itemf");
  RNA_def_property_ui_text(prop, "Pivot", "Rotation/Scaling Pivot");
  RNA_def_property_update(prop, NC_SPACE | ND_SPACE_IMAGE, nullptr);

  /* grease pencil */
  prop = RNA_def_property(srna, "grease_pencil", PROP_POINTER, PROP_NONE);
  RNA_def_property_pointer_sdna(prop, nullptr, "gpd");
  RNA_def_property_struct_type(prop, "GreasePencil");
  RNA_def_property_pointer_funcs(
      prop, nullptr, nullptr, nullptr, "rna_GPencil_datablocks_annotations_poll");
  RNA_def_property_flag(prop, PROP_EDITABLE | PROP_ID_REFCOUNT);
  RNA_def_property_ui_text(prop, "Grease Pencil", "Grease Pencil data for this space");
  RNA_def_property_update(prop, NC_SPACE | ND_SPACE_IMAGE, nullptr);

  /* update */
  prop = RNA_def_property(srna, "use_realtime_update", PROP_BOOLEAN, PROP_NONE);
  RNA_def_property_boolean_sdna(prop, nullptr, "lock", 0);
  RNA_def_property_ui_text(prop,
                           "Update Automatically",
                           "Update other affected window spaces automatically to reflect changes "
                           "during interactive operations such as transform");

  /* state */
  prop = RNA_def_property(srna, "show_render", PROP_BOOLEAN, PROP_NONE);
  RNA_def_property_boolean_funcs(prop, "rna_SpaceImageEditor_show_render_get", nullptr);
  RNA_def_property_clear_flag(prop, PROP_EDITABLE);
  RNA_def_property_ui_text(prop, "Show Render", "Show render related properties");

  prop = RNA_def_property(srna, "show_paint", PROP_BOOLEAN, PROP_NONE);
  RNA_def_property_boolean_funcs(prop, "rna_SpaceImageEditor_show_paint_get", nullptr);
  RNA_def_property_clear_flag(prop, PROP_EDITABLE);
  RNA_def_property_ui_text(prop, "Show Paint", "Show paint related properties");

  prop = RNA_def_property(srna, "show_uvedit", PROP_BOOLEAN, PROP_NONE);
  RNA_def_property_boolean_funcs(prop, "rna_SpaceImageEditor_show_uvedit_get", nullptr);
  RNA_def_property_clear_flag(prop, PROP_EDITABLE);
  RNA_def_property_ui_text(prop, "Show UV Editor", "Show UV editing related properties");

  prop = RNA_def_property(srna, "show_maskedit", PROP_BOOLEAN, PROP_NONE);
  RNA_def_property_boolean_funcs(prop, "rna_SpaceImageEditor_show_maskedit_get", nullptr);
  RNA_def_property_clear_flag(prop, PROP_EDITABLE);
  RNA_def_property_ui_text(prop, "Show Mask Editor", "Show Mask editing related properties");

  /* Gizmo Toggles. */
  prop = RNA_def_property(srna, "show_gizmo", PROP_BOOLEAN, PROP_NONE);
  RNA_def_property_boolean_negative_sdna(prop, nullptr, "gizmo_flag", SI_GIZMO_HIDE);
  RNA_def_property_ui_text(prop, "Show Gizmo", "Show gizmos of all types");
  RNA_def_property_update(prop, NC_SPACE | ND_SPACE_IMAGE, nullptr);

  prop = RNA_def_property(srna, "show_gizmo_navigate", PROP_BOOLEAN, PROP_NONE);
  RNA_def_property_boolean_negative_sdna(prop, nullptr, "gizmo_flag", SI_GIZMO_HIDE_NAVIGATE);
  RNA_def_property_ui_text(prop, "Navigate Gizmo", "Viewport navigation gizmo");
  RNA_def_property_update(prop, NC_SPACE | ND_SPACE_IMAGE, nullptr);

  /* Overlays */
  prop = RNA_def_property(srna, "overlay", PROP_POINTER, PROP_NONE);
  RNA_def_property_flag(prop, PROP_NEVER_NULL);
  RNA_def_property_struct_type(prop, "SpaceImageOverlay");
  RNA_def_property_pointer_funcs(prop, "rna_SpaceImage_overlay_get", nullptr, nullptr, nullptr);
  RNA_def_property_ui_text(
      prop, "Overlay Settings", "Settings for display of overlays in the UV/Image editor");

  rna_def_space_image_uv(brna);
  rna_def_space_image_overlay(brna);

  /* mask */
  rna_def_space_mask_info(srna, NC_SPACE | ND_SPACE_IMAGE, "rna_SpaceImageEditor_mask_set");
}

static void rna_def_space_sequencer_preview_overlay(BlenderRNA *brna)
{
  StructRNA *srna;
  PropertyRNA *prop;

  srna = RNA_def_struct(brna, "SequencerPreviewOverlay", nullptr);
  RNA_def_struct_sdna(srna, "SpaceSeq");
  RNA_def_struct_nested(brna, srna, "SpaceSequenceEditor");
  RNA_def_struct_path_func(srna, "rna_SpaceSequencerPreviewOverlay_path");
  RNA_def_struct_ui_text(srna, "Preview Overlay Settings", "");

  prop = RNA_def_property(srna, "show_safe_areas", PROP_BOOLEAN, PROP_NONE);
  RNA_def_property_boolean_sdna(
      prop, nullptr, "preview_overlay.flag", SEQ_PREVIEW_SHOW_SAFE_MARGINS);
  RNA_def_property_ui_text(
      prop, "Safe Areas", "Show TV title safe and action safe areas in preview");
  RNA_def_property_update(prop, NC_SPACE | ND_SPACE_SEQUENCER, nullptr);

  prop = RNA_def_property(srna, "show_safe_center", PROP_BOOLEAN, PROP_NONE);
  RNA_def_property_boolean_sdna(
      prop, nullptr, "preview_overlay.flag", SEQ_PREVIEW_SHOW_SAFE_CENTER);
  RNA_def_property_ui_text(
      prop, "Center-Cut Safe Areas", "Show safe areas to fit content in a different aspect ratio");
  RNA_def_property_update(prop, NC_SPACE | ND_SPACE_SEQUENCER, nullptr);

  prop = RNA_def_property(srna, "show_metadata", PROP_BOOLEAN, PROP_NONE);
  RNA_def_property_boolean_sdna(prop, nullptr, "preview_overlay.flag", SEQ_PREVIEW_SHOW_METADATA);
  RNA_def_property_ui_text(prop, "Show Metadata", "Show metadata of first visible strip");
  RNA_def_property_update(prop, NC_SPACE | ND_SPACE_SEQUENCER, nullptr);

  prop = RNA_def_property(srna, "show_annotation", PROP_BOOLEAN, PROP_NONE);
  RNA_def_property_boolean_sdna(prop, nullptr, "preview_overlay.flag", SEQ_PREVIEW_SHOW_GPENCIL);
  RNA_def_property_ui_text(prop, "Show Annotation", "Show annotations for this view");
  RNA_def_property_update(prop, NC_SPACE | ND_SPACE_SEQUENCER, nullptr);

  prop = RNA_def_property(srna, "show_image_outline", PROP_BOOLEAN, PROP_NONE);
  RNA_def_property_boolean_sdna(
      prop, nullptr, "preview_overlay.flag", SEQ_PREVIEW_SHOW_OUTLINE_SELECTED);
  RNA_def_property_ui_text(prop, "Image Outline", "");
  RNA_def_property_update(prop, NC_SPACE | ND_SPACE_SEQUENCER, nullptr);

  prop = RNA_def_property(srna, "show_cursor", PROP_BOOLEAN, PROP_NONE);
  RNA_def_property_boolean_sdna(prop, nullptr, "preview_overlay.flag", SEQ_PREVIEW_SHOW_2D_CURSOR);
  RNA_def_property_ui_text(prop, "2D Cursor", "");
  RNA_def_property_update(prop, NC_SPACE | ND_SPACE_SEQUENCER, nullptr);
}

static void rna_def_space_sequencer_timeline_overlay(BlenderRNA *brna)
{
  StructRNA *srna;
  PropertyRNA *prop;

  srna = RNA_def_struct(brna, "SequencerTimelineOverlay", nullptr);
  RNA_def_struct_sdna(srna, "SpaceSeq");
  RNA_def_struct_nested(brna, srna, "SpaceSequenceEditor");
  RNA_def_struct_path_func(srna, "rna_SpaceSequencerTimelineOverlay_path");
  RNA_def_struct_ui_text(srna, "Timeline Overlay Settings", "");

  static const EnumPropertyItem waveform_type_display_items[] = {
      {SEQ_TIMELINE_ALL_WAVEFORMS,
       "ALL_WAVEFORMS",
       0,
       "On",
       "Display waveforms for all sound strips"},
      {0, "DEFAULT_WAVEFORMS", 0, "Strip", "Display waveforms depending on strip setting"},
      {SEQ_TIMELINE_NO_WAVEFORMS,
       "NO_WAVEFORMS",
       0,
       "Off",
       "Don't display waveforms for any sound strips"},
      {0, nullptr, 0, nullptr, nullptr},
  };

  prop = RNA_def_property(srna, "waveform_display_type", PROP_ENUM, PROP_NONE);
  RNA_def_property_enum_bitflag_sdna(prop, nullptr, "timeline_overlay.flag");
  RNA_def_property_enum_items(prop, waveform_type_display_items);
  RNA_def_property_ui_text(prop, "Waveform Display", "How Waveforms are displayed");
  RNA_def_property_update(prop, NC_SPACE | ND_SPACE_SEQUENCER, nullptr);

  static const EnumPropertyItem waveform_style_display_items[] = {
      {0, "FULL_WAVEFORMS", 0, "Full", "Display full waveform"},
      {SEQ_TIMELINE_WAVEFORMS_HALF,
       "HALF_WAVEFORMS",
       0,
       "Half",
       "Display upper half of the absolute value waveform"},
      {0, nullptr, 0, nullptr, nullptr},
  };

  prop = RNA_def_property(srna, "waveform_display_style", PROP_ENUM, PROP_NONE);
  RNA_def_property_enum_bitflag_sdna(prop, nullptr, "timeline_overlay.flag");
  RNA_def_property_enum_items(prop, waveform_style_display_items);
  RNA_def_property_ui_text(prop, "Waveform Style", "How Waveforms are displayed");
  RNA_def_property_update(prop, NC_SPACE | ND_SPACE_SEQUENCER, nullptr);

  prop = RNA_def_property(srna, "show_fcurves", PROP_BOOLEAN, PROP_NONE);
  RNA_def_property_boolean_sdna(prop, nullptr, "timeline_overlay.flag", SEQ_TIMELINE_SHOW_FCURVES);
  RNA_def_property_ui_text(prop, "Show F-Curves", "Display strip opacity/volume curve");
  RNA_def_property_update(prop, NC_SPACE | ND_SPACE_SEQUENCER, nullptr);

  prop = RNA_def_property(srna, "show_strip_name", PROP_BOOLEAN, PROP_NONE);
  RNA_def_property_boolean_sdna(
      prop, nullptr, "timeline_overlay.flag", SEQ_TIMELINE_SHOW_STRIP_NAME);
  RNA_def_property_ui_text(prop, "Show Name", "");
  RNA_def_property_update(prop, NC_SPACE | ND_SPACE_SEQUENCER, nullptr);

  prop = RNA_def_property(srna, "show_strip_source", PROP_BOOLEAN, PROP_NONE);
  RNA_def_property_boolean_sdna(
      prop, nullptr, "timeline_overlay.flag", SEQ_TIMELINE_SHOW_STRIP_SOURCE);
  RNA_def_property_ui_text(
      prop, "Show Source", "Display path to source file, or name of source datablock");
  RNA_def_property_update(prop, NC_SPACE | ND_SPACE_SEQUENCER, nullptr);

  prop = RNA_def_property(srna, "show_strip_duration", PROP_BOOLEAN, PROP_NONE);
  RNA_def_property_boolean_sdna(
      prop, nullptr, "timeline_overlay.flag", SEQ_TIMELINE_SHOW_STRIP_DURATION);
  RNA_def_property_ui_text(prop, "Show Duration", "");
  RNA_def_property_update(prop, NC_SPACE | ND_SPACE_SEQUENCER, nullptr);

  prop = RNA_def_property(srna, "show_grid", PROP_BOOLEAN, PROP_NONE);
  RNA_def_property_boolean_sdna(prop, nullptr, "timeline_overlay.flag", SEQ_TIMELINE_SHOW_GRID);
  RNA_def_property_ui_text(prop, "Show Grid", "Show vertical grid lines");
  RNA_def_property_update(prop, NC_SPACE | ND_SPACE_SEQUENCER, nullptr);

  prop = RNA_def_property(srna, "show_strip_offset", PROP_BOOLEAN, PROP_NONE);
  RNA_def_property_boolean_sdna(
      prop, nullptr, "timeline_overlay.flag", SEQ_TIMELINE_SHOW_STRIP_OFFSETS);
  RNA_def_property_ui_text(prop, "Show Offsets", "Display strip in/out offsets");
  RNA_def_property_update(prop, NC_SPACE | ND_SPACE_SEQUENCER, nullptr);

  prop = RNA_def_property(srna, "show_thumbnails", PROP_BOOLEAN, PROP_NONE);
  RNA_def_property_boolean_sdna(
      prop, nullptr, "timeline_overlay.flag", SEQ_TIMELINE_SHOW_THUMBNAILS);
  RNA_def_property_ui_text(prop, "Show Thumbnails", "Show strip thumbnails");
  RNA_def_property_update(prop, NC_SPACE | ND_SPACE_SEQUENCER, nullptr);

  prop = RNA_def_property(srna, "show_strip_tag_color", PROP_BOOLEAN, PROP_NONE);
  RNA_def_property_boolean_sdna(
      prop, nullptr, "timeline_overlay.flag", SEQ_TIMELINE_SHOW_STRIP_COLOR_TAG);
  RNA_def_property_ui_text(
      prop, "Show Color Tags", "Display the strip color tags in the sequencer");
  RNA_def_property_update(prop, NC_SPACE | ND_SPACE_SEQUENCER, nullptr);

  prop = RNA_def_property(srna, "show_strip_retiming", PROP_BOOLEAN, PROP_NONE);
  RNA_def_property_boolean_sdna(
      prop, nullptr, "timeline_overlay.flag", SEQ_TIMELINE_SHOW_STRIP_RETIMING);
  RNA_def_property_ui_text(prop, "Show Retiming Keys", "Display retiming keys on top of strips");
  RNA_def_property_update(prop, NC_SPACE | ND_SPACE_SEQUENCER, nullptr);
}

static void rna_def_space_sequencer_cache_overlay(BlenderRNA *brna)
{
  StructRNA *srna;
  PropertyRNA *prop;

  srna = RNA_def_struct(brna, "SequencerCacheOverlay", nullptr);
  RNA_def_struct_sdna(srna, "SpaceSeq");
  RNA_def_struct_nested(brna, srna, "SpaceSequenceEditor");
  RNA_def_struct_path_func(srna, "rna_SpaceSequencerCacheOverlay_path");
  RNA_def_struct_ui_text(srna, "Cache Overlay Settings", "");

  prop = RNA_def_property(srna, "show_cache", PROP_BOOLEAN, PROP_NONE);
  RNA_def_property_boolean_sdna(prop, nullptr, "cache_overlay.flag", SEQ_CACHE_SHOW);
  RNA_def_property_ui_text(prop, "Show Cache", "Visualize cached images on the timeline");
  RNA_def_property_update(prop, NC_SPACE | ND_SPACE_SEQUENCER, nullptr);

  prop = RNA_def_property(srna, "show_cache_final_out", PROP_BOOLEAN, PROP_NONE);
  RNA_def_property_boolean_sdna(prop, nullptr, "cache_overlay.flag", SEQ_CACHE_SHOW_FINAL_OUT);
  RNA_def_property_ui_text(prop, "Final Images", "Visualize cached complete frames");
  RNA_def_property_update(prop, NC_SCENE | ND_SEQUENCER, nullptr);

  prop = RNA_def_property(srna, "show_cache_raw", PROP_BOOLEAN, PROP_NONE);
  RNA_def_property_boolean_sdna(prop, nullptr, "cache_overlay.flag", SEQ_CACHE_SHOW_RAW);
  RNA_def_property_ui_text(prop, "Raw Images", "Visualize cached raw images");
  RNA_def_property_update(prop, NC_SCENE | ND_SEQUENCER, nullptr);

  prop = RNA_def_property(srna, "show_cache_preprocessed", PROP_BOOLEAN, PROP_NONE);
  RNA_def_property_boolean_sdna(prop, nullptr, "cache_overlay.flag", SEQ_CACHE_SHOW_PREPROCESSED);
  RNA_def_property_ui_text(prop, "Preprocessed Images", "Visualize cached pre-processed images");
  RNA_def_property_update(prop, NC_SCENE | ND_SEQUENCER, nullptr);

  prop = RNA_def_property(srna, "show_cache_composite", PROP_BOOLEAN, PROP_NONE);
  RNA_def_property_boolean_sdna(prop, nullptr, "cache_overlay.flag", SEQ_CACHE_SHOW_COMPOSITE);
  RNA_def_property_ui_text(prop, "Composite Images", "Visualize cached composite images");
  RNA_def_property_update(prop, NC_SCENE | ND_SEQUENCER, nullptr);
}

static void rna_def_space_sequencer(BlenderRNA *brna)
{
  StructRNA *srna;
  PropertyRNA *prop;

  static const EnumPropertyItem display_mode_items[] = {
      {SEQ_DRAW_IMG_IMBUF, "IMAGE", ICON_SEQ_PREVIEW, "Image Preview", ""},
      {SEQ_DRAW_IMG_WAVEFORM, "WAVEFORM", ICON_SEQ_LUMA_WAVEFORM, "Luma Waveform", ""},
      {SEQ_DRAW_IMG_RGBPARADE, "RGB_PARADE", ICON_RENDERLAYERS, "RGB Parade", ""},
      {SEQ_DRAW_IMG_VECTORSCOPE, "VECTOR_SCOPE", ICON_SEQ_CHROMA_SCOPE, "Chroma Vectorscope", ""},
      {SEQ_DRAW_IMG_HISTOGRAM, "HISTOGRAM", ICON_SEQ_HISTOGRAM, "Histogram", ""},
      {0, nullptr, 0, nullptr, nullptr},
  };

  static const EnumPropertyItem proxy_render_size_items[] = {
      {SEQ_RENDER_SIZE_NONE, "NONE", 0, "No display", ""},
      {SEQ_RENDER_SIZE_SCENE, "SCENE", 0, "Scene size", ""},
      {SEQ_RENDER_SIZE_PROXY_25, "PROXY_25", 0, "25%", ""},
      {SEQ_RENDER_SIZE_PROXY_50, "PROXY_50", 0, "50%", ""},
      {SEQ_RENDER_SIZE_PROXY_75, "PROXY_75", 0, "75%", ""},
      {SEQ_RENDER_SIZE_PROXY_100, "PROXY_100", 0, "100%", ""},
      {0, nullptr, 0, nullptr, nullptr},
  };

  static const EnumPropertyItem overlay_frame_type_items[] = {
      {SEQ_OVERLAY_FRAME_TYPE_RECT, "RECTANGLE", 0, "Rectangle", "Show rectangle area overlay"},
      {SEQ_OVERLAY_FRAME_TYPE_REFERENCE, "REFERENCE", 0, "Reference", "Show reference frame only"},
      {SEQ_OVERLAY_FRAME_TYPE_CURRENT, "CURRENT", 0, "Current", "Show current frame only"},
      {0, nullptr, 0, nullptr, nullptr},
  };

  static const EnumPropertyItem preview_channels_items[] = {
      {SEQ_USE_ALPHA,
       "COLOR_ALPHA",
       ICON_IMAGE_RGB_ALPHA,
       "Color & Alpha",
       "Display image with RGB colors and alpha transparency"},
      {0, "COLOR", ICON_IMAGE_RGB, "Color", "Display image with RGB colors"},
      {0, nullptr, 0, nullptr, nullptr},
  };

  srna = RNA_def_struct(brna, "SpaceSequenceEditor", "Space");
  RNA_def_struct_sdna(srna, "SpaceSeq");
  RNA_def_struct_ui_text(srna, "Space Sequence Editor", "Sequence editor space data");

  rna_def_space_generic_show_region_toggles(srna,
                                            (1 << RGN_TYPE_TOOL_HEADER) | (1 << RGN_TYPE_UI) |
                                                (1 << RGN_TYPE_TOOLS) | (1 << RGN_TYPE_HUD) |
                                                (1 << RGN_TYPE_CHANNELS));

  /* view type, fairly important */
  prop = RNA_def_property(srna, "view_type", PROP_ENUM, PROP_NONE);
  RNA_def_property_enum_sdna(prop, nullptr, "view");
  RNA_def_property_enum_items(prop, rna_enum_space_sequencer_view_type_items);
  RNA_def_property_ui_text(
<<<<<<< HEAD
      prop, "View Type", "Type of the Sequencer view (sequencer, preview or both)");
  RNA_def_property_update(prop, 0, "rna_Sequencer_view_type_update"); /*BFA - 3D Sequencer*/
=======
      prop, "View Type", "Type of the Sequencer view (blender::seq::SEQuencer, preview or both)");
  RNA_def_property_update(prop, 0, "rna_Sequencer_view_type_update");
>>>>>>> 6181f10d

  /* display type, fairly important */
  prop = RNA_def_property(srna, "display_mode", PROP_ENUM, PROP_NONE);
  RNA_def_property_enum_sdna(prop, nullptr, "mainb");
  RNA_def_property_enum_items(prop, display_mode_items);
  RNA_def_property_ui_text(
      prop, "Display Mode", "View mode to use for displaying sequencer output");
  RNA_def_property_update(prop, NC_SPACE | ND_SPACE_SEQUENCER, nullptr);

  /* flags */
  prop = RNA_def_property(srna, "show_frames", PROP_BOOLEAN, PROP_NONE);
  RNA_def_property_boolean_sdna(prop, nullptr, "flag", SEQ_DRAWFRAMES);
  RNA_def_property_ui_text(prop, "Display Frames", "Display frames rather than seconds");
  RNA_def_property_update(prop, NC_SPACE | ND_SPACE_SEQUENCER, nullptr);

  prop = RNA_def_property(srna, "use_marker_sync", PROP_BOOLEAN, PROP_NONE);
  RNA_def_property_boolean_sdna(prop, nullptr, "flag", SEQ_MARKER_TRANS);
  RNA_def_property_ui_text(prop, "Sync Markers", "Transform markers as well as strips");
  RNA_def_property_update(prop, NC_SPACE | ND_SPACE_SEQUENCER, nullptr);

  prop = RNA_def_property(srna, "show_seconds", PROP_BOOLEAN, PROP_NONE);
  RNA_def_property_boolean_negative_sdna(prop, nullptr, "flag", SEQ_DRAWFRAMES);
  RNA_def_property_ui_text(prop, "Use Timecode", "Show timing as a timecode instead of frames");
  RNA_def_property_update(prop, NC_SPACE | ND_SPACE_SEQUENCER, nullptr);

  prop = RNA_def_property(srna, "show_markers", PROP_BOOLEAN, PROP_NONE);
  RNA_def_property_boolean_sdna(prop, nullptr, "flag", SEQ_SHOW_MARKERS);
  RNA_def_property_ui_text(
      prop,
      "Show Markers",
      "If any exists, show markers in a separate row at the bottom of the editor");
  RNA_def_property_update(prop, NC_SPACE | ND_SPACE_SEQUENCER, nullptr);

  prop = RNA_def_property(srna, "display_channel", PROP_INT, PROP_NONE);
  RNA_def_property_int_sdna(prop, nullptr, "chanshown");
  RNA_def_property_ui_text(
      prop,
      "Display Channel",
      "The channel number shown in the image preview. 0 is the result of all strips combined");
  RNA_def_property_range(prop, -5, blender::seq::MAX_CHANNELS);
  RNA_def_property_update(prop, NC_SPACE | ND_SPACE_SEQUENCER, "rna_SequenceEditor_update_cache");

  prop = RNA_def_property(srna, "preview_channels", PROP_ENUM, PROP_NONE);
  RNA_def_property_enum_bitflag_sdna(prop, nullptr, "flag");
  RNA_def_property_enum_items(prop, preview_channels_items);
  RNA_def_property_ui_text(prop, "Display Channels", "Channels of the preview to display");
  RNA_def_property_update(prop, NC_SPACE | ND_SPACE_SEQUENCER, "rna_SequenceEditor_update_cache");

  prop = RNA_def_property(srna, "use_zoom_to_fit", PROP_BOOLEAN, PROP_NONE);
  RNA_def_property_boolean_sdna(prop, nullptr, "flag", SEQ_ZOOM_TO_FIT);
  RNA_def_property_ui_text(
      prop, "Zoom to Fit", "Automatically zoom preview image to make it fully fit the region");
  RNA_def_property_update(prop, NC_SPACE | ND_SPACE_SEQUENCER, nullptr);

  prop = RNA_def_property(srna, "show_overexposed", PROP_INT, PROP_NONE);
  RNA_def_property_int_sdna(prop, nullptr, "zebra");
  RNA_def_property_ui_text(prop, "Show Overexposed", "Show overexposed areas with zebra stripes");
  RNA_def_property_range(prop, 0, 110);
  RNA_def_property_update(prop, NC_SPACE | ND_SPACE_SEQUENCER, nullptr);

  prop = RNA_def_property(srna, "proxy_render_size", PROP_ENUM, PROP_NONE);
  RNA_def_property_enum_sdna(prop, nullptr, "render_size");
  RNA_def_property_enum_items(prop, proxy_render_size_items);
  RNA_def_property_ui_text(prop,
                           "Proxy Render Size",
                           "Display preview using full resolution or different proxy resolutions");
  RNA_def_property_flag(prop, PROP_CONTEXT_UPDATE);
  RNA_def_property_update(
      prop, NC_SPACE | ND_SPACE_SEQUENCER, "rna_SequenceEditor_render_size_update");

  prop = RNA_def_property(srna, "use_proxies", PROP_BOOLEAN, PROP_NONE);
  RNA_def_property_boolean_sdna(prop, nullptr, "flag", SEQ_USE_PROXIES);
  RNA_def_property_ui_text(
      prop, "Use Proxies", "Use optimized files for faster scrubbing when available");
  RNA_def_property_update(prop, NC_SPACE | ND_SPACE_SEQUENCER, "rna_SequenceEditor_update_cache");

  prop = RNA_def_property(srna, "use_clamp_view", PROP_BOOLEAN, PROP_NONE);
  RNA_def_property_boolean_sdna(prop, nullptr, "flag", SEQ_CLAMP_VIEW);
  RNA_def_property_boolean_funcs(
      prop, "rna_SequenceEditor_clamp_view_get", "rna_SequenceEditor_clamp_view_set");
  RNA_def_property_ui_text(
      prop, "Limit View to Contents", "Limit timeline height to maximum used channel slot");
  RNA_def_property_update(prop, NC_SPACE | ND_SPACE_SEQUENCER, nullptr);

  /* grease pencil */
  prop = RNA_def_property(srna, "grease_pencil", PROP_POINTER, PROP_NONE);
  RNA_def_property_pointer_sdna(prop, nullptr, "gpd");
  RNA_def_property_struct_type(prop, "GreasePencil");
  RNA_def_property_pointer_funcs(
      prop, nullptr, nullptr, nullptr, "rna_GPencil_datablocks_annotations_poll");
  RNA_def_property_flag(prop, PROP_EDITABLE | PROP_ID_REFCOUNT);
  RNA_def_property_ui_text(prop, "Grease Pencil", "Grease Pencil data for this Preview region");
  RNA_def_property_update(prop, NC_SPACE | ND_SPACE_SEQUENCER, nullptr);

  prop = RNA_def_property(srna, "overlay_frame_type", PROP_ENUM, PROP_NONE);
  RNA_def_property_enum_sdna(prop, nullptr, "overlay_frame_type");
  RNA_def_property_enum_items(prop, overlay_frame_type_items);
  RNA_def_property_ui_text(prop, "Overlay Type", "Overlay display method");
  RNA_def_property_update(prop, NC_SPACE | ND_SPACE_SEQUENCER, nullptr);

  prop = RNA_def_property(srna, "show_backdrop", PROP_BOOLEAN, PROP_NONE);
  RNA_def_property_boolean_sdna(prop, nullptr, "draw_flag", SEQ_DRAW_BACKDROP);
  RNA_def_property_ui_text(prop, "Use Backdrop", "Display result under strips");
  RNA_def_property_update(prop, NC_SPACE | ND_SPACE_SEQUENCER, nullptr);

  prop = RNA_def_property(srna, "show_transform_preview", PROP_BOOLEAN, PROP_NONE);
  RNA_def_property_boolean_sdna(prop, nullptr, "draw_flag", SEQ_DRAW_TRANSFORM_PREVIEW);
  RNA_def_property_ui_text(prop,
                           "Transform Preview",
                           "Show a preview of the start or end frame of a strip while "
                           "transforming its respective handle");
  RNA_def_property_update(prop, NC_SPACE | ND_SPACE_SEQUENCER, nullptr);

  /* Gizmo toggles. */
  prop = RNA_def_property(srna, "show_gizmo", PROP_BOOLEAN, PROP_NONE);
  RNA_def_property_boolean_negative_sdna(prop, nullptr, "gizmo_flag", SEQ_GIZMO_HIDE);
  RNA_def_property_ui_text(prop, "Show Gizmo", "Show gizmos of all types");
  RNA_def_property_update(prop, NC_SPACE | ND_SPACE_SEQUENCER, nullptr);

  prop = RNA_def_property(srna, "show_gizmo_navigate", PROP_BOOLEAN, PROP_NONE);
  RNA_def_property_boolean_negative_sdna(prop, nullptr, "gizmo_flag", SEQ_GIZMO_HIDE_NAVIGATE);
  RNA_def_property_ui_text(prop, "Navigate Gizmo", "Viewport navigation gizmo");
  RNA_def_property_update(prop, NC_SPACE | ND_SPACE_SEQUENCER, nullptr);

  prop = RNA_def_property(srna, "show_gizmo_context", PROP_BOOLEAN, PROP_NONE);
  RNA_def_property_boolean_negative_sdna(prop, nullptr, "gizmo_flag", SEQ_GIZMO_HIDE_CONTEXT);
  RNA_def_property_ui_text(prop, "Context Gizmo", "Context sensitive gizmos for the active item");
  RNA_def_property_update(prop, NC_SPACE | ND_SPACE_SEQUENCER, nullptr);

  prop = RNA_def_property(srna, "show_gizmo_tool", PROP_BOOLEAN, PROP_NONE);
  RNA_def_property_boolean_negative_sdna(prop, nullptr, "gizmo_flag", SEQ_GIZMO_HIDE_TOOL);
  RNA_def_property_ui_text(prop, "Tool Gizmo", "Active tool gizmo");
  RNA_def_property_update(prop, NC_SPACE | ND_SPACE_SEQUENCER, nullptr);

  /* Overlay settings. */
  prop = RNA_def_property(srna, "show_overlays", PROP_BOOLEAN, PROP_NONE);
  RNA_def_property_boolean_sdna(prop, nullptr, "flag", SEQ_SHOW_OVERLAY);
  RNA_def_property_ui_text(prop, "Show Overlays", "");
  RNA_def_property_update(prop, NC_SPACE | ND_SPACE_SEQUENCER, nullptr);

  prop = RNA_def_property(srna, "preview_overlay", PROP_POINTER, PROP_NONE);
  RNA_def_property_flag(prop, PROP_NEVER_NULL);
  RNA_def_property_struct_type(prop, "SequencerPreviewOverlay");
  RNA_def_property_pointer_funcs(
      prop, "rna_SpaceSequenceEditor_preview_overlay_get", nullptr, nullptr, nullptr);
  RNA_def_property_ui_text(prop, "Preview Overlay Settings", "Settings for display of overlays");

  prop = RNA_def_property(srna, "timeline_overlay", PROP_POINTER, PROP_NONE);
  RNA_def_property_flag(prop, PROP_NEVER_NULL);
  RNA_def_property_struct_type(prop, "SequencerTimelineOverlay");
  RNA_def_property_pointer_funcs(
      prop, "rna_SpaceSequenceEditor_timeline_overlay_get", nullptr, nullptr, nullptr);
  RNA_def_property_ui_text(prop, "Timeline Overlay Settings", "Settings for display of overlays");

  prop = RNA_def_property(srna, "cache_overlay", PROP_POINTER, PROP_NONE);
  RNA_def_property_flag(prop, PROP_NEVER_NULL);
  RNA_def_property_struct_type(prop, "SequencerCacheOverlay");
  RNA_def_property_pointer_funcs(
      prop, "rna_SpaceSequenceEditor_cache_overlay_get", nullptr, nullptr, nullptr);
  RNA_def_property_ui_text(prop, "Cache Overlay Settings", "Settings for display of overlays");
  rna_def_space_sequencer_preview_overlay(brna);
  rna_def_space_sequencer_timeline_overlay(brna);
  rna_def_space_sequencer_cache_overlay(brna);

  /* transform */
  prop = RNA_def_property(srna, "cursor_location", PROP_FLOAT, PROP_XYZ);
  RNA_def_property_float_sdna(prop, nullptr, "cursor");
  RNA_def_property_array(prop, 2);
  RNA_def_property_ui_text(prop, "2D Cursor Location", "2D cursor location for this view");
  RNA_def_property_update(prop, NC_SPACE | ND_SPACE_SEQUENCER, nullptr);

  /* Zoom. */
  prop = RNA_def_property(srna, "zoom_percentage", PROP_FLOAT, PROP_PERCENTAGE);
  RNA_def_property_float_funcs(prop,
                               "rna_SpaceSequenceEditor_zoom_percentage_get",
                               "rna_SpaceSequenceEditor_zoom_percentage_set",
                               nullptr);
  RNA_def_property_float_default(prop, 100.0);
  RNA_def_property_range(prop, .4, 80000);
  RNA_def_property_ui_range(prop, 25, 400, 100, 0);
  RNA_def_property_ui_text(prop, "Zoom", "Zoom percentage");

/*############## BFA - 3D Sequencer ##############*/
  prop = RNA_def_property(srna, "scene_override", PROP_POINTER, PROP_NONE);
  RNA_def_property_pointer_sdna(prop, nullptr, "scene_override");
  RNA_def_property_struct_type(prop, "Scene");
  RNA_def_property_pointer_funcs(prop, nullptr, nullptr, nullptr, nullptr);
  RNA_def_property_flag(prop, PROP_EDITABLE | PROP_PTR_NO_OWNERSHIP);
  RNA_def_property_ui_text(prop, "Scene Override", "Scene to use in this region");
  RNA_def_property_update(prop, NC_SPACE | ND_SPACE_SEQUENCER, "rna_Sequencer_view_type_update");
/*############## BFA - 3D Sequencer END ##############*/
}

static void rna_def_space_text(BlenderRNA *brna)
{
  StructRNA *srna;
  PropertyRNA *prop;
  FunctionRNA *func;

  srna = RNA_def_struct(brna, "SpaceTextEditor", "Space");
  RNA_def_struct_sdna(srna, "SpaceText");
  RNA_def_struct_ui_text(srna, "Space Text Editor", "Text editor space data");

  rna_def_space_generic_show_region_toggles(srna, (1 << RGN_TYPE_UI) | (1 << RGN_TYPE_FOOTER));

  /* text */
  prop = RNA_def_property(srna, "text", PROP_POINTER, PROP_NONE);
  RNA_def_property_flag(prop, PROP_EDITABLE);
  RNA_def_property_ui_text(prop, "Text", "Text displayed and edited in this space");
  RNA_def_property_pointer_funcs(prop, nullptr, "rna_SpaceTextEditor_text_set", nullptr, nullptr);
  RNA_def_property_update(prop, NC_SPACE | ND_SPACE_TEXT, nullptr);

  /* display */
  prop = RNA_def_property(srna, "show_word_wrap", PROP_BOOLEAN, PROP_NONE);
  RNA_def_property_boolean_sdna(prop, nullptr, "wordwrap", 0);
  RNA_def_property_boolean_funcs(prop, nullptr, "rna_SpaceTextEditor_word_wrap_set");
  RNA_def_property_ui_text(
      prop, "Word Wrap", "Wrap words if there is not enough horizontal space");
  RNA_def_property_ui_icon(prop, ICON_WORDWRAP_ON, 0);
  RNA_def_property_update(prop, NC_SPACE | ND_SPACE_TEXT, nullptr);

  prop = RNA_def_property(srna, "show_line_numbers", PROP_BOOLEAN, PROP_NONE);
  RNA_def_property_boolean_sdna(prop, nullptr, "showlinenrs", 0);
  RNA_def_property_ui_text(prop, "Line Numbers", "Show line numbers next to the text");
  RNA_def_property_ui_icon(prop, ICON_LINENUMBERS_ON, 0);
  RNA_def_property_update(prop, NC_SPACE | ND_SPACE_TEXT, nullptr);

  func = RNA_def_function(srna,
                          "is_syntax_highlight_supported",
                          "rna_SpaceTextEditor_text_is_syntax_highlight_supported");
  RNA_def_function_return(func,
                          RNA_def_boolean(func, "is_syntax_highlight_supported", false, "", ""));
  RNA_def_function_ui_description(func,
                                  "Returns True if the editor supports syntax highlighting "
                                  "for the current text datablock");

  prop = RNA_def_property(srna, "show_syntax_highlight", PROP_BOOLEAN, PROP_NONE);
  RNA_def_property_boolean_sdna(prop, nullptr, "showsyntax", 0);
  RNA_def_property_ui_text(prop, "Syntax Highlight", "Syntax highlight for scripting");
  RNA_def_property_ui_icon(prop, ICON_SYNTAX_ON, 0);
  RNA_def_property_update(prop, NC_SPACE | ND_SPACE_TEXT, nullptr);

  prop = RNA_def_property(srna, "show_line_highlight", PROP_BOOLEAN, PROP_NONE);
  RNA_def_property_boolean_sdna(prop, nullptr, "line_hlight", 0);
  RNA_def_property_ui_text(prop, "Highlight Line", "Highlight the current line");
  RNA_def_property_update(prop, NC_SPACE | ND_SPACE_TEXT, nullptr);

  prop = RNA_def_property(srna, "tab_width", PROP_INT, PROP_NONE);
  RNA_def_property_int_sdna(prop, nullptr, "tabnumber");
  RNA_def_property_range(prop, 2, 8);
  RNA_def_property_ui_text(prop, "Tab Width", "Number of spaces to display tabs with");
  RNA_def_property_update(prop, NC_SPACE | ND_SPACE_TEXT, "rna_SpaceTextEditor_updateEdited");

  prop = RNA_def_property(srna, "font_size", PROP_INT, PROP_NONE);
  RNA_def_property_int_sdna(prop, nullptr, "lheight");
  RNA_def_property_range(prop, 1, 256); /* Large range since Hi-DPI scales down size. */
  RNA_def_property_ui_text(prop, "Font Size", "Adjust the font size for displaying the text");
  RNA_def_property_update(prop, NC_SPACE | ND_SPACE_TEXT, nullptr);

  prop = RNA_def_property(srna, "show_margin", PROP_BOOLEAN, PROP_NONE);
  RNA_def_property_boolean_sdna(prop, nullptr, "flags", ST_SHOW_MARGIN);
  RNA_def_property_ui_text(prop, "Show Margin", "Show right margin");
  RNA_def_property_update(prop, NC_SPACE | ND_SPACE_TEXT, nullptr);

  prop = RNA_def_property(srna, "margin_column", PROP_INT, PROP_NONE);
  RNA_def_property_int_sdna(prop, nullptr, "margin_column");
  RNA_def_property_range(prop, 0, 1024);
  RNA_def_property_ui_text(prop, "Margin Column", "Column number to show right margin at");
  RNA_def_property_update(prop, NC_SPACE | ND_SPACE_TEXT, nullptr);

  prop = RNA_def_property(srna, "top", PROP_INT, PROP_NONE);
  RNA_def_property_int_sdna(prop, nullptr, "top");
  RNA_def_property_range(prop, 0, INT_MAX);
  RNA_def_property_ui_text(prop, "Top Line", "Top line visible");
  RNA_def_property_update(prop, NC_SPACE | ND_SPACE_TEXT, nullptr);

  prop = RNA_def_property(srna, "visible_lines", PROP_INT, PROP_NONE);
  RNA_def_property_clear_flag(prop, PROP_EDITABLE);
  RNA_def_property_int_funcs(prop, "rna_SpaceTextEditor_visible_lines_get", nullptr, nullptr);
  RNA_def_property_ui_text(
      prop, "Visible Lines", "Amount of lines that can be visible in current editor");

  /* functionality options */
  prop = RNA_def_property(srna, "use_overwrite", PROP_BOOLEAN, PROP_NONE);
  RNA_def_property_boolean_sdna(prop, nullptr, "overwrite", 1);
  RNA_def_property_ui_text(
      prop, "Overwrite", "Overwrite characters when typing rather than inserting them");
  RNA_def_property_update(prop, NC_SPACE | ND_SPACE_TEXT, nullptr);

  prop = RNA_def_property(srna, "use_live_edit", PROP_BOOLEAN, PROP_NONE);
  RNA_def_property_boolean_sdna(prop, nullptr, "live_edit", 1);
  RNA_def_property_ui_text(prop, "Live Edit", "Run Python while editing");
  RNA_def_property_update(prop, NC_SPACE | ND_SPACE_TEXT, nullptr);

  /* find */
  prop = RNA_def_property(srna, "use_find_all", PROP_BOOLEAN, PROP_NONE);
  RNA_def_property_boolean_sdna(prop, nullptr, "flags", ST_FIND_ALL);
  RNA_def_property_ui_text(
      prop, "Find All", "Search in all text data, instead of only the active one");
  RNA_def_property_update(prop, NC_SPACE | ND_SPACE_TEXT, nullptr);

  prop = RNA_def_property(srna, "use_find_wrap", PROP_BOOLEAN, PROP_NONE);
  RNA_def_property_boolean_sdna(prop, nullptr, "flags", ST_FIND_WRAP);
  RNA_def_property_ui_text(
      prop, "Find Wrap", "Search again from the start of the file when reaching the end");
  RNA_def_property_update(prop, NC_SPACE | ND_SPACE_TEXT, nullptr);

  prop = RNA_def_property(srna, "use_match_case", PROP_BOOLEAN, PROP_NONE);
  RNA_def_property_boolean_sdna(prop, nullptr, "flags", ST_MATCH_CASE);
  RNA_def_property_ui_text(
      prop, "Match Case", "Search string is sensitive to uppercase and lowercase letters");
  RNA_def_property_update(prop, NC_SPACE | ND_SPACE_TEXT, nullptr);

  prop = RNA_def_property(srna, "find_text", PROP_STRING, PROP_NONE);
  RNA_def_property_string_sdna(prop, nullptr, "findstr");
  RNA_def_property_ui_text(prop, "Find Text", "Text to search for with the find tool");
  RNA_def_property_update(prop, NC_SPACE | ND_SPACE_TEXT, nullptr);

  prop = RNA_def_property(srna, "replace_text", PROP_STRING, PROP_NONE);
  RNA_def_property_string_sdna(prop, nullptr, "replacestr");
  RNA_def_property_ui_text(
      prop, "Replace Text", "Text to replace selected text with using the replace tool");
  RNA_def_property_update(prop, NC_SPACE | ND_SPACE_TEXT, nullptr);

  RNA_api_space_text(srna);
}

// bfa - toolbar editor
static void rna_def_space_toolbar(BlenderRNA *brna)
{
  StructRNA *srna;
  // PropertyRNA *prop;

  srna = RNA_def_struct(brna, "SpaceToolbarEditor", "Space");
  RNA_def_struct_sdna(srna, "SpaceToolbar");
  RNA_def_struct_ui_text(srna, "Space Toolbar Editor", "Toolbar editor space data");
}

static void rna_def_space_dopesheet(BlenderRNA *brna)
{
  StructRNA *srna;
  PropertyRNA *prop;

  srna = RNA_def_struct(brna, "SpaceDopeSheetEditor", "Space");
  RNA_def_struct_sdna(srna, "SpaceAction");
  RNA_def_struct_ui_text(srna, "Space Dope Sheet Editor", "Dope Sheet space data");

  rna_def_space_generic_show_region_toggles(
      srna, (1 << RGN_TYPE_UI) | (1 << RGN_TYPE_HUD) | (1 << RGN_TYPE_CHANNELS));

  /* data */
  prop = RNA_def_property(srna, "action", PROP_POINTER, PROP_NONE);
  RNA_def_property_flag(prop, PROP_EDITABLE);
  RNA_def_property_pointer_funcs(prop,
                                 nullptr,
                                 "rna_SpaceDopeSheetEditor_action_set",
                                 nullptr,
                                 "rna_Action_actedit_assign_poll");
  RNA_def_property_ui_text(prop, "Action", "Action displayed and edited in this space");
  RNA_def_property_flag(prop, PROP_CONTEXT_UPDATE);
  RNA_def_property_update(
      prop, NC_ANIMATION | ND_KEYFRAME | NA_EDITED, "rna_SpaceDopeSheetEditor_action_update");

  /* mode (hidden in the UI, see 'ui_mode') */
  prop = RNA_def_property(srna, "mode", PROP_ENUM, PROP_NONE);
  RNA_def_property_enum_sdna(prop, nullptr, "mode");
  RNA_def_property_enum_items(prop, rna_enum_space_action_mode_all_items);
  RNA_def_property_ui_text(prop, "Mode", "Editing context being displayed");
  RNA_def_property_flag(prop, PROP_CONTEXT_UPDATE);
  RNA_def_property_update(
      prop, NC_SPACE | ND_SPACE_DOPESHEET, "rna_SpaceDopeSheetEditor_mode_update");

  prop = RNA_def_property(srna, "ui_mode", PROP_ENUM, PROP_NONE);
  RNA_def_property_enum_sdna(prop, nullptr, "mode");
  RNA_def_property_enum_items(prop, rna_enum_space_action_ui_mode_items);
  RNA_def_property_ui_text(prop, "Mode", "Editing context being displayed");
  RNA_def_property_flag(prop, PROP_CONTEXT_UPDATE);
  RNA_def_property_update(
      prop, NC_SPACE | ND_SPACE_DOPESHEET, "rna_SpaceDopeSheetEditor_mode_update");

  /* display */
  prop = RNA_def_property(srna, "show_seconds", PROP_BOOLEAN, PROP_NONE);
  RNA_def_property_boolean_sdna(prop, nullptr, "flag", SACTION_DRAWTIME);
  RNA_def_property_ui_text(prop, "Use Timecode", "Show timing as a timecode instead of frames");
  RNA_def_property_update(prop, NC_SPACE | ND_SPACE_DOPESHEET, nullptr);

  prop = RNA_def_property(srna, "show_sliders", PROP_BOOLEAN, PROP_NONE);
  RNA_def_property_boolean_sdna(prop, nullptr, "flag", SACTION_SLIDERS);
  RNA_def_property_ui_text(prop, "Show Sliders", "Show sliders beside F-Curve channels");
  RNA_def_property_update(prop, NC_SPACE | ND_SPACE_DOPESHEET, nullptr);

  prop = RNA_def_property(srna, "show_pose_markers", PROP_BOOLEAN, PROP_NONE);
  RNA_def_property_boolean_sdna(prop, nullptr, "flag", SACTION_POSEMARKERS_SHOW);
  RNA_def_property_ui_text(prop,
                           "Show Pose Markers",
                           "Show markers belonging to the active action instead of Scene markers "
                           "(Action and Shape Key Editors only)");
  RNA_def_property_update(prop, NC_SPACE | ND_SPACE_DOPESHEET, nullptr);

  prop = RNA_def_property(srna, "show_interpolation", PROP_BOOLEAN, PROP_NONE);
  RNA_def_property_boolean_sdna(prop, nullptr, "flag", SACTION_SHOW_INTERPOLATION);
  RNA_def_property_ui_text(prop,
                           "Show Handles and Interpolation",
                           "Display keyframe handle types and non-Bézier interpolation modes");
  RNA_def_property_update(prop, NC_SPACE | ND_SPACE_DOPESHEET, nullptr);

  prop = RNA_def_property(srna, "show_extremes", PROP_BOOLEAN, PROP_NONE);
  RNA_def_property_boolean_sdna(prop, nullptr, "flag", SACTION_SHOW_EXTREMES);
  RNA_def_property_ui_text(prop,
                           "Show Curve Extremes",
                           "Mark keyframes where the key value flow changes direction, based on "
                           "comparison with adjacent keys");
  RNA_def_property_update(prop, NC_SPACE | ND_SPACE_DOPESHEET, nullptr);

  prop = RNA_def_property(srna, "show_markers", PROP_BOOLEAN, PROP_NONE);
  RNA_def_property_boolean_sdna(prop, nullptr, "flag", SACTION_SHOW_MARKERS);
  RNA_def_property_ui_text(
      prop,
      "Show Markers",
      "If any exists, show markers in a separate row at the bottom of the editor");
  RNA_def_property_update(prop, NC_SPACE | ND_SPACE_DOPESHEET, nullptr);

  /* editing */
  prop = RNA_def_property(srna, "use_auto_merge_keyframes", PROP_BOOLEAN, PROP_NONE);
  RNA_def_property_boolean_negative_sdna(prop, nullptr, "flag", SACTION_NOTRANSKEYCULL);
  RNA_def_property_ui_text(prop, "Auto-Merge Keyframes", "Automatically merge nearby keyframes");
  RNA_def_property_update(prop, NC_SPACE | ND_SPACE_DOPESHEET, nullptr);

  prop = RNA_def_property(srna, "use_realtime_update", PROP_BOOLEAN, PROP_NONE);
  RNA_def_property_boolean_negative_sdna(prop, nullptr, "flag", SACTION_NOREALTIMEUPDATES);
  RNA_def_property_ui_text(
      prop,
      "Realtime Updates",
      "When transforming keyframes, changes to the animation data are flushed to other views");
  RNA_def_property_update(prop, NC_SPACE | ND_SPACE_DOPESHEET, nullptr);

  prop = RNA_def_property(srna, "use_marker_sync", PROP_BOOLEAN, PROP_NONE);
  RNA_def_property_boolean_sdna(prop, nullptr, "flag", SACTION_MARKERS_MOVE);
  RNA_def_property_ui_text(prop, "Sync Markers", "Sync Markers with keyframe edits");

  /* dopesheet */
  prop = RNA_def_property(srna, "dopesheet", PROP_POINTER, PROP_NONE);
  RNA_def_property_struct_type(prop, "DopeSheet");
  RNA_def_property_pointer_sdna(prop, nullptr, "ads");
  RNA_def_property_ui_text(prop, "Dope Sheet", "Settings for filtering animation data");

  /* displaying cache status */
  prop = RNA_def_property(srna, "show_cache", PROP_BOOLEAN, PROP_NONE);
  RNA_def_property_boolean_sdna(prop, nullptr, "cache_display", TIME_CACHE_DISPLAY);
  RNA_def_property_ui_text(prop, "Show Cache", "Show the status of cached frames in the timeline");
  RNA_def_property_update(prop, NC_SPACE | ND_SPACE_TIME, nullptr);

  prop = RNA_def_property(srna, "cache_softbody", PROP_BOOLEAN, PROP_NONE);
  RNA_def_property_boolean_sdna(prop, nullptr, "cache_display", TIME_CACHE_SOFTBODY);
  RNA_def_property_ui_text(prop, "Softbody", "Show the active object's softbody point cache");
  RNA_def_property_update(prop, NC_SPACE | ND_SPACE_TIME, nullptr);

  prop = RNA_def_property(srna, "cache_particles", PROP_BOOLEAN, PROP_NONE);
  RNA_def_property_boolean_sdna(prop, nullptr, "cache_display", TIME_CACHE_PARTICLES);
  RNA_def_property_ui_text(prop, "Particles", "Show the active object's particle point cache");
  RNA_def_property_update(prop, NC_SPACE | ND_SPACE_TIME, nullptr);

  prop = RNA_def_property(srna, "cache_cloth", PROP_BOOLEAN, PROP_NONE);
  RNA_def_property_boolean_sdna(prop, nullptr, "cache_display", TIME_CACHE_CLOTH);
  RNA_def_property_ui_text(prop, "Cloth", "Show the active object's cloth point cache");
  RNA_def_property_update(prop, NC_SPACE | ND_SPACE_TIME, nullptr);

  prop = RNA_def_property(srna, "cache_smoke", PROP_BOOLEAN, PROP_NONE);
  RNA_def_property_boolean_sdna(prop, nullptr, "cache_display", TIME_CACHE_SMOKE);
  RNA_def_property_ui_text(prop, "Smoke", "Show the active object's smoke cache");
  RNA_def_property_update(prop, NC_SPACE | ND_SPACE_TIME, nullptr);

  prop = RNA_def_property(srna, "cache_simulation_nodes", PROP_BOOLEAN, PROP_NONE);
  RNA_def_property_boolean_sdna(prop, nullptr, "cache_display", TIME_CACHE_SIMULATION_NODES);
  RNA_def_property_ui_text(
      prop, "Simulation Nodes", "Show the active object's simulation nodes cache and bake data");
  RNA_def_property_update(prop, NC_SPACE | ND_SPACE_TIME, nullptr);

  prop = RNA_def_property(srna, "cache_dynamicpaint", PROP_BOOLEAN, PROP_NONE);
  RNA_def_property_boolean_sdna(prop, nullptr, "cache_display", TIME_CACHE_DYNAMICPAINT);
  RNA_def_property_ui_text(prop, "Dynamic Paint", "Show the active object's Dynamic Paint cache");
  RNA_def_property_update(prop, NC_SPACE | ND_SPACE_TIME, nullptr);

  prop = RNA_def_property(srna, "cache_rigidbody", PROP_BOOLEAN, PROP_NONE);
  RNA_def_property_boolean_sdna(prop, nullptr, "cache_display", TIME_CACHE_RIGIDBODY);
  RNA_def_property_ui_text(prop, "Rigid Body", "Show the active object's Rigid Body cache");
  RNA_def_property_update(prop, NC_SPACE | ND_SPACE_TIME, nullptr);
}

static void rna_def_space_graph(BlenderRNA *brna)
{
  StructRNA *srna;
  PropertyRNA *prop;

  /* this is basically the same as the one for the 3D-View, but with some entries omitted */
  static const EnumPropertyItem gpivot_items[] = {
      {V3D_AROUND_CENTER_BOUNDS,
       "BOUNDING_BOX_CENTER",
       ICON_PIVOT_BOUNDBOX,
       "Bounding Box Center",
       ""},
      {V3D_AROUND_CURSOR, "CURSOR", ICON_PIVOT_CURSOR, "2D Cursor", ""},
      {V3D_AROUND_LOCAL_ORIGINS,
       "INDIVIDUAL_ORIGINS",
       ICON_PIVOT_INDIVIDUAL,
       "Individual Centers",
       ""},
      /*{V3D_AROUND_CENTER_MEDIAN, "MEDIAN_POINT", 0, "Median Point", ""}, */
      /*{V3D_AROUND_ACTIVE, "ACTIVE_ELEMENT", 0, "Active Element", ""}, */
      {0, nullptr, 0, nullptr, nullptr},
  };

  srna = RNA_def_struct(brna, "SpaceGraphEditor", "Space");
  RNA_def_struct_sdna(srna, "SpaceGraph");
  RNA_def_struct_ui_text(srna, "Space Graph Editor", "Graph Editor space data");

  rna_def_space_generic_show_region_toggles(
      srna, (1 << RGN_TYPE_UI) | (1 << RGN_TYPE_HUD) | (1 << RGN_TYPE_CHANNELS));

  /* mode */
  prop = RNA_def_property(srna, "mode", PROP_ENUM, PROP_NONE);
  RNA_def_property_enum_sdna(prop, nullptr, "mode");
  RNA_def_property_enum_items(prop, rna_enum_space_graph_mode_items);
  RNA_def_property_ui_text(prop, "Mode", "Editing context being displayed");
  RNA_def_property_flag(prop, PROP_CONTEXT_UPDATE);
  RNA_def_property_update(
      prop, NC_SPACE | ND_SPACE_GRAPH, "rna_SpaceGraphEditor_display_mode_update");

  /* display */
  prop = RNA_def_property(srna, "show_seconds", PROP_BOOLEAN, PROP_NONE);
  RNA_def_property_boolean_sdna(prop, nullptr, "flag", SIPO_DRAWTIME);
  RNA_def_property_ui_text(prop, "Use Timecode", "Show timing as a timecode instead of frames");
  RNA_def_property_update(prop, NC_SPACE | ND_SPACE_GRAPH, nullptr);

  prop = RNA_def_property(srna, "show_sliders", PROP_BOOLEAN, PROP_NONE);
  RNA_def_property_boolean_sdna(prop, nullptr, "flag", SIPO_SLIDERS);
  RNA_def_property_ui_text(prop, "Show Sliders", "Show sliders beside F-Curve channels");
  RNA_def_property_update(prop, NC_SPACE | ND_SPACE_GRAPH, nullptr);

  prop = RNA_def_property(srna, "show_handles", PROP_BOOLEAN, PROP_NONE);
  RNA_def_property_boolean_negative_sdna(prop, nullptr, "flag", SIPO_NOHANDLES);
  RNA_def_property_ui_text(prop, "Show Handles", "Show handles of Bézier control points");
  RNA_def_property_update(prop, NC_SPACE | ND_SPACE_GRAPH, nullptr);

  prop = RNA_def_property(srna, "use_auto_lock_translation_axis", PROP_BOOLEAN, PROP_NONE);
  RNA_def_property_boolean_sdna(prop, nullptr, "flag", SIPO_AUTOLOCK_AXIS);
  RNA_def_property_ui_text(prop,
                           "Auto-Lock Key Axis",
                           "Automatically locks the movement of keyframes to the dominant axis");
  RNA_def_property_update(prop, NC_SPACE | ND_SPACE_GRAPH, nullptr);

  prop = RNA_def_property(srna, "use_only_selected_keyframe_handles", PROP_BOOLEAN, PROP_NONE);
  RNA_def_property_boolean_sdna(prop, nullptr, "flag", SIPO_SELVHANDLESONLY);
  RNA_def_property_ui_text(
      prop, "Only Selected Keyframes Handles", "Only show and edit handles of selected keyframes");
  RNA_def_property_update(prop, NC_SPACE | ND_SPACE_GRAPH, nullptr);

  prop = RNA_def_property(srna, "show_markers", PROP_BOOLEAN, PROP_NONE);
  RNA_def_property_boolean_sdna(prop, nullptr, "flag", SIPO_SHOW_MARKERS);
  RNA_def_property_ui_text(
      prop,
      "Show Markers",
      "If any exists, show markers in a separate row at the bottom of the editor");
  RNA_def_property_update(prop, NC_SPACE | ND_SPACE_GRAPH, nullptr);

  prop = RNA_def_property(srna, "show_extrapolation", PROP_BOOLEAN, PROP_NONE);
  RNA_def_property_boolean_negative_sdna(prop, nullptr, "flag", SIPO_NO_DRAW_EXTRAPOLATION);
  RNA_def_property_ui_text(prop, "Show Extrapolation", "");
  RNA_def_property_update(prop, NC_SPACE | ND_SPACE_GRAPH, nullptr);

  /* editing */
  prop = RNA_def_property(srna, "use_auto_merge_keyframes", PROP_BOOLEAN, PROP_NONE);
  RNA_def_property_boolean_negative_sdna(prop, nullptr, "flag", SIPO_NOTRANSKEYCULL);
  RNA_def_property_ui_text(prop, "Auto-Merge Keyframes", "Automatically merge nearby keyframes");
  RNA_def_property_update(prop, NC_SPACE | ND_SPACE_GRAPH, nullptr);

  prop = RNA_def_property(srna, "use_realtime_update", PROP_BOOLEAN, PROP_NONE);
  RNA_def_property_boolean_negative_sdna(prop, nullptr, "flag", SIPO_NOREALTIMEUPDATES);
  RNA_def_property_ui_text(
      prop,
      "Realtime Updates",
      "When transforming keyframes, changes to the animation data are flushed to other views");
  RNA_def_property_update(prop, NC_SPACE | ND_SPACE_GRAPH, nullptr);

  /* cursor */
  prop = RNA_def_property(srna, "show_cursor", PROP_BOOLEAN, PROP_NONE);
  RNA_def_property_boolean_negative_sdna(prop, nullptr, "flag", SIPO_NODRAWCURSOR);
  RNA_def_property_ui_text(prop, "Show Cursor", "Show 2D cursor");
  RNA_def_property_update(prop, NC_SPACE | ND_SPACE_GRAPH, nullptr);

  prop = RNA_def_property(srna, "cursor_position_x", PROP_FLOAT, PROP_NONE);
  RNA_def_property_float_sdna(prop, nullptr, "cursorTime");
  RNA_def_property_ui_text(
      prop, "Cursor X-Value", "Graph Editor 2D-Value cursor - X-Value component");
  RNA_def_property_update(prop, NC_SPACE | ND_SPACE_GRAPH, nullptr);

  prop = RNA_def_property(srna, "cursor_position_y", PROP_FLOAT, PROP_NONE);
  RNA_def_property_float_sdna(prop, nullptr, "cursorVal");
  RNA_def_property_ui_text(
      prop, "Cursor Y-Value", "Graph Editor 2D-Value cursor - Y-Value component");
  RNA_def_property_update(prop, NC_SPACE | ND_SPACE_GRAPH, nullptr);

  prop = RNA_def_property(srna, "pivot_point", PROP_ENUM, PROP_NONE);
  RNA_def_property_enum_sdna(prop, nullptr, "around");
  RNA_def_property_enum_items(prop, gpivot_items);
  RNA_def_property_ui_text(prop, "Pivot Point", "Pivot center for rotation/scaling");
  RNA_def_property_update(prop, NC_SPACE | ND_SPACE_GRAPH, nullptr);

  /* Dope-sheet. */
  prop = RNA_def_property(srna, "dopesheet", PROP_POINTER, PROP_NONE);
  RNA_def_property_struct_type(prop, "DopeSheet");
  RNA_def_property_pointer_sdna(prop, nullptr, "ads");
  RNA_def_property_ui_text(prop, "Dope Sheet", "Settings for filtering animation data");

  /* Read-only state info. */
  prop = RNA_def_property(srna, "has_ghost_curves", PROP_BOOLEAN, PROP_NONE);
  RNA_def_property_boolean_funcs(prop, "rna_SpaceGraphEditor_has_ghost_curves_get", nullptr);
  RNA_def_property_clear_flag(prop, PROP_EDITABLE);
  RNA_def_property_ui_text(
      prop, "Has Ghost Curves", "Graph Editor instance has some ghost curves stored");

  /* Normalize curves. */
  prop = RNA_def_property(srna, "use_normalization", PROP_BOOLEAN, PROP_NONE);
  RNA_def_property_boolean_sdna(prop, nullptr, "flag", SIPO_NORMALIZE);
  RNA_def_property_ui_text(prop,
                           "Use Normalization",
                           "Display curves in normalized range from -1 to 1, "
                           "for easier editing of multiple curves with different ranges");
  RNA_def_property_flag(prop, PROP_CONTEXT_UPDATE);
  RNA_def_property_update(
      prop, NC_SPACE | ND_SPACE_GRAPH, "rna_SpaceGraphEditor_normalize_update");

  prop = RNA_def_property(srna, "use_auto_normalization", PROP_BOOLEAN, PROP_NONE);
  RNA_def_property_boolean_negative_sdna(prop, nullptr, "flag", SIPO_NORMALIZE_FREEZE);
  RNA_def_property_ui_text(prop,
                           "Auto Normalization",
                           "Automatically recalculate curve normalization on every curve edit");
  RNA_def_property_update(prop, NC_SPACE | ND_SPACE_GRAPH, nullptr);
}

static void rna_def_space_nla(BlenderRNA *brna)
{
  StructRNA *srna;
  PropertyRNA *prop;

  srna = RNA_def_struct(brna, "SpaceNLA", "Space");
  RNA_def_struct_sdna(srna, "SpaceNla");
  RNA_def_struct_ui_text(srna, "Space Nla Editor", "NLA editor space data");

  rna_def_space_generic_show_region_toggles(
      srna, (1 << RGN_TYPE_UI) | (1 << RGN_TYPE_HUD) | (1 << RGN_TYPE_CHANNELS));

  /* display */
  prop = RNA_def_property(srna, "show_seconds", PROP_BOOLEAN, PROP_NONE);
  RNA_def_property_boolean_sdna(prop, nullptr, "flag", SNLA_DRAWTIME);
  RNA_def_property_ui_text(prop, "Use Timecode", "Show timing as a timecode instead of frames");
  RNA_def_property_update(prop, NC_SPACE | ND_SPACE_NLA, nullptr);

  prop = RNA_def_property(srna, "show_strip_curves", PROP_BOOLEAN, PROP_NONE);
  RNA_def_property_boolean_negative_sdna(prop, nullptr, "flag", SNLA_NOSTRIPCURVES);
  RNA_def_property_ui_text(prop, "Show Control F-Curves", "Show influence F-Curves on strips");
  RNA_def_property_update(prop, NC_SPACE | ND_SPACE_NLA, nullptr);

  prop = RNA_def_property(srna, "show_local_markers", PROP_BOOLEAN, PROP_NONE);
  RNA_def_property_boolean_negative_sdna(prop, nullptr, "flag", SNLA_NOLOCALMARKERS);
  RNA_def_property_ui_text(
      prop,
      "Show Local Markers",
      "Show action-local markers on the strips, useful when synchronizing timing across strips");
  RNA_def_property_update(prop, NC_SPACE | ND_SPACE_NLA, nullptr);

  prop = RNA_def_property(srna, "show_markers", PROP_BOOLEAN, PROP_NONE);
  RNA_def_property_boolean_sdna(prop, nullptr, "flag", SNLA_SHOW_MARKERS);
  RNA_def_property_ui_text(
      prop,
      "Show Markers",
      "If any exists, show markers in a separate row at the bottom of the editor");
  RNA_def_property_update(prop, NC_SPACE | ND_SPACE_NLA, nullptr);

  /* editing */
  prop = RNA_def_property(srna, "use_realtime_update", PROP_BOOLEAN, PROP_NONE);
  RNA_def_property_boolean_negative_sdna(prop, nullptr, "flag", SNLA_NOREALTIMEUPDATES);
  RNA_def_property_ui_text(
      prop,
      "Realtime Updates",
      "When transforming strips, changes to the animation data are flushed to other views");
  RNA_def_property_update(prop, NC_SPACE | ND_SPACE_NLA, nullptr);

  /* dopesheet */
  prop = RNA_def_property(srna, "dopesheet", PROP_POINTER, PROP_NONE);
  RNA_def_property_struct_type(prop, "DopeSheet");
  RNA_def_property_pointer_sdna(prop, nullptr, "ads");
  RNA_def_property_ui_text(prop, "Dope Sheet", "Settings for filtering animation data");
}

static void rna_def_console_line(BlenderRNA *brna)
{
  static const EnumPropertyItem console_line_type_items[] = {
      {CONSOLE_LINE_OUTPUT, "OUTPUT", 0, "Output", ""},
      {CONSOLE_LINE_INPUT, "INPUT", 0, "Input", ""},
      {CONSOLE_LINE_INFO, "INFO", 0, "Info", ""},
      {CONSOLE_LINE_ERROR, "ERROR", 0, "Error", ""},
      {0, nullptr, 0, nullptr, nullptr},
  };

  StructRNA *srna;
  PropertyRNA *prop;

  srna = RNA_def_struct(brna, "ConsoleLine", nullptr);
  RNA_def_struct_ui_text(srna, "Console Input", "Input line for the interactive console");

  prop = RNA_def_property(srna, "body", PROP_STRING, PROP_NONE);
  RNA_def_property_string_funcs(
      prop, "rna_ConsoleLine_body_get", "rna_ConsoleLine_body_length", "rna_ConsoleLine_body_set");
  RNA_def_property_ui_text(prop, "Line", "Text in the line");
  RNA_def_property_update(prop, NC_SPACE | ND_SPACE_CONSOLE, nullptr);
  RNA_def_property_translation_context(prop, BLT_I18NCONTEXT_ID_TEXT);

  prop = RNA_def_property(
      srna, "current_character", PROP_INT, PROP_NONE); /* copied from text editor */
  RNA_def_property_int_funcs(prop,
                             "rna_ConsoleLine_current_character_get",
                             "rna_ConsoleLine_current_character_set",
                             nullptr);
  RNA_def_property_update(prop, NC_SPACE | ND_SPACE_CONSOLE, nullptr);

  prop = RNA_def_property(srna, "type", PROP_ENUM, PROP_NONE);
  RNA_def_property_enum_sdna(prop, nullptr, "type");
  RNA_def_property_enum_items(prop, console_line_type_items);
  RNA_def_property_ui_text(prop, "Type", "Console line type when used in scrollback");
}

static void rna_def_space_console(BlenderRNA *brna)
{
  StructRNA *srna;
  PropertyRNA *prop;

  srna = RNA_def_struct(brna, "SpaceConsole", "Space");
  RNA_def_struct_sdna(srna, "SpaceConsole");
  RNA_def_struct_ui_text(srna, "Space Console", "Interactive Python console");

  /* display */
  prop = RNA_def_property(srna, "font_size", PROP_INT, PROP_NONE); /* copied from text editor */
  RNA_def_property_int_sdna(prop, nullptr, "lheight");
  RNA_def_property_range(prop, 1, 256); /* Large range since Hi-DPI scales down size. */
  RNA_def_property_ui_text(prop, "Font Size", "Font size to use for displaying the text");
  RNA_def_property_update(prop, 0, "rna_SpaceConsole_rect_update");

  prop = RNA_def_property(
      srna, "select_start", PROP_INT, PROP_UNSIGNED); /* copied from text editor */
  RNA_def_property_int_sdna(prop, nullptr, "sel_start");
  RNA_def_property_update(prop, NC_SPACE | ND_SPACE_CONSOLE, nullptr);

  prop = RNA_def_property(
      srna, "select_end", PROP_INT, PROP_UNSIGNED); /* copied from text editor */
  RNA_def_property_int_sdna(prop, nullptr, "sel_end");
  RNA_def_property_update(prop, NC_SPACE | ND_SPACE_CONSOLE, nullptr);

  prop = RNA_def_property(srna, "prompt", PROP_STRING, PROP_NONE);
  RNA_def_property_ui_text(prop, "Prompt", "Command line prompt");

  prop = RNA_def_property(srna, "language", PROP_STRING, PROP_NONE);
  RNA_def_property_ui_text(prop, "Language", "Command line prompt language");
  RNA_def_property_translation_context(prop, BLT_I18NCONTEXT_EDITOR_PYTHON_CONSOLE);

  prop = RNA_def_property(srna, "history", PROP_COLLECTION, PROP_NONE);
  RNA_def_property_collection_sdna(prop, nullptr, "history", nullptr);
  RNA_def_property_struct_type(prop, "ConsoleLine");
  RNA_def_property_ui_text(prop, "History", "Command history");

  prop = RNA_def_property(srna, "scrollback", PROP_COLLECTION, PROP_NONE);
  RNA_def_property_collection_sdna(prop, nullptr, "scrollback", nullptr);
  RNA_def_property_struct_type(prop, "ConsoleLine");
  RNA_def_property_ui_text(prop, "Output", "Command output");
}

/* Filter for datablock types in link/append. */
static void rna_def_fileselect_idfilter(BlenderRNA *brna)
{

  StructRNA *srna = RNA_def_struct(brna, "FileSelectIDFilter", nullptr);
  RNA_def_struct_sdna(srna, "FileSelectParams");
  RNA_def_struct_nested(brna, srna, "FileSelectParams");
  RNA_def_struct_ui_text(
      srna, "File Select ID Filter", "Which ID types to show/hide, when browsing a library");

  const IDFilterEnumPropertyItem *individual_ids_and_categories[] = {
      rna_enum_id_type_filter_items,
      rna_enum_space_file_id_filter_categories,
      nullptr,
  };
  for (uint i = 0; individual_ids_and_categories[i]; i++) {
    for (int j = 0; individual_ids_and_categories[i][j].identifier; j++) {
      PropertyRNA *prop = RNA_def_property(
          srna, individual_ids_and_categories[i][j].identifier, PROP_BOOLEAN, PROP_NONE);
      RNA_def_property_boolean_sdna(
          prop, nullptr, "filter_id", individual_ids_and_categories[i][j].flag);
      RNA_def_property_ui_text(prop,
                               individual_ids_and_categories[i][j].name,
                               individual_ids_and_categories[i][j].description);
      RNA_def_property_ui_icon(prop, individual_ids_and_categories[i][j].icon, 0);
      RNA_def_property_update(prop, NC_SPACE | ND_SPACE_FILE_PARAMS, nullptr);
    }
  }
}

/* Filter for datablock types in the Asset Browser. */
static void rna_def_fileselect_asset_idfilter(BlenderRNA *brna)
{
  StructRNA *srna = RNA_def_struct(brna, "FileAssetSelectIDFilter", nullptr);
  RNA_def_struct_sdna(srna, "FileSelectParams");
  RNA_def_struct_nested(brna, srna, "FileSelectParams");
  RNA_def_struct_ui_text(srna,
                         "File Select Asset Filter",
                         "Which asset types to show/hide, when browsing an asset library");

  static char experimental_prop_names[INDEX_ID_MAX][MAX_NAME];

  for (uint i = 0; rna_enum_id_type_filter_items[i].identifier; i++) {
    const IDFilterEnumPropertyItem *item = &rna_enum_id_type_filter_items[i];
    const bool is_experimental = (ED_ASSET_TYPE_IDS_NON_EXPERIMENTAL_FLAGS & item->flag) == 0;

    const char *identifier = rna_enum_id_type_filter_items[i].identifier;
    if (is_experimental) {
      /* Create name for experimental property and store in static buffer. */
      SNPRINTF(experimental_prop_names[i], "experimental_%s", identifier);
      identifier = experimental_prop_names[i];
    }

    PropertyRNA *prop = RNA_def_property(srna, identifier, PROP_BOOLEAN, PROP_NONE);
    RNA_def_property_boolean_sdna(prop, nullptr, "filter_id", item->flag);
    RNA_def_property_ui_text(prop, item->name, item->description);
    RNA_def_property_ui_icon(prop, item->icon, 0);
    RNA_def_property_update(prop, NC_SPACE | ND_SPACE_FILE_PARAMS, nullptr);
  }
}

static void rna_def_fileselect_entry(BlenderRNA *brna)
{
  PropertyRNA *prop;
  StructRNA *srna = RNA_def_struct(brna, "FileSelectEntry", nullptr);
  RNA_def_struct_sdna(srna, "FileDirEntry");
  RNA_def_struct_ui_text(srna, "File Select Entry", "A file viewable in the File Browser");

  prop = RNA_def_property(srna, "name", PROP_STRING, PROP_FILENAME);
  RNA_def_property_editable_func(prop, "rna_FileBrowser_FileSelectEntry_name_editable");
  RNA_def_property_clear_flag(prop, PROP_EDITABLE);
  RNA_def_property_string_funcs(prop,
                                "rna_FileBrowser_FileSelectEntry_name_get",
                                "rna_FileBrowser_FileSelectEntry_name_length",
                                nullptr);
  RNA_def_property_ui_text(prop, "Name", "");
  RNA_def_struct_name_property(srna, prop);

  prop = RNA_def_property(srna, "relative_path", PROP_STRING, PROP_FILEPATH);
  RNA_def_property_string_funcs(prop,
                                "rna_FileBrowser_FileSelectEntry_relative_path_get",
                                "rna_FileBrowser_FileSelectEntry_relative_path_length",
                                nullptr);
  RNA_def_property_ui_text(prop,
                           "Relative Path",
                           "Path relative to the directory currently displayed in the File "
                           "Browser (includes the file name)");
  RNA_def_property_clear_flag(prop, PROP_EDITABLE);

  prop = RNA_def_int(
      srna,
      "preview_icon_id",
      0,
      INT_MIN,
      INT_MAX,
      "Icon ID",
      "Unique integer identifying the preview of this file as an icon (zero means invalid)",
      INT_MIN,
      INT_MAX);
  RNA_def_property_clear_flag(prop, PROP_EDITABLE);
  RNA_def_property_int_funcs(
      prop, "rna_FileBrowser_FileSelectEntry_preview_icon_id_get", nullptr, nullptr);

  prop = RNA_def_property(srna, "asset_data", PROP_POINTER, PROP_NONE);
  RNA_def_property_struct_type(prop, "AssetMetaData");
  RNA_def_property_pointer_funcs(
      prop, "rna_FileBrowser_FileSelectEntry_asset_data_get", nullptr, nullptr, nullptr);
  RNA_def_property_ui_text(
      prop, "Asset Data", "Asset data, valid if the file represents an asset");
}

static void rna_def_fileselect_params(BlenderRNA *brna)
{
  StructRNA *srna;
  PropertyRNA *prop;

  static const EnumPropertyItem file_display_items[] = {
      {FILE_VERTICALDISPLAY,
       "LIST_VERTICAL",
       ICON_LONGDISPLAY,
       "Vertical List",
       "Display files as a vertical list"},
      {FILE_HORIZONTALDISPLAY,
       "LIST_HORIZONTAL",
       ICON_SHORTDISPLAY,
       "Horizontal List",
       "Display files as a horizontal list"},
      {FILE_IMGDISPLAY, "THUMBNAIL", ICON_IMGDISPLAY, "Thumbnails", "Display files as thumbnails"},
      {0, nullptr, 0, nullptr, nullptr},
  };

  /* BFA - Adjusted sizes to be more useful in Thumbnail View and match from menus dropdown */
  static const EnumPropertyItem display_size_items[] = {
      {48, "TINY", 0, "Tiny", ""},
      {96, "SMALL", 0, "Small", ""},
      {128, "NORMAL", 0, "Medium", ""},
      {256, "LARGE", 0, "Large", ""},
      {0, nullptr, 0, nullptr, nullptr},
  };

  srna = RNA_def_struct(brna, "FileSelectParams", nullptr);
  RNA_def_struct_path_func(srna, "rna_FileSelectParams_path");
  RNA_def_struct_ui_text(srna, "File Select Parameters", "File Select Parameters");

  prop = RNA_def_property(srna, "title", PROP_STRING, PROP_NONE);
  RNA_def_property_string_sdna(prop, nullptr, "title");
  RNA_def_property_ui_text(prop, "Title", "Title for the file browser");
  RNA_def_property_clear_flag(prop, PROP_EDITABLE);

  /* Use BYTESTRING rather than DIRPATH as sub-type so UI code doesn't add OT_directory_browse
   * button when displaying this prop in the file browser (it would just open a file browser). That
   * should be the only effective difference between the two. */
  prop = RNA_def_property(srna, "directory", PROP_STRING, PROP_BYTESTRING);
  RNA_def_property_string_sdna(prop, nullptr, "dir");
  RNA_def_property_ui_text(prop, "Directory", "Directory displayed in the file browser");
  RNA_def_property_update(prop, NC_SPACE | ND_SPACE_FILE_PARAMS, nullptr);

  prop = RNA_def_property(srna, "filename", PROP_STRING, PROP_FILENAME);
  RNA_def_property_string_sdna(prop, nullptr, "file");
  RNA_def_property_ui_text(prop, "File Name", "Active file in the file browser");
  RNA_def_property_editable_func(prop, "rna_FileSelectParams_filename_editable");
  RNA_def_property_update(prop, NC_SPACE | ND_SPACE_FILE_PARAMS, nullptr);

  prop = RNA_def_property(srna, "use_library_browsing", PROP_BOOLEAN, PROP_NONE);
  RNA_def_property_ui_text(
      prop, "Library Browser", "Whether we may browse Blender files' content or not");
  RNA_def_property_clear_flag(prop, PROP_EDITABLE);
  RNA_def_property_boolean_funcs(prop, "rna_FileSelectParams_use_lib_get", nullptr);

  prop = RNA_def_property(srna, "display_type", PROP_ENUM, PROP_NONE);
  RNA_def_property_enum_sdna(prop, nullptr, "display");
  RNA_def_property_enum_items(prop, file_display_items);
  RNA_def_property_ui_text(prop, "Display Mode", "Display mode for the file list");
  RNA_def_property_update(prop, NC_SPACE | ND_SPACE_FILE_PARAMS, nullptr);

  prop = RNA_def_property(srna, "recursion_level", PROP_ENUM, PROP_NONE);
  RNA_def_property_enum_items(prop, fileselectparams_recursion_level_items);
  RNA_def_property_enum_funcs(
      prop, nullptr, nullptr, "rna_FileSelectParams_recursion_level_itemf");
  RNA_def_property_ui_text(prop, "Recursion", "Numbers of dirtree levels to show simultaneously");
  RNA_def_property_update(prop, NC_SPACE | ND_SPACE_FILE_PARAMS, nullptr);

  prop = RNA_def_property(srna, "show_details_size", PROP_BOOLEAN, PROP_NONE);
  RNA_def_property_boolean_sdna(prop, nullptr, "details_flags", FILE_DETAILS_SIZE);
  RNA_def_property_ui_text(prop, "File Size", "Show a column listing the size of each file");
  RNA_def_property_update(prop, NC_SPACE | ND_SPACE_FILE_PARAMS, nullptr);

  prop = RNA_def_property(srna, "show_details_datetime", PROP_BOOLEAN, PROP_NONE);
  RNA_def_property_boolean_sdna(prop, nullptr, "details_flags", FILE_DETAILS_DATETIME);
  RNA_def_property_ui_text(
      prop,
      "File Modification Date",
      "Show a column listing the date and time of modification for each file");
  RNA_def_property_update(prop, NC_SPACE | ND_SPACE_FILE_PARAMS, nullptr);

  prop = RNA_def_property(srna, "use_filter", PROP_BOOLEAN, PROP_NONE);
  RNA_def_property_boolean_sdna(prop, nullptr, "flag", FILE_FILTER);
  RNA_def_property_ui_text(prop, "Filter Files", "Enable filtering of files");
  RNA_def_property_update(prop, NC_SPACE | ND_SPACE_FILE_PARAMS, nullptr);

  prop = RNA_def_property(srna, "show_hidden", PROP_BOOLEAN, PROP_NONE);
  RNA_def_property_boolean_negative_sdna(prop, nullptr, "flag", FILE_HIDE_DOT);
  RNA_def_property_ui_text(prop, "Show Hidden", "Show hidden dot files");
  RNA_def_property_update(prop, NC_SPACE | ND_SPACE_FILE_PARAMS, nullptr);

  prop = RNA_def_property(srna, "sort_method", PROP_ENUM, PROP_NONE);
  RNA_def_property_enum_sdna(prop, nullptr, "sort");
  RNA_def_property_enum_items(prop, rna_enum_fileselect_params_sort_items);
  RNA_def_property_enum_funcs(prop, nullptr, nullptr, "rna_FileSelectParams_sort_method_itemf");
  RNA_def_property_ui_text(prop, "Sort", "");
  RNA_def_property_update(prop, NC_SPACE | ND_SPACE_FILE_PARAMS, nullptr);

  prop = RNA_def_property(srna, "use_sort_invert", PROP_BOOLEAN, PROP_NONE);
  RNA_def_property_boolean_sdna(prop, nullptr, "flag", FILE_SORT_INVERT);
  RNA_def_property_ui_text(
      prop, "Reverse Sorting", "Sort items descending, from highest value to lowest");
  RNA_def_property_update(prop, NC_SPACE | ND_SPACE_FILE_PARAMS, nullptr);

  prop = RNA_def_property(srna, "use_filter_image", PROP_BOOLEAN, PROP_NONE);
  RNA_def_property_boolean_sdna(prop, nullptr, "filter", FILE_TYPE_IMAGE);
  RNA_def_property_ui_text(prop, "Filter Images", "Show image files");
  RNA_def_property_ui_icon(prop, ICON_FILE_IMAGE, 0);
  RNA_def_property_update(prop, NC_SPACE | ND_SPACE_FILE_PARAMS, nullptr);

  prop = RNA_def_property(srna, "use_filter_blender", PROP_BOOLEAN, PROP_NONE);
  RNA_def_property_boolean_sdna(prop, nullptr, "filter", FILE_TYPE_BLENDER);
  RNA_def_property_ui_text(prop, "Filter Blender", "Show .blend files");
  RNA_def_property_ui_icon(prop, ICON_FILE_BLEND, 0);
  RNA_def_property_update(prop, NC_SPACE | ND_SPACE_FILE_PARAMS, nullptr);

  prop = RNA_def_property(srna, "use_filter_backup", PROP_BOOLEAN, PROP_NONE);
  RNA_def_property_boolean_sdna(prop, nullptr, "filter", FILE_TYPE_BLENDER_BACKUP);
  RNA_def_property_ui_text(
      prop, "Filter Blender Backup Files", "Show .blend1, .blend2, etc. files");
  RNA_def_property_ui_icon(prop, ICON_FILE_BACKUP, 0);
  RNA_def_property_update(prop, NC_SPACE | ND_SPACE_FILE_PARAMS, nullptr);

  prop = RNA_def_property(srna, "use_filter_movie", PROP_BOOLEAN, PROP_NONE);
  RNA_def_property_boolean_sdna(prop, nullptr, "filter", FILE_TYPE_MOVIE);
  RNA_def_property_ui_text(prop, "Filter Movies", "Show movie files");
  RNA_def_property_ui_icon(prop, ICON_FILE_MOVIE, 0);
  RNA_def_property_update(prop, NC_SPACE | ND_SPACE_FILE_PARAMS, nullptr);

  prop = RNA_def_property(srna, "use_filter_script", PROP_BOOLEAN, PROP_NONE);
  RNA_def_property_boolean_sdna(prop, nullptr, "filter", FILE_TYPE_PYSCRIPT);
  RNA_def_property_ui_text(prop, "Filter Script", "Show script files");
  RNA_def_property_ui_icon(prop, ICON_FILE_SCRIPT, 0);
  RNA_def_property_update(prop, NC_SPACE | ND_SPACE_FILE_PARAMS, nullptr);

  prop = RNA_def_property(srna, "use_filter_font", PROP_BOOLEAN, PROP_NONE);
  RNA_def_property_boolean_sdna(prop, nullptr, "filter", FILE_TYPE_FTFONT);
  RNA_def_property_ui_text(prop, "Filter Fonts", "Show font files");
  RNA_def_property_ui_icon(prop, ICON_FILE_FONT, 0);
  RNA_def_property_update(prop, NC_SPACE | ND_SPACE_FILE_PARAMS, nullptr);

  prop = RNA_def_property(srna, "use_filter_sound", PROP_BOOLEAN, PROP_NONE);
  RNA_def_property_boolean_sdna(prop, nullptr, "filter", FILE_TYPE_SOUND);
  RNA_def_property_ui_text(prop, "Filter Sound", "Show sound files");
  RNA_def_property_ui_icon(prop, ICON_FILE_SOUND, 0);
  RNA_def_property_update(prop, NC_SPACE | ND_SPACE_FILE_PARAMS, nullptr);

  prop = RNA_def_property(srna, "use_filter_text", PROP_BOOLEAN, PROP_NONE);
  RNA_def_property_boolean_sdna(prop, nullptr, "filter", FILE_TYPE_TEXT);
  RNA_def_property_ui_text(prop, "Filter Text", "Show text files");
  RNA_def_property_ui_icon(prop, ICON_FILE_TEXT, 0);
  RNA_def_property_update(prop, NC_SPACE | ND_SPACE_FILE_PARAMS, nullptr);

  prop = RNA_def_property(srna, "use_filter_volume", PROP_BOOLEAN, PROP_NONE);
  RNA_def_property_boolean_sdna(prop, nullptr, "filter", FILE_TYPE_VOLUME);
  RNA_def_property_ui_text(prop, "Filter Volume", "Show 3D volume files");
  RNA_def_property_ui_icon(prop, ICON_VOLUME_DATA, 0);
  RNA_def_property_update(prop, NC_SPACE | ND_SPACE_FILE_PARAMS, nullptr);

  prop = RNA_def_property(srna, "use_filter_folder", PROP_BOOLEAN, PROP_NONE);
  RNA_def_property_boolean_sdna(prop, nullptr, "filter", FILE_TYPE_FOLDER);
  RNA_def_property_ui_text(prop, "Filter Folder", "Show folders");
  RNA_def_property_ui_icon(prop, ICON_FILE_FOLDER, 0);
  RNA_def_property_update(prop, NC_SPACE | ND_SPACE_FILE_PARAMS, nullptr);

  prop = RNA_def_property(srna, "use_filter_blendid", PROP_BOOLEAN, PROP_NONE);
  RNA_def_property_boolean_sdna(prop, nullptr, "filter", FILE_TYPE_BLENDERLIB);
  RNA_def_property_ui_text(
      prop, "Filter Blender IDs", "Show .blend files items (objects, materials, etc.)");
  RNA_def_property_ui_icon(prop, ICON_BLENDER, 0);
  RNA_def_property_update(prop, NC_SPACE | ND_SPACE_FILE_PARAMS, nullptr);

  prop = RNA_def_property(srna, "use_filter_asset_only", PROP_BOOLEAN, PROP_NONE);
  RNA_def_property_boolean_sdna(prop, nullptr, "flag", FILE_ASSETS_ONLY);
  RNA_def_property_ui_text(
      prop, "Only Assets", "Hide .blend files items that are not data-blocks with asset metadata");
  RNA_def_property_update(prop, NC_SPACE | ND_SPACE_FILE_PARAMS, nullptr);

  prop = RNA_def_property(srna, "filter_id", PROP_POINTER, PROP_NONE);
  RNA_def_property_flag(prop, PROP_NEVER_NULL);
  RNA_def_property_struct_type(prop, "FileSelectIDFilter");
  RNA_def_property_pointer_funcs(
      prop, "rna_FileSelectParams_filter_id_get", nullptr, nullptr, nullptr);
  RNA_def_property_ui_text(
      prop, "Filter ID Types", "Which ID types to show/hide, when browsing a library");

  prop = RNA_def_property(srna, "filter_glob", PROP_STRING, PROP_NONE);
  RNA_def_property_string_sdna(prop, nullptr, "filter_glob");
  RNA_def_property_ui_text(prop,
                           "Extension Filter",
                           "UNIX shell-like filename patterns matching, supports wildcards ('*') "
                           "and list of patterns separated by ';'");
  RNA_def_property_string_funcs(prop, nullptr, nullptr, "rna_FileSelectPrams_filter_glob_set");
  RNA_def_property_update(prop, NC_SPACE | ND_SPACE_FILE_LIST, nullptr);

  prop = RNA_def_property(srna, "filter_search", PROP_STRING, PROP_NONE);
  RNA_def_property_string_sdna(prop, nullptr, "filter_search");
  RNA_def_property_ui_text(
      prop, "Name or Tag Filter", "Filter by name or tag, supports '*' wildcard");
  RNA_def_property_flag(prop, PROP_TEXTEDIT_UPDATE);
  RNA_def_property_update(prop, NC_SPACE | ND_SPACE_FILE_LIST, nullptr);

  prop = RNA_def_property(srna, "display_size", PROP_INT, PROP_NONE);
  RNA_def_property_int_sdna(prop, nullptr, "thumbnail_size");
  RNA_def_property_ui_text(prop, "Display Size", "Change the size of thumbnails");
  RNA_def_property_update(prop, NC_SPACE | ND_SPACE_FILE_LIST, nullptr);
  RNA_def_property_int_default(prop, 96);
  RNA_def_property_range(prop, 16, 256);
  RNA_def_property_ui_range(prop, 16, 256, 1, 0);

  prop = RNA_def_property(srna, "display_size_discrete", PROP_ENUM, PROP_NONE);
  RNA_def_property_enum_sdna(prop, nullptr, "thumbnail_size");
  RNA_def_property_enum_items(prop, display_size_items);
  RNA_def_property_ui_text(
      prop, "Display Size", "Change the size of thumbnails in discrete steps");
  RNA_def_property_update(prop, NC_SPACE | ND_SPACE_FILE_LIST, nullptr);
}

static void rna_def_fileselect_asset_params(BlenderRNA *brna)
{
  StructRNA *srna;
  PropertyRNA *prop;

  static const EnumPropertyItem asset_import_method_items[] = {
      {FILE_ASSET_IMPORT_FOLLOW_PREFS,
       "FOLLOW_PREFS",
       ICON_PREFERENCES,
       "Follow Preferences",
       "Use the import method set in the Preferences for this asset library, don't override it "
       "for this Asset Browser"},
      {FILE_ASSET_IMPORT_LINK, "LINK", ICON_LINK_BLEND, "Link", "Import the assets as linked data-block"},
      {FILE_ASSET_IMPORT_APPEND,
       "APPEND",
       ICON_APPEND_BLEND,
       "Append",
       "Import the assets as copied data-block, with no link to the original asset data-block"},
      {FILE_ASSET_IMPORT_APPEND_REUSE,
       "APPEND_REUSE",
       ICON_FILE_BLEND,
       "Append (Reuse Data)",
       "Import the assets as copied data-block while avoiding multiple copies of nested, "
       "typically heavy data. For example the textures of a material asset, or the mesh of an "
       "object asset, don't have to be copied every time this asset is imported. The instances of "
       "the asset share the data instead"},
      {0, nullptr, 0, nullptr, nullptr},
  };

  srna = RNA_def_struct(brna, "FileAssetSelectParams", "FileSelectParams");
  RNA_def_struct_ui_text(
      srna, "Asset Select Parameters", "Settings for the file selection in Asset Browser mode");

  prop = rna_def_asset_library_reference_common(srna,
                                                "rna_FileAssetSelectParams_asset_library_get",
                                                "rna_FileAssetSelectParams_asset_library_set");
  RNA_def_property_ui_text(prop, "Asset Library", "");
  RNA_def_property_update(prop, NC_SPACE | ND_SPACE_FILE_PARAMS, nullptr);

  prop = RNA_def_property(srna, "catalog_id", PROP_STRING, PROP_NONE);
  RNA_def_property_string_funcs(prop,
                                "rna_FileAssetSelectParams_catalog_id_get",
                                "rna_FileAssetSelectParams_catalog_id_length",
                                "rna_FileAssetSelectParams_catalog_id_set");
  RNA_def_property_ui_text(prop, "Catalog UUID", "The UUID of the catalog shown in the browser");
  RNA_def_property_update(prop, NC_SPACE | ND_SPACE_FILE_PARAMS, nullptr);

  prop = RNA_def_property(srna, "filter_asset_id", PROP_POINTER, PROP_NONE);
  RNA_def_property_flag(prop, PROP_NEVER_NULL);
  RNA_def_property_struct_type(prop, "FileAssetSelectIDFilter");
  RNA_def_property_pointer_funcs(
      prop, "rna_FileAssetSelectParams_filter_id_get", nullptr, nullptr, nullptr);
  RNA_def_property_ui_text(prop,
                           "Filter Asset Types",
                           "Which asset types to show/hide, when browsing an asset library");

  prop = RNA_def_property(srna, "import_method", PROP_ENUM, PROP_NONE);
  RNA_def_property_enum_items(prop, asset_import_method_items);
  RNA_def_property_ui_text(prop, "Import Method", "Determine how the asset will be imported");
  /* BFA - needed for setting #use_instance from UI before executing drop operator */
  RNA_def_boolean(srna, "drop_collections_as_instances", false, "Drop Collections as Instances", "");
  /* BFA - needed for dropping collection at origin instead of cursor when #use_instance is enabled */
  RNA_def_boolean(srna, "drop_collections_at_origin", true, "Drop instance collections at origin", "");
  /* Asset drag info saved by buttons stores the import method, so the space must redraw when
   * import method changes. */
  RNA_def_property_update(prop, NC_SPACE | ND_SPACE_FILE_LIST, nullptr);
}

static void rna_def_filemenu_entry(BlenderRNA *brna)
{
  StructRNA *srna;
  PropertyRNA *prop;

  srna = RNA_def_struct(brna, "FileBrowserFSMenuEntry", nullptr);
  RNA_def_struct_sdna(srna, "FSMenuEntry");
  RNA_def_struct_ui_text(srna, "File Select Parameters", "File Select Parameters");

  prop = RNA_def_property(srna, "path", PROP_STRING, PROP_FILEPATH);
  RNA_def_property_string_funcs(prop,
                                "rna_FileBrowser_FSMenuEntry_path_get",
                                "rna_FileBrowser_FSMenuEntry_path_length",
                                "rna_FileBrowser_FSMenuEntry_path_set");
  RNA_def_property_ui_text(prop, "Path", "");
  RNA_def_property_translation_context(prop, BLT_I18NCONTEXT_EDITOR_FILEBROWSER);

  /* Use #PROP_FILENAME sub-type so the UI can manipulate non-UTF8 names. */
  prop = RNA_def_property(srna, "name", PROP_STRING, PROP_FILENAME);
  RNA_def_property_string_funcs(prop,
                                "rna_FileBrowser_FSMenuEntry_name_get",
                                "rna_FileBrowser_FSMenuEntry_name_length",
                                "rna_FileBrowser_FSMenuEntry_name_set");
  RNA_def_property_editable_func(prop, "rna_FileBrowser_FSMenuEntry_name_get_editable");
  RNA_def_property_ui_text(prop, "Name", "");
  RNA_def_struct_name_property(srna, prop);

  prop = RNA_def_property(srna, "icon", PROP_INT, PROP_NONE);
  RNA_def_property_int_funcs(prop,
                             "rna_FileBrowser_FSMenuEntry_icon_get",
                             "rna_FileBrowser_FSMenuEntry_icon_set",
                             nullptr);
  RNA_def_property_ui_text(prop, "Icon", "");

  prop = RNA_def_property(srna, "use_save", PROP_BOOLEAN, PROP_NONE);
  RNA_def_property_boolean_funcs(prop, "rna_FileBrowser_FSMenuEntry_use_save_get", nullptr);
  RNA_def_property_ui_text(
      prop, "Save", "Whether this path is saved in bookmarks, or generated from OS");
  RNA_def_property_clear_flag(prop, PROP_EDITABLE);

  prop = RNA_def_property(srna, "is_valid", PROP_BOOLEAN, PROP_NONE);
  RNA_def_property_boolean_funcs(prop, "rna_FileBrowser_FSMenuEntry_is_valid_get", nullptr);
  RNA_def_property_ui_text(prop, "Valid", "Whether this path is currently reachable");
  RNA_def_property_clear_flag(prop, PROP_EDITABLE);
}

static void rna_def_space_filebrowser(BlenderRNA *brna)
{
  StructRNA *srna;
  PropertyRNA *prop;

  srna = RNA_def_struct(brna, "SpaceFileBrowser", "Space");
  RNA_def_struct_sdna(srna, "SpaceFile");
  RNA_def_struct_ui_text(srna, "Space File Browser", "File browser space data");

  rna_def_space_generic_show_region_toggles(
      srna, (1 << RGN_TYPE_TOOLS) | (1 << RGN_TYPE_UI) | (1 << RGN_TYPE_TOOL_PROPS));

  prop = RNA_def_property(srna, "browse_mode", PROP_ENUM, PROP_NONE);
  RNA_def_property_enum_items(prop, rna_enum_space_file_browse_mode_items);
  RNA_def_property_ui_text(
      prop,
      "Browsing Mode",
      "Type of the File Editor view (regular file browsing or asset browsing)");
  RNA_def_property_update(prop, 0, "rna_SpaceFileBrowser_browse_mode_update");

  prop = RNA_def_property(srna, "params", PROP_POINTER, PROP_NONE);
  RNA_def_property_struct_type(prop, "FileSelectParams");
  RNA_def_property_pointer_funcs(
      prop, "rna_FileBrowser_params_get", nullptr, "rna_FileBrowser_params_typef", nullptr);
  RNA_def_property_ui_text(
      prop, "Filebrowser Parameter", "Parameters and Settings for the Filebrowser");

  prop = RNA_def_property(srna, "active_operator", PROP_POINTER, PROP_NONE);
  RNA_def_property_pointer_sdna(prop, nullptr, "op");
  RNA_def_property_ui_text(prop, "Active Operator", "");

  /* keep this for compatibility with existing presets,
   * not exposed in c++ api because of keyword conflict */
  prop = RNA_def_property(srna, "operator", PROP_POINTER, PROP_NONE);
  RNA_def_property_pointer_sdna(prop, nullptr, "op");
  RNA_def_property_ui_text(prop, "Active Operator", "");

  /* bookmarks, recent files etc. */
  prop = RNA_def_collection(srna,
                            "system_folders",
                            "FileBrowserFSMenuEntry",
                            "System Folders",
                            "System's folders (usually root, available hard drives, etc)");
  RNA_def_property_collection_funcs(prop,
                                    "rna_FileBrowser_FSMenuSystem_data_begin",
                                    "rna_FileBrowser_FSMenu_next",
                                    "rna_FileBrowser_FSMenu_end",
                                    "rna_FileBrowser_FSMenu_get",
                                    "rna_FileBrowser_FSMenuSystem_data_length",
                                    nullptr,
                                    nullptr,
                                    nullptr);
  RNA_def_property_clear_flag(prop, PROP_EDITABLE);

  prop = RNA_def_int(srna,
                     "system_folders_active",
                     -1,
                     -1,
                     INT_MAX,
                     "Active System Folder",
                     "Index of active system folder (-1 if none)",
                     -1,
                     INT_MAX);
  RNA_def_property_int_sdna(prop, nullptr, "systemnr");
  RNA_def_property_int_funcs(prop,
                             "rna_FileBrowser_FSMenuSystem_active_get",
                             "rna_FileBrowser_FSMenuSystem_active_set",
                             "rna_FileBrowser_FSMenuSystem_active_range");
  RNA_def_property_flag(prop, PROP_CONTEXT_UPDATE);
  RNA_def_property_update(
      prop, NC_SPACE | ND_SPACE_FILE_PARAMS, "rna_FileBrowser_FSMenu_active_update");

  prop = RNA_def_collection(srna,
                            "system_bookmarks",
                            "FileBrowserFSMenuEntry",
                            "System Bookmarks",
                            "System's bookmarks");
  RNA_def_property_collection_funcs(prop,
                                    "rna_FileBrowser_FSMenuSystemBookmark_data_begin",
                                    "rna_FileBrowser_FSMenu_next",
                                    "rna_FileBrowser_FSMenu_end",
                                    "rna_FileBrowser_FSMenu_get",
                                    "rna_FileBrowser_FSMenuSystemBookmark_data_length",
                                    nullptr,
                                    nullptr,
                                    nullptr);
  RNA_def_property_clear_flag(prop, PROP_EDITABLE);

  prop = RNA_def_int(srna,
                     "system_bookmarks_active",
                     -1,
                     -1,
                     INT_MAX,
                     "Active System Bookmark",
                     "Index of active system bookmark (-1 if none)",
                     -1,
                     INT_MAX);
  RNA_def_property_int_sdna(prop, nullptr, "system_bookmarknr");
  RNA_def_property_int_funcs(prop,
                             "rna_FileBrowser_FSMenuSystemBookmark_active_get",
                             "rna_FileBrowser_FSMenuSystemBookmark_active_set",
                             "rna_FileBrowser_FSMenuSystemBookmark_active_range");
  RNA_def_property_flag(prop, PROP_CONTEXT_UPDATE);
  RNA_def_property_update(
      prop, NC_SPACE | ND_SPACE_FILE_PARAMS, "rna_FileBrowser_FSMenu_active_update");

  prop = RNA_def_collection(
      srna, "bookmarks", "FileBrowserFSMenuEntry", "Bookmarks", "User's bookmarks");
  RNA_def_property_collection_funcs(prop,
                                    "rna_FileBrowser_FSMenuBookmark_data_begin",
                                    "rna_FileBrowser_FSMenu_next",
                                    "rna_FileBrowser_FSMenu_end",
                                    "rna_FileBrowser_FSMenu_get",
                                    "rna_FileBrowser_FSMenuBookmark_data_length",
                                    nullptr,
                                    nullptr,
                                    nullptr);
  RNA_def_property_flag(prop, PROP_EDITABLE);

  prop = RNA_def_int(srna,
                     "bookmarks_active",
                     -1,
                     -1,
                     INT_MAX,
                     "Active Bookmark",
                     "Index of active bookmark (-1 if none)",
                     -1,
                     INT_MAX);
  RNA_def_property_int_sdna(prop, nullptr, "bookmarknr");
  RNA_def_property_int_funcs(prop,
                             "rna_FileBrowser_FSMenuBookmark_active_get",
                             "rna_FileBrowser_FSMenuBookmark_active_set",
                             "rna_FileBrowser_FSMenuBookmark_active_range");
  RNA_def_property_flag(prop, PROP_CONTEXT_UPDATE);
  RNA_def_property_update(
      prop, NC_SPACE | ND_SPACE_FILE_PARAMS, "rna_FileBrowser_FSMenu_active_update");

  prop = RNA_def_collection(
      srna, "recent_folders", "FileBrowserFSMenuEntry", "Recent Folders", "");
  RNA_def_property_collection_funcs(prop,
                                    "rna_FileBrowser_FSMenuRecent_data_begin",
                                    "rna_FileBrowser_FSMenu_next",
                                    "rna_FileBrowser_FSMenu_end",
                                    "rna_FileBrowser_FSMenu_get",
                                    "rna_FileBrowser_FSMenuRecent_data_length",
                                    nullptr,
                                    nullptr,
                                    nullptr);
  RNA_def_property_flag(prop, PROP_EDITABLE);

  prop = RNA_def_int(srna,
                     "recent_folders_active",
                     -1,
                     -1,
                     INT_MAX,
                     "Active Recent Folder",
                     "Index of active recent folder (-1 if none)",
                     -1,
                     INT_MAX);
  RNA_def_property_int_sdna(prop, nullptr, "recentnr");
  RNA_def_property_int_funcs(prop,
                             "rna_FileBrowser_FSMenuRecent_active_get",
                             "rna_FileBrowser_FSMenuRecent_active_set",
                             "rna_FileBrowser_FSMenuRecent_active_range");
  RNA_def_property_flag(prop, PROP_CONTEXT_UPDATE);
  RNA_def_property_update(
      prop, NC_SPACE | ND_SPACE_FILE_PARAMS, "rna_FileBrowser_FSMenu_active_update");

  RNA_api_space_filebrowser(srna);
}

static void rna_def_space_info(BlenderRNA *brna)
{
  StructRNA *srna;
  PropertyRNA *prop;

  srna = RNA_def_struct(brna, "SpaceInfo", "Space");
  RNA_def_struct_sdna(srna, "SpaceInfo");
  RNA_def_struct_ui_text(srna, "Space Info", "Info space data");

  /* reporting display */
  prop = RNA_def_property(srna, "show_report_debug", PROP_BOOLEAN, PROP_NONE);
  RNA_def_property_boolean_sdna(prop, nullptr, "rpt_mask", INFO_RPT_DEBUG);
  RNA_def_property_ui_text(prop, "Show Debug", "Display debug reporting info");
  RNA_def_property_update(prop, NC_SPACE | ND_SPACE_INFO_REPORT, nullptr);

  prop = RNA_def_property(srna, "show_report_info", PROP_BOOLEAN, PROP_NONE);
  RNA_def_property_boolean_sdna(prop, nullptr, "rpt_mask", INFO_RPT_INFO);
  RNA_def_property_ui_text(prop, "Show Info", "Display general information");
  RNA_def_property_update(prop, NC_SPACE | ND_SPACE_INFO_REPORT, nullptr);

  prop = RNA_def_property(srna, "show_report_operator", PROP_BOOLEAN, PROP_NONE);
  RNA_def_property_boolean_sdna(prop, nullptr, "rpt_mask", INFO_RPT_OP);
  RNA_def_property_ui_text(prop, "Show Operator", "Display the operator log");
  RNA_def_property_update(prop, NC_SPACE | ND_SPACE_INFO_REPORT, nullptr);

  prop = RNA_def_property(srna, "show_report_warning", PROP_BOOLEAN, PROP_NONE);
  RNA_def_property_boolean_sdna(prop, nullptr, "rpt_mask", INFO_RPT_WARN);
  RNA_def_property_ui_text(prop, "Show Warn", "Display warnings");
  RNA_def_property_update(prop, NC_SPACE | ND_SPACE_INFO_REPORT, nullptr);

  prop = RNA_def_property(srna, "show_report_error", PROP_BOOLEAN, PROP_NONE);
  RNA_def_property_boolean_sdna(prop, nullptr, "rpt_mask", INFO_RPT_ERR);
  RNA_def_property_ui_text(prop, "Show Error", "Display error text");
  RNA_def_property_update(prop, NC_SPACE | ND_SPACE_INFO_REPORT, nullptr);
}

static void rna_def_space_userpref(BlenderRNA *brna)
{
  static const EnumPropertyItem filter_type_items[] = {
      {0, "NAME", 0, "Name", "Filter based on the operator name"},
      {1, "KEY", 0, "Key-Binding", "Filter based on key bindings"},
      {0, nullptr, 0, nullptr, nullptr},
  };

  StructRNA *srna;
  PropertyRNA *prop;

  srna = RNA_def_struct(brna, "SpacePreferences", "Space");
  RNA_def_struct_sdna(srna, "SpaceUserPref");
  RNA_def_struct_ui_text(srna, "Space Preferences", "Preferences space data");

  prop = RNA_def_property(srna, "filter_type", PROP_ENUM, PROP_NONE);
  RNA_def_property_enum_sdna(prop, nullptr, "filter_type");
  RNA_def_property_enum_items(prop, filter_type_items);
  RNA_def_property_ui_text(prop, "Filter Type", "Filter method");
  RNA_def_property_update(prop, NC_SPACE | ND_SPACE_NODE, nullptr);

  prop = RNA_def_property(srna, "filter_text", PROP_STRING, PROP_NONE);
  RNA_def_property_string_sdna(prop, nullptr, "filter");
  RNA_def_property_flag(prop, PROP_TEXTEDIT_UPDATE);
  RNA_def_property_ui_text(prop, "Filter", "Search term for filtering in the UI");
}

static void rna_def_node_tree_path(BlenderRNA *brna)
{
  StructRNA *srna;
  PropertyRNA *prop;

  srna = RNA_def_struct(brna, "NodeTreePath", nullptr);
  RNA_def_struct_sdna(srna, "bNodeTreePath");
  RNA_def_struct_ui_text(srna, "Node Tree Path", "Element of the node space tree path");

  prop = RNA_def_property(srna, "node_tree", PROP_POINTER, PROP_NONE);
  RNA_def_property_pointer_sdna(prop, nullptr, "nodetree");
  RNA_def_property_clear_flag(prop, PROP_EDITABLE);
  RNA_def_property_ui_text(prop, "Node Tree", "Node Tree\nBase node tree from context");
}

static void rna_def_space_node_path_api(BlenderRNA *brna, PropertyRNA *cprop)
{
  StructRNA *srna;
  PropertyRNA *prop, *parm;
  FunctionRNA *func;

  RNA_def_property_srna(cprop, "SpaceNodeEditorPath");
  srna = RNA_def_struct(brna, "SpaceNodeEditorPath", nullptr);
  RNA_def_struct_sdna(srna, "SpaceNode");
  RNA_def_struct_ui_text(srna, "Space Node Editor Path", "History of node trees in the editor");

  prop = RNA_def_property(srna, "to_string", PROP_STRING, PROP_NONE);
  RNA_def_property_string_funcs(
      prop, "rna_SpaceNodeEditor_path_get", "rna_SpaceNodeEditor_path_length", nullptr);
  RNA_def_property_clear_flag(prop, PROP_EDITABLE);
  RNA_def_struct_ui_text(srna, "Path", "Get the node tree path as a string");
  RNA_def_property_translation_context(prop, BLT_I18NCONTEXT_EDITOR_FILEBROWSER);

  func = RNA_def_function(srna, "clear", "rna_SpaceNodeEditor_path_clear");
  RNA_def_function_ui_description(func, "Reset the node tree path");
  RNA_def_function_flag(func, FUNC_USE_CONTEXT);

  func = RNA_def_function(srna, "start", "rna_SpaceNodeEditor_path_start");
  RNA_def_function_ui_description(func, "Set the root node tree");
  RNA_def_function_flag(func, FUNC_USE_CONTEXT);
  parm = RNA_def_pointer(func, "node_tree", "NodeTree", "Node Tree", "");
  RNA_def_parameter_flags(parm, PropertyFlag(0), PARM_REQUIRED | PARM_RNAPTR);

  func = RNA_def_function(srna, "append", "rna_SpaceNodeEditor_path_append");
  RNA_def_function_ui_description(func, "Append a node group tree to the path");
  RNA_def_function_flag(func, FUNC_USE_CONTEXT);
  parm = RNA_def_pointer(
      func, "node_tree", "NodeTree", "Node Tree", "Node tree to append to the node editor path");
  RNA_def_parameter_flags(parm, PropertyFlag(0), PARM_REQUIRED | PARM_RNAPTR);
  parm = RNA_def_pointer(func, "node", "Node", "Node", "Group node linking to this node tree");
  RNA_def_parameter_flags(parm, PropertyFlag(0), PARM_RNAPTR);

  func = RNA_def_function(srna, "pop", "rna_SpaceNodeEditor_path_pop");
  RNA_def_function_ui_description(func, "Remove the last node tree from the path");
  RNA_def_function_flag(func, FUNC_USE_CONTEXT);
}

static void rna_def_space_node_overlay(BlenderRNA *brna)
{
  StructRNA *srna;
  PropertyRNA *prop;

  static const EnumPropertyItem preview_shapes[] = {
      {SN_OVERLAY_PREVIEW_FLAT, "FLAT", ICON_MESH_PLANE, "Flat", "Use the default flat previews"},
      {SN_OVERLAY_PREVIEW_3D,
       "3D",
       ICON_SPHERE,
       "3D",
       "Use the material preview scene for the node previews"},
      {0, nullptr, 0, nullptr, nullptr},
  };

  srna = RNA_def_struct(brna, "SpaceNodeOverlay", nullptr);
  RNA_def_struct_sdna(srna, "SpaceNode");
  RNA_def_struct_nested(brna, srna, "SpaceNodeEditor");
  RNA_def_struct_path_func(srna, "rna_SpaceNodeOverlay_path");
  RNA_def_struct_ui_text(
      srna, "Overlay Settings", "Settings for display of overlays in the Node Editor");

  prop = RNA_def_property(srna, "show_overlays", PROP_BOOLEAN, PROP_NONE);
  RNA_def_property_boolean_sdna(prop, nullptr, "overlay.flag", SN_OVERLAY_SHOW_OVERLAYS);
  RNA_def_property_boolean_default(prop, true);
  RNA_def_property_ui_text(prop, "Show Overlays", "Display overlays like colored or dashed wires");
  RNA_def_property_update(prop, NC_SPACE | ND_SPACE_NODE, nullptr);

  prop = RNA_def_property(srna, "show_wire_color", PROP_BOOLEAN, PROP_NONE);
  RNA_def_property_boolean_sdna(prop, nullptr, "overlay.flag", SN_OVERLAY_SHOW_WIRE_COLORS);
  RNA_def_property_boolean_default(prop, true);
  RNA_def_property_ui_text(
      prop, "Show Wire Colors", "Color node links based on their connected sockets");
  RNA_def_property_update(prop, NC_SPACE | ND_SPACE_NODE, nullptr);

  prop = RNA_def_property(srna, "show_reroute_auto_labels", PROP_BOOLEAN, PROP_NONE);
  RNA_def_property_boolean_sdna(
      prop, nullptr, "overlay.flag", SN_OVERLAY_SHOW_REROUTE_AUTO_LABELS);
  RNA_def_property_boolean_default(prop, false);
  RNA_def_property_ui_text(prop,
                           "Show Reroute Auto Labels",
                           "Label reroute nodes based on the label of connected reroute nodes");
  RNA_def_property_update(prop, NC_SPACE | ND_SPACE_NODE, nullptr);

  prop = RNA_def_property(srna, "show_timing", PROP_BOOLEAN, PROP_NONE);
  RNA_def_property_boolean_sdna(prop, nullptr, "overlay.flag", SN_OVERLAY_SHOW_TIMINGS);
  RNA_def_property_boolean_default(prop, false);
  RNA_def_property_ui_text(prop, "Show Timing", "Display each node's last execution time");
  RNA_def_property_update(prop, NC_SPACE | ND_SPACE_NODE, nullptr);

  prop = RNA_def_property(srna, "show_context_path", PROP_BOOLEAN, PROP_NONE);
  RNA_def_property_boolean_sdna(prop, nullptr, "overlay.flag", SN_OVERLAY_SHOW_PATH);
  RNA_def_property_boolean_default(prop, true);
  RNA_def_property_ui_text(prop, "Show Tree Path", "Display breadcrumbs for the editor's context");
  RNA_def_property_update(prop, NC_SPACE | ND_SPACE_NODE, nullptr);

  prop = RNA_def_property(srna, "show_named_attributes", PROP_BOOLEAN, PROP_NONE);
  RNA_def_property_boolean_sdna(prop, nullptr, "overlay.flag", SN_OVERLAY_SHOW_NAMED_ATTRIBUTES);
  RNA_def_property_boolean_default(prop, true);
  RNA_def_property_ui_text(
      prop, "Show Named Attributes", "Show when nodes are using named attributes");
  RNA_def_property_update(prop, NC_SPACE | ND_SPACE_NODE, nullptr);

  prop = RNA_def_property(srna, "show_previews", PROP_BOOLEAN, PROP_NONE);
  RNA_def_property_boolean_sdna(prop, nullptr, "overlay.flag", SN_OVERLAY_SHOW_PREVIEWS);
  RNA_def_property_boolean_default(prop, false);
  RNA_def_property_ui_text(
      prop, "Show Node Previews", "Display each node's preview if node is toggled");
  RNA_def_property_update(prop, NC_SPACE | ND_SPACE_NODE, nullptr);

  prop = RNA_def_property(srna, "preview_shape", PROP_ENUM, PROP_NONE);
  RNA_def_property_enum_sdna(prop, nullptr, "overlay.preview_shape");
  RNA_def_property_enum_items(prop, preview_shapes);
  RNA_def_property_enum_default(prop, SN_OVERLAY_PREVIEW_FLAT);
  RNA_def_property_ui_text(prop, "Preview Shape", "Preview shape used by the node previews");
  RNA_def_property_update(prop, NC_SPACE | ND_SPACE_NODE, nullptr);
}

static void rna_def_space_node(BlenderRNA *brna)
{
  StructRNA *srna;
  PropertyRNA *prop;

  static const EnumPropertyItem texture_id_type_items[] = {
      {SNODE_TEX_WORLD, "WORLD", ICON_WORLD, "World", "Edit texture nodes from World"},
      {SNODE_TEX_BRUSH, "BRUSH", ICON_BRUSH_DATA, "Brush", "Edit texture nodes from Brush"},
#  ifdef WITH_FREESTYLE
      {SNODE_TEX_LINESTYLE,
       "LINESTYLE",
       ICON_LINE_DATA,
       "Line Style",
       "Edit texture nodes from Line Style"},
#  endif
      {0, nullptr, 0, nullptr, nullptr},
  };

  static const EnumPropertyItem shader_type_items[] = {
      {SNODE_SHADER_OBJECT, "OBJECT", ICON_OBJECT_DATA, "Object", "Edit shader nodes from Object"},
      {SNODE_SHADER_WORLD, "WORLD", ICON_WORLD, "World", "Edit shader nodes from World"},
#  ifdef WITH_FREESTYLE
      {SNODE_SHADER_LINESTYLE,
       "LINESTYLE",
       ICON_LINE_DATA,
       "Line Style",
       "Edit shader nodes from Line Style"},
#  endif
      {0, nullptr, 0, nullptr, nullptr},
  };

  static const EnumPropertyItem geometry_nodes_type_items[] = {
      {SNODE_GEOMETRY_MODIFIER,
       "MODIFIER",
       ICON_MODIFIER, /*BFA - icon added*/
       "Modifier",
       "Edit node group from active object's active modifier"},
      {SNODE_GEOMETRY_TOOL,
       "TOOL",
       ICON_TOOL_SETTINGS, /*BFA - icon added*/
       "Tool",
       "Edit any geometry node group for use as an operator"},
      {0, nullptr, 0, nullptr, nullptr},
  };

  static const EnumPropertyItem backdrop_channels_items[] = {
      {SNODE_USE_ALPHA,
       "COLOR_ALPHA",
       ICON_IMAGE_RGB_ALPHA,
       "Color & Alpha",
       "Display image with RGB colors and alpha transparency"},
      {0, "COLOR", ICON_IMAGE_RGB, "Color", "Display image with RGB colors"},
      {SNODE_SHOW_ALPHA, "ALPHA", ICON_IMAGE_ALPHA, "Alpha", "Display alpha transparency channel"},
      {SNODE_SHOW_R, "RED", ICON_COLOR_RED, "Red", ""},
      {SNODE_SHOW_G, "GREEN", ICON_COLOR_GREEN, "Green", ""},
      {SNODE_SHOW_B, "BLUE", ICON_COLOR_BLUE, "Blue", ""},
      {0, nullptr, 0, nullptr, nullptr},
  };

  static const EnumPropertyItem insert_ofs_dir_items[] = {
      {SNODE_INSERTOFS_DIR_RIGHT, "RIGHT", 0, "Right"},
      {SNODE_INSERTOFS_DIR_LEFT, "LEFT", 0, "Left"},
      {0, nullptr, 0, nullptr, nullptr},
  };

  static const EnumPropertyItem dummy_items[] = {
      {0, "DUMMY", 0, "", ""},
      {0, nullptr, 0, nullptr, nullptr},
  };

  srna = RNA_def_struct(brna, "SpaceNodeEditor", "Space");
  RNA_def_struct_sdna(srna, "SpaceNode");
  RNA_def_struct_ui_text(srna, "Space Node Editor", "Node editor space data");

  rna_def_space_generic_show_region_toggles(srna, (1 << RGN_TYPE_TOOLS) | (1 << RGN_TYPE_UI) |
                                             (1 << RGN_TYPE_ASSET_SHELF)); // bfa assetshelf

  prop = RNA_def_property(srna, "tree_type", PROP_ENUM, PROP_NONE);
  RNA_def_property_enum_items(prop, dummy_items);
  RNA_def_property_enum_funcs(prop,
                              "rna_SpaceNodeEditor_tree_type_get",
                              "rna_SpaceNodeEditor_tree_type_set",
                              "rna_SpaceNodeEditor_tree_type_itemf");
  RNA_def_property_ui_text(prop, "Tree Type", "Node tree type to display and edit");
  RNA_def_property_update(prop, NC_SPACE | ND_SPACE_NODE, nullptr);

  prop = RNA_def_property(srna, "texture_type", PROP_ENUM, PROP_NONE);
  RNA_def_property_enum_sdna(prop, nullptr, "texfrom");
  RNA_def_property_enum_items(prop, texture_id_type_items);
  RNA_def_property_ui_text(prop, "Texture Type", "Type of data to take texture from");
  RNA_def_property_translation_context(prop, BLT_I18NCONTEXT_ID_ID);
  RNA_def_property_update(prop, NC_SPACE | ND_SPACE_NODE, nullptr);

  prop = RNA_def_property(srna, "shader_type", PROP_ENUM, PROP_NONE);
  RNA_def_property_enum_sdna(prop, nullptr, "shaderfrom");
  RNA_def_property_enum_items(prop, shader_type_items);
  RNA_def_property_ui_text(prop, "Shader Type", "Type of data to take shader from");
  RNA_def_property_translation_context(prop, BLT_I18NCONTEXT_ID_ID);
  RNA_def_property_update(prop, NC_SPACE | ND_SPACE_NODE, nullptr);

  prop = RNA_def_property(srna, "geometry_nodes_type", PROP_ENUM, PROP_NONE);
  RNA_def_property_enum_sdna(prop, nullptr, "geometry_nodes_type");
  RNA_def_property_enum_items(prop, geometry_nodes_type_items);
  RNA_def_property_ui_text(prop, "Geometry Nodes Type", "");
  RNA_def_property_translation_context(prop, BLT_I18NCONTEXT_ID_ID);
  RNA_def_property_update(
      prop, NC_SPACE | ND_SPACE_NODE, "rna_SpaceNodeEditor_geometry_nodes_type_update");

  prop = RNA_def_property(srna, "id", PROP_POINTER, PROP_NONE);
  RNA_def_property_clear_flag(prop, PROP_EDITABLE);
  RNA_def_property_ui_text(prop, "ID", "Data whose nodes are being edited");

  prop = RNA_def_property(srna, "id_from", PROP_POINTER, PROP_NONE);
  RNA_def_property_pointer_sdna(prop, nullptr, "from");
  RNA_def_property_clear_flag(prop, PROP_EDITABLE);
  RNA_def_property_ui_text(prop, "ID From", "Data from which the edited data is linked");

  prop = RNA_def_property(srna, "path", PROP_COLLECTION, PROP_NONE);
  RNA_def_property_collection_sdna(prop, nullptr, "treepath", nullptr);
  RNA_def_property_struct_type(prop, "NodeTreePath");
  RNA_def_property_ui_text(
      prop, "Node Tree Path", "Path from the data to the currently edited node tree");
  rna_def_space_node_path_api(brna, prop);

  prop = RNA_def_property(srna, "node_tree", PROP_POINTER, PROP_NONE);
  RNA_def_property_pointer_funcs(prop,
                                 nullptr,
                                 "rna_SpaceNodeEditor_node_tree_set",
                                 nullptr,
                                 "rna_SpaceNodeEditor_node_tree_poll");
  RNA_def_property_pointer_sdna(prop, nullptr, "nodetree");
  RNA_def_property_flag(prop, PROP_EDITABLE | PROP_CONTEXT_UPDATE);
  RNA_def_property_ui_text(prop, "Node Tree", "Base node tree from context");
  RNA_def_property_update(prop, NC_SPACE | ND_SPACE_NODE, "rna_SpaceNodeEditor_node_tree_update");

  prop = RNA_def_property(srna, "edit_tree", PROP_POINTER, PROP_NONE);
  RNA_def_property_pointer_sdna(prop, nullptr, "edittree");
  RNA_def_property_clear_flag(prop, PROP_EDITABLE);
  RNA_def_property_ui_text(prop, "Edit Tree", "Node tree being displayed and edited");

  prop = RNA_def_property(srna, "pin", PROP_BOOLEAN, PROP_NONE);
  RNA_def_property_boolean_sdna(prop, nullptr, "flag", SNODE_PIN);
  RNA_def_property_ui_text(prop, "Pinned", "Use the pinned node tree");
  RNA_def_property_ui_icon(prop, ICON_UNPINNED, 1);
  RNA_def_property_update(prop, NC_SPACE | ND_SPACE_NODE, nullptr);

  prop = RNA_def_property(srna, "show_backdrop", PROP_BOOLEAN, PROP_NONE);
  RNA_def_property_boolean_sdna(prop, nullptr, "flag", SNODE_BACKDRAW);
  RNA_def_property_ui_text(
      prop, "Backdrop", "Use active Viewer Node output as backdrop for compositing nodes");
  RNA_def_property_update(
      prop, NC_SPACE | ND_SPACE_NODE_VIEW, "rna_SpaceNodeEditor_show_backdrop_update");

  prop = RNA_def_property(srna, "geometry_nodes_tool_tree", PROP_POINTER, PROP_NONE);
  RNA_def_property_pointer_funcs(
      prop, nullptr, nullptr, nullptr, "rna_SpaceNodeEditor_geometry_nodes_tool_tree_poll");
  RNA_def_property_flag(prop, PROP_EDITABLE | PROP_CONTEXT_UPDATE);
  RNA_def_property_ui_text(prop, "Node Tool Tree", "Node group to edit as node tool");
  RNA_def_property_update(prop, NC_SPACE | ND_SPACE_NODE, "rna_SpaceNodeEditor_node_tree_update");

  prop = RNA_def_property(srna, "show_annotation", PROP_BOOLEAN, PROP_NONE);
  RNA_def_property_boolean_sdna(prop, nullptr, "flag", SNODE_SHOW_GPENCIL);
  RNA_def_property_ui_text(prop, "Show Annotation", "Show annotations for this view");
  RNA_def_property_update(prop, NC_SPACE | ND_SPACE_NODE_VIEW, nullptr);

  prop = RNA_def_property(srna, "backdrop_zoom", PROP_FLOAT, PROP_NONE);
  RNA_def_property_float_sdna(prop, nullptr, "zoom");
  RNA_def_property_float_default(prop, 1.0f);
  RNA_def_property_range(prop, 0.01f, FLT_MAX);
  RNA_def_property_ui_range(prop, 0.01, 100, 1, 2);
  RNA_def_property_ui_text(prop, "Backdrop Zoom", "Backdrop zoom factor");
  RNA_def_property_update(prop, NC_SPACE | ND_SPACE_NODE_VIEW, nullptr);

  prop = RNA_def_property(srna, "backdrop_offset", PROP_FLOAT, PROP_NONE);
  RNA_def_property_float_sdna(prop, nullptr, "xof");
  RNA_def_property_array(prop, 2);
  RNA_def_property_ui_text(prop, "Backdrop Offset", "Backdrop offset");
  RNA_def_property_update(prop, NC_SPACE | ND_SPACE_NODE_VIEW, nullptr);

  prop = RNA_def_property(srna, "backdrop_channels", PROP_ENUM, PROP_NONE);
  RNA_def_property_enum_bitflag_sdna(prop, nullptr, "flag");
  RNA_def_property_enum_items(prop, backdrop_channels_items);
  RNA_def_property_ui_text(prop, "Display Channels", "Channels of the image to draw");
  RNA_def_property_update(prop, NC_SPACE | ND_SPACE_NODE_VIEW, nullptr);
  /* the mx/my "cursor" in the node editor is used only by operators to store the mouse position */
  prop = RNA_def_property(srna, "cursor_location", PROP_FLOAT, PROP_XYZ);
  RNA_def_property_array(prop, 2);
  RNA_def_property_float_funcs(prop,
                               "rna_SpaceNodeEditor_cursor_location_get",
                               "rna_SpaceNodeEditor_cursor_location_set",
                               nullptr);
  RNA_def_property_ui_text(prop, "Cursor Location", "Location for adding new nodes");
  RNA_def_property_update(prop, NC_SPACE | ND_SPACE_NODE_VIEW, nullptr);

  prop = RNA_def_property(srna, "insert_offset_direction", PROP_ENUM, PROP_NONE);
  RNA_def_property_enum_bitflag_sdna(prop, nullptr, "insert_ofs_dir");
  RNA_def_property_enum_items(prop, insert_ofs_dir_items);
  RNA_def_property_ui_text(
      prop, "Auto-offset Direction", "Direction to offset nodes on insertion");
  RNA_def_property_update(prop, NC_SPACE | ND_SPACE_NODE_VIEW, nullptr);

  /* Overlays */
  prop = RNA_def_property(srna, "overlay", PROP_POINTER, PROP_NONE);
  RNA_def_property_flag(prop, PROP_NEVER_NULL);
  RNA_def_property_struct_type(prop, "SpaceNodeOverlay");
  RNA_def_property_pointer_funcs(prop, "rna_SpaceNode_overlay_get", nullptr, nullptr, nullptr);
  RNA_def_property_ui_text(
      prop, "Overlay Settings", "Settings for display of overlays in the Node Editor");

  prop = RNA_def_property(srna, "supports_previews", PROP_BOOLEAN, PROP_NONE);
  RNA_def_property_boolean_funcs(prop, "rna_SpaceNode_supports_previews", nullptr);
  RNA_def_property_clear_flag(prop, PROP_EDITABLE);
  RNA_def_property_ui_text(prop,
                           "Supports Previews",
                           "Whether the node editor's type supports displaying node previews");

  rna_def_space_node_overlay(brna);
  RNA_api_space_node(srna);
}

static void rna_def_space_clip(BlenderRNA *brna)
{
  StructRNA *srna;
  PropertyRNA *prop;

  static const EnumPropertyItem view_items[] = {
      {SC_VIEW_CLIP, "CLIP", ICON_SEQUENCE, "Clip", "Show editing clip preview"},
      {SC_VIEW_GRAPH, "GRAPH", ICON_GRAPH, "Graph", "Show graph view for active element"},
      {SC_VIEW_DOPESHEET,
       "DOPESHEET",
       ICON_ACTION,
       "Dope Sheet",
       "Dope Sheet view for tracking data"},
      {0, nullptr, 0, nullptr, nullptr},
  };

  static const EnumPropertyItem annotation_source_items[] = {
      {SC_GPENCIL_SRC_CLIP, "CLIP", 0, "Clip", "Show annotation data which belongs to movie clip"},
      {SC_GPENCIL_SRC_TRACK,
       "TRACK",
       0,
       "Track",
       "Show annotation data which belongs to active track"},
      {0, nullptr, 0, nullptr, nullptr},
  };

  static const EnumPropertyItem pivot_items[] = {
      {V3D_AROUND_CENTER_BOUNDS,
       "BOUNDING_BOX_CENTER",
       ICON_PIVOT_BOUNDBOX,
       "Bounding Box Center",
       "Pivot around bounding box center of selected object(s)"},
      {V3D_AROUND_CURSOR, "CURSOR", ICON_PIVOT_CURSOR, "2D Cursor", "Pivot around the 2D cursor"},
      {V3D_AROUND_LOCAL_ORIGINS,
       "INDIVIDUAL_ORIGINS",
       ICON_PIVOT_INDIVIDUAL,
       "Individual Origins",
       "Pivot around each object's own origin"},
      {V3D_AROUND_CENTER_MEDIAN,
       "MEDIAN_POINT",
       ICON_PIVOT_MEDIAN,
       "Median Point",
       "Pivot around the median point of selected objects"},
      {0, nullptr, 0, nullptr, nullptr},
  };

  srna = RNA_def_struct(brna, "SpaceClipEditor", "Space");
  RNA_def_struct_sdna(srna, "SpaceClip");
  RNA_def_struct_ui_text(srna, "Space Clip Editor", "Clip editor space data");

  rna_def_space_generic_show_region_toggles(
      srna, (1 << RGN_TYPE_TOOLS) | (1 << RGN_TYPE_UI) | (1 << RGN_TYPE_HUD));

  /* movieclip */
  prop = RNA_def_property(srna, "clip", PROP_POINTER, PROP_NONE);
  RNA_def_property_flag(prop, PROP_EDITABLE);
  RNA_def_property_ui_text(prop, "Movie Clip", "Movie clip displayed and edited in this space");
  RNA_def_property_pointer_funcs(prop, nullptr, "rna_SpaceClipEditor_clip_set", nullptr, nullptr);
  RNA_def_property_update(prop, NC_SPACE | ND_SPACE_CLIP, nullptr);

  /* clip user */
  prop = RNA_def_property(srna, "clip_user", PROP_POINTER, PROP_NONE);
  RNA_def_property_flag(prop, PROP_NEVER_NULL);
  RNA_def_property_struct_type(prop, "MovieClipUser");
  RNA_def_property_pointer_sdna(prop, nullptr, "user");
  RNA_def_property_ui_text(
      prop, "Movie Clip User", "Parameters defining which frame of the movie clip is displayed");
  RNA_def_property_update(prop, NC_SPACE | ND_SPACE_CLIP, nullptr);

  /* mask */
  rna_def_space_mask_info(srna, NC_SPACE | ND_SPACE_CLIP, "rna_SpaceClipEditor_mask_set");

  /* mode */
  prop = RNA_def_property(srna, "mode", PROP_ENUM, PROP_NONE);
  RNA_def_property_enum_sdna(prop, nullptr, "mode");
  RNA_def_property_enum_items(prop, rna_enum_clip_editor_mode_items);
  RNA_def_property_ui_text(prop, "Mode", "Editing context being displayed");
  RNA_def_property_translation_context(prop, BLT_I18NCONTEXT_ID_MOVIECLIP);
  RNA_def_property_update(prop, NC_SPACE | ND_SPACE_CLIP, "rna_SpaceClipEditor_clip_mode_update");

  /* view */
  prop = RNA_def_property(srna, "view", PROP_ENUM, PROP_NONE);
  RNA_def_property_enum_sdna(prop, nullptr, "view");
  RNA_def_property_enum_items(prop, view_items);
  RNA_def_property_ui_text(prop, "View", "Type of the clip editor view");
  RNA_def_property_translation_context(prop, BLT_I18NCONTEXT_ID_MOVIECLIP);
  RNA_def_property_update(prop, NC_SPACE | ND_SPACE_CLIP, "rna_SpaceClipEditor_view_type_update");

  /* show pattern */
  prop = RNA_def_property(srna, "show_marker_pattern", PROP_BOOLEAN, PROP_NONE);
  RNA_def_property_ui_text(prop, "Show Marker Pattern", "Show pattern boundbox for markers");
  RNA_def_property_boolean_sdna(prop, nullptr, "flag", SC_SHOW_MARKER_PATTERN);
  RNA_def_property_update(prop, NC_SPACE | ND_SPACE_CLIP, nullptr);

  /* show search */
  prop = RNA_def_property(srna, "show_marker_search", PROP_BOOLEAN, PROP_NONE);
  RNA_def_property_ui_text(prop, "Show Marker Search", "Show search boundbox for markers");
  RNA_def_property_boolean_sdna(prop, nullptr, "flag", SC_SHOW_MARKER_SEARCH);
  RNA_def_property_update(prop, NC_SPACE | ND_SPACE_CLIP, nullptr);

  /* lock to selection */
  prop = RNA_def_property(srna, "lock_selection", PROP_BOOLEAN, PROP_NONE);
  RNA_def_property_ui_text(
      prop, "Lock to Selection", "Lock viewport to selected markers during playback");
  RNA_def_property_boolean_sdna(prop, nullptr, "flag", SC_LOCK_SELECTION);
  RNA_def_property_update(
      prop, NC_SPACE | ND_SPACE_CLIP, "rna_SpaceClipEditor_lock_selection_update");

  /* lock to time cursor */
  prop = RNA_def_property(srna, "lock_time_cursor", PROP_BOOLEAN, PROP_NONE);
  RNA_def_property_ui_text(
      prop, "Lock to Time Cursor", "Lock curves view to time cursor during playback and tracking");
  RNA_def_property_boolean_sdna(prop, nullptr, "flag", SC_LOCK_TIMECURSOR);
  RNA_def_property_update(prop, NC_SPACE | ND_SPACE_CLIP, nullptr);

  /* show markers paths */
  prop = RNA_def_property(srna, "show_track_path", PROP_BOOLEAN, PROP_NONE);
  RNA_def_property_boolean_sdna(prop, nullptr, "flag", SC_SHOW_TRACK_PATH);
  RNA_def_property_ui_text(prop, "Show Track Path", "Show path of how track moves");
  RNA_def_property_update(prop, NC_SPACE | ND_SPACE_CLIP, nullptr);

  /* path length */
  prop = RNA_def_property(srna, "path_length", PROP_INT, PROP_NONE);
  RNA_def_property_int_sdna(prop, nullptr, "path_length");
  RNA_def_property_range(prop, 0, INT_MAX);
  RNA_def_property_ui_text(prop, "Path Length", "Length of displaying path, in frames");
  RNA_def_property_update(prop, NC_SPACE | ND_SPACE_CLIP, nullptr);

  /* show tiny markers */
  prop = RNA_def_property(srna, "show_tiny_markers", PROP_BOOLEAN, PROP_NONE);
  RNA_def_property_ui_text(prop, "Show Tiny Markers", "Show markers in a more compact manner");
  RNA_def_property_boolean_sdna(prop, nullptr, "flag", SC_SHOW_TINY_MARKER);
  RNA_def_property_update(prop, NC_SPACE | ND_SPACE_CLIP, nullptr);

  /* show bundles */
  prop = RNA_def_property(srna, "show_bundles", PROP_BOOLEAN, PROP_NONE);
  RNA_def_property_ui_text(prop, "Show Bundles", "Show projection of 3D markers into footage");
  RNA_def_property_boolean_sdna(prop, nullptr, "flag", SC_SHOW_BUNDLES);
  RNA_def_property_update(prop, NC_SPACE | ND_SPACE_CLIP, nullptr);

  /* mute footage */
  prop = RNA_def_property(srna, "use_mute_footage", PROP_BOOLEAN, PROP_NONE);
  RNA_def_property_ui_text(prop, "Mute Footage", "Mute footage and show black background instead");
  RNA_def_property_boolean_sdna(prop, nullptr, "flag", SC_MUTE_FOOTAGE);
  RNA_def_property_update(prop, NC_SPACE | ND_SPACE_CLIP, nullptr);

  /* hide disabled */
  prop = RNA_def_property(srna, "show_disabled", PROP_BOOLEAN, PROP_NONE);
  RNA_def_property_ui_text(prop, "Show Disabled", "Show disabled tracks from the footage");
  RNA_def_property_boolean_negative_sdna(prop, nullptr, "flag", SC_HIDE_DISABLED);
  RNA_def_property_update(prop, NC_SPACE | ND_SPACE_CLIP, nullptr);

  prop = RNA_def_property(srna, "show_metadata", PROP_BOOLEAN, PROP_NONE);
  RNA_def_property_boolean_sdna(prop, nullptr, "flag", SC_SHOW_METADATA);
  RNA_def_property_ui_text(prop, "Show Metadata", "Show metadata of clip");
  RNA_def_property_update(prop, NC_SPACE | ND_SPACE_CLIP, nullptr);

  /* scopes */
  prop = RNA_def_property(srna, "scopes", PROP_POINTER, PROP_NONE);
  RNA_def_property_pointer_sdna(prop, nullptr, "scopes");
  RNA_def_property_struct_type(prop, "MovieClipScopes");
  RNA_def_property_ui_text(prop, "Scopes", "Scopes to visualize movie clip statistics");

  /* show names */
  prop = RNA_def_property(srna, "show_names", PROP_BOOLEAN, PROP_NONE);
  RNA_def_property_boolean_sdna(prop, nullptr, "flag", SC_SHOW_NAMES);
  RNA_def_property_ui_text(prop, "Show Names", "Show track names and status");
  RNA_def_property_update(prop, NC_SPACE | ND_SPACE_CLIP, nullptr);

  /* show grid */
  prop = RNA_def_property(srna, "show_grid", PROP_BOOLEAN, PROP_NONE);
  RNA_def_property_boolean_sdna(prop, nullptr, "flag", SC_SHOW_GRID);
  RNA_def_property_ui_text(prop, "Show Grid", "Show grid showing lens distortion");
  RNA_def_property_update(prop, NC_SPACE | ND_SPACE_CLIP, nullptr);

  /* show stable */
  prop = RNA_def_property(srna, "show_stable", PROP_BOOLEAN, PROP_NONE);
  RNA_def_property_boolean_sdna(prop, nullptr, "flag", SC_SHOW_STABLE);
  RNA_def_property_ui_text(
      prop, "Show Stable", "Show stable footage in editor (if stabilization is enabled)");
  RNA_def_property_update(prop, NC_SPACE | ND_SPACE_CLIP, nullptr);

  /* manual calibration */
  prop = RNA_def_property(srna, "use_manual_calibration", PROP_BOOLEAN, PROP_NONE);
  RNA_def_property_boolean_sdna(prop, nullptr, "flag", SC_MANUAL_CALIBRATION);
  RNA_def_property_ui_text(prop, "Manual Calibration", "Use manual calibration helpers");
  RNA_def_property_update(prop, NC_SPACE | ND_SPACE_CLIP, nullptr);

  /* show annotation */
  prop = RNA_def_property(srna, "show_annotation", PROP_BOOLEAN, PROP_NONE);
  RNA_def_property_boolean_sdna(prop, nullptr, "flag", SC_SHOW_ANNOTATION);
  RNA_def_property_ui_text(prop, "Show Annotation", "Show annotations for this view");
  RNA_def_property_update(prop, NC_SPACE | ND_SPACE_CLIP, nullptr);

  /* show filters */
  prop = RNA_def_property(srna, "show_filters", PROP_BOOLEAN, PROP_NONE);
  RNA_def_property_boolean_sdna(prop, nullptr, "flag", SC_SHOW_FILTERS);
  RNA_def_property_ui_text(prop, "Show Filters", "Show filters for graph editor");
  RNA_def_property_update(prop, NC_SPACE | ND_SPACE_CLIP, nullptr);

  /* show graph_frames */
  prop = RNA_def_property(srna, "show_graph_frames", PROP_BOOLEAN, PROP_NONE);
  RNA_def_property_boolean_sdna(prop, nullptr, "flag", SC_SHOW_GRAPH_FRAMES);
  RNA_def_property_ui_text(
      prop,
      "Show Frames",
      "Show curve for per-frame average error (camera motion should be solved first)");
  RNA_def_property_update(prop, NC_SPACE | ND_SPACE_CLIP, nullptr);

  /* show graph tracks motion */
  prop = RNA_def_property(srna, "show_graph_tracks_motion", PROP_BOOLEAN, PROP_NONE);
  RNA_def_property_boolean_sdna(prop, nullptr, "flag", SC_SHOW_GRAPH_TRACKS_MOTION);
  RNA_def_property_ui_text(
      prop,
      "Show Tracks Motion",
      "Display the speed curves (in \"x\" direction red, in \"y\" direction green) "
      "for the selected tracks");
  RNA_def_property_update(prop, NC_SPACE | ND_SPACE_CLIP, nullptr);

  /* show graph tracks motion */
  prop = RNA_def_property(srna, "show_graph_tracks_error", PROP_BOOLEAN, PROP_NONE);
  RNA_def_property_boolean_sdna(prop, nullptr, "flag", SC_SHOW_GRAPH_TRACKS_ERROR);
  RNA_def_property_ui_text(
      prop, "Show Tracks Error", "Display the reprojection error curve for selected tracks");
  RNA_def_property_update(prop, NC_SPACE | ND_SPACE_CLIP, nullptr);

  /* show_only_selected */
  prop = RNA_def_property(srna, "show_graph_only_selected", PROP_BOOLEAN, PROP_NONE);
  RNA_def_property_boolean_sdna(prop, nullptr, "flag", SC_SHOW_GRAPH_SEL_ONLY);
  RNA_def_property_ui_text(
      prop, "Only Show Selected", "Only include channels relating to selected objects and data");
  RNA_def_property_ui_icon(prop, ICON_RESTRICT_SELECT_OFF, 0);
  RNA_def_property_update(prop, NC_SPACE | ND_SPACE_CLIP, nullptr);

  /* show_hidden */
  prop = RNA_def_property(srna, "show_graph_hidden", PROP_BOOLEAN, PROP_NONE);
  RNA_def_property_boolean_sdna(prop, nullptr, "flag", SC_SHOW_GRAPH_HIDDEN);
  RNA_def_property_ui_text(
      prop, "Display Hidden", "Include channels from objects/bone that are not visible");
  RNA_def_property_ui_icon(prop, ICON_GHOST_ENABLED, 0);
  RNA_def_property_update(prop, NC_SPACE | ND_SPACE_CLIP, nullptr);

  /* ** channels ** */

  /* show_red_channel */
  prop = RNA_def_property(srna, "show_red_channel", PROP_BOOLEAN, PROP_NONE);
  RNA_def_property_boolean_negative_sdna(prop, nullptr, "postproc_flag", MOVIECLIP_DISABLE_RED);
  RNA_def_property_ui_text(prop, "Show Red Channel", "Show red channel in the frame");
  RNA_def_property_update(prop, NC_SPACE | ND_SPACE_CLIP, nullptr);

  /* show_green_channel */
  prop = RNA_def_property(srna, "show_green_channel", PROP_BOOLEAN, PROP_NONE);
  RNA_def_property_boolean_negative_sdna(prop, nullptr, "postproc_flag", MOVIECLIP_DISABLE_GREEN);
  RNA_def_property_ui_text(prop, "Show Green Channel", "Show green channel in the frame");
  RNA_def_property_update(prop, NC_SPACE | ND_SPACE_CLIP, nullptr);

  /* show_blue_channel */
  prop = RNA_def_property(srna, "show_blue_channel", PROP_BOOLEAN, PROP_NONE);
  RNA_def_property_boolean_negative_sdna(prop, nullptr, "postproc_flag", MOVIECLIP_DISABLE_BLUE);
  RNA_def_property_ui_text(prop, "Show Blue Channel", "Show blue channel in the frame");
  RNA_def_property_update(prop, NC_SPACE | ND_SPACE_CLIP, nullptr);

  /* preview_grayscale */
  prop = RNA_def_property(srna, "use_grayscale_preview", PROP_BOOLEAN, PROP_NONE);
  RNA_def_property_boolean_sdna(prop, nullptr, "postproc_flag", MOVIECLIP_PREVIEW_GRAYSCALE);
  RNA_def_property_ui_text(prop, "Grayscale", "Display frame in grayscale mode");
  RNA_def_property_update(prop, NC_MOVIECLIP | ND_DISPLAY, nullptr);

  /* timeline */
  prop = RNA_def_property(srna, "show_seconds", PROP_BOOLEAN, PROP_NONE);
  RNA_def_property_boolean_sdna(prop, nullptr, "flag", SC_SHOW_SECONDS);
  RNA_def_property_ui_text(prop, "Use Timecode", "Show timing as a timecode instead of frames");
  RNA_def_property_update(prop, NC_MOVIECLIP | ND_DISPLAY, nullptr);

  /* grease pencil source */
  prop = RNA_def_property(srna, "annotation_source", PROP_ENUM, PROP_NONE);
  RNA_def_property_enum_sdna(prop, nullptr, "gpencil_src");
  RNA_def_property_enum_items(prop, annotation_source_items);
  RNA_def_property_ui_text(prop, "Annotation Source", "Where the annotation comes from");
  RNA_def_property_translation_context(prop, BLT_I18NCONTEXT_ID_MOVIECLIP);
  RNA_def_property_update(prop, NC_MOVIECLIP | ND_DISPLAY, nullptr);

  /* transform */
  prop = RNA_def_property(srna, "cursor_location", PROP_FLOAT, PROP_XYZ);
  RNA_def_property_float_sdna(prop, nullptr, "cursor");
  RNA_def_property_array(prop, 2);
  RNA_def_property_ui_text(prop, "2D Cursor Location", "2D cursor location for this view");
  RNA_def_property_update(prop, NC_SPACE | ND_SPACE_CLIP, nullptr);

  /* pivot point */
  prop = RNA_def_property(srna, "pivot_point", PROP_ENUM, PROP_NONE);
  RNA_def_property_enum_sdna(prop, nullptr, "around");
  RNA_def_property_enum_items(prop, pivot_items);
  RNA_def_property_ui_text(prop, "Pivot Point", "Pivot center for rotation/scaling");
  RNA_def_property_update(prop, NC_SPACE | ND_SPACE_CLIP, nullptr);

  /* Gizmo Toggles. */
  prop = RNA_def_property(srna, "show_gizmo", PROP_BOOLEAN, PROP_NONE);
  RNA_def_property_boolean_negative_sdna(prop, nullptr, "gizmo_flag", SCLIP_GIZMO_HIDE);
  RNA_def_property_ui_text(prop, "Show Gizmo", "Show gizmos of all types");
  RNA_def_property_update(prop, NC_SPACE | ND_SPACE_CLIP, nullptr);

  prop = RNA_def_property(srna, "show_gizmo_navigate", PROP_BOOLEAN, PROP_NONE);
  RNA_def_property_boolean_negative_sdna(prop, nullptr, "gizmo_flag", SCLIP_GIZMO_HIDE_NAVIGATE);
  RNA_def_property_ui_text(prop, "Navigate Gizmo", "Viewport navigation gizmo");
  RNA_def_property_update(prop, NC_SPACE | ND_SPACE_CLIP, nullptr);

  /* Zoom. */
  prop = RNA_def_property(srna, "zoom_percentage", PROP_FLOAT, PROP_PERCENTAGE);
  RNA_def_property_float_funcs(prop,
                               "rna_SpaceClipEditor_zoom_percentage_get",
                               "rna_SpaceClipEditor_zoom_percentage_set",
                               nullptr);
  RNA_def_property_float_default(prop, 100.0);
  RNA_def_property_range(prop, .4f, 80000);
  RNA_def_property_ui_range(prop, 25, 400, 100, 0);
  RNA_def_property_ui_text(prop, "Zoom", "Zoom percentage");
}

static void rna_def_spreadsheet_column_id(BlenderRNA *brna)
{
  StructRNA *srna;
  PropertyRNA *prop;

  srna = RNA_def_struct(brna, "SpreadsheetColumnID", nullptr);
  RNA_def_struct_sdna(srna, "SpreadsheetColumnID");
  RNA_def_struct_ui_text(
      srna, "Spreadsheet Column ID", "Data used to identify a spreadsheet column");

  prop = RNA_def_property(srna, "name", PROP_STRING, PROP_NONE);
  RNA_def_property_ui_text(prop, "Column Name", "");
  RNA_def_property_update(prop, NC_SPACE | ND_SPACE_SPREADSHEET, nullptr);
}

static void rna_def_spreadsheet_column(BlenderRNA *brna)
{
  StructRNA *srna;
  PropertyRNA *prop;

  static const EnumPropertyItem data_type_items[] = {
      {SPREADSHEET_VALUE_TYPE_INT32, "INT32", ICON_NONE, "Integer", ""},
      {SPREADSHEET_VALUE_TYPE_FLOAT, "FLOAT", ICON_NONE, "Float", ""},
      {SPREADSHEET_VALUE_TYPE_BOOL, "BOOLEAN", ICON_NONE, "Boolean", ""},
      {SPREADSHEET_VALUE_TYPE_INSTANCES, "INSTANCES", ICON_NONE, "Instances", ""},
      {0, nullptr, 0, nullptr, nullptr},
  };

  srna = RNA_def_struct(brna, "SpreadsheetColumn", nullptr);
  RNA_def_struct_sdna(srna, "SpreadsheetColumn");
  RNA_def_struct_ui_text(
      srna, "Spreadsheet Column", "Persistent data associated with a spreadsheet column");

  prop = RNA_def_property(srna, "data_type", PROP_ENUM, PROP_NONE);
  RNA_def_property_enum_sdna(prop, nullptr, "data_type");
  RNA_def_property_enum_items(prop, data_type_items);
  RNA_def_property_ui_text(
      prop, "Data Type", "The data type of the corresponding column visible in the spreadsheet");
  RNA_def_property_clear_flag(prop, PROP_EDITABLE);
  RNA_def_property_update(prop, NC_SPACE | ND_SPACE_SPREADSHEET, nullptr);

  rna_def_spreadsheet_column_id(brna);

  prop = RNA_def_property(srna, "id", PROP_POINTER, PROP_NONE);
  RNA_def_property_struct_type(prop, "SpreadsheetColumnID");
  RNA_def_property_ui_text(
      prop, "ID", "Data used to identify the corresponding data from the data source");
}

static void rna_def_spreadsheet_row_filter(BlenderRNA *brna)
{
  StructRNA *srna;
  PropertyRNA *prop;

  static const EnumPropertyItem rule_operation_items[] = {
      {SPREADSHEET_ROW_FILTER_EQUAL, "EQUAL", ICON_NONE, "Equal To", ""},
      {SPREADSHEET_ROW_FILTER_GREATER, "GREATER", ICON_NONE, "Greater Than", ""},
      {SPREADSHEET_ROW_FILTER_LESS, "LESS", ICON_NONE, "Less Than", ""},
      {0, nullptr, 0, nullptr, nullptr},
  };

  srna = RNA_def_struct(brna, "SpreadsheetRowFilter", nullptr);
  RNA_def_struct_sdna(srna, "SpreadsheetRowFilter");
  RNA_def_struct_ui_text(srna, "Spreadsheet Row Filter", "");

  prop = RNA_def_property(srna, "enabled", PROP_BOOLEAN, PROP_NONE);
  RNA_def_property_boolean_sdna(prop, nullptr, "flag", SPREADSHEET_ROW_FILTER_ENABLED);
  RNA_def_property_ui_text(prop, "Enabled", "");
  RNA_def_property_ui_icon(prop, ICON_CHECKBOX_DEHLT, 1);
  RNA_def_property_update(prop, NC_SPACE | ND_SPACE_SPREADSHEET, nullptr);

  prop = RNA_def_property(srna, "show_expanded", PROP_BOOLEAN, PROP_NONE);
  RNA_def_property_boolean_sdna(prop, nullptr, "flag", SPREADSHEET_ROW_FILTER_UI_EXPAND);
  RNA_def_property_ui_text(prop, "Show Expanded", "");
  RNA_def_property_ui_icon(prop, ICON_DISCLOSURE_TRI_RIGHT, 1);
  RNA_def_property_update(prop, NC_SPACE | ND_SPACE_SPREADSHEET, nullptr);

  prop = RNA_def_property(srna, "column_name", PROP_STRING, PROP_NONE);
  RNA_def_property_ui_text(prop, "Column Name", "");
  RNA_def_property_update(prop, NC_SPACE | ND_SPACE_SPREADSHEET, nullptr);

  prop = RNA_def_property(srna, "operation", PROP_ENUM, PROP_NONE);
  RNA_def_property_enum_items(prop, rule_operation_items);
  RNA_def_property_ui_text(prop, "Operation", "");
  RNA_def_property_update(prop, NC_SPACE | ND_SPACE_SPREADSHEET, nullptr);

  prop = RNA_def_property(srna, "value_float", PROP_FLOAT, PROP_NONE);
  RNA_def_property_ui_text(prop, "Float Value", "");
  RNA_def_property_update(prop, NC_SPACE | ND_SPACE_SPREADSHEET, nullptr);

  prop = RNA_def_property(srna, "value_float2", PROP_FLOAT, PROP_NONE);
  RNA_def_property_array(prop, 2);
  RNA_def_property_ui_text(prop, "2D Vector Value", "");
  RNA_def_property_update(prop, NC_SPACE | ND_SPACE_SPREADSHEET, nullptr);

  prop = RNA_def_property(srna, "value_float3", PROP_FLOAT, PROP_NONE);
  RNA_def_property_array(prop, 3);
  RNA_def_property_ui_text(prop, "Vector Value", "");
  RNA_def_property_update(prop, NC_SPACE | ND_SPACE_SPREADSHEET, nullptr);

  prop = RNA_def_property(srna, "value_color", PROP_FLOAT, PROP_NONE);
  RNA_def_property_array(prop, 4);
  RNA_def_property_ui_text(prop, "Color Value", "");
  RNA_def_property_update(prop, NC_SPACE | ND_SPACE_SPREADSHEET, nullptr);

  prop = RNA_def_property(srna, "value_string", PROP_STRING, PROP_NONE);
  RNA_def_property_ui_text(prop, "Text Value", "");
  RNA_def_property_update(prop, NC_SPACE | ND_SPACE_SPREADSHEET, nullptr);

  prop = RNA_def_property(srna, "threshold", PROP_FLOAT, PROP_NONE);
  RNA_def_property_ui_text(prop, "Threshold", "How close float values need to be to be equal");
  RNA_def_property_range(prop, 0.0, FLT_MAX);
  RNA_def_property_update(prop, NC_SPACE | ND_SPACE_SPREADSHEET, nullptr);

  prop = RNA_def_property(srna, "value_int", PROP_INT, PROP_NONE);
  RNA_def_property_int_sdna(prop, nullptr, "value_int");
  RNA_def_property_ui_text(prop, "Integer Value", "");
  RNA_def_property_update(prop, NC_SPACE | ND_SPACE_SPREADSHEET, nullptr);

  prop = RNA_def_property(srna, "value_int8", PROP_INT, PROP_NONE);
  RNA_def_property_int_sdna(prop, nullptr, "value_int");
  RNA_def_property_range(prop, -128, 127);
  RNA_def_property_ui_text(prop, "8-Bit Integer Value", "");
  RNA_def_property_update(prop, NC_SPACE | ND_SPACE_SPREADSHEET, nullptr);

  prop = RNA_def_property(srna, "value_int2", PROP_INT, PROP_NONE);
  RNA_def_property_array(prop, 2);
  RNA_def_property_ui_text(prop, "2D Vector Value", "");
  RNA_def_property_update(prop, NC_SPACE | ND_SPACE_SPREADSHEET, nullptr);

  prop = RNA_def_property(srna, "value_boolean", PROP_BOOLEAN, PROP_NONE);
  RNA_def_property_boolean_sdna(prop, nullptr, "flag", SPREADSHEET_ROW_FILTER_BOOL_VALUE);
  RNA_def_property_ui_text(prop, "Boolean Value", "");
  RNA_def_property_update(prop, NC_SPACE | ND_SPACE_SPREADSHEET, nullptr);
}

static const EnumPropertyItem viewer_path_elem_type_items[] = {
    {VIEWER_PATH_ELEM_TYPE_ID, "ID", ICON_NONE, "ID", ""},
    {VIEWER_PATH_ELEM_TYPE_MODIFIER, "MODIFIER", ICON_NONE, "Modifier", ""},
    {VIEWER_PATH_ELEM_TYPE_GROUP_NODE, "GROUP_NODE", ICON_NONE, "Group Node", ""},
    {VIEWER_PATH_ELEM_TYPE_SIMULATION_ZONE, "SIMULATION_ZONE", ICON_NONE, "Simulation Zone", ""},
    {VIEWER_PATH_ELEM_TYPE_VIEWER_NODE, "VIEWER_NODE", ICON_NONE, "Viewer Node", ""},
    {VIEWER_PATH_ELEM_TYPE_REPEAT_ZONE, "REPEAT_ZONE", ICON_NONE, "Repeat", ""},
    {VIEWER_PATH_ELEM_TYPE_FOREACH_GEOMETRY_ELEMENT_ZONE,
     "FOREACH_GEOMETRY_ELEMENT_ZONE",
     ICON_NONE,
     "For Each Geometry Element",
     ""},
    {0, nullptr, 0, nullptr, nullptr},
};

static void rna_def_viewer_path_elem(BlenderRNA *brna)
{
  StructRNA *srna;
  PropertyRNA *prop;

  srna = RNA_def_struct(brna, "ViewerPathElem", nullptr);
  RNA_def_struct_ui_text(srna, "Viewer Path Element", "Element of a viewer path");
  RNA_def_struct_refine_func(srna, "rna_viewer_path_elem_refine");

  prop = RNA_def_property(srna, "type", PROP_ENUM, PROP_NONE);
  RNA_def_property_enum_items(prop, viewer_path_elem_type_items);
  RNA_def_property_ui_text(prop, "Type", "Type of the path element");
  RNA_def_property_clear_flag(prop, PROP_EDITABLE);

  prop = RNA_def_property(srna, "ui_name", PROP_STRING, PROP_NONE);
  RNA_def_property_ui_text(
      prop, "UI Name", "Name that can be displayed in the UI for this element");
  RNA_def_property_clear_flag(prop, PROP_EDITABLE);
}

static void rna_def_id_viewer_path_elem(BlenderRNA *brna)
{
  StructRNA *srna;
  PropertyRNA *prop;

  srna = RNA_def_struct(brna, "IDViewerPathElem", "ViewerPathElem");

  prop = RNA_def_property(srna, "id", PROP_POINTER, PROP_NONE);
  RNA_def_property_ui_text(prop, "ID", "");
}

static void rna_def_modifier_viewer_path_elem(BlenderRNA *brna)
{
  StructRNA *srna;
  PropertyRNA *prop;

  srna = RNA_def_struct(brna, "ModifierViewerPathElem", "ViewerPathElem");

  prop = RNA_def_property(srna, "modifier_name", PROP_STRING, PROP_NONE);
  RNA_def_property_ui_text(prop, "Modifier Name", "");
}

static void rna_def_group_node_viewer_path_elem(BlenderRNA *brna)
{
  StructRNA *srna;
  PropertyRNA *prop;

  srna = RNA_def_struct(brna, "GroupNodeViewerPathElem", "ViewerPathElem");

  prop = RNA_def_property(srna, "node_id", PROP_INT, PROP_NONE);
  RNA_def_property_ui_text(prop, "Node ID", "");
}

static void rna_def_simulation_zone_viewer_path_elem(BlenderRNA *brna)
{
  StructRNA *srna;
  PropertyRNA *prop;

  srna = RNA_def_struct(brna, "SimulationZoneViewerPathElem", "ViewerPathElem");

  prop = RNA_def_property(srna, "sim_output_node_id", PROP_INT, PROP_NONE);
  RNA_def_property_ui_text(prop, "Simulation Output Node ID", "");
}

static void rna_def_repeat_zone_viewer_path_elem(BlenderRNA *brna)
{
  StructRNA *srna;
  PropertyRNA *prop;

  srna = RNA_def_struct(brna, "RepeatZoneViewerPathElem", "ViewerPathElem");

  prop = RNA_def_property(srna, "repeat_output_node_id", PROP_INT, PROP_NONE);
  RNA_def_property_ui_text(prop, "Repeat Output Node ID", "");
}

static void rna_def_foreach_geometry_element_zone_viewer_path_elem(BlenderRNA *brna)
{
  StructRNA *srna;
  PropertyRNA *prop;

  srna = RNA_def_struct(brna, "ForeachGeometryElementZoneViewerPathElem", "ViewerPathElem");

  prop = RNA_def_property(srna, "zone_output_node_id", PROP_INT, PROP_NONE);
  RNA_def_property_ui_text(prop, "Zone Output Node ID", "");
}

static void rna_def_viewer_node_viewer_path_elem(BlenderRNA *brna)
{
  StructRNA *srna;
  PropertyRNA *prop;

  srna = RNA_def_struct(brna, "ViewerNodeViewerPathElem", "ViewerPathElem");

  prop = RNA_def_property(srna, "node_id", PROP_INT, PROP_NONE);
  RNA_def_property_ui_text(prop, "Node ID", "");
}

static void rna_def_viewer_path(BlenderRNA *brna)
{
  StructRNA *srna;
  PropertyRNA *prop;

  rna_def_viewer_path_elem(brna);
  rna_def_id_viewer_path_elem(brna);
  rna_def_modifier_viewer_path_elem(brna);
  rna_def_group_node_viewer_path_elem(brna);
  rna_def_simulation_zone_viewer_path_elem(brna);
  rna_def_repeat_zone_viewer_path_elem(brna);
  rna_def_foreach_geometry_element_zone_viewer_path_elem(brna);
  rna_def_viewer_node_viewer_path_elem(brna);

  srna = RNA_def_struct(brna, "ViewerPath", nullptr);
  RNA_def_struct_ui_text(srna, "Viewer Path", "Path to data that is viewed");

  prop = RNA_def_property(srna, "path", PROP_COLLECTION, PROP_NONE);
  RNA_def_property_struct_type(prop, "ViewerPathElem");
  RNA_def_property_ui_text(prop, "Viewer Path", nullptr);
}

static void rna_def_space_spreadsheet(BlenderRNA *brna)
{
  PropertyRNA *prop;
  StructRNA *srna;

  static const EnumPropertyItem object_eval_state_items[] = {
      {SPREADSHEET_OBJECT_EVAL_STATE_EVALUATED,
       "EVALUATED",
       ICON_NONE,
       "Evaluated",
       "Use data from fully or partially evaluated object"},
      {SPREADSHEET_OBJECT_EVAL_STATE_ORIGINAL,
       "ORIGINAL",
       ICON_NONE,
       "Original",
       "Use data from original object without any modifiers applied"},
      {SPREADSHEET_OBJECT_EVAL_STATE_VIEWER_NODE,
       "VIEWER_NODE",
       ICON_NONE,
       "Viewer Node",
       "Use intermediate data from viewer node"},
      {0, nullptr, 0, nullptr, nullptr},
  };

  srna = RNA_def_struct(brna, "SpaceSpreadsheet", "Space");
  RNA_def_struct_ui_text(srna, "Space Spreadsheet", "Spreadsheet space data");

  rna_def_space_generic_show_region_toggles(srna,
                                            (1 << RGN_TYPE_TOOLS) | (1 << RGN_TYPE_UI) |
                                                (1 << RGN_TYPE_CHANNELS) | (1 << RGN_TYPE_FOOTER));

  prop = RNA_def_property(srna, "is_pinned", PROP_BOOLEAN, PROP_NONE);
  RNA_def_property_boolean_sdna(prop, nullptr, "flag", SPREADSHEET_FLAG_PINNED);
  RNA_def_property_ui_text(prop, "Is Pinned", "Context path is pinned");
  RNA_def_property_update(prop, NC_SPACE | ND_SPACE_SPREADSHEET, nullptr);

  prop = RNA_def_property(srna, "use_filter", PROP_BOOLEAN, PROP_NONE);
  RNA_def_property_boolean_sdna(prop, nullptr, "filter_flag", SPREADSHEET_FILTER_ENABLE);
  RNA_def_property_ui_text(prop, "Use Filter", "");
  RNA_def_property_update(prop, NC_SPACE | ND_SPACE_SPREADSHEET, nullptr);

  prop = RNA_def_property(srna, "display_viewer_path_collapsed", PROP_BOOLEAN, PROP_NONE);
  RNA_def_property_boolean_sdna(prop, nullptr, "flag", SPREADSHEET_FLAG_CONTEXT_PATH_COLLAPSED);
  RNA_def_property_ui_text(prop, "Display Context Path Collapsed", "");
  RNA_def_property_update(prop, NC_SPACE | ND_SPACE_SPREADSHEET, nullptr);

  prop = RNA_def_property(srna, "viewer_path", PROP_POINTER, PROP_NONE);
  RNA_def_property_ui_text(
      prop, "Viewer Path", "Path to the data that is displayed in the spreadsheet");

  prop = RNA_def_property(srna, "show_only_selected", PROP_BOOLEAN, PROP_NONE);
  RNA_def_property_boolean_sdna(prop, nullptr, "filter_flag", SPREADSHEET_FILTER_SELECTED_ONLY);
  RNA_def_property_ui_text(
      prop, "Show Only Selected", "Only include rows that correspond to selected elements");
  RNA_def_property_ui_icon(prop, ICON_RESTRICT_SELECT_OFF, 0);
  RNA_def_property_update(prop, NC_SPACE | ND_SPACE_SPREADSHEET, nullptr);

  prop = RNA_def_property(srna, "geometry_component_type", PROP_ENUM, PROP_NONE);
  RNA_def_property_enum_items(prop, rna_enum_geometry_component_type_items);
  RNA_def_property_ui_text(
      prop, "Geometry Component", "Part of the geometry to display data from");
  RNA_def_property_update(prop,
                          NC_SPACE | ND_SPACE_SPREADSHEET,
                          "rna_SpaceSpreadsheet_geometry_component_type_update");

  prop = RNA_def_property(srna, "attribute_domain", PROP_ENUM, PROP_NONE);
  RNA_def_property_enum_items(prop, rna_enum_attribute_domain_items);
  RNA_def_property_enum_funcs(
      prop, nullptr, nullptr, "rna_SpaceSpreadsheet_attribute_domain_itemf");
  RNA_def_property_ui_text(prop, "Attribute Domain", "Attribute domain to display");
  RNA_def_property_update(prop, NC_SPACE | ND_SPACE_SPREADSHEET, nullptr);

  prop = RNA_def_property(srna, "object_eval_state", PROP_ENUM, PROP_NONE);
  RNA_def_property_enum_items(prop, object_eval_state_items);
  RNA_def_property_ui_text(prop, "Object Evaluation State", "");
  RNA_def_property_update(prop, NC_SPACE | ND_SPACE_SPREADSHEET, nullptr);

  rna_def_spreadsheet_column(brna);

  prop = RNA_def_property(srna, "columns", PROP_COLLECTION, PROP_NONE);
  RNA_def_property_collection_sdna(prop, nullptr, "columns", nullptr);
  RNA_def_property_struct_type(prop, "SpreadsheetColumn");
  RNA_def_property_ui_text(prop, "Columns", "Persistent data associated with spreadsheet columns");
  RNA_def_property_update(prop, NC_SPACE | ND_SPACE_SPREADSHEET, nullptr);

  rna_def_spreadsheet_row_filter(brna);

  prop = RNA_def_property(srna, "row_filters", PROP_COLLECTION, PROP_NONE);
  RNA_def_property_collection_sdna(prop, nullptr, "row_filters", nullptr);
  RNA_def_property_struct_type(prop, "SpreadsheetRowFilter");
  RNA_def_property_ui_text(prop, "Row Filters", "Filters to remove rows from the displayed data");
  RNA_def_property_update(prop, NC_SPACE | ND_SPACE_SPREADSHEET, nullptr);
}

void RNA_def_space(BlenderRNA *brna)
{
  rna_def_space(brna);
  rna_def_viewer_path(brna);
  rna_def_space_image(brna);
  rna_def_space_sequencer(brna);
  rna_def_space_text(brna);
  rna_def_fileselect_entry(brna);
  rna_def_fileselect_params(brna);
  rna_def_fileselect_asset_params(brna);
  rna_def_fileselect_idfilter(brna);
  rna_def_fileselect_asset_idfilter(brna);
  rna_def_filemenu_entry(brna);
  rna_def_space_filebrowser(brna);
  rna_def_space_outliner(brna);
  rna_def_space_view3d(brna);
  rna_def_space_properties(brna);
  rna_def_space_dopesheet(brna);
  rna_def_space_graph(brna);
  rna_def_space_nla(brna);
  rna_def_space_toolbar(brna); /*bfa - toolbar editor*/
  rna_def_space_console(brna);
  rna_def_console_line(brna);
  rna_def_space_info(brna);
  rna_def_space_userpref(brna);
  rna_def_node_tree_path(brna);
  rna_def_space_node(brna);
  rna_def_space_clip(brna);
  rna_def_space_spreadsheet(brna);
}

#endif<|MERGE_RESOLUTION|>--- conflicted
+++ resolved
@@ -137,7 +137,7 @@
 
     /* Data. */
     RNA_ENUM_ITEM_HEADING(N_("Data"), nullptr),
-	/*bfa - toolbar*/
+    /*bfa - toolbar*/
     {SPACE_TOOLBAR,
      "TOOLBAR",
      ICON_TOOLBAR,
@@ -195,36 +195,31 @@
 };
 
 #define SACT_ITEM_DOPESHEET \
-  { \
-    SACTCONT_DOPESHEET, "DOPESHEET", ICON_ACTION, "Dope Sheet", "Edit all keyframes in scene" \
-  }
+  {SACTCONT_DOPESHEET, "DOPESHEET", ICON_ACTION, "Dope Sheet", "Edit all keyframes in scene"}
 #define SACT_ITEM_TIMELINE \
-  { \
-    SACTCONT_TIMELINE, "TIMELINE", ICON_TIME, "Timeline", "Timeline and playback controls" \
-  }
+  {SACTCONT_TIMELINE, "TIMELINE", ICON_TIME, "Timeline", "Timeline and playback controls"}
 #define SACT_ITEM_ACTION \
-  { \
-    SACTCONT_ACTION, "ACTION", ICON_OBJECT_DATA, "Action Editor", \
-        "Edit keyframes in active object's Object-level action" \
-  }
+  {SACTCONT_ACTION, \
+   "ACTION", \
+   ICON_OBJECT_DATA, \
+   "Action Editor", \
+   "Edit keyframes in active object's Object-level action"}
 #define SACT_ITEM_SHAPEKEY \
-  { \
-    SACTCONT_SHAPEKEY, "SHAPEKEY", ICON_SHAPEKEY_DATA, "Shape Key Editor", \
-        "Edit keyframes in active object's Shape Keys action" \
-  }
+  {SACTCONT_SHAPEKEY, \
+   "SHAPEKEY", \
+   ICON_SHAPEKEY_DATA, \
+   "Shape Key Editor", \
+   "Edit keyframes in active object's Shape Keys action"}
 #define SACT_ITEM_GPENCIL \
-  { \
-    SACTCONT_GPENCIL, "GPENCIL", ICON_OUTLINER_OB_GREASEPENCIL, "Grease Pencil", \
-        "Edit timings for all Grease Pencil sketches in file" \
-  }
+  {SACTCONT_GPENCIL, \
+   "GPENCIL", \
+   ICON_OUTLINER_OB_GREASEPENCIL, \
+   "Grease Pencil", \
+   "Edit timings for all Grease Pencil sketches in file"}
 #define SACT_ITEM_MASK \
-  { \
-    SACTCONT_MASK, "MASK", ICON_MOD_MASK, "Mask", "Edit timings for Mask Editor splines" \
-  }
+  {SACTCONT_MASK, "MASK", ICON_MOD_MASK, "Mask", "Edit timings for Mask Editor splines"}
 #define SACT_ITEM_CACHEFILE \
-  { \
-    SACTCONT_CACHEFILE, "CACHEFILE", ICON_FILE, "Cache File", "Edit timings for Cache File data" \
-  }
+  {SACTCONT_CACHEFILE, "CACHEFILE", ICON_FILE, "Cache File", "Edit timings for Cache File data"}
 
 #ifndef RNA_RUNTIME
 /* XXX: action-editor is currently for object-level only actions,
@@ -268,21 +263,10 @@
 #undef SACT_ITEM_CACHEFILE
 
 #define SI_ITEM_VIEW(identifier, name, icon) \
-  { \
-    SI_MODE_VIEW, identifier, icon, name, "View the image" \
-  }
-#define SI_ITEM_UV \
-  { \
-    SI_MODE_UV, "UV", ICON_UV, "UV Editor", "UV edit in mesh editmode" \
-  }
-#define SI_ITEM_PAINT \
-  { \
-    SI_MODE_PAINT, "PAINT", ICON_TPAINT_HLT, "Paint", "2D image painting mode" \
-  }
-#define SI_ITEM_MASK \
-  { \
-    SI_MODE_MASK, "MASK", ICON_MOD_MASK, "Mask", "Mask editing" \
-  }
+  {SI_MODE_VIEW, identifier, icon, name, "View the image"}
+#define SI_ITEM_UV {SI_MODE_UV, "UV", ICON_UV, "UV Editor", "UV edit in mesh editmode"}
+#define SI_ITEM_PAINT {SI_MODE_PAINT, "PAINT", ICON_TPAINT_HLT, "Paint", "2D image painting mode"}
+#define SI_ITEM_MASK {SI_MODE_MASK, "MASK", ICON_MOD_MASK, "Mask", "Mask editing"}
 
 const EnumPropertyItem rna_enum_space_image_mode_all_items[] = {
     SI_ITEM_VIEW("VIEW", "View", ICON_FILE_IMAGE),
@@ -413,7 +397,11 @@
 };
 
 static const EnumPropertyItem rna_enum_shading_color_type_items[] = {
-    {V3D_SHADING_MATERIAL_COLOR, "MATERIAL", 0, "Material", "Show material color\nJust Eevee and Cycles, not Workspace"},
+    {V3D_SHADING_MATERIAL_COLOR,
+     "MATERIAL",
+     0,
+     "Material",
+     "Show material color\nJust Eevee and Cycles, not Workspace"},
     {V3D_SHADING_SINGLE_COLOR, "SINGLE", 0, "Single", "Show scene in a single color"},
     {V3D_SHADING_OBJECT_COLOR, "OBJECT", 0, "Object", "Show object color"},
     {V3D_SHADING_RANDOM_COLOR, "RANDOM", 0, "Random", "Show random object color"},
@@ -1153,7 +1141,7 @@
 {
   RegionView3D *rv3d = (RegionView3D *)(ptr->data);
   float mat[4][4];
-  invert_m4_m4(mat, (float(*)[4])values);
+  invert_m4_m4(mat, (float (*)[4])values);
   ED_view3d_from_m4(mat, rv3d->ofs, rv3d->viewquat, &rv3d->dist);
   rna_RegionView3D_view_rotation_set_validate_view_axis(rv3d);
 }
@@ -2525,7 +2513,9 @@
   }
 }
 
-static void rna_Sequencer_view_type_update(Main * /*bmain*/, Scene * /*scene*/, PointerRNA *ptr) /*BFA - 3D Sequencer*/
+static void rna_Sequencer_view_type_update(Main * /*bmain*/,
+                                           Scene * /*scene*/,
+                                           PointerRNA *ptr) /*BFA - 3D Sequencer*/
 {
   ScrArea *area = rna_area_from_space(ptr);
   ED_area_tag_refresh(area);
@@ -3787,8 +3777,16 @@
        ICON_SNAPTOPIXEL_OFF,
        "Disabled",
        "Don't round to pixels"},
-      {SI_PIXEL_ROUND_CORNER, "CORNER", ICON_SNAPTOPIXEL_CORNER, "Corner", "Round to pixel corners"},
-      {SI_PIXEL_ROUND_CENTER, "CENTER", ICON_SNAPTOPIXEL_CENTER, "Center", "Round to pixel centers"},
+      {SI_PIXEL_ROUND_CORNER,
+       "CORNER",
+       ICON_SNAPTOPIXEL_CORNER,
+       "Corner",
+       "Round to pixel corners"},
+      {SI_PIXEL_ROUND_CENTER,
+       "CENTER",
+       ICON_SNAPTOPIXEL_CENTER,
+       "Center",
+       "Round to pixel centers"},
       {0, nullptr, 0, nullptr, nullptr},
   };
 
@@ -3869,7 +3867,10 @@
 
   prop = RNA_def_property(srna, "show_faces", PROP_BOOLEAN, PROP_NONE);
   RNA_def_property_boolean_negative_sdna(prop, nullptr, "flag", SI_NO_DRAWFACES);
-  RNA_def_property_ui_text(prop, "Display Faces", "Display faces over the image\nDoes not work when Display Stretch is active");
+  RNA_def_property_ui_text(
+      prop,
+      "Display Faces",
+      "Display faces over the image\nDoes not work when Display Stretch is active");
   RNA_def_property_update(prop, NC_SPACE | ND_SPACE_IMAGE, nullptr);
 
   prop = RNA_def_property(srna, "tile_grid_shape", PROP_INT, PROP_XYZ);
@@ -3885,7 +3886,10 @@
   prop = RNA_def_property(srna, "show_grid_over_image", PROP_BOOLEAN, PROP_NONE);
   RNA_def_property_boolean_sdna(prop, nullptr, "flag", SI_GRID_OVER_IMAGE);
   RNA_def_property_boolean_default(prop, true);
-  RNA_def_property_ui_text(prop, "Grid Over Image", "Show the grid over the image\nRequires an image to be active and loaded");
+  RNA_def_property_ui_text(
+      prop,
+      "Grid Over Image",
+      "Show the grid over the image\nRequires an image to be active and loaded");
   RNA_def_property_update(prop, NC_SPACE | ND_SPACE_IMAGE, nullptr);
 
   prop = RNA_def_property(srna, "grid_shape_source", PROP_ENUM, PROP_NONE);
@@ -4587,23 +4591,20 @@
 
   prop = RNA_def_property(srna, "show_axis_x", PROP_BOOLEAN, PROP_NONE);
   RNA_def_property_boolean_sdna(prop, nullptr, "gridflag", V3D_SHOW_X);
-  RNA_def_property_ui_text(prop,
-                           "Display X Axis",
-                           "Show the X axis line in perspective / orthographic views");
+  RNA_def_property_ui_text(
+      prop, "Display X Axis", "Show the X axis line in perspective / orthographic views");
   RNA_def_property_update(prop, NC_SPACE | ND_SPACE_VIEW3D, nullptr);
 
   prop = RNA_def_property(srna, "show_axis_y", PROP_BOOLEAN, PROP_NONE);
   RNA_def_property_boolean_sdna(prop, nullptr, "gridflag", V3D_SHOW_Y);
-  RNA_def_property_ui_text(prop,
-                           "Display Y Axis",
-                           "Show the Y axis line in perspective / orthographic views");
+  RNA_def_property_ui_text(
+      prop, "Display Y Axis", "Show the Y axis line in perspective / orthographic views");
   RNA_def_property_update(prop, NC_SPACE | ND_SPACE_VIEW3D, nullptr);
 
   prop = RNA_def_property(srna, "show_axis_z", PROP_BOOLEAN, PROP_NONE);
   RNA_def_property_boolean_sdna(prop, nullptr, "gridflag", V3D_SHOW_Z);
-  RNA_def_property_ui_text(prop,
-                           "Display Z Axis",
-                           "Show the Z axis line in perspective / orthographic views");
+  RNA_def_property_ui_text(
+      prop, "Display Z Axis", "Show the Z axis line in perspective / orthographic views");
   RNA_def_property_update(prop, NC_SPACE | ND_SPACE_VIEW3D, nullptr);
 
   prop = RNA_def_property(srna, "grid_scale", PROP_FLOAT, PROP_NONE);
@@ -6241,13 +6242,8 @@
   RNA_def_property_enum_sdna(prop, nullptr, "view");
   RNA_def_property_enum_items(prop, rna_enum_space_sequencer_view_type_items);
   RNA_def_property_ui_text(
-<<<<<<< HEAD
       prop, "View Type", "Type of the Sequencer view (sequencer, preview or both)");
   RNA_def_property_update(prop, 0, "rna_Sequencer_view_type_update"); /*BFA - 3D Sequencer*/
-=======
-      prop, "View Type", "Type of the Sequencer view (blender::seq::SEQuencer, preview or both)");
-  RNA_def_property_update(prop, 0, "rna_Sequencer_view_type_update");
->>>>>>> 6181f10d
 
   /* display type, fairly important */
   prop = RNA_def_property(srna, "display_mode", PROP_ENUM, PROP_NONE);
@@ -6430,7 +6426,7 @@
   RNA_def_property_ui_range(prop, 25, 400, 100, 0);
   RNA_def_property_ui_text(prop, "Zoom", "Zoom percentage");
 
-/*############## BFA - 3D Sequencer ##############*/
+  /*############## BFA - 3D Sequencer ##############*/
   prop = RNA_def_property(srna, "scene_override", PROP_POINTER, PROP_NONE);
   RNA_def_property_pointer_sdna(prop, nullptr, "scene_override");
   RNA_def_property_struct_type(prop, "Scene");
@@ -6438,7 +6434,7 @@
   RNA_def_property_flag(prop, PROP_EDITABLE | PROP_PTR_NO_OWNERSHIP);
   RNA_def_property_ui_text(prop, "Scene Override", "Scene to use in this region");
   RNA_def_property_update(prop, NC_SPACE | ND_SPACE_SEQUENCER, "rna_Sequencer_view_type_update");
-/*############## BFA - 3D Sequencer END ##############*/
+  /*############## BFA - 3D Sequencer END ##############*/
 }
 
 static void rna_def_space_text(BlenderRNA *brna)
@@ -7368,7 +7364,11 @@
        "Follow Preferences",
        "Use the import method set in the Preferences for this asset library, don't override it "
        "for this Asset Browser"},
-      {FILE_ASSET_IMPORT_LINK, "LINK", ICON_LINK_BLEND, "Link", "Import the assets as linked data-block"},
+      {FILE_ASSET_IMPORT_LINK,
+       "LINK",
+       ICON_LINK_BLEND,
+       "Link",
+       "Import the assets as linked data-block"},
       {FILE_ASSET_IMPORT_APPEND,
        "APPEND",
        ICON_APPEND_BLEND,
@@ -7416,9 +7416,12 @@
   RNA_def_property_enum_items(prop, asset_import_method_items);
   RNA_def_property_ui_text(prop, "Import Method", "Determine how the asset will be imported");
   /* BFA - needed for setting #use_instance from UI before executing drop operator */
-  RNA_def_boolean(srna, "drop_collections_as_instances", false, "Drop Collections as Instances", "");
-  /* BFA - needed for dropping collection at origin instead of cursor when #use_instance is enabled */
-  RNA_def_boolean(srna, "drop_collections_at_origin", true, "Drop instance collections at origin", "");
+  RNA_def_boolean(
+      srna, "drop_collections_as_instances", false, "Drop Collections as Instances", "");
+  /* BFA - needed for dropping collection at origin instead of cursor when #use_instance is enabled
+   */
+  RNA_def_boolean(
+      srna, "drop_collections_at_origin", true, "Drop instance collections at origin", "");
   /* Asset drag info saved by buttons stores the import method, so the space must redraw when
    * import method changes. */
   RNA_def_property_update(prop, NC_SPACE | ND_SPACE_FILE_LIST, nullptr);
@@ -7913,8 +7916,9 @@
   RNA_def_struct_sdna(srna, "SpaceNode");
   RNA_def_struct_ui_text(srna, "Space Node Editor", "Node editor space data");
 
-  rna_def_space_generic_show_region_toggles(srna, (1 << RGN_TYPE_TOOLS) | (1 << RGN_TYPE_UI) |
-                                             (1 << RGN_TYPE_ASSET_SHELF)); // bfa assetshelf
+  rna_def_space_generic_show_region_toggles(srna,
+                                            (1 << RGN_TYPE_TOOLS) | (1 << RGN_TYPE_UI) |
+                                                (1 << RGN_TYPE_ASSET_SHELF));  // bfa assetshelf
 
   prop = RNA_def_property(srna, "tree_type", PROP_ENUM, PROP_NONE);
   RNA_def_property_enum_items(prop, dummy_items);
