/* SPDX-FileCopyrightText: 2023 Blender Authors
 *
 * SPDX-License-Identifier: GPL-2.0-or-later */

/** \file
 * \ingroup RNA
 */

/* BFA - Added icons and updated descriptions to not have "block". Data is data. */

#include <cstdlib>
#include <cstring>

#include "BLI_math_constants.h"
#include "BLI_string_ref.hh"
#include "BLT_translation.hh"

#include "BKE_context.hh"
#include "BKE_geometry_set.hh"
#include "BKE_movieclip.h"
#include "BKE_toolshelf_runtime.h" /* BFA */

#include "ED_asset.hh"
#include "ED_buttons.hh"
#include "ED_spreadsheet.hh"

#include "BLI_string.h"
#include "BLI_sys_types.h"

#include "DNA_action_types.h"
#include "DNA_mask_types.h"
#include "DNA_object_types.h"
#include "DNA_space_types.h"
#include "DNA_view3d_types.h"

#include "RNA_define.hh"

#include "rna_internal.hh"

#include "SEQ_sequencer.hh"

#include "WM_api.hh"
#include "WM_types.hh"

#include "UI_interface_c.hh" /* BFA */

#include "RNA_enum_types.hh"

const EnumPropertyItem rna_enum_geometry_component_type_items[] = {
    {int(blender::bke::GeometryComponent::Type::Mesh),
     "MESH",
     ICON_MESH_DATA,
     "Mesh",
     "Mesh component containing point, corner, edge and face data"},
    {int(blender::bke::GeometryComponent::Type::PointCloud),
     "POINTCLOUD",
     ICON_POINTCLOUD_DATA,
     "Point Cloud",
     "Point cloud component containing only point data"},
    {int(blender::bke::GeometryComponent::Type::Curve),
     "CURVE",
     ICON_CURVE_DATA,
     "Curve",
     "Curve component containing spline and control point data"},
    {int(blender::bke::GeometryComponent::Type::Instance),
     "INSTANCES",
     ICON_EMPTY_AXIS,
     "Instances",
     "Instances of objects or collections"},
    {int(blender::bke::GeometryComponent::Type::GreasePencil),
     "GREASEPENCIL",
     ICON_GREASEPENCIL,
     "Grease Pencil",
     "Grease Pencil component containing layers and curves data"},
    {0, nullptr, 0, nullptr, nullptr},
};

const EnumPropertyItem rna_enum_space_type_items[] = {
    /* empty must be here for python, is skipped for UI */
    {SPACE_EMPTY, "EMPTY", ICON_NONE, "Empty", ""},

    /* General. */
    RNA_ENUM_ITEM_HEADING(N_("General"), nullptr),
    {SPACE_VIEW3D,
     "VIEW_3D",
     ICON_VIEW3D,
     "3D Viewport",
     "Manipulate objects in a 3D environment"},
    {SPACE_IMAGE,
     "IMAGE_EDITOR",
     ICON_IMAGE,
     "UV/Image Editor",
     "View and edit images and UV Maps"},
    {SPACE_NODE,
     "NODE_EDITOR",
     ICON_NODETREE,
     "Node Editor",
     "Editor for node-based shading and compositing tools"},
    {SPACE_SEQ,
     "SEQUENCE_EDITOR",
     ICON_SEQUENCE,
     "Video Sequencer",
     "Non-linear editor for arranging and mixing scenes, video, audio, and effects"},
    {SPACE_CLIP, "CLIP_EDITOR", ICON_TRACKER, "Movie Clip Editor", "Motion tracking tools"},

    /* Animation. */
    RNA_ENUM_ITEM_HEADING(N_("Animation"), nullptr),
#if 0
    {SPACE_ACTION,
     "TIMELINE",
     ICON_TIME,
     "Timeline",
     "Timeline and playback controls (NOTE: Switch to 'Timeline' mode)"}, /* XXX */
#endif
    {SPACE_ACTION, "DOPESHEET_EDITOR", ICON_ACTION, "Dope Sheet", "Adjust timing of keyframes"},
    {SPACE_GRAPH,
     "GRAPH_EDITOR",
     ICON_GRAPH,
     "Graph Editor",
     "Edit drivers and keyframe interpolation"},
    {SPACE_NLA, "NLA_EDITOR", ICON_NLA, "Nonlinear Animation", "Combine and layer Actions"},

    /* Scripting. */
    RNA_ENUM_ITEM_HEADING(N_("Scripting"), nullptr),
    {SPACE_TEXT,
     "TEXT_EDITOR",
     ICON_TEXT,
     "Text Editor",
     "Edit scripts and in-file documentation"},
    {SPACE_CONSOLE,
     "CONSOLE",
     ICON_CONSOLE,
     "Python Console",
     "Interactive programmatic console for "
     "advanced editing and script development"},
    {SPACE_INFO, "INFO", ICON_INFO, "Info", "Log of operations, warnings and error messages"},
    /* Special case: Top-bar and Status-bar aren't supposed to be a regular editor for the user. */
    {SPACE_TOPBAR,
     "TOPBAR",
     ICON_NONE,
     "Top Bar",
     "Global bar at the top of the screen for "
     "global per-window settings"},
    {SPACE_STATUSBAR,
     "STATUSBAR",
     ICON_NONE,
     "Status Bar",
     "Global bar at the bottom of the "
     "screen for general status information"},

    /* Data. */
    RNA_ENUM_ITEM_HEADING(N_("Data"), nullptr),
    /*bfa - toolbar*/
    {SPACE_TOOLBAR,
     "TOOLBAR",
     ICON_TOOLBAR,
     "Toolbar",
     "A toolbar. Here you can display various button menus"},
    {SPACE_OUTLINER,
     "OUTLINER",
     ICON_OUTLINER,
     "Outliner",
     "Overview of scene graph and all available data"},
    {SPACE_PROPERTIES,
     "PROPERTIES",
     ICON_PROPERTIES,
     "Properties",
     "Edit properties of active object and related data"},
    {SPACE_FILE, "FILE_BROWSER", ICON_FILEBROWSER, "File Browser", "Browse for files and assets"},
    {SPACE_SPREADSHEET,
     "SPREADSHEET",
     ICON_SPREADSHEET,
     "Spreadsheet",
     "Explore geometry data in a table"},
    {SPACE_USERPREF,
     "PREFERENCES",
     ICON_PREFERENCES,
     "Preferences",
     "Edit persistent configuration settings"},
    {0, nullptr, 0, nullptr, nullptr},
};

const EnumPropertyItem rna_enum_space_graph_mode_items[] = {
    {SIPO_MODE_ANIMATION,
     "FCURVES",
     ICON_GRAPH,
     "Graph Editor",
     "Edit animation/keyframes displayed as 2D curves"},
    {SIPO_MODE_DRIVERS,
     "DRIVERS",
     ICON_DRIVER,
     "Drivers",
     "Define and edit drivers that link properties to custom functions or other data"},
    {0, nullptr, 0, nullptr, nullptr},
};

const EnumPropertyItem rna_enum_space_sequencer_view_type_items[] = {
    {SEQ_VIEW_SEQUENCE, "SEQUENCER", ICON_SEQ_SEQUENCER, "Sequencer", ""},
    {SEQ_VIEW_PREVIEW, "PREVIEW", ICON_SEQ_PREVIEW, "Preview", ""},
    {SEQ_VIEW_SEQUENCE_PREVIEW,
     "SEQUENCER_PREVIEW",
     ICON_SEQ_SPLITVIEW,
     "Sequencer & Preview",
     ""},
    {0, nullptr, 0, nullptr, nullptr},
};

const EnumPropertyItem rna_enum_space_file_browse_mode_items[] = {
    {FILE_BROWSE_MODE_FILES,
     "FILES",
     ICON_FILEBROWSER,
     "File Browser",
     "Built-in file manager for opening, saving, and linking data"},
    {FILE_BROWSE_MODE_ASSETS,
     "ASSETS",
     ICON_ASSET_MANAGER,
     "Asset Browser",
     "Manage assets in the current file and access linked asset libraries"},
    {0, nullptr, 0, nullptr, nullptr},
};

#define SACT_ITEM_DOPESHEET \
  {SACTCONT_DOPESHEET, "DOPESHEET_EDITOR", ICON_ACTION, "Dope Sheet", "Edit all keyframes in scene"}
#define SACT_ITEM_ACTION \
  {SACTCONT_ACTION, \
   "ACTION", \
   ICON_OBJECT_DATA, \
   "Action Editor", \
   "Edit keyframes in active object's Object-level action"}
#define SACT_ITEM_SHAPEKEY \
  {SACTCONT_SHAPEKEY, \
   "SHAPEKEY", \
   ICON_SHAPEKEY_DATA, \
   "Shape Key Editor", \
   "Edit keyframes in active object's Shape Keys action"}
#define SACT_ITEM_GPENCIL \
  {SACTCONT_GPENCIL, \
   "GPENCIL", \
   ICON_OUTLINER_OB_GREASEPENCIL, \
   "Grease Pencil", \
   "Edit timings for all Grease Pencil sketches in file"}
#define SACT_ITEM_MASK \
  {SACTCONT_MASK, "MASK", ICON_MOD_MASK, "Mask", "Edit timings for Mask Editor splines"}
#define SACT_ITEM_CACHEFILE \
  {SACTCONT_CACHEFILE, \
   "CACHEFILE", \
   ICON_FILE, \
   "Cache File", \
   "Edit timings for Cache File data-blocks"}

#ifndef RNA_RUNTIME
/* XXX: action-editor is currently for object-level only actions,
 * so show that using object-icon hint */
static EnumPropertyItem rna_enum_space_action_mode_all_items[] = {
    SACT_ITEM_DOPESHEET,
    SACT_ITEM_ACTION,
    SACT_ITEM_SHAPEKEY,
    SACT_ITEM_GPENCIL,
    SACT_ITEM_MASK,
    SACT_ITEM_CACHEFILE,
    {0, nullptr, 0, nullptr, nullptr},
};
static EnumPropertyItem rna_enum_space_action_ui_mode_items[] = {
    SACT_ITEM_DOPESHEET,
    SACT_ITEM_ACTION,
    SACT_ITEM_SHAPEKEY,
    SACT_ITEM_GPENCIL,
    SACT_ITEM_MASK,
    SACT_ITEM_CACHEFILE,
    {0, nullptr, 0, nullptr, nullptr},
};
#endif

#undef SACT_ITEM_DOPESHEET
#undef SACT_ITEM_ACTION
#undef SACT_ITEM_SHAPEKEY
#undef SACT_ITEM_GPENCIL
#undef SACT_ITEM_MASK
#undef SACT_ITEM_CACHEFILE

#define SI_ITEM_VIEW(identifier, name, icon) \
  {SI_MODE_VIEW, identifier, icon, name, "Inspect images or render results"}
#define SI_ITEM_UV {SI_MODE_UV, "UV", ICON_UV, "UV Editor", "View and edit UVs"}
#define SI_ITEM_PAINT {SI_MODE_PAINT, "PAINT", ICON_TPAINT_HLT, "Paint", "Paint images in 2D"}
#define SI_ITEM_MASK {SI_MODE_MASK, "MASK", ICON_MOD_MASK, "Mask", "View and edit masks"}

const EnumPropertyItem rna_enum_space_image_mode_all_items[] = {
    SI_ITEM_VIEW("VIEW", "View", ICON_FILE_IMAGE),
    SI_ITEM_UV,
    SI_ITEM_PAINT,
    SI_ITEM_MASK,
    {0, nullptr, 0, nullptr, nullptr},
};

/* BFA - removes a warning*/
static const EnumPropertyItem rna_enum_space_image_mode_ui_items[] = {
    SI_ITEM_VIEW("VIEW", "View", ICON_FILE_IMAGE),
    SI_ITEM_UV,
    SI_ITEM_PAINT,
    SI_ITEM_MASK,
    {0, nullptr, 0, nullptr, nullptr},
};

/* bfa - hide disfunctional tools and settings for render result */
static const EnumPropertyItem rna_enum_space_image_mode_non_render_items[] = {
    SI_ITEM_VIEW("VIEW", "View", ICON_FILE_IMAGE),
    SI_ITEM_MASK,
    {0, nullptr, 0, nullptr, nullptr},
};

const EnumPropertyItem rna_enum_space_image_mode_items[] = {
    SI_ITEM_VIEW("IMAGE_EDITOR", "Image Editor", ICON_IMAGE),
    SI_ITEM_UV,
    {0, nullptr, 0, nullptr, nullptr},
};

#undef SI_ITEM_VIEW
#undef SI_ITEM_UV
#undef SI_ITEM_PAINT
#undef SI_ITEM_MASK

#define V3D_S3D_CAMERA_LEFT {STEREO_LEFT_ID, "LEFT", ICON_RESTRICT_RENDER_OFF, "Left", ""},
#define V3D_S3D_CAMERA_RIGHT {STEREO_RIGHT_ID, "RIGHT", ICON_RESTRICT_RENDER_OFF, "Right", ""},
#define V3D_S3D_CAMERA_S3D {STEREO_3D_ID, "S3D", ICON_CAMERA_STEREO, "3D", ""},
#ifdef RNA_RUNTIME
#  define V3D_S3D_CAMERA_VIEWS {STEREO_MONO_ID, "MONO", ICON_RESTRICT_RENDER_OFF, "Views", ""},
#endif

static const EnumPropertyItem stereo3d_camera_items[] = {
    V3D_S3D_CAMERA_LEFT V3D_S3D_CAMERA_RIGHT V3D_S3D_CAMERA_S3D{0, nullptr, 0, nullptr, nullptr},
};

#ifdef RNA_RUNTIME
static const EnumPropertyItem multiview_camera_items[] = {
    V3D_S3D_CAMERA_VIEWS V3D_S3D_CAMERA_S3D{0, nullptr, 0, nullptr, nullptr},
};
#endif

#undef V3D_S3D_CAMERA_LEFT
#undef V3D_S3D_CAMERA_RIGHT
#undef V3D_S3D_CAMERA_S3D
#undef V3D_S3D_CAMERA_VIEWS

/**
 * This will be split to give different items in file than in asset browsing mode, see
 * #rna_FileSelectParams_sort_method_itemf().
 */
const EnumPropertyItem rna_enum_fileselect_params_sort_items[] = {
    {FILE_SORT_ALPHA, "FILE_SORT_ALPHA", ICON_NONE, "Name", "Sort the file list alphabetically"},
    {FILE_SORT_EXTENSION,
     "FILE_SORT_EXTENSION",
     ICON_NONE,
     "Extension",
     "Sort the file list by extension/type"},
    {FILE_SORT_TIME,
     "FILE_SORT_TIME",
     ICON_NONE,
     "Modified Date",
     "Sort files by modification time"},
    {FILE_SORT_SIZE, "FILE_SORT_SIZE", ICON_NONE, "Size", "Sort files by size"},
    {FILE_SORT_ASSET_CATALOG,
     "ASSET_CATALOG",
     0,
     "Asset Catalog",
     "Sort the asset list so that assets in the same catalog are kept together. Within a single "
     "catalog, assets are ordered by name. The catalogs are in order of the flattened catalog "
     "hierarchy."},
    {0, nullptr, 0, nullptr, nullptr},
};

static const EnumPropertyItem rna_enum_asset_import_method_items[] = {
    {FILE_ASSET_IMPORT_FOLLOW_PREFS,
     "FOLLOW_PREFS",
     ICON_PREFERENCES,
     "Follow Preferences",
     "Use the import method set in the Preferences for this asset library, don't override it "
     "for this Asset Browser"},
    {FILE_ASSET_IMPORT_LINK,
     "LINK",
     ICON_LINK_BLEND,
     "Link",
     "Import the assets as linked data-block"},
    {FILE_ASSET_IMPORT_APPEND,
     "APPEND",
     ICON_APPEND_BLEND,
     "Append",
     "Import the asset as copied data-block, with no link to the original asset data-block"},
    {FILE_ASSET_IMPORT_APPEND_REUSE,
     "APPEND_REUSE",
     ICON_APPEND_BLEND,
     "Append (Reuse Data)",
     "Import the asset as copied data-block while avoiding multiple copies of nested, "
     "typically heavy data. For example the textures of a material asset, or the mesh of an "
     "object asset, don't have to be copied every time this asset is imported. The instances of "
     "the asset share the data instead"},
    {FILE_ASSET_IMPORT_PACK,
     "PACK",
     ICON_PACKAGE,
     "Pack",
     "Import the asset as linked data-block, and pack it in the current file (ensures that it "
     "remains unchanged in case the library data is modified, is not available anymore, etc.)"},
    // BFA only file asset browser link override
    {FILE_ASSET_IMPORT_LINK_OVERRIDE,
     "LINK_OVERRIDE",
      ICON_LIBRARY_DATA_OVERRIDE,
      "Link (Override)",
      "Import the assets as linked library overrided data.\nThis will only override the active hierarchy.\nTo override all selected contents, use the Outliner Editor"},
    {0, nullptr, 0, nullptr, nullptr},
};

#ifndef RNA_RUNTIME
static const EnumPropertyItem stereo3d_eye_items[] = {
    {STEREO_LEFT_ID, "LEFT_EYE", ICON_NONE, "Left Eye"},
    {STEREO_RIGHT_ID, "RIGHT_EYE", ICON_NONE, "Right Eye"},
    {0, nullptr, 0, nullptr, nullptr},
};
#endif

static const EnumPropertyItem display_channels_items[] = {
    {SI_USE_ALPHA,
     "COLOR_ALPHA",
     ICON_IMAGE_RGB_ALPHA,
     "Color & Alpha",
     "Display image with RGB colors and alpha transparency"},
    {0, "COLOR", ICON_IMAGE_RGB, "Color", "Display image with RGB colors"},
    {SI_SHOW_ALPHA, "ALPHA", ICON_IMAGE_ALPHA, "Alpha", "Display alpha transparency channel"},
    {SI_SHOW_ZBUF,
     "Z_BUFFER",
     ICON_IMAGE_ZDEPTH,
     "Z-Buffer",
     "Display Z-buffer associated with image (mapped from camera clip start to end)"},
    {SI_SHOW_R, "RED", ICON_RGB_RED, "Red", ""},
    {SI_SHOW_G, "GREEN", ICON_RGB_GREEN, "Green", ""},
    {SI_SHOW_B, "BLUE", ICON_RGB_BLUE, "Blue", ""},
    {0, nullptr, 0, nullptr, nullptr},
};

const EnumPropertyItem rna_enum_shading_type_items[] = {
    {OB_WIRE,
     "WIREFRAME",
     ICON_SHADING_WIRE,
     "Wireframe",
     "Display only edges of geometry without surface shading"},
    {OB_SOLID,
     "SOLID",
     ICON_SHADING_SOLID,
     "Solid",
     "Display objects with flat lighting and basic surface shading"},
    {OB_MATERIAL,
     "MATERIAL",
     ICON_SHADING_TEXTURE,
     "Material Preview",
     "Preview materials using predefined environment lights"},
    {OB_RENDER,
     "RENDERED",
     ICON_SHADING_RENDERED,
     "Rendered",
     "Preview the final scene using the active render engine"},
    {0, nullptr, 0, nullptr, nullptr},
};

static const EnumPropertyItem rna_enum_viewport_lighting_items[] = {
    {V3D_LIGHTING_STUDIO, "STUDIO", 0, "Studio", "Display using studio lighting"},
    {V3D_LIGHTING_MATCAP, "MATCAP", 0, "MatCap", "Display using matcap material and lighting"},
    {V3D_LIGHTING_FLAT, "FLAT", 0, "Flat", "Display using flat lighting"},
    {0, nullptr, 0, nullptr, nullptr},
};

static const EnumPropertyItem rna_enum_shading_color_type_items[] = {
    {V3D_SHADING_MATERIAL_COLOR, "MATERIAL", 0, "Material", "Show material color\nExclusive to Eevee and Cycles, not Workspace"}, /*BFA - Tooltip*/
    {V3D_SHADING_OBJECT_COLOR, "OBJECT", 0, "Object", "Show object color"},
    {V3D_SHADING_RANDOM_COLOR, "RANDOM", 0, "Random", "Show random object color"},
    {V3D_SHADING_VERTEX_COLOR, "VERTEX", 0, "Attribute", "Show active color attribute"},
    {V3D_SHADING_TEXTURE_COLOR,
     "TEXTURE",
     0,
     "Texture",
     "Show the texture from the active image texture node using the active UV map coordinates"},
    {V3D_SHADING_SINGLE_COLOR, "SINGLE", 0, "Custom", "Show scene in a single custom color"},
    {0, nullptr, 0, nullptr, nullptr},
};

static const EnumPropertyItem rna_enum_shading_wire_color_type_items[] = {
    {V3D_SHADING_SINGLE_COLOR,
     "THEME",
     0,
     "Theme",
     "Show scene wireframes with the theme's wire color"},
    {V3D_SHADING_OBJECT_COLOR, "OBJECT", 0, "Object", "Show object color on wireframe"},
    {V3D_SHADING_RANDOM_COLOR, "RANDOM", 0, "Random", "Show random object color on wireframe"},
    {0, nullptr, 0, nullptr, nullptr},
};

static const EnumPropertyItem rna_enum_studio_light_items[] = {
    {0, "DEFAULT", 0, "Default", ""},
    {0, nullptr, 0, nullptr, nullptr},
};

static const EnumPropertyItem rna_enum_view3dshading_render_pass_type_items[] = {
    RNA_ENUM_ITEM_HEADING(CTX_N_(BLT_I18NCONTEXT_RENDER_LAYER, "General"), nullptr),
    {EEVEE_RENDER_PASS_COMBINED, "COMBINED", 0, "Combined", ""},
    {EEVEE_RENDER_PASS_EMIT, "EMISSION", 0, "Emission", ""},
    {EEVEE_RENDER_PASS_ENVIRONMENT, "ENVIRONMENT", 0, "Environment", ""},
    {EEVEE_RENDER_PASS_AO, "AO", 0, "Ambient Occlusion", ""},
    {EEVEE_RENDER_PASS_SHADOW, "SHADOW", 0, "Shadow", ""},
    {EEVEE_RENDER_PASS_TRANSPARENT, "TRANSPARENT", 0, "Transparent", ""},

    RNA_ENUM_ITEM_HEADING(CTX_N_(BLT_I18NCONTEXT_RENDER_LAYER, "Light"), nullptr),
    {EEVEE_RENDER_PASS_DIFFUSE_LIGHT, "DIFFUSE_LIGHT", 0, "Diffuse Light", ""},
    {EEVEE_RENDER_PASS_DIFFUSE_COLOR, "DIFFUSE_COLOR", 0, "Diffuse Color", ""},
    {EEVEE_RENDER_PASS_SPECULAR_LIGHT, "SPECULAR_LIGHT", 0, "Specular Light", ""},
    {EEVEE_RENDER_PASS_SPECULAR_COLOR, "SPECULAR_COLOR", 0, "Specular Color", ""},
    {EEVEE_RENDER_PASS_VOLUME_LIGHT, "VOLUME_LIGHT", 0, "Volume Light", ""},

    RNA_ENUM_ITEM_HEADING(CTX_N_(BLT_I18NCONTEXT_RENDER_LAYER, "Data"), nullptr),
    {EEVEE_RENDER_PASS_POSITION, "POSITION", 0, "Position", ""},
    {EEVEE_RENDER_PASS_NORMAL, "NORMAL", 0, "Normal", ""},
    {EEVEE_RENDER_PASS_MIST, "MIST", 0, "Mist", ""},
    {EEVEE_RENDER_PASS_CRYPTOMATTE_OBJECT, "CryptoObject", 0, "CryptoObject", ""},
    {EEVEE_RENDER_PASS_CRYPTOMATTE_ASSET, "CryptoAsset", 0, "CryptoAsset", ""},
    {EEVEE_RENDER_PASS_CRYPTOMATTE_MATERIAL, "CryptoMaterial", 0, "CryptoMaterial", ""},

    RNA_ENUM_ITEM_HEADING(CTX_N_(BLT_I18NCONTEXT_RENDER_LAYER, "Shader AOV"), nullptr),
    {EEVEE_RENDER_PASS_AOV, "AOV", 0, "AOV", ""},

    {0, nullptr, 0, nullptr, nullptr},
};

const EnumPropertyItem rna_enum_clip_editor_mode_items[] = {
    {SC_MODE_TRACKING, "TRACKING", ICON_ANIM_DATA, "Tracking", "Show tracking and solving tools"},
    {SC_MODE_MASKEDIT, "MASK", ICON_MOD_MASK, "Mask", "Show mask editing tools"},
    {0, nullptr, 0, nullptr, nullptr},
};

/* Actually populated dynamically through a function,
 * but helps for context-less access (e.g. doc, i18n...). */
const EnumPropertyItem buttons_context_items[] = {
    {BCONTEXT_TOOL, "TOOL", ICON_TOOL_SETTINGS, "Tool", "Active Tool and Workspace settings"},
    {BCONTEXT_SCENE, "SCENE", ICON_SCENE_DATA, "Scene", "Scene Properties"},
    {BCONTEXT_RENDER, "RENDER", ICON_SCENE, "Render", "Render Properties"},
    {BCONTEXT_OUTPUT, "OUTPUT", ICON_OUTPUT, "Output", "Output Properties"},
    {BCONTEXT_VIEW_LAYER, "VIEW_LAYER", ICON_RENDER_RESULT, "View Layer", "View Layer Properties"},
    {BCONTEXT_WORLD, "WORLD", ICON_WORLD, "World", "World Properties"},
    {BCONTEXT_COLLECTION, "COLLECTION", ICON_GROUP, "Collection", "Collection Properties"},
    {BCONTEXT_OBJECT, "OBJECT", ICON_OBJECT_DATA, "Object", "Object Properties"},
    {BCONTEXT_CONSTRAINT,
     "CONSTRAINT",
     ICON_CONSTRAINT,
     "Constraints",
     "Object Constraint Properties"},
    {BCONTEXT_MODIFIER, "MODIFIER", ICON_MODIFIER, "Modifiers", "Modifier Properties"},
    {BCONTEXT_DATA, "DATA", ICON_NONE, "Data", "Object Data Properties"},
    {BCONTEXT_BONE, "BONE", ICON_BONE_DATA, "Bone", "Bone Properties"},
    {BCONTEXT_BONE_CONSTRAINT,
     "BONE_CONSTRAINT",
     ICON_CONSTRAINT_BONE,
     "Bone Constraints",
     "Bone Constraint Properties"},
    {BCONTEXT_MATERIAL, "MATERIAL", ICON_MATERIAL, "Material", "Material Properties"},
    {BCONTEXT_TEXTURE, "TEXTURE", ICON_TEXTURE, "Texture", "Texture Properties"},
    {BCONTEXT_PARTICLE, "PARTICLES", ICON_PARTICLES, "Particles", "Particle Properties"},
    {BCONTEXT_PHYSICS, "PHYSICS", ICON_PHYSICS, "Physics", "Physics Properties"},
    {BCONTEXT_SHADERFX, "SHADERFX", ICON_SHADERFX, "Effects", "Visual Effects Properties"},
    {BCONTEXT_STRIP, "STRIP", ICON_SEQ_SEQUENCER, "Strip", "Strip Properties"},
    {BCONTEXT_STRIP_MODIFIER,
     "STRIP_MODIFIER",
     ICON_SEQ_STRIP_MODIFIER,
     "Strip Modifiers",
     "Strip Modifier Properties"},
    {0, nullptr, 0, nullptr, nullptr},
};

static const EnumPropertyItem fileselectparams_recursion_level_items[] = {
    {0, "NONE", 0, "None", "Only list current directory's content, with no recursion"},
    {1, "BLEND", 0, "Blend File", "List .blend files' content"},
    {2, "ALL_1", 0, "One Level", "List all sub-directories' content, one level of recursion"},
    {3, "ALL_2", 0, "Two Levels", "List all sub-directories' content, two levels of recursion"},
    {4,
     "ALL_3",
     0,
     "Three Levels",
     "List all sub-directories' content, three levels of recursion"},
    {0, nullptr, 0, nullptr, nullptr},
};

static const EnumPropertyItem fileselectparams_display_type_items[] = {
    {FILE_VERTICALDISPLAY,
     "LIST_VERTICAL",
     ICON_LONGDISPLAY,
     "Vertical List",
     "Display files as a vertical list"},
    {FILE_HORIZONTALDISPLAY,
     "LIST_HORIZONTAL",
     ICON_SHORTDISPLAY,
     "Horizontal List",
     "Display files as a horizontal list"},
    {FILE_IMGDISPLAY, "THUMBNAIL", ICON_IMGDISPLAY, "Thumbnails", "Display files as thumbnails"},
    {0, nullptr, 0, nullptr, nullptr},
};

static const EnumPropertyItem rna_enum_curve_display_handle_items[] = {
    {CURVE_HANDLE_NONE, "NONE", 0, "None", ""},
    {CURVE_HANDLE_SELECTED, "SELECTED", 0, "Selected", ""},
    {CURVE_HANDLE_ALL, "ALL", 0, "All", ""},
    {0, nullptr, 0, nullptr, nullptr},
};

static const EnumPropertyItem spreadsheet_object_eval_state_items[] = {
    {SPREADSHEET_OBJECT_EVAL_STATE_EVALUATED,
     "EVALUATED",
     ICON_NONE,
     "Evaluated",
     "Use data from fully or partially evaluated object"},
    {SPREADSHEET_OBJECT_EVAL_STATE_ORIGINAL,
     "ORIGINAL",
     ICON_NONE,
     "Original",
     "Use data from original object without any modifiers applied"},
    {SPREADSHEET_OBJECT_EVAL_STATE_VIEWER_NODE,
     "VIEWER_NODE",
     ICON_NONE,
     "Viewer Node",
     "Use intermediate data from viewer node"},
    {0, nullptr, 0, nullptr, nullptr},
};

static const EnumPropertyItem spreadsheet_table_id_type_items[] = {
    {SPREADSHEET_TABLE_ID_TYPE_GEOMETRY,
     "GEOMETRY",
     ICON_NONE,
     "Geometry",
     "Table contains geometry data"},
    {0, nullptr, 0, nullptr, nullptr},

};

#ifdef RNA_RUNTIME

#  include <algorithm>
#  include <fmt/format.h>

#  include "AS_asset_representation.hh"

#  include "DNA_anim_types.h"
#  include "DNA_asset_types.h"
#  include "DNA_key_types.h"
#  include "DNA_scene_types.h"
#  include "DNA_screen_types.h"
#  include "DNA_sequence_types.h"
#  include "DNA_userdef_types.h"

#  include "BLI_index_range.hh"
#  include "BLI_math_matrix.h"
#  include "BLI_math_rotation.h"
#  include "BLI_math_vector.h"
#  include "BLI_path_utils.hh"
#  include "BLI_string.h"

#  include "BKE_anim_data.hh"
#  include "BKE_brush.hh"
#  include "BKE_context.hh"
#  include "BKE_global.hh"
#  include "BKE_icons.h"
#  include "BKE_idprop.hh"
#  include "BKE_image.hh"
#  include "BKE_key.hh"
#  include "BKE_layer.hh"
#  include "BKE_nla.hh"
#  include "BKE_node.hh"
#  include "BKE_paint.hh"
#  include "BKE_preferences.h"
#  include "BKE_scene.hh"
#  include "BKE_screen.hh"
#  include "BKE_studiolight.h"
#  include "BKE_workspace.hh"

#  include "DEG_depsgraph.hh"
#  include "DEG_depsgraph_build.hh"

#  include "ED_anim_api.hh"
#  include "ED_asset.hh"
#  include "ED_buttons.hh"
#  include "ED_clip.hh"
#  include "ED_fileselect.hh"
#  include "ED_image.hh"
#  include "ED_node.hh"
#  include "ED_screen.hh"
#  include "ED_sequencer.hh"
#  include "ED_spreadsheet.hh"
#  include "ED_text.hh"
#  include "ED_transform.hh"
#  include "ED_view3d.hh"

#  include "GPU_material.hh"

#  include "IMB_imbuf_types.hh"

#  include "UI_interface.hh"
#  include "UI_view2d.hh"

#  include "SEQ_proxy.hh"
#  include "SEQ_relations.hh"

#  include "RE_engine.h"

static StructRNA *rna_Space_refine(PointerRNA *ptr)
{
  SpaceLink *space = (SpaceLink *)ptr->data;

  switch ((eSpace_Type)space->spacetype) {
    case SPACE_VIEW3D:
      return &RNA_SpaceView3D;
    case SPACE_GRAPH:
      return &RNA_SpaceGraphEditor;
    case SPACE_OUTLINER:
      return &RNA_SpaceOutliner;
    case SPACE_PROPERTIES:
      return &RNA_SpaceProperties;
    case SPACE_FILE:
      return &RNA_SpaceFileBrowser;
    case SPACE_IMAGE:
      return &RNA_SpaceImageEditor;
    case SPACE_INFO:
      return &RNA_SpaceInfo;
    case SPACE_SEQ:
      return &RNA_SpaceSequenceEditor;
    case SPACE_TEXT:
      return &RNA_SpaceTextEditor;
    case SPACE_ACTION:
      return &RNA_SpaceDopeSheetEditor;
    case SPACE_NLA:
      return &RNA_SpaceNLA;
    case SPACE_NODE:
      return &RNA_SpaceNodeEditor;
    case SPACE_CONSOLE:
      return &RNA_SpaceConsole;
    case SPACE_USERPREF:
      return &RNA_SpacePreferences;
    case SPACE_CLIP:
      return &RNA_SpaceClipEditor;
    case SPACE_TOOLBAR: /*bfa - the toolbar editor*/
      return &RNA_SpaceToolbarEditor;
    case SPACE_SPREADSHEET:
      return &RNA_SpaceSpreadsheet;

      /* Currently no type info. */
    case SPACE_SCRIPT:
    case SPACE_EMPTY:
    case SPACE_TOPBAR:
    case SPACE_STATUSBAR:
      break;
  }

  return &RNA_Space;
}

static ScrArea *rna_area_from_space(const PointerRNA *ptr)
{
  bScreen *screen = reinterpret_cast<bScreen *>(ptr->owner_id);
  SpaceLink *link = static_cast<SpaceLink *>(ptr->data);
  return BKE_screen_find_area_from_space(screen, link);
}

static void area_region_from_regiondata(bScreen *screen,
                                        void *regiondata,
                                        ScrArea **r_area,
                                        ARegion **r_region)
{
  *r_area = nullptr;
  *r_region = nullptr;

  LISTBASE_FOREACH (ScrArea *, area, &screen->areabase) {
    LISTBASE_FOREACH (ARegion *, region, &area->regionbase) {
      if (region->regiondata == regiondata) {
        *r_area = area;
        *r_region = region;
        return;
      }
    }
  }
}

static void rna_area_region_from_regiondata(PointerRNA *ptr, ScrArea **r_area, ARegion **r_region)
{
  bScreen *screen = (bScreen *)ptr->owner_id;
  void *regiondata = (ptr->data);

  area_region_from_regiondata(screen, regiondata, r_area, r_region);
}

/* -------------------------------------------------------------------- */
/** \name Generic Region Flag Access
 * \{ */

static bool rna_Space_bool_from_region_flag_get_by_type(PointerRNA *ptr,
                                                        const int region_type,
                                                        const int region_flag)
{
  ScrArea *area = rna_area_from_space(ptr);
  ARegion *region = BKE_area_find_region_type(area, region_type);
  if (region) {
    return (region->flag & region_flag);
  }
  return false;
}

static void rna_Space_bool_from_region_flag_set_by_type(PointerRNA *ptr,
                                                        const int region_type,
                                                        const int region_flag,
                                                        bool value)
{
  ScrArea *area = rna_area_from_space(ptr);
  ARegion *region = BKE_area_find_region_type(area, region_type);
  if (region && (region->alignment != RGN_ALIGN_NONE)) {
    SET_FLAG_FROM_TEST(region->flag, value, region_flag);
  }
  ED_region_tag_redraw(region);
}

static void rna_Space_bool_from_region_flag_update_by_type(bContext *C,
                                                           PointerRNA *ptr,
                                                           const int region_type,
                                                           const int region_flag)
{
  ScrArea *area = rna_area_from_space(ptr);
  ARegion *region = BKE_area_find_region_type(area, region_type);
  if (region) {
    if (region_flag == RGN_FLAG_HIDDEN) {
      /* Only support animation when the area is in the current context. */
      if (region->overlap && (area == CTX_wm_area(C)) && !(U.uiflag & USER_REDUCE_MOTION)) {
        ED_region_visibility_change_update_animated(C, area, region);
      }
      else {
        ED_region_visibility_change_update(C, area, region);
      }
    }
    else if (region_flag == RGN_FLAG_HIDDEN_BY_USER) {
      if (!(region->flag & RGN_FLAG_HIDDEN_BY_USER) != !(region->flag & RGN_FLAG_HIDDEN)) {
        ED_region_toggle_hidden(C, region);

        if ((region->flag & RGN_FLAG_HIDDEN_BY_USER) == 0) {
          ED_area_type_hud_ensure(C, area);
        }
      }
    }
  }
}

/** \} */

/* -------------------------------------------------------------------- */
/** \name Region Flag Access (Typed Callbacks)
 * \{ */

/* Header Region. */
static bool rna_Space_show_region_header_get(PointerRNA *ptr)
{
  return !rna_Space_bool_from_region_flag_get_by_type(ptr, RGN_TYPE_HEADER, RGN_FLAG_HIDDEN);
}
static void rna_Space_show_region_header_set(PointerRNA *ptr, bool value)
{
  rna_Space_bool_from_region_flag_set_by_type(ptr, RGN_TYPE_HEADER, RGN_FLAG_HIDDEN, !value);

  /* Special case, never show the tool properties when the header is invisible. */
  bool value_for_tool_header = value;
  if (value == true) {
    ScrArea *area = rna_area_from_space(ptr);
    ARegion *region_tool_header = BKE_area_find_region_type(area, RGN_TYPE_TOOL_HEADER);
    if (region_tool_header != nullptr) {
      value_for_tool_header = !(region_tool_header->flag & RGN_FLAG_HIDDEN_BY_USER);
    }
  }
  rna_Space_bool_from_region_flag_set_by_type(
      ptr, RGN_TYPE_TOOL_HEADER, RGN_FLAG_HIDDEN, !value_for_tool_header);
}
static void rna_Space_show_region_header_update(bContext *C, PointerRNA *ptr)
{
  rna_Space_bool_from_region_flag_update_by_type(C, ptr, RGN_TYPE_HEADER, RGN_FLAG_HIDDEN);
}

/* Footer Region. */
static bool rna_Space_show_region_footer_get(PointerRNA *ptr)
{
  return !rna_Space_bool_from_region_flag_get_by_type(ptr, RGN_TYPE_FOOTER, RGN_FLAG_HIDDEN);
}
static void rna_Space_show_region_footer_set(PointerRNA *ptr, bool value)
{
  rna_Space_bool_from_region_flag_set_by_type(ptr, RGN_TYPE_FOOTER, RGN_FLAG_HIDDEN, !value);
}
static void rna_Space_show_region_footer_update(bContext *C, PointerRNA *ptr)
{
  rna_Space_bool_from_region_flag_update_by_type(C, ptr, RGN_TYPE_FOOTER, RGN_FLAG_HIDDEN);
}

/* Tool Header Region.
 *
 * This depends on the 'RGN_TYPE_TOOL_HEADER'
 */
static bool rna_Space_show_region_tool_header_get(PointerRNA *ptr)
{
  return !rna_Space_bool_from_region_flag_get_by_type(
      ptr, RGN_TYPE_TOOL_HEADER, RGN_FLAG_HIDDEN_BY_USER);
}
static void rna_Space_show_region_tool_header_set(PointerRNA *ptr, bool value)
{
  rna_Space_bool_from_region_flag_set_by_type(
      ptr, RGN_TYPE_TOOL_HEADER, RGN_FLAG_HIDDEN_BY_USER, !value);
  rna_Space_bool_from_region_flag_set_by_type(ptr, RGN_TYPE_TOOL_HEADER, RGN_FLAG_HIDDEN, !value);
}
static void rna_Space_show_region_tool_header_update(bContext *C, PointerRNA *ptr)
{
  rna_Space_bool_from_region_flag_update_by_type(C, ptr, RGN_TYPE_TOOL_HEADER, RGN_FLAG_HIDDEN);
}

/* Tools Region. */
static bool rna_Space_show_region_toolbar_get(PointerRNA *ptr)
{
  return !rna_Space_bool_from_region_flag_get_by_type(ptr, RGN_TYPE_TOOLS, RGN_FLAG_HIDDEN);
}
static void rna_Space_show_region_toolbar_set(PointerRNA *ptr, bool value)
{
  rna_Space_bool_from_region_flag_set_by_type(ptr, RGN_TYPE_TOOLS, RGN_FLAG_HIDDEN, !value);
}
static void rna_Space_show_region_toolbar_update(bContext *C, PointerRNA *ptr)
{
  rna_Space_bool_from_region_flag_update_by_type(C, ptr, RGN_TYPE_TOOLS, RGN_FLAG_HIDDEN);
}

static bool rna_Space_show_region_tool_props_get(PointerRNA *ptr)
{
  return !rna_Space_bool_from_region_flag_get_by_type(ptr, RGN_TYPE_TOOL_PROPS, RGN_FLAG_HIDDEN);
}
static void rna_Space_show_region_tool_props_set(PointerRNA *ptr, bool value)
{
  rna_Space_bool_from_region_flag_set_by_type(ptr, RGN_TYPE_TOOL_PROPS, RGN_FLAG_HIDDEN, !value);
}
static void rna_Space_show_region_tool_props_update(bContext *C, PointerRNA *ptr)
{
  rna_Space_bool_from_region_flag_update_by_type(C, ptr, RGN_TYPE_TOOL_PROPS, RGN_FLAG_HIDDEN);
}

/* Channels Region. */
static bool rna_Space_show_region_channels_get(PointerRNA *ptr)
{
  return !rna_Space_bool_from_region_flag_get_by_type(ptr, RGN_TYPE_CHANNELS, RGN_FLAG_HIDDEN);
}
static void rna_Space_show_region_channels_set(PointerRNA *ptr, bool value)
{
  rna_Space_bool_from_region_flag_set_by_type(ptr, RGN_TYPE_CHANNELS, RGN_FLAG_HIDDEN, !value);
}
static void rna_Space_show_region_channels_update(bContext *C, PointerRNA *ptr)
{
  rna_Space_bool_from_region_flag_update_by_type(C, ptr, RGN_TYPE_CHANNELS, RGN_FLAG_HIDDEN);
}

/* UI Region */
static bool rna_Space_show_region_ui_get(PointerRNA *ptr)
{
  return !rna_Space_bool_from_region_flag_get_by_type(ptr, RGN_TYPE_UI, RGN_FLAG_HIDDEN);
}
static void rna_Space_show_region_ui_set(PointerRNA *ptr, bool value)
{
  rna_Space_bool_from_region_flag_set_by_type(ptr, RGN_TYPE_UI, RGN_FLAG_HIDDEN, !value);
}
static void rna_Space_show_region_ui_update(bContext *C, PointerRNA *ptr)
{
  rna_Space_bool_from_region_flag_update_by_type(C, ptr, RGN_TYPE_UI, RGN_FLAG_HIDDEN);
}

/* Redo (HUD) Region */
static bool rna_Space_show_region_hud_get(PointerRNA *ptr)
{
  return !rna_Space_bool_from_region_flag_get_by_type(ptr, RGN_TYPE_HUD, RGN_FLAG_HIDDEN_BY_USER);
}
static void rna_Space_show_region_hud_set(PointerRNA *ptr, bool value)
{
  rna_Space_bool_from_region_flag_set_by_type(ptr, RGN_TYPE_HUD, RGN_FLAG_HIDDEN_BY_USER, !value);
}
static void rna_Space_show_region_hud_update(bContext *C, PointerRNA *ptr)
{
  rna_Space_bool_from_region_flag_update_by_type(C, ptr, RGN_TYPE_HUD, RGN_FLAG_HIDDEN_BY_USER);
}

/* Asset Shelf Regions */
static bool rna_Space_show_region_asset_shelf_get(PointerRNA *ptr)
{
  return !rna_Space_bool_from_region_flag_get_by_type(ptr, RGN_TYPE_ASSET_SHELF, RGN_FLAG_HIDDEN);
}
static void rna_Space_show_region_asset_shelf_set(PointerRNA *ptr, bool value)
{
  rna_Space_bool_from_region_flag_set_by_type(ptr, RGN_TYPE_ASSET_SHELF, RGN_FLAG_HIDDEN, !value);
}
static int rna_Space_show_region_asset_shelf_editable(const PointerRNA *ptr, const char **r_info)
{
  ScrArea *area = rna_area_from_space(ptr);
  ARegion *region = BKE_area_find_region_type(area, RGN_TYPE_ASSET_SHELF);

  if (!region) {
    return 0;
  }

  if (region->flag & RGN_FLAG_POLL_FAILED) {
    if (r_info) {
      *r_info = N_(
          "The asset shelf is not available in the current context (try changing the active mode "
          "or tool)");
    }
    return 0;
  }

  return PROP_EDITABLE;
}

static void rna_Space_show_region_asset_shelf_update(bContext *C, PointerRNA *ptr)
{
  rna_Space_bool_from_region_flag_update_by_type(C, ptr, RGN_TYPE_ASSET_SHELF, RGN_FLAG_HIDDEN);
}

/** \} */

static bool rna_Space_view2d_sync_get(PointerRNA *ptr)
{
  ScrArea *area;
  ARegion *region;

  area = rna_area_from_space(ptr); /* can be nullptr */
  if (area == nullptr) {
    return false;
  }

  if (area->spacetype == SPACE_CLIP) {
    region = BKE_area_find_region_type(area, RGN_TYPE_PREVIEW);
  }
  else {
    region = BKE_area_find_region_type(area, RGN_TYPE_WINDOW);
  }
  if (region) {
    View2D *v2d = &region->v2d;
    return (v2d->flag & V2D_VIEWSYNC_SCREEN_TIME) != 0;
  }

  return false;
}

static void rna_Space_view2d_sync_set(PointerRNA *ptr, bool value)
{
  ScrArea *area;
  ARegion *region;

  area = rna_area_from_space(ptr); /* can be nullptr */
  if (!area) {
    return;
  }

  if (!UI_view2d_area_supports_sync(area)) {
    BKE_reportf(nullptr,
                RPT_ERROR,
                "'show_locked_time' is not supported for the '%s' editor",
                area->type->name);
    return;
  }

  if (area->spacetype == SPACE_CLIP) {
    region = BKE_area_find_region_type(area, RGN_TYPE_PREVIEW);
  }
  else {
    region = BKE_area_find_region_type(area, RGN_TYPE_WINDOW);
  }
  if (region) {
    View2D *v2d = &region->v2d;
    if (value) {
      v2d->flag |= V2D_VIEWSYNC_SCREEN_TIME;
    }
    else {
      v2d->flag &= ~V2D_VIEWSYNC_SCREEN_TIME;
    }
  }
}

static void rna_Space_view2d_sync_update(Main * /*bmain*/, Scene * /*scene*/, PointerRNA *ptr)
{
  ScrArea *area;
  ARegion *region;

  area = rna_area_from_space(ptr); /* can be nullptr */
  if (area == nullptr) {
    return;
  }

  if (area->spacetype == SPACE_CLIP) {
    region = BKE_area_find_region_type(area, RGN_TYPE_PREVIEW);
  }
  else {
    region = BKE_area_find_region_type(area, RGN_TYPE_WINDOW);
  }

  if (region) {
    bScreen *screen = (bScreen *)ptr->owner_id;
    View2D *v2d = &region->v2d;

    UI_view2d_sync(screen, area, v2d, V2D_LOCK_SET);
  }
}

/* Space 3D View */
static void rna_SpaceView3D_camera_update(Main *bmain, Scene *scene, PointerRNA *ptr)
{
  View3D *v3d = (View3D *)(ptr->data);
  if (v3d->scenelock && scene != nullptr) {
    wmWindowManager *wm = static_cast<wmWindowManager *>(bmain->wm.first);

    scene->camera = v3d->camera;
    WM_windows_scene_data_sync(&wm->windows, scene);
  }
}

static void rna_SpaceView3D_use_local_camera_set(PointerRNA *ptr, bool value)
{
  View3D *v3d = (View3D *)(ptr->data);
  bScreen *screen = (bScreen *)ptr->owner_id;

  v3d->scenelock = !value;

  if (!value) {
    Scene *scene = ED_screen_scene_find(screen, static_cast<wmWindowManager *>(G_MAIN->wm.first));
    /* nullptr if the screen isn't in an active window (happens when setting from Python).
     * This could be moved to the update function, in that case the scene won't relate to the
     * screen so keep it working this way. */
    if (scene != nullptr) {
      v3d->camera = scene->camera;
    }
  }
}

static float rna_View3DOverlay_GridScaleUnit_get(PointerRNA *ptr)
{
  View3D *v3d = (View3D *)(ptr->data);
  bScreen *screen = (bScreen *)ptr->owner_id;
  Scene *scene = ED_screen_scene_find(screen, static_cast<wmWindowManager *>(G_MAIN->wm.first));
  if (scene != nullptr) {
    return ED_view3d_grid_scale(scene, v3d, nullptr);
  }
  else {
    /* When accessed from non-active screen. */
    return 1.0f;
  }
}

static PointerRNA rna_SpaceView3D_region_3d_get(PointerRNA *ptr)
{
  View3D *v3d = (View3D *)(ptr->data);
  ScrArea *area = rna_area_from_space(ptr);
  void *regiondata = nullptr;
  if (area) {
    ListBase *regionbase = (area->spacedata.first == v3d) ? &area->regionbase : &v3d->regionbase;
    ARegion *region = static_cast<ARegion *>(regionbase->last); /* always last in list, weak. */
    regiondata = region->regiondata;
  }

  return RNA_pointer_create_with_parent(*ptr, &RNA_RegionView3D, regiondata);
}

static void rna_SpaceView3D_object_type_visibility_update(Main * /*bmain*/,
                                                          Scene *scene,
                                                          PointerRNA * /*ptr*/)
{
  DEG_id_tag_update(&scene->id, ID_RECALC_BASE_FLAGS);
}

static void rna_SpaceView3D_shading_use_compositor_update(Main * /*bmain*/,
                                                          Scene * /*scene*/,
                                                          PointerRNA * /*ptr*/)
{
  /* Nodes may display warnings when the compositor is enabled, so we need a redraw in that case,
   * and even when it gets disabled in order to potentially remove the warning. */
  WM_main_add_notifier(NC_SPACE | ND_SPACE_NODE, nullptr);
}

static void rna_SpaceView3D_retopology_update(Main * /*bmain*/, Scene *scene, PointerRNA * /*ptr*/)
{
  /* Retopology can change the visibility of active object.
   * There is no actual data change but we just notify the viewport engine to refresh and pickup
   * the new visibility. */
  DEG_id_tag_update(&scene->id, ID_RECALC_BASE_FLAGS);
}

static void rna_SpaceView3D_show_overlay_update(Main *bmain, Scene *scene, PointerRNA *ptr)
{
  /* If Retopology is enabled, toggling overlays can change the visibility of active object. */
  const View3D *v3d = static_cast<View3D *>(ptr->data);
  if (v3d->overlay.edit_flag & V3D_OVERLAY_EDIT_RETOPOLOGY) {
    rna_SpaceView3D_retopology_update(bmain, scene, ptr);
  }
}

static void rna_SpaceView3D_region_quadviews_begin(CollectionPropertyIterator *iter,
                                                   PointerRNA *ptr)
{
  View3D *v3d = (View3D *)(ptr->data);
  ScrArea *area = rna_area_from_space(ptr);
  int i = 3;

  ARegion *region = static_cast<ARegion *>(
      ((area && area->spacedata.first == v3d) ? &area->regionbase : &v3d->regionbase)->last);
  ListBase lb = {nullptr, nullptr};

  if (region && region->alignment == RGN_ALIGN_QSPLIT) {
    while (i-- && region) {
      region = region->prev;
    }

    if (i < 0) {
      lb.first = region;
    }
  }

  rna_iterator_listbase_begin(iter, ptr, &lb, nullptr);
}

static PointerRNA rna_SpaceView3D_region_quadviews_get(CollectionPropertyIterator *iter)
{
  void *regiondata = ((ARegion *)rna_iterator_listbase_get(iter))->regiondata;

  return RNA_pointer_create_with_parent(iter->parent, &RNA_RegionView3D, regiondata);
}

static void rna_RegionView3D_quadview_update(Main * /*main*/, Scene * /*scene*/, PointerRNA *ptr)
{
  ScrArea *area;
  ARegion *region;

  rna_area_region_from_regiondata(ptr, &area, &region);
  if (area && region && region->alignment == RGN_ALIGN_QSPLIT) {
    ED_view3d_quadview_update(area, region, false);
  }
}

/** Same as #rna_RegionView3D_quadview_update but call `clip == true`. */
static void rna_RegionView3D_quadview_clip_update(Main * /*main*/,
                                                  Scene * /*scene*/,
                                                  PointerRNA *ptr)
{
  ScrArea *area;
  ARegion *region;

  rna_area_region_from_regiondata(ptr, &area, &region);
  if (area && region && region->alignment == RGN_ALIGN_QSPLIT) {
    ED_view3d_quadview_update(area, region, true);
  }
}

/**
 * After the rotation changes, either clear the view axis
 * or update it not to be aligned to an axis, without this the viewport will show
 * text that doesn't match the rotation.
 */
static void rna_RegionView3D_view_rotation_set_validate_view_axis(RegionView3D *rv3d)
{
  /* Never rotate from a "User" view into an axis aligned view,
   * otherwise rotation could be aligned by accident - giving unexpected behavior. */
  if (!RV3D_VIEW_IS_AXIS(rv3d->view)) {
    return;
  }
  /* Keep this small as script authors wont expect the assigned value to change. */
  const float eps_quat = 1e-6f;
  ED_view3d_quat_to_axis_view_and_reset_quat(
      rv3d->viewquat, eps_quat, &rv3d->view, &rv3d->view_axis_roll);
}

static void rna_RegionView3D_view_location_get(PointerRNA *ptr, float *values)
{
  RegionView3D *rv3d = (RegionView3D *)(ptr->data);
  negate_v3_v3(values, rv3d->ofs);
}

static void rna_RegionView3D_view_location_set(PointerRNA *ptr, const float *values)
{
  RegionView3D *rv3d = (RegionView3D *)(ptr->data);
  negate_v3_v3(rv3d->ofs, values);
}

static void rna_RegionView3D_view_rotation_get(PointerRNA *ptr, float *values)
{
  RegionView3D *rv3d = (RegionView3D *)(ptr->data);
  invert_qt_qt(values, rv3d->viewquat);
}

static void rna_RegionView3D_view_rotation_set(PointerRNA *ptr, const float *values)
{
  RegionView3D *rv3d = (RegionView3D *)(ptr->data);
  invert_qt_qt(rv3d->viewquat, values);
  rna_RegionView3D_view_rotation_set_validate_view_axis(rv3d);
}

static void rna_RegionView3D_view_matrix_set(PointerRNA *ptr, const float *values)
{
  RegionView3D *rv3d = (RegionView3D *)(ptr->data);
  float mat[4][4];
  invert_m4_m4(mat, (float (*)[4])values);
  ED_view3d_from_m4(mat, rv3d->ofs, rv3d->viewquat, &rv3d->dist);
  rna_RegionView3D_view_rotation_set_validate_view_axis(rv3d);
}

static bool rna_RegionView3D_is_orthographic_side_view_get(PointerRNA *ptr)
{
  /* NOTE: only checks axis alignment, not orthographic,
   * we may deprecate the current name to reflect this. */
  RegionView3D *rv3d = (RegionView3D *)(ptr->data);
  return RV3D_VIEW_IS_AXIS(rv3d->view);
}

static void rna_RegionView3D_is_orthographic_side_view_set(PointerRNA *ptr, bool value)
{
  RegionView3D *rv3d = (RegionView3D *)(ptr->data);
  const bool was_axis_view = RV3D_VIEW_IS_AXIS(rv3d->view);
  if (value) {
    /* Already axis aligned, nothing to do. */
    if (was_axis_view) {
      return;
    }
    /* Use a large value as we always want to set this to the closest axis. */
    const float eps_quat = FLT_MAX;
    ED_view3d_quat_to_axis_view_and_reset_quat(
        rv3d->viewquat, eps_quat, &rv3d->view, &rv3d->view_axis_roll);
  }
  else {
    /* Only allow changing from axis-views to user view as camera view for example
     * doesn't make sense to update. */
    if (!was_axis_view) {
      return;
    }
    rv3d->view = RV3D_VIEW_USER;
  }
}

static IDProperty **rna_View3DShading_idprops(PointerRNA *ptr)
{
  View3DShading *shading = static_cast<View3DShading *>(ptr->data);
  return &shading->prop;
}

static void rna_3DViewShading_type_update(Main *bmain, Scene *scene, PointerRNA *ptr)
{
  ID *id = ptr->owner_id;
  if (GS(id->name) != ID_SCR) {
    return;
  }

  View3DShading *shading = static_cast<View3DShading *>(ptr->data);
  if (shading->type == OB_MATERIAL ||
      (shading->type == OB_RENDER && !BKE_scene_uses_blender_workbench(scene)))
  {
    /* When switching from workbench to render or material mode the geometry of any
     * active sculpt session needs to be recalculated. */
    LISTBASE_FOREACH (Object *, ob, &bmain->objects) {
      if (ob->sculpt) {
        DEG_id_tag_update(&ob->id, ID_RECALC_GEOMETRY);
      }
    }
  }

  bScreen *screen = (bScreen *)ptr->owner_id;
  LISTBASE_FOREACH (ScrArea *, area, &screen->areabase) {
    LISTBASE_FOREACH (SpaceLink *, sl, &area->spacedata) {
      if (sl->spacetype == SPACE_VIEW3D) {
        View3D *v3d = (View3D *)sl;
        if (&v3d->shading == shading) {
          ED_view3d_shade_update(bmain, v3d, area);
          return;
        }
      }
    }
  }
}

static Scene *rna_3DViewShading_scene(PointerRNA *ptr)
{
  /* Get scene, depends if using 3D view or OpenGL render settings. */
  ID *id = ptr->owner_id;
  if (GS(id->name) == ID_SCE) {
    return (Scene *)id;
  }
  else {
    bScreen *screen = (bScreen *)ptr->owner_id;
    return WM_windows_scene_get_from_screen(static_cast<wmWindowManager *>(G_MAIN->wm.first),
                                            screen);
  }
}

static ViewLayer *rna_3DViewShading_view_layer(PointerRNA *ptr)
{
  /* Get scene, depends if using 3D view or OpenGL render settings. */
  ID *id = ptr->owner_id;
  if (GS(id->name) == ID_SCE) {
    return nullptr;
  }
  else {
    bScreen *screen = (bScreen *)ptr->owner_id;
    return WM_windows_view_layer_get_from_screen(static_cast<wmWindowManager *>(G_MAIN->wm.first),
                                                 screen);
  }
}

static int rna_3DViewShading_type_get(PointerRNA *ptr)
{
  /* Available shading types depend on render engine. */
  Scene *scene = rna_3DViewShading_scene(ptr);
  RenderEngineType *type = (scene) ? RE_engines_find(scene->r.engine) : nullptr;
  View3DShading *shading = (View3DShading *)ptr->data;

  if (scene == nullptr || BKE_scene_uses_blender_eevee(scene)) {
    return shading->type;
  }
  else if (BKE_scene_uses_blender_workbench(scene)) {
    return (shading->type == OB_MATERIAL) ? int(OB_SOLID) : shading->type;
  }
  else {
    if (shading->type == OB_RENDER && !(type && type->view_draw)) {
      return OB_MATERIAL;
    }
    else {
      return shading->type;
    }
  }
}

static void rna_3DViewShading_type_set(PointerRNA *ptr, int value)
{
  View3DShading *shading = (View3DShading *)ptr->data;
  if (value != shading->type && value == OB_RENDER) {
    shading->prev_type = shading->type;
  }
  shading->type = value;
}

static const EnumPropertyItem *rna_3DViewShading_type_itemf(bContext * /*C*/,
                                                            PointerRNA *ptr,
                                                            PropertyRNA * /*prop*/,
                                                            bool *r_free)
{
  Scene *scene = rna_3DViewShading_scene(ptr);
  RenderEngineType *type = (scene) ? RE_engines_find(scene->r.engine) : nullptr;

  EnumPropertyItem *item = nullptr;
  int totitem = 0;

  RNA_enum_items_add_value(&item, &totitem, rna_enum_shading_type_items, OB_WIRE);
  RNA_enum_items_add_value(&item, &totitem, rna_enum_shading_type_items, OB_SOLID);

  if (scene == nullptr || BKE_scene_uses_blender_eevee(scene)) {
    RNA_enum_items_add_value(&item, &totitem, rna_enum_shading_type_items, OB_MATERIAL);
    RNA_enum_items_add_value(&item, &totitem, rna_enum_shading_type_items, OB_RENDER);
  }
  else if (BKE_scene_uses_blender_workbench(scene)) {
    RNA_enum_items_add_value(&item, &totitem, rna_enum_shading_type_items, OB_RENDER);
  }
  else {
    RNA_enum_items_add_value(&item, &totitem, rna_enum_shading_type_items, OB_MATERIAL);
    if (type && type->view_draw) {
      RNA_enum_items_add_value(&item, &totitem, rna_enum_shading_type_items, OB_RENDER);
    }
  }

  RNA_enum_item_end(&item, &totitem);
  *r_free = true;

  return item;
}

/* Shading.selected_studio_light */
static PointerRNA rna_View3DShading_selected_studio_light_get(PointerRNA *ptr)
{
  View3DShading *shading = (View3DShading *)ptr->data;
  StudioLight *sl;
  if (shading->type == OB_SOLID && shading->light == V3D_LIGHTING_MATCAP) {
    sl = BKE_studiolight_find(shading->matcap, STUDIOLIGHT_TYPE_MATCAP);
  }
  else if (shading->type == OB_SOLID && shading->light == V3D_LIGHTING_STUDIO) {
    sl = BKE_studiolight_find(shading->studio_light, STUDIOLIGHT_TYPE_STUDIO);
  }
  else {
    /* OB_MATERIAL and OB_RENDER */
    sl = BKE_studiolight_find(shading->lookdev_light, STUDIOLIGHT_TYPE_WORLD);
  }
  return RNA_pointer_create_with_parent(*ptr, &RNA_StudioLight, sl);
}

/* shading.light */
static void rna_View3DShading_studio_light_get_storage(View3DShading *shading,
                                                       char **dna_storage,
                                                       int *flag)
{
  *dna_storage = shading->studio_light;

  *flag = STUDIOLIGHT_TYPE_STUDIO;
  if (shading->type == OB_SOLID) {
    if (shading->light == V3D_LIGHTING_MATCAP) {
      *flag = STUDIOLIGHT_TYPE_MATCAP;
      *dna_storage = shading->matcap;
    }
  }
  else {
    *flag = STUDIOLIGHT_TYPE_WORLD;
    *dna_storage = shading->lookdev_light;
  }
}

static int rna_View3DShading_studio_light_get(PointerRNA *ptr)
{
  View3DShading *shading = (View3DShading *)ptr->data;
  char *dna_storage;
  int flag;

  rna_View3DShading_studio_light_get_storage(shading, &dna_storage, &flag);
  StudioLight *sl = BKE_studiolight_find(dna_storage, flag);
  if (sl) {
    BLI_strncpy(dna_storage, sl->name, FILE_MAXFILE);
    return sl->index;
  }
  else {
    return 0;
  }
}

static void rna_View3DShading_studio_light_set(PointerRNA *ptr, int value)
{
  View3DShading *shading = (View3DShading *)ptr->data;
  char *dna_storage;
  int flag;

  rna_View3DShading_studio_light_get_storage(shading, &dna_storage, &flag);
  StudioLight *sl = BKE_studiolight_findindex(value, flag);
  if (sl) {
    BLI_strncpy(dna_storage, sl->name, FILE_MAXFILE);
  }
}

static const EnumPropertyItem *rna_View3DShading_studio_light_itemf(bContext * /*C*/,
                                                                    PointerRNA *ptr,
                                                                    PropertyRNA * /*prop*/,
                                                                    bool *r_free)
{
  View3DShading *shading = (View3DShading *)ptr->data;
  EnumPropertyItem *item = nullptr;
  int totitem = 0;

  if (shading->type == OB_SOLID && shading->light == V3D_LIGHTING_MATCAP) {
    const int flags = (STUDIOLIGHT_EXTERNAL_FILE | STUDIOLIGHT_TYPE_MATCAP);

    LISTBASE_FOREACH (StudioLight *, sl, BKE_studiolight_listbase()) {
      int icon_id = (shading->flag & V3D_SHADING_MATCAP_FLIP_X) ? sl->icon_id_matcap_flipped :
                                                                  sl->icon_id_matcap;
      if ((sl->flag & flags) == flags) {
        EnumPropertyItem tmp = {sl->index, sl->name, icon_id, sl->name, ""};
        RNA_enum_item_add(&item, &totitem, &tmp);
      }
    }
  }
  else {
    LISTBASE_FOREACH (StudioLight *, sl, BKE_studiolight_listbase()) {
      int icon_id = sl->icon_id_irradiance;
      bool show_studiolight = false;

      if (sl->flag & STUDIOLIGHT_INTERNAL) {
        /* always show internal lights for solid */
        if (shading->type == OB_SOLID) {
          show_studiolight = true;
        }
      }
      else {
        switch (shading->type) {
          case OB_SOLID:
          case OB_TEXTURE:
            show_studiolight = ((sl->flag & STUDIOLIGHT_TYPE_STUDIO) != 0);
            break;

          case OB_MATERIAL:
          case OB_RENDER:
            show_studiolight = ((sl->flag & STUDIOLIGHT_TYPE_WORLD) != 0);
            icon_id = sl->icon_id_radiance;
            break;
        }
      }

      if (show_studiolight) {
        EnumPropertyItem tmp = {sl->index, sl->name, icon_id, sl->name, ""};
        RNA_enum_item_add(&item, &totitem, &tmp);
      }
    }
  }

  RNA_enum_item_end(&item, &totitem);
  *r_free = true;
  return item;
}

static const EnumPropertyItem *rna_3DViewShading_render_pass_itemf(bContext *C,
                                                                   PointerRNA * /*ptr*/,
                                                                   PropertyRNA * /*prop*/,
                                                                   bool *r_free)
{
  Scene *scene = CTX_data_scene(C);
  ViewLayer *view_layer = CTX_data_view_layer(C);

  const bool aov_available = BKE_view_layer_has_valid_aov(view_layer);
  const bool eevee_active = STREQ(scene->r.engine, "BLENDER_EEVEE");

  int totitem = 0;
  EnumPropertyItem *result = nullptr;
  EnumPropertyItem aov_template;
  for (int i = 0; rna_enum_view3dshading_render_pass_type_items[i].identifier != nullptr; i++) {
    const EnumPropertyItem *item = &rna_enum_view3dshading_render_pass_type_items[i];
    if (item->value == EEVEE_RENDER_PASS_AOV) {
      aov_template.value = item->value;
      aov_template.icon = 0;
      aov_template.description = item->description;
      LISTBASE_FOREACH (ViewLayerAOV *, aov, &view_layer->aovs) {
        if ((aov->flag & AOV_CONFLICT) != 0) {
          continue;
        }
        aov_template.name = aov->name;
        aov_template.identifier = aov->name;
        RNA_enum_item_add(&result, &totitem, &aov_template);
        aov_template.value++;
      }
    }
    else if (ELEM(item->value,
                  EEVEE_RENDER_PASS_CRYPTOMATTE_OBJECT,
                  EEVEE_RENDER_PASS_CRYPTOMATTE_ASSET,
                  EEVEE_RENDER_PASS_CRYPTOMATTE_MATERIAL) &&
             !eevee_active)
    {
    }
    else if (!aov_available && STREQ(item->name, "Shader AOV")) {
      /* Don't add Shader AOV submenu when there are no AOVs defined. */
    }
    else {
      RNA_enum_item_add(&result, &totitem, item);
    }
  }

  RNA_enum_item_end(&result, &totitem);
  *r_free = true;
  return result;
}
static int rna_3DViewShading_render_pass_get(PointerRNA *ptr)
{
  View3DShading *shading = (View3DShading *)ptr->data;
  eViewLayerEEVEEPassType result = eViewLayerEEVEEPassType(shading->render_pass);
  ViewLayer *view_layer = rna_3DViewShading_view_layer(ptr);

  if (result == EEVEE_RENDER_PASS_AOV) {
    if (!view_layer) {
      return EEVEE_RENDER_PASS_COMBINED;
    }
    const int aov_index = BLI_findstringindex(
        &view_layer->aovs, shading->aov_name, offsetof(ViewLayerAOV, name));
    if (aov_index == -1) {
      return EEVEE_RENDER_PASS_COMBINED;
    }
    return result + aov_index;
  }

  return result;
}

static void rna_3DViewShading_render_pass_set(PointerRNA *ptr, int value)
{
  View3DShading *shading = (View3DShading *)ptr->data;
  ViewLayer *view_layer = rna_3DViewShading_view_layer(ptr);
  shading->aov_name[0] = 0;

  if ((value & EEVEE_RENDER_PASS_AOV) != 0) {
    if (!view_layer) {
      shading->render_pass = EEVEE_RENDER_PASS_COMBINED;
      return;
    }
    const int aov_index = value & ~EEVEE_RENDER_PASS_AOV;
    ViewLayerAOV *aov = static_cast<ViewLayerAOV *>(BLI_findlink(&view_layer->aovs, aov_index));
    if (!aov) {
      /* AOV not found, cannot select AOV. */
      shading->render_pass = EEVEE_RENDER_PASS_COMBINED;
      return;
    }

    shading->render_pass = EEVEE_RENDER_PASS_AOV;
    STRNCPY(shading->aov_name, aov->name);
  }
  else {
    shading->render_pass = value;
  }
}

static void rna_SpaceView3D_use_local_collections_update(bContext *C, PointerRNA *ptr)
{
  Main *bmain = CTX_data_main(C);
  Scene *scene = CTX_data_scene(C);
  ViewLayer *view_layer = CTX_data_view_layer(C);
  View3D *v3d = (View3D *)ptr->data;

  if (ED_view3d_local_collections_set(bmain, v3d)) {
    BKE_layer_collection_local_sync(scene, view_layer, v3d);
    DEG_id_tag_update(&scene->id, ID_RECALC_BASE_FLAGS);
  }
}

static const EnumPropertyItem *rna_SpaceView3D_stereo3d_camera_itemf(bContext *C,
                                                                     PointerRNA * /*ptr*/,
                                                                     PropertyRNA * /*prop*/,
                                                                     bool * /*r_free*/)
{
  Scene *scene = CTX_data_scene(C);

  if (scene->r.views_format == SCE_VIEWS_FORMAT_MULTIVIEW) {
    return multiview_camera_items;
  }
  else {
    return stereo3d_camera_items;
  }
}

static void rna_SpaceView3D_mirror_xr_session_update(Main *main,
                                                     Scene * /*scene*/,
                                                     PointerRNA *ptr)
{
#  ifdef WITH_XR_OPENXR
  const wmWindowManager *wm = static_cast<wmWindowManager *>(main->wm.first);

  /* Handle mirror toggling while there is a session already. */
  if (WM_xr_session_exists(&wm->xr)) {
    const View3D *v3d = static_cast<const View3D *>(ptr->data);
    const ScrArea *area = rna_area_from_space(ptr);
    ED_view3d_xr_mirror_update(area, v3d, v3d->flag & V3D_XR_SESSION_MIRROR);
  }

#  else
  UNUSED_VARS(main, ptr);
#  endif
}

/* Structure to hold space-specific information for toolshelf tabs update */
struct ToolshelfTabsUpdateInfo {
  eSpace_Type space_type;
  int notifier_type;
  bool (*get_tabs_visible)(void *space_data);
};

/* Helper functions to get tabs visibility for each space type */
static bool get_view3d_tabs_visible(void *space_data) {
  View3D *v3d = static_cast<View3D *>(space_data);
  return (v3d->flag2 & V3D_SHOW_TOOLSHELF_TABS) == 0; /* negative boolean */
}

static bool get_image_tabs_visible(void *space_data) {
  SpaceImage *sima = static_cast<SpaceImage *>(space_data);
  return (sima->flag & SI_SHOW_TOOLSHELF_TABS) == 0; /* negative boolean */
}

static bool get_sequencer_tabs_visible(void *space_data) {
  SpaceSeq *seq = static_cast<SpaceSeq *>(space_data);
  return (seq->flag & SEQ_SHOW_TOOLSHELF_TABS) == 0; /* negative boolean */
}

static bool get_node_tabs_visible(void *space_data) {
  SpaceNode *snode = static_cast<SpaceNode *>(space_data);
  return (snode->flag & SNODE_SHOW_TOOLSHELF_TABS) == 0; /* negative boolean */
}

/**
 * Generic function to handle toolshelf tabs updates for any space type.
 *
 * This function handles the showing/hiding of toolshelf tabs by:
 * - Storing the current toolbar width when tabs are hidden
 * - Restoring the preferred width when tabs are shown
 * - Always preserving snap sizes (64/84/104 when tabs off, 84/104/124 when tabs on)
 * - Updating region size and triggering redraws
 *
 * \param bmain: Main database
 * \param ptr: RNA pointer to the space data
 * \param info: Space-specific information
 */
static void rna_space_generic_show_toolshelf_tabs_update(Main *bmain,
                                                         PointerRNA *ptr,
                                                         const ToolshelfTabsUpdateInfo *info)
{
  if (!bmain || !ptr || !ptr->data || !info) {
    return;
  }

  wmWindowManager *wm = static_cast<wmWindowManager *>(bmain->wm.first);
  if (!wm) {
    return;
  }

  void *space_data = ptr->data;
  bool tabs_being_shown = info->get_tabs_visible(space_data);

  LISTBASE_FOREACH (wmWindow *, win, &wm->windows) {
    if (!win) {
      continue;
    }
    bScreen *screen = WM_window_get_active_screen(win);
    if (!screen) {
      continue;
    }
    LISTBASE_FOREACH (ScrArea *, area, &screen->areabase) {
      if (area->spacetype == info->space_type) {
        void *space_iter = area->spacedata.first;
        if (space_iter == space_data) {
          LISTBASE_FOREACH (ARegion *, region, &area->regionbase) {
            if (region->regiontype == RGN_TYPE_TOOLS) {
              if (tabs_being_shown) {
                /* Tabs are being shown - restore preferred width if available */
                float preferred_width = BKE_toolshelf_category_tabs_offset_get(region);
                if (preferred_width > UI_TOOLBAR_MIN_WIDTH_THRESHOLD) {
                  region->sizex = preferred_width;
                } else {
                  /* No preferred width stored, let snap_size function calculate optimal width */
                  region->sizex = 0;
                }
              } else {
                /* Tabs are being hidden - store current width as preferred */
                if (region->sizex > UI_TOOLBAR_MIN_WIDTH_THRESHOLD) {
                  BKE_toolshelf_category_tabs_offset_set(region, region->sizex);
                }
                /* Let snap_size function calculate minimal width for tabs-only view */
                region->sizex = 0;
              }

              ED_area_tag_region_size_update(area, region);
              ED_region_tag_redraw(region);
            }
          }
          break;
        }
      }
    }
  }

  WM_main_add_notifier(NC_SPACE | info->notifier_type, nullptr);
}

/**
 * Update function for the show_toolshelf_tabs property in 3D viewport.
 */
static void rna_SpaceView3D_show_toolshelf_tabs_update(Main *bmain,
                                                       Scene * /*scene*/,
                                                       PointerRNA *ptr)
{
  static const ToolshelfTabsUpdateInfo info = {
    SPACE_VIEW3D,
    ND_SPACE_VIEW3D,
    get_view3d_tabs_visible
  };
  rna_space_generic_show_toolshelf_tabs_update(bmain, ptr, &info);
}

static void rna_SpaceImageEditor_show_toolshelf_tabs_update(Main *bmain,
                                                           Scene * /*scene*/,
                                                           PointerRNA *ptr)
{
  static const ToolshelfTabsUpdateInfo info = {
    SPACE_IMAGE,
    ND_SPACE_IMAGE,
    get_image_tabs_visible
  };
  rna_space_generic_show_toolshelf_tabs_update(bmain, ptr, &info);
}

static void rna_SpaceSequenceEditor_show_toolshelf_tabs_update(Main *bmain,
                                                              Scene * /*scene*/,
                                                              PointerRNA *ptr)
{
  static const ToolshelfTabsUpdateInfo info = {
    SPACE_SEQ,
    ND_SPACE_SEQUENCER,
    get_sequencer_tabs_visible
  };
  rna_space_generic_show_toolshelf_tabs_update(bmain, ptr, &info);
}

static void rna_SpaceNodeEditor_show_toolshelf_tabs_update(Main *bmain,
                                                          Scene * /*scene*/,
                                                          PointerRNA *ptr)
{
  static const ToolshelfTabsUpdateInfo info = {
    SPACE_NODE,
    ND_SPACE_NODE,
    get_node_tabs_visible
  };
  rna_space_generic_show_toolshelf_tabs_update(bmain, ptr, &info);
}

static int rna_SpaceView3D_icon_from_show_object_viewport_get(PointerRNA *ptr)
{
  const View3D *v3d = (View3D *)ptr->data;
  return rna_object_type_visibility_icon_get_common(v3d->object_type_exclude_viewport,
                                                    &v3d->object_type_exclude_select);
}

static std::optional<std::string> rna_View3DShading_path(const PointerRNA *ptr)
{
  if (GS(ptr->owner_id->name) == ID_SCE) {
    return "display.shading";
  }
  else if (GS(ptr->owner_id->name) == ID_SCR) {
    const bScreen *screen = reinterpret_cast<bScreen *>(ptr->owner_id);
    const View3DShading *shading = static_cast<View3DShading *>(ptr->data);
    int area_index;
    int space_index;
    LISTBASE_FOREACH_INDEX (ScrArea *, area, &screen->areabase, area_index) {
      LISTBASE_FOREACH_INDEX (SpaceLink *, sl, &area->spacedata, space_index) {
        if (sl->spacetype == SPACE_VIEW3D) {
          View3D *v3d = reinterpret_cast<View3D *>(sl);
          if (&v3d->shading == shading) {
            return fmt::format("areas[{}].spaces[{}].shading", area_index, space_index);
          }
        }
      }
    }
  }

  return "shading";
}

static PointerRNA rna_SpaceView3D_overlay_get(PointerRNA *ptr)
{
  return RNA_pointer_create_with_parent(*ptr, &RNA_View3DOverlay, ptr->data);
}

static std::optional<std::string> rna_View3DOverlay_path(const PointerRNA *ptr)
{
  std::optional<std::string> editor_path = BKE_screen_path_from_screen_to_space(ptr);
  return fmt::format("{}{}{}", editor_path.value_or(""), editor_path ? "." : "", "overlay");
}

/* Space Image Editor */

static PointerRNA rna_SpaceImage_overlay_get(PointerRNA *ptr)
{
  return RNA_pointer_create_with_parent(*ptr, &RNA_SpaceImageOverlay, ptr->data);
}

static std::optional<std::string> rna_SpaceImageOverlay_path(const PointerRNA *ptr)
{
  std::optional<std::string> editor_path = BKE_screen_path_from_screen_to_space(ptr);
  return fmt::format("{}{}{}", editor_path.value_or(""), editor_path ? "." : "", "overlay");
}

static std::optional<std::string> rna_SpaceUVEditor_path(const PointerRNA *ptr)
{
  std::optional<std::string> editor_path = BKE_screen_path_from_screen_to_space(ptr);
  return fmt::format("{}{}{}", editor_path.value_or(""), editor_path ? "." : "", "uv_editor");
}

static PointerRNA rna_SpaceImageEditor_uvedit_get(PointerRNA *ptr)
{
  return RNA_pointer_create_with_parent(*ptr, &RNA_SpaceUVEditor, ptr->data);
}

static void rna_SpaceImageEditor_mode_update(Main *bmain, Scene *scene, PointerRNA *ptr)
{
  if (scene != nullptr) {
    ED_space_image_paint_update(bmain, static_cast<wmWindowManager *>(bmain->wm.first), scene);
  }

  /* Trigger a redraw */
  if (ptr != nullptr) {
    ScrArea *area = rna_area_from_space(ptr);
    if (area) {
      ED_area_tag_redraw(area);
    }
  }
}

static void rna_SpaceImageEditor_show_stereo_set(PointerRNA *ptr, bool value)
{
  SpaceImage *sima = (SpaceImage *)(ptr->data);

  if (value) {
    sima->iuser.flag |= IMA_SHOW_STEREO;
  }
  else {
    sima->iuser.flag &= ~IMA_SHOW_STEREO;
  }
}

static bool rna_SpaceImageEditor_show_stereo_get(PointerRNA *ptr)
{
  SpaceImage *sima = (SpaceImage *)(ptr->data);
  return (sima->iuser.flag & IMA_SHOW_STEREO) != 0;
}

static void rna_SpaceImageEditor_show_stereo_update(Main * /*bmain*/,
                                                    Scene * /*scene*/,
                                                    PointerRNA *ptr)
{
  SpaceImage *sima = (SpaceImage *)(ptr->data);
  Image *ima = sima->image;

  if (ima) {
    if (ima->rr) {
      BKE_image_multilayer_index(ima->rr, &sima->iuser);
    }
    else {
      BKE_image_multiview_index(ima, &sima->iuser);
    }
  }
}

static void rna_SpaceImageEditor_show_sequencer_scene_set(PointerRNA *ptr, bool value)
{
  SpaceImage *sima = ptr->data_as<SpaceImage>();

  if (value) {
    sima->iuser.flag |= IMA_SHOW_SEQUENCER_SCENE;
  }
  else {
    sima->iuser.flag &= ~IMA_SHOW_SEQUENCER_SCENE;
  }
}

static bool rna_SpaceImageEditor_show_sequencer_scene_get(PointerRNA *ptr)
{
  SpaceImage *sima = ptr->data_as<SpaceImage>();
  return (sima->iuser.flag & IMA_SHOW_SEQUENCER_SCENE) != 0;
}

static bool rna_SpaceImageEditor_show_render_get(PointerRNA *ptr)
{
  SpaceImage *sima = (SpaceImage *)(ptr->data);
  return ED_space_image_show_render(sima);
}

static bool rna_SpaceImageEditor_show_paint_get(PointerRNA *ptr)
{
  SpaceImage *sima = (SpaceImage *)(ptr->data);
  return ED_space_image_show_paint(sima);
}

static bool rna_SpaceImageEditor_show_uvedit_get(PointerRNA *ptr)
{
  SpaceImage *sima = static_cast<SpaceImage *>(ptr->data);
  bScreen *screen = (bScreen *)ptr->owner_id;
  Object *obedit = nullptr;
  wmWindow *win = ED_screen_window_find(screen, static_cast<wmWindowManager *>(G_MAIN->wm.first));
  if (win != nullptr) {
    Scene *scene = WM_window_get_active_scene(win);
    ViewLayer *view_layer = WM_window_get_active_view_layer(win);
    BKE_view_layer_synced_ensure(scene, view_layer);
    obedit = BKE_view_layer_edit_object_get(view_layer);
  }
  return ED_space_image_show_uvedit(sima, obedit);
}

static bool rna_SpaceImageEditor_show_maskedit_get(PointerRNA *ptr)
{
  SpaceImage *sima = (SpaceImage *)(ptr->data);
  bScreen *screen = (bScreen *)ptr->owner_id;
  Object *obedit = nullptr;
  wmWindow *win = ED_screen_window_find(screen, static_cast<wmWindowManager *>(G_MAIN->wm.first));
  if (win != nullptr) {
    Scene *scene = WM_window_get_active_scene(win);
    ViewLayer *view_layer = WM_window_get_active_view_layer(win);
    BKE_view_layer_synced_ensure(scene, view_layer);
    obedit = BKE_view_layer_edit_object_get(view_layer);
  }
  return ED_space_image_check_show_maskedit(sima, obedit);
}

static void rna_SpaceImageEditor_image_set(PointerRNA *ptr,
                                           PointerRNA value,
                                           ReportList * /*reports*/)
{
  BLI_assert(BKE_id_is_in_global_main(static_cast<ID *>(value.data)));
  SpaceImage *sima = static_cast<SpaceImage *>(ptr->data);
  ED_space_image_set(G_MAIN, sima, (Image *)value.data, false);
}

static void rna_SpaceImageEditor_mask_set(PointerRNA *ptr,
                                          PointerRNA value,
                                          ReportList * /*reports*/)
{
  SpaceImage *sima = (SpaceImage *)(ptr->data);

  ED_space_image_set_mask(nullptr, sima, (Mask *)value.data);
}

static const EnumPropertyItem *rna_SpaceImageEditor_display_channels_itemf(bContext * /*C*/,
                                                                           PointerRNA *ptr,
                                                                           PropertyRNA * /*prop*/,
                                                                           bool *r_free)
{
  SpaceImage *sima = (SpaceImage *)ptr->data;
  EnumPropertyItem *item = nullptr;
  ImBuf *ibuf;
  void *lock;
  int totitem = 0;

  ibuf = ED_space_image_acquire_buffer(sima, &lock, 0);
  int mask = ED_space_image_get_display_channel_mask(ibuf);
  ED_space_image_release_buffer(sima, ibuf, lock);

  if (mask & SI_USE_ALPHA) {
    RNA_enum_items_add_value(&item, &totitem, display_channels_items, SI_USE_ALPHA);
  }
  RNA_enum_items_add_value(&item, &totitem, display_channels_items, 0);
  if (mask & SI_SHOW_ALPHA) {
    RNA_enum_items_add_value(&item, &totitem, display_channels_items, SI_SHOW_ALPHA);
  }
  if (mask & SI_SHOW_ZBUF) {
    RNA_enum_items_add_value(&item, &totitem, display_channels_items, SI_SHOW_ZBUF);
  }
  if (mask & SI_SHOW_R) {
    RNA_enum_items_add_value(&item, &totitem, display_channels_items, SI_SHOW_R);
  }
  if (mask & SI_SHOW_G) {
    RNA_enum_items_add_value(&item, &totitem, display_channels_items, SI_SHOW_G);
  }
  if (mask & SI_SHOW_B) {
    RNA_enum_items_add_value(&item, &totitem, display_channels_items, SI_SHOW_B);
  }

  RNA_enum_item_end(&item, &totitem);
  *r_free = true;

  return item;
}

static int rna_SpaceImageEditor_display_channels_get(PointerRNA *ptr)
{
  SpaceImage *sima = (SpaceImage *)ptr->data;
  ImBuf *ibuf;
  void *lock;

  ibuf = ED_space_image_acquire_buffer(sima, &lock, 0);
  int mask = ED_space_image_get_display_channel_mask(ibuf);
  ED_space_image_release_buffer(sima, ibuf, lock);

  return sima->flag & mask;
}

static void rna_SpaceImageEditor_zoom_get(PointerRNA *ptr, float *values)
{
  SpaceImage *sima = (SpaceImage *)ptr->data;
  ScrArea *area;
  ARegion *region;

  values[0] = values[1] = 1;

  /* Find #ARegion. */
  area = rna_area_from_space(ptr); /* can be nullptr */
  region = BKE_area_find_region_type(area, RGN_TYPE_WINDOW);
  if (region) {
    ED_space_image_get_zoom(sima, region, &values[0], &values[1]);
  }
}

static float rna_SpaceImageEditor_zoom_percentage_get(PointerRNA *ptr)
{
  SpaceImage *sima = (SpaceImage *)ptr->data;
  return sima->zoom * 100.0f;
}

static void rna_SpaceImageEditor_zoom_percentage_set(PointerRNA *ptr, const float value)
{
  SpaceImage *sima = (SpaceImage *)ptr->data;
  sima->zoom = value / 100.0f;
}

static void rna_SpaceImageEditor_cursor_location_get(PointerRNA *ptr, float *values)
{
  SpaceImage *sima = (SpaceImage *)ptr->data;

  if (sima->flag & SI_COORDFLOATS) {
    copy_v2_v2(values, sima->cursor);
  }
  else {
    int w, h;
    ED_space_image_get_size(sima, &w, &h);

    values[0] = sima->cursor[0] * w;
    values[1] = sima->cursor[1] * h;
  }
}

static void rna_SpaceImageEditor_cursor_location_set(PointerRNA *ptr, const float *values)
{
  SpaceImage *sima = (SpaceImage *)ptr->data;

  if (sima->flag & SI_COORDFLOATS) {
    copy_v2_v2(sima->cursor, values);
  }
  else {
    int w, h;
    ED_space_image_get_size(sima, &w, &h);

    sima->cursor[0] = values[0] / w;
    sima->cursor[1] = values[1] / h;
  }
}

static void rna_SpaceImageEditor_image_update(Main * /*bmain*/, Scene * /*scene*/, PointerRNA *ptr)
{
  SpaceImage *sima = (SpaceImage *)ptr->data;
  Image *ima = sima->image;

  /* make sure all the iuser settings are valid for the sima image */
  if (ima) {
    if (ima->rr) {
      if (BKE_image_multilayer_index(sima->image->rr, &sima->iuser) == nullptr) {
        BKE_image_init_imageuser(sima->image, &sima->iuser);
      }
    }
    else {
      BKE_image_multiview_index(ima, &sima->iuser);
    }
  }
}

static void rna_SpaceImageEditor_scopes_update(bContext *C, PointerRNA *ptr)
{
  SpaceImage *sima = (SpaceImage *)ptr->data;
  ImBuf *ibuf;
  void *lock;

  /* TODO(lukas): Support tiles in scopes? */
  ibuf = ED_space_image_acquire_buffer(sima, &lock, 0);
  if (ibuf) {
    ED_space_image_scopes_update(C, sima, ibuf, true);
    WM_main_add_notifier(NC_IMAGE, sima->image);
  }
  ED_space_image_release_buffer(sima, ibuf, lock);
}

static const EnumPropertyItem *rna_SpaceImageEditor_pivot_itemf(bContext * /*C*/,
                                                                PointerRNA *ptr,
                                                                PropertyRNA * /*prop*/,
                                                                bool * /*r_free*/)
{
  static const EnumPropertyItem pivot_items[] = {
      {V3D_AROUND_CENTER_BOUNDS, "CENTER", ICON_PIVOT_BOUNDBOX, "Bounding Box Center", ""},
      {V3D_AROUND_CENTER_MEDIAN, "MEDIAN", ICON_PIVOT_MEDIAN, "Median Point", ""},
      {V3D_AROUND_CURSOR, "CURSOR", ICON_PIVOT_CURSOR, "2D Cursor", ""},
      {V3D_AROUND_LOCAL_ORIGINS,
       "INDIVIDUAL_ORIGINS",
       ICON_PIVOT_INDIVIDUAL,
       "Individual Origins",
       "Pivot around each selected island's own median point"},
      {0, nullptr, 0, nullptr, nullptr},
  };

  SpaceImage *sima = (SpaceImage *)ptr->data;

  if (sima->mode == SI_MODE_PAINT) {
    return rna_enum_transform_pivot_full_items;
  }
  else {
    return pivot_items;
  }
}

static void rna_SpaceUVEditor_tile_grid_shape_set(PointerRNA *ptr, const int *values)
{
  SpaceImage *data = (SpaceImage *)(ptr->data);

  int clamp[2] = {10, 100};
  for (int i = 0; i < 2; i++) {
    data->tile_grid_shape[i] = std::clamp(values[i], 1, clamp[i]);
  }
}

static void rna_SpaceUVEditor_custom_grid_subdiv_set(PointerRNA *ptr, const int *values)
{
  SpaceImage *data = (SpaceImage *)(ptr->data);

  for (int i = 0; i < 2; i++) {
    data->custom_grid_subdiv[i] = std::clamp(values[i], 1, 5000);
  }
}

/* Space Text Editor */

static void rna_SpaceTextEditor_word_wrap_set(PointerRNA *ptr, bool value)
{
  SpaceText *st = (SpaceText *)(ptr->data);

  st->wordwrap = value;
  st->left = 0;
}

static void rna_SpaceTextEditor_text_set(PointerRNA *ptr,
                                         PointerRNA value,
                                         ReportList * /*reports*/)
{
  SpaceText *st = (SpaceText *)(ptr->data);

  st->text = static_cast<Text *>(value.data);
  if (st->text != nullptr) {
    id_us_ensure_real((ID *)st->text);
  }

  ScrArea *area = rna_area_from_space(ptr);
  if (area) {
    ARegion *region = BKE_area_find_region_type(area, RGN_TYPE_WINDOW);
    if (region) {
      ED_space_text_scroll_to_cursor(st, region, true);
    }
  }
}

static bool rna_SpaceTextEditor_text_is_syntax_highlight_supported(SpaceText *space)
{
  return ED_text_is_syntax_highlight_supported(space->text);
}

static void rna_SpaceTextEditor_updateEdited(Main * /*bmain*/, Scene * /*scene*/, PointerRNA *ptr)
{
  SpaceText *st = (SpaceText *)ptr->data;

  if (st->text) {
    WM_main_add_notifier(NC_TEXT | NA_EDITED, st->text);
  }
}

static int rna_SpaceTextEditor_visible_lines_get(PointerRNA *ptr)
{
  const SpaceText *st = static_cast<SpaceText *>(ptr->data);
  return ED_space_text_visible_lines_get(st);
}

/* Space Properties */

static StructRNA *rna_SpaceProperties_pin_id_typef(PointerRNA *ptr)
{
  SpaceProperties *sbuts = (SpaceProperties *)(ptr->data);

  if (sbuts->pinid) {
    return ID_code_to_RNA_type(GS(sbuts->pinid->name));
  }

  return &RNA_ID;
}

static void rna_SpaceProperties_pin_id_update(Main * /*bmain*/, Scene * /*scene*/, PointerRNA *ptr)
{
  SpaceProperties *sbuts = (SpaceProperties *)(ptr->data);
  ID *id = sbuts->pinid;

  if (id == nullptr) {
    sbuts->flag &= ~SB_PIN_CONTEXT;
    return;
  }

  switch (GS(id->name)) {
    case ID_MA:
      WM_main_add_notifier(NC_MATERIAL | ND_SHADING, nullptr);
      break;
    case ID_TE:
      WM_main_add_notifier(NC_TEXTURE, nullptr);
      break;
    case ID_WO:
      WM_main_add_notifier(NC_WORLD, nullptr);
      break;
    case ID_LA:
      WM_main_add_notifier(NC_LAMP, nullptr);
      break;
    default:
      break;
  }
}

static void rna_SpaceProperties_context_set(PointerRNA *ptr, int value)
{
  SpaceProperties *sbuts = (SpaceProperties *)(ptr->data);

  sbuts->mainb = value;
  sbuts->mainbuser = value;
}

static const EnumPropertyItem *rna_SpaceProperties_context_itemf(bContext * /*C*/,
                                                                 PointerRNA *ptr,
                                                                 PropertyRNA * /*prop*/,
                                                                 bool *r_free)
{
  SpaceProperties *sbuts = (SpaceProperties *)(ptr->data);
  EnumPropertyItem *item = nullptr;

  /* Although it would never reach this amount, a theoretical maximum number of tabs
   * is BCONTEXT_TOT * 2, with every tab displayed and a spacer in every other item. */
  const blender::Vector<eSpaceButtons_Context> context_tabs_array = ED_buttons_tabs_list(sbuts);

  int totitem_added = 0;
  bool add_separator = true;
  for (const eSpaceButtons_Context tab : context_tabs_array) {
    if (tab == -1) {
      if (add_separator) {
        RNA_enum_item_add_separator(&item, &totitem_added);
        add_separator = false;
      }
      continue;
    }

    RNA_enum_items_add_value(&item, &totitem_added, buttons_context_items, tab);
    add_separator = true;

    /* Add the object data icon dynamically for the data tab. */
    if (tab == BCONTEXT_DATA) {
      (item + totitem_added - 1)->icon = sbuts->dataicon;
    }
  }

  RNA_enum_item_end(&item, &totitem_added);
  *r_free = true;

  return item;
}

static void rna_SpaceProperties_context_update(Main * /*bmain*/,
                                               Scene * /*scene*/,
                                               PointerRNA *ptr)
{
  SpaceProperties *sbuts = (SpaceProperties *)(ptr->data);
  /* XXX BCONTEXT_DATA is ugly, but required for lights... See #51318. */
  if (ELEM(sbuts->mainb, BCONTEXT_WORLD, BCONTEXT_MATERIAL, BCONTEXT_TEXTURE, BCONTEXT_DATA)) {
    sbuts->preview = 1;
  }
}

static int rna_SpaceProperties_tab_search_results_getlength(const PointerRNA *ptr,
                                                            int length[RNA_MAX_ARRAY_DIMENSION])
{
  SpaceProperties *sbuts = static_cast<SpaceProperties *>(ptr->data);

  const blender::Vector<eSpaceButtons_Context> context_tabs_array = ED_buttons_tabs_list(sbuts);

  length[0] = context_tabs_array.size();

  return length[0];
}

static void rna_SpaceProperties_tab_search_results_get(PointerRNA *ptr, bool *values)
{
  SpaceProperties *sbuts = static_cast<SpaceProperties *>(ptr->data);

  const blender::Vector<eSpaceButtons_Context> context_tabs_array = ED_buttons_tabs_list(sbuts);

  for (const int i : context_tabs_array.index_range()) {
    values[i] = ED_buttons_tab_has_search_result(sbuts, i);
  }
}

static void rna_SpaceProperties_search_filter_get(PointerRNA *ptr, char *value)
{
  SpaceProperties *sbuts = static_cast<SpaceProperties *>(ptr->data);
  const char *search_filter = ED_buttons_search_string_get(sbuts);

  strcpy(value, search_filter);
}

static int rna_SpaceProperties_search_filter_length(PointerRNA *ptr)
{
  SpaceProperties *sbuts = static_cast<SpaceProperties *>(ptr->data);

  return ED_buttons_search_string_length(sbuts);
}

static void rna_SpaceProperties_search_filter_set(PointerRNA *ptr, const char *value)
{
  SpaceProperties *sbuts = static_cast<SpaceProperties *>(ptr->data);

  ED_buttons_search_string_set(sbuts, value);
}

static void rna_SpaceProperties_search_filter_update(Main * /*bmain*/,
                                                     Scene * /*scene*/,
                                                     PointerRNA *ptr)
{
  ScrArea *area = rna_area_from_space(ptr);

  /* Update the search filter flag for the main region with the panels. */
  ARegion *main_region = BKE_area_find_region_type(area, RGN_TYPE_WINDOW);
  BLI_assert(main_region != nullptr);
  ED_region_search_filter_update(area, main_region);
}

/* Space Console */
static void rna_ConsoleLine_body_get(PointerRNA *ptr, char *value)
{
  ConsoleLine *ci = (ConsoleLine *)ptr->data;
  memcpy(value, ci->line, ci->len + 1);
}

static int rna_ConsoleLine_body_length(PointerRNA *ptr)
{
  ConsoleLine *ci = (ConsoleLine *)ptr->data;
  return ci->len;
}

static void rna_ConsoleLine_body_set(PointerRNA *ptr, const char *value)
{
  ConsoleLine *ci = (ConsoleLine *)ptr->data;
  size_t len = strlen(value);

  if ((len >= size_t(ci->len_alloc)) || (len * 2 < size_t(ci->len_alloc)))
  { /* allocate a new string */
    MEM_freeN(ci->line);
    ci->line = MEM_malloc_arrayN<char>(len + 1, "rna_consoleline");
    ci->len_alloc = int(len + 1);
  }
  memcpy(ci->line, value, len + 1);
  ci->len = int(len);

  if (size_t(ci->cursor) > len) {
    /* clamp the cursor */
    ci->cursor = int(len);
  }
}

static int rna_ConsoleLine_current_character_get(PointerRNA *ptr)
{
  const ConsoleLine *ci = (ConsoleLine *)ptr->data;
  return BLI_str_utf8_offset_to_index(ci->line, ci->len, ci->cursor);
}

static void rna_ConsoleLine_current_character_set(PointerRNA *ptr, const int index)
{
  ConsoleLine *ci = (ConsoleLine *)ptr->data;
  ci->cursor = BLI_str_utf8_offset_from_index(ci->line, ci->len, index);
}

/* Space Dope-sheet */

static void rna_SpaceDopeSheetEditor_mode_update(bContext *C, PointerRNA *ptr)
{
  SpaceAction *saction = (SpaceAction *)(ptr->data);
  ScrArea *area = CTX_wm_area(C);

  if (area && area->spacedata.first == saction) {
    ARegion *channels_region = BKE_area_find_region_type(area, RGN_TYPE_CHANNELS);
    if (channels_region) {
      channels_region->flag &= ~RGN_FLAG_HIDDEN;
      ED_region_visibility_change_update(C, area, channels_region);
    }
  }

  /* recalculate extents of channel list */
  saction->runtime.flag |= SACTION_RUNTIME_FLAG_NEED_CHAN_SYNC;

  /* store current mode as "old mode",
   * so that returning from other editors doesn't always reset to "Action Editor" */
  saction->mode_prev = saction->mode;
}

/* Space Graph Editor */

static void rna_SpaceGraphEditor_display_mode_update(bContext *C, PointerRNA *ptr)
{
  ScrArea *area = rna_area_from_space(ptr);
  SpaceGraph *sipo = (SpaceGraph *)ptr->data;

  /* for "Drivers" mode, enable all the necessary bits and pieces */
  if (sipo->mode == SIPO_MODE_DRIVERS) {
    ED_drivers_editor_init(C, area);
    ED_area_tag_redraw(area);
  }

  /* after changing view mode, must force recalculation of F-Curve colors
   * which can only be achieved using refresh as opposed to redraw
   */
  ED_area_tag_refresh(area);
}

static void rna_SpaceGraphEditor_normalize_update(bContext *C, PointerRNA * /*ptr*/)
{
  bAnimContext ac;

  if (ANIM_animdata_get_context(C, &ac) == 0) {
    return;
  }

  ANIM_frame_channel_y_extents(C, &ac);
  ED_area_tag_refresh(ac.area);
}

static bool rna_SpaceGraphEditor_has_ghost_curves_get(PointerRNA *ptr)
{
  SpaceGraph *sipo = (SpaceGraph *)(ptr->data);
  return (BLI_listbase_is_empty(&sipo->runtime.ghost_curves) == false);
}

static void rna_SpaceConsole_rect_update(Main * /*bmain*/, Scene * /*scene*/, PointerRNA *ptr)
{
  SpaceConsole *sc = static_cast<SpaceConsole *>(ptr->data);
  WM_main_add_notifier(NC_SPACE | ND_SPACE_CONSOLE | NA_EDITED, sc);
}

static void rna_SequenceEditor_update_cache(Main * /*bmain*/, Scene *scene, PointerRNA * /*ptr*/)
{
  blender::seq::cache_cleanup(scene);
}

static void seq_build_proxy(bContext *C, PointerRNA *ptr)
{
  if (U.sequencer_proxy_setup != USER_SEQ_PROXY_SETUP_AUTOMATIC) {
    return;
  }

  SpaceSeq *sseq = static_cast<SpaceSeq *>(ptr->data);
  Scene *scene = CTX_data_sequencer_scene(C);
  ListBase *seqbase = blender::seq::active_seqbase_get(blender::seq::editing_get(scene));

  blender::Set<std::string> processed_paths;
  wmJob *wm_job = blender::seq::ED_seq_proxy_wm_job_get(C);
  blender::seq::ProxyJob *pj = blender::seq::ED_seq_proxy_job_get(C, wm_job);

  LISTBASE_FOREACH (Strip *, strip, seqbase) {
    if (strip->type != STRIP_TYPE_MOVIE || strip->data == nullptr || strip->data->proxy == nullptr)
    {
      continue;
    }

    /* Add new proxy size. */
    strip->data->proxy->build_size_flags |= blender::seq::rendersize_to_proxysize(
        eSpaceSeq_Proxy_RenderSize(sseq->render_size));

    /* Build proxy. */
    blender::seq::proxy_rebuild_context(
        pj->main, pj->depsgraph, pj->scene, strip, &processed_paths, &pj->queue, true);
  }

  if (!WM_jobs_is_running(wm_job)) {
    G.is_break = false;
    WM_jobs_start(CTX_wm_manager(C), wm_job);
  }

  ED_area_tag_redraw(CTX_wm_area(C));
}

static void rna_SequenceEditor_render_size_update(bContext *C, PointerRNA *ptr)
{
  seq_build_proxy(C, ptr);
  rna_SequenceEditor_update_cache(CTX_data_main(C), CTX_data_sequencer_scene(C), ptr);
}

static bool rna_SequenceEditor_clamp_view_get(PointerRNA *ptr)
{
  SpaceSeq *sseq = static_cast<SpaceSeq *>(ptr->data);
  return (sseq->flag & SEQ_CLAMP_VIEW) != 0;
}

static void rna_SequenceEditor_clamp_view_set(PointerRNA *ptr, bool value)
{
  SpaceSeq *sseq = static_cast<SpaceSeq *>(ptr->data);
  ScrArea *area;
  ARegion *region;

  area = rna_area_from_space(ptr); /* can be nullptr */
  if (area == nullptr) {
    return;
  }

  region = BKE_area_find_region_type(area, RGN_TYPE_WINDOW);
  if (region) {
    if (value) {
      sseq->flag |= SEQ_CLAMP_VIEW;
      region->v2d.align &= ~V2D_ALIGN_NO_NEG_Y;
    }
    else {
      sseq->flag &= ~SEQ_CLAMP_VIEW;
      region->v2d.align |= V2D_ALIGN_NO_NEG_Y;
    }
  }
}

static void rna_Sequencer_view_type_update(Main * /*bmain*/, Scene * /*scene*/, PointerRNA *ptr)
{
  ScrArea *area = rna_area_from_space(ptr);
  ED_area_tag_refresh(area);
}

static PointerRNA rna_SpaceSequenceEditor_preview_overlay_get(PointerRNA *ptr)
{
  return RNA_pointer_create_with_parent(*ptr, &RNA_SequencerPreviewOverlay, ptr->data);
}

static std::optional<std::string> rna_SpaceSequencerPreviewOverlay_path(const PointerRNA *ptr)
{
  std::optional<std::string> editor_path = BKE_screen_path_from_screen_to_space(ptr);
  return fmt::format(
      "{}{}{}", editor_path.value_or(""), editor_path ? "." : "", "preview_overlay");
}

static PointerRNA rna_SpaceSequenceEditor_timeline_overlay_get(PointerRNA *ptr)
{
  return RNA_pointer_create_with_parent(*ptr, &RNA_SequencerTimelineOverlay, ptr->data);
}

static std::optional<std::string> rna_SpaceSequencerTimelineOverlay_path(const PointerRNA *ptr)
{
  std::optional<std::string> editor_path = BKE_screen_path_from_screen_to_space(ptr);
  return fmt::format(
      "{}{}{}", editor_path.value_or(""), editor_path ? "." : "", "timeline_overlay");
}

static PointerRNA rna_SpaceSequenceEditor_cache_overlay_get(PointerRNA *ptr)
{
  return RNA_pointer_create_with_parent(*ptr, &RNA_SequencerCacheOverlay, ptr->data);
}

static std::optional<std::string> rna_SpaceSequencerCacheOverlay_path(const PointerRNA *ptr)
{
  std::optional<std::string> editor_path = BKE_screen_path_from_screen_to_space(ptr);
  return fmt::format("{}{}{}", editor_path.value_or(""), editor_path ? "." : "", "cache_overlay");
}

static float rna_SpaceSequenceEditor_zoom_percentage_get(PointerRNA *ptr)
{
  ScrArea *area = rna_area_from_space(ptr);
  if (area == nullptr) {
    return 100.0f;
  }
  ARegion *region = BKE_area_find_region_type(area, RGN_TYPE_PREVIEW);
  if (region == nullptr) {
    return 100.0f;
  }

  View2D *v2d = &region->v2d;
  const float zoom = 1.0f / (BLI_rctf_size_x(&v2d->cur) / float(BLI_rcti_size_x(&v2d->mask))) *
                     +100.0f;
  return zoom;
}

static void rna_SpaceSequenceEditor_zoom_percentage_set(PointerRNA *ptr, const float value)
{
  ScrArea *area = rna_area_from_space(ptr);
  if (area == nullptr) {
    return;
  }
  ARegion *region = BKE_area_find_region_type(area, RGN_TYPE_PREVIEW);
  if (region == nullptr) {
    return;
  }

  View2D *v2d = &region->v2d;
  BLI_rctf_resize(&v2d->cur,
                  float(BLI_rcti_size_x(&v2d->mask)) / (value / 100.0f),
                  float(BLI_rcti_size_y(&v2d->mask)) / (value / 100.0f));
  ED_region_tag_redraw(region);
}

static PointerRNA rna_SpaceDopeSheet_overlay_get(PointerRNA *ptr)
{
  return RNA_pointer_create_with_parent(*ptr, &RNA_SpaceDopeSheetOverlay, ptr->data);
}

static std::optional<std::string> rna_SpaceDopeSheetOverlay_path(const PointerRNA *ptr)
{
  std::optional<std::string> editor_path = BKE_screen_path_from_screen_to_space(ptr);
  if (!editor_path) {
    return std::nullopt;
  }
  return editor_path.value() + ".overlays";
}

/* Space Node Editor */
static PointerRNA rna_SpaceNode_overlay_get(PointerRNA *ptr)
{
  return RNA_pointer_create_with_parent(*ptr, &RNA_SpaceNodeOverlay, ptr->data);
}

static bool rna_SpaceNode_supports_previews(PointerRNA *ptr)
{
  return ED_node_supports_preview(static_cast<SpaceNode *>(ptr->data));
}

static std::optional<std::string> rna_SpaceNodeOverlay_path(const PointerRNA *ptr)
{
  std::optional<std::string> editor_path = BKE_screen_path_from_screen_to_space(ptr);
  return fmt::format("{}{}{}", editor_path.value_or(""), editor_path ? "." : "", "overlay");
}

static void rna_SpaceNodeEditor_node_tree_set(PointerRNA *ptr,
                                              const PointerRNA value,
                                              ReportList * /*reports*/)
{
  SpaceNode *snode = ptr->data_as<SpaceNode>();
  ScrArea *area = BKE_screen_find_area_from_space(reinterpret_cast<const bScreen *>(ptr->owner_id),
                                                  reinterpret_cast<const SpaceLink *>(snode));
  ARegion *region = BKE_area_find_region_type(area, RGN_TYPE_WINDOW);
  ED_node_tree_start(region, snode, (bNodeTree *)value.data, nullptr, nullptr);
}

static bool rna_SpaceNodeEditor_selected_node_group_poll(PointerRNA *space_node_pointer,
                                                         const PointerRNA value)
{
  SpaceNode *space_node = space_node_pointer->data_as<SpaceNode>();
  const bNodeTree &ntree = *static_cast<const bNodeTree *>(value.data);
  if (ED_node_is_compositor(space_node)) {
    return ntree.type == NTREE_COMPOSIT;
  }

  if (ntree.type != NTREE_GEOMETRY) {
    return false;
  }
  if (!ntree.geometry_node_asset_traits) {
    return false;
  }
  if ((ntree.geometry_node_asset_traits->flag & GEO_NODE_ASSET_TOOL) == 0) {
    return false;
  }
  return true;
}

static bool space_node_node_geometry_nodes_poll(const SpaceNode &snode, const bNodeTree &ntree)
{
  switch (SpaceNodeGeometryNodesType(snode.node_tree_sub_type)) {
    case SNODE_GEOMETRY_MODIFIER:
      if (!ntree.geometry_node_asset_traits) {
        return false;
      }
      if ((ntree.geometry_node_asset_traits->flag & GEO_NODE_ASSET_MODIFIER) == 0) {
        return false;
      }
      return true;
    case SNODE_GEOMETRY_TOOL:
      if (!ntree.geometry_node_asset_traits) {
        return false;
      }
      if ((ntree.geometry_node_asset_traits->flag & GEO_NODE_ASSET_TOOL) == 0) {
        return false;
      }
      return true;
  }
  return false;
}

static bool rna_SpaceNodeEditor_node_tree_poll(PointerRNA *ptr, const PointerRNA value)
{
  SpaceNode *snode = (SpaceNode *)ptr->data;
  bNodeTree *ntree = (bNodeTree *)value.data;

  /* node tree type must match the selected type in node editor */
  if (!STREQ(snode->tree_idname, ntree->idname)) {
    return false;
  }
  if (ntree->type == NTREE_GEOMETRY) {
    if (!space_node_node_geometry_nodes_poll(*snode, *ntree)) {
      return false;
    }
  }
  return true;
}

static void rna_SpaceNodeEditor_node_tree_update(const bContext *C, PointerRNA * /*ptr*/)
{
  blender::ed::space_node::tree_update(C);
}

static const EnumPropertyItem *rna_SpaceNodeEditor_node_tree_sub_type_itemf(
    bContext * /*context*/,
    PointerRNA *space_node_pointer,
    PropertyRNA * /*property*/,
    bool * /*r_free*/)
{
  static const EnumPropertyItem geometry_nodes_sub_type_items[] = {
      {SNODE_GEOMETRY_MODIFIER,
       "MODIFIER",
       ICON_MODIFIER_DATA,
       N_("Modifier"),
       N_("Edit node group from active object's active modifier")},
      {SNODE_GEOMETRY_TOOL,
       "TOOL",
       ICON_TOOL_SETTINGS,
       N_("Tool"),
       N_("Edit any geometry node group for use as an operator")},
      {0, nullptr, 0, nullptr, nullptr},
  };

  static const EnumPropertyItem compositor_sub_type_items[] = {
      {SNODE_COMPOSITOR_SCENE,
       "SCENE",
       ICON_SCENE_DATA,
       N_("Scene"),
       N_("Edit compositing node group for the current scene")},
      {SNODE_COMPOSITOR_SEQUENCER,
       "SEQUENCER",
       ICON_SEQUENCE,
       N_("Sequencer"),
       N_("Edit compositing node group for Sequencer strip modifiers")},
      {0, nullptr, 0, nullptr, nullptr},
  };

  SpaceNode *space_node = space_node_pointer->data_as<SpaceNode>();
  if (ED_node_is_geometry(space_node)) {
    return geometry_nodes_sub_type_items;
  }
  else {
    return compositor_sub_type_items;
  }
}

static void rna_SpaceNodeEditor_node_tree_sub_type_update(Main * /*main*/,
                                                          Scene * /*scene*/,
                                                          PointerRNA *space_node_pointer)
{
  SpaceNode *space_node = space_node_pointer->data_as<SpaceNode>();
  if (ED_node_is_geometry(space_node)) {
    if (space_node->node_tree_sub_type == SNODE_GEOMETRY_TOOL) {
      space_node->flag &= ~SNODE_PIN;
    }
  }
  else {
    if (space_node->node_tree_sub_type == SNODE_COMPOSITOR_SEQUENCER) {
      space_node->flag &= ~SNODE_PIN;
    }
  }
}

static int rna_SpaceNodeEditor_tree_type_get(PointerRNA *ptr)
{
  SpaceNode *snode = (SpaceNode *)ptr->data;
  return rna_node_tree_idname_to_enum(snode->tree_idname);
}
static void rna_SpaceNodeEditor_tree_type_set(PointerRNA *ptr, int value)
{
  SpaceNode *snode = (SpaceNode *)ptr->data;
  ED_node_set_tree_type(snode, rna_node_tree_type_from_enum(value));
}
static bool rna_SpaceNodeEditor_tree_type_poll(void *Cv, blender::bke::bNodeTreeType *type)
{
  bContext *C = (bContext *)Cv;
  if (type->poll) {
    return type->poll(C, type);
  }
  else {
    return true;
  }
}

static void rna_SpaceNodeEditor_cursor_location_get(PointerRNA *ptr, float value[2])
{
  const SpaceNode *snode = (SpaceNode *)ptr->data;

  ED_node_cursor_location_get(snode, value);
}

static void rna_SpaceNodeEditor_cursor_location_set(PointerRNA *ptr, const float value[2])
{
  SpaceNode *snode = (SpaceNode *)ptr->data;

  ED_node_cursor_location_set(snode, value);
}

const EnumPropertyItem *RNA_enum_node_tree_types_itemf_impl(bContext *C, bool *r_free)
{
  return rna_node_tree_type_itemf(C, C ? rna_SpaceNodeEditor_tree_type_poll : nullptr, r_free);
}

static const EnumPropertyItem *rna_SpaceNodeEditor_tree_type_itemf(bContext *C,
                                                                   PointerRNA * /*ptr*/,
                                                                   PropertyRNA * /*prop*/,
                                                                   bool *r_free)
{
  return RNA_enum_node_tree_types_itemf_impl(C, r_free);
}

static void rna_SpaceNodeEditor_path_get(PointerRNA *ptr, char *value)
{
  SpaceNode *snode = static_cast<SpaceNode *>(ptr->data);
  ED_node_tree_path_get(snode, value);
}

static int rna_SpaceNodeEditor_path_length(PointerRNA *ptr)
{
  SpaceNode *snode = static_cast<SpaceNode *>(ptr->data);
  return ED_node_tree_path_length(snode);
}

static void rna_SpaceNodeEditor_path_clear(SpaceNode *snode, bContext *C)
{
  ED_node_tree_start(nullptr, snode, nullptr, nullptr, nullptr);
  blender::ed::space_node::tree_update(C);
}

static ARegion *find_snode_region(SpaceNode *snode, bContext *C)
{
  if (wmWindowManager *wm = CTX_wm_manager(C)) {
    LISTBASE_FOREACH (wmWindow *, win, &wm->windows) {
      bScreen *screen = WM_window_get_active_screen(win);
      ScrArea *area = BKE_screen_find_area_from_space(screen,
                                                      reinterpret_cast<const SpaceLink *>(snode));
      if (ARegion *region = BKE_area_find_region_type(area, RGN_TYPE_WINDOW)) {
        return region;
      }
    }
  }
  return nullptr;
}

static void rna_SpaceNodeEditor_path_start(SpaceNode *snode, bContext *C, PointerRNA *node_tree)
{
  ARegion *region = find_snode_region(snode, C);
  ED_node_tree_start(region, snode, (bNodeTree *)node_tree->data, nullptr, nullptr);
  blender::ed::space_node::tree_update(C);
}

static void rna_SpaceNodeEditor_path_append(SpaceNode *snode,
                                            bContext *C,
                                            PointerRNA *node_tree,
                                            PointerRNA *node)
{
  ARegion *region = find_snode_region(snode, C);
  ED_node_tree_push(
      region, snode, static_cast<bNodeTree *>(node_tree->data), static_cast<bNode *>(node->data));
  blender::ed::space_node::tree_update(C);
}

static void rna_SpaceNodeEditor_path_pop(SpaceNode *snode, bContext *C)
{
  ARegion *region = find_snode_region(snode, C);
  ED_node_tree_pop(region, snode);
  blender::ed::space_node::tree_update(C);
}

static void rna_SpaceNodeEditor_show_backdrop_update(Main * /*bmain*/,
                                                     Scene * /*scene*/,
                                                     PointerRNA * /*ptr*/)
{
  WM_main_add_notifier(NC_NODE | NA_EDITED, nullptr);
  WM_main_add_notifier(NC_SCENE | ND_NODES, nullptr);
}

static void rna_SpaceNodeEditor_cursor_location_from_region(SpaceNode *snode,
                                                            bContext *C,
                                                            int x,
                                                            int y)
{
  ARegion *region = CTX_wm_region(C);

  float cursor_location[2];

  UI_view2d_region_to_view(&region->v2d, x, y, &cursor_location[0], &cursor_location[1]);
  cursor_location[0] /= UI_SCALE_FAC;
  cursor_location[1] /= UI_SCALE_FAC;

  ED_node_cursor_location_set(snode, cursor_location);
}

static void rna_SpaceClipEditor_clip_set(PointerRNA *ptr,
                                         PointerRNA value,
                                         ReportList * /*reports*/)
{
  SpaceClip *sc = (SpaceClip *)(ptr->data);
  bScreen *screen = (bScreen *)ptr->owner_id;

  ED_space_clip_set_clip(nullptr, screen, sc, (MovieClip *)value.data);
}

static void rna_SpaceClipEditor_mask_set(PointerRNA *ptr,
                                         PointerRNA value,
                                         ReportList * /*reports*/)
{
  SpaceClip *sc = (SpaceClip *)(ptr->data);

  ED_space_clip_set_mask(nullptr, sc, (Mask *)value.data);
}

static void rna_SpaceClipEditor_clip_mode_update(Main * /*bmain*/,
                                                 Scene * /*scene*/,
                                                 PointerRNA *ptr)
{
  SpaceClip *sc = (SpaceClip *)(ptr->data);

  if (sc->mode == SC_MODE_MASKEDIT && sc->view != SC_VIEW_CLIP) {
    /* Make sure we are in the right view for mask editing */
    sc->view = SC_VIEW_CLIP;
    ScrArea *area = rna_area_from_space(ptr);
    ED_area_tag_refresh(area);
  }

  sc->scopes.ok = 0;
}

static void rna_SpaceClipEditor_lock_selection_update(Main * /*bmain*/,
                                                      Scene * /*scene*/,
                                                      PointerRNA *ptr)
{
  SpaceClip *sc = (SpaceClip *)(ptr->data);

  sc->xlockof = 0.0f;
  sc->ylockof = 0.0f;
}

static void rna_SpaceClipEditor_view_type_update(Main * /*bmain*/,
                                                 Scene * /*scene*/,
                                                 PointerRNA *ptr)
{
  ScrArea *area = rna_area_from_space(ptr);
  ED_area_tag_refresh(area);
}

static float rna_SpaceClipEditor_zoom_percentage_get(PointerRNA *ptr)
{
  SpaceClip *sc = (SpaceClip *)ptr->data;
  return sc->zoom * 100.0f;
}

static void rna_SpaceClipEditor_zoom_percentage_set(PointerRNA *ptr, const float value)
{
  SpaceClip *sc = (SpaceClip *)ptr->data;
  sc->zoom = value / 100.0f;
}

static PointerRNA rna_SpaceClip_overlay_get(PointerRNA *ptr)
{
  return RNA_pointer_create_with_parent(*ptr, &RNA_SpaceClipOverlay, ptr->data);
}

static std::optional<std::string> rna_SpaceClipOverlay_path(const PointerRNA *ptr)
{
  std::optional<std::string> editor_path = BKE_screen_path_from_screen_to_space(ptr);
  return fmt::format("{}{}{}", editor_path.value_or(""), editor_path ? "." : "", "overlay");
}

/* File browser. */

static std::optional<std::string> rna_FileSelectParams_path(const PointerRNA * /*ptr*/)
{
  return "params";
}

int rna_FileSelectParams_filename_editable(const PointerRNA *ptr, const char **r_info)
{
  FileSelectParams *params = static_cast<FileSelectParams *>(ptr->data);

  if (params && (params->flag & FILE_DIRSEL_ONLY)) {
    *r_info = N_("Only directories can be chosen for the current operation.");
    return 0;
  }

  return params ? int(PROP_EDITABLE) : 0;
}

static bool rna_FileSelectParams_use_lib_get(PointerRNA *ptr)
{
  FileSelectParams *params = static_cast<FileSelectParams *>(ptr->data);

  return params && (params->type == FILE_LOADLIB);
}

static const EnumPropertyItem *rna_FileSelectParams_display_type_itemf(bContext * /*C*/,
                                                                       PointerRNA *ptr,
                                                                       PropertyRNA * /*prop*/,
                                                                       bool *r_free)
{
  if (RNA_struct_is_a(ptr->type, &RNA_FileAssetSelectParams)) {
    EnumPropertyItem *items = nullptr;
    int totitem = 0;

    /* Only expose preview and column view for asset browsing. */
    RNA_enum_items_add_value(
        &items, &totitem, fileselectparams_display_type_items, FILE_HORIZONTALDISPLAY);
    RNA_enum_items_add_value(
        &items, &totitem, fileselectparams_display_type_items, FILE_IMGDISPLAY);

    RNA_enum_item_end(&items, &totitem);
    *r_free = true;

    return items;
  }

  *r_free = false;
  return fileselectparams_display_type_items;
}

static int rna_FileSelectParams_display_type_default(PointerRNA *ptr, PropertyRNA *prop)
{
  if (RNA_struct_is_a(ptr->type, &RNA_FileAssetSelectParams)) {
    return FILE_IMGDISPLAY;
  }

  EnumPropertyRNA *eprop = reinterpret_cast<EnumPropertyRNA *>(prop);
  return eprop->defaultvalue;
}

static const EnumPropertyItem *rna_FileSelectParams_recursion_level_itemf(bContext * /*C*/,
                                                                          PointerRNA *ptr,
                                                                          PropertyRNA * /*prop*/,
                                                                          bool *r_free)
{
  FileSelectParams *params = static_cast<FileSelectParams *>(ptr->data);

  if (params && params->type != FILE_LOADLIB) {
    EnumPropertyItem *item = nullptr;
    int totitem = 0;

    RNA_enum_items_add_value(&item, &totitem, fileselectparams_recursion_level_items, 0);
    RNA_enum_items_add_value(&item, &totitem, fileselectparams_recursion_level_items, 2);
    RNA_enum_items_add_value(&item, &totitem, fileselectparams_recursion_level_items, 3);
    RNA_enum_items_add_value(&item, &totitem, fileselectparams_recursion_level_items, 4);

    RNA_enum_item_end(&item, &totitem);
    *r_free = true;

    return item;
  }

  *r_free = false;
  return fileselectparams_recursion_level_items;
}

static const EnumPropertyItem *rna_FileSelectParams_sort_method_itemf(bContext * /*C*/,
                                                                      PointerRNA *ptr,
                                                                      PropertyRNA * /*prop*/,
                                                                      bool *r_free)
{
  EnumPropertyItem *items = nullptr;
  int totitem = 0;

  if (RNA_struct_is_a(ptr->type, &RNA_FileAssetSelectParams)) {
    /* Only expose sorting by name and asset catalog for asset browsing. */

    RNA_enum_items_add_value(
        &items, &totitem, rna_enum_fileselect_params_sort_items, FILE_SORT_ALPHA);
    /* Address small annoyance: Tooltip talks about "file list", override to be "asset list"
     * instead. */
    items[0].description = N_("Sort the asset list alphabetically");

    RNA_enum_items_add_value(
        &items, &totitem, rna_enum_fileselect_params_sort_items, FILE_SORT_ASSET_CATALOG);
  }
  else {
    /* Remove asset catalog from the items. */
    for (const EnumPropertyItem *item = rna_enum_fileselect_params_sort_items; item->identifier;
         item++)
    {
      if (item->value != FILE_SORT_ASSET_CATALOG) {
        RNA_enum_item_add(&items, &totitem, item);
      }
    }
  }

  RNA_enum_item_end(&items, &totitem);

  *r_free = true;
  return items;
}

static void rna_FileSelectPrams_filter_glob_set(PointerRNA *ptr, const char *value)
{
  FileSelectParams *params = static_cast<FileSelectParams *>(ptr->data);

  STRNCPY(params->filter_glob, value);

  /* Remove stupid things like last group being a wildcard-only one. */
  BLI_path_extension_glob_validate(params->filter_glob);
}

static PointerRNA rna_FileSelectParams_filter_id_get(PointerRNA *ptr)
{
  return RNA_pointer_create_with_parent(*ptr, &RNA_FileSelectIDFilter, ptr->data);
}

static int rna_FileAssetSelectParams_asset_library_get(PointerRNA *ptr)
{
  FileAssetSelectParams *params = static_cast<FileAssetSelectParams *>(ptr->data);
  /* Just an extra sanity check to ensure this isn't somehow called for RNA_FileSelectParams. */
  BLI_assert(ptr->type == &RNA_FileAssetSelectParams);

  return blender::ed::asset::library_reference_to_enum_value(&params->asset_library_ref);
}

static void rna_FileAssetSelectParams_asset_library_set(PointerRNA *ptr, int value)
{
  FileAssetSelectParams *params = static_cast<FileAssetSelectParams *>(ptr->data);
  params->asset_library_ref = blender::ed::asset::library_reference_from_enum_value(value);
}

static PointerRNA rna_FileAssetSelectParams_filter_id_get(PointerRNA *ptr)
{
  return RNA_pointer_create_with_parent(*ptr, &RNA_FileAssetSelectIDFilter, ptr->data);
}

static PointerRNA rna_FileBrowser_FileSelectEntry_asset_data_get_impl(const PointerRNA *ptr)
{
  const FileDirEntry *entry = static_cast<const FileDirEntry *>(ptr->data);

  if (!entry->asset) {
    return PointerRNA_NULL;
  }

  AssetMetaData *asset_data = &entry->asset->get_metadata();

  /* Note that the owning ID of the RNA pointer (`ptr->owner_id`) has to be set carefully:
   * Local IDs (`entry->id`) own their asset metadata themselves. Asset metadata from other blend
   * files are owned by the file browser (`entry`). Only if this is set correctly, we can tell from
   * the metadata RNA pointer if the metadata is stored locally and can thus be edited or not. */

  if (entry->asset->is_local_id()) {
    PointerRNA id_ptr = RNA_id_pointer_create(entry->id);
    return RNA_pointer_create_with_parent(id_ptr, &RNA_AssetMetaData, asset_data);
  }

  return RNA_pointer_create_with_parent(*ptr, &RNA_AssetMetaData, asset_data);
}

static int rna_FileBrowser_FileSelectEntry_name_editable(const PointerRNA *ptr,
                                                         const char **r_info)
{
  const FileDirEntry *entry = static_cast<const FileDirEntry *>(ptr->data);

  /* This actually always returns 0 (the name is never editable) but we want to get a disabled
   * message returned to `r_info` in some cases. */

  if (entry->asset) {
    PointerRNA asset_data_ptr = rna_FileBrowser_FileSelectEntry_asset_data_get_impl(ptr);
    /* Get disabled hint from asset metadata polling. */
    rna_AssetMetaData_editable(&asset_data_ptr, r_info);
  }

  return 0;
}

static PointerRNA rna_FileBrowser_FileSelectEntry_asset_data_get(PointerRNA *ptr)
{
  return rna_FileBrowser_FileSelectEntry_asset_data_get_impl(ptr);
}

static void rna_FileBrowser_FileSelectEntry_name_get(PointerRNA *ptr, char *value)
{
  const FileDirEntry *entry = static_cast<const FileDirEntry *>(ptr->data);
  strcpy(value, entry->name);
}

static int rna_FileBrowser_FileSelectEntry_name_length(PointerRNA *ptr)
{
  const FileDirEntry *entry = static_cast<const FileDirEntry *>(ptr->data);
  return int(strlen(entry->name));
}

static void rna_FileBrowser_FileSelectEntry_relative_path_get(PointerRNA *ptr, char *value)
{
  const FileDirEntry *entry = static_cast<const FileDirEntry *>(ptr->data);
  strcpy(value, entry->relpath);
}

static int rna_FileBrowser_FileSelectEntry_relative_path_length(PointerRNA *ptr)
{
  const FileDirEntry *entry = static_cast<const FileDirEntry *>(ptr->data);
  return int(strlen(entry->relpath));
}

static int rna_FileBrowser_FileSelectEntry_preview_icon_id_get(PointerRNA *ptr)
{
  const FileDirEntry *entry = static_cast<const FileDirEntry *>(ptr->data);
  return ED_file_icon(entry);
}

static StructRNA *rna_FileBrowser_params_typef(PointerRNA *ptr)
{
  SpaceFile *sfile = static_cast<SpaceFile *>(ptr->data);
  FileSelectParams *params = ED_fileselect_get_active_params(sfile);

  if (params == ED_fileselect_get_file_params(sfile)) {
    return &RNA_FileSelectParams;
  }
  if (params == (void *)ED_fileselect_get_asset_params(sfile)) {
    return &RNA_FileAssetSelectParams;
  }

  BLI_assert_msg(0, "Could not identify file select parameters");
  return nullptr;
}

static PointerRNA rna_FileBrowser_params_get(PointerRNA *ptr)
{
  SpaceFile *sfile = static_cast<SpaceFile *>(ptr->data);
  FileSelectParams *params = ED_fileselect_get_active_params(sfile);
  StructRNA *params_struct = rna_FileBrowser_params_typef(ptr);

  if (params && params_struct) {
    return RNA_pointer_create_with_parent(*ptr, params_struct, params);
  }

  return PointerRNA_NULL;
}

static void rna_FileBrowser_FSMenuEntry_path_get(PointerRNA *ptr, char *value)
{
  char *path = ED_fsmenu_entry_get_path(static_cast<FSMenuEntry *>(ptr->data));

  strcpy(value, path ? path : "");
}

static int rna_FileBrowser_FSMenuEntry_path_length(PointerRNA *ptr)
{
  char *path = ED_fsmenu_entry_get_path(static_cast<FSMenuEntry *>(ptr->data));

  return int(path ? strlen(path) : 0);
}

static void rna_FileBrowser_FSMenuEntry_path_set(PointerRNA *ptr, const char *value)
{
  FSMenuEntry *fsm = static_cast<FSMenuEntry *>(ptr->data);

  /* NOTE: this will write to file immediately.
   * Not nice (and to be fixed ultimately), but acceptable in this case for now. */
  ED_fsmenu_entry_set_path(fsm, value);
}

static void rna_FileBrowser_FSMenuEntry_name_get(PointerRNA *ptr, char *value)
{
  strcpy(value, ED_fsmenu_entry_get_name(static_cast<FSMenuEntry *>(ptr->data)));
}

static int rna_FileBrowser_FSMenuEntry_name_length(PointerRNA *ptr)
{
  return int(strlen(ED_fsmenu_entry_get_name(static_cast<FSMenuEntry *>(ptr->data))));
}

static void rna_FileBrowser_FSMenuEntry_name_set(PointerRNA *ptr, const char *value)
{
  FSMenuEntry *fsm = static_cast<FSMenuEntry *>(ptr->data);

  /* NOTE: this will write to file immediately.
   * Not nice (and to be fixed ultimately), but acceptable in this case for now. */
  ED_fsmenu_entry_set_name(fsm, value);
}

static int rna_FileBrowser_FSMenuEntry_name_get_editable(const PointerRNA *ptr,
                                                         const char ** /*r_info*/)
{
  FSMenuEntry *fsm = static_cast<FSMenuEntry *>(ptr->data);

  return fsm->save ? int(PROP_EDITABLE) : 0;
}

static int rna_FileBrowser_FSMenuEntry_icon_get(PointerRNA *ptr)
{
  FSMenuEntry *fsm = static_cast<FSMenuEntry *>(ptr->data);
  return ED_fsmenu_entry_get_icon(fsm);
}

static void rna_FileBrowser_FSMenuEntry_icon_set(PointerRNA *ptr, int value)
{
  FSMenuEntry *fsm = static_cast<FSMenuEntry *>(ptr->data);
  ED_fsmenu_entry_set_icon(fsm, value);
}

static bool rna_FileBrowser_FSMenuEntry_use_save_get(PointerRNA *ptr)
{
  FSMenuEntry *fsm = static_cast<FSMenuEntry *>(ptr->data);
  return fsm->save;
}

static void rna_FileBrowser_FSMenu_next(CollectionPropertyIterator *iter)
{
  ListBaseIterator *internal = &iter->internal.listbase;

  if (internal->skip) {
    do {
      internal->link = (Link *)(((FSMenuEntry *)(internal->link))->next);
      iter->valid = (internal->link != nullptr);
    } while (iter->valid && internal->skip(iter, internal->link));
  }
  else {
    internal->link = (Link *)(((FSMenuEntry *)(internal->link))->next);
    iter->valid = (internal->link != nullptr);
  }
}

static void rna_FileBrowser_FSMenu_begin(CollectionPropertyIterator *iter, FSMenuCategory category)
{
  ListBaseIterator *internal = &iter->internal.listbase;

  FSMenu *fsmenu = ED_fsmenu_get();
  FSMenuEntry *fsmentry = ED_fsmenu_get_category(fsmenu, category);

  internal->link = (fsmentry) ? (Link *)fsmentry : nullptr;
  internal->skip = nullptr;

  iter->valid = (internal->link != nullptr);
}

static PointerRNA rna_FileBrowser_FSMenu_get(CollectionPropertyIterator *iter)
{
  ListBaseIterator *internal = &iter->internal.listbase;
  PointerRNA ptr_result = RNA_pointer_create_with_parent(
      iter->parent, &RNA_FileBrowserFSMenuEntry, internal->link);
  return ptr_result;
}

static void rna_FileBrowser_FSMenu_end(CollectionPropertyIterator * /*iter*/) {}

static void rna_FileBrowser_FSMenuSystem_data_begin(CollectionPropertyIterator *iter,
                                                    PointerRNA * /*ptr*/)
{
  rna_FileBrowser_FSMenu_begin(iter, FS_CATEGORY_SYSTEM);
}

static int rna_FileBrowser_FSMenuSystem_data_length(PointerRNA * /*ptr*/)
{
  FSMenu *fsmenu = ED_fsmenu_get();

  return ED_fsmenu_get_nentries(fsmenu, FS_CATEGORY_SYSTEM);
}

static void rna_FileBrowser_FSMenuSystemBookmark_data_begin(CollectionPropertyIterator *iter,
                                                            PointerRNA * /*ptr*/)
{
  rna_FileBrowser_FSMenu_begin(iter, FS_CATEGORY_SYSTEM_BOOKMARKS);
}

static int rna_FileBrowser_FSMenuSystemBookmark_data_length(PointerRNA * /*ptr*/)
{
  FSMenu *fsmenu = ED_fsmenu_get();

  return ED_fsmenu_get_nentries(fsmenu, FS_CATEGORY_SYSTEM_BOOKMARKS);
}

static void rna_FileBrowser_FSMenuBookmark_data_begin(CollectionPropertyIterator *iter,
                                                      PointerRNA * /*ptr*/)
{
  rna_FileBrowser_FSMenu_begin(iter, FS_CATEGORY_BOOKMARKS);
}

static int rna_FileBrowser_FSMenuBookmark_data_length(PointerRNA * /*ptr*/)
{
  FSMenu *fsmenu = ED_fsmenu_get();

  return ED_fsmenu_get_nentries(fsmenu, FS_CATEGORY_BOOKMARKS);
}

static void rna_FileBrowser_FSMenuRecent_data_begin(CollectionPropertyIterator *iter,
                                                    PointerRNA * /*ptr*/)
{
  rna_FileBrowser_FSMenu_begin(iter, FS_CATEGORY_RECENT);
}

static int rna_FileBrowser_FSMenuRecent_data_length(PointerRNA * /*ptr*/)
{
  FSMenu *fsmenu = ED_fsmenu_get();

  return ED_fsmenu_get_nentries(fsmenu, FS_CATEGORY_RECENT);
}

static int rna_FileBrowser_FSMenu_active_get(PointerRNA *ptr, const FSMenuCategory category)
{
  SpaceFile *sf = static_cast<SpaceFile *>(ptr->data);
  int actnr = -1;

  switch (category) {
    case FS_CATEGORY_SYSTEM:
      actnr = sf->systemnr;
      break;
    case FS_CATEGORY_SYSTEM_BOOKMARKS:
      actnr = sf->system_bookmarknr;
      break;
    case FS_CATEGORY_BOOKMARKS:
      actnr = sf->bookmarknr;
      break;
    case FS_CATEGORY_RECENT:
      actnr = sf->recentnr;
      break;
    case FS_CATEGORY_OTHER:
      /* pass. */
      break;
  }

  return actnr;
}

static void rna_FileBrowser_FSMenu_active_set(PointerRNA *ptr,
                                              int value,
                                              const FSMenuCategory category)
{
  SpaceFile *sf = static_cast<SpaceFile *>(ptr->data);
  FSMenu *fsmenu = ED_fsmenu_get();
  FSMenuEntry *fsm = ED_fsmenu_get_entry(fsmenu, category, value);

  if (fsm && sf->params) {
    switch (category) {
      case FS_CATEGORY_SYSTEM:
        sf->systemnr = value;
        break;
      case FS_CATEGORY_SYSTEM_BOOKMARKS:
        sf->system_bookmarknr = value;
        break;
      case FS_CATEGORY_BOOKMARKS:
        sf->bookmarknr = value;
        break;
      case FS_CATEGORY_RECENT:
        sf->recentnr = value;
        break;
      case FS_CATEGORY_OTHER:
        /* pass. */
        break;
    }

    STRNCPY(sf->params->dir, fsm->path);
  }
}

static void rna_FileBrowser_FSMenu_active_range(PointerRNA * /*ptr*/,
                                                int *min,
                                                int *max,
                                                int *softmin,
                                                int *softmax,
                                                const FSMenuCategory category)
{
  FSMenu *fsmenu = ED_fsmenu_get();

  *min = *softmin = -1;
  *max = *softmax = ED_fsmenu_get_nentries(fsmenu, category) - 1;
}

static void rna_FileBrowser_FSMenu_active_update(bContext *C, PointerRNA *ptr)
{
  ScrArea *area = rna_area_from_space(ptr);
  ED_file_change_dir_ex(C, area);
}

static int rna_FileBrowser_FSMenuSystem_active_get(PointerRNA *ptr)
{
  return rna_FileBrowser_FSMenu_active_get(ptr, FS_CATEGORY_SYSTEM);
}

static void rna_FileBrowser_FSMenuSystem_active_set(PointerRNA *ptr, int value)
{
  rna_FileBrowser_FSMenu_active_set(ptr, value, FS_CATEGORY_SYSTEM);
}

static void rna_FileBrowser_FSMenuSystem_active_range(
    PointerRNA *ptr, int *min, int *max, int *softmin, int *softmax)
{
  rna_FileBrowser_FSMenu_active_range(ptr, min, max, softmin, softmax, FS_CATEGORY_SYSTEM);
}

static int rna_FileBrowser_FSMenuSystemBookmark_active_get(PointerRNA *ptr)
{
  return rna_FileBrowser_FSMenu_active_get(ptr, FS_CATEGORY_SYSTEM_BOOKMARKS);
}

static void rna_FileBrowser_FSMenuSystemBookmark_active_set(PointerRNA *ptr, int value)
{
  rna_FileBrowser_FSMenu_active_set(ptr, value, FS_CATEGORY_SYSTEM_BOOKMARKS);
}

static void rna_FileBrowser_FSMenuSystemBookmark_active_range(
    PointerRNA *ptr, int *min, int *max, int *softmin, int *softmax)
{
  rna_FileBrowser_FSMenu_active_range(
      ptr, min, max, softmin, softmax, FS_CATEGORY_SYSTEM_BOOKMARKS);
}

static int rna_FileBrowser_FSMenuBookmark_active_get(PointerRNA *ptr)
{
  return rna_FileBrowser_FSMenu_active_get(ptr, FS_CATEGORY_BOOKMARKS);
}

static void rna_FileBrowser_FSMenuBookmark_active_set(PointerRNA *ptr, int value)
{
  rna_FileBrowser_FSMenu_active_set(ptr, value, FS_CATEGORY_BOOKMARKS);
}

static void rna_FileBrowser_FSMenuBookmark_active_range(
    PointerRNA *ptr, int *min, int *max, int *softmin, int *softmax)
{
  rna_FileBrowser_FSMenu_active_range(ptr, min, max, softmin, softmax, FS_CATEGORY_BOOKMARKS);
}

static int rna_FileBrowser_FSMenuRecent_active_get(PointerRNA *ptr)
{
  return rna_FileBrowser_FSMenu_active_get(ptr, FS_CATEGORY_RECENT);
}

static void rna_FileBrowser_FSMenuRecent_active_set(PointerRNA *ptr, int value)
{
  rna_FileBrowser_FSMenu_active_set(ptr, value, FS_CATEGORY_RECENT);
}

static void rna_FileBrowser_FSMenuRecent_active_range(
    PointerRNA *ptr, int *min, int *max, int *softmin, int *softmax)
{
  rna_FileBrowser_FSMenu_active_range(ptr, min, max, softmin, softmax, FS_CATEGORY_RECENT);
}

static void rna_SpaceFileBrowser_browse_mode_update(Main * /*bmain*/,
                                                    Scene * /*scene*/,
                                                    PointerRNA *ptr)
{
  ScrArea *area = rna_area_from_space(ptr);
  ED_area_tag_refresh(area);
}

static void rna_SpaceSpreadsheet_geometry_component_type_update(Main * /*bmain*/,
                                                                Scene * /*scene*/,
                                                                PointerRNA *ptr)
{
  using namespace blender;
  SpaceSpreadsheet *sspreadsheet = (SpaceSpreadsheet *)ptr->data;
  switch (sspreadsheet->geometry_id.geometry_component_type) {
    case int(bke::GeometryComponent::Type::Mesh): {
      if (!ELEM(bke::AttrDomain(sspreadsheet->geometry_id.attribute_domain),
                bke::AttrDomain::Point,
                bke::AttrDomain::Edge,
                bke::AttrDomain::Face,
                bke::AttrDomain::Corner))
      {
        sspreadsheet->geometry_id.attribute_domain = uint8_t(bke::AttrDomain::Point);
      }
      break;
    }
    case int(bke::GeometryComponent::Type::PointCloud): {
      sspreadsheet->geometry_id.attribute_domain = uint8_t(bke::AttrDomain::Point);
      break;
    }
    case int(bke::GeometryComponent::Type::Instance): {
      sspreadsheet->geometry_id.attribute_domain = uint8_t(bke::AttrDomain::Instance);
      break;
    }
    case int(bke::GeometryComponent::Type::Volume): {
      break;
    }
    case int(bke::GeometryComponent::Type::Curve): {
      if (!ELEM(bke::AttrDomain(sspreadsheet->geometry_id.attribute_domain),
                bke::AttrDomain::Point,
                bke::AttrDomain::Curve))
      {
        sspreadsheet->geometry_id.attribute_domain = uint8_t(bke::AttrDomain::Point);
      }
      break;
    }
  }
}

const EnumPropertyItem *rna_SpaceSpreadsheet_attribute_domain_itemf(bContext * /*C*/,
                                                                    PointerRNA *ptr,
                                                                    PropertyRNA * /*prop*/,
                                                                    bool *r_free)
{
  using namespace blender;
  SpaceSpreadsheet *sspreadsheet = (SpaceSpreadsheet *)ptr->data;
  auto component_type = bke::GeometryComponent::Type(
      sspreadsheet->geometry_id.geometry_component_type);
  if (sspreadsheet->geometry_id.object_eval_state == SPREADSHEET_OBJECT_EVAL_STATE_ORIGINAL) {
    ID *used_id = ed::spreadsheet::get_current_id(sspreadsheet);
    if (used_id != nullptr) {
      if (GS(used_id->name) == ID_OB) {
        Object *used_object = (Object *)used_id;
        if (used_object->type == OB_POINTCLOUD) {
          component_type = bke::GeometryComponent::Type::PointCloud;
        }
        else {
          component_type = bke::GeometryComponent::Type::Mesh;
        }
      }
    }
  }

  static EnumPropertyItem mesh_vertex_domain_item = {
      int(bke::AttrDomain::Point), "POINT", 0, "Vertex", "Attribute per point/vertex"};

  EnumPropertyItem *item_array = nullptr;
  int items_len = 0;
  for (const EnumPropertyItem *item = rna_enum_attribute_domain_items; item->identifier != nullptr;
       item++)
  {
    if (component_type == bke::GeometryComponent::Type::Mesh) {
      if (!ELEM(bke::AttrDomain(item->value),
                bke::AttrDomain::Corner,
                bke::AttrDomain::Edge,
                bke::AttrDomain::Point,
                bke::AttrDomain::Face))
      {
        continue;
      }
    }
    if (component_type == bke::GeometryComponent::Type::PointCloud) {
      if (bke::AttrDomain(item->value) != bke::AttrDomain::Point) {
        continue;
      }
    }
    if (component_type == bke::GeometryComponent::Type::Curve) {
      if (!ELEM(bke::AttrDomain(item->value), bke::AttrDomain::Point, bke::AttrDomain::Curve)) {
        continue;
      }
    }
    if (bke::AttrDomain(item->value) == bke::AttrDomain::Point &&
        component_type == bke::GeometryComponent::Type::Mesh)
    {
      RNA_enum_item_add(&item_array, &items_len, &mesh_vertex_domain_item);
    }
    else {
      RNA_enum_item_add(&item_array, &items_len, item);
    }
  }
  RNA_enum_item_end(&item_array, &items_len);

  *r_free = true;
  return item_array;
}

static StructRNA *rna_SpreadsheetTableID_refine(PointerRNA *ptr)
{
  SpreadsheetTableID *table_id = ptr->data_as<SpreadsheetTableID>();
  switch (eSpreadsheetTableIDType(table_id->type)) {
    case SPREADSHEET_TABLE_ID_TYPE_GEOMETRY:
      return &RNA_SpreadsheetTableIDGeometry;
  }
  return &RNA_SpreadsheetTableID;
}

static void rna_iterator_SpreadsheetTable_columns_begin(CollectionPropertyIterator *iter,
                                                        PointerRNA *ptr)
{
  SpreadsheetTable *table = ptr->data_as<SpreadsheetTable>();
  rna_iterator_array_begin(
      iter, ptr, table->columns, sizeof(SpreadsheetTable *), table->num_columns, 0, nullptr);
}

static int rna_iterator_SpreadsheetTable_columns_length(PointerRNA *ptr)
{
  SpreadsheetTable *table = ptr->data_as<SpreadsheetTable>();
  return table->num_columns;
}

static void rna_iterator_SpaceSpreadsheet_tables_begin(CollectionPropertyIterator *iter,
                                                       PointerRNA *ptr)
{
  SpaceSpreadsheet *sspreadsheet = ptr->data_as<SpaceSpreadsheet>();
  rna_iterator_array_begin(iter,
                           ptr,
                           sspreadsheet->tables,
                           sizeof(SpaceSpreadsheet *),
                           sspreadsheet->num_tables,
                           0,
                           nullptr);
}

static int rna_iterator_SpaceSpreadsheet_tables_length(PointerRNA *ptr)
{
  SpaceSpreadsheet *sspreadsheet = ptr->data_as<SpaceSpreadsheet>();
  return sspreadsheet->num_tables;
}

static PointerRNA rna_SpreadsheetTables_active_get(PointerRNA *ptr)
{
  SpaceSpreadsheet *sspreadsheet = ptr->data_as<SpaceSpreadsheet>();
  SpreadsheetTable *table = blender::ed::spreadsheet::get_active_table(*sspreadsheet);
  return RNA_pointer_create_discrete(ptr->owner_id, &RNA_SpreadsheetTable, table);
}

static StructRNA *rna_viewer_path_elem_refine(PointerRNA *ptr)
{
  ViewerPathElem *elem = static_cast<ViewerPathElem *>(ptr->data);
  switch (ViewerPathElemType(elem->type)) {
    case VIEWER_PATH_ELEM_TYPE_ID:
      return &RNA_IDViewerPathElem;
    case VIEWER_PATH_ELEM_TYPE_MODIFIER:
      return &RNA_ModifierViewerPathElem;
    case VIEWER_PATH_ELEM_TYPE_GROUP_NODE:
      return &RNA_GroupNodeViewerPathElem;
    case VIEWER_PATH_ELEM_TYPE_SIMULATION_ZONE:
      return &RNA_SimulationZoneViewerPathElem;
    case VIEWER_PATH_ELEM_TYPE_VIEWER_NODE:
      return &RNA_ViewerNodeViewerPathElem;
    case VIEWER_PATH_ELEM_TYPE_REPEAT_ZONE:
      return &RNA_RepeatZoneViewerPathElem;
    case VIEWER_PATH_ELEM_TYPE_FOREACH_GEOMETRY_ELEMENT_ZONE:
      return &RNA_ForeachGeometryElementZoneViewerPathElem;
    case VIEWER_PATH_ELEM_TYPE_EVALUATE_CLOSURE:
      return &RNA_EvaluateClosureNodeViewerPathElem;
  }
  BLI_assert_unreachable();
  return nullptr;
}

static void rna_FileAssetSelectParams_catalog_id_get(PointerRNA *ptr, char *value)
{
  const FileAssetSelectParams *params = static_cast<FileAssetSelectParams *>(ptr->data);
  BLI_uuid_format(value, params->catalog_id);
}

static int rna_FileAssetSelectParams_catalog_id_length(PointerRNA * /*ptr*/)
{
  return UUID_STRING_SIZE - 1;
}

static void rna_FileAssetSelectParams_catalog_id_set(PointerRNA *ptr, const char *value)
{
  FileAssetSelectParams *params = static_cast<FileAssetSelectParams *>(ptr->data);

  if (value[0] == '\0') {
    params->catalog_id = BLI_uuid_nil();
    params->asset_catalog_visibility = FILE_SHOW_ASSETS_ALL_CATALOGS;
    return;
  }

  bUUID new_uuid;
  if (!BLI_uuid_parse_string(&new_uuid, value)) {
    printf("UUID %s not formatted correctly, ignoring new value\n", value);
    return;
  }

  params->catalog_id = new_uuid;
  params->asset_catalog_visibility = FILE_SHOW_ASSETS_FROM_CATALOG;
}

static const EnumPropertyItem *rna_FileAssetSelectParams_import_method_itemf(
    bContext * /*C*/, PointerRNA * /*ptr*/, PropertyRNA * /*prop*/, bool *r_free)
{
  EnumPropertyItem *items = nullptr;
  int items_num = 0;
  for (const EnumPropertyItem *item = rna_enum_asset_import_method_items; item->identifier; item++)
  {
    switch (eFileAssetImportMethod(item->value)) {
      case FILE_ASSET_IMPORT_APPEND_REUSE: {
        if (U.experimental.no_data_block_packing) {
          RNA_enum_item_add(&items, &items_num, item);
        }
        break;
      }
      case FILE_ASSET_IMPORT_PACK: {
        if (!U.experimental.no_data_block_packing) {
          RNA_enum_item_add(&items, &items_num, item);
        }
        break;
      }
      default: {
        RNA_enum_item_add(&items, &items_num, item);
        break;
      }
    }
  }
  RNA_enum_item_end(&items, &items_num);
  *r_free = true;
  return items;
}

// bfa start asset browser drop instance
static void rna_FileAsset_instance_collection_set(PointerRNA *ptr, bool value)
{
  FileAssetSelectParams *params = static_cast<FileAssetSelectParams *>(ptr->data);
  if (value) {
    params->import_flags |= FILE_ASSET_IMPORT_INSTANCE_COLLECTIONS_ON_APPEND;
    params->import_flags |= FILE_ASSET_IMPORT_INSTANCE_COLLECTIONS_ON_LINK;
  }
  else {
    params->import_flags &= ~FILE_ASSET_IMPORT_INSTANCE_COLLECTIONS_ON_APPEND;
    params->import_flags &= ~FILE_ASSET_IMPORT_INSTANCE_COLLECTIONS_ON_LINK;
  }
}
// bfa end
#else

static const EnumPropertyItem dt_uv_items[] = {
    {SI_UVDT_OUTLINE, "OUTLINE", 0, "Outline", "Display white edges with black outline"},
    {SI_UVDT_DASH, "DASH", 0, "Dash", "Display dashed black-white edges"},
    {SI_UVDT_BLACK, "BLACK", 0, "Black", "Display black edges"},
    {SI_UVDT_WHITE, "WHITE", 0, "White", "Display white edges"},
    {0, nullptr, 0, nullptr, nullptr},
};

static IDFilterEnumPropertyItem rna_enum_space_file_id_filter_categories[] = {
    /* Categories */
    {FILTER_ID_SCE, "category_scene", ICON_SCENE_DATA, "Scenes", "Show scenes"},
    {FILTER_ID_AC, "category_animation", ICON_ANIM_DATA, "Animations", "Show animation data"},
    {FILTER_ID_OB | FILTER_ID_GR,
     "category_object",
     ICON_OUTLINER_COLLECTION,
     "Objects & Collections",
     "Show objects and collections"},
    {FILTER_ID_AR | FILTER_ID_CU_LEGACY | FILTER_ID_LT | FILTER_ID_MB | FILTER_ID_ME |
         FILTER_ID_CV | FILTER_ID_PT | FILTER_ID_VO,
     "category_geometry",
     ICON_GEOMETRY_NODES,
     "Geometry",
     "Show meshes, curves, lattice, armatures and metaballs data"},
    {FILTER_ID_LS | FILTER_ID_MA | FILTER_ID_NT | FILTER_ID_TE,
     "category_shading",
     ICON_MATERIAL_DATA,
     "Shading",
     "Show materials, node-trees, textures and Freestyle's line-styles"},
    {FILTER_ID_IM | FILTER_ID_MC | FILTER_ID_MSK | FILTER_ID_SO,
     "category_image",
     ICON_IMAGE_DATA,
     "Images & Sounds",
     "Show images, movie clips, sounds and masks"},
    {FILTER_ID_CA | FILTER_ID_LA | FILTER_ID_LP | FILTER_ID_SPK | FILTER_ID_WO,
     "category_environment",
     ICON_WORLD_DATA,
     "Environment",
     "Show worlds, lights, cameras and speakers"},
    {FILTER_ID_BR | FILTER_ID_GD_LEGACY | FILTER_ID_PA | FILTER_ID_PAL | FILTER_ID_PC |
         FILTER_ID_TXT | FILTER_ID_VF | FILTER_ID_CF | FILTER_ID_WS,
     "category_misc",
     ICON_GREASEPENCIL,
     "Miscellaneous",
     "Show other data types"},
    {0, nullptr, 0, nullptr, nullptr},
};

static void rna_def_space_generic_show_region_toggles(StructRNA *srna, int region_type_mask)
{
  PropertyRNA *prop;

#  define DEF_SHOW_REGION_PROPERTY(identifier, label, description) \
    { \
      prop = RNA_def_property(srna, STRINGIFY(identifier), PROP_BOOLEAN, PROP_NONE); \
      RNA_def_property_flag(prop, PROP_CONTEXT_UPDATE); \
      RNA_def_property_boolean_funcs(prop, \
                                     STRINGIFY(rna_Space_##identifier##_get), \
                                     STRINGIFY(rna_Space_##identifier##_set)); \
      RNA_def_property_ui_text(prop, label, description); \
      RNA_def_property_update(prop, 0, STRINGIFY(rna_Space_##identifier##_update)); \
    } \
    ((void)0)

  if (region_type_mask & (1 << RGN_TYPE_TOOL_HEADER)) {
    region_type_mask &= ~(1 << RGN_TYPE_TOOL_HEADER);
    DEF_SHOW_REGION_PROPERTY(show_region_tool_header, "Tool Settings", "");
  }
  if (region_type_mask & (1 << RGN_TYPE_HEADER)) {
    region_type_mask &= ~(1 << RGN_TYPE_HEADER);
    DEF_SHOW_REGION_PROPERTY(show_region_header, "Header", "");
  }
  if (region_type_mask & (1 << RGN_TYPE_FOOTER)) {
    region_type_mask &= ~(1 << RGN_TYPE_FOOTER);
    DEF_SHOW_REGION_PROPERTY(show_region_footer, "Footer", "");
  }
  if (region_type_mask & (1 << RGN_TYPE_TOOLS)) {
    region_type_mask &= ~(1 << RGN_TYPE_TOOLS);
    DEF_SHOW_REGION_PROPERTY(show_region_toolbar, "Toolbar", "");
  }
  if (region_type_mask & (1 << RGN_TYPE_TOOL_PROPS)) {
    region_type_mask &= ~(1 << RGN_TYPE_TOOL_PROPS);
    DEF_SHOW_REGION_PROPERTY(show_region_tool_props, "Toolbar", "");
  }
  if (region_type_mask & (1 << RGN_TYPE_CHANNELS)) {
    region_type_mask &= ~(1 << RGN_TYPE_CHANNELS);
    DEF_SHOW_REGION_PROPERTY(show_region_channels, "Channels", "");
  }
  if (region_type_mask & (1 << RGN_TYPE_UI)) {
    region_type_mask &= ~(1 << RGN_TYPE_UI);
    DEF_SHOW_REGION_PROPERTY(show_region_ui, "Sidebar", "");
  }
  if (region_type_mask & (1 << RGN_TYPE_HUD)) {
    region_type_mask &= ~(1 << RGN_TYPE_HUD);
    DEF_SHOW_REGION_PROPERTY(show_region_hud, "Adjust Last Operation", "");
  }
  if (region_type_mask & ((1 << RGN_TYPE_ASSET_SHELF) | (1 << RGN_TYPE_ASSET_SHELF_HEADER))) {
    region_type_mask &= ~((1 << RGN_TYPE_ASSET_SHELF) | (1 << RGN_TYPE_ASSET_SHELF_HEADER));

    prop = RNA_def_property(srna, "show_region_asset_shelf", PROP_BOOLEAN, PROP_NONE);
    RNA_def_property_flag(prop, PROP_CONTEXT_UPDATE);
    RNA_def_property_boolean_funcs(
        prop, "rna_Space_show_region_asset_shelf_get", "rna_Space_show_region_asset_shelf_set");
    RNA_def_property_editable_func(prop, "rna_Space_show_region_asset_shelf_editable");
    RNA_def_property_ui_text(
        prop,
        "Asset Shelf",
        "Display a region with assets that may currently be relevant (such as "
        "brushes in paint modes, or poses in Pose Mode)");
    RNA_def_property_update(prop, 0, "rna_Space_show_region_asset_shelf_update");
  }
  BLI_assert(region_type_mask == 0);
}

static void rna_def_space(BlenderRNA *brna)
{
  StructRNA *srna;
  PropertyRNA *prop;

  srna = RNA_def_struct(brna, "Space", nullptr);
  RNA_def_struct_sdna(srna, "SpaceLink");
  RNA_def_struct_ui_text(srna, "Space", "Space data for a screen area");
  RNA_def_struct_path_func(srna, "BKE_screen_path_from_screen_to_space");
  RNA_def_struct_refine_func(srna, "rna_Space_refine");

  prop = RNA_def_property(srna, "type", PROP_ENUM, PROP_NONE);
  RNA_def_property_enum_sdna(prop, nullptr, "spacetype");
  RNA_def_property_enum_items(prop, rna_enum_space_type_items);
  /* When making this editable, take care for the special case of global areas
   * (see rna_Area_type_set). */
  RNA_def_property_clear_flag(prop, PROP_EDITABLE);
  RNA_def_property_ui_text(prop, "Type", "Space data type");

  /* Access to #V2D_VIEWSYNC_SCREEN_TIME. */
  prop = RNA_def_property(srna, "show_locked_time", PROP_BOOLEAN, PROP_NONE);
  RNA_def_property_boolean_funcs(prop, "rna_Space_view2d_sync_get", "rna_Space_view2d_sync_set");
  RNA_def_property_ui_text(prop,
                           "Sync Visible Range",
                           "Synchronize the visible timeline range with other time-based "
                           "editors\nEach editor to sync needs to have Sync Visible Range on"); /* BFA */
  RNA_def_property_update(prop, NC_SPACE | ND_SPACE_TIME, "rna_Space_view2d_sync_update");

  rna_def_space_generic_show_region_toggles(srna, (1 << RGN_TYPE_HEADER));
}

/* for all spaces that use a mask */
static void rna_def_space_mask_info(StructRNA *srna, int noteflag, const char *mask_set_func)
{
  PropertyRNA *prop;

  static const EnumPropertyItem overlay_mode_items[] = {
      {MASK_OVERLAY_ALPHACHANNEL,
       "ALPHACHANNEL",
       ICON_NONE,
       "Alpha Channel",
       "Show alpha channel of the mask"},
      {MASK_OVERLAY_COMBINED,
       "COMBINED",
       ICON_NONE,
       "Combined",
       "Combine space background image with the mask"},
      {0, nullptr, 0, nullptr, nullptr},
  };

  prop = RNA_def_property(srna, "mask", PROP_POINTER, PROP_NONE);
  RNA_def_property_pointer_sdna(prop, nullptr, "mask_info.mask");
  RNA_def_property_flag(prop, PROP_EDITABLE);
  RNA_def_property_ui_text(prop, "Mask", "Mask displayed and edited in this space");
  RNA_def_property_pointer_funcs(prop, nullptr, mask_set_func, nullptr, nullptr);
  RNA_def_property_update(prop, noteflag, nullptr);

  /* mask drawing */
  prop = RNA_def_property(srna, "mask_display_type", PROP_ENUM, PROP_NONE);
  RNA_def_property_enum_sdna(prop, nullptr, "mask_info.draw_type");
  RNA_def_property_enum_items(prop, dt_uv_items);
  RNA_def_property_ui_text(prop, "Edge Display Type", "Display type for mask splines");
  RNA_def_property_update(prop, noteflag, nullptr);

  prop = RNA_def_property(srna, "show_mask_spline", PROP_BOOLEAN, PROP_NONE);
  RNA_def_property_boolean_sdna(prop, nullptr, "mask_info.draw_flag", MASK_DRAWFLAG_SPLINE);
  RNA_def_property_ui_text(prop, "Show Mask Spline", "");
  RNA_def_property_update(prop, noteflag, nullptr);

  prop = RNA_def_property(srna, "show_mask_overlay", PROP_BOOLEAN, PROP_NONE);
  RNA_def_property_boolean_sdna(prop, nullptr, "mask_info.draw_flag", MASK_DRAWFLAG_OVERLAY);
  RNA_def_property_ui_text(prop, "Show Mask Overlay", "");
  RNA_def_property_update(prop, noteflag, nullptr);

  prop = RNA_def_property(srna, "mask_overlay_mode", PROP_ENUM, PROP_NONE);
  RNA_def_property_enum_sdna(prop, nullptr, "mask_info.overlay_mode");
  RNA_def_property_enum_items(prop, overlay_mode_items);
  RNA_def_property_ui_text(prop, "Overlay Mode", "Overlay mode of rasterized mask");
  RNA_def_property_update(prop, noteflag, nullptr);

  prop = RNA_def_property(srna, "blend_factor", PROP_FLOAT, PROP_FACTOR);
  RNA_def_property_float_sdna(prop, nullptr, "mask_info.blend_factor");
  RNA_def_property_range(prop, 0.0f, 1.0f);
  RNA_def_property_ui_range(prop, 0, 1., 0.1, 1);
  RNA_def_property_ui_text(prop, "Blending Factor", "Overlay blending factor of rasterized mask");
  RNA_def_property_update(prop, noteflag, nullptr);
}

static void rna_def_space_image_uv(BlenderRNA *brna)
{
  StructRNA *srna;
  PropertyRNA *prop;

  /* BFA: Changed order to have stretching method area first */
  static const EnumPropertyItem dt_uvstretch_items[] = {
      {SI_UVDT_STRETCH_AREA, "AREA", 0, "Area", "Area distortion between UV and 3D faces"},
      {SI_UVDT_STRETCH_ANGLE, "ANGLE", 0, "Angle", "Angular distortion between UV and 3D angles"},
      {0, nullptr, 0, nullptr, nullptr},
  };

  static const EnumPropertyItem pixel_round_mode_items[] = {
      {SI_PIXEL_ROUND_DISABLED,
       "DISABLED",
       ICON_SNAPTOPIXEL_OFF,
       "Disabled",
       "Don't round to pixels"},
      {SI_PIXEL_ROUND_CORNER,
       "CORNER",
       ICON_SNAPTOPIXEL_CORNER,
       "Corner",
       "Round to pixel corners"},
      {SI_PIXEL_ROUND_CENTER,
       "CENTER",
       ICON_SNAPTOPIXEL_CENTER,
       "Center",
       "Round to pixel centers"},
      {0, nullptr, 0, nullptr, nullptr},
  };

  static const EnumPropertyItem grid_shape_source_items[] = {
      {SI_GRID_SHAPE_DYNAMIC, "DYNAMIC", 0, "Dynamic", "Dynamic grid"},
      {SI_GRID_SHAPE_FIXED, "FIXED", 0, "Fixed", "Manually set grid divisions"},
      {SI_GRID_SHAPE_PIXEL, "PIXEL", 0, "Pixel", "Grid aligns with pixels from image"},
      {0, nullptr, 0, nullptr, nullptr},
  };

  srna = RNA_def_struct(brna, "SpaceUVEditor", nullptr);
  RNA_def_struct_sdna(srna, "SpaceImage");
  RNA_def_struct_nested(brna, srna, "SpaceImageEditor");
  RNA_def_struct_path_func(srna, "rna_SpaceUVEditor_path");
  RNA_def_struct_ui_text(srna, "Space UV Editor", "UV editor data for the image editor space");

  /* drawing */
  prop = RNA_def_property(srna, "edge_display_type", PROP_ENUM, PROP_NONE);
  RNA_def_property_enum_sdna(prop, nullptr, "dt_uv");
  RNA_def_property_enum_items(prop, dt_uv_items);
  RNA_def_property_ui_text(prop, "Display As", "Display style for UV edges");
  RNA_def_property_update(prop, NC_SPACE | ND_SPACE_IMAGE, nullptr);

  prop = RNA_def_property(srna, "show_stretch", PROP_BOOLEAN, PROP_NONE);
  RNA_def_property_boolean_sdna(prop, nullptr, "flag", SI_DRAW_STRETCH);
  RNA_def_property_ui_text(
      prop,
      "Display Stretch",
      "Display faces colored according to the difference in shape between UVs and "
      "their 3D coordinates (blue for low distortion, red for high distortion)");
  RNA_def_property_update(prop, NC_SPACE | ND_SPACE_IMAGE, nullptr);

  prop = RNA_def_property(srna, "display_stretch_type", PROP_ENUM, PROP_NONE);
  RNA_def_property_enum_sdna(prop, nullptr, "dt_uvstretch");
  RNA_def_property_enum_items(prop, dt_uvstretch_items);
  /* BFA: change default UV stretch overlay type for newly created spaces
   * (spaces that are created from scratch, not ones selected or loaded from a startup/template
   * file) to change those edit the startup file via command line background mode with a Python
   * script like this one:

import bpy

for s in bpy.data.screens:
  for a in s.areas:
    for sp in a.spaces:
      if hasattr(sp, "uv_editor"): sp.uv_editor.display_stretch_type = "AREA"

bpy.ops.wm.save_as_mainfile()

   */
  RNA_def_property_enum_default(prop, SI_UVDT_STRETCH_AREA);
  RNA_def_property_ui_text(prop, "Display Stretch Type", "Type of stretch to display");
  RNA_def_property_translation_context(prop, BLT_I18NCONTEXT_ID_MESH);
  RNA_def_property_update(prop, NC_SPACE | ND_SPACE_IMAGE, nullptr);

  prop = RNA_def_property(srna, "show_modified_edges", PROP_BOOLEAN, PROP_NONE);
  RNA_def_property_boolean_sdna(prop, nullptr, "flag", SI_DRAWSHADOW);
  RNA_def_property_ui_text(
      prop, "Display Modified Edges", "Display edges after modifiers are applied");
  RNA_def_property_update(prop, NC_SPACE | ND_SPACE_IMAGE, nullptr);

  prop = RNA_def_property(srna, "show_metadata", PROP_BOOLEAN, PROP_NONE);
  RNA_def_property_boolean_sdna(prop, nullptr, "flag", SI_DRAW_METADATA);
  RNA_def_property_ui_text(prop, "Show Metadata", "Display metadata properties of the image");
  RNA_def_property_update(prop, NC_SPACE | ND_SPACE_IMAGE, nullptr);

  prop = RNA_def_property(srna, "show_uv", PROP_BOOLEAN, PROP_NONE);
  RNA_def_property_boolean_negative_sdna(prop, nullptr, "flag", SI_NO_DRAW_UV_GUIDE);
  RNA_def_property_ui_text(prop, "Display UVs", "Display overlay of UV layer");
  RNA_def_property_update(prop, NC_SPACE | ND_SPACE_IMAGE, nullptr);

  prop = RNA_def_property(srna, "show_pixel_coords", PROP_BOOLEAN, PROP_NONE);
  RNA_def_property_boolean_negative_sdna(prop, nullptr, "flag", SI_COORDFLOATS);
  RNA_def_property_ui_text(
      prop, "Pixel Coordinates", "Display UV coordinates in pixels rather than from 0.0 to 1.0");
  RNA_def_property_update(prop, NC_SPACE | ND_SPACE_IMAGE, nullptr);

  prop = RNA_def_property(srna, "show_faces", PROP_BOOLEAN, PROP_NONE);
  RNA_def_property_boolean_negative_sdna(prop, nullptr, "flag", SI_NO_DRAWFACES);
  RNA_def_property_ui_text(
      prop,
      "Display Faces",
      "Display faces over the image\nDoes not work when Display Stretch is active"); /* BFA */
  RNA_def_property_update(prop, NC_SPACE | ND_SPACE_IMAGE, nullptr);

  prop = RNA_def_property(srna, "tile_grid_shape", PROP_INT, PROP_XYZ);
  RNA_def_property_int_sdna(prop, nullptr, "tile_grid_shape");
  RNA_def_property_array(prop, 2);
  RNA_def_property_int_default(prop, 1);
  RNA_def_property_range(prop, 1, 100);
  RNA_def_property_int_funcs(prop, nullptr, "rna_SpaceUVEditor_tile_grid_shape_set", nullptr);
  RNA_def_property_ui_text(
      prop, "Tile Grid Shape", "How many tiles will be shown in the background");
  RNA_def_property_update(prop, NC_SPACE | ND_SPACE_IMAGE, nullptr);

  prop = RNA_def_property(srna, "show_grid_over_image", PROP_BOOLEAN, PROP_NONE);
  RNA_def_property_boolean_sdna(prop, nullptr, "flag", SI_GRID_OVER_IMAGE);
  RNA_def_property_boolean_default(prop, true);
  RNA_def_property_ui_text(
      prop,
      "Grid Over Image",
      "Show the grid over the image\nRequires an image to be active and loaded"); /* BFA */
  RNA_def_property_update(prop, NC_SPACE | ND_SPACE_IMAGE, nullptr);

  prop = RNA_def_property(srna, "grid_shape_source", PROP_ENUM, PROP_NONE);
  RNA_def_property_enum_items(prop, grid_shape_source_items);
  RNA_def_property_ui_text(prop, "Grid Shape Source", "Specify source for the grid shape");
  RNA_def_property_update(prop, NC_SPACE | ND_SPACE_IMAGE, nullptr);

  prop = RNA_def_property(srna, "custom_grid_subdivisions", PROP_INT, PROP_XYZ);
  RNA_def_property_int_sdna(prop, nullptr, "custom_grid_subdiv");
  RNA_def_property_array(prop, 2);
  RNA_def_property_int_default(prop, 10);
  RNA_def_property_range(prop, 1, 5000);
  RNA_def_property_int_funcs(prop, nullptr, "rna_SpaceUVEditor_custom_grid_subdiv_set", nullptr);
  RNA_def_property_ui_text(
      prop, "Dynamic Grid Size", "Number of grid units in UV space that make one UV Unit");
  RNA_def_property_update(prop, NC_SPACE | ND_SPACE_IMAGE, nullptr);

  prop = RNA_def_property(srna, "uv_opacity", PROP_FLOAT, PROP_FACTOR);
  RNA_def_property_float_sdna(prop, nullptr, "uv_opacity");
  RNA_def_property_range(prop, 0.0f, 1.0f);
  RNA_def_property_ui_text(prop, "UV Opacity", "Opacity of UV overlays");
  RNA_def_property_update(prop, NC_SPACE | ND_SPACE_IMAGE, nullptr);

  prop = RNA_def_property(srna, "uv_face_opacity", PROP_FLOAT, PROP_FACTOR);
  RNA_def_property_float_sdna(prop, nullptr, "uv_face_opacity");
  RNA_def_property_range(prop, 0.0f, 1.0f);
  RNA_def_property_ui_text(prop, "UV Face Opacity", "Opacity of faces in UV overlays");
  RNA_def_property_update(prop, NC_SPACE | ND_SPACE_IMAGE, nullptr);

  prop = RNA_def_property(srna, "stretch_opacity", PROP_FLOAT, PROP_FACTOR);
  RNA_def_property_float_sdna(prop, nullptr, "stretch_opacity");
  RNA_def_property_range(prop, 0.0f, 1.0f);
  RNA_def_property_ui_text(prop, "Stretch Opacity", "Opacity of the UV Stretch overlay");
  RNA_def_property_update(prop, NC_SPACE | ND_SPACE_IMAGE, nullptr);

  prop = RNA_def_property(srna, "pixel_round_mode", PROP_ENUM, PROP_NONE);
  RNA_def_property_enum_items(prop, pixel_round_mode_items);
  RNA_def_property_ui_text(prop, "Round to Pixels", "Round UVs to pixels while editing");
  RNA_def_property_update(prop, NC_SPACE | ND_SPACE_IMAGE, nullptr);

  prop = RNA_def_property(srna, "lock_bounds", PROP_BOOLEAN, PROP_NONE);
  RNA_def_property_boolean_sdna(prop, nullptr, "flag", SI_CLIP_UV);
  RNA_def_property_ui_text(prop,
                           "Constrain to Image Bounds",
                           "Constraint to stay within the image bounds while editing");
  RNA_def_property_update(prop, NC_SPACE | ND_SPACE_IMAGE, nullptr);

  prop = RNA_def_property(srna, "use_live_unwrap", PROP_BOOLEAN, PROP_NONE);
  RNA_def_property_boolean_sdna(prop, nullptr, "flag", SI_LIVE_UNWRAP);
  RNA_def_property_ui_text(
      prop,
      "Live Unwrap",
      "Continuously unwrap the selected UV island while transforming pinned vertices");
  RNA_def_property_update(prop, NC_SPACE | ND_SPACE_IMAGE, nullptr);
}

static void rna_def_space_outliner(BlenderRNA *brna)
{
  StructRNA *srna;
  PropertyRNA *prop;

  static const EnumPropertyItem display_mode_items[] = {
      {SO_SCENES,
       "SCENES",
       ICON_SCENE_DATA,
       "Scenes",
       "Display scenes and their view layers, collections and objects"},
      {SO_VIEW_LAYER,
       "VIEW_LAYER",
       ICON_RENDER_RESULT,
       "View Layer",
       "Display collections and objects in the view layer"},
      {SO_SEQUENCE,
       "SEQUENCE",
       ICON_SEQUENCE,
       "Video Sequencer",
       "Display data belonging to the Video Sequencer"},
      {SO_LIBRARIES,
       "LIBRARIES",
       ICON_FILE_BLEND,
       "Blend File", /* BFA - Renamed to Blend File instead. */
       "Display data of current file and linked libraries"},
      {SO_DATA_API,
       "DATA_API",
       ICON_RNA,
       "Data API",
       "Display low level Blender data and its properties"},
      {SO_OVERRIDES_LIBRARY,
       "LIBRARY_OVERRIDES",
       ICON_LIBRARY_DATA_OVERRIDE,
       "Library Overrides",
       "Display data-blocks with library overrides and list their overridden properties"},
      {SO_ID_ORPHANS,
       "ORPHAN_DATA",
       ICON_ORPHAN_DATA,
       "Unused Data",
       "Display data that is unused and/or will be lost when the file is reloaded"},
      {0, nullptr, 0, nullptr, nullptr},
  };

  static const EnumPropertyItem lib_override_view_mode[] = {
      {SO_LIB_OVERRIDE_VIEW_PROPERTIES,
       "PROPERTIES",
       ICON_NONE,
       "Properties",
       "Display all local override data-blocks with their overridden properties and buttons to "
       "edit them"},
      {SO_LIB_OVERRIDE_VIEW_HIERARCHIES,
       "HIERARCHIES",
       ICON_NONE,
       "Hierarchies",
       "Display library override relationships"},
      {0, nullptr, 0, nullptr, nullptr},
  };

  static const EnumPropertyItem filter_state_items[] = {
      {SO_FILTER_OB_ALL, "ALL", 0, "All", "Show all objects in the view layer"},
      {SO_FILTER_OB_VISIBLE, "VISIBLE", 0, "Visible", "Show visible objects"},
      {SO_FILTER_OB_SELECTED, "SELECTED", 0, "Selected", "Show selected objects"},
      {SO_FILTER_OB_ACTIVE, "ACTIVE", 0, "Active", "Show only the active object"},
      {SO_FILTER_OB_SELECTABLE, "SELECTABLE", 0, "Selectable", "Show only selectable objects"},
      {0, nullptr, 0, nullptr, nullptr},
  };

  srna = RNA_def_struct(brna, "SpaceOutliner", "Space");
  RNA_def_struct_sdna(srna, "SpaceOutliner");
  RNA_def_struct_ui_text(srna, "Space Outliner", "Outliner space data");

  prop = RNA_def_property(srna, "display_mode", PROP_ENUM, PROP_NONE);
  RNA_def_property_enum_sdna(prop, nullptr, "outlinevis");
  RNA_def_property_enum_items(prop, display_mode_items);
  RNA_def_property_ui_text(prop, "Display Mode", "Type of information to display");
  RNA_def_property_update(prop, NC_SPACE | ND_SPACE_OUTLINER, nullptr);

  prop = RNA_def_property(srna, "lib_override_view_mode", PROP_ENUM, PROP_NONE);
  RNA_def_property_enum_items(prop, lib_override_view_mode);
  RNA_def_property_ui_text(prop,
                           "Library Override View Mode",
                           "Choose different visualizations of library override data");
  RNA_def_property_update(prop, NC_SPACE | ND_SPACE_OUTLINER, nullptr);

  prop = RNA_def_property(srna, "filter_text", PROP_STRING, PROP_NONE);
  RNA_def_property_string_sdna(prop, nullptr, "search_string");
  RNA_def_property_ui_text(
      prop,
      "Display Filter",
      "Live search by filtering entries by string. Press CTRL+F to quick search"); /*BFA - tooltip*/
  RNA_def_property_flag(prop, PROP_TEXTEDIT_UPDATE);
  RNA_def_property_update(prop, NC_SPACE | ND_SPACE_OUTLINER, nullptr);

  prop = RNA_def_property(srna, "use_filter_case_sensitive", PROP_BOOLEAN, PROP_NONE);
  RNA_def_property_boolean_sdna(prop, nullptr, "search_flags", SO_FIND_CASE_SENSITIVE);
  RNA_def_property_ui_text(
      prop, "Case Sensitive Matches Only", "Only use case sensitive matches of search string");
  RNA_def_property_update(prop, NC_SPACE | ND_SPACE_OUTLINER, nullptr);

  prop = RNA_def_property(srna, "use_filter_complete", PROP_BOOLEAN, PROP_NONE);
  RNA_def_property_boolean_sdna(prop, nullptr, "search_flags", SO_FIND_COMPLETE);
  RNA_def_property_ui_text(
      prop, "Complete Matches Only", "Only use complete matches of search string");
  RNA_def_property_update(prop, NC_SPACE | ND_SPACE_OUTLINER, nullptr);

  prop = RNA_def_property(srna, "use_sort_alpha", PROP_BOOLEAN, PROP_NONE);
  RNA_def_property_boolean_negative_sdna(prop, nullptr, "flag", SO_SKIP_SORT_ALPHA);
  RNA_def_property_ui_text(prop, "Sort Alphabetically", "");
  RNA_def_property_update(prop, NC_SPACE | ND_SPACE_OUTLINER, nullptr);

  prop = RNA_def_property(srna, "use_sync_select", PROP_BOOLEAN, PROP_NONE);
  RNA_def_property_boolean_sdna(prop, nullptr, "flag", SO_SYNC_SELECT);
  RNA_def_property_ui_text(
      prop, "Sync Outliner Selection", "Sync outliner selection with other editors");
  RNA_def_property_update(prop, NC_SPACE | ND_SPACE_OUTLINER, nullptr);

  prop = RNA_def_property(srna, "show_mode_column", PROP_BOOLEAN, PROP_NONE);
  RNA_def_property_boolean_sdna(prop, nullptr, "flag", SO_MODE_COLUMN);
  RNA_def_property_ui_text(
      prop, "Show Mode Column", "Show the mode column for mode toggle and activation");
  RNA_def_property_update(prop, NC_SPACE | ND_SPACE_OUTLINER, nullptr);

  /* Granular restriction column option. */
  prop = RNA_def_property(srna, "show_restrict_column_enable", PROP_BOOLEAN, PROP_NONE);
  RNA_def_property_boolean_sdna(prop, nullptr, "show_restrict_flags", SO_RESTRICT_ENABLE);
  RNA_def_property_ui_text(prop, "Exclude from View Layer", "Exclude from view layer");
  RNA_def_property_ui_icon(prop, ICON_CHECKBOX_HLT, 0);
  RNA_def_property_update(prop, NC_SPACE | ND_SPACE_OUTLINER, nullptr);

  prop = RNA_def_property(srna, "show_restrict_column_select", PROP_BOOLEAN, PROP_NONE);
  RNA_def_property_boolean_sdna(prop, nullptr, "show_restrict_flags", SO_RESTRICT_SELECT);
  RNA_def_property_ui_text(prop, "Selectable", "Selectable");
  RNA_def_property_ui_icon(prop, ICON_RESTRICT_SELECT_OFF, 0);
  RNA_def_property_update(prop, NC_SPACE | ND_SPACE_OUTLINER, nullptr);

  prop = RNA_def_property(srna, "show_restrict_column_hide", PROP_BOOLEAN, PROP_NONE);
  RNA_def_property_boolean_sdna(prop, nullptr, "show_restrict_flags", SO_RESTRICT_HIDE);
  RNA_def_property_ui_text(prop, "Hide in Viewport", "Temporarily hide in viewport");
  RNA_def_property_ui_icon(prop, ICON_HIDE_OFF, 0);
  RNA_def_property_update(prop, NC_SPACE | ND_SPACE_OUTLINER, nullptr);

  prop = RNA_def_property(srna, "show_restrict_column_viewport", PROP_BOOLEAN, PROP_NONE);
  RNA_def_property_boolean_sdna(prop, nullptr, "show_restrict_flags", SO_RESTRICT_VIEWPORT);
  RNA_def_property_ui_text(prop, "Disable in Viewports", "Globally disable in viewports");
  RNA_def_property_ui_icon(prop, ICON_RESTRICT_VIEW_OFF, 0);
  RNA_def_property_update(prop, NC_SPACE | ND_SPACE_OUTLINER, nullptr);

  prop = RNA_def_property(srna, "show_restrict_column_render", PROP_BOOLEAN, PROP_NONE);
  RNA_def_property_boolean_sdna(prop, nullptr, "show_restrict_flags", SO_RESTRICT_RENDER);
  RNA_def_property_ui_text(prop, "Disable in Renders", "Globally disable in renders");
  RNA_def_property_ui_icon(prop, ICON_RESTRICT_RENDER_OFF, 0);
  RNA_def_property_update(prop, NC_SPACE | ND_SPACE_OUTLINER, nullptr);

  prop = RNA_def_property(srna, "show_restrict_column_holdout", PROP_BOOLEAN, PROP_NONE);
  RNA_def_property_boolean_sdna(prop, nullptr, "show_restrict_flags", SO_RESTRICT_HOLDOUT);
  RNA_def_property_ui_text(prop, "Holdout", "Holdout");
  RNA_def_property_ui_icon(prop, ICON_HOLDOUT_ON, 0);
  RNA_def_property_update(prop, NC_SPACE | ND_SPACE_OUTLINER, nullptr);

  prop = RNA_def_property(srna, "show_restrict_column_indirect_only", PROP_BOOLEAN, PROP_NONE);
  RNA_def_property_boolean_sdna(prop, nullptr, "show_restrict_flags", SO_RESTRICT_INDIRECT_ONLY);
  RNA_def_property_ui_text(prop, "Indirect Only", "Indirect only");
  RNA_def_property_ui_icon(prop, ICON_INDIRECT_ONLY_ON, 0);
  RNA_def_property_update(prop, NC_SPACE | ND_SPACE_OUTLINER, nullptr);

  /* Filters. */
  prop = RNA_def_property(srna, "use_filter_object", PROP_BOOLEAN, PROP_NONE);
  RNA_def_property_boolean_negative_sdna(prop, nullptr, "filter", SO_FILTER_NO_OBJECT);
  RNA_def_property_ui_text(prop, "Filter Objects", "Show objects");
  RNA_def_property_update(prop, NC_SPACE | ND_SPACE_OUTLINER, nullptr);

  prop = RNA_def_property(srna, "use_filter_object_content", PROP_BOOLEAN, PROP_NONE);
  RNA_def_property_boolean_negative_sdna(prop, nullptr, "filter", SO_FILTER_NO_OB_CONTENT);
  RNA_def_property_ui_text(
      prop, "Show Object Contents", "Show what is inside the objects elements");
  RNA_def_property_update(prop, NC_SPACE | ND_SPACE_OUTLINER, nullptr);

  prop = RNA_def_property(srna, "use_filter_children", PROP_BOOLEAN, PROP_NONE);
  RNA_def_property_boolean_negative_sdna(prop, nullptr, "filter", SO_FILTER_NO_CHILDREN);
  RNA_def_property_ui_text(prop, "Show Object Children", "Show children");
  RNA_def_property_update(prop, NC_SPACE | ND_SPACE_OUTLINER, nullptr);

  prop = RNA_def_property(srna, "use_filter_collection", PROP_BOOLEAN, PROP_NONE);
  RNA_def_property_boolean_negative_sdna(prop, nullptr, "filter", SO_FILTER_NO_COLLECTION);
  RNA_def_property_ui_text(prop, "Show Collections", "Show collections");
  RNA_def_property_update(prop, NC_SPACE | ND_SPACE_OUTLINER, nullptr);

  prop = RNA_def_property(srna, "use_filter_view_layers", PROP_BOOLEAN, PROP_NONE);
  RNA_def_property_boolean_negative_sdna(prop, nullptr, "filter", SO_FILTER_NO_VIEW_LAYERS);
  RNA_def_property_ui_text(prop, "Show All View Layers", "Show all the view layers");
  RNA_def_property_update(prop, NC_SPACE | ND_SPACE_OUTLINER, nullptr);

  /* Filters object state. */
  prop = RNA_def_property(srna, "filter_state", PROP_ENUM, PROP_NONE);
  RNA_def_property_enum_sdna(prop, nullptr, "filter_state");
  RNA_def_property_enum_items(prop, filter_state_items);
  RNA_def_property_ui_text(prop, "Object State Filter", "");
  RNA_def_property_update(prop, NC_SPACE | ND_SPACE_OUTLINER, nullptr);

  prop = RNA_def_property(srna, "filter_invert", PROP_BOOLEAN, PROP_NONE);
  RNA_def_property_boolean_sdna(prop, nullptr, "filter", SO_FILTER_OB_STATE_INVERSE);
  RNA_def_property_ui_text(prop, "Invert", "Invert the object state filter");
  RNA_def_property_update(prop, NC_SPACE | ND_SPACE_OUTLINER, nullptr);

  /* Filters object type. */
  prop = RNA_def_property(srna, "use_filter_object_mesh", PROP_BOOLEAN, PROP_NONE);
  RNA_def_property_boolean_negative_sdna(prop, nullptr, "filter", SO_FILTER_NO_OB_MESH);
  RNA_def_property_ui_text(prop, "Show Meshes", "Show mesh objects");
  RNA_def_property_update(prop, NC_SPACE | ND_SPACE_OUTLINER, nullptr);

  prop = RNA_def_property(srna, "use_filter_object_armature", PROP_BOOLEAN, PROP_NONE);
  RNA_def_property_boolean_negative_sdna(prop, nullptr, "filter", SO_FILTER_NO_OB_ARMATURE);
  RNA_def_property_ui_text(prop, "Show Armatures", "Show armature objects");
  RNA_def_property_update(prop, NC_SPACE | ND_SPACE_OUTLINER, nullptr);

  /* bfa - hide pose bones - start */
  prop = RNA_def_property(srna, "use_filter_pose_bones", PROP_BOOLEAN, PROP_NONE);
  RNA_def_property_boolean_negative_sdna(prop, nullptr, "filter", SO_FILTER_NO_POSE_BONE);
  RNA_def_property_ui_text(
      prop, "Hide Pose Bones", "Toggle the view of pose bones in the outliner");
  RNA_def_property_update(prop, NC_SPACE | ND_SPACE_OUTLINER, nullptr);
  /* bfa - hide pose bones - end */

  prop = RNA_def_property(srna, "use_filter_object_empty", PROP_BOOLEAN, PROP_NONE);
  RNA_def_property_boolean_negative_sdna(prop, nullptr, "filter", SO_FILTER_NO_OB_EMPTY);
  RNA_def_property_ui_text(prop, "Show Empties", "Show empty objects");
  RNA_def_property_update(prop, NC_SPACE | ND_SPACE_OUTLINER, nullptr);

  prop = RNA_def_property(srna, "use_filter_object_light", PROP_BOOLEAN, PROP_NONE);
  RNA_def_property_boolean_negative_sdna(prop, nullptr, "filter", SO_FILTER_NO_OB_LAMP);
  RNA_def_property_ui_text(prop, "Show Lights", "Show light objects");
  RNA_def_property_update(prop, NC_SPACE | ND_SPACE_OUTLINER, nullptr);

  prop = RNA_def_property(srna, "use_filter_object_camera", PROP_BOOLEAN, PROP_NONE);
  RNA_def_property_boolean_negative_sdna(prop, nullptr, "filter", SO_FILTER_NO_OB_CAMERA);
  RNA_def_property_ui_text(prop, "Show Cameras", "Show camera objects");
  RNA_def_property_update(prop, NC_SPACE | ND_SPACE_OUTLINER, nullptr);

  prop = RNA_def_property(srna, "use_filter_object_grease_pencil", PROP_BOOLEAN, PROP_NONE);
  RNA_def_property_boolean_negative_sdna(prop, nullptr, "filter", SO_FILTER_NO_OB_GREASE_PENCIL);
  RNA_def_property_ui_text(prop, "Show Grease Pencil", "Show Grease Pencil objects");
  RNA_def_property_update(prop, NC_SPACE | ND_SPACE_OUTLINER, nullptr);

  prop = RNA_def_property(srna, "use_filter_object_others", PROP_BOOLEAN, PROP_NONE);
  RNA_def_property_boolean_negative_sdna(prop, nullptr, "filter", SO_FILTER_NO_OB_OTHERS);
  RNA_def_property_ui_text(
      prop, "Show Other Objects", "Show curves, lattices, light probes, fonts, ...");
  RNA_def_property_update(prop, NC_SPACE | ND_SPACE_OUTLINER, nullptr);

  /* Libraries filter. */
  prop = RNA_def_property(srna, "use_filter_id_type", PROP_BOOLEAN, PROP_NONE);
  RNA_def_property_boolean_sdna(prop, nullptr, "filter", SO_FILTER_ID_TYPE);
  RNA_def_property_ui_text(prop, "Filter by Type", "Show only data of one type"); /* BFA */
  RNA_def_property_update(prop, NC_SPACE | ND_SPACE_OUTLINER, nullptr);

  prop = RNA_def_property(srna, "filter_id_type", PROP_ENUM, PROP_NONE);
  RNA_def_property_enum_sdna(prop, nullptr, "filter_id_type");
  RNA_def_property_enum_items(prop, rna_enum_id_type_items);
  RNA_def_property_ui_text(prop, "Filter by Type", "Data type to show"); /* BFA */
  RNA_def_property_translation_context(prop, BLT_I18NCONTEXT_ID_ID);

  prop = RNA_def_property(srna, "use_filter_lib_override_system", PROP_BOOLEAN, PROP_NONE);
  RNA_def_property_boolean_sdna(prop, nullptr, "filter", SO_FILTER_SHOW_SYSTEM_OVERRIDES);
  RNA_def_property_ui_text(
      prop,
      "Show System Overrides",
      "For libraries with overrides created, show the overridden values that are "
      "defined/controlled automatically (e.g. to make users of an overridden data-block point to "
      "the override data, not the original linked data)");
  RNA_def_property_update(prop, NC_SPACE | ND_SPACE_OUTLINER, nullptr);
}

static void rna_def_space_view3d_shading(BlenderRNA *brna)
{
  StructRNA *srna;
  PropertyRNA *prop;

  static const EnumPropertyItem background_type_items[] = {
      {V3D_SHADING_BACKGROUND_THEME, "THEME", 0, "Theme", "Use the theme for background color"},
      {V3D_SHADING_BACKGROUND_WORLD, "WORLD", 0, "World", "Use the world for background color"},
      {V3D_SHADING_BACKGROUND_VIEWPORT,
       "VIEWPORT",
       0,
       "Custom",
       "Use a custom color limited to this viewport only"},
      {0, nullptr, 0, nullptr, nullptr},
  };

  static const EnumPropertyItem cavity_type_items[] = {
      {V3D_SHADING_CAVITY_SSAO,
       "WORLD",
       0,
       "World",
       "Cavity shading computed in world space, useful for larger-scale occlusion"},
      {V3D_SHADING_CAVITY_CURVATURE,
       "SCREEN",
       0,
       "Screen",
       "Curvature-based shading, useful for making fine details more visible"},
      {V3D_SHADING_CAVITY_BOTH, "BOTH", 0, "Both", "Use both effects simultaneously"},
      {0, nullptr, 0, nullptr, nullptr},
  };

  static const EnumPropertyItem use_compositor_items[] = {
      {V3D_SHADING_USE_COMPOSITOR_DISABLED,
       "DISABLED",
       0,
       "Disabled",
       "The compositor is disabled"},
      {V3D_SHADING_USE_COMPOSITOR_CAMERA,
       "CAMERA",
       0,
       "Camera",
       "The compositor is enabled only in camera view"},
      {V3D_SHADING_USE_COMPOSITOR_ALWAYS,
       "ALWAYS",
       0,
       "Always",
       "The compositor is always enabled regardless of the view"},
      {0, nullptr, 0, nullptr, nullptr},
  };

  /* Note these settings are used for both 3D viewport and the OpenGL render
   * engine in the scene, so can't assume to always be part of a screen. */
  srna = RNA_def_struct(brna, "View3DShading", nullptr);
  RNA_def_struct_path_func(srna, "rna_View3DShading_path");
  RNA_def_struct_ui_text(
      srna, "3D View Shading Settings", "Settings for shading in the 3D viewport");
  RNA_def_struct_system_idprops_func(srna, "rna_View3DShading_idprops");

  prop = RNA_def_property(srna, "type", PROP_ENUM, PROP_NONE);
  RNA_def_property_enum_items(prop, rna_enum_shading_type_items);
  RNA_def_property_enum_funcs(prop,
                              "rna_3DViewShading_type_get",
                              "rna_3DViewShading_type_set",
                              "rna_3DViewShading_type_itemf");
  RNA_def_property_ui_text(
      prop, "Viewport Shading", "Method to display/shade objects in the 3D View");
  RNA_def_property_update(
      prop, NC_SPACE | ND_SPACE_VIEW3D | NS_VIEW3D_SHADING, "rna_3DViewShading_type_update");

  prop = RNA_def_property(srna, "light", PROP_ENUM, PROP_NONE);
  RNA_def_property_enum_sdna(prop, nullptr, "light");
  RNA_def_property_enum_items(prop, rna_enum_viewport_lighting_items);
  RNA_def_property_ui_text(prop, "Lighting", "Lighting Method for Solid/Texture Viewport Shading");
  RNA_def_property_update(prop, NC_SPACE | ND_SPACE_VIEW3D | NS_VIEW3D_SHADING, nullptr);

  prop = RNA_def_property(srna, "show_object_outline", PROP_BOOLEAN, PROP_NONE);
  RNA_def_property_boolean_sdna(prop, nullptr, "flag", V3D_SHADING_OBJECT_OUTLINE);
  RNA_def_property_clear_flag(prop, PROP_ANIMATABLE);
  RNA_def_property_ui_text(prop, "Outline", "Show Object Outline");
  RNA_def_property_update(prop, NC_SPACE | ND_SPACE_VIEW3D | NS_VIEW3D_SHADING, nullptr);

  prop = RNA_def_property(srna, "studio_light", PROP_ENUM, PROP_NONE);
  RNA_def_property_enum_items(prop, rna_enum_studio_light_items);
  RNA_def_property_enum_default(prop, 0);
  RNA_def_property_enum_funcs(prop,
                              "rna_View3DShading_studio_light_get",
                              "rna_View3DShading_studio_light_set",
                              "rna_View3DShading_studio_light_itemf");
  RNA_def_property_ui_text(prop, "Studiolight", "Studio lighting setup");
  RNA_def_property_update(prop, NC_SPACE | ND_SPACE_VIEW3D | NS_VIEW3D_SHADING, nullptr);

  prop = RNA_def_property(srna, "use_world_space_lighting", PROP_BOOLEAN, PROP_NONE);
  RNA_def_property_boolean_sdna(prop, nullptr, "flag", V3D_SHADING_WORLD_ORIENTATION);
  RNA_def_property_clear_flag(prop, PROP_ANIMATABLE);
  RNA_def_property_ui_text(
      prop, "World Space Lighting", "Make the lighting fixed and not follow the camera");
  RNA_def_property_update(prop, NC_SPACE | ND_SPACE_VIEW3D | NS_VIEW3D_SHADING, nullptr);

  prop = RNA_def_property(srna, "show_backface_culling", PROP_BOOLEAN, PROP_NONE);
  RNA_def_property_boolean_sdna(prop, nullptr, "flag", V3D_SHADING_BACKFACE_CULLING);
  RNA_def_property_ui_text(
      prop, "Backface Culling", "Use back face culling to hide the back side of faces");
  RNA_def_property_update(prop, NC_SPACE | ND_SPACE_VIEW3D | NS_VIEW3D_SHADING, nullptr);

  prop = RNA_def_property(srna, "show_cavity", PROP_BOOLEAN, PROP_NONE);
  RNA_def_property_boolean_sdna(prop, nullptr, "flag", V3D_SHADING_CAVITY);
  RNA_def_property_clear_flag(prop, PROP_ANIMATABLE);
  RNA_def_property_ui_text(prop, "Cavity", "Show Cavity");
  RNA_def_property_update(prop, NC_SPACE | ND_SPACE_VIEW3D | NS_VIEW3D_SHADING, nullptr);

  prop = RNA_def_property(srna, "cavity_type", PROP_ENUM, PROP_NONE);
  RNA_def_property_enum_items(prop, cavity_type_items);
  RNA_def_property_ui_text(prop, "Cavity Type", "Way to display the cavity shading");
  RNA_def_property_translation_context(prop, BLT_I18NCONTEXT_EDITOR_VIEW3D);
  RNA_def_property_update(prop, NC_SPACE | ND_SPACE_VIEW3D | NS_VIEW3D_SHADING, nullptr);

  prop = RNA_def_property(srna, "curvature_ridge_factor", PROP_FLOAT, PROP_FACTOR);
  RNA_def_property_float_sdna(prop, nullptr, "curvature_ridge_factor");
  RNA_def_property_ui_text(prop, "Curvature Ridge", "Factor for the curvature ridges");
  RNA_def_property_range(prop, 0.0f, 2.0f);
  RNA_def_property_clear_flag(prop, PROP_ANIMATABLE);
  RNA_def_property_update(prop, NC_SPACE | ND_SPACE_VIEW3D | NS_VIEW3D_SHADING, nullptr);

  prop = RNA_def_property(srna, "curvature_valley_factor", PROP_FLOAT, PROP_FACTOR);
  RNA_def_property_float_sdna(prop, nullptr, "curvature_valley_factor");
  RNA_def_property_ui_text(prop, "Curvature Valley", "Factor for the curvature valleys");
  RNA_def_property_range(prop, 0.0f, 2.0f);
  RNA_def_property_clear_flag(prop, PROP_ANIMATABLE);
  RNA_def_property_update(prop, NC_SPACE | ND_SPACE_VIEW3D | NS_VIEW3D_SHADING, nullptr);

  prop = RNA_def_property(srna, "cavity_ridge_factor", PROP_FLOAT, PROP_FACTOR);
  RNA_def_property_float_sdna(prop, nullptr, "cavity_ridge_factor");
  RNA_def_property_ui_text(prop, "Cavity Ridge", "Factor for the cavity ridges");
  RNA_def_property_range(prop, 0.0f, 250.0f);
  RNA_def_property_ui_range(prop, 0.00f, 2.5f, 1, 3);
  RNA_def_property_clear_flag(prop, PROP_ANIMATABLE);
  RNA_def_property_update(prop, NC_SPACE | ND_SPACE_VIEW3D | NS_VIEW3D_SHADING, nullptr);

  prop = RNA_def_property(srna, "cavity_valley_factor", PROP_FLOAT, PROP_FACTOR);
  RNA_def_property_float_sdna(prop, nullptr, "cavity_valley_factor");
  RNA_def_property_ui_text(prop, "Cavity Valley", "Factor for the cavity valleys");
  RNA_def_property_range(prop, 0.0f, 250.0f);
  RNA_def_property_ui_range(prop, 0.00f, 2.5f, 1, 3);
  RNA_def_property_clear_flag(prop, PROP_ANIMATABLE);
  RNA_def_property_update(prop, NC_SPACE | ND_SPACE_VIEW3D | NS_VIEW3D_SHADING, nullptr);

  prop = RNA_def_property(srna, "selected_studio_light", PROP_POINTER, PROP_NONE);
  RNA_def_property_struct_type(prop, "StudioLight");
  RNA_define_verify_sdna(false);
  RNA_def_property_ui_text(prop, "Studio Light", "Selected StudioLight");
  RNA_def_property_pointer_funcs(
      prop, "rna_View3DShading_selected_studio_light_get", nullptr, nullptr, nullptr);
  RNA_def_property_clear_flag(prop, PROP_ANIMATABLE | PROP_EDITABLE);
  RNA_define_verify_sdna(true);

  prop = RNA_def_property(srna, "studiolight_rotate_z", PROP_FLOAT, PROP_ANGLE);
  RNA_def_property_float_sdna(prop, nullptr, "studiolight_rot_z");
  RNA_def_property_ui_text(
      prop, "Studiolight Rotation", "Rotation of the studiolight around the Z-Axis");
  RNA_def_property_range(prop, -M_PI, M_PI);
  RNA_def_property_clear_flag(prop, PROP_ANIMATABLE);
  RNA_def_property_update(prop, NC_SPACE | ND_SPACE_VIEW3D | NS_VIEW3D_SHADING, nullptr);

  prop = RNA_def_property(srna, "studiolight_intensity", PROP_FLOAT, PROP_FACTOR);
  RNA_def_property_float_sdna(prop, nullptr, "studiolight_intensity");
  RNA_def_property_clear_flag(prop, PROP_ANIMATABLE);
  RNA_def_property_ui_text(prop, "Strength", "Strength of the studiolight");
  RNA_def_property_translation_context(prop, BLT_I18NCONTEXT_AMOUNT);
  RNA_def_property_range(prop, 0.0f, FLT_MAX);
  RNA_def_property_ui_range(prop, 0.0f, 2.0f, 1, 3);
  RNA_def_property_update(prop, NC_SPACE | ND_SPACE_VIEW3D | NS_VIEW3D_SHADING, nullptr);

  prop = RNA_def_property(srna, "studiolight_background_alpha", PROP_FLOAT, PROP_FACTOR);
  RNA_def_property_float_sdna(prop, nullptr, "studiolight_background");
  RNA_def_property_ui_text(prop, "World Opacity", "Show the studiolight in the background");
  RNA_def_property_range(prop, 0.0f, 1.0f);
  RNA_def_property_ui_range(prop, 0.0f, 1.0f, 1, 3);
  RNA_def_property_clear_flag(prop, PROP_ANIMATABLE);
  RNA_def_property_update(prop, NC_SPACE | ND_SPACE_VIEW3D | NS_VIEW3D_SHADING, nullptr);

  prop = RNA_def_property(srna, "studiolight_background_blur", PROP_FLOAT, PROP_FACTOR);
  RNA_def_property_float_sdna(prop, nullptr, "studiolight_blur");
  RNA_def_property_ui_text(prop, "Blur", "Blur the studiolight in the background");
  RNA_def_property_float_default(prop, 0.5f);
  RNA_def_property_range(prop, 0.0f, 1.0f);
  RNA_def_property_ui_range(prop, 0.0f, 1.0f, 1, 2);
  RNA_def_property_clear_flag(prop, PROP_ANIMATABLE);
  RNA_def_property_update(prop, NC_SPACE | ND_SPACE_VIEW3D | NS_VIEW3D_SHADING, nullptr);

  prop = RNA_def_property(srna, "use_studiolight_view_rotation", PROP_BOOLEAN, PROP_NONE);
  RNA_def_property_boolean_negative_sdna(
      prop, nullptr, "flag", V3D_SHADING_STUDIOLIGHT_VIEW_ROTATION);
  RNA_def_property_clear_flag(prop, PROP_ANIMATABLE);
  RNA_def_property_ui_text(
      prop, "World Space Lighting", "Make the HDR rotation fixed and not follow the camera");
  RNA_def_property_update(prop, NC_SPACE | ND_SPACE_VIEW3D | NS_VIEW3D_SHADING, nullptr);

  prop = RNA_def_property(srna, "color_type", PROP_ENUM, PROP_NONE);
  RNA_def_property_enum_sdna(prop, nullptr, "color_type");
  RNA_def_property_enum_items(prop, rna_enum_shading_color_type_items);
  RNA_def_property_ui_text(prop, "Color", "Color Type");
  RNA_def_property_clear_flag(prop, PROP_ANIMATABLE);
  RNA_def_property_update(prop, NC_SPACE | ND_SPACE_VIEW3D | NS_VIEW3D_SHADING, nullptr);

  prop = RNA_def_property(srna, "wireframe_color_type", PROP_ENUM, PROP_NONE);
  RNA_def_property_enum_sdna(prop, nullptr, "wire_color_type");
  RNA_def_property_enum_items(prop, rna_enum_shading_wire_color_type_items);
  RNA_def_property_ui_text(prop, "Wire Color", "Wire Color Type");
  RNA_def_property_update(prop, NC_SPACE | ND_SPACE_VIEW3D | NS_VIEW3D_SHADING, nullptr);

  prop = RNA_def_property(srna, "single_color", PROP_FLOAT, PROP_COLOR);
  RNA_def_property_float_sdna(prop, nullptr, "single_color");
  RNA_def_property_array(prop, 3);
  RNA_def_property_ui_text(prop, "Color", "Color for single color mode");
  RNA_def_property_range(prop, 0.0f, 1.0f);
  RNA_def_property_update(prop, NC_SPACE | ND_SPACE_VIEW3D | NS_VIEW3D_SHADING, nullptr);

  prop = RNA_def_property(srna, "background_type", PROP_ENUM, PROP_NONE);
  RNA_def_property_enum_items(prop, background_type_items);
  RNA_def_property_ui_text(prop, "Background", "Way to display the background");
  RNA_def_property_translation_context(prop, BLT_I18NCONTEXT_EDITOR_VIEW3D);
  RNA_def_property_update(prop, NC_SPACE | ND_SPACE_VIEW3D | NS_VIEW3D_SHADING, nullptr);

  prop = RNA_def_property(srna, "background_color", PROP_FLOAT, PROP_COLOR);
  RNA_def_property_array(prop, 3);
  RNA_def_property_ui_text(prop, "Background Color", "Color for custom background color");
  RNA_def_property_range(prop, 0.0f, 1.0f);
  RNA_def_property_update(prop, NC_SPACE | ND_SPACE_VIEW3D | NS_VIEW3D_SHADING, nullptr);

  prop = RNA_def_property(srna, "show_shadows", PROP_BOOLEAN, PROP_NONE);
  RNA_def_property_boolean_sdna(prop, nullptr, "flag", V3D_SHADING_SHADOW);
  RNA_def_property_clear_flag(prop, PROP_ANIMATABLE);
  RNA_def_property_ui_text(prop, "Shadow", "Show Shadow");
  RNA_def_property_update(prop, NC_SPACE | ND_SPACE_VIEW3D | NS_VIEW3D_SHADING, nullptr);

  prop = RNA_def_property(srna, "show_xray", PROP_BOOLEAN, PROP_NONE);
  RNA_def_property_boolean_sdna(prop, nullptr, "flag", V3D_SHADING_XRAY);
  RNA_def_property_clear_flag(prop, PROP_ANIMATABLE);
  RNA_def_property_ui_text(prop, "Show X-Ray", "Show whole scene transparent");
  RNA_def_property_update(prop, NC_SPACE | ND_SPACE_VIEW3D | NS_VIEW3D_SHADING, nullptr);

  prop = RNA_def_property(srna, "show_xray_wireframe", PROP_BOOLEAN, PROP_NONE);
  RNA_def_property_boolean_sdna(prop, nullptr, "flag", V3D_SHADING_XRAY_WIREFRAME);
  RNA_def_property_clear_flag(prop, PROP_ANIMATABLE);
  RNA_def_property_ui_text(prop, "Show X-Ray", "Show whole scene transparent");
  RNA_def_property_update(prop, NC_SPACE | ND_SPACE_VIEW3D | NS_VIEW3D_SHADING, nullptr);

  prop = RNA_def_property(srna, "xray_alpha", PROP_FLOAT, PROP_FACTOR);
  RNA_def_property_float_sdna(prop, nullptr, "xray_alpha");
  RNA_def_property_ui_text(prop, "X-Ray Opacity", "Amount of opacity to use");
  RNA_def_property_range(prop, 0.0f, 1.0f);
  RNA_def_property_clear_flag(prop, PROP_ANIMATABLE);
  RNA_def_property_update(prop, NC_SPACE | ND_SPACE_VIEW3D | NS_VIEW3D_SHADING, nullptr);

  prop = RNA_def_property(srna, "xray_alpha_wireframe", PROP_FLOAT, PROP_FACTOR);
  RNA_def_property_float_sdna(prop, nullptr, "xray_alpha_wire");
  RNA_def_property_ui_text(prop, "X-Ray Opacity", "Amount of opacity to use");
  RNA_def_property_range(prop, 0.0f, 1.0f);
  RNA_def_property_clear_flag(prop, PROP_ANIMATABLE);
  RNA_def_property_update(prop, NC_SPACE | ND_SPACE_VIEW3D | NS_VIEW3D_SHADING, nullptr);

  prop = RNA_def_property(srna, "use_dof", PROP_BOOLEAN, PROP_NONE);
  RNA_def_property_boolean_sdna(prop, nullptr, "flag", V3D_SHADING_DEPTH_OF_FIELD);
  RNA_def_property_clear_flag(prop, PROP_ANIMATABLE);
  RNA_def_property_ui_text(
      prop,
      "Depth Of Field",
      "Use depth of field on viewport using the values from the active camera");
  RNA_def_property_update(prop, NC_SPACE | ND_SPACE_VIEW3D | NS_VIEW3D_SHADING, nullptr);

  prop = RNA_def_property(srna, "use_scene_lights", PROP_BOOLEAN, PROP_NONE);
  RNA_def_property_boolean_sdna(prop, nullptr, "flag", V3D_SHADING_SCENE_LIGHTS);
  RNA_def_property_boolean_default(prop, false);
  RNA_def_property_clear_flag(prop, PROP_ANIMATABLE);
  RNA_def_property_ui_text(prop, "Scene Lights", "Render lights and light probes of the scene");
  RNA_def_property_update(prop, NC_SPACE | ND_SPACE_VIEW3D | NS_VIEW3D_SHADING, nullptr);

  prop = RNA_def_property(srna, "use_scene_world", PROP_BOOLEAN, PROP_NONE);
  RNA_def_property_boolean_sdna(prop, nullptr, "flag", V3D_SHADING_SCENE_WORLD);
  RNA_def_property_boolean_default(prop, false);
  RNA_def_property_clear_flag(prop, PROP_ANIMATABLE);
  RNA_def_property_ui_text(prop, "Scene World", "Use scene world for lighting");
  RNA_def_property_update(prop, NC_SPACE | ND_SPACE_VIEW3D | NS_VIEW3D_SHADING, nullptr);

  prop = RNA_def_property(srna, "use_scene_lights_render", PROP_BOOLEAN, PROP_NONE);
  RNA_def_property_boolean_sdna(prop, nullptr, "flag", V3D_SHADING_SCENE_LIGHTS_RENDER);
  RNA_def_property_clear_flag(prop, PROP_ANIMATABLE);
  RNA_def_property_ui_text(prop, "Scene Lights", "Render lights and light probes of the scene");
  RNA_def_property_update(prop, NC_SPACE | ND_SPACE_VIEW3D | NS_VIEW3D_SHADING, nullptr);

  prop = RNA_def_property(srna, "use_scene_world_render", PROP_BOOLEAN, PROP_NONE);
  RNA_def_property_boolean_sdna(prop, nullptr, "flag", V3D_SHADING_SCENE_WORLD_RENDER);
  RNA_def_property_clear_flag(prop, PROP_ANIMATABLE);
  RNA_def_property_ui_text(prop, "Scene World", "Use scene world for lighting");
  RNA_def_property_update(prop, NC_SPACE | ND_SPACE_VIEW3D | NS_VIEW3D_SHADING, nullptr);

  prop = RNA_def_property(srna, "show_specular_highlight", PROP_BOOLEAN, PROP_NONE);
  RNA_def_property_boolean_sdna(prop, nullptr, "flag", V3D_SHADING_SPECULAR_HIGHLIGHT);
  RNA_def_property_clear_flag(prop, PROP_ANIMATABLE);
  RNA_def_property_ui_text(prop, "Specular Highlights", "Render specular highlights");
  RNA_def_property_update(prop, NC_SPACE | ND_SPACE_VIEW3D | NS_VIEW3D_SHADING, nullptr);

  prop = RNA_def_property(srna, "object_outline_color", PROP_FLOAT, PROP_COLOR);
  RNA_def_property_float_sdna(prop, nullptr, "object_outline_color");
  RNA_def_property_array(prop, 3);
  RNA_def_property_ui_text(prop, "Outline Color", "Color for object outline");
  RNA_def_property_range(prop, 0.0f, 1.0f);
  RNA_def_property_update(prop, NC_SPACE | ND_SPACE_VIEW3D | NS_VIEW3D_SHADING, nullptr);

  prop = RNA_def_property(srna, "shadow_intensity", PROP_FLOAT, PROP_FACTOR);
  RNA_def_property_float_sdna(prop, nullptr, "shadow_intensity");
  RNA_def_property_ui_text(prop, "Shadow Intensity", "Darkness of shadows");
  RNA_def_property_range(prop, 0.0f, 1.0f);
  RNA_def_property_ui_range(prop, 0.00f, 1.0f, 1, 3);
  RNA_def_property_clear_flag(prop, PROP_ANIMATABLE);
  RNA_def_property_update(prop, NC_SPACE | ND_SPACE_VIEW3D | NS_VIEW3D_SHADING, nullptr);

  prop = RNA_def_property(srna, "render_pass", PROP_ENUM, PROP_NONE);
  RNA_def_property_enum_sdna(prop, nullptr, "render_pass");
  RNA_def_property_enum_items(prop, rna_enum_view3dshading_render_pass_type_items);
  RNA_def_property_ui_text(prop, "Render Pass", "Render Pass to show in the viewport");
  RNA_def_property_translation_context(prop, BLT_I18NCONTEXT_RENDER_LAYER);
  RNA_def_property_enum_funcs(prop,
                              "rna_3DViewShading_render_pass_get",
                              "rna_3DViewShading_render_pass_set",
                              "rna_3DViewShading_render_pass_itemf");
  RNA_def_property_update(prop, NC_SPACE | ND_SPACE_VIEW3D | NS_VIEW3D_SHADING, nullptr);

  prop = RNA_def_property(srna, "aov_name", PROP_STRING, PROP_NONE);
  RNA_def_property_string_sdna(prop, nullptr, "aov_name");
  RNA_def_property_ui_text(prop, "Shader AOV Name", "Name of the active Shader AOV");
  RNA_def_property_flag(prop, PROP_HIDDEN);
  RNA_def_property_update(prop, NC_SPACE | ND_SPACE_VIEW3D, nullptr);

  prop = RNA_def_property(srna, "use_compositor", PROP_ENUM, PROP_NONE);
  RNA_def_property_enum_sdna(prop, nullptr, "use_compositor");
  RNA_def_property_enum_items(prop, use_compositor_items);
  RNA_def_property_clear_flag(prop, PROP_ANIMATABLE);
  RNA_def_property_ui_text(
      prop, "Compositor", "When to preview the compositor output inside the viewport");
  RNA_def_property_update(prop,
                          NC_SPACE | ND_SPACE_VIEW3D | NS_VIEW3D_SHADING,
                          "rna_SpaceView3D_shading_use_compositor_update");
}

static void rna_def_space_view3d_overlay(BlenderRNA *brna)
{
  StructRNA *srna;
  PropertyRNA *prop;

  srna = RNA_def_struct(brna, "View3DOverlay", nullptr);
  RNA_def_struct_sdna(srna, "View3D");
  RNA_def_struct_nested(brna, srna, "SpaceView3D");
  RNA_def_struct_path_func(srna, "rna_View3DOverlay_path");
  RNA_def_struct_ui_text(
      srna, "3D View Overlay Settings", "Settings for display of overlays in the 3D viewport");

  prop = RNA_def_property(srna, "show_overlays", PROP_BOOLEAN, PROP_NONE);
  RNA_def_property_boolean_negative_sdna(prop, nullptr, "flag2", V3D_HIDE_OVERLAYS);
  RNA_def_property_ui_text(prop, "Show Overlays", "Display overlays like gizmos and outlines");
  RNA_def_property_update(prop, NC_SPACE | ND_SPACE_VIEW3D, "rna_SpaceView3D_show_overlay_update");

  prop = RNA_def_property(srna, "show_ortho_grid", PROP_BOOLEAN, PROP_NONE);
  RNA_def_property_boolean_sdna(prop, nullptr, "gridflag", V3D_SHOW_ORTHO_GRID);
  /*bfa - we show or hide the grid in all views with the ortho grid flag*/
  RNA_def_property_ui_text(prop, "Display Grid", "Show the ground grid in the viewport");
  RNA_def_property_update(prop, NC_SPACE | ND_SPACE_VIEW3D, nullptr);

  prop = RNA_def_property(srna, "show_floor", PROP_BOOLEAN, PROP_NONE);
  RNA_def_property_boolean_sdna(prop, nullptr, "gridflag", V3D_SHOW_FLOOR);
  RNA_def_property_ui_text(prop, "Display Grid Floor", "Show the ground plane grid");
  RNA_def_property_update(prop, NC_SPACE | ND_SPACE_VIEW3D, nullptr);


  prop = RNA_def_property(srna, "show_axis_x", PROP_BOOLEAN, PROP_NONE);
  RNA_def_property_boolean_sdna(prop, nullptr, "gridflag", V3D_SHOW_X);
  RNA_def_property_ui_text(
      prop, "Display X Axis", "Show the X axis line in perspective / orthographic views");
  RNA_def_property_update(prop, NC_SPACE | ND_SPACE_VIEW3D, nullptr);

  prop = RNA_def_property(srna, "show_axis_y", PROP_BOOLEAN, PROP_NONE);
  RNA_def_property_boolean_sdna(prop, nullptr, "gridflag", V3D_SHOW_Y);
  RNA_def_property_ui_text(
      prop, "Display Y Axis", "Show the Y axis line in perspective / orthographic views");
  RNA_def_property_update(prop, NC_SPACE | ND_SPACE_VIEW3D, nullptr);

  prop = RNA_def_property(srna, "show_axis_z", PROP_BOOLEAN, PROP_NONE);
  RNA_def_property_boolean_sdna(prop, nullptr, "gridflag", V3D_SHOW_Z);
  RNA_def_property_ui_text(
      prop, "Display Z Axis", "Show the Z axis line in perspective / orthographic views");
  RNA_def_property_update(prop, NC_SPACE | ND_SPACE_VIEW3D, nullptr);

  prop = RNA_def_property(srna, "grid_scale", PROP_FLOAT, PROP_NONE);
  RNA_def_property_float_sdna(prop, nullptr, "grid");
  RNA_def_property_ui_text(
      prop, "Grid Scale", "Multiplier for the distance between 3D View grid lines");
  RNA_def_property_range(prop, 0.0f, FLT_MAX);
  RNA_def_property_ui_range(prop, 0.001f, 1000.0f, 0.1f, 3);
  RNA_def_property_update(prop, NC_SPACE | ND_SPACE_VIEW3D, nullptr);

  prop = RNA_def_property(srna, "grid_lines", PROP_INT, PROP_NONE);
  RNA_def_property_int_sdna(prop, nullptr, "gridlines");
  RNA_def_property_ui_text(
      prop, "Grid Lines", "Number of grid lines to display in perspective view");
  RNA_def_property_range(prop, 0, 1024);
  RNA_def_property_update(prop, NC_SPACE | ND_SPACE_VIEW3D, nullptr);

  prop = RNA_def_property(srna, "grid_subdivisions", PROP_INT, PROP_NONE);
  RNA_def_property_int_sdna(prop, nullptr, "gridsubdiv");
  RNA_def_property_ui_text(
      prop,
      "Grid Subdivisions",
      "Number of subdivisions between grid lines\nJust active with a Unit System of None");
  RNA_def_property_range(prop, 1, 1024);
  RNA_def_property_update(prop, NC_SPACE | ND_SPACE_VIEW3D, nullptr);

  prop = RNA_def_property(srna, "grid_scale_unit", PROP_FLOAT, PROP_NONE);
  RNA_def_property_clear_flag(prop, PROP_EDITABLE);
  RNA_def_property_float_funcs(prop, "rna_View3DOverlay_GridScaleUnit_get", nullptr, nullptr);
  RNA_def_property_ui_text(
      prop, "Grid Scale Unit", "Grid cell size scaled by scene unit system settings");

  prop = RNA_def_property(srna, "show_outline_selected", PROP_BOOLEAN, PROP_NONE);
  RNA_def_property_boolean_sdna(prop, nullptr, "flag", V3D_SELECT_OUTLINE);
  RNA_def_property_ui_text(
      prop, "Outline Selected", "Show an outline highlight around selected objects");
  RNA_def_property_update(prop, NC_SPACE | ND_SPACE_VIEW3D, nullptr);

  prop = RNA_def_property(srna, "show_object_origins", PROP_BOOLEAN, PROP_NONE);
  RNA_def_property_boolean_negative_sdna(
      prop, nullptr, "overlay.flag", V3D_OVERLAY_HIDE_OBJECT_ORIGINS);
  RNA_def_property_ui_text(prop, "Object Origins", "Show object center dots");
  RNA_def_property_update(prop, NC_SPACE | ND_SPACE_VIEW3D, nullptr);

  prop = RNA_def_property(srna, "show_object_origins_all", PROP_BOOLEAN, PROP_NONE);
  RNA_def_property_boolean_sdna(prop, nullptr, "flag", V3D_DRAW_CENTERS);
  RNA_def_property_ui_text(
      prop,
      "All Object Origins",
      "Show the object origin center dot for all (selected and unselected) objects");
  RNA_def_property_update(prop, NC_SPACE | ND_SPACE_VIEW3D, nullptr);

  prop = RNA_def_property(srna, "show_relationship_lines", PROP_BOOLEAN, PROP_NONE);
  RNA_def_property_boolean_negative_sdna(prop, nullptr, "flag", V3D_HIDE_HELPLINES);
  RNA_def_property_ui_text(prop,
                           "Relationship Lines",
                           "Show dashed lines indicating parent or constraint relationships");
  RNA_def_property_update(prop, NC_SPACE | ND_SPACE_VIEW3D, nullptr);

  prop = RNA_def_property(srna, "show_cursor", PROP_BOOLEAN, PROP_NONE);
  RNA_def_property_boolean_negative_sdna(prop, nullptr, "overlay.flag", V3D_OVERLAY_HIDE_CURSOR);
  RNA_def_property_ui_text(prop, "Show 3D Cursor", "Display 3D Cursor Overlay");
  RNA_def_property_update(prop, NC_SPACE | ND_SPACE_VIEW3D, nullptr);

  prop = RNA_def_property(srna, "show_text", PROP_BOOLEAN, PROP_NONE);
  RNA_def_property_boolean_negative_sdna(prop, nullptr, "overlay.flag", V3D_OVERLAY_HIDE_TEXT);
  RNA_def_property_ui_text(prop, "Show Text", "Display overlay text");
  RNA_def_property_update(prop, NC_SPACE | ND_SPACE_VIEW3D, nullptr);

  prop = RNA_def_property(srna, "show_stats", PROP_BOOLEAN, PROP_NONE);
  RNA_def_property_boolean_sdna(prop, nullptr, "overlay.flag", V3D_OVERLAY_STATS);
  RNA_def_property_ui_text(prop, "Show Statistics", "Display scene statistics overlay text");
  RNA_def_property_update(prop, NC_SPACE | ND_SPACE_VIEW3D, nullptr);

  /* show camera composition guides */
  prop = RNA_def_property(srna, "show_camera_guides", PROP_BOOLEAN, PROP_NONE);
  RNA_def_property_boolean_sdna(prop, nullptr, "flag2", V3D_SHOW_CAMERA_GUIDES);
  RNA_def_property_ui_text(prop, "Show Camera Guides", "Show camera composition guides");
  RNA_def_property_update(prop, NC_SPACE | ND_SPACE_VIEW3D, nullptr);

  prop = RNA_def_property(srna, "show_camera_passepartout", PROP_BOOLEAN, PROP_NONE);
  RNA_def_property_boolean_sdna(prop, nullptr, "flag2", V3D_SHOW_CAMERA_PASSEPARTOUT);
  RNA_def_property_ui_text(prop, "Show Passepartout", "Show camera passepartout");
  RNA_def_property_update(prop, NC_SPACE | ND_SPACE_VIEW3D, nullptr);

  prop = RNA_def_property(srna, "show_extras", PROP_BOOLEAN, PROP_NONE);
  RNA_def_property_boolean_negative_sdna(
      prop, nullptr, "overlay.flag", V3D_OVERLAY_HIDE_OBJECT_XTRAS);
  RNA_def_property_ui_text(
      prop, "Extras", "Object details, including empty wire, cameras and other visual guides");
  RNA_def_property_update(prop, NC_SPACE | ND_SPACE_VIEW3D, nullptr);

  prop = RNA_def_property(srna, "show_light_colors", PROP_BOOLEAN, PROP_NONE);
  RNA_def_property_boolean_sdna(prop, nullptr, "overlay.flag", V3D_OVERLAY_SHOW_LIGHT_COLORS);
  RNA_def_property_ui_text(prop, "Light Colors", "Show light colors");
  RNA_def_property_update(prop, NC_SPACE | ND_SPACE_VIEW3D, nullptr);

  prop = RNA_def_property(srna, "show_bones", PROP_BOOLEAN, PROP_NONE);
  RNA_def_property_boolean_negative_sdna(prop, nullptr, "overlay.flag", V3D_OVERLAY_HIDE_BONES);
  RNA_def_property_ui_text(
      prop, "Show Bones", "Display bones (disable to show motion paths only)");
  RNA_def_property_update(prop, NC_SPACE | ND_SPACE_VIEW3D, nullptr);

  prop = RNA_def_property(srna, "show_face_orientation", PROP_BOOLEAN, PROP_NONE);
  RNA_def_property_boolean_sdna(prop, nullptr, "overlay.flag", V3D_OVERLAY_FACE_ORIENTATION);
  RNA_def_property_clear_flag(prop, PROP_ANIMATABLE);
  RNA_def_property_ui_text(prop, "Face Orientation", "Show the Face Orientation Overlay");
  RNA_def_property_update(prop, NC_SPACE | ND_SPACE_VIEW3D, nullptr);

  prop = RNA_def_property(srna, "show_fade_inactive", PROP_BOOLEAN, PROP_NONE);
  RNA_def_property_boolean_sdna(prop, nullptr, "overlay.flag", V3D_OVERLAY_FADE_INACTIVE);
  RNA_def_property_clear_flag(prop, PROP_ANIMATABLE);
  RNA_def_property_ui_text(
      prop, "Fade Inactive Objects", "Fade inactive geometry using the viewport background color");
  RNA_def_property_update(prop, NC_SPACE | ND_SPACE_VIEW3D, nullptr);

  prop = RNA_def_property(srna, "fade_inactive_alpha", PROP_FLOAT, PROP_FACTOR);
  RNA_def_property_float_sdna(prop, nullptr, "overlay.fade_alpha");
  RNA_def_property_ui_text(prop, "Opacity", "Strength of the fade effect");
  RNA_def_property_range(prop, 0.0f, 1.0f);
  RNA_def_property_clear_flag(prop, PROP_ANIMATABLE);
  RNA_def_property_update(prop, NC_SPACE | ND_SPACE_VIEW3D, nullptr);

  prop = RNA_def_property(srna, "show_xray_bone", PROP_BOOLEAN, PROP_NONE);
  RNA_def_property_boolean_sdna(prop, nullptr, "overlay.flag", V3D_OVERLAY_BONE_SELECT);
  RNA_def_property_clear_flag(prop, PROP_ANIMATABLE);
  RNA_def_property_ui_text(prop, "Show Bone X-Ray", "Show the bone selection overlay");
  RNA_def_property_update(prop, NC_SPACE | ND_SPACE_VIEW3D, nullptr);

  prop = RNA_def_property(srna, "xray_alpha_bone", PROP_FLOAT, PROP_FACTOR);
  RNA_def_property_float_sdna(prop, nullptr, "overlay.xray_alpha_bone");
  RNA_def_property_ui_text(prop, "Opacity", "Opacity to use for bone selection");
  RNA_def_property_range(prop, 0.0f, 1.0f);
  RNA_def_property_clear_flag(prop, PROP_ANIMATABLE);
  RNA_def_property_update(prop, NC_SPACE | ND_SPACE_VIEW3D, nullptr);

  prop = RNA_def_property(srna, "bone_wire_alpha", PROP_FLOAT, PROP_FACTOR);
  RNA_def_property_float_sdna(prop, nullptr, "overlay.bone_wire_alpha");
  RNA_def_property_ui_text(
      prop, "Bone Wireframe Opacity", "Maximum opacity of bones in wireframe display mode");
  RNA_def_property_range(prop, 0.0f, FLT_MAX);
  RNA_def_property_ui_range(prop, 0.0f, 1.0f, 1, 2);
  RNA_def_property_clear_flag(prop, PROP_ANIMATABLE);
  RNA_def_property_update(prop, NC_SPACE | ND_SPACE_VIEW3D, nullptr);

  prop = RNA_def_property(srna, "show_motion_paths", PROP_BOOLEAN, PROP_NONE);
  RNA_def_property_boolean_negative_sdna(
      prop, nullptr, "overlay.flag", V3D_OVERLAY_HIDE_MOTION_PATHS);
  RNA_def_property_clear_flag(prop, PROP_ANIMATABLE);
  RNA_def_property_ui_text(prop, "Motion Paths", "Show the Motion Paths Overlay");
  RNA_def_property_update(prop, NC_SPACE | ND_SPACE_VIEW3D, nullptr);

  prop = RNA_def_property(srna, "show_onion_skins", PROP_BOOLEAN, PROP_NONE);
  RNA_def_property_boolean_sdna(prop, nullptr, "overlay.flag", V3D_OVERLAY_ONION_SKINS);
  RNA_def_property_clear_flag(prop, PROP_ANIMATABLE);
  RNA_def_property_ui_text(prop, "Onion Skins", "Show the Onion Skinning Overlay");
  RNA_def_property_update(prop, NC_SPACE | ND_SPACE_VIEW3D, nullptr);

  prop = RNA_def_property(srna, "show_look_dev", PROP_BOOLEAN, PROP_NONE);
  RNA_def_property_boolean_sdna(prop, nullptr, "overlay.flag", V3D_OVERLAY_LOOK_DEV);
  RNA_def_property_clear_flag(prop, PROP_ANIMATABLE);
  RNA_def_property_ui_text(prop,
                           "Reference Spheres",
                           "Show reference spheres with neutral shading that react to lighting to "
                           "assist in look development");
  RNA_def_property_update(prop, NC_SPACE | ND_SPACE_VIEW3D | NS_VIEW3D_SHADING, nullptr);

  prop = RNA_def_property(srna, "show_wireframes", PROP_BOOLEAN, PROP_NONE);
  RNA_def_property_boolean_sdna(prop, nullptr, "overlay.flag", V3D_OVERLAY_WIREFRAMES);
  RNA_def_property_clear_flag(prop, PROP_ANIMATABLE);
  RNA_def_property_ui_text(prop, "Wireframe", "Show face edges wires");
  RNA_def_property_update(prop, NC_SPACE | ND_SPACE_VIEW3D, nullptr);

  prop = RNA_def_property(srna, "wireframe_threshold", PROP_FLOAT, PROP_FACTOR);
  RNA_def_property_float_sdna(prop, nullptr, "overlay.wireframe_threshold");
  RNA_def_property_ui_text(prop,
                           "Wireframe Threshold",
                           "Adjust the angle threshold for displaying edges "
                           "(1.0 for all)");
  RNA_def_property_range(prop, 0.0f, 1.0f);
  RNA_def_property_clear_flag(prop, PROP_ANIMATABLE);
  RNA_def_property_update(prop, NC_SPACE | ND_SPACE_VIEW3D, nullptr);

  prop = RNA_def_property(srna, "wireframe_opacity", PROP_FLOAT, PROP_FACTOR);
  RNA_def_property_float_sdna(prop, nullptr, "overlay.wireframe_opacity");
  RNA_def_property_ui_text(prop,
                           "Wireframe Opacity",
                           "Opacity of the displayed edges "
                           "(1.0 for opaque)");
  RNA_def_property_range(prop, 0.0f, 1.0f);
  RNA_def_property_clear_flag(prop, PROP_ANIMATABLE);
  RNA_def_property_update(prop, NC_SPACE | ND_SPACE_VIEW3D, nullptr);

  prop = RNA_def_property(srna, "show_viewer_attribute", PROP_BOOLEAN, PROP_NONE);
  RNA_def_property_boolean_sdna(prop, nullptr, "overlay.flag", V3D_OVERLAY_VIEWER_ATTRIBUTE);
  RNA_def_property_clear_flag(prop, PROP_ANIMATABLE);
  RNA_def_property_ui_text(prop, "Viewer Node", "Show attribute overlay for active viewer node");
  RNA_def_property_update(prop, NC_SPACE | ND_SPACE_VIEW3D, nullptr);

  prop = RNA_def_property(srna, "viewer_attribute_opacity", PROP_FLOAT, PROP_FACTOR);
  RNA_def_property_float_sdna(prop, nullptr, "overlay.viewer_attribute_opacity");
  RNA_def_property_ui_text(
      prop, "Viewer Attribute Opacity", "Opacity of the attribute that is currently visualized");
  RNA_def_property_range(prop, 0.0f, 1.0f);
  RNA_def_property_clear_flag(prop, PROP_ANIMATABLE);
  RNA_def_property_update(prop, NC_SPACE | ND_SPACE_VIEW3D, nullptr);

  prop = RNA_def_property(srna, "show_viewer_text", PROP_BOOLEAN, PROP_NONE);
  RNA_def_property_boolean_sdna(prop, nullptr, "overlay.flag", V3D_OVERLAY_VIEWER_ATTRIBUTE_TEXT);
  RNA_def_property_clear_flag(prop, PROP_ANIMATABLE);
  RNA_def_property_ui_text(
      prop, "View Attribute Text", "Show attribute values as text in viewport");
  RNA_def_property_update(prop, NC_SPACE | ND_SPACE_VIEW3D, nullptr);

  prop = RNA_def_property(srna, "show_paint_wire", PROP_BOOLEAN, PROP_NONE);
  RNA_def_property_boolean_sdna(prop, nullptr, "overlay.paint_flag", V3D_OVERLAY_PAINT_WIRE);
  RNA_def_property_ui_text(prop, "Show Wire", "Use wireframe display in painting modes");
  RNA_def_property_update(prop, NC_SPACE | ND_SPACE_VIEW3D, nullptr);

  prop = RNA_def_property(srna, "show_wpaint_contours", PROP_BOOLEAN, PROP_NONE);
  RNA_def_property_boolean_sdna(prop, nullptr, "overlay.wpaint_flag", V3D_OVERLAY_WPAINT_CONTOURS);
  RNA_def_property_ui_text(
      prop,
      "Show Weight Contours",
      "Show contour lines formed by points with the same interpolated weight");
  RNA_def_property_update(prop, NC_SPACE | ND_SPACE_VIEW3D, nullptr);

  prop = RNA_def_property(srna, "show_weight", PROP_BOOLEAN, PROP_NONE);
  RNA_def_property_boolean_sdna(prop, nullptr, "overlay.edit_flag", V3D_OVERLAY_EDIT_WEIGHT);
  RNA_def_property_ui_text(prop, "Show Weights", "Display weights in editmode");
  RNA_def_property_update(prop, NC_SPACE | ND_SPACE_VIEW3D, nullptr);

  prop = RNA_def_property(srna, "show_retopology", PROP_BOOLEAN, PROP_NONE);
  RNA_def_property_boolean_sdna(prop, nullptr, "overlay.edit_flag", V3D_OVERLAY_EDIT_RETOPOLOGY);
  RNA_def_property_ui_text(prop,
                           "Retopology",
                           "Hide the solid mesh and offset the overlay towards the view. "
                           "Selection is occluded by inactive geometry, unless X-Ray is enabled");
  RNA_def_property_update(
      prop, NC_SPACE | ND_SPACE_VIEW3D | NS_VIEW3D_SHADING, "rna_SpaceView3D_retopology_update");

  prop = RNA_def_property(srna, "retopology_offset", PROP_FLOAT, PROP_DISTANCE);
  RNA_def_property_float_sdna(prop, nullptr, "overlay.retopology_offset");
  RNA_def_property_ui_text(
      prop, "Retopology Offset", "Offset used to draw edit mesh in front of other geometry");
  RNA_def_property_range(prop, 0.0f, FLT_MAX);
  RNA_def_property_ui_range(prop, 0.0f, 10.0f, 0.1f, 3);
  RNA_def_property_clear_flag(prop, PROP_ANIMATABLE);
  RNA_def_property_update(prop, NC_SPACE | ND_SPACE_VIEW3D, nullptr);

  prop = RNA_def_property(srna, "show_face_normals", PROP_BOOLEAN, PROP_NONE);
  RNA_def_property_boolean_sdna(prop, nullptr, "overlay.edit_flag", V3D_OVERLAY_EDIT_FACE_NORMALS);
  RNA_def_property_ui_text(prop, "Display Normals", "Display face normals as lines");
  RNA_def_property_update(prop, NC_SPACE | ND_SPACE_VIEW3D, nullptr);

  prop = RNA_def_property(srna, "show_vertex_normals", PROP_BOOLEAN, PROP_NONE);
  RNA_def_property_boolean_sdna(prop, nullptr, "overlay.edit_flag", V3D_OVERLAY_EDIT_VERT_NORMALS);
  RNA_def_property_ui_text(prop, "Display Vertex Normals", "Display vertex normals as lines");
  RNA_def_property_update(prop, NC_SPACE | ND_SPACE_VIEW3D, nullptr);

  prop = RNA_def_property(srna, "show_split_normals", PROP_BOOLEAN, PROP_NONE);
  RNA_def_property_boolean_sdna(prop, nullptr, "overlay.edit_flag", V3D_OVERLAY_EDIT_LOOP_NORMALS);
  RNA_def_property_ui_text(
      prop, "Display Custom Normals", "Display vertex-per-face normals as lines");
  RNA_def_property_update(prop, NC_SPACE | ND_SPACE_VIEW3D, nullptr);

  prop = RNA_def_property(srna, "show_faces", PROP_BOOLEAN, PROP_NONE);
  RNA_def_property_boolean_sdna(prop, nullptr, "overlay.edit_flag", V3D_OVERLAY_EDIT_FACES);
  RNA_def_property_ui_text(prop, "Display Faces", "Display a face selection overlay");
  RNA_def_property_update(prop, NC_SPACE | ND_SPACE_VIEW3D, nullptr);

  prop = RNA_def_property(srna, "show_face_center", PROP_BOOLEAN, PROP_NONE);
  RNA_def_property_boolean_sdna(prop, nullptr, "overlay.edit_flag", V3D_OVERLAY_EDIT_FACE_DOT);
  RNA_def_property_ui_text(
      prop,
      "Display Face Center",
      "Display face center when face selection is enabled in solid shading modes");
  RNA_def_property_update(prop, NC_SPACE | ND_SPACE_VIEW3D, nullptr);

  prop = RNA_def_property(srna, "show_edge_crease", PROP_BOOLEAN, PROP_NONE);
  RNA_def_property_boolean_sdna(prop, nullptr, "overlay.edit_flag", V3D_OVERLAY_EDIT_CREASES);
  RNA_def_property_ui_text(
      prop, "Display Creases", "Display creases created for Subdivision Surface modifier");
  RNA_def_property_update(prop, NC_SPACE | ND_SPACE_VIEW3D, nullptr);

  prop = RNA_def_property(srna, "show_edge_bevel_weight", PROP_BOOLEAN, PROP_NONE);
  RNA_def_property_boolean_sdna(prop, nullptr, "overlay.edit_flag", V3D_OVERLAY_EDIT_BWEIGHTS);
  RNA_def_property_ui_text(
      prop, "Display Bevel Weights", "Display weights created for the Bevel modifier");
  RNA_def_property_update(prop, NC_SPACE | ND_SPACE_VIEW3D, nullptr);

  prop = RNA_def_property(srna, "show_edge_seams", PROP_BOOLEAN, PROP_NONE);
  RNA_def_property_boolean_sdna(prop, nullptr, "overlay.edit_flag", V3D_OVERLAY_EDIT_SEAMS);
  RNA_def_property_ui_text(prop, "Display Seams", "Display UV unwrapping seams");
  RNA_def_property_update(prop, NC_SPACE | ND_SPACE_VIEW3D, nullptr);

  prop = RNA_def_property(srna, "show_edge_sharp", PROP_BOOLEAN, PROP_NONE);
  RNA_def_property_boolean_sdna(prop, nullptr, "overlay.edit_flag", V3D_OVERLAY_EDIT_SHARP);
  RNA_def_property_ui_text(
      prop, "Display Sharp", "Display sharp edges, used with the Edge Split modifier");
  RNA_def_property_update(prop, NC_SPACE | ND_SPACE_VIEW3D, nullptr);

  prop = RNA_def_property(srna, "show_freestyle_edge_marks", PROP_BOOLEAN, PROP_NONE);
  RNA_def_property_boolean_sdna(
      prop, nullptr, "overlay.edit_flag", V3D_OVERLAY_EDIT_FREESTYLE_EDGE);
  RNA_def_property_ui_text(prop,
                           "Display Freestyle Edge Marks",
                           "Display Freestyle edge marks, used with the Freestyle renderer");
  RNA_def_property_update(prop, NC_SPACE | ND_SPACE_VIEW3D, nullptr);

  prop = RNA_def_property(srna, "show_freestyle_face_marks", PROP_BOOLEAN, PROP_NONE);
  RNA_def_property_boolean_sdna(
      prop, nullptr, "overlay.edit_flag", V3D_OVERLAY_EDIT_FREESTYLE_FACE);
  RNA_def_property_ui_text(prop,
                           "Display Freestyle Face Marks",
                           "Display Freestyle face marks, used with the Freestyle renderer");
  RNA_def_property_update(prop, NC_SPACE | ND_SPACE_VIEW3D, nullptr);

  prop = RNA_def_property(srna, "show_statvis", PROP_BOOLEAN, PROP_NONE);
  RNA_def_property_boolean_sdna(prop, nullptr, "overlay.edit_flag", V3D_OVERLAY_EDIT_STATVIS);
  RNA_def_property_ui_text(
      prop, "Mesh Analysis", "Display statistical information about the mesh");
  RNA_def_property_update(prop, NC_SPACE | ND_SPACE_VIEW3D, nullptr);

  prop = RNA_def_property(srna, "show_extra_edge_length", PROP_BOOLEAN, PROP_NONE);
  RNA_def_property_boolean_sdna(prop, nullptr, "overlay.edit_flag", V3D_OVERLAY_EDIT_EDGE_LEN);
  RNA_def_property_ui_text(
      prop,
      "Edge Length",
      "Display selected edge lengths, using global values when set in the transform panel");
  RNA_def_property_update(prop, NC_SPACE | ND_SPACE_VIEW3D, nullptr);

  prop = RNA_def_property(srna, "show_extra_edge_angle", PROP_BOOLEAN, PROP_NONE);
  RNA_def_property_boolean_sdna(prop, nullptr, "overlay.edit_flag", V3D_OVERLAY_EDIT_EDGE_ANG);
  RNA_def_property_ui_text(
      prop,
      "Edge Angle",
      "Display selected edge angle, using global values when set in the transform panel");
  RNA_def_property_update(prop, NC_SPACE | ND_SPACE_VIEW3D, nullptr);

  prop = RNA_def_property(srna, "show_extra_face_angle", PROP_BOOLEAN, PROP_NONE);
  RNA_def_property_boolean_sdna(prop, nullptr, "overlay.edit_flag", V3D_OVERLAY_EDIT_FACE_ANG);
  RNA_def_property_ui_text(prop,
                           "Face Angles",
                           "Display the angles in the selected edges, "
                           "using global values when set in the transform panel");
  RNA_def_property_update(prop, NC_SPACE | ND_SPACE_VIEW3D, nullptr);

  prop = RNA_def_property(srna, "show_extra_face_area", PROP_BOOLEAN, PROP_NONE);
  RNA_def_property_boolean_sdna(prop, nullptr, "overlay.edit_flag", V3D_OVERLAY_EDIT_FACE_AREA);
  RNA_def_property_ui_text(prop,
                           "Face Area",
                           "Display the area of selected faces, "
                           "using global values when set in the transform panel");
  RNA_def_property_update(prop, NC_SPACE | ND_SPACE_VIEW3D, nullptr);

  prop = RNA_def_property(srna, "show_extra_indices", PROP_BOOLEAN, PROP_NONE);
  RNA_def_property_boolean_sdna(prop, nullptr, "overlay.edit_flag", V3D_OVERLAY_EDIT_INDICES);
  RNA_def_property_ui_text(
      prop, "Indices", "Display the index numbers of selected vertices, edges, and faces");
  RNA_def_property_update(prop, NC_SPACE | ND_SPACE_VIEW3D, nullptr);

  prop = RNA_def_property(srna, "display_handle", PROP_ENUM, PROP_NONE);
  RNA_def_property_enum_sdna(prop, nullptr, "overlay.handle_display");
  RNA_def_property_enum_items(prop, rna_enum_curve_display_handle_items);
  RNA_def_property_ui_text(
      prop, "Display Handles", "Limit the display of curve handles in edit mode");
  RNA_def_property_update(prop, NC_SPACE | ND_SPACE_VIEW3D, nullptr);

  prop = RNA_def_property(srna, "show_curve_normals", PROP_BOOLEAN, PROP_NONE);
  RNA_def_property_boolean_sdna(prop, nullptr, "overlay.edit_flag", V3D_OVERLAY_EDIT_CU_NORMALS);
  RNA_def_property_ui_text(prop, "Draw Normals", "Display 3D curve normals in editmode");
  RNA_def_property_update(prop, NC_SPACE | ND_SPACE_VIEW3D, nullptr);

  prop = RNA_def_property(srna, "normals_length", PROP_FLOAT, PROP_FACTOR);
  RNA_def_property_float_sdna(prop, nullptr, "overlay.normals_length");
  RNA_def_property_ui_text(prop, "Normal Size", "Display size for normals in the 3D view");
  RNA_def_property_range(prop, 0.00001, 100000.0);
  RNA_def_property_ui_range(prop, 0.01, 2.0, 1, 2);
  RNA_def_property_update(prop, NC_SPACE | ND_SPACE_VIEW3D, nullptr);

  prop = RNA_def_property(srna, "normals_constant_screen_size", PROP_FLOAT, PROP_PIXEL);
  RNA_def_property_float_sdna(prop, nullptr, "overlay.normals_constant_screen_size");
  RNA_def_property_ui_text(prop, "Normal Screen Size", "Screen size for normals in the 3D view");
  RNA_def_property_range(prop, 0.0, 100000.0);
  RNA_def_property_ui_range(prop, 1.0, 100.0, 50, 0);
  RNA_def_property_update(prop, NC_SPACE | ND_SPACE_VIEW3D, nullptr);

  prop = RNA_def_property(srna, "use_normals_constant_screen_size", PROP_BOOLEAN, PROP_NONE);
  RNA_def_property_boolean_sdna(
      prop, nullptr, "overlay.edit_flag", V3D_OVERLAY_EDIT_CONSTANT_SCREEN_SIZE_NORMALS);
  RNA_def_property_ui_text(prop,
                           "Constant Screen Size Normals",
                           "Keep size of normals constant in relation to 3D view");
  RNA_def_property_update(prop, NC_SPACE | ND_SPACE_VIEW3D, nullptr);

  prop = RNA_def_property(srna, "texture_paint_mode_opacity", PROP_FLOAT, PROP_FACTOR);
  RNA_def_property_float_sdna(prop, nullptr, "overlay.texture_paint_mode_opacity");
  RNA_def_property_ui_text(
      prop, "Stencil Mask Opacity", "Opacity of the texture paint mode stencil mask overlay");
  RNA_def_property_range(prop, 0.0f, 1.0f);
  RNA_def_property_update(prop, NC_SPACE | ND_SPACE_VIEW3D, nullptr);

  prop = RNA_def_property(srna, "vertex_paint_mode_opacity", PROP_FLOAT, PROP_FACTOR);
  RNA_def_property_float_sdna(prop, nullptr, "overlay.vertex_paint_mode_opacity");
  RNA_def_property_ui_text(
      prop, "Stencil Mask Opacity", "Opacity of the texture paint mode stencil mask overlay");
  RNA_def_property_range(prop, 0.0f, 1.0f);
  RNA_def_property_update(prop, NC_SPACE | ND_SPACE_VIEW3D, nullptr);

  prop = RNA_def_property(srna, "weight_paint_mode_opacity", PROP_FLOAT, PROP_FACTOR);
  RNA_def_property_float_sdna(prop, nullptr, "overlay.weight_paint_mode_opacity");
  RNA_def_property_ui_text(
      prop, "Weight Paint Opacity", "Opacity of the weight paint mode overlay");
  RNA_def_property_range(prop, 0.0f, 1.0f);
  RNA_def_property_update(prop, NC_SPACE | ND_SPACE_VIEW3D, nullptr);

  prop = RNA_def_property(srna, "sculpt_mode_mask_opacity", PROP_FLOAT, PROP_FACTOR);
  RNA_def_property_float_sdna(prop, nullptr, "overlay.sculpt_mode_mask_opacity");
  RNA_def_property_ui_text(prop, "Sculpt Mask Opacity", "");
  RNA_def_property_range(prop, 0.0f, 1.0f);
  RNA_def_property_update(prop, NC_SPACE | ND_SPACE_VIEW3D, nullptr);

  prop = RNA_def_property(srna, "show_sculpt_curves_cage", PROP_BOOLEAN, PROP_NONE);
  RNA_def_property_boolean_sdna(prop, nullptr, "overlay.flag", V3D_OVERLAY_SCULPT_CURVES_CAGE);
  RNA_def_property_ui_text(
      prop, "Sculpt Curves Cage", "Show original curves that are currently being edited");
  RNA_def_property_update(prop, NC_SPACE | ND_SPACE_VIEW3D, nullptr);

  prop = RNA_def_property(srna, "sculpt_curves_cage_opacity", PROP_FLOAT, PROP_FACTOR);
  RNA_def_property_float_sdna(prop, nullptr, "overlay.sculpt_curves_cage_opacity");
  RNA_def_property_ui_text(
      prop, "Curves Sculpt Cage Opacity", "Opacity of the cage overlay in curves sculpt mode");
  RNA_def_property_range(prop, 0.0f, 1.0f);
  RNA_def_property_update(prop, NC_SPACE | ND_SPACE_VIEW3D, nullptr);

  prop = RNA_def_property(srna, "sculpt_mode_face_sets_opacity", PROP_FLOAT, PROP_FACTOR);
  RNA_def_property_float_sdna(prop, nullptr, "overlay.sculpt_mode_face_sets_opacity");
  RNA_def_property_ui_text(prop, "Sculpt Face Sets Opacity", "");
  RNA_def_property_range(prop, 0.0f, 1.0f);
  RNA_def_property_update(prop, NC_SPACE | ND_SPACE_VIEW3D, nullptr);

  prop = RNA_def_property(srna, "show_sculpt_mask", PROP_BOOLEAN, PROP_NONE);
  RNA_def_property_boolean_sdna(prop, nullptr, "overlay.flag", V3D_OVERLAY_SCULPT_SHOW_MASK);
  RNA_def_property_ui_text(prop, "Sculpt Show Mask", "");
  RNA_def_property_update(prop, NC_SPACE | ND_SPACE_VIEW3D, nullptr);

  prop = RNA_def_property(srna, "show_sculpt_face_sets", PROP_BOOLEAN, PROP_NONE);
  RNA_def_property_boolean_sdna(prop, nullptr, "overlay.flag", V3D_OVERLAY_SCULPT_SHOW_FACE_SETS);
  RNA_def_property_ui_text(prop, "Sculpt Show Face Sets", "");
  RNA_def_property_update(prop, NC_SPACE | ND_SPACE_VIEW3D, nullptr);

  /* grease pencil paper settings */
  prop = RNA_def_property(srna, "show_annotation", PROP_BOOLEAN, PROP_NONE);
  RNA_def_property_boolean_sdna(prop, nullptr, "flag2", V3D_SHOW_ANNOTATION);
  RNA_def_property_ui_text(prop, "Show Annotation", "Show annotations for this view");
  RNA_def_property_update(prop, NC_SPACE | ND_SPACE_VIEW3D, nullptr);

  prop = RNA_def_property(srna, "use_gpencil_fade_objects", PROP_BOOLEAN, PROP_NONE);
  RNA_def_property_boolean_sdna(prop, nullptr, "gp_flag", V3D_GP_FADE_OBJECTS);
  RNA_def_property_ui_text(
      prop,
      "Fade Objects",
      "Fade all viewport objects with a full color layer to improve visibility");
  RNA_def_property_update(prop, NC_SPACE | ND_SPACE_VIEW3D, nullptr);

  prop = RNA_def_property(srna, "use_gpencil_grid", PROP_BOOLEAN, PROP_NONE);
  RNA_def_property_boolean_sdna(prop, nullptr, "gp_flag", V3D_GP_SHOW_GRID);
  RNA_def_property_ui_text(prop, "Use Grid", "Display a grid over Grease Pencil paper");
  RNA_def_property_update(prop, NC_SPACE | ND_SPACE_VIEW3D, nullptr);

  prop = RNA_def_property(srna, "use_gpencil_fade_layers", PROP_BOOLEAN, PROP_NONE);
  RNA_def_property_boolean_sdna(prop, nullptr, "gp_flag", V3D_GP_FADE_NOACTIVE_LAYERS);
  RNA_def_property_ui_text(
      prop, "Fade Layers", "Toggle fading of Grease Pencil layers except the active one");
  RNA_def_property_update(prop, NC_SPACE | ND_SPACE_VIEW3D, nullptr);

  prop = RNA_def_property(srna, "use_gpencil_fade_gp_objects", PROP_BOOLEAN, PROP_NONE);
  RNA_def_property_boolean_sdna(prop, nullptr, "gp_flag", V3D_GP_FADE_NOACTIVE_GPENCIL);
  RNA_def_property_ui_text(
      prop, "Fade Grease Pencil Objects", "Fade Grease Pencil Objects, except the active one");
  RNA_def_property_update(prop, NC_SPACE | ND_SPACE_VIEW3D, nullptr);

  prop = RNA_def_property(srna, "use_gpencil_canvas_xray", PROP_BOOLEAN, PROP_NONE);
  RNA_def_property_boolean_sdna(prop, nullptr, "gp_flag", V3D_GP_SHOW_GRID_XRAY);
  RNA_def_property_ui_text(prop, "Canvas X-Ray", "Show Canvas grid in front");
  RNA_def_property_update(prop, NC_SPACE | ND_SPACE_VIEW3D, nullptr);

  prop = RNA_def_property(srna, "use_gpencil_show_directions", PROP_BOOLEAN, PROP_NONE);
  RNA_def_property_boolean_sdna(prop, nullptr, "gp_flag", V3D_GP_SHOW_STROKE_DIRECTION);
  RNA_def_property_ui_text(prop,
                           "Stroke Direction",
                           "Show stroke drawing direction with a bigger green dot (start) "
                           "and smaller red dot (end) points");
  RNA_def_property_update(prop, NC_SPACE | ND_SPACE_VIEW3D, nullptr);

  prop = RNA_def_property(srna, "use_gpencil_show_material_name", PROP_BOOLEAN, PROP_NONE);
  RNA_def_property_boolean_sdna(prop, nullptr, "gp_flag", V3D_GP_SHOW_MATERIAL_NAME);
  RNA_def_property_ui_text(
      prop, "Stroke Material Name", "Show material name assigned to each stroke");
  RNA_def_property_update(prop, NC_SPACE | ND_SPACE_VIEW3D, nullptr);

  prop = RNA_def_property(srna, "gpencil_grid_opacity", PROP_FLOAT, PROP_NONE);
  RNA_def_property_float_sdna(prop, nullptr, "overlay.gpencil_grid_opacity");
  RNA_def_property_range(prop, 0.1f, 1.0f);
  RNA_def_property_ui_text(prop, "Opacity", "Canvas grid opacity");
  RNA_def_property_update(prop, NC_SPACE | ND_SPACE_VIEW3D, nullptr);

  prop = RNA_def_property(srna, "gpencil_grid_color", PROP_FLOAT, PROP_COLOR);
  RNA_def_property_float_sdna(prop, nullptr, "overlay.gpencil_grid_color");
  RNA_def_property_array(prop, 3);
  RNA_def_property_ui_text(prop, "Grid Color", "Canvas grid color");
  RNA_def_property_range(prop, 0.0f, 1.0f);
  RNA_def_property_update(prop, NC_SPACE | ND_SPACE_VIEW3D, nullptr);

  prop = RNA_def_property(srna, "gpencil_grid_scale", PROP_FLOAT, PROP_XYZ);
  RNA_def_property_float_sdna(prop, nullptr, "overlay.gpencil_grid_scale");
  RNA_def_property_array(prop, 2);
  RNA_def_property_ui_text(prop, "Scale", "Canvas grid scale");
  RNA_def_property_range(prop, 0.0f, FLT_MAX);
  RNA_def_property_update(prop, NC_SPACE | ND_SPACE_VIEW3D, nullptr);

  prop = RNA_def_property(srna, "gpencil_grid_offset", PROP_FLOAT, PROP_XYZ); /* BFA - keep has PROP_XYZ from PROP_DISTANCE */
  RNA_def_property_float_sdna(prop, nullptr, "overlay.gpencil_grid_offset");
  RNA_def_property_array(prop, 2);
  RNA_def_property_ui_text(prop, "Offset", "Canvas grid offset");
  RNA_def_property_update(prop, NC_SPACE | ND_SPACE_VIEW3D, nullptr);

  prop = RNA_def_property(srna, "gpencil_grid_subdivisions", PROP_INT, PROP_NONE);
  RNA_def_property_int_sdna(prop, nullptr, "overlay.gpencil_grid_subdivisions");
  RNA_def_property_range(prop, 1, 100);
  RNA_def_property_ui_text(prop, "Subdivisions", "Canvas grid subdivisions");
  RNA_def_property_update(prop, NC_SPACE | ND_SPACE_VIEW3D, nullptr);

  /* Paper opacity factor */
  prop = RNA_def_property(srna, "gpencil_fade_objects", PROP_FLOAT, PROP_NONE);
  RNA_def_property_float_sdna(prop, nullptr, "overlay.gpencil_paper_opacity");
  RNA_def_property_range(prop, 0.0f, 1.0f);
  RNA_def_property_ui_text(prop, "Opacity", "Fade factor");
  RNA_def_property_update(prop, NC_SPACE | ND_SPACE_VIEW3D, nullptr);

  /* Paper opacity factor */
  prop = RNA_def_property(srna, "gpencil_fade_layer", PROP_FLOAT, PROP_NONE);
  RNA_def_property_float_sdna(prop, nullptr, "overlay.gpencil_fade_layer");
  RNA_def_property_range(prop, 0.0f, 1.0f);
  RNA_def_property_float_default(prop, 0.5f);
  RNA_def_property_ui_text(
      prop, "Opacity", "Fade layer opacity for Grease Pencil layers except the active one");
  RNA_def_property_update(prop, NC_SPACE | ND_SPACE_VIEW3D, nullptr);

  /* show edit lines */
  prop = RNA_def_property(srna, "use_gpencil_edit_lines", PROP_BOOLEAN, PROP_NONE);
  RNA_def_property_boolean_sdna(prop, nullptr, "gp_flag", V3D_GP_SHOW_EDIT_LINES);
  RNA_def_property_ui_text(prop, "Show Edit Lines", "Show Edit Lines when editing strokes");
  RNA_def_property_update(prop, NC_SPACE | ND_SPACE_VIEW3D, nullptr);

  prop = RNA_def_property(srna, "use_gpencil_multiedit_line_only", PROP_BOOLEAN, PROP_NONE);
  RNA_def_property_boolean_sdna(prop, nullptr, "gp_flag", V3D_GP_SHOW_MULTIEDIT_LINES);
  RNA_def_property_ui_text(prop, "Lines Only", "Show Edit Lines only in multiframe");
  RNA_def_property_update(prop, NC_SPACE | ND_SPACE_VIEW3D, nullptr);

  /* main grease pencil onion switch */
  prop = RNA_def_property(srna, "use_gpencil_onion_skin", PROP_BOOLEAN, PROP_NONE);
  RNA_def_property_boolean_sdna(prop, nullptr, "gp_flag", V3D_GP_SHOW_ONION_SKIN);
  RNA_def_property_ui_text(
      prop, "Onion Skins", "Show ghosts of the keyframes before and after the current frame");
  RNA_def_property_update(prop, NC_SPACE | ND_SPACE_VIEW3D, nullptr);

  /* Show onion skin for active object only. */
  prop = RNA_def_property(srna, "use_gpencil_onion_skin_active_object", PROP_BOOLEAN, PROP_NONE);
  RNA_def_property_boolean_sdna(prop, nullptr, "gp_flag", V3D_GP_ONION_SKIN_ACTIVE_OBJECT);
  RNA_def_property_ui_text(
      prop, "Active Object Only", "Show only the onion skins of the active object");
  RNA_def_property_update(prop, NC_SPACE | ND_SPACE_VIEW3D, nullptr);

  /* vertex opacity */
  prop = RNA_def_property(srna, "vertex_opacity", PROP_FLOAT, PROP_FACTOR);
  RNA_def_property_float_sdna(prop, nullptr, "vertex_opacity");
  RNA_def_property_range(prop, 0.0f, 1.0f);
  RNA_def_property_ui_text(prop, "Vertex Opacity", "Opacity for edit vertices");
  RNA_def_parameter_clear_flags(prop, PROP_ANIMATABLE, ParameterFlag(0));
  RNA_def_property_update(prop, NC_SCENE | ND_TOOLSETTINGS, nullptr);

  /* Vertex Paint opacity factor */
  prop = RNA_def_property(srna, "gpencil_vertex_paint_opacity", PROP_FLOAT, PROP_FACTOR);
  RNA_def_property_float_sdna(prop, nullptr, "overlay.gpencil_vertex_paint_opacity");
  RNA_def_property_range(prop, 0.0f, 1.0f);
  RNA_def_property_ui_text(
      prop, "Opacity", "Vertex Paint mix factor\nNot in wireframe or render shading mode");
  RNA_def_property_update(prop, NC_SPACE | ND_SPACE_VIEW3D, nullptr);

  /* Developer Debug overlay */

  prop = RNA_def_property(srna, "use_debug_freeze_view_culling", PROP_BOOLEAN, PROP_NONE);
  RNA_def_property_boolean_sdna(prop, nullptr, "debug_flag", V3D_DEBUG_FREEZE_CULLING);
  RNA_def_property_ui_text(prop, "Freeze Culling", "Freeze view culling bounds");
  RNA_def_property_update(prop, NC_SPACE | ND_SPACE_VIEW3D, nullptr);
}

static void rna_def_space_view3d(BlenderRNA *brna)
{
  StructRNA *srna;
  PropertyRNA *prop;

  static const EnumPropertyItem rv3d_persp_items[] = {
      {RV3D_PERSP, "PERSP", 0, "Perspective", ""},
      {RV3D_ORTHO, "ORTHO", 0, "Orthographic", ""},
      {RV3D_CAMOB, "CAMERA", 0, "Camera", ""},
      {0, nullptr, 0, nullptr, nullptr},
  };

  static const EnumPropertyItem bundle_drawtype_items[] = {
      {OB_PLAINAXES, "PLAIN_AXES", 0, "Plain Axes", ""},
      {OB_ARROWS, "ARROWS", 0, "Arrows", ""},
      {OB_SINGLE_ARROW, "SINGLE_ARROW", 0, "Single Arrow", ""},
      {OB_CIRCLE, "CIRCLE", 0, "Circle", ""},
      {OB_CUBE, "CUBE", 0, "Cube", ""},
      {OB_EMPTY_SPHERE, "SPHERE", 0, "Sphere", ""},
      {OB_EMPTY_CONE, "CONE", 0, "Cone", ""},
      {0, nullptr, 0, nullptr, nullptr},
  };

  srna = RNA_def_struct(brna, "SpaceView3D", "Space");
  RNA_def_struct_sdna(srna, "View3D");
  RNA_def_struct_ui_text(srna, "3D View Space", "3D View space data");

  rna_def_space_generic_show_region_toggles(srna,
                                            ((1 << RGN_TYPE_TOOL_HEADER) | (1 << RGN_TYPE_TOOLS) |
                                             (1 << RGN_TYPE_UI) | (1 << RGN_TYPE_HUD) |
                                             (1 << RGN_TYPE_ASSET_SHELF)));

  prop = RNA_def_property(srna, "camera", PROP_POINTER, PROP_NONE);
  RNA_def_property_flag(prop, PROP_EDITABLE);
  RNA_def_property_pointer_sdna(prop, nullptr, "camera");
  RNA_def_property_ui_text(
      prop,
      "Camera",
      "Active camera used in this view (when unlocked from the scene's active camera)");
  RNA_def_property_update(prop, NC_SPACE | ND_SPACE_VIEW3D, "rna_SpaceView3D_camera_update");

  /* render border */
  prop = RNA_def_property(srna, "use_render_border", PROP_BOOLEAN, PROP_NONE);
  RNA_def_property_boolean_sdna(prop, nullptr, "flag2", V3D_RENDER_BORDER);
  RNA_def_property_clear_flag(prop, PROP_ANIMATABLE);
  RNA_def_property_ui_text(prop,
                           "Render Region",
                           "Use a region within the frame size for rendered viewport "
                           "(when not viewing through the camera)");
  RNA_def_property_update(prop, NC_SPACE | ND_SPACE_VIEW3D, nullptr);

  prop = RNA_def_property(srna, "render_border_min_x", PROP_FLOAT, PROP_NONE);
  RNA_def_property_float_sdna(prop, nullptr, "render_border.xmin");
  RNA_def_property_range(prop, 0.0f, 1.0f);
  RNA_def_property_ui_text(prop, "Region Minimum X", "Minimum X value for the render region");
  RNA_def_property_update(prop, NC_SPACE | ND_SPACE_VIEW3D, nullptr);

  prop = RNA_def_property(srna, "render_border_min_y", PROP_FLOAT, PROP_NONE);
  RNA_def_property_float_sdna(prop, nullptr, "render_border.ymin");
  RNA_def_property_range(prop, 0.0f, 1.0f);
  RNA_def_property_ui_text(prop, "Region Minimum Y", "Minimum Y value for the render region");
  RNA_def_property_update(prop, NC_SPACE | ND_SPACE_VIEW3D, nullptr);

  prop = RNA_def_property(srna, "render_border_max_x", PROP_FLOAT, PROP_NONE);
  RNA_def_property_float_sdna(prop, nullptr, "render_border.xmax");
  RNA_def_property_range(prop, 0.0f, 1.0f);
  RNA_def_property_ui_text(prop, "Region Maximum X", "Maximum X value for the render region");
  RNA_def_property_update(prop, NC_SPACE | ND_SPACE_VIEW3D, nullptr);

  prop = RNA_def_property(srna, "render_border_max_y", PROP_FLOAT, PROP_NONE);
  RNA_def_property_float_sdna(prop, nullptr, "render_border.ymax");
  RNA_def_property_range(prop, 0.0f, 1.0f);
  RNA_def_property_ui_text(prop, "Region Maximum Y", "Maximum Y value for the render region");
  RNA_def_property_update(prop, NC_SPACE | ND_SPACE_VIEW3D, nullptr);

  prop = RNA_def_property(srna, "lock_object", PROP_POINTER, PROP_NONE);
  RNA_def_property_flag(prop, PROP_EDITABLE);
  RNA_def_property_pointer_sdna(prop, nullptr, "ob_center");
  RNA_def_property_ui_text(
      prop, "Lock to Object", "3D View center is locked to this object's position");
  RNA_def_property_update(prop, NC_SPACE | ND_SPACE_VIEW3D, nullptr);

  prop = RNA_def_property(srna, "lock_bone", PROP_STRING, PROP_NONE);
  RNA_def_property_string_sdna(prop, nullptr, "ob_center_bone");
  RNA_def_property_ui_text(
      prop, "Lock to Bone", "3D View center is locked to this bone's position");
  RNA_def_property_update(prop, NC_SPACE | ND_SPACE_VIEW3D, nullptr);

  prop = RNA_def_property(srna, "lock_cursor", PROP_BOOLEAN, PROP_NONE);
  RNA_def_property_boolean_sdna(prop, nullptr, "ob_center_cursor", 1);
  RNA_def_property_ui_text(
      prop, "Lock to Cursor", "3D View center is locked to the cursor's position");
  RNA_def_property_update(prop, NC_SPACE | ND_SPACE_VIEW3D, nullptr);

  prop = RNA_def_property(srna, "local_view", PROP_POINTER, PROP_NONE);
  RNA_def_property_pointer_sdna(prop, nullptr, "localvd");
  RNA_def_property_ui_text(
      prop,
      "Local View",
      "Display an isolated subset of objects, apart from the scene visibility");

  prop = RNA_def_property(srna, "lens", PROP_FLOAT, PROP_UNIT_CAMERA);
  RNA_def_property_float_sdna(prop, nullptr, "lens");
  RNA_def_property_ui_text(prop, "Lens", "Viewport lens angle");
  RNA_def_property_range(prop, 1.0f, 250.0f);
  RNA_def_property_update(prop, NC_SPACE | ND_SPACE_VIEW3D, nullptr);

  prop = RNA_def_property(srna, "clip_start", PROP_FLOAT, PROP_DISTANCE);
  RNA_def_property_range(prop, 1e-6f, FLT_MAX);
  RNA_def_property_ui_range(prop, 0.001f, FLT_MAX, 10, 3);
  RNA_def_property_ui_text(
      prop, "Clip Start", "3D View near clipping distance (perspective view only)");
  RNA_def_property_update(prop, NC_SPACE | ND_SPACE_VIEW3D, nullptr);

  prop = RNA_def_property(srna, "clip_end", PROP_FLOAT, PROP_DISTANCE);
  RNA_def_property_range(prop, 1e-6f, FLT_MAX);
  RNA_def_property_ui_range(prop, 0.001f, FLT_MAX, 10, 3);
  RNA_def_property_ui_text(prop, "Clip End", "3D View far clipping distance");
  RNA_def_property_update(prop, NC_SPACE | ND_SPACE_VIEW3D, nullptr);

  prop = RNA_def_property(srna, "lock_camera", PROP_BOOLEAN, PROP_NONE);
  RNA_def_property_boolean_sdna(prop, nullptr, "flag2", V3D_LOCK_CAMERA);
  RNA_def_property_ui_text(
      prop, "Lock Camera to View", "Enable view navigation within the camera view");
  RNA_def_property_update(prop, NC_SPACE | ND_SPACE_VIEW3D, nullptr);

  prop = RNA_def_property(srna, "show_gizmo", PROP_BOOLEAN, PROP_NONE);
  RNA_def_property_boolean_negative_sdna(prop, nullptr, "gizmo_flag", V3D_GIZMO_HIDE);
  RNA_def_property_ui_text(prop, "Show Gizmo", "Show gizmos of all types");
  RNA_def_property_update(prop, NC_SPACE | ND_SPACE_VIEW3D, nullptr);

  prop = RNA_def_property(srna, "show_gizmo_navigate", PROP_BOOLEAN, PROP_NONE);
  RNA_def_property_boolean_negative_sdna(prop, nullptr, "gizmo_flag", V3D_GIZMO_HIDE_NAVIGATE);
  RNA_def_property_ui_text(prop, "Navigate Gizmo", "Viewport navigation gizmo");
  RNA_def_property_update(prop, NC_SPACE | ND_SPACE_VIEW3D, nullptr);

  prop = RNA_def_property(srna, "show_gizmo_context", PROP_BOOLEAN, PROP_NONE);
  RNA_def_property_boolean_negative_sdna(prop, nullptr, "gizmo_flag", V3D_GIZMO_HIDE_CONTEXT);
  RNA_def_property_ui_text(prop, "Context Gizmo", "Context sensitive gizmos for the active item");
  RNA_def_property_update(prop, NC_SPACE | ND_SPACE_VIEW3D, nullptr);

  prop = RNA_def_property(srna, "show_gizmo_modifier", PROP_BOOLEAN, PROP_NONE);
  RNA_def_property_boolean_negative_sdna(prop, nullptr, "gizmo_flag", V3D_GIZMO_HIDE_MODIFIER);
  RNA_def_property_ui_text(prop, "Modifier Gizmo", "Gizmos for the active modifier");
  RNA_def_property_update(prop, NC_SPACE | ND_SPACE_VIEW3D, nullptr);

  prop = RNA_def_property(srna, "show_gizmo_tool", PROP_BOOLEAN, PROP_NONE);
  RNA_def_property_boolean_negative_sdna(prop, nullptr, "gizmo_flag", V3D_GIZMO_HIDE_TOOL);
  RNA_def_property_ui_text(prop, "Tool Gizmo", "Active tool gizmo");
  RNA_def_property_update(prop, NC_SPACE | ND_SPACE_VIEW3D, nullptr);

  /* Per object type gizmo display flags. */

  prop = RNA_def_property(srna, "show_gizmo_object_translate", PROP_BOOLEAN, PROP_NONE);
  RNA_def_property_boolean_sdna(
      prop, nullptr, "gizmo_show_object", V3D_GIZMO_SHOW_OBJECT_TRANSLATE);
  RNA_def_property_ui_text(prop, "Show Object Location", "Gizmo to adjust location");
  RNA_def_property_update(prop, NC_SPACE | ND_SPACE_VIEW3D, nullptr);

  prop = RNA_def_property(srna, "show_gizmo_object_rotate", PROP_BOOLEAN, PROP_NONE);
  RNA_def_property_boolean_sdna(prop, nullptr, "gizmo_show_object", V3D_GIZMO_SHOW_OBJECT_ROTATE);
  RNA_def_property_ui_text(prop, "Show Object Rotation", "Gizmo to adjust rotation");
  RNA_def_property_update(prop, NC_SPACE | ND_SPACE_VIEW3D, nullptr);

  prop = RNA_def_property(srna, "show_gizmo_object_scale", PROP_BOOLEAN, PROP_NONE);
  RNA_def_property_boolean_sdna(prop, nullptr, "gizmo_show_object", V3D_GIZMO_SHOW_OBJECT_SCALE);
  RNA_def_property_ui_text(prop, "Show Object Scale", "Gizmo to adjust scale");
  RNA_def_property_update(prop, NC_SPACE | ND_SPACE_VIEW3D, nullptr);

  /* Empty Object Data. */
  prop = RNA_def_property(srna, "show_gizmo_empty_image", PROP_BOOLEAN, PROP_NONE);
  RNA_def_property_boolean_sdna(prop, nullptr, "gizmo_show_empty", V3D_GIZMO_SHOW_EMPTY_IMAGE);
  RNA_def_property_ui_text(prop, "Show Empty Image", "Gizmo to adjust image size and position");
  RNA_def_property_update(prop, NC_SPACE | ND_SPACE_VIEW3D, nullptr);

  prop = RNA_def_property(srna, "show_gizmo_empty_force_field", PROP_BOOLEAN, PROP_NONE);
  RNA_def_property_boolean_sdna(
      prop, nullptr, "gizmo_show_empty", V3D_GIZMO_SHOW_EMPTY_FORCE_FIELD);
  RNA_def_property_ui_text(prop, "Show Empty Force Field", "Gizmo to adjust the force field");
  RNA_def_property_update(prop, NC_SPACE | ND_SPACE_VIEW3D, nullptr);

  /* Light Object Data. */
  prop = RNA_def_property(srna, "show_gizmo_light_size", PROP_BOOLEAN, PROP_NONE);
  RNA_def_property_boolean_sdna(prop, nullptr, "gizmo_show_light", V3D_GIZMO_SHOW_LIGHT_SIZE);
  RNA_def_property_ui_text(prop, "Show Light Size", "Gizmo to adjust spot and area size");
  RNA_def_property_update(prop, NC_SPACE | ND_SPACE_VIEW3D, nullptr);

  prop = RNA_def_property(srna, "show_gizmo_light_look_at", PROP_BOOLEAN, PROP_NONE);
  RNA_def_property_boolean_sdna(prop, nullptr, "gizmo_show_light", V3D_GIZMO_SHOW_LIGHT_LOOK_AT);
  RNA_def_property_ui_text(
      prop, "Show Light Look-At", "Gizmo to adjust the direction of the light");
  RNA_def_property_update(prop, NC_SPACE | ND_SPACE_VIEW3D, nullptr);

  /* Camera Object Data. */
  prop = RNA_def_property(srna, "show_gizmo_camera_lens", PROP_BOOLEAN, PROP_NONE);
  RNA_def_property_boolean_sdna(prop, nullptr, "gizmo_show_camera", V3D_GIZMO_SHOW_CAMERA_LENS);
  RNA_def_property_ui_text(
      prop, "Show Camera Lens", "Gizmo to adjust camera focal length or orthographic scale");
  RNA_def_property_update(prop, NC_SPACE | ND_SPACE_VIEW3D, nullptr);

  prop = RNA_def_property(srna, "show_gizmo_camera_dof_distance", PROP_BOOLEAN, PROP_NONE);
  RNA_def_property_boolean_sdna(
      prop, nullptr, "gizmo_show_camera", V3D_GIZMO_SHOW_CAMERA_DOF_DIST);
  RNA_def_property_ui_text(prop,
                           "Show Camera Focus Distance",
                           "Gizmo to adjust camera focus distance "
                           "(depends on limits display)");
  RNA_def_property_update(prop, NC_SPACE | ND_SPACE_VIEW3D, nullptr);

  prop = RNA_def_property(srna, "use_local_camera", PROP_BOOLEAN, PROP_NONE);
  RNA_def_property_boolean_negative_sdna(prop, nullptr, "scenelock", 1);
  RNA_def_property_boolean_funcs(prop, nullptr, "rna_SpaceView3D_use_local_camera_set");
  RNA_def_property_ui_text(prop,
                           "Use Local Camera",
                           "Use a local camera in this view, rather than scene's active camera");
  RNA_def_property_update(prop, NC_SPACE | ND_SPACE_VIEW3D, nullptr);

  /*bfa - the toolshelf tabs*/
  prop = RNA_def_property(srna, "show_toolshelf_tabs", PROP_BOOLEAN, PROP_NONE);
  RNA_def_property_boolean_negative_sdna(prop, nullptr, "flag2", V3D_SHOW_TOOLSHELF_TABS);
  RNA_def_property_ui_text(prop, "Toolshelf Tabs", "Show tabs in the toolbar");
  RNA_def_property_update(prop, NC_SPACE | ND_SPACE_VIEW3D, "rna_SpaceView3D_show_toolshelf_tabs_update");

  prop = RNA_def_property(srna, "region_3d", PROP_POINTER, PROP_NONE);
  RNA_def_property_struct_type(prop, "RegionView3D");
  RNA_def_property_pointer_funcs(prop, "rna_SpaceView3D_region_3d_get", nullptr, nullptr, nullptr);
  RNA_def_property_ui_text(
      prop,
      "3D Region",
      "3D region for this space. When the space is in quad view, the camera region");

  prop = RNA_def_property(srna, "region_quadviews", PROP_COLLECTION, PROP_NONE);
  RNA_def_property_struct_type(prop, "RegionView3D");
  RNA_def_property_collection_funcs(prop,
                                    "rna_SpaceView3D_region_quadviews_begin",
                                    "rna_iterator_listbase_next",
                                    "rna_iterator_listbase_end",
                                    "rna_SpaceView3D_region_quadviews_get",
                                    nullptr,
                                    nullptr,
                                    nullptr,
                                    nullptr);
  RNA_def_property_ui_text(prop,
                           "Quad View Regions",
                           "3D regions (the third one defines quad view settings, "
                           "the fourth one is same as 'region_3d')");

  prop = RNA_def_property(srna, "show_reconstruction", PROP_BOOLEAN, PROP_NONE);
  RNA_def_property_boolean_sdna(prop, nullptr, "flag2", V3D_SHOW_RECONSTRUCTION);
  RNA_def_property_ui_text(
      prop, "Show Reconstruction", "Display reconstruction data from active movie clip");
  RNA_def_property_update(prop, NC_SPACE | ND_SPACE_VIEW3D, nullptr);

  prop = RNA_def_property(srna, "tracks_display_size", PROP_FLOAT, PROP_NONE);
  RNA_def_property_range(prop, 0.0, FLT_MAX);
  RNA_def_property_ui_range(prop, 0, 5, 1, 3);
  RNA_def_property_float_sdna(prop, nullptr, "bundle_size");
  RNA_def_property_ui_text(prop, "Tracks Size", "Display size of tracks from reconstructed data");
  RNA_def_property_update(prop, NC_SPACE | ND_SPACE_VIEW3D, nullptr);

  prop = RNA_def_property(srna, "tracks_display_type", PROP_ENUM, PROP_NONE);
  RNA_def_property_enum_sdna(prop, nullptr, "bundle_drawtype");
  RNA_def_property_enum_items(prop, bundle_drawtype_items);
  RNA_def_property_ui_text(prop, "Tracks Display Type", "Viewport display style for tracks");
  RNA_def_property_update(prop, NC_SPACE | ND_SPACE_VIEW3D, nullptr);

  prop = RNA_def_property(srna, "show_camera_path", PROP_BOOLEAN, PROP_NONE);
  RNA_def_property_boolean_sdna(prop, nullptr, "flag2", V3D_SHOW_CAMERAPATH);
  RNA_def_property_ui_text(prop, "Show Camera Path", "Show reconstructed camera path");
  RNA_def_property_update(prop, NC_SPACE | ND_SPACE_VIEW3D, nullptr);

  prop = RNA_def_property(srna, "show_bundle_names", PROP_BOOLEAN, PROP_NONE);
  RNA_def_property_boolean_sdna(prop, nullptr, "flag2", V3D_SHOW_BUNDLENAME);
  RNA_def_property_ui_text(
      prop, "Show 3D Marker Names", "Show names for reconstructed tracks objects");
  RNA_def_property_update(prop, NC_SPACE | ND_SPACE_VIEW3D, nullptr);

  prop = RNA_def_property(srna, "use_local_collections", PROP_BOOLEAN, PROP_NONE);
  RNA_def_property_boolean_sdna(prop, nullptr, "flag", V3D_LOCAL_COLLECTIONS);
  RNA_def_property_ui_text(
      prop, "Local Collections", "Display a different set of collections in this viewport");
  RNA_def_property_flag(prop, PROP_CONTEXT_UPDATE);
  RNA_def_property_update(
      prop, NC_SPACE | ND_SPACE_VIEW3D, "rna_SpaceView3D_use_local_collections_update");

  /* Stereo Settings */
  prop = RNA_def_property(srna, "stereo_3d_eye", PROP_ENUM, PROP_NONE);
  RNA_def_property_enum_sdna(prop, nullptr, "multiview_eye");
  RNA_def_property_enum_items(prop, stereo3d_eye_items);
  RNA_def_property_enum_funcs(prop, nullptr, nullptr, "rna_SpaceView3D_stereo3d_camera_itemf");
  RNA_def_property_ui_text(prop, "Stereo Eye", "Current stereo eye being displayed");
  RNA_def_property_clear_flag(prop, PROP_EDITABLE);

  prop = RNA_def_property(srna, "stereo_3d_camera", PROP_ENUM, PROP_NONE);
  RNA_def_property_enum_sdna(prop, nullptr, "stereo3d_camera");
  RNA_def_property_enum_items(prop, stereo3d_camera_items);
  RNA_def_property_enum_funcs(prop, nullptr, nullptr, "rna_SpaceView3D_stereo3d_camera_itemf");
  RNA_def_property_ui_text(prop, "Camera", "");
  RNA_def_property_update(prop, NC_SPACE | ND_SPACE_VIEW3D, nullptr);

  prop = RNA_def_property(srna, "show_stereo_3d_cameras", PROP_BOOLEAN, PROP_NONE);
  RNA_def_property_boolean_sdna(prop, nullptr, "stereo3d_flag", V3D_S3D_DISPCAMERAS);
  RNA_def_property_ui_text(prop, "Cameras", "Show the left and right cameras");
  RNA_def_property_update(prop, NC_SPACE | ND_SPACE_VIEW3D, nullptr);

  prop = RNA_def_property(srna, "show_stereo_3d_convergence_plane", PROP_BOOLEAN, PROP_NONE);
  RNA_def_property_boolean_sdna(prop, nullptr, "stereo3d_flag", V3D_S3D_DISPPLANE);
  RNA_def_property_ui_text(prop, "Plane", "Show the stereo 3D convergence plane");
  RNA_def_property_update(prop, NC_SPACE | ND_SPACE_VIEW3D, nullptr);

  prop = RNA_def_property(srna, "stereo_3d_convergence_plane_alpha", PROP_FLOAT, PROP_FACTOR);
  RNA_def_property_float_sdna(prop, nullptr, "stereo3d_convergence_alpha");
  RNA_def_property_ui_text(prop, "Plane Alpha", "Opacity (alpha) of the convergence plane");
  RNA_def_property_update(prop, NC_SPACE | ND_SPACE_VIEW3D, nullptr);

  prop = RNA_def_property(srna, "show_stereo_3d_volume", PROP_BOOLEAN, PROP_NONE);
  RNA_def_property_boolean_sdna(prop, nullptr, "stereo3d_flag", V3D_S3D_DISPVOLUME);
  RNA_def_property_ui_text(prop, "Volume", "Show the stereo 3D frustum volume");
  RNA_def_property_update(prop, NC_SPACE | ND_SPACE_VIEW3D, nullptr);

  prop = RNA_def_property(srna, "stereo_3d_volume_alpha", PROP_FLOAT, PROP_FACTOR);
  RNA_def_property_float_sdna(prop, nullptr, "stereo3d_volume_alpha");
  RNA_def_property_ui_text(prop, "Volume Alpha", "Opacity (alpha) of the cameras' frustum volume");
  RNA_def_property_update(prop, NC_SPACE | ND_SPACE_VIEW3D, nullptr);

  prop = RNA_def_property(srna, "mirror_xr_session", PROP_BOOLEAN, PROP_NONE);
  RNA_def_property_boolean_sdna(prop, nullptr, "flag", V3D_XR_SESSION_MIRROR);
  RNA_def_property_ui_text(
      prop,
      "Mirror VR Session",
      "Synchronize the viewer perspective of virtual reality sessions with this 3D viewport");
  RNA_def_property_update(
      prop, NC_SPACE | ND_SPACE_VIEW3D, "rna_SpaceView3D_mirror_xr_session_update");

  rna_def_object_type_visibility_flags_common(srna,
                                              NC_SPACE | ND_SPACE_VIEW3D | NS_VIEW3D_SHADING,
                                              "rna_SpaceView3D_object_type_visibility_update");

  /* Helper for drawing the icon. */
  prop = RNA_def_property(srna, "icon_from_show_object_viewport", PROP_INT, PROP_NONE);
  RNA_def_property_int_funcs(
      prop, "rna_SpaceView3D_icon_from_show_object_viewport_get", nullptr, nullptr);
  RNA_def_property_clear_flag(prop, PROP_EDITABLE);
  RNA_def_property_ui_text(prop, "Visibility Icon", "");

  prop = RNA_def_property(srna, "show_viewer", PROP_BOOLEAN, PROP_NONE);
  RNA_def_property_boolean_sdna(prop, nullptr, "flag2", V3D_SHOW_VIEWER);
  RNA_def_property_ui_text(prop, "Show Viewer", "Display non-final geometry from viewer nodes");
  RNA_def_property_update(prop, NC_SPACE | ND_SPACE_VIEW3D | NS_VIEW3D_SHADING, nullptr);

  /* Nested Structs */
  prop = RNA_def_property(srna, "shading", PROP_POINTER, PROP_NONE);
  RNA_def_property_flag(prop, PROP_NEVER_NULL);
  RNA_def_property_struct_type(prop, "View3DShading");
  RNA_def_property_ui_text(prop, "Shading Settings", "Settings for shading in the 3D viewport");

  prop = RNA_def_property(srna, "overlay", PROP_POINTER, PROP_NONE);
  RNA_def_property_flag(prop, PROP_NEVER_NULL);
  RNA_def_property_struct_type(prop, "View3DOverlay");
  RNA_def_property_pointer_funcs(prop, "rna_SpaceView3D_overlay_get", nullptr, nullptr, nullptr);
  RNA_def_property_ui_text(
      prop, "Overlay Settings", "Settings for display of overlays in the 3D viewport");

  rna_def_space_view3d_shading(brna);
  rna_def_space_view3d_overlay(brna);

  /* *** Animated *** */
  RNA_define_animate_sdna(true);
  /* region */

  srna = RNA_def_struct(brna, "RegionView3D", nullptr);
  RNA_def_struct_sdna(srna, "RegionView3D");
  RNA_def_struct_ui_text(srna, "3D View Region", "3D View region data");

  prop = RNA_def_property(srna, "lock_rotation", PROP_BOOLEAN, PROP_NONE);
  RNA_def_property_boolean_sdna(prop, nullptr, "viewlock", RV3D_LOCK_ROTATION);
  RNA_def_property_ui_text(prop, "Lock Rotation", "Lock view rotation in side views");
  RNA_def_property_update(prop, NC_SPACE | ND_SPACE_VIEW3D, "rna_RegionView3D_quadview_update");

  prop = RNA_def_property(srna, "show_sync_view", PROP_BOOLEAN, PROP_NONE);
  RNA_def_property_boolean_sdna(prop, nullptr, "viewlock", RV3D_BOXVIEW);
  RNA_def_property_ui_text(prop, "Sync Zoom/Pan", "Sync view position between side views");
  RNA_def_property_update(prop, NC_SPACE | ND_SPACE_VIEW3D, "rna_RegionView3D_quadview_update");

  prop = RNA_def_property(srna, "use_box_clip", PROP_BOOLEAN, PROP_NONE);
  RNA_def_property_boolean_sdna(prop, nullptr, "viewlock", RV3D_BOXCLIP);
  RNA_def_property_ui_text(
      prop, "Clip Contents", "Clip view contents based on what is visible in other side views");
  RNA_def_property_update(
      prop, NC_SPACE | ND_SPACE_VIEW3D, "rna_RegionView3D_quadview_clip_update");

  prop = RNA_def_property(srna, "perspective_matrix", PROP_FLOAT, PROP_MATRIX);
  RNA_def_property_float_sdna(prop, nullptr, "persmat");
  RNA_def_property_clear_flag(
      prop, PROP_EDITABLE); /* XXX: for now, it's too risky for users to do this */
  RNA_def_property_multi_array(prop, 2, rna_matrix_dimsize_4x4);
  RNA_def_property_ui_text(
      prop, "Perspective Matrix", "Current perspective matrix (``window_matrix * view_matrix``)");

  prop = RNA_def_property(srna, "window_matrix", PROP_FLOAT, PROP_MATRIX);
  RNA_def_property_float_sdna(prop, nullptr, "winmat");
  RNA_def_property_clear_flag(prop, PROP_EDITABLE);
  RNA_def_property_multi_array(prop, 2, rna_matrix_dimsize_4x4);
  RNA_def_property_ui_text(prop, "Window Matrix", "Current window matrix");

  prop = RNA_def_property(srna, "view_matrix", PROP_FLOAT, PROP_MATRIX);
  RNA_def_property_float_sdna(prop, nullptr, "viewmat");
  RNA_def_property_multi_array(prop, 2, rna_matrix_dimsize_4x4);
  RNA_def_property_float_funcs(prop, nullptr, "rna_RegionView3D_view_matrix_set", nullptr);
  RNA_def_property_ui_text(prop, "View Matrix", "Current view matrix");
  RNA_def_property_update(prop, NC_SPACE | ND_SPACE_VIEW3D, nullptr);

  prop = RNA_def_property(srna, "view_perspective", PROP_ENUM, PROP_NONE);
  RNA_def_property_enum_sdna(prop, nullptr, "persp");
  RNA_def_property_enum_items(prop, rv3d_persp_items);
  RNA_def_property_ui_text(prop, "Perspective", "View Perspective");
  RNA_def_property_update(prop, NC_SPACE | ND_SPACE_VIEW3D, nullptr);

  prop = RNA_def_property(srna, "is_perspective", PROP_BOOLEAN, PROP_NONE);
  RNA_def_property_boolean_sdna(prop, nullptr, "is_persp", 1);
  RNA_def_property_ui_text(prop, "Is Perspective", "");
  RNA_def_property_flag(prop, PROP_EDITABLE);

  /* WARNING: Using "orthographic" in this name isn't correct and could be changed. */
  prop = RNA_def_property(srna, "is_orthographic_side_view", PROP_BOOLEAN, PROP_NONE);
  RNA_def_property_boolean_sdna(prop, nullptr, "view", 0);
  RNA_def_property_boolean_funcs(prop,
                                 "rna_RegionView3D_is_orthographic_side_view_get",
                                 "rna_RegionView3D_is_orthographic_side_view_set");
  RNA_def_property_ui_text(
      prop,
      "Is Axis Aligned",
      "Whether the current view is aligned to an axis "
      "(does not check whether the view is orthographic, use \"is_perspective\" for that). "
      "Setting this will rotate the view to the closest axis");

  /* This isn't directly accessible from the UI, only an operator. */
  prop = RNA_def_property(srna, "use_clip_planes", PROP_BOOLEAN, PROP_NONE);
  RNA_def_property_boolean_sdna(prop, nullptr, "rflag", RV3D_CLIPPING);
  RNA_def_property_ui_text(prop, "Use Clip Planes", "");

  const int default_value[] = {6, 4};
  prop = RNA_def_property(srna, "clip_planes", PROP_FLOAT, PROP_NONE);
  RNA_def_property_float_sdna(prop, nullptr, "clip");
  RNA_def_property_multi_array(prop, 2, default_value);
  RNA_def_property_ui_text(prop, "Clip Planes", "");

  prop = RNA_def_property(srna, "view_location", PROP_FLOAT, PROP_TRANSLATION);
#  if 0
  RNA_def_property_float_sdna(prop, nullptr, "ofs"); /* can't use because it's negated */
#  else
  RNA_def_property_array(prop, 3);
  RNA_def_property_float_funcs(
      prop, "rna_RegionView3D_view_location_get", "rna_RegionView3D_view_location_set", nullptr);
#  endif
  RNA_def_property_ui_text(prop, "View Location", "View pivot location");
  RNA_def_property_ui_range(prop, -10000.0, 10000.0, 10, RNA_TRANSLATION_PREC_DEFAULT);
  RNA_def_property_update(prop, NC_WINDOW, nullptr);

  prop = RNA_def_property(
      srna, "view_rotation", PROP_FLOAT, PROP_QUATERNION); /* can't use because it's inverted */
#  if 0
  RNA_def_property_float_sdna(prop, nullptr, "viewquat");
#  else
  RNA_def_property_array(prop, 4);
  RNA_def_property_float_funcs(
      prop, "rna_RegionView3D_view_rotation_get", "rna_RegionView3D_view_rotation_set", nullptr);
#  endif
  RNA_def_property_ui_text(prop, "View Rotation", "Rotation in quaternions (keep normalized)");
  RNA_def_property_update(prop, NC_SPACE | ND_SPACE_VIEW3D, nullptr);

  /* not sure we need rna access to these but adding anyway */
  prop = RNA_def_property(srna, "view_distance", PROP_FLOAT, PROP_UNSIGNED);
  RNA_def_property_float_sdna(prop, nullptr, "dist");
  RNA_def_property_ui_text(prop, "Distance", "Distance to the view location");
  RNA_def_property_update(prop, NC_SPACE | ND_SPACE_VIEW3D, nullptr);

  prop = RNA_def_property(srna, "view_camera_zoom", PROP_FLOAT, PROP_UNSIGNED);
  RNA_def_property_float_sdna(prop, nullptr, "camzoom");
  RNA_def_property_ui_text(prop, "Camera Zoom", "Zoom factor in camera view");
  RNA_def_property_range(prop, RV3D_CAMZOOM_MIN, RV3D_CAMZOOM_MAX);
  RNA_def_property_update(prop, NC_SPACE | ND_SPACE_VIEW3D, nullptr);

  prop = RNA_def_property(srna, "view_camera_offset", PROP_FLOAT, PROP_NONE);
  RNA_def_property_float_sdna(prop, nullptr, "camdx");
  RNA_def_property_array(prop, 2);
  RNA_def_property_ui_text(prop, "Camera Offset", "View shift in camera view");
  RNA_def_property_update(prop, NC_SPACE | ND_SPACE_VIEW3D, nullptr);

  RNA_api_region_view3d(srna);
}

static void rna_def_space_properties_filter(StructRNA *srna)
{
  /* Order must follow `buttons_context_items`. */
  constexpr std::array<blender::StringRefNull, BCONTEXT_TOT> filter_items = {
      /*BFA - Tool tab should is hidden */
      "show_properties_tool",
      "show_properties_scene",
      "show_properties_render",
      "show_properties_output",
      "show_properties_view_layer",
      "show_properties_world",
      "show_properties_collection",
      "show_properties_object",
      "show_properties_constraints",
      "show_properties_modifiers",
      "show_properties_data",
      "show_properties_bone",
      "show_properties_bone_constraints",
      "show_properties_material",
      "show_properties_texture",
      "show_properties_particles",
      "show_properties_physics",
      "show_properties_effects",
      "show_properties_strip",
      "show_properties_strip_modifier",
  };

  for (const int i : blender::IndexRange(BCONTEXT_TOT)) {
    EnumPropertyItem item = buttons_context_items[i];
    const int value = (1 << item.value);
    blender::StringRefNull prop_name = filter_items[i];

    PropertyRNA *prop = RNA_def_property(srna, prop_name.c_str(), PROP_BOOLEAN, PROP_NONE);
    RNA_def_property_boolean_sdna(prop, nullptr, "visible_tabs", value);
    RNA_def_property_ui_text(prop, item.name, "");
    RNA_def_property_update(
        prop, NC_SPACE | ND_SPACE_PROPERTIES, "rna_SpaceProperties_context_update");
  }
}

static void rna_def_space_properties(BlenderRNA *brna)
{
  StructRNA *srna;
  PropertyRNA *prop;

  static const EnumPropertyItem tab_sync_items[] = {
      {PROPERTIES_SYNC_ALWAYS,
       "ALWAYS",
       0,
       "Always",
       "Always change tabs when clicking an icon in an outliner"},
      {PROPERTIES_SYNC_NEVER,
       "NEVER",
       0,
       "Never",
       "Never change tabs when clicking an icon in an outliner"},
      {PROPERTIES_SYNC_AUTO,
       "AUTO",
       0,
       "Auto",
       "Change tabs only when this editor shares a border with an outliner"},
      {0, nullptr, 0, nullptr, nullptr},
  };

  srna = RNA_def_struct(brna, "SpaceProperties", "Space");
  RNA_def_struct_sdna(srna, "SpaceProperties");
  RNA_def_struct_ui_text(srna, "Properties Space", "Properties space data");

  prop = RNA_def_property(srna, "context", PROP_ENUM, PROP_NONE);
  RNA_def_property_enum_sdna(prop, nullptr, "mainb");
  RNA_def_property_enum_items(prop, buttons_context_items);
  RNA_def_property_enum_funcs(
      prop, nullptr, "rna_SpaceProperties_context_set", "rna_SpaceProperties_context_itemf");
  RNA_def_property_ui_text(prop, "", "");
  RNA_def_property_translation_context(prop, BLT_I18NCONTEXT_ID_ID);
  RNA_def_property_update(
      prop, NC_SPACE | ND_SPACE_PROPERTIES, "rna_SpaceProperties_context_update");

  rna_def_space_properties_filter(srna);

  /* pinned data */
  prop = RNA_def_property(srna, "pin_id", PROP_POINTER, PROP_NONE);
  RNA_def_property_pointer_sdna(prop, nullptr, "pinid");
  RNA_def_property_struct_type(prop, "ID");
  RNA_def_property_pointer_funcs(
      prop, nullptr, nullptr, "rna_SpaceProperties_pin_id_typef", nullptr);
  RNA_def_property_flag(prop, PROP_EDITABLE | PROP_NEVER_UNLINK);
  RNA_def_property_clear_flag(prop, PROP_ID_REFCOUNT);
  RNA_def_property_update(
      prop, NC_SPACE | ND_SPACE_PROPERTIES, "rna_SpaceProperties_pin_id_update");

  prop = RNA_def_property(srna, "use_pin_id", PROP_BOOLEAN, PROP_NONE);
  RNA_def_property_boolean_sdna(prop, nullptr, "flag", SB_PIN_CONTEXT);
  RNA_def_property_ui_text(prop, "Pin ID", "Use the pinned context");

  /* Property search. */

  prop = RNA_def_property(srna, "tab_search_results", PROP_BOOLEAN, PROP_NONE);
  RNA_def_property_array(prop, 0); /* Dynamic length, see next line. */
  RNA_def_property_flag(prop, PROP_DYNAMIC);
  RNA_def_property_clear_flag(prop, PROP_EDITABLE);
  RNA_def_property_boolean_funcs(prop, "rna_SpaceProperties_tab_search_results_get", nullptr);
  RNA_def_property_dynamic_array_funcs(prop, "rna_SpaceProperties_tab_search_results_getlength");
  RNA_def_property_ui_text(
      prop, "Tab Search Results", "Whether or not each visible tab has a search result");

  prop = RNA_def_property(srna, "search_filter", PROP_STRING, PROP_NONE);
  /* The search filter is stored in the property editor's runtime which
   * is only defined in an internal header, so use the getter / setter here. */
  RNA_def_property_string_funcs(prop,
                                "rna_SpaceProperties_search_filter_get",
                                "rna_SpaceProperties_search_filter_length",
                                "rna_SpaceProperties_search_filter_set");
  RNA_def_property_ui_text(
      prop,
      "Display Filter",
      "Live search by filtering entries by string. Press CTRL+F to quick search"); /*BFA - Tooltip
                                                                                      update*/
  RNA_def_property_flag(prop, PROP_TEXTEDIT_UPDATE);
  RNA_def_property_update(
      prop, NC_SPACE | ND_SPACE_PROPERTIES, "rna_SpaceProperties_search_filter_update");

  /* Outliner sync. */
  prop = RNA_def_property(srna, "outliner_sync", PROP_ENUM, PROP_NONE);
  RNA_def_property_enum_sdna(prop, nullptr, "outliner_sync");
  RNA_def_property_enum_items(prop, tab_sync_items);
  RNA_def_property_ui_text(prop,
                           "Outliner Sync",
                           "Change to the corresponding tab when outliner data icons are clicked");
  RNA_def_property_update(prop, NC_SPACE | ND_SPACE_PROPERTIES, nullptr);
}

static void rna_def_space_image_overlay(BlenderRNA *brna)
{
  StructRNA *srna;
  PropertyRNA *prop;

  srna = RNA_def_struct(brna, "SpaceImageOverlay", nullptr);
  RNA_def_struct_sdna(srna, "SpaceImage");
  RNA_def_struct_nested(brna, srna, "SpaceImageEditor");
  RNA_def_struct_path_func(srna, "rna_SpaceImageOverlay_path");
  RNA_def_struct_ui_text(
      srna, "Overlay Settings", "Settings for display of overlays in the UV/Image editor");

  prop = RNA_def_property(srna, "show_overlays", PROP_BOOLEAN, PROP_NONE);
  RNA_def_property_boolean_sdna(prop, nullptr, "overlay.flag", SI_OVERLAY_SHOW_OVERLAYS);
  RNA_def_property_ui_text(prop, "Show Overlays", "Display overlays like UV Maps and Metadata");
  RNA_def_property_update(prop, NC_SPACE | ND_SPACE_IMAGE, nullptr);

  prop = RNA_def_property(srna, "show_grid_background", PROP_BOOLEAN, PROP_NONE);
  RNA_def_property_boolean_sdna(prop, nullptr, "overlay.flag", SI_OVERLAY_SHOW_GRID_BACKGROUND);
  RNA_def_property_ui_text(prop, "Display Background", "Show the grid background and borders");
  RNA_def_property_update(prop, NC_SPACE | ND_SPACE_IMAGE, nullptr);

  prop = RNA_def_property(srna, "show_render_size", PROP_BOOLEAN, PROP_NONE);
  RNA_def_property_boolean_sdna(prop, nullptr, "overlay.flag", SI_OVERLAY_DRAW_RENDER_REGION);
  RNA_def_property_ui_text(prop, "Render Region", "Display the region of the final render");
  RNA_def_property_update(prop, NC_SPACE | ND_SPACE_IMAGE, nullptr);

  prop = RNA_def_property(srna, "show_text_info", PROP_BOOLEAN, PROP_NONE);
  RNA_def_property_boolean_sdna(prop, nullptr, "overlay.flag", SI_OVERLAY_DRAW_TEXT_INFO);
  RNA_def_property_ui_text(prop, "Text Info", "Display overlay text");
  RNA_def_property_update(prop, NC_SPACE | ND_SPACE_IMAGE, nullptr);

  prop = RNA_def_property(srna, "passepartout_alpha", PROP_FLOAT, PROP_FACTOR);
  RNA_def_property_float_sdna(prop, nullptr, "overlay.passepartout_alpha");
  RNA_def_property_float_default(prop, 0.5f);
  RNA_def_property_ui_text(
      prop, "Passepartout Alpha", "Opacity of the darkened overlay outside the render region");
  RNA_def_property_update(prop, NC_SPACE | ND_SPACE_IMAGE, nullptr);
}

static void rna_def_space_image(BlenderRNA *brna)
{
  StructRNA *srna;
  PropertyRNA *prop;

  srna = RNA_def_struct(brna, "SpaceImageEditor", "Space");
  RNA_def_struct_sdna(srna, "SpaceImage");
  RNA_def_struct_ui_text(srna, "Space Image Editor", "Image and UV editor space data");

  rna_def_space_generic_show_region_toggles(srna,
                                            ((1 << RGN_TYPE_TOOL_HEADER) | (1 << RGN_TYPE_TOOLS) |
                                             (1 << RGN_TYPE_UI) | (1 << RGN_TYPE_HUD) |
                                             (1 << RGN_TYPE_ASSET_SHELF)));

  /* image */
  prop = RNA_def_property(srna, "image", PROP_POINTER, PROP_NONE);
  RNA_def_property_pointer_funcs(
      prop, nullptr, "rna_SpaceImageEditor_image_set", nullptr, nullptr);
  RNA_def_property_ui_text(prop, "Image", "Image displayed and edited in this space");
  RNA_def_property_flag(prop, PROP_EDITABLE);
  RNA_def_property_clear_flag(prop, PROP_ID_REFCOUNT);
  RNA_def_property_update(
      prop,
      NC_GEOM | ND_DATA,
      "rna_SpaceImageEditor_image_update"); /* is handled in image editor too */

  prop = RNA_def_property(srna, "image_user", PROP_POINTER, PROP_NONE);
  RNA_def_property_flag(prop, PROP_NEVER_NULL);
  RNA_def_property_pointer_sdna(prop, nullptr, "iuser");
  RNA_def_property_ui_text(
      prop,
      "Image User",
      "Parameters defining which layer, pass and frame of the image is displayed");
  RNA_def_property_update(prop, NC_SPACE | ND_SPACE_IMAGE, nullptr);

  prop = RNA_def_property(srna, "scopes", PROP_POINTER, PROP_NONE);
  RNA_def_property_pointer_sdna(prop, nullptr, "scopes");
  RNA_def_property_struct_type(prop, "Scopes");
  RNA_def_property_ui_text(prop, "Scopes", "Scopes to visualize image statistics");
  RNA_def_property_flag(prop, PROP_CONTEXT_UPDATE);
  RNA_def_property_update(prop, NC_SPACE | ND_SPACE_IMAGE, "rna_SpaceImageEditor_scopes_update");

  prop = RNA_def_property(srna, "use_image_pin", PROP_BOOLEAN, PROP_NONE);
  RNA_def_property_boolean_sdna(prop, nullptr, "pin", 0);
  RNA_def_property_ui_text(
      prop, "Image Pin", "Display current image regardless of object selection");
  RNA_def_property_ui_icon(prop, ICON_UNPINNED, 1);
  RNA_def_property_update(prop, NC_SPACE | ND_SPACE_IMAGE, nullptr);

  prop = RNA_def_property(srna, "sample_histogram", PROP_POINTER, PROP_NONE);
  RNA_def_property_pointer_sdna(prop, nullptr, "sample_line_hist");
  RNA_def_property_struct_type(prop, "Histogram");
  RNA_def_property_ui_text(prop, "Line Sample", "Sampled colors along line");

  prop = RNA_def_property(srna, "zoom", PROP_FLOAT, PROP_NONE);
  RNA_def_property_array(prop, 2);
  RNA_def_property_clear_flag(prop, PROP_EDITABLE);
  RNA_def_property_float_funcs(prop, "rna_SpaceImageEditor_zoom_get", nullptr, nullptr);
  RNA_def_property_ui_text(prop, "Zoom", "Zoom factor");

  prop = RNA_def_property(srna, "zoom_percentage", PROP_FLOAT, PROP_PERCENTAGE);
  RNA_def_property_float_funcs(prop,
                               "rna_SpaceImageEditor_zoom_percentage_get",
                               "rna_SpaceImageEditor_zoom_percentage_set",
                               nullptr);
  RNA_def_property_float_default(prop, 100.0);
  RNA_def_property_range(prop, .4, 80000);
  RNA_def_property_ui_range(prop, 25, 400, 100, 0);
  RNA_def_property_ui_text(prop, "Zoom", "Zoom percentage");

  /* image draw */
  prop = RNA_def_property(srna, "show_repeat", PROP_BOOLEAN, PROP_NONE);
  RNA_def_property_boolean_sdna(prop, nullptr, "flag", SI_DRAW_TILE);
  RNA_def_property_ui_text(
      prop, "Display Repeated", "Display the image repeated outside of the main view");
  RNA_def_property_update(prop, NC_SPACE | ND_SPACE_IMAGE, nullptr);

  prop = RNA_def_property(srna, "show_annotation", PROP_BOOLEAN, PROP_NONE);
  RNA_def_property_boolean_sdna(prop, nullptr, "flag", SI_SHOW_GPENCIL);
  RNA_def_property_ui_text(prop, "Show Annotation", "Show annotations for this view");
  RNA_def_property_update(prop, NC_SPACE | ND_SPACE_IMAGE, nullptr);

  prop = RNA_def_property(srna, "display_channels", PROP_ENUM, PROP_NONE);
  RNA_def_property_enum_bitflag_sdna(prop, nullptr, "flag");
  RNA_def_property_enum_items(prop, display_channels_items);
  RNA_def_property_enum_funcs(prop,
                              "rna_SpaceImageEditor_display_channels_get",
                              nullptr,
                              "rna_SpaceImageEditor_display_channels_itemf");
  RNA_def_property_ui_text(prop, "Display Channels", "Channels of the image to display");
  RNA_def_property_update(prop, NC_SPACE | ND_SPACE_IMAGE, nullptr);

  prop = RNA_def_property(srna, "show_stereo_3d", PROP_BOOLEAN, PROP_NONE);
  RNA_def_property_boolean_funcs(
      prop, "rna_SpaceImageEditor_show_stereo_get", "rna_SpaceImageEditor_show_stereo_set");
  RNA_def_property_ui_text(prop, "Show Stereo", "Display the image in Stereo 3D");
  RNA_def_property_ui_icon(prop, ICON_CAMERA_STEREO, 0);
  RNA_def_property_update(
      prop, NC_SPACE | ND_SPACE_IMAGE, "rna_SpaceImageEditor_show_stereo_update");

  prop = RNA_def_property(srna, "show_sequencer_scene", PROP_BOOLEAN, PROP_NONE);
  RNA_def_property_boolean_funcs(prop,
                                 "rna_SpaceImageEditor_show_sequencer_scene_get",
                                 "rna_SpaceImageEditor_show_sequencer_scene_set");
  RNA_def_property_ui_text(
      prop,
      "Show Sequencer Scene",
      "Display the render result for the sequencer scene instead of the active scene");
  RNA_def_property_ui_icon(prop, ICON_SEQ_SEQUENCER, 0);
  RNA_def_property_update(prop, NC_SPACE | ND_SPACE_IMAGE, nullptr);

  /* uv */
  prop = RNA_def_property(srna, "uv_editor", PROP_POINTER, PROP_NONE);
  RNA_def_property_flag(prop, PROP_NEVER_NULL);
  RNA_def_property_struct_type(prop, "SpaceUVEditor");
  RNA_def_property_pointer_funcs(
      prop, "rna_SpaceImageEditor_uvedit_get", nullptr, nullptr, nullptr);
  RNA_def_property_ui_text(prop, "UV Editor", "UV editor settings");

  /* mode (hidden in the UI, see 'ui_mode') */
  prop = RNA_def_property(srna, "mode", PROP_ENUM, PROP_NONE);
  RNA_def_property_enum_sdna(prop, nullptr, "mode");
  RNA_def_property_enum_items(prop, rna_enum_space_image_mode_all_items);
  RNA_def_property_ui_text(prop, "Mode", "Editing context being displayed");
  RNA_def_property_update(prop, NC_SPACE | ND_SPACE_IMAGE, "rna_SpaceImageEditor_mode_update");

  prop = RNA_def_property(srna, "ui_mode", PROP_ENUM, PROP_NONE);
  RNA_def_property_enum_sdna(prop, nullptr, "mode");
  RNA_def_property_enum_items(prop, rna_enum_space_image_mode_ui_items);
  RNA_def_property_ui_text(prop, "Mode", "Editing context being displayed");
  RNA_def_property_update(prop, NC_SPACE | ND_SPACE_IMAGE, "rna_SpaceImageEditor_mode_update");

  /* bfa - hide disfunctional tools and settings for render result */
  prop = RNA_def_property(srna, "ui_non_render_mode", PROP_ENUM, PROP_NONE);
  RNA_def_property_enum_sdna(prop, nullptr, "mode");
  RNA_def_property_enum_items(prop, rna_enum_space_image_mode_non_render_items);
  RNA_def_property_ui_text(prop, "Mode", "Editing context being displayed");
  RNA_def_property_update(prop, NC_SPACE | ND_SPACE_IMAGE, "rna_SpaceImageEditor_mode_update");

  /* transform */
  prop = RNA_def_property(srna, "cursor_location", PROP_FLOAT, PROP_XYZ);
  RNA_def_property_array(prop, 2);
  RNA_def_property_float_funcs(prop,
                               "rna_SpaceImageEditor_cursor_location_get",
                               "rna_SpaceImageEditor_cursor_location_set",
                               nullptr);
  RNA_def_property_ui_text(prop, "2D Cursor Location", "2D cursor location for this view");
  RNA_def_property_update(prop, NC_SPACE | ND_SPACE_IMAGE, nullptr);

  prop = RNA_def_property(srna, "pivot_point", PROP_ENUM, PROP_NONE);
  RNA_def_property_enum_sdna(prop, nullptr, "around");
  RNA_def_property_enum_items(prop, rna_enum_transform_pivot_full_items);
  RNA_def_property_enum_funcs(prop, nullptr, nullptr, "rna_SpaceImageEditor_pivot_itemf");
  RNA_def_property_ui_text(prop, "Pivot", "Rotation/Scaling Pivot");
  RNA_def_property_update(prop, NC_SPACE | ND_SPACE_IMAGE, nullptr);

  /* Annotations */
  prop = RNA_def_property(srna, "annotation", PROP_POINTER, PROP_NONE);
  RNA_def_property_pointer_sdna(prop, nullptr, "gpd");
  RNA_def_property_struct_type(prop, "Annotation");
  RNA_def_property_pointer_funcs(
      prop, nullptr, nullptr, nullptr, "rna_GPencil_datablocks_annotations_poll");
  RNA_def_property_flag(prop, PROP_EDITABLE | PROP_ID_REFCOUNT);
  RNA_def_property_ui_text(prop, "Annotation", "Annotation data for this space");
  RNA_def_property_update(prop, NC_SPACE | ND_SPACE_IMAGE, nullptr);

  /* update */
  prop = RNA_def_property(srna, "use_realtime_update", PROP_BOOLEAN, PROP_NONE);
  RNA_def_property_boolean_sdna(prop, nullptr, "lock", 0);
  RNA_def_property_ui_text(prop,
                           "Update Automatically",
                           "Update other affected window spaces automatically to reflect changes "
                           "during interactive operations such as transform");

  /* state */
  prop = RNA_def_property(srna, "show_render", PROP_BOOLEAN, PROP_NONE);
  RNA_def_property_boolean_funcs(prop, "rna_SpaceImageEditor_show_render_get", nullptr);
  RNA_def_property_clear_flag(prop, PROP_EDITABLE);
  RNA_def_property_ui_text(prop, "Show Render", "Show render related properties");

  prop = RNA_def_property(srna, "show_paint", PROP_BOOLEAN, PROP_NONE);
  RNA_def_property_boolean_funcs(prop, "rna_SpaceImageEditor_show_paint_get", nullptr);
  RNA_def_property_clear_flag(prop, PROP_EDITABLE);
  RNA_def_property_ui_text(prop, "Show Paint", "Show paint related properties");

  prop = RNA_def_property(srna, "show_uvedit", PROP_BOOLEAN, PROP_NONE);
  RNA_def_property_boolean_funcs(prop, "rna_SpaceImageEditor_show_uvedit_get", nullptr);
  RNA_def_property_clear_flag(prop, PROP_EDITABLE);
  RNA_def_property_ui_text(prop, "Show UV Editor", "Show UV editing related properties");

  prop = RNA_def_property(srna, "show_maskedit", PROP_BOOLEAN, PROP_NONE);
  RNA_def_property_boolean_funcs(prop, "rna_SpaceImageEditor_show_maskedit_get", nullptr);
  RNA_def_property_clear_flag(prop, PROP_EDITABLE);
  RNA_def_property_ui_text(prop, "Show Mask Editor", "Show Mask editing related properties");

  /* Gizmo Toggles. */
  prop = RNA_def_property(srna, "show_gizmo", PROP_BOOLEAN, PROP_NONE);
  RNA_def_property_boolean_negative_sdna(prop, nullptr, "gizmo_flag", SI_GIZMO_HIDE);
  RNA_def_property_ui_text(prop, "Show Gizmo", "Show gizmos of all types");
  RNA_def_property_update(prop, NC_SPACE | ND_SPACE_IMAGE, nullptr);

  prop = RNA_def_property(srna, "show_gizmo_navigate", PROP_BOOLEAN, PROP_NONE);
  RNA_def_property_boolean_negative_sdna(prop, nullptr, "gizmo_flag", SI_GIZMO_HIDE_NAVIGATE);
  RNA_def_property_ui_text(prop, "Navigate Gizmo", "Viewport navigation gizmo");
  RNA_def_property_update(prop, NC_SPACE | ND_SPACE_IMAGE, nullptr);

  /*bfa - the toolshelf tabs*/
  prop = RNA_def_property(srna, "show_toolshelf_tabs", PROP_BOOLEAN, PROP_NONE);
  RNA_def_property_boolean_negative_sdna(prop, nullptr, "flag", SI_SHOW_TOOLSHELF_TABS);
  RNA_def_property_ui_text(prop, "Toolshelf Tabs", "Show tabs in the toolbar");
  RNA_def_property_update(prop, NC_SPACE | ND_SPACE_IMAGE, "rna_SpaceImageEditor_show_toolshelf_tabs_update");

  /* Overlays */
  prop = RNA_def_property(srna, "overlay", PROP_POINTER, PROP_NONE);
  RNA_def_property_flag(prop, PROP_NEVER_NULL);
  RNA_def_property_struct_type(prop, "SpaceImageOverlay");
  RNA_def_property_pointer_funcs(prop, "rna_SpaceImage_overlay_get", nullptr, nullptr, nullptr);
  RNA_def_property_ui_text(
      prop, "Overlay Settings", "Settings for display of overlays in the UV/Image editor");

  rna_def_space_image_uv(brna);
  rna_def_space_image_overlay(brna);

  /* mask */
  rna_def_space_mask_info(srna, NC_SPACE | ND_SPACE_IMAGE, "rna_SpaceImageEditor_mask_set");
}

static void rna_def_space_sequencer_preview_overlay(BlenderRNA *brna)
{
  StructRNA *srna;
  PropertyRNA *prop;

  srna = RNA_def_struct(brna, "SequencerPreviewOverlay", nullptr);
  RNA_def_struct_sdna(srna, "SpaceSeq");
  RNA_def_struct_nested(brna, srna, "SpaceSequenceEditor");
  RNA_def_struct_path_func(srna, "rna_SpaceSequencerPreviewOverlay_path");
  RNA_def_struct_ui_text(srna, "Preview Overlay Settings", "");

  prop = RNA_def_property(srna, "show_safe_areas", PROP_BOOLEAN, PROP_NONE);
  RNA_def_property_boolean_sdna(
      prop, nullptr, "preview_overlay.flag", SEQ_PREVIEW_SHOW_SAFE_MARGINS);
  RNA_def_property_ui_text(
      prop, "Safe Areas", "Show TV title safe and action safe areas in preview");
  RNA_def_property_update(prop, NC_SPACE | ND_SPACE_SEQUENCER, nullptr);

  prop = RNA_def_property(srna, "show_safe_center", PROP_BOOLEAN, PROP_NONE);
  RNA_def_property_boolean_sdna(
      prop, nullptr, "preview_overlay.flag", SEQ_PREVIEW_SHOW_SAFE_CENTER);
  RNA_def_property_ui_text(
      prop, "Center-Cut Safe Areas", "Show safe areas to fit content in a different aspect ratio");
  RNA_def_property_update(prop, NC_SPACE | ND_SPACE_SEQUENCER, nullptr);

  prop = RNA_def_property(srna, "show_metadata", PROP_BOOLEAN, PROP_NONE);
  RNA_def_property_boolean_sdna(prop, nullptr, "preview_overlay.flag", SEQ_PREVIEW_SHOW_METADATA);
  RNA_def_property_ui_text(prop, "Show Metadata", "Show metadata of first visible strip");
  RNA_def_property_update(prop, NC_SPACE | ND_SPACE_SEQUENCER, nullptr);

  prop = RNA_def_property(srna, "show_annotation", PROP_BOOLEAN, PROP_NONE);
  RNA_def_property_boolean_sdna(prop, nullptr, "preview_overlay.flag", SEQ_PREVIEW_SHOW_GPENCIL);
  RNA_def_property_ui_text(prop, "Show Annotation", "Show annotations for this view");
  RNA_def_property_update(prop, NC_SPACE | ND_SPACE_SEQUENCER, nullptr);

  prop = RNA_def_property(srna, "show_image_outline", PROP_BOOLEAN, PROP_NONE);
  RNA_def_property_boolean_sdna(
      prop, nullptr, "preview_overlay.flag", SEQ_PREVIEW_SHOW_OUTLINE_SELECTED);
  RNA_def_property_ui_text(prop, "Image Outline", "");
  RNA_def_property_update(prop, NC_SPACE | ND_SPACE_SEQUENCER, nullptr);

  prop = RNA_def_property(srna, "show_cursor", PROP_BOOLEAN, PROP_NONE);
  RNA_def_property_boolean_sdna(prop, nullptr, "preview_overlay.flag", SEQ_PREVIEW_SHOW_2D_CURSOR);
  RNA_def_property_ui_text(prop, "2D Cursor", "");
  RNA_def_property_update(prop, NC_SPACE | ND_SPACE_SEQUENCER, nullptr);
}

static void rna_def_space_sequencer_timeline_overlay(BlenderRNA *brna)
{
  StructRNA *srna;
  PropertyRNA *prop;

  srna = RNA_def_struct(brna, "SequencerTimelineOverlay", nullptr);
  RNA_def_struct_sdna(srna, "SpaceSeq");
  RNA_def_struct_nested(brna, srna, "SpaceSequenceEditor");
  RNA_def_struct_path_func(srna, "rna_SpaceSequencerTimelineOverlay_path");
  RNA_def_struct_ui_text(srna, "Timeline Overlay Settings", "");

  static const EnumPropertyItem waveform_type_display_items[] = {
      {SEQ_TIMELINE_ALL_WAVEFORMS,
       "ALL_WAVEFORMS",
       0,
       "On",
       "Display waveforms for all sound strips"},
      {0, "DEFAULT_WAVEFORMS", 0, "Strip", "Display waveforms depending on strip setting"},
      {SEQ_TIMELINE_NO_WAVEFORMS,
       "NO_WAVEFORMS",
       0,
       "Off",
       "Don't display waveforms for any sound strips"},
      {0, nullptr, 0, nullptr, nullptr},
  };

  prop = RNA_def_property(srna, "waveform_display_type", PROP_ENUM, PROP_NONE);
  RNA_def_property_enum_bitflag_sdna(prop, nullptr, "timeline_overlay.flag");
  RNA_def_property_enum_items(prop, waveform_type_display_items);
  RNA_def_property_ui_text(prop, "Waveform Display", "How Waveforms are displayed");
  RNA_def_property_update(prop, NC_SPACE | ND_SPACE_SEQUENCER, nullptr);

  static const EnumPropertyItem waveform_style_display_items[] = {
      {0, "FULL_WAVEFORMS", 0, "Full", "Display full waveform"},
      {SEQ_TIMELINE_WAVEFORMS_HALF,
       "HALF_WAVEFORMS",
       0,
       "Half",
       "Display upper half of the absolute value waveform"},
      {0, nullptr, 0, nullptr, nullptr},
  };

  prop = RNA_def_property(srna, "waveform_display_style", PROP_ENUM, PROP_NONE);
  RNA_def_property_enum_bitflag_sdna(prop, nullptr, "timeline_overlay.flag");
  RNA_def_property_enum_items(prop, waveform_style_display_items);
  RNA_def_property_ui_text(prop, "Waveform Style", "How Waveforms are displayed");
  RNA_def_property_update(prop, NC_SPACE | ND_SPACE_SEQUENCER, nullptr);

  prop = RNA_def_property(srna, "show_fcurves", PROP_BOOLEAN, PROP_NONE);
  RNA_def_property_boolean_sdna(prop, nullptr, "timeline_overlay.flag", SEQ_TIMELINE_SHOW_FCURVES);
  RNA_def_property_ui_text(prop, "Show F-Curves", "Display strip opacity/volume curve");
  RNA_def_property_update(prop, NC_SPACE | ND_SPACE_SEQUENCER, nullptr);

  prop = RNA_def_property(srna, "show_strip_name", PROP_BOOLEAN, PROP_NONE);
  RNA_def_property_boolean_sdna(
      prop, nullptr, "timeline_overlay.flag", SEQ_TIMELINE_SHOW_STRIP_NAME);
  RNA_def_property_ui_text(prop, "Show Name", "");
  RNA_def_property_update(prop, NC_SPACE | ND_SPACE_SEQUENCER, nullptr);

  prop = RNA_def_property(srna, "show_strip_source", PROP_BOOLEAN, PROP_NONE);
  RNA_def_property_boolean_sdna(
      prop, nullptr, "timeline_overlay.flag", SEQ_TIMELINE_SHOW_STRIP_SOURCE);
  RNA_def_property_ui_text(
      prop, "Show Source", "Display path to source file, or name of source data-block");
  RNA_def_property_update(prop, NC_SPACE | ND_SPACE_SEQUENCER, nullptr);

  prop = RNA_def_property(srna, "show_strip_duration", PROP_BOOLEAN, PROP_NONE);
  RNA_def_property_boolean_sdna(
      prop, nullptr, "timeline_overlay.flag", SEQ_TIMELINE_SHOW_STRIP_DURATION);
  RNA_def_property_ui_text(prop, "Show Duration", "");
  RNA_def_property_update(prop, NC_SPACE | ND_SPACE_SEQUENCER, nullptr);

  prop = RNA_def_property(srna, "show_grid", PROP_BOOLEAN, PROP_NONE);
  RNA_def_property_boolean_sdna(prop, nullptr, "timeline_overlay.flag", SEQ_TIMELINE_SHOW_GRID);
  RNA_def_property_ui_text(prop, "Show Grid", "Show vertical grid lines");
  RNA_def_property_update(prop, NC_SPACE | ND_SPACE_SEQUENCER, nullptr);

  prop = RNA_def_property(srna, "show_strip_offset", PROP_BOOLEAN, PROP_NONE);
  RNA_def_property_boolean_sdna(
      prop, nullptr, "timeline_overlay.flag", SEQ_TIMELINE_SHOW_STRIP_OFFSETS);
  RNA_def_property_ui_text(prop, "Show Offsets", "Display strip in/out offsets");
  RNA_def_property_update(prop, NC_SPACE | ND_SPACE_SEQUENCER, nullptr);

  prop = RNA_def_property(srna, "show_thumbnails", PROP_BOOLEAN, PROP_NONE);
  RNA_def_property_boolean_sdna(
      prop, nullptr, "timeline_overlay.flag", SEQ_TIMELINE_SHOW_THUMBNAILS);
  RNA_def_property_ui_text(prop, "Show Thumbnails", "Show strip thumbnails");
  RNA_def_property_update(prop, NC_SPACE | ND_SPACE_SEQUENCER, nullptr);

  prop = RNA_def_property(srna, "show_strip_tag_color", PROP_BOOLEAN, PROP_NONE);
  RNA_def_property_boolean_sdna(
      prop, nullptr, "timeline_overlay.flag", SEQ_TIMELINE_SHOW_STRIP_COLOR_TAG);
  RNA_def_property_ui_text(
      prop, "Show Color Tags", "Display the strip color tags in the sequencer");
  RNA_def_property_update(prop, NC_SPACE | ND_SPACE_SEQUENCER, nullptr);

  prop = RNA_def_property(srna, "show_strip_retiming", PROP_BOOLEAN, PROP_NONE);
  RNA_def_property_boolean_sdna(
      prop, nullptr, "timeline_overlay.flag", SEQ_TIMELINE_SHOW_STRIP_RETIMING);
  RNA_def_property_ui_text(prop, "Show Retiming Keys", "Display retiming keys on top of strips");
  RNA_def_property_update(prop, NC_SPACE | ND_SPACE_SEQUENCER, nullptr);
}

static void rna_def_space_sequencer_cache_overlay(BlenderRNA *brna)
{
  StructRNA *srna;
  PropertyRNA *prop;

  srna = RNA_def_struct(brna, "SequencerCacheOverlay", nullptr);
  RNA_def_struct_sdna(srna, "SpaceSeq");
  RNA_def_struct_nested(brna, srna, "SpaceSequenceEditor");
  RNA_def_struct_path_func(srna, "rna_SpaceSequencerCacheOverlay_path");
  RNA_def_struct_ui_text(srna, "Cache Overlay Settings", "");

  prop = RNA_def_property(srna, "show_cache", PROP_BOOLEAN, PROP_NONE);
  RNA_def_property_boolean_sdna(prop, nullptr, "cache_overlay.flag", SEQ_CACHE_SHOW);
  RNA_def_property_ui_text(prop, "Show Cache", "Visualize cached images on the timeline");
  RNA_def_property_update(prop, NC_SPACE | ND_SPACE_SEQUENCER, nullptr);

  prop = RNA_def_property(srna, "show_cache_final_out", PROP_BOOLEAN, PROP_NONE);
  RNA_def_property_boolean_sdna(prop, nullptr, "cache_overlay.flag", SEQ_CACHE_SHOW_FINAL_OUT);
  RNA_def_property_ui_text(prop, "Final Images", "Visualize cached complete frames");
  RNA_def_property_update(prop, NC_SCENE | ND_SEQUENCER, nullptr);

  prop = RNA_def_property(srna, "show_cache_raw", PROP_BOOLEAN, PROP_NONE);
  RNA_def_property_boolean_sdna(prop, nullptr, "cache_overlay.flag", SEQ_CACHE_SHOW_RAW);
  RNA_def_property_ui_text(prop, "Raw Images", "Visualize cached raw images");
  RNA_def_property_update(prop, NC_SCENE | ND_SEQUENCER, nullptr);
}

static void rna_def_space_sequencer(BlenderRNA *brna)
{
  StructRNA *srna;
  PropertyRNA *prop;

  static const EnumPropertyItem display_mode_items[] = {
      {SEQ_DRAW_IMG_IMBUF, "IMAGE", ICON_SEQ_PREVIEW, "Image Preview", ""},
      {SEQ_DRAW_IMG_WAVEFORM, "WAVEFORM", ICON_SEQ_LUMA_WAVEFORM, "Luma Waveform", ""},
      {SEQ_DRAW_IMG_RGBPARADE, "RGB_PARADE", ICON_RENDERLAYERS, "RGB Parade", ""},
      {SEQ_DRAW_IMG_VECTORSCOPE, "VECTOR_SCOPE", ICON_SEQ_CHROMA_SCOPE, "Chroma Vectorscope", ""},
      {SEQ_DRAW_IMG_HISTOGRAM, "HISTOGRAM", ICON_SEQ_HISTOGRAM, "Histogram", ""},
      {0, nullptr, 0, nullptr, nullptr},
  };

  static const EnumPropertyItem proxy_render_size_items[] = {
      {SEQ_RENDER_SIZE_NONE, "NONE", 0, "No display", ""},
      {SEQ_RENDER_SIZE_SCENE, "SCENE", 0, "Scene size", ""},
      {SEQ_RENDER_SIZE_PROXY_25, "PROXY_25", 0, "25%", ""},
      {SEQ_RENDER_SIZE_PROXY_50, "PROXY_50", 0, "50%", ""},
      {SEQ_RENDER_SIZE_PROXY_75, "PROXY_75", 0, "75%", ""},
      {SEQ_RENDER_SIZE_PROXY_100, "PROXY_100", 0, "100%", ""},
      {0, nullptr, 0, nullptr, nullptr},
  };

  static const EnumPropertyItem overlay_frame_type_items[] = {
      {SEQ_OVERLAY_FRAME_TYPE_RECT, "RECTANGLE", 0, "Rectangle", "Show rectangle area overlay"},
      {SEQ_OVERLAY_FRAME_TYPE_REFERENCE, "REFERENCE", 0, "Reference", "Show reference frame only"},
      {SEQ_OVERLAY_FRAME_TYPE_CURRENT, "CURRENT", 0, "Current", "Show current frame only"},
      {0, nullptr, 0, nullptr, nullptr},
  };

  static const EnumPropertyItem preview_channels_items[] = {
      {SEQ_USE_ALPHA,
       "COLOR_ALPHA",
       ICON_IMAGE_RGB_ALPHA,
       "Color & Alpha",
       "Display image with RGB colors and alpha transparency"},
      {0, "COLOR", ICON_IMAGE_RGB, "Color", "Display image with RGB colors"},
      {0, nullptr, 0, nullptr, nullptr},
  };

  srna = RNA_def_struct(brna, "SpaceSequenceEditor", "Space");
  RNA_def_struct_sdna(srna, "SpaceSeq");
  RNA_def_struct_ui_text(srna, "Space Sequence Editor", "Sequence editor space data");

  rna_def_space_generic_show_region_toggles(srna,
                                            (1 << RGN_TYPE_TOOL_HEADER) | (1 << RGN_TYPE_FOOTER) |
                                                (1 << RGN_TYPE_UI) | (1 << RGN_TYPE_TOOLS) |
                                                (1 << RGN_TYPE_HUD) | (1 << RGN_TYPE_CHANNELS));

  /* view type, fairly important */
  prop = RNA_def_property(srna, "view_type", PROP_ENUM, PROP_NONE);
  RNA_def_property_enum_sdna(prop, nullptr, "view");
  RNA_def_property_enum_items(prop, rna_enum_space_sequencer_view_type_items);
  RNA_def_property_ui_text(
      prop, "View Type", "Type of the Sequencer view (sequencer, preview or both)");
  RNA_def_property_update(prop, 0, "rna_Sequencer_view_type_update");

  /* display type, fairly important */
  prop = RNA_def_property(srna, "display_mode", PROP_ENUM, PROP_NONE);
  RNA_def_property_enum_sdna(prop, nullptr, "mainb");
  RNA_def_property_enum_items(prop, display_mode_items);
  RNA_def_property_ui_text(
      prop, "Display Mode", "View mode to use for displaying sequencer output");
  RNA_def_property_update(prop, NC_SPACE | ND_SPACE_SEQUENCER, nullptr);

  /* flags */
  prop = RNA_def_property(srna, "show_frames", PROP_BOOLEAN, PROP_NONE);
  RNA_def_property_boolean_sdna(prop, nullptr, "flag", SEQ_DRAWFRAMES);
  RNA_def_property_ui_text(prop, "Display Frames", "Display frames rather than seconds");
  RNA_def_property_update(prop, NC_SPACE | ND_SPACE_SEQUENCER, nullptr);

  prop = RNA_def_property(srna, "use_marker_sync", PROP_BOOLEAN, PROP_NONE);
  RNA_def_property_boolean_sdna(prop, nullptr, "flag", SEQ_MARKER_TRANS);
  RNA_def_property_ui_text(prop, "Sync Markers", "Transform markers as well as strips");
  RNA_def_property_update(prop, NC_SPACE | ND_SPACE_SEQUENCER, nullptr);

  prop = RNA_def_property(srna, "show_seconds", PROP_BOOLEAN, PROP_NONE);
  RNA_def_property_boolean_negative_sdna(prop, nullptr, "flag", SEQ_DRAWFRAMES);
  RNA_def_property_ui_text(prop, "Use Timecode", "Show timing as a timecode instead of frames");
  RNA_def_property_update(prop, NC_SPACE | ND_SPACE_SEQUENCER, nullptr);

  prop = RNA_def_property(srna, "show_markers", PROP_BOOLEAN, PROP_NONE);
  RNA_def_property_boolean_sdna(prop, nullptr, "flag", SEQ_SHOW_MARKERS);
  RNA_def_property_ui_text(
      prop,
      "Show Markers",
      "If any exists, show markers in a separate row at the bottom of the editor");
  RNA_def_property_update(prop, NC_SPACE | ND_SPACE_SEQUENCER, nullptr);

  prop = RNA_def_property(srna, "display_channel", PROP_INT, PROP_NONE);
  RNA_def_property_int_sdna(prop, nullptr, "chanshown");
  RNA_def_property_ui_text(
      prop,
      "Display Channel",
      "Preview all channels less than or equal to this value. 0 shows every channel, and negative "
      "values climb that many meta-strip levels if applicable, showing every channel there.");
  RNA_def_property_range(prop, -5, blender::seq::MAX_CHANNELS);
  RNA_def_property_update(prop, NC_SPACE | ND_SPACE_SEQUENCER, "rna_SequenceEditor_update_cache");

  prop = RNA_def_property(srna, "preview_channels", PROP_ENUM, PROP_NONE);
  RNA_def_property_enum_bitflag_sdna(prop, nullptr, "flag");
  RNA_def_property_enum_items(prop, preview_channels_items);
  RNA_def_property_ui_text(prop, "Display Channels", "Channels of the preview to display");
  RNA_def_property_update(prop, NC_SPACE | ND_SPACE_SEQUENCER, "rna_SequenceEditor_update_cache");

  prop = RNA_def_property(srna, "use_zoom_to_fit", PROP_BOOLEAN, PROP_NONE);
  RNA_def_property_boolean_sdna(prop, nullptr, "flag", SEQ_ZOOM_TO_FIT);
  RNA_def_property_ui_text(
      prop, "Zoom to Fit", "Automatically zoom preview image to make it fully fit the region");
  RNA_def_property_update(prop, NC_SPACE | ND_SPACE_SEQUENCER, nullptr);

  prop = RNA_def_property(srna, "show_overexposed", PROP_INT, PROP_NONE);
  RNA_def_property_int_sdna(prop, nullptr, "zebra");
  RNA_def_property_ui_text(prop, "Show Overexposed", "Show overexposed areas with zebra stripes");
  RNA_def_property_range(prop, 0, 110);
  RNA_def_property_update(prop, NC_SPACE | ND_SPACE_SEQUENCER, nullptr);

  prop = RNA_def_property(srna, "proxy_render_size", PROP_ENUM, PROP_NONE);
  RNA_def_property_enum_sdna(prop, nullptr, "render_size");
  RNA_def_property_enum_items(prop, proxy_render_size_items);
  RNA_def_property_ui_text(prop,
                           "Proxy Render Size",
                           "Display preview using full resolution or different proxy resolutions");
  RNA_def_property_flag(prop, PROP_CONTEXT_UPDATE);
  RNA_def_property_update(
      prop, NC_SPACE | ND_SPACE_SEQUENCER, "rna_SequenceEditor_render_size_update");

  prop = RNA_def_property(srna, "use_proxies", PROP_BOOLEAN, PROP_NONE);
  RNA_def_property_boolean_sdna(prop, nullptr, "flag", SEQ_USE_PROXIES);
  RNA_def_property_ui_text(
      prop, "Use Proxies", "Use optimized files for faster scrubbing when available");
  RNA_def_property_update(prop, NC_SPACE | ND_SPACE_SEQUENCER, "rna_SequenceEditor_update_cache");

  prop = RNA_def_property(srna, "use_clamp_view", PROP_BOOLEAN, PROP_NONE);
  RNA_def_property_boolean_sdna(prop, nullptr, "flag", SEQ_CLAMP_VIEW);
  RNA_def_property_boolean_funcs(
      prop, "rna_SequenceEditor_clamp_view_get", "rna_SequenceEditor_clamp_view_set");
  RNA_def_property_ui_text(
      prop, "Limit View to Contents", "Limit timeline height to maximum used channel slot");
  RNA_def_property_update(prop, NC_SPACE | ND_SPACE_SEQUENCER, nullptr);

  /* Annotations */
  prop = RNA_def_property(srna, "annotation", PROP_POINTER, PROP_NONE);
  RNA_def_property_pointer_sdna(prop, nullptr, "gpd");
  RNA_def_property_struct_type(prop, "Annotation");
  RNA_def_property_pointer_funcs(
      prop, nullptr, nullptr, nullptr, "rna_GPencil_datablocks_annotations_poll");
  RNA_def_property_flag(prop, PROP_EDITABLE | PROP_ID_REFCOUNT);
  RNA_def_property_ui_text(prop, "Annotation", "Annotation data for this Preview region");
  RNA_def_property_update(prop, NC_SPACE | ND_SPACE_SEQUENCER, nullptr);

  prop = RNA_def_property(srna, "overlay_frame_type", PROP_ENUM, PROP_NONE);
  RNA_def_property_enum_sdna(prop, nullptr, "overlay_frame_type");
  RNA_def_property_enum_items(prop, overlay_frame_type_items);
  RNA_def_property_ui_text(prop, "Overlay Type", "Overlay display method");
  RNA_def_property_update(prop, NC_SPACE | ND_SPACE_SEQUENCER, nullptr);

  prop = RNA_def_property(srna, "show_transform_preview", PROP_BOOLEAN, PROP_NONE);
  RNA_def_property_boolean_sdna(prop, nullptr, "draw_flag", SEQ_DRAW_TRANSFORM_PREVIEW);
  RNA_def_property_ui_text(prop,
                           "Transform Preview",
                           "Show a preview of the start or end frame of a strip while "
                           "transforming its respective handle");
  RNA_def_property_update(prop, NC_SPACE | ND_SPACE_SEQUENCER, nullptr);

  /* Gizmo toggles. */
  prop = RNA_def_property(srna, "show_gizmo", PROP_BOOLEAN, PROP_NONE);
  RNA_def_property_boolean_negative_sdna(prop, nullptr, "gizmo_flag", SEQ_GIZMO_HIDE);
  RNA_def_property_ui_text(prop, "Show Gizmo", "Show gizmos of all types");
  RNA_def_property_update(prop, NC_SPACE | ND_SPACE_SEQUENCER, nullptr);

  prop = RNA_def_property(srna, "show_gizmo_navigate", PROP_BOOLEAN, PROP_NONE);
  RNA_def_property_boolean_negative_sdna(prop, nullptr, "gizmo_flag", SEQ_GIZMO_HIDE_NAVIGATE);
  RNA_def_property_ui_text(prop, "Navigate Gizmo", "Viewport navigation gizmo");
  RNA_def_property_update(prop, NC_SPACE | ND_SPACE_SEQUENCER, nullptr);

  prop = RNA_def_property(srna, "show_gizmo_context", PROP_BOOLEAN, PROP_NONE);
  RNA_def_property_boolean_negative_sdna(prop, nullptr, "gizmo_flag", SEQ_GIZMO_HIDE_CONTEXT);
  RNA_def_property_ui_text(prop, "Context Gizmo", "Context sensitive gizmos for the active item");
  RNA_def_property_update(prop, NC_SPACE | ND_SPACE_SEQUENCER, nullptr);

  prop = RNA_def_property(srna, "show_gizmo_tool", PROP_BOOLEAN, PROP_NONE);
  RNA_def_property_boolean_negative_sdna(prop, nullptr, "gizmo_flag", SEQ_GIZMO_HIDE_TOOL);
  RNA_def_property_ui_text(prop, "Tool Gizmo", "Active tool gizmo");
  RNA_def_property_update(prop, NC_SPACE | ND_SPACE_SEQUENCER, nullptr);

  /*bfa - the toolshelf tabs*/
  prop = RNA_def_property(srna, "show_toolshelf_tabs", PROP_BOOLEAN, PROP_NONE);
  RNA_def_property_boolean_negative_sdna(prop, nullptr, "flag", SEQ_SHOW_TOOLSHELF_TABS);
  RNA_def_property_ui_text(prop, "Toolshelf Tabs", "Show tabs in the toolbar");
  RNA_def_property_update(prop, NC_SPACE | ND_SPACE_SEQUENCER, "rna_SpaceSequenceEditor_show_toolshelf_tabs_update");

  /* Overlay settings. */
  prop = RNA_def_property(srna, "show_overlays", PROP_BOOLEAN, PROP_NONE);
  RNA_def_property_boolean_sdna(prop, nullptr, "flag", SEQ_SHOW_OVERLAY);
  RNA_def_property_ui_text(prop, "Show Overlays", "");
  RNA_def_property_update(prop, NC_SPACE | ND_SPACE_SEQUENCER, nullptr);

  prop = RNA_def_property(srna, "preview_overlay", PROP_POINTER, PROP_NONE);
  RNA_def_property_flag(prop, PROP_NEVER_NULL);
  RNA_def_property_struct_type(prop, "SequencerPreviewOverlay");
  RNA_def_property_pointer_funcs(
      prop, "rna_SpaceSequenceEditor_preview_overlay_get", nullptr, nullptr, nullptr);
  RNA_def_property_ui_text(prop, "Preview Overlay Settings", "Settings for display of overlays");

  prop = RNA_def_property(srna, "timeline_overlay", PROP_POINTER, PROP_NONE);
  RNA_def_property_flag(prop, PROP_NEVER_NULL);
  RNA_def_property_struct_type(prop, "SequencerTimelineOverlay");
  RNA_def_property_pointer_funcs(
      prop, "rna_SpaceSequenceEditor_timeline_overlay_get", nullptr, nullptr, nullptr);
  RNA_def_property_ui_text(prop, "Timeline Overlay Settings", "Settings for display of overlays");

  prop = RNA_def_property(srna, "cache_overlay", PROP_POINTER, PROP_NONE);
  RNA_def_property_flag(prop, PROP_NEVER_NULL);
  RNA_def_property_struct_type(prop, "SequencerCacheOverlay");
  RNA_def_property_pointer_funcs(
      prop, "rna_SpaceSequenceEditor_cache_overlay_get", nullptr, nullptr, nullptr);
  RNA_def_property_ui_text(prop, "Cache Overlay Settings", "Settings for display of overlays");
  rna_def_space_sequencer_preview_overlay(brna);
  rna_def_space_sequencer_timeline_overlay(brna);
  rna_def_space_sequencer_cache_overlay(brna);

  /* transform */
  prop = RNA_def_property(srna, "cursor_location", PROP_FLOAT, PROP_XYZ);
  RNA_def_property_float_sdna(prop, nullptr, "cursor");
  RNA_def_property_array(prop, 2);
  RNA_def_property_ui_text(prop, "2D Cursor Location", "2D cursor location for this view");
  RNA_def_property_update(prop, NC_SPACE | ND_SPACE_SEQUENCER, nullptr);

  /* Zoom. */
  prop = RNA_def_property(srna, "zoom_percentage", PROP_FLOAT, PROP_PERCENTAGE);
  RNA_def_property_float_funcs(prop,
                               "rna_SpaceSequenceEditor_zoom_percentage_get",
                               "rna_SpaceSequenceEditor_zoom_percentage_set",
                               nullptr);
  RNA_def_property_float_default(prop, 100.0);
  RNA_def_property_range(prop, .4, 80000);
  RNA_def_property_ui_range(prop, 25, 400, 100, 0);
  RNA_def_property_ui_text(prop, "Zoom", "Zoom percentage");

  /*############## BFA - 3D Sequencer ##############*/
  // TODO Remove later
  prop = RNA_def_property(srna, "scene_override", PROP_POINTER, PROP_NONE);
  RNA_def_property_pointer_sdna(prop, nullptr, "scene_override");
  RNA_def_property_struct_type(prop, "Scene");
  RNA_def_property_pointer_funcs(prop, nullptr, nullptr, nullptr, nullptr);
  RNA_def_property_flag(prop, PROP_EDITABLE | PROP_PTR_NO_OWNERSHIP);
  RNA_def_property_ui_text(prop, "Scene Override", "Scene to use in this region\n(Deprecated: use Scene Selector, sequencer scene instead)");
  RNA_def_property_update(prop, NC_SPACE | ND_SPACE_SEQUENCER, "rna_Sequencer_view_type_update");
  /*############## BFA - 3D Sequencer END ##############*/
}

static void rna_def_space_text(BlenderRNA *brna)
{
  StructRNA *srna;
  PropertyRNA *prop;
  FunctionRNA *func;

  srna = RNA_def_struct(brna, "SpaceTextEditor", "Space");
  RNA_def_struct_sdna(srna, "SpaceText");
  RNA_def_struct_ui_text(srna, "Space Text Editor", "Text editor space data");

  rna_def_space_generic_show_region_toggles(srna, (1 << RGN_TYPE_UI) | (1 << RGN_TYPE_FOOTER));

  /* text */
  prop = RNA_def_property(srna, "text", PROP_POINTER, PROP_NONE);
  RNA_def_property_flag(prop, PROP_EDITABLE);
  RNA_def_property_ui_text(prop, "Text", "Text displayed and edited in this space");
  RNA_def_property_pointer_funcs(prop, nullptr, "rna_SpaceTextEditor_text_set", nullptr, nullptr);
  RNA_def_property_update(prop, NC_SPACE | ND_SPACE_TEXT, nullptr);

  /* display */
  prop = RNA_def_property(srna, "show_word_wrap", PROP_BOOLEAN, PROP_NONE);
  RNA_def_property_boolean_sdna(prop, nullptr, "wordwrap", 0);
  RNA_def_property_boolean_funcs(prop, nullptr, "rna_SpaceTextEditor_word_wrap_set");
  RNA_def_property_ui_text(
      prop, "Word Wrap", "Wrap words if there is not enough horizontal space");
  RNA_def_property_ui_icon(prop, ICON_WORDWRAP_ON, 0);
  RNA_def_property_update(prop, NC_SPACE | ND_SPACE_TEXT, nullptr);

  prop = RNA_def_property(srna, "show_line_numbers", PROP_BOOLEAN, PROP_NONE);
  RNA_def_property_boolean_sdna(prop, nullptr, "showlinenrs", 0);
  RNA_def_property_ui_text(prop, "Line Numbers", "Show line numbers next to the text");
  RNA_def_property_ui_icon(prop, ICON_LINENUMBERS_ON, 0);
  RNA_def_property_update(prop, NC_SPACE | ND_SPACE_TEXT, nullptr);

  func = RNA_def_function(srna,
                          "is_syntax_highlight_supported",
                          "rna_SpaceTextEditor_text_is_syntax_highlight_supported");
  RNA_def_function_return(func,
                          RNA_def_boolean(func, "is_syntax_highlight_supported", false, "", ""));
  RNA_def_function_ui_description(func,
                                  "Returns True if the editor supports syntax highlighting "
                                  "for the current text data-block");

  prop = RNA_def_property(srna, "show_syntax_highlight", PROP_BOOLEAN, PROP_NONE);
  RNA_def_property_boolean_sdna(prop, nullptr, "showsyntax", 0);
  RNA_def_property_ui_text(prop, "Syntax Highlight", "Syntax highlight for scripting");
  RNA_def_property_ui_icon(prop, ICON_SYNTAX_ON, 0);
  RNA_def_property_update(prop, NC_SPACE | ND_SPACE_TEXT, nullptr);

  prop = RNA_def_property(srna, "show_line_highlight", PROP_BOOLEAN, PROP_NONE);
  RNA_def_property_boolean_sdna(prop, nullptr, "line_hlight", 0);
  RNA_def_property_ui_text(prop, "Highlight Line", "Highlight the current line");
  RNA_def_property_update(prop, NC_SPACE | ND_SPACE_TEXT, nullptr);

  prop = RNA_def_property(srna, "tab_width", PROP_INT, PROP_NONE);
  RNA_def_property_int_sdna(prop, nullptr, "tabnumber");
  RNA_def_property_range(prop, 2, 8);
  RNA_def_property_ui_text(prop, "Tab Width", "Number of spaces to display tabs with");
  RNA_def_property_update(prop, NC_SPACE | ND_SPACE_TEXT, "rna_SpaceTextEditor_updateEdited");

  prop = RNA_def_property(srna, "font_size", PROP_INT, PROP_NONE);
  RNA_def_property_int_sdna(prop, nullptr, "lheight");
  RNA_def_property_range(prop, 1, 256); /* Large range since Hi-DPI scales down size. */
  RNA_def_property_ui_text(prop, "Font Size", "Adjust the font size for displaying the text");
  RNA_def_property_update(prop, NC_SPACE | ND_SPACE_TEXT, nullptr);

  prop = RNA_def_property(srna, "show_margin", PROP_BOOLEAN, PROP_NONE);
  RNA_def_property_boolean_sdna(prop, nullptr, "flags", ST_SHOW_MARGIN);
  RNA_def_property_ui_text(prop, "Show Margin", "Show right margin");
  RNA_def_property_update(prop, NC_SPACE | ND_SPACE_TEXT, nullptr);

  prop = RNA_def_property(srna, "margin_column", PROP_INT, PROP_NONE);
  RNA_def_property_int_sdna(prop, nullptr, "margin_column");
  RNA_def_property_range(prop, 0, 1024);
  RNA_def_property_ui_text(prop, "Margin Column", "Column number to show right margin at");
  RNA_def_property_update(prop, NC_SPACE | ND_SPACE_TEXT, nullptr);

  prop = RNA_def_property(srna, "top", PROP_INT, PROP_NONE);
  RNA_def_property_int_sdna(prop, nullptr, "top");
  RNA_def_property_range(prop, 0, INT_MAX);
  RNA_def_property_ui_text(prop, "Top Line", "Top line visible");
  RNA_def_property_update(prop, NC_SPACE | ND_SPACE_TEXT, nullptr);

  prop = RNA_def_property(srna, "visible_lines", PROP_INT, PROP_NONE);
  RNA_def_property_clear_flag(prop, PROP_EDITABLE);
  RNA_def_property_int_funcs(prop, "rna_SpaceTextEditor_visible_lines_get", nullptr, nullptr);
  RNA_def_property_ui_text(
      prop, "Visible Lines", "Amount of lines that can be visible in current editor");

  /* functionality options */
  prop = RNA_def_property(srna, "use_overwrite", PROP_BOOLEAN, PROP_NONE);
  RNA_def_property_boolean_sdna(prop, nullptr, "overwrite", 1);
  RNA_def_property_ui_text(
      prop, "Overwrite", "Overwrite characters when typing rather than inserting them");
  RNA_def_property_update(prop, NC_SPACE | ND_SPACE_TEXT, nullptr);

  prop = RNA_def_property(srna, "use_live_edit", PROP_BOOLEAN, PROP_NONE);
  RNA_def_property_boolean_sdna(prop, nullptr, "live_edit", 1);
  RNA_def_property_ui_text(prop, "Live Edit", "Run Python while editing");
  RNA_def_property_update(prop, NC_SPACE | ND_SPACE_TEXT, nullptr);

  /* find */
  prop = RNA_def_property(srna, "use_find_all", PROP_BOOLEAN, PROP_NONE);
  RNA_def_property_boolean_sdna(prop, nullptr, "flags", ST_FIND_ALL);
  RNA_def_property_ui_text(
      prop, "Find All", "Search in all text data, instead of only the active one");
  RNA_def_property_update(prop, NC_SPACE | ND_SPACE_TEXT, nullptr);

  prop = RNA_def_property(srna, "use_find_wrap", PROP_BOOLEAN, PROP_NONE);
  RNA_def_property_boolean_sdna(prop, nullptr, "flags", ST_FIND_WRAP);
  RNA_def_property_ui_text(
      prop, "Find Wrap", "Search again from the start of the file when reaching the end");
  RNA_def_property_update(prop, NC_SPACE | ND_SPACE_TEXT, nullptr);

  prop = RNA_def_property(srna, "use_match_case", PROP_BOOLEAN, PROP_NONE);
  RNA_def_property_boolean_sdna(prop, nullptr, "flags", ST_MATCH_CASE);
  RNA_def_property_ui_text(
      prop, "Match Case", "Search string is sensitive to uppercase and lowercase letters");
  RNA_def_property_update(prop, NC_SPACE | ND_SPACE_TEXT, nullptr);

  prop = RNA_def_property(srna, "find_text", PROP_STRING, PROP_NONE);
  RNA_def_property_string_sdna(prop, nullptr, "findstr");
  RNA_def_property_ui_text(prop, "Find Text", "Text to search for with the find tool");
  RNA_def_property_update(prop, NC_SPACE | ND_SPACE_TEXT, nullptr);

  prop = RNA_def_property(srna, "replace_text", PROP_STRING, PROP_NONE);
  RNA_def_property_string_sdna(prop, nullptr, "replacestr");
  RNA_def_property_ui_text(
      prop, "Replace Text", "Text to replace selected text with using the replace tool");
  RNA_def_property_update(prop, NC_SPACE | ND_SPACE_TEXT, nullptr);

  RNA_api_space_text(srna);
}

<<<<<<< HEAD
// bfa - toolbar editor
static void rna_def_space_toolbar(BlenderRNA *brna)
{
  StructRNA *srna;
  // PropertyRNA *prop;

  srna = RNA_def_struct(brna, "SpaceToolbarEditor", "Space");
  RNA_def_struct_sdna(srna, "SpaceToolbar");
  RNA_def_struct_ui_text(srna, "Space Toolbar Editor", "Toolbar editor space data");
=======
static void rna_def_space_dopesheet_overlays(BlenderRNA *brna)
{
  StructRNA *srna;
  PropertyRNA *prop;

  srna = RNA_def_struct(brna, "SpaceDopeSheetOverlay", nullptr);
  RNA_def_struct_sdna(srna, "SpaceAction");
  RNA_def_struct_nested(brna, srna, "SpaceDopeSheetEditor");
  RNA_def_struct_path_func(srna, "rna_SpaceDopeSheetOverlay_path");
  RNA_def_struct_ui_text(srna, "Overlay Settings", "");

  prop = RNA_def_property(srna, "show_overlays", PROP_BOOLEAN, PROP_NONE);
  RNA_def_property_boolean_sdna(prop, nullptr, "overlays.flag", ADS_OVERLAY_SHOW_OVERLAYS);
  RNA_def_property_boolean_default(prop, true);
  RNA_def_property_ui_text(prop, "Show Overlays", "Display overlays");
  RNA_def_property_update(prop, NC_SPACE | ND_SPACE_NODE, nullptr);

  prop = RNA_def_property(srna, "show_scene_strip_range", PROP_BOOLEAN, PROP_NONE);
  RNA_def_property_boolean_sdna(prop, nullptr, "overlays.flag", ADS_SHOW_SCENE_STRIP_FRAME_RANGE);
  RNA_def_property_ui_text(prop,
                           "Show Scene Strip Range",
                           "When using scene time synchronization in the sequence editor, display "
                           "the range of the current scene strip");
  RNA_def_property_update(prop, NC_SPACE | ND_SPACE_DOPESHEET, nullptr);
>>>>>>> f2f84ef6
}

static void rna_def_space_dopesheet(BlenderRNA *brna)
{
  StructRNA *srna;
  PropertyRNA *prop;

  srna = RNA_def_struct(brna, "SpaceDopeSheetEditor", "Space");
  RNA_def_struct_sdna(srna, "SpaceAction");
  RNA_def_struct_ui_text(srna, "Space Dope Sheet Editor", "Dope Sheet space data");

  rna_def_space_generic_show_region_toggles(srna,
                                            (1 << RGN_TYPE_FOOTER) | (1 << RGN_TYPE_UI) |
                                                (1 << RGN_TYPE_HUD) | (1 << RGN_TYPE_CHANNELS));

  /* mode (hidden in the UI, see 'ui_mode') */
  prop = RNA_def_property(srna, "mode", PROP_ENUM, PROP_NONE);
  RNA_def_property_enum_sdna(prop, nullptr, "mode");
  RNA_def_property_enum_items(prop, rna_enum_space_action_mode_all_items);
  RNA_def_property_ui_text(prop, "Mode", "Editing context being displayed");
  RNA_def_property_flag(prop, PROP_CONTEXT_UPDATE);
  RNA_def_property_update(
      prop, NC_SPACE | ND_SPACE_DOPESHEET, "rna_SpaceDopeSheetEditor_mode_update");

  prop = RNA_def_property(srna, "ui_mode", PROP_ENUM, PROP_NONE);
  RNA_def_property_enum_sdna(prop, nullptr, "mode");
  RNA_def_property_enum_items(prop, rna_enum_space_action_ui_mode_items);
  RNA_def_property_ui_text(prop, "Mode", "Editing context being displayed");
  RNA_def_property_flag(prop, PROP_CONTEXT_UPDATE);
  RNA_def_property_update(
      prop, NC_SPACE | ND_SPACE_DOPESHEET, "rna_SpaceDopeSheetEditor_mode_update");

  /* display */
  prop = RNA_def_property(srna, "show_seconds", PROP_BOOLEAN, PROP_NONE);
  RNA_def_property_boolean_sdna(prop, nullptr, "flag", SACTION_DRAWTIME);
  RNA_def_property_ui_text(prop, "Use Timecode", "Show timing as a timecode instead of frames");
  RNA_def_property_update(prop, NC_SPACE | ND_SPACE_DOPESHEET, nullptr);

  prop = RNA_def_property(srna, "show_sliders", PROP_BOOLEAN, PROP_NONE);
  RNA_def_property_boolean_sdna(prop, nullptr, "flag", SACTION_SLIDERS);
  RNA_def_property_ui_text(prop, "Show Sliders", "Show sliders beside F-Curve channels");
  RNA_def_property_update(prop, NC_SPACE | ND_SPACE_DOPESHEET, nullptr);

  prop = RNA_def_property(srna, "show_pose_markers", PROP_BOOLEAN, PROP_NONE);
  RNA_def_property_boolean_sdna(prop, nullptr, "flag", SACTION_POSEMARKERS_SHOW);
  RNA_def_property_ui_text(prop,
                           "Show Pose Markers",
                           "Show markers belonging to the active action instead of Scene markers "
                           "(Action and Shape Key Editors only)");
  RNA_def_property_update(prop, NC_SPACE | ND_SPACE_DOPESHEET, nullptr);

  prop = RNA_def_property(srna, "show_interpolation", PROP_BOOLEAN, PROP_NONE);
  RNA_def_property_boolean_sdna(prop, nullptr, "flag", SACTION_SHOW_INTERPOLATION);
  RNA_def_property_ui_text(prop,
                           "Show Handles and Interpolation",
                           "Display keyframe handle types and non-Bézier interpolation modes");
  RNA_def_property_update(prop, NC_SPACE | ND_SPACE_DOPESHEET, nullptr);

  prop = RNA_def_property(srna, "show_extremes", PROP_BOOLEAN, PROP_NONE);
  RNA_def_property_boolean_sdna(prop, nullptr, "flag", SACTION_SHOW_EXTREMES);
  RNA_def_property_ui_text(prop,
                           "Show Curve Extremes",
                           "Mark keyframes where the key value flow changes direction, based on "
                           "comparison with adjacent keys");
  RNA_def_property_update(prop, NC_SPACE | ND_SPACE_DOPESHEET, nullptr);

  prop = RNA_def_property(srna, "show_markers", PROP_BOOLEAN, PROP_NONE);
  RNA_def_property_boolean_sdna(prop, nullptr, "flag", SACTION_SHOW_MARKERS);
  RNA_def_property_ui_text(
      prop,
      "Show Markers",
      "If any exists, show markers in a separate row at the bottom of the editor");
  RNA_def_property_update(prop, NC_SPACE | ND_SPACE_DOPESHEET, nullptr);

  /* editing */
  prop = RNA_def_property(srna, "use_auto_merge_keyframes", PROP_BOOLEAN, PROP_NONE);
  RNA_def_property_boolean_negative_sdna(prop, nullptr, "flag", SACTION_NOTRANSKEYCULL);
  RNA_def_property_ui_text(prop, "Auto-Merge Keyframes", "Automatically merge nearby keyframes");
  RNA_def_property_update(prop, NC_SPACE | ND_SPACE_DOPESHEET, nullptr);

  prop = RNA_def_property(srna, "use_realtime_update", PROP_BOOLEAN, PROP_NONE);
  RNA_def_property_boolean_negative_sdna(prop, nullptr, "flag", SACTION_NOREALTIMEUPDATES);
  RNA_def_property_ui_text(
      prop,
      "Realtime Updates",
      "When transforming keyframes, changes to the animation data are flushed to other views");
  RNA_def_property_update(prop, NC_SPACE | ND_SPACE_DOPESHEET, nullptr);

  prop = RNA_def_property(srna, "use_marker_sync", PROP_BOOLEAN, PROP_NONE);
  RNA_def_property_boolean_sdna(prop, nullptr, "flag", SACTION_MARKERS_MOVE);
  RNA_def_property_ui_text(prop, "Sync Markers", "Sync Markers with keyframe edits");

  /* dopesheet */
  prop = RNA_def_property(srna, "dopesheet", PROP_POINTER, PROP_NONE);
  RNA_def_property_struct_type(prop, "DopeSheet");
  RNA_def_property_pointer_sdna(prop, nullptr, "ads");
  RNA_def_property_ui_text(prop, "Dope Sheet", "Settings for filtering animation data");

  /* displaying cache status */
  prop = RNA_def_property(srna, "show_cache", PROP_BOOLEAN, PROP_NONE);
  RNA_def_property_boolean_sdna(prop, nullptr, "cache_display", TIME_CACHE_DISPLAY);
  RNA_def_property_ui_text(prop, "Show Cache", "Show the status of cached frames in the timeline");
  RNA_def_property_update(prop, NC_SPACE | ND_SPACE_TIME, nullptr);

  prop = RNA_def_property(srna, "cache_softbody", PROP_BOOLEAN, PROP_NONE);
  RNA_def_property_boolean_sdna(prop, nullptr, "cache_display", TIME_CACHE_SOFTBODY);
  RNA_def_property_ui_text(prop, "Softbody", "Show the active object's softbody point cache");
  RNA_def_property_update(prop, NC_SPACE | ND_SPACE_TIME, nullptr);

  prop = RNA_def_property(srna, "cache_particles", PROP_BOOLEAN, PROP_NONE);
  RNA_def_property_boolean_sdna(prop, nullptr, "cache_display", TIME_CACHE_PARTICLES);
  RNA_def_property_ui_text(prop, "Particles", "Show the active object's particle point cache");
  RNA_def_property_update(prop, NC_SPACE | ND_SPACE_TIME, nullptr);

  prop = RNA_def_property(srna, "cache_cloth", PROP_BOOLEAN, PROP_NONE);
  RNA_def_property_boolean_sdna(prop, nullptr, "cache_display", TIME_CACHE_CLOTH);
  RNA_def_property_ui_text(prop, "Cloth", "Show the active object's cloth point cache");
  RNA_def_property_update(prop, NC_SPACE | ND_SPACE_TIME, nullptr);

  prop = RNA_def_property(srna, "cache_smoke", PROP_BOOLEAN, PROP_NONE);
  RNA_def_property_boolean_sdna(prop, nullptr, "cache_display", TIME_CACHE_SMOKE);
  RNA_def_property_ui_text(prop, "Smoke", "Show the active object's smoke cache");
  RNA_def_property_update(prop, NC_SPACE | ND_SPACE_TIME, nullptr);

  prop = RNA_def_property(srna, "cache_simulation_nodes", PROP_BOOLEAN, PROP_NONE);
  RNA_def_property_boolean_sdna(prop, nullptr, "cache_display", TIME_CACHE_SIMULATION_NODES);
  RNA_def_property_ui_text(
      prop, "Simulation Nodes", "Show the active object's simulation nodes cache and bake data");
  RNA_def_property_update(prop, NC_SPACE | ND_SPACE_TIME, nullptr);

  prop = RNA_def_property(srna, "cache_dynamicpaint", PROP_BOOLEAN, PROP_NONE);
  RNA_def_property_boolean_sdna(prop, nullptr, "cache_display", TIME_CACHE_DYNAMICPAINT);
  RNA_def_property_ui_text(prop, "Dynamic Paint", "Show the active object's Dynamic Paint cache");
  RNA_def_property_update(prop, NC_SPACE | ND_SPACE_TIME, nullptr);

  prop = RNA_def_property(srna, "cache_rigidbody", PROP_BOOLEAN, PROP_NONE);
  RNA_def_property_boolean_sdna(prop, nullptr, "cache_display", TIME_CACHE_RIGIDBODY);
  RNA_def_property_ui_text(prop, "Rigid Body", "Show the active object's Rigid Body cache");
  RNA_def_property_update(prop, NC_SPACE | ND_SPACE_TIME, nullptr);

  prop = RNA_def_property(srna, "overlays", PROP_POINTER, PROP_NONE);
  RNA_def_property_flag(prop, PROP_NEVER_NULL);
  RNA_def_property_struct_type(prop, "SpaceDopeSheetOverlay");
  RNA_def_property_pointer_funcs(
      prop, "rna_SpaceDopeSheet_overlay_get", nullptr, nullptr, nullptr);
  RNA_def_property_ui_text(prop, "Overlay Settings", "Settings for display of overlays");

  rna_def_space_dopesheet_overlays(brna);
}

static void rna_def_space_graph(BlenderRNA *brna)
{
  StructRNA *srna;
  PropertyRNA *prop;

  /* this is basically the same as the one for the 3D-View, but with some entries omitted */
  static const EnumPropertyItem gpivot_items[] = {
      {V3D_AROUND_CENTER_BOUNDS,
       "BOUNDING_BOX_CENTER",
       ICON_PIVOT_BOUNDBOX,
       "Bounding Box Center",
       ""},
      {V3D_AROUND_CURSOR, "CURSOR", ICON_PIVOT_CURSOR, "2D Cursor", ""},
      {V3D_AROUND_LOCAL_ORIGINS,
       "INDIVIDUAL_ORIGINS",
       ICON_PIVOT_INDIVIDUAL,
       "Individual Centers",
       ""},
      // {V3D_AROUND_CENTER_MEDIAN, "MEDIAN_POINT", 0, "Median Point", ""},
      // {V3D_AROUND_ACTIVE, "ACTIVE_ELEMENT", 0, "Active Element", ""},
      {0, nullptr, 0, nullptr, nullptr},
  };

  srna = RNA_def_struct(brna, "SpaceGraphEditor", "Space");
  RNA_def_struct_sdna(srna, "SpaceGraph");
  RNA_def_struct_ui_text(srna, "Space Graph Editor", "Graph Editor space data");

  rna_def_space_generic_show_region_toggles(srna,
                                            (1 << RGN_TYPE_FOOTER) | (1 << RGN_TYPE_UI) |
                                                (1 << RGN_TYPE_HUD) | (1 << RGN_TYPE_CHANNELS));

  /* mode */
  prop = RNA_def_property(srna, "mode", PROP_ENUM, PROP_NONE);
  RNA_def_property_enum_sdna(prop, nullptr, "mode");
  RNA_def_property_enum_items(prop, rna_enum_space_graph_mode_items);
  RNA_def_property_ui_text(prop, "Mode", "Editing context being displayed");
  RNA_def_property_flag(prop, PROP_CONTEXT_UPDATE);
  RNA_def_property_update(
      prop, NC_SPACE | ND_SPACE_GRAPH, "rna_SpaceGraphEditor_display_mode_update");

  /* display */
  prop = RNA_def_property(srna, "show_seconds", PROP_BOOLEAN, PROP_NONE);
  RNA_def_property_boolean_sdna(prop, nullptr, "flag", SIPO_DRAWTIME);
  RNA_def_property_ui_text(prop, "Use Timecode", "Show timing as a timecode instead of frames");
  RNA_def_property_update(prop, NC_SPACE | ND_SPACE_GRAPH, nullptr);

  prop = RNA_def_property(srna, "show_sliders", PROP_BOOLEAN, PROP_NONE);
  RNA_def_property_boolean_sdna(prop, nullptr, "flag", SIPO_SLIDERS);
  RNA_def_property_ui_text(prop, "Show Sliders", "Show sliders beside F-Curve channels");
  RNA_def_property_update(prop, NC_SPACE | ND_SPACE_GRAPH, nullptr);

  prop = RNA_def_property(srna, "show_handles", PROP_BOOLEAN, PROP_NONE);
  RNA_def_property_boolean_negative_sdna(prop, nullptr, "flag", SIPO_NOHANDLES);
  RNA_def_property_ui_text(prop, "Show Handles", "Show handles of Bézier control points");
  RNA_def_property_update(prop, NC_SPACE | ND_SPACE_GRAPH, nullptr);

  prop = RNA_def_property(srna, "use_auto_lock_translation_axis", PROP_BOOLEAN, PROP_NONE);
  RNA_def_property_boolean_sdna(prop, nullptr, "flag", SIPO_AUTOLOCK_AXIS);
  RNA_def_property_ui_text(prop,
                           "Auto-Lock Key Axis",
                           "Automatically locks the movement of keyframes to the dominant axis");
  RNA_def_property_update(prop, NC_SPACE | ND_SPACE_GRAPH, nullptr);

  prop = RNA_def_property(srna, "use_only_selected_keyframe_handles", PROP_BOOLEAN, PROP_NONE);
  RNA_def_property_boolean_sdna(prop, nullptr, "flag", SIPO_SELVHANDLESONLY);
  RNA_def_property_ui_text(
      prop, "Only Selected Keyframes Handles", "Only show and edit handles of selected keyframes");
  RNA_def_property_update(prop, NC_SPACE | ND_SPACE_GRAPH, nullptr);

  prop = RNA_def_property(srna, "show_markers", PROP_BOOLEAN, PROP_NONE);
  RNA_def_property_boolean_sdna(prop, nullptr, "flag", SIPO_SHOW_MARKERS);
  RNA_def_property_ui_text(
      prop,
      "Show Markers",
      "If any exists, show markers in a separate row at the bottom of the editor");
  RNA_def_property_update(prop, NC_SPACE | ND_SPACE_GRAPH, nullptr);

  prop = RNA_def_property(srna, "show_extrapolation", PROP_BOOLEAN, PROP_NONE);
  RNA_def_property_boolean_negative_sdna(prop, nullptr, "flag", SIPO_NO_DRAW_EXTRAPOLATION);
  RNA_def_property_ui_text(prop, "Show Extrapolation", "");
  RNA_def_property_update(prop, NC_SPACE | ND_SPACE_GRAPH, nullptr);

  /* editing */
  prop = RNA_def_property(srna, "use_auto_merge_keyframes", PROP_BOOLEAN, PROP_NONE);
  RNA_def_property_boolean_negative_sdna(prop, nullptr, "flag", SIPO_NOTRANSKEYCULL);
  RNA_def_property_ui_text(prop, "Auto-Merge Keyframes", "Automatically merge nearby keyframes");
  RNA_def_property_update(prop, NC_SPACE | ND_SPACE_GRAPH, nullptr);

  prop = RNA_def_property(srna, "use_realtime_update", PROP_BOOLEAN, PROP_NONE);
  RNA_def_property_boolean_negative_sdna(prop, nullptr, "flag", SIPO_NOREALTIMEUPDATES);
  RNA_def_property_ui_text(
      prop,
      "Realtime Updates",
      "When transforming keyframes, changes to the animation data are flushed to other views");
  RNA_def_property_update(prop, NC_SPACE | ND_SPACE_GRAPH, nullptr);

  /* cursor */
  prop = RNA_def_property(srna, "show_cursor", PROP_BOOLEAN, PROP_NONE);
  RNA_def_property_boolean_negative_sdna(prop, nullptr, "flag", SIPO_NODRAWCURSOR);
  RNA_def_property_ui_text(prop, "Show Cursor", "Show 2D cursor");
  RNA_def_property_update(prop, NC_SPACE | ND_SPACE_GRAPH, nullptr);

  prop = RNA_def_property(srna, "cursor_position_x", PROP_FLOAT, PROP_NONE);
  RNA_def_property_float_sdna(prop, nullptr, "cursorTime");
  RNA_def_property_ui_text(
      prop, "Cursor X-Value", "Graph Editor 2D-Value cursor - X-Value component");
  RNA_def_property_update(prop, NC_SPACE | ND_SPACE_GRAPH, nullptr);

  prop = RNA_def_property(srna, "cursor_position_y", PROP_FLOAT, PROP_NONE);
  RNA_def_property_float_sdna(prop, nullptr, "cursorVal");
  RNA_def_property_ui_text(
      prop, "Cursor Y-Value", "Graph Editor 2D-Value cursor - Y-Value component");
  RNA_def_property_update(prop, NC_SPACE | ND_SPACE_GRAPH, nullptr);

  prop = RNA_def_property(srna, "pivot_point", PROP_ENUM, PROP_NONE);
  RNA_def_property_enum_sdna(prop, nullptr, "around");
  RNA_def_property_enum_items(prop, gpivot_items);
  RNA_def_property_ui_text(prop, "Pivot Point", "Pivot center for rotation/scaling");
  RNA_def_property_update(prop, NC_SPACE | ND_SPACE_GRAPH, nullptr);

  /* Dope-sheet. */
  prop = RNA_def_property(srna, "dopesheet", PROP_POINTER, PROP_NONE);
  RNA_def_property_struct_type(prop, "DopeSheet");
  RNA_def_property_pointer_sdna(prop, nullptr, "ads");
  RNA_def_property_ui_text(prop, "Dope Sheet", "Settings for filtering animation data");

  /* Read-only state info. */
  prop = RNA_def_property(srna, "has_ghost_curves", PROP_BOOLEAN, PROP_NONE);
  RNA_def_property_boolean_funcs(prop, "rna_SpaceGraphEditor_has_ghost_curves_get", nullptr);
  RNA_def_property_clear_flag(prop, PROP_EDITABLE);
  RNA_def_property_ui_text(
      prop, "Has Ghost Curves", "Graph Editor instance has some ghost curves stored");

  /* Normalize curves. */
  prop = RNA_def_property(srna, "use_normalization", PROP_BOOLEAN, PROP_NONE);
  RNA_def_property_boolean_sdna(prop, nullptr, "flag", SIPO_NORMALIZE);
  RNA_def_property_ui_text(prop,
                           "Use Normalization",
                           "Display curves in normalized range from -1 to 1, "
                           "for easier editing of multiple curves with different ranges");
  RNA_def_property_flag(prop, PROP_CONTEXT_UPDATE);
  RNA_def_property_update(
      prop, NC_SPACE | ND_SPACE_GRAPH, "rna_SpaceGraphEditor_normalize_update");

  prop = RNA_def_property(srna, "use_auto_normalization", PROP_BOOLEAN, PROP_NONE);
  RNA_def_property_boolean_negative_sdna(prop, nullptr, "flag", SIPO_NORMALIZE_FREEZE);
  RNA_def_property_ui_text(prop,
                           "Auto Normalization",
                           "Automatically recalculate curve normalization on every curve edit");
  RNA_def_property_update(prop, NC_SPACE | ND_SPACE_GRAPH, nullptr);
}

static void rna_def_space_nla(BlenderRNA *brna)
{
  StructRNA *srna;
  PropertyRNA *prop;

  srna = RNA_def_struct(brna, "SpaceNLA", "Space");
  RNA_def_struct_sdna(srna, "SpaceNla");
  RNA_def_struct_ui_text(srna, "Space Nla Editor", "NLA editor space data");

  rna_def_space_generic_show_region_toggles(srna,
                                            (1 << RGN_TYPE_FOOTER) | (1 << RGN_TYPE_UI) |
                                                (1 << RGN_TYPE_HUD) | (1 << RGN_TYPE_CHANNELS));

  /* display */
  prop = RNA_def_property(srna, "show_seconds", PROP_BOOLEAN, PROP_NONE);
  RNA_def_property_boolean_sdna(prop, nullptr, "flag", SNLA_DRAWTIME);
  RNA_def_property_ui_text(prop, "Use Timecode", "Show timing as a timecode instead of frames");
  RNA_def_property_update(prop, NC_SPACE | ND_SPACE_NLA, nullptr);

  prop = RNA_def_property(srna, "show_strip_curves", PROP_BOOLEAN, PROP_NONE);
  RNA_def_property_boolean_negative_sdna(prop, nullptr, "flag", SNLA_NOSTRIPCURVES);
  RNA_def_property_ui_text(prop, "Show Control F-Curves", "Show influence F-Curves on strips");
  RNA_def_property_update(prop, NC_SPACE | ND_SPACE_NLA, nullptr);

  prop = RNA_def_property(srna, "show_local_markers", PROP_BOOLEAN, PROP_NONE);
  RNA_def_property_boolean_negative_sdna(prop, nullptr, "flag", SNLA_NOLOCALMARKERS);
  RNA_def_property_ui_text(
      prop,
      "Show Local Markers",
      "Show action-local markers on the strips, useful when synchronizing timing across strips");
  RNA_def_property_update(prop, NC_SPACE | ND_SPACE_NLA, nullptr);

  prop = RNA_def_property(srna, "show_markers", PROP_BOOLEAN, PROP_NONE);
  RNA_def_property_boolean_sdna(prop, nullptr, "flag", SNLA_SHOW_MARKERS);
  RNA_def_property_ui_text(
      prop,
      "Show Markers",
      "If any exists, show markers in a separate row at the bottom of the editor");
  RNA_def_property_update(prop, NC_SPACE | ND_SPACE_NLA, nullptr);

  /* editing */
  prop = RNA_def_property(srna, "use_realtime_update", PROP_BOOLEAN, PROP_NONE);
  RNA_def_property_boolean_negative_sdna(prop, nullptr, "flag", SNLA_NOREALTIMEUPDATES);
  RNA_def_property_ui_text(
      prop,
      "Realtime Updates",
      "When transforming strips, changes to the animation data are flushed to other views");
  RNA_def_property_update(prop, NC_SPACE | ND_SPACE_NLA, nullptr);

  /* dopesheet */
  prop = RNA_def_property(srna, "dopesheet", PROP_POINTER, PROP_NONE);
  RNA_def_property_struct_type(prop, "DopeSheet");
  RNA_def_property_pointer_sdna(prop, nullptr, "ads");
  RNA_def_property_ui_text(prop, "Dope Sheet", "Settings for filtering animation data");
}

static void rna_def_console_line(BlenderRNA *brna)
{
  static const EnumPropertyItem console_line_type_items[] = {
      {CONSOLE_LINE_OUTPUT, "OUTPUT", 0, "Output", ""},
      {CONSOLE_LINE_INPUT, "INPUT", 0, "Input", ""},
      {CONSOLE_LINE_INFO, "INFO", 0, "Info", ""},
      {CONSOLE_LINE_ERROR, "ERROR", 0, "Error", ""},
      {0, nullptr, 0, nullptr, nullptr},
  };

  StructRNA *srna;
  PropertyRNA *prop;

  srna = RNA_def_struct(brna, "ConsoleLine", nullptr);
  RNA_def_struct_ui_text(srna, "Console Input", "Input line for the interactive console");

  prop = RNA_def_property(srna, "body", PROP_STRING, PROP_NONE);
  RNA_def_property_string_funcs(
      prop, "rna_ConsoleLine_body_get", "rna_ConsoleLine_body_length", "rna_ConsoleLine_body_set");
  RNA_def_property_ui_text(prop, "Line", "Text in the line");
  RNA_def_property_update(prop, NC_SPACE | ND_SPACE_CONSOLE, nullptr);
  RNA_def_property_translation_context(prop, BLT_I18NCONTEXT_ID_TEXT);

  prop = RNA_def_property(
      srna, "current_character", PROP_INT, PROP_NONE); /* copied from text editor */
  RNA_def_property_int_funcs(prop,
                             "rna_ConsoleLine_current_character_get",
                             "rna_ConsoleLine_current_character_set",
                             nullptr);
  RNA_def_property_update(prop, NC_SPACE | ND_SPACE_CONSOLE, nullptr);

  prop = RNA_def_property(srna, "type", PROP_ENUM, PROP_NONE);
  RNA_def_property_enum_sdna(prop, nullptr, "type");
  RNA_def_property_enum_items(prop, console_line_type_items);
  RNA_def_property_ui_text(prop, "Type", "Console line type when used in scrollback");
}

static void rna_def_space_console(BlenderRNA *brna)
{
  StructRNA *srna;
  PropertyRNA *prop;

  srna = RNA_def_struct(brna, "SpaceConsole", "Space");
  RNA_def_struct_sdna(srna, "SpaceConsole");
  RNA_def_struct_ui_text(srna, "Space Console", "Interactive Python console");

  /* display */
  prop = RNA_def_property(srna, "font_size", PROP_INT, PROP_NONE); /* copied from text editor */
  RNA_def_property_int_sdna(prop, nullptr, "lheight");
  RNA_def_property_range(prop, 1, 256); /* Large range since Hi-DPI scales down size. */
  RNA_def_property_ui_text(prop, "Font Size", "Font size to use for displaying the text");
  RNA_def_property_update(prop, 0, "rna_SpaceConsole_rect_update");

  prop = RNA_def_property(
      srna, "select_start", PROP_INT, PROP_UNSIGNED); /* copied from text editor */
  RNA_def_property_int_sdna(prop, nullptr, "sel_start");
  RNA_def_property_update(prop, NC_SPACE | ND_SPACE_CONSOLE, nullptr);

  prop = RNA_def_property(
      srna, "select_end", PROP_INT, PROP_UNSIGNED); /* copied from text editor */
  RNA_def_property_int_sdna(prop, nullptr, "sel_end");
  RNA_def_property_update(prop, NC_SPACE | ND_SPACE_CONSOLE, nullptr);

  prop = RNA_def_property(srna, "prompt", PROP_STRING, PROP_NONE);
  RNA_def_property_ui_text(prop, "Prompt", "Command line prompt");

  prop = RNA_def_property(srna, "language", PROP_STRING, PROP_NONE);
  RNA_def_property_ui_text(prop, "Language", "Command line prompt language");
  RNA_def_property_translation_context(prop, BLT_I18NCONTEXT_EDITOR_PYTHON_CONSOLE);

  prop = RNA_def_property(srna, "history", PROP_COLLECTION, PROP_NONE);
  RNA_def_property_collection_sdna(prop, nullptr, "history", nullptr);
  RNA_def_property_struct_type(prop, "ConsoleLine");
  RNA_def_property_ui_text(prop, "History", "Command history");

  prop = RNA_def_property(srna, "scrollback", PROP_COLLECTION, PROP_NONE);
  RNA_def_property_collection_sdna(prop, nullptr, "scrollback", nullptr);
  RNA_def_property_struct_type(prop, "ConsoleLine");
  RNA_def_property_ui_text(prop, "Output", "Command output");
}

/* Filter for datablock types in link/append. */
static void rna_def_fileselect_idfilter(BlenderRNA *brna)
{

  StructRNA *srna = RNA_def_struct(brna, "FileSelectIDFilter", nullptr);
  RNA_def_struct_sdna(srna, "FileSelectParams");
  RNA_def_struct_nested(brna, srna, "FileSelectParams");
  RNA_def_struct_ui_text(
      srna, "File Select ID Filter", "Which ID types to show/hide, when browsing a library");

  const IDFilterEnumPropertyItem *individual_ids_and_categories[] = {
      rna_enum_id_type_filter_items,
      rna_enum_space_file_id_filter_categories,
      nullptr,
  };
  for (uint i = 0; individual_ids_and_categories[i]; i++) {
    for (int j = 0; individual_ids_and_categories[i][j].identifier; j++) {
      PropertyRNA *prop = RNA_def_property(
          srna, individual_ids_and_categories[i][j].identifier, PROP_BOOLEAN, PROP_NONE);
      RNA_def_property_boolean_sdna(
          prop, nullptr, "filter_id", individual_ids_and_categories[i][j].flag);
      RNA_def_property_ui_text(prop,
                               individual_ids_and_categories[i][j].name,
                               individual_ids_and_categories[i][j].description);
      RNA_def_property_ui_icon(prop, individual_ids_and_categories[i][j].icon, 0);
      RNA_def_property_update(prop, NC_SPACE | ND_SPACE_FILE_PARAMS, nullptr);
    }
  }
}

/* Filter for datablock types in the Asset Browser. */
static void rna_def_fileselect_asset_idfilter(BlenderRNA *brna)
{
  StructRNA *srna = RNA_def_struct(brna, "FileAssetSelectIDFilter", nullptr);
  RNA_def_struct_sdna(srna, "FileSelectParams");
  RNA_def_struct_nested(brna, srna, "FileSelectParams");
  RNA_def_struct_ui_text(srna,
                         "File Select Asset Filter",
                         "Which asset types to show/hide, when browsing an asset library");

  static char experimental_prop_names[INDEX_ID_MAX][MAX_NAME];

  for (uint i = 0; rna_enum_id_type_filter_items[i].identifier; i++) {
    const IDFilterEnumPropertyItem *item = &rna_enum_id_type_filter_items[i];
    const bool is_experimental = (ED_ASSET_TYPE_IDS_NON_EXPERIMENTAL_FLAGS & item->flag) == 0;

    const char *identifier = rna_enum_id_type_filter_items[i].identifier;
    if (is_experimental) {
      /* Create name for experimental property and store in static buffer. */
      SNPRINTF(experimental_prop_names[i], "experimental_%s", identifier);
      identifier = experimental_prop_names[i];
    }

    PropertyRNA *prop = RNA_def_property(srna, identifier, PROP_BOOLEAN, PROP_NONE);
    RNA_def_property_boolean_sdna(prop, nullptr, "filter_id", item->flag);
    RNA_def_property_ui_text(prop, item->name, item->description);
    RNA_def_property_ui_icon(prop, item->icon, 0);
    RNA_def_property_update(prop, NC_SPACE | ND_SPACE_FILE_PARAMS, nullptr);
  }
}

static void rna_def_fileselect_entry(BlenderRNA *brna)
{
  PropertyRNA *prop;
  StructRNA *srna = RNA_def_struct(brna, "FileSelectEntry", nullptr);
  RNA_def_struct_sdna(srna, "FileDirEntry");
  RNA_def_struct_ui_text(srna, "File Select Entry", "A file viewable in the File Browser");

  prop = RNA_def_property(srna, "name", PROP_STRING, PROP_FILENAME);
  RNA_def_property_editable_func(prop, "rna_FileBrowser_FileSelectEntry_name_editable");
  RNA_def_property_clear_flag(prop, PROP_EDITABLE);
  RNA_def_property_string_funcs(prop,
                                "rna_FileBrowser_FileSelectEntry_name_get",
                                "rna_FileBrowser_FileSelectEntry_name_length",
                                nullptr);
  RNA_def_property_ui_text(prop, "Name", "");
  RNA_def_struct_name_property(srna, prop);

  prop = RNA_def_property(srna, "relative_path", PROP_STRING, PROP_FILEPATH);
  RNA_def_property_string_funcs(prop,
                                "rna_FileBrowser_FileSelectEntry_relative_path_get",
                                "rna_FileBrowser_FileSelectEntry_relative_path_length",
                                nullptr);
  RNA_def_property_ui_text(prop,
                           "Relative Path",
                           "Path relative to the directory currently displayed in the File "
                           "Browser (includes the file name)");
  RNA_def_property_clear_flag(prop, PROP_EDITABLE);

  prop = RNA_def_int(
      srna,
      "preview_icon_id",
      0,
      INT_MIN,
      INT_MAX,
      "Icon ID",
      "Unique integer identifying the preview of this file as an icon (zero means invalid)",
      INT_MIN,
      INT_MAX);
  RNA_def_property_clear_flag(prop, PROP_EDITABLE);
  RNA_def_property_int_funcs(
      prop, "rna_FileBrowser_FileSelectEntry_preview_icon_id_get", nullptr, nullptr);

  prop = RNA_def_property(srna, "asset_data", PROP_POINTER, PROP_NONE);
  RNA_def_property_struct_type(prop, "AssetMetaData");
  RNA_def_property_pointer_funcs(
      prop, "rna_FileBrowser_FileSelectEntry_asset_data_get", nullptr, nullptr, nullptr);
  RNA_def_property_ui_text(
      prop, "Asset Data", "Asset data, valid if the file represents an asset");
}

static void rna_def_fileselect_params(BlenderRNA *brna)
{
  StructRNA *srna;
  PropertyRNA *prop;

  /* BFA - Adjusted sizes to be more useful in Thumbnail View and match from menus dropdown */
  static const EnumPropertyItem display_size_items[] = {
      {32, "TINY", 0, "Tiny", ""},       // Matches toolshelf
      {64, "SMALL", 0, "Small", ""},     // Asset shelf default
      {128, "NORMAL", 0, "Medium", ""},  // Asset browser default
      {256, "LARGE", 0, "Large", ""},    // Maximum size
      {0, nullptr, 0, nullptr, nullptr},
};

  srna = RNA_def_struct(brna, "FileSelectParams", nullptr);
  RNA_def_struct_path_func(srna, "rna_FileSelectParams_path");
  RNA_def_struct_ui_text(srna, "File Select Parameters", "File Select Parameters");

  prop = RNA_def_property(srna, "title", PROP_STRING, PROP_NONE);
  RNA_def_property_string_sdna(prop, nullptr, "title");
  RNA_def_property_ui_text(prop, "Title", "Title for the file browser");
  RNA_def_property_clear_flag(prop, PROP_EDITABLE);

  /* Use BYTESTRING rather than DIRPATH as sub-type so UI code doesn't add OT_directory_browse
   * button when displaying this prop in the file browser (it would just open a file browser). That
   * should be the only effective difference between the two. */
  prop = RNA_def_property(srna, "directory", PROP_STRING, PROP_BYTESTRING);
  RNA_def_property_string_sdna(prop, nullptr, "dir");
  RNA_def_property_ui_text(prop, "Directory", "Directory displayed in the file browser");
  RNA_def_property_update(prop, NC_SPACE | ND_SPACE_FILE_PARAMS, nullptr);

  prop = RNA_def_property(srna, "filename", PROP_STRING, PROP_FILENAME);
  RNA_def_property_string_sdna(prop, nullptr, "file");
  RNA_def_property_ui_text(prop, "File Name", "Active file in the file browser");
  RNA_def_property_editable_func(prop, "rna_FileSelectParams_filename_editable");
  RNA_def_property_update(prop, NC_SPACE | ND_SPACE_FILE_PARAMS, nullptr);

  prop = RNA_def_property(srna, "use_library_browsing", PROP_BOOLEAN, PROP_NONE);
  RNA_def_property_ui_text(
      prop, "Library Browser", "Whether we may browse Blender files' content or not");
  RNA_def_property_clear_flag(prop, PROP_EDITABLE);
  RNA_def_property_boolean_funcs(prop, "rna_FileSelectParams_use_lib_get", nullptr);

  prop = RNA_def_property(srna, "display_type", PROP_ENUM, PROP_NONE);
  RNA_def_property_enum_sdna(prop, nullptr, "display");
  RNA_def_property_enum_items(prop, fileselectparams_display_type_items);
  RNA_def_property_enum_funcs(prop, nullptr, nullptr, "rna_FileSelectParams_display_type_itemf");
  RNA_def_property_enum_default_func(prop, "rna_FileSelectParams_display_type_default");
  RNA_def_property_ui_text(prop, "Display Mode", "Display mode for the file list");
  RNA_def_property_update(prop, NC_SPACE | ND_SPACE_FILE_PARAMS, nullptr);

  prop = RNA_def_property(srna, "recursion_level", PROP_ENUM, PROP_NONE);
  RNA_def_property_enum_items(prop, fileselectparams_recursion_level_items);
  RNA_def_property_enum_funcs(
      prop, nullptr, nullptr, "rna_FileSelectParams_recursion_level_itemf");
  RNA_def_property_ui_text(prop, "Recursion", "Numbers of dirtree levels to show simultaneously");
  RNA_def_property_update(prop, NC_SPACE | ND_SPACE_FILE_PARAMS, nullptr);

  prop = RNA_def_property(srna, "show_details_size", PROP_BOOLEAN, PROP_NONE);
  RNA_def_property_boolean_sdna(prop, nullptr, "details_flags", FILE_DETAILS_SIZE);
  RNA_def_property_ui_text(prop, "File Size", "Show a column listing the size of each file");
  RNA_def_property_update(prop, NC_SPACE | ND_SPACE_FILE_PARAMS, nullptr);

  prop = RNA_def_property(srna, "show_details_datetime", PROP_BOOLEAN, PROP_NONE);
  RNA_def_property_boolean_sdna(prop, nullptr, "details_flags", FILE_DETAILS_DATETIME);
  RNA_def_property_ui_text(
      prop,
      "File Modification Date",
      "Show a column listing the date and time of modification for each file");
  RNA_def_property_update(prop, NC_SPACE | ND_SPACE_FILE_PARAMS, nullptr);

  prop = RNA_def_property(srna, "use_filter", PROP_BOOLEAN, PROP_NONE);
  RNA_def_property_boolean_sdna(prop, nullptr, "flag", FILE_FILTER);
  RNA_def_property_ui_text(prop, "Filter Files", "Enable filtering of files");
  RNA_def_property_update(prop, NC_SPACE | ND_SPACE_FILE_PARAMS, nullptr);

  prop = RNA_def_property(srna, "show_hidden", PROP_BOOLEAN, PROP_NONE);
  RNA_def_property_boolean_negative_sdna(prop, nullptr, "flag", FILE_HIDE_DOT);
  RNA_def_property_ui_text(prop, "Show Hidden", "Show hidden dot files");
  RNA_def_property_update(prop, NC_SPACE | ND_SPACE_FILE_PARAMS, nullptr);

  prop = RNA_def_property(srna, "sort_method", PROP_ENUM, PROP_NONE);
  RNA_def_property_enum_sdna(prop, nullptr, "sort");
  RNA_def_property_enum_items(prop, rna_enum_fileselect_params_sort_items);
  RNA_def_property_enum_funcs(prop, nullptr, nullptr, "rna_FileSelectParams_sort_method_itemf");
  RNA_def_property_ui_text(prop, "Sort", "");
  RNA_def_property_update(prop, NC_SPACE | ND_SPACE_FILE_PARAMS, nullptr);

  prop = RNA_def_property(srna, "use_sort_invert", PROP_BOOLEAN, PROP_NONE);
  RNA_def_property_boolean_sdna(prop, nullptr, "flag", FILE_SORT_INVERT);
  RNA_def_property_ui_text(
      prop, "Reverse Sorting", "Sort items descending, from highest value to lowest");
  RNA_def_property_update(prop, NC_SPACE | ND_SPACE_FILE_PARAMS, nullptr);

  prop = RNA_def_property(srna, "use_filter_image", PROP_BOOLEAN, PROP_NONE);
  RNA_def_property_boolean_sdna(prop, nullptr, "filter", FILE_TYPE_IMAGE);
  RNA_def_property_ui_text(prop, "Filter Images", "Show image files");
  RNA_def_property_ui_icon(prop, ICON_FILE_IMAGE, 0);
  RNA_def_property_update(prop, NC_SPACE | ND_SPACE_FILE_PARAMS, nullptr);

  prop = RNA_def_property(srna, "use_filter_blender", PROP_BOOLEAN, PROP_NONE);
  RNA_def_property_boolean_sdna(prop, nullptr, "filter", FILE_TYPE_BLENDER);
  RNA_def_property_ui_text(prop, "Filter Blender", "Show .blend files");
  RNA_def_property_ui_icon(prop, ICON_FILE_BLEND, 0);
  RNA_def_property_update(prop, NC_SPACE | ND_SPACE_FILE_PARAMS, nullptr);

  prop = RNA_def_property(srna, "use_filter_backup", PROP_BOOLEAN, PROP_NONE);
  RNA_def_property_boolean_sdna(prop, nullptr, "filter", FILE_TYPE_BLENDER_BACKUP);
  RNA_def_property_ui_text(
      prop, "Filter Blender Backup Files", "Show .blend1, .blend2, etc. files");
  RNA_def_property_ui_icon(prop, ICON_FILE_BACKUP, 0);
  RNA_def_property_update(prop, NC_SPACE | ND_SPACE_FILE_PARAMS, nullptr);

  prop = RNA_def_property(srna, "use_filter_movie", PROP_BOOLEAN, PROP_NONE);
  RNA_def_property_boolean_sdna(prop, nullptr, "filter", FILE_TYPE_MOVIE);
  RNA_def_property_ui_text(prop, "Filter Movies", "Show movie files");
  RNA_def_property_ui_icon(prop, ICON_FILE_MOVIE, 0);
  RNA_def_property_update(prop, NC_SPACE | ND_SPACE_FILE_PARAMS, nullptr);

  prop = RNA_def_property(srna, "use_filter_script", PROP_BOOLEAN, PROP_NONE);
  RNA_def_property_boolean_sdna(prop, nullptr, "filter", FILE_TYPE_PYSCRIPT);
  RNA_def_property_ui_text(prop, "Filter Script", "Show script files");
  RNA_def_property_ui_icon(prop, ICON_FILE_SCRIPT, 0);
  RNA_def_property_update(prop, NC_SPACE | ND_SPACE_FILE_PARAMS, nullptr);

  prop = RNA_def_property(srna, "use_filter_font", PROP_BOOLEAN, PROP_NONE);
  RNA_def_property_boolean_sdna(prop, nullptr, "filter", FILE_TYPE_FTFONT);
  RNA_def_property_ui_text(prop, "Filter Fonts", "Show font files");
  RNA_def_property_ui_icon(prop, ICON_FILE_FONT, 0);
  RNA_def_property_update(prop, NC_SPACE | ND_SPACE_FILE_PARAMS, nullptr);

  prop = RNA_def_property(srna, "use_filter_sound", PROP_BOOLEAN, PROP_NONE);
  RNA_def_property_boolean_sdna(prop, nullptr, "filter", FILE_TYPE_SOUND);
  RNA_def_property_ui_text(prop, "Filter Sound", "Show sound files");
  RNA_def_property_ui_icon(prop, ICON_FILE_SOUND, 0);
  RNA_def_property_update(prop, NC_SPACE | ND_SPACE_FILE_PARAMS, nullptr);

  prop = RNA_def_property(srna, "use_filter_text", PROP_BOOLEAN, PROP_NONE);
  RNA_def_property_boolean_sdna(prop, nullptr, "filter", FILE_TYPE_TEXT);
  RNA_def_property_ui_text(prop, "Filter Text", "Show text files");
  RNA_def_property_ui_icon(prop, ICON_FILE_TEXT, 0);
  RNA_def_property_update(prop, NC_SPACE | ND_SPACE_FILE_PARAMS, nullptr);

  prop = RNA_def_property(srna, "use_filter_volume", PROP_BOOLEAN, PROP_NONE);
  RNA_def_property_boolean_sdna(prop, nullptr, "filter", FILE_TYPE_VOLUME);
  RNA_def_property_ui_text(prop, "Filter Volume", "Show 3D volume files");
  RNA_def_property_ui_icon(prop, ICON_VOLUME_DATA, 0);
  RNA_def_property_update(prop, NC_SPACE | ND_SPACE_FILE_PARAMS, nullptr);

  prop = RNA_def_property(srna, "use_filter_folder", PROP_BOOLEAN, PROP_NONE);
  RNA_def_property_boolean_sdna(prop, nullptr, "filter", FILE_TYPE_FOLDER);
  RNA_def_property_ui_text(prop, "Filter Folder", "Show folders");
  RNA_def_property_ui_icon(prop, ICON_FILE_FOLDER, 0);
  RNA_def_property_update(prop, NC_SPACE | ND_SPACE_FILE_PARAMS, nullptr);

  prop = RNA_def_property(srna, "use_filter_blendid", PROP_BOOLEAN, PROP_NONE);
  RNA_def_property_boolean_sdna(prop, nullptr, "filter", FILE_TYPE_BLENDERLIB);
  RNA_def_property_ui_text(
      prop, "Filter Blender IDs", "Show .blend files items (objects, materials, etc.)");
  RNA_def_property_ui_icon(prop, ICON_BLENDER, 0);
  RNA_def_property_update(prop, NC_SPACE | ND_SPACE_FILE_PARAMS, nullptr);

  prop = RNA_def_property(srna, "use_filter_asset_only", PROP_BOOLEAN, PROP_NONE);
  RNA_def_property_boolean_sdna(prop, nullptr, "flag", FILE_ASSETS_ONLY);
  RNA_def_property_ui_text(
      prop, "Only Assets", "Hide .blend files items that are not data-blocks with asset metadata");
  RNA_def_property_update(prop, NC_SPACE | ND_SPACE_FILE_PARAMS, nullptr);

  prop = RNA_def_property(srna, "filter_id", PROP_POINTER, PROP_NONE);
  RNA_def_property_flag(prop, PROP_NEVER_NULL);
  RNA_def_property_struct_type(prop, "FileSelectIDFilter");
  RNA_def_property_pointer_funcs(
      prop, "rna_FileSelectParams_filter_id_get", nullptr, nullptr, nullptr);
  RNA_def_property_ui_text(
      prop, "Filter ID Types", "Which ID types to show/hide, when browsing a library");

  prop = RNA_def_property(srna, "filter_glob", PROP_STRING, PROP_NONE);
  RNA_def_property_string_sdna(prop, nullptr, "filter_glob");
  RNA_def_property_ui_text(prop,
                           "Extension Filter",
                           "UNIX shell-like filename patterns matching, supports wildcards ('*') "
                           "and list of patterns separated by ';'");
  RNA_def_property_string_funcs(prop, nullptr, nullptr, "rna_FileSelectPrams_filter_glob_set");
  RNA_def_property_update(prop, NC_SPACE | ND_SPACE_FILE_LIST, nullptr);

  prop = RNA_def_property(srna, "filter_search", PROP_STRING, PROP_NONE);
  RNA_def_property_string_sdna(prop, nullptr, "filter_search");
  RNA_def_property_ui_text(
      prop, "Name or Tag Filter", "Filter by name or tag, supports '*' wildcard");
  RNA_def_property_flag(prop, PROP_TEXTEDIT_UPDATE);
  RNA_def_property_update(prop, NC_SPACE | ND_SPACE_FILE_LIST, nullptr);

  prop = RNA_def_property(srna, "display_size", PROP_INT, PROP_NONE);
  RNA_def_property_int_sdna(prop, nullptr, "thumbnail_size");
  RNA_def_property_ui_text(prop, "Display Size", "Change the size of thumbnails");
  RNA_def_property_update(prop, NC_SPACE | ND_SPACE_FILE_LIST, nullptr);
  RNA_def_property_range(prop, 16, 256);
  RNA_def_property_ui_range(prop, 16, 256, 1, 0);

  prop = RNA_def_property(srna, "display_size_discrete", PROP_ENUM, PROP_NONE);
  RNA_def_property_enum_sdna(prop, nullptr, "thumbnail_size");
  RNA_def_property_enum_items(prop, display_size_items);
  RNA_def_property_ui_text(
      prop, "Display Size", "Change the size of thumbnails in discrete steps");
  RNA_def_property_update(prop, NC_SPACE | ND_SPACE_FILE_LIST, nullptr);

  prop = RNA_def_property(srna, "list_display_size_discrete", PROP_ENUM, PROP_NONE);
  RNA_def_property_enum_sdna(prop, nullptr, "list_thumbnail_size");
  RNA_def_property_enum_items(prop, display_size_items);
  RNA_def_property_ui_text(
      prop, "List Display Size", "Change the size of list thumbnails in discrete steps");
  RNA_def_property_update(prop, NC_SPACE | ND_SPACE_FILE_LIST, nullptr);

  prop = RNA_def_property(srna, "list_display_size", PROP_INT, PROP_NONE);
  RNA_def_property_int_sdna(prop, nullptr, "list_thumbnail_size");
  RNA_def_property_ui_text(prop, "Display Size", "Change the size of thumbnails in list views");
  RNA_def_property_update(prop, NC_SPACE | ND_SPACE_FILE_LIST, nullptr);
  RNA_def_property_int_default(prop, 32);
  RNA_def_property_range(prop, 16, 128);
  RNA_def_property_ui_range(prop, 16, 128, 1, 0);

  prop = RNA_def_property(srna, "list_column_size", PROP_INT, PROP_NONE);
  RNA_def_property_ui_text(prop, "Columns Size", "The width of columns in horizontal list views");
  RNA_def_property_update(prop, NC_SPACE | ND_SPACE_FILE_LIST, nullptr);
  RNA_def_property_int_default(prop, 32);
  RNA_def_property_range(prop, 32, 750);
  RNA_def_property_ui_range(prop, 32, 750, 1, 0);
}

static void rna_def_fileselect_asset_params(BlenderRNA *brna)
{
  StructRNA *srna;
  PropertyRNA *prop;

  srna = RNA_def_struct(brna, "FileAssetSelectParams", "FileSelectParams");
  RNA_def_struct_ui_text(
      srna, "Asset Select Parameters", "Settings for the file selection in Asset Browser mode");

  prop = rna_def_asset_library_reference_common(srna,
                                                "rna_FileAssetSelectParams_asset_library_get",
                                                "rna_FileAssetSelectParams_asset_library_set");
  RNA_def_property_ui_text(prop, "Asset Library", "");
  RNA_def_property_update(prop, NC_SPACE | ND_SPACE_FILE_PARAMS, nullptr);

  prop = RNA_def_property(srna, "catalog_id", PROP_STRING, PROP_NONE);
  RNA_def_property_string_funcs(prop,
                                "rna_FileAssetSelectParams_catalog_id_get",
                                "rna_FileAssetSelectParams_catalog_id_length",
                                "rna_FileAssetSelectParams_catalog_id_set");
  RNA_def_property_ui_text(prop, "Catalog UUID", "The UUID of the catalog shown in the browser");
  RNA_def_property_update(prop, NC_SPACE | ND_SPACE_FILE_PARAMS, nullptr);

  prop = RNA_def_property(srna, "filter_asset_id", PROP_POINTER, PROP_NONE);
  RNA_def_property_flag(prop, PROP_NEVER_NULL);
  RNA_def_property_struct_type(prop, "FileAssetSelectIDFilter");
  RNA_def_property_pointer_funcs(
      prop, "rna_FileAssetSelectParams_filter_id_get", nullptr, nullptr, nullptr);
  RNA_def_property_ui_text(prop,
                           "Filter Asset Types",
                           "Which asset types to show/hide, when browsing an asset library");

  prop = RNA_def_property(srna, "import_method", PROP_ENUM, PROP_NONE);
  RNA_def_property_enum_items(prop, rna_enum_asset_import_method_items);
  RNA_def_property_enum_funcs(
      prop, nullptr, nullptr, "rna_FileAssetSelectParams_import_method_itemf");
  RNA_def_property_ui_text(prop, "Import Method", "Determine how the asset will be imported");
  /* Asset drag info saved by buttons stores the import method, so the space must redraw when
   * import method changes. */
  RNA_def_property_update(prop, NC_SPACE | ND_SPACE_FILE_LIST, nullptr);

  prop = RNA_def_property(srna, "instance_collections_on_link", PROP_BOOLEAN, PROP_NONE);
  RNA_def_property_boolean_sdna(
      prop, nullptr, "import_flags", FILE_ASSET_IMPORT_INSTANCE_COLLECTIONS_ON_LINK);
  RNA_def_property_ui_text(prop,
                           "Instance Collections on Linking",
                           "Create instances for collections when linking, rather than adding "
                           "them directly to the scene");
  RNA_def_property_update(prop, NC_SPACE | ND_SPACE_FILE_PARAMS, nullptr);

  prop = RNA_def_property(srna, "instance_collections_on_append", PROP_BOOLEAN, PROP_NONE);
  RNA_def_property_boolean_sdna(
      prop, nullptr, "import_flags", FILE_ASSET_IMPORT_INSTANCE_COLLECTIONS_ON_APPEND);
  RNA_def_property_ui_text(prop,
                           "Instance Collections on Appending or Linking", // bfa
                           "Create instances for collections when appending, rather than adding "
                           "them directly to the scene");
  RNA_def_property_update(prop, NC_SPACE | ND_SPACE_FILE_PARAMS, nullptr);
  RNA_def_property_boolean_funcs(prop, nullptr, "rna_FileAsset_instance_collection_set"); // bfa make append also update link button

  prop = RNA_def_property(srna, "drop_instances_to_origin", PROP_BOOLEAN, PROP_NONE);
  RNA_def_property_boolean_sdna(
      prop, nullptr, "import_flags", FILE_ASSET_IMPORT_DROP_COLLECTIONS_TO_ORIGIN);
  RNA_def_property_ui_text(prop,
                           "Drop Instances to Origin",
                           "Drop collection instances to scene origin instead of cursor location");
  RNA_def_property_update(prop, NC_SPACE | ND_SPACE_FILE_PARAMS, nullptr);
}

static void rna_def_filemenu_entry(BlenderRNA *brna)
{
  StructRNA *srna;
  PropertyRNA *prop;

  srna = RNA_def_struct(brna, "FileBrowserFSMenuEntry", nullptr);
  RNA_def_struct_sdna(srna, "FSMenuEntry");
  RNA_def_struct_ui_text(srna, "File Select Parameters", "File Select Parameters");

  prop = RNA_def_property(srna, "path", PROP_STRING, PROP_FILEPATH);
  RNA_def_property_string_funcs(prop,
                                "rna_FileBrowser_FSMenuEntry_path_get",
                                "rna_FileBrowser_FSMenuEntry_path_length",
                                "rna_FileBrowser_FSMenuEntry_path_set");
  RNA_def_property_ui_text(prop, "Path", "");
  RNA_def_property_translation_context(prop, BLT_I18NCONTEXT_EDITOR_FILEBROWSER);

  /* Use #PROP_FILENAME sub-type so the UI can manipulate non-UTF8 names. */
  prop = RNA_def_property(srna, "name", PROP_STRING, PROP_FILENAME);
  RNA_def_property_string_funcs(prop,
                                "rna_FileBrowser_FSMenuEntry_name_get",
                                "rna_FileBrowser_FSMenuEntry_name_length",
                                "rna_FileBrowser_FSMenuEntry_name_set");
  RNA_def_property_editable_func(prop, "rna_FileBrowser_FSMenuEntry_name_get_editable");
  RNA_def_property_ui_text(prop, "Name", "");
  RNA_def_struct_name_property(srna, prop);

  prop = RNA_def_property(srna, "icon", PROP_INT, PROP_NONE);
  RNA_def_property_int_funcs(prop,
                             "rna_FileBrowser_FSMenuEntry_icon_get",
                             "rna_FileBrowser_FSMenuEntry_icon_set",
                             nullptr);
  RNA_def_property_ui_text(prop, "Icon", "");

  prop = RNA_def_property(srna, "use_save", PROP_BOOLEAN, PROP_NONE);
  RNA_def_property_boolean_funcs(prop, "rna_FileBrowser_FSMenuEntry_use_save_get", nullptr);
  RNA_def_property_ui_text(
      prop, "Save", "Whether this path is saved in bookmarks, or generated from OS");
  RNA_def_property_clear_flag(prop, PROP_EDITABLE);
}

static void rna_def_space_filebrowser(BlenderRNA *brna)
{
  StructRNA *srna;
  PropertyRNA *prop;

  srna = RNA_def_struct(brna, "SpaceFileBrowser", "Space");
  RNA_def_struct_sdna(srna, "SpaceFile");
  RNA_def_struct_ui_text(srna, "Space File Browser", "File browser space data");

  rna_def_space_generic_show_region_toggles(
      srna, (1 << RGN_TYPE_TOOLS) | (1 << RGN_TYPE_UI) | (1 << RGN_TYPE_TOOL_PROPS));

  prop = RNA_def_property(srna, "browse_mode", PROP_ENUM, PROP_NONE);
  RNA_def_property_enum_items(prop, rna_enum_space_file_browse_mode_items);
  RNA_def_property_ui_text(
      prop,
      "Browsing Mode",
      "Type of the File Editor view (regular file browsing or asset browsing)");
  RNA_def_property_update(prop, 0, "rna_SpaceFileBrowser_browse_mode_update");

  prop = RNA_def_property(srna, "params", PROP_POINTER, PROP_NONE);
  RNA_def_property_struct_type(prop, "FileSelectParams");
  RNA_def_property_pointer_funcs(
      prop, "rna_FileBrowser_params_get", nullptr, "rna_FileBrowser_params_typef", nullptr);
  RNA_def_property_ui_text(
      prop, "Filebrowser Parameter", "Parameters and Settings for the Filebrowser");

  prop = RNA_def_property(srna, "active_operator", PROP_POINTER, PROP_NONE);
  RNA_def_property_pointer_sdna(prop, nullptr, "op");
  RNA_def_property_ui_text(prop, "Active Operator", "");

  /* Keep this for compatibility with existing presets,
   * not exposed in c++ API because of keyword conflict. */
  prop = RNA_def_property(srna, "operator", PROP_POINTER, PROP_NONE);
  RNA_def_property_pointer_sdna(prop, nullptr, "op");
  RNA_def_property_ui_text(prop, "Active Operator", "");

  /* bookmarks, recent files etc. */
  prop = RNA_def_collection(srna,
                            "system_folders",
                            "FileBrowserFSMenuEntry",
                            "System Folders",
                            "System's folders (usually root, available hard drives, etc)");
  RNA_def_property_collection_funcs(prop,
                                    "rna_FileBrowser_FSMenuSystem_data_begin",
                                    "rna_FileBrowser_FSMenu_next",
                                    "rna_FileBrowser_FSMenu_end",
                                    "rna_FileBrowser_FSMenu_get",
                                    "rna_FileBrowser_FSMenuSystem_data_length",
                                    nullptr,
                                    nullptr,
                                    nullptr);
  RNA_def_property_clear_flag(prop, PROP_EDITABLE);

  prop = RNA_def_int(srna,
                     "system_folders_active",
                     -1,
                     -1,
                     INT_MAX,
                     "Active System Folder",
                     "Index of active system folder (-1 if none)",
                     -1,
                     INT_MAX);
  RNA_def_property_int_sdna(prop, nullptr, "systemnr");
  RNA_def_property_int_funcs(prop,
                             "rna_FileBrowser_FSMenuSystem_active_get",
                             "rna_FileBrowser_FSMenuSystem_active_set",
                             "rna_FileBrowser_FSMenuSystem_active_range");
  RNA_def_property_flag(prop, PROP_CONTEXT_UPDATE);
  RNA_def_property_update(
      prop, NC_SPACE | ND_SPACE_FILE_PARAMS, "rna_FileBrowser_FSMenu_active_update");

  prop = RNA_def_collection(srna,
                            "system_bookmarks",
                            "FileBrowserFSMenuEntry",
                            "System Bookmarks",
                            "System's bookmarks");
  RNA_def_property_collection_funcs(prop,
                                    "rna_FileBrowser_FSMenuSystemBookmark_data_begin",
                                    "rna_FileBrowser_FSMenu_next",
                                    "rna_FileBrowser_FSMenu_end",
                                    "rna_FileBrowser_FSMenu_get",
                                    "rna_FileBrowser_FSMenuSystemBookmark_data_length",
                                    nullptr,
                                    nullptr,
                                    nullptr);
  RNA_def_property_clear_flag(prop, PROP_EDITABLE);

  prop = RNA_def_int(srna,
                     "system_bookmarks_active",
                     -1,
                     -1,
                     INT_MAX,
                     "Active System Bookmark",
                     "Index of active system bookmark (-1 if none)",
                     -1,
                     INT_MAX);
  RNA_def_property_int_sdna(prop, nullptr, "system_bookmarknr");
  RNA_def_property_int_funcs(prop,
                             "rna_FileBrowser_FSMenuSystemBookmark_active_get",
                             "rna_FileBrowser_FSMenuSystemBookmark_active_set",
                             "rna_FileBrowser_FSMenuSystemBookmark_active_range");
  RNA_def_property_flag(prop, PROP_CONTEXT_UPDATE);
  RNA_def_property_update(
      prop, NC_SPACE | ND_SPACE_FILE_PARAMS, "rna_FileBrowser_FSMenu_active_update");

  prop = RNA_def_collection(
      srna, "bookmarks", "FileBrowserFSMenuEntry", "Bookmarks", "User's bookmarks");
  RNA_def_property_collection_funcs(prop,
                                    "rna_FileBrowser_FSMenuBookmark_data_begin",
                                    "rna_FileBrowser_FSMenu_next",
                                    "rna_FileBrowser_FSMenu_end",
                                    "rna_FileBrowser_FSMenu_get",
                                    "rna_FileBrowser_FSMenuBookmark_data_length",
                                    nullptr,
                                    nullptr,
                                    nullptr);
  RNA_def_property_flag(prop, PROP_EDITABLE);

  prop = RNA_def_int(srna,
                     "bookmarks_active",
                     -1,
                     -1,
                     INT_MAX,
                     "Active Bookmark",
                     "Index of active bookmark (-1 if none)",
                     -1,
                     INT_MAX);
  RNA_def_property_int_sdna(prop, nullptr, "bookmarknr");
  RNA_def_property_int_funcs(prop,
                             "rna_FileBrowser_FSMenuBookmark_active_get",
                             "rna_FileBrowser_FSMenuBookmark_active_set",
                             "rna_FileBrowser_FSMenuBookmark_active_range");
  RNA_def_property_flag(prop, PROP_CONTEXT_UPDATE);
  RNA_def_property_update(
      prop, NC_SPACE | ND_SPACE_FILE_PARAMS, "rna_FileBrowser_FSMenu_active_update");

  prop = RNA_def_collection(
      srna, "recent_folders", "FileBrowserFSMenuEntry", "Recent Folders", "");
  RNA_def_property_collection_funcs(prop,
                                    "rna_FileBrowser_FSMenuRecent_data_begin",
                                    "rna_FileBrowser_FSMenu_next",
                                    "rna_FileBrowser_FSMenu_end",
                                    "rna_FileBrowser_FSMenu_get",
                                    "rna_FileBrowser_FSMenuRecent_data_length",
                                    nullptr,
                                    nullptr,
                                    nullptr);
  RNA_def_property_flag(prop, PROP_EDITABLE);

  prop = RNA_def_int(srna,
                     "recent_folders_active",
                     -1,
                     -1,
                     INT_MAX,
                     "Active Recent Folder",
                     "Index of active recent folder (-1 if none)",
                     -1,
                     INT_MAX);
  RNA_def_property_int_sdna(prop, nullptr, "recentnr");
  RNA_def_property_int_funcs(prop,
                             "rna_FileBrowser_FSMenuRecent_active_get",
                             "rna_FileBrowser_FSMenuRecent_active_set",
                             "rna_FileBrowser_FSMenuRecent_active_range");
  RNA_def_property_flag(prop, PROP_CONTEXT_UPDATE);
  RNA_def_property_update(
      prop, NC_SPACE | ND_SPACE_FILE_PARAMS, "rna_FileBrowser_FSMenu_active_update");

  RNA_api_space_filebrowser(srna);
}

static void rna_def_space_info(BlenderRNA *brna)
{
  StructRNA *srna;
  PropertyRNA *prop;

  srna = RNA_def_struct(brna, "SpaceInfo", "Space");
  RNA_def_struct_sdna(srna, "SpaceInfo");
  RNA_def_struct_ui_text(srna, "Space Info", "Info space data");

  /* reporting display */
  prop = RNA_def_property(srna, "show_report_debug", PROP_BOOLEAN, PROP_NONE);
  RNA_def_property_boolean_sdna(prop, nullptr, "rpt_mask", INFO_RPT_DEBUG);
  RNA_def_property_ui_text(prop, "Show Debug", "Display debug reporting info");
  RNA_def_property_update(prop, NC_SPACE | ND_SPACE_INFO_REPORT, nullptr);

  prop = RNA_def_property(srna, "show_report_info", PROP_BOOLEAN, PROP_NONE);
  RNA_def_property_boolean_sdna(prop, nullptr, "rpt_mask", INFO_RPT_INFO);
  RNA_def_property_ui_text(prop, "Show Info", "Display general information");
  RNA_def_property_update(prop, NC_SPACE | ND_SPACE_INFO_REPORT, nullptr);

  prop = RNA_def_property(srna, "show_report_operator", PROP_BOOLEAN, PROP_NONE);
  RNA_def_property_boolean_sdna(prop, nullptr, "rpt_mask", INFO_RPT_OP);
  RNA_def_property_ui_text(prop, "Show Operator", "Display the operator log");
  RNA_def_property_update(prop, NC_SPACE | ND_SPACE_INFO_REPORT, nullptr);

  prop = RNA_def_property(srna, "show_report_warning", PROP_BOOLEAN, PROP_NONE);
  RNA_def_property_boolean_sdna(prop, nullptr, "rpt_mask", INFO_RPT_WARN);
  RNA_def_property_ui_text(prop, "Show Warn", "Display warnings");
  RNA_def_property_update(prop, NC_SPACE | ND_SPACE_INFO_REPORT, nullptr);

  prop = RNA_def_property(srna, "show_report_error", PROP_BOOLEAN, PROP_NONE);
  RNA_def_property_boolean_sdna(prop, nullptr, "rpt_mask", INFO_RPT_ERR);
  RNA_def_property_ui_text(prop, "Show Error", "Display error text");
  RNA_def_property_update(prop, NC_SPACE | ND_SPACE_INFO_REPORT, nullptr);
}

static void rna_def_space_userpref(BlenderRNA *brna)
{
  static const EnumPropertyItem filter_type_items[] = {
      {0, "NAME", 0, "Name", "Filter based on the operator name"},
      {1, "KEY", 0, "Key-Binding", "Filter based on key bindings"},
      {0, nullptr, 0, nullptr, nullptr},
  };

  StructRNA *srna;
  PropertyRNA *prop;

  srna = RNA_def_struct(brna, "SpacePreferences", "Space");
  RNA_def_struct_sdna(srna, "SpaceUserPref");
  RNA_def_struct_ui_text(srna, "Space Preferences", "Preferences space data");

  rna_def_space_generic_show_region_toggles(srna, (1 << RGN_TYPE_UI));

  prop = RNA_def_property(srna, "filter_type", PROP_ENUM, PROP_NONE);
  RNA_def_property_enum_sdna(prop, nullptr, "filter_type");
  RNA_def_property_enum_items(prop, filter_type_items);
  RNA_def_property_ui_text(prop, "Filter Type", "Filter method");
  RNA_def_property_update(prop, NC_SPACE | ND_SPACE_NODE, nullptr);

  prop = RNA_def_property(srna, "filter_text", PROP_STRING, PROP_NONE);
  RNA_def_property_string_sdna(prop, nullptr, "filter");
  RNA_def_property_flag(prop, PROP_TEXTEDIT_UPDATE);
  RNA_def_property_ui_text(prop, "Filter", "Search term for filtering in the UI");
}

static void rna_def_node_tree_path(BlenderRNA *brna)
{
  StructRNA *srna;
  PropertyRNA *prop;

  srna = RNA_def_struct(brna, "NodeTreePath", nullptr);
  RNA_def_struct_sdna(srna, "bNodeTreePath");
  RNA_def_struct_ui_text(srna, "Node Tree Path", "Element of the node space tree path");

  prop = RNA_def_property(srna, "node_tree", PROP_POINTER, PROP_NONE);
  RNA_def_property_pointer_sdna(prop, nullptr, "nodetree");
  RNA_def_property_clear_flag(prop, PROP_EDITABLE);
  RNA_def_property_ui_text(prop, "Node Tree", "Node Tree\nBase node tree from context");
}

static void rna_def_space_node_path_api(BlenderRNA *brna, PropertyRNA *cprop)
{
  StructRNA *srna;
  PropertyRNA *prop, *parm;
  FunctionRNA *func;

  RNA_def_property_srna(cprop, "SpaceNodeEditorPath");
  srna = RNA_def_struct(brna, "SpaceNodeEditorPath", nullptr);
  RNA_def_struct_sdna(srna, "SpaceNode");
  RNA_def_struct_ui_text(srna, "Space Node Editor Path", "History of node trees in the editor");

  prop = RNA_def_property(srna, "to_string", PROP_STRING, PROP_NONE);
  RNA_def_property_string_funcs(
      prop, "rna_SpaceNodeEditor_path_get", "rna_SpaceNodeEditor_path_length", nullptr);
  RNA_def_property_clear_flag(prop, PROP_EDITABLE);
  RNA_def_struct_ui_text(srna, "Path", "Get the node tree path as a string");
  RNA_def_property_translation_context(prop, BLT_I18NCONTEXT_EDITOR_FILEBROWSER);

  func = RNA_def_function(srna, "clear", "rna_SpaceNodeEditor_path_clear");
  RNA_def_function_ui_description(func, "Reset the node tree path");
  RNA_def_function_flag(func, FUNC_USE_CONTEXT);

  func = RNA_def_function(srna, "start", "rna_SpaceNodeEditor_path_start");
  RNA_def_function_ui_description(func, "Set the root node tree");
  RNA_def_function_flag(func, FUNC_USE_CONTEXT);
  parm = RNA_def_pointer(func, "node_tree", "NodeTree", "Node Tree", "");
  RNA_def_parameter_flags(parm, PropertyFlag(0), PARM_REQUIRED | PARM_RNAPTR);

  func = RNA_def_function(srna, "append", "rna_SpaceNodeEditor_path_append");
  RNA_def_function_ui_description(func, "Append a node group tree to the path");
  RNA_def_function_flag(func, FUNC_USE_CONTEXT);
  parm = RNA_def_pointer(
      func, "node_tree", "NodeTree", "Node Tree", "Node tree to append to the node editor path");
  RNA_def_parameter_flags(parm, PropertyFlag(0), PARM_REQUIRED | PARM_RNAPTR);
  parm = RNA_def_pointer(func, "node", "Node", "Node", "Group node linking to this node tree");
  RNA_def_parameter_flags(parm, PropertyFlag(0), PARM_RNAPTR);

  func = RNA_def_function(srna, "pop", "rna_SpaceNodeEditor_path_pop");
  RNA_def_function_ui_description(func, "Remove the last node tree from the path");
  RNA_def_function_flag(func, FUNC_USE_CONTEXT);
}

static void rna_def_space_node_overlay(BlenderRNA *brna)
{
  StructRNA *srna;
  PropertyRNA *prop;

  static const EnumPropertyItem preview_shapes[] = {
      {SN_OVERLAY_PREVIEW_FLAT, "FLAT", ICON_MESH_PLANE, "Flat", "Use the default flat previews"},
      {SN_OVERLAY_PREVIEW_3D,
       "3D",
       ICON_SPHERE,
       "3D",
       "Use the material preview scene for the node previews"},
      {0, nullptr, 0, nullptr, nullptr},
  };

  srna = RNA_def_struct(brna, "SpaceNodeOverlay", nullptr);
  RNA_def_struct_sdna(srna, "SpaceNode");
  RNA_def_struct_nested(brna, srna, "SpaceNodeEditor");
  RNA_def_struct_path_func(srna, "rna_SpaceNodeOverlay_path");
  RNA_def_struct_ui_text(
      srna, "Overlay Settings", "Settings for display of overlays in the Node Editor");

  prop = RNA_def_property(srna, "show_overlays", PROP_BOOLEAN, PROP_NONE);
  RNA_def_property_boolean_sdna(prop, nullptr, "overlay.flag", SN_OVERLAY_SHOW_OVERLAYS);
  RNA_def_property_boolean_default(prop, true);
  RNA_def_property_ui_text(prop, "Show Overlays", "Display overlays like colored or dashed wires");
  RNA_def_property_update(prop, NC_SPACE | ND_SPACE_NODE, nullptr);

  prop = RNA_def_property(srna, "show_wire_color", PROP_BOOLEAN, PROP_NONE);
  RNA_def_property_boolean_sdna(prop, nullptr, "overlay.flag", SN_OVERLAY_SHOW_WIRE_COLORS);
  RNA_def_property_boolean_default(prop, true);
  RNA_def_property_ui_text(
      prop, "Show Wire Colors", "Color node links based on their connected sockets");
  RNA_def_property_update(prop, NC_SPACE | ND_SPACE_NODE, nullptr);

  prop = RNA_def_property(srna, "show_reroute_auto_labels", PROP_BOOLEAN, PROP_NONE);
  RNA_def_property_boolean_sdna(
      prop, nullptr, "overlay.flag", SN_OVERLAY_SHOW_REROUTE_AUTO_LABELS);
  RNA_def_property_boolean_default(prop, false);
  RNA_def_property_ui_text(prop,
                           "Show Reroute Auto Labels",
                           "Label reroute nodes based on the label of connected reroute nodes");
  RNA_def_property_update(prop, NC_SPACE | ND_SPACE_NODE, nullptr);

  prop = RNA_def_property(srna, "show_timing", PROP_BOOLEAN, PROP_NONE);
  RNA_def_property_boolean_sdna(prop, nullptr, "overlay.flag", SN_OVERLAY_SHOW_TIMINGS);
  RNA_def_property_boolean_default(prop, false);
  RNA_def_property_ui_text(prop, "Show Timing", "Display each node's last execution time");
  RNA_def_property_update(prop, NC_SPACE | ND_SPACE_NODE, nullptr);

  prop = RNA_def_property(srna, "show_context_path", PROP_BOOLEAN, PROP_NONE);
  RNA_def_property_boolean_sdna(prop, nullptr, "overlay.flag", SN_OVERLAY_SHOW_PATH);
  RNA_def_property_boolean_default(prop, true);
  RNA_def_property_ui_text(prop, "Show Tree Path", "Display breadcrumbs for the editor's context");
  RNA_def_property_update(prop, NC_SPACE | ND_SPACE_NODE, nullptr);

  prop = RNA_def_property(srna, "show_named_attributes", PROP_BOOLEAN, PROP_NONE);
  RNA_def_property_boolean_sdna(prop, nullptr, "overlay.flag", SN_OVERLAY_SHOW_NAMED_ATTRIBUTES);
  RNA_def_property_boolean_default(prop, true);
  RNA_def_property_ui_text(
      prop, "Show Named Attributes", "Show when nodes are using named attributes");
  RNA_def_property_update(prop, NC_SPACE | ND_SPACE_NODE, nullptr);

  prop = RNA_def_property(srna, "show_previews", PROP_BOOLEAN, PROP_NONE);
  RNA_def_property_boolean_sdna(prop, nullptr, "overlay.flag", SN_OVERLAY_SHOW_PREVIEWS);
  RNA_def_property_boolean_default(prop, false);
  RNA_def_property_ui_text(
      prop, "Show Node Previews", "Display each node's preview if node is toggled");
  RNA_def_property_update(prop, NC_SPACE | ND_SPACE_NODE, nullptr);

  prop = RNA_def_property(srna, "preview_shape", PROP_ENUM, PROP_NONE);
  RNA_def_property_enum_sdna(prop, nullptr, "overlay.preview_shape");
  RNA_def_property_enum_items(prop, preview_shapes);
  RNA_def_property_enum_default(prop, SN_OVERLAY_PREVIEW_FLAT);
  RNA_def_property_ui_text(prop, "Preview Shape", "Preview shape used by the node previews");
  RNA_def_property_update(prop, NC_SPACE | ND_SPACE_NODE, nullptr);
}

static void rna_def_space_node(BlenderRNA *brna)
{
  StructRNA *srna;
  PropertyRNA *prop;

  static const EnumPropertyItem texture_id_type_items[] = {
      {SNODE_TEX_WORLD, "WORLD", ICON_WORLD, "World", "Edit texture nodes from World"},
      {SNODE_TEX_BRUSH, "BRUSH", ICON_BRUSH_DATA, "Brush", "Edit texture nodes from Brush"},
#  ifdef WITH_FREESTYLE
      {SNODE_TEX_LINESTYLE,
       "LINESTYLE",
       ICON_LINE_DATA,
       "Line Style",
       "Edit texture nodes from Line Style"},
#  endif
      {0, nullptr, 0, nullptr, nullptr},
  };

  static const EnumPropertyItem shader_type_items[] = {
      {SNODE_SHADER_OBJECT, "OBJECT", ICON_OBJECT_DATA, "Object", "Edit shader nodes from Object"},
      {SNODE_SHADER_WORLD, "WORLD", ICON_WORLD, "World", "Edit shader nodes from World"},
#  ifdef WITH_FREESTYLE
      {SNODE_SHADER_LINESTYLE,
       "LINESTYLE",
       ICON_LINE_DATA,
       "Line Style",
       "Edit shader nodes from Line Style"},
#  endif
      {0, nullptr, 0, nullptr, nullptr},
  };

  static const EnumPropertyItem backdrop_channels_items[] = {
      {SNODE_USE_ALPHA,
       "COLOR_ALPHA",
       ICON_IMAGE_RGB_ALPHA,
       "Color & Alpha",
       "Display image with RGB colors and alpha transparency"},
      {0, "COLOR", ICON_IMAGE_RGB, "Color", "Display image with RGB colors"},
      {SNODE_SHOW_ALPHA, "ALPHA", ICON_IMAGE_ALPHA, "Alpha", "Display alpha transparency channel"},
      {SNODE_SHOW_R, "RED", ICON_RGB_RED, "Red", ""},
      {SNODE_SHOW_G, "GREEN", ICON_RGB_GREEN, "Green", ""},
      {SNODE_SHOW_B, "BLUE", ICON_RGB_BLUE, "Blue", ""},
      {0, nullptr, 0, nullptr, nullptr},
  };

  static const EnumPropertyItem insert_ofs_dir_items[] = {
      {SNODE_INSERTOFS_DIR_RIGHT, "RIGHT", 0, "Right"},
      {SNODE_INSERTOFS_DIR_LEFT, "LEFT", 0, "Left"},
      {0, nullptr, 0, nullptr, nullptr},
  };

  srna = RNA_def_struct(brna, "SpaceNodeEditor", "Space");
  RNA_def_struct_sdna(srna, "SpaceNode");
  RNA_def_struct_ui_text(srna, "Space Node Editor", "Node editor space data");

  rna_def_space_generic_show_region_toggles(
      srna, (1 << RGN_TYPE_TOOLS) | (1 << RGN_TYPE_UI) | (1 << RGN_TYPE_ASSET_SHELF));

  prop = RNA_def_property(srna, "tree_type", PROP_ENUM, PROP_NONE);
  RNA_def_property_enum_items(prop, rna_enum_dummy_DEFAULT_items);
  RNA_def_property_enum_funcs(prop,
                              "rna_SpaceNodeEditor_tree_type_get",
                              "rna_SpaceNodeEditor_tree_type_set",
                              "rna_SpaceNodeEditor_tree_type_itemf");
  RNA_def_property_flag(prop, PROP_ENUM_NO_CONTEXT);
  RNA_def_property_ui_text(prop, "Tree Type", "Node tree type to display and edit");
  RNA_def_property_update(prop, NC_SPACE | ND_SPACE_NODE, nullptr);

  prop = RNA_def_property(srna, "texture_type", PROP_ENUM, PROP_NONE);
  RNA_def_property_enum_sdna(prop, nullptr, "texfrom");
  RNA_def_property_enum_items(prop, texture_id_type_items);
  RNA_def_property_ui_text(prop, "Texture Type", "Type of data to take texture from");
  RNA_def_property_translation_context(prop, BLT_I18NCONTEXT_ID_ID);
  RNA_def_property_update(prop, NC_SPACE | ND_SPACE_NODE, nullptr);

  prop = RNA_def_property(srna, "shader_type", PROP_ENUM, PROP_NONE);
  RNA_def_property_enum_sdna(prop, nullptr, "shaderfrom");
  RNA_def_property_enum_items(prop, shader_type_items);
  RNA_def_property_ui_text(prop, "Shader Type", "Type of data to take shader from");
  RNA_def_property_translation_context(prop, BLT_I18NCONTEXT_ID_ID);
  RNA_def_property_update(prop, NC_SPACE | ND_SPACE_NODE, nullptr);

  prop = RNA_def_property(srna, "node_tree_sub_type", PROP_ENUM, PROP_NONE);
  RNA_def_property_enum_sdna(prop, nullptr, "node_tree_sub_type");
  RNA_def_property_enum_items(prop, rna_enum_dummy_NULL_items);
  RNA_def_property_enum_funcs(
      prop, nullptr, nullptr, "rna_SpaceNodeEditor_node_tree_sub_type_itemf");
  RNA_def_property_ui_text(prop, "Node Tree Sub-Type", "");
  RNA_def_property_update(
      prop, NC_SPACE | ND_SPACE_NODE, "rna_SpaceNodeEditor_node_tree_sub_type_update");

  prop = RNA_def_property(srna, "id", PROP_POINTER, PROP_NONE);
  RNA_def_property_clear_flag(prop, PROP_EDITABLE);
  RNA_def_property_ui_text(prop, "ID", "Data whose nodes are being edited");

  prop = RNA_def_property(srna, "id_from", PROP_POINTER, PROP_NONE);
  RNA_def_property_pointer_sdna(prop, nullptr, "from");
  RNA_def_property_clear_flag(prop, PROP_EDITABLE);
  RNA_def_property_ui_text(prop, "ID From", "Data from which the edited data is linked");

  prop = RNA_def_property(srna, "path", PROP_COLLECTION, PROP_NONE);
  RNA_def_property_collection_sdna(prop, nullptr, "treepath", nullptr);
  RNA_def_property_struct_type(prop, "NodeTreePath");
  RNA_def_property_ui_text(
      prop, "Node Tree Path", "Path from the data to the currently edited node tree");
  rna_def_space_node_path_api(brna, prop);

  prop = RNA_def_property(srna, "node_tree", PROP_POINTER, PROP_NONE);
  RNA_def_property_pointer_funcs(prop,
                                 nullptr,
                                 "rna_SpaceNodeEditor_node_tree_set",
                                 nullptr,
                                 "rna_SpaceNodeEditor_node_tree_poll");
  RNA_def_property_pointer_sdna(prop, nullptr, "nodetree");
  RNA_def_property_flag(prop, PROP_EDITABLE | PROP_CONTEXT_UPDATE);
  RNA_def_property_clear_flag(prop, PROP_ID_REFCOUNT);
  RNA_def_property_ui_text(prop, "Node Tree", "Base node tree from context");
  RNA_def_property_update(prop, NC_SPACE | ND_SPACE_NODE, "rna_SpaceNodeEditor_node_tree_update");

  prop = RNA_def_property(srna, "edit_tree", PROP_POINTER, PROP_NONE);
  RNA_def_property_pointer_sdna(prop, nullptr, "edittree");
  RNA_def_property_clear_flag(prop, PROP_EDITABLE);
  RNA_def_property_ui_text(prop, "Edit Tree", "Node tree being displayed and edited");

  prop = RNA_def_property(srna, "pin", PROP_BOOLEAN, PROP_NONE);
  RNA_def_property_boolean_sdna(prop, nullptr, "flag", SNODE_PIN);
  RNA_def_property_ui_text(prop, "Pinned", "Use the pinned node tree");
  RNA_def_property_ui_icon(prop, ICON_UNPINNED, 1);
  RNA_def_property_update(prop, NC_SPACE | ND_SPACE_NODE, nullptr);

  prop = RNA_def_property(srna, "show_backdrop", PROP_BOOLEAN, PROP_NONE);
  RNA_def_property_boolean_sdna(prop, nullptr, "flag", SNODE_BACKDRAW);
  RNA_def_property_ui_text(
      prop, "Backdrop", "Use active Viewer Node output as backdrop for compositing nodes");
  RNA_def_property_update(
      prop, NC_SPACE | ND_SPACE_NODE_VIEW, "rna_SpaceNodeEditor_show_backdrop_update");

  prop = RNA_def_property(srna, "selected_node_group", PROP_POINTER, PROP_NONE);
  RNA_def_property_pointer_funcs(
      prop, nullptr, nullptr, nullptr, "rna_SpaceNodeEditor_selected_node_group_poll");
  RNA_def_property_flag(prop, PROP_EDITABLE | PROP_CONTEXT_UPDATE);
  RNA_def_property_ui_text(prop, "Selected Node Group", "Node group to edit");
  RNA_def_property_update(prop, NC_SPACE | ND_SPACE_NODE, "rna_SpaceNodeEditor_node_tree_update");

  prop = RNA_def_property(srna, "show_annotation", PROP_BOOLEAN, PROP_NONE);
  RNA_def_property_boolean_sdna(prop, nullptr, "flag", SNODE_SHOW_GPENCIL);
  RNA_def_property_ui_text(prop, "Show Annotation", "Show annotations for this view");
  RNA_def_property_update(prop, NC_SPACE | ND_SPACE_NODE_VIEW, nullptr);

  prop = RNA_def_property(srna, "backdrop_zoom", PROP_FLOAT, PROP_NONE);
  RNA_def_property_float_sdna(prop, nullptr, "zoom");
  RNA_def_property_float_default(prop, 1.0f);
  RNA_def_property_range(prop, 0.01f, FLT_MAX);
  RNA_def_property_ui_range(prop, 0.01, 100, 1, 2);
  RNA_def_property_ui_text(prop, "Backdrop Zoom", "Backdrop zoom factor");
  RNA_def_property_update(prop, NC_SPACE | ND_SPACE_NODE_VIEW, nullptr);

  prop = RNA_def_property(srna, "backdrop_offset", PROP_FLOAT, PROP_NONE);
  RNA_def_property_float_sdna(prop, nullptr, "xof");
  RNA_def_property_array(prop, 2);
  RNA_def_property_ui_text(prop, "Backdrop Offset", "Backdrop offset");
  RNA_def_property_update(prop, NC_SPACE | ND_SPACE_NODE_VIEW, nullptr);

  prop = RNA_def_property(srna, "backdrop_channels", PROP_ENUM, PROP_NONE);
  RNA_def_property_enum_bitflag_sdna(prop, nullptr, "flag");
  RNA_def_property_enum_items(prop, backdrop_channels_items);
  RNA_def_property_ui_text(prop, "Display Channels", "Channels of the image to draw");
  RNA_def_property_update(prop, NC_SPACE | ND_SPACE_NODE_VIEW, nullptr);
  /* the mx/my "cursor" in the node editor is used only by operators to store the mouse position */
  prop = RNA_def_property(srna, "cursor_location", PROP_FLOAT, PROP_XYZ);
  RNA_def_property_array(prop, 2);
  RNA_def_property_float_funcs(prop,
                               "rna_SpaceNodeEditor_cursor_location_get",
                               "rna_SpaceNodeEditor_cursor_location_set",
                               nullptr);
  RNA_def_property_ui_text(prop, "Cursor Location", "Location for adding new nodes");
  RNA_def_property_update(prop, NC_SPACE | ND_SPACE_NODE_VIEW, nullptr);

  prop = RNA_def_property(srna, "insert_offset_direction", PROP_ENUM, PROP_NONE);
  RNA_def_property_enum_bitflag_sdna(prop, nullptr, "insert_ofs_dir");
  RNA_def_property_enum_items(prop, insert_ofs_dir_items);
  RNA_def_property_ui_text(
      prop, "Auto-offset Direction", "Direction to offset nodes on insertion");
  RNA_def_property_update(prop, NC_SPACE | ND_SPACE_NODE_VIEW, nullptr);

  /* Gizmo Toggles. */
  prop = RNA_def_property(srna, "show_gizmo", PROP_BOOLEAN, PROP_NONE);
  RNA_def_property_boolean_negative_sdna(prop, nullptr, "gizmo_flag", SNODE_GIZMO_HIDE);
  RNA_def_property_ui_text(prop, "Show Gizmo", "Show gizmos of all types");
  RNA_def_property_update(prop, NC_SPACE | ND_SPACE_NODE_VIEW, nullptr);

  prop = RNA_def_property(srna, "show_gizmo_active_node", PROP_BOOLEAN, PROP_NONE);
  RNA_def_property_boolean_negative_sdna(
      prop, nullptr, "gizmo_flag", SNODE_GIZMO_HIDE_ACTIVE_NODE);
  RNA_def_property_ui_text(prop, "Active Node", "Context sensitive gizmo for the active node");
  RNA_def_property_boolean_default(prop, true);
  RNA_def_property_update(prop, NC_SPACE | ND_SPACE_NODE_VIEW, nullptr);

  /*bfa - the toolshelf tabs*/
  prop = RNA_def_property(srna, "show_toolshelf_tabs", PROP_BOOLEAN, PROP_NONE);
  RNA_def_property_boolean_negative_sdna(prop, nullptr, "flag", SNODE_SHOW_TOOLSHELF_TABS);
  RNA_def_property_ui_text(prop, "Toolshelf Tabs", "Show tabs in the toolbar");
  RNA_def_property_update(prop, NC_SPACE | ND_SPACE_NODE, "rna_SpaceNodeEditor_show_toolshelf_tabs_update");

  /* Overlays */
  prop = RNA_def_property(srna, "overlay", PROP_POINTER, PROP_NONE);
  RNA_def_property_flag(prop, PROP_NEVER_NULL);
  RNA_def_property_struct_type(prop, "SpaceNodeOverlay");
  RNA_def_property_pointer_funcs(prop, "rna_SpaceNode_overlay_get", nullptr, nullptr, nullptr);
  RNA_def_property_ui_text(
      prop, "Overlay Settings", "Settings for display of overlays in the Node Editor");

  prop = RNA_def_property(srna, "supports_previews", PROP_BOOLEAN, PROP_NONE);
  RNA_def_property_boolean_funcs(prop, "rna_SpaceNode_supports_previews", nullptr);
  RNA_def_property_clear_flag(prop, PROP_EDITABLE);
  RNA_def_property_ui_text(prop,
                           "Supports Previews",
                           "Whether the node editor's type supports displaying node previews");

  rna_def_space_node_overlay(brna);
  RNA_api_space_node(srna);
}

static void rna_def_space_clip_overlay(BlenderRNA *brna)
{
  StructRNA *srna;
  PropertyRNA *prop;

  srna = RNA_def_struct(brna, "SpaceClipOverlay", nullptr);
  RNA_def_struct_sdna(srna, "SpaceClip");
  RNA_def_struct_nested(brna, srna, "SpaceClipEditor");
  RNA_def_struct_path_func(srna, "rna_SpaceClipOverlay_path");
  RNA_def_struct_ui_text(
      srna, "Overlay Settings", "Settings for display of overlays in the Movie Clip editor");

  prop = RNA_def_property(srna, "show_overlays", PROP_BOOLEAN, PROP_NONE);
  RNA_def_property_boolean_sdna(prop, nullptr, "overlay.flag", SC_SHOW_OVERLAYS);
  RNA_def_property_boolean_default(prop, true);
  RNA_def_property_ui_text(prop, "Show Overlays", "Display overlays like cursor and annotations");
  RNA_def_property_update(prop, NC_SPACE | ND_SPACE_CLIP, nullptr);

  prop = RNA_def_property(srna, "show_cursor", PROP_BOOLEAN, PROP_NONE);
  RNA_def_property_boolean_sdna(prop, nullptr, "overlay.flag", SC_SHOW_CURSOR);
  RNA_def_property_boolean_default(prop, true);
  RNA_def_property_ui_text(prop, "Show Overlays", "Display 2D cursor");
  RNA_def_property_update(prop, NC_SPACE | ND_SPACE_CLIP, nullptr);
}

static void rna_def_space_clip(BlenderRNA *brna)
{
  StructRNA *srna;
  PropertyRNA *prop;

  static const EnumPropertyItem view_items[] = {
      {SC_VIEW_CLIP, "CLIP", ICON_SEQUENCE, "Clip", "Show editing clip preview"},
      {SC_VIEW_GRAPH, "GRAPH", ICON_GRAPH, "Graph", "Show graph view for active element"},
      {SC_VIEW_DOPESHEET,
       "DOPESHEET_EDITOR",
       ICON_ACTION,
       "Dope Sheet",
       "Dope Sheet view for tracking data"},
      {0, nullptr, 0, nullptr, nullptr},
  };

  static const EnumPropertyItem annotation_source_items[] = {
      {SC_GPENCIL_SRC_CLIP, "CLIP", 0, "Clip", "Show annotation data which belongs to movie clip"},
      {SC_GPENCIL_SRC_TRACK,
       "TRACK",
       0,
       "Track",
       "Show annotation data which belongs to active track"},
      {0, nullptr, 0, nullptr, nullptr},
  };

  static const EnumPropertyItem pivot_items[] = {
      {V3D_AROUND_CENTER_BOUNDS,
       "BOUNDING_BOX_CENTER",
       ICON_PIVOT_BOUNDBOX,
       "Bounding Box Center",
       "Pivot around bounding box center of selected object(s)"},
      {V3D_AROUND_CURSOR, "CURSOR", ICON_PIVOT_CURSOR, "2D Cursor", "Pivot around the 2D cursor"},
      {V3D_AROUND_LOCAL_ORIGINS,
       "INDIVIDUAL_ORIGINS",
       ICON_PIVOT_INDIVIDUAL,
       "Individual Origins",
       "Pivot around each object's own origin"},
      {V3D_AROUND_CENTER_MEDIAN,
       "MEDIAN_POINT",
       ICON_PIVOT_MEDIAN,
       "Median Point",
       "Pivot around the median point of selected objects"},
      {0, nullptr, 0, nullptr, nullptr},
  };

  srna = RNA_def_struct(brna, "SpaceClipEditor", "Space");
  RNA_def_struct_sdna(srna, "SpaceClip");
  RNA_def_struct_ui_text(srna, "Space Clip Editor", "Clip editor space data");

  rna_def_space_generic_show_region_toggles(srna,
                                            (1 << RGN_TYPE_TOOLS) | (1 << RGN_TYPE_UI) |
                                                (1 << RGN_TYPE_HUD) | (1 << RGN_TYPE_CHANNELS));

  /* movieclip */
  prop = RNA_def_property(srna, "clip", PROP_POINTER, PROP_NONE);
  RNA_def_property_flag(prop, PROP_EDITABLE);
  RNA_def_property_ui_text(prop, "Movie Clip", "Movie clip displayed and edited in this space");
  RNA_def_property_pointer_funcs(prop, nullptr, "rna_SpaceClipEditor_clip_set", nullptr, nullptr);
  RNA_def_property_clear_flag(prop, PROP_ID_REFCOUNT);
  RNA_def_property_update(prop, NC_SPACE | ND_SPACE_CLIP, nullptr);

  /* clip user */
  prop = RNA_def_property(srna, "clip_user", PROP_POINTER, PROP_NONE);
  RNA_def_property_flag(prop, PROP_NEVER_NULL);
  RNA_def_property_struct_type(prop, "MovieClipUser");
  RNA_def_property_pointer_sdna(prop, nullptr, "user");
  RNA_def_property_ui_text(
      prop, "Movie Clip User", "Parameters defining which frame of the movie clip is displayed");
  RNA_def_property_update(prop, NC_SPACE | ND_SPACE_CLIP, nullptr);

  /* mask */
  rna_def_space_mask_info(srna, NC_SPACE | ND_SPACE_CLIP, "rna_SpaceClipEditor_mask_set");

  /* mode */
  prop = RNA_def_property(srna, "mode", PROP_ENUM, PROP_NONE);
  RNA_def_property_enum_sdna(prop, nullptr, "mode");
  RNA_def_property_enum_items(prop, rna_enum_clip_editor_mode_items);
  RNA_def_property_ui_text(prop, "Mode", "Editing context being displayed");
  RNA_def_property_translation_context(prop, BLT_I18NCONTEXT_ID_MOVIECLIP);
  RNA_def_property_update(prop, NC_SPACE | ND_SPACE_CLIP, "rna_SpaceClipEditor_clip_mode_update");

  /* view */
  prop = RNA_def_property(srna, "view", PROP_ENUM, PROP_NONE);
  RNA_def_property_enum_sdna(prop, nullptr, "view");
  RNA_def_property_enum_items(prop, view_items);
  RNA_def_property_ui_text(prop, "View", "Type of the clip editor view");
  RNA_def_property_translation_context(prop, BLT_I18NCONTEXT_ID_MOVIECLIP);
  RNA_def_property_update(prop, NC_SPACE | ND_SPACE_CLIP, "rna_SpaceClipEditor_view_type_update");

  /* show pattern */
  prop = RNA_def_property(srna, "show_marker_pattern", PROP_BOOLEAN, PROP_NONE);
  RNA_def_property_ui_text(prop, "Show Marker Pattern", "Show pattern boundbox for markers");
  RNA_def_property_boolean_sdna(prop, nullptr, "flag", SC_SHOW_MARKER_PATTERN);
  RNA_def_property_update(prop, NC_SPACE | ND_SPACE_CLIP, nullptr);

  /* show search */
  prop = RNA_def_property(srna, "show_marker_search", PROP_BOOLEAN, PROP_NONE);
  RNA_def_property_ui_text(prop, "Show Marker Search", "Show search boundbox for markers");
  RNA_def_property_boolean_sdna(prop, nullptr, "flag", SC_SHOW_MARKER_SEARCH);
  RNA_def_property_update(prop, NC_SPACE | ND_SPACE_CLIP, nullptr);

  /* lock to selection */
  prop = RNA_def_property(srna, "lock_selection", PROP_BOOLEAN, PROP_NONE);
  RNA_def_property_ui_text(
      prop, "Lock to Selection", "Lock viewport to selected markers during playback");
  RNA_def_property_boolean_sdna(prop, nullptr, "flag", SC_LOCK_SELECTION);
  RNA_def_property_update(
      prop, NC_SPACE | ND_SPACE_CLIP, "rna_SpaceClipEditor_lock_selection_update");

  /* lock to time cursor */
  prop = RNA_def_property(srna, "lock_time_cursor", PROP_BOOLEAN, PROP_NONE);
  RNA_def_property_ui_text(
      prop, "Lock to Time Cursor", "Lock curves view to time cursor during playback and tracking");
  RNA_def_property_boolean_sdna(prop, nullptr, "flag", SC_LOCK_TIMECURSOR);
  RNA_def_property_update(prop, NC_SPACE | ND_SPACE_CLIP, nullptr);

  /* show markers paths */
  prop = RNA_def_property(srna, "show_track_path", PROP_BOOLEAN, PROP_NONE);
  RNA_def_property_boolean_sdna(prop, nullptr, "flag", SC_SHOW_TRACK_PATH);
  RNA_def_property_ui_text(prop, "Show Track Path", "Show path of how track moves");
  RNA_def_property_update(prop, NC_SPACE | ND_SPACE_CLIP, nullptr);

  /* path length */
  prop = RNA_def_property(srna, "path_length", PROP_INT, PROP_NONE);
  RNA_def_property_int_sdna(prop, nullptr, "path_length");
  RNA_def_property_range(prop, 0, INT_MAX);
  RNA_def_property_ui_text(prop, "Path Length", "Length of displaying path, in frames");
  RNA_def_property_update(prop, NC_SPACE | ND_SPACE_CLIP, nullptr);

  /* show tiny markers */
  prop = RNA_def_property(srna, "show_tiny_markers", PROP_BOOLEAN, PROP_NONE);
  RNA_def_property_ui_text(prop, "Show Tiny Markers", "Show markers in a more compact manner");
  RNA_def_property_boolean_sdna(prop, nullptr, "flag", SC_SHOW_TINY_MARKER);
  RNA_def_property_update(prop, NC_SPACE | ND_SPACE_CLIP, nullptr);

  /* show bundles */
  prop = RNA_def_property(srna, "show_bundles", PROP_BOOLEAN, PROP_NONE);
  RNA_def_property_ui_text(prop, "Show Bundles", "Show projection of 3D markers into footage");
  RNA_def_property_boolean_sdna(prop, nullptr, "flag", SC_SHOW_BUNDLES);
  RNA_def_property_update(prop, NC_SPACE | ND_SPACE_CLIP, nullptr);

  /* mute footage */
  prop = RNA_def_property(srna, "use_mute_footage", PROP_BOOLEAN, PROP_NONE);
  RNA_def_property_ui_text(prop, "Mute Footage", "Mute footage and show black background instead");
  RNA_def_property_boolean_sdna(prop, nullptr, "flag", SC_MUTE_FOOTAGE);
  RNA_def_property_update(prop, NC_SPACE | ND_SPACE_CLIP, nullptr);

  /* hide disabled */
  prop = RNA_def_property(srna, "show_disabled", PROP_BOOLEAN, PROP_NONE);
  RNA_def_property_ui_text(prop, "Show Disabled", "Show disabled tracks from the footage");
  RNA_def_property_boolean_negative_sdna(prop, nullptr, "flag", SC_HIDE_DISABLED);
  RNA_def_property_update(prop, NC_SPACE | ND_SPACE_CLIP, nullptr);

  prop = RNA_def_property(srna, "show_metadata", PROP_BOOLEAN, PROP_NONE);
  RNA_def_property_boolean_sdna(prop, nullptr, "flag", SC_SHOW_METADATA);
  RNA_def_property_ui_text(prop, "Show Metadata", "Show metadata of clip");
  RNA_def_property_update(prop, NC_SPACE | ND_SPACE_CLIP, nullptr);

  /* scopes */
  prop = RNA_def_property(srna, "scopes", PROP_POINTER, PROP_NONE);
  RNA_def_property_pointer_sdna(prop, nullptr, "scopes");
  RNA_def_property_struct_type(prop, "MovieClipScopes");
  RNA_def_property_ui_text(prop, "Scopes", "Scopes to visualize movie clip statistics");

  /* show names */
  prop = RNA_def_property(srna, "show_names", PROP_BOOLEAN, PROP_NONE);
  RNA_def_property_boolean_sdna(prop, nullptr, "flag", SC_SHOW_NAMES);
  RNA_def_property_ui_text(prop, "Show Names", "Show track names and status");
  RNA_def_property_update(prop, NC_SPACE | ND_SPACE_CLIP, nullptr);

  /* show grid */
  prop = RNA_def_property(srna, "show_grid", PROP_BOOLEAN, PROP_NONE);
  RNA_def_property_boolean_sdna(prop, nullptr, "flag", SC_SHOW_GRID);
  RNA_def_property_ui_text(prop, "Show Grid", "Show grid showing lens distortion");
  RNA_def_property_update(prop, NC_SPACE | ND_SPACE_CLIP, nullptr);

  /* show stable */
  prop = RNA_def_property(srna, "show_stable", PROP_BOOLEAN, PROP_NONE);
  RNA_def_property_boolean_sdna(prop, nullptr, "flag", SC_SHOW_STABLE);
  RNA_def_property_ui_text(
      prop, "Show Stable", "Show stable footage in editor (if stabilization is enabled)");
  RNA_def_property_update(prop, NC_SPACE | ND_SPACE_CLIP, nullptr);

  /* manual calibration */
  prop = RNA_def_property(srna, "use_manual_calibration", PROP_BOOLEAN, PROP_NONE);
  RNA_def_property_boolean_sdna(prop, nullptr, "flag", SC_MANUAL_CALIBRATION);
  RNA_def_property_ui_text(prop, "Manual Calibration", "Use manual calibration helpers");
  RNA_def_property_update(prop, NC_SPACE | ND_SPACE_CLIP, nullptr);

  /* show annotation */
  prop = RNA_def_property(srna, "show_annotation", PROP_BOOLEAN, PROP_NONE);
  RNA_def_property_boolean_sdna(prop, nullptr, "flag", SC_SHOW_ANNOTATION);
  RNA_def_property_ui_text(prop, "Show Annotation", "Show annotations for this view");
  RNA_def_property_update(prop, NC_SPACE | ND_SPACE_CLIP, nullptr);

  /* show filters */
  prop = RNA_def_property(srna, "show_filters", PROP_BOOLEAN, PROP_NONE);
  RNA_def_property_boolean_sdna(prop, nullptr, "flag", SC_SHOW_FILTERS);
  RNA_def_property_ui_text(prop, "Show Filters", "Show filters for graph editor");
  RNA_def_property_update(prop, NC_SPACE | ND_SPACE_CLIP, nullptr);

  /* show graph_frames */
  prop = RNA_def_property(srna, "show_graph_frames", PROP_BOOLEAN, PROP_NONE);
  RNA_def_property_boolean_sdna(prop, nullptr, "flag", SC_SHOW_GRAPH_FRAMES);
  RNA_def_property_ui_text(
      prop,
      "Show Frames",
      "Show curve for per-frame average error (camera motion should be solved first)");
  RNA_def_property_update(prop, NC_SPACE | ND_SPACE_CLIP, nullptr);

  /* show graph tracks motion */
  prop = RNA_def_property(srna, "show_graph_tracks_motion", PROP_BOOLEAN, PROP_NONE);
  RNA_def_property_boolean_sdna(prop, nullptr, "flag", SC_SHOW_GRAPH_TRACKS_MOTION);
  RNA_def_property_ui_text(
      prop, "Show Tracks Motion", "Display speed curves for the selected tracks");
  RNA_def_property_update(prop, NC_SPACE | ND_SPACE_CLIP, nullptr);

  /* show graph tracks motion */
  prop = RNA_def_property(srna, "show_graph_tracks_error", PROP_BOOLEAN, PROP_NONE);
  RNA_def_property_boolean_sdna(prop, nullptr, "flag", SC_SHOW_GRAPH_TRACKS_ERROR);
  RNA_def_property_ui_text(
      prop, "Show Tracks Error", "Display the reprojection error curve for selected tracks");
  RNA_def_property_update(prop, NC_SPACE | ND_SPACE_CLIP, nullptr);

  /* show_only_selected */
  prop = RNA_def_property(srna, "show_graph_only_selected", PROP_BOOLEAN, PROP_NONE);
  RNA_def_property_boolean_sdna(prop, nullptr, "flag", SC_SHOW_GRAPH_SEL_ONLY);
  RNA_def_property_ui_text(
      prop, "Only Show Selected", "Only include channels relating to selected objects and data");
  RNA_def_property_ui_icon(prop, ICON_RESTRICT_SELECT_OFF, 0);
  RNA_def_property_update(prop, NC_SPACE | ND_SPACE_CLIP, nullptr);

  /* show_hidden */
  prop = RNA_def_property(srna, "show_graph_hidden", PROP_BOOLEAN, PROP_NONE);
  RNA_def_property_boolean_sdna(prop, nullptr, "flag", SC_SHOW_GRAPH_HIDDEN);
  RNA_def_property_ui_text(
      prop, "Display Hidden", "Include channels from objects/bone that are not visible");
  RNA_def_property_ui_icon(prop, ICON_GHOST_ENABLED, 0);
  RNA_def_property_update(prop, NC_SPACE | ND_SPACE_CLIP, nullptr);

  /* ** channels ** */

  /* show_red_channel */
  prop = RNA_def_property(srna, "show_red_channel", PROP_BOOLEAN, PROP_NONE);
  RNA_def_property_boolean_negative_sdna(prop, nullptr, "postproc_flag", MOVIECLIP_DISABLE_RED);
  RNA_def_property_ui_text(prop, "Show Red Channel", "Show red channel in the frame");
  RNA_def_property_update(prop, NC_SPACE | ND_SPACE_CLIP, nullptr);

  /* show_green_channel */
  prop = RNA_def_property(srna, "show_green_channel", PROP_BOOLEAN, PROP_NONE);
  RNA_def_property_boolean_negative_sdna(prop, nullptr, "postproc_flag", MOVIECLIP_DISABLE_GREEN);
  RNA_def_property_ui_text(prop, "Show Green Channel", "Show green channel in the frame");
  RNA_def_property_update(prop, NC_SPACE | ND_SPACE_CLIP, nullptr);

  /* show_blue_channel */
  prop = RNA_def_property(srna, "show_blue_channel", PROP_BOOLEAN, PROP_NONE);
  RNA_def_property_boolean_negative_sdna(prop, nullptr, "postproc_flag", MOVIECLIP_DISABLE_BLUE);
  RNA_def_property_ui_text(prop, "Show Blue Channel", "Show blue channel in the frame");
  RNA_def_property_update(prop, NC_SPACE | ND_SPACE_CLIP, nullptr);

  /* preview_grayscale */
  prop = RNA_def_property(srna, "use_grayscale_preview", PROP_BOOLEAN, PROP_NONE);
  RNA_def_property_boolean_sdna(prop, nullptr, "postproc_flag", MOVIECLIP_PREVIEW_GRAYSCALE);
  RNA_def_property_ui_text(prop, "Grayscale", "Display frame in grayscale mode");
  RNA_def_property_update(prop, NC_MOVIECLIP | ND_DISPLAY, nullptr);

  /* timeline */
  prop = RNA_def_property(srna, "show_seconds", PROP_BOOLEAN, PROP_NONE);
  RNA_def_property_boolean_sdna(prop, nullptr, "flag", SC_SHOW_SECONDS);
  RNA_def_property_ui_text(prop, "Use Timecode", "Show timing as a timecode instead of frames");
  RNA_def_property_update(prop, NC_MOVIECLIP | ND_DISPLAY, nullptr);

  /* grease pencil source */
  prop = RNA_def_property(srna, "annotation_source", PROP_ENUM, PROP_NONE);
  RNA_def_property_enum_sdna(prop, nullptr, "gpencil_src");
  RNA_def_property_enum_items(prop, annotation_source_items);
  RNA_def_property_ui_text(prop, "Annotation Source", "Where the annotation comes from");
  RNA_def_property_translation_context(prop, BLT_I18NCONTEXT_ID_MOVIECLIP);
  RNA_def_property_update(prop, NC_MOVIECLIP | ND_DISPLAY, nullptr);

  /* transform */
  prop = RNA_def_property(srna, "cursor_location", PROP_FLOAT, PROP_XYZ);
  RNA_def_property_float_sdna(prop, nullptr, "cursor");
  RNA_def_property_array(prop, 2);
  RNA_def_property_ui_text(prop, "2D Cursor Location", "2D cursor location for this view");
  RNA_def_property_update(prop, NC_SPACE | ND_SPACE_CLIP, nullptr);

  /* pivot point */
  prop = RNA_def_property(srna, "pivot_point", PROP_ENUM, PROP_NONE);
  RNA_def_property_enum_sdna(prop, nullptr, "around");
  RNA_def_property_enum_items(prop, pivot_items);
  RNA_def_property_ui_text(prop, "Pivot Point", "Pivot center for rotation/scaling");
  RNA_def_property_update(prop, NC_SPACE | ND_SPACE_CLIP, nullptr);

  /* Gizmo Toggles. */
  prop = RNA_def_property(srna, "show_gizmo", PROP_BOOLEAN, PROP_NONE);
  RNA_def_property_boolean_negative_sdna(prop, nullptr, "gizmo_flag", SCLIP_GIZMO_HIDE);
  RNA_def_property_ui_text(prop, "Show Gizmo", "Show gizmos of all types");
  RNA_def_property_update(prop, NC_SPACE | ND_SPACE_CLIP, nullptr);

  prop = RNA_def_property(srna, "show_gizmo_navigate", PROP_BOOLEAN, PROP_NONE);
  RNA_def_property_boolean_negative_sdna(prop, nullptr, "gizmo_flag", SCLIP_GIZMO_HIDE_NAVIGATE);
  RNA_def_property_ui_text(prop, "Navigate Gizmo", "Viewport navigation gizmo");
  RNA_def_property_update(prop, NC_SPACE | ND_SPACE_CLIP, nullptr);

  /* Zoom. */
  prop = RNA_def_property(srna, "zoom_percentage", PROP_FLOAT, PROP_PERCENTAGE);
  RNA_def_property_float_funcs(prop,
                               "rna_SpaceClipEditor_zoom_percentage_get",
                               "rna_SpaceClipEditor_zoom_percentage_set",
                               nullptr);
  RNA_def_property_float_default(prop, 100.0);
  RNA_def_property_range(prop, .4f, 80000);
  RNA_def_property_ui_range(prop, 25, 400, 100, 0);
  RNA_def_property_ui_text(prop, "Zoom", "Zoom percentage");

  /* Overlays */
  prop = RNA_def_property(srna, "overlay", PROP_POINTER, PROP_NONE);
  RNA_def_property_flag(prop, PROP_NEVER_NULL);
  RNA_def_property_struct_type(prop, "SpaceClipOverlay");
  RNA_def_property_pointer_funcs(prop, "rna_SpaceClip_overlay_get", nullptr, nullptr, nullptr);
  RNA_def_property_ui_text(
      prop, "Overlay Settings", "Settings for display of overlays in the Movie Clip editor");

  rna_def_space_clip_overlay(brna);
}

static void rna_def_spreadsheet_column_id(BlenderRNA *brna)
{
  StructRNA *srna;
  PropertyRNA *prop;

  srna = RNA_def_struct(brna, "SpreadsheetColumnID", nullptr);
  RNA_def_struct_sdna(srna, "SpreadsheetColumnID");
  RNA_def_struct_ui_text(
      srna, "Spreadsheet Column ID", "Data used to identify a spreadsheet column");

  prop = RNA_def_property(srna, "name", PROP_STRING, PROP_NONE);
  RNA_def_property_ui_text(prop, "Column Name", "");
  RNA_def_property_update(prop, NC_SPACE | ND_SPACE_SPREADSHEET, nullptr);
}

static void rna_def_spreadsheet_column(BlenderRNA *brna)
{
  StructRNA *srna;
  PropertyRNA *prop;

  static const EnumPropertyItem data_type_items[] = {
      {SPREADSHEET_VALUE_TYPE_INT32, "INT32", ICON_NONE, "Integer", ""},
      {SPREADSHEET_VALUE_TYPE_FLOAT, "FLOAT", ICON_NONE, "Float", ""},
      {SPREADSHEET_VALUE_TYPE_BOOL, "BOOLEAN", ICON_NONE, "Boolean", ""},
      {SPREADSHEET_VALUE_TYPE_INSTANCES, "INSTANCES", ICON_NONE, "Instances", ""},
      {0, nullptr, 0, nullptr, nullptr},
  };

  srna = RNA_def_struct(brna, "SpreadsheetColumn", nullptr);
  RNA_def_struct_sdna(srna, "SpreadsheetColumn");
  RNA_def_struct_ui_text(
      srna, "Spreadsheet Column", "Persistent data associated with a spreadsheet column");

  prop = RNA_def_property(srna, "data_type", PROP_ENUM, PROP_NONE);
  RNA_def_property_enum_sdna(prop, nullptr, "data_type");
  RNA_def_property_enum_items(prop, data_type_items);
  RNA_def_property_ui_text(
      prop, "Data Type", "The data type of the corresponding column visible in the spreadsheet");
  RNA_def_property_clear_flag(prop, PROP_EDITABLE);
  RNA_def_property_update(prop, NC_SPACE | ND_SPACE_SPREADSHEET, nullptr);

  rna_def_spreadsheet_column_id(brna);

  prop = RNA_def_property(srna, "id", PROP_POINTER, PROP_NONE);
  RNA_def_property_struct_type(prop, "SpreadsheetColumnID");
  RNA_def_property_ui_text(
      prop, "ID", "Data used to identify the corresponding data from the data source");
}

static void rna_def_spreadsheet_table_id(BlenderRNA *brna)
{
  StructRNA *srna;
  PropertyRNA *prop;

  srna = RNA_def_struct(brna, "SpreadsheetTableID", nullptr);
  RNA_def_struct_ui_text(
      srna, "Spreadsheet Table ID", "Data used to identify a spreadsheet table");
  RNA_def_struct_refine_func(srna, "rna_SpreadsheetTableID_refine");

  prop = RNA_def_property(srna, "type", PROP_ENUM, PROP_NONE);
  RNA_def_property_enum_items(prop, spreadsheet_table_id_type_items);
  RNA_def_property_clear_flag(prop, PROP_EDITABLE);
  RNA_def_property_ui_text(prop, "Type", "The type of the table identifier");
}

static void rna_def_spreadsheet_table_id_geometry(BlenderRNA *brna)
{
  StructRNA *srna;
  PropertyRNA *prop;

  /* The properties below are read-only, because they are used as key for a table. */
  srna = RNA_def_struct(brna, "SpreadsheetTableIDGeometry", "SpreadsheetTableID");

  prop = RNA_def_property(srna, "object_eval_state", PROP_ENUM, PROP_NONE);
  RNA_def_property_clear_flag(prop, PROP_EDITABLE);
  RNA_def_property_enum_items(prop, spreadsheet_object_eval_state_items);
  RNA_def_property_ui_text(prop, "Object Evaluation State", "");

  prop = RNA_def_property(srna, "geometry_component_type", PROP_ENUM, PROP_NONE);
  RNA_def_property_clear_flag(prop, PROP_EDITABLE);
  RNA_def_property_enum_items(prop, rna_enum_geometry_component_type_items);
  RNA_def_property_ui_text(
      prop, "Geometry Component", "Part of the geometry to display data from");

  prop = RNA_def_property(srna, "attribute_domain", PROP_ENUM, PROP_NONE);
  RNA_def_property_clear_flag(prop, PROP_EDITABLE);
  RNA_def_property_enum_items(prop, rna_enum_attribute_domain_items);
  RNA_def_property_ui_text(prop, "Attribute Domain", "Attribute domain to display");

  prop = RNA_def_property(srna, "viewer_path", PROP_POINTER, PROP_NONE);
  RNA_def_property_ui_text(prop, "Viewer Path", "Path to the data that is displayed");

  prop = RNA_def_property(srna, "layer_index", PROP_INT, PROP_NONE);
  RNA_def_property_clear_flag(prop, PROP_EDITABLE);
  RNA_def_property_ui_text(prop, "Layer Index", "Index of the Grease Pencil layer");
}

static void rna_def_spreadsheet_table(BlenderRNA *brna)
{
  StructRNA *srna;
  PropertyRNA *prop;

  rna_def_spreadsheet_table_id(brna);
  rna_def_spreadsheet_table_id_geometry(brna);
  rna_def_spreadsheet_column(brna);

  srna = RNA_def_struct(brna, "SpreadsheetTable", nullptr);
  RNA_def_struct_ui_text(srna, "Spreadsheet Table", "Persistent data associated with a table");

  prop = RNA_def_property(srna, "id", PROP_POINTER, PROP_NONE);
  RNA_def_property_struct_type(prop, "SpreadsheetTableID");
  RNA_def_property_ui_text(prop, "ID", "Data used to identify the table");

  prop = RNA_def_property(srna, "columns", PROP_COLLECTION, PROP_NONE);
  RNA_def_property_struct_type(prop, "SpreadsheetColumn");
  RNA_def_property_collection_funcs(prop,
                                    "rna_iterator_SpreadsheetTable_columns_begin",
                                    "rna_iterator_array_next",
                                    "rna_iterator_array_end",
                                    "rna_iterator_array_dereference_get",
                                    "rna_iterator_SpreadsheetTable_columns_length",
                                    nullptr,
                                    nullptr,
                                    nullptr);
  RNA_def_property_ui_text(prop, "Columns", "Columns within the table");
}

static void rna_def_spreadsheet_tables(BlenderRNA *brna)
{
  StructRNA *srna;
  PropertyRNA *prop;

  srna = RNA_def_struct(brna, "SpreadsheetTables", nullptr);
  RNA_def_struct_sdna(srna, "SpaceSpreadsheet");
  RNA_def_struct_ui_text(srna,
                         "Spreadsheet Tables",
                         "Active table and persisted state of previously displayed tables");

  prop = RNA_def_property(srna, "active", PROP_POINTER, PROP_NONE);
  RNA_def_property_struct_type(prop, "SpreadsheetTable");
  RNA_def_property_pointer_funcs(
      prop, "rna_SpreadsheetTables_active_get", nullptr, nullptr, nullptr);
  RNA_def_property_ui_text(prop, "Active Table", "");
}

static void rna_def_spreadsheet_row_filter(BlenderRNA *brna)
{
  StructRNA *srna;
  PropertyRNA *prop;

  static const EnumPropertyItem rule_operation_items[] = {
      {SPREADSHEET_ROW_FILTER_EQUAL, "EQUAL", ICON_NONE, "Equal To", ""},
      {SPREADSHEET_ROW_FILTER_GREATER, "GREATER", ICON_NONE, "Greater Than", ""},
      {SPREADSHEET_ROW_FILTER_LESS, "LESS", ICON_NONE, "Less Than", ""},
      {0, nullptr, 0, nullptr, nullptr},
  };

  srna = RNA_def_struct(brna, "SpreadsheetRowFilter", nullptr);
  RNA_def_struct_sdna(srna, "SpreadsheetRowFilter");
  RNA_def_struct_ui_text(srna, "Spreadsheet Row Filter", "");

  prop = RNA_def_property(srna, "enabled", PROP_BOOLEAN, PROP_NONE);
  RNA_def_property_boolean_sdna(prop, nullptr, "flag", SPREADSHEET_ROW_FILTER_ENABLED);
  RNA_def_property_ui_text(prop, "Enabled", "");
  RNA_def_property_ui_icon(prop, ICON_CHECKBOX_DEHLT, 1);
  RNA_def_property_update(prop, NC_SPACE | ND_SPACE_SPREADSHEET, nullptr);

  prop = RNA_def_property(srna, "show_expanded", PROP_BOOLEAN, PROP_NONE);
  RNA_def_property_boolean_sdna(prop, nullptr, "flag", SPREADSHEET_ROW_FILTER_UI_EXPAND);
  RNA_def_property_ui_text(prop, "Show Expanded", "");
  RNA_def_property_ui_icon(prop, ICON_DISCLOSURE_TRI_RIGHT, 1);
  RNA_def_property_update(prop, NC_SPACE | ND_SPACE_SPREADSHEET, nullptr);

  prop = RNA_def_property(srna, "column_name", PROP_STRING, PROP_NONE);
  RNA_def_property_ui_text(prop, "Column Name", "");
  RNA_def_property_update(prop, NC_SPACE | ND_SPACE_SPREADSHEET, nullptr);

  prop = RNA_def_property(srna, "operation", PROP_ENUM, PROP_NONE);
  RNA_def_property_enum_items(prop, rule_operation_items);
  RNA_def_property_ui_text(prop, "Operation", "");
  RNA_def_property_update(prop, NC_SPACE | ND_SPACE_SPREADSHEET, nullptr);

  prop = RNA_def_property(srna, "value_float", PROP_FLOAT, PROP_NONE);
  RNA_def_property_ui_text(prop, "Float Value", "");
  RNA_def_property_update(prop, NC_SPACE | ND_SPACE_SPREADSHEET, nullptr);

  prop = RNA_def_property(srna, "value_float2", PROP_FLOAT, PROP_NONE);
  RNA_def_property_array(prop, 2);
  RNA_def_property_ui_text(prop, "2D Vector Value", "");
  RNA_def_property_update(prop, NC_SPACE | ND_SPACE_SPREADSHEET, nullptr);

  prop = RNA_def_property(srna, "value_float3", PROP_FLOAT, PROP_NONE);
  RNA_def_property_array(prop, 3);
  RNA_def_property_ui_text(prop, "Vector Value", "");
  RNA_def_property_update(prop, NC_SPACE | ND_SPACE_SPREADSHEET, nullptr);

  prop = RNA_def_property(srna, "value_color", PROP_FLOAT, PROP_NONE);
  RNA_def_property_array(prop, 4);
  RNA_def_property_ui_text(prop, "Color Value", "");
  RNA_def_property_update(prop, NC_SPACE | ND_SPACE_SPREADSHEET, nullptr);

  prop = RNA_def_property(srna, "value_string", PROP_STRING, PROP_NONE);
  RNA_def_property_ui_text(prop, "Text Value", "");
  RNA_def_property_update(prop, NC_SPACE | ND_SPACE_SPREADSHEET, nullptr);

  prop = RNA_def_property(srna, "threshold", PROP_FLOAT, PROP_NONE);
  RNA_def_property_ui_text(prop, "Threshold", "How close float values need to be to be equal");
  RNA_def_property_range(prop, 0.0, FLT_MAX);
  RNA_def_property_update(prop, NC_SPACE | ND_SPACE_SPREADSHEET, nullptr);

  prop = RNA_def_property(srna, "value_int", PROP_INT, PROP_NONE);
  RNA_def_property_int_sdna(prop, nullptr, "value_int");
  RNA_def_property_ui_text(prop, "Integer Value", "");
  RNA_def_property_update(prop, NC_SPACE | ND_SPACE_SPREADSHEET, nullptr);

  prop = RNA_def_property(srna, "value_int8", PROP_INT, PROP_NONE);
  RNA_def_property_int_sdna(prop, nullptr, "value_int");
  RNA_def_property_range(prop, -128, 127);
  RNA_def_property_ui_text(prop, "8-Bit Integer Value", "");
  RNA_def_property_update(prop, NC_SPACE | ND_SPACE_SPREADSHEET, nullptr);

  prop = RNA_def_property(srna, "value_int2", PROP_INT, PROP_NONE);
  RNA_def_property_array(prop, 2);
  RNA_def_property_ui_text(prop, "2D Vector Value", "");
  RNA_def_property_update(prop, NC_SPACE | ND_SPACE_SPREADSHEET, nullptr);

  prop = RNA_def_property(srna, "value_int3", PROP_INT, PROP_NONE);
  RNA_def_property_array(prop, 3);
  RNA_def_property_ui_text(prop, "3D Vector Value", "");
  RNA_def_property_update(prop, NC_SPACE | ND_SPACE_SPREADSHEET, nullptr);

  prop = RNA_def_property(srna, "value_boolean", PROP_BOOLEAN, PROP_NONE);
  RNA_def_property_boolean_sdna(prop, nullptr, "flag", SPREADSHEET_ROW_FILTER_BOOL_VALUE);
  RNA_def_property_ui_text(prop, "Boolean Value", "");
  RNA_def_property_update(prop, NC_SPACE | ND_SPACE_SPREADSHEET, nullptr);
}

static const EnumPropertyItem viewer_path_elem_type_items[] = {
    {VIEWER_PATH_ELEM_TYPE_ID, "ID", ICON_NONE, "ID", ""},
    {VIEWER_PATH_ELEM_TYPE_MODIFIER, "MODIFIER", ICON_NONE, "Modifier", ""},
    {VIEWER_PATH_ELEM_TYPE_GROUP_NODE, "GROUP_NODE", ICON_NONE, "Group Node", ""},
    {VIEWER_PATH_ELEM_TYPE_SIMULATION_ZONE, "SIMULATION_ZONE", ICON_NONE, "Simulation Zone", ""},
    {VIEWER_PATH_ELEM_TYPE_VIEWER_NODE, "VIEWER_NODE", ICON_NONE, "Viewer Node", ""},
    {VIEWER_PATH_ELEM_TYPE_REPEAT_ZONE, "REPEAT_ZONE", ICON_NONE, "Repeat", ""},
    {VIEWER_PATH_ELEM_TYPE_FOREACH_GEOMETRY_ELEMENT_ZONE,
     "FOREACH_GEOMETRY_ELEMENT_ZONE",
     ICON_NONE,
     "For Each Geometry Element",
     ""},
    {VIEWER_PATH_ELEM_TYPE_EVALUATE_CLOSURE, "EVALUATE_CLOSURE", ICON_NONE, "EvaluateClosure", ""},
    {0, nullptr, 0, nullptr, nullptr},
};

static void rna_def_viewer_path_elem(BlenderRNA *brna)
{
  StructRNA *srna;
  PropertyRNA *prop;

  srna = RNA_def_struct(brna, "ViewerPathElem", nullptr);
  RNA_def_struct_ui_text(srna, "Viewer Path Element", "Element of a viewer path");
  RNA_def_struct_refine_func(srna, "rna_viewer_path_elem_refine");

  prop = RNA_def_property(srna, "type", PROP_ENUM, PROP_NONE);
  RNA_def_property_enum_items(prop, viewer_path_elem_type_items);
  RNA_def_property_ui_text(prop, "Type", "Type of the path element");
  RNA_def_property_clear_flag(prop, PROP_EDITABLE);

  prop = RNA_def_property(srna, "ui_name", PROP_STRING, PROP_NONE);
  RNA_def_property_ui_text(
      prop, "UI Name", "Name that can be displayed in the UI for this element");
  RNA_def_property_clear_flag(prop, PROP_EDITABLE);
}

static void rna_def_id_viewer_path_elem(BlenderRNA *brna)
{
  StructRNA *srna;
  PropertyRNA *prop;

  srna = RNA_def_struct(brna, "IDViewerPathElem", "ViewerPathElem");

  prop = RNA_def_property(srna, "id", PROP_POINTER, PROP_NONE);
  RNA_def_property_ui_text(prop, "ID", "");
}

static void rna_def_modifier_viewer_path_elem(BlenderRNA *brna)
{
  StructRNA *srna;
  PropertyRNA *prop;

  srna = RNA_def_struct(brna, "ModifierViewerPathElem", "ViewerPathElem");

  prop = RNA_def_property(srna, "modifier_uid", PROP_INT, PROP_NONE);
  RNA_def_property_ui_text(prop, "Modifier UID", "The persistent UID of the modifier");
}

static void rna_def_group_node_viewer_path_elem(BlenderRNA *brna)
{
  StructRNA *srna;
  PropertyRNA *prop;

  srna = RNA_def_struct(brna, "GroupNodeViewerPathElem", "ViewerPathElem");

  prop = RNA_def_property(srna, "node_id", PROP_INT, PROP_NONE);
  RNA_def_property_ui_text(prop, "Node ID", "");
}

static void rna_def_simulation_zone_viewer_path_elem(BlenderRNA *brna)
{
  StructRNA *srna;
  PropertyRNA *prop;

  srna = RNA_def_struct(brna, "SimulationZoneViewerPathElem", "ViewerPathElem");

  prop = RNA_def_property(srna, "sim_output_node_id", PROP_INT, PROP_NONE);
  RNA_def_property_ui_text(prop, "Simulation Output Node ID", "");
}

static void rna_def_repeat_zone_viewer_path_elem(BlenderRNA *brna)
{
  StructRNA *srna;
  PropertyRNA *prop;

  srna = RNA_def_struct(brna, "RepeatZoneViewerPathElem", "ViewerPathElem");

  prop = RNA_def_property(srna, "repeat_output_node_id", PROP_INT, PROP_NONE);
  RNA_def_property_ui_text(prop, "Repeat Output Node ID", "");
}

static void rna_def_foreach_geometry_element_zone_viewer_path_elem(BlenderRNA *brna)
{
  StructRNA *srna;
  PropertyRNA *prop;

  srna = RNA_def_struct(brna, "ForeachGeometryElementZoneViewerPathElem", "ViewerPathElem");

  prop = RNA_def_property(srna, "zone_output_node_id", PROP_INT, PROP_NONE);
  RNA_def_property_ui_text(prop, "Zone Output Node ID", "");
}

static void rna_def_evaluate_closure_node_viewer_path_elem(BlenderRNA *brna)
{
  StructRNA *srna;
  PropertyRNA *prop;

  srna = RNA_def_struct(brna, "EvaluateClosureNodeViewerPathElem", "ViewerPathElem");

  prop = RNA_def_property(srna, "evaluate_node_id", PROP_INT, PROP_NONE);
  RNA_def_property_ui_text(prop, "Evaluate Node ID", "");

  prop = RNA_def_property(srna, "source_output_node_id", PROP_INT, PROP_NONE);
  RNA_def_property_ui_text(prop, "Closure Node ID", "");

  prop = RNA_def_property(srna, "source_node_tree", PROP_POINTER, PROP_NONE);
  RNA_def_property_ui_text(prop, "Source Tree", "");
}

static void rna_def_viewer_node_viewer_path_elem(BlenderRNA *brna)
{
  StructRNA *srna;
  PropertyRNA *prop;

  srna = RNA_def_struct(brna, "ViewerNodeViewerPathElem", "ViewerPathElem");

  prop = RNA_def_property(srna, "node_id", PROP_INT, PROP_NONE);
  RNA_def_property_ui_text(prop, "Node ID", "");
}

static void rna_def_viewer_path(BlenderRNA *brna)
{
  StructRNA *srna;
  PropertyRNA *prop;

  rna_def_viewer_path_elem(brna);
  rna_def_id_viewer_path_elem(brna);
  rna_def_modifier_viewer_path_elem(brna);
  rna_def_group_node_viewer_path_elem(brna);
  rna_def_simulation_zone_viewer_path_elem(brna);
  rna_def_repeat_zone_viewer_path_elem(brna);
  rna_def_foreach_geometry_element_zone_viewer_path_elem(brna);
  rna_def_evaluate_closure_node_viewer_path_elem(brna);
  rna_def_viewer_node_viewer_path_elem(brna);

  srna = RNA_def_struct(brna, "ViewerPath", nullptr);
  RNA_def_struct_ui_text(srna, "Viewer Path", "Path to data that is viewed");

  prop = RNA_def_property(srna, "path", PROP_COLLECTION, PROP_NONE);
  RNA_def_property_struct_type(prop, "ViewerPathElem");
  RNA_def_property_ui_text(prop, "Viewer Path", nullptr);
}

static void rna_def_space_spreadsheet(BlenderRNA *brna)
{
  PropertyRNA *prop;
  StructRNA *srna;

  rna_def_spreadsheet_table(brna);
  rna_def_spreadsheet_tables(brna);

  srna = RNA_def_struct(brna, "SpaceSpreadsheet", "Space");
  RNA_def_struct_ui_text(srna, "Space Spreadsheet", "Spreadsheet space data");

  rna_def_space_generic_show_region_toggles(srna,
                                            (1 << RGN_TYPE_TOOLS) | (1 << RGN_TYPE_UI) |
                                                (1 << RGN_TYPE_CHANNELS) | (1 << RGN_TYPE_FOOTER));

  prop = RNA_def_property(srna, "is_pinned", PROP_BOOLEAN, PROP_NONE);
  RNA_def_property_boolean_sdna(prop, nullptr, "flag", SPREADSHEET_FLAG_PINNED);
  RNA_def_property_ui_text(prop, "Is Pinned", "Context path is pinned");
  RNA_def_property_update(prop, NC_SPACE | ND_SPACE_SPREADSHEET, nullptr);

  prop = RNA_def_property(srna, "show_internal_attributes", PROP_BOOLEAN, PROP_NONE);
  RNA_def_property_boolean_sdna(prop, nullptr, "flag", SPREADSHEET_FLAG_SHOW_INTERNAL_ATTRIBUTES);
  RNA_def_property_ui_text(
      prop,
      "Show Internal Attributes",
      "Display attributes with names starting with a period that are meant for internal use");
  RNA_def_property_update(prop, NC_SPACE | ND_SPACE_SPREADSHEET, nullptr);

  prop = RNA_def_property(srna, "use_filter", PROP_BOOLEAN, PROP_NONE);
  RNA_def_property_boolean_sdna(prop, nullptr, "filter_flag", SPREADSHEET_FILTER_ENABLE);
  RNA_def_property_ui_text(prop, "Use Filter", "");
  RNA_def_property_update(prop, NC_SPACE | ND_SPACE_SPREADSHEET, nullptr);

  prop = RNA_def_property(srna, "viewer_path", PROP_POINTER, PROP_NONE);
  RNA_def_property_pointer_sdna(prop, nullptr, "geometry_id.viewer_path");
  RNA_def_property_ui_text(
      prop, "Viewer Path", "Path to the data that is displayed in the spreadsheet");

  prop = RNA_def_property(srna, "show_only_selected", PROP_BOOLEAN, PROP_NONE);
  RNA_def_property_boolean_sdna(prop, nullptr, "filter_flag", SPREADSHEET_FILTER_SELECTED_ONLY);
  RNA_def_property_ui_text(
      prop, "Show Only Selected", "Only include rows that correspond to selected elements");
  RNA_def_property_ui_icon(prop, ICON_RESTRICT_SELECT_OFF, 0);
  RNA_def_property_update(prop, NC_SPACE | ND_SPACE_SPREADSHEET, nullptr);

  prop = RNA_def_property(srna, "geometry_component_type", PROP_ENUM, PROP_NONE);
  RNA_def_property_enum_sdna(prop, nullptr, "geometry_id.geometry_component_type");
  RNA_def_property_enum_items(prop, rna_enum_geometry_component_type_items);
  RNA_def_property_ui_text(
      prop, "Geometry Component", "Part of the geometry to display data from");
  RNA_def_property_update(prop,
                          NC_SPACE | ND_SPACE_SPREADSHEET,
                          "rna_SpaceSpreadsheet_geometry_component_type_update");

  prop = RNA_def_property(srna, "attribute_domain", PROP_ENUM, PROP_NONE);
  RNA_def_property_enum_sdna(prop, nullptr, "geometry_id.attribute_domain");
  RNA_def_property_enum_items(prop, rna_enum_attribute_domain_items);
  RNA_def_property_enum_funcs(
      prop, nullptr, nullptr, "rna_SpaceSpreadsheet_attribute_domain_itemf");
  RNA_def_property_ui_text(prop, "Attribute Domain", "Attribute domain to display");
  RNA_def_property_update(prop, NC_SPACE | ND_SPACE_SPREADSHEET, nullptr);

  prop = RNA_def_property(srna, "object_eval_state", PROP_ENUM, PROP_NONE);
  RNA_def_property_enum_sdna(prop, nullptr, "geometry_id.object_eval_state");
  RNA_def_property_enum_items(prop, spreadsheet_object_eval_state_items);
  RNA_def_property_ui_text(prop, "Object Evaluation State", "");
  RNA_def_property_update(prop, NC_SPACE | ND_SPACE_SPREADSHEET, nullptr);

  prop = RNA_def_property(srna, "tables", PROP_COLLECTION, PROP_NONE);
  RNA_def_property_struct_type(prop, "SpreadsheetTable");
  RNA_def_property_srna(prop, "SpreadsheetTables");
  RNA_def_property_collection_funcs(prop,
                                    "rna_iterator_SpaceSpreadsheet_tables_begin",
                                    "rna_iterator_array_next",
                                    "rna_iterator_array_end",
                                    "rna_iterator_array_dereference_get",
                                    "rna_iterator_SpaceSpreadsheet_tables_length",
                                    nullptr,
                                    nullptr,
                                    nullptr);
  RNA_def_property_ui_text(
      prop, "Tables", "Persistent data for the tables shown in this spreadsheet editor");

  rna_def_spreadsheet_row_filter(brna);

  prop = RNA_def_property(srna, "row_filters", PROP_COLLECTION, PROP_NONE);
  RNA_def_property_collection_sdna(prop, nullptr, "row_filters", nullptr);
  RNA_def_property_struct_type(prop, "SpreadsheetRowFilter");
  RNA_def_property_ui_text(prop, "Row Filters", "Filters to remove rows from the displayed data");
  RNA_def_property_update(prop, NC_SPACE | ND_SPACE_SPREADSHEET, nullptr);
}

void RNA_def_space(BlenderRNA *brna)
{
  rna_def_space(brna);
  rna_def_viewer_path(brna);
  rna_def_space_image(brna);
  rna_def_space_sequencer(brna);
  rna_def_space_text(brna);
  rna_def_fileselect_entry(brna);
  rna_def_fileselect_params(brna);
  rna_def_fileselect_asset_params(brna);
  rna_def_fileselect_idfilter(brna);
  rna_def_fileselect_asset_idfilter(brna);
  rna_def_filemenu_entry(brna);
  rna_def_space_filebrowser(brna);
  rna_def_space_outliner(brna);
  rna_def_space_view3d(brna);
  rna_def_space_properties(brna);
  rna_def_space_dopesheet(brna);
  rna_def_space_graph(brna);
  rna_def_space_nla(brna);
  rna_def_space_toolbar(brna); /*bfa - toolbar editor*/
  rna_def_space_console(brna);
  rna_def_console_line(brna);
  rna_def_space_info(brna);
  rna_def_space_userpref(brna);
  rna_def_node_tree_path(brna);
  rna_def_space_node(brna);
  rna_def_space_clip(brna);
  rna_def_space_spreadsheet(brna);
}

#endif<|MERGE_RESOLUTION|>--- conflicted
+++ resolved
@@ -7059,7 +7059,6 @@
   RNA_api_space_text(srna);
 }
 
-<<<<<<< HEAD
 // bfa - toolbar editor
 static void rna_def_space_toolbar(BlenderRNA *brna)
 {
@@ -7069,7 +7068,8 @@
   srna = RNA_def_struct(brna, "SpaceToolbarEditor", "Space");
   RNA_def_struct_sdna(srna, "SpaceToolbar");
   RNA_def_struct_ui_text(srna, "Space Toolbar Editor", "Toolbar editor space data");
-=======
+}
+
 static void rna_def_space_dopesheet_overlays(BlenderRNA *brna)
 {
   StructRNA *srna;
@@ -7094,7 +7094,6 @@
                            "When using scene time synchronization in the sequence editor, display "
                            "the range of the current scene strip");
   RNA_def_property_update(prop, NC_SPACE | ND_SPACE_DOPESHEET, nullptr);
->>>>>>> f2f84ef6
 }
 
 static void rna_def_space_dopesheet(BlenderRNA *brna)
