/* SPDX-FileCopyrightText: 2023 Blender Authors
 *
 * SPDX-License-Identifier: GPL-2.0-or-later */

/** \file
 * \ingroup RNA
 */

/* BFA - Added icons and updated descriptions to not have "block". Data is data. */

#include <cstdlib>
#include <cstring>

#include "BLI_string_ref.hh"
#include "BLT_translation.hh"

#include "BKE_context.hh"
#include "BKE_geometry_set.hh"
#include "BKE_movieclip.h"
#include "BKE_toolshelf_runtime.h" /* BFA */

#include "ED_asset.hh"
#include "ED_buttons.hh"
#include "ED_spreadsheet.hh"

#include "BLI_string.h"
#include "BLI_sys_types.h"

#include "DNA_action_types.h"
#include "DNA_mask_types.h"
#include "DNA_object_types.h"
#include "DNA_space_types.h"
#include "DNA_view3d_types.h"

#include "RNA_define.hh"

#include "rna_internal.hh"

#include "SEQ_sequencer.hh"

#include "WM_api.hh"
#include "WM_types.hh"

#include "UI_interface_c.hh" /* BFA */

#include "RNA_enum_types.hh"

const EnumPropertyItem rna_enum_geometry_component_type_items[] = {
    {int(blender::bke::GeometryComponent::Type::Mesh),
     "MESH",
     ICON_MESH_DATA,
     "Mesh",
     "Mesh component containing point, corner, edge and face data"},
    {int(blender::bke::GeometryComponent::Type::PointCloud),
     "POINTCLOUD",
     ICON_POINTCLOUD_DATA,
     "Point Cloud",
     "Point cloud component containing only point data"},
    {int(blender::bke::GeometryComponent::Type::Curve),
     "CURVE",
     ICON_CURVE_DATA,
     "Curve",
     "Curve component containing spline and control point data"},
    {int(blender::bke::GeometryComponent::Type::Instance),
     "INSTANCES",
     ICON_EMPTY_AXIS,
     "Instances",
     "Instances of objects or collections"},
    {int(blender::bke::GeometryComponent::Type::GreasePencil),
     "GREASEPENCIL",
     ICON_GREASEPENCIL,
     "Grease Pencil",
     "Grease Pencil component containing layers and curves data"},
    {0, nullptr, 0, nullptr, nullptr},
};

const EnumPropertyItem rna_enum_space_type_items[] = {
    /* empty must be here for python, is skipped for UI */
    {SPACE_EMPTY, "EMPTY", ICON_NONE, "Empty", ""},

    /* General. */
    RNA_ENUM_ITEM_HEADING(N_("General"), nullptr),
    {SPACE_VIEW3D,
     "VIEW_3D",
     ICON_VIEW3D,
     "3D Viewport",
     "Manipulate objects in a 3D environment"},
    {SPACE_IMAGE,
     "IMAGE_EDITOR",
     ICON_IMAGE,
     "UV/Image Editor",
     "View and edit images and UV Maps"},
    {SPACE_NODE,
     "NODE_EDITOR",
     ICON_NODETREE,
     "Node Editor",
     "Editor for node-based shading and compositing tools"},
    {SPACE_SEQ, "SEQUENCE_EDITOR", ICON_SEQUENCE, "Video Sequencer", "Video editing tools"},
    {SPACE_CLIP, "CLIP_EDITOR", ICON_TRACKER, "Movie Clip Editor", "Motion tracking tools"},

    /* Animation. */
    RNA_ENUM_ITEM_HEADING(N_("Animation"), nullptr),
#if 0
    {SPACE_ACTION,
     "TIMELINE",
     ICON_TIME,
     "Timeline",
     "Timeline and playback controls (NOTE: Switch to 'Timeline' mode)"}, /* XXX */
#endif
    {SPACE_ACTION, "DOPESHEET_EDITOR", ICON_ACTION, "Dope Sheet", "Adjust timing of keyframes"},
    {SPACE_GRAPH,
     "GRAPH_EDITOR",
     ICON_GRAPH,
     "Graph Editor",
     "Edit drivers and keyframe interpolation"},
    {SPACE_NLA, "NLA_EDITOR", ICON_NLA, "Nonlinear Animation", "Combine and layer Actions"},

    /* Scripting. */
    RNA_ENUM_ITEM_HEADING(N_("Scripting"), nullptr),
    {SPACE_TEXT,
     "TEXT_EDITOR",
     ICON_TEXT,
     "Text Editor",
     "Edit scripts and in-file documentation"},
    {SPACE_CONSOLE,
     "CONSOLE",
     ICON_CONSOLE,
     "Python Console",
     "Interactive programmatic console for "
     "advanced editing and script development"},
    {SPACE_INFO, "INFO", ICON_INFO, "Info", "Log of operations, warnings and error messages"},
    /* Special case: Top-bar and Status-bar aren't supposed to be a regular editor for the user. */
    {SPACE_TOPBAR,
     "TOPBAR",
     ICON_NONE,
     "Top Bar",
     "Global bar at the top of the screen for "
     "global per-window settings"},
    {SPACE_STATUSBAR,
     "STATUSBAR",
     ICON_NONE,
     "Status Bar",
     "Global bar at the bottom of the "
     "screen for general status information"},

    /* Data. */
    RNA_ENUM_ITEM_HEADING(N_("Data"), nullptr),
    /*bfa - toolbar*/
    {SPACE_TOOLBAR,
     "TOOLBAR",
     ICON_TOOLBAR,
     "Toolbar",
     "A toolbar. Here you can display various button menus"},
    {SPACE_OUTLINER,
     "OUTLINER",
     ICON_OUTLINER,
     "Outliner",
     "Overview of scene graph and all available data"},
    {SPACE_PROPERTIES,
     "PROPERTIES",
     ICON_PROPERTIES,
     "Properties",
     "Edit properties of active object and related data"},
    {SPACE_FILE, "FILE_BROWSER", ICON_FILEBROWSER, "File Browser", "Browse for files and assets"},
    {SPACE_SPREADSHEET,
     "SPREADSHEET",
     ICON_SPREADSHEET,
     "Spreadsheet",
     "Explore geometry data in a table"},
    {SPACE_USERPREF,
     "PREFERENCES",
     ICON_PREFERENCES,
     "Preferences",
     "Edit persistent configuration settings"},
    {0, nullptr, 0, nullptr, nullptr},
};

const EnumPropertyItem rna_enum_space_graph_mode_items[] = {
    {SIPO_MODE_ANIMATION,
     "FCURVES",
     ICON_GRAPH,
     "Graph Editor",
     "Edit animation/keyframes displayed as 2D curves"},
    {SIPO_MODE_DRIVERS, "DRIVERS", ICON_DRIVER, "Drivers", "Edit drivers"},
    {0, nullptr, 0, nullptr, nullptr},
};

const EnumPropertyItem rna_enum_space_sequencer_view_type_items[] = {
    {SEQ_VIEW_SEQUENCE, "SEQUENCER", ICON_SEQ_SEQUENCER, "Sequencer", ""},
    {SEQ_VIEW_PREVIEW, "PREVIEW", ICON_SEQ_PREVIEW, "Preview", ""},
    {SEQ_VIEW_SEQUENCE_PREVIEW,
     "SEQUENCER_PREVIEW",
     ICON_SEQ_SPLITVIEW,
     "Sequencer & Preview",
     ""},
    {0, nullptr, 0, nullptr, nullptr},
};

const EnumPropertyItem rna_enum_space_file_browse_mode_items[] = {
    {FILE_BROWSE_MODE_FILES, "FILES", ICON_FILEBROWSER, "File Browser", ""},
    {FILE_BROWSE_MODE_ASSETS, "ASSETS", ICON_ASSET_MANAGER, "Asset Browser", ""},
    {0, nullptr, 0, nullptr, nullptr},
};

#define SACT_ITEM_DOPESHEET \
  {SACTCONT_DOPESHEET, "DOPESHEET", ICON_ACTION, "Dope Sheet", "Edit all keyframes in scene"}
#define SACT_ITEM_TIMELINE \
  {SACTCONT_TIMELINE, "TIMELINE", ICON_TIME, "Timeline", "Timeline and playback controls"}
#define SACT_ITEM_ACTION \
  {SACTCONT_ACTION, \
   "ACTION", \
   ICON_OBJECT_DATA, \
   "Action Editor", \
   "Edit keyframes in active object's Object-level action"}
#define SACT_ITEM_SHAPEKEY \
  {SACTCONT_SHAPEKEY, \
   "SHAPEKEY", \
   ICON_SHAPEKEY_DATA, \
   "Shape Key Editor", \
   "Edit keyframes in active object's Shape Keys action"}
#define SACT_ITEM_GPENCIL \
  {SACTCONT_GPENCIL, \
   "GPENCIL", \
   ICON_OUTLINER_OB_GREASEPENCIL, \
   "Grease Pencil", \
   "Edit timings for all Grease Pencil sketches in file"}
#define SACT_ITEM_MASK \
  {SACTCONT_MASK, "MASK", ICON_MOD_MASK, "Mask", "Edit timings for Mask Editor splines"}
#define SACT_ITEM_CACHEFILE \
  {SACTCONT_CACHEFILE, "CACHEFILE", ICON_FILE, "Cache File", "Edit timings for Cache File data"}

#ifndef RNA_RUNTIME
/* XXX: action-editor is currently for object-level only actions,
 * so show that using object-icon hint */
static EnumPropertyItem rna_enum_space_action_mode_all_items[] = {
    SACT_ITEM_DOPESHEET,
    SACT_ITEM_TIMELINE,
    SACT_ITEM_ACTION,
    SACT_ITEM_SHAPEKEY,
    SACT_ITEM_GPENCIL,
    SACT_ITEM_MASK,
    SACT_ITEM_CACHEFILE,
    {0, nullptr, 0, nullptr, nullptr},
};
static EnumPropertyItem rna_enum_space_action_ui_mode_items[] = {
    SACT_ITEM_DOPESHEET,
    /* SACT_ITEM_TIMELINE, */
    SACT_ITEM_ACTION,
    SACT_ITEM_SHAPEKEY,
    SACT_ITEM_GPENCIL,
    SACT_ITEM_MASK,
    SACT_ITEM_CACHEFILE,
    {0, nullptr, 0, nullptr, nullptr},
};
#endif

/* Expose as `ui_mode`. */

const EnumPropertyItem rna_enum_space_action_mode_items[] = {
    SACT_ITEM_DOPESHEET,
    SACT_ITEM_TIMELINE,
    {0, nullptr, 0, nullptr, nullptr},
};

#undef SACT_ITEM_DOPESHEET
#undef SACT_ITEM_TIMELINE
#undef SACT_ITEM_ACTION
#undef SACT_ITEM_SHAPEKEY
#undef SACT_ITEM_GPENCIL
#undef SACT_ITEM_MASK
#undef SACT_ITEM_CACHEFILE

#define SI_ITEM_VIEW(identifier, name, icon) \
  { \
    SI_MODE_VIEW, identifier, icon, name, "View the image" \
  }
#define SI_ITEM_UV \
  { \
    SI_MODE_UV, "UV", ICON_UV, "UV Editor", "UV edit in mesh editmode" \
  }
#define SI_ITEM_PAINT \
  { \
    SI_MODE_PAINT, "PAINT", ICON_TPAINT_HLT, "Paint", "2D image painting mode" \
  }
#define SI_ITEM_MASK \
  { \
    SI_MODE_MASK, "MASK", ICON_MOD_MASK, "Mask", "Mask editing" \
  }

const EnumPropertyItem rna_enum_space_image_mode_all_items[] = {
    SI_ITEM_VIEW("VIEW", "View", ICON_FILE_IMAGE),
    SI_ITEM_UV,
    SI_ITEM_PAINT,
    SI_ITEM_MASK,
    {0, nullptr, 0, nullptr, nullptr},
};

static const EnumPropertyItem rna_enum_space_image_mode_ui_items[] = {
    SI_ITEM_VIEW("VIEW", "View", ICON_FILE_IMAGE),
    SI_ITEM_PAINT,
    SI_ITEM_MASK,
    {0, nullptr, 0, nullptr, nullptr},
};

/* bfa - hide disfunctional tools and settings for render result */
static const EnumPropertyItem rna_enum_space_image_mode_non_render_items[] = {
    SI_ITEM_VIEW("VIEW", "View", ICON_FILE_IMAGE),
    SI_ITEM_MASK,
    {0, nullptr, 0, nullptr, nullptr},
};

const EnumPropertyItem rna_enum_space_image_mode_items[] = {
    SI_ITEM_VIEW("IMAGE_EDITOR", "Image Editor", ICON_IMAGE),
    SI_ITEM_UV,
    {0, nullptr, 0, nullptr, nullptr},
};

#undef SI_ITEM_VIEW
#undef SI_ITEM_UV
#undef SI_ITEM_PAINT
#undef SI_ITEM_MASK

#define V3D_S3D_CAMERA_LEFT {STEREO_LEFT_ID, "LEFT", ICON_RESTRICT_RENDER_OFF, "Left", ""},
#define V3D_S3D_CAMERA_RIGHT {STEREO_RIGHT_ID, "RIGHT", ICON_RESTRICT_RENDER_OFF, "Right", ""},
#define V3D_S3D_CAMERA_S3D {STEREO_3D_ID, "S3D", ICON_CAMERA_STEREO, "3D", ""},
#ifdef RNA_RUNTIME
#  define V3D_S3D_CAMERA_VIEWS {STEREO_MONO_ID, "MONO", ICON_RESTRICT_RENDER_OFF, "Views", ""},
#endif

static const EnumPropertyItem stereo3d_camera_items[] = {
    V3D_S3D_CAMERA_LEFT V3D_S3D_CAMERA_RIGHT V3D_S3D_CAMERA_S3D{0, nullptr, 0, nullptr, nullptr},
};

#ifdef RNA_RUNTIME
static const EnumPropertyItem multiview_camera_items[] = {
    V3D_S3D_CAMERA_VIEWS V3D_S3D_CAMERA_S3D{0, nullptr, 0, nullptr, nullptr},
};
#endif

#undef V3D_S3D_CAMERA_LEFT
#undef V3D_S3D_CAMERA_RIGHT
#undef V3D_S3D_CAMERA_S3D
#undef V3D_S3D_CAMERA_VIEWS

/**
 * This will be split to give different items in file than in asset browsing mode, see
 * #rna_FileSelectParams_sort_method_itemf().
 */
const EnumPropertyItem rna_enum_fileselect_params_sort_items[] = {
    {FILE_SORT_ALPHA, "FILE_SORT_ALPHA", ICON_NONE, "Name", "Sort the file list alphabetically"},
    {FILE_SORT_EXTENSION,
     "FILE_SORT_EXTENSION",
     ICON_NONE,
     "Extension",
     "Sort the file list by extension/type"},
    {FILE_SORT_TIME,
     "FILE_SORT_TIME",
     ICON_NONE,
     "Modified Date",
     "Sort files by modification time"},
    {FILE_SORT_SIZE, "FILE_SORT_SIZE", ICON_NONE, "Size", "Sort files by size"},
    {FILE_SORT_ASSET_CATALOG,
     "ASSET_CATALOG",
     0,
     "Asset Catalog",
     "Sort the asset list so that assets in the same catalog are kept together. Within a single "
     "catalog, assets are ordered by name. The catalogs are in order of the flattened catalog "
     "hierarchy."},
    {0, nullptr, 0, nullptr, nullptr},
};

#ifndef RNA_RUNTIME
static const EnumPropertyItem stereo3d_eye_items[] = {
    {STEREO_LEFT_ID, "LEFT_EYE", ICON_NONE, "Left Eye"},
    {STEREO_RIGHT_ID, "RIGHT_EYE", ICON_NONE, "Right Eye"},
    {0, nullptr, 0, nullptr, nullptr},
};
#endif

static const EnumPropertyItem display_channels_items[] = {
    {SI_USE_ALPHA,
     "COLOR_ALPHA",
     ICON_IMAGE_RGB_ALPHA,
     "Color & Alpha",
     "Display image with RGB colors and alpha transparency"},
    {0, "COLOR", ICON_IMAGE_RGB, "Color", "Display image with RGB colors"},
    {SI_SHOW_ALPHA, "ALPHA", ICON_IMAGE_ALPHA, "Alpha", "Display alpha transparency channel"},
    {SI_SHOW_ZBUF,
     "Z_BUFFER",
     ICON_IMAGE_ZDEPTH,
     "Z-Buffer",
     "Display Z-buffer associated with image (mapped from camera clip start to end)"},
    {SI_SHOW_R, "RED", ICON_RGB_RED, "Red", ""},
    {SI_SHOW_G, "GREEN", ICON_RGB_GREEN, "Green", ""},
    {SI_SHOW_B, "BLUE", ICON_RGB_BLUE, "Blue", ""},
    {0, nullptr, 0, nullptr, nullptr},
};

const EnumPropertyItem rna_enum_shading_type_items[] = {
    {OB_WIRE,
     "WIREFRAME",
     ICON_SHADING_WIRE,
     "Wireframe",
     "Display only edges of geometry without surface shading"},
    {OB_SOLID,
     "SOLID",
     ICON_SHADING_SOLID,
     "Solid",
     "Display objects with flat lighting and basic surface shading"},
    {OB_MATERIAL,
     "MATERIAL",
     ICON_SHADING_TEXTURE,
     "Material Preview",
     "Preview materials using predefined environment lights"},
    {OB_RENDER,
     "RENDERED",
     ICON_SHADING_RENDERED,
     "Rendered",
     "Preview the final scene using the active render engine"},
    {0, nullptr, 0, nullptr, nullptr},
};

static const EnumPropertyItem rna_enum_viewport_lighting_items[] = {
    {V3D_LIGHTING_STUDIO, "STUDIO", 0, "Studio", "Display using studio lighting"},
    {V3D_LIGHTING_MATCAP, "MATCAP", 0, "MatCap", "Display using matcap material and lighting"},
    {V3D_LIGHTING_FLAT, "FLAT", 0, "Flat", "Display using flat lighting"},
    {0, nullptr, 0, nullptr, nullptr},
};

static const EnumPropertyItem rna_enum_shading_color_type_items[] = {
    {V3D_SHADING_MATERIAL_COLOR, "MATERIAL", 0, "Material", "Show material color\nExclusive to Eevee and Cycles, not Workspace"}, /*BFA - Tooltip*/
    {V3D_SHADING_OBJECT_COLOR, "OBJECT", 0, "Object", "Show object color"},
    {V3D_SHADING_RANDOM_COLOR, "RANDOM", 0, "Random", "Show random object color"},
    {V3D_SHADING_VERTEX_COLOR, "VERTEX", 0, "Attribute", "Show active color attribute"},
    {V3D_SHADING_TEXTURE_COLOR,
     "TEXTURE",
     0,
     "Texture",
     "Show the texture from the active image texture node using the active UV map coordinates"},
    {V3D_SHADING_SINGLE_COLOR, "SINGLE", 0, "Custom", "Show scene in a single custom color"},
    {0, nullptr, 0, nullptr, nullptr},
};

static const EnumPropertyItem rna_enum_shading_wire_color_type_items[] = {
    {V3D_SHADING_SINGLE_COLOR,
     "THEME",
     0,
     "Theme",
     "Show scene wireframes with the theme's wire color"},
    {V3D_SHADING_OBJECT_COLOR, "OBJECT", 0, "Object", "Show object color on wireframe"},
    {V3D_SHADING_RANDOM_COLOR, "RANDOM", 0, "Random", "Show random object color on wireframe"},
    {0, nullptr, 0, nullptr, nullptr},
};

static const EnumPropertyItem rna_enum_studio_light_items[] = {
    {0, "DEFAULT", 0, "Default", ""},
    {0, nullptr, 0, nullptr, nullptr},
};

static const EnumPropertyItem rna_enum_view3dshading_render_pass_type_items[] = {
    RNA_ENUM_ITEM_HEADING(CTX_N_(BLT_I18NCONTEXT_RENDER_LAYER, "General"), nullptr),
    {EEVEE_RENDER_PASS_COMBINED, "COMBINED", 0, "Combined", ""},
    {EEVEE_RENDER_PASS_EMIT, "EMISSION", 0, "Emission", ""},
    {EEVEE_RENDER_PASS_ENVIRONMENT, "ENVIRONMENT", 0, "Environment", ""},
    {EEVEE_RENDER_PASS_AO, "AO", 0, "Ambient Occlusion", ""},
    {EEVEE_RENDER_PASS_SHADOW, "SHADOW", 0, "Shadow", ""},
    {EEVEE_RENDER_PASS_TRANSPARENT, "TRANSPARENT", 0, "Transparent", ""},

    RNA_ENUM_ITEM_HEADING(CTX_N_(BLT_I18NCONTEXT_RENDER_LAYER, "Light"), nullptr),
    {EEVEE_RENDER_PASS_DIFFUSE_LIGHT, "DIFFUSE_LIGHT", 0, "Diffuse Light", ""},
    {EEVEE_RENDER_PASS_DIFFUSE_COLOR, "DIFFUSE_COLOR", 0, "Diffuse Color", ""},
    {EEVEE_RENDER_PASS_SPECULAR_LIGHT, "SPECULAR_LIGHT", 0, "Specular Light", ""},
    {EEVEE_RENDER_PASS_SPECULAR_COLOR, "SPECULAR_COLOR", 0, "Specular Color", ""},
    {EEVEE_RENDER_PASS_VOLUME_LIGHT, "VOLUME_LIGHT", 0, "Volume Light", ""},

    RNA_ENUM_ITEM_HEADING(CTX_N_(BLT_I18NCONTEXT_RENDER_LAYER, "Data"), nullptr),
    {EEVEE_RENDER_PASS_POSITION, "POSITION", 0, "Position", ""},
    {EEVEE_RENDER_PASS_NORMAL, "NORMAL", 0, "Normal", ""},
    {EEVEE_RENDER_PASS_MIST, "MIST", 0, "Mist", ""},
    {EEVEE_RENDER_PASS_CRYPTOMATTE_OBJECT, "CryptoObject", 0, "CryptoObject", ""},
    {EEVEE_RENDER_PASS_CRYPTOMATTE_ASSET, "CryptoAsset", 0, "CryptoAsset", ""},
    {EEVEE_RENDER_PASS_CRYPTOMATTE_MATERIAL, "CryptoMaterial", 0, "CryptoMaterial", ""},

    RNA_ENUM_ITEM_HEADING(CTX_N_(BLT_I18NCONTEXT_RENDER_LAYER, "Shader AOV"), nullptr),
    {EEVEE_RENDER_PASS_AOV, "AOV", 0, "AOV", ""},

    {0, nullptr, 0, nullptr, nullptr},
};

const EnumPropertyItem rna_enum_clip_editor_mode_items[] = {
    {SC_MODE_TRACKING, "TRACKING", ICON_ANIM_DATA, "Tracking", "Show tracking and solving tools"},
    {SC_MODE_MASKEDIT, "MASK", ICON_MOD_MASK, "Mask", "Show mask editing tools"},
    {0, nullptr, 0, nullptr, nullptr},
};

/* Actually populated dynamically through a function,
 * but helps for context-less access (e.g. doc, i18n...). */
const EnumPropertyItem buttons_context_items[] = {
    {BCONTEXT_TOOL, "TOOL", ICON_TOOL_SETTINGS, "Tool", "Active Tool and Workspace settings"},
    {BCONTEXT_SCENE, "SCENE", ICON_SCENE_DATA, "Scene", "Scene Properties"},
    {BCONTEXT_RENDER, "RENDER", ICON_SCENE, "Render", "Render Properties"},
    {BCONTEXT_OUTPUT, "OUTPUT", ICON_OUTPUT, "Output", "Output Properties"},
    {BCONTEXT_VIEW_LAYER, "VIEW_LAYER", ICON_RENDER_RESULT, "View Layer", "View Layer Properties"},
    {BCONTEXT_WORLD, "WORLD", ICON_WORLD, "World", "World Properties"},
    {BCONTEXT_COLLECTION, "COLLECTION", ICON_GROUP, "Collection", "Collection Properties"},
    {BCONTEXT_OBJECT, "OBJECT", ICON_OBJECT_DATA, "Object", "Object Properties"},
    {BCONTEXT_CONSTRAINT,
     "CONSTRAINT",
     ICON_CONSTRAINT,
     "Constraints",
     "Object Constraint Properties"},
    {BCONTEXT_MODIFIER, "MODIFIER", ICON_MODIFIER, "Modifiers", "Modifier Properties"},
    {BCONTEXT_DATA, "DATA", ICON_NONE, "Data", "Object Data Properties"},
    {BCONTEXT_BONE, "BONE", ICON_BONE_DATA, "Bone", "Bone Properties"},
    {BCONTEXT_BONE_CONSTRAINT,
     "BONE_CONSTRAINT",
     ICON_CONSTRAINT_BONE,
     "Bone Constraints",
     "Bone Constraint Properties"},
    {BCONTEXT_MATERIAL, "MATERIAL", ICON_MATERIAL, "Material", "Material Properties"},
    {BCONTEXT_TEXTURE, "TEXTURE", ICON_TEXTURE, "Texture", "Texture Properties"},
    {BCONTEXT_PARTICLE, "PARTICLES", ICON_PARTICLES, "Particles", "Particle Properties"},
    {BCONTEXT_PHYSICS, "PHYSICS", ICON_PHYSICS, "Physics", "Physics Properties"},
    {BCONTEXT_SHADERFX, "SHADERFX", ICON_SHADERFX, "Effects", "Visual Effects Properties"},
    {0, nullptr, 0, nullptr, nullptr},
};

static const EnumPropertyItem fileselectparams_recursion_level_items[] = {
    {0, "NONE", 0, "None", "Only list current directory's content, with no recursion"},
    {1, "BLEND", 0, "Blend File", "List .blend files' content"},
    {2, "ALL_1", 0, "One Level", "List all sub-directories' content, one level of recursion"},
    {3, "ALL_2", 0, "Two Levels", "List all sub-directories' content, two levels of recursion"},
    {4,
     "ALL_3",
     0,
     "Three Levels",
     "List all sub-directories' content, three levels of recursion"},
    {0, nullptr, 0, nullptr, nullptr},
};

static const EnumPropertyItem fileselectparams_display_type_items[] = {
    {FILE_VERTICALDISPLAY,
     "LIST_VERTICAL",
     ICON_LONGDISPLAY,
     "Vertical List",
     "Display files as a vertical list"},
    {FILE_HORIZONTALDISPLAY,
     "LIST_HORIZONTAL",
     ICON_SHORTDISPLAY,
     "Horizontal List",
     "Display files as a horizontal list"},
    {FILE_IMGDISPLAY, "THUMBNAIL", ICON_IMGDISPLAY, "Thumbnails", "Display files as thumbnails"},
    {0, nullptr, 0, nullptr, nullptr},
};

static const EnumPropertyItem rna_enum_curve_display_handle_items[] = {
    {CURVE_HANDLE_NONE, "NONE", 0, "None", ""},
    {CURVE_HANDLE_SELECTED, "SELECTED", 0, "Selected", ""},
    {CURVE_HANDLE_ALL, "ALL", 0, "All", ""},
    {0, nullptr, 0, nullptr, nullptr},
};

static const EnumPropertyItem spreadsheet_object_eval_state_items[] = {
    {SPREADSHEET_OBJECT_EVAL_STATE_EVALUATED,
     "EVALUATED",
     ICON_NONE,
     "Evaluated",
     "Use data from fully or partially evaluated object"},
    {SPREADSHEET_OBJECT_EVAL_STATE_ORIGINAL,
     "ORIGINAL",
     ICON_NONE,
     "Original",
     "Use data from original object without any modifiers applied"},
    {SPREADSHEET_OBJECT_EVAL_STATE_VIEWER_NODE,
     "VIEWER_NODE",
     ICON_NONE,
     "Viewer Node",
     "Use intermediate data from viewer node"},
    {0, nullptr, 0, nullptr, nullptr},
};

static const EnumPropertyItem spreadsheet_table_id_type_items[] = {
    {SPREADSHEET_TABLE_ID_TYPE_GEOMETRY,
     "GEOMETRY",
     ICON_NONE,
     "Geometry",
     "Table contains geometry data"},
    {0, nullptr, 0, nullptr, nullptr},

};

#ifdef RNA_RUNTIME

#  include <algorithm>
#  include <fmt/format.h>

#  include "AS_asset_representation.hh"

#  include "DNA_anim_types.h"
#  include "DNA_asset_types.h"
#  include "DNA_key_types.h"
#  include "DNA_scene_types.h"
#  include "DNA_screen_types.h"
#  include "DNA_sequence_types.h"
#  include "DNA_userdef_types.h"

#  include "BLI_index_range.hh"
#  include "BLI_math_matrix.h"
#  include "BLI_math_rotation.h"
#  include "BLI_math_vector.h"
#  include "BLI_path_utils.hh"
#  include "BLI_string.h"

#  include "BKE_anim_data.hh"
#  include "BKE_brush.hh"
#  include "BKE_context.hh"
#  include "BKE_global.hh"
#  include "BKE_icons.h"
#  include "BKE_idprop.hh"
#  include "BKE_image.hh"
#  include "BKE_key.hh"
#  include "BKE_layer.hh"
#  include "BKE_nla.hh"
#  include "BKE_node.hh"
#  include "BKE_paint.hh"
#  include "BKE_preferences.h"
#  include "BKE_scene.hh"
#  include "BKE_screen.hh"
#  include "BKE_studiolight.h"
#  include "BKE_workspace.hh"

#  include "DEG_depsgraph.hh"
#  include "DEG_depsgraph_build.hh"

#  include "ED_anim_api.hh"
#  include "ED_asset.hh"
#  include "ED_buttons.hh"
#  include "ED_clip.hh"
#  include "ED_fileselect.hh"
#  include "ED_image.hh"
#  include "ED_node.hh"
#  include "ED_screen.hh"
#  include "ED_sequencer.hh"
#  include "ED_spreadsheet.hh"
#  include "ED_text.hh"
#  include "ED_transform.hh"
#  include "ED_view3d.hh"

#  include "GPU_material.hh"

#  include "IMB_imbuf_types.hh"

#  include "UI_interface.hh"
#  include "UI_view2d.hh"

#  include "SEQ_proxy.hh"
#  include "SEQ_relations.hh"

#  include "RE_engine.h"

static StructRNA *rna_Space_refine(PointerRNA *ptr)
{
  SpaceLink *space = (SpaceLink *)ptr->data;

  switch ((eSpace_Type)space->spacetype) {
    case SPACE_VIEW3D:
      return &RNA_SpaceView3D;
    case SPACE_GRAPH:
      return &RNA_SpaceGraphEditor;
    case SPACE_OUTLINER:
      return &RNA_SpaceOutliner;
    case SPACE_PROPERTIES:
      return &RNA_SpaceProperties;
    case SPACE_FILE:
      return &RNA_SpaceFileBrowser;
    case SPACE_IMAGE:
      return &RNA_SpaceImageEditor;
    case SPACE_INFO:
      return &RNA_SpaceInfo;
    case SPACE_SEQ:
      return &RNA_SpaceSequenceEditor;
    case SPACE_TEXT:
      return &RNA_SpaceTextEditor;
    case SPACE_ACTION:
      return &RNA_SpaceDopeSheetEditor;
    case SPACE_NLA:
      return &RNA_SpaceNLA;
    case SPACE_NODE:
      return &RNA_SpaceNodeEditor;
    case SPACE_CONSOLE:
      return &RNA_SpaceConsole;
    case SPACE_USERPREF:
      return &RNA_SpacePreferences;
    case SPACE_CLIP:
      return &RNA_SpaceClipEditor;
    case SPACE_TOOLBAR: /*bfa - the toolbar editor*/
      return &RNA_SpaceToolbarEditor;
    case SPACE_SPREADSHEET:
      return &RNA_SpaceSpreadsheet;

      /* Currently no type info. */
    case SPACE_SCRIPT:
    case SPACE_EMPTY:
    case SPACE_TOPBAR:
    case SPACE_STATUSBAR:
      break;
  }

  return &RNA_Space;
}

static ScrArea *rna_area_from_space(PointerRNA *ptr)
{
  bScreen *screen = (bScreen *)ptr->owner_id;
  SpaceLink *link = (SpaceLink *)ptr->data;
  return BKE_screen_find_area_from_space(screen, link);
}

static void area_region_from_regiondata(bScreen *screen,
                                        void *regiondata,
                                        ScrArea **r_area,
                                        ARegion **r_region)
{
  *r_area = nullptr;
  *r_region = nullptr;

  LISTBASE_FOREACH (ScrArea *, area, &screen->areabase) {
    LISTBASE_FOREACH (ARegion *, region, &area->regionbase) {
      if (region->regiondata == regiondata) {
        *r_area = area;
        *r_region = region;
        return;
      }
    }
  }
}

static void rna_area_region_from_regiondata(PointerRNA *ptr, ScrArea **r_area, ARegion **r_region)
{
  bScreen *screen = (bScreen *)ptr->owner_id;
  void *regiondata = (ptr->data);

  area_region_from_regiondata(screen, regiondata, r_area, r_region);
}

/* -------------------------------------------------------------------- */
/** \name Generic Region Flag Access
 * \{ */

static bool rna_Space_bool_from_region_flag_get_by_type(PointerRNA *ptr,
                                                        const int region_type,
                                                        const int region_flag)
{
  ScrArea *area = rna_area_from_space(ptr);
  ARegion *region = BKE_area_find_region_type(area, region_type);
  if (region) {
    return (region->flag & region_flag);
  }
  return false;
}

static void rna_Space_bool_from_region_flag_set_by_type(PointerRNA *ptr,
                                                        const int region_type,
                                                        const int region_flag,
                                                        bool value)
{
  ScrArea *area = rna_area_from_space(ptr);
  ARegion *region = BKE_area_find_region_type(area, region_type);
  if (region && (region->alignment != RGN_ALIGN_NONE)) {
    SET_FLAG_FROM_TEST(region->flag, value, region_flag);
  }
  ED_region_tag_redraw(region);
}

static void rna_Space_bool_from_region_flag_update_by_type(bContext *C,
                                                           PointerRNA *ptr,
                                                           const int region_type,
                                                           const int region_flag)
{
  ScrArea *area = rna_area_from_space(ptr);
  ARegion *region = BKE_area_find_region_type(area, region_type);
  if (region) {
    if (region_flag == RGN_FLAG_HIDDEN) {
      /* Only support animation when the area is in the current context. */
      if (region->overlap && (area == CTX_wm_area(C))) {
        ED_region_visibility_change_update_animated(C, area, region);
      }
      else {
        ED_region_visibility_change_update(C, area, region);
      }
    }
    else if (region_flag == RGN_FLAG_HIDDEN_BY_USER) {
      if (!(region->flag & RGN_FLAG_HIDDEN_BY_USER) != !(region->flag & RGN_FLAG_HIDDEN)) {
        ED_region_toggle_hidden(C, region);

        if ((region->flag & RGN_FLAG_HIDDEN_BY_USER) == 0) {
          ED_area_type_hud_ensure(C, area);
        }
      }
    }
  }
}

/** \} */

/* -------------------------------------------------------------------- */
/** \name Region Flag Access (Typed Callbacks)
 * \{ */

/* Header Region. */
static bool rna_Space_show_region_header_get(PointerRNA *ptr)
{
  return !rna_Space_bool_from_region_flag_get_by_type(ptr, RGN_TYPE_HEADER, RGN_FLAG_HIDDEN);
}
static void rna_Space_show_region_header_set(PointerRNA *ptr, bool value)
{
  rna_Space_bool_from_region_flag_set_by_type(ptr, RGN_TYPE_HEADER, RGN_FLAG_HIDDEN, !value);

  /* Special case, never show the tool properties when the header is invisible. */
  bool value_for_tool_header = value;
  if (value == true) {
    ScrArea *area = rna_area_from_space(ptr);
    ARegion *region_tool_header = BKE_area_find_region_type(area, RGN_TYPE_TOOL_HEADER);
    if (region_tool_header != nullptr) {
      value_for_tool_header = !(region_tool_header->flag & RGN_FLAG_HIDDEN_BY_USER);
    }
  }
  rna_Space_bool_from_region_flag_set_by_type(
      ptr, RGN_TYPE_TOOL_HEADER, RGN_FLAG_HIDDEN, !value_for_tool_header);
}
static void rna_Space_show_region_header_update(bContext *C, PointerRNA *ptr)
{
  rna_Space_bool_from_region_flag_update_by_type(C, ptr, RGN_TYPE_HEADER, RGN_FLAG_HIDDEN);
}

/* Footer Region. */
static bool rna_Space_show_region_footer_get(PointerRNA *ptr)
{
  return !rna_Space_bool_from_region_flag_get_by_type(ptr, RGN_TYPE_FOOTER, RGN_FLAG_HIDDEN);
}
static void rna_Space_show_region_footer_set(PointerRNA *ptr, bool value)
{
  rna_Space_bool_from_region_flag_set_by_type(ptr, RGN_TYPE_FOOTER, RGN_FLAG_HIDDEN, !value);
}
static void rna_Space_show_region_footer_update(bContext *C, PointerRNA *ptr)
{
  rna_Space_bool_from_region_flag_update_by_type(C, ptr, RGN_TYPE_FOOTER, RGN_FLAG_HIDDEN);
}

/* Tool Header Region.
 *
 * This depends on the 'RGN_TYPE_TOOL_HEADER'
 */
static bool rna_Space_show_region_tool_header_get(PointerRNA *ptr)
{
  return !rna_Space_bool_from_region_flag_get_by_type(
      ptr, RGN_TYPE_TOOL_HEADER, RGN_FLAG_HIDDEN_BY_USER);
}
static void rna_Space_show_region_tool_header_set(PointerRNA *ptr, bool value)
{
  rna_Space_bool_from_region_flag_set_by_type(
      ptr, RGN_TYPE_TOOL_HEADER, RGN_FLAG_HIDDEN_BY_USER, !value);
  rna_Space_bool_from_region_flag_set_by_type(ptr, RGN_TYPE_TOOL_HEADER, RGN_FLAG_HIDDEN, !value);
}
static void rna_Space_show_region_tool_header_update(bContext *C, PointerRNA *ptr)
{
  rna_Space_bool_from_region_flag_update_by_type(C, ptr, RGN_TYPE_TOOL_HEADER, RGN_FLAG_HIDDEN);
}

/* Tools Region. */
static bool rna_Space_show_region_toolbar_get(PointerRNA *ptr)
{
  return !rna_Space_bool_from_region_flag_get_by_type(ptr, RGN_TYPE_TOOLS, RGN_FLAG_HIDDEN);
}
static void rna_Space_show_region_toolbar_set(PointerRNA *ptr, bool value)
{
  rna_Space_bool_from_region_flag_set_by_type(ptr, RGN_TYPE_TOOLS, RGN_FLAG_HIDDEN, !value);
}
static void rna_Space_show_region_toolbar_update(bContext *C, PointerRNA *ptr)
{
  rna_Space_bool_from_region_flag_update_by_type(C, ptr, RGN_TYPE_TOOLS, RGN_FLAG_HIDDEN);
}

static bool rna_Space_show_region_tool_props_get(PointerRNA *ptr)
{
  return !rna_Space_bool_from_region_flag_get_by_type(ptr, RGN_TYPE_TOOL_PROPS, RGN_FLAG_HIDDEN);
}
static void rna_Space_show_region_tool_props_set(PointerRNA *ptr, bool value)
{
  rna_Space_bool_from_region_flag_set_by_type(ptr, RGN_TYPE_TOOL_PROPS, RGN_FLAG_HIDDEN, !value);
}
static void rna_Space_show_region_tool_props_update(bContext *C, PointerRNA *ptr)
{
  rna_Space_bool_from_region_flag_update_by_type(C, ptr, RGN_TYPE_TOOL_PROPS, RGN_FLAG_HIDDEN);
}

/* Channels Region. */
static bool rna_Space_show_region_channels_get(PointerRNA *ptr)
{
  return !rna_Space_bool_from_region_flag_get_by_type(ptr, RGN_TYPE_CHANNELS, RGN_FLAG_HIDDEN);
}
static void rna_Space_show_region_channels_set(PointerRNA *ptr, bool value)
{
  rna_Space_bool_from_region_flag_set_by_type(ptr, RGN_TYPE_CHANNELS, RGN_FLAG_HIDDEN, !value);
}
static void rna_Space_show_region_channels_update(bContext *C, PointerRNA *ptr)
{
  rna_Space_bool_from_region_flag_update_by_type(C, ptr, RGN_TYPE_CHANNELS, RGN_FLAG_HIDDEN);
}

/* UI Region */
static bool rna_Space_show_region_ui_get(PointerRNA *ptr)
{
  return !rna_Space_bool_from_region_flag_get_by_type(ptr, RGN_TYPE_UI, RGN_FLAG_HIDDEN);
}
static void rna_Space_show_region_ui_set(PointerRNA *ptr, bool value)
{
  rna_Space_bool_from_region_flag_set_by_type(ptr, RGN_TYPE_UI, RGN_FLAG_HIDDEN, !value);
}
static void rna_Space_show_region_ui_update(bContext *C, PointerRNA *ptr)
{
  rna_Space_bool_from_region_flag_update_by_type(C, ptr, RGN_TYPE_UI, RGN_FLAG_HIDDEN);
}

/* Redo (HUD) Region */
static bool rna_Space_show_region_hud_get(PointerRNA *ptr)
{
  return !rna_Space_bool_from_region_flag_get_by_type(ptr, RGN_TYPE_HUD, RGN_FLAG_HIDDEN_BY_USER);
}
static void rna_Space_show_region_hud_set(PointerRNA *ptr, bool value)
{
  rna_Space_bool_from_region_flag_set_by_type(ptr, RGN_TYPE_HUD, RGN_FLAG_HIDDEN_BY_USER, !value);
}
static void rna_Space_show_region_hud_update(bContext *C, PointerRNA *ptr)
{
  rna_Space_bool_from_region_flag_update_by_type(C, ptr, RGN_TYPE_HUD, RGN_FLAG_HIDDEN_BY_USER);
}

/* Asset Shelf Regions */
static bool rna_Space_show_region_asset_shelf_get(PointerRNA *ptr)
{
  return !rna_Space_bool_from_region_flag_get_by_type(ptr, RGN_TYPE_ASSET_SHELF, RGN_FLAG_HIDDEN);
}
static void rna_Space_show_region_asset_shelf_set(PointerRNA *ptr, bool value)
{
  rna_Space_bool_from_region_flag_set_by_type(ptr, RGN_TYPE_ASSET_SHELF, RGN_FLAG_HIDDEN, !value);
}
static void rna_Space_show_region_asset_shelf_update(bContext *C, PointerRNA *ptr)
{
  rna_Space_bool_from_region_flag_update_by_type(C, ptr, RGN_TYPE_ASSET_SHELF, RGN_FLAG_HIDDEN);
}

/** \} */

static bool rna_Space_view2d_sync_get(PointerRNA *ptr)
{
  ScrArea *area;
  ARegion *region;

  area = rna_area_from_space(ptr); /* can be nullptr */
  if (area == nullptr) {
    return false;
  }

  if (area->spacetype == SPACE_CLIP) {
    region = BKE_area_find_region_type(area, RGN_TYPE_PREVIEW);
  }
  else {
    region = BKE_area_find_region_type(area, RGN_TYPE_WINDOW);
  }
  if (region) {
    View2D *v2d = &region->v2d;
    return (v2d->flag & V2D_VIEWSYNC_SCREEN_TIME) != 0;
  }

  return false;
}

static void rna_Space_view2d_sync_set(PointerRNA *ptr, bool value)
{
  ScrArea *area;
  ARegion *region;

  area = rna_area_from_space(ptr); /* can be nullptr */
  if (!area) {
    return;
  }

  if (!UI_view2d_area_supports_sync(area)) {
    BKE_reportf(nullptr,
                RPT_ERROR,
                "'show_locked_time' is not supported for the '%s' editor",
                area->type->name);
    return;
  }

  if (area->spacetype == SPACE_CLIP) {
    region = BKE_area_find_region_type(area, RGN_TYPE_PREVIEW);
  }
  else {
    region = BKE_area_find_region_type(area, RGN_TYPE_WINDOW);
  }
  if (region) {
    View2D *v2d = &region->v2d;
    if (value) {
      v2d->flag |= V2D_VIEWSYNC_SCREEN_TIME;
    }
    else {
      v2d->flag &= ~V2D_VIEWSYNC_SCREEN_TIME;
    }
  }
}

static void rna_Space_view2d_sync_update(Main * /*bmain*/, Scene * /*scene*/, PointerRNA *ptr)
{
  ScrArea *area;
  ARegion *region;

  area = rna_area_from_space(ptr); /* can be nullptr */
  if (area == nullptr) {
    return;
  }

  if (area->spacetype == SPACE_CLIP) {
    region = BKE_area_find_region_type(area, RGN_TYPE_PREVIEW);
  }
  else {
    region = BKE_area_find_region_type(area, RGN_TYPE_WINDOW);
  }

  if (region) {
    bScreen *screen = (bScreen *)ptr->owner_id;
    View2D *v2d = &region->v2d;

    UI_view2d_sync(screen, area, v2d, V2D_LOCK_SET);
  }
}

/* Space 3D View */
static void rna_SpaceView3D_camera_update(Main *bmain, Scene *scene, PointerRNA *ptr)
{
  View3D *v3d = (View3D *)(ptr->data);
  if (v3d->scenelock && scene != nullptr) {
    wmWindowManager *wm = static_cast<wmWindowManager *>(bmain->wm.first);

    scene->camera = v3d->camera;
    WM_windows_scene_data_sync(&wm->windows, scene);
  }
}

static void rna_SpaceView3D_use_local_camera_set(PointerRNA *ptr, bool value)
{
  View3D *v3d = (View3D *)(ptr->data);
  bScreen *screen = (bScreen *)ptr->owner_id;

  v3d->scenelock = !value;

  if (!value) {
    Scene *scene = ED_screen_scene_find(screen, static_cast<wmWindowManager *>(G_MAIN->wm.first));
    /* nullptr if the screen isn't in an active window (happens when setting from Python).
     * This could be moved to the update function, in that case the scene won't relate to the
     * screen so keep it working this way. */
    if (scene != nullptr) {
      v3d->camera = scene->camera;
    }
  }
}

static float rna_View3DOverlay_GridScaleUnit_get(PointerRNA *ptr)
{
  View3D *v3d = (View3D *)(ptr->data);
  bScreen *screen = (bScreen *)ptr->owner_id;
  Scene *scene = ED_screen_scene_find(screen, static_cast<wmWindowManager *>(G_MAIN->wm.first));
  if (scene != nullptr) {
    return ED_view3d_grid_scale(scene, v3d, nullptr);
  }
  else {
    /* When accessed from non-active screen. */
    return 1.0f;
  }
}

static PointerRNA rna_SpaceView3D_region_3d_get(PointerRNA *ptr)
{
  View3D *v3d = (View3D *)(ptr->data);
  ScrArea *area = rna_area_from_space(ptr);
  void *regiondata = nullptr;
  if (area) {
    ListBase *regionbase = (area->spacedata.first == v3d) ? &area->regionbase : &v3d->regionbase;
    ARegion *region = static_cast<ARegion *>(regionbase->last); /* always last in list, weak. */
    regiondata = region->regiondata;
  }

  return RNA_pointer_create_with_parent(*ptr, &RNA_RegionView3D, regiondata);
}

static void rna_SpaceView3D_object_type_visibility_update(Main * /*bmain*/,
                                                          Scene *scene,
                                                          PointerRNA * /*ptr*/)
{
  DEG_id_tag_update(&scene->id, ID_RECALC_BASE_FLAGS);
}

static void rna_SpaceView3D_shading_use_compositor_update(Main * /*bmain*/,
                                                          Scene * /*scene*/,
                                                          PointerRNA * /*ptr*/)
{
  /* Nodes may display warnings when the compositor is enabled, so we need a redraw in that case,
   * and even when it gets disabled in order to potentially remove the warning. */
  WM_main_add_notifier(NC_SPACE | ND_SPACE_NODE, nullptr);
}

static void rna_SpaceView3D_retopology_update(Main * /*bmain*/, Scene *scene, PointerRNA * /*ptr*/)
{
  /* Retopology can change the visibility of active object.
   * There is no actual data change but we just notify the viewport engine to refresh and pickup
   * the new visibility. */
  DEG_id_tag_update(&scene->id, ID_RECALC_BASE_FLAGS);
}

static void rna_SpaceView3D_show_overlay_update(Main *bmain, Scene *scene, PointerRNA *ptr)
{
  /* If Retopology is enabled, toggling overlays can change the visibility of active object. */
  const View3D *v3d = static_cast<View3D *>(ptr->data);
  if (v3d->overlay.edit_flag & V3D_OVERLAY_EDIT_RETOPOLOGY) {
    rna_SpaceView3D_retopology_update(bmain, scene, ptr);
  }
}

static void rna_SpaceView3D_region_quadviews_begin(CollectionPropertyIterator *iter,
                                                   PointerRNA *ptr)
{
  View3D *v3d = (View3D *)(ptr->data);
  ScrArea *area = rna_area_from_space(ptr);
  int i = 3;

  ARegion *region = static_cast<ARegion *>(
      ((area && area->spacedata.first == v3d) ? &area->regionbase : &v3d->regionbase)->last);
  ListBase lb = {nullptr, nullptr};

  if (region && region->alignment == RGN_ALIGN_QSPLIT) {
    while (i-- && region) {
      region = region->prev;
    }

    if (i < 0) {
      lb.first = region;
    }
  }

  rna_iterator_listbase_begin(iter, ptr, &lb, nullptr);
}

static PointerRNA rna_SpaceView3D_region_quadviews_get(CollectionPropertyIterator *iter)
{
  void *regiondata = ((ARegion *)rna_iterator_listbase_get(iter))->regiondata;

  return RNA_pointer_create_with_parent(iter->parent, &RNA_RegionView3D, regiondata);
}

static void rna_RegionView3D_quadview_update(Main * /*main*/, Scene * /*scene*/, PointerRNA *ptr)
{
  ScrArea *area;
  ARegion *region;

  rna_area_region_from_regiondata(ptr, &area, &region);
  if (area && region && region->alignment == RGN_ALIGN_QSPLIT) {
    ED_view3d_quadview_update(area, region, false);
  }
}

/** Same as #rna_RegionView3D_quadview_update but call `clip == true`. */
static void rna_RegionView3D_quadview_clip_update(Main * /*main*/,
                                                  Scene * /*scene*/,
                                                  PointerRNA *ptr)
{
  ScrArea *area;
  ARegion *region;

  rna_area_region_from_regiondata(ptr, &area, &region);
  if (area && region && region->alignment == RGN_ALIGN_QSPLIT) {
    ED_view3d_quadview_update(area, region, true);
  }
}

/**
 * After the rotation changes, either clear the view axis
 * or update it not to be aligned to an axis, without this the viewport will show
 * text that doesn't match the rotation.
 */
static void rna_RegionView3D_view_rotation_set_validate_view_axis(RegionView3D *rv3d)
{
  /* Never rotate from a "User" view into an axis aligned view,
   * otherwise rotation could be aligned by accident - giving unexpected behavior. */
  if (!RV3D_VIEW_IS_AXIS(rv3d->view)) {
    return;
  }
  /* Keep this small as script authors wont expect the assigned value to change. */
  const float eps_quat = 1e-6f;
  ED_view3d_quat_to_axis_view_and_reset_quat(
      rv3d->viewquat, eps_quat, &rv3d->view, &rv3d->view_axis_roll);
}

static void rna_RegionView3D_view_location_get(PointerRNA *ptr, float *values)
{
  RegionView3D *rv3d = (RegionView3D *)(ptr->data);
  negate_v3_v3(values, rv3d->ofs);
}

static void rna_RegionView3D_view_location_set(PointerRNA *ptr, const float *values)
{
  RegionView3D *rv3d = (RegionView3D *)(ptr->data);
  negate_v3_v3(rv3d->ofs, values);
}

static void rna_RegionView3D_view_rotation_get(PointerRNA *ptr, float *values)
{
  RegionView3D *rv3d = (RegionView3D *)(ptr->data);
  invert_qt_qt(values, rv3d->viewquat);
}

static void rna_RegionView3D_view_rotation_set(PointerRNA *ptr, const float *values)
{
  RegionView3D *rv3d = (RegionView3D *)(ptr->data);
  invert_qt_qt(rv3d->viewquat, values);
  rna_RegionView3D_view_rotation_set_validate_view_axis(rv3d);
}

static void rna_RegionView3D_view_matrix_set(PointerRNA *ptr, const float *values)
{
  RegionView3D *rv3d = (RegionView3D *)(ptr->data);
  float mat[4][4];
  invert_m4_m4(mat, (float(*)[4])values);
  ED_view3d_from_m4(mat, rv3d->ofs, rv3d->viewquat, &rv3d->dist);
  rna_RegionView3D_view_rotation_set_validate_view_axis(rv3d);
}

static bool rna_RegionView3D_is_orthographic_side_view_get(PointerRNA *ptr)
{
  /* NOTE: only checks axis alignment, not orthographic,
   * we may deprecate the current name to reflect this. */
  RegionView3D *rv3d = (RegionView3D *)(ptr->data);
  return RV3D_VIEW_IS_AXIS(rv3d->view);
}

static void rna_RegionView3D_is_orthographic_side_view_set(PointerRNA *ptr, bool value)
{
  RegionView3D *rv3d = (RegionView3D *)(ptr->data);
  const bool was_axis_view = RV3D_VIEW_IS_AXIS(rv3d->view);
  if (value) {
    /* Already axis aligned, nothing to do. */
    if (was_axis_view) {
      return;
    }
    /* Use a large value as we always want to set this to the closest axis. */
    const float eps_quat = FLT_MAX;
    ED_view3d_quat_to_axis_view_and_reset_quat(
        rv3d->viewquat, eps_quat, &rv3d->view, &rv3d->view_axis_roll);
  }
  else {
    /* Only allow changing from axis-views to user view as camera view for example
     * doesn't make sense to update. */
    if (!was_axis_view) {
      return;
    }
    rv3d->view = RV3D_VIEW_USER;
  }
}

static IDProperty **rna_View3DShading_idprops(PointerRNA *ptr)
{
  View3DShading *shading = static_cast<View3DShading *>(ptr->data);
  return &shading->prop;
}

static void rna_3DViewShading_type_update(Main *bmain, Scene *scene, PointerRNA *ptr)
{
  ID *id = ptr->owner_id;
  if (GS(id->name) != ID_SCR) {
    return;
  }

  View3DShading *shading = static_cast<View3DShading *>(ptr->data);
  if (shading->type == OB_MATERIAL ||
      (shading->type == OB_RENDER && !BKE_scene_uses_blender_workbench(scene)))
  {
    /* When switching from workbench to render or material mode the geometry of any
     * active sculpt session needs to be recalculated. */
    LISTBASE_FOREACH (Object *, ob, &bmain->objects) {
      if (ob->sculpt) {
        DEG_id_tag_update(&ob->id, ID_RECALC_GEOMETRY);
      }
    }
  }

  bScreen *screen = (bScreen *)ptr->owner_id;
  LISTBASE_FOREACH (ScrArea *, area, &screen->areabase) {
    LISTBASE_FOREACH (SpaceLink *, sl, &area->spacedata) {
      if (sl->spacetype == SPACE_VIEW3D) {
        View3D *v3d = (View3D *)sl;
        if (&v3d->shading == shading) {
          ED_view3d_shade_update(bmain, v3d, area);
          return;
        }
      }
    }
  }
}

static Scene *rna_3DViewShading_scene(PointerRNA *ptr)
{
  /* Get scene, depends if using 3D view or OpenGL render settings. */
  ID *id = ptr->owner_id;
  if (GS(id->name) == ID_SCE) {
    return (Scene *)id;
  }
  else {
    bScreen *screen = (bScreen *)ptr->owner_id;
    return WM_windows_scene_get_from_screen(static_cast<wmWindowManager *>(G_MAIN->wm.first),
                                            screen);
  }
}

static ViewLayer *rna_3DViewShading_view_layer(PointerRNA *ptr)
{
  /* Get scene, depends if using 3D view or OpenGL render settings. */
  ID *id = ptr->owner_id;
  if (GS(id->name) == ID_SCE) {
    return nullptr;
  }
  else {
    bScreen *screen = (bScreen *)ptr->owner_id;
    return WM_windows_view_layer_get_from_screen(static_cast<wmWindowManager *>(G_MAIN->wm.first),
                                                 screen);
  }
}

static int rna_3DViewShading_type_get(PointerRNA *ptr)
{
  /* Available shading types depend on render engine. */
  Scene *scene = rna_3DViewShading_scene(ptr);
  RenderEngineType *type = (scene) ? RE_engines_find(scene->r.engine) : nullptr;
  View3DShading *shading = (View3DShading *)ptr->data;

  if (scene == nullptr || BKE_scene_uses_blender_eevee(scene)) {
    return shading->type;
  }
  else if (BKE_scene_uses_blender_workbench(scene)) {
    return (shading->type == OB_MATERIAL) ? int(OB_SOLID) : shading->type;
  }
  else {
    if (shading->type == OB_RENDER && !(type && type->view_draw)) {
      return OB_MATERIAL;
    }
    else {
      return shading->type;
    }
  }
}

static void rna_3DViewShading_type_set(PointerRNA *ptr, int value)
{
  View3DShading *shading = (View3DShading *)ptr->data;
  if (value != shading->type && value == OB_RENDER) {
    shading->prev_type = shading->type;
  }
  shading->type = value;
}

static const EnumPropertyItem *rna_3DViewShading_type_itemf(bContext * /*C*/,
                                                            PointerRNA *ptr,
                                                            PropertyRNA * /*prop*/,
                                                            bool *r_free)
{
  Scene *scene = rna_3DViewShading_scene(ptr);
  RenderEngineType *type = (scene) ? RE_engines_find(scene->r.engine) : nullptr;

  EnumPropertyItem *item = nullptr;
  int totitem = 0;

  RNA_enum_items_add_value(&item, &totitem, rna_enum_shading_type_items, OB_WIRE);
  RNA_enum_items_add_value(&item, &totitem, rna_enum_shading_type_items, OB_SOLID);

  if (scene == nullptr || BKE_scene_uses_blender_eevee(scene)) {
    RNA_enum_items_add_value(&item, &totitem, rna_enum_shading_type_items, OB_MATERIAL);
    RNA_enum_items_add_value(&item, &totitem, rna_enum_shading_type_items, OB_RENDER);
  }
  else if (BKE_scene_uses_blender_workbench(scene)) {
    RNA_enum_items_add_value(&item, &totitem, rna_enum_shading_type_items, OB_RENDER);
  }
  else {
    RNA_enum_items_add_value(&item, &totitem, rna_enum_shading_type_items, OB_MATERIAL);
    if (type && type->view_draw) {
      RNA_enum_items_add_value(&item, &totitem, rna_enum_shading_type_items, OB_RENDER);
    }
  }

  RNA_enum_item_end(&item, &totitem);
  *r_free = true;

  return item;
}

/* Shading.selected_studio_light */
static PointerRNA rna_View3DShading_selected_studio_light_get(PointerRNA *ptr)
{
  View3DShading *shading = (View3DShading *)ptr->data;
  StudioLight *sl;
  if (shading->type == OB_SOLID && shading->light == V3D_LIGHTING_MATCAP) {
    sl = BKE_studiolight_find(shading->matcap, STUDIOLIGHT_TYPE_MATCAP);
  }
  else if (shading->type == OB_SOLID && shading->light == V3D_LIGHTING_STUDIO) {
    sl = BKE_studiolight_find(shading->studio_light, STUDIOLIGHT_TYPE_STUDIO);
  }
  else {
    /* OB_MATERIAL and OB_RENDER */
    sl = BKE_studiolight_find(shading->lookdev_light, STUDIOLIGHT_TYPE_WORLD);
  }
  return RNA_pointer_create_with_parent(*ptr, &RNA_StudioLight, sl);
}

/* shading.light */
static void rna_View3DShading_studio_light_get_storage(View3DShading *shading,
                                                       char **dna_storage,
                                                       int *flag)
{
  *dna_storage = shading->studio_light;

  *flag = STUDIOLIGHT_TYPE_STUDIO;
  if (shading->type == OB_SOLID) {
    if (shading->light == V3D_LIGHTING_MATCAP) {
      *flag = STUDIOLIGHT_TYPE_MATCAP;
      *dna_storage = shading->matcap;
    }
  }
  else {
    *flag = STUDIOLIGHT_TYPE_WORLD;
    *dna_storage = shading->lookdev_light;
  }
}

static int rna_View3DShading_studio_light_get(PointerRNA *ptr)
{
  View3DShading *shading = (View3DShading *)ptr->data;
  char *dna_storage;
  int flag;

  rna_View3DShading_studio_light_get_storage(shading, &dna_storage, &flag);
  StudioLight *sl = BKE_studiolight_find(dna_storage, flag);
  if (sl) {
    BLI_strncpy(dna_storage, sl->name, FILE_MAXFILE);
    return sl->index;
  }
  else {
    return 0;
  }
}

static void rna_View3DShading_studio_light_set(PointerRNA *ptr, int value)
{
  View3DShading *shading = (View3DShading *)ptr->data;
  char *dna_storage;
  int flag;

  rna_View3DShading_studio_light_get_storage(shading, &dna_storage, &flag);
  StudioLight *sl = BKE_studiolight_findindex(value, flag);
  if (sl) {
    BLI_strncpy(dna_storage, sl->name, FILE_MAXFILE);
  }
}

static const EnumPropertyItem *rna_View3DShading_studio_light_itemf(bContext * /*C*/,
                                                                    PointerRNA *ptr,
                                                                    PropertyRNA * /*prop*/,
                                                                    bool *r_free)
{
  View3DShading *shading = (View3DShading *)ptr->data;
  EnumPropertyItem *item = nullptr;
  int totitem = 0;

  if (shading->type == OB_SOLID && shading->light == V3D_LIGHTING_MATCAP) {
    const int flags = (STUDIOLIGHT_EXTERNAL_FILE | STUDIOLIGHT_TYPE_MATCAP);

    LISTBASE_FOREACH (StudioLight *, sl, BKE_studiolight_listbase()) {
      int icon_id = (shading->flag & V3D_SHADING_MATCAP_FLIP_X) ? sl->icon_id_matcap_flipped :
                                                                  sl->icon_id_matcap;
      if ((sl->flag & flags) == flags) {
        EnumPropertyItem tmp = {sl->index, sl->name, icon_id, sl->name, ""};
        RNA_enum_item_add(&item, &totitem, &tmp);
      }
    }
  }
  else {
    LISTBASE_FOREACH (StudioLight *, sl, BKE_studiolight_listbase()) {
      int icon_id = sl->icon_id_irradiance;
      bool show_studiolight = false;

      if (sl->flag & STUDIOLIGHT_INTERNAL) {
        /* always show internal lights for solid */
        if (shading->type == OB_SOLID) {
          show_studiolight = true;
        }
      }
      else {
        switch (shading->type) {
          case OB_SOLID:
          case OB_TEXTURE:
            show_studiolight = ((sl->flag & STUDIOLIGHT_TYPE_STUDIO) != 0);
            break;

          case OB_MATERIAL:
          case OB_RENDER:
            show_studiolight = ((sl->flag & STUDIOLIGHT_TYPE_WORLD) != 0);
            icon_id = sl->icon_id_radiance;
            break;
        }
      }

      if (show_studiolight) {
        EnumPropertyItem tmp = {sl->index, sl->name, icon_id, sl->name, ""};
        RNA_enum_item_add(&item, &totitem, &tmp);
      }
    }
  }

  RNA_enum_item_end(&item, &totitem);
  *r_free = true;
  return item;
}

static const EnumPropertyItem *rna_3DViewShading_render_pass_itemf(bContext *C,
                                                                   PointerRNA * /*ptr*/,
                                                                   PropertyRNA * /*prop*/,
                                                                   bool *r_free)
{
  Scene *scene = CTX_data_scene(C);
  ViewLayer *view_layer = CTX_data_view_layer(C);

  const bool aov_available = BKE_view_layer_has_valid_aov(view_layer);
  const bool eevee_active = STREQ(scene->r.engine, "BLENDER_EEVEE");

  int totitem = 0;
  EnumPropertyItem *result = nullptr;
  EnumPropertyItem aov_template;
  for (int i = 0; rna_enum_view3dshading_render_pass_type_items[i].identifier != nullptr; i++) {
    const EnumPropertyItem *item = &rna_enum_view3dshading_render_pass_type_items[i];
    if (item->value == EEVEE_RENDER_PASS_AOV) {
      aov_template.value = item->value;
      aov_template.icon = 0;
      aov_template.description = item->description;
      LISTBASE_FOREACH (ViewLayerAOV *, aov, &view_layer->aovs) {
        if ((aov->flag & AOV_CONFLICT) != 0) {
          continue;
        }
        aov_template.name = aov->name;
        aov_template.identifier = aov->name;
        RNA_enum_item_add(&result, &totitem, &aov_template);
        aov_template.value++;
      }
    }
    else if (ELEM(item->value,
                  EEVEE_RENDER_PASS_CRYPTOMATTE_OBJECT,
                  EEVEE_RENDER_PASS_CRYPTOMATTE_ASSET,
                  EEVEE_RENDER_PASS_CRYPTOMATTE_MATERIAL) &&
             !eevee_active)
    {
    }
    else if (!aov_available && STREQ(item->name, "Shader AOV")) {
      /* Don't add Shader AOV submenu when there are no AOVs defined. */
    }
    else {
      RNA_enum_item_add(&result, &totitem, item);
    }
  }

  RNA_enum_item_end(&result, &totitem);
  *r_free = true;
  return result;
}
static int rna_3DViewShading_render_pass_get(PointerRNA *ptr)
{
  View3DShading *shading = (View3DShading *)ptr->data;
  eViewLayerEEVEEPassType result = eViewLayerEEVEEPassType(shading->render_pass);
  ViewLayer *view_layer = rna_3DViewShading_view_layer(ptr);

  if (result == EEVEE_RENDER_PASS_AOV) {
    if (!view_layer) {
      return EEVEE_RENDER_PASS_COMBINED;
    }
    const int aov_index = BLI_findstringindex(
        &view_layer->aovs, shading->aov_name, offsetof(ViewLayerAOV, name));
    if (aov_index == -1) {
      return EEVEE_RENDER_PASS_COMBINED;
    }
    return result + aov_index;
  }

  return result;
}

static void rna_3DViewShading_render_pass_set(PointerRNA *ptr, int value)
{
  View3DShading *shading = (View3DShading *)ptr->data;
  ViewLayer *view_layer = rna_3DViewShading_view_layer(ptr);
  shading->aov_name[0] = 0;

  if ((value & EEVEE_RENDER_PASS_AOV) != 0) {
    if (!view_layer) {
      shading->render_pass = EEVEE_RENDER_PASS_COMBINED;
      return;
    }
    const int aov_index = value & ~EEVEE_RENDER_PASS_AOV;
    ViewLayerAOV *aov = static_cast<ViewLayerAOV *>(BLI_findlink(&view_layer->aovs, aov_index));
    if (!aov) {
      /* AOV not found, cannot select AOV. */
      shading->render_pass = EEVEE_RENDER_PASS_COMBINED;
      return;
    }

    shading->render_pass = EEVEE_RENDER_PASS_AOV;
    STRNCPY(shading->aov_name, aov->name);
  }
  else {
    shading->render_pass = value;
  }
}

static void rna_SpaceView3D_use_local_collections_update(bContext *C, PointerRNA *ptr)
{
  Main *bmain = CTX_data_main(C);
  Scene *scene = CTX_data_scene(C);
  ViewLayer *view_layer = CTX_data_view_layer(C);
  View3D *v3d = (View3D *)ptr->data;

  if (ED_view3d_local_collections_set(bmain, v3d)) {
    BKE_layer_collection_local_sync(scene, view_layer, v3d);
    DEG_id_tag_update(&scene->id, ID_RECALC_BASE_FLAGS);
  }
}

static const EnumPropertyItem *rna_SpaceView3D_stereo3d_camera_itemf(bContext *C,
                                                                     PointerRNA * /*ptr*/,
                                                                     PropertyRNA * /*prop*/,
                                                                     bool * /*r_free*/)
{
  Scene *scene = CTX_data_scene(C);

  if (scene->r.views_format == SCE_VIEWS_FORMAT_MULTIVIEW) {
    return multiview_camera_items;
  }
  else {
    return stereo3d_camera_items;
  }
}

static void rna_SpaceView3D_mirror_xr_session_update(Main *main,
                                                     Scene * /*scene*/,
                                                     PointerRNA *ptr)
{
#  ifdef WITH_XR_OPENXR
  const wmWindowManager *wm = static_cast<wmWindowManager *>(main->wm.first);

  /* Handle mirror toggling while there is a session already. */
  if (WM_xr_session_exists(&wm->xr)) {
    const View3D *v3d = static_cast<const View3D *>(ptr->data);
    const ScrArea *area = rna_area_from_space(ptr);
    ED_view3d_xr_mirror_update(area, v3d, v3d->flag & V3D_XR_SESSION_MIRROR);
  }

#  else
  UNUSED_VARS(main, ptr);
#  endif
}

/* Structure to hold space-specific information for toolshelf tabs update */
struct ToolshelfTabsUpdateInfo {
  eSpace_Type space_type;
  int notifier_type;
  bool (*get_tabs_visible)(void *space_data);
};

/* Helper functions to get tabs visibility for each space type */
static bool get_view3d_tabs_visible(void *space_data) {
  View3D *v3d = static_cast<View3D *>(space_data);
  return (v3d->flag2 & V3D_SHOW_TOOLSHELF_TABS) == 0; /* negative boolean */
}

static bool get_image_tabs_visible(void *space_data) {
  SpaceImage *sima = static_cast<SpaceImage *>(space_data);
  return (sima->flag & SI_SHOW_TOOLSHELF_TABS) == 0; /* negative boolean */
}

static bool get_sequencer_tabs_visible(void *space_data) {
  SpaceSeq *seq = static_cast<SpaceSeq *>(space_data);
  return (seq->flag & SEQ_SHOW_TOOLSHELF_TABS) == 0; /* negative boolean */
}

static bool get_node_tabs_visible(void *space_data) {
  SpaceNode *snode = static_cast<SpaceNode *>(space_data);
  return (snode->flag & SNODE_SHOW_TOOLSHELF_TABS) == 0; /* negative boolean */
}

/**
 * Generic function to handle toolshelf tabs updates for any space type.
 *
 * This function handles the showing/hiding of toolshelf tabs by:
 * - Storing the current toolbar width when tabs are hidden
 * - Restoring the preferred width when tabs are shown
 * - Always preserving snap sizes (64/84/104 when tabs off, 84/104/124 when tabs on)
 * - Updating region size and triggering redraws
 *
 * \param bmain: Main database
 * \param ptr: RNA pointer to the space data
 * \param info: Space-specific information
 */
static void rna_space_generic_show_toolshelf_tabs_update(Main *bmain,
                                                         PointerRNA *ptr,
                                                         const ToolshelfTabsUpdateInfo *info)
{
  if (!bmain || !ptr || !ptr->data || !info) {
    return;
  }

  wmWindowManager *wm = static_cast<wmWindowManager *>(bmain->wm.first);
  if (!wm) {
    return;
  }

  void *space_data = ptr->data;
  bool tabs_being_shown = info->get_tabs_visible(space_data);

  LISTBASE_FOREACH (wmWindow *, win, &wm->windows) {
    if (!win) {
      continue;
    }
    bScreen *screen = WM_window_get_active_screen(win);
    if (!screen) {
      continue;
    }
    LISTBASE_FOREACH (ScrArea *, area, &screen->areabase) {
      if (area->spacetype == info->space_type) {
        void *space_iter = area->spacedata.first;
        if (space_iter == space_data) {
          LISTBASE_FOREACH (ARegion *, region, &area->regionbase) {
            if (region->regiontype == RGN_TYPE_TOOLS) {
              if (tabs_being_shown) {
                /* Tabs are being shown - restore preferred width if available */
                float preferred_width = BKE_toolshelf_category_tabs_offset_get(region);
                if (preferred_width > UI_TOOLBAR_MIN_WIDTH_THRESHOLD) {
                  region->sizex = preferred_width;
                } else {
                  /* No preferred width stored, let snap_size function calculate optimal width */
                  region->sizex = 0;
                }
              } else {
                /* Tabs are being hidden - store current width as preferred */
                if (region->sizex > UI_TOOLBAR_MIN_WIDTH_THRESHOLD) {
                  BKE_toolshelf_category_tabs_offset_set(region, region->sizex);
                }
                /* Let snap_size function calculate minimal width for tabs-only view */
                region->sizex = 0;
              }

              ED_area_tag_region_size_update(area, region);
              ED_region_tag_redraw(region);
            }
          }
          break;
        }
      }
    }
  }

  WM_main_add_notifier(NC_SPACE | info->notifier_type, nullptr);
}

/**
 * Update function for the show_toolshelf_tabs property in 3D viewport.
 */
static void rna_SpaceView3D_show_toolshelf_tabs_update(Main *bmain,
                                                       Scene * /*scene*/,
                                                       PointerRNA *ptr)
{
  static const ToolshelfTabsUpdateInfo info = {
    SPACE_VIEW3D,
    ND_SPACE_VIEW3D,
    get_view3d_tabs_visible
  };
  rna_space_generic_show_toolshelf_tabs_update(bmain, ptr, &info);
}

static void rna_SpaceImageEditor_show_toolshelf_tabs_update(Main *bmain,
                                                           Scene * /*scene*/,
                                                           PointerRNA *ptr)
{
  static const ToolshelfTabsUpdateInfo info = {
    SPACE_IMAGE,
    ND_SPACE_IMAGE,
    get_image_tabs_visible
  };
  rna_space_generic_show_toolshelf_tabs_update(bmain, ptr, &info);
}

static void rna_SpaceSequenceEditor_show_toolshelf_tabs_update(Main *bmain,
                                                              Scene * /*scene*/,
                                                              PointerRNA *ptr)
{
  static const ToolshelfTabsUpdateInfo info = {
    SPACE_SEQ,
    ND_SPACE_SEQUENCER,
    get_sequencer_tabs_visible
  };
  rna_space_generic_show_toolshelf_tabs_update(bmain, ptr, &info);
}

static void rna_SpaceNodeEditor_show_toolshelf_tabs_update(Main *bmain,
                                                          Scene * /*scene*/,
                                                          PointerRNA *ptr)
{
  static const ToolshelfTabsUpdateInfo info = {
    SPACE_NODE,
    ND_SPACE_NODE,
    get_node_tabs_visible
  };
  rna_space_generic_show_toolshelf_tabs_update(bmain, ptr, &info);
}

static int rna_SpaceView3D_icon_from_show_object_viewport_get(PointerRNA *ptr)
{
  const View3D *v3d = (View3D *)ptr->data;
  return rna_object_type_visibility_icon_get_common(v3d->object_type_exclude_viewport,
                                                    &v3d->object_type_exclude_select);
}

static std::optional<std::string> rna_View3DShading_path(const PointerRNA *ptr)
{
  if (GS(ptr->owner_id->name) == ID_SCE) {
    return "display.shading";
  }
  else if (GS(ptr->owner_id->name) == ID_SCR) {
    const bScreen *screen = reinterpret_cast<bScreen *>(ptr->owner_id);
    const View3DShading *shading = static_cast<View3DShading *>(ptr->data);
    int area_index;
    int space_index;
    LISTBASE_FOREACH_INDEX (ScrArea *, area, &screen->areabase, area_index) {
      LISTBASE_FOREACH_INDEX (SpaceLink *, sl, &area->spacedata, space_index) {
        if (sl->spacetype == SPACE_VIEW3D) {
          View3D *v3d = reinterpret_cast<View3D *>(sl);
          if (&v3d->shading == shading) {
            return fmt::format("areas[{}].spaces[{}].shading", area_index, space_index);
          }
        }
      }
    }
  }

  return "shading";
}

static PointerRNA rna_SpaceView3D_overlay_get(PointerRNA *ptr)
{
  return RNA_pointer_create_with_parent(*ptr, &RNA_View3DOverlay, ptr->data);
}

static std::optional<std::string> rna_View3DOverlay_path(const PointerRNA *ptr)
{
  std::optional<std::string> editor_path = BKE_screen_path_from_screen_to_space(ptr);
  return fmt::format("{}{}{}", editor_path.value_or(""), editor_path ? "." : "", "overlay");
}

/* Space Image Editor */

static PointerRNA rna_SpaceImage_overlay_get(PointerRNA *ptr)
{
  return RNA_pointer_create_with_parent(*ptr, &RNA_SpaceImageOverlay, ptr->data);
}

static std::optional<std::string> rna_SpaceImageOverlay_path(const PointerRNA *ptr)
{
  std::optional<std::string> editor_path = BKE_screen_path_from_screen_to_space(ptr);
  return fmt::format("{}{}{}", editor_path.value_or(""), editor_path ? "." : "", "overlay");
}

static std::optional<std::string> rna_SpaceUVEditor_path(const PointerRNA *ptr)
{
  std::optional<std::string> editor_path = BKE_screen_path_from_screen_to_space(ptr);
  return fmt::format("{}{}{}", editor_path.value_or(""), editor_path ? "." : "", "uv_editor");
}

static PointerRNA rna_SpaceImageEditor_uvedit_get(PointerRNA *ptr)
{
  return RNA_pointer_create_with_parent(*ptr, &RNA_SpaceUVEditor, ptr->data);
}

static void rna_SpaceImageEditor_mode_update(Main *bmain, Scene *scene, PointerRNA *ptr)
{
  if (scene != nullptr) {
    ED_space_image_paint_update(bmain, static_cast<wmWindowManager *>(bmain->wm.first), scene);
  }

  /* Trigger a redraw */
  if (ptr != nullptr) {
    ScrArea *area = rna_area_from_space(ptr);
    if (area) {
      ED_area_tag_redraw(area);
    }
  }
}

static void rna_SpaceImageEditor_show_stereo_set(PointerRNA *ptr, bool value)
{
  SpaceImage *sima = (SpaceImage *)(ptr->data);

  if (value) {
    sima->iuser.flag |= IMA_SHOW_STEREO;
  }
  else {
    sima->iuser.flag &= ~IMA_SHOW_STEREO;
  }
}

static bool rna_SpaceImageEditor_show_stereo_get(PointerRNA *ptr)
{
  SpaceImage *sima = (SpaceImage *)(ptr->data);
  return (sima->iuser.flag & IMA_SHOW_STEREO) != 0;
}

static void rna_SpaceImageEditor_show_stereo_update(Main * /*bmain*/,
                                                    Scene * /*scene*/,
                                                    PointerRNA *ptr)
{
  SpaceImage *sima = (SpaceImage *)(ptr->data);
  Image *ima = sima->image;

  if (ima) {
    if (ima->rr) {
      BKE_image_multilayer_index(ima->rr, &sima->iuser);
    }
    else {
      BKE_image_multiview_index(ima, &sima->iuser);
    }
  }
}

static bool rna_SpaceImageEditor_show_render_get(PointerRNA *ptr)
{
  SpaceImage *sima = (SpaceImage *)(ptr->data);
  return ED_space_image_show_render(sima);
}

static bool rna_SpaceImageEditor_show_paint_get(PointerRNA *ptr)
{
  SpaceImage *sima = (SpaceImage *)(ptr->data);
  return ED_space_image_show_paint(sima);
}

static bool rna_SpaceImageEditor_show_uvedit_get(PointerRNA *ptr)
{
  SpaceImage *sima = static_cast<SpaceImage *>(ptr->data);
  bScreen *screen = (bScreen *)ptr->owner_id;
  Object *obedit = nullptr;
  wmWindow *win = ED_screen_window_find(screen, static_cast<wmWindowManager *>(G_MAIN->wm.first));
  if (win != nullptr) {
    Scene *scene = WM_window_get_active_scene(win);
    ViewLayer *view_layer = WM_window_get_active_view_layer(win);
    BKE_view_layer_synced_ensure(scene, view_layer);
    obedit = BKE_view_layer_edit_object_get(view_layer);
  }
  return ED_space_image_show_uvedit(sima, obedit);
}

static bool rna_SpaceImageEditor_show_maskedit_get(PointerRNA *ptr)
{
  SpaceImage *sima = (SpaceImage *)(ptr->data);
  bScreen *screen = (bScreen *)ptr->owner_id;
  Object *obedit = nullptr;
  wmWindow *win = ED_screen_window_find(screen, static_cast<wmWindowManager *>(G_MAIN->wm.first));
  if (win != nullptr) {
    Scene *scene = WM_window_get_active_scene(win);
    ViewLayer *view_layer = WM_window_get_active_view_layer(win);
    BKE_view_layer_synced_ensure(scene, view_layer);
    obedit = BKE_view_layer_edit_object_get(view_layer);
  }
  return ED_space_image_check_show_maskedit(sima, obedit);
}

static void rna_SpaceImageEditor_image_set(PointerRNA *ptr,
                                           PointerRNA value,
                                           ReportList * /*reports*/)
{
  BLI_assert(BKE_id_is_in_global_main(static_cast<ID *>(value.data)));
  SpaceImage *sima = static_cast<SpaceImage *>(ptr->data);
  ED_space_image_set(G_MAIN, sima, (Image *)value.data, false);
}

static void rna_SpaceImageEditor_mask_set(PointerRNA *ptr,
                                          PointerRNA value,
                                          ReportList * /*reports*/)
{
  SpaceImage *sima = (SpaceImage *)(ptr->data);

  ED_space_image_set_mask(nullptr, sima, (Mask *)value.data);
}

static const EnumPropertyItem *rna_SpaceImageEditor_display_channels_itemf(bContext * /*C*/,
                                                                           PointerRNA *ptr,
                                                                           PropertyRNA * /*prop*/,
                                                                           bool *r_free)
{
  SpaceImage *sima = (SpaceImage *)ptr->data;
  EnumPropertyItem *item = nullptr;
  ImBuf *ibuf;
  void *lock;
  int totitem = 0;

  ibuf = ED_space_image_acquire_buffer(sima, &lock, 0);
  int mask = ED_space_image_get_display_channel_mask(ibuf);
  ED_space_image_release_buffer(sima, ibuf, lock);

  if (mask & SI_USE_ALPHA) {
    RNA_enum_items_add_value(&item, &totitem, display_channels_items, SI_USE_ALPHA);
  }
  RNA_enum_items_add_value(&item, &totitem, display_channels_items, 0);
  if (mask & SI_SHOW_ALPHA) {
    RNA_enum_items_add_value(&item, &totitem, display_channels_items, SI_SHOW_ALPHA);
  }
  if (mask & SI_SHOW_ZBUF) {
    RNA_enum_items_add_value(&item, &totitem, display_channels_items, SI_SHOW_ZBUF);
  }
  if (mask & SI_SHOW_R) {
    RNA_enum_items_add_value(&item, &totitem, display_channels_items, SI_SHOW_R);
  }
  if (mask & SI_SHOW_G) {
    RNA_enum_items_add_value(&item, &totitem, display_channels_items, SI_SHOW_G);
  }
  if (mask & SI_SHOW_B) {
    RNA_enum_items_add_value(&item, &totitem, display_channels_items, SI_SHOW_B);
  }

  RNA_enum_item_end(&item, &totitem);
  *r_free = true;

  return item;
}

static int rna_SpaceImageEditor_display_channels_get(PointerRNA *ptr)
{
  SpaceImage *sima = (SpaceImage *)ptr->data;
  ImBuf *ibuf;
  void *lock;

  ibuf = ED_space_image_acquire_buffer(sima, &lock, 0);
  int mask = ED_space_image_get_display_channel_mask(ibuf);
  ED_space_image_release_buffer(sima, ibuf, lock);

  return sima->flag & mask;
}

static void rna_SpaceImageEditor_zoom_get(PointerRNA *ptr, float *values)
{
  SpaceImage *sima = (SpaceImage *)ptr->data;
  ScrArea *area;
  ARegion *region;

  values[0] = values[1] = 1;

  /* Find #ARegion. */
  area = rna_area_from_space(ptr); /* can be nullptr */
  region = BKE_area_find_region_type(area, RGN_TYPE_WINDOW);
  if (region) {
    ED_space_image_get_zoom(sima, region, &values[0], &values[1]);
  }
}

static float rna_SpaceImageEditor_zoom_percentage_get(PointerRNA *ptr)
{
  SpaceImage *sima = (SpaceImage *)ptr->data;
  return sima->zoom * 100.0f;
}

static void rna_SpaceImageEditor_zoom_percentage_set(PointerRNA *ptr, const float value)
{
  SpaceImage *sima = (SpaceImage *)ptr->data;
  sima->zoom = value / 100.0f;
}

static void rna_SpaceImageEditor_cursor_location_get(PointerRNA *ptr, float *values)
{
  SpaceImage *sima = (SpaceImage *)ptr->data;

  if (sima->flag & SI_COORDFLOATS) {
    copy_v2_v2(values, sima->cursor);
  }
  else {
    int w, h;
    ED_space_image_get_size(sima, &w, &h);

    values[0] = sima->cursor[0] * w;
    values[1] = sima->cursor[1] * h;
  }
}

static void rna_SpaceImageEditor_cursor_location_set(PointerRNA *ptr, const float *values)
{
  SpaceImage *sima = (SpaceImage *)ptr->data;

  if (sima->flag & SI_COORDFLOATS) {
    copy_v2_v2(sima->cursor, values);
  }
  else {
    int w, h;
    ED_space_image_get_size(sima, &w, &h);

    sima->cursor[0] = values[0] / w;
    sima->cursor[1] = values[1] / h;
  }
}

static void rna_SpaceImageEditor_image_update(Main * /*bmain*/, Scene * /*scene*/, PointerRNA *ptr)
{
  SpaceImage *sima = (SpaceImage *)ptr->data;
  Image *ima = sima->image;

  /* make sure all the iuser settings are valid for the sima image */
  if (ima) {
    if (ima->rr) {
      if (BKE_image_multilayer_index(sima->image->rr, &sima->iuser) == nullptr) {
        BKE_image_init_imageuser(sima->image, &sima->iuser);
      }
    }
    else {
      BKE_image_multiview_index(ima, &sima->iuser);
    }
  }
}

static void rna_SpaceImageEditor_scopes_update(bContext *C, PointerRNA *ptr)
{
  SpaceImage *sima = (SpaceImage *)ptr->data;
  ImBuf *ibuf;
  void *lock;

  /* TODO(lukas): Support tiles in scopes? */
  ibuf = ED_space_image_acquire_buffer(sima, &lock, 0);
  if (ibuf) {
    ED_space_image_scopes_update(C, sima, ibuf, true);
    WM_main_add_notifier(NC_IMAGE, sima->image);
  }
  ED_space_image_release_buffer(sima, ibuf, lock);
}

static const EnumPropertyItem *rna_SpaceImageEditor_pivot_itemf(bContext * /*C*/,
                                                                PointerRNA *ptr,
                                                                PropertyRNA * /*prop*/,
                                                                bool * /*r_free*/)
{
  static const EnumPropertyItem pivot_items[] = {
      {V3D_AROUND_CENTER_BOUNDS, "CENTER", ICON_PIVOT_BOUNDBOX, "Bounding Box Center", ""},
      {V3D_AROUND_CENTER_MEDIAN, "MEDIAN", ICON_PIVOT_MEDIAN, "Median Point", ""},
      {V3D_AROUND_CURSOR, "CURSOR", ICON_PIVOT_CURSOR, "2D Cursor", ""},
      {V3D_AROUND_LOCAL_ORIGINS,
       "INDIVIDUAL_ORIGINS",
       ICON_PIVOT_INDIVIDUAL,
       "Individual Origins",
       "Pivot around each selected island's own median point"},
      {0, nullptr, 0, nullptr, nullptr},
  };

  SpaceImage *sima = (SpaceImage *)ptr->data;

  if (sima->mode == SI_MODE_PAINT) {
    return rna_enum_transform_pivot_full_items;
  }
  else {
    return pivot_items;
  }
}

static void rna_SpaceUVEditor_tile_grid_shape_set(PointerRNA *ptr, const int *values)
{
  SpaceImage *data = (SpaceImage *)(ptr->data);

  int clamp[2] = {10, 100};
  for (int i = 0; i < 2; i++) {
    data->tile_grid_shape[i] = std::clamp(values[i], 1, clamp[i]);
  }
}

static void rna_SpaceUVEditor_custom_grid_subdiv_set(PointerRNA *ptr, const int *values)
{
  SpaceImage *data = (SpaceImage *)(ptr->data);

  for (int i = 0; i < 2; i++) {
    data->custom_grid_subdiv[i] = std::clamp(values[i], 1, 5000);
  }
}

/* Space Text Editor */

static void rna_SpaceTextEditor_word_wrap_set(PointerRNA *ptr, bool value)
{
  SpaceText *st = (SpaceText *)(ptr->data);

  st->wordwrap = value;
  st->left = 0;
}

static void rna_SpaceTextEditor_text_set(PointerRNA *ptr,
                                         PointerRNA value,
                                         ReportList * /*reports*/)
{
  SpaceText *st = (SpaceText *)(ptr->data);

  st->text = static_cast<Text *>(value.data);
  if (st->text != nullptr) {
    id_us_ensure_real((ID *)st->text);
  }

  ScrArea *area = rna_area_from_space(ptr);
  if (area) {
    ARegion *region = BKE_area_find_region_type(area, RGN_TYPE_WINDOW);
    if (region) {
      ED_space_text_scroll_to_cursor(st, region, true);
    }
  }
}

static bool rna_SpaceTextEditor_text_is_syntax_highlight_supported(SpaceText *space)
{
  return ED_text_is_syntax_highlight_supported(space->text);
}

static void rna_SpaceTextEditor_updateEdited(Main * /*bmain*/, Scene * /*scene*/, PointerRNA *ptr)
{
  SpaceText *st = (SpaceText *)ptr->data;

  if (st->text) {
    WM_main_add_notifier(NC_TEXT | NA_EDITED, st->text);
  }
}

static int rna_SpaceTextEditor_visible_lines_get(PointerRNA *ptr)
{
  const SpaceText *st = static_cast<SpaceText *>(ptr->data);
  return ED_space_text_visible_lines_get(st);
}

/* Space Properties */

static StructRNA *rna_SpaceProperties_pin_id_typef(PointerRNA *ptr)
{
  SpaceProperties *sbuts = (SpaceProperties *)(ptr->data);

  if (sbuts->pinid) {
    return ID_code_to_RNA_type(GS(sbuts->pinid->name));
  }

  return &RNA_ID;
}

static void rna_SpaceProperties_pin_id_update(Main * /*bmain*/, Scene * /*scene*/, PointerRNA *ptr)
{
  SpaceProperties *sbuts = (SpaceProperties *)(ptr->data);
  ID *id = sbuts->pinid;

  if (id == nullptr) {
    sbuts->flag &= ~SB_PIN_CONTEXT;
    return;
  }

  switch (GS(id->name)) {
    case ID_MA:
      WM_main_add_notifier(NC_MATERIAL | ND_SHADING, nullptr);
      break;
    case ID_TE:
      WM_main_add_notifier(NC_TEXTURE, nullptr);
      break;
    case ID_WO:
      WM_main_add_notifier(NC_WORLD, nullptr);
      break;
    case ID_LA:
      WM_main_add_notifier(NC_LAMP, nullptr);
      break;
    default:
      break;
  }
}

static void rna_SpaceProperties_context_set(PointerRNA *ptr, int value)
{
  SpaceProperties *sbuts = (SpaceProperties *)(ptr->data);

  sbuts->mainb = value;
  sbuts->mainbuser = value;
}

static const EnumPropertyItem *rna_SpaceProperties_context_itemf(bContext * /*C*/,
                                                                 PointerRNA *ptr,
                                                                 PropertyRNA * /*prop*/,
                                                                 bool *r_free)
{
  SpaceProperties *sbuts = (SpaceProperties *)(ptr->data);
  EnumPropertyItem *item = nullptr;

  /* Although it would never reach this amount, a theoretical maximum number of tabs
   * is BCONTEXT_TOT * 2, with every tab displayed and a spacer in every other item. */
  const blender::Vector<eSpaceButtons_Context> context_tabs_array = ED_buttons_tabs_list(sbuts);

  int totitem_added = 0;
  bool add_separator = true;
  for (const eSpaceButtons_Context tab : context_tabs_array) {
    if (tab == -1) {
      if (add_separator) {
        RNA_enum_item_add_separator(&item, &totitem_added);
        add_separator = false;
      }
      continue;
    }

    RNA_enum_items_add_value(&item, &totitem_added, buttons_context_items, tab);
    add_separator = true;

    /* Add the object data icon dynamically for the data tab. */
    if (tab == BCONTEXT_DATA) {
      (item + totitem_added - 1)->icon = sbuts->dataicon;
    }
  }

  RNA_enum_item_end(&item, &totitem_added);
  *r_free = true;

  return item;
}

static void rna_SpaceProperties_context_update(Main * /*bmain*/,
                                               Scene * /*scene*/,
                                               PointerRNA *ptr)
{
  SpaceProperties *sbuts = (SpaceProperties *)(ptr->data);
  /* XXX BCONTEXT_DATA is ugly, but required for lights... See #51318. */
  if (ELEM(sbuts->mainb, BCONTEXT_WORLD, BCONTEXT_MATERIAL, BCONTEXT_TEXTURE, BCONTEXT_DATA)) {
    sbuts->preview = 1;
  }
}

static int rna_SpaceProperties_tab_search_results_getlength(const PointerRNA *ptr,
                                                            int length[RNA_MAX_ARRAY_DIMENSION])
{
  SpaceProperties *sbuts = static_cast<SpaceProperties *>(ptr->data);

  const blender::Vector<eSpaceButtons_Context> context_tabs_array = ED_buttons_tabs_list(sbuts);

  length[0] = context_tabs_array.size();

  return length[0];
}

static void rna_SpaceProperties_tab_search_results_get(PointerRNA *ptr, bool *values)
{
  SpaceProperties *sbuts = static_cast<SpaceProperties *>(ptr->data);

  const blender::Vector<eSpaceButtons_Context> context_tabs_array = ED_buttons_tabs_list(sbuts);

  for (const int i : context_tabs_array.index_range()) {
    values[i] = ED_buttons_tab_has_search_result(sbuts, i);
  }
}

static void rna_SpaceProperties_search_filter_get(PointerRNA *ptr, char *value)
{
  SpaceProperties *sbuts = static_cast<SpaceProperties *>(ptr->data);
  const char *search_filter = ED_buttons_search_string_get(sbuts);

  strcpy(value, search_filter);
}

static int rna_SpaceProperties_search_filter_length(PointerRNA *ptr)
{
  SpaceProperties *sbuts = static_cast<SpaceProperties *>(ptr->data);

  return ED_buttons_search_string_length(sbuts);
}

static void rna_SpaceProperties_search_filter_set(PointerRNA *ptr, const char *value)
{
  SpaceProperties *sbuts = static_cast<SpaceProperties *>(ptr->data);

  ED_buttons_search_string_set(sbuts, value);
}

static void rna_SpaceProperties_search_filter_update(Main * /*bmain*/,
                                                     Scene * /*scene*/,
                                                     PointerRNA *ptr)
{
  ScrArea *area = rna_area_from_space(ptr);

  /* Update the search filter flag for the main region with the panels. */
  ARegion *main_region = BKE_area_find_region_type(area, RGN_TYPE_WINDOW);
  BLI_assert(main_region != nullptr);
  ED_region_search_filter_update(area, main_region);
}

/* Space Console */
static void rna_ConsoleLine_body_get(PointerRNA *ptr, char *value)
{
  ConsoleLine *ci = (ConsoleLine *)ptr->data;
  memcpy(value, ci->line, ci->len + 1);
}

static int rna_ConsoleLine_body_length(PointerRNA *ptr)
{
  ConsoleLine *ci = (ConsoleLine *)ptr->data;
  return ci->len;
}

static void rna_ConsoleLine_body_set(PointerRNA *ptr, const char *value)
{
  ConsoleLine *ci = (ConsoleLine *)ptr->data;
  size_t len = strlen(value);

  if ((len >= size_t(ci->len_alloc)) || (len * 2 < size_t(ci->len_alloc)))
  { /* allocate a new string */
    MEM_freeN(ci->line);
    ci->line = MEM_malloc_arrayN<char>(len + 1, "rna_consoleline");
    ci->len_alloc = int(len + 1);
  }
  memcpy(ci->line, value, len + 1);
  ci->len = int(len);

  if (size_t(ci->cursor) > len) {
    /* clamp the cursor */
    ci->cursor = int(len);
  }
}

static int rna_ConsoleLine_current_character_get(PointerRNA *ptr)
{
  const ConsoleLine *ci = (ConsoleLine *)ptr->data;
  return BLI_str_utf8_offset_to_index(ci->line, ci->len, ci->cursor);
}

static void rna_ConsoleLine_current_character_set(PointerRNA *ptr, const int index)
{
  ConsoleLine *ci = (ConsoleLine *)ptr->data;
  ci->cursor = BLI_str_utf8_offset_from_index(ci->line, ci->len, index);
}

/* Space Dope-sheet */

static void rna_SpaceDopeSheetEditor_action_set(PointerRNA *ptr,
                                                PointerRNA value,
                                                ReportList * /*reports*/)
{
  SpaceAction *saction = (SpaceAction *)(ptr->data);
  bAction *act = (bAction *)value.data;

  if ((act == nullptr) || (act->idroot == 0)) {
    /* just set if we're clearing the action or if the action is "amorphous" still */
    saction->action = act;
  }
  else {
    /* action to set must strictly meet the mode criteria... */
    if (saction->mode == SACTCONT_ACTION) {
      /* currently, this is "object-level" only, until we have some way of specifying this */
      if (act->idroot == ID_OB) {
        saction->action = act;
      }
      else {
        printf(
            "ERROR: cannot assign Action '%s' to Action Editor, as action is not object-level "
            "animation\n",
            act->id.name + 2);
      }
    }
    else if (saction->mode == SACTCONT_SHAPEKEY) {
      /* As the name says, "shape-key level" only. */
      if (act->idroot == ID_KE) {
        saction->action = act;
      }
      else {
        printf(
            "ERROR: cannot assign Action '%s' to Shape Key Editor, as action doesn't animate "
            "Shape Keys\n",
            act->id.name + 2);
      }
    }
    else {
      printf(
          "ACK: who's trying to set an action while not in a mode displaying a single Action "
          "only?\n");
    }
  }
}

static void rna_SpaceDopeSheetEditor_action_update(bContext *C, PointerRNA *ptr)
{
  SpaceAction *saction = (SpaceAction *)(ptr->data);
  const Scene *scene = CTX_data_scene(C);
  ViewLayer *view_layer = CTX_data_view_layer(C);
  Main *bmain = CTX_data_main(C);

  BKE_view_layer_synced_ensure(scene, view_layer);
  Object *obact = BKE_view_layer_active_object_get(view_layer);
  if (obact == nullptr) {
    return;
  }

  AnimData *adt = nullptr;
  ID *id = nullptr;
  switch (saction->mode) {
    case SACTCONT_ACTION:
      /* TODO: context selector could help decide this with more control? */
      adt = BKE_animdata_ensure_id(&obact->id);
      id = &obact->id;
      break;
    case SACTCONT_SHAPEKEY: {
      Key *key = BKE_key_from_object(obact);
      if (key == nullptr) {
        return;
      }
      adt = BKE_animdata_ensure_id(&key->id);
      id = &key->id;
      break;
    }
    case SACTCONT_GPENCIL:
    case SACTCONT_DOPESHEET:
    case SACTCONT_MASK:
    case SACTCONT_CACHEFILE:
    case SACTCONT_TIMELINE:
      return;
  }

  if (adt == nullptr) {
    /* No animdata was added, so the depsgraph also doesn't need tagging. */
    return;
  }

  /* Don't do anything if old and new actions are the same... */
  if (adt->action == saction->action) {
    return;
  }

  /* Exit editmode first - we cannot change actions while in tweak-mode. */
  BKE_nla_tweakmode_exit({*id, *adt});

  /* To prevent data loss (i.e. if users flip between actions using the Browse menu),
   * stash this action if nothing else uses it.
   *
   * EXCEPTION:
   * This callback runs when unlinking actions. In that case, we don't want to
   * stash the action, as the user is signaling that they want to detach it.
   * This can be reviewed again later,
   * but it could get annoying if we keep these instead.
   */
  if (adt->action != nullptr && adt->action->id.us <= 0 && saction->action != nullptr) {
    /* XXX: Things here get dodgy if this action is only partially completed,
     *      and the user then uses the browse menu to get back to this action,
     *      assigning it as the active action (i.e. the stash strip gets out of sync)
     */
    BKE_nla_action_stash({*id, *adt}, ID_IS_OVERRIDE_LIBRARY(id));
  }

  BKE_animdata_set_action(nullptr, id, saction->action);

  DEG_id_tag_update(&obact->id, ID_RECALC_ANIMATION | ID_RECALC_TRANSFORM | ID_RECALC_GEOMETRY);

  /* Update relations as well, so new time source dependency is added. */
  DEG_relations_tag_update(bmain);
}

static void rna_SpaceDopeSheetEditor_mode_update(bContext *C, PointerRNA *ptr)
{
  SpaceAction *saction = (SpaceAction *)(ptr->data);
  ScrArea *area = CTX_wm_area(C);
  const Scene *scene = CTX_data_scene(C);
  ViewLayer *view_layer = CTX_data_view_layer(C);
  BKE_view_layer_synced_ensure(scene, view_layer);
  Object *obact = BKE_view_layer_active_object_get(view_layer);

  /* special exceptions for ShapeKey Editor mode */
  if (saction->mode == SACTCONT_SHAPEKEY) {
    Key *key = BKE_key_from_object(obact);

    /* 1) update the action stored for the editor */
    if (key) {
      saction->action = (key->adt) ? key->adt->action : nullptr;
    }
    else {
      saction->action = nullptr;
    }
  }
  /* make sure action stored is valid */
  else if (saction->mode == SACTCONT_ACTION) {
    /* 1) update the action stored for the editor */
    /* TODO: context selector could help decide this with more control? */
    if (obact) {
      saction->action = (obact->adt) ? obact->adt->action : nullptr;
    }
    else {
      saction->action = nullptr;
    }
  }

  /* Collapse (and show) summary channel and hide channel list for timeline */
  if (saction->mode == SACTCONT_TIMELINE) {
    saction->ads.flag |= ADS_FLAG_SUMMARY_COLLAPSED;
    saction->ads.filterflag |= ADS_FILTER_SUMMARY;
  }

  if (area && area->spacedata.first == saction) {
    ARegion *channels_region = BKE_area_find_region_type(area, RGN_TYPE_CHANNELS);
    if (channels_region) {
      if (saction->mode == SACTCONT_TIMELINE) {
        channels_region->flag |= RGN_FLAG_HIDDEN;
      }
      else {
        channels_region->flag &= ~RGN_FLAG_HIDDEN;
      }
      ED_region_visibility_change_update(C, area, channels_region);
    }
  }

  /* recalculate extents of channel list */
  saction->runtime.flag |= SACTION_RUNTIME_FLAG_NEED_CHAN_SYNC;

  /* store current mode as "old mode",
   * so that returning from other editors doesn't always reset to "Action Editor" */
  if (saction->mode != SACTCONT_TIMELINE) {
    saction->mode_prev = saction->mode;
  }
}

/* Space Graph Editor */

static void rna_SpaceGraphEditor_display_mode_update(bContext *C, PointerRNA *ptr)
{
  ScrArea *area = rna_area_from_space(ptr);
  SpaceGraph *sipo = (SpaceGraph *)ptr->data;

  /* for "Drivers" mode, enable all the necessary bits and pieces */
  if (sipo->mode == SIPO_MODE_DRIVERS) {
    ED_drivers_editor_init(C, area);
    ED_area_tag_redraw(area);
  }

  /* after changing view mode, must force recalculation of F-Curve colors
   * which can only be achieved using refresh as opposed to redraw
   */
  ED_area_tag_refresh(area);
}

static void rna_SpaceGraphEditor_normalize_update(bContext *C, PointerRNA * /*ptr*/)
{
  bAnimContext ac;

  if (ANIM_animdata_get_context(C, &ac) == 0) {
    return;
  }

  ANIM_frame_channel_y_extents(C, &ac);
  ED_area_tag_refresh(ac.area);
}

static bool rna_SpaceGraphEditor_has_ghost_curves_get(PointerRNA *ptr)
{
  SpaceGraph *sipo = (SpaceGraph *)(ptr->data);
  return (BLI_listbase_is_empty(&sipo->runtime.ghost_curves) == false);
}

static void rna_SpaceConsole_rect_update(Main * /*bmain*/, Scene * /*scene*/, PointerRNA *ptr)
{
  SpaceConsole *sc = static_cast<SpaceConsole *>(ptr->data);
  WM_main_add_notifier(NC_SPACE | ND_SPACE_CONSOLE | NA_EDITED, sc);
}

static void rna_SequenceEditor_update_cache(Main * /*bmain*/, Scene *scene, PointerRNA * /*ptr*/)
{
  blender::seq::cache_cleanup(scene);
}

static void seq_build_proxy(bContext *C, PointerRNA *ptr)
{
  if (U.sequencer_proxy_setup != USER_SEQ_PROXY_SETUP_AUTOMATIC) {
    return;
  }

  SpaceSeq *sseq = static_cast<SpaceSeq *>(ptr->data);
  Scene *scene = CTX_data_sequencer_scene(C);
  ListBase *seqbase = blender::seq::active_seqbase_get(blender::seq::editing_get(scene));

  blender::Set<std::string> processed_paths;
  wmJob *wm_job = blender::seq::ED_seq_proxy_wm_job_get(C);
  blender::seq::ProxyJob *pj = blender::seq::ED_seq_proxy_job_get(C, wm_job);

  LISTBASE_FOREACH (Strip *, strip, seqbase) {
    if (strip->type != STRIP_TYPE_MOVIE || strip->data == nullptr || strip->data->proxy == nullptr)
    {
      continue;
    }

    /* Add new proxy size. */
    strip->data->proxy->build_size_flags |= blender::seq::rendersize_to_proxysize(
        eSpaceSeq_Proxy_RenderSize(sseq->render_size));

    /* Build proxy. */
    blender::seq::proxy_rebuild_context(
        pj->main, pj->depsgraph, pj->scene, strip, &processed_paths, &pj->queue, true);
  }

  if (!WM_jobs_is_running(wm_job)) {
    G.is_break = false;
    WM_jobs_start(CTX_wm_manager(C), wm_job);
  }

  ED_area_tag_redraw(CTX_wm_area(C));
}

static void rna_SequenceEditor_render_size_update(bContext *C, PointerRNA *ptr)
{
  seq_build_proxy(C, ptr);
  rna_SequenceEditor_update_cache(CTX_data_main(C), CTX_data_sequencer_scene(C), ptr);
}

static bool rna_SequenceEditor_clamp_view_get(PointerRNA *ptr)
{
  SpaceSeq *sseq = static_cast<SpaceSeq *>(ptr->data);
  return (sseq->flag & SEQ_CLAMP_VIEW) != 0;
}

static void rna_SequenceEditor_clamp_view_set(PointerRNA *ptr, bool value)
{
  SpaceSeq *sseq = static_cast<SpaceSeq *>(ptr->data);
  ScrArea *area;
  ARegion *region;

  area = rna_area_from_space(ptr); /* can be nullptr */
  if (area == nullptr) {
    return;
  }

  region = BKE_area_find_region_type(area, RGN_TYPE_WINDOW);
  if (region) {
    if (value) {
      sseq->flag |= SEQ_CLAMP_VIEW;
      region->v2d.align &= ~V2D_ALIGN_NO_NEG_Y;
    }
    else {
      sseq->flag &= ~SEQ_CLAMP_VIEW;
      region->v2d.align |= V2D_ALIGN_NO_NEG_Y;
    }
  }
}

static void rna_Sequencer_view_type_update(Main * /*bmain*/,
                                           Scene * /*scene*/,
                                           PointerRNA *ptr) /*BFA - 3D Sequencer*/
{
  ScrArea *area = rna_area_from_space(ptr);
  ED_area_tag_refresh(area);
}

static PointerRNA rna_SpaceSequenceEditor_preview_overlay_get(PointerRNA *ptr)
{
  return RNA_pointer_create_with_parent(*ptr, &RNA_SequencerPreviewOverlay, ptr->data);
}

static std::optional<std::string> rna_SpaceSequencerPreviewOverlay_path(const PointerRNA *ptr)
{
  std::optional<std::string> editor_path = BKE_screen_path_from_screen_to_space(ptr);
  return fmt::format(
      "{}{}{}", editor_path.value_or(""), editor_path ? "." : "", "preview_overlay");
}

static PointerRNA rna_SpaceSequenceEditor_timeline_overlay_get(PointerRNA *ptr)
{
  return RNA_pointer_create_with_parent(*ptr, &RNA_SequencerTimelineOverlay, ptr->data);
}

static std::optional<std::string> rna_SpaceSequencerTimelineOverlay_path(const PointerRNA *ptr)
{
  std::optional<std::string> editor_path = BKE_screen_path_from_screen_to_space(ptr);
  return fmt::format(
      "{}{}{}", editor_path.value_or(""), editor_path ? "." : "", "timeline_overlay");
}

static PointerRNA rna_SpaceSequenceEditor_cache_overlay_get(PointerRNA *ptr)
{
  return RNA_pointer_create_with_parent(*ptr, &RNA_SequencerCacheOverlay, ptr->data);
}

static std::optional<std::string> rna_SpaceSequencerCacheOverlay_path(const PointerRNA *ptr)
{
  std::optional<std::string> editor_path = BKE_screen_path_from_screen_to_space(ptr);
  return fmt::format("{}{}{}", editor_path.value_or(""), editor_path ? "." : "", "cache_overlay");
}

static float rna_SpaceSequenceEditor_zoom_percentage_get(PointerRNA *ptr)
{
  ScrArea *area = rna_area_from_space(ptr);
  if (area == nullptr) {
    return 100.0f;
  }
  ARegion *region = BKE_area_find_region_type(area, RGN_TYPE_PREVIEW);
  if (region == nullptr) {
    return 100.0f;
  }

  View2D *v2d = &region->v2d;
  const float zoom = 1.0f / (BLI_rctf_size_x(&v2d->cur) / float(BLI_rcti_size_x(&v2d->mask))) *
                     +100.0f;
  return zoom;
}

static void rna_SpaceSequenceEditor_zoom_percentage_set(PointerRNA *ptr, const float value)
{
  ScrArea *area = rna_area_from_space(ptr);
  if (area == nullptr) {
    return;
  }
  ARegion *region = BKE_area_find_region_type(area, RGN_TYPE_PREVIEW);
  if (region == nullptr) {
    return;
  }

  View2D *v2d = &region->v2d;
  BLI_rctf_resize(&v2d->cur,
                  float(BLI_rcti_size_x(&v2d->mask)) / (value / 100.0f),
                  float(BLI_rcti_size_y(&v2d->mask)) / (value / 100.0f));
  ED_region_tag_redraw(region);
}

/* Space Node Editor */
static PointerRNA rna_SpaceNode_overlay_get(PointerRNA *ptr)
{
  return RNA_pointer_create_with_parent(*ptr, &RNA_SpaceNodeOverlay, ptr->data);
}

static bool rna_SpaceNode_supports_previews(PointerRNA *ptr)
{
  return ED_node_supports_preview(static_cast<SpaceNode *>(ptr->data));
}

static std::optional<std::string> rna_SpaceNodeOverlay_path(const PointerRNA *ptr)
{
  std::optional<std::string> editor_path = BKE_screen_path_from_screen_to_space(ptr);
  return fmt::format("{}{}{}", editor_path.value_or(""), editor_path ? "." : "", "overlay");
}

static void rna_SpaceNodeEditor_node_tree_set(PointerRNA *ptr,
                                              const PointerRNA value,
                                              ReportList * /*reports*/)
{
  SpaceNode *snode = ptr->data_as<SpaceNode>();
  ScrArea *area = BKE_screen_find_area_from_space(reinterpret_cast<const bScreen *>(ptr->owner_id),
                                                  reinterpret_cast<const SpaceLink *>(snode));
  ARegion *region = BKE_area_find_region_type(area, RGN_TYPE_WINDOW);
  ED_node_tree_start(region, snode, (bNodeTree *)value.data, nullptr, nullptr);
}

static bool rna_SpaceNodeEditor_geometry_nodes_tool_tree_poll(PointerRNA * /*ptr*/,
                                                              const PointerRNA value)
{
  const bNodeTree &ntree = *static_cast<const bNodeTree *>(value.data);
  if (ntree.type != NTREE_GEOMETRY) {
    return false;
  }
  if (!ntree.geometry_node_asset_traits) {
    return false;
  }
  if ((ntree.geometry_node_asset_traits->flag & GEO_NODE_ASSET_TOOL) == 0) {
    return false;
  }
  return true;
}

static bool space_node_node_geometry_nodes_poll(const SpaceNode &snode, const bNodeTree &ntree)
{
  switch (SpaceNodeGeometryNodesType(snode.geometry_nodes_type)) {
    case SNODE_GEOMETRY_MODIFIER:
      if (!ntree.geometry_node_asset_traits) {
        return false;
      }
      if ((ntree.geometry_node_asset_traits->flag & GEO_NODE_ASSET_MODIFIER) == 0) {
        return false;
      }
      return true;
    case SNODE_GEOMETRY_TOOL:
      if (!ntree.geometry_node_asset_traits) {
        return false;
      }
      if ((ntree.geometry_node_asset_traits->flag & GEO_NODE_ASSET_TOOL) == 0) {
        return false;
      }
      return true;
  }
  return false;
}

static bool rna_SpaceNodeEditor_node_tree_poll(PointerRNA *ptr, const PointerRNA value)
{
  SpaceNode *snode = (SpaceNode *)ptr->data;
  bNodeTree *ntree = (bNodeTree *)value.data;

  /* node tree type must match the selected type in node editor */
  if (!STREQ(snode->tree_idname, ntree->idname)) {
    return false;
  }
  if (ntree->type == NTREE_GEOMETRY) {
    if (!space_node_node_geometry_nodes_poll(*snode, *ntree)) {
      return false;
    }
  }
  return true;
}

static void rna_SpaceNodeEditor_node_tree_update(const bContext *C, PointerRNA * /*ptr*/)
{
  blender::ed::space_node::tree_update(C);
}

static void rna_SpaceNodeEditor_geometry_nodes_type_update(Main * /*main*/,
                                                           Scene * /*scene*/,
                                                           PointerRNA *ptr)
{
  SpaceNode *snode = static_cast<SpaceNode *>(ptr->data);
  if (snode->geometry_nodes_type == SNODE_GEOMETRY_TOOL) {
    snode->flag &= ~SNODE_PIN;
  }
}

static int rna_SpaceNodeEditor_tree_type_get(PointerRNA *ptr)
{
  SpaceNode *snode = (SpaceNode *)ptr->data;
  return rna_node_tree_idname_to_enum(snode->tree_idname);
}
static void rna_SpaceNodeEditor_tree_type_set(PointerRNA *ptr, int value)
{
  SpaceNode *snode = (SpaceNode *)ptr->data;
  ED_node_set_tree_type(snode, rna_node_tree_type_from_enum(value));
}
static bool rna_SpaceNodeEditor_tree_type_poll(void *Cv, blender::bke::bNodeTreeType *type)
{
  bContext *C = (bContext *)Cv;
  if (type->poll) {
    return type->poll(C, type);
  }
  else {
    return true;
  }
}

static void rna_SpaceNodeEditor_cursor_location_get(PointerRNA *ptr, float value[2])
{
  const SpaceNode *snode = (SpaceNode *)ptr->data;

  ED_node_cursor_location_get(snode, value);
}

static void rna_SpaceNodeEditor_cursor_location_set(PointerRNA *ptr, const float value[2])
{
  SpaceNode *snode = (SpaceNode *)ptr->data;

  ED_node_cursor_location_set(snode, value);
}

const EnumPropertyItem *RNA_enum_node_tree_types_itemf_impl(bContext *C, bool *r_free)
{
  return rna_node_tree_type_itemf(C, C ? rna_SpaceNodeEditor_tree_type_poll : nullptr, r_free);
}

static const EnumPropertyItem *rna_SpaceNodeEditor_tree_type_itemf(bContext *C,
                                                                   PointerRNA * /*ptr*/,
                                                                   PropertyRNA * /*prop*/,
                                                                   bool *r_free)
{
  return RNA_enum_node_tree_types_itemf_impl(C, r_free);
}

static void rna_SpaceNodeEditor_path_get(PointerRNA *ptr, char *value)
{
  SpaceNode *snode = static_cast<SpaceNode *>(ptr->data);
  ED_node_tree_path_get(snode, value);
}

static int rna_SpaceNodeEditor_path_length(PointerRNA *ptr)
{
  SpaceNode *snode = static_cast<SpaceNode *>(ptr->data);
  return ED_node_tree_path_length(snode);
}

static void rna_SpaceNodeEditor_path_clear(SpaceNode *snode, bContext *C)
{
  ED_node_tree_start(nullptr, snode, nullptr, nullptr, nullptr);
  blender::ed::space_node::tree_update(C);
}

static ARegion *find_snode_region(SpaceNode *snode, bContext *C)
{
  if (wmWindowManager *wm = CTX_wm_manager(C)) {
    LISTBASE_FOREACH (wmWindow *, win, &wm->windows) {
      bScreen *screen = WM_window_get_active_screen(win);
      ScrArea *area = BKE_screen_find_area_from_space(screen,
                                                      reinterpret_cast<const SpaceLink *>(snode));
      if (ARegion *region = BKE_area_find_region_type(area, RGN_TYPE_WINDOW)) {
        return region;
      }
    }
  }
  return nullptr;
}

static void rna_SpaceNodeEditor_path_start(SpaceNode *snode, bContext *C, PointerRNA *node_tree)
{
  ARegion *region = find_snode_region(snode, C);
  ED_node_tree_start(region, snode, (bNodeTree *)node_tree->data, nullptr, nullptr);
  blender::ed::space_node::tree_update(C);
}

static void rna_SpaceNodeEditor_path_append(SpaceNode *snode,
                                            bContext *C,
                                            PointerRNA *node_tree,
                                            PointerRNA *node)
{
  ARegion *region = find_snode_region(snode, C);
  ED_node_tree_push(
      region, snode, static_cast<bNodeTree *>(node_tree->data), static_cast<bNode *>(node->data));
  blender::ed::space_node::tree_update(C);
}

static void rna_SpaceNodeEditor_path_pop(SpaceNode *snode, bContext *C)
{
  ARegion *region = find_snode_region(snode, C);
  ED_node_tree_pop(region, snode);
  blender::ed::space_node::tree_update(C);
}

static void rna_SpaceNodeEditor_show_backdrop_update(Main * /*bmain*/,
                                                     Scene * /*scene*/,
                                                     PointerRNA * /*ptr*/)
{
  WM_main_add_notifier(NC_NODE | NA_EDITED, nullptr);
  WM_main_add_notifier(NC_SCENE | ND_NODES, nullptr);
}

static void rna_SpaceNodeEditor_cursor_location_from_region(SpaceNode *snode,
                                                            bContext *C,
                                                            int x,
                                                            int y)
{
  ARegion *region = CTX_wm_region(C);

  float cursor_location[2];

  UI_view2d_region_to_view(&region->v2d, x, y, &cursor_location[0], &cursor_location[1]);
  cursor_location[0] /= UI_SCALE_FAC;
  cursor_location[1] /= UI_SCALE_FAC;

  ED_node_cursor_location_set(snode, cursor_location);
}

static void rna_SpaceClipEditor_clip_set(PointerRNA *ptr,
                                         PointerRNA value,
                                         ReportList * /*reports*/)
{
  SpaceClip *sc = (SpaceClip *)(ptr->data);
  bScreen *screen = (bScreen *)ptr->owner_id;

  ED_space_clip_set_clip(nullptr, screen, sc, (MovieClip *)value.data);
}

static void rna_SpaceClipEditor_mask_set(PointerRNA *ptr,
                                         PointerRNA value,
                                         ReportList * /*reports*/)
{
  SpaceClip *sc = (SpaceClip *)(ptr->data);

  ED_space_clip_set_mask(nullptr, sc, (Mask *)value.data);
}

static void rna_SpaceClipEditor_clip_mode_update(Main * /*bmain*/,
                                                 Scene * /*scene*/,
                                                 PointerRNA *ptr)
{
  SpaceClip *sc = (SpaceClip *)(ptr->data);

  if (sc->mode == SC_MODE_MASKEDIT && sc->view != SC_VIEW_CLIP) {
    /* Make sure we are in the right view for mask editing */
    sc->view = SC_VIEW_CLIP;
    ScrArea *area = rna_area_from_space(ptr);
    ED_area_tag_refresh(area);
  }

  sc->scopes.ok = 0;
}

static void rna_SpaceClipEditor_lock_selection_update(Main * /*bmain*/,
                                                      Scene * /*scene*/,
                                                      PointerRNA *ptr)
{
  SpaceClip *sc = (SpaceClip *)(ptr->data);

  sc->xlockof = 0.0f;
  sc->ylockof = 0.0f;
}

static void rna_SpaceClipEditor_view_type_update(Main * /*bmain*/,
                                                 Scene * /*scene*/,
                                                 PointerRNA *ptr)
{
  ScrArea *area = rna_area_from_space(ptr);
  ED_area_tag_refresh(area);
}

static float rna_SpaceClipEditor_zoom_percentage_get(PointerRNA *ptr)
{
  SpaceClip *sc = (SpaceClip *)ptr->data;
  return sc->zoom * 100.0f;
}

static void rna_SpaceClipEditor_zoom_percentage_set(PointerRNA *ptr, const float value)
{
  SpaceClip *sc = (SpaceClip *)ptr->data;
  sc->zoom = value / 100.0f;
}

/* File browser. */

static std::optional<std::string> rna_FileSelectParams_path(const PointerRNA * /*ptr*/)
{
  return "params";
}

int rna_FileSelectParams_filename_editable(const PointerRNA *ptr, const char **r_info)
{
  FileSelectParams *params = static_cast<FileSelectParams *>(ptr->data);

  if (params && (params->flag & FILE_DIRSEL_ONLY)) {
    *r_info = N_("Only directories can be chosen for the current operation.");
    return 0;
  }

  return params ? int(PROP_EDITABLE) : 0;
}

static bool rna_FileSelectParams_use_lib_get(PointerRNA *ptr)
{
  FileSelectParams *params = static_cast<FileSelectParams *>(ptr->data);

  return params && (params->type == FILE_LOADLIB);
}

static const EnumPropertyItem *rna_FileSelectParams_display_type_itemf(bContext * /*C*/,
                                                                       PointerRNA *ptr,
                                                                       PropertyRNA * /*prop*/,
                                                                       bool *r_free)
{
  if (RNA_struct_is_a(ptr->type, &RNA_FileAssetSelectParams)) {
    EnumPropertyItem *items = nullptr;
    int totitem = 0;

    /* Only expose preview and column view for asset browsing. */
    RNA_enum_items_add_value(
        &items, &totitem, fileselectparams_display_type_items, FILE_HORIZONTALDISPLAY);
    RNA_enum_items_add_value(
        &items, &totitem, fileselectparams_display_type_items, FILE_IMGDISPLAY);

    RNA_enum_item_end(&items, &totitem);
    *r_free = true;

    return items;
  }

  *r_free = false;
  return fileselectparams_display_type_items;
}

static const EnumPropertyItem *rna_FileSelectParams_recursion_level_itemf(bContext * /*C*/,
                                                                          PointerRNA *ptr,
                                                                          PropertyRNA * /*prop*/,
                                                                          bool *r_free)
{
  FileSelectParams *params = static_cast<FileSelectParams *>(ptr->data);

  if (params && params->type != FILE_LOADLIB) {
    EnumPropertyItem *item = nullptr;
    int totitem = 0;

    RNA_enum_items_add_value(&item, &totitem, fileselectparams_recursion_level_items, 0);
    RNA_enum_items_add_value(&item, &totitem, fileselectparams_recursion_level_items, 2);
    RNA_enum_items_add_value(&item, &totitem, fileselectparams_recursion_level_items, 3);
    RNA_enum_items_add_value(&item, &totitem, fileselectparams_recursion_level_items, 4);

    RNA_enum_item_end(&item, &totitem);
    *r_free = true;

    return item;
  }

  *r_free = false;
  return fileselectparams_recursion_level_items;
}

static const EnumPropertyItem *rna_FileSelectParams_sort_method_itemf(bContext * /*C*/,
                                                                      PointerRNA *ptr,
                                                                      PropertyRNA * /*prop*/,
                                                                      bool *r_free)
{
  EnumPropertyItem *items = nullptr;
  int totitem = 0;

  if (RNA_struct_is_a(ptr->type, &RNA_FileAssetSelectParams)) {
    /* Only expose sorting by name and asset catalog for asset browsing. */

    RNA_enum_items_add_value(
        &items, &totitem, rna_enum_fileselect_params_sort_items, FILE_SORT_ALPHA);
    /* Address small annoyance: Tooltip talks about "file list", override to be "asset list"
     * instead. */
    items[0].description = N_("Sort the asset list alphabetically");

    RNA_enum_items_add_value(
        &items, &totitem, rna_enum_fileselect_params_sort_items, FILE_SORT_ASSET_CATALOG);
  }
  else {
    /* Remove asset catalog from the items. */
    for (const EnumPropertyItem *item = rna_enum_fileselect_params_sort_items; item->identifier;
         item++)
    {
      if (item->value != FILE_SORT_ASSET_CATALOG) {
        RNA_enum_item_add(&items, &totitem, item);
      }
    }
  }

  RNA_enum_item_end(&items, &totitem);

  *r_free = true;
  return items;
}

static void rna_FileSelectPrams_filter_glob_set(PointerRNA *ptr, const char *value)
{
  FileSelectParams *params = static_cast<FileSelectParams *>(ptr->data);

  STRNCPY(params->filter_glob, value);

  /* Remove stupid things like last group being a wildcard-only one. */
  BLI_path_extension_glob_validate(params->filter_glob);
}

static PointerRNA rna_FileSelectParams_filter_id_get(PointerRNA *ptr)
{
  return RNA_pointer_create_with_parent(*ptr, &RNA_FileSelectIDFilter, ptr->data);
}

static int rna_FileAssetSelectParams_asset_library_get(PointerRNA *ptr)
{
  FileAssetSelectParams *params = static_cast<FileAssetSelectParams *>(ptr->data);
  /* Just an extra sanity check to ensure this isn't somehow called for RNA_FileSelectParams. */
  BLI_assert(ptr->type == &RNA_FileAssetSelectParams);

  return blender::ed::asset::library_reference_to_enum_value(&params->asset_library_ref);
}

static void rna_FileAssetSelectParams_asset_library_set(PointerRNA *ptr, int value)
{
  FileAssetSelectParams *params = static_cast<FileAssetSelectParams *>(ptr->data);
  params->asset_library_ref = blender::ed::asset::library_reference_from_enum_value(value);
}

static PointerRNA rna_FileAssetSelectParams_filter_id_get(PointerRNA *ptr)
{
  return RNA_pointer_create_with_parent(*ptr, &RNA_FileAssetSelectIDFilter, ptr->data);
}

static PointerRNA rna_FileBrowser_FileSelectEntry_asset_data_get_impl(const PointerRNA *ptr)
{
  const FileDirEntry *entry = static_cast<const FileDirEntry *>(ptr->data);

  if (!entry->asset) {
    return PointerRNA_NULL;
  }

  AssetMetaData *asset_data = &entry->asset->get_metadata();

  /* Note that the owning ID of the RNA pointer (`ptr->owner_id`) has to be set carefully:
   * Local IDs (`entry->id`) own their asset metadata themselves. Asset metadata from other blend
   * files are owned by the file browser (`entry`). Only if this is set correctly, we can tell from
   * the metadata RNA pointer if the metadata is stored locally and can thus be edited or not. */

  if (entry->asset->is_local_id()) {
    PointerRNA id_ptr = RNA_id_pointer_create(entry->id);
    return RNA_pointer_create_with_parent(id_ptr, &RNA_AssetMetaData, asset_data);
  }

  return RNA_pointer_create_with_parent(*ptr, &RNA_AssetMetaData, asset_data);
}

static int rna_FileBrowser_FileSelectEntry_name_editable(const PointerRNA *ptr,
                                                         const char **r_info)
{
  const FileDirEntry *entry = static_cast<const FileDirEntry *>(ptr->data);

  /* This actually always returns 0 (the name is never editable) but we want to get a disabled
   * message returned to `r_info` in some cases. */

  if (entry->asset) {
    PointerRNA asset_data_ptr = rna_FileBrowser_FileSelectEntry_asset_data_get_impl(ptr);
    /* Get disabled hint from asset metadata polling. */
    rna_AssetMetaData_editable(&asset_data_ptr, r_info);
  }

  return 0;
}

static PointerRNA rna_FileBrowser_FileSelectEntry_asset_data_get(PointerRNA *ptr)
{
  return rna_FileBrowser_FileSelectEntry_asset_data_get_impl(ptr);
}

static void rna_FileBrowser_FileSelectEntry_name_get(PointerRNA *ptr, char *value)
{
  const FileDirEntry *entry = static_cast<const FileDirEntry *>(ptr->data);
  strcpy(value, entry->name);
}

static int rna_FileBrowser_FileSelectEntry_name_length(PointerRNA *ptr)
{
  const FileDirEntry *entry = static_cast<const FileDirEntry *>(ptr->data);
  return int(strlen(entry->name));
}

static void rna_FileBrowser_FileSelectEntry_relative_path_get(PointerRNA *ptr, char *value)
{
  const FileDirEntry *entry = static_cast<const FileDirEntry *>(ptr->data);
  strcpy(value, entry->relpath);
}

static int rna_FileBrowser_FileSelectEntry_relative_path_length(PointerRNA *ptr)
{
  const FileDirEntry *entry = static_cast<const FileDirEntry *>(ptr->data);
  return int(strlen(entry->relpath));
}

static int rna_FileBrowser_FileSelectEntry_preview_icon_id_get(PointerRNA *ptr)
{
  const FileDirEntry *entry = static_cast<const FileDirEntry *>(ptr->data);
  return ED_file_icon(entry);
}

static StructRNA *rna_FileBrowser_params_typef(PointerRNA *ptr)
{
  SpaceFile *sfile = static_cast<SpaceFile *>(ptr->data);
  FileSelectParams *params = ED_fileselect_get_active_params(sfile);

  if (params == ED_fileselect_get_file_params(sfile)) {
    return &RNA_FileSelectParams;
  }
  if (params == (void *)ED_fileselect_get_asset_params(sfile)) {
    return &RNA_FileAssetSelectParams;
  }

  BLI_assert_msg(0, "Could not identify file select parameters");
  return nullptr;
}

static PointerRNA rna_FileBrowser_params_get(PointerRNA *ptr)
{
  SpaceFile *sfile = static_cast<SpaceFile *>(ptr->data);
  FileSelectParams *params = ED_fileselect_get_active_params(sfile);
  StructRNA *params_struct = rna_FileBrowser_params_typef(ptr);

  if (params && params_struct) {
    return RNA_pointer_create_with_parent(*ptr, params_struct, params);
  }

  return PointerRNA_NULL;
}

static void rna_FileBrowser_FSMenuEntry_path_get(PointerRNA *ptr, char *value)
{
  char *path = ED_fsmenu_entry_get_path(static_cast<FSMenuEntry *>(ptr->data));

  strcpy(value, path ? path : "");
}

static int rna_FileBrowser_FSMenuEntry_path_length(PointerRNA *ptr)
{
  char *path = ED_fsmenu_entry_get_path(static_cast<FSMenuEntry *>(ptr->data));

  return int(path ? strlen(path) : 0);
}

static void rna_FileBrowser_FSMenuEntry_path_set(PointerRNA *ptr, const char *value)
{
  FSMenuEntry *fsm = static_cast<FSMenuEntry *>(ptr->data);

  /* NOTE: this will write to file immediately.
   * Not nice (and to be fixed ultimately), but acceptable in this case for now. */
  ED_fsmenu_entry_set_path(fsm, value);
}

static void rna_FileBrowser_FSMenuEntry_name_get(PointerRNA *ptr, char *value)
{
  strcpy(value, ED_fsmenu_entry_get_name(static_cast<FSMenuEntry *>(ptr->data)));
}

static int rna_FileBrowser_FSMenuEntry_name_length(PointerRNA *ptr)
{
  return int(strlen(ED_fsmenu_entry_get_name(static_cast<FSMenuEntry *>(ptr->data))));
}

static void rna_FileBrowser_FSMenuEntry_name_set(PointerRNA *ptr, const char *value)
{
  FSMenuEntry *fsm = static_cast<FSMenuEntry *>(ptr->data);

  /* NOTE: this will write to file immediately.
   * Not nice (and to be fixed ultimately), but acceptable in this case for now. */
  ED_fsmenu_entry_set_name(fsm, value);
}

static int rna_FileBrowser_FSMenuEntry_name_get_editable(const PointerRNA *ptr,
                                                         const char ** /*r_info*/)
{
  FSMenuEntry *fsm = static_cast<FSMenuEntry *>(ptr->data);

  return fsm->save ? int(PROP_EDITABLE) : 0;
}

static int rna_FileBrowser_FSMenuEntry_icon_get(PointerRNA *ptr)
{
  FSMenuEntry *fsm = static_cast<FSMenuEntry *>(ptr->data);
  return ED_fsmenu_entry_get_icon(fsm);
}

static void rna_FileBrowser_FSMenuEntry_icon_set(PointerRNA *ptr, int value)
{
  FSMenuEntry *fsm = static_cast<FSMenuEntry *>(ptr->data);
  ED_fsmenu_entry_set_icon(fsm, value);
}

static bool rna_FileBrowser_FSMenuEntry_use_save_get(PointerRNA *ptr)
{
  FSMenuEntry *fsm = static_cast<FSMenuEntry *>(ptr->data);
  return fsm->save;
}

static bool rna_FileBrowser_FSMenuEntry_is_valid_get(PointerRNA *ptr)
{
  FSMenuEntry *fsm = static_cast<FSMenuEntry *>(ptr->data);
  return fsm->valid;
}

static void rna_FileBrowser_FSMenu_next(CollectionPropertyIterator *iter)
{
  ListBaseIterator *internal = &iter->internal.listbase;

  if (internal->skip) {
    do {
      internal->link = (Link *)(((FSMenuEntry *)(internal->link))->next);
      iter->valid = (internal->link != nullptr);
    } while (iter->valid && internal->skip(iter, internal->link));
  }
  else {
    internal->link = (Link *)(((FSMenuEntry *)(internal->link))->next);
    iter->valid = (internal->link != nullptr);
  }
}

static void rna_FileBrowser_FSMenu_begin(CollectionPropertyIterator *iter, FSMenuCategory category)
{
  ListBaseIterator *internal = &iter->internal.listbase;

  FSMenu *fsmenu = ED_fsmenu_get();
  FSMenuEntry *fsmentry = ED_fsmenu_get_category(fsmenu, category);

  internal->link = (fsmentry) ? (Link *)fsmentry : nullptr;
  internal->skip = nullptr;

  iter->valid = (internal->link != nullptr);
}

static PointerRNA rna_FileBrowser_FSMenu_get(CollectionPropertyIterator *iter)
{
  ListBaseIterator *internal = &iter->internal.listbase;
  PointerRNA r_ptr = RNA_pointer_create_with_parent(
      iter->parent, &RNA_FileBrowserFSMenuEntry, internal->link);
  return r_ptr;
}

static void rna_FileBrowser_FSMenu_end(CollectionPropertyIterator * /*iter*/) {}

static void rna_FileBrowser_FSMenuSystem_data_begin(CollectionPropertyIterator *iter,
                                                    PointerRNA * /*ptr*/)
{
  rna_FileBrowser_FSMenu_begin(iter, FS_CATEGORY_SYSTEM);
}

static int rna_FileBrowser_FSMenuSystem_data_length(PointerRNA * /*ptr*/)
{
  FSMenu *fsmenu = ED_fsmenu_get();

  return ED_fsmenu_get_nentries(fsmenu, FS_CATEGORY_SYSTEM);
}

static void rna_FileBrowser_FSMenuSystemBookmark_data_begin(CollectionPropertyIterator *iter,
                                                            PointerRNA * /*ptr*/)
{
  rna_FileBrowser_FSMenu_begin(iter, FS_CATEGORY_SYSTEM_BOOKMARKS);
}

static int rna_FileBrowser_FSMenuSystemBookmark_data_length(PointerRNA * /*ptr*/)
{
  FSMenu *fsmenu = ED_fsmenu_get();

  return ED_fsmenu_get_nentries(fsmenu, FS_CATEGORY_SYSTEM_BOOKMARKS);
}

static void rna_FileBrowser_FSMenuBookmark_data_begin(CollectionPropertyIterator *iter,
                                                      PointerRNA * /*ptr*/)
{
  rna_FileBrowser_FSMenu_begin(iter, FS_CATEGORY_BOOKMARKS);
}

static int rna_FileBrowser_FSMenuBookmark_data_length(PointerRNA * /*ptr*/)
{
  FSMenu *fsmenu = ED_fsmenu_get();

  return ED_fsmenu_get_nentries(fsmenu, FS_CATEGORY_BOOKMARKS);
}

static void rna_FileBrowser_FSMenuRecent_data_begin(CollectionPropertyIterator *iter,
                                                    PointerRNA * /*ptr*/)
{
  rna_FileBrowser_FSMenu_begin(iter, FS_CATEGORY_RECENT);
}

static int rna_FileBrowser_FSMenuRecent_data_length(PointerRNA * /*ptr*/)
{
  FSMenu *fsmenu = ED_fsmenu_get();

  return ED_fsmenu_get_nentries(fsmenu, FS_CATEGORY_RECENT);
}

static int rna_FileBrowser_FSMenu_active_get(PointerRNA *ptr, const FSMenuCategory category)
{
  SpaceFile *sf = static_cast<SpaceFile *>(ptr->data);
  int actnr = -1;

  switch (category) {
    case FS_CATEGORY_SYSTEM:
      actnr = sf->systemnr;
      break;
    case FS_CATEGORY_SYSTEM_BOOKMARKS:
      actnr = sf->system_bookmarknr;
      break;
    case FS_CATEGORY_BOOKMARKS:
      actnr = sf->bookmarknr;
      break;
    case FS_CATEGORY_RECENT:
      actnr = sf->recentnr;
      break;
    case FS_CATEGORY_OTHER:
      /* pass. */
      break;
  }

  return actnr;
}

static void rna_FileBrowser_FSMenu_active_set(PointerRNA *ptr,
                                              int value,
                                              const FSMenuCategory category)
{
  SpaceFile *sf = static_cast<SpaceFile *>(ptr->data);
  FSMenu *fsmenu = ED_fsmenu_get();
  FSMenuEntry *fsm = ED_fsmenu_get_entry(fsmenu, category, value);

  if (fsm && sf->params) {
    switch (category) {
      case FS_CATEGORY_SYSTEM:
        sf->systemnr = value;
        break;
      case FS_CATEGORY_SYSTEM_BOOKMARKS:
        sf->system_bookmarknr = value;
        break;
      case FS_CATEGORY_BOOKMARKS:
        sf->bookmarknr = value;
        break;
      case FS_CATEGORY_RECENT:
        sf->recentnr = value;
        break;
      case FS_CATEGORY_OTHER:
        /* pass. */
        break;
    }

    STRNCPY(sf->params->dir, fsm->path);
  }
}

static void rna_FileBrowser_FSMenu_active_range(PointerRNA * /*ptr*/,
                                                int *min,
                                                int *max,
                                                int *softmin,
                                                int *softmax,
                                                const FSMenuCategory category)
{
  FSMenu *fsmenu = ED_fsmenu_get();

  *min = *softmin = -1;
  *max = *softmax = ED_fsmenu_get_nentries(fsmenu, category) - 1;
}

static void rna_FileBrowser_FSMenu_active_update(bContext *C, PointerRNA *ptr)
{
  ScrArea *area = rna_area_from_space(ptr);
  ED_file_change_dir_ex(C, area);
}

static int rna_FileBrowser_FSMenuSystem_active_get(PointerRNA *ptr)
{
  return rna_FileBrowser_FSMenu_active_get(ptr, FS_CATEGORY_SYSTEM);
}

static void rna_FileBrowser_FSMenuSystem_active_set(PointerRNA *ptr, int value)
{
  rna_FileBrowser_FSMenu_active_set(ptr, value, FS_CATEGORY_SYSTEM);
}

static void rna_FileBrowser_FSMenuSystem_active_range(
    PointerRNA *ptr, int *min, int *max, int *softmin, int *softmax)
{
  rna_FileBrowser_FSMenu_active_range(ptr, min, max, softmin, softmax, FS_CATEGORY_SYSTEM);
}

static int rna_FileBrowser_FSMenuSystemBookmark_active_get(PointerRNA *ptr)
{
  return rna_FileBrowser_FSMenu_active_get(ptr, FS_CATEGORY_SYSTEM_BOOKMARKS);
}

static void rna_FileBrowser_FSMenuSystemBookmark_active_set(PointerRNA *ptr, int value)
{
  rna_FileBrowser_FSMenu_active_set(ptr, value, FS_CATEGORY_SYSTEM_BOOKMARKS);
}

static void rna_FileBrowser_FSMenuSystemBookmark_active_range(
    PointerRNA *ptr, int *min, int *max, int *softmin, int *softmax)
{
  rna_FileBrowser_FSMenu_active_range(
      ptr, min, max, softmin, softmax, FS_CATEGORY_SYSTEM_BOOKMARKS);
}

static int rna_FileBrowser_FSMenuBookmark_active_get(PointerRNA *ptr)
{
  return rna_FileBrowser_FSMenu_active_get(ptr, FS_CATEGORY_BOOKMARKS);
}

static void rna_FileBrowser_FSMenuBookmark_active_set(PointerRNA *ptr, int value)
{
  rna_FileBrowser_FSMenu_active_set(ptr, value, FS_CATEGORY_BOOKMARKS);
}

static void rna_FileBrowser_FSMenuBookmark_active_range(
    PointerRNA *ptr, int *min, int *max, int *softmin, int *softmax)
{
  rna_FileBrowser_FSMenu_active_range(ptr, min, max, softmin, softmax, FS_CATEGORY_BOOKMARKS);
}

static int rna_FileBrowser_FSMenuRecent_active_get(PointerRNA *ptr)
{
  return rna_FileBrowser_FSMenu_active_get(ptr, FS_CATEGORY_RECENT);
}

static void rna_FileBrowser_FSMenuRecent_active_set(PointerRNA *ptr, int value)
{
  rna_FileBrowser_FSMenu_active_set(ptr, value, FS_CATEGORY_RECENT);
}

static void rna_FileBrowser_FSMenuRecent_active_range(
    PointerRNA *ptr, int *min, int *max, int *softmin, int *softmax)
{
  rna_FileBrowser_FSMenu_active_range(ptr, min, max, softmin, softmax, FS_CATEGORY_RECENT);
}

static void rna_SpaceFileBrowser_browse_mode_update(Main * /*bmain*/,
                                                    Scene * /*scene*/,
                                                    PointerRNA *ptr)
{
  ScrArea *area = rna_area_from_space(ptr);
  ED_area_tag_refresh(area);
}

static void rna_SpaceSpreadsheet_geometry_component_type_update(Main * /*bmain*/,
                                                                Scene * /*scene*/,
                                                                PointerRNA *ptr)
{
  using namespace blender;
  SpaceSpreadsheet *sspreadsheet = (SpaceSpreadsheet *)ptr->data;
  switch (sspreadsheet->geometry_id.geometry_component_type) {
    case int(bke::GeometryComponent::Type::Mesh): {
      if (!ELEM(bke::AttrDomain(sspreadsheet->geometry_id.attribute_domain),
                bke::AttrDomain::Point,
                bke::AttrDomain::Edge,
                bke::AttrDomain::Face,
                bke::AttrDomain::Corner))
      {
        sspreadsheet->geometry_id.attribute_domain = uint8_t(bke::AttrDomain::Point);
      }
      break;
    }
    case int(bke::GeometryComponent::Type::PointCloud): {
      sspreadsheet->geometry_id.attribute_domain = uint8_t(bke::AttrDomain::Point);
      break;
    }
    case int(bke::GeometryComponent::Type::Instance): {
      sspreadsheet->geometry_id.attribute_domain = uint8_t(bke::AttrDomain::Instance);
      break;
    }
    case int(bke::GeometryComponent::Type::Volume): {
      break;
    }
    case int(bke::GeometryComponent::Type::Curve): {
      if (!ELEM(bke::AttrDomain(sspreadsheet->geometry_id.attribute_domain),
                bke::AttrDomain::Point,
                bke::AttrDomain::Curve))
      {
        sspreadsheet->geometry_id.attribute_domain = uint8_t(bke::AttrDomain::Point);
      }
      break;
    }
  }
}

const EnumPropertyItem *rna_SpaceSpreadsheet_attribute_domain_itemf(bContext * /*C*/,
                                                                    PointerRNA *ptr,
                                                                    PropertyRNA * /*prop*/,
                                                                    bool *r_free)
{
  using namespace blender;
  SpaceSpreadsheet *sspreadsheet = (SpaceSpreadsheet *)ptr->data;
  auto component_type = bke::GeometryComponent::Type(
      sspreadsheet->geometry_id.geometry_component_type);
  if (sspreadsheet->geometry_id.object_eval_state == SPREADSHEET_OBJECT_EVAL_STATE_ORIGINAL) {
    ID *used_id = ed::spreadsheet::get_current_id(sspreadsheet);
    if (used_id != nullptr) {
      if (GS(used_id->name) == ID_OB) {
        Object *used_object = (Object *)used_id;
        if (used_object->type == OB_POINTCLOUD) {
          component_type = bke::GeometryComponent::Type::PointCloud;
        }
        else {
          component_type = bke::GeometryComponent::Type::Mesh;
        }
      }
    }
  }

  static EnumPropertyItem mesh_vertex_domain_item = {
      int(bke::AttrDomain::Point), "POINT", 0, "Vertex", "Attribute per point/vertex"};

  EnumPropertyItem *item_array = nullptr;
  int items_len = 0;
  for (const EnumPropertyItem *item = rna_enum_attribute_domain_items; item->identifier != nullptr;
       item++)
  {
    if (component_type == bke::GeometryComponent::Type::Mesh) {
      if (!ELEM(bke::AttrDomain(item->value),
                bke::AttrDomain::Corner,
                bke::AttrDomain::Edge,
                bke::AttrDomain::Point,
                bke::AttrDomain::Face))
      {
        continue;
      }
    }
    if (component_type == bke::GeometryComponent::Type::PointCloud) {
      if (bke::AttrDomain(item->value) != bke::AttrDomain::Point) {
        continue;
      }
    }
    if (component_type == bke::GeometryComponent::Type::Curve) {
      if (!ELEM(bke::AttrDomain(item->value), bke::AttrDomain::Point, bke::AttrDomain::Curve)) {
        continue;
      }
    }
    if (bke::AttrDomain(item->value) == bke::AttrDomain::Point &&
        component_type == bke::GeometryComponent::Type::Mesh)
    {
      RNA_enum_item_add(&item_array, &items_len, &mesh_vertex_domain_item);
    }
    else {
      RNA_enum_item_add(&item_array, &items_len, item);
    }
  }
  RNA_enum_item_end(&item_array, &items_len);

  *r_free = true;
  return item_array;
}

static StructRNA *rna_SpreadsheetTableID_refine(PointerRNA *ptr)
{
  SpreadsheetTableID *table_id = ptr->data_as<SpreadsheetTableID>();
  switch (eSpreadsheetTableIDType(table_id->type)) {
    case SPREADSHEET_TABLE_ID_TYPE_GEOMETRY:
      return &RNA_SpreadsheetTableIDGeometry;
  }
  return &RNA_SpreadsheetTableID;
}

static void rna_iterator_SpreadsheetTable_columns_begin(CollectionPropertyIterator *iter,
                                                        PointerRNA *ptr)
{
  SpreadsheetTable *table = ptr->data_as<SpreadsheetTable>();
  rna_iterator_array_begin(
      iter, ptr, table->columns, sizeof(SpreadsheetTable *), table->num_columns, 0, nullptr);
}

static int rna_iterator_SpreadsheetTable_columns_length(PointerRNA *ptr)
{
  SpreadsheetTable *table = ptr->data_as<SpreadsheetTable>();
  return table->num_columns;
}

static void rna_iterator_SpaceSpreadsheet_tables_begin(CollectionPropertyIterator *iter,
                                                       PointerRNA *ptr)
{
  SpaceSpreadsheet *sspreadsheet = ptr->data_as<SpaceSpreadsheet>();
  rna_iterator_array_begin(iter,
                           ptr,
                           sspreadsheet->tables,
                           sizeof(SpaceSpreadsheet *),
                           sspreadsheet->num_tables,
                           0,
                           nullptr);
}

static int rna_iterator_SpaceSpreadsheet_tables_length(PointerRNA *ptr)
{
  SpaceSpreadsheet *sspreadsheet = ptr->data_as<SpaceSpreadsheet>();
  return sspreadsheet->num_tables;
}

static PointerRNA rna_SpreadsheetTables_active_get(PointerRNA *ptr)
{
  SpaceSpreadsheet *sspreadsheet = ptr->data_as<SpaceSpreadsheet>();
  SpreadsheetTable *table = blender::ed::spreadsheet::get_active_table(*sspreadsheet);
  return RNA_pointer_create_discrete(ptr->owner_id, &RNA_SpreadsheetTable, table);
}

static StructRNA *rna_viewer_path_elem_refine(PointerRNA *ptr)
{
  ViewerPathElem *elem = static_cast<ViewerPathElem *>(ptr->data);
  switch (ViewerPathElemType(elem->type)) {
    case VIEWER_PATH_ELEM_TYPE_ID:
      return &RNA_IDViewerPathElem;
    case VIEWER_PATH_ELEM_TYPE_MODIFIER:
      return &RNA_ModifierViewerPathElem;
    case VIEWER_PATH_ELEM_TYPE_GROUP_NODE:
      return &RNA_GroupNodeViewerPathElem;
    case VIEWER_PATH_ELEM_TYPE_SIMULATION_ZONE:
      return &RNA_SimulationZoneViewerPathElem;
    case VIEWER_PATH_ELEM_TYPE_VIEWER_NODE:
      return &RNA_ViewerNodeViewerPathElem;
    case VIEWER_PATH_ELEM_TYPE_REPEAT_ZONE:
      return &RNA_RepeatZoneViewerPathElem;
    case VIEWER_PATH_ELEM_TYPE_FOREACH_GEOMETRY_ELEMENT_ZONE:
      return &RNA_ForeachGeometryElementZoneViewerPathElem;
    case VIEWER_PATH_ELEM_TYPE_EVALUATE_CLOSURE:
      return &RNA_EvaluateClosureNodeViewerPathElem;
  }
  BLI_assert_unreachable();
  return nullptr;
}

static void rna_FileAssetSelectParams_catalog_id_get(PointerRNA *ptr, char *value)
{
  const FileAssetSelectParams *params = static_cast<FileAssetSelectParams *>(ptr->data);
  BLI_uuid_format(value, params->catalog_id);
}

static int rna_FileAssetSelectParams_catalog_id_length(PointerRNA * /*ptr*/)
{
  return UUID_STRING_SIZE - 1;
}

static void rna_FileAssetSelectParams_catalog_id_set(PointerRNA *ptr, const char *value)
{
  FileAssetSelectParams *params = static_cast<FileAssetSelectParams *>(ptr->data);

  if (value[0] == '\0') {
    params->catalog_id = BLI_uuid_nil();
    params->asset_catalog_visibility = FILE_SHOW_ASSETS_ALL_CATALOGS;
    return;
  }

  bUUID new_uuid;
  if (!BLI_uuid_parse_string(&new_uuid, value)) {
    printf("UUID %s not formatted correctly, ignoring new value\n", value);
    return;
  }

  params->catalog_id = new_uuid;
  params->asset_catalog_visibility = FILE_SHOW_ASSETS_FROM_CATALOG;
}

// bfa start asset browser drop instance
static void rna_FileAsset_instance_collection_set(PointerRNA *ptr, bool value)
{
  FileAssetSelectParams *params = static_cast<FileAssetSelectParams *>(ptr->data);
  if (value) {
    params->import_flags |= FILE_ASSET_IMPORT_INSTANCE_COLLECTIONS_ON_APPEND;
    params->import_flags |= FILE_ASSET_IMPORT_INSTANCE_COLLECTIONS_ON_LINK;
  }
  else {
    params->import_flags &= ~FILE_ASSET_IMPORT_INSTANCE_COLLECTIONS_ON_APPEND;
    params->import_flags &= ~FILE_ASSET_IMPORT_INSTANCE_COLLECTIONS_ON_LINK;
  }
}
// bfa end
#else

static const EnumPropertyItem dt_uv_items[] = {
    {SI_UVDT_OUTLINE, "OUTLINE", 0, "Outline", "Display white edges with black outline"},
    {SI_UVDT_DASH, "DASH", 0, "Dash", "Display dashed black-white edges"},
    {SI_UVDT_BLACK, "BLACK", 0, "Black", "Display black edges"},
    {SI_UVDT_WHITE, "WHITE", 0, "White", "Display white edges"},
    {0, nullptr, 0, nullptr, nullptr},
};

static IDFilterEnumPropertyItem rna_enum_space_file_id_filter_categories[] = {
    /* Categories */
    {FILTER_ID_SCE, "category_scene", ICON_SCENE_DATA, "Scenes", "Show scenes"},
    {FILTER_ID_AC, "category_animation", ICON_ANIM_DATA, "Animations", "Show animation data"},
    {FILTER_ID_OB | FILTER_ID_GR,
     "category_object",
     ICON_OUTLINER_COLLECTION,
     "Objects & Collections",
     "Show objects and collections"},
    {FILTER_ID_AR | FILTER_ID_CU_LEGACY | FILTER_ID_LT | FILTER_ID_MB | FILTER_ID_ME |
         FILTER_ID_CV | FILTER_ID_PT | FILTER_ID_VO,
     "category_geometry",
     ICON_GEOMETRY_NODES,
     "Geometry",
     "Show meshes, curves, lattice, armatures and metaballs data"},
    {FILTER_ID_LS | FILTER_ID_MA | FILTER_ID_NT | FILTER_ID_TE,
     "category_shading",
     ICON_MATERIAL_DATA,
     "Shading",
     "Show materials, node-trees, textures and Freestyle's line-styles"},
    {FILTER_ID_IM | FILTER_ID_MC | FILTER_ID_MSK | FILTER_ID_SO,
     "category_image",
     ICON_IMAGE_DATA,
     "Images & Sounds",
     "Show images, movie clips, sounds and masks"},
    {FILTER_ID_CA | FILTER_ID_LA | FILTER_ID_LP | FILTER_ID_SPK | FILTER_ID_WO,
     "category_environment",
     ICON_WORLD_DATA,
     "Environment",
     "Show worlds, lights, cameras and speakers"},
    {FILTER_ID_BR | FILTER_ID_GD_LEGACY | FILTER_ID_PA | FILTER_ID_PAL | FILTER_ID_PC |
         FILTER_ID_TXT | FILTER_ID_VF | FILTER_ID_CF | FILTER_ID_WS,
     "category_misc",
     ICON_GREASEPENCIL,
     "Miscellaneous",
     "Show other data types"},
    {0, nullptr, 0, nullptr, nullptr},
};

static void rna_def_space_generic_show_region_toggles(StructRNA *srna, int region_type_mask)
{
  PropertyRNA *prop;

#  define DEF_SHOW_REGION_PROPERTY(identifier, label, description) \
    { \
      prop = RNA_def_property(srna, STRINGIFY(identifier), PROP_BOOLEAN, PROP_NONE); \
      RNA_def_property_flag(prop, PROP_CONTEXT_UPDATE); \
      RNA_def_property_boolean_funcs(prop, \
                                     STRINGIFY(rna_Space_##identifier##_get), \
                                     STRINGIFY(rna_Space_##identifier##_set)); \
      RNA_def_property_ui_text(prop, label, description); \
      RNA_def_property_update(prop, 0, STRINGIFY(rna_Space_##identifier##_update)); \
    } \
    ((void)0)

  if (region_type_mask & (1 << RGN_TYPE_TOOL_HEADER)) {
    region_type_mask &= ~(1 << RGN_TYPE_TOOL_HEADER);
    DEF_SHOW_REGION_PROPERTY(show_region_tool_header, "Tool Settings", "");
  }
  if (region_type_mask & (1 << RGN_TYPE_HEADER)) {
    region_type_mask &= ~(1 << RGN_TYPE_HEADER);
    DEF_SHOW_REGION_PROPERTY(show_region_header, "Header", "");
  }
  if (region_type_mask & (1 << RGN_TYPE_FOOTER)) {
    region_type_mask &= ~(1 << RGN_TYPE_FOOTER);
    DEF_SHOW_REGION_PROPERTY(show_region_footer, "Footer", "");
  }
  if (region_type_mask & (1 << RGN_TYPE_TOOLS)) {
    region_type_mask &= ~(1 << RGN_TYPE_TOOLS);
    DEF_SHOW_REGION_PROPERTY(show_region_toolbar, "Toolbar", "");
  }
  if (region_type_mask & (1 << RGN_TYPE_TOOL_PROPS)) {
    region_type_mask &= ~(1 << RGN_TYPE_TOOL_PROPS);
    DEF_SHOW_REGION_PROPERTY(show_region_tool_props, "Toolbar", "");
  }
  if (region_type_mask & (1 << RGN_TYPE_CHANNELS)) {
    region_type_mask &= ~(1 << RGN_TYPE_CHANNELS);
    DEF_SHOW_REGION_PROPERTY(show_region_channels, "Channels", "");
  }
  if (region_type_mask & (1 << RGN_TYPE_UI)) {
    region_type_mask &= ~(1 << RGN_TYPE_UI);
    DEF_SHOW_REGION_PROPERTY(show_region_ui, "Sidebar", "");
  }
  if (region_type_mask & (1 << RGN_TYPE_HUD)) {
    region_type_mask &= ~(1 << RGN_TYPE_HUD);
    DEF_SHOW_REGION_PROPERTY(show_region_hud, "Adjust Last Operation", "");
  }
  if (region_type_mask & ((1 << RGN_TYPE_ASSET_SHELF) | (1 << RGN_TYPE_ASSET_SHELF_HEADER))) {
    region_type_mask &= ~((1 << RGN_TYPE_ASSET_SHELF) | (1 << RGN_TYPE_ASSET_SHELF_HEADER));
    DEF_SHOW_REGION_PROPERTY(show_region_asset_shelf, "Asset Shelf", "");
  }
  BLI_assert(region_type_mask == 0);
}

static void rna_def_space(BlenderRNA *brna)
{
  StructRNA *srna;
  PropertyRNA *prop;

  srna = RNA_def_struct(brna, "Space", nullptr);
  RNA_def_struct_sdna(srna, "SpaceLink");
  RNA_def_struct_ui_text(srna, "Space", "Space data for a screen area");
  RNA_def_struct_path_func(srna, "BKE_screen_path_from_screen_to_space");
  RNA_def_struct_refine_func(srna, "rna_Space_refine");

  prop = RNA_def_property(srna, "type", PROP_ENUM, PROP_NONE);
  RNA_def_property_enum_sdna(prop, nullptr, "spacetype");
  RNA_def_property_enum_items(prop, rna_enum_space_type_items);
  /* When making this editable, take care for the special case of global areas
   * (see rna_Area_type_set). */
  RNA_def_property_clear_flag(prop, PROP_EDITABLE);
  RNA_def_property_ui_text(prop, "Type", "Space data type");

  /* Access to #V2D_VIEWSYNC_SCREEN_TIME. */
  prop = RNA_def_property(srna, "show_locked_time", PROP_BOOLEAN, PROP_NONE);
  RNA_def_property_boolean_funcs(prop, "rna_Space_view2d_sync_get", "rna_Space_view2d_sync_set");
  RNA_def_property_ui_text(prop,
                           "Sync Visible Range",
                           "Synchronize the visible timeline range with other time-based "
                           "editors\nEach editor to sync needs to have Sync Visible Range on"); /* BFA */
  RNA_def_property_update(prop, NC_SPACE | ND_SPACE_TIME, "rna_Space_view2d_sync_update");

  rna_def_space_generic_show_region_toggles(srna, (1 << RGN_TYPE_HEADER));
}

/* for all spaces that use a mask */
static void rna_def_space_mask_info(StructRNA *srna, int noteflag, const char *mask_set_func)
{
  PropertyRNA *prop;

  static const EnumPropertyItem overlay_mode_items[] = {
      {MASK_OVERLAY_ALPHACHANNEL,
       "ALPHACHANNEL",
       ICON_NONE,
       "Alpha Channel",
       "Show alpha channel of the mask"},
      {MASK_OVERLAY_COMBINED,
       "COMBINED",
       ICON_NONE,
       "Combined",
       "Combine space background image with the mask"},
      {0, nullptr, 0, nullptr, nullptr},
  };

  prop = RNA_def_property(srna, "mask", PROP_POINTER, PROP_NONE);
  RNA_def_property_pointer_sdna(prop, nullptr, "mask_info.mask");
  RNA_def_property_flag(prop, PROP_EDITABLE);
  RNA_def_property_ui_text(prop, "Mask", "Mask displayed and edited in this space");
  RNA_def_property_pointer_funcs(prop, nullptr, mask_set_func, nullptr, nullptr);
  RNA_def_property_update(prop, noteflag, nullptr);

  /* mask drawing */
  prop = RNA_def_property(srna, "mask_display_type", PROP_ENUM, PROP_NONE);
  RNA_def_property_enum_sdna(prop, nullptr, "mask_info.draw_type");
  RNA_def_property_enum_items(prop, dt_uv_items);
  RNA_def_property_ui_text(prop, "Edge Display Type", "Display type for mask splines");
  RNA_def_property_update(prop, noteflag, nullptr);

  prop = RNA_def_property(srna, "show_mask_spline", PROP_BOOLEAN, PROP_NONE);
  RNA_def_property_boolean_sdna(prop, nullptr, "mask_info.draw_flag", MASK_DRAWFLAG_SPLINE);
  RNA_def_property_ui_text(prop, "Show Mask Spline", "");
  RNA_def_property_update(prop, noteflag, nullptr);

  prop = RNA_def_property(srna, "show_mask_overlay", PROP_BOOLEAN, PROP_NONE);
  RNA_def_property_boolean_sdna(prop, nullptr, "mask_info.draw_flag", MASK_DRAWFLAG_OVERLAY);
  RNA_def_property_ui_text(prop, "Show Mask Overlay", "");
  RNA_def_property_update(prop, noteflag, nullptr);

  prop = RNA_def_property(srna, "mask_overlay_mode", PROP_ENUM, PROP_NONE);
  RNA_def_property_enum_sdna(prop, nullptr, "mask_info.overlay_mode");
  RNA_def_property_enum_items(prop, overlay_mode_items);
  RNA_def_property_ui_text(prop, "Overlay Mode", "Overlay mode of rasterized mask");
  RNA_def_property_update(prop, noteflag, nullptr);

  prop = RNA_def_property(srna, "blend_factor", PROP_FLOAT, PROP_FACTOR);
  RNA_def_property_float_sdna(prop, nullptr, "mask_info.blend_factor");
  RNA_def_property_range(prop, 0.0f, 1.0f);
  RNA_def_property_ui_range(prop, 0, 1., 0.1, 1);
  RNA_def_property_ui_text(prop, "Blending Factor", "Overlay blending factor of rasterized mask");
  RNA_def_property_update(prop, noteflag, nullptr);
}

static void rna_def_space_image_uv(BlenderRNA *brna)
{
  StructRNA *srna;
  PropertyRNA *prop;

  /* BFA: Changed order to have stretching method area first */
  static const EnumPropertyItem dt_uvstretch_items[] = {
      {SI_UVDT_STRETCH_AREA, "AREA", 0, "Area", "Area distortion between UV and 3D faces"},
      {SI_UVDT_STRETCH_ANGLE, "ANGLE", 0, "Angle", "Angular distortion between UV and 3D angles"},
      {0, nullptr, 0, nullptr, nullptr},
  };

  static const EnumPropertyItem pixel_round_mode_items[] = {
      {SI_PIXEL_ROUND_DISABLED,
       "DISABLED",
       ICON_SNAPTOPIXEL_OFF,
       "Disabled",
       "Don't round to pixels"},
      {SI_PIXEL_ROUND_CORNER,
       "CORNER",
       ICON_SNAPTOPIXEL_CORNER,
       "Corner",
       "Round to pixel corners"},
      {SI_PIXEL_ROUND_CENTER,
       "CENTER",
       ICON_SNAPTOPIXEL_CENTER,
       "Center",
       "Round to pixel centers"},
      {0, nullptr, 0, nullptr, nullptr},
  };

  static const EnumPropertyItem grid_shape_source_items[] = {
      {SI_GRID_SHAPE_DYNAMIC, "DYNAMIC", 0, "Dynamic", "Dynamic grid"},
      {SI_GRID_SHAPE_FIXED, "FIXED", 0, "Fixed", "Manually set grid divisions"},
      {SI_GRID_SHAPE_PIXEL, "PIXEL", 0, "Pixel", "Grid aligns with pixels from image"},
      {0, nullptr, 0, nullptr, nullptr},
  };

  srna = RNA_def_struct(brna, "SpaceUVEditor", nullptr);
  RNA_def_struct_sdna(srna, "SpaceImage");
  RNA_def_struct_nested(brna, srna, "SpaceImageEditor");
  RNA_def_struct_path_func(srna, "rna_SpaceUVEditor_path");
  RNA_def_struct_ui_text(srna, "Space UV Editor", "UV editor data for the image editor space");

  /* drawing */
  prop = RNA_def_property(srna, "edge_display_type", PROP_ENUM, PROP_NONE);
  RNA_def_property_enum_sdna(prop, nullptr, "dt_uv");
  RNA_def_property_enum_items(prop, dt_uv_items);
  RNA_def_property_ui_text(prop, "Display As", "Display style for UV edges");
  RNA_def_property_update(prop, NC_SPACE | ND_SPACE_IMAGE, nullptr);

  prop = RNA_def_property(srna, "show_stretch", PROP_BOOLEAN, PROP_NONE);
  RNA_def_property_boolean_sdna(prop, nullptr, "flag", SI_DRAW_STRETCH);
  RNA_def_property_ui_text(
      prop,
      "Display Stretch",
      "Display faces colored according to the difference in shape between UVs and "
      "their 3D coordinates (blue for low distortion, red for high distortion)");
  RNA_def_property_update(prop, NC_SPACE | ND_SPACE_IMAGE, nullptr);

  prop = RNA_def_property(srna, "display_stretch_type", PROP_ENUM, PROP_NONE);
  RNA_def_property_enum_sdna(prop, nullptr, "dt_uvstretch");
  RNA_def_property_enum_items(prop, dt_uvstretch_items);
  /* BFA: change default UV stretch overlay type for newly created spaces
   * (spaces that are created from scratch, not ones selected or loaded from a startup/template
   * file) to change those edit the startup file via command line background mode with a Python
   * script like this one:

import bpy

for s in bpy.data.screens:
  for a in s.areas:
    for sp in a.spaces:
      if hasattr(sp, "uv_editor"): sp.uv_editor.display_stretch_type = "AREA"

bpy.ops.wm.save_as_mainfile()

   */
  RNA_def_property_enum_default(prop, SI_UVDT_STRETCH_AREA);
  RNA_def_property_ui_text(prop, "Display Stretch Type", "Type of stretch to display");
  RNA_def_property_translation_context(prop, BLT_I18NCONTEXT_ID_MESH);
  RNA_def_property_update(prop, NC_SPACE | ND_SPACE_IMAGE, nullptr);

  prop = RNA_def_property(srna, "show_modified_edges", PROP_BOOLEAN, PROP_NONE);
  RNA_def_property_boolean_sdna(prop, nullptr, "flag", SI_DRAWSHADOW);
  RNA_def_property_ui_text(
      prop, "Display Modified Edges", "Display edges after modifiers are applied");
  RNA_def_property_update(prop, NC_SPACE | ND_SPACE_IMAGE, nullptr);

  prop = RNA_def_property(srna, "show_metadata", PROP_BOOLEAN, PROP_NONE);
  RNA_def_property_boolean_sdna(prop, nullptr, "flag", SI_DRAW_METADATA);
  RNA_def_property_ui_text(prop, "Show Metadata", "Display metadata properties of the image");
  RNA_def_property_update(prop, NC_SPACE | ND_SPACE_IMAGE, nullptr);

  prop = RNA_def_property(srna, "show_uv", PROP_BOOLEAN, PROP_NONE);
  RNA_def_property_boolean_negative_sdna(prop, nullptr, "flag", SI_NO_DRAW_UV_GUIDE);
  RNA_def_property_ui_text(prop, "Display UVs", "Display overlay of UV layer");
  RNA_def_property_update(prop, NC_SPACE | ND_SPACE_IMAGE, nullptr);

  prop = RNA_def_property(srna, "show_pixel_coords", PROP_BOOLEAN, PROP_NONE);
  RNA_def_property_boolean_negative_sdna(prop, nullptr, "flag", SI_COORDFLOATS);
  RNA_def_property_ui_text(
      prop, "Pixel Coordinates", "Display UV coordinates in pixels rather than from 0.0 to 1.0");
  RNA_def_property_update(prop, NC_SPACE | ND_SPACE_IMAGE, nullptr);

  prop = RNA_def_property(srna, "show_faces", PROP_BOOLEAN, PROP_NONE);
  RNA_def_property_boolean_negative_sdna(prop, nullptr, "flag", SI_NO_DRAWFACES);
  RNA_def_property_ui_text(
      prop,
      "Display Faces",
      "Display faces over the image\nDoes not work when Display Stretch is active"); /* BFA */
  RNA_def_property_update(prop, NC_SPACE | ND_SPACE_IMAGE, nullptr);

  prop = RNA_def_property(srna, "tile_grid_shape", PROP_INT, PROP_XYZ);
  RNA_def_property_int_sdna(prop, nullptr, "tile_grid_shape");
  RNA_def_property_array(prop, 2);
  RNA_def_property_int_default(prop, 1);
  RNA_def_property_range(prop, 1, 100);
  RNA_def_property_int_funcs(prop, nullptr, "rna_SpaceUVEditor_tile_grid_shape_set", nullptr);
  RNA_def_property_ui_text(
      prop, "Tile Grid Shape", "How many tiles will be shown in the background");
  RNA_def_property_update(prop, NC_SPACE | ND_SPACE_IMAGE, nullptr);

  prop = RNA_def_property(srna, "show_grid_over_image", PROP_BOOLEAN, PROP_NONE);
  RNA_def_property_boolean_sdna(prop, nullptr, "flag", SI_GRID_OVER_IMAGE);
  RNA_def_property_boolean_default(prop, true);
  RNA_def_property_ui_text(
      prop,
      "Grid Over Image",
      "Show the grid over the image\nRequires an image to be active and loaded"); /* BFA */
  RNA_def_property_update(prop, NC_SPACE | ND_SPACE_IMAGE, nullptr);

  prop = RNA_def_property(srna, "grid_shape_source", PROP_ENUM, PROP_NONE);
  RNA_def_property_enum_items(prop, grid_shape_source_items);
  RNA_def_property_ui_text(prop, "Grid Shape Source", "Specify source for the grid shape");
  RNA_def_property_update(prop, NC_SPACE | ND_SPACE_IMAGE, nullptr);

  prop = RNA_def_property(srna, "custom_grid_subdivisions", PROP_INT, PROP_XYZ);
  RNA_def_property_int_sdna(prop, nullptr, "custom_grid_subdiv");
  RNA_def_property_array(prop, 2);
  RNA_def_property_int_default(prop, 10);
  RNA_def_property_range(prop, 1, 5000);
  RNA_def_property_int_funcs(prop, nullptr, "rna_SpaceUVEditor_custom_grid_subdiv_set", nullptr);
  RNA_def_property_ui_text(
      prop, "Dynamic Grid Size", "Number of grid units in UV space that make one UV Unit");
  RNA_def_property_update(prop, NC_SPACE | ND_SPACE_IMAGE, nullptr);

  prop = RNA_def_property(srna, "uv_opacity", PROP_FLOAT, PROP_FACTOR);
  RNA_def_property_float_sdna(prop, nullptr, "uv_opacity");
  RNA_def_property_range(prop, 0.0f, 1.0f);
  RNA_def_property_ui_text(prop, "UV Opacity", "Opacity of UV overlays");
  RNA_def_property_update(prop, NC_SPACE | ND_SPACE_IMAGE, nullptr);

  prop = RNA_def_property(srna, "uv_face_opacity", PROP_FLOAT, PROP_FACTOR);
  RNA_def_property_float_sdna(prop, nullptr, "uv_face_opacity");
  RNA_def_property_range(prop, 0.0f, 1.0f);
  RNA_def_property_ui_text(prop, "UV Face Opacity", "Opacity of faces in UV overlays");
  RNA_def_property_update(prop, NC_SPACE | ND_SPACE_IMAGE, nullptr);

  prop = RNA_def_property(srna, "stretch_opacity", PROP_FLOAT, PROP_FACTOR);
  RNA_def_property_float_sdna(prop, nullptr, "stretch_opacity");
  RNA_def_property_range(prop, 0.0f, 1.0f);
  RNA_def_property_ui_text(prop, "Stretch Opacity", "Opacity of the UV Stretch overlay");
  RNA_def_property_update(prop, NC_SPACE | ND_SPACE_IMAGE, nullptr);

  prop = RNA_def_property(srna, "pixel_round_mode", PROP_ENUM, PROP_NONE);
  RNA_def_property_enum_items(prop, pixel_round_mode_items);
  RNA_def_property_ui_text(prop, "Round to Pixels", "Round UVs to pixels while editing");
  RNA_def_property_update(prop, NC_SPACE | ND_SPACE_IMAGE, nullptr);

  prop = RNA_def_property(srna, "lock_bounds", PROP_BOOLEAN, PROP_NONE);
  RNA_def_property_boolean_sdna(prop, nullptr, "flag", SI_CLIP_UV);
  RNA_def_property_ui_text(prop,
                           "Constrain to Image Bounds",
                           "Constraint to stay within the image bounds while editing");
  RNA_def_property_update(prop, NC_SPACE | ND_SPACE_IMAGE, nullptr);

  prop = RNA_def_property(srna, "use_live_unwrap", PROP_BOOLEAN, PROP_NONE);
  RNA_def_property_boolean_sdna(prop, nullptr, "flag", SI_LIVE_UNWRAP);
  RNA_def_property_ui_text(
      prop,
      "Live Unwrap",
      "Continuously unwrap the selected UV island while transforming pinned vertices");
  RNA_def_property_update(prop, NC_SPACE | ND_SPACE_IMAGE, nullptr);
}

static void rna_def_space_outliner(BlenderRNA *brna)
{
  StructRNA *srna;
  PropertyRNA *prop;

  static const EnumPropertyItem display_mode_items[] = {
      {SO_SCENES,
       "SCENES",
       ICON_SCENE_DATA,
       "Scenes",
       "Display scenes and their view layers, collections and objects"},
      {SO_VIEW_LAYER,
       "VIEW_LAYER",
       ICON_RENDER_RESULT,
       "View Layer",
       "Display collections and objects in the view layer"},
      {SO_SEQUENCE,
       "SEQUENCE",
       ICON_SEQUENCE,
       "Video Sequencer",
       "Display data belonging to the Video Sequencer"},
      {SO_LIBRARIES,
       "LIBRARIES",
       ICON_FILE_BLEND,
       "Blender File",
       "Display data of current file and linked libraries"},
      {SO_DATA_API,
       "DATA_API",
       ICON_RNA,
       "Data API",
       "Display low level Blender data and its properties"},
      {SO_OVERRIDES_LIBRARY,
       "LIBRARY_OVERRIDES",
       ICON_LIBRARY_DATA_OVERRIDE,
       "Library Overrides",
       "Display data-blocks with library overrides and list their overridden properties"},
      {SO_ID_ORPHANS,
       "ORPHAN_DATA",
       ICON_ORPHAN_DATA,
       "Unused Data",
       "Display data that is unused and/or will be lost when the file is reloaded"},
      {0, nullptr, 0, nullptr, nullptr},
  };

  static const EnumPropertyItem lib_override_view_mode[] = {
      {SO_LIB_OVERRIDE_VIEW_PROPERTIES,
       "PROPERTIES",
       ICON_NONE,
       "Properties",
       "Display all local override data-blocks with their overridden properties and buttons to "
       "edit them"},
      {SO_LIB_OVERRIDE_VIEW_HIERARCHIES,
       "HIERARCHIES",
       ICON_NONE,
       "Hierarchies",
       "Display library override relationships"},
      {0, nullptr, 0, nullptr, nullptr},
  };

  static const EnumPropertyItem filter_state_items[] = {
      {SO_FILTER_OB_ALL, "ALL", 0, "All", "Show all objects in the view layer"},
      {SO_FILTER_OB_VISIBLE, "VISIBLE", 0, "Visible", "Show visible objects"},
      {SO_FILTER_OB_SELECTED, "SELECTED", 0, "Selected", "Show selected objects"},
      {SO_FILTER_OB_ACTIVE, "ACTIVE", 0, "Active", "Show only the active object"},
      {SO_FILTER_OB_SELECTABLE, "SELECTABLE", 0, "Selectable", "Show only selectable objects"},
      {0, nullptr, 0, nullptr, nullptr},
  };

  srna = RNA_def_struct(brna, "SpaceOutliner", "Space");
  RNA_def_struct_sdna(srna, "SpaceOutliner");
  RNA_def_struct_ui_text(srna, "Space Outliner", "Outliner space data");

  prop = RNA_def_property(srna, "display_mode", PROP_ENUM, PROP_NONE);
  RNA_def_property_enum_sdna(prop, nullptr, "outlinevis");
  RNA_def_property_enum_items(prop, display_mode_items);
  RNA_def_property_ui_text(prop, "Display Mode", "Type of information to display");
  RNA_def_property_update(prop, NC_SPACE | ND_SPACE_OUTLINER, nullptr);

  prop = RNA_def_property(srna, "lib_override_view_mode", PROP_ENUM, PROP_NONE);
  RNA_def_property_enum_items(prop, lib_override_view_mode);
  RNA_def_property_ui_text(prop,
                           "Library Override View Mode",
                           "Choose different visualizations of library override data");
  RNA_def_property_update(prop, NC_SPACE | ND_SPACE_OUTLINER, nullptr);

  prop = RNA_def_property(srna, "filter_text", PROP_STRING, PROP_NONE);
  RNA_def_property_string_sdna(prop, nullptr, "search_string");
  RNA_def_property_ui_text(
      prop,
      "Display Filter",
      "Live search by filtering entries by string. Press CTRL+F to quick search"); /*BFA - tooltip*/
  RNA_def_property_flag(prop, PROP_TEXTEDIT_UPDATE);
  RNA_def_property_update(prop, NC_SPACE | ND_SPACE_OUTLINER, nullptr);

  prop = RNA_def_property(srna, "use_filter_case_sensitive", PROP_BOOLEAN, PROP_NONE);
  RNA_def_property_boolean_sdna(prop, nullptr, "search_flags", SO_FIND_CASE_SENSITIVE);
  RNA_def_property_ui_text(
      prop, "Case Sensitive Matches Only", "Only use case sensitive matches of search string");
  RNA_def_property_update(prop, NC_SPACE | ND_SPACE_OUTLINER, nullptr);

  prop = RNA_def_property(srna, "use_filter_complete", PROP_BOOLEAN, PROP_NONE);
  RNA_def_property_boolean_sdna(prop, nullptr, "search_flags", SO_FIND_COMPLETE);
  RNA_def_property_ui_text(
      prop, "Complete Matches Only", "Only use complete matches of search string");
  RNA_def_property_update(prop, NC_SPACE | ND_SPACE_OUTLINER, nullptr);

  prop = RNA_def_property(srna, "use_sort_alpha", PROP_BOOLEAN, PROP_NONE);
  RNA_def_property_boolean_negative_sdna(prop, nullptr, "flag", SO_SKIP_SORT_ALPHA);
  RNA_def_property_ui_text(prop, "Sort Alphabetically", "");
  RNA_def_property_update(prop, NC_SPACE | ND_SPACE_OUTLINER, nullptr);

  prop = RNA_def_property(srna, "use_sync_select", PROP_BOOLEAN, PROP_NONE);
  RNA_def_property_boolean_sdna(prop, nullptr, "flag", SO_SYNC_SELECT);
  RNA_def_property_ui_text(
      prop, "Sync Outliner Selection", "Sync outliner selection with other editors");
  RNA_def_property_update(prop, NC_SPACE | ND_SPACE_OUTLINER, nullptr);

  prop = RNA_def_property(srna, "show_mode_column", PROP_BOOLEAN, PROP_NONE);
  RNA_def_property_boolean_sdna(prop, nullptr, "flag", SO_MODE_COLUMN);
  RNA_def_property_ui_text(
      prop, "Show Mode Column", "Show the mode column for mode toggle and activation");
  RNA_def_property_update(prop, NC_SPACE | ND_SPACE_OUTLINER, nullptr);

  /* Granular restriction column option. */
  prop = RNA_def_property(srna, "show_restrict_column_enable", PROP_BOOLEAN, PROP_NONE);
  RNA_def_property_boolean_sdna(prop, nullptr, "show_restrict_flags", SO_RESTRICT_ENABLE);
  RNA_def_property_ui_text(prop, "Exclude from View Layer", "Exclude from view layer");
  RNA_def_property_ui_icon(prop, ICON_CHECKBOX_HLT, 0);
  RNA_def_property_update(prop, NC_SPACE | ND_SPACE_OUTLINER, nullptr);

  prop = RNA_def_property(srna, "show_restrict_column_select", PROP_BOOLEAN, PROP_NONE);
  RNA_def_property_boolean_sdna(prop, nullptr, "show_restrict_flags", SO_RESTRICT_SELECT);
  RNA_def_property_ui_text(prop, "Selectable", "Selectable");
  RNA_def_property_ui_icon(prop, ICON_RESTRICT_SELECT_OFF, 0);
  RNA_def_property_update(prop, NC_SPACE | ND_SPACE_OUTLINER, nullptr);

  prop = RNA_def_property(srna, "show_restrict_column_hide", PROP_BOOLEAN, PROP_NONE);
  RNA_def_property_boolean_sdna(prop, nullptr, "show_restrict_flags", SO_RESTRICT_HIDE);
  RNA_def_property_ui_text(prop, "Hide in Viewport", "Temporarily hide in viewport");
  RNA_def_property_ui_icon(prop, ICON_HIDE_OFF, 0);
  RNA_def_property_update(prop, NC_SPACE | ND_SPACE_OUTLINER, nullptr);

  prop = RNA_def_property(srna, "show_restrict_column_viewport", PROP_BOOLEAN, PROP_NONE);
  RNA_def_property_boolean_sdna(prop, nullptr, "show_restrict_flags", SO_RESTRICT_VIEWPORT);
  RNA_def_property_ui_text(prop, "Disable in Viewports", "Globally disable in viewports");
  RNA_def_property_ui_icon(prop, ICON_RESTRICT_VIEW_OFF, 0);
  RNA_def_property_update(prop, NC_SPACE | ND_SPACE_OUTLINER, nullptr);

  prop = RNA_def_property(srna, "show_restrict_column_render", PROP_BOOLEAN, PROP_NONE);
  RNA_def_property_boolean_sdna(prop, nullptr, "show_restrict_flags", SO_RESTRICT_RENDER);
  RNA_def_property_ui_text(prop, "Disable in Renders", "Globally disable in renders");
  RNA_def_property_ui_icon(prop, ICON_RESTRICT_RENDER_OFF, 0);
  RNA_def_property_update(prop, NC_SPACE | ND_SPACE_OUTLINER, nullptr);

  prop = RNA_def_property(srna, "show_restrict_column_holdout", PROP_BOOLEAN, PROP_NONE);
  RNA_def_property_boolean_sdna(prop, nullptr, "show_restrict_flags", SO_RESTRICT_HOLDOUT);
  RNA_def_property_ui_text(prop, "Holdout", "Holdout");
  RNA_def_property_ui_icon(prop, ICON_HOLDOUT_ON, 0);
  RNA_def_property_update(prop, NC_SPACE | ND_SPACE_OUTLINER, nullptr);

  prop = RNA_def_property(srna, "show_restrict_column_indirect_only", PROP_BOOLEAN, PROP_NONE);
  RNA_def_property_boolean_sdna(prop, nullptr, "show_restrict_flags", SO_RESTRICT_INDIRECT_ONLY);
  RNA_def_property_ui_text(prop, "Indirect Only", "Indirect only");
  RNA_def_property_ui_icon(prop, ICON_INDIRECT_ONLY_ON, 0);
  RNA_def_property_update(prop, NC_SPACE | ND_SPACE_OUTLINER, nullptr);

  /* Filters. */
  prop = RNA_def_property(srna, "use_filter_object", PROP_BOOLEAN, PROP_NONE);
  RNA_def_property_boolean_negative_sdna(prop, nullptr, "filter", SO_FILTER_NO_OBJECT);
  RNA_def_property_ui_text(prop, "Filter Objects", "Show objects");
  RNA_def_property_update(prop, NC_SPACE | ND_SPACE_OUTLINER, nullptr);

  prop = RNA_def_property(srna, "use_filter_object_content", PROP_BOOLEAN, PROP_NONE);
  RNA_def_property_boolean_negative_sdna(prop, nullptr, "filter", SO_FILTER_NO_OB_CONTENT);
  RNA_def_property_ui_text(
      prop, "Show Object Contents", "Show what is inside the objects elements");
  RNA_def_property_update(prop, NC_SPACE | ND_SPACE_OUTLINER, nullptr);

  prop = RNA_def_property(srna, "use_filter_children", PROP_BOOLEAN, PROP_NONE);
  RNA_def_property_boolean_negative_sdna(prop, nullptr, "filter", SO_FILTER_NO_CHILDREN);
  RNA_def_property_ui_text(prop, "Show Object Children", "Show children");
  RNA_def_property_update(prop, NC_SPACE | ND_SPACE_OUTLINER, nullptr);

  prop = RNA_def_property(srna, "use_filter_collection", PROP_BOOLEAN, PROP_NONE);
  RNA_def_property_boolean_negative_sdna(prop, nullptr, "filter", SO_FILTER_NO_COLLECTION);
  RNA_def_property_ui_text(prop, "Show Collections", "Show collections");
  RNA_def_property_update(prop, NC_SPACE | ND_SPACE_OUTLINER, nullptr);

  prop = RNA_def_property(srna, "use_filter_view_layers", PROP_BOOLEAN, PROP_NONE);
  RNA_def_property_boolean_negative_sdna(prop, nullptr, "filter", SO_FILTER_NO_VIEW_LAYERS);
  RNA_def_property_ui_text(prop, "Show All View Layers", "Show all the view layers");
  RNA_def_property_update(prop, NC_SPACE | ND_SPACE_OUTLINER, nullptr);

  /* Filters object state. */
  prop = RNA_def_property(srna, "filter_state", PROP_ENUM, PROP_NONE);
  RNA_def_property_enum_sdna(prop, nullptr, "filter_state");
  RNA_def_property_enum_items(prop, filter_state_items);
  RNA_def_property_ui_text(prop, "Object State Filter", "");
  RNA_def_property_update(prop, NC_SPACE | ND_SPACE_OUTLINER, nullptr);

  prop = RNA_def_property(srna, "filter_invert", PROP_BOOLEAN, PROP_NONE);
  RNA_def_property_boolean_sdna(prop, nullptr, "filter", SO_FILTER_OB_STATE_INVERSE);
  RNA_def_property_ui_text(prop, "Invert", "Invert the object state filter");
  RNA_def_property_update(prop, NC_SPACE | ND_SPACE_OUTLINER, nullptr);

  /* Filters object type. */
  prop = RNA_def_property(srna, "use_filter_object_mesh", PROP_BOOLEAN, PROP_NONE);
  RNA_def_property_boolean_negative_sdna(prop, nullptr, "filter", SO_FILTER_NO_OB_MESH);
  RNA_def_property_ui_text(prop, "Show Meshes", "Show mesh objects");
  RNA_def_property_update(prop, NC_SPACE | ND_SPACE_OUTLINER, nullptr);

  prop = RNA_def_property(srna, "use_filter_object_armature", PROP_BOOLEAN, PROP_NONE);
  RNA_def_property_boolean_negative_sdna(prop, nullptr, "filter", SO_FILTER_NO_OB_ARMATURE);
  RNA_def_property_ui_text(prop, "Show Armatures", "Show armature objects");
  RNA_def_property_update(prop, NC_SPACE | ND_SPACE_OUTLINER, nullptr);

  /* bfa - hide pose bones - start */
  prop = RNA_def_property(srna, "use_filter_pose_bones", PROP_BOOLEAN, PROP_NONE);
  RNA_def_property_boolean_negative_sdna(prop, nullptr, "filter", SO_FILTER_NO_POSE_BONE);
  RNA_def_property_ui_text(
      prop, "Hide Pose Bones", "Toggle the view of pose bones in the outliner");
  RNA_def_property_update(prop, NC_SPACE | ND_SPACE_OUTLINER, nullptr);
  /* bfa - hide pose bones - end */

  prop = RNA_def_property(srna, "use_filter_object_empty", PROP_BOOLEAN, PROP_NONE);
  RNA_def_property_boolean_negative_sdna(prop, nullptr, "filter", SO_FILTER_NO_OB_EMPTY);
  RNA_def_property_ui_text(prop, "Show Empties", "Show empty objects");
  RNA_def_property_update(prop, NC_SPACE | ND_SPACE_OUTLINER, nullptr);

  prop = RNA_def_property(srna, "use_filter_object_light", PROP_BOOLEAN, PROP_NONE);
  RNA_def_property_boolean_negative_sdna(prop, nullptr, "filter", SO_FILTER_NO_OB_LAMP);
  RNA_def_property_ui_text(prop, "Show Lights", "Show light objects");
  RNA_def_property_update(prop, NC_SPACE | ND_SPACE_OUTLINER, nullptr);

  prop = RNA_def_property(srna, "use_filter_object_camera", PROP_BOOLEAN, PROP_NONE);
  RNA_def_property_boolean_negative_sdna(prop, nullptr, "filter", SO_FILTER_NO_OB_CAMERA);
  RNA_def_property_ui_text(prop, "Show Cameras", "Show camera objects");
  RNA_def_property_update(prop, NC_SPACE | ND_SPACE_OUTLINER, nullptr);

  prop = RNA_def_property(srna, "use_filter_object_grease_pencil", PROP_BOOLEAN, PROP_NONE);
  RNA_def_property_boolean_negative_sdna(prop, nullptr, "filter", SO_FILTER_NO_OB_GREASE_PENCIL);
  RNA_def_property_ui_text(prop, "Show Grease Pencil", "Show Grease Pencil objects");
  RNA_def_property_update(prop, NC_SPACE | ND_SPACE_OUTLINER, nullptr);

  prop = RNA_def_property(srna, "use_filter_object_others", PROP_BOOLEAN, PROP_NONE);
  RNA_def_property_boolean_negative_sdna(prop, nullptr, "filter", SO_FILTER_NO_OB_OTHERS);
  RNA_def_property_ui_text(
      prop, "Show Other Objects", "Show curves, lattices, light probes, fonts, ...");
  RNA_def_property_update(prop, NC_SPACE | ND_SPACE_OUTLINER, nullptr);

  /* Libraries filter. */
  prop = RNA_def_property(srna, "use_filter_id_type", PROP_BOOLEAN, PROP_NONE);
  RNA_def_property_boolean_sdna(prop, nullptr, "filter", SO_FILTER_ID_TYPE);
  RNA_def_property_ui_text(prop, "Filter by Type", "Show only data of one type"); /* BFA */
  RNA_def_property_update(prop, NC_SPACE | ND_SPACE_OUTLINER, nullptr);

  prop = RNA_def_property(srna, "filter_id_type", PROP_ENUM, PROP_NONE);
  RNA_def_property_enum_sdna(prop, nullptr, "filter_id_type");
  RNA_def_property_enum_items(prop, rna_enum_id_type_items);
  RNA_def_property_ui_text(prop, "Filter by Type", "Data type to show"); /* BFA */
  RNA_def_property_translation_context(prop, BLT_I18NCONTEXT_ID_ID);

  prop = RNA_def_property(srna, "use_filter_lib_override_system", PROP_BOOLEAN, PROP_NONE);
  RNA_def_property_boolean_sdna(prop, nullptr, "filter", SO_FILTER_SHOW_SYSTEM_OVERRIDES);
  RNA_def_property_ui_text(
      prop,
      "Show System Overrides",
      "For libraries with overrides created, show the overridden values that are "
      "defined/controlled automatically (e.g. to make users of an overridden data-block point to "
      "the override data, not the original linked data)");
  RNA_def_property_update(prop, NC_SPACE | ND_SPACE_OUTLINER, nullptr);
}

static void rna_def_space_view3d_shading(BlenderRNA *brna)
{
  StructRNA *srna;
  PropertyRNA *prop;

  static const EnumPropertyItem background_type_items[] = {
      {V3D_SHADING_BACKGROUND_THEME, "THEME", 0, "Theme", "Use the theme for background color"},
      {V3D_SHADING_BACKGROUND_WORLD, "WORLD", 0, "World", "Use the world for background color"},
      {V3D_SHADING_BACKGROUND_VIEWPORT,
       "VIEWPORT",
       0,
       "Custom",
       "Use a custom color limited to this viewport only"},
      {0, nullptr, 0, nullptr, nullptr},
  };

  static const EnumPropertyItem cavity_type_items[] = {
      {V3D_SHADING_CAVITY_SSAO,
       "WORLD",
       0,
       "World",
       "Cavity shading computed in world space, useful for larger-scale occlusion"},
      {V3D_SHADING_CAVITY_CURVATURE,
       "SCREEN",
       0,
       "Screen",
       "Curvature-based shading, useful for making fine details more visible"},
      {V3D_SHADING_CAVITY_BOTH, "BOTH", 0, "Both", "Use both effects simultaneously"},
      {0, nullptr, 0, nullptr, nullptr},
  };

  static const EnumPropertyItem use_compositor_items[] = {
      {V3D_SHADING_USE_COMPOSITOR_DISABLED,
       "DISABLED",
       0,
       "Disabled",
       "The compositor is disabled"},
      {V3D_SHADING_USE_COMPOSITOR_CAMERA,
       "CAMERA",
       0,
       "Camera",
       "The compositor is enabled only in camera view"},
      {V3D_SHADING_USE_COMPOSITOR_ALWAYS,
       "ALWAYS",
       0,
       "Always",
       "The compositor is always enabled regardless of the view"},
      {0, nullptr, 0, nullptr, nullptr},
  };

  /* Note these settings are used for both 3D viewport and the OpenGL render
   * engine in the scene, so can't assume to always be part of a screen. */
  srna = RNA_def_struct(brna, "View3DShading", nullptr);
  RNA_def_struct_path_func(srna, "rna_View3DShading_path");
  RNA_def_struct_ui_text(
      srna, "3D View Shading Settings", "Settings for shading in the 3D viewport");
  RNA_def_struct_system_idprops_func(srna, "rna_View3DShading_idprops");

  prop = RNA_def_property(srna, "type", PROP_ENUM, PROP_NONE);
  RNA_def_property_enum_items(prop, rna_enum_shading_type_items);
  RNA_def_property_enum_funcs(prop,
                              "rna_3DViewShading_type_get",
                              "rna_3DViewShading_type_set",
                              "rna_3DViewShading_type_itemf");
  RNA_def_property_ui_text(
      prop, "Viewport Shading", "Method to display/shade objects in the 3D View");
  RNA_def_property_update(
      prop, NC_SPACE | ND_SPACE_VIEW3D | NS_VIEW3D_SHADING, "rna_3DViewShading_type_update");

  prop = RNA_def_property(srna, "light", PROP_ENUM, PROP_NONE);
  RNA_def_property_enum_sdna(prop, nullptr, "light");
  RNA_def_property_enum_items(prop, rna_enum_viewport_lighting_items);
  RNA_def_property_ui_text(prop, "Lighting", "Lighting Method for Solid/Texture Viewport Shading");
  RNA_def_property_update(prop, NC_SPACE | ND_SPACE_VIEW3D | NS_VIEW3D_SHADING, nullptr);

  prop = RNA_def_property(srna, "show_object_outline", PROP_BOOLEAN, PROP_NONE);
  RNA_def_property_boolean_sdna(prop, nullptr, "flag", V3D_SHADING_OBJECT_OUTLINE);
  RNA_def_property_clear_flag(prop, PROP_ANIMATABLE);
  RNA_def_property_ui_text(prop, "Outline", "Show Object Outline");
  RNA_def_property_update(prop, NC_SPACE | ND_SPACE_VIEW3D | NS_VIEW3D_SHADING, nullptr);

  prop = RNA_def_property(srna, "studio_light", PROP_ENUM, PROP_NONE);
  RNA_def_property_enum_items(prop, rna_enum_studio_light_items);
  RNA_def_property_enum_default(prop, 0);
  RNA_def_property_enum_funcs(prop,
                              "rna_View3DShading_studio_light_get",
                              "rna_View3DShading_studio_light_set",
                              "rna_View3DShading_studio_light_itemf");
  RNA_def_property_ui_text(prop, "Studiolight", "Studio lighting setup");
  RNA_def_property_update(prop, NC_SPACE | ND_SPACE_VIEW3D | NS_VIEW3D_SHADING, nullptr);

  prop = RNA_def_property(srna, "use_world_space_lighting", PROP_BOOLEAN, PROP_NONE);
  RNA_def_property_boolean_sdna(prop, nullptr, "flag", V3D_SHADING_WORLD_ORIENTATION);
  RNA_def_property_clear_flag(prop, PROP_ANIMATABLE);
  RNA_def_property_ui_text(
      prop, "World Space Lighting", "Make the lighting fixed and not follow the camera");
  RNA_def_property_update(prop, NC_SPACE | ND_SPACE_VIEW3D | NS_VIEW3D_SHADING, nullptr);

  prop = RNA_def_property(srna, "show_backface_culling", PROP_BOOLEAN, PROP_NONE);
  RNA_def_property_boolean_sdna(prop, nullptr, "flag", V3D_SHADING_BACKFACE_CULLING);
  RNA_def_property_ui_text(
      prop, "Backface Culling", "Use back face culling to hide the back side of faces");
  RNA_def_property_update(prop, NC_SPACE | ND_SPACE_VIEW3D | NS_VIEW3D_SHADING, nullptr);

  prop = RNA_def_property(srna, "show_cavity", PROP_BOOLEAN, PROP_NONE);
  RNA_def_property_boolean_sdna(prop, nullptr, "flag", V3D_SHADING_CAVITY);
  RNA_def_property_clear_flag(prop, PROP_ANIMATABLE);
  RNA_def_property_ui_text(prop, "Cavity", "Show Cavity");
  RNA_def_property_update(prop, NC_SPACE | ND_SPACE_VIEW3D | NS_VIEW3D_SHADING, nullptr);

  prop = RNA_def_property(srna, "cavity_type", PROP_ENUM, PROP_NONE);
  RNA_def_property_enum_items(prop, cavity_type_items);
  RNA_def_property_ui_text(prop, "Cavity Type", "Way to display the cavity shading");
  RNA_def_property_translation_context(prop, BLT_I18NCONTEXT_EDITOR_VIEW3D);
  RNA_def_property_update(prop, NC_SPACE | ND_SPACE_VIEW3D | NS_VIEW3D_SHADING, nullptr);

  prop = RNA_def_property(srna, "curvature_ridge_factor", PROP_FLOAT, PROP_FACTOR);
  RNA_def_property_float_sdna(prop, nullptr, "curvature_ridge_factor");
  RNA_def_property_ui_text(prop, "Curvature Ridge", "Factor for the curvature ridges");
  RNA_def_property_range(prop, 0.0f, 2.0f);
  RNA_def_property_clear_flag(prop, PROP_ANIMATABLE);
  RNA_def_property_update(prop, NC_SPACE | ND_SPACE_VIEW3D | NS_VIEW3D_SHADING, nullptr);

  prop = RNA_def_property(srna, "curvature_valley_factor", PROP_FLOAT, PROP_FACTOR);
  RNA_def_property_float_sdna(prop, nullptr, "curvature_valley_factor");
  RNA_def_property_ui_text(prop, "Curvature Valley", "Factor for the curvature valleys");
  RNA_def_property_range(prop, 0.0f, 2.0f);
  RNA_def_property_clear_flag(prop, PROP_ANIMATABLE);
  RNA_def_property_update(prop, NC_SPACE | ND_SPACE_VIEW3D | NS_VIEW3D_SHADING, nullptr);

  prop = RNA_def_property(srna, "cavity_ridge_factor", PROP_FLOAT, PROP_FACTOR);
  RNA_def_property_float_sdna(prop, nullptr, "cavity_ridge_factor");
  RNA_def_property_ui_text(prop, "Cavity Ridge", "Factor for the cavity ridges");
  RNA_def_property_range(prop, 0.0f, 250.0f);
  RNA_def_property_ui_range(prop, 0.00f, 2.5f, 1, 3);
  RNA_def_property_clear_flag(prop, PROP_ANIMATABLE);
  RNA_def_property_update(prop, NC_SPACE | ND_SPACE_VIEW3D | NS_VIEW3D_SHADING, nullptr);

  prop = RNA_def_property(srna, "cavity_valley_factor", PROP_FLOAT, PROP_FACTOR);
  RNA_def_property_float_sdna(prop, nullptr, "cavity_valley_factor");
  RNA_def_property_ui_text(prop, "Cavity Valley", "Factor for the cavity valleys");
  RNA_def_property_range(prop, 0.0f, 250.0f);
  RNA_def_property_ui_range(prop, 0.00f, 2.5f, 1, 3);
  RNA_def_property_clear_flag(prop, PROP_ANIMATABLE);
  RNA_def_property_update(prop, NC_SPACE | ND_SPACE_VIEW3D | NS_VIEW3D_SHADING, nullptr);

  prop = RNA_def_property(srna, "selected_studio_light", PROP_POINTER, PROP_NONE);
  RNA_def_property_struct_type(prop, "StudioLight");
  RNA_define_verify_sdna(false);
  RNA_def_property_ui_text(prop, "Studio Light", "Selected StudioLight");
  RNA_def_property_pointer_funcs(
      prop, "rna_View3DShading_selected_studio_light_get", nullptr, nullptr, nullptr);
  RNA_def_property_clear_flag(prop, PROP_ANIMATABLE | PROP_EDITABLE);
  RNA_define_verify_sdna(true);

  prop = RNA_def_property(srna, "studiolight_rotate_z", PROP_FLOAT, PROP_ANGLE);
  RNA_def_property_float_sdna(prop, nullptr, "studiolight_rot_z");
  RNA_def_property_ui_text(
      prop, "Studiolight Rotation", "Rotation of the studiolight around the Z-Axis");
  RNA_def_property_range(prop, -M_PI, M_PI);
  RNA_def_property_clear_flag(prop, PROP_ANIMATABLE);
  RNA_def_property_update(prop, NC_SPACE | ND_SPACE_VIEW3D | NS_VIEW3D_SHADING, nullptr);

  prop = RNA_def_property(srna, "studiolight_intensity", PROP_FLOAT, PROP_FACTOR);
  RNA_def_property_float_sdna(prop, nullptr, "studiolight_intensity");
  RNA_def_property_clear_flag(prop, PROP_ANIMATABLE);
  RNA_def_property_ui_text(prop, "Strength", "Strength of the studiolight");
  RNA_def_property_translation_context(prop, BLT_I18NCONTEXT_AMOUNT);
  RNA_def_property_range(prop, 0.0f, FLT_MAX);
  RNA_def_property_ui_range(prop, 0.0f, 2.0f, 1, 3);
  RNA_def_property_update(prop, NC_SPACE | ND_SPACE_VIEW3D | NS_VIEW3D_SHADING, nullptr);

  prop = RNA_def_property(srna, "studiolight_background_alpha", PROP_FLOAT, PROP_FACTOR);
  RNA_def_property_float_sdna(prop, nullptr, "studiolight_background");
  RNA_def_property_ui_text(prop, "World Opacity", "Show the studiolight in the background");
  RNA_def_property_range(prop, 0.0f, 1.0f);
  RNA_def_property_ui_range(prop, 0.0f, 1.0f, 1, 3);
  RNA_def_property_clear_flag(prop, PROP_ANIMATABLE);
  RNA_def_property_update(prop, NC_SPACE | ND_SPACE_VIEW3D | NS_VIEW3D_SHADING, nullptr);

  prop = RNA_def_property(srna, "studiolight_background_blur", PROP_FLOAT, PROP_FACTOR);
  RNA_def_property_float_sdna(prop, nullptr, "studiolight_blur");
  RNA_def_property_ui_text(prop, "Blur", "Blur the studiolight in the background");
  RNA_def_property_float_default(prop, 0.5f);
  RNA_def_property_range(prop, 0.0f, 1.0f);
  RNA_def_property_ui_range(prop, 0.0f, 1.0f, 1, 2);
  RNA_def_property_clear_flag(prop, PROP_ANIMATABLE);
  RNA_def_property_update(prop, NC_SPACE | ND_SPACE_VIEW3D | NS_VIEW3D_SHADING, nullptr);

  prop = RNA_def_property(srna, "use_studiolight_view_rotation", PROP_BOOLEAN, PROP_NONE);
  RNA_def_property_boolean_negative_sdna(
      prop, nullptr, "flag", V3D_SHADING_STUDIOLIGHT_VIEW_ROTATION);
  RNA_def_property_clear_flag(prop, PROP_ANIMATABLE);
  RNA_def_property_ui_text(
      prop, "World Space Lighting", "Make the HDR rotation fixed and not follow the camera");
  RNA_def_property_update(prop, NC_SPACE | ND_SPACE_VIEW3D | NS_VIEW3D_SHADING, nullptr);

  prop = RNA_def_property(srna, "color_type", PROP_ENUM, PROP_NONE);
  RNA_def_property_enum_sdna(prop, nullptr, "color_type");
  RNA_def_property_enum_items(prop, rna_enum_shading_color_type_items);
  RNA_def_property_ui_text(prop, "Color", "Color Type");
  RNA_def_property_clear_flag(prop, PROP_ANIMATABLE);
  RNA_def_property_update(prop, NC_SPACE | ND_SPACE_VIEW3D | NS_VIEW3D_SHADING, nullptr);

  prop = RNA_def_property(srna, "wireframe_color_type", PROP_ENUM, PROP_NONE);
  RNA_def_property_enum_sdna(prop, nullptr, "wire_color_type");
  RNA_def_property_enum_items(prop, rna_enum_shading_wire_color_type_items);
  RNA_def_property_ui_text(prop, "Wire Color", "Wire Color Type");
  RNA_def_property_update(prop, NC_SPACE | ND_SPACE_VIEW3D | NS_VIEW3D_SHADING, nullptr);

  prop = RNA_def_property(srna, "single_color", PROP_FLOAT, PROP_COLOR);
  RNA_def_property_float_sdna(prop, nullptr, "single_color");
  RNA_def_property_array(prop, 3);
  RNA_def_property_ui_text(prop, "Color", "Color for single color mode");
  RNA_def_property_range(prop, 0.0f, 1.0f);
  RNA_def_property_update(prop, NC_SPACE | ND_SPACE_VIEW3D | NS_VIEW3D_SHADING, nullptr);

  prop = RNA_def_property(srna, "background_type", PROP_ENUM, PROP_NONE);
  RNA_def_property_enum_items(prop, background_type_items);
  RNA_def_property_ui_text(prop, "Background", "Way to display the background");
  RNA_def_property_translation_context(prop, BLT_I18NCONTEXT_EDITOR_VIEW3D);
  RNA_def_property_update(prop, NC_SPACE | ND_SPACE_VIEW3D | NS_VIEW3D_SHADING, nullptr);

  prop = RNA_def_property(srna, "background_color", PROP_FLOAT, PROP_COLOR);
  RNA_def_property_array(prop, 3);
  RNA_def_property_ui_text(prop, "Background Color", "Color for custom background color");
  RNA_def_property_range(prop, 0.0f, 1.0f);
  RNA_def_property_update(prop, NC_SPACE | ND_SPACE_VIEW3D | NS_VIEW3D_SHADING, nullptr);

  prop = RNA_def_property(srna, "show_shadows", PROP_BOOLEAN, PROP_NONE);
  RNA_def_property_boolean_sdna(prop, nullptr, "flag", V3D_SHADING_SHADOW);
  RNA_def_property_clear_flag(prop, PROP_ANIMATABLE);
  RNA_def_property_ui_text(prop, "Shadow", "Show Shadow");
  RNA_def_property_update(prop, NC_SPACE | ND_SPACE_VIEW3D | NS_VIEW3D_SHADING, nullptr);

  prop = RNA_def_property(srna, "show_xray", PROP_BOOLEAN, PROP_NONE);
  RNA_def_property_boolean_sdna(prop, nullptr, "flag", V3D_SHADING_XRAY);
  RNA_def_property_clear_flag(prop, PROP_ANIMATABLE);
  RNA_def_property_ui_text(prop, "Show X-Ray", "Show whole scene transparent");
  RNA_def_property_update(prop, NC_SPACE | ND_SPACE_VIEW3D | NS_VIEW3D_SHADING, nullptr);

  prop = RNA_def_property(srna, "show_xray_wireframe", PROP_BOOLEAN, PROP_NONE);
  RNA_def_property_boolean_sdna(prop, nullptr, "flag", V3D_SHADING_XRAY_WIREFRAME);
  RNA_def_property_clear_flag(prop, PROP_ANIMATABLE);
  RNA_def_property_ui_text(prop, "Show X-Ray", "Show whole scene transparent");
  RNA_def_property_update(prop, NC_SPACE | ND_SPACE_VIEW3D | NS_VIEW3D_SHADING, nullptr);

  prop = RNA_def_property(srna, "xray_alpha", PROP_FLOAT, PROP_FACTOR);
  RNA_def_property_float_sdna(prop, nullptr, "xray_alpha");
  RNA_def_property_ui_text(prop, "X-Ray Opacity", "Amount of opacity to use");
  RNA_def_property_range(prop, 0.0f, 1.0f);
  RNA_def_property_clear_flag(prop, PROP_ANIMATABLE);
  RNA_def_property_update(prop, NC_SPACE | ND_SPACE_VIEW3D | NS_VIEW3D_SHADING, nullptr);

  prop = RNA_def_property(srna, "xray_alpha_wireframe", PROP_FLOAT, PROP_FACTOR);
  RNA_def_property_float_sdna(prop, nullptr, "xray_alpha_wire");
  RNA_def_property_ui_text(prop, "X-Ray Opacity", "Amount of opacity to use");
  RNA_def_property_range(prop, 0.0f, 1.0f);
  RNA_def_property_clear_flag(prop, PROP_ANIMATABLE);
  RNA_def_property_update(prop, NC_SPACE | ND_SPACE_VIEW3D | NS_VIEW3D_SHADING, nullptr);

  prop = RNA_def_property(srna, "use_dof", PROP_BOOLEAN, PROP_NONE);
  RNA_def_property_boolean_sdna(prop, nullptr, "flag", V3D_SHADING_DEPTH_OF_FIELD);
  RNA_def_property_clear_flag(prop, PROP_ANIMATABLE);
  RNA_def_property_ui_text(
      prop,
      "Depth Of Field",
      "Use depth of field on viewport using the values from the active camera");
  RNA_def_property_update(prop, NC_SPACE | ND_SPACE_VIEW3D | NS_VIEW3D_SHADING, nullptr);

  prop = RNA_def_property(srna, "use_scene_lights", PROP_BOOLEAN, PROP_NONE);
  RNA_def_property_boolean_sdna(prop, nullptr, "flag", V3D_SHADING_SCENE_LIGHTS);
  RNA_def_property_boolean_default(prop, false);
  RNA_def_property_clear_flag(prop, PROP_ANIMATABLE);
  RNA_def_property_ui_text(prop, "Scene Lights", "Render lights and light probes of the scene");
  RNA_def_property_update(prop, NC_SPACE | ND_SPACE_VIEW3D | NS_VIEW3D_SHADING, nullptr);

  prop = RNA_def_property(srna, "use_scene_world", PROP_BOOLEAN, PROP_NONE);
  RNA_def_property_boolean_sdna(prop, nullptr, "flag", V3D_SHADING_SCENE_WORLD);
  RNA_def_property_boolean_default(prop, false);
  RNA_def_property_clear_flag(prop, PROP_ANIMATABLE);
  RNA_def_property_ui_text(prop, "Scene World", "Use scene world for lighting");
  RNA_def_property_update(prop, NC_SPACE | ND_SPACE_VIEW3D | NS_VIEW3D_SHADING, nullptr);

  prop = RNA_def_property(srna, "use_scene_lights_render", PROP_BOOLEAN, PROP_NONE);
  RNA_def_property_boolean_sdna(prop, nullptr, "flag", V3D_SHADING_SCENE_LIGHTS_RENDER);
  RNA_def_property_clear_flag(prop, PROP_ANIMATABLE);
  RNA_def_property_ui_text(prop, "Scene Lights", "Render lights and light probes of the scene");
  RNA_def_property_update(prop, NC_SPACE | ND_SPACE_VIEW3D | NS_VIEW3D_SHADING, nullptr);

  prop = RNA_def_property(srna, "use_scene_world_render", PROP_BOOLEAN, PROP_NONE);
  RNA_def_property_boolean_sdna(prop, nullptr, "flag", V3D_SHADING_SCENE_WORLD_RENDER);
  RNA_def_property_clear_flag(prop, PROP_ANIMATABLE);
  RNA_def_property_ui_text(prop, "Scene World", "Use scene world for lighting");
  RNA_def_property_update(prop, NC_SPACE | ND_SPACE_VIEW3D | NS_VIEW3D_SHADING, nullptr);

  prop = RNA_def_property(srna, "show_specular_highlight", PROP_BOOLEAN, PROP_NONE);
  RNA_def_property_boolean_sdna(prop, nullptr, "flag", V3D_SHADING_SPECULAR_HIGHLIGHT);
  RNA_def_property_clear_flag(prop, PROP_ANIMATABLE);
  RNA_def_property_ui_text(prop, "Specular Highlights", "Render specular highlights");
  RNA_def_property_update(prop, NC_SPACE | ND_SPACE_VIEW3D | NS_VIEW3D_SHADING, nullptr);

  prop = RNA_def_property(srna, "object_outline_color", PROP_FLOAT, PROP_COLOR);
  RNA_def_property_float_sdna(prop, nullptr, "object_outline_color");
  RNA_def_property_array(prop, 3);
  RNA_def_property_ui_text(prop, "Outline Color", "Color for object outline");
  RNA_def_property_range(prop, 0.0f, 1.0f);
  RNA_def_property_update(prop, NC_SPACE | ND_SPACE_VIEW3D | NS_VIEW3D_SHADING, nullptr);

  prop = RNA_def_property(srna, "shadow_intensity", PROP_FLOAT, PROP_FACTOR);
  RNA_def_property_float_sdna(prop, nullptr, "shadow_intensity");
  RNA_def_property_ui_text(prop, "Shadow Intensity", "Darkness of shadows");
  RNA_def_property_range(prop, 0.0f, 1.0f);
  RNA_def_property_ui_range(prop, 0.00f, 1.0f, 1, 3);
  RNA_def_property_clear_flag(prop, PROP_ANIMATABLE);
  RNA_def_property_update(prop, NC_SPACE | ND_SPACE_VIEW3D | NS_VIEW3D_SHADING, nullptr);

  prop = RNA_def_property(srna, "render_pass", PROP_ENUM, PROP_NONE);
  RNA_def_property_enum_sdna(prop, nullptr, "render_pass");
  RNA_def_property_enum_items(prop, rna_enum_view3dshading_render_pass_type_items);
  RNA_def_property_ui_text(prop, "Render Pass", "Render Pass to show in the viewport");
  RNA_def_property_translation_context(prop, BLT_I18NCONTEXT_RENDER_LAYER);
  RNA_def_property_enum_funcs(prop,
                              "rna_3DViewShading_render_pass_get",
                              "rna_3DViewShading_render_pass_set",
                              "rna_3DViewShading_render_pass_itemf");
  RNA_def_property_update(prop, NC_SPACE | ND_SPACE_VIEW3D | NS_VIEW3D_SHADING, nullptr);

  prop = RNA_def_property(srna, "aov_name", PROP_STRING, PROP_NONE);
  RNA_def_property_string_sdna(prop, nullptr, "aov_name");
  RNA_def_property_ui_text(prop, "Shader AOV Name", "Name of the active Shader AOV");
  RNA_def_property_flag(prop, PROP_HIDDEN);
  RNA_def_property_update(prop, NC_SPACE | ND_SPACE_VIEW3D, nullptr);

  prop = RNA_def_property(srna, "use_compositor", PROP_ENUM, PROP_NONE);
  RNA_def_property_enum_sdna(prop, nullptr, "use_compositor");
  RNA_def_property_enum_items(prop, use_compositor_items);
  RNA_def_property_clear_flag(prop, PROP_ANIMATABLE);
  RNA_def_property_ui_text(
      prop, "Compositor", "When to preview the compositor output inside the viewport");
  RNA_def_property_update(prop,
                          NC_SPACE | ND_SPACE_VIEW3D | NS_VIEW3D_SHADING,
                          "rna_SpaceView3D_shading_use_compositor_update");
}

static void rna_def_space_view3d_overlay(BlenderRNA *brna)
{
  StructRNA *srna;
  PropertyRNA *prop;

  srna = RNA_def_struct(brna, "View3DOverlay", nullptr);
  RNA_def_struct_sdna(srna, "View3D");
  RNA_def_struct_nested(brna, srna, "SpaceView3D");
  RNA_def_struct_path_func(srna, "rna_View3DOverlay_path");
  RNA_def_struct_ui_text(
      srna, "3D View Overlay Settings", "Settings for display of overlays in the 3D viewport");

  prop = RNA_def_property(srna, "show_overlays", PROP_BOOLEAN, PROP_NONE);
  RNA_def_property_boolean_negative_sdna(prop, nullptr, "flag2", V3D_HIDE_OVERLAYS);
  RNA_def_property_ui_text(prop, "Show Overlays", "Display overlays like gizmos and outlines");
  RNA_def_property_update(prop, NC_SPACE | ND_SPACE_VIEW3D, "rna_SpaceView3D_show_overlay_update");

  prop = RNA_def_property(srna, "show_ortho_grid", PROP_BOOLEAN, PROP_NONE);
  RNA_def_property_boolean_sdna(prop, nullptr, "gridflag", V3D_SHOW_ORTHO_GRID);
  /*bfa - we show or hide the grid in all views with the ortho grid flag*/
  RNA_def_property_ui_text(prop, "Display Grid", "Show the ground grid in the viewport");
  RNA_def_property_update(prop, NC_SPACE | ND_SPACE_VIEW3D, nullptr);

  prop = RNA_def_property(srna, "show_floor", PROP_BOOLEAN, PROP_NONE);
  RNA_def_property_boolean_sdna(prop, nullptr, "gridflag", V3D_SHOW_FLOOR);
  RNA_def_property_ui_text(prop, "Display Grid Floor", "Show the ground plane grid");
  RNA_def_property_update(prop, NC_SPACE | ND_SPACE_VIEW3D, nullptr);


  prop = RNA_def_property(srna, "show_axis_x", PROP_BOOLEAN, PROP_NONE);
  RNA_def_property_boolean_sdna(prop, nullptr, "gridflag", V3D_SHOW_X);
  RNA_def_property_ui_text(
      prop, "Display X Axis", "Show the X axis line in perspective / orthographic views");
  RNA_def_property_update(prop, NC_SPACE | ND_SPACE_VIEW3D, nullptr);

  prop = RNA_def_property(srna, "show_axis_y", PROP_BOOLEAN, PROP_NONE);
  RNA_def_property_boolean_sdna(prop, nullptr, "gridflag", V3D_SHOW_Y);
  RNA_def_property_ui_text(
      prop, "Display Y Axis", "Show the Y axis line in perspective / orthographic views");
  RNA_def_property_update(prop, NC_SPACE | ND_SPACE_VIEW3D, nullptr);

  prop = RNA_def_property(srna, "show_axis_z", PROP_BOOLEAN, PROP_NONE);
  RNA_def_property_boolean_sdna(prop, nullptr, "gridflag", V3D_SHOW_Z);
  RNA_def_property_ui_text(
      prop, "Display Z Axis", "Show the Z axis line in perspective / orthographic views");
  RNA_def_property_update(prop, NC_SPACE | ND_SPACE_VIEW3D, nullptr);

  prop = RNA_def_property(srna, "grid_scale", PROP_FLOAT, PROP_NONE);
  RNA_def_property_float_sdna(prop, nullptr, "grid");
  RNA_def_property_ui_text(
      prop, "Grid Scale", "Multiplier for the distance between 3D View grid lines");
  RNA_def_property_range(prop, 0.0f, FLT_MAX);
  RNA_def_property_ui_range(prop, 0.001f, 1000.0f, 0.1f, 3);
  RNA_def_property_update(prop, NC_SPACE | ND_SPACE_VIEW3D, nullptr);

  prop = RNA_def_property(srna, "grid_lines", PROP_INT, PROP_NONE);
  RNA_def_property_int_sdna(prop, nullptr, "gridlines");
  RNA_def_property_ui_text(
      prop, "Grid Lines", "Number of grid lines to display in perspective view");
  RNA_def_property_range(prop, 0, 1024);
  RNA_def_property_update(prop, NC_SPACE | ND_SPACE_VIEW3D, nullptr);

  prop = RNA_def_property(srna, "grid_subdivisions", PROP_INT, PROP_NONE);
  RNA_def_property_int_sdna(prop, nullptr, "gridsubdiv");
  RNA_def_property_ui_text(
      prop,
      "Grid Subdivisions",
      "Number of subdivisions between grid lines\nJust active with a Unit System of None");
  RNA_def_property_range(prop, 1, 1024);
  RNA_def_property_update(prop, NC_SPACE | ND_SPACE_VIEW3D, nullptr);

  prop = RNA_def_property(srna, "grid_scale_unit", PROP_FLOAT, PROP_NONE);
  RNA_def_property_clear_flag(prop, PROP_EDITABLE);
  RNA_def_property_float_funcs(prop, "rna_View3DOverlay_GridScaleUnit_get", nullptr, nullptr);
  RNA_def_property_ui_text(
      prop, "Grid Scale Unit", "Grid cell size scaled by scene unit system settings");

  prop = RNA_def_property(srna, "show_outline_selected", PROP_BOOLEAN, PROP_NONE);
  RNA_def_property_boolean_sdna(prop, nullptr, "flag", V3D_SELECT_OUTLINE);
  RNA_def_property_ui_text(
      prop, "Outline Selected", "Show an outline highlight around selected objects");
  RNA_def_property_update(prop, NC_SPACE | ND_SPACE_VIEW3D, nullptr);

  prop = RNA_def_property(srna, "show_object_origins", PROP_BOOLEAN, PROP_NONE);
  RNA_def_property_boolean_negative_sdna(
      prop, nullptr, "overlay.flag", V3D_OVERLAY_HIDE_OBJECT_ORIGINS);
  RNA_def_property_ui_text(prop, "Object Origins", "Show object center dots");
  RNA_def_property_update(prop, NC_SPACE | ND_SPACE_VIEW3D, nullptr);

  prop = RNA_def_property(srna, "show_object_origins_all", PROP_BOOLEAN, PROP_NONE);
  RNA_def_property_boolean_sdna(prop, nullptr, "flag", V3D_DRAW_CENTERS);
  RNA_def_property_ui_text(
      prop,
      "All Object Origins",
      "Show the object origin center dot for all (selected and unselected) objects");
  RNA_def_property_update(prop, NC_SPACE | ND_SPACE_VIEW3D, nullptr);

  prop = RNA_def_property(srna, "show_relationship_lines", PROP_BOOLEAN, PROP_NONE);
  RNA_def_property_boolean_negative_sdna(prop, nullptr, "flag", V3D_HIDE_HELPLINES);
  RNA_def_property_ui_text(prop,
                           "Relationship Lines",
                           "Show dashed lines indicating parent or constraint relationships");
  RNA_def_property_update(prop, NC_SPACE | ND_SPACE_VIEW3D, nullptr);

  prop = RNA_def_property(srna, "show_cursor", PROP_BOOLEAN, PROP_NONE);
  RNA_def_property_boolean_negative_sdna(prop, nullptr, "overlay.flag", V3D_OVERLAY_HIDE_CURSOR);
  RNA_def_property_ui_text(prop, "Show 3D Cursor", "Display 3D Cursor Overlay");
  RNA_def_property_update(prop, NC_SPACE | ND_SPACE_VIEW3D, nullptr);

  prop = RNA_def_property(srna, "show_text", PROP_BOOLEAN, PROP_NONE);
  RNA_def_property_boolean_negative_sdna(prop, nullptr, "overlay.flag", V3D_OVERLAY_HIDE_TEXT);
  RNA_def_property_ui_text(prop, "Show Text", "Display overlay text");
  RNA_def_property_update(prop, NC_SPACE | ND_SPACE_VIEW3D, nullptr);

  prop = RNA_def_property(srna, "show_stats", PROP_BOOLEAN, PROP_NONE);
  RNA_def_property_boolean_sdna(prop, nullptr, "overlay.flag", V3D_OVERLAY_STATS);
  RNA_def_property_ui_text(prop, "Show Statistics", "Display scene statistics overlay text");
  RNA_def_property_update(prop, NC_SPACE | ND_SPACE_VIEW3D, nullptr);

  /* show camera composition guides */
  prop = RNA_def_property(srna, "show_camera_guides", PROP_BOOLEAN, PROP_NONE);
  RNA_def_property_boolean_sdna(prop, nullptr, "flag2", V3D_SHOW_CAMERA_GUIDES);
  RNA_def_property_ui_text(prop, "Show Camera Guides", "Show camera composition guides");
  RNA_def_property_update(prop, NC_SPACE | ND_SPACE_VIEW3D, nullptr);

  prop = RNA_def_property(srna, "show_camera_passepartout", PROP_BOOLEAN, PROP_NONE);
  RNA_def_property_boolean_sdna(prop, nullptr, "flag2", V3D_SHOW_CAMERA_PASSEPARTOUT);
  RNA_def_property_ui_text(prop, "Show Passepartout", "Show camera passepartout");
  RNA_def_property_update(prop, NC_SPACE | ND_SPACE_VIEW3D, nullptr);

  prop = RNA_def_property(srna, "show_extras", PROP_BOOLEAN, PROP_NONE);
  RNA_def_property_boolean_negative_sdna(
      prop, nullptr, "overlay.flag", V3D_OVERLAY_HIDE_OBJECT_XTRAS);
  RNA_def_property_ui_text(
      prop, "Extras", "Object details, including empty wire, cameras and other visual guides");
  RNA_def_property_update(prop, NC_SPACE | ND_SPACE_VIEW3D, nullptr);

  prop = RNA_def_property(srna, "show_light_colors", PROP_BOOLEAN, PROP_NONE);
  RNA_def_property_boolean_sdna(prop, nullptr, "overlay.flag", V3D_OVERLAY_SHOW_LIGHT_COLORS);
  RNA_def_property_ui_text(prop, "Light Colors", "Show light colors");
  RNA_def_property_update(prop, NC_SPACE | ND_SPACE_VIEW3D, nullptr);

  prop = RNA_def_property(srna, "show_bones", PROP_BOOLEAN, PROP_NONE);
  RNA_def_property_boolean_negative_sdna(prop, nullptr, "overlay.flag", V3D_OVERLAY_HIDE_BONES);
  RNA_def_property_ui_text(
      prop, "Show Bones", "Display bones (disable to show motion paths only)");
  RNA_def_property_update(prop, NC_SPACE | ND_SPACE_VIEW3D, nullptr);

  prop = RNA_def_property(srna, "show_face_orientation", PROP_BOOLEAN, PROP_NONE);
  RNA_def_property_boolean_sdna(prop, nullptr, "overlay.flag", V3D_OVERLAY_FACE_ORIENTATION);
  RNA_def_property_clear_flag(prop, PROP_ANIMATABLE);
  RNA_def_property_ui_text(prop, "Face Orientation", "Show the Face Orientation Overlay");
  RNA_def_property_update(prop, NC_SPACE | ND_SPACE_VIEW3D, nullptr);

  prop = RNA_def_property(srna, "show_fade_inactive", PROP_BOOLEAN, PROP_NONE);
  RNA_def_property_boolean_sdna(prop, nullptr, "overlay.flag", V3D_OVERLAY_FADE_INACTIVE);
  RNA_def_property_clear_flag(prop, PROP_ANIMATABLE);
  RNA_def_property_ui_text(
      prop, "Fade Inactive Objects", "Fade inactive geometry using the viewport background color");
  RNA_def_property_update(prop, NC_SPACE | ND_SPACE_VIEW3D, nullptr);

  prop = RNA_def_property(srna, "fade_inactive_alpha", PROP_FLOAT, PROP_FACTOR);
  RNA_def_property_float_sdna(prop, nullptr, "overlay.fade_alpha");
  RNA_def_property_ui_text(prop, "Opacity", "Strength of the fade effect");
  RNA_def_property_range(prop, 0.0f, 1.0f);
  RNA_def_property_clear_flag(prop, PROP_ANIMATABLE);
  RNA_def_property_update(prop, NC_SPACE | ND_SPACE_VIEW3D, nullptr);

  prop = RNA_def_property(srna, "show_xray_bone", PROP_BOOLEAN, PROP_NONE);
  RNA_def_property_boolean_sdna(prop, nullptr, "overlay.flag", V3D_OVERLAY_BONE_SELECT);
  RNA_def_property_clear_flag(prop, PROP_ANIMATABLE);
  RNA_def_property_ui_text(prop, "Show Bone X-Ray", "Show the bone selection overlay");
  RNA_def_property_update(prop, NC_SPACE | ND_SPACE_VIEW3D, nullptr);

  prop = RNA_def_property(srna, "xray_alpha_bone", PROP_FLOAT, PROP_FACTOR);
  RNA_def_property_float_sdna(prop, nullptr, "overlay.xray_alpha_bone");
  RNA_def_property_ui_text(prop, "Opacity", "Opacity to use for bone selection");
  RNA_def_property_range(prop, 0.0f, 1.0f);
  RNA_def_property_clear_flag(prop, PROP_ANIMATABLE);
  RNA_def_property_update(prop, NC_SPACE | ND_SPACE_VIEW3D, nullptr);

  prop = RNA_def_property(srna, "bone_wire_alpha", PROP_FLOAT, PROP_FACTOR);
  RNA_def_property_float_sdna(prop, nullptr, "overlay.bone_wire_alpha");
  RNA_def_property_ui_text(
      prop, "Bone Wireframe Opacity", "Maximum opacity of bones in wireframe display mode");
  RNA_def_property_range(prop, 0.0f, FLT_MAX);
  RNA_def_property_ui_range(prop, 0.0f, 1.0f, 1, 2);
  RNA_def_property_clear_flag(prop, PROP_ANIMATABLE);
  RNA_def_property_update(prop, NC_SPACE | ND_SPACE_VIEW3D, nullptr);

  prop = RNA_def_property(srna, "show_motion_paths", PROP_BOOLEAN, PROP_NONE);
  RNA_def_property_boolean_negative_sdna(
      prop, nullptr, "overlay.flag", V3D_OVERLAY_HIDE_MOTION_PATHS);
  RNA_def_property_clear_flag(prop, PROP_ANIMATABLE);
  RNA_def_property_ui_text(prop, "Motion Paths", "Show the Motion Paths Overlay");
  RNA_def_property_update(prop, NC_SPACE | ND_SPACE_VIEW3D, nullptr);

  prop = RNA_def_property(srna, "show_onion_skins", PROP_BOOLEAN, PROP_NONE);
  RNA_def_property_boolean_sdna(prop, nullptr, "overlay.flag", V3D_OVERLAY_ONION_SKINS);
  RNA_def_property_clear_flag(prop, PROP_ANIMATABLE);
  RNA_def_property_ui_text(prop, "Onion Skins", "Show the Onion Skinning Overlay");
  RNA_def_property_update(prop, NC_SPACE | ND_SPACE_VIEW3D, nullptr);

  prop = RNA_def_property(srna, "show_look_dev", PROP_BOOLEAN, PROP_NONE);
  RNA_def_property_boolean_sdna(prop, nullptr, "overlay.flag", V3D_OVERLAY_LOOK_DEV);
  RNA_def_property_clear_flag(prop, PROP_ANIMATABLE);
  RNA_def_property_ui_text(prop,
                           "Reference Spheres",
                           "Show reference spheres with neutral shading that react to lighting to "
                           "assist in look development");
  RNA_def_property_update(prop, NC_SPACE | ND_SPACE_VIEW3D | NS_VIEW3D_SHADING, nullptr);

  prop = RNA_def_property(srna, "show_wireframes", PROP_BOOLEAN, PROP_NONE);
  RNA_def_property_boolean_sdna(prop, nullptr, "overlay.flag", V3D_OVERLAY_WIREFRAMES);
  RNA_def_property_clear_flag(prop, PROP_ANIMATABLE);
  RNA_def_property_ui_text(prop, "Wireframe", "Show face edges wires");
  RNA_def_property_update(prop, NC_SPACE | ND_SPACE_VIEW3D, nullptr);

  prop = RNA_def_property(srna, "wireframe_threshold", PROP_FLOAT, PROP_FACTOR);
  RNA_def_property_float_sdna(prop, nullptr, "overlay.wireframe_threshold");
  RNA_def_property_ui_text(prop,
                           "Wireframe Threshold",
                           "Adjust the angle threshold for displaying edges "
                           "(1.0 for all)");
  RNA_def_property_range(prop, 0.0f, 1.0f);
  RNA_def_property_clear_flag(prop, PROP_ANIMATABLE);
  RNA_def_property_update(prop, NC_SPACE | ND_SPACE_VIEW3D, nullptr);

  prop = RNA_def_property(srna, "wireframe_opacity", PROP_FLOAT, PROP_FACTOR);
  RNA_def_property_float_sdna(prop, nullptr, "overlay.wireframe_opacity");
  RNA_def_property_ui_text(prop,
                           "Wireframe Opacity",
                           "Opacity of the displayed edges "
                           "(1.0 for opaque)");
  RNA_def_property_range(prop, 0.0f, 1.0f);
  RNA_def_property_clear_flag(prop, PROP_ANIMATABLE);
  RNA_def_property_update(prop, NC_SPACE | ND_SPACE_VIEW3D, nullptr);

  prop = RNA_def_property(srna, "show_viewer_attribute", PROP_BOOLEAN, PROP_NONE);
  RNA_def_property_boolean_sdna(prop, nullptr, "overlay.flag", V3D_OVERLAY_VIEWER_ATTRIBUTE);
  RNA_def_property_clear_flag(prop, PROP_ANIMATABLE);
  RNA_def_property_ui_text(prop, "Viewer Node", "Show attribute overlay for active viewer node");
  RNA_def_property_update(prop, NC_SPACE | ND_SPACE_VIEW3D, nullptr);

  prop = RNA_def_property(srna, "viewer_attribute_opacity", PROP_FLOAT, PROP_FACTOR);
  RNA_def_property_float_sdna(prop, nullptr, "overlay.viewer_attribute_opacity");
  RNA_def_property_ui_text(
      prop, "Viewer Attribute Opacity", "Opacity of the attribute that is currently visualized");
  RNA_def_property_range(prop, 0.0f, 1.0f);
  RNA_def_property_clear_flag(prop, PROP_ANIMATABLE);
  RNA_def_property_update(prop, NC_SPACE | ND_SPACE_VIEW3D, nullptr);

  prop = RNA_def_property(srna, "show_viewer_text", PROP_BOOLEAN, PROP_NONE);
  RNA_def_property_boolean_sdna(prop, nullptr, "overlay.flag", V3D_OVERLAY_VIEWER_ATTRIBUTE_TEXT);
  RNA_def_property_clear_flag(prop, PROP_ANIMATABLE);
  RNA_def_property_ui_text(
      prop, "View Attribute Text", "Show attribute values as text in viewport");
  RNA_def_property_update(prop, NC_SPACE | ND_SPACE_VIEW3D, nullptr);

  prop = RNA_def_property(srna, "show_paint_wire", PROP_BOOLEAN, PROP_NONE);
  RNA_def_property_boolean_sdna(prop, nullptr, "overlay.paint_flag", V3D_OVERLAY_PAINT_WIRE);
  RNA_def_property_ui_text(prop, "Show Wire", "Use wireframe display in painting modes");
  RNA_def_property_update(prop, NC_SPACE | ND_SPACE_VIEW3D, nullptr);

  prop = RNA_def_property(srna, "show_wpaint_contours", PROP_BOOLEAN, PROP_NONE);
  RNA_def_property_boolean_sdna(prop, nullptr, "overlay.wpaint_flag", V3D_OVERLAY_WPAINT_CONTOURS);
  RNA_def_property_ui_text(
      prop,
      "Show Weight Contours",
      "Show contour lines formed by points with the same interpolated weight");
  RNA_def_property_update(prop, NC_SPACE | ND_SPACE_VIEW3D, nullptr);

  prop = RNA_def_property(srna, "show_weight", PROP_BOOLEAN, PROP_NONE);
  RNA_def_property_boolean_sdna(prop, nullptr, "overlay.edit_flag", V3D_OVERLAY_EDIT_WEIGHT);
  RNA_def_property_ui_text(prop, "Show Weights", "Display weights in editmode");
  RNA_def_property_update(prop, NC_SPACE | ND_SPACE_VIEW3D, nullptr);

  prop = RNA_def_property(srna, "show_retopology", PROP_BOOLEAN, PROP_NONE);
  RNA_def_property_boolean_sdna(prop, nullptr, "overlay.edit_flag", V3D_OVERLAY_EDIT_RETOPOLOGY);
  RNA_def_property_ui_text(prop,
                           "Retopology",
                           "Hide the solid mesh and offset the overlay towards the view. "
                           "Selection is occluded by inactive geometry, unless X-Ray is enabled");
  RNA_def_property_update(
      prop, NC_SPACE | ND_SPACE_VIEW3D | NS_VIEW3D_SHADING, "rna_SpaceView3D_retopology_update");

  prop = RNA_def_property(srna, "retopology_offset", PROP_FLOAT, PROP_DISTANCE);
  RNA_def_property_float_sdna(prop, nullptr, "overlay.retopology_offset");
  RNA_def_property_ui_text(
      prop, "Retopology Offset", "Offset used to draw edit mesh in front of other geometry");
  RNA_def_property_range(prop, 0.0f, FLT_MAX);
  RNA_def_property_ui_range(prop, 0.0f, 10.0f, 0.1f, 3);
  RNA_def_property_clear_flag(prop, PROP_ANIMATABLE);
  RNA_def_property_update(prop, NC_SPACE | ND_SPACE_VIEW3D, nullptr);

  prop = RNA_def_property(srna, "show_face_normals", PROP_BOOLEAN, PROP_NONE);
  RNA_def_property_boolean_sdna(prop, nullptr, "overlay.edit_flag", V3D_OVERLAY_EDIT_FACE_NORMALS);
  RNA_def_property_ui_text(prop, "Display Normals", "Display face normals as lines");
  RNA_def_property_update(prop, NC_SPACE | ND_SPACE_VIEW3D, nullptr);

  prop = RNA_def_property(srna, "show_vertex_normals", PROP_BOOLEAN, PROP_NONE);
  RNA_def_property_boolean_sdna(prop, nullptr, "overlay.edit_flag", V3D_OVERLAY_EDIT_VERT_NORMALS);
  RNA_def_property_ui_text(prop, "Display Vertex Normals", "Display vertex normals as lines");
  RNA_def_property_update(prop, NC_SPACE | ND_SPACE_VIEW3D, nullptr);

  prop = RNA_def_property(srna, "show_split_normals", PROP_BOOLEAN, PROP_NONE);
  RNA_def_property_boolean_sdna(prop, nullptr, "overlay.edit_flag", V3D_OVERLAY_EDIT_LOOP_NORMALS);
  RNA_def_property_ui_text(
      prop, "Display Custom Normals", "Display vertex-per-face normals as lines");
  RNA_def_property_update(prop, NC_SPACE | ND_SPACE_VIEW3D, nullptr);

  prop = RNA_def_property(srna, "show_faces", PROP_BOOLEAN, PROP_NONE);
  RNA_def_property_boolean_sdna(prop, nullptr, "overlay.edit_flag", V3D_OVERLAY_EDIT_FACES);
  RNA_def_property_ui_text(prop, "Display Faces", "Display a face selection overlay");
  RNA_def_property_update(prop, NC_SPACE | ND_SPACE_VIEW3D, nullptr);

  prop = RNA_def_property(srna, "show_face_center", PROP_BOOLEAN, PROP_NONE);
  RNA_def_property_boolean_sdna(prop, nullptr, "overlay.edit_flag", V3D_OVERLAY_EDIT_FACE_DOT);
  RNA_def_property_ui_text(
      prop,
      "Display Face Center",
      "Display face center when face selection is enabled in solid shading modes");
  RNA_def_property_update(prop, NC_SPACE | ND_SPACE_VIEW3D, nullptr);

  prop = RNA_def_property(srna, "show_edge_crease", PROP_BOOLEAN, PROP_NONE);
  RNA_def_property_boolean_sdna(prop, nullptr, "overlay.edit_flag", V3D_OVERLAY_EDIT_CREASES);
  RNA_def_property_ui_text(
      prop, "Display Creases", "Display creases created for Subdivision Surface modifier");
  RNA_def_property_update(prop, NC_SPACE | ND_SPACE_VIEW3D, nullptr);

  prop = RNA_def_property(srna, "show_edge_bevel_weight", PROP_BOOLEAN, PROP_NONE);
  RNA_def_property_boolean_sdna(prop, nullptr, "overlay.edit_flag", V3D_OVERLAY_EDIT_BWEIGHTS);
  RNA_def_property_ui_text(
      prop, "Display Bevel Weights", "Display weights created for the Bevel modifier");
  RNA_def_property_update(prop, NC_SPACE | ND_SPACE_VIEW3D, nullptr);

  prop = RNA_def_property(srna, "show_edge_seams", PROP_BOOLEAN, PROP_NONE);
  RNA_def_property_boolean_sdna(prop, nullptr, "overlay.edit_flag", V3D_OVERLAY_EDIT_SEAMS);
  RNA_def_property_ui_text(prop, "Display Seams", "Display UV unwrapping seams");
  RNA_def_property_update(prop, NC_SPACE | ND_SPACE_VIEW3D, nullptr);

  prop = RNA_def_property(srna, "show_edge_sharp", PROP_BOOLEAN, PROP_NONE);
  RNA_def_property_boolean_sdna(prop, nullptr, "overlay.edit_flag", V3D_OVERLAY_EDIT_SHARP);
  RNA_def_property_ui_text(
      prop, "Display Sharp", "Display sharp edges, used with the Edge Split modifier");
  RNA_def_property_update(prop, NC_SPACE | ND_SPACE_VIEW3D, nullptr);

  prop = RNA_def_property(srna, "show_freestyle_edge_marks", PROP_BOOLEAN, PROP_NONE);
  RNA_def_property_boolean_sdna(
      prop, nullptr, "overlay.edit_flag", V3D_OVERLAY_EDIT_FREESTYLE_EDGE);
  RNA_def_property_ui_text(prop,
                           "Display Freestyle Edge Marks",
                           "Display Freestyle edge marks, used with the Freestyle renderer");
  RNA_def_property_update(prop, NC_SPACE | ND_SPACE_VIEW3D, nullptr);

  prop = RNA_def_property(srna, "show_freestyle_face_marks", PROP_BOOLEAN, PROP_NONE);
  RNA_def_property_boolean_sdna(
      prop, nullptr, "overlay.edit_flag", V3D_OVERLAY_EDIT_FREESTYLE_FACE);
  RNA_def_property_ui_text(prop,
                           "Display Freestyle Face Marks",
                           "Display Freestyle face marks, used with the Freestyle renderer");
  RNA_def_property_update(prop, NC_SPACE | ND_SPACE_VIEW3D, nullptr);

  prop = RNA_def_property(srna, "show_statvis", PROP_BOOLEAN, PROP_NONE);
  RNA_def_property_boolean_sdna(prop, nullptr, "overlay.edit_flag", V3D_OVERLAY_EDIT_STATVIS);
  RNA_def_property_ui_text(
      prop, "Mesh Analysis", "Display statistical information about the mesh");
  RNA_def_property_update(prop, NC_SPACE | ND_SPACE_VIEW3D, nullptr);

  prop = RNA_def_property(srna, "show_extra_edge_length", PROP_BOOLEAN, PROP_NONE);
  RNA_def_property_boolean_sdna(prop, nullptr, "overlay.edit_flag", V3D_OVERLAY_EDIT_EDGE_LEN);
  RNA_def_property_ui_text(
      prop,
      "Edge Length",
      "Display selected edge lengths, using global values when set in the transform panel");
  RNA_def_property_update(prop, NC_SPACE | ND_SPACE_VIEW3D, nullptr);

  prop = RNA_def_property(srna, "show_extra_edge_angle", PROP_BOOLEAN, PROP_NONE);
  RNA_def_property_boolean_sdna(prop, nullptr, "overlay.edit_flag", V3D_OVERLAY_EDIT_EDGE_ANG);
  RNA_def_property_ui_text(
      prop,
      "Edge Angle",
      "Display selected edge angle, using global values when set in the transform panel");
  RNA_def_property_update(prop, NC_SPACE | ND_SPACE_VIEW3D, nullptr);

  prop = RNA_def_property(srna, "show_extra_face_angle", PROP_BOOLEAN, PROP_NONE);
  RNA_def_property_boolean_sdna(prop, nullptr, "overlay.edit_flag", V3D_OVERLAY_EDIT_FACE_ANG);
  RNA_def_property_ui_text(prop,
                           "Face Angles",
                           "Display the angles in the selected edges, "
                           "using global values when set in the transform panel");
  RNA_def_property_update(prop, NC_SPACE | ND_SPACE_VIEW3D, nullptr);

  prop = RNA_def_property(srna, "show_extra_face_area", PROP_BOOLEAN, PROP_NONE);
  RNA_def_property_boolean_sdna(prop, nullptr, "overlay.edit_flag", V3D_OVERLAY_EDIT_FACE_AREA);
  RNA_def_property_ui_text(prop,
                           "Face Area",
                           "Display the area of selected faces, "
                           "using global values when set in the transform panel");
  RNA_def_property_update(prop, NC_SPACE | ND_SPACE_VIEW3D, nullptr);

  prop = RNA_def_property(srna, "show_extra_indices", PROP_BOOLEAN, PROP_NONE);
  RNA_def_property_boolean_sdna(prop, nullptr, "overlay.edit_flag", V3D_OVERLAY_EDIT_INDICES);
  RNA_def_property_ui_text(
      prop, "Indices", "Display the index numbers of selected vertices, edges, and faces");
  RNA_def_property_update(prop, NC_SPACE | ND_SPACE_VIEW3D, nullptr);

  prop = RNA_def_property(srna, "display_handle", PROP_ENUM, PROP_NONE);
  RNA_def_property_enum_sdna(prop, nullptr, "overlay.handle_display");
  RNA_def_property_enum_items(prop, rna_enum_curve_display_handle_items);
  RNA_def_property_ui_text(
      prop, "Display Handles", "Limit the display of curve handles in edit mode");
  RNA_def_property_update(prop, NC_SPACE | ND_SPACE_VIEW3D, nullptr);

  prop = RNA_def_property(srna, "show_curve_normals", PROP_BOOLEAN, PROP_NONE);
  RNA_def_property_boolean_sdna(prop, nullptr, "overlay.edit_flag", V3D_OVERLAY_EDIT_CU_NORMALS);
  RNA_def_property_ui_text(prop, "Draw Normals", "Display 3D curve normals in editmode");
  RNA_def_property_update(prop, NC_SPACE | ND_SPACE_VIEW3D, nullptr);

  prop = RNA_def_property(srna, "normals_length", PROP_FLOAT, PROP_FACTOR);
  RNA_def_property_float_sdna(prop, nullptr, "overlay.normals_length");
  RNA_def_property_ui_text(prop, "Normal Size", "Display size for normals in the 3D view");
  RNA_def_property_range(prop, 0.00001, 100000.0);
  RNA_def_property_ui_range(prop, 0.01, 2.0, 1, 2);
  RNA_def_property_update(prop, NC_SPACE | ND_SPACE_VIEW3D, nullptr);

  prop = RNA_def_property(srna, "normals_constant_screen_size", PROP_FLOAT, PROP_PIXEL);
  RNA_def_property_float_sdna(prop, nullptr, "overlay.normals_constant_screen_size");
  RNA_def_property_ui_text(prop, "Normal Screen Size", "Screen size for normals in the 3D view");
  RNA_def_property_range(prop, 0.0, 100000.0);
  RNA_def_property_ui_range(prop, 1.0, 100.0, 50, 0);
  RNA_def_property_update(prop, NC_SPACE | ND_SPACE_VIEW3D, nullptr);

  prop = RNA_def_property(srna, "use_normals_constant_screen_size", PROP_BOOLEAN, PROP_NONE);
  RNA_def_property_boolean_sdna(
      prop, nullptr, "overlay.edit_flag", V3D_OVERLAY_EDIT_CONSTANT_SCREEN_SIZE_NORMALS);
  RNA_def_property_ui_text(prop,
                           "Constant Screen Size Normals",
                           "Keep size of normals constant in relation to 3D view");
  RNA_def_property_update(prop, NC_SPACE | ND_SPACE_VIEW3D, nullptr);

  prop = RNA_def_property(srna, "texture_paint_mode_opacity", PROP_FLOAT, PROP_FACTOR);
  RNA_def_property_float_sdna(prop, nullptr, "overlay.texture_paint_mode_opacity");
  RNA_def_property_ui_text(
      prop, "Stencil Mask Opacity", "Opacity of the texture paint mode stencil mask overlay");
  RNA_def_property_range(prop, 0.0f, 1.0f);
  RNA_def_property_update(prop, NC_SPACE | ND_SPACE_VIEW3D, nullptr);

  prop = RNA_def_property(srna, "vertex_paint_mode_opacity", PROP_FLOAT, PROP_FACTOR);
  RNA_def_property_float_sdna(prop, nullptr, "overlay.vertex_paint_mode_opacity");
  RNA_def_property_ui_text(
      prop, "Stencil Mask Opacity", "Opacity of the texture paint mode stencil mask overlay");
  RNA_def_property_range(prop, 0.0f, 1.0f);
  RNA_def_property_update(prop, NC_SPACE | ND_SPACE_VIEW3D, nullptr);

  prop = RNA_def_property(srna, "weight_paint_mode_opacity", PROP_FLOAT, PROP_FACTOR);
  RNA_def_property_float_sdna(prop, nullptr, "overlay.weight_paint_mode_opacity");
  RNA_def_property_ui_text(
      prop, "Weight Paint Opacity", "Opacity of the weight paint mode overlay");
  RNA_def_property_range(prop, 0.0f, 1.0f);
  RNA_def_property_update(prop, NC_SPACE | ND_SPACE_VIEW3D, nullptr);

  prop = RNA_def_property(srna, "sculpt_mode_mask_opacity", PROP_FLOAT, PROP_FACTOR);
  RNA_def_property_float_sdna(prop, nullptr, "overlay.sculpt_mode_mask_opacity");
  RNA_def_property_ui_text(prop, "Sculpt Mask Opacity", "");
  RNA_def_property_range(prop, 0.0f, 1.0f);
  RNA_def_property_update(prop, NC_SPACE | ND_SPACE_VIEW3D, nullptr);

  prop = RNA_def_property(srna, "show_sculpt_curves_cage", PROP_BOOLEAN, PROP_NONE);
  RNA_def_property_boolean_sdna(prop, nullptr, "overlay.flag", V3D_OVERLAY_SCULPT_CURVES_CAGE);
  RNA_def_property_ui_text(
      prop, "Sculpt Curves Cage", "Show original curves that are currently being edited");
  RNA_def_property_update(prop, NC_SPACE | ND_SPACE_VIEW3D, nullptr);

  prop = RNA_def_property(srna, "sculpt_curves_cage_opacity", PROP_FLOAT, PROP_FACTOR);
  RNA_def_property_float_sdna(prop, nullptr, "overlay.sculpt_curves_cage_opacity");
  RNA_def_property_ui_text(
      prop, "Curves Sculpt Cage Opacity", "Opacity of the cage overlay in curves sculpt mode");
  RNA_def_property_range(prop, 0.0f, 1.0f);
  RNA_def_property_update(prop, NC_SPACE | ND_SPACE_VIEW3D, nullptr);

  prop = RNA_def_property(srna, "sculpt_mode_face_sets_opacity", PROP_FLOAT, PROP_FACTOR);
  RNA_def_property_float_sdna(prop, nullptr, "overlay.sculpt_mode_face_sets_opacity");
  RNA_def_property_ui_text(prop, "Sculpt Face Sets Opacity", "");
  RNA_def_property_range(prop, 0.0f, 1.0f);
  RNA_def_property_update(prop, NC_SPACE | ND_SPACE_VIEW3D, nullptr);

  prop = RNA_def_property(srna, "show_sculpt_mask", PROP_BOOLEAN, PROP_NONE);
  RNA_def_property_boolean_sdna(prop, nullptr, "overlay.flag", V3D_OVERLAY_SCULPT_SHOW_MASK);
  RNA_def_property_ui_text(prop, "Sculpt Show Mask", "");
  RNA_def_property_update(prop, NC_SPACE | ND_SPACE_VIEW3D, nullptr);

  prop = RNA_def_property(srna, "show_sculpt_face_sets", PROP_BOOLEAN, PROP_NONE);
  RNA_def_property_boolean_sdna(prop, nullptr, "overlay.flag", V3D_OVERLAY_SCULPT_SHOW_FACE_SETS);
  RNA_def_property_ui_text(prop, "Sculpt Show Face Sets", "");
  RNA_def_property_update(prop, NC_SPACE | ND_SPACE_VIEW3D, nullptr);

  /* grease pencil paper settings */
  prop = RNA_def_property(srna, "show_annotation", PROP_BOOLEAN, PROP_NONE);
  RNA_def_property_boolean_sdna(prop, nullptr, "flag2", V3D_SHOW_ANNOTATION);
  RNA_def_property_ui_text(prop, "Show Annotation", "Show annotations for this view");
  RNA_def_property_update(prop, NC_SPACE | ND_SPACE_VIEW3D, nullptr);

  prop = RNA_def_property(srna, "use_gpencil_fade_objects", PROP_BOOLEAN, PROP_NONE);
  RNA_def_property_boolean_sdna(prop, nullptr, "gp_flag", V3D_GP_FADE_OBJECTS);
  RNA_def_property_ui_text(
      prop,
      "Fade Objects",
      "Fade all viewport objects with a full color layer to improve visibility");
  RNA_def_property_update(prop, NC_SPACE | ND_SPACE_VIEW3D, nullptr);

  prop = RNA_def_property(srna, "use_gpencil_grid", PROP_BOOLEAN, PROP_NONE);
  RNA_def_property_boolean_sdna(prop, nullptr, "gp_flag", V3D_GP_SHOW_GRID);
  RNA_def_property_ui_text(prop, "Use Grid", "Display a grid over Grease Pencil paper");
  RNA_def_property_update(prop, NC_SPACE | ND_SPACE_VIEW3D, nullptr);

  prop = RNA_def_property(srna, "use_gpencil_fade_layers", PROP_BOOLEAN, PROP_NONE);
  RNA_def_property_boolean_sdna(prop, nullptr, "gp_flag", V3D_GP_FADE_NOACTIVE_LAYERS);
  RNA_def_property_ui_text(
      prop, "Fade Layers", "Toggle fading of Grease Pencil layers except the active one");
  RNA_def_property_update(prop, NC_SPACE | ND_SPACE_VIEW3D, nullptr);

  prop = RNA_def_property(srna, "use_gpencil_fade_gp_objects", PROP_BOOLEAN, PROP_NONE);
  RNA_def_property_boolean_sdna(prop, nullptr, "gp_flag", V3D_GP_FADE_NOACTIVE_GPENCIL);
  RNA_def_property_ui_text(
      prop, "Fade Grease Pencil Objects", "Fade Grease Pencil Objects, except the active one");
  RNA_def_property_update(prop, NC_SPACE | ND_SPACE_VIEW3D, nullptr);

  prop = RNA_def_property(srna, "use_gpencil_canvas_xray", PROP_BOOLEAN, PROP_NONE);
  RNA_def_property_boolean_sdna(prop, nullptr, "gp_flag", V3D_GP_SHOW_GRID_XRAY);
  RNA_def_property_ui_text(prop, "Canvas X-Ray", "Show Canvas grid in front");
  RNA_def_property_update(prop, NC_SPACE | ND_SPACE_VIEW3D, nullptr);

  prop = RNA_def_property(srna, "use_gpencil_show_directions", PROP_BOOLEAN, PROP_NONE);
  RNA_def_property_boolean_sdna(prop, nullptr, "gp_flag", V3D_GP_SHOW_STROKE_DIRECTION);
  RNA_def_property_ui_text(prop,
                           "Stroke Direction",
                           "Show stroke drawing direction with a bigger green dot (start) "
                           "and smaller red dot (end) points");
  RNA_def_property_update(prop, NC_SPACE | ND_SPACE_VIEW3D, nullptr);

  prop = RNA_def_property(srna, "use_gpencil_show_material_name", PROP_BOOLEAN, PROP_NONE);
  RNA_def_property_boolean_sdna(prop, nullptr, "gp_flag", V3D_GP_SHOW_MATERIAL_NAME);
  RNA_def_property_ui_text(
      prop, "Stroke Material Name", "Show material name assigned to each stroke");
  RNA_def_property_update(prop, NC_SPACE | ND_SPACE_VIEW3D, nullptr);

  prop = RNA_def_property(srna, "gpencil_grid_opacity", PROP_FLOAT, PROP_NONE);
  RNA_def_property_float_sdna(prop, nullptr, "overlay.gpencil_grid_opacity");
  RNA_def_property_range(prop, 0.1f, 1.0f);
  RNA_def_property_ui_text(prop, "Opacity", "Canvas grid opacity");
  RNA_def_property_update(prop, NC_SPACE | ND_SPACE_VIEW3D, nullptr);

  prop = RNA_def_property(srna, "gpencil_grid_color", PROP_FLOAT, PROP_COLOR);
  RNA_def_property_float_sdna(prop, nullptr, "overlay.gpencil_grid_color");
  RNA_def_property_array(prop, 3);
  RNA_def_property_ui_text(prop, "Grid Color", "Canvas grid color");
  RNA_def_property_range(prop, 0.0f, 1.0f);
  RNA_def_property_update(prop, NC_SPACE | ND_SPACE_VIEW3D, nullptr);

  prop = RNA_def_property(srna, "gpencil_grid_scale", PROP_FLOAT, PROP_XYZ);
  RNA_def_property_float_sdna(prop, nullptr, "overlay.gpencil_grid_scale");
  RNA_def_property_array(prop, 2);
  RNA_def_property_ui_text(prop, "Scale", "Canvas grid scale");
  RNA_def_property_range(prop, 0.0f, FLT_MAX);
  RNA_def_property_update(prop, NC_SPACE | ND_SPACE_VIEW3D, nullptr);

  prop = RNA_def_property(srna, "gpencil_grid_offset", PROP_FLOAT, PROP_DISTANCE);
  RNA_def_property_float_sdna(prop, nullptr, "overlay.gpencil_grid_offset");
  RNA_def_property_array(prop, 2);
  RNA_def_property_ui_text(prop, "Offset", "Canvas grid offset");
  RNA_def_property_update(prop, NC_SPACE | ND_SPACE_VIEW3D, nullptr);

  prop = RNA_def_property(srna, "gpencil_grid_subdivisions", PROP_INT, PROP_NONE);
  RNA_def_property_int_sdna(prop, nullptr, "overlay.gpencil_grid_subdivisions");
  RNA_def_property_range(prop, 1, 100);
  RNA_def_property_ui_text(prop, "Subdivisions", "Canvas grid subdivisions");
  RNA_def_property_update(prop, NC_SPACE | ND_SPACE_VIEW3D, nullptr);

  /* Paper opacity factor */
  prop = RNA_def_property(srna, "gpencil_fade_objects", PROP_FLOAT, PROP_NONE);
  RNA_def_property_float_sdna(prop, nullptr, "overlay.gpencil_paper_opacity");
  RNA_def_property_range(prop, 0.0f, 1.0f);
  RNA_def_property_ui_text(prop, "Opacity", "Fade factor");
  RNA_def_property_update(prop, NC_SPACE | ND_SPACE_VIEW3D, nullptr);

  /* Paper opacity factor */
  prop = RNA_def_property(srna, "gpencil_fade_layer", PROP_FLOAT, PROP_NONE);
  RNA_def_property_float_sdna(prop, nullptr, "overlay.gpencil_fade_layer");
  RNA_def_property_range(prop, 0.0f, 1.0f);
  RNA_def_property_float_default(prop, 0.5f);
  RNA_def_property_ui_text(
      prop, "Opacity", "Fade layer opacity for Grease Pencil layers except the active one");
  RNA_def_property_update(prop, NC_SPACE | ND_SPACE_VIEW3D, nullptr);

  /* show edit lines */
  prop = RNA_def_property(srna, "use_gpencil_edit_lines", PROP_BOOLEAN, PROP_NONE);
  RNA_def_property_boolean_sdna(prop, nullptr, "gp_flag", V3D_GP_SHOW_EDIT_LINES);
  RNA_def_property_ui_text(prop, "Show Edit Lines", "Show Edit Lines when editing strokes");
  RNA_def_property_update(prop, NC_SPACE | ND_SPACE_VIEW3D, nullptr);

  prop = RNA_def_property(srna, "use_gpencil_multiedit_line_only", PROP_BOOLEAN, PROP_NONE);
  RNA_def_property_boolean_sdna(prop, nullptr, "gp_flag", V3D_GP_SHOW_MULTIEDIT_LINES);
  RNA_def_property_ui_text(prop, "Lines Only", "Show Edit Lines only in multiframe");
  RNA_def_property_update(prop, NC_SPACE | ND_SPACE_VIEW3D, nullptr);

  /* main grease pencil onion switch */
  prop = RNA_def_property(srna, "use_gpencil_onion_skin", PROP_BOOLEAN, PROP_NONE);
  RNA_def_property_boolean_sdna(prop, nullptr, "gp_flag", V3D_GP_SHOW_ONION_SKIN);
  RNA_def_property_ui_text(
      prop, "Onion Skins", "Show ghosts of the keyframes before and after the current frame");
  RNA_def_property_update(prop, NC_SPACE | ND_SPACE_VIEW3D, nullptr);

  /* Show onion skin for active object only. */
  prop = RNA_def_property(srna, "use_gpencil_onion_skin_active_object", PROP_BOOLEAN, PROP_NONE);
  RNA_def_property_boolean_sdna(prop, nullptr, "gp_flag", V3D_GP_ONION_SKIN_ACTIVE_OBJECT);
  RNA_def_property_ui_text(
      prop, "Active Object Only", "Show only the onion skins of the active object");
  RNA_def_property_update(prop, NC_SPACE | ND_SPACE_VIEW3D, nullptr);

  /* vertex opacity */
  prop = RNA_def_property(srna, "vertex_opacity", PROP_FLOAT, PROP_FACTOR);
  RNA_def_property_float_sdna(prop, nullptr, "vertex_opacity");
  RNA_def_property_range(prop, 0.0f, 1.0f);
  RNA_def_property_ui_text(prop, "Vertex Opacity", "Opacity for edit vertices");
  RNA_def_parameter_clear_flags(prop, PROP_ANIMATABLE, ParameterFlag(0));
  RNA_def_property_update(prop, NC_SCENE | ND_TOOLSETTINGS, nullptr);

  /* Vertex Paint opacity factor */
  prop = RNA_def_property(srna, "gpencil_vertex_paint_opacity", PROP_FLOAT, PROP_FACTOR);
  RNA_def_property_float_sdna(prop, nullptr, "overlay.gpencil_vertex_paint_opacity");
  RNA_def_property_range(prop, 0.0f, 1.0f);
  RNA_def_property_ui_text(
      prop, "Opacity", "Vertex Paint mix factor\nNot in wireframe or render shading mode");
  RNA_def_property_update(prop, NC_SPACE | ND_SPACE_VIEW3D, nullptr);

  /* Developer Debug overlay */

  prop = RNA_def_property(srna, "use_debug_freeze_view_culling", PROP_BOOLEAN, PROP_NONE);
  RNA_def_property_boolean_sdna(prop, nullptr, "debug_flag", V3D_DEBUG_FREEZE_CULLING);
  RNA_def_property_ui_text(prop, "Freeze Culling", "Freeze view culling bounds");
  RNA_def_property_update(prop, NC_SPACE | ND_SPACE_VIEW3D, nullptr);
}

static void rna_def_space_view3d(BlenderRNA *brna)
{
  StructRNA *srna;
  PropertyRNA *prop;

  static const EnumPropertyItem rv3d_persp_items[] = {
      {RV3D_PERSP, "PERSP", 0, "Perspective", ""},
      {RV3D_ORTHO, "ORTHO", 0, "Orthographic", ""},
      {RV3D_CAMOB, "CAMERA", 0, "Camera", ""},
      {0, nullptr, 0, nullptr, nullptr},
  };

  static const EnumPropertyItem bundle_drawtype_items[] = {
      {OB_PLAINAXES, "PLAIN_AXES", 0, "Plain Axes", ""},
      {OB_ARROWS, "ARROWS", 0, "Arrows", ""},
      {OB_SINGLE_ARROW, "SINGLE_ARROW", 0, "Single Arrow", ""},
      {OB_CIRCLE, "CIRCLE", 0, "Circle", ""},
      {OB_CUBE, "CUBE", 0, "Cube", ""},
      {OB_EMPTY_SPHERE, "SPHERE", 0, "Sphere", ""},
      {OB_EMPTY_CONE, "CONE", 0, "Cone", ""},
      {0, nullptr, 0, nullptr, nullptr},
  };

  srna = RNA_def_struct(brna, "SpaceView3D", "Space");
  RNA_def_struct_sdna(srna, "View3D");
  RNA_def_struct_ui_text(srna, "3D View Space", "3D View space data");

  rna_def_space_generic_show_region_toggles(srna,
                                            ((1 << RGN_TYPE_TOOL_HEADER) | (1 << RGN_TYPE_TOOLS) |
                                             (1 << RGN_TYPE_UI) | (1 << RGN_TYPE_HUD) |
                                             (1 << RGN_TYPE_ASSET_SHELF)));

  prop = RNA_def_property(srna, "camera", PROP_POINTER, PROP_NONE);
  RNA_def_property_flag(prop, PROP_EDITABLE);
  RNA_def_property_pointer_sdna(prop, nullptr, "camera");
  RNA_def_property_ui_text(
      prop,
      "Camera",
      "Active camera used in this view (when unlocked from the scene's active camera)");
  RNA_def_property_update(prop, NC_SPACE | ND_SPACE_VIEW3D, "rna_SpaceView3D_camera_update");

  /* render border */
  prop = RNA_def_property(srna, "use_render_border", PROP_BOOLEAN, PROP_NONE);
  RNA_def_property_boolean_sdna(prop, nullptr, "flag2", V3D_RENDER_BORDER);
  RNA_def_property_clear_flag(prop, PROP_ANIMATABLE);
  RNA_def_property_ui_text(prop,
                           "Render Region",
                           "Use a region within the frame size for rendered viewport "
                           "(when not viewing through the camera)");
  RNA_def_property_update(prop, NC_SPACE | ND_SPACE_VIEW3D, nullptr);

  prop = RNA_def_property(srna, "render_border_min_x", PROP_FLOAT, PROP_NONE);
  RNA_def_property_float_sdna(prop, nullptr, "render_border.xmin");
  RNA_def_property_range(prop, 0.0f, 1.0f);
  RNA_def_property_ui_text(prop, "Region Minimum X", "Minimum X value for the render region");
  RNA_def_property_update(prop, NC_SPACE | ND_SPACE_VIEW3D, nullptr);

  prop = RNA_def_property(srna, "render_border_min_y", PROP_FLOAT, PROP_NONE);
  RNA_def_property_float_sdna(prop, nullptr, "render_border.ymin");
  RNA_def_property_range(prop, 0.0f, 1.0f);
  RNA_def_property_ui_text(prop, "Region Minimum Y", "Minimum Y value for the render region");
  RNA_def_property_update(prop, NC_SPACE | ND_SPACE_VIEW3D, nullptr);

  prop = RNA_def_property(srna, "render_border_max_x", PROP_FLOAT, PROP_NONE);
  RNA_def_property_float_sdna(prop, nullptr, "render_border.xmax");
  RNA_def_property_range(prop, 0.0f, 1.0f);
  RNA_def_property_ui_text(prop, "Region Maximum X", "Maximum X value for the render region");
  RNA_def_property_update(prop, NC_SPACE | ND_SPACE_VIEW3D, nullptr);

  prop = RNA_def_property(srna, "render_border_max_y", PROP_FLOAT, PROP_NONE);
  RNA_def_property_float_sdna(prop, nullptr, "render_border.ymax");
  RNA_def_property_range(prop, 0.0f, 1.0f);
  RNA_def_property_ui_text(prop, "Region Maximum Y", "Maximum Y value for the render region");
  RNA_def_property_update(prop, NC_SPACE | ND_SPACE_VIEW3D, nullptr);

  prop = RNA_def_property(srna, "lock_object", PROP_POINTER, PROP_NONE);
  RNA_def_property_flag(prop, PROP_EDITABLE);
  RNA_def_property_pointer_sdna(prop, nullptr, "ob_center");
  RNA_def_property_ui_text(
      prop, "Lock to Object", "3D View center is locked to this object's position");
  RNA_def_property_update(prop, NC_SPACE | ND_SPACE_VIEW3D, nullptr);

  prop = RNA_def_property(srna, "lock_bone", PROP_STRING, PROP_NONE);
  RNA_def_property_string_sdna(prop, nullptr, "ob_center_bone");
  RNA_def_property_ui_text(
      prop, "Lock to Bone", "3D View center is locked to this bone's position");
  RNA_def_property_update(prop, NC_SPACE | ND_SPACE_VIEW3D, nullptr);

  prop = RNA_def_property(srna, "lock_cursor", PROP_BOOLEAN, PROP_NONE);
  RNA_def_property_boolean_sdna(prop, nullptr, "ob_center_cursor", 1);
  RNA_def_property_ui_text(
      prop, "Lock to Cursor", "3D View center is locked to the cursor's position");
  RNA_def_property_update(prop, NC_SPACE | ND_SPACE_VIEW3D, nullptr);

  prop = RNA_def_property(srna, "local_view", PROP_POINTER, PROP_NONE);
  RNA_def_property_pointer_sdna(prop, nullptr, "localvd");
  RNA_def_property_ui_text(
      prop,
      "Local View",
      "Display an isolated subset of objects, apart from the scene visibility");

  prop = RNA_def_property(srna, "lens", PROP_FLOAT, PROP_UNIT_CAMERA);
  RNA_def_property_float_sdna(prop, nullptr, "lens");
  RNA_def_property_ui_text(prop, "Lens", "Viewport lens angle");
  RNA_def_property_range(prop, 1.0f, 250.0f);
  RNA_def_property_update(prop, NC_SPACE | ND_SPACE_VIEW3D, nullptr);

  prop = RNA_def_property(srna, "clip_start", PROP_FLOAT, PROP_DISTANCE);
  RNA_def_property_range(prop, 1e-6f, FLT_MAX);
  RNA_def_property_ui_range(prop, 0.001f, FLT_MAX, 10, 3);
  RNA_def_property_ui_text(
      prop, "Clip Start", "3D View near clipping distance (perspective view only)");
  RNA_def_property_update(prop, NC_SPACE | ND_SPACE_VIEW3D, nullptr);

  prop = RNA_def_property(srna, "clip_end", PROP_FLOAT, PROP_DISTANCE);
  RNA_def_property_range(prop, 1e-6f, FLT_MAX);
  RNA_def_property_ui_range(prop, 0.001f, FLT_MAX, 10, 3);
  RNA_def_property_ui_text(prop, "Clip End", "3D View far clipping distance");
  RNA_def_property_update(prop, NC_SPACE | ND_SPACE_VIEW3D, nullptr);

  prop = RNA_def_property(srna, "lock_camera", PROP_BOOLEAN, PROP_NONE);
  RNA_def_property_boolean_sdna(prop, nullptr, "flag2", V3D_LOCK_CAMERA);
  RNA_def_property_ui_text(
      prop, "Lock Camera to View", "Enable view navigation within the camera view");
  RNA_def_property_update(prop, NC_SPACE | ND_SPACE_VIEW3D, nullptr);

  prop = RNA_def_property(srna, "show_gizmo", PROP_BOOLEAN, PROP_NONE);
  RNA_def_property_boolean_negative_sdna(prop, nullptr, "gizmo_flag", V3D_GIZMO_HIDE);
  RNA_def_property_ui_text(prop, "Show Gizmo", "Show gizmos of all types");
  RNA_def_property_update(prop, NC_SPACE | ND_SPACE_VIEW3D, nullptr);

  prop = RNA_def_property(srna, "show_gizmo_navigate", PROP_BOOLEAN, PROP_NONE);
  RNA_def_property_boolean_negative_sdna(prop, nullptr, "gizmo_flag", V3D_GIZMO_HIDE_NAVIGATE);
  RNA_def_property_ui_text(prop, "Navigate Gizmo", "Viewport navigation gizmo");
  RNA_def_property_update(prop, NC_SPACE | ND_SPACE_VIEW3D, nullptr);

  prop = RNA_def_property(srna, "show_gizmo_context", PROP_BOOLEAN, PROP_NONE);
  RNA_def_property_boolean_negative_sdna(prop, nullptr, "gizmo_flag", V3D_GIZMO_HIDE_CONTEXT);
  RNA_def_property_ui_text(prop, "Context Gizmo", "Context sensitive gizmos for the active item");
  RNA_def_property_update(prop, NC_SPACE | ND_SPACE_VIEW3D, nullptr);

  prop = RNA_def_property(srna, "show_gizmo_modifier", PROP_BOOLEAN, PROP_NONE);
  RNA_def_property_boolean_negative_sdna(prop, nullptr, "gizmo_flag", V3D_GIZMO_HIDE_MODIFIER);
  RNA_def_property_ui_text(prop, "Modifier Gizmo", "Gizmos for the active modifier");
  RNA_def_property_update(prop, NC_SPACE | ND_SPACE_VIEW3D, nullptr);

  prop = RNA_def_property(srna, "show_gizmo_tool", PROP_BOOLEAN, PROP_NONE);
  RNA_def_property_boolean_negative_sdna(prop, nullptr, "gizmo_flag", V3D_GIZMO_HIDE_TOOL);
  RNA_def_property_ui_text(prop, "Tool Gizmo", "Active tool gizmo");
  RNA_def_property_update(prop, NC_SPACE | ND_SPACE_VIEW3D, nullptr);

  /* Per object type gizmo display flags. */

  prop = RNA_def_property(srna, "show_gizmo_object_translate", PROP_BOOLEAN, PROP_NONE);
  RNA_def_property_boolean_sdna(
      prop, nullptr, "gizmo_show_object", V3D_GIZMO_SHOW_OBJECT_TRANSLATE);
  RNA_def_property_ui_text(prop, "Show Object Location", "Gizmo to adjust location");
  RNA_def_property_update(prop, NC_SPACE | ND_SPACE_VIEW3D, nullptr);

  prop = RNA_def_property(srna, "show_gizmo_object_rotate", PROP_BOOLEAN, PROP_NONE);
  RNA_def_property_boolean_sdna(prop, nullptr, "gizmo_show_object", V3D_GIZMO_SHOW_OBJECT_ROTATE);
  RNA_def_property_ui_text(prop, "Show Object Rotation", "Gizmo to adjust rotation");
  RNA_def_property_update(prop, NC_SPACE | ND_SPACE_VIEW3D, nullptr);

  prop = RNA_def_property(srna, "show_gizmo_object_scale", PROP_BOOLEAN, PROP_NONE);
  RNA_def_property_boolean_sdna(prop, nullptr, "gizmo_show_object", V3D_GIZMO_SHOW_OBJECT_SCALE);
  RNA_def_property_ui_text(prop, "Show Object Scale", "Gizmo to adjust scale");
  RNA_def_property_update(prop, NC_SPACE | ND_SPACE_VIEW3D, nullptr);

  /* Empty Object Data. */
  prop = RNA_def_property(srna, "show_gizmo_empty_image", PROP_BOOLEAN, PROP_NONE);
  RNA_def_property_boolean_sdna(prop, nullptr, "gizmo_show_empty", V3D_GIZMO_SHOW_EMPTY_IMAGE);
  RNA_def_property_ui_text(prop, "Show Empty Image", "Gizmo to adjust image size and position");
  RNA_def_property_update(prop, NC_SPACE | ND_SPACE_VIEW3D, nullptr);

  prop = RNA_def_property(srna, "show_gizmo_empty_force_field", PROP_BOOLEAN, PROP_NONE);
  RNA_def_property_boolean_sdna(
      prop, nullptr, "gizmo_show_empty", V3D_GIZMO_SHOW_EMPTY_FORCE_FIELD);
  RNA_def_property_ui_text(prop, "Show Empty Force Field", "Gizmo to adjust the force field");
  RNA_def_property_update(prop, NC_SPACE | ND_SPACE_VIEW3D, nullptr);

  /* Light Object Data. */
  prop = RNA_def_property(srna, "show_gizmo_light_size", PROP_BOOLEAN, PROP_NONE);
  RNA_def_property_boolean_sdna(prop, nullptr, "gizmo_show_light", V3D_GIZMO_SHOW_LIGHT_SIZE);
  RNA_def_property_ui_text(prop, "Show Light Size", "Gizmo to adjust spot and area size");
  RNA_def_property_update(prop, NC_SPACE | ND_SPACE_VIEW3D, nullptr);

  prop = RNA_def_property(srna, "show_gizmo_light_look_at", PROP_BOOLEAN, PROP_NONE);
  RNA_def_property_boolean_sdna(prop, nullptr, "gizmo_show_light", V3D_GIZMO_SHOW_LIGHT_LOOK_AT);
  RNA_def_property_ui_text(
      prop, "Show Light Look-At", "Gizmo to adjust the direction of the light");
  RNA_def_property_update(prop, NC_SPACE | ND_SPACE_VIEW3D, nullptr);

  /* Camera Object Data. */
  prop = RNA_def_property(srna, "show_gizmo_camera_lens", PROP_BOOLEAN, PROP_NONE);
  RNA_def_property_boolean_sdna(prop, nullptr, "gizmo_show_camera", V3D_GIZMO_SHOW_CAMERA_LENS);
  RNA_def_property_ui_text(
      prop, "Show Camera Lens", "Gizmo to adjust camera focal length or orthographic scale");
  RNA_def_property_update(prop, NC_SPACE | ND_SPACE_VIEW3D, nullptr);

  prop = RNA_def_property(srna, "show_gizmo_camera_dof_distance", PROP_BOOLEAN, PROP_NONE);
  RNA_def_property_boolean_sdna(
      prop, nullptr, "gizmo_show_camera", V3D_GIZMO_SHOW_CAMERA_DOF_DIST);
  RNA_def_property_ui_text(prop,
                           "Show Camera Focus Distance",
                           "Gizmo to adjust camera focus distance "
                           "(depends on limits display)");
  RNA_def_property_update(prop, NC_SPACE | ND_SPACE_VIEW3D, nullptr);

  prop = RNA_def_property(srna, "use_local_camera", PROP_BOOLEAN, PROP_NONE);
  RNA_def_property_boolean_negative_sdna(prop, nullptr, "scenelock", 1);
  RNA_def_property_boolean_funcs(prop, nullptr, "rna_SpaceView3D_use_local_camera_set");
  RNA_def_property_ui_text(prop,
                           "Use Local Camera",
                           "Use a local camera in this view, rather than scene's active camera");
  RNA_def_property_update(prop, NC_SPACE | ND_SPACE_VIEW3D, nullptr);

  /*bfa - the toolshelf tabs*/
  prop = RNA_def_property(srna, "show_toolshelf_tabs", PROP_BOOLEAN, PROP_NONE);
  RNA_def_property_boolean_negative_sdna(prop, nullptr, "flag2", V3D_SHOW_TOOLSHELF_TABS);
  RNA_def_property_ui_text(prop, "Toolshelf Tabs", "Show tabs in the toolbar");
  RNA_def_property_update(prop, NC_SPACE | ND_SPACE_VIEW3D, "rna_SpaceView3D_show_toolshelf_tabs_update");

  prop = RNA_def_property(srna, "region_3d", PROP_POINTER, PROP_NONE);
  RNA_def_property_struct_type(prop, "RegionView3D");
  RNA_def_property_pointer_funcs(prop, "rna_SpaceView3D_region_3d_get", nullptr, nullptr, nullptr);
  RNA_def_property_ui_text(
      prop,
      "3D Region",
      "3D region for this space. When the space is in quad view, the camera region");

  prop = RNA_def_property(srna, "region_quadviews", PROP_COLLECTION, PROP_NONE);
  RNA_def_property_struct_type(prop, "RegionView3D");
  RNA_def_property_collection_funcs(prop,
                                    "rna_SpaceView3D_region_quadviews_begin",
                                    "rna_iterator_listbase_next",
                                    "rna_iterator_listbase_end",
                                    "rna_SpaceView3D_region_quadviews_get",
                                    nullptr,
                                    nullptr,
                                    nullptr,
                                    nullptr);
  RNA_def_property_ui_text(prop,
                           "Quad View Regions",
                           "3D regions (the third one defines quad view settings, "
                           "the fourth one is same as 'region_3d')");

  prop = RNA_def_property(srna, "show_reconstruction", PROP_BOOLEAN, PROP_NONE);
  RNA_def_property_boolean_sdna(prop, nullptr, "flag2", V3D_SHOW_RECONSTRUCTION);
  RNA_def_property_ui_text(
      prop, "Show Reconstruction", "Display reconstruction data from active movie clip");
  RNA_def_property_update(prop, NC_SPACE | ND_SPACE_VIEW3D, nullptr);

  prop = RNA_def_property(srna, "tracks_display_size", PROP_FLOAT, PROP_NONE);
  RNA_def_property_range(prop, 0.0, FLT_MAX);
  RNA_def_property_ui_range(prop, 0, 5, 1, 3);
  RNA_def_property_float_sdna(prop, nullptr, "bundle_size");
  RNA_def_property_ui_text(prop, "Tracks Size", "Display size of tracks from reconstructed data");
  RNA_def_property_update(prop, NC_SPACE | ND_SPACE_VIEW3D, nullptr);

  prop = RNA_def_property(srna, "tracks_display_type", PROP_ENUM, PROP_NONE);
  RNA_def_property_enum_sdna(prop, nullptr, "bundle_drawtype");
  RNA_def_property_enum_items(prop, bundle_drawtype_items);
  RNA_def_property_ui_text(prop, "Tracks Display Type", "Viewport display style for tracks");
  RNA_def_property_update(prop, NC_SPACE | ND_SPACE_VIEW3D, nullptr);

  prop = RNA_def_property(srna, "show_camera_path", PROP_BOOLEAN, PROP_NONE);
  RNA_def_property_boolean_sdna(prop, nullptr, "flag2", V3D_SHOW_CAMERAPATH);
  RNA_def_property_ui_text(prop, "Show Camera Path", "Show reconstructed camera path");
  RNA_def_property_update(prop, NC_SPACE | ND_SPACE_VIEW3D, nullptr);

  prop = RNA_def_property(srna, "show_bundle_names", PROP_BOOLEAN, PROP_NONE);
  RNA_def_property_boolean_sdna(prop, nullptr, "flag2", V3D_SHOW_BUNDLENAME);
  RNA_def_property_ui_text(
      prop, "Show 3D Marker Names", "Show names for reconstructed tracks objects");
  RNA_def_property_update(prop, NC_SPACE | ND_SPACE_VIEW3D, nullptr);

  prop = RNA_def_property(srna, "use_local_collections", PROP_BOOLEAN, PROP_NONE);
  RNA_def_property_boolean_sdna(prop, nullptr, "flag", V3D_LOCAL_COLLECTIONS);
  RNA_def_property_ui_text(
      prop, "Local Collections", "Display a different set of collections in this viewport");
  RNA_def_property_flag(prop, PROP_CONTEXT_UPDATE);
  RNA_def_property_update(
      prop, NC_SPACE | ND_SPACE_VIEW3D, "rna_SpaceView3D_use_local_collections_update");

  /* Stereo Settings */
  prop = RNA_def_property(srna, "stereo_3d_eye", PROP_ENUM, PROP_NONE);
  RNA_def_property_enum_sdna(prop, nullptr, "multiview_eye");
  RNA_def_property_enum_items(prop, stereo3d_eye_items);
  RNA_def_property_enum_funcs(prop, nullptr, nullptr, "rna_SpaceView3D_stereo3d_camera_itemf");
  RNA_def_property_ui_text(prop, "Stereo Eye", "Current stereo eye being displayed");
  RNA_def_property_clear_flag(prop, PROP_EDITABLE);

  prop = RNA_def_property(srna, "stereo_3d_camera", PROP_ENUM, PROP_NONE);
  RNA_def_property_enum_sdna(prop, nullptr, "stereo3d_camera");
  RNA_def_property_enum_items(prop, stereo3d_camera_items);
  RNA_def_property_enum_funcs(prop, nullptr, nullptr, "rna_SpaceView3D_stereo3d_camera_itemf");
  RNA_def_property_ui_text(prop, "Camera", "");
  RNA_def_property_update(prop, NC_SPACE | ND_SPACE_VIEW3D, nullptr);

  prop = RNA_def_property(srna, "show_stereo_3d_cameras", PROP_BOOLEAN, PROP_NONE);
  RNA_def_property_boolean_sdna(prop, nullptr, "stereo3d_flag", V3D_S3D_DISPCAMERAS);
  RNA_def_property_ui_text(prop, "Cameras", "Show the left and right cameras");
  RNA_def_property_update(prop, NC_SPACE | ND_SPACE_VIEW3D, nullptr);

  prop = RNA_def_property(srna, "show_stereo_3d_convergence_plane", PROP_BOOLEAN, PROP_NONE);
  RNA_def_property_boolean_sdna(prop, nullptr, "stereo3d_flag", V3D_S3D_DISPPLANE);
  RNA_def_property_ui_text(prop, "Plane", "Show the stereo 3D convergence plane");
  RNA_def_property_update(prop, NC_SPACE | ND_SPACE_VIEW3D, nullptr);

  prop = RNA_def_property(srna, "stereo_3d_convergence_plane_alpha", PROP_FLOAT, PROP_FACTOR);
  RNA_def_property_float_sdna(prop, nullptr, "stereo3d_convergence_alpha");
  RNA_def_property_ui_text(prop, "Plane Alpha", "Opacity (alpha) of the convergence plane");
  RNA_def_property_update(prop, NC_SPACE | ND_SPACE_VIEW3D, nullptr);

  prop = RNA_def_property(srna, "show_stereo_3d_volume", PROP_BOOLEAN, PROP_NONE);
  RNA_def_property_boolean_sdna(prop, nullptr, "stereo3d_flag", V3D_S3D_DISPVOLUME);
  RNA_def_property_ui_text(prop, "Volume", "Show the stereo 3D frustum volume");
  RNA_def_property_update(prop, NC_SPACE | ND_SPACE_VIEW3D, nullptr);

  prop = RNA_def_property(srna, "stereo_3d_volume_alpha", PROP_FLOAT, PROP_FACTOR);
  RNA_def_property_float_sdna(prop, nullptr, "stereo3d_volume_alpha");
  RNA_def_property_ui_text(prop, "Volume Alpha", "Opacity (alpha) of the cameras' frustum volume");
  RNA_def_property_update(prop, NC_SPACE | ND_SPACE_VIEW3D, nullptr);

  prop = RNA_def_property(srna, "mirror_xr_session", PROP_BOOLEAN, PROP_NONE);
  RNA_def_property_boolean_sdna(prop, nullptr, "flag", V3D_XR_SESSION_MIRROR);
  RNA_def_property_ui_text(
      prop,
      "Mirror VR Session",
      "Synchronize the viewer perspective of virtual reality sessions with this 3D viewport");
  RNA_def_property_update(
      prop, NC_SPACE | ND_SPACE_VIEW3D, "rna_SpaceView3D_mirror_xr_session_update");

  rna_def_object_type_visibility_flags_common(srna,
                                              NC_SPACE | ND_SPACE_VIEW3D | NS_VIEW3D_SHADING,
                                              "rna_SpaceView3D_object_type_visibility_update");

  /* Helper for drawing the icon. */
  prop = RNA_def_property(srna, "icon_from_show_object_viewport", PROP_INT, PROP_NONE);
  RNA_def_property_int_funcs(
      prop, "rna_SpaceView3D_icon_from_show_object_viewport_get", nullptr, nullptr);
  RNA_def_property_clear_flag(prop, PROP_EDITABLE);
  RNA_def_property_ui_text(prop, "Visibility Icon", "");

  prop = RNA_def_property(srna, "show_viewer", PROP_BOOLEAN, PROP_NONE);
  RNA_def_property_boolean_sdna(prop, nullptr, "flag2", V3D_SHOW_VIEWER);
  RNA_def_property_ui_text(prop, "Show Viewer", "Display non-final geometry from viewer nodes");
  RNA_def_property_update(prop, NC_SPACE | ND_SPACE_VIEW3D | NS_VIEW3D_SHADING, nullptr);

  /* Nested Structs */
  prop = RNA_def_property(srna, "shading", PROP_POINTER, PROP_NONE);
  RNA_def_property_flag(prop, PROP_NEVER_NULL);
  RNA_def_property_struct_type(prop, "View3DShading");
  RNA_def_property_ui_text(prop, "Shading Settings", "Settings for shading in the 3D viewport");

  prop = RNA_def_property(srna, "overlay", PROP_POINTER, PROP_NONE);
  RNA_def_property_flag(prop, PROP_NEVER_NULL);
  RNA_def_property_struct_type(prop, "View3DOverlay");
  RNA_def_property_pointer_funcs(prop, "rna_SpaceView3D_overlay_get", nullptr, nullptr, nullptr);
  RNA_def_property_ui_text(
      prop, "Overlay Settings", "Settings for display of overlays in the 3D viewport");

  rna_def_space_view3d_shading(brna);
  rna_def_space_view3d_overlay(brna);

  /* *** Animated *** */
  RNA_define_animate_sdna(true);
  /* region */

  srna = RNA_def_struct(brna, "RegionView3D", nullptr);
  RNA_def_struct_sdna(srna, "RegionView3D");
  RNA_def_struct_ui_text(srna, "3D View Region", "3D View region data");

  prop = RNA_def_property(srna, "lock_rotation", PROP_BOOLEAN, PROP_NONE);
  RNA_def_property_boolean_sdna(prop, nullptr, "viewlock", RV3D_LOCK_ROTATION);
  RNA_def_property_ui_text(prop, "Lock Rotation", "Lock view rotation in side views");
  RNA_def_property_update(prop, NC_SPACE | ND_SPACE_VIEW3D, "rna_RegionView3D_quadview_update");

  prop = RNA_def_property(srna, "show_sync_view", PROP_BOOLEAN, PROP_NONE);
  RNA_def_property_boolean_sdna(prop, nullptr, "viewlock", RV3D_BOXVIEW);
  RNA_def_property_ui_text(prop, "Sync Zoom/Pan", "Sync view position between side views");
  RNA_def_property_update(prop, NC_SPACE | ND_SPACE_VIEW3D, "rna_RegionView3D_quadview_update");

  prop = RNA_def_property(srna, "use_box_clip", PROP_BOOLEAN, PROP_NONE);
  RNA_def_property_boolean_sdna(prop, nullptr, "viewlock", RV3D_BOXCLIP);
  RNA_def_property_ui_text(
      prop, "Clip Contents", "Clip view contents based on what is visible in other side views");
  RNA_def_property_update(
      prop, NC_SPACE | ND_SPACE_VIEW3D, "rna_RegionView3D_quadview_clip_update");

  prop = RNA_def_property(srna, "perspective_matrix", PROP_FLOAT, PROP_MATRIX);
  RNA_def_property_float_sdna(prop, nullptr, "persmat");
  RNA_def_property_clear_flag(
      prop, PROP_EDITABLE); /* XXX: for now, it's too risky for users to do this */
  RNA_def_property_multi_array(prop, 2, rna_matrix_dimsize_4x4);
  RNA_def_property_ui_text(
      prop, "Perspective Matrix", "Current perspective matrix (``window_matrix * view_matrix``)");

  prop = RNA_def_property(srna, "window_matrix", PROP_FLOAT, PROP_MATRIX);
  RNA_def_property_float_sdna(prop, nullptr, "winmat");
  RNA_def_property_clear_flag(prop, PROP_EDITABLE);
  RNA_def_property_multi_array(prop, 2, rna_matrix_dimsize_4x4);
  RNA_def_property_ui_text(prop, "Window Matrix", "Current window matrix");

  prop = RNA_def_property(srna, "view_matrix", PROP_FLOAT, PROP_MATRIX);
  RNA_def_property_float_sdna(prop, nullptr, "viewmat");
  RNA_def_property_multi_array(prop, 2, rna_matrix_dimsize_4x4);
  RNA_def_property_float_funcs(prop, nullptr, "rna_RegionView3D_view_matrix_set", nullptr);
  RNA_def_property_ui_text(prop, "View Matrix", "Current view matrix");
  RNA_def_property_update(prop, NC_SPACE | ND_SPACE_VIEW3D, nullptr);

  prop = RNA_def_property(srna, "view_perspective", PROP_ENUM, PROP_NONE);
  RNA_def_property_enum_sdna(prop, nullptr, "persp");
  RNA_def_property_enum_items(prop, rv3d_persp_items);
  RNA_def_property_ui_text(prop, "Perspective", "View Perspective");
  RNA_def_property_update(prop, NC_SPACE | ND_SPACE_VIEW3D, nullptr);

  prop = RNA_def_property(srna, "is_perspective", PROP_BOOLEAN, PROP_NONE);
  RNA_def_property_boolean_sdna(prop, nullptr, "is_persp", 1);
  RNA_def_property_ui_text(prop, "Is Perspective", "");
  RNA_def_property_flag(prop, PROP_EDITABLE);

  /* WARNING: Using "orthographic" in this name isn't correct and could be changed. */
  prop = RNA_def_property(srna, "is_orthographic_side_view", PROP_BOOLEAN, PROP_NONE);
  RNA_def_property_boolean_sdna(prop, nullptr, "view", 0);
  RNA_def_property_boolean_funcs(prop,
                                 "rna_RegionView3D_is_orthographic_side_view_get",
                                 "rna_RegionView3D_is_orthographic_side_view_set");
  RNA_def_property_ui_text(
      prop,
      "Is Axis Aligned",
      "Whether the current view is aligned to an axis "
      "(does not check whether the view is orthographic, use \"is_perspective\" for that). "
      "Setting this will rotate the view to the closest axis");

  /* This isn't directly accessible from the UI, only an operator. */
  prop = RNA_def_property(srna, "use_clip_planes", PROP_BOOLEAN, PROP_NONE);
  RNA_def_property_boolean_sdna(prop, nullptr, "rflag", RV3D_CLIPPING);
  RNA_def_property_ui_text(prop, "Use Clip Planes", "");

  const int default_value[] = {6, 4};
  prop = RNA_def_property(srna, "clip_planes", PROP_FLOAT, PROP_NONE);
  RNA_def_property_float_sdna(prop, nullptr, "clip");
  RNA_def_property_multi_array(prop, 2, default_value);
  RNA_def_property_ui_text(prop, "Clip Planes", "");

  prop = RNA_def_property(srna, "view_location", PROP_FLOAT, PROP_TRANSLATION);
#  if 0
  RNA_def_property_float_sdna(prop, nullptr, "ofs"); /* can't use because it's negated */
#  else
  RNA_def_property_array(prop, 3);
  RNA_def_property_float_funcs(
      prop, "rna_RegionView3D_view_location_get", "rna_RegionView3D_view_location_set", nullptr);
#  endif
  RNA_def_property_ui_text(prop, "View Location", "View pivot location");
  RNA_def_property_ui_range(prop, -10000.0, 10000.0, 10, RNA_TRANSLATION_PREC_DEFAULT);
  RNA_def_property_update(prop, NC_WINDOW, nullptr);

  prop = RNA_def_property(
      srna, "view_rotation", PROP_FLOAT, PROP_QUATERNION); /* can't use because it's inverted */
#  if 0
  RNA_def_property_float_sdna(prop, nullptr, "viewquat");
#  else
  RNA_def_property_array(prop, 4);
  RNA_def_property_float_funcs(
      prop, "rna_RegionView3D_view_rotation_get", "rna_RegionView3D_view_rotation_set", nullptr);
#  endif
  RNA_def_property_ui_text(prop, "View Rotation", "Rotation in quaternions (keep normalized)");
  RNA_def_property_update(prop, NC_SPACE | ND_SPACE_VIEW3D, nullptr);

  /* not sure we need rna access to these but adding anyway */
  prop = RNA_def_property(srna, "view_distance", PROP_FLOAT, PROP_UNSIGNED);
  RNA_def_property_float_sdna(prop, nullptr, "dist");
  RNA_def_property_ui_text(prop, "Distance", "Distance to the view location");
  RNA_def_property_update(prop, NC_SPACE | ND_SPACE_VIEW3D, nullptr);

  prop = RNA_def_property(srna, "view_camera_zoom", PROP_FLOAT, PROP_UNSIGNED);
  RNA_def_property_float_sdna(prop, nullptr, "camzoom");
  RNA_def_property_ui_text(prop, "Camera Zoom", "Zoom factor in camera view");
  RNA_def_property_range(prop, RV3D_CAMZOOM_MIN, RV3D_CAMZOOM_MAX);
  RNA_def_property_update(prop, NC_SPACE | ND_SPACE_VIEW3D, nullptr);

  prop = RNA_def_property(srna, "view_camera_offset", PROP_FLOAT, PROP_NONE);
  RNA_def_property_float_sdna(prop, nullptr, "camdx");
  RNA_def_property_array(prop, 2);
  RNA_def_property_ui_text(prop, "Camera Offset", "View shift in camera view");
  RNA_def_property_update(prop, NC_SPACE | ND_SPACE_VIEW3D, nullptr);

  RNA_api_region_view3d(srna);
}

static void rna_def_space_properties_filter(StructRNA *srna)
{
  /* Order must follow `buttons_context_items`. */
  constexpr std::array<blender::StringRefNull, BCONTEXT_TOT> filter_items = {
      /*BFA - Tool tab should is hidden */
      "show_properties_tool",
      "show_properties_scene",
      "show_properties_render",
      "show_properties_output",
      "show_properties_view_layer",
      "show_properties_world",
      "show_properties_collection",
      "show_properties_object",
      "show_properties_constraints",
      "show_properties_modifiers",
      "show_properties_data",
      "show_properties_bone",
      "show_properties_bone_constraints",
      "show_properties_material",
      "show_properties_texture",
      "show_properties_particles",
      "show_properties_physics",
      "show_properties_effects",
  };

  for (const int i : blender::IndexRange(BCONTEXT_TOT)) {
    EnumPropertyItem item = buttons_context_items[i];
    const int value = (1 << item.value);
    blender::StringRefNull prop_name = filter_items[i];

    PropertyRNA *prop = RNA_def_property(srna, prop_name.c_str(), PROP_BOOLEAN, PROP_NONE);
    RNA_def_property_boolean_sdna(prop, nullptr, "visible_tabs", value);
    RNA_def_property_ui_text(prop, item.name, "");
    RNA_def_property_update(
        prop, NC_SPACE | ND_SPACE_PROPERTIES, "rna_SpaceProperties_context_update");
  }
}

static void rna_def_space_properties(BlenderRNA *brna)
{
  StructRNA *srna;
  PropertyRNA *prop;

  static const EnumPropertyItem tab_sync_items[] = {
      {PROPERTIES_SYNC_ALWAYS,
       "ALWAYS",
       0,
       "Always",
       "Always change tabs when clicking an icon in an outliner"},
      {PROPERTIES_SYNC_NEVER,
       "NEVER",
       0,
       "Never",
       "Never change tabs when clicking an icon in an outliner"},
      {PROPERTIES_SYNC_AUTO,
       "AUTO",
       0,
       "Auto",
       "Change tabs only when this editor shares a border with an outliner"},
      {0, nullptr, 0, nullptr, nullptr},
  };

  srna = RNA_def_struct(brna, "SpaceProperties", "Space");
  RNA_def_struct_sdna(srna, "SpaceProperties");
  RNA_def_struct_ui_text(srna, "Properties Space", "Properties space data");

  prop = RNA_def_property(srna, "context", PROP_ENUM, PROP_NONE);
  RNA_def_property_enum_sdna(prop, nullptr, "mainb");
  RNA_def_property_enum_items(prop, buttons_context_items);
  RNA_def_property_enum_funcs(
      prop, nullptr, "rna_SpaceProperties_context_set", "rna_SpaceProperties_context_itemf");
  RNA_def_property_ui_text(prop, "", "");
  RNA_def_property_translation_context(prop, BLT_I18NCONTEXT_ID_ID);
  RNA_def_property_update(
      prop, NC_SPACE | ND_SPACE_PROPERTIES, "rna_SpaceProperties_context_update");

  rna_def_space_properties_filter(srna);

  /* pinned data */
  prop = RNA_def_property(srna, "pin_id", PROP_POINTER, PROP_NONE);
  RNA_def_property_pointer_sdna(prop, nullptr, "pinid");
  RNA_def_property_struct_type(prop, "ID");
  RNA_def_property_pointer_funcs(
      prop, nullptr, nullptr, "rna_SpaceProperties_pin_id_typef", nullptr);
  RNA_def_property_flag(prop, PROP_EDITABLE | PROP_NEVER_UNLINK);
  RNA_def_property_clear_flag(prop, PROP_ID_REFCOUNT);
  RNA_def_property_update(
      prop, NC_SPACE | ND_SPACE_PROPERTIES, "rna_SpaceProperties_pin_id_update");

  prop = RNA_def_property(srna, "use_pin_id", PROP_BOOLEAN, PROP_NONE);
  RNA_def_property_boolean_sdna(prop, nullptr, "flag", SB_PIN_CONTEXT);
  RNA_def_property_ui_text(prop, "Pin ID", "Use the pinned context");

  /* Property search. */

  prop = RNA_def_property(srna, "tab_search_results", PROP_BOOLEAN, PROP_NONE);
  RNA_def_property_array(prop, 0); /* Dynamic length, see next line. */
  RNA_def_property_flag(prop, PROP_DYNAMIC);
  RNA_def_property_clear_flag(prop, PROP_EDITABLE);
  RNA_def_property_boolean_funcs(prop, "rna_SpaceProperties_tab_search_results_get", nullptr);
  RNA_def_property_dynamic_array_funcs(prop, "rna_SpaceProperties_tab_search_results_getlength");
  RNA_def_property_ui_text(
      prop, "Tab Search Results", "Whether or not each visible tab has a search result");

  prop = RNA_def_property(srna, "search_filter", PROP_STRING, PROP_NONE);
  /* The search filter is stored in the property editor's runtime which
   * is only defined in an internal header, so use the getter / setter here. */
  RNA_def_property_string_funcs(prop,
                                "rna_SpaceProperties_search_filter_get",
                                "rna_SpaceProperties_search_filter_length",
                                "rna_SpaceProperties_search_filter_set");
  RNA_def_property_ui_text(
      prop,
      "Display Filter",
      "Live search by filtering entries by string. Press CTRL+F to quick search"); /*BFA - Tooltip
                                                                                      update*/
  RNA_def_property_flag(prop, PROP_TEXTEDIT_UPDATE);
  RNA_def_property_update(
      prop, NC_SPACE | ND_SPACE_PROPERTIES, "rna_SpaceProperties_search_filter_update");

  /* Outliner sync. */
  prop = RNA_def_property(srna, "outliner_sync", PROP_ENUM, PROP_NONE);
  RNA_def_property_enum_sdna(prop, nullptr, "outliner_sync");
  RNA_def_property_enum_items(prop, tab_sync_items);
  RNA_def_property_ui_text(prop,
                           "Outliner Sync",
                           "Change to the corresponding tab when outliner data icons are clicked");
  RNA_def_property_update(prop, NC_SPACE | ND_SPACE_PROPERTIES, nullptr);
}

static void rna_def_space_image_overlay(BlenderRNA *brna)
{
  StructRNA *srna;
  PropertyRNA *prop;

  srna = RNA_def_struct(brna, "SpaceImageOverlay", nullptr);
  RNA_def_struct_sdna(srna, "SpaceImage");
  RNA_def_struct_nested(brna, srna, "SpaceImageEditor");
  RNA_def_struct_path_func(srna, "rna_SpaceImageOverlay_path");
  RNA_def_struct_ui_text(
      srna, "Overlay Settings", "Settings for display of overlays in the UV/Image editor");

  prop = RNA_def_property(srna, "show_overlays", PROP_BOOLEAN, PROP_NONE);
  RNA_def_property_boolean_sdna(prop, nullptr, "overlay.flag", SI_OVERLAY_SHOW_OVERLAYS);
  RNA_def_property_ui_text(prop, "Show Overlays", "Display overlays like UV Maps and Metadata");
  RNA_def_property_update(prop, NC_SPACE | ND_SPACE_IMAGE, nullptr);

  prop = RNA_def_property(srna, "show_grid_background", PROP_BOOLEAN, PROP_NONE);
  RNA_def_property_boolean_sdna(prop, nullptr, "overlay.flag", SI_OVERLAY_SHOW_GRID_BACKGROUND);
  RNA_def_property_ui_text(prop, "Display Background", "Show the grid background and borders");
  RNA_def_property_update(prop, NC_SPACE | ND_SPACE_IMAGE, nullptr);

  prop = RNA_def_property(srna, "show_render_size", PROP_BOOLEAN, PROP_NONE);
  RNA_def_property_boolean_sdna(prop, nullptr, "overlay.flag", SI_OVERLAY_DRAW_RENDER_REGION);
  RNA_def_property_ui_text(prop, "Render Region", "Display the region of the final render");
  RNA_def_property_update(prop, NC_SPACE | ND_SPACE_IMAGE, nullptr);

  prop = RNA_def_property(srna, "show_text_info", PROP_BOOLEAN, PROP_NONE);
  RNA_def_property_boolean_sdna(prop, nullptr, "overlay.flag", SI_OVERLAY_DRAW_TEXT_INFO);
  RNA_def_property_ui_text(prop, "Text Info", "Display overlay text");
  RNA_def_property_update(prop, NC_SPACE | ND_SPACE_IMAGE, nullptr);

  prop = RNA_def_property(srna, "passepartout_alpha", PROP_FLOAT, PROP_FACTOR);
  RNA_def_property_float_sdna(prop, nullptr, "overlay.passepartout_alpha");
  RNA_def_property_float_default(prop, 0.5f);
  RNA_def_property_ui_text(
      prop, "Passepartout Alpha", "Opacity of the darkened overlay outside the render region");
  RNA_def_property_update(prop, NC_SPACE | ND_SPACE_IMAGE, nullptr);
}

static void rna_def_space_image(BlenderRNA *brna)
{
  StructRNA *srna;
  PropertyRNA *prop;

  srna = RNA_def_struct(brna, "SpaceImageEditor", "Space");
  RNA_def_struct_sdna(srna, "SpaceImage");
  RNA_def_struct_ui_text(srna, "Space Image Editor", "Image and UV editor space data");

  rna_def_space_generic_show_region_toggles(srna,
                                            ((1 << RGN_TYPE_TOOL_HEADER) | (1 << RGN_TYPE_TOOLS) |
                                             (1 << RGN_TYPE_UI) | (1 << RGN_TYPE_HUD) |
                                             (1 << RGN_TYPE_ASSET_SHELF)));

  /* image */
  prop = RNA_def_property(srna, "image", PROP_POINTER, PROP_NONE);
  RNA_def_property_pointer_funcs(
      prop, nullptr, "rna_SpaceImageEditor_image_set", nullptr, nullptr);
  RNA_def_property_ui_text(prop, "Image", "Image displayed and edited in this space");
  RNA_def_property_flag(prop, PROP_EDITABLE);
  RNA_def_property_update(
      prop,
      NC_GEOM | ND_DATA,
      "rna_SpaceImageEditor_image_update"); /* is handled in image editor too */

  prop = RNA_def_property(srna, "image_user", PROP_POINTER, PROP_NONE);
  RNA_def_property_flag(prop, PROP_NEVER_NULL);
  RNA_def_property_pointer_sdna(prop, nullptr, "iuser");
  RNA_def_property_ui_text(
      prop,
      "Image User",
      "Parameters defining which layer, pass and frame of the image is displayed");
  RNA_def_property_update(prop, NC_SPACE | ND_SPACE_IMAGE, nullptr);

  prop = RNA_def_property(srna, "scopes", PROP_POINTER, PROP_NONE);
  RNA_def_property_pointer_sdna(prop, nullptr, "scopes");
  RNA_def_property_struct_type(prop, "Scopes");
  RNA_def_property_ui_text(prop, "Scopes", "Scopes to visualize image statistics");
  RNA_def_property_flag(prop, PROP_CONTEXT_UPDATE);
  RNA_def_property_update(prop, NC_SPACE | ND_SPACE_IMAGE, "rna_SpaceImageEditor_scopes_update");

  prop = RNA_def_property(srna, "use_image_pin", PROP_BOOLEAN, PROP_NONE);
  RNA_def_property_boolean_sdna(prop, nullptr, "pin", 0);
  RNA_def_property_ui_text(
      prop, "Image Pin", "Display current image regardless of object selection");
  RNA_def_property_ui_icon(prop, ICON_UNPINNED, 1);
  RNA_def_property_update(prop, NC_SPACE | ND_SPACE_IMAGE, nullptr);

  prop = RNA_def_property(srna, "sample_histogram", PROP_POINTER, PROP_NONE);
  RNA_def_property_pointer_sdna(prop, nullptr, "sample_line_hist");
  RNA_def_property_struct_type(prop, "Histogram");
  RNA_def_property_ui_text(prop, "Line Sample", "Sampled colors along line");

  prop = RNA_def_property(srna, "zoom", PROP_FLOAT, PROP_NONE);
  RNA_def_property_array(prop, 2);
  RNA_def_property_clear_flag(prop, PROP_EDITABLE);
  RNA_def_property_float_funcs(prop, "rna_SpaceImageEditor_zoom_get", nullptr, nullptr);
  RNA_def_property_ui_text(prop, "Zoom", "Zoom factor");

  prop = RNA_def_property(srna, "zoom_percentage", PROP_FLOAT, PROP_PERCENTAGE);
  RNA_def_property_float_funcs(prop,
                               "rna_SpaceImageEditor_zoom_percentage_get",
                               "rna_SpaceImageEditor_zoom_percentage_set",
                               nullptr);
  RNA_def_property_float_default(prop, 100.0);
  RNA_def_property_range(prop, .4, 80000);
  RNA_def_property_ui_range(prop, 25, 400, 100, 0);
  RNA_def_property_ui_text(prop, "Zoom", "Zoom percentage");

  /* image draw */
  prop = RNA_def_property(srna, "show_repeat", PROP_BOOLEAN, PROP_NONE);
  RNA_def_property_boolean_sdna(prop, nullptr, "flag", SI_DRAW_TILE);
  RNA_def_property_ui_text(
      prop, "Display Repeated", "Display the image repeated outside of the main view");
  RNA_def_property_update(prop, NC_SPACE | ND_SPACE_IMAGE, nullptr);

  prop = RNA_def_property(srna, "show_annotation", PROP_BOOLEAN, PROP_NONE);
  RNA_def_property_boolean_sdna(prop, nullptr, "flag", SI_SHOW_GPENCIL);
  RNA_def_property_ui_text(prop, "Show Annotation", "Show annotations for this view");
  RNA_def_property_update(prop, NC_SPACE | ND_SPACE_IMAGE, nullptr);

  prop = RNA_def_property(srna, "display_channels", PROP_ENUM, PROP_NONE);
  RNA_def_property_enum_bitflag_sdna(prop, nullptr, "flag");
  RNA_def_property_enum_items(prop, display_channels_items);
  RNA_def_property_enum_funcs(prop,
                              "rna_SpaceImageEditor_display_channels_get",
                              nullptr,
                              "rna_SpaceImageEditor_display_channels_itemf");
  RNA_def_property_ui_text(prop, "Display Channels", "Channels of the image to display");
  RNA_def_property_update(prop, NC_SPACE | ND_SPACE_IMAGE, nullptr);

  prop = RNA_def_property(srna, "show_stereo_3d", PROP_BOOLEAN, PROP_NONE);
  RNA_def_property_boolean_funcs(
      prop, "rna_SpaceImageEditor_show_stereo_get", "rna_SpaceImageEditor_show_stereo_set");
  RNA_def_property_ui_text(prop, "Show Stereo", "Display the image in Stereo 3D");
  RNA_def_property_ui_icon(prop, ICON_CAMERA_STEREO, 0);
  RNA_def_property_update(
      prop, NC_SPACE | ND_SPACE_IMAGE, "rna_SpaceImageEditor_show_stereo_update");

  /* uv */
  prop = RNA_def_property(srna, "uv_editor", PROP_POINTER, PROP_NONE);
  RNA_def_property_flag(prop, PROP_NEVER_NULL);
  RNA_def_property_struct_type(prop, "SpaceUVEditor");
  RNA_def_property_pointer_funcs(
      prop, "rna_SpaceImageEditor_uvedit_get", nullptr, nullptr, nullptr);
  RNA_def_property_ui_text(prop, "UV Editor", "UV editor settings");

  /* mode (hidden in the UI, see 'ui_mode') */
  prop = RNA_def_property(srna, "mode", PROP_ENUM, PROP_NONE);
  RNA_def_property_enum_sdna(prop, nullptr, "mode");
  RNA_def_property_enum_items(prop, rna_enum_space_image_mode_all_items);
  RNA_def_property_ui_text(prop, "Mode", "Editing context being displayed");
  RNA_def_property_update(prop, NC_SPACE | ND_SPACE_IMAGE, "rna_SpaceImageEditor_mode_update");

  prop = RNA_def_property(srna, "ui_mode", PROP_ENUM, PROP_NONE);
  RNA_def_property_enum_sdna(prop, nullptr, "mode");
  RNA_def_property_enum_items(prop, rna_enum_space_image_mode_ui_items);
  RNA_def_property_ui_text(prop, "Mode", "Editing context being displayed");
  RNA_def_property_update(prop, NC_SPACE | ND_SPACE_IMAGE, "rna_SpaceImageEditor_mode_update");

  /* bfa - hide disfunctional tools and settings for render result */
  prop = RNA_def_property(srna, "ui_non_render_mode", PROP_ENUM, PROP_NONE);
  RNA_def_property_enum_sdna(prop, nullptr, "mode");
  RNA_def_property_enum_items(prop, rna_enum_space_image_mode_non_render_items);
  RNA_def_property_ui_text(prop, "Mode", "Editing context being displayed");
  RNA_def_property_update(prop, NC_SPACE | ND_SPACE_IMAGE, "rna_SpaceImageEditor_mode_update");

  /* transform */
  prop = RNA_def_property(srna, "cursor_location", PROP_FLOAT, PROP_XYZ);
  RNA_def_property_array(prop, 2);
  RNA_def_property_float_funcs(prop,
                               "rna_SpaceImageEditor_cursor_location_get",
                               "rna_SpaceImageEditor_cursor_location_set",
                               nullptr);
  RNA_def_property_ui_text(prop, "2D Cursor Location", "2D cursor location for this view");
  RNA_def_property_update(prop, NC_SPACE | ND_SPACE_IMAGE, nullptr);

  prop = RNA_def_property(srna, "pivot_point", PROP_ENUM, PROP_NONE);
  RNA_def_property_enum_sdna(prop, nullptr, "around");
  RNA_def_property_enum_items(prop, rna_enum_transform_pivot_full_items);
  RNA_def_property_enum_funcs(prop, nullptr, nullptr, "rna_SpaceImageEditor_pivot_itemf");
  RNA_def_property_ui_text(prop, "Pivot", "Rotation/Scaling Pivot");
  RNA_def_property_update(prop, NC_SPACE | ND_SPACE_IMAGE, nullptr);

  /* Annotations */
  prop = RNA_def_property(srna, "annotation", PROP_POINTER, PROP_NONE);
  RNA_def_property_pointer_sdna(prop, nullptr, "gpd");
  RNA_def_property_struct_type(prop, "Annotation");
  RNA_def_property_pointer_funcs(
      prop, nullptr, nullptr, nullptr, "rna_GPencil_datablocks_annotations_poll");
  RNA_def_property_flag(prop, PROP_EDITABLE | PROP_ID_REFCOUNT);
  RNA_def_property_ui_text(prop, "Annotation", "Annotation data for this space");
  RNA_def_property_update(prop, NC_SPACE | ND_SPACE_IMAGE, nullptr);

  /* update */
  prop = RNA_def_property(srna, "use_realtime_update", PROP_BOOLEAN, PROP_NONE);
  RNA_def_property_boolean_sdna(prop, nullptr, "lock", 0);
  RNA_def_property_ui_text(prop,
                           "Update Automatically",
                           "Update other affected window spaces automatically to reflect changes "
                           "during interactive operations such as transform");

  /* state */
  prop = RNA_def_property(srna, "show_render", PROP_BOOLEAN, PROP_NONE);
  RNA_def_property_boolean_funcs(prop, "rna_SpaceImageEditor_show_render_get", nullptr);
  RNA_def_property_clear_flag(prop, PROP_EDITABLE);
  RNA_def_property_ui_text(prop, "Show Render", "Show render related properties");

  prop = RNA_def_property(srna, "show_paint", PROP_BOOLEAN, PROP_NONE);
  RNA_def_property_boolean_funcs(prop, "rna_SpaceImageEditor_show_paint_get", nullptr);
  RNA_def_property_clear_flag(prop, PROP_EDITABLE);
  RNA_def_property_ui_text(prop, "Show Paint", "Show paint related properties");

  prop = RNA_def_property(srna, "show_uvedit", PROP_BOOLEAN, PROP_NONE);
  RNA_def_property_boolean_funcs(prop, "rna_SpaceImageEditor_show_uvedit_get", nullptr);
  RNA_def_property_clear_flag(prop, PROP_EDITABLE);
  RNA_def_property_ui_text(prop, "Show UV Editor", "Show UV editing related properties");

  prop = RNA_def_property(srna, "show_maskedit", PROP_BOOLEAN, PROP_NONE);
  RNA_def_property_boolean_funcs(prop, "rna_SpaceImageEditor_show_maskedit_get", nullptr);
  RNA_def_property_clear_flag(prop, PROP_EDITABLE);
  RNA_def_property_ui_text(prop, "Show Mask Editor", "Show Mask editing related properties");

  /* Gizmo Toggles. */
  prop = RNA_def_property(srna, "show_gizmo", PROP_BOOLEAN, PROP_NONE);
  RNA_def_property_boolean_negative_sdna(prop, nullptr, "gizmo_flag", SI_GIZMO_HIDE);
  RNA_def_property_ui_text(prop, "Show Gizmo", "Show gizmos of all types");
  RNA_def_property_update(prop, NC_SPACE | ND_SPACE_IMAGE, nullptr);

  prop = RNA_def_property(srna, "show_gizmo_navigate", PROP_BOOLEAN, PROP_NONE);
  RNA_def_property_boolean_negative_sdna(prop, nullptr, "gizmo_flag", SI_GIZMO_HIDE_NAVIGATE);
  RNA_def_property_ui_text(prop, "Navigate Gizmo", "Viewport navigation gizmo");
  RNA_def_property_update(prop, NC_SPACE | ND_SPACE_IMAGE, nullptr);

  /*bfa - the toolshelf tabs*/
  prop = RNA_def_property(srna, "show_toolshelf_tabs", PROP_BOOLEAN, PROP_NONE);
  RNA_def_property_boolean_negative_sdna(prop, nullptr, "flag", SI_SHOW_TOOLSHELF_TABS);
  RNA_def_property_ui_text(prop, "Toolshelf Tabs", "Show tabs in the toolbar");
  RNA_def_property_update(prop, NC_SPACE | ND_SPACE_IMAGE, "rna_SpaceImageEditor_show_toolshelf_tabs_update");

  /* Overlays */
  prop = RNA_def_property(srna, "overlay", PROP_POINTER, PROP_NONE);
  RNA_def_property_flag(prop, PROP_NEVER_NULL);
  RNA_def_property_struct_type(prop, "SpaceImageOverlay");
  RNA_def_property_pointer_funcs(prop, "rna_SpaceImage_overlay_get", nullptr, nullptr, nullptr);
  RNA_def_property_ui_text(
      prop, "Overlay Settings", "Settings for display of overlays in the UV/Image editor");

  rna_def_space_image_uv(brna);
  rna_def_space_image_overlay(brna);

  /* mask */
  rna_def_space_mask_info(srna, NC_SPACE | ND_SPACE_IMAGE, "rna_SpaceImageEditor_mask_set");
}

static void rna_def_space_sequencer_preview_overlay(BlenderRNA *brna)
{
  StructRNA *srna;
  PropertyRNA *prop;

  srna = RNA_def_struct(brna, "SequencerPreviewOverlay", nullptr);
  RNA_def_struct_sdna(srna, "SpaceSeq");
  RNA_def_struct_nested(brna, srna, "SpaceSequenceEditor");
  RNA_def_struct_path_func(srna, "rna_SpaceSequencerPreviewOverlay_path");
  RNA_def_struct_ui_text(srna, "Preview Overlay Settings", "");

  prop = RNA_def_property(srna, "show_safe_areas", PROP_BOOLEAN, PROP_NONE);
  RNA_def_property_boolean_sdna(
      prop, nullptr, "preview_overlay.flag", SEQ_PREVIEW_SHOW_SAFE_MARGINS);
  RNA_def_property_ui_text(
      prop, "Safe Areas", "Show TV title safe and action safe areas in preview");
  RNA_def_property_update(prop, NC_SPACE | ND_SPACE_SEQUENCER, nullptr);

  prop = RNA_def_property(srna, "show_safe_center", PROP_BOOLEAN, PROP_NONE);
  RNA_def_property_boolean_sdna(
      prop, nullptr, "preview_overlay.flag", SEQ_PREVIEW_SHOW_SAFE_CENTER);
  RNA_def_property_ui_text(
      prop, "Center-Cut Safe Areas", "Show safe areas to fit content in a different aspect ratio");
  RNA_def_property_update(prop, NC_SPACE | ND_SPACE_SEQUENCER, nullptr);

  prop = RNA_def_property(srna, "show_metadata", PROP_BOOLEAN, PROP_NONE);
  RNA_def_property_boolean_sdna(prop, nullptr, "preview_overlay.flag", SEQ_PREVIEW_SHOW_METADATA);
  RNA_def_property_ui_text(prop, "Show Metadata", "Show metadata of first visible strip");
  RNA_def_property_update(prop, NC_SPACE | ND_SPACE_SEQUENCER, nullptr);

  prop = RNA_def_property(srna, "show_annotation", PROP_BOOLEAN, PROP_NONE);
  RNA_def_property_boolean_sdna(prop, nullptr, "preview_overlay.flag", SEQ_PREVIEW_SHOW_GPENCIL);
  RNA_def_property_ui_text(prop, "Show Annotation", "Show annotations for this view");
  RNA_def_property_update(prop, NC_SPACE | ND_SPACE_SEQUENCER, nullptr);

  prop = RNA_def_property(srna, "show_image_outline", PROP_BOOLEAN, PROP_NONE);
  RNA_def_property_boolean_sdna(
      prop, nullptr, "preview_overlay.flag", SEQ_PREVIEW_SHOW_OUTLINE_SELECTED);
  RNA_def_property_ui_text(prop, "Image Outline", "");
  RNA_def_property_update(prop, NC_SPACE | ND_SPACE_SEQUENCER, nullptr);

  prop = RNA_def_property(srna, "show_cursor", PROP_BOOLEAN, PROP_NONE);
  RNA_def_property_boolean_sdna(prop, nullptr, "preview_overlay.flag", SEQ_PREVIEW_SHOW_2D_CURSOR);
  RNA_def_property_ui_text(prop, "2D Cursor", "");
  RNA_def_property_update(prop, NC_SPACE | ND_SPACE_SEQUENCER, nullptr);
}

static void rna_def_space_sequencer_timeline_overlay(BlenderRNA *brna)
{
  StructRNA *srna;
  PropertyRNA *prop;

  srna = RNA_def_struct(brna, "SequencerTimelineOverlay", nullptr);
  RNA_def_struct_sdna(srna, "SpaceSeq");
  RNA_def_struct_nested(brna, srna, "SpaceSequenceEditor");
  RNA_def_struct_path_func(srna, "rna_SpaceSequencerTimelineOverlay_path");
  RNA_def_struct_ui_text(srna, "Timeline Overlay Settings", "");

  static const EnumPropertyItem waveform_type_display_items[] = {
      {SEQ_TIMELINE_ALL_WAVEFORMS,
       "ALL_WAVEFORMS",
       0,
       "On",
       "Display waveforms for all sound strips"},
      {0, "DEFAULT_WAVEFORMS", 0, "Strip", "Display waveforms depending on strip setting"},
      {SEQ_TIMELINE_NO_WAVEFORMS,
       "NO_WAVEFORMS",
       0,
       "Off",
       "Don't display waveforms for any sound strips"},
      {0, nullptr, 0, nullptr, nullptr},
  };

  prop = RNA_def_property(srna, "waveform_display_type", PROP_ENUM, PROP_NONE);
  RNA_def_property_enum_bitflag_sdna(prop, nullptr, "timeline_overlay.flag");
  RNA_def_property_enum_items(prop, waveform_type_display_items);
  RNA_def_property_ui_text(prop, "Waveform Display", "How Waveforms are displayed");
  RNA_def_property_update(prop, NC_SPACE | ND_SPACE_SEQUENCER, nullptr);

  static const EnumPropertyItem waveform_style_display_items[] = {
      {0, "FULL_WAVEFORMS", 0, "Full", "Display full waveform"},
      {SEQ_TIMELINE_WAVEFORMS_HALF,
       "HALF_WAVEFORMS",
       0,
       "Half",
       "Display upper half of the absolute value waveform"},
      {0, nullptr, 0, nullptr, nullptr},
  };

  prop = RNA_def_property(srna, "waveform_display_style", PROP_ENUM, PROP_NONE);
  RNA_def_property_enum_bitflag_sdna(prop, nullptr, "timeline_overlay.flag");
  RNA_def_property_enum_items(prop, waveform_style_display_items);
  RNA_def_property_ui_text(prop, "Waveform Style", "How Waveforms are displayed");
  RNA_def_property_update(prop, NC_SPACE | ND_SPACE_SEQUENCER, nullptr);

  prop = RNA_def_property(srna, "show_fcurves", PROP_BOOLEAN, PROP_NONE);
  RNA_def_property_boolean_sdna(prop, nullptr, "timeline_overlay.flag", SEQ_TIMELINE_SHOW_FCURVES);
  RNA_def_property_ui_text(prop, "Show F-Curves", "Display strip opacity/volume curve");
  RNA_def_property_update(prop, NC_SPACE | ND_SPACE_SEQUENCER, nullptr);

  prop = RNA_def_property(srna, "show_strip_name", PROP_BOOLEAN, PROP_NONE);
  RNA_def_property_boolean_sdna(
      prop, nullptr, "timeline_overlay.flag", SEQ_TIMELINE_SHOW_STRIP_NAME);
  RNA_def_property_ui_text(prop, "Show Name", "");
  RNA_def_property_update(prop, NC_SPACE | ND_SPACE_SEQUENCER, nullptr);

  prop = RNA_def_property(srna, "show_strip_source", PROP_BOOLEAN, PROP_NONE);
  RNA_def_property_boolean_sdna(
      prop, nullptr, "timeline_overlay.flag", SEQ_TIMELINE_SHOW_STRIP_SOURCE);
  RNA_def_property_ui_text(
      prop, "Show Source", "Display path to source file, or name of source datablock");
  RNA_def_property_update(prop, NC_SPACE | ND_SPACE_SEQUENCER, nullptr);

  prop = RNA_def_property(srna, "show_strip_duration", PROP_BOOLEAN, PROP_NONE);
  RNA_def_property_boolean_sdna(
      prop, nullptr, "timeline_overlay.flag", SEQ_TIMELINE_SHOW_STRIP_DURATION);
  RNA_def_property_ui_text(prop, "Show Duration", "");
  RNA_def_property_update(prop, NC_SPACE | ND_SPACE_SEQUENCER, nullptr);

  prop = RNA_def_property(srna, "show_grid", PROP_BOOLEAN, PROP_NONE);
  RNA_def_property_boolean_sdna(prop, nullptr, "timeline_overlay.flag", SEQ_TIMELINE_SHOW_GRID);
  RNA_def_property_ui_text(prop, "Show Grid", "Show vertical grid lines");
  RNA_def_property_update(prop, NC_SPACE | ND_SPACE_SEQUENCER, nullptr);

  prop = RNA_def_property(srna, "show_strip_offset", PROP_BOOLEAN, PROP_NONE);
  RNA_def_property_boolean_sdna(
      prop, nullptr, "timeline_overlay.flag", SEQ_TIMELINE_SHOW_STRIP_OFFSETS);
  RNA_def_property_ui_text(prop, "Show Offsets", "Display strip in/out offsets");
  RNA_def_property_update(prop, NC_SPACE | ND_SPACE_SEQUENCER, nullptr);

  prop = RNA_def_property(srna, "show_thumbnails", PROP_BOOLEAN, PROP_NONE);
  RNA_def_property_boolean_sdna(
      prop, nullptr, "timeline_overlay.flag", SEQ_TIMELINE_SHOW_THUMBNAILS);
  RNA_def_property_ui_text(prop, "Show Thumbnails", "Show strip thumbnails");
  RNA_def_property_update(prop, NC_SPACE | ND_SPACE_SEQUENCER, nullptr);

  prop = RNA_def_property(srna, "show_strip_tag_color", PROP_BOOLEAN, PROP_NONE);
  RNA_def_property_boolean_sdna(
      prop, nullptr, "timeline_overlay.flag", SEQ_TIMELINE_SHOW_STRIP_COLOR_TAG);
  RNA_def_property_ui_text(
      prop, "Show Color Tags", "Display the strip color tags in the sequencer");
  RNA_def_property_update(prop, NC_SPACE | ND_SPACE_SEQUENCER, nullptr);

  prop = RNA_def_property(srna, "show_strip_retiming", PROP_BOOLEAN, PROP_NONE);
  RNA_def_property_boolean_sdna(
      prop, nullptr, "timeline_overlay.flag", SEQ_TIMELINE_SHOW_STRIP_RETIMING);
  RNA_def_property_ui_text(prop, "Show Retiming Keys", "Display retiming keys on top of strips");
  RNA_def_property_update(prop, NC_SPACE | ND_SPACE_SEQUENCER, nullptr);
}

static void rna_def_space_sequencer_cache_overlay(BlenderRNA *brna)
{
  StructRNA *srna;
  PropertyRNA *prop;

  srna = RNA_def_struct(brna, "SequencerCacheOverlay", nullptr);
  RNA_def_struct_sdna(srna, "SpaceSeq");
  RNA_def_struct_nested(brna, srna, "SpaceSequenceEditor");
  RNA_def_struct_path_func(srna, "rna_SpaceSequencerCacheOverlay_path");
  RNA_def_struct_ui_text(srna, "Cache Overlay Settings", "");

  prop = RNA_def_property(srna, "show_cache", PROP_BOOLEAN, PROP_NONE);
  RNA_def_property_boolean_sdna(prop, nullptr, "cache_overlay.flag", SEQ_CACHE_SHOW);
  RNA_def_property_ui_text(prop, "Show Cache", "Visualize cached images on the timeline");
  RNA_def_property_update(prop, NC_SPACE | ND_SPACE_SEQUENCER, nullptr);

  prop = RNA_def_property(srna, "show_cache_final_out", PROP_BOOLEAN, PROP_NONE);
  RNA_def_property_boolean_sdna(prop, nullptr, "cache_overlay.flag", SEQ_CACHE_SHOW_FINAL_OUT);
  RNA_def_property_ui_text(prop, "Final Images", "Visualize cached complete frames");
  RNA_def_property_update(prop, NC_SCENE | ND_SEQUENCER, nullptr);

  prop = RNA_def_property(srna, "show_cache_raw", PROP_BOOLEAN, PROP_NONE);
  RNA_def_property_boolean_sdna(prop, nullptr, "cache_overlay.flag", SEQ_CACHE_SHOW_RAW);
  RNA_def_property_ui_text(prop, "Raw Images", "Visualize cached raw images");
  RNA_def_property_update(prop, NC_SCENE | ND_SEQUENCER, nullptr);
}

static void rna_def_space_sequencer(BlenderRNA *brna)
{
  StructRNA *srna;
  PropertyRNA *prop;

  static const EnumPropertyItem display_mode_items[] = {
      {SEQ_DRAW_IMG_IMBUF, "IMAGE", ICON_SEQ_PREVIEW, "Image Preview", ""},
      {SEQ_DRAW_IMG_WAVEFORM, "WAVEFORM", ICON_SEQ_LUMA_WAVEFORM, "Luma Waveform", ""},
      {SEQ_DRAW_IMG_RGBPARADE, "RGB_PARADE", ICON_RENDERLAYERS, "RGB Parade", ""},
      {SEQ_DRAW_IMG_VECTORSCOPE, "VECTOR_SCOPE", ICON_SEQ_CHROMA_SCOPE, "Chroma Vectorscope", ""},
      {SEQ_DRAW_IMG_HISTOGRAM, "HISTOGRAM", ICON_SEQ_HISTOGRAM, "Histogram", ""},
      {0, nullptr, 0, nullptr, nullptr},
  };

  static const EnumPropertyItem proxy_render_size_items[] = {
      {SEQ_RENDER_SIZE_NONE, "NONE", 0, "No display", ""},
      {SEQ_RENDER_SIZE_SCENE, "SCENE", 0, "Scene size", ""},
      {SEQ_RENDER_SIZE_PROXY_25, "PROXY_25", 0, "25%", ""},
      {SEQ_RENDER_SIZE_PROXY_50, "PROXY_50", 0, "50%", ""},
      {SEQ_RENDER_SIZE_PROXY_75, "PROXY_75", 0, "75%", ""},
      {SEQ_RENDER_SIZE_PROXY_100, "PROXY_100", 0, "100%", ""},
      {0, nullptr, 0, nullptr, nullptr},
  };

  static const EnumPropertyItem overlay_frame_type_items[] = {
      {SEQ_OVERLAY_FRAME_TYPE_RECT, "RECTANGLE", 0, "Rectangle", "Show rectangle area overlay"},
      {SEQ_OVERLAY_FRAME_TYPE_REFERENCE, "REFERENCE", 0, "Reference", "Show reference frame only"},
      {SEQ_OVERLAY_FRAME_TYPE_CURRENT, "CURRENT", 0, "Current", "Show current frame only"},
      {0, nullptr, 0, nullptr, nullptr},
  };

  static const EnumPropertyItem preview_channels_items[] = {
      {SEQ_USE_ALPHA,
       "COLOR_ALPHA",
       ICON_IMAGE_RGB_ALPHA,
       "Color & Alpha",
       "Display image with RGB colors and alpha transparency"},
      {0, "COLOR", ICON_IMAGE_RGB, "Color", "Display image with RGB colors"},
      {0, nullptr, 0, nullptr, nullptr},
  };

  srna = RNA_def_struct(brna, "SpaceSequenceEditor", "Space");
  RNA_def_struct_sdna(srna, "SpaceSeq");
  RNA_def_struct_ui_text(srna, "Space Sequence Editor", "Sequence editor space data");

  rna_def_space_generic_show_region_toggles(srna,
                                            (1 << RGN_TYPE_TOOL_HEADER) | (1 << RGN_TYPE_FOOTER) |
                                                (1 << RGN_TYPE_UI) | (1 << RGN_TYPE_TOOLS) |
                                                (1 << RGN_TYPE_HUD) | (1 << RGN_TYPE_CHANNELS));

  /* view type, fairly important */
  prop = RNA_def_property(srna, "view_type", PROP_ENUM, PROP_NONE);
  RNA_def_property_enum_sdna(prop, nullptr, "view");
  RNA_def_property_enum_items(prop, rna_enum_space_sequencer_view_type_items);
  RNA_def_property_ui_text(
      prop, "View Type", "Type of the Sequencer view (sequencer, preview or both)");
  RNA_def_property_update(prop, 0, "rna_Sequencer_view_type_update"); /*BFA - 3D Sequencer*/

  /* display type, fairly important */
  prop = RNA_def_property(srna, "display_mode", PROP_ENUM, PROP_NONE);
  RNA_def_property_enum_sdna(prop, nullptr, "mainb");
  RNA_def_property_enum_items(prop, display_mode_items);
  RNA_def_property_ui_text(
      prop, "Display Mode", "View mode to use for displaying sequencer output");
  RNA_def_property_update(prop, NC_SPACE | ND_SPACE_SEQUENCER, nullptr);

  /* flags */
  prop = RNA_def_property(srna, "show_frames", PROP_BOOLEAN, PROP_NONE);
  RNA_def_property_boolean_sdna(prop, nullptr, "flag", SEQ_DRAWFRAMES);
  RNA_def_property_ui_text(prop, "Display Frames", "Display frames rather than seconds");
  RNA_def_property_update(prop, NC_SPACE | ND_SPACE_SEQUENCER, nullptr);

  prop = RNA_def_property(srna, "use_marker_sync", PROP_BOOLEAN, PROP_NONE);
  RNA_def_property_boolean_sdna(prop, nullptr, "flag", SEQ_MARKER_TRANS);
  RNA_def_property_ui_text(prop, "Sync Markers", "Transform markers as well as strips");
  RNA_def_property_update(prop, NC_SPACE | ND_SPACE_SEQUENCER, nullptr);

  prop = RNA_def_property(srna, "show_seconds", PROP_BOOLEAN, PROP_NONE);
  RNA_def_property_boolean_negative_sdna(prop, nullptr, "flag", SEQ_DRAWFRAMES);
  RNA_def_property_ui_text(prop, "Use Timecode", "Show timing as a timecode instead of frames");
  RNA_def_property_update(prop, NC_SPACE | ND_SPACE_SEQUENCER, nullptr);

  prop = RNA_def_property(srna, "show_markers", PROP_BOOLEAN, PROP_NONE);
  RNA_def_property_boolean_sdna(prop, nullptr, "flag", SEQ_SHOW_MARKERS);
  RNA_def_property_ui_text(
      prop,
      "Show Markers",
      "If any exists, show markers in a separate row at the bottom of the editor");
  RNA_def_property_update(prop, NC_SPACE | ND_SPACE_SEQUENCER, nullptr);

  prop = RNA_def_property(srna, "display_channel", PROP_INT, PROP_NONE);
  RNA_def_property_int_sdna(prop, nullptr, "chanshown");
  RNA_def_property_ui_text(
      prop,
      "Display Channel",
      "Preview all channels less than or equal to this value. 0 shows every channel, and negative "
      "values climb that many meta-strip levels if applicable, showing every channel there.");
  RNA_def_property_range(prop, -5, blender::seq::MAX_CHANNELS);
  RNA_def_property_update(prop, NC_SPACE | ND_SPACE_SEQUENCER, "rna_SequenceEditor_update_cache");

  prop = RNA_def_property(srna, "preview_channels", PROP_ENUM, PROP_NONE);
  RNA_def_property_enum_bitflag_sdna(prop, nullptr, "flag");
  RNA_def_property_enum_items(prop, preview_channels_items);
  RNA_def_property_ui_text(prop, "Display Channels", "Channels of the preview to display");
  RNA_def_property_update(prop, NC_SPACE | ND_SPACE_SEQUENCER, "rna_SequenceEditor_update_cache");

  prop = RNA_def_property(srna, "use_zoom_to_fit", PROP_BOOLEAN, PROP_NONE);
  RNA_def_property_boolean_sdna(prop, nullptr, "flag", SEQ_ZOOM_TO_FIT);
  RNA_def_property_ui_text(
      prop, "Zoom to Fit", "Automatically zoom preview image to make it fully fit the region");
  RNA_def_property_update(prop, NC_SPACE | ND_SPACE_SEQUENCER, nullptr);

  prop = RNA_def_property(srna, "show_overexposed", PROP_INT, PROP_NONE);
  RNA_def_property_int_sdna(prop, nullptr, "zebra");
  RNA_def_property_ui_text(prop, "Show Overexposed", "Show overexposed areas with zebra stripes");
  RNA_def_property_range(prop, 0, 110);
  RNA_def_property_update(prop, NC_SPACE | ND_SPACE_SEQUENCER, nullptr);

  prop = RNA_def_property(srna, "proxy_render_size", PROP_ENUM, PROP_NONE);
  RNA_def_property_enum_sdna(prop, nullptr, "render_size");
  RNA_def_property_enum_items(prop, proxy_render_size_items);
  RNA_def_property_ui_text(prop,
                           "Proxy Render Size",
                           "Display preview using full resolution or different proxy resolutions");
  RNA_def_property_flag(prop, PROP_CONTEXT_UPDATE);
  RNA_def_property_update(
      prop, NC_SPACE | ND_SPACE_SEQUENCER, "rna_SequenceEditor_render_size_update");

  prop = RNA_def_property(srna, "use_proxies", PROP_BOOLEAN, PROP_NONE);
  RNA_def_property_boolean_sdna(prop, nullptr, "flag", SEQ_USE_PROXIES);
  RNA_def_property_ui_text(
      prop, "Use Proxies", "Use optimized files for faster scrubbing when available");
  RNA_def_property_update(prop, NC_SPACE | ND_SPACE_SEQUENCER, "rna_SequenceEditor_update_cache");

  prop = RNA_def_property(srna, "use_clamp_view", PROP_BOOLEAN, PROP_NONE);
  RNA_def_property_boolean_sdna(prop, nullptr, "flag", SEQ_CLAMP_VIEW);
  RNA_def_property_boolean_funcs(
      prop, "rna_SequenceEditor_clamp_view_get", "rna_SequenceEditor_clamp_view_set");
  RNA_def_property_ui_text(
      prop, "Limit View to Contents", "Limit timeline height to maximum used channel slot");
  RNA_def_property_update(prop, NC_SPACE | ND_SPACE_SEQUENCER, nullptr);

  /* Annotations */
  prop = RNA_def_property(srna, "annotation", PROP_POINTER, PROP_NONE);
  RNA_def_property_pointer_sdna(prop, nullptr, "gpd");
  RNA_def_property_struct_type(prop, "Annotation");
  RNA_def_property_pointer_funcs(
      prop, nullptr, nullptr, nullptr, "rna_GPencil_datablocks_annotations_poll");
  RNA_def_property_flag(prop, PROP_EDITABLE | PROP_ID_REFCOUNT);
  RNA_def_property_ui_text(prop, "Annotation", "Annotation data for this Preview region");
  RNA_def_property_update(prop, NC_SPACE | ND_SPACE_SEQUENCER, nullptr);

  prop = RNA_def_property(srna, "overlay_frame_type", PROP_ENUM, PROP_NONE);
  RNA_def_property_enum_sdna(prop, nullptr, "overlay_frame_type");
  RNA_def_property_enum_items(prop, overlay_frame_type_items);
  RNA_def_property_ui_text(prop, "Overlay Type", "Overlay display method");
  RNA_def_property_update(prop, NC_SPACE | ND_SPACE_SEQUENCER, nullptr);

  prop = RNA_def_property(srna, "show_transform_preview", PROP_BOOLEAN, PROP_NONE);
  RNA_def_property_boolean_sdna(prop, nullptr, "draw_flag", SEQ_DRAW_TRANSFORM_PREVIEW);
  RNA_def_property_ui_text(prop,
                           "Transform Preview",
                           "Show a preview of the start or end frame of a strip while "
                           "transforming its respective handle");
  RNA_def_property_update(prop, NC_SPACE | ND_SPACE_SEQUENCER, nullptr);

  /* Gizmo toggles. */
  prop = RNA_def_property(srna, "show_gizmo", PROP_BOOLEAN, PROP_NONE);
  RNA_def_property_boolean_negative_sdna(prop, nullptr, "gizmo_flag", SEQ_GIZMO_HIDE);
  RNA_def_property_ui_text(prop, "Show Gizmo", "Show gizmos of all types");
  RNA_def_property_update(prop, NC_SPACE | ND_SPACE_SEQUENCER, nullptr);

  prop = RNA_def_property(srna, "show_gizmo_navigate", PROP_BOOLEAN, PROP_NONE);
  RNA_def_property_boolean_negative_sdna(prop, nullptr, "gizmo_flag", SEQ_GIZMO_HIDE_NAVIGATE);
  RNA_def_property_ui_text(prop, "Navigate Gizmo", "Viewport navigation gizmo");
  RNA_def_property_update(prop, NC_SPACE | ND_SPACE_SEQUENCER, nullptr);

  prop = RNA_def_property(srna, "show_gizmo_context", PROP_BOOLEAN, PROP_NONE);
  RNA_def_property_boolean_negative_sdna(prop, nullptr, "gizmo_flag", SEQ_GIZMO_HIDE_CONTEXT);
  RNA_def_property_ui_text(prop, "Context Gizmo", "Context sensitive gizmos for the active item");
  RNA_def_property_update(prop, NC_SPACE | ND_SPACE_SEQUENCER, nullptr);

  prop = RNA_def_property(srna, "show_gizmo_tool", PROP_BOOLEAN, PROP_NONE);
  RNA_def_property_boolean_negative_sdna(prop, nullptr, "gizmo_flag", SEQ_GIZMO_HIDE_TOOL);
  RNA_def_property_ui_text(prop, "Tool Gizmo", "Active tool gizmo");
  RNA_def_property_update(prop, NC_SPACE | ND_SPACE_SEQUENCER, nullptr);

  /*bfa - the toolshelf tabs*/
  prop = RNA_def_property(srna, "show_toolshelf_tabs", PROP_BOOLEAN, PROP_NONE);
  RNA_def_property_boolean_negative_sdna(prop, nullptr, "flag", SEQ_SHOW_TOOLSHELF_TABS);
  RNA_def_property_ui_text(prop, "Toolshelf Tabs", "Show tabs in the toolbar");
  RNA_def_property_update(prop, NC_SPACE | ND_SPACE_SEQUENCER, "rna_SpaceSequenceEditor_show_toolshelf_tabs_update");

  /* Overlay settings. */
  prop = RNA_def_property(srna, "show_overlays", PROP_BOOLEAN, PROP_NONE);
  RNA_def_property_boolean_sdna(prop, nullptr, "flag", SEQ_SHOW_OVERLAY);
  RNA_def_property_ui_text(prop, "Show Overlays", "");
  RNA_def_property_update(prop, NC_SPACE | ND_SPACE_SEQUENCER, nullptr);

  prop = RNA_def_property(srna, "preview_overlay", PROP_POINTER, PROP_NONE);
  RNA_def_property_flag(prop, PROP_NEVER_NULL);
  RNA_def_property_struct_type(prop, "SequencerPreviewOverlay");
  RNA_def_property_pointer_funcs(
      prop, "rna_SpaceSequenceEditor_preview_overlay_get", nullptr, nullptr, nullptr);
  RNA_def_property_ui_text(prop, "Preview Overlay Settings", "Settings for display of overlays");

  prop = RNA_def_property(srna, "timeline_overlay", PROP_POINTER, PROP_NONE);
  RNA_def_property_flag(prop, PROP_NEVER_NULL);
  RNA_def_property_struct_type(prop, "SequencerTimelineOverlay");
  RNA_def_property_pointer_funcs(
      prop, "rna_SpaceSequenceEditor_timeline_overlay_get", nullptr, nullptr, nullptr);
  RNA_def_property_ui_text(prop, "Timeline Overlay Settings", "Settings for display of overlays");

  prop = RNA_def_property(srna, "cache_overlay", PROP_POINTER, PROP_NONE);
  RNA_def_property_flag(prop, PROP_NEVER_NULL);
  RNA_def_property_struct_type(prop, "SequencerCacheOverlay");
  RNA_def_property_pointer_funcs(
      prop, "rna_SpaceSequenceEditor_cache_overlay_get", nullptr, nullptr, nullptr);
  RNA_def_property_ui_text(prop, "Cache Overlay Settings", "Settings for display of overlays");
  rna_def_space_sequencer_preview_overlay(brna);
  rna_def_space_sequencer_timeline_overlay(brna);
  rna_def_space_sequencer_cache_overlay(brna);

  /* transform */
  prop = RNA_def_property(srna, "cursor_location", PROP_FLOAT, PROP_XYZ);
  RNA_def_property_float_sdna(prop, nullptr, "cursor");
  RNA_def_property_array(prop, 2);
  RNA_def_property_ui_text(prop, "2D Cursor Location", "2D cursor location for this view");
  RNA_def_property_update(prop, NC_SPACE | ND_SPACE_SEQUENCER, nullptr);

  /* Zoom. */
  prop = RNA_def_property(srna, "zoom_percentage", PROP_FLOAT, PROP_PERCENTAGE);
  RNA_def_property_float_funcs(prop,
                               "rna_SpaceSequenceEditor_zoom_percentage_get",
                               "rna_SpaceSequenceEditor_zoom_percentage_set",
                               nullptr);
  RNA_def_property_float_default(prop, 100.0);
  RNA_def_property_range(prop, .4, 80000);
  RNA_def_property_ui_range(prop, 25, 400, 100, 0);
  RNA_def_property_ui_text(prop, "Zoom", "Zoom percentage");

  /*############## BFA - 3D Sequencer ##############*/
  prop = RNA_def_property(srna, "scene_override", PROP_POINTER, PROP_NONE);
  RNA_def_property_pointer_sdna(prop, nullptr, "scene_override");
  RNA_def_property_struct_type(prop, "Scene");
  RNA_def_property_pointer_funcs(prop, nullptr, nullptr, nullptr, nullptr);
  RNA_def_property_flag(prop, PROP_EDITABLE | PROP_PTR_NO_OWNERSHIP);
  RNA_def_property_ui_text(prop, "Scene Override", "Scene to use in this region");
  RNA_def_property_update(prop, NC_SPACE | ND_SPACE_SEQUENCER, "rna_Sequencer_view_type_update");
  /*############## BFA - 3D Sequencer END ##############*/
}

static void rna_def_space_text(BlenderRNA *brna)
{
  StructRNA *srna;
  PropertyRNA *prop;
  FunctionRNA *func;

  srna = RNA_def_struct(brna, "SpaceTextEditor", "Space");
  RNA_def_struct_sdna(srna, "SpaceText");
  RNA_def_struct_ui_text(srna, "Space Text Editor", "Text editor space data");

  rna_def_space_generic_show_region_toggles(srna, (1 << RGN_TYPE_UI) | (1 << RGN_TYPE_FOOTER));

  /* text */
  prop = RNA_def_property(srna, "text", PROP_POINTER, PROP_NONE);
  RNA_def_property_flag(prop, PROP_EDITABLE);
  RNA_def_property_ui_text(prop, "Text", "Text displayed and edited in this space");
  RNA_def_property_pointer_funcs(prop, nullptr, "rna_SpaceTextEditor_text_set", nullptr, nullptr);
  RNA_def_property_update(prop, NC_SPACE | ND_SPACE_TEXT, nullptr);

  /* display */
  prop = RNA_def_property(srna, "show_word_wrap", PROP_BOOLEAN, PROP_NONE);
  RNA_def_property_boolean_sdna(prop, nullptr, "wordwrap", 0);
  RNA_def_property_boolean_funcs(prop, nullptr, "rna_SpaceTextEditor_word_wrap_set");
  RNA_def_property_ui_text(
      prop, "Word Wrap", "Wrap words if there is not enough horizontal space");
  RNA_def_property_ui_icon(prop, ICON_WORDWRAP_ON, 0);
  RNA_def_property_update(prop, NC_SPACE | ND_SPACE_TEXT, nullptr);

  prop = RNA_def_property(srna, "show_line_numbers", PROP_BOOLEAN, PROP_NONE);
  RNA_def_property_boolean_sdna(prop, nullptr, "showlinenrs", 0);
  RNA_def_property_ui_text(prop, "Line Numbers", "Show line numbers next to the text");
  RNA_def_property_ui_icon(prop, ICON_LINENUMBERS_ON, 0);
  RNA_def_property_update(prop, NC_SPACE | ND_SPACE_TEXT, nullptr);

  func = RNA_def_function(srna,
                          "is_syntax_highlight_supported",
                          "rna_SpaceTextEditor_text_is_syntax_highlight_supported");
  RNA_def_function_return(func,
                          RNA_def_boolean(func, "is_syntax_highlight_supported", false, "", ""));
  RNA_def_function_ui_description(func,
                                  "Returns True if the editor supports syntax highlighting "
                                  "for the current text datablock");

  prop = RNA_def_property(srna, "show_syntax_highlight", PROP_BOOLEAN, PROP_NONE);
  RNA_def_property_boolean_sdna(prop, nullptr, "showsyntax", 0);
  RNA_def_property_ui_text(prop, "Syntax Highlight", "Syntax highlight for scripting");
  RNA_def_property_ui_icon(prop, ICON_SYNTAX_ON, 0);
  RNA_def_property_update(prop, NC_SPACE | ND_SPACE_TEXT, nullptr);

  prop = RNA_def_property(srna, "show_line_highlight", PROP_BOOLEAN, PROP_NONE);
  RNA_def_property_boolean_sdna(prop, nullptr, "line_hlight", 0);
  RNA_def_property_ui_text(prop, "Highlight Line", "Highlight the current line");
  RNA_def_property_update(prop, NC_SPACE | ND_SPACE_TEXT, nullptr);

  prop = RNA_def_property(srna, "tab_width", PROP_INT, PROP_NONE);
  RNA_def_property_int_sdna(prop, nullptr, "tabnumber");
  RNA_def_property_range(prop, 2, 8);
  RNA_def_property_ui_text(prop, "Tab Width", "Number of spaces to display tabs with");
  RNA_def_property_update(prop, NC_SPACE | ND_SPACE_TEXT, "rna_SpaceTextEditor_updateEdited");

  prop = RNA_def_property(srna, "font_size", PROP_INT, PROP_NONE);
  RNA_def_property_int_sdna(prop, nullptr, "lheight");
  RNA_def_property_range(prop, 1, 256); /* Large range since Hi-DPI scales down size. */
  RNA_def_property_ui_text(prop, "Font Size", "Adjust the font size for displaying the text");
  RNA_def_property_update(prop, NC_SPACE | ND_SPACE_TEXT, nullptr);

  prop = RNA_def_property(srna, "show_margin", PROP_BOOLEAN, PROP_NONE);
  RNA_def_property_boolean_sdna(prop, nullptr, "flags", ST_SHOW_MARGIN);
  RNA_def_property_ui_text(prop, "Show Margin", "Show right margin");
  RNA_def_property_update(prop, NC_SPACE | ND_SPACE_TEXT, nullptr);

  prop = RNA_def_property(srna, "margin_column", PROP_INT, PROP_NONE);
  RNA_def_property_int_sdna(prop, nullptr, "margin_column");
  RNA_def_property_range(prop, 0, 1024);
  RNA_def_property_ui_text(prop, "Margin Column", "Column number to show right margin at");
  RNA_def_property_update(prop, NC_SPACE | ND_SPACE_TEXT, nullptr);

  prop = RNA_def_property(srna, "top", PROP_INT, PROP_NONE);
  RNA_def_property_int_sdna(prop, nullptr, "top");
  RNA_def_property_range(prop, 0, INT_MAX);
  RNA_def_property_ui_text(prop, "Top Line", "Top line visible");
  RNA_def_property_update(prop, NC_SPACE | ND_SPACE_TEXT, nullptr);

  prop = RNA_def_property(srna, "visible_lines", PROP_INT, PROP_NONE);
  RNA_def_property_clear_flag(prop, PROP_EDITABLE);
  RNA_def_property_int_funcs(prop, "rna_SpaceTextEditor_visible_lines_get", nullptr, nullptr);
  RNA_def_property_ui_text(
      prop, "Visible Lines", "Amount of lines that can be visible in current editor");

  /* functionality options */
  prop = RNA_def_property(srna, "use_overwrite", PROP_BOOLEAN, PROP_NONE);
  RNA_def_property_boolean_sdna(prop, nullptr, "overwrite", 1);
  RNA_def_property_ui_text(
      prop, "Overwrite", "Overwrite characters when typing rather than inserting them");
  RNA_def_property_update(prop, NC_SPACE | ND_SPACE_TEXT, nullptr);

  prop = RNA_def_property(srna, "use_live_edit", PROP_BOOLEAN, PROP_NONE);
  RNA_def_property_boolean_sdna(prop, nullptr, "live_edit", 1);
  RNA_def_property_ui_text(prop, "Live Edit", "Run Python while editing");
  RNA_def_property_update(prop, NC_SPACE | ND_SPACE_TEXT, nullptr);

  /* find */
  prop = RNA_def_property(srna, "use_find_all", PROP_BOOLEAN, PROP_NONE);
  RNA_def_property_boolean_sdna(prop, nullptr, "flags", ST_FIND_ALL);
  RNA_def_property_ui_text(
      prop, "Find All", "Search in all text data, instead of only the active one");
  RNA_def_property_update(prop, NC_SPACE | ND_SPACE_TEXT, nullptr);

  prop = RNA_def_property(srna, "use_find_wrap", PROP_BOOLEAN, PROP_NONE);
  RNA_def_property_boolean_sdna(prop, nullptr, "flags", ST_FIND_WRAP);
  RNA_def_property_ui_text(
      prop, "Find Wrap", "Search again from the start of the file when reaching the end");
  RNA_def_property_update(prop, NC_SPACE | ND_SPACE_TEXT, nullptr);

  prop = RNA_def_property(srna, "use_match_case", PROP_BOOLEAN, PROP_NONE);
  RNA_def_property_boolean_sdna(prop, nullptr, "flags", ST_MATCH_CASE);
  RNA_def_property_ui_text(
      prop, "Match Case", "Search string is sensitive to uppercase and lowercase letters");
  RNA_def_property_update(prop, NC_SPACE | ND_SPACE_TEXT, nullptr);

  prop = RNA_def_property(srna, "find_text", PROP_STRING, PROP_NONE);
  RNA_def_property_string_sdna(prop, nullptr, "findstr");
  RNA_def_property_ui_text(prop, "Find Text", "Text to search for with the find tool");
  RNA_def_property_update(prop, NC_SPACE | ND_SPACE_TEXT, nullptr);

  prop = RNA_def_property(srna, "replace_text", PROP_STRING, PROP_NONE);
  RNA_def_property_string_sdna(prop, nullptr, "replacestr");
  RNA_def_property_ui_text(
      prop, "Replace Text", "Text to replace selected text with using the replace tool");
  RNA_def_property_update(prop, NC_SPACE | ND_SPACE_TEXT, nullptr);

  RNA_api_space_text(srna);
}

// bfa - toolbar editor
static void rna_def_space_toolbar(BlenderRNA *brna)
{
  StructRNA *srna;
  // PropertyRNA *prop;

  srna = RNA_def_struct(brna, "SpaceToolbarEditor", "Space");
  RNA_def_struct_sdna(srna, "SpaceToolbar");
  RNA_def_struct_ui_text(srna, "Space Toolbar Editor", "Toolbar editor space data");
}

static void rna_def_space_dopesheet(BlenderRNA *brna)
{
  StructRNA *srna;
  PropertyRNA *prop;

  srna = RNA_def_struct(brna, "SpaceDopeSheetEditor", "Space");
  RNA_def_struct_sdna(srna, "SpaceAction");
  RNA_def_struct_ui_text(srna, "Space Dope Sheet Editor", "Dope Sheet space data");

  rna_def_space_generic_show_region_toggles(srna,
                                            (1 << RGN_TYPE_FOOTER) | (1 << RGN_TYPE_UI) |
                                                (1 << RGN_TYPE_HUD) | (1 << RGN_TYPE_CHANNELS));

  /* data */
  prop = RNA_def_property(srna, "action", PROP_POINTER, PROP_NONE);
  RNA_def_property_flag(prop, PROP_EDITABLE);
  RNA_def_property_pointer_funcs(prop,
                                 nullptr,
                                 "rna_SpaceDopeSheetEditor_action_set",
                                 nullptr,
                                 "rna_Action_actedit_assign_poll");
  RNA_def_property_ui_text(prop, "Action", "Action displayed and edited in this space");
  RNA_def_property_flag(prop, PROP_CONTEXT_UPDATE);
  RNA_def_property_update(
      prop, NC_ANIMATION | ND_KEYFRAME | NA_EDITED, "rna_SpaceDopeSheetEditor_action_update");

  /* mode (hidden in the UI, see 'ui_mode') */
  prop = RNA_def_property(srna, "mode", PROP_ENUM, PROP_NONE);
  RNA_def_property_enum_sdna(prop, nullptr, "mode");
  RNA_def_property_enum_items(prop, rna_enum_space_action_mode_all_items);
  RNA_def_property_ui_text(prop, "Mode", "Editing context being displayed");
  RNA_def_property_flag(prop, PROP_CONTEXT_UPDATE);
  RNA_def_property_update(
      prop, NC_SPACE | ND_SPACE_DOPESHEET, "rna_SpaceDopeSheetEditor_mode_update");

  prop = RNA_def_property(srna, "ui_mode", PROP_ENUM, PROP_NONE);
  RNA_def_property_enum_sdna(prop, nullptr, "mode");
  RNA_def_property_enum_items(prop, rna_enum_space_action_ui_mode_items);
  RNA_def_property_ui_text(prop, "Mode", "Editing context being displayed");
  RNA_def_property_flag(prop, PROP_CONTEXT_UPDATE);
  RNA_def_property_update(
      prop, NC_SPACE | ND_SPACE_DOPESHEET, "rna_SpaceDopeSheetEditor_mode_update");

  /* display */
  prop = RNA_def_property(srna, "show_seconds", PROP_BOOLEAN, PROP_NONE);
  RNA_def_property_boolean_sdna(prop, nullptr, "flag", SACTION_DRAWTIME);
  RNA_def_property_ui_text(prop, "Use Timecode", "Show timing as a timecode instead of frames");
  RNA_def_property_update(prop, NC_SPACE | ND_SPACE_DOPESHEET, nullptr);

  prop = RNA_def_property(srna, "show_sliders", PROP_BOOLEAN, PROP_NONE);
  RNA_def_property_boolean_sdna(prop, nullptr, "flag", SACTION_SLIDERS);
  RNA_def_property_ui_text(prop, "Show Sliders", "Show sliders beside F-Curve channels");
  RNA_def_property_update(prop, NC_SPACE | ND_SPACE_DOPESHEET, nullptr);

  prop = RNA_def_property(srna, "show_pose_markers", PROP_BOOLEAN, PROP_NONE);
  RNA_def_property_boolean_sdna(prop, nullptr, "flag", SACTION_POSEMARKERS_SHOW);
  RNA_def_property_ui_text(prop,
                           "Show Pose Markers",
                           "Show markers belonging to the active action instead of Scene markers "
                           "(Action and Shape Key Editors only)");
  RNA_def_property_update(prop, NC_SPACE | ND_SPACE_DOPESHEET, nullptr);

  prop = RNA_def_property(srna, "show_interpolation", PROP_BOOLEAN, PROP_NONE);
  RNA_def_property_boolean_sdna(prop, nullptr, "flag", SACTION_SHOW_INTERPOLATION);
  RNA_def_property_ui_text(prop,
                           "Show Handles and Interpolation",
                           "Display keyframe handle types and non-Bézier interpolation modes");
  RNA_def_property_update(prop, NC_SPACE | ND_SPACE_DOPESHEET, nullptr);

  prop = RNA_def_property(srna, "show_extremes", PROP_BOOLEAN, PROP_NONE);
  RNA_def_property_boolean_sdna(prop, nullptr, "flag", SACTION_SHOW_EXTREMES);
  RNA_def_property_ui_text(prop,
                           "Show Curve Extremes",
                           "Mark keyframes where the key value flow changes direction, based on "
                           "comparison with adjacent keys");
  RNA_def_property_update(prop, NC_SPACE | ND_SPACE_DOPESHEET, nullptr);

  prop = RNA_def_property(srna, "show_markers", PROP_BOOLEAN, PROP_NONE);
  RNA_def_property_boolean_sdna(prop, nullptr, "flag", SACTION_SHOW_MARKERS);
  RNA_def_property_ui_text(
      prop,
      "Show Markers",
      "If any exists, show markers in a separate row at the bottom of the editor");
  RNA_def_property_update(prop, NC_SPACE | ND_SPACE_DOPESHEET, nullptr);

  /* editing */
  prop = RNA_def_property(srna, "use_auto_merge_keyframes", PROP_BOOLEAN, PROP_NONE);
  RNA_def_property_boolean_negative_sdna(prop, nullptr, "flag", SACTION_NOTRANSKEYCULL);
  RNA_def_property_ui_text(prop, "Auto-Merge Keyframes", "Automatically merge nearby keyframes");
  RNA_def_property_update(prop, NC_SPACE | ND_SPACE_DOPESHEET, nullptr);

  prop = RNA_def_property(srna, "use_realtime_update", PROP_BOOLEAN, PROP_NONE);
  RNA_def_property_boolean_negative_sdna(prop, nullptr, "flag", SACTION_NOREALTIMEUPDATES);
  RNA_def_property_ui_text(
      prop,
      "Realtime Updates",
      "When transforming keyframes, changes to the animation data are flushed to other views");
  RNA_def_property_update(prop, NC_SPACE | ND_SPACE_DOPESHEET, nullptr);

  prop = RNA_def_property(srna, "use_marker_sync", PROP_BOOLEAN, PROP_NONE);
  RNA_def_property_boolean_sdna(prop, nullptr, "flag", SACTION_MARKERS_MOVE);
  RNA_def_property_ui_text(prop, "Sync Markers", "Sync Markers with keyframe edits");

  /* dopesheet */
  prop = RNA_def_property(srna, "dopesheet", PROP_POINTER, PROP_NONE);
  RNA_def_property_struct_type(prop, "DopeSheet");
  RNA_def_property_pointer_sdna(prop, nullptr, "ads");
  RNA_def_property_ui_text(prop, "Dope Sheet", "Settings for filtering animation data");

  /* displaying cache status */
  prop = RNA_def_property(srna, "show_cache", PROP_BOOLEAN, PROP_NONE);
  RNA_def_property_boolean_sdna(prop, nullptr, "cache_display", TIME_CACHE_DISPLAY);
  RNA_def_property_ui_text(prop, "Show Cache", "Show the status of cached frames in the timeline");
  RNA_def_property_update(prop, NC_SPACE | ND_SPACE_TIME, nullptr);

  prop = RNA_def_property(srna, "cache_softbody", PROP_BOOLEAN, PROP_NONE);
  RNA_def_property_boolean_sdna(prop, nullptr, "cache_display", TIME_CACHE_SOFTBODY);
  RNA_def_property_ui_text(prop, "Softbody", "Show the active object's softbody point cache");
  RNA_def_property_update(prop, NC_SPACE | ND_SPACE_TIME, nullptr);

  prop = RNA_def_property(srna, "cache_particles", PROP_BOOLEAN, PROP_NONE);
  RNA_def_property_boolean_sdna(prop, nullptr, "cache_display", TIME_CACHE_PARTICLES);
  RNA_def_property_ui_text(prop, "Particles", "Show the active object's particle point cache");
  RNA_def_property_update(prop, NC_SPACE | ND_SPACE_TIME, nullptr);

  prop = RNA_def_property(srna, "cache_cloth", PROP_BOOLEAN, PROP_NONE);
  RNA_def_property_boolean_sdna(prop, nullptr, "cache_display", TIME_CACHE_CLOTH);
  RNA_def_property_ui_text(prop, "Cloth", "Show the active object's cloth point cache");
  RNA_def_property_update(prop, NC_SPACE | ND_SPACE_TIME, nullptr);

  prop = RNA_def_property(srna, "cache_smoke", PROP_BOOLEAN, PROP_NONE);
  RNA_def_property_boolean_sdna(prop, nullptr, "cache_display", TIME_CACHE_SMOKE);
  RNA_def_property_ui_text(prop, "Smoke", "Show the active object's smoke cache");
  RNA_def_property_update(prop, NC_SPACE | ND_SPACE_TIME, nullptr);

  prop = RNA_def_property(srna, "cache_simulation_nodes", PROP_BOOLEAN, PROP_NONE);
  RNA_def_property_boolean_sdna(prop, nullptr, "cache_display", TIME_CACHE_SIMULATION_NODES);
  RNA_def_property_ui_text(
      prop, "Simulation Nodes", "Show the active object's simulation nodes cache and bake data");
  RNA_def_property_update(prop, NC_SPACE | ND_SPACE_TIME, nullptr);

  prop = RNA_def_property(srna, "cache_dynamicpaint", PROP_BOOLEAN, PROP_NONE);
  RNA_def_property_boolean_sdna(prop, nullptr, "cache_display", TIME_CACHE_DYNAMICPAINT);
  RNA_def_property_ui_text(prop, "Dynamic Paint", "Show the active object's Dynamic Paint cache");
  RNA_def_property_update(prop, NC_SPACE | ND_SPACE_TIME, nullptr);

  prop = RNA_def_property(srna, "cache_rigidbody", PROP_BOOLEAN, PROP_NONE);
  RNA_def_property_boolean_sdna(prop, nullptr, "cache_display", TIME_CACHE_RIGIDBODY);
  RNA_def_property_ui_text(prop, "Rigid Body", "Show the active object's Rigid Body cache");
  RNA_def_property_update(prop, NC_SPACE | ND_SPACE_TIME, nullptr);
}

static void rna_def_space_graph(BlenderRNA *brna)
{
  StructRNA *srna;
  PropertyRNA *prop;

  /* this is basically the same as the one for the 3D-View, but with some entries omitted */
  static const EnumPropertyItem gpivot_items[] = {
      {V3D_AROUND_CENTER_BOUNDS,
       "BOUNDING_BOX_CENTER",
       ICON_PIVOT_BOUNDBOX,
       "Bounding Box Center",
       ""},
      {V3D_AROUND_CURSOR, "CURSOR", ICON_PIVOT_CURSOR, "2D Cursor", ""},
      {V3D_AROUND_LOCAL_ORIGINS,
       "INDIVIDUAL_ORIGINS",
       ICON_PIVOT_INDIVIDUAL,
       "Individual Centers",
       ""},
      // {V3D_AROUND_CENTER_MEDIAN, "MEDIAN_POINT", 0, "Median Point", ""},
      // {V3D_AROUND_ACTIVE, "ACTIVE_ELEMENT", 0, "Active Element", ""},
      {0, nullptr, 0, nullptr, nullptr},
  };

  srna = RNA_def_struct(brna, "SpaceGraphEditor", "Space");
  RNA_def_struct_sdna(srna, "SpaceGraph");
  RNA_def_struct_ui_text(srna, "Space Graph Editor", "Graph Editor space data");

  rna_def_space_generic_show_region_toggles(srna,
                                            (1 << RGN_TYPE_FOOTER) | (1 << RGN_TYPE_UI) |
                                                (1 << RGN_TYPE_HUD) | (1 << RGN_TYPE_CHANNELS));

  /* mode */
  prop = RNA_def_property(srna, "mode", PROP_ENUM, PROP_NONE);
  RNA_def_property_enum_sdna(prop, nullptr, "mode");
  RNA_def_property_enum_items(prop, rna_enum_space_graph_mode_items);
  RNA_def_property_ui_text(prop, "Mode", "Editing context being displayed");
  RNA_def_property_flag(prop, PROP_CONTEXT_UPDATE);
  RNA_def_property_update(
      prop, NC_SPACE | ND_SPACE_GRAPH, "rna_SpaceGraphEditor_display_mode_update");

  /* display */
  prop = RNA_def_property(srna, "show_seconds", PROP_BOOLEAN, PROP_NONE);
  RNA_def_property_boolean_sdna(prop, nullptr, "flag", SIPO_DRAWTIME);
  RNA_def_property_ui_text(prop, "Use Timecode", "Show timing as a timecode instead of frames");
  RNA_def_property_update(prop, NC_SPACE | ND_SPACE_GRAPH, nullptr);

  prop = RNA_def_property(srna, "show_sliders", PROP_BOOLEAN, PROP_NONE);
  RNA_def_property_boolean_sdna(prop, nullptr, "flag", SIPO_SLIDERS);
  RNA_def_property_ui_text(prop, "Show Sliders", "Show sliders beside F-Curve channels");
  RNA_def_property_update(prop, NC_SPACE | ND_SPACE_GRAPH, nullptr);

  prop = RNA_def_property(srna, "show_handles", PROP_BOOLEAN, PROP_NONE);
  RNA_def_property_boolean_negative_sdna(prop, nullptr, "flag", SIPO_NOHANDLES);
  RNA_def_property_ui_text(prop, "Show Handles", "Show handles of Bézier control points");
  RNA_def_property_update(prop, NC_SPACE | ND_SPACE_GRAPH, nullptr);

  prop = RNA_def_property(srna, "use_auto_lock_translation_axis", PROP_BOOLEAN, PROP_NONE);
  RNA_def_property_boolean_sdna(prop, nullptr, "flag", SIPO_AUTOLOCK_AXIS);
  RNA_def_property_ui_text(prop,
                           "Auto-Lock Key Axis",
                           "Automatically locks the movement of keyframes to the dominant axis");
  RNA_def_property_update(prop, NC_SPACE | ND_SPACE_GRAPH, nullptr);

  prop = RNA_def_property(srna, "use_only_selected_keyframe_handles", PROP_BOOLEAN, PROP_NONE);
  RNA_def_property_boolean_sdna(prop, nullptr, "flag", SIPO_SELVHANDLESONLY);
  RNA_def_property_ui_text(
      prop, "Only Selected Keyframes Handles", "Only show and edit handles of selected keyframes");
  RNA_def_property_update(prop, NC_SPACE | ND_SPACE_GRAPH, nullptr);

  prop = RNA_def_property(srna, "show_markers", PROP_BOOLEAN, PROP_NONE);
  RNA_def_property_boolean_sdna(prop, nullptr, "flag", SIPO_SHOW_MARKERS);
  RNA_def_property_ui_text(
      prop,
      "Show Markers",
      "If any exists, show markers in a separate row at the bottom of the editor");
  RNA_def_property_update(prop, NC_SPACE | ND_SPACE_GRAPH, nullptr);

  prop = RNA_def_property(srna, "show_extrapolation", PROP_BOOLEAN, PROP_NONE);
  RNA_def_property_boolean_negative_sdna(prop, nullptr, "flag", SIPO_NO_DRAW_EXTRAPOLATION);
  RNA_def_property_ui_text(prop, "Show Extrapolation", "");
  RNA_def_property_update(prop, NC_SPACE | ND_SPACE_GRAPH, nullptr);

  /* editing */
  prop = RNA_def_property(srna, "use_auto_merge_keyframes", PROP_BOOLEAN, PROP_NONE);
  RNA_def_property_boolean_negative_sdna(prop, nullptr, "flag", SIPO_NOTRANSKEYCULL);
  RNA_def_property_ui_text(prop, "Auto-Merge Keyframes", "Automatically merge nearby keyframes");
  RNA_def_property_update(prop, NC_SPACE | ND_SPACE_GRAPH, nullptr);

  prop = RNA_def_property(srna, "use_realtime_update", PROP_BOOLEAN, PROP_NONE);
  RNA_def_property_boolean_negative_sdna(prop, nullptr, "flag", SIPO_NOREALTIMEUPDATES);
  RNA_def_property_ui_text(
      prop,
      "Realtime Updates",
      "When transforming keyframes, changes to the animation data are flushed to other views");
  RNA_def_property_update(prop, NC_SPACE | ND_SPACE_GRAPH, nullptr);

  /* cursor */
  prop = RNA_def_property(srna, "show_cursor", PROP_BOOLEAN, PROP_NONE);
  RNA_def_property_boolean_negative_sdna(prop, nullptr, "flag", SIPO_NODRAWCURSOR);
  RNA_def_property_ui_text(prop, "Show Cursor", "Show 2D cursor");
  RNA_def_property_update(prop, NC_SPACE | ND_SPACE_GRAPH, nullptr);

  prop = RNA_def_property(srna, "cursor_position_x", PROP_FLOAT, PROP_NONE);
  RNA_def_property_float_sdna(prop, nullptr, "cursorTime");
  RNA_def_property_ui_text(
      prop, "Cursor X-Value", "Graph Editor 2D-Value cursor - X-Value component");
  RNA_def_property_update(prop, NC_SPACE | ND_SPACE_GRAPH, nullptr);

  prop = RNA_def_property(srna, "cursor_position_y", PROP_FLOAT, PROP_NONE);
  RNA_def_property_float_sdna(prop, nullptr, "cursorVal");
  RNA_def_property_ui_text(
      prop, "Cursor Y-Value", "Graph Editor 2D-Value cursor - Y-Value component");
  RNA_def_property_update(prop, NC_SPACE | ND_SPACE_GRAPH, nullptr);

  prop = RNA_def_property(srna, "pivot_point", PROP_ENUM, PROP_NONE);
  RNA_def_property_enum_sdna(prop, nullptr, "around");
  RNA_def_property_enum_items(prop, gpivot_items);
  RNA_def_property_ui_text(prop, "Pivot Point", "Pivot center for rotation/scaling");
  RNA_def_property_update(prop, NC_SPACE | ND_SPACE_GRAPH, nullptr);

  /* Dope-sheet. */
  prop = RNA_def_property(srna, "dopesheet", PROP_POINTER, PROP_NONE);
  RNA_def_property_struct_type(prop, "DopeSheet");
  RNA_def_property_pointer_sdna(prop, nullptr, "ads");
  RNA_def_property_ui_text(prop, "Dope Sheet", "Settings for filtering animation data");

  /* Read-only state info. */
  prop = RNA_def_property(srna, "has_ghost_curves", PROP_BOOLEAN, PROP_NONE);
  RNA_def_property_boolean_funcs(prop, "rna_SpaceGraphEditor_has_ghost_curves_get", nullptr);
  RNA_def_property_clear_flag(prop, PROP_EDITABLE);
  RNA_def_property_ui_text(
      prop, "Has Ghost Curves", "Graph Editor instance has some ghost curves stored");

  /* Normalize curves. */
  prop = RNA_def_property(srna, "use_normalization", PROP_BOOLEAN, PROP_NONE);
  RNA_def_property_boolean_sdna(prop, nullptr, "flag", SIPO_NORMALIZE);
  RNA_def_property_ui_text(prop,
                           "Use Normalization",
                           "Display curves in normalized range from -1 to 1, "
                           "for easier editing of multiple curves with different ranges");
  RNA_def_property_flag(prop, PROP_CONTEXT_UPDATE);
  RNA_def_property_update(
      prop, NC_SPACE | ND_SPACE_GRAPH, "rna_SpaceGraphEditor_normalize_update");

  prop = RNA_def_property(srna, "use_auto_normalization", PROP_BOOLEAN, PROP_NONE);
  RNA_def_property_boolean_negative_sdna(prop, nullptr, "flag", SIPO_NORMALIZE_FREEZE);
  RNA_def_property_ui_text(prop,
                           "Auto Normalization",
                           "Automatically recalculate curve normalization on every curve edit");
  RNA_def_property_update(prop, NC_SPACE | ND_SPACE_GRAPH, nullptr);
}

static void rna_def_space_nla(BlenderRNA *brna)
{
  StructRNA *srna;
  PropertyRNA *prop;

  srna = RNA_def_struct(brna, "SpaceNLA", "Space");
  RNA_def_struct_sdna(srna, "SpaceNla");
  RNA_def_struct_ui_text(srna, "Space Nla Editor", "NLA editor space data");

  rna_def_space_generic_show_region_toggles(srna,
                                            (1 << RGN_TYPE_FOOTER) | (1 << RGN_TYPE_UI) |
                                                (1 << RGN_TYPE_HUD) | (1 << RGN_TYPE_CHANNELS));

  /* display */
  prop = RNA_def_property(srna, "show_seconds", PROP_BOOLEAN, PROP_NONE);
  RNA_def_property_boolean_sdna(prop, nullptr, "flag", SNLA_DRAWTIME);
  RNA_def_property_ui_text(prop, "Use Timecode", "Show timing as a timecode instead of frames");
  RNA_def_property_update(prop, NC_SPACE | ND_SPACE_NLA, nullptr);

  prop = RNA_def_property(srna, "show_strip_curves", PROP_BOOLEAN, PROP_NONE);
  RNA_def_property_boolean_negative_sdna(prop, nullptr, "flag", SNLA_NOSTRIPCURVES);
  RNA_def_property_ui_text(prop, "Show Control F-Curves", "Show influence F-Curves on strips");
  RNA_def_property_update(prop, NC_SPACE | ND_SPACE_NLA, nullptr);

  prop = RNA_def_property(srna, "show_local_markers", PROP_BOOLEAN, PROP_NONE);
  RNA_def_property_boolean_negative_sdna(prop, nullptr, "flag", SNLA_NOLOCALMARKERS);
  RNA_def_property_ui_text(
      prop,
      "Show Local Markers",
      "Show action-local markers on the strips, useful when synchronizing timing across strips");
  RNA_def_property_update(prop, NC_SPACE | ND_SPACE_NLA, nullptr);

  prop = RNA_def_property(srna, "show_markers", PROP_BOOLEAN, PROP_NONE);
  RNA_def_property_boolean_sdna(prop, nullptr, "flag", SNLA_SHOW_MARKERS);
  RNA_def_property_ui_text(
      prop,
      "Show Markers",
      "If any exists, show markers in a separate row at the bottom of the editor");
  RNA_def_property_update(prop, NC_SPACE | ND_SPACE_NLA, nullptr);

  /* editing */
  prop = RNA_def_property(srna, "use_realtime_update", PROP_BOOLEAN, PROP_NONE);
  RNA_def_property_boolean_negative_sdna(prop, nullptr, "flag", SNLA_NOREALTIMEUPDATES);
  RNA_def_property_ui_text(
      prop,
      "Realtime Updates",
      "When transforming strips, changes to the animation data are flushed to other views");
  RNA_def_property_update(prop, NC_SPACE | ND_SPACE_NLA, nullptr);

  /* dopesheet */
  prop = RNA_def_property(srna, "dopesheet", PROP_POINTER, PROP_NONE);
  RNA_def_property_struct_type(prop, "DopeSheet");
  RNA_def_property_pointer_sdna(prop, nullptr, "ads");
  RNA_def_property_ui_text(prop, "Dope Sheet", "Settings for filtering animation data");
}

static void rna_def_console_line(BlenderRNA *brna)
{
  static const EnumPropertyItem console_line_type_items[] = {
      {CONSOLE_LINE_OUTPUT, "OUTPUT", 0, "Output", ""},
      {CONSOLE_LINE_INPUT, "INPUT", 0, "Input", ""},
      {CONSOLE_LINE_INFO, "INFO", 0, "Info", ""},
      {CONSOLE_LINE_ERROR, "ERROR", 0, "Error", ""},
      {0, nullptr, 0, nullptr, nullptr},
  };

  StructRNA *srna;
  PropertyRNA *prop;

  srna = RNA_def_struct(brna, "ConsoleLine", nullptr);
  RNA_def_struct_ui_text(srna, "Console Input", "Input line for the interactive console");

  prop = RNA_def_property(srna, "body", PROP_STRING, PROP_NONE);
  RNA_def_property_string_funcs(
      prop, "rna_ConsoleLine_body_get", "rna_ConsoleLine_body_length", "rna_ConsoleLine_body_set");
  RNA_def_property_ui_text(prop, "Line", "Text in the line");
  RNA_def_property_update(prop, NC_SPACE | ND_SPACE_CONSOLE, nullptr);
  RNA_def_property_translation_context(prop, BLT_I18NCONTEXT_ID_TEXT);

  prop = RNA_def_property(
      srna, "current_character", PROP_INT, PROP_NONE); /* copied from text editor */
  RNA_def_property_int_funcs(prop,
                             "rna_ConsoleLine_current_character_get",
                             "rna_ConsoleLine_current_character_set",
                             nullptr);
  RNA_def_property_update(prop, NC_SPACE | ND_SPACE_CONSOLE, nullptr);

  prop = RNA_def_property(srna, "type", PROP_ENUM, PROP_NONE);
  RNA_def_property_enum_sdna(prop, nullptr, "type");
  RNA_def_property_enum_items(prop, console_line_type_items);
  RNA_def_property_ui_text(prop, "Type", "Console line type when used in scrollback");
}

static void rna_def_space_console(BlenderRNA *brna)
{
  StructRNA *srna;
  PropertyRNA *prop;

  srna = RNA_def_struct(brna, "SpaceConsole", "Space");
  RNA_def_struct_sdna(srna, "SpaceConsole");
  RNA_def_struct_ui_text(srna, "Space Console", "Interactive Python console");

  /* display */
  prop = RNA_def_property(srna, "font_size", PROP_INT, PROP_NONE); /* copied from text editor */
  RNA_def_property_int_sdna(prop, nullptr, "lheight");
  RNA_def_property_range(prop, 1, 256); /* Large range since Hi-DPI scales down size. */
  RNA_def_property_ui_text(prop, "Font Size", "Font size to use for displaying the text");
  RNA_def_property_update(prop, 0, "rna_SpaceConsole_rect_update");

  prop = RNA_def_property(
      srna, "select_start", PROP_INT, PROP_UNSIGNED); /* copied from text editor */
  RNA_def_property_int_sdna(prop, nullptr, "sel_start");
  RNA_def_property_update(prop, NC_SPACE | ND_SPACE_CONSOLE, nullptr);

  prop = RNA_def_property(
      srna, "select_end", PROP_INT, PROP_UNSIGNED); /* copied from text editor */
  RNA_def_property_int_sdna(prop, nullptr, "sel_end");
  RNA_def_property_update(prop, NC_SPACE | ND_SPACE_CONSOLE, nullptr);

  prop = RNA_def_property(srna, "prompt", PROP_STRING, PROP_NONE);
  RNA_def_property_ui_text(prop, "Prompt", "Command line prompt");

  prop = RNA_def_property(srna, "language", PROP_STRING, PROP_NONE);
  RNA_def_property_ui_text(prop, "Language", "Command line prompt language");
  RNA_def_property_translation_context(prop, BLT_I18NCONTEXT_EDITOR_PYTHON_CONSOLE);

  prop = RNA_def_property(srna, "history", PROP_COLLECTION, PROP_NONE);
  RNA_def_property_collection_sdna(prop, nullptr, "history", nullptr);
  RNA_def_property_struct_type(prop, "ConsoleLine");
  RNA_def_property_ui_text(prop, "History", "Command history");

  prop = RNA_def_property(srna, "scrollback", PROP_COLLECTION, PROP_NONE);
  RNA_def_property_collection_sdna(prop, nullptr, "scrollback", nullptr);
  RNA_def_property_struct_type(prop, "ConsoleLine");
  RNA_def_property_ui_text(prop, "Output", "Command output");
}

/* Filter for datablock types in link/append. */
static void rna_def_fileselect_idfilter(BlenderRNA *brna)
{

  StructRNA *srna = RNA_def_struct(brna, "FileSelectIDFilter", nullptr);
  RNA_def_struct_sdna(srna, "FileSelectParams");
  RNA_def_struct_nested(brna, srna, "FileSelectParams");
  RNA_def_struct_ui_text(
      srna, "File Select ID Filter", "Which ID types to show/hide, when browsing a library");

  const IDFilterEnumPropertyItem *individual_ids_and_categories[] = {
      rna_enum_id_type_filter_items,
      rna_enum_space_file_id_filter_categories,
      nullptr,
  };
  for (uint i = 0; individual_ids_and_categories[i]; i++) {
    for (int j = 0; individual_ids_and_categories[i][j].identifier; j++) {
      PropertyRNA *prop = RNA_def_property(
          srna, individual_ids_and_categories[i][j].identifier, PROP_BOOLEAN, PROP_NONE);
      RNA_def_property_boolean_sdna(
          prop, nullptr, "filter_id", individual_ids_and_categories[i][j].flag);
      RNA_def_property_ui_text(prop,
                               individual_ids_and_categories[i][j].name,
                               individual_ids_and_categories[i][j].description);
      RNA_def_property_ui_icon(prop, individual_ids_and_categories[i][j].icon, 0);
      RNA_def_property_update(prop, NC_SPACE | ND_SPACE_FILE_PARAMS, nullptr);
    }
  }
}

/* Filter for datablock types in the Asset Browser. */
static void rna_def_fileselect_asset_idfilter(BlenderRNA *brna)
{
  StructRNA *srna = RNA_def_struct(brna, "FileAssetSelectIDFilter", nullptr);
  RNA_def_struct_sdna(srna, "FileSelectParams");
  RNA_def_struct_nested(brna, srna, "FileSelectParams");
  RNA_def_struct_ui_text(srna,
                         "File Select Asset Filter",
                         "Which asset types to show/hide, when browsing an asset library");

  static char experimental_prop_names[INDEX_ID_MAX][MAX_NAME];

  for (uint i = 0; rna_enum_id_type_filter_items[i].identifier; i++) {
    const IDFilterEnumPropertyItem *item = &rna_enum_id_type_filter_items[i];
    const bool is_experimental = (ED_ASSET_TYPE_IDS_NON_EXPERIMENTAL_FLAGS & item->flag) == 0;

    const char *identifier = rna_enum_id_type_filter_items[i].identifier;
    if (is_experimental) {
      /* Create name for experimental property and store in static buffer. */
      SNPRINTF(experimental_prop_names[i], "experimental_%s", identifier);
      identifier = experimental_prop_names[i];
    }

    PropertyRNA *prop = RNA_def_property(srna, identifier, PROP_BOOLEAN, PROP_NONE);
    RNA_def_property_boolean_sdna(prop, nullptr, "filter_id", item->flag);
    RNA_def_property_ui_text(prop, item->name, item->description);
    RNA_def_property_ui_icon(prop, item->icon, 0);
    RNA_def_property_update(prop, NC_SPACE | ND_SPACE_FILE_PARAMS, nullptr);
  }
}

static void rna_def_fileselect_entry(BlenderRNA *brna)
{
  PropertyRNA *prop;
  StructRNA *srna = RNA_def_struct(brna, "FileSelectEntry", nullptr);
  RNA_def_struct_sdna(srna, "FileDirEntry");
  RNA_def_struct_ui_text(srna, "File Select Entry", "A file viewable in the File Browser");

  prop = RNA_def_property(srna, "name", PROP_STRING, PROP_FILENAME);
  RNA_def_property_editable_func(prop, "rna_FileBrowser_FileSelectEntry_name_editable");
  RNA_def_property_clear_flag(prop, PROP_EDITABLE);
  RNA_def_property_string_funcs(prop,
                                "rna_FileBrowser_FileSelectEntry_name_get",
                                "rna_FileBrowser_FileSelectEntry_name_length",
                                nullptr);
  RNA_def_property_ui_text(prop, "Name", "");
  RNA_def_struct_name_property(srna, prop);

  prop = RNA_def_property(srna, "relative_path", PROP_STRING, PROP_FILEPATH);
  RNA_def_property_string_funcs(prop,
                                "rna_FileBrowser_FileSelectEntry_relative_path_get",
                                "rna_FileBrowser_FileSelectEntry_relative_path_length",
                                nullptr);
  RNA_def_property_ui_text(prop,
                           "Relative Path",
                           "Path relative to the directory currently displayed in the File "
                           "Browser (includes the file name)");
  RNA_def_property_clear_flag(prop, PROP_EDITABLE);

  prop = RNA_def_int(
      srna,
      "preview_icon_id",
      0,
      INT_MIN,
      INT_MAX,
      "Icon ID",
      "Unique integer identifying the preview of this file as an icon (zero means invalid)",
      INT_MIN,
      INT_MAX);
  RNA_def_property_clear_flag(prop, PROP_EDITABLE);
  RNA_def_property_int_funcs(
      prop, "rna_FileBrowser_FileSelectEntry_preview_icon_id_get", nullptr, nullptr);

  prop = RNA_def_property(srna, "asset_data", PROP_POINTER, PROP_NONE);
  RNA_def_property_struct_type(prop, "AssetMetaData");
  RNA_def_property_pointer_funcs(
      prop, "rna_FileBrowser_FileSelectEntry_asset_data_get", nullptr, nullptr, nullptr);
  RNA_def_property_ui_text(
      prop, "Asset Data", "Asset data, valid if the file represents an asset");
}

static void rna_def_fileselect_params(BlenderRNA *brna)
{
  StructRNA *srna;
  PropertyRNA *prop;

  /* BFA - Adjusted sizes to be more useful in Thumbnail View and match from menus dropdown */
  static const EnumPropertyItem display_size_items[] = {
      {32, "TINY", 0, "Tiny", ""},       // Matches toolshelf
      {64, "SMALL", 0, "Small", ""},     // Asset shelf default
      {128, "NORMAL", 0, "Medium", ""},  // Asset browser default
      {256, "LARGE", 0, "Large", ""},    // Maximum size
      {0, nullptr, 0, nullptr, nullptr},
};

  srna = RNA_def_struct(brna, "FileSelectParams", nullptr);
  RNA_def_struct_path_func(srna, "rna_FileSelectParams_path");
  RNA_def_struct_ui_text(srna, "File Select Parameters", "File Select Parameters");

  prop = RNA_def_property(srna, "title", PROP_STRING, PROP_NONE);
  RNA_def_property_string_sdna(prop, nullptr, "title");
  RNA_def_property_ui_text(prop, "Title", "Title for the file browser");
  RNA_def_property_clear_flag(prop, PROP_EDITABLE);

  /* Use BYTESTRING rather than DIRPATH as sub-type so UI code doesn't add OT_directory_browse
   * button when displaying this prop in the file browser (it would just open a file browser). That
   * should be the only effective difference between the two. */
  prop = RNA_def_property(srna, "directory", PROP_STRING, PROP_BYTESTRING);
  RNA_def_property_string_sdna(prop, nullptr, "dir");
  RNA_def_property_ui_text(prop, "Directory", "Directory displayed in the file browser");
  RNA_def_property_update(prop, NC_SPACE | ND_SPACE_FILE_PARAMS, nullptr);

  prop = RNA_def_property(srna, "filename", PROP_STRING, PROP_FILENAME);
  RNA_def_property_string_sdna(prop, nullptr, "file");
  RNA_def_property_ui_text(prop, "File Name", "Active file in the file browser");
  RNA_def_property_editable_func(prop, "rna_FileSelectParams_filename_editable");
  RNA_def_property_update(prop, NC_SPACE | ND_SPACE_FILE_PARAMS, nullptr);

  prop = RNA_def_property(srna, "use_library_browsing", PROP_BOOLEAN, PROP_NONE);
  RNA_def_property_ui_text(
      prop, "Library Browser", "Whether we may browse Blender files' content or not");
  RNA_def_property_clear_flag(prop, PROP_EDITABLE);
  RNA_def_property_boolean_funcs(prop, "rna_FileSelectParams_use_lib_get", nullptr);

  prop = RNA_def_property(srna, "display_type", PROP_ENUM, PROP_NONE);
  RNA_def_property_enum_sdna(prop, nullptr, "display");
  RNA_def_property_enum_items(prop, fileselectparams_display_type_items);
  RNA_def_property_enum_funcs(prop, nullptr, nullptr, "rna_FileSelectParams_display_type_itemf");
  RNA_def_property_ui_text(prop, "Display Mode", "Display mode for the file list");
  RNA_def_property_update(prop, NC_SPACE | ND_SPACE_FILE_PARAMS, nullptr);

  prop = RNA_def_property(srna, "recursion_level", PROP_ENUM, PROP_NONE);
  RNA_def_property_enum_items(prop, fileselectparams_recursion_level_items);
  RNA_def_property_enum_funcs(
      prop, nullptr, nullptr, "rna_FileSelectParams_recursion_level_itemf");
  RNA_def_property_ui_text(prop, "Recursion", "Numbers of dirtree levels to show simultaneously");
  RNA_def_property_update(prop, NC_SPACE | ND_SPACE_FILE_PARAMS, nullptr);

  prop = RNA_def_property(srna, "show_details_size", PROP_BOOLEAN, PROP_NONE);
  RNA_def_property_boolean_sdna(prop, nullptr, "details_flags", FILE_DETAILS_SIZE);
  RNA_def_property_ui_text(prop, "File Size", "Show a column listing the size of each file");
  RNA_def_property_update(prop, NC_SPACE | ND_SPACE_FILE_PARAMS, nullptr);

  prop = RNA_def_property(srna, "show_details_datetime", PROP_BOOLEAN, PROP_NONE);
  RNA_def_property_boolean_sdna(prop, nullptr, "details_flags", FILE_DETAILS_DATETIME);
  RNA_def_property_ui_text(
      prop,
      "File Modification Date",
      "Show a column listing the date and time of modification for each file");
  RNA_def_property_update(prop, NC_SPACE | ND_SPACE_FILE_PARAMS, nullptr);

  prop = RNA_def_property(srna, "use_filter", PROP_BOOLEAN, PROP_NONE);
  RNA_def_property_boolean_sdna(prop, nullptr, "flag", FILE_FILTER);
  RNA_def_property_ui_text(prop, "Filter Files", "Enable filtering of files");
  RNA_def_property_update(prop, NC_SPACE | ND_SPACE_FILE_PARAMS, nullptr);

  prop = RNA_def_property(srna, "show_hidden", PROP_BOOLEAN, PROP_NONE);
  RNA_def_property_boolean_negative_sdna(prop, nullptr, "flag", FILE_HIDE_DOT);
  RNA_def_property_ui_text(prop, "Show Hidden", "Show hidden dot files");
  RNA_def_property_update(prop, NC_SPACE | ND_SPACE_FILE_PARAMS, nullptr);

  prop = RNA_def_property(srna, "sort_method", PROP_ENUM, PROP_NONE);
  RNA_def_property_enum_sdna(prop, nullptr, "sort");
  RNA_def_property_enum_items(prop, rna_enum_fileselect_params_sort_items);
  RNA_def_property_enum_funcs(prop, nullptr, nullptr, "rna_FileSelectParams_sort_method_itemf");
  RNA_def_property_ui_text(prop, "Sort", "");
  RNA_def_property_update(prop, NC_SPACE | ND_SPACE_FILE_PARAMS, nullptr);

  prop = RNA_def_property(srna, "use_sort_invert", PROP_BOOLEAN, PROP_NONE);
  RNA_def_property_boolean_sdna(prop, nullptr, "flag", FILE_SORT_INVERT);
  RNA_def_property_ui_text(
      prop, "Reverse Sorting", "Sort items descending, from highest value to lowest");
  RNA_def_property_update(prop, NC_SPACE | ND_SPACE_FILE_PARAMS, nullptr);

  prop = RNA_def_property(srna, "use_filter_image", PROP_BOOLEAN, PROP_NONE);
  RNA_def_property_boolean_sdna(prop, nullptr, "filter", FILE_TYPE_IMAGE);
  RNA_def_property_ui_text(prop, "Filter Images", "Show image files");
  RNA_def_property_ui_icon(prop, ICON_FILE_IMAGE, 0);
  RNA_def_property_update(prop, NC_SPACE | ND_SPACE_FILE_PARAMS, nullptr);

  prop = RNA_def_property(srna, "use_filter_blender", PROP_BOOLEAN, PROP_NONE);
  RNA_def_property_boolean_sdna(prop, nullptr, "filter", FILE_TYPE_BLENDER);
  RNA_def_property_ui_text(prop, "Filter Blender", "Show .blend files");
  RNA_def_property_ui_icon(prop, ICON_FILE_BLEND, 0);
  RNA_def_property_update(prop, NC_SPACE | ND_SPACE_FILE_PARAMS, nullptr);

  prop = RNA_def_property(srna, "use_filter_backup", PROP_BOOLEAN, PROP_NONE);
  RNA_def_property_boolean_sdna(prop, nullptr, "filter", FILE_TYPE_BLENDER_BACKUP);
  RNA_def_property_ui_text(
      prop, "Filter Blender Backup Files", "Show .blend1, .blend2, etc. files");
  RNA_def_property_ui_icon(prop, ICON_FILE_BACKUP, 0);
  RNA_def_property_update(prop, NC_SPACE | ND_SPACE_FILE_PARAMS, nullptr);

  prop = RNA_def_property(srna, "use_filter_movie", PROP_BOOLEAN, PROP_NONE);
  RNA_def_property_boolean_sdna(prop, nullptr, "filter", FILE_TYPE_MOVIE);
  RNA_def_property_ui_text(prop, "Filter Movies", "Show movie files");
  RNA_def_property_ui_icon(prop, ICON_FILE_MOVIE, 0);
  RNA_def_property_update(prop, NC_SPACE | ND_SPACE_FILE_PARAMS, nullptr);

  prop = RNA_def_property(srna, "use_filter_script", PROP_BOOLEAN, PROP_NONE);
  RNA_def_property_boolean_sdna(prop, nullptr, "filter", FILE_TYPE_PYSCRIPT);
  RNA_def_property_ui_text(prop, "Filter Script", "Show script files");
  RNA_def_property_ui_icon(prop, ICON_FILE_SCRIPT, 0);
  RNA_def_property_update(prop, NC_SPACE | ND_SPACE_FILE_PARAMS, nullptr);

  prop = RNA_def_property(srna, "use_filter_font", PROP_BOOLEAN, PROP_NONE);
  RNA_def_property_boolean_sdna(prop, nullptr, "filter", FILE_TYPE_FTFONT);
  RNA_def_property_ui_text(prop, "Filter Fonts", "Show font files");
  RNA_def_property_ui_icon(prop, ICON_FILE_FONT, 0);
  RNA_def_property_update(prop, NC_SPACE | ND_SPACE_FILE_PARAMS, nullptr);

  prop = RNA_def_property(srna, "use_filter_sound", PROP_BOOLEAN, PROP_NONE);
  RNA_def_property_boolean_sdna(prop, nullptr, "filter", FILE_TYPE_SOUND);
  RNA_def_property_ui_text(prop, "Filter Sound", "Show sound files");
  RNA_def_property_ui_icon(prop, ICON_FILE_SOUND, 0);
  RNA_def_property_update(prop, NC_SPACE | ND_SPACE_FILE_PARAMS, nullptr);

  prop = RNA_def_property(srna, "use_filter_text", PROP_BOOLEAN, PROP_NONE);
  RNA_def_property_boolean_sdna(prop, nullptr, "filter", FILE_TYPE_TEXT);
  RNA_def_property_ui_text(prop, "Filter Text", "Show text files");
  RNA_def_property_ui_icon(prop, ICON_FILE_TEXT, 0);
  RNA_def_property_update(prop, NC_SPACE | ND_SPACE_FILE_PARAMS, nullptr);

  prop = RNA_def_property(srna, "use_filter_volume", PROP_BOOLEAN, PROP_NONE);
  RNA_def_property_boolean_sdna(prop, nullptr, "filter", FILE_TYPE_VOLUME);
  RNA_def_property_ui_text(prop, "Filter Volume", "Show 3D volume files");
  RNA_def_property_ui_icon(prop, ICON_VOLUME_DATA, 0);
  RNA_def_property_update(prop, NC_SPACE | ND_SPACE_FILE_PARAMS, nullptr);

  prop = RNA_def_property(srna, "use_filter_folder", PROP_BOOLEAN, PROP_NONE);
  RNA_def_property_boolean_sdna(prop, nullptr, "filter", FILE_TYPE_FOLDER);
  RNA_def_property_ui_text(prop, "Filter Folder", "Show folders");
  RNA_def_property_ui_icon(prop, ICON_FILE_FOLDER, 0);
  RNA_def_property_update(prop, NC_SPACE | ND_SPACE_FILE_PARAMS, nullptr);

  prop = RNA_def_property(srna, "use_filter_blendid", PROP_BOOLEAN, PROP_NONE);
  RNA_def_property_boolean_sdna(prop, nullptr, "filter", FILE_TYPE_BLENDERLIB);
  RNA_def_property_ui_text(
      prop, "Filter Blender IDs", "Show .blend files items (objects, materials, etc.)");
  RNA_def_property_ui_icon(prop, ICON_BLENDER, 0);
  RNA_def_property_update(prop, NC_SPACE | ND_SPACE_FILE_PARAMS, nullptr);

  prop = RNA_def_property(srna, "use_filter_asset_only", PROP_BOOLEAN, PROP_NONE);
  RNA_def_property_boolean_sdna(prop, nullptr, "flag", FILE_ASSETS_ONLY);
  RNA_def_property_ui_text(
      prop, "Only Assets", "Hide .blend files items that are not data-blocks with asset metadata");
  RNA_def_property_update(prop, NC_SPACE | ND_SPACE_FILE_PARAMS, nullptr);

  prop = RNA_def_property(srna, "filter_id", PROP_POINTER, PROP_NONE);
  RNA_def_property_flag(prop, PROP_NEVER_NULL);
  RNA_def_property_struct_type(prop, "FileSelectIDFilter");
  RNA_def_property_pointer_funcs(
      prop, "rna_FileSelectParams_filter_id_get", nullptr, nullptr, nullptr);
  RNA_def_property_ui_text(
      prop, "Filter ID Types", "Which ID types to show/hide, when browsing a library");

  prop = RNA_def_property(srna, "filter_glob", PROP_STRING, PROP_NONE);
  RNA_def_property_string_sdna(prop, nullptr, "filter_glob");
  RNA_def_property_ui_text(prop,
                           "Extension Filter",
                           "UNIX shell-like filename patterns matching, supports wildcards ('*') "
                           "and list of patterns separated by ';'");
  RNA_def_property_string_funcs(prop, nullptr, nullptr, "rna_FileSelectPrams_filter_glob_set");
  RNA_def_property_update(prop, NC_SPACE | ND_SPACE_FILE_LIST, nullptr);

  prop = RNA_def_property(srna, "filter_search", PROP_STRING, PROP_NONE);
  RNA_def_property_string_sdna(prop, nullptr, "filter_search");
  RNA_def_property_ui_text(
      prop, "Name or Tag Filter", "Filter by name or tag, supports '*' wildcard");
  RNA_def_property_flag(prop, PROP_TEXTEDIT_UPDATE);
  RNA_def_property_update(prop, NC_SPACE | ND_SPACE_FILE_LIST, nullptr);

  prop = RNA_def_property(srna, "display_size", PROP_INT, PROP_NONE);
  RNA_def_property_int_sdna(prop, nullptr, "thumbnail_size");
  RNA_def_property_ui_text(prop, "Display Size", "Change the size of thumbnails");
  RNA_def_property_update(prop, NC_SPACE | ND_SPACE_FILE_LIST, nullptr);
  RNA_def_property_range(prop, 16, 256);
  RNA_def_property_ui_range(prop, 16, 256, 1, 0);

  prop = RNA_def_property(srna, "display_size_discrete", PROP_ENUM, PROP_NONE);
  RNA_def_property_enum_sdna(prop, nullptr, "thumbnail_size");
  RNA_def_property_enum_items(prop, display_size_items);
  RNA_def_property_ui_text(
      prop, "Display Size", "Change the size of thumbnails in discrete steps");
  RNA_def_property_update(prop, NC_SPACE | ND_SPACE_FILE_LIST, nullptr);

  prop = RNA_def_property(srna, "list_display_size_discrete", PROP_ENUM, PROP_NONE);
  RNA_def_property_enum_sdna(prop, nullptr, "list_thumbnail_size");
  RNA_def_property_enum_items(prop, display_size_items);
  RNA_def_property_ui_text(
      prop, "List Display Size", "Change the size of list thumbnails in discrete steps");
  RNA_def_property_update(prop, NC_SPACE | ND_SPACE_FILE_LIST, nullptr);

  prop = RNA_def_property(srna, "list_display_size", PROP_INT, PROP_NONE);
  RNA_def_property_int_sdna(prop, nullptr, "list_thumbnail_size");
  RNA_def_property_ui_text(prop, "Display Size", "Change the size of thumbnails in list views");
  RNA_def_property_update(prop, NC_SPACE | ND_SPACE_FILE_LIST, nullptr);
  RNA_def_property_int_default(prop, 32);
  RNA_def_property_range(prop, 16, 128);
  RNA_def_property_ui_range(prop, 16, 128, 1, 0);

  prop = RNA_def_property(srna, "list_column_size", PROP_INT, PROP_NONE);
  RNA_def_property_ui_text(prop, "Columns Size", "The width of columns in horizontal list views");
  RNA_def_property_update(prop, NC_SPACE | ND_SPACE_FILE_LIST, nullptr);
  RNA_def_property_int_default(prop, 32);
  RNA_def_property_range(prop, 32, 750);
  RNA_def_property_ui_range(prop, 32, 750, 1, 0);
}

static void rna_def_fileselect_asset_params(BlenderRNA *brna)
{
  StructRNA *srna;
  PropertyRNA *prop;

  static const EnumPropertyItem asset_import_method_items[] = {
      {FILE_ASSET_IMPORT_FOLLOW_PREFS,
       "FOLLOW_PREFS",
       ICON_PREFERENCES,
       "Follow Preferences",
       "Use the import method set in the Preferences for this asset library, don't override it "
       "for this Asset Browser"},
      {FILE_ASSET_IMPORT_LINK,
       "LINK",
       ICON_LINK_BLEND,
       "Link",
       "Import the assets as linked data"},
      {FILE_ASSET_IMPORT_APPEND,
       "APPEND",
       ICON_APPEND_BLEND,
       "Append",
       "Import the assets as copied data, with no link to the original asset data"},
      {FILE_ASSET_IMPORT_APPEND_REUSE,
       "APPEND_REUSE",
       ICON_FILE_BLEND,
       "Append (Reuse Data)",
       "Import the assets as copied data while avoiding multiple copies of nested, "
       "typically heavy data. For example the textures of a material asset, or the mesh of an "
       "object asset, don't have to be copied every time this asset is imported. The instances of "
       "the asset share the data instead"},
       // BFA only file asset browser link override
      {FILE_ASSET_IMPORT_LINK_OVERRIDE,
       "LINK_OVERRIDE",
       ICON_LIBRARY_DATA_OVERRIDE,
       "Link (Override)",
       "Import the assets as linked library overrided data.\nThis will only override the active hierarchy.\nTo override all selected contents, use the Outliner Editor"},
      {0, nullptr, 0, nullptr, nullptr},
  };

  srna = RNA_def_struct(brna, "FileAssetSelectParams", "FileSelectParams");
  RNA_def_struct_ui_text(
      srna, "Asset Select Parameters", "Settings for the file selection in Asset Browser mode");

  prop = rna_def_asset_library_reference_common(srna,
                                                "rna_FileAssetSelectParams_asset_library_get",
                                                "rna_FileAssetSelectParams_asset_library_set");
  RNA_def_property_ui_text(prop, "Asset Library", "");
  RNA_def_property_update(prop, NC_SPACE | ND_SPACE_FILE_PARAMS, nullptr);

  prop = RNA_def_property(srna, "catalog_id", PROP_STRING, PROP_NONE);
  RNA_def_property_string_funcs(prop,
                                "rna_FileAssetSelectParams_catalog_id_get",
                                "rna_FileAssetSelectParams_catalog_id_length",
                                "rna_FileAssetSelectParams_catalog_id_set");
  RNA_def_property_ui_text(prop, "Catalog UUID", "The UUID of the catalog shown in the browser");
  RNA_def_property_update(prop, NC_SPACE | ND_SPACE_FILE_PARAMS, nullptr);

  prop = RNA_def_property(srna, "filter_asset_id", PROP_POINTER, PROP_NONE);
  RNA_def_property_flag(prop, PROP_NEVER_NULL);
  RNA_def_property_struct_type(prop, "FileAssetSelectIDFilter");
  RNA_def_property_pointer_funcs(
      prop, "rna_FileAssetSelectParams_filter_id_get", nullptr, nullptr, nullptr);
  RNA_def_property_ui_text(prop,
                           "Filter Asset Types",
                           "Which asset types to show/hide, when browsing an asset library");

  prop = RNA_def_property(srna, "import_method", PROP_ENUM, PROP_NONE);
  RNA_def_property_enum_items(prop, asset_import_method_items);
  RNA_def_property_ui_text(prop, "Import Method", "Determine how the asset will be imported");
  /* Asset drag info saved by buttons stores the import method, so the space must redraw when
   * import method changes. */
  RNA_def_property_update(prop, NC_SPACE | ND_SPACE_FILE_LIST, nullptr);

  prop = RNA_def_property(srna, "instance_collections_on_link", PROP_BOOLEAN, PROP_NONE);
  RNA_def_property_boolean_sdna(
      prop, nullptr, "import_flags", FILE_ASSET_IMPORT_INSTANCE_COLLECTIONS_ON_LINK);
  RNA_def_property_ui_text(prop,
                           "Instance Collections on Linking",
                           "Create instances for collections when linking, rather than adding "
                           "them directly to the scene");
  RNA_def_property_update(prop, NC_SPACE | ND_SPACE_FILE_PARAMS, nullptr);

  prop = RNA_def_property(srna, "instance_collections_on_append", PROP_BOOLEAN, PROP_NONE);
  RNA_def_property_boolean_sdna(
      prop, nullptr, "import_flags", FILE_ASSET_IMPORT_INSTANCE_COLLECTIONS_ON_APPEND);
  RNA_def_property_ui_text(prop,
                           "Instance Collections on Appending or Linking", // bfa
                           "Create instances for collections when appending, rather than adding "
                           "them directly to the scene");
  RNA_def_property_update(prop, NC_SPACE | ND_SPACE_FILE_PARAMS, nullptr);
  RNA_def_property_boolean_funcs(prop, nullptr, "rna_FileAsset_instance_collection_set"); // bfa make append also update link button

  prop = RNA_def_property(srna, "drop_instances_to_origin", PROP_BOOLEAN, PROP_NONE);
  RNA_def_property_boolean_sdna(
      prop, nullptr, "import_flags", FILE_ASSET_IMPORT_DROP_COLLECTIONS_TO_ORIGIN);
  RNA_def_property_ui_text(prop,
                           "Drop Instances to Origin",
                           "Drop collection instances to scene origin instead of cursor location");
  RNA_def_property_update(prop, NC_SPACE | ND_SPACE_FILE_PARAMS, nullptr);
}

static void rna_def_filemenu_entry(BlenderRNA *brna)
{
  StructRNA *srna;
  PropertyRNA *prop;

  srna = RNA_def_struct(brna, "FileBrowserFSMenuEntry", nullptr);
  RNA_def_struct_sdna(srna, "FSMenuEntry");
  RNA_def_struct_ui_text(srna, "File Select Parameters", "File Select Parameters");

  prop = RNA_def_property(srna, "path", PROP_STRING, PROP_FILEPATH);
  RNA_def_property_string_funcs(prop,
                                "rna_FileBrowser_FSMenuEntry_path_get",
                                "rna_FileBrowser_FSMenuEntry_path_length",
                                "rna_FileBrowser_FSMenuEntry_path_set");
  RNA_def_property_ui_text(prop, "Path", "");
  RNA_def_property_translation_context(prop, BLT_I18NCONTEXT_EDITOR_FILEBROWSER);

  /* Use #PROP_FILENAME sub-type so the UI can manipulate non-UTF8 names. */
  prop = RNA_def_property(srna, "name", PROP_STRING, PROP_FILENAME);
  RNA_def_property_string_funcs(prop,
                                "rna_FileBrowser_FSMenuEntry_name_get",
                                "rna_FileBrowser_FSMenuEntry_name_length",
                                "rna_FileBrowser_FSMenuEntry_name_set");
  RNA_def_property_editable_func(prop, "rna_FileBrowser_FSMenuEntry_name_get_editable");
  RNA_def_property_ui_text(prop, "Name", "");
  RNA_def_struct_name_property(srna, prop);

  prop = RNA_def_property(srna, "icon", PROP_INT, PROP_NONE);
  RNA_def_property_int_funcs(prop,
                             "rna_FileBrowser_FSMenuEntry_icon_get",
                             "rna_FileBrowser_FSMenuEntry_icon_set",
                             nullptr);
  RNA_def_property_ui_text(prop, "Icon", "");

  prop = RNA_def_property(srna, "use_save", PROP_BOOLEAN, PROP_NONE);
  RNA_def_property_boolean_funcs(prop, "rna_FileBrowser_FSMenuEntry_use_save_get", nullptr);
  RNA_def_property_ui_text(
      prop, "Save", "Whether this path is saved in bookmarks, or generated from OS");
  RNA_def_property_clear_flag(prop, PROP_EDITABLE);

  prop = RNA_def_property(srna, "is_valid", PROP_BOOLEAN, PROP_NONE);
  RNA_def_property_boolean_funcs(prop, "rna_FileBrowser_FSMenuEntry_is_valid_get", nullptr);
  RNA_def_property_ui_text(prop, "Valid", "Whether this path is currently reachable");
  RNA_def_property_clear_flag(prop, PROP_EDITABLE);
}

static void rna_def_space_filebrowser(BlenderRNA *brna)
{
  StructRNA *srna;
  PropertyRNA *prop;

  srna = RNA_def_struct(brna, "SpaceFileBrowser", "Space");
  RNA_def_struct_sdna(srna, "SpaceFile");
  RNA_def_struct_ui_text(srna, "Space File Browser", "File browser space data");

  rna_def_space_generic_show_region_toggles(
      srna, (1 << RGN_TYPE_TOOLS) | (1 << RGN_TYPE_UI) | (1 << RGN_TYPE_TOOL_PROPS));

  prop = RNA_def_property(srna, "browse_mode", PROP_ENUM, PROP_NONE);
  RNA_def_property_enum_items(prop, rna_enum_space_file_browse_mode_items);
  RNA_def_property_ui_text(
      prop,
      "Browsing Mode",
      "Type of the File Editor view (regular file browsing or asset browsing)");
  RNA_def_property_update(prop, 0, "rna_SpaceFileBrowser_browse_mode_update");

  prop = RNA_def_property(srna, "params", PROP_POINTER, PROP_NONE);
  RNA_def_property_struct_type(prop, "FileSelectParams");
  RNA_def_property_pointer_funcs(
      prop, "rna_FileBrowser_params_get", nullptr, "rna_FileBrowser_params_typef", nullptr);
  RNA_def_property_ui_text(
      prop, "Filebrowser Parameter", "Parameters and Settings for the Filebrowser");

  prop = RNA_def_property(srna, "active_operator", PROP_POINTER, PROP_NONE);
  RNA_def_property_pointer_sdna(prop, nullptr, "op");
  RNA_def_property_ui_text(prop, "Active Operator", "");

  /* Keep this for compatibility with existing presets,
   * not exposed in c++ API because of keyword conflict. */
  prop = RNA_def_property(srna, "operator", PROP_POINTER, PROP_NONE);
  RNA_def_property_pointer_sdna(prop, nullptr, "op");
  RNA_def_property_ui_text(prop, "Active Operator", "");

  /* bookmarks, recent files etc. */
  prop = RNA_def_collection(srna,
                            "system_folders",
                            "FileBrowserFSMenuEntry",
                            "System Folders",
                            "System's folders (usually root, available hard drives, etc)");
  RNA_def_property_collection_funcs(prop,
                                    "rna_FileBrowser_FSMenuSystem_data_begin",
                                    "rna_FileBrowser_FSMenu_next",
                                    "rna_FileBrowser_FSMenu_end",
                                    "rna_FileBrowser_FSMenu_get",
                                    "rna_FileBrowser_FSMenuSystem_data_length",
                                    nullptr,
                                    nullptr,
                                    nullptr);
  RNA_def_property_clear_flag(prop, PROP_EDITABLE);

  prop = RNA_def_int(srna,
                     "system_folders_active",
                     -1,
                     -1,
                     INT_MAX,
                     "Active System Folder",
                     "Index of active system folder (-1 if none)",
                     -1,
                     INT_MAX);
  RNA_def_property_int_sdna(prop, nullptr, "systemnr");
  RNA_def_property_int_funcs(prop,
                             "rna_FileBrowser_FSMenuSystem_active_get",
                             "rna_FileBrowser_FSMenuSystem_active_set",
                             "rna_FileBrowser_FSMenuSystem_active_range");
  RNA_def_property_flag(prop, PROP_CONTEXT_UPDATE);
  RNA_def_property_update(
      prop, NC_SPACE | ND_SPACE_FILE_PARAMS, "rna_FileBrowser_FSMenu_active_update");

  prop = RNA_def_collection(srna,
                            "system_bookmarks",
                            "FileBrowserFSMenuEntry",
                            "System Bookmarks",
                            "System's bookmarks");
  RNA_def_property_collection_funcs(prop,
                                    "rna_FileBrowser_FSMenuSystemBookmark_data_begin",
                                    "rna_FileBrowser_FSMenu_next",
                                    "rna_FileBrowser_FSMenu_end",
                                    "rna_FileBrowser_FSMenu_get",
                                    "rna_FileBrowser_FSMenuSystemBookmark_data_length",
                                    nullptr,
                                    nullptr,
                                    nullptr);
  RNA_def_property_clear_flag(prop, PROP_EDITABLE);

  prop = RNA_def_int(srna,
                     "system_bookmarks_active",
                     -1,
                     -1,
                     INT_MAX,
                     "Active System Bookmark",
                     "Index of active system bookmark (-1 if none)",
                     -1,
                     INT_MAX);
  RNA_def_property_int_sdna(prop, nullptr, "system_bookmarknr");
  RNA_def_property_int_funcs(prop,
                             "rna_FileBrowser_FSMenuSystemBookmark_active_get",
                             "rna_FileBrowser_FSMenuSystemBookmark_active_set",
                             "rna_FileBrowser_FSMenuSystemBookmark_active_range");
  RNA_def_property_flag(prop, PROP_CONTEXT_UPDATE);
  RNA_def_property_update(
      prop, NC_SPACE | ND_SPACE_FILE_PARAMS, "rna_FileBrowser_FSMenu_active_update");

  prop = RNA_def_collection(
      srna, "bookmarks", "FileBrowserFSMenuEntry", "Bookmarks", "User's bookmarks");
  RNA_def_property_collection_funcs(prop,
                                    "rna_FileBrowser_FSMenuBookmark_data_begin",
                                    "rna_FileBrowser_FSMenu_next",
                                    "rna_FileBrowser_FSMenu_end",
                                    "rna_FileBrowser_FSMenu_get",
                                    "rna_FileBrowser_FSMenuBookmark_data_length",
                                    nullptr,
                                    nullptr,
                                    nullptr);
  RNA_def_property_flag(prop, PROP_EDITABLE);

  prop = RNA_def_int(srna,
                     "bookmarks_active",
                     -1,
                     -1,
                     INT_MAX,
                     "Active Bookmark",
                     "Index of active bookmark (-1 if none)",
                     -1,
                     INT_MAX);
  RNA_def_property_int_sdna(prop, nullptr, "bookmarknr");
  RNA_def_property_int_funcs(prop,
                             "rna_FileBrowser_FSMenuBookmark_active_get",
                             "rna_FileBrowser_FSMenuBookmark_active_set",
                             "rna_FileBrowser_FSMenuBookmark_active_range");
  RNA_def_property_flag(prop, PROP_CONTEXT_UPDATE);
  RNA_def_property_update(
      prop, NC_SPACE | ND_SPACE_FILE_PARAMS, "rna_FileBrowser_FSMenu_active_update");

  prop = RNA_def_collection(
      srna, "recent_folders", "FileBrowserFSMenuEntry", "Recent Folders", "");
  RNA_def_property_collection_funcs(prop,
                                    "rna_FileBrowser_FSMenuRecent_data_begin",
                                    "rna_FileBrowser_FSMenu_next",
                                    "rna_FileBrowser_FSMenu_end",
                                    "rna_FileBrowser_FSMenu_get",
                                    "rna_FileBrowser_FSMenuRecent_data_length",
                                    nullptr,
                                    nullptr,
                                    nullptr);
  RNA_def_property_flag(prop, PROP_EDITABLE);

  prop = RNA_def_int(srna,
                     "recent_folders_active",
                     -1,
                     -1,
                     INT_MAX,
                     "Active Recent Folder",
                     "Index of active recent folder (-1 if none)",
                     -1,
                     INT_MAX);
  RNA_def_property_int_sdna(prop, nullptr, "recentnr");
  RNA_def_property_int_funcs(prop,
                             "rna_FileBrowser_FSMenuRecent_active_get",
                             "rna_FileBrowser_FSMenuRecent_active_set",
                             "rna_FileBrowser_FSMenuRecent_active_range");
  RNA_def_property_flag(prop, PROP_CONTEXT_UPDATE);
  RNA_def_property_update(
      prop, NC_SPACE | ND_SPACE_FILE_PARAMS, "rna_FileBrowser_FSMenu_active_update");

  RNA_api_space_filebrowser(srna);
}

static void rna_def_space_info(BlenderRNA *brna)
{
  StructRNA *srna;
  PropertyRNA *prop;

  srna = RNA_def_struct(brna, "SpaceInfo", "Space");
  RNA_def_struct_sdna(srna, "SpaceInfo");
  RNA_def_struct_ui_text(srna, "Space Info", "Info space data");

  /* reporting display */
  prop = RNA_def_property(srna, "show_report_debug", PROP_BOOLEAN, PROP_NONE);
  RNA_def_property_boolean_sdna(prop, nullptr, "rpt_mask", INFO_RPT_DEBUG);
  RNA_def_property_ui_text(prop, "Show Debug", "Display debug reporting info");
  RNA_def_property_update(prop, NC_SPACE | ND_SPACE_INFO_REPORT, nullptr);

  prop = RNA_def_property(srna, "show_report_info", PROP_BOOLEAN, PROP_NONE);
  RNA_def_property_boolean_sdna(prop, nullptr, "rpt_mask", INFO_RPT_INFO);
  RNA_def_property_ui_text(prop, "Show Info", "Display general information");
  RNA_def_property_update(prop, NC_SPACE | ND_SPACE_INFO_REPORT, nullptr);

  prop = RNA_def_property(srna, "show_report_operator", PROP_BOOLEAN, PROP_NONE);
  RNA_def_property_boolean_sdna(prop, nullptr, "rpt_mask", INFO_RPT_OP);
  RNA_def_property_ui_text(prop, "Show Operator", "Display the operator log");
  RNA_def_property_update(prop, NC_SPACE | ND_SPACE_INFO_REPORT, nullptr);

  prop = RNA_def_property(srna, "show_report_warning", PROP_BOOLEAN, PROP_NONE);
  RNA_def_property_boolean_sdna(prop, nullptr, "rpt_mask", INFO_RPT_WARN);
  RNA_def_property_ui_text(prop, "Show Warn", "Display warnings");
  RNA_def_property_update(prop, NC_SPACE | ND_SPACE_INFO_REPORT, nullptr);

  prop = RNA_def_property(srna, "show_report_error", PROP_BOOLEAN, PROP_NONE);
  RNA_def_property_boolean_sdna(prop, nullptr, "rpt_mask", INFO_RPT_ERR);
  RNA_def_property_ui_text(prop, "Show Error", "Display error text");
  RNA_def_property_update(prop, NC_SPACE | ND_SPACE_INFO_REPORT, nullptr);
}

static void rna_def_space_userpref(BlenderRNA *brna)
{
  static const EnumPropertyItem filter_type_items[] = {
      {0, "NAME", 0, "Name", "Filter based on the operator name"},
      {1, "KEY", 0, "Key-Binding", "Filter based on key bindings"},
      {0, nullptr, 0, nullptr, nullptr},
  };

  StructRNA *srna;
  PropertyRNA *prop;

  srna = RNA_def_struct(brna, "SpacePreferences", "Space");
  RNA_def_struct_sdna(srna, "SpaceUserPref");
  RNA_def_struct_ui_text(srna, "Space Preferences", "Preferences space data");

  prop = RNA_def_property(srna, "filter_type", PROP_ENUM, PROP_NONE);
  RNA_def_property_enum_sdna(prop, nullptr, "filter_type");
  RNA_def_property_enum_items(prop, filter_type_items);
  RNA_def_property_ui_text(prop, "Filter Type", "Filter method");
  RNA_def_property_update(prop, NC_SPACE | ND_SPACE_NODE, nullptr);

  prop = RNA_def_property(srna, "filter_text", PROP_STRING, PROP_NONE);
  RNA_def_property_string_sdna(prop, nullptr, "filter");
  RNA_def_property_flag(prop, PROP_TEXTEDIT_UPDATE);
  RNA_def_property_ui_text(prop, "Filter", "Search term for filtering in the UI");
}

static void rna_def_node_tree_path(BlenderRNA *brna)
{
  StructRNA *srna;
  PropertyRNA *prop;

  srna = RNA_def_struct(brna, "NodeTreePath", nullptr);
  RNA_def_struct_sdna(srna, "bNodeTreePath");
  RNA_def_struct_ui_text(srna, "Node Tree Path", "Element of the node space tree path");

  prop = RNA_def_property(srna, "node_tree", PROP_POINTER, PROP_NONE);
  RNA_def_property_pointer_sdna(prop, nullptr, "nodetree");
  RNA_def_property_clear_flag(prop, PROP_EDITABLE);
  RNA_def_property_ui_text(prop, "Node Tree", "Node Tree\nBase node tree from context");
}

static void rna_def_space_node_path_api(BlenderRNA *brna, PropertyRNA *cprop)
{
  StructRNA *srna;
  PropertyRNA *prop, *parm;
  FunctionRNA *func;

  RNA_def_property_srna(cprop, "SpaceNodeEditorPath");
  srna = RNA_def_struct(brna, "SpaceNodeEditorPath", nullptr);
  RNA_def_struct_sdna(srna, "SpaceNode");
  RNA_def_struct_ui_text(srna, "Space Node Editor Path", "History of node trees in the editor");

  prop = RNA_def_property(srna, "to_string", PROP_STRING, PROP_NONE);
  RNA_def_property_string_funcs(
      prop, "rna_SpaceNodeEditor_path_get", "rna_SpaceNodeEditor_path_length", nullptr);
  RNA_def_property_clear_flag(prop, PROP_EDITABLE);
  RNA_def_struct_ui_text(srna, "Path", "Get the node tree path as a string");
  RNA_def_property_translation_context(prop, BLT_I18NCONTEXT_EDITOR_FILEBROWSER);

  func = RNA_def_function(srna, "clear", "rna_SpaceNodeEditor_path_clear");
  RNA_def_function_ui_description(func, "Reset the node tree path");
  RNA_def_function_flag(func, FUNC_USE_CONTEXT);

  func = RNA_def_function(srna, "start", "rna_SpaceNodeEditor_path_start");
  RNA_def_function_ui_description(func, "Set the root node tree");
  RNA_def_function_flag(func, FUNC_USE_CONTEXT);
  parm = RNA_def_pointer(func, "node_tree", "NodeTree", "Node Tree", "");
  RNA_def_parameter_flags(parm, PropertyFlag(0), PARM_REQUIRED | PARM_RNAPTR);

  func = RNA_def_function(srna, "append", "rna_SpaceNodeEditor_path_append");
  RNA_def_function_ui_description(func, "Append a node group tree to the path");
  RNA_def_function_flag(func, FUNC_USE_CONTEXT);
  parm = RNA_def_pointer(
      func, "node_tree", "NodeTree", "Node Tree", "Node tree to append to the node editor path");
  RNA_def_parameter_flags(parm, PropertyFlag(0), PARM_REQUIRED | PARM_RNAPTR);
  parm = RNA_def_pointer(func, "node", "Node", "Node", "Group node linking to this node tree");
  RNA_def_parameter_flags(parm, PropertyFlag(0), PARM_RNAPTR);

  func = RNA_def_function(srna, "pop", "rna_SpaceNodeEditor_path_pop");
  RNA_def_function_ui_description(func, "Remove the last node tree from the path");
  RNA_def_function_flag(func, FUNC_USE_CONTEXT);
}

static void rna_def_space_node_overlay(BlenderRNA *brna)
{
  StructRNA *srna;
  PropertyRNA *prop;

  static const EnumPropertyItem preview_shapes[] = {
      {SN_OVERLAY_PREVIEW_FLAT, "FLAT", ICON_MESH_PLANE, "Flat", "Use the default flat previews"},
      {SN_OVERLAY_PREVIEW_3D,
       "3D",
       ICON_SPHERE,
       "3D",
       "Use the material preview scene for the node previews"},
      {0, nullptr, 0, nullptr, nullptr},
  };

  srna = RNA_def_struct(brna, "SpaceNodeOverlay", nullptr);
  RNA_def_struct_sdna(srna, "SpaceNode");
  RNA_def_struct_nested(brna, srna, "SpaceNodeEditor");
  RNA_def_struct_path_func(srna, "rna_SpaceNodeOverlay_path");
  RNA_def_struct_ui_text(
      srna, "Overlay Settings", "Settings for display of overlays in the Node Editor");

  prop = RNA_def_property(srna, "show_overlays", PROP_BOOLEAN, PROP_NONE);
  RNA_def_property_boolean_sdna(prop, nullptr, "overlay.flag", SN_OVERLAY_SHOW_OVERLAYS);
  RNA_def_property_boolean_default(prop, true);
  RNA_def_property_ui_text(prop, "Show Overlays", "Display overlays like colored or dashed wires");
  RNA_def_property_update(prop, NC_SPACE | ND_SPACE_NODE, nullptr);

  prop = RNA_def_property(srna, "show_wire_color", PROP_BOOLEAN, PROP_NONE);
  RNA_def_property_boolean_sdna(prop, nullptr, "overlay.flag", SN_OVERLAY_SHOW_WIRE_COLORS);
  RNA_def_property_boolean_default(prop, true);
  RNA_def_property_ui_text(
      prop, "Show Wire Colors", "Color node links based on their connected sockets");
  RNA_def_property_update(prop, NC_SPACE | ND_SPACE_NODE, nullptr);

  prop = RNA_def_property(srna, "show_reroute_auto_labels", PROP_BOOLEAN, PROP_NONE);
  RNA_def_property_boolean_sdna(
      prop, nullptr, "overlay.flag", SN_OVERLAY_SHOW_REROUTE_AUTO_LABELS);
  RNA_def_property_boolean_default(prop, false);
  RNA_def_property_ui_text(prop,
                           "Show Reroute Auto Labels",
                           "Label reroute nodes based on the label of connected reroute nodes");
  RNA_def_property_update(prop, NC_SPACE | ND_SPACE_NODE, nullptr);

  prop = RNA_def_property(srna, "show_timing", PROP_BOOLEAN, PROP_NONE);
  RNA_def_property_boolean_sdna(prop, nullptr, "overlay.flag", SN_OVERLAY_SHOW_TIMINGS);
  RNA_def_property_boolean_default(prop, false);
  RNA_def_property_ui_text(prop, "Show Timing", "Display each node's last execution time");
  RNA_def_property_update(prop, NC_SPACE | ND_SPACE_NODE, nullptr);

  prop = RNA_def_property(srna, "show_context_path", PROP_BOOLEAN, PROP_NONE);
  RNA_def_property_boolean_sdna(prop, nullptr, "overlay.flag", SN_OVERLAY_SHOW_PATH);
  RNA_def_property_boolean_default(prop, true);
  RNA_def_property_ui_text(prop, "Show Tree Path", "Display breadcrumbs for the editor's context");
  RNA_def_property_update(prop, NC_SPACE | ND_SPACE_NODE, nullptr);

  prop = RNA_def_property(srna, "show_named_attributes", PROP_BOOLEAN, PROP_NONE);
  RNA_def_property_boolean_sdna(prop, nullptr, "overlay.flag", SN_OVERLAY_SHOW_NAMED_ATTRIBUTES);
  RNA_def_property_boolean_default(prop, true);
  RNA_def_property_ui_text(
      prop, "Show Named Attributes", "Show when nodes are using named attributes");
  RNA_def_property_update(prop, NC_SPACE | ND_SPACE_NODE, nullptr);

  prop = RNA_def_property(srna, "show_previews", PROP_BOOLEAN, PROP_NONE);
  RNA_def_property_boolean_sdna(prop, nullptr, "overlay.flag", SN_OVERLAY_SHOW_PREVIEWS);
  RNA_def_property_boolean_default(prop, false);
  RNA_def_property_ui_text(
      prop, "Show Node Previews", "Display each node's preview if node is toggled");
  RNA_def_property_update(prop, NC_SPACE | ND_SPACE_NODE, nullptr);

  prop = RNA_def_property(srna, "preview_shape", PROP_ENUM, PROP_NONE);
  RNA_def_property_enum_sdna(prop, nullptr, "overlay.preview_shape");
  RNA_def_property_enum_items(prop, preview_shapes);
  RNA_def_property_enum_default(prop, SN_OVERLAY_PREVIEW_FLAT);
  RNA_def_property_ui_text(prop, "Preview Shape", "Preview shape used by the node previews");
  RNA_def_property_update(prop, NC_SPACE | ND_SPACE_NODE, nullptr);
}

static void rna_def_space_node(BlenderRNA *brna)
{
  StructRNA *srna;
  PropertyRNA *prop;

  static const EnumPropertyItem texture_id_type_items[] = {
      {SNODE_TEX_WORLD, "WORLD", ICON_WORLD, "World", "Edit texture nodes from World"},
      {SNODE_TEX_BRUSH, "BRUSH", ICON_BRUSH_DATA, "Brush", "Edit texture nodes from Brush"},
#  ifdef WITH_FREESTYLE
      {SNODE_TEX_LINESTYLE,
       "LINESTYLE",
       ICON_LINE_DATA,
       "Line Style",
       "Edit texture nodes from Line Style"},
#  endif
      {0, nullptr, 0, nullptr, nullptr},
  };

  static const EnumPropertyItem shader_type_items[] = {
      {SNODE_SHADER_OBJECT, "OBJECT", ICON_OBJECT_DATA, "Object", "Edit shader nodes from Object"},
      {SNODE_SHADER_WORLD, "WORLD", ICON_WORLD, "World", "Edit shader nodes from World"},
#  ifdef WITH_FREESTYLE
      {SNODE_SHADER_LINESTYLE,
       "LINESTYLE",
       ICON_LINE_DATA,
       "Line Style",
       "Edit shader nodes from Line Style"},
#  endif
      {0, nullptr, 0, nullptr, nullptr},
  };

  static const EnumPropertyItem geometry_nodes_type_items[] = {
      {SNODE_GEOMETRY_MODIFIER,
       "MODIFIER",
       ICON_MODIFIER, /*BFA - icon added*/
       "Modifier",
       "Edit node group from active object's active modifier"},
      {SNODE_GEOMETRY_TOOL,
       "TOOL",
       ICON_TOOL_SETTINGS, /*BFA - icon added*/
       "Tool",
       "Edit any geometry node group for use as an operator"},
      {0, nullptr, 0, nullptr, nullptr},
  };

  static const EnumPropertyItem backdrop_channels_items[] = {
      {SNODE_USE_ALPHA,
       "COLOR_ALPHA",
       ICON_IMAGE_RGB_ALPHA,
       "Color & Alpha",
       "Display image with RGB colors and alpha transparency"},
      {0, "COLOR", ICON_IMAGE_RGB, "Color", "Display image with RGB colors"},
      {SNODE_SHOW_ALPHA, "ALPHA", ICON_IMAGE_ALPHA, "Alpha", "Display alpha transparency channel"},
      {SNODE_SHOW_R, "RED", ICON_RGB_RED, "Red", ""},
      {SNODE_SHOW_G, "GREEN", ICON_RGB_GREEN, "Green", ""},
      {SNODE_SHOW_B, "BLUE", ICON_RGB_BLUE, "Blue", ""},
      {0, nullptr, 0, nullptr, nullptr},
  };

  static const EnumPropertyItem insert_ofs_dir_items[] = {
      {SNODE_INSERTOFS_DIR_RIGHT, "RIGHT", 0, "Right"},
      {SNODE_INSERTOFS_DIR_LEFT, "LEFT", 0, "Left"},
      {0, nullptr, 0, nullptr, nullptr},
  };

  srna = RNA_def_struct(brna, "SpaceNodeEditor", "Space");
  RNA_def_struct_sdna(srna, "SpaceNode");
  RNA_def_struct_ui_text(srna, "Space Node Editor", "Node editor space data");

<<<<<<< HEAD
  rna_def_space_generic_show_region_toggles(srna,
                                            (1 << RGN_TYPE_TOOLS) | (1 << RGN_TYPE_UI) |
                                                (1 << RGN_TYPE_ASSET_SHELF));  // bfa assetshelf
=======
  rna_def_space_generic_show_region_toggles(
      srna, (1 << RGN_TYPE_TOOLS) | (1 << RGN_TYPE_UI) | (1 << RGN_TYPE_ASSET_SHELF));
>>>>>>> dfeeaa98

  prop = RNA_def_property(srna, "tree_type", PROP_ENUM, PROP_NONE);
  RNA_def_property_enum_items(prop, rna_enum_dummy_DEFAULT_items);
  RNA_def_property_enum_funcs(prop,
                              "rna_SpaceNodeEditor_tree_type_get",
                              "rna_SpaceNodeEditor_tree_type_set",
                              "rna_SpaceNodeEditor_tree_type_itemf");
  RNA_def_property_flag(prop, PROP_ENUM_NO_CONTEXT);
  RNA_def_property_ui_text(prop, "Tree Type", "Node tree type to display and edit");
  RNA_def_property_update(prop, NC_SPACE | ND_SPACE_NODE, nullptr);

  prop = RNA_def_property(srna, "texture_type", PROP_ENUM, PROP_NONE);
  RNA_def_property_enum_sdna(prop, nullptr, "texfrom");
  RNA_def_property_enum_items(prop, texture_id_type_items);
  RNA_def_property_ui_text(prop, "Texture Type", "Type of data to take texture from");
  RNA_def_property_translation_context(prop, BLT_I18NCONTEXT_ID_ID);
  RNA_def_property_update(prop, NC_SPACE | ND_SPACE_NODE, nullptr);

  prop = RNA_def_property(srna, "shader_type", PROP_ENUM, PROP_NONE);
  RNA_def_property_enum_sdna(prop, nullptr, "shaderfrom");
  RNA_def_property_enum_items(prop, shader_type_items);
  RNA_def_property_ui_text(prop, "Shader Type", "Type of data to take shader from");
  RNA_def_property_translation_context(prop, BLT_I18NCONTEXT_ID_ID);
  RNA_def_property_update(prop, NC_SPACE | ND_SPACE_NODE, nullptr);

  prop = RNA_def_property(srna, "geometry_nodes_type", PROP_ENUM, PROP_NONE);
  RNA_def_property_enum_sdna(prop, nullptr, "geometry_nodes_type");
  RNA_def_property_enum_items(prop, geometry_nodes_type_items);
  RNA_def_property_ui_text(prop, "Geometry Nodes Type", "");
  RNA_def_property_translation_context(prop, BLT_I18NCONTEXT_ID_ID);
  RNA_def_property_update(
      prop, NC_SPACE | ND_SPACE_NODE, "rna_SpaceNodeEditor_geometry_nodes_type_update");

  prop = RNA_def_property(srna, "id", PROP_POINTER, PROP_NONE);
  RNA_def_property_clear_flag(prop, PROP_EDITABLE);
  RNA_def_property_ui_text(prop, "ID", "Data whose nodes are being edited");

  prop = RNA_def_property(srna, "id_from", PROP_POINTER, PROP_NONE);
  RNA_def_property_pointer_sdna(prop, nullptr, "from");
  RNA_def_property_clear_flag(prop, PROP_EDITABLE);
  RNA_def_property_ui_text(prop, "ID From", "Data from which the edited data is linked");

  prop = RNA_def_property(srna, "path", PROP_COLLECTION, PROP_NONE);
  RNA_def_property_collection_sdna(prop, nullptr, "treepath", nullptr);
  RNA_def_property_struct_type(prop, "NodeTreePath");
  RNA_def_property_ui_text(
      prop, "Node Tree Path", "Path from the data to the currently edited node tree");
  rna_def_space_node_path_api(brna, prop);

  prop = RNA_def_property(srna, "node_tree", PROP_POINTER, PROP_NONE);
  RNA_def_property_pointer_funcs(prop,
                                 nullptr,
                                 "rna_SpaceNodeEditor_node_tree_set",
                                 nullptr,
                                 "rna_SpaceNodeEditor_node_tree_poll");
  RNA_def_property_pointer_sdna(prop, nullptr, "nodetree");
  RNA_def_property_flag(prop, PROP_EDITABLE | PROP_CONTEXT_UPDATE);
  RNA_def_property_ui_text(prop, "Node Tree", "Base node tree from context");
  RNA_def_property_update(prop, NC_SPACE | ND_SPACE_NODE, "rna_SpaceNodeEditor_node_tree_update");

  prop = RNA_def_property(srna, "edit_tree", PROP_POINTER, PROP_NONE);
  RNA_def_property_pointer_sdna(prop, nullptr, "edittree");
  RNA_def_property_clear_flag(prop, PROP_EDITABLE);
  RNA_def_property_ui_text(prop, "Edit Tree", "Node tree being displayed and edited");

  prop = RNA_def_property(srna, "pin", PROP_BOOLEAN, PROP_NONE);
  RNA_def_property_boolean_sdna(prop, nullptr, "flag", SNODE_PIN);
  RNA_def_property_ui_text(prop, "Pinned", "Use the pinned node tree");
  RNA_def_property_ui_icon(prop, ICON_UNPINNED, 1);
  RNA_def_property_update(prop, NC_SPACE | ND_SPACE_NODE, nullptr);

  prop = RNA_def_property(srna, "show_backdrop", PROP_BOOLEAN, PROP_NONE);
  RNA_def_property_boolean_sdna(prop, nullptr, "flag", SNODE_BACKDRAW);
  RNA_def_property_ui_text(
      prop, "Backdrop", "Use active Viewer Node output as backdrop for compositing nodes");
  RNA_def_property_update(
      prop, NC_SPACE | ND_SPACE_NODE_VIEW, "rna_SpaceNodeEditor_show_backdrop_update");

  prop = RNA_def_property(srna, "geometry_nodes_tool_tree", PROP_POINTER, PROP_NONE);
  RNA_def_property_pointer_funcs(
      prop, nullptr, nullptr, nullptr, "rna_SpaceNodeEditor_geometry_nodes_tool_tree_poll");
  RNA_def_property_flag(prop, PROP_EDITABLE | PROP_CONTEXT_UPDATE);
  RNA_def_property_ui_text(prop, "Node Tool Tree", "Node group to edit as node tool");
  RNA_def_property_update(prop, NC_SPACE | ND_SPACE_NODE, "rna_SpaceNodeEditor_node_tree_update");

  prop = RNA_def_property(srna, "show_annotation", PROP_BOOLEAN, PROP_NONE);
  RNA_def_property_boolean_sdna(prop, nullptr, "flag", SNODE_SHOW_GPENCIL);
  RNA_def_property_ui_text(prop, "Show Annotation", "Show annotations for this view");
  RNA_def_property_update(prop, NC_SPACE | ND_SPACE_NODE_VIEW, nullptr);

  prop = RNA_def_property(srna, "backdrop_zoom", PROP_FLOAT, PROP_NONE);
  RNA_def_property_float_sdna(prop, nullptr, "zoom");
  RNA_def_property_float_default(prop, 1.0f);
  RNA_def_property_range(prop, 0.01f, FLT_MAX);
  RNA_def_property_ui_range(prop, 0.01, 100, 1, 2);
  RNA_def_property_ui_text(prop, "Backdrop Zoom", "Backdrop zoom factor");
  RNA_def_property_update(prop, NC_SPACE | ND_SPACE_NODE_VIEW, nullptr);

  prop = RNA_def_property(srna, "backdrop_offset", PROP_FLOAT, PROP_NONE);
  RNA_def_property_float_sdna(prop, nullptr, "xof");
  RNA_def_property_array(prop, 2);
  RNA_def_property_ui_text(prop, "Backdrop Offset", "Backdrop offset");
  RNA_def_property_update(prop, NC_SPACE | ND_SPACE_NODE_VIEW, nullptr);

  prop = RNA_def_property(srna, "backdrop_channels", PROP_ENUM, PROP_NONE);
  RNA_def_property_enum_bitflag_sdna(prop, nullptr, "flag");
  RNA_def_property_enum_items(prop, backdrop_channels_items);
  RNA_def_property_ui_text(prop, "Display Channels", "Channels of the image to draw");
  RNA_def_property_update(prop, NC_SPACE | ND_SPACE_NODE_VIEW, nullptr);
  /* the mx/my "cursor" in the node editor is used only by operators to store the mouse position */
  prop = RNA_def_property(srna, "cursor_location", PROP_FLOAT, PROP_XYZ);
  RNA_def_property_array(prop, 2);
  RNA_def_property_float_funcs(prop,
                               "rna_SpaceNodeEditor_cursor_location_get",
                               "rna_SpaceNodeEditor_cursor_location_set",
                               nullptr);
  RNA_def_property_ui_text(prop, "Cursor Location", "Location for adding new nodes");
  RNA_def_property_update(prop, NC_SPACE | ND_SPACE_NODE_VIEW, nullptr);

  prop = RNA_def_property(srna, "insert_offset_direction", PROP_ENUM, PROP_NONE);
  RNA_def_property_enum_bitflag_sdna(prop, nullptr, "insert_ofs_dir");
  RNA_def_property_enum_items(prop, insert_ofs_dir_items);
  RNA_def_property_ui_text(
      prop, "Auto-offset Direction", "Direction to offset nodes on insertion");
  RNA_def_property_update(prop, NC_SPACE | ND_SPACE_NODE_VIEW, nullptr);

  /* Gizmo Toggles. */
  prop = RNA_def_property(srna, "show_gizmo", PROP_BOOLEAN, PROP_NONE);
  RNA_def_property_boolean_negative_sdna(prop, nullptr, "gizmo_flag", SNODE_GIZMO_HIDE);
  RNA_def_property_ui_text(prop, "Show Gizmo", "Show gizmos of all types");
  RNA_def_property_update(prop, NC_SPACE | ND_SPACE_NODE_VIEW, nullptr);

  prop = RNA_def_property(srna, "show_gizmo_active_node", PROP_BOOLEAN, PROP_NONE);
  RNA_def_property_boolean_negative_sdna(
      prop, nullptr, "gizmo_flag", SNODE_GIZMO_HIDE_ACTIVE_NODE);
  RNA_def_property_ui_text(prop, "Active Node", "Context sensitive gizmo for the active node");
  RNA_def_property_boolean_default(prop, true);
  RNA_def_property_update(prop, NC_SPACE | ND_SPACE_NODE_VIEW, nullptr);

  /*bfa - the toolshelf tabs*/
  prop = RNA_def_property(srna, "show_toolshelf_tabs", PROP_BOOLEAN, PROP_NONE);
  RNA_def_property_boolean_negative_sdna(prop, nullptr, "flag", SNODE_SHOW_TOOLSHELF_TABS);
  RNA_def_property_ui_text(prop, "Toolshelf Tabs", "Show tabs in the toolbar");
  RNA_def_property_update(prop, NC_SPACE | ND_SPACE_NODE, "rna_SpaceNodeEditor_show_toolshelf_tabs_update");

  /* Overlays */
  prop = RNA_def_property(srna, "overlay", PROP_POINTER, PROP_NONE);
  RNA_def_property_flag(prop, PROP_NEVER_NULL);
  RNA_def_property_struct_type(prop, "SpaceNodeOverlay");
  RNA_def_property_pointer_funcs(prop, "rna_SpaceNode_overlay_get", nullptr, nullptr, nullptr);
  RNA_def_property_ui_text(
      prop, "Overlay Settings", "Settings for display of overlays in the Node Editor");

  prop = RNA_def_property(srna, "supports_previews", PROP_BOOLEAN, PROP_NONE);
  RNA_def_property_boolean_funcs(prop, "rna_SpaceNode_supports_previews", nullptr);
  RNA_def_property_clear_flag(prop, PROP_EDITABLE);
  RNA_def_property_ui_text(prop,
                           "Supports Previews",
                           "Whether the node editor's type supports displaying node previews");

  rna_def_space_node_overlay(brna);
  RNA_api_space_node(srna);
}

static void rna_def_space_clip(BlenderRNA *brna)
{
  StructRNA *srna;
  PropertyRNA *prop;

  static const EnumPropertyItem view_items[] = {
      {SC_VIEW_CLIP, "CLIP", ICON_SEQUENCE, "Clip", "Show editing clip preview"},
      {SC_VIEW_GRAPH, "GRAPH", ICON_GRAPH, "Graph", "Show graph view for active element"},
      {SC_VIEW_DOPESHEET,
       "DOPESHEET",
       ICON_ACTION,
       "Dope Sheet",
       "Dope Sheet view for tracking data"},
      {0, nullptr, 0, nullptr, nullptr},
  };

  static const EnumPropertyItem annotation_source_items[] = {
      {SC_GPENCIL_SRC_CLIP, "CLIP", 0, "Clip", "Show annotation data which belongs to movie clip"},
      {SC_GPENCIL_SRC_TRACK,
       "TRACK",
       0,
       "Track",
       "Show annotation data which belongs to active track"},
      {0, nullptr, 0, nullptr, nullptr},
  };

  static const EnumPropertyItem pivot_items[] = {
      {V3D_AROUND_CENTER_BOUNDS,
       "BOUNDING_BOX_CENTER",
       ICON_PIVOT_BOUNDBOX,
       "Bounding Box Center",
       "Pivot around bounding box center of selected object(s)"},
      {V3D_AROUND_CURSOR, "CURSOR", ICON_PIVOT_CURSOR, "2D Cursor", "Pivot around the 2D cursor"},
      {V3D_AROUND_LOCAL_ORIGINS,
       "INDIVIDUAL_ORIGINS",
       ICON_PIVOT_INDIVIDUAL,
       "Individual Origins",
       "Pivot around each object's own origin"},
      {V3D_AROUND_CENTER_MEDIAN,
       "MEDIAN_POINT",
       ICON_PIVOT_MEDIAN,
       "Median Point",
       "Pivot around the median point of selected objects"},
      {0, nullptr, 0, nullptr, nullptr},
  };

  srna = RNA_def_struct(brna, "SpaceClipEditor", "Space");
  RNA_def_struct_sdna(srna, "SpaceClip");
  RNA_def_struct_ui_text(srna, "Space Clip Editor", "Clip editor space data");

  rna_def_space_generic_show_region_toggles(srna,
                                            (1 << RGN_TYPE_TOOLS) | (1 << RGN_TYPE_UI) |
                                                (1 << RGN_TYPE_HUD) | (1 << RGN_TYPE_CHANNELS));

  /* movieclip */
  prop = RNA_def_property(srna, "clip", PROP_POINTER, PROP_NONE);
  RNA_def_property_flag(prop, PROP_EDITABLE);
  RNA_def_property_ui_text(prop, "Movie Clip", "Movie clip displayed and edited in this space");
  RNA_def_property_pointer_funcs(prop, nullptr, "rna_SpaceClipEditor_clip_set", nullptr, nullptr);
  RNA_def_property_update(prop, NC_SPACE | ND_SPACE_CLIP, nullptr);

  /* clip user */
  prop = RNA_def_property(srna, "clip_user", PROP_POINTER, PROP_NONE);
  RNA_def_property_flag(prop, PROP_NEVER_NULL);
  RNA_def_property_struct_type(prop, "MovieClipUser");
  RNA_def_property_pointer_sdna(prop, nullptr, "user");
  RNA_def_property_ui_text(
      prop, "Movie Clip User", "Parameters defining which frame of the movie clip is displayed");
  RNA_def_property_update(prop, NC_SPACE | ND_SPACE_CLIP, nullptr);

  /* mask */
  rna_def_space_mask_info(srna, NC_SPACE | ND_SPACE_CLIP, "rna_SpaceClipEditor_mask_set");

  /* mode */
  prop = RNA_def_property(srna, "mode", PROP_ENUM, PROP_NONE);
  RNA_def_property_enum_sdna(prop, nullptr, "mode");
  RNA_def_property_enum_items(prop, rna_enum_clip_editor_mode_items);
  RNA_def_property_ui_text(prop, "Mode", "Editing context being displayed");
  RNA_def_property_translation_context(prop, BLT_I18NCONTEXT_ID_MOVIECLIP);
  RNA_def_property_update(prop, NC_SPACE | ND_SPACE_CLIP, "rna_SpaceClipEditor_clip_mode_update");

  /* view */
  prop = RNA_def_property(srna, "view", PROP_ENUM, PROP_NONE);
  RNA_def_property_enum_sdna(prop, nullptr, "view");
  RNA_def_property_enum_items(prop, view_items);
  RNA_def_property_ui_text(prop, "View", "Type of the clip editor view");
  RNA_def_property_translation_context(prop, BLT_I18NCONTEXT_ID_MOVIECLIP);
  RNA_def_property_update(prop, NC_SPACE | ND_SPACE_CLIP, "rna_SpaceClipEditor_view_type_update");

  /* show pattern */
  prop = RNA_def_property(srna, "show_marker_pattern", PROP_BOOLEAN, PROP_NONE);
  RNA_def_property_ui_text(prop, "Show Marker Pattern", "Show pattern boundbox for markers");
  RNA_def_property_boolean_sdna(prop, nullptr, "flag", SC_SHOW_MARKER_PATTERN);
  RNA_def_property_update(prop, NC_SPACE | ND_SPACE_CLIP, nullptr);

  /* show search */
  prop = RNA_def_property(srna, "show_marker_search", PROP_BOOLEAN, PROP_NONE);
  RNA_def_property_ui_text(prop, "Show Marker Search", "Show search boundbox for markers");
  RNA_def_property_boolean_sdna(prop, nullptr, "flag", SC_SHOW_MARKER_SEARCH);
  RNA_def_property_update(prop, NC_SPACE | ND_SPACE_CLIP, nullptr);

  /* lock to selection */
  prop = RNA_def_property(srna, "lock_selection", PROP_BOOLEAN, PROP_NONE);
  RNA_def_property_ui_text(
      prop, "Lock to Selection", "Lock viewport to selected markers during playback");
  RNA_def_property_boolean_sdna(prop, nullptr, "flag", SC_LOCK_SELECTION);
  RNA_def_property_update(
      prop, NC_SPACE | ND_SPACE_CLIP, "rna_SpaceClipEditor_lock_selection_update");

  /* lock to time cursor */
  prop = RNA_def_property(srna, "lock_time_cursor", PROP_BOOLEAN, PROP_NONE);
  RNA_def_property_ui_text(
      prop, "Lock to Time Cursor", "Lock curves view to time cursor during playback and tracking");
  RNA_def_property_boolean_sdna(prop, nullptr, "flag", SC_LOCK_TIMECURSOR);
  RNA_def_property_update(prop, NC_SPACE | ND_SPACE_CLIP, nullptr);

  /* show markers paths */
  prop = RNA_def_property(srna, "show_track_path", PROP_BOOLEAN, PROP_NONE);
  RNA_def_property_boolean_sdna(prop, nullptr, "flag", SC_SHOW_TRACK_PATH);
  RNA_def_property_ui_text(prop, "Show Track Path", "Show path of how track moves");
  RNA_def_property_update(prop, NC_SPACE | ND_SPACE_CLIP, nullptr);

  /* path length */
  prop = RNA_def_property(srna, "path_length", PROP_INT, PROP_NONE);
  RNA_def_property_int_sdna(prop, nullptr, "path_length");
  RNA_def_property_range(prop, 0, INT_MAX);
  RNA_def_property_ui_text(prop, "Path Length", "Length of displaying path, in frames");
  RNA_def_property_update(prop, NC_SPACE | ND_SPACE_CLIP, nullptr);

  /* show tiny markers */
  prop = RNA_def_property(srna, "show_tiny_markers", PROP_BOOLEAN, PROP_NONE);
  RNA_def_property_ui_text(prop, "Show Tiny Markers", "Show markers in a more compact manner");
  RNA_def_property_boolean_sdna(prop, nullptr, "flag", SC_SHOW_TINY_MARKER);
  RNA_def_property_update(prop, NC_SPACE | ND_SPACE_CLIP, nullptr);

  /* show bundles */
  prop = RNA_def_property(srna, "show_bundles", PROP_BOOLEAN, PROP_NONE);
  RNA_def_property_ui_text(prop, "Show Bundles", "Show projection of 3D markers into footage");
  RNA_def_property_boolean_sdna(prop, nullptr, "flag", SC_SHOW_BUNDLES);
  RNA_def_property_update(prop, NC_SPACE | ND_SPACE_CLIP, nullptr);

  /* mute footage */
  prop = RNA_def_property(srna, "use_mute_footage", PROP_BOOLEAN, PROP_NONE);
  RNA_def_property_ui_text(prop, "Mute Footage", "Mute footage and show black background instead");
  RNA_def_property_boolean_sdna(prop, nullptr, "flag", SC_MUTE_FOOTAGE);
  RNA_def_property_update(prop, NC_SPACE | ND_SPACE_CLIP, nullptr);

  /* hide disabled */
  prop = RNA_def_property(srna, "show_disabled", PROP_BOOLEAN, PROP_NONE);
  RNA_def_property_ui_text(prop, "Show Disabled", "Show disabled tracks from the footage");
  RNA_def_property_boolean_negative_sdna(prop, nullptr, "flag", SC_HIDE_DISABLED);
  RNA_def_property_update(prop, NC_SPACE | ND_SPACE_CLIP, nullptr);

  prop = RNA_def_property(srna, "show_metadata", PROP_BOOLEAN, PROP_NONE);
  RNA_def_property_boolean_sdna(prop, nullptr, "flag", SC_SHOW_METADATA);
  RNA_def_property_ui_text(prop, "Show Metadata", "Show metadata of clip");
  RNA_def_property_update(prop, NC_SPACE | ND_SPACE_CLIP, nullptr);

  /* scopes */
  prop = RNA_def_property(srna, "scopes", PROP_POINTER, PROP_NONE);
  RNA_def_property_pointer_sdna(prop, nullptr, "scopes");
  RNA_def_property_struct_type(prop, "MovieClipScopes");
  RNA_def_property_ui_text(prop, "Scopes", "Scopes to visualize movie clip statistics");

  /* show names */
  prop = RNA_def_property(srna, "show_names", PROP_BOOLEAN, PROP_NONE);
  RNA_def_property_boolean_sdna(prop, nullptr, "flag", SC_SHOW_NAMES);
  RNA_def_property_ui_text(prop, "Show Names", "Show track names and status");
  RNA_def_property_update(prop, NC_SPACE | ND_SPACE_CLIP, nullptr);

  /* show grid */
  prop = RNA_def_property(srna, "show_grid", PROP_BOOLEAN, PROP_NONE);
  RNA_def_property_boolean_sdna(prop, nullptr, "flag", SC_SHOW_GRID);
  RNA_def_property_ui_text(prop, "Show Grid", "Show grid showing lens distortion");
  RNA_def_property_update(prop, NC_SPACE | ND_SPACE_CLIP, nullptr);

  /* show stable */
  prop = RNA_def_property(srna, "show_stable", PROP_BOOLEAN, PROP_NONE);
  RNA_def_property_boolean_sdna(prop, nullptr, "flag", SC_SHOW_STABLE);
  RNA_def_property_ui_text(
      prop, "Show Stable", "Show stable footage in editor (if stabilization is enabled)");
  RNA_def_property_update(prop, NC_SPACE | ND_SPACE_CLIP, nullptr);

  /* manual calibration */
  prop = RNA_def_property(srna, "use_manual_calibration", PROP_BOOLEAN, PROP_NONE);
  RNA_def_property_boolean_sdna(prop, nullptr, "flag", SC_MANUAL_CALIBRATION);
  RNA_def_property_ui_text(prop, "Manual Calibration", "Use manual calibration helpers");
  RNA_def_property_update(prop, NC_SPACE | ND_SPACE_CLIP, nullptr);

  /* show annotation */
  prop = RNA_def_property(srna, "show_annotation", PROP_BOOLEAN, PROP_NONE);
  RNA_def_property_boolean_sdna(prop, nullptr, "flag", SC_SHOW_ANNOTATION);
  RNA_def_property_ui_text(prop, "Show Annotation", "Show annotations for this view");
  RNA_def_property_update(prop, NC_SPACE | ND_SPACE_CLIP, nullptr);

  /* show filters */
  prop = RNA_def_property(srna, "show_filters", PROP_BOOLEAN, PROP_NONE);
  RNA_def_property_boolean_sdna(prop, nullptr, "flag", SC_SHOW_FILTERS);
  RNA_def_property_ui_text(prop, "Show Filters", "Show filters for graph editor");
  RNA_def_property_update(prop, NC_SPACE | ND_SPACE_CLIP, nullptr);

  /* show graph_frames */
  prop = RNA_def_property(srna, "show_graph_frames", PROP_BOOLEAN, PROP_NONE);
  RNA_def_property_boolean_sdna(prop, nullptr, "flag", SC_SHOW_GRAPH_FRAMES);
  RNA_def_property_ui_text(
      prop,
      "Show Frames",
      "Show curve for per-frame average error (camera motion should be solved first)");
  RNA_def_property_update(prop, NC_SPACE | ND_SPACE_CLIP, nullptr);

  /* show graph tracks motion */
  prop = RNA_def_property(srna, "show_graph_tracks_motion", PROP_BOOLEAN, PROP_NONE);
  RNA_def_property_boolean_sdna(prop, nullptr, "flag", SC_SHOW_GRAPH_TRACKS_MOTION);
  RNA_def_property_ui_text(
      prop, "Show Tracks Motion", "Display speed curves for the selected tracks");
  RNA_def_property_update(prop, NC_SPACE | ND_SPACE_CLIP, nullptr);

  /* show graph tracks motion */
  prop = RNA_def_property(srna, "show_graph_tracks_error", PROP_BOOLEAN, PROP_NONE);
  RNA_def_property_boolean_sdna(prop, nullptr, "flag", SC_SHOW_GRAPH_TRACKS_ERROR);
  RNA_def_property_ui_text(
      prop, "Show Tracks Error", "Display the reprojection error curve for selected tracks");
  RNA_def_property_update(prop, NC_SPACE | ND_SPACE_CLIP, nullptr);

  /* show_only_selected */
  prop = RNA_def_property(srna, "show_graph_only_selected", PROP_BOOLEAN, PROP_NONE);
  RNA_def_property_boolean_sdna(prop, nullptr, "flag", SC_SHOW_GRAPH_SEL_ONLY);
  RNA_def_property_ui_text(
      prop, "Only Show Selected", "Only include channels relating to selected objects and data");
  RNA_def_property_ui_icon(prop, ICON_RESTRICT_SELECT_OFF, 0);
  RNA_def_property_update(prop, NC_SPACE | ND_SPACE_CLIP, nullptr);

  /* show_hidden */
  prop = RNA_def_property(srna, "show_graph_hidden", PROP_BOOLEAN, PROP_NONE);
  RNA_def_property_boolean_sdna(prop, nullptr, "flag", SC_SHOW_GRAPH_HIDDEN);
  RNA_def_property_ui_text(
      prop, "Display Hidden", "Include channels from objects/bone that are not visible");
  RNA_def_property_ui_icon(prop, ICON_GHOST_ENABLED, 0);
  RNA_def_property_update(prop, NC_SPACE | ND_SPACE_CLIP, nullptr);

  /* ** channels ** */

  /* show_red_channel */
  prop = RNA_def_property(srna, "show_red_channel", PROP_BOOLEAN, PROP_NONE);
  RNA_def_property_boolean_negative_sdna(prop, nullptr, "postproc_flag", MOVIECLIP_DISABLE_RED);
  RNA_def_property_ui_text(prop, "Show Red Channel", "Show red channel in the frame");
  RNA_def_property_update(prop, NC_SPACE | ND_SPACE_CLIP, nullptr);

  /* show_green_channel */
  prop = RNA_def_property(srna, "show_green_channel", PROP_BOOLEAN, PROP_NONE);
  RNA_def_property_boolean_negative_sdna(prop, nullptr, "postproc_flag", MOVIECLIP_DISABLE_GREEN);
  RNA_def_property_ui_text(prop, "Show Green Channel", "Show green channel in the frame");
  RNA_def_property_update(prop, NC_SPACE | ND_SPACE_CLIP, nullptr);

  /* show_blue_channel */
  prop = RNA_def_property(srna, "show_blue_channel", PROP_BOOLEAN, PROP_NONE);
  RNA_def_property_boolean_negative_sdna(prop, nullptr, "postproc_flag", MOVIECLIP_DISABLE_BLUE);
  RNA_def_property_ui_text(prop, "Show Blue Channel", "Show blue channel in the frame");
  RNA_def_property_update(prop, NC_SPACE | ND_SPACE_CLIP, nullptr);

  /* preview_grayscale */
  prop = RNA_def_property(srna, "use_grayscale_preview", PROP_BOOLEAN, PROP_NONE);
  RNA_def_property_boolean_sdna(prop, nullptr, "postproc_flag", MOVIECLIP_PREVIEW_GRAYSCALE);
  RNA_def_property_ui_text(prop, "Grayscale", "Display frame in grayscale mode");
  RNA_def_property_update(prop, NC_MOVIECLIP | ND_DISPLAY, nullptr);

  /* timeline */
  prop = RNA_def_property(srna, "show_seconds", PROP_BOOLEAN, PROP_NONE);
  RNA_def_property_boolean_sdna(prop, nullptr, "flag", SC_SHOW_SECONDS);
  RNA_def_property_ui_text(prop, "Use Timecode", "Show timing as a timecode instead of frames");
  RNA_def_property_update(prop, NC_MOVIECLIP | ND_DISPLAY, nullptr);

  /* grease pencil source */
  prop = RNA_def_property(srna, "annotation_source", PROP_ENUM, PROP_NONE);
  RNA_def_property_enum_sdna(prop, nullptr, "gpencil_src");
  RNA_def_property_enum_items(prop, annotation_source_items);
  RNA_def_property_ui_text(prop, "Annotation Source", "Where the annotation comes from");
  RNA_def_property_translation_context(prop, BLT_I18NCONTEXT_ID_MOVIECLIP);
  RNA_def_property_update(prop, NC_MOVIECLIP | ND_DISPLAY, nullptr);

  /* transform */
  prop = RNA_def_property(srna, "cursor_location", PROP_FLOAT, PROP_XYZ);
  RNA_def_property_float_sdna(prop, nullptr, "cursor");
  RNA_def_property_array(prop, 2);
  RNA_def_property_ui_text(prop, "2D Cursor Location", "2D cursor location for this view");
  RNA_def_property_update(prop, NC_SPACE | ND_SPACE_CLIP, nullptr);

  /* pivot point */
  prop = RNA_def_property(srna, "pivot_point", PROP_ENUM, PROP_NONE);
  RNA_def_property_enum_sdna(prop, nullptr, "around");
  RNA_def_property_enum_items(prop, pivot_items);
  RNA_def_property_ui_text(prop, "Pivot Point", "Pivot center for rotation/scaling");
  RNA_def_property_update(prop, NC_SPACE | ND_SPACE_CLIP, nullptr);

  /* Gizmo Toggles. */
  prop = RNA_def_property(srna, "show_gizmo", PROP_BOOLEAN, PROP_NONE);
  RNA_def_property_boolean_negative_sdna(prop, nullptr, "gizmo_flag", SCLIP_GIZMO_HIDE);
  RNA_def_property_ui_text(prop, "Show Gizmo", "Show gizmos of all types");
  RNA_def_property_update(prop, NC_SPACE | ND_SPACE_CLIP, nullptr);

  prop = RNA_def_property(srna, "show_gizmo_navigate", PROP_BOOLEAN, PROP_NONE);
  RNA_def_property_boolean_negative_sdna(prop, nullptr, "gizmo_flag", SCLIP_GIZMO_HIDE_NAVIGATE);
  RNA_def_property_ui_text(prop, "Navigate Gizmo", "Viewport navigation gizmo");
  RNA_def_property_update(prop, NC_SPACE | ND_SPACE_CLIP, nullptr);

  /* Zoom. */
  prop = RNA_def_property(srna, "zoom_percentage", PROP_FLOAT, PROP_PERCENTAGE);
  RNA_def_property_float_funcs(prop,
                               "rna_SpaceClipEditor_zoom_percentage_get",
                               "rna_SpaceClipEditor_zoom_percentage_set",
                               nullptr);
  RNA_def_property_float_default(prop, 100.0);
  RNA_def_property_range(prop, .4f, 80000);
  RNA_def_property_ui_range(prop, 25, 400, 100, 0);
  RNA_def_property_ui_text(prop, "Zoom", "Zoom percentage");
}

static void rna_def_spreadsheet_column_id(BlenderRNA *brna)
{
  StructRNA *srna;
  PropertyRNA *prop;

  srna = RNA_def_struct(brna, "SpreadsheetColumnID", nullptr);
  RNA_def_struct_sdna(srna, "SpreadsheetColumnID");
  RNA_def_struct_ui_text(
      srna, "Spreadsheet Column ID", "Data used to identify a spreadsheet column");

  prop = RNA_def_property(srna, "name", PROP_STRING, PROP_NONE);
  RNA_def_property_ui_text(prop, "Column Name", "");
  RNA_def_property_update(prop, NC_SPACE | ND_SPACE_SPREADSHEET, nullptr);
}

static void rna_def_spreadsheet_column(BlenderRNA *brna)
{
  StructRNA *srna;
  PropertyRNA *prop;

  static const EnumPropertyItem data_type_items[] = {
      {SPREADSHEET_VALUE_TYPE_INT32, "INT32", ICON_NONE, "Integer", ""},
      {SPREADSHEET_VALUE_TYPE_FLOAT, "FLOAT", ICON_NONE, "Float", ""},
      {SPREADSHEET_VALUE_TYPE_BOOL, "BOOLEAN", ICON_NONE, "Boolean", ""},
      {SPREADSHEET_VALUE_TYPE_INSTANCES, "INSTANCES", ICON_NONE, "Instances", ""},
      {0, nullptr, 0, nullptr, nullptr},
  };

  srna = RNA_def_struct(brna, "SpreadsheetColumn", nullptr);
  RNA_def_struct_sdna(srna, "SpreadsheetColumn");
  RNA_def_struct_ui_text(
      srna, "Spreadsheet Column", "Persistent data associated with a spreadsheet column");

  prop = RNA_def_property(srna, "data_type", PROP_ENUM, PROP_NONE);
  RNA_def_property_enum_sdna(prop, nullptr, "data_type");
  RNA_def_property_enum_items(prop, data_type_items);
  RNA_def_property_ui_text(
      prop, "Data Type", "The data type of the corresponding column visible in the spreadsheet");
  RNA_def_property_clear_flag(prop, PROP_EDITABLE);
  RNA_def_property_update(prop, NC_SPACE | ND_SPACE_SPREADSHEET, nullptr);

  rna_def_spreadsheet_column_id(brna);

  prop = RNA_def_property(srna, "id", PROP_POINTER, PROP_NONE);
  RNA_def_property_struct_type(prop, "SpreadsheetColumnID");
  RNA_def_property_ui_text(
      prop, "ID", "Data used to identify the corresponding data from the data source");
}

static void rna_def_spreadsheet_table_id(BlenderRNA *brna)
{
  StructRNA *srna;
  PropertyRNA *prop;

  srna = RNA_def_struct(brna, "SpreadsheetTableID", nullptr);
  RNA_def_struct_ui_text(
      srna, "Spreadsheet Table ID", "Data used to identify a spreadsheet table");
  RNA_def_struct_refine_func(srna, "rna_SpreadsheetTableID_refine");

  prop = RNA_def_property(srna, "type", PROP_ENUM, PROP_NONE);
  RNA_def_property_enum_items(prop, spreadsheet_table_id_type_items);
  RNA_def_property_clear_flag(prop, PROP_EDITABLE);
  RNA_def_property_ui_text(prop, "Type", "The type of the table identifier");
}

static void rna_def_spreadsheet_table_id_geometry(BlenderRNA *brna)
{
  StructRNA *srna;
  PropertyRNA *prop;

  /* The properties below are read-only, because they are used as key for a table. */
  srna = RNA_def_struct(brna, "SpreadsheetTableIDGeometry", "SpreadsheetTableID");

  prop = RNA_def_property(srna, "object_eval_state", PROP_ENUM, PROP_NONE);
  RNA_def_property_clear_flag(prop, PROP_EDITABLE);
  RNA_def_property_enum_items(prop, spreadsheet_object_eval_state_items);
  RNA_def_property_ui_text(prop, "Object Evaluation State", "");

  prop = RNA_def_property(srna, "geometry_component_type", PROP_ENUM, PROP_NONE);
  RNA_def_property_clear_flag(prop, PROP_EDITABLE);
  RNA_def_property_enum_items(prop, rna_enum_geometry_component_type_items);
  RNA_def_property_ui_text(
      prop, "Geometry Component", "Part of the geometry to display data from");

  prop = RNA_def_property(srna, "attribute_domain", PROP_ENUM, PROP_NONE);
  RNA_def_property_clear_flag(prop, PROP_EDITABLE);
  RNA_def_property_enum_items(prop, rna_enum_attribute_domain_items);
  RNA_def_property_ui_text(prop, "Attribute Domain", "Attribute domain to display");

  prop = RNA_def_property(srna, "viewer_path", PROP_POINTER, PROP_NONE);
  RNA_def_property_ui_text(prop, "Viewer Path", "Path to the data that is displayed");

  prop = RNA_def_property(srna, "layer_index", PROP_INT, PROP_NONE);
  RNA_def_property_clear_flag(prop, PROP_EDITABLE);
  RNA_def_property_ui_text(prop, "Layer Index", "Index of the Grease Pencil layer");
}

static void rna_def_spreadsheet_table(BlenderRNA *brna)
{
  StructRNA *srna;
  PropertyRNA *prop;

  rna_def_spreadsheet_table_id(brna);
  rna_def_spreadsheet_table_id_geometry(brna);
  rna_def_spreadsheet_column(brna);

  srna = RNA_def_struct(brna, "SpreadsheetTable", nullptr);
  RNA_def_struct_ui_text(srna, "Spreadsheet Table", "Persistent data associated with a table");

  prop = RNA_def_property(srna, "id", PROP_POINTER, PROP_NONE);
  RNA_def_property_struct_type(prop, "SpreadsheetTableID");
  RNA_def_property_ui_text(prop, "ID", "Data used to identify the table");

  prop = RNA_def_property(srna, "columns", PROP_COLLECTION, PROP_NONE);
  RNA_def_property_struct_type(prop, "SpreadsheetColumn");
  RNA_def_property_collection_funcs(prop,
                                    "rna_iterator_SpreadsheetTable_columns_begin",
                                    "rna_iterator_array_next",
                                    "rna_iterator_array_end",
                                    "rna_iterator_array_dereference_get",
                                    "rna_iterator_SpreadsheetTable_columns_length",
                                    nullptr,
                                    nullptr,
                                    nullptr);
  RNA_def_property_ui_text(prop, "Columns", "Columns within the table");
}

static void rna_def_spreadsheet_tables(BlenderRNA *brna)
{
  StructRNA *srna;
  PropertyRNA *prop;

  srna = RNA_def_struct(brna, "SpreadsheetTables", nullptr);
  RNA_def_struct_sdna(srna, "SpaceSpreadsheet");
  RNA_def_struct_ui_text(srna,
                         "Spreadsheet Tables",
                         "Active table and persisted state of previously displayed tables");

  prop = RNA_def_property(srna, "active", PROP_POINTER, PROP_NONE);
  RNA_def_property_struct_type(prop, "SpreadsheetTable");
  RNA_def_property_pointer_funcs(
      prop, "rna_SpreadsheetTables_active_get", nullptr, nullptr, nullptr);
  RNA_def_property_ui_text(prop, "Active Table", "");
}

static void rna_def_spreadsheet_row_filter(BlenderRNA *brna)
{
  StructRNA *srna;
  PropertyRNA *prop;

  static const EnumPropertyItem rule_operation_items[] = {
      {SPREADSHEET_ROW_FILTER_EQUAL, "EQUAL", ICON_NONE, "Equal To", ""},
      {SPREADSHEET_ROW_FILTER_GREATER, "GREATER", ICON_NONE, "Greater Than", ""},
      {SPREADSHEET_ROW_FILTER_LESS, "LESS", ICON_NONE, "Less Than", ""},
      {0, nullptr, 0, nullptr, nullptr},
  };

  srna = RNA_def_struct(brna, "SpreadsheetRowFilter", nullptr);
  RNA_def_struct_sdna(srna, "SpreadsheetRowFilter");
  RNA_def_struct_ui_text(srna, "Spreadsheet Row Filter", "");

  prop = RNA_def_property(srna, "enabled", PROP_BOOLEAN, PROP_NONE);
  RNA_def_property_boolean_sdna(prop, nullptr, "flag", SPREADSHEET_ROW_FILTER_ENABLED);
  RNA_def_property_ui_text(prop, "Enabled", "");
  RNA_def_property_ui_icon(prop, ICON_CHECKBOX_DEHLT, 1);
  RNA_def_property_update(prop, NC_SPACE | ND_SPACE_SPREADSHEET, nullptr);

  prop = RNA_def_property(srna, "show_expanded", PROP_BOOLEAN, PROP_NONE);
  RNA_def_property_boolean_sdna(prop, nullptr, "flag", SPREADSHEET_ROW_FILTER_UI_EXPAND);
  RNA_def_property_ui_text(prop, "Show Expanded", "");
  RNA_def_property_ui_icon(prop, ICON_DISCLOSURE_TRI_RIGHT, 1);
  RNA_def_property_update(prop, NC_SPACE | ND_SPACE_SPREADSHEET, nullptr);

  prop = RNA_def_property(srna, "column_name", PROP_STRING, PROP_NONE);
  RNA_def_property_ui_text(prop, "Column Name", "");
  RNA_def_property_update(prop, NC_SPACE | ND_SPACE_SPREADSHEET, nullptr);

  prop = RNA_def_property(srna, "operation", PROP_ENUM, PROP_NONE);
  RNA_def_property_enum_items(prop, rule_operation_items);
  RNA_def_property_ui_text(prop, "Operation", "");
  RNA_def_property_update(prop, NC_SPACE | ND_SPACE_SPREADSHEET, nullptr);

  prop = RNA_def_property(srna, "value_float", PROP_FLOAT, PROP_NONE);
  RNA_def_property_ui_text(prop, "Float Value", "");
  RNA_def_property_update(prop, NC_SPACE | ND_SPACE_SPREADSHEET, nullptr);

  prop = RNA_def_property(srna, "value_float2", PROP_FLOAT, PROP_NONE);
  RNA_def_property_array(prop, 2);
  RNA_def_property_ui_text(prop, "2D Vector Value", "");
  RNA_def_property_update(prop, NC_SPACE | ND_SPACE_SPREADSHEET, nullptr);

  prop = RNA_def_property(srna, "value_float3", PROP_FLOAT, PROP_NONE);
  RNA_def_property_array(prop, 3);
  RNA_def_property_ui_text(prop, "Vector Value", "");
  RNA_def_property_update(prop, NC_SPACE | ND_SPACE_SPREADSHEET, nullptr);

  prop = RNA_def_property(srna, "value_color", PROP_FLOAT, PROP_NONE);
  RNA_def_property_array(prop, 4);
  RNA_def_property_ui_text(prop, "Color Value", "");
  RNA_def_property_update(prop, NC_SPACE | ND_SPACE_SPREADSHEET, nullptr);

  prop = RNA_def_property(srna, "value_string", PROP_STRING, PROP_NONE);
  RNA_def_property_ui_text(prop, "Text Value", "");
  RNA_def_property_update(prop, NC_SPACE | ND_SPACE_SPREADSHEET, nullptr);

  prop = RNA_def_property(srna, "threshold", PROP_FLOAT, PROP_NONE);
  RNA_def_property_ui_text(prop, "Threshold", "How close float values need to be to be equal");
  RNA_def_property_range(prop, 0.0, FLT_MAX);
  RNA_def_property_update(prop, NC_SPACE | ND_SPACE_SPREADSHEET, nullptr);

  prop = RNA_def_property(srna, "value_int", PROP_INT, PROP_NONE);
  RNA_def_property_int_sdna(prop, nullptr, "value_int");
  RNA_def_property_ui_text(prop, "Integer Value", "");
  RNA_def_property_update(prop, NC_SPACE | ND_SPACE_SPREADSHEET, nullptr);

  prop = RNA_def_property(srna, "value_int8", PROP_INT, PROP_NONE);
  RNA_def_property_int_sdna(prop, nullptr, "value_int");
  RNA_def_property_range(prop, -128, 127);
  RNA_def_property_ui_text(prop, "8-Bit Integer Value", "");
  RNA_def_property_update(prop, NC_SPACE | ND_SPACE_SPREADSHEET, nullptr);

  prop = RNA_def_property(srna, "value_int2", PROP_INT, PROP_NONE);
  RNA_def_property_array(prop, 2);
  RNA_def_property_ui_text(prop, "2D Vector Value", "");
  RNA_def_property_update(prop, NC_SPACE | ND_SPACE_SPREADSHEET, nullptr);

  prop = RNA_def_property(srna, "value_boolean", PROP_BOOLEAN, PROP_NONE);
  RNA_def_property_boolean_sdna(prop, nullptr, "flag", SPREADSHEET_ROW_FILTER_BOOL_VALUE);
  RNA_def_property_ui_text(prop, "Boolean Value", "");
  RNA_def_property_update(prop, NC_SPACE | ND_SPACE_SPREADSHEET, nullptr);
}

static const EnumPropertyItem viewer_path_elem_type_items[] = {
    {VIEWER_PATH_ELEM_TYPE_ID, "ID", ICON_NONE, "ID", ""},
    {VIEWER_PATH_ELEM_TYPE_MODIFIER, "MODIFIER", ICON_NONE, "Modifier", ""},
    {VIEWER_PATH_ELEM_TYPE_GROUP_NODE, "GROUP_NODE", ICON_NONE, "Group Node", ""},
    {VIEWER_PATH_ELEM_TYPE_SIMULATION_ZONE, "SIMULATION_ZONE", ICON_NONE, "Simulation Zone", ""},
    {VIEWER_PATH_ELEM_TYPE_VIEWER_NODE, "VIEWER_NODE", ICON_NONE, "Viewer Node", ""},
    {VIEWER_PATH_ELEM_TYPE_REPEAT_ZONE, "REPEAT_ZONE", ICON_NONE, "Repeat", ""},
    {VIEWER_PATH_ELEM_TYPE_FOREACH_GEOMETRY_ELEMENT_ZONE,
     "FOREACH_GEOMETRY_ELEMENT_ZONE",
     ICON_NONE,
     "For Each Geometry Element",
     ""},
    {VIEWER_PATH_ELEM_TYPE_EVALUATE_CLOSURE, "EVALUATE_CLOSURE", ICON_NONE, "EvaluateClosure", ""},
    {0, nullptr, 0, nullptr, nullptr},
};

static void rna_def_viewer_path_elem(BlenderRNA *brna)
{
  StructRNA *srna;
  PropertyRNA *prop;

  srna = RNA_def_struct(brna, "ViewerPathElem", nullptr);
  RNA_def_struct_ui_text(srna, "Viewer Path Element", "Element of a viewer path");
  RNA_def_struct_refine_func(srna, "rna_viewer_path_elem_refine");

  prop = RNA_def_property(srna, "type", PROP_ENUM, PROP_NONE);
  RNA_def_property_enum_items(prop, viewer_path_elem_type_items);
  RNA_def_property_ui_text(prop, "Type", "Type of the path element");
  RNA_def_property_clear_flag(prop, PROP_EDITABLE);

  prop = RNA_def_property(srna, "ui_name", PROP_STRING, PROP_NONE);
  RNA_def_property_ui_text(
      prop, "UI Name", "Name that can be displayed in the UI for this element");
  RNA_def_property_clear_flag(prop, PROP_EDITABLE);
}

static void rna_def_id_viewer_path_elem(BlenderRNA *brna)
{
  StructRNA *srna;
  PropertyRNA *prop;

  srna = RNA_def_struct(brna, "IDViewerPathElem", "ViewerPathElem");

  prop = RNA_def_property(srna, "id", PROP_POINTER, PROP_NONE);
  RNA_def_property_ui_text(prop, "ID", "");
}

static void rna_def_modifier_viewer_path_elem(BlenderRNA *brna)
{
  StructRNA *srna;
  PropertyRNA *prop;

  srna = RNA_def_struct(brna, "ModifierViewerPathElem", "ViewerPathElem");

  prop = RNA_def_property(srna, "modifier_uid", PROP_INT, PROP_NONE);
  RNA_def_property_ui_text(prop, "Modifier UID", "The persistent UID of the modifier");
}

static void rna_def_group_node_viewer_path_elem(BlenderRNA *brna)
{
  StructRNA *srna;
  PropertyRNA *prop;

  srna = RNA_def_struct(brna, "GroupNodeViewerPathElem", "ViewerPathElem");

  prop = RNA_def_property(srna, "node_id", PROP_INT, PROP_NONE);
  RNA_def_property_ui_text(prop, "Node ID", "");
}

static void rna_def_simulation_zone_viewer_path_elem(BlenderRNA *brna)
{
  StructRNA *srna;
  PropertyRNA *prop;

  srna = RNA_def_struct(brna, "SimulationZoneViewerPathElem", "ViewerPathElem");

  prop = RNA_def_property(srna, "sim_output_node_id", PROP_INT, PROP_NONE);
  RNA_def_property_ui_text(prop, "Simulation Output Node ID", "");
}

static void rna_def_repeat_zone_viewer_path_elem(BlenderRNA *brna)
{
  StructRNA *srna;
  PropertyRNA *prop;

  srna = RNA_def_struct(brna, "RepeatZoneViewerPathElem", "ViewerPathElem");

  prop = RNA_def_property(srna, "repeat_output_node_id", PROP_INT, PROP_NONE);
  RNA_def_property_ui_text(prop, "Repeat Output Node ID", "");
}

static void rna_def_foreach_geometry_element_zone_viewer_path_elem(BlenderRNA *brna)
{
  StructRNA *srna;
  PropertyRNA *prop;

  srna = RNA_def_struct(brna, "ForeachGeometryElementZoneViewerPathElem", "ViewerPathElem");

  prop = RNA_def_property(srna, "zone_output_node_id", PROP_INT, PROP_NONE);
  RNA_def_property_ui_text(prop, "Zone Output Node ID", "");
}

static void rna_def_evaluate_closure_node_viewer_path_elem(BlenderRNA *brna)
{
  StructRNA *srna;
  PropertyRNA *prop;

  srna = RNA_def_struct(brna, "EvaluateClosureNodeViewerPathElem", "ViewerPathElem");

  prop = RNA_def_property(srna, "evaluate_node_id", PROP_INT, PROP_NONE);
  RNA_def_property_ui_text(prop, "Evaluate Node ID", "");

  prop = RNA_def_property(srna, "source_output_node_id", PROP_INT, PROP_NONE);
  RNA_def_property_ui_text(prop, "Closure Node ID", "");

  prop = RNA_def_property(srna, "source_node_tree", PROP_POINTER, PROP_NONE);
  RNA_def_property_ui_text(prop, "Source Tree", "");
}

static void rna_def_viewer_node_viewer_path_elem(BlenderRNA *brna)
{
  StructRNA *srna;
  PropertyRNA *prop;

  srna = RNA_def_struct(brna, "ViewerNodeViewerPathElem", "ViewerPathElem");

  prop = RNA_def_property(srna, "node_id", PROP_INT, PROP_NONE);
  RNA_def_property_ui_text(prop, "Node ID", "");
}

static void rna_def_viewer_path(BlenderRNA *brna)
{
  StructRNA *srna;
  PropertyRNA *prop;

  rna_def_viewer_path_elem(brna);
  rna_def_id_viewer_path_elem(brna);
  rna_def_modifier_viewer_path_elem(brna);
  rna_def_group_node_viewer_path_elem(brna);
  rna_def_simulation_zone_viewer_path_elem(brna);
  rna_def_repeat_zone_viewer_path_elem(brna);
  rna_def_foreach_geometry_element_zone_viewer_path_elem(brna);
  rna_def_evaluate_closure_node_viewer_path_elem(brna);
  rna_def_viewer_node_viewer_path_elem(brna);

  srna = RNA_def_struct(brna, "ViewerPath", nullptr);
  RNA_def_struct_ui_text(srna, "Viewer Path", "Path to data that is viewed");

  prop = RNA_def_property(srna, "path", PROP_COLLECTION, PROP_NONE);
  RNA_def_property_struct_type(prop, "ViewerPathElem");
  RNA_def_property_ui_text(prop, "Viewer Path", nullptr);
}

static void rna_def_space_spreadsheet(BlenderRNA *brna)
{
  PropertyRNA *prop;
  StructRNA *srna;

  rna_def_spreadsheet_table(brna);
  rna_def_spreadsheet_tables(brna);

  srna = RNA_def_struct(brna, "SpaceSpreadsheet", "Space");
  RNA_def_struct_ui_text(srna, "Space Spreadsheet", "Spreadsheet space data");

  rna_def_space_generic_show_region_toggles(srna,
                                            (1 << RGN_TYPE_TOOLS) | (1 << RGN_TYPE_UI) |
                                                (1 << RGN_TYPE_CHANNELS) | (1 << RGN_TYPE_FOOTER));

  prop = RNA_def_property(srna, "is_pinned", PROP_BOOLEAN, PROP_NONE);
  RNA_def_property_boolean_sdna(prop, nullptr, "flag", SPREADSHEET_FLAG_PINNED);
  RNA_def_property_ui_text(prop, "Is Pinned", "Context path is pinned");
  RNA_def_property_update(prop, NC_SPACE | ND_SPACE_SPREADSHEET, nullptr);

  prop = RNA_def_property(srna, "show_internal_attributes", PROP_BOOLEAN, PROP_NONE);
  RNA_def_property_boolean_sdna(prop, nullptr, "flag", SPREADSHEET_FLAG_SHOW_INTERNAL_ATTRIBUTES);
  RNA_def_property_ui_text(
      prop,
      "Show Internal Attributes",
      "Display attributes with names starting with a period that are meant for internal use");
  RNA_def_property_update(prop, NC_SPACE | ND_SPACE_SPREADSHEET, nullptr);

  prop = RNA_def_property(srna, "use_filter", PROP_BOOLEAN, PROP_NONE);
  RNA_def_property_boolean_sdna(prop, nullptr, "filter_flag", SPREADSHEET_FILTER_ENABLE);
  RNA_def_property_ui_text(prop, "Use Filter", "");
  RNA_def_property_update(prop, NC_SPACE | ND_SPACE_SPREADSHEET, nullptr);

  prop = RNA_def_property(srna, "viewer_path", PROP_POINTER, PROP_NONE);
  RNA_def_property_pointer_sdna(prop, nullptr, "geometry_id.viewer_path");
  RNA_def_property_ui_text(
      prop, "Viewer Path", "Path to the data that is displayed in the spreadsheet");

  prop = RNA_def_property(srna, "show_only_selected", PROP_BOOLEAN, PROP_NONE);
  RNA_def_property_boolean_sdna(prop, nullptr, "filter_flag", SPREADSHEET_FILTER_SELECTED_ONLY);
  RNA_def_property_ui_text(
      prop, "Show Only Selected", "Only include rows that correspond to selected elements");
  RNA_def_property_ui_icon(prop, ICON_RESTRICT_SELECT_OFF, 0);
  RNA_def_property_update(prop, NC_SPACE | ND_SPACE_SPREADSHEET, nullptr);

  prop = RNA_def_property(srna, "geometry_component_type", PROP_ENUM, PROP_NONE);
  RNA_def_property_enum_sdna(prop, nullptr, "geometry_id.geometry_component_type");
  RNA_def_property_enum_items(prop, rna_enum_geometry_component_type_items);
  RNA_def_property_ui_text(
      prop, "Geometry Component", "Part of the geometry to display data from");
  RNA_def_property_update(prop,
                          NC_SPACE | ND_SPACE_SPREADSHEET,
                          "rna_SpaceSpreadsheet_geometry_component_type_update");

  prop = RNA_def_property(srna, "attribute_domain", PROP_ENUM, PROP_NONE);
  RNA_def_property_enum_sdna(prop, nullptr, "geometry_id.attribute_domain");
  RNA_def_property_enum_items(prop, rna_enum_attribute_domain_items);
  RNA_def_property_enum_funcs(
      prop, nullptr, nullptr, "rna_SpaceSpreadsheet_attribute_domain_itemf");
  RNA_def_property_ui_text(prop, "Attribute Domain", "Attribute domain to display");
  RNA_def_property_update(prop, NC_SPACE | ND_SPACE_SPREADSHEET, nullptr);

  prop = RNA_def_property(srna, "object_eval_state", PROP_ENUM, PROP_NONE);
  RNA_def_property_enum_sdna(prop, nullptr, "geometry_id.object_eval_state");
  RNA_def_property_enum_items(prop, spreadsheet_object_eval_state_items);
  RNA_def_property_ui_text(prop, "Object Evaluation State", "");
  RNA_def_property_update(prop, NC_SPACE | ND_SPACE_SPREADSHEET, nullptr);

  prop = RNA_def_property(srna, "tables", PROP_COLLECTION, PROP_NONE);
  RNA_def_property_struct_type(prop, "SpreadsheetTable");
  RNA_def_property_srna(prop, "SpreadsheetTables");
  RNA_def_property_collection_funcs(prop,
                                    "rna_iterator_SpaceSpreadsheet_tables_begin",
                                    "rna_iterator_array_next",
                                    "rna_iterator_array_end",
                                    "rna_iterator_array_dereference_get",
                                    "rna_iterator_SpaceSpreadsheet_tables_length",
                                    nullptr,
                                    nullptr,
                                    nullptr);
  RNA_def_property_ui_text(
      prop, "Tables", "Persistent data for the tables shown in this spreadsheet editor");

  rna_def_spreadsheet_row_filter(brna);

  prop = RNA_def_property(srna, "row_filters", PROP_COLLECTION, PROP_NONE);
  RNA_def_property_collection_sdna(prop, nullptr, "row_filters", nullptr);
  RNA_def_property_struct_type(prop, "SpreadsheetRowFilter");
  RNA_def_property_ui_text(prop, "Row Filters", "Filters to remove rows from the displayed data");
  RNA_def_property_update(prop, NC_SPACE | ND_SPACE_SPREADSHEET, nullptr);
}

void RNA_def_space(BlenderRNA *brna)
{
  rna_def_space(brna);
  rna_def_viewer_path(brna);
  rna_def_space_image(brna);
  rna_def_space_sequencer(brna);
  rna_def_space_text(brna);
  rna_def_fileselect_entry(brna);
  rna_def_fileselect_params(brna);
  rna_def_fileselect_asset_params(brna);
  rna_def_fileselect_idfilter(brna);
  rna_def_fileselect_asset_idfilter(brna);
  rna_def_filemenu_entry(brna);
  rna_def_space_filebrowser(brna);
  rna_def_space_outliner(brna);
  rna_def_space_view3d(brna);
  rna_def_space_properties(brna);
  rna_def_space_dopesheet(brna);
  rna_def_space_graph(brna);
  rna_def_space_nla(brna);
  rna_def_space_toolbar(brna); /*bfa - toolbar editor*/
  rna_def_space_console(brna);
  rna_def_console_line(brna);
  rna_def_space_info(brna);
  rna_def_space_userpref(brna);
  rna_def_node_tree_path(brna);
  rna_def_space_node(brna);
  rna_def_space_clip(brna);
  rna_def_space_spreadsheet(brna);
}

#endif<|MERGE_RESOLUTION|>--- conflicted
+++ resolved
@@ -8374,14 +8374,8 @@
   RNA_def_struct_sdna(srna, "SpaceNode");
   RNA_def_struct_ui_text(srna, "Space Node Editor", "Node editor space data");
 
-<<<<<<< HEAD
-  rna_def_space_generic_show_region_toggles(srna,
-                                            (1 << RGN_TYPE_TOOLS) | (1 << RGN_TYPE_UI) |
-                                                (1 << RGN_TYPE_ASSET_SHELF));  // bfa assetshelf
-=======
   rna_def_space_generic_show_region_toggles(
       srna, (1 << RGN_TYPE_TOOLS) | (1 << RGN_TYPE_UI) | (1 << RGN_TYPE_ASSET_SHELF));
->>>>>>> dfeeaa98
 
   prop = RNA_def_property(srna, "tree_type", PROP_ENUM, PROP_NONE);
   RNA_def_property_enum_items(prop, rna_enum_dummy_DEFAULT_items);
