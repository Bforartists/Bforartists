/* SPDX-FileCopyrightText: 2023 Blender Authors
 *
 * SPDX-License-Identifier: GPL-2.0-or-later */

/** \file
 * \ingroup RNA
 */

#include <cstdlib>
#include <cstring>

#include "MEM_guardedalloc.h"

#include "BLT_translation.hh"

#include "BKE_attribute.hh"
#include "BKE_context.hh"
#include "BKE_geometry_set.hh"
#include "BKE_image.h"
#include "BKE_key.hh"
#include "BKE_movieclip.h"
#include "BKE_node.hh"
#include "BKE_studiolight.h"
#include "BKE_viewer_path.hh"

#include "ED_asset.hh"
#include "ED_spreadsheet.hh"
#include "ED_text.hh"

#include "BLI_listbase.h"
#include "BLI_math_matrix.h"
#include "BLI_math_rotation.h"
#include "BLI_math_vector.h"
#include "BLI_string.h"
#include "BLI_sys_types.h"
#include "BLI_uuid.h"

#include "DNA_action_types.h"
#include "DNA_gpencil_legacy_types.h"
#include "DNA_key_types.h"
#include "DNA_mask_types.h"
#include "DNA_material_types.h"
#include "DNA_node_types.h"
#include "DNA_object_types.h"
#include "DNA_sequence_types.h"
#include "DNA_space_types.h"
#include "DNA_view3d_types.h"
#include "DNA_workspace_types.h"

#include "RNA_access.hh"
#include "RNA_define.hh"

#include "rna_internal.hh"

#include "SEQ_proxy.hh"
#include "SEQ_relations.hh"
#include "SEQ_sequencer.hh"

#include "WM_api.hh"
#include "WM_types.hh"

#include "RE_engine.h"
#include "RE_pipeline.h"

#include "RNA_enum_types.hh"

const EnumPropertyItem rna_enum_geometry_component_type_items[] = {
    {int(blender::bke::GeometryComponent::Type::Mesh),
     "MESH",
     ICON_MESH_DATA,
     "Mesh",
     "Mesh component containing point, corner, edge and face data"},
    {int(blender::bke::GeometryComponent::Type::PointCloud),
     "POINTCLOUD",
     ICON_POINTCLOUD_DATA,
     "Point Cloud",
     "Point cloud component containing only point data"},
    {int(blender::bke::GeometryComponent::Type::Curve),
     "CURVE",
     ICON_CURVE_DATA,
     "Curve",
     "Curve component containing spline and control point data"},
    {int(blender::bke::GeometryComponent::Type::Instance),
     "INSTANCES",
     ICON_EMPTY_AXIS,
     "Instances",
     "Instances of objects or collections"},
    {int(blender::bke::GeometryComponent::Type::GreasePencil),
     "GREASEPENCIL",
     ICON_GREASEPENCIL,
     "Grease Pencil",
     "Grease Pencil component containing layers and curves data"},
    {0, nullptr, 0, nullptr, nullptr},
};

const EnumPropertyItem rna_enum_space_type_items[] = {
    /* empty must be here for python, is skipped for UI */
    {SPACE_EMPTY, "EMPTY", ICON_NONE, "Empty", ""},

    /* General. */
    RNA_ENUM_ITEM_HEADING(N_("General"), nullptr),
    {SPACE_VIEW3D,
     "VIEW_3D",
     ICON_VIEW3D,
     "3D Viewport",
     "Manipulate objects in a 3D environment"},
    {SPACE_IMAGE,
     "IMAGE_EDITOR",
     ICON_IMAGE,
     "UV/Image Editor",
     "View and edit images and UV Maps"},
    {SPACE_NODE,
     "NODE_EDITOR",
     ICON_NODETREE,
     "Node Editor",
     "Editor for node-based shading and compositing tools"},
    {SPACE_SEQ, "SEQUENCE_EDITOR", ICON_SEQUENCE, "Video Sequencer", "Video editing tools"},
    {SPACE_CLIP, "CLIP_EDITOR", ICON_TRACKER, "Movie Clip Editor", "Motion tracking tools"},

    /* Animation. */
    RNA_ENUM_ITEM_HEADING(N_("Animation"), nullptr),
#if 0
    {SPACE_ACTION,
     "TIMELINE",
     ICON_TIME,
     "Timeline",
     "Timeline and playback controls (NOTE: Switch to 'Timeline' mode)"}, /* XXX */
#endif
    {SPACE_ACTION, "DOPESHEET_EDITOR", ICON_ACTION, "Dope Sheet", "Adjust timing of keyframes"},
    {SPACE_GRAPH,
     "GRAPH_EDITOR",
     ICON_GRAPH,
     "Graph Editor",
     "Edit drivers and keyframe interpolation"},
    {SPACE_NLA, "NLA_EDITOR", ICON_NLA, "Nonlinear Animation", "Combine and layer Actions"},

    /* Scripting. */
    RNA_ENUM_ITEM_HEADING(N_("Scripting"), nullptr),
    {SPACE_TEXT,
     "TEXT_EDITOR",
     ICON_TEXT,
     "Text Editor",
     "Edit scripts and in-file documentation"},
    {SPACE_CONSOLE,
     "CONSOLE",
     ICON_CONSOLE,
     "Python Console",
     "Interactive programmatic console for "
     "advanced editing and script development"},
    {SPACE_INFO, "INFO", ICON_INFO, "Info", "Log of operations, warnings and error messages"},
    /* Special case: Top-bar and Status-bar aren't supposed to be a regular editor for the user. */
    {SPACE_TOPBAR,
     "TOPBAR",
     ICON_NONE,
     "Top Bar",
     "Global bar at the top of the screen for "
     "global per-window settings"},
    {SPACE_STATUSBAR,
     "STATUSBAR",
     ICON_NONE,
     "Status Bar",
     "Global bar at the bottom of the "
     "screen for general status information"},

    /* Data. */
    RNA_ENUM_ITEM_HEADING(N_("Data"), nullptr),
	/*bfa - toolbar*/
    {SPACE_TOOLBAR,
     "TOOLBAR",
     ICON_TOOLBAR,
     "Toolbar",
     "A toolbar. Here you can display various button menus"},
    {SPACE_OUTLINER,
     "OUTLINER",
     ICON_OUTLINER,
     "Outliner",
     "Overview of scene graph and all available data"},
    {SPACE_PROPERTIES,
     "PROPERTIES",
     ICON_PROPERTIES,
     "Properties",
     "Edit properties of active object and related data"},
    {SPACE_FILE, "FILE_BROWSER", ICON_FILEBROWSER, "File Browser", "Browse for files and assets"},
    {SPACE_SPREADSHEET,
     "SPREADSHEET",
     ICON_SPREADSHEET,
     "Spreadsheet",
     "Explore geometry data in a table"},
    {SPACE_USERPREF,
     "PREFERENCES",
     ICON_PREFERENCES,
     "Preferences",
     "Edit persistent configuration settings"},
    {0, nullptr, 0, nullptr, nullptr},
};

const EnumPropertyItem rna_enum_space_graph_mode_items[] = {
    {SIPO_MODE_ANIMATION,
     "FCURVES",
     ICON_GRAPH,
     "Graph Editor",
     "Edit animation/keyframes displayed as 2D curves"},
    {SIPO_MODE_DRIVERS, "DRIVERS", ICON_DRIVER, "Drivers", "Edit drivers"},
    {0, nullptr, 0, nullptr, nullptr},
};

const EnumPropertyItem rna_enum_space_sequencer_view_type_items[] = {
    {SEQ_VIEW_SEQUENCE, "SEQUENCER", ICON_SEQ_SEQUENCER, "Sequencer", ""},
    {SEQ_VIEW_PREVIEW, "PREVIEW", ICON_SEQ_PREVIEW, "Preview", ""},
    {SEQ_VIEW_SEQUENCE_PREVIEW,
     "SEQUENCER_PREVIEW",
     ICON_SEQ_SPLITVIEW,
     "Sequencer & Preview",
     ""},
    {0, nullptr, 0, nullptr, nullptr},
};

const EnumPropertyItem rna_enum_space_file_browse_mode_items[] = {
    {FILE_BROWSE_MODE_FILES, "FILES", ICON_FILEBROWSER, "File Browser", ""},
    {FILE_BROWSE_MODE_ASSETS, "ASSETS", ICON_ASSET_MANAGER, "Asset Browser", ""},
    {0, nullptr, 0, nullptr, nullptr},
};

#define SACT_ITEM_DOPESHEET \
  { \
    SACTCONT_DOPESHEET, "DOPESHEET", ICON_ACTION, "Dope Sheet", "Edit all keyframes in scene" \
  }
#define SACT_ITEM_TIMELINE \
  { \
    SACTCONT_TIMELINE, "TIMELINE", ICON_TIME, "Timeline", "Timeline and playback controls" \
  }
#define SACT_ITEM_ACTION \
  { \
    SACTCONT_ACTION, "ACTION", ICON_OBJECT_DATA, "Action Editor", \
        "Edit keyframes in active object's Object-level action" \
  }
#define SACT_ITEM_SHAPEKEY \
  { \
    SACTCONT_SHAPEKEY, "SHAPEKEY", ICON_SHAPEKEY_DATA, "Shape Key Editor", \
        "Edit keyframes in active object's Shape Keys action" \
  }
#define SACT_ITEM_GPENCIL \
  { \
    SACTCONT_GPENCIL, "GPENCIL", ICON_GREASEPENCIL, "Grease Pencil", \
        "Edit timings for all Grease Pencil sketches in file" \
  }
#define SACT_ITEM_MASK \
  { \
    SACTCONT_MASK, "MASK", ICON_MOD_MASK, "Mask", "Edit timings for Mask Editor splines" \
  }
#define SACT_ITEM_CACHEFILE \
  { \
    SACTCONT_CACHEFILE, "CACHEFILE", ICON_FILE, "Cache File", "Edit timings for Cache File data" \
  }

#ifndef RNA_RUNTIME
/* XXX: action-editor is currently for object-level only actions,
 * so show that using object-icon hint */
static EnumPropertyItem rna_enum_space_action_mode_all_items[] = {
    SACT_ITEM_DOPESHEET,
    SACT_ITEM_TIMELINE,
    SACT_ITEM_ACTION,
    SACT_ITEM_SHAPEKEY,
    SACT_ITEM_GPENCIL,
    SACT_ITEM_MASK,
    SACT_ITEM_CACHEFILE,
    {0, nullptr, 0, nullptr, nullptr},
};
static EnumPropertyItem rna_enum_space_action_ui_mode_items[] = {
    SACT_ITEM_DOPESHEET,
    /* SACT_ITEM_TIMELINE, */
    SACT_ITEM_ACTION,
    SACT_ITEM_SHAPEKEY,
    SACT_ITEM_GPENCIL,
    SACT_ITEM_MASK,
    SACT_ITEM_CACHEFILE,
    {0, nullptr, 0, nullptr, nullptr},
};
#endif

/* Expose as `ui_mode`. */

const EnumPropertyItem rna_enum_space_action_mode_items[] = {
    SACT_ITEM_DOPESHEET,
    SACT_ITEM_TIMELINE,
    {0, nullptr, 0, nullptr, nullptr},
};

#undef SACT_ITEM_DOPESHEET
#undef SACT_ITEM_TIMELINE
#undef SACT_ITEM_ACTION
#undef SACT_ITEM_SHAPEKEY
#undef SACT_ITEM_GPENCIL
#undef SACT_ITEM_MASK
#undef SACT_ITEM_CACHEFILE

#define SI_ITEM_VIEW(identifier, name, icon) \
  { \
    SI_MODE_VIEW, identifier, icon, name, "View the image" \
  }
#define SI_ITEM_UV \
  { \
    SI_MODE_UV, "UV", ICON_UV, "UV Editor", "UV edit in mesh editmode" \
  }
#define SI_ITEM_PAINT \
  { \
    SI_MODE_PAINT, "PAINT", ICON_TPAINT_HLT, "Paint", "2D image painting mode" \
  }
#define SI_ITEM_MASK \
  { \
    SI_MODE_MASK, "MASK", ICON_MOD_MASK, "Mask", "Mask editing" \
  }

const EnumPropertyItem rna_enum_space_image_mode_all_items[] = {
    SI_ITEM_VIEW("VIEW", "View", ICON_FILE_IMAGE),
    SI_ITEM_UV,
    SI_ITEM_PAINT,
    SI_ITEM_MASK,
    {0, nullptr, 0, nullptr, nullptr},
};

static const EnumPropertyItem rna_enum_space_image_mode_ui_items[] = {
    SI_ITEM_VIEW("VIEW", "View", ICON_FILE_IMAGE),
    SI_ITEM_PAINT,
    SI_ITEM_MASK,
    {0, nullptr, 0, nullptr, nullptr},
};

/* bfa - hide disfunctional tools and settings for render result */
static const EnumPropertyItem rna_enum_space_image_mode_non_render_items[] = {
    SI_ITEM_VIEW("VIEW", "View", ICON_FILE_IMAGE),
    SI_ITEM_MASK,
    {0, nullptr, 0, nullptr, nullptr},
};

const EnumPropertyItem rna_enum_space_image_mode_items[] = {
    SI_ITEM_VIEW("IMAGE_EDITOR", "Image Editor", ICON_IMAGE),
    SI_ITEM_UV,
    {0, nullptr, 0, nullptr, nullptr},
};

#undef SI_ITEM_VIEW
#undef SI_ITEM_UV
#undef SI_ITEM_PAINT
#undef SI_ITEM_MASK

#define V3D_S3D_CAMERA_LEFT {STEREO_LEFT_ID, "LEFT", ICON_RESTRICT_RENDER_OFF, "Left", ""},
#define V3D_S3D_CAMERA_RIGHT {STEREO_RIGHT_ID, "RIGHT", ICON_RESTRICT_RENDER_OFF, "Right", ""},
#define V3D_S3D_CAMERA_S3D {STEREO_3D_ID, "S3D", ICON_CAMERA_STEREO, "3D", ""},
#ifdef RNA_RUNTIME
#  define V3D_S3D_CAMERA_VIEWS {STEREO_MONO_ID, "MONO", ICON_RESTRICT_RENDER_OFF, "Views", ""},
#endif

static const EnumPropertyItem stereo3d_camera_items[] = {
    V3D_S3D_CAMERA_LEFT V3D_S3D_CAMERA_RIGHT V3D_S3D_CAMERA_S3D{0, nullptr, 0, nullptr, nullptr},
};

#ifdef RNA_RUNTIME
static const EnumPropertyItem multiview_camera_items[] = {
    V3D_S3D_CAMERA_VIEWS V3D_S3D_CAMERA_S3D{0, nullptr, 0, nullptr, nullptr},
};
#endif

#undef V3D_S3D_CAMERA_LEFT
#undef V3D_S3D_CAMERA_RIGHT
#undef V3D_S3D_CAMERA_S3D
#undef V3D_S3D_CAMERA_VIEWS

const EnumPropertyItem rna_enum_fileselect_params_sort_items[] = {
    {FILE_SORT_ALPHA, "FILE_SORT_ALPHA", ICON_NONE, "Name", "Sort the file list alphabetically"},
    {FILE_SORT_EXTENSION,
     "FILE_SORT_EXTENSION",
     ICON_NONE,
     "Extension",
     "Sort the file list by extension/type"},
    {FILE_SORT_TIME,
     "FILE_SORT_TIME",
     ICON_NONE,
     "Modified Date",
     "Sort files by modification time"},
    {FILE_SORT_SIZE, "FILE_SORT_SIZE", ICON_NONE, "Size", "Sort files by size"},
    {0, nullptr, 0, nullptr, nullptr},
};

#ifndef RNA_RUNTIME
static const EnumPropertyItem stereo3d_eye_items[] = {
    {STEREO_LEFT_ID, "LEFT_EYE", ICON_NONE, "Left Eye"},
    {STEREO_RIGHT_ID, "RIGHT_EYE", ICON_NONE, "Right Eye"},
    {0, nullptr, 0, nullptr, nullptr},
};
#endif

static const EnumPropertyItem display_channels_items[] = {
    {SI_USE_ALPHA,
     "COLOR_ALPHA",
     ICON_IMAGE_RGB_ALPHA,
     "Color & Alpha",
     "Display image with RGB colors and alpha transparency"},
    {0, "COLOR", ICON_IMAGE_RGB, "Color", "Display image with RGB colors"},
    {SI_SHOW_ALPHA, "ALPHA", ICON_IMAGE_ALPHA, "Alpha", "Display alpha transparency channel"},
    {SI_SHOW_ZBUF,
     "Z_BUFFER",
     ICON_IMAGE_ZDEPTH,
     "Z-Buffer",
     "Display Z-buffer associated with image (mapped from camera clip start to end)"},
    {SI_SHOW_R, "RED", ICON_COLOR_RED, "Red", ""},
    {SI_SHOW_G, "GREEN", ICON_COLOR_GREEN, "Green", ""},
    {SI_SHOW_B, "BLUE", ICON_COLOR_BLUE, "Blue", ""},
    {0, nullptr, 0, nullptr, nullptr},
};

const EnumPropertyItem rna_enum_shading_type_items[] = {
    {OB_WIRE, "WIREFRAME", ICON_SHADING_WIRE, "Wireframe", "Display the object as wire edges"},
    {OB_SOLID, "SOLID", ICON_SHADING_SOLID, "Solid", "Display in solid mode"},
    {OB_MATERIAL,
     "MATERIAL",
     ICON_SHADING_TEXTURE,
     "Material Preview",
     "Display in Material Preview mode"},
    {OB_RENDER, "RENDERED", ICON_SHADING_RENDERED, "Rendered", "Display render preview"},
    {0, nullptr, 0, nullptr, nullptr},
};

static const EnumPropertyItem rna_enum_viewport_lighting_items[] = {
    {V3D_LIGHTING_STUDIO, "STUDIO", 0, "Studio", "Display using studio lighting"},
    {V3D_LIGHTING_MATCAP, "MATCAP", 0, "MatCap", "Display using matcap material and lighting"},
    {V3D_LIGHTING_FLAT, "FLAT", 0, "Flat", "Display using flat lighting"},
    {0, nullptr, 0, nullptr, nullptr},
};

static const EnumPropertyItem rna_enum_shading_color_type_items[] = {
    {V3D_SHADING_MATERIAL_COLOR, "MATERIAL", 0, "Material", "Show material color"},
    {V3D_SHADING_SINGLE_COLOR, "SINGLE", 0, "Single", "Show scene in a single color"},
    {V3D_SHADING_OBJECT_COLOR, "OBJECT", 0, "Object", "Show object color"},
    {V3D_SHADING_RANDOM_COLOR, "RANDOM", 0, "Random", "Show random object color"},
    {V3D_SHADING_VERTEX_COLOR, "VERTEX", 0, "Attribute", "Show active color attribute"},
    {V3D_SHADING_TEXTURE_COLOR,
     "TEXTURE",
     0,
     "Texture",
     "Show the texture from the active image texture node using the active UV map coordinates"},
    {0, nullptr, 0, nullptr, nullptr},
};

static const EnumPropertyItem rna_enum_shading_wire_color_type_items[] = {
    {V3D_SHADING_SINGLE_COLOR,
     "THEME",
     0,
     "Theme",
     "Show scene wireframes with the theme's wire color"},
    {V3D_SHADING_OBJECT_COLOR, "OBJECT", 0, "Object", "Show object color on wireframe"},
    {V3D_SHADING_RANDOM_COLOR, "RANDOM", 0, "Random", "Show random object color on wireframe"},
    {0, nullptr, 0, nullptr, nullptr},
};

static const EnumPropertyItem rna_enum_studio_light_items[] = {
    {0, "DEFAULT", 0, "Default", ""},
    {0, nullptr, 0, nullptr, nullptr},
};

static const EnumPropertyItem rna_enum_view3dshading_render_pass_type_items[] = {
    RNA_ENUM_ITEM_HEADING(N_("General"), nullptr),
    {EEVEE_RENDER_PASS_COMBINED, "COMBINED", 0, "Combined", ""},
    {EEVEE_RENDER_PASS_EMIT, "EMISSION", 0, "Emission", ""},
    {EEVEE_RENDER_PASS_ENVIRONMENT, "ENVIRONMENT", 0, "Environment", ""},
    {EEVEE_RENDER_PASS_AO, "AO", 0, "Ambient Occlusion", ""},
    {EEVEE_RENDER_PASS_SHADOW, "SHADOW", 0, "Shadow", ""},
    {EEVEE_RENDER_PASS_TRANSPARENT, "TRANSPARENT", 0, "Transparent", ""},

    RNA_ENUM_ITEM_HEADING(N_("Light"), nullptr),
    {EEVEE_RENDER_PASS_DIFFUSE_LIGHT, "DIFFUSE_LIGHT", 0, "Diffuse Light", ""},
    {EEVEE_RENDER_PASS_DIFFUSE_COLOR, "DIFFUSE_COLOR", 0, "Diffuse Color", ""},
    {EEVEE_RENDER_PASS_SPECULAR_LIGHT, "SPECULAR_LIGHT", 0, "Specular Light", ""},
    {EEVEE_RENDER_PASS_SPECULAR_COLOR, "SPECULAR_COLOR", 0, "Specular Color", ""},
    {EEVEE_RENDER_PASS_VOLUME_LIGHT, "VOLUME_LIGHT", 0, "Volume Light", ""},

    RNA_ENUM_ITEM_HEADING(N_("Effects"), nullptr),
    {EEVEE_RENDER_PASS_BLOOM, "BLOOM", 0, "Bloom", ""},

    RNA_ENUM_ITEM_HEADING(N_("Data"), nullptr),
    {EEVEE_RENDER_PASS_NORMAL, "NORMAL", 0, "Normal", ""},
    {EEVEE_RENDER_PASS_MIST, "MIST", 0, "Mist", ""},
    {EEVEE_RENDER_PASS_CRYPTOMATTE_OBJECT, "CryptoObject", 0, "CryptoObject", ""},
    {EEVEE_RENDER_PASS_CRYPTOMATTE_ASSET, "CryptoAsset", 0, "CryptoAsset", ""},
    {EEVEE_RENDER_PASS_CRYPTOMATTE_MATERIAL, "CryptoMaterial", 0, "CryptoMaterial", ""},

    RNA_ENUM_ITEM_HEADING(N_("Shader AOV"), nullptr),
    {EEVEE_RENDER_PASS_AOV, "AOV", 0, "AOV", ""},

    {0, nullptr, 0, nullptr, nullptr},
};

const EnumPropertyItem rna_enum_clip_editor_mode_items[] = {
    {SC_MODE_TRACKING, "TRACKING", ICON_ANIM_DATA, "Tracking", "Show tracking and solving tools"},
    {SC_MODE_MASKEDIT, "MASK", ICON_MOD_MASK, "Mask", "Show mask editing tools"},
    {0, nullptr, 0, nullptr, nullptr},
};

/* Actually populated dynamically through a function,
 * but helps for context-less access (e.g. doc, i18n...). */
static const EnumPropertyItem buttons_context_items[] = {
    /*{BCONTEXT_TOOL, "TOOL", ICON_TOOL_SETTINGS, "Tool", "Active Tool and Workspace settings"},*/ /* bfa - removed the tool settings from properties editor*/
    {BCONTEXT_SCENE, "SCENE", ICON_SCENE_DATA, "Scene", "Scene Properties"},
    {BCONTEXT_RENDER, "RENDER", ICON_SCENE, "Render", "Render Properties"},
    {BCONTEXT_OUTPUT, "OUTPUT", ICON_OUTPUT, "Output", "Output Properties"},
    {BCONTEXT_VIEW_LAYER, "VIEW_LAYER", ICON_RENDER_RESULT, "View Layer", "View Layer Properties"},
    {BCONTEXT_WORLD, "WORLD", ICON_WORLD, "World", "World Properties"},
    {BCONTEXT_COLLECTION, "COLLECTION", ICON_GROUP, "Collection", "Collection Properties"},
    {BCONTEXT_OBJECT, "OBJECT", ICON_OBJECT_DATA, "Object", "Object Properties"},
    {BCONTEXT_CONSTRAINT,
     "CONSTRAINT",
     ICON_CONSTRAINT,
     "Constraints",
     "Object Constraint Properties"},
    {BCONTEXT_MODIFIER, "MODIFIER", ICON_MODIFIER, "Modifiers", "Modifier Properties"},
    {BCONTEXT_DATA, "DATA", ICON_NONE, "Data", "Object Data Properties"},
    {BCONTEXT_BONE, "BONE", ICON_BONE_DATA, "Bone", "Bone Properties"},
    {BCONTEXT_BONE_CONSTRAINT,
     "BONE_CONSTRAINT",
     ICON_CONSTRAINT_BONE,
     "Bone Constraints",
     "Bone Constraint Properties"},
    {BCONTEXT_MATERIAL, "MATERIAL", ICON_MATERIAL, "Material", "Material Properties"},
    {BCONTEXT_TEXTURE, "TEXTURE", ICON_TEXTURE, "Texture", "Texture Properties"},
    {BCONTEXT_PARTICLE, "PARTICLES", ICON_PARTICLES, "Particles", "Particle Properties"},
    {BCONTEXT_PHYSICS, "PHYSICS", ICON_PHYSICS, "Physics", "Physics Properties"},
    {BCONTEXT_SHADERFX, "SHADERFX", ICON_SHADERFX, "Effects", "Visual Effects Properties"},
    {0, nullptr, 0, nullptr, nullptr},
};

static const EnumPropertyItem fileselectparams_recursion_level_items[] = {
    {0, "NONE", 0, "None", "Only list current directory's content, with no recursion"},
    {1, "BLEND", 0, "Blend File", "List .blend files' content"},
    {2, "ALL_1", 0, "One Level", "List all sub-directories' content, one level of recursion"},
    {3, "ALL_2", 0, "Two Levels", "List all sub-directories' content, two levels of recursion"},
    {4,
     "ALL_3",
     0,
     "Three Levels",
     "List all sub-directories' content, three levels of recursion"},
    {0, nullptr, 0, nullptr, nullptr},
};

static const EnumPropertyItem rna_enum_curve_display_handle_items[] = {
    {CURVE_HANDLE_NONE, "NONE", 0, "None", ""},
    {CURVE_HANDLE_SELECTED, "SELECTED", 0, "Selected", ""},
    {CURVE_HANDLE_ALL, "ALL", 0, "All", ""},
    {0, nullptr, 0, nullptr, nullptr},
};

#ifdef RNA_RUNTIME

#  include <algorithm>

#  include "AS_asset_representation.hh"

#  include "DNA_anim_types.h"
#  include "DNA_asset_types.h"
#  include "DNA_scene_types.h"
#  include "DNA_screen_types.h"
#  include "DNA_userdef_types.h"

#  include "BLI_path_util.h"
#  include "BLI_string.h"

#  include "BKE_anim_data.hh"
#  include "BKE_brush.hh"
#  include "BKE_context.hh"
#  include "BKE_global.hh"
#  include "BKE_icons.h"
#  include "BKE_idprop.h"
#  include "BKE_layer.hh"
#  include "BKE_nla.h"
#  include "BKE_paint.hh"
#  include "BKE_preferences.h"
#  include "BKE_scene.hh"
#  include "BKE_screen.hh"
#  include "BKE_workspace.h"

#  include "DEG_depsgraph.hh"
#  include "DEG_depsgraph_build.hh"

#  include "ED_anim_api.hh"
#  include "ED_asset.hh"
#  include "ED_buttons.hh"
#  include "ED_clip.hh"
#  include "ED_fileselect.hh"
#  include "ED_image.hh"
#  include "ED_node.hh"
#  include "ED_screen.hh"
#  include "ED_sequencer.hh"
#  include "ED_transform.hh"
#  include "ED_view3d.hh"

#  include "GPU_material.hh"

#  include "IMB_imbuf_types.hh"

#  include "UI_interface.hh"
#  include "UI_view2d.hh"

static StructRNA *rna_Space_refine(PointerRNA *ptr)
{
  SpaceLink *space = (SpaceLink *)ptr->data;

  switch ((eSpace_Type)space->spacetype) {
    case SPACE_VIEW3D:
      return &RNA_SpaceView3D;
    case SPACE_GRAPH:
      return &RNA_SpaceGraphEditor;
    case SPACE_OUTLINER:
      return &RNA_SpaceOutliner;
    case SPACE_PROPERTIES:
      return &RNA_SpaceProperties;
    case SPACE_FILE:
      return &RNA_SpaceFileBrowser;
    case SPACE_IMAGE:
      return &RNA_SpaceImageEditor;
    case SPACE_INFO:
      return &RNA_SpaceInfo;
    case SPACE_SEQ:
      return &RNA_SpaceSequenceEditor;
    case SPACE_TEXT:
      return &RNA_SpaceTextEditor;
    case SPACE_ACTION:
      return &RNA_SpaceDopeSheetEditor;
    case SPACE_NLA:
      return &RNA_SpaceNLA;
    case SPACE_NODE:
      return &RNA_SpaceNodeEditor;
    case SPACE_CONSOLE:
      return &RNA_SpaceConsole;
    case SPACE_USERPREF:
      return &RNA_SpacePreferences;
    case SPACE_CLIP:
      return &RNA_SpaceClipEditor;
    case SPACE_TOOLBAR: /*bfa - the toolbar editor*/
      return &RNA_SpaceToolbarEditor;
    case SPACE_SPREADSHEET:
      return &RNA_SpaceSpreadsheet;

      /* Currently no type info. */
    case SPACE_SCRIPT:
    case SPACE_EMPTY:
    case SPACE_TOPBAR:
    case SPACE_STATUSBAR:
      break;
  }

  return &RNA_Space;
}

static ScrArea *rna_area_from_space(PointerRNA *ptr)
{
  bScreen *screen = (bScreen *)ptr->owner_id;
  SpaceLink *link = (SpaceLink *)ptr->data;
  return BKE_screen_find_area_from_space(screen, link);
}

static void area_region_from_regiondata(bScreen *screen,
                                        void *regiondata,
                                        ScrArea **r_area,
                                        ARegion **r_region)
{
  *r_area = nullptr;
  *r_region = nullptr;

  LISTBASE_FOREACH (ScrArea *, area, &screen->areabase) {
    LISTBASE_FOREACH (ARegion *, region, &area->regionbase) {
      if (region->regiondata == regiondata) {
        *r_area = area;
        *r_region = region;
        return;
      }
    }
  }
}

static void rna_area_region_from_regiondata(PointerRNA *ptr, ScrArea **r_area, ARegion **r_region)
{
  bScreen *screen = (bScreen *)ptr->owner_id;
  void *regiondata = (ptr->data);

  area_region_from_regiondata(screen, regiondata, r_area, r_region);
}

/* -------------------------------------------------------------------- */
/** \name Generic Region Flag Access
 * \{ */

static bool rna_Space_bool_from_region_flag_get_by_type(PointerRNA *ptr,
                                                        const int region_type,
                                                        const int region_flag)
{
  ScrArea *area = rna_area_from_space(ptr);
  ARegion *region = BKE_area_find_region_type(area, region_type);
  if (region) {
    return (region->flag & region_flag);
  }
  return false;
}

static void rna_Space_bool_from_region_flag_set_by_type(PointerRNA *ptr,
                                                        const int region_type,
                                                        const int region_flag,
                                                        bool value)
{
  ScrArea *area = rna_area_from_space(ptr);
  ARegion *region = BKE_area_find_region_type(area, region_type);
  if (region && (region->alignment != RGN_ALIGN_NONE)) {
    SET_FLAG_FROM_TEST(region->flag, value, region_flag);
  }
  ED_region_tag_redraw(region);
}

static void rna_Space_bool_from_region_flag_update_by_type(bContext *C,
                                                           PointerRNA *ptr,
                                                           const int region_type,
                                                           const int region_flag)
{
  ScrArea *area = rna_area_from_space(ptr);
  ARegion *region = BKE_area_find_region_type(area, region_type);
  if (region) {
    if (region_flag == RGN_FLAG_HIDDEN) {
      /* Only support animation when the area is in the current context. */
      if (region->overlap && (area == CTX_wm_area(C))) {
        ED_region_visibility_change_update_animated(C, area, region);
      }
      else {
        ED_region_visibility_change_update(C, area, region);
      }
    }
    else if (region_flag == RGN_FLAG_HIDDEN_BY_USER) {
      if (!(region->flag & RGN_FLAG_HIDDEN_BY_USER) != !(region->flag & RGN_FLAG_HIDDEN)) {
        ED_region_toggle_hidden(C, region);

        if ((region->flag & RGN_FLAG_HIDDEN_BY_USER) == 0) {
          ED_area_type_hud_ensure(C, area);
        }
      }
    }
  }
}

/** \} */

/* -------------------------------------------------------------------- */
/** \name Region Flag Access (Typed Callbacks)
 * \{ */

/* Header Region. */
static bool rna_Space_show_region_header_get(PointerRNA *ptr)
{
  return !rna_Space_bool_from_region_flag_get_by_type(ptr, RGN_TYPE_HEADER, RGN_FLAG_HIDDEN);
}
static void rna_Space_show_region_header_set(PointerRNA *ptr, bool value)
{
  rna_Space_bool_from_region_flag_set_by_type(ptr, RGN_TYPE_HEADER, RGN_FLAG_HIDDEN, !value);

  /* Special case, never show the tool properties when the header is invisible. */
  bool value_for_tool_header = value;
  if (value == true) {
    ScrArea *area = rna_area_from_space(ptr);
    ARegion *region_tool_header = BKE_area_find_region_type(area, RGN_TYPE_TOOL_HEADER);
    if (region_tool_header != nullptr) {
      value_for_tool_header = !(region_tool_header->flag & RGN_FLAG_HIDDEN_BY_USER);
    }
  }
  rna_Space_bool_from_region_flag_set_by_type(
      ptr, RGN_TYPE_TOOL_HEADER, RGN_FLAG_HIDDEN, !value_for_tool_header);
}
static void rna_Space_show_region_header_update(bContext *C, PointerRNA *ptr)
{
  rna_Space_bool_from_region_flag_update_by_type(C, ptr, RGN_TYPE_HEADER, RGN_FLAG_HIDDEN);
}

/* Footer Region. */
static bool rna_Space_show_region_footer_get(PointerRNA *ptr)
{
  return !rna_Space_bool_from_region_flag_get_by_type(ptr, RGN_TYPE_FOOTER, RGN_FLAG_HIDDEN);
}
static void rna_Space_show_region_footer_set(PointerRNA *ptr, bool value)
{
  rna_Space_bool_from_region_flag_set_by_type(ptr, RGN_TYPE_FOOTER, RGN_FLAG_HIDDEN, !value);
}
static void rna_Space_show_region_footer_update(bContext *C, PointerRNA *ptr)
{
  rna_Space_bool_from_region_flag_update_by_type(C, ptr, RGN_TYPE_FOOTER, RGN_FLAG_HIDDEN);
}

/* Tool Header Region.
 *
 * This depends on the 'RGN_TYPE_TOOL_HEADER'
 */
static bool rna_Space_show_region_tool_header_get(PointerRNA *ptr)
{
  return !rna_Space_bool_from_region_flag_get_by_type(
      ptr, RGN_TYPE_TOOL_HEADER, RGN_FLAG_HIDDEN_BY_USER);
}
static void rna_Space_show_region_tool_header_set(PointerRNA *ptr, bool value)
{
  rna_Space_bool_from_region_flag_set_by_type(
      ptr, RGN_TYPE_TOOL_HEADER, RGN_FLAG_HIDDEN_BY_USER, !value);
  rna_Space_bool_from_region_flag_set_by_type(ptr, RGN_TYPE_TOOL_HEADER, RGN_FLAG_HIDDEN, !value);
}
static void rna_Space_show_region_tool_header_update(bContext *C, PointerRNA *ptr)
{
  rna_Space_bool_from_region_flag_update_by_type(C, ptr, RGN_TYPE_TOOL_HEADER, RGN_FLAG_HIDDEN);
}

/* Tools Region. */
static bool rna_Space_show_region_toolbar_get(PointerRNA *ptr)
{
  return !rna_Space_bool_from_region_flag_get_by_type(ptr, RGN_TYPE_TOOLS, RGN_FLAG_HIDDEN);
}
static void rna_Space_show_region_toolbar_set(PointerRNA *ptr, bool value)
{
  rna_Space_bool_from_region_flag_set_by_type(ptr, RGN_TYPE_TOOLS, RGN_FLAG_HIDDEN, !value);
}
static void rna_Space_show_region_toolbar_update(bContext *C, PointerRNA *ptr)
{
  rna_Space_bool_from_region_flag_update_by_type(C, ptr, RGN_TYPE_TOOLS, RGN_FLAG_HIDDEN);
}

static bool rna_Space_show_region_tool_props_get(PointerRNA *ptr)
{
  return !rna_Space_bool_from_region_flag_get_by_type(ptr, RGN_TYPE_TOOL_PROPS, RGN_FLAG_HIDDEN);
}
static void rna_Space_show_region_tool_props_set(PointerRNA *ptr, bool value)
{
  rna_Space_bool_from_region_flag_set_by_type(ptr, RGN_TYPE_TOOL_PROPS, RGN_FLAG_HIDDEN, !value);
}
static void rna_Space_show_region_tool_props_update(bContext *C, PointerRNA *ptr)
{
  rna_Space_bool_from_region_flag_update_by_type(C, ptr, RGN_TYPE_TOOL_PROPS, RGN_FLAG_HIDDEN);
}

/* Channels Region. */
static bool rna_Space_show_region_channels_get(PointerRNA *ptr)
{
  return !rna_Space_bool_from_region_flag_get_by_type(ptr, RGN_TYPE_CHANNELS, RGN_FLAG_HIDDEN);
}
static void rna_Space_show_region_channels_set(PointerRNA *ptr, bool value)
{
  rna_Space_bool_from_region_flag_set_by_type(ptr, RGN_TYPE_CHANNELS, RGN_FLAG_HIDDEN, !value);
}
static void rna_Space_show_region_channels_update(bContext *C, PointerRNA *ptr)
{
  rna_Space_bool_from_region_flag_update_by_type(C, ptr, RGN_TYPE_CHANNELS, RGN_FLAG_HIDDEN);
}

/* UI Region */
static bool rna_Space_show_region_ui_get(PointerRNA *ptr)
{
  return !rna_Space_bool_from_region_flag_get_by_type(ptr, RGN_TYPE_UI, RGN_FLAG_HIDDEN);
}
static void rna_Space_show_region_ui_set(PointerRNA *ptr, bool value)
{
  rna_Space_bool_from_region_flag_set_by_type(ptr, RGN_TYPE_UI, RGN_FLAG_HIDDEN, !value);
}
static void rna_Space_show_region_ui_update(bContext *C, PointerRNA *ptr)
{
  rna_Space_bool_from_region_flag_update_by_type(C, ptr, RGN_TYPE_UI, RGN_FLAG_HIDDEN);
}

/* Redo (HUD) Region */
static bool rna_Space_show_region_hud_get(PointerRNA *ptr)
{
  return !rna_Space_bool_from_region_flag_get_by_type(ptr, RGN_TYPE_HUD, RGN_FLAG_HIDDEN_BY_USER);
}
static void rna_Space_show_region_hud_set(PointerRNA *ptr, bool value)
{
  rna_Space_bool_from_region_flag_set_by_type(ptr, RGN_TYPE_HUD, RGN_FLAG_HIDDEN_BY_USER, !value);
}
static void rna_Space_show_region_hud_update(bContext *C, PointerRNA *ptr)
{
  rna_Space_bool_from_region_flag_update_by_type(C, ptr, RGN_TYPE_HUD, RGN_FLAG_HIDDEN_BY_USER);
}

/* Asset Shelf Regions */
static bool rna_Space_show_region_asset_shelf_get(PointerRNA *ptr)
{
  return !rna_Space_bool_from_region_flag_get_by_type(ptr, RGN_TYPE_ASSET_SHELF, RGN_FLAG_HIDDEN);
}
static void rna_Space_show_region_asset_shelf_set(PointerRNA *ptr, bool value)
{
  rna_Space_bool_from_region_flag_set_by_type(ptr, RGN_TYPE_ASSET_SHELF, RGN_FLAG_HIDDEN, !value);
}
static void rna_Space_show_region_asset_shelf_update(bContext *C, PointerRNA *ptr)
{
  rna_Space_bool_from_region_flag_update_by_type(C, ptr, RGN_TYPE_ASSET_SHELF, RGN_FLAG_HIDDEN);
}

/** \} */

static bool rna_Space_view2d_sync_get(PointerRNA *ptr)
{
  ScrArea *area;
  ARegion *region;

  area = rna_area_from_space(ptr); /* can be nullptr */
  region = BKE_area_find_region_type(area, RGN_TYPE_WINDOW);
  if (region) {
    View2D *v2d = &region->v2d;
    return (v2d->flag & V2D_VIEWSYNC_SCREEN_TIME) != 0;
  }

  return false;
}

static void rna_Space_view2d_sync_set(PointerRNA *ptr, bool value)
{
  ScrArea *area;
  ARegion *region;

  area = rna_area_from_space(ptr); /* can be nullptr */
  if ((area != nullptr) && !UI_view2d_area_supports_sync(area)) {
    BKE_reportf(nullptr,
                RPT_ERROR,
                "'show_locked_time' is not supported for the '%s' editor",
                area->type->name);
    return;
  }

  region = BKE_area_find_region_type(area, RGN_TYPE_WINDOW);
  if (region) {
    View2D *v2d = &region->v2d;
    if (value) {
      v2d->flag |= V2D_VIEWSYNC_SCREEN_TIME;
    }
    else {
      v2d->flag &= ~V2D_VIEWSYNC_SCREEN_TIME;
    }
  }
}

static void rna_Space_view2d_sync_update(Main * /*bmain*/, Scene * /*scene*/, PointerRNA *ptr)
{
  ScrArea *area;
  ARegion *region;

  area = rna_area_from_space(ptr); /* can be nullptr */
  region = BKE_area_find_region_type(area, RGN_TYPE_WINDOW);

  if (region) {
    bScreen *screen = (bScreen *)ptr->owner_id;
    View2D *v2d = &region->v2d;

    UI_view2d_sync(screen, area, v2d, V2D_LOCK_SET);
  }
}

static void rna_GPencil_update(Main *bmain, Scene * /*scene*/, PointerRNA * /*ptr*/)
{
  bool changed = false;
  /* need set all caches as dirty to recalculate onion skinning */
  LISTBASE_FOREACH (Object *, ob, &bmain->objects) {
    if (ob->type == OB_GPENCIL_LEGACY) {
      bGPdata *gpd = (bGPdata *)ob->data;
      DEG_id_tag_update(&gpd->id, ID_RECALC_GEOMETRY);
      changed = true;
    }
  }
  if (changed) {
    WM_main_add_notifier(NC_GPENCIL | NA_EDITED, nullptr);
  }
}

/* Space 3D View */
static void rna_SpaceView3D_camera_update(Main *bmain, Scene *scene, PointerRNA *ptr)
{
  View3D *v3d = (View3D *)(ptr->data);
  if (v3d->scenelock && scene != nullptr) {
    wmWindowManager *wm = static_cast<wmWindowManager *>(bmain->wm.first);

    scene->camera = v3d->camera;
    WM_windows_scene_data_sync(&wm->windows, scene);
  }
}

static void rna_SpaceView3D_use_local_camera_set(PointerRNA *ptr, bool value)
{
  View3D *v3d = (View3D *)(ptr->data);
  bScreen *screen = (bScreen *)ptr->owner_id;

  v3d->scenelock = !value;

  if (!value) {
    Scene *scene = ED_screen_scene_find(screen, static_cast<wmWindowManager *>(G_MAIN->wm.first));
    /* nullptr if the screen isn't in an active window (happens when setting from Python).
     * This could be moved to the update function, in that case the scene won't relate to the
     * screen so keep it working this way. */
    if (scene != nullptr) {
      v3d->camera = scene->camera;
    }
  }
}

static float rna_View3DOverlay_GridScaleUnit_get(PointerRNA *ptr)
{
  View3D *v3d = (View3D *)(ptr->data);
  bScreen *screen = (bScreen *)ptr->owner_id;
  Scene *scene = ED_screen_scene_find(screen, static_cast<wmWindowManager *>(G_MAIN->wm.first));
  if (scene != nullptr) {
    return ED_view3d_grid_scale(scene, v3d, nullptr);
  }
  else {
    /* When accessed from non-active screen. */
    return 1.0f;
  }
}

static PointerRNA rna_SpaceView3D_region_3d_get(PointerRNA *ptr)
{
  View3D *v3d = (View3D *)(ptr->data);
  ScrArea *area = rna_area_from_space(ptr);
  void *regiondata = nullptr;
  if (area) {
    ListBase *regionbase = (area->spacedata.first == v3d) ? &area->regionbase : &v3d->regionbase;
    ARegion *region = static_cast<ARegion *>(regionbase->last); /* always last in list, weak. */
    regiondata = region->regiondata;
  }

  return rna_pointer_inherit_refine(ptr, &RNA_RegionView3D, regiondata);
}

static void rna_SpaceView3D_object_type_visibility_update(Main * /*bmain*/,
                                                          Scene *scene,
                                                          PointerRNA * /*ptr*/)
{
  DEG_id_tag_update(&scene->id, ID_RECALC_BASE_FLAGS);
}

static void rna_SpaceView3D_shading_use_compositor_update(Main * /*bmain*/,
                                                          Scene * /*scene*/,
                                                          PointerRNA * /*ptr*/)
{
  /* Nodes may display warnings when the compositor is enabled, so we need a redraw in that case,
   * and even when it gets disabled in order to potentially remove the warning. */
  WM_main_add_notifier(NC_SPACE | ND_SPACE_NODE, nullptr);
}

static void rna_SpaceView3D_region_quadviews_begin(CollectionPropertyIterator *iter,
                                                   PointerRNA *ptr)
{
  View3D *v3d = (View3D *)(ptr->data);
  ScrArea *area = rna_area_from_space(ptr);
  int i = 3;

  ARegion *region = static_cast<ARegion *>(
      ((area && area->spacedata.first == v3d) ? &area->regionbase : &v3d->regionbase)->last);
  ListBase lb = {nullptr, nullptr};

  if (region && region->alignment == RGN_ALIGN_QSPLIT) {
    while (i-- && region) {
      region = region->prev;
    }

    if (i < 0) {
      lb.first = region;
    }
  }

  rna_iterator_listbase_begin(iter, &lb, nullptr);
}

static PointerRNA rna_SpaceView3D_region_quadviews_get(CollectionPropertyIterator *iter)
{
  void *regiondata = ((ARegion *)rna_iterator_listbase_get(iter))->regiondata;

  return rna_pointer_inherit_refine(&iter->parent, &RNA_RegionView3D, regiondata);
}

static void rna_RegionView3D_quadview_update(Main * /*main*/, Scene * /*scene*/, PointerRNA *ptr)
{
  ScrArea *area;
  ARegion *region;

  rna_area_region_from_regiondata(ptr, &area, &region);
  if (area && region && region->alignment == RGN_ALIGN_QSPLIT) {
    ED_view3d_quadview_update(area, region, false);
  }
}

/* same as above but call clip==true */
static void rna_RegionView3D_quadview_clip_update(Main * /*main*/,
                                                  Scene * /*scene*/,
                                                  PointerRNA *ptr)
{
  ScrArea *area;
  ARegion *region;

  rna_area_region_from_regiondata(ptr, &area, &region);
  if (area && region && region->alignment == RGN_ALIGN_QSPLIT) {
    ED_view3d_quadview_update(area, region, true);
  }
}

/**
 * After the rotation changes, either clear the view axis
 * or update it not to be aligned to an axis, without this the viewport will show
 * text that doesn't match the rotation.
 */
static void rna_RegionView3D_view_rotation_set_validate_view_axis(RegionView3D *rv3d)
{
  /* Never rotate from a "User" view into an axis aligned view,
   * otherwise rotation could be aligned by accident - giving unexpected behavior. */
  if (!RV3D_VIEW_IS_AXIS(rv3d->view)) {
    return;
  }
  /* Keep this small as script authors wont expect the assigned value to change. */
  const float eps_quat = 1e-6f;
  ED_view3d_quat_to_axis_view_and_reset_quat(
      rv3d->viewquat, eps_quat, &rv3d->view, &rv3d->view_axis_roll);
}

static void rna_RegionView3D_view_location_get(PointerRNA *ptr, float *values)
{
  RegionView3D *rv3d = (RegionView3D *)(ptr->data);
  negate_v3_v3(values, rv3d->ofs);
}

static void rna_RegionView3D_view_location_set(PointerRNA *ptr, const float *values)
{
  RegionView3D *rv3d = (RegionView3D *)(ptr->data);
  negate_v3_v3(rv3d->ofs, values);
}

static void rna_RegionView3D_view_rotation_get(PointerRNA *ptr, float *values)
{
  RegionView3D *rv3d = (RegionView3D *)(ptr->data);
  invert_qt_qt(values, rv3d->viewquat);
}

static void rna_RegionView3D_view_rotation_set(PointerRNA *ptr, const float *values)
{
  RegionView3D *rv3d = (RegionView3D *)(ptr->data);
  invert_qt_qt(rv3d->viewquat, values);
  rna_RegionView3D_view_rotation_set_validate_view_axis(rv3d);
}

static void rna_RegionView3D_view_matrix_set(PointerRNA *ptr, const float *values)
{
  RegionView3D *rv3d = (RegionView3D *)(ptr->data);
  float mat[4][4];
  invert_m4_m4(mat, (float(*)[4])values);
  ED_view3d_from_m4(mat, rv3d->ofs, rv3d->viewquat, &rv3d->dist);
  rna_RegionView3D_view_rotation_set_validate_view_axis(rv3d);
}

static bool rna_RegionView3D_is_orthographic_side_view_get(PointerRNA *ptr)
{
  /* NOTE: only checks axis alignment, not orthographic,
   * we may deprecate the current name to reflect this. */
  RegionView3D *rv3d = (RegionView3D *)(ptr->data);
  return RV3D_VIEW_IS_AXIS(rv3d->view);
}

static void rna_RegionView3D_is_orthographic_side_view_set(PointerRNA *ptr, bool value)
{
  RegionView3D *rv3d = (RegionView3D *)(ptr->data);
  const bool was_axis_view = RV3D_VIEW_IS_AXIS(rv3d->view);
  if (value) {
    /* Already axis aligned, nothing to do. */
    if (was_axis_view) {
      return;
    }
    /* Use a large value as we always want to set this to the closest axis. */
    const float eps_quat = FLT_MAX;
    ED_view3d_quat_to_axis_view_and_reset_quat(
        rv3d->viewquat, eps_quat, &rv3d->view, &rv3d->view_axis_roll);
  }
  else {
    /* Only allow changing from axis-views to user view as camera view for e.g.
     * doesn't make sense to update. */
    if (!was_axis_view) {
      return;
    }
    rv3d->view = RV3D_VIEW_USER;
  }
}

static IDProperty **rna_View3DShading_idprops(PointerRNA *ptr)
{
  View3DShading *shading = static_cast<View3DShading *>(ptr->data);
  return &shading->prop;
}

static void rna_3DViewShading_type_update(Main *bmain, Scene *scene, PointerRNA *ptr)
{
  ID *id = ptr->owner_id;
  if (GS(id->name) != ID_SCR) {
    return;
  }

  View3DShading *shading = static_cast<View3DShading *>(ptr->data);
  if (shading->type == OB_MATERIAL ||
      (shading->type == OB_RENDER && !BKE_scene_uses_blender_workbench(scene)))
  {
    /* When switching from workbench to render or material mode the geometry of any
     * active sculpt session needs to be recalculated. */
    LISTBASE_FOREACH (Object *, ob, &bmain->objects) {
      if (ob->sculpt) {
        DEG_id_tag_update(&ob->id, ID_RECALC_GEOMETRY);
      }
    }
  }

  /* Update Gpencil. */
  rna_GPencil_update(bmain, scene, ptr);

  bScreen *screen = (bScreen *)ptr->owner_id;
  LISTBASE_FOREACH (ScrArea *, area, &screen->areabase) {
    LISTBASE_FOREACH (SpaceLink *, sl, &area->spacedata) {
      if (sl->spacetype == SPACE_VIEW3D) {
        View3D *v3d = (View3D *)sl;
        if (&v3d->shading == shading) {
          ED_view3d_shade_update(bmain, v3d, area);
          return;
        }
      }
    }
  }
}

static Scene *rna_3DViewShading_scene(PointerRNA *ptr)
{
  /* Get scene, depends if using 3D view or OpenGL render settings. */
  ID *id = ptr->owner_id;
  if (GS(id->name) == ID_SCE) {
    return (Scene *)id;
  }
  else {
    bScreen *screen = (bScreen *)ptr->owner_id;
    return WM_windows_scene_get_from_screen(static_cast<wmWindowManager *>(G_MAIN->wm.first),
                                            screen);
  }
}

static ViewLayer *rna_3DViewShading_view_layer(PointerRNA *ptr)
{
  /* Get scene, depends if using 3D view or OpenGL render settings. */
  ID *id = ptr->owner_id;
  if (GS(id->name) == ID_SCE) {
    return nullptr;
  }
  else {
    bScreen *screen = (bScreen *)ptr->owner_id;
    return WM_windows_view_layer_get_from_screen(static_cast<wmWindowManager *>(G_MAIN->wm.first),
                                                 screen);
  }
}

static int rna_3DViewShading_type_get(PointerRNA *ptr)
{
  /* Available shading types depend on render engine. */
  Scene *scene = rna_3DViewShading_scene(ptr);
  RenderEngineType *type = (scene) ? RE_engines_find(scene->r.engine) : nullptr;
  View3DShading *shading = (View3DShading *)ptr->data;

  if (scene == nullptr || BKE_scene_uses_blender_eevee(scene)) {
    return shading->type;
  }
  else if (BKE_scene_uses_blender_workbench(scene)) {
    return (shading->type == OB_MATERIAL) ? int(OB_SOLID) : shading->type;
  }
  else {
    if (shading->type == OB_RENDER && !(type && type->view_draw)) {
      return OB_MATERIAL;
    }
    else {
      return shading->type;
    }
  }
}

static void rna_3DViewShading_type_set(PointerRNA *ptr, int value)
{
  View3DShading *shading = (View3DShading *)ptr->data;
  if (value != shading->type && value == OB_RENDER) {
    shading->prev_type = shading->type;
  }
  shading->type = value;
}

static const EnumPropertyItem *rna_3DViewShading_type_itemf(bContext * /*C*/,
                                                            PointerRNA *ptr,
                                                            PropertyRNA * /*prop*/,
                                                            bool *r_free)
{
  Scene *scene = rna_3DViewShading_scene(ptr);
  RenderEngineType *type = (scene) ? RE_engines_find(scene->r.engine) : nullptr;

  EnumPropertyItem *item = nullptr;
  int totitem = 0;

  RNA_enum_items_add_value(&item, &totitem, rna_enum_shading_type_items, OB_WIRE);
  RNA_enum_items_add_value(&item, &totitem, rna_enum_shading_type_items, OB_SOLID);

  if (scene == nullptr || BKE_scene_uses_blender_eevee(scene)) {
    RNA_enum_items_add_value(&item, &totitem, rna_enum_shading_type_items, OB_MATERIAL);
    RNA_enum_items_add_value(&item, &totitem, rna_enum_shading_type_items, OB_RENDER);
  }
  else if (BKE_scene_uses_blender_workbench(scene)) {
    RNA_enum_items_add_value(&item, &totitem, rna_enum_shading_type_items, OB_RENDER);
  }
  else {
    RNA_enum_items_add_value(&item, &totitem, rna_enum_shading_type_items, OB_MATERIAL);
    if (type && type->view_draw) {
      RNA_enum_items_add_value(&item, &totitem, rna_enum_shading_type_items, OB_RENDER);
    }
  }

  RNA_enum_item_end(&item, &totitem);
  *r_free = true;

  return item;
}

/* Shading.selected_studio_light */
static PointerRNA rna_View3DShading_selected_studio_light_get(PointerRNA *ptr)
{
  View3DShading *shading = (View3DShading *)ptr->data;
  StudioLight *sl;
  if (shading->type == OB_SOLID && shading->light == V3D_LIGHTING_MATCAP) {
    sl = BKE_studiolight_find(shading->matcap, STUDIOLIGHT_FLAG_ALL);
  }
  else if (shading->type == OB_SOLID && shading->light == V3D_LIGHTING_STUDIO) {
    sl = BKE_studiolight_find(shading->studio_light, STUDIOLIGHT_FLAG_ALL);
  }
  else {
    /* OB_MATERIAL and OB_RENDER */
    sl = BKE_studiolight_find(shading->lookdev_light, STUDIOLIGHT_FLAG_ALL);
  }
  return rna_pointer_inherit_refine(ptr, &RNA_StudioLight, sl);
}

/* shading.light */
static void rna_View3DShading_studio_light_get_storage(View3DShading *shading,
                                                       char **dna_storage,
                                                       int *flag)
{
  *dna_storage = shading->studio_light;

  *flag = STUDIOLIGHT_TYPE_STUDIO;
  if (shading->type == OB_SOLID) {
    if (shading->light == V3D_LIGHTING_MATCAP) {
      *flag = STUDIOLIGHT_TYPE_MATCAP;
      *dna_storage = shading->matcap;
    }
  }
  else {
    *flag = STUDIOLIGHT_TYPE_WORLD;
    *dna_storage = shading->lookdev_light;
  }
}

static int rna_View3DShading_studio_light_get(PointerRNA *ptr)
{
  View3DShading *shading = (View3DShading *)ptr->data;
  char *dna_storage;
  int flag;

  rna_View3DShading_studio_light_get_storage(shading, &dna_storage, &flag);
  StudioLight *sl = BKE_studiolight_find(dna_storage, flag);
  if (sl) {
    BLI_strncpy(dna_storage, sl->name, FILE_MAXFILE);
    return sl->index;
  }
  else {
    return 0;
  }
}

static void rna_View3DShading_studio_light_set(PointerRNA *ptr, int value)
{
  View3DShading *shading = (View3DShading *)ptr->data;
  char *dna_storage;
  int flag;

  rna_View3DShading_studio_light_get_storage(shading, &dna_storage, &flag);
  StudioLight *sl = BKE_studiolight_findindex(value, flag);
  if (sl) {
    BLI_strncpy(dna_storage, sl->name, FILE_MAXFILE);
  }
}

static const EnumPropertyItem *rna_View3DShading_studio_light_itemf(bContext * /*C*/,
                                                                    PointerRNA *ptr,
                                                                    PropertyRNA * /*prop*/,
                                                                    bool *r_free)
{
  View3DShading *shading = (View3DShading *)ptr->data;
  EnumPropertyItem *item = nullptr;
  int totitem = 0;

  if (shading->type == OB_SOLID && shading->light == V3D_LIGHTING_MATCAP) {
    const int flags = (STUDIOLIGHT_EXTERNAL_FILE | STUDIOLIGHT_TYPE_MATCAP);

    LISTBASE_FOREACH (StudioLight *, sl, BKE_studiolight_listbase()) {
      int icon_id = (shading->flag & V3D_SHADING_MATCAP_FLIP_X) ? sl->icon_id_matcap_flipped :
                                                                  sl->icon_id_matcap;
      if ((sl->flag & flags) == flags) {
        EnumPropertyItem tmp = {sl->index, sl->name, icon_id, sl->name, ""};
        RNA_enum_item_add(&item, &totitem, &tmp);
      }
    }
  }
  else {
    LISTBASE_FOREACH (StudioLight *, sl, BKE_studiolight_listbase()) {
      int icon_id = sl->icon_id_irradiance;
      bool show_studiolight = false;

      if (sl->flag & STUDIOLIGHT_INTERNAL) {
        /* always show internal lights for solid */
        if (shading->type == OB_SOLID) {
          show_studiolight = true;
        }
      }
      else {
        switch (shading->type) {
          case OB_SOLID:
          case OB_TEXTURE:
            show_studiolight = ((sl->flag & STUDIOLIGHT_TYPE_STUDIO) != 0);
            break;

          case OB_MATERIAL:
          case OB_RENDER:
            show_studiolight = ((sl->flag & STUDIOLIGHT_TYPE_WORLD) != 0);
            icon_id = sl->icon_id_radiance;
            break;
        }
      }

      if (show_studiolight) {
        EnumPropertyItem tmp = {sl->index, sl->name, icon_id, sl->name, ""};
        RNA_enum_item_add(&item, &totitem, &tmp);
      }
    }
  }

  RNA_enum_item_end(&item, &totitem);
  *r_free = true;
  return item;
}

static const EnumPropertyItem *rna_3DViewShading_render_pass_itemf(bContext *C,
                                                                   PointerRNA * /*ptr*/,
                                                                   PropertyRNA * /*prop*/,
                                                                   bool *r_free)
{
  Scene *scene = CTX_data_scene(C);
  ViewLayer *view_layer = CTX_data_view_layer(C);

  const bool bloom_enabled = scene->eevee.flag & SCE_EEVEE_BLOOM_ENABLED;
  const bool aov_available = BKE_view_layer_has_valid_aov(view_layer);
  const bool eevee_next_active = STREQ(scene->r.engine, "BLENDER_EEVEE_NEXT");

  int totitem = 0;
  EnumPropertyItem *result = nullptr;
  EnumPropertyItem aov_template;
  for (int i = 0; rna_enum_view3dshading_render_pass_type_items[i].identifier != nullptr; i++) {
    const EnumPropertyItem *item = &rna_enum_view3dshading_render_pass_type_items[i];
    if (item->value == EEVEE_RENDER_PASS_AOV) {
      aov_template.value = item->value;
      aov_template.icon = 0;
      aov_template.description = item->description;
      LISTBASE_FOREACH (ViewLayerAOV *, aov, &view_layer->aovs) {
        if ((aov->flag & AOV_CONFLICT) != 0) {
          continue;
        }
        aov_template.name = aov->name;
        aov_template.identifier = aov->name;
        RNA_enum_item_add(&result, &totitem, &aov_template);
        aov_template.value++;
      }
    }
    else if (ELEM(item->value,
                  EEVEE_RENDER_PASS_CRYPTOMATTE_OBJECT,
                  EEVEE_RENDER_PASS_CRYPTOMATTE_ASSET,
                  EEVEE_RENDER_PASS_CRYPTOMATTE_MATERIAL) &&
             !eevee_next_active)
    {
    }
    else if (!((!bloom_enabled &&
                (item->value == EEVEE_RENDER_PASS_BLOOM || STREQ(item->name, "Effects"))) ||
               (!aov_available && STREQ(item->name, "Shader AOV"))))
    {
      RNA_enum_item_add(&result, &totitem, item);
    }
  }

  RNA_enum_item_end(&result, &totitem);
  *r_free = true;
  return result;
}
static int rna_3DViewShading_render_pass_get(PointerRNA *ptr)
{
  View3DShading *shading = (View3DShading *)ptr->data;
  eViewLayerEEVEEPassType result = eViewLayerEEVEEPassType(shading->render_pass);
  Scene *scene = rna_3DViewShading_scene(ptr);
  ViewLayer *view_layer = rna_3DViewShading_view_layer(ptr);

  if (result == EEVEE_RENDER_PASS_BLOOM && ((scene->eevee.flag & SCE_EEVEE_BLOOM_ENABLED) == 0)) {
    return EEVEE_RENDER_PASS_COMBINED;
  }
  else if (result == EEVEE_RENDER_PASS_AOV) {
    if (!view_layer) {
      return EEVEE_RENDER_PASS_COMBINED;
    }
    const int aov_index = BLI_findstringindex(
        &view_layer->aovs, shading->aov_name, offsetof(ViewLayerAOV, name));
    if (aov_index == -1) {
      return EEVEE_RENDER_PASS_COMBINED;
    }
    return result + aov_index;
  }

  return result;
}

static void rna_3DViewShading_render_pass_set(PointerRNA *ptr, int value)
{
  View3DShading *shading = (View3DShading *)ptr->data;
  Scene *scene = rna_3DViewShading_scene(ptr);
  ViewLayer *view_layer = rna_3DViewShading_view_layer(ptr);
  shading->aov_name[0] = 0;

  if ((value & EEVEE_RENDER_PASS_AOV) != 0) {
    if (!view_layer) {
      shading->render_pass = EEVEE_RENDER_PASS_COMBINED;
      return;
    }
    const int aov_index = value & ~EEVEE_RENDER_PASS_AOV;
    ViewLayerAOV *aov = static_cast<ViewLayerAOV *>(BLI_findlink(&view_layer->aovs, aov_index));
    if (!aov) {
      /* AOV not found, cannot select AOV. */
      shading->render_pass = EEVEE_RENDER_PASS_COMBINED;
      return;
    }

    shading->render_pass = EEVEE_RENDER_PASS_AOV;
    STRNCPY(shading->aov_name, aov->name);
  }
  else if (value == EEVEE_RENDER_PASS_BLOOM &&
           ((scene->eevee.flag & SCE_EEVEE_BLOOM_ENABLED) == 0))
  {
    shading->render_pass = EEVEE_RENDER_PASS_COMBINED;
  }
  else {
    shading->render_pass = value;
  }
}

static void rna_SpaceView3D_use_local_collections_update(bContext *C, PointerRNA *ptr)
{
  Main *bmain = CTX_data_main(C);
  Scene *scene = CTX_data_scene(C);
  ViewLayer *view_layer = CTX_data_view_layer(C);
  View3D *v3d = (View3D *)ptr->data;

  if (ED_view3d_local_collections_set(bmain, v3d)) {
    BKE_layer_collection_local_sync(scene, view_layer, v3d);
    DEG_id_tag_update(&scene->id, ID_RECALC_BASE_FLAGS);
  }
}

static const EnumPropertyItem *rna_SpaceView3D_stereo3d_camera_itemf(bContext *C,
                                                                     PointerRNA * /*ptr*/,
                                                                     PropertyRNA * /*prop*/,
                                                                     bool * /*r_free*/)
{
  Scene *scene = CTX_data_scene(C);

  if (scene->r.views_format == SCE_VIEWS_FORMAT_MULTIVIEW) {
    return multiview_camera_items;
  }
  else {
    return stereo3d_camera_items;
  }
}

static void rna_SpaceView3D_mirror_xr_session_update(Main *main,
                                                     Scene * /*scene*/,
                                                     PointerRNA *ptr)
{
#  ifdef WITH_XR_OPENXR
  const wmWindowManager *wm = static_cast<wmWindowManager *>(main->wm.first);

  /* Handle mirror toggling while there is a session already. */
  if (WM_xr_session_exists(&wm->xr)) {
    const View3D *v3d = static_cast<const View3D *>(ptr->data);
    const ScrArea *area = rna_area_from_space(ptr);
    ED_view3d_xr_mirror_update(area, v3d, v3d->flag & V3D_XR_SESSION_MIRROR);
  }

#  else
  UNUSED_VARS(main, ptr);
#  endif
}

static int rna_SpaceView3D_icon_from_show_object_viewport_get(PointerRNA *ptr)
{
  const View3D *v3d = (View3D *)ptr->data;
  return rna_object_type_visibility_icon_get_common(v3d->object_type_exclude_viewport,
                                                    &v3d->object_type_exclude_select);
}

static std::optional<std::string> rna_View3DShading_path(const PointerRNA *ptr)
{
  if (GS(ptr->owner_id->name) == ID_SCE) {
    return "display.shading";
  }
  return "shading";
}

static PointerRNA rna_SpaceView3D_overlay_get(PointerRNA *ptr)
{
  return rna_pointer_inherit_refine(ptr, &RNA_View3DOverlay, ptr->data);
}

static std::optional<std::string> rna_View3DOverlay_path(const PointerRNA * /*ptr*/)
{
  return "overlay";
}

/* Space Image Editor */

static PointerRNA rna_SpaceImage_overlay_get(PointerRNA *ptr)
{
  return rna_pointer_inherit_refine(ptr, &RNA_SpaceImageOverlay, ptr->data);
}

static std::optional<std::string> rna_SpaceImageOverlay_path(const PointerRNA * /*ptr*/)
{
  return "overlay";
}

static std::optional<std::string> rna_SpaceUVEditor_path(const PointerRNA * /*ptr*/)
{
  return "uv_editor";
}

static PointerRNA rna_SpaceImageEditor_uvedit_get(PointerRNA *ptr)
{
  return rna_pointer_inherit_refine(ptr, &RNA_SpaceUVEditor, ptr->data);
}

static void rna_SpaceImageEditor_mode_update(Main *bmain, Scene *scene, PointerRNA * /*ptr*/)
{
  if (scene != nullptr) {
    ED_space_image_paint_update(bmain, static_cast<wmWindowManager *>(bmain->wm.first), scene);
  }
}

static void rna_SpaceImageEditor_show_stereo_set(PointerRNA *ptr, bool value)
{
  SpaceImage *sima = (SpaceImage *)(ptr->data);

  if (value) {
    sima->iuser.flag |= IMA_SHOW_STEREO;
  }
  else {
    sima->iuser.flag &= ~IMA_SHOW_STEREO;
  }
}

static bool rna_SpaceImageEditor_show_stereo_get(PointerRNA *ptr)
{
  SpaceImage *sima = (SpaceImage *)(ptr->data);
  return (sima->iuser.flag & IMA_SHOW_STEREO) != 0;
}

static void rna_SpaceImageEditor_show_stereo_update(Main * /*bmain*/,
                                                    Scene * /*scene*/,
                                                    PointerRNA *ptr)
{
  SpaceImage *sima = (SpaceImage *)(ptr->data);
  Image *ima = sima->image;

  if (ima) {
    if (ima->rr) {
      BKE_image_multilayer_index(ima->rr, &sima->iuser);
    }
    else {
      BKE_image_multiview_index(ima, &sima->iuser);
    }
  }
}

static bool rna_SpaceImageEditor_show_render_get(PointerRNA *ptr)
{
  SpaceImage *sima = (SpaceImage *)(ptr->data);
  return ED_space_image_show_render(sima);
}

static bool rna_SpaceImageEditor_show_paint_get(PointerRNA *ptr)
{
  SpaceImage *sima = (SpaceImage *)(ptr->data);
  return ED_space_image_show_paint(sima);
}

static bool rna_SpaceImageEditor_show_uvedit_get(PointerRNA *ptr)
{
  SpaceImage *sima = static_cast<SpaceImage *>(ptr->data);
  bScreen *screen = (bScreen *)ptr->owner_id;
  Object *obedit = nullptr;
  wmWindow *win = ED_screen_window_find(screen, static_cast<wmWindowManager *>(G_MAIN->wm.first));
  if (win != nullptr) {
    Scene *scene = WM_window_get_active_scene(win);
    ViewLayer *view_layer = WM_window_get_active_view_layer(win);
    BKE_view_layer_synced_ensure(scene, view_layer);
    obedit = BKE_view_layer_edit_object_get(view_layer);
  }
  return ED_space_image_show_uvedit(sima, obedit);
}

static bool rna_SpaceImageEditor_show_maskedit_get(PointerRNA *ptr)
{
  SpaceImage *sima = (SpaceImage *)(ptr->data);
  bScreen *screen = (bScreen *)ptr->owner_id;
  Object *obedit = nullptr;
  wmWindow *win = ED_screen_window_find(screen, static_cast<wmWindowManager *>(G_MAIN->wm.first));
  if (win != nullptr) {
    Scene *scene = WM_window_get_active_scene(win);
    ViewLayer *view_layer = WM_window_get_active_view_layer(win);
    BKE_view_layer_synced_ensure(scene, view_layer);
    obedit = BKE_view_layer_edit_object_get(view_layer);
  }
  return ED_space_image_check_show_maskedit(sima, obedit);
}

static void rna_SpaceImageEditor_image_set(PointerRNA *ptr,
                                           PointerRNA value,
                                           ReportList * /*reports*/)
{
  BLI_assert(BKE_id_is_in_global_main(static_cast<ID *>(value.data)));
  SpaceImage *sima = static_cast<SpaceImage *>(ptr->data);
  ED_space_image_set(G_MAIN, sima, (Image *)value.data, false);
}

static void rna_SpaceImageEditor_mask_set(PointerRNA *ptr,
                                          PointerRNA value,
                                          ReportList * /*reports*/)
{
  SpaceImage *sima = (SpaceImage *)(ptr->data);

  ED_space_image_set_mask(nullptr, sima, (Mask *)value.data);
}

static const EnumPropertyItem *rna_SpaceImageEditor_display_channels_itemf(bContext * /*C*/,
                                                                           PointerRNA *ptr,
                                                                           PropertyRNA * /*prop*/,
                                                                           bool *r_free)
{
  SpaceImage *sima = (SpaceImage *)ptr->data;
  EnumPropertyItem *item = nullptr;
  ImBuf *ibuf;
  void *lock;
  int totitem = 0;

  ibuf = ED_space_image_acquire_buffer(sima, &lock, 0);
  int mask = ED_space_image_get_display_channel_mask(ibuf);
  ED_space_image_release_buffer(sima, ibuf, lock);

  if (mask & SI_USE_ALPHA) {
    RNA_enum_items_add_value(&item, &totitem, display_channels_items, SI_USE_ALPHA);
  }
  RNA_enum_items_add_value(&item, &totitem, display_channels_items, 0);
  if (mask & SI_SHOW_ALPHA) {
    RNA_enum_items_add_value(&item, &totitem, display_channels_items, SI_SHOW_ALPHA);
  }
  if (mask & SI_SHOW_ZBUF) {
    RNA_enum_items_add_value(&item, &totitem, display_channels_items, SI_SHOW_ZBUF);
  }
  if (mask & SI_SHOW_R) {
    RNA_enum_items_add_value(&item, &totitem, display_channels_items, SI_SHOW_R);
  }
  if (mask & SI_SHOW_G) {
    RNA_enum_items_add_value(&item, &totitem, display_channels_items, SI_SHOW_G);
  }
  if (mask & SI_SHOW_B) {
    RNA_enum_items_add_value(&item, &totitem, display_channels_items, SI_SHOW_B);
  }

  RNA_enum_item_end(&item, &totitem);
  *r_free = true;

  return item;
}

static int rna_SpaceImageEditor_display_channels_get(PointerRNA *ptr)
{
  SpaceImage *sima = (SpaceImage *)ptr->data;
  ImBuf *ibuf;
  void *lock;

  ibuf = ED_space_image_acquire_buffer(sima, &lock, 0);
  int mask = ED_space_image_get_display_channel_mask(ibuf);
  ED_space_image_release_buffer(sima, ibuf, lock);

  return sima->flag & mask;
}

static void rna_SpaceImageEditor_zoom_get(PointerRNA *ptr, float *values)
{
  SpaceImage *sima = (SpaceImage *)ptr->data;
  ScrArea *area;
  ARegion *region;

  values[0] = values[1] = 1;

  /* Find #ARegion. */
  area = rna_area_from_space(ptr); /* can be nullptr */
  region = BKE_area_find_region_type(area, RGN_TYPE_WINDOW);
  if (region) {
    ED_space_image_get_zoom(sima, region, &values[0], &values[1]);
  }
}

static void rna_SpaceImageEditor_cursor_location_get(PointerRNA *ptr, float *values)
{
  SpaceImage *sima = (SpaceImage *)ptr->data;

  if (sima->flag & SI_COORDFLOATS) {
    copy_v2_v2(values, sima->cursor);
  }
  else {
    int w, h;
    ED_space_image_get_size(sima, &w, &h);

    values[0] = sima->cursor[0] * w;
    values[1] = sima->cursor[1] * h;
  }
}

static void rna_SpaceImageEditor_cursor_location_set(PointerRNA *ptr, const float *values)
{
  SpaceImage *sima = (SpaceImage *)ptr->data;

  if (sima->flag & SI_COORDFLOATS) {
    copy_v2_v2(sima->cursor, values);
  }
  else {
    int w, h;
    ED_space_image_get_size(sima, &w, &h);

    sima->cursor[0] = values[0] / w;
    sima->cursor[1] = values[1] / h;
  }
}

static void rna_SpaceImageEditor_image_update(Main * /*bmain*/, Scene * /*scene*/, PointerRNA *ptr)
{
  SpaceImage *sima = (SpaceImage *)ptr->data;
  Image *ima = sima->image;

  /* make sure all the iuser settings are valid for the sima image */
  if (ima) {
    if (ima->rr) {
      if (BKE_image_multilayer_index(sima->image->rr, &sima->iuser) == nullptr) {
        BKE_image_init_imageuser(sima->image, &sima->iuser);
      }
    }
    else {
      BKE_image_multiview_index(ima, &sima->iuser);
    }
  }
}

static void rna_SpaceImageEditor_scopes_update(bContext *C, PointerRNA *ptr)
{
  SpaceImage *sima = (SpaceImage *)ptr->data;
  ImBuf *ibuf;
  void *lock;

  /* TODO(lukas): Support tiles in scopes? */
  ibuf = ED_space_image_acquire_buffer(sima, &lock, 0);
  if (ibuf) {
    ED_space_image_scopes_update(C, sima, ibuf, true);
    WM_main_add_notifier(NC_IMAGE, sima->image);
  }
  ED_space_image_release_buffer(sima, ibuf, lock);
}

static const EnumPropertyItem *rna_SpaceImageEditor_pivot_itemf(bContext * /*C*/,
                                                                PointerRNA *ptr,
                                                                PropertyRNA * /*prop*/,
                                                                bool * /*r_free*/)
{
  static const EnumPropertyItem pivot_items[] = {
      {V3D_AROUND_CENTER_BOUNDS, "CENTER", ICON_PIVOT_BOUNDBOX, "Bounding Box Center", ""},
      {V3D_AROUND_CENTER_MEDIAN, "MEDIAN", ICON_PIVOT_MEDIAN, "Median Point", ""},
      {V3D_AROUND_CURSOR, "CURSOR", ICON_PIVOT_CURSOR, "2D Cursor", ""},
      {V3D_AROUND_LOCAL_ORIGINS,
       "INDIVIDUAL_ORIGINS",
       ICON_PIVOT_INDIVIDUAL,
       "Individual Origins",
       "Pivot around each selected island's own median point"},
      {0, nullptr, 0, nullptr, nullptr},
  };

  SpaceImage *sima = (SpaceImage *)ptr->data;

  if (sima->mode == SI_MODE_PAINT) {
    return rna_enum_transform_pivot_full_items;
  }
  else {
    return pivot_items;
  }
}

static void rna_SpaceUVEditor_tile_grid_shape_set(PointerRNA *ptr, const int *values)
{
  SpaceImage *data = (SpaceImage *)(ptr->data);

  int clamp[2] = {10, 100};
  for (int i = 0; i < 2; i++) {
    data->tile_grid_shape[i] = std::clamp(values[i], 1, clamp[i]);
  }
}

static void rna_SpaceUVEditor_custom_grid_subdiv_set(PointerRNA *ptr, const int *values)
{
  SpaceImage *data = (SpaceImage *)(ptr->data);

  for (int i = 0; i < 2; i++) {
    data->custom_grid_subdiv[i] = std::clamp(values[i], 1, 5000);
  }
}

/* Space Text Editor */

static void rna_SpaceTextEditor_word_wrap_set(PointerRNA *ptr, bool value)
{
  SpaceText *st = (SpaceText *)(ptr->data);

  st->wordwrap = value;
  st->left = 0;
}

static void rna_SpaceTextEditor_text_set(PointerRNA *ptr,
                                         PointerRNA value,
                                         ReportList * /*reports*/)
{
  SpaceText *st = (SpaceText *)(ptr->data);

  st->text = static_cast<Text *>(value.data);
  if (st->text != nullptr) {
    id_us_ensure_real((ID *)st->text);
  }

  ScrArea *area = rna_area_from_space(ptr);
  if (area) {
    ARegion *region = BKE_area_find_region_type(area, RGN_TYPE_WINDOW);
    if (region) {
      ED_space_text_scroll_to_cursor(st, region, true);
    }
  }
}

static bool rna_SpaceTextEditor_text_is_syntax_highlight_supported(SpaceText *space)
{
  return ED_text_is_syntax_highlight_supported(space->text);
}

static void rna_SpaceTextEditor_updateEdited(Main * /*bmain*/, Scene * /*scene*/, PointerRNA *ptr)
{
  SpaceText *st = (SpaceText *)ptr->data;

  if (st->text) {
    WM_main_add_notifier(NC_TEXT | NA_EDITED, st->text);
  }
}

static int rna_SpaceTextEditor_visible_lines_get(PointerRNA *ptr)
{
  const SpaceText *st = static_cast<SpaceText *>(ptr->data);
  return ED_space_text_visible_lines_get(st);
}

/* Space Properties */

/* NOTE: this function exists only to avoid id reference-counting. */
static void rna_SpaceProperties_pin_id_set(PointerRNA *ptr,
                                           PointerRNA value,
                                           ReportList * /*reports*/)
{
  SpaceProperties *sbuts = (SpaceProperties *)(ptr->data);
  sbuts->pinid = static_cast<ID *>(value.data);
}

static StructRNA *rna_SpaceProperties_pin_id_typef(PointerRNA *ptr)
{
  SpaceProperties *sbuts = (SpaceProperties *)(ptr->data);

  if (sbuts->pinid) {
    return ID_code_to_RNA_type(GS(sbuts->pinid->name));
  }

  return &RNA_ID;
}

static void rna_SpaceProperties_pin_id_update(Main * /*bmain*/, Scene * /*scene*/, PointerRNA *ptr)
{
  SpaceProperties *sbuts = (SpaceProperties *)(ptr->data);
  ID *id = sbuts->pinid;

  if (id == nullptr) {
    sbuts->flag &= ~SB_PIN_CONTEXT;
    return;
  }

  switch (GS(id->name)) {
    case ID_MA:
      WM_main_add_notifier(NC_MATERIAL | ND_SHADING, nullptr);
      break;
    case ID_TE:
      WM_main_add_notifier(NC_TEXTURE, nullptr);
      break;
    case ID_WO:
      WM_main_add_notifier(NC_WORLD, nullptr);
      break;
    case ID_LA:
      WM_main_add_notifier(NC_LAMP, nullptr);
      break;
    default:
      break;
  }
}

static void rna_SpaceProperties_context_set(PointerRNA *ptr, int value)
{
  SpaceProperties *sbuts = (SpaceProperties *)(ptr->data);

  sbuts->mainb = value;
  sbuts->mainbuser = value;
}

static const EnumPropertyItem *rna_SpaceProperties_context_itemf(bContext * /*C*/,
                                                                 PointerRNA *ptr,
                                                                 PropertyRNA * /*prop*/,
                                                                 bool *r_free)
{
  SpaceProperties *sbuts = (SpaceProperties *)(ptr->data);
  EnumPropertyItem *item = nullptr;

  /* Although it would never reach this amount, a theoretical maximum number of tabs
   * is BCONTEXT_TOT * 2, with every tab displayed and a spacer in every other item. */
  short context_tabs_array[BCONTEXT_TOT * 2];
  int totitem = ED_buttons_tabs_list(sbuts, context_tabs_array);
  BLI_assert(totitem <= ARRAY_SIZE(context_tabs_array));

  int totitem_added = 0;
  bool add_separator = true;
  for (int i = 0; i < totitem; i++) {
    if (context_tabs_array[i] == -1) {
      if (add_separator) {
        RNA_enum_item_add_separator(&item, &totitem_added);
        add_separator = false;
      }
      continue;
    }

    RNA_enum_items_add_value(&item, &totitem_added, buttons_context_items, context_tabs_array[i]);
    add_separator = true;

    /* Add the object data icon dynamically for the data tab. */
    if (context_tabs_array[i] == BCONTEXT_DATA) {
      (item + totitem_added - 1)->icon = sbuts->dataicon;
    }
  }

  RNA_enum_item_end(&item, &totitem_added);
  *r_free = true;

  return item;
}

static void rna_SpaceProperties_context_update(Main * /*bmain*/,
                                               Scene * /*scene*/,
                                               PointerRNA *ptr)
{
  SpaceProperties *sbuts = (SpaceProperties *)(ptr->data);
  /* XXX BCONTEXT_DATA is ugly, but required for lights... See #51318. */
  if (ELEM(sbuts->mainb, BCONTEXT_WORLD, BCONTEXT_MATERIAL, BCONTEXT_TEXTURE, BCONTEXT_DATA)) {
    sbuts->preview = 1;
  }
}

static int rna_SpaceProperties_tab_search_results_getlength(const PointerRNA *ptr,
                                                            int length[RNA_MAX_ARRAY_DIMENSION])
{
  SpaceProperties *sbuts = static_cast<SpaceProperties *>(ptr->data);

  short context_tabs_array[BCONTEXT_TOT * 2]; /* Dummy variable. */
  const int tabs_len = ED_buttons_tabs_list(sbuts, context_tabs_array);

  length[0] = tabs_len;

  return length[0];
}

static void rna_SpaceProperties_tab_search_results_get(PointerRNA *ptr, bool *values)
{
  SpaceProperties *sbuts = static_cast<SpaceProperties *>(ptr->data);

  short context_tabs_array[BCONTEXT_TOT * 2]; /* Dummy variable. */
  const int tabs_len = ED_buttons_tabs_list(sbuts, context_tabs_array);

  for (int i = 0; i < tabs_len; i++) {
    values[i] = ED_buttons_tab_has_search_result(sbuts, i);
  }
}

static void rna_SpaceProperties_search_filter_get(PointerRNA *ptr, char *value)
{
  SpaceProperties *sbuts = static_cast<SpaceProperties *>(ptr->data);
  const char *search_filter = ED_buttons_search_string_get(sbuts);

  strcpy(value, search_filter);
}

static int rna_SpaceProperties_search_filter_length(PointerRNA *ptr)
{
  SpaceProperties *sbuts = static_cast<SpaceProperties *>(ptr->data);

  return ED_buttons_search_string_length(sbuts);
}

static void rna_SpaceProperties_search_filter_set(PointerRNA *ptr, const char *value)
{
  SpaceProperties *sbuts = static_cast<SpaceProperties *>(ptr->data);

  ED_buttons_search_string_set(sbuts, value);
}

static void rna_SpaceProperties_search_filter_update(Main * /*bmain*/,
                                                     Scene * /*scene*/,
                                                     PointerRNA *ptr)
{
  ScrArea *area = rna_area_from_space(ptr);

  /* Update the search filter flag for the main region with the panels. */
  ARegion *main_region = BKE_area_find_region_type(area, RGN_TYPE_WINDOW);
  BLI_assert(main_region != nullptr);
  ED_region_search_filter_update(area, main_region);
}

/* Space Console */
static void rna_ConsoleLine_body_get(PointerRNA *ptr, char *value)
{
  ConsoleLine *ci = (ConsoleLine *)ptr->data;
  memcpy(value, ci->line, ci->len + 1);
}

static int rna_ConsoleLine_body_length(PointerRNA *ptr)
{
  ConsoleLine *ci = (ConsoleLine *)ptr->data;
  return ci->len;
}

static void rna_ConsoleLine_body_set(PointerRNA *ptr, const char *value)
{
  ConsoleLine *ci = (ConsoleLine *)ptr->data;
  int len = strlen(value);

  if ((len >= ci->len_alloc) || (len * 2 < ci->len_alloc)) { /* allocate a new string */
    MEM_freeN(ci->line);
    ci->line = static_cast<char *>(MEM_mallocN((len + 1) * sizeof(char), "rna_consoleline"));
    ci->len_alloc = len + 1;
  }
  memcpy(ci->line, value, len + 1);
  ci->len = len;

  if (ci->cursor > len) {
    /* clamp the cursor */
    ci->cursor = len;
  }
}

static int rna_ConsoleLine_current_character_get(PointerRNA *ptr)
{
  const ConsoleLine *ci = (ConsoleLine *)ptr->data;
  return BLI_str_utf8_offset_to_index(ci->line, ci->len, ci->cursor);
}

static void rna_ConsoleLine_current_character_set(PointerRNA *ptr, const int index)
{
  ConsoleLine *ci = (ConsoleLine *)ptr->data;
  ci->cursor = BLI_str_utf8_offset_from_index(ci->line, ci->len, index);
}

/* Space Dopesheet */

static void rna_SpaceDopeSheetEditor_action_set(PointerRNA *ptr,
                                                PointerRNA value,
                                                ReportList * /*reports*/)
{
  SpaceAction *saction = (SpaceAction *)(ptr->data);
  bAction *act = (bAction *)value.data;

  if ((act == nullptr) || (act->idroot == 0)) {
    /* just set if we're clearing the action or if the action is "amorphous" still */
    saction->action = act;
  }
  else {
    /* action to set must strictly meet the mode criteria... */
    if (saction->mode == SACTCONT_ACTION) {
      /* currently, this is "object-level" only, until we have some way of specifying this */
      if (act->idroot == ID_OB) {
        saction->action = act;
      }
      else {
        printf(
            "ERROR: cannot assign Action '%s' to Action Editor, as action is not object-level "
            "animation\n",
            act->id.name + 2);
      }
    }
    else if (saction->mode == SACTCONT_SHAPEKEY) {
      /* As the name says, "shape-key level" only. */
      if (act->idroot == ID_KE) {
        saction->action = act;
      }
      else {
        printf(
            "ERROR: cannot assign Action '%s' to Shape Key Editor, as action doesn't animate "
            "Shape Keys\n",
            act->id.name + 2);
      }
    }
    else {
      printf(
          "ACK: who's trying to set an action while not in a mode displaying a single Action "
          "only?\n");
    }
  }
}

static void rna_SpaceDopeSheetEditor_action_update(bContext *C, PointerRNA *ptr)
{
  SpaceAction *saction = (SpaceAction *)(ptr->data);
  const Scene *scene = CTX_data_scene(C);
  ViewLayer *view_layer = CTX_data_view_layer(C);
  Main *bmain = CTX_data_main(C);

  BKE_view_layer_synced_ensure(scene, view_layer);
  Object *obact = BKE_view_layer_active_object_get(view_layer);
  if (obact == nullptr) {
    return;
  }

  AnimData *adt = nullptr;
  ID *id = nullptr;
  switch (saction->mode) {
    case SACTCONT_ACTION:
      /* TODO: context selector could help decide this with more control? */
      adt = BKE_animdata_ensure_id(&obact->id);
      id = &obact->id;
      break;
    case SACTCONT_SHAPEKEY: {
      Key *key = BKE_key_from_object(obact);
      if (key == nullptr) {
        return;
      }
      adt = BKE_animdata_ensure_id(&key->id);
      id = &key->id;
      break;
    }
    case SACTCONT_GPENCIL:
    case SACTCONT_DOPESHEET:
    case SACTCONT_MASK:
    case SACTCONT_CACHEFILE:
    case SACTCONT_TIMELINE:
      return;
  }

  if (adt == nullptr) {
    /* No animdata was added, so the depsgraph also doesn't need tagging. */
    return;
  }

  /* Don't do anything if old and new actions are the same... */
  if (adt->action == saction->action) {
    return;
  }

  /* Exit editmode first - we cannot change actions while in tweak-mode. */
  BKE_nla_tweakmode_exit(adt);

  /* To prevent data loss (i.e. if users flip between actions using the Browse menu),
   * stash this action if nothing else uses it.
   *
   * EXCEPTION:
   * This callback runs when unlinking actions. In that case, we don't want to
   * stash the action, as the user is signaling that they want to detach it.
   * This can be reviewed again later,
   * but it could get annoying if we keep these instead.
   */
  if (adt->action != nullptr && adt->action->id.us <= 0 && saction->action != nullptr) {
    /* XXX: Things here get dodgy if this action is only partially completed,
     *      and the user then uses the browse menu to get back to this action,
     *      assigning it as the active action (i.e. the stash strip gets out of sync)
     */
    BKE_nla_action_stash(adt, ID_IS_OVERRIDE_LIBRARY(id));
  }

  BKE_animdata_set_action(nullptr, id, saction->action);

  DEG_id_tag_update(&obact->id, ID_RECALC_ANIMATION | ID_RECALC_TRANSFORM | ID_RECALC_GEOMETRY);

  /* Update relations as well, so new time source dependency is added. */
  DEG_relations_tag_update(bmain);
}

static void rna_SpaceDopeSheetEditor_mode_update(bContext *C, PointerRNA *ptr)
{
  SpaceAction *saction = (SpaceAction *)(ptr->data);
  ScrArea *area = CTX_wm_area(C);
  const Scene *scene = CTX_data_scene(C);
  ViewLayer *view_layer = CTX_data_view_layer(C);
  BKE_view_layer_synced_ensure(scene, view_layer);
  Object *obact = BKE_view_layer_active_object_get(view_layer);

  /* special exceptions for ShapeKey Editor mode */
  if (saction->mode == SACTCONT_SHAPEKEY) {
    Key *key = BKE_key_from_object(obact);

    /* 1) update the action stored for the editor */
    if (key) {
      saction->action = (key->adt) ? key->adt->action : nullptr;
    }
    else {
      saction->action = nullptr;
    }
  }
  /* make sure action stored is valid */
  else if (saction->mode == SACTCONT_ACTION) {
    /* 1) update the action stored for the editor */
    /* TODO: context selector could help decide this with more control? */
    if (obact) {
      saction->action = (obact->adt) ? obact->adt->action : nullptr;
    }
    else {
      saction->action = nullptr;
    }
  }

  /* Collapse (and show) summary channel and hide channel list for timeline */
  if (saction->mode == SACTCONT_TIMELINE) {
    saction->ads.flag |= ADS_FLAG_SUMMARY_COLLAPSED;
    saction->ads.filterflag |= ADS_FILTER_SUMMARY;
  }

  if (area && area->spacedata.first == saction) {
    ARegion *channels_region = BKE_area_find_region_type(area, RGN_TYPE_CHANNELS);
    if (channels_region) {
      if (saction->mode == SACTCONT_TIMELINE) {
        channels_region->flag |= RGN_FLAG_HIDDEN;
      }
      else {
        channels_region->flag &= ~RGN_FLAG_HIDDEN;
      }
      ED_region_visibility_change_update(C, area, channels_region);
    }
  }

  /* recalculate extents of channel list */
  saction->runtime.flag |= SACTION_RUNTIME_FLAG_NEED_CHAN_SYNC;

  /* store current mode as "old mode",
   * so that returning from other editors doesn't always reset to "Action Editor" */
  if (saction->mode != SACTCONT_TIMELINE) {
    saction->mode_prev = saction->mode;
  }
}

/* Space Graph Editor */

static void rna_SpaceGraphEditor_display_mode_update(bContext *C, PointerRNA *ptr)
{
  ScrArea *area = rna_area_from_space(ptr);
  SpaceGraph *sipo = (SpaceGraph *)ptr->data;

  /* for "Drivers" mode, enable all the necessary bits and pieces */
  if (sipo->mode == SIPO_MODE_DRIVERS) {
    ED_drivers_editor_init(C, area);
    ED_area_tag_redraw(area);
  }

  /* after changing view mode, must force recalculation of F-Curve colors
   * which can only be achieved using refresh as opposed to redraw
   */
  ED_area_tag_refresh(area);
}

static void rna_SpaceGraphEditor_normalize_update(bContext *C, PointerRNA * /*ptr*/)
{
  bAnimContext ac;

  if (ANIM_animdata_get_context(C, &ac) == 0) {
    return;
  }

  ANIM_frame_channel_y_extents(C, &ac);
  ED_area_tag_refresh(ac.area);
}

static bool rna_SpaceGraphEditor_has_ghost_curves_get(PointerRNA *ptr)
{
  SpaceGraph *sipo = (SpaceGraph *)(ptr->data);
  return (BLI_listbase_is_empty(&sipo->runtime.ghost_curves) == false);
}

static void rna_SpaceConsole_rect_update(Main * /*bmain*/, Scene * /*scene*/, PointerRNA *ptr)
{
  SpaceConsole *sc = static_cast<SpaceConsole *>(ptr->data);
  WM_main_add_notifier(NC_SPACE | ND_SPACE_CONSOLE | NA_EDITED, sc);
}

static void rna_SequenceEditor_update_cache(Main * /*bmain*/, Scene *scene, PointerRNA * /*ptr*/)
{
  SEQ_cache_cleanup(scene);
}

static void seq_build_proxy(bContext *C, PointerRNA *ptr)
{
  if (U.sequencer_proxy_setup != USER_SEQ_PROXY_SETUP_AUTOMATIC) {
    return;
  }

  SpaceSeq *sseq = static_cast<SpaceSeq *>(ptr->data);
  Scene *scene = CTX_data_scene(C);
  ListBase *seqbase = SEQ_active_seqbase_get(SEQ_editing_get(scene));

  GSet *file_list = BLI_gset_new(BLI_ghashutil_strhash_p, BLI_ghashutil_strcmp, "file list");
  wmJob *wm_job = ED_seq_proxy_wm_job_get(C);
  ProxyJob *pj = ED_seq_proxy_job_get(C, wm_job);

  LISTBASE_FOREACH (Sequence *, seq, seqbase) {
    if (seq->type != SEQ_TYPE_MOVIE || seq->strip == nullptr || seq->strip->proxy == nullptr) {
      continue;
    }

    /* Add new proxy size. */
    seq->strip->proxy->build_size_flags |= SEQ_rendersize_to_proxysize(sseq->render_size);

    /* Build proxy. */
    SEQ_proxy_rebuild_context(
        pj->main, pj->depsgraph, pj->scene, seq, file_list, &pj->queue, true);
  }

  BLI_gset_free(file_list, MEM_freeN);

  if (!WM_jobs_is_running(wm_job)) {
    G.is_break = false;
    WM_jobs_start(CTX_wm_manager(C), wm_job);
  }

  ED_area_tag_redraw(CTX_wm_area(C));
}

static void rna_SequenceEditor_render_size_update(bContext *C, PointerRNA *ptr)
{
  seq_build_proxy(C, ptr);
  rna_SequenceEditor_update_cache(CTX_data_main(C), CTX_data_scene(C), ptr);
}

static bool rna_SequenceEditor_clamp_view_get(PointerRNA *ptr)
{
  SpaceSeq *sseq = static_cast<SpaceSeq *>(ptr->data);
  return (sseq->flag & SEQ_CLAMP_VIEW) != 0;
}

static void rna_SequenceEditor_clamp_view_set(PointerRNA *ptr, bool value)
{
  SpaceSeq *sseq = static_cast<SpaceSeq *>(ptr->data);
  ScrArea *area;
  ARegion *region;

  area = rna_area_from_space(ptr); /* can be nullptr */
  if (area == nullptr) {
    return;
  }

  region = BKE_area_find_region_type(area, RGN_TYPE_WINDOW);
  if (region) {
    if (value) {
      sseq->flag |= SEQ_CLAMP_VIEW;
      region->v2d.align &= ~V2D_ALIGN_NO_NEG_Y;
    }
    else {
      sseq->flag &= ~SEQ_CLAMP_VIEW;
      region->v2d.align |= V2D_ALIGN_NO_NEG_Y;
    }
  }
}

static void rna_Sequencer_area_update(Main * /*bmain*/, Scene * /*scene*/, PointerRNA *ptr) /*BFA - 3D Sequencer*/
{
  ScrArea *area = rna_area_from_space(ptr);
  ED_area_tag_refresh(area);
}

static std::optional<std::string> rna_SpaceSequencerPreviewOverlay_path(const PointerRNA * /*ptr*/)
{
  return "preview_overlay";
}

static std::optional<std::string> rna_SpaceSequencerTimelineOverlay_path(
    const PointerRNA * /*ptr*/)
{
  return "timeline_overlay";
}

/* Space Node Editor */
static PointerRNA rna_SpaceNode_overlay_get(PointerRNA *ptr)
{
  return rna_pointer_inherit_refine(ptr, &RNA_SpaceNodeOverlay, ptr->data);
}

static bool rna_SpaceNode_supports_previews(PointerRNA *ptr)
{
  return ED_node_supports_preview(static_cast<SpaceNode *>(ptr->data));
}

static std::optional<std::string> rna_SpaceNodeOverlay_path(const PointerRNA * /*ptr*/)
{
  return "overlay";
}

static void rna_SpaceNodeEditor_node_tree_set(PointerRNA *ptr,
                                              const PointerRNA value,
                                              ReportList * /*reports*/)
{
  SpaceNode *snode = (SpaceNode *)ptr->data;
  ED_node_tree_start(snode, (bNodeTree *)value.data, nullptr, nullptr);
}

static bool rna_SpaceNodeEditor_geometry_nodes_tool_tree_poll(PointerRNA * /*ptr*/,
                                                              const PointerRNA value)
{
  const bNodeTree &ntree = *static_cast<const bNodeTree *>(value.data);
  if (ntree.type != NTREE_GEOMETRY) {
    return false;
  }
  if (!ntree.geometry_node_asset_traits) {
    return false;
  }
  if ((ntree.geometry_node_asset_traits->flag & GEO_NODE_ASSET_TOOL) == 0) {
    return false;
  }
  return true;
}

static bool space_node_node_geometry_nodes_poll(const SpaceNode &snode, const bNodeTree &ntree)
{
  switch (SpaceNodeGeometryNodesType(snode.geometry_nodes_type)) {
    case SNODE_GEOMETRY_MODIFIER:
      if (!ntree.geometry_node_asset_traits) {
        return false;
      }
      if ((ntree.geometry_node_asset_traits->flag & GEO_NODE_ASSET_MODIFIER) == 0) {
        return false;
      }
      return true;
    case SNODE_GEOMETRY_TOOL:
      if (!ntree.geometry_node_asset_traits) {
        return false;
      }
      if ((ntree.geometry_node_asset_traits->flag & GEO_NODE_ASSET_TOOL) == 0) {
        return false;
      }
      return true;
  }
  return false;
}

static bool rna_SpaceNodeEditor_node_tree_poll(PointerRNA *ptr, const PointerRNA value)
{
  SpaceNode *snode = (SpaceNode *)ptr->data;
  bNodeTree *ntree = (bNodeTree *)value.data;

  /* node tree type must match the selected type in node editor */
  if (!STREQ(snode->tree_idname, ntree->idname)) {
    return false;
  }
  if (ntree->type == NTREE_GEOMETRY) {
    if (!space_node_node_geometry_nodes_poll(*snode, *ntree)) {
      return false;
    }
  }
  return true;
}

static void rna_SpaceNodeEditor_node_tree_update(const bContext *C, PointerRNA * /*ptr*/)
{
  ED_node_tree_update(C);
}

static void rna_SpaceNodeEditor_geometry_nodes_type_update(Main * /*main*/,
                                                           Scene * /*scene*/,
                                                           PointerRNA *ptr)
{
  SpaceNode *snode = static_cast<SpaceNode *>(ptr->data);
  if (snode->geometry_nodes_type == SNODE_GEOMETRY_TOOL) {
    snode->flag &= ~SNODE_PIN;
  }
}

static int rna_SpaceNodeEditor_tree_type_get(PointerRNA *ptr)
{
  SpaceNode *snode = (SpaceNode *)ptr->data;
  return rna_node_tree_idname_to_enum(snode->tree_idname);
}
static void rna_SpaceNodeEditor_tree_type_set(PointerRNA *ptr, int value)
{
  SpaceNode *snode = (SpaceNode *)ptr->data;
  ED_node_set_tree_type(snode, rna_node_tree_type_from_enum(value));
}
static bool rna_SpaceNodeEditor_tree_type_poll(void *Cv, bNodeTreeType *type)
{
  bContext *C = (bContext *)Cv;
  if (type->poll) {
    return type->poll(C, type);
  }
  else {
    return true;
  }
}

static void rna_SpaceNodeEditor_cursor_location_get(PointerRNA *ptr, float value[2])
{
  const SpaceNode *snode = (SpaceNode *)ptr->data;

  ED_node_cursor_location_get(snode, value);
}

static void rna_SpaceNodeEditor_cursor_location_set(PointerRNA *ptr, const float value[2])
{
  SpaceNode *snode = (SpaceNode *)ptr->data;

  ED_node_cursor_location_set(snode, value);
}

const EnumPropertyItem *RNA_enum_node_tree_types_itemf_impl(bContext *C, bool *r_free)
{
  return rna_node_tree_type_itemf(C, rna_SpaceNodeEditor_tree_type_poll, r_free);
}

static const EnumPropertyItem *rna_SpaceNodeEditor_tree_type_itemf(bContext *C,
                                                                   PointerRNA * /*ptr*/,
                                                                   PropertyRNA * /*prop*/,
                                                                   bool *r_free)
{
  return RNA_enum_node_tree_types_itemf_impl(C, r_free);
}

static void rna_SpaceNodeEditor_path_get(PointerRNA *ptr, char *value)
{
  SpaceNode *snode = static_cast<SpaceNode *>(ptr->data);
  ED_node_tree_path_get(snode, value);
}

static int rna_SpaceNodeEditor_path_length(PointerRNA *ptr)
{
  SpaceNode *snode = static_cast<SpaceNode *>(ptr->data);
  return ED_node_tree_path_length(snode);
}

static void rna_SpaceNodeEditor_path_clear(SpaceNode *snode, bContext *C)
{
  ED_node_tree_start(snode, nullptr, nullptr, nullptr);
  ED_node_tree_update(C);
}

static void rna_SpaceNodeEditor_path_start(SpaceNode *snode, bContext *C, PointerRNA *node_tree)
{
  ED_node_tree_start(snode, (bNodeTree *)node_tree->data, nullptr, nullptr);
  ED_node_tree_update(C);
}

static void rna_SpaceNodeEditor_path_append(SpaceNode *snode,
                                            bContext *C,
                                            PointerRNA *node_tree,
                                            PointerRNA *node)
{
  ED_node_tree_push(
      snode, static_cast<bNodeTree *>(node_tree->data), static_cast<bNode *>(node->data));
  ED_node_tree_update(C);
}

static void rna_SpaceNodeEditor_path_pop(SpaceNode *snode, bContext *C)
{
  ED_node_tree_pop(snode);
  ED_node_tree_update(C);
}

static void rna_SpaceNodeEditor_show_backdrop_update(Main * /*bmain*/,
                                                     Scene * /*scene*/,
                                                     PointerRNA * /*ptr*/)
{
  WM_main_add_notifier(NC_NODE | NA_EDITED, nullptr);
  WM_main_add_notifier(NC_SCENE | ND_NODES, nullptr);
}

static void rna_SpaceNodeEditor_cursor_location_from_region(SpaceNode *snode,
                                                            bContext *C,
                                                            int x,
                                                            int y)
{
  ARegion *region = CTX_wm_region(C);

  float cursor_location[2];

  UI_view2d_region_to_view(&region->v2d, x, y, &cursor_location[0], &cursor_location[1]);
  cursor_location[0] /= UI_SCALE_FAC;
  cursor_location[1] /= UI_SCALE_FAC;

  ED_node_cursor_location_set(snode, cursor_location);
}

static void rna_SpaceClipEditor_clip_set(PointerRNA *ptr,
                                         PointerRNA value,
                                         ReportList * /*reports*/)
{
  SpaceClip *sc = (SpaceClip *)(ptr->data);
  bScreen *screen = (bScreen *)ptr->owner_id;

  ED_space_clip_set_clip(nullptr, screen, sc, (MovieClip *)value.data);
}

static void rna_SpaceClipEditor_mask_set(PointerRNA *ptr,
                                         PointerRNA value,
                                         ReportList * /*reports*/)
{
  SpaceClip *sc = (SpaceClip *)(ptr->data);

  ED_space_clip_set_mask(nullptr, sc, (Mask *)value.data);
}

static void rna_SpaceClipEditor_clip_mode_update(Main * /*bmain*/,
                                                 Scene * /*scene*/,
                                                 PointerRNA *ptr)
{
  SpaceClip *sc = (SpaceClip *)(ptr->data);

  if (sc->mode == SC_MODE_MASKEDIT && sc->view != SC_VIEW_CLIP) {
    /* Make sure we are in the right view for mask editing */
    sc->view = SC_VIEW_CLIP;
    ScrArea *area = rna_area_from_space(ptr);
    ED_area_tag_refresh(area);
  }

  sc->scopes.ok = 0;
}

static void rna_SpaceClipEditor_lock_selection_update(Main * /*bmain*/,
                                                      Scene * /*scene*/,
                                                      PointerRNA *ptr)
{
  SpaceClip *sc = (SpaceClip *)(ptr->data);

  sc->xlockof = 0.0f;
  sc->ylockof = 0.0f;
}

static void rna_SpaceClipEditor_view_type_update(Main * /*bmain*/,
                                                 Scene * /*scene*/,
                                                 PointerRNA *ptr)
{
  ScrArea *area = rna_area_from_space(ptr);
  ED_area_tag_refresh(area);
}

/* File browser. */

static std::optional<std::string> rna_FileSelectParams_path(const PointerRNA * /*ptr*/)
{
  return "params";
}

int rna_FileSelectParams_filename_editable(const PointerRNA *ptr, const char **r_info)
{
  FileSelectParams *params = static_cast<FileSelectParams *>(ptr->data);

  if (params && (params->flag & FILE_DIRSEL_ONLY)) {
    *r_info = "Only directories can be chosen for the current operation.";
    return 0;
  }

  return params ? int(PROP_EDITABLE) : 0;
}

static bool rna_FileSelectParams_use_lib_get(PointerRNA *ptr)
{
  FileSelectParams *params = static_cast<FileSelectParams *>(ptr->data);

  return params && (params->type == FILE_LOADLIB);
}

static const EnumPropertyItem *rna_FileSelectParams_recursion_level_itemf(bContext * /*C*/,
                                                                          PointerRNA *ptr,
                                                                          PropertyRNA * /*prop*/,
                                                                          bool *r_free)
{
  FileSelectParams *params = static_cast<FileSelectParams *>(ptr->data);

  if (params && params->type != FILE_LOADLIB) {
    EnumPropertyItem *item = nullptr;
    int totitem = 0;

    RNA_enum_items_add_value(&item, &totitem, fileselectparams_recursion_level_items, 0);
    RNA_enum_items_add_value(&item, &totitem, fileselectparams_recursion_level_items, 2);
    RNA_enum_items_add_value(&item, &totitem, fileselectparams_recursion_level_items, 3);
    RNA_enum_items_add_value(&item, &totitem, fileselectparams_recursion_level_items, 4);

    RNA_enum_item_end(&item, &totitem);
    *r_free = true;

    return item;
  }

  *r_free = false;
  return fileselectparams_recursion_level_items;
}

static void rna_FileSelectPrams_filter_glob_set(PointerRNA *ptr, const char *value)
{
  FileSelectParams *params = static_cast<FileSelectParams *>(ptr->data);

  STRNCPY(params->filter_glob, value);

  /* Remove stupid things like last group being a wildcard-only one. */
  BLI_path_extension_glob_validate(params->filter_glob);
}

static PointerRNA rna_FileSelectParams_filter_id_get(PointerRNA *ptr)
{
  return rna_pointer_inherit_refine(ptr, &RNA_FileSelectIDFilter, ptr->data);
}

static int rna_FileAssetSelectParams_asset_library_get(PointerRNA *ptr)
{
  FileAssetSelectParams *params = static_cast<FileAssetSelectParams *>(ptr->data);
  /* Just an extra sanity check to ensure this isn't somehow called for RNA_FileSelectParams. */
  BLI_assert(ptr->type == &RNA_FileAssetSelectParams);

  return blender::ed::asset::library_reference_to_enum_value(&params->asset_library_ref);
}

static void rna_FileAssetSelectParams_asset_library_set(PointerRNA *ptr, int value)
{
  FileAssetSelectParams *params = static_cast<FileAssetSelectParams *>(ptr->data);
  params->asset_library_ref = blender::ed::asset::library_reference_from_enum_value(value);
}

static PointerRNA rna_FileAssetSelectParams_filter_id_get(PointerRNA *ptr)
{
  return rna_pointer_inherit_refine(ptr, &RNA_FileAssetSelectIDFilter, ptr->data);
}

static PointerRNA rna_FileBrowser_FileSelectEntry_asset_data_get(const PointerRNA *ptr)
{
  const FileDirEntry *entry = static_cast<const FileDirEntry *>(ptr->data);

  if (!entry->asset) {
    return PointerRNA_NULL;
  }

  AssetMetaData *asset_data = &entry->asset->get_metadata();

  /* Note that the owning ID of the RNA pointer (`ptr->owner_id`) has to be set carefully:
   * Local IDs (`entry->id`) own their asset metadata themselves. Asset metadata from other blend
   * files are owned by the file browser (`entry`). Only if this is set correctly, we can tell from
   * the metadata RNA pointer if the metadata is stored locally and can thus be edited or not. */

  if (entry->asset->is_local_id()) {
    PointerRNA id_ptr = RNA_id_pointer_create(entry->id);
    return rna_pointer_inherit_refine(&id_ptr, &RNA_AssetMetaData, asset_data);
  }

  return rna_pointer_inherit_refine(ptr, &RNA_AssetMetaData, asset_data);
}

static int rna_FileBrowser_FileSelectEntry_name_editable(const PointerRNA *ptr,
                                                         const char **r_info)
{
  const FileDirEntry *entry = static_cast<const FileDirEntry *>(ptr->data);

  /* This actually always returns 0 (the name is never editable) but we want to get a disabled
   * message returned to `r_info` in some cases. */

  if (entry->asset) {
    PointerRNA asset_data_ptr = rna_FileBrowser_FileSelectEntry_asset_data_get(ptr);
    /* Get disabled hint from asset metadata polling. */
    rna_AssetMetaData_editable(&asset_data_ptr, r_info);
  }

  return 0;
}

static void rna_FileBrowser_FileSelectEntry_name_get(PointerRNA *ptr, char *value)
{
  const FileDirEntry *entry = static_cast<const FileDirEntry *>(ptr->data);
  strcpy(value, entry->name);
}

static int rna_FileBrowser_FileSelectEntry_name_length(PointerRNA *ptr)
{
  const FileDirEntry *entry = static_cast<const FileDirEntry *>(ptr->data);
  return int(strlen(entry->name));
}

static void rna_FileBrowser_FileSelectEntry_relative_path_get(PointerRNA *ptr, char *value)
{
  const FileDirEntry *entry = static_cast<const FileDirEntry *>(ptr->data);
  strcpy(value, entry->relpath);
}

static int rna_FileBrowser_FileSelectEntry_relative_path_length(PointerRNA *ptr)
{
  const FileDirEntry *entry = static_cast<const FileDirEntry *>(ptr->data);
  return int(strlen(entry->relpath));
}

static int rna_FileBrowser_FileSelectEntry_preview_icon_id_get(PointerRNA *ptr)
{
  const FileDirEntry *entry = static_cast<const FileDirEntry *>(ptr->data);
  return ED_file_icon(entry);
}

static StructRNA *rna_FileBrowser_params_typef(PointerRNA *ptr)
{
  SpaceFile *sfile = static_cast<SpaceFile *>(ptr->data);
  FileSelectParams *params = ED_fileselect_get_active_params(sfile);

  if (params == ED_fileselect_get_file_params(sfile)) {
    return &RNA_FileSelectParams;
  }
  if (params == (void *)ED_fileselect_get_asset_params(sfile)) {
    return &RNA_FileAssetSelectParams;
  }

  BLI_assert_msg(0, "Could not identify file select parameters");
  return nullptr;
}

static PointerRNA rna_FileBrowser_params_get(PointerRNA *ptr)
{
  SpaceFile *sfile = static_cast<SpaceFile *>(ptr->data);
  FileSelectParams *params = ED_fileselect_get_active_params(sfile);
  StructRNA *params_struct = rna_FileBrowser_params_typef(ptr);

  if (params && params_struct) {
    return rna_pointer_inherit_refine(ptr, params_struct, params);
  }

  return rna_pointer_inherit_refine(ptr, nullptr, nullptr);
}

static void rna_FileBrowser_FSMenuEntry_path_get(PointerRNA *ptr, char *value)
{
  char *path = ED_fsmenu_entry_get_path(static_cast<FSMenuEntry *>(ptr->data));

  strcpy(value, path ? path : "");
}

static int rna_FileBrowser_FSMenuEntry_path_length(PointerRNA *ptr)
{
  char *path = ED_fsmenu_entry_get_path(static_cast<FSMenuEntry *>(ptr->data));

  return int(path ? strlen(path) : 0);
}

static void rna_FileBrowser_FSMenuEntry_path_set(PointerRNA *ptr, const char *value)
{
  FSMenuEntry *fsm = static_cast<FSMenuEntry *>(ptr->data);

  /* NOTE: this will write to file immediately.
   * Not nice (and to be fixed ultimately), but acceptable in this case for now. */
  ED_fsmenu_entry_set_path(fsm, value);
}

static void rna_FileBrowser_FSMenuEntry_name_get(PointerRNA *ptr, char *value)
{
  strcpy(value, ED_fsmenu_entry_get_name(static_cast<FSMenuEntry *>(ptr->data)));
}

static int rna_FileBrowser_FSMenuEntry_name_length(PointerRNA *ptr)
{
  return int(strlen(ED_fsmenu_entry_get_name(static_cast<FSMenuEntry *>(ptr->data))));
}

static void rna_FileBrowser_FSMenuEntry_name_set(PointerRNA *ptr, const char *value)
{
  FSMenuEntry *fsm = static_cast<FSMenuEntry *>(ptr->data);

  /* NOTE: this will write to file immediately.
   * Not nice (and to be fixed ultimately), but acceptable in this case for now. */
  ED_fsmenu_entry_set_name(fsm, value);
}

static int rna_FileBrowser_FSMenuEntry_name_get_editable(const PointerRNA *ptr,
                                                         const char ** /*r_info*/)
{
  FSMenuEntry *fsm = static_cast<FSMenuEntry *>(ptr->data);

  return fsm->save ? int(PROP_EDITABLE) : 0;
}

static int rna_FileBrowser_FSMenuEntry_icon_get(PointerRNA *ptr)
{
  FSMenuEntry *fsm = static_cast<FSMenuEntry *>(ptr->data);
  return ED_fsmenu_entry_get_icon(fsm);
}

static void rna_FileBrowser_FSMenuEntry_icon_set(PointerRNA *ptr, int value)
{
  FSMenuEntry *fsm = static_cast<FSMenuEntry *>(ptr->data);
  ED_fsmenu_entry_set_icon(fsm, value);
}

static bool rna_FileBrowser_FSMenuEntry_use_save_get(PointerRNA *ptr)
{
  FSMenuEntry *fsm = static_cast<FSMenuEntry *>(ptr->data);
  return fsm->save;
}

static bool rna_FileBrowser_FSMenuEntry_is_valid_get(PointerRNA *ptr)
{
  FSMenuEntry *fsm = static_cast<FSMenuEntry *>(ptr->data);
  return fsm->valid;
}

static void rna_FileBrowser_FSMenu_next(CollectionPropertyIterator *iter)
{
  ListBaseIterator *internal = &iter->internal.listbase;

  if (internal->skip) {
    do {
      internal->link = (Link *)(((FSMenuEntry *)(internal->link))->next);
      iter->valid = (internal->link != nullptr);
    } while (iter->valid && internal->skip(iter, internal->link));
  }
  else {
    internal->link = (Link *)(((FSMenuEntry *)(internal->link))->next);
    iter->valid = (internal->link != nullptr);
  }
}

static void rna_FileBrowser_FSMenu_begin(CollectionPropertyIterator *iter, FSMenuCategory category)
{
  ListBaseIterator *internal = &iter->internal.listbase;

  FSMenu *fsmenu = ED_fsmenu_get();
  FSMenuEntry *fsmentry = ED_fsmenu_get_category(fsmenu, category);

  internal->link = (fsmentry) ? (Link *)fsmentry : nullptr;
  internal->skip = nullptr;

  iter->valid = (internal->link != nullptr);
}

static PointerRNA rna_FileBrowser_FSMenu_get(CollectionPropertyIterator *iter)
{
  ListBaseIterator *internal = &iter->internal.listbase;
  PointerRNA r_ptr = RNA_pointer_create(nullptr, &RNA_FileBrowserFSMenuEntry, internal->link);
  return r_ptr;
}

static void rna_FileBrowser_FSMenu_end(CollectionPropertyIterator * /*iter*/) {}

static void rna_FileBrowser_FSMenuSystem_data_begin(CollectionPropertyIterator *iter,
                                                    PointerRNA * /*ptr*/)
{
  rna_FileBrowser_FSMenu_begin(iter, FS_CATEGORY_SYSTEM);
}

static int rna_FileBrowser_FSMenuSystem_data_length(PointerRNA * /*ptr*/)
{
  FSMenu *fsmenu = ED_fsmenu_get();

  return ED_fsmenu_get_nentries(fsmenu, FS_CATEGORY_SYSTEM);
}

static void rna_FileBrowser_FSMenuSystemBookmark_data_begin(CollectionPropertyIterator *iter,
                                                            PointerRNA * /*ptr*/)
{
  rna_FileBrowser_FSMenu_begin(iter, FS_CATEGORY_SYSTEM_BOOKMARKS);
}

static int rna_FileBrowser_FSMenuSystemBookmark_data_length(PointerRNA * /*ptr*/)
{
  FSMenu *fsmenu = ED_fsmenu_get();

  return ED_fsmenu_get_nentries(fsmenu, FS_CATEGORY_SYSTEM_BOOKMARKS);
}

static void rna_FileBrowser_FSMenuBookmark_data_begin(CollectionPropertyIterator *iter,
                                                      PointerRNA * /*ptr*/)
{
  rna_FileBrowser_FSMenu_begin(iter, FS_CATEGORY_BOOKMARKS);
}

static int rna_FileBrowser_FSMenuBookmark_data_length(PointerRNA * /*ptr*/)
{
  FSMenu *fsmenu = ED_fsmenu_get();

  return ED_fsmenu_get_nentries(fsmenu, FS_CATEGORY_BOOKMARKS);
}

static void rna_FileBrowser_FSMenuRecent_data_begin(CollectionPropertyIterator *iter,
                                                    PointerRNA * /*ptr*/)
{
  rna_FileBrowser_FSMenu_begin(iter, FS_CATEGORY_RECENT);
}

static int rna_FileBrowser_FSMenuRecent_data_length(PointerRNA * /*ptr*/)
{
  FSMenu *fsmenu = ED_fsmenu_get();

  return ED_fsmenu_get_nentries(fsmenu, FS_CATEGORY_RECENT);
}

static int rna_FileBrowser_FSMenu_active_get(PointerRNA *ptr, const FSMenuCategory category)
{
  SpaceFile *sf = static_cast<SpaceFile *>(ptr->data);
  int actnr = -1;

  switch (category) {
    case FS_CATEGORY_SYSTEM:
      actnr = sf->systemnr;
      break;
    case FS_CATEGORY_SYSTEM_BOOKMARKS:
      actnr = sf->system_bookmarknr;
      break;
    case FS_CATEGORY_BOOKMARKS:
      actnr = sf->bookmarknr;
      break;
    case FS_CATEGORY_RECENT:
      actnr = sf->recentnr;
      break;
    case FS_CATEGORY_OTHER:
      /* pass. */
      break;
  }

  return actnr;
}

static void rna_FileBrowser_FSMenu_active_set(PointerRNA *ptr,
                                              int value,
                                              const FSMenuCategory category)
{
  SpaceFile *sf = static_cast<SpaceFile *>(ptr->data);
  FSMenu *fsmenu = ED_fsmenu_get();
  FSMenuEntry *fsm = ED_fsmenu_get_entry(fsmenu, category, value);

  if (fsm && sf->params) {
    switch (category) {
      case FS_CATEGORY_SYSTEM:
        sf->systemnr = value;
        break;
      case FS_CATEGORY_SYSTEM_BOOKMARKS:
        sf->system_bookmarknr = value;
        break;
      case FS_CATEGORY_BOOKMARKS:
        sf->bookmarknr = value;
        break;
      case FS_CATEGORY_RECENT:
        sf->recentnr = value;
        break;
      case FS_CATEGORY_OTHER:
        /* pass. */
        break;
    }

    STRNCPY(sf->params->dir, fsm->path);
  }
}

static void rna_FileBrowser_FSMenu_active_range(PointerRNA * /*ptr*/,
                                                int *min,
                                                int *max,
                                                int *softmin,
                                                int *softmax,
                                                const FSMenuCategory category)
{
  FSMenu *fsmenu = ED_fsmenu_get();

  *min = *softmin = -1;
  *max = *softmax = ED_fsmenu_get_nentries(fsmenu, category) - 1;
}

static void rna_FileBrowser_FSMenu_active_update(bContext *C, PointerRNA *ptr)
{
  ScrArea *area = rna_area_from_space(ptr);
  ED_file_change_dir_ex(C, area);
}

static int rna_FileBrowser_FSMenuSystem_active_get(PointerRNA *ptr)
{
  return rna_FileBrowser_FSMenu_active_get(ptr, FS_CATEGORY_SYSTEM);
}

static void rna_FileBrowser_FSMenuSystem_active_set(PointerRNA *ptr, int value)
{
  rna_FileBrowser_FSMenu_active_set(ptr, value, FS_CATEGORY_SYSTEM);
}

static void rna_FileBrowser_FSMenuSystem_active_range(
    PointerRNA *ptr, int *min, int *max, int *softmin, int *softmax)
{
  rna_FileBrowser_FSMenu_active_range(ptr, min, max, softmin, softmax, FS_CATEGORY_SYSTEM);
}

static int rna_FileBrowser_FSMenuSystemBookmark_active_get(PointerRNA *ptr)
{
  return rna_FileBrowser_FSMenu_active_get(ptr, FS_CATEGORY_SYSTEM_BOOKMARKS);
}

static void rna_FileBrowser_FSMenuSystemBookmark_active_set(PointerRNA *ptr, int value)
{
  rna_FileBrowser_FSMenu_active_set(ptr, value, FS_CATEGORY_SYSTEM_BOOKMARKS);
}

static void rna_FileBrowser_FSMenuSystemBookmark_active_range(
    PointerRNA *ptr, int *min, int *max, int *softmin, int *softmax)
{
  rna_FileBrowser_FSMenu_active_range(
      ptr, min, max, softmin, softmax, FS_CATEGORY_SYSTEM_BOOKMARKS);
}

static int rna_FileBrowser_FSMenuBookmark_active_get(PointerRNA *ptr)
{
  return rna_FileBrowser_FSMenu_active_get(ptr, FS_CATEGORY_BOOKMARKS);
}

static void rna_FileBrowser_FSMenuBookmark_active_set(PointerRNA *ptr, int value)
{
  rna_FileBrowser_FSMenu_active_set(ptr, value, FS_CATEGORY_BOOKMARKS);
}

static void rna_FileBrowser_FSMenuBookmark_active_range(
    PointerRNA *ptr, int *min, int *max, int *softmin, int *softmax)
{
  rna_FileBrowser_FSMenu_active_range(ptr, min, max, softmin, softmax, FS_CATEGORY_BOOKMARKS);
}

static int rna_FileBrowser_FSMenuRecent_active_get(PointerRNA *ptr)
{
  return rna_FileBrowser_FSMenu_active_get(ptr, FS_CATEGORY_RECENT);
}

static void rna_FileBrowser_FSMenuRecent_active_set(PointerRNA *ptr, int value)
{
  rna_FileBrowser_FSMenu_active_set(ptr, value, FS_CATEGORY_RECENT);
}

static void rna_FileBrowser_FSMenuRecent_active_range(
    PointerRNA *ptr, int *min, int *max, int *softmin, int *softmax)
{
  rna_FileBrowser_FSMenu_active_range(ptr, min, max, softmin, softmax, FS_CATEGORY_RECENT);
}

static void rna_SpaceFileBrowser_browse_mode_update(Main * /*bmain*/,
                                                    Scene * /*scene*/,
                                                    PointerRNA *ptr)
{
  ScrArea *area = rna_area_from_space(ptr);
  ED_area_tag_refresh(area);
}

static void rna_SpaceSpreadsheet_geometry_component_type_update(Main * /*bmain*/,
                                                                Scene * /*scene*/,
                                                                PointerRNA *ptr)
{
  using namespace blender;
  SpaceSpreadsheet *sspreadsheet = (SpaceSpreadsheet *)ptr->data;
  switch (sspreadsheet->geometry_component_type) {
    case int(bke::GeometryComponent::Type::Mesh): {
      if (!ELEM(bke::AttrDomain(sspreadsheet->attribute_domain),
                bke::AttrDomain::Point,
                bke::AttrDomain::Edge,
                bke::AttrDomain::Face,
                bke::AttrDomain::Corner))
      {
        sspreadsheet->attribute_domain = uint8_t(bke::AttrDomain::Point);
      }
      break;
    }
    case int(bke::GeometryComponent::Type::PointCloud): {
      sspreadsheet->attribute_domain = uint8_t(bke::AttrDomain::Point);
      break;
    }
    case int(bke::GeometryComponent::Type::Instance): {
      sspreadsheet->attribute_domain = uint8_t(bke::AttrDomain::Instance);
      break;
    }
    case int(bke::GeometryComponent::Type::Volume): {
      break;
    }
    case int(bke::GeometryComponent::Type::Curve): {
      if (!ELEM(bke::AttrDomain(sspreadsheet->attribute_domain),
                bke::AttrDomain::Point,
                bke::AttrDomain::Curve))
      {
        sspreadsheet->attribute_domain = uint8_t(bke::AttrDomain::Point);
      }
      break;
    }
  }
}

const EnumPropertyItem *rna_SpaceSpreadsheet_attribute_domain_itemf(bContext * /*C*/,
                                                                    PointerRNA *ptr,
                                                                    PropertyRNA * /*prop*/,
                                                                    bool *r_free)
{
  using namespace blender;
  SpaceSpreadsheet *sspreadsheet = (SpaceSpreadsheet *)ptr->data;
  auto component_type = bke::GeometryComponent::Type(sspreadsheet->geometry_component_type);
  if (sspreadsheet->object_eval_state == SPREADSHEET_OBJECT_EVAL_STATE_ORIGINAL) {
    ID *used_id = ed::spreadsheet::get_current_id(sspreadsheet);
    if (used_id != nullptr) {
      if (GS(used_id->name) == ID_OB) {
        Object *used_object = (Object *)used_id;
        if (used_object->type == OB_POINTCLOUD) {
          component_type = bke::GeometryComponent::Type::PointCloud;
        }
        else {
          component_type = bke::GeometryComponent::Type::Mesh;
        }
      }
    }
  }

  static EnumPropertyItem mesh_vertex_domain_item = {
      int(bke::AttrDomain::Point), "POINT", 0, "Vertex", "Attribute per point/vertex"};

  EnumPropertyItem *item_array = nullptr;
  int items_len = 0;
  for (const EnumPropertyItem *item = rna_enum_attribute_domain_items; item->identifier != nullptr;
       item++)
  {
    if (component_type == bke::GeometryComponent::Type::Mesh) {
      if (!ELEM(bke::AttrDomain(item->value),
                bke::AttrDomain::Corner,
                bke::AttrDomain::Edge,
                bke::AttrDomain::Point,
                bke::AttrDomain::Face))
      {
        continue;
      }
    }
    if (component_type == bke::GeometryComponent::Type::PointCloud) {
      if (bke::AttrDomain(item->value) != bke::AttrDomain::Point) {
        continue;
      }
    }
    if (component_type == bke::GeometryComponent::Type::Curve) {
      if (!ELEM(bke::AttrDomain(item->value), bke::AttrDomain::Point, bke::AttrDomain::Curve)) {
        continue;
      }
    }
    if (!U.experimental.use_grease_pencil_version3 &&
        bke::AttrDomain(item->value) == bke::AttrDomain::Layer)
    {
      continue;
    }
    if (bke::AttrDomain(item->value) == bke::AttrDomain::Point &&
        component_type == bke::GeometryComponent::Type::Mesh)
    {
      RNA_enum_item_add(&item_array, &items_len, &mesh_vertex_domain_item);
    }
    else {
      RNA_enum_item_add(&item_array, &items_len, item);
    }
  }
  RNA_enum_item_end(&item_array, &items_len);

  *r_free = true;
  return item_array;
}

static StructRNA *rna_viewer_path_elem_refine(PointerRNA *ptr)
{
  ViewerPathElem *elem = static_cast<ViewerPathElem *>(ptr->data);
  switch (ViewerPathElemType(elem->type)) {
    case VIEWER_PATH_ELEM_TYPE_ID:
      return &RNA_IDViewerPathElem;
    case VIEWER_PATH_ELEM_TYPE_MODIFIER:
      return &RNA_ModifierViewerPathElem;
    case VIEWER_PATH_ELEM_TYPE_GROUP_NODE:
      return &RNA_GroupNodeViewerPathElem;
    case VIEWER_PATH_ELEM_TYPE_SIMULATION_ZONE:
      return &RNA_SimulationZoneViewerPathElem;
    case VIEWER_PATH_ELEM_TYPE_VIEWER_NODE:
      return &RNA_ViewerNodeViewerPathElem;
    case VIEWER_PATH_ELEM_TYPE_REPEAT_ZONE:
      return &RNA_RepeatZoneViewerPathElem;
  }
  BLI_assert_unreachable();
  return nullptr;
}

static void rna_FileAssetSelectParams_catalog_id_get(PointerRNA *ptr, char *value)
{
  const FileAssetSelectParams *params = static_cast<FileAssetSelectParams *>(ptr->data);
  BLI_uuid_format(value, params->catalog_id);
}

static int rna_FileAssetSelectParams_catalog_id_length(PointerRNA * /*ptr*/)
{
  return UUID_STRING_SIZE - 1;
}

static void rna_FileAssetSelectParams_catalog_id_set(PointerRNA *ptr, const char *value)
{
  FileAssetSelectParams *params = static_cast<FileAssetSelectParams *>(ptr->data);

  if (value[0] == '\0') {
    params->catalog_id = BLI_uuid_nil();
    params->asset_catalog_visibility = FILE_SHOW_ASSETS_ALL_CATALOGS;
    return;
  }

  bUUID new_uuid;
  if (!BLI_uuid_parse_string(&new_uuid, value)) {
    printf("UUID %s not formatted correctly, ignoring new value\n", value);
    return;
  }

  params->catalog_id = new_uuid;
  params->asset_catalog_visibility = FILE_SHOW_ASSETS_FROM_CATALOG;
}

#else

static const EnumPropertyItem dt_uv_items[] = {
    {SI_UVDT_OUTLINE, "OUTLINE", 0, "Outline", "Display white edges with black outline"},
    {SI_UVDT_DASH, "DASH", 0, "Dash", "Display dashed black-white edges"},
    {SI_UVDT_BLACK, "BLACK", 0, "Black", "Display black edges"},
    {SI_UVDT_WHITE, "WHITE", 0, "White", "Display white edges"},
    {0, nullptr, 0, nullptr, nullptr},
};

static IDFilterEnumPropertyItem rna_enum_space_file_id_filter_categories[] = {
    /* Categories */
    {FILTER_ID_SCE, "category_scene", ICON_SCENE_DATA, "Scenes", "Show scenes"},
    {FILTER_ID_AC, "category_animation", ICON_ANIM_DATA, "Animations", "Show animation data"},
    {FILTER_ID_OB | FILTER_ID_GR,
     "category_object",
     ICON_OUTLINER_COLLECTION,
     "Objects & Collections",
     "Show objects and collections"},
    {FILTER_ID_AR | FILTER_ID_CU_LEGACY | FILTER_ID_LT | FILTER_ID_MB | FILTER_ID_ME |
         FILTER_ID_CV | FILTER_ID_PT | FILTER_ID_VO,
     "category_geometry",
     ICON_GEOMETRY_NODES,
     "Geometry",
     "Show meshes, curves, lattice, armatures and metaballs data"},
    {FILTER_ID_LS | FILTER_ID_MA | FILTER_ID_NT | FILTER_ID_TE,
     "category_shading",
     ICON_MATERIAL_DATA,
     "Shading",
     "Show materials, node-trees, textures and Freestyle's line-styles"},
    {FILTER_ID_IM | FILTER_ID_MC | FILTER_ID_MSK | FILTER_ID_SO,
     "category_image",
     ICON_IMAGE_DATA,
     "Images & Sounds",
     "Show images, movie clips, sounds and masks"},
    {FILTER_ID_CA | FILTER_ID_LA | FILTER_ID_LP | FILTER_ID_SPK | FILTER_ID_WO,
     "category_environment",
     ICON_WORLD_DATA,
     "Environment",
     "Show worlds, lights, cameras and speakers"},
    {FILTER_ID_BR | FILTER_ID_GD_LEGACY | FILTER_ID_PA | FILTER_ID_PAL | FILTER_ID_PC |
         FILTER_ID_TXT | FILTER_ID_VF | FILTER_ID_CF | FILTER_ID_WS,
     "category_misc",
     ICON_GREASEPENCIL,
     "Miscellaneous",
     "Show other data types"},
    {0, nullptr, 0, nullptr, nullptr},
};

static void rna_def_space_generic_show_region_toggles(StructRNA *srna, int region_type_mask)
{
  PropertyRNA *prop;

#  define DEF_SHOW_REGION_PROPERTY(identifier, label, description) \
    { \
      prop = RNA_def_property(srna, STRINGIFY(identifier), PROP_BOOLEAN, PROP_NONE); \
      RNA_def_property_flag(prop, PROP_CONTEXT_UPDATE); \
      RNA_def_property_boolean_funcs(prop, \
                                     STRINGIFY(rna_Space_##identifier##_get), \
                                     STRINGIFY(rna_Space_##identifier##_set)); \
      RNA_def_property_ui_text(prop, label, description); \
      RNA_def_property_update(prop, 0, STRINGIFY(rna_Space_##identifier##_update)); \
    } \
    ((void)0)

  if (region_type_mask & (1 << RGN_TYPE_TOOL_HEADER)) {
    region_type_mask &= ~(1 << RGN_TYPE_TOOL_HEADER);
    DEF_SHOW_REGION_PROPERTY(show_region_tool_header, "Tool Settings", "");
  }
  if (region_type_mask & (1 << RGN_TYPE_HEADER)) {
    region_type_mask &= ~(1 << RGN_TYPE_HEADER);
    DEF_SHOW_REGION_PROPERTY(show_region_header, "Header", "");
  }
  if (region_type_mask & (1 << RGN_TYPE_FOOTER)) {
    region_type_mask &= ~(1 << RGN_TYPE_FOOTER);
    DEF_SHOW_REGION_PROPERTY(show_region_footer, "Footer", "");
  }
  if (region_type_mask & (1 << RGN_TYPE_TOOLS)) {
    region_type_mask &= ~(1 << RGN_TYPE_TOOLS);
    DEF_SHOW_REGION_PROPERTY(show_region_toolbar, "Toolbar", "");
  }
  if (region_type_mask & (1 << RGN_TYPE_TOOL_PROPS)) {
    region_type_mask &= ~(1 << RGN_TYPE_TOOL_PROPS);
    DEF_SHOW_REGION_PROPERTY(show_region_tool_props, "Toolbar", "");
  }
  if (region_type_mask & (1 << RGN_TYPE_CHANNELS)) {
    region_type_mask &= ~(1 << RGN_TYPE_CHANNELS);
    DEF_SHOW_REGION_PROPERTY(show_region_channels, "Channels", "");
  }
  if (region_type_mask & (1 << RGN_TYPE_UI)) {
    region_type_mask &= ~(1 << RGN_TYPE_UI);
    DEF_SHOW_REGION_PROPERTY(show_region_ui, "Sidebar", "");
  }
  if (region_type_mask & (1 << RGN_TYPE_HUD)) {
    region_type_mask &= ~(1 << RGN_TYPE_HUD);
    DEF_SHOW_REGION_PROPERTY(show_region_hud, "Adjust Last Operation", "");
  }
  if (region_type_mask & ((1 << RGN_TYPE_ASSET_SHELF) | (1 << RGN_TYPE_ASSET_SHELF_HEADER))) {
    region_type_mask &= ~((1 << RGN_TYPE_ASSET_SHELF) | (1 << RGN_TYPE_ASSET_SHELF_HEADER));
    DEF_SHOW_REGION_PROPERTY(show_region_asset_shelf, "Asset Shelf", "");
  }
  BLI_assert(region_type_mask == 0);
}

static void rna_def_space(BlenderRNA *brna)
{
  StructRNA *srna;
  PropertyRNA *prop;

  srna = RNA_def_struct(brna, "Space", nullptr);
  RNA_def_struct_sdna(srna, "SpaceLink");
  RNA_def_struct_ui_text(srna, "Space", "Space data for a screen area");
  RNA_def_struct_refine_func(srna, "rna_Space_refine");

  prop = RNA_def_property(srna, "type", PROP_ENUM, PROP_NONE);
  RNA_def_property_enum_sdna(prop, nullptr, "spacetype");
  RNA_def_property_enum_items(prop, rna_enum_space_type_items);
  /* When making this editable, take care for the special case of global areas
   * (see rna_Area_type_set). */
  RNA_def_property_clear_flag(prop, PROP_EDITABLE);
  RNA_def_property_ui_text(prop, "Type", "Space data type");

  /* Access to #V2D_VIEWSYNC_SCREEN_TIME. */
  prop = RNA_def_property(srna, "show_locked_time", PROP_BOOLEAN, PROP_NONE);
  RNA_def_property_boolean_funcs(prop, "rna_Space_view2d_sync_get", "rna_Space_view2d_sync_set");
  RNA_def_property_ui_text(prop,
                           "Sync Visible Range",
                           "Synchronize the visible timeline range with other time-based "
                           "editors\nEach editor to sync needs to have Sync Visible Range on");
  RNA_def_property_update(prop, NC_SPACE | ND_SPACE_TIME, "rna_Space_view2d_sync_update");

  rna_def_space_generic_show_region_toggles(srna, (1 << RGN_TYPE_HEADER));
}

/* for all spaces that use a mask */
static void rna_def_space_mask_info(StructRNA *srna, int noteflag, const char *mask_set_func)
{
  PropertyRNA *prop;

  static const EnumPropertyItem overlay_mode_items[] = {
      {MASK_OVERLAY_ALPHACHANNEL,
       "ALPHACHANNEL",
       ICON_NONE,
       "Alpha Channel",
       "Show alpha channel of the mask"},
      {MASK_OVERLAY_COMBINED,
       "COMBINED",
       ICON_NONE,
       "Combined",
       "Combine space background image with the mask"},
      {0, nullptr, 0, nullptr, nullptr},
  };

  prop = RNA_def_property(srna, "mask", PROP_POINTER, PROP_NONE);
  RNA_def_property_pointer_sdna(prop, nullptr, "mask_info.mask");
  RNA_def_property_flag(prop, PROP_EDITABLE);
  RNA_def_property_ui_text(prop, "Mask", "Mask displayed and edited in this space");
  RNA_def_property_pointer_funcs(prop, nullptr, mask_set_func, nullptr, nullptr);
  RNA_def_property_update(prop, noteflag, nullptr);

  /* mask drawing */
  prop = RNA_def_property(srna, "mask_display_type", PROP_ENUM, PROP_NONE);
  RNA_def_property_enum_sdna(prop, nullptr, "mask_info.draw_type");
  RNA_def_property_enum_items(prop, dt_uv_items);
  RNA_def_property_ui_text(prop, "Edge Display Type", "Display type for mask splines");
  RNA_def_property_update(prop, noteflag, nullptr);

  prop = RNA_def_property(srna, "show_mask_spline", PROP_BOOLEAN, PROP_NONE);
  RNA_def_property_boolean_sdna(prop, nullptr, "mask_info.draw_flag", MASK_DRAWFLAG_SPLINE);
  RNA_def_property_ui_text(prop, "Show Mask Spline", "");
  RNA_def_property_update(prop, noteflag, nullptr);

  prop = RNA_def_property(srna, "show_mask_overlay", PROP_BOOLEAN, PROP_NONE);
  RNA_def_property_boolean_sdna(prop, nullptr, "mask_info.draw_flag", MASK_DRAWFLAG_OVERLAY);
  RNA_def_property_ui_text(prop, "Show Mask Overlay", "");
  RNA_def_property_update(prop, noteflag, nullptr);

  prop = RNA_def_property(srna, "mask_overlay_mode", PROP_ENUM, PROP_NONE);
  RNA_def_property_enum_sdna(prop, nullptr, "mask_info.overlay_mode");
  RNA_def_property_enum_items(prop, overlay_mode_items);
  RNA_def_property_ui_text(prop, "Overlay Mode", "Overlay mode of rasterized mask");
  RNA_def_property_update(prop, noteflag, nullptr);

  prop = RNA_def_property(srna, "blend_factor", PROP_FLOAT, PROP_FACTOR);
  RNA_def_property_float_sdna(prop, nullptr, "mask_info.blend_factor");
  RNA_def_property_range(prop, 0.0f, 1.0f);
  RNA_def_property_ui_range(prop, 0, 1., 0.1, 1);
  RNA_def_property_ui_text(prop, "Blending Factor", "Overlay blending factor of rasterized mask");
  RNA_def_property_update(prop, noteflag, nullptr);
}

static void rna_def_space_image_uv(BlenderRNA *brna)
{
  StructRNA *srna;
  PropertyRNA *prop;

  /* BFA: Changed order to have stretching method area first */
  static const EnumPropertyItem dt_uvstretch_items[] = {
      {SI_UVDT_STRETCH_AREA, "AREA", 0, "Area", "Area distortion between UV and 3D faces"},
      {SI_UVDT_STRETCH_ANGLE, "ANGLE", 0, "Angle", "Angular distortion between UV and 3D angles"},
      {0, nullptr, 0, nullptr, nullptr},
  };

  static const EnumPropertyItem pixel_round_mode_items[] = {
      {SI_PIXEL_ROUND_DISABLED,
       "DISABLED",
       ICON_SNAPTOPIXEL_OFF,
       "Disabled",
       "Don't round to pixels"},
      {SI_PIXEL_ROUND_CORNER, "CORNER", ICON_SNAPTOPIXEL_CORNER, "Corner", "Round to pixel corners"},
      {SI_PIXEL_ROUND_CENTER, "CENTER", ICON_SNAPTOPIXEL_CENTER, "Center", "Round to pixel centers"},
      {0, nullptr, 0, nullptr, nullptr},
  };

  static const EnumPropertyItem grid_shape_source_items[] = {
      {SI_GRID_SHAPE_DYNAMIC, "DYNAMIC", 0, "Dynamic", "Dynamic grid"},
      {SI_GRID_SHAPE_FIXED, "FIXED", 0, "Fixed", "Manually set grid divisions"},
      {SI_GRID_SHAPE_PIXEL, "PIXEL", 0, "Pixel", "Grid aligns with pixels from image"},
      {0, nullptr, 0, nullptr, nullptr},
  };

  srna = RNA_def_struct(brna, "SpaceUVEditor", nullptr);
  RNA_def_struct_sdna(srna, "SpaceImage");
  RNA_def_struct_nested(brna, srna, "SpaceImageEditor");
  RNA_def_struct_path_func(srna, "rna_SpaceUVEditor_path");
  RNA_def_struct_ui_text(srna, "Space UV Editor", "UV editor data for the image editor space");

  /* drawing */
  prop = RNA_def_property(srna, "edge_display_type", PROP_ENUM, PROP_NONE);
  RNA_def_property_enum_sdna(prop, nullptr, "dt_uv");
  RNA_def_property_enum_items(prop, dt_uv_items);
  RNA_def_property_ui_text(prop, "Display As", "Display style for UV edges");
  RNA_def_property_update(prop, NC_SPACE | ND_SPACE_IMAGE, nullptr);

  prop = RNA_def_property(srna, "show_stretch", PROP_BOOLEAN, PROP_NONE);
  RNA_def_property_boolean_sdna(prop, nullptr, "flag", SI_DRAW_STRETCH);
  RNA_def_property_ui_text(
      prop,
      "Display Stretch",
      "Display faces colored according to the difference in shape between UVs and "
      "their 3D coordinates (blue for low distortion, red for high distortion)");
  RNA_def_property_update(prop, NC_SPACE | ND_SPACE_IMAGE, nullptr);

  prop = RNA_def_property(srna, "display_stretch_type", PROP_ENUM, PROP_NONE);
  RNA_def_property_enum_sdna(prop, nullptr, "dt_uvstretch");
  RNA_def_property_enum_items(prop, dt_uvstretch_items);
  /* BFA: change default UV stretch overlay type for newly created spaces
   * (spaces that are created from scratch, not ones selected or loaded from a startup/template
   * file) to change those edit the startup file via command line background mode with a Python
   * script like this one:

import bpy

for s in bpy.data.screens:
  for a in s.areas:
    for sp in a.spaces:
      if hasattr(sp, "uv_editor"): sp.uv_editor.display_stretch_type = "AREA"

bpy.ops.wm.save_as_mainfile()

   */
  RNA_def_property_enum_default(prop, SI_UVDT_STRETCH_AREA);
  RNA_def_property_ui_text(prop, "Display Stretch Type", "Type of stretch to display");
  RNA_def_property_translation_context(prop, BLT_I18NCONTEXT_ID_MESH);
  RNA_def_property_update(prop, NC_SPACE | ND_SPACE_IMAGE, nullptr);

  prop = RNA_def_property(srna, "show_modified_edges", PROP_BOOLEAN, PROP_NONE);
  RNA_def_property_boolean_sdna(prop, nullptr, "flag", SI_DRAWSHADOW);
  RNA_def_property_ui_text(
      prop, "Display Modified Edges", "Display edges after modifiers are applied");
  RNA_def_property_update(prop, NC_SPACE | ND_SPACE_IMAGE, nullptr);

  prop = RNA_def_property(srna, "show_metadata", PROP_BOOLEAN, PROP_NONE);
  RNA_def_property_boolean_sdna(prop, nullptr, "flag", SI_DRAW_METADATA);
  RNA_def_property_ui_text(prop, "Show Metadata", "Display metadata properties of the image");
  RNA_def_property_update(prop, NC_SPACE | ND_SPACE_IMAGE, nullptr);

  prop = RNA_def_property(srna, "show_texpaint", PROP_BOOLEAN, PROP_NONE);
  RNA_def_property_boolean_negative_sdna(prop, nullptr, "flag", SI_NO_DRAW_TEXPAINT);
  RNA_def_property_ui_text(
      prop, "Display Texture Paint UVs", "Display overlay of texture paint UV layer");
  RNA_def_property_update(prop, NC_SPACE | ND_SPACE_IMAGE, nullptr);

  prop = RNA_def_property(srna, "show_pixel_coords", PROP_BOOLEAN, PROP_NONE);
  RNA_def_property_boolean_negative_sdna(prop, nullptr, "flag", SI_COORDFLOATS);
  RNA_def_property_ui_text(
      prop, "Pixel Coordinates", "Display UV coordinates in pixels rather than from 0.0 to 1.0");
  RNA_def_property_update(prop, NC_SPACE | ND_SPACE_IMAGE, nullptr);

  prop = RNA_def_property(srna, "show_faces", PROP_BOOLEAN, PROP_NONE);
  RNA_def_property_boolean_negative_sdna(prop, nullptr, "flag", SI_NO_DRAWFACES);
  RNA_def_property_ui_text(prop, "Display Faces", "Display faces over the image");
  RNA_def_property_update(prop, NC_SPACE | ND_SPACE_IMAGE, nullptr);

  prop = RNA_def_property(srna, "tile_grid_shape", PROP_INT, PROP_XYZ);
  RNA_def_property_int_sdna(prop, nullptr, "tile_grid_shape");
  RNA_def_property_array(prop, 2);
  RNA_def_property_int_default(prop, 1);
  RNA_def_property_range(prop, 1, 100);
  RNA_def_property_int_funcs(prop, nullptr, "rna_SpaceUVEditor_tile_grid_shape_set", nullptr);
  RNA_def_property_ui_text(
      prop, "Tile Grid Shape", "How many tiles will be shown in the background");
  RNA_def_property_update(prop, NC_SPACE | ND_SPACE_IMAGE, nullptr);

  prop = RNA_def_property(srna, "show_grid_over_image", PROP_BOOLEAN, PROP_NONE);
  RNA_def_property_boolean_sdna(prop, nullptr, "flag", SI_GRID_OVER_IMAGE);
  RNA_def_property_boolean_default(prop, true);
  RNA_def_property_ui_text(prop, "Grid Over Image", "Show the grid over the image");
  RNA_def_property_update(prop, NC_SPACE | ND_SPACE_IMAGE, nullptr);

  prop = RNA_def_property(srna, "grid_shape_source", PROP_ENUM, PROP_NONE);
  RNA_def_property_enum_items(prop, grid_shape_source_items);
  RNA_def_property_ui_text(prop, "Grid Shape Source", "Specify source for the grid shape");
  RNA_def_property_update(prop, NC_SPACE | ND_SPACE_IMAGE, nullptr);

  prop = RNA_def_property(srna, "custom_grid_subdivisions", PROP_INT, PROP_XYZ);
  RNA_def_property_int_sdna(prop, nullptr, "custom_grid_subdiv");
  RNA_def_property_array(prop, 2);
  RNA_def_property_int_default(prop, 10);
  RNA_def_property_range(prop, 1, 5000);
  RNA_def_property_int_funcs(prop, nullptr, "rna_SpaceUVEditor_custom_grid_subdiv_set", nullptr);
  RNA_def_property_ui_text(
      prop, "Dynamic Grid Size", "Number of grid units in UV space that make one UV Unit");
  RNA_def_property_update(prop, NC_SPACE | ND_SPACE_IMAGE, nullptr);

  prop = RNA_def_property(srna, "uv_opacity", PROP_FLOAT, PROP_FACTOR);
  RNA_def_property_float_sdna(prop, nullptr, "uv_opacity");
  RNA_def_property_range(prop, 0.0f, 1.0f);
  RNA_def_property_ui_text(prop, "UV Opacity", "Opacity of UV overlays");
  RNA_def_property_update(prop, NC_SPACE | ND_SPACE_IMAGE, nullptr);

  prop = RNA_def_property(srna, "stretch_opacity", PROP_FLOAT, PROP_FACTOR);
  RNA_def_property_float_sdna(prop, nullptr, "stretch_opacity");
  RNA_def_property_range(prop, 0.0f, 1.0f);
  RNA_def_property_ui_text(prop, "Stretch Opacity", "Opacity of the UV Stretch overlay");
  RNA_def_property_update(prop, NC_SPACE | ND_SPACE_IMAGE, nullptr);

  prop = RNA_def_property(srna, "pixel_round_mode", PROP_ENUM, PROP_NONE);
  RNA_def_property_enum_items(prop, pixel_round_mode_items);
  RNA_def_property_ui_text(prop, "Round to Pixels", "Round UVs to pixels while editing");
  RNA_def_property_update(prop, NC_SPACE | ND_SPACE_IMAGE, nullptr);

  prop = RNA_def_property(srna, "lock_bounds", PROP_BOOLEAN, PROP_NONE);
  RNA_def_property_boolean_sdna(prop, nullptr, "flag", SI_CLIP_UV);
  RNA_def_property_ui_text(prop,
                           "Constrain to Image Bounds",
                           "Constraint to stay within the image bounds while editing");
  RNA_def_property_update(prop, NC_SPACE | ND_SPACE_IMAGE, nullptr);

  prop = RNA_def_property(srna, "use_live_unwrap", PROP_BOOLEAN, PROP_NONE);
  RNA_def_property_boolean_sdna(prop, nullptr, "flag", SI_LIVE_UNWRAP);
  RNA_def_property_ui_text(
      prop,
      "Live Unwrap",
      "Continuously unwrap the selected UV island while transforming pinned vertices");
  RNA_def_property_update(prop, NC_SPACE | ND_SPACE_IMAGE, nullptr);
}

static void rna_def_space_outliner(BlenderRNA *brna)
{
  StructRNA *srna;
  PropertyRNA *prop;

  static const EnumPropertyItem display_mode_items[] = {
      {SO_SCENES,
       "SCENES",
       ICON_SCENE_DATA,
       "Scenes",
       "Display scenes and their view layers, collections and objects"},
      {SO_VIEW_LAYER,
       "VIEW_LAYER",
       ICON_RENDER_RESULT,
       "View Layer",
       "Display collections and objects in the view layer"},
      {SO_SEQUENCE,
       "SEQUENCE",
       ICON_SEQUENCE,
       "Video Sequencer",
       "Display data belonging to the Video Sequencer"},
      {SO_LIBRARIES,
       "LIBRARIES",
       ICON_FILE_BLEND,
       "Blender File",
       "Display data of current file and linked libraries"},
      {SO_DATA_API,
       "DATA_API",
       ICON_RNA,
       "Data API",
       "Display low level Blender data and its properties"},
      {SO_OVERRIDES_LIBRARY,
       "LIBRARY_OVERRIDES",
       ICON_LIBRARY_DATA_OVERRIDE,
       "Library Overrides",
       "Display data-blocks with library overrides and list their overridden properties"},
      {SO_ID_ORPHANS,
       "ORPHAN_DATA",
       ICON_ORPHAN_DATA,
<<<<<<< HEAD
       "Orphan Data",
       "Display data which is unused and/or will be lost when the file is reloaded"},
=======
       "Unused Data",
       "Display data that is unused and/or will be lost when the file is reloaded"},
>>>>>>> 60ac5ade
      {0, nullptr, 0, nullptr, nullptr},
  };

  static const EnumPropertyItem lib_override_view_mode[] = {
      {SO_LIB_OVERRIDE_VIEW_PROPERTIES,
       "PROPERTIES",
       ICON_NONE,
       "Properties",
       "Display all local override data-blocks with their overridden properties and buttons to "
       "edit them"},
      {SO_LIB_OVERRIDE_VIEW_HIERARCHIES,
       "HIERARCHIES",
       ICON_NONE,
       "Hierarchies",
       "Display library override relationships"},
      {0, nullptr, 0, nullptr, nullptr},
  };

  static const EnumPropertyItem filter_state_items[] = {
      {SO_FILTER_OB_ALL, "ALL", 0, "All", "Show all objects in the view layer"},
      {SO_FILTER_OB_VISIBLE, "VISIBLE", 0, "Visible", "Show visible objects"},
      {SO_FILTER_OB_SELECTED, "SELECTED", 0, "Selected", "Show selected objects"},
      {SO_FILTER_OB_ACTIVE, "ACTIVE", 0, "Active", "Show only the active object"},
      {SO_FILTER_OB_SELECTABLE, "SELECTABLE", 0, "Selectable", "Show only selectable objects"},
      {0, nullptr, 0, nullptr, nullptr},
  };

  srna = RNA_def_struct(brna, "SpaceOutliner", "Space");
  RNA_def_struct_sdna(srna, "SpaceOutliner");
  RNA_def_struct_ui_text(srna, "Space Outliner", "Outliner space data");

  prop = RNA_def_property(srna, "display_mode", PROP_ENUM, PROP_NONE);
  RNA_def_property_enum_sdna(prop, nullptr, "outlinevis");
  RNA_def_property_enum_items(prop, display_mode_items);
  RNA_def_property_ui_text(prop, "Display Mode", "Type of information to display");
  RNA_def_property_update(prop, NC_SPACE | ND_SPACE_OUTLINER, nullptr);

  prop = RNA_def_property(srna, "lib_override_view_mode", PROP_ENUM, PROP_NONE);
  RNA_def_property_enum_items(prop, lib_override_view_mode);
  RNA_def_property_ui_text(prop,
                           "Library Override View Mode",
                           "Choose different visualizations of library override data");
  RNA_def_property_update(prop, NC_SPACE | ND_SPACE_OUTLINER, nullptr);

  prop = RNA_def_property(srna, "filter_text", PROP_STRING, PROP_NONE);
  RNA_def_property_string_sdna(prop, nullptr, "search_string");
  RNA_def_property_ui_text(prop, "Display Filter", "Live search filtering string");
  RNA_def_property_flag(prop, PROP_TEXTEDIT_UPDATE);
  RNA_def_property_update(prop, NC_SPACE | ND_SPACE_OUTLINER, nullptr);

  prop = RNA_def_property(srna, "use_filter_case_sensitive", PROP_BOOLEAN, PROP_NONE);
  RNA_def_property_boolean_sdna(prop, nullptr, "search_flags", SO_FIND_CASE_SENSITIVE);
  RNA_def_property_ui_text(
      prop, "Case Sensitive Matches Only", "Only use case sensitive matches of search string");
  RNA_def_property_update(prop, NC_SPACE | ND_SPACE_OUTLINER, nullptr);

  prop = RNA_def_property(srna, "use_filter_complete", PROP_BOOLEAN, PROP_NONE);
  RNA_def_property_boolean_sdna(prop, nullptr, "search_flags", SO_FIND_COMPLETE);
  RNA_def_property_ui_text(
      prop, "Complete Matches Only", "Only use complete matches of search string");
  RNA_def_property_update(prop, NC_SPACE | ND_SPACE_OUTLINER, nullptr);

  prop = RNA_def_property(srna, "use_sort_alpha", PROP_BOOLEAN, PROP_NONE);
  RNA_def_property_boolean_negative_sdna(prop, nullptr, "flag", SO_SKIP_SORT_ALPHA);
  RNA_def_property_ui_text(prop, "Sort Alphabetically", "");
  RNA_def_property_update(prop, NC_SPACE | ND_SPACE_OUTLINER, nullptr);

  prop = RNA_def_property(srna, "use_sync_select", PROP_BOOLEAN, PROP_NONE);
  RNA_def_property_boolean_sdna(prop, nullptr, "flag", SO_SYNC_SELECT);
  RNA_def_property_ui_text(
      prop, "Sync Outliner Selection", "Sync outliner selection with other editors");
  RNA_def_property_update(prop, NC_SPACE | ND_SPACE_OUTLINER, nullptr);

  prop = RNA_def_property(srna, "show_mode_column", PROP_BOOLEAN, PROP_NONE);
  RNA_def_property_boolean_sdna(prop, nullptr, "flag", SO_MODE_COLUMN);
  RNA_def_property_ui_text(
      prop, "Show Mode Column", "Show the mode column for mode toggle and activation");
  RNA_def_property_update(prop, NC_SPACE | ND_SPACE_OUTLINER, nullptr);

  /* Granular restriction column option. */
  prop = RNA_def_property(srna, "show_restrict_column_enable", PROP_BOOLEAN, PROP_NONE);
  RNA_def_property_boolean_sdna(prop, nullptr, "show_restrict_flags", SO_RESTRICT_ENABLE);
  RNA_def_property_ui_text(prop, "Exclude from View Layer", "Exclude from view layer");
  RNA_def_property_ui_icon(prop, ICON_CHECKBOX_HLT, 0);
  RNA_def_property_update(prop, NC_SPACE | ND_SPACE_OUTLINER, nullptr);

  prop = RNA_def_property(srna, "show_restrict_column_select", PROP_BOOLEAN, PROP_NONE);
  RNA_def_property_boolean_sdna(prop, nullptr, "show_restrict_flags", SO_RESTRICT_SELECT);
  RNA_def_property_ui_text(prop, "Selectable", "Selectable");
  RNA_def_property_ui_icon(prop, ICON_RESTRICT_SELECT_OFF, 0);
  RNA_def_property_update(prop, NC_SPACE | ND_SPACE_OUTLINER, nullptr);

  prop = RNA_def_property(srna, "show_restrict_column_hide", PROP_BOOLEAN, PROP_NONE);
  RNA_def_property_boolean_sdna(prop, nullptr, "show_restrict_flags", SO_RESTRICT_HIDE);
  RNA_def_property_ui_text(prop, "Hide in Viewport", "Temporarily hide in viewport");
  RNA_def_property_ui_icon(prop, ICON_HIDE_OFF, 0);
  RNA_def_property_update(prop, NC_SPACE | ND_SPACE_OUTLINER, nullptr);

  prop = RNA_def_property(srna, "show_restrict_column_viewport", PROP_BOOLEAN, PROP_NONE);
  RNA_def_property_boolean_sdna(prop, nullptr, "show_restrict_flags", SO_RESTRICT_VIEWPORT);
  RNA_def_property_ui_text(prop, "Disable in Viewports", "Globally disable in viewports");
  RNA_def_property_ui_icon(prop, ICON_RESTRICT_VIEW_OFF, 0);
  RNA_def_property_update(prop, NC_SPACE | ND_SPACE_OUTLINER, nullptr);

  prop = RNA_def_property(srna, "show_restrict_column_render", PROP_BOOLEAN, PROP_NONE);
  RNA_def_property_boolean_sdna(prop, nullptr, "show_restrict_flags", SO_RESTRICT_RENDER);
  RNA_def_property_ui_text(prop, "Disable in Renders", "Globally disable in renders");
  RNA_def_property_ui_icon(prop, ICON_RESTRICT_RENDER_OFF, 0);
  RNA_def_property_update(prop, NC_SPACE | ND_SPACE_OUTLINER, nullptr);

  prop = RNA_def_property(srna, "show_restrict_column_holdout", PROP_BOOLEAN, PROP_NONE);
  RNA_def_property_boolean_sdna(prop, nullptr, "show_restrict_flags", SO_RESTRICT_HOLDOUT);
  RNA_def_property_ui_text(prop, "Holdout", "Holdout");
  RNA_def_property_ui_icon(prop, ICON_HOLDOUT_ON, 0);
  RNA_def_property_update(prop, NC_SPACE | ND_SPACE_OUTLINER, nullptr);

  prop = RNA_def_property(srna, "show_restrict_column_indirect_only", PROP_BOOLEAN, PROP_NONE);
  RNA_def_property_boolean_sdna(prop, nullptr, "show_restrict_flags", SO_RESTRICT_INDIRECT_ONLY);
  RNA_def_property_ui_text(prop, "Indirect Only", "Indirect only");
  RNA_def_property_ui_icon(prop, ICON_INDIRECT_ONLY_ON, 0);
  RNA_def_property_update(prop, NC_SPACE | ND_SPACE_OUTLINER, nullptr);

  /* Filters. */
  prop = RNA_def_property(srna, "use_filter_object", PROP_BOOLEAN, PROP_NONE);
  RNA_def_property_boolean_negative_sdna(prop, nullptr, "filter", SO_FILTER_NO_OBJECT);
  RNA_def_property_ui_text(prop, "Filter Objects", "Show objects");
  RNA_def_property_update(prop, NC_SPACE | ND_SPACE_OUTLINER, nullptr);

  prop = RNA_def_property(srna, "use_filter_object_content", PROP_BOOLEAN, PROP_NONE);
  RNA_def_property_boolean_negative_sdna(prop, nullptr, "filter", SO_FILTER_NO_OB_CONTENT);
  RNA_def_property_ui_text(
      prop, "Show Object Contents", "Show what is inside the objects elements");
  RNA_def_property_update(prop, NC_SPACE | ND_SPACE_OUTLINER, nullptr);

  prop = RNA_def_property(srna, "use_filter_children", PROP_BOOLEAN, PROP_NONE);
  RNA_def_property_boolean_negative_sdna(prop, nullptr, "filter", SO_FILTER_NO_CHILDREN);
  RNA_def_property_ui_text(prop, "Show Object Children", "Show children");
  RNA_def_property_update(prop, NC_SPACE | ND_SPACE_OUTLINER, nullptr);

  prop = RNA_def_property(srna, "use_filter_collection", PROP_BOOLEAN, PROP_NONE);
  RNA_def_property_boolean_negative_sdna(prop, nullptr, "filter", SO_FILTER_NO_COLLECTION);
  RNA_def_property_ui_text(prop, "Show Collections", "Show collections");
  RNA_def_property_update(prop, NC_SPACE | ND_SPACE_OUTLINER, nullptr);

  prop = RNA_def_property(srna, "use_filter_view_layers", PROP_BOOLEAN, PROP_NONE);
  RNA_def_property_boolean_negative_sdna(prop, nullptr, "filter", SO_FILTER_NO_VIEW_LAYERS);
  RNA_def_property_ui_text(prop, "Show All View Layers", "Show all the view layers");
  RNA_def_property_update(prop, NC_SPACE | ND_SPACE_OUTLINER, nullptr);

  /* Filters object state. */
  prop = RNA_def_property(srna, "filter_state", PROP_ENUM, PROP_NONE);
  RNA_def_property_enum_sdna(prop, nullptr, "filter_state");
  RNA_def_property_enum_items(prop, filter_state_items);
  RNA_def_property_ui_text(prop, "Object State Filter", "");
  RNA_def_property_update(prop, NC_SPACE | ND_SPACE_OUTLINER, nullptr);

  prop = RNA_def_property(srna, "filter_invert", PROP_BOOLEAN, PROP_NONE);
  RNA_def_property_boolean_sdna(prop, nullptr, "filter", SO_FILTER_OB_STATE_INVERSE);
  RNA_def_property_ui_text(prop, "Invert", "Invert the object state filter");
  RNA_def_property_update(prop, NC_SPACE | ND_SPACE_OUTLINER, nullptr);

  /* Filters object type. */
  prop = RNA_def_property(srna, "use_filter_object_mesh", PROP_BOOLEAN, PROP_NONE);
  RNA_def_property_boolean_negative_sdna(prop, nullptr, "filter", SO_FILTER_NO_OB_MESH);
  RNA_def_property_ui_text(prop, "Show Meshes", "Show mesh objects");
  RNA_def_property_update(prop, NC_SPACE | ND_SPACE_OUTLINER, nullptr);

  prop = RNA_def_property(srna, "use_filter_object_armature", PROP_BOOLEAN, PROP_NONE);
  RNA_def_property_boolean_negative_sdna(prop, nullptr, "filter", SO_FILTER_NO_OB_ARMATURE);
  RNA_def_property_ui_text(prop, "Show Armatures", "Show armature objects");
  RNA_def_property_update(prop, NC_SPACE | ND_SPACE_OUTLINER, nullptr);

  prop = RNA_def_property(srna, "use_filter_object_empty", PROP_BOOLEAN, PROP_NONE);
  RNA_def_property_boolean_negative_sdna(prop, nullptr, "filter", SO_FILTER_NO_OB_EMPTY);
  RNA_def_property_ui_text(prop, "Show Empties", "Show empty objects");
  RNA_def_property_update(prop, NC_SPACE | ND_SPACE_OUTLINER, nullptr);

  prop = RNA_def_property(srna, "use_filter_object_light", PROP_BOOLEAN, PROP_NONE);
  RNA_def_property_boolean_negative_sdna(prop, nullptr, "filter", SO_FILTER_NO_OB_LAMP);
  RNA_def_property_ui_text(prop, "Show Lights", "Show light objects");
  RNA_def_property_update(prop, NC_SPACE | ND_SPACE_OUTLINER, nullptr);

  prop = RNA_def_property(srna, "use_filter_object_camera", PROP_BOOLEAN, PROP_NONE);
  RNA_def_property_boolean_negative_sdna(prop, nullptr, "filter", SO_FILTER_NO_OB_CAMERA);
  RNA_def_property_ui_text(prop, "Show Cameras", "Show camera objects");
  RNA_def_property_update(prop, NC_SPACE | ND_SPACE_OUTLINER, nullptr);

  prop = RNA_def_property(srna, "use_filter_object_grease_pencil", PROP_BOOLEAN, PROP_NONE);
  RNA_def_property_boolean_negative_sdna(prop, nullptr, "filter", SO_FILTER_NO_OB_GPENCIL_LEGACY);
  RNA_def_property_ui_text(prop, "Show Grease Pencil", "Show grease pencil objects");
  RNA_def_property_update(prop, NC_SPACE | ND_SPACE_OUTLINER, nullptr);

  prop = RNA_def_property(srna, "use_filter_object_others", PROP_BOOLEAN, PROP_NONE);
  RNA_def_property_boolean_negative_sdna(prop, nullptr, "filter", SO_FILTER_NO_OB_OTHERS);
  RNA_def_property_ui_text(
      prop, "Show Other Objects", "Show curves, lattices, light probes, fonts, ...");
  RNA_def_property_update(prop, NC_SPACE | ND_SPACE_OUTLINER, nullptr);

  /* Libraries filter. */
  prop = RNA_def_property(srna, "use_filter_id_type", PROP_BOOLEAN, PROP_NONE);
  RNA_def_property_boolean_sdna(prop, nullptr, "filter", SO_FILTER_ID_TYPE);
  RNA_def_property_ui_text(prop, "Filter by Type", "Show only data of one type");
  RNA_def_property_update(prop, NC_SPACE | ND_SPACE_OUTLINER, nullptr);

  prop = RNA_def_property(srna, "filter_id_type", PROP_ENUM, PROP_NONE);
  RNA_def_property_enum_sdna(prop, nullptr, "filter_id_type");
  RNA_def_property_enum_items(prop, rna_enum_id_type_items);
  RNA_def_property_ui_text(prop, "Filter by Type", "Data type to show");
  RNA_def_property_translation_context(prop, BLT_I18NCONTEXT_ID_ID);

  prop = RNA_def_property(srna, "use_filter_lib_override_system", PROP_BOOLEAN, PROP_NONE);
  RNA_def_property_boolean_sdna(prop, nullptr, "filter", SO_FILTER_SHOW_SYSTEM_OVERRIDES);
  RNA_def_property_ui_text(
      prop,
      "Show System Overrides",
      "For libraries with overrides created, show the overridden values that are "
      "defined/controlled automatically (e.g. to make users of an overridden data-block point to "
      "the override data, not the original linked data)");
  RNA_def_property_update(prop, NC_SPACE | ND_SPACE_OUTLINER, nullptr);
}

static void rna_def_space_view3d_shading(BlenderRNA *brna)
{
  StructRNA *srna;
  PropertyRNA *prop;

  static const EnumPropertyItem background_type_items[] = {
      {V3D_SHADING_BACKGROUND_THEME, "THEME", 0, "Theme", "Use the theme for background color"},
      {V3D_SHADING_BACKGROUND_WORLD, "WORLD", 0, "World", "Use the world for background color"},
      {V3D_SHADING_BACKGROUND_VIEWPORT,
       "VIEWPORT",
       0,
       "Viewport",
       "Use a custom color limited to this viewport only"},
      {0, nullptr, 0, nullptr, nullptr},
  };

  static const EnumPropertyItem cavity_type_items[] = {
      {V3D_SHADING_CAVITY_SSAO,
       "WORLD",
       0,
       "World",
       "Cavity shading computed in world space, useful for larger-scale occlusion"},
      {V3D_SHADING_CAVITY_CURVATURE,
       "SCREEN",
       0,
       "Screen",
       "Curvature-based shading, useful for making fine details more visible"},
      {V3D_SHADING_CAVITY_BOTH, "BOTH", 0, "Both", "Use both effects simultaneously"},
      {0, nullptr, 0, nullptr, nullptr},
  };

  static const EnumPropertyItem use_compositor_items[] = {
      {V3D_SHADING_USE_COMPOSITOR_DISABLED,
       "DISABLED",
       0,
       "Disabled",
       "The compositor is disabled"},
      {V3D_SHADING_USE_COMPOSITOR_CAMERA,
       "CAMERA",
       0,
       "Camera",
       "The compositor is enabled only in camera view"},
      {V3D_SHADING_USE_COMPOSITOR_ALWAYS,
       "ALWAYS",
       0,
       "Always",
       "The compositor is always enabled regardless of the view"},
      {0, nullptr, 0, nullptr, nullptr},
  };

  /* Note these settings are used for both 3D viewport and the OpenGL render
   * engine in the scene, so can't assume to always be part of a screen. */
  srna = RNA_def_struct(brna, "View3DShading", nullptr);
  RNA_def_struct_path_func(srna, "rna_View3DShading_path");
  RNA_def_struct_ui_text(
      srna, "3D View Shading Settings", "Settings for shading in the 3D viewport");
  RNA_def_struct_idprops_func(srna, "rna_View3DShading_idprops");

  prop = RNA_def_property(srna, "type", PROP_ENUM, PROP_NONE);
  RNA_def_property_enum_items(prop, rna_enum_shading_type_items);
  RNA_def_property_enum_funcs(prop,
                              "rna_3DViewShading_type_get",
                              "rna_3DViewShading_type_set",
                              "rna_3DViewShading_type_itemf");
  RNA_def_property_ui_text(
      prop, "Viewport Shading", "Method to display/shade objects in the 3D View");
  RNA_def_property_update(
      prop, NC_SPACE | ND_SPACE_VIEW3D | NS_VIEW3D_SHADING, "rna_3DViewShading_type_update");

  prop = RNA_def_property(srna, "light", PROP_ENUM, PROP_NONE);
  RNA_def_property_enum_sdna(prop, nullptr, "light");
  RNA_def_property_enum_items(prop, rna_enum_viewport_lighting_items);
  RNA_def_property_ui_text(prop, "Lighting", "Lighting Method for Solid/Texture Viewport Shading");
  RNA_def_property_update(prop, NC_SPACE | ND_SPACE_VIEW3D | NS_VIEW3D_SHADING, nullptr);

  prop = RNA_def_property(srna, "show_object_outline", PROP_BOOLEAN, PROP_NONE);
  RNA_def_property_boolean_sdna(prop, nullptr, "flag", V3D_SHADING_OBJECT_OUTLINE);
  RNA_def_property_clear_flag(prop, PROP_ANIMATABLE);
  RNA_def_property_ui_text(prop, "Outline", "Show Object Outline");
  RNA_def_property_update(prop, NC_SPACE | ND_SPACE_VIEW3D | NS_VIEW3D_SHADING, nullptr);

  prop = RNA_def_property(srna, "studio_light", PROP_ENUM, PROP_NONE);
  RNA_def_property_enum_items(prop, rna_enum_studio_light_items);
  RNA_def_property_enum_default(prop, 0);
  RNA_def_property_enum_funcs(prop,
                              "rna_View3DShading_studio_light_get",
                              "rna_View3DShading_studio_light_set",
                              "rna_View3DShading_studio_light_itemf");
  RNA_def_property_ui_text(prop, "Studiolight", "Studio lighting setup");
  RNA_def_property_update(prop, NC_SPACE | ND_SPACE_VIEW3D | NS_VIEW3D_SHADING, nullptr);

  prop = RNA_def_property(srna, "use_world_space_lighting", PROP_BOOLEAN, PROP_NONE);
  RNA_def_property_boolean_sdna(prop, nullptr, "flag", V3D_SHADING_WORLD_ORIENTATION);
  RNA_def_property_clear_flag(prop, PROP_ANIMATABLE);
  RNA_def_property_ui_text(
      prop, "World Space Lighting", "Make the lighting fixed and not follow the camera");
  RNA_def_property_update(prop, NC_SPACE | ND_SPACE_VIEW3D | NS_VIEW3D_SHADING, nullptr);

  prop = RNA_def_property(srna, "show_backface_culling", PROP_BOOLEAN, PROP_NONE);
  RNA_def_property_boolean_sdna(prop, nullptr, "flag", V3D_SHADING_BACKFACE_CULLING);
  RNA_def_property_ui_text(
      prop, "Backface Culling", "Use back face culling to hide the back side of faces");
  RNA_def_property_update(prop, NC_SPACE | ND_SPACE_VIEW3D | NS_VIEW3D_SHADING, nullptr);

  prop = RNA_def_property(srna, "show_cavity", PROP_BOOLEAN, PROP_NONE);
  RNA_def_property_boolean_sdna(prop, nullptr, "flag", V3D_SHADING_CAVITY);
  RNA_def_property_clear_flag(prop, PROP_ANIMATABLE);
  RNA_def_property_ui_text(prop, "Cavity", "Show Cavity");
  RNA_def_property_update(prop, NC_SPACE | ND_SPACE_VIEW3D | NS_VIEW3D_SHADING, nullptr);

  prop = RNA_def_property(srna, "cavity_type", PROP_ENUM, PROP_NONE);
  RNA_def_property_enum_items(prop, cavity_type_items);
  RNA_def_property_ui_text(prop, "Cavity Type", "Way to display the cavity shading");
  RNA_def_property_translation_context(prop, BLT_I18NCONTEXT_EDITOR_VIEW3D);
  RNA_def_property_update(prop, NC_SPACE | ND_SPACE_VIEW3D | NS_VIEW3D_SHADING, nullptr);

  prop = RNA_def_property(srna, "curvature_ridge_factor", PROP_FLOAT, PROP_FACTOR);
  RNA_def_property_float_sdna(prop, nullptr, "curvature_ridge_factor");
  RNA_def_property_ui_text(prop, "Curvature Ridge", "Factor for the curvature ridges");
  RNA_def_property_range(prop, 0.0f, 2.0f);
  RNA_def_property_clear_flag(prop, PROP_ANIMATABLE);
  RNA_def_property_update(prop, NC_SPACE | ND_SPACE_VIEW3D | NS_VIEW3D_SHADING, nullptr);

  prop = RNA_def_property(srna, "curvature_valley_factor", PROP_FLOAT, PROP_FACTOR);
  RNA_def_property_float_sdna(prop, nullptr, "curvature_valley_factor");
  RNA_def_property_ui_text(prop, "Curvature Valley", "Factor for the curvature valleys");
  RNA_def_property_range(prop, 0.0f, 2.0f);
  RNA_def_property_clear_flag(prop, PROP_ANIMATABLE);
  RNA_def_property_update(prop, NC_SPACE | ND_SPACE_VIEW3D | NS_VIEW3D_SHADING, nullptr);

  prop = RNA_def_property(srna, "cavity_ridge_factor", PROP_FLOAT, PROP_FACTOR);
  RNA_def_property_float_sdna(prop, nullptr, "cavity_ridge_factor");
  RNA_def_property_ui_text(prop, "Cavity Ridge", "Factor for the cavity ridges");
  RNA_def_property_range(prop, 0.0f, 250.0f);
  RNA_def_property_ui_range(prop, 0.00f, 2.5f, 1, 3);
  RNA_def_property_clear_flag(prop, PROP_ANIMATABLE);
  RNA_def_property_update(prop, NC_SPACE | ND_SPACE_VIEW3D | NS_VIEW3D_SHADING, nullptr);

  prop = RNA_def_property(srna, "cavity_valley_factor", PROP_FLOAT, PROP_FACTOR);
  RNA_def_property_float_sdna(prop, nullptr, "cavity_valley_factor");
  RNA_def_property_ui_text(prop, "Cavity Valley", "Factor for the cavity valleys");
  RNA_def_property_range(prop, 0.0f, 250.0f);
  RNA_def_property_ui_range(prop, 0.00f, 2.5f, 1, 3);
  RNA_def_property_clear_flag(prop, PROP_ANIMATABLE);
  RNA_def_property_update(prop, NC_SPACE | ND_SPACE_VIEW3D | NS_VIEW3D_SHADING, nullptr);

  prop = RNA_def_property(srna, "selected_studio_light", PROP_POINTER, PROP_NONE);
  RNA_def_property_struct_type(prop, "StudioLight");
  RNA_define_verify_sdna(false);
  RNA_def_property_ui_text(prop, "Studio Light", "Selected StudioLight");
  RNA_def_property_pointer_funcs(
      prop, "rna_View3DShading_selected_studio_light_get", nullptr, nullptr, nullptr);
  RNA_def_property_clear_flag(prop, PROP_ANIMATABLE | PROP_EDITABLE);
  RNA_define_verify_sdna(true);

  prop = RNA_def_property(srna, "studiolight_rotate_z", PROP_FLOAT, PROP_ANGLE);
  RNA_def_property_float_sdna(prop, nullptr, "studiolight_rot_z");
  RNA_def_property_ui_text(
      prop, "Studiolight Rotation", "Rotation of the studiolight around the Z-Axis");
  RNA_def_property_range(prop, -M_PI, M_PI);
  RNA_def_property_clear_flag(prop, PROP_ANIMATABLE);
  RNA_def_property_update(prop, NC_SPACE | ND_SPACE_VIEW3D | NS_VIEW3D_SHADING, nullptr);

  prop = RNA_def_property(srna, "studiolight_intensity", PROP_FLOAT, PROP_FACTOR);
  RNA_def_property_float_sdna(prop, nullptr, "studiolight_intensity");
  RNA_def_property_clear_flag(prop, PROP_ANIMATABLE);
  RNA_def_property_ui_text(prop, "Strength", "Strength of the studiolight");
  RNA_def_property_range(prop, 0.0f, FLT_MAX);
  RNA_def_property_ui_range(prop, 0.0f, 2.0f, 1, 3);
  RNA_def_property_update(prop, NC_SPACE | ND_SPACE_VIEW3D | NS_VIEW3D_SHADING, nullptr);

  prop = RNA_def_property(srna, "studiolight_background_alpha", PROP_FLOAT, PROP_FACTOR);
  RNA_def_property_float_sdna(prop, nullptr, "studiolight_background");
  RNA_def_property_ui_text(prop, "World Opacity", "Show the studiolight in the background");
  RNA_def_property_range(prop, 0.0f, 1.0f);
  RNA_def_property_ui_range(prop, 0.0f, 1.0f, 1, 3);
  RNA_def_property_clear_flag(prop, PROP_ANIMATABLE);
  RNA_def_property_update(prop, NC_SPACE | ND_SPACE_VIEW3D | NS_VIEW3D_SHADING, nullptr);

  prop = RNA_def_property(srna, "studiolight_background_blur", PROP_FLOAT, PROP_FACTOR);
  RNA_def_property_float_sdna(prop, nullptr, "studiolight_blur");
  RNA_def_property_ui_text(prop, "Blur", "Blur the studiolight in the background");
  RNA_def_property_float_default(prop, 0.5f);
  RNA_def_property_range(prop, 0.0f, 1.0f);
  RNA_def_property_ui_range(prop, 0.0f, 1.0f, 1, 2);
  RNA_def_property_clear_flag(prop, PROP_ANIMATABLE);
  RNA_def_property_update(prop, NC_SPACE | ND_SPACE_VIEW3D | NS_VIEW3D_SHADING, nullptr);

  prop = RNA_def_property(srna, "use_studiolight_view_rotation", PROP_BOOLEAN, PROP_NONE);
  RNA_def_property_boolean_negative_sdna(
      prop, nullptr, "flag", V3D_SHADING_STUDIOLIGHT_VIEW_ROTATION);
  RNA_def_property_clear_flag(prop, PROP_ANIMATABLE);
  RNA_def_property_boolean_default(prop, false);
  RNA_def_property_ui_text(
      prop, "World Space Lighting", "Make the HDR rotation fixed and not follow the camera");
  RNA_def_property_update(prop, NC_SPACE | ND_SPACE_VIEW3D | NS_VIEW3D_SHADING, nullptr);

  prop = RNA_def_property(srna, "color_type", PROP_ENUM, PROP_NONE);
  RNA_def_property_enum_sdna(prop, nullptr, "color_type");
  RNA_def_property_enum_items(prop, rna_enum_shading_color_type_items);
  RNA_def_property_ui_text(prop, "Color", "Color Type");
  RNA_def_property_clear_flag(prop, PROP_ANIMATABLE);
  RNA_def_property_update(
      prop, NC_SPACE | ND_SPACE_VIEW3D | NS_VIEW3D_SHADING, "rna_GPencil_update");

  prop = RNA_def_property(srna, "wireframe_color_type", PROP_ENUM, PROP_NONE);
  RNA_def_property_enum_sdna(prop, nullptr, "wire_color_type");
  RNA_def_property_enum_items(prop, rna_enum_shading_wire_color_type_items);
  RNA_def_property_ui_text(prop, "Wire Color", "Wire Color Type");
  RNA_def_property_update(prop, NC_SPACE | ND_SPACE_VIEW3D | NS_VIEW3D_SHADING, nullptr);

  prop = RNA_def_property(srna, "single_color", PROP_FLOAT, PROP_COLOR);
  RNA_def_property_float_sdna(prop, nullptr, "single_color");
  RNA_def_property_array(prop, 3);
  RNA_def_property_ui_text(prop, "Color", "Color for single color mode");
  RNA_def_property_range(prop, 0.0f, 1.0f);
  RNA_def_property_update(prop, NC_SPACE | ND_SPACE_VIEW3D | NS_VIEW3D_SHADING, nullptr);

  prop = RNA_def_property(srna, "background_type", PROP_ENUM, PROP_NONE);
  RNA_def_property_enum_items(prop, background_type_items);
  RNA_def_property_ui_text(prop, "Background", "Way to display the background");
  RNA_def_property_translation_context(prop, BLT_I18NCONTEXT_EDITOR_VIEW3D);
  RNA_def_property_update(prop, NC_SPACE | ND_SPACE_VIEW3D | NS_VIEW3D_SHADING, nullptr);

  prop = RNA_def_property(srna, "background_color", PROP_FLOAT, PROP_COLOR);
  RNA_def_property_array(prop, 3);
  RNA_def_property_ui_text(prop, "Background Color", "Color for custom background color");
  RNA_def_property_range(prop, 0.0f, 1.0f);
  RNA_def_property_update(prop, NC_SPACE | ND_SPACE_VIEW3D | NS_VIEW3D_SHADING, nullptr);

  prop = RNA_def_property(srna, "show_shadows", PROP_BOOLEAN, PROP_NONE);
  RNA_def_property_boolean_sdna(prop, nullptr, "flag", V3D_SHADING_SHADOW);
  RNA_def_property_clear_flag(prop, PROP_ANIMATABLE);
  RNA_def_property_ui_text(prop, "Shadow", "Show Shadow");
  RNA_def_property_update(prop, NC_SPACE | ND_SPACE_VIEW3D | NS_VIEW3D_SHADING, nullptr);

  prop = RNA_def_property(srna, "show_xray", PROP_BOOLEAN, PROP_NONE);
  RNA_def_property_boolean_sdna(prop, nullptr, "flag", V3D_SHADING_XRAY);
  RNA_def_property_clear_flag(prop, PROP_ANIMATABLE);
  RNA_def_property_ui_text(prop, "Show X-Ray", "Show whole scene transparent");
  RNA_def_property_update(prop, NC_SPACE | ND_SPACE_VIEW3D | NS_VIEW3D_SHADING, nullptr);

  prop = RNA_def_property(srna, "show_xray_wireframe", PROP_BOOLEAN, PROP_NONE);
  RNA_def_property_boolean_sdna(prop, nullptr, "flag", V3D_SHADING_XRAY_WIREFRAME);
  RNA_def_property_clear_flag(prop, PROP_ANIMATABLE);
  RNA_def_property_ui_text(prop, "Show X-Ray", "Show whole scene transparent");
  RNA_def_property_update(prop, NC_SPACE | ND_SPACE_VIEW3D | NS_VIEW3D_SHADING, nullptr);

  prop = RNA_def_property(srna, "xray_alpha", PROP_FLOAT, PROP_FACTOR);
  RNA_def_property_float_sdna(prop, nullptr, "xray_alpha");
  RNA_def_property_ui_text(prop, "X-Ray Alpha", "Amount of alpha to use");
  RNA_def_property_range(prop, 0.0f, 1.0f);
  RNA_def_property_clear_flag(prop, PROP_ANIMATABLE);
  RNA_def_property_update(prop, NC_SPACE | ND_SPACE_VIEW3D | NS_VIEW3D_SHADING, nullptr);

  prop = RNA_def_property(srna, "xray_alpha_wireframe", PROP_FLOAT, PROP_FACTOR);
  RNA_def_property_float_sdna(prop, nullptr, "xray_alpha_wire");
  RNA_def_property_ui_text(prop, "X-Ray Alpha", "Amount of alpha to use");
  RNA_def_property_range(prop, 0.0f, 1.0f);
  RNA_def_property_clear_flag(prop, PROP_ANIMATABLE);
  RNA_def_property_update(prop, NC_SPACE | ND_SPACE_VIEW3D | NS_VIEW3D_SHADING, nullptr);

  prop = RNA_def_property(srna, "use_dof", PROP_BOOLEAN, PROP_NONE);
  RNA_def_property_boolean_sdna(prop, nullptr, "flag", V3D_SHADING_DEPTH_OF_FIELD);
  RNA_def_property_clear_flag(prop, PROP_ANIMATABLE);
  RNA_def_property_ui_text(
      prop,
      "Depth Of Field",
      "Use depth of field on viewport using the values from the active camera");
  RNA_def_property_update(prop, NC_SPACE | ND_SPACE_VIEW3D | NS_VIEW3D_SHADING, nullptr);

  prop = RNA_def_property(srna, "use_scene_lights", PROP_BOOLEAN, PROP_NONE);
  RNA_def_property_boolean_sdna(prop, nullptr, "flag", V3D_SHADING_SCENE_LIGHTS);
  RNA_def_property_boolean_default(prop, false);
  RNA_def_property_clear_flag(prop, PROP_ANIMATABLE);
  RNA_def_property_ui_text(prop, "Scene Lights", "Render lights and light probes of the scene");
  RNA_def_property_update(prop, NC_SPACE | ND_SPACE_VIEW3D | NS_VIEW3D_SHADING, nullptr);

  prop = RNA_def_property(srna, "use_scene_world", PROP_BOOLEAN, PROP_NONE);
  RNA_def_property_boolean_sdna(prop, nullptr, "flag", V3D_SHADING_SCENE_WORLD);
  RNA_def_property_boolean_default(prop, false);
  RNA_def_property_clear_flag(prop, PROP_ANIMATABLE);
  RNA_def_property_ui_text(prop, "Scene World", "Use scene world for lighting");
  RNA_def_property_update(prop, NC_SPACE | ND_SPACE_VIEW3D | NS_VIEW3D_SHADING, nullptr);

  prop = RNA_def_property(srna, "use_scene_lights_render", PROP_BOOLEAN, PROP_NONE);
  RNA_def_property_boolean_sdna(prop, nullptr, "flag", V3D_SHADING_SCENE_LIGHTS_RENDER);
  RNA_def_property_clear_flag(prop, PROP_ANIMATABLE);
  RNA_def_property_ui_text(prop, "Scene Lights", "Render lights and light probes of the scene");
  RNA_def_property_update(prop, NC_SPACE | ND_SPACE_VIEW3D | NS_VIEW3D_SHADING, nullptr);

  prop = RNA_def_property(srna, "use_scene_world_render", PROP_BOOLEAN, PROP_NONE);
  RNA_def_property_boolean_sdna(prop, nullptr, "flag", V3D_SHADING_SCENE_WORLD_RENDER);
  RNA_def_property_clear_flag(prop, PROP_ANIMATABLE);
  RNA_def_property_ui_text(prop, "Scene World", "Use scene world for lighting");
  RNA_def_property_update(prop, NC_SPACE | ND_SPACE_VIEW3D | NS_VIEW3D_SHADING, nullptr);

  prop = RNA_def_property(srna, "show_specular_highlight", PROP_BOOLEAN, PROP_NONE);
  RNA_def_property_boolean_sdna(prop, nullptr, "flag", V3D_SHADING_SPECULAR_HIGHLIGHT);
  RNA_def_property_clear_flag(prop, PROP_ANIMATABLE);
  RNA_def_property_ui_text(prop, "Specular Highlights", "Render specular highlights");
  RNA_def_property_update(prop, NC_SPACE | ND_SPACE_VIEW3D | NS_VIEW3D_SHADING, nullptr);

  prop = RNA_def_property(srna, "object_outline_color", PROP_FLOAT, PROP_COLOR);
  RNA_def_property_float_sdna(prop, nullptr, "object_outline_color");
  RNA_def_property_array(prop, 3);
  RNA_def_property_ui_text(prop, "Outline Color", "Color for object outline");
  RNA_def_property_range(prop, 0.0f, 1.0f);
  RNA_def_property_update(prop, NC_SPACE | ND_SPACE_VIEW3D | NS_VIEW3D_SHADING, nullptr);

  prop = RNA_def_property(srna, "shadow_intensity", PROP_FLOAT, PROP_FACTOR);
  RNA_def_property_float_sdna(prop, nullptr, "shadow_intensity");
  RNA_def_property_ui_text(prop, "Shadow Intensity", "Darkness of shadows");
  RNA_def_property_range(prop, 0.0f, 1.0f);
  RNA_def_property_ui_range(prop, 0.00f, 1.0f, 1, 3);
  RNA_def_property_clear_flag(prop, PROP_ANIMATABLE);
  RNA_def_property_update(prop, NC_SPACE | ND_SPACE_VIEW3D | NS_VIEW3D_SHADING, nullptr);

  prop = RNA_def_property(srna, "render_pass", PROP_ENUM, PROP_NONE);
  RNA_def_property_enum_sdna(prop, nullptr, "render_pass");
  RNA_def_property_enum_items(prop, rna_enum_view3dshading_render_pass_type_items);
  RNA_def_property_ui_text(prop, "Render Pass", "Render Pass to show in the viewport");
  RNA_def_property_enum_funcs(prop,
                              "rna_3DViewShading_render_pass_get",
                              "rna_3DViewShading_render_pass_set",
                              "rna_3DViewShading_render_pass_itemf");
  RNA_def_property_update(prop, NC_SPACE | ND_SPACE_VIEW3D | NS_VIEW3D_SHADING, nullptr);

  prop = RNA_def_property(srna, "aov_name", PROP_STRING, PROP_NONE);
  RNA_def_property_string_sdna(prop, nullptr, "aov_name");
  RNA_def_property_ui_text(prop, "Shader AOV Name", "Name of the active Shader AOV");
  RNA_def_property_flag(prop, PROP_HIDDEN);
  RNA_def_property_update(prop, NC_SPACE | ND_SPACE_VIEW3D, nullptr);

  prop = RNA_def_property(srna, "use_compositor", PROP_ENUM, PROP_NONE);
  RNA_def_property_enum_sdna(prop, nullptr, "use_compositor");
  RNA_def_property_enum_items(prop, use_compositor_items);
  RNA_def_property_clear_flag(prop, PROP_ANIMATABLE);
  RNA_def_property_ui_text(
      prop, "Compositor", "When to preview the compositor output inside the viewport");
  RNA_def_property_update(prop,
                          NC_SPACE | ND_SPACE_VIEW3D | NS_VIEW3D_SHADING,
                          "rna_SpaceView3D_shading_use_compositor_update");
}

static void rna_def_space_view3d_overlay(BlenderRNA *brna)
{
  StructRNA *srna;
  PropertyRNA *prop;

  srna = RNA_def_struct(brna, "View3DOverlay", nullptr);
  RNA_def_struct_sdna(srna, "View3D");
  RNA_def_struct_nested(brna, srna, "SpaceView3D");
  RNA_def_struct_path_func(srna, "rna_View3DOverlay_path");
  RNA_def_struct_ui_text(
      srna, "3D View Overlay Settings", "Settings for display of overlays in the 3D viewport");

  prop = RNA_def_property(srna, "show_overlays", PROP_BOOLEAN, PROP_NONE);
  RNA_def_property_boolean_negative_sdna(prop, nullptr, "flag2", V3D_HIDE_OVERLAYS);
  RNA_def_property_ui_text(prop, "Show Overlays", "Display overlays like gizmos and outlines");
  RNA_def_property_update(prop, NC_SPACE | ND_SPACE_VIEW3D, "rna_GPencil_update");

  prop = RNA_def_property(srna, "show_ortho_grid", PROP_BOOLEAN, PROP_NONE);
  RNA_def_property_boolean_sdna(prop, nullptr, "gridflag", V3D_SHOW_ORTHO_GRID);
  /*bfa - we show or hide the grid in all views with the ortho grid flag*/
  RNA_def_property_ui_text(prop, "Display Grid", "Show the ground grid in the viewport");
  RNA_def_property_update(prop, NC_SPACE | ND_SPACE_VIEW3D, nullptr);

  prop = RNA_def_property(srna, "show_floor", PROP_BOOLEAN, PROP_NONE);
  RNA_def_property_boolean_sdna(prop, nullptr, "gridflag", V3D_SHOW_FLOOR);
  RNA_def_property_ui_text(prop, "Display Grid Floor", "Show the ground plane grid");
  RNA_def_property_update(prop, NC_SPACE | ND_SPACE_VIEW3D, nullptr);

  /*bfa - the toolshelf tabs*/
  prop = RNA_def_property(srna, "show_toolshelf_tabs", PROP_BOOLEAN, PROP_NONE);
  RNA_def_property_boolean_negative_sdna(prop, NULL, "gridflag", V3D_SHOW_TOOLSHELF_TABS);
  RNA_def_property_ui_text(prop, "Toolshelf Tabs", "Show the tabs in the tool shelf");
  RNA_def_property_update(prop, NC_SPACE | ND_SPACE_VIEW3D, NULL);

  prop = RNA_def_property(srna, "show_axis_x", PROP_BOOLEAN, PROP_NONE);
  RNA_def_property_boolean_sdna(prop, nullptr, "gridflag", V3D_SHOW_X);
  RNA_def_property_ui_text(prop,
                           "Display X Axis",
                           "Show the X axis line in perspective / orthographic views");
  RNA_def_property_update(prop, NC_SPACE | ND_SPACE_VIEW3D, nullptr);

  prop = RNA_def_property(srna, "show_axis_y", PROP_BOOLEAN, PROP_NONE);
  RNA_def_property_boolean_sdna(prop, nullptr, "gridflag", V3D_SHOW_Y);
  RNA_def_property_ui_text(prop,
                           "Display Y Axis",
                           "Show the Y axis line in perspective / orthographic views");
  RNA_def_property_update(prop, NC_SPACE | ND_SPACE_VIEW3D, nullptr);

  prop = RNA_def_property(srna, "show_axis_z", PROP_BOOLEAN, PROP_NONE);
  RNA_def_property_boolean_sdna(prop, nullptr, "gridflag", V3D_SHOW_Z);
  RNA_def_property_ui_text(prop,
                           "Display Z Axis",
                           "Show the Z axis line in perspective / orthographic views");
  RNA_def_property_update(prop, NC_SPACE | ND_SPACE_VIEW3D, nullptr);

  prop = RNA_def_property(srna, "grid_scale", PROP_FLOAT, PROP_NONE);
  RNA_def_property_float_sdna(prop, nullptr, "grid");
  RNA_def_property_ui_text(
      prop, "Grid Scale", "Multiplier for the distance between 3D View grid lines");
  RNA_def_property_range(prop, 0.0f, FLT_MAX);
  RNA_def_property_ui_range(prop, 0.001f, 1000.0f, 0.1f, 3);
  RNA_def_property_update(prop, NC_SPACE | ND_SPACE_VIEW3D, nullptr);

  prop = RNA_def_property(srna, "grid_lines", PROP_INT, PROP_NONE);
  RNA_def_property_int_sdna(prop, nullptr, "gridlines");
  RNA_def_property_ui_text(
      prop, "Grid Lines", "Number of grid lines to display in perspective view");
  RNA_def_property_range(prop, 0, 1024);
  RNA_def_property_update(prop, NC_SPACE | ND_SPACE_VIEW3D, nullptr);

  prop = RNA_def_property(srna, "grid_subdivisions", PROP_INT, PROP_NONE);
  RNA_def_property_int_sdna(prop, nullptr, "gridsubdiv");
  RNA_def_property_ui_text(
      prop,
      "Grid Subdivisions",
      "Number of subdivisions between grid lines\nJust active with a Unit System of None");
  RNA_def_property_range(prop, 1, 1024);
  RNA_def_property_update(prop, NC_SPACE | ND_SPACE_VIEW3D, nullptr);

  prop = RNA_def_property(srna, "grid_scale_unit", PROP_FLOAT, PROP_NONE);
  RNA_def_property_clear_flag(prop, PROP_EDITABLE);
  RNA_def_property_float_funcs(prop, "rna_View3DOverlay_GridScaleUnit_get", nullptr, nullptr);
  RNA_def_property_ui_text(
      prop, "Grid Scale Unit", "Grid cell size scaled by scene unit system settings");

  prop = RNA_def_property(srna, "show_outline_selected", PROP_BOOLEAN, PROP_NONE);
  RNA_def_property_boolean_sdna(prop, nullptr, "flag", V3D_SELECT_OUTLINE);
  RNA_def_property_ui_text(
      prop, "Outline Selected", "Show an outline highlight around selected objects");
  RNA_def_property_update(prop, NC_SPACE | ND_SPACE_VIEW3D, nullptr);

  prop = RNA_def_property(srna, "show_object_origins", PROP_BOOLEAN, PROP_NONE);
  RNA_def_property_boolean_negative_sdna(
      prop, nullptr, "overlay.flag", V3D_OVERLAY_HIDE_OBJECT_ORIGINS);
  RNA_def_property_ui_text(prop, "Object Origins", "Show object center dots");
  RNA_def_property_update(prop, NC_SPACE | ND_SPACE_VIEW3D, nullptr);

  prop = RNA_def_property(srna, "show_object_origins_all", PROP_BOOLEAN, PROP_NONE);
  RNA_def_property_boolean_sdna(prop, nullptr, "flag", V3D_DRAW_CENTERS);
  RNA_def_property_ui_text(
      prop,
      "All Object Origins",
      "Show the object origin center dot for all (selected and unselected) objects");
  RNA_def_property_update(prop, NC_SPACE | ND_SPACE_VIEW3D, nullptr);

  prop = RNA_def_property(srna, "show_relationship_lines", PROP_BOOLEAN, PROP_NONE);
  RNA_def_property_boolean_negative_sdna(prop, nullptr, "flag", V3D_HIDE_HELPLINES);
  RNA_def_property_ui_text(prop,
                           "Relationship Lines",
                           "Show dashed lines indicating parent or constraint relationships");
  RNA_def_property_update(prop, NC_SPACE | ND_SPACE_VIEW3D, nullptr);

  prop = RNA_def_property(srna, "show_cursor", PROP_BOOLEAN, PROP_NONE);
  RNA_def_property_boolean_negative_sdna(prop, nullptr, "overlay.flag", V3D_OVERLAY_HIDE_CURSOR);
  RNA_def_property_ui_text(prop, "Show 3D Cursor", "Display 3D Cursor Overlay");
  RNA_def_property_update(prop, NC_SPACE | ND_SPACE_VIEW3D, nullptr);

  prop = RNA_def_property(srna, "show_text", PROP_BOOLEAN, PROP_NONE);
  RNA_def_property_boolean_negative_sdna(prop, nullptr, "overlay.flag", V3D_OVERLAY_HIDE_TEXT);
  RNA_def_property_ui_text(prop, "Show Text", "Display overlay text");
  RNA_def_property_update(prop, NC_SPACE | ND_SPACE_VIEW3D, nullptr);

  prop = RNA_def_property(srna, "show_stats", PROP_BOOLEAN, PROP_NONE);
  RNA_def_property_boolean_sdna(prop, nullptr, "overlay.flag", V3D_OVERLAY_STATS);
  RNA_def_property_ui_text(prop, "Show Statistics", "Display scene statistics overlay text");
  RNA_def_property_update(prop, NC_SPACE | ND_SPACE_VIEW3D, nullptr);

  prop = RNA_def_property(srna, "show_extras", PROP_BOOLEAN, PROP_NONE);
  RNA_def_property_boolean_negative_sdna(
      prop, nullptr, "overlay.flag", V3D_OVERLAY_HIDE_OBJECT_XTRAS);
  RNA_def_property_ui_text(
      prop, "Extras", "Object details, including empty wire, cameras and other visual guides");
  RNA_def_property_update(prop, NC_SPACE | ND_SPACE_VIEW3D, nullptr);

  prop = RNA_def_property(srna, "show_light_colors", PROP_BOOLEAN, PROP_NONE);
  RNA_def_property_boolean_sdna(prop, nullptr, "overlay.flag", V3D_OVERLAY_SHOW_LIGHT_COLORS);
  RNA_def_property_ui_text(prop, "Light Colors", "Show light colors");
  RNA_def_property_update(prop, NC_SPACE | ND_SPACE_VIEW3D, nullptr);

  prop = RNA_def_property(srna, "show_bones", PROP_BOOLEAN, PROP_NONE);
  RNA_def_property_boolean_negative_sdna(prop, nullptr, "overlay.flag", V3D_OVERLAY_HIDE_BONES);
  RNA_def_property_ui_text(
      prop, "Show Bones", "Display bones (disable to show motion paths only)");
  RNA_def_property_update(prop, NC_SPACE | ND_SPACE_VIEW3D, nullptr);

  prop = RNA_def_property(srna, "show_face_orientation", PROP_BOOLEAN, PROP_NONE);
  RNA_def_property_boolean_sdna(prop, nullptr, "overlay.flag", V3D_OVERLAY_FACE_ORIENTATION);
  RNA_def_property_clear_flag(prop, PROP_ANIMATABLE);
  RNA_def_property_ui_text(prop, "Face Orientation", "Show the Face Orientation Overlay");
  RNA_def_property_update(prop, NC_SPACE | ND_SPACE_VIEW3D, nullptr);

  prop = RNA_def_property(srna, "show_fade_inactive", PROP_BOOLEAN, PROP_NONE);
  RNA_def_property_boolean_sdna(prop, nullptr, "overlay.flag", V3D_OVERLAY_FADE_INACTIVE);
  RNA_def_property_clear_flag(prop, PROP_ANIMATABLE);
  RNA_def_property_ui_text(
      prop, "Fade Inactive Objects", "Fade inactive geometry using the viewport background color");
  RNA_def_property_update(prop, NC_SPACE | ND_SPACE_VIEW3D, nullptr);

  prop = RNA_def_property(srna, "fade_inactive_alpha", PROP_FLOAT, PROP_FACTOR);
  RNA_def_property_float_sdna(prop, nullptr, "overlay.fade_alpha");
  RNA_def_property_ui_text(prop, "Opacity", "Strength of the fade effect");
  RNA_def_property_range(prop, 0.0f, 1.0f);
  RNA_def_property_clear_flag(prop, PROP_ANIMATABLE);
  RNA_def_property_update(prop, NC_SPACE | ND_SPACE_VIEW3D, "rna_GPencil_update");

  prop = RNA_def_property(srna, "show_xray_bone", PROP_BOOLEAN, PROP_NONE);
  RNA_def_property_boolean_sdna(prop, nullptr, "overlay.flag", V3D_OVERLAY_BONE_SELECT);
  RNA_def_property_clear_flag(prop, PROP_ANIMATABLE);
  RNA_def_property_ui_text(prop, "Show Bone X-Ray", "Show the bone selection overlay");
  RNA_def_property_update(prop, NC_SPACE | ND_SPACE_VIEW3D, "rna_GPencil_update");

  prop = RNA_def_property(srna, "xray_alpha_bone", PROP_FLOAT, PROP_FACTOR);
  RNA_def_property_float_sdna(prop, nullptr, "overlay.xray_alpha_bone");
  RNA_def_property_ui_text(prop, "Opacity", "Opacity to use for bone selection");
  RNA_def_property_range(prop, 0.0f, 1.0f);
  RNA_def_property_clear_flag(prop, PROP_ANIMATABLE);
  RNA_def_property_update(prop, NC_SPACE | ND_SPACE_VIEW3D, "rna_GPencil_update");

  prop = RNA_def_property(srna, "bone_wire_alpha", PROP_FLOAT, PROP_FACTOR);
  RNA_def_property_float_sdna(prop, nullptr, "overlay.bone_wire_alpha");
  RNA_def_property_ui_text(
      prop, "Bone Wireframe Opacity", "Maximum opacity of bones in wireframe display mode");
  RNA_def_property_range(prop, 0.0f, FLT_MAX);
  RNA_def_property_ui_range(prop, 0.0f, 1.0f, 1, 2);
  RNA_def_property_clear_flag(prop, PROP_ANIMATABLE);
  RNA_def_property_update(prop, NC_SPACE | ND_SPACE_VIEW3D, "rna_GPencil_update");

  prop = RNA_def_property(srna, "show_motion_paths", PROP_BOOLEAN, PROP_NONE);
  RNA_def_property_boolean_negative_sdna(
      prop, nullptr, "overlay.flag", V3D_OVERLAY_HIDE_MOTION_PATHS);
  RNA_def_property_clear_flag(prop, PROP_ANIMATABLE);
  RNA_def_property_ui_text(prop, "Motion Paths", "Show the Motion Paths Overlay");
  RNA_def_property_update(prop, NC_SPACE | ND_SPACE_VIEW3D, nullptr);

  prop = RNA_def_property(srna, "show_onion_skins", PROP_BOOLEAN, PROP_NONE);
  RNA_def_property_boolean_sdna(prop, nullptr, "overlay.flag", V3D_OVERLAY_ONION_SKINS);
  RNA_def_property_clear_flag(prop, PROP_ANIMATABLE);
  RNA_def_property_ui_text(prop, "Onion Skins", "Show the Onion Skinning Overlay");
  RNA_def_property_update(prop, NC_SPACE | ND_SPACE_VIEW3D, nullptr);

  prop = RNA_def_property(srna, "show_look_dev", PROP_BOOLEAN, PROP_NONE);
  RNA_def_property_boolean_sdna(prop, nullptr, "overlay.flag", V3D_OVERLAY_LOOK_DEV);
  RNA_def_property_clear_flag(prop, PROP_ANIMATABLE);
  RNA_def_property_ui_text(prop, "HDRI Preview", "Show HDRI preview spheres");
  RNA_def_property_update(prop, NC_SPACE | ND_SPACE_VIEW3D | NS_VIEW3D_SHADING, nullptr);

  prop = RNA_def_property(srna, "show_wireframes", PROP_BOOLEAN, PROP_NONE);
  RNA_def_property_boolean_sdna(prop, nullptr, "overlay.flag", V3D_OVERLAY_WIREFRAMES);
  RNA_def_property_clear_flag(prop, PROP_ANIMATABLE);
  RNA_def_property_ui_text(prop, "Wireframe", "Show face edges wires");
  RNA_def_property_update(prop, NC_SPACE | ND_SPACE_VIEW3D, nullptr);

  prop = RNA_def_property(srna, "wireframe_threshold", PROP_FLOAT, PROP_FACTOR);
  RNA_def_property_float_sdna(prop, nullptr, "overlay.wireframe_threshold");
  RNA_def_property_ui_text(prop,
                           "Wireframe Threshold",
                           "Adjust the angle threshold for displaying edges "
                           "(1.0 for all)");
  RNA_def_property_range(prop, 0.0f, 1.0f);
  RNA_def_property_clear_flag(prop, PROP_ANIMATABLE);
  RNA_def_property_update(prop, NC_SPACE | ND_SPACE_VIEW3D, nullptr);

  prop = RNA_def_property(srna, "wireframe_opacity", PROP_FLOAT, PROP_FACTOR);
  RNA_def_property_float_sdna(prop, nullptr, "overlay.wireframe_opacity");
  RNA_def_property_ui_text(prop,
                           "Wireframe Opacity",
                           "Opacity of the displayed edges "
                           "(1.0 for opaque)");
  RNA_def_property_range(prop, 0.0f, 1.0f);
  RNA_def_property_clear_flag(prop, PROP_ANIMATABLE);
  RNA_def_property_update(prop, NC_SPACE | ND_SPACE_VIEW3D, nullptr);

  prop = RNA_def_property(srna, "show_viewer_attribute", PROP_BOOLEAN, PROP_NONE);
  RNA_def_property_boolean_sdna(prop, nullptr, "overlay.flag", V3D_OVERLAY_VIEWER_ATTRIBUTE);
  RNA_def_property_clear_flag(prop, PROP_ANIMATABLE);
  RNA_def_property_ui_text(prop, "Viewer Node", "Show attribute overlay for active viewer node");
  RNA_def_property_update(prop, NC_SPACE | ND_SPACE_VIEW3D, nullptr);

  prop = RNA_def_property(srna, "viewer_attribute_opacity", PROP_FLOAT, PROP_FACTOR);
  RNA_def_property_float_sdna(prop, nullptr, "overlay.viewer_attribute_opacity");
  RNA_def_property_ui_text(
      prop, "Viewer Attribute Opacity", "Opacity of the attribute that is currently visualized");
  RNA_def_property_range(prop, 0.0f, 1.0f);
  RNA_def_property_clear_flag(prop, PROP_ANIMATABLE);
  RNA_def_property_update(prop, NC_SPACE | ND_SPACE_VIEW3D, nullptr);

  prop = RNA_def_property(srna, "show_viewer_text", PROP_BOOLEAN, PROP_NONE);
  RNA_def_property_boolean_sdna(prop, nullptr, "overlay.flag", V3D_OVERLAY_VIEWER_ATTRIBUTE_TEXT);
  RNA_def_property_clear_flag(prop, PROP_ANIMATABLE);
  RNA_def_property_ui_text(
      prop, "View Attribute Text", "Show attribute values as text in viewport");
  RNA_def_property_update(prop, NC_SPACE | ND_SPACE_VIEW3D, nullptr);

  prop = RNA_def_property(srna, "show_paint_wire", PROP_BOOLEAN, PROP_NONE);
  RNA_def_property_boolean_sdna(prop, nullptr, "overlay.paint_flag", V3D_OVERLAY_PAINT_WIRE);
  RNA_def_property_ui_text(prop, "Show Wire", "Use wireframe display in painting modes");
  RNA_def_property_update(prop, NC_SPACE | ND_SPACE_VIEW3D, nullptr);

  prop = RNA_def_property(srna, "show_wpaint_contours", PROP_BOOLEAN, PROP_NONE);
  RNA_def_property_boolean_sdna(prop, nullptr, "overlay.wpaint_flag", V3D_OVERLAY_WPAINT_CONTOURS);
  RNA_def_property_ui_text(
      prop,
      "Show Weight Contours",
      "Show contour lines formed by points with the same interpolated weight");
  RNA_def_property_update(prop, NC_SPACE | ND_SPACE_VIEW3D, nullptr);

  prop = RNA_def_property(srna, "show_weight", PROP_BOOLEAN, PROP_NONE);
  RNA_def_property_boolean_sdna(prop, nullptr, "overlay.edit_flag", V3D_OVERLAY_EDIT_WEIGHT);
  RNA_def_property_ui_text(prop, "Show Weights", "Display weights in editmode");
  RNA_def_property_update(prop, NC_SPACE | ND_SPACE_VIEW3D, nullptr);

  prop = RNA_def_property(srna, "show_retopology", PROP_BOOLEAN, PROP_NONE);
  RNA_def_property_boolean_sdna(prop, nullptr, "overlay.edit_flag", V3D_OVERLAY_EDIT_RETOPOLOGY);
  RNA_def_property_ui_text(prop,
                           "Retopology",
                           "Hide the solid mesh and offset the overlay towards the view. "
                           "Selection is occluded by inactive geometry, unless X-Ray is enabled");
  RNA_def_property_update(prop, NC_SPACE | ND_SPACE_VIEW3D | NS_VIEW3D_SHADING, nullptr);

  prop = RNA_def_property(srna, "retopology_offset", PROP_FLOAT, PROP_DISTANCE);
  RNA_def_property_float_sdna(prop, nullptr, "overlay.retopology_offset");
  RNA_def_property_ui_text(
      prop, "Retopology Offset", "Offset used to draw edit mesh in front of other geometry");
  RNA_def_property_range(prop, 0.0f, FLT_MAX);
  RNA_def_property_ui_range(prop, 0.0f, 10.0f, 0.1f, 3);
  RNA_def_property_clear_flag(prop, PROP_ANIMATABLE);
  RNA_def_property_update(prop, NC_SPACE | ND_SPACE_VIEW3D, nullptr);

  prop = RNA_def_property(srna, "show_face_normals", PROP_BOOLEAN, PROP_NONE);
  RNA_def_property_boolean_sdna(prop, nullptr, "overlay.edit_flag", V3D_OVERLAY_EDIT_FACE_NORMALS);
  RNA_def_property_ui_text(prop, "Display Normals", "Display face normals as lines");
  RNA_def_property_update(prop, NC_SPACE | ND_SPACE_VIEW3D, nullptr);

  prop = RNA_def_property(srna, "show_vertex_normals", PROP_BOOLEAN, PROP_NONE);
  RNA_def_property_boolean_sdna(prop, nullptr, "overlay.edit_flag", V3D_OVERLAY_EDIT_VERT_NORMALS);
  RNA_def_property_ui_text(prop, "Display Vertex Normals", "Display vertex normals as lines");
  RNA_def_property_update(prop, NC_SPACE | ND_SPACE_VIEW3D, nullptr);

  prop = RNA_def_property(srna, "show_split_normals", PROP_BOOLEAN, PROP_NONE);
  RNA_def_property_boolean_sdna(prop, nullptr, "overlay.edit_flag", V3D_OVERLAY_EDIT_LOOP_NORMALS);
  RNA_def_property_ui_text(
      prop, "Display Split Normals", "Display vertex-per-face normals as lines");
  RNA_def_property_update(prop, NC_SPACE | ND_SPACE_VIEW3D, nullptr);

  prop = RNA_def_property(srna, "show_faces", PROP_BOOLEAN, PROP_NONE);
  RNA_def_property_boolean_sdna(prop, nullptr, "overlay.edit_flag", V3D_OVERLAY_EDIT_FACES);
  RNA_def_property_ui_text(prop, "Display Faces", "Highlight selected faces");
  RNA_def_property_update(prop, NC_SPACE | ND_SPACE_VIEW3D, nullptr);

  prop = RNA_def_property(srna, "show_face_center", PROP_BOOLEAN, PROP_NONE);
  RNA_def_property_boolean_sdna(prop, nullptr, "overlay.edit_flag", V3D_OVERLAY_EDIT_FACE_DOT);
  RNA_def_property_ui_text(
      prop,
      "Display Face Center",
      "Display face center when face selection is enabled in solid shading modes");
  RNA_def_property_update(prop, NC_SPACE | ND_SPACE_VIEW3D, nullptr);

  prop = RNA_def_property(srna, "show_edge_crease", PROP_BOOLEAN, PROP_NONE);
  RNA_def_property_boolean_sdna(prop, nullptr, "overlay.edit_flag", V3D_OVERLAY_EDIT_CREASES);
  RNA_def_property_ui_text(
      prop, "Display Creases", "Display creases created for Subdivision Surface modifier");
  RNA_def_property_update(prop, NC_SPACE | ND_SPACE_VIEW3D, nullptr);

  prop = RNA_def_property(srna, "show_edge_bevel_weight", PROP_BOOLEAN, PROP_NONE);
  RNA_def_property_boolean_sdna(prop, nullptr, "overlay.edit_flag", V3D_OVERLAY_EDIT_BWEIGHTS);
  RNA_def_property_ui_text(
      prop, "Display Bevel Weights", "Display weights created for the Bevel modifier");
  RNA_def_property_update(prop, NC_SPACE | ND_SPACE_VIEW3D, nullptr);

  prop = RNA_def_property(srna, "show_edge_seams", PROP_BOOLEAN, PROP_NONE);
  RNA_def_property_boolean_sdna(prop, nullptr, "overlay.edit_flag", V3D_OVERLAY_EDIT_SEAMS);
  RNA_def_property_ui_text(prop, "Display Seams", "Display UV unwrapping seams");
  RNA_def_property_update(prop, NC_SPACE | ND_SPACE_VIEW3D, nullptr);

  prop = RNA_def_property(srna, "show_edge_sharp", PROP_BOOLEAN, PROP_NONE);
  RNA_def_property_boolean_sdna(prop, nullptr, "overlay.edit_flag", V3D_OVERLAY_EDIT_SHARP);
  RNA_def_property_ui_text(
      prop, "Display Sharp", "Display sharp edges, used with the Edge Split modifier");
  RNA_def_property_update(prop, NC_SPACE | ND_SPACE_VIEW3D, nullptr);

  prop = RNA_def_property(srna, "show_freestyle_edge_marks", PROP_BOOLEAN, PROP_NONE);
  RNA_def_property_boolean_sdna(
      prop, nullptr, "overlay.edit_flag", V3D_OVERLAY_EDIT_FREESTYLE_EDGE);
  RNA_def_property_ui_text(prop,
                           "Display Freestyle Edge Marks",
                           "Display Freestyle edge marks, used with the Freestyle renderer");
  RNA_def_property_update(prop, NC_SPACE | ND_SPACE_VIEW3D, nullptr);

  prop = RNA_def_property(srna, "show_freestyle_face_marks", PROP_BOOLEAN, PROP_NONE);
  RNA_def_property_boolean_sdna(
      prop, nullptr, "overlay.edit_flag", V3D_OVERLAY_EDIT_FREESTYLE_FACE);
  RNA_def_property_ui_text(prop,
                           "Display Freestyle Face Marks",
                           "Display Freestyle face marks, used with the Freestyle renderer");
  RNA_def_property_update(prop, NC_SPACE | ND_SPACE_VIEW3D, nullptr);

  prop = RNA_def_property(srna, "show_statvis", PROP_BOOLEAN, PROP_NONE);
  RNA_def_property_boolean_sdna(prop, nullptr, "overlay.edit_flag", V3D_OVERLAY_EDIT_STATVIS);
  RNA_def_property_ui_text(
      prop, "Mesh Analysis", "Display statistical information about the mesh");
  RNA_def_property_update(prop, NC_SPACE | ND_SPACE_VIEW3D, nullptr);

  prop = RNA_def_property(srna, "show_extra_edge_length", PROP_BOOLEAN, PROP_NONE);
  RNA_def_property_boolean_sdna(prop, nullptr, "overlay.edit_flag", V3D_OVERLAY_EDIT_EDGE_LEN);
  RNA_def_property_ui_text(
      prop,
      "Edge Length",
      "Display selected edge lengths, using global values when set in the transform panel");
  RNA_def_property_update(prop, NC_SPACE | ND_SPACE_VIEW3D, nullptr);

  prop = RNA_def_property(srna, "show_extra_edge_angle", PROP_BOOLEAN, PROP_NONE);
  RNA_def_property_boolean_sdna(prop, nullptr, "overlay.edit_flag", V3D_OVERLAY_EDIT_EDGE_ANG);
  RNA_def_property_ui_text(
      prop,
      "Edge Angle",
      "Display selected edge angle, using global values when set in the transform panel");
  RNA_def_property_update(prop, NC_SPACE | ND_SPACE_VIEW3D, nullptr);

  prop = RNA_def_property(srna, "show_extra_face_angle", PROP_BOOLEAN, PROP_NONE);
  RNA_def_property_boolean_sdna(prop, nullptr, "overlay.edit_flag", V3D_OVERLAY_EDIT_FACE_ANG);
  RNA_def_property_ui_text(prop,
                           "Face Angles",
                           "Display the angles in the selected edges, "
                           "using global values when set in the transform panel");
  RNA_def_property_update(prop, NC_SPACE | ND_SPACE_VIEW3D, nullptr);

  prop = RNA_def_property(srna, "show_extra_face_area", PROP_BOOLEAN, PROP_NONE);
  RNA_def_property_boolean_sdna(prop, nullptr, "overlay.edit_flag", V3D_OVERLAY_EDIT_FACE_AREA);
  RNA_def_property_ui_text(prop,
                           "Face Area",
                           "Display the area of selected faces, "
                           "using global values when set in the transform panel");
  RNA_def_property_update(prop, NC_SPACE | ND_SPACE_VIEW3D, nullptr);

  prop = RNA_def_property(srna, "show_extra_indices", PROP_BOOLEAN, PROP_NONE);
  RNA_def_property_boolean_sdna(prop, nullptr, "overlay.edit_flag", V3D_OVERLAY_EDIT_INDICES);
  RNA_def_property_ui_text(
      prop, "Indices", "Display the index numbers of selected vertices, edges, and faces");
  RNA_def_property_update(prop, NC_SPACE | ND_SPACE_VIEW3D, nullptr);

  prop = RNA_def_property(srna, "display_handle", PROP_ENUM, PROP_NONE);
  RNA_def_property_enum_sdna(prop, nullptr, "overlay.handle_display");
  RNA_def_property_enum_items(prop, rna_enum_curve_display_handle_items);
  RNA_def_property_ui_text(
      prop, "Display Handles", "Limit the display of curve handles in edit mode");
  RNA_def_property_update(prop, NC_SPACE | ND_SPACE_VIEW3D, "rna_GPencil_update");

  prop = RNA_def_property(srna, "show_curve_normals", PROP_BOOLEAN, PROP_NONE);
  RNA_def_property_boolean_sdna(prop, nullptr, "overlay.edit_flag", V3D_OVERLAY_EDIT_CU_NORMALS);
  RNA_def_property_ui_text(prop, "Draw Normals", "Display 3D curve normals in editmode");
  RNA_def_property_update(prop, NC_SPACE | ND_SPACE_VIEW3D, nullptr);

  prop = RNA_def_property(srna, "normals_length", PROP_FLOAT, PROP_FACTOR);
  RNA_def_property_float_sdna(prop, nullptr, "overlay.normals_length");
  RNA_def_property_ui_text(prop, "Normal Size", "Display size for normals in the 3D view");
  RNA_def_property_range(prop, 0.00001, 100000.0);
  RNA_def_property_ui_range(prop, 0.01, 2.0, 1, 2);
  RNA_def_property_float_default(prop, 0.02);
  RNA_def_property_update(prop, NC_SPACE | ND_SPACE_VIEW3D, nullptr);

  prop = RNA_def_property(srna, "normals_constant_screen_size", PROP_FLOAT, PROP_PIXEL);
  RNA_def_property_float_sdna(prop, nullptr, "overlay.normals_constant_screen_size");
  RNA_def_property_ui_text(prop, "Normal Screen Size", "Screen size for normals in the 3D view");
  RNA_def_property_range(prop, 0.0, 100000.0);
  RNA_def_property_ui_range(prop, 1.0, 100.0, 50, 0);
  RNA_def_property_update(prop, NC_SPACE | ND_SPACE_VIEW3D, nullptr);

  prop = RNA_def_property(srna, "use_normals_constant_screen_size", PROP_BOOLEAN, PROP_NONE);
  RNA_def_property_boolean_sdna(
      prop, nullptr, "overlay.edit_flag", V3D_OVERLAY_EDIT_CONSTANT_SCREEN_SIZE_NORMALS);
  RNA_def_property_ui_text(prop,
                           "Constant Screen Size Normals",
                           "Keep size of normals constant in relation to 3D view");
  RNA_def_property_update(prop, NC_SPACE | ND_SPACE_VIEW3D, nullptr);

  prop = RNA_def_property(srna, "texture_paint_mode_opacity", PROP_FLOAT, PROP_FACTOR);
  RNA_def_property_float_sdna(prop, nullptr, "overlay.texture_paint_mode_opacity");
  RNA_def_property_ui_text(
      prop, "Stencil Mask Opacity", "Opacity of the texture paint mode stencil mask overlay");
  RNA_def_property_range(prop, 0.0f, 1.0f);
  RNA_def_property_update(prop, NC_SPACE | ND_SPACE_VIEW3D, nullptr);

  prop = RNA_def_property(srna, "vertex_paint_mode_opacity", PROP_FLOAT, PROP_FACTOR);
  RNA_def_property_float_sdna(prop, nullptr, "overlay.vertex_paint_mode_opacity");
  RNA_def_property_ui_text(
      prop, "Stencil Mask Opacity", "Opacity of the texture paint mode stencil mask overlay");
  RNA_def_property_range(prop, 0.0f, 1.0f);
  RNA_def_property_update(prop, NC_SPACE | ND_SPACE_VIEW3D, nullptr);

  prop = RNA_def_property(srna, "weight_paint_mode_opacity", PROP_FLOAT, PROP_FACTOR);
  RNA_def_property_float_sdna(prop, nullptr, "overlay.weight_paint_mode_opacity");
  RNA_def_property_ui_text(
      prop, "Weight Paint Opacity", "Opacity of the weight paint mode overlay");
  RNA_def_property_range(prop, 0.0f, 1.0f);
  RNA_def_property_update(prop, NC_SPACE | ND_SPACE_VIEW3D, nullptr);

  prop = RNA_def_property(srna, "sculpt_mode_mask_opacity", PROP_FLOAT, PROP_FACTOR);
  RNA_def_property_float_sdna(prop, nullptr, "overlay.sculpt_mode_mask_opacity");
  RNA_def_property_ui_text(prop, "Sculpt Mask Opacity", "");
  RNA_def_property_range(prop, 0.0f, 1.0f);
  RNA_def_property_update(prop, NC_SPACE | ND_SPACE_VIEW3D, nullptr);

  prop = RNA_def_property(srna, "show_sculpt_curves_cage", PROP_BOOLEAN, PROP_NONE);
  RNA_def_property_boolean_sdna(prop, nullptr, "overlay.flag", V3D_OVERLAY_SCULPT_CURVES_CAGE);
  RNA_def_property_ui_text(
      prop, "Sculpt Curves Cage", "Show original curves that are currently being edited");
  RNA_def_property_update(prop, NC_SPACE | ND_SPACE_VIEW3D, nullptr);

  prop = RNA_def_property(srna, "sculpt_curves_cage_opacity", PROP_FLOAT, PROP_FACTOR);
  RNA_def_property_float_sdna(prop, nullptr, "overlay.sculpt_curves_cage_opacity");
  RNA_def_property_ui_text(
      prop, "Curves Sculpt Cage Opacity", "Opacity of the cage overlay in curves sculpt mode");
  RNA_def_property_range(prop, 0.0f, 1.0f);
  RNA_def_property_update(prop, NC_SPACE | ND_SPACE_VIEW3D, nullptr);

  prop = RNA_def_property(srna, "sculpt_mode_face_sets_opacity", PROP_FLOAT, PROP_FACTOR);
  RNA_def_property_float_sdna(prop, nullptr, "overlay.sculpt_mode_face_sets_opacity");
  RNA_def_property_ui_text(prop, "Sculpt Face Sets Opacity", "");
  RNA_def_property_range(prop, 0.0f, 1.0f);
  RNA_def_property_update(prop, NC_SPACE | ND_SPACE_VIEW3D, nullptr);

  prop = RNA_def_property(srna, "show_sculpt_mask", PROP_BOOLEAN, PROP_NONE);
  RNA_def_property_boolean_sdna(prop, nullptr, "overlay.flag", V3D_OVERLAY_SCULPT_SHOW_MASK);
  RNA_def_property_ui_text(prop, "Sculpt Show Mask", "");
  RNA_def_property_update(prop, NC_SPACE | ND_SPACE_VIEW3D, nullptr);

  prop = RNA_def_property(srna, "show_sculpt_face_sets", PROP_BOOLEAN, PROP_NONE);
  RNA_def_property_boolean_sdna(prop, nullptr, "overlay.flag", V3D_OVERLAY_SCULPT_SHOW_FACE_SETS);
  RNA_def_property_ui_text(prop, "Sculpt Show Face Sets", "");
  RNA_def_property_update(prop, NC_SPACE | ND_SPACE_VIEW3D, nullptr);

  /* grease pencil paper settings */
  prop = RNA_def_property(srna, "show_annotation", PROP_BOOLEAN, PROP_NONE);
  RNA_def_property_boolean_sdna(prop, nullptr, "flag2", V3D_SHOW_ANNOTATION);
  RNA_def_property_ui_text(prop, "Show Annotation", "Show annotations for this view");
  RNA_def_property_update(prop, NC_SPACE | ND_SPACE_VIEW3D, nullptr);

  prop = RNA_def_property(srna, "use_gpencil_fade_objects", PROP_BOOLEAN, PROP_NONE);
  RNA_def_property_boolean_sdna(prop, nullptr, "gp_flag", V3D_GP_FADE_OBJECTS);
  RNA_def_property_ui_text(
      prop,
      "Fade Objects",
      "Fade all viewport objects with a full color layer to improve visibility");
  RNA_def_property_update(prop, NC_SPACE | ND_SPACE_VIEW3D, nullptr);

  prop = RNA_def_property(srna, "use_gpencil_grid", PROP_BOOLEAN, PROP_NONE);
  RNA_def_property_boolean_sdna(prop, nullptr, "gp_flag", V3D_GP_SHOW_GRID);
  RNA_def_property_ui_text(prop, "Use Grid", "Display a grid over grease pencil paper");
  RNA_def_property_update(prop, NC_SPACE | ND_SPACE_VIEW3D, nullptr);

  prop = RNA_def_property(srna, "use_gpencil_fade_layers", PROP_BOOLEAN, PROP_NONE);
  RNA_def_property_boolean_sdna(prop, nullptr, "gp_flag", V3D_GP_FADE_NOACTIVE_LAYERS);
  RNA_def_property_ui_text(
      prop, "Fade Layers", "Toggle fading of Grease Pencil layers except the active one");
  RNA_def_property_update(prop, NC_SPACE | ND_SPACE_VIEW3D, "rna_GPencil_update");

  prop = RNA_def_property(srna, "use_gpencil_fade_gp_objects", PROP_BOOLEAN, PROP_NONE);
  RNA_def_property_boolean_sdna(prop, nullptr, "gp_flag", V3D_GP_FADE_NOACTIVE_GPENCIL);
  RNA_def_property_ui_text(
      prop, "Fade Grease Pencil Objects", "Fade Grease Pencil Objects, except the active one");
  RNA_def_property_update(prop, NC_SPACE | ND_SPACE_VIEW3D, "rna_GPencil_update");

  prop = RNA_def_property(srna, "use_gpencil_canvas_xray", PROP_BOOLEAN, PROP_NONE);
  RNA_def_property_boolean_sdna(prop, nullptr, "gp_flag", V3D_GP_SHOW_GRID_XRAY);
  RNA_def_property_ui_text(prop, "Canvas X-Ray", "Show Canvas grid in front");
  RNA_def_property_update(prop, NC_SPACE | ND_SPACE_VIEW3D, "rna_GPencil_update");

  prop = RNA_def_property(srna, "use_gpencil_show_directions", PROP_BOOLEAN, PROP_NONE);
  RNA_def_property_boolean_sdna(prop, nullptr, "gp_flag", V3D_GP_SHOW_STROKE_DIRECTION);
  RNA_def_property_ui_text(prop,
                           "Stroke Direction",
                           "Show stroke drawing direction with a bigger green dot (start) "
                           "and smaller red dot (end) points");
  RNA_def_property_update(prop, NC_SPACE | ND_SPACE_VIEW3D, "rna_GPencil_update");

  prop = RNA_def_property(srna, "use_gpencil_show_material_name", PROP_BOOLEAN, PROP_NONE);
  RNA_def_property_boolean_sdna(prop, nullptr, "gp_flag", V3D_GP_SHOW_MATERIAL_NAME);
  RNA_def_property_ui_text(
      prop, "Stroke Material Name", "Show material name assigned to each stroke");
  RNA_def_property_update(prop, NC_SPACE | ND_SPACE_VIEW3D, "rna_GPencil_update");

  prop = RNA_def_property(srna, "gpencil_grid_opacity", PROP_FLOAT, PROP_NONE);
  RNA_def_property_float_sdna(prop, nullptr, "overlay.gpencil_grid_opacity");
  RNA_def_property_range(prop, 0.1f, 1.0f);
  RNA_def_property_ui_text(prop, "Opacity", "Canvas grid opacity");
  RNA_def_property_update(prop, NC_SPACE | ND_SPACE_VIEW3D, nullptr);

  /* Paper opacity factor */
  prop = RNA_def_property(srna, "gpencil_fade_objects", PROP_FLOAT, PROP_NONE);
  RNA_def_property_float_sdna(prop, nullptr, "overlay.gpencil_paper_opacity");
  RNA_def_property_range(prop, 0.0f, 1.0f);
  RNA_def_property_ui_text(prop, "Opacity", "Fade factor");
  RNA_def_property_update(prop, NC_SPACE | ND_SPACE_VIEW3D, nullptr);

  /* Paper opacity factor */
  prop = RNA_def_property(srna, "gpencil_fade_layer", PROP_FLOAT, PROP_NONE);
  RNA_def_property_float_sdna(prop, nullptr, "overlay.gpencil_fade_layer");
  RNA_def_property_range(prop, 0.0f, 1.0f);
  RNA_def_property_float_default(prop, 0.5f);
  RNA_def_property_ui_text(
      prop, "Opacity", "Fade layer opacity for Grease Pencil layers except the active one");
  RNA_def_property_update(prop, NC_SPACE | ND_SPACE_VIEW3D, "rna_GPencil_update");

  /* show edit lines */
  prop = RNA_def_property(srna, "use_gpencil_edit_lines", PROP_BOOLEAN, PROP_NONE);
  RNA_def_property_boolean_sdna(prop, nullptr, "gp_flag", V3D_GP_SHOW_EDIT_LINES);
  RNA_def_property_ui_text(prop, "Show Edit Lines", "Show Edit Lines when editing strokes");
  RNA_def_property_update(prop, NC_SPACE | ND_SPACE_VIEW3D, "rna_GPencil_update");

  prop = RNA_def_property(srna, "use_gpencil_multiedit_line_only", PROP_BOOLEAN, PROP_NONE);
  RNA_def_property_boolean_sdna(prop, nullptr, "gp_flag", V3D_GP_SHOW_MULTIEDIT_LINES);
  RNA_def_property_ui_text(prop, "Lines Only", "Show Edit Lines only in multiframe");
  RNA_def_property_update(prop, NC_SPACE | ND_SPACE_VIEW3D, "rna_GPencil_update");

  /* main grease pencil onion switch */
  prop = RNA_def_property(srna, "use_gpencil_onion_skin", PROP_BOOLEAN, PROP_NONE);
  RNA_def_property_boolean_sdna(prop, nullptr, "gp_flag", V3D_GP_SHOW_ONION_SKIN);
  RNA_def_property_ui_text(
      prop, "Onion Skins", "Show ghosts of the keyframes before and after the current frame");
  RNA_def_property_update(prop, NC_SPACE | ND_SPACE_VIEW3D, "rna_GPencil_update");

  /* vertex opacity */
  prop = RNA_def_property(srna, "vertex_opacity", PROP_FLOAT, PROP_FACTOR);
  RNA_def_property_float_sdna(prop, nullptr, "vertex_opacity");
  RNA_def_property_range(prop, 0.0f, 1.0f);
  RNA_def_property_ui_text(prop, "Vertex Opacity", "Opacity for edit vertices");
  RNA_def_parameter_clear_flags(prop, PROP_ANIMATABLE, ParameterFlag(0));
  RNA_def_property_update(prop, NC_SCENE | ND_TOOLSETTINGS, "rna_GPencil_update");

  /* Vertex Paint opacity factor */
  prop = RNA_def_property(srna, "gpencil_vertex_paint_opacity", PROP_FLOAT, PROP_FACTOR);
  RNA_def_property_float_sdna(prop, nullptr, "overlay.gpencil_vertex_paint_opacity");
  RNA_def_property_range(prop, 0.0f, 1.0f);
  RNA_def_property_ui_text(
      prop, "Opacity", "Vertex Paint mix factor\nNot in wireframe or render shading mode");
  RNA_def_property_update(prop, NC_SPACE | ND_SPACE_VIEW3D, "rna_GPencil_update");

  /* Developer Debug overlay */

  prop = RNA_def_property(srna, "use_debug_freeze_view_culling", PROP_BOOLEAN, PROP_NONE);
  RNA_def_property_boolean_sdna(prop, nullptr, "debug_flag", V3D_DEBUG_FREEZE_CULLING);
  RNA_def_property_ui_text(prop, "Freeze Culling", "Freeze view culling bounds");
  RNA_def_property_update(prop, NC_SPACE | ND_SPACE_VIEW3D, nullptr);
}

static void rna_def_space_view3d(BlenderRNA *brna)
{
  StructRNA *srna;
  PropertyRNA *prop;

  static const EnumPropertyItem rv3d_persp_items[] = {
      {RV3D_PERSP, "PERSP", 0, "Perspective", ""},
      {RV3D_ORTHO, "ORTHO", 0, "Orthographic", ""},
      {RV3D_CAMOB, "CAMERA", 0, "Camera", ""},
      {0, nullptr, 0, nullptr, nullptr},
  };

  static const EnumPropertyItem bundle_drawtype_items[] = {
      {OB_PLAINAXES, "PLAIN_AXES", 0, "Plain Axes", ""},
      {OB_ARROWS, "ARROWS", 0, "Arrows", ""},
      {OB_SINGLE_ARROW, "SINGLE_ARROW", 0, "Single Arrow", ""},
      {OB_CIRCLE, "CIRCLE", 0, "Circle", ""},
      {OB_CUBE, "CUBE", 0, "Cube", ""},
      {OB_EMPTY_SPHERE, "SPHERE", 0, "Sphere", ""},
      {OB_EMPTY_CONE, "CONE", 0, "Cone", ""},
      {0, nullptr, 0, nullptr, nullptr},
  };

  srna = RNA_def_struct(brna, "SpaceView3D", "Space");
  RNA_def_struct_sdna(srna, "View3D");
  RNA_def_struct_ui_text(srna, "3D View Space", "3D View space data");

  rna_def_space_generic_show_region_toggles(srna,
                                            ((1 << RGN_TYPE_TOOL_HEADER) | (1 << RGN_TYPE_TOOLS) |
                                             (1 << RGN_TYPE_UI) | (1 << RGN_TYPE_HUD) |
                                             (1 << RGN_TYPE_ASSET_SHELF)));

  prop = RNA_def_property(srna, "camera", PROP_POINTER, PROP_NONE);
  RNA_def_property_flag(prop, PROP_EDITABLE);
  RNA_def_property_pointer_sdna(prop, nullptr, "camera");
  RNA_def_property_ui_text(
      prop,
      "Camera",
      "Active camera used in this view (when unlocked from the scene's active camera)");
  RNA_def_property_update(prop, NC_SPACE | ND_SPACE_VIEW3D, "rna_SpaceView3D_camera_update");

  /* render border */
  prop = RNA_def_property(srna, "use_render_border", PROP_BOOLEAN, PROP_NONE);
  RNA_def_property_boolean_sdna(prop, nullptr, "flag2", V3D_RENDER_BORDER);
  RNA_def_property_clear_flag(prop, PROP_ANIMATABLE);
  RNA_def_property_ui_text(prop,
                           "Render Region",
                           "Use a region within the frame size for rendered viewport "
                           "(when not viewing through the camera)");
  RNA_def_property_update(prop, NC_SPACE | ND_SPACE_VIEW3D, nullptr);

  prop = RNA_def_property(srna, "render_border_min_x", PROP_FLOAT, PROP_NONE);
  RNA_def_property_float_sdna(prop, nullptr, "render_border.xmin");
  RNA_def_property_range(prop, 0.0f, 1.0f);
  RNA_def_property_ui_text(prop, "Region Minimum X", "Minimum X value for the render region");
  RNA_def_property_update(prop, NC_SPACE | ND_SPACE_VIEW3D, nullptr);

  prop = RNA_def_property(srna, "render_border_min_y", PROP_FLOAT, PROP_NONE);
  RNA_def_property_float_sdna(prop, nullptr, "render_border.ymin");
  RNA_def_property_range(prop, 0.0f, 1.0f);
  RNA_def_property_ui_text(prop, "Region Minimum Y", "Minimum Y value for the render region");
  RNA_def_property_update(prop, NC_SPACE | ND_SPACE_VIEW3D, nullptr);

  prop = RNA_def_property(srna, "render_border_max_x", PROP_FLOAT, PROP_NONE);
  RNA_def_property_float_sdna(prop, nullptr, "render_border.xmax");
  RNA_def_property_range(prop, 0.0f, 1.0f);
  RNA_def_property_ui_text(prop, "Region Maximum X", "Maximum X value for the render region");
  RNA_def_property_update(prop, NC_SPACE | ND_SPACE_VIEW3D, nullptr);

  prop = RNA_def_property(srna, "render_border_max_y", PROP_FLOAT, PROP_NONE);
  RNA_def_property_float_sdna(prop, nullptr, "render_border.ymax");
  RNA_def_property_range(prop, 0.0f, 1.0f);
  RNA_def_property_ui_text(prop, "Region Maximum Y", "Maximum Y value for the render region");
  RNA_def_property_update(prop, NC_SPACE | ND_SPACE_VIEW3D, nullptr);

  prop = RNA_def_property(srna, "lock_object", PROP_POINTER, PROP_NONE);
  RNA_def_property_flag(prop, PROP_EDITABLE);
  RNA_def_property_pointer_sdna(prop, nullptr, "ob_center");
  RNA_def_property_ui_text(
      prop, "Lock to Object", "3D View center is locked to this object's position");
  RNA_def_property_update(prop, NC_SPACE | ND_SPACE_VIEW3D, nullptr);

  prop = RNA_def_property(srna, "lock_bone", PROP_STRING, PROP_NONE);
  RNA_def_property_string_sdna(prop, nullptr, "ob_center_bone");
  RNA_def_property_ui_text(
      prop, "Lock to Bone", "3D View center is locked to this bone's position");
  RNA_def_property_update(prop, NC_SPACE | ND_SPACE_VIEW3D, nullptr);

  prop = RNA_def_property(srna, "lock_cursor", PROP_BOOLEAN, PROP_NONE);
  RNA_def_property_boolean_sdna(prop, nullptr, "ob_center_cursor", 1);
  RNA_def_property_ui_text(
      prop, "Lock to Cursor", "3D View center is locked to the cursor's position");
  RNA_def_property_update(prop, NC_SPACE | ND_SPACE_VIEW3D, nullptr);

  prop = RNA_def_property(srna, "local_view", PROP_POINTER, PROP_NONE);
  RNA_def_property_pointer_sdna(prop, nullptr, "localvd");
  RNA_def_property_ui_text(
      prop,
      "Local View",
      "Display an isolated subset of objects, apart from the scene visibility");

  prop = RNA_def_property(srna, "lens", PROP_FLOAT, PROP_UNIT_CAMERA);
  RNA_def_property_float_sdna(prop, nullptr, "lens");
  RNA_def_property_ui_text(prop, "Lens", "Viewport lens angle");
  RNA_def_property_range(prop, 1.0f, 250.0f);
  RNA_def_property_update(prop, NC_SPACE | ND_SPACE_VIEW3D, nullptr);

  prop = RNA_def_property(srna, "clip_start", PROP_FLOAT, PROP_DISTANCE);
  RNA_def_property_range(prop, 1e-6f, FLT_MAX);
  RNA_def_property_ui_range(prop, 0.001f, FLT_MAX, 10, 3);
  RNA_def_property_ui_text(
      prop, "Clip Start", "3D View near clipping distance (perspective view only)");
  RNA_def_property_update(prop, NC_SPACE | ND_SPACE_VIEW3D, nullptr);

  prop = RNA_def_property(srna, "clip_end", PROP_FLOAT, PROP_DISTANCE);
  RNA_def_property_range(prop, 1e-6f, FLT_MAX);
  RNA_def_property_ui_range(prop, 0.001f, FLT_MAX, 10, 3);
  RNA_def_property_ui_text(prop, "Clip End", "3D View far clipping distance");
  RNA_def_property_update(prop, NC_SPACE | ND_SPACE_VIEW3D, nullptr);

  prop = RNA_def_property(srna, "lock_camera", PROP_BOOLEAN, PROP_NONE);
  RNA_def_property_boolean_sdna(prop, nullptr, "flag2", V3D_LOCK_CAMERA);
  RNA_def_property_ui_text(
      prop, "Lock Camera to View", "Enable view navigation within the camera view");
  RNA_def_property_update(prop, NC_SPACE | ND_SPACE_VIEW3D, nullptr);

  prop = RNA_def_property(srna, "show_gizmo", PROP_BOOLEAN, PROP_NONE);
  RNA_def_property_boolean_negative_sdna(prop, nullptr, "gizmo_flag", V3D_GIZMO_HIDE);
  RNA_def_property_ui_text(prop, "Show Gizmo", "Show gizmos of all types");
  RNA_def_property_update(prop, NC_SPACE | ND_SPACE_VIEW3D, nullptr);

  prop = RNA_def_property(srna, "show_gizmo_navigate", PROP_BOOLEAN, PROP_NONE);
  RNA_def_property_boolean_negative_sdna(prop, nullptr, "gizmo_flag", V3D_GIZMO_HIDE_NAVIGATE);
  RNA_def_property_ui_text(prop, "Navigate Gizmo", "Viewport navigation gizmo");
  RNA_def_property_update(prop, NC_SPACE | ND_SPACE_VIEW3D, nullptr);

  prop = RNA_def_property(srna, "show_gizmo_context", PROP_BOOLEAN, PROP_NONE);
  RNA_def_property_boolean_negative_sdna(prop, nullptr, "gizmo_flag", V3D_GIZMO_HIDE_CONTEXT);
  RNA_def_property_ui_text(prop, "Context Gizmo", "Context sensitive gizmos for the active item");
  RNA_def_property_update(prop, NC_SPACE | ND_SPACE_VIEW3D, nullptr);

  prop = RNA_def_property(srna, "show_gizmo_tool", PROP_BOOLEAN, PROP_NONE);
  RNA_def_property_boolean_negative_sdna(prop, nullptr, "gizmo_flag", V3D_GIZMO_HIDE_TOOL);
  RNA_def_property_ui_text(prop, "Tool Gizmo", "Active tool gizmo");
  RNA_def_property_update(prop, NC_SPACE | ND_SPACE_VIEW3D, nullptr);

  /* Per object type gizmo display flags. */

  prop = RNA_def_property(srna, "show_gizmo_object_translate", PROP_BOOLEAN, PROP_NONE);
  RNA_def_property_boolean_sdna(
      prop, nullptr, "gizmo_show_object", V3D_GIZMO_SHOW_OBJECT_TRANSLATE);
  RNA_def_property_ui_text(prop, "Show Object Location", "Gizmo to adjust location");
  RNA_def_property_update(prop, NC_SPACE | ND_SPACE_VIEW3D, nullptr);

  prop = RNA_def_property(srna, "show_gizmo_object_rotate", PROP_BOOLEAN, PROP_NONE);
  RNA_def_property_boolean_sdna(prop, nullptr, "gizmo_show_object", V3D_GIZMO_SHOW_OBJECT_ROTATE);
  RNA_def_property_ui_text(prop, "Show Object Rotation", "Gizmo to adjust rotation");
  RNA_def_property_update(prop, NC_SPACE | ND_SPACE_VIEW3D, nullptr);

  prop = RNA_def_property(srna, "show_gizmo_object_scale", PROP_BOOLEAN, PROP_NONE);
  RNA_def_property_boolean_sdna(prop, nullptr, "gizmo_show_object", V3D_GIZMO_SHOW_OBJECT_SCALE);
  RNA_def_property_ui_text(prop, "Show Object Scale", "Gizmo to adjust scale");
  RNA_def_property_update(prop, NC_SPACE | ND_SPACE_VIEW3D, nullptr);

  /* Empty Object Data. */
  prop = RNA_def_property(srna, "show_gizmo_empty_image", PROP_BOOLEAN, PROP_NONE);
  RNA_def_property_boolean_sdna(prop, nullptr, "gizmo_show_empty", V3D_GIZMO_SHOW_EMPTY_IMAGE);
  RNA_def_property_ui_text(prop, "Show Empty Image", "Gizmo to adjust image size and position");
  RNA_def_property_update(prop, NC_SPACE | ND_SPACE_VIEW3D, nullptr);

  prop = RNA_def_property(srna, "show_gizmo_empty_force_field", PROP_BOOLEAN, PROP_NONE);
  RNA_def_property_boolean_sdna(
      prop, nullptr, "gizmo_show_empty", V3D_GIZMO_SHOW_EMPTY_FORCE_FIELD);
  RNA_def_property_ui_text(prop, "Show Empty Force Field", "Gizmo to adjust the force field");
  RNA_def_property_update(prop, NC_SPACE | ND_SPACE_VIEW3D, nullptr);

  /* Light Object Data. */
  prop = RNA_def_property(srna, "show_gizmo_light_size", PROP_BOOLEAN, PROP_NONE);
  RNA_def_property_boolean_sdna(prop, nullptr, "gizmo_show_light", V3D_GIZMO_SHOW_LIGHT_SIZE);
  RNA_def_property_ui_text(prop, "Show Light Size", "Gizmo to adjust spot and area size");
  RNA_def_property_update(prop, NC_SPACE | ND_SPACE_VIEW3D, nullptr);

  prop = RNA_def_property(srna, "show_gizmo_light_look_at", PROP_BOOLEAN, PROP_NONE);
  RNA_def_property_boolean_sdna(prop, nullptr, "gizmo_show_light", V3D_GIZMO_SHOW_LIGHT_LOOK_AT);
  RNA_def_property_ui_text(
      prop, "Show Light Look-At", "Gizmo to adjust the direction of the light");
  RNA_def_property_update(prop, NC_SPACE | ND_SPACE_VIEW3D, nullptr);

  /* Camera Object Data. */
  prop = RNA_def_property(srna, "show_gizmo_camera_lens", PROP_BOOLEAN, PROP_NONE);
  RNA_def_property_boolean_sdna(prop, nullptr, "gizmo_show_camera", V3D_GIZMO_SHOW_CAMERA_LENS);
  RNA_def_property_ui_text(
      prop, "Show Camera Lens", "Gizmo to adjust camera focal length or orthographic scale");
  RNA_def_property_update(prop, NC_SPACE | ND_SPACE_VIEW3D, nullptr);

  prop = RNA_def_property(srna, "show_gizmo_camera_dof_distance", PROP_BOOLEAN, PROP_NONE);
  RNA_def_property_boolean_sdna(
      prop, nullptr, "gizmo_show_camera", V3D_GIZMO_SHOW_CAMERA_DOF_DIST);
  RNA_def_property_ui_text(prop,
                           "Show Camera Focus Distance",
                           "Gizmo to adjust camera focus distance "
                           "(depends on limits display)");
  RNA_def_property_update(prop, NC_SPACE | ND_SPACE_VIEW3D, nullptr);

  prop = RNA_def_property(srna, "use_local_camera", PROP_BOOLEAN, PROP_NONE);
  RNA_def_property_boolean_negative_sdna(prop, nullptr, "scenelock", 1);
  RNA_def_property_boolean_funcs(prop, nullptr, "rna_SpaceView3D_use_local_camera_set");
  RNA_def_property_ui_text(prop,
                           "Use Local Camera",
                           "Use a local camera in this view, rather than scene's active camera");
  RNA_def_property_update(prop, NC_SPACE | ND_SPACE_VIEW3D, nullptr);

  prop = RNA_def_property(srna, "region_3d", PROP_POINTER, PROP_NONE);
  RNA_def_property_struct_type(prop, "RegionView3D");
  RNA_def_property_pointer_funcs(prop, "rna_SpaceView3D_region_3d_get", nullptr, nullptr, nullptr);
  RNA_def_property_ui_text(
      prop,
      "3D Region",
      "3D region for this space. When the space is in quad view, the camera region");

  prop = RNA_def_property(srna, "region_quadviews", PROP_COLLECTION, PROP_NONE);
  RNA_def_property_struct_type(prop, "RegionView3D");
  RNA_def_property_collection_funcs(prop,
                                    "rna_SpaceView3D_region_quadviews_begin",
                                    "rna_iterator_listbase_next",
                                    "rna_iterator_listbase_end",
                                    "rna_SpaceView3D_region_quadviews_get",
                                    nullptr,
                                    nullptr,
                                    nullptr,
                                    nullptr);
  RNA_def_property_ui_text(prop,
                           "Quad View Regions",
                           "3D regions (the third one defines quad view settings, "
                           "the fourth one is same as 'region_3d')");

  prop = RNA_def_property(srna, "show_reconstruction", PROP_BOOLEAN, PROP_NONE);
  RNA_def_property_boolean_sdna(prop, nullptr, "flag2", V3D_SHOW_RECONSTRUCTION);
  RNA_def_property_ui_text(
      prop, "Show Reconstruction", "Display reconstruction data from active movie clip");
  RNA_def_property_update(prop, NC_SPACE | ND_SPACE_VIEW3D, nullptr);

  prop = RNA_def_property(srna, "tracks_display_size", PROP_FLOAT, PROP_NONE);
  RNA_def_property_range(prop, 0.0, FLT_MAX);
  RNA_def_property_ui_range(prop, 0, 5, 1, 3);
  RNA_def_property_float_sdna(prop, nullptr, "bundle_size");
  RNA_def_property_ui_text(prop, "Tracks Size", "Display size of tracks from reconstructed data");
  RNA_def_property_update(prop, NC_SPACE | ND_SPACE_VIEW3D, nullptr);

  prop = RNA_def_property(srna, "tracks_display_type", PROP_ENUM, PROP_NONE);
  RNA_def_property_enum_sdna(prop, nullptr, "bundle_drawtype");
  RNA_def_property_enum_items(prop, bundle_drawtype_items);
  RNA_def_property_ui_text(prop, "Tracks Display Type", "Viewport display style for tracks");
  RNA_def_property_update(prop, NC_SPACE | ND_SPACE_VIEW3D, nullptr);

  prop = RNA_def_property(srna, "show_camera_path", PROP_BOOLEAN, PROP_NONE);
  RNA_def_property_boolean_sdna(prop, nullptr, "flag2", V3D_SHOW_CAMERAPATH);
  RNA_def_property_ui_text(prop, "Show Camera Path", "Show reconstructed camera path");
  RNA_def_property_update(prop, NC_SPACE | ND_SPACE_VIEW3D, nullptr);

  prop = RNA_def_property(srna, "show_bundle_names", PROP_BOOLEAN, PROP_NONE);
  RNA_def_property_boolean_sdna(prop, nullptr, "flag2", V3D_SHOW_BUNDLENAME);
  RNA_def_property_ui_text(
      prop, "Show 3D Marker Names", "Show names for reconstructed tracks objects");
  RNA_def_property_update(prop, NC_SPACE | ND_SPACE_VIEW3D, nullptr);

  prop = RNA_def_property(srna, "use_local_collections", PROP_BOOLEAN, PROP_NONE);
  RNA_def_property_boolean_sdna(prop, nullptr, "flag", V3D_LOCAL_COLLECTIONS);
  RNA_def_property_ui_text(
      prop, "Local Collections", "Display a different set of collections in this viewport");
  RNA_def_property_flag(prop, PROP_CONTEXT_UPDATE);
  RNA_def_property_update(
      prop, NC_SPACE | ND_SPACE_VIEW3D, "rna_SpaceView3D_use_local_collections_update");

  /* Stereo Settings */
  prop = RNA_def_property(srna, "stereo_3d_eye", PROP_ENUM, PROP_NONE);
  RNA_def_property_enum_sdna(prop, nullptr, "multiview_eye");
  RNA_def_property_enum_items(prop, stereo3d_eye_items);
  RNA_def_property_enum_funcs(prop, nullptr, nullptr, "rna_SpaceView3D_stereo3d_camera_itemf");
  RNA_def_property_ui_text(prop, "Stereo Eye", "Current stereo eye being displayed");
  RNA_def_property_clear_flag(prop, PROP_EDITABLE);

  prop = RNA_def_property(srna, "stereo_3d_camera", PROP_ENUM, PROP_NONE);
  RNA_def_property_enum_sdna(prop, nullptr, "stereo3d_camera");
  RNA_def_property_enum_items(prop, stereo3d_camera_items);
  RNA_def_property_enum_funcs(prop, nullptr, nullptr, "rna_SpaceView3D_stereo3d_camera_itemf");
  RNA_def_property_ui_text(prop, "Camera", "");
  RNA_def_property_update(prop, NC_SPACE | ND_SPACE_VIEW3D, nullptr);

  prop = RNA_def_property(srna, "show_stereo_3d_cameras", PROP_BOOLEAN, PROP_NONE);
  RNA_def_property_boolean_sdna(prop, nullptr, "stereo3d_flag", V3D_S3D_DISPCAMERAS);
  RNA_def_property_ui_text(prop, "Cameras", "Show the left and right cameras");
  RNA_def_property_update(prop, NC_SPACE | ND_SPACE_VIEW3D, nullptr);

  prop = RNA_def_property(srna, "show_stereo_3d_convergence_plane", PROP_BOOLEAN, PROP_NONE);
  RNA_def_property_boolean_sdna(prop, nullptr, "stereo3d_flag", V3D_S3D_DISPPLANE);
  RNA_def_property_ui_text(prop, "Plane", "Show the stereo 3D convergence plane");
  RNA_def_property_update(prop, NC_SPACE | ND_SPACE_VIEW3D, nullptr);

  prop = RNA_def_property(srna, "stereo_3d_convergence_plane_alpha", PROP_FLOAT, PROP_FACTOR);
  RNA_def_property_float_sdna(prop, nullptr, "stereo3d_convergence_alpha");
  RNA_def_property_ui_text(prop, "Plane Alpha", "Opacity (alpha) of the convergence plane");
  RNA_def_property_update(prop, NC_SPACE | ND_SPACE_VIEW3D, nullptr);

  prop = RNA_def_property(srna, "show_stereo_3d_volume", PROP_BOOLEAN, PROP_NONE);
  RNA_def_property_boolean_sdna(prop, nullptr, "stereo3d_flag", V3D_S3D_DISPVOLUME);
  RNA_def_property_ui_text(prop, "Volume", "Show the stereo 3D frustum volume");
  RNA_def_property_update(prop, NC_SPACE | ND_SPACE_VIEW3D, nullptr);

  prop = RNA_def_property(srna, "stereo_3d_volume_alpha", PROP_FLOAT, PROP_FACTOR);
  RNA_def_property_float_sdna(prop, nullptr, "stereo3d_volume_alpha");
  RNA_def_property_ui_text(prop, "Volume Alpha", "Opacity (alpha) of the cameras' frustum volume");
  RNA_def_property_update(prop, NC_SPACE | ND_SPACE_VIEW3D, nullptr);

  prop = RNA_def_property(srna, "mirror_xr_session", PROP_BOOLEAN, PROP_NONE);
  RNA_def_property_boolean_sdna(prop, nullptr, "flag", V3D_XR_SESSION_MIRROR);
  RNA_def_property_ui_text(
      prop,
      "Mirror VR Session",
      "Synchronize the viewer perspective of virtual reality sessions with this 3D viewport");
  RNA_def_property_update(
      prop, NC_SPACE | ND_SPACE_VIEW3D, "rna_SpaceView3D_mirror_xr_session_update");

  rna_def_object_type_visibility_flags_common(srna,
                                              NC_SPACE | ND_SPACE_VIEW3D | NS_VIEW3D_SHADING,
                                              "rna_SpaceView3D_object_type_visibility_update");

  /* Helper for drawing the icon. */
  prop = RNA_def_property(srna, "icon_from_show_object_viewport", PROP_INT, PROP_NONE);
  RNA_def_property_int_funcs(
      prop, "rna_SpaceView3D_icon_from_show_object_viewport_get", nullptr, nullptr);
  RNA_def_property_clear_flag(prop, PROP_EDITABLE);
  RNA_def_property_ui_text(prop, "Visibility Icon", "");

  prop = RNA_def_property(srna, "show_viewer", PROP_BOOLEAN, PROP_NONE);
  RNA_def_property_boolean_sdna(prop, nullptr, "flag2", V3D_SHOW_VIEWER);
  RNA_def_property_ui_text(prop, "Show Viewer", "Display non-final geometry from viewer nodes");
  RNA_def_property_update(prop, NC_SPACE | ND_SPACE_VIEW3D | NS_VIEW3D_SHADING, nullptr);

  /* Nested Structs */
  prop = RNA_def_property(srna, "shading", PROP_POINTER, PROP_NONE);
  RNA_def_property_flag(prop, PROP_NEVER_NULL);
  RNA_def_property_struct_type(prop, "View3DShading");
  RNA_def_property_ui_text(prop, "Shading Settings", "Settings for shading in the 3D viewport");

  prop = RNA_def_property(srna, "overlay", PROP_POINTER, PROP_NONE);
  RNA_def_property_flag(prop, PROP_NEVER_NULL);
  RNA_def_property_struct_type(prop, "View3DOverlay");
  RNA_def_property_pointer_funcs(prop, "rna_SpaceView3D_overlay_get", nullptr, nullptr, nullptr);
  RNA_def_property_ui_text(
      prop, "Overlay Settings", "Settings for display of overlays in the 3D viewport");

  rna_def_space_view3d_shading(brna);
  rna_def_space_view3d_overlay(brna);

  /* *** Animated *** */
  RNA_define_animate_sdna(true);
  /* region */

  srna = RNA_def_struct(brna, "RegionView3D", nullptr);
  RNA_def_struct_sdna(srna, "RegionView3D");
  RNA_def_struct_ui_text(srna, "3D View Region", "3D View region data");

  prop = RNA_def_property(srna, "lock_rotation", PROP_BOOLEAN, PROP_NONE);
  RNA_def_property_boolean_sdna(prop, nullptr, "viewlock", RV3D_LOCK_ROTATION);
  RNA_def_property_ui_text(prop, "Lock Rotation", "Lock view rotation in side views");
  RNA_def_property_update(prop, NC_SPACE | ND_SPACE_VIEW3D, "rna_RegionView3D_quadview_update");

  prop = RNA_def_property(srna, "show_sync_view", PROP_BOOLEAN, PROP_NONE);
  RNA_def_property_boolean_sdna(prop, nullptr, "viewlock", RV3D_BOXVIEW);
  RNA_def_property_ui_text(prop, "Sync Zoom/Pan", "Sync view position between side views");
  RNA_def_property_update(prop, NC_SPACE | ND_SPACE_VIEW3D, "rna_RegionView3D_quadview_update");

  prop = RNA_def_property(srna, "use_box_clip", PROP_BOOLEAN, PROP_NONE);
  RNA_def_property_boolean_sdna(prop, nullptr, "viewlock", RV3D_BOXCLIP);
  RNA_def_property_ui_text(
      prop, "Clip Contents", "Clip view contents based on what is visible in other side views");
  RNA_def_property_update(
      prop, NC_SPACE | ND_SPACE_VIEW3D, "rna_RegionView3D_quadview_clip_update");

  prop = RNA_def_property(srna, "perspective_matrix", PROP_FLOAT, PROP_MATRIX);
  RNA_def_property_float_sdna(prop, nullptr, "persmat");
  RNA_def_property_clear_flag(
      prop, PROP_EDITABLE); /* XXX: for now, it's too risky for users to do this */
  RNA_def_property_multi_array(prop, 2, rna_matrix_dimsize_4x4);
  RNA_def_property_ui_text(
      prop, "Perspective Matrix", "Current perspective matrix (``window_matrix * view_matrix``)");

  prop = RNA_def_property(srna, "window_matrix", PROP_FLOAT, PROP_MATRIX);
  RNA_def_property_float_sdna(prop, nullptr, "winmat");
  RNA_def_property_clear_flag(prop, PROP_EDITABLE);
  RNA_def_property_multi_array(prop, 2, rna_matrix_dimsize_4x4);
  RNA_def_property_ui_text(prop, "Window Matrix", "Current window matrix");

  prop = RNA_def_property(srna, "view_matrix", PROP_FLOAT, PROP_MATRIX);
  RNA_def_property_float_sdna(prop, nullptr, "viewmat");
  RNA_def_property_multi_array(prop, 2, rna_matrix_dimsize_4x4);
  RNA_def_property_float_funcs(prop, nullptr, "rna_RegionView3D_view_matrix_set", nullptr);
  RNA_def_property_ui_text(prop, "View Matrix", "Current view matrix");
  RNA_def_property_update(prop, NC_SPACE | ND_SPACE_VIEW3D, nullptr);

  prop = RNA_def_property(srna, "view_perspective", PROP_ENUM, PROP_NONE);
  RNA_def_property_enum_sdna(prop, nullptr, "persp");
  RNA_def_property_enum_items(prop, rv3d_persp_items);
  RNA_def_property_ui_text(prop, "Perspective", "View Perspective");
  RNA_def_property_update(prop, NC_SPACE | ND_SPACE_VIEW3D, nullptr);

  prop = RNA_def_property(srna, "is_perspective", PROP_BOOLEAN, PROP_NONE);
  RNA_def_property_boolean_sdna(prop, nullptr, "is_persp", 1);
  RNA_def_property_ui_text(prop, "Is Perspective", "");
  RNA_def_property_flag(prop, PROP_EDITABLE);

  /* WARNING: Using "orthographic" in this name isn't correct and could be changed. */
  prop = RNA_def_property(srna, "is_orthographic_side_view", PROP_BOOLEAN, PROP_NONE);
  RNA_def_property_boolean_sdna(prop, nullptr, "view", 0);
  RNA_def_property_boolean_funcs(prop,
                                 "rna_RegionView3D_is_orthographic_side_view_get",
                                 "rna_RegionView3D_is_orthographic_side_view_set");
  RNA_def_property_ui_text(
      prop,
      "Is Axis Aligned",
      "Whether the current view is aligned to an axis "
      "(does not check whether the view is orthographic, use \"is_perspective\" for that). "
      "Setting this will rotate the view to the closest axis");

  /* This isn't directly accessible from the UI, only an operator. */
  prop = RNA_def_property(srna, "use_clip_planes", PROP_BOOLEAN, PROP_NONE);
  RNA_def_property_boolean_sdna(prop, nullptr, "rflag", RV3D_CLIPPING);
  RNA_def_property_ui_text(prop, "Use Clip Planes", "");

  const int default_value[] = {6, 4};
  prop = RNA_def_property(srna, "clip_planes", PROP_FLOAT, PROP_NONE);
  RNA_def_property_float_sdna(prop, nullptr, "clip");
  RNA_def_property_multi_array(prop, 2, default_value);
  RNA_def_property_ui_text(prop, "Clip Planes", "");

  prop = RNA_def_property(srna, "view_location", PROP_FLOAT, PROP_TRANSLATION);
#  if 0
  RNA_def_property_float_sdna(prop, nullptr, "ofs"); /* can't use because it's negated */
#  else
  RNA_def_property_array(prop, 3);
  RNA_def_property_float_funcs(
      prop, "rna_RegionView3D_view_location_get", "rna_RegionView3D_view_location_set", nullptr);
#  endif
  RNA_def_property_ui_text(prop, "View Location", "View pivot location");
  RNA_def_property_ui_range(prop, -10000.0, 10000.0, 10, RNA_TRANSLATION_PREC_DEFAULT);
  RNA_def_property_update(prop, NC_WINDOW, nullptr);

  prop = RNA_def_property(
      srna, "view_rotation", PROP_FLOAT, PROP_QUATERNION); /* can't use because it's inverted */
#  if 0
  RNA_def_property_float_sdna(prop, nullptr, "viewquat");
#  else
  RNA_def_property_array(prop, 4);
  RNA_def_property_float_funcs(
      prop, "rna_RegionView3D_view_rotation_get", "rna_RegionView3D_view_rotation_set", nullptr);
#  endif
  RNA_def_property_ui_text(prop, "View Rotation", "Rotation in quaternions (keep normalized)");
  RNA_def_property_update(prop, NC_SPACE | ND_SPACE_VIEW3D, nullptr);

  /* not sure we need rna access to these but adding anyway */
  prop = RNA_def_property(srna, "view_distance", PROP_FLOAT, PROP_UNSIGNED);
  RNA_def_property_float_sdna(prop, nullptr, "dist");
  RNA_def_property_ui_text(prop, "Distance", "Distance to the view location");
  RNA_def_property_update(prop, NC_SPACE | ND_SPACE_VIEW3D, nullptr);

  prop = RNA_def_property(srna, "view_camera_zoom", PROP_FLOAT, PROP_UNSIGNED);
  RNA_def_property_float_sdna(prop, nullptr, "camzoom");
  RNA_def_property_ui_text(prop, "Camera Zoom", "Zoom factor in camera view");
  RNA_def_property_range(prop, RV3D_CAMZOOM_MIN, RV3D_CAMZOOM_MAX);
  RNA_def_property_update(prop, NC_SPACE | ND_SPACE_VIEW3D, nullptr);

  prop = RNA_def_property(srna, "view_camera_offset", PROP_FLOAT, PROP_NONE);
  RNA_def_property_float_sdna(prop, nullptr, "camdx");
  RNA_def_property_array(prop, 2);
  RNA_def_property_ui_text(prop, "Camera Offset", "View shift in camera view");
  RNA_def_property_update(prop, NC_SPACE | ND_SPACE_VIEW3D, nullptr);

  RNA_api_region_view3d(srna);
}

static void rna_def_space_properties(BlenderRNA *brna)
{
  StructRNA *srna;
  PropertyRNA *prop;

  static const EnumPropertyItem tab_sync_items[] = {
      {PROPERTIES_SYNC_ALWAYS,
       "ALWAYS",
       0,
       "Always",
       "Always change tabs when clicking an icon in an outliner"},
      {PROPERTIES_SYNC_NEVER,
       "NEVER",
       0,
       "Never",
       "Never change tabs when clicking an icon in an outliner"},
      {PROPERTIES_SYNC_AUTO,
       "AUTO",
       0,
       "Auto",
       "Change tabs only when this editor shares a border with an outliner"},
      {0, nullptr, 0, nullptr, nullptr},
  };

  srna = RNA_def_struct(brna, "SpaceProperties", "Space");
  RNA_def_struct_sdna(srna, "SpaceProperties");
  RNA_def_struct_ui_text(srna, "Properties Space", "Properties space data");

  prop = RNA_def_property(srna, "context", PROP_ENUM, PROP_NONE);
  RNA_def_property_enum_sdna(prop, nullptr, "mainb");
  RNA_def_property_enum_items(prop, buttons_context_items);
  RNA_def_property_enum_funcs(
      prop, nullptr, "rna_SpaceProperties_context_set", "rna_SpaceProperties_context_itemf");
  RNA_def_property_ui_text(prop, "", "");
  RNA_def_property_translation_context(prop, BLT_I18NCONTEXT_ID_ID);
  RNA_def_property_update(
      prop, NC_SPACE | ND_SPACE_PROPERTIES, "rna_SpaceProperties_context_update");

  /* pinned data */
  prop = RNA_def_property(srna, "pin_id", PROP_POINTER, PROP_NONE);
  RNA_def_property_pointer_sdna(prop, nullptr, "pinid");
  RNA_def_property_struct_type(prop, "ID");
  /* NOTE: custom set function is ONLY to avoid rna setting a user for this. */
  RNA_def_property_pointer_funcs(prop,
                                 nullptr,
                                 "rna_SpaceProperties_pin_id_set",
                                 "rna_SpaceProperties_pin_id_typef",
                                 nullptr);
  RNA_def_property_flag(prop, PROP_EDITABLE | PROP_NEVER_UNLINK);
  RNA_def_property_update(
      prop, NC_SPACE | ND_SPACE_PROPERTIES, "rna_SpaceProperties_pin_id_update");

  prop = RNA_def_property(srna, "use_pin_id", PROP_BOOLEAN, PROP_NONE);
  RNA_def_property_boolean_sdna(prop, nullptr, "flag", SB_PIN_CONTEXT);
  RNA_def_property_ui_text(prop, "Pin ID", "Use the pinned context");

  /* Property search. */

  prop = RNA_def_property(srna, "tab_search_results", PROP_BOOLEAN, PROP_NONE);
  RNA_def_property_array(prop, 0); /* Dynamic length, see next line. */
  RNA_def_property_flag(prop, PROP_DYNAMIC);
  RNA_def_property_clear_flag(prop, PROP_EDITABLE);
  RNA_def_property_boolean_funcs(prop, "rna_SpaceProperties_tab_search_results_get", nullptr);
  RNA_def_property_dynamic_array_funcs(prop, "rna_SpaceProperties_tab_search_results_getlength");
  RNA_def_property_ui_text(
      prop, "Tab Search Results", "Whether or not each visible tab has a search result");

  prop = RNA_def_property(srna, "search_filter", PROP_STRING, PROP_NONE);
  /* The search filter is stored in the property editor's runtime which
   * is only defined in an internal header, so use the getter / setter here. */
  RNA_def_property_string_funcs(prop,
                                "rna_SpaceProperties_search_filter_get",
                                "rna_SpaceProperties_search_filter_length",
                                "rna_SpaceProperties_search_filter_set");
  RNA_def_property_ui_text(prop, "Display Filter", "Live search filtering string");
  RNA_def_property_flag(prop, PROP_TEXTEDIT_UPDATE);
  RNA_def_property_update(
      prop, NC_SPACE | ND_SPACE_PROPERTIES, "rna_SpaceProperties_search_filter_update");

  /* Outliner sync. */
  prop = RNA_def_property(srna, "outliner_sync", PROP_ENUM, PROP_NONE);
  RNA_def_property_enum_sdna(prop, nullptr, "outliner_sync");
  RNA_def_property_enum_items(prop, tab_sync_items);
  RNA_def_property_ui_text(prop,
                           "Outliner Sync",
                           "Change to the corresponding tab when outliner data icons are clicked");
  RNA_def_property_update(prop, NC_SPACE | ND_SPACE_PROPERTIES, nullptr);
}

static void rna_def_space_image_overlay(BlenderRNA *brna)
{
  StructRNA *srna;
  PropertyRNA *prop;

  srna = RNA_def_struct(brna, "SpaceImageOverlay", nullptr);
  RNA_def_struct_sdna(srna, "SpaceImage");
  RNA_def_struct_nested(brna, srna, "SpaceImageEditor");
  RNA_def_struct_path_func(srna, "rna_SpaceImageOverlay_path");
  RNA_def_struct_ui_text(
      srna, "Overlay Settings", "Settings for display of overlays in the UV/Image editor");

  prop = RNA_def_property(srna, "show_overlays", PROP_BOOLEAN, PROP_NONE);
  RNA_def_property_boolean_sdna(prop, nullptr, "overlay.flag", SI_OVERLAY_SHOW_OVERLAYS);
  RNA_def_property_ui_text(prop, "Show Overlays", "Display overlays like UV Maps and Metadata");
  RNA_def_property_update(prop, NC_SPACE | ND_SPACE_IMAGE, nullptr);

  prop = RNA_def_property(srna, "show_grid_background", PROP_BOOLEAN, PROP_NONE);
  RNA_def_property_boolean_sdna(prop, nullptr, "overlay.flag", SI_OVERLAY_SHOW_GRID_BACKGROUND);
  RNA_def_property_ui_text(prop, "Display Background", "Show the grid background and borders");
  RNA_def_property_update(prop, NC_SPACE | ND_SPACE_IMAGE, nullptr);
}

static void rna_def_space_image(BlenderRNA *brna)
{
  StructRNA *srna;
  PropertyRNA *prop;

  srna = RNA_def_struct(brna, "SpaceImageEditor", "Space");
  RNA_def_struct_sdna(srna, "SpaceImage");
  RNA_def_struct_ui_text(srna, "Space Image Editor", "Image and UV editor space data");

  rna_def_space_generic_show_region_toggles(srna,
                                            ((1 << RGN_TYPE_TOOL_HEADER) | (1 << RGN_TYPE_TOOLS) |
                                             (1 << RGN_TYPE_UI) | (1 << RGN_TYPE_HUD)));

  /* image */
  prop = RNA_def_property(srna, "image", PROP_POINTER, PROP_NONE);
  RNA_def_property_pointer_funcs(
      prop, nullptr, "rna_SpaceImageEditor_image_set", nullptr, nullptr);
  RNA_def_property_ui_text(prop, "Image", "Image displayed and edited in this space");
  RNA_def_property_flag(prop, PROP_EDITABLE);
  RNA_def_property_update(
      prop,
      NC_GEOM | ND_DATA,
      "rna_SpaceImageEditor_image_update"); /* is handled in image editor too */

  prop = RNA_def_property(srna, "image_user", PROP_POINTER, PROP_NONE);
  RNA_def_property_flag(prop, PROP_NEVER_NULL);
  RNA_def_property_pointer_sdna(prop, nullptr, "iuser");
  RNA_def_property_ui_text(
      prop,
      "Image User",
      "Parameters defining which layer, pass and frame of the image is displayed");
  RNA_def_property_update(prop, NC_SPACE | ND_SPACE_IMAGE, nullptr);

  prop = RNA_def_property(srna, "scopes", PROP_POINTER, PROP_NONE);
  RNA_def_property_pointer_sdna(prop, nullptr, "scopes");
  RNA_def_property_struct_type(prop, "Scopes");
  RNA_def_property_ui_text(prop, "Scopes", "Scopes to visualize image statistics");
  RNA_def_property_flag(prop, PROP_CONTEXT_UPDATE);
  RNA_def_property_update(prop, NC_SPACE | ND_SPACE_IMAGE, "rna_SpaceImageEditor_scopes_update");

  prop = RNA_def_property(srna, "use_image_pin", PROP_BOOLEAN, PROP_NONE);
  RNA_def_property_boolean_sdna(prop, nullptr, "pin", 0);
  RNA_def_property_ui_text(
      prop, "Image Pin", "Display current image regardless of object selection");
  RNA_def_property_ui_icon(prop, ICON_UNPINNED, 1);
  RNA_def_property_update(prop, NC_SPACE | ND_SPACE_IMAGE, nullptr);

  prop = RNA_def_property(srna, "sample_histogram", PROP_POINTER, PROP_NONE);
  RNA_def_property_pointer_sdna(prop, nullptr, "sample_line_hist");
  RNA_def_property_struct_type(prop, "Histogram");
  RNA_def_property_ui_text(prop, "Line Sample", "Sampled colors along line");

  prop = RNA_def_property(srna, "zoom", PROP_FLOAT, PROP_NONE);
  RNA_def_property_array(prop, 2);
  RNA_def_property_clear_flag(prop, PROP_EDITABLE);
  RNA_def_property_float_funcs(prop, "rna_SpaceImageEditor_zoom_get", nullptr, nullptr);
  RNA_def_property_ui_text(prop, "Zoom", "Zoom factor");

  /* image draw */
  prop = RNA_def_property(srna, "show_repeat", PROP_BOOLEAN, PROP_NONE);
  RNA_def_property_boolean_sdna(prop, nullptr, "flag", SI_DRAW_TILE);
  RNA_def_property_ui_text(
      prop, "Display Repeated", "Display the image repeated outside of the main view");
  RNA_def_property_update(prop, NC_SPACE | ND_SPACE_IMAGE, nullptr);

  prop = RNA_def_property(srna, "show_annotation", PROP_BOOLEAN, PROP_NONE);
  RNA_def_property_boolean_sdna(prop, nullptr, "flag", SI_SHOW_GPENCIL);
  RNA_def_property_ui_text(prop, "Show Annotation", "Show annotations for this view");
  RNA_def_property_update(prop, NC_SPACE | ND_SPACE_IMAGE, nullptr);

  prop = RNA_def_property(srna, "display_channels", PROP_ENUM, PROP_NONE);
  RNA_def_property_enum_bitflag_sdna(prop, nullptr, "flag");
  RNA_def_property_enum_items(prop, display_channels_items);
  RNA_def_property_enum_funcs(prop,
                              "rna_SpaceImageEditor_display_channels_get",
                              nullptr,
                              "rna_SpaceImageEditor_display_channels_itemf");
  RNA_def_property_ui_text(prop, "Display Channels", "Channels of the image to display");
  RNA_def_property_update(prop, NC_SPACE | ND_SPACE_IMAGE, nullptr);

  prop = RNA_def_property(srna, "show_stereo_3d", PROP_BOOLEAN, PROP_NONE);
  RNA_def_property_boolean_funcs(
      prop, "rna_SpaceImageEditor_show_stereo_get", "rna_SpaceImageEditor_show_stereo_set");
  RNA_def_property_ui_text(prop, "Show Stereo", "Display the image in Stereo 3D");
  RNA_def_property_ui_icon(prop, ICON_CAMERA_STEREO, 0);
  RNA_def_property_update(
      prop, NC_SPACE | ND_SPACE_IMAGE, "rna_SpaceImageEditor_show_stereo_update");

  /* uv */
  prop = RNA_def_property(srna, "uv_editor", PROP_POINTER, PROP_NONE);
  RNA_def_property_flag(prop, PROP_NEVER_NULL);
  RNA_def_property_struct_type(prop, "SpaceUVEditor");
  RNA_def_property_pointer_funcs(
      prop, "rna_SpaceImageEditor_uvedit_get", nullptr, nullptr, nullptr);
  RNA_def_property_ui_text(prop, "UV Editor", "UV editor settings");

  /* mode (hidden in the UI, see 'ui_mode') */
  prop = RNA_def_property(srna, "mode", PROP_ENUM, PROP_NONE);
  RNA_def_property_enum_sdna(prop, nullptr, "mode");
  RNA_def_property_enum_items(prop, rna_enum_space_image_mode_all_items);
  RNA_def_property_ui_text(prop, "Mode", "Editing context being displayed");
  RNA_def_property_update(prop, NC_SPACE | ND_SPACE_IMAGE, "rna_SpaceImageEditor_mode_update");

  prop = RNA_def_property(srna, "ui_mode", PROP_ENUM, PROP_NONE);
  RNA_def_property_enum_sdna(prop, nullptr, "mode");
  RNA_def_property_enum_items(prop, rna_enum_space_image_mode_ui_items);
  RNA_def_property_ui_text(prop, "Mode", "Editing context being displayed");
  RNA_def_property_update(prop, NC_SPACE | ND_SPACE_IMAGE, "rna_SpaceImageEditor_mode_update");

  /* bfa - hide disfunctional tools and settings for render result */
  prop = RNA_def_property(srna, "ui_non_render_mode", PROP_ENUM, PROP_NONE);
  RNA_def_property_enum_sdna(prop, nullptr, "mode");
  RNA_def_property_enum_items(prop, rna_enum_space_image_mode_non_render_items);
  RNA_def_property_ui_text(prop, "Mode", "Editing context being displayed");
  RNA_def_property_update(prop, NC_SPACE | ND_SPACE_IMAGE, "rna_SpaceImageEditor_mode_update");

  /* transform */
  prop = RNA_def_property(srna, "cursor_location", PROP_FLOAT, PROP_XYZ);
  RNA_def_property_array(prop, 2);
  RNA_def_property_float_funcs(prop,
                               "rna_SpaceImageEditor_cursor_location_get",
                               "rna_SpaceImageEditor_cursor_location_set",
                               nullptr);
  RNA_def_property_ui_text(prop, "2D Cursor Location", "2D cursor location for this view");
  RNA_def_property_update(prop, NC_SPACE | ND_SPACE_IMAGE, nullptr);

  prop = RNA_def_property(srna, "pivot_point", PROP_ENUM, PROP_NONE);
  RNA_def_property_enum_sdna(prop, nullptr, "around");
  RNA_def_property_enum_items(prop, rna_enum_transform_pivot_full_items);
  RNA_def_property_enum_funcs(prop, nullptr, nullptr, "rna_SpaceImageEditor_pivot_itemf");
  RNA_def_property_ui_text(prop, "Pivot", "Rotation/Scaling Pivot");
  RNA_def_property_update(prop, NC_SPACE | ND_SPACE_IMAGE, nullptr);

  /* grease pencil */
  prop = RNA_def_property(srna, "grease_pencil", PROP_POINTER, PROP_NONE);
  RNA_def_property_pointer_sdna(prop, nullptr, "gpd");
  RNA_def_property_struct_type(prop, "GreasePencil");
  RNA_def_property_pointer_funcs(
      prop, nullptr, nullptr, nullptr, "rna_GPencil_datablocks_annotations_poll");
  RNA_def_property_flag(prop, PROP_EDITABLE | PROP_ID_REFCOUNT);
  RNA_def_property_ui_text(prop, "Grease Pencil", "Grease pencil data for this space");
  RNA_def_property_update(prop, NC_SPACE | ND_SPACE_IMAGE, nullptr);

  /* update */
  prop = RNA_def_property(srna, "use_realtime_update", PROP_BOOLEAN, PROP_NONE);
  RNA_def_property_boolean_sdna(prop, nullptr, "lock", 0);
  RNA_def_property_ui_text(prop,
                           "Update Automatically",
                           "Update other affected window spaces automatically to reflect changes "
                           "during interactive operations such as transform");

  /* state */
  prop = RNA_def_property(srna, "show_render", PROP_BOOLEAN, PROP_NONE);
  RNA_def_property_boolean_funcs(prop, "rna_SpaceImageEditor_show_render_get", nullptr);
  RNA_def_property_clear_flag(prop, PROP_EDITABLE);
  RNA_def_property_ui_text(prop, "Show Render", "Show render related properties");

  prop = RNA_def_property(srna, "show_paint", PROP_BOOLEAN, PROP_NONE);
  RNA_def_property_boolean_funcs(prop, "rna_SpaceImageEditor_show_paint_get", nullptr);
  RNA_def_property_clear_flag(prop, PROP_EDITABLE);
  RNA_def_property_ui_text(prop, "Show Paint", "Show paint related properties");

  prop = RNA_def_property(srna, "show_uvedit", PROP_BOOLEAN, PROP_NONE);
  RNA_def_property_boolean_funcs(prop, "rna_SpaceImageEditor_show_uvedit_get", nullptr);
  RNA_def_property_clear_flag(prop, PROP_EDITABLE);
  RNA_def_property_ui_text(prop, "Show UV Editor", "Show UV editing related properties");

  prop = RNA_def_property(srna, "show_maskedit", PROP_BOOLEAN, PROP_NONE);
  RNA_def_property_boolean_funcs(prop, "rna_SpaceImageEditor_show_maskedit_get", nullptr);
  RNA_def_property_clear_flag(prop, PROP_EDITABLE);
  RNA_def_property_ui_text(prop, "Show Mask Editor", "Show Mask editing related properties");

  /* Gizmo Toggles. */
  prop = RNA_def_property(srna, "show_gizmo", PROP_BOOLEAN, PROP_NONE);
  RNA_def_property_boolean_negative_sdna(prop, nullptr, "gizmo_flag", SI_GIZMO_HIDE);
  RNA_def_property_ui_text(prop, "Show Gizmo", "Show gizmos of all types");
  RNA_def_property_update(prop, NC_SPACE | ND_SPACE_IMAGE, nullptr);

  prop = RNA_def_property(srna, "show_gizmo_navigate", PROP_BOOLEAN, PROP_NONE);
  RNA_def_property_boolean_negative_sdna(prop, nullptr, "gizmo_flag", SI_GIZMO_HIDE_NAVIGATE);
  RNA_def_property_ui_text(prop, "Navigate Gizmo", "Viewport navigation gizmo");
  RNA_def_property_update(prop, NC_SPACE | ND_SPACE_IMAGE, nullptr);

  /* Overlays */
  prop = RNA_def_property(srna, "overlay", PROP_POINTER, PROP_NONE);
  RNA_def_property_flag(prop, PROP_NEVER_NULL);
  RNA_def_property_struct_type(prop, "SpaceImageOverlay");
  RNA_def_property_pointer_funcs(prop, "rna_SpaceImage_overlay_get", nullptr, nullptr, nullptr);
  RNA_def_property_ui_text(
      prop, "Overlay Settings", "Settings for display of overlays in the UV/Image editor");

  rna_def_space_image_uv(brna);
  rna_def_space_image_overlay(brna);

  /* mask */
  rna_def_space_mask_info(srna, NC_SPACE | ND_SPACE_IMAGE, "rna_SpaceImageEditor_mask_set");
}

static void rna_def_space_sequencer_preview_overlay(BlenderRNA *brna)
{
  StructRNA *srna;
  PropertyRNA *prop;

  srna = RNA_def_struct(brna, "SequencerPreviewOverlay", nullptr);
  RNA_def_struct_sdna(srna, "SequencerPreviewOverlay");
  RNA_def_struct_nested(brna, srna, "SpaceSequenceEditor");
  RNA_def_struct_path_func(srna, "rna_SpaceSequencerPreviewOverlay_path");
  RNA_def_struct_ui_text(srna, "Preview Overlay Settings", "");

  prop = RNA_def_property(srna, "show_safe_areas", PROP_BOOLEAN, PROP_NONE);
  RNA_def_property_boolean_sdna(prop, nullptr, "flag", SEQ_PREVIEW_SHOW_SAFE_MARGINS);
  RNA_def_property_ui_text(
      prop, "Safe Areas", "Show TV title safe and action safe areas in preview");
  RNA_def_property_update(prop, NC_SPACE | ND_SPACE_SEQUENCER, nullptr);

  prop = RNA_def_property(srna, "show_safe_center", PROP_BOOLEAN, PROP_NONE);
  RNA_def_property_boolean_sdna(prop, nullptr, "flag", SEQ_PREVIEW_SHOW_SAFE_CENTER);
  RNA_def_property_ui_text(
      prop, "Center-Cut Safe Areas", "Show safe areas to fit content in a different aspect ratio");
  RNA_def_property_update(prop, NC_SPACE | ND_SPACE_SEQUENCER, nullptr);

  prop = RNA_def_property(srna, "show_metadata", PROP_BOOLEAN, PROP_NONE);
  RNA_def_property_boolean_sdna(prop, nullptr, "flag", SEQ_PREVIEW_SHOW_METADATA);
  RNA_def_property_ui_text(prop, "Show Metadata", "Show metadata of first visible strip");
  RNA_def_property_update(prop, NC_SPACE | ND_SPACE_SEQUENCER, nullptr);

  prop = RNA_def_property(srna, "show_annotation", PROP_BOOLEAN, PROP_NONE);
  RNA_def_property_boolean_sdna(prop, nullptr, "flag", SEQ_PREVIEW_SHOW_GPENCIL);
  RNA_def_property_ui_text(prop, "Show Annotation", "Show annotations for this view");
  RNA_def_property_update(prop, NC_SPACE | ND_SPACE_SEQUENCER, nullptr);

  prop = RNA_def_property(srna, "show_image_outline", PROP_BOOLEAN, PROP_NONE);
  RNA_def_property_boolean_sdna(prop, nullptr, "flag", SEQ_PREVIEW_SHOW_OUTLINE_SELECTED);
  RNA_def_property_ui_text(prop, "Image Outline", "");
  RNA_def_property_update(prop, NC_SPACE | ND_SPACE_SEQUENCER, nullptr);

  prop = RNA_def_property(srna, "show_cursor", PROP_BOOLEAN, PROP_NONE);
  RNA_def_property_boolean_sdna(prop, nullptr, "flag", SEQ_PREVIEW_SHOW_2D_CURSOR);
  RNA_def_property_ui_text(prop, "2D Cursor", "");
  RNA_def_property_update(prop, NC_SPACE | ND_SPACE_SEQUENCER, nullptr);
}

static void rna_def_space_sequencer_timeline_overlay(BlenderRNA *brna)
{
  StructRNA *srna;
  PropertyRNA *prop;

  srna = RNA_def_struct(brna, "SequencerTimelineOverlay", nullptr);
  RNA_def_struct_sdna(srna, "SequencerTimelineOverlay");
  RNA_def_struct_nested(brna, srna, "SpaceSequenceEditor");
  RNA_def_struct_path_func(srna, "rna_SpaceSequencerTimelineOverlay_path");
  RNA_def_struct_ui_text(srna, "Timeline Overlay Settings", "");

  static const EnumPropertyItem waveform_type_display_items[] = {
      {SEQ_TIMELINE_ALL_WAVEFORMS,
       "ALL_WAVEFORMS",
       0,
       "On",
       "Display waveforms for all sound strips"},
      {0, "DEFAULT_WAVEFORMS", 0, "Strip", "Display waveforms depending on strip setting"},
      {SEQ_TIMELINE_NO_WAVEFORMS,
       "NO_WAVEFORMS",
       0,
       "Off",
       "Don't display waveforms for any sound strips"},
      {0, nullptr, 0, nullptr, nullptr},
  };

  prop = RNA_def_property(srna, "waveform_display_type", PROP_ENUM, PROP_NONE);
  RNA_def_property_enum_bitflag_sdna(prop, nullptr, "flag");
  RNA_def_property_enum_items(prop, waveform_type_display_items);
  RNA_def_property_ui_text(prop, "Waveform Display", "How Waveforms are displayed");
  RNA_def_property_update(prop, NC_SPACE | ND_SPACE_SEQUENCER, nullptr);

  static const EnumPropertyItem waveform_style_display_items[] = {
      {0, "FULL_WAVEFORMS", 0, "Full", "Display full waveform"},
      {SEQ_TIMELINE_WAVEFORMS_HALF,
       "HALF_WAVEFORMS",
       0,
       "Half",
       "Display upper half of the absolute value waveform"},
      {0, nullptr, 0, nullptr, nullptr},
  };

  prop = RNA_def_property(srna, "waveform_display_style", PROP_ENUM, PROP_NONE);
  RNA_def_property_enum_bitflag_sdna(prop, nullptr, "flag");
  RNA_def_property_enum_items(prop, waveform_style_display_items);
  RNA_def_property_ui_text(prop, "Waveform Style", "How Waveforms are displayed");
  RNA_def_property_update(prop, NC_SPACE | ND_SPACE_SEQUENCER, nullptr);

  prop = RNA_def_property(srna, "show_fcurves", PROP_BOOLEAN, PROP_NONE);
  RNA_def_property_boolean_sdna(prop, nullptr, "flag", SEQ_TIMELINE_SHOW_FCURVES);
  RNA_def_property_ui_text(prop, "Show F-Curves", "Display strip opacity/volume curve");
  RNA_def_property_update(prop, NC_SPACE | ND_SPACE_SEQUENCER, nullptr);

  prop = RNA_def_property(srna, "show_strip_name", PROP_BOOLEAN, PROP_NONE);
  RNA_def_property_boolean_sdna(prop, nullptr, "flag", SEQ_TIMELINE_SHOW_STRIP_NAME);
  RNA_def_property_ui_text(prop, "Show Name", "");
  RNA_def_property_update(prop, NC_SPACE | ND_SPACE_SEQUENCER, nullptr);

  prop = RNA_def_property(srna, "show_strip_source", PROP_BOOLEAN, PROP_NONE);
  RNA_def_property_boolean_sdna(prop, nullptr, "flag", SEQ_TIMELINE_SHOW_STRIP_SOURCE);
  RNA_def_property_ui_text(
      prop, "Show Source", "Display path to source file, or name of source datablock");
  RNA_def_property_update(prop, NC_SPACE | ND_SPACE_SEQUENCER, nullptr);

  prop = RNA_def_property(srna, "show_strip_duration", PROP_BOOLEAN, PROP_NONE);
  RNA_def_property_boolean_sdna(prop, nullptr, "flag", SEQ_TIMELINE_SHOW_STRIP_DURATION);
  RNA_def_property_ui_text(prop, "Show Duration", "");
  RNA_def_property_update(prop, NC_SPACE | ND_SPACE_SEQUENCER, nullptr);

  prop = RNA_def_property(srna, "show_grid", PROP_BOOLEAN, PROP_NONE);
  RNA_def_property_boolean_sdna(prop, nullptr, "flag", SEQ_TIMELINE_SHOW_GRID);
  RNA_def_property_ui_text(prop, "Show Grid", "Show vertical grid lines");
  RNA_def_property_update(prop, NC_SPACE | ND_SPACE_SEQUENCER, nullptr);

  prop = RNA_def_property(srna, "show_strip_offset", PROP_BOOLEAN, PROP_NONE);
  RNA_def_property_boolean_sdna(prop, nullptr, "flag", SEQ_TIMELINE_SHOW_STRIP_OFFSETS);
  RNA_def_property_ui_text(prop, "Show Offsets", "Display strip in/out offsets");
  RNA_def_property_update(prop, NC_SPACE | ND_SPACE_SEQUENCER, nullptr);

  prop = RNA_def_property(srna, "show_thumbnails", PROP_BOOLEAN, PROP_NONE);
  RNA_def_property_boolean_sdna(prop, nullptr, "flag", SEQ_TIMELINE_SHOW_THUMBNAILS);
  RNA_def_property_ui_text(prop, "Show Thumbnails", "Show strip thumbnails");
  RNA_def_property_update(prop, NC_SPACE | ND_SPACE_SEQUENCER, nullptr);

  prop = RNA_def_property(srna, "show_strip_tag_color", PROP_BOOLEAN, PROP_NONE);
  RNA_def_property_boolean_sdna(prop, nullptr, "flag", SEQ_TIMELINE_SHOW_STRIP_COLOR_TAG);
  RNA_def_property_ui_text(
      prop, "Show Color Tags", "Display the strip color tags in the sequencer");
  RNA_def_property_update(prop, NC_SPACE | ND_SPACE_SEQUENCER, nullptr);

  prop = RNA_def_property(srna, "show_strip_retiming", PROP_BOOLEAN, PROP_NONE);
  RNA_def_property_boolean_sdna(prop, nullptr, "flag", SEQ_TIMELINE_SHOW_STRIP_RETIMING);
  RNA_def_property_ui_text(prop, "Show Retiming Keys", "Display retiming keys on top of strips");
  RNA_def_property_update(prop, NC_SPACE | ND_SPACE_SEQUENCER, nullptr);
}

static void rna_def_space_sequencer(BlenderRNA *brna)
{
  StructRNA *srna;
  PropertyRNA *prop;

  static const EnumPropertyItem display_mode_items[] = {
      {SEQ_DRAW_IMG_IMBUF, "IMAGE", ICON_SEQ_PREVIEW, "Image Preview", ""},
      {SEQ_DRAW_IMG_WAVEFORM, "WAVEFORM", ICON_SEQ_LUMA_WAVEFORM, "Luma Waveform", ""},
      {SEQ_DRAW_IMG_VECTORSCOPE, "VECTOR_SCOPE", ICON_SEQ_CHROMA_SCOPE, "Chroma Vectorscope", ""},
      {SEQ_DRAW_IMG_HISTOGRAM, "HISTOGRAM", ICON_SEQ_HISTOGRAM, "Histogram", ""},
      {0, nullptr, 0, nullptr, nullptr},
  };

  static const EnumPropertyItem proxy_render_size_items[] = {
      {SEQ_RENDER_SIZE_NONE, "NONE", 0, "No display", ""},
      {SEQ_RENDER_SIZE_SCENE, "SCENE", 0, "Scene size", ""},
      {SEQ_RENDER_SIZE_PROXY_25, "PROXY_25", 0, "25%", ""},
      {SEQ_RENDER_SIZE_PROXY_50, "PROXY_50", 0, "50%", ""},
      {SEQ_RENDER_SIZE_PROXY_75, "PROXY_75", 0, "75%", ""},
      {SEQ_RENDER_SIZE_PROXY_100, "PROXY_100", 0, "100%", ""},
      {0, nullptr, 0, nullptr, nullptr},
  };

  static const EnumPropertyItem overlay_frame_type_items[] = {
      {SEQ_OVERLAY_FRAME_TYPE_RECT, "RECTANGLE", 0, "Rectangle", "Show rectangle area overlay"},
      {SEQ_OVERLAY_FRAME_TYPE_REFERENCE, "REFERENCE", 0, "Reference", "Show reference frame only"},
      {SEQ_OVERLAY_FRAME_TYPE_CURRENT, "CURRENT", 0, "Current", "Show current frame only"},
      {0, nullptr, 0, nullptr, nullptr},
  };

  static const EnumPropertyItem preview_channels_items[] = {
      {SEQ_USE_ALPHA,
       "COLOR_ALPHA",
       ICON_IMAGE_RGB_ALPHA,
       "Color & Alpha",
       "Display image with RGB colors and alpha transparency"},
      {0, "COLOR", ICON_IMAGE_RGB, "Color", "Display image with RGB colors"},
      {0, nullptr, 0, nullptr, nullptr},
  };

  srna = RNA_def_struct(brna, "SpaceSequenceEditor", "Space");
  RNA_def_struct_sdna(srna, "SpaceSeq");
  RNA_def_struct_ui_text(srna, "Space Sequence Editor", "Sequence editor space data");

  rna_def_space_generic_show_region_toggles(srna,
                                            (1 << RGN_TYPE_TOOL_HEADER) | (1 << RGN_TYPE_UI) |
                                                (1 << RGN_TYPE_TOOLS) | (1 << RGN_TYPE_HUD) |
                                                (1 << RGN_TYPE_CHANNELS));

  /* view type, fairly important */
  prop = RNA_def_property(srna, "view_type", PROP_ENUM, PROP_NONE);
  RNA_def_property_enum_sdna(prop, nullptr, "view");
  RNA_def_property_enum_items(prop, rna_enum_space_sequencer_view_type_items);
  RNA_def_property_ui_text(
      prop, "View Type", "Type of the Sequencer view (sequencer, preview or both)");
  RNA_def_property_update(prop, 0, "rna_Sequencer_area_update"); /*BFA - 3D Sequencer*/

  /* display type, fairly important */
  prop = RNA_def_property(srna, "display_mode", PROP_ENUM, PROP_NONE);
  RNA_def_property_enum_sdna(prop, nullptr, "mainb");
  RNA_def_property_enum_items(prop, display_mode_items);
  RNA_def_property_ui_text(
      prop, "Display Mode", "View mode to use for displaying sequencer output");
  RNA_def_property_update(prop, NC_SPACE | ND_SPACE_SEQUENCER, nullptr);

  /* flags */
  prop = RNA_def_property(srna, "show_frames", PROP_BOOLEAN, PROP_NONE);
  RNA_def_property_boolean_sdna(prop, nullptr, "flag", SEQ_DRAWFRAMES);
  RNA_def_property_ui_text(prop, "Display Frames", "Display frames rather than seconds");
  RNA_def_property_update(prop, NC_SPACE | ND_SPACE_SEQUENCER, nullptr);

  prop = RNA_def_property(srna, "use_marker_sync", PROP_BOOLEAN, PROP_NONE);
  RNA_def_property_boolean_sdna(prop, nullptr, "flag", SEQ_MARKER_TRANS);
  RNA_def_property_ui_text(prop, "Sync Markers", "Transform markers as well as strips");
  RNA_def_property_update(prop, NC_SPACE | ND_SPACE_SEQUENCER, nullptr);

  prop = RNA_def_property(srna, "show_separate_color", PROP_BOOLEAN, PROP_NONE);
  RNA_def_property_boolean_sdna(prop, nullptr, "flag", SEQ_DRAW_COLOR_SEPARATED);
  RNA_def_property_ui_text(prop, "Separate Colors", "Separate color channels in preview");
  RNA_def_property_update(prop, NC_SPACE | ND_SPACE_SEQUENCER, nullptr);

  prop = RNA_def_property(srna, "show_seconds", PROP_BOOLEAN, PROP_NONE);
  RNA_def_property_boolean_negative_sdna(prop, nullptr, "flag", SEQ_DRAWFRAMES);
  RNA_def_property_ui_text(prop, "Show Seconds", "Show timing in seconds not frames");
  RNA_def_property_update(prop, NC_SPACE | ND_SPACE_SEQUENCER, nullptr);

  prop = RNA_def_property(srna, "show_markers", PROP_BOOLEAN, PROP_NONE);
  RNA_def_property_boolean_sdna(prop, nullptr, "flag", SEQ_SHOW_MARKERS);
  RNA_def_property_ui_text(
      prop,
      "Show Markers",
      "If any exists, show markers in a separate row at the bottom of the editor");
  RNA_def_property_update(prop, NC_SPACE | ND_SPACE_SEQUENCER, nullptr);

  prop = RNA_def_property(srna, "display_channel", PROP_INT, PROP_NONE);
  RNA_def_property_int_sdna(prop, nullptr, "chanshown");
  RNA_def_property_ui_text(
      prop,
      "Display Channel",
      "The channel number shown in the image preview. 0 is the result of all strips combined");
  RNA_def_property_range(prop, -5, MAXSEQ);
  RNA_def_property_update(prop, NC_SPACE | ND_SPACE_SEQUENCER, "rna_SequenceEditor_update_cache");

  prop = RNA_def_property(srna, "preview_channels", PROP_ENUM, PROP_NONE);
  RNA_def_property_enum_bitflag_sdna(prop, nullptr, "flag");
  RNA_def_property_enum_items(prop, preview_channels_items);
  RNA_def_property_ui_text(prop, "Display Channels", "Channels of the preview to display");
  RNA_def_property_update(prop, NC_SPACE | ND_SPACE_SEQUENCER, "rna_SequenceEditor_update_cache");

  prop = RNA_def_property(srna, "use_zoom_to_fit", PROP_BOOLEAN, PROP_NONE);
  RNA_def_property_boolean_sdna(prop, nullptr, "flag", SEQ_ZOOM_TO_FIT);
  RNA_def_property_ui_text(
      prop, "Zoom to Fit", "Automatically zoom preview image to make it fully fit the region");
  RNA_def_property_update(prop, NC_SPACE | ND_SPACE_SEQUENCER, nullptr);

  prop = RNA_def_property(srna, "show_overexposed", PROP_INT, PROP_NONE);
  RNA_def_property_int_sdna(prop, nullptr, "zebra");
  RNA_def_property_ui_text(prop, "Show Overexposed", "Show overexposed areas with zebra stripes");
  RNA_def_property_range(prop, 0, 110);
  RNA_def_property_update(prop, NC_SPACE | ND_SPACE_SEQUENCER, nullptr);

  prop = RNA_def_property(srna, "proxy_render_size", PROP_ENUM, PROP_NONE);
  RNA_def_property_enum_sdna(prop, nullptr, "render_size");
  RNA_def_property_enum_items(prop, proxy_render_size_items);
  RNA_def_property_ui_text(prop,
                           "Proxy Render Size",
                           "Display preview using full resolution or different proxy resolutions");
  RNA_def_property_flag(prop, PROP_CONTEXT_UPDATE);
  RNA_def_property_update(
      prop, NC_SPACE | ND_SPACE_SEQUENCER, "rna_SequenceEditor_render_size_update");

  prop = RNA_def_property(srna, "use_proxies", PROP_BOOLEAN, PROP_NONE);
  RNA_def_property_boolean_sdna(prop, nullptr, "flag", SEQ_USE_PROXIES);
  RNA_def_property_ui_text(
      prop, "Use Proxies", "Use optimized files for faster scrubbing when available");
  RNA_def_property_update(prop, NC_SPACE | ND_SPACE_SEQUENCER, "rna_SequenceEditor_update_cache");

  prop = RNA_def_property(srna, "use_clamp_view", PROP_BOOLEAN, PROP_NONE);
  RNA_def_property_boolean_sdna(prop, nullptr, "flag", SEQ_CLAMP_VIEW);
  RNA_def_property_boolean_funcs(
      prop, "rna_SequenceEditor_clamp_view_get", "rna_SequenceEditor_clamp_view_set");
  RNA_def_property_ui_text(
      prop, "Limit View to Contents", "Limit timeline height to maximum used channel slot");
  RNA_def_property_update(prop, NC_SPACE | ND_SPACE_SEQUENCER, nullptr);

  /* grease pencil */
  prop = RNA_def_property(srna, "grease_pencil", PROP_POINTER, PROP_NONE);
  RNA_def_property_pointer_sdna(prop, nullptr, "gpd");
  RNA_def_property_struct_type(prop, "GreasePencil");
  RNA_def_property_pointer_funcs(
      prop, nullptr, nullptr, nullptr, "rna_GPencil_datablocks_annotations_poll");
  RNA_def_property_flag(prop, PROP_EDITABLE | PROP_ID_REFCOUNT);
  RNA_def_property_ui_text(prop, "Grease Pencil", "Grease Pencil data for this Preview region");
  RNA_def_property_update(prop, NC_SPACE | ND_SPACE_SEQUENCER, nullptr);

  prop = RNA_def_property(srna, "overlay_frame_type", PROP_ENUM, PROP_NONE);
  RNA_def_property_enum_sdna(prop, nullptr, "overlay_frame_type");
  RNA_def_property_enum_items(prop, overlay_frame_type_items);
  RNA_def_property_ui_text(prop, "Overlay Type", "Overlay display method");
  RNA_def_property_update(prop, NC_SPACE | ND_SPACE_SEQUENCER, nullptr);

  prop = RNA_def_property(srna, "show_backdrop", PROP_BOOLEAN, PROP_NONE);
  RNA_def_property_boolean_sdna(prop, nullptr, "draw_flag", SEQ_DRAW_BACKDROP);
  RNA_def_property_ui_text(prop, "Use Backdrop", "Display result under strips");
  RNA_def_property_update(prop, NC_SPACE | ND_SPACE_SEQUENCER, nullptr);

  prop = RNA_def_property(srna, "show_transform_preview", PROP_BOOLEAN, PROP_NONE);
  RNA_def_property_boolean_sdna(prop, nullptr, "draw_flag", SEQ_DRAW_TRANSFORM_PREVIEW);
  RNA_def_property_ui_text(prop, "Transform Preview", "Show preview of the transformed frames");
  RNA_def_property_update(prop, NC_SPACE | ND_SPACE_SEQUENCER, nullptr);

  /* Gizmo toggles. */
  prop = RNA_def_property(srna, "show_gizmo", PROP_BOOLEAN, PROP_NONE);
  RNA_def_property_boolean_negative_sdna(prop, nullptr, "gizmo_flag", SEQ_GIZMO_HIDE);
  RNA_def_property_ui_text(prop, "Show Gizmo", "Show gizmos of all types");
  RNA_def_property_update(prop, NC_SPACE | ND_SPACE_SEQUENCER, nullptr);

  prop = RNA_def_property(srna, "show_gizmo_navigate", PROP_BOOLEAN, PROP_NONE);
  RNA_def_property_boolean_negative_sdna(prop, nullptr, "gizmo_flag", SEQ_GIZMO_HIDE_NAVIGATE);
  RNA_def_property_ui_text(prop, "Navigate Gizmo", "Viewport navigation gizmo");
  RNA_def_property_update(prop, NC_SPACE | ND_SPACE_SEQUENCER, nullptr);

  prop = RNA_def_property(srna, "show_gizmo_context", PROP_BOOLEAN, PROP_NONE);
  RNA_def_property_boolean_negative_sdna(prop, nullptr, "gizmo_flag", SEQ_GIZMO_HIDE_CONTEXT);
  RNA_def_property_ui_text(prop, "Context Gizmo", "Context sensitive gizmos for the active item");
  RNA_def_property_update(prop, NC_SPACE | ND_SPACE_SEQUENCER, nullptr);

  prop = RNA_def_property(srna, "show_gizmo_tool", PROP_BOOLEAN, PROP_NONE);
  RNA_def_property_boolean_negative_sdna(prop, nullptr, "gizmo_flag", SEQ_GIZMO_HIDE_TOOL);
  RNA_def_property_ui_text(prop, "Tool Gizmo", "Active tool gizmo");
  RNA_def_property_update(prop, NC_SPACE | ND_SPACE_SEQUENCER, nullptr);

  /* Overlay settings. */
  prop = RNA_def_property(srna, "show_overlays", PROP_BOOLEAN, PROP_NONE);
  RNA_def_property_boolean_sdna(prop, nullptr, "flag", SEQ_SHOW_OVERLAY);
  RNA_def_property_ui_text(prop, "Show Overlays", "");
  RNA_def_property_update(prop, NC_SPACE | ND_SPACE_SEQUENCER, nullptr);

  prop = RNA_def_property(srna, "preview_overlay", PROP_POINTER, PROP_NONE);
  RNA_def_property_flag(prop, PROP_NEVER_NULL);
  RNA_def_property_struct_type(prop, "SequencerPreviewOverlay");
  RNA_def_property_pointer_sdna(prop, nullptr, "preview_overlay");
  RNA_def_property_ui_text(prop, "Preview Overlay Settings", "Settings for display of overlays");

  prop = RNA_def_property(srna, "timeline_overlay", PROP_POINTER, PROP_NONE);
  RNA_def_property_flag(prop, PROP_NEVER_NULL);
  RNA_def_property_struct_type(prop, "SequencerTimelineOverlay");
  RNA_def_property_pointer_sdna(prop, nullptr, "timeline_overlay");
  RNA_def_property_ui_text(prop, "Timeline Overlay Settings", "Settings for display of overlays");

  rna_def_space_sequencer_preview_overlay(brna);
  rna_def_space_sequencer_timeline_overlay(brna);

  /* transform */
  prop = RNA_def_property(srna, "cursor_location", PROP_FLOAT, PROP_XYZ);
  RNA_def_property_float_sdna(prop, nullptr, "cursor");
  RNA_def_property_array(prop, 2);
  RNA_def_property_ui_text(prop, "2D Cursor Location", "2D cursor location for this view");
  RNA_def_property_update(prop, NC_SPACE | ND_SPACE_SEQUENCER, nullptr);

/*############## BFA - 3D Sequencer ##############*/
  prop = RNA_def_property(srna, "scene_override", PROP_POINTER, PROP_NONE);
  RNA_def_property_pointer_sdna(prop, NULL, "scene_override");
  RNA_def_property_struct_type(prop, "Scene");
  RNA_def_property_pointer_funcs(prop, NULL, NULL, NULL, NULL);
  RNA_def_property_flag(prop, PROP_EDITABLE | PROP_PTR_NO_OWNERSHIP);
  RNA_def_property_ui_text(prop, "Scene Override", "Scene to use in this region");
  RNA_def_property_update(prop, NC_SPACE | ND_SPACE_SEQUENCER, "rna_Sequencer_area_update");
/*############## BFA - 3D Sequencer END ##############*/
}

static void rna_def_space_text(BlenderRNA *brna)
{
  StructRNA *srna;
  PropertyRNA *prop;
  FunctionRNA *func;

  srna = RNA_def_struct(brna, "SpaceTextEditor", "Space");
  RNA_def_struct_sdna(srna, "SpaceText");
  RNA_def_struct_ui_text(srna, "Space Text Editor", "Text editor space data");

  rna_def_space_generic_show_region_toggles(srna, (1 << RGN_TYPE_UI) | (1 << RGN_TYPE_FOOTER));

  /* text */
  prop = RNA_def_property(srna, "text", PROP_POINTER, PROP_NONE);
  RNA_def_property_flag(prop, PROP_EDITABLE);
  RNA_def_property_ui_text(prop, "Text", "Text displayed and edited in this space");
  RNA_def_property_pointer_funcs(prop, nullptr, "rna_SpaceTextEditor_text_set", nullptr, nullptr);
  RNA_def_property_update(prop, NC_SPACE | ND_SPACE_TEXT, nullptr);

  /* display */
  prop = RNA_def_property(srna, "show_word_wrap", PROP_BOOLEAN, PROP_NONE);
  RNA_def_property_boolean_sdna(prop, nullptr, "wordwrap", 0);
  RNA_def_property_boolean_funcs(prop, nullptr, "rna_SpaceTextEditor_word_wrap_set");
  RNA_def_property_ui_text(
      prop, "Word Wrap", "Wrap words if there is not enough horizontal space");
  RNA_def_property_ui_icon(prop, ICON_WORDWRAP_ON, 0);
  RNA_def_property_update(prop, NC_SPACE | ND_SPACE_TEXT, nullptr);

  prop = RNA_def_property(srna, "show_line_numbers", PROP_BOOLEAN, PROP_NONE);
  RNA_def_property_boolean_sdna(prop, nullptr, "showlinenrs", 0);
  RNA_def_property_ui_text(prop, "Line Numbers", "Show line numbers next to the text");
  RNA_def_property_ui_icon(prop, ICON_LINENUMBERS_ON, 0);
  RNA_def_property_update(prop, NC_SPACE | ND_SPACE_TEXT, nullptr);

  func = RNA_def_function(srna,
                          "is_syntax_highlight_supported",
                          "rna_SpaceTextEditor_text_is_syntax_highlight_supported");
  RNA_def_function_return(func,
                          RNA_def_boolean(func, "is_syntax_highlight_supported", false, "", ""));
  RNA_def_function_ui_description(func,
                                  "Returns True if the editor supports syntax highlighting "
                                  "for the current text datablock");

  prop = RNA_def_property(srna, "show_syntax_highlight", PROP_BOOLEAN, PROP_NONE);
  RNA_def_property_boolean_sdna(prop, nullptr, "showsyntax", 0);
  RNA_def_property_ui_text(prop, "Syntax Highlight", "Syntax highlight for scripting");
  RNA_def_property_ui_icon(prop, ICON_SYNTAX_ON, 0);
  RNA_def_property_update(prop, NC_SPACE | ND_SPACE_TEXT, nullptr);

  prop = RNA_def_property(srna, "show_line_highlight", PROP_BOOLEAN, PROP_NONE);
  RNA_def_property_boolean_sdna(prop, nullptr, "line_hlight", 0);
  RNA_def_property_ui_text(prop, "Highlight Line", "Highlight the current line");
  RNA_def_property_update(prop, NC_SPACE | ND_SPACE_TEXT, nullptr);

  prop = RNA_def_property(srna, "tab_width", PROP_INT, PROP_NONE);
  RNA_def_property_int_sdna(prop, nullptr, "tabnumber");
  RNA_def_property_range(prop, 2, 8);
  RNA_def_property_ui_text(prop, "Tab Width", "Number of spaces to display tabs with");
  RNA_def_property_update(prop, NC_SPACE | ND_SPACE_TEXT, "rna_SpaceTextEditor_updateEdited");

  prop = RNA_def_property(srna, "font_size", PROP_INT, PROP_NONE);
  RNA_def_property_int_sdna(prop, nullptr, "lheight");
  RNA_def_property_range(prop, 1, 256); /* Large range since Hi-DPI scales down size. */
  RNA_def_property_ui_text(prop, "Font Size", "Adjust the font size for displaying the text");
  RNA_def_property_update(prop, NC_SPACE | ND_SPACE_TEXT, nullptr);

  prop = RNA_def_property(srna, "show_margin", PROP_BOOLEAN, PROP_NONE);
  RNA_def_property_boolean_sdna(prop, nullptr, "flags", ST_SHOW_MARGIN);
  RNA_def_property_ui_text(prop, "Show Margin", "Show right margin");
  RNA_def_property_update(prop, NC_SPACE | ND_SPACE_TEXT, nullptr);

  prop = RNA_def_property(srna, "margin_column", PROP_INT, PROP_NONE);
  RNA_def_property_int_sdna(prop, nullptr, "margin_column");
  RNA_def_property_range(prop, 0, 1024);
  RNA_def_property_ui_text(prop, "Margin Column", "Column number to show right margin at");
  RNA_def_property_update(prop, NC_SPACE | ND_SPACE_TEXT, nullptr);

  prop = RNA_def_property(srna, "top", PROP_INT, PROP_NONE);
  RNA_def_property_int_sdna(prop, nullptr, "top");
  RNA_def_property_range(prop, 0, INT_MAX);
  RNA_def_property_ui_text(prop, "Top Line", "Top line visible");
  RNA_def_property_update(prop, NC_SPACE | ND_SPACE_TEXT, nullptr);

  prop = RNA_def_property(srna, "visible_lines", PROP_INT, PROP_NONE);
  RNA_def_property_clear_flag(prop, PROP_EDITABLE);
  RNA_def_property_int_funcs(prop, "rna_SpaceTextEditor_visible_lines_get", nullptr, nullptr);
  RNA_def_property_ui_text(
      prop, "Visible Lines", "Amount of lines that can be visible in current editor");

  /* functionality options */
  prop = RNA_def_property(srna, "use_overwrite", PROP_BOOLEAN, PROP_NONE);
  RNA_def_property_boolean_sdna(prop, nullptr, "overwrite", 1);
  RNA_def_property_ui_text(
      prop, "Overwrite", "Overwrite characters when typing rather than inserting them");
  RNA_def_property_update(prop, NC_SPACE | ND_SPACE_TEXT, nullptr);

  prop = RNA_def_property(srna, "use_live_edit", PROP_BOOLEAN, PROP_NONE);
  RNA_def_property_boolean_sdna(prop, nullptr, "live_edit", 1);
  RNA_def_property_ui_text(prop, "Live Edit", "Run Python while editing");
  RNA_def_property_update(prop, NC_SPACE | ND_SPACE_TEXT, nullptr);

  /* find */
  prop = RNA_def_property(srna, "use_find_all", PROP_BOOLEAN, PROP_NONE);
  RNA_def_property_boolean_sdna(prop, nullptr, "flags", ST_FIND_ALL);
  RNA_def_property_ui_text(
      prop, "Find All", "Search in all text data, instead of only the active one");
  RNA_def_property_update(prop, NC_SPACE | ND_SPACE_TEXT, nullptr);

  prop = RNA_def_property(srna, "use_find_wrap", PROP_BOOLEAN, PROP_NONE);
  RNA_def_property_boolean_sdna(prop, nullptr, "flags", ST_FIND_WRAP);
  RNA_def_property_ui_text(
      prop, "Find Wrap", "Search again from the start of the file when reaching the end");
  RNA_def_property_update(prop, NC_SPACE | ND_SPACE_TEXT, nullptr);

  prop = RNA_def_property(srna, "use_match_case", PROP_BOOLEAN, PROP_NONE);
  RNA_def_property_boolean_sdna(prop, nullptr, "flags", ST_MATCH_CASE);
  RNA_def_property_ui_text(
      prop, "Match Case", "Search string is sensitive to uppercase and lowercase letters");
  RNA_def_property_update(prop, NC_SPACE | ND_SPACE_TEXT, nullptr);

  prop = RNA_def_property(srna, "find_text", PROP_STRING, PROP_NONE);
  RNA_def_property_string_sdna(prop, nullptr, "findstr");
  RNA_def_property_ui_text(prop, "Find Text", "Text to search for with the find tool");
  RNA_def_property_update(prop, NC_SPACE | ND_SPACE_TEXT, nullptr);

  prop = RNA_def_property(srna, "replace_text", PROP_STRING, PROP_NONE);
  RNA_def_property_string_sdna(prop, nullptr, "replacestr");
  RNA_def_property_ui_text(
      prop, "Replace Text", "Text to replace selected text with using the replace tool");
  RNA_def_property_update(prop, NC_SPACE | ND_SPACE_TEXT, nullptr);

  RNA_api_space_text(srna);
}

// bfa - toolbar editor
static void rna_def_space_toolbar(BlenderRNA *brna)
{
  StructRNA *srna;
  // PropertyRNA *prop;

  srna = RNA_def_struct(brna, "SpaceToolbarEditor", "Space");
  RNA_def_struct_sdna(srna, "SpaceToolbar");
  RNA_def_struct_ui_text(srna, "Space Toolbar Editor", "Toolbar editor space data");
}

static void rna_def_space_dopesheet(BlenderRNA *brna)
{
  StructRNA *srna;
  PropertyRNA *prop;

  srna = RNA_def_struct(brna, "SpaceDopeSheetEditor", "Space");
  RNA_def_struct_sdna(srna, "SpaceAction");
  RNA_def_struct_ui_text(srna, "Space Dope Sheet Editor", "Dope Sheet space data");

  rna_def_space_generic_show_region_toggles(
      srna, (1 << RGN_TYPE_UI) | (1 << RGN_TYPE_HUD) | (1 << RGN_TYPE_CHANNELS));

  /* data */
  prop = RNA_def_property(srna, "action", PROP_POINTER, PROP_NONE);
  RNA_def_property_flag(prop, PROP_EDITABLE);
  RNA_def_property_pointer_funcs(prop,
                                 nullptr,
                                 "rna_SpaceDopeSheetEditor_action_set",
                                 nullptr,
                                 "rna_Action_actedit_assign_poll");
  RNA_def_property_ui_text(prop, "Action", "Action displayed and edited in this space");
  RNA_def_property_flag(prop, PROP_CONTEXT_UPDATE);
  RNA_def_property_update(
      prop, NC_ANIMATION | ND_KEYFRAME | NA_EDITED, "rna_SpaceDopeSheetEditor_action_update");

  /* mode (hidden in the UI, see 'ui_mode') */
  prop = RNA_def_property(srna, "mode", PROP_ENUM, PROP_NONE);
  RNA_def_property_enum_sdna(prop, nullptr, "mode");
  RNA_def_property_enum_items(prop, rna_enum_space_action_mode_all_items);
  RNA_def_property_ui_text(prop, "Mode", "Editing context being displayed");
  RNA_def_property_flag(prop, PROP_CONTEXT_UPDATE);
  RNA_def_property_update(
      prop, NC_SPACE | ND_SPACE_DOPESHEET, "rna_SpaceDopeSheetEditor_mode_update");

  prop = RNA_def_property(srna, "ui_mode", PROP_ENUM, PROP_NONE);
  RNA_def_property_enum_sdna(prop, nullptr, "mode");
  RNA_def_property_enum_items(prop, rna_enum_space_action_ui_mode_items);
  RNA_def_property_ui_text(prop, "Mode", "Editing context being displayed");
  RNA_def_property_flag(prop, PROP_CONTEXT_UPDATE);
  RNA_def_property_update(
      prop, NC_SPACE | ND_SPACE_DOPESHEET, "rna_SpaceDopeSheetEditor_mode_update");

  /* display */
  prop = RNA_def_property(srna, "show_seconds", PROP_BOOLEAN, PROP_NONE);
  RNA_def_property_boolean_sdna(prop, nullptr, "flag", SACTION_DRAWTIME);
  RNA_def_property_ui_text(prop, "Show Seconds", "Show timing in seconds not frames");
  RNA_def_property_update(prop, NC_SPACE | ND_SPACE_DOPESHEET, nullptr);

  prop = RNA_def_property(srna, "show_sliders", PROP_BOOLEAN, PROP_NONE);
  RNA_def_property_boolean_sdna(prop, nullptr, "flag", SACTION_SLIDERS);
  RNA_def_property_ui_text(prop, "Show Sliders", "Show sliders beside F-Curve channels");
  RNA_def_property_update(prop, NC_SPACE | ND_SPACE_DOPESHEET, nullptr);

  prop = RNA_def_property(srna, "show_pose_markers", PROP_BOOLEAN, PROP_NONE);
  RNA_def_property_boolean_sdna(prop, nullptr, "flag", SACTION_POSEMARKERS_SHOW);
  RNA_def_property_ui_text(prop,
                           "Show Pose Markers",
                           "Show markers belonging to the active action instead of Scene markers "
                           "(Action and Shape Key Editors only)");
  RNA_def_property_update(prop, NC_SPACE | ND_SPACE_DOPESHEET, nullptr);

  prop = RNA_def_property(srna, "show_interpolation", PROP_BOOLEAN, PROP_NONE);
  RNA_def_property_boolean_sdna(prop, nullptr, "flag", SACTION_SHOW_INTERPOLATION);
  RNA_def_property_ui_text(prop,
                           "Show Handles and Interpolation",
                           "Display keyframe handle types and non-Bézier interpolation modes");
  RNA_def_property_update(prop, NC_SPACE | ND_SPACE_DOPESHEET, nullptr);

  prop = RNA_def_property(srna, "show_extremes", PROP_BOOLEAN, PROP_NONE);
  RNA_def_property_boolean_sdna(prop, nullptr, "flag", SACTION_SHOW_EXTREMES);
  RNA_def_property_ui_text(prop,
                           "Show Curve Extremes",
                           "Mark keyframes where the key value flow changes direction, based on "
                           "comparison with adjacent keys");
  RNA_def_property_update(prop, NC_SPACE | ND_SPACE_DOPESHEET, nullptr);

  prop = RNA_def_property(srna, "show_markers", PROP_BOOLEAN, PROP_NONE);
  RNA_def_property_boolean_sdna(prop, nullptr, "flag", SACTION_SHOW_MARKERS);
  RNA_def_property_ui_text(
      prop,
      "Show Markers",
      "If any exists, show markers in a separate row at the bottom of the editor");
  RNA_def_property_update(prop, NC_SPACE | ND_SPACE_DOPESHEET, nullptr);

  /* editing */
  prop = RNA_def_property(srna, "use_auto_merge_keyframes", PROP_BOOLEAN, PROP_NONE);
  RNA_def_property_boolean_negative_sdna(prop, nullptr, "flag", SACTION_NOTRANSKEYCULL);
  RNA_def_property_ui_text(prop, "Auto-Merge Keyframes", "Automatically merge nearby keyframes");
  RNA_def_property_update(prop, NC_SPACE | ND_SPACE_DOPESHEET, nullptr);

  prop = RNA_def_property(srna, "use_realtime_update", PROP_BOOLEAN, PROP_NONE);
  RNA_def_property_boolean_negative_sdna(prop, nullptr, "flag", SACTION_NOREALTIMEUPDATES);
  RNA_def_property_ui_text(
      prop,
      "Realtime Updates",
      "When transforming keyframes, changes to the animation data are flushed to other views");
  RNA_def_property_update(prop, NC_SPACE | ND_SPACE_DOPESHEET, nullptr);

  prop = RNA_def_property(srna, "use_marker_sync", PROP_BOOLEAN, PROP_NONE);
  RNA_def_property_boolean_sdna(prop, nullptr, "flag", SACTION_MARKERS_MOVE);
  RNA_def_property_ui_text(prop, "Sync Markers", "Sync Markers with keyframe edits");

  /* dopesheet */
  prop = RNA_def_property(srna, "dopesheet", PROP_POINTER, PROP_NONE);
  RNA_def_property_struct_type(prop, "DopeSheet");
  RNA_def_property_pointer_sdna(prop, nullptr, "ads");
  RNA_def_property_ui_text(prop, "Dope Sheet", "Settings for filtering animation data");

  /* displaying cache status */
  prop = RNA_def_property(srna, "show_cache", PROP_BOOLEAN, PROP_NONE);
  RNA_def_property_boolean_sdna(prop, nullptr, "cache_display", TIME_CACHE_DISPLAY);
  RNA_def_property_ui_text(prop, "Show Cache", "Show the status of cached frames in the timeline");
  RNA_def_property_update(prop, NC_SPACE | ND_SPACE_TIME, nullptr);

  prop = RNA_def_property(srna, "cache_softbody", PROP_BOOLEAN, PROP_NONE);
  RNA_def_property_boolean_sdna(prop, nullptr, "cache_display", TIME_CACHE_SOFTBODY);
  RNA_def_property_ui_text(prop, "Softbody", "Show the active object's softbody point cache");
  RNA_def_property_update(prop, NC_SPACE | ND_SPACE_TIME, nullptr);

  prop = RNA_def_property(srna, "cache_particles", PROP_BOOLEAN, PROP_NONE);
  RNA_def_property_boolean_sdna(prop, nullptr, "cache_display", TIME_CACHE_PARTICLES);
  RNA_def_property_ui_text(prop, "Particles", "Show the active object's particle point cache");
  RNA_def_property_update(prop, NC_SPACE | ND_SPACE_TIME, nullptr);

  prop = RNA_def_property(srna, "cache_cloth", PROP_BOOLEAN, PROP_NONE);
  RNA_def_property_boolean_sdna(prop, nullptr, "cache_display", TIME_CACHE_CLOTH);
  RNA_def_property_ui_text(prop, "Cloth", "Show the active object's cloth point cache");
  RNA_def_property_update(prop, NC_SPACE | ND_SPACE_TIME, nullptr);

  prop = RNA_def_property(srna, "cache_smoke", PROP_BOOLEAN, PROP_NONE);
  RNA_def_property_boolean_sdna(prop, nullptr, "cache_display", TIME_CACHE_SMOKE);
  RNA_def_property_ui_text(prop, "Smoke", "Show the active object's smoke cache");
  RNA_def_property_update(prop, NC_SPACE | ND_SPACE_TIME, nullptr);

  prop = RNA_def_property(srna, "cache_simulation_nodes", PROP_BOOLEAN, PROP_NONE);
  RNA_def_property_boolean_sdna(prop, nullptr, "cache_display", TIME_CACHE_SIMULATION_NODES);
  RNA_def_property_ui_text(
      prop, "Simulation Nodes", "Show the active object's simulation nodes cache and bake data");
  RNA_def_property_update(prop, NC_SPACE | ND_SPACE_TIME, nullptr);

  prop = RNA_def_property(srna, "cache_dynamicpaint", PROP_BOOLEAN, PROP_NONE);
  RNA_def_property_boolean_sdna(prop, nullptr, "cache_display", TIME_CACHE_DYNAMICPAINT);
  RNA_def_property_ui_text(prop, "Dynamic Paint", "Show the active object's Dynamic Paint cache");
  RNA_def_property_update(prop, NC_SPACE | ND_SPACE_TIME, nullptr);

  prop = RNA_def_property(srna, "cache_rigidbody", PROP_BOOLEAN, PROP_NONE);
  RNA_def_property_boolean_sdna(prop, nullptr, "cache_display", TIME_CACHE_RIGIDBODY);
  RNA_def_property_ui_text(prop, "Rigid Body", "Show the active object's Rigid Body cache");
  RNA_def_property_update(prop, NC_SPACE | ND_SPACE_TIME, nullptr);
}

static void rna_def_space_graph(BlenderRNA *brna)
{
  StructRNA *srna;
  PropertyRNA *prop;

  /* this is basically the same as the one for the 3D-View, but with some entries omitted */
  static const EnumPropertyItem gpivot_items[] = {
      {V3D_AROUND_CENTER_BOUNDS,
       "BOUNDING_BOX_CENTER",
       ICON_PIVOT_BOUNDBOX,
       "Bounding Box Center",
       ""},
      {V3D_AROUND_CURSOR, "CURSOR", ICON_PIVOT_CURSOR, "2D Cursor", ""},
      {V3D_AROUND_LOCAL_ORIGINS,
       "INDIVIDUAL_ORIGINS",
       ICON_PIVOT_INDIVIDUAL,
       "Individual Centers",
       ""},
      /*{V3D_AROUND_CENTER_MEDIAN, "MEDIAN_POINT", 0, "Median Point", ""}, */
      /*{V3D_AROUND_ACTIVE, "ACTIVE_ELEMENT", 0, "Active Element", ""}, */
      {0, nullptr, 0, nullptr, nullptr},
  };

  srna = RNA_def_struct(brna, "SpaceGraphEditor", "Space");
  RNA_def_struct_sdna(srna, "SpaceGraph");
  RNA_def_struct_ui_text(srna, "Space Graph Editor", "Graph Editor space data");

  rna_def_space_generic_show_region_toggles(
      srna, (1 << RGN_TYPE_UI) | (1 << RGN_TYPE_HUD) | (1 << RGN_TYPE_CHANNELS));

  /* mode */
  prop = RNA_def_property(srna, "mode", PROP_ENUM, PROP_NONE);
  RNA_def_property_enum_sdna(prop, nullptr, "mode");
  RNA_def_property_enum_items(prop, rna_enum_space_graph_mode_items);
  RNA_def_property_ui_text(prop, "Mode", "Editing context being displayed");
  RNA_def_property_flag(prop, PROP_CONTEXT_UPDATE);
  RNA_def_property_update(
      prop, NC_SPACE | ND_SPACE_GRAPH, "rna_SpaceGraphEditor_display_mode_update");

  /* display */
  prop = RNA_def_property(srna, "show_seconds", PROP_BOOLEAN, PROP_NONE);
  RNA_def_property_boolean_sdna(prop, nullptr, "flag", SIPO_DRAWTIME);
  RNA_def_property_ui_text(prop, "Show Seconds", "Show timing in seconds not frames");
  RNA_def_property_update(prop, NC_SPACE | ND_SPACE_GRAPH, nullptr);

  prop = RNA_def_property(srna, "show_sliders", PROP_BOOLEAN, PROP_NONE);
  RNA_def_property_boolean_sdna(prop, nullptr, "flag", SIPO_SLIDERS);
  RNA_def_property_ui_text(prop, "Show Sliders", "Show sliders beside F-Curve channels");
  RNA_def_property_update(prop, NC_SPACE | ND_SPACE_GRAPH, nullptr);

  prop = RNA_def_property(srna, "show_handles", PROP_BOOLEAN, PROP_NONE);
  RNA_def_property_boolean_negative_sdna(prop, nullptr, "flag", SIPO_NOHANDLES);
  RNA_def_property_ui_text(prop, "Show Handles", "Show handles of Bézier control points");
  RNA_def_property_update(prop, NC_SPACE | ND_SPACE_GRAPH, nullptr);

  prop = RNA_def_property(srna, "use_auto_lock_translation_axis", PROP_BOOLEAN, PROP_NONE);
  RNA_def_property_boolean_sdna(prop, nullptr, "flag", SIPO_AUTOLOCK_AXIS);
  RNA_def_property_ui_text(prop,
                           "Auto-Lock Key Axis",
                           "Automatically locks the movement of keyframes to the dominant axis");
  RNA_def_property_update(prop, NC_SPACE | ND_SPACE_GRAPH, nullptr);

  prop = RNA_def_property(srna, "use_only_selected_keyframe_handles", PROP_BOOLEAN, PROP_NONE);
  RNA_def_property_boolean_sdna(prop, nullptr, "flag", SIPO_SELVHANDLESONLY);
  RNA_def_property_ui_text(
      prop, "Only Selected Keyframes Handles", "Only show and edit handles of selected keyframes");
  RNA_def_property_update(prop, NC_SPACE | ND_SPACE_GRAPH, nullptr);

  prop = RNA_def_property(srna, "show_markers", PROP_BOOLEAN, PROP_NONE);
  RNA_def_property_boolean_sdna(prop, nullptr, "flag", SIPO_SHOW_MARKERS);
  RNA_def_property_ui_text(
      prop,
      "Show Markers",
      "If any exists, show markers in a separate row at the bottom of the editor");
  RNA_def_property_update(prop, NC_SPACE | ND_SPACE_GRAPH, nullptr);

  prop = RNA_def_property(srna, "show_extrapolation", PROP_BOOLEAN, PROP_NONE);
  RNA_def_property_boolean_negative_sdna(prop, nullptr, "flag", SIPO_NO_DRAW_EXTRAPOLATION);
  RNA_def_property_ui_text(prop, "Show Extrapolation", "");
  RNA_def_property_update(prop, NC_SPACE | ND_SPACE_GRAPH, nullptr);

  /* editing */
  prop = RNA_def_property(srna, "use_auto_merge_keyframes", PROP_BOOLEAN, PROP_NONE);
  RNA_def_property_boolean_negative_sdna(prop, nullptr, "flag", SIPO_NOTRANSKEYCULL);
  RNA_def_property_ui_text(prop, "Auto-Merge Keyframes", "Automatically merge nearby keyframes");
  RNA_def_property_update(prop, NC_SPACE | ND_SPACE_GRAPH, nullptr);

  prop = RNA_def_property(srna, "use_realtime_update", PROP_BOOLEAN, PROP_NONE);
  RNA_def_property_boolean_negative_sdna(prop, nullptr, "flag", SIPO_NOREALTIMEUPDATES);
  RNA_def_property_ui_text(
      prop,
      "Realtime Updates",
      "When transforming keyframes, changes to the animation data are flushed to other views");
  RNA_def_property_update(prop, NC_SPACE | ND_SPACE_GRAPH, nullptr);

  /* cursor */
  prop = RNA_def_property(srna, "show_cursor", PROP_BOOLEAN, PROP_NONE);
  RNA_def_property_boolean_negative_sdna(prop, nullptr, "flag", SIPO_NODRAWCURSOR);
  RNA_def_property_ui_text(prop, "Show Cursor", "Show 2D cursor");
  RNA_def_property_update(prop, NC_SPACE | ND_SPACE_GRAPH, nullptr);

  prop = RNA_def_property(srna, "cursor_position_x", PROP_FLOAT, PROP_NONE);
  RNA_def_property_float_sdna(prop, nullptr, "cursorTime");
  RNA_def_property_ui_text(
      prop, "Cursor X-Value", "Graph Editor 2D-Value cursor - X-Value component");
  RNA_def_property_update(prop, NC_SPACE | ND_SPACE_GRAPH, nullptr);

  prop = RNA_def_property(srna, "cursor_position_y", PROP_FLOAT, PROP_NONE);
  RNA_def_property_float_sdna(prop, nullptr, "cursorVal");
  RNA_def_property_ui_text(
      prop, "Cursor Y-Value", "Graph Editor 2D-Value cursor - Y-Value component");
  RNA_def_property_update(prop, NC_SPACE | ND_SPACE_GRAPH, nullptr);

  prop = RNA_def_property(srna, "pivot_point", PROP_ENUM, PROP_NONE);
  RNA_def_property_enum_sdna(prop, nullptr, "around");
  RNA_def_property_enum_items(prop, gpivot_items);
  RNA_def_property_ui_text(prop, "Pivot Point", "Pivot center for rotation/scaling");
  RNA_def_property_update(prop, NC_SPACE | ND_SPACE_GRAPH, nullptr);

  /* Dope-sheet. */
  prop = RNA_def_property(srna, "dopesheet", PROP_POINTER, PROP_NONE);
  RNA_def_property_struct_type(prop, "DopeSheet");
  RNA_def_property_pointer_sdna(prop, nullptr, "ads");
  RNA_def_property_ui_text(prop, "Dope Sheet", "Settings for filtering animation data");

  /* Read-only state info. */
  prop = RNA_def_property(srna, "has_ghost_curves", PROP_BOOLEAN, PROP_NONE);
  RNA_def_property_boolean_funcs(prop, "rna_SpaceGraphEditor_has_ghost_curves_get", nullptr);
  RNA_def_property_clear_flag(prop, PROP_EDITABLE);
  RNA_def_property_ui_text(
      prop, "Has Ghost Curves", "Graph Editor instance has some ghost curves stored");

  /* Normalize curves. */
  prop = RNA_def_property(srna, "use_normalization", PROP_BOOLEAN, PROP_NONE);
  RNA_def_property_boolean_sdna(prop, nullptr, "flag", SIPO_NORMALIZE);
  RNA_def_property_ui_text(prop,
                           "Use Normalization",
                           "Display curves in normalized range from -1 to 1, "
                           "for easier editing of multiple curves with different ranges");
  RNA_def_property_flag(prop, PROP_CONTEXT_UPDATE);
  RNA_def_property_update(
      prop, NC_SPACE | ND_SPACE_GRAPH, "rna_SpaceGraphEditor_normalize_update");

  prop = RNA_def_property(srna, "use_auto_normalization", PROP_BOOLEAN, PROP_NONE);
  RNA_def_property_boolean_negative_sdna(prop, nullptr, "flag", SIPO_NORMALIZE_FREEZE);
  RNA_def_property_ui_text(prop,
                           "Auto Normalization",
                           "Automatically recalculate curve normalization on every curve edit");
  RNA_def_property_update(prop, NC_SPACE | ND_SPACE_GRAPH, nullptr);
}

static void rna_def_space_nla(BlenderRNA *brna)
{
  StructRNA *srna;
  PropertyRNA *prop;

  srna = RNA_def_struct(brna, "SpaceNLA", "Space");
  RNA_def_struct_sdna(srna, "SpaceNla");
  RNA_def_struct_ui_text(srna, "Space Nla Editor", "NLA editor space data");

  rna_def_space_generic_show_region_toggles(
      srna, (1 << RGN_TYPE_UI) | (1 << RGN_TYPE_HUD) | (1 << RGN_TYPE_CHANNELS));

  /* display */
  prop = RNA_def_property(srna, "show_seconds", PROP_BOOLEAN, PROP_NONE);
  RNA_def_property_boolean_sdna(prop, nullptr, "flag", SNLA_DRAWTIME);
  RNA_def_property_ui_text(prop, "Show Seconds", "Show timing in seconds not frames");
  RNA_def_property_update(prop, NC_SPACE | ND_SPACE_NLA, nullptr);

  prop = RNA_def_property(srna, "show_strip_curves", PROP_BOOLEAN, PROP_NONE);
  RNA_def_property_boolean_negative_sdna(prop, nullptr, "flag", SNLA_NOSTRIPCURVES);
  RNA_def_property_ui_text(prop, "Show Control F-Curves", "Show influence F-Curves on strips");
  RNA_def_property_update(prop, NC_SPACE | ND_SPACE_NLA, nullptr);

  prop = RNA_def_property(srna, "show_local_markers", PROP_BOOLEAN, PROP_NONE);
  RNA_def_property_boolean_negative_sdna(prop, nullptr, "flag", SNLA_NOLOCALMARKERS);
  RNA_def_property_ui_text(
      prop,
      "Show Local Markers",
      "Show action-local markers on the strips, useful when synchronizing timing across strips");
  RNA_def_property_update(prop, NC_SPACE | ND_SPACE_NLA, nullptr);

  prop = RNA_def_property(srna, "show_markers", PROP_BOOLEAN, PROP_NONE);
  RNA_def_property_boolean_sdna(prop, nullptr, "flag", SNLA_SHOW_MARKERS);
  RNA_def_property_ui_text(
      prop,
      "Show Markers",
      "If any exists, show markers in a separate row at the bottom of the editor");
  RNA_def_property_update(prop, NC_SPACE | ND_SPACE_NLA, nullptr);

  /* editing */
  prop = RNA_def_property(srna, "use_realtime_update", PROP_BOOLEAN, PROP_NONE);
  RNA_def_property_boolean_negative_sdna(prop, nullptr, "flag", SNLA_NOREALTIMEUPDATES);
  RNA_def_property_ui_text(
      prop,
      "Realtime Updates",
      "When transforming strips, changes to the animation data are flushed to other views");
  RNA_def_property_update(prop, NC_SPACE | ND_SPACE_NLA, nullptr);

  /* dopesheet */
  prop = RNA_def_property(srna, "dopesheet", PROP_POINTER, PROP_NONE);
  RNA_def_property_struct_type(prop, "DopeSheet");
  RNA_def_property_pointer_sdna(prop, nullptr, "ads");
  RNA_def_property_ui_text(prop, "Dope Sheet", "Settings for filtering animation data");
}

static void rna_def_console_line(BlenderRNA *brna)
{
  static const EnumPropertyItem console_line_type_items[] = {
      {CONSOLE_LINE_OUTPUT, "OUTPUT", 0, "Output", ""},
      {CONSOLE_LINE_INPUT, "INPUT", 0, "Input", ""},
      {CONSOLE_LINE_INFO, "INFO", 0, "Info", ""},
      {CONSOLE_LINE_ERROR, "ERROR", 0, "Error", ""},
      {0, nullptr, 0, nullptr, nullptr},
  };

  StructRNA *srna;
  PropertyRNA *prop;

  srna = RNA_def_struct(brna, "ConsoleLine", nullptr);
  RNA_def_struct_ui_text(srna, "Console Input", "Input line for the interactive console");

  prop = RNA_def_property(srna, "body", PROP_STRING, PROP_NONE);
  RNA_def_property_string_funcs(
      prop, "rna_ConsoleLine_body_get", "rna_ConsoleLine_body_length", "rna_ConsoleLine_body_set");
  RNA_def_property_ui_text(prop, "Line", "Text in the line");
  RNA_def_property_update(prop, NC_SPACE | ND_SPACE_CONSOLE, nullptr);
  RNA_def_property_translation_context(prop, BLT_I18NCONTEXT_ID_TEXT);

  prop = RNA_def_property(
      srna, "current_character", PROP_INT, PROP_NONE); /* copied from text editor */
  RNA_def_property_int_funcs(prop,
                             "rna_ConsoleLine_current_character_get",
                             "rna_ConsoleLine_current_character_set",
                             nullptr);
  RNA_def_property_update(prop, NC_SPACE | ND_SPACE_CONSOLE, nullptr);

  prop = RNA_def_property(srna, "type", PROP_ENUM, PROP_NONE);
  RNA_def_property_enum_sdna(prop, nullptr, "type");
  RNA_def_property_enum_items(prop, console_line_type_items);
  RNA_def_property_ui_text(prop, "Type", "Console line type when used in scrollback");
}

static void rna_def_space_console(BlenderRNA *brna)
{
  StructRNA *srna;
  PropertyRNA *prop;

  srna = RNA_def_struct(brna, "SpaceConsole", "Space");
  RNA_def_struct_sdna(srna, "SpaceConsole");
  RNA_def_struct_ui_text(srna, "Space Console", "Interactive Python console");

  /* display */
  prop = RNA_def_property(srna, "font_size", PROP_INT, PROP_NONE); /* copied from text editor */
  RNA_def_property_int_sdna(prop, nullptr, "lheight");
  RNA_def_property_range(prop, 1, 256); /* Large range since Hi-DPI scales down size. */
  RNA_def_property_ui_text(prop, "Font Size", "Font size to use for displaying the text");
  RNA_def_property_update(prop, 0, "rna_SpaceConsole_rect_update");

  prop = RNA_def_property(
      srna, "select_start", PROP_INT, PROP_UNSIGNED); /* copied from text editor */
  RNA_def_property_int_sdna(prop, nullptr, "sel_start");
  RNA_def_property_update(prop, NC_SPACE | ND_SPACE_CONSOLE, nullptr);

  prop = RNA_def_property(
      srna, "select_end", PROP_INT, PROP_UNSIGNED); /* copied from text editor */
  RNA_def_property_int_sdna(prop, nullptr, "sel_end");
  RNA_def_property_update(prop, NC_SPACE | ND_SPACE_CONSOLE, nullptr);

  prop = RNA_def_property(srna, "prompt", PROP_STRING, PROP_NONE);
  RNA_def_property_ui_text(prop, "Prompt", "Command line prompt");

  prop = RNA_def_property(srna, "language", PROP_STRING, PROP_NONE);
  RNA_def_property_ui_text(prop, "Language", "Command line prompt language");
  RNA_def_property_translation_context(prop, BLT_I18NCONTEXT_EDITOR_PYTHON_CONSOLE);

  prop = RNA_def_property(srna, "history", PROP_COLLECTION, PROP_NONE);
  RNA_def_property_collection_sdna(prop, nullptr, "history", nullptr);
  RNA_def_property_struct_type(prop, "ConsoleLine");
  RNA_def_property_ui_text(prop, "History", "Command history");

  prop = RNA_def_property(srna, "scrollback", PROP_COLLECTION, PROP_NONE);
  RNA_def_property_collection_sdna(prop, nullptr, "scrollback", nullptr);
  RNA_def_property_struct_type(prop, "ConsoleLine");
  RNA_def_property_ui_text(prop, "Output", "Command output");
}

/* Filter for datablock types in link/append. */
static void rna_def_fileselect_idfilter(BlenderRNA *brna)
{

  StructRNA *srna = RNA_def_struct(brna, "FileSelectIDFilter", nullptr);
  RNA_def_struct_sdna(srna, "FileSelectParams");
  RNA_def_struct_nested(brna, srna, "FileSelectParams");
  RNA_def_struct_ui_text(
      srna, "File Select ID Filter", "Which ID types to show/hide, when browsing a library");

  const IDFilterEnumPropertyItem *individual_ids_and_categories[] = {
      rna_enum_id_type_filter_items,
      rna_enum_space_file_id_filter_categories,
      nullptr,
  };
  for (uint i = 0; individual_ids_and_categories[i]; i++) {
    for (int j = 0; individual_ids_and_categories[i][j].identifier; j++) {
      PropertyRNA *prop = RNA_def_property(
          srna, individual_ids_and_categories[i][j].identifier, PROP_BOOLEAN, PROP_NONE);
      RNA_def_property_boolean_sdna(
          prop, nullptr, "filter_id", individual_ids_and_categories[i][j].flag);
      RNA_def_property_ui_text(prop,
                               individual_ids_and_categories[i][j].name,
                               individual_ids_and_categories[i][j].description);
      RNA_def_property_ui_icon(prop, individual_ids_and_categories[i][j].icon, 0);
      RNA_def_property_update(prop, NC_SPACE | ND_SPACE_FILE_PARAMS, nullptr);
    }
  }
}

/* Filter for datablock types in the Asset Browser. */
static void rna_def_fileselect_asset_idfilter(BlenderRNA *brna)
{
  StructRNA *srna = RNA_def_struct(brna, "FileAssetSelectIDFilter", nullptr);
  RNA_def_struct_sdna(srna, "FileSelectParams");
  RNA_def_struct_nested(brna, srna, "FileSelectParams");
  RNA_def_struct_ui_text(srna,
                         "File Select Asset Filter",
                         "Which asset types to show/hide, when browsing an asset library");

  static char experimental_prop_names[INDEX_ID_MAX][MAX_NAME];

  for (uint i = 0; rna_enum_id_type_filter_items[i].identifier; i++) {
    const IDFilterEnumPropertyItem *item = &rna_enum_id_type_filter_items[i];
    const bool is_experimental = (ED_ASSET_TYPE_IDS_NON_EXPERIMENTAL_FLAGS & item->flag) == 0;

    const char *identifier = rna_enum_id_type_filter_items[i].identifier;
    if (is_experimental) {
      /* Create name for experimental property and store in static buffer. */
      SNPRINTF(experimental_prop_names[i], "experimental_%s", identifier);
      identifier = experimental_prop_names[i];
    }

    PropertyRNA *prop = RNA_def_property(srna, identifier, PROP_BOOLEAN, PROP_NONE);
    RNA_def_property_boolean_sdna(prop, nullptr, "filter_id", item->flag);
    RNA_def_property_ui_text(prop, item->name, item->description);
    RNA_def_property_ui_icon(prop, item->icon, 0);
    RNA_def_property_update(prop, NC_SPACE | ND_SPACE_FILE_PARAMS, nullptr);
  }
}

static void rna_def_fileselect_entry(BlenderRNA *brna)
{
  PropertyRNA *prop;
  StructRNA *srna = RNA_def_struct(brna, "FileSelectEntry", nullptr);
  RNA_def_struct_sdna(srna, "FileDirEntry");
  RNA_def_struct_ui_text(srna, "File Select Entry", "A file viewable in the File Browser");

  prop = RNA_def_property(srna, "name", PROP_STRING, PROP_FILENAME);
  RNA_def_property_editable_func(prop, "rna_FileBrowser_FileSelectEntry_name_editable");
  RNA_def_property_clear_flag(prop, PROP_EDITABLE);
  RNA_def_property_string_funcs(prop,
                                "rna_FileBrowser_FileSelectEntry_name_get",
                                "rna_FileBrowser_FileSelectEntry_name_length",
                                nullptr);
  RNA_def_property_ui_text(prop, "Name", "");
  RNA_def_struct_name_property(srna, prop);

  prop = RNA_def_property(srna, "relative_path", PROP_STRING, PROP_FILEPATH);
  RNA_def_property_string_funcs(prop,
                                "rna_FileBrowser_FileSelectEntry_relative_path_get",
                                "rna_FileBrowser_FileSelectEntry_relative_path_length",
                                nullptr);
  RNA_def_property_ui_text(prop,
                           "Relative Path",
                           "Path relative to the directory currently displayed in the File "
                           "Browser (includes the file name)");
  RNA_def_property_clear_flag(prop, PROP_EDITABLE);

  prop = RNA_def_int(
      srna,
      "preview_icon_id",
      0,
      INT_MIN,
      INT_MAX,
      "Icon ID",
      "Unique integer identifying the preview of this file as an icon (zero means invalid)",
      INT_MIN,
      INT_MAX);
  RNA_def_property_clear_flag(prop, PROP_EDITABLE);
  RNA_def_property_int_funcs(
      prop, "rna_FileBrowser_FileSelectEntry_preview_icon_id_get", nullptr, nullptr);

  prop = RNA_def_property(srna, "asset_data", PROP_POINTER, PROP_NONE);
  RNA_def_property_struct_type(prop, "AssetMetaData");
  RNA_def_property_pointer_funcs(
      prop, "rna_FileBrowser_FileSelectEntry_asset_data_get", nullptr, nullptr, nullptr);
  RNA_def_property_ui_text(
      prop, "Asset Data", "Asset data, valid if the file represents an asset");
}

static void rna_def_fileselect_params(BlenderRNA *brna)
{
  StructRNA *srna;
  PropertyRNA *prop;

  static const EnumPropertyItem file_display_items[] = {
      {FILE_VERTICALDISPLAY,
       "LIST_VERTICAL",
       ICON_LONGDISPLAY,
       "Vertical List",
       "Display files as a vertical list"},
      {FILE_HORIZONTALDISPLAY,
       "LIST_HORIZONTAL",
       ICON_SHORTDISPLAY,
       "Horizontal List",
       "Display files as a horizontal list"},
      {FILE_IMGDISPLAY, "THUMBNAIL", ICON_IMGDISPLAY, "Thumbnails", "Display files as thumbnails"},
      {0, nullptr, 0, nullptr, nullptr},
  };

  /* BFA - Adjusted sizes to be more useful in Thumbnail View and match from menus dropdown */
  static const EnumPropertyItem display_size_items[] = {
      {48, "TINY", 0, "Tiny", ""},
      {96, "SMALL", 0, "Small", ""},
      {128, "NORMAL", 0, "Medium", ""},
      {256, "LARGE", 0, "Large", ""},
      {0, nullptr, 0, nullptr, nullptr},
  };

  srna = RNA_def_struct(brna, "FileSelectParams", nullptr);
  RNA_def_struct_path_func(srna, "rna_FileSelectParams_path");
  RNA_def_struct_ui_text(srna, "File Select Parameters", "File Select Parameters");

  prop = RNA_def_property(srna, "title", PROP_STRING, PROP_NONE);
  RNA_def_property_string_sdna(prop, nullptr, "title");
  RNA_def_property_ui_text(prop, "Title", "Title for the file browser");
  RNA_def_property_clear_flag(prop, PROP_EDITABLE);

  /* Use BYTESTRING rather than DIRPATH as sub-type so UI code doesn't add OT_directory_browse
   * button when displaying this prop in the file browser (it would just open a file browser). That
   * should be the only effective difference between the two. */
  prop = RNA_def_property(srna, "directory", PROP_STRING, PROP_BYTESTRING);
  RNA_def_property_string_sdna(prop, nullptr, "dir");
  RNA_def_property_ui_text(prop, "Directory", "Directory displayed in the file browser");
  RNA_def_property_update(prop, NC_SPACE | ND_SPACE_FILE_PARAMS, nullptr);

  prop = RNA_def_property(srna, "filename", PROP_STRING, PROP_FILENAME);
  RNA_def_property_string_sdna(prop, nullptr, "file");
  RNA_def_property_ui_text(prop, "File Name", "Active file in the file browser");
  RNA_def_property_editable_func(prop, "rna_FileSelectParams_filename_editable");
  RNA_def_property_update(prop, NC_SPACE | ND_SPACE_FILE_PARAMS, nullptr);

  prop = RNA_def_property(srna, "use_library_browsing", PROP_BOOLEAN, PROP_NONE);
  RNA_def_property_ui_text(
      prop, "Library Browser", "Whether we may browse Blender files' content or not");
  RNA_def_property_clear_flag(prop, PROP_EDITABLE);
  RNA_def_property_boolean_funcs(prop, "rna_FileSelectParams_use_lib_get", nullptr);

  prop = RNA_def_property(srna, "display_type", PROP_ENUM, PROP_NONE);
  RNA_def_property_enum_sdna(prop, nullptr, "display");
  RNA_def_property_enum_items(prop, file_display_items);
  RNA_def_property_ui_text(prop, "Display Mode", "Display mode for the file list");
  RNA_def_property_update(prop, NC_SPACE | ND_SPACE_FILE_PARAMS, nullptr);

  prop = RNA_def_property(srna, "recursion_level", PROP_ENUM, PROP_NONE);
  RNA_def_property_enum_items(prop, fileselectparams_recursion_level_items);
  RNA_def_property_enum_funcs(
      prop, nullptr, nullptr, "rna_FileSelectParams_recursion_level_itemf");
  RNA_def_property_ui_text(prop, "Recursion", "Numbers of dirtree levels to show simultaneously");
  RNA_def_property_update(prop, NC_SPACE | ND_SPACE_FILE_PARAMS, nullptr);

  prop = RNA_def_property(srna, "show_details_size", PROP_BOOLEAN, PROP_NONE);
  RNA_def_property_boolean_sdna(prop, nullptr, "details_flags", FILE_DETAILS_SIZE);
  RNA_def_property_ui_text(prop, "File Size", "Show a column listing the size of each file");
  RNA_def_property_update(prop, NC_SPACE | ND_SPACE_FILE_PARAMS, nullptr);

  prop = RNA_def_property(srna, "show_details_datetime", PROP_BOOLEAN, PROP_NONE);
  RNA_def_property_boolean_sdna(prop, nullptr, "details_flags", FILE_DETAILS_DATETIME);
  RNA_def_property_ui_text(
      prop,
      "File Modification Date",
      "Show a column listing the date and time of modification for each file");
  RNA_def_property_update(prop, NC_SPACE | ND_SPACE_FILE_PARAMS, nullptr);

  prop = RNA_def_property(srna, "use_filter", PROP_BOOLEAN, PROP_NONE);
  RNA_def_property_boolean_sdna(prop, nullptr, "flag", FILE_FILTER);
  RNA_def_property_ui_text(prop, "Filter Files", "Enable filtering of files");
  RNA_def_property_update(prop, NC_SPACE | ND_SPACE_FILE_PARAMS, nullptr);

  prop = RNA_def_property(srna, "show_hidden", PROP_BOOLEAN, PROP_NONE);
  RNA_def_property_boolean_negative_sdna(prop, nullptr, "flag", FILE_HIDE_DOT);
  RNA_def_property_ui_text(prop, "Show Hidden", "Show hidden dot files");
  RNA_def_property_update(prop, NC_SPACE | ND_SPACE_FILE_PARAMS, nullptr);

  prop = RNA_def_property(srna, "sort_method", PROP_ENUM, PROP_NONE);
  RNA_def_property_enum_sdna(prop, nullptr, "sort");
  RNA_def_property_enum_items(prop, rna_enum_fileselect_params_sort_items);
  RNA_def_property_ui_text(prop, "Sort", "");
  RNA_def_property_update(prop, NC_SPACE | ND_SPACE_FILE_PARAMS, nullptr);

  prop = RNA_def_property(srna, "use_sort_invert", PROP_BOOLEAN, PROP_NONE);
  RNA_def_property_boolean_sdna(prop, nullptr, "flag", FILE_SORT_INVERT);
  RNA_def_property_ui_text(
      prop, "Reverse Sorting", "Sort items descending, from highest value to lowest");
  RNA_def_property_update(prop, NC_SPACE | ND_SPACE_FILE_PARAMS, nullptr);

  prop = RNA_def_property(srna, "use_filter_image", PROP_BOOLEAN, PROP_NONE);
  RNA_def_property_boolean_sdna(prop, nullptr, "filter", FILE_TYPE_IMAGE);
  RNA_def_property_ui_text(prop, "Filter Images", "Show image files");
  RNA_def_property_ui_icon(prop, ICON_FILE_IMAGE, 0);
  RNA_def_property_update(prop, NC_SPACE | ND_SPACE_FILE_PARAMS, nullptr);

  prop = RNA_def_property(srna, "use_filter_blender", PROP_BOOLEAN, PROP_NONE);
  RNA_def_property_boolean_sdna(prop, nullptr, "filter", FILE_TYPE_BLENDER);
  RNA_def_property_ui_text(prop, "Filter Blender", "Show .blend files");
  RNA_def_property_ui_icon(prop, ICON_FILE_BLEND, 0);
  RNA_def_property_update(prop, NC_SPACE | ND_SPACE_FILE_PARAMS, nullptr);

  prop = RNA_def_property(srna, "use_filter_backup", PROP_BOOLEAN, PROP_NONE);
  RNA_def_property_boolean_sdna(prop, nullptr, "filter", FILE_TYPE_BLENDER_BACKUP);
  RNA_def_property_ui_text(
      prop, "Filter Blender Backup Files", "Show .blend1, .blend2, etc. files");
  RNA_def_property_ui_icon(prop, ICON_FILE_BACKUP, 0);
  RNA_def_property_update(prop, NC_SPACE | ND_SPACE_FILE_PARAMS, nullptr);

  prop = RNA_def_property(srna, "use_filter_movie", PROP_BOOLEAN, PROP_NONE);
  RNA_def_property_boolean_sdna(prop, nullptr, "filter", FILE_TYPE_MOVIE);
  RNA_def_property_ui_text(prop, "Filter Movies", "Show movie files");
  RNA_def_property_ui_icon(prop, ICON_FILE_MOVIE, 0);
  RNA_def_property_update(prop, NC_SPACE | ND_SPACE_FILE_PARAMS, nullptr);

  prop = RNA_def_property(srna, "use_filter_script", PROP_BOOLEAN, PROP_NONE);
  RNA_def_property_boolean_sdna(prop, nullptr, "filter", FILE_TYPE_PYSCRIPT);
  RNA_def_property_ui_text(prop, "Filter Script", "Show script files");
  RNA_def_property_ui_icon(prop, ICON_FILE_SCRIPT, 0);
  RNA_def_property_update(prop, NC_SPACE | ND_SPACE_FILE_PARAMS, nullptr);

  prop = RNA_def_property(srna, "use_filter_font", PROP_BOOLEAN, PROP_NONE);
  RNA_def_property_boolean_sdna(prop, nullptr, "filter", FILE_TYPE_FTFONT);
  RNA_def_property_ui_text(prop, "Filter Fonts", "Show font files");
  RNA_def_property_ui_icon(prop, ICON_FILE_FONT, 0);
  RNA_def_property_update(prop, NC_SPACE | ND_SPACE_FILE_PARAMS, nullptr);

  prop = RNA_def_property(srna, "use_filter_sound", PROP_BOOLEAN, PROP_NONE);
  RNA_def_property_boolean_sdna(prop, nullptr, "filter", FILE_TYPE_SOUND);
  RNA_def_property_ui_text(prop, "Filter Sound", "Show sound files");
  RNA_def_property_ui_icon(prop, ICON_FILE_SOUND, 0);
  RNA_def_property_update(prop, NC_SPACE | ND_SPACE_FILE_PARAMS, nullptr);

  prop = RNA_def_property(srna, "use_filter_text", PROP_BOOLEAN, PROP_NONE);
  RNA_def_property_boolean_sdna(prop, nullptr, "filter", FILE_TYPE_TEXT);
  RNA_def_property_ui_text(prop, "Filter Text", "Show text files");
  RNA_def_property_ui_icon(prop, ICON_FILE_TEXT, 0);
  RNA_def_property_update(prop, NC_SPACE | ND_SPACE_FILE_PARAMS, nullptr);

  prop = RNA_def_property(srna, "use_filter_volume", PROP_BOOLEAN, PROP_NONE);
  RNA_def_property_boolean_sdna(prop, nullptr, "filter", FILE_TYPE_VOLUME);
  RNA_def_property_ui_text(prop, "Filter Volume", "Show 3D volume files");
  RNA_def_property_ui_icon(prop, ICON_VOLUME_DATA, 0);
  RNA_def_property_update(prop, NC_SPACE | ND_SPACE_FILE_PARAMS, nullptr);

  prop = RNA_def_property(srna, "use_filter_folder", PROP_BOOLEAN, PROP_NONE);
  RNA_def_property_boolean_sdna(prop, nullptr, "filter", FILE_TYPE_FOLDER);
  RNA_def_property_ui_text(prop, "Filter Folder", "Show folders");
  RNA_def_property_ui_icon(prop, ICON_FILE_FOLDER, 0);
  RNA_def_property_update(prop, NC_SPACE | ND_SPACE_FILE_PARAMS, nullptr);

  prop = RNA_def_property(srna, "use_filter_blendid", PROP_BOOLEAN, PROP_NONE);
  RNA_def_property_boolean_sdna(prop, nullptr, "filter", FILE_TYPE_BLENDERLIB);
  RNA_def_property_ui_text(
      prop, "Filter Blender IDs", "Show .blend files items (objects, materials, etc.)");
  RNA_def_property_ui_icon(prop, ICON_BLENDER, 0);
  RNA_def_property_update(prop, NC_SPACE | ND_SPACE_FILE_PARAMS, nullptr);

  prop = RNA_def_property(srna, "use_filter_asset_only", PROP_BOOLEAN, PROP_NONE);
  RNA_def_property_boolean_sdna(prop, nullptr, "flag", FILE_ASSETS_ONLY);
  RNA_def_property_ui_text(
      prop, "Only Assets", "Hide .blend files items that are not data-blocks with asset metadata");
  RNA_def_property_update(prop, NC_SPACE | ND_SPACE_FILE_PARAMS, nullptr);

  prop = RNA_def_property(srna, "filter_id", PROP_POINTER, PROP_NONE);
  RNA_def_property_flag(prop, PROP_NEVER_NULL);
  RNA_def_property_struct_type(prop, "FileSelectIDFilter");
  RNA_def_property_pointer_funcs(
      prop, "rna_FileSelectParams_filter_id_get", nullptr, nullptr, nullptr);
  RNA_def_property_ui_text(
      prop, "Filter ID Types", "Which ID types to show/hide, when browsing a library");

  prop = RNA_def_property(srna, "filter_glob", PROP_STRING, PROP_NONE);
  RNA_def_property_string_sdna(prop, nullptr, "filter_glob");
  RNA_def_property_ui_text(prop,
                           "Extension Filter",
                           "UNIX shell-like filename patterns matching, supports wildcards ('*') "
                           "and list of patterns separated by ';'");
  RNA_def_property_string_funcs(prop, nullptr, nullptr, "rna_FileSelectPrams_filter_glob_set");
  RNA_def_property_update(prop, NC_SPACE | ND_SPACE_FILE_LIST, nullptr);

  prop = RNA_def_property(srna, "filter_search", PROP_STRING, PROP_NONE);
  RNA_def_property_string_sdna(prop, nullptr, "filter_search");
  RNA_def_property_ui_text(
      prop, "Name or Tag Filter", "Filter by name or tag, supports '*' wildcard");
  RNA_def_property_flag(prop, PROP_TEXTEDIT_UPDATE);
  RNA_def_property_update(prop, NC_SPACE | ND_SPACE_FILE_LIST, nullptr);

  prop = RNA_def_property(srna, "display_size", PROP_INT, PROP_NONE);
  RNA_def_property_int_sdna(prop, nullptr, "thumbnail_size");
  RNA_def_property_ui_text(prop, "Display Size", "Change the size of thumbnails");
  RNA_def_property_update(prop, NC_SPACE | ND_SPACE_FILE_LIST, nullptr);
  RNA_def_property_int_default(prop, 96);
  RNA_def_property_range(prop, 16, 256);
  RNA_def_property_ui_range(prop, 16, 256, 1, 0);

  prop = RNA_def_property(srna, "display_size_discrete", PROP_ENUM, PROP_NONE);
  RNA_def_property_enum_sdna(prop, nullptr, "thumbnail_size");
  RNA_def_property_enum_items(prop, display_size_items);
  RNA_def_property_ui_text(
      prop, "Display Size", "Change the size of thumbnails in discrete steps");
  RNA_def_property_update(prop, NC_SPACE | ND_SPACE_FILE_LIST, nullptr);
}

static void rna_def_fileselect_asset_params(BlenderRNA *brna)
{
  StructRNA *srna;
  PropertyRNA *prop;

  static const EnumPropertyItem asset_import_method_items[] = {
      {FILE_ASSET_IMPORT_FOLLOW_PREFS,
       "FOLLOW_PREFS",
       ICON_PREFERENCES,
       "Follow Preferences",
       "Use the import method set in the Preferences for this asset library, don't override it "
       "for this Asset Browser"},
      {FILE_ASSET_IMPORT_LINK, "LINK", ICON_LINK_BLEND, "Link", "Import the assets as linked data-block"},
      {FILE_ASSET_IMPORT_APPEND,
       "APPEND",
       ICON_APPEND_BLEND,
       "Append",
       "Import the assets as copied data-block, with no link to the original asset data-block"},
      {FILE_ASSET_IMPORT_APPEND_REUSE,
       "APPEND_REUSE",
       ICON_FILE_BLEND,
       "Append (Reuse Data)",
       "Import the assets as copied data-block while avoiding multiple copies of nested, "
       "typically heavy data. For example the textures of a material asset, or the mesh of an "
       "object asset, don't have to be copied every time this asset is imported. The instances of "
       "the asset share the data instead"},
      {0, nullptr, 0, nullptr, nullptr},
  };

  srna = RNA_def_struct(brna, "FileAssetSelectParams", "FileSelectParams");
  RNA_def_struct_ui_text(
      srna, "Asset Select Parameters", "Settings for the file selection in Asset Browser mode");

  prop = rna_def_asset_library_reference_common(srna,
                                                "rna_FileAssetSelectParams_asset_library_get",
                                                "rna_FileAssetSelectParams_asset_library_set");
  RNA_def_property_ui_text(prop, "Asset Library", "");
  RNA_def_property_update(prop, NC_SPACE | ND_SPACE_FILE_PARAMS, nullptr);

  prop = RNA_def_property(srna, "catalog_id", PROP_STRING, PROP_NONE);
  RNA_def_property_string_funcs(prop,
                                "rna_FileAssetSelectParams_catalog_id_get",
                                "rna_FileAssetSelectParams_catalog_id_length",
                                "rna_FileAssetSelectParams_catalog_id_set");
  RNA_def_property_ui_text(prop, "Catalog UUID", "The UUID of the catalog shown in the browser");
  RNA_def_property_update(prop, NC_SPACE | ND_SPACE_FILE_PARAMS, nullptr);

  prop = RNA_def_property(srna, "filter_asset_id", PROP_POINTER, PROP_NONE);
  RNA_def_property_flag(prop, PROP_NEVER_NULL);
  RNA_def_property_struct_type(prop, "FileAssetSelectIDFilter");
  RNA_def_property_pointer_funcs(
      prop, "rna_FileAssetSelectParams_filter_id_get", nullptr, nullptr, nullptr);
  RNA_def_property_ui_text(prop,
                           "Filter Asset Types",
                           "Which asset types to show/hide, when browsing an asset library");

  prop = RNA_def_property(srna, "import_method", PROP_ENUM, PROP_NONE);
  RNA_def_property_enum_items(prop, asset_import_method_items);
  RNA_def_property_ui_text(prop, "Import Method", "Determine how the asset will be imported");
  /* BFA - needed for setting #use_instance from UI before executing drop operator */
  RNA_def_boolean(srna, "drop_collections_as_instances", false, "Drop Collections as Instances", "");
  /* BFA - needed for dropping collection at origin instead of cursor when #use_instance is enabled */
  RNA_def_boolean(srna, "drop_collections_at_origin", true, "Drop instance collections at origin", "");
  /* Asset drag info saved by buttons stores the import method, so the space must redraw when
   * import method changes. */
  RNA_def_property_update(prop, NC_SPACE | ND_SPACE_FILE_LIST, nullptr);
}

static void rna_def_filemenu_entry(BlenderRNA *brna)
{
  StructRNA *srna;
  PropertyRNA *prop;

  srna = RNA_def_struct(brna, "FileBrowserFSMenuEntry", nullptr);
  RNA_def_struct_sdna(srna, "FSMenuEntry");
  RNA_def_struct_ui_text(srna, "File Select Parameters", "File Select Parameters");

  prop = RNA_def_property(srna, "path", PROP_STRING, PROP_FILEPATH);
  RNA_def_property_string_funcs(prop,
                                "rna_FileBrowser_FSMenuEntry_path_get",
                                "rna_FileBrowser_FSMenuEntry_path_length",
                                "rna_FileBrowser_FSMenuEntry_path_set");
  RNA_def_property_ui_text(prop, "Path", "");
  RNA_def_property_translation_context(prop, BLT_I18NCONTEXT_EDITOR_FILEBROWSER);

  /* Use #PROP_FILENAME sub-type so the UI can manipulate non-UTF8 names. */
  prop = RNA_def_property(srna, "name", PROP_STRING, PROP_FILENAME);
  RNA_def_property_string_funcs(prop,
                                "rna_FileBrowser_FSMenuEntry_name_get",
                                "rna_FileBrowser_FSMenuEntry_name_length",
                                "rna_FileBrowser_FSMenuEntry_name_set");
  RNA_def_property_editable_func(prop, "rna_FileBrowser_FSMenuEntry_name_get_editable");
  RNA_def_property_ui_text(prop, "Name", "");
  RNA_def_struct_name_property(srna, prop);

  prop = RNA_def_property(srna, "icon", PROP_INT, PROP_NONE);
  RNA_def_property_int_funcs(prop,
                             "rna_FileBrowser_FSMenuEntry_icon_get",
                             "rna_FileBrowser_FSMenuEntry_icon_set",
                             nullptr);
  RNA_def_property_ui_text(prop, "Icon", "");

  prop = RNA_def_property(srna, "use_save", PROP_BOOLEAN, PROP_NONE);
  RNA_def_property_boolean_funcs(prop, "rna_FileBrowser_FSMenuEntry_use_save_get", nullptr);
  RNA_def_property_ui_text(
      prop, "Save", "Whether this path is saved in bookmarks, or generated from OS");
  RNA_def_property_clear_flag(prop, PROP_EDITABLE);

  prop = RNA_def_property(srna, "is_valid", PROP_BOOLEAN, PROP_NONE);
  RNA_def_property_boolean_funcs(prop, "rna_FileBrowser_FSMenuEntry_is_valid_get", nullptr);
  RNA_def_property_ui_text(prop, "Valid", "Whether this path is currently reachable");
  RNA_def_property_clear_flag(prop, PROP_EDITABLE);
}

static void rna_def_space_filebrowser(BlenderRNA *brna)
{
  StructRNA *srna;
  PropertyRNA *prop;

  srna = RNA_def_struct(brna, "SpaceFileBrowser", "Space");
  RNA_def_struct_sdna(srna, "SpaceFile");
  RNA_def_struct_ui_text(srna, "Space File Browser", "File browser space data");

  rna_def_space_generic_show_region_toggles(
      srna, (1 << RGN_TYPE_TOOLS) | (1 << RGN_TYPE_UI) | (1 << RGN_TYPE_TOOL_PROPS));

  prop = RNA_def_property(srna, "browse_mode", PROP_ENUM, PROP_NONE);
  RNA_def_property_enum_items(prop, rna_enum_space_file_browse_mode_items);
  RNA_def_property_ui_text(
      prop,
      "Browsing Mode",
      "Type of the File Editor view (regular file browsing or asset browsing)");
  RNA_def_property_update(prop, 0, "rna_SpaceFileBrowser_browse_mode_update");

  prop = RNA_def_property(srna, "params", PROP_POINTER, PROP_NONE);
  RNA_def_property_struct_type(prop, "FileSelectParams");
  RNA_def_property_pointer_funcs(
      prop, "rna_FileBrowser_params_get", nullptr, "rna_FileBrowser_params_typef", nullptr);
  RNA_def_property_ui_text(
      prop, "Filebrowser Parameter", "Parameters and Settings for the Filebrowser");

  prop = RNA_def_property(srna, "active_operator", PROP_POINTER, PROP_NONE);
  RNA_def_property_pointer_sdna(prop, nullptr, "op");
  RNA_def_property_ui_text(prop, "Active Operator", "");

  /* keep this for compatibility with existing presets,
   * not exposed in c++ api because of keyword conflict */
  prop = RNA_def_property(srna, "operator", PROP_POINTER, PROP_NONE);
  RNA_def_property_pointer_sdna(prop, nullptr, "op");
  RNA_def_property_ui_text(prop, "Active Operator", "");

  /* bookmarks, recent files etc. */
  prop = RNA_def_collection(srna,
                            "system_folders",
                            "FileBrowserFSMenuEntry",
                            "System Folders",
                            "System's folders (usually root, available hard drives, etc)");
  RNA_def_property_collection_funcs(prop,
                                    "rna_FileBrowser_FSMenuSystem_data_begin",
                                    "rna_FileBrowser_FSMenu_next",
                                    "rna_FileBrowser_FSMenu_end",
                                    "rna_FileBrowser_FSMenu_get",
                                    "rna_FileBrowser_FSMenuSystem_data_length",
                                    nullptr,
                                    nullptr,
                                    nullptr);
  RNA_def_property_clear_flag(prop, PROP_EDITABLE);

  prop = RNA_def_int(srna,
                     "system_folders_active",
                     -1,
                     -1,
                     INT_MAX,
                     "Active System Folder",
                     "Index of active system folder (-1 if none)",
                     -1,
                     INT_MAX);
  RNA_def_property_int_sdna(prop, nullptr, "systemnr");
  RNA_def_property_int_funcs(prop,
                             "rna_FileBrowser_FSMenuSystem_active_get",
                             "rna_FileBrowser_FSMenuSystem_active_set",
                             "rna_FileBrowser_FSMenuSystem_active_range");
  RNA_def_property_flag(prop, PROP_CONTEXT_UPDATE);
  RNA_def_property_update(
      prop, NC_SPACE | ND_SPACE_FILE_PARAMS, "rna_FileBrowser_FSMenu_active_update");

  prop = RNA_def_collection(srna,
                            "system_bookmarks",
                            "FileBrowserFSMenuEntry",
                            "System Bookmarks",
                            "System's bookmarks");
  RNA_def_property_collection_funcs(prop,
                                    "rna_FileBrowser_FSMenuSystemBookmark_data_begin",
                                    "rna_FileBrowser_FSMenu_next",
                                    "rna_FileBrowser_FSMenu_end",
                                    "rna_FileBrowser_FSMenu_get",
                                    "rna_FileBrowser_FSMenuSystemBookmark_data_length",
                                    nullptr,
                                    nullptr,
                                    nullptr);
  RNA_def_property_clear_flag(prop, PROP_EDITABLE);

  prop = RNA_def_int(srna,
                     "system_bookmarks_active",
                     -1,
                     -1,
                     INT_MAX,
                     "Active System Bookmark",
                     "Index of active system bookmark (-1 if none)",
                     -1,
                     INT_MAX);
  RNA_def_property_int_sdna(prop, nullptr, "system_bookmarknr");
  RNA_def_property_int_funcs(prop,
                             "rna_FileBrowser_FSMenuSystemBookmark_active_get",
                             "rna_FileBrowser_FSMenuSystemBookmark_active_set",
                             "rna_FileBrowser_FSMenuSystemBookmark_active_range");
  RNA_def_property_flag(prop, PROP_CONTEXT_UPDATE);
  RNA_def_property_update(
      prop, NC_SPACE | ND_SPACE_FILE_PARAMS, "rna_FileBrowser_FSMenu_active_update");

  prop = RNA_def_collection(
      srna, "bookmarks", "FileBrowserFSMenuEntry", "Bookmarks", "User's bookmarks");
  RNA_def_property_collection_funcs(prop,
                                    "rna_FileBrowser_FSMenuBookmark_data_begin",
                                    "rna_FileBrowser_FSMenu_next",
                                    "rna_FileBrowser_FSMenu_end",
                                    "rna_FileBrowser_FSMenu_get",
                                    "rna_FileBrowser_FSMenuBookmark_data_length",
                                    nullptr,
                                    nullptr,
                                    nullptr);
  RNA_def_property_flag(prop, PROP_EDITABLE);

  prop = RNA_def_int(srna,
                     "bookmarks_active",
                     -1,
                     -1,
                     INT_MAX,
                     "Active Bookmark",
                     "Index of active bookmark (-1 if none)",
                     -1,
                     INT_MAX);
  RNA_def_property_int_sdna(prop, nullptr, "bookmarknr");
  RNA_def_property_int_funcs(prop,
                             "rna_FileBrowser_FSMenuBookmark_active_get",
                             "rna_FileBrowser_FSMenuBookmark_active_set",
                             "rna_FileBrowser_FSMenuBookmark_active_range");
  RNA_def_property_flag(prop, PROP_CONTEXT_UPDATE);
  RNA_def_property_update(
      prop, NC_SPACE | ND_SPACE_FILE_PARAMS, "rna_FileBrowser_FSMenu_active_update");

  prop = RNA_def_collection(
      srna, "recent_folders", "FileBrowserFSMenuEntry", "Recent Folders", "");
  RNA_def_property_collection_funcs(prop,
                                    "rna_FileBrowser_FSMenuRecent_data_begin",
                                    "rna_FileBrowser_FSMenu_next",
                                    "rna_FileBrowser_FSMenu_end",
                                    "rna_FileBrowser_FSMenu_get",
                                    "rna_FileBrowser_FSMenuRecent_data_length",
                                    nullptr,
                                    nullptr,
                                    nullptr);
  RNA_def_property_flag(prop, PROP_EDITABLE);

  prop = RNA_def_int(srna,
                     "recent_folders_active",
                     -1,
                     -1,
                     INT_MAX,
                     "Active Recent Folder",
                     "Index of active recent folder (-1 if none)",
                     -1,
                     INT_MAX);
  RNA_def_property_int_sdna(prop, nullptr, "recentnr");
  RNA_def_property_int_funcs(prop,
                             "rna_FileBrowser_FSMenuRecent_active_get",
                             "rna_FileBrowser_FSMenuRecent_active_set",
                             "rna_FileBrowser_FSMenuRecent_active_range");
  RNA_def_property_flag(prop, PROP_CONTEXT_UPDATE);
  RNA_def_property_update(
      prop, NC_SPACE | ND_SPACE_FILE_PARAMS, "rna_FileBrowser_FSMenu_active_update");

  RNA_api_space_filebrowser(srna);
}

static void rna_def_space_info(BlenderRNA *brna)
{
  StructRNA *srna;
  PropertyRNA *prop;

  srna = RNA_def_struct(brna, "SpaceInfo", "Space");
  RNA_def_struct_sdna(srna, "SpaceInfo");
  RNA_def_struct_ui_text(srna, "Space Info", "Info space data");

  /* reporting display */
  prop = RNA_def_property(srna, "show_report_debug", PROP_BOOLEAN, PROP_NONE);
  RNA_def_property_boolean_sdna(prop, nullptr, "rpt_mask", INFO_RPT_DEBUG);
  RNA_def_property_ui_text(prop, "Show Debug", "Display debug reporting info");
  RNA_def_property_update(prop, NC_SPACE | ND_SPACE_INFO_REPORT, nullptr);

  prop = RNA_def_property(srna, "show_report_info", PROP_BOOLEAN, PROP_NONE);
  RNA_def_property_boolean_sdna(prop, nullptr, "rpt_mask", INFO_RPT_INFO);
  RNA_def_property_ui_text(prop, "Show Info", "Display general information");
  RNA_def_property_update(prop, NC_SPACE | ND_SPACE_INFO_REPORT, nullptr);

  prop = RNA_def_property(srna, "show_report_operator", PROP_BOOLEAN, PROP_NONE);
  RNA_def_property_boolean_sdna(prop, nullptr, "rpt_mask", INFO_RPT_OP);
  RNA_def_property_ui_text(prop, "Show Operator", "Display the operator log");
  RNA_def_property_update(prop, NC_SPACE | ND_SPACE_INFO_REPORT, nullptr);

  prop = RNA_def_property(srna, "show_report_warning", PROP_BOOLEAN, PROP_NONE);
  RNA_def_property_boolean_sdna(prop, nullptr, "rpt_mask", INFO_RPT_WARN);
  RNA_def_property_ui_text(prop, "Show Warn", "Display warnings");
  RNA_def_property_update(prop, NC_SPACE | ND_SPACE_INFO_REPORT, nullptr);

  prop = RNA_def_property(srna, "show_report_error", PROP_BOOLEAN, PROP_NONE);
  RNA_def_property_boolean_sdna(prop, nullptr, "rpt_mask", INFO_RPT_ERR);
  RNA_def_property_ui_text(prop, "Show Error", "Display error text");
  RNA_def_property_update(prop, NC_SPACE | ND_SPACE_INFO_REPORT, nullptr);
}

static void rna_def_space_userpref(BlenderRNA *brna)
{
  static const EnumPropertyItem filter_type_items[] = {
      {0, "NAME", 0, "Name", "Filter based on the operator name"},
      {1, "KEY", 0, "Key-Binding", "Filter based on key bindings"},
      {0, nullptr, 0, nullptr, nullptr},
  };

  StructRNA *srna;
  PropertyRNA *prop;

  srna = RNA_def_struct(brna, "SpacePreferences", "Space");
  RNA_def_struct_sdna(srna, "SpaceUserPref");
  RNA_def_struct_ui_text(srna, "Space Preferences", "Preferences space data");

  prop = RNA_def_property(srna, "filter_type", PROP_ENUM, PROP_NONE);
  RNA_def_property_enum_sdna(prop, nullptr, "filter_type");
  RNA_def_property_enum_items(prop, filter_type_items);
  RNA_def_property_ui_text(prop, "Filter Type", "Filter method");
  RNA_def_property_update(prop, NC_SPACE | ND_SPACE_NODE, nullptr);

  prop = RNA_def_property(srna, "filter_text", PROP_STRING, PROP_NONE);
  RNA_def_property_string_sdna(prop, nullptr, "filter");
  RNA_def_property_flag(prop, PROP_TEXTEDIT_UPDATE);
  RNA_def_property_ui_text(prop, "Filter", "Search term for filtering in the UI");
}

static void rna_def_node_tree_path(BlenderRNA *brna)
{
  StructRNA *srna;
  PropertyRNA *prop;

  srna = RNA_def_struct(brna, "NodeTreePath", nullptr);
  RNA_def_struct_sdna(srna, "bNodeTreePath");
  RNA_def_struct_ui_text(srna, "Node Tree Path", "Element of the node space tree path");

  prop = RNA_def_property(srna, "node_tree", PROP_POINTER, PROP_NONE);
  RNA_def_property_pointer_sdna(prop, nullptr, "nodetree");
  RNA_def_property_clear_flag(prop, PROP_EDITABLE);
  RNA_def_property_ui_text(prop, "Node Tree", "Node Tree\nBase node tree from context");
}

static void rna_def_space_node_path_api(BlenderRNA *brna, PropertyRNA *cprop)
{
  StructRNA *srna;
  PropertyRNA *prop, *parm;
  FunctionRNA *func;

  RNA_def_property_srna(cprop, "SpaceNodeEditorPath");
  srna = RNA_def_struct(brna, "SpaceNodeEditorPath", nullptr);
  RNA_def_struct_sdna(srna, "SpaceNode");
  RNA_def_struct_ui_text(srna, "Space Node Editor Path", "History of node trees in the editor");

  prop = RNA_def_property(srna, "to_string", PROP_STRING, PROP_NONE);
  RNA_def_property_string_funcs(
      prop, "rna_SpaceNodeEditor_path_get", "rna_SpaceNodeEditor_path_length", nullptr);
  RNA_def_property_clear_flag(prop, PROP_EDITABLE);
  RNA_def_struct_ui_text(srna, "Path", "Get the node tree path as a string");
  RNA_def_property_translation_context(prop, BLT_I18NCONTEXT_EDITOR_FILEBROWSER);

  func = RNA_def_function(srna, "clear", "rna_SpaceNodeEditor_path_clear");
  RNA_def_function_ui_description(func, "Reset the node tree path");
  RNA_def_function_flag(func, FUNC_USE_CONTEXT);

  func = RNA_def_function(srna, "start", "rna_SpaceNodeEditor_path_start");
  RNA_def_function_ui_description(func, "Set the root node tree");
  RNA_def_function_flag(func, FUNC_USE_CONTEXT);
  parm = RNA_def_pointer(func, "node_tree", "NodeTree", "Node Tree", "");
  RNA_def_parameter_flags(parm, PropertyFlag(0), PARM_REQUIRED | PARM_RNAPTR);

  func = RNA_def_function(srna, "append", "rna_SpaceNodeEditor_path_append");
  RNA_def_function_ui_description(func, "Append a node group tree to the path");
  RNA_def_function_flag(func, FUNC_USE_CONTEXT);
  parm = RNA_def_pointer(
      func, "node_tree", "NodeTree", "Node Tree", "Node tree to append to the node editor path");
  RNA_def_parameter_flags(parm, PropertyFlag(0), PARM_REQUIRED | PARM_RNAPTR);
  parm = RNA_def_pointer(func, "node", "Node", "Node", "Group node linking to this node tree");
  RNA_def_parameter_flags(parm, PropertyFlag(0), PARM_RNAPTR);

  func = RNA_def_function(srna, "pop", "rna_SpaceNodeEditor_path_pop");
  RNA_def_function_ui_description(func, "Remove the last node tree from the path");
  RNA_def_function_flag(func, FUNC_USE_CONTEXT);
}

static void rna_def_space_node_overlay(BlenderRNA *brna)
{
  StructRNA *srna;
  PropertyRNA *prop;

  static const EnumPropertyItem preview_shapes[] = {
      {SN_OVERLAY_PREVIEW_FLAT, "FLAT", ICON_MESH_PLANE, "Flat", "Use the default flat previews"},
      {SN_OVERLAY_PREVIEW_3D,
       "3D",
       ICON_SPHERE,
       "3D",
       "Use the material preview scene for the node previews"},
      {0, nullptr, 0, nullptr, nullptr},
  };

  srna = RNA_def_struct(brna, "SpaceNodeOverlay", nullptr);
  RNA_def_struct_sdna(srna, "SpaceNode");
  RNA_def_struct_nested(brna, srna, "SpaceNodeEditor");
  RNA_def_struct_path_func(srna, "rna_SpaceNodeOverlay_path");
  RNA_def_struct_ui_text(
      srna, "Overlay Settings", "Settings for display of overlays in the Node Editor");

  prop = RNA_def_property(srna, "show_overlays", PROP_BOOLEAN, PROP_NONE);
  RNA_def_property_boolean_sdna(prop, nullptr, "overlay.flag", SN_OVERLAY_SHOW_OVERLAYS);
  RNA_def_property_boolean_default(prop, true);
  RNA_def_property_ui_text(prop, "Show Overlays", "Display overlays like colored or dashed wires");
  RNA_def_property_update(prop, NC_SPACE | ND_SPACE_NODE, nullptr);

  prop = RNA_def_property(srna, "show_wire_color", PROP_BOOLEAN, PROP_NONE);
  RNA_def_property_boolean_sdna(prop, nullptr, "overlay.flag", SN_OVERLAY_SHOW_WIRE_COLORS);
  RNA_def_property_boolean_default(prop, true);
  RNA_def_property_ui_text(
      prop, "Show Wire Colors", "Color node links based on their connected sockets");
  RNA_def_property_update(prop, NC_SPACE | ND_SPACE_NODE, nullptr);

  prop = RNA_def_property(srna, "show_timing", PROP_BOOLEAN, PROP_NONE);
  RNA_def_property_boolean_sdna(prop, nullptr, "overlay.flag", SN_OVERLAY_SHOW_TIMINGS);
  RNA_def_property_boolean_default(prop, false);
  RNA_def_property_ui_text(prop, "Show Timing", "Display each node's last execution time");
  RNA_def_property_update(prop, NC_SPACE | ND_SPACE_NODE, nullptr);

  prop = RNA_def_property(srna, "show_context_path", PROP_BOOLEAN, PROP_NONE);
  RNA_def_property_boolean_sdna(prop, nullptr, "overlay.flag", SN_OVERLAY_SHOW_PATH);
  RNA_def_property_boolean_default(prop, true);
  RNA_def_property_ui_text(prop, "Show Tree Path", "Display breadcrumbs for the editor's context");
  RNA_def_property_update(prop, NC_SPACE | ND_SPACE_NODE, nullptr);

  prop = RNA_def_property(srna, "show_named_attributes", PROP_BOOLEAN, PROP_NONE);
  RNA_def_property_boolean_sdna(prop, nullptr, "overlay.flag", SN_OVERLAY_SHOW_NAMED_ATTRIBUTES);
  RNA_def_property_boolean_default(prop, true);
  RNA_def_property_ui_text(
      prop, "Show Named Attributes", "Show when nodes are using named attributes");
  RNA_def_property_update(prop, NC_SPACE | ND_SPACE_NODE, nullptr);

  prop = RNA_def_property(srna, "show_previews", PROP_BOOLEAN, PROP_NONE);
  RNA_def_property_boolean_sdna(prop, nullptr, "overlay.flag", SN_OVERLAY_SHOW_PREVIEWS);
  RNA_def_property_boolean_default(prop, false);
  RNA_def_property_ui_text(
      prop, "Show Node Previews", "Display each node's preview if node is toggled");
  RNA_def_property_update(prop, NC_SPACE | ND_SPACE_NODE, nullptr);

  prop = RNA_def_property(srna, "preview_shape", PROP_ENUM, PROP_NONE);
  RNA_def_property_enum_sdna(prop, nullptr, "overlay.preview_shape");
  RNA_def_property_enum_items(prop, preview_shapes);
  RNA_def_property_enum_default(prop, SN_OVERLAY_PREVIEW_FLAT);
  RNA_def_property_ui_text(prop, "Preview Shape", "Preview shape used by the node previews");
  RNA_def_property_update(prop, NC_SPACE | ND_SPACE_NODE, nullptr);
}

static void rna_def_space_node(BlenderRNA *brna)
{
  StructRNA *srna;
  PropertyRNA *prop;

  static const EnumPropertyItem texture_id_type_items[] = {
      {SNODE_TEX_WORLD, "WORLD", ICON_WORLD, "World", "Edit texture nodes from World"},
      {SNODE_TEX_BRUSH, "BRUSH", ICON_BRUSH_DATA, "Brush", "Edit texture nodes from Brush"},
#  ifdef WITH_FREESTYLE
      {SNODE_TEX_LINESTYLE,
       "LINESTYLE",
       ICON_LINE_DATA,
       "Line Style",
       "Edit texture nodes from Line Style"},
#  endif
      {0, nullptr, 0, nullptr, nullptr},
  };

  static const EnumPropertyItem shader_type_items[] = {
      {SNODE_SHADER_OBJECT, "OBJECT", ICON_OBJECT_DATA, "Object", "Edit shader nodes from Object"},
      {SNODE_SHADER_WORLD, "WORLD", ICON_WORLD, "World", "Edit shader nodes from World"},
#  ifdef WITH_FREESTYLE
      {SNODE_SHADER_LINESTYLE,
       "LINESTYLE",
       ICON_LINE_DATA,
       "Line Style",
       "Edit shader nodes from Line Style"},
#  endif
      {0, nullptr, 0, nullptr, nullptr},
  };

  static const EnumPropertyItem geometry_nodes_type_items[] = {
      {SNODE_GEOMETRY_MODIFIER,
       "MODIFIER",
       ICON_MODIFIER, /*BFA - icon added*/
       "Modifier",
       "Edit node group from active object's active modifier"},
      {SNODE_GEOMETRY_TOOL,
       "TOOL",
       ICON_TOOL_SETTINGS, /*BFA - icon added*/
       "Tool",
       "Edit any geometry node group for use as an operator"},
      {0, nullptr, 0, nullptr, nullptr},
  };

  static const EnumPropertyItem backdrop_channels_items[] = {
      {SNODE_USE_ALPHA,
       "COLOR_ALPHA",
       ICON_IMAGE_RGB_ALPHA,
       "Color & Alpha",
       "Display image with RGB colors and alpha transparency"},
      {0, "COLOR", ICON_IMAGE_RGB, "Color", "Display image with RGB colors"},
      {SNODE_SHOW_ALPHA, "ALPHA", ICON_IMAGE_ALPHA, "Alpha", "Display alpha transparency channel"},
      {SNODE_SHOW_R, "RED", ICON_COLOR_RED, "Red", ""},
      {SNODE_SHOW_G, "GREEN", ICON_COLOR_GREEN, "Green", ""},
      {SNODE_SHOW_B, "BLUE", ICON_COLOR_BLUE, "Blue", ""},
      {0, nullptr, 0, nullptr, nullptr},
  };

  static const EnumPropertyItem insert_ofs_dir_items[] = {
      {SNODE_INSERTOFS_DIR_RIGHT, "RIGHT", 0, "Right"},
      {SNODE_INSERTOFS_DIR_LEFT, "LEFT", 0, "Left"},
      {0, nullptr, 0, nullptr, nullptr},
  };

  static const EnumPropertyItem dummy_items[] = {
      {0, "DUMMY", 0, "", ""},
      {0, nullptr, 0, nullptr, nullptr},
  };

  srna = RNA_def_struct(brna, "SpaceNodeEditor", "Space");
  RNA_def_struct_sdna(srna, "SpaceNode");
  RNA_def_struct_ui_text(srna, "Space Node Editor", "Node editor space data");

  rna_def_space_generic_show_region_toggles(srna, (1 << RGN_TYPE_TOOLS) | (1 << RGN_TYPE_UI));

  prop = RNA_def_property(srna, "tree_type", PROP_ENUM, PROP_NONE);
  RNA_def_property_enum_items(prop, dummy_items);
  RNA_def_property_enum_funcs(prop,
                              "rna_SpaceNodeEditor_tree_type_get",
                              "rna_SpaceNodeEditor_tree_type_set",
                              "rna_SpaceNodeEditor_tree_type_itemf");
  RNA_def_property_ui_text(prop, "Tree Type", "Node tree type to display and edit");
  RNA_def_property_update(prop, NC_SPACE | ND_SPACE_NODE, nullptr);

  prop = RNA_def_property(srna, "texture_type", PROP_ENUM, PROP_NONE);
  RNA_def_property_enum_sdna(prop, nullptr, "texfrom");
  RNA_def_property_enum_items(prop, texture_id_type_items);
  RNA_def_property_ui_text(prop, "Texture Type", "Type of data to take texture from");
  RNA_def_property_translation_context(prop, BLT_I18NCONTEXT_ID_ID);
  RNA_def_property_update(prop, NC_SPACE | ND_SPACE_NODE, nullptr);

  prop = RNA_def_property(srna, "shader_type", PROP_ENUM, PROP_NONE);
  RNA_def_property_enum_sdna(prop, nullptr, "shaderfrom");
  RNA_def_property_enum_items(prop, shader_type_items);
  RNA_def_property_ui_text(prop, "Shader Type", "Type of data to take shader from");
  RNA_def_property_translation_context(prop, BLT_I18NCONTEXT_ID_ID);
  RNA_def_property_update(prop, NC_SPACE | ND_SPACE_NODE, nullptr);

  prop = RNA_def_property(srna, "geometry_nodes_type", PROP_ENUM, PROP_NONE);
  RNA_def_property_enum_sdna(prop, nullptr, "geometry_nodes_type");
  RNA_def_property_enum_items(prop, geometry_nodes_type_items);
  RNA_def_property_ui_text(prop, "Geometry Nodes Type", "");
  RNA_def_property_translation_context(prop, BLT_I18NCONTEXT_ID_ID);
  RNA_def_property_update(
      prop, NC_SPACE | ND_SPACE_NODE, "rna_SpaceNodeEditor_geometry_nodes_type_update");

  prop = RNA_def_property(srna, "id", PROP_POINTER, PROP_NONE);
  RNA_def_property_clear_flag(prop, PROP_EDITABLE);
  RNA_def_property_ui_text(prop, "ID", "Data whose nodes are being edited");

  prop = RNA_def_property(srna, "id_from", PROP_POINTER, PROP_NONE);
  RNA_def_property_pointer_sdna(prop, nullptr, "from");
  RNA_def_property_clear_flag(prop, PROP_EDITABLE);
  RNA_def_property_ui_text(prop, "ID From", "Data from which the edited data is linked");

  prop = RNA_def_property(srna, "path", PROP_COLLECTION, PROP_NONE);
  RNA_def_property_collection_sdna(prop, nullptr, "treepath", nullptr);
  RNA_def_property_struct_type(prop, "NodeTreePath");
  RNA_def_property_ui_text(
      prop, "Node Tree Path", "Path from the data to the currently edited node tree");
  rna_def_space_node_path_api(brna, prop);

  prop = RNA_def_property(srna, "node_tree", PROP_POINTER, PROP_NONE);
  RNA_def_property_pointer_funcs(prop,
                                 nullptr,
                                 "rna_SpaceNodeEditor_node_tree_set",
                                 nullptr,
                                 "rna_SpaceNodeEditor_node_tree_poll");
  RNA_def_property_pointer_sdna(prop, nullptr, "nodetree");
  RNA_def_property_flag(prop, PROP_EDITABLE | PROP_CONTEXT_UPDATE);
  RNA_def_property_ui_text(prop, "Node Tree", "Base node tree from context");
  RNA_def_property_update(prop, NC_SPACE | ND_SPACE_NODE, "rna_SpaceNodeEditor_node_tree_update");

  prop = RNA_def_property(srna, "edit_tree", PROP_POINTER, PROP_NONE);
  RNA_def_property_pointer_sdna(prop, nullptr, "edittree");
  RNA_def_property_clear_flag(prop, PROP_EDITABLE);
  RNA_def_property_ui_text(prop, "Edit Tree", "Node tree being displayed and edited");

  prop = RNA_def_property(srna, "pin", PROP_BOOLEAN, PROP_NONE);
  RNA_def_property_boolean_sdna(prop, nullptr, "flag", SNODE_PIN);
  RNA_def_property_ui_text(prop, "Pinned", "Use the pinned node tree");
  RNA_def_property_ui_icon(prop, ICON_UNPINNED, 1);
  RNA_def_property_update(prop, NC_SPACE | ND_SPACE_NODE, nullptr);

  prop = RNA_def_property(srna, "show_backdrop", PROP_BOOLEAN, PROP_NONE);
  RNA_def_property_boolean_sdna(prop, nullptr, "flag", SNODE_BACKDRAW);
  RNA_def_property_ui_text(
      prop, "Backdrop", "Use active Viewer Node output as backdrop for compositing nodes");
  RNA_def_property_update(
      prop, NC_SPACE | ND_SPACE_NODE_VIEW, "rna_SpaceNodeEditor_show_backdrop_update");

  prop = RNA_def_property(srna, "geometry_nodes_tool_tree", PROP_POINTER, PROP_NONE);
  RNA_def_property_pointer_funcs(
      prop, nullptr, nullptr, nullptr, "rna_SpaceNodeEditor_geometry_nodes_tool_tree_poll");
  RNA_def_property_flag(prop, PROP_EDITABLE | PROP_CONTEXT_UPDATE);
  RNA_def_property_ui_text(prop, "Node Tool Tree", "Node group to edit as node tool");
  RNA_def_property_update(prop, NC_SPACE | ND_SPACE_NODE, "rna_SpaceNodeEditor_node_tree_update");

  prop = RNA_def_property(srna, "show_annotation", PROP_BOOLEAN, PROP_NONE);
  RNA_def_property_boolean_sdna(prop, nullptr, "flag", SNODE_SHOW_GPENCIL);
  RNA_def_property_ui_text(prop, "Show Annotation", "Show annotations for this view");
  RNA_def_property_update(prop, NC_SPACE | ND_SPACE_NODE_VIEW, nullptr);

  prop = RNA_def_property(srna, "use_auto_render", PROP_BOOLEAN, PROP_NONE);
  RNA_def_property_boolean_sdna(prop, nullptr, "flag", SNODE_AUTO_RENDER);
  RNA_def_property_ui_text(
      prop, "Auto Render", "Re-render and composite changed layers on 3D edits");
  RNA_def_property_update(prop, NC_SPACE | ND_SPACE_NODE_VIEW, nullptr);

  prop = RNA_def_property(srna, "backdrop_zoom", PROP_FLOAT, PROP_NONE);
  RNA_def_property_float_sdna(prop, nullptr, "zoom");
  RNA_def_property_float_default(prop, 1.0f);
  RNA_def_property_range(prop, 0.01f, FLT_MAX);
  RNA_def_property_ui_range(prop, 0.01, 100, 1, 2);
  RNA_def_property_ui_text(prop, "Backdrop Zoom", "Backdrop zoom factor");
  RNA_def_property_update(prop, NC_SPACE | ND_SPACE_NODE_VIEW, nullptr);

  prop = RNA_def_property(srna, "backdrop_offset", PROP_FLOAT, PROP_NONE);
  RNA_def_property_float_sdna(prop, nullptr, "xof");
  RNA_def_property_array(prop, 2);
  RNA_def_property_ui_text(prop, "Backdrop Offset", "Backdrop offset");
  RNA_def_property_update(prop, NC_SPACE | ND_SPACE_NODE_VIEW, nullptr);

  prop = RNA_def_property(srna, "backdrop_channels", PROP_ENUM, PROP_NONE);
  RNA_def_property_enum_bitflag_sdna(prop, nullptr, "flag");
  RNA_def_property_enum_items(prop, backdrop_channels_items);
  RNA_def_property_ui_text(prop, "Display Channels", "Channels of the image to draw");
  RNA_def_property_update(prop, NC_SPACE | ND_SPACE_NODE_VIEW, nullptr);
  /* the mx/my "cursor" in the node editor is used only by operators to store the mouse position */
  prop = RNA_def_property(srna, "cursor_location", PROP_FLOAT, PROP_XYZ);
  RNA_def_property_array(prop, 2);
  RNA_def_property_float_funcs(prop,
                               "rna_SpaceNodeEditor_cursor_location_get",
                               "rna_SpaceNodeEditor_cursor_location_set",
                               nullptr);
  RNA_def_property_ui_text(prop, "Cursor Location", "Location for adding new nodes");
  RNA_def_property_update(prop, NC_SPACE | ND_SPACE_NODE_VIEW, nullptr);

  prop = RNA_def_property(srna, "insert_offset_direction", PROP_ENUM, PROP_NONE);
  RNA_def_property_enum_bitflag_sdna(prop, nullptr, "insert_ofs_dir");
  RNA_def_property_enum_items(prop, insert_ofs_dir_items);
  RNA_def_property_ui_text(
      prop, "Auto-offset Direction", "Direction to offset nodes on insertion");
  RNA_def_property_update(prop, NC_SPACE | ND_SPACE_NODE_VIEW, nullptr);

  /* Overlays */
  prop = RNA_def_property(srna, "overlay", PROP_POINTER, PROP_NONE);
  RNA_def_property_flag(prop, PROP_NEVER_NULL);
  RNA_def_property_struct_type(prop, "SpaceNodeOverlay");
  RNA_def_property_pointer_funcs(prop, "rna_SpaceNode_overlay_get", nullptr, nullptr, nullptr);
  RNA_def_property_ui_text(
      prop, "Overlay Settings", "Settings for display of overlays in the Node Editor");

  prop = RNA_def_property(srna, "supports_previews", PROP_BOOLEAN, PROP_NONE);
  RNA_def_property_boolean_funcs(prop, "rna_SpaceNode_supports_previews", nullptr);
  RNA_def_property_clear_flag(prop, PROP_EDITABLE);
  RNA_def_property_ui_text(prop,
                           "Supports Previews",
                           "Whether the node editor's type supports displaying node previews");

  rna_def_space_node_overlay(brna);
  RNA_api_space_node(srna);
}

static void rna_def_space_clip(BlenderRNA *brna)
{
  StructRNA *srna;
  PropertyRNA *prop;

  static const EnumPropertyItem view_items[] = {
      {SC_VIEW_CLIP, "CLIP", ICON_SEQUENCE, "Clip", "Show editing clip preview"},
      {SC_VIEW_GRAPH, "GRAPH", ICON_GRAPH, "Graph", "Show graph view for active element"},
      {SC_VIEW_DOPESHEET,
       "DOPESHEET",
       ICON_ACTION,
       "Dopesheet",
       "Dopesheet view for tracking data"},
      {0, nullptr, 0, nullptr, nullptr},
  };

  static const EnumPropertyItem annotation_source_items[] = {
      {SC_GPENCIL_SRC_CLIP, "CLIP", 0, "Clip", "Show annotation data which belongs to movie clip"},
      {SC_GPENCIL_SRC_TRACK,
       "TRACK",
       0,
       "Track",
       "Show annotation data which belongs to active track"},
      {0, nullptr, 0, nullptr, nullptr},
  };

  static const EnumPropertyItem pivot_items[] = {
      {V3D_AROUND_CENTER_BOUNDS,
       "BOUNDING_BOX_CENTER",
       ICON_PIVOT_BOUNDBOX,
       "Bounding Box Center",
       "Pivot around bounding box center of selected object(s)"},
      {V3D_AROUND_CURSOR, "CURSOR", ICON_PIVOT_CURSOR, "2D Cursor", "Pivot around the 2D cursor"},
      {V3D_AROUND_LOCAL_ORIGINS,
       "INDIVIDUAL_ORIGINS",
       ICON_PIVOT_INDIVIDUAL,
       "Individual Origins",
       "Pivot around each object's own origin"},
      {V3D_AROUND_CENTER_MEDIAN,
       "MEDIAN_POINT",
       ICON_PIVOT_MEDIAN,
       "Median Point",
       "Pivot around the median point of selected objects"},
      {0, nullptr, 0, nullptr, nullptr},
  };

  srna = RNA_def_struct(brna, "SpaceClipEditor", "Space");
  RNA_def_struct_sdna(srna, "SpaceClip");
  RNA_def_struct_ui_text(srna, "Space Clip Editor", "Clip editor space data");

  rna_def_space_generic_show_region_toggles(
      srna, (1 << RGN_TYPE_TOOLS) | (1 << RGN_TYPE_UI) | (1 << RGN_TYPE_HUD));

  /* movieclip */
  prop = RNA_def_property(srna, "clip", PROP_POINTER, PROP_NONE);
  RNA_def_property_flag(prop, PROP_EDITABLE);
  RNA_def_property_ui_text(prop, "Movie Clip", "Movie clip displayed and edited in this space");
  RNA_def_property_pointer_funcs(prop, nullptr, "rna_SpaceClipEditor_clip_set", nullptr, nullptr);
  RNA_def_property_update(prop, NC_SPACE | ND_SPACE_CLIP, nullptr);

  /* clip user */
  prop = RNA_def_property(srna, "clip_user", PROP_POINTER, PROP_NONE);
  RNA_def_property_flag(prop, PROP_NEVER_NULL);
  RNA_def_property_struct_type(prop, "MovieClipUser");
  RNA_def_property_pointer_sdna(prop, nullptr, "user");
  RNA_def_property_ui_text(
      prop, "Movie Clip User", "Parameters defining which frame of the movie clip is displayed");
  RNA_def_property_update(prop, NC_SPACE | ND_SPACE_CLIP, nullptr);

  /* mask */
  rna_def_space_mask_info(srna, NC_SPACE | ND_SPACE_CLIP, "rna_SpaceClipEditor_mask_set");

  /* mode */
  prop = RNA_def_property(srna, "mode", PROP_ENUM, PROP_NONE);
  RNA_def_property_enum_sdna(prop, nullptr, "mode");
  RNA_def_property_enum_items(prop, rna_enum_clip_editor_mode_items);
  RNA_def_property_ui_text(prop, "Mode", "Editing context being displayed");
  RNA_def_property_translation_context(prop, BLT_I18NCONTEXT_ID_MOVIECLIP);
  RNA_def_property_update(prop, NC_SPACE | ND_SPACE_CLIP, "rna_SpaceClipEditor_clip_mode_update");

  /* view */
  prop = RNA_def_property(srna, "view", PROP_ENUM, PROP_NONE);
  RNA_def_property_enum_sdna(prop, nullptr, "view");
  RNA_def_property_enum_items(prop, view_items);
  RNA_def_property_ui_text(prop, "View", "Type of the clip editor view");
  RNA_def_property_translation_context(prop, BLT_I18NCONTEXT_ID_MOVIECLIP);
  RNA_def_property_update(prop, NC_SPACE | ND_SPACE_CLIP, "rna_SpaceClipEditor_view_type_update");

  /* show pattern */
  prop = RNA_def_property(srna, "show_marker_pattern", PROP_BOOLEAN, PROP_NONE);
  RNA_def_property_ui_text(prop, "Show Marker Pattern", "Show pattern boundbox for markers");
  RNA_def_property_boolean_sdna(prop, nullptr, "flag", SC_SHOW_MARKER_PATTERN);
  RNA_def_property_update(prop, NC_SPACE | ND_SPACE_CLIP, nullptr);

  /* show search */
  prop = RNA_def_property(srna, "show_marker_search", PROP_BOOLEAN, PROP_NONE);
  RNA_def_property_ui_text(prop, "Show Marker Search", "Show search boundbox for markers");
  RNA_def_property_boolean_sdna(prop, nullptr, "flag", SC_SHOW_MARKER_SEARCH);
  RNA_def_property_update(prop, NC_SPACE | ND_SPACE_CLIP, nullptr);

  /* lock to selection */
  prop = RNA_def_property(srna, "lock_selection", PROP_BOOLEAN, PROP_NONE);
  RNA_def_property_ui_text(
      prop, "Lock to Selection", "Lock viewport to selected markers during playback");
  RNA_def_property_boolean_sdna(prop, nullptr, "flag", SC_LOCK_SELECTION);
  RNA_def_property_update(
      prop, NC_SPACE | ND_SPACE_CLIP, "rna_SpaceClipEditor_lock_selection_update");

  /* lock to time cursor */
  prop = RNA_def_property(srna, "lock_time_cursor", PROP_BOOLEAN, PROP_NONE);
  RNA_def_property_ui_text(
      prop, "Lock to Time Cursor", "Lock curves view to time cursor during playback and tracking");
  RNA_def_property_boolean_sdna(prop, nullptr, "flag", SC_LOCK_TIMECURSOR);
  RNA_def_property_update(prop, NC_SPACE | ND_SPACE_CLIP, nullptr);

  /* show markers paths */
  prop = RNA_def_property(srna, "show_track_path", PROP_BOOLEAN, PROP_NONE);
  RNA_def_property_boolean_sdna(prop, nullptr, "flag", SC_SHOW_TRACK_PATH);
  RNA_def_property_ui_text(prop, "Show Track Path", "Show path of how track moves");
  RNA_def_property_update(prop, NC_SPACE | ND_SPACE_CLIP, nullptr);

  /* path length */
  prop = RNA_def_property(srna, "path_length", PROP_INT, PROP_NONE);
  RNA_def_property_int_sdna(prop, nullptr, "path_length");
  RNA_def_property_range(prop, 0, INT_MAX);
  RNA_def_property_ui_text(prop, "Path Length", "Length of displaying path, in frames");
  RNA_def_property_update(prop, NC_SPACE | ND_SPACE_CLIP, nullptr);

  /* show tiny markers */
  prop = RNA_def_property(srna, "show_tiny_markers", PROP_BOOLEAN, PROP_NONE);
  RNA_def_property_ui_text(prop, "Show Tiny Markers", "Show markers in a more compact manner");
  RNA_def_property_boolean_sdna(prop, nullptr, "flag", SC_SHOW_TINY_MARKER);
  RNA_def_property_update(prop, NC_SPACE | ND_SPACE_CLIP, nullptr);

  /* show bundles */
  prop = RNA_def_property(srna, "show_bundles", PROP_BOOLEAN, PROP_NONE);
  RNA_def_property_ui_text(prop, "Show Bundles", "Show projection of 3D markers into footage");
  RNA_def_property_boolean_sdna(prop, nullptr, "flag", SC_SHOW_BUNDLES);
  RNA_def_property_update(prop, NC_SPACE | ND_SPACE_CLIP, nullptr);

  /* mute footage */
  prop = RNA_def_property(srna, "use_mute_footage", PROP_BOOLEAN, PROP_NONE);
  RNA_def_property_ui_text(prop, "Mute Footage", "Mute footage and show black background instead");
  RNA_def_property_boolean_sdna(prop, nullptr, "flag", SC_MUTE_FOOTAGE);
  RNA_def_property_update(prop, NC_SPACE | ND_SPACE_CLIP, nullptr);

  /* hide disabled */
  prop = RNA_def_property(srna, "show_disabled", PROP_BOOLEAN, PROP_NONE);
  RNA_def_property_ui_text(prop, "Show Disabled", "Show disabled tracks from the footage");
  RNA_def_property_boolean_negative_sdna(prop, nullptr, "flag", SC_HIDE_DISABLED);
  RNA_def_property_update(prop, NC_SPACE | ND_SPACE_CLIP, nullptr);

  prop = RNA_def_property(srna, "show_metadata", PROP_BOOLEAN, PROP_NONE);
  RNA_def_property_boolean_sdna(prop, nullptr, "flag", SC_SHOW_METADATA);
  RNA_def_property_ui_text(prop, "Show Metadata", "Show metadata of clip");
  RNA_def_property_update(prop, NC_SPACE | ND_SPACE_CLIP, nullptr);

  /* scopes */
  prop = RNA_def_property(srna, "scopes", PROP_POINTER, PROP_NONE);
  RNA_def_property_pointer_sdna(prop, nullptr, "scopes");
  RNA_def_property_struct_type(prop, "MovieClipScopes");
  RNA_def_property_ui_text(prop, "Scopes", "Scopes to visualize movie clip statistics");

  /* show names */
  prop = RNA_def_property(srna, "show_names", PROP_BOOLEAN, PROP_NONE);
  RNA_def_property_boolean_sdna(prop, nullptr, "flag", SC_SHOW_NAMES);
  RNA_def_property_ui_text(prop, "Show Names", "Show track names and status");
  RNA_def_property_update(prop, NC_SPACE | ND_SPACE_CLIP, nullptr);

  /* show grid */
  prop = RNA_def_property(srna, "show_grid", PROP_BOOLEAN, PROP_NONE);
  RNA_def_property_boolean_sdna(prop, nullptr, "flag", SC_SHOW_GRID);
  RNA_def_property_ui_text(prop, "Show Grid", "Show grid showing lens distortion");
  RNA_def_property_update(prop, NC_SPACE | ND_SPACE_CLIP, nullptr);

  /* show stable */
  prop = RNA_def_property(srna, "show_stable", PROP_BOOLEAN, PROP_NONE);
  RNA_def_property_boolean_sdna(prop, nullptr, "flag", SC_SHOW_STABLE);
  RNA_def_property_ui_text(
      prop, "Show Stable", "Show stable footage in editor (if stabilization is enabled)");
  RNA_def_property_update(prop, NC_SPACE | ND_SPACE_CLIP, nullptr);

  /* manual calibration */
  prop = RNA_def_property(srna, "use_manual_calibration", PROP_BOOLEAN, PROP_NONE);
  RNA_def_property_boolean_sdna(prop, nullptr, "flag", SC_MANUAL_CALIBRATION);
  RNA_def_property_ui_text(prop, "Manual Calibration", "Use manual calibration helpers");
  RNA_def_property_update(prop, NC_SPACE | ND_SPACE_CLIP, nullptr);

  /* show annotation */
  prop = RNA_def_property(srna, "show_annotation", PROP_BOOLEAN, PROP_NONE);
  RNA_def_property_boolean_sdna(prop, nullptr, "flag", SC_SHOW_ANNOTATION);
  RNA_def_property_ui_text(prop, "Show Annotation", "Show annotations for this view");
  RNA_def_property_update(prop, NC_SPACE | ND_SPACE_CLIP, nullptr);

  /* show filters */
  prop = RNA_def_property(srna, "show_filters", PROP_BOOLEAN, PROP_NONE);
  RNA_def_property_boolean_sdna(prop, nullptr, "flag", SC_SHOW_FILTERS);
  RNA_def_property_ui_text(prop, "Show Filters", "Show filters for graph editor");
  RNA_def_property_update(prop, NC_SPACE | ND_SPACE_CLIP, nullptr);

  /* show graph_frames */
  prop = RNA_def_property(srna, "show_graph_frames", PROP_BOOLEAN, PROP_NONE);
  RNA_def_property_boolean_sdna(prop, nullptr, "flag", SC_SHOW_GRAPH_FRAMES);
  RNA_def_property_ui_text(
      prop,
      "Show Frames",
      "Show curve for per-frame average error (camera motion should be solved first)");
  RNA_def_property_update(prop, NC_SPACE | ND_SPACE_CLIP, nullptr);

  /* show graph tracks motion */
  prop = RNA_def_property(srna, "show_graph_tracks_motion", PROP_BOOLEAN, PROP_NONE);
  RNA_def_property_boolean_sdna(prop, nullptr, "flag", SC_SHOW_GRAPH_TRACKS_MOTION);
  RNA_def_property_ui_text(
      prop,
      "Show Tracks Motion",
      "Display the speed curves (in \"x\" direction red, in \"y\" direction green) "
      "for the selected tracks");
  RNA_def_property_update(prop, NC_SPACE | ND_SPACE_CLIP, nullptr);

  /* show graph tracks motion */
  prop = RNA_def_property(srna, "show_graph_tracks_error", PROP_BOOLEAN, PROP_NONE);
  RNA_def_property_boolean_sdna(prop, nullptr, "flag", SC_SHOW_GRAPH_TRACKS_ERROR);
  RNA_def_property_ui_text(
      prop, "Show Tracks Error", "Display the reprojection error curve for selected tracks");
  RNA_def_property_update(prop, NC_SPACE | ND_SPACE_CLIP, nullptr);

  /* show_only_selected */
  prop = RNA_def_property(srna, "show_graph_only_selected", PROP_BOOLEAN, PROP_NONE);
  RNA_def_property_boolean_sdna(prop, nullptr, "flag", SC_SHOW_GRAPH_SEL_ONLY);
  RNA_def_property_ui_text(
      prop, "Only Show Selected", "Only include channels relating to selected objects and data");
  RNA_def_property_ui_icon(prop, ICON_RESTRICT_SELECT_OFF, 0);
  RNA_def_property_update(prop, NC_SPACE | ND_SPACE_CLIP, nullptr);

  /* show_hidden */
  prop = RNA_def_property(srna, "show_graph_hidden", PROP_BOOLEAN, PROP_NONE);
  RNA_def_property_boolean_sdna(prop, nullptr, "flag", SC_SHOW_GRAPH_HIDDEN);
  RNA_def_property_ui_text(
      prop, "Display Hidden", "Include channels from objects/bone that are not visible");
  RNA_def_property_ui_icon(prop, ICON_GHOST_ENABLED, 0);
  RNA_def_property_update(prop, NC_SPACE | ND_SPACE_CLIP, nullptr);

  /* ** channels ** */

  /* show_red_channel */
  prop = RNA_def_property(srna, "show_red_channel", PROP_BOOLEAN, PROP_NONE);
  RNA_def_property_boolean_negative_sdna(prop, nullptr, "postproc_flag", MOVIECLIP_DISABLE_RED);
  RNA_def_property_ui_text(prop, "Show Red Channel", "Show red channel in the frame");
  RNA_def_property_update(prop, NC_SPACE | ND_SPACE_CLIP, nullptr);

  /* show_green_channel */
  prop = RNA_def_property(srna, "show_green_channel", PROP_BOOLEAN, PROP_NONE);
  RNA_def_property_boolean_negative_sdna(prop, nullptr, "postproc_flag", MOVIECLIP_DISABLE_GREEN);
  RNA_def_property_ui_text(prop, "Show Green Channel", "Show green channel in the frame");
  RNA_def_property_update(prop, NC_SPACE | ND_SPACE_CLIP, nullptr);

  /* show_blue_channel */
  prop = RNA_def_property(srna, "show_blue_channel", PROP_BOOLEAN, PROP_NONE);
  RNA_def_property_boolean_negative_sdna(prop, nullptr, "postproc_flag", MOVIECLIP_DISABLE_BLUE);
  RNA_def_property_ui_text(prop, "Show Blue Channel", "Show blue channel in the frame");
  RNA_def_property_update(prop, NC_SPACE | ND_SPACE_CLIP, nullptr);

  /* preview_grayscale */
  prop = RNA_def_property(srna, "use_grayscale_preview", PROP_BOOLEAN, PROP_NONE);
  RNA_def_property_boolean_sdna(prop, nullptr, "postproc_flag", MOVIECLIP_PREVIEW_GRAYSCALE);
  RNA_def_property_ui_text(prop, "Grayscale", "Display frame in grayscale mode");
  RNA_def_property_update(prop, NC_MOVIECLIP | ND_DISPLAY, nullptr);

  /* timeline */
  prop = RNA_def_property(srna, "show_seconds", PROP_BOOLEAN, PROP_NONE);
  RNA_def_property_boolean_sdna(prop, nullptr, "flag", SC_SHOW_SECONDS);
  RNA_def_property_ui_text(prop, "Show Seconds", "Show timing in seconds not frames");
  RNA_def_property_update(prop, NC_MOVIECLIP | ND_DISPLAY, nullptr);

  /* grease pencil source */
  prop = RNA_def_property(srna, "annotation_source", PROP_ENUM, PROP_NONE);
  RNA_def_property_enum_sdna(prop, nullptr, "gpencil_src");
  RNA_def_property_enum_items(prop, annotation_source_items);
  RNA_def_property_ui_text(prop, "Annotation Source", "Where the annotation comes from");
  RNA_def_property_translation_context(prop, BLT_I18NCONTEXT_ID_MOVIECLIP);
  RNA_def_property_update(prop, NC_MOVIECLIP | ND_DISPLAY, nullptr);

  /* transform */
  prop = RNA_def_property(srna, "cursor_location", PROP_FLOAT, PROP_XYZ);
  RNA_def_property_float_sdna(prop, nullptr, "cursor");
  RNA_def_property_array(prop, 2);
  RNA_def_property_ui_text(prop, "2D Cursor Location", "2D cursor location for this view");
  RNA_def_property_update(prop, NC_SPACE | ND_SPACE_CLIP, nullptr);

  /* pivot point */
  prop = RNA_def_property(srna, "pivot_point", PROP_ENUM, PROP_NONE);
  RNA_def_property_enum_sdna(prop, nullptr, "around");
  RNA_def_property_enum_items(prop, pivot_items);
  RNA_def_property_ui_text(prop, "Pivot Point", "Pivot center for rotation/scaling");
  RNA_def_property_update(prop, NC_SPACE | ND_SPACE_CLIP, nullptr);

  /* Gizmo Toggles. */
  prop = RNA_def_property(srna, "show_gizmo", PROP_BOOLEAN, PROP_NONE);
  RNA_def_property_boolean_negative_sdna(prop, nullptr, "gizmo_flag", SCLIP_GIZMO_HIDE);
  RNA_def_property_ui_text(prop, "Show Gizmo", "Show gizmos of all types");
  RNA_def_property_update(prop, NC_SPACE | ND_SPACE_CLIP, nullptr);

  prop = RNA_def_property(srna, "show_gizmo_navigate", PROP_BOOLEAN, PROP_NONE);
  RNA_def_property_boolean_negative_sdna(prop, nullptr, "gizmo_flag", SCLIP_GIZMO_HIDE_NAVIGATE);
  RNA_def_property_ui_text(prop, "Navigate Gizmo", "Viewport navigation gizmo");
  RNA_def_property_update(prop, NC_SPACE | ND_SPACE_CLIP, nullptr);
}

static void rna_def_spreadsheet_column_id(BlenderRNA *brna)
{
  StructRNA *srna;
  PropertyRNA *prop;

  srna = RNA_def_struct(brna, "SpreadsheetColumnID", nullptr);
  RNA_def_struct_sdna(srna, "SpreadsheetColumnID");
  RNA_def_struct_ui_text(
      srna, "Spreadsheet Column ID", "Data used to identify a spreadsheet column");

  prop = RNA_def_property(srna, "name", PROP_STRING, PROP_NONE);
  RNA_def_property_ui_text(prop, "Column Name", "");
  RNA_def_property_update(prop, NC_SPACE | ND_SPACE_SPREADSHEET, nullptr);
}

static void rna_def_spreadsheet_column(BlenderRNA *brna)
{
  StructRNA *srna;
  PropertyRNA *prop;

  static const EnumPropertyItem data_type_items[] = {
      {SPREADSHEET_VALUE_TYPE_INT32, "INT32", ICON_NONE, "Integer", ""},
      {SPREADSHEET_VALUE_TYPE_FLOAT, "FLOAT", ICON_NONE, "Float", ""},
      {SPREADSHEET_VALUE_TYPE_BOOL, "BOOLEAN", ICON_NONE, "Boolean", ""},
      {SPREADSHEET_VALUE_TYPE_INSTANCES, "INSTANCES", ICON_NONE, "Instances", ""},
      {0, nullptr, 0, nullptr, nullptr},
  };

  srna = RNA_def_struct(brna, "SpreadsheetColumn", nullptr);
  RNA_def_struct_sdna(srna, "SpreadsheetColumn");
  RNA_def_struct_ui_text(
      srna, "Spreadsheet Column", "Persistent data associated with a spreadsheet column");

  prop = RNA_def_property(srna, "data_type", PROP_ENUM, PROP_NONE);
  RNA_def_property_enum_sdna(prop, nullptr, "data_type");
  RNA_def_property_enum_items(prop, data_type_items);
  RNA_def_property_ui_text(
      prop, "Data Type", "The data type of the corresponding column visible in the spreadsheet");
  RNA_def_property_clear_flag(prop, PROP_EDITABLE);
  RNA_def_property_update(prop, NC_SPACE | ND_SPACE_SPREADSHEET, nullptr);

  rna_def_spreadsheet_column_id(brna);

  prop = RNA_def_property(srna, "id", PROP_POINTER, PROP_NONE);
  RNA_def_property_struct_type(prop, "SpreadsheetColumnID");
  RNA_def_property_ui_text(
      prop, "ID", "Data used to identify the corresponding data from the data source");
}

static void rna_def_spreadsheet_row_filter(BlenderRNA *brna)
{
  StructRNA *srna;
  PropertyRNA *prop;

  static const EnumPropertyItem rule_operation_items[] = {
      {SPREADSHEET_ROW_FILTER_EQUAL, "EQUAL", ICON_NONE, "Equal To", ""},
      {SPREADSHEET_ROW_FILTER_GREATER, "GREATER", ICON_NONE, "Greater Than", ""},
      {SPREADSHEET_ROW_FILTER_LESS, "LESS", ICON_NONE, "Less Than", ""},
      {0, nullptr, 0, nullptr, nullptr},
  };

  srna = RNA_def_struct(brna, "SpreadsheetRowFilter", nullptr);
  RNA_def_struct_sdna(srna, "SpreadsheetRowFilter");
  RNA_def_struct_ui_text(srna, "Spreadsheet Row Filter", "");

  prop = RNA_def_property(srna, "enabled", PROP_BOOLEAN, PROP_NONE);
  RNA_def_property_boolean_sdna(prop, nullptr, "flag", SPREADSHEET_ROW_FILTER_ENABLED);
  RNA_def_property_ui_text(prop, "Enabled", "");
  RNA_def_property_ui_icon(prop, ICON_CHECKBOX_DEHLT, 1);
  RNA_def_property_update(prop, NC_SPACE | ND_SPACE_SPREADSHEET, nullptr);

  prop = RNA_def_property(srna, "show_expanded", PROP_BOOLEAN, PROP_NONE);
  RNA_def_property_boolean_sdna(prop, nullptr, "flag", SPREADSHEET_ROW_FILTER_UI_EXPAND);
  RNA_def_property_ui_text(prop, "Show Expanded", "");
  RNA_def_property_ui_icon(prop, ICON_DISCLOSURE_TRI_RIGHT, 1);
  RNA_def_property_update(prop, NC_SPACE | ND_SPACE_SPREADSHEET, nullptr);

  prop = RNA_def_property(srna, "column_name", PROP_STRING, PROP_NONE);
  RNA_def_property_ui_text(prop, "Column Name", "");
  RNA_def_property_update(prop, NC_SPACE | ND_SPACE_SPREADSHEET, nullptr);

  prop = RNA_def_property(srna, "operation", PROP_ENUM, PROP_NONE);
  RNA_def_property_enum_items(prop, rule_operation_items);
  RNA_def_property_ui_text(prop, "Operation", "");
  RNA_def_property_update(prop, NC_SPACE | ND_SPACE_SPREADSHEET, nullptr);

  prop = RNA_def_property(srna, "value_float", PROP_FLOAT, PROP_NONE);
  RNA_def_property_ui_text(prop, "Float Value", "");
  RNA_def_property_update(prop, NC_SPACE | ND_SPACE_SPREADSHEET, nullptr);

  prop = RNA_def_property(srna, "value_float2", PROP_FLOAT, PROP_NONE);
  RNA_def_property_array(prop, 2);
  RNA_def_property_ui_text(prop, "2D Vector Value", "");
  RNA_def_property_update(prop, NC_SPACE | ND_SPACE_SPREADSHEET, nullptr);

  prop = RNA_def_property(srna, "value_float3", PROP_FLOAT, PROP_NONE);
  RNA_def_property_array(prop, 3);
  RNA_def_property_ui_text(prop, "Vector Value", "");
  RNA_def_property_update(prop, NC_SPACE | ND_SPACE_SPREADSHEET, nullptr);

  prop = RNA_def_property(srna, "value_color", PROP_FLOAT, PROP_NONE);
  RNA_def_property_array(prop, 4);
  RNA_def_property_ui_text(prop, "Color Value", "");
  RNA_def_property_update(prop, NC_SPACE | ND_SPACE_SPREADSHEET, nullptr);

  prop = RNA_def_property(srna, "value_string", PROP_STRING, PROP_NONE);
  RNA_def_property_ui_text(prop, "Text Value", "");
  RNA_def_property_update(prop, NC_SPACE | ND_SPACE_SPREADSHEET, nullptr);

  prop = RNA_def_property(srna, "threshold", PROP_FLOAT, PROP_NONE);
  RNA_def_property_ui_text(prop, "Threshold", "How close float values need to be to be equal");
  RNA_def_property_range(prop, 0.0, FLT_MAX);
  RNA_def_property_update(prop, NC_SPACE | ND_SPACE_SPREADSHEET, nullptr);

  prop = RNA_def_property(srna, "value_int", PROP_INT, PROP_NONE);
  RNA_def_property_int_sdna(prop, nullptr, "value_int");
  RNA_def_property_ui_text(prop, "Integer Value", "");
  RNA_def_property_update(prop, NC_SPACE | ND_SPACE_SPREADSHEET, nullptr);

  prop = RNA_def_property(srna, "value_int8", PROP_INT, PROP_NONE);
  RNA_def_property_int_sdna(prop, nullptr, "value_int");
  RNA_def_property_range(prop, -128, 127);
  RNA_def_property_ui_text(prop, "8-Bit Integer Value", "");
  RNA_def_property_update(prop, NC_SPACE | ND_SPACE_SPREADSHEET, nullptr);

  prop = RNA_def_property(srna, "value_int2", PROP_INT, PROP_NONE);
  RNA_def_property_array(prop, 2);
  RNA_def_property_ui_text(prop, "2D Vector Value", "");
  RNA_def_property_update(prop, NC_SPACE | ND_SPACE_SPREADSHEET, nullptr);

  prop = RNA_def_property(srna, "value_boolean", PROP_BOOLEAN, PROP_NONE);
  RNA_def_property_boolean_sdna(prop, nullptr, "flag", SPREADSHEET_ROW_FILTER_BOOL_VALUE);
  RNA_def_property_ui_text(prop, "Boolean Value", "");
  RNA_def_property_update(prop, NC_SPACE | ND_SPACE_SPREADSHEET, nullptr);
}

static const EnumPropertyItem viewer_path_elem_type_items[] = {
    {VIEWER_PATH_ELEM_TYPE_ID, "ID", ICON_NONE, "ID", ""},
    {VIEWER_PATH_ELEM_TYPE_MODIFIER, "MODIFIER", ICON_NONE, "Modifier", ""},
    {VIEWER_PATH_ELEM_TYPE_GROUP_NODE, "GROUP_NODE", ICON_NONE, "Group Node", ""},
    {VIEWER_PATH_ELEM_TYPE_SIMULATION_ZONE, "SIMULATION_ZONE", ICON_NONE, "Simulation Zone", ""},
    {VIEWER_PATH_ELEM_TYPE_VIEWER_NODE, "VIEWER_NODE", ICON_NONE, "Viewer Node", ""},
    {VIEWER_PATH_ELEM_TYPE_REPEAT_ZONE, "REPEAT_ZONE", ICON_NONE, "Repeat", ""},
    {0, nullptr, 0, nullptr, nullptr},
};

static void rna_def_viewer_path_elem(BlenderRNA *brna)
{
  StructRNA *srna;
  PropertyRNA *prop;

  srna = RNA_def_struct(brna, "ViewerPathElem", nullptr);
  RNA_def_struct_ui_text(srna, "Viewer Path Element", "Element of a viewer path");
  RNA_def_struct_refine_func(srna, "rna_viewer_path_elem_refine");

  prop = RNA_def_property(srna, "type", PROP_ENUM, PROP_NONE);
  RNA_def_property_enum_items(prop, viewer_path_elem_type_items);
  RNA_def_property_ui_text(prop, "Type", "Type of the path element");
  RNA_def_property_clear_flag(prop, PROP_EDITABLE);

  prop = RNA_def_property(srna, "ui_name", PROP_STRING, PROP_NONE);
  RNA_def_property_ui_text(
      prop, "UI Name", "Name that can be displayed in the UI for this element");
  RNA_def_property_clear_flag(prop, PROP_EDITABLE);
}

static void rna_def_id_viewer_path_elem(BlenderRNA *brna)
{
  StructRNA *srna;
  PropertyRNA *prop;

  srna = RNA_def_struct(brna, "IDViewerPathElem", "ViewerPathElem");

  prop = RNA_def_property(srna, "id", PROP_POINTER, PROP_NONE);
  RNA_def_property_ui_text(prop, "ID", "");
}

static void rna_def_modifier_viewer_path_elem(BlenderRNA *brna)
{
  StructRNA *srna;
  PropertyRNA *prop;

  srna = RNA_def_struct(brna, "ModifierViewerPathElem", "ViewerPathElem");

  prop = RNA_def_property(srna, "modifier_name", PROP_STRING, PROP_NONE);
  RNA_def_property_ui_text(prop, "Modifier Name", "");
}

static void rna_def_group_node_viewer_path_elem(BlenderRNA *brna)
{
  StructRNA *srna;
  PropertyRNA *prop;

  srna = RNA_def_struct(brna, "GroupNodeViewerPathElem", "ViewerPathElem");

  prop = RNA_def_property(srna, "node_id", PROP_INT, PROP_NONE);
  RNA_def_property_ui_text(prop, "Node ID", "");
}

static void rna_def_simulation_zone_viewer_path_elem(BlenderRNA *brna)
{
  StructRNA *srna;
  PropertyRNA *prop;

  srna = RNA_def_struct(brna, "SimulationZoneViewerPathElem", "ViewerPathElem");

  prop = RNA_def_property(srna, "sim_output_node_id", PROP_INT, PROP_NONE);
  RNA_def_property_ui_text(prop, "Simulation Output Node ID", "");
}

static void rna_def_repeat_zone_viewer_path_elem(BlenderRNA *brna)
{
  StructRNA *srna;
  PropertyRNA *prop;

  srna = RNA_def_struct(brna, "RepeatZoneViewerPathElem", "ViewerPathElem");

  prop = RNA_def_property(srna, "repeat_output_node_id", PROP_INT, PROP_NONE);
  RNA_def_property_ui_text(prop, "Repeat Output Node ID", "");
}

static void rna_def_viewer_node_viewer_path_elem(BlenderRNA *brna)
{
  StructRNA *srna;
  PropertyRNA *prop;

  srna = RNA_def_struct(brna, "ViewerNodeViewerPathElem", "ViewerPathElem");

  prop = RNA_def_property(srna, "node_id", PROP_INT, PROP_NONE);
  RNA_def_property_ui_text(prop, "Node ID", "");
}

static void rna_def_viewer_path(BlenderRNA *brna)
{
  StructRNA *srna;
  PropertyRNA *prop;

  rna_def_viewer_path_elem(brna);
  rna_def_id_viewer_path_elem(brna);
  rna_def_modifier_viewer_path_elem(brna);
  rna_def_group_node_viewer_path_elem(brna);
  rna_def_simulation_zone_viewer_path_elem(brna);
  rna_def_repeat_zone_viewer_path_elem(brna);
  rna_def_viewer_node_viewer_path_elem(brna);

  srna = RNA_def_struct(brna, "ViewerPath", nullptr);
  RNA_def_struct_ui_text(srna, "Viewer Path", "Path to data that is viewed");

  prop = RNA_def_property(srna, "path", PROP_COLLECTION, PROP_NONE);
  RNA_def_property_struct_type(prop, "ViewerPathElem");
  RNA_def_property_ui_text(prop, "Viewer Path", nullptr);
}

static void rna_def_space_spreadsheet(BlenderRNA *brna)
{
  PropertyRNA *prop;
  StructRNA *srna;

  static const EnumPropertyItem object_eval_state_items[] = {
      {SPREADSHEET_OBJECT_EVAL_STATE_EVALUATED,
       "EVALUATED",
       ICON_NONE,
       "Evaluated",
       "Use data from fully or partially evaluated object"},
      {SPREADSHEET_OBJECT_EVAL_STATE_ORIGINAL,
       "ORIGINAL",
       ICON_NONE,
       "Original",
       "Use data from original object without any modifiers applied"},
      {SPREADSHEET_OBJECT_EVAL_STATE_VIEWER_NODE,
       "VIEWER_NODE",
       ICON_NONE,
       "Viewer Node",
       "Use intermediate data from viewer node"},
      {0, nullptr, 0, nullptr, nullptr},
  };

  srna = RNA_def_struct(brna, "SpaceSpreadsheet", "Space");
  RNA_def_struct_ui_text(srna, "Space Spreadsheet", "Spreadsheet space data");

  rna_def_space_generic_show_region_toggles(srna,
                                            (1 << RGN_TYPE_TOOLS) | (1 << RGN_TYPE_UI) |
                                                (1 << RGN_TYPE_CHANNELS) | (1 << RGN_TYPE_FOOTER));

  prop = RNA_def_property(srna, "is_pinned", PROP_BOOLEAN, PROP_NONE);
  RNA_def_property_boolean_sdna(prop, nullptr, "flag", SPREADSHEET_FLAG_PINNED);
  RNA_def_property_ui_text(prop, "Is Pinned", "Context path is pinned");
  RNA_def_property_update(prop, NC_SPACE | ND_SPACE_SPREADSHEET, nullptr);

  prop = RNA_def_property(srna, "use_filter", PROP_BOOLEAN, PROP_NONE);
  RNA_def_property_boolean_sdna(prop, nullptr, "filter_flag", SPREADSHEET_FILTER_ENABLE);
  RNA_def_property_ui_text(prop, "Use Filter", "");
  RNA_def_property_update(prop, NC_SPACE | ND_SPACE_SPREADSHEET, nullptr);

  prop = RNA_def_property(srna, "display_viewer_path_collapsed", PROP_BOOLEAN, PROP_NONE);
  RNA_def_property_boolean_sdna(prop, nullptr, "flag", SPREADSHEET_FLAG_CONTEXT_PATH_COLLAPSED);
  RNA_def_property_ui_text(prop, "Display Context Path Collapsed", "");
  RNA_def_property_update(prop, NC_SPACE | ND_SPACE_SPREADSHEET, nullptr);

  prop = RNA_def_property(srna, "viewer_path", PROP_POINTER, PROP_NONE);
  RNA_def_property_ui_text(
      prop, "Viewer Path", "Path to the data that is displayed in the spreadsheet");

  prop = RNA_def_property(srna, "show_only_selected", PROP_BOOLEAN, PROP_NONE);
  RNA_def_property_boolean_sdna(prop, nullptr, "filter_flag", SPREADSHEET_FILTER_SELECTED_ONLY);
  RNA_def_property_ui_text(
      prop, "Show Only Selected", "Only include rows that correspond to selected elements");
  RNA_def_property_ui_icon(prop, ICON_RESTRICT_SELECT_OFF, 0);
  RNA_def_property_update(prop, NC_SPACE | ND_SPACE_SPREADSHEET, nullptr);

  prop = RNA_def_property(srna, "geometry_component_type", PROP_ENUM, PROP_NONE);
  RNA_def_property_enum_items(prop, rna_enum_geometry_component_type_items);
  RNA_def_property_ui_text(
      prop, "Geometry Component", "Part of the geometry to display data from");
  RNA_def_property_update(prop,
                          NC_SPACE | ND_SPACE_SPREADSHEET,
                          "rna_SpaceSpreadsheet_geometry_component_type_update");

  prop = RNA_def_property(srna, "attribute_domain", PROP_ENUM, PROP_NONE);
  RNA_def_property_enum_items(prop, rna_enum_attribute_domain_items);
  RNA_def_property_enum_funcs(
      prop, nullptr, nullptr, "rna_SpaceSpreadsheet_attribute_domain_itemf");
  RNA_def_property_ui_text(prop, "Attribute Domain", "Attribute domain to display");
  RNA_def_property_update(prop, NC_SPACE | ND_SPACE_SPREADSHEET, nullptr);

  prop = RNA_def_property(srna, "object_eval_state", PROP_ENUM, PROP_NONE);
  RNA_def_property_enum_items(prop, object_eval_state_items);
  RNA_def_property_ui_text(prop, "Object Evaluation State", "");
  RNA_def_property_update(prop, NC_SPACE | ND_SPACE_SPREADSHEET, nullptr);

  rna_def_spreadsheet_column(brna);

  prop = RNA_def_property(srna, "columns", PROP_COLLECTION, PROP_NONE);
  RNA_def_property_collection_sdna(prop, nullptr, "columns", nullptr);
  RNA_def_property_struct_type(prop, "SpreadsheetColumn");
  RNA_def_property_ui_text(prop, "Columns", "Persistent data associated with spreadsheet columns");
  RNA_def_property_update(prop, NC_SPACE | ND_SPACE_SPREADSHEET, nullptr);

  rna_def_spreadsheet_row_filter(brna);

  prop = RNA_def_property(srna, "row_filters", PROP_COLLECTION, PROP_NONE);
  RNA_def_property_collection_sdna(prop, nullptr, "row_filters", nullptr);
  RNA_def_property_struct_type(prop, "SpreadsheetRowFilter");
  RNA_def_property_ui_text(prop, "Row Filters", "Filters to remove rows from the displayed data");
  RNA_def_property_update(prop, NC_SPACE | ND_SPACE_SPREADSHEET, nullptr);
}

void RNA_def_space(BlenderRNA *brna)
{
  rna_def_space(brna);
  rna_def_viewer_path(brna);
  rna_def_space_image(brna);
  rna_def_space_sequencer(brna);
  rna_def_space_text(brna);
  rna_def_fileselect_entry(brna);
  rna_def_fileselect_params(brna);
  rna_def_fileselect_asset_params(brna);
  rna_def_fileselect_idfilter(brna);
  rna_def_fileselect_asset_idfilter(brna);
  rna_def_filemenu_entry(brna);
  rna_def_space_filebrowser(brna);
  rna_def_space_outliner(brna);
  rna_def_space_view3d(brna);
  rna_def_space_properties(brna);
  rna_def_space_dopesheet(brna);
  rna_def_space_graph(brna);
  rna_def_space_nla(brna);
  rna_def_space_toolbar(brna); /*bfa - toolbar editor*/
  rna_def_space_console(brna);
  rna_def_console_line(brna);
  rna_def_space_info(brna);
  rna_def_space_userpref(brna);
  rna_def_node_tree_path(brna);
  rna_def_space_node(brna);
  rna_def_space_clip(brna);
  rna_def_space_spreadsheet(brna);
}

#endif<|MERGE_RESOLUTION|>--- conflicted
+++ resolved
@@ -3834,13 +3834,8 @@
       {SO_ID_ORPHANS,
        "ORPHAN_DATA",
        ICON_ORPHAN_DATA,
-<<<<<<< HEAD
-       "Orphan Data",
-       "Display data which is unused and/or will be lost when the file is reloaded"},
-=======
        "Unused Data",
        "Display data that is unused and/or will be lost when the file is reloaded"},
->>>>>>> 60ac5ade
       {0, nullptr, 0, nullptr, nullptr},
   };
 
