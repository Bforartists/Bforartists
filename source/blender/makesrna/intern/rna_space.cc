/* SPDX-FileCopyrightText: 2023 Blender Foundation
 *
 * SPDX-License-Identifier: GPL-2.0-or-later */

/** \file
 * \ingroup RNA
 */

#include <cstdlib>
#include <cstring>

#include "MEM_guardedalloc.h"

#include "BLT_translation.h"

#include "BKE_attribute.h"
#include "BKE_context.h"
#include "BKE_geometry_set.hh"
#include "BKE_image.h"
#include "BKE_key.h"
#include "BKE_movieclip.h"
#include "BKE_node.h"
#include "BKE_studiolight.h"
#include "BKE_viewer_path.h"

#include "ED_asset.h"
#include "ED_spreadsheet.h"
#include "ED_text.h"

#include "BLI_listbase.h"
#include "BLI_math.h"
#include "BLI_string.h"
#include "BLI_sys_types.h"
#include "BLI_uuid.h"

#include "DNA_action_types.h"
#include "DNA_gpencil_legacy_types.h"
#include "DNA_key_types.h"
#include "DNA_mask_types.h"
#include "DNA_material_types.h"
#include "DNA_node_types.h"
#include "DNA_object_types.h"
#include "DNA_sequence_types.h"
#include "DNA_space_types.h"
#include "DNA_view3d_types.h"
#include "DNA_workspace_types.h"

#include "RNA_access.h"
#include "RNA_define.h"

#include "rna_internal.h"

#include "SEQ_proxy.h"
#include "SEQ_relations.h"
#include "SEQ_sequencer.h"

#include "WM_api.h"
#include "WM_types.h"

#include "RE_engine.h"
#include "RE_pipeline.h"

#include "RNA_enum_types.h"

const EnumPropertyItem rna_enum_geometry_component_type_items[] = {
    {int(blender::bke::GeometryComponent::Type::Mesh),
     "MESH",
     ICON_MESH_DATA,
     "Mesh",
     "Mesh component containing point, corner, edge and face data"},
    {int(blender::bke::GeometryComponent::Type::PointCloud),
     "POINTCLOUD",
     ICON_POINTCLOUD_DATA,
     "Point Cloud",
     "Point cloud component containing only point data"},
    {int(blender::bke::GeometryComponent::Type::Curve),
     "CURVE",
     ICON_CURVE_DATA,
     "Curve",
     "Curve component containing spline and control point data"},
    {int(blender::bke::GeometryComponent::Type::Instance),
     "INSTANCES",
     ICON_EMPTY_AXIS,
     "Instances",
     "Instances of objects or collections"},
    {0, nullptr, 0, nullptr, nullptr},
};

const EnumPropertyItem rna_enum_space_type_items[] = {
    /* empty must be here for python, is skipped for UI */
    {SPACE_EMPTY, "EMPTY", ICON_NONE, "Empty", ""},

    /* General. */
    RNA_ENUM_ITEM_HEADING(N_("General"), nullptr),
    {SPACE_VIEW3D,
     "VIEW_3D",
     ICON_VIEW3D,
     "3D Viewport",
     "Manipulate objects in a 3D environment"},
    {SPACE_IMAGE,
     "IMAGE_EDITOR",
     ICON_IMAGE,
     "UV/Image Editor",
     "View and edit images and UV Maps"},
    {SPACE_NODE,
     "NODE_EDITOR",
     ICON_NODETREE,
     "Node Editor",
     "Editor for node-based shading and compositing tools"},
    {SPACE_SEQ, "SEQUENCE_EDITOR", ICON_SEQUENCE, "Video Sequencer", "Video editing tools"},
    {SPACE_CLIP, "CLIP_EDITOR", ICON_TRACKER, "Movie Clip Editor", "Motion tracking tools"},

    /* Animation. */
    RNA_ENUM_ITEM_HEADING(N_("Animation"), nullptr),
#if 0
    {SPACE_ACTION,
     "TIMELINE",
     ICON_TIME,
     "Timeline",
     "Timeline and playback controls (NOTE: Switch to 'Timeline' mode)"}, /* XXX */
#endif
    {SPACE_ACTION, "DOPESHEET_EDITOR", ICON_ACTION, "Dope Sheet", "Adjust timing of keyframes"},
    {SPACE_GRAPH,
     "GRAPH_EDITOR",
     ICON_GRAPH,
     "Graph Editor",
     "Edit drivers and keyframe interpolation"},
    {SPACE_NLA, "NLA_EDITOR", ICON_NLA, "Nonlinear Animation", "Combine and layer Actions"},

    /* Scripting. */
    RNA_ENUM_ITEM_HEADING(N_("Scripting"), nullptr),
    {SPACE_TEXT,
     "TEXT_EDITOR",
     ICON_TEXT,
     "Text Editor",
     "Edit scripts and in-file documentation"},
    {SPACE_CONSOLE,
     "CONSOLE",
     ICON_CONSOLE,
     "Python Console",
     "Interactive programmatic console for "
     "advanced editing and script development"},
    {SPACE_INFO, "INFO", ICON_INFO, "Info", "Log of operations, warnings and error messages"},
    /* Special case: Top-bar and Status-bar aren't supposed to be a regular editor for the user. */
    {SPACE_TOPBAR,
     "TOPBAR",
     ICON_NONE,
     "Top Bar",
     "Global bar at the top of the screen for "
     "global per-window settings"},
    {SPACE_STATUSBAR,
     "STATUSBAR",
     ICON_NONE,
     "Status Bar",
     "Global bar at the bottom of the "
     "screen for general status information"},

    /* Data. */
    RNA_ENUM_ITEM_HEADING(N_("Data"), nullptr),
	/*bfa - toolbar*/
    {SPACE_TOOLBAR,
     "TOOLBAR",
     ICON_TOOLBAR,
     "Toolbar",
     "A toolbar. Here you can display various button menus"},
    {SPACE_OUTLINER,
     "OUTLINER",
     ICON_OUTLINER,
     "Outliner",
     "Overview of scene graph and all available data"},
    {SPACE_PROPERTIES,
     "PROPERTIES",
     ICON_PROPERTIES,
     "Properties",
     "Edit properties of active object and related data"},
    {SPACE_FILE, "FILE_BROWSER", ICON_FILEBROWSER, "File Browser", "Browse for files and assets"},
    {SPACE_SPREADSHEET,
     "SPREADSHEET",
     ICON_SPREADSHEET,
     "Spreadsheet",
     "Explore geometry data in a table"},
    {SPACE_USERPREF,
     "PREFERENCES",
     ICON_PREFERENCES,
     "Preferences",
     "Edit persistent configuration settings"},
    {0, nullptr, 0, nullptr, nullptr},
};

const EnumPropertyItem rna_enum_space_graph_mode_items[] = {
    {SIPO_MODE_ANIMATION,
     "FCURVES",
     ICON_GRAPH,
     "Graph Editor",
     "Edit animation/keyframes displayed as 2D curves"},
    {SIPO_MODE_DRIVERS, "DRIVERS", ICON_DRIVER, "Drivers", "Edit drivers"},
    {0, nullptr, 0, nullptr, nullptr},
};

const EnumPropertyItem rna_enum_space_sequencer_view_type_items[] = {
    {SEQ_VIEW_SEQUENCE, "SEQUENCER", ICON_SEQ_SEQUENCER, "Sequencer", ""},
    {SEQ_VIEW_PREVIEW, "PREVIEW", ICON_SEQ_PREVIEW, "Preview", ""},
    {SEQ_VIEW_SEQUENCE_PREVIEW,
     "SEQUENCER_PREVIEW",
     ICON_SEQ_SPLITVIEW,
     "Sequencer & Preview",
     ""},
    {0, nullptr, 0, nullptr, nullptr},
};

const EnumPropertyItem rna_enum_space_file_browse_mode_items[] = {
    {FILE_BROWSE_MODE_FILES, "FILES", ICON_FILEBROWSER, "File Browser", ""},
    {FILE_BROWSE_MODE_ASSETS, "ASSETS", ICON_ASSET_MANAGER, "Asset Browser", ""},
    {0, nullptr, 0, nullptr, nullptr},
};

#define SACT_ITEM_DOPESHEET \
  { \
    SACTCONT_DOPESHEET, "DOPESHEET", ICON_ACTION, "Dope Sheet", "Edit all keyframes in scene" \
  }
#define SACT_ITEM_TIMELINE \
  { \
    SACTCONT_TIMELINE, "TIMELINE", ICON_TIME, "Timeline", "Timeline and playback controls" \
  }
#define SACT_ITEM_ACTION \
  { \
    SACTCONT_ACTION, "ACTION", ICON_OBJECT_DATA, "Action Editor", \
        "Edit keyframes in active object's Object-level action" \
  }
#define SACT_ITEM_SHAPEKEY \
  { \
    SACTCONT_SHAPEKEY, "SHAPEKEY", ICON_SHAPEKEY_DATA, "Shape Key Editor", \
        "Edit keyframes in active object's Shape Keys action" \
  }
#define SACT_ITEM_GPENCIL \
  { \
    SACTCONT_GPENCIL, "GPENCIL", ICON_GREASEPENCIL, "Grease Pencil", \
        "Edit timings for all Grease Pencil sketches in file" \
  }
#define SACT_ITEM_MASK \
  { \
    SACTCONT_MASK, "MASK", ICON_MOD_MASK, "Mask", "Edit timings for Mask Editor splines" \
  }
#define SACT_ITEM_CACHEFILE \
  { \
    SACTCONT_CACHEFILE, "CACHEFILE", ICON_FILE, "Cache File", "Edit timings for Cache File data" \
  }

#ifndef RNA_RUNTIME
/* XXX: action-editor is currently for object-level only actions,
 * so show that using object-icon hint */
static EnumPropertyItem rna_enum_space_action_mode_all_items[] = {
    SACT_ITEM_DOPESHEET,
    SACT_ITEM_TIMELINE,
    SACT_ITEM_ACTION,
    SACT_ITEM_SHAPEKEY,
    SACT_ITEM_GPENCIL,
    SACT_ITEM_MASK,
    SACT_ITEM_CACHEFILE,
    {0, nullptr, 0, nullptr, nullptr},
};
static EnumPropertyItem rna_enum_space_action_ui_mode_items[] = {
    SACT_ITEM_DOPESHEET,
    /* SACT_ITEM_TIMELINE, */
    SACT_ITEM_ACTION,
    SACT_ITEM_SHAPEKEY,
    SACT_ITEM_GPENCIL,
    SACT_ITEM_MASK,
    SACT_ITEM_CACHEFILE,
    {0, nullptr, 0, nullptr, nullptr},
};
#endif

/* Expose as `ui_mode`. */

const EnumPropertyItem rna_enum_space_action_mode_items[] = {
    SACT_ITEM_DOPESHEET,
    SACT_ITEM_TIMELINE,
    {0, nullptr, 0, nullptr, nullptr},
};

#undef SACT_ITEM_DOPESHEET
#undef SACT_ITEM_TIMELINE
#undef SACT_ITEM_ACTION
#undef SACT_ITEM_SHAPEKEY
#undef SACT_ITEM_GPENCIL
#undef SACT_ITEM_MASK
#undef SACT_ITEM_CACHEFILE

#define SI_ITEM_VIEW(identifier, name, icon) \
  { \
    SI_MODE_VIEW, identifier, icon, name, "View the image" \
  }
#define SI_ITEM_UV \
  { \
    SI_MODE_UV, "UV", ICON_UV, "UV Editor", "UV edit in mesh editmode" \
  }
#define SI_ITEM_PAINT \
  { \
    SI_MODE_PAINT, "PAINT", ICON_TPAINT_HLT, "Paint", "2D image painting mode" \
  }
#define SI_ITEM_MASK \
  { \
    SI_MODE_MASK, "MASK", ICON_MOD_MASK, "Mask", "Mask editing" \
  }

const EnumPropertyItem rna_enum_space_image_mode_all_items[] = {
    SI_ITEM_VIEW("VIEW", "View", ICON_FILE_IMAGE),
    SI_ITEM_UV,
    SI_ITEM_PAINT,
    SI_ITEM_MASK,
    {0, nullptr, 0, nullptr, nullptr},
};

static const EnumPropertyItem rna_enum_space_image_mode_ui_items[] = {
    SI_ITEM_VIEW("VIEW", "View", ICON_FILE_IMAGE),
    SI_ITEM_PAINT,
    SI_ITEM_MASK,
    {0, nullptr, 0, nullptr, nullptr},
};

/* bfa - hide disfunctional tools and settings for render result */
static const EnumPropertyItem rna_enum_space_image_mode_non_render_items[] = {
    SI_ITEM_VIEW("VIEW", "View", ICON_FILE_IMAGE),
    SI_ITEM_MASK,
    {0, nullptr, 0, nullptr, nullptr},
};

const EnumPropertyItem rna_enum_space_image_mode_items[] = {
    SI_ITEM_VIEW("IMAGE_EDITOR", "Image Editor", ICON_IMAGE),
    SI_ITEM_UV,
    {0, nullptr, 0, nullptr, nullptr},
};

#undef SI_ITEM_VIEW
#undef SI_ITEM_UV
#undef SI_ITEM_PAINT
#undef SI_ITEM_MASK

#define V3D_S3D_CAMERA_LEFT {STEREO_LEFT_ID, "LEFT", ICON_RESTRICT_RENDER_OFF, "Left", ""},
#define V3D_S3D_CAMERA_RIGHT {STEREO_RIGHT_ID, "RIGHT", ICON_RESTRICT_RENDER_OFF, "Right", ""},
#define V3D_S3D_CAMERA_S3D {STEREO_3D_ID, "S3D", ICON_CAMERA_STEREO, "3D", ""},
#ifdef RNA_RUNTIME
#  define V3D_S3D_CAMERA_VIEWS {STEREO_MONO_ID, "MONO", ICON_RESTRICT_RENDER_OFF, "Views", ""},
#endif

static const EnumPropertyItem stereo3d_camera_items[] = {
    V3D_S3D_CAMERA_LEFT V3D_S3D_CAMERA_RIGHT V3D_S3D_CAMERA_S3D{0, nullptr, 0, nullptr, nullptr},
};

#ifdef RNA_RUNTIME
static const EnumPropertyItem multiview_camera_items[] = {
    V3D_S3D_CAMERA_VIEWS V3D_S3D_CAMERA_S3D{0, nullptr, 0, nullptr, nullptr},
};
#endif

#undef V3D_S3D_CAMERA_LEFT
#undef V3D_S3D_CAMERA_RIGHT
#undef V3D_S3D_CAMERA_S3D
#undef V3D_S3D_CAMERA_VIEWS

const EnumPropertyItem rna_enum_fileselect_params_sort_items[] = {
    {FILE_SORT_ALPHA, "FILE_SORT_ALPHA", ICON_NONE, "Name", "Sort the file list alphabetically"},
    {FILE_SORT_EXTENSION,
     "FILE_SORT_EXTENSION",
     ICON_NONE,
     "Extension",
     "Sort the file list by extension/type"},
    {FILE_SORT_TIME,
     "FILE_SORT_TIME",
     ICON_NONE,
     "Modified Date",
     "Sort files by modification time"},
    {FILE_SORT_SIZE, "FILE_SORT_SIZE", ICON_NONE, "Size", "Sort files by size"},
    {0, nullptr, 0, nullptr, nullptr},
};

#ifndef RNA_RUNTIME
static const EnumPropertyItem stereo3d_eye_items[] = {
    {STEREO_LEFT_ID, "LEFT_EYE", ICON_NONE, "Left Eye"},
    {STEREO_RIGHT_ID, "RIGHT_EYE", ICON_NONE, "Right Eye"},
    {0, nullptr, 0, nullptr, nullptr},
};
#endif

static const EnumPropertyItem display_channels_items[] = {
    {SI_USE_ALPHA,
     "COLOR_ALPHA",
     ICON_IMAGE_RGB_ALPHA,
     "Color & Alpha",
     "Display image with RGB colors and alpha transparency"},
    {0, "COLOR", ICON_IMAGE_RGB, "Color", "Display image with RGB colors"},
    {SI_SHOW_ALPHA, "ALPHA", ICON_IMAGE_ALPHA, "Alpha", "Display alpha transparency channel"},
    {SI_SHOW_ZBUF,
     "Z_BUFFER",
     ICON_IMAGE_ZDEPTH,
     "Z-Buffer",
     "Display Z-buffer associated with image (mapped from camera clip start to end)"},
    {SI_SHOW_R, "RED", ICON_COLOR_RED, "Red", ""},
    {SI_SHOW_G, "GREEN", ICON_COLOR_GREEN, "Green", ""},
    {SI_SHOW_B, "BLUE", ICON_COLOR_BLUE, "Blue", ""},
    {0, nullptr, 0, nullptr, nullptr},
};

#ifndef RNA_RUNTIME
static const EnumPropertyItem autosnap_items[] = {
    {SACTSNAP_OFF, "NONE", ICON_SNAP_OFF, "No Auto-Snap", ""},
    /* {-1, "", 0, "", ""}, */
    {SACTSNAP_STEP, "STEP", ICON_SNAP_STEP, "Frame Step", "Snap to 1.0 frame intervals"},
    {SACTSNAP_TSTEP,
     "TIME_STEP",
     ICON_SNAP_STEP_SECOND,
     "Second Step",
     "Snap to 1.0 second intervals"},
    /* {-1, "", 0, "", ""}, */
    {SACTSNAP_FRAME,
     "FRAME",
     ICON_SNAP_NEARESTFRAME,
     "Nearest Frame",
     "Snap to actual frames (nla-action time)"},
    {SACTSNAP_SECOND,
     "SECOND",
     ICON_SNAP_NEARESTSECOND,
     "Nearest Second",
     "Snap to actual seconds (nla-action time)"},
    /* {-1, "", 0, "", ""}, */
    {SACTSNAP_MARKER,
     "MARKER",
     ICON_SNAP_NEARESTMARKER,
     "Nearest Marker",
     "Snap to nearest marker"},
    {0, nullptr, 0, nullptr, nullptr},
};
#endif

const EnumPropertyItem rna_enum_shading_type_items[] = {
    {OB_WIRE, "WIREFRAME", ICON_SHADING_WIRE, "Wireframe", "Display the object as wire edges"},
    {OB_SOLID, "SOLID", ICON_SHADING_SOLID, "Solid", "Display in solid mode"},
    {OB_MATERIAL,
     "MATERIAL",
     ICON_SHADING_TEXTURE,
     "Material Preview",
     "Display in Material Preview mode"},
    {OB_RENDER, "RENDERED", ICON_SHADING_RENDERED, "Rendered", "Display render preview"},
    {0, nullptr, 0, nullptr, nullptr},
};

static const EnumPropertyItem rna_enum_viewport_lighting_items[] = {
    {V3D_LIGHTING_STUDIO, "STUDIO", 0, "Studio", "Display using studio lighting"},
    {V3D_LIGHTING_MATCAP, "MATCAP", 0, "MatCap", "Display using matcap material and lighting"},
    {V3D_LIGHTING_FLAT, "FLAT", 0, "Flat", "Display using flat lighting"},
    {0, nullptr, 0, nullptr, nullptr},
};

static const EnumPropertyItem rna_enum_shading_color_type_items[] = {
    {V3D_SHADING_MATERIAL_COLOR, "MATERIAL", 0, "Material", "Show material color"},
    {V3D_SHADING_SINGLE_COLOR, "SINGLE", 0, "Single", "Show scene in a single color"},
    {V3D_SHADING_OBJECT_COLOR, "OBJECT", 0, "Object", "Show object color"},
    {V3D_SHADING_RANDOM_COLOR, "RANDOM", 0, "Random", "Show random object color"},
    {V3D_SHADING_VERTEX_COLOR, "VERTEX", 0, "Attribute", "Show active color attribute"},
    {V3D_SHADING_TEXTURE_COLOR,
     "TEXTURE",
     0,
     "Texture",
     "Show the texture from the active image texture node using the active UV map coordinates"},
    {0, nullptr, 0, nullptr, nullptr},
};

static const EnumPropertyItem rna_enum_studio_light_items[] = {
    {0, "DEFAULT", 0, "Default", ""},
    {0, nullptr, 0, nullptr, nullptr},
};

static const EnumPropertyItem rna_enum_view3dshading_render_pass_type_items[] = {
    RNA_ENUM_ITEM_HEADING(N_("General"), nullptr),
    {EEVEE_RENDER_PASS_COMBINED, "COMBINED", 0, "Combined", ""},
    {EEVEE_RENDER_PASS_EMIT, "EMISSION", 0, "Emission", ""},
    {EEVEE_RENDER_PASS_ENVIRONMENT, "ENVIRONMENT", 0, "Environment", ""},
    {EEVEE_RENDER_PASS_AO, "AO", 0, "Ambient Occlusion", ""},
    {EEVEE_RENDER_PASS_SHADOW, "SHADOW", 0, "Shadow", ""},
    {EEVEE_RENDER_PASS_TRANSPARENT, "TRANSPARENT", 0, "Transparent", ""},

    RNA_ENUM_ITEM_HEADING(N_("Light"), nullptr),
    {EEVEE_RENDER_PASS_DIFFUSE_LIGHT, "DIFFUSE_LIGHT", 0, "Diffuse Light", ""},
    {EEVEE_RENDER_PASS_DIFFUSE_COLOR, "DIFFUSE_COLOR", 0, "Diffuse Color", ""},
    {EEVEE_RENDER_PASS_SPECULAR_LIGHT, "SPECULAR_LIGHT", 0, "Specular Light", ""},
    {EEVEE_RENDER_PASS_SPECULAR_COLOR, "SPECULAR_COLOR", 0, "Specular Color", ""},
    {EEVEE_RENDER_PASS_VOLUME_LIGHT, "VOLUME_LIGHT", 0, "Volume Light", ""},

    RNA_ENUM_ITEM_HEADING(N_("Effects"), nullptr),
    {EEVEE_RENDER_PASS_BLOOM, "BLOOM", 0, "Bloom", ""},

    RNA_ENUM_ITEM_HEADING(N_("Data"), nullptr),
    {EEVEE_RENDER_PASS_NORMAL, "NORMAL", 0, "Normal", ""},
    {EEVEE_RENDER_PASS_MIST, "MIST", 0, "Mist", ""},
    {EEVEE_RENDER_PASS_CRYPTOMATTE_OBJECT, "CryptoObject", 0, "CryptoObject", ""},
    {EEVEE_RENDER_PASS_CRYPTOMATTE_ASSET, "CryptoAsset", 0, "CryptoAsset", ""},
    {EEVEE_RENDER_PASS_CRYPTOMATTE_MATERIAL, "CryptoMaterial", 0, "CryptoMaterial", ""},

    RNA_ENUM_ITEM_HEADING(N_("Shader AOV"), nullptr),
    {EEVEE_RENDER_PASS_AOV, "AOV", 0, "AOV", ""},

    {0, nullptr, 0, nullptr, nullptr},
};

const EnumPropertyItem rna_enum_clip_editor_mode_items[] = {
    {SC_MODE_TRACKING, "TRACKING", ICON_ANIM_DATA, "Tracking", "Show tracking and solving tools"},
    {SC_MODE_MASKEDIT, "MASK", ICON_MOD_MASK, "Mask", "Show mask editing tools"},
    {0, nullptr, 0, nullptr, nullptr},
};

/* Actually populated dynamically through a function,
 * but helps for context-less access (e.g. doc, i18n...). */
static const EnumPropertyItem buttons_context_items[] = {
    /*{BCONTEXT_TOOL, "TOOL", ICON_TOOL_SETTINGS, "Tool", "Active Tool and Workspace settings"},*/ /* bfa - removed the tool settings from properties editor*/
    {BCONTEXT_SCENE, "SCENE", ICON_SCENE_DATA, "Scene", "Scene Properties"},
    {BCONTEXT_RENDER, "RENDER", ICON_SCENE, "Render", "Render Properties"},
    {BCONTEXT_OUTPUT, "OUTPUT", ICON_OUTPUT, "Output", "Output Properties"},
    {BCONTEXT_VIEW_LAYER, "VIEW_LAYER", ICON_RENDER_RESULT, "View Layer", "View Layer Properties"},
    {BCONTEXT_WORLD, "WORLD", ICON_WORLD, "World", "World Properties"},
    {BCONTEXT_COLLECTION, "COLLECTION", ICON_GROUP, "Collection", "Collection Properties"},
    {BCONTEXT_OBJECT, "OBJECT", ICON_OBJECT_DATA, "Object", "Object Properties"},
    {BCONTEXT_CONSTRAINT,
     "CONSTRAINT",
     ICON_CONSTRAINT,
     "Constraints",
     "Object Constraint Properties"},
    {BCONTEXT_MODIFIER, "MODIFIER", ICON_MODIFIER, "Modifiers", "Modifier Properties"},
    {BCONTEXT_DATA, "DATA", ICON_NONE, "Data", "Object Data Properties"},
    {BCONTEXT_BONE, "BONE", ICON_BONE_DATA, "Bone", "Bone Properties"},
    {BCONTEXT_BONE_CONSTRAINT,
     "BONE_CONSTRAINT",
     ICON_CONSTRAINT_BONE,
     "Bone Constraints",
     "Bone Constraint Properties"},
    {BCONTEXT_MATERIAL, "MATERIAL", ICON_MATERIAL, "Material", "Material Properties"},
    {BCONTEXT_TEXTURE, "TEXTURE", ICON_TEXTURE, "Texture", "Texture Properties"},
    {BCONTEXT_PARTICLE, "PARTICLES", ICON_PARTICLES, "Particles", "Particle Properties"},
    {BCONTEXT_PHYSICS, "PHYSICS", ICON_PHYSICS, "Physics", "Physics Properties"},
    {BCONTEXT_SHADERFX, "SHADERFX", ICON_SHADERFX, "Effects", "Visual Effects Properties"},
    {0, nullptr, 0, nullptr, nullptr},
};

static const EnumPropertyItem fileselectparams_recursion_level_items[] = {
    {0, "NONE", 0, "None", "Only list current directory's content, with no recursion"},
    {1, "BLEND", 0, "Blend File", "List .blend files' content"},
    {2, "ALL_1", 0, "One Level", "List all sub-directories' content, one level of recursion"},
    {3, "ALL_2", 0, "Two Levels", "List all sub-directories' content, two levels of recursion"},
    {4,
     "ALL_3",
     0,
     "Three Levels",
     "List all sub-directories' content, three levels of recursion"},
    {0, nullptr, 0, nullptr, nullptr},
};

static const EnumPropertyItem rna_enum_curve_display_handle_items[] = {
    {CURVE_HANDLE_NONE, "NONE", 0, "None", ""},
    {CURVE_HANDLE_SELECTED, "SELECTED", 0, "Selected", ""},
    {CURVE_HANDLE_ALL, "ALL", 0, "All", ""},
    {0, nullptr, 0, nullptr, nullptr},
};

#ifdef RNA_RUNTIME

#  include "AS_asset_representation.hh"

#  include "DNA_anim_types.h"
#  include "DNA_asset_types.h"
#  include "DNA_scene_types.h"
#  include "DNA_screen_types.h"
#  include "DNA_userdef_types.h"

#  include "BLI_path_util.h"
#  include "BLI_string.h"

#  include "BKE_anim_data.h"
#  include "BKE_brush.h"
#  include "BKE_colortools.h"
#  include "BKE_context.h"
#  include "BKE_global.h"
#  include "BKE_icons.h"
#  include "BKE_idprop.h"
#  include "BKE_layer.h"
#  include "BKE_nla.h"
#  include "BKE_paint.h"
#  include "BKE_preferences.h"
#  include "BKE_scene.h"
#  include "BKE_screen.h"
#  include "BKE_workspace.h"

#  include "DEG_depsgraph.h"
#  include "DEG_depsgraph_build.h"

#  include "ED_anim_api.h"
#  include "ED_asset.h"
#  include "ED_buttons.h"
#  include "ED_clip.h"
#  include "ED_fileselect.h"
#  include "ED_image.h"
#  include "ED_node.h"
#  include "ED_screen.h"
#  include "ED_sequencer.h"
#  include "ED_transform.h"
#  include "ED_view3d.h"

#  include "GPU_material.h"

#  include "IMB_imbuf_types.h"

#  include "UI_interface.h"
#  include "UI_view2d.h"

static StructRNA *rna_Space_refine(PointerRNA *ptr)
{
  SpaceLink *space = (SpaceLink *)ptr->data;

  switch ((eSpace_Type)space->spacetype) {
    case SPACE_VIEW3D:
      return &RNA_SpaceView3D;
    case SPACE_GRAPH:
      return &RNA_SpaceGraphEditor;
    case SPACE_OUTLINER:
      return &RNA_SpaceOutliner;
    case SPACE_PROPERTIES:
      return &RNA_SpaceProperties;
    case SPACE_FILE:
      return &RNA_SpaceFileBrowser;
    case SPACE_IMAGE:
      return &RNA_SpaceImageEditor;
    case SPACE_INFO:
      return &RNA_SpaceInfo;
    case SPACE_SEQ:
      return &RNA_SpaceSequenceEditor;
    case SPACE_TEXT:
      return &RNA_SpaceTextEditor;
    case SPACE_ACTION:
      return &RNA_SpaceDopeSheetEditor;
    case SPACE_NLA:
      return &RNA_SpaceNLA;
    case SPACE_NODE:
      return &RNA_SpaceNodeEditor;
    case SPACE_CONSOLE:
      return &RNA_SpaceConsole;
    case SPACE_USERPREF:
      return &RNA_SpacePreferences;
    case SPACE_CLIP:
      return &RNA_SpaceClipEditor;
    case SPACE_TOOLBAR: /*bfa - the toolbar editor*/
      return &RNA_SpaceToolbarEditor;
    case SPACE_SPREADSHEET:
      return &RNA_SpaceSpreadsheet;

      /* Currently no type info. */
    case SPACE_SCRIPT:
    case SPACE_EMPTY:
    case SPACE_TOPBAR:
    case SPACE_STATUSBAR:
      break;
  }

  return &RNA_Space;
}

static ScrArea *rna_area_from_space(PointerRNA *ptr)
{
  bScreen *screen = (bScreen *)ptr->owner_id;
  SpaceLink *link = (SpaceLink *)ptr->data;
  return BKE_screen_find_area_from_space(screen, link);
}

static void area_region_from_regiondata(bScreen *screen,
                                        void *regiondata,
                                        ScrArea **r_area,
                                        ARegion **r_region)
{
  *r_area = nullptr;
  *r_region = nullptr;

  LISTBASE_FOREACH (ScrArea *, area, &screen->areabase) {
    LISTBASE_FOREACH (ARegion *, region, &area->regionbase) {
      if (region->regiondata == regiondata) {
        *r_area = area;
        *r_region = region;
        return;
      }
    }
  }
}

static void rna_area_region_from_regiondata(PointerRNA *ptr, ScrArea **r_area, ARegion **r_region)
{
  bScreen *screen = (bScreen *)ptr->owner_id;
  void *regiondata = (ptr->data);

  area_region_from_regiondata(screen, regiondata, r_area, r_region);
}

/* -------------------------------------------------------------------- */
/** \name Generic Region Flag Access
 * \{ */

static bool rna_Space_bool_from_region_flag_get_by_type(PointerRNA *ptr,
                                                        const int region_type,
                                                        const int region_flag)
{
  ScrArea *area = rna_area_from_space(ptr);
  ARegion *region = BKE_area_find_region_type(area, region_type);
  if (region) {
    return (region->flag & region_flag);
  }
  return false;
}

static void rna_Space_bool_from_region_flag_set_by_type(PointerRNA *ptr,
                                                        const int region_type,
                                                        const int region_flag,
                                                        bool value)
{
  ScrArea *area = rna_area_from_space(ptr);
  ARegion *region = BKE_area_find_region_type(area, region_type);
  if (region && (region->alignment != RGN_ALIGN_NONE)) {
    SET_FLAG_FROM_TEST(region->flag, value, region_flag);
  }
  ED_region_tag_redraw(region);
}

static void rna_Space_bool_from_region_flag_update_by_type(bContext *C,
                                                           PointerRNA *ptr,
                                                           const int region_type,
                                                           const int region_flag)
{
  ScrArea *area = rna_area_from_space(ptr);
  ARegion *region = BKE_area_find_region_type(area, region_type);
  if (region) {
    if (region_flag == RGN_FLAG_HIDDEN) {
      /* Only support animation when the area is in the current context. */
      if (region->overlap && (area == CTX_wm_area(C))) {
        ED_region_visibility_change_update_animated(C, area, region);
      }
      else {
        ED_region_visibility_change_update(C, area, region);
      }
    }
    else if (region_flag == RGN_FLAG_HIDDEN_BY_USER) {
      if (!(region->flag & RGN_FLAG_HIDDEN_BY_USER) != !(region->flag & RGN_FLAG_HIDDEN)) {
        ED_region_toggle_hidden(C, region);

        if ((region->flag & RGN_FLAG_HIDDEN_BY_USER) == 0) {
          ED_area_type_hud_ensure(C, area);
        }
      }
    }
  }
}

/** \} */

/* -------------------------------------------------------------------- */
/** \name Region Flag Access (Typed Callbacks)
 * \{ */

/* Header Region. */
static bool rna_Space_show_region_header_get(PointerRNA *ptr)
{
  return !rna_Space_bool_from_region_flag_get_by_type(ptr, RGN_TYPE_HEADER, RGN_FLAG_HIDDEN);
}
static void rna_Space_show_region_header_set(PointerRNA *ptr, bool value)
{
  rna_Space_bool_from_region_flag_set_by_type(ptr, RGN_TYPE_HEADER, RGN_FLAG_HIDDEN, !value);

  /* Special case, never show the tool properties when the header is invisible. */
  bool value_for_tool_header = value;
  if (value == true) {
    ScrArea *area = rna_area_from_space(ptr);
    ARegion *region_tool_header = BKE_area_find_region_type(area, RGN_TYPE_TOOL_HEADER);
    if (region_tool_header != nullptr) {
      value_for_tool_header = !(region_tool_header->flag & RGN_FLAG_HIDDEN_BY_USER);
    }
  }
  rna_Space_bool_from_region_flag_set_by_type(
      ptr, RGN_TYPE_TOOL_HEADER, RGN_FLAG_HIDDEN, !value_for_tool_header);
}
static void rna_Space_show_region_header_update(bContext *C, PointerRNA *ptr)
{
  rna_Space_bool_from_region_flag_update_by_type(C, ptr, RGN_TYPE_HEADER, RGN_FLAG_HIDDEN);
}

/* Footer Region. */
static bool rna_Space_show_region_footer_get(PointerRNA *ptr)
{
  return !rna_Space_bool_from_region_flag_get_by_type(ptr, RGN_TYPE_FOOTER, RGN_FLAG_HIDDEN);
}
static void rna_Space_show_region_footer_set(PointerRNA *ptr, bool value)
{
  rna_Space_bool_from_region_flag_set_by_type(ptr, RGN_TYPE_FOOTER, RGN_FLAG_HIDDEN, !value);
}
static void rna_Space_show_region_footer_update(bContext *C, PointerRNA *ptr)
{
  rna_Space_bool_from_region_flag_update_by_type(C, ptr, RGN_TYPE_FOOTER, RGN_FLAG_HIDDEN);
}

/* Tool Header Region.
 *
 * This depends on the 'RGN_TYPE_TOOL_HEADER'
 */
static bool rna_Space_show_region_tool_header_get(PointerRNA *ptr)
{
  return !rna_Space_bool_from_region_flag_get_by_type(
      ptr, RGN_TYPE_TOOL_HEADER, RGN_FLAG_HIDDEN_BY_USER);
}
static void rna_Space_show_region_tool_header_set(PointerRNA *ptr, bool value)
{
  rna_Space_bool_from_region_flag_set_by_type(
      ptr, RGN_TYPE_TOOL_HEADER, RGN_FLAG_HIDDEN_BY_USER, !value);
  rna_Space_bool_from_region_flag_set_by_type(ptr, RGN_TYPE_TOOL_HEADER, RGN_FLAG_HIDDEN, !value);
}
static void rna_Space_show_region_tool_header_update(bContext *C, PointerRNA *ptr)
{
  rna_Space_bool_from_region_flag_update_by_type(C, ptr, RGN_TYPE_TOOL_HEADER, RGN_FLAG_HIDDEN);
}

/* Tools Region. */
static bool rna_Space_show_region_toolbar_get(PointerRNA *ptr)
{
  return !rna_Space_bool_from_region_flag_get_by_type(ptr, RGN_TYPE_TOOLS, RGN_FLAG_HIDDEN);
}
static void rna_Space_show_region_toolbar_set(PointerRNA *ptr, bool value)
{
  rna_Space_bool_from_region_flag_set_by_type(ptr, RGN_TYPE_TOOLS, RGN_FLAG_HIDDEN, !value);
}
static void rna_Space_show_region_toolbar_update(bContext *C, PointerRNA *ptr)
{
  rna_Space_bool_from_region_flag_update_by_type(C, ptr, RGN_TYPE_TOOLS, RGN_FLAG_HIDDEN);
}

static bool rna_Space_show_region_tool_props_get(PointerRNA *ptr)
{
  return !rna_Space_bool_from_region_flag_get_by_type(ptr, RGN_TYPE_TOOL_PROPS, RGN_FLAG_HIDDEN);
}
static void rna_Space_show_region_tool_props_set(PointerRNA *ptr, bool value)
{
  rna_Space_bool_from_region_flag_set_by_type(ptr, RGN_TYPE_TOOL_PROPS, RGN_FLAG_HIDDEN, !value);
}
static void rna_Space_show_region_tool_props_update(bContext *C, PointerRNA *ptr)
{
  rna_Space_bool_from_region_flag_update_by_type(C, ptr, RGN_TYPE_TOOL_PROPS, RGN_FLAG_HIDDEN);
}

/* Channels Region. */
static bool rna_Space_show_region_channels_get(PointerRNA *ptr)
{
  return !rna_Space_bool_from_region_flag_get_by_type(ptr, RGN_TYPE_CHANNELS, RGN_FLAG_HIDDEN);
}
static void rna_Space_show_region_channels_set(PointerRNA *ptr, bool value)
{
  rna_Space_bool_from_region_flag_set_by_type(ptr, RGN_TYPE_CHANNELS, RGN_FLAG_HIDDEN, !value);
}
static void rna_Space_show_region_channels_update(bContext *C, PointerRNA *ptr)
{
  rna_Space_bool_from_region_flag_update_by_type(C, ptr, RGN_TYPE_CHANNELS, RGN_FLAG_HIDDEN);
}

/* UI Region */
static bool rna_Space_show_region_ui_get(PointerRNA *ptr)
{
  return !rna_Space_bool_from_region_flag_get_by_type(ptr, RGN_TYPE_UI, RGN_FLAG_HIDDEN);
}
static void rna_Space_show_region_ui_set(PointerRNA *ptr, bool value)
{
  rna_Space_bool_from_region_flag_set_by_type(ptr, RGN_TYPE_UI, RGN_FLAG_HIDDEN, !value);
}
static void rna_Space_show_region_ui_update(bContext *C, PointerRNA *ptr)
{
  rna_Space_bool_from_region_flag_update_by_type(C, ptr, RGN_TYPE_UI, RGN_FLAG_HIDDEN);
}

/* Redo (HUD) Region */
static bool rna_Space_show_region_hud_get(PointerRNA *ptr)
{
  return !rna_Space_bool_from_region_flag_get_by_type(ptr, RGN_TYPE_HUD, RGN_FLAG_HIDDEN_BY_USER);
}
static void rna_Space_show_region_hud_set(PointerRNA *ptr, bool value)
{
  rna_Space_bool_from_region_flag_set_by_type(ptr, RGN_TYPE_HUD, RGN_FLAG_HIDDEN_BY_USER, !value);
}
static void rna_Space_show_region_hud_update(bContext *C, PointerRNA *ptr)
{
  rna_Space_bool_from_region_flag_update_by_type(C, ptr, RGN_TYPE_HUD, RGN_FLAG_HIDDEN_BY_USER);
}

/** \} */

static bool rna_Space_view2d_sync_get(PointerRNA *ptr)
{
  ScrArea *area;
  ARegion *region;

  area = rna_area_from_space(ptr); /* can be nullptr */
  region = BKE_area_find_region_type(area, RGN_TYPE_WINDOW);
  if (region) {
    View2D *v2d = &region->v2d;
    return (v2d->flag & V2D_VIEWSYNC_SCREEN_TIME) != 0;
  }

  return false;
}

static void rna_Space_view2d_sync_set(PointerRNA *ptr, bool value)
{
  ScrArea *area;
  ARegion *region;

  area = rna_area_from_space(ptr); /* can be nullptr */
  if ((area != nullptr) && !UI_view2d_area_supports_sync(area)) {
    BKE_reportf(nullptr,
                RPT_ERROR,
                "'show_locked_time' is not supported for the '%s' editor",
                area->type->name);
    return;
  }

  region = BKE_area_find_region_type(area, RGN_TYPE_WINDOW);
  if (region) {
    View2D *v2d = &region->v2d;
    if (value) {
      v2d->flag |= V2D_VIEWSYNC_SCREEN_TIME;
    }
    else {
      v2d->flag &= ~V2D_VIEWSYNC_SCREEN_TIME;
    }
  }
}

static void rna_Space_view2d_sync_update(Main * /*bmain*/, Scene * /*scene*/, PointerRNA *ptr)
{
  ScrArea *area;
  ARegion *region;

  area = rna_area_from_space(ptr); /* can be nullptr */
  region = BKE_area_find_region_type(area, RGN_TYPE_WINDOW);

  if (region) {
    bScreen *screen = (bScreen *)ptr->owner_id;
    View2D *v2d = &region->v2d;

    UI_view2d_sync(screen, area, v2d, V2D_LOCK_SET);
  }
}

static void rna_GPencil_update(Main *bmain, Scene * /*scene*/, PointerRNA * /*ptr*/)
{
  bool changed = false;
  /* need set all caches as dirty to recalculate onion skinning */
  LISTBASE_FOREACH (Object *, ob, &bmain->objects) {
    if (ob->type == OB_GPENCIL_LEGACY) {
      bGPdata *gpd = (bGPdata *)ob->data;
      DEG_id_tag_update(&gpd->id, ID_RECALC_GEOMETRY);
      changed = true;
    }
  }
  if (changed) {
    WM_main_add_notifier(NC_GPENCIL | NA_EDITED, nullptr);
  }
}

/* Space 3D View */
static void rna_SpaceView3D_camera_update(Main *bmain, Scene *scene, PointerRNA *ptr)
{
  View3D *v3d = (View3D *)(ptr->data);
  if (v3d->scenelock && scene != nullptr) {
    wmWindowManager *wm = static_cast<wmWindowManager *>(bmain->wm.first);

    scene->camera = v3d->camera;
    WM_windows_scene_data_sync(&wm->windows, scene);
  }
}

static void rna_SpaceView3D_use_local_camera_set(PointerRNA *ptr, bool value)
{
  View3D *v3d = (View3D *)(ptr->data);
  bScreen *screen = (bScreen *)ptr->owner_id;

  v3d->scenelock = !value;

  if (!value) {
    Scene *scene = ED_screen_scene_find(screen, static_cast<wmWindowManager *>(G_MAIN->wm.first));
    /* nullptr if the screen isn't in an active window (happens when setting from Python).
     * This could be moved to the update function, in that case the scene won't relate to the
     * screen so keep it working this way. */
    if (scene != nullptr) {
      v3d->camera = scene->camera;
    }
  }
}

static float rna_View3DOverlay_GridScaleUnit_get(PointerRNA *ptr)
{
  View3D *v3d = (View3D *)(ptr->data);
  bScreen *screen = (bScreen *)ptr->owner_id;
  Scene *scene = ED_screen_scene_find(screen, static_cast<wmWindowManager *>(G_MAIN->wm.first));
  if (scene != nullptr) {
    return ED_view3d_grid_scale(scene, v3d, nullptr);
  }
  else {
    /* When accessed from non-active screen. */
    return 1.0f;
  }
}

static PointerRNA rna_SpaceView3D_region_3d_get(PointerRNA *ptr)
{
  View3D *v3d = (View3D *)(ptr->data);
  ScrArea *area = rna_area_from_space(ptr);
  void *regiondata = nullptr;
  if (area) {
    ListBase *regionbase = (area->spacedata.first == v3d) ? &area->regionbase : &v3d->regionbase;
    ARegion *region = static_cast<ARegion *>(regionbase->last); /* always last in list, weak. */
    regiondata = region->regiondata;
  }

  return rna_pointer_inherit_refine(ptr, &RNA_RegionView3D, regiondata);
}

static void rna_SpaceView3D_object_type_visibility_update(Main * /*bmain*/,
                                                          Scene *scene,
                                                          PointerRNA * /*ptr*/)
{
  DEG_id_tag_update(&scene->id, ID_RECALC_BASE_FLAGS);
}

static void rna_SpaceView3D_shading_use_compositor_update(Main * /*bmain*/,
                                                          Scene * /*scene*/,
                                                          PointerRNA * /*ptr*/)
{
  /* Nodes may display warnings when the compositor is enabled, so we need a redraw in that case,
   * and even when it gets disabled in order to potentially remove the warning. */
  WM_main_add_notifier(NC_SPACE | ND_SPACE_NODE, nullptr);
}

static void rna_SpaceView3D_region_quadviews_begin(CollectionPropertyIterator *iter,
                                                   PointerRNA *ptr)
{
  View3D *v3d = (View3D *)(ptr->data);
  ScrArea *area = rna_area_from_space(ptr);
  int i = 3;

  ARegion *region = static_cast<ARegion *>(
      ((area && area->spacedata.first == v3d) ? &area->regionbase : &v3d->regionbase)->last);
  ListBase lb = {nullptr, nullptr};

  if (region && region->alignment == RGN_ALIGN_QSPLIT) {
    while (i-- && region) {
      region = region->prev;
    }

    if (i < 0) {
      lb.first = region;
    }
  }

  rna_iterator_listbase_begin(iter, &lb, nullptr);
}

static PointerRNA rna_SpaceView3D_region_quadviews_get(CollectionPropertyIterator *iter)
{
  void *regiondata = ((ARegion *)rna_iterator_listbase_get(iter))->regiondata;

  return rna_pointer_inherit_refine(&iter->parent, &RNA_RegionView3D, regiondata);
}

static void rna_RegionView3D_quadview_update(Main * /*main*/, Scene * /*scene*/, PointerRNA *ptr)
{
  ScrArea *area;
  ARegion *region;

  rna_area_region_from_regiondata(ptr, &area, &region);
  if (area && region && region->alignment == RGN_ALIGN_QSPLIT) {
    ED_view3d_quadview_update(area, region, false);
  }
}

/* same as above but call clip==true */
static void rna_RegionView3D_quadview_clip_update(Main * /*main*/,
                                                  Scene * /*scene*/,
                                                  PointerRNA *ptr)
{
  ScrArea *area;
  ARegion *region;

  rna_area_region_from_regiondata(ptr, &area, &region);
  if (area && region && region->alignment == RGN_ALIGN_QSPLIT) {
    ED_view3d_quadview_update(area, region, true);
  }
}

/**
 * After the rotation changes, either clear the view axis
 * or update it not to be aligned to an axis, without this the viewport will show
 * text that doesn't match the rotation.
 */
static void rna_RegionView3D_view_rotation_set_validate_view_axis(RegionView3D *rv3d)
{
  /* Never rotate from a "User" view into an axis aligned view,
   * otherwise rotation could be aligned by accident - giving unexpected behavior. */
  if (!RV3D_VIEW_IS_AXIS(rv3d->view)) {
    return;
  }
  /* Keep this small as script authors wont expect the assigned value to change. */
  const float eps_quat = 1e-6f;
  ED_view3d_quat_to_axis_view_and_reset_quat(
      rv3d->viewquat, eps_quat, &rv3d->view, &rv3d->view_axis_roll);
}

static void rna_RegionView3D_view_location_get(PointerRNA *ptr, float *values)
{
  RegionView3D *rv3d = (RegionView3D *)(ptr->data);
  negate_v3_v3(values, rv3d->ofs);
}

static void rna_RegionView3D_view_location_set(PointerRNA *ptr, const float *values)
{
  RegionView3D *rv3d = (RegionView3D *)(ptr->data);
  negate_v3_v3(rv3d->ofs, values);
}

static void rna_RegionView3D_view_rotation_get(PointerRNA *ptr, float *values)
{
  RegionView3D *rv3d = (RegionView3D *)(ptr->data);
  invert_qt_qt(values, rv3d->viewquat);
}

static void rna_RegionView3D_view_rotation_set(PointerRNA *ptr, const float *values)
{
  RegionView3D *rv3d = (RegionView3D *)(ptr->data);
  invert_qt_qt(rv3d->viewquat, values);
  rna_RegionView3D_view_rotation_set_validate_view_axis(rv3d);
}

static void rna_RegionView3D_view_matrix_set(PointerRNA *ptr, const float *values)
{
  RegionView3D *rv3d = (RegionView3D *)(ptr->data);
  float mat[4][4];
  invert_m4_m4(mat, (float(*)[4])values);
  ED_view3d_from_m4(mat, rv3d->ofs, rv3d->viewquat, &rv3d->dist);
  rna_RegionView3D_view_rotation_set_validate_view_axis(rv3d);
}

static bool rna_RegionView3D_is_orthographic_side_view_get(PointerRNA *ptr)
{
  /* NOTE: only checks axis alignment, not orthographic,
   * we may deprecate the current name to reflect this. */
  RegionView3D *rv3d = (RegionView3D *)(ptr->data);
  return RV3D_VIEW_IS_AXIS(rv3d->view);
}

static void rna_RegionView3D_is_orthographic_side_view_set(PointerRNA *ptr, bool value)
{
  RegionView3D *rv3d = (RegionView3D *)(ptr->data);
  const bool was_axis_view = RV3D_VIEW_IS_AXIS(rv3d->view);
  if (value) {
    /* Already axis aligned, nothing to do. */
    if (was_axis_view) {
      return;
    }
    /* Use a large value as we always want to set this to the closest axis. */
    const float eps_quat = FLT_MAX;
    ED_view3d_quat_to_axis_view_and_reset_quat(
        rv3d->viewquat, eps_quat, &rv3d->view, &rv3d->view_axis_roll);
  }
  else {
    /* Only allow changing from axis-views to user view as camera view for e.g.
     * doesn't make sense to update. */
    if (!was_axis_view) {
      return;
    }
    rv3d->view = RV3D_VIEW_USER;
  }
}

static IDProperty **rna_View3DShading_idprops(PointerRNA *ptr)
{
  View3DShading *shading = static_cast<View3DShading *>(ptr->data);
  return &shading->prop;
}

static void rna_3DViewShading_type_update(Main *bmain, Scene *scene, PointerRNA *ptr)
{
  ID *id = ptr->owner_id;
  if (GS(id->name) != ID_SCR) {
    return;
  }

  View3DShading *shading = static_cast<View3DShading *>(ptr->data);
  if (shading->type == OB_MATERIAL ||
      (shading->type == OB_RENDER && !BKE_scene_uses_blender_workbench(scene)))
  {
    /* When switching from workbench to render or material mode the geometry of any
     * active sculpt session needs to be recalculated. */
    LISTBASE_FOREACH (Object *, ob, &bmain->objects) {
      if (ob->sculpt) {
        DEG_id_tag_update(&ob->id, ID_RECALC_GEOMETRY);
      }
    }
  }

  /* Update Gpencil. */
  rna_GPencil_update(bmain, scene, ptr);

  bScreen *screen = (bScreen *)ptr->owner_id;
  LISTBASE_FOREACH (ScrArea *, area, &screen->areabase) {
    LISTBASE_FOREACH (SpaceLink *, sl, &area->spacedata) {
      if (sl->spacetype == SPACE_VIEW3D) {
        View3D *v3d = (View3D *)sl;
        if (&v3d->shading == shading) {
          ED_view3d_shade_update(bmain, v3d, area);
          return;
        }
      }
    }
  }
}

static Scene *rna_3DViewShading_scene(PointerRNA *ptr)
{
  /* Get scene, depends if using 3D view or OpenGL render settings. */
  ID *id = ptr->owner_id;
  if (GS(id->name) == ID_SCE) {
    return (Scene *)id;
  }
  else {
    bScreen *screen = (bScreen *)ptr->owner_id;
    return WM_windows_scene_get_from_screen(static_cast<wmWindowManager *>(G_MAIN->wm.first),
                                            screen);
  }
}

static ViewLayer *rna_3DViewShading_view_layer(PointerRNA *ptr)
{
  /* Get scene, depends if using 3D view or OpenGL render settings. */
  ID *id = ptr->owner_id;
  if (GS(id->name) == ID_SCE) {
    return nullptr;
  }
  else {
    bScreen *screen = (bScreen *)ptr->owner_id;
    return WM_windows_view_layer_get_from_screen(static_cast<wmWindowManager *>(G_MAIN->wm.first),
                                                 screen);
  }
}

static int rna_3DViewShading_type_get(PointerRNA *ptr)
{
  /* Available shading types depend on render engine. */
  Scene *scene = rna_3DViewShading_scene(ptr);
  RenderEngineType *type = (scene) ? RE_engines_find(scene->r.engine) : nullptr;
  View3DShading *shading = (View3DShading *)ptr->data;

  if (scene == nullptr || BKE_scene_uses_blender_eevee(scene)) {
    return shading->type;
  }
  else if (BKE_scene_uses_blender_workbench(scene)) {
    return (shading->type == OB_MATERIAL) ? int(OB_SOLID) : shading->type;
  }
  else {
    if (shading->type == OB_RENDER && !(type && type->view_draw)) {
      return OB_MATERIAL;
    }
    else {
      return shading->type;
    }
  }
}

static void rna_3DViewShading_type_set(PointerRNA *ptr, int value)
{
  View3DShading *shading = (View3DShading *)ptr->data;
  if (value != shading->type && value == OB_RENDER) {
    shading->prev_type = shading->type;
  }
  shading->type = value;
}

static const EnumPropertyItem *rna_3DViewShading_type_itemf(bContext * /*C*/,
                                                            PointerRNA *ptr,
                                                            PropertyRNA * /*prop*/,
                                                            bool *r_free)
{
  Scene *scene = rna_3DViewShading_scene(ptr);
  RenderEngineType *type = (scene) ? RE_engines_find(scene->r.engine) : nullptr;

  EnumPropertyItem *item = nullptr;
  int totitem = 0;

  RNA_enum_items_add_value(&item, &totitem, rna_enum_shading_type_items, OB_WIRE);
  RNA_enum_items_add_value(&item, &totitem, rna_enum_shading_type_items, OB_SOLID);

  if (scene == nullptr || BKE_scene_uses_blender_eevee(scene)) {
    RNA_enum_items_add_value(&item, &totitem, rna_enum_shading_type_items, OB_MATERIAL);
    RNA_enum_items_add_value(&item, &totitem, rna_enum_shading_type_items, OB_RENDER);
  }
  else if (BKE_scene_uses_blender_workbench(scene)) {
    RNA_enum_items_add_value(&item, &totitem, rna_enum_shading_type_items, OB_RENDER);
  }
  else {
    RNA_enum_items_add_value(&item, &totitem, rna_enum_shading_type_items, OB_MATERIAL);
    if (type && type->view_draw) {
      RNA_enum_items_add_value(&item, &totitem, rna_enum_shading_type_items, OB_RENDER);
    }
  }

  RNA_enum_item_end(&item, &totitem);
  *r_free = true;

  return item;
}

/* Shading.selected_studio_light */
static PointerRNA rna_View3DShading_selected_studio_light_get(PointerRNA *ptr)
{
  View3DShading *shading = (View3DShading *)ptr->data;
  StudioLight *sl;
  if (shading->type == OB_SOLID && shading->light == V3D_LIGHTING_MATCAP) {
    sl = BKE_studiolight_find(shading->matcap, STUDIOLIGHT_FLAG_ALL);
  }
  else if (shading->type == OB_SOLID && shading->light == V3D_LIGHTING_STUDIO) {
    sl = BKE_studiolight_find(shading->studio_light, STUDIOLIGHT_FLAG_ALL);
  }
  else {
    /* OB_MATERIAL and OB_RENDER */
    sl = BKE_studiolight_find(shading->lookdev_light, STUDIOLIGHT_FLAG_ALL);
  }
  return rna_pointer_inherit_refine(ptr, &RNA_StudioLight, sl);
}

/* shading.light */
static const EnumPropertyItem *rna_View3DShading_color_type_itemf(bContext * /*C*/,
                                                                  PointerRNA *ptr,
                                                                  PropertyRNA * /*prop*/,
                                                                  bool *r_free)
{
  View3DShading *shading = (View3DShading *)ptr->data;

  int totitem = 0;

  if (shading->type == OB_WIRE) {
    EnumPropertyItem *item = nullptr;
    RNA_enum_items_add_value(
        &item, &totitem, rna_enum_shading_color_type_items, V3D_SHADING_SINGLE_COLOR);
    RNA_enum_items_add_value(
        &item, &totitem, rna_enum_shading_color_type_items, V3D_SHADING_OBJECT_COLOR);
    RNA_enum_items_add_value(
        &item, &totitem, rna_enum_shading_color_type_items, V3D_SHADING_RANDOM_COLOR);
    RNA_enum_item_end(&item, &totitem);
    *r_free = true;
    return item;
  }
  else {
    /* Solid mode, or lookdev mode for workbench engine. */
    *r_free = false;
    return rna_enum_shading_color_type_items;
  }
}

static void rna_View3DShading_studio_light_get_storage(View3DShading *shading,
                                                       char **dna_storage,
                                                       int *flag)
{
  *dna_storage = shading->studio_light;

  *flag = STUDIOLIGHT_TYPE_STUDIO;
  if (shading->type == OB_SOLID) {
    if (shading->light == V3D_LIGHTING_MATCAP) {
      *flag = STUDIOLIGHT_TYPE_MATCAP;
      *dna_storage = shading->matcap;
    }
  }
  else {
    *flag = STUDIOLIGHT_TYPE_WORLD;
    *dna_storage = shading->lookdev_light;
  }
}

static int rna_View3DShading_studio_light_get(PointerRNA *ptr)
{
  View3DShading *shading = (View3DShading *)ptr->data;
  char *dna_storage;
  int flag;

  rna_View3DShading_studio_light_get_storage(shading, &dna_storage, &flag);
  StudioLight *sl = BKE_studiolight_find(dna_storage, flag);
  if (sl) {
    BLI_strncpy(dna_storage, sl->name, FILE_MAXFILE);
    return sl->index;
  }
  else {
    return 0;
  }
}

static void rna_View3DShading_studio_light_set(PointerRNA *ptr, int value)
{
  View3DShading *shading = (View3DShading *)ptr->data;
  char *dna_storage;
  int flag;

  rna_View3DShading_studio_light_get_storage(shading, &dna_storage, &flag);
  StudioLight *sl = BKE_studiolight_findindex(value, flag);
  if (sl) {
    BLI_strncpy(dna_storage, sl->name, FILE_MAXFILE);
  }
}

static const EnumPropertyItem *rna_View3DShading_studio_light_itemf(bContext * /*C*/,
                                                                    PointerRNA *ptr,
                                                                    PropertyRNA * /*prop*/,
                                                                    bool *r_free)
{
  View3DShading *shading = (View3DShading *)ptr->data;
  EnumPropertyItem *item = nullptr;
  int totitem = 0;

  if (shading->type == OB_SOLID && shading->light == V3D_LIGHTING_MATCAP) {
    const int flags = (STUDIOLIGHT_EXTERNAL_FILE | STUDIOLIGHT_TYPE_MATCAP);

    LISTBASE_FOREACH (StudioLight *, sl, BKE_studiolight_listbase()) {
      int icon_id = (shading->flag & V3D_SHADING_MATCAP_FLIP_X) ? sl->icon_id_matcap_flipped :
                                                                  sl->icon_id_matcap;
      if ((sl->flag & flags) == flags) {
        EnumPropertyItem tmp = {sl->index, sl->name, icon_id, sl->name, ""};
        RNA_enum_item_add(&item, &totitem, &tmp);
      }
    }
  }
  else {
    LISTBASE_FOREACH (StudioLight *, sl, BKE_studiolight_listbase()) {
      int icon_id = sl->icon_id_irradiance;
      bool show_studiolight = false;

      if (sl->flag & STUDIOLIGHT_INTERNAL) {
        /* always show internal lights for solid */
        if (shading->type == OB_SOLID) {
          show_studiolight = true;
        }
      }
      else {
        switch (shading->type) {
          case OB_SOLID:
          case OB_TEXTURE:
            show_studiolight = ((sl->flag & STUDIOLIGHT_TYPE_STUDIO) != 0);
            break;

          case OB_MATERIAL:
          case OB_RENDER:
            show_studiolight = ((sl->flag & STUDIOLIGHT_TYPE_WORLD) != 0);
            icon_id = sl->icon_id_radiance;
            break;
        }
      }

      if (show_studiolight) {
        EnumPropertyItem tmp = {sl->index, sl->name, icon_id, sl->name, ""};
        RNA_enum_item_add(&item, &totitem, &tmp);
      }
    }
  }

  RNA_enum_item_end(&item, &totitem);
  *r_free = true;
  return item;
}

static const EnumPropertyItem *rna_3DViewShading_render_pass_itemf(bContext *C,
                                                                   PointerRNA * /*ptr*/,
                                                                   PropertyRNA * /*prop*/,
                                                                   bool *r_free)
{
  Scene *scene = CTX_data_scene(C);
  ViewLayer *view_layer = CTX_data_view_layer(C);

  const bool bloom_enabled = scene->eevee.flag & SCE_EEVEE_BLOOM_ENABLED;
  const bool aov_available = BKE_view_layer_has_valid_aov(view_layer);
  const bool eevee_next_active = STREQ(scene->r.engine, "BLENDER_EEVEE_NEXT");

  int totitem = 0;
  EnumPropertyItem *result = nullptr;
  EnumPropertyItem aov_template;
  for (int i = 0; rna_enum_view3dshading_render_pass_type_items[i].identifier != nullptr; i++) {
    const EnumPropertyItem *item = &rna_enum_view3dshading_render_pass_type_items[i];
    if (item->value == EEVEE_RENDER_PASS_AOV) {
      aov_template.value = item->value;
      aov_template.icon = 0;
      aov_template.description = item->description;
      LISTBASE_FOREACH (ViewLayerAOV *, aov, &view_layer->aovs) {
        if ((aov->flag & AOV_CONFLICT) != 0) {
          continue;
        }
        aov_template.name = aov->name;
        aov_template.identifier = aov->name;
        RNA_enum_item_add(&result, &totitem, &aov_template);
        aov_template.value++;
      }
    }
    else if (ELEM(item->value,
                  EEVEE_RENDER_PASS_CRYPTOMATTE_OBJECT,
                  EEVEE_RENDER_PASS_CRYPTOMATTE_ASSET,
                  EEVEE_RENDER_PASS_CRYPTOMATTE_MATERIAL) &&
             !eevee_next_active)
    {
    }
    else if (!((!bloom_enabled &&
                (item->value == EEVEE_RENDER_PASS_BLOOM || STREQ(item->name, "Effects"))) ||
               (!aov_available && STREQ(item->name, "Shader AOV"))))
    {
      RNA_enum_item_add(&result, &totitem, item);
    }
  }

  RNA_enum_item_end(&result, &totitem);
  *r_free = true;
  return result;
}
static int rna_3DViewShading_render_pass_get(PointerRNA *ptr)
{
  View3DShading *shading = (View3DShading *)ptr->data;
  eViewLayerEEVEEPassType result = eViewLayerEEVEEPassType(shading->render_pass);
  Scene *scene = rna_3DViewShading_scene(ptr);
  ViewLayer *view_layer = rna_3DViewShading_view_layer(ptr);

  if (result == EEVEE_RENDER_PASS_BLOOM && ((scene->eevee.flag & SCE_EEVEE_BLOOM_ENABLED) == 0)) {
    return EEVEE_RENDER_PASS_COMBINED;
  }
  else if (result == EEVEE_RENDER_PASS_AOV) {
    if (!view_layer) {
      return EEVEE_RENDER_PASS_COMBINED;
    }
    const int aov_index = BLI_findstringindex(
        &view_layer->aovs, shading->aov_name, offsetof(ViewLayerAOV, name));
    if (aov_index == -1) {
      return EEVEE_RENDER_PASS_COMBINED;
    }
    return result + aov_index;
  }

  return result;
}

static void rna_3DViewShading_render_pass_set(PointerRNA *ptr, int value)
{
  View3DShading *shading = (View3DShading *)ptr->data;
  Scene *scene = rna_3DViewShading_scene(ptr);
  ViewLayer *view_layer = rna_3DViewShading_view_layer(ptr);
  shading->aov_name[0] = 0;

  if ((value & EEVEE_RENDER_PASS_AOV) != 0) {
    if (!view_layer) {
      shading->render_pass = EEVEE_RENDER_PASS_COMBINED;
      return;
    }
    const int aov_index = value & ~EEVEE_RENDER_PASS_AOV;
    ViewLayerAOV *aov = static_cast<ViewLayerAOV *>(BLI_findlink(&view_layer->aovs, aov_index));
    if (!aov) {
      /* AOV not found, cannot select AOV. */
      shading->render_pass = EEVEE_RENDER_PASS_COMBINED;
      return;
    }

    shading->render_pass = EEVEE_RENDER_PASS_AOV;
    STRNCPY(shading->aov_name, aov->name);
  }
  else if (value == EEVEE_RENDER_PASS_BLOOM &&
           ((scene->eevee.flag & SCE_EEVEE_BLOOM_ENABLED) == 0)) {
    shading->render_pass = EEVEE_RENDER_PASS_COMBINED;
  }
  else {
    shading->render_pass = value;
  }
}

static void rna_SpaceView3D_use_local_collections_update(bContext *C, PointerRNA *ptr)
{
  Main *bmain = CTX_data_main(C);
  Scene *scene = CTX_data_scene(C);
  ViewLayer *view_layer = CTX_data_view_layer(C);
  View3D *v3d = (View3D *)ptr->data;

  if (ED_view3d_local_collections_set(bmain, v3d)) {
    BKE_layer_collection_local_sync(scene, view_layer, v3d);
    DEG_id_tag_update(&scene->id, ID_RECALC_BASE_FLAGS);
  }
}

static const EnumPropertyItem *rna_SpaceView3D_stereo3d_camera_itemf(bContext *C,
                                                                     PointerRNA * /*ptr*/,
                                                                     PropertyRNA * /*prop*/,
                                                                     bool * /*r_free*/)
{
  Scene *scene = CTX_data_scene(C);

  if (scene->r.views_format == SCE_VIEWS_FORMAT_MULTIVIEW) {
    return multiview_camera_items;
  }
  else {
    return stereo3d_camera_items;
  }
}

static void rna_SpaceView3D_mirror_xr_session_update(Main *main,
                                                     Scene * /*scene*/,
                                                     PointerRNA *ptr)
{
#  ifdef WITH_XR_OPENXR
  const wmWindowManager *wm = static_cast<wmWindowManager *>(main->wm.first);

  /* Handle mirror toggling while there is a session already. */
  if (WM_xr_session_exists(&wm->xr)) {
    const View3D *v3d = static_cast<const View3D *>(ptr->data);
    const ScrArea *area = rna_area_from_space(ptr);
    ED_view3d_xr_mirror_update(area, v3d, v3d->flag & V3D_XR_SESSION_MIRROR);
  }

#  else
  UNUSED_VARS(main, ptr);
#  endif
}

static int rna_SpaceView3D_icon_from_show_object_viewport_get(PointerRNA *ptr)
{
  const View3D *v3d = (View3D *)ptr->data;
  return rna_object_type_visibility_icon_get_common(v3d->object_type_exclude_viewport,
                                                    &v3d->object_type_exclude_select);
}

static char *rna_View3DShading_path(const PointerRNA * /*ptr*/)
{
  return BLI_strdup("shading");
}

static PointerRNA rna_SpaceView3D_overlay_get(PointerRNA *ptr)
{
  return rna_pointer_inherit_refine(ptr, &RNA_View3DOverlay, ptr->data);
}

static char *rna_View3DOverlay_path(const PointerRNA * /*ptr*/)
{
  return BLI_strdup("overlay");
}

/* Space Image Editor */

static PointerRNA rna_SpaceImage_overlay_get(PointerRNA *ptr)
{
  return rna_pointer_inherit_refine(ptr, &RNA_SpaceImageOverlay, ptr->data);
}

static char *rna_SpaceImageOverlay_path(const PointerRNA * /*ptr*/)
{
  return BLI_strdup("overlay");
}

static char *rna_SpaceUVEditor_path(const PointerRNA * /*ptr*/)
{
  return BLI_strdup("uv_editor");
}

static PointerRNA rna_SpaceImageEditor_uvedit_get(PointerRNA *ptr)
{
  return rna_pointer_inherit_refine(ptr, &RNA_SpaceUVEditor, ptr->data);
}

static void rna_SpaceImageEditor_mode_update(Main *bmain, Scene *scene, PointerRNA * /*ptr*/)
{
  if (scene != nullptr) {
    ED_space_image_paint_update(bmain, static_cast<wmWindowManager *>(bmain->wm.first), scene);
  }
}

static void rna_SpaceImageEditor_show_stereo_set(PointerRNA *ptr, bool value)
{
  SpaceImage *sima = (SpaceImage *)(ptr->data);

  if (value) {
    sima->iuser.flag |= IMA_SHOW_STEREO;
  }
  else {
    sima->iuser.flag &= ~IMA_SHOW_STEREO;
  }
}

static bool rna_SpaceImageEditor_show_stereo_get(PointerRNA *ptr)
{
  SpaceImage *sima = (SpaceImage *)(ptr->data);
  return (sima->iuser.flag & IMA_SHOW_STEREO) != 0;
}

static void rna_SpaceImageEditor_show_stereo_update(Main * /*bmain*/,
                                                    Scene * /*scene*/,
                                                    PointerRNA *ptr)
{
  SpaceImage *sima = (SpaceImage *)(ptr->data);
  Image *ima = sima->image;

  if (ima) {
    if (ima->rr) {
      BKE_image_multilayer_index(ima->rr, &sima->iuser);
    }
    else {
      BKE_image_multiview_index(ima, &sima->iuser);
    }
  }
}

static bool rna_SpaceImageEditor_show_render_get(PointerRNA *ptr)
{
  SpaceImage *sima = (SpaceImage *)(ptr->data);
  return ED_space_image_show_render(sima);
}

static bool rna_SpaceImageEditor_show_paint_get(PointerRNA *ptr)
{
  SpaceImage *sima = (SpaceImage *)(ptr->data);
  return ED_space_image_show_paint(sima);
}

static bool rna_SpaceImageEditor_show_uvedit_get(PointerRNA *ptr)
{
  SpaceImage *sima = static_cast<SpaceImage *>(ptr->data);
  bScreen *screen = (bScreen *)ptr->owner_id;
  Object *obedit = nullptr;
  wmWindow *win = ED_screen_window_find(screen, static_cast<wmWindowManager *>(G_MAIN->wm.first));
  if (win != nullptr) {
    Scene *scene = WM_window_get_active_scene(win);
    ViewLayer *view_layer = WM_window_get_active_view_layer(win);
    BKE_view_layer_synced_ensure(scene, view_layer);
    obedit = BKE_view_layer_edit_object_get(view_layer);
  }
  return ED_space_image_show_uvedit(sima, obedit);
}

static bool rna_SpaceImageEditor_show_maskedit_get(PointerRNA *ptr)
{
  SpaceImage *sima = (SpaceImage *)(ptr->data);
  bScreen *screen = (bScreen *)ptr->owner_id;
  Object *obedit = nullptr;
  wmWindow *win = ED_screen_window_find(screen, static_cast<wmWindowManager *>(G_MAIN->wm.first));
  if (win != nullptr) {
    Scene *scene = WM_window_get_active_scene(win);
    ViewLayer *view_layer = WM_window_get_active_view_layer(win);
    BKE_view_layer_synced_ensure(scene, view_layer);
    obedit = BKE_view_layer_edit_object_get(view_layer);
  }
  return ED_space_image_check_show_maskedit(sima, obedit);
}

static void rna_SpaceImageEditor_image_set(PointerRNA *ptr,
                                           PointerRNA value,
                                           ReportList * /*reports*/)
{
  BLI_assert(BKE_id_is_in_global_main(static_cast<ID *>(value.data)));
  SpaceImage *sima = static_cast<SpaceImage *>(ptr->data);
  ED_space_image_set(G_MAIN, sima, (Image *)value.data, false);
}

static void rna_SpaceImageEditor_mask_set(PointerRNA *ptr,
                                          PointerRNA value,
                                          ReportList * /*reports*/)
{
  SpaceImage *sima = (SpaceImage *)(ptr->data);

  ED_space_image_set_mask(nullptr, sima, (Mask *)value.data);
}

static const EnumPropertyItem *rna_SpaceImageEditor_display_channels_itemf(bContext * /*C*/,
                                                                           PointerRNA *ptr,
                                                                           PropertyRNA * /*prop*/,
                                                                           bool *r_free)
{
  SpaceImage *sima = (SpaceImage *)ptr->data;
  EnumPropertyItem *item = nullptr;
  ImBuf *ibuf;
  void *lock;
  int totitem = 0;

  ibuf = ED_space_image_acquire_buffer(sima, &lock, 0);
  int mask = ED_space_image_get_display_channel_mask(ibuf);
  ED_space_image_release_buffer(sima, ibuf, lock);

  if (mask & SI_USE_ALPHA) {
    RNA_enum_items_add_value(&item, &totitem, display_channels_items, SI_USE_ALPHA);
  }
  RNA_enum_items_add_value(&item, &totitem, display_channels_items, 0);
  if (mask & SI_SHOW_ALPHA) {
    RNA_enum_items_add_value(&item, &totitem, display_channels_items, SI_SHOW_ALPHA);
  }
  if (mask & SI_SHOW_ZBUF) {
    RNA_enum_items_add_value(&item, &totitem, display_channels_items, SI_SHOW_ZBUF);
  }
  if (mask & SI_SHOW_R) {
    RNA_enum_items_add_value(&item, &totitem, display_channels_items, SI_SHOW_R);
  }
  if (mask & SI_SHOW_G) {
    RNA_enum_items_add_value(&item, &totitem, display_channels_items, SI_SHOW_G);
  }
  if (mask & SI_SHOW_B) {
    RNA_enum_items_add_value(&item, &totitem, display_channels_items, SI_SHOW_B);
  }

  RNA_enum_item_end(&item, &totitem);
  *r_free = true;

  return item;
}

static int rna_SpaceImageEditor_display_channels_get(PointerRNA *ptr)
{
  SpaceImage *sima = (SpaceImage *)ptr->data;
  ImBuf *ibuf;
  void *lock;

  ibuf = ED_space_image_acquire_buffer(sima, &lock, 0);
  int mask = ED_space_image_get_display_channel_mask(ibuf);
  ED_space_image_release_buffer(sima, ibuf, lock);

  return sima->flag & mask;
}

static void rna_SpaceImageEditor_zoom_get(PointerRNA *ptr, float *values)
{
  SpaceImage *sima = (SpaceImage *)ptr->data;
  ScrArea *area;
  ARegion *region;

  values[0] = values[1] = 1;

  /* Find #ARegion. */
  area = rna_area_from_space(ptr); /* can be nullptr */
  region = BKE_area_find_region_type(area, RGN_TYPE_WINDOW);
  if (region) {
    ED_space_image_get_zoom(sima, region, &values[0], &values[1]);
  }
}

static void rna_SpaceImageEditor_cursor_location_get(PointerRNA *ptr, float *values)
{
  SpaceImage *sima = (SpaceImage *)ptr->data;

  if (sima->flag & SI_COORDFLOATS) {
    copy_v2_v2(values, sima->cursor);
  }
  else {
    int w, h;
    ED_space_image_get_size(sima, &w, &h);

    values[0] = sima->cursor[0] * w;
    values[1] = sima->cursor[1] * h;
  }
}

static void rna_SpaceImageEditor_cursor_location_set(PointerRNA *ptr, const float *values)
{
  SpaceImage *sima = (SpaceImage *)ptr->data;

  if (sima->flag & SI_COORDFLOATS) {
    copy_v2_v2(sima->cursor, values);
  }
  else {
    int w, h;
    ED_space_image_get_size(sima, &w, &h);

    sima->cursor[0] = values[0] / w;
    sima->cursor[1] = values[1] / h;
  }
}

static void rna_SpaceImageEditor_image_update(Main * /*bmain*/, Scene * /*scene*/, PointerRNA *ptr)
{
  SpaceImage *sima = (SpaceImage *)ptr->data;
  Image *ima = sima->image;

  /* make sure all the iuser settings are valid for the sima image */
  if (ima) {
    if (ima->rr) {
      if (BKE_image_multilayer_index(sima->image->rr, &sima->iuser) == nullptr) {
        BKE_image_init_imageuser(sima->image, &sima->iuser);
      }
    }
    else {
      BKE_image_multiview_index(ima, &sima->iuser);
    }
  }
}

static void rna_SpaceImageEditor_scopes_update(bContext *C, PointerRNA *ptr)
{
  SpaceImage *sima = (SpaceImage *)ptr->data;
  ImBuf *ibuf;
  void *lock;

  /* TODO(lukas): Support tiles in scopes? */
  ibuf = ED_space_image_acquire_buffer(sima, &lock, 0);
  if (ibuf) {
    ED_space_image_scopes_update(C, sima, ibuf, true);
    WM_main_add_notifier(NC_IMAGE, sima->image);
  }
  ED_space_image_release_buffer(sima, ibuf, lock);
}

static const EnumPropertyItem *rna_SpaceImageEditor_pivot_itemf(bContext * /*C*/,
                                                                PointerRNA *ptr,
                                                                PropertyRNA * /*prop*/,
                                                                bool * /*r_free*/)
{
  static const EnumPropertyItem pivot_items[] = {
      {V3D_AROUND_CENTER_BOUNDS, "CENTER", ICON_PIVOT_BOUNDBOX, "Bounding Box Center", ""},
      {V3D_AROUND_CENTER_MEDIAN, "MEDIAN", ICON_PIVOT_MEDIAN, "Median Point", ""},
      {V3D_AROUND_CURSOR, "CURSOR", ICON_PIVOT_CURSOR, "2D Cursor", ""},
      {V3D_AROUND_LOCAL_ORIGINS,
       "INDIVIDUAL_ORIGINS",
       ICON_PIVOT_INDIVIDUAL,
       "Individual Origins",
       "Pivot around each selected island's own median point"},
      {0, nullptr, 0, nullptr, nullptr},
  };

  SpaceImage *sima = (SpaceImage *)ptr->data;

  if (sima->mode == SI_MODE_PAINT) {
    return rna_enum_transform_pivot_items_full;
  }
  else {
    return pivot_items;
  }
}

static void rna_SpaceUVEditor_tile_grid_shape_set(PointerRNA *ptr, const int *values)
{
  SpaceImage *data = (SpaceImage *)(ptr->data);

  int clamp[2] = {10, 100};
  for (int i = 0; i < 2; i++) {
    data->tile_grid_shape[i] = CLAMPIS(values[i], 1, clamp[i]);
  }
}

static void rna_SpaceUVEditor_custom_grid_subdiv_set(PointerRNA *ptr, const int *values)
{
  SpaceImage *data = (SpaceImage *)(ptr->data);

  for (int i = 0; i < 2; i++) {
    data->custom_grid_subdiv[i] = CLAMPIS(values[i], 1, 5000);
  }
}

/* Space Text Editor */

static void rna_SpaceTextEditor_word_wrap_set(PointerRNA *ptr, bool value)
{
  SpaceText *st = (SpaceText *)(ptr->data);

  st->wordwrap = value;
  st->left = 0;
}

static void rna_SpaceTextEditor_text_set(PointerRNA *ptr,
                                         PointerRNA value,
                                         ReportList * /*reports*/)
{
  SpaceText *st = (SpaceText *)(ptr->data);

  st->text = static_cast<Text *>(value.data);
  if (st->text != nullptr) {
    id_us_ensure_real((ID *)st->text);
  }

  ScrArea *area = rna_area_from_space(ptr);
  if (area) {
    ARegion *region = BKE_area_find_region_type(area, RGN_TYPE_WINDOW);
    if (region) {
      ED_text_scroll_to_cursor(st, region, true);
    }
  }
}

static bool rna_SpaceTextEditor_text_is_syntax_highlight_supported(SpaceText *space)
{
  return ED_text_is_syntax_highlight_supported(space->text);
}

static void rna_SpaceTextEditor_updateEdited(Main * /*bmain*/, Scene * /*scene*/, PointerRNA *ptr)
{
  SpaceText *st = (SpaceText *)ptr->data;

  if (st->text) {
    WM_main_add_notifier(NC_TEXT | NA_EDITED, st->text);
  }
}

/* Space Properties */

/* NOTE: this function exists only to avoid id reference-counting. */
static void rna_SpaceProperties_pin_id_set(PointerRNA *ptr,
                                           PointerRNA value,
                                           ReportList * /*reports*/)
{
  SpaceProperties *sbuts = (SpaceProperties *)(ptr->data);
  sbuts->pinid = static_cast<ID *>(value.data);
}

static StructRNA *rna_SpaceProperties_pin_id_typef(PointerRNA *ptr)
{
  SpaceProperties *sbuts = (SpaceProperties *)(ptr->data);

  if (sbuts->pinid) {
    return ID_code_to_RNA_type(GS(sbuts->pinid->name));
  }

  return &RNA_ID;
}

static void rna_SpaceProperties_pin_id_update(Main * /*bmain*/, Scene * /*scene*/, PointerRNA *ptr)
{
  SpaceProperties *sbuts = (SpaceProperties *)(ptr->data);
  ID *id = sbuts->pinid;

  if (id == nullptr) {
    sbuts->flag &= ~SB_PIN_CONTEXT;
    return;
  }

  switch (GS(id->name)) {
    case ID_MA:
      WM_main_add_notifier(NC_MATERIAL | ND_SHADING, nullptr);
      break;
    case ID_TE:
      WM_main_add_notifier(NC_TEXTURE, nullptr);
      break;
    case ID_WO:
      WM_main_add_notifier(NC_WORLD, nullptr);
      break;
    case ID_LA:
      WM_main_add_notifier(NC_LAMP, nullptr);
      break;
    default:
      break;
  }
}

static void rna_SpaceProperties_context_set(PointerRNA *ptr, int value)
{
  SpaceProperties *sbuts = (SpaceProperties *)(ptr->data);

  sbuts->mainb = value;
  sbuts->mainbuser = value;
}

static const EnumPropertyItem *rna_SpaceProperties_context_itemf(bContext * /*C*/,
                                                                 PointerRNA *ptr,
                                                                 PropertyRNA * /*prop*/,
                                                                 bool *r_free)
{
  SpaceProperties *sbuts = (SpaceProperties *)(ptr->data);
  EnumPropertyItem *item = nullptr;

  /* Although it would never reach this amount, a theoretical maximum number of tabs
   * is BCONTEXT_TOT * 2, with every tab displayed and a spacer in every other item. */
  short context_tabs_array[BCONTEXT_TOT * 2];
  int totitem = ED_buttons_tabs_list(sbuts, context_tabs_array);
  BLI_assert(totitem <= ARRAY_SIZE(context_tabs_array));

  int totitem_added = 0;
  bool add_separator = true;
  for (int i = 0; i < totitem; i++) {
    if (context_tabs_array[i] == -1) {
      if (add_separator) {
        RNA_enum_item_add_separator(&item, &totitem_added);
        add_separator = false;
      }
      continue;
    }

    RNA_enum_items_add_value(&item, &totitem_added, buttons_context_items, context_tabs_array[i]);
    add_separator = true;

    /* Add the object data icon dynamically for the data tab. */
    if (context_tabs_array[i] == BCONTEXT_DATA) {
      (item + totitem_added - 1)->icon = sbuts->dataicon;
    }
  }

  RNA_enum_item_end(&item, &totitem_added);
  *r_free = true;

  return item;
}

static void rna_SpaceProperties_context_update(Main * /*bmain*/,
                                               Scene * /*scene*/,
                                               PointerRNA *ptr)
{
  SpaceProperties *sbuts = (SpaceProperties *)(ptr->data);
  /* XXX BCONTEXT_DATA is ugly, but required for lights... See #51318. */
  if (ELEM(sbuts->mainb, BCONTEXT_WORLD, BCONTEXT_MATERIAL, BCONTEXT_TEXTURE, BCONTEXT_DATA)) {
    sbuts->preview = 1;
  }
}

static int rna_SpaceProperties_tab_search_results_getlength(const PointerRNA *ptr,
                                                            int length[RNA_MAX_ARRAY_DIMENSION])
{
  SpaceProperties *sbuts = static_cast<SpaceProperties *>(ptr->data);

  short context_tabs_array[BCONTEXT_TOT * 2]; /* Dummy variable. */
  const int tabs_len = ED_buttons_tabs_list(sbuts, context_tabs_array);

  length[0] = tabs_len;

  return length[0];
}

static void rna_SpaceProperties_tab_search_results_get(PointerRNA *ptr, bool *values)
{
  SpaceProperties *sbuts = static_cast<SpaceProperties *>(ptr->data);

  short context_tabs_array[BCONTEXT_TOT * 2]; /* Dummy variable. */
  const int tabs_len = ED_buttons_tabs_list(sbuts, context_tabs_array);

  for (int i = 0; i < tabs_len; i++) {
    values[i] = ED_buttons_tab_has_search_result(sbuts, i);
  }
}

static void rna_SpaceProperties_search_filter_get(PointerRNA *ptr, char *value)
{
  SpaceProperties *sbuts = static_cast<SpaceProperties *>(ptr->data);
  const char *search_filter = ED_buttons_search_string_get(sbuts);

  strcpy(value, search_filter);
}

static int rna_SpaceProperties_search_filter_length(PointerRNA *ptr)
{
  SpaceProperties *sbuts = static_cast<SpaceProperties *>(ptr->data);

  return ED_buttons_search_string_length(sbuts);
}

static void rna_SpaceProperties_search_filter_set(PointerRNA *ptr, const char *value)
{
  SpaceProperties *sbuts = static_cast<SpaceProperties *>(ptr->data);

  ED_buttons_search_string_set(sbuts, value);
}

static void rna_SpaceProperties_search_filter_update(Main * /*bmain*/,
                                                     Scene * /*scene*/,
                                                     PointerRNA *ptr)
{
  ScrArea *area = rna_area_from_space(ptr);

  /* Update the search filter flag for the main region with the panels. */
  ARegion *main_region = BKE_area_find_region_type(area, RGN_TYPE_WINDOW);
  BLI_assert(main_region != nullptr);
  ED_region_search_filter_update(area, main_region);
}

/* Space Console */
static void rna_ConsoleLine_body_get(PointerRNA *ptr, char *value)
{
  ConsoleLine *ci = (ConsoleLine *)ptr->data;
  memcpy(value, ci->line, ci->len + 1);
}

static int rna_ConsoleLine_body_length(PointerRNA *ptr)
{
  ConsoleLine *ci = (ConsoleLine *)ptr->data;
  return ci->len;
}

static void rna_ConsoleLine_body_set(PointerRNA *ptr, const char *value)
{
  ConsoleLine *ci = (ConsoleLine *)ptr->data;
  int len = strlen(value);

  if ((len >= ci->len_alloc) || (len * 2 < ci->len_alloc)) { /* allocate a new string */
    MEM_freeN(ci->line);
    ci->line = static_cast<char *>(MEM_mallocN((len + 1) * sizeof(char), "rna_consoleline"));
    ci->len_alloc = len + 1;
  }
  memcpy(ci->line, value, len + 1);
  ci->len = len;

  if (ci->cursor > len) {
    /* clamp the cursor */
    ci->cursor = len;
  }
}

static void rna_ConsoleLine_cursor_index_range(
    PointerRNA *ptr, int *min, int *max, int * /*softmin*/, int * /*softmax*/)
{
  ConsoleLine *ci = (ConsoleLine *)ptr->data;

  *min = 0;
  *max = ci->len; /* intentionally _not_ -1 */
}

/* Space Dopesheet */

static void rna_SpaceDopeSheetEditor_action_set(PointerRNA *ptr,
                                                PointerRNA value,
                                                ReportList * /*reports*/)
{
  SpaceAction *saction = (SpaceAction *)(ptr->data);
  bAction *act = (bAction *)value.data;

  if ((act == nullptr) || (act->idroot == 0)) {
    /* just set if we're clearing the action or if the action is "amorphous" still */
    saction->action = act;
  }
  else {
    /* action to set must strictly meet the mode criteria... */
    if (saction->mode == SACTCONT_ACTION) {
      /* currently, this is "object-level" only, until we have some way of specifying this */
      if (act->idroot == ID_OB) {
        saction->action = act;
      }
      else {
        printf(
            "ERROR: cannot assign Action '%s' to Action Editor, as action is not object-level "
            "animation\n",
            act->id.name + 2);
      }
    }
    else if (saction->mode == SACTCONT_SHAPEKEY) {
      /* As the name says, "shape-key level" only. */
      if (act->idroot == ID_KE) {
        saction->action = act;
      }
      else {
        printf(
            "ERROR: cannot assign Action '%s' to Shape Key Editor, as action doesn't animate "
            "Shape Keys\n",
            act->id.name + 2);
      }
    }
    else {
      printf(
          "ACK: who's trying to set an action while not in a mode displaying a single Action "
          "only?\n");
    }
  }
}

static void rna_SpaceDopeSheetEditor_action_update(bContext *C, PointerRNA *ptr)
{
  SpaceAction *saction = (SpaceAction *)(ptr->data);
  const Scene *scene = CTX_data_scene(C);
  ViewLayer *view_layer = CTX_data_view_layer(C);
  Main *bmain = CTX_data_main(C);

  BKE_view_layer_synced_ensure(scene, view_layer);
  Object *obact = BKE_view_layer_active_object_get(view_layer);
  if (obact == nullptr) {
    return;
  }

  AnimData *adt = nullptr;
  ID *id = nullptr;
  switch (saction->mode) {
    case SACTCONT_ACTION:
      /* TODO: context selector could help decide this with more control? */
      adt = BKE_animdata_ensure_id(&obact->id);
      id = &obact->id;
      break;
    case SACTCONT_SHAPEKEY: {
      Key *key = BKE_key_from_object(obact);
      if (key == nullptr) {
        return;
      }
      adt = BKE_animdata_ensure_id(&key->id);
      id = &key->id;
      break;
    }
    case SACTCONT_GPENCIL:
    case SACTCONT_DOPESHEET:
    case SACTCONT_MASK:
    case SACTCONT_CACHEFILE:
    case SACTCONT_TIMELINE:
      return;
  }

  if (adt == nullptr) {
    /* No animdata was added, so the depsgraph also doesn't need tagging. */
    return;
  }

  /* Don't do anything if old and new actions are the same... */
  if (adt->action == saction->action) {
    return;
  }

  /* Exit editmode first - we cannot change actions while in tweak-mode. */
  BKE_nla_tweakmode_exit(adt);

  /* To prevent data loss (i.e. if users flip between actions using the Browse menu),
   * stash this action if nothing else uses it.
   *
   * EXCEPTION:
   * This callback runs when unlinking actions. In that case, we don't want to
   * stash the action, as the user is signaling that they want to detach it.
   * This can be reviewed again later,
   * but it could get annoying if we keep these instead.
   */
  if (adt->action != nullptr && adt->action->id.us <= 0 && saction->action != nullptr) {
    /* XXX: Things here get dodgy if this action is only partially completed,
     *      and the user then uses the browse menu to get back to this action,
     *      assigning it as the active action (i.e. the stash strip gets out of sync)
     */
    BKE_nla_action_stash(adt, ID_IS_OVERRIDE_LIBRARY(id));
  }

  BKE_animdata_set_action(nullptr, id, saction->action);

  DEG_id_tag_update(&obact->id, ID_RECALC_ANIMATION | ID_RECALC_TRANSFORM | ID_RECALC_GEOMETRY);

  /* Update relations as well, so new time source dependency is added. */
  DEG_relations_tag_update(bmain);
}

static void rna_SpaceDopeSheetEditor_mode_update(bContext *C, PointerRNA *ptr)
{
  SpaceAction *saction = (SpaceAction *)(ptr->data);
  ScrArea *area = CTX_wm_area(C);
  const Scene *scene = CTX_data_scene(C);
  ViewLayer *view_layer = CTX_data_view_layer(C);
  BKE_view_layer_synced_ensure(scene, view_layer);
  Object *obact = BKE_view_layer_active_object_get(view_layer);

  /* special exceptions for ShapeKey Editor mode */
  if (saction->mode == SACTCONT_SHAPEKEY) {
    Key *key = BKE_key_from_object(obact);

    /* 1) update the action stored for the editor */
    if (key) {
      saction->action = (key->adt) ? key->adt->action : nullptr;
    }
    else {
      saction->action = nullptr;
    }
  }
  /* make sure action stored is valid */
  else if (saction->mode == SACTCONT_ACTION) {
    /* 1) update the action stored for the editor */
    /* TODO: context selector could help decide this with more control? */
    if (obact) {
      saction->action = (obact->adt) ? obact->adt->action : nullptr;
    }
    else {
      saction->action = nullptr;
    }
  }

  /* Collapse (and show) summary channel and hide channel list for timeline */
  if (saction->mode == SACTCONT_TIMELINE) {
    saction->ads.flag |= ADS_FLAG_SUMMARY_COLLAPSED;
    saction->ads.filterflag |= ADS_FILTER_SUMMARY;
  }

  if (area && area->spacedata.first == saction) {
    ARegion *channels_region = BKE_area_find_region_type(area, RGN_TYPE_CHANNELS);
    if (channels_region) {
      if (saction->mode == SACTCONT_TIMELINE) {
        channels_region->flag |= RGN_FLAG_HIDDEN;
      }
      else {
        channels_region->flag &= ~RGN_FLAG_HIDDEN;
      }
      ED_region_visibility_change_update(C, area, channels_region);
    }
  }

  /* recalculate extents of channel list */
  saction->runtime.flag |= SACTION_RUNTIME_FLAG_NEED_CHAN_SYNC;

  /* store current mode as "old mode",
   * so that returning from other editors doesn't always reset to "Action Editor" */
  if (saction->mode != SACTCONT_TIMELINE) {
    saction->mode_prev = saction->mode;
  }
}

/* Space Graph Editor */

static void rna_SpaceGraphEditor_display_mode_update(bContext *C, PointerRNA *ptr)
{
  ScrArea *area = rna_area_from_space(ptr);
  SpaceGraph *sipo = (SpaceGraph *)ptr->data;

  /* for "Drivers" mode, enable all the necessary bits and pieces */
  if (sipo->mode == SIPO_MODE_DRIVERS) {
    ED_drivers_editor_init(C, area);
    ED_area_tag_redraw(area);
  }

  /* after changing view mode, must force recalculation of F-Curve colors
   * which can only be achieved using refresh as opposed to redraw
   */
  ED_area_tag_refresh(area);
}

static void rna_SpaceGraphEditor_normalize_update(bContext *C, PointerRNA * /*ptr*/)
{
  bAnimContext ac;

  if (ANIM_animdata_get_context(C, &ac) == 0) {
    return;
  }

  ANIM_frame_channel_y_extents(C, &ac);
  ED_area_tag_refresh(ac.area);
}

static bool rna_SpaceGraphEditor_has_ghost_curves_get(PointerRNA *ptr)
{
  SpaceGraph *sipo = (SpaceGraph *)(ptr->data);
  return (BLI_listbase_is_empty(&sipo->runtime.ghost_curves) == false);
}

static void rna_SpaceConsole_rect_update(Main * /*bmain*/, Scene * /*scene*/, PointerRNA *ptr)
{
  SpaceConsole *sc = static_cast<SpaceConsole *>(ptr->data);
  WM_main_add_notifier(NC_SPACE | ND_SPACE_CONSOLE | NA_EDITED, sc);
}

static void rna_SequenceEditor_update_cache(Main * /*bmain*/, Scene *scene, PointerRNA * /*ptr*/)
{
  SEQ_cache_cleanup(scene);
}

static void seq_build_proxy(bContext *C, PointerRNA *ptr)
{
  if (U.sequencer_proxy_setup != USER_SEQ_PROXY_SETUP_AUTOMATIC) {
    return;
  }

  SpaceSeq *sseq = static_cast<SpaceSeq *>(ptr->data);
  Scene *scene = CTX_data_scene(C);
  ListBase *seqbase = SEQ_active_seqbase_get(SEQ_editing_get(scene));

  GSet *file_list = BLI_gset_new(BLI_ghashutil_strhash_p, BLI_ghashutil_strcmp, "file list");
  wmJob *wm_job = ED_seq_proxy_wm_job_get(C);
  ProxyJob *pj = ED_seq_proxy_job_get(C, wm_job);

  LISTBASE_FOREACH (Sequence *, seq, seqbase) {
    if (seq->type != SEQ_TYPE_MOVIE || seq->strip == nullptr || seq->strip->proxy == nullptr) {
      continue;
    }

    /* Add new proxy size. */
    seq->strip->proxy->build_size_flags |= SEQ_rendersize_to_proxysize(sseq->render_size);

    /* Build proxy. */
    SEQ_proxy_rebuild_context(
        pj->main, pj->depsgraph, pj->scene, seq, file_list, &pj->queue, true);
  }

  BLI_gset_free(file_list, MEM_freeN);

  if (!WM_jobs_is_running(wm_job)) {
    G.is_break = false;
    WM_jobs_start(CTX_wm_manager(C), wm_job);
  }

  ED_area_tag_redraw(CTX_wm_area(C));
}

static void rna_SequenceEditor_render_size_update(bContext *C, PointerRNA *ptr)
{
  seq_build_proxy(C, ptr);
  rna_SequenceEditor_update_cache(CTX_data_main(C), CTX_data_scene(C), ptr);
}

static bool rna_SequenceEditor_clamp_view_get(PointerRNA *ptr)
{
  SpaceSeq *sseq = static_cast<SpaceSeq *>(ptr->data);
  return (sseq->flag & SEQ_CLAMP_VIEW) != 0;
}

static void rna_SequenceEditor_clamp_view_set(PointerRNA *ptr, bool value)
{
  SpaceSeq *sseq = static_cast<SpaceSeq *>(ptr->data);
  ScrArea *area;
  ARegion *region;

  area = rna_area_from_space(ptr); /* can be nullptr */
  if (area == nullptr) {
    return;
  }

  region = BKE_area_find_region_type(area, RGN_TYPE_WINDOW);
  if (region) {
    if (value) {
      sseq->flag |= SEQ_CLAMP_VIEW;
      region->v2d.align &= ~V2D_ALIGN_NO_NEG_Y;
    }
    else {
      sseq->flag &= ~SEQ_CLAMP_VIEW;
      region->v2d.align |= V2D_ALIGN_NO_NEG_Y;
    }
  }
}

static void rna_Sequencer_view_type_update(Main * /*bmain*/, Scene * /*scene*/, PointerRNA *ptr)
{
  ScrArea *area = rna_area_from_space(ptr);
  ED_area_tag_refresh(area);
}

static char *rna_SpaceSequencerPreviewOverlay_path(const PointerRNA * /*ptr*/)
{
  return BLI_strdup("preview_overlay");
}

static char *rna_SpaceSequencerTimelineOverlay_path(const PointerRNA * /*ptr*/)
{
  return BLI_strdup("timeline_overlay");
}

/* Space Node Editor */
static PointerRNA rna_SpaceNode_overlay_get(PointerRNA *ptr)
{
  return rna_pointer_inherit_refine(ptr, &RNA_SpaceNodeOverlay, ptr->data);
}

static bool rna_SpaceNode_supports_previews(PointerRNA *ptr)
{
  return ED_node_supports_preview(static_cast<SpaceNode *>(ptr->data));
}

static char *rna_SpaceNodeOverlay_path(const PointerRNA * /*ptr*/)
{
  return BLI_strdup("overlay");
}

static void rna_SpaceNodeEditor_node_tree_set(PointerRNA *ptr,
                                              const PointerRNA value,
                                              ReportList * /*reports*/)
{
  SpaceNode *snode = (SpaceNode *)ptr->data;
  ED_node_tree_start(snode, (bNodeTree *)value.data, nullptr, nullptr);
}

static bool rna_SpaceNodeEditor_node_tree_poll(PointerRNA *ptr, const PointerRNA value)
{
  SpaceNode *snode = (SpaceNode *)ptr->data;
  bNodeTree *ntree = (bNodeTree *)value.data;

  /* node tree type must match the selected type in node editor */
  return (STREQ(snode->tree_idname, ntree->idname));
}

static void rna_SpaceNodeEditor_node_tree_update(const bContext *C, PointerRNA * /*ptr*/)
{
  ED_node_tree_update(C);
}

static int rna_SpaceNodeEditor_tree_type_get(PointerRNA *ptr)
{
  SpaceNode *snode = (SpaceNode *)ptr->data;
  return rna_node_tree_idname_to_enum(snode->tree_idname);
}
static void rna_SpaceNodeEditor_tree_type_set(PointerRNA *ptr, int value)
{
  SpaceNode *snode = (SpaceNode *)ptr->data;
  ED_node_set_tree_type(snode, rna_node_tree_type_from_enum(value));
}
static bool rna_SpaceNodeEditor_tree_type_poll(void *Cv, bNodeTreeType *type)
{
  bContext *C = (bContext *)Cv;
  if (type->poll) {
    return type->poll(C, type);
  }
  else {
    return true;
  }
}

static void rna_SpaceNodeEditor_cursor_location_get(PointerRNA *ptr, float value[2])
{
  const SpaceNode *snode = (SpaceNode *)ptr->data;

  ED_node_cursor_location_get(snode, value);
}

static void rna_SpaceNodeEditor_cursor_location_set(PointerRNA *ptr, const float value[2])
{
  SpaceNode *snode = (SpaceNode *)ptr->data;

  ED_node_cursor_location_set(snode, value);
}

const EnumPropertyItem *RNA_enum_node_tree_types_itemf_impl(bContext *C, bool *r_free)
{
  return rna_node_tree_type_itemf(C, rna_SpaceNodeEditor_tree_type_poll, r_free);
}

static const EnumPropertyItem *rna_SpaceNodeEditor_tree_type_itemf(bContext *C,
                                                                   PointerRNA * /*ptr*/,
                                                                   PropertyRNA * /*prop*/,
                                                                   bool *r_free)
{
  return RNA_enum_node_tree_types_itemf_impl(C, r_free);
}

static void rna_SpaceNodeEditor_path_get(PointerRNA *ptr, char *value)
{
  SpaceNode *snode = static_cast<SpaceNode *>(ptr->data);
  ED_node_tree_path_get(snode, value);
}

static int rna_SpaceNodeEditor_path_length(PointerRNA *ptr)
{
  SpaceNode *snode = static_cast<SpaceNode *>(ptr->data);
  return ED_node_tree_path_length(snode);
}

static void rna_SpaceNodeEditor_path_clear(SpaceNode *snode, bContext *C)
{
  ED_node_tree_start(snode, nullptr, nullptr, nullptr);
  ED_node_tree_update(C);
}

static void rna_SpaceNodeEditor_path_start(SpaceNode *snode, bContext *C, PointerRNA *node_tree)
{
  ED_node_tree_start(snode, (bNodeTree *)node_tree->data, nullptr, nullptr);
  ED_node_tree_update(C);
}

static void rna_SpaceNodeEditor_path_append(SpaceNode *snode,
                                            bContext *C,
                                            PointerRNA *node_tree,
                                            PointerRNA *node)
{
  ED_node_tree_push(
      snode, static_cast<bNodeTree *>(node_tree->data), static_cast<bNode *>(node->data));
  ED_node_tree_update(C);
}

static void rna_SpaceNodeEditor_path_pop(SpaceNode *snode, bContext *C)
{
  ED_node_tree_pop(snode);
  ED_node_tree_update(C);
}

static void rna_SpaceNodeEditor_show_backdrop_update(Main * /*bmain*/,
                                                     Scene * /*scene*/,
                                                     PointerRNA * /*ptr*/)
{
  WM_main_add_notifier(NC_NODE | NA_EDITED, nullptr);
  WM_main_add_notifier(NC_SCENE | ND_NODES, nullptr);
}

static void rna_SpaceNodeEditor_cursor_location_from_region(SpaceNode *snode,
                                                            bContext *C,
                                                            int x,
                                                            int y)
{
  ARegion *region = CTX_wm_region(C);

  float cursor_location[2];

  UI_view2d_region_to_view(&region->v2d, x, y, &cursor_location[0], &cursor_location[1]);
  cursor_location[0] /= UI_SCALE_FAC;
  cursor_location[1] /= UI_SCALE_FAC;

  ED_node_cursor_location_set(snode, cursor_location);
}

static void rna_SpaceClipEditor_clip_set(PointerRNA *ptr,
                                         PointerRNA value,
                                         ReportList * /*reports*/)
{
  SpaceClip *sc = (SpaceClip *)(ptr->data);
  bScreen *screen = (bScreen *)ptr->owner_id;

  ED_space_clip_set_clip(nullptr, screen, sc, (MovieClip *)value.data);
}

static void rna_SpaceClipEditor_mask_set(PointerRNA *ptr,
                                         PointerRNA value,
                                         ReportList * /*reports*/)
{
  SpaceClip *sc = (SpaceClip *)(ptr->data);

  ED_space_clip_set_mask(nullptr, sc, (Mask *)value.data);
}

static void rna_SpaceClipEditor_clip_mode_update(Main * /*bmain*/,
                                                 Scene * /*scene*/,
                                                 PointerRNA *ptr)
{
  SpaceClip *sc = (SpaceClip *)(ptr->data);

  if (sc->mode == SC_MODE_MASKEDIT && sc->view != SC_VIEW_CLIP) {
    /* Make sure we are in the right view for mask editing */
    sc->view = SC_VIEW_CLIP;
    ScrArea *area = rna_area_from_space(ptr);
    ED_area_tag_refresh(area);
  }

  sc->scopes.ok = 0;
}

static void rna_SpaceClipEditor_lock_selection_update(Main * /*bmain*/,
                                                      Scene * /*scene*/,
                                                      PointerRNA *ptr)
{
  SpaceClip *sc = (SpaceClip *)(ptr->data);

  sc->xlockof = 0.0f;
  sc->ylockof = 0.0f;
}

static void rna_SpaceClipEditor_view_type_update(Main * /*bmain*/,
                                                 Scene * /*scene*/,
                                                 PointerRNA *ptr)
{
  ScrArea *area = rna_area_from_space(ptr);
  ED_area_tag_refresh(area);
}

/* File browser. */

static char *rna_FileSelectParams_path(const PointerRNA * /*ptr*/)
{
  return BLI_strdup("params");
}

int rna_FileSelectParams_filename_editable(PointerRNA *ptr, const char **r_info)
{
  FileSelectParams *params = static_cast<FileSelectParams *>(ptr->data);

  if (params && (params->flag & FILE_DIRSEL_ONLY)) {
    *r_info = "Only directories can be chosen for the current operation.";
    return 0;
  }

  return params ? int(PROP_EDITABLE) : 0;
}

static bool rna_FileSelectParams_use_lib_get(PointerRNA *ptr)
{
  FileSelectParams *params = static_cast<FileSelectParams *>(ptr->data);

  return params && (params->type == FILE_LOADLIB);
}

static const EnumPropertyItem *rna_FileSelectParams_recursion_level_itemf(bContext * /*C*/,
                                                                          PointerRNA *ptr,
                                                                          PropertyRNA * /*prop*/,
                                                                          bool *r_free)
{
  FileSelectParams *params = static_cast<FileSelectParams *>(ptr->data);

  if (params && params->type != FILE_LOADLIB) {
    EnumPropertyItem *item = nullptr;
    int totitem = 0;

    RNA_enum_items_add_value(&item, &totitem, fileselectparams_recursion_level_items, 0);
    RNA_enum_items_add_value(&item, &totitem, fileselectparams_recursion_level_items, 2);
    RNA_enum_items_add_value(&item, &totitem, fileselectparams_recursion_level_items, 3);
    RNA_enum_items_add_value(&item, &totitem, fileselectparams_recursion_level_items, 4);

    RNA_enum_item_end(&item, &totitem);
    *r_free = true;

    return item;
  }

  *r_free = false;
  return fileselectparams_recursion_level_items;
}

static void rna_FileSelectPrams_filter_glob_set(PointerRNA *ptr, const char *value)
{
  FileSelectParams *params = static_cast<FileSelectParams *>(ptr->data);

  STRNCPY(params->filter_glob, value);

  /* Remove stupid things like last group being a wildcard-only one. */
  BLI_path_extension_glob_validate(params->filter_glob);
}

static PointerRNA rna_FileSelectParams_filter_id_get(PointerRNA *ptr)
{
  return rna_pointer_inherit_refine(ptr, &RNA_FileSelectIDFilter, ptr->data);
}

static int rna_FileAssetSelectParams_asset_library_get(PointerRNA *ptr)
{
  FileAssetSelectParams *params = static_cast<FileAssetSelectParams *>(ptr->data);
  /* Just an extra sanity check to ensure this isn't somehow called for RNA_FileSelectParams. */
  BLI_assert(ptr->type == &RNA_FileAssetSelectParams);

  return ED_asset_library_reference_to_enum_value(&params->asset_library_ref);
}

static void rna_FileAssetSelectParams_asset_library_set(PointerRNA *ptr, int value)
{
  FileAssetSelectParams *params = static_cast<FileAssetSelectParams *>(ptr->data);
  params->asset_library_ref = ED_asset_library_reference_from_enum_value(value);
}

static PointerRNA rna_FileAssetSelectParams_filter_id_get(PointerRNA *ptr)
{
  return rna_pointer_inherit_refine(ptr, &RNA_FileAssetSelectIDFilter, ptr->data);
}

static PointerRNA rna_FileBrowser_FileSelectEntry_asset_data_get(PointerRNA *ptr)
{
  const FileDirEntry *entry = static_cast<const FileDirEntry *>(ptr->data);

  if (!entry->asset) {
    return PointerRNA_NULL;
  }

  AssetMetaData *asset_data = &entry->asset->get_metadata();

  /* Note that the owning ID of the RNA pointer (`ptr->owner_id`) has to be set carefully:
   * Local IDs (`entry->id`) own their asset metadata themselves. Asset metadata from other blend
   * files are owned by the file browser (`entry`). Only if this is set correctly, we can tell from
   * the metadata RNA pointer if the metadata is stored locally and can thus be edited or not. */

  if (entry->asset->is_local_id()) {
    PointerRNA id_ptr;
    RNA_id_pointer_create(entry->id, &id_ptr);
    return rna_pointer_inherit_refine(&id_ptr, &RNA_AssetMetaData, asset_data);
  }

  return rna_pointer_inherit_refine(ptr, &RNA_AssetMetaData, asset_data);
}

static int rna_FileBrowser_FileSelectEntry_name_editable(PointerRNA *ptr, const char **r_info)
{
  const FileDirEntry *entry = static_cast<const FileDirEntry *>(ptr->data);

  /* This actually always returns 0 (the name is never editable) but we want to get a disabled
   * message returned to `r_info` in some cases. */

  if (entry->asset) {
    PointerRNA asset_data_ptr = rna_FileBrowser_FileSelectEntry_asset_data_get(ptr);
    /* Get disabled hint from asset metadata polling. */
    rna_AssetMetaData_editable(&asset_data_ptr, r_info);
  }

  return 0;
}

static void rna_FileBrowser_FileSelectEntry_name_get(PointerRNA *ptr, char *value)
{
  const FileDirEntry *entry = static_cast<const FileDirEntry *>(ptr->data);
  strcpy(value, entry->name);
}

static int rna_FileBrowser_FileSelectEntry_name_length(PointerRNA *ptr)
{
  const FileDirEntry *entry = static_cast<const FileDirEntry *>(ptr->data);
  return int(strlen(entry->name));
}

static void rna_FileBrowser_FileSelectEntry_relative_path_get(PointerRNA *ptr, char *value)
{
  const FileDirEntry *entry = static_cast<const FileDirEntry *>(ptr->data);
  strcpy(value, entry->relpath);
}

static int rna_FileBrowser_FileSelectEntry_relative_path_length(PointerRNA *ptr)
{
  const FileDirEntry *entry = static_cast<const FileDirEntry *>(ptr->data);
  return int(strlen(entry->relpath));
}

static const EnumPropertyItem *rna_FileBrowser_FileSelectEntry_id_type_itemf(
    bContext * /*C*/, PointerRNA *ptr, PropertyRNA * /*prop*/, bool * /*r_free*/)
{
  const FileDirEntry *entry = static_cast<const FileDirEntry *>(ptr->data);
  if (entry->blentype == 0) {
    static const EnumPropertyItem none_items[] = {
        {0, "NONE", 0, "None", ""},
    };
    return none_items;
  }

  return rna_enum_id_type_items;
}

static int rna_FileBrowser_FileSelectEntry_id_type_get(PointerRNA *ptr)
{
  const FileDirEntry *entry = static_cast<const FileDirEntry *>(ptr->data);
  return entry->blentype;
}

static PointerRNA rna_FileBrowser_FileSelectEntry_local_id_get(PointerRNA *ptr)
{
  const FileDirEntry *entry = static_cast<const FileDirEntry *>(ptr->data);
  return rna_pointer_inherit_refine(ptr, &RNA_ID, entry->id);
}

static int rna_FileBrowser_FileSelectEntry_preview_icon_id_get(PointerRNA *ptr)
{
  const FileDirEntry *entry = static_cast<const FileDirEntry *>(ptr->data);
  return ED_file_icon(entry);
}

static StructRNA *rna_FileBrowser_params_typef(PointerRNA *ptr)
{
  SpaceFile *sfile = static_cast<SpaceFile *>(ptr->data);
  FileSelectParams *params = ED_fileselect_get_active_params(sfile);

  if (params == ED_fileselect_get_file_params(sfile)) {
    return &RNA_FileSelectParams;
  }
  if (params == (void *)ED_fileselect_get_asset_params(sfile)) {
    return &RNA_FileAssetSelectParams;
  }

  BLI_assert_msg(0, "Could not identify file select parameters");
  return nullptr;
}

static PointerRNA rna_FileBrowser_params_get(PointerRNA *ptr)
{
  SpaceFile *sfile = static_cast<SpaceFile *>(ptr->data);
  FileSelectParams *params = ED_fileselect_get_active_params(sfile);
  StructRNA *params_struct = rna_FileBrowser_params_typef(ptr);

  if (params && params_struct) {
    return rna_pointer_inherit_refine(ptr, params_struct, params);
  }

  return rna_pointer_inherit_refine(ptr, nullptr, nullptr);
}

static void rna_FileBrowser_FSMenuEntry_path_get(PointerRNA *ptr, char *value)
{
  char *path = ED_fsmenu_entry_get_path(static_cast<FSMenuEntry *>(ptr->data));

  strcpy(value, path ? path : "");
}

static int rna_FileBrowser_FSMenuEntry_path_length(PointerRNA *ptr)
{
  char *path = ED_fsmenu_entry_get_path(static_cast<FSMenuEntry *>(ptr->data));

  return int(path ? strlen(path) : 0);
}

static void rna_FileBrowser_FSMenuEntry_path_set(PointerRNA *ptr, const char *value)
{
  FSMenuEntry *fsm = static_cast<FSMenuEntry *>(ptr->data);

  /* NOTE: this will write to file immediately.
   * Not nice (and to be fixed ultimately), but acceptable in this case for now. */
  ED_fsmenu_entry_set_path(fsm, value);
}

static void rna_FileBrowser_FSMenuEntry_name_get(PointerRNA *ptr, char *value)
{
  strcpy(value, ED_fsmenu_entry_get_name(static_cast<FSMenuEntry *>(ptr->data)));
}

static int rna_FileBrowser_FSMenuEntry_name_length(PointerRNA *ptr)
{
  return int(strlen(ED_fsmenu_entry_get_name(static_cast<FSMenuEntry *>(ptr->data))));
}

static void rna_FileBrowser_FSMenuEntry_name_set(PointerRNA *ptr, const char *value)
{
  FSMenuEntry *fsm = static_cast<FSMenuEntry *>(ptr->data);

  /* NOTE: this will write to file immediately.
   * Not nice (and to be fixed ultimately), but acceptable in this case for now. */
  ED_fsmenu_entry_set_name(fsm, value);
}

static int rna_FileBrowser_FSMenuEntry_name_get_editable(PointerRNA *ptr, const char ** /*r_info*/)
{
  FSMenuEntry *fsm = static_cast<FSMenuEntry *>(ptr->data);

  return fsm->save ? int(PROP_EDITABLE) : 0;
}

static int rna_FileBrowser_FSMenuEntry_icon_get(PointerRNA *ptr)
{
  FSMenuEntry *fsm = static_cast<FSMenuEntry *>(ptr->data);
  return ED_fsmenu_entry_get_icon(fsm);
}

static void rna_FileBrowser_FSMenuEntry_icon_set(PointerRNA *ptr, int value)
{
  FSMenuEntry *fsm = static_cast<FSMenuEntry *>(ptr->data);
  ED_fsmenu_entry_set_icon(fsm, value);
}

static bool rna_FileBrowser_FSMenuEntry_use_save_get(PointerRNA *ptr)
{
  FSMenuEntry *fsm = static_cast<FSMenuEntry *>(ptr->data);
  return fsm->save;
}

static bool rna_FileBrowser_FSMenuEntry_is_valid_get(PointerRNA *ptr)
{
  FSMenuEntry *fsm = static_cast<FSMenuEntry *>(ptr->data);
  return fsm->valid;
}

static void rna_FileBrowser_FSMenu_next(CollectionPropertyIterator *iter)
{
  ListBaseIterator *internal = &iter->internal.listbase;

  if (internal->skip) {
    do {
      internal->link = (Link *)(((FSMenuEntry *)(internal->link))->next);
      iter->valid = (internal->link != nullptr);
    } while (iter->valid && internal->skip(iter, internal->link));
  }
  else {
    internal->link = (Link *)(((FSMenuEntry *)(internal->link))->next);
    iter->valid = (internal->link != nullptr);
  }
}

static void rna_FileBrowser_FSMenu_begin(CollectionPropertyIterator *iter, FSMenuCategory category)
{
  ListBaseIterator *internal = &iter->internal.listbase;

  FSMenu *fsmenu = ED_fsmenu_get();
  FSMenuEntry *fsmentry = ED_fsmenu_get_category(fsmenu, category);

  internal->link = (fsmentry) ? (Link *)fsmentry : nullptr;
  internal->skip = nullptr;

  iter->valid = (internal->link != nullptr);
}

static PointerRNA rna_FileBrowser_FSMenu_get(CollectionPropertyIterator *iter)
{
  ListBaseIterator *internal = &iter->internal.listbase;
  PointerRNA r_ptr;

  RNA_pointer_create(nullptr, &RNA_FileBrowserFSMenuEntry, internal->link, &r_ptr);

  return r_ptr;
}

static void rna_FileBrowser_FSMenu_end(CollectionPropertyIterator * /*iter*/) {}

static void rna_FileBrowser_FSMenuSystem_data_begin(CollectionPropertyIterator *iter,
                                                    PointerRNA * /*ptr*/)
{
  rna_FileBrowser_FSMenu_begin(iter, FS_CATEGORY_SYSTEM);
}

static int rna_FileBrowser_FSMenuSystem_data_length(PointerRNA * /*ptr*/)
{
  FSMenu *fsmenu = ED_fsmenu_get();

  return ED_fsmenu_get_nentries(fsmenu, FS_CATEGORY_SYSTEM);
}

static void rna_FileBrowser_FSMenuSystemBookmark_data_begin(CollectionPropertyIterator *iter,
                                                            PointerRNA * /*ptr*/)
{
  rna_FileBrowser_FSMenu_begin(iter, FS_CATEGORY_SYSTEM_BOOKMARKS);
}

static int rna_FileBrowser_FSMenuSystemBookmark_data_length(PointerRNA * /*ptr*/)
{
  FSMenu *fsmenu = ED_fsmenu_get();

  return ED_fsmenu_get_nentries(fsmenu, FS_CATEGORY_SYSTEM_BOOKMARKS);
}

static void rna_FileBrowser_FSMenuBookmark_data_begin(CollectionPropertyIterator *iter,
                                                      PointerRNA * /*ptr*/)
{
  rna_FileBrowser_FSMenu_begin(iter, FS_CATEGORY_BOOKMARKS);
}

static int rna_FileBrowser_FSMenuBookmark_data_length(PointerRNA * /*ptr*/)
{
  FSMenu *fsmenu = ED_fsmenu_get();

  return ED_fsmenu_get_nentries(fsmenu, FS_CATEGORY_BOOKMARKS);
}

static void rna_FileBrowser_FSMenuRecent_data_begin(CollectionPropertyIterator *iter,
                                                    PointerRNA * /*ptr*/)
{
  rna_FileBrowser_FSMenu_begin(iter, FS_CATEGORY_RECENT);
}

static int rna_FileBrowser_FSMenuRecent_data_length(PointerRNA * /*ptr*/)
{
  FSMenu *fsmenu = ED_fsmenu_get();

  return ED_fsmenu_get_nentries(fsmenu, FS_CATEGORY_RECENT);
}

static int rna_FileBrowser_FSMenu_active_get(PointerRNA *ptr, const FSMenuCategory category)
{
  SpaceFile *sf = static_cast<SpaceFile *>(ptr->data);
  int actnr = -1;

  switch (category) {
    case FS_CATEGORY_SYSTEM:
      actnr = sf->systemnr;
      break;
    case FS_CATEGORY_SYSTEM_BOOKMARKS:
      actnr = sf->system_bookmarknr;
      break;
    case FS_CATEGORY_BOOKMARKS:
      actnr = sf->bookmarknr;
      break;
    case FS_CATEGORY_RECENT:
      actnr = sf->recentnr;
      break;
    case FS_CATEGORY_OTHER:
      /* pass. */
      break;
  }

  return actnr;
}

static void rna_FileBrowser_FSMenu_active_set(PointerRNA *ptr,
                                              int value,
                                              const FSMenuCategory category)
{
  SpaceFile *sf = static_cast<SpaceFile *>(ptr->data);
  FSMenu *fsmenu = ED_fsmenu_get();
  FSMenuEntry *fsm = ED_fsmenu_get_entry(fsmenu, category, value);

  if (fsm && sf->params) {
    switch (category) {
      case FS_CATEGORY_SYSTEM:
        sf->systemnr = value;
        break;
      case FS_CATEGORY_SYSTEM_BOOKMARKS:
        sf->system_bookmarknr = value;
        break;
      case FS_CATEGORY_BOOKMARKS:
        sf->bookmarknr = value;
        break;
      case FS_CATEGORY_RECENT:
        sf->recentnr = value;
        break;
      case FS_CATEGORY_OTHER:
        /* pass. */
        break;
    }

    STRNCPY(sf->params->dir, fsm->path);
  }
}

static void rna_FileBrowser_FSMenu_active_range(PointerRNA * /*ptr*/,
                                                int *min,
                                                int *max,
                                                int *softmin,
                                                int *softmax,
                                                const FSMenuCategory category)
{
  FSMenu *fsmenu = ED_fsmenu_get();

  *min = *softmin = -1;
  *max = *softmax = ED_fsmenu_get_nentries(fsmenu, category) - 1;
}

static void rna_FileBrowser_FSMenu_active_update(bContext *C, PointerRNA *ptr)
{
  ScrArea *area = rna_area_from_space(ptr);
  ED_file_change_dir_ex(C, area);
}

static int rna_FileBrowser_FSMenuSystem_active_get(PointerRNA *ptr)
{
  return rna_FileBrowser_FSMenu_active_get(ptr, FS_CATEGORY_SYSTEM);
}

static void rna_FileBrowser_FSMenuSystem_active_set(PointerRNA *ptr, int value)
{
  rna_FileBrowser_FSMenu_active_set(ptr, value, FS_CATEGORY_SYSTEM);
}

static void rna_FileBrowser_FSMenuSystem_active_range(
    PointerRNA *ptr, int *min, int *max, int *softmin, int *softmax)
{
  rna_FileBrowser_FSMenu_active_range(ptr, min, max, softmin, softmax, FS_CATEGORY_SYSTEM);
}

static int rna_FileBrowser_FSMenuSystemBookmark_active_get(PointerRNA *ptr)
{
  return rna_FileBrowser_FSMenu_active_get(ptr, FS_CATEGORY_SYSTEM_BOOKMARKS);
}

static void rna_FileBrowser_FSMenuSystemBookmark_active_set(PointerRNA *ptr, int value)
{
  rna_FileBrowser_FSMenu_active_set(ptr, value, FS_CATEGORY_SYSTEM_BOOKMARKS);
}

static void rna_FileBrowser_FSMenuSystemBookmark_active_range(
    PointerRNA *ptr, int *min, int *max, int *softmin, int *softmax)
{
  rna_FileBrowser_FSMenu_active_range(
      ptr, min, max, softmin, softmax, FS_CATEGORY_SYSTEM_BOOKMARKS);
}

static int rna_FileBrowser_FSMenuBookmark_active_get(PointerRNA *ptr)
{
  return rna_FileBrowser_FSMenu_active_get(ptr, FS_CATEGORY_BOOKMARKS);
}

static void rna_FileBrowser_FSMenuBookmark_active_set(PointerRNA *ptr, int value)
{
  rna_FileBrowser_FSMenu_active_set(ptr, value, FS_CATEGORY_BOOKMARKS);
}

static void rna_FileBrowser_FSMenuBookmark_active_range(
    PointerRNA *ptr, int *min, int *max, int *softmin, int *softmax)
{
  rna_FileBrowser_FSMenu_active_range(ptr, min, max, softmin, softmax, FS_CATEGORY_BOOKMARKS);
}

static int rna_FileBrowser_FSMenuRecent_active_get(PointerRNA *ptr)
{
  return rna_FileBrowser_FSMenu_active_get(ptr, FS_CATEGORY_RECENT);
}

static void rna_FileBrowser_FSMenuRecent_active_set(PointerRNA *ptr, int value)
{
  rna_FileBrowser_FSMenu_active_set(ptr, value, FS_CATEGORY_RECENT);
}

static void rna_FileBrowser_FSMenuRecent_active_range(
    PointerRNA *ptr, int *min, int *max, int *softmin, int *softmax)
{
  rna_FileBrowser_FSMenu_active_range(ptr, min, max, softmin, softmax, FS_CATEGORY_RECENT);
}

static void rna_SpaceFileBrowser_browse_mode_update(Main * /*bmain*/,
                                                    Scene * /*scene*/,
                                                    PointerRNA *ptr)
{
  ScrArea *area = rna_area_from_space(ptr);
  ED_area_tag_refresh(area);
}

static void rna_SpaceSpreadsheet_geometry_component_type_update(Main * /*bmain*/,
                                                                Scene * /*scene*/,
                                                                PointerRNA *ptr)
{
  SpaceSpreadsheet *sspreadsheet = (SpaceSpreadsheet *)ptr->data;
  switch (sspreadsheet->geometry_component_type) {
    case int(blender::bke::GeometryComponent::Type::Mesh): {
      if (!ELEM(sspreadsheet->attribute_domain,
                ATTR_DOMAIN_POINT,
                ATTR_DOMAIN_EDGE,
                ATTR_DOMAIN_FACE,
                ATTR_DOMAIN_CORNER))
      {
        sspreadsheet->attribute_domain = ATTR_DOMAIN_POINT;
      }
      break;
    }
    case int(blender::bke::GeometryComponent::Type::PointCloud): {
      sspreadsheet->attribute_domain = ATTR_DOMAIN_POINT;
      break;
    }
    case int(blender::bke::GeometryComponent::Type::Instance): {
      sspreadsheet->attribute_domain = ATTR_DOMAIN_INSTANCE;
      break;
    }
    case int(blender::bke::GeometryComponent::Type::Volume): {
      break;
    }
    case int(blender::bke::GeometryComponent::Type::Curve): {
      if (!ELEM(sspreadsheet->attribute_domain, ATTR_DOMAIN_POINT, ATTR_DOMAIN_CURVE)) {
        sspreadsheet->attribute_domain = ATTR_DOMAIN_POINT;
      }
      break;
    }
  }
}

const EnumPropertyItem *rna_SpaceSpreadsheet_attribute_domain_itemf(bContext * /*C*/,
                                                                    PointerRNA *ptr,
                                                                    PropertyRNA * /*prop*/,
                                                                    bool *r_free)
{
  SpaceSpreadsheet *sspreadsheet = (SpaceSpreadsheet *)ptr->data;
  auto component_type = blender::bke::GeometryComponent::Type(
      sspreadsheet->geometry_component_type);
  if (sspreadsheet->object_eval_state == SPREADSHEET_OBJECT_EVAL_STATE_ORIGINAL) {
    ID *used_id = ED_spreadsheet_get_current_id(sspreadsheet);
    if (used_id != nullptr) {
      if (GS(used_id->name) == ID_OB) {
        Object *used_object = (Object *)used_id;
        if (used_object->type == OB_POINTCLOUD) {
          component_type = blender::bke::GeometryComponent::Type::PointCloud;
        }
        else {
          component_type = blender::bke::GeometryComponent::Type::Mesh;
        }
      }
    }
  }

  static EnumPropertyItem mesh_vertex_domain_item = {
      ATTR_DOMAIN_POINT, "POINT", 0, "Vertex", "Attribute per point/vertex"};

  EnumPropertyItem *item_array = nullptr;
  int items_len = 0;
  for (const EnumPropertyItem *item = rna_enum_attribute_domain_items; item->identifier != nullptr;
       item++)
  {
    if (component_type == blender::bke::GeometryComponent::Type::Mesh) {
      if (!ELEM(item->value,
                ATTR_DOMAIN_CORNER,
                ATTR_DOMAIN_EDGE,
                ATTR_DOMAIN_POINT,
                ATTR_DOMAIN_FACE)) {
        continue;
      }
    }
    if (component_type == blender::bke::GeometryComponent::Type::PointCloud) {
      if (item->value != ATTR_DOMAIN_POINT) {
        continue;
      }
    }
    if (component_type == blender::bke::GeometryComponent::Type::Curve) {
      if (!ELEM(item->value, ATTR_DOMAIN_POINT, ATTR_DOMAIN_CURVE)) {
        continue;
      }
    }
    if (item->value == ATTR_DOMAIN_POINT &&
        component_type == blender::bke::GeometryComponent::Type::Mesh)
    {
      RNA_enum_item_add(&item_array, &items_len, &mesh_vertex_domain_item);
    }
    else {
      RNA_enum_item_add(&item_array, &items_len, item);
    }
  }
  RNA_enum_item_end(&item_array, &items_len);

  *r_free = true;
  return item_array;
}

static StructRNA *rna_viewer_path_elem_refine(PointerRNA *ptr)
{
  ViewerPathElem *elem = static_cast<ViewerPathElem *>(ptr->data);
  switch (ViewerPathElemType(elem->type)) {
    case VIEWER_PATH_ELEM_TYPE_ID:
      return &RNA_IDViewerPathElem;
    case VIEWER_PATH_ELEM_TYPE_MODIFIER:
      return &RNA_ModifierViewerPathElem;
    case VIEWER_PATH_ELEM_TYPE_GROUP_NODE:
      return &RNA_GroupNodeViewerPathElem;
    case VIEWER_PATH_ELEM_TYPE_SIMULATION_ZONE:
      return &RNA_SimulationZoneViewerPathElem;
    case VIEWER_PATH_ELEM_TYPE_VIEWER_NODE:
      return &RNA_ViewerNodeViewerPathElem;
    case VIEWER_PATH_ELEM_TYPE_REPEAT_ZONE:
      return &RNA_RepeatZoneViewerPathElem;
  }
  BLI_assert_unreachable();
  return nullptr;
}

static void rna_FileAssetSelectParams_catalog_id_get(PointerRNA *ptr, char *value)
{
  const FileAssetSelectParams *params = static_cast<FileAssetSelectParams *>(ptr->data);
  BLI_uuid_format(value, params->catalog_id);
}

static int rna_FileAssetSelectParams_catalog_id_length(PointerRNA * /*ptr*/)
{
  return UUID_STRING_SIZE - 1;
}

static void rna_FileAssetSelectParams_catalog_id_set(PointerRNA *ptr, const char *value)
{
  FileAssetSelectParams *params = static_cast<FileAssetSelectParams *>(ptr->data);

  if (value[0] == '\0') {
    params->catalog_id = BLI_uuid_nil();
    params->asset_catalog_visibility = FILE_SHOW_ASSETS_ALL_CATALOGS;
    return;
  }

  bUUID new_uuid;
  if (!BLI_uuid_parse_string(&new_uuid, value)) {
    printf("UUID %s not formatted correctly, ignoring new value\n", value);
    return;
  }

  params->catalog_id = new_uuid;
  params->asset_catalog_visibility = FILE_SHOW_ASSETS_FROM_CATALOG;
}

#else

static const EnumPropertyItem dt_uv_items[] = {
    {SI_UVDT_OUTLINE, "OUTLINE", 0, "Outline", "Display white edges with black outline"},
    {SI_UVDT_DASH, "DASH", 0, "Dash", "Display dashed black-white edges"},
    {SI_UVDT_BLACK, "BLACK", 0, "Black", "Display black edges"},
    {SI_UVDT_WHITE, "WHITE", 0, "White", "Display white edges"},
    {0, nullptr, 0, nullptr, nullptr},
};

static IDFilterEnumPropertyItem rna_enum_space_file_id_filter_categories[] = {
    /* Categories */
    {FILTER_ID_SCE, "category_scene", ICON_SCENE_DATA, "Scenes", "Show scenes"},
    {FILTER_ID_AC, "category_animation", ICON_ANIM_DATA, "Animations", "Show animation data"},
    {FILTER_ID_OB | FILTER_ID_GR,
     "category_object",
     ICON_OUTLINER_COLLECTION,
     "Objects & Collections",
     "Show objects and collections"},
    {FILTER_ID_AR | FILTER_ID_CU_LEGACY | FILTER_ID_LT | FILTER_ID_MB | FILTER_ID_ME |
         FILTER_ID_CV | FILTER_ID_PT | FILTER_ID_VO,
     "category_geometry",
     ICON_GEOMETRY_NODES,
     "Geometry",
     "Show meshes, curves, lattice, armatures and metaballs data"},
    {FILTER_ID_LS | FILTER_ID_MA | FILTER_ID_NT | FILTER_ID_TE,
     "category_shading",
     ICON_MATERIAL_DATA,
     "Shading",
     "Show materials, node-trees, textures and Freestyle's line-styles"},
    {FILTER_ID_IM | FILTER_ID_MC | FILTER_ID_MSK | FILTER_ID_SO,
     "category_image",
     ICON_IMAGE_DATA,
     "Images & Sounds",
     "Show images, movie clips, sounds and masks"},
    {FILTER_ID_CA | FILTER_ID_LA | FILTER_ID_LP | FILTER_ID_SPK | FILTER_ID_WO,
     "category_environment",
     ICON_WORLD_DATA,
     "Environment",
     "Show worlds, lights, cameras and speakers"},
    {FILTER_ID_BR | FILTER_ID_GD_LEGACY | FILTER_ID_PA | FILTER_ID_PAL | FILTER_ID_PC |
         FILTER_ID_TXT | FILTER_ID_VF | FILTER_ID_CF | FILTER_ID_WS,
     "category_misc",
     ICON_GREASEPENCIL,
     "Miscellaneous",
     "Show other data types"},
    {0, nullptr, 0, nullptr, nullptr},
};

static void rna_def_space_generic_show_region_toggles(StructRNA *srna, int region_type_mask)
{
  PropertyRNA *prop;

#  define DEF_SHOW_REGION_PROPERTY(identifier, label, description) \
    { \
      prop = RNA_def_property(srna, STRINGIFY(identifier), PROP_BOOLEAN, PROP_NONE); \
      RNA_def_property_flag(prop, PROP_CONTEXT_UPDATE); \
      RNA_def_property_boolean_funcs(prop, \
                                     STRINGIFY(rna_Space_##identifier##_get), \
                                     STRINGIFY(rna_Space_##identifier##_set)); \
      RNA_def_property_ui_text(prop, label, description); \
      RNA_def_property_update(prop, 0, STRINGIFY(rna_Space_##identifier##_update)); \
    } \
    ((void)0)

  if (region_type_mask & (1 << RGN_TYPE_TOOL_HEADER)) {
    region_type_mask &= ~(1 << RGN_TYPE_TOOL_HEADER);
    DEF_SHOW_REGION_PROPERTY(show_region_tool_header, "Tool Settings", "");
  }
  if (region_type_mask & (1 << RGN_TYPE_HEADER)) {
    region_type_mask &= ~(1 << RGN_TYPE_HEADER);
    DEF_SHOW_REGION_PROPERTY(show_region_header, "Header", "");
  }
  if (region_type_mask & (1 << RGN_TYPE_FOOTER)) {
    region_type_mask &= ~(1 << RGN_TYPE_FOOTER);
    DEF_SHOW_REGION_PROPERTY(show_region_footer, "Footer", "");
  }
  if (region_type_mask & (1 << RGN_TYPE_TOOLS)) {
    region_type_mask &= ~(1 << RGN_TYPE_TOOLS);
    DEF_SHOW_REGION_PROPERTY(show_region_toolbar, "Toolbar", "");
  }
  if (region_type_mask & (1 << RGN_TYPE_TOOL_PROPS)) {
    region_type_mask &= ~(1 << RGN_TYPE_TOOL_PROPS);
    DEF_SHOW_REGION_PROPERTY(show_region_tool_props, "Toolbar", "");
  }
  if (region_type_mask & (1 << RGN_TYPE_CHANNELS)) {
    region_type_mask &= ~(1 << RGN_TYPE_CHANNELS);
    DEF_SHOW_REGION_PROPERTY(show_region_channels, "Channels", "");
  }
  if (region_type_mask & (1 << RGN_TYPE_UI)) {
    region_type_mask &= ~(1 << RGN_TYPE_UI);
    DEF_SHOW_REGION_PROPERTY(show_region_ui, "Sidebar", "");
  }
  if (region_type_mask & (1 << RGN_TYPE_HUD)) {
    region_type_mask &= ~(1 << RGN_TYPE_HUD);
    DEF_SHOW_REGION_PROPERTY(show_region_hud, "Adjust Last Operation", "");
  }
  BLI_assert(region_type_mask == 0);
}

static void rna_def_space(BlenderRNA *brna)
{
  StructRNA *srna;
  PropertyRNA *prop;

  srna = RNA_def_struct(brna, "Space", nullptr);
  RNA_def_struct_sdna(srna, "SpaceLink");
  RNA_def_struct_ui_text(srna, "Space", "Space data for a screen area");
  RNA_def_struct_refine_func(srna, "rna_Space_refine");

  prop = RNA_def_property(srna, "type", PROP_ENUM, PROP_NONE);
  RNA_def_property_enum_sdna(prop, nullptr, "spacetype");
  RNA_def_property_enum_items(prop, rna_enum_space_type_items);
  /* When making this editable, take care for the special case of global areas
   * (see rna_Area_type_set). */
  RNA_def_property_clear_flag(prop, PROP_EDITABLE);
  RNA_def_property_ui_text(prop, "Type", "Space data type");

  /* access to V2D_VIEWSYNC_SCREEN_TIME */
  prop = RNA_def_property(srna, "show_locked_time", PROP_BOOLEAN, PROP_NONE);
  RNA_def_property_boolean_funcs(prop, "rna_Space_view2d_sync_get", "rna_Space_view2d_sync_set");
  RNA_def_property_ui_text(prop,
                           "Sync Visible Range",
                           "Synchronize the visible timeline range with other time-based "
                           "editors\nEach editor to sync needs to have Sync Visible Range on");
  RNA_def_property_update(prop, NC_SPACE | ND_SPACE_TIME, "rna_Space_view2d_sync_update");

  rna_def_space_generic_show_region_toggles(srna, (1 << RGN_TYPE_HEADER));
}

/* for all spaces that use a mask */
static void rna_def_space_mask_info(StructRNA *srna, int noteflag, const char *mask_set_func)
{
  PropertyRNA *prop;

  static const EnumPropertyItem overlay_mode_items[] = {
      {MASK_OVERLAY_ALPHACHANNEL,
       "ALPHACHANNEL",
       ICON_NONE,
       "Alpha Channel",
       "Show alpha channel of the mask"},
      {MASK_OVERLAY_COMBINED,
       "COMBINED",
       ICON_NONE,
       "Combined",
       "Combine space background image with the mask"},
      {0, nullptr, 0, nullptr, nullptr},
  };

  prop = RNA_def_property(srna, "mask", PROP_POINTER, PROP_NONE);
  RNA_def_property_pointer_sdna(prop, nullptr, "mask_info.mask");
  RNA_def_property_flag(prop, PROP_EDITABLE);
  RNA_def_property_ui_text(prop, "Mask", "Mask displayed and edited in this space");
  RNA_def_property_pointer_funcs(prop, nullptr, mask_set_func, nullptr, nullptr);
  RNA_def_property_update(prop, noteflag, nullptr);

  /* mask drawing */
  prop = RNA_def_property(srna, "mask_display_type", PROP_ENUM, PROP_NONE);
  RNA_def_property_enum_sdna(prop, nullptr, "mask_info.draw_type");
  RNA_def_property_enum_items(prop, dt_uv_items);
  RNA_def_property_ui_text(prop, "Edge Display Type", "Display type for mask splines");
  RNA_def_property_update(prop, noteflag, nullptr);

  prop = RNA_def_property(srna, "show_mask_spline", PROP_BOOLEAN, PROP_NONE);
  RNA_def_property_boolean_sdna(prop, nullptr, "mask_info.draw_flag", MASK_DRAWFLAG_SPLINE);
  RNA_def_property_ui_text(prop, "Show Mask Spline", "");
  RNA_def_property_update(prop, noteflag, nullptr);

  prop = RNA_def_property(srna, "show_mask_overlay", PROP_BOOLEAN, PROP_NONE);
  RNA_def_property_boolean_sdna(prop, nullptr, "mask_info.draw_flag", MASK_DRAWFLAG_OVERLAY);
  RNA_def_property_ui_text(prop, "Show Mask Overlay", "");
  RNA_def_property_update(prop, noteflag, nullptr);

  prop = RNA_def_property(srna, "mask_overlay_mode", PROP_ENUM, PROP_NONE);
  RNA_def_property_enum_sdna(prop, nullptr, "mask_info.overlay_mode");
  RNA_def_property_enum_items(prop, overlay_mode_items);
  RNA_def_property_ui_text(prop, "Overlay Mode", "Overlay mode of rasterized mask");
  RNA_def_property_update(prop, noteflag, nullptr);

  prop = RNA_def_property(srna, "blend_factor", PROP_FLOAT, PROP_FACTOR);
  RNA_def_property_float_sdna(prop, nullptr, "mask_info.blend_factor");
  RNA_def_property_range(prop, 0.0f, 1.0f);
  RNA_def_property_ui_range(prop, 0, 1., 0.1, 1);
  RNA_def_property_ui_text(prop, "Blending Factor", "Overlay blending factor of rasterized mask");
  RNA_def_property_update(prop, noteflag, nullptr);
}

static void rna_def_space_image_uv(BlenderRNA *brna)
{
  StructRNA *srna;
  PropertyRNA *prop;

  /* BFA: Changed order to have stretching method area first */
  static const EnumPropertyItem dt_uvstretch_items[] = {
      {SI_UVDT_STRETCH_AREA, "AREA", 0, "Area", "Area distortion between UV and 3D faces"},
      {SI_UVDT_STRETCH_ANGLE, "ANGLE", 0, "Angle", "Angular distortion between UV and 3D angles"},
      {0, nullptr, 0, nullptr, nullptr},
  };

  static const EnumPropertyItem pixel_round_mode_items[] = {
      {SI_PIXEL_ROUND_DISABLED,
       "DISABLED",
       ICON_SNAPTOPIXEL_OFF,
       "Disabled",
       "Don't round to pixels"},
      {SI_PIXEL_ROUND_CORNER, "CORNER", ICON_SNAPTOPIXEL_CORNER, "Corner", "Round to pixel corners"},
      {SI_PIXEL_ROUND_CENTER, "CENTER", ICON_SNAPTOPIXEL_CENTER, "Center", "Round to pixel centers"},
      {0, nullptr, 0, nullptr, nullptr},
  };

  static const EnumPropertyItem grid_shape_source_items[] = {
      {SI_GRID_SHAPE_DYNAMIC, "DYNAMIC", 0, "Dynamic", "Dynamic grid"},
      {SI_GRID_SHAPE_FIXED, "FIXED", 0, "Fixed", "Manually set grid divisions"},
      {SI_GRID_SHAPE_PIXEL, "PIXEL", 0, "Pixel", "Grid aligns with pixels from image"},
      {0, nullptr, 0, nullptr, nullptr},
  };

  srna = RNA_def_struct(brna, "SpaceUVEditor", nullptr);
  RNA_def_struct_sdna(srna, "SpaceImage");
  RNA_def_struct_nested(brna, srna, "SpaceImageEditor");
  RNA_def_struct_path_func(srna, "rna_SpaceUVEditor_path");
  RNA_def_struct_ui_text(srna, "Space UV Editor", "UV editor data for the image editor space");

  /* drawing */
  prop = RNA_def_property(srna, "edge_display_type", PROP_ENUM, PROP_NONE);
  RNA_def_property_enum_sdna(prop, nullptr, "dt_uv");
  RNA_def_property_enum_items(prop, dt_uv_items);
  RNA_def_property_ui_text(prop, "Display As", "Display style for UV edges");
  RNA_def_property_update(prop, NC_SPACE | ND_SPACE_IMAGE, nullptr);

  prop = RNA_def_property(srna, "show_stretch", PROP_BOOLEAN, PROP_NONE);
  RNA_def_property_boolean_sdna(prop, nullptr, "flag", SI_DRAW_STRETCH);
  RNA_def_property_ui_text(
      prop,
      "Display Stretch",
      "Display faces colored according to the difference in shape between UVs and "
      "their 3D coordinates (blue for low distortion, red for high distortion)");
  RNA_def_property_update(prop, NC_SPACE | ND_SPACE_IMAGE, nullptr);

  prop = RNA_def_property(srna, "display_stretch_type", PROP_ENUM, PROP_NONE);
  RNA_def_property_enum_sdna(prop, nullptr, "dt_uvstretch");
  RNA_def_property_enum_items(prop, dt_uvstretch_items);
  /* BFA: change default UV stretch overlay type for newly created spaces
   * (spaces that are created from scratch, not ones selected or loaded from a startup/template
   * file) to change those edit the startup file via command line background mode with a Python
   * script like this one:

import bpy

for s in bpy.data.screens:
  for a in s.areas:
    for sp in a.spaces:
      if hasattr(sp, "uv_editor"): sp.uv_editor.display_stretch_type = "AREA"

bpy.ops.wm.save_as_mainfile()

   */
  RNA_def_property_enum_default(prop, SI_UVDT_STRETCH_AREA);
  RNA_def_property_ui_text(prop, "Display Stretch Type", "Type of stretch to display");
  RNA_def_property_translation_context(prop, BLT_I18NCONTEXT_ID_MESH);
  RNA_def_property_update(prop, NC_SPACE | ND_SPACE_IMAGE, nullptr);

  prop = RNA_def_property(srna, "show_modified_edges", PROP_BOOLEAN, PROP_NONE);
  RNA_def_property_boolean_sdna(prop, nullptr, "flag", SI_DRAWSHADOW);
  RNA_def_property_ui_text(
      prop, "Display Modified Edges", "Display edges after modifiers are applied");
  RNA_def_property_update(prop, NC_SPACE | ND_SPACE_IMAGE, nullptr);

  prop = RNA_def_property(srna, "show_metadata", PROP_BOOLEAN, PROP_NONE);
  RNA_def_property_boolean_sdna(prop, nullptr, "flag", SI_DRAW_METADATA);
  RNA_def_property_ui_text(prop, "Show Metadata", "Display metadata properties of the image");
  RNA_def_property_update(prop, NC_SPACE | ND_SPACE_IMAGE, nullptr);

  prop = RNA_def_property(srna, "show_texpaint", PROP_BOOLEAN, PROP_NONE);
  RNA_def_property_boolean_negative_sdna(prop, nullptr, "flag", SI_NO_DRAW_TEXPAINT);
  RNA_def_property_ui_text(
      prop, "Display Texture Paint UVs", "Display overlay of texture paint UV layer");
  RNA_def_property_update(prop, NC_SPACE | ND_SPACE_IMAGE, nullptr);

  prop = RNA_def_property(srna, "show_pixel_coords", PROP_BOOLEAN, PROP_NONE);
  RNA_def_property_boolean_negative_sdna(prop, nullptr, "flag", SI_COORDFLOATS);
  RNA_def_property_ui_text(
      prop, "Pixel Coordinates", "Display UV coordinates in pixels rather than from 0.0 to 1.0");
  RNA_def_property_update(prop, NC_SPACE | ND_SPACE_IMAGE, nullptr);

  prop = RNA_def_property(srna, "show_faces", PROP_BOOLEAN, PROP_NONE);
  RNA_def_property_boolean_negative_sdna(prop, nullptr, "flag", SI_NO_DRAWFACES);
  RNA_def_property_ui_text(prop, "Display Faces", "Display faces over the image");
  RNA_def_property_update(prop, NC_SPACE | ND_SPACE_IMAGE, nullptr);

  prop = RNA_def_property(srna, "tile_grid_shape", PROP_INT, PROP_XYZ);
  RNA_def_property_int_sdna(prop, nullptr, "tile_grid_shape");
  RNA_def_property_array(prop, 2);
  RNA_def_property_int_default(prop, 1);
  RNA_def_property_range(prop, 1, 100);
  RNA_def_property_int_funcs(prop, nullptr, "rna_SpaceUVEditor_tile_grid_shape_set", nullptr);
  RNA_def_property_ui_text(
      prop, "Tile Grid Shape", "How many tiles will be shown in the background");
  RNA_def_property_update(prop, NC_SPACE | ND_SPACE_IMAGE, nullptr);

  prop = RNA_def_property(srna, "show_grid_over_image", PROP_BOOLEAN, PROP_NONE);
  RNA_def_property_boolean_sdna(prop, nullptr, "flag", SI_GRID_OVER_IMAGE);
  RNA_def_property_boolean_default(prop, true);
  RNA_def_property_ui_text(prop, "Grid Over Image", "Show the grid over the image");
  RNA_def_property_update(prop, NC_SPACE | ND_SPACE_IMAGE, nullptr);

  prop = RNA_def_property(srna, "grid_shape_source", PROP_ENUM, PROP_NONE);
  RNA_def_property_enum_items(prop, grid_shape_source_items);
  RNA_def_property_ui_text(prop, "Grid Shape Source", "Specify source for the grid shape");
  RNA_def_property_update(prop, NC_SPACE | ND_SPACE_IMAGE, nullptr);

  prop = RNA_def_property(srna, "custom_grid_subdivisions", PROP_INT, PROP_XYZ);
  RNA_def_property_int_sdna(prop, nullptr, "custom_grid_subdiv");
  RNA_def_property_array(prop, 2);
  RNA_def_property_int_default(prop, 10);
  RNA_def_property_range(prop, 1, 5000);
  RNA_def_property_int_funcs(prop, nullptr, "rna_SpaceUVEditor_custom_grid_subdiv_set", nullptr);
  RNA_def_property_ui_text(
      prop, "Dynamic Grid Size", "Number of grid units in UV space that make one UV Unit");
  RNA_def_property_update(prop, NC_SPACE | ND_SPACE_IMAGE, nullptr);

  prop = RNA_def_property(srna, "uv_opacity", PROP_FLOAT, PROP_FACTOR);
  RNA_def_property_float_sdna(prop, nullptr, "uv_opacity");
  RNA_def_property_range(prop, 0.0f, 1.0f);
  RNA_def_property_ui_text(prop, "UV Opacity", "Opacity of UV overlays");
  RNA_def_property_update(prop, NC_SPACE | ND_SPACE_IMAGE, nullptr);

  prop = RNA_def_property(srna, "pixel_round_mode", PROP_ENUM, PROP_NONE);
  RNA_def_property_enum_items(prop, pixel_round_mode_items);
  RNA_def_property_ui_text(prop, "Round to Pixels", "Round UVs to pixels while editing");
  RNA_def_property_update(prop, NC_SPACE | ND_SPACE_IMAGE, nullptr);

  prop = RNA_def_property(srna, "lock_bounds", PROP_BOOLEAN, PROP_NONE);
  RNA_def_property_boolean_sdna(prop, nullptr, "flag", SI_CLIP_UV);
  RNA_def_property_ui_text(prop,
                           "Constrain to Image Bounds",
                           "Constraint to stay within the image bounds while editing");
  RNA_def_property_update(prop, NC_SPACE | ND_SPACE_IMAGE, nullptr);

  prop = RNA_def_property(srna, "use_live_unwrap", PROP_BOOLEAN, PROP_NONE);
  RNA_def_property_boolean_sdna(prop, nullptr, "flag", SI_LIVE_UNWRAP);
  RNA_def_property_ui_text(
      prop,
      "Live Unwrap",
      "Continuously unwrap the selected UV island while transforming pinned vertices");
  RNA_def_property_update(prop, NC_SPACE | ND_SPACE_IMAGE, nullptr);
}

static void rna_def_space_outliner(BlenderRNA *brna)
{
  StructRNA *srna;
  PropertyRNA *prop;

  static const EnumPropertyItem display_mode_items[] = {
      {SO_SCENES,
       "SCENES",
       ICON_SCENE_DATA,
       "Scenes",
       "Display scenes and their view layers, collections and objects"},
      {SO_VIEW_LAYER,
       "VIEW_LAYER",
       ICON_RENDER_RESULT,
       "View Layer",
       "Display collections and objects in the view layer"},
      {SO_SEQUENCE,
       "SEQUENCE",
       ICON_SEQUENCE,
       "Video Sequencer",
       "Display data belonging to the Video Sequencer"},
      {SO_LIBRARIES,
       "LIBRARIES",
       ICON_FILE_BLEND,
       "Blender File",
       "Display data of current file and linked libraries"},
      {SO_DATA_API,
       "DATA_API",
       ICON_RNA,
       "Data API",
       "Display low level Blender data and its properties"},
      {SO_OVERRIDES_LIBRARY,
       "LIBRARY_OVERRIDES",
       ICON_LIBRARY_DATA_OVERRIDE,
       "Library Overrides",
       "Display data-blocks with library overrides and list their overridden properties"},
      {SO_ID_ORPHANS,
       "ORPHAN_DATA",
       ICON_ORPHAN_DATA,
       "Orphan Data",
       "Display data which is unused and/or will be lost when the file is reloaded"},
      {0, nullptr, 0, nullptr, nullptr},
  };

  static const EnumPropertyItem lib_override_view_mode[] = {
      {SO_LIB_OVERRIDE_VIEW_PROPERTIES,
       "PROPERTIES",
       ICON_NONE,
       "Properties",
       "Display all local override data-blocks with their overridden properties and buttons to "
       "edit them"},
      {SO_LIB_OVERRIDE_VIEW_HIERARCHIES,
       "HIERARCHIES",
       ICON_NONE,
       "Hierarchies",
       "Display library override relationships"},
      {0, nullptr, 0, nullptr, nullptr},
  };

  static const EnumPropertyItem filter_state_items[] = {
      {SO_FILTER_OB_ALL, "ALL", 0, "All", "Show all objects in the view layer"},
      {SO_FILTER_OB_VISIBLE, "VISIBLE", 0, "Visible", "Show visible objects"},
      {SO_FILTER_OB_SELECTED, "SELECTED", 0, "Selected", "Show selected objects"},
      {SO_FILTER_OB_ACTIVE, "ACTIVE", 0, "Active", "Show only the active object"},
      {SO_FILTER_OB_SELECTABLE, "SELECTABLE", 0, "Selectable", "Show only selectable objects"},
      {0, nullptr, 0, nullptr, nullptr},
  };

  srna = RNA_def_struct(brna, "SpaceOutliner", "Space");
  RNA_def_struct_sdna(srna, "SpaceOutliner");
  RNA_def_struct_ui_text(srna, "Space Outliner", "Outliner space data");

  prop = RNA_def_property(srna, "display_mode", PROP_ENUM, PROP_NONE);
  RNA_def_property_enum_sdna(prop, nullptr, "outlinevis");
  RNA_def_property_enum_items(prop, display_mode_items);
  RNA_def_property_ui_text(prop, "Display Mode", "Type of information to display");
  RNA_def_property_update(prop, NC_SPACE | ND_SPACE_OUTLINER, nullptr);

  prop = RNA_def_property(srna, "lib_override_view_mode", PROP_ENUM, PROP_NONE);
  RNA_def_property_enum_items(prop, lib_override_view_mode);
  RNA_def_property_ui_text(prop,
                           "Library Override View Mode",
                           "Choose different visualizations of library override data");
  RNA_def_property_update(prop, NC_SPACE | ND_SPACE_OUTLINER, nullptr);

  prop = RNA_def_property(srna, "filter_text", PROP_STRING, PROP_NONE);
  RNA_def_property_string_sdna(prop, nullptr, "search_string");
  RNA_def_property_ui_text(prop, "Display Filter", "Live search filtering string");
  RNA_def_property_flag(prop, PROP_TEXTEDIT_UPDATE);
  RNA_def_property_update(prop, NC_SPACE | ND_SPACE_OUTLINER, nullptr);

  prop = RNA_def_property(srna, "use_filter_case_sensitive", PROP_BOOLEAN, PROP_NONE);
  RNA_def_property_boolean_sdna(prop, nullptr, "search_flags", SO_FIND_CASE_SENSITIVE);
  RNA_def_property_ui_text(
      prop, "Case Sensitive Matches Only", "Only use case sensitive matches of search string");
  RNA_def_property_update(prop, NC_SPACE | ND_SPACE_OUTLINER, nullptr);

  prop = RNA_def_property(srna, "use_filter_complete", PROP_BOOLEAN, PROP_NONE);
  RNA_def_property_boolean_sdna(prop, nullptr, "search_flags", SO_FIND_COMPLETE);
  RNA_def_property_ui_text(
      prop, "Complete Matches Only", "Only use complete matches of search string");
  RNA_def_property_update(prop, NC_SPACE | ND_SPACE_OUTLINER, nullptr);

  prop = RNA_def_property(srna, "use_sort_alpha", PROP_BOOLEAN, PROP_NONE);
  RNA_def_property_boolean_negative_sdna(prop, nullptr, "flag", SO_SKIP_SORT_ALPHA);
  RNA_def_property_ui_text(prop, "Sort Alphabetically", "");
  RNA_def_property_update(prop, NC_SPACE | ND_SPACE_OUTLINER, nullptr);

  prop = RNA_def_property(srna, "use_sync_select", PROP_BOOLEAN, PROP_NONE);
  RNA_def_property_boolean_sdna(prop, nullptr, "flag", SO_SYNC_SELECT);
  RNA_def_property_ui_text(
      prop, "Sync Outliner Selection", "Sync outliner selection with other editors");
  RNA_def_property_update(prop, NC_SPACE | ND_SPACE_OUTLINER, nullptr);

  prop = RNA_def_property(srna, "show_mode_column", PROP_BOOLEAN, PROP_NONE);
  RNA_def_property_boolean_sdna(prop, nullptr, "flag", SO_MODE_COLUMN);
  RNA_def_property_ui_text(
      prop, "Show Mode Column", "Show the mode column for mode toggle and activation");
  RNA_def_property_update(prop, NC_SPACE | ND_SPACE_OUTLINER, nullptr);

  /* Granular restriction column option. */
  prop = RNA_def_property(srna, "show_restrict_column_enable", PROP_BOOLEAN, PROP_NONE);
  RNA_def_property_boolean_sdna(prop, nullptr, "show_restrict_flags", SO_RESTRICT_ENABLE);
  RNA_def_property_ui_text(prop, "Exclude from View Layer", "Exclude from view layer");
  RNA_def_property_ui_icon(prop, ICON_CHECKBOX_HLT, 0);
  RNA_def_property_update(prop, NC_SPACE | ND_SPACE_OUTLINER, nullptr);

  prop = RNA_def_property(srna, "show_restrict_column_select", PROP_BOOLEAN, PROP_NONE);
  RNA_def_property_boolean_sdna(prop, nullptr, "show_restrict_flags", SO_RESTRICT_SELECT);
  RNA_def_property_ui_text(prop, "Selectable", "Selectable");
  RNA_def_property_ui_icon(prop, ICON_RESTRICT_SELECT_OFF, 0);
  RNA_def_property_update(prop, NC_SPACE | ND_SPACE_OUTLINER, nullptr);

  prop = RNA_def_property(srna, "show_restrict_column_hide", PROP_BOOLEAN, PROP_NONE);
  RNA_def_property_boolean_sdna(prop, nullptr, "show_restrict_flags", SO_RESTRICT_HIDE);
  RNA_def_property_ui_text(prop, "Hide in Viewport", "Temporarily hide in viewport");
  RNA_def_property_ui_icon(prop, ICON_HIDE_OFF, 0);
  RNA_def_property_update(prop, NC_SPACE | ND_SPACE_OUTLINER, nullptr);

  prop = RNA_def_property(srna, "show_restrict_column_viewport", PROP_BOOLEAN, PROP_NONE);
  RNA_def_property_boolean_sdna(prop, nullptr, "show_restrict_flags", SO_RESTRICT_VIEWPORT);
  RNA_def_property_ui_text(prop, "Disable in Viewports", "Globally disable in viewports");
  RNA_def_property_ui_icon(prop, ICON_RESTRICT_VIEW_OFF, 0);
  RNA_def_property_update(prop, NC_SPACE | ND_SPACE_OUTLINER, nullptr);

  prop = RNA_def_property(srna, "show_restrict_column_render", PROP_BOOLEAN, PROP_NONE);
  RNA_def_property_boolean_sdna(prop, nullptr, "show_restrict_flags", SO_RESTRICT_RENDER);
  RNA_def_property_ui_text(prop, "Disable in Renders", "Globally disable in renders");
  RNA_def_property_ui_icon(prop, ICON_RESTRICT_RENDER_OFF, 0);
  RNA_def_property_update(prop, NC_SPACE | ND_SPACE_OUTLINER, nullptr);

  prop = RNA_def_property(srna, "show_restrict_column_holdout", PROP_BOOLEAN, PROP_NONE);
  RNA_def_property_boolean_sdna(prop, nullptr, "show_restrict_flags", SO_RESTRICT_HOLDOUT);
  RNA_def_property_ui_text(prop, "Holdout", "Holdout");
  RNA_def_property_ui_icon(prop, ICON_HOLDOUT_ON, 0);
  RNA_def_property_update(prop, NC_SPACE | ND_SPACE_OUTLINER, nullptr);

  prop = RNA_def_property(srna, "show_restrict_column_indirect_only", PROP_BOOLEAN, PROP_NONE);
  RNA_def_property_boolean_sdna(prop, nullptr, "show_restrict_flags", SO_RESTRICT_INDIRECT_ONLY);
  RNA_def_property_ui_text(prop, "Indirect Only", "Indirect only");
  RNA_def_property_ui_icon(prop, ICON_INDIRECT_ONLY_ON, 0);
  RNA_def_property_update(prop, NC_SPACE | ND_SPACE_OUTLINER, nullptr);

  /* Filters. */
  prop = RNA_def_property(srna, "use_filter_object", PROP_BOOLEAN, PROP_NONE);
  RNA_def_property_boolean_negative_sdna(prop, nullptr, "filter", SO_FILTER_NO_OBJECT);
  RNA_def_property_ui_text(prop, "Filter Objects", "Show objects");
  RNA_def_property_update(prop, NC_SPACE | ND_SPACE_OUTLINER, nullptr);

  prop = RNA_def_property(srna, "use_filter_object_content", PROP_BOOLEAN, PROP_NONE);
  RNA_def_property_boolean_negative_sdna(prop, nullptr, "filter", SO_FILTER_NO_OB_CONTENT);
  RNA_def_property_ui_text(
      prop, "Show Object Contents", "Show what is inside the objects elements");
  RNA_def_property_update(prop, NC_SPACE | ND_SPACE_OUTLINER, nullptr);

  prop = RNA_def_property(srna, "use_filter_children", PROP_BOOLEAN, PROP_NONE);
  RNA_def_property_boolean_negative_sdna(prop, nullptr, "filter", SO_FILTER_NO_CHILDREN);
  RNA_def_property_ui_text(prop, "Show Object Children", "Show children");
  RNA_def_property_update(prop, NC_SPACE | ND_SPACE_OUTLINER, nullptr);

  prop = RNA_def_property(srna, "use_filter_collection", PROP_BOOLEAN, PROP_NONE);
  RNA_def_property_boolean_negative_sdna(prop, nullptr, "filter", SO_FILTER_NO_COLLECTION);
  RNA_def_property_ui_text(prop, "Show Collections", "Show collections");
  RNA_def_property_update(prop, NC_SPACE | ND_SPACE_OUTLINER, nullptr);

  prop = RNA_def_property(srna, "use_filter_view_layers", PROP_BOOLEAN, PROP_NONE);
  RNA_def_property_boolean_negative_sdna(prop, nullptr, "filter", SO_FILTER_NO_VIEW_LAYERS);
  RNA_def_property_ui_text(prop, "Show All View Layers", "Show all the view layers");
  RNA_def_property_update(prop, NC_SPACE | ND_SPACE_OUTLINER, nullptr);

  /* Filters object state. */
  prop = RNA_def_property(srna, "filter_state", PROP_ENUM, PROP_NONE);
  RNA_def_property_enum_sdna(prop, nullptr, "filter_state");
  RNA_def_property_enum_items(prop, filter_state_items);
  RNA_def_property_ui_text(prop, "Object State Filter", "");
  RNA_def_property_update(prop, NC_SPACE | ND_SPACE_OUTLINER, nullptr);

  prop = RNA_def_property(srna, "filter_invert", PROP_BOOLEAN, PROP_NONE);
  RNA_def_property_boolean_sdna(prop, nullptr, "filter", SO_FILTER_OB_STATE_INVERSE);
  RNA_def_property_ui_text(prop, "Invert", "Invert the object state filter");
  RNA_def_property_update(prop, NC_SPACE | ND_SPACE_OUTLINER, nullptr);

  /* Filters object type. */
  prop = RNA_def_property(srna, "use_filter_object_mesh", PROP_BOOLEAN, PROP_NONE);
  RNA_def_property_boolean_negative_sdna(prop, nullptr, "filter", SO_FILTER_NO_OB_MESH);
  RNA_def_property_ui_text(prop, "Show Meshes", "Show mesh objects");
  RNA_def_property_update(prop, NC_SPACE | ND_SPACE_OUTLINER, nullptr);

  prop = RNA_def_property(srna, "use_filter_object_armature", PROP_BOOLEAN, PROP_NONE);
  RNA_def_property_boolean_negative_sdna(prop, nullptr, "filter", SO_FILTER_NO_OB_ARMATURE);
  RNA_def_property_ui_text(prop, "Show Armatures", "Show armature objects");
  RNA_def_property_update(prop, NC_SPACE | ND_SPACE_OUTLINER, nullptr);

  prop = RNA_def_property(srna, "use_filter_object_empty", PROP_BOOLEAN, PROP_NONE);
  RNA_def_property_boolean_negative_sdna(prop, nullptr, "filter", SO_FILTER_NO_OB_EMPTY);
  RNA_def_property_ui_text(prop, "Show Empties", "Show empty objects");
  RNA_def_property_update(prop, NC_SPACE | ND_SPACE_OUTLINER, nullptr);

  prop = RNA_def_property(srna, "use_filter_object_light", PROP_BOOLEAN, PROP_NONE);
  RNA_def_property_boolean_negative_sdna(prop, nullptr, "filter", SO_FILTER_NO_OB_LAMP);
  RNA_def_property_ui_text(prop, "Show Lights", "Show light objects");
  RNA_def_property_update(prop, NC_SPACE | ND_SPACE_OUTLINER, nullptr);

  prop = RNA_def_property(srna, "use_filter_object_camera", PROP_BOOLEAN, PROP_NONE);
  RNA_def_property_boolean_negative_sdna(prop, nullptr, "filter", SO_FILTER_NO_OB_CAMERA);
  RNA_def_property_ui_text(prop, "Show Cameras", "Show camera objects");
  RNA_def_property_update(prop, NC_SPACE | ND_SPACE_OUTLINER, nullptr);

  prop = RNA_def_property(srna, "use_filter_object_grease_pencil", PROP_BOOLEAN, PROP_NONE);
  RNA_def_property_boolean_negative_sdna(prop, nullptr, "filter", SO_FILTER_NO_OB_GPENCIL_LEGACY);
  RNA_def_property_ui_text(prop, "Show Grease Pencil", "Show grease pencil objects");
  RNA_def_property_update(prop, NC_SPACE | ND_SPACE_OUTLINER, nullptr);

  prop = RNA_def_property(srna, "use_filter_object_others", PROP_BOOLEAN, PROP_NONE);
  RNA_def_property_boolean_negative_sdna(prop, nullptr, "filter", SO_FILTER_NO_OB_OTHERS);
  RNA_def_property_ui_text(
      prop, "Show Other Objects", "Show curves, lattices, light probes, fonts, ...");
  RNA_def_property_update(prop, NC_SPACE | ND_SPACE_OUTLINER, nullptr);

  /* Libraries filter. */
  prop = RNA_def_property(srna, "use_filter_id_type", PROP_BOOLEAN, PROP_NONE);
  RNA_def_property_boolean_sdna(prop, nullptr, "filter", SO_FILTER_ID_TYPE);
  RNA_def_property_ui_text(prop, "Filter by Type", "Show only data of one type");
  RNA_def_property_update(prop, NC_SPACE | ND_SPACE_OUTLINER, nullptr);

  prop = RNA_def_property(srna, "filter_id_type", PROP_ENUM, PROP_NONE);
  RNA_def_property_enum_sdna(prop, nullptr, "filter_id_type");
  RNA_def_property_enum_items(prop, rna_enum_id_type_items);
  RNA_def_property_ui_text(prop, "Filter by Type", "Data type to show");
  RNA_def_property_translation_context(prop, BLT_I18NCONTEXT_ID_ID);

  prop = RNA_def_property(srna, "use_filter_lib_override_system", PROP_BOOLEAN, PROP_NONE);
  RNA_def_property_boolean_sdna(prop, nullptr, "filter", SO_FILTER_SHOW_SYSTEM_OVERRIDES);
  RNA_def_property_ui_text(
      prop,
      "Show System Overrides",
      "For libraries with overrides created, show the overridden values that are "
      "defined/controlled automatically (e.g. to make users of an overridden data-block point to "
      "the override data, not the original linked data)");
  RNA_def_property_update(prop, NC_SPACE | ND_SPACE_OUTLINER, nullptr);
}

static void rna_def_space_view3d_shading(BlenderRNA *brna)
{
  StructRNA *srna;
  PropertyRNA *prop;

  static const EnumPropertyItem background_type_items[] = {
      {V3D_SHADING_BACKGROUND_THEME, "THEME", 0, "Theme", "Use the theme for background color"},
      {V3D_SHADING_BACKGROUND_WORLD, "WORLD", 0, "World", "Use the world for background color"},
      {V3D_SHADING_BACKGROUND_VIEWPORT,
       "VIEWPORT",
       0,
       "Viewport",
       "Use a custom color limited to this viewport only"},
      {0, nullptr, 0, nullptr, nullptr},
  };

  static const EnumPropertyItem cavity_type_items[] = {
      {V3D_SHADING_CAVITY_SSAO,
       "WORLD",
       0,
       "World",
       "Cavity shading computed in world space, useful for larger-scale occlusion"},
      {V3D_SHADING_CAVITY_CURVATURE,
       "SCREEN",
       0,
       "Screen",
       "Curvature-based shading, useful for making fine details more visible"},
      {V3D_SHADING_CAVITY_BOTH, "BOTH", 0, "Both", "Use both effects simultaneously"},
      {0, nullptr, 0, nullptr, nullptr},
  };

  static const EnumPropertyItem use_compositor_items[] = {
      {V3D_SHADING_USE_COMPOSITOR_DISABLED,
       "DISABLED",
       0,
       "Disabled",
       "The compositor is disabled"},
      {V3D_SHADING_USE_COMPOSITOR_CAMERA,
       "CAMERA",
       0,
       "Camera",
       "The compositor is enabled only in camera view"},
      {V3D_SHADING_USE_COMPOSITOR_ALWAYS,
       "ALWAYS",
       0,
       "Always",
       "The compositor is always enabled regardless of the view"},
      {0, nullptr, 0, nullptr, nullptr},
  };

  /* Note these settings are used for both 3D viewport and the OpenGL render
   * engine in the scene, so can't assume to always be part of a screen. */
  srna = RNA_def_struct(brna, "View3DShading", nullptr);
  RNA_def_struct_path_func(srna, "rna_View3DShading_path");
  RNA_def_struct_ui_text(
      srna, "3D View Shading Settings", "Settings for shading in the 3D viewport");
  RNA_def_struct_idprops_func(srna, "rna_View3DShading_idprops");

  prop = RNA_def_property(srna, "type", PROP_ENUM, PROP_NONE);
  RNA_def_property_enum_items(prop, rna_enum_shading_type_items);
  RNA_def_property_enum_funcs(prop,
                              "rna_3DViewShading_type_get",
                              "rna_3DViewShading_type_set",
                              "rna_3DViewShading_type_itemf");
  RNA_def_property_ui_text(
      prop, "Viewport Shading", "Method to display/shade objects in the 3D View");
  RNA_def_property_update(
      prop, NC_SPACE | ND_SPACE_VIEW3D | NS_VIEW3D_SHADING, "rna_3DViewShading_type_update");

  prop = RNA_def_property(srna, "light", PROP_ENUM, PROP_NONE);
  RNA_def_property_enum_sdna(prop, nullptr, "light");
  RNA_def_property_enum_items(prop, rna_enum_viewport_lighting_items);
  RNA_def_property_ui_text(prop, "Lighting", "Lighting Method for Solid/Texture Viewport Shading");
  RNA_def_property_update(prop, NC_SPACE | ND_SPACE_VIEW3D | NS_VIEW3D_SHADING, nullptr);

  prop = RNA_def_property(srna, "show_object_outline", PROP_BOOLEAN, PROP_NONE);
  RNA_def_property_boolean_sdna(prop, nullptr, "flag", V3D_SHADING_OBJECT_OUTLINE);
  RNA_def_property_clear_flag(prop, PROP_ANIMATABLE);
  RNA_def_property_ui_text(prop, "Outline", "Show Object Outline");
  RNA_def_property_update(prop, NC_SPACE | ND_SPACE_VIEW3D | NS_VIEW3D_SHADING, nullptr);

  prop = RNA_def_property(srna, "studio_light", PROP_ENUM, PROP_NONE);
  RNA_def_property_enum_items(prop, rna_enum_studio_light_items);
  RNA_def_property_enum_default(prop, 0);
  RNA_def_property_enum_funcs(prop,
                              "rna_View3DShading_studio_light_get",
                              "rna_View3DShading_studio_light_set",
                              "rna_View3DShading_studio_light_itemf");
  RNA_def_property_ui_text(prop, "Studiolight", "Studio lighting setup");
  RNA_def_property_update(prop, NC_SPACE | ND_SPACE_VIEW3D | NS_VIEW3D_SHADING, nullptr);

  prop = RNA_def_property(srna, "use_world_space_lighting", PROP_BOOLEAN, PROP_NONE);
  RNA_def_property_boolean_sdna(prop, nullptr, "flag", V3D_SHADING_WORLD_ORIENTATION);
  RNA_def_property_clear_flag(prop, PROP_ANIMATABLE);
  RNA_def_property_ui_text(
      prop, "World Space Lighting", "Make the lighting fixed and not follow the camera");
  RNA_def_property_update(prop, NC_SPACE | ND_SPACE_VIEW3D | NS_VIEW3D_SHADING, nullptr);

  prop = RNA_def_property(srna, "show_backface_culling", PROP_BOOLEAN, PROP_NONE);
  RNA_def_property_boolean_sdna(prop, nullptr, "flag", V3D_SHADING_BACKFACE_CULLING);
  RNA_def_property_ui_text(
      prop, "Backface Culling", "Use back face culling to hide the back side of faces");
  RNA_def_property_update(prop, NC_SPACE | ND_SPACE_VIEW3D | NS_VIEW3D_SHADING, nullptr);

  prop = RNA_def_property(srna, "show_cavity", PROP_BOOLEAN, PROP_NONE);
  RNA_def_property_boolean_sdna(prop, nullptr, "flag", V3D_SHADING_CAVITY);
  RNA_def_property_clear_flag(prop, PROP_ANIMATABLE);
  RNA_def_property_ui_text(prop, "Cavity", "Show Cavity");
  RNA_def_property_update(prop, NC_SPACE | ND_SPACE_VIEW3D | NS_VIEW3D_SHADING, nullptr);

  prop = RNA_def_property(srna, "cavity_type", PROP_ENUM, PROP_NONE);
  RNA_def_property_enum_items(prop, cavity_type_items);
  RNA_def_property_ui_text(prop, "Cavity Type", "Way to display the cavity shading");
  RNA_def_property_translation_context(prop, BLT_I18NCONTEXT_EDITOR_VIEW3D);
  RNA_def_property_update(prop, NC_SPACE | ND_SPACE_VIEW3D | NS_VIEW3D_SHADING, nullptr);

  prop = RNA_def_property(srna, "curvature_ridge_factor", PROP_FLOAT, PROP_FACTOR);
  RNA_def_property_float_sdna(prop, nullptr, "curvature_ridge_factor");
  RNA_def_property_ui_text(prop, "Curvature Ridge", "Factor for the curvature ridges");
  RNA_def_property_range(prop, 0.0f, 2.0f);
  RNA_def_property_clear_flag(prop, PROP_ANIMATABLE);
  RNA_def_property_update(prop, NC_SPACE | ND_SPACE_VIEW3D | NS_VIEW3D_SHADING, nullptr);

  prop = RNA_def_property(srna, "curvature_valley_factor", PROP_FLOAT, PROP_FACTOR);
  RNA_def_property_float_sdna(prop, nullptr, "curvature_valley_factor");
  RNA_def_property_ui_text(prop, "Curvature Valley", "Factor for the curvature valleys");
  RNA_def_property_range(prop, 0.0f, 2.0f);
  RNA_def_property_clear_flag(prop, PROP_ANIMATABLE);
  RNA_def_property_update(prop, NC_SPACE | ND_SPACE_VIEW3D | NS_VIEW3D_SHADING, nullptr);

  prop = RNA_def_property(srna, "cavity_ridge_factor", PROP_FLOAT, PROP_FACTOR);
  RNA_def_property_float_sdna(prop, nullptr, "cavity_ridge_factor");
  RNA_def_property_ui_text(prop, "Cavity Ridge", "Factor for the cavity ridges");
  RNA_def_property_range(prop, 0.0f, 250.0f);
  RNA_def_property_ui_range(prop, 0.00f, 2.5f, 1, 3);
  RNA_def_property_clear_flag(prop, PROP_ANIMATABLE);
  RNA_def_property_update(prop, NC_SPACE | ND_SPACE_VIEW3D | NS_VIEW3D_SHADING, nullptr);

  prop = RNA_def_property(srna, "cavity_valley_factor", PROP_FLOAT, PROP_FACTOR);
  RNA_def_property_float_sdna(prop, nullptr, "cavity_valley_factor");
  RNA_def_property_ui_text(prop, "Cavity Valley", "Factor for the cavity valleys");
  RNA_def_property_range(prop, 0.0f, 250.0f);
  RNA_def_property_ui_range(prop, 0.00f, 2.5f, 1, 3);
  RNA_def_property_clear_flag(prop, PROP_ANIMATABLE);
  RNA_def_property_update(prop, NC_SPACE | ND_SPACE_VIEW3D | NS_VIEW3D_SHADING, nullptr);

  prop = RNA_def_property(srna, "selected_studio_light", PROP_POINTER, PROP_NONE);
  RNA_def_property_struct_type(prop, "StudioLight");
  RNA_define_verify_sdna(false);
  RNA_def_property_ui_text(prop, "Studio Light", "Selected StudioLight");
  RNA_def_property_pointer_funcs(
      prop, "rna_View3DShading_selected_studio_light_get", nullptr, nullptr, nullptr);
  RNA_def_property_clear_flag(prop, PROP_ANIMATABLE | PROP_EDITABLE);
  RNA_define_verify_sdna(true);

  prop = RNA_def_property(srna, "studiolight_rotate_z", PROP_FLOAT, PROP_ANGLE);
  RNA_def_property_float_sdna(prop, nullptr, "studiolight_rot_z");
  RNA_def_property_ui_text(
      prop, "Studiolight Rotation", "Rotation of the studiolight around the Z-Axis");
  RNA_def_property_range(prop, -M_PI, M_PI);
  RNA_def_property_clear_flag(prop, PROP_ANIMATABLE);
  RNA_def_property_update(prop, NC_SPACE | ND_SPACE_VIEW3D | NS_VIEW3D_SHADING, nullptr);

  prop = RNA_def_property(srna, "studiolight_intensity", PROP_FLOAT, PROP_FACTOR);
  RNA_def_property_float_sdna(prop, nullptr, "studiolight_intensity");
  RNA_def_property_clear_flag(prop, PROP_ANIMATABLE);
  RNA_def_property_ui_text(prop, "Strength", "Strength of the studiolight");
  RNA_def_property_range(prop, 0.0f, FLT_MAX);
  RNA_def_property_ui_range(prop, 0.0f, 2.0f, 1, 3);
  RNA_def_property_update(prop, NC_SPACE | ND_SPACE_VIEW3D | NS_VIEW3D_SHADING, nullptr);

  prop = RNA_def_property(srna, "studiolight_background_alpha", PROP_FLOAT, PROP_FACTOR);
  RNA_def_property_float_sdna(prop, nullptr, "studiolight_background");
  RNA_def_property_ui_text(prop, "World Opacity", "Show the studiolight in the background");
  RNA_def_property_range(prop, 0.0f, 1.0f);
  RNA_def_property_ui_range(prop, 0.0f, 1.0f, 1, 3);
  RNA_def_property_clear_flag(prop, PROP_ANIMATABLE);
  RNA_def_property_update(prop, NC_SPACE | ND_SPACE_VIEW3D | NS_VIEW3D_SHADING, nullptr);

  prop = RNA_def_property(srna, "studiolight_background_blur", PROP_FLOAT, PROP_FACTOR);
  RNA_def_property_float_sdna(prop, nullptr, "studiolight_blur");
  RNA_def_property_ui_text(prop, "Blur", "Blur the studiolight in the background");
  RNA_def_property_float_default(prop, 0.5f);
  RNA_def_property_range(prop, 0.0f, 1.0f);
  RNA_def_property_ui_range(prop, 0.0f, 1.0f, 1, 2);
  RNA_def_property_clear_flag(prop, PROP_ANIMATABLE);
  RNA_def_property_update(prop, NC_SPACE | ND_SPACE_VIEW3D | NS_VIEW3D_SHADING, nullptr);

  prop = RNA_def_property(srna, "use_studiolight_view_rotation", PROP_BOOLEAN, PROP_NONE);
  RNA_def_property_boolean_negative_sdna(
      prop, nullptr, "flag", V3D_SHADING_STUDIOLIGHT_VIEW_ROTATION);
  RNA_def_property_clear_flag(prop, PROP_ANIMATABLE);
  RNA_def_property_boolean_default(prop, false);
  RNA_def_property_ui_text(
      prop, "World Space Lighting", "Make the HDR rotation fixed and not follow the camera");
  RNA_def_property_update(prop, NC_SPACE | ND_SPACE_VIEW3D | NS_VIEW3D_SHADING, nullptr);

  prop = RNA_def_property(srna, "color_type", PROP_ENUM, PROP_NONE);
  RNA_def_property_enum_sdna(prop, nullptr, "color_type");
  RNA_def_property_enum_items(prop, rna_enum_shading_color_type_items);
  RNA_def_property_enum_funcs(prop, nullptr, nullptr, "rna_View3DShading_color_type_itemf");
  RNA_def_property_ui_text(prop, "Color", "Color Type");
  RNA_def_property_clear_flag(prop, PROP_ANIMATABLE);
  RNA_def_property_update(
      prop, NC_SPACE | ND_SPACE_VIEW3D | NS_VIEW3D_SHADING, "rna_GPencil_update");

  prop = RNA_def_property(srna, "wireframe_color_type", PROP_ENUM, PROP_NONE);
  RNA_def_property_enum_sdna(prop, nullptr, "wire_color_type");
  RNA_def_property_enum_items(prop, rna_enum_shading_color_type_items);
  RNA_def_property_enum_funcs(prop, nullptr, nullptr, "rna_View3DShading_color_type_itemf");
  RNA_def_property_ui_text(prop, "Color", "Color Type");
  RNA_def_property_update(prop, NC_SPACE | ND_SPACE_VIEW3D | NS_VIEW3D_SHADING, nullptr);

  prop = RNA_def_property(srna, "single_color", PROP_FLOAT, PROP_COLOR);
  RNA_def_property_float_sdna(prop, nullptr, "single_color");
  RNA_def_property_array(prop, 3);
  RNA_def_property_ui_text(prop, "Color", "Color for single color mode");
  RNA_def_property_range(prop, 0.0f, 1.0f);
  RNA_def_property_update(prop, NC_SPACE | ND_SPACE_VIEW3D | NS_VIEW3D_SHADING, nullptr);

  prop = RNA_def_property(srna, "background_type", PROP_ENUM, PROP_NONE);
  RNA_def_property_enum_items(prop, background_type_items);
  RNA_def_property_ui_text(prop, "Background", "Way to display the background");
  RNA_def_property_translation_context(prop, BLT_I18NCONTEXT_EDITOR_VIEW3D);
  RNA_def_property_update(prop, NC_SPACE | ND_SPACE_VIEW3D | NS_VIEW3D_SHADING, nullptr);

  prop = RNA_def_property(srna, "background_color", PROP_FLOAT, PROP_COLOR);
  RNA_def_property_array(prop, 3);
  RNA_def_property_ui_text(prop, "Background Color", "Color for custom background color");
  RNA_def_property_range(prop, 0.0f, 1.0f);
  RNA_def_property_update(prop, NC_SPACE | ND_SPACE_VIEW3D | NS_VIEW3D_SHADING, nullptr);

  prop = RNA_def_property(srna, "show_shadows", PROP_BOOLEAN, PROP_NONE);
  RNA_def_property_boolean_sdna(prop, nullptr, "flag", V3D_SHADING_SHADOW);
  RNA_def_property_clear_flag(prop, PROP_ANIMATABLE);
  RNA_def_property_ui_text(prop, "Shadow", "Show Shadow");
  RNA_def_property_update(prop, NC_SPACE | ND_SPACE_VIEW3D | NS_VIEW3D_SHADING, nullptr);

  prop = RNA_def_property(srna, "show_xray", PROP_BOOLEAN, PROP_NONE);
  RNA_def_property_boolean_sdna(prop, nullptr, "flag", V3D_SHADING_XRAY);
  RNA_def_property_clear_flag(prop, PROP_ANIMATABLE);
  RNA_def_property_ui_text(prop, "Show X-Ray", "Show whole scene transparent");
  RNA_def_property_update(prop, NC_SPACE | ND_SPACE_VIEW3D | NS_VIEW3D_SHADING, nullptr);

  prop = RNA_def_property(srna, "show_xray_wireframe", PROP_BOOLEAN, PROP_NONE);
  RNA_def_property_boolean_sdna(prop, nullptr, "flag", V3D_SHADING_XRAY_WIREFRAME);
  RNA_def_property_clear_flag(prop, PROP_ANIMATABLE);
  RNA_def_property_ui_text(prop, "Show X-Ray", "Show whole scene transparent");
  RNA_def_property_update(prop, NC_SPACE | ND_SPACE_VIEW3D | NS_VIEW3D_SHADING, nullptr);

  prop = RNA_def_property(srna, "xray_alpha", PROP_FLOAT, PROP_FACTOR);
  RNA_def_property_float_sdna(prop, nullptr, "xray_alpha");
  RNA_def_property_ui_text(prop, "X-Ray Alpha", "Amount of alpha to use");
  RNA_def_property_range(prop, 0.0f, 1.0f);
  RNA_def_property_clear_flag(prop, PROP_ANIMATABLE);
  RNA_def_property_update(prop, NC_SPACE | ND_SPACE_VIEW3D | NS_VIEW3D_SHADING, nullptr);

  prop = RNA_def_property(srna, "xray_alpha_wireframe", PROP_FLOAT, PROP_FACTOR);
  RNA_def_property_float_sdna(prop, nullptr, "xray_alpha_wire");
  RNA_def_property_ui_text(prop, "X-Ray Alpha", "Amount of alpha to use");
  RNA_def_property_range(prop, 0.0f, 1.0f);
  RNA_def_property_clear_flag(prop, PROP_ANIMATABLE);
  RNA_def_property_update(prop, NC_SPACE | ND_SPACE_VIEW3D | NS_VIEW3D_SHADING, nullptr);

  prop = RNA_def_property(srna, "use_dof", PROP_BOOLEAN, PROP_NONE);
  RNA_def_property_boolean_sdna(prop, nullptr, "flag", V3D_SHADING_DEPTH_OF_FIELD);
  RNA_def_property_clear_flag(prop, PROP_ANIMATABLE);
  RNA_def_property_ui_text(
      prop,
      "Depth Of Field",
      "Use depth of field on viewport using the values from the active camera");
  RNA_def_property_update(prop, NC_SPACE | ND_SPACE_VIEW3D | NS_VIEW3D_SHADING, nullptr);

  prop = RNA_def_property(srna, "use_scene_lights", PROP_BOOLEAN, PROP_NONE);
  RNA_def_property_boolean_sdna(prop, nullptr, "flag", V3D_SHADING_SCENE_LIGHTS);
  RNA_def_property_boolean_default(prop, false);
  RNA_def_property_clear_flag(prop, PROP_ANIMATABLE);
  RNA_def_property_ui_text(prop, "Scene Lights", "Render lights and light probes of the scene");
  RNA_def_property_update(prop, NC_SPACE | ND_SPACE_VIEW3D | NS_VIEW3D_SHADING, nullptr);

  prop = RNA_def_property(srna, "use_scene_world", PROP_BOOLEAN, PROP_NONE);
  RNA_def_property_boolean_sdna(prop, nullptr, "flag", V3D_SHADING_SCENE_WORLD);
  RNA_def_property_boolean_default(prop, false);
  RNA_def_property_clear_flag(prop, PROP_ANIMATABLE);
  RNA_def_property_ui_text(prop, "Scene World", "Use scene world for lighting");
  RNA_def_property_update(prop, NC_SPACE | ND_SPACE_VIEW3D | NS_VIEW3D_SHADING, nullptr);

  prop = RNA_def_property(srna, "use_scene_lights_render", PROP_BOOLEAN, PROP_NONE);
  RNA_def_property_boolean_sdna(prop, nullptr, "flag", V3D_SHADING_SCENE_LIGHTS_RENDER);
  RNA_def_property_clear_flag(prop, PROP_ANIMATABLE);
  RNA_def_property_ui_text(prop, "Scene Lights", "Render lights and light probes of the scene");
  RNA_def_property_update(prop, NC_SPACE | ND_SPACE_VIEW3D | NS_VIEW3D_SHADING, nullptr);

  prop = RNA_def_property(srna, "use_scene_world_render", PROP_BOOLEAN, PROP_NONE);
  RNA_def_property_boolean_sdna(prop, nullptr, "flag", V3D_SHADING_SCENE_WORLD_RENDER);
  RNA_def_property_clear_flag(prop, PROP_ANIMATABLE);
  RNA_def_property_ui_text(prop, "Scene World", "Use scene world for lighting");
  RNA_def_property_update(prop, NC_SPACE | ND_SPACE_VIEW3D | NS_VIEW3D_SHADING, nullptr);

  prop = RNA_def_property(srna, "show_specular_highlight", PROP_BOOLEAN, PROP_NONE);
  RNA_def_property_boolean_sdna(prop, nullptr, "flag", V3D_SHADING_SPECULAR_HIGHLIGHT);
  RNA_def_property_clear_flag(prop, PROP_ANIMATABLE);
  RNA_def_property_ui_text(prop, "Specular Highlights", "Render specular highlights");
  RNA_def_property_update(prop, NC_SPACE | ND_SPACE_VIEW3D | NS_VIEW3D_SHADING, nullptr);

  prop = RNA_def_property(srna, "object_outline_color", PROP_FLOAT, PROP_COLOR);
  RNA_def_property_float_sdna(prop, nullptr, "object_outline_color");
  RNA_def_property_array(prop, 3);
  RNA_def_property_ui_text(prop, "Outline Color", "Color for object outline");
  RNA_def_property_range(prop, 0.0f, 1.0f);
  RNA_def_property_update(prop, NC_SPACE | ND_SPACE_VIEW3D | NS_VIEW3D_SHADING, nullptr);

  prop = RNA_def_property(srna, "shadow_intensity", PROP_FLOAT, PROP_FACTOR);
  RNA_def_property_float_sdna(prop, nullptr, "shadow_intensity");
  RNA_def_property_ui_text(prop, "Shadow Intensity", "Darkness of shadows");
  RNA_def_property_range(prop, 0.0f, 1.0f);
  RNA_def_property_ui_range(prop, 0.00f, 1.0f, 1, 3);
  RNA_def_property_clear_flag(prop, PROP_ANIMATABLE);
  RNA_def_property_update(prop, NC_SPACE | ND_SPACE_VIEW3D | NS_VIEW3D_SHADING, nullptr);

  prop = RNA_def_property(srna, "render_pass", PROP_ENUM, PROP_NONE);
  RNA_def_property_enum_sdna(prop, nullptr, "render_pass");
  RNA_def_property_enum_items(prop, rna_enum_view3dshading_render_pass_type_items);
  RNA_def_property_ui_text(prop, "Render Pass", "Render Pass to show in the viewport");
  RNA_def_property_enum_funcs(prop,
                              "rna_3DViewShading_render_pass_get",
                              "rna_3DViewShading_render_pass_set",
                              "rna_3DViewShading_render_pass_itemf");
  RNA_def_property_update(prop, NC_SPACE | ND_SPACE_VIEW3D | NS_VIEW3D_SHADING, nullptr);

  prop = RNA_def_property(srna, "aov_name", PROP_STRING, PROP_NONE);
  RNA_def_property_string_sdna(prop, nullptr, "aov_name");
  RNA_def_property_ui_text(prop, "Shader AOV Name", "Name of the active Shader AOV");
  RNA_def_property_flag(prop, PROP_HIDDEN);
  RNA_def_property_update(prop, NC_SPACE | ND_SPACE_VIEW3D, nullptr);

  prop = RNA_def_property(srna, "use_compositor", PROP_ENUM, PROP_NONE);
  RNA_def_property_enum_sdna(prop, nullptr, "use_compositor");
  RNA_def_property_enum_items(prop, use_compositor_items);
  RNA_def_property_clear_flag(prop, PROP_ANIMATABLE);
  RNA_def_property_ui_text(
      prop, "Compositor", "When to preview the compositor output inside the viewport");
  RNA_def_property_update(prop,
                          NC_SPACE | ND_SPACE_VIEW3D | NS_VIEW3D_SHADING,
                          "rna_SpaceView3D_shading_use_compositor_update");
}

static void rna_def_space_view3d_overlay(BlenderRNA *brna)
{
  StructRNA *srna;
  PropertyRNA *prop;

  srna = RNA_def_struct(brna, "View3DOverlay", nullptr);
  RNA_def_struct_sdna(srna, "View3D");
  RNA_def_struct_nested(brna, srna, "SpaceView3D");
  RNA_def_struct_path_func(srna, "rna_View3DOverlay_path");
  RNA_def_struct_ui_text(
      srna, "3D View Overlay Settings", "Settings for display of overlays in the 3D viewport");

  prop = RNA_def_property(srna, "show_overlays", PROP_BOOLEAN, PROP_NONE);
  RNA_def_property_boolean_negative_sdna(prop, nullptr, "flag2", V3D_HIDE_OVERLAYS);
  RNA_def_property_ui_text(prop, "Show Overlays", "Display overlays like gizmos and outlines");
  RNA_def_property_update(prop, NC_SPACE | ND_SPACE_VIEW3D, "rna_GPencil_update");

  prop = RNA_def_property(srna, "show_ortho_grid", PROP_BOOLEAN, PROP_NONE);
  RNA_def_property_boolean_sdna(prop, nullptr, "gridflag", V3D_SHOW_ORTHO_GRID);
  /*bfa - we show or hide the grid in all views with the ortho grid flag*/
  RNA_def_property_ui_text(prop, "Display Grid", "Show the ground grid in the viewport");
  RNA_def_property_update(prop, NC_SPACE | ND_SPACE_VIEW3D, nullptr);

  prop = RNA_def_property(srna, "show_floor", PROP_BOOLEAN, PROP_NONE);
  RNA_def_property_boolean_sdna(prop, nullptr, "gridflag", V3D_SHOW_FLOOR);
  RNA_def_property_ui_text(prop, "Display Grid Floor", "Show the ground plane grid");
  RNA_def_property_update(prop, NC_SPACE | ND_SPACE_VIEW3D, nullptr);

  /*bfa - the toolshelf tabs*/
  prop = RNA_def_property(srna, "show_toolshelf_tabs", PROP_BOOLEAN, PROP_NONE);
  RNA_def_property_boolean_negative_sdna(prop, NULL, "gridflag", V3D_SHOW_TOOLSHELF_TABS);
  RNA_def_property_ui_text(prop, "Toolshelf Tabs", "Show the tabs in the tool shelf");
  RNA_def_property_update(prop, NC_SPACE | ND_SPACE_VIEW3D, NULL);

  prop = RNA_def_property(srna, "show_axis_x", PROP_BOOLEAN, PROP_NONE);
  RNA_def_property_boolean_sdna(prop, nullptr, "gridflag", V3D_SHOW_X);
  RNA_def_property_ui_text(prop,
                           "Display X Axis",
                           "Show the X axis line in perspectivic view.\nNote that in orthographic "
                           "view this button has no effect");
  RNA_def_property_update(prop, NC_SPACE | ND_SPACE_VIEW3D, nullptr);

  prop = RNA_def_property(srna, "show_axis_y", PROP_BOOLEAN, PROP_NONE);
  RNA_def_property_boolean_sdna(prop, nullptr, "gridflag", V3D_SHOW_Y);
  RNA_def_property_ui_text(prop,
                           "Display Y Axis",
                           "Show the Y axis line in perspectivic view.\nNote that in orthographic "
                           "view this button has no effect");
  RNA_def_property_update(prop, NC_SPACE | ND_SPACE_VIEW3D, nullptr);

  prop = RNA_def_property(srna, "show_axis_z", PROP_BOOLEAN, PROP_NONE);
  RNA_def_property_boolean_sdna(prop, nullptr, "gridflag", V3D_SHOW_Z);
  RNA_def_property_ui_text(prop,
                           "Display Z Axis",
                           "Show the Z axis line in perspectivic view.\nNote that in orthographic "
                           "view this button has no effect");
  RNA_def_property_update(prop, NC_SPACE | ND_SPACE_VIEW3D, nullptr);

  prop = RNA_def_property(srna, "grid_scale", PROP_FLOAT, PROP_NONE);
  RNA_def_property_float_sdna(prop, nullptr, "grid");
  RNA_def_property_ui_text(
      prop, "Grid Scale", "Multiplier for the distance between 3D View grid lines");
  RNA_def_property_range(prop, 0.0f, FLT_MAX);
  RNA_def_property_ui_range(prop, 0.001f, 1000.0f, 0.1f, 3);
  RNA_def_property_update(prop, NC_SPACE | ND_SPACE_VIEW3D, nullptr);

  prop = RNA_def_property(srna, "grid_lines", PROP_INT, PROP_NONE);
  RNA_def_property_int_sdna(prop, nullptr, "gridlines");
  RNA_def_property_ui_text(
      prop, "Grid Lines", "Number of grid lines to display in perspective view");
  RNA_def_property_range(prop, 0, 1024);
  RNA_def_property_update(prop, NC_SPACE | ND_SPACE_VIEW3D, nullptr);

  prop = RNA_def_property(srna, "grid_subdivisions", PROP_INT, PROP_NONE);
  RNA_def_property_int_sdna(prop, nullptr, "gridsubdiv");
  RNA_def_property_ui_text(
      prop,
      "Grid Subdivisions",
      "Number of subdivisions between grid lines\nJust active with a Unit System of None");
  RNA_def_property_range(prop, 1, 1024);
  RNA_def_property_update(prop, NC_SPACE | ND_SPACE_VIEW3D, nullptr);

  prop = RNA_def_property(srna, "grid_scale_unit", PROP_FLOAT, PROP_NONE);
  RNA_def_property_clear_flag(prop, PROP_EDITABLE);
  RNA_def_property_float_funcs(prop, "rna_View3DOverlay_GridScaleUnit_get", nullptr, nullptr);
  RNA_def_property_ui_text(
      prop, "Grid Scale Unit", "Grid cell size scaled by scene unit system settings");

  prop = RNA_def_property(srna, "show_outline_selected", PROP_BOOLEAN, PROP_NONE);
  RNA_def_property_boolean_sdna(prop, nullptr, "flag", V3D_SELECT_OUTLINE);
  RNA_def_property_ui_text(
      prop, "Outline Selected", "Show an outline highlight around selected objects");
  RNA_def_property_update(prop, NC_SPACE | ND_SPACE_VIEW3D, nullptr);

  prop = RNA_def_property(srna, "show_object_origins", PROP_BOOLEAN, PROP_NONE);
  RNA_def_property_boolean_negative_sdna(
      prop, nullptr, "overlay.flag", V3D_OVERLAY_HIDE_OBJECT_ORIGINS);
  RNA_def_property_ui_text(prop, "Object Origins", "Show object center dots");
  RNA_def_property_update(prop, NC_SPACE | ND_SPACE_VIEW3D, nullptr);

  prop = RNA_def_property(srna, "show_object_origins_all", PROP_BOOLEAN, PROP_NONE);
  RNA_def_property_boolean_sdna(prop, nullptr, "flag", V3D_DRAW_CENTERS);
  RNA_def_property_ui_text(
      prop,
      "All Object Origins",
      "Show the object origin center dot for all (selected and unselected) objects");
  RNA_def_property_update(prop, NC_SPACE | ND_SPACE_VIEW3D, nullptr);

  prop = RNA_def_property(srna, "show_relationship_lines", PROP_BOOLEAN, PROP_NONE);
  RNA_def_property_boolean_negative_sdna(prop, nullptr, "flag", V3D_HIDE_HELPLINES);
  RNA_def_property_ui_text(prop,
                           "Relationship Lines",
                           "Show dashed lines indicating parent or constraint relationships");
  RNA_def_property_update(prop, NC_SPACE | ND_SPACE_VIEW3D, nullptr);

  prop = RNA_def_property(srna, "show_cursor", PROP_BOOLEAN, PROP_NONE);
  RNA_def_property_boolean_negative_sdna(prop, nullptr, "overlay.flag", V3D_OVERLAY_HIDE_CURSOR);
  RNA_def_property_ui_text(prop, "Show 3D Cursor", "Display 3D Cursor Overlay");
  RNA_def_property_update(prop, NC_SPACE | ND_SPACE_VIEW3D, nullptr);

  prop = RNA_def_property(srna, "show_text", PROP_BOOLEAN, PROP_NONE);
  RNA_def_property_boolean_negative_sdna(prop, nullptr, "overlay.flag", V3D_OVERLAY_HIDE_TEXT);
  RNA_def_property_ui_text(prop, "Show Text", "Display overlay text");
  RNA_def_property_update(prop, NC_SPACE | ND_SPACE_VIEW3D, nullptr);

  prop = RNA_def_property(srna, "show_stats", PROP_BOOLEAN, PROP_NONE);
  RNA_def_property_boolean_sdna(prop, nullptr, "overlay.flag", V3D_OVERLAY_STATS);
  RNA_def_property_ui_text(prop, "Show Statistics", "Display scene statistics overlay text");
  RNA_def_property_update(prop, NC_SPACE | ND_SPACE_VIEW3D, nullptr);

  prop = RNA_def_property(srna, "show_extras", PROP_BOOLEAN, PROP_NONE);
  RNA_def_property_boolean_negative_sdna(
      prop, nullptr, "overlay.flag", V3D_OVERLAY_HIDE_OBJECT_XTRAS);
  RNA_def_property_ui_text(
      prop, "Extras", "Object details, including empty wire, cameras and other visual guides");
  RNA_def_property_update(prop, NC_SPACE | ND_SPACE_VIEW3D, nullptr);

  prop = RNA_def_property(srna, "show_light_colors", PROP_BOOLEAN, PROP_NONE);
  RNA_def_property_boolean_sdna(prop, nullptr, "overlay.flag", V3D_OVERLAY_SHOW_LIGHT_COLORS);
  RNA_def_property_ui_text(prop, "Light Colors", "Show light colors");
  RNA_def_property_update(prop, NC_SPACE | ND_SPACE_VIEW3D, nullptr);

  prop = RNA_def_property(srna, "show_bones", PROP_BOOLEAN, PROP_NONE);
  RNA_def_property_boolean_negative_sdna(prop, nullptr, "overlay.flag", V3D_OVERLAY_HIDE_BONES);
  RNA_def_property_ui_text(
      prop, "Show Bones", "Display bones (disable to show motion paths only)");
  RNA_def_property_update(prop, NC_SPACE | ND_SPACE_VIEW3D, nullptr);

  prop = RNA_def_property(srna, "show_face_orientation", PROP_BOOLEAN, PROP_NONE);
  RNA_def_property_boolean_sdna(prop, nullptr, "overlay.flag", V3D_OVERLAY_FACE_ORIENTATION);
  RNA_def_property_clear_flag(prop, PROP_ANIMATABLE);
  RNA_def_property_ui_text(prop, "Face Orientation", "Show the Face Orientation Overlay");
  RNA_def_property_update(prop, NC_SPACE | ND_SPACE_VIEW3D, nullptr);

  prop = RNA_def_property(srna, "show_fade_inactive", PROP_BOOLEAN, PROP_NONE);
  RNA_def_property_boolean_sdna(prop, nullptr, "overlay.flag", V3D_OVERLAY_FADE_INACTIVE);
  RNA_def_property_clear_flag(prop, PROP_ANIMATABLE);
  RNA_def_property_ui_text(
      prop, "Fade Inactive Objects", "Fade inactive geometry using the viewport background color");
  RNA_def_property_update(prop, NC_SPACE | ND_SPACE_VIEW3D, nullptr);

  prop = RNA_def_property(srna, "fade_inactive_alpha", PROP_FLOAT, PROP_FACTOR);
  RNA_def_property_float_sdna(prop, nullptr, "overlay.fade_alpha");
  RNA_def_property_ui_text(prop, "Opacity", "Strength of the fade effect");
  RNA_def_property_range(prop, 0.0f, 1.0f);
  RNA_def_property_clear_flag(prop, PROP_ANIMATABLE);
  RNA_def_property_update(prop, NC_SPACE | ND_SPACE_VIEW3D, "rna_GPencil_update");

  prop = RNA_def_property(srna, "show_xray_bone", PROP_BOOLEAN, PROP_NONE);
  RNA_def_property_boolean_sdna(prop, nullptr, "overlay.flag", V3D_OVERLAY_BONE_SELECT);
  RNA_def_property_clear_flag(prop, PROP_ANIMATABLE);
  RNA_def_property_ui_text(prop, "Show Bone X-Ray", "Show the bone selection overlay");
  RNA_def_property_update(prop, NC_SPACE | ND_SPACE_VIEW3D, "rna_GPencil_update");

  prop = RNA_def_property(srna, "xray_alpha_bone", PROP_FLOAT, PROP_FACTOR);
  RNA_def_property_float_sdna(prop, nullptr, "overlay.xray_alpha_bone");
  RNA_def_property_ui_text(prop, "Opacity", "Opacity to use for bone selection");
  RNA_def_property_range(prop, 0.0f, 1.0f);
  RNA_def_property_clear_flag(prop, PROP_ANIMATABLE);
  RNA_def_property_update(prop, NC_SPACE | ND_SPACE_VIEW3D, "rna_GPencil_update");

  prop = RNA_def_property(srna, "bone_wire_alpha", PROP_FLOAT, PROP_FACTOR);
  RNA_def_property_float_sdna(prop, nullptr, "overlay.bone_wire_alpha");
  RNA_def_property_ui_text(
      prop, "Bone Wireframe Opacity", "Maximum opacity of bones in wireframe display mode");
  RNA_def_property_range(prop, 0.0f, FLT_MAX);
  RNA_def_property_ui_range(prop, 0.0f, 1.0f, 1, 2);
  RNA_def_property_clear_flag(prop, PROP_ANIMATABLE);
  RNA_def_property_update(prop, NC_SPACE | ND_SPACE_VIEW3D, "rna_GPencil_update");

  prop = RNA_def_property(srna, "show_motion_paths", PROP_BOOLEAN, PROP_NONE);
  RNA_def_property_boolean_negative_sdna(
      prop, nullptr, "overlay.flag", V3D_OVERLAY_HIDE_MOTION_PATHS);
  RNA_def_property_clear_flag(prop, PROP_ANIMATABLE);
  RNA_def_property_ui_text(prop, "Motion Paths", "Show the Motion Paths Overlay");
  RNA_def_property_update(prop, NC_SPACE | ND_SPACE_VIEW3D, nullptr);

  prop = RNA_def_property(srna, "show_onion_skins", PROP_BOOLEAN, PROP_NONE);
  RNA_def_property_boolean_sdna(prop, nullptr, "overlay.flag", V3D_OVERLAY_ONION_SKINS);
  RNA_def_property_clear_flag(prop, PROP_ANIMATABLE);
  RNA_def_property_ui_text(prop, "Onion Skins", "Show the Onion Skinning Overlay");
  RNA_def_property_update(prop, NC_SPACE | ND_SPACE_VIEW3D, nullptr);

  prop = RNA_def_property(srna, "show_look_dev", PROP_BOOLEAN, PROP_NONE);
  RNA_def_property_boolean_sdna(prop, nullptr, "overlay.flag", V3D_OVERLAY_LOOK_DEV);
  RNA_def_property_clear_flag(prop, PROP_ANIMATABLE);
  RNA_def_property_ui_text(prop, "HDRI Preview", "Show HDRI preview spheres");
  RNA_def_property_update(prop, NC_SPACE | ND_SPACE_VIEW3D | NS_VIEW3D_SHADING, nullptr);

  prop = RNA_def_property(srna, "show_wireframes", PROP_BOOLEAN, PROP_NONE);
  RNA_def_property_boolean_sdna(prop, nullptr, "overlay.flag", V3D_OVERLAY_WIREFRAMES);
  RNA_def_property_clear_flag(prop, PROP_ANIMATABLE);
  RNA_def_property_ui_text(prop, "Wireframe", "Show face edges wires");
  RNA_def_property_update(prop, NC_SPACE | ND_SPACE_VIEW3D, nullptr);

  prop = RNA_def_property(srna, "wireframe_threshold", PROP_FLOAT, PROP_FACTOR);
  RNA_def_property_float_sdna(prop, nullptr, "overlay.wireframe_threshold");
  RNA_def_property_ui_text(prop,
                           "Wireframe Threshold",
                           "Adjust the angle threshold for displaying edges "
                           "(1.0 for all)");
  RNA_def_property_range(prop, 0.0f, 1.0f);
  RNA_def_property_clear_flag(prop, PROP_ANIMATABLE);
  RNA_def_property_update(prop, NC_SPACE | ND_SPACE_VIEW3D, nullptr);

  prop = RNA_def_property(srna, "wireframe_opacity", PROP_FLOAT, PROP_FACTOR);
  RNA_def_property_float_sdna(prop, nullptr, "overlay.wireframe_opacity");
  RNA_def_property_ui_text(prop,
                           "Wireframe Opacity",
                           "Opacity of the displayed edges "
                           "(1.0 for opaque)");
  RNA_def_property_range(prop, 0.0f, 1.0f);
  RNA_def_property_clear_flag(prop, PROP_ANIMATABLE);
  RNA_def_property_update(prop, NC_SPACE | ND_SPACE_VIEW3D, nullptr);

  prop = RNA_def_property(srna, "show_viewer_attribute", PROP_BOOLEAN, PROP_NONE);
  RNA_def_property_boolean_sdna(prop, nullptr, "overlay.flag", V3D_OVERLAY_VIEWER_ATTRIBUTE);
  RNA_def_property_clear_flag(prop, PROP_ANIMATABLE);
  RNA_def_property_ui_text(prop, "Viewer Node", "Show attribute overlay for active viewer node");
  RNA_def_property_update(prop, NC_SPACE | ND_SPACE_VIEW3D, nullptr);

  prop = RNA_def_property(srna, "viewer_attribute_opacity", PROP_FLOAT, PROP_FACTOR);
  RNA_def_property_float_sdna(prop, nullptr, "overlay.viewer_attribute_opacity");
  RNA_def_property_ui_text(
      prop, "Viewer Attribute Opacity", "Opacity of the attribute that is currently visualized");
  RNA_def_property_range(prop, 0.0f, 1.0f);
  RNA_def_property_clear_flag(prop, PROP_ANIMATABLE);
  RNA_def_property_update(prop, NC_SPACE | ND_SPACE_VIEW3D, nullptr);

  prop = RNA_def_property(srna, "show_paint_wire", PROP_BOOLEAN, PROP_NONE);
  RNA_def_property_boolean_sdna(prop, nullptr, "overlay.paint_flag", V3D_OVERLAY_PAINT_WIRE);
  RNA_def_property_ui_text(prop, "Show Wire", "Use wireframe display in painting modes");
  RNA_def_property_update(prop, NC_SPACE | ND_SPACE_VIEW3D, nullptr);

  prop = RNA_def_property(srna, "show_wpaint_contours", PROP_BOOLEAN, PROP_NONE);
  RNA_def_property_boolean_sdna(prop, nullptr, "overlay.wpaint_flag", V3D_OVERLAY_WPAINT_CONTOURS);
  RNA_def_property_ui_text(
      prop,
      "Show Weight Contours",
      "Show contour lines formed by points with the same interpolated weight");
  RNA_def_property_update(prop, NC_SPACE | ND_SPACE_VIEW3D, nullptr);

  prop = RNA_def_property(srna, "show_weight", PROP_BOOLEAN, PROP_NONE);
  RNA_def_property_boolean_sdna(prop, nullptr, "overlay.edit_flag", V3D_OVERLAY_EDIT_WEIGHT);
  RNA_def_property_ui_text(prop, "Show Weights", "Display weights in editmode");
  RNA_def_property_update(prop, NC_SPACE | ND_SPACE_VIEW3D, nullptr);

  prop = RNA_def_property(srna, "show_retopology", PROP_BOOLEAN, PROP_NONE);
  RNA_def_property_boolean_sdna(prop, nullptr, "overlay.edit_flag", V3D_OVERLAY_EDIT_RETOPOLOGY);
  RNA_def_property_ui_text(prop,
                           "Retopology",
                           "Hide the solid mesh and offset the overlay towards the view. "
                           "Selection is occluded by inactive geometry, unless X-Ray is enabled");
  RNA_def_property_update(prop, NC_SPACE | ND_SPACE_VIEW3D | NS_VIEW3D_SHADING, nullptr);

  prop = RNA_def_property(srna, "retopology_offset", PROP_FLOAT, PROP_DISTANCE);
  RNA_def_property_float_sdna(prop, nullptr, "overlay.retopology_offset");
  RNA_def_property_ui_text(
      prop, "Retopology Offset", "Offset used to draw edit mesh in front of other geometry");
  RNA_def_property_range(prop, 0.0f, FLT_MAX);
  RNA_def_property_ui_range(prop, 0.0f, 10.0f, 0.1f, 3);
  RNA_def_property_clear_flag(prop, PROP_ANIMATABLE);
  RNA_def_property_update(prop, NC_SPACE | ND_SPACE_VIEW3D, nullptr);

  prop = RNA_def_property(srna, "show_face_normals", PROP_BOOLEAN, PROP_NONE);
  RNA_def_property_boolean_sdna(prop, nullptr, "overlay.edit_flag", V3D_OVERLAY_EDIT_FACE_NORMALS);
  RNA_def_property_ui_text(prop, "Display Normals", "Display face normals as lines");
  RNA_def_property_update(prop, NC_SPACE | ND_SPACE_VIEW3D, nullptr);

  prop = RNA_def_property(srna, "show_vertex_normals", PROP_BOOLEAN, PROP_NONE);
  RNA_def_property_boolean_sdna(prop, nullptr, "overlay.edit_flag", V3D_OVERLAY_EDIT_VERT_NORMALS);
  RNA_def_property_ui_text(prop, "Display Vertex Normals", "Display vertex normals as lines");
  RNA_def_property_update(prop, NC_SPACE | ND_SPACE_VIEW3D, nullptr);

  prop = RNA_def_property(srna, "show_split_normals", PROP_BOOLEAN, PROP_NONE);
  RNA_def_property_boolean_sdna(prop, nullptr, "overlay.edit_flag", V3D_OVERLAY_EDIT_LOOP_NORMALS);
  RNA_def_property_ui_text(
      prop, "Display Split Normals", "Display vertex-per-face normals as lines");
  RNA_def_property_update(prop, NC_SPACE | ND_SPACE_VIEW3D, nullptr);

  prop = RNA_def_property(srna, "show_edges", PROP_BOOLEAN, PROP_NONE);
  RNA_def_property_boolean_sdna(prop, nullptr, "overlay.edit_flag", V3D_OVERLAY_EDIT_EDGES);
  RNA_def_property_ui_text(prop, "Display Edges", "Highlight selected edges");
  RNA_def_property_update(prop, NC_SPACE | ND_SPACE_VIEW3D, nullptr);

  prop = RNA_def_property(srna, "show_faces", PROP_BOOLEAN, PROP_NONE);
  RNA_def_property_boolean_sdna(prop, nullptr, "overlay.edit_flag", V3D_OVERLAY_EDIT_FACES);
  RNA_def_property_ui_text(prop, "Display Faces", "Highlight selected faces");
  RNA_def_property_update(prop, NC_SPACE | ND_SPACE_VIEW3D, nullptr);

  prop = RNA_def_property(srna, "show_face_center", PROP_BOOLEAN, PROP_NONE);
  RNA_def_property_boolean_sdna(prop, nullptr, "overlay.edit_flag", V3D_OVERLAY_EDIT_FACE_DOT);
  RNA_def_property_ui_text(
      prop,
      "Display Face Center",
      "Display face center when face selection is enabled in solid shading modes");
  RNA_def_property_update(prop, NC_SPACE | ND_SPACE_VIEW3D, nullptr);

  prop = RNA_def_property(srna, "show_edge_crease", PROP_BOOLEAN, PROP_NONE);
  RNA_def_property_boolean_sdna(prop, nullptr, "overlay.edit_flag", V3D_OVERLAY_EDIT_CREASES);
  RNA_def_property_ui_text(
      prop, "Display Creases", "Display creases created for Subdivision Surface modifier");
  RNA_def_property_update(prop, NC_SPACE | ND_SPACE_VIEW3D, nullptr);

  prop = RNA_def_property(srna, "show_edge_bevel_weight", PROP_BOOLEAN, PROP_NONE);
  RNA_def_property_boolean_sdna(prop, nullptr, "overlay.edit_flag", V3D_OVERLAY_EDIT_BWEIGHTS);
  RNA_def_property_ui_text(
      prop, "Display Bevel Weights", "Display weights created for the Bevel modifier");
  RNA_def_property_update(prop, NC_SPACE | ND_SPACE_VIEW3D, nullptr);

  prop = RNA_def_property(srna, "show_edge_seams", PROP_BOOLEAN, PROP_NONE);
  RNA_def_property_boolean_sdna(prop, nullptr, "overlay.edit_flag", V3D_OVERLAY_EDIT_SEAMS);
  RNA_def_property_ui_text(prop, "Display Seams", "Display UV unwrapping seams");
  RNA_def_property_update(prop, NC_SPACE | ND_SPACE_VIEW3D, nullptr);

  prop = RNA_def_property(srna, "show_edge_sharp", PROP_BOOLEAN, PROP_NONE);
  RNA_def_property_boolean_sdna(prop, nullptr, "overlay.edit_flag", V3D_OVERLAY_EDIT_SHARP);
  RNA_def_property_ui_text(
      prop, "Display Sharp", "Display sharp edges, used with the Edge Split modifier");
  RNA_def_property_update(prop, NC_SPACE | ND_SPACE_VIEW3D, nullptr);

  prop = RNA_def_property(srna, "show_freestyle_edge_marks", PROP_BOOLEAN, PROP_NONE);
  RNA_def_property_boolean_sdna(
      prop, nullptr, "overlay.edit_flag", V3D_OVERLAY_EDIT_FREESTYLE_EDGE);
  RNA_def_property_ui_text(prop,
                           "Display Freestyle Edge Marks",
                           "Display Freestyle edge marks, used with the Freestyle renderer");
  RNA_def_property_update(prop, NC_SPACE | ND_SPACE_VIEW3D, nullptr);

  prop = RNA_def_property(srna, "show_freestyle_face_marks", PROP_BOOLEAN, PROP_NONE);
  RNA_def_property_boolean_sdna(
      prop, nullptr, "overlay.edit_flag", V3D_OVERLAY_EDIT_FREESTYLE_FACE);
  RNA_def_property_ui_text(prop,
                           "Display Freestyle Face Marks",
                           "Display Freestyle face marks, used with the Freestyle renderer");
  RNA_def_property_update(prop, NC_SPACE | ND_SPACE_VIEW3D, nullptr);

  prop = RNA_def_property(srna, "show_statvis", PROP_BOOLEAN, PROP_NONE);
  RNA_def_property_boolean_sdna(prop, nullptr, "overlay.edit_flag", V3D_OVERLAY_EDIT_STATVIS);
  RNA_def_property_ui_text(prop, "Stat Vis", "Display statistical information about the mesh");
  RNA_def_property_update(prop, NC_SPACE | ND_SPACE_VIEW3D, nullptr);

  prop = RNA_def_property(srna, "show_extra_edge_length", PROP_BOOLEAN, PROP_NONE);
  RNA_def_property_boolean_sdna(prop, nullptr, "overlay.edit_flag", V3D_OVERLAY_EDIT_EDGE_LEN);
  RNA_def_property_ui_text(
      prop,
      "Edge Length",
      "Display selected edge lengths, using global values when set in the transform panel");
  RNA_def_property_update(prop, NC_SPACE | ND_SPACE_VIEW3D, nullptr);

  prop = RNA_def_property(srna, "show_extra_edge_angle", PROP_BOOLEAN, PROP_NONE);
  RNA_def_property_boolean_sdna(prop, nullptr, "overlay.edit_flag", V3D_OVERLAY_EDIT_EDGE_ANG);
  RNA_def_property_ui_text(
      prop,
      "Edge Angle",
      "Display selected edge angle, using global values when set in the transform panel");
  RNA_def_property_update(prop, NC_SPACE | ND_SPACE_VIEW3D, nullptr);

  prop = RNA_def_property(srna, "show_extra_face_angle", PROP_BOOLEAN, PROP_NONE);
  RNA_def_property_boolean_sdna(prop, nullptr, "overlay.edit_flag", V3D_OVERLAY_EDIT_FACE_ANG);
  RNA_def_property_ui_text(prop,
                           "Face Angles",
                           "Display the angles in the selected edges, "
                           "using global values when set in the transform panel");
  RNA_def_property_update(prop, NC_SPACE | ND_SPACE_VIEW3D, nullptr);

  prop = RNA_def_property(srna, "show_extra_face_area", PROP_BOOLEAN, PROP_NONE);
  RNA_def_property_boolean_sdna(prop, nullptr, "overlay.edit_flag", V3D_OVERLAY_EDIT_FACE_AREA);
  RNA_def_property_ui_text(prop,
                           "Face Area",
                           "Display the area of selected faces, "
                           "using global values when set in the transform panel");
  RNA_def_property_update(prop, NC_SPACE | ND_SPACE_VIEW3D, nullptr);

  prop = RNA_def_property(srna, "show_extra_indices", PROP_BOOLEAN, PROP_NONE);
  RNA_def_property_boolean_sdna(prop, nullptr, "overlay.edit_flag", V3D_OVERLAY_EDIT_INDICES);
  RNA_def_property_ui_text(
      prop, "Indices", "Display the index numbers of selected vertices, edges, and faces");
  RNA_def_property_update(prop, NC_SPACE | ND_SPACE_VIEW3D, nullptr);

  prop = RNA_def_property(srna, "display_handle", PROP_ENUM, PROP_NONE);
  RNA_def_property_enum_sdna(prop, nullptr, "overlay.handle_display");
  RNA_def_property_enum_items(prop, rna_enum_curve_display_handle_items);
  RNA_def_property_ui_text(
      prop, "Display Handles", "Limit the display of curve handles in edit mode");
  RNA_def_property_update(prop, NC_SPACE | ND_SPACE_VIEW3D, "rna_GPencil_update");

  prop = RNA_def_property(srna, "show_curve_normals", PROP_BOOLEAN, PROP_NONE);
  RNA_def_property_boolean_sdna(prop, nullptr, "overlay.edit_flag", V3D_OVERLAY_EDIT_CU_NORMALS);
  RNA_def_property_ui_text(prop, "Draw Normals", "Display 3D curve normals in editmode");
  RNA_def_property_update(prop, NC_SPACE | ND_SPACE_VIEW3D, nullptr);

  prop = RNA_def_property(srna, "normals_length", PROP_FLOAT, PROP_FACTOR);
  RNA_def_property_float_sdna(prop, nullptr, "overlay.normals_length");
  RNA_def_property_ui_text(prop, "Normal Size", "Display size for normals in the 3D view");
  RNA_def_property_range(prop, 0.00001, 100000.0);
  RNA_def_property_ui_range(prop, 0.01, 2.0, 1, 2);
  RNA_def_property_float_default(prop, 0.02);
  RNA_def_property_update(prop, NC_SPACE | ND_SPACE_VIEW3D, nullptr);

  prop = RNA_def_property(srna, "normals_constant_screen_size", PROP_FLOAT, PROP_PIXEL);
  RNA_def_property_float_sdna(prop, nullptr, "overlay.normals_constant_screen_size");
  RNA_def_property_ui_text(prop, "Normal Screen Size", "Screen size for normals in the 3D view");
  RNA_def_property_range(prop, 0.0, 100000.0);
  RNA_def_property_ui_range(prop, 1.0, 100.0, 50, 0);
  RNA_def_property_update(prop, NC_SPACE | ND_SPACE_VIEW3D, nullptr);

  prop = RNA_def_property(srna, "use_normals_constant_screen_size", PROP_BOOLEAN, PROP_NONE);
  RNA_def_property_boolean_sdna(
      prop, nullptr, "overlay.edit_flag", V3D_OVERLAY_EDIT_CONSTANT_SCREEN_SIZE_NORMALS);
  RNA_def_property_ui_text(prop,
                           "Constant Screen Size Normals",
                           "Keep size of normals constant in relation to 3D view");
  RNA_def_property_update(prop, NC_SPACE | ND_SPACE_VIEW3D, nullptr);

  prop = RNA_def_property(srna, "backwire_opacity", PROP_FLOAT, PROP_FACTOR);
  RNA_def_property_float_sdna(prop, nullptr, "overlay.backwire_opacity");
  RNA_def_property_ui_text(prop, "Backwire Opacity", "Opacity when rendering transparent wires");
  RNA_def_property_range(prop, 0.0f, 1.0f);
  RNA_def_property_update(prop, NC_SPACE | ND_SPACE_VIEW3D, nullptr);

  prop = RNA_def_property(srna, "texture_paint_mode_opacity", PROP_FLOAT, PROP_FACTOR);
  RNA_def_property_float_sdna(prop, nullptr, "overlay.texture_paint_mode_opacity");
  RNA_def_property_ui_text(
      prop, "Stencil Mask Opacity", "Opacity of the texture paint mode stencil mask overlay");
  RNA_def_property_range(prop, 0.0f, 1.0f);
  RNA_def_property_update(prop, NC_SPACE | ND_SPACE_VIEW3D, nullptr);

  prop = RNA_def_property(srna, "vertex_paint_mode_opacity", PROP_FLOAT, PROP_FACTOR);
  RNA_def_property_float_sdna(prop, nullptr, "overlay.vertex_paint_mode_opacity");
  RNA_def_property_ui_text(
      prop, "Stencil Mask Opacity", "Opacity of the texture paint mode stencil mask overlay");
  RNA_def_property_range(prop, 0.0f, 1.0f);
  RNA_def_property_update(prop, NC_SPACE | ND_SPACE_VIEW3D, nullptr);

  prop = RNA_def_property(srna, "weight_paint_mode_opacity", PROP_FLOAT, PROP_FACTOR);
  RNA_def_property_float_sdna(prop, nullptr, "overlay.weight_paint_mode_opacity");
  RNA_def_property_ui_text(
      prop, "Weight Paint Opacity", "Opacity of the weight paint mode overlay");
  RNA_def_property_range(prop, 0.0f, 1.0f);
  RNA_def_property_update(prop, NC_SPACE | ND_SPACE_VIEW3D, nullptr);

  prop = RNA_def_property(srna, "sculpt_mode_mask_opacity", PROP_FLOAT, PROP_FACTOR);
  RNA_def_property_float_sdna(prop, nullptr, "overlay.sculpt_mode_mask_opacity");
  RNA_def_property_ui_text(prop, "Sculpt Mask Opacity", "");
  RNA_def_property_range(prop, 0.0f, 1.0f);
  RNA_def_property_update(prop, NC_SPACE | ND_SPACE_VIEW3D, nullptr);

  prop = RNA_def_property(srna, "show_sculpt_curves_cage", PROP_BOOLEAN, PROP_NONE);
  RNA_def_property_boolean_sdna(prop, nullptr, "overlay.flag", V3D_OVERLAY_SCULPT_CURVES_CAGE);
  RNA_def_property_ui_text(
      prop, "Sculpt Curves Cage", "Show original curves that are currently being edited");
  RNA_def_property_update(prop, NC_SPACE | ND_SPACE_VIEW3D, nullptr);

  prop = RNA_def_property(srna, "sculpt_curves_cage_opacity", PROP_FLOAT, PROP_FACTOR);
  RNA_def_property_float_sdna(prop, nullptr, "overlay.sculpt_curves_cage_opacity");
  RNA_def_property_ui_text(
      prop, "Curves Sculpt Cage Opacity", "Opacity of the cage overlay in curves sculpt mode");
  RNA_def_property_range(prop, 0.0f, 1.0f);
  RNA_def_property_update(prop, NC_SPACE | ND_SPACE_VIEW3D, nullptr);

  prop = RNA_def_property(srna, "sculpt_mode_face_sets_opacity", PROP_FLOAT, PROP_FACTOR);
  RNA_def_property_float_sdna(prop, nullptr, "overlay.sculpt_mode_face_sets_opacity");
  RNA_def_property_ui_text(prop, "Sculpt Face Sets Opacity", "");
  RNA_def_property_range(prop, 0.0f, 1.0f);
  RNA_def_property_update(prop, NC_SPACE | ND_SPACE_VIEW3D, nullptr);

  prop = RNA_def_property(srna, "show_sculpt_mask", PROP_BOOLEAN, PROP_NONE);
  RNA_def_property_boolean_sdna(prop, nullptr, "overlay.flag", V3D_OVERLAY_SCULPT_SHOW_MASK);
  RNA_def_property_ui_text(prop, "Sculpt Show Mask", "");
  RNA_def_property_update(prop, NC_SPACE | ND_SPACE_VIEW3D, nullptr);

  prop = RNA_def_property(srna, "show_sculpt_face_sets", PROP_BOOLEAN, PROP_NONE);
  RNA_def_property_boolean_sdna(prop, nullptr, "overlay.flag", V3D_OVERLAY_SCULPT_SHOW_FACE_SETS);
  RNA_def_property_ui_text(prop, "Sculpt Show Face Sets", "");
  RNA_def_property_update(prop, NC_SPACE | ND_SPACE_VIEW3D, nullptr);

  /* grease pencil paper settings */
  prop = RNA_def_property(srna, "show_annotation", PROP_BOOLEAN, PROP_NONE);
  RNA_def_property_boolean_sdna(prop, nullptr, "flag2", V3D_SHOW_ANNOTATION);
  RNA_def_property_ui_text(prop, "Show Annotation", "Show annotations for this view");
  RNA_def_property_update(prop, NC_SPACE | ND_SPACE_VIEW3D, nullptr);

  prop = RNA_def_property(srna, "use_gpencil_fade_objects", PROP_BOOLEAN, PROP_NONE);
  RNA_def_property_boolean_sdna(prop, nullptr, "gp_flag", V3D_GP_FADE_OBJECTS);
  RNA_def_property_ui_text(
      prop,
      "Fade Objects",
      "Fade all viewport objects with a full color layer to improve visibility");
  RNA_def_property_update(prop, NC_SPACE | ND_SPACE_VIEW3D, nullptr);

  prop = RNA_def_property(srna, "use_gpencil_grid", PROP_BOOLEAN, PROP_NONE);
  RNA_def_property_boolean_sdna(prop, nullptr, "gp_flag", V3D_GP_SHOW_GRID);
  RNA_def_property_ui_text(prop, "Use Grid", "Display a grid over grease pencil paper");
  RNA_def_property_update(prop, NC_SPACE | ND_SPACE_VIEW3D, nullptr);

  prop = RNA_def_property(srna, "use_gpencil_fade_layers", PROP_BOOLEAN, PROP_NONE);
  RNA_def_property_boolean_sdna(prop, nullptr, "gp_flag", V3D_GP_FADE_NOACTIVE_LAYERS);
  RNA_def_property_ui_text(
      prop, "Fade Layers", "Toggle fading of Grease Pencil layers except the active one");
  RNA_def_property_update(prop, NC_SPACE | ND_SPACE_VIEW3D, "rna_GPencil_update");

  prop = RNA_def_property(srna, "use_gpencil_fade_gp_objects", PROP_BOOLEAN, PROP_NONE);
  RNA_def_property_boolean_sdna(prop, nullptr, "gp_flag", V3D_GP_FADE_NOACTIVE_GPENCIL);
  RNA_def_property_ui_text(
      prop, "Fade Grease Pencil Objects", "Fade Grease Pencil Objects, except the active one");
  RNA_def_property_update(prop, NC_SPACE | ND_SPACE_VIEW3D, "rna_GPencil_update");

  prop = RNA_def_property(srna, "use_gpencil_canvas_xray", PROP_BOOLEAN, PROP_NONE);
  RNA_def_property_boolean_sdna(prop, nullptr, "gp_flag", V3D_GP_SHOW_GRID_XRAY);
  RNA_def_property_ui_text(prop, "Canvas X-Ray", "Show Canvas grid in front");
  RNA_def_property_update(prop, NC_SPACE | ND_SPACE_VIEW3D, "rna_GPencil_update");

  prop = RNA_def_property(srna, "use_gpencil_show_directions", PROP_BOOLEAN, PROP_NONE);
  RNA_def_property_boolean_sdna(prop, nullptr, "gp_flag", V3D_GP_SHOW_STROKE_DIRECTION);
  RNA_def_property_ui_text(prop,
                           "Stroke Direction",
                           "Show stroke drawing direction with a bigger green dot (start) "
                           "and smaller red dot (end) points");
  RNA_def_property_update(prop, NC_SPACE | ND_SPACE_VIEW3D, "rna_GPencil_update");

  prop = RNA_def_property(srna, "use_gpencil_show_material_name", PROP_BOOLEAN, PROP_NONE);
  RNA_def_property_boolean_sdna(prop, nullptr, "gp_flag", V3D_GP_SHOW_MATERIAL_NAME);
  RNA_def_property_ui_text(
      prop, "Stroke Material Name", "Show material name assigned to each stroke");
  RNA_def_property_update(prop, NC_SPACE | ND_SPACE_VIEW3D, "rna_GPencil_update");

  prop = RNA_def_property(srna, "gpencil_grid_opacity", PROP_FLOAT, PROP_NONE);
  RNA_def_property_float_sdna(prop, nullptr, "overlay.gpencil_grid_opacity");
  RNA_def_property_range(prop, 0.1f, 1.0f);
  RNA_def_property_ui_text(prop, "Opacity", "Canvas grid opacity");
  RNA_def_property_update(prop, NC_SPACE | ND_SPACE_VIEW3D, nullptr);

  /* Paper opacity factor */
  prop = RNA_def_property(srna, "gpencil_fade_objects", PROP_FLOAT, PROP_NONE);
  RNA_def_property_float_sdna(prop, nullptr, "overlay.gpencil_paper_opacity");
  RNA_def_property_range(prop, 0.0f, 1.0f);
  RNA_def_property_ui_text(prop, "Opacity", "Fade factor");
  RNA_def_property_update(prop, NC_SPACE | ND_SPACE_VIEW3D, nullptr);

  /* Paper opacity factor */
  prop = RNA_def_property(srna, "gpencil_fade_layer", PROP_FLOAT, PROP_NONE);
  RNA_def_property_float_sdna(prop, nullptr, "overlay.gpencil_fade_layer");
  RNA_def_property_range(prop, 0.0f, 1.0f);
  RNA_def_property_float_default(prop, 0.5f);
  RNA_def_property_ui_text(
      prop, "Opacity", "Fade layer opacity for Grease Pencil layers except the active one");
  RNA_def_property_update(prop, NC_SPACE | ND_SPACE_VIEW3D, "rna_GPencil_update");

  /* show edit lines */
  prop = RNA_def_property(srna, "use_gpencil_edit_lines", PROP_BOOLEAN, PROP_NONE);
  RNA_def_property_boolean_sdna(prop, nullptr, "gp_flag", V3D_GP_SHOW_EDIT_LINES);
  RNA_def_property_ui_text(prop, "Show Edit Lines", "Show Edit Lines when editing strokes");
  RNA_def_property_update(prop, NC_SPACE | ND_SPACE_VIEW3D, "rna_GPencil_update");

  prop = RNA_def_property(srna, "use_gpencil_multiedit_line_only", PROP_BOOLEAN, PROP_NONE);
  RNA_def_property_boolean_sdna(prop, nullptr, "gp_flag", V3D_GP_SHOW_MULTIEDIT_LINES);
  RNA_def_property_ui_text(prop, "Lines Only", "Show Edit Lines only in multiframe");
  RNA_def_property_update(prop, NC_SPACE | ND_SPACE_VIEW3D, "rna_GPencil_update");

  /* main grease pencil onion switch */
  prop = RNA_def_property(srna, "use_gpencil_onion_skin", PROP_BOOLEAN, PROP_NONE);
  RNA_def_property_boolean_sdna(prop, nullptr, "gp_flag", V3D_GP_SHOW_ONION_SKIN);
  RNA_def_property_ui_text(
      prop, "Onion Skins", "Show ghosts of the keyframes before and after the current frame");
  RNA_def_property_update(prop, NC_SPACE | ND_SPACE_VIEW3D, "rna_GPencil_update");

  /* vertex opacity */
  prop = RNA_def_property(srna, "vertex_opacity", PROP_FLOAT, PROP_FACTOR);
  RNA_def_property_float_sdna(prop, nullptr, "vertex_opacity");
  RNA_def_property_range(prop, 0.0f, 1.0f);
  RNA_def_property_ui_text(prop, "Vertex Opacity", "Opacity for edit vertices");
  RNA_def_parameter_clear_flags(prop, PROP_ANIMATABLE, ParameterFlag(0));
  RNA_def_property_update(prop, NC_SCENE | ND_TOOLSETTINGS, "rna_GPencil_update");

  /* Vertex Paint opacity factor */
  prop = RNA_def_property(srna, "gpencil_vertex_paint_opacity", PROP_FLOAT, PROP_FACTOR);
  RNA_def_property_float_sdna(prop, nullptr, "overlay.gpencil_vertex_paint_opacity");
  RNA_def_property_range(prop, 0.0f, 1.0f);
  RNA_def_property_ui_text(
      prop, "Opacity", "Vertex Paint mix factor\nNot in wireframe or render shading mode");
  RNA_def_property_update(prop, NC_SPACE | ND_SPACE_VIEW3D, "rna_GPencil_update");

  /* Developer Debug overlay */

  prop = RNA_def_property(srna, "use_debug_freeze_view_culling", PROP_BOOLEAN, PROP_NONE);
  RNA_def_property_boolean_sdna(prop, nullptr, "debug_flag", V3D_DEBUG_FREEZE_CULLING);
  RNA_def_property_ui_text(prop, "Freeze Culling", "Freeze view culling bounds");
  RNA_def_property_update(prop, NC_SPACE | ND_SPACE_VIEW3D, nullptr);
}

static void rna_def_space_view3d(BlenderRNA *brna)
{
  StructRNA *srna;
  PropertyRNA *prop;

  static const EnumPropertyItem rv3d_persp_items[] = {
      {RV3D_PERSP, "PERSP", 0, "Perspective", ""},
      {RV3D_ORTHO, "ORTHO", 0, "Orthographic", ""},
      {RV3D_CAMOB, "CAMERA", 0, "Camera", ""},
      {0, nullptr, 0, nullptr, nullptr},
  };

  static const EnumPropertyItem bundle_drawtype_items[] = {
      {OB_PLAINAXES, "PLAIN_AXES", 0, "Plain Axes", ""},
      {OB_ARROWS, "ARROWS", 0, "Arrows", ""},
      {OB_SINGLE_ARROW, "SINGLE_ARROW", 0, "Single Arrow", ""},
      {OB_CIRCLE, "CIRCLE", 0, "Circle", ""},
      {OB_CUBE, "CUBE", 0, "Cube", ""},
      {OB_EMPTY_SPHERE, "SPHERE", 0, "Sphere", ""},
      {OB_EMPTY_CONE, "CONE", 0, "Cone", ""},
      {0, nullptr, 0, nullptr, nullptr},
  };

  srna = RNA_def_struct(brna, "SpaceView3D", "Space");
  RNA_def_struct_sdna(srna, "View3D");
  RNA_def_struct_ui_text(srna, "3D View Space", "3D View space data");

  rna_def_space_generic_show_region_toggles(srna,
                                            ((1 << RGN_TYPE_TOOL_HEADER) | (1 << RGN_TYPE_TOOLS) |
                                             (1 << RGN_TYPE_UI) | (1 << RGN_TYPE_HUD)));

  prop = RNA_def_property(srna, "camera", PROP_POINTER, PROP_NONE);
  RNA_def_property_flag(prop, PROP_EDITABLE);
  RNA_def_property_pointer_sdna(prop, nullptr, "camera");
  RNA_def_property_ui_text(
      prop,
      "Camera",
      "Active camera used in this view (when unlocked from the scene's active camera)");
  RNA_def_property_update(prop, NC_SPACE | ND_SPACE_VIEW3D, "rna_SpaceView3D_camera_update");

  /* render border */
  prop = RNA_def_property(srna, "use_render_border", PROP_BOOLEAN, PROP_NONE);
  RNA_def_property_boolean_sdna(prop, nullptr, "flag2", V3D_RENDER_BORDER);
  RNA_def_property_clear_flag(prop, PROP_ANIMATABLE);
  RNA_def_property_ui_text(prop,
                           "Render Region",
                           "Use a region within the frame size for rendered viewport "
                           "(when not viewing through the camera)");
  RNA_def_property_update(prop, NC_SPACE | ND_SPACE_VIEW3D, nullptr);

  prop = RNA_def_property(srna, "render_border_min_x", PROP_FLOAT, PROP_NONE);
  RNA_def_property_float_sdna(prop, nullptr, "render_border.xmin");
  RNA_def_property_range(prop, 0.0f, 1.0f);
  RNA_def_property_ui_text(prop, "Region Minimum X", "Minimum X value for the render region");
  RNA_def_property_update(prop, NC_SPACE | ND_SPACE_VIEW3D, nullptr);

  prop = RNA_def_property(srna, "render_border_min_y", PROP_FLOAT, PROP_NONE);
  RNA_def_property_float_sdna(prop, nullptr, "render_border.ymin");
  RNA_def_property_range(prop, 0.0f, 1.0f);
  RNA_def_property_ui_text(prop, "Region Minimum Y", "Minimum Y value for the render region");
  RNA_def_property_update(prop, NC_SPACE | ND_SPACE_VIEW3D, nullptr);

  prop = RNA_def_property(srna, "render_border_max_x", PROP_FLOAT, PROP_NONE);
  RNA_def_property_float_sdna(prop, nullptr, "render_border.xmax");
  RNA_def_property_range(prop, 0.0f, 1.0f);
  RNA_def_property_ui_text(prop, "Region Maximum X", "Maximum X value for the render region");
  RNA_def_property_update(prop, NC_SPACE | ND_SPACE_VIEW3D, nullptr);

  prop = RNA_def_property(srna, "render_border_max_y", PROP_FLOAT, PROP_NONE);
  RNA_def_property_float_sdna(prop, nullptr, "render_border.ymax");
  RNA_def_property_range(prop, 0.0f, 1.0f);
  RNA_def_property_ui_text(prop, "Region Maximum Y", "Maximum Y value for the render region");
  RNA_def_property_update(prop, NC_SPACE | ND_SPACE_VIEW3D, nullptr);

  prop = RNA_def_property(srna, "lock_object", PROP_POINTER, PROP_NONE);
  RNA_def_property_flag(prop, PROP_EDITABLE);
  RNA_def_property_pointer_sdna(prop, nullptr, "ob_center");
  RNA_def_property_ui_text(
      prop, "Lock to Object", "3D View center is locked to this object's position");
  RNA_def_property_update(prop, NC_SPACE | ND_SPACE_VIEW3D, nullptr);

  prop = RNA_def_property(srna, "lock_bone", PROP_STRING, PROP_NONE);
  RNA_def_property_string_sdna(prop, nullptr, "ob_center_bone");
  RNA_def_property_ui_text(
      prop, "Lock to Bone", "3D View center is locked to this bone's position");
  RNA_def_property_update(prop, NC_SPACE | ND_SPACE_VIEW3D, nullptr);

  prop = RNA_def_property(srna, "lock_cursor", PROP_BOOLEAN, PROP_NONE);
  RNA_def_property_boolean_sdna(prop, nullptr, "ob_center_cursor", 1);
  RNA_def_property_ui_text(
      prop, "Lock to Cursor", "3D View center is locked to the cursor's position");
  RNA_def_property_update(prop, NC_SPACE | ND_SPACE_VIEW3D, nullptr);

  prop = RNA_def_property(srna, "local_view", PROP_POINTER, PROP_NONE);
  RNA_def_property_pointer_sdna(prop, nullptr, "localvd");
  RNA_def_property_ui_text(
      prop,
      "Local View",
      "Display an isolated subset of objects, apart from the scene visibility");

  prop = RNA_def_property(srna, "lens", PROP_FLOAT, PROP_UNIT_CAMERA);
  RNA_def_property_float_sdna(prop, nullptr, "lens");
  RNA_def_property_ui_text(prop, "Lens", "Viewport lens angle");
  RNA_def_property_range(prop, 1.0f, 250.0f);
  RNA_def_property_update(prop, NC_SPACE | ND_SPACE_VIEW3D, nullptr);

  prop = RNA_def_property(srna, "clip_start", PROP_FLOAT, PROP_DISTANCE);
  RNA_def_property_range(prop, 1e-6f, FLT_MAX);
  RNA_def_property_ui_range(prop, 0.001f, FLT_MAX, 10, 3);
  RNA_def_property_ui_text(
      prop, "Clip Start", "3D View near clipping distance (perspective view only)");
  RNA_def_property_update(prop, NC_SPACE | ND_SPACE_VIEW3D, nullptr);

  prop = RNA_def_property(srna, "clip_end", PROP_FLOAT, PROP_DISTANCE);
  RNA_def_property_range(prop, 1e-6f, FLT_MAX);
  RNA_def_property_ui_range(prop, 0.001f, FLT_MAX, 10, 3);
  RNA_def_property_ui_text(prop, "Clip End", "3D View far clipping distance");
  RNA_def_property_update(prop, NC_SPACE | ND_SPACE_VIEW3D, nullptr);

  prop = RNA_def_property(srna, "lock_camera", PROP_BOOLEAN, PROP_NONE);
  RNA_def_property_boolean_sdna(prop, nullptr, "flag2", V3D_LOCK_CAMERA);
  RNA_def_property_ui_text(
      prop, "Lock Camera to View", "Enable view navigation within the camera view");
  RNA_def_property_update(prop, NC_SPACE | ND_SPACE_VIEW3D, nullptr);

  prop = RNA_def_property(srna, "show_gizmo", PROP_BOOLEAN, PROP_NONE);
  RNA_def_property_boolean_negative_sdna(prop, nullptr, "gizmo_flag", V3D_GIZMO_HIDE);
  RNA_def_property_ui_text(prop, "Show Gizmo", "Show gizmos of all types");
  RNA_def_property_update(prop, NC_SPACE | ND_SPACE_VIEW3D, nullptr);

  prop = RNA_def_property(srna, "show_gizmo_navigate", PROP_BOOLEAN, PROP_NONE);
  RNA_def_property_boolean_negative_sdna(prop, nullptr, "gizmo_flag", V3D_GIZMO_HIDE_NAVIGATE);
  RNA_def_property_ui_text(prop, "Navigate Gizmo", "Viewport navigation gizmo");
  RNA_def_property_update(prop, NC_SPACE | ND_SPACE_VIEW3D, nullptr);

  prop = RNA_def_property(srna, "show_gizmo_context", PROP_BOOLEAN, PROP_NONE);
  RNA_def_property_boolean_negative_sdna(prop, nullptr, "gizmo_flag", V3D_GIZMO_HIDE_CONTEXT);
  RNA_def_property_ui_text(prop, "Context Gizmo", "Context sensitive gizmos for the active item");
  RNA_def_property_update(prop, NC_SPACE | ND_SPACE_VIEW3D, nullptr);

  prop = RNA_def_property(srna, "show_gizmo_tool", PROP_BOOLEAN, PROP_NONE);
  RNA_def_property_boolean_negative_sdna(prop, nullptr, "gizmo_flag", V3D_GIZMO_HIDE_TOOL);
  RNA_def_property_ui_text(prop, "Tool Gizmo", "Active tool gizmo");
  RNA_def_property_update(prop, NC_SPACE | ND_SPACE_VIEW3D, nullptr);

  /* Per object type gizmo display flags. */

  prop = RNA_def_property(srna, "show_gizmo_object_translate", PROP_BOOLEAN, PROP_NONE);
  RNA_def_property_boolean_sdna(
      prop, nullptr, "gizmo_show_object", V3D_GIZMO_SHOW_OBJECT_TRANSLATE);
  RNA_def_property_ui_text(prop, "Show Object Location", "Gizmo to adjust location");
  RNA_def_property_update(prop, NC_SPACE | ND_SPACE_VIEW3D, nullptr);

  prop = RNA_def_property(srna, "show_gizmo_object_rotate", PROP_BOOLEAN, PROP_NONE);
  RNA_def_property_boolean_sdna(prop, nullptr, "gizmo_show_object", V3D_GIZMO_SHOW_OBJECT_ROTATE);
  RNA_def_property_ui_text(prop, "Show Object Rotation", "Gizmo to adjust rotation");
  RNA_def_property_update(prop, NC_SPACE | ND_SPACE_VIEW3D, nullptr);

  prop = RNA_def_property(srna, "show_gizmo_object_scale", PROP_BOOLEAN, PROP_NONE);
  RNA_def_property_boolean_sdna(prop, nullptr, "gizmo_show_object", V3D_GIZMO_SHOW_OBJECT_SCALE);
  RNA_def_property_ui_text(prop, "Show Object Scale", "Gizmo to adjust scale");
  RNA_def_property_update(prop, NC_SPACE | ND_SPACE_VIEW3D, nullptr);

  /* Empty Object Data. */
  prop = RNA_def_property(srna, "show_gizmo_empty_image", PROP_BOOLEAN, PROP_NONE);
  RNA_def_property_boolean_sdna(prop, nullptr, "gizmo_show_empty", V3D_GIZMO_SHOW_EMPTY_IMAGE);
  RNA_def_property_ui_text(prop, "Show Empty Image", "Gizmo to adjust image size and position");
  RNA_def_property_update(prop, NC_SPACE | ND_SPACE_VIEW3D, nullptr);

  prop = RNA_def_property(srna, "show_gizmo_empty_force_field", PROP_BOOLEAN, PROP_NONE);
  RNA_def_property_boolean_sdna(
      prop, nullptr, "gizmo_show_empty", V3D_GIZMO_SHOW_EMPTY_FORCE_FIELD);
  RNA_def_property_ui_text(prop, "Show Empty Force Field", "Gizmo to adjust the force field");
  RNA_def_property_update(prop, NC_SPACE | ND_SPACE_VIEW3D, nullptr);

  /* Light Object Data. */
  prop = RNA_def_property(srna, "show_gizmo_light_size", PROP_BOOLEAN, PROP_NONE);
  RNA_def_property_boolean_sdna(prop, nullptr, "gizmo_show_light", V3D_GIZMO_SHOW_LIGHT_SIZE);
  RNA_def_property_ui_text(prop, "Show Light Size", "Gizmo to adjust spot and area size");
  RNA_def_property_update(prop, NC_SPACE | ND_SPACE_VIEW3D, nullptr);

  prop = RNA_def_property(srna, "show_gizmo_light_look_at", PROP_BOOLEAN, PROP_NONE);
  RNA_def_property_boolean_sdna(prop, nullptr, "gizmo_show_light", V3D_GIZMO_SHOW_LIGHT_LOOK_AT);
  RNA_def_property_ui_text(
      prop, "Show Light Look-At", "Gizmo to adjust the direction of the light");
  RNA_def_property_update(prop, NC_SPACE | ND_SPACE_VIEW3D, nullptr);

  /* Camera Object Data. */
  prop = RNA_def_property(srna, "show_gizmo_camera_lens", PROP_BOOLEAN, PROP_NONE);
  RNA_def_property_boolean_sdna(prop, nullptr, "gizmo_show_camera", V3D_GIZMO_SHOW_CAMERA_LENS);
  RNA_def_property_ui_text(
      prop, "Show Camera Lens", "Gizmo to adjust camera focal length or orthographic scale");
  RNA_def_property_update(prop, NC_SPACE | ND_SPACE_VIEW3D, nullptr);

  prop = RNA_def_property(srna, "show_gizmo_camera_dof_distance", PROP_BOOLEAN, PROP_NONE);
  RNA_def_property_boolean_sdna(
      prop, nullptr, "gizmo_show_camera", V3D_GIZMO_SHOW_CAMERA_DOF_DIST);
  RNA_def_property_ui_text(prop,
                           "Show Camera Focus Distance",
                           "Gizmo to adjust camera focus distance "
                           "(depends on limits display)");
  RNA_def_property_update(prop, NC_SPACE | ND_SPACE_VIEW3D, nullptr);

  prop = RNA_def_property(srna, "use_local_camera", PROP_BOOLEAN, PROP_NONE);
  RNA_def_property_boolean_negative_sdna(prop, nullptr, "scenelock", 1);
  RNA_def_property_boolean_funcs(prop, nullptr, "rna_SpaceView3D_use_local_camera_set");
  RNA_def_property_ui_text(prop,
                           "Use Local Camera",
                           "Use a local camera in this view, rather than scene's active camera");
  RNA_def_property_update(prop, NC_SPACE | ND_SPACE_VIEW3D, nullptr);

  prop = RNA_def_property(srna, "region_3d", PROP_POINTER, PROP_NONE);
  RNA_def_property_struct_type(prop, "RegionView3D");
  RNA_def_property_pointer_funcs(prop, "rna_SpaceView3D_region_3d_get", nullptr, nullptr, nullptr);
  RNA_def_property_ui_text(
      prop,
      "3D Region",
      "3D region for this space. When the space is in quad view, the camera region");

  prop = RNA_def_property(srna, "region_quadviews", PROP_COLLECTION, PROP_NONE);
  RNA_def_property_struct_type(prop, "RegionView3D");
  RNA_def_property_collection_funcs(prop,
                                    "rna_SpaceView3D_region_quadviews_begin",
                                    "rna_iterator_listbase_next",
                                    "rna_iterator_listbase_end",
                                    "rna_SpaceView3D_region_quadviews_get",
                                    nullptr,
                                    nullptr,
                                    nullptr,
                                    nullptr);
  RNA_def_property_ui_text(prop,
                           "Quad View Regions",
                           "3D regions (the third one defines quad view settings, "
                           "the fourth one is same as 'region_3d')");

  prop = RNA_def_property(srna, "show_reconstruction", PROP_BOOLEAN, PROP_NONE);
  RNA_def_property_boolean_sdna(prop, nullptr, "flag2", V3D_SHOW_RECONSTRUCTION);
  RNA_def_property_ui_text(
      prop, "Show Reconstruction", "Display reconstruction data from active movie clip");
  RNA_def_property_update(prop, NC_SPACE | ND_SPACE_VIEW3D, nullptr);

  prop = RNA_def_property(srna, "tracks_display_size", PROP_FLOAT, PROP_NONE);
  RNA_def_property_range(prop, 0.0, FLT_MAX);
  RNA_def_property_ui_range(prop, 0, 5, 1, 3);
  RNA_def_property_float_sdna(prop, nullptr, "bundle_size");
  RNA_def_property_ui_text(prop, "Tracks Size", "Display size of tracks from reconstructed data");
  RNA_def_property_update(prop, NC_SPACE | ND_SPACE_VIEW3D, nullptr);

  prop = RNA_def_property(srna, "tracks_display_type", PROP_ENUM, PROP_NONE);
  RNA_def_property_enum_sdna(prop, nullptr, "bundle_drawtype");
  RNA_def_property_enum_items(prop, bundle_drawtype_items);
  RNA_def_property_ui_text(prop, "Tracks Display Type", "Viewport display style for tracks");
  RNA_def_property_update(prop, NC_SPACE | ND_SPACE_VIEW3D, nullptr);

  prop = RNA_def_property(srna, "show_camera_path", PROP_BOOLEAN, PROP_NONE);
  RNA_def_property_boolean_sdna(prop, nullptr, "flag2", V3D_SHOW_CAMERAPATH);
  RNA_def_property_ui_text(prop, "Show Camera Path", "Show reconstructed camera path");
  RNA_def_property_update(prop, NC_SPACE | ND_SPACE_VIEW3D, nullptr);

  prop = RNA_def_property(srna, "show_bundle_names", PROP_BOOLEAN, PROP_NONE);
  RNA_def_property_boolean_sdna(prop, nullptr, "flag2", V3D_SHOW_BUNDLENAME);
  RNA_def_property_ui_text(
      prop, "Show 3D Marker Names", "Show names for reconstructed tracks objects");
  RNA_def_property_update(prop, NC_SPACE | ND_SPACE_VIEW3D, nullptr);

  prop = RNA_def_property(srna, "use_local_collections", PROP_BOOLEAN, PROP_NONE);
  RNA_def_property_boolean_sdna(prop, nullptr, "flag", V3D_LOCAL_COLLECTIONS);
  RNA_def_property_ui_text(
      prop, "Local Collections", "Display a different set of collections in this viewport");
  RNA_def_property_flag(prop, PROP_CONTEXT_UPDATE);
  RNA_def_property_update(
      prop, NC_SPACE | ND_SPACE_VIEW3D, "rna_SpaceView3D_use_local_collections_update");

  /* Stereo Settings */
  prop = RNA_def_property(srna, "stereo_3d_eye", PROP_ENUM, PROP_NONE);
  RNA_def_property_enum_sdna(prop, nullptr, "multiview_eye");
  RNA_def_property_enum_items(prop, stereo3d_eye_items);
  RNA_def_property_enum_funcs(prop, nullptr, nullptr, "rna_SpaceView3D_stereo3d_camera_itemf");
  RNA_def_property_ui_text(prop, "Stereo Eye", "Current stereo eye being displayed");
  RNA_def_property_clear_flag(prop, PROP_EDITABLE);

  prop = RNA_def_property(srna, "stereo_3d_camera", PROP_ENUM, PROP_NONE);
  RNA_def_property_enum_sdna(prop, nullptr, "stereo3d_camera");
  RNA_def_property_enum_items(prop, stereo3d_camera_items);
  RNA_def_property_enum_funcs(prop, nullptr, nullptr, "rna_SpaceView3D_stereo3d_camera_itemf");
  RNA_def_property_ui_text(prop, "Camera", "");
  RNA_def_property_update(prop, NC_SPACE | ND_SPACE_VIEW3D, nullptr);

  prop = RNA_def_property(srna, "show_stereo_3d_cameras", PROP_BOOLEAN, PROP_NONE);
  RNA_def_property_boolean_sdna(prop, nullptr, "stereo3d_flag", V3D_S3D_DISPCAMERAS);
  RNA_def_property_ui_text(prop, "Cameras", "Show the left and right cameras");
  RNA_def_property_update(prop, NC_SPACE | ND_SPACE_VIEW3D, nullptr);

  prop = RNA_def_property(srna, "show_stereo_3d_convergence_plane", PROP_BOOLEAN, PROP_NONE);
  RNA_def_property_boolean_sdna(prop, nullptr, "stereo3d_flag", V3D_S3D_DISPPLANE);
  RNA_def_property_ui_text(prop, "Plane", "Show the stereo 3D convergence plane");
  RNA_def_property_update(prop, NC_SPACE | ND_SPACE_VIEW3D, nullptr);

  prop = RNA_def_property(srna, "stereo_3d_convergence_plane_alpha", PROP_FLOAT, PROP_FACTOR);
  RNA_def_property_float_sdna(prop, nullptr, "stereo3d_convergence_alpha");
  RNA_def_property_ui_text(prop, "Plane Alpha", "Opacity (alpha) of the convergence plane");
  RNA_def_property_update(prop, NC_SPACE | ND_SPACE_VIEW3D, nullptr);

  prop = RNA_def_property(srna, "show_stereo_3d_volume", PROP_BOOLEAN, PROP_NONE);
  RNA_def_property_boolean_sdna(prop, nullptr, "stereo3d_flag", V3D_S3D_DISPVOLUME);
  RNA_def_property_ui_text(prop, "Volume", "Show the stereo 3D frustum volume");
  RNA_def_property_update(prop, NC_SPACE | ND_SPACE_VIEW3D, nullptr);

  prop = RNA_def_property(srna, "stereo_3d_volume_alpha", PROP_FLOAT, PROP_FACTOR);
  RNA_def_property_float_sdna(prop, nullptr, "stereo3d_volume_alpha");
  RNA_def_property_ui_text(prop, "Volume Alpha", "Opacity (alpha) of the cameras' frustum volume");
  RNA_def_property_update(prop, NC_SPACE | ND_SPACE_VIEW3D, nullptr);

  prop = RNA_def_property(srna, "mirror_xr_session", PROP_BOOLEAN, PROP_NONE);
  RNA_def_property_boolean_sdna(prop, nullptr, "flag", V3D_XR_SESSION_MIRROR);
  RNA_def_property_ui_text(
      prop,
      "Mirror VR Session",
      "Synchronize the viewer perspective of virtual reality sessions with this 3D viewport");
  RNA_def_property_update(
      prop, NC_SPACE | ND_SPACE_VIEW3D, "rna_SpaceView3D_mirror_xr_session_update");

  rna_def_object_type_visibility_flags_common(srna,
                                              NC_SPACE | ND_SPACE_VIEW3D | NS_VIEW3D_SHADING,
                                              "rna_SpaceView3D_object_type_visibility_update");

  /* Helper for drawing the icon. */
  prop = RNA_def_property(srna, "icon_from_show_object_viewport", PROP_INT, PROP_NONE);
  RNA_def_property_int_funcs(
      prop, "rna_SpaceView3D_icon_from_show_object_viewport_get", nullptr, nullptr);
  RNA_def_property_clear_flag(prop, PROP_EDITABLE);
  RNA_def_property_ui_text(prop, "Visibility Icon", "");

  prop = RNA_def_property(srna, "show_viewer", PROP_BOOLEAN, PROP_NONE);
  RNA_def_property_boolean_sdna(prop, nullptr, "flag2", V3D_SHOW_VIEWER);
  RNA_def_property_ui_text(prop, "Show Viewer", "Display non-final geometry from viewer nodes");
  RNA_def_property_update(prop, NC_SPACE | ND_SPACE_VIEW3D | NS_VIEW3D_SHADING, nullptr);

  /* Nested Structs */
  prop = RNA_def_property(srna, "shading", PROP_POINTER, PROP_NONE);
  RNA_def_property_flag(prop, PROP_NEVER_NULL);
  RNA_def_property_struct_type(prop, "View3DShading");
  RNA_def_property_ui_text(prop, "Shading Settings", "Settings for shading in the 3D viewport");

  prop = RNA_def_property(srna, "overlay", PROP_POINTER, PROP_NONE);
  RNA_def_property_flag(prop, PROP_NEVER_NULL);
  RNA_def_property_struct_type(prop, "View3DOverlay");
  RNA_def_property_pointer_funcs(prop, "rna_SpaceView3D_overlay_get", nullptr, nullptr, nullptr);
  RNA_def_property_ui_text(
      prop, "Overlay Settings", "Settings for display of overlays in the 3D viewport");

  rna_def_space_view3d_shading(brna);
  rna_def_space_view3d_overlay(brna);

  /* *** Animated *** */
  RNA_define_animate_sdna(true);
  /* region */

  srna = RNA_def_struct(brna, "RegionView3D", nullptr);
  RNA_def_struct_sdna(srna, "RegionView3D");
  RNA_def_struct_ui_text(srna, "3D View Region", "3D View region data");

  prop = RNA_def_property(srna, "lock_rotation", PROP_BOOLEAN, PROP_NONE);
  RNA_def_property_boolean_sdna(prop, nullptr, "viewlock", RV3D_LOCK_ROTATION);
  RNA_def_property_ui_text(prop, "Lock Rotation", "Lock view rotation in side views");
  RNA_def_property_update(prop, NC_SPACE | ND_SPACE_VIEW3D, "rna_RegionView3D_quadview_update");

  prop = RNA_def_property(srna, "show_sync_view", PROP_BOOLEAN, PROP_NONE);
  RNA_def_property_boolean_sdna(prop, nullptr, "viewlock", RV3D_BOXVIEW);
  RNA_def_property_ui_text(prop, "Sync Zoom/Pan", "Sync view position between side views");
  RNA_def_property_update(prop, NC_SPACE | ND_SPACE_VIEW3D, "rna_RegionView3D_quadview_update");

  prop = RNA_def_property(srna, "use_box_clip", PROP_BOOLEAN, PROP_NONE);
  RNA_def_property_boolean_sdna(prop, nullptr, "viewlock", RV3D_BOXCLIP);
  RNA_def_property_ui_text(
      prop, "Clip Contents", "Clip view contents based on what is visible in other side views");
  RNA_def_property_update(
      prop, NC_SPACE | ND_SPACE_VIEW3D, "rna_RegionView3D_quadview_clip_update");

  prop = RNA_def_property(srna, "perspective_matrix", PROP_FLOAT, PROP_MATRIX);
  RNA_def_property_float_sdna(prop, nullptr, "persmat");
  RNA_def_property_clear_flag(
      prop, PROP_EDITABLE); /* XXX: for now, it's too risky for users to do this */
  RNA_def_property_multi_array(prop, 2, rna_matrix_dimsize_4x4);
  RNA_def_property_ui_text(
      prop, "Perspective Matrix", "Current perspective matrix (``window_matrix * view_matrix``)");

  prop = RNA_def_property(srna, "window_matrix", PROP_FLOAT, PROP_MATRIX);
  RNA_def_property_float_sdna(prop, nullptr, "winmat");
  RNA_def_property_clear_flag(prop, PROP_EDITABLE);
  RNA_def_property_multi_array(prop, 2, rna_matrix_dimsize_4x4);
  RNA_def_property_ui_text(prop, "Window Matrix", "Current window matrix");

  prop = RNA_def_property(srna, "view_matrix", PROP_FLOAT, PROP_MATRIX);
  RNA_def_property_float_sdna(prop, nullptr, "viewmat");
  RNA_def_property_multi_array(prop, 2, rna_matrix_dimsize_4x4);
  RNA_def_property_float_funcs(prop, nullptr, "rna_RegionView3D_view_matrix_set", nullptr);
  RNA_def_property_ui_text(prop, "View Matrix", "Current view matrix");
  RNA_def_property_update(prop, NC_SPACE | ND_SPACE_VIEW3D, nullptr);

  prop = RNA_def_property(srna, "view_perspective", PROP_ENUM, PROP_NONE);
  RNA_def_property_enum_sdna(prop, nullptr, "persp");
  RNA_def_property_enum_items(prop, rv3d_persp_items);
  RNA_def_property_ui_text(prop, "Perspective", "View Perspective");
  RNA_def_property_update(prop, NC_SPACE | ND_SPACE_VIEW3D, nullptr);

  prop = RNA_def_property(srna, "is_perspective", PROP_BOOLEAN, PROP_NONE);
  RNA_def_property_boolean_sdna(prop, nullptr, "is_persp", 1);
  RNA_def_property_ui_text(prop, "Is Perspective", "");
  RNA_def_property_flag(prop, PROP_EDITABLE);

  /* WARNING: Using "orthographic" in this name isn't correct and could be changed. */
  prop = RNA_def_property(srna, "is_orthographic_side_view", PROP_BOOLEAN, PROP_NONE);
  RNA_def_property_boolean_sdna(prop, nullptr, "view", 0);
  RNA_def_property_boolean_funcs(prop,
                                 "rna_RegionView3D_is_orthographic_side_view_get",
                                 "rna_RegionView3D_is_orthographic_side_view_set");
  RNA_def_property_ui_text(
      prop,
      "Is Axis Aligned",
      "Whether the current view is aligned to an axis "
      "(does not check whether the view is orthographic, use \"is_perspective\" for that). "
      "Setting this will rotate the view to the closest axis");

  /* This isn't directly accessible from the UI, only an operator. */
  prop = RNA_def_property(srna, "use_clip_planes", PROP_BOOLEAN, PROP_NONE);
  RNA_def_property_boolean_sdna(prop, nullptr, "rflag", RV3D_CLIPPING);
  RNA_def_property_ui_text(prop, "Use Clip Planes", "");

  const int default_value[] = {6, 4};
  prop = RNA_def_property(srna, "clip_planes", PROP_FLOAT, PROP_NONE);
  RNA_def_property_float_sdna(prop, nullptr, "clip");
  RNA_def_property_multi_array(prop, 2, default_value);
  RNA_def_property_ui_text(prop, "Clip Planes", "");

  prop = RNA_def_property(srna, "view_location", PROP_FLOAT, PROP_TRANSLATION);
#  if 0
  RNA_def_property_float_sdna(prop, nullptr, "ofs"); /* can't use because it's negated */
#  else
  RNA_def_property_array(prop, 3);
  RNA_def_property_float_funcs(
      prop, "rna_RegionView3D_view_location_get", "rna_RegionView3D_view_location_set", nullptr);
#  endif
  RNA_def_property_ui_text(prop, "View Location", "View pivot location");
  RNA_def_property_ui_range(prop, -10000.0, 10000.0, 10, RNA_TRANSLATION_PREC_DEFAULT);
  RNA_def_property_update(prop, NC_WINDOW, nullptr);

  prop = RNA_def_property(
      srna, "view_rotation", PROP_FLOAT, PROP_QUATERNION); /* can't use because it's inverted */
#  if 0
  RNA_def_property_float_sdna(prop, nullptr, "viewquat");
#  else
  RNA_def_property_array(prop, 4);
  RNA_def_property_float_funcs(
      prop, "rna_RegionView3D_view_rotation_get", "rna_RegionView3D_view_rotation_set", nullptr);
#  endif
  RNA_def_property_ui_text(prop, "View Rotation", "Rotation in quaternions (keep normalized)");
  RNA_def_property_update(prop, NC_SPACE | ND_SPACE_VIEW3D, nullptr);

  /* not sure we need rna access to these but adding anyway */
  prop = RNA_def_property(srna, "view_distance", PROP_FLOAT, PROP_UNSIGNED);
  RNA_def_property_float_sdna(prop, nullptr, "dist");
  RNA_def_property_ui_text(prop, "Distance", "Distance to the view location");
  RNA_def_property_update(prop, NC_SPACE | ND_SPACE_VIEW3D, nullptr);

  prop = RNA_def_property(srna, "view_camera_zoom", PROP_FLOAT, PROP_UNSIGNED);
  RNA_def_property_float_sdna(prop, nullptr, "camzoom");
  RNA_def_property_ui_text(prop, "Camera Zoom", "Zoom factor in camera view");
  RNA_def_property_range(prop, RV3D_CAMZOOM_MIN, RV3D_CAMZOOM_MAX);
  RNA_def_property_update(prop, NC_SPACE | ND_SPACE_VIEW3D, nullptr);

  prop = RNA_def_property(srna, "view_camera_offset", PROP_FLOAT, PROP_NONE);
  RNA_def_property_float_sdna(prop, nullptr, "camdx");
  RNA_def_property_array(prop, 2);
  RNA_def_property_ui_text(prop, "Camera Offset", "View shift in camera view");
  RNA_def_property_update(prop, NC_SPACE | ND_SPACE_VIEW3D, nullptr);

  RNA_api_region_view3d(srna);
}

static void rna_def_space_properties(BlenderRNA *brna)
{
  StructRNA *srna;
  PropertyRNA *prop;

  static const EnumPropertyItem tab_sync_items[] = {
      {PROPERTIES_SYNC_ALWAYS,
       "ALWAYS",
       0,
       "Always",
       "Always change tabs when clicking an icon in an outliner"},
      {PROPERTIES_SYNC_NEVER,
       "NEVER",
       0,
       "Never",
       "Never change tabs when clicking an icon in an outliner"},
      {PROPERTIES_SYNC_AUTO,
       "AUTO",
       0,
       "Auto",
       "Change tabs only when this editor shares a border with an outliner"},
      {0, nullptr, 0, nullptr, nullptr},
  };

  srna = RNA_def_struct(brna, "SpaceProperties", "Space");
  RNA_def_struct_sdna(srna, "SpaceProperties");
  RNA_def_struct_ui_text(srna, "Properties Space", "Properties space data");

  prop = RNA_def_property(srna, "context", PROP_ENUM, PROP_NONE);
  RNA_def_property_enum_sdna(prop, nullptr, "mainb");
  RNA_def_property_enum_items(prop, buttons_context_items);
  RNA_def_property_enum_funcs(
      prop, nullptr, "rna_SpaceProperties_context_set", "rna_SpaceProperties_context_itemf");
  RNA_def_property_ui_text(prop, "", "");
  RNA_def_property_translation_context(prop, BLT_I18NCONTEXT_ID_ID);
  RNA_def_property_update(
      prop, NC_SPACE | ND_SPACE_PROPERTIES, "rna_SpaceProperties_context_update");

  /* pinned data */
  prop = RNA_def_property(srna, "pin_id", PROP_POINTER, PROP_NONE);
  RNA_def_property_pointer_sdna(prop, nullptr, "pinid");
  RNA_def_property_struct_type(prop, "ID");
  /* NOTE: custom set function is ONLY to avoid rna setting a user for this. */
  RNA_def_property_pointer_funcs(prop,
                                 nullptr,
                                 "rna_SpaceProperties_pin_id_set",
                                 "rna_SpaceProperties_pin_id_typef",
                                 nullptr);
  RNA_def_property_flag(prop, PROP_EDITABLE | PROP_NEVER_UNLINK);
  RNA_def_property_update(
      prop, NC_SPACE | ND_SPACE_PROPERTIES, "rna_SpaceProperties_pin_id_update");

  prop = RNA_def_property(srna, "use_pin_id", PROP_BOOLEAN, PROP_NONE);
  RNA_def_property_boolean_sdna(prop, nullptr, "flag", SB_PIN_CONTEXT);
  RNA_def_property_ui_text(prop, "Pin ID", "Use the pinned context");

  /* Property search. */

  prop = RNA_def_property(srna, "tab_search_results", PROP_BOOLEAN, PROP_NONE);
  RNA_def_property_array(prop, 0); /* Dynamic length, see next line. */
  RNA_def_property_flag(prop, PROP_DYNAMIC);
  RNA_def_property_clear_flag(prop, PROP_EDITABLE);
  RNA_def_property_boolean_funcs(prop, "rna_SpaceProperties_tab_search_results_get", nullptr);
  RNA_def_property_dynamic_array_funcs(prop, "rna_SpaceProperties_tab_search_results_getlength");
  RNA_def_property_ui_text(
      prop, "Tab Search Results", "Whether or not each visible tab has a search result");

  prop = RNA_def_property(srna, "search_filter", PROP_STRING, PROP_NONE);
  /* The search filter is stored in the property editor's runtime  which
   * is only defined in an internal header, so use the getter / setter here. */
  RNA_def_property_string_funcs(prop,
                                "rna_SpaceProperties_search_filter_get",
                                "rna_SpaceProperties_search_filter_length",
                                "rna_SpaceProperties_search_filter_set");
  RNA_def_property_ui_text(prop, "Display Filter", "Live search filtering string");
  RNA_def_property_flag(prop, PROP_TEXTEDIT_UPDATE);
  RNA_def_property_update(
      prop, NC_SPACE | ND_SPACE_PROPERTIES, "rna_SpaceProperties_search_filter_update");

  /* Outliner sync. */
  prop = RNA_def_property(srna, "outliner_sync", PROP_ENUM, PROP_NONE);
  RNA_def_property_enum_sdna(prop, nullptr, "outliner_sync");
  RNA_def_property_enum_items(prop, tab_sync_items);
  RNA_def_property_ui_text(prop,
                           "Outliner Sync",
                           "Change to the corresponding tab when outliner data icons are clicked");
  RNA_def_property_update(prop, NC_SPACE | ND_SPACE_PROPERTIES, nullptr);
}

static void rna_def_space_image_overlay(BlenderRNA *brna)
{
  StructRNA *srna;
  PropertyRNA *prop;

  srna = RNA_def_struct(brna, "SpaceImageOverlay", nullptr);
  RNA_def_struct_sdna(srna, "SpaceImage");
  RNA_def_struct_nested(brna, srna, "SpaceImageEditor");
  RNA_def_struct_path_func(srna, "rna_SpaceImageOverlay_path");
  RNA_def_struct_ui_text(
      srna, "Overlay Settings", "Settings for display of overlays in the UV/Image editor");

  prop = RNA_def_property(srna, "show_overlays", PROP_BOOLEAN, PROP_NONE);
  RNA_def_property_boolean_sdna(prop, nullptr, "overlay.flag", SI_OVERLAY_SHOW_OVERLAYS);
  RNA_def_property_ui_text(prop, "Show Overlays", "Display overlays like UV Maps and Metadata");
  RNA_def_property_update(prop, NC_SPACE | ND_SPACE_IMAGE, nullptr);

  prop = RNA_def_property(srna, "show_grid_background", PROP_BOOLEAN, PROP_NONE);
  RNA_def_property_boolean_sdna(prop, nullptr, "overlay.flag", SI_OVERLAY_SHOW_GRID_BACKGROUND);
  RNA_def_property_ui_text(prop, "Display Background", "Show the grid background and borders");
  RNA_def_property_update(prop, NC_SPACE | ND_SPACE_IMAGE, nullptr);
}

static void rna_def_space_image(BlenderRNA *brna)
{
  StructRNA *srna;
  PropertyRNA *prop;

  srna = RNA_def_struct(brna, "SpaceImageEditor", "Space");
  RNA_def_struct_sdna(srna, "SpaceImage");
  RNA_def_struct_ui_text(srna, "Space Image Editor", "Image and UV editor space data");

  rna_def_space_generic_show_region_toggles(srna,
                                            ((1 << RGN_TYPE_TOOL_HEADER) | (1 << RGN_TYPE_TOOLS) |
                                             (1 << RGN_TYPE_UI) | (1 << RGN_TYPE_HUD)));

  /* image */
  prop = RNA_def_property(srna, "image", PROP_POINTER, PROP_NONE);
  RNA_def_property_pointer_funcs(
      prop, nullptr, "rna_SpaceImageEditor_image_set", nullptr, nullptr);
  RNA_def_property_ui_text(prop, "Image", "Image displayed and edited in this space");
  RNA_def_property_flag(prop, PROP_EDITABLE);
  RNA_def_property_update(
      prop,
      NC_GEOM | ND_DATA,
      "rna_SpaceImageEditor_image_update"); /* is handled in image editor too */

  prop = RNA_def_property(srna, "image_user", PROP_POINTER, PROP_NONE);
  RNA_def_property_flag(prop, PROP_NEVER_NULL);
  RNA_def_property_pointer_sdna(prop, nullptr, "iuser");
  RNA_def_property_ui_text(
      prop,
      "Image User",
      "Parameters defining which layer, pass and frame of the image is displayed");
  RNA_def_property_update(prop, NC_SPACE | ND_SPACE_IMAGE, nullptr);

  prop = RNA_def_property(srna, "scopes", PROP_POINTER, PROP_NONE);
  RNA_def_property_pointer_sdna(prop, nullptr, "scopes");
  RNA_def_property_struct_type(prop, "Scopes");
  RNA_def_property_ui_text(prop, "Scopes", "Scopes to visualize image statistics");
  RNA_def_property_flag(prop, PROP_CONTEXT_UPDATE);
  RNA_def_property_update(prop, NC_SPACE | ND_SPACE_IMAGE, "rna_SpaceImageEditor_scopes_update");

  prop = RNA_def_property(srna, "use_image_pin", PROP_BOOLEAN, PROP_NONE);
  RNA_def_property_boolean_sdna(prop, nullptr, "pin", 0);
  RNA_def_property_ui_text(
      prop, "Image Pin", "Display current image regardless of object selection");
  RNA_def_property_ui_icon(prop, ICON_UNPINNED, 1);
  RNA_def_property_update(prop, NC_SPACE | ND_SPACE_IMAGE, nullptr);

  prop = RNA_def_property(srna, "sample_histogram", PROP_POINTER, PROP_NONE);
  RNA_def_property_pointer_sdna(prop, nullptr, "sample_line_hist");
  RNA_def_property_struct_type(prop, "Histogram");
  RNA_def_property_ui_text(prop, "Line Sample", "Sampled colors along line");

  prop = RNA_def_property(srna, "zoom", PROP_FLOAT, PROP_NONE);
  RNA_def_property_array(prop, 2);
  RNA_def_property_clear_flag(prop, PROP_EDITABLE);
  RNA_def_property_float_funcs(prop, "rna_SpaceImageEditor_zoom_get", nullptr, nullptr);
  RNA_def_property_ui_text(prop, "Zoom", "Zoom factor");

  /* image draw */
  prop = RNA_def_property(srna, "show_repeat", PROP_BOOLEAN, PROP_NONE);
  RNA_def_property_boolean_sdna(prop, nullptr, "flag", SI_DRAW_TILE);
  RNA_def_property_ui_text(
      prop, "Display Repeated", "Display the image repeated outside of the main view");
  RNA_def_property_update(prop, NC_SPACE | ND_SPACE_IMAGE, nullptr);

  prop = RNA_def_property(srna, "show_annotation", PROP_BOOLEAN, PROP_NONE);
  RNA_def_property_boolean_sdna(prop, nullptr, "flag", SI_SHOW_GPENCIL);
  RNA_def_property_ui_text(prop, "Show Annotation", "Show annotations for this view");
  RNA_def_property_update(prop, NC_SPACE | ND_SPACE_IMAGE, nullptr);

  prop = RNA_def_property(srna, "display_channels", PROP_ENUM, PROP_NONE);
  RNA_def_property_enum_bitflag_sdna(prop, nullptr, "flag");
  RNA_def_property_enum_items(prop, display_channels_items);
  RNA_def_property_enum_funcs(prop,
                              "rna_SpaceImageEditor_display_channels_get",
                              nullptr,
                              "rna_SpaceImageEditor_display_channels_itemf");
  RNA_def_property_ui_text(prop, "Display Channels", "Channels of the image to display");
  RNA_def_property_update(prop, NC_SPACE | ND_SPACE_IMAGE, nullptr);

  prop = RNA_def_property(srna, "show_stereo_3d", PROP_BOOLEAN, PROP_NONE);
  RNA_def_property_boolean_funcs(
      prop, "rna_SpaceImageEditor_show_stereo_get", "rna_SpaceImageEditor_show_stereo_set");
  RNA_def_property_ui_text(prop, "Show Stereo", "Display the image in Stereo 3D");
  RNA_def_property_ui_icon(prop, ICON_CAMERA_STEREO, 0);
  RNA_def_property_update(
      prop, NC_SPACE | ND_SPACE_IMAGE, "rna_SpaceImageEditor_show_stereo_update");

  /* uv */
  prop = RNA_def_property(srna, "uv_editor", PROP_POINTER, PROP_NONE);
  RNA_def_property_flag(prop, PROP_NEVER_NULL);
  RNA_def_property_struct_type(prop, "SpaceUVEditor");
  RNA_def_property_pointer_funcs(
      prop, "rna_SpaceImageEditor_uvedit_get", nullptr, nullptr, nullptr);
  RNA_def_property_ui_text(prop, "UV Editor", "UV editor settings");

  /* mode (hidden in the UI, see 'ui_mode') */
  prop = RNA_def_property(srna, "mode", PROP_ENUM, PROP_NONE);
  RNA_def_property_enum_sdna(prop, nullptr, "mode");
  RNA_def_property_enum_items(prop, rna_enum_space_image_mode_all_items);
  RNA_def_property_ui_text(prop, "Mode", "Editing context being displayed");
  RNA_def_property_update(prop, NC_SPACE | ND_SPACE_IMAGE, "rna_SpaceImageEditor_mode_update");

  prop = RNA_def_property(srna, "ui_mode", PROP_ENUM, PROP_NONE);
  RNA_def_property_enum_sdna(prop, nullptr, "mode");
  RNA_def_property_enum_items(prop, rna_enum_space_image_mode_ui_items);
  RNA_def_property_ui_text(prop, "Mode", "Editing context being displayed");
  RNA_def_property_update(prop, NC_SPACE | ND_SPACE_IMAGE, "rna_SpaceImageEditor_mode_update");

  /* bfa - hide disfunctional tools and settings for render result */
  prop = RNA_def_property(srna, "ui_non_render_mode", PROP_ENUM, PROP_NONE);
  RNA_def_property_enum_sdna(prop, nullptr, "mode");
  RNA_def_property_enum_items(prop, rna_enum_space_image_mode_non_render_items);
  RNA_def_property_ui_text(prop, "Mode", "Editing context being displayed");
  RNA_def_property_update(prop, NC_SPACE | ND_SPACE_IMAGE, "rna_SpaceImageEditor_mode_update");

  /* transform */
  prop = RNA_def_property(srna, "cursor_location", PROP_FLOAT, PROP_XYZ);
  RNA_def_property_array(prop, 2);
  RNA_def_property_float_funcs(prop,
                               "rna_SpaceImageEditor_cursor_location_get",
                               "rna_SpaceImageEditor_cursor_location_set",
                               nullptr);
  RNA_def_property_ui_text(prop, "2D Cursor Location", "2D cursor location for this view");
  RNA_def_property_update(prop, NC_SPACE | ND_SPACE_IMAGE, nullptr);

  prop = RNA_def_property(srna, "pivot_point", PROP_ENUM, PROP_NONE);
  RNA_def_property_enum_sdna(prop, nullptr, "around");
  RNA_def_property_enum_items(prop, rna_enum_transform_pivot_items_full);
  RNA_def_property_enum_funcs(prop, nullptr, nullptr, "rna_SpaceImageEditor_pivot_itemf");
  RNA_def_property_ui_text(prop, "Pivot", "Rotation/Scaling Pivot");
  RNA_def_property_update(prop, NC_SPACE | ND_SPACE_IMAGE, nullptr);

  /* grease pencil */
  prop = RNA_def_property(srna, "grease_pencil", PROP_POINTER, PROP_NONE);
  RNA_def_property_pointer_sdna(prop, nullptr, "gpd");
  RNA_def_property_struct_type(prop, "GreasePencil");
  RNA_def_property_pointer_funcs(
      prop, nullptr, nullptr, nullptr, "rna_GPencil_datablocks_annotations_poll");
  RNA_def_property_flag(prop, PROP_EDITABLE | PROP_ID_REFCOUNT);
  RNA_def_property_ui_text(prop, "Grease Pencil", "Grease pencil data for this space");
  RNA_def_property_update(prop, NC_SPACE | ND_SPACE_IMAGE, nullptr);

  /* update */
  prop = RNA_def_property(srna, "use_realtime_update", PROP_BOOLEAN, PROP_NONE);
  RNA_def_property_boolean_sdna(prop, nullptr, "lock", 0);
  RNA_def_property_ui_text(prop,
                           "Update Automatically",
                           "Update other affected window spaces automatically to reflect changes "
                           "during interactive operations such as transform");

  /* state */
  prop = RNA_def_property(srna, "show_render", PROP_BOOLEAN, PROP_NONE);
  RNA_def_property_boolean_funcs(prop, "rna_SpaceImageEditor_show_render_get", nullptr);
  RNA_def_property_clear_flag(prop, PROP_EDITABLE);
  RNA_def_property_ui_text(prop, "Show Render", "Show render related properties");

  prop = RNA_def_property(srna, "show_paint", PROP_BOOLEAN, PROP_NONE);
  RNA_def_property_boolean_funcs(prop, "rna_SpaceImageEditor_show_paint_get", nullptr);
  RNA_def_property_clear_flag(prop, PROP_EDITABLE);
  RNA_def_property_ui_text(prop, "Show Paint", "Show paint related properties");

  prop = RNA_def_property(srna, "show_uvedit", PROP_BOOLEAN, PROP_NONE);
  RNA_def_property_boolean_funcs(prop, "rna_SpaceImageEditor_show_uvedit_get", nullptr);
  RNA_def_property_clear_flag(prop, PROP_EDITABLE);
  RNA_def_property_ui_text(prop, "Show UV Editor", "Show UV editing related properties");

  prop = RNA_def_property(srna, "show_maskedit", PROP_BOOLEAN, PROP_NONE);
  RNA_def_property_boolean_funcs(prop, "rna_SpaceImageEditor_show_maskedit_get", nullptr);
  RNA_def_property_clear_flag(prop, PROP_EDITABLE);
  RNA_def_property_ui_text(prop, "Show Mask Editor", "Show Mask editing related properties");

  /* Gizmo Toggles. */
  prop = RNA_def_property(srna, "show_gizmo", PROP_BOOLEAN, PROP_NONE);
  RNA_def_property_boolean_negative_sdna(prop, nullptr, "gizmo_flag", SI_GIZMO_HIDE);
  RNA_def_property_ui_text(prop, "Show Gizmo", "Show gizmos of all types");
  RNA_def_property_update(prop, NC_SPACE | ND_SPACE_IMAGE, nullptr);

  prop = RNA_def_property(srna, "show_gizmo_navigate", PROP_BOOLEAN, PROP_NONE);
  RNA_def_property_boolean_negative_sdna(prop, nullptr, "gizmo_flag", SI_GIZMO_HIDE_NAVIGATE);
  RNA_def_property_ui_text(prop, "Navigate Gizmo", "Viewport navigation gizmo");
  RNA_def_property_update(prop, NC_SPACE | ND_SPACE_IMAGE, nullptr);

  /* Overlays */
  prop = RNA_def_property(srna, "overlay", PROP_POINTER, PROP_NONE);
  RNA_def_property_flag(prop, PROP_NEVER_NULL);
  RNA_def_property_struct_type(prop, "SpaceImageOverlay");
  RNA_def_property_pointer_funcs(prop, "rna_SpaceImage_overlay_get", nullptr, nullptr, nullptr);
  RNA_def_property_ui_text(
      prop, "Overlay Settings", "Settings for display of overlays in the UV/Image editor");

  rna_def_space_image_uv(brna);
  rna_def_space_image_overlay(brna);

  /* mask */
  rna_def_space_mask_info(srna, NC_SPACE | ND_SPACE_IMAGE, "rna_SpaceImageEditor_mask_set");
}

static void rna_def_space_sequencer_preview_overlay(BlenderRNA *brna)
{
  StructRNA *srna;
  PropertyRNA *prop;

  srna = RNA_def_struct(brna, "SequencerPreviewOverlay", nullptr);
  RNA_def_struct_sdna(srna, "SequencerPreviewOverlay");
  RNA_def_struct_nested(brna, srna, "SpaceSequenceEditor");
  RNA_def_struct_path_func(srna, "rna_SpaceSequencerPreviewOverlay_path");
  RNA_def_struct_ui_text(srna, "Preview Overlay Settings", "");

  prop = RNA_def_property(srna, "show_safe_areas", PROP_BOOLEAN, PROP_NONE);
  RNA_def_property_boolean_sdna(prop, nullptr, "flag", SEQ_PREVIEW_SHOW_SAFE_MARGINS);
  RNA_def_property_ui_text(
      prop, "Safe Areas", "Show TV title safe and action safe areas in preview");
  RNA_def_property_update(prop, NC_SPACE | ND_SPACE_SEQUENCER, nullptr);

  prop = RNA_def_property(srna, "show_safe_center", PROP_BOOLEAN, PROP_NONE);
  RNA_def_property_boolean_sdna(prop, nullptr, "flag", SEQ_PREVIEW_SHOW_SAFE_CENTER);
  RNA_def_property_ui_text(
      prop, "Center-Cut Safe Areas", "Show safe areas to fit content in a different aspect ratio");
  RNA_def_property_update(prop, NC_SPACE | ND_SPACE_SEQUENCER, nullptr);

  prop = RNA_def_property(srna, "show_metadata", PROP_BOOLEAN, PROP_NONE);
  RNA_def_property_boolean_sdna(prop, nullptr, "flag", SEQ_PREVIEW_SHOW_METADATA);
  RNA_def_property_ui_text(prop, "Show Metadata", "Show metadata of first visible strip");
  RNA_def_property_update(prop, NC_SPACE | ND_SPACE_SEQUENCER, nullptr);

  prop = RNA_def_property(srna, "show_annotation", PROP_BOOLEAN, PROP_NONE);
  RNA_def_property_boolean_sdna(prop, nullptr, "flag", SEQ_PREVIEW_SHOW_GPENCIL);
  RNA_def_property_ui_text(prop, "Show Annotation", "Show annotations for this view");
  RNA_def_property_update(prop, NC_SPACE | ND_SPACE_SEQUENCER, nullptr);

  prop = RNA_def_property(srna, "show_image_outline", PROP_BOOLEAN, PROP_NONE);
  RNA_def_property_boolean_sdna(prop, nullptr, "flag", SEQ_PREVIEW_SHOW_OUTLINE_SELECTED);
  RNA_def_property_ui_text(prop, "Image Outline", "");
  RNA_def_property_update(prop, NC_SPACE | ND_SPACE_SEQUENCER, nullptr);

  prop = RNA_def_property(srna, "show_cursor", PROP_BOOLEAN, PROP_NONE);
  RNA_def_property_boolean_sdna(prop, nullptr, "flag", SEQ_PREVIEW_SHOW_2D_CURSOR);
  RNA_def_property_ui_text(prop, "2D Cursor", "");
  RNA_def_property_update(prop, NC_SPACE | ND_SPACE_SEQUENCER, nullptr);
}

static void rna_def_space_sequencer_timeline_overlay(BlenderRNA *brna)
{
  StructRNA *srna;
  PropertyRNA *prop;

  srna = RNA_def_struct(brna, "SequencerTimelineOverlay", nullptr);
  RNA_def_struct_sdna(srna, "SequencerTimelineOverlay");
  RNA_def_struct_nested(brna, srna, "SpaceSequenceEditor");
  RNA_def_struct_path_func(srna, "rna_SpaceSequencerTimelineOverlay_path");
  RNA_def_struct_ui_text(srna, "Timeline Overlay Settings", "");

  static const EnumPropertyItem waveform_type_display_items[] = {
      {SEQ_TIMELINE_NO_WAVEFORMS,
       "NO_WAVEFORMS",
       0,
       "Waveforms Off",
       "Don't display waveforms for any sound strips"},
      {SEQ_TIMELINE_ALL_WAVEFORMS,
       "ALL_WAVEFORMS",
       0,
       "Waveforms On",
       "Display waveforms for all sound strips"},
      {0,
       "DEFAULT_WAVEFORMS",
       0,
       "Use Strip Option",
       "Display waveforms depending on strip setting"},
      {0, nullptr, 0, nullptr, nullptr},
  };

  prop = RNA_def_property(srna, "waveform_display_type", PROP_ENUM, PROP_NONE);
  RNA_def_property_enum_bitflag_sdna(prop, nullptr, "flag");
  RNA_def_property_enum_items(prop, waveform_type_display_items);
  RNA_def_property_ui_text(prop, "Waveform Display", "How Waveforms are displayed");
  RNA_def_property_update(prop, NC_SPACE | ND_SPACE_SEQUENCER, nullptr);

  prop = RNA_def_property(srna, "show_fcurves", PROP_BOOLEAN, PROP_NONE);
  RNA_def_property_boolean_sdna(prop, nullptr, "flag", SEQ_TIMELINE_SHOW_FCURVES);
  RNA_def_property_ui_text(prop, "Show F-Curves", "Display strip opacity/volume curve");
  RNA_def_property_update(prop, NC_SPACE | ND_SPACE_SEQUENCER, nullptr);

  prop = RNA_def_property(srna, "show_strip_name", PROP_BOOLEAN, PROP_NONE);
  RNA_def_property_boolean_sdna(prop, nullptr, "flag", SEQ_TIMELINE_SHOW_STRIP_NAME);
  RNA_def_property_ui_text(prop, "Show Name", "");
  RNA_def_property_update(prop, NC_SPACE | ND_SPACE_SEQUENCER, nullptr);

  prop = RNA_def_property(srna, "show_strip_source", PROP_BOOLEAN, PROP_NONE);
  RNA_def_property_boolean_sdna(prop, nullptr, "flag", SEQ_TIMELINE_SHOW_STRIP_SOURCE);
  RNA_def_property_ui_text(
      prop, "Show Source", "Display path to source file, or name of source datablock");
  RNA_def_property_update(prop, NC_SPACE | ND_SPACE_SEQUENCER, nullptr);

  prop = RNA_def_property(srna, "show_strip_duration", PROP_BOOLEAN, PROP_NONE);
  RNA_def_property_boolean_sdna(prop, nullptr, "flag", SEQ_TIMELINE_SHOW_STRIP_DURATION);
  RNA_def_property_ui_text(prop, "Show Duration", "");
  RNA_def_property_update(prop, NC_SPACE | ND_SPACE_SEQUENCER, nullptr);

  prop = RNA_def_property(srna, "show_grid", PROP_BOOLEAN, PROP_NONE);
  RNA_def_property_boolean_sdna(prop, nullptr, "flag", SEQ_TIMELINE_SHOW_GRID);
  RNA_def_property_ui_text(prop, "Show Grid", "Show vertical grid lines");
  RNA_def_property_update(prop, NC_SPACE | ND_SPACE_SEQUENCER, nullptr);

  prop = RNA_def_property(srna, "show_strip_offset", PROP_BOOLEAN, PROP_NONE);
  RNA_def_property_boolean_sdna(prop, nullptr, "flag", SEQ_TIMELINE_SHOW_STRIP_OFFSETS);
  RNA_def_property_ui_text(prop, "Show Offsets", "Display strip in/out offsets");
  RNA_def_property_update(prop, NC_SPACE | ND_SPACE_SEQUENCER, nullptr);

  prop = RNA_def_property(srna, "show_thumbnails", PROP_BOOLEAN, PROP_NONE);
  RNA_def_property_boolean_sdna(prop, nullptr, "flag", SEQ_TIMELINE_SHOW_THUMBNAILS);
  RNA_def_property_ui_text(prop, "Show Thumbnails", "Show strip thumbnails");
  RNA_def_property_update(prop, NC_SPACE | ND_SPACE_SEQUENCER, nullptr);

  prop = RNA_def_property(srna, "show_strip_tag_color", PROP_BOOLEAN, PROP_NONE);
  RNA_def_property_boolean_sdna(prop, nullptr, "flag", SEQ_TIMELINE_SHOW_STRIP_COLOR_TAG);
  RNA_def_property_ui_text(
      prop, "Show Color Tags", "Display the strip color tags in the sequencer");
  RNA_def_property_update(prop, NC_SPACE | ND_SPACE_SEQUENCER, nullptr);
}

static void rna_def_space_sequencer(BlenderRNA *brna)
{
  StructRNA *srna;
  PropertyRNA *prop;

  static const EnumPropertyItem display_mode_items[] = {
      {SEQ_DRAW_IMG_IMBUF, "IMAGE", ICON_SEQ_PREVIEW, "Image Preview", ""},
      {SEQ_DRAW_IMG_WAVEFORM, "WAVEFORM", ICON_SEQ_LUMA_WAVEFORM, "Luma Waveform", ""},
      {SEQ_DRAW_IMG_VECTORSCOPE, "VECTOR_SCOPE", ICON_SEQ_CHROMA_SCOPE, "Chroma Vectorscope", ""},
      {SEQ_DRAW_IMG_HISTOGRAM, "HISTOGRAM", ICON_SEQ_HISTOGRAM, "Histogram", ""},
      {0, nullptr, 0, nullptr, nullptr},
  };

  static const EnumPropertyItem proxy_render_size_items[] = {
      {SEQ_RENDER_SIZE_NONE, "NONE", 0, "No display", ""},
      {SEQ_RENDER_SIZE_SCENE, "SCENE", 0, "Scene size", ""},
      {SEQ_RENDER_SIZE_PROXY_25, "PROXY_25", 0, "25%", ""},
      {SEQ_RENDER_SIZE_PROXY_50, "PROXY_50", 0, "50%", ""},
      {SEQ_RENDER_SIZE_PROXY_75, "PROXY_75", 0, "75%", ""},
      {SEQ_RENDER_SIZE_PROXY_100, "PROXY_100", 0, "100%", ""},
      {0, nullptr, 0, nullptr, nullptr},
  };

  static const EnumPropertyItem overlay_frame_type_items[] = {
      {SEQ_OVERLAY_FRAME_TYPE_RECT, "RECTANGLE", 0, "Rectangle", "Show rectangle area overlay"},
      {SEQ_OVERLAY_FRAME_TYPE_REFERENCE, "REFERENCE", 0, "Reference", "Show reference frame only"},
      {SEQ_OVERLAY_FRAME_TYPE_CURRENT, "CURRENT", 0, "Current", "Show current frame only"},
      {0, nullptr, 0, nullptr, nullptr},
  };

  static const EnumPropertyItem preview_channels_items[] = {
      {SEQ_USE_ALPHA,
       "COLOR_ALPHA",
       ICON_IMAGE_RGB_ALPHA,
       "Color & Alpha",
       "Display image with RGB colors and alpha transparency"},
      {0, "COLOR", ICON_IMAGE_RGB, "Color", "Display image with RGB colors"},
      {0, nullptr, 0, nullptr, nullptr},
  };

  srna = RNA_def_struct(brna, "SpaceSequenceEditor", "Space");
  RNA_def_struct_sdna(srna, "SpaceSeq");
  RNA_def_struct_ui_text(srna, "Space Sequence Editor", "Sequence editor space data");

  rna_def_space_generic_show_region_toggles(srna,
                                            (1 << RGN_TYPE_TOOL_HEADER) | (1 << RGN_TYPE_UI) |
                                                (1 << RGN_TYPE_TOOLS) | (1 << RGN_TYPE_HUD) |
                                                (1 << RGN_TYPE_CHANNELS));

  /* view type, fairly important */
  prop = RNA_def_property(srna, "view_type", PROP_ENUM, PROP_NONE);
  RNA_def_property_enum_sdna(prop, nullptr, "view");
  RNA_def_property_enum_items(prop, rna_enum_space_sequencer_view_type_items);
  RNA_def_property_ui_text(
      prop, "View Type", "Type of the Sequencer view (sequencer, preview or both)");
  RNA_def_property_update(prop, 0, "rna_Sequencer_view_type_update");

  /* display type, fairly important */
  prop = RNA_def_property(srna, "display_mode", PROP_ENUM, PROP_NONE);
  RNA_def_property_enum_sdna(prop, nullptr, "mainb");
  RNA_def_property_enum_items(prop, display_mode_items);
  RNA_def_property_ui_text(
      prop, "Display Mode", "View mode to use for displaying sequencer output");
  RNA_def_property_update(prop, NC_SPACE | ND_SPACE_SEQUENCER, nullptr);

  /* flags */
  prop = RNA_def_property(srna, "show_frames", PROP_BOOLEAN, PROP_NONE);
  RNA_def_property_boolean_sdna(prop, nullptr, "flag", SEQ_DRAWFRAMES);
  RNA_def_property_ui_text(prop, "Display Frames", "Display frames rather than seconds");
  RNA_def_property_update(prop, NC_SPACE | ND_SPACE_SEQUENCER, nullptr);

  prop = RNA_def_property(srna, "use_marker_sync", PROP_BOOLEAN, PROP_NONE);
  RNA_def_property_boolean_sdna(prop, nullptr, "flag", SEQ_MARKER_TRANS);
  RNA_def_property_ui_text(prop, "Sync Markers", "Transform markers as well as strips");
  RNA_def_property_update(prop, NC_SPACE | ND_SPACE_SEQUENCER, nullptr);

  prop = RNA_def_property(srna, "show_separate_color", PROP_BOOLEAN, PROP_NONE);
  RNA_def_property_boolean_sdna(prop, nullptr, "flag", SEQ_DRAW_COLOR_SEPARATED);
  RNA_def_property_ui_text(prop, "Separate Colors", "Separate color channels in preview");
  RNA_def_property_update(prop, NC_SPACE | ND_SPACE_SEQUENCER, nullptr);

  prop = RNA_def_property(srna, "show_seconds", PROP_BOOLEAN, PROP_NONE);
  RNA_def_property_boolean_negative_sdna(prop, nullptr, "flag", SEQ_DRAWFRAMES);
  RNA_def_property_ui_text(prop, "Show Seconds", "Show timing in seconds not frames");
  RNA_def_property_update(prop, NC_SPACE | ND_SPACE_SEQUENCER, nullptr);

  prop = RNA_def_property(srna, "show_markers", PROP_BOOLEAN, PROP_NONE);
  RNA_def_property_boolean_sdna(prop, nullptr, "flag", SEQ_SHOW_MARKERS);
  RNA_def_property_ui_text(
      prop,
      "Show Markers",
      "If any exists, show markers in a separate row at the bottom of the editor");
  RNA_def_property_update(prop, NC_SPACE | ND_SPACE_SEQUENCER, nullptr);

  prop = RNA_def_property(srna, "display_channel", PROP_INT, PROP_NONE);
  RNA_def_property_int_sdna(prop, nullptr, "chanshown");
  RNA_def_property_ui_text(
      prop,
      "Display Channel",
      "The channel number shown in the image preview. 0 is the result of all strips combined");
  RNA_def_property_range(prop, -5, MAXSEQ);
  RNA_def_property_update(prop, NC_SPACE | ND_SPACE_SEQUENCER, "rna_SequenceEditor_update_cache");

  prop = RNA_def_property(srna, "preview_channels", PROP_ENUM, PROP_NONE);
  RNA_def_property_enum_bitflag_sdna(prop, nullptr, "flag");
  RNA_def_property_enum_items(prop, preview_channels_items);
  RNA_def_property_ui_text(prop, "Display Channels", "Channels of the preview to display");
  RNA_def_property_update(prop, NC_SPACE | ND_SPACE_SEQUENCER, "rna_SequenceEditor_update_cache");

  prop = RNA_def_property(srna, "use_zoom_to_fit", PROP_BOOLEAN, PROP_NONE);
  RNA_def_property_boolean_sdna(prop, nullptr, "flag", SEQ_ZOOM_TO_FIT);
  RNA_def_property_ui_text(
      prop, "Zoom to Fit", "Automatically zoom preview image to make it fully fit the region");
  RNA_def_property_update(prop, NC_SPACE | ND_SPACE_SEQUENCER, nullptr);

  prop = RNA_def_property(srna, "show_overexposed", PROP_INT, PROP_NONE);
  RNA_def_property_int_sdna(prop, nullptr, "zebra");
  RNA_def_property_ui_text(prop, "Show Overexposed", "Show overexposed areas with zebra stripes");
  RNA_def_property_range(prop, 0, 110);
  RNA_def_property_update(prop, NC_SPACE | ND_SPACE_SEQUENCER, nullptr);

  prop = RNA_def_property(srna, "proxy_render_size", PROP_ENUM, PROP_NONE);
  RNA_def_property_enum_sdna(prop, nullptr, "render_size");
  RNA_def_property_enum_items(prop, proxy_render_size_items);
  RNA_def_property_ui_text(prop,
                           "Proxy Render Size",
                           "Display preview using full resolution or different proxy resolutions");
  RNA_def_property_flag(prop, PROP_CONTEXT_UPDATE);
  RNA_def_property_update(
      prop, NC_SPACE | ND_SPACE_SEQUENCER, "rna_SequenceEditor_render_size_update");

  prop = RNA_def_property(srna, "use_proxies", PROP_BOOLEAN, PROP_NONE);
  RNA_def_property_boolean_sdna(prop, nullptr, "flag", SEQ_USE_PROXIES);
  RNA_def_property_ui_text(
      prop, "Use Proxies", "Use optimized files for faster scrubbing when available");
  RNA_def_property_update(prop, NC_SPACE | ND_SPACE_SEQUENCER, "rna_SequenceEditor_update_cache");

  prop = RNA_def_property(srna, "use_clamp_view", PROP_BOOLEAN, PROP_NONE);
  RNA_def_property_boolean_sdna(prop, nullptr, "flag", SEQ_CLAMP_VIEW);
  RNA_def_property_boolean_funcs(
      prop, "rna_SequenceEditor_clamp_view_get", "rna_SequenceEditor_clamp_view_set");
  RNA_def_property_ui_text(
      prop, "Limit View to Contents", "Limit timeline height to maximum used channel slot");
  RNA_def_property_update(prop, NC_SPACE | ND_SPACE_SEQUENCER, nullptr);

  /* grease pencil */
  prop = RNA_def_property(srna, "grease_pencil", PROP_POINTER, PROP_NONE);
  RNA_def_property_pointer_sdna(prop, nullptr, "gpd");
  RNA_def_property_struct_type(prop, "GreasePencil");
  RNA_def_property_pointer_funcs(
      prop, nullptr, nullptr, nullptr, "rna_GPencil_datablocks_annotations_poll");
  RNA_def_property_flag(prop, PROP_EDITABLE | PROP_ID_REFCOUNT);
  RNA_def_property_ui_text(prop, "Grease Pencil", "Grease Pencil data for this Preview region");
  RNA_def_property_update(prop, NC_SPACE | ND_SPACE_SEQUENCER, nullptr);

  prop = RNA_def_property(srna, "overlay_frame_type", PROP_ENUM, PROP_NONE);
  RNA_def_property_enum_sdna(prop, nullptr, "overlay_frame_type");
  RNA_def_property_enum_items(prop, overlay_frame_type_items);
  RNA_def_property_ui_text(prop, "Overlay Type", "Overlay display method");
  RNA_def_property_update(prop, NC_SPACE | ND_SPACE_SEQUENCER, nullptr);

  prop = RNA_def_property(srna, "show_backdrop", PROP_BOOLEAN, PROP_NONE);
  RNA_def_property_boolean_sdna(prop, nullptr, "draw_flag", SEQ_DRAW_BACKDROP);
  RNA_def_property_ui_text(prop, "Use Backdrop", "Display result under strips");
  RNA_def_property_update(prop, NC_SPACE | ND_SPACE_SEQUENCER, nullptr);

  prop = RNA_def_property(srna, "show_transform_preview", PROP_BOOLEAN, PROP_NONE);
  RNA_def_property_boolean_sdna(prop, nullptr, "draw_flag", SEQ_DRAW_TRANSFORM_PREVIEW);
  RNA_def_property_ui_text(prop, "Transform Preview", "Show preview of the transformed frames");
  RNA_def_property_update(prop, NC_SPACE | ND_SPACE_SEQUENCER, nullptr);

  /* Gizmo toggles. */
  prop = RNA_def_property(srna, "show_gizmo", PROP_BOOLEAN, PROP_NONE);
  RNA_def_property_boolean_negative_sdna(prop, nullptr, "gizmo_flag", SEQ_GIZMO_HIDE);
  RNA_def_property_ui_text(prop, "Show Gizmo", "Show gizmos of all types");
  RNA_def_property_update(prop, NC_SPACE | ND_SPACE_SEQUENCER, nullptr);

  prop = RNA_def_property(srna, "show_gizmo_navigate", PROP_BOOLEAN, PROP_NONE);
  RNA_def_property_boolean_negative_sdna(prop, nullptr, "gizmo_flag", SEQ_GIZMO_HIDE_NAVIGATE);
  RNA_def_property_ui_text(prop, "Navigate Gizmo", "Viewport navigation gizmo");
  RNA_def_property_update(prop, NC_SPACE | ND_SPACE_SEQUENCER, nullptr);

  prop = RNA_def_property(srna, "show_gizmo_context", PROP_BOOLEAN, PROP_NONE);
  RNA_def_property_boolean_negative_sdna(prop, nullptr, "gizmo_flag", SEQ_GIZMO_HIDE_CONTEXT);
  RNA_def_property_ui_text(prop, "Context Gizmo", "Context sensitive gizmos for the active item");
  RNA_def_property_update(prop, NC_SPACE | ND_SPACE_SEQUENCER, nullptr);

  prop = RNA_def_property(srna, "show_gizmo_tool", PROP_BOOLEAN, PROP_NONE);
  RNA_def_property_boolean_negative_sdna(prop, nullptr, "gizmo_flag", SEQ_GIZMO_HIDE_TOOL);
  RNA_def_property_ui_text(prop, "Tool Gizmo", "Active tool gizmo");
  RNA_def_property_update(prop, NC_SPACE | ND_SPACE_SEQUENCER, nullptr);

  /* Overlay settings. */
  prop = RNA_def_property(srna, "show_overlays", PROP_BOOLEAN, PROP_NONE);
  RNA_def_property_boolean_sdna(prop, nullptr, "flag", SEQ_SHOW_OVERLAY);
  RNA_def_property_ui_text(prop, "Show Overlays", "");
  RNA_def_property_update(prop, NC_SPACE | ND_SPACE_SEQUENCER, nullptr);

  prop = RNA_def_property(srna, "preview_overlay", PROP_POINTER, PROP_NONE);
  RNA_def_property_flag(prop, PROP_NEVER_NULL);
  RNA_def_property_struct_type(prop, "SequencerPreviewOverlay");
  RNA_def_property_pointer_sdna(prop, nullptr, "preview_overlay");
  RNA_def_property_ui_text(prop, "Preview Overlay Settings", "Settings for display of overlays");

  prop = RNA_def_property(srna, "timeline_overlay", PROP_POINTER, PROP_NONE);
  RNA_def_property_flag(prop, PROP_NEVER_NULL);
  RNA_def_property_struct_type(prop, "SequencerTimelineOverlay");
  RNA_def_property_pointer_sdna(prop, nullptr, "timeline_overlay");
  RNA_def_property_ui_text(prop, "Timeline Overlay Settings", "Settings for display of overlays");

  rna_def_space_sequencer_preview_overlay(brna);
  rna_def_space_sequencer_timeline_overlay(brna);

  /* transform */
  prop = RNA_def_property(srna, "cursor_location", PROP_FLOAT, PROP_XYZ);
  RNA_def_property_float_sdna(prop, nullptr, "cursor");
  RNA_def_property_array(prop, 2);
  RNA_def_property_ui_text(prop, "2D Cursor Location", "2D cursor location for this view");
  RNA_def_property_update(prop, NC_SPACE | ND_SPACE_SEQUENCER, nullptr);
}

static void rna_def_space_text(BlenderRNA *brna)
{
  StructRNA *srna;
  PropertyRNA *prop;
  FunctionRNA *func;

  srna = RNA_def_struct(brna, "SpaceTextEditor", "Space");
  RNA_def_struct_sdna(srna, "SpaceText");
  RNA_def_struct_ui_text(srna, "Space Text Editor", "Text editor space data");

  rna_def_space_generic_show_region_toggles(srna, (1 << RGN_TYPE_UI) | (1 << RGN_TYPE_FOOTER));

  /* text */
  prop = RNA_def_property(srna, "text", PROP_POINTER, PROP_NONE);
  RNA_def_property_flag(prop, PROP_EDITABLE);
  RNA_def_property_ui_text(prop, "Text", "Text displayed and edited in this space");
  RNA_def_property_pointer_funcs(prop, nullptr, "rna_SpaceTextEditor_text_set", nullptr, nullptr);
  RNA_def_property_update(prop, NC_SPACE | ND_SPACE_TEXT, nullptr);

  /* display */
  prop = RNA_def_property(srna, "show_word_wrap", PROP_BOOLEAN, PROP_NONE);
  RNA_def_property_boolean_sdna(prop, nullptr, "wordwrap", 0);
  RNA_def_property_boolean_funcs(prop, nullptr, "rna_SpaceTextEditor_word_wrap_set");
  RNA_def_property_ui_text(
      prop, "Word Wrap", "Wrap words if there is not enough horizontal space");
  RNA_def_property_ui_icon(prop, ICON_WORDWRAP_ON, 0);
  RNA_def_property_update(prop, NC_SPACE | ND_SPACE_TEXT, nullptr);

  prop = RNA_def_property(srna, "show_line_numbers", PROP_BOOLEAN, PROP_NONE);
  RNA_def_property_boolean_sdna(prop, nullptr, "showlinenrs", 0);
  RNA_def_property_ui_text(prop, "Line Numbers", "Show line numbers next to the text");
  RNA_def_property_ui_icon(prop, ICON_LINENUMBERS_ON, 0);
  RNA_def_property_update(prop, NC_SPACE | ND_SPACE_TEXT, nullptr);

  func = RNA_def_function(srna,
                          "is_syntax_highlight_supported",
                          "rna_SpaceTextEditor_text_is_syntax_highlight_supported");
  RNA_def_function_return(func,
                          RNA_def_boolean(func, "is_syntax_highlight_supported", false, "", ""));
  RNA_def_function_ui_description(func,
                                  "Returns True if the editor supports syntax highlighting "
                                  "for the current text datablock");

  prop = RNA_def_property(srna, "show_syntax_highlight", PROP_BOOLEAN, PROP_NONE);
  RNA_def_property_boolean_sdna(prop, nullptr, "showsyntax", 0);
  RNA_def_property_ui_text(prop, "Syntax Highlight", "Syntax highlight for scripting");
  RNA_def_property_ui_icon(prop, ICON_SYNTAX_ON, 0);
  RNA_def_property_update(prop, NC_SPACE | ND_SPACE_TEXT, nullptr);

  prop = RNA_def_property(srna, "show_line_highlight", PROP_BOOLEAN, PROP_NONE);
  RNA_def_property_boolean_sdna(prop, nullptr, "line_hlight", 0);
  RNA_def_property_ui_text(prop, "Highlight Line", "Highlight the current line");
  RNA_def_property_update(prop, NC_SPACE | ND_SPACE_TEXT, nullptr);

  prop = RNA_def_property(srna, "tab_width", PROP_INT, PROP_NONE);
  RNA_def_property_int_sdna(prop, nullptr, "tabnumber");
  RNA_def_property_range(prop, 2, 8);
  RNA_def_property_ui_text(prop, "Tab Width", "Number of spaces to display tabs with");
  RNA_def_property_update(prop, NC_SPACE | ND_SPACE_TEXT, "rna_SpaceTextEditor_updateEdited");

  prop = RNA_def_property(srna, "font_size", PROP_INT, PROP_NONE);
  RNA_def_property_int_sdna(prop, nullptr, "lheight");
  RNA_def_property_range(prop, 1, 256); /* Large range since Hi-DPI scales down size. */
  RNA_def_property_ui_text(prop, "Font Size", "Adjust the font size for displaying the text");
  RNA_def_property_update(prop, NC_SPACE | ND_SPACE_TEXT, nullptr);

  prop = RNA_def_property(srna, "show_margin", PROP_BOOLEAN, PROP_NONE);
  RNA_def_property_boolean_sdna(prop, nullptr, "flags", ST_SHOW_MARGIN);
  RNA_def_property_ui_text(prop, "Show Margin", "Show right margin");
  RNA_def_property_update(prop, NC_SPACE | ND_SPACE_TEXT, nullptr);

  prop = RNA_def_property(srna, "margin_column", PROP_INT, PROP_NONE);
  RNA_def_property_int_sdna(prop, nullptr, "margin_column");
  RNA_def_property_range(prop, 0, 1024);
  RNA_def_property_ui_text(prop, "Margin Column", "Column number to show right margin at");
  RNA_def_property_update(prop, NC_SPACE | ND_SPACE_TEXT, nullptr);

  prop = RNA_def_property(srna, "top", PROP_INT, PROP_NONE);
  RNA_def_property_int_sdna(prop, nullptr, "top");
  RNA_def_property_range(prop, 0, INT_MAX);
  RNA_def_property_ui_text(prop, "Top Line", "Top line visible");
  RNA_def_property_update(prop, NC_SPACE | ND_SPACE_TEXT, nullptr);

  prop = RNA_def_property(srna, "visible_lines", PROP_INT, PROP_NONE);
  RNA_def_property_clear_flag(prop, PROP_EDITABLE);
  RNA_def_property_int_sdna(prop, nullptr, "runtime.viewlines");
  RNA_def_property_ui_text(
      prop, "Visible Lines", "Amount of lines that can be visible in current editor");

  /* functionality options */
  prop = RNA_def_property(srna, "use_overwrite", PROP_BOOLEAN, PROP_NONE);
  RNA_def_property_boolean_sdna(prop, nullptr, "overwrite", 1);
  RNA_def_property_ui_text(
      prop, "Overwrite", "Overwrite characters when typing rather than inserting them");
  RNA_def_property_update(prop, NC_SPACE | ND_SPACE_TEXT, nullptr);

  prop = RNA_def_property(srna, "use_live_edit", PROP_BOOLEAN, PROP_NONE);
  RNA_def_property_boolean_sdna(prop, nullptr, "live_edit", 1);
  RNA_def_property_ui_text(prop, "Live Edit", "Run Python while editing");
  RNA_def_property_update(prop, NC_SPACE | ND_SPACE_TEXT, nullptr);

  /* find */
  prop = RNA_def_property(srna, "use_find_all", PROP_BOOLEAN, PROP_NONE);
  RNA_def_property_boolean_sdna(prop, nullptr, "flags", ST_FIND_ALL);
  RNA_def_property_ui_text(
      prop, "Find All", "Search in all text data, instead of only the active one");
  RNA_def_property_update(prop, NC_SPACE | ND_SPACE_TEXT, nullptr);

  prop = RNA_def_property(srna, "use_find_wrap", PROP_BOOLEAN, PROP_NONE);
  RNA_def_property_boolean_sdna(prop, nullptr, "flags", ST_FIND_WRAP);
  RNA_def_property_ui_text(
      prop, "Find Wrap", "Search again from the start of the file when reaching the end");
  RNA_def_property_update(prop, NC_SPACE | ND_SPACE_TEXT, nullptr);

  prop = RNA_def_property(srna, "use_match_case", PROP_BOOLEAN, PROP_NONE);
  RNA_def_property_boolean_sdna(prop, nullptr, "flags", ST_MATCH_CASE);
  RNA_def_property_ui_text(
      prop, "Match Case", "Search string is sensitive to uppercase and lowercase letters");
  RNA_def_property_update(prop, NC_SPACE | ND_SPACE_TEXT, nullptr);

  prop = RNA_def_property(srna, "find_text", PROP_STRING, PROP_NONE);
  RNA_def_property_string_sdna(prop, nullptr, "findstr");
  RNA_def_property_ui_text(prop, "Find Text", "Text to search for with the find tool");
  RNA_def_property_update(prop, NC_SPACE | ND_SPACE_TEXT, nullptr);

  prop = RNA_def_property(srna, "replace_text", PROP_STRING, PROP_NONE);
  RNA_def_property_string_sdna(prop, nullptr, "replacestr");
  RNA_def_property_ui_text(
      prop, "Replace Text", "Text to replace selected text with using the replace tool");
  RNA_def_property_update(prop, NC_SPACE | ND_SPACE_TEXT, nullptr);

  RNA_api_space_text(srna);
}

// bfa - toolbar editor
static void rna_def_space_toolbar(BlenderRNA *brna)
{
  StructRNA *srna;
  // PropertyRNA *prop;

  srna = RNA_def_struct(brna, "SpaceToolbarEditor", "Space");
  RNA_def_struct_sdna(srna, "SpaceToolbar");
  RNA_def_struct_ui_text(srna, "Space Toolbar Editor", "Toolbar editor space data");
}

static void rna_def_space_dopesheet(BlenderRNA *brna)
{
  StructRNA *srna;
  PropertyRNA *prop;

  srna = RNA_def_struct(brna, "SpaceDopeSheetEditor", "Space");
  RNA_def_struct_sdna(srna, "SpaceAction");
  RNA_def_struct_ui_text(srna, "Space Dope Sheet Editor", "Dope Sheet space data");

  rna_def_space_generic_show_region_toggles(
<<<<<<< HEAD
      srna, (1 << RGN_TYPE_UI) | (1 << RGN_TYPE_HUD) | (1 << RGN_TYPE_CHANNELS)); /*bfa - channels */
=======
      srna, (1 << RGN_TYPE_UI) | (1 << RGN_TYPE_HUD) | (1 << RGN_TYPE_CHANNELS));
>>>>>>> e7b22bff

  /* data */
  prop = RNA_def_property(srna, "action", PROP_POINTER, PROP_NONE);
  RNA_def_property_flag(prop, PROP_EDITABLE);
  RNA_def_property_pointer_funcs(prop,
                                 nullptr,
                                 "rna_SpaceDopeSheetEditor_action_set",
                                 nullptr,
                                 "rna_Action_actedit_assign_poll");
  RNA_def_property_ui_text(prop, "Action", "Action displayed and edited in this space");
  RNA_def_property_flag(prop, PROP_CONTEXT_UPDATE);
  RNA_def_property_update(
      prop, NC_ANIMATION | ND_KEYFRAME | NA_EDITED, "rna_SpaceDopeSheetEditor_action_update");

  /* mode (hidden in the UI, see 'ui_mode') */
  prop = RNA_def_property(srna, "mode", PROP_ENUM, PROP_NONE);
  RNA_def_property_enum_sdna(prop, nullptr, "mode");
  RNA_def_property_enum_items(prop, rna_enum_space_action_mode_all_items);
  RNA_def_property_ui_text(prop, "Mode", "Editing context being displayed");
  RNA_def_property_flag(prop, PROP_CONTEXT_UPDATE);
  RNA_def_property_update(
      prop, NC_SPACE | ND_SPACE_DOPESHEET, "rna_SpaceDopeSheetEditor_mode_update");

  prop = RNA_def_property(srna, "ui_mode", PROP_ENUM, PROP_NONE);
  RNA_def_property_enum_sdna(prop, nullptr, "mode");
  RNA_def_property_enum_items(prop, rna_enum_space_action_ui_mode_items);
  RNA_def_property_ui_text(prop, "Mode", "Editing context being displayed");
  RNA_def_property_flag(prop, PROP_CONTEXT_UPDATE);
  RNA_def_property_update(
      prop, NC_SPACE | ND_SPACE_DOPESHEET, "rna_SpaceDopeSheetEditor_mode_update");

  /* display */
  prop = RNA_def_property(srna, "show_seconds", PROP_BOOLEAN, PROP_NONE);
  RNA_def_property_boolean_sdna(prop, nullptr, "flag", SACTION_DRAWTIME);
  RNA_def_property_ui_text(prop, "Show Seconds", "Show timing in seconds not frames");
  RNA_def_property_update(prop, NC_SPACE | ND_SPACE_DOPESHEET, nullptr);

  prop = RNA_def_property(srna, "show_sliders", PROP_BOOLEAN, PROP_NONE);
  RNA_def_property_boolean_sdna(prop, nullptr, "flag", SACTION_SLIDERS);
  RNA_def_property_ui_text(prop, "Show Sliders", "Show sliders beside F-Curve channels");
  RNA_def_property_update(prop, NC_SPACE | ND_SPACE_DOPESHEET, nullptr);

  prop = RNA_def_property(srna, "show_pose_markers", PROP_BOOLEAN, PROP_NONE);
  RNA_def_property_boolean_sdna(prop, nullptr, "flag", SACTION_POSEMARKERS_SHOW);
  RNA_def_property_ui_text(prop,
                           "Show Pose Markers",
                           "Show markers belonging to the active action instead of Scene markers "
                           "(Action and Shape Key Editors only)");
  RNA_def_property_update(prop, NC_SPACE | ND_SPACE_DOPESHEET, nullptr);

  prop = RNA_def_property(srna, "show_interpolation", PROP_BOOLEAN, PROP_NONE);
  RNA_def_property_boolean_sdna(prop, nullptr, "flag", SACTION_SHOW_INTERPOLATION);
  RNA_def_property_ui_text(prop,
                           "Show Handles and Interpolation",
                           "Display keyframe handle types and non-bezier interpolation modes");
  RNA_def_property_update(prop, NC_SPACE | ND_SPACE_DOPESHEET, nullptr);

  prop = RNA_def_property(srna, "show_extremes", PROP_BOOLEAN, PROP_NONE);
  RNA_def_property_boolean_sdna(prop, nullptr, "flag", SACTION_SHOW_EXTREMES);
  RNA_def_property_ui_text(prop,
                           "Show Curve Extremes",
                           "Mark keyframes where the key value flow changes direction, based on "
                           "comparison with adjacent keys");
  RNA_def_property_update(prop, NC_SPACE | ND_SPACE_DOPESHEET, nullptr);

  prop = RNA_def_property(srna, "show_markers", PROP_BOOLEAN, PROP_NONE);
  RNA_def_property_boolean_sdna(prop, nullptr, "flag", SACTION_SHOW_MARKERS);
  RNA_def_property_ui_text(
      prop,
      "Show Markers",
      "If any exists, show markers in a separate row at the bottom of the editor");
  RNA_def_property_update(prop, NC_SPACE | ND_SPACE_DOPESHEET, nullptr);

  /* editing */
  prop = RNA_def_property(srna, "use_auto_merge_keyframes", PROP_BOOLEAN, PROP_NONE);
  RNA_def_property_boolean_negative_sdna(prop, nullptr, "flag", SACTION_NOTRANSKEYCULL);
  RNA_def_property_ui_text(prop, "Auto-Merge Keyframes", "Automatically merge nearby keyframes");
  RNA_def_property_update(prop, NC_SPACE | ND_SPACE_DOPESHEET, nullptr);

  prop = RNA_def_property(srna, "use_realtime_update", PROP_BOOLEAN, PROP_NONE);
  RNA_def_property_boolean_negative_sdna(prop, nullptr, "flag", SACTION_NOREALTIMEUPDATES);
  RNA_def_property_ui_text(
      prop,
      "Realtime Updates",
      "When transforming keyframes, changes to the animation data are flushed to other views");
  RNA_def_property_update(prop, NC_SPACE | ND_SPACE_DOPESHEET, nullptr);

  prop = RNA_def_property(srna, "use_marker_sync", PROP_BOOLEAN, PROP_NONE);
  RNA_def_property_boolean_sdna(prop, nullptr, "flag", SACTION_MARKERS_MOVE);
  RNA_def_property_ui_text(prop, "Sync Markers", "Sync Markers with keyframe edits");

  /* dopesheet */
  prop = RNA_def_property(srna, "dopesheet", PROP_POINTER, PROP_NONE);
  RNA_def_property_struct_type(prop, "DopeSheet");
  RNA_def_property_pointer_sdna(prop, nullptr, "ads");
  RNA_def_property_ui_text(prop, "Dope Sheet", "Settings for filtering animation data");

  /* autosnap */
  prop = RNA_def_property(srna, "auto_snap", PROP_ENUM, PROP_NONE);
  RNA_def_property_enum_sdna(prop, nullptr, "autosnap");
  RNA_def_property_enum_items(prop, autosnap_items);
  RNA_def_property_ui_text(
      prop, "Auto Snap", "Automatic time snapping settings for transformations");
  RNA_def_property_update(prop, NC_SPACE | ND_SPACE_DOPESHEET, nullptr);

  /* displaying cache status */
  prop = RNA_def_property(srna, "show_cache", PROP_BOOLEAN, PROP_NONE);
  RNA_def_property_boolean_sdna(prop, nullptr, "cache_display", TIME_CACHE_DISPLAY);
  RNA_def_property_ui_text(prop, "Show Cache", "Show the status of cached frames in the timeline");
  RNA_def_property_update(prop, NC_SPACE | ND_SPACE_TIME, nullptr);

  prop = RNA_def_property(srna, "cache_softbody", PROP_BOOLEAN, PROP_NONE);
  RNA_def_property_boolean_sdna(prop, nullptr, "cache_display", TIME_CACHE_SOFTBODY);
  RNA_def_property_ui_text(prop, "Softbody", "Show the active object's softbody point cache");
  RNA_def_property_update(prop, NC_SPACE | ND_SPACE_TIME, nullptr);

  prop = RNA_def_property(srna, "cache_particles", PROP_BOOLEAN, PROP_NONE);
  RNA_def_property_boolean_sdna(prop, nullptr, "cache_display", TIME_CACHE_PARTICLES);
  RNA_def_property_ui_text(prop, "Particles", "Show the active object's particle point cache");
  RNA_def_property_update(prop, NC_SPACE | ND_SPACE_TIME, nullptr);

  prop = RNA_def_property(srna, "cache_cloth", PROP_BOOLEAN, PROP_NONE);
  RNA_def_property_boolean_sdna(prop, nullptr, "cache_display", TIME_CACHE_CLOTH);
  RNA_def_property_ui_text(prop, "Cloth", "Show the active object's cloth point cache");
  RNA_def_property_update(prop, NC_SPACE | ND_SPACE_TIME, nullptr);

  prop = RNA_def_property(srna, "cache_smoke", PROP_BOOLEAN, PROP_NONE);
  RNA_def_property_boolean_sdna(prop, nullptr, "cache_display", TIME_CACHE_SMOKE);
  RNA_def_property_ui_text(prop, "Smoke", "Show the active object's smoke cache");
  RNA_def_property_update(prop, NC_SPACE | ND_SPACE_TIME, nullptr);

  prop = RNA_def_property(srna, "cache_simulation_nodes", PROP_BOOLEAN, PROP_NONE);
  RNA_def_property_boolean_sdna(prop, nullptr, "cache_display", TIME_CACHE_SIMULATION_NODES);
  RNA_def_property_ui_text(
      prop, "Simulation Nodes", "Show the active object's simulation nodes cache and bake data");
  RNA_def_property_update(prop, NC_SPACE | ND_SPACE_TIME, nullptr);

  prop = RNA_def_property(srna, "cache_dynamicpaint", PROP_BOOLEAN, PROP_NONE);
  RNA_def_property_boolean_sdna(prop, nullptr, "cache_display", TIME_CACHE_DYNAMICPAINT);
  RNA_def_property_ui_text(prop, "Dynamic Paint", "Show the active object's Dynamic Paint cache");
  RNA_def_property_update(prop, NC_SPACE | ND_SPACE_TIME, nullptr);

  prop = RNA_def_property(srna, "cache_rigidbody", PROP_BOOLEAN, PROP_NONE);
  RNA_def_property_boolean_sdna(prop, nullptr, "cache_display", TIME_CACHE_RIGIDBODY);
  RNA_def_property_ui_text(prop, "Rigid Body", "Show the active object's Rigid Body cache");
  RNA_def_property_update(prop, NC_SPACE | ND_SPACE_TIME, nullptr);
}

static void rna_def_space_graph(BlenderRNA *brna)
{
  StructRNA *srna;
  PropertyRNA *prop;

  /* this is basically the same as the one for the 3D-View, but with some entries omitted */
  static const EnumPropertyItem gpivot_items[] = {
      {V3D_AROUND_CENTER_BOUNDS,
       "BOUNDING_BOX_CENTER",
       ICON_PIVOT_BOUNDBOX,
       "Bounding Box Center",
       ""},
      {V3D_AROUND_CURSOR, "CURSOR", ICON_PIVOT_CURSOR, "2D Cursor", ""},
      {V3D_AROUND_LOCAL_ORIGINS,
       "INDIVIDUAL_ORIGINS",
       ICON_PIVOT_INDIVIDUAL,
       "Individual Centers",
       ""},
      /*{V3D_AROUND_CENTER_MEDIAN, "MEDIAN_POINT", 0, "Median Point", ""}, */
      /*{V3D_AROUND_ACTIVE, "ACTIVE_ELEMENT", 0, "Active Element", ""}, */
      {0, nullptr, 0, nullptr, nullptr},
  };

  srna = RNA_def_struct(brna, "SpaceGraphEditor", "Space");
  RNA_def_struct_sdna(srna, "SpaceGraph");
  RNA_def_struct_ui_text(srna, "Space Graph Editor", "Graph Editor space data");

<<<<<<< HEAD
  rna_def_space_generic_show_region_toggles(srna,
                                            (1 << RGN_TYPE_UI) | (1 << RGN_TYPE_HUD) |
                                                (1 << RGN_TYPE_CHANNELS)); /*bfa - channels*/
=======
  rna_def_space_generic_show_region_toggles(
      srna, (1 << RGN_TYPE_UI) | (1 << RGN_TYPE_HUD) | (1 << RGN_TYPE_CHANNELS));
>>>>>>> e7b22bff

  /* mode */
  prop = RNA_def_property(srna, "mode", PROP_ENUM, PROP_NONE);
  RNA_def_property_enum_sdna(prop, nullptr, "mode");
  RNA_def_property_enum_items(prop, rna_enum_space_graph_mode_items);
  RNA_def_property_ui_text(prop, "Mode", "Editing context being displayed");
  RNA_def_property_flag(prop, PROP_CONTEXT_UPDATE);
  RNA_def_property_update(
      prop, NC_SPACE | ND_SPACE_GRAPH, "rna_SpaceGraphEditor_display_mode_update");

  /* display */
  prop = RNA_def_property(srna, "show_seconds", PROP_BOOLEAN, PROP_NONE);
  RNA_def_property_boolean_sdna(prop, nullptr, "flag", SIPO_DRAWTIME);
  RNA_def_property_ui_text(prop, "Show Seconds", "Show timing in seconds not frames");
  RNA_def_property_update(prop, NC_SPACE | ND_SPACE_GRAPH, nullptr);

  prop = RNA_def_property(srna, "show_sliders", PROP_BOOLEAN, PROP_NONE);
  RNA_def_property_boolean_sdna(prop, nullptr, "flag", SIPO_SLIDERS);
  RNA_def_property_ui_text(prop, "Show Sliders", "Show sliders beside F-Curve channels");
  RNA_def_property_update(prop, NC_SPACE | ND_SPACE_GRAPH, nullptr);

  prop = RNA_def_property(srna, "show_handles", PROP_BOOLEAN, PROP_NONE);
  RNA_def_property_boolean_negative_sdna(prop, nullptr, "flag", SIPO_NOHANDLES);
  RNA_def_property_ui_text(prop, "Show Handles", "Show handles of Bezier control points");
  RNA_def_property_update(prop, NC_SPACE | ND_SPACE_GRAPH, nullptr);

  prop = RNA_def_property(srna, "use_only_selected_keyframe_handles", PROP_BOOLEAN, PROP_NONE);
  RNA_def_property_boolean_sdna(prop, nullptr, "flag", SIPO_SELVHANDLESONLY);
  RNA_def_property_ui_text(
      prop, "Only Selected Keyframes Handles", "Only show and edit handles of selected keyframes");
  RNA_def_property_update(prop, NC_SPACE | ND_SPACE_GRAPH, nullptr);

  prop = RNA_def_property(srna, "show_markers", PROP_BOOLEAN, PROP_NONE);
  RNA_def_property_boolean_sdna(prop, nullptr, "flag", SIPO_SHOW_MARKERS);
  RNA_def_property_ui_text(
      prop,
      "Show Markers",
      "If any exists, show markers in a separate row at the bottom of the editor");
  RNA_def_property_update(prop, NC_SPACE | ND_SPACE_GRAPH, nullptr);

  prop = RNA_def_property(srna, "show_extrapolation", PROP_BOOLEAN, PROP_NONE);
  RNA_def_property_boolean_negative_sdna(prop, nullptr, "flag", SIPO_NO_DRAW_EXTRAPOLATION);
  RNA_def_property_ui_text(prop, "Show Extrapolation", "");
  RNA_def_property_update(prop, NC_SPACE | ND_SPACE_GRAPH, nullptr);

  /* editing */
  prop = RNA_def_property(srna, "use_auto_merge_keyframes", PROP_BOOLEAN, PROP_NONE);
  RNA_def_property_boolean_negative_sdna(prop, nullptr, "flag", SIPO_NOTRANSKEYCULL);
  RNA_def_property_ui_text(prop, "Auto-Merge Keyframes", "Automatically merge nearby keyframes");
  RNA_def_property_update(prop, NC_SPACE | ND_SPACE_GRAPH, nullptr);

  prop = RNA_def_property(srna, "use_realtime_update", PROP_BOOLEAN, PROP_NONE);
  RNA_def_property_boolean_negative_sdna(prop, nullptr, "flag", SIPO_NOREALTIMEUPDATES);
  RNA_def_property_ui_text(
      prop,
      "Realtime Updates",
      "When transforming keyframes, changes to the animation data are flushed to other views");
  RNA_def_property_update(prop, NC_SPACE | ND_SPACE_GRAPH, nullptr);

  /* cursor */
  prop = RNA_def_property(srna, "show_cursor", PROP_BOOLEAN, PROP_NONE);
  RNA_def_property_boolean_negative_sdna(prop, nullptr, "flag", SIPO_NODRAWCURSOR);
  RNA_def_property_ui_text(prop, "Show Cursor", "Show 2D cursor");
  RNA_def_property_update(prop, NC_SPACE | ND_SPACE_GRAPH, nullptr);

  prop = RNA_def_property(srna, "cursor_position_x", PROP_FLOAT, PROP_NONE);
  RNA_def_property_float_sdna(prop, nullptr, "cursorTime");
  RNA_def_property_ui_text(
      prop, "Cursor X-Value", "Graph Editor 2D-Value cursor - X-Value component");
  RNA_def_property_update(prop, NC_SPACE | ND_SPACE_GRAPH, nullptr);

  prop = RNA_def_property(srna, "cursor_position_y", PROP_FLOAT, PROP_NONE);
  RNA_def_property_float_sdna(prop, nullptr, "cursorVal");
  RNA_def_property_ui_text(
      prop, "Cursor Y-Value", "Graph Editor 2D-Value cursor - Y-Value component");
  RNA_def_property_update(prop, NC_SPACE | ND_SPACE_GRAPH, nullptr);

  prop = RNA_def_property(srna, "pivot_point", PROP_ENUM, PROP_NONE);
  RNA_def_property_enum_sdna(prop, nullptr, "around");
  RNA_def_property_enum_items(prop, gpivot_items);
  RNA_def_property_ui_text(prop, "Pivot Point", "Pivot center for rotation/scaling");
  RNA_def_property_update(prop, NC_SPACE | ND_SPACE_GRAPH, nullptr);

  /* Dope-sheet. */
  prop = RNA_def_property(srna, "dopesheet", PROP_POINTER, PROP_NONE);
  RNA_def_property_struct_type(prop, "DopeSheet");
  RNA_def_property_pointer_sdna(prop, nullptr, "ads");
  RNA_def_property_ui_text(prop, "Dope Sheet", "Settings for filtering animation data");

  /* Auto-snap. */
  prop = RNA_def_property(srna, "auto_snap", PROP_ENUM, PROP_NONE);
  RNA_def_property_enum_sdna(prop, nullptr, "autosnap");
  RNA_def_property_enum_items(prop, autosnap_items);
  RNA_def_property_ui_text(
      prop, "Auto Snap", "Automatic time snapping settings for transformations");
  RNA_def_property_update(prop, NC_SPACE | ND_SPACE_GRAPH, nullptr);

  /* Read-only state info. */
  prop = RNA_def_property(srna, "has_ghost_curves", PROP_BOOLEAN, PROP_NONE);
  RNA_def_property_boolean_funcs(prop, "rna_SpaceGraphEditor_has_ghost_curves_get", nullptr);
  RNA_def_property_clear_flag(prop, PROP_EDITABLE);
  RNA_def_property_ui_text(
      prop, "Has Ghost Curves", "Graph Editor instance has some ghost curves stored");

  /* Normalize curves. */
  prop = RNA_def_property(srna, "use_normalization", PROP_BOOLEAN, PROP_NONE);
  RNA_def_property_boolean_sdna(prop, nullptr, "flag", SIPO_NORMALIZE);
  RNA_def_property_ui_text(prop,
                           "Use Normalization",
                           "Display curves in normalized range from -1 to 1, "
                           "for easier editing of multiple curves with different ranges");
  RNA_def_property_flag(prop, PROP_CONTEXT_UPDATE);
  RNA_def_property_update(
      prop, NC_SPACE | ND_SPACE_GRAPH, "rna_SpaceGraphEditor_normalize_update");

  prop = RNA_def_property(srna, "use_auto_normalization", PROP_BOOLEAN, PROP_NONE);
  RNA_def_property_boolean_negative_sdna(prop, nullptr, "flag", SIPO_NORMALIZE_FREEZE);
  RNA_def_property_ui_text(prop,
                           "Auto Normalization",
                           "Automatically recalculate curve normalization on every curve edit");
  RNA_def_property_update(prop, NC_SPACE | ND_SPACE_GRAPH, nullptr);
}

static void rna_def_space_nla(BlenderRNA *brna)
{
  StructRNA *srna;
  PropertyRNA *prop;

  srna = RNA_def_struct(brna, "SpaceNLA", "Space");
  RNA_def_struct_sdna(srna, "SpaceNla");
  RNA_def_struct_ui_text(srna, "Space Nla Editor", "NLA editor space data");

  rna_def_space_generic_show_region_toggles(
<<<<<<< HEAD
      srna, (1 << RGN_TYPE_UI) | (1 << RGN_TYPE_HUD) | (1 << RGN_TYPE_CHANNELS)); /*bfa - channels*/
=======
      srna, (1 << RGN_TYPE_UI) | (1 << RGN_TYPE_HUD) | (1 << RGN_TYPE_CHANNELS));
>>>>>>> e7b22bff

  /* display */
  prop = RNA_def_property(srna, "show_seconds", PROP_BOOLEAN, PROP_NONE);
  RNA_def_property_boolean_sdna(prop, nullptr, "flag", SNLA_DRAWTIME);
  RNA_def_property_ui_text(prop, "Show Seconds", "Show timing in seconds not frames");
  RNA_def_property_update(prop, NC_SPACE | ND_SPACE_NLA, nullptr);

  prop = RNA_def_property(srna, "show_strip_curves", PROP_BOOLEAN, PROP_NONE);
  RNA_def_property_boolean_negative_sdna(prop, nullptr, "flag", SNLA_NOSTRIPCURVES);
  RNA_def_property_ui_text(prop, "Show Control F-Curves", "Show influence F-Curves on strips");
  RNA_def_property_update(prop, NC_SPACE | ND_SPACE_NLA, nullptr);

  prop = RNA_def_property(srna, "show_local_markers", PROP_BOOLEAN, PROP_NONE);
  RNA_def_property_boolean_negative_sdna(prop, nullptr, "flag", SNLA_NOLOCALMARKERS);
  RNA_def_property_ui_text(
      prop,
      "Show Local Markers",
      "Show action-local markers on the strips, useful when synchronizing timing across strips");
  RNA_def_property_update(prop, NC_SPACE | ND_SPACE_NLA, nullptr);

  prop = RNA_def_property(srna, "show_markers", PROP_BOOLEAN, PROP_NONE);
  RNA_def_property_boolean_sdna(prop, nullptr, "flag", SNLA_SHOW_MARKERS);
  RNA_def_property_ui_text(
      prop,
      "Show Markers",
      "If any exists, show markers in a separate row at the bottom of the editor");
  RNA_def_property_update(prop, NC_SPACE | ND_SPACE_NLA, nullptr);

  /* editing */
  prop = RNA_def_property(srna, "use_realtime_update", PROP_BOOLEAN, PROP_NONE);
  RNA_def_property_boolean_negative_sdna(prop, nullptr, "flag", SNLA_NOREALTIMEUPDATES);
  RNA_def_property_ui_text(
      prop,
      "Realtime Updates",
      "When transforming strips, changes to the animation data are flushed to other views");
  RNA_def_property_update(prop, NC_SPACE | ND_SPACE_NLA, nullptr);

  /* dopesheet */
  prop = RNA_def_property(srna, "dopesheet", PROP_POINTER, PROP_NONE);
  RNA_def_property_struct_type(prop, "DopeSheet");
  RNA_def_property_pointer_sdna(prop, nullptr, "ads");
  RNA_def_property_ui_text(prop, "Dope Sheet", "Settings for filtering animation data");

  /* autosnap */
  prop = RNA_def_property(srna, "auto_snap", PROP_ENUM, PROP_NONE);
  RNA_def_property_enum_sdna(prop, nullptr, "autosnap");
  RNA_def_property_enum_items(prop, autosnap_items);
  RNA_def_property_ui_text(
      prop, "Auto Snap", "Automatic time snapping settings for transformations");
  RNA_def_property_update(prop, NC_SPACE | ND_SPACE_NLA, nullptr);
}

static void rna_def_console_line(BlenderRNA *brna)
{
  static const EnumPropertyItem console_line_type_items[] = {
      {CONSOLE_LINE_OUTPUT, "OUTPUT", 0, "Output", ""},
      {CONSOLE_LINE_INPUT, "INPUT", 0, "Input", ""},
      {CONSOLE_LINE_INFO, "INFO", 0, "Info", ""},
      {CONSOLE_LINE_ERROR, "ERROR", 0, "Error", ""},
      {0, nullptr, 0, nullptr, nullptr},
  };

  StructRNA *srna;
  PropertyRNA *prop;

  srna = RNA_def_struct(brna, "ConsoleLine", nullptr);
  RNA_def_struct_ui_text(srna, "Console Input", "Input line for the interactive console");

  prop = RNA_def_property(srna, "body", PROP_STRING, PROP_NONE);
  RNA_def_property_string_funcs(
      prop, "rna_ConsoleLine_body_get", "rna_ConsoleLine_body_length", "rna_ConsoleLine_body_set");
  RNA_def_property_ui_text(prop, "Line", "Text in the line");
  RNA_def_property_update(prop, NC_SPACE | ND_SPACE_CONSOLE, nullptr);
  RNA_def_property_translation_context(prop, BLT_I18NCONTEXT_ID_TEXT);

  prop = RNA_def_property(
      srna, "current_character", PROP_INT, PROP_NONE); /* copied from text editor */
  RNA_def_property_int_sdna(prop, nullptr, "cursor");
  RNA_def_property_int_funcs(prop, nullptr, nullptr, "rna_ConsoleLine_cursor_index_range");
  RNA_def_property_update(prop, NC_SPACE | ND_SPACE_CONSOLE, nullptr);

  prop = RNA_def_property(srna, "type", PROP_ENUM, PROP_NONE);
  RNA_def_property_enum_sdna(prop, nullptr, "type");
  RNA_def_property_enum_items(prop, console_line_type_items);
  RNA_def_property_ui_text(prop, "Type", "Console line type when used in scrollback");
}

static void rna_def_space_console(BlenderRNA *brna)
{
  StructRNA *srna;
  PropertyRNA *prop;

  srna = RNA_def_struct(brna, "SpaceConsole", "Space");
  RNA_def_struct_sdna(srna, "SpaceConsole");
  RNA_def_struct_ui_text(srna, "Space Console", "Interactive Python console");

  /* display */
  prop = RNA_def_property(srna, "font_size", PROP_INT, PROP_NONE); /* copied from text editor */
  RNA_def_property_int_sdna(prop, nullptr, "lheight");
  RNA_def_property_range(prop, 1, 256); /* Large range since Hi-DPI scales down size. */
  RNA_def_property_ui_text(prop, "Font Size", "Font size to use for displaying the text");
  RNA_def_property_update(prop, 0, "rna_SpaceConsole_rect_update");

  prop = RNA_def_property(
      srna, "select_start", PROP_INT, PROP_UNSIGNED); /* copied from text editor */
  RNA_def_property_int_sdna(prop, nullptr, "sel_start");
  RNA_def_property_update(prop, NC_SPACE | ND_SPACE_CONSOLE, nullptr);

  prop = RNA_def_property(
      srna, "select_end", PROP_INT, PROP_UNSIGNED); /* copied from text editor */
  RNA_def_property_int_sdna(prop, nullptr, "sel_end");
  RNA_def_property_update(prop, NC_SPACE | ND_SPACE_CONSOLE, nullptr);

  prop = RNA_def_property(srna, "prompt", PROP_STRING, PROP_NONE);
  RNA_def_property_ui_text(prop, "Prompt", "Command line prompt");

  prop = RNA_def_property(srna, "language", PROP_STRING, PROP_NONE);
  RNA_def_property_ui_text(prop, "Language", "Command line prompt language");

  prop = RNA_def_property(srna, "history", PROP_COLLECTION, PROP_NONE);
  RNA_def_property_collection_sdna(prop, nullptr, "history", nullptr);
  RNA_def_property_struct_type(prop, "ConsoleLine");
  RNA_def_property_ui_text(prop, "History", "Command history");

  prop = RNA_def_property(srna, "scrollback", PROP_COLLECTION, PROP_NONE);
  RNA_def_property_collection_sdna(prop, nullptr, "scrollback", nullptr);
  RNA_def_property_struct_type(prop, "ConsoleLine");
  RNA_def_property_ui_text(prop, "Output", "Command output");
}

/* Filter for datablock types in link/append. */
static void rna_def_fileselect_idfilter(BlenderRNA *brna)
{

  StructRNA *srna = RNA_def_struct(brna, "FileSelectIDFilter", nullptr);
  RNA_def_struct_sdna(srna, "FileSelectParams");
  RNA_def_struct_nested(brna, srna, "FileSelectParams");
  RNA_def_struct_ui_text(
      srna, "File Select ID Filter", "Which ID types to show/hide, when browsing a library");

  const IDFilterEnumPropertyItem *individual_ids_and_categories[] = {
      rna_enum_id_type_filter_items,
      rna_enum_space_file_id_filter_categories,
      nullptr,
  };
  for (uint i = 0; individual_ids_and_categories[i]; i++) {
    for (int j = 0; individual_ids_and_categories[i][j].identifier; j++) {
      PropertyRNA *prop = RNA_def_property(
          srna, individual_ids_and_categories[i][j].identifier, PROP_BOOLEAN, PROP_NONE);
      RNA_def_property_boolean_sdna(
          prop, nullptr, "filter_id", individual_ids_and_categories[i][j].flag);
      RNA_def_property_ui_text(prop,
                               individual_ids_and_categories[i][j].name,
                               individual_ids_and_categories[i][j].description);
      RNA_def_property_ui_icon(prop, individual_ids_and_categories[i][j].icon, 0);
      RNA_def_property_update(prop, NC_SPACE | ND_SPACE_FILE_PARAMS, nullptr);
    }
  }
}

/* Filter for datablock types in the Asset Browser. */
static void rna_def_fileselect_asset_idfilter(BlenderRNA *brna)
{
  StructRNA *srna = RNA_def_struct(brna, "FileAssetSelectIDFilter", nullptr);
  RNA_def_struct_sdna(srna, "FileSelectParams");
  RNA_def_struct_nested(brna, srna, "FileSelectParams");
  RNA_def_struct_ui_text(srna,
                         "File Select Asset Filter",
                         "Which asset types to show/hide, when browsing an asset library");

  static char experimental_prop_names[INDEX_ID_MAX][MAX_NAME];

  for (uint i = 0; rna_enum_id_type_filter_items[i].identifier; i++) {
    const IDFilterEnumPropertyItem *item = &rna_enum_id_type_filter_items[i];
    const bool is_experimental = (ED_ASSET_TYPE_IDS_NON_EXPERIMENTAL_FLAGS & item->flag) == 0;

    const char *identifier = rna_enum_id_type_filter_items[i].identifier;
    if (is_experimental) {
      /* Create name for experimental property and store in static buffer. */
      snprintf(experimental_prop_names[i],
               ARRAY_SIZE(experimental_prop_names[i]),
               "experimental_%s",
               identifier);
      identifier = experimental_prop_names[i];
    }

    PropertyRNA *prop = RNA_def_property(srna, identifier, PROP_BOOLEAN, PROP_NONE);
    RNA_def_property_boolean_sdna(prop, nullptr, "filter_id", item->flag);
    RNA_def_property_ui_text(prop, item->name, item->description);
    RNA_def_property_ui_icon(prop, item->icon, 0);
    RNA_def_property_update(prop, NC_SPACE | ND_SPACE_FILE_PARAMS, nullptr);
  }
}

static void rna_def_fileselect_entry(BlenderRNA *brna)
{
  PropertyRNA *prop;
  StructRNA *srna = RNA_def_struct(brna, "FileSelectEntry", nullptr);
  RNA_def_struct_sdna(srna, "FileDirEntry");
  RNA_def_struct_ui_text(srna, "File Select Entry", "A file viewable in the File Browser");

  prop = RNA_def_property(srna, "name", PROP_STRING, PROP_FILENAME);
  RNA_def_property_editable_func(prop, "rna_FileBrowser_FileSelectEntry_name_editable");
  RNA_def_property_clear_flag(prop, PROP_EDITABLE);
  RNA_def_property_string_funcs(prop,
                                "rna_FileBrowser_FileSelectEntry_name_get",
                                "rna_FileBrowser_FileSelectEntry_name_length",
                                nullptr);
  RNA_def_property_ui_text(prop, "Name", "");
  RNA_def_struct_name_property(srna, prop);

  prop = RNA_def_property(srna, "relative_path", PROP_STRING, PROP_FILEPATH);
  RNA_def_property_string_funcs(prop,
                                "rna_FileBrowser_FileSelectEntry_relative_path_get",
                                "rna_FileBrowser_FileSelectEntry_relative_path_length",
                                nullptr);
  RNA_def_property_ui_text(prop,
                           "Relative Path",
                           "Path relative to the directory currently displayed in the File "
                           "Browser (includes the file name)");
  RNA_def_property_clear_flag(prop, PROP_EDITABLE);

  prop = RNA_def_property(srna, "id_type", PROP_ENUM, PROP_NONE);
  RNA_def_property_enum_items(prop, rna_enum_id_type_items);
  RNA_def_property_enum_funcs(prop,
                              "rna_FileBrowser_FileSelectEntry_id_type_get",
                              nullptr,
                              "rna_FileBrowser_FileSelectEntry_id_type_itemf");
  RNA_def_property_clear_flag(prop, PROP_EDITABLE);
  RNA_def_property_ui_text(
      prop,
      "Data-block Type",
      "The type of the data-block, if the file represents one ('NONE' otherwise)");
  RNA_def_property_translation_context(prop, BLT_I18NCONTEXT_ID_ID);

  prop = RNA_def_property(srna, "local_id", PROP_POINTER, PROP_NONE);
  RNA_def_property_struct_type(prop, "ID");
  RNA_def_property_pointer_funcs(
      prop, "rna_FileBrowser_FileSelectEntry_local_id_get", nullptr, nullptr, nullptr);
  RNA_def_property_ui_text(prop,
                           "",
                           "The local data-block this file represents; only valid if that is a "
                           "data-block in this file");
  RNA_def_property_flag(prop, PROP_HIDDEN);

  prop = RNA_def_int(
      srna,
      "preview_icon_id",
      0,
      INT_MIN,
      INT_MAX,
      "Icon ID",
      "Unique integer identifying the preview of this file as an icon (zero means invalid)",
      INT_MIN,
      INT_MAX);
  RNA_def_property_clear_flag(prop, PROP_EDITABLE);
  RNA_def_property_int_funcs(
      prop, "rna_FileBrowser_FileSelectEntry_preview_icon_id_get", nullptr, nullptr);

  prop = RNA_def_property(srna, "asset_data", PROP_POINTER, PROP_NONE);
  RNA_def_property_struct_type(prop, "AssetMetaData");
  RNA_def_property_pointer_funcs(
      prop, "rna_FileBrowser_FileSelectEntry_asset_data_get", nullptr, nullptr, nullptr);
  RNA_def_property_ui_text(
      prop, "Asset Data", "Asset data, valid if the file represents an asset");
}

static void rna_def_fileselect_params(BlenderRNA *brna)
{
  StructRNA *srna;
  PropertyRNA *prop;

  static const EnumPropertyItem file_display_items[] = {
      {FILE_VERTICALDISPLAY,
       "LIST_VERTICAL",
       ICON_LONGDISPLAY,
       "Vertical List",
       "Display files as a vertical list"},
      {FILE_HORIZONTALDISPLAY,
       "LIST_HORIZONTAL",
       ICON_SHORTDISPLAY,
       "Horizontal List",
       "Display files as a horizontal list"},
      {FILE_IMGDISPLAY, "THUMBNAIL", ICON_IMGDISPLAY, "Thumbnails", "Display files as thumbnails"},
      {0, nullptr, 0, nullptr, nullptr},
  };

  static const EnumPropertyItem display_size_items[] = {
      {64, "TINY", 0, "Tiny", ""},
      {96, "SMALL", 0, "Small", ""},
      {128, "NORMAL", 0, "Medium", ""},
      {192, "LARGE", 0, "Large", ""},
      {0, nullptr, 0, nullptr, nullptr},
  };

  srna = RNA_def_struct(brna, "FileSelectParams", nullptr);
  RNA_def_struct_path_func(srna, "rna_FileSelectParams_path");
  RNA_def_struct_ui_text(srna, "File Select Parameters", "File Select Parameters");

  prop = RNA_def_property(srna, "title", PROP_STRING, PROP_NONE);
  RNA_def_property_string_sdna(prop, nullptr, "title");
  RNA_def_property_ui_text(prop, "Title", "Title for the file browser");
  RNA_def_property_clear_flag(prop, PROP_EDITABLE);

  /* Use BYTESTRING rather than DIRPATH as sub-type so UI code doesn't add OT_directory_browse
   * button when displaying this prop in the file browser (it would just open a file browser). That
   * should be the only effective difference between the two. */
  prop = RNA_def_property(srna, "directory", PROP_STRING, PROP_BYTESTRING);
  RNA_def_property_string_sdna(prop, nullptr, "dir");
  RNA_def_property_ui_text(prop, "Directory", "Directory displayed in the file browser");
  RNA_def_property_update(prop, NC_SPACE | ND_SPACE_FILE_PARAMS, nullptr);

  prop = RNA_def_property(srna, "filename", PROP_STRING, PROP_FILENAME);
  RNA_def_property_string_sdna(prop, nullptr, "file");
  RNA_def_property_ui_text(prop, "File Name", "Active file in the file browser");
  RNA_def_property_editable_func(prop, "rna_FileSelectParams_filename_editable");
  RNA_def_property_update(prop, NC_SPACE | ND_SPACE_FILE_PARAMS, nullptr);

  prop = RNA_def_property(srna, "use_library_browsing", PROP_BOOLEAN, PROP_NONE);
  RNA_def_property_ui_text(
      prop, "Library Browser", "Whether we may browse Blender files' content or not");
  RNA_def_property_clear_flag(prop, PROP_EDITABLE);
  RNA_def_property_boolean_funcs(prop, "rna_FileSelectParams_use_lib_get", nullptr);

  prop = RNA_def_property(srna, "display_type", PROP_ENUM, PROP_NONE);
  RNA_def_property_enum_sdna(prop, nullptr, "display");
  RNA_def_property_enum_items(prop, file_display_items);
  RNA_def_property_ui_text(prop, "Display Mode", "Display mode for the file list");
  RNA_def_property_update(prop, NC_SPACE | ND_SPACE_FILE_PARAMS, nullptr);

  prop = RNA_def_property(srna, "recursion_level", PROP_ENUM, PROP_NONE);
  RNA_def_property_enum_items(prop, fileselectparams_recursion_level_items);
  RNA_def_property_enum_funcs(
      prop, nullptr, nullptr, "rna_FileSelectParams_recursion_level_itemf");
  RNA_def_property_ui_text(prop, "Recursion", "Numbers of dirtree levels to show simultaneously");
  RNA_def_property_update(prop, NC_SPACE | ND_SPACE_FILE_PARAMS, nullptr);

  prop = RNA_def_property(srna, "show_details_size", PROP_BOOLEAN, PROP_NONE);
  RNA_def_property_boolean_sdna(prop, nullptr, "details_flags", FILE_DETAILS_SIZE);
  RNA_def_property_ui_text(prop, "File Size", "Show a column listing the size of each file");
  RNA_def_property_update(prop, NC_SPACE | ND_SPACE_FILE_PARAMS, nullptr);

  prop = RNA_def_property(srna, "show_details_datetime", PROP_BOOLEAN, PROP_NONE);
  RNA_def_property_boolean_sdna(prop, nullptr, "details_flags", FILE_DETAILS_DATETIME);
  RNA_def_property_ui_text(
      prop,
      "File Modification Date",
      "Show a column listing the date and time of modification for each file");
  RNA_def_property_update(prop, NC_SPACE | ND_SPACE_FILE_PARAMS, nullptr);

  prop = RNA_def_property(srna, "use_filter", PROP_BOOLEAN, PROP_NONE);
  RNA_def_property_boolean_sdna(prop, nullptr, "flag", FILE_FILTER);
  RNA_def_property_ui_text(prop, "Filter Files", "Enable filtering of files");
  RNA_def_property_update(prop, NC_SPACE | ND_SPACE_FILE_PARAMS, nullptr);

  prop = RNA_def_property(srna, "show_hidden", PROP_BOOLEAN, PROP_NONE);
  RNA_def_property_boolean_negative_sdna(prop, nullptr, "flag", FILE_HIDE_DOT);
  RNA_def_property_ui_text(prop, "Show Hidden", "Show hidden dot files");
  RNA_def_property_update(prop, NC_SPACE | ND_SPACE_FILE_PARAMS, nullptr);

  prop = RNA_def_property(srna, "sort_method", PROP_ENUM, PROP_NONE);
  RNA_def_property_enum_sdna(prop, nullptr, "sort");
  RNA_def_property_enum_items(prop, rna_enum_fileselect_params_sort_items);
  RNA_def_property_ui_text(prop, "Sort", "");
  RNA_def_property_update(prop, NC_SPACE | ND_SPACE_FILE_PARAMS, nullptr);

  prop = RNA_def_property(srna, "use_sort_invert", PROP_BOOLEAN, PROP_NONE);
  RNA_def_property_boolean_sdna(prop, nullptr, "flag", FILE_SORT_INVERT);
  RNA_def_property_ui_text(
      prop, "Reverse Sorting", "Sort items descending, from highest value to lowest");
  RNA_def_property_update(prop, NC_SPACE | ND_SPACE_FILE_PARAMS, nullptr);

  prop = RNA_def_property(srna, "use_filter_image", PROP_BOOLEAN, PROP_NONE);
  RNA_def_property_boolean_sdna(prop, nullptr, "filter", FILE_TYPE_IMAGE);
  RNA_def_property_ui_text(prop, "Filter Images", "Show image files");
  RNA_def_property_ui_icon(prop, ICON_FILE_IMAGE, 0);
  RNA_def_property_update(prop, NC_SPACE | ND_SPACE_FILE_PARAMS, nullptr);

  prop = RNA_def_property(srna, "use_filter_blender", PROP_BOOLEAN, PROP_NONE);
  RNA_def_property_boolean_sdna(prop, nullptr, "filter", FILE_TYPE_BLENDER);
  RNA_def_property_ui_text(prop, "Filter Blender", "Show .blend files");
  RNA_def_property_ui_icon(prop, ICON_FILE_BLEND, 0);
  RNA_def_property_update(prop, NC_SPACE | ND_SPACE_FILE_PARAMS, nullptr);

  prop = RNA_def_property(srna, "use_filter_backup", PROP_BOOLEAN, PROP_NONE);
  RNA_def_property_boolean_sdna(prop, nullptr, "filter", FILE_TYPE_BLENDER_BACKUP);
  RNA_def_property_ui_text(
      prop, "Filter Blender Backup Files", "Show .blend1, .blend2, etc. files");
  RNA_def_property_ui_icon(prop, ICON_FILE_BACKUP, 0);
  RNA_def_property_update(prop, NC_SPACE | ND_SPACE_FILE_PARAMS, nullptr);

  prop = RNA_def_property(srna, "use_filter_movie", PROP_BOOLEAN, PROP_NONE);
  RNA_def_property_boolean_sdna(prop, nullptr, "filter", FILE_TYPE_MOVIE);
  RNA_def_property_ui_text(prop, "Filter Movies", "Show movie files");
  RNA_def_property_ui_icon(prop, ICON_FILE_MOVIE, 0);
  RNA_def_property_update(prop, NC_SPACE | ND_SPACE_FILE_PARAMS, nullptr);

  prop = RNA_def_property(srna, "use_filter_script", PROP_BOOLEAN, PROP_NONE);
  RNA_def_property_boolean_sdna(prop, nullptr, "filter", FILE_TYPE_PYSCRIPT);
  RNA_def_property_ui_text(prop, "Filter Script", "Show script files");
  RNA_def_property_ui_icon(prop, ICON_FILE_SCRIPT, 0);
  RNA_def_property_update(prop, NC_SPACE | ND_SPACE_FILE_PARAMS, nullptr);

  prop = RNA_def_property(srna, "use_filter_font", PROP_BOOLEAN, PROP_NONE);
  RNA_def_property_boolean_sdna(prop, nullptr, "filter", FILE_TYPE_FTFONT);
  RNA_def_property_ui_text(prop, "Filter Fonts", "Show font files");
  RNA_def_property_ui_icon(prop, ICON_FILE_FONT, 0);
  RNA_def_property_update(prop, NC_SPACE | ND_SPACE_FILE_PARAMS, nullptr);

  prop = RNA_def_property(srna, "use_filter_sound", PROP_BOOLEAN, PROP_NONE);
  RNA_def_property_boolean_sdna(prop, nullptr, "filter", FILE_TYPE_SOUND);
  RNA_def_property_ui_text(prop, "Filter Sound", "Show sound files");
  RNA_def_property_ui_icon(prop, ICON_FILE_SOUND, 0);
  RNA_def_property_update(prop, NC_SPACE | ND_SPACE_FILE_PARAMS, nullptr);

  prop = RNA_def_property(srna, "use_filter_text", PROP_BOOLEAN, PROP_NONE);
  RNA_def_property_boolean_sdna(prop, nullptr, "filter", FILE_TYPE_TEXT);
  RNA_def_property_ui_text(prop, "Filter Text", "Show text files");
  RNA_def_property_ui_icon(prop, ICON_FILE_TEXT, 0);
  RNA_def_property_update(prop, NC_SPACE | ND_SPACE_FILE_PARAMS, nullptr);

  prop = RNA_def_property(srna, "use_filter_volume", PROP_BOOLEAN, PROP_NONE);
  RNA_def_property_boolean_sdna(prop, nullptr, "filter", FILE_TYPE_VOLUME);
  RNA_def_property_ui_text(prop, "Filter Volume", "Show 3D volume files");
  RNA_def_property_ui_icon(prop, ICON_VOLUME_DATA, 0);
  RNA_def_property_update(prop, NC_SPACE | ND_SPACE_FILE_PARAMS, nullptr);

  prop = RNA_def_property(srna, "use_filter_folder", PROP_BOOLEAN, PROP_NONE);
  RNA_def_property_boolean_sdna(prop, nullptr, "filter", FILE_TYPE_FOLDER);
  RNA_def_property_ui_text(prop, "Filter Folder", "Show folders");
  RNA_def_property_ui_icon(prop, ICON_FILE_FOLDER, 0);
  RNA_def_property_update(prop, NC_SPACE | ND_SPACE_FILE_PARAMS, nullptr);

  prop = RNA_def_property(srna, "use_filter_blendid", PROP_BOOLEAN, PROP_NONE);
  RNA_def_property_boolean_sdna(prop, nullptr, "filter", FILE_TYPE_BLENDERLIB);
  RNA_def_property_ui_text(
      prop, "Filter Blender IDs", "Show .blend files items (objects, materials, etc.)");
  RNA_def_property_ui_icon(prop, ICON_BLENDER, 0);
  RNA_def_property_update(prop, NC_SPACE | ND_SPACE_FILE_PARAMS, nullptr);

  prop = RNA_def_property(srna, "use_filter_asset_only", PROP_BOOLEAN, PROP_NONE);
  RNA_def_property_boolean_sdna(prop, nullptr, "flag", FILE_ASSETS_ONLY);
  RNA_def_property_ui_text(
      prop, "Only Assets", "Hide .blend files items that are not data-blocks with asset metadata");
  RNA_def_property_update(prop, NC_SPACE | ND_SPACE_FILE_PARAMS, nullptr);

  prop = RNA_def_property(srna, "filter_id", PROP_POINTER, PROP_NONE);
  RNA_def_property_flag(prop, PROP_NEVER_NULL);
  RNA_def_property_struct_type(prop, "FileSelectIDFilter");
  RNA_def_property_pointer_funcs(
      prop, "rna_FileSelectParams_filter_id_get", nullptr, nullptr, nullptr);
  RNA_def_property_ui_text(
      prop, "Filter ID Types", "Which ID types to show/hide, when browsing a library");

  prop = RNA_def_property(srna, "filter_glob", PROP_STRING, PROP_NONE);
  RNA_def_property_string_sdna(prop, nullptr, "filter_glob");
  RNA_def_property_ui_text(prop,
                           "Extension Filter",
                           "UNIX shell-like filename patterns matching, supports wildcards ('*') "
                           "and list of patterns separated by ';'");
  RNA_def_property_string_funcs(prop, nullptr, nullptr, "rna_FileSelectPrams_filter_glob_set");
  RNA_def_property_update(prop, NC_SPACE | ND_SPACE_FILE_LIST, nullptr);

  prop = RNA_def_property(srna, "filter_search", PROP_STRING, PROP_NONE);
  RNA_def_property_string_sdna(prop, nullptr, "filter_search");
  RNA_def_property_ui_text(prop, "Name Filter", "Filter by name, supports '*' wildcard");
  RNA_def_property_flag(prop, PROP_TEXTEDIT_UPDATE);
  RNA_def_property_update(prop, NC_SPACE | ND_SPACE_FILE_LIST, nullptr);

  prop = RNA_def_property(srna, "display_size", PROP_ENUM, PROP_NONE);
  RNA_def_property_enum_sdna(prop, nullptr, "thumbnail_size");
  RNA_def_property_enum_items(prop, display_size_items);
  RNA_def_property_ui_text(prop,
                           "Display Size",
                           "Change the size of the display (width of columns or thumbnails size)");
  RNA_def_property_update(prop, NC_SPACE | ND_SPACE_FILE_LIST, nullptr);
}

static void rna_def_fileselect_asset_params(BlenderRNA *brna)
{
  StructRNA *srna;
  PropertyRNA *prop;

  static const EnumPropertyItem asset_import_type_items[] = {
      {FILE_ASSET_IMPORT_FOLLOW_PREFS,
       "FOLLOW_PREFS",
       ICON_PREFERENCES,
       "Follow Preferences",
       "Use the import method set in the Preferences for this asset library, don't override it "
       "for this Asset Browser"},
      {FILE_ASSET_IMPORT_LINK, "LINK", ICON_LINK_BLEND, "Link", "Import the assets as linked data-block"},
      {FILE_ASSET_IMPORT_APPEND,
       "APPEND",
       ICON_APPEND_BLEND,
       "Append",
       "Import the assets as copied data-block, with no link to the original asset data-block"},
      {FILE_ASSET_IMPORT_APPEND_REUSE,
       "APPEND_REUSE",
       ICON_FILE_BLEND,
       "Append (Reuse Data)",
       "Import the assets as copied data-block while avoiding multiple copies of nested, "
       "typically heavy data. For example the textures of a material asset, or the mesh of an "
       "object asset, don't have to be copied every time this asset is imported. The instances of "
       "the asset share the data instead"},
      {0, nullptr, 0, nullptr, nullptr},
  };

  srna = RNA_def_struct(brna, "FileAssetSelectParams", "FileSelectParams");
  RNA_def_struct_ui_text(
      srna, "Asset Select Parameters", "Settings for the file selection in Asset Browser mode");

  prop = rna_def_asset_library_reference_common(srna,
                                                "rna_FileAssetSelectParams_asset_library_get",
                                                "rna_FileAssetSelectParams_asset_library_set");
  RNA_def_property_ui_text(prop, "Asset Library", "");
  RNA_def_property_update(prop, NC_SPACE | ND_SPACE_FILE_PARAMS, nullptr);

  prop = RNA_def_property(srna, "catalog_id", PROP_STRING, PROP_NONE);
  RNA_def_property_string_funcs(prop,
                                "rna_FileAssetSelectParams_catalog_id_get",
                                "rna_FileAssetSelectParams_catalog_id_length",
                                "rna_FileAssetSelectParams_catalog_id_set");
  RNA_def_property_ui_text(prop, "Catalog UUID", "The UUID of the catalog shown in the browser");
  RNA_def_property_update(prop, NC_SPACE | ND_SPACE_FILE_PARAMS, nullptr);

  prop = RNA_def_property(srna, "filter_asset_id", PROP_POINTER, PROP_NONE);
  RNA_def_property_flag(prop, PROP_NEVER_NULL);
  RNA_def_property_struct_type(prop, "FileAssetSelectIDFilter");
  RNA_def_property_pointer_funcs(
      prop, "rna_FileAssetSelectParams_filter_id_get", nullptr, nullptr, nullptr);
  RNA_def_property_ui_text(prop,
                           "Filter Asset Types",
                           "Which asset types to show/hide, when browsing an asset library");

  prop = RNA_def_property(srna, "import_type", PROP_ENUM, PROP_NONE);
  RNA_def_property_enum_items(prop, asset_import_type_items);
  RNA_def_property_ui_text(prop, "Import Method", "Determine how the asset will be imported");
  /* BFA - needed for setting #use_instance from UI before executing drop operator */
  RNA_def_boolean(srna, "drop_collections_as_instances", false, "Drop Collections as Instances", "");
  /* Asset drag info saved by buttons stores the import method, so the space must redraw when
   * import type changes. */
  RNA_def_property_update(prop, NC_SPACE | ND_SPACE_FILE_LIST, nullptr);
}

static void rna_def_filemenu_entry(BlenderRNA *brna)
{
  StructRNA *srna;
  PropertyRNA *prop;

  srna = RNA_def_struct(brna, "FileBrowserFSMenuEntry", nullptr);
  RNA_def_struct_sdna(srna, "FSMenuEntry");
  RNA_def_struct_ui_text(srna, "File Select Parameters", "File Select Parameters");

  prop = RNA_def_property(srna, "path", PROP_STRING, PROP_FILEPATH);
  RNA_def_property_string_funcs(prop,
                                "rna_FileBrowser_FSMenuEntry_path_get",
                                "rna_FileBrowser_FSMenuEntry_path_length",
                                "rna_FileBrowser_FSMenuEntry_path_set");
  RNA_def_property_ui_text(prop, "Path", "");
  RNA_def_property_translation_context(prop, BLT_I18NCONTEXT_EDITOR_FILEBROWSER);

  /* Use #PROP_FILENAME sub-type so the UI can manipulate non-UTF8 names. */
  prop = RNA_def_property(srna, "name", PROP_STRING, PROP_FILENAME);
  RNA_def_property_string_funcs(prop,
                                "rna_FileBrowser_FSMenuEntry_name_get",
                                "rna_FileBrowser_FSMenuEntry_name_length",
                                "rna_FileBrowser_FSMenuEntry_name_set");
  RNA_def_property_editable_func(prop, "rna_FileBrowser_FSMenuEntry_name_get_editable");
  RNA_def_property_ui_text(prop, "Name", "");
  RNA_def_struct_name_property(srna, prop);

  prop = RNA_def_property(srna, "icon", PROP_INT, PROP_NONE);
  RNA_def_property_int_funcs(prop,
                             "rna_FileBrowser_FSMenuEntry_icon_get",
                             "rna_FileBrowser_FSMenuEntry_icon_set",
                             nullptr);
  RNA_def_property_ui_text(prop, "Icon", "");

  prop = RNA_def_property(srna, "use_save", PROP_BOOLEAN, PROP_NONE);
  RNA_def_property_boolean_funcs(prop, "rna_FileBrowser_FSMenuEntry_use_save_get", nullptr);
  RNA_def_property_ui_text(
      prop, "Save", "Whether this path is saved in bookmarks, or generated from OS");
  RNA_def_property_clear_flag(prop, PROP_EDITABLE);

  prop = RNA_def_property(srna, "is_valid", PROP_BOOLEAN, PROP_NONE);
  RNA_def_property_boolean_funcs(prop, "rna_FileBrowser_FSMenuEntry_is_valid_get", nullptr);
  RNA_def_property_ui_text(prop, "Valid", "Whether this path is currently reachable");
  RNA_def_property_clear_flag(prop, PROP_EDITABLE);
}

static void rna_def_space_filebrowser(BlenderRNA *brna)
{
  StructRNA *srna;
  PropertyRNA *prop;

  srna = RNA_def_struct(brna, "SpaceFileBrowser", "Space");
  RNA_def_struct_sdna(srna, "SpaceFile");
  RNA_def_struct_ui_text(srna, "Space File Browser", "File browser space data");

  rna_def_space_generic_show_region_toggles(
      srna, (1 << RGN_TYPE_TOOLS) | (1 << RGN_TYPE_UI) | (1 << RGN_TYPE_TOOL_PROPS));

  prop = RNA_def_property(srna, "browse_mode", PROP_ENUM, PROP_NONE);
  RNA_def_property_enum_items(prop, rna_enum_space_file_browse_mode_items);
  RNA_def_property_ui_text(
      prop,
      "Browsing Mode",
      "Type of the File Editor view (regular file browsing or asset browsing)");
  RNA_def_property_update(prop, 0, "rna_SpaceFileBrowser_browse_mode_update");

  prop = RNA_def_property(srna, "params", PROP_POINTER, PROP_NONE);
  RNA_def_property_struct_type(prop, "FileSelectParams");
  RNA_def_property_pointer_funcs(
      prop, "rna_FileBrowser_params_get", nullptr, "rna_FileBrowser_params_typef", nullptr);
  RNA_def_property_ui_text(
      prop, "Filebrowser Parameter", "Parameters and Settings for the Filebrowser");

  prop = RNA_def_property(srna, "active_operator", PROP_POINTER, PROP_NONE);
  RNA_def_property_pointer_sdna(prop, nullptr, "op");
  RNA_def_property_ui_text(prop, "Active Operator", "");

  /* keep this for compatibility with existing presets,
   * not exposed in c++ api because of keyword conflict */
  prop = RNA_def_property(srna, "operator", PROP_POINTER, PROP_NONE);
  RNA_def_property_pointer_sdna(prop, nullptr, "op");
  RNA_def_property_ui_text(prop, "Active Operator", "");

  /* bookmarks, recent files etc. */
  prop = RNA_def_collection(srna,
                            "system_folders",
                            "FileBrowserFSMenuEntry",
                            "System Folders",
                            "System's folders (usually root, available hard drives, etc)");
  RNA_def_property_collection_funcs(prop,
                                    "rna_FileBrowser_FSMenuSystem_data_begin",
                                    "rna_FileBrowser_FSMenu_next",
                                    "rna_FileBrowser_FSMenu_end",
                                    "rna_FileBrowser_FSMenu_get",
                                    "rna_FileBrowser_FSMenuSystem_data_length",
                                    nullptr,
                                    nullptr,
                                    nullptr);
  RNA_def_property_clear_flag(prop, PROP_EDITABLE);

  prop = RNA_def_int(srna,
                     "system_folders_active",
                     -1,
                     -1,
                     INT_MAX,
                     "Active System Folder",
                     "Index of active system folder (-1 if none)",
                     -1,
                     INT_MAX);
  RNA_def_property_int_sdna(prop, nullptr, "systemnr");
  RNA_def_property_int_funcs(prop,
                             "rna_FileBrowser_FSMenuSystem_active_get",
                             "rna_FileBrowser_FSMenuSystem_active_set",
                             "rna_FileBrowser_FSMenuSystem_active_range");
  RNA_def_property_flag(prop, PROP_CONTEXT_UPDATE);
  RNA_def_property_update(
      prop, NC_SPACE | ND_SPACE_FILE_PARAMS, "rna_FileBrowser_FSMenu_active_update");

  prop = RNA_def_collection(srna,
                            "system_bookmarks",
                            "FileBrowserFSMenuEntry",
                            "System Bookmarks",
                            "System's bookmarks");
  RNA_def_property_collection_funcs(prop,
                                    "rna_FileBrowser_FSMenuSystemBookmark_data_begin",
                                    "rna_FileBrowser_FSMenu_next",
                                    "rna_FileBrowser_FSMenu_end",
                                    "rna_FileBrowser_FSMenu_get",
                                    "rna_FileBrowser_FSMenuSystemBookmark_data_length",
                                    nullptr,
                                    nullptr,
                                    nullptr);
  RNA_def_property_clear_flag(prop, PROP_EDITABLE);

  prop = RNA_def_int(srna,
                     "system_bookmarks_active",
                     -1,
                     -1,
                     INT_MAX,
                     "Active System Bookmark",
                     "Index of active system bookmark (-1 if none)",
                     -1,
                     INT_MAX);
  RNA_def_property_int_sdna(prop, nullptr, "system_bookmarknr");
  RNA_def_property_int_funcs(prop,
                             "rna_FileBrowser_FSMenuSystemBookmark_active_get",
                             "rna_FileBrowser_FSMenuSystemBookmark_active_set",
                             "rna_FileBrowser_FSMenuSystemBookmark_active_range");
  RNA_def_property_flag(prop, PROP_CONTEXT_UPDATE);
  RNA_def_property_update(
      prop, NC_SPACE | ND_SPACE_FILE_PARAMS, "rna_FileBrowser_FSMenu_active_update");

  prop = RNA_def_collection(
      srna, "bookmarks", "FileBrowserFSMenuEntry", "Bookmarks", "User's bookmarks");
  RNA_def_property_collection_funcs(prop,
                                    "rna_FileBrowser_FSMenuBookmark_data_begin",
                                    "rna_FileBrowser_FSMenu_next",
                                    "rna_FileBrowser_FSMenu_end",
                                    "rna_FileBrowser_FSMenu_get",
                                    "rna_FileBrowser_FSMenuBookmark_data_length",
                                    nullptr,
                                    nullptr,
                                    nullptr);
  RNA_def_property_flag(prop, PROP_EDITABLE);

  prop = RNA_def_int(srna,
                     "bookmarks_active",
                     -1,
                     -1,
                     INT_MAX,
                     "Active Bookmark",
                     "Index of active bookmark (-1 if none)",
                     -1,
                     INT_MAX);
  RNA_def_property_int_sdna(prop, nullptr, "bookmarknr");
  RNA_def_property_int_funcs(prop,
                             "rna_FileBrowser_FSMenuBookmark_active_get",
                             "rna_FileBrowser_FSMenuBookmark_active_set",
                             "rna_FileBrowser_FSMenuBookmark_active_range");
  RNA_def_property_flag(prop, PROP_CONTEXT_UPDATE);
  RNA_def_property_update(
      prop, NC_SPACE | ND_SPACE_FILE_PARAMS, "rna_FileBrowser_FSMenu_active_update");

  prop = RNA_def_collection(
      srna, "recent_folders", "FileBrowserFSMenuEntry", "Recent Folders", "");
  RNA_def_property_collection_funcs(prop,
                                    "rna_FileBrowser_FSMenuRecent_data_begin",
                                    "rna_FileBrowser_FSMenu_next",
                                    "rna_FileBrowser_FSMenu_end",
                                    "rna_FileBrowser_FSMenu_get",
                                    "rna_FileBrowser_FSMenuRecent_data_length",
                                    nullptr,
                                    nullptr,
                                    nullptr);
  RNA_def_property_flag(prop, PROP_EDITABLE);

  prop = RNA_def_int(srna,
                     "recent_folders_active",
                     -1,
                     -1,
                     INT_MAX,
                     "Active Recent Folder",
                     "Index of active recent folder (-1 if none)",
                     -1,
                     INT_MAX);
  RNA_def_property_int_sdna(prop, nullptr, "recentnr");
  RNA_def_property_int_funcs(prop,
                             "rna_FileBrowser_FSMenuRecent_active_get",
                             "rna_FileBrowser_FSMenuRecent_active_set",
                             "rna_FileBrowser_FSMenuRecent_active_range");
  RNA_def_property_flag(prop, PROP_CONTEXT_UPDATE);
  RNA_def_property_update(
      prop, NC_SPACE | ND_SPACE_FILE_PARAMS, "rna_FileBrowser_FSMenu_active_update");

  RNA_api_space_filebrowser(srna);
}

static void rna_def_space_info(BlenderRNA *brna)
{
  StructRNA *srna;
  PropertyRNA *prop;

  srna = RNA_def_struct(brna, "SpaceInfo", "Space");
  RNA_def_struct_sdna(srna, "SpaceInfo");
  RNA_def_struct_ui_text(srna, "Space Info", "Info space data");

  /* reporting display */
  prop = RNA_def_property(srna, "show_report_debug", PROP_BOOLEAN, PROP_NONE);
  RNA_def_property_boolean_sdna(prop, nullptr, "rpt_mask", INFO_RPT_DEBUG);
  RNA_def_property_ui_text(prop, "Show Debug", "Display debug reporting info");
  RNA_def_property_update(prop, NC_SPACE | ND_SPACE_INFO_REPORT, nullptr);

  prop = RNA_def_property(srna, "show_report_info", PROP_BOOLEAN, PROP_NONE);
  RNA_def_property_boolean_sdna(prop, nullptr, "rpt_mask", INFO_RPT_INFO);
  RNA_def_property_ui_text(prop, "Show Info", "Display general information");
  RNA_def_property_update(prop, NC_SPACE | ND_SPACE_INFO_REPORT, nullptr);

  prop = RNA_def_property(srna, "show_report_operator", PROP_BOOLEAN, PROP_NONE);
  RNA_def_property_boolean_sdna(prop, nullptr, "rpt_mask", INFO_RPT_OP);
  RNA_def_property_ui_text(prop, "Show Operator", "Display the operator log");
  RNA_def_property_update(prop, NC_SPACE | ND_SPACE_INFO_REPORT, nullptr);

  prop = RNA_def_property(srna, "show_report_warning", PROP_BOOLEAN, PROP_NONE);
  RNA_def_property_boolean_sdna(prop, nullptr, "rpt_mask", INFO_RPT_WARN);
  RNA_def_property_ui_text(prop, "Show Warn", "Display warnings");
  RNA_def_property_update(prop, NC_SPACE | ND_SPACE_INFO_REPORT, nullptr);

  prop = RNA_def_property(srna, "show_report_error", PROP_BOOLEAN, PROP_NONE);
  RNA_def_property_boolean_sdna(prop, nullptr, "rpt_mask", INFO_RPT_ERR);
  RNA_def_property_ui_text(prop, "Show Error", "Display error text");
  RNA_def_property_update(prop, NC_SPACE | ND_SPACE_INFO_REPORT, nullptr);
}

static void rna_def_space_userpref(BlenderRNA *brna)
{
  static const EnumPropertyItem filter_type_items[] = {
      {0, "NAME", 0, "Name", "Filter based on the operator name"},
      {1, "KEY", 0, "Key-Binding", "Filter based on key bindings"},
      {0, nullptr, 0, nullptr, nullptr},
  };

  StructRNA *srna;
  PropertyRNA *prop;

  srna = RNA_def_struct(brna, "SpacePreferences", "Space");
  RNA_def_struct_sdna(srna, "SpaceUserPref");
  RNA_def_struct_ui_text(srna, "Space Preferences", "Preferences space data");

  prop = RNA_def_property(srna, "filter_type", PROP_ENUM, PROP_NONE);
  RNA_def_property_enum_sdna(prop, nullptr, "filter_type");
  RNA_def_property_enum_items(prop, filter_type_items);
  RNA_def_property_ui_text(prop, "Filter Type", "Filter method");
  RNA_def_property_update(prop, NC_SPACE | ND_SPACE_NODE, nullptr);

  prop = RNA_def_property(srna, "filter_text", PROP_STRING, PROP_NONE);
  RNA_def_property_string_sdna(prop, nullptr, "filter");
  RNA_def_property_flag(prop, PROP_TEXTEDIT_UPDATE);
  RNA_def_property_ui_text(prop, "Filter", "Search term for filtering in the UI");
}

static void rna_def_node_tree_path(BlenderRNA *brna)
{
  StructRNA *srna;
  PropertyRNA *prop;

  srna = RNA_def_struct(brna, "NodeTreePath", nullptr);
  RNA_def_struct_sdna(srna, "bNodeTreePath");
  RNA_def_struct_ui_text(srna, "Node Tree Path", "Element of the node space tree path");

  prop = RNA_def_property(srna, "node_tree", PROP_POINTER, PROP_NONE);
  RNA_def_property_pointer_sdna(prop, nullptr, "nodetree");
  RNA_def_property_clear_flag(prop, PROP_EDITABLE);
  RNA_def_property_ui_text(prop, "Node Tree", "Node Tree\nBase node tree from context");
}

static void rna_def_space_node_path_api(BlenderRNA *brna, PropertyRNA *cprop)
{
  StructRNA *srna;
  PropertyRNA *prop, *parm;
  FunctionRNA *func;

  RNA_def_property_srna(cprop, "SpaceNodeEditorPath");
  srna = RNA_def_struct(brna, "SpaceNodeEditorPath", nullptr);
  RNA_def_struct_sdna(srna, "SpaceNode");
  RNA_def_struct_ui_text(srna, "Space Node Editor Path", "History of node trees in the editor");

  prop = RNA_def_property(srna, "to_string", PROP_STRING, PROP_NONE);
  RNA_def_property_string_funcs(
      prop, "rna_SpaceNodeEditor_path_get", "rna_SpaceNodeEditor_path_length", nullptr);
  RNA_def_property_clear_flag(prop, PROP_EDITABLE);
  RNA_def_struct_ui_text(srna, "Path", "Get the node tree path as a string");
  RNA_def_property_translation_context(prop, BLT_I18NCONTEXT_EDITOR_FILEBROWSER);

  func = RNA_def_function(srna, "clear", "rna_SpaceNodeEditor_path_clear");
  RNA_def_function_ui_description(func, "Reset the node tree path");
  RNA_def_function_flag(func, FUNC_USE_CONTEXT);

  func = RNA_def_function(srna, "start", "rna_SpaceNodeEditor_path_start");
  RNA_def_function_ui_description(func, "Set the root node tree");
  RNA_def_function_flag(func, FUNC_USE_CONTEXT);
  parm = RNA_def_pointer(func, "node_tree", "NodeTree", "Node Tree", "");
  RNA_def_parameter_flags(parm, PropertyFlag(0), PARM_REQUIRED | PARM_RNAPTR);

  func = RNA_def_function(srna, "append", "rna_SpaceNodeEditor_path_append");
  RNA_def_function_ui_description(func, "Append a node group tree to the path");
  RNA_def_function_flag(func, FUNC_USE_CONTEXT);
  parm = RNA_def_pointer(
      func, "node_tree", "NodeTree", "Node Tree", "Node tree to append to the node editor path");
  RNA_def_parameter_flags(parm, PropertyFlag(0), PARM_REQUIRED | PARM_RNAPTR);
  parm = RNA_def_pointer(func, "node", "Node", "Node", "Group node linking to this node tree");
  RNA_def_parameter_flags(parm, PropertyFlag(0), PARM_RNAPTR);

  func = RNA_def_function(srna, "pop", "rna_SpaceNodeEditor_path_pop");
  RNA_def_function_ui_description(func, "Remove the last node tree from the path");
  RNA_def_function_flag(func, FUNC_USE_CONTEXT);
}

static void rna_def_space_node_overlay(BlenderRNA *brna)
{
  StructRNA *srna;
  PropertyRNA *prop;

  srna = RNA_def_struct(brna, "SpaceNodeOverlay", nullptr);
  RNA_def_struct_sdna(srna, "SpaceNode");
  RNA_def_struct_nested(brna, srna, "SpaceNodeEditor");
  RNA_def_struct_path_func(srna, "rna_SpaceNodeOverlay_path");
  RNA_def_struct_ui_text(
      srna, "Overlay Settings", "Settings for display of overlays in the Node Editor");

  prop = RNA_def_property(srna, "show_overlays", PROP_BOOLEAN, PROP_NONE);
  RNA_def_property_boolean_sdna(prop, nullptr, "overlay.flag", SN_OVERLAY_SHOW_OVERLAYS);
  RNA_def_property_boolean_default(prop, true);
  RNA_def_property_ui_text(prop, "Show Overlays", "Display overlays like colored or dashed wires");
  RNA_def_property_update(prop, NC_SPACE | ND_SPACE_NODE, nullptr);

  prop = RNA_def_property(srna, "show_wire_color", PROP_BOOLEAN, PROP_NONE);
  RNA_def_property_boolean_sdna(prop, nullptr, "overlay.flag", SN_OVERLAY_SHOW_WIRE_COLORS);
  RNA_def_property_boolean_default(prop, true);
  RNA_def_property_ui_text(
      prop, "Show Wire Colors", "Color node links based on their connected sockets");
  RNA_def_property_update(prop, NC_SPACE | ND_SPACE_NODE, nullptr);

  prop = RNA_def_property(srna, "show_timing", PROP_BOOLEAN, PROP_NONE);
  RNA_def_property_boolean_sdna(prop, nullptr, "overlay.flag", SN_OVERLAY_SHOW_TIMINGS);
  RNA_def_property_boolean_default(prop, false);
  RNA_def_property_ui_text(prop, "Show Timing", "Display each node's last execution time");
  RNA_def_property_update(prop, NC_SPACE | ND_SPACE_NODE, nullptr);

  prop = RNA_def_property(srna, "show_context_path", PROP_BOOLEAN, PROP_NONE);
  RNA_def_property_boolean_sdna(prop, nullptr, "overlay.flag", SN_OVERLAY_SHOW_PATH);
  RNA_def_property_boolean_default(prop, true);
  RNA_def_property_ui_text(prop, "Show Tree Path", "Display breadcrumbs for the editor's context");
  RNA_def_property_update(prop, NC_SPACE | ND_SPACE_NODE, nullptr);

  prop = RNA_def_property(srna, "show_named_attributes", PROP_BOOLEAN, PROP_NONE);
  RNA_def_property_boolean_sdna(prop, nullptr, "overlay.flag", SN_OVERLAY_SHOW_NAMED_ATTRIBUTES);
  RNA_def_property_boolean_default(prop, true);
  RNA_def_property_ui_text(
      prop, "Show Named Attributes", "Show when nodes are using named attributes");
  RNA_def_property_update(prop, NC_SPACE | ND_SPACE_NODE, nullptr);

  prop = RNA_def_property(srna, "show_previews", PROP_BOOLEAN, PROP_NONE);
  RNA_def_property_boolean_sdna(prop, nullptr, "overlay.flag", SN_OVERLAY_SHOW_PREVIEWS);
  RNA_def_property_boolean_default(prop, false);
  RNA_def_property_ui_text(
      prop, "Show Node Previews", "Display each node's preview if node is toggled");
  RNA_def_property_update(prop, NC_SPACE | ND_SPACE_NODE, nullptr);
}

static void rna_def_space_node(BlenderRNA *brna)
{
  StructRNA *srna;
  PropertyRNA *prop;

  static const EnumPropertyItem texture_id_type_items[] = {
      {SNODE_TEX_WORLD, "WORLD", ICON_WORLD, "World", "Edit texture nodes from World"},
      {SNODE_TEX_BRUSH, "BRUSH", ICON_BRUSH_DATA, "Brush", "Edit texture nodes from Brush"},
#  ifdef WITH_FREESTYLE
      {SNODE_TEX_LINESTYLE,
       "LINESTYLE",
       ICON_LINE_DATA,
       "Line Style",
       "Edit texture nodes from Line Style"},
#  endif
      {0, nullptr, 0, nullptr, nullptr},
  };

  static const EnumPropertyItem shader_type_items[] = {
      {SNODE_SHADER_OBJECT, "OBJECT", ICON_OBJECT_DATA, "Object", "Edit shader nodes from Object"},
      {SNODE_SHADER_WORLD, "WORLD", ICON_WORLD, "World", "Edit shader nodes from World"},
#  ifdef WITH_FREESTYLE
      {SNODE_SHADER_LINESTYLE,
       "LINESTYLE",
       ICON_LINE_DATA,
       "Line Style",
       "Edit shader nodes from Line Style"},
#  endif
      {0, nullptr, 0, nullptr, nullptr},
  };

  static const EnumPropertyItem geometry_nodes_type_items[] = {
      {SNODE_GEOMETRY_MODIFIER,
       "MODIFIER",
       0,
       "Modifier",
       "Edit node group from active object's active modifier"},
      {SNODE_GEOMETRY_OPERATOR,
       "OPERATOR",
       0,
       "Operator",
       "Edit any geometry node group for use as an operator"},
      {0, nullptr, 0, nullptr, nullptr},
  };

  static const EnumPropertyItem backdrop_channels_items[] = {
      {SNODE_USE_ALPHA,
       "COLOR_ALPHA",
       ICON_IMAGE_RGB_ALPHA,
       "Color & Alpha",
       "Display image with RGB colors and alpha transparency"},
      {0, "COLOR", ICON_IMAGE_RGB, "Color", "Display image with RGB colors"},
      {SNODE_SHOW_ALPHA, "ALPHA", ICON_IMAGE_ALPHA, "Alpha", "Display alpha transparency channel"},
      {SNODE_SHOW_R, "RED", ICON_COLOR_RED, "Red", ""},
      {SNODE_SHOW_G, "GREEN", ICON_COLOR_GREEN, "Green", ""},
      {SNODE_SHOW_B, "BLUE", ICON_COLOR_BLUE, "Blue", ""},
      {0, nullptr, 0, nullptr, nullptr},
  };

  static const EnumPropertyItem insert_ofs_dir_items[] = {
      {SNODE_INSERTOFS_DIR_RIGHT, "RIGHT", 0, "Right"},
      {SNODE_INSERTOFS_DIR_LEFT, "LEFT", 0, "Left"},
      {0, nullptr, 0, nullptr, nullptr},
  };

  static const EnumPropertyItem dummy_items[] = {
      {0, "DUMMY", 0, "", ""},
      {0, nullptr, 0, nullptr, nullptr},
  };

  srna = RNA_def_struct(brna, "SpaceNodeEditor", "Space");
  RNA_def_struct_sdna(srna, "SpaceNode");
  RNA_def_struct_ui_text(srna, "Space Node Editor", "Node editor space data");

  rna_def_space_generic_show_region_toggles(srna, (1 << RGN_TYPE_TOOLS) | (1 << RGN_TYPE_UI));

  prop = RNA_def_property(srna, "tree_type", PROP_ENUM, PROP_NONE);
  RNA_def_property_enum_items(prop, dummy_items);
  RNA_def_property_enum_funcs(prop,
                              "rna_SpaceNodeEditor_tree_type_get",
                              "rna_SpaceNodeEditor_tree_type_set",
                              "rna_SpaceNodeEditor_tree_type_itemf");
  RNA_def_property_ui_text(prop, "Tree Type", "Node tree type to display and edit");
  RNA_def_property_update(prop, NC_SPACE | ND_SPACE_NODE, nullptr);

  prop = RNA_def_property(srna, "texture_type", PROP_ENUM, PROP_NONE);
  RNA_def_property_enum_sdna(prop, nullptr, "texfrom");
  RNA_def_property_enum_items(prop, texture_id_type_items);
  RNA_def_property_ui_text(prop, "Texture Type", "Type of data to take texture from");
  RNA_def_property_translation_context(prop, BLT_I18NCONTEXT_ID_ID);
  RNA_def_property_update(prop, NC_SPACE | ND_SPACE_NODE, nullptr);

  prop = RNA_def_property(srna, "shader_type", PROP_ENUM, PROP_NONE);
  RNA_def_property_enum_sdna(prop, nullptr, "shaderfrom");
  RNA_def_property_enum_items(prop, shader_type_items);
  RNA_def_property_ui_text(prop, "Shader Type", "Type of data to take shader from");
  RNA_def_property_translation_context(prop, BLT_I18NCONTEXT_ID_ID);
  RNA_def_property_update(prop, NC_SPACE | ND_SPACE_NODE, nullptr);

  prop = RNA_def_property(srna, "geometry_nodes_type", PROP_ENUM, PROP_NONE);
  RNA_def_property_enum_sdna(prop, nullptr, "geometry_nodes_type");
  RNA_def_property_enum_items(prop, geometry_nodes_type_items);
  RNA_def_property_ui_text(prop, "Geometry Nodes Type", "");
  RNA_def_property_translation_context(prop, BLT_I18NCONTEXT_ID_ID);
  RNA_def_property_update(prop, NC_SPACE | ND_SPACE_NODE, nullptr);

  prop = RNA_def_property(srna, "id", PROP_POINTER, PROP_NONE);
  RNA_def_property_clear_flag(prop, PROP_EDITABLE);
  RNA_def_property_ui_text(prop, "ID", "Data whose nodes are being edited");

  prop = RNA_def_property(srna, "id_from", PROP_POINTER, PROP_NONE);
  RNA_def_property_pointer_sdna(prop, nullptr, "from");
  RNA_def_property_clear_flag(prop, PROP_EDITABLE);
  RNA_def_property_ui_text(prop, "ID From", "Data from which the edited data is linked");

  prop = RNA_def_property(srna, "path", PROP_COLLECTION, PROP_NONE);
  RNA_def_property_collection_sdna(prop, nullptr, "treepath", nullptr);
  RNA_def_property_struct_type(prop, "NodeTreePath");
  RNA_def_property_ui_text(
      prop, "Node Tree Path", "Path from the data to the currently edited node tree");
  rna_def_space_node_path_api(brna, prop);

  prop = RNA_def_property(srna, "node_tree", PROP_POINTER, PROP_NONE);
  RNA_def_property_pointer_funcs(prop,
                                 nullptr,
                                 "rna_SpaceNodeEditor_node_tree_set",
                                 nullptr,
                                 "rna_SpaceNodeEditor_node_tree_poll");
  RNA_def_property_pointer_sdna(prop, nullptr, "nodetree");
  RNA_def_property_flag(prop, PROP_EDITABLE | PROP_CONTEXT_UPDATE);
  RNA_def_property_ui_text(prop, "Node Tree", "Base node tree from context");
  RNA_def_property_update(prop, NC_SPACE | ND_SPACE_NODE, "rna_SpaceNodeEditor_node_tree_update");

  prop = RNA_def_property(srna, "edit_tree", PROP_POINTER, PROP_NONE);
  RNA_def_property_pointer_sdna(prop, nullptr, "edittree");
  RNA_def_property_clear_flag(prop, PROP_EDITABLE);
  RNA_def_property_ui_text(prop, "Edit Tree", "Node tree being displayed and edited");

  prop = RNA_def_property(srna, "pin", PROP_BOOLEAN, PROP_NONE);
  RNA_def_property_boolean_sdna(prop, nullptr, "flag", SNODE_PIN);
  RNA_def_property_ui_text(prop, "Pinned", "Use the pinned node tree");
  RNA_def_property_ui_icon(prop, ICON_UNPINNED, 1);
  RNA_def_property_update(prop, NC_SPACE | ND_SPACE_NODE, nullptr);

  prop = RNA_def_property(srna, "show_backdrop", PROP_BOOLEAN, PROP_NONE);
  RNA_def_property_boolean_sdna(prop, nullptr, "flag", SNODE_BACKDRAW);
  RNA_def_property_ui_text(
      prop, "Backdrop", "Use active Viewer Node output as backdrop for compositing nodes");
  RNA_def_property_update(
      prop, NC_SPACE | ND_SPACE_NODE_VIEW, "rna_SpaceNodeEditor_show_backdrop_update");

  prop = RNA_def_property(srna, "show_annotation", PROP_BOOLEAN, PROP_NONE);
  RNA_def_property_boolean_sdna(prop, nullptr, "flag", SNODE_SHOW_GPENCIL);
  RNA_def_property_ui_text(prop, "Show Annotation", "Show annotations for this view");
  RNA_def_property_update(prop, NC_SPACE | ND_SPACE_NODE_VIEW, nullptr);

  prop = RNA_def_property(srna, "use_auto_render", PROP_BOOLEAN, PROP_NONE);
  RNA_def_property_boolean_sdna(prop, nullptr, "flag", SNODE_AUTO_RENDER);
  RNA_def_property_ui_text(
      prop, "Auto Render", "Re-render and composite changed layers on 3D edits");
  RNA_def_property_update(prop, NC_SPACE | ND_SPACE_NODE_VIEW, nullptr);

  prop = RNA_def_property(srna, "backdrop_zoom", PROP_FLOAT, PROP_NONE);
  RNA_def_property_float_sdna(prop, nullptr, "zoom");
  RNA_def_property_float_default(prop, 1.0f);
  RNA_def_property_range(prop, 0.01f, FLT_MAX);
  RNA_def_property_ui_range(prop, 0.01, 100, 1, 2);
  RNA_def_property_ui_text(prop, "Backdrop Zoom", "Backdrop zoom factor");
  RNA_def_property_update(prop, NC_SPACE | ND_SPACE_NODE_VIEW, nullptr);

  prop = RNA_def_property(srna, "backdrop_offset", PROP_FLOAT, PROP_NONE);
  RNA_def_property_float_sdna(prop, nullptr, "xof");
  RNA_def_property_array(prop, 2);
  RNA_def_property_ui_text(prop, "Backdrop Offset", "Backdrop offset");
  RNA_def_property_update(prop, NC_SPACE | ND_SPACE_NODE_VIEW, nullptr);

  prop = RNA_def_property(srna, "backdrop_channels", PROP_ENUM, PROP_NONE);
  RNA_def_property_enum_bitflag_sdna(prop, nullptr, "flag");
  RNA_def_property_enum_items(prop, backdrop_channels_items);
  RNA_def_property_ui_text(prop, "Display Channels", "Channels of the image to draw");
  RNA_def_property_update(prop, NC_SPACE | ND_SPACE_NODE_VIEW, nullptr);
  /* the mx/my "cursor" in the node editor is used only by operators to store the mouse position */
  prop = RNA_def_property(srna, "cursor_location", PROP_FLOAT, PROP_XYZ);
  RNA_def_property_array(prop, 2);
  RNA_def_property_float_funcs(prop,
                               "rna_SpaceNodeEditor_cursor_location_get",
                               "rna_SpaceNodeEditor_cursor_location_set",
                               nullptr);
  RNA_def_property_ui_text(prop, "Cursor Location", "Location for adding new nodes");
  RNA_def_property_update(prop, NC_SPACE | ND_SPACE_NODE_VIEW, nullptr);

  /* insert offset (called "Auto-offset" in UI) */
  prop = RNA_def_property(srna, "use_insert_offset", PROP_BOOLEAN, PROP_NONE);
  RNA_def_property_boolean_negative_sdna(prop, nullptr, "flag", SNODE_SKIP_INSOFFSET);
  RNA_def_property_ui_text(prop,
                           "Auto-offset",
                           "Automatically offset the following or previous nodes in a "
                           "chain when inserting a new node");
  RNA_def_property_ui_icon(prop, ICON_NODE_INSERT_ON, 1);
  RNA_def_property_update(prop, NC_SPACE | ND_SPACE_NODE_VIEW, nullptr);

  prop = RNA_def_property(srna, "insert_offset_direction", PROP_ENUM, PROP_NONE);
  RNA_def_property_enum_bitflag_sdna(prop, nullptr, "insert_ofs_dir");
  RNA_def_property_enum_items(prop, insert_ofs_dir_items);
  RNA_def_property_ui_text(
      prop, "Auto-offset Direction", "Direction to offset nodes on insertion");
  RNA_def_property_update(prop, NC_SPACE | ND_SPACE_NODE_VIEW, nullptr);

  /* Overlays */
  prop = RNA_def_property(srna, "overlay", PROP_POINTER, PROP_NONE);
  RNA_def_property_flag(prop, PROP_NEVER_NULL);
  RNA_def_property_struct_type(prop, "SpaceNodeOverlay");
  RNA_def_property_pointer_funcs(prop, "rna_SpaceNode_overlay_get", nullptr, nullptr, nullptr);
  RNA_def_property_ui_text(
      prop, "Overlay Settings", "Settings for display of overlays in the Node Editor");

  prop = RNA_def_property(srna, "supports_preview", PROP_BOOLEAN, PROP_NONE);
  RNA_def_property_boolean_funcs(prop, "rna_SpaceNode_supports_previews", nullptr);
  RNA_def_property_clear_flag(prop, PROP_EDITABLE);

  rna_def_space_node_overlay(brna);
  RNA_api_space_node(srna);
}

static void rna_def_space_clip(BlenderRNA *brna)
{
  StructRNA *srna;
  PropertyRNA *prop;

  static const EnumPropertyItem view_items[] = {
      {SC_VIEW_CLIP, "CLIP", ICON_SEQUENCE, "Clip", "Show editing clip preview"},
      {SC_VIEW_GRAPH, "GRAPH", ICON_GRAPH, "Graph", "Show graph view for active element"},
      {SC_VIEW_DOPESHEET,
       "DOPESHEET",
       ICON_ACTION,
       "Dopesheet",
       "Dopesheet view for tracking data"},
      {0, nullptr, 0, nullptr, nullptr},
  };

  static const EnumPropertyItem annotation_source_items[] = {
      {SC_GPENCIL_SRC_CLIP, "CLIP", 0, "Clip", "Show annotation data which belongs to movie clip"},
      {SC_GPENCIL_SRC_TRACK,
       "TRACK",
       0,
       "Track",
       "Show annotation data which belongs to active track"},
      {0, nullptr, 0, nullptr, nullptr},
  };

  static const EnumPropertyItem pivot_items[] = {
      {V3D_AROUND_CENTER_BOUNDS,
       "BOUNDING_BOX_CENTER",
       ICON_PIVOT_BOUNDBOX,
       "Bounding Box Center",
       "Pivot around bounding box center of selected object(s)"},
      {V3D_AROUND_CURSOR, "CURSOR", ICON_PIVOT_CURSOR, "2D Cursor", "Pivot around the 2D cursor"},
      {V3D_AROUND_LOCAL_ORIGINS,
       "INDIVIDUAL_ORIGINS",
       ICON_PIVOT_INDIVIDUAL,
       "Individual Origins",
       "Pivot around each object's own origin"},
      {V3D_AROUND_CENTER_MEDIAN,
       "MEDIAN_POINT",
       ICON_PIVOT_MEDIAN,
       "Median Point",
       "Pivot around the median point of selected objects"},
      {0, nullptr, 0, nullptr, nullptr},
  };

  srna = RNA_def_struct(brna, "SpaceClipEditor", "Space");
  RNA_def_struct_sdna(srna, "SpaceClip");
  RNA_def_struct_ui_text(srna, "Space Clip Editor", "Clip editor space data");

  rna_def_space_generic_show_region_toggles(
      srna, (1 << RGN_TYPE_TOOLS) | (1 << RGN_TYPE_UI) | (1 << RGN_TYPE_HUD));

  /* movieclip */
  prop = RNA_def_property(srna, "clip", PROP_POINTER, PROP_NONE);
  RNA_def_property_flag(prop, PROP_EDITABLE);
  RNA_def_property_ui_text(prop, "Movie Clip", "Movie clip displayed and edited in this space");
  RNA_def_property_pointer_funcs(prop, nullptr, "rna_SpaceClipEditor_clip_set", nullptr, nullptr);
  RNA_def_property_update(prop, NC_SPACE | ND_SPACE_CLIP, nullptr);

  /* clip user */
  prop = RNA_def_property(srna, "clip_user", PROP_POINTER, PROP_NONE);
  RNA_def_property_flag(prop, PROP_NEVER_NULL);
  RNA_def_property_struct_type(prop, "MovieClipUser");
  RNA_def_property_pointer_sdna(prop, nullptr, "user");
  RNA_def_property_ui_text(
      prop, "Movie Clip User", "Parameters defining which frame of the movie clip is displayed");
  RNA_def_property_update(prop, NC_SPACE | ND_SPACE_CLIP, nullptr);

  /* mask */
  rna_def_space_mask_info(srna, NC_SPACE | ND_SPACE_CLIP, "rna_SpaceClipEditor_mask_set");

  /* mode */
  prop = RNA_def_property(srna, "mode", PROP_ENUM, PROP_NONE);
  RNA_def_property_enum_sdna(prop, nullptr, "mode");
  RNA_def_property_enum_items(prop, rna_enum_clip_editor_mode_items);
  RNA_def_property_ui_text(prop, "Mode", "Editing context being displayed");
  RNA_def_property_translation_context(prop, BLT_I18NCONTEXT_ID_MOVIECLIP);
  RNA_def_property_update(prop, NC_SPACE | ND_SPACE_CLIP, "rna_SpaceClipEditor_clip_mode_update");

  /* view */
  prop = RNA_def_property(srna, "view", PROP_ENUM, PROP_NONE);
  RNA_def_property_enum_sdna(prop, nullptr, "view");
  RNA_def_property_enum_items(prop, view_items);
  RNA_def_property_ui_text(prop, "View", "Type of the clip editor view");
  RNA_def_property_translation_context(prop, BLT_I18NCONTEXT_ID_MOVIECLIP);
  RNA_def_property_update(prop, NC_SPACE | ND_SPACE_CLIP, "rna_SpaceClipEditor_view_type_update");

  /* show pattern */
  prop = RNA_def_property(srna, "show_marker_pattern", PROP_BOOLEAN, PROP_NONE);
  RNA_def_property_ui_text(prop, "Show Marker Pattern", "Show pattern boundbox for markers");
  RNA_def_property_boolean_sdna(prop, nullptr, "flag", SC_SHOW_MARKER_PATTERN);
  RNA_def_property_update(prop, NC_SPACE | ND_SPACE_CLIP, nullptr);

  /* show search */
  prop = RNA_def_property(srna, "show_marker_search", PROP_BOOLEAN, PROP_NONE);
  RNA_def_property_ui_text(prop, "Show Marker Search", "Show search boundbox for markers");
  RNA_def_property_boolean_sdna(prop, nullptr, "flag", SC_SHOW_MARKER_SEARCH);
  RNA_def_property_update(prop, NC_SPACE | ND_SPACE_CLIP, nullptr);

  /* lock to selection */
  prop = RNA_def_property(srna, "lock_selection", PROP_BOOLEAN, PROP_NONE);
  RNA_def_property_ui_text(
      prop, "Lock to Selection", "Lock viewport to selected markers during playback");
  RNA_def_property_boolean_sdna(prop, nullptr, "flag", SC_LOCK_SELECTION);
  RNA_def_property_update(
      prop, NC_SPACE | ND_SPACE_CLIP, "rna_SpaceClipEditor_lock_selection_update");

  /* lock to time cursor */
  prop = RNA_def_property(srna, "lock_time_cursor", PROP_BOOLEAN, PROP_NONE);
  RNA_def_property_ui_text(
      prop, "Lock to Time Cursor", "Lock curves view to time cursor during playback and tracking");
  RNA_def_property_boolean_sdna(prop, nullptr, "flag", SC_LOCK_TIMECURSOR);
  RNA_def_property_update(prop, NC_SPACE | ND_SPACE_CLIP, nullptr);

  /* show markers paths */
  prop = RNA_def_property(srna, "show_track_path", PROP_BOOLEAN, PROP_NONE);
  RNA_def_property_boolean_sdna(prop, nullptr, "flag", SC_SHOW_TRACK_PATH);
  RNA_def_property_ui_text(prop, "Show Track Path", "Show path of how track moves");
  RNA_def_property_update(prop, NC_SPACE | ND_SPACE_CLIP, nullptr);

  /* path length */
  prop = RNA_def_property(srna, "path_length", PROP_INT, PROP_NONE);
  RNA_def_property_int_sdna(prop, nullptr, "path_length");
  RNA_def_property_range(prop, 0, INT_MAX);
  RNA_def_property_ui_text(prop, "Path Length", "Length of displaying path, in frames");
  RNA_def_property_update(prop, NC_SPACE | ND_SPACE_CLIP, nullptr);

  /* show tiny markers */
  prop = RNA_def_property(srna, "show_tiny_markers", PROP_BOOLEAN, PROP_NONE);
  RNA_def_property_ui_text(prop, "Show Tiny Markers", "Show markers in a more compact manner");
  RNA_def_property_boolean_sdna(prop, nullptr, "flag", SC_SHOW_TINY_MARKER);
  RNA_def_property_update(prop, NC_SPACE | ND_SPACE_CLIP, nullptr);

  /* show bundles */
  prop = RNA_def_property(srna, "show_bundles", PROP_BOOLEAN, PROP_NONE);
  RNA_def_property_ui_text(prop, "Show Bundles", "Show projection of 3D markers into footage");
  RNA_def_property_boolean_sdna(prop, nullptr, "flag", SC_SHOW_BUNDLES);
  RNA_def_property_update(prop, NC_SPACE | ND_SPACE_CLIP, nullptr);

  /* mute footage */
  prop = RNA_def_property(srna, "use_mute_footage", PROP_BOOLEAN, PROP_NONE);
  RNA_def_property_ui_text(prop, "Mute Footage", "Mute footage and show black background instead");
  RNA_def_property_boolean_sdna(prop, nullptr, "flag", SC_MUTE_FOOTAGE);
  RNA_def_property_update(prop, NC_SPACE | ND_SPACE_CLIP, nullptr);

  /* hide disabled */
  prop = RNA_def_property(srna, "show_disabled", PROP_BOOLEAN, PROP_NONE);
  RNA_def_property_ui_text(prop, "Show Disabled", "Show disabled tracks from the footage");
  RNA_def_property_boolean_negative_sdna(prop, nullptr, "flag", SC_HIDE_DISABLED);
  RNA_def_property_update(prop, NC_SPACE | ND_SPACE_CLIP, nullptr);

  prop = RNA_def_property(srna, "show_metadata", PROP_BOOLEAN, PROP_NONE);
  RNA_def_property_boolean_sdna(prop, nullptr, "flag", SC_SHOW_METADATA);
  RNA_def_property_ui_text(prop, "Show Metadata", "Show metadata of clip");
  RNA_def_property_update(prop, NC_SPACE | ND_SPACE_CLIP, nullptr);

  /* scopes */
  prop = RNA_def_property(srna, "scopes", PROP_POINTER, PROP_NONE);
  RNA_def_property_pointer_sdna(prop, nullptr, "scopes");
  RNA_def_property_struct_type(prop, "MovieClipScopes");
  RNA_def_property_ui_text(prop, "Scopes", "Scopes to visualize movie clip statistics");

  /* show names */
  prop = RNA_def_property(srna, "show_names", PROP_BOOLEAN, PROP_NONE);
  RNA_def_property_boolean_sdna(prop, nullptr, "flag", SC_SHOW_NAMES);
  RNA_def_property_ui_text(prop, "Show Names", "Show track names and status");
  RNA_def_property_update(prop, NC_SPACE | ND_SPACE_CLIP, nullptr);

  /* show grid */
  prop = RNA_def_property(srna, "show_grid", PROP_BOOLEAN, PROP_NONE);
  RNA_def_property_boolean_sdna(prop, nullptr, "flag", SC_SHOW_GRID);
  RNA_def_property_ui_text(prop, "Show Grid", "Show grid showing lens distortion");
  RNA_def_property_update(prop, NC_SPACE | ND_SPACE_CLIP, nullptr);

  /* show stable */
  prop = RNA_def_property(srna, "show_stable", PROP_BOOLEAN, PROP_NONE);
  RNA_def_property_boolean_sdna(prop, nullptr, "flag", SC_SHOW_STABLE);
  RNA_def_property_ui_text(
      prop, "Show Stable", "Show stable footage in editor (if stabilization is enabled)");
  RNA_def_property_update(prop, NC_SPACE | ND_SPACE_CLIP, nullptr);

  /* manual calibration */
  prop = RNA_def_property(srna, "use_manual_calibration", PROP_BOOLEAN, PROP_NONE);
  RNA_def_property_boolean_sdna(prop, nullptr, "flag", SC_MANUAL_CALIBRATION);
  RNA_def_property_ui_text(prop, "Manual Calibration", "Use manual calibration helpers");
  RNA_def_property_update(prop, NC_SPACE | ND_SPACE_CLIP, nullptr);

  /* show annotation */
  prop = RNA_def_property(srna, "show_annotation", PROP_BOOLEAN, PROP_NONE);
  RNA_def_property_boolean_sdna(prop, nullptr, "flag", SC_SHOW_ANNOTATION);
  RNA_def_property_ui_text(prop, "Show Annotation", "Show annotations for this view");
  RNA_def_property_update(prop, NC_SPACE | ND_SPACE_CLIP, nullptr);

  /* show filters */
  prop = RNA_def_property(srna, "show_filters", PROP_BOOLEAN, PROP_NONE);
  RNA_def_property_boolean_sdna(prop, nullptr, "flag", SC_SHOW_FILTERS);
  RNA_def_property_ui_text(prop, "Show Filters", "Show filters for graph editor");
  RNA_def_property_update(prop, NC_SPACE | ND_SPACE_CLIP, nullptr);

  /* show graph_frames */
  prop = RNA_def_property(srna, "show_graph_frames", PROP_BOOLEAN, PROP_NONE);
  RNA_def_property_boolean_sdna(prop, nullptr, "flag", SC_SHOW_GRAPH_FRAMES);
  RNA_def_property_ui_text(
      prop,
      "Show Frames",
      "Show curve for per-frame average error (camera motion should be solved first)");
  RNA_def_property_update(prop, NC_SPACE | ND_SPACE_CLIP, nullptr);

  /* show graph tracks motion */
  prop = RNA_def_property(srna, "show_graph_tracks_motion", PROP_BOOLEAN, PROP_NONE);
  RNA_def_property_boolean_sdna(prop, nullptr, "flag", SC_SHOW_GRAPH_TRACKS_MOTION);
  RNA_def_property_ui_text(
      prop,
      "Show Tracks Motion",
      "Display the speed curves (in \"x\" direction red, in \"y\" direction green) "
      "for the selected tracks");
  RNA_def_property_update(prop, NC_SPACE | ND_SPACE_CLIP, nullptr);

  /* show graph tracks motion */
  prop = RNA_def_property(srna, "show_graph_tracks_error", PROP_BOOLEAN, PROP_NONE);
  RNA_def_property_boolean_sdna(prop, nullptr, "flag", SC_SHOW_GRAPH_TRACKS_ERROR);
  RNA_def_property_ui_text(
      prop, "Show Tracks Error", "Display the reprojection error curve for selected tracks");
  RNA_def_property_update(prop, NC_SPACE | ND_SPACE_CLIP, nullptr);

  /* show_only_selected */
  prop = RNA_def_property(srna, "show_graph_only_selected", PROP_BOOLEAN, PROP_NONE);
  RNA_def_property_boolean_sdna(prop, nullptr, "flag", SC_SHOW_GRAPH_SEL_ONLY);
  RNA_def_property_ui_text(
      prop, "Only Show Selected", "Only include channels relating to selected objects and data");
  RNA_def_property_ui_icon(prop, ICON_RESTRICT_SELECT_OFF, 0);
  RNA_def_property_update(prop, NC_SPACE | ND_SPACE_CLIP, nullptr);

  /* show_hidden */
  prop = RNA_def_property(srna, "show_graph_hidden", PROP_BOOLEAN, PROP_NONE);
  RNA_def_property_boolean_sdna(prop, nullptr, "flag", SC_SHOW_GRAPH_HIDDEN);
  RNA_def_property_ui_text(
      prop, "Display Hidden", "Include channels from objects/bone that aren't visible");
  RNA_def_property_ui_icon(prop, ICON_GHOST_ENABLED, 0);
  RNA_def_property_update(prop, NC_SPACE | ND_SPACE_CLIP, nullptr);

  /* ** channels ** */

  /* show_red_channel */
  prop = RNA_def_property(srna, "show_red_channel", PROP_BOOLEAN, PROP_NONE);
  RNA_def_property_boolean_negative_sdna(prop, nullptr, "postproc_flag", MOVIECLIP_DISABLE_RED);
  RNA_def_property_ui_text(prop, "Show Red Channel", "Show red channel in the frame");
  RNA_def_property_update(prop, NC_SPACE | ND_SPACE_CLIP, nullptr);

  /* show_green_channel */
  prop = RNA_def_property(srna, "show_green_channel", PROP_BOOLEAN, PROP_NONE);
  RNA_def_property_boolean_negative_sdna(prop, nullptr, "postproc_flag", MOVIECLIP_DISABLE_GREEN);
  RNA_def_property_ui_text(prop, "Show Green Channel", "Show green channel in the frame");
  RNA_def_property_update(prop, NC_SPACE | ND_SPACE_CLIP, nullptr);

  /* show_blue_channel */
  prop = RNA_def_property(srna, "show_blue_channel", PROP_BOOLEAN, PROP_NONE);
  RNA_def_property_boolean_negative_sdna(prop, nullptr, "postproc_flag", MOVIECLIP_DISABLE_BLUE);
  RNA_def_property_ui_text(prop, "Show Blue Channel", "Show blue channel in the frame");
  RNA_def_property_update(prop, NC_SPACE | ND_SPACE_CLIP, nullptr);

  /* preview_grayscale */
  prop = RNA_def_property(srna, "use_grayscale_preview", PROP_BOOLEAN, PROP_NONE);
  RNA_def_property_boolean_sdna(prop, nullptr, "postproc_flag", MOVIECLIP_PREVIEW_GRAYSCALE);
  RNA_def_property_ui_text(prop, "Grayscale", "Display frame in grayscale mode");
  RNA_def_property_update(prop, NC_MOVIECLIP | ND_DISPLAY, nullptr);

  /* timeline */
  prop = RNA_def_property(srna, "show_seconds", PROP_BOOLEAN, PROP_NONE);
  RNA_def_property_boolean_sdna(prop, nullptr, "flag", SC_SHOW_SECONDS);
  RNA_def_property_ui_text(prop, "Show Seconds", "Show timing in seconds not frames");
  RNA_def_property_update(prop, NC_MOVIECLIP | ND_DISPLAY, nullptr);

  /* grease pencil source */
  prop = RNA_def_property(srna, "annotation_source", PROP_ENUM, PROP_NONE);
  RNA_def_property_enum_sdna(prop, nullptr, "gpencil_src");
  RNA_def_property_enum_items(prop, annotation_source_items);
  RNA_def_property_ui_text(prop, "Annotation Source", "Where the annotation comes from");
  RNA_def_property_translation_context(prop, BLT_I18NCONTEXT_ID_MOVIECLIP);
  RNA_def_property_update(prop, NC_MOVIECLIP | ND_DISPLAY, nullptr);

  /* transform */
  prop = RNA_def_property(srna, "cursor_location", PROP_FLOAT, PROP_XYZ);
  RNA_def_property_float_sdna(prop, nullptr, "cursor");
  RNA_def_property_array(prop, 2);
  RNA_def_property_ui_text(prop, "2D Cursor Location", "2D cursor location for this view");
  RNA_def_property_update(prop, NC_SPACE | ND_SPACE_CLIP, nullptr);

  /* pivot point */
  prop = RNA_def_property(srna, "pivot_point", PROP_ENUM, PROP_NONE);
  RNA_def_property_enum_sdna(prop, nullptr, "around");
  RNA_def_property_enum_items(prop, pivot_items);
  RNA_def_property_ui_text(prop, "Pivot Point", "Pivot center for rotation/scaling");
  RNA_def_property_update(prop, NC_SPACE | ND_SPACE_CLIP, nullptr);

  /* Gizmo Toggles. */
  prop = RNA_def_property(srna, "show_gizmo", PROP_BOOLEAN, PROP_NONE);
  RNA_def_property_boolean_negative_sdna(prop, nullptr, "gizmo_flag", SCLIP_GIZMO_HIDE);
  RNA_def_property_ui_text(prop, "Show Gizmo", "Show gizmos of all types");
  RNA_def_property_update(prop, NC_SPACE | ND_SPACE_CLIP, nullptr);

  prop = RNA_def_property(srna, "show_gizmo_navigate", PROP_BOOLEAN, PROP_NONE);
  RNA_def_property_boolean_negative_sdna(prop, nullptr, "gizmo_flag", SCLIP_GIZMO_HIDE_NAVIGATE);
  RNA_def_property_ui_text(prop, "Navigate Gizmo", "Viewport navigation gizmo");
  RNA_def_property_update(prop, NC_SPACE | ND_SPACE_CLIP, nullptr);
}

static void rna_def_spreadsheet_column_id(BlenderRNA *brna)
{
  StructRNA *srna;
  PropertyRNA *prop;

  srna = RNA_def_struct(brna, "SpreadsheetColumnID", nullptr);
  RNA_def_struct_sdna(srna, "SpreadsheetColumnID");
  RNA_def_struct_ui_text(
      srna, "Spreadsheet Column ID", "Data used to identify a spreadsheet column");

  prop = RNA_def_property(srna, "name", PROP_STRING, PROP_NONE);
  RNA_def_property_ui_text(prop, "Column Name", "");
  RNA_def_property_update(prop, NC_SPACE | ND_SPACE_SPREADSHEET, nullptr);
}

static void rna_def_spreadsheet_column(BlenderRNA *brna)
{
  StructRNA *srna;
  PropertyRNA *prop;

  static const EnumPropertyItem data_type_items[] = {
      {SPREADSHEET_VALUE_TYPE_INT32, "INT32", ICON_NONE, "Integer", ""},
      {SPREADSHEET_VALUE_TYPE_FLOAT, "FLOAT", ICON_NONE, "Float", ""},
      {SPREADSHEET_VALUE_TYPE_BOOL, "BOOLEAN", ICON_NONE, "Boolean", ""},
      {SPREADSHEET_VALUE_TYPE_INSTANCES, "INSTANCES", ICON_NONE, "Instances", ""},
      {0, nullptr, 0, nullptr, nullptr},
  };

  srna = RNA_def_struct(brna, "SpreadsheetColumn", nullptr);
  RNA_def_struct_sdna(srna, "SpreadsheetColumn");
  RNA_def_struct_ui_text(
      srna, "Spreadsheet Column", "Persistent data associated with a spreadsheet column");

  prop = RNA_def_property(srna, "data_type", PROP_ENUM, PROP_NONE);
  RNA_def_property_enum_sdna(prop, nullptr, "data_type");
  RNA_def_property_enum_items(prop, data_type_items);
  RNA_def_property_ui_text(
      prop, "Data Type", "The data type of the corresponding column visible in the spreadsheet");
  RNA_def_property_clear_flag(prop, PROP_EDITABLE);
  RNA_def_property_update(prop, NC_SPACE | ND_SPACE_SPREADSHEET, nullptr);

  rna_def_spreadsheet_column_id(brna);

  prop = RNA_def_property(srna, "id", PROP_POINTER, PROP_NONE);
  RNA_def_property_struct_type(prop, "SpreadsheetColumnID");
  RNA_def_property_ui_text(
      prop, "ID", "Data used to identify the corresponding data from the data source");
}

static void rna_def_spreadsheet_row_filter(BlenderRNA *brna)
{
  StructRNA *srna;
  PropertyRNA *prop;

  static const EnumPropertyItem rule_operation_items[] = {
      {SPREADSHEET_ROW_FILTER_EQUAL, "EQUAL", ICON_NONE, "Equal To", ""},
      {SPREADSHEET_ROW_FILTER_GREATER, "GREATER", ICON_NONE, "Greater Than", ""},
      {SPREADSHEET_ROW_FILTER_LESS, "LESS", ICON_NONE, "Less Than", ""},
      {0, nullptr, 0, nullptr, nullptr},
  };

  srna = RNA_def_struct(brna, "SpreadsheetRowFilter", nullptr);
  RNA_def_struct_sdna(srna, "SpreadsheetRowFilter");
  RNA_def_struct_ui_text(srna, "Spreadsheet Row Filter", "");

  prop = RNA_def_property(srna, "enabled", PROP_BOOLEAN, PROP_NONE);
  RNA_def_property_boolean_sdna(prop, nullptr, "flag", SPREADSHEET_ROW_FILTER_ENABLED);
  RNA_def_property_ui_text(prop, "Enabled", "");
  RNA_def_property_ui_icon(prop, ICON_CHECKBOX_DEHLT, 1);
  RNA_def_property_update(prop, NC_SPACE | ND_SPACE_SPREADSHEET, nullptr);

  prop = RNA_def_property(srna, "show_expanded", PROP_BOOLEAN, PROP_NONE);
  RNA_def_property_boolean_sdna(prop, nullptr, "flag", SPREADSHEET_ROW_FILTER_UI_EXPAND);
  RNA_def_property_ui_text(prop, "Show Expanded", "");
  RNA_def_property_ui_icon(prop, ICON_DISCLOSURE_TRI_RIGHT, 1);
  RNA_def_property_update(prop, NC_SPACE | ND_SPACE_SPREADSHEET, nullptr);

  prop = RNA_def_property(srna, "column_name", PROP_STRING, PROP_NONE);
  RNA_def_property_ui_text(prop, "Column Name", "");
  RNA_def_property_update(prop, NC_SPACE | ND_SPACE_SPREADSHEET, nullptr);

  prop = RNA_def_property(srna, "operation", PROP_ENUM, PROP_NONE);
  RNA_def_property_enum_items(prop, rule_operation_items);
  RNA_def_property_ui_text(prop, "Operation", "");
  RNA_def_property_update(prop, NC_SPACE | ND_SPACE_SPREADSHEET, nullptr);

  prop = RNA_def_property(srna, "value_float", PROP_FLOAT, PROP_NONE);
  RNA_def_property_ui_text(prop, "Float Value", "");
  RNA_def_property_update(prop, NC_SPACE | ND_SPACE_SPREADSHEET, nullptr);

  prop = RNA_def_property(srna, "value_float2", PROP_FLOAT, PROP_NONE);
  RNA_def_property_array(prop, 2);
  RNA_def_property_ui_text(prop, "2D Vector Value", "");
  RNA_def_property_update(prop, NC_SPACE | ND_SPACE_SPREADSHEET, nullptr);

  prop = RNA_def_property(srna, "value_float3", PROP_FLOAT, PROP_NONE);
  RNA_def_property_array(prop, 3);
  RNA_def_property_ui_text(prop, "Vector Value", "");
  RNA_def_property_update(prop, NC_SPACE | ND_SPACE_SPREADSHEET, nullptr);

  prop = RNA_def_property(srna, "value_color", PROP_FLOAT, PROP_NONE);
  RNA_def_property_array(prop, 4);
  RNA_def_property_ui_text(prop, "Color Value", "");
  RNA_def_property_update(prop, NC_SPACE | ND_SPACE_SPREADSHEET, nullptr);

  prop = RNA_def_property(srna, "value_string", PROP_STRING, PROP_NONE);
  RNA_def_property_ui_text(prop, "Text Value", "");
  RNA_def_property_update(prop, NC_SPACE | ND_SPACE_SPREADSHEET, nullptr);

  prop = RNA_def_property(srna, "threshold", PROP_FLOAT, PROP_NONE);
  RNA_def_property_ui_text(prop, "Threshold", "How close float values need to be to be equal");
  RNA_def_property_range(prop, 0.0, FLT_MAX);
  RNA_def_property_update(prop, NC_SPACE | ND_SPACE_SPREADSHEET, nullptr);

  prop = RNA_def_property(srna, "value_int", PROP_INT, PROP_NONE);
  RNA_def_property_int_sdna(prop, nullptr, "value_int");
  RNA_def_property_ui_text(prop, "Integer Value", "");
  RNA_def_property_update(prop, NC_SPACE | ND_SPACE_SPREADSHEET, nullptr);

  prop = RNA_def_property(srna, "value_int8", PROP_INT, PROP_NONE);
  RNA_def_property_int_sdna(prop, nullptr, "value_int");
  RNA_def_property_range(prop, -128, 127);
  RNA_def_property_ui_text(prop, "8-Bit Integer Value", "");
  RNA_def_property_update(prop, NC_SPACE | ND_SPACE_SPREADSHEET, nullptr);

  prop = RNA_def_property(srna, "value_int2", PROP_INT, PROP_NONE);
  RNA_def_property_array(prop, 2);
  RNA_def_property_ui_text(prop, "2D Vector Value", "");
  RNA_def_property_update(prop, NC_SPACE | ND_SPACE_SPREADSHEET, nullptr);

  prop = RNA_def_property(srna, "value_boolean", PROP_BOOLEAN, PROP_NONE);
  RNA_def_property_boolean_sdna(prop, nullptr, "flag", SPREADSHEET_ROW_FILTER_BOOL_VALUE);
  RNA_def_property_ui_text(prop, "Boolean Value", "");
  RNA_def_property_update(prop, NC_SPACE | ND_SPACE_SPREADSHEET, nullptr);
}

static const EnumPropertyItem viewer_path_elem_type_items[] = {
    {VIEWER_PATH_ELEM_TYPE_ID, "ID", ICON_NONE, "ID", ""},
    {VIEWER_PATH_ELEM_TYPE_MODIFIER, "MODIFIER", ICON_NONE, "Modifier", ""},
    {VIEWER_PATH_ELEM_TYPE_GROUP_NODE, "GROUP_NODE", ICON_NONE, "Group Node", ""},
    {VIEWER_PATH_ELEM_TYPE_SIMULATION_ZONE, "SIMULATION_ZONE", ICON_NONE, "Simulation Zone", ""},
    {VIEWER_PATH_ELEM_TYPE_VIEWER_NODE, "VIEWER_NODE", ICON_NONE, "Viewer Node", ""},
    {VIEWER_PATH_ELEM_TYPE_REPEAT_ZONE, "REPEAT_ZONE", ICON_NONE, "Repeat", ""},
    {0, nullptr, 0, nullptr, nullptr},
};

static void rna_def_viewer_path_elem(BlenderRNA *brna)
{
  StructRNA *srna;
  PropertyRNA *prop;

  srna = RNA_def_struct(brna, "ViewerPathElem", nullptr);
  RNA_def_struct_ui_text(srna, "Viewer Path Element", "Element of a viewer path");
  RNA_def_struct_refine_func(srna, "rna_viewer_path_elem_refine");

  prop = RNA_def_property(srna, "type", PROP_ENUM, PROP_NONE);
  RNA_def_property_enum_items(prop, viewer_path_elem_type_items);
  RNA_def_property_ui_text(prop, "Type", "Type of the path element");
  RNA_def_property_clear_flag(prop, PROP_EDITABLE);

  prop = RNA_def_property(srna, "ui_name", PROP_STRING, PROP_NONE);
  RNA_def_property_ui_text(
      prop, "UI Name", "Name that can be displayed in the UI for this element");
  RNA_def_property_clear_flag(prop, PROP_EDITABLE);
}

static void rna_def_id_viewer_path_elem(BlenderRNA *brna)
{
  StructRNA *srna;
  PropertyRNA *prop;

  srna = RNA_def_struct(brna, "IDViewerPathElem", "ViewerPathElem");

  prop = RNA_def_property(srna, "id", PROP_POINTER, PROP_NONE);
  RNA_def_property_ui_text(prop, "ID", "");
}

static void rna_def_modifier_viewer_path_elem(BlenderRNA *brna)
{
  StructRNA *srna;
  PropertyRNA *prop;

  srna = RNA_def_struct(brna, "ModifierViewerPathElem", "ViewerPathElem");

  prop = RNA_def_property(srna, "modifier_name", PROP_STRING, PROP_NONE);
  RNA_def_property_ui_text(prop, "Modifier Name", "");
}

static void rna_def_group_node_viewer_path_elem(BlenderRNA *brna)
{
  StructRNA *srna;
  PropertyRNA *prop;

  srna = RNA_def_struct(brna, "GroupNodeViewerPathElem", "ViewerPathElem");

  prop = RNA_def_property(srna, "node_id", PROP_INT, PROP_NONE);
  RNA_def_property_ui_text(prop, "Node ID", "");
}

static void rna_def_simulation_zone_viewer_path_elem(BlenderRNA *brna)
{
  StructRNA *srna;
  PropertyRNA *prop;

  srna = RNA_def_struct(brna, "SimulationZoneViewerPathElem", "ViewerPathElem");

  prop = RNA_def_property(srna, "sim_output_node_id", PROP_INT, PROP_NONE);
  RNA_def_property_ui_text(prop, "Simulation Output Node ID", "");
}

static void rna_def_repeat_zone_viewer_path_elem(BlenderRNA *brna)
{
  StructRNA *srna;
  PropertyRNA *prop;

  srna = RNA_def_struct(brna, "RepeatZoneViewerPathElem", "ViewerPathElem");

  prop = RNA_def_property(srna, "repeat_output_node_id", PROP_INT, PROP_NONE);
  RNA_def_property_ui_text(prop, "Repeat Output Node ID", "");
}

static void rna_def_viewer_node_viewer_path_elem(BlenderRNA *brna)
{
  StructRNA *srna;
  PropertyRNA *prop;

  srna = RNA_def_struct(brna, "ViewerNodeViewerPathElem", "ViewerPathElem");

  prop = RNA_def_property(srna, "node_id", PROP_INT, PROP_NONE);
  RNA_def_property_ui_text(prop, "Node ID", "");
}

static void rna_def_viewer_path(BlenderRNA *brna)
{
  StructRNA *srna;
  PropertyRNA *prop;

  rna_def_viewer_path_elem(brna);
  rna_def_id_viewer_path_elem(brna);
  rna_def_modifier_viewer_path_elem(brna);
  rna_def_group_node_viewer_path_elem(brna);
  rna_def_simulation_zone_viewer_path_elem(brna);
  rna_def_repeat_zone_viewer_path_elem(brna);
  rna_def_viewer_node_viewer_path_elem(brna);

  srna = RNA_def_struct(brna, "ViewerPath", nullptr);
  RNA_def_struct_ui_text(srna, "Viewer Path", "Path to data that is viewed");

  prop = RNA_def_property(srna, "path", PROP_COLLECTION, PROP_NONE);
  RNA_def_property_struct_type(prop, "ViewerPathElem");
  RNA_def_property_ui_text(prop, "Viewer Path", nullptr);
}

static void rna_def_space_spreadsheet(BlenderRNA *brna)
{
  PropertyRNA *prop;
  StructRNA *srna;

  static const EnumPropertyItem object_eval_state_items[] = {
      {SPREADSHEET_OBJECT_EVAL_STATE_EVALUATED,
       "EVALUATED",
       ICON_NONE,
       "Evaluated",
       "Use data from fully or partially evaluated object"},
      {SPREADSHEET_OBJECT_EVAL_STATE_ORIGINAL,
       "ORIGINAL",
       ICON_NONE,
       "Original",
       "Use data from original object without any modifiers applied"},
      {SPREADSHEET_OBJECT_EVAL_STATE_VIEWER_NODE,
       "VIEWER_NODE",
       ICON_NONE,
       "Viewer Node",
       "Use intermediate data from viewer node"},
      {0, nullptr, 0, nullptr, nullptr},
  };

  srna = RNA_def_struct(brna, "SpaceSpreadsheet", "Space");
  RNA_def_struct_ui_text(srna, "Space Spreadsheet", "Spreadsheet space data");

  rna_def_space_generic_show_region_toggles(srna,
                                            (1 << RGN_TYPE_TOOLS) | (1 << RGN_TYPE_UI) |
                                                (1 << RGN_TYPE_CHANNELS) | (1 << RGN_TYPE_FOOTER));

  prop = RNA_def_property(srna, "is_pinned", PROP_BOOLEAN, PROP_NONE);
  RNA_def_property_boolean_sdna(prop, nullptr, "flag", SPREADSHEET_FLAG_PINNED);
  RNA_def_property_ui_text(prop, "Is Pinned", "Context path is pinned");
  RNA_def_property_update(prop, NC_SPACE | ND_SPACE_SPREADSHEET, nullptr);

  prop = RNA_def_property(srna, "use_filter", PROP_BOOLEAN, PROP_NONE);
  RNA_def_property_boolean_sdna(prop, nullptr, "filter_flag", SPREADSHEET_FILTER_ENABLE);
  RNA_def_property_ui_text(prop, "Use Filter", "");
  RNA_def_property_update(prop, NC_SPACE | ND_SPACE_SPREADSHEET, nullptr);

  prop = RNA_def_property(srna, "display_viewer_path_collapsed", PROP_BOOLEAN, PROP_NONE);
  RNA_def_property_boolean_sdna(prop, nullptr, "flag", SPREADSHEET_FLAG_CONTEXT_PATH_COLLAPSED);
  RNA_def_property_ui_text(prop, "Display Context Path Collapsed", "");
  RNA_def_property_update(prop, NC_SPACE | ND_SPACE_SPREADSHEET, nullptr);

  prop = RNA_def_property(srna, "viewer_path", PROP_POINTER, PROP_NONE);
  RNA_def_property_ui_text(
      prop, "Viewer Path", "Path to the data that is displayed in the spreadsheet");

  prop = RNA_def_property(srna, "show_only_selected", PROP_BOOLEAN, PROP_NONE);
  RNA_def_property_boolean_sdna(prop, nullptr, "filter_flag", SPREADSHEET_FILTER_SELECTED_ONLY);
  RNA_def_property_ui_text(
      prop, "Show Only Selected", "Only include rows that correspond to selected elements");
  RNA_def_property_ui_icon(prop, ICON_RESTRICT_SELECT_OFF, 0);
  RNA_def_property_update(prop, NC_SPACE | ND_SPACE_SPREADSHEET, nullptr);

  prop = RNA_def_property(srna, "geometry_component_type", PROP_ENUM, PROP_NONE);
  RNA_def_property_enum_items(prop, rna_enum_geometry_component_type_items);
  RNA_def_property_ui_text(
      prop, "Geometry Component", "Part of the geometry to display data from");
  RNA_def_property_update(prop,
                          NC_SPACE | ND_SPACE_SPREADSHEET,
                          "rna_SpaceSpreadsheet_geometry_component_type_update");

  prop = RNA_def_property(srna, "attribute_domain", PROP_ENUM, PROP_NONE);
  RNA_def_property_enum_items(prop, rna_enum_attribute_domain_items);
  RNA_def_property_enum_funcs(
      prop, nullptr, nullptr, "rna_SpaceSpreadsheet_attribute_domain_itemf");
  RNA_def_property_ui_text(prop, "Attribute Domain", "Attribute domain to display");
  RNA_def_property_update(prop, NC_SPACE | ND_SPACE_SPREADSHEET, nullptr);

  prop = RNA_def_property(srna, "object_eval_state", PROP_ENUM, PROP_NONE);
  RNA_def_property_enum_items(prop, object_eval_state_items);
  RNA_def_property_ui_text(prop, "Object Evaluation State", "");
  RNA_def_property_update(prop, NC_SPACE | ND_SPACE_SPREADSHEET, nullptr);

  rna_def_spreadsheet_column(brna);

  prop = RNA_def_property(srna, "columns", PROP_COLLECTION, PROP_NONE);
  RNA_def_property_collection_sdna(prop, nullptr, "columns", nullptr);
  RNA_def_property_struct_type(prop, "SpreadsheetColumn");
  RNA_def_property_ui_text(prop, "Columns", "Persistent data associated with spreadsheet columns");
  RNA_def_property_update(prop, NC_SPACE | ND_SPACE_SPREADSHEET, nullptr);

  rna_def_spreadsheet_row_filter(brna);

  prop = RNA_def_property(srna, "row_filters", PROP_COLLECTION, PROP_NONE);
  RNA_def_property_collection_sdna(prop, nullptr, "row_filters", nullptr);
  RNA_def_property_struct_type(prop, "SpreadsheetRowFilter");
  RNA_def_property_ui_text(prop, "Row Filters", "Filters to remove rows from the displayed data");
  RNA_def_property_update(prop, NC_SPACE | ND_SPACE_SPREADSHEET, nullptr);
}

void RNA_def_space(BlenderRNA *brna)
{
  rna_def_space(brna);
  rna_def_viewer_path(brna);
  rna_def_space_image(brna);
  rna_def_space_sequencer(brna);
  rna_def_space_text(brna);
  rna_def_fileselect_entry(brna);
  rna_def_fileselect_params(brna);
  rna_def_fileselect_asset_params(brna);
  rna_def_fileselect_idfilter(brna);
  rna_def_fileselect_asset_idfilter(brna);
  rna_def_filemenu_entry(brna);
  rna_def_space_filebrowser(brna);
  rna_def_space_outliner(brna);
  rna_def_space_view3d(brna);
  rna_def_space_properties(brna);
  rna_def_space_dopesheet(brna);
  rna_def_space_graph(brna);
  rna_def_space_nla(brna);
  rna_def_space_toolbar(brna); /*bfa - toolbar editor*/
  rna_def_space_console(brna);
  rna_def_console_line(brna);
  rna_def_space_info(brna);
  rna_def_space_userpref(brna);
  rna_def_node_tree_path(brna);
  rna_def_space_node(brna);
  rna_def_space_clip(brna);
  rna_def_space_spreadsheet(brna);
}

#endif<|MERGE_RESOLUTION|>--- conflicted
+++ resolved
@@ -6267,11 +6267,7 @@
   RNA_def_struct_ui_text(srna, "Space Dope Sheet Editor", "Dope Sheet space data");
 
   rna_def_space_generic_show_region_toggles(
-<<<<<<< HEAD
-      srna, (1 << RGN_TYPE_UI) | (1 << RGN_TYPE_HUD) | (1 << RGN_TYPE_CHANNELS)); /*bfa - channels */
-=======
       srna, (1 << RGN_TYPE_UI) | (1 << RGN_TYPE_HUD) | (1 << RGN_TYPE_CHANNELS));
->>>>>>> e7b22bff
 
   /* data */
   prop = RNA_def_property(srna, "action", PROP_POINTER, PROP_NONE);
@@ -6447,14 +6443,8 @@
   RNA_def_struct_sdna(srna, "SpaceGraph");
   RNA_def_struct_ui_text(srna, "Space Graph Editor", "Graph Editor space data");
 
-<<<<<<< HEAD
-  rna_def_space_generic_show_region_toggles(srna,
-                                            (1 << RGN_TYPE_UI) | (1 << RGN_TYPE_HUD) |
-                                                (1 << RGN_TYPE_CHANNELS)); /*bfa - channels*/
-=======
   rna_def_space_generic_show_region_toggles(
       srna, (1 << RGN_TYPE_UI) | (1 << RGN_TYPE_HUD) | (1 << RGN_TYPE_CHANNELS));
->>>>>>> e7b22bff
 
   /* mode */
   prop = RNA_def_property(srna, "mode", PROP_ENUM, PROP_NONE);
@@ -6588,11 +6578,7 @@
   RNA_def_struct_ui_text(srna, "Space Nla Editor", "NLA editor space data");
 
   rna_def_space_generic_show_region_toggles(
-<<<<<<< HEAD
-      srna, (1 << RGN_TYPE_UI) | (1 << RGN_TYPE_HUD) | (1 << RGN_TYPE_CHANNELS)); /*bfa - channels*/
-=======
       srna, (1 << RGN_TYPE_UI) | (1 << RGN_TYPE_HUD) | (1 << RGN_TYPE_CHANNELS));
->>>>>>> e7b22bff
 
   /* display */
   prop = RNA_def_property(srna, "show_seconds", PROP_BOOLEAN, PROP_NONE);
