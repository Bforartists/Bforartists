/* SPDX-FileCopyrightText: 2023 Blender Authors
 *
 * SPDX-License-Identifier: GPL-2.0-or-later */

/** \file
 * \ingroup RNA
 */

#include <cstdlib>
#include <cstring>

#include "BLI_string_ref.hh"
#include "BLT_translation.hh"

#include "BKE_context.hh"
#include "BKE_geometry_set.hh"
#include "BKE_movieclip.h"

#include "ED_asset.hh"
#include "ED_buttons.hh"

#include "BLI_string.h"
#include "BLI_sys_types.h"

#include "DNA_action_types.h"
#include "DNA_mask_types.h"
#include "DNA_object_types.h"
#include "DNA_space_types.h"
#include "DNA_view3d_types.h"

#include "RNA_define.hh"

#include "rna_internal.hh"

#include "SEQ_sequencer.hh"

#include "WM_api.hh"
#include "WM_types.hh"

#include "RNA_enum_types.hh"

const EnumPropertyItem rna_enum_geometry_component_type_items[] = {
    {int(blender::bke::GeometryComponent::Type::Mesh),
     "MESH",
     ICON_MESH_DATA,
     "Mesh",
     "Mesh component containing point, corner, edge and face data"},
    {int(blender::bke::GeometryComponent::Type::PointCloud),
     "POINTCLOUD",
     ICON_POINTCLOUD_DATA,
     "Point Cloud",
     "Point cloud component containing only point data"},
    {int(blender::bke::GeometryComponent::Type::Curve),
     "CURVE",
     ICON_CURVE_DATA,
     "Curve",
     "Curve component containing spline and control point data"},
    {int(blender::bke::GeometryComponent::Type::Instance),
     "INSTANCES",
     ICON_EMPTY_AXIS,
     "Instances",
     "Instances of objects or collections"},
    {int(blender::bke::GeometryComponent::Type::GreasePencil),
     "GREASEPENCIL",
     ICON_GREASEPENCIL,
     "Grease Pencil",
     "Grease Pencil component containing layers and curves data"},
    {0, nullptr, 0, nullptr, nullptr},
};

const EnumPropertyItem rna_enum_space_type_items[] = {
    /* empty must be here for python, is skipped for UI */
    {SPACE_EMPTY, "EMPTY", ICON_NONE, "Empty", ""},

    /* General. */
    RNA_ENUM_ITEM_HEADING(N_("General"), nullptr),
    {SPACE_VIEW3D,
     "VIEW_3D",
     ICON_VIEW3D,
     "3D Viewport",
     "Manipulate objects in a 3D environment"},
    {SPACE_IMAGE,
     "IMAGE_EDITOR",
     ICON_IMAGE,
     "UV/Image Editor",
     "View and edit images and UV Maps"},
    {SPACE_NODE,
     "NODE_EDITOR",
     ICON_NODETREE,
     "Node Editor",
     "Editor for node-based shading and compositing tools"},
    {SPACE_SEQ, "SEQUENCE_EDITOR", ICON_SEQUENCE, "Video Sequencer", "Video editing tools"},
    {SPACE_CLIP, "CLIP_EDITOR", ICON_TRACKER, "Movie Clip Editor", "Motion tracking tools"},

    /* Animation. */
    RNA_ENUM_ITEM_HEADING(N_("Animation"), nullptr),
#if 0
    {SPACE_ACTION,
     "TIMELINE",
     ICON_TIME,
     "Timeline",
     "Timeline and playback controls (NOTE: Switch to 'Timeline' mode)"}, /* XXX */
#endif
    {SPACE_ACTION, "DOPESHEET_EDITOR", ICON_ACTION, "Dope Sheet", "Adjust timing of keyframes"},
    {SPACE_GRAPH,
     "GRAPH_EDITOR",
     ICON_GRAPH,
     "Graph Editor",
     "Edit drivers and keyframe interpolation"},
    {SPACE_NLA, "NLA_EDITOR", ICON_NLA, "Nonlinear Animation", "Combine and layer Actions"},

    /* Scripting. */
    RNA_ENUM_ITEM_HEADING(N_("Scripting"), nullptr),
    {SPACE_TEXT,
     "TEXT_EDITOR",
     ICON_TEXT,
     "Text Editor",
     "Edit scripts and in-file documentation"},
    {SPACE_CONSOLE,
     "CONSOLE",
     ICON_CONSOLE,
     "Python Console",
     "Interactive programmatic console for "
     "advanced editing and script development"},
    {SPACE_INFO, "INFO", ICON_INFO, "Info", "Log of operations, warnings and error messages"},
    /* Special case: Top-bar and Status-bar aren't supposed to be a regular editor for the user. */
    {SPACE_TOPBAR,
     "TOPBAR",
     ICON_NONE,
     "Top Bar",
     "Global bar at the top of the screen for "
     "global per-window settings"},
    {SPACE_STATUSBAR,
     "STATUSBAR",
     ICON_NONE,
     "Status Bar",
     "Global bar at the bottom of the "
     "screen for general status information"},

    /* Data. */
    RNA_ENUM_ITEM_HEADING(N_("Data"), nullptr),
    /*bfa - toolbar*/
    {SPACE_TOOLBAR,
     "TOOLBAR",
     ICON_TOOLBAR,
     "Toolbar",
     "A toolbar. Here you can display various button menus"},
    {SPACE_OUTLINER,
     "OUTLINER",
     ICON_OUTLINER,
     "Outliner",
     "Overview of scene graph and all available data"},
    {SPACE_PROPERTIES,
     "PROPERTIES",
     ICON_PROPERTIES,
     "Properties",
     "Edit properties of active object and related data"},
    {SPACE_FILE, "FILE_BROWSER", ICON_FILEBROWSER, "File Browser", "Browse for files and assets"},
    {SPACE_SPREADSHEET,
     "SPREADSHEET",
     ICON_SPREADSHEET,
     "Spreadsheet",
     "Explore geometry data in a table"},
    {SPACE_USERPREF,
     "PREFERENCES",
     ICON_PREFERENCES,
     "Preferences",
     "Edit persistent configuration settings"},
    {0, nullptr, 0, nullptr, nullptr},
};

const EnumPropertyItem rna_enum_space_graph_mode_items[] = {
    {SIPO_MODE_ANIMATION,
     "FCURVES",
     ICON_GRAPH,
     "Graph Editor",
     "Edit animation/keyframes displayed as 2D curves"},
    {SIPO_MODE_DRIVERS, "DRIVERS", ICON_DRIVER, "Drivers", "Edit drivers"},
    {0, nullptr, 0, nullptr, nullptr},
};

const EnumPropertyItem rna_enum_space_sequencer_view_type_items[] = {
    {SEQ_VIEW_SEQUENCE, "SEQUENCER", ICON_SEQ_SEQUENCER, "Sequencer", ""},
    {SEQ_VIEW_PREVIEW, "PREVIEW", ICON_SEQ_PREVIEW, "Preview", ""},
    {SEQ_VIEW_SEQUENCE_PREVIEW,
     "SEQUENCER_PREVIEW",
     ICON_SEQ_SPLITVIEW,
     "Sequencer & Preview",
     ""},
    {0, nullptr, 0, nullptr, nullptr},
};

const EnumPropertyItem rna_enum_space_file_browse_mode_items[] = {
    {FILE_BROWSE_MODE_FILES, "FILES", ICON_FILEBROWSER, "File Browser", ""},
    {FILE_BROWSE_MODE_ASSETS, "ASSETS", ICON_ASSET_MANAGER, "Asset Browser", ""},
    {0, nullptr, 0, nullptr, nullptr},
};

#define SACT_ITEM_DOPESHEET \
  {SACTCONT_DOPESHEET, "DOPESHEET", ICON_ACTION, "Dope Sheet", "Edit all keyframes in scene"}
#define SACT_ITEM_TIMELINE \
  {SACTCONT_TIMELINE, "TIMELINE", ICON_TIME, "Timeline", "Timeline and playback controls"}
#define SACT_ITEM_ACTION \
  {SACTCONT_ACTION, \
   "ACTION", \
   ICON_OBJECT_DATA, \
   "Action Editor", \
   "Edit keyframes in active object's Object-level action"}
#define SACT_ITEM_SHAPEKEY \
  {SACTCONT_SHAPEKEY, \
   "SHAPEKEY", \
   ICON_SHAPEKEY_DATA, \
   "Shape Key Editor", \
   "Edit keyframes in active object's Shape Keys action"}
#define SACT_ITEM_GPENCIL \
  {SACTCONT_GPENCIL, \
   "GPENCIL", \
   ICON_OUTLINER_OB_GREASEPENCIL, \
   "Grease Pencil", \
   "Edit timings for all Grease Pencil sketches in file"}
#define SACT_ITEM_MASK \
  {SACTCONT_MASK, "MASK", ICON_MOD_MASK, "Mask", "Edit timings for Mask Editor splines"}
#define SACT_ITEM_CACHEFILE \
  {SACTCONT_CACHEFILE, "CACHEFILE", ICON_FILE, "Cache File", "Edit timings for Cache File data"}

#ifndef RNA_RUNTIME
/* XXX: action-editor is currently for object-level only actions,
 * so show that using object-icon hint */
static EnumPropertyItem rna_enum_space_action_mode_all_items[] = {
    SACT_ITEM_DOPESHEET,
    SACT_ITEM_TIMELINE,
    SACT_ITEM_ACTION,
    SACT_ITEM_SHAPEKEY,
    SACT_ITEM_GPENCIL,
    SACT_ITEM_MASK,
    SACT_ITEM_CACHEFILE,
    {0, nullptr, 0, nullptr, nullptr},
};
static EnumPropertyItem rna_enum_space_action_ui_mode_items[] = {
    SACT_ITEM_DOPESHEET,
    /* SACT_ITEM_TIMELINE, */
    SACT_ITEM_ACTION,
    SACT_ITEM_SHAPEKEY,
    SACT_ITEM_GPENCIL,
    SACT_ITEM_MASK,
    SACT_ITEM_CACHEFILE,
    {0, nullptr, 0, nullptr, nullptr},
};
#endif

/* Expose as `ui_mode`. */

const EnumPropertyItem rna_enum_space_action_mode_items[] = {
    SACT_ITEM_DOPESHEET,
    SACT_ITEM_TIMELINE,
    {0, nullptr, 0, nullptr, nullptr},
};

#undef SACT_ITEM_DOPESHEET
#undef SACT_ITEM_TIMELINE
#undef SACT_ITEM_ACTION
#undef SACT_ITEM_SHAPEKEY
#undef SACT_ITEM_GPENCIL
#undef SACT_ITEM_MASK
#undef SACT_ITEM_CACHEFILE

#define SI_ITEM_VIEW(identifier, name, icon) \
  {SI_MODE_VIEW, identifier, icon, name, "View the image"}
#define SI_ITEM_UV {SI_MODE_UV, "UV", ICON_UV, "UV Editor", "UV edit in mesh editmode"}
#define SI_ITEM_PAINT {SI_MODE_PAINT, "PAINT", ICON_TPAINT_HLT, "Paint", "2D image painting mode"}
#define SI_ITEM_MASK {SI_MODE_MASK, "MASK", ICON_MOD_MASK, "Mask", "Mask editing"}

const EnumPropertyItem rna_enum_space_image_mode_all_items[] = {
    SI_ITEM_VIEW("VIEW", "View", ICON_FILE_IMAGE),
    SI_ITEM_UV,
    SI_ITEM_PAINT,
    SI_ITEM_MASK,
    {0, nullptr, 0, nullptr, nullptr},
};

static const EnumPropertyItem rna_enum_space_image_mode_ui_items[] = {
    SI_ITEM_VIEW("VIEW", "View", ICON_FILE_IMAGE),
    SI_ITEM_PAINT,
    SI_ITEM_MASK,
    {0, nullptr, 0, nullptr, nullptr},
};

/* bfa - hide disfunctional tools and settings for render result */
static const EnumPropertyItem rna_enum_space_image_mode_non_render_items[] = {
    SI_ITEM_VIEW("VIEW", "View", ICON_FILE_IMAGE),
    SI_ITEM_MASK,
    {0, nullptr, 0, nullptr, nullptr},
};

const EnumPropertyItem rna_enum_space_image_mode_items[] = {
    SI_ITEM_VIEW("IMAGE_EDITOR", "Image Editor", ICON_IMAGE),
    SI_ITEM_UV,
    {0, nullptr, 0, nullptr, nullptr},
};

#undef SI_ITEM_VIEW
#undef SI_ITEM_UV
#undef SI_ITEM_PAINT
#undef SI_ITEM_MASK

#define V3D_S3D_CAMERA_LEFT {STEREO_LEFT_ID, "LEFT", ICON_RESTRICT_RENDER_OFF, "Left", ""},
#define V3D_S3D_CAMERA_RIGHT {STEREO_RIGHT_ID, "RIGHT", ICON_RESTRICT_RENDER_OFF, "Right", ""},
#define V3D_S3D_CAMERA_S3D {STEREO_3D_ID, "S3D", ICON_CAMERA_STEREO, "3D", ""},
#ifdef RNA_RUNTIME
#  define V3D_S3D_CAMERA_VIEWS {STEREO_MONO_ID, "MONO", ICON_RESTRICT_RENDER_OFF, "Views", ""},
#endif

static const EnumPropertyItem stereo3d_camera_items[] = {
    V3D_S3D_CAMERA_LEFT V3D_S3D_CAMERA_RIGHT V3D_S3D_CAMERA_S3D{0, nullptr, 0, nullptr, nullptr},
};

#ifdef RNA_RUNTIME
static const EnumPropertyItem multiview_camera_items[] = {
    V3D_S3D_CAMERA_VIEWS V3D_S3D_CAMERA_S3D{0, nullptr, 0, nullptr, nullptr},
};
#endif

#undef V3D_S3D_CAMERA_LEFT
#undef V3D_S3D_CAMERA_RIGHT
#undef V3D_S3D_CAMERA_S3D
#undef V3D_S3D_CAMERA_VIEWS

/**
 * This will be split to give different items in file than in asset browsing mode, see
 * #rna_FileSelectParams_sort_method_itemf().
 */
const EnumPropertyItem rna_enum_fileselect_params_sort_items[] = {
    {FILE_SORT_ALPHA, "FILE_SORT_ALPHA", ICON_NONE, "Name", "Sort the file list alphabetically"},
    {FILE_SORT_EXTENSION,
     "FILE_SORT_EXTENSION",
     ICON_NONE,
     "Extension",
     "Sort the file list by extension/type"},
    {FILE_SORT_TIME,
     "FILE_SORT_TIME",
     ICON_NONE,
     "Modified Date",
     "Sort files by modification time"},
    {FILE_SORT_SIZE, "FILE_SORT_SIZE", ICON_NONE, "Size", "Sort files by size"},
    {FILE_SORT_ASSET_CATALOG,
     "ASSET_CATALOG",
     0,
     "Asset Catalog",
     "Sort the asset list so that assets in the same catalog are kept together. Within a single "
     "catalog, assets are ordered by name. The catalogs are in order of the flattened catalog "
     "hierarchy."},
    {0, nullptr, 0, nullptr, nullptr},
};

#ifndef RNA_RUNTIME
static const EnumPropertyItem stereo3d_eye_items[] = {
    {STEREO_LEFT_ID, "LEFT_EYE", ICON_NONE, "Left Eye"},
    {STEREO_RIGHT_ID, "RIGHT_EYE", ICON_NONE, "Right Eye"},
    {0, nullptr, 0, nullptr, nullptr},
};
#endif

static const EnumPropertyItem display_channels_items[] = {
    {SI_USE_ALPHA,
     "COLOR_ALPHA",
     ICON_IMAGE_RGB_ALPHA,
     "Color & Alpha",
     "Display image with RGB colors and alpha transparency"},
    {0, "COLOR", ICON_IMAGE_RGB, "Color", "Display image with RGB colors"},
    {SI_SHOW_ALPHA, "ALPHA", ICON_IMAGE_ALPHA, "Alpha", "Display alpha transparency channel"},
    {SI_SHOW_ZBUF,
     "Z_BUFFER",
     ICON_IMAGE_ZDEPTH,
     "Z-Buffer",
     "Display Z-buffer associated with image (mapped from camera clip start to end)"},
    {SI_SHOW_R, "RED", ICON_RGB_RED, "Red", ""},
    {SI_SHOW_G, "GREEN", ICON_RGB_GREEN, "Green", ""},
    {SI_SHOW_B, "BLUE", ICON_RGB_BLUE, "Blue", ""},
    {0, nullptr, 0, nullptr, nullptr},
};

const EnumPropertyItem rna_enum_shading_type_items[] = {
    {OB_WIRE, "WIREFRAME", ICON_SHADING_WIRE, "Wireframe", "Display the object as wire edges"},
    {OB_SOLID, "SOLID", ICON_SHADING_SOLID, "Solid", "Display in solid mode"},
    {OB_MATERIAL,
     "MATERIAL",
     ICON_SHADING_TEXTURE,
     "Material Preview",
     "Display in Material Preview mode"},
    {OB_RENDER, "RENDERED", ICON_SHADING_RENDERED, "Rendered", "Display render preview"},
    {0, nullptr, 0, nullptr, nullptr},
};

static const EnumPropertyItem rna_enum_viewport_lighting_items[] = {
    {V3D_LIGHTING_STUDIO, "STUDIO", 0, "Studio", "Display using studio lighting"},
    {V3D_LIGHTING_MATCAP, "MATCAP", 0, "MatCap", "Display using matcap material and lighting"},
    {V3D_LIGHTING_FLAT, "FLAT", 0, "Flat", "Display using flat lighting"},
    {0, nullptr, 0, nullptr, nullptr},
};

static const EnumPropertyItem rna_enum_shading_color_type_items[] = {
    {V3D_SHADING_MATERIAL_COLOR,
     "MATERIAL",
     0,
     "Material",
     "Show material color\nJust Eevee and Cycles, not Workspace"},
    {V3D_SHADING_SINGLE_COLOR, "SINGLE", 0, "Single", "Show scene in a single color"},
    {V3D_SHADING_OBJECT_COLOR, "OBJECT", 0, "Object", "Show object color"},
    {V3D_SHADING_RANDOM_COLOR, "RANDOM", 0, "Random", "Show random object color"},
    {V3D_SHADING_VERTEX_COLOR, "VERTEX", 0, "Attribute", "Show active color attribute"},
    {V3D_SHADING_TEXTURE_COLOR,
     "TEXTURE",
     0,
     "Texture",
     "Show the texture from the active image texture node using the active UV map coordinates"},
    {0, nullptr, 0, nullptr, nullptr},
};

static const EnumPropertyItem rna_enum_shading_wire_color_type_items[] = {
    {V3D_SHADING_SINGLE_COLOR,
     "THEME",
     0,
     "Theme",
     "Show scene wireframes with the theme's wire color"},
    {V3D_SHADING_OBJECT_COLOR, "OBJECT", 0, "Object", "Show object color on wireframe"},
    {V3D_SHADING_RANDOM_COLOR, "RANDOM", 0, "Random", "Show random object color on wireframe"},
    {0, nullptr, 0, nullptr, nullptr},
};

static const EnumPropertyItem rna_enum_studio_light_items[] = {
    {0, "DEFAULT", 0, "Default", ""},
    {0, nullptr, 0, nullptr, nullptr},
};

static const EnumPropertyItem rna_enum_view3dshading_render_pass_type_items[] = {
    RNA_ENUM_ITEM_HEADING(CTX_N_(BLT_I18NCONTEXT_RENDER_LAYER, "General"), nullptr),
    {EEVEE_RENDER_PASS_COMBINED, "COMBINED", 0, "Combined", ""},
    {EEVEE_RENDER_PASS_EMIT, "EMISSION", 0, "Emission", ""},
    {EEVEE_RENDER_PASS_ENVIRONMENT, "ENVIRONMENT", 0, "Environment", ""},
    {EEVEE_RENDER_PASS_AO, "AO", 0, "Ambient Occlusion", ""},
    {EEVEE_RENDER_PASS_SHADOW, "SHADOW", 0, "Shadow", ""},
    {EEVEE_RENDER_PASS_TRANSPARENT, "TRANSPARENT", 0, "Transparent", ""},

    RNA_ENUM_ITEM_HEADING(CTX_N_(BLT_I18NCONTEXT_RENDER_LAYER, "Light"), nullptr),
    {EEVEE_RENDER_PASS_DIFFUSE_LIGHT, "DIFFUSE_LIGHT", 0, "Diffuse Light", ""},
    {EEVEE_RENDER_PASS_DIFFUSE_COLOR, "DIFFUSE_COLOR", 0, "Diffuse Color", ""},
    {EEVEE_RENDER_PASS_SPECULAR_LIGHT, "SPECULAR_LIGHT", 0, "Specular Light", ""},
    {EEVEE_RENDER_PASS_SPECULAR_COLOR, "SPECULAR_COLOR", 0, "Specular Color", ""},
    {EEVEE_RENDER_PASS_VOLUME_LIGHT, "VOLUME_LIGHT", 0, "Volume Light", ""},

    RNA_ENUM_ITEM_HEADING(CTX_N_(BLT_I18NCONTEXT_RENDER_LAYER, "Data"), nullptr),
    {EEVEE_RENDER_PASS_POSITION, "POSITION", 0, "Position", ""},
    {EEVEE_RENDER_PASS_NORMAL, "NORMAL", 0, "Normal", ""},
    {EEVEE_RENDER_PASS_MIST, "MIST", 0, "Mist", ""},
    {EEVEE_RENDER_PASS_CRYPTOMATTE_OBJECT, "CryptoObject", 0, "CryptoObject", ""},
    {EEVEE_RENDER_PASS_CRYPTOMATTE_ASSET, "CryptoAsset", 0, "CryptoAsset", ""},
    {EEVEE_RENDER_PASS_CRYPTOMATTE_MATERIAL, "CryptoMaterial", 0, "CryptoMaterial", ""},

    RNA_ENUM_ITEM_HEADING(CTX_N_(BLT_I18NCONTEXT_RENDER_LAYER, "Shader AOV"), nullptr),
    {EEVEE_RENDER_PASS_AOV, "AOV", 0, "AOV", ""},

    {0, nullptr, 0, nullptr, nullptr},
};

const EnumPropertyItem rna_enum_clip_editor_mode_items[] = {
    {SC_MODE_TRACKING, "TRACKING", ICON_ANIM_DATA, "Tracking", "Show tracking and solving tools"},
    {SC_MODE_MASKEDIT, "MASK", ICON_MOD_MASK, "Mask", "Show mask editing tools"},
    {0, nullptr, 0, nullptr, nullptr},
};

/* Actually populated dynamically through a function,
 * but helps for context-less access (e.g. doc, i18n...). */
<<<<<<< HEAD
static const EnumPropertyItem buttons_context_items[] = {
    /*{BCONTEXT_TOOL, "TOOL", ICON_TOOL_SETTINGS, "Tool", "Active Tool and Workspace settings"},*/ /* bfa - removed the tool settings from properties editor*/
=======
const EnumPropertyItem buttons_context_items[] = {
    {BCONTEXT_TOOL, "TOOL", ICON_TOOL_SETTINGS, "Tool", "Active Tool and Workspace settings"},
>>>>>>> a5e7d6df
    {BCONTEXT_SCENE, "SCENE", ICON_SCENE_DATA, "Scene", "Scene Properties"},
    {BCONTEXT_RENDER, "RENDER", ICON_SCENE, "Render", "Render Properties"},
    {BCONTEXT_OUTPUT, "OUTPUT", ICON_OUTPUT, "Output", "Output Properties"},
    {BCONTEXT_VIEW_LAYER, "VIEW_LAYER", ICON_RENDER_RESULT, "View Layer", "View Layer Properties"},
    {BCONTEXT_WORLD, "WORLD", ICON_WORLD, "World", "World Properties"},
    {BCONTEXT_COLLECTION, "COLLECTION", ICON_GROUP, "Collection", "Collection Properties"},
    {BCONTEXT_OBJECT, "OBJECT", ICON_OBJECT_DATA, "Object", "Object Properties"},
    {BCONTEXT_CONSTRAINT,
     "CONSTRAINT",
     ICON_CONSTRAINT,
     "Constraints",
     "Object Constraint Properties"},
    {BCONTEXT_MODIFIER, "MODIFIER", ICON_MODIFIER, "Modifiers", "Modifier Properties"},
    {BCONTEXT_DATA, "DATA", ICON_NONE, "Data", "Object Data Properties"},
    {BCONTEXT_BONE, "BONE", ICON_BONE_DATA, "Bone", "Bone Properties"},
    {BCONTEXT_BONE_CONSTRAINT,
     "BONE_CONSTRAINT",
     ICON_CONSTRAINT_BONE,
     "Bone Constraints",
     "Bone Constraint Properties"},
    {BCONTEXT_MATERIAL, "MATERIAL", ICON_MATERIAL, "Material", "Material Properties"},
    {BCONTEXT_TEXTURE, "TEXTURE", ICON_TEXTURE, "Texture", "Texture Properties"},
    {BCONTEXT_PARTICLE, "PARTICLES", ICON_PARTICLES, "Particles", "Particle Properties"},
    {BCONTEXT_PHYSICS, "PHYSICS", ICON_PHYSICS, "Physics", "Physics Properties"},
    {BCONTEXT_SHADERFX, "SHADERFX", ICON_SHADERFX, "Effects", "Visual Effects Properties"},
    {0, nullptr, 0, nullptr, nullptr},
};

static const EnumPropertyItem fileselectparams_recursion_level_items[] = {
    {0, "NONE", 0, "None", "Only list current directory's content, with no recursion"},
    {1, "BLEND", 0, "Blend File", "List .blend files' content"},
    {2, "ALL_1", 0, "One Level", "List all sub-directories' content, one level of recursion"},
    {3, "ALL_2", 0, "Two Levels", "List all sub-directories' content, two levels of recursion"},
    {4,
     "ALL_3",
     0,
     "Three Levels",
     "List all sub-directories' content, three levels of recursion"},
    {0, nullptr, 0, nullptr, nullptr},
};

static const EnumPropertyItem fileselectparams_display_type_items[] = {
    {FILE_VERTICALDISPLAY,
     "LIST_VERTICAL",
     ICON_LONGDISPLAY,
     "Vertical List",
     "Display files as a vertical list"},
    {FILE_HORIZONTALDISPLAY,
     "LIST_HORIZONTAL",
     ICON_SHORTDISPLAY,
     "Horizontal List",
     "Display files as a horizontal list"},
    {FILE_IMGDISPLAY, "THUMBNAIL", ICON_IMGDISPLAY, "Thumbnails", "Display files as thumbnails"},
    {0, nullptr, 0, nullptr, nullptr},
};

static const EnumPropertyItem rna_enum_curve_display_handle_items[] = {
    {CURVE_HANDLE_NONE, "NONE", 0, "None", ""},
    {CURVE_HANDLE_SELECTED, "SELECTED", 0, "Selected", ""},
    {CURVE_HANDLE_ALL, "ALL", 0, "All", ""},
    {0, nullptr, 0, nullptr, nullptr},
};

#ifdef RNA_RUNTIME

#  include <algorithm>
#  include <fmt/format.h>

#  include "AS_asset_representation.hh"

#  include "DNA_anim_types.h"
#  include "DNA_asset_types.h"
#  include "DNA_key_types.h"
#  include "DNA_scene_types.h"
#  include "DNA_screen_types.h"
#  include "DNA_sequence_types.h"
#  include "DNA_userdef_types.h"

#  include "BLI_index_range.hh"
#  include "BLI_math_matrix.h"
#  include "BLI_math_rotation.h"
#  include "BLI_math_vector.h"
#  include "BLI_path_utils.hh"
#  include "BLI_string.h"

#  include "BKE_anim_data.hh"
#  include "BKE_brush.hh"
#  include "BKE_context.hh"
#  include "BKE_global.hh"
#  include "BKE_icons.h"
#  include "BKE_idprop.hh"
#  include "BKE_image.hh"
#  include "BKE_key.hh"
#  include "BKE_layer.hh"
#  include "BKE_nla.hh"
#  include "BKE_node.hh"
#  include "BKE_paint.hh"
#  include "BKE_preferences.h"
#  include "BKE_scene.hh"
#  include "BKE_screen.hh"
#  include "BKE_studiolight.h"
#  include "BKE_workspace.hh"

#  include "DEG_depsgraph.hh"
#  include "DEG_depsgraph_build.hh"

#  include "ED_anim_api.hh"
#  include "ED_asset.hh"
#  include "ED_buttons.hh"
#  include "ED_clip.hh"
#  include "ED_fileselect.hh"
#  include "ED_image.hh"
#  include "ED_node.hh"
#  include "ED_screen.hh"
#  include "ED_sequencer.hh"
#  include "ED_spreadsheet.hh"
#  include "ED_text.hh"
#  include "ED_transform.hh"
#  include "ED_view3d.hh"

#  include "GPU_material.hh"

#  include "IMB_imbuf_types.hh"

#  include "UI_interface.hh"
#  include "UI_view2d.hh"

#  include "SEQ_proxy.hh"
#  include "SEQ_relations.hh"

#  include "RE_engine.h"

static StructRNA *rna_Space_refine(PointerRNA *ptr)
{
  SpaceLink *space = (SpaceLink *)ptr->data;

  switch ((eSpace_Type)space->spacetype) {
    case SPACE_VIEW3D:
      return &RNA_SpaceView3D;
    case SPACE_GRAPH:
      return &RNA_SpaceGraphEditor;
    case SPACE_OUTLINER:
      return &RNA_SpaceOutliner;
    case SPACE_PROPERTIES:
      return &RNA_SpaceProperties;
    case SPACE_FILE:
      return &RNA_SpaceFileBrowser;
    case SPACE_IMAGE:
      return &RNA_SpaceImageEditor;
    case SPACE_INFO:
      return &RNA_SpaceInfo;
    case SPACE_SEQ:
      return &RNA_SpaceSequenceEditor;
    case SPACE_TEXT:
      return &RNA_SpaceTextEditor;
    case SPACE_ACTION:
      return &RNA_SpaceDopeSheetEditor;
    case SPACE_NLA:
      return &RNA_SpaceNLA;
    case SPACE_NODE:
      return &RNA_SpaceNodeEditor;
    case SPACE_CONSOLE:
      return &RNA_SpaceConsole;
    case SPACE_USERPREF:
      return &RNA_SpacePreferences;
    case SPACE_CLIP:
      return &RNA_SpaceClipEditor;
    case SPACE_TOOLBAR: /*bfa - the toolbar editor*/
      return &RNA_SpaceToolbarEditor;
    case SPACE_SPREADSHEET:
      return &RNA_SpaceSpreadsheet;

      /* Currently no type info. */
    case SPACE_SCRIPT:
    case SPACE_EMPTY:
    case SPACE_TOPBAR:
    case SPACE_STATUSBAR:
      break;
  }

  return &RNA_Space;
}

static ScrArea *rna_area_from_space(PointerRNA *ptr)
{
  bScreen *screen = (bScreen *)ptr->owner_id;
  SpaceLink *link = (SpaceLink *)ptr->data;
  return BKE_screen_find_area_from_space(screen, link);
}

static void area_region_from_regiondata(bScreen *screen,
                                        void *regiondata,
                                        ScrArea **r_area,
                                        ARegion **r_region)
{
  *r_area = nullptr;
  *r_region = nullptr;

  LISTBASE_FOREACH (ScrArea *, area, &screen->areabase) {
    LISTBASE_FOREACH (ARegion *, region, &area->regionbase) {
      if (region->regiondata == regiondata) {
        *r_area = area;
        *r_region = region;
        return;
      }
    }
  }
}

static void rna_area_region_from_regiondata(PointerRNA *ptr, ScrArea **r_area, ARegion **r_region)
{
  bScreen *screen = (bScreen *)ptr->owner_id;
  void *regiondata = (ptr->data);

  area_region_from_regiondata(screen, regiondata, r_area, r_region);
}

/* -------------------------------------------------------------------- */
/** \name Generic Region Flag Access
 * \{ */

static bool rna_Space_bool_from_region_flag_get_by_type(PointerRNA *ptr,
                                                        const int region_type,
                                                        const int region_flag)
{
  ScrArea *area = rna_area_from_space(ptr);
  ARegion *region = BKE_area_find_region_type(area, region_type);
  if (region) {
    return (region->flag & region_flag);
  }
  return false;
}

static void rna_Space_bool_from_region_flag_set_by_type(PointerRNA *ptr,
                                                        const int region_type,
                                                        const int region_flag,
                                                        bool value)
{
  ScrArea *area = rna_area_from_space(ptr);
  ARegion *region = BKE_area_find_region_type(area, region_type);
  if (region && (region->alignment != RGN_ALIGN_NONE)) {
    SET_FLAG_FROM_TEST(region->flag, value, region_flag);
  }
  ED_region_tag_redraw(region);
}

static void rna_Space_bool_from_region_flag_update_by_type(bContext *C,
                                                           PointerRNA *ptr,
                                                           const int region_type,
                                                           const int region_flag)
{
  ScrArea *area = rna_area_from_space(ptr);
  ARegion *region = BKE_area_find_region_type(area, region_type);
  if (region) {
    if (region_flag == RGN_FLAG_HIDDEN) {
      /* Only support animation when the area is in the current context. */
      if (region->overlap && (area == CTX_wm_area(C))) {
        ED_region_visibility_change_update_animated(C, area, region);
      }
      else {
        ED_region_visibility_change_update(C, area, region);
      }
    }
    else if (region_flag == RGN_FLAG_HIDDEN_BY_USER) {
      if (!(region->flag & RGN_FLAG_HIDDEN_BY_USER) != !(region->flag & RGN_FLAG_HIDDEN)) {
        ED_region_toggle_hidden(C, region);

        if ((region->flag & RGN_FLAG_HIDDEN_BY_USER) == 0) {
          ED_area_type_hud_ensure(C, area);
        }
      }
    }
  }
}

/** \} */

/* -------------------------------------------------------------------- */
/** \name Region Flag Access (Typed Callbacks)
 * \{ */

/* Header Region. */
static bool rna_Space_show_region_header_get(PointerRNA *ptr)
{
  return !rna_Space_bool_from_region_flag_get_by_type(ptr, RGN_TYPE_HEADER, RGN_FLAG_HIDDEN);
}
static void rna_Space_show_region_header_set(PointerRNA *ptr, bool value)
{
  rna_Space_bool_from_region_flag_set_by_type(ptr, RGN_TYPE_HEADER, RGN_FLAG_HIDDEN, !value);

  /* Special case, never show the tool properties when the header is invisible. */
  bool value_for_tool_header = value;
  if (value == true) {
    ScrArea *area = rna_area_from_space(ptr);
    ARegion *region_tool_header = BKE_area_find_region_type(area, RGN_TYPE_TOOL_HEADER);
    if (region_tool_header != nullptr) {
      value_for_tool_header = !(region_tool_header->flag & RGN_FLAG_HIDDEN_BY_USER);
    }
  }
  rna_Space_bool_from_region_flag_set_by_type(
      ptr, RGN_TYPE_TOOL_HEADER, RGN_FLAG_HIDDEN, !value_for_tool_header);
}
static void rna_Space_show_region_header_update(bContext *C, PointerRNA *ptr)
{
  rna_Space_bool_from_region_flag_update_by_type(C, ptr, RGN_TYPE_HEADER, RGN_FLAG_HIDDEN);
}

/* Footer Region. */
static bool rna_Space_show_region_footer_get(PointerRNA *ptr)
{
  return !rna_Space_bool_from_region_flag_get_by_type(ptr, RGN_TYPE_FOOTER, RGN_FLAG_HIDDEN);
}
static void rna_Space_show_region_footer_set(PointerRNA *ptr, bool value)
{
  rna_Space_bool_from_region_flag_set_by_type(ptr, RGN_TYPE_FOOTER, RGN_FLAG_HIDDEN, !value);
}
static void rna_Space_show_region_footer_update(bContext *C, PointerRNA *ptr)
{
  rna_Space_bool_from_region_flag_update_by_type(C, ptr, RGN_TYPE_FOOTER, RGN_FLAG_HIDDEN);
}

/* Tool Header Region.
 *
 * This depends on the 'RGN_TYPE_TOOL_HEADER'
 */
static bool rna_Space_show_region_tool_header_get(PointerRNA *ptr)
{
  return !rna_Space_bool_from_region_flag_get_by_type(
      ptr, RGN_TYPE_TOOL_HEADER, RGN_FLAG_HIDDEN_BY_USER);
}
static void rna_Space_show_region_tool_header_set(PointerRNA *ptr, bool value)
{
  rna_Space_bool_from_region_flag_set_by_type(
      ptr, RGN_TYPE_TOOL_HEADER, RGN_FLAG_HIDDEN_BY_USER, !value);
  rna_Space_bool_from_region_flag_set_by_type(ptr, RGN_TYPE_TOOL_HEADER, RGN_FLAG_HIDDEN, !value);
}
static void rna_Space_show_region_tool_header_update(bContext *C, PointerRNA *ptr)
{
  rna_Space_bool_from_region_flag_update_by_type(C, ptr, RGN_TYPE_TOOL_HEADER, RGN_FLAG_HIDDEN);
}

/* Tools Region. */
static bool rna_Space_show_region_toolbar_get(PointerRNA *ptr)
{
  return !rna_Space_bool_from_region_flag_get_by_type(ptr, RGN_TYPE_TOOLS, RGN_FLAG_HIDDEN);
}
static void rna_Space_show_region_toolbar_set(PointerRNA *ptr, bool value)
{
  rna_Space_bool_from_region_flag_set_by_type(ptr, RGN_TYPE_TOOLS, RGN_FLAG_HIDDEN, !value);
}
static void rna_Space_show_region_toolbar_update(bContext *C, PointerRNA *ptr)
{
  rna_Space_bool_from_region_flag_update_by_type(C, ptr, RGN_TYPE_TOOLS, RGN_FLAG_HIDDEN);
}

static bool rna_Space_show_region_tool_props_get(PointerRNA *ptr)
{
  return !rna_Space_bool_from_region_flag_get_by_type(ptr, RGN_TYPE_TOOL_PROPS, RGN_FLAG_HIDDEN);
}
static void rna_Space_show_region_tool_props_set(PointerRNA *ptr, bool value)
{
  rna_Space_bool_from_region_flag_set_by_type(ptr, RGN_TYPE_TOOL_PROPS, RGN_FLAG_HIDDEN, !value);
}
static void rna_Space_show_region_tool_props_update(bContext *C, PointerRNA *ptr)
{
  rna_Space_bool_from_region_flag_update_by_type(C, ptr, RGN_TYPE_TOOL_PROPS, RGN_FLAG_HIDDEN);
}

/* Channels Region. */
static bool rna_Space_show_region_channels_get(PointerRNA *ptr)
{
  return !rna_Space_bool_from_region_flag_get_by_type(ptr, RGN_TYPE_CHANNELS, RGN_FLAG_HIDDEN);
}
static void rna_Space_show_region_channels_set(PointerRNA *ptr, bool value)
{
  rna_Space_bool_from_region_flag_set_by_type(ptr, RGN_TYPE_CHANNELS, RGN_FLAG_HIDDEN, !value);
}
static void rna_Space_show_region_channels_update(bContext *C, PointerRNA *ptr)
{
  rna_Space_bool_from_region_flag_update_by_type(C, ptr, RGN_TYPE_CHANNELS, RGN_FLAG_HIDDEN);
}

/* UI Region */
static bool rna_Space_show_region_ui_get(PointerRNA *ptr)
{
  return !rna_Space_bool_from_region_flag_get_by_type(ptr, RGN_TYPE_UI, RGN_FLAG_HIDDEN);
}
static void rna_Space_show_region_ui_set(PointerRNA *ptr, bool value)
{
  rna_Space_bool_from_region_flag_set_by_type(ptr, RGN_TYPE_UI, RGN_FLAG_HIDDEN, !value);
}
static void rna_Space_show_region_ui_update(bContext *C, PointerRNA *ptr)
{
  rna_Space_bool_from_region_flag_update_by_type(C, ptr, RGN_TYPE_UI, RGN_FLAG_HIDDEN);
}

/* Redo (HUD) Region */
static bool rna_Space_show_region_hud_get(PointerRNA *ptr)
{
  return !rna_Space_bool_from_region_flag_get_by_type(ptr, RGN_TYPE_HUD, RGN_FLAG_HIDDEN_BY_USER);
}
static void rna_Space_show_region_hud_set(PointerRNA *ptr, bool value)
{
  rna_Space_bool_from_region_flag_set_by_type(ptr, RGN_TYPE_HUD, RGN_FLAG_HIDDEN_BY_USER, !value);
}
static void rna_Space_show_region_hud_update(bContext *C, PointerRNA *ptr)
{
  rna_Space_bool_from_region_flag_update_by_type(C, ptr, RGN_TYPE_HUD, RGN_FLAG_HIDDEN_BY_USER);
}

/* Asset Shelf Regions */
static bool rna_Space_show_region_asset_shelf_get(PointerRNA *ptr)
{
  return !rna_Space_bool_from_region_flag_get_by_type(ptr, RGN_TYPE_ASSET_SHELF, RGN_FLAG_HIDDEN);
}
static void rna_Space_show_region_asset_shelf_set(PointerRNA *ptr, bool value)
{
  rna_Space_bool_from_region_flag_set_by_type(ptr, RGN_TYPE_ASSET_SHELF, RGN_FLAG_HIDDEN, !value);
}
static void rna_Space_show_region_asset_shelf_update(bContext *C, PointerRNA *ptr)
{
  rna_Space_bool_from_region_flag_update_by_type(C, ptr, RGN_TYPE_ASSET_SHELF, RGN_FLAG_HIDDEN);
}

/** \} */

static bool rna_Space_view2d_sync_get(PointerRNA *ptr)
{
  ScrArea *area;
  ARegion *region;

  area = rna_area_from_space(ptr); /* can be nullptr */
  if (area == nullptr) {
    return false;
  }

  if (area->spacetype == SPACE_CLIP) {
    region = BKE_area_find_region_type(area, RGN_TYPE_PREVIEW);
  }
  else {
    region = BKE_area_find_region_type(area, RGN_TYPE_WINDOW);
  }
  if (region) {
    View2D *v2d = &region->v2d;
    return (v2d->flag & V2D_VIEWSYNC_SCREEN_TIME) != 0;
  }

  return false;
}

static void rna_Space_view2d_sync_set(PointerRNA *ptr, bool value)
{
  ScrArea *area;
  ARegion *region;

  area = rna_area_from_space(ptr); /* can be nullptr */
  if (!area) {
    return;
  }

  if (!UI_view2d_area_supports_sync(area)) {
    BKE_reportf(nullptr,
                RPT_ERROR,
                "'show_locked_time' is not supported for the '%s' editor",
                area->type->name);
    return;
  }

  if (area->spacetype == SPACE_CLIP) {
    region = BKE_area_find_region_type(area, RGN_TYPE_PREVIEW);
  }
  else {
    region = BKE_area_find_region_type(area, RGN_TYPE_WINDOW);
  }
  if (region) {
    View2D *v2d = &region->v2d;
    if (value) {
      v2d->flag |= V2D_VIEWSYNC_SCREEN_TIME;
    }
    else {
      v2d->flag &= ~V2D_VIEWSYNC_SCREEN_TIME;
    }
  }
}

static void rna_Space_view2d_sync_update(Main * /*bmain*/, Scene * /*scene*/, PointerRNA *ptr)
{
  ScrArea *area;
  ARegion *region;

  area = rna_area_from_space(ptr); /* can be nullptr */
  if (area == nullptr) {
    return;
  }

  if (area->spacetype == SPACE_CLIP) {
    region = BKE_area_find_region_type(area, RGN_TYPE_PREVIEW);
  }
  else {
    region = BKE_area_find_region_type(area, RGN_TYPE_WINDOW);
  }

  if (region) {
    bScreen *screen = (bScreen *)ptr->owner_id;
    View2D *v2d = &region->v2d;

    UI_view2d_sync(screen, area, v2d, V2D_LOCK_SET);
  }
}

/* Space 3D View */
static void rna_SpaceView3D_camera_update(Main *bmain, Scene *scene, PointerRNA *ptr)
{
  View3D *v3d = (View3D *)(ptr->data);
  if (v3d->scenelock && scene != nullptr) {
    wmWindowManager *wm = static_cast<wmWindowManager *>(bmain->wm.first);

    scene->camera = v3d->camera;
    WM_windows_scene_data_sync(&wm->windows, scene);
  }
}

static void rna_SpaceView3D_use_local_camera_set(PointerRNA *ptr, bool value)
{
  View3D *v3d = (View3D *)(ptr->data);
  bScreen *screen = (bScreen *)ptr->owner_id;

  v3d->scenelock = !value;

  if (!value) {
    Scene *scene = ED_screen_scene_find(screen, static_cast<wmWindowManager *>(G_MAIN->wm.first));
    /* nullptr if the screen isn't in an active window (happens when setting from Python).
     * This could be moved to the update function, in that case the scene won't relate to the
     * screen so keep it working this way. */
    if (scene != nullptr) {
      v3d->camera = scene->camera;
    }
  }
}

static float rna_View3DOverlay_GridScaleUnit_get(PointerRNA *ptr)
{
  View3D *v3d = (View3D *)(ptr->data);
  bScreen *screen = (bScreen *)ptr->owner_id;
  Scene *scene = ED_screen_scene_find(screen, static_cast<wmWindowManager *>(G_MAIN->wm.first));
  if (scene != nullptr) {
    return ED_view3d_grid_scale(scene, v3d, nullptr);
  }
  else {
    /* When accessed from non-active screen. */
    return 1.0f;
  }
}

static PointerRNA rna_SpaceView3D_region_3d_get(PointerRNA *ptr)
{
  View3D *v3d = (View3D *)(ptr->data);
  ScrArea *area = rna_area_from_space(ptr);
  void *regiondata = nullptr;
  if (area) {
    ListBase *regionbase = (area->spacedata.first == v3d) ? &area->regionbase : &v3d->regionbase;
    ARegion *region = static_cast<ARegion *>(regionbase->last); /* always last in list, weak. */
    regiondata = region->regiondata;
  }

  return RNA_pointer_create_with_parent(*ptr, &RNA_RegionView3D, regiondata);
}

static void rna_SpaceView3D_object_type_visibility_update(Main * /*bmain*/,
                                                          Scene *scene,
                                                          PointerRNA * /*ptr*/)
{
  DEG_id_tag_update(&scene->id, ID_RECALC_BASE_FLAGS);
}

static void rna_SpaceView3D_shading_use_compositor_update(Main * /*bmain*/,
                                                          Scene * /*scene*/,
                                                          PointerRNA * /*ptr*/)
{
  /* Nodes may display warnings when the compositor is enabled, so we need a redraw in that case,
   * and even when it gets disabled in order to potentially remove the warning. */
  WM_main_add_notifier(NC_SPACE | ND_SPACE_NODE, nullptr);
}

static void rna_SpaceView3D_region_quadviews_begin(CollectionPropertyIterator *iter,
                                                   PointerRNA *ptr)
{
  View3D *v3d = (View3D *)(ptr->data);
  ScrArea *area = rna_area_from_space(ptr);
  int i = 3;

  ARegion *region = static_cast<ARegion *>(
      ((area && area->spacedata.first == v3d) ? &area->regionbase : &v3d->regionbase)->last);
  ListBase lb = {nullptr, nullptr};

  if (region && region->alignment == RGN_ALIGN_QSPLIT) {
    while (i-- && region) {
      region = region->prev;
    }

    if (i < 0) {
      lb.first = region;
    }
  }

  rna_iterator_listbase_begin(iter, ptr, &lb, nullptr);
}

static PointerRNA rna_SpaceView3D_region_quadviews_get(CollectionPropertyIterator *iter)
{
  void *regiondata = ((ARegion *)rna_iterator_listbase_get(iter))->regiondata;

  return RNA_pointer_create_with_parent(iter->parent, &RNA_RegionView3D, regiondata);
}

static void rna_RegionView3D_quadview_update(Main * /*main*/, Scene * /*scene*/, PointerRNA *ptr)
{
  ScrArea *area;
  ARegion *region;

  rna_area_region_from_regiondata(ptr, &area, &region);
  if (area && region && region->alignment == RGN_ALIGN_QSPLIT) {
    ED_view3d_quadview_update(area, region, false);
  }
}

/** Same as #rna_RegionView3D_quadview_update but call `clip == true`. */
static void rna_RegionView3D_quadview_clip_update(Main * /*main*/,
                                                  Scene * /*scene*/,
                                                  PointerRNA *ptr)
{
  ScrArea *area;
  ARegion *region;

  rna_area_region_from_regiondata(ptr, &area, &region);
  if (area && region && region->alignment == RGN_ALIGN_QSPLIT) {
    ED_view3d_quadview_update(area, region, true);
  }
}

/**
 * After the rotation changes, either clear the view axis
 * or update it not to be aligned to an axis, without this the viewport will show
 * text that doesn't match the rotation.
 */
static void rna_RegionView3D_view_rotation_set_validate_view_axis(RegionView3D *rv3d)
{
  /* Never rotate from a "User" view into an axis aligned view,
   * otherwise rotation could be aligned by accident - giving unexpected behavior. */
  if (!RV3D_VIEW_IS_AXIS(rv3d->view)) {
    return;
  }
  /* Keep this small as script authors wont expect the assigned value to change. */
  const float eps_quat = 1e-6f;
  ED_view3d_quat_to_axis_view_and_reset_quat(
      rv3d->viewquat, eps_quat, &rv3d->view, &rv3d->view_axis_roll);
}

static void rna_RegionView3D_view_location_get(PointerRNA *ptr, float *values)
{
  RegionView3D *rv3d = (RegionView3D *)(ptr->data);
  negate_v3_v3(values, rv3d->ofs);
}

static void rna_RegionView3D_view_location_set(PointerRNA *ptr, const float *values)
{
  RegionView3D *rv3d = (RegionView3D *)(ptr->data);
  negate_v3_v3(rv3d->ofs, values);
}

static void rna_RegionView3D_view_rotation_get(PointerRNA *ptr, float *values)
{
  RegionView3D *rv3d = (RegionView3D *)(ptr->data);
  invert_qt_qt(values, rv3d->viewquat);
}

static void rna_RegionView3D_view_rotation_set(PointerRNA *ptr, const float *values)
{
  RegionView3D *rv3d = (RegionView3D *)(ptr->data);
  invert_qt_qt(rv3d->viewquat, values);
  rna_RegionView3D_view_rotation_set_validate_view_axis(rv3d);
}

static void rna_RegionView3D_view_matrix_set(PointerRNA *ptr, const float *values)
{
  RegionView3D *rv3d = (RegionView3D *)(ptr->data);
  float mat[4][4];
  invert_m4_m4(mat, (float (*)[4])values);
  ED_view3d_from_m4(mat, rv3d->ofs, rv3d->viewquat, &rv3d->dist);
  rna_RegionView3D_view_rotation_set_validate_view_axis(rv3d);
}

static bool rna_RegionView3D_is_orthographic_side_view_get(PointerRNA *ptr)
{
  /* NOTE: only checks axis alignment, not orthographic,
   * we may deprecate the current name to reflect this. */
  RegionView3D *rv3d = (RegionView3D *)(ptr->data);
  return RV3D_VIEW_IS_AXIS(rv3d->view);
}

static void rna_RegionView3D_is_orthographic_side_view_set(PointerRNA *ptr, bool value)
{
  RegionView3D *rv3d = (RegionView3D *)(ptr->data);
  const bool was_axis_view = RV3D_VIEW_IS_AXIS(rv3d->view);
  if (value) {
    /* Already axis aligned, nothing to do. */
    if (was_axis_view) {
      return;
    }
    /* Use a large value as we always want to set this to the closest axis. */
    const float eps_quat = FLT_MAX;
    ED_view3d_quat_to_axis_view_and_reset_quat(
        rv3d->viewquat, eps_quat, &rv3d->view, &rv3d->view_axis_roll);
  }
  else {
    /* Only allow changing from axis-views to user view as camera view for e.g.
     * doesn't make sense to update. */
    if (!was_axis_view) {
      return;
    }
    rv3d->view = RV3D_VIEW_USER;
  }
}

static IDProperty **rna_View3DShading_idprops(PointerRNA *ptr)
{
  View3DShading *shading = static_cast<View3DShading *>(ptr->data);
  return &shading->prop;
}

static void rna_3DViewShading_type_update(Main *bmain, Scene *scene, PointerRNA *ptr)
{
  ID *id = ptr->owner_id;
  if (GS(id->name) != ID_SCR) {
    return;
  }

  View3DShading *shading = static_cast<View3DShading *>(ptr->data);
  if (shading->type == OB_MATERIAL ||
      (shading->type == OB_RENDER && !BKE_scene_uses_blender_workbench(scene)))
  {
    /* When switching from workbench to render or material mode the geometry of any
     * active sculpt session needs to be recalculated. */
    LISTBASE_FOREACH (Object *, ob, &bmain->objects) {
      if (ob->sculpt) {
        DEG_id_tag_update(&ob->id, ID_RECALC_GEOMETRY);
      }
    }
  }

  bScreen *screen = (bScreen *)ptr->owner_id;
  LISTBASE_FOREACH (ScrArea *, area, &screen->areabase) {
    LISTBASE_FOREACH (SpaceLink *, sl, &area->spacedata) {
      if (sl->spacetype == SPACE_VIEW3D) {
        View3D *v3d = (View3D *)sl;
        if (&v3d->shading == shading) {
          ED_view3d_shade_update(bmain, v3d, area);
          return;
        }
      }
    }
  }
}

static Scene *rna_3DViewShading_scene(PointerRNA *ptr)
{
  /* Get scene, depends if using 3D view or OpenGL render settings. */
  ID *id = ptr->owner_id;
  if (GS(id->name) == ID_SCE) {
    return (Scene *)id;
  }
  else {
    bScreen *screen = (bScreen *)ptr->owner_id;
    return WM_windows_scene_get_from_screen(static_cast<wmWindowManager *>(G_MAIN->wm.first),
                                            screen);
  }
}

static ViewLayer *rna_3DViewShading_view_layer(PointerRNA *ptr)
{
  /* Get scene, depends if using 3D view or OpenGL render settings. */
  ID *id = ptr->owner_id;
  if (GS(id->name) == ID_SCE) {
    return nullptr;
  }
  else {
    bScreen *screen = (bScreen *)ptr->owner_id;
    return WM_windows_view_layer_get_from_screen(static_cast<wmWindowManager *>(G_MAIN->wm.first),
                                                 screen);
  }
}

static int rna_3DViewShading_type_get(PointerRNA *ptr)
{
  /* Available shading types depend on render engine. */
  Scene *scene = rna_3DViewShading_scene(ptr);
  RenderEngineType *type = (scene) ? RE_engines_find(scene->r.engine) : nullptr;
  View3DShading *shading = (View3DShading *)ptr->data;

  if (scene == nullptr || BKE_scene_uses_blender_eevee(scene)) {
    return shading->type;
  }
  else if (BKE_scene_uses_blender_workbench(scene)) {
    return (shading->type == OB_MATERIAL) ? int(OB_SOLID) : shading->type;
  }
  else {
    if (shading->type == OB_RENDER && !(type && type->view_draw)) {
      return OB_MATERIAL;
    }
    else {
      return shading->type;
    }
  }
}

static void rna_3DViewShading_type_set(PointerRNA *ptr, int value)
{
  View3DShading *shading = (View3DShading *)ptr->data;
  if (value != shading->type && value == OB_RENDER) {
    shading->prev_type = shading->type;
  }
  shading->type = value;
}

static const EnumPropertyItem *rna_3DViewShading_type_itemf(bContext * /*C*/,
                                                            PointerRNA *ptr,
                                                            PropertyRNA * /*prop*/,
                                                            bool *r_free)
{
  Scene *scene = rna_3DViewShading_scene(ptr);
  RenderEngineType *type = (scene) ? RE_engines_find(scene->r.engine) : nullptr;

  EnumPropertyItem *item = nullptr;
  int totitem = 0;

  RNA_enum_items_add_value(&item, &totitem, rna_enum_shading_type_items, OB_WIRE);
  RNA_enum_items_add_value(&item, &totitem, rna_enum_shading_type_items, OB_SOLID);

  if (scene == nullptr || BKE_scene_uses_blender_eevee(scene)) {
    RNA_enum_items_add_value(&item, &totitem, rna_enum_shading_type_items, OB_MATERIAL);
    RNA_enum_items_add_value(&item, &totitem, rna_enum_shading_type_items, OB_RENDER);
  }
  else if (BKE_scene_uses_blender_workbench(scene)) {
    RNA_enum_items_add_value(&item, &totitem, rna_enum_shading_type_items, OB_RENDER);
  }
  else {
    RNA_enum_items_add_value(&item, &totitem, rna_enum_shading_type_items, OB_MATERIAL);
    if (type && type->view_draw) {
      RNA_enum_items_add_value(&item, &totitem, rna_enum_shading_type_items, OB_RENDER);
    }
  }

  RNA_enum_item_end(&item, &totitem);
  *r_free = true;

  return item;
}

/* Shading.selected_studio_light */
static PointerRNA rna_View3DShading_selected_studio_light_get(PointerRNA *ptr)
{
  View3DShading *shading = (View3DShading *)ptr->data;
  StudioLight *sl;
  if (shading->type == OB_SOLID && shading->light == V3D_LIGHTING_MATCAP) {
    sl = BKE_studiolight_find(shading->matcap, STUDIOLIGHT_TYPE_MATCAP);
  }
  else if (shading->type == OB_SOLID && shading->light == V3D_LIGHTING_STUDIO) {
    sl = BKE_studiolight_find(shading->studio_light, STUDIOLIGHT_TYPE_STUDIO);
  }
  else {
    /* OB_MATERIAL and OB_RENDER */
    sl = BKE_studiolight_find(shading->lookdev_light, STUDIOLIGHT_TYPE_WORLD);
  }
  return RNA_pointer_create_with_parent(*ptr, &RNA_StudioLight, sl);
}

/* shading.light */
static void rna_View3DShading_studio_light_get_storage(View3DShading *shading,
                                                       char **dna_storage,
                                                       int *flag)
{
  *dna_storage = shading->studio_light;

  *flag = STUDIOLIGHT_TYPE_STUDIO;
  if (shading->type == OB_SOLID) {
    if (shading->light == V3D_LIGHTING_MATCAP) {
      *flag = STUDIOLIGHT_TYPE_MATCAP;
      *dna_storage = shading->matcap;
    }
  }
  else {
    *flag = STUDIOLIGHT_TYPE_WORLD;
    *dna_storage = shading->lookdev_light;
  }
}

static int rna_View3DShading_studio_light_get(PointerRNA *ptr)
{
  View3DShading *shading = (View3DShading *)ptr->data;
  char *dna_storage;
  int flag;

  rna_View3DShading_studio_light_get_storage(shading, &dna_storage, &flag);
  StudioLight *sl = BKE_studiolight_find(dna_storage, flag);
  if (sl) {
    BLI_strncpy(dna_storage, sl->name, FILE_MAXFILE);
    return sl->index;
  }
  else {
    return 0;
  }
}

static void rna_View3DShading_studio_light_set(PointerRNA *ptr, int value)
{
  View3DShading *shading = (View3DShading *)ptr->data;
  char *dna_storage;
  int flag;

  rna_View3DShading_studio_light_get_storage(shading, &dna_storage, &flag);
  StudioLight *sl = BKE_studiolight_findindex(value, flag);
  if (sl) {
    BLI_strncpy(dna_storage, sl->name, FILE_MAXFILE);
  }
}

static const EnumPropertyItem *rna_View3DShading_studio_light_itemf(bContext * /*C*/,
                                                                    PointerRNA *ptr,
                                                                    PropertyRNA * /*prop*/,
                                                                    bool *r_free)
{
  View3DShading *shading = (View3DShading *)ptr->data;
  EnumPropertyItem *item = nullptr;
  int totitem = 0;

  if (shading->type == OB_SOLID && shading->light == V3D_LIGHTING_MATCAP) {
    const int flags = (STUDIOLIGHT_EXTERNAL_FILE | STUDIOLIGHT_TYPE_MATCAP);

    LISTBASE_FOREACH (StudioLight *, sl, BKE_studiolight_listbase()) {
      int icon_id = (shading->flag & V3D_SHADING_MATCAP_FLIP_X) ? sl->icon_id_matcap_flipped :
                                                                  sl->icon_id_matcap;
      if ((sl->flag & flags) == flags) {
        EnumPropertyItem tmp = {sl->index, sl->name, icon_id, sl->name, ""};
        RNA_enum_item_add(&item, &totitem, &tmp);
      }
    }
  }
  else {
    LISTBASE_FOREACH (StudioLight *, sl, BKE_studiolight_listbase()) {
      int icon_id = sl->icon_id_irradiance;
      bool show_studiolight = false;

      if (sl->flag & STUDIOLIGHT_INTERNAL) {
        /* always show internal lights for solid */
        if (shading->type == OB_SOLID) {
          show_studiolight = true;
        }
      }
      else {
        switch (shading->type) {
          case OB_SOLID:
          case OB_TEXTURE:
            show_studiolight = ((sl->flag & STUDIOLIGHT_TYPE_STUDIO) != 0);
            break;

          case OB_MATERIAL:
          case OB_RENDER:
            show_studiolight = ((sl->flag & STUDIOLIGHT_TYPE_WORLD) != 0);
            icon_id = sl->icon_id_radiance;
            break;
        }
      }

      if (show_studiolight) {
        EnumPropertyItem tmp = {sl->index, sl->name, icon_id, sl->name, ""};
        RNA_enum_item_add(&item, &totitem, &tmp);
      }
    }
  }

  RNA_enum_item_end(&item, &totitem);
  *r_free = true;
  return item;
}

static const EnumPropertyItem *rna_3DViewShading_render_pass_itemf(bContext *C,
                                                                   PointerRNA * /*ptr*/,
                                                                   PropertyRNA * /*prop*/,
                                                                   bool *r_free)
{
  Scene *scene = CTX_data_scene(C);
  ViewLayer *view_layer = CTX_data_view_layer(C);

  const bool aov_available = BKE_view_layer_has_valid_aov(view_layer);
  const bool eevee_active = STREQ(scene->r.engine, "BLENDER_EEVEE_NEXT");

  int totitem = 0;
  EnumPropertyItem *result = nullptr;
  EnumPropertyItem aov_template;
  for (int i = 0; rna_enum_view3dshading_render_pass_type_items[i].identifier != nullptr; i++) {
    const EnumPropertyItem *item = &rna_enum_view3dshading_render_pass_type_items[i];
    if (item->value == EEVEE_RENDER_PASS_AOV) {
      aov_template.value = item->value;
      aov_template.icon = 0;
      aov_template.description = item->description;
      LISTBASE_FOREACH (ViewLayerAOV *, aov, &view_layer->aovs) {
        if ((aov->flag & AOV_CONFLICT) != 0) {
          continue;
        }
        aov_template.name = aov->name;
        aov_template.identifier = aov->name;
        RNA_enum_item_add(&result, &totitem, &aov_template);
        aov_template.value++;
      }
    }
    else if (ELEM(item->value,
                  EEVEE_RENDER_PASS_CRYPTOMATTE_OBJECT,
                  EEVEE_RENDER_PASS_CRYPTOMATTE_ASSET,
                  EEVEE_RENDER_PASS_CRYPTOMATTE_MATERIAL) &&
             !eevee_active)
    {
    }
    else if (!aov_available && STREQ(item->name, "Shader AOV")) {
      /* Don't add Shader AOV submenu when there are no AOVs defined. */
    }
    else {
      RNA_enum_item_add(&result, &totitem, item);
    }
  }

  RNA_enum_item_end(&result, &totitem);
  *r_free = true;
  return result;
}
static int rna_3DViewShading_render_pass_get(PointerRNA *ptr)
{
  View3DShading *shading = (View3DShading *)ptr->data;
  eViewLayerEEVEEPassType result = eViewLayerEEVEEPassType(shading->render_pass);
  ViewLayer *view_layer = rna_3DViewShading_view_layer(ptr);

  if (result == EEVEE_RENDER_PASS_AOV) {
    if (!view_layer) {
      return EEVEE_RENDER_PASS_COMBINED;
    }
    const int aov_index = BLI_findstringindex(
        &view_layer->aovs, shading->aov_name, offsetof(ViewLayerAOV, name));
    if (aov_index == -1) {
      return EEVEE_RENDER_PASS_COMBINED;
    }
    return result + aov_index;
  }

  return result;
}

static void rna_3DViewShading_render_pass_set(PointerRNA *ptr, int value)
{
  View3DShading *shading = (View3DShading *)ptr->data;
  ViewLayer *view_layer = rna_3DViewShading_view_layer(ptr);
  shading->aov_name[0] = 0;

  if ((value & EEVEE_RENDER_PASS_AOV) != 0) {
    if (!view_layer) {
      shading->render_pass = EEVEE_RENDER_PASS_COMBINED;
      return;
    }
    const int aov_index = value & ~EEVEE_RENDER_PASS_AOV;
    ViewLayerAOV *aov = static_cast<ViewLayerAOV *>(BLI_findlink(&view_layer->aovs, aov_index));
    if (!aov) {
      /* AOV not found, cannot select AOV. */
      shading->render_pass = EEVEE_RENDER_PASS_COMBINED;
      return;
    }

    shading->render_pass = EEVEE_RENDER_PASS_AOV;
    STRNCPY(shading->aov_name, aov->name);
  }
  else {
    shading->render_pass = value;
  }
}

static void rna_SpaceView3D_use_local_collections_update(bContext *C, PointerRNA *ptr)
{
  Main *bmain = CTX_data_main(C);
  Scene *scene = CTX_data_scene(C);
  ViewLayer *view_layer = CTX_data_view_layer(C);
  View3D *v3d = (View3D *)ptr->data;

  if (ED_view3d_local_collections_set(bmain, v3d)) {
    BKE_layer_collection_local_sync(scene, view_layer, v3d);
    DEG_id_tag_update(&scene->id, ID_RECALC_BASE_FLAGS);
  }
}

static const EnumPropertyItem *rna_SpaceView3D_stereo3d_camera_itemf(bContext *C,
                                                                     PointerRNA * /*ptr*/,
                                                                     PropertyRNA * /*prop*/,
                                                                     bool * /*r_free*/)
{
  Scene *scene = CTX_data_scene(C);

  if (scene->r.views_format == SCE_VIEWS_FORMAT_MULTIVIEW) {
    return multiview_camera_items;
  }
  else {
    return stereo3d_camera_items;
  }
}

static void rna_SpaceView3D_mirror_xr_session_update(Main *main,
                                                     Scene * /*scene*/,
                                                     PointerRNA *ptr)
{
#  ifdef WITH_XR_OPENXR
  const wmWindowManager *wm = static_cast<wmWindowManager *>(main->wm.first);

  /* Handle mirror toggling while there is a session already. */
  if (WM_xr_session_exists(&wm->xr)) {
    const View3D *v3d = static_cast<const View3D *>(ptr->data);
    const ScrArea *area = rna_area_from_space(ptr);
    ED_view3d_xr_mirror_update(area, v3d, v3d->flag & V3D_XR_SESSION_MIRROR);
  }

#  else
  UNUSED_VARS(main, ptr);
#  endif
}

static int rna_SpaceView3D_icon_from_show_object_viewport_get(PointerRNA *ptr)
{
  const View3D *v3d = (View3D *)ptr->data;
  return rna_object_type_visibility_icon_get_common(v3d->object_type_exclude_viewport,
                                                    &v3d->object_type_exclude_select);
}

static std::optional<std::string> rna_View3DShading_path(const PointerRNA *ptr)
{
  if (GS(ptr->owner_id->name) == ID_SCE) {
    return "display.shading";
  }
  else if (GS(ptr->owner_id->name) == ID_SCR) {
    const bScreen *screen = reinterpret_cast<bScreen *>(ptr->owner_id);
    const View3DShading *shading = static_cast<View3DShading *>(ptr->data);
    int area_index;
    int space_index;
    LISTBASE_FOREACH_INDEX (ScrArea *, area, &screen->areabase, area_index) {
      LISTBASE_FOREACH_INDEX (SpaceLink *, sl, &area->spacedata, space_index) {
        if (sl->spacetype == SPACE_VIEW3D) {
          View3D *v3d = reinterpret_cast<View3D *>(sl);
          if (&v3d->shading == shading) {
            return fmt::format("areas[{}].spaces[{}].shading", area_index, space_index);
          }
        }
      }
    }
  }

  return "shading";
}

static PointerRNA rna_SpaceView3D_overlay_get(PointerRNA *ptr)
{
  return RNA_pointer_create_with_parent(*ptr, &RNA_View3DOverlay, ptr->data);
}

static std::optional<std::string> rna_View3DOverlay_path(const PointerRNA *ptr)
{
  std::optional<std::string> editor_path = BKE_screen_path_from_screen_to_space(ptr);
  return fmt::format("{}{}{}", editor_path.value_or(""), editor_path ? "." : "", "overlay");
}

/* Space Image Editor */

static PointerRNA rna_SpaceImage_overlay_get(PointerRNA *ptr)
{
  return RNA_pointer_create_with_parent(*ptr, &RNA_SpaceImageOverlay, ptr->data);
}

static std::optional<std::string> rna_SpaceImageOverlay_path(const PointerRNA *ptr)
{
  std::optional<std::string> editor_path = BKE_screen_path_from_screen_to_space(ptr);
  return fmt::format("{}{}{}", editor_path.value_or(""), editor_path ? "." : "", "overlay");
}

static std::optional<std::string> rna_SpaceUVEditor_path(const PointerRNA *ptr)
{
  std::optional<std::string> editor_path = BKE_screen_path_from_screen_to_space(ptr);
  return fmt::format("{}{}{}", editor_path.value_or(""), editor_path ? "." : "", "uv_editor");
}

static PointerRNA rna_SpaceImageEditor_uvedit_get(PointerRNA *ptr)
{
  return RNA_pointer_create_with_parent(*ptr, &RNA_SpaceUVEditor, ptr->data);
}

static void rna_SpaceImageEditor_mode_update(Main *bmain, Scene *scene, PointerRNA * /*ptr*/)
{
  if (scene != nullptr) {
    ED_space_image_paint_update(bmain, static_cast<wmWindowManager *>(bmain->wm.first), scene);
  }
}

static void rna_SpaceImageEditor_show_stereo_set(PointerRNA *ptr, bool value)
{
  SpaceImage *sima = (SpaceImage *)(ptr->data);

  if (value) {
    sima->iuser.flag |= IMA_SHOW_STEREO;
  }
  else {
    sima->iuser.flag &= ~IMA_SHOW_STEREO;
  }
}

static bool rna_SpaceImageEditor_show_stereo_get(PointerRNA *ptr)
{
  SpaceImage *sima = (SpaceImage *)(ptr->data);
  return (sima->iuser.flag & IMA_SHOW_STEREO) != 0;
}

static void rna_SpaceImageEditor_show_stereo_update(Main * /*bmain*/,
                                                    Scene * /*scene*/,
                                                    PointerRNA *ptr)
{
  SpaceImage *sima = (SpaceImage *)(ptr->data);
  Image *ima = sima->image;

  if (ima) {
    if (ima->rr) {
      BKE_image_multilayer_index(ima->rr, &sima->iuser);
    }
    else {
      BKE_image_multiview_index(ima, &sima->iuser);
    }
  }
}

static bool rna_SpaceImageEditor_show_render_get(PointerRNA *ptr)
{
  SpaceImage *sima = (SpaceImage *)(ptr->data);
  return ED_space_image_show_render(sima);
}

static bool rna_SpaceImageEditor_show_paint_get(PointerRNA *ptr)
{
  SpaceImage *sima = (SpaceImage *)(ptr->data);
  return ED_space_image_show_paint(sima);
}

static bool rna_SpaceImageEditor_show_uvedit_get(PointerRNA *ptr)
{
  SpaceImage *sima = static_cast<SpaceImage *>(ptr->data);
  bScreen *screen = (bScreen *)ptr->owner_id;
  Object *obedit = nullptr;
  wmWindow *win = ED_screen_window_find(screen, static_cast<wmWindowManager *>(G_MAIN->wm.first));
  if (win != nullptr) {
    Scene *scene = WM_window_get_active_scene(win);
    ViewLayer *view_layer = WM_window_get_active_view_layer(win);
    BKE_view_layer_synced_ensure(scene, view_layer);
    obedit = BKE_view_layer_edit_object_get(view_layer);
  }
  return ED_space_image_show_uvedit(sima, obedit);
}

static bool rna_SpaceImageEditor_show_maskedit_get(PointerRNA *ptr)
{
  SpaceImage *sima = (SpaceImage *)(ptr->data);
  bScreen *screen = (bScreen *)ptr->owner_id;
  Object *obedit = nullptr;
  wmWindow *win = ED_screen_window_find(screen, static_cast<wmWindowManager *>(G_MAIN->wm.first));
  if (win != nullptr) {
    Scene *scene = WM_window_get_active_scene(win);
    ViewLayer *view_layer = WM_window_get_active_view_layer(win);
    BKE_view_layer_synced_ensure(scene, view_layer);
    obedit = BKE_view_layer_edit_object_get(view_layer);
  }
  return ED_space_image_check_show_maskedit(sima, obedit);
}

static void rna_SpaceImageEditor_image_set(PointerRNA *ptr,
                                           PointerRNA value,
                                           ReportList * /*reports*/)
{
  BLI_assert(BKE_id_is_in_global_main(static_cast<ID *>(value.data)));
  SpaceImage *sima = static_cast<SpaceImage *>(ptr->data);
  ED_space_image_set(G_MAIN, sima, (Image *)value.data, false);
}

static void rna_SpaceImageEditor_mask_set(PointerRNA *ptr,
                                          PointerRNA value,
                                          ReportList * /*reports*/)
{
  SpaceImage *sima = (SpaceImage *)(ptr->data);

  ED_space_image_set_mask(nullptr, sima, (Mask *)value.data);
}

static const EnumPropertyItem *rna_SpaceImageEditor_display_channels_itemf(bContext * /*C*/,
                                                                           PointerRNA *ptr,
                                                                           PropertyRNA * /*prop*/,
                                                                           bool *r_free)
{
  SpaceImage *sima = (SpaceImage *)ptr->data;
  EnumPropertyItem *item = nullptr;
  ImBuf *ibuf;
  void *lock;
  int totitem = 0;

  ibuf = ED_space_image_acquire_buffer(sima, &lock, 0);
  int mask = ED_space_image_get_display_channel_mask(ibuf);
  ED_space_image_release_buffer(sima, ibuf, lock);

  if (mask & SI_USE_ALPHA) {
    RNA_enum_items_add_value(&item, &totitem, display_channels_items, SI_USE_ALPHA);
  }
  RNA_enum_items_add_value(&item, &totitem, display_channels_items, 0);
  if (mask & SI_SHOW_ALPHA) {
    RNA_enum_items_add_value(&item, &totitem, display_channels_items, SI_SHOW_ALPHA);
  }
  if (mask & SI_SHOW_ZBUF) {
    RNA_enum_items_add_value(&item, &totitem, display_channels_items, SI_SHOW_ZBUF);
  }
  if (mask & SI_SHOW_R) {
    RNA_enum_items_add_value(&item, &totitem, display_channels_items, SI_SHOW_R);
  }
  if (mask & SI_SHOW_G) {
    RNA_enum_items_add_value(&item, &totitem, display_channels_items, SI_SHOW_G);
  }
  if (mask & SI_SHOW_B) {
    RNA_enum_items_add_value(&item, &totitem, display_channels_items, SI_SHOW_B);
  }

  RNA_enum_item_end(&item, &totitem);
  *r_free = true;

  return item;
}

static int rna_SpaceImageEditor_display_channels_get(PointerRNA *ptr)
{
  SpaceImage *sima = (SpaceImage *)ptr->data;
  ImBuf *ibuf;
  void *lock;

  ibuf = ED_space_image_acquire_buffer(sima, &lock, 0);
  int mask = ED_space_image_get_display_channel_mask(ibuf);
  ED_space_image_release_buffer(sima, ibuf, lock);

  return sima->flag & mask;
}

static void rna_SpaceImageEditor_zoom_get(PointerRNA *ptr, float *values)
{
  SpaceImage *sima = (SpaceImage *)ptr->data;
  ScrArea *area;
  ARegion *region;

  values[0] = values[1] = 1;

  /* Find #ARegion. */
  area = rna_area_from_space(ptr); /* can be nullptr */
  region = BKE_area_find_region_type(area, RGN_TYPE_WINDOW);
  if (region) {
    ED_space_image_get_zoom(sima, region, &values[0], &values[1]);
  }
}

static float rna_SpaceImageEditor_zoom_percentage_get(PointerRNA *ptr)
{
  SpaceImage *sima = (SpaceImage *)ptr->data;
  return sima->zoom * 100.0f;
}

static void rna_SpaceImageEditor_zoom_percentage_set(PointerRNA *ptr, const float value)
{
  SpaceImage *sima = (SpaceImage *)ptr->data;
  sima->zoom = value / 100.0f;
}

static void rna_SpaceImageEditor_cursor_location_get(PointerRNA *ptr, float *values)
{
  SpaceImage *sima = (SpaceImage *)ptr->data;

  if (sima->flag & SI_COORDFLOATS) {
    copy_v2_v2(values, sima->cursor);
  }
  else {
    int w, h;
    ED_space_image_get_size(sima, &w, &h);

    values[0] = sima->cursor[0] * w;
    values[1] = sima->cursor[1] * h;
  }
}

static void rna_SpaceImageEditor_cursor_location_set(PointerRNA *ptr, const float *values)
{
  SpaceImage *sima = (SpaceImage *)ptr->data;

  if (sima->flag & SI_COORDFLOATS) {
    copy_v2_v2(sima->cursor, values);
  }
  else {
    int w, h;
    ED_space_image_get_size(sima, &w, &h);

    sima->cursor[0] = values[0] / w;
    sima->cursor[1] = values[1] / h;
  }
}

static void rna_SpaceImageEditor_image_update(Main * /*bmain*/, Scene * /*scene*/, PointerRNA *ptr)
{
  SpaceImage *sima = (SpaceImage *)ptr->data;
  Image *ima = sima->image;

  /* make sure all the iuser settings are valid for the sima image */
  if (ima) {
    if (ima->rr) {
      if (BKE_image_multilayer_index(sima->image->rr, &sima->iuser) == nullptr) {
        BKE_image_init_imageuser(sima->image, &sima->iuser);
      }
    }
    else {
      BKE_image_multiview_index(ima, &sima->iuser);
    }
  }
}

static void rna_SpaceImageEditor_scopes_update(bContext *C, PointerRNA *ptr)
{
  SpaceImage *sima = (SpaceImage *)ptr->data;
  ImBuf *ibuf;
  void *lock;

  /* TODO(lukas): Support tiles in scopes? */
  ibuf = ED_space_image_acquire_buffer(sima, &lock, 0);
  if (ibuf) {
    ED_space_image_scopes_update(C, sima, ibuf, true);
    WM_main_add_notifier(NC_IMAGE, sima->image);
  }
  ED_space_image_release_buffer(sima, ibuf, lock);
}

static const EnumPropertyItem *rna_SpaceImageEditor_pivot_itemf(bContext * /*C*/,
                                                                PointerRNA *ptr,
                                                                PropertyRNA * /*prop*/,
                                                                bool * /*r_free*/)
{
  static const EnumPropertyItem pivot_items[] = {
      {V3D_AROUND_CENTER_BOUNDS, "CENTER", ICON_PIVOT_BOUNDBOX, "Bounding Box Center", ""},
      {V3D_AROUND_CENTER_MEDIAN, "MEDIAN", ICON_PIVOT_MEDIAN, "Median Point", ""},
      {V3D_AROUND_CURSOR, "CURSOR", ICON_PIVOT_CURSOR, "2D Cursor", ""},
      {V3D_AROUND_LOCAL_ORIGINS,
       "INDIVIDUAL_ORIGINS",
       ICON_PIVOT_INDIVIDUAL,
       "Individual Origins",
       "Pivot around each selected island's own median point"},
      {0, nullptr, 0, nullptr, nullptr},
  };

  SpaceImage *sima = (SpaceImage *)ptr->data;

  if (sima->mode == SI_MODE_PAINT) {
    return rna_enum_transform_pivot_full_items;
  }
  else {
    return pivot_items;
  }
}

static void rna_SpaceUVEditor_tile_grid_shape_set(PointerRNA *ptr, const int *values)
{
  SpaceImage *data = (SpaceImage *)(ptr->data);

  int clamp[2] = {10, 100};
  for (int i = 0; i < 2; i++) {
    data->tile_grid_shape[i] = std::clamp(values[i], 1, clamp[i]);
  }
}

static void rna_SpaceUVEditor_custom_grid_subdiv_set(PointerRNA *ptr, const int *values)
{
  SpaceImage *data = (SpaceImage *)(ptr->data);

  for (int i = 0; i < 2; i++) {
    data->custom_grid_subdiv[i] = std::clamp(values[i], 1, 5000);
  }
}

/* Space Text Editor */

static void rna_SpaceTextEditor_word_wrap_set(PointerRNA *ptr, bool value)
{
  SpaceText *st = (SpaceText *)(ptr->data);

  st->wordwrap = value;
  st->left = 0;
}

static void rna_SpaceTextEditor_text_set(PointerRNA *ptr,
                                         PointerRNA value,
                                         ReportList * /*reports*/)
{
  SpaceText *st = (SpaceText *)(ptr->data);

  st->text = static_cast<Text *>(value.data);
  if (st->text != nullptr) {
    id_us_ensure_real((ID *)st->text);
  }

  ScrArea *area = rna_area_from_space(ptr);
  if (area) {
    ARegion *region = BKE_area_find_region_type(area, RGN_TYPE_WINDOW);
    if (region) {
      ED_space_text_scroll_to_cursor(st, region, true);
    }
  }
}

static bool rna_SpaceTextEditor_text_is_syntax_highlight_supported(SpaceText *space)
{
  return ED_text_is_syntax_highlight_supported(space->text);
}

static void rna_SpaceTextEditor_updateEdited(Main * /*bmain*/, Scene * /*scene*/, PointerRNA *ptr)
{
  SpaceText *st = (SpaceText *)ptr->data;

  if (st->text) {
    WM_main_add_notifier(NC_TEXT | NA_EDITED, st->text);
  }
}

static int rna_SpaceTextEditor_visible_lines_get(PointerRNA *ptr)
{
  const SpaceText *st = static_cast<SpaceText *>(ptr->data);
  return ED_space_text_visible_lines_get(st);
}

/* Space Properties */

/* NOTE: this function exists only to avoid id reference-counting. */
static void rna_SpaceProperties_pin_id_set(PointerRNA *ptr,
                                           PointerRNA value,
                                           ReportList * /*reports*/)
{
  SpaceProperties *sbuts = (SpaceProperties *)(ptr->data);
  sbuts->pinid = static_cast<ID *>(value.data);
}

static StructRNA *rna_SpaceProperties_pin_id_typef(PointerRNA *ptr)
{
  SpaceProperties *sbuts = (SpaceProperties *)(ptr->data);

  if (sbuts->pinid) {
    return ID_code_to_RNA_type(GS(sbuts->pinid->name));
  }

  return &RNA_ID;
}

static void rna_SpaceProperties_pin_id_update(Main * /*bmain*/, Scene * /*scene*/, PointerRNA *ptr)
{
  SpaceProperties *sbuts = (SpaceProperties *)(ptr->data);
  ID *id = sbuts->pinid;

  if (id == nullptr) {
    sbuts->flag &= ~SB_PIN_CONTEXT;
    return;
  }

  switch (GS(id->name)) {
    case ID_MA:
      WM_main_add_notifier(NC_MATERIAL | ND_SHADING, nullptr);
      break;
    case ID_TE:
      WM_main_add_notifier(NC_TEXTURE, nullptr);
      break;
    case ID_WO:
      WM_main_add_notifier(NC_WORLD, nullptr);
      break;
    case ID_LA:
      WM_main_add_notifier(NC_LAMP, nullptr);
      break;
    default:
      break;
  }
}

static void rna_SpaceProperties_context_set(PointerRNA *ptr, int value)
{
  SpaceProperties *sbuts = (SpaceProperties *)(ptr->data);

  sbuts->mainb = value;
  sbuts->mainbuser = value;
}

static const EnumPropertyItem *rna_SpaceProperties_context_itemf(bContext * /*C*/,
                                                                 PointerRNA *ptr,
                                                                 PropertyRNA * /*prop*/,
                                                                 bool *r_free)
{
  SpaceProperties *sbuts = (SpaceProperties *)(ptr->data);
  EnumPropertyItem *item = nullptr;

  /* Although it would never reach this amount, a theoretical maximum number of tabs
   * is BCONTEXT_TOT * 2, with every tab displayed and a spacer in every other item. */
  const blender::Vector<eSpaceButtons_Context> context_tabs_array = ED_buttons_tabs_list(sbuts);

  int totitem_added = 0;
  bool add_separator = true;
  for (const eSpaceButtons_Context tab : context_tabs_array) {
    if (tab == -1) {
      if (add_separator) {
        RNA_enum_item_add_separator(&item, &totitem_added);
        add_separator = false;
      }
      continue;
    }

    RNA_enum_items_add_value(&item, &totitem_added, buttons_context_items, tab);
    add_separator = true;

    /* Add the object data icon dynamically for the data tab. */
    if (tab == BCONTEXT_DATA) {
      (item + totitem_added - 1)->icon = sbuts->dataicon;
    }
  }

  RNA_enum_item_end(&item, &totitem_added);
  *r_free = true;

  return item;
}

static void rna_SpaceProperties_context_update(Main * /*bmain*/,
                                               Scene * /*scene*/,
                                               PointerRNA *ptr)
{
  SpaceProperties *sbuts = (SpaceProperties *)(ptr->data);
  /* XXX BCONTEXT_DATA is ugly, but required for lights... See #51318. */
  if (ELEM(sbuts->mainb, BCONTEXT_WORLD, BCONTEXT_MATERIAL, BCONTEXT_TEXTURE, BCONTEXT_DATA)) {
    sbuts->preview = 1;
  }
}

static int rna_SpaceProperties_tab_search_results_getlength(const PointerRNA *ptr,
                                                            int length[RNA_MAX_ARRAY_DIMENSION])
{
  SpaceProperties *sbuts = static_cast<SpaceProperties *>(ptr->data);

  const blender::Vector<eSpaceButtons_Context> context_tabs_array = ED_buttons_tabs_list(sbuts);

  length[0] = context_tabs_array.size();

  return length[0];
}

static void rna_SpaceProperties_tab_search_results_get(PointerRNA *ptr, bool *values)
{
  SpaceProperties *sbuts = static_cast<SpaceProperties *>(ptr->data);

  const blender::Vector<eSpaceButtons_Context> context_tabs_array = ED_buttons_tabs_list(sbuts);

  for (const int i : context_tabs_array.index_range()) {
    values[i] = ED_buttons_tab_has_search_result(sbuts, i);
  }
}

static void rna_SpaceProperties_search_filter_get(PointerRNA *ptr, char *value)
{
  SpaceProperties *sbuts = static_cast<SpaceProperties *>(ptr->data);
  const char *search_filter = ED_buttons_search_string_get(sbuts);

  strcpy(value, search_filter);
}

static int rna_SpaceProperties_search_filter_length(PointerRNA *ptr)
{
  SpaceProperties *sbuts = static_cast<SpaceProperties *>(ptr->data);

  return ED_buttons_search_string_length(sbuts);
}

static void rna_SpaceProperties_search_filter_set(PointerRNA *ptr, const char *value)
{
  SpaceProperties *sbuts = static_cast<SpaceProperties *>(ptr->data);

  ED_buttons_search_string_set(sbuts, value);
}

static void rna_SpaceProperties_search_filter_update(Main * /*bmain*/,
                                                     Scene * /*scene*/,
                                                     PointerRNA *ptr)
{
  ScrArea *area = rna_area_from_space(ptr);

  /* Update the search filter flag for the main region with the panels. */
  ARegion *main_region = BKE_area_find_region_type(area, RGN_TYPE_WINDOW);
  BLI_assert(main_region != nullptr);
  ED_region_search_filter_update(area, main_region);
}

/* Space Console */
static void rna_ConsoleLine_body_get(PointerRNA *ptr, char *value)
{
  ConsoleLine *ci = (ConsoleLine *)ptr->data;
  memcpy(value, ci->line, ci->len + 1);
}

static int rna_ConsoleLine_body_length(PointerRNA *ptr)
{
  ConsoleLine *ci = (ConsoleLine *)ptr->data;
  return ci->len;
}

static void rna_ConsoleLine_body_set(PointerRNA *ptr, const char *value)
{
  ConsoleLine *ci = (ConsoleLine *)ptr->data;
  size_t len = strlen(value);

  if ((len >= size_t(ci->len_alloc)) || (len * 2 < size_t(ci->len_alloc)))
  { /* allocate a new string */
    MEM_freeN(ci->line);
    ci->line = MEM_malloc_arrayN<char>(len + 1, "rna_consoleline");
    ci->len_alloc = int(len + 1);
  }
  memcpy(ci->line, value, len + 1);
  ci->len = int(len);

  if (size_t(ci->cursor) > len) {
    /* clamp the cursor */
    ci->cursor = int(len);
  }
}

static int rna_ConsoleLine_current_character_get(PointerRNA *ptr)
{
  const ConsoleLine *ci = (ConsoleLine *)ptr->data;
  return BLI_str_utf8_offset_to_index(ci->line, ci->len, ci->cursor);
}

static void rna_ConsoleLine_current_character_set(PointerRNA *ptr, const int index)
{
  ConsoleLine *ci = (ConsoleLine *)ptr->data;
  ci->cursor = BLI_str_utf8_offset_from_index(ci->line, ci->len, index);
}

/* Space Dope-sheet */

static void rna_SpaceDopeSheetEditor_action_set(PointerRNA *ptr,
                                                PointerRNA value,
                                                ReportList * /*reports*/)
{
  SpaceAction *saction = (SpaceAction *)(ptr->data);
  bAction *act = (bAction *)value.data;

  if ((act == nullptr) || (act->idroot == 0)) {
    /* just set if we're clearing the action or if the action is "amorphous" still */
    saction->action = act;
  }
  else {
    /* action to set must strictly meet the mode criteria... */
    if (saction->mode == SACTCONT_ACTION) {
      /* currently, this is "object-level" only, until we have some way of specifying this */
      if (act->idroot == ID_OB) {
        saction->action = act;
      }
      else {
        printf(
            "ERROR: cannot assign Action '%s' to Action Editor, as action is not object-level "
            "animation\n",
            act->id.name + 2);
      }
    }
    else if (saction->mode == SACTCONT_SHAPEKEY) {
      /* As the name says, "shape-key level" only. */
      if (act->idroot == ID_KE) {
        saction->action = act;
      }
      else {
        printf(
            "ERROR: cannot assign Action '%s' to Shape Key Editor, as action doesn't animate "
            "Shape Keys\n",
            act->id.name + 2);
      }
    }
    else {
      printf(
          "ACK: who's trying to set an action while not in a mode displaying a single Action "
          "only?\n");
    }
  }
}

static void rna_SpaceDopeSheetEditor_action_update(bContext *C, PointerRNA *ptr)
{
  SpaceAction *saction = (SpaceAction *)(ptr->data);
  const Scene *scene = CTX_data_scene(C);
  ViewLayer *view_layer = CTX_data_view_layer(C);
  Main *bmain = CTX_data_main(C);

  BKE_view_layer_synced_ensure(scene, view_layer);
  Object *obact = BKE_view_layer_active_object_get(view_layer);
  if (obact == nullptr) {
    return;
  }

  AnimData *adt = nullptr;
  ID *id = nullptr;
  switch (saction->mode) {
    case SACTCONT_ACTION:
      /* TODO: context selector could help decide this with more control? */
      adt = BKE_animdata_ensure_id(&obact->id);
      id = &obact->id;
      break;
    case SACTCONT_SHAPEKEY: {
      Key *key = BKE_key_from_object(obact);
      if (key == nullptr) {
        return;
      }
      adt = BKE_animdata_ensure_id(&key->id);
      id = &key->id;
      break;
    }
    case SACTCONT_GPENCIL:
    case SACTCONT_DOPESHEET:
    case SACTCONT_MASK:
    case SACTCONT_CACHEFILE:
    case SACTCONT_TIMELINE:
      return;
  }

  if (adt == nullptr) {
    /* No animdata was added, so the depsgraph also doesn't need tagging. */
    return;
  }

  /* Don't do anything if old and new actions are the same... */
  if (adt->action == saction->action) {
    return;
  }

  /* Exit editmode first - we cannot change actions while in tweak-mode. */
  BKE_nla_tweakmode_exit({*id, *adt});

  /* To prevent data loss (i.e. if users flip between actions using the Browse menu),
   * stash this action if nothing else uses it.
   *
   * EXCEPTION:
   * This callback runs when unlinking actions. In that case, we don't want to
   * stash the action, as the user is signaling that they want to detach it.
   * This can be reviewed again later,
   * but it could get annoying if we keep these instead.
   */
  if (adt->action != nullptr && adt->action->id.us <= 0 && saction->action != nullptr) {
    /* XXX: Things here get dodgy if this action is only partially completed,
     *      and the user then uses the browse menu to get back to this action,
     *      assigning it as the active action (i.e. the stash strip gets out of sync)
     */
    BKE_nla_action_stash({*id, *adt}, ID_IS_OVERRIDE_LIBRARY(id));
  }

  BKE_animdata_set_action(nullptr, id, saction->action);

  DEG_id_tag_update(&obact->id, ID_RECALC_ANIMATION | ID_RECALC_TRANSFORM | ID_RECALC_GEOMETRY);

  /* Update relations as well, so new time source dependency is added. */
  DEG_relations_tag_update(bmain);
}

static void rna_SpaceDopeSheetEditor_mode_update(bContext *C, PointerRNA *ptr)
{
  SpaceAction *saction = (SpaceAction *)(ptr->data);
  ScrArea *area = CTX_wm_area(C);
  const Scene *scene = CTX_data_scene(C);
  ViewLayer *view_layer = CTX_data_view_layer(C);
  BKE_view_layer_synced_ensure(scene, view_layer);
  Object *obact = BKE_view_layer_active_object_get(view_layer);

  /* special exceptions for ShapeKey Editor mode */
  if (saction->mode == SACTCONT_SHAPEKEY) {
    Key *key = BKE_key_from_object(obact);

    /* 1) update the action stored for the editor */
    if (key) {
      saction->action = (key->adt) ? key->adt->action : nullptr;
    }
    else {
      saction->action = nullptr;
    }
  }
  /* make sure action stored is valid */
  else if (saction->mode == SACTCONT_ACTION) {
    /* 1) update the action stored for the editor */
    /* TODO: context selector could help decide this with more control? */
    if (obact) {
      saction->action = (obact->adt) ? obact->adt->action : nullptr;
    }
    else {
      saction->action = nullptr;
    }
  }

  /* Collapse (and show) summary channel and hide channel list for timeline */
  if (saction->mode == SACTCONT_TIMELINE) {
    saction->ads.flag |= ADS_FLAG_SUMMARY_COLLAPSED;
    saction->ads.filterflag |= ADS_FILTER_SUMMARY;
  }

  if (area && area->spacedata.first == saction) {
    ARegion *channels_region = BKE_area_find_region_type(area, RGN_TYPE_CHANNELS);
    if (channels_region) {
      if (saction->mode == SACTCONT_TIMELINE) {
        channels_region->flag |= RGN_FLAG_HIDDEN;
      }
      else {
        channels_region->flag &= ~RGN_FLAG_HIDDEN;
      }
      ED_region_visibility_change_update(C, area, channels_region);
    }
  }

  /* recalculate extents of channel list */
  saction->runtime.flag |= SACTION_RUNTIME_FLAG_NEED_CHAN_SYNC;

  /* store current mode as "old mode",
   * so that returning from other editors doesn't always reset to "Action Editor" */
  if (saction->mode != SACTCONT_TIMELINE) {
    saction->mode_prev = saction->mode;
  }
}

/* Space Graph Editor */

static void rna_SpaceGraphEditor_display_mode_update(bContext *C, PointerRNA *ptr)
{
  ScrArea *area = rna_area_from_space(ptr);
  SpaceGraph *sipo = (SpaceGraph *)ptr->data;

  /* for "Drivers" mode, enable all the necessary bits and pieces */
  if (sipo->mode == SIPO_MODE_DRIVERS) {
    ED_drivers_editor_init(C, area);
    ED_area_tag_redraw(area);
  }

  /* after changing view mode, must force recalculation of F-Curve colors
   * which can only be achieved using refresh as opposed to redraw
   */
  ED_area_tag_refresh(area);
}

static void rna_SpaceGraphEditor_normalize_update(bContext *C, PointerRNA * /*ptr*/)
{
  bAnimContext ac;

  if (ANIM_animdata_get_context(C, &ac) == 0) {
    return;
  }

  ANIM_frame_channel_y_extents(C, &ac);
  ED_area_tag_refresh(ac.area);
}

static bool rna_SpaceGraphEditor_has_ghost_curves_get(PointerRNA *ptr)
{
  SpaceGraph *sipo = (SpaceGraph *)(ptr->data);
  return (BLI_listbase_is_empty(&sipo->runtime.ghost_curves) == false);
}

static void rna_SpaceConsole_rect_update(Main * /*bmain*/, Scene * /*scene*/, PointerRNA *ptr)
{
  SpaceConsole *sc = static_cast<SpaceConsole *>(ptr->data);
  WM_main_add_notifier(NC_SPACE | ND_SPACE_CONSOLE | NA_EDITED, sc);
}

static void rna_SequenceEditor_update_cache(Main * /*bmain*/, Scene *scene, PointerRNA * /*ptr*/)
{
  blender::seq::cache_cleanup(scene);
}

static void seq_build_proxy(bContext *C, PointerRNA *ptr)
{
  if (U.sequencer_proxy_setup != USER_SEQ_PROXY_SETUP_AUTOMATIC) {
    return;
  }

  SpaceSeq *sseq = static_cast<SpaceSeq *>(ptr->data);
  Scene *scene = CTX_data_scene(C);
  ListBase *seqbase = blender::seq::active_seqbase_get(blender::seq::editing_get(scene));

  blender::Set<std::string> processed_paths;
  wmJob *wm_job = blender::seq::ED_seq_proxy_wm_job_get(C);
  blender::seq::ProxyJob *pj = blender::seq::ED_seq_proxy_job_get(C, wm_job);

  LISTBASE_FOREACH (Strip *, strip, seqbase) {
    if (strip->type != STRIP_TYPE_MOVIE || strip->data == nullptr || strip->data->proxy == nullptr)
    {
      continue;
    }

    /* Add new proxy size. */
    strip->data->proxy->build_size_flags |= blender::seq::rendersize_to_proxysize(
        sseq->render_size);

    /* Build proxy. */
    blender::seq::proxy_rebuild_context(
        pj->main, pj->depsgraph, pj->scene, strip, &processed_paths, &pj->queue, true);
  }

  if (!WM_jobs_is_running(wm_job)) {
    G.is_break = false;
    WM_jobs_start(CTX_wm_manager(C), wm_job);
  }

  ED_area_tag_redraw(CTX_wm_area(C));
}

static void rna_SequenceEditor_render_size_update(bContext *C, PointerRNA *ptr)
{
  seq_build_proxy(C, ptr);
  rna_SequenceEditor_update_cache(CTX_data_main(C), CTX_data_scene(C), ptr);
}

static bool rna_SequenceEditor_clamp_view_get(PointerRNA *ptr)
{
  SpaceSeq *sseq = static_cast<SpaceSeq *>(ptr->data);
  return (sseq->flag & SEQ_CLAMP_VIEW) != 0;
}

static void rna_SequenceEditor_clamp_view_set(PointerRNA *ptr, bool value)
{
  SpaceSeq *sseq = static_cast<SpaceSeq *>(ptr->data);
  ScrArea *area;
  ARegion *region;

  area = rna_area_from_space(ptr); /* can be nullptr */
  if (area == nullptr) {
    return;
  }

  region = BKE_area_find_region_type(area, RGN_TYPE_WINDOW);
  if (region) {
    if (value) {
      sseq->flag |= SEQ_CLAMP_VIEW;
      region->v2d.align &= ~V2D_ALIGN_NO_NEG_Y;
    }
    else {
      sseq->flag &= ~SEQ_CLAMP_VIEW;
      region->v2d.align |= V2D_ALIGN_NO_NEG_Y;
    }
  }
}

static void rna_Sequencer_view_type_update(Main * /*bmain*/,
                                           Scene * /*scene*/,
                                           PointerRNA *ptr) /*BFA - 3D Sequencer*/
{
  ScrArea *area = rna_area_from_space(ptr);
  ED_area_tag_refresh(area);
}

static PointerRNA rna_SpaceSequenceEditor_preview_overlay_get(PointerRNA *ptr)
{
  return RNA_pointer_create_with_parent(*ptr, &RNA_SequencerPreviewOverlay, ptr->data);
}

static std::optional<std::string> rna_SpaceSequencerPreviewOverlay_path(const PointerRNA *ptr)
{
  std::optional<std::string> editor_path = BKE_screen_path_from_screen_to_space(ptr);
  return fmt::format(
      "{}{}{}", editor_path.value_or(""), editor_path ? "." : "", "preview_overlay");
}

static PointerRNA rna_SpaceSequenceEditor_timeline_overlay_get(PointerRNA *ptr)
{
  return RNA_pointer_create_with_parent(*ptr, &RNA_SequencerTimelineOverlay, ptr->data);
}

static std::optional<std::string> rna_SpaceSequencerTimelineOverlay_path(const PointerRNA *ptr)
{
  std::optional<std::string> editor_path = BKE_screen_path_from_screen_to_space(ptr);
  return fmt::format(
      "{}{}{}", editor_path.value_or(""), editor_path ? "." : "", "timeline_overlay");
}

static PointerRNA rna_SpaceSequenceEditor_cache_overlay_get(PointerRNA *ptr)
{
  return RNA_pointer_create_with_parent(*ptr, &RNA_SequencerCacheOverlay, ptr->data);
}

static std::optional<std::string> rna_SpaceSequencerCacheOverlay_path(const PointerRNA *ptr)
{
  std::optional<std::string> editor_path = BKE_screen_path_from_screen_to_space(ptr);
  return fmt::format("{}{}{}", editor_path.value_or(""), editor_path ? "." : "", "cache_overlay");
}

static float rna_SpaceSequenceEditor_zoom_percentage_get(PointerRNA *ptr)
{
  ScrArea *area = rna_area_from_space(ptr);
  if (area == nullptr) {
    return 100.0f;
  }
  ARegion *region = BKE_area_find_region_type(area, RGN_TYPE_PREVIEW);
  if (region == nullptr) {
    return 100.0f;
  }

  View2D *v2d = &region->v2d;
  const float zoom = 1.0f / (BLI_rctf_size_x(&v2d->cur) / float(BLI_rcti_size_x(&v2d->mask))) *
                     +100.0f;
  return zoom;
}

static void rna_SpaceSequenceEditor_zoom_percentage_set(PointerRNA *ptr, const float value)
{
  ScrArea *area = rna_area_from_space(ptr);
  if (area == nullptr) {
    return;
  }
  ARegion *region = BKE_area_find_region_type(area, RGN_TYPE_PREVIEW);
  if (region == nullptr) {
    return;
  }

  View2D *v2d = &region->v2d;
  BLI_rctf_resize(&v2d->cur,
                  float(BLI_rcti_size_x(&v2d->mask)) / (value / 100.0f),
                  float(BLI_rcti_size_y(&v2d->mask)) / (value / 100.0f));
  ED_region_tag_redraw(region);
}

/* Space Node Editor */
static PointerRNA rna_SpaceNode_overlay_get(PointerRNA *ptr)
{
  return RNA_pointer_create_with_parent(*ptr, &RNA_SpaceNodeOverlay, ptr->data);
}

static bool rna_SpaceNode_supports_previews(PointerRNA *ptr)
{
  return ED_node_supports_preview(static_cast<SpaceNode *>(ptr->data));
}

static std::optional<std::string> rna_SpaceNodeOverlay_path(const PointerRNA *ptr)
{
  std::optional<std::string> editor_path = BKE_screen_path_from_screen_to_space(ptr);
  return fmt::format("{}{}{}", editor_path.value_or(""), editor_path ? "." : "", "overlay");
}

static void rna_SpaceNodeEditor_node_tree_set(PointerRNA *ptr,
                                              const PointerRNA value,
                                              ReportList * /*reports*/)
{
  SpaceNode *snode = (SpaceNode *)ptr->data;
  ED_node_tree_start(snode, (bNodeTree *)value.data, nullptr, nullptr);
}

static bool rna_SpaceNodeEditor_geometry_nodes_tool_tree_poll(PointerRNA * /*ptr*/,
                                                              const PointerRNA value)
{
  const bNodeTree &ntree = *static_cast<const bNodeTree *>(value.data);
  if (ntree.type != NTREE_GEOMETRY) {
    return false;
  }
  if (!ntree.geometry_node_asset_traits) {
    return false;
  }
  if ((ntree.geometry_node_asset_traits->flag & GEO_NODE_ASSET_TOOL) == 0) {
    return false;
  }
  return true;
}

static bool space_node_node_geometry_nodes_poll(const SpaceNode &snode, const bNodeTree &ntree)
{
  switch (SpaceNodeGeometryNodesType(snode.geometry_nodes_type)) {
    case SNODE_GEOMETRY_MODIFIER:
      if (!ntree.geometry_node_asset_traits) {
        return false;
      }
      if ((ntree.geometry_node_asset_traits->flag & GEO_NODE_ASSET_MODIFIER) == 0) {
        return false;
      }
      return true;
    case SNODE_GEOMETRY_TOOL:
      if (!ntree.geometry_node_asset_traits) {
        return false;
      }
      if ((ntree.geometry_node_asset_traits->flag & GEO_NODE_ASSET_TOOL) == 0) {
        return false;
      }
      return true;
  }
  return false;
}

static bool rna_SpaceNodeEditor_node_tree_poll(PointerRNA *ptr, const PointerRNA value)
{
  SpaceNode *snode = (SpaceNode *)ptr->data;
  bNodeTree *ntree = (bNodeTree *)value.data;

  /* node tree type must match the selected type in node editor */
  if (!STREQ(snode->tree_idname, ntree->idname)) {
    return false;
  }
  if (ntree->type == NTREE_GEOMETRY) {
    if (!space_node_node_geometry_nodes_poll(*snode, *ntree)) {
      return false;
    }
  }
  return true;
}

static void rna_SpaceNodeEditor_node_tree_update(const bContext *C, PointerRNA * /*ptr*/)
{
  blender::ed::space_node::tree_update(C);
}

static void rna_SpaceNodeEditor_geometry_nodes_type_update(Main * /*main*/,
                                                           Scene * /*scene*/,
                                                           PointerRNA *ptr)
{
  SpaceNode *snode = static_cast<SpaceNode *>(ptr->data);
  if (snode->geometry_nodes_type == SNODE_GEOMETRY_TOOL) {
    snode->flag &= ~SNODE_PIN;
  }
}

static int rna_SpaceNodeEditor_tree_type_get(PointerRNA *ptr)
{
  SpaceNode *snode = (SpaceNode *)ptr->data;
  return rna_node_tree_idname_to_enum(snode->tree_idname);
}
static void rna_SpaceNodeEditor_tree_type_set(PointerRNA *ptr, int value)
{
  SpaceNode *snode = (SpaceNode *)ptr->data;
  ED_node_set_tree_type(snode, rna_node_tree_type_from_enum(value));
}
static bool rna_SpaceNodeEditor_tree_type_poll(void *Cv, blender::bke::bNodeTreeType *type)
{
  bContext *C = (bContext *)Cv;
  if (type->poll) {
    return type->poll(C, type);
  }
  else {
    return true;
  }
}

static void rna_SpaceNodeEditor_cursor_location_get(PointerRNA *ptr, float value[2])
{
  const SpaceNode *snode = (SpaceNode *)ptr->data;

  ED_node_cursor_location_get(snode, value);
}

static void rna_SpaceNodeEditor_cursor_location_set(PointerRNA *ptr, const float value[2])
{
  SpaceNode *snode = (SpaceNode *)ptr->data;

  ED_node_cursor_location_set(snode, value);
}

const EnumPropertyItem *RNA_enum_node_tree_types_itemf_impl(bContext *C, bool *r_free)
{
  return rna_node_tree_type_itemf(C, C ? rna_SpaceNodeEditor_tree_type_poll : nullptr, r_free);
}

static const EnumPropertyItem *rna_SpaceNodeEditor_tree_type_itemf(bContext *C,
                                                                   PointerRNA * /*ptr*/,
                                                                   PropertyRNA * /*prop*/,
                                                                   bool *r_free)
{
  return RNA_enum_node_tree_types_itemf_impl(C, r_free);
}

static void rna_SpaceNodeEditor_path_get(PointerRNA *ptr, char *value)
{
  SpaceNode *snode = static_cast<SpaceNode *>(ptr->data);
  ED_node_tree_path_get(snode, value);
}

static int rna_SpaceNodeEditor_path_length(PointerRNA *ptr)
{
  SpaceNode *snode = static_cast<SpaceNode *>(ptr->data);
  return ED_node_tree_path_length(snode);
}

static void rna_SpaceNodeEditor_path_clear(SpaceNode *snode, bContext *C)
{
  ED_node_tree_start(snode, nullptr, nullptr, nullptr);
  blender::ed::space_node::tree_update(C);
}

static void rna_SpaceNodeEditor_path_start(SpaceNode *snode, bContext *C, PointerRNA *node_tree)
{
  ED_node_tree_start(snode, (bNodeTree *)node_tree->data, nullptr, nullptr);
  blender::ed::space_node::tree_update(C);
}

static void rna_SpaceNodeEditor_path_append(SpaceNode *snode,
                                            bContext *C,
                                            PointerRNA *node_tree,
                                            PointerRNA *node)
{
  ED_node_tree_push(
      snode, static_cast<bNodeTree *>(node_tree->data), static_cast<bNode *>(node->data));
  blender::ed::space_node::tree_update(C);
}

static void rna_SpaceNodeEditor_path_pop(SpaceNode *snode, bContext *C)
{
  ED_node_tree_pop(snode);
  blender::ed::space_node::tree_update(C);
}

static void rna_SpaceNodeEditor_show_backdrop_update(Main * /*bmain*/,
                                                     Scene * /*scene*/,
                                                     PointerRNA * /*ptr*/)
{
  WM_main_add_notifier(NC_NODE | NA_EDITED, nullptr);
  WM_main_add_notifier(NC_SCENE | ND_NODES, nullptr);
}

static void rna_SpaceNodeEditor_cursor_location_from_region(SpaceNode *snode,
                                                            bContext *C,
                                                            int x,
                                                            int y)
{
  ARegion *region = CTX_wm_region(C);

  float cursor_location[2];

  UI_view2d_region_to_view(&region->v2d, x, y, &cursor_location[0], &cursor_location[1]);
  cursor_location[0] /= UI_SCALE_FAC;
  cursor_location[1] /= UI_SCALE_FAC;

  ED_node_cursor_location_set(snode, cursor_location);
}

static void rna_SpaceClipEditor_clip_set(PointerRNA *ptr,
                                         PointerRNA value,
                                         ReportList * /*reports*/)
{
  SpaceClip *sc = (SpaceClip *)(ptr->data);
  bScreen *screen = (bScreen *)ptr->owner_id;

  ED_space_clip_set_clip(nullptr, screen, sc, (MovieClip *)value.data);
}

static void rna_SpaceClipEditor_mask_set(PointerRNA *ptr,
                                         PointerRNA value,
                                         ReportList * /*reports*/)
{
  SpaceClip *sc = (SpaceClip *)(ptr->data);

  ED_space_clip_set_mask(nullptr, sc, (Mask *)value.data);
}

static void rna_SpaceClipEditor_clip_mode_update(Main * /*bmain*/,
                                                 Scene * /*scene*/,
                                                 PointerRNA *ptr)
{
  SpaceClip *sc = (SpaceClip *)(ptr->data);

  if (sc->mode == SC_MODE_MASKEDIT && sc->view != SC_VIEW_CLIP) {
    /* Make sure we are in the right view for mask editing */
    sc->view = SC_VIEW_CLIP;
    ScrArea *area = rna_area_from_space(ptr);
    ED_area_tag_refresh(area);
  }

  sc->scopes.ok = 0;
}

static void rna_SpaceClipEditor_lock_selection_update(Main * /*bmain*/,
                                                      Scene * /*scene*/,
                                                      PointerRNA *ptr)
{
  SpaceClip *sc = (SpaceClip *)(ptr->data);

  sc->xlockof = 0.0f;
  sc->ylockof = 0.0f;
}

static void rna_SpaceClipEditor_view_type_update(Main * /*bmain*/,
                                                 Scene * /*scene*/,
                                                 PointerRNA *ptr)
{
  ScrArea *area = rna_area_from_space(ptr);
  ED_area_tag_refresh(area);
}

static float rna_SpaceClipEditor_zoom_percentage_get(PointerRNA *ptr)
{
  SpaceClip *sc = (SpaceClip *)ptr->data;
  return sc->zoom * 100.0f;
}

static void rna_SpaceClipEditor_zoom_percentage_set(PointerRNA *ptr, const float value)
{
  SpaceClip *sc = (SpaceClip *)ptr->data;
  sc->zoom = value / 100.0f;
}

/* File browser. */

static std::optional<std::string> rna_FileSelectParams_path(const PointerRNA * /*ptr*/)
{
  return "params";
}

int rna_FileSelectParams_filename_editable(const PointerRNA *ptr, const char **r_info)
{
  FileSelectParams *params = static_cast<FileSelectParams *>(ptr->data);

  if (params && (params->flag & FILE_DIRSEL_ONLY)) {
    *r_info = N_("Only directories can be chosen for the current operation.");
    return 0;
  }

  return params ? int(PROP_EDITABLE) : 0;
}

static bool rna_FileSelectParams_use_lib_get(PointerRNA *ptr)
{
  FileSelectParams *params = static_cast<FileSelectParams *>(ptr->data);

  return params && (params->type == FILE_LOADLIB);
}

static const EnumPropertyItem *rna_FileSelectParams_display_type_itemf(bContext * /*C*/,
                                                                       PointerRNA *ptr,
                                                                       PropertyRNA * /*prop*/,
                                                                       bool *r_free)
{
  if (RNA_struct_is_a(ptr->type, &RNA_FileAssetSelectParams)) {
    EnumPropertyItem *items = nullptr;
    int totitem = 0;

    /* Only expose preview and column view for asset browsing. */
    RNA_enum_items_add_value(
        &items, &totitem, fileselectparams_display_type_items, FILE_HORIZONTALDISPLAY);
    RNA_enum_items_add_value(
        &items, &totitem, fileselectparams_display_type_items, FILE_IMGDISPLAY);

    RNA_enum_item_end(&items, &totitem);
    *r_free = true;

    return items;
  }

  *r_free = false;
  return fileselectparams_display_type_items;
}

static const EnumPropertyItem *rna_FileSelectParams_recursion_level_itemf(bContext * /*C*/,
                                                                          PointerRNA *ptr,
                                                                          PropertyRNA * /*prop*/,
                                                                          bool *r_free)
{
  FileSelectParams *params = static_cast<FileSelectParams *>(ptr->data);

  if (params && params->type != FILE_LOADLIB) {
    EnumPropertyItem *item = nullptr;
    int totitem = 0;

    RNA_enum_items_add_value(&item, &totitem, fileselectparams_recursion_level_items, 0);
    RNA_enum_items_add_value(&item, &totitem, fileselectparams_recursion_level_items, 2);
    RNA_enum_items_add_value(&item, &totitem, fileselectparams_recursion_level_items, 3);
    RNA_enum_items_add_value(&item, &totitem, fileselectparams_recursion_level_items, 4);

    RNA_enum_item_end(&item, &totitem);
    *r_free = true;

    return item;
  }

  *r_free = false;
  return fileselectparams_recursion_level_items;
}

static const EnumPropertyItem *rna_FileSelectParams_sort_method_itemf(bContext * /*C*/,
                                                                      PointerRNA *ptr,
                                                                      PropertyRNA * /*prop*/,
                                                                      bool *r_free)
{
  EnumPropertyItem *items = nullptr;
  int totitem = 0;

  if (RNA_struct_is_a(ptr->type, &RNA_FileAssetSelectParams)) {
    /* Only expose sorting by name and asset catalog for asset browsing. */

    RNA_enum_items_add_value(
        &items, &totitem, rna_enum_fileselect_params_sort_items, FILE_SORT_ALPHA);
    /* Address small annoyance: Tooltip talks about "file list", override to be "asset list"
     * instead. */
    items[0].description = N_("Sort the asset list alphabetically");

    RNA_enum_items_add_value(
        &items, &totitem, rna_enum_fileselect_params_sort_items, FILE_SORT_ASSET_CATALOG);
  }
  else {
    /* Remove asset catalog from the items. */
    for (const EnumPropertyItem *item = rna_enum_fileselect_params_sort_items; item->identifier;
         item++)
    {
      if (item->value != FILE_SORT_ASSET_CATALOG) {
        RNA_enum_item_add(&items, &totitem, item);
      }
    }
  }

  RNA_enum_item_end(&items, &totitem);

  *r_free = true;
  return items;
}

static void rna_FileSelectPrams_filter_glob_set(PointerRNA *ptr, const char *value)
{
  FileSelectParams *params = static_cast<FileSelectParams *>(ptr->data);

  STRNCPY(params->filter_glob, value);

  /* Remove stupid things like last group being a wildcard-only one. */
  BLI_path_extension_glob_validate(params->filter_glob);
}

static PointerRNA rna_FileSelectParams_filter_id_get(PointerRNA *ptr)
{
  return RNA_pointer_create_with_parent(*ptr, &RNA_FileSelectIDFilter, ptr->data);
}

static int rna_FileAssetSelectParams_asset_library_get(PointerRNA *ptr)
{
  FileAssetSelectParams *params = static_cast<FileAssetSelectParams *>(ptr->data);
  /* Just an extra sanity check to ensure this isn't somehow called for RNA_FileSelectParams. */
  BLI_assert(ptr->type == &RNA_FileAssetSelectParams);

  return blender::ed::asset::library_reference_to_enum_value(&params->asset_library_ref);
}

static void rna_FileAssetSelectParams_asset_library_set(PointerRNA *ptr, int value)
{
  FileAssetSelectParams *params = static_cast<FileAssetSelectParams *>(ptr->data);
  params->asset_library_ref = blender::ed::asset::library_reference_from_enum_value(value);
}

static PointerRNA rna_FileAssetSelectParams_filter_id_get(PointerRNA *ptr)
{
  return RNA_pointer_create_with_parent(*ptr, &RNA_FileAssetSelectIDFilter, ptr->data);
}

static PointerRNA rna_FileBrowser_FileSelectEntry_asset_data_get_impl(const PointerRNA *ptr)
{
  const FileDirEntry *entry = static_cast<const FileDirEntry *>(ptr->data);

  if (!entry->asset) {
    return PointerRNA_NULL;
  }

  AssetMetaData *asset_data = &entry->asset->get_metadata();

  /* Note that the owning ID of the RNA pointer (`ptr->owner_id`) has to be set carefully:
   * Local IDs (`entry->id`) own their asset metadata themselves. Asset metadata from other blend
   * files are owned by the file browser (`entry`). Only if this is set correctly, we can tell from
   * the metadata RNA pointer if the metadata is stored locally and can thus be edited or not. */

  if (entry->asset->is_local_id()) {
    PointerRNA id_ptr = RNA_id_pointer_create(entry->id);
    return RNA_pointer_create_with_parent(id_ptr, &RNA_AssetMetaData, asset_data);
  }

  return RNA_pointer_create_with_parent(*ptr, &RNA_AssetMetaData, asset_data);
}

static int rna_FileBrowser_FileSelectEntry_name_editable(const PointerRNA *ptr,
                                                         const char **r_info)
{
  const FileDirEntry *entry = static_cast<const FileDirEntry *>(ptr->data);

  /* This actually always returns 0 (the name is never editable) but we want to get a disabled
   * message returned to `r_info` in some cases. */

  if (entry->asset) {
    PointerRNA asset_data_ptr = rna_FileBrowser_FileSelectEntry_asset_data_get_impl(ptr);
    /* Get disabled hint from asset metadata polling. */
    rna_AssetMetaData_editable(&asset_data_ptr, r_info);
  }

  return 0;
}

static PointerRNA rna_FileBrowser_FileSelectEntry_asset_data_get(PointerRNA *ptr)
{
  return rna_FileBrowser_FileSelectEntry_asset_data_get_impl(ptr);
}

static void rna_FileBrowser_FileSelectEntry_name_get(PointerRNA *ptr, char *value)
{
  const FileDirEntry *entry = static_cast<const FileDirEntry *>(ptr->data);
  strcpy(value, entry->name);
}

static int rna_FileBrowser_FileSelectEntry_name_length(PointerRNA *ptr)
{
  const FileDirEntry *entry = static_cast<const FileDirEntry *>(ptr->data);
  return int(strlen(entry->name));
}

static void rna_FileBrowser_FileSelectEntry_relative_path_get(PointerRNA *ptr, char *value)
{
  const FileDirEntry *entry = static_cast<const FileDirEntry *>(ptr->data);
  strcpy(value, entry->relpath);
}

static int rna_FileBrowser_FileSelectEntry_relative_path_length(PointerRNA *ptr)
{
  const FileDirEntry *entry = static_cast<const FileDirEntry *>(ptr->data);
  return int(strlen(entry->relpath));
}

static int rna_FileBrowser_FileSelectEntry_preview_icon_id_get(PointerRNA *ptr)
{
  const FileDirEntry *entry = static_cast<const FileDirEntry *>(ptr->data);
  return ED_file_icon(entry);
}

static StructRNA *rna_FileBrowser_params_typef(PointerRNA *ptr)
{
  SpaceFile *sfile = static_cast<SpaceFile *>(ptr->data);
  FileSelectParams *params = ED_fileselect_get_active_params(sfile);

  if (params == ED_fileselect_get_file_params(sfile)) {
    return &RNA_FileSelectParams;
  }
  if (params == (void *)ED_fileselect_get_asset_params(sfile)) {
    return &RNA_FileAssetSelectParams;
  }

  BLI_assert_msg(0, "Could not identify file select parameters");
  return nullptr;
}

static PointerRNA rna_FileBrowser_params_get(PointerRNA *ptr)
{
  SpaceFile *sfile = static_cast<SpaceFile *>(ptr->data);
  FileSelectParams *params = ED_fileselect_get_active_params(sfile);
  StructRNA *params_struct = rna_FileBrowser_params_typef(ptr);

  if (params && params_struct) {
    return RNA_pointer_create_with_parent(*ptr, params_struct, params);
  }

  return PointerRNA_NULL;
}

static void rna_FileBrowser_FSMenuEntry_path_get(PointerRNA *ptr, char *value)
{
  char *path = ED_fsmenu_entry_get_path(static_cast<FSMenuEntry *>(ptr->data));

  strcpy(value, path ? path : "");
}

static int rna_FileBrowser_FSMenuEntry_path_length(PointerRNA *ptr)
{
  char *path = ED_fsmenu_entry_get_path(static_cast<FSMenuEntry *>(ptr->data));

  return int(path ? strlen(path) : 0);
}

static void rna_FileBrowser_FSMenuEntry_path_set(PointerRNA *ptr, const char *value)
{
  FSMenuEntry *fsm = static_cast<FSMenuEntry *>(ptr->data);

  /* NOTE: this will write to file immediately.
   * Not nice (and to be fixed ultimately), but acceptable in this case for now. */
  ED_fsmenu_entry_set_path(fsm, value);
}

static void rna_FileBrowser_FSMenuEntry_name_get(PointerRNA *ptr, char *value)
{
  strcpy(value, ED_fsmenu_entry_get_name(static_cast<FSMenuEntry *>(ptr->data)));
}

static int rna_FileBrowser_FSMenuEntry_name_length(PointerRNA *ptr)
{
  return int(strlen(ED_fsmenu_entry_get_name(static_cast<FSMenuEntry *>(ptr->data))));
}

static void rna_FileBrowser_FSMenuEntry_name_set(PointerRNA *ptr, const char *value)
{
  FSMenuEntry *fsm = static_cast<FSMenuEntry *>(ptr->data);

  /* NOTE: this will write to file immediately.
   * Not nice (and to be fixed ultimately), but acceptable in this case for now. */
  ED_fsmenu_entry_set_name(fsm, value);
}

static int rna_FileBrowser_FSMenuEntry_name_get_editable(const PointerRNA *ptr,
                                                         const char ** /*r_info*/)
{
  FSMenuEntry *fsm = static_cast<FSMenuEntry *>(ptr->data);

  return fsm->save ? int(PROP_EDITABLE) : 0;
}

static int rna_FileBrowser_FSMenuEntry_icon_get(PointerRNA *ptr)
{
  FSMenuEntry *fsm = static_cast<FSMenuEntry *>(ptr->data);
  return ED_fsmenu_entry_get_icon(fsm);
}

static void rna_FileBrowser_FSMenuEntry_icon_set(PointerRNA *ptr, int value)
{
  FSMenuEntry *fsm = static_cast<FSMenuEntry *>(ptr->data);
  ED_fsmenu_entry_set_icon(fsm, value);
}

static bool rna_FileBrowser_FSMenuEntry_use_save_get(PointerRNA *ptr)
{
  FSMenuEntry *fsm = static_cast<FSMenuEntry *>(ptr->data);
  return fsm->save;
}

static bool rna_FileBrowser_FSMenuEntry_is_valid_get(PointerRNA *ptr)
{
  FSMenuEntry *fsm = static_cast<FSMenuEntry *>(ptr->data);
  return fsm->valid;
}

static void rna_FileBrowser_FSMenu_next(CollectionPropertyIterator *iter)
{
  ListBaseIterator *internal = &iter->internal.listbase;

  if (internal->skip) {
    do {
      internal->link = (Link *)(((FSMenuEntry *)(internal->link))->next);
      iter->valid = (internal->link != nullptr);
    } while (iter->valid && internal->skip(iter, internal->link));
  }
  else {
    internal->link = (Link *)(((FSMenuEntry *)(internal->link))->next);
    iter->valid = (internal->link != nullptr);
  }
}

static void rna_FileBrowser_FSMenu_begin(CollectionPropertyIterator *iter, FSMenuCategory category)
{
  ListBaseIterator *internal = &iter->internal.listbase;

  FSMenu *fsmenu = ED_fsmenu_get();
  FSMenuEntry *fsmentry = ED_fsmenu_get_category(fsmenu, category);

  internal->link = (fsmentry) ? (Link *)fsmentry : nullptr;
  internal->skip = nullptr;

  iter->valid = (internal->link != nullptr);
}

static PointerRNA rna_FileBrowser_FSMenu_get(CollectionPropertyIterator *iter)
{
  ListBaseIterator *internal = &iter->internal.listbase;
  PointerRNA r_ptr = RNA_pointer_create_with_parent(
      iter->parent, &RNA_FileBrowserFSMenuEntry, internal->link);
  return r_ptr;
}

static void rna_FileBrowser_FSMenu_end(CollectionPropertyIterator * /*iter*/) {}

static void rna_FileBrowser_FSMenuSystem_data_begin(CollectionPropertyIterator *iter,
                                                    PointerRNA * /*ptr*/)
{
  rna_FileBrowser_FSMenu_begin(iter, FS_CATEGORY_SYSTEM);
}

static int rna_FileBrowser_FSMenuSystem_data_length(PointerRNA * /*ptr*/)
{
  FSMenu *fsmenu = ED_fsmenu_get();

  return ED_fsmenu_get_nentries(fsmenu, FS_CATEGORY_SYSTEM);
}

static void rna_FileBrowser_FSMenuSystemBookmark_data_begin(CollectionPropertyIterator *iter,
                                                            PointerRNA * /*ptr*/)
{
  rna_FileBrowser_FSMenu_begin(iter, FS_CATEGORY_SYSTEM_BOOKMARKS);
}

static int rna_FileBrowser_FSMenuSystemBookmark_data_length(PointerRNA * /*ptr*/)
{
  FSMenu *fsmenu = ED_fsmenu_get();

  return ED_fsmenu_get_nentries(fsmenu, FS_CATEGORY_SYSTEM_BOOKMARKS);
}

static void rna_FileBrowser_FSMenuBookmark_data_begin(CollectionPropertyIterator *iter,
                                                      PointerRNA * /*ptr*/)
{
  rna_FileBrowser_FSMenu_begin(iter, FS_CATEGORY_BOOKMARKS);
}

static int rna_FileBrowser_FSMenuBookmark_data_length(PointerRNA * /*ptr*/)
{
  FSMenu *fsmenu = ED_fsmenu_get();

  return ED_fsmenu_get_nentries(fsmenu, FS_CATEGORY_BOOKMARKS);
}

static void rna_FileBrowser_FSMenuRecent_data_begin(CollectionPropertyIterator *iter,
                                                    PointerRNA * /*ptr*/)
{
  rna_FileBrowser_FSMenu_begin(iter, FS_CATEGORY_RECENT);
}

static int rna_FileBrowser_FSMenuRecent_data_length(PointerRNA * /*ptr*/)
{
  FSMenu *fsmenu = ED_fsmenu_get();

  return ED_fsmenu_get_nentries(fsmenu, FS_CATEGORY_RECENT);
}

static int rna_FileBrowser_FSMenu_active_get(PointerRNA *ptr, const FSMenuCategory category)
{
  SpaceFile *sf = static_cast<SpaceFile *>(ptr->data);
  int actnr = -1;

  switch (category) {
    case FS_CATEGORY_SYSTEM:
      actnr = sf->systemnr;
      break;
    case FS_CATEGORY_SYSTEM_BOOKMARKS:
      actnr = sf->system_bookmarknr;
      break;
    case FS_CATEGORY_BOOKMARKS:
      actnr = sf->bookmarknr;
      break;
    case FS_CATEGORY_RECENT:
      actnr = sf->recentnr;
      break;
    case FS_CATEGORY_OTHER:
      /* pass. */
      break;
  }

  return actnr;
}

static void rna_FileBrowser_FSMenu_active_set(PointerRNA *ptr,
                                              int value,
                                              const FSMenuCategory category)
{
  SpaceFile *sf = static_cast<SpaceFile *>(ptr->data);
  FSMenu *fsmenu = ED_fsmenu_get();
  FSMenuEntry *fsm = ED_fsmenu_get_entry(fsmenu, category, value);

  if (fsm && sf->params) {
    switch (category) {
      case FS_CATEGORY_SYSTEM:
        sf->systemnr = value;
        break;
      case FS_CATEGORY_SYSTEM_BOOKMARKS:
        sf->system_bookmarknr = value;
        break;
      case FS_CATEGORY_BOOKMARKS:
        sf->bookmarknr = value;
        break;
      case FS_CATEGORY_RECENT:
        sf->recentnr = value;
        break;
      case FS_CATEGORY_OTHER:
        /* pass. */
        break;
    }

    STRNCPY(sf->params->dir, fsm->path);
  }
}

static void rna_FileBrowser_FSMenu_active_range(PointerRNA * /*ptr*/,
                                                int *min,
                                                int *max,
                                                int *softmin,
                                                int *softmax,
                                                const FSMenuCategory category)
{
  FSMenu *fsmenu = ED_fsmenu_get();

  *min = *softmin = -1;
  *max = *softmax = ED_fsmenu_get_nentries(fsmenu, category) - 1;
}

static void rna_FileBrowser_FSMenu_active_update(bContext *C, PointerRNA *ptr)
{
  ScrArea *area = rna_area_from_space(ptr);
  ED_file_change_dir_ex(C, area);
}

static int rna_FileBrowser_FSMenuSystem_active_get(PointerRNA *ptr)
{
  return rna_FileBrowser_FSMenu_active_get(ptr, FS_CATEGORY_SYSTEM);
}

static void rna_FileBrowser_FSMenuSystem_active_set(PointerRNA *ptr, int value)
{
  rna_FileBrowser_FSMenu_active_set(ptr, value, FS_CATEGORY_SYSTEM);
}

static void rna_FileBrowser_FSMenuSystem_active_range(
    PointerRNA *ptr, int *min, int *max, int *softmin, int *softmax)
{
  rna_FileBrowser_FSMenu_active_range(ptr, min, max, softmin, softmax, FS_CATEGORY_SYSTEM);
}

static int rna_FileBrowser_FSMenuSystemBookmark_active_get(PointerRNA *ptr)
{
  return rna_FileBrowser_FSMenu_active_get(ptr, FS_CATEGORY_SYSTEM_BOOKMARKS);
}

static void rna_FileBrowser_FSMenuSystemBookmark_active_set(PointerRNA *ptr, int value)
{
  rna_FileBrowser_FSMenu_active_set(ptr, value, FS_CATEGORY_SYSTEM_BOOKMARKS);
}

static void rna_FileBrowser_FSMenuSystemBookmark_active_range(
    PointerRNA *ptr, int *min, int *max, int *softmin, int *softmax)
{
  rna_FileBrowser_FSMenu_active_range(
      ptr, min, max, softmin, softmax, FS_CATEGORY_SYSTEM_BOOKMARKS);
}

static int rna_FileBrowser_FSMenuBookmark_active_get(PointerRNA *ptr)
{
  return rna_FileBrowser_FSMenu_active_get(ptr, FS_CATEGORY_BOOKMARKS);
}

static void rna_FileBrowser_FSMenuBookmark_active_set(PointerRNA *ptr, int value)
{
  rna_FileBrowser_FSMenu_active_set(ptr, value, FS_CATEGORY_BOOKMARKS);
}

static void rna_FileBrowser_FSMenuBookmark_active_range(
    PointerRNA *ptr, int *min, int *max, int *softmin, int *softmax)
{
  rna_FileBrowser_FSMenu_active_range(ptr, min, max, softmin, softmax, FS_CATEGORY_BOOKMARKS);
}

static int rna_FileBrowser_FSMenuRecent_active_get(PointerRNA *ptr)
{
  return rna_FileBrowser_FSMenu_active_get(ptr, FS_CATEGORY_RECENT);
}

static void rna_FileBrowser_FSMenuRecent_active_set(PointerRNA *ptr, int value)
{
  rna_FileBrowser_FSMenu_active_set(ptr, value, FS_CATEGORY_RECENT);
}

static void rna_FileBrowser_FSMenuRecent_active_range(
    PointerRNA *ptr, int *min, int *max, int *softmin, int *softmax)
{
  rna_FileBrowser_FSMenu_active_range(ptr, min, max, softmin, softmax, FS_CATEGORY_RECENT);
}

static void rna_SpaceFileBrowser_browse_mode_update(Main * /*bmain*/,
                                                    Scene * /*scene*/,
                                                    PointerRNA *ptr)
{
  ScrArea *area = rna_area_from_space(ptr);
  ED_area_tag_refresh(area);
}

static void rna_SpaceSpreadsheet_geometry_component_type_update(Main * /*bmain*/,
                                                                Scene * /*scene*/,
                                                                PointerRNA *ptr)
{
  using namespace blender;
  SpaceSpreadsheet *sspreadsheet = (SpaceSpreadsheet *)ptr->data;
  switch (sspreadsheet->geometry_component_type) {
    case int(bke::GeometryComponent::Type::Mesh): {
      if (!ELEM(bke::AttrDomain(sspreadsheet->attribute_domain),
                bke::AttrDomain::Point,
                bke::AttrDomain::Edge,
                bke::AttrDomain::Face,
                bke::AttrDomain::Corner))
      {
        sspreadsheet->attribute_domain = uint8_t(bke::AttrDomain::Point);
      }
      break;
    }
    case int(bke::GeometryComponent::Type::PointCloud): {
      sspreadsheet->attribute_domain = uint8_t(bke::AttrDomain::Point);
      break;
    }
    case int(bke::GeometryComponent::Type::Instance): {
      sspreadsheet->attribute_domain = uint8_t(bke::AttrDomain::Instance);
      break;
    }
    case int(bke::GeometryComponent::Type::Volume): {
      break;
    }
    case int(bke::GeometryComponent::Type::Curve): {
      if (!ELEM(bke::AttrDomain(sspreadsheet->attribute_domain),
                bke::AttrDomain::Point,
                bke::AttrDomain::Curve))
      {
        sspreadsheet->attribute_domain = uint8_t(bke::AttrDomain::Point);
      }
      break;
    }
  }
}

const EnumPropertyItem *rna_SpaceSpreadsheet_attribute_domain_itemf(bContext * /*C*/,
                                                                    PointerRNA *ptr,
                                                                    PropertyRNA * /*prop*/,
                                                                    bool *r_free)
{
  using namespace blender;
  SpaceSpreadsheet *sspreadsheet = (SpaceSpreadsheet *)ptr->data;
  auto component_type = bke::GeometryComponent::Type(sspreadsheet->geometry_component_type);
  if (sspreadsheet->object_eval_state == SPREADSHEET_OBJECT_EVAL_STATE_ORIGINAL) {
    ID *used_id = ed::spreadsheet::get_current_id(sspreadsheet);
    if (used_id != nullptr) {
      if (GS(used_id->name) == ID_OB) {
        Object *used_object = (Object *)used_id;
        if (used_object->type == OB_POINTCLOUD) {
          component_type = bke::GeometryComponent::Type::PointCloud;
        }
        else {
          component_type = bke::GeometryComponent::Type::Mesh;
        }
      }
    }
  }

  static EnumPropertyItem mesh_vertex_domain_item = {
      int(bke::AttrDomain::Point), "POINT", 0, "Vertex", "Attribute per point/vertex"};

  EnumPropertyItem *item_array = nullptr;
  int items_len = 0;
  for (const EnumPropertyItem *item = rna_enum_attribute_domain_items; item->identifier != nullptr;
       item++)
  {
    if (component_type == bke::GeometryComponent::Type::Mesh) {
      if (!ELEM(bke::AttrDomain(item->value),
                bke::AttrDomain::Corner,
                bke::AttrDomain::Edge,
                bke::AttrDomain::Point,
                bke::AttrDomain::Face))
      {
        continue;
      }
    }
    if (component_type == bke::GeometryComponent::Type::PointCloud) {
      if (bke::AttrDomain(item->value) != bke::AttrDomain::Point) {
        continue;
      }
    }
    if (component_type == bke::GeometryComponent::Type::Curve) {
      if (!ELEM(bke::AttrDomain(item->value), bke::AttrDomain::Point, bke::AttrDomain::Curve)) {
        continue;
      }
    }
    if (bke::AttrDomain(item->value) == bke::AttrDomain::Point &&
        component_type == bke::GeometryComponent::Type::Mesh)
    {
      RNA_enum_item_add(&item_array, &items_len, &mesh_vertex_domain_item);
    }
    else {
      RNA_enum_item_add(&item_array, &items_len, item);
    }
  }
  RNA_enum_item_end(&item_array, &items_len);

  *r_free = true;
  return item_array;
}

static StructRNA *rna_viewer_path_elem_refine(PointerRNA *ptr)
{
  ViewerPathElem *elem = static_cast<ViewerPathElem *>(ptr->data);
  switch (ViewerPathElemType(elem->type)) {
    case VIEWER_PATH_ELEM_TYPE_ID:
      return &RNA_IDViewerPathElem;
    case VIEWER_PATH_ELEM_TYPE_MODIFIER:
      return &RNA_ModifierViewerPathElem;
    case VIEWER_PATH_ELEM_TYPE_GROUP_NODE:
      return &RNA_GroupNodeViewerPathElem;
    case VIEWER_PATH_ELEM_TYPE_SIMULATION_ZONE:
      return &RNA_SimulationZoneViewerPathElem;
    case VIEWER_PATH_ELEM_TYPE_VIEWER_NODE:
      return &RNA_ViewerNodeViewerPathElem;
    case VIEWER_PATH_ELEM_TYPE_REPEAT_ZONE:
      return &RNA_RepeatZoneViewerPathElem;
    case VIEWER_PATH_ELEM_TYPE_FOREACH_GEOMETRY_ELEMENT_ZONE:
      return &RNA_ForeachGeometryElementZoneViewerPathElem;
    case VIEWER_PATH_ELEM_TYPE_EVALUATE_CLOSURE:
      return &RNA_EvaluateClosureNodeViewerPathElem;
  }
  BLI_assert_unreachable();
  return nullptr;
}

static void rna_FileAssetSelectParams_catalog_id_get(PointerRNA *ptr, char *value)
{
  const FileAssetSelectParams *params = static_cast<FileAssetSelectParams *>(ptr->data);
  BLI_uuid_format(value, params->catalog_id);
}

static int rna_FileAssetSelectParams_catalog_id_length(PointerRNA * /*ptr*/)
{
  return UUID_STRING_SIZE - 1;
}

static void rna_FileAssetSelectParams_catalog_id_set(PointerRNA *ptr, const char *value)
{
  FileAssetSelectParams *params = static_cast<FileAssetSelectParams *>(ptr->data);

  if (value[0] == '\0') {
    params->catalog_id = BLI_uuid_nil();
    params->asset_catalog_visibility = FILE_SHOW_ASSETS_ALL_CATALOGS;
    return;
  }

  bUUID new_uuid;
  if (!BLI_uuid_parse_string(&new_uuid, value)) {
    printf("UUID %s not formatted correctly, ignoring new value\n", value);
    return;
  }

  params->catalog_id = new_uuid;
  params->asset_catalog_visibility = FILE_SHOW_ASSETS_FROM_CATALOG;
}

#else

static const EnumPropertyItem dt_uv_items[] = {
    {SI_UVDT_OUTLINE, "OUTLINE", 0, "Outline", "Display white edges with black outline"},
    {SI_UVDT_DASH, "DASH", 0, "Dash", "Display dashed black-white edges"},
    {SI_UVDT_BLACK, "BLACK", 0, "Black", "Display black edges"},
    {SI_UVDT_WHITE, "WHITE", 0, "White", "Display white edges"},
    {0, nullptr, 0, nullptr, nullptr},
};

static IDFilterEnumPropertyItem rna_enum_space_file_id_filter_categories[] = {
    /* Categories */
    {FILTER_ID_SCE, "category_scene", ICON_SCENE_DATA, "Scenes", "Show scenes"},
    {FILTER_ID_AC, "category_animation", ICON_ANIM_DATA, "Animations", "Show animation data"},
    {FILTER_ID_OB | FILTER_ID_GR,
     "category_object",
     ICON_OUTLINER_COLLECTION,
     "Objects & Collections",
     "Show objects and collections"},
    {FILTER_ID_AR | FILTER_ID_CU_LEGACY | FILTER_ID_LT | FILTER_ID_MB | FILTER_ID_ME |
         FILTER_ID_CV | FILTER_ID_PT | FILTER_ID_VO,
     "category_geometry",
     ICON_GEOMETRY_NODES,
     "Geometry",
     "Show meshes, curves, lattice, armatures and metaballs data"},
    {FILTER_ID_LS | FILTER_ID_MA | FILTER_ID_NT | FILTER_ID_TE,
     "category_shading",
     ICON_MATERIAL_DATA,
     "Shading",
     "Show materials, node-trees, textures and Freestyle's line-styles"},
    {FILTER_ID_IM | FILTER_ID_MC | FILTER_ID_MSK | FILTER_ID_SO,
     "category_image",
     ICON_IMAGE_DATA,
     "Images & Sounds",
     "Show images, movie clips, sounds and masks"},
    {FILTER_ID_CA | FILTER_ID_LA | FILTER_ID_LP | FILTER_ID_SPK | FILTER_ID_WO,
     "category_environment",
     ICON_WORLD_DATA,
     "Environment",
     "Show worlds, lights, cameras and speakers"},
    {FILTER_ID_BR | FILTER_ID_GD_LEGACY | FILTER_ID_PA | FILTER_ID_PAL | FILTER_ID_PC |
         FILTER_ID_TXT | FILTER_ID_VF | FILTER_ID_CF | FILTER_ID_WS,
     "category_misc",
     ICON_GREASEPENCIL,
     "Miscellaneous",
     "Show other data types"},
    {0, nullptr, 0, nullptr, nullptr},
};

static void rna_def_space_generic_show_region_toggles(StructRNA *srna, int region_type_mask)
{
  PropertyRNA *prop;

#  define DEF_SHOW_REGION_PROPERTY(identifier, label, description) \
    { \
      prop = RNA_def_property(srna, STRINGIFY(identifier), PROP_BOOLEAN, PROP_NONE); \
      RNA_def_property_flag(prop, PROP_CONTEXT_UPDATE); \
      RNA_def_property_boolean_funcs(prop, \
                                     STRINGIFY(rna_Space_##identifier##_get), \
                                     STRINGIFY(rna_Space_##identifier##_set)); \
      RNA_def_property_ui_text(prop, label, description); \
      RNA_def_property_update(prop, 0, STRINGIFY(rna_Space_##identifier##_update)); \
    } \
    ((void)0)

  if (region_type_mask & (1 << RGN_TYPE_TOOL_HEADER)) {
    region_type_mask &= ~(1 << RGN_TYPE_TOOL_HEADER);
    DEF_SHOW_REGION_PROPERTY(show_region_tool_header, "Tool Settings", "");
  }
  if (region_type_mask & (1 << RGN_TYPE_HEADER)) {
    region_type_mask &= ~(1 << RGN_TYPE_HEADER);
    DEF_SHOW_REGION_PROPERTY(show_region_header, "Header", "");
  }
  if (region_type_mask & (1 << RGN_TYPE_FOOTER)) {
    region_type_mask &= ~(1 << RGN_TYPE_FOOTER);
    DEF_SHOW_REGION_PROPERTY(show_region_footer, "Footer", "");
  }
  if (region_type_mask & (1 << RGN_TYPE_TOOLS)) {
    region_type_mask &= ~(1 << RGN_TYPE_TOOLS);
    DEF_SHOW_REGION_PROPERTY(show_region_toolbar, "Toolbar", "");
  }
  if (region_type_mask & (1 << RGN_TYPE_TOOL_PROPS)) {
    region_type_mask &= ~(1 << RGN_TYPE_TOOL_PROPS);
    DEF_SHOW_REGION_PROPERTY(show_region_tool_props, "Toolbar", "");
  }
  if (region_type_mask & (1 << RGN_TYPE_CHANNELS)) {
    region_type_mask &= ~(1 << RGN_TYPE_CHANNELS);
    DEF_SHOW_REGION_PROPERTY(show_region_channels, "Channels", "");
  }
  if (region_type_mask & (1 << RGN_TYPE_UI)) {
    region_type_mask &= ~(1 << RGN_TYPE_UI);
    DEF_SHOW_REGION_PROPERTY(show_region_ui, "Sidebar", "");
  }
  if (region_type_mask & (1 << RGN_TYPE_HUD)) {
    region_type_mask &= ~(1 << RGN_TYPE_HUD);
    DEF_SHOW_REGION_PROPERTY(show_region_hud, "Adjust Last Operation", "");
  }
  if (region_type_mask & ((1 << RGN_TYPE_ASSET_SHELF) | (1 << RGN_TYPE_ASSET_SHELF_HEADER))) {
    region_type_mask &= ~((1 << RGN_TYPE_ASSET_SHELF) | (1 << RGN_TYPE_ASSET_SHELF_HEADER));
    DEF_SHOW_REGION_PROPERTY(show_region_asset_shelf, "Asset Shelf", "");
  }
  BLI_assert(region_type_mask == 0);
}

static void rna_def_space(BlenderRNA *brna)
{
  StructRNA *srna;
  PropertyRNA *prop;

  srna = RNA_def_struct(brna, "Space", nullptr);
  RNA_def_struct_sdna(srna, "SpaceLink");
  RNA_def_struct_ui_text(srna, "Space", "Space data for a screen area");
  RNA_def_struct_path_func(srna, "BKE_screen_path_from_screen_to_space");
  RNA_def_struct_refine_func(srna, "rna_Space_refine");

  prop = RNA_def_property(srna, "type", PROP_ENUM, PROP_NONE);
  RNA_def_property_enum_sdna(prop, nullptr, "spacetype");
  RNA_def_property_enum_items(prop, rna_enum_space_type_items);
  /* When making this editable, take care for the special case of global areas
   * (see rna_Area_type_set). */
  RNA_def_property_clear_flag(prop, PROP_EDITABLE);
  RNA_def_property_ui_text(prop, "Type", "Space data type");

  /* Access to #V2D_VIEWSYNC_SCREEN_TIME. */
  prop = RNA_def_property(srna, "show_locked_time", PROP_BOOLEAN, PROP_NONE);
  RNA_def_property_boolean_funcs(prop, "rna_Space_view2d_sync_get", "rna_Space_view2d_sync_set");
  RNA_def_property_ui_text(prop,
                           "Sync Visible Range",
                           "Synchronize the visible timeline range with other time-based "
                           "editors\nEach editor to sync needs to have Sync Visible Range on");
  RNA_def_property_update(prop, NC_SPACE | ND_SPACE_TIME, "rna_Space_view2d_sync_update");

  rna_def_space_generic_show_region_toggles(srna, (1 << RGN_TYPE_HEADER));
}

/* for all spaces that use a mask */
static void rna_def_space_mask_info(StructRNA *srna, int noteflag, const char *mask_set_func)
{
  PropertyRNA *prop;

  static const EnumPropertyItem overlay_mode_items[] = {
      {MASK_OVERLAY_ALPHACHANNEL,
       "ALPHACHANNEL",
       ICON_NONE,
       "Alpha Channel",
       "Show alpha channel of the mask"},
      {MASK_OVERLAY_COMBINED,
       "COMBINED",
       ICON_NONE,
       "Combined",
       "Combine space background image with the mask"},
      {0, nullptr, 0, nullptr, nullptr},
  };

  prop = RNA_def_property(srna, "mask", PROP_POINTER, PROP_NONE);
  RNA_def_property_pointer_sdna(prop, nullptr, "mask_info.mask");
  RNA_def_property_flag(prop, PROP_EDITABLE);
  RNA_def_property_ui_text(prop, "Mask", "Mask displayed and edited in this space");
  RNA_def_property_pointer_funcs(prop, nullptr, mask_set_func, nullptr, nullptr);
  RNA_def_property_update(prop, noteflag, nullptr);

  /* mask drawing */
  prop = RNA_def_property(srna, "mask_display_type", PROP_ENUM, PROP_NONE);
  RNA_def_property_enum_sdna(prop, nullptr, "mask_info.draw_type");
  RNA_def_property_enum_items(prop, dt_uv_items);
  RNA_def_property_ui_text(prop, "Edge Display Type", "Display type for mask splines");
  RNA_def_property_update(prop, noteflag, nullptr);

  prop = RNA_def_property(srna, "show_mask_spline", PROP_BOOLEAN, PROP_NONE);
  RNA_def_property_boolean_sdna(prop, nullptr, "mask_info.draw_flag", MASK_DRAWFLAG_SPLINE);
  RNA_def_property_ui_text(prop, "Show Mask Spline", "");
  RNA_def_property_update(prop, noteflag, nullptr);

  prop = RNA_def_property(srna, "show_mask_overlay", PROP_BOOLEAN, PROP_NONE);
  RNA_def_property_boolean_sdna(prop, nullptr, "mask_info.draw_flag", MASK_DRAWFLAG_OVERLAY);
  RNA_def_property_ui_text(prop, "Show Mask Overlay", "");
  RNA_def_property_update(prop, noteflag, nullptr);

  prop = RNA_def_property(srna, "mask_overlay_mode", PROP_ENUM, PROP_NONE);
  RNA_def_property_enum_sdna(prop, nullptr, "mask_info.overlay_mode");
  RNA_def_property_enum_items(prop, overlay_mode_items);
  RNA_def_property_ui_text(prop, "Overlay Mode", "Overlay mode of rasterized mask");
  RNA_def_property_update(prop, noteflag, nullptr);

  prop = RNA_def_property(srna, "blend_factor", PROP_FLOAT, PROP_FACTOR);
  RNA_def_property_float_sdna(prop, nullptr, "mask_info.blend_factor");
  RNA_def_property_range(prop, 0.0f, 1.0f);
  RNA_def_property_ui_range(prop, 0, 1., 0.1, 1);
  RNA_def_property_ui_text(prop, "Blending Factor", "Overlay blending factor of rasterized mask");
  RNA_def_property_update(prop, noteflag, nullptr);
}

static void rna_def_space_image_uv(BlenderRNA *brna)
{
  StructRNA *srna;
  PropertyRNA *prop;

  /* BFA: Changed order to have stretching method area first */
  static const EnumPropertyItem dt_uvstretch_items[] = {
      {SI_UVDT_STRETCH_AREA, "AREA", 0, "Area", "Area distortion between UV and 3D faces"},
      {SI_UVDT_STRETCH_ANGLE, "ANGLE", 0, "Angle", "Angular distortion between UV and 3D angles"},
      {0, nullptr, 0, nullptr, nullptr},
  };

  static const EnumPropertyItem pixel_round_mode_items[] = {
      {SI_PIXEL_ROUND_DISABLED,
       "DISABLED",
       ICON_SNAPTOPIXEL_OFF,
       "Disabled",
       "Don't round to pixels"},
      {SI_PIXEL_ROUND_CORNER,
       "CORNER",
       ICON_SNAPTOPIXEL_CORNER,
       "Corner",
       "Round to pixel corners"},
      {SI_PIXEL_ROUND_CENTER,
       "CENTER",
       ICON_SNAPTOPIXEL_CENTER,
       "Center",
       "Round to pixel centers"},
      {0, nullptr, 0, nullptr, nullptr},
  };

  static const EnumPropertyItem grid_shape_source_items[] = {
      {SI_GRID_SHAPE_DYNAMIC, "DYNAMIC", 0, "Dynamic", "Dynamic grid"},
      {SI_GRID_SHAPE_FIXED, "FIXED", 0, "Fixed", "Manually set grid divisions"},
      {SI_GRID_SHAPE_PIXEL, "PIXEL", 0, "Pixel", "Grid aligns with pixels from image"},
      {0, nullptr, 0, nullptr, nullptr},
  };

  srna = RNA_def_struct(brna, "SpaceUVEditor", nullptr);
  RNA_def_struct_sdna(srna, "SpaceImage");
  RNA_def_struct_nested(brna, srna, "SpaceImageEditor");
  RNA_def_struct_path_func(srna, "rna_SpaceUVEditor_path");
  RNA_def_struct_ui_text(srna, "Space UV Editor", "UV editor data for the image editor space");

  /* drawing */
  prop = RNA_def_property(srna, "edge_display_type", PROP_ENUM, PROP_NONE);
  RNA_def_property_enum_sdna(prop, nullptr, "dt_uv");
  RNA_def_property_enum_items(prop, dt_uv_items);
  RNA_def_property_ui_text(prop, "Display As", "Display style for UV edges");
  RNA_def_property_update(prop, NC_SPACE | ND_SPACE_IMAGE, nullptr);

  prop = RNA_def_property(srna, "show_stretch", PROP_BOOLEAN, PROP_NONE);
  RNA_def_property_boolean_sdna(prop, nullptr, "flag", SI_DRAW_STRETCH);
  RNA_def_property_ui_text(
      prop,
      "Display Stretch",
      "Display faces colored according to the difference in shape between UVs and "
      "their 3D coordinates (blue for low distortion, red for high distortion)");
  RNA_def_property_update(prop, NC_SPACE | ND_SPACE_IMAGE, nullptr);

  prop = RNA_def_property(srna, "display_stretch_type", PROP_ENUM, PROP_NONE);
  RNA_def_property_enum_sdna(prop, nullptr, "dt_uvstretch");
  RNA_def_property_enum_items(prop, dt_uvstretch_items);
  /* BFA: change default UV stretch overlay type for newly created spaces
   * (spaces that are created from scratch, not ones selected or loaded from a startup/template
   * file) to change those edit the startup file via command line background mode with a Python
   * script like this one:

import bpy

for s in bpy.data.screens:
  for a in s.areas:
    for sp in a.spaces:
      if hasattr(sp, "uv_editor"): sp.uv_editor.display_stretch_type = "AREA"

bpy.ops.wm.save_as_mainfile()

   */
  RNA_def_property_enum_default(prop, SI_UVDT_STRETCH_AREA);
  RNA_def_property_ui_text(prop, "Display Stretch Type", "Type of stretch to display");
  RNA_def_property_translation_context(prop, BLT_I18NCONTEXT_ID_MESH);
  RNA_def_property_update(prop, NC_SPACE | ND_SPACE_IMAGE, nullptr);

  prop = RNA_def_property(srna, "show_modified_edges", PROP_BOOLEAN, PROP_NONE);
  RNA_def_property_boolean_sdna(prop, nullptr, "flag", SI_DRAWSHADOW);
  RNA_def_property_ui_text(
      prop, "Display Modified Edges", "Display edges after modifiers are applied");
  RNA_def_property_update(prop, NC_SPACE | ND_SPACE_IMAGE, nullptr);

  prop = RNA_def_property(srna, "show_metadata", PROP_BOOLEAN, PROP_NONE);
  RNA_def_property_boolean_sdna(prop, nullptr, "flag", SI_DRAW_METADATA);
  RNA_def_property_ui_text(prop, "Show Metadata", "Display metadata properties of the image");
  RNA_def_property_update(prop, NC_SPACE | ND_SPACE_IMAGE, nullptr);

  prop = RNA_def_property(srna, "show_uv", PROP_BOOLEAN, PROP_NONE);
  RNA_def_property_boolean_negative_sdna(prop, nullptr, "flag", SI_NO_DRAW_UV_GUIDE);
  RNA_def_property_ui_text(prop, "Display UVs", "Display overlay of UV layer");
  RNA_def_property_update(prop, NC_SPACE | ND_SPACE_IMAGE, nullptr);

  prop = RNA_def_property(srna, "show_pixel_coords", PROP_BOOLEAN, PROP_NONE);
  RNA_def_property_boolean_negative_sdna(prop, nullptr, "flag", SI_COORDFLOATS);
  RNA_def_property_ui_text(
      prop, "Pixel Coordinates", "Display UV coordinates in pixels rather than from 0.0 to 1.0");
  RNA_def_property_update(prop, NC_SPACE | ND_SPACE_IMAGE, nullptr);

  prop = RNA_def_property(srna, "show_faces", PROP_BOOLEAN, PROP_NONE);
  RNA_def_property_boolean_negative_sdna(prop, nullptr, "flag", SI_NO_DRAWFACES);
  RNA_def_property_ui_text(
      prop,
      "Display Faces",
      "Display faces over the image\nDoes not work when Display Stretch is active");
  RNA_def_property_update(prop, NC_SPACE | ND_SPACE_IMAGE, nullptr);

  prop = RNA_def_property(srna, "tile_grid_shape", PROP_INT, PROP_XYZ);
  RNA_def_property_int_sdna(prop, nullptr, "tile_grid_shape");
  RNA_def_property_array(prop, 2);
  RNA_def_property_int_default(prop, 1);
  RNA_def_property_range(prop, 1, 100);
  RNA_def_property_int_funcs(prop, nullptr, "rna_SpaceUVEditor_tile_grid_shape_set", nullptr);
  RNA_def_property_ui_text(
      prop, "Tile Grid Shape", "How many tiles will be shown in the background");
  RNA_def_property_update(prop, NC_SPACE | ND_SPACE_IMAGE, nullptr);

  prop = RNA_def_property(srna, "show_grid_over_image", PROP_BOOLEAN, PROP_NONE);
  RNA_def_property_boolean_sdna(prop, nullptr, "flag", SI_GRID_OVER_IMAGE);
  RNA_def_property_boolean_default(prop, true);
  RNA_def_property_ui_text(
      prop,
      "Grid Over Image",
      "Show the grid over the image\nRequires an image to be active and loaded");
  RNA_def_property_update(prop, NC_SPACE | ND_SPACE_IMAGE, nullptr);

  prop = RNA_def_property(srna, "grid_shape_source", PROP_ENUM, PROP_NONE);
  RNA_def_property_enum_items(prop, grid_shape_source_items);
  RNA_def_property_ui_text(prop, "Grid Shape Source", "Specify source for the grid shape");
  RNA_def_property_update(prop, NC_SPACE | ND_SPACE_IMAGE, nullptr);

  prop = RNA_def_property(srna, "custom_grid_subdivisions", PROP_INT, PROP_XYZ);
  RNA_def_property_int_sdna(prop, nullptr, "custom_grid_subdiv");
  RNA_def_property_array(prop, 2);
  RNA_def_property_int_default(prop, 10);
  RNA_def_property_range(prop, 1, 5000);
  RNA_def_property_int_funcs(prop, nullptr, "rna_SpaceUVEditor_custom_grid_subdiv_set", nullptr);
  RNA_def_property_ui_text(
      prop, "Dynamic Grid Size", "Number of grid units in UV space that make one UV Unit");
  RNA_def_property_update(prop, NC_SPACE | ND_SPACE_IMAGE, nullptr);

  prop = RNA_def_property(srna, "uv_opacity", PROP_FLOAT, PROP_FACTOR);
  RNA_def_property_float_sdna(prop, nullptr, "uv_opacity");
  RNA_def_property_range(prop, 0.0f, 1.0f);
  RNA_def_property_ui_text(prop, "UV Opacity", "Opacity of UV overlays");
  RNA_def_property_update(prop, NC_SPACE | ND_SPACE_IMAGE, nullptr);

  prop = RNA_def_property(srna, "uv_face_opacity", PROP_FLOAT, PROP_FACTOR);
  RNA_def_property_float_sdna(prop, nullptr, "uv_face_opacity");
  RNA_def_property_range(prop, 0.0f, 1.0f);
  RNA_def_property_ui_text(prop, "UV Face Opacity", "Opacity of faces in UV overlays");
  RNA_def_property_update(prop, NC_SPACE | ND_SPACE_IMAGE, nullptr);

  prop = RNA_def_property(srna, "stretch_opacity", PROP_FLOAT, PROP_FACTOR);
  RNA_def_property_float_sdna(prop, nullptr, "stretch_opacity");
  RNA_def_property_range(prop, 0.0f, 1.0f);
  RNA_def_property_ui_text(prop, "Stretch Opacity", "Opacity of the UV Stretch overlay");
  RNA_def_property_update(prop, NC_SPACE | ND_SPACE_IMAGE, nullptr);

  prop = RNA_def_property(srna, "pixel_round_mode", PROP_ENUM, PROP_NONE);
  RNA_def_property_enum_items(prop, pixel_round_mode_items);
  RNA_def_property_ui_text(prop, "Round to Pixels", "Round UVs to pixels while editing");
  RNA_def_property_update(prop, NC_SPACE | ND_SPACE_IMAGE, nullptr);

  prop = RNA_def_property(srna, "lock_bounds", PROP_BOOLEAN, PROP_NONE);
  RNA_def_property_boolean_sdna(prop, nullptr, "flag", SI_CLIP_UV);
  RNA_def_property_ui_text(prop,
                           "Constrain to Image Bounds",
                           "Constraint to stay within the image bounds while editing");
  RNA_def_property_update(prop, NC_SPACE | ND_SPACE_IMAGE, nullptr);

  prop = RNA_def_property(srna, "use_live_unwrap", PROP_BOOLEAN, PROP_NONE);
  RNA_def_property_boolean_sdna(prop, nullptr, "flag", SI_LIVE_UNWRAP);
  RNA_def_property_ui_text(
      prop,
      "Live Unwrap",
      "Continuously unwrap the selected UV island while transforming pinned vertices");
  RNA_def_property_update(prop, NC_SPACE | ND_SPACE_IMAGE, nullptr);
}

static void rna_def_space_outliner(BlenderRNA *brna)
{
  StructRNA *srna;
  PropertyRNA *prop;

  static const EnumPropertyItem display_mode_items[] = {
      {SO_SCENES,
       "SCENES",
       ICON_SCENE_DATA,
       "Scenes",
       "Display scenes and their view layers, collections and objects"},
      {SO_VIEW_LAYER,
       "VIEW_LAYER",
       ICON_RENDER_RESULT,
       "View Layer",
       "Display collections and objects in the view layer"},
      {SO_SEQUENCE,
       "SEQUENCE",
       ICON_SEQUENCE,
       "Video Sequencer",
       "Display data belonging to the Video Sequencer"},
      {SO_LIBRARIES,
       "LIBRARIES",
       ICON_FILE_BLEND,
       "Blender File",
       "Display data of current file and linked libraries"},
      {SO_DATA_API,
       "DATA_API",
       ICON_RNA,
       "Data API",
       "Display low level Blender data and its properties"},
      {SO_OVERRIDES_LIBRARY,
       "LIBRARY_OVERRIDES",
       ICON_LIBRARY_DATA_OVERRIDE,
       "Library Overrides",
       "Display data-blocks with library overrides and list their overridden properties"},
      {SO_ID_ORPHANS,
       "ORPHAN_DATA",
       ICON_ORPHAN_DATA,
       "Unused Data",
       "Display data that is unused and/or will be lost when the file is reloaded"},
      {0, nullptr, 0, nullptr, nullptr},
  };

  static const EnumPropertyItem lib_override_view_mode[] = {
      {SO_LIB_OVERRIDE_VIEW_PROPERTIES,
       "PROPERTIES",
       ICON_NONE,
       "Properties",
       "Display all local override data-blocks with their overridden properties and buttons to "
       "edit them"},
      {SO_LIB_OVERRIDE_VIEW_HIERARCHIES,
       "HIERARCHIES",
       ICON_NONE,
       "Hierarchies",
       "Display library override relationships"},
      {0, nullptr, 0, nullptr, nullptr},
  };

  static const EnumPropertyItem filter_state_items[] = {
      {SO_FILTER_OB_ALL, "ALL", 0, "All", "Show all objects in the view layer"},
      {SO_FILTER_OB_VISIBLE, "VISIBLE", 0, "Visible", "Show visible objects"},
      {SO_FILTER_OB_SELECTED, "SELECTED", 0, "Selected", "Show selected objects"},
      {SO_FILTER_OB_ACTIVE, "ACTIVE", 0, "Active", "Show only the active object"},
      {SO_FILTER_OB_SELECTABLE, "SELECTABLE", 0, "Selectable", "Show only selectable objects"},
      {0, nullptr, 0, nullptr, nullptr},
  };

  srna = RNA_def_struct(brna, "SpaceOutliner", "Space");
  RNA_def_struct_sdna(srna, "SpaceOutliner");
  RNA_def_struct_ui_text(srna, "Space Outliner", "Outliner space data");

  prop = RNA_def_property(srna, "display_mode", PROP_ENUM, PROP_NONE);
  RNA_def_property_enum_sdna(prop, nullptr, "outlinevis");
  RNA_def_property_enum_items(prop, display_mode_items);
  RNA_def_property_ui_text(prop, "Display Mode", "Type of information to display");
  RNA_def_property_update(prop, NC_SPACE | ND_SPACE_OUTLINER, nullptr);

  prop = RNA_def_property(srna, "lib_override_view_mode", PROP_ENUM, PROP_NONE);
  RNA_def_property_enum_items(prop, lib_override_view_mode);
  RNA_def_property_ui_text(prop,
                           "Library Override View Mode",
                           "Choose different visualizations of library override data");
  RNA_def_property_update(prop, NC_SPACE | ND_SPACE_OUTLINER, nullptr);

  prop = RNA_def_property(srna, "filter_text", PROP_STRING, PROP_NONE);
  RNA_def_property_string_sdna(prop, nullptr, "search_string");
  RNA_def_property_ui_text(
      prop,
      "Display Filter",
      "Live search by filtering entries by string. Press CTRL+F to quick search"); /*BFA -
                                                                                      tooltip*/
  RNA_def_property_flag(prop, PROP_TEXTEDIT_UPDATE);
  RNA_def_property_update(prop, NC_SPACE | ND_SPACE_OUTLINER, nullptr);

  prop = RNA_def_property(srna, "use_filter_case_sensitive", PROP_BOOLEAN, PROP_NONE);
  RNA_def_property_boolean_sdna(prop, nullptr, "search_flags", SO_FIND_CASE_SENSITIVE);
  RNA_def_property_ui_text(
      prop, "Case Sensitive Matches Only", "Only use case sensitive matches of search string");
  RNA_def_property_update(prop, NC_SPACE | ND_SPACE_OUTLINER, nullptr);

  prop = RNA_def_property(srna, "use_filter_complete", PROP_BOOLEAN, PROP_NONE);
  RNA_def_property_boolean_sdna(prop, nullptr, "search_flags", SO_FIND_COMPLETE);
  RNA_def_property_ui_text(
      prop, "Complete Matches Only", "Only use complete matches of search string");
  RNA_def_property_update(prop, NC_SPACE | ND_SPACE_OUTLINER, nullptr);

  prop = RNA_def_property(srna, "use_sort_alpha", PROP_BOOLEAN, PROP_NONE);
  RNA_def_property_boolean_negative_sdna(prop, nullptr, "flag", SO_SKIP_SORT_ALPHA);
  RNA_def_property_ui_text(prop, "Sort Alphabetically", "");
  RNA_def_property_update(prop, NC_SPACE | ND_SPACE_OUTLINER, nullptr);

  prop = RNA_def_property(srna, "use_sync_select", PROP_BOOLEAN, PROP_NONE);
  RNA_def_property_boolean_sdna(prop, nullptr, "flag", SO_SYNC_SELECT);
  RNA_def_property_ui_text(
      prop, "Sync Outliner Selection", "Sync outliner selection with other editors");
  RNA_def_property_update(prop, NC_SPACE | ND_SPACE_OUTLINER, nullptr);

  prop = RNA_def_property(srna, "show_mode_column", PROP_BOOLEAN, PROP_NONE);
  RNA_def_property_boolean_sdna(prop, nullptr, "flag", SO_MODE_COLUMN);
  RNA_def_property_ui_text(
      prop, "Show Mode Column", "Show the mode column for mode toggle and activation");
  RNA_def_property_update(prop, NC_SPACE | ND_SPACE_OUTLINER, nullptr);

  /* Granular restriction column option. */
  prop = RNA_def_property(srna, "show_restrict_column_enable", PROP_BOOLEAN, PROP_NONE);
  RNA_def_property_boolean_sdna(prop, nullptr, "show_restrict_flags", SO_RESTRICT_ENABLE);
  RNA_def_property_ui_text(prop, "Exclude from View Layer", "Exclude from view layer");
  RNA_def_property_ui_icon(prop, ICON_CHECKBOX_HLT, 0);
  RNA_def_property_update(prop, NC_SPACE | ND_SPACE_OUTLINER, nullptr);

  prop = RNA_def_property(srna, "show_restrict_column_select", PROP_BOOLEAN, PROP_NONE);
  RNA_def_property_boolean_sdna(prop, nullptr, "show_restrict_flags", SO_RESTRICT_SELECT);
  RNA_def_property_ui_text(prop, "Selectable", "Selectable");
  RNA_def_property_ui_icon(prop, ICON_RESTRICT_SELECT_OFF, 0);
  RNA_def_property_update(prop, NC_SPACE | ND_SPACE_OUTLINER, nullptr);

  prop = RNA_def_property(srna, "show_restrict_column_hide", PROP_BOOLEAN, PROP_NONE);
  RNA_def_property_boolean_sdna(prop, nullptr, "show_restrict_flags", SO_RESTRICT_HIDE);
  RNA_def_property_ui_text(prop, "Hide in Viewport", "Temporarily hide in viewport");
  RNA_def_property_ui_icon(prop, ICON_HIDE_OFF, 0);
  RNA_def_property_update(prop, NC_SPACE | ND_SPACE_OUTLINER, nullptr);

  prop = RNA_def_property(srna, "show_restrict_column_viewport", PROP_BOOLEAN, PROP_NONE);
  RNA_def_property_boolean_sdna(prop, nullptr, "show_restrict_flags", SO_RESTRICT_VIEWPORT);
  RNA_def_property_ui_text(prop, "Disable in Viewports", "Globally disable in viewports");
  RNA_def_property_ui_icon(prop, ICON_RESTRICT_VIEW_OFF, 0);
  RNA_def_property_update(prop, NC_SPACE | ND_SPACE_OUTLINER, nullptr);

  prop = RNA_def_property(srna, "show_restrict_column_render", PROP_BOOLEAN, PROP_NONE);
  RNA_def_property_boolean_sdna(prop, nullptr, "show_restrict_flags", SO_RESTRICT_RENDER);
  RNA_def_property_ui_text(prop, "Disable in Renders", "Globally disable in renders");
  RNA_def_property_ui_icon(prop, ICON_RESTRICT_RENDER_OFF, 0);
  RNA_def_property_update(prop, NC_SPACE | ND_SPACE_OUTLINER, nullptr);

  prop = RNA_def_property(srna, "show_restrict_column_holdout", PROP_BOOLEAN, PROP_NONE);
  RNA_def_property_boolean_sdna(prop, nullptr, "show_restrict_flags", SO_RESTRICT_HOLDOUT);
  RNA_def_property_ui_text(prop, "Holdout", "Holdout");
  RNA_def_property_ui_icon(prop, ICON_HOLDOUT_ON, 0);
  RNA_def_property_update(prop, NC_SPACE | ND_SPACE_OUTLINER, nullptr);

  prop = RNA_def_property(srna, "show_restrict_column_indirect_only", PROP_BOOLEAN, PROP_NONE);
  RNA_def_property_boolean_sdna(prop, nullptr, "show_restrict_flags", SO_RESTRICT_INDIRECT_ONLY);
  RNA_def_property_ui_text(prop, "Indirect Only", "Indirect only");
  RNA_def_property_ui_icon(prop, ICON_INDIRECT_ONLY_ON, 0);
  RNA_def_property_update(prop, NC_SPACE | ND_SPACE_OUTLINER, nullptr);

  /* Filters. */
  prop = RNA_def_property(srna, "use_filter_object", PROP_BOOLEAN, PROP_NONE);
  RNA_def_property_boolean_negative_sdna(prop, nullptr, "filter", SO_FILTER_NO_OBJECT);
  RNA_def_property_ui_text(prop, "Filter Objects", "Show objects");
  RNA_def_property_update(prop, NC_SPACE | ND_SPACE_OUTLINER, nullptr);

  prop = RNA_def_property(srna, "use_filter_object_content", PROP_BOOLEAN, PROP_NONE);
  RNA_def_property_boolean_negative_sdna(prop, nullptr, "filter", SO_FILTER_NO_OB_CONTENT);
  RNA_def_property_ui_text(
      prop, "Show Object Contents", "Show what is inside the objects elements");
  RNA_def_property_update(prop, NC_SPACE | ND_SPACE_OUTLINER, nullptr);

  prop = RNA_def_property(srna, "use_filter_children", PROP_BOOLEAN, PROP_NONE);
  RNA_def_property_boolean_negative_sdna(prop, nullptr, "filter", SO_FILTER_NO_CHILDREN);
  RNA_def_property_ui_text(prop, "Show Object Children", "Show children");
  RNA_def_property_update(prop, NC_SPACE | ND_SPACE_OUTLINER, nullptr);

  prop = RNA_def_property(srna, "use_filter_collection", PROP_BOOLEAN, PROP_NONE);
  RNA_def_property_boolean_negative_sdna(prop, nullptr, "filter", SO_FILTER_NO_COLLECTION);
  RNA_def_property_ui_text(prop, "Show Collections", "Show collections");
  RNA_def_property_update(prop, NC_SPACE | ND_SPACE_OUTLINER, nullptr);

  prop = RNA_def_property(srna, "use_filter_view_layers", PROP_BOOLEAN, PROP_NONE);
  RNA_def_property_boolean_negative_sdna(prop, nullptr, "filter", SO_FILTER_NO_VIEW_LAYERS);
  RNA_def_property_ui_text(prop, "Show All View Layers", "Show all the view layers");
  RNA_def_property_update(prop, NC_SPACE | ND_SPACE_OUTLINER, nullptr);

  /* Filters object state. */
  prop = RNA_def_property(srna, "filter_state", PROP_ENUM, PROP_NONE);
  RNA_def_property_enum_sdna(prop, nullptr, "filter_state");
  RNA_def_property_enum_items(prop, filter_state_items);
  RNA_def_property_ui_text(prop, "Object State Filter", "");
  RNA_def_property_update(prop, NC_SPACE | ND_SPACE_OUTLINER, nullptr);

  prop = RNA_def_property(srna, "filter_invert", PROP_BOOLEAN, PROP_NONE);
  RNA_def_property_boolean_sdna(prop, nullptr, "filter", SO_FILTER_OB_STATE_INVERSE);
  RNA_def_property_ui_text(prop, "Invert", "Invert the object state filter");
  RNA_def_property_update(prop, NC_SPACE | ND_SPACE_OUTLINER, nullptr);

  /* Filters object type. */
  prop = RNA_def_property(srna, "use_filter_object_mesh", PROP_BOOLEAN, PROP_NONE);
  RNA_def_property_boolean_negative_sdna(prop, nullptr, "filter", SO_FILTER_NO_OB_MESH);
  RNA_def_property_ui_text(prop, "Show Meshes", "Show mesh objects");
  RNA_def_property_update(prop, NC_SPACE | ND_SPACE_OUTLINER, nullptr);

  prop = RNA_def_property(srna, "use_filter_object_armature", PROP_BOOLEAN, PROP_NONE);
  RNA_def_property_boolean_negative_sdna(prop, nullptr, "filter", SO_FILTER_NO_OB_ARMATURE);
  RNA_def_property_ui_text(prop, "Show Armatures", "Show armature objects");
  RNA_def_property_update(prop, NC_SPACE | ND_SPACE_OUTLINER, nullptr);

  /* bfa - hide pose bones - start */
  prop = RNA_def_property(srna, "use_filter_pose_bones", PROP_BOOLEAN, PROP_NONE);
  RNA_def_property_boolean_negative_sdna(prop, nullptr, "filter", SO_FILTER_NO_POSE_BONE);
  RNA_def_property_ui_text(
      prop, "Hide Pose Bones", "Toggle the view of pose bones in the outliner");
  RNA_def_property_update(prop, NC_SPACE | ND_SPACE_OUTLINER, nullptr);
  /* bfa - hide pose bones - end */

  prop = RNA_def_property(srna, "use_filter_object_empty", PROP_BOOLEAN, PROP_NONE);
  RNA_def_property_boolean_negative_sdna(prop, nullptr, "filter", SO_FILTER_NO_OB_EMPTY);
  RNA_def_property_ui_text(prop, "Show Empties", "Show empty objects");
  RNA_def_property_update(prop, NC_SPACE | ND_SPACE_OUTLINER, nullptr);

  prop = RNA_def_property(srna, "use_filter_object_light", PROP_BOOLEAN, PROP_NONE);
  RNA_def_property_boolean_negative_sdna(prop, nullptr, "filter", SO_FILTER_NO_OB_LAMP);
  RNA_def_property_ui_text(prop, "Show Lights", "Show light objects");
  RNA_def_property_update(prop, NC_SPACE | ND_SPACE_OUTLINER, nullptr);

  prop = RNA_def_property(srna, "use_filter_object_camera", PROP_BOOLEAN, PROP_NONE);
  RNA_def_property_boolean_negative_sdna(prop, nullptr, "filter", SO_FILTER_NO_OB_CAMERA);
  RNA_def_property_ui_text(prop, "Show Cameras", "Show camera objects");
  RNA_def_property_update(prop, NC_SPACE | ND_SPACE_OUTLINER, nullptr);

  prop = RNA_def_property(srna, "use_filter_object_grease_pencil", PROP_BOOLEAN, PROP_NONE);
  RNA_def_property_boolean_negative_sdna(prop, nullptr, "filter", SO_FILTER_NO_OB_GREASE_PENCIL);
  RNA_def_property_ui_text(prop, "Show Grease Pencil", "Show Grease Pencil objects");
  RNA_def_property_update(prop, NC_SPACE | ND_SPACE_OUTLINER, nullptr);

  prop = RNA_def_property(srna, "use_filter_object_others", PROP_BOOLEAN, PROP_NONE);
  RNA_def_property_boolean_negative_sdna(prop, nullptr, "filter", SO_FILTER_NO_OB_OTHERS);
  RNA_def_property_ui_text(
      prop, "Show Other Objects", "Show curves, lattices, light probes, fonts, ...");
  RNA_def_property_update(prop, NC_SPACE | ND_SPACE_OUTLINER, nullptr);

  /* Libraries filter. */
  prop = RNA_def_property(srna, "use_filter_id_type", PROP_BOOLEAN, PROP_NONE);
  RNA_def_property_boolean_sdna(prop, nullptr, "filter", SO_FILTER_ID_TYPE);
  RNA_def_property_ui_text(prop, "Filter by Type", "Show only data of one type");
  RNA_def_property_update(prop, NC_SPACE | ND_SPACE_OUTLINER, nullptr);

  prop = RNA_def_property(srna, "filter_id_type", PROP_ENUM, PROP_NONE);
  RNA_def_property_enum_sdna(prop, nullptr, "filter_id_type");
  RNA_def_property_enum_items(prop, rna_enum_id_type_items);
  RNA_def_property_ui_text(prop, "Filter by Type", "Data type to show");
  RNA_def_property_translation_context(prop, BLT_I18NCONTEXT_ID_ID);

  prop = RNA_def_property(srna, "use_filter_lib_override_system", PROP_BOOLEAN, PROP_NONE);
  RNA_def_property_boolean_sdna(prop, nullptr, "filter", SO_FILTER_SHOW_SYSTEM_OVERRIDES);
  RNA_def_property_ui_text(
      prop,
      "Show System Overrides",
      "For libraries with overrides created, show the overridden values that are "
      "defined/controlled automatically (e.g. to make users of an overridden data-block point to "
      "the override data, not the original linked data)");
  RNA_def_property_update(prop, NC_SPACE | ND_SPACE_OUTLINER, nullptr);
}

static void rna_def_space_view3d_shading(BlenderRNA *brna)
{
  StructRNA *srna;
  PropertyRNA *prop;

  static const EnumPropertyItem background_type_items[] = {
      {V3D_SHADING_BACKGROUND_THEME, "THEME", 0, "Theme", "Use the theme for background color"},
      {V3D_SHADING_BACKGROUND_WORLD, "WORLD", 0, "World", "Use the world for background color"},
      {V3D_SHADING_BACKGROUND_VIEWPORT,
       "VIEWPORT",
       0,
       "Viewport",
       "Use a custom color limited to this viewport only"},
      {0, nullptr, 0, nullptr, nullptr},
  };

  static const EnumPropertyItem cavity_type_items[] = {
      {V3D_SHADING_CAVITY_SSAO,
       "WORLD",
       0,
       "World",
       "Cavity shading computed in world space, useful for larger-scale occlusion"},
      {V3D_SHADING_CAVITY_CURVATURE,
       "SCREEN",
       0,
       "Screen",
       "Curvature-based shading, useful for making fine details more visible"},
      {V3D_SHADING_CAVITY_BOTH, "BOTH", 0, "Both", "Use both effects simultaneously"},
      {0, nullptr, 0, nullptr, nullptr},
  };

  static const EnumPropertyItem use_compositor_items[] = {
      {V3D_SHADING_USE_COMPOSITOR_DISABLED,
       "DISABLED",
       0,
       "Disabled",
       "The compositor is disabled"},
      {V3D_SHADING_USE_COMPOSITOR_CAMERA,
       "CAMERA",
       0,
       "Camera",
       "The compositor is enabled only in camera view"},
      {V3D_SHADING_USE_COMPOSITOR_ALWAYS,
       "ALWAYS",
       0,
       "Always",
       "The compositor is always enabled regardless of the view"},
      {0, nullptr, 0, nullptr, nullptr},
  };

  /* Note these settings are used for both 3D viewport and the OpenGL render
   * engine in the scene, so can't assume to always be part of a screen. */
  srna = RNA_def_struct(brna, "View3DShading", nullptr);
  RNA_def_struct_path_func(srna, "rna_View3DShading_path");
  RNA_def_struct_ui_text(
      srna, "3D View Shading Settings", "Settings for shading in the 3D viewport");
  RNA_def_struct_idprops_func(srna, "rna_View3DShading_idprops");

  prop = RNA_def_property(srna, "type", PROP_ENUM, PROP_NONE);
  RNA_def_property_enum_items(prop, rna_enum_shading_type_items);
  RNA_def_property_enum_funcs(prop,
                              "rna_3DViewShading_type_get",
                              "rna_3DViewShading_type_set",
                              "rna_3DViewShading_type_itemf");
  RNA_def_property_ui_text(
      prop, "Viewport Shading", "Method to display/shade objects in the 3D View");
  RNA_def_property_update(
      prop, NC_SPACE | ND_SPACE_VIEW3D | NS_VIEW3D_SHADING, "rna_3DViewShading_type_update");

  prop = RNA_def_property(srna, "light", PROP_ENUM, PROP_NONE);
  RNA_def_property_enum_sdna(prop, nullptr, "light");
  RNA_def_property_enum_items(prop, rna_enum_viewport_lighting_items);
  RNA_def_property_ui_text(prop, "Lighting", "Lighting Method for Solid/Texture Viewport Shading");
  RNA_def_property_update(prop, NC_SPACE | ND_SPACE_VIEW3D | NS_VIEW3D_SHADING, nullptr);

  prop = RNA_def_property(srna, "show_object_outline", PROP_BOOLEAN, PROP_NONE);
  RNA_def_property_boolean_sdna(prop, nullptr, "flag", V3D_SHADING_OBJECT_OUTLINE);
  RNA_def_property_clear_flag(prop, PROP_ANIMATABLE);
  RNA_def_property_ui_text(prop, "Outline", "Show Object Outline");
  RNA_def_property_update(prop, NC_SPACE | ND_SPACE_VIEW3D | NS_VIEW3D_SHADING, nullptr);

  prop = RNA_def_property(srna, "studio_light", PROP_ENUM, PROP_NONE);
  RNA_def_property_enum_items(prop, rna_enum_studio_light_items);
  RNA_def_property_enum_default(prop, 0);
  RNA_def_property_enum_funcs(prop,
                              "rna_View3DShading_studio_light_get",
                              "rna_View3DShading_studio_light_set",
                              "rna_View3DShading_studio_light_itemf");
  RNA_def_property_ui_text(prop, "Studiolight", "Studio lighting setup");
  RNA_def_property_update(prop, NC_SPACE | ND_SPACE_VIEW3D | NS_VIEW3D_SHADING, nullptr);

  prop = RNA_def_property(srna, "use_world_space_lighting", PROP_BOOLEAN, PROP_NONE);
  RNA_def_property_boolean_sdna(prop, nullptr, "flag", V3D_SHADING_WORLD_ORIENTATION);
  RNA_def_property_clear_flag(prop, PROP_ANIMATABLE);
  RNA_def_property_ui_text(
      prop, "World Space Lighting", "Make the lighting fixed and not follow the camera");
  RNA_def_property_update(prop, NC_SPACE | ND_SPACE_VIEW3D | NS_VIEW3D_SHADING, nullptr);

  prop = RNA_def_property(srna, "show_backface_culling", PROP_BOOLEAN, PROP_NONE);
  RNA_def_property_boolean_sdna(prop, nullptr, "flag", V3D_SHADING_BACKFACE_CULLING);
  RNA_def_property_ui_text(
      prop, "Backface Culling", "Use back face culling to hide the back side of faces");
  RNA_def_property_update(prop, NC_SPACE | ND_SPACE_VIEW3D | NS_VIEW3D_SHADING, nullptr);

  prop = RNA_def_property(srna, "show_cavity", PROP_BOOLEAN, PROP_NONE);
  RNA_def_property_boolean_sdna(prop, nullptr, "flag", V3D_SHADING_CAVITY);
  RNA_def_property_clear_flag(prop, PROP_ANIMATABLE);
  RNA_def_property_ui_text(prop, "Cavity", "Show Cavity");
  RNA_def_property_update(prop, NC_SPACE | ND_SPACE_VIEW3D | NS_VIEW3D_SHADING, nullptr);

  prop = RNA_def_property(srna, "cavity_type", PROP_ENUM, PROP_NONE);
  RNA_def_property_enum_items(prop, cavity_type_items);
  RNA_def_property_ui_text(prop, "Cavity Type", "Way to display the cavity shading");
  RNA_def_property_translation_context(prop, BLT_I18NCONTEXT_EDITOR_VIEW3D);
  RNA_def_property_update(prop, NC_SPACE | ND_SPACE_VIEW3D | NS_VIEW3D_SHADING, nullptr);

  prop = RNA_def_property(srna, "curvature_ridge_factor", PROP_FLOAT, PROP_FACTOR);
  RNA_def_property_float_sdna(prop, nullptr, "curvature_ridge_factor");
  RNA_def_property_ui_text(prop, "Curvature Ridge", "Factor for the curvature ridges");
  RNA_def_property_range(prop, 0.0f, 2.0f);
  RNA_def_property_clear_flag(prop, PROP_ANIMATABLE);
  RNA_def_property_update(prop, NC_SPACE | ND_SPACE_VIEW3D | NS_VIEW3D_SHADING, nullptr);

  prop = RNA_def_property(srna, "curvature_valley_factor", PROP_FLOAT, PROP_FACTOR);
  RNA_def_property_float_sdna(prop, nullptr, "curvature_valley_factor");
  RNA_def_property_ui_text(prop, "Curvature Valley", "Factor for the curvature valleys");
  RNA_def_property_range(prop, 0.0f, 2.0f);
  RNA_def_property_clear_flag(prop, PROP_ANIMATABLE);
  RNA_def_property_update(prop, NC_SPACE | ND_SPACE_VIEW3D | NS_VIEW3D_SHADING, nullptr);

  prop = RNA_def_property(srna, "cavity_ridge_factor", PROP_FLOAT, PROP_FACTOR);
  RNA_def_property_float_sdna(prop, nullptr, "cavity_ridge_factor");
  RNA_def_property_ui_text(prop, "Cavity Ridge", "Factor for the cavity ridges");
  RNA_def_property_range(prop, 0.0f, 250.0f);
  RNA_def_property_ui_range(prop, 0.00f, 2.5f, 1, 3);
  RNA_def_property_clear_flag(prop, PROP_ANIMATABLE);
  RNA_def_property_update(prop, NC_SPACE | ND_SPACE_VIEW3D | NS_VIEW3D_SHADING, nullptr);

  prop = RNA_def_property(srna, "cavity_valley_factor", PROP_FLOAT, PROP_FACTOR);
  RNA_def_property_float_sdna(prop, nullptr, "cavity_valley_factor");
  RNA_def_property_ui_text(prop, "Cavity Valley", "Factor for the cavity valleys");
  RNA_def_property_range(prop, 0.0f, 250.0f);
  RNA_def_property_ui_range(prop, 0.00f, 2.5f, 1, 3);
  RNA_def_property_clear_flag(prop, PROP_ANIMATABLE);
  RNA_def_property_update(prop, NC_SPACE | ND_SPACE_VIEW3D | NS_VIEW3D_SHADING, nullptr);

  prop = RNA_def_property(srna, "selected_studio_light", PROP_POINTER, PROP_NONE);
  RNA_def_property_struct_type(prop, "StudioLight");
  RNA_define_verify_sdna(false);
  RNA_def_property_ui_text(prop, "Studio Light", "Selected StudioLight");
  RNA_def_property_pointer_funcs(
      prop, "rna_View3DShading_selected_studio_light_get", nullptr, nullptr, nullptr);
  RNA_def_property_clear_flag(prop, PROP_ANIMATABLE | PROP_EDITABLE);
  RNA_define_verify_sdna(true);

  prop = RNA_def_property(srna, "studiolight_rotate_z", PROP_FLOAT, PROP_ANGLE);
  RNA_def_property_float_sdna(prop, nullptr, "studiolight_rot_z");
  RNA_def_property_ui_text(
      prop, "Studiolight Rotation", "Rotation of the studiolight around the Z-Axis");
  RNA_def_property_range(prop, -M_PI, M_PI);
  RNA_def_property_clear_flag(prop, PROP_ANIMATABLE);
  RNA_def_property_update(prop, NC_SPACE | ND_SPACE_VIEW3D | NS_VIEW3D_SHADING, nullptr);

  prop = RNA_def_property(srna, "studiolight_intensity", PROP_FLOAT, PROP_FACTOR);
  RNA_def_property_float_sdna(prop, nullptr, "studiolight_intensity");
  RNA_def_property_clear_flag(prop, PROP_ANIMATABLE);
  RNA_def_property_ui_text(prop, "Strength", "Strength of the studiolight");
  RNA_def_property_translation_context(prop, BLT_I18NCONTEXT_AMOUNT);
  RNA_def_property_range(prop, 0.0f, FLT_MAX);
  RNA_def_property_ui_range(prop, 0.0f, 2.0f, 1, 3);
  RNA_def_property_update(prop, NC_SPACE | ND_SPACE_VIEW3D | NS_VIEW3D_SHADING, nullptr);

  prop = RNA_def_property(srna, "studiolight_background_alpha", PROP_FLOAT, PROP_FACTOR);
  RNA_def_property_float_sdna(prop, nullptr, "studiolight_background");
  RNA_def_property_ui_text(prop, "World Opacity", "Show the studiolight in the background");
  RNA_def_property_range(prop, 0.0f, 1.0f);
  RNA_def_property_ui_range(prop, 0.0f, 1.0f, 1, 3);
  RNA_def_property_clear_flag(prop, PROP_ANIMATABLE);
  RNA_def_property_update(prop, NC_SPACE | ND_SPACE_VIEW3D | NS_VIEW3D_SHADING, nullptr);

  prop = RNA_def_property(srna, "studiolight_background_blur", PROP_FLOAT, PROP_FACTOR);
  RNA_def_property_float_sdna(prop, nullptr, "studiolight_blur");
  RNA_def_property_ui_text(prop, "Blur", "Blur the studiolight in the background");
  RNA_def_property_float_default(prop, 0.5f);
  RNA_def_property_range(prop, 0.0f, 1.0f);
  RNA_def_property_ui_range(prop, 0.0f, 1.0f, 1, 2);
  RNA_def_property_clear_flag(prop, PROP_ANIMATABLE);
  RNA_def_property_update(prop, NC_SPACE | ND_SPACE_VIEW3D | NS_VIEW3D_SHADING, nullptr);

  prop = RNA_def_property(srna, "use_studiolight_view_rotation", PROP_BOOLEAN, PROP_NONE);
  RNA_def_property_boolean_negative_sdna(
      prop, nullptr, "flag", V3D_SHADING_STUDIOLIGHT_VIEW_ROTATION);
  RNA_def_property_clear_flag(prop, PROP_ANIMATABLE);
  RNA_def_property_ui_text(
      prop, "World Space Lighting", "Make the HDR rotation fixed and not follow the camera");
  RNA_def_property_update(prop, NC_SPACE | ND_SPACE_VIEW3D | NS_VIEW3D_SHADING, nullptr);

  prop = RNA_def_property(srna, "color_type", PROP_ENUM, PROP_NONE);
  RNA_def_property_enum_sdna(prop, nullptr, "color_type");
  RNA_def_property_enum_items(prop, rna_enum_shading_color_type_items);
  RNA_def_property_ui_text(prop, "Color", "Color Type");
  RNA_def_property_clear_flag(prop, PROP_ANIMATABLE);
  RNA_def_property_update(prop, NC_SPACE | ND_SPACE_VIEW3D | NS_VIEW3D_SHADING, nullptr);

  prop = RNA_def_property(srna, "wireframe_color_type", PROP_ENUM, PROP_NONE);
  RNA_def_property_enum_sdna(prop, nullptr, "wire_color_type");
  RNA_def_property_enum_items(prop, rna_enum_shading_wire_color_type_items);
  RNA_def_property_ui_text(prop, "Wire Color", "Wire Color Type");
  RNA_def_property_update(prop, NC_SPACE | ND_SPACE_VIEW3D | NS_VIEW3D_SHADING, nullptr);

  prop = RNA_def_property(srna, "single_color", PROP_FLOAT, PROP_COLOR);
  RNA_def_property_float_sdna(prop, nullptr, "single_color");
  RNA_def_property_array(prop, 3);
  RNA_def_property_ui_text(prop, "Color", "Color for single color mode");
  RNA_def_property_range(prop, 0.0f, 1.0f);
  RNA_def_property_update(prop, NC_SPACE | ND_SPACE_VIEW3D | NS_VIEW3D_SHADING, nullptr);

  prop = RNA_def_property(srna, "background_type", PROP_ENUM, PROP_NONE);
  RNA_def_property_enum_items(prop, background_type_items);
  RNA_def_property_ui_text(prop, "Background", "Way to display the background");
  RNA_def_property_translation_context(prop, BLT_I18NCONTEXT_EDITOR_VIEW3D);
  RNA_def_property_update(prop, NC_SPACE | ND_SPACE_VIEW3D | NS_VIEW3D_SHADING, nullptr);

  prop = RNA_def_property(srna, "background_color", PROP_FLOAT, PROP_COLOR);
  RNA_def_property_array(prop, 3);
  RNA_def_property_ui_text(prop, "Background Color", "Color for custom background color");
  RNA_def_property_range(prop, 0.0f, 1.0f);
  RNA_def_property_update(prop, NC_SPACE | ND_SPACE_VIEW3D | NS_VIEW3D_SHADING, nullptr);

  prop = RNA_def_property(srna, "show_shadows", PROP_BOOLEAN, PROP_NONE);
  RNA_def_property_boolean_sdna(prop, nullptr, "flag", V3D_SHADING_SHADOW);
  RNA_def_property_clear_flag(prop, PROP_ANIMATABLE);
  RNA_def_property_ui_text(prop, "Shadow", "Show Shadow");
  RNA_def_property_update(prop, NC_SPACE | ND_SPACE_VIEW3D | NS_VIEW3D_SHADING, nullptr);

  prop = RNA_def_property(srna, "show_xray", PROP_BOOLEAN, PROP_NONE);
  RNA_def_property_boolean_sdna(prop, nullptr, "flag", V3D_SHADING_XRAY);
  RNA_def_property_clear_flag(prop, PROP_ANIMATABLE);
  RNA_def_property_ui_text(prop, "Show X-Ray", "Show whole scene transparent");
  RNA_def_property_update(prop, NC_SPACE | ND_SPACE_VIEW3D | NS_VIEW3D_SHADING, nullptr);

  prop = RNA_def_property(srna, "show_xray_wireframe", PROP_BOOLEAN, PROP_NONE);
  RNA_def_property_boolean_sdna(prop, nullptr, "flag", V3D_SHADING_XRAY_WIREFRAME);
  RNA_def_property_clear_flag(prop, PROP_ANIMATABLE);
  RNA_def_property_ui_text(prop, "Show X-Ray", "Show whole scene transparent");
  RNA_def_property_update(prop, NC_SPACE | ND_SPACE_VIEW3D | NS_VIEW3D_SHADING, nullptr);

  prop = RNA_def_property(srna, "xray_alpha", PROP_FLOAT, PROP_FACTOR);
  RNA_def_property_float_sdna(prop, nullptr, "xray_alpha");
  RNA_def_property_ui_text(prop, "X-Ray Opacity", "Amount of opacity to use");
  RNA_def_property_range(prop, 0.0f, 1.0f);
  RNA_def_property_clear_flag(prop, PROP_ANIMATABLE);
  RNA_def_property_update(prop, NC_SPACE | ND_SPACE_VIEW3D | NS_VIEW3D_SHADING, nullptr);

  prop = RNA_def_property(srna, "xray_alpha_wireframe", PROP_FLOAT, PROP_FACTOR);
  RNA_def_property_float_sdna(prop, nullptr, "xray_alpha_wire");
  RNA_def_property_ui_text(prop, "X-Ray Opacity", "Amount of opacity to use");
  RNA_def_property_range(prop, 0.0f, 1.0f);
  RNA_def_property_clear_flag(prop, PROP_ANIMATABLE);
  RNA_def_property_update(prop, NC_SPACE | ND_SPACE_VIEW3D | NS_VIEW3D_SHADING, nullptr);

  prop = RNA_def_property(srna, "use_dof", PROP_BOOLEAN, PROP_NONE);
  RNA_def_property_boolean_sdna(prop, nullptr, "flag", V3D_SHADING_DEPTH_OF_FIELD);
  RNA_def_property_clear_flag(prop, PROP_ANIMATABLE);
  RNA_def_property_ui_text(
      prop,
      "Depth Of Field",
      "Use depth of field on viewport using the values from the active camera");
  RNA_def_property_update(prop, NC_SPACE | ND_SPACE_VIEW3D | NS_VIEW3D_SHADING, nullptr);

  prop = RNA_def_property(srna, "use_scene_lights", PROP_BOOLEAN, PROP_NONE);
  RNA_def_property_boolean_sdna(prop, nullptr, "flag", V3D_SHADING_SCENE_LIGHTS);
  RNA_def_property_boolean_default(prop, false);
  RNA_def_property_clear_flag(prop, PROP_ANIMATABLE);
  RNA_def_property_ui_text(prop, "Scene Lights", "Render lights and light probes of the scene");
  RNA_def_property_update(prop, NC_SPACE | ND_SPACE_VIEW3D | NS_VIEW3D_SHADING, nullptr);

  prop = RNA_def_property(srna, "use_scene_world", PROP_BOOLEAN, PROP_NONE);
  RNA_def_property_boolean_sdna(prop, nullptr, "flag", V3D_SHADING_SCENE_WORLD);
  RNA_def_property_boolean_default(prop, false);
  RNA_def_property_clear_flag(prop, PROP_ANIMATABLE);
  RNA_def_property_ui_text(prop, "Scene World", "Use scene world for lighting");
  RNA_def_property_update(prop, NC_SPACE | ND_SPACE_VIEW3D | NS_VIEW3D_SHADING, nullptr);

  prop = RNA_def_property(srna, "use_scene_lights_render", PROP_BOOLEAN, PROP_NONE);
  RNA_def_property_boolean_sdna(prop, nullptr, "flag", V3D_SHADING_SCENE_LIGHTS_RENDER);
  RNA_def_property_clear_flag(prop, PROP_ANIMATABLE);
  RNA_def_property_ui_text(prop, "Scene Lights", "Render lights and light probes of the scene");
  RNA_def_property_update(prop, NC_SPACE | ND_SPACE_VIEW3D | NS_VIEW3D_SHADING, nullptr);

  prop = RNA_def_property(srna, "use_scene_world_render", PROP_BOOLEAN, PROP_NONE);
  RNA_def_property_boolean_sdna(prop, nullptr, "flag", V3D_SHADING_SCENE_WORLD_RENDER);
  RNA_def_property_clear_flag(prop, PROP_ANIMATABLE);
  RNA_def_property_ui_text(prop, "Scene World", "Use scene world for lighting");
  RNA_def_property_update(prop, NC_SPACE | ND_SPACE_VIEW3D | NS_VIEW3D_SHADING, nullptr);

  prop = RNA_def_property(srna, "show_specular_highlight", PROP_BOOLEAN, PROP_NONE);
  RNA_def_property_boolean_sdna(prop, nullptr, "flag", V3D_SHADING_SPECULAR_HIGHLIGHT);
  RNA_def_property_clear_flag(prop, PROP_ANIMATABLE);
  RNA_def_property_ui_text(prop, "Specular Highlights", "Render specular highlights");
  RNA_def_property_update(prop, NC_SPACE | ND_SPACE_VIEW3D | NS_VIEW3D_SHADING, nullptr);

  prop = RNA_def_property(srna, "object_outline_color", PROP_FLOAT, PROP_COLOR);
  RNA_def_property_float_sdna(prop, nullptr, "object_outline_color");
  RNA_def_property_array(prop, 3);
  RNA_def_property_ui_text(prop, "Outline Color", "Color for object outline");
  RNA_def_property_range(prop, 0.0f, 1.0f);
  RNA_def_property_update(prop, NC_SPACE | ND_SPACE_VIEW3D | NS_VIEW3D_SHADING, nullptr);

  prop = RNA_def_property(srna, "shadow_intensity", PROP_FLOAT, PROP_FACTOR);
  RNA_def_property_float_sdna(prop, nullptr, "shadow_intensity");
  RNA_def_property_ui_text(prop, "Shadow Intensity", "Darkness of shadows");
  RNA_def_property_range(prop, 0.0f, 1.0f);
  RNA_def_property_ui_range(prop, 0.00f, 1.0f, 1, 3);
  RNA_def_property_clear_flag(prop, PROP_ANIMATABLE);
  RNA_def_property_update(prop, NC_SPACE | ND_SPACE_VIEW3D | NS_VIEW3D_SHADING, nullptr);

  prop = RNA_def_property(srna, "render_pass", PROP_ENUM, PROP_NONE);
  RNA_def_property_enum_sdna(prop, nullptr, "render_pass");
  RNA_def_property_enum_items(prop, rna_enum_view3dshading_render_pass_type_items);
  RNA_def_property_ui_text(prop, "Render Pass", "Render Pass to show in the viewport");
  RNA_def_property_translation_context(prop, BLT_I18NCONTEXT_RENDER_LAYER);
  RNA_def_property_enum_funcs(prop,
                              "rna_3DViewShading_render_pass_get",
                              "rna_3DViewShading_render_pass_set",
                              "rna_3DViewShading_render_pass_itemf");
  RNA_def_property_update(prop, NC_SPACE | ND_SPACE_VIEW3D | NS_VIEW3D_SHADING, nullptr);

  prop = RNA_def_property(srna, "aov_name", PROP_STRING, PROP_NONE);
  RNA_def_property_string_sdna(prop, nullptr, "aov_name");
  RNA_def_property_ui_text(prop, "Shader AOV Name", "Name of the active Shader AOV");
  RNA_def_property_flag(prop, PROP_HIDDEN);
  RNA_def_property_update(prop, NC_SPACE | ND_SPACE_VIEW3D, nullptr);

  prop = RNA_def_property(srna, "use_compositor", PROP_ENUM, PROP_NONE);
  RNA_def_property_enum_sdna(prop, nullptr, "use_compositor");
  RNA_def_property_enum_items(prop, use_compositor_items);
  RNA_def_property_clear_flag(prop, PROP_ANIMATABLE);
  RNA_def_property_ui_text(
      prop, "Compositor", "When to preview the compositor output inside the viewport");
  RNA_def_property_update(prop,
                          NC_SPACE | ND_SPACE_VIEW3D | NS_VIEW3D_SHADING,
                          "rna_SpaceView3D_shading_use_compositor_update");
}

static void rna_def_space_view3d_overlay(BlenderRNA *brna)
{
  StructRNA *srna;
  PropertyRNA *prop;

  srna = RNA_def_struct(brna, "View3DOverlay", nullptr);
  RNA_def_struct_sdna(srna, "View3D");
  RNA_def_struct_nested(brna, srna, "SpaceView3D");
  RNA_def_struct_path_func(srna, "rna_View3DOverlay_path");
  RNA_def_struct_ui_text(
      srna, "3D View Overlay Settings", "Settings for display of overlays in the 3D viewport");

  prop = RNA_def_property(srna, "show_overlays", PROP_BOOLEAN, PROP_NONE);
  RNA_def_property_boolean_negative_sdna(prop, nullptr, "flag2", V3D_HIDE_OVERLAYS);
  RNA_def_property_ui_text(prop, "Show Overlays", "Display overlays like gizmos and outlines");
  RNA_def_property_update(prop, NC_SPACE | ND_SPACE_VIEW3D, nullptr);

  prop = RNA_def_property(srna, "show_ortho_grid", PROP_BOOLEAN, PROP_NONE);
  RNA_def_property_boolean_sdna(prop, nullptr, "gridflag", V3D_SHOW_ORTHO_GRID);
  /*bfa - we show or hide the grid in all views with the ortho grid flag*/
  RNA_def_property_ui_text(prop, "Display Grid", "Show the ground grid in the viewport");
  RNA_def_property_update(prop, NC_SPACE | ND_SPACE_VIEW3D, nullptr);

  prop = RNA_def_property(srna, "show_floor", PROP_BOOLEAN, PROP_NONE);
  RNA_def_property_boolean_sdna(prop, nullptr, "gridflag", V3D_SHOW_FLOOR);
  RNA_def_property_ui_text(prop, "Display Grid Floor", "Show the ground plane grid");
  RNA_def_property_update(prop, NC_SPACE | ND_SPACE_VIEW3D, nullptr);

  /*bfa - the toolshelf tabs*/
  prop = RNA_def_property(srna, "show_toolshelf_tabs", PROP_BOOLEAN, PROP_NONE);
  RNA_def_property_boolean_negative_sdna(prop, nullptr, "gridflag", V3D_SHOW_TOOLSHELF_TABS);
  RNA_def_property_ui_text(prop, "Toolshelf Tabs", "Show the tabs in the tool shelf");
  RNA_def_property_update(prop, NC_SPACE | ND_SPACE_VIEW3D, nullptr);

  prop = RNA_def_property(srna, "show_axis_x", PROP_BOOLEAN, PROP_NONE);
  RNA_def_property_boolean_sdna(prop, nullptr, "gridflag", V3D_SHOW_X);
  RNA_def_property_ui_text(
      prop, "Display X Axis", "Show the X axis line in perspective / orthographic views");
  RNA_def_property_update(prop, NC_SPACE | ND_SPACE_VIEW3D, nullptr);

  prop = RNA_def_property(srna, "show_axis_y", PROP_BOOLEAN, PROP_NONE);
  RNA_def_property_boolean_sdna(prop, nullptr, "gridflag", V3D_SHOW_Y);
  RNA_def_property_ui_text(
      prop, "Display Y Axis", "Show the Y axis line in perspective / orthographic views");
  RNA_def_property_update(prop, NC_SPACE | ND_SPACE_VIEW3D, nullptr);

  prop = RNA_def_property(srna, "show_axis_z", PROP_BOOLEAN, PROP_NONE);
  RNA_def_property_boolean_sdna(prop, nullptr, "gridflag", V3D_SHOW_Z);
  RNA_def_property_ui_text(
      prop, "Display Z Axis", "Show the Z axis line in perspective / orthographic views");
  RNA_def_property_update(prop, NC_SPACE | ND_SPACE_VIEW3D, nullptr);

  prop = RNA_def_property(srna, "grid_scale", PROP_FLOAT, PROP_NONE);
  RNA_def_property_float_sdna(prop, nullptr, "grid");
  RNA_def_property_ui_text(
      prop, "Grid Scale", "Multiplier for the distance between 3D View grid lines");
  RNA_def_property_range(prop, 0.0f, FLT_MAX);
  RNA_def_property_ui_range(prop, 0.001f, 1000.0f, 0.1f, 3);
  RNA_def_property_update(prop, NC_SPACE | ND_SPACE_VIEW3D, nullptr);

  prop = RNA_def_property(srna, "grid_lines", PROP_INT, PROP_NONE);
  RNA_def_property_int_sdna(prop, nullptr, "gridlines");
  RNA_def_property_ui_text(
      prop, "Grid Lines", "Number of grid lines to display in perspective view");
  RNA_def_property_range(prop, 0, 1024);
  RNA_def_property_update(prop, NC_SPACE | ND_SPACE_VIEW3D, nullptr);

  prop = RNA_def_property(srna, "grid_subdivisions", PROP_INT, PROP_NONE);
  RNA_def_property_int_sdna(prop, nullptr, "gridsubdiv");
  RNA_def_property_ui_text(
      prop,
      "Grid Subdivisions",
      "Number of subdivisions between grid lines\nJust active with a Unit System of None");
  RNA_def_property_range(prop, 1, 1024);
  RNA_def_property_update(prop, NC_SPACE | ND_SPACE_VIEW3D, nullptr);

  prop = RNA_def_property(srna, "grid_scale_unit", PROP_FLOAT, PROP_NONE);
  RNA_def_property_clear_flag(prop, PROP_EDITABLE);
  RNA_def_property_float_funcs(prop, "rna_View3DOverlay_GridScaleUnit_get", nullptr, nullptr);
  RNA_def_property_ui_text(
      prop, "Grid Scale Unit", "Grid cell size scaled by scene unit system settings");

  prop = RNA_def_property(srna, "show_outline_selected", PROP_BOOLEAN, PROP_NONE);
  RNA_def_property_boolean_sdna(prop, nullptr, "flag", V3D_SELECT_OUTLINE);
  RNA_def_property_ui_text(
      prop, "Outline Selected", "Show an outline highlight around selected objects");
  RNA_def_property_update(prop, NC_SPACE | ND_SPACE_VIEW3D, nullptr);

  prop = RNA_def_property(srna, "show_object_origins", PROP_BOOLEAN, PROP_NONE);
  RNA_def_property_boolean_negative_sdna(
      prop, nullptr, "overlay.flag", V3D_OVERLAY_HIDE_OBJECT_ORIGINS);
  RNA_def_property_ui_text(prop, "Object Origins", "Show object center dots");
  RNA_def_property_update(prop, NC_SPACE | ND_SPACE_VIEW3D, nullptr);

  prop = RNA_def_property(srna, "show_object_origins_all", PROP_BOOLEAN, PROP_NONE);
  RNA_def_property_boolean_sdna(prop, nullptr, "flag", V3D_DRAW_CENTERS);
  RNA_def_property_ui_text(
      prop,
      "All Object Origins",
      "Show the object origin center dot for all (selected and unselected) objects");
  RNA_def_property_update(prop, NC_SPACE | ND_SPACE_VIEW3D, nullptr);

  prop = RNA_def_property(srna, "show_relationship_lines", PROP_BOOLEAN, PROP_NONE);
  RNA_def_property_boolean_negative_sdna(prop, nullptr, "flag", V3D_HIDE_HELPLINES);
  RNA_def_property_ui_text(prop,
                           "Relationship Lines",
                           "Show dashed lines indicating parent or constraint relationships");
  RNA_def_property_update(prop, NC_SPACE | ND_SPACE_VIEW3D, nullptr);

  prop = RNA_def_property(srna, "show_cursor", PROP_BOOLEAN, PROP_NONE);
  RNA_def_property_boolean_negative_sdna(prop, nullptr, "overlay.flag", V3D_OVERLAY_HIDE_CURSOR);
  RNA_def_property_ui_text(prop, "Show 3D Cursor", "Display 3D Cursor Overlay");
  RNA_def_property_update(prop, NC_SPACE | ND_SPACE_VIEW3D, nullptr);

  prop = RNA_def_property(srna, "show_text", PROP_BOOLEAN, PROP_NONE);
  RNA_def_property_boolean_negative_sdna(prop, nullptr, "overlay.flag", V3D_OVERLAY_HIDE_TEXT);
  RNA_def_property_ui_text(prop, "Show Text", "Display overlay text");
  RNA_def_property_update(prop, NC_SPACE | ND_SPACE_VIEW3D, nullptr);

  prop = RNA_def_property(srna, "show_stats", PROP_BOOLEAN, PROP_NONE);
  RNA_def_property_boolean_sdna(prop, nullptr, "overlay.flag", V3D_OVERLAY_STATS);
  RNA_def_property_ui_text(prop, "Show Statistics", "Display scene statistics overlay text");
  RNA_def_property_update(prop, NC_SPACE | ND_SPACE_VIEW3D, nullptr);

  /* show camera composition guides */
  prop = RNA_def_property(srna, "show_camera_guides", PROP_BOOLEAN, PROP_NONE);
  RNA_def_property_boolean_sdna(prop, nullptr, "flag2", V3D_SHOW_CAMERA_GUIDES);
  RNA_def_property_ui_text(prop, "Show Camera Guides", "Show camera composition guides");
  RNA_def_property_update(prop, NC_SPACE | ND_SPACE_VIEW3D, nullptr);

  prop = RNA_def_property(srna, "show_camera_passepartout", PROP_BOOLEAN, PROP_NONE);
  RNA_def_property_boolean_sdna(prop, nullptr, "flag2", V3D_SHOW_CAMERA_PASSEPARTOUT);
  RNA_def_property_ui_text(prop, "Show Passepartout", "Show camera passepartout");
  RNA_def_property_update(prop, NC_SPACE | ND_SPACE_VIEW3D, nullptr);

  prop = RNA_def_property(srna, "show_extras", PROP_BOOLEAN, PROP_NONE);
  RNA_def_property_boolean_negative_sdna(
      prop, nullptr, "overlay.flag", V3D_OVERLAY_HIDE_OBJECT_XTRAS);
  RNA_def_property_ui_text(
      prop, "Extras", "Object details, including empty wire, cameras and other visual guides");
  RNA_def_property_update(prop, NC_SPACE | ND_SPACE_VIEW3D, nullptr);

  prop = RNA_def_property(srna, "show_light_colors", PROP_BOOLEAN, PROP_NONE);
  RNA_def_property_boolean_sdna(prop, nullptr, "overlay.flag", V3D_OVERLAY_SHOW_LIGHT_COLORS);
  RNA_def_property_ui_text(prop, "Light Colors", "Show light colors");
  RNA_def_property_update(prop, NC_SPACE | ND_SPACE_VIEW3D, nullptr);

  prop = RNA_def_property(srna, "show_bones", PROP_BOOLEAN, PROP_NONE);
  RNA_def_property_boolean_negative_sdna(prop, nullptr, "overlay.flag", V3D_OVERLAY_HIDE_BONES);
  RNA_def_property_ui_text(
      prop, "Show Bones", "Display bones (disable to show motion paths only)");
  RNA_def_property_update(prop, NC_SPACE | ND_SPACE_VIEW3D, nullptr);

  prop = RNA_def_property(srna, "show_face_orientation", PROP_BOOLEAN, PROP_NONE);
  RNA_def_property_boolean_sdna(prop, nullptr, "overlay.flag", V3D_OVERLAY_FACE_ORIENTATION);
  RNA_def_property_clear_flag(prop, PROP_ANIMATABLE);
  RNA_def_property_ui_text(prop, "Face Orientation", "Show the Face Orientation Overlay");
  RNA_def_property_update(prop, NC_SPACE | ND_SPACE_VIEW3D, nullptr);

  prop = RNA_def_property(srna, "show_fade_inactive", PROP_BOOLEAN, PROP_NONE);
  RNA_def_property_boolean_sdna(prop, nullptr, "overlay.flag", V3D_OVERLAY_FADE_INACTIVE);
  RNA_def_property_clear_flag(prop, PROP_ANIMATABLE);
  RNA_def_property_ui_text(
      prop, "Fade Inactive Objects", "Fade inactive geometry using the viewport background color");
  RNA_def_property_update(prop, NC_SPACE | ND_SPACE_VIEW3D, nullptr);

  prop = RNA_def_property(srna, "fade_inactive_alpha", PROP_FLOAT, PROP_FACTOR);
  RNA_def_property_float_sdna(prop, nullptr, "overlay.fade_alpha");
  RNA_def_property_ui_text(prop, "Opacity", "Strength of the fade effect");
  RNA_def_property_range(prop, 0.0f, 1.0f);
  RNA_def_property_clear_flag(prop, PROP_ANIMATABLE);
  RNA_def_property_update(prop, NC_SPACE | ND_SPACE_VIEW3D, nullptr);

  prop = RNA_def_property(srna, "show_xray_bone", PROP_BOOLEAN, PROP_NONE);
  RNA_def_property_boolean_sdna(prop, nullptr, "overlay.flag", V3D_OVERLAY_BONE_SELECT);
  RNA_def_property_clear_flag(prop, PROP_ANIMATABLE);
  RNA_def_property_ui_text(prop, "Show Bone X-Ray", "Show the bone selection overlay");
  RNA_def_property_update(prop, NC_SPACE | ND_SPACE_VIEW3D, nullptr);

  prop = RNA_def_property(srna, "xray_alpha_bone", PROP_FLOAT, PROP_FACTOR);
  RNA_def_property_float_sdna(prop, nullptr, "overlay.xray_alpha_bone");
  RNA_def_property_ui_text(prop, "Opacity", "Opacity to use for bone selection");
  RNA_def_property_range(prop, 0.0f, 1.0f);
  RNA_def_property_clear_flag(prop, PROP_ANIMATABLE);
  RNA_def_property_update(prop, NC_SPACE | ND_SPACE_VIEW3D, nullptr);

  prop = RNA_def_property(srna, "bone_wire_alpha", PROP_FLOAT, PROP_FACTOR);
  RNA_def_property_float_sdna(prop, nullptr, "overlay.bone_wire_alpha");
  RNA_def_property_ui_text(
      prop, "Bone Wireframe Opacity", "Maximum opacity of bones in wireframe display mode");
  RNA_def_property_range(prop, 0.0f, FLT_MAX);
  RNA_def_property_ui_range(prop, 0.0f, 1.0f, 1, 2);
  RNA_def_property_clear_flag(prop, PROP_ANIMATABLE);
  RNA_def_property_update(prop, NC_SPACE | ND_SPACE_VIEW3D, nullptr);

  prop = RNA_def_property(srna, "show_motion_paths", PROP_BOOLEAN, PROP_NONE);
  RNA_def_property_boolean_negative_sdna(
      prop, nullptr, "overlay.flag", V3D_OVERLAY_HIDE_MOTION_PATHS);
  RNA_def_property_clear_flag(prop, PROP_ANIMATABLE);
  RNA_def_property_ui_text(prop, "Motion Paths", "Show the Motion Paths Overlay");
  RNA_def_property_update(prop, NC_SPACE | ND_SPACE_VIEW3D, nullptr);

  prop = RNA_def_property(srna, "show_onion_skins", PROP_BOOLEAN, PROP_NONE);
  RNA_def_property_boolean_sdna(prop, nullptr, "overlay.flag", V3D_OVERLAY_ONION_SKINS);
  RNA_def_property_clear_flag(prop, PROP_ANIMATABLE);
  RNA_def_property_ui_text(prop, "Onion Skins", "Show the Onion Skinning Overlay");
  RNA_def_property_update(prop, NC_SPACE | ND_SPACE_VIEW3D, nullptr);

  prop = RNA_def_property(srna, "show_look_dev", PROP_BOOLEAN, PROP_NONE);
  RNA_def_property_boolean_sdna(prop, nullptr, "overlay.flag", V3D_OVERLAY_LOOK_DEV);
  RNA_def_property_clear_flag(prop, PROP_ANIMATABLE);
  RNA_def_property_ui_text(prop, "HDRI Preview", "Show HDRI preview spheres");
  RNA_def_property_update(prop, NC_SPACE | ND_SPACE_VIEW3D | NS_VIEW3D_SHADING, nullptr);

  prop = RNA_def_property(srna, "show_wireframes", PROP_BOOLEAN, PROP_NONE);
  RNA_def_property_boolean_sdna(prop, nullptr, "overlay.flag", V3D_OVERLAY_WIREFRAMES);
  RNA_def_property_clear_flag(prop, PROP_ANIMATABLE);
  RNA_def_property_ui_text(prop, "Wireframe", "Show face edges wires");
  RNA_def_property_update(prop, NC_SPACE | ND_SPACE_VIEW3D, nullptr);

  prop = RNA_def_property(srna, "wireframe_threshold", PROP_FLOAT, PROP_FACTOR);
  RNA_def_property_float_sdna(prop, nullptr, "overlay.wireframe_threshold");
  RNA_def_property_ui_text(prop,
                           "Wireframe Threshold",
                           "Adjust the angle threshold for displaying edges "
                           "(1.0 for all)");
  RNA_def_property_range(prop, 0.0f, 1.0f);
  RNA_def_property_clear_flag(prop, PROP_ANIMATABLE);
  RNA_def_property_update(prop, NC_SPACE | ND_SPACE_VIEW3D, nullptr);

  prop = RNA_def_property(srna, "wireframe_opacity", PROP_FLOAT, PROP_FACTOR);
  RNA_def_property_float_sdna(prop, nullptr, "overlay.wireframe_opacity");
  RNA_def_property_ui_text(prop,
                           "Wireframe Opacity",
                           "Opacity of the displayed edges "
                           "(1.0 for opaque)");
  RNA_def_property_range(prop, 0.0f, 1.0f);
  RNA_def_property_clear_flag(prop, PROP_ANIMATABLE);
  RNA_def_property_update(prop, NC_SPACE | ND_SPACE_VIEW3D, nullptr);

  prop = RNA_def_property(srna, "show_viewer_attribute", PROP_BOOLEAN, PROP_NONE);
  RNA_def_property_boolean_sdna(prop, nullptr, "overlay.flag", V3D_OVERLAY_VIEWER_ATTRIBUTE);
  RNA_def_property_clear_flag(prop, PROP_ANIMATABLE);
  RNA_def_property_ui_text(prop, "Viewer Node", "Show attribute overlay for active viewer node");
  RNA_def_property_update(prop, NC_SPACE | ND_SPACE_VIEW3D, nullptr);

  prop = RNA_def_property(srna, "viewer_attribute_opacity", PROP_FLOAT, PROP_FACTOR);
  RNA_def_property_float_sdna(prop, nullptr, "overlay.viewer_attribute_opacity");
  RNA_def_property_ui_text(
      prop, "Viewer Attribute Opacity", "Opacity of the attribute that is currently visualized");
  RNA_def_property_range(prop, 0.0f, 1.0f);
  RNA_def_property_clear_flag(prop, PROP_ANIMATABLE);
  RNA_def_property_update(prop, NC_SPACE | ND_SPACE_VIEW3D, nullptr);

  prop = RNA_def_property(srna, "show_viewer_text", PROP_BOOLEAN, PROP_NONE);
  RNA_def_property_boolean_sdna(prop, nullptr, "overlay.flag", V3D_OVERLAY_VIEWER_ATTRIBUTE_TEXT);
  RNA_def_property_clear_flag(prop, PROP_ANIMATABLE);
  RNA_def_property_ui_text(
      prop, "View Attribute Text", "Show attribute values as text in viewport");
  RNA_def_property_update(prop, NC_SPACE | ND_SPACE_VIEW3D, nullptr);

  prop = RNA_def_property(srna, "show_paint_wire", PROP_BOOLEAN, PROP_NONE);
  RNA_def_property_boolean_sdna(prop, nullptr, "overlay.paint_flag", V3D_OVERLAY_PAINT_WIRE);
  RNA_def_property_ui_text(prop, "Show Wire", "Use wireframe display in painting modes");
  RNA_def_property_update(prop, NC_SPACE | ND_SPACE_VIEW3D, nullptr);

  prop = RNA_def_property(srna, "show_wpaint_contours", PROP_BOOLEAN, PROP_NONE);
  RNA_def_property_boolean_sdna(prop, nullptr, "overlay.wpaint_flag", V3D_OVERLAY_WPAINT_CONTOURS);
  RNA_def_property_ui_text(
      prop,
      "Show Weight Contours",
      "Show contour lines formed by points with the same interpolated weight");
  RNA_def_property_update(prop, NC_SPACE | ND_SPACE_VIEW3D, nullptr);

  prop = RNA_def_property(srna, "show_weight", PROP_BOOLEAN, PROP_NONE);
  RNA_def_property_boolean_sdna(prop, nullptr, "overlay.edit_flag", V3D_OVERLAY_EDIT_WEIGHT);
  RNA_def_property_ui_text(prop, "Show Weights", "Display weights in editmode");
  RNA_def_property_update(prop, NC_SPACE | ND_SPACE_VIEW3D, nullptr);

  prop = RNA_def_property(srna, "show_retopology", PROP_BOOLEAN, PROP_NONE);
  RNA_def_property_boolean_sdna(prop, nullptr, "overlay.edit_flag", V3D_OVERLAY_EDIT_RETOPOLOGY);
  RNA_def_property_ui_text(prop,
                           "Retopology",
                           "Hide the solid mesh and offset the overlay towards the view. "
                           "Selection is occluded by inactive geometry, unless X-Ray is enabled");
  RNA_def_property_update(prop, NC_SPACE | ND_SPACE_VIEW3D | NS_VIEW3D_SHADING, nullptr);

  prop = RNA_def_property(srna, "retopology_offset", PROP_FLOAT, PROP_DISTANCE);
  RNA_def_property_float_sdna(prop, nullptr, "overlay.retopology_offset");
  RNA_def_property_ui_text(
      prop, "Retopology Offset", "Offset used to draw edit mesh in front of other geometry");
  RNA_def_property_range(prop, 0.0f, FLT_MAX);
  RNA_def_property_ui_range(prop, 0.0f, 10.0f, 0.1f, 3);
  RNA_def_property_clear_flag(prop, PROP_ANIMATABLE);
  RNA_def_property_update(prop, NC_SPACE | ND_SPACE_VIEW3D, nullptr);

  prop = RNA_def_property(srna, "show_face_normals", PROP_BOOLEAN, PROP_NONE);
  RNA_def_property_boolean_sdna(prop, nullptr, "overlay.edit_flag", V3D_OVERLAY_EDIT_FACE_NORMALS);
  RNA_def_property_ui_text(prop, "Display Normals", "Display face normals as lines");
  RNA_def_property_update(prop, NC_SPACE | ND_SPACE_VIEW3D, nullptr);

  prop = RNA_def_property(srna, "show_vertex_normals", PROP_BOOLEAN, PROP_NONE);
  RNA_def_property_boolean_sdna(prop, nullptr, "overlay.edit_flag", V3D_OVERLAY_EDIT_VERT_NORMALS);
  RNA_def_property_ui_text(prop, "Display Vertex Normals", "Display vertex normals as lines");
  RNA_def_property_update(prop, NC_SPACE | ND_SPACE_VIEW3D, nullptr);

  prop = RNA_def_property(srna, "show_split_normals", PROP_BOOLEAN, PROP_NONE);
  RNA_def_property_boolean_sdna(prop, nullptr, "overlay.edit_flag", V3D_OVERLAY_EDIT_LOOP_NORMALS);
  RNA_def_property_ui_text(
      prop, "Display Split Normals", "Display vertex-per-face normals as lines");
  RNA_def_property_update(prop, NC_SPACE | ND_SPACE_VIEW3D, nullptr);

  prop = RNA_def_property(srna, "show_faces", PROP_BOOLEAN, PROP_NONE);
  RNA_def_property_boolean_sdna(prop, nullptr, "overlay.edit_flag", V3D_OVERLAY_EDIT_FACES);
  RNA_def_property_ui_text(prop, "Display Faces", "Display a face selection overlay");
  RNA_def_property_update(prop, NC_SPACE | ND_SPACE_VIEW3D, nullptr);

  prop = RNA_def_property(srna, "show_face_center", PROP_BOOLEAN, PROP_NONE);
  RNA_def_property_boolean_sdna(prop, nullptr, "overlay.edit_flag", V3D_OVERLAY_EDIT_FACE_DOT);
  RNA_def_property_ui_text(
      prop,
      "Display Face Center",
      "Display face center when face selection is enabled in solid shading modes");
  RNA_def_property_update(prop, NC_SPACE | ND_SPACE_VIEW3D, nullptr);

  prop = RNA_def_property(srna, "show_edge_crease", PROP_BOOLEAN, PROP_NONE);
  RNA_def_property_boolean_sdna(prop, nullptr, "overlay.edit_flag", V3D_OVERLAY_EDIT_CREASES);
  RNA_def_property_ui_text(
      prop, "Display Creases", "Display creases created for Subdivision Surface modifier");
  RNA_def_property_update(prop, NC_SPACE | ND_SPACE_VIEW3D, nullptr);

  prop = RNA_def_property(srna, "show_edge_bevel_weight", PROP_BOOLEAN, PROP_NONE);
  RNA_def_property_boolean_sdna(prop, nullptr, "overlay.edit_flag", V3D_OVERLAY_EDIT_BWEIGHTS);
  RNA_def_property_ui_text(
      prop, "Display Bevel Weights", "Display weights created for the Bevel modifier");
  RNA_def_property_update(prop, NC_SPACE | ND_SPACE_VIEW3D, nullptr);

  prop = RNA_def_property(srna, "show_edge_seams", PROP_BOOLEAN, PROP_NONE);
  RNA_def_property_boolean_sdna(prop, nullptr, "overlay.edit_flag", V3D_OVERLAY_EDIT_SEAMS);
  RNA_def_property_ui_text(prop, "Display Seams", "Display UV unwrapping seams");
  RNA_def_property_update(prop, NC_SPACE | ND_SPACE_VIEW3D, nullptr);

  prop = RNA_def_property(srna, "show_edge_sharp", PROP_BOOLEAN, PROP_NONE);
  RNA_def_property_boolean_sdna(prop, nullptr, "overlay.edit_flag", V3D_OVERLAY_EDIT_SHARP);
  RNA_def_property_ui_text(
      prop, "Display Sharp", "Display sharp edges, used with the Edge Split modifier");
  RNA_def_property_update(prop, NC_SPACE | ND_SPACE_VIEW3D, nullptr);

  prop = RNA_def_property(srna, "show_freestyle_edge_marks", PROP_BOOLEAN, PROP_NONE);
  RNA_def_property_boolean_sdna(
      prop, nullptr, "overlay.edit_flag", V3D_OVERLAY_EDIT_FREESTYLE_EDGE);
  RNA_def_property_ui_text(prop,
                           "Display Freestyle Edge Marks",
                           "Display Freestyle edge marks, used with the Freestyle renderer");
  RNA_def_property_update(prop, NC_SPACE | ND_SPACE_VIEW3D, nullptr);

  prop = RNA_def_property(srna, "show_freestyle_face_marks", PROP_BOOLEAN, PROP_NONE);
  RNA_def_property_boolean_sdna(
      prop, nullptr, "overlay.edit_flag", V3D_OVERLAY_EDIT_FREESTYLE_FACE);
  RNA_def_property_ui_text(prop,
                           "Display Freestyle Face Marks",
                           "Display Freestyle face marks, used with the Freestyle renderer");
  RNA_def_property_update(prop, NC_SPACE | ND_SPACE_VIEW3D, nullptr);

  prop = RNA_def_property(srna, "show_statvis", PROP_BOOLEAN, PROP_NONE);
  RNA_def_property_boolean_sdna(prop, nullptr, "overlay.edit_flag", V3D_OVERLAY_EDIT_STATVIS);
  RNA_def_property_ui_text(
      prop, "Mesh Analysis", "Display statistical information about the mesh");
  RNA_def_property_update(prop, NC_SPACE | ND_SPACE_VIEW3D, nullptr);

  prop = RNA_def_property(srna, "show_extra_edge_length", PROP_BOOLEAN, PROP_NONE);
  RNA_def_property_boolean_sdna(prop, nullptr, "overlay.edit_flag", V3D_OVERLAY_EDIT_EDGE_LEN);
  RNA_def_property_ui_text(
      prop,
      "Edge Length",
      "Display selected edge lengths, using global values when set in the transform panel");
  RNA_def_property_update(prop, NC_SPACE | ND_SPACE_VIEW3D, nullptr);

  prop = RNA_def_property(srna, "show_extra_edge_angle", PROP_BOOLEAN, PROP_NONE);
  RNA_def_property_boolean_sdna(prop, nullptr, "overlay.edit_flag", V3D_OVERLAY_EDIT_EDGE_ANG);
  RNA_def_property_ui_text(
      prop,
      "Edge Angle",
      "Display selected edge angle, using global values when set in the transform panel");
  RNA_def_property_update(prop, NC_SPACE | ND_SPACE_VIEW3D, nullptr);

  prop = RNA_def_property(srna, "show_extra_face_angle", PROP_BOOLEAN, PROP_NONE);
  RNA_def_property_boolean_sdna(prop, nullptr, "overlay.edit_flag", V3D_OVERLAY_EDIT_FACE_ANG);
  RNA_def_property_ui_text(prop,
                           "Face Angles",
                           "Display the angles in the selected edges, "
                           "using global values when set in the transform panel");
  RNA_def_property_update(prop, NC_SPACE | ND_SPACE_VIEW3D, nullptr);

  prop = RNA_def_property(srna, "show_extra_face_area", PROP_BOOLEAN, PROP_NONE);
  RNA_def_property_boolean_sdna(prop, nullptr, "overlay.edit_flag", V3D_OVERLAY_EDIT_FACE_AREA);
  RNA_def_property_ui_text(prop,
                           "Face Area",
                           "Display the area of selected faces, "
                           "using global values when set in the transform panel");
  RNA_def_property_update(prop, NC_SPACE | ND_SPACE_VIEW3D, nullptr);

  prop = RNA_def_property(srna, "show_extra_indices", PROP_BOOLEAN, PROP_NONE);
  RNA_def_property_boolean_sdna(prop, nullptr, "overlay.edit_flag", V3D_OVERLAY_EDIT_INDICES);
  RNA_def_property_ui_text(
      prop, "Indices", "Display the index numbers of selected vertices, edges, and faces");
  RNA_def_property_update(prop, NC_SPACE | ND_SPACE_VIEW3D, nullptr);

  prop = RNA_def_property(srna, "display_handle", PROP_ENUM, PROP_NONE);
  RNA_def_property_enum_sdna(prop, nullptr, "overlay.handle_display");
  RNA_def_property_enum_items(prop, rna_enum_curve_display_handle_items);
  RNA_def_property_ui_text(
      prop, "Display Handles", "Limit the display of curve handles in edit mode");
  RNA_def_property_update(prop, NC_SPACE | ND_SPACE_VIEW3D, nullptr);

  prop = RNA_def_property(srna, "show_curve_normals", PROP_BOOLEAN, PROP_NONE);
  RNA_def_property_boolean_sdna(prop, nullptr, "overlay.edit_flag", V3D_OVERLAY_EDIT_CU_NORMALS);
  RNA_def_property_ui_text(prop, "Draw Normals", "Display 3D curve normals in editmode");
  RNA_def_property_update(prop, NC_SPACE | ND_SPACE_VIEW3D, nullptr);

  prop = RNA_def_property(srna, "normals_length", PROP_FLOAT, PROP_FACTOR);
  RNA_def_property_float_sdna(prop, nullptr, "overlay.normals_length");
  RNA_def_property_ui_text(prop, "Normal Size", "Display size for normals in the 3D view");
  RNA_def_property_range(prop, 0.00001, 100000.0);
  RNA_def_property_ui_range(prop, 0.01, 2.0, 1, 2);
  RNA_def_property_update(prop, NC_SPACE | ND_SPACE_VIEW3D, nullptr);

  prop = RNA_def_property(srna, "normals_constant_screen_size", PROP_FLOAT, PROP_PIXEL);
  RNA_def_property_float_sdna(prop, nullptr, "overlay.normals_constant_screen_size");
  RNA_def_property_ui_text(prop, "Normal Screen Size", "Screen size for normals in the 3D view");
  RNA_def_property_range(prop, 0.0, 100000.0);
  RNA_def_property_ui_range(prop, 1.0, 100.0, 50, 0);
  RNA_def_property_update(prop, NC_SPACE | ND_SPACE_VIEW3D, nullptr);

  prop = RNA_def_property(srna, "use_normals_constant_screen_size", PROP_BOOLEAN, PROP_NONE);
  RNA_def_property_boolean_sdna(
      prop, nullptr, "overlay.edit_flag", V3D_OVERLAY_EDIT_CONSTANT_SCREEN_SIZE_NORMALS);
  RNA_def_property_ui_text(prop,
                           "Constant Screen Size Normals",
                           "Keep size of normals constant in relation to 3D view");
  RNA_def_property_update(prop, NC_SPACE | ND_SPACE_VIEW3D, nullptr);

  prop = RNA_def_property(srna, "texture_paint_mode_opacity", PROP_FLOAT, PROP_FACTOR);
  RNA_def_property_float_sdna(prop, nullptr, "overlay.texture_paint_mode_opacity");
  RNA_def_property_ui_text(
      prop, "Stencil Mask Opacity", "Opacity of the texture paint mode stencil mask overlay");
  RNA_def_property_range(prop, 0.0f, 1.0f);
  RNA_def_property_update(prop, NC_SPACE | ND_SPACE_VIEW3D, nullptr);

  prop = RNA_def_property(srna, "vertex_paint_mode_opacity", PROP_FLOAT, PROP_FACTOR);
  RNA_def_property_float_sdna(prop, nullptr, "overlay.vertex_paint_mode_opacity");
  RNA_def_property_ui_text(
      prop, "Stencil Mask Opacity", "Opacity of the texture paint mode stencil mask overlay");
  RNA_def_property_range(prop, 0.0f, 1.0f);
  RNA_def_property_update(prop, NC_SPACE | ND_SPACE_VIEW3D, nullptr);

  prop = RNA_def_property(srna, "weight_paint_mode_opacity", PROP_FLOAT, PROP_FACTOR);
  RNA_def_property_float_sdna(prop, nullptr, "overlay.weight_paint_mode_opacity");
  RNA_def_property_ui_text(
      prop, "Weight Paint Opacity", "Opacity of the weight paint mode overlay");
  RNA_def_property_range(prop, 0.0f, 1.0f);
  RNA_def_property_update(prop, NC_SPACE | ND_SPACE_VIEW3D, nullptr);

  prop = RNA_def_property(srna, "sculpt_mode_mask_opacity", PROP_FLOAT, PROP_FACTOR);
  RNA_def_property_float_sdna(prop, nullptr, "overlay.sculpt_mode_mask_opacity");
  RNA_def_property_ui_text(prop, "Sculpt Mask Opacity", "");
  RNA_def_property_range(prop, 0.0f, 1.0f);
  RNA_def_property_update(prop, NC_SPACE | ND_SPACE_VIEW3D, nullptr);

  prop = RNA_def_property(srna, "show_sculpt_curves_cage", PROP_BOOLEAN, PROP_NONE);
  RNA_def_property_boolean_sdna(prop, nullptr, "overlay.flag", V3D_OVERLAY_SCULPT_CURVES_CAGE);
  RNA_def_property_ui_text(
      prop, "Sculpt Curves Cage", "Show original curves that are currently being edited");
  RNA_def_property_update(prop, NC_SPACE | ND_SPACE_VIEW3D, nullptr);

  prop = RNA_def_property(srna, "sculpt_curves_cage_opacity", PROP_FLOAT, PROP_FACTOR);
  RNA_def_property_float_sdna(prop, nullptr, "overlay.sculpt_curves_cage_opacity");
  RNA_def_property_ui_text(
      prop, "Curves Sculpt Cage Opacity", "Opacity of the cage overlay in curves sculpt mode");
  RNA_def_property_range(prop, 0.0f, 1.0f);
  RNA_def_property_update(prop, NC_SPACE | ND_SPACE_VIEW3D, nullptr);

  prop = RNA_def_property(srna, "sculpt_mode_face_sets_opacity", PROP_FLOAT, PROP_FACTOR);
  RNA_def_property_float_sdna(prop, nullptr, "overlay.sculpt_mode_face_sets_opacity");
  RNA_def_property_ui_text(prop, "Sculpt Face Sets Opacity", "");
  RNA_def_property_range(prop, 0.0f, 1.0f);
  RNA_def_property_update(prop, NC_SPACE | ND_SPACE_VIEW3D, nullptr);

  prop = RNA_def_property(srna, "show_sculpt_mask", PROP_BOOLEAN, PROP_NONE);
  RNA_def_property_boolean_sdna(prop, nullptr, "overlay.flag", V3D_OVERLAY_SCULPT_SHOW_MASK);
  RNA_def_property_ui_text(prop, "Sculpt Show Mask", "");
  RNA_def_property_update(prop, NC_SPACE | ND_SPACE_VIEW3D, nullptr);

  prop = RNA_def_property(srna, "show_sculpt_face_sets", PROP_BOOLEAN, PROP_NONE);
  RNA_def_property_boolean_sdna(prop, nullptr, "overlay.flag", V3D_OVERLAY_SCULPT_SHOW_FACE_SETS);
  RNA_def_property_ui_text(prop, "Sculpt Show Face Sets", "");
  RNA_def_property_update(prop, NC_SPACE | ND_SPACE_VIEW3D, nullptr);

  /* grease pencil paper settings */
  prop = RNA_def_property(srna, "show_annotation", PROP_BOOLEAN, PROP_NONE);
  RNA_def_property_boolean_sdna(prop, nullptr, "flag2", V3D_SHOW_ANNOTATION);
  RNA_def_property_ui_text(prop, "Show Annotation", "Show annotations for this view");
  RNA_def_property_update(prop, NC_SPACE | ND_SPACE_VIEW3D, nullptr);

  prop = RNA_def_property(srna, "use_gpencil_fade_objects", PROP_BOOLEAN, PROP_NONE);
  RNA_def_property_boolean_sdna(prop, nullptr, "gp_flag", V3D_GP_FADE_OBJECTS);
  RNA_def_property_ui_text(
      prop,
      "Fade Objects",
      "Fade all viewport objects with a full color layer to improve visibility");
  RNA_def_property_update(prop, NC_SPACE | ND_SPACE_VIEW3D, nullptr);

  prop = RNA_def_property(srna, "use_gpencil_grid", PROP_BOOLEAN, PROP_NONE);
  RNA_def_property_boolean_sdna(prop, nullptr, "gp_flag", V3D_GP_SHOW_GRID);
  RNA_def_property_ui_text(prop, "Use Grid", "Display a grid over Grease Pencil paper");
  RNA_def_property_update(prop, NC_SPACE | ND_SPACE_VIEW3D, nullptr);

  prop = RNA_def_property(srna, "use_gpencil_fade_layers", PROP_BOOLEAN, PROP_NONE);
  RNA_def_property_boolean_sdna(prop, nullptr, "gp_flag", V3D_GP_FADE_NOACTIVE_LAYERS);
  RNA_def_property_ui_text(
      prop, "Fade Layers", "Toggle fading of Grease Pencil layers except the active one");
  RNA_def_property_update(prop, NC_SPACE | ND_SPACE_VIEW3D, nullptr);

  prop = RNA_def_property(srna, "use_gpencil_fade_gp_objects", PROP_BOOLEAN, PROP_NONE);
  RNA_def_property_boolean_sdna(prop, nullptr, "gp_flag", V3D_GP_FADE_NOACTIVE_GPENCIL);
  RNA_def_property_ui_text(
      prop, "Fade Grease Pencil Objects", "Fade Grease Pencil Objects, except the active one");
  RNA_def_property_update(prop, NC_SPACE | ND_SPACE_VIEW3D, nullptr);

  prop = RNA_def_property(srna, "use_gpencil_canvas_xray", PROP_BOOLEAN, PROP_NONE);
  RNA_def_property_boolean_sdna(prop, nullptr, "gp_flag", V3D_GP_SHOW_GRID_XRAY);
  RNA_def_property_ui_text(prop, "Canvas X-Ray", "Show Canvas grid in front");
  RNA_def_property_update(prop, NC_SPACE | ND_SPACE_VIEW3D, nullptr);

  prop = RNA_def_property(srna, "use_gpencil_show_directions", PROP_BOOLEAN, PROP_NONE);
  RNA_def_property_boolean_sdna(prop, nullptr, "gp_flag", V3D_GP_SHOW_STROKE_DIRECTION);
  RNA_def_property_ui_text(prop,
                           "Stroke Direction",
                           "Show stroke drawing direction with a bigger green dot (start) "
                           "and smaller red dot (end) points");
  RNA_def_property_update(prop, NC_SPACE | ND_SPACE_VIEW3D, nullptr);

  prop = RNA_def_property(srna, "use_gpencil_show_material_name", PROP_BOOLEAN, PROP_NONE);
  RNA_def_property_boolean_sdna(prop, nullptr, "gp_flag", V3D_GP_SHOW_MATERIAL_NAME);
  RNA_def_property_ui_text(
      prop, "Stroke Material Name", "Show material name assigned to each stroke");
  RNA_def_property_update(prop, NC_SPACE | ND_SPACE_VIEW3D, nullptr);

  prop = RNA_def_property(srna, "gpencil_grid_opacity", PROP_FLOAT, PROP_NONE);
  RNA_def_property_float_sdna(prop, nullptr, "overlay.gpencil_grid_opacity");
  RNA_def_property_range(prop, 0.1f, 1.0f);
  RNA_def_property_ui_text(prop, "Opacity", "Canvas grid opacity");
  RNA_def_property_update(prop, NC_SPACE | ND_SPACE_VIEW3D, nullptr);

  prop = RNA_def_property(srna, "gpencil_grid_color", PROP_FLOAT, PROP_COLOR);
  RNA_def_property_float_sdna(prop, nullptr, "overlay.gpencil_grid_color");
  RNA_def_property_array(prop, 3);
  RNA_def_property_ui_text(prop, "Grid Color", "Canvas grid color");
  RNA_def_property_range(prop, 0.0f, 1.0f);
  RNA_def_property_update(prop, NC_SPACE | ND_SPACE_VIEW3D, nullptr);

  prop = RNA_def_property(srna, "gpencil_grid_scale", PROP_FLOAT, PROP_XYZ);
  RNA_def_property_float_sdna(prop, nullptr, "overlay.gpencil_grid_scale");
  RNA_def_property_array(prop, 2);
  RNA_def_property_ui_text(prop, "Scale", "Canvas grid scale");
  RNA_def_property_range(prop, 0.0f, FLT_MAX);
  RNA_def_property_update(prop, NC_SPACE | ND_SPACE_VIEW3D, nullptr);

  prop = RNA_def_property(srna, "gpencil_grid_offset", PROP_FLOAT, PROP_DISTANCE);
  RNA_def_property_float_sdna(prop, nullptr, "overlay.gpencil_grid_offset");
  RNA_def_property_array(prop, 2);
  RNA_def_property_ui_text(prop, "Offset", "Canvas grid offset");
  RNA_def_property_update(prop, NC_SPACE | ND_SPACE_VIEW3D, nullptr);

  prop = RNA_def_property(srna, "gpencil_grid_subdivisions", PROP_INT, PROP_NONE);
  RNA_def_property_int_sdna(prop, nullptr, "overlay.gpencil_grid_subdivisions");
  RNA_def_property_range(prop, 1, 100);
  RNA_def_property_ui_text(prop, "Subdivisions", "Canvas grid subdivisions");
  RNA_def_property_update(prop, NC_SPACE | ND_SPACE_VIEW3D, nullptr);

  /* Paper opacity factor */
  prop = RNA_def_property(srna, "gpencil_fade_objects", PROP_FLOAT, PROP_NONE);
  RNA_def_property_float_sdna(prop, nullptr, "overlay.gpencil_paper_opacity");
  RNA_def_property_range(prop, 0.0f, 1.0f);
  RNA_def_property_ui_text(prop, "Opacity", "Fade factor");
  RNA_def_property_update(prop, NC_SPACE | ND_SPACE_VIEW3D, nullptr);

  /* Paper opacity factor */
  prop = RNA_def_property(srna, "gpencil_fade_layer", PROP_FLOAT, PROP_NONE);
  RNA_def_property_float_sdna(prop, nullptr, "overlay.gpencil_fade_layer");
  RNA_def_property_range(prop, 0.0f, 1.0f);
  RNA_def_property_float_default(prop, 0.5f);
  RNA_def_property_ui_text(
      prop, "Opacity", "Fade layer opacity for Grease Pencil layers except the active one");
  RNA_def_property_update(prop, NC_SPACE | ND_SPACE_VIEW3D, nullptr);

  /* show edit lines */
  prop = RNA_def_property(srna, "use_gpencil_edit_lines", PROP_BOOLEAN, PROP_NONE);
  RNA_def_property_boolean_sdna(prop, nullptr, "gp_flag", V3D_GP_SHOW_EDIT_LINES);
  RNA_def_property_ui_text(prop, "Show Edit Lines", "Show Edit Lines when editing strokes");
  RNA_def_property_update(prop, NC_SPACE | ND_SPACE_VIEW3D, nullptr);

  prop = RNA_def_property(srna, "use_gpencil_multiedit_line_only", PROP_BOOLEAN, PROP_NONE);
  RNA_def_property_boolean_sdna(prop, nullptr, "gp_flag", V3D_GP_SHOW_MULTIEDIT_LINES);
  RNA_def_property_ui_text(prop, "Lines Only", "Show Edit Lines only in multiframe");
  RNA_def_property_update(prop, NC_SPACE | ND_SPACE_VIEW3D, nullptr);

  /* main grease pencil onion switch */
  prop = RNA_def_property(srna, "use_gpencil_onion_skin", PROP_BOOLEAN, PROP_NONE);
  RNA_def_property_boolean_sdna(prop, nullptr, "gp_flag", V3D_GP_SHOW_ONION_SKIN);
  RNA_def_property_ui_text(
      prop, "Onion Skins", "Show ghosts of the keyframes before and after the current frame");
  RNA_def_property_update(prop, NC_SPACE | ND_SPACE_VIEW3D, nullptr);

  /* vertex opacity */
  prop = RNA_def_property(srna, "vertex_opacity", PROP_FLOAT, PROP_FACTOR);
  RNA_def_property_float_sdna(prop, nullptr, "vertex_opacity");
  RNA_def_property_range(prop, 0.0f, 1.0f);
  RNA_def_property_ui_text(prop, "Vertex Opacity", "Opacity for edit vertices");
  RNA_def_parameter_clear_flags(prop, PROP_ANIMATABLE, ParameterFlag(0));
  RNA_def_property_update(prop, NC_SCENE | ND_TOOLSETTINGS, nullptr);

  /* Vertex Paint opacity factor */
  prop = RNA_def_property(srna, "gpencil_vertex_paint_opacity", PROP_FLOAT, PROP_FACTOR);
  RNA_def_property_float_sdna(prop, nullptr, "overlay.gpencil_vertex_paint_opacity");
  RNA_def_property_range(prop, 0.0f, 1.0f);
  RNA_def_property_ui_text(
      prop, "Opacity", "Vertex Paint mix factor\nNot in wireframe or render shading mode");
  RNA_def_property_update(prop, NC_SPACE | ND_SPACE_VIEW3D, nullptr);

  /* Developer Debug overlay */

  prop = RNA_def_property(srna, "use_debug_freeze_view_culling", PROP_BOOLEAN, PROP_NONE);
  RNA_def_property_boolean_sdna(prop, nullptr, "debug_flag", V3D_DEBUG_FREEZE_CULLING);
  RNA_def_property_ui_text(prop, "Freeze Culling", "Freeze view culling bounds");
  RNA_def_property_update(prop, NC_SPACE | ND_SPACE_VIEW3D, nullptr);
}

static void rna_def_space_view3d(BlenderRNA *brna)
{
  StructRNA *srna;
  PropertyRNA *prop;

  static const EnumPropertyItem rv3d_persp_items[] = {
      {RV3D_PERSP, "PERSP", 0, "Perspective", ""},
      {RV3D_ORTHO, "ORTHO", 0, "Orthographic", ""},
      {RV3D_CAMOB, "CAMERA", 0, "Camera", ""},
      {0, nullptr, 0, nullptr, nullptr},
  };

  static const EnumPropertyItem bundle_drawtype_items[] = {
      {OB_PLAINAXES, "PLAIN_AXES", 0, "Plain Axes", ""},
      {OB_ARROWS, "ARROWS", 0, "Arrows", ""},
      {OB_SINGLE_ARROW, "SINGLE_ARROW", 0, "Single Arrow", ""},
      {OB_CIRCLE, "CIRCLE", 0, "Circle", ""},
      {OB_CUBE, "CUBE", 0, "Cube", ""},
      {OB_EMPTY_SPHERE, "SPHERE", 0, "Sphere", ""},
      {OB_EMPTY_CONE, "CONE", 0, "Cone", ""},
      {0, nullptr, 0, nullptr, nullptr},
  };

  srna = RNA_def_struct(brna, "SpaceView3D", "Space");
  RNA_def_struct_sdna(srna, "View3D");
  RNA_def_struct_ui_text(srna, "3D View Space", "3D View space data");

  rna_def_space_generic_show_region_toggles(srna,
                                            ((1 << RGN_TYPE_TOOL_HEADER) | (1 << RGN_TYPE_TOOLS) |
                                             (1 << RGN_TYPE_UI) | (1 << RGN_TYPE_HUD) |
                                             (1 << RGN_TYPE_ASSET_SHELF)));

  prop = RNA_def_property(srna, "camera", PROP_POINTER, PROP_NONE);
  RNA_def_property_flag(prop, PROP_EDITABLE);
  RNA_def_property_pointer_sdna(prop, nullptr, "camera");
  RNA_def_property_ui_text(
      prop,
      "Camera",
      "Active camera used in this view (when unlocked from the scene's active camera)");
  RNA_def_property_update(prop, NC_SPACE | ND_SPACE_VIEW3D, "rna_SpaceView3D_camera_update");

  /* render border */
  prop = RNA_def_property(srna, "use_render_border", PROP_BOOLEAN, PROP_NONE);
  RNA_def_property_boolean_sdna(prop, nullptr, "flag2", V3D_RENDER_BORDER);
  RNA_def_property_clear_flag(prop, PROP_ANIMATABLE);
  RNA_def_property_ui_text(prop,
                           "Render Region",
                           "Use a region within the frame size for rendered viewport "
                           "(when not viewing through the camera)");
  RNA_def_property_update(prop, NC_SPACE | ND_SPACE_VIEW3D, nullptr);

  prop = RNA_def_property(srna, "render_border_min_x", PROP_FLOAT, PROP_NONE);
  RNA_def_property_float_sdna(prop, nullptr, "render_border.xmin");
  RNA_def_property_range(prop, 0.0f, 1.0f);
  RNA_def_property_ui_text(prop, "Region Minimum X", "Minimum X value for the render region");
  RNA_def_property_update(prop, NC_SPACE | ND_SPACE_VIEW3D, nullptr);

  prop = RNA_def_property(srna, "render_border_min_y", PROP_FLOAT, PROP_NONE);
  RNA_def_property_float_sdna(prop, nullptr, "render_border.ymin");
  RNA_def_property_range(prop, 0.0f, 1.0f);
  RNA_def_property_ui_text(prop, "Region Minimum Y", "Minimum Y value for the render region");
  RNA_def_property_update(prop, NC_SPACE | ND_SPACE_VIEW3D, nullptr);

  prop = RNA_def_property(srna, "render_border_max_x", PROP_FLOAT, PROP_NONE);
  RNA_def_property_float_sdna(prop, nullptr, "render_border.xmax");
  RNA_def_property_range(prop, 0.0f, 1.0f);
  RNA_def_property_ui_text(prop, "Region Maximum X", "Maximum X value for the render region");
  RNA_def_property_update(prop, NC_SPACE | ND_SPACE_VIEW3D, nullptr);

  prop = RNA_def_property(srna, "render_border_max_y", PROP_FLOAT, PROP_NONE);
  RNA_def_property_float_sdna(prop, nullptr, "render_border.ymax");
  RNA_def_property_range(prop, 0.0f, 1.0f);
  RNA_def_property_ui_text(prop, "Region Maximum Y", "Maximum Y value for the render region");
  RNA_def_property_update(prop, NC_SPACE | ND_SPACE_VIEW3D, nullptr);

  prop = RNA_def_property(srna, "lock_object", PROP_POINTER, PROP_NONE);
  RNA_def_property_flag(prop, PROP_EDITABLE);
  RNA_def_property_pointer_sdna(prop, nullptr, "ob_center");
  RNA_def_property_ui_text(
      prop, "Lock to Object", "3D View center is locked to this object's position");
  RNA_def_property_update(prop, NC_SPACE | ND_SPACE_VIEW3D, nullptr);

  prop = RNA_def_property(srna, "lock_bone", PROP_STRING, PROP_NONE);
  RNA_def_property_string_sdna(prop, nullptr, "ob_center_bone");
  RNA_def_property_ui_text(
      prop, "Lock to Bone", "3D View center is locked to this bone's position");
  RNA_def_property_update(prop, NC_SPACE | ND_SPACE_VIEW3D, nullptr);

  prop = RNA_def_property(srna, "lock_cursor", PROP_BOOLEAN, PROP_NONE);
  RNA_def_property_boolean_sdna(prop, nullptr, "ob_center_cursor", 1);
  RNA_def_property_ui_text(
      prop, "Lock to Cursor", "3D View center is locked to the cursor's position");
  RNA_def_property_update(prop, NC_SPACE | ND_SPACE_VIEW3D, nullptr);

  prop = RNA_def_property(srna, "local_view", PROP_POINTER, PROP_NONE);
  RNA_def_property_pointer_sdna(prop, nullptr, "localvd");
  RNA_def_property_ui_text(
      prop,
      "Local View",
      "Display an isolated subset of objects, apart from the scene visibility");

  prop = RNA_def_property(srna, "lens", PROP_FLOAT, PROP_UNIT_CAMERA);
  RNA_def_property_float_sdna(prop, nullptr, "lens");
  RNA_def_property_ui_text(prop, "Lens", "Viewport lens angle");
  RNA_def_property_range(prop, 1.0f, 250.0f);
  RNA_def_property_update(prop, NC_SPACE | ND_SPACE_VIEW3D, nullptr);

  prop = RNA_def_property(srna, "clip_start", PROP_FLOAT, PROP_DISTANCE);
  RNA_def_property_range(prop, 1e-6f, FLT_MAX);
  RNA_def_property_ui_range(prop, 0.001f, FLT_MAX, 10, 3);
  RNA_def_property_ui_text(
      prop, "Clip Start", "3D View near clipping distance (perspective view only)");
  RNA_def_property_update(prop, NC_SPACE | ND_SPACE_VIEW3D, nullptr);

  prop = RNA_def_property(srna, "clip_end", PROP_FLOAT, PROP_DISTANCE);
  RNA_def_property_range(prop, 1e-6f, FLT_MAX);
  RNA_def_property_ui_range(prop, 0.001f, FLT_MAX, 10, 3);
  RNA_def_property_ui_text(prop, "Clip End", "3D View far clipping distance");
  RNA_def_property_update(prop, NC_SPACE | ND_SPACE_VIEW3D, nullptr);

  prop = RNA_def_property(srna, "lock_camera", PROP_BOOLEAN, PROP_NONE);
  RNA_def_property_boolean_sdna(prop, nullptr, "flag2", V3D_LOCK_CAMERA);
  RNA_def_property_ui_text(
      prop, "Lock Camera to View", "Enable view navigation within the camera view");
  RNA_def_property_update(prop, NC_SPACE | ND_SPACE_VIEW3D, nullptr);

  prop = RNA_def_property(srna, "show_gizmo", PROP_BOOLEAN, PROP_NONE);
  RNA_def_property_boolean_negative_sdna(prop, nullptr, "gizmo_flag", V3D_GIZMO_HIDE);
  RNA_def_property_ui_text(prop, "Show Gizmo", "Show gizmos of all types");
  RNA_def_property_update(prop, NC_SPACE | ND_SPACE_VIEW3D, nullptr);

  prop = RNA_def_property(srna, "show_gizmo_navigate", PROP_BOOLEAN, PROP_NONE);
  RNA_def_property_boolean_negative_sdna(prop, nullptr, "gizmo_flag", V3D_GIZMO_HIDE_NAVIGATE);
  RNA_def_property_ui_text(prop, "Navigate Gizmo", "Viewport navigation gizmo");
  RNA_def_property_update(prop, NC_SPACE | ND_SPACE_VIEW3D, nullptr);

  prop = RNA_def_property(srna, "show_gizmo_context", PROP_BOOLEAN, PROP_NONE);
  RNA_def_property_boolean_negative_sdna(prop, nullptr, "gizmo_flag", V3D_GIZMO_HIDE_CONTEXT);
  RNA_def_property_ui_text(prop, "Context Gizmo", "Context sensitive gizmos for the active item");
  RNA_def_property_update(prop, NC_SPACE | ND_SPACE_VIEW3D, nullptr);

  prop = RNA_def_property(srna, "show_gizmo_modifier", PROP_BOOLEAN, PROP_NONE);
  RNA_def_property_boolean_negative_sdna(prop, nullptr, "gizmo_flag", V3D_GIZMO_HIDE_MODIFIER);
  RNA_def_property_ui_text(prop, "Modifier Gizmo", "Gizmos for the active modifier");
  RNA_def_property_update(prop, NC_SPACE | ND_SPACE_VIEW3D, nullptr);

  prop = RNA_def_property(srna, "show_gizmo_tool", PROP_BOOLEAN, PROP_NONE);
  RNA_def_property_boolean_negative_sdna(prop, nullptr, "gizmo_flag", V3D_GIZMO_HIDE_TOOL);
  RNA_def_property_ui_text(prop, "Tool Gizmo", "Active tool gizmo");
  RNA_def_property_update(prop, NC_SPACE | ND_SPACE_VIEW3D, nullptr);

  /* Per object type gizmo display flags. */

  prop = RNA_def_property(srna, "show_gizmo_object_translate", PROP_BOOLEAN, PROP_NONE);
  RNA_def_property_boolean_sdna(
      prop, nullptr, "gizmo_show_object", V3D_GIZMO_SHOW_OBJECT_TRANSLATE);
  RNA_def_property_ui_text(prop, "Show Object Location", "Gizmo to adjust location");
  RNA_def_property_update(prop, NC_SPACE | ND_SPACE_VIEW3D, nullptr);

  prop = RNA_def_property(srna, "show_gizmo_object_rotate", PROP_BOOLEAN, PROP_NONE);
  RNA_def_property_boolean_sdna(prop, nullptr, "gizmo_show_object", V3D_GIZMO_SHOW_OBJECT_ROTATE);
  RNA_def_property_ui_text(prop, "Show Object Rotation", "Gizmo to adjust rotation");
  RNA_def_property_update(prop, NC_SPACE | ND_SPACE_VIEW3D, nullptr);

  prop = RNA_def_property(srna, "show_gizmo_object_scale", PROP_BOOLEAN, PROP_NONE);
  RNA_def_property_boolean_sdna(prop, nullptr, "gizmo_show_object", V3D_GIZMO_SHOW_OBJECT_SCALE);
  RNA_def_property_ui_text(prop, "Show Object Scale", "Gizmo to adjust scale");
  RNA_def_property_update(prop, NC_SPACE | ND_SPACE_VIEW3D, nullptr);

  /* Empty Object Data. */
  prop = RNA_def_property(srna, "show_gizmo_empty_image", PROP_BOOLEAN, PROP_NONE);
  RNA_def_property_boolean_sdna(prop, nullptr, "gizmo_show_empty", V3D_GIZMO_SHOW_EMPTY_IMAGE);
  RNA_def_property_ui_text(prop, "Show Empty Image", "Gizmo to adjust image size and position");
  RNA_def_property_update(prop, NC_SPACE | ND_SPACE_VIEW3D, nullptr);

  prop = RNA_def_property(srna, "show_gizmo_empty_force_field", PROP_BOOLEAN, PROP_NONE);
  RNA_def_property_boolean_sdna(
      prop, nullptr, "gizmo_show_empty", V3D_GIZMO_SHOW_EMPTY_FORCE_FIELD);
  RNA_def_property_ui_text(prop, "Show Empty Force Field", "Gizmo to adjust the force field");
  RNA_def_property_update(prop, NC_SPACE | ND_SPACE_VIEW3D, nullptr);

  /* Light Object Data. */
  prop = RNA_def_property(srna, "show_gizmo_light_size", PROP_BOOLEAN, PROP_NONE);
  RNA_def_property_boolean_sdna(prop, nullptr, "gizmo_show_light", V3D_GIZMO_SHOW_LIGHT_SIZE);
  RNA_def_property_ui_text(prop, "Show Light Size", "Gizmo to adjust spot and area size");
  RNA_def_property_update(prop, NC_SPACE | ND_SPACE_VIEW3D, nullptr);

  prop = RNA_def_property(srna, "show_gizmo_light_look_at", PROP_BOOLEAN, PROP_NONE);
  RNA_def_property_boolean_sdna(prop, nullptr, "gizmo_show_light", V3D_GIZMO_SHOW_LIGHT_LOOK_AT);
  RNA_def_property_ui_text(
      prop, "Show Light Look-At", "Gizmo to adjust the direction of the light");
  RNA_def_property_update(prop, NC_SPACE | ND_SPACE_VIEW3D, nullptr);

  /* Camera Object Data. */
  prop = RNA_def_property(srna, "show_gizmo_camera_lens", PROP_BOOLEAN, PROP_NONE);
  RNA_def_property_boolean_sdna(prop, nullptr, "gizmo_show_camera", V3D_GIZMO_SHOW_CAMERA_LENS);
  RNA_def_property_ui_text(
      prop, "Show Camera Lens", "Gizmo to adjust camera focal length or orthographic scale");
  RNA_def_property_update(prop, NC_SPACE | ND_SPACE_VIEW3D, nullptr);

  prop = RNA_def_property(srna, "show_gizmo_camera_dof_distance", PROP_BOOLEAN, PROP_NONE);
  RNA_def_property_boolean_sdna(
      prop, nullptr, "gizmo_show_camera", V3D_GIZMO_SHOW_CAMERA_DOF_DIST);
  RNA_def_property_ui_text(prop,
                           "Show Camera Focus Distance",
                           "Gizmo to adjust camera focus distance "
                           "(depends on limits display)");
  RNA_def_property_update(prop, NC_SPACE | ND_SPACE_VIEW3D, nullptr);

  prop = RNA_def_property(srna, "use_local_camera", PROP_BOOLEAN, PROP_NONE);
  RNA_def_property_boolean_negative_sdna(prop, nullptr, "scenelock", 1);
  RNA_def_property_boolean_funcs(prop, nullptr, "rna_SpaceView3D_use_local_camera_set");
  RNA_def_property_ui_text(prop,
                           "Use Local Camera",
                           "Use a local camera in this view, rather than scene's active camera");
  RNA_def_property_update(prop, NC_SPACE | ND_SPACE_VIEW3D, nullptr);

  prop = RNA_def_property(srna, "region_3d", PROP_POINTER, PROP_NONE);
  RNA_def_property_struct_type(prop, "RegionView3D");
  RNA_def_property_pointer_funcs(prop, "rna_SpaceView3D_region_3d_get", nullptr, nullptr, nullptr);
  RNA_def_property_ui_text(
      prop,
      "3D Region",
      "3D region for this space. When the space is in quad view, the camera region");

  prop = RNA_def_property(srna, "region_quadviews", PROP_COLLECTION, PROP_NONE);
  RNA_def_property_struct_type(prop, "RegionView3D");
  RNA_def_property_collection_funcs(prop,
                                    "rna_SpaceView3D_region_quadviews_begin",
                                    "rna_iterator_listbase_next",
                                    "rna_iterator_listbase_end",
                                    "rna_SpaceView3D_region_quadviews_get",
                                    nullptr,
                                    nullptr,
                                    nullptr,
                                    nullptr);
  RNA_def_property_ui_text(prop,
                           "Quad View Regions",
                           "3D regions (the third one defines quad view settings, "
                           "the fourth one is same as 'region_3d')");

  prop = RNA_def_property(srna, "show_reconstruction", PROP_BOOLEAN, PROP_NONE);
  RNA_def_property_boolean_sdna(prop, nullptr, "flag2", V3D_SHOW_RECONSTRUCTION);
  RNA_def_property_ui_text(
      prop, "Show Reconstruction", "Display reconstruction data from active movie clip");
  RNA_def_property_update(prop, NC_SPACE | ND_SPACE_VIEW3D, nullptr);

  prop = RNA_def_property(srna, "tracks_display_size", PROP_FLOAT, PROP_NONE);
  RNA_def_property_range(prop, 0.0, FLT_MAX);
  RNA_def_property_ui_range(prop, 0, 5, 1, 3);
  RNA_def_property_float_sdna(prop, nullptr, "bundle_size");
  RNA_def_property_ui_text(prop, "Tracks Size", "Display size of tracks from reconstructed data");
  RNA_def_property_update(prop, NC_SPACE | ND_SPACE_VIEW3D, nullptr);

  prop = RNA_def_property(srna, "tracks_display_type", PROP_ENUM, PROP_NONE);
  RNA_def_property_enum_sdna(prop, nullptr, "bundle_drawtype");
  RNA_def_property_enum_items(prop, bundle_drawtype_items);
  RNA_def_property_ui_text(prop, "Tracks Display Type", "Viewport display style for tracks");
  RNA_def_property_update(prop, NC_SPACE | ND_SPACE_VIEW3D, nullptr);

  prop = RNA_def_property(srna, "show_camera_path", PROP_BOOLEAN, PROP_NONE);
  RNA_def_property_boolean_sdna(prop, nullptr, "flag2", V3D_SHOW_CAMERAPATH);
  RNA_def_property_ui_text(prop, "Show Camera Path", "Show reconstructed camera path");
  RNA_def_property_update(prop, NC_SPACE | ND_SPACE_VIEW3D, nullptr);

  prop = RNA_def_property(srna, "show_bundle_names", PROP_BOOLEAN, PROP_NONE);
  RNA_def_property_boolean_sdna(prop, nullptr, "flag2", V3D_SHOW_BUNDLENAME);
  RNA_def_property_ui_text(
      prop, "Show 3D Marker Names", "Show names for reconstructed tracks objects");
  RNA_def_property_update(prop, NC_SPACE | ND_SPACE_VIEW3D, nullptr);

  prop = RNA_def_property(srna, "use_local_collections", PROP_BOOLEAN, PROP_NONE);
  RNA_def_property_boolean_sdna(prop, nullptr, "flag", V3D_LOCAL_COLLECTIONS);
  RNA_def_property_ui_text(
      prop, "Local Collections", "Display a different set of collections in this viewport");
  RNA_def_property_flag(prop, PROP_CONTEXT_UPDATE);
  RNA_def_property_update(
      prop, NC_SPACE | ND_SPACE_VIEW3D, "rna_SpaceView3D_use_local_collections_update");

  /* Stereo Settings */
  prop = RNA_def_property(srna, "stereo_3d_eye", PROP_ENUM, PROP_NONE);
  RNA_def_property_enum_sdna(prop, nullptr, "multiview_eye");
  RNA_def_property_enum_items(prop, stereo3d_eye_items);
  RNA_def_property_enum_funcs(prop, nullptr, nullptr, "rna_SpaceView3D_stereo3d_camera_itemf");
  RNA_def_property_ui_text(prop, "Stereo Eye", "Current stereo eye being displayed");
  RNA_def_property_clear_flag(prop, PROP_EDITABLE);

  prop = RNA_def_property(srna, "stereo_3d_camera", PROP_ENUM, PROP_NONE);
  RNA_def_property_enum_sdna(prop, nullptr, "stereo3d_camera");
  RNA_def_property_enum_items(prop, stereo3d_camera_items);
  RNA_def_property_enum_funcs(prop, nullptr, nullptr, "rna_SpaceView3D_stereo3d_camera_itemf");
  RNA_def_property_ui_text(prop, "Camera", "");
  RNA_def_property_update(prop, NC_SPACE | ND_SPACE_VIEW3D, nullptr);

  prop = RNA_def_property(srna, "show_stereo_3d_cameras", PROP_BOOLEAN, PROP_NONE);
  RNA_def_property_boolean_sdna(prop, nullptr, "stereo3d_flag", V3D_S3D_DISPCAMERAS);
  RNA_def_property_ui_text(prop, "Cameras", "Show the left and right cameras");
  RNA_def_property_update(prop, NC_SPACE | ND_SPACE_VIEW3D, nullptr);

  prop = RNA_def_property(srna, "show_stereo_3d_convergence_plane", PROP_BOOLEAN, PROP_NONE);
  RNA_def_property_boolean_sdna(prop, nullptr, "stereo3d_flag", V3D_S3D_DISPPLANE);
  RNA_def_property_ui_text(prop, "Plane", "Show the stereo 3D convergence plane");
  RNA_def_property_update(prop, NC_SPACE | ND_SPACE_VIEW3D, nullptr);

  prop = RNA_def_property(srna, "stereo_3d_convergence_plane_alpha", PROP_FLOAT, PROP_FACTOR);
  RNA_def_property_float_sdna(prop, nullptr, "stereo3d_convergence_alpha");
  RNA_def_property_ui_text(prop, "Plane Alpha", "Opacity (alpha) of the convergence plane");
  RNA_def_property_update(prop, NC_SPACE | ND_SPACE_VIEW3D, nullptr);

  prop = RNA_def_property(srna, "show_stereo_3d_volume", PROP_BOOLEAN, PROP_NONE);
  RNA_def_property_boolean_sdna(prop, nullptr, "stereo3d_flag", V3D_S3D_DISPVOLUME);
  RNA_def_property_ui_text(prop, "Volume", "Show the stereo 3D frustum volume");
  RNA_def_property_update(prop, NC_SPACE | ND_SPACE_VIEW3D, nullptr);

  prop = RNA_def_property(srna, "stereo_3d_volume_alpha", PROP_FLOAT, PROP_FACTOR);
  RNA_def_property_float_sdna(prop, nullptr, "stereo3d_volume_alpha");
  RNA_def_property_ui_text(prop, "Volume Alpha", "Opacity (alpha) of the cameras' frustum volume");
  RNA_def_property_update(prop, NC_SPACE | ND_SPACE_VIEW3D, nullptr);

  prop = RNA_def_property(srna, "mirror_xr_session", PROP_BOOLEAN, PROP_NONE);
  RNA_def_property_boolean_sdna(prop, nullptr, "flag", V3D_XR_SESSION_MIRROR);
  RNA_def_property_ui_text(
      prop,
      "Mirror VR Session",
      "Synchronize the viewer perspective of virtual reality sessions with this 3D viewport");
  RNA_def_property_update(
      prop, NC_SPACE | ND_SPACE_VIEW3D, "rna_SpaceView3D_mirror_xr_session_update");

  rna_def_object_type_visibility_flags_common(srna,
                                              NC_SPACE | ND_SPACE_VIEW3D | NS_VIEW3D_SHADING,
                                              "rna_SpaceView3D_object_type_visibility_update");

  /* Helper for drawing the icon. */
  prop = RNA_def_property(srna, "icon_from_show_object_viewport", PROP_INT, PROP_NONE);
  RNA_def_property_int_funcs(
      prop, "rna_SpaceView3D_icon_from_show_object_viewport_get", nullptr, nullptr);
  RNA_def_property_clear_flag(prop, PROP_EDITABLE);
  RNA_def_property_ui_text(prop, "Visibility Icon", "");

  prop = RNA_def_property(srna, "show_viewer", PROP_BOOLEAN, PROP_NONE);
  RNA_def_property_boolean_sdna(prop, nullptr, "flag2", V3D_SHOW_VIEWER);
  RNA_def_property_ui_text(prop, "Show Viewer", "Display non-final geometry from viewer nodes");
  RNA_def_property_update(prop, NC_SPACE | ND_SPACE_VIEW3D | NS_VIEW3D_SHADING, nullptr);

  /* Nested Structs */
  prop = RNA_def_property(srna, "shading", PROP_POINTER, PROP_NONE);
  RNA_def_property_flag(prop, PROP_NEVER_NULL);
  RNA_def_property_struct_type(prop, "View3DShading");
  RNA_def_property_ui_text(prop, "Shading Settings", "Settings for shading in the 3D viewport");

  prop = RNA_def_property(srna, "overlay", PROP_POINTER, PROP_NONE);
  RNA_def_property_flag(prop, PROP_NEVER_NULL);
  RNA_def_property_struct_type(prop, "View3DOverlay");
  RNA_def_property_pointer_funcs(prop, "rna_SpaceView3D_overlay_get", nullptr, nullptr, nullptr);
  RNA_def_property_ui_text(
      prop, "Overlay Settings", "Settings for display of overlays in the 3D viewport");

  rna_def_space_view3d_shading(brna);
  rna_def_space_view3d_overlay(brna);

  /* *** Animated *** */
  RNA_define_animate_sdna(true);
  /* region */

  srna = RNA_def_struct(brna, "RegionView3D", nullptr);
  RNA_def_struct_sdna(srna, "RegionView3D");
  RNA_def_struct_ui_text(srna, "3D View Region", "3D View region data");

  prop = RNA_def_property(srna, "lock_rotation", PROP_BOOLEAN, PROP_NONE);
  RNA_def_property_boolean_sdna(prop, nullptr, "viewlock", RV3D_LOCK_ROTATION);
  RNA_def_property_ui_text(prop, "Lock Rotation", "Lock view rotation in side views");
  RNA_def_property_update(prop, NC_SPACE | ND_SPACE_VIEW3D, "rna_RegionView3D_quadview_update");

  prop = RNA_def_property(srna, "show_sync_view", PROP_BOOLEAN, PROP_NONE);
  RNA_def_property_boolean_sdna(prop, nullptr, "viewlock", RV3D_BOXVIEW);
  RNA_def_property_ui_text(prop, "Sync Zoom/Pan", "Sync view position between side views");
  RNA_def_property_update(prop, NC_SPACE | ND_SPACE_VIEW3D, "rna_RegionView3D_quadview_update");

  prop = RNA_def_property(srna, "use_box_clip", PROP_BOOLEAN, PROP_NONE);
  RNA_def_property_boolean_sdna(prop, nullptr, "viewlock", RV3D_BOXCLIP);
  RNA_def_property_ui_text(
      prop, "Clip Contents", "Clip view contents based on what is visible in other side views");
  RNA_def_property_update(
      prop, NC_SPACE | ND_SPACE_VIEW3D, "rna_RegionView3D_quadview_clip_update");

  prop = RNA_def_property(srna, "perspective_matrix", PROP_FLOAT, PROP_MATRIX);
  RNA_def_property_float_sdna(prop, nullptr, "persmat");
  RNA_def_property_clear_flag(
      prop, PROP_EDITABLE); /* XXX: for now, it's too risky for users to do this */
  RNA_def_property_multi_array(prop, 2, rna_matrix_dimsize_4x4);
  RNA_def_property_ui_text(
      prop, "Perspective Matrix", "Current perspective matrix (``window_matrix * view_matrix``)");

  prop = RNA_def_property(srna, "window_matrix", PROP_FLOAT, PROP_MATRIX);
  RNA_def_property_float_sdna(prop, nullptr, "winmat");
  RNA_def_property_clear_flag(prop, PROP_EDITABLE);
  RNA_def_property_multi_array(prop, 2, rna_matrix_dimsize_4x4);
  RNA_def_property_ui_text(prop, "Window Matrix", "Current window matrix");

  prop = RNA_def_property(srna, "view_matrix", PROP_FLOAT, PROP_MATRIX);
  RNA_def_property_float_sdna(prop, nullptr, "viewmat");
  RNA_def_property_multi_array(prop, 2, rna_matrix_dimsize_4x4);
  RNA_def_property_float_funcs(prop, nullptr, "rna_RegionView3D_view_matrix_set", nullptr);
  RNA_def_property_ui_text(prop, "View Matrix", "Current view matrix");
  RNA_def_property_update(prop, NC_SPACE | ND_SPACE_VIEW3D, nullptr);

  prop = RNA_def_property(srna, "view_perspective", PROP_ENUM, PROP_NONE);
  RNA_def_property_enum_sdna(prop, nullptr, "persp");
  RNA_def_property_enum_items(prop, rv3d_persp_items);
  RNA_def_property_ui_text(prop, "Perspective", "View Perspective");
  RNA_def_property_update(prop, NC_SPACE | ND_SPACE_VIEW3D, nullptr);

  prop = RNA_def_property(srna, "is_perspective", PROP_BOOLEAN, PROP_NONE);
  RNA_def_property_boolean_sdna(prop, nullptr, "is_persp", 1);
  RNA_def_property_ui_text(prop, "Is Perspective", "");
  RNA_def_property_flag(prop, PROP_EDITABLE);

  /* WARNING: Using "orthographic" in this name isn't correct and could be changed. */
  prop = RNA_def_property(srna, "is_orthographic_side_view", PROP_BOOLEAN, PROP_NONE);
  RNA_def_property_boolean_sdna(prop, nullptr, "view", 0);
  RNA_def_property_boolean_funcs(prop,
                                 "rna_RegionView3D_is_orthographic_side_view_get",
                                 "rna_RegionView3D_is_orthographic_side_view_set");
  RNA_def_property_ui_text(
      prop,
      "Is Axis Aligned",
      "Whether the current view is aligned to an axis "
      "(does not check whether the view is orthographic, use \"is_perspective\" for that). "
      "Setting this will rotate the view to the closest axis");

  /* This isn't directly accessible from the UI, only an operator. */
  prop = RNA_def_property(srna, "use_clip_planes", PROP_BOOLEAN, PROP_NONE);
  RNA_def_property_boolean_sdna(prop, nullptr, "rflag", RV3D_CLIPPING);
  RNA_def_property_ui_text(prop, "Use Clip Planes", "");

  const int default_value[] = {6, 4};
  prop = RNA_def_property(srna, "clip_planes", PROP_FLOAT, PROP_NONE);
  RNA_def_property_float_sdna(prop, nullptr, "clip");
  RNA_def_property_multi_array(prop, 2, default_value);
  RNA_def_property_ui_text(prop, "Clip Planes", "");

  prop = RNA_def_property(srna, "view_location", PROP_FLOAT, PROP_TRANSLATION);
#  if 0
  RNA_def_property_float_sdna(prop, nullptr, "ofs"); /* can't use because it's negated */
#  else
  RNA_def_property_array(prop, 3);
  RNA_def_property_float_funcs(
      prop, "rna_RegionView3D_view_location_get", "rna_RegionView3D_view_location_set", nullptr);
#  endif
  RNA_def_property_ui_text(prop, "View Location", "View pivot location");
  RNA_def_property_ui_range(prop, -10000.0, 10000.0, 10, RNA_TRANSLATION_PREC_DEFAULT);
  RNA_def_property_update(prop, NC_WINDOW, nullptr);

  prop = RNA_def_property(
      srna, "view_rotation", PROP_FLOAT, PROP_QUATERNION); /* can't use because it's inverted */
#  if 0
  RNA_def_property_float_sdna(prop, nullptr, "viewquat");
#  else
  RNA_def_property_array(prop, 4);
  RNA_def_property_float_funcs(
      prop, "rna_RegionView3D_view_rotation_get", "rna_RegionView3D_view_rotation_set", nullptr);
#  endif
  RNA_def_property_ui_text(prop, "View Rotation", "Rotation in quaternions (keep normalized)");
  RNA_def_property_update(prop, NC_SPACE | ND_SPACE_VIEW3D, nullptr);

  /* not sure we need rna access to these but adding anyway */
  prop = RNA_def_property(srna, "view_distance", PROP_FLOAT, PROP_UNSIGNED);
  RNA_def_property_float_sdna(prop, nullptr, "dist");
  RNA_def_property_ui_text(prop, "Distance", "Distance to the view location");
  RNA_def_property_update(prop, NC_SPACE | ND_SPACE_VIEW3D, nullptr);

  prop = RNA_def_property(srna, "view_camera_zoom", PROP_FLOAT, PROP_UNSIGNED);
  RNA_def_property_float_sdna(prop, nullptr, "camzoom");
  RNA_def_property_ui_text(prop, "Camera Zoom", "Zoom factor in camera view");
  RNA_def_property_range(prop, RV3D_CAMZOOM_MIN, RV3D_CAMZOOM_MAX);
  RNA_def_property_update(prop, NC_SPACE | ND_SPACE_VIEW3D, nullptr);

  prop = RNA_def_property(srna, "view_camera_offset", PROP_FLOAT, PROP_NONE);
  RNA_def_property_float_sdna(prop, nullptr, "camdx");
  RNA_def_property_array(prop, 2);
  RNA_def_property_ui_text(prop, "Camera Offset", "View shift in camera view");
  RNA_def_property_update(prop, NC_SPACE | ND_SPACE_VIEW3D, nullptr);

  RNA_api_region_view3d(srna);
}

static void rna_def_space_properties_filter(StructRNA *srna)
{
  /* Order must follow `buttons_context_items`. */
  constexpr std::array<blender::StringRefNull, BCONTEXT_TOT> filter_items = {
      "show_properties_tool",
      "show_properties_scene",
      "show_properties_render",
      "show_properties_output",
      "show_properties_view_layer",
      "show_properties_world",
      "show_properties_collection",
      "show_properties_object",
      "show_properties_constraints",
      "show_properties_modifiers",
      "show_properties_data",
      "show_properties_bone",
      "show_properties_bone_constraints",
      "show_properties_material",
      "show_properties_texture",
      "show_properties_particles",
      "show_properties_physics",
      "show_properties_effects",
  };

  for (const int i : blender::IndexRange(BCONTEXT_TOT)) {
    EnumPropertyItem item = buttons_context_items[i];
    const int value = (1 << item.value);
    blender::StringRefNull prop_name = filter_items[i];

    PropertyRNA *prop = RNA_def_property(srna, prop_name.c_str(), PROP_BOOLEAN, PROP_NONE);
    RNA_def_property_boolean_sdna(prop, nullptr, "visible_tabs", value);
    RNA_def_property_ui_text(prop, item.name, "");
    RNA_def_property_update(
        prop, NC_SPACE | ND_SPACE_PROPERTIES, "rna_SpaceProperties_context_update");
  }
}

static void rna_def_space_properties(BlenderRNA *brna)
{
  StructRNA *srna;
  PropertyRNA *prop;

  static const EnumPropertyItem tab_sync_items[] = {
      {PROPERTIES_SYNC_ALWAYS,
       "ALWAYS",
       0,
       "Always",
       "Always change tabs when clicking an icon in an outliner"},
      {PROPERTIES_SYNC_NEVER,
       "NEVER",
       0,
       "Never",
       "Never change tabs when clicking an icon in an outliner"},
      {PROPERTIES_SYNC_AUTO,
       "AUTO",
       0,
       "Auto",
       "Change tabs only when this editor shares a border with an outliner"},
      {0, nullptr, 0, nullptr, nullptr},
  };

  srna = RNA_def_struct(brna, "SpaceProperties", "Space");
  RNA_def_struct_sdna(srna, "SpaceProperties");
  RNA_def_struct_ui_text(srna, "Properties Space", "Properties space data");

  prop = RNA_def_property(srna, "context", PROP_ENUM, PROP_NONE);
  RNA_def_property_enum_sdna(prop, nullptr, "mainb");
  RNA_def_property_enum_items(prop, buttons_context_items);
  RNA_def_property_enum_funcs(
      prop, nullptr, "rna_SpaceProperties_context_set", "rna_SpaceProperties_context_itemf");
  RNA_def_property_ui_text(prop, "", "");
  RNA_def_property_translation_context(prop, BLT_I18NCONTEXT_ID_ID);
  RNA_def_property_update(
      prop, NC_SPACE | ND_SPACE_PROPERTIES, "rna_SpaceProperties_context_update");

  rna_def_space_properties_filter(srna);

  /* pinned data */
  prop = RNA_def_property(srna, "pin_id", PROP_POINTER, PROP_NONE);
  RNA_def_property_pointer_sdna(prop, nullptr, "pinid");
  RNA_def_property_struct_type(prop, "ID");
  /* NOTE: custom set function is ONLY to avoid rna setting a user for this. */
  RNA_def_property_pointer_funcs(prop,
                                 nullptr,
                                 "rna_SpaceProperties_pin_id_set",
                                 "rna_SpaceProperties_pin_id_typef",
                                 nullptr);
  RNA_def_property_flag(prop, PROP_EDITABLE | PROP_NEVER_UNLINK);
  RNA_def_property_update(
      prop, NC_SPACE | ND_SPACE_PROPERTIES, "rna_SpaceProperties_pin_id_update");

  prop = RNA_def_property(srna, "use_pin_id", PROP_BOOLEAN, PROP_NONE);
  RNA_def_property_boolean_sdna(prop, nullptr, "flag", SB_PIN_CONTEXT);
  RNA_def_property_ui_text(prop, "Pin ID", "Use the pinned context");

  /* Property search. */

  prop = RNA_def_property(srna, "tab_search_results", PROP_BOOLEAN, PROP_NONE);
  RNA_def_property_array(prop, 0); /* Dynamic length, see next line. */
  RNA_def_property_flag(prop, PROP_DYNAMIC);
  RNA_def_property_clear_flag(prop, PROP_EDITABLE);
  RNA_def_property_boolean_funcs(prop, "rna_SpaceProperties_tab_search_results_get", nullptr);
  RNA_def_property_dynamic_array_funcs(prop, "rna_SpaceProperties_tab_search_results_getlength");
  RNA_def_property_ui_text(
      prop, "Tab Search Results", "Whether or not each visible tab has a search result");

  prop = RNA_def_property(srna, "search_filter", PROP_STRING, PROP_NONE);
  /* The search filter is stored in the property editor's runtime which
   * is only defined in an internal header, so use the getter / setter here. */
  RNA_def_property_string_funcs(prop,
                                "rna_SpaceProperties_search_filter_get",
                                "rna_SpaceProperties_search_filter_length",
                                "rna_SpaceProperties_search_filter_set");
  RNA_def_property_ui_text(
      prop,
      "Display Filter",
      "Live search by filtering entries by string. Press CTRL+F to quick search"); /*BFA - Tooltip
                                                                                      update*/
  RNA_def_property_flag(prop, PROP_TEXTEDIT_UPDATE);
  RNA_def_property_update(
      prop, NC_SPACE | ND_SPACE_PROPERTIES, "rna_SpaceProperties_search_filter_update");

  /* Outliner sync. */
  prop = RNA_def_property(srna, "outliner_sync", PROP_ENUM, PROP_NONE);
  RNA_def_property_enum_sdna(prop, nullptr, "outliner_sync");
  RNA_def_property_enum_items(prop, tab_sync_items);
  RNA_def_property_ui_text(prop,
                           "Outliner Sync",
                           "Change to the corresponding tab when outliner data icons are clicked");
  RNA_def_property_update(prop, NC_SPACE | ND_SPACE_PROPERTIES, nullptr);
}

static void rna_def_space_image_overlay(BlenderRNA *brna)
{
  StructRNA *srna;
  PropertyRNA *prop;

  srna = RNA_def_struct(brna, "SpaceImageOverlay", nullptr);
  RNA_def_struct_sdna(srna, "SpaceImage");
  RNA_def_struct_nested(brna, srna, "SpaceImageEditor");
  RNA_def_struct_path_func(srna, "rna_SpaceImageOverlay_path");
  RNA_def_struct_ui_text(
      srna, "Overlay Settings", "Settings for display of overlays in the UV/Image editor");

  prop = RNA_def_property(srna, "show_overlays", PROP_BOOLEAN, PROP_NONE);
  RNA_def_property_boolean_sdna(prop, nullptr, "overlay.flag", SI_OVERLAY_SHOW_OVERLAYS);
  RNA_def_property_ui_text(prop, "Show Overlays", "Display overlays like UV Maps and Metadata");
  RNA_def_property_update(prop, NC_SPACE | ND_SPACE_IMAGE, nullptr);

  prop = RNA_def_property(srna, "show_grid_background", PROP_BOOLEAN, PROP_NONE);
  RNA_def_property_boolean_sdna(prop, nullptr, "overlay.flag", SI_OVERLAY_SHOW_GRID_BACKGROUND);
  RNA_def_property_ui_text(prop, "Display Background", "Show the grid background and borders");
  RNA_def_property_update(prop, NC_SPACE | ND_SPACE_IMAGE, nullptr);
}

static void rna_def_space_image(BlenderRNA *brna)
{
  StructRNA *srna;
  PropertyRNA *prop;

  srna = RNA_def_struct(brna, "SpaceImageEditor", "Space");
  RNA_def_struct_sdna(srna, "SpaceImage");
  RNA_def_struct_ui_text(srna, "Space Image Editor", "Image and UV editor space data");

  rna_def_space_generic_show_region_toggles(srna,
                                            ((1 << RGN_TYPE_TOOL_HEADER) | (1 << RGN_TYPE_TOOLS) |
                                             (1 << RGN_TYPE_UI) | (1 << RGN_TYPE_HUD) |
                                             (1 << RGN_TYPE_ASSET_SHELF)));

  /* image */
  prop = RNA_def_property(srna, "image", PROP_POINTER, PROP_NONE);
  RNA_def_property_pointer_funcs(
      prop, nullptr, "rna_SpaceImageEditor_image_set", nullptr, nullptr);
  RNA_def_property_ui_text(prop, "Image", "Image displayed and edited in this space");
  RNA_def_property_flag(prop, PROP_EDITABLE);
  RNA_def_property_update(
      prop,
      NC_GEOM | ND_DATA,
      "rna_SpaceImageEditor_image_update"); /* is handled in image editor too */

  prop = RNA_def_property(srna, "image_user", PROP_POINTER, PROP_NONE);
  RNA_def_property_flag(prop, PROP_NEVER_NULL);
  RNA_def_property_pointer_sdna(prop, nullptr, "iuser");
  RNA_def_property_ui_text(
      prop,
      "Image User",
      "Parameters defining which layer, pass and frame of the image is displayed");
  RNA_def_property_update(prop, NC_SPACE | ND_SPACE_IMAGE, nullptr);

  prop = RNA_def_property(srna, "scopes", PROP_POINTER, PROP_NONE);
  RNA_def_property_pointer_sdna(prop, nullptr, "scopes");
  RNA_def_property_struct_type(prop, "Scopes");
  RNA_def_property_ui_text(prop, "Scopes", "Scopes to visualize image statistics");
  RNA_def_property_flag(prop, PROP_CONTEXT_UPDATE);
  RNA_def_property_update(prop, NC_SPACE | ND_SPACE_IMAGE, "rna_SpaceImageEditor_scopes_update");

  prop = RNA_def_property(srna, "use_image_pin", PROP_BOOLEAN, PROP_NONE);
  RNA_def_property_boolean_sdna(prop, nullptr, "pin", 0);
  RNA_def_property_ui_text(
      prop, "Image Pin", "Display current image regardless of object selection");
  RNA_def_property_ui_icon(prop, ICON_UNPINNED, 1);
  RNA_def_property_update(prop, NC_SPACE | ND_SPACE_IMAGE, nullptr);

  prop = RNA_def_property(srna, "sample_histogram", PROP_POINTER, PROP_NONE);
  RNA_def_property_pointer_sdna(prop, nullptr, "sample_line_hist");
  RNA_def_property_struct_type(prop, "Histogram");
  RNA_def_property_ui_text(prop, "Line Sample", "Sampled colors along line");

  prop = RNA_def_property(srna, "zoom", PROP_FLOAT, PROP_NONE);
  RNA_def_property_array(prop, 2);
  RNA_def_property_clear_flag(prop, PROP_EDITABLE);
  RNA_def_property_float_funcs(prop, "rna_SpaceImageEditor_zoom_get", nullptr, nullptr);
  RNA_def_property_ui_text(prop, "Zoom", "Zoom factor");

  prop = RNA_def_property(srna, "zoom_percentage", PROP_FLOAT, PROP_PERCENTAGE);
  RNA_def_property_float_funcs(prop,
                               "rna_SpaceImageEditor_zoom_percentage_get",
                               "rna_SpaceImageEditor_zoom_percentage_set",
                               nullptr);
  RNA_def_property_float_default(prop, 100.0);
  RNA_def_property_range(prop, .4, 80000);
  RNA_def_property_ui_range(prop, 25, 400, 100, 0);
  RNA_def_property_ui_text(prop, "Zoom", "Zoom percentage");

  /* image draw */
  prop = RNA_def_property(srna, "show_repeat", PROP_BOOLEAN, PROP_NONE);
  RNA_def_property_boolean_sdna(prop, nullptr, "flag", SI_DRAW_TILE);
  RNA_def_property_ui_text(
      prop, "Display Repeated", "Display the image repeated outside of the main view");
  RNA_def_property_update(prop, NC_SPACE | ND_SPACE_IMAGE, nullptr);

  prop = RNA_def_property(srna, "show_annotation", PROP_BOOLEAN, PROP_NONE);
  RNA_def_property_boolean_sdna(prop, nullptr, "flag", SI_SHOW_GPENCIL);
  RNA_def_property_ui_text(prop, "Show Annotation", "Show annotations for this view");
  RNA_def_property_update(prop, NC_SPACE | ND_SPACE_IMAGE, nullptr);

  prop = RNA_def_property(srna, "display_channels", PROP_ENUM, PROP_NONE);
  RNA_def_property_enum_bitflag_sdna(prop, nullptr, "flag");
  RNA_def_property_enum_items(prop, display_channels_items);
  RNA_def_property_enum_funcs(prop,
                              "rna_SpaceImageEditor_display_channels_get",
                              nullptr,
                              "rna_SpaceImageEditor_display_channels_itemf");
  RNA_def_property_ui_text(prop, "Display Channels", "Channels of the image to display");
  RNA_def_property_update(prop, NC_SPACE | ND_SPACE_IMAGE, nullptr);

  prop = RNA_def_property(srna, "show_stereo_3d", PROP_BOOLEAN, PROP_NONE);
  RNA_def_property_boolean_funcs(
      prop, "rna_SpaceImageEditor_show_stereo_get", "rna_SpaceImageEditor_show_stereo_set");
  RNA_def_property_ui_text(prop, "Show Stereo", "Display the image in Stereo 3D");
  RNA_def_property_ui_icon(prop, ICON_CAMERA_STEREO, 0);
  RNA_def_property_update(
      prop, NC_SPACE | ND_SPACE_IMAGE, "rna_SpaceImageEditor_show_stereo_update");

  /* uv */
  prop = RNA_def_property(srna, "uv_editor", PROP_POINTER, PROP_NONE);
  RNA_def_property_flag(prop, PROP_NEVER_NULL);
  RNA_def_property_struct_type(prop, "SpaceUVEditor");
  RNA_def_property_pointer_funcs(
      prop, "rna_SpaceImageEditor_uvedit_get", nullptr, nullptr, nullptr);
  RNA_def_property_ui_text(prop, "UV Editor", "UV editor settings");

  /* mode (hidden in the UI, see 'ui_mode') */
  prop = RNA_def_property(srna, "mode", PROP_ENUM, PROP_NONE);
  RNA_def_property_enum_sdna(prop, nullptr, "mode");
  RNA_def_property_enum_items(prop, rna_enum_space_image_mode_all_items);
  RNA_def_property_ui_text(prop, "Mode", "Editing context being displayed");
  RNA_def_property_update(prop, NC_SPACE | ND_SPACE_IMAGE, "rna_SpaceImageEditor_mode_update");

  prop = RNA_def_property(srna, "ui_mode", PROP_ENUM, PROP_NONE);
  RNA_def_property_enum_sdna(prop, nullptr, "mode");
  RNA_def_property_enum_items(prop, rna_enum_space_image_mode_ui_items);
  RNA_def_property_ui_text(prop, "Mode", "Editing context being displayed");
  RNA_def_property_update(prop, NC_SPACE | ND_SPACE_IMAGE, "rna_SpaceImageEditor_mode_update");

  /* bfa - hide disfunctional tools and settings for render result */
  prop = RNA_def_property(srna, "ui_non_render_mode", PROP_ENUM, PROP_NONE);
  RNA_def_property_enum_sdna(prop, nullptr, "mode");
  RNA_def_property_enum_items(prop, rna_enum_space_image_mode_non_render_items);
  RNA_def_property_ui_text(prop, "Mode", "Editing context being displayed");
  RNA_def_property_update(prop, NC_SPACE | ND_SPACE_IMAGE, "rna_SpaceImageEditor_mode_update");

  /* transform */
  prop = RNA_def_property(srna, "cursor_location", PROP_FLOAT, PROP_XYZ);
  RNA_def_property_array(prop, 2);
  RNA_def_property_float_funcs(prop,
                               "rna_SpaceImageEditor_cursor_location_get",
                               "rna_SpaceImageEditor_cursor_location_set",
                               nullptr);
  RNA_def_property_ui_text(prop, "2D Cursor Location", "2D cursor location for this view");
  RNA_def_property_update(prop, NC_SPACE | ND_SPACE_IMAGE, nullptr);

  prop = RNA_def_property(srna, "pivot_point", PROP_ENUM, PROP_NONE);
  RNA_def_property_enum_sdna(prop, nullptr, "around");
  RNA_def_property_enum_items(prop, rna_enum_transform_pivot_full_items);
  RNA_def_property_enum_funcs(prop, nullptr, nullptr, "rna_SpaceImageEditor_pivot_itemf");
  RNA_def_property_ui_text(prop, "Pivot", "Rotation/Scaling Pivot");
  RNA_def_property_update(prop, NC_SPACE | ND_SPACE_IMAGE, nullptr);

  /* grease pencil */
  prop = RNA_def_property(srna, "grease_pencil", PROP_POINTER, PROP_NONE);
  RNA_def_property_pointer_sdna(prop, nullptr, "gpd");
  RNA_def_property_struct_type(prop, "GreasePencil");
  RNA_def_property_pointer_funcs(
      prop, nullptr, nullptr, nullptr, "rna_GPencil_datablocks_annotations_poll");
  RNA_def_property_flag(prop, PROP_EDITABLE | PROP_ID_REFCOUNT);
  RNA_def_property_ui_text(prop, "Grease Pencil", "Grease Pencil data for this space");
  RNA_def_property_update(prop, NC_SPACE | ND_SPACE_IMAGE, nullptr);

  /* update */
  prop = RNA_def_property(srna, "use_realtime_update", PROP_BOOLEAN, PROP_NONE);
  RNA_def_property_boolean_sdna(prop, nullptr, "lock", 0);
  RNA_def_property_ui_text(prop,
                           "Update Automatically",
                           "Update other affected window spaces automatically to reflect changes "
                           "during interactive operations such as transform");

  /* state */
  prop = RNA_def_property(srna, "show_render", PROP_BOOLEAN, PROP_NONE);
  RNA_def_property_boolean_funcs(prop, "rna_SpaceImageEditor_show_render_get", nullptr);
  RNA_def_property_clear_flag(prop, PROP_EDITABLE);
  RNA_def_property_ui_text(prop, "Show Render", "Show render related properties");

  prop = RNA_def_property(srna, "show_paint", PROP_BOOLEAN, PROP_NONE);
  RNA_def_property_boolean_funcs(prop, "rna_SpaceImageEditor_show_paint_get", nullptr);
  RNA_def_property_clear_flag(prop, PROP_EDITABLE);
  RNA_def_property_ui_text(prop, "Show Paint", "Show paint related properties");

  prop = RNA_def_property(srna, "show_uvedit", PROP_BOOLEAN, PROP_NONE);
  RNA_def_property_boolean_funcs(prop, "rna_SpaceImageEditor_show_uvedit_get", nullptr);
  RNA_def_property_clear_flag(prop, PROP_EDITABLE);
  RNA_def_property_ui_text(prop, "Show UV Editor", "Show UV editing related properties");

  prop = RNA_def_property(srna, "show_maskedit", PROP_BOOLEAN, PROP_NONE);
  RNA_def_property_boolean_funcs(prop, "rna_SpaceImageEditor_show_maskedit_get", nullptr);
  RNA_def_property_clear_flag(prop, PROP_EDITABLE);
  RNA_def_property_ui_text(prop, "Show Mask Editor", "Show Mask editing related properties");

  /* Gizmo Toggles. */
  prop = RNA_def_property(srna, "show_gizmo", PROP_BOOLEAN, PROP_NONE);
  RNA_def_property_boolean_negative_sdna(prop, nullptr, "gizmo_flag", SI_GIZMO_HIDE);
  RNA_def_property_ui_text(prop, "Show Gizmo", "Show gizmos of all types");
  RNA_def_property_update(prop, NC_SPACE | ND_SPACE_IMAGE, nullptr);

  prop = RNA_def_property(srna, "show_gizmo_navigate", PROP_BOOLEAN, PROP_NONE);
  RNA_def_property_boolean_negative_sdna(prop, nullptr, "gizmo_flag", SI_GIZMO_HIDE_NAVIGATE);
  RNA_def_property_ui_text(prop, "Navigate Gizmo", "Viewport navigation gizmo");
  RNA_def_property_update(prop, NC_SPACE | ND_SPACE_IMAGE, nullptr);

  /* Overlays */
  prop = RNA_def_property(srna, "overlay", PROP_POINTER, PROP_NONE);
  RNA_def_property_flag(prop, PROP_NEVER_NULL);
  RNA_def_property_struct_type(prop, "SpaceImageOverlay");
  RNA_def_property_pointer_funcs(prop, "rna_SpaceImage_overlay_get", nullptr, nullptr, nullptr);
  RNA_def_property_ui_text(
      prop, "Overlay Settings", "Settings for display of overlays in the UV/Image editor");

  rna_def_space_image_uv(brna);
  rna_def_space_image_overlay(brna);

  /* mask */
  rna_def_space_mask_info(srna, NC_SPACE | ND_SPACE_IMAGE, "rna_SpaceImageEditor_mask_set");
}

static void rna_def_space_sequencer_preview_overlay(BlenderRNA *brna)
{
  StructRNA *srna;
  PropertyRNA *prop;

  srna = RNA_def_struct(brna, "SequencerPreviewOverlay", nullptr);
  RNA_def_struct_sdna(srna, "SpaceSeq");
  RNA_def_struct_nested(brna, srna, "SpaceSequenceEditor");
  RNA_def_struct_path_func(srna, "rna_SpaceSequencerPreviewOverlay_path");
  RNA_def_struct_ui_text(srna, "Preview Overlay Settings", "");

  prop = RNA_def_property(srna, "show_safe_areas", PROP_BOOLEAN, PROP_NONE);
  RNA_def_property_boolean_sdna(
      prop, nullptr, "preview_overlay.flag", SEQ_PREVIEW_SHOW_SAFE_MARGINS);
  RNA_def_property_ui_text(
      prop, "Safe Areas", "Show TV title safe and action safe areas in preview");
  RNA_def_property_update(prop, NC_SPACE | ND_SPACE_SEQUENCER, nullptr);

  prop = RNA_def_property(srna, "show_safe_center", PROP_BOOLEAN, PROP_NONE);
  RNA_def_property_boolean_sdna(
      prop, nullptr, "preview_overlay.flag", SEQ_PREVIEW_SHOW_SAFE_CENTER);
  RNA_def_property_ui_text(
      prop, "Center-Cut Safe Areas", "Show safe areas to fit content in a different aspect ratio");
  RNA_def_property_update(prop, NC_SPACE | ND_SPACE_SEQUENCER, nullptr);

  prop = RNA_def_property(srna, "show_metadata", PROP_BOOLEAN, PROP_NONE);
  RNA_def_property_boolean_sdna(prop, nullptr, "preview_overlay.flag", SEQ_PREVIEW_SHOW_METADATA);
  RNA_def_property_ui_text(prop, "Show Metadata", "Show metadata of first visible strip");
  RNA_def_property_update(prop, NC_SPACE | ND_SPACE_SEQUENCER, nullptr);

  prop = RNA_def_property(srna, "show_annotation", PROP_BOOLEAN, PROP_NONE);
  RNA_def_property_boolean_sdna(prop, nullptr, "preview_overlay.flag", SEQ_PREVIEW_SHOW_GPENCIL);
  RNA_def_property_ui_text(prop, "Show Annotation", "Show annotations for this view");
  RNA_def_property_update(prop, NC_SPACE | ND_SPACE_SEQUENCER, nullptr);

  prop = RNA_def_property(srna, "show_image_outline", PROP_BOOLEAN, PROP_NONE);
  RNA_def_property_boolean_sdna(
      prop, nullptr, "preview_overlay.flag", SEQ_PREVIEW_SHOW_OUTLINE_SELECTED);
  RNA_def_property_ui_text(prop, "Image Outline", "");
  RNA_def_property_update(prop, NC_SPACE | ND_SPACE_SEQUENCER, nullptr);

  prop = RNA_def_property(srna, "show_cursor", PROP_BOOLEAN, PROP_NONE);
  RNA_def_property_boolean_sdna(prop, nullptr, "preview_overlay.flag", SEQ_PREVIEW_SHOW_2D_CURSOR);
  RNA_def_property_ui_text(prop, "2D Cursor", "");
  RNA_def_property_update(prop, NC_SPACE | ND_SPACE_SEQUENCER, nullptr);
}

static void rna_def_space_sequencer_timeline_overlay(BlenderRNA *brna)
{
  StructRNA *srna;
  PropertyRNA *prop;

  srna = RNA_def_struct(brna, "SequencerTimelineOverlay", nullptr);
  RNA_def_struct_sdna(srna, "SpaceSeq");
  RNA_def_struct_nested(brna, srna, "SpaceSequenceEditor");
  RNA_def_struct_path_func(srna, "rna_SpaceSequencerTimelineOverlay_path");
  RNA_def_struct_ui_text(srna, "Timeline Overlay Settings", "");

  static const EnumPropertyItem waveform_type_display_items[] = {
      {SEQ_TIMELINE_ALL_WAVEFORMS,
       "ALL_WAVEFORMS",
       0,
       "On",
       "Display waveforms for all sound strips"},
      {0, "DEFAULT_WAVEFORMS", 0, "Strip", "Display waveforms depending on strip setting"},
      {SEQ_TIMELINE_NO_WAVEFORMS,
       "NO_WAVEFORMS",
       0,
       "Off",
       "Don't display waveforms for any sound strips"},
      {0, nullptr, 0, nullptr, nullptr},
  };

  prop = RNA_def_property(srna, "waveform_display_type", PROP_ENUM, PROP_NONE);
  RNA_def_property_enum_bitflag_sdna(prop, nullptr, "timeline_overlay.flag");
  RNA_def_property_enum_items(prop, waveform_type_display_items);
  RNA_def_property_ui_text(prop, "Waveform Display", "How Waveforms are displayed");
  RNA_def_property_update(prop, NC_SPACE | ND_SPACE_SEQUENCER, nullptr);

  static const EnumPropertyItem waveform_style_display_items[] = {
      {0, "FULL_WAVEFORMS", 0, "Full", "Display full waveform"},
      {SEQ_TIMELINE_WAVEFORMS_HALF,
       "HALF_WAVEFORMS",
       0,
       "Half",
       "Display upper half of the absolute value waveform"},
      {0, nullptr, 0, nullptr, nullptr},
  };

  prop = RNA_def_property(srna, "waveform_display_style", PROP_ENUM, PROP_NONE);
  RNA_def_property_enum_bitflag_sdna(prop, nullptr, "timeline_overlay.flag");
  RNA_def_property_enum_items(prop, waveform_style_display_items);
  RNA_def_property_ui_text(prop, "Waveform Style", "How Waveforms are displayed");
  RNA_def_property_update(prop, NC_SPACE | ND_SPACE_SEQUENCER, nullptr);

  prop = RNA_def_property(srna, "show_fcurves", PROP_BOOLEAN, PROP_NONE);
  RNA_def_property_boolean_sdna(prop, nullptr, "timeline_overlay.flag", SEQ_TIMELINE_SHOW_FCURVES);
  RNA_def_property_ui_text(prop, "Show F-Curves", "Display strip opacity/volume curve");
  RNA_def_property_update(prop, NC_SPACE | ND_SPACE_SEQUENCER, nullptr);

  prop = RNA_def_property(srna, "show_strip_name", PROP_BOOLEAN, PROP_NONE);
  RNA_def_property_boolean_sdna(
      prop, nullptr, "timeline_overlay.flag", SEQ_TIMELINE_SHOW_STRIP_NAME);
  RNA_def_property_ui_text(prop, "Show Name", "");
  RNA_def_property_update(prop, NC_SPACE | ND_SPACE_SEQUENCER, nullptr);

  prop = RNA_def_property(srna, "show_strip_source", PROP_BOOLEAN, PROP_NONE);
  RNA_def_property_boolean_sdna(
      prop, nullptr, "timeline_overlay.flag", SEQ_TIMELINE_SHOW_STRIP_SOURCE);
  RNA_def_property_ui_text(
      prop, "Show Source", "Display path to source file, or name of source datablock");
  RNA_def_property_update(prop, NC_SPACE | ND_SPACE_SEQUENCER, nullptr);

  prop = RNA_def_property(srna, "show_strip_duration", PROP_BOOLEAN, PROP_NONE);
  RNA_def_property_boolean_sdna(
      prop, nullptr, "timeline_overlay.flag", SEQ_TIMELINE_SHOW_STRIP_DURATION);
  RNA_def_property_ui_text(prop, "Show Duration", "");
  RNA_def_property_update(prop, NC_SPACE | ND_SPACE_SEQUENCER, nullptr);

  prop = RNA_def_property(srna, "show_grid", PROP_BOOLEAN, PROP_NONE);
  RNA_def_property_boolean_sdna(prop, nullptr, "timeline_overlay.flag", SEQ_TIMELINE_SHOW_GRID);
  RNA_def_property_ui_text(prop, "Show Grid", "Show vertical grid lines");
  RNA_def_property_update(prop, NC_SPACE | ND_SPACE_SEQUENCER, nullptr);

  prop = RNA_def_property(srna, "show_strip_offset", PROP_BOOLEAN, PROP_NONE);
  RNA_def_property_boolean_sdna(
      prop, nullptr, "timeline_overlay.flag", SEQ_TIMELINE_SHOW_STRIP_OFFSETS);
  RNA_def_property_ui_text(prop, "Show Offsets", "Display strip in/out offsets");
  RNA_def_property_update(prop, NC_SPACE | ND_SPACE_SEQUENCER, nullptr);

  prop = RNA_def_property(srna, "show_thumbnails", PROP_BOOLEAN, PROP_NONE);
  RNA_def_property_boolean_sdna(
      prop, nullptr, "timeline_overlay.flag", SEQ_TIMELINE_SHOW_THUMBNAILS);
  RNA_def_property_ui_text(prop, "Show Thumbnails", "Show strip thumbnails");
  RNA_def_property_update(prop, NC_SPACE | ND_SPACE_SEQUENCER, nullptr);

  prop = RNA_def_property(srna, "show_strip_tag_color", PROP_BOOLEAN, PROP_NONE);
  RNA_def_property_boolean_sdna(
      prop, nullptr, "timeline_overlay.flag", SEQ_TIMELINE_SHOW_STRIP_COLOR_TAG);
  RNA_def_property_ui_text(
      prop, "Show Color Tags", "Display the strip color tags in the sequencer");
  RNA_def_property_update(prop, NC_SPACE | ND_SPACE_SEQUENCER, nullptr);

  prop = RNA_def_property(srna, "show_strip_retiming", PROP_BOOLEAN, PROP_NONE);
  RNA_def_property_boolean_sdna(
      prop, nullptr, "timeline_overlay.flag", SEQ_TIMELINE_SHOW_STRIP_RETIMING);
  RNA_def_property_ui_text(prop, "Show Retiming Keys", "Display retiming keys on top of strips");
  RNA_def_property_update(prop, NC_SPACE | ND_SPACE_SEQUENCER, nullptr);
}

static void rna_def_space_sequencer_cache_overlay(BlenderRNA *brna)
{
  StructRNA *srna;
  PropertyRNA *prop;

  srna = RNA_def_struct(brna, "SequencerCacheOverlay", nullptr);
  RNA_def_struct_sdna(srna, "SpaceSeq");
  RNA_def_struct_nested(brna, srna, "SpaceSequenceEditor");
  RNA_def_struct_path_func(srna, "rna_SpaceSequencerCacheOverlay_path");
  RNA_def_struct_ui_text(srna, "Cache Overlay Settings", "");

  prop = RNA_def_property(srna, "show_cache", PROP_BOOLEAN, PROP_NONE);
  RNA_def_property_boolean_sdna(prop, nullptr, "cache_overlay.flag", SEQ_CACHE_SHOW);
  RNA_def_property_ui_text(prop, "Show Cache", "Visualize cached images on the timeline");
  RNA_def_property_update(prop, NC_SPACE | ND_SPACE_SEQUENCER, nullptr);

  prop = RNA_def_property(srna, "show_cache_final_out", PROP_BOOLEAN, PROP_NONE);
  RNA_def_property_boolean_sdna(prop, nullptr, "cache_overlay.flag", SEQ_CACHE_SHOW_FINAL_OUT);
  RNA_def_property_ui_text(prop, "Final Images", "Visualize cached complete frames");
  RNA_def_property_update(prop, NC_SCENE | ND_SEQUENCER, nullptr);

  prop = RNA_def_property(srna, "show_cache_raw", PROP_BOOLEAN, PROP_NONE);
  RNA_def_property_boolean_sdna(prop, nullptr, "cache_overlay.flag", SEQ_CACHE_SHOW_RAW);
  RNA_def_property_ui_text(prop, "Raw Images", "Visualize cached raw images");
  RNA_def_property_update(prop, NC_SCENE | ND_SEQUENCER, nullptr);

  prop = RNA_def_property(srna, "show_cache_preprocessed", PROP_BOOLEAN, PROP_NONE);
  RNA_def_property_boolean_sdna(prop, nullptr, "cache_overlay.flag", SEQ_CACHE_SHOW_PREPROCESSED);
  RNA_def_property_ui_text(prop, "Preprocessed Images", "Visualize cached pre-processed images");
  RNA_def_property_update(prop, NC_SCENE | ND_SEQUENCER, nullptr);

  prop = RNA_def_property(srna, "show_cache_composite", PROP_BOOLEAN, PROP_NONE);
  RNA_def_property_boolean_sdna(prop, nullptr, "cache_overlay.flag", SEQ_CACHE_SHOW_COMPOSITE);
  RNA_def_property_ui_text(prop, "Composite Images", "Visualize cached composite images");
  RNA_def_property_update(prop, NC_SCENE | ND_SEQUENCER, nullptr);
}

static void rna_def_space_sequencer(BlenderRNA *brna)
{
  StructRNA *srna;
  PropertyRNA *prop;

  static const EnumPropertyItem display_mode_items[] = {
      {SEQ_DRAW_IMG_IMBUF, "IMAGE", ICON_SEQ_PREVIEW, "Image Preview", ""},
      {SEQ_DRAW_IMG_WAVEFORM, "WAVEFORM", ICON_SEQ_LUMA_WAVEFORM, "Luma Waveform", ""},
      {SEQ_DRAW_IMG_RGBPARADE, "RGB_PARADE", ICON_RENDERLAYERS, "RGB Parade", ""},
      {SEQ_DRAW_IMG_VECTORSCOPE, "VECTOR_SCOPE", ICON_SEQ_CHROMA_SCOPE, "Chroma Vectorscope", ""},
      {SEQ_DRAW_IMG_HISTOGRAM, "HISTOGRAM", ICON_SEQ_HISTOGRAM, "Histogram", ""},
      {0, nullptr, 0, nullptr, nullptr},
  };

  static const EnumPropertyItem proxy_render_size_items[] = {
      {SEQ_RENDER_SIZE_NONE, "NONE", 0, "No display", ""},
      {SEQ_RENDER_SIZE_SCENE, "SCENE", 0, "Scene size", ""},
      {SEQ_RENDER_SIZE_PROXY_25, "PROXY_25", 0, "25%", ""},
      {SEQ_RENDER_SIZE_PROXY_50, "PROXY_50", 0, "50%", ""},
      {SEQ_RENDER_SIZE_PROXY_75, "PROXY_75", 0, "75%", ""},
      {SEQ_RENDER_SIZE_PROXY_100, "PROXY_100", 0, "100%", ""},
      {0, nullptr, 0, nullptr, nullptr},
  };

  static const EnumPropertyItem overlay_frame_type_items[] = {
      {SEQ_OVERLAY_FRAME_TYPE_RECT, "RECTANGLE", 0, "Rectangle", "Show rectangle area overlay"},
      {SEQ_OVERLAY_FRAME_TYPE_REFERENCE, "REFERENCE", 0, "Reference", "Show reference frame only"},
      {SEQ_OVERLAY_FRAME_TYPE_CURRENT, "CURRENT", 0, "Current", "Show current frame only"},
      {0, nullptr, 0, nullptr, nullptr},
  };

  static const EnumPropertyItem preview_channels_items[] = {
      {SEQ_USE_ALPHA,
       "COLOR_ALPHA",
       ICON_IMAGE_RGB_ALPHA,
       "Color & Alpha",
       "Display image with RGB colors and alpha transparency"},
      {0, "COLOR", ICON_IMAGE_RGB, "Color", "Display image with RGB colors"},
      {0, nullptr, 0, nullptr, nullptr},
  };

  srna = RNA_def_struct(brna, "SpaceSequenceEditor", "Space");
  RNA_def_struct_sdna(srna, "SpaceSeq");
  RNA_def_struct_ui_text(srna, "Space Sequence Editor", "Sequence editor space data");

  rna_def_space_generic_show_region_toggles(srna,
                                            (1 << RGN_TYPE_TOOL_HEADER) | (1 << RGN_TYPE_UI) |
                                                (1 << RGN_TYPE_TOOLS) | (1 << RGN_TYPE_HUD) |
                                                (1 << RGN_TYPE_CHANNELS));

  /* view type, fairly important */
  prop = RNA_def_property(srna, "view_type", PROP_ENUM, PROP_NONE);
  RNA_def_property_enum_sdna(prop, nullptr, "view");
  RNA_def_property_enum_items(prop, rna_enum_space_sequencer_view_type_items);
  RNA_def_property_ui_text(
      prop, "View Type", "Type of the Sequencer view (sequencer, preview or both)");
  RNA_def_property_update(prop, 0, "rna_Sequencer_view_type_update"); /*BFA - 3D Sequencer*/

  /* display type, fairly important */
  prop = RNA_def_property(srna, "display_mode", PROP_ENUM, PROP_NONE);
  RNA_def_property_enum_sdna(prop, nullptr, "mainb");
  RNA_def_property_enum_items(prop, display_mode_items);
  RNA_def_property_ui_text(
      prop, "Display Mode", "View mode to use for displaying sequencer output");
  RNA_def_property_update(prop, NC_SPACE | ND_SPACE_SEQUENCER, nullptr);

  /* flags */
  prop = RNA_def_property(srna, "show_frames", PROP_BOOLEAN, PROP_NONE);
  RNA_def_property_boolean_sdna(prop, nullptr, "flag", SEQ_DRAWFRAMES);
  RNA_def_property_ui_text(prop, "Display Frames", "Display frames rather than seconds");
  RNA_def_property_update(prop, NC_SPACE | ND_SPACE_SEQUENCER, nullptr);

  prop = RNA_def_property(srna, "use_marker_sync", PROP_BOOLEAN, PROP_NONE);
  RNA_def_property_boolean_sdna(prop, nullptr, "flag", SEQ_MARKER_TRANS);
  RNA_def_property_ui_text(prop, "Sync Markers", "Transform markers as well as strips");
  RNA_def_property_update(prop, NC_SPACE | ND_SPACE_SEQUENCER, nullptr);

  prop = RNA_def_property(srna, "show_seconds", PROP_BOOLEAN, PROP_NONE);
  RNA_def_property_boolean_negative_sdna(prop, nullptr, "flag", SEQ_DRAWFRAMES);
  RNA_def_property_ui_text(prop, "Use Timecode", "Show timing as a timecode instead of frames");
  RNA_def_property_update(prop, NC_SPACE | ND_SPACE_SEQUENCER, nullptr);

  prop = RNA_def_property(srna, "show_markers", PROP_BOOLEAN, PROP_NONE);
  RNA_def_property_boolean_sdna(prop, nullptr, "flag", SEQ_SHOW_MARKERS);
  RNA_def_property_ui_text(
      prop,
      "Show Markers",
      "If any exists, show markers in a separate row at the bottom of the editor");
  RNA_def_property_update(prop, NC_SPACE | ND_SPACE_SEQUENCER, nullptr);

  prop = RNA_def_property(srna, "display_channel", PROP_INT, PROP_NONE);
  RNA_def_property_int_sdna(prop, nullptr, "chanshown");
  RNA_def_property_ui_text(
      prop,
      "Display Channel",
      "The channel number shown in the image preview. 0 is the result of all strips combined");
  RNA_def_property_range(prop, -5, blender::seq::MAX_CHANNELS);
  RNA_def_property_update(prop, NC_SPACE | ND_SPACE_SEQUENCER, "rna_SequenceEditor_update_cache");

  prop = RNA_def_property(srna, "preview_channels", PROP_ENUM, PROP_NONE);
  RNA_def_property_enum_bitflag_sdna(prop, nullptr, "flag");
  RNA_def_property_enum_items(prop, preview_channels_items);
  RNA_def_property_ui_text(prop, "Display Channels", "Channels of the preview to display");
  RNA_def_property_update(prop, NC_SPACE | ND_SPACE_SEQUENCER, "rna_SequenceEditor_update_cache");

  prop = RNA_def_property(srna, "use_zoom_to_fit", PROP_BOOLEAN, PROP_NONE);
  RNA_def_property_boolean_sdna(prop, nullptr, "flag", SEQ_ZOOM_TO_FIT);
  RNA_def_property_ui_text(
      prop, "Zoom to Fit", "Automatically zoom preview image to make it fully fit the region");
  RNA_def_property_update(prop, NC_SPACE | ND_SPACE_SEQUENCER, nullptr);

  prop = RNA_def_property(srna, "show_overexposed", PROP_INT, PROP_NONE);
  RNA_def_property_int_sdna(prop, nullptr, "zebra");
  RNA_def_property_ui_text(prop, "Show Overexposed", "Show overexposed areas with zebra stripes");
  RNA_def_property_range(prop, 0, 110);
  RNA_def_property_update(prop, NC_SPACE | ND_SPACE_SEQUENCER, nullptr);

  prop = RNA_def_property(srna, "proxy_render_size", PROP_ENUM, PROP_NONE);
  RNA_def_property_enum_sdna(prop, nullptr, "render_size");
  RNA_def_property_enum_items(prop, proxy_render_size_items);
  RNA_def_property_ui_text(prop,
                           "Proxy Render Size",
                           "Display preview using full resolution or different proxy resolutions");
  RNA_def_property_flag(prop, PROP_CONTEXT_UPDATE);
  RNA_def_property_update(
      prop, NC_SPACE | ND_SPACE_SEQUENCER, "rna_SequenceEditor_render_size_update");

  prop = RNA_def_property(srna, "use_proxies", PROP_BOOLEAN, PROP_NONE);
  RNA_def_property_boolean_sdna(prop, nullptr, "flag", SEQ_USE_PROXIES);
  RNA_def_property_ui_text(
      prop, "Use Proxies", "Use optimized files for faster scrubbing when available");
  RNA_def_property_update(prop, NC_SPACE | ND_SPACE_SEQUENCER, "rna_SequenceEditor_update_cache");

  prop = RNA_def_property(srna, "use_clamp_view", PROP_BOOLEAN, PROP_NONE);
  RNA_def_property_boolean_sdna(prop, nullptr, "flag", SEQ_CLAMP_VIEW);
  RNA_def_property_boolean_funcs(
      prop, "rna_SequenceEditor_clamp_view_get", "rna_SequenceEditor_clamp_view_set");
  RNA_def_property_ui_text(
      prop, "Limit View to Contents", "Limit timeline height to maximum used channel slot");
  RNA_def_property_update(prop, NC_SPACE | ND_SPACE_SEQUENCER, nullptr);

  /* grease pencil */
  prop = RNA_def_property(srna, "grease_pencil", PROP_POINTER, PROP_NONE);
  RNA_def_property_pointer_sdna(prop, nullptr, "gpd");
  RNA_def_property_struct_type(prop, "GreasePencil");
  RNA_def_property_pointer_funcs(
      prop, nullptr, nullptr, nullptr, "rna_GPencil_datablocks_annotations_poll");
  RNA_def_property_flag(prop, PROP_EDITABLE | PROP_ID_REFCOUNT);
  RNA_def_property_ui_text(prop, "Grease Pencil", "Grease Pencil data for this Preview region");
  RNA_def_property_update(prop, NC_SPACE | ND_SPACE_SEQUENCER, nullptr);

  prop = RNA_def_property(srna, "overlay_frame_type", PROP_ENUM, PROP_NONE);
  RNA_def_property_enum_sdna(prop, nullptr, "overlay_frame_type");
  RNA_def_property_enum_items(prop, overlay_frame_type_items);
  RNA_def_property_ui_text(prop, "Overlay Type", "Overlay display method");
  RNA_def_property_update(prop, NC_SPACE | ND_SPACE_SEQUENCER, nullptr);

  prop = RNA_def_property(srna, "show_backdrop", PROP_BOOLEAN, PROP_NONE);
  RNA_def_property_boolean_sdna(prop, nullptr, "draw_flag", SEQ_DRAW_BACKDROP);
  RNA_def_property_ui_text(prop, "Use Backdrop", "Display result under strips");
  RNA_def_property_update(prop, NC_SPACE | ND_SPACE_SEQUENCER, nullptr);

  prop = RNA_def_property(srna, "show_transform_preview", PROP_BOOLEAN, PROP_NONE);
  RNA_def_property_boolean_sdna(prop, nullptr, "draw_flag", SEQ_DRAW_TRANSFORM_PREVIEW);
  RNA_def_property_ui_text(prop,
                           "Transform Preview",
                           "Show a preview of the start or end frame of a strip while "
                           "transforming its respective handle");
  RNA_def_property_update(prop, NC_SPACE | ND_SPACE_SEQUENCER, nullptr);

  /* Gizmo toggles. */
  prop = RNA_def_property(srna, "show_gizmo", PROP_BOOLEAN, PROP_NONE);
  RNA_def_property_boolean_negative_sdna(prop, nullptr, "gizmo_flag", SEQ_GIZMO_HIDE);
  RNA_def_property_ui_text(prop, "Show Gizmo", "Show gizmos of all types");
  RNA_def_property_update(prop, NC_SPACE | ND_SPACE_SEQUENCER, nullptr);

  prop = RNA_def_property(srna, "show_gizmo_navigate", PROP_BOOLEAN, PROP_NONE);
  RNA_def_property_boolean_negative_sdna(prop, nullptr, "gizmo_flag", SEQ_GIZMO_HIDE_NAVIGATE);
  RNA_def_property_ui_text(prop, "Navigate Gizmo", "Viewport navigation gizmo");
  RNA_def_property_update(prop, NC_SPACE | ND_SPACE_SEQUENCER, nullptr);

  prop = RNA_def_property(srna, "show_gizmo_context", PROP_BOOLEAN, PROP_NONE);
  RNA_def_property_boolean_negative_sdna(prop, nullptr, "gizmo_flag", SEQ_GIZMO_HIDE_CONTEXT);
  RNA_def_property_ui_text(prop, "Context Gizmo", "Context sensitive gizmos for the active item");
  RNA_def_property_update(prop, NC_SPACE | ND_SPACE_SEQUENCER, nullptr);

  prop = RNA_def_property(srna, "show_gizmo_tool", PROP_BOOLEAN, PROP_NONE);
  RNA_def_property_boolean_negative_sdna(prop, nullptr, "gizmo_flag", SEQ_GIZMO_HIDE_TOOL);
  RNA_def_property_ui_text(prop, "Tool Gizmo", "Active tool gizmo");
  RNA_def_property_update(prop, NC_SPACE | ND_SPACE_SEQUENCER, nullptr);

  /* Overlay settings. */
  prop = RNA_def_property(srna, "show_overlays", PROP_BOOLEAN, PROP_NONE);
  RNA_def_property_boolean_sdna(prop, nullptr, "flag", SEQ_SHOW_OVERLAY);
  RNA_def_property_ui_text(prop, "Show Overlays", "");
  RNA_def_property_update(prop, NC_SPACE | ND_SPACE_SEQUENCER, nullptr);

  prop = RNA_def_property(srna, "preview_overlay", PROP_POINTER, PROP_NONE);
  RNA_def_property_flag(prop, PROP_NEVER_NULL);
  RNA_def_property_struct_type(prop, "SequencerPreviewOverlay");
  RNA_def_property_pointer_funcs(
      prop, "rna_SpaceSequenceEditor_preview_overlay_get", nullptr, nullptr, nullptr);
  RNA_def_property_ui_text(prop, "Preview Overlay Settings", "Settings for display of overlays");

  prop = RNA_def_property(srna, "timeline_overlay", PROP_POINTER, PROP_NONE);
  RNA_def_property_flag(prop, PROP_NEVER_NULL);
  RNA_def_property_struct_type(prop, "SequencerTimelineOverlay");
  RNA_def_property_pointer_funcs(
      prop, "rna_SpaceSequenceEditor_timeline_overlay_get", nullptr, nullptr, nullptr);
  RNA_def_property_ui_text(prop, "Timeline Overlay Settings", "Settings for display of overlays");

  prop = RNA_def_property(srna, "cache_overlay", PROP_POINTER, PROP_NONE);
  RNA_def_property_flag(prop, PROP_NEVER_NULL);
  RNA_def_property_struct_type(prop, "SequencerCacheOverlay");
  RNA_def_property_pointer_funcs(
      prop, "rna_SpaceSequenceEditor_cache_overlay_get", nullptr, nullptr, nullptr);
  RNA_def_property_ui_text(prop, "Cache Overlay Settings", "Settings for display of overlays");
  rna_def_space_sequencer_preview_overlay(brna);
  rna_def_space_sequencer_timeline_overlay(brna);
  rna_def_space_sequencer_cache_overlay(brna);

  /* transform */
  prop = RNA_def_property(srna, "cursor_location", PROP_FLOAT, PROP_XYZ);
  RNA_def_property_float_sdna(prop, nullptr, "cursor");
  RNA_def_property_array(prop, 2);
  RNA_def_property_ui_text(prop, "2D Cursor Location", "2D cursor location for this view");
  RNA_def_property_update(prop, NC_SPACE | ND_SPACE_SEQUENCER, nullptr);

  /* Zoom. */
  prop = RNA_def_property(srna, "zoom_percentage", PROP_FLOAT, PROP_PERCENTAGE);
  RNA_def_property_float_funcs(prop,
                               "rna_SpaceSequenceEditor_zoom_percentage_get",
                               "rna_SpaceSequenceEditor_zoom_percentage_set",
                               nullptr);
  RNA_def_property_float_default(prop, 100.0);
  RNA_def_property_range(prop, .4, 80000);
  RNA_def_property_ui_range(prop, 25, 400, 100, 0);
  RNA_def_property_ui_text(prop, "Zoom", "Zoom percentage");

  /*############## BFA - 3D Sequencer ##############*/
  prop = RNA_def_property(srna, "scene_override", PROP_POINTER, PROP_NONE);
  RNA_def_property_pointer_sdna(prop, nullptr, "scene_override");
  RNA_def_property_struct_type(prop, "Scene");
  RNA_def_property_pointer_funcs(prop, nullptr, nullptr, nullptr, nullptr);
  RNA_def_property_flag(prop, PROP_EDITABLE | PROP_PTR_NO_OWNERSHIP);
  RNA_def_property_ui_text(prop, "Scene Override", "Scene to use in this region");
  RNA_def_property_update(prop, NC_SPACE | ND_SPACE_SEQUENCER, "rna_Sequencer_view_type_update");
  /*############## BFA - 3D Sequencer END ##############*/
}

static void rna_def_space_text(BlenderRNA *brna)
{
  StructRNA *srna;
  PropertyRNA *prop;
  FunctionRNA *func;

  srna = RNA_def_struct(brna, "SpaceTextEditor", "Space");
  RNA_def_struct_sdna(srna, "SpaceText");
  RNA_def_struct_ui_text(srna, "Space Text Editor", "Text editor space data");

  rna_def_space_generic_show_region_toggles(srna, (1 << RGN_TYPE_UI) | (1 << RGN_TYPE_FOOTER));

  /* text */
  prop = RNA_def_property(srna, "text", PROP_POINTER, PROP_NONE);
  RNA_def_property_flag(prop, PROP_EDITABLE);
  RNA_def_property_ui_text(prop, "Text", "Text displayed and edited in this space");
  RNA_def_property_pointer_funcs(prop, nullptr, "rna_SpaceTextEditor_text_set", nullptr, nullptr);
  RNA_def_property_update(prop, NC_SPACE | ND_SPACE_TEXT, nullptr);

  /* display */
  prop = RNA_def_property(srna, "show_word_wrap", PROP_BOOLEAN, PROP_NONE);
  RNA_def_property_boolean_sdna(prop, nullptr, "wordwrap", 0);
  RNA_def_property_boolean_funcs(prop, nullptr, "rna_SpaceTextEditor_word_wrap_set");
  RNA_def_property_ui_text(
      prop, "Word Wrap", "Wrap words if there is not enough horizontal space");
  RNA_def_property_ui_icon(prop, ICON_WORDWRAP_ON, 0);
  RNA_def_property_update(prop, NC_SPACE | ND_SPACE_TEXT, nullptr);

  prop = RNA_def_property(srna, "show_line_numbers", PROP_BOOLEAN, PROP_NONE);
  RNA_def_property_boolean_sdna(prop, nullptr, "showlinenrs", 0);
  RNA_def_property_ui_text(prop, "Line Numbers", "Show line numbers next to the text");
  RNA_def_property_ui_icon(prop, ICON_LINENUMBERS_ON, 0);
  RNA_def_property_update(prop, NC_SPACE | ND_SPACE_TEXT, nullptr);

  func = RNA_def_function(srna,
                          "is_syntax_highlight_supported",
                          "rna_SpaceTextEditor_text_is_syntax_highlight_supported");
  RNA_def_function_return(func,
                          RNA_def_boolean(func, "is_syntax_highlight_supported", false, "", ""));
  RNA_def_function_ui_description(func,
                                  "Returns True if the editor supports syntax highlighting "
                                  "for the current text datablock");

  prop = RNA_def_property(srna, "show_syntax_highlight", PROP_BOOLEAN, PROP_NONE);
  RNA_def_property_boolean_sdna(prop, nullptr, "showsyntax", 0);
  RNA_def_property_ui_text(prop, "Syntax Highlight", "Syntax highlight for scripting");
  RNA_def_property_ui_icon(prop, ICON_SYNTAX_ON, 0);
  RNA_def_property_update(prop, NC_SPACE | ND_SPACE_TEXT, nullptr);

  prop = RNA_def_property(srna, "show_line_highlight", PROP_BOOLEAN, PROP_NONE);
  RNA_def_property_boolean_sdna(prop, nullptr, "line_hlight", 0);
  RNA_def_property_ui_text(prop, "Highlight Line", "Highlight the current line");
  RNA_def_property_update(prop, NC_SPACE | ND_SPACE_TEXT, nullptr);

  prop = RNA_def_property(srna, "tab_width", PROP_INT, PROP_NONE);
  RNA_def_property_int_sdna(prop, nullptr, "tabnumber");
  RNA_def_property_range(prop, 2, 8);
  RNA_def_property_ui_text(prop, "Tab Width", "Number of spaces to display tabs with");
  RNA_def_property_update(prop, NC_SPACE | ND_SPACE_TEXT, "rna_SpaceTextEditor_updateEdited");

  prop = RNA_def_property(srna, "font_size", PROP_INT, PROP_NONE);
  RNA_def_property_int_sdna(prop, nullptr, "lheight");
  RNA_def_property_range(prop, 1, 256); /* Large range since Hi-DPI scales down size. */
  RNA_def_property_ui_text(prop, "Font Size", "Adjust the font size for displaying the text");
  RNA_def_property_update(prop, NC_SPACE | ND_SPACE_TEXT, nullptr);

  prop = RNA_def_property(srna, "show_margin", PROP_BOOLEAN, PROP_NONE);
  RNA_def_property_boolean_sdna(prop, nullptr, "flags", ST_SHOW_MARGIN);
  RNA_def_property_ui_text(prop, "Show Margin", "Show right margin");
  RNA_def_property_update(prop, NC_SPACE | ND_SPACE_TEXT, nullptr);

  prop = RNA_def_property(srna, "margin_column", PROP_INT, PROP_NONE);
  RNA_def_property_int_sdna(prop, nullptr, "margin_column");
  RNA_def_property_range(prop, 0, 1024);
  RNA_def_property_ui_text(prop, "Margin Column", "Column number to show right margin at");
  RNA_def_property_update(prop, NC_SPACE | ND_SPACE_TEXT, nullptr);

  prop = RNA_def_property(srna, "top", PROP_INT, PROP_NONE);
  RNA_def_property_int_sdna(prop, nullptr, "top");
  RNA_def_property_range(prop, 0, INT_MAX);
  RNA_def_property_ui_text(prop, "Top Line", "Top line visible");
  RNA_def_property_update(prop, NC_SPACE | ND_SPACE_TEXT, nullptr);

  prop = RNA_def_property(srna, "visible_lines", PROP_INT, PROP_NONE);
  RNA_def_property_clear_flag(prop, PROP_EDITABLE);
  RNA_def_property_int_funcs(prop, "rna_SpaceTextEditor_visible_lines_get", nullptr, nullptr);
  RNA_def_property_ui_text(
      prop, "Visible Lines", "Amount of lines that can be visible in current editor");

  /* functionality options */
  prop = RNA_def_property(srna, "use_overwrite", PROP_BOOLEAN, PROP_NONE);
  RNA_def_property_boolean_sdna(prop, nullptr, "overwrite", 1);
  RNA_def_property_ui_text(
      prop, "Overwrite", "Overwrite characters when typing rather than inserting them");
  RNA_def_property_update(prop, NC_SPACE | ND_SPACE_TEXT, nullptr);

  prop = RNA_def_property(srna, "use_live_edit", PROP_BOOLEAN, PROP_NONE);
  RNA_def_property_boolean_sdna(prop, nullptr, "live_edit", 1);
  RNA_def_property_ui_text(prop, "Live Edit", "Run Python while editing");
  RNA_def_property_update(prop, NC_SPACE | ND_SPACE_TEXT, nullptr);

  /* find */
  prop = RNA_def_property(srna, "use_find_all", PROP_BOOLEAN, PROP_NONE);
  RNA_def_property_boolean_sdna(prop, nullptr, "flags", ST_FIND_ALL);
  RNA_def_property_ui_text(
      prop, "Find All", "Search in all text data, instead of only the active one");
  RNA_def_property_update(prop, NC_SPACE | ND_SPACE_TEXT, nullptr);

  prop = RNA_def_property(srna, "use_find_wrap", PROP_BOOLEAN, PROP_NONE);
  RNA_def_property_boolean_sdna(prop, nullptr, "flags", ST_FIND_WRAP);
  RNA_def_property_ui_text(
      prop, "Find Wrap", "Search again from the start of the file when reaching the end");
  RNA_def_property_update(prop, NC_SPACE | ND_SPACE_TEXT, nullptr);

  prop = RNA_def_property(srna, "use_match_case", PROP_BOOLEAN, PROP_NONE);
  RNA_def_property_boolean_sdna(prop, nullptr, "flags", ST_MATCH_CASE);
  RNA_def_property_ui_text(
      prop, "Match Case", "Search string is sensitive to uppercase and lowercase letters");
  RNA_def_property_update(prop, NC_SPACE | ND_SPACE_TEXT, nullptr);

  prop = RNA_def_property(srna, "find_text", PROP_STRING, PROP_NONE);
  RNA_def_property_string_sdna(prop, nullptr, "findstr");
  RNA_def_property_ui_text(prop, "Find Text", "Text to search for with the find tool");
  RNA_def_property_update(prop, NC_SPACE | ND_SPACE_TEXT, nullptr);

  prop = RNA_def_property(srna, "replace_text", PROP_STRING, PROP_NONE);
  RNA_def_property_string_sdna(prop, nullptr, "replacestr");
  RNA_def_property_ui_text(
      prop, "Replace Text", "Text to replace selected text with using the replace tool");
  RNA_def_property_update(prop, NC_SPACE | ND_SPACE_TEXT, nullptr);

  RNA_api_space_text(srna);
}

// bfa - toolbar editor
static void rna_def_space_toolbar(BlenderRNA *brna)
{
  StructRNA *srna;
  // PropertyRNA *prop;

  srna = RNA_def_struct(brna, "SpaceToolbarEditor", "Space");
  RNA_def_struct_sdna(srna, "SpaceToolbar");
  RNA_def_struct_ui_text(srna, "Space Toolbar Editor", "Toolbar editor space data");
}

static void rna_def_space_dopesheet(BlenderRNA *brna)
{
  StructRNA *srna;
  PropertyRNA *prop;

  srna = RNA_def_struct(brna, "SpaceDopeSheetEditor", "Space");
  RNA_def_struct_sdna(srna, "SpaceAction");
  RNA_def_struct_ui_text(srna, "Space Dope Sheet Editor", "Dope Sheet space data");

  rna_def_space_generic_show_region_toggles(
      srna, (1 << RGN_TYPE_UI) | (1 << RGN_TYPE_HUD) | (1 << RGN_TYPE_CHANNELS));

  /* data */
  prop = RNA_def_property(srna, "action", PROP_POINTER, PROP_NONE);
  RNA_def_property_flag(prop, PROP_EDITABLE);
  RNA_def_property_pointer_funcs(prop,
                                 nullptr,
                                 "rna_SpaceDopeSheetEditor_action_set",
                                 nullptr,
                                 "rna_Action_actedit_assign_poll");
  RNA_def_property_ui_text(prop, "Action", "Action displayed and edited in this space");
  RNA_def_property_flag(prop, PROP_CONTEXT_UPDATE);
  RNA_def_property_update(
      prop, NC_ANIMATION | ND_KEYFRAME | NA_EDITED, "rna_SpaceDopeSheetEditor_action_update");

  /* mode (hidden in the UI, see 'ui_mode') */
  prop = RNA_def_property(srna, "mode", PROP_ENUM, PROP_NONE);
  RNA_def_property_enum_sdna(prop, nullptr, "mode");
  RNA_def_property_enum_items(prop, rna_enum_space_action_mode_all_items);
  RNA_def_property_ui_text(prop, "Mode", "Editing context being displayed");
  RNA_def_property_flag(prop, PROP_CONTEXT_UPDATE);
  RNA_def_property_update(
      prop, NC_SPACE | ND_SPACE_DOPESHEET, "rna_SpaceDopeSheetEditor_mode_update");

  prop = RNA_def_property(srna, "ui_mode", PROP_ENUM, PROP_NONE);
  RNA_def_property_enum_sdna(prop, nullptr, "mode");
  RNA_def_property_enum_items(prop, rna_enum_space_action_ui_mode_items);
  RNA_def_property_ui_text(prop, "Mode", "Editing context being displayed");
  RNA_def_property_flag(prop, PROP_CONTEXT_UPDATE);
  RNA_def_property_update(
      prop, NC_SPACE | ND_SPACE_DOPESHEET, "rna_SpaceDopeSheetEditor_mode_update");

  /* display */
  prop = RNA_def_property(srna, "show_seconds", PROP_BOOLEAN, PROP_NONE);
  RNA_def_property_boolean_sdna(prop, nullptr, "flag", SACTION_DRAWTIME);
  RNA_def_property_ui_text(prop, "Use Timecode", "Show timing as a timecode instead of frames");
  RNA_def_property_update(prop, NC_SPACE | ND_SPACE_DOPESHEET, nullptr);

  prop = RNA_def_property(srna, "show_sliders", PROP_BOOLEAN, PROP_NONE);
  RNA_def_property_boolean_sdna(prop, nullptr, "flag", SACTION_SLIDERS);
  RNA_def_property_ui_text(prop, "Show Sliders", "Show sliders beside F-Curve channels");
  RNA_def_property_update(prop, NC_SPACE | ND_SPACE_DOPESHEET, nullptr);

  prop = RNA_def_property(srna, "show_pose_markers", PROP_BOOLEAN, PROP_NONE);
  RNA_def_property_boolean_sdna(prop, nullptr, "flag", SACTION_POSEMARKERS_SHOW);
  RNA_def_property_ui_text(prop,
                           "Show Pose Markers",
                           "Show markers belonging to the active action instead of Scene markers "
                           "(Action and Shape Key Editors only)");
  RNA_def_property_update(prop, NC_SPACE | ND_SPACE_DOPESHEET, nullptr);

  prop = RNA_def_property(srna, "show_interpolation", PROP_BOOLEAN, PROP_NONE);
  RNA_def_property_boolean_sdna(prop, nullptr, "flag", SACTION_SHOW_INTERPOLATION);
  RNA_def_property_ui_text(prop,
                           "Show Handles and Interpolation",
                           "Display keyframe handle types and non-Bézier interpolation modes");
  RNA_def_property_update(prop, NC_SPACE | ND_SPACE_DOPESHEET, nullptr);

  prop = RNA_def_property(srna, "show_extremes", PROP_BOOLEAN, PROP_NONE);
  RNA_def_property_boolean_sdna(prop, nullptr, "flag", SACTION_SHOW_EXTREMES);
  RNA_def_property_ui_text(prop,
                           "Show Curve Extremes",
                           "Mark keyframes where the key value flow changes direction, based on "
                           "comparison with adjacent keys");
  RNA_def_property_update(prop, NC_SPACE | ND_SPACE_DOPESHEET, nullptr);

  prop = RNA_def_property(srna, "show_markers", PROP_BOOLEAN, PROP_NONE);
  RNA_def_property_boolean_sdna(prop, nullptr, "flag", SACTION_SHOW_MARKERS);
  RNA_def_property_ui_text(
      prop,
      "Show Markers",
      "If any exists, show markers in a separate row at the bottom of the editor");
  RNA_def_property_update(prop, NC_SPACE | ND_SPACE_DOPESHEET, nullptr);

  /* editing */
  prop = RNA_def_property(srna, "use_auto_merge_keyframes", PROP_BOOLEAN, PROP_NONE);
  RNA_def_property_boolean_negative_sdna(prop, nullptr, "flag", SACTION_NOTRANSKEYCULL);
  RNA_def_property_ui_text(prop, "Auto-Merge Keyframes", "Automatically merge nearby keyframes");
  RNA_def_property_update(prop, NC_SPACE | ND_SPACE_DOPESHEET, nullptr);

  prop = RNA_def_property(srna, "use_realtime_update", PROP_BOOLEAN, PROP_NONE);
  RNA_def_property_boolean_negative_sdna(prop, nullptr, "flag", SACTION_NOREALTIMEUPDATES);
  RNA_def_property_ui_text(
      prop,
      "Realtime Updates",
      "When transforming keyframes, changes to the animation data are flushed to other views");
  RNA_def_property_update(prop, NC_SPACE | ND_SPACE_DOPESHEET, nullptr);

  prop = RNA_def_property(srna, "use_marker_sync", PROP_BOOLEAN, PROP_NONE);
  RNA_def_property_boolean_sdna(prop, nullptr, "flag", SACTION_MARKERS_MOVE);
  RNA_def_property_ui_text(prop, "Sync Markers", "Sync Markers with keyframe edits");

  /* dopesheet */
  prop = RNA_def_property(srna, "dopesheet", PROP_POINTER, PROP_NONE);
  RNA_def_property_struct_type(prop, "DopeSheet");
  RNA_def_property_pointer_sdna(prop, nullptr, "ads");
  RNA_def_property_ui_text(prop, "Dope Sheet", "Settings for filtering animation data");

  /* displaying cache status */
  prop = RNA_def_property(srna, "show_cache", PROP_BOOLEAN, PROP_NONE);
  RNA_def_property_boolean_sdna(prop, nullptr, "cache_display", TIME_CACHE_DISPLAY);
  RNA_def_property_ui_text(prop, "Show Cache", "Show the status of cached frames in the timeline");
  RNA_def_property_update(prop, NC_SPACE | ND_SPACE_TIME, nullptr);

  prop = RNA_def_property(srna, "cache_softbody", PROP_BOOLEAN, PROP_NONE);
  RNA_def_property_boolean_sdna(prop, nullptr, "cache_display", TIME_CACHE_SOFTBODY);
  RNA_def_property_ui_text(prop, "Softbody", "Show the active object's softbody point cache");
  RNA_def_property_update(prop, NC_SPACE | ND_SPACE_TIME, nullptr);

  prop = RNA_def_property(srna, "cache_particles", PROP_BOOLEAN, PROP_NONE);
  RNA_def_property_boolean_sdna(prop, nullptr, "cache_display", TIME_CACHE_PARTICLES);
  RNA_def_property_ui_text(prop, "Particles", "Show the active object's particle point cache");
  RNA_def_property_update(prop, NC_SPACE | ND_SPACE_TIME, nullptr);

  prop = RNA_def_property(srna, "cache_cloth", PROP_BOOLEAN, PROP_NONE);
  RNA_def_property_boolean_sdna(prop, nullptr, "cache_display", TIME_CACHE_CLOTH);
  RNA_def_property_ui_text(prop, "Cloth", "Show the active object's cloth point cache");
  RNA_def_property_update(prop, NC_SPACE | ND_SPACE_TIME, nullptr);

  prop = RNA_def_property(srna, "cache_smoke", PROP_BOOLEAN, PROP_NONE);
  RNA_def_property_boolean_sdna(prop, nullptr, "cache_display", TIME_CACHE_SMOKE);
  RNA_def_property_ui_text(prop, "Smoke", "Show the active object's smoke cache");
  RNA_def_property_update(prop, NC_SPACE | ND_SPACE_TIME, nullptr);

  prop = RNA_def_property(srna, "cache_simulation_nodes", PROP_BOOLEAN, PROP_NONE);
  RNA_def_property_boolean_sdna(prop, nullptr, "cache_display", TIME_CACHE_SIMULATION_NODES);
  RNA_def_property_ui_text(
      prop, "Simulation Nodes", "Show the active object's simulation nodes cache and bake data");
  RNA_def_property_update(prop, NC_SPACE | ND_SPACE_TIME, nullptr);

  prop = RNA_def_property(srna, "cache_dynamicpaint", PROP_BOOLEAN, PROP_NONE);
  RNA_def_property_boolean_sdna(prop, nullptr, "cache_display", TIME_CACHE_DYNAMICPAINT);
  RNA_def_property_ui_text(prop, "Dynamic Paint", "Show the active object's Dynamic Paint cache");
  RNA_def_property_update(prop, NC_SPACE | ND_SPACE_TIME, nullptr);

  prop = RNA_def_property(srna, "cache_rigidbody", PROP_BOOLEAN, PROP_NONE);
  RNA_def_property_boolean_sdna(prop, nullptr, "cache_display", TIME_CACHE_RIGIDBODY);
  RNA_def_property_ui_text(prop, "Rigid Body", "Show the active object's Rigid Body cache");
  RNA_def_property_update(prop, NC_SPACE | ND_SPACE_TIME, nullptr);
}

static void rna_def_space_graph(BlenderRNA *brna)
{
  StructRNA *srna;
  PropertyRNA *prop;

  /* this is basically the same as the one for the 3D-View, but with some entries omitted */
  static const EnumPropertyItem gpivot_items[] = {
      {V3D_AROUND_CENTER_BOUNDS,
       "BOUNDING_BOX_CENTER",
       ICON_PIVOT_BOUNDBOX,
       "Bounding Box Center",
       ""},
      {V3D_AROUND_CURSOR, "CURSOR", ICON_PIVOT_CURSOR, "2D Cursor", ""},
      {V3D_AROUND_LOCAL_ORIGINS,
       "INDIVIDUAL_ORIGINS",
       ICON_PIVOT_INDIVIDUAL,
       "Individual Centers",
       ""},
      /*{V3D_AROUND_CENTER_MEDIAN, "MEDIAN_POINT", 0, "Median Point", ""}, */
      /*{V3D_AROUND_ACTIVE, "ACTIVE_ELEMENT", 0, "Active Element", ""}, */
      {0, nullptr, 0, nullptr, nullptr},
  };

  srna = RNA_def_struct(brna, "SpaceGraphEditor", "Space");
  RNA_def_struct_sdna(srna, "SpaceGraph");
  RNA_def_struct_ui_text(srna, "Space Graph Editor", "Graph Editor space data");

  rna_def_space_generic_show_region_toggles(
      srna, (1 << RGN_TYPE_UI) | (1 << RGN_TYPE_HUD) | (1 << RGN_TYPE_CHANNELS));

  /* mode */
  prop = RNA_def_property(srna, "mode", PROP_ENUM, PROP_NONE);
  RNA_def_property_enum_sdna(prop, nullptr, "mode");
  RNA_def_property_enum_items(prop, rna_enum_space_graph_mode_items);
  RNA_def_property_ui_text(prop, "Mode", "Editing context being displayed");
  RNA_def_property_flag(prop, PROP_CONTEXT_UPDATE);
  RNA_def_property_update(
      prop, NC_SPACE | ND_SPACE_GRAPH, "rna_SpaceGraphEditor_display_mode_update");

  /* display */
  prop = RNA_def_property(srna, "show_seconds", PROP_BOOLEAN, PROP_NONE);
  RNA_def_property_boolean_sdna(prop, nullptr, "flag", SIPO_DRAWTIME);
  RNA_def_property_ui_text(prop, "Use Timecode", "Show timing as a timecode instead of frames");
  RNA_def_property_update(prop, NC_SPACE | ND_SPACE_GRAPH, nullptr);

  prop = RNA_def_property(srna, "show_sliders", PROP_BOOLEAN, PROP_NONE);
  RNA_def_property_boolean_sdna(prop, nullptr, "flag", SIPO_SLIDERS);
  RNA_def_property_ui_text(prop, "Show Sliders", "Show sliders beside F-Curve channels");
  RNA_def_property_update(prop, NC_SPACE | ND_SPACE_GRAPH, nullptr);

  prop = RNA_def_property(srna, "show_handles", PROP_BOOLEAN, PROP_NONE);
  RNA_def_property_boolean_negative_sdna(prop, nullptr, "flag", SIPO_NOHANDLES);
  RNA_def_property_ui_text(prop, "Show Handles", "Show handles of Bézier control points");
  RNA_def_property_update(prop, NC_SPACE | ND_SPACE_GRAPH, nullptr);

  prop = RNA_def_property(srna, "use_auto_lock_translation_axis", PROP_BOOLEAN, PROP_NONE);
  RNA_def_property_boolean_sdna(prop, nullptr, "flag", SIPO_AUTOLOCK_AXIS);
  RNA_def_property_ui_text(prop,
                           "Auto-Lock Key Axis",
                           "Automatically locks the movement of keyframes to the dominant axis");
  RNA_def_property_update(prop, NC_SPACE | ND_SPACE_GRAPH, nullptr);

  prop = RNA_def_property(srna, "use_only_selected_keyframe_handles", PROP_BOOLEAN, PROP_NONE);
  RNA_def_property_boolean_sdna(prop, nullptr, "flag", SIPO_SELVHANDLESONLY);
  RNA_def_property_ui_text(
      prop, "Only Selected Keyframes Handles", "Only show and edit handles of selected keyframes");
  RNA_def_property_update(prop, NC_SPACE | ND_SPACE_GRAPH, nullptr);

  prop = RNA_def_property(srna, "show_markers", PROP_BOOLEAN, PROP_NONE);
  RNA_def_property_boolean_sdna(prop, nullptr, "flag", SIPO_SHOW_MARKERS);
  RNA_def_property_ui_text(
      prop,
      "Show Markers",
      "If any exists, show markers in a separate row at the bottom of the editor");
  RNA_def_property_update(prop, NC_SPACE | ND_SPACE_GRAPH, nullptr);

  prop = RNA_def_property(srna, "show_extrapolation", PROP_BOOLEAN, PROP_NONE);
  RNA_def_property_boolean_negative_sdna(prop, nullptr, "flag", SIPO_NO_DRAW_EXTRAPOLATION);
  RNA_def_property_ui_text(prop, "Show Extrapolation", "");
  RNA_def_property_update(prop, NC_SPACE | ND_SPACE_GRAPH, nullptr);

  /* editing */
  prop = RNA_def_property(srna, "use_auto_merge_keyframes", PROP_BOOLEAN, PROP_NONE);
  RNA_def_property_boolean_negative_sdna(prop, nullptr, "flag", SIPO_NOTRANSKEYCULL);
  RNA_def_property_ui_text(prop, "Auto-Merge Keyframes", "Automatically merge nearby keyframes");
  RNA_def_property_update(prop, NC_SPACE | ND_SPACE_GRAPH, nullptr);

  prop = RNA_def_property(srna, "use_realtime_update", PROP_BOOLEAN, PROP_NONE);
  RNA_def_property_boolean_negative_sdna(prop, nullptr, "flag", SIPO_NOREALTIMEUPDATES);
  RNA_def_property_ui_text(
      prop,
      "Realtime Updates",
      "When transforming keyframes, changes to the animation data are flushed to other views");
  RNA_def_property_update(prop, NC_SPACE | ND_SPACE_GRAPH, nullptr);

  /* cursor */
  prop = RNA_def_property(srna, "show_cursor", PROP_BOOLEAN, PROP_NONE);
  RNA_def_property_boolean_negative_sdna(prop, nullptr, "flag", SIPO_NODRAWCURSOR);
  RNA_def_property_ui_text(prop, "Show Cursor", "Show 2D cursor");
  RNA_def_property_update(prop, NC_SPACE | ND_SPACE_GRAPH, nullptr);

  prop = RNA_def_property(srna, "cursor_position_x", PROP_FLOAT, PROP_NONE);
  RNA_def_property_float_sdna(prop, nullptr, "cursorTime");
  RNA_def_property_ui_text(
      prop, "Cursor X-Value", "Graph Editor 2D-Value cursor - X-Value component");
  RNA_def_property_update(prop, NC_SPACE | ND_SPACE_GRAPH, nullptr);

  prop = RNA_def_property(srna, "cursor_position_y", PROP_FLOAT, PROP_NONE);
  RNA_def_property_float_sdna(prop, nullptr, "cursorVal");
  RNA_def_property_ui_text(
      prop, "Cursor Y-Value", "Graph Editor 2D-Value cursor - Y-Value component");
  RNA_def_property_update(prop, NC_SPACE | ND_SPACE_GRAPH, nullptr);

  prop = RNA_def_property(srna, "pivot_point", PROP_ENUM, PROP_NONE);
  RNA_def_property_enum_sdna(prop, nullptr, "around");
  RNA_def_property_enum_items(prop, gpivot_items);
  RNA_def_property_ui_text(prop, "Pivot Point", "Pivot center for rotation/scaling");
  RNA_def_property_update(prop, NC_SPACE | ND_SPACE_GRAPH, nullptr);

  /* Dope-sheet. */
  prop = RNA_def_property(srna, "dopesheet", PROP_POINTER, PROP_NONE);
  RNA_def_property_struct_type(prop, "DopeSheet");
  RNA_def_property_pointer_sdna(prop, nullptr, "ads");
  RNA_def_property_ui_text(prop, "Dope Sheet", "Settings for filtering animation data");

  /* Read-only state info. */
  prop = RNA_def_property(srna, "has_ghost_curves", PROP_BOOLEAN, PROP_NONE);
  RNA_def_property_boolean_funcs(prop, "rna_SpaceGraphEditor_has_ghost_curves_get", nullptr);
  RNA_def_property_clear_flag(prop, PROP_EDITABLE);
  RNA_def_property_ui_text(
      prop, "Has Ghost Curves", "Graph Editor instance has some ghost curves stored");

  /* Normalize curves. */
  prop = RNA_def_property(srna, "use_normalization", PROP_BOOLEAN, PROP_NONE);
  RNA_def_property_boolean_sdna(prop, nullptr, "flag", SIPO_NORMALIZE);
  RNA_def_property_ui_text(prop,
                           "Use Normalization",
                           "Display curves in normalized range from -1 to 1, "
                           "for easier editing of multiple curves with different ranges");
  RNA_def_property_flag(prop, PROP_CONTEXT_UPDATE);
  RNA_def_property_update(
      prop, NC_SPACE | ND_SPACE_GRAPH, "rna_SpaceGraphEditor_normalize_update");

  prop = RNA_def_property(srna, "use_auto_normalization", PROP_BOOLEAN, PROP_NONE);
  RNA_def_property_boolean_negative_sdna(prop, nullptr, "flag", SIPO_NORMALIZE_FREEZE);
  RNA_def_property_ui_text(prop,
                           "Auto Normalization",
                           "Automatically recalculate curve normalization on every curve edit");
  RNA_def_property_update(prop, NC_SPACE | ND_SPACE_GRAPH, nullptr);
}

static void rna_def_space_nla(BlenderRNA *brna)
{
  StructRNA *srna;
  PropertyRNA *prop;

  srna = RNA_def_struct(brna, "SpaceNLA", "Space");
  RNA_def_struct_sdna(srna, "SpaceNla");
  RNA_def_struct_ui_text(srna, "Space Nla Editor", "NLA editor space data");

  rna_def_space_generic_show_region_toggles(
      srna, (1 << RGN_TYPE_UI) | (1 << RGN_TYPE_HUD) | (1 << RGN_TYPE_CHANNELS));

  /* display */
  prop = RNA_def_property(srna, "show_seconds", PROP_BOOLEAN, PROP_NONE);
  RNA_def_property_boolean_sdna(prop, nullptr, "flag", SNLA_DRAWTIME);
  RNA_def_property_ui_text(prop, "Use Timecode", "Show timing as a timecode instead of frames");
  RNA_def_property_update(prop, NC_SPACE | ND_SPACE_NLA, nullptr);

  prop = RNA_def_property(srna, "show_strip_curves", PROP_BOOLEAN, PROP_NONE);
  RNA_def_property_boolean_negative_sdna(prop, nullptr, "flag", SNLA_NOSTRIPCURVES);
  RNA_def_property_ui_text(prop, "Show Control F-Curves", "Show influence F-Curves on strips");
  RNA_def_property_update(prop, NC_SPACE | ND_SPACE_NLA, nullptr);

  prop = RNA_def_property(srna, "show_local_markers", PROP_BOOLEAN, PROP_NONE);
  RNA_def_property_boolean_negative_sdna(prop, nullptr, "flag", SNLA_NOLOCALMARKERS);
  RNA_def_property_ui_text(
      prop,
      "Show Local Markers",
      "Show action-local markers on the strips, useful when synchronizing timing across strips");
  RNA_def_property_update(prop, NC_SPACE | ND_SPACE_NLA, nullptr);

  prop = RNA_def_property(srna, "show_markers", PROP_BOOLEAN, PROP_NONE);
  RNA_def_property_boolean_sdna(prop, nullptr, "flag", SNLA_SHOW_MARKERS);
  RNA_def_property_ui_text(
      prop,
      "Show Markers",
      "If any exists, show markers in a separate row at the bottom of the editor");
  RNA_def_property_update(prop, NC_SPACE | ND_SPACE_NLA, nullptr);

  /* editing */
  prop = RNA_def_property(srna, "use_realtime_update", PROP_BOOLEAN, PROP_NONE);
  RNA_def_property_boolean_negative_sdna(prop, nullptr, "flag", SNLA_NOREALTIMEUPDATES);
  RNA_def_property_ui_text(
      prop,
      "Realtime Updates",
      "When transforming strips, changes to the animation data are flushed to other views");
  RNA_def_property_update(prop, NC_SPACE | ND_SPACE_NLA, nullptr);

  /* dopesheet */
  prop = RNA_def_property(srna, "dopesheet", PROP_POINTER, PROP_NONE);
  RNA_def_property_struct_type(prop, "DopeSheet");
  RNA_def_property_pointer_sdna(prop, nullptr, "ads");
  RNA_def_property_ui_text(prop, "Dope Sheet", "Settings for filtering animation data");
}

static void rna_def_console_line(BlenderRNA *brna)
{
  static const EnumPropertyItem console_line_type_items[] = {
      {CONSOLE_LINE_OUTPUT, "OUTPUT", 0, "Output", ""},
      {CONSOLE_LINE_INPUT, "INPUT", 0, "Input", ""},
      {CONSOLE_LINE_INFO, "INFO", 0, "Info", ""},
      {CONSOLE_LINE_ERROR, "ERROR", 0, "Error", ""},
      {0, nullptr, 0, nullptr, nullptr},
  };

  StructRNA *srna;
  PropertyRNA *prop;

  srna = RNA_def_struct(brna, "ConsoleLine", nullptr);
  RNA_def_struct_ui_text(srna, "Console Input", "Input line for the interactive console");

  prop = RNA_def_property(srna, "body", PROP_STRING, PROP_NONE);
  RNA_def_property_string_funcs(
      prop, "rna_ConsoleLine_body_get", "rna_ConsoleLine_body_length", "rna_ConsoleLine_body_set");
  RNA_def_property_ui_text(prop, "Line", "Text in the line");
  RNA_def_property_update(prop, NC_SPACE | ND_SPACE_CONSOLE, nullptr);
  RNA_def_property_translation_context(prop, BLT_I18NCONTEXT_ID_TEXT);

  prop = RNA_def_property(
      srna, "current_character", PROP_INT, PROP_NONE); /* copied from text editor */
  RNA_def_property_int_funcs(prop,
                             "rna_ConsoleLine_current_character_get",
                             "rna_ConsoleLine_current_character_set",
                             nullptr);
  RNA_def_property_update(prop, NC_SPACE | ND_SPACE_CONSOLE, nullptr);

  prop = RNA_def_property(srna, "type", PROP_ENUM, PROP_NONE);
  RNA_def_property_enum_sdna(prop, nullptr, "type");
  RNA_def_property_enum_items(prop, console_line_type_items);
  RNA_def_property_ui_text(prop, "Type", "Console line type when used in scrollback");
}

static void rna_def_space_console(BlenderRNA *brna)
{
  StructRNA *srna;
  PropertyRNA *prop;

  srna = RNA_def_struct(brna, "SpaceConsole", "Space");
  RNA_def_struct_sdna(srna, "SpaceConsole");
  RNA_def_struct_ui_text(srna, "Space Console", "Interactive Python console");

  /* display */
  prop = RNA_def_property(srna, "font_size", PROP_INT, PROP_NONE); /* copied from text editor */
  RNA_def_property_int_sdna(prop, nullptr, "lheight");
  RNA_def_property_range(prop, 1, 256); /* Large range since Hi-DPI scales down size. */
  RNA_def_property_ui_text(prop, "Font Size", "Font size to use for displaying the text");
  RNA_def_property_update(prop, 0, "rna_SpaceConsole_rect_update");

  prop = RNA_def_property(
      srna, "select_start", PROP_INT, PROP_UNSIGNED); /* copied from text editor */
  RNA_def_property_int_sdna(prop, nullptr, "sel_start");
  RNA_def_property_update(prop, NC_SPACE | ND_SPACE_CONSOLE, nullptr);

  prop = RNA_def_property(
      srna, "select_end", PROP_INT, PROP_UNSIGNED); /* copied from text editor */
  RNA_def_property_int_sdna(prop, nullptr, "sel_end");
  RNA_def_property_update(prop, NC_SPACE | ND_SPACE_CONSOLE, nullptr);

  prop = RNA_def_property(srna, "prompt", PROP_STRING, PROP_NONE);
  RNA_def_property_ui_text(prop, "Prompt", "Command line prompt");

  prop = RNA_def_property(srna, "language", PROP_STRING, PROP_NONE);
  RNA_def_property_ui_text(prop, "Language", "Command line prompt language");
  RNA_def_property_translation_context(prop, BLT_I18NCONTEXT_EDITOR_PYTHON_CONSOLE);

  prop = RNA_def_property(srna, "history", PROP_COLLECTION, PROP_NONE);
  RNA_def_property_collection_sdna(prop, nullptr, "history", nullptr);
  RNA_def_property_struct_type(prop, "ConsoleLine");
  RNA_def_property_ui_text(prop, "History", "Command history");

  prop = RNA_def_property(srna, "scrollback", PROP_COLLECTION, PROP_NONE);
  RNA_def_property_collection_sdna(prop, nullptr, "scrollback", nullptr);
  RNA_def_property_struct_type(prop, "ConsoleLine");
  RNA_def_property_ui_text(prop, "Output", "Command output");
}

/* Filter for datablock types in link/append. */
static void rna_def_fileselect_idfilter(BlenderRNA *brna)
{

  StructRNA *srna = RNA_def_struct(brna, "FileSelectIDFilter", nullptr);
  RNA_def_struct_sdna(srna, "FileSelectParams");
  RNA_def_struct_nested(brna, srna, "FileSelectParams");
  RNA_def_struct_ui_text(
      srna, "File Select ID Filter", "Which ID types to show/hide, when browsing a library");

  const IDFilterEnumPropertyItem *individual_ids_and_categories[] = {
      rna_enum_id_type_filter_items,
      rna_enum_space_file_id_filter_categories,
      nullptr,
  };
  for (uint i = 0; individual_ids_and_categories[i]; i++) {
    for (int j = 0; individual_ids_and_categories[i][j].identifier; j++) {
      PropertyRNA *prop = RNA_def_property(
          srna, individual_ids_and_categories[i][j].identifier, PROP_BOOLEAN, PROP_NONE);
      RNA_def_property_boolean_sdna(
          prop, nullptr, "filter_id", individual_ids_and_categories[i][j].flag);
      RNA_def_property_ui_text(prop,
                               individual_ids_and_categories[i][j].name,
                               individual_ids_and_categories[i][j].description);
      RNA_def_property_ui_icon(prop, individual_ids_and_categories[i][j].icon, 0);
      RNA_def_property_update(prop, NC_SPACE | ND_SPACE_FILE_PARAMS, nullptr);
    }
  }
}

/* Filter for datablock types in the Asset Browser. */
static void rna_def_fileselect_asset_idfilter(BlenderRNA *brna)
{
  StructRNA *srna = RNA_def_struct(brna, "FileAssetSelectIDFilter", nullptr);
  RNA_def_struct_sdna(srna, "FileSelectParams");
  RNA_def_struct_nested(brna, srna, "FileSelectParams");
  RNA_def_struct_ui_text(srna,
                         "File Select Asset Filter",
                         "Which asset types to show/hide, when browsing an asset library");

  static char experimental_prop_names[INDEX_ID_MAX][MAX_NAME];

  for (uint i = 0; rna_enum_id_type_filter_items[i].identifier; i++) {
    const IDFilterEnumPropertyItem *item = &rna_enum_id_type_filter_items[i];
    const bool is_experimental = (ED_ASSET_TYPE_IDS_NON_EXPERIMENTAL_FLAGS & item->flag) == 0;

    const char *identifier = rna_enum_id_type_filter_items[i].identifier;
    if (is_experimental) {
      /* Create name for experimental property and store in static buffer. */
      SNPRINTF(experimental_prop_names[i], "experimental_%s", identifier);
      identifier = experimental_prop_names[i];
    }

    PropertyRNA *prop = RNA_def_property(srna, identifier, PROP_BOOLEAN, PROP_NONE);
    RNA_def_property_boolean_sdna(prop, nullptr, "filter_id", item->flag);
    RNA_def_property_ui_text(prop, item->name, item->description);
    RNA_def_property_ui_icon(prop, item->icon, 0);
    RNA_def_property_update(prop, NC_SPACE | ND_SPACE_FILE_PARAMS, nullptr);
  }
}

static void rna_def_fileselect_entry(BlenderRNA *brna)
{
  PropertyRNA *prop;
  StructRNA *srna = RNA_def_struct(brna, "FileSelectEntry", nullptr);
  RNA_def_struct_sdna(srna, "FileDirEntry");
  RNA_def_struct_ui_text(srna, "File Select Entry", "A file viewable in the File Browser");

  prop = RNA_def_property(srna, "name", PROP_STRING, PROP_FILENAME);
  RNA_def_property_editable_func(prop, "rna_FileBrowser_FileSelectEntry_name_editable");
  RNA_def_property_clear_flag(prop, PROP_EDITABLE);
  RNA_def_property_string_funcs(prop,
                                "rna_FileBrowser_FileSelectEntry_name_get",
                                "rna_FileBrowser_FileSelectEntry_name_length",
                                nullptr);
  RNA_def_property_ui_text(prop, "Name", "");
  RNA_def_struct_name_property(srna, prop);

  prop = RNA_def_property(srna, "relative_path", PROP_STRING, PROP_FILEPATH);
  RNA_def_property_string_funcs(prop,
                                "rna_FileBrowser_FileSelectEntry_relative_path_get",
                                "rna_FileBrowser_FileSelectEntry_relative_path_length",
                                nullptr);
  RNA_def_property_ui_text(prop,
                           "Relative Path",
                           "Path relative to the directory currently displayed in the File "
                           "Browser (includes the file name)");
  RNA_def_property_clear_flag(prop, PROP_EDITABLE);

  prop = RNA_def_int(
      srna,
      "preview_icon_id",
      0,
      INT_MIN,
      INT_MAX,
      "Icon ID",
      "Unique integer identifying the preview of this file as an icon (zero means invalid)",
      INT_MIN,
      INT_MAX);
  RNA_def_property_clear_flag(prop, PROP_EDITABLE);
  RNA_def_property_int_funcs(
      prop, "rna_FileBrowser_FileSelectEntry_preview_icon_id_get", nullptr, nullptr);

  prop = RNA_def_property(srna, "asset_data", PROP_POINTER, PROP_NONE);
  RNA_def_property_struct_type(prop, "AssetMetaData");
  RNA_def_property_pointer_funcs(
      prop, "rna_FileBrowser_FileSelectEntry_asset_data_get", nullptr, nullptr, nullptr);
  RNA_def_property_ui_text(
      prop, "Asset Data", "Asset data, valid if the file represents an asset");
}

static void rna_def_fileselect_params(BlenderRNA *brna)
{
  StructRNA *srna;
  PropertyRNA *prop;

  /* BFA - Adjusted sizes to be more useful in Thumbnail View and match from menus dropdown */
  static const EnumPropertyItem display_size_items[] = {
      {48, "TINY", 0, "Tiny", ""},
      {96, "SMALL", 0, "Small", ""},
      {128, "NORMAL", 0, "Medium", ""},
      {256, "LARGE", 0, "Large", ""},
      {0, nullptr, 0, nullptr, nullptr},
  };

  srna = RNA_def_struct(brna, "FileSelectParams", nullptr);
  RNA_def_struct_path_func(srna, "rna_FileSelectParams_path");
  RNA_def_struct_ui_text(srna, "File Select Parameters", "File Select Parameters");

  prop = RNA_def_property(srna, "title", PROP_STRING, PROP_NONE);
  RNA_def_property_string_sdna(prop, nullptr, "title");
  RNA_def_property_ui_text(prop, "Title", "Title for the file browser");
  RNA_def_property_clear_flag(prop, PROP_EDITABLE);

  /* Use BYTESTRING rather than DIRPATH as sub-type so UI code doesn't add OT_directory_browse
   * button when displaying this prop in the file browser (it would just open a file browser). That
   * should be the only effective difference between the two. */
  prop = RNA_def_property(srna, "directory", PROP_STRING, PROP_BYTESTRING);
  RNA_def_property_string_sdna(prop, nullptr, "dir");
  RNA_def_property_ui_text(prop, "Directory", "Directory displayed in the file browser");
  RNA_def_property_update(prop, NC_SPACE | ND_SPACE_FILE_PARAMS, nullptr);

  prop = RNA_def_property(srna, "filename", PROP_STRING, PROP_FILENAME);
  RNA_def_property_string_sdna(prop, nullptr, "file");
  RNA_def_property_ui_text(prop, "File Name", "Active file in the file browser");
  RNA_def_property_editable_func(prop, "rna_FileSelectParams_filename_editable");
  RNA_def_property_update(prop, NC_SPACE | ND_SPACE_FILE_PARAMS, nullptr);

  prop = RNA_def_property(srna, "use_library_browsing", PROP_BOOLEAN, PROP_NONE);
  RNA_def_property_ui_text(
      prop, "Library Browser", "Whether we may browse Blender files' content or not");
  RNA_def_property_clear_flag(prop, PROP_EDITABLE);
  RNA_def_property_boolean_funcs(prop, "rna_FileSelectParams_use_lib_get", nullptr);

  prop = RNA_def_property(srna, "display_type", PROP_ENUM, PROP_NONE);
  RNA_def_property_enum_sdna(prop, nullptr, "display");
  RNA_def_property_enum_items(prop, fileselectparams_display_type_items);
  RNA_def_property_enum_funcs(prop, nullptr, nullptr, "rna_FileSelectParams_display_type_itemf");
  RNA_def_property_ui_text(prop, "Display Mode", "Display mode for the file list");
  RNA_def_property_update(prop, NC_SPACE | ND_SPACE_FILE_PARAMS, nullptr);

  prop = RNA_def_property(srna, "recursion_level", PROP_ENUM, PROP_NONE);
  RNA_def_property_enum_items(prop, fileselectparams_recursion_level_items);
  RNA_def_property_enum_funcs(
      prop, nullptr, nullptr, "rna_FileSelectParams_recursion_level_itemf");
  RNA_def_property_ui_text(prop, "Recursion", "Numbers of dirtree levels to show simultaneously");
  RNA_def_property_update(prop, NC_SPACE | ND_SPACE_FILE_PARAMS, nullptr);

  prop = RNA_def_property(srna, "show_details_size", PROP_BOOLEAN, PROP_NONE);
  RNA_def_property_boolean_sdna(prop, nullptr, "details_flags", FILE_DETAILS_SIZE);
  RNA_def_property_ui_text(prop, "File Size", "Show a column listing the size of each file");
  RNA_def_property_update(prop, NC_SPACE | ND_SPACE_FILE_PARAMS, nullptr);

  prop = RNA_def_property(srna, "show_details_datetime", PROP_BOOLEAN, PROP_NONE);
  RNA_def_property_boolean_sdna(prop, nullptr, "details_flags", FILE_DETAILS_DATETIME);
  RNA_def_property_ui_text(
      prop,
      "File Modification Date",
      "Show a column listing the date and time of modification for each file");
  RNA_def_property_update(prop, NC_SPACE | ND_SPACE_FILE_PARAMS, nullptr);

  prop = RNA_def_property(srna, "use_filter", PROP_BOOLEAN, PROP_NONE);
  RNA_def_property_boolean_sdna(prop, nullptr, "flag", FILE_FILTER);
  RNA_def_property_ui_text(prop, "Filter Files", "Enable filtering of files");
  RNA_def_property_update(prop, NC_SPACE | ND_SPACE_FILE_PARAMS, nullptr);

  prop = RNA_def_property(srna, "show_hidden", PROP_BOOLEAN, PROP_NONE);
  RNA_def_property_boolean_negative_sdna(prop, nullptr, "flag", FILE_HIDE_DOT);
  RNA_def_property_ui_text(prop, "Show Hidden", "Show hidden dot files");
  RNA_def_property_update(prop, NC_SPACE | ND_SPACE_FILE_PARAMS, nullptr);

  prop = RNA_def_property(srna, "sort_method", PROP_ENUM, PROP_NONE);
  RNA_def_property_enum_sdna(prop, nullptr, "sort");
  RNA_def_property_enum_items(prop, rna_enum_fileselect_params_sort_items);
  RNA_def_property_enum_funcs(prop, nullptr, nullptr, "rna_FileSelectParams_sort_method_itemf");
  RNA_def_property_ui_text(prop, "Sort", "");
  RNA_def_property_update(prop, NC_SPACE | ND_SPACE_FILE_PARAMS, nullptr);

  prop = RNA_def_property(srna, "use_sort_invert", PROP_BOOLEAN, PROP_NONE);
  RNA_def_property_boolean_sdna(prop, nullptr, "flag", FILE_SORT_INVERT);
  RNA_def_property_ui_text(
      prop, "Reverse Sorting", "Sort items descending, from highest value to lowest");
  RNA_def_property_update(prop, NC_SPACE | ND_SPACE_FILE_PARAMS, nullptr);

  prop = RNA_def_property(srna, "use_filter_image", PROP_BOOLEAN, PROP_NONE);
  RNA_def_property_boolean_sdna(prop, nullptr, "filter", FILE_TYPE_IMAGE);
  RNA_def_property_ui_text(prop, "Filter Images", "Show image files");
  RNA_def_property_ui_icon(prop, ICON_FILE_IMAGE, 0);
  RNA_def_property_update(prop, NC_SPACE | ND_SPACE_FILE_PARAMS, nullptr);

  prop = RNA_def_property(srna, "use_filter_blender", PROP_BOOLEAN, PROP_NONE);
  RNA_def_property_boolean_sdna(prop, nullptr, "filter", FILE_TYPE_BLENDER);
  RNA_def_property_ui_text(prop, "Filter Blender", "Show .blend files");
  RNA_def_property_ui_icon(prop, ICON_FILE_BLEND, 0);
  RNA_def_property_update(prop, NC_SPACE | ND_SPACE_FILE_PARAMS, nullptr);

  prop = RNA_def_property(srna, "use_filter_backup", PROP_BOOLEAN, PROP_NONE);
  RNA_def_property_boolean_sdna(prop, nullptr, "filter", FILE_TYPE_BLENDER_BACKUP);
  RNA_def_property_ui_text(
      prop, "Filter Blender Backup Files", "Show .blend1, .blend2, etc. files");
  RNA_def_property_ui_icon(prop, ICON_FILE_BACKUP, 0);
  RNA_def_property_update(prop, NC_SPACE | ND_SPACE_FILE_PARAMS, nullptr);

  prop = RNA_def_property(srna, "use_filter_movie", PROP_BOOLEAN, PROP_NONE);
  RNA_def_property_boolean_sdna(prop, nullptr, "filter", FILE_TYPE_MOVIE);
  RNA_def_property_ui_text(prop, "Filter Movies", "Show movie files");
  RNA_def_property_ui_icon(prop, ICON_FILE_MOVIE, 0);
  RNA_def_property_update(prop, NC_SPACE | ND_SPACE_FILE_PARAMS, nullptr);

  prop = RNA_def_property(srna, "use_filter_script", PROP_BOOLEAN, PROP_NONE);
  RNA_def_property_boolean_sdna(prop, nullptr, "filter", FILE_TYPE_PYSCRIPT);
  RNA_def_property_ui_text(prop, "Filter Script", "Show script files");
  RNA_def_property_ui_icon(prop, ICON_FILE_SCRIPT, 0);
  RNA_def_property_update(prop, NC_SPACE | ND_SPACE_FILE_PARAMS, nullptr);

  prop = RNA_def_property(srna, "use_filter_font", PROP_BOOLEAN, PROP_NONE);
  RNA_def_property_boolean_sdna(prop, nullptr, "filter", FILE_TYPE_FTFONT);
  RNA_def_property_ui_text(prop, "Filter Fonts", "Show font files");
  RNA_def_property_ui_icon(prop, ICON_FILE_FONT, 0);
  RNA_def_property_update(prop, NC_SPACE | ND_SPACE_FILE_PARAMS, nullptr);

  prop = RNA_def_property(srna, "use_filter_sound", PROP_BOOLEAN, PROP_NONE);
  RNA_def_property_boolean_sdna(prop, nullptr, "filter", FILE_TYPE_SOUND);
  RNA_def_property_ui_text(prop, "Filter Sound", "Show sound files");
  RNA_def_property_ui_icon(prop, ICON_FILE_SOUND, 0);
  RNA_def_property_update(prop, NC_SPACE | ND_SPACE_FILE_PARAMS, nullptr);

  prop = RNA_def_property(srna, "use_filter_text", PROP_BOOLEAN, PROP_NONE);
  RNA_def_property_boolean_sdna(prop, nullptr, "filter", FILE_TYPE_TEXT);
  RNA_def_property_ui_text(prop, "Filter Text", "Show text files");
  RNA_def_property_ui_icon(prop, ICON_FILE_TEXT, 0);
  RNA_def_property_update(prop, NC_SPACE | ND_SPACE_FILE_PARAMS, nullptr);

  prop = RNA_def_property(srna, "use_filter_volume", PROP_BOOLEAN, PROP_NONE);
  RNA_def_property_boolean_sdna(prop, nullptr, "filter", FILE_TYPE_VOLUME);
  RNA_def_property_ui_text(prop, "Filter Volume", "Show 3D volume files");
  RNA_def_property_ui_icon(prop, ICON_VOLUME_DATA, 0);
  RNA_def_property_update(prop, NC_SPACE | ND_SPACE_FILE_PARAMS, nullptr);

  prop = RNA_def_property(srna, "use_filter_folder", PROP_BOOLEAN, PROP_NONE);
  RNA_def_property_boolean_sdna(prop, nullptr, "filter", FILE_TYPE_FOLDER);
  RNA_def_property_ui_text(prop, "Filter Folder", "Show folders");
  RNA_def_property_ui_icon(prop, ICON_FILE_FOLDER, 0);
  RNA_def_property_update(prop, NC_SPACE | ND_SPACE_FILE_PARAMS, nullptr);

  prop = RNA_def_property(srna, "use_filter_blendid", PROP_BOOLEAN, PROP_NONE);
  RNA_def_property_boolean_sdna(prop, nullptr, "filter", FILE_TYPE_BLENDERLIB);
  RNA_def_property_ui_text(
      prop, "Filter Blender IDs", "Show .blend files items (objects, materials, etc.)");
  RNA_def_property_ui_icon(prop, ICON_BLENDER, 0);
  RNA_def_property_update(prop, NC_SPACE | ND_SPACE_FILE_PARAMS, nullptr);

  prop = RNA_def_property(srna, "use_filter_asset_only", PROP_BOOLEAN, PROP_NONE);
  RNA_def_property_boolean_sdna(prop, nullptr, "flag", FILE_ASSETS_ONLY);
  RNA_def_property_ui_text(
      prop, "Only Assets", "Hide .blend files items that are not data-blocks with asset metadata");
  RNA_def_property_update(prop, NC_SPACE | ND_SPACE_FILE_PARAMS, nullptr);

  prop = RNA_def_property(srna, "filter_id", PROP_POINTER, PROP_NONE);
  RNA_def_property_flag(prop, PROP_NEVER_NULL);
  RNA_def_property_struct_type(prop, "FileSelectIDFilter");
  RNA_def_property_pointer_funcs(
      prop, "rna_FileSelectParams_filter_id_get", nullptr, nullptr, nullptr);
  RNA_def_property_ui_text(
      prop, "Filter ID Types", "Which ID types to show/hide, when browsing a library");

  prop = RNA_def_property(srna, "filter_glob", PROP_STRING, PROP_NONE);
  RNA_def_property_string_sdna(prop, nullptr, "filter_glob");
  RNA_def_property_ui_text(prop,
                           "Extension Filter",
                           "UNIX shell-like filename patterns matching, supports wildcards ('*') "
                           "and list of patterns separated by ';'");
  RNA_def_property_string_funcs(prop, nullptr, nullptr, "rna_FileSelectPrams_filter_glob_set");
  RNA_def_property_update(prop, NC_SPACE | ND_SPACE_FILE_LIST, nullptr);

  prop = RNA_def_property(srna, "filter_search", PROP_STRING, PROP_NONE);
  RNA_def_property_string_sdna(prop, nullptr, "filter_search");
  RNA_def_property_ui_text(
      prop, "Name or Tag Filter", "Filter by name or tag, supports '*' wildcard");
  RNA_def_property_flag(prop, PROP_TEXTEDIT_UPDATE);
  RNA_def_property_update(prop, NC_SPACE | ND_SPACE_FILE_LIST, nullptr);

  prop = RNA_def_property(srna, "display_size", PROP_INT, PROP_NONE);
  RNA_def_property_int_sdna(prop, nullptr, "thumbnail_size");
  RNA_def_property_ui_text(prop, "Display Size", "Change the size of thumbnails");
  RNA_def_property_update(prop, NC_SPACE | ND_SPACE_FILE_LIST, nullptr);
  RNA_def_property_int_default(prop, 96);
  RNA_def_property_range(prop, 16, 256);
  RNA_def_property_ui_range(prop, 16, 256, 1, 0);

  prop = RNA_def_property(srna, "display_size_discrete", PROP_ENUM, PROP_NONE);
  RNA_def_property_enum_sdna(prop, nullptr, "thumbnail_size");
  RNA_def_property_enum_items(prop, display_size_items);
  RNA_def_property_ui_text(
      prop, "Display Size", "Change the size of thumbnails in discrete steps");
  RNA_def_property_update(prop, NC_SPACE | ND_SPACE_FILE_LIST, nullptr);

  prop = RNA_def_property(srna, "list_display_size", PROP_INT, PROP_NONE);
  RNA_def_property_int_sdna(prop, nullptr, "list_thumbnail_size");
  RNA_def_property_ui_text(prop, "Display Size", "Change the size of thumbnails in list views");
  RNA_def_property_update(prop, NC_SPACE | ND_SPACE_FILE_LIST, nullptr);
  RNA_def_property_int_default(prop, 32);
  RNA_def_property_range(prop, 16, 128);
  RNA_def_property_ui_range(prop, 16, 128, 1, 0);

  prop = RNA_def_property(srna, "list_column_size", PROP_INT, PROP_NONE);
  RNA_def_property_ui_text(prop, "Columns Size", "The width of columns in horizontal list views");
  RNA_def_property_update(prop, NC_SPACE | ND_SPACE_FILE_LIST, nullptr);
  RNA_def_property_int_default(prop, 32);
  RNA_def_property_range(prop, 32, 750);
  RNA_def_property_ui_range(prop, 32, 750, 1, 0);
}

static void rna_def_fileselect_asset_params(BlenderRNA *brna)
{
  StructRNA *srna;
  PropertyRNA *prop;

  static const EnumPropertyItem asset_import_method_items[] = {
      {FILE_ASSET_IMPORT_FOLLOW_PREFS,
       "FOLLOW_PREFS",
       ICON_PREFERENCES,
       "Follow Preferences",
       "Use the import method set in the Preferences for this asset library, don't override it "
       "for this Asset Browser"},
      {FILE_ASSET_IMPORT_LINK,
       "LINK",
       ICON_LINK_BLEND,
       "Link",
       "Import the assets as linked data-block"},
      {FILE_ASSET_IMPORT_APPEND,
       "APPEND",
       ICON_APPEND_BLEND,
       "Append",
       "Import the assets as copied data-block, with no link to the original asset data-block"},
      {FILE_ASSET_IMPORT_APPEND_REUSE,
       "APPEND_REUSE",
       ICON_FILE_BLEND,
       "Append (Reuse Data)",
       "Import the assets as copied data-block while avoiding multiple copies of nested, "
       "typically heavy data. For example the textures of a material asset, or the mesh of an "
       "object asset, don't have to be copied every time this asset is imported. The instances of "
       "the asset share the data instead"},
      {0, nullptr, 0, nullptr, nullptr},
  };

  srna = RNA_def_struct(brna, "FileAssetSelectParams", "FileSelectParams");
  RNA_def_struct_ui_text(
      srna, "Asset Select Parameters", "Settings for the file selection in Asset Browser mode");

  prop = rna_def_asset_library_reference_common(srna,
                                                "rna_FileAssetSelectParams_asset_library_get",
                                                "rna_FileAssetSelectParams_asset_library_set");
  RNA_def_property_ui_text(prop, "Asset Library", "");
  RNA_def_property_update(prop, NC_SPACE | ND_SPACE_FILE_PARAMS, nullptr);

  prop = RNA_def_property(srna, "catalog_id", PROP_STRING, PROP_NONE);
  RNA_def_property_string_funcs(prop,
                                "rna_FileAssetSelectParams_catalog_id_get",
                                "rna_FileAssetSelectParams_catalog_id_length",
                                "rna_FileAssetSelectParams_catalog_id_set");
  RNA_def_property_ui_text(prop, "Catalog UUID", "The UUID of the catalog shown in the browser");
  RNA_def_property_update(prop, NC_SPACE | ND_SPACE_FILE_PARAMS, nullptr);

  prop = RNA_def_property(srna, "filter_asset_id", PROP_POINTER, PROP_NONE);
  RNA_def_property_flag(prop, PROP_NEVER_NULL);
  RNA_def_property_struct_type(prop, "FileAssetSelectIDFilter");
  RNA_def_property_pointer_funcs(
      prop, "rna_FileAssetSelectParams_filter_id_get", nullptr, nullptr, nullptr);
  RNA_def_property_ui_text(prop,
                           "Filter Asset Types",
                           "Which asset types to show/hide, when browsing an asset library");

  prop = RNA_def_property(srna, "import_method", PROP_ENUM, PROP_NONE);
  RNA_def_property_enum_items(prop, asset_import_method_items);
  RNA_def_property_ui_text(prop, "Import Method", "Determine how the asset will be imported");
  /* Asset drag info saved by buttons stores the import method, so the space must redraw when
   * import method changes. */
  RNA_def_property_update(prop, NC_SPACE | ND_SPACE_FILE_LIST, nullptr);

  prop = RNA_def_property(srna, "instance_collections_on_link", PROP_BOOLEAN, PROP_NONE);
  RNA_def_property_boolean_sdna(
      prop, nullptr, "import_flags", FILE_ASSET_IMPORT_INSTANCE_COLLECTIONS_ON_LINK);
  RNA_def_property_ui_text(prop,
                           "Instance Collections on Linking",
                           "Create instances for collections when linking, rather than adding "
                           "them directly to the scene");
  RNA_def_property_update(prop, NC_SPACE | ND_SPACE_FILE_PARAMS, nullptr);

  prop = RNA_def_property(srna, "instance_collections_on_append", PROP_BOOLEAN, PROP_NONE);
  RNA_def_property_boolean_sdna(
      prop, nullptr, "import_flags", FILE_ASSET_IMPORT_INSTANCE_COLLECTIONS_ON_APPEND);
  RNA_def_property_ui_text(prop,
                           "Instance Collections on Appending",
                           "Create instances for collections when appending, rather than adding "
                           "them directly to the scene");
  RNA_def_property_update(prop, NC_SPACE | ND_SPACE_FILE_PARAMS, nullptr);

  prop = RNA_def_property(srna, "drop_instances_to_origin", PROP_BOOLEAN, PROP_NONE);
  RNA_def_property_boolean_sdna(
      prop, nullptr, "import_flags", FILE_ASSET_IMPORT_DROP_COLLECTIONS_TO_ORIGIN);
  RNA_def_property_ui_text(prop,
                           "Drop Instances to Origin",
                           "Drop collection instances to scene origin instead of cursor location");
  RNA_def_property_update(prop, NC_SPACE | ND_SPACE_FILE_PARAMS, nullptr);
}

static void rna_def_filemenu_entry(BlenderRNA *brna)
{
  StructRNA *srna;
  PropertyRNA *prop;

  srna = RNA_def_struct(brna, "FileBrowserFSMenuEntry", nullptr);
  RNA_def_struct_sdna(srna, "FSMenuEntry");
  RNA_def_struct_ui_text(srna, "File Select Parameters", "File Select Parameters");

  prop = RNA_def_property(srna, "path", PROP_STRING, PROP_FILEPATH);
  RNA_def_property_string_funcs(prop,
                                "rna_FileBrowser_FSMenuEntry_path_get",
                                "rna_FileBrowser_FSMenuEntry_path_length",
                                "rna_FileBrowser_FSMenuEntry_path_set");
  RNA_def_property_ui_text(prop, "Path", "");
  RNA_def_property_translation_context(prop, BLT_I18NCONTEXT_EDITOR_FILEBROWSER);

  /* Use #PROP_FILENAME sub-type so the UI can manipulate non-UTF8 names. */
  prop = RNA_def_property(srna, "name", PROP_STRING, PROP_FILENAME);
  RNA_def_property_string_funcs(prop,
                                "rna_FileBrowser_FSMenuEntry_name_get",
                                "rna_FileBrowser_FSMenuEntry_name_length",
                                "rna_FileBrowser_FSMenuEntry_name_set");
  RNA_def_property_editable_func(prop, "rna_FileBrowser_FSMenuEntry_name_get_editable");
  RNA_def_property_ui_text(prop, "Name", "");
  RNA_def_struct_name_property(srna, prop);

  prop = RNA_def_property(srna, "icon", PROP_INT, PROP_NONE);
  RNA_def_property_int_funcs(prop,
                             "rna_FileBrowser_FSMenuEntry_icon_get",
                             "rna_FileBrowser_FSMenuEntry_icon_set",
                             nullptr);
  RNA_def_property_ui_text(prop, "Icon", "");

  prop = RNA_def_property(srna, "use_save", PROP_BOOLEAN, PROP_NONE);
  RNA_def_property_boolean_funcs(prop, "rna_FileBrowser_FSMenuEntry_use_save_get", nullptr);
  RNA_def_property_ui_text(
      prop, "Save", "Whether this path is saved in bookmarks, or generated from OS");
  RNA_def_property_clear_flag(prop, PROP_EDITABLE);

  prop = RNA_def_property(srna, "is_valid", PROP_BOOLEAN, PROP_NONE);
  RNA_def_property_boolean_funcs(prop, "rna_FileBrowser_FSMenuEntry_is_valid_get", nullptr);
  RNA_def_property_ui_text(prop, "Valid", "Whether this path is currently reachable");
  RNA_def_property_clear_flag(prop, PROP_EDITABLE);
}

static void rna_def_space_filebrowser(BlenderRNA *brna)
{
  StructRNA *srna;
  PropertyRNA *prop;

  srna = RNA_def_struct(brna, "SpaceFileBrowser", "Space");
  RNA_def_struct_sdna(srna, "SpaceFile");
  RNA_def_struct_ui_text(srna, "Space File Browser", "File browser space data");

  rna_def_space_generic_show_region_toggles(
      srna, (1 << RGN_TYPE_TOOLS) | (1 << RGN_TYPE_UI) | (1 << RGN_TYPE_TOOL_PROPS));

  prop = RNA_def_property(srna, "browse_mode", PROP_ENUM, PROP_NONE);
  RNA_def_property_enum_items(prop, rna_enum_space_file_browse_mode_items);
  RNA_def_property_ui_text(
      prop,
      "Browsing Mode",
      "Type of the File Editor view (regular file browsing or asset browsing)");
  RNA_def_property_update(prop, 0, "rna_SpaceFileBrowser_browse_mode_update");

  prop = RNA_def_property(srna, "params", PROP_POINTER, PROP_NONE);
  RNA_def_property_struct_type(prop, "FileSelectParams");
  RNA_def_property_pointer_funcs(
      prop, "rna_FileBrowser_params_get", nullptr, "rna_FileBrowser_params_typef", nullptr);
  RNA_def_property_ui_text(
      prop, "Filebrowser Parameter", "Parameters and Settings for the Filebrowser");

  prop = RNA_def_property(srna, "active_operator", PROP_POINTER, PROP_NONE);
  RNA_def_property_pointer_sdna(prop, nullptr, "op");
  RNA_def_property_ui_text(prop, "Active Operator", "");

  /* keep this for compatibility with existing presets,
   * not exposed in c++ api because of keyword conflict */
  prop = RNA_def_property(srna, "operator", PROP_POINTER, PROP_NONE);
  RNA_def_property_pointer_sdna(prop, nullptr, "op");
  RNA_def_property_ui_text(prop, "Active Operator", "");

  /* bookmarks, recent files etc. */
  prop = RNA_def_collection(srna,
                            "system_folders",
                            "FileBrowserFSMenuEntry",
                            "System Folders",
                            "System's folders (usually root, available hard drives, etc)");
  RNA_def_property_collection_funcs(prop,
                                    "rna_FileBrowser_FSMenuSystem_data_begin",
                                    "rna_FileBrowser_FSMenu_next",
                                    "rna_FileBrowser_FSMenu_end",
                                    "rna_FileBrowser_FSMenu_get",
                                    "rna_FileBrowser_FSMenuSystem_data_length",
                                    nullptr,
                                    nullptr,
                                    nullptr);
  RNA_def_property_clear_flag(prop, PROP_EDITABLE);

  prop = RNA_def_int(srna,
                     "system_folders_active",
                     -1,
                     -1,
                     INT_MAX,
                     "Active System Folder",
                     "Index of active system folder (-1 if none)",
                     -1,
                     INT_MAX);
  RNA_def_property_int_sdna(prop, nullptr, "systemnr");
  RNA_def_property_int_funcs(prop,
                             "rna_FileBrowser_FSMenuSystem_active_get",
                             "rna_FileBrowser_FSMenuSystem_active_set",
                             "rna_FileBrowser_FSMenuSystem_active_range");
  RNA_def_property_flag(prop, PROP_CONTEXT_UPDATE);
  RNA_def_property_update(
      prop, NC_SPACE | ND_SPACE_FILE_PARAMS, "rna_FileBrowser_FSMenu_active_update");

  prop = RNA_def_collection(srna,
                            "system_bookmarks",
                            "FileBrowserFSMenuEntry",
                            "System Bookmarks",
                            "System's bookmarks");
  RNA_def_property_collection_funcs(prop,
                                    "rna_FileBrowser_FSMenuSystemBookmark_data_begin",
                                    "rna_FileBrowser_FSMenu_next",
                                    "rna_FileBrowser_FSMenu_end",
                                    "rna_FileBrowser_FSMenu_get",
                                    "rna_FileBrowser_FSMenuSystemBookmark_data_length",
                                    nullptr,
                                    nullptr,
                                    nullptr);
  RNA_def_property_clear_flag(prop, PROP_EDITABLE);

  prop = RNA_def_int(srna,
                     "system_bookmarks_active",
                     -1,
                     -1,
                     INT_MAX,
                     "Active System Bookmark",
                     "Index of active system bookmark (-1 if none)",
                     -1,
                     INT_MAX);
  RNA_def_property_int_sdna(prop, nullptr, "system_bookmarknr");
  RNA_def_property_int_funcs(prop,
                             "rna_FileBrowser_FSMenuSystemBookmark_active_get",
                             "rna_FileBrowser_FSMenuSystemBookmark_active_set",
                             "rna_FileBrowser_FSMenuSystemBookmark_active_range");
  RNA_def_property_flag(prop, PROP_CONTEXT_UPDATE);
  RNA_def_property_update(
      prop, NC_SPACE | ND_SPACE_FILE_PARAMS, "rna_FileBrowser_FSMenu_active_update");

  prop = RNA_def_collection(
      srna, "bookmarks", "FileBrowserFSMenuEntry", "Bookmarks", "User's bookmarks");
  RNA_def_property_collection_funcs(prop,
                                    "rna_FileBrowser_FSMenuBookmark_data_begin",
                                    "rna_FileBrowser_FSMenu_next",
                                    "rna_FileBrowser_FSMenu_end",
                                    "rna_FileBrowser_FSMenu_get",
                                    "rna_FileBrowser_FSMenuBookmark_data_length",
                                    nullptr,
                                    nullptr,
                                    nullptr);
  RNA_def_property_flag(prop, PROP_EDITABLE);

  prop = RNA_def_int(srna,
                     "bookmarks_active",
                     -1,
                     -1,
                     INT_MAX,
                     "Active Bookmark",
                     "Index of active bookmark (-1 if none)",
                     -1,
                     INT_MAX);
  RNA_def_property_int_sdna(prop, nullptr, "bookmarknr");
  RNA_def_property_int_funcs(prop,
                             "rna_FileBrowser_FSMenuBookmark_active_get",
                             "rna_FileBrowser_FSMenuBookmark_active_set",
                             "rna_FileBrowser_FSMenuBookmark_active_range");
  RNA_def_property_flag(prop, PROP_CONTEXT_UPDATE);
  RNA_def_property_update(
      prop, NC_SPACE | ND_SPACE_FILE_PARAMS, "rna_FileBrowser_FSMenu_active_update");

  prop = RNA_def_collection(
      srna, "recent_folders", "FileBrowserFSMenuEntry", "Recent Folders", "");
  RNA_def_property_collection_funcs(prop,
                                    "rna_FileBrowser_FSMenuRecent_data_begin",
                                    "rna_FileBrowser_FSMenu_next",
                                    "rna_FileBrowser_FSMenu_end",
                                    "rna_FileBrowser_FSMenu_get",
                                    "rna_FileBrowser_FSMenuRecent_data_length",
                                    nullptr,
                                    nullptr,
                                    nullptr);
  RNA_def_property_flag(prop, PROP_EDITABLE);

  prop = RNA_def_int(srna,
                     "recent_folders_active",
                     -1,
                     -1,
                     INT_MAX,
                     "Active Recent Folder",
                     "Index of active recent folder (-1 if none)",
                     -1,
                     INT_MAX);
  RNA_def_property_int_sdna(prop, nullptr, "recentnr");
  RNA_def_property_int_funcs(prop,
                             "rna_FileBrowser_FSMenuRecent_active_get",
                             "rna_FileBrowser_FSMenuRecent_active_set",
                             "rna_FileBrowser_FSMenuRecent_active_range");
  RNA_def_property_flag(prop, PROP_CONTEXT_UPDATE);
  RNA_def_property_update(
      prop, NC_SPACE | ND_SPACE_FILE_PARAMS, "rna_FileBrowser_FSMenu_active_update");

  RNA_api_space_filebrowser(srna);
}

static void rna_def_space_info(BlenderRNA *brna)
{
  StructRNA *srna;
  PropertyRNA *prop;

  srna = RNA_def_struct(brna, "SpaceInfo", "Space");
  RNA_def_struct_sdna(srna, "SpaceInfo");
  RNA_def_struct_ui_text(srna, "Space Info", "Info space data");

  /* reporting display */
  prop = RNA_def_property(srna, "show_report_debug", PROP_BOOLEAN, PROP_NONE);
  RNA_def_property_boolean_sdna(prop, nullptr, "rpt_mask", INFO_RPT_DEBUG);
  RNA_def_property_ui_text(prop, "Show Debug", "Display debug reporting info");
  RNA_def_property_update(prop, NC_SPACE | ND_SPACE_INFO_REPORT, nullptr);

  prop = RNA_def_property(srna, "show_report_info", PROP_BOOLEAN, PROP_NONE);
  RNA_def_property_boolean_sdna(prop, nullptr, "rpt_mask", INFO_RPT_INFO);
  RNA_def_property_ui_text(prop, "Show Info", "Display general information");
  RNA_def_property_update(prop, NC_SPACE | ND_SPACE_INFO_REPORT, nullptr);

  prop = RNA_def_property(srna, "show_report_operator", PROP_BOOLEAN, PROP_NONE);
  RNA_def_property_boolean_sdna(prop, nullptr, "rpt_mask", INFO_RPT_OP);
  RNA_def_property_ui_text(prop, "Show Operator", "Display the operator log");
  RNA_def_property_update(prop, NC_SPACE | ND_SPACE_INFO_REPORT, nullptr);

  prop = RNA_def_property(srna, "show_report_warning", PROP_BOOLEAN, PROP_NONE);
  RNA_def_property_boolean_sdna(prop, nullptr, "rpt_mask", INFO_RPT_WARN);
  RNA_def_property_ui_text(prop, "Show Warn", "Display warnings");
  RNA_def_property_update(prop, NC_SPACE | ND_SPACE_INFO_REPORT, nullptr);

  prop = RNA_def_property(srna, "show_report_error", PROP_BOOLEAN, PROP_NONE);
  RNA_def_property_boolean_sdna(prop, nullptr, "rpt_mask", INFO_RPT_ERR);
  RNA_def_property_ui_text(prop, "Show Error", "Display error text");
  RNA_def_property_update(prop, NC_SPACE | ND_SPACE_INFO_REPORT, nullptr);
}

static void rna_def_space_userpref(BlenderRNA *brna)
{
  static const EnumPropertyItem filter_type_items[] = {
      {0, "NAME", 0, "Name", "Filter based on the operator name"},
      {1, "KEY", 0, "Key-Binding", "Filter based on key bindings"},
      {0, nullptr, 0, nullptr, nullptr},
  };

  StructRNA *srna;
  PropertyRNA *prop;

  srna = RNA_def_struct(brna, "SpacePreferences", "Space");
  RNA_def_struct_sdna(srna, "SpaceUserPref");
  RNA_def_struct_ui_text(srna, "Space Preferences", "Preferences space data");

  prop = RNA_def_property(srna, "filter_type", PROP_ENUM, PROP_NONE);
  RNA_def_property_enum_sdna(prop, nullptr, "filter_type");
  RNA_def_property_enum_items(prop, filter_type_items);
  RNA_def_property_ui_text(prop, "Filter Type", "Filter method");
  RNA_def_property_update(prop, NC_SPACE | ND_SPACE_NODE, nullptr);

  prop = RNA_def_property(srna, "filter_text", PROP_STRING, PROP_NONE);
  RNA_def_property_string_sdna(prop, nullptr, "filter");
  RNA_def_property_flag(prop, PROP_TEXTEDIT_UPDATE);
  RNA_def_property_ui_text(prop, "Filter", "Search term for filtering in the UI");
}

static void rna_def_node_tree_path(BlenderRNA *brna)
{
  StructRNA *srna;
  PropertyRNA *prop;

  srna = RNA_def_struct(brna, "NodeTreePath", nullptr);
  RNA_def_struct_sdna(srna, "bNodeTreePath");
  RNA_def_struct_ui_text(srna, "Node Tree Path", "Element of the node space tree path");

  prop = RNA_def_property(srna, "node_tree", PROP_POINTER, PROP_NONE);
  RNA_def_property_pointer_sdna(prop, nullptr, "nodetree");
  RNA_def_property_clear_flag(prop, PROP_EDITABLE);
  RNA_def_property_ui_text(prop, "Node Tree", "Node Tree\nBase node tree from context");
}

static void rna_def_space_node_path_api(BlenderRNA *brna, PropertyRNA *cprop)
{
  StructRNA *srna;
  PropertyRNA *prop, *parm;
  FunctionRNA *func;

  RNA_def_property_srna(cprop, "SpaceNodeEditorPath");
  srna = RNA_def_struct(brna, "SpaceNodeEditorPath", nullptr);
  RNA_def_struct_sdna(srna, "SpaceNode");
  RNA_def_struct_ui_text(srna, "Space Node Editor Path", "History of node trees in the editor");

  prop = RNA_def_property(srna, "to_string", PROP_STRING, PROP_NONE);
  RNA_def_property_string_funcs(
      prop, "rna_SpaceNodeEditor_path_get", "rna_SpaceNodeEditor_path_length", nullptr);
  RNA_def_property_clear_flag(prop, PROP_EDITABLE);
  RNA_def_struct_ui_text(srna, "Path", "Get the node tree path as a string");
  RNA_def_property_translation_context(prop, BLT_I18NCONTEXT_EDITOR_FILEBROWSER);

  func = RNA_def_function(srna, "clear", "rna_SpaceNodeEditor_path_clear");
  RNA_def_function_ui_description(func, "Reset the node tree path");
  RNA_def_function_flag(func, FUNC_USE_CONTEXT);

  func = RNA_def_function(srna, "start", "rna_SpaceNodeEditor_path_start");
  RNA_def_function_ui_description(func, "Set the root node tree");
  RNA_def_function_flag(func, FUNC_USE_CONTEXT);
  parm = RNA_def_pointer(func, "node_tree", "NodeTree", "Node Tree", "");
  RNA_def_parameter_flags(parm, PropertyFlag(0), PARM_REQUIRED | PARM_RNAPTR);

  func = RNA_def_function(srna, "append", "rna_SpaceNodeEditor_path_append");
  RNA_def_function_ui_description(func, "Append a node group tree to the path");
  RNA_def_function_flag(func, FUNC_USE_CONTEXT);
  parm = RNA_def_pointer(
      func, "node_tree", "NodeTree", "Node Tree", "Node tree to append to the node editor path");
  RNA_def_parameter_flags(parm, PropertyFlag(0), PARM_REQUIRED | PARM_RNAPTR);
  parm = RNA_def_pointer(func, "node", "Node", "Node", "Group node linking to this node tree");
  RNA_def_parameter_flags(parm, PropertyFlag(0), PARM_RNAPTR);

  func = RNA_def_function(srna, "pop", "rna_SpaceNodeEditor_path_pop");
  RNA_def_function_ui_description(func, "Remove the last node tree from the path");
  RNA_def_function_flag(func, FUNC_USE_CONTEXT);
}

static void rna_def_space_node_overlay(BlenderRNA *brna)
{
  StructRNA *srna;
  PropertyRNA *prop;

  static const EnumPropertyItem preview_shapes[] = {
      {SN_OVERLAY_PREVIEW_FLAT, "FLAT", ICON_MESH_PLANE, "Flat", "Use the default flat previews"},
      {SN_OVERLAY_PREVIEW_3D,
       "3D",
       ICON_SPHERE,
       "3D",
       "Use the material preview scene for the node previews"},
      {0, nullptr, 0, nullptr, nullptr},
  };

  srna = RNA_def_struct(brna, "SpaceNodeOverlay", nullptr);
  RNA_def_struct_sdna(srna, "SpaceNode");
  RNA_def_struct_nested(brna, srna, "SpaceNodeEditor");
  RNA_def_struct_path_func(srna, "rna_SpaceNodeOverlay_path");
  RNA_def_struct_ui_text(
      srna, "Overlay Settings", "Settings for display of overlays in the Node Editor");

  prop = RNA_def_property(srna, "show_overlays", PROP_BOOLEAN, PROP_NONE);
  RNA_def_property_boolean_sdna(prop, nullptr, "overlay.flag", SN_OVERLAY_SHOW_OVERLAYS);
  RNA_def_property_boolean_default(prop, true);
  RNA_def_property_ui_text(prop, "Show Overlays", "Display overlays like colored or dashed wires");
  RNA_def_property_update(prop, NC_SPACE | ND_SPACE_NODE, nullptr);

  prop = RNA_def_property(srna, "show_wire_color", PROP_BOOLEAN, PROP_NONE);
  RNA_def_property_boolean_sdna(prop, nullptr, "overlay.flag", SN_OVERLAY_SHOW_WIRE_COLORS);
  RNA_def_property_boolean_default(prop, true);
  RNA_def_property_ui_text(
      prop, "Show Wire Colors", "Color node links based on their connected sockets");
  RNA_def_property_update(prop, NC_SPACE | ND_SPACE_NODE, nullptr);

  prop = RNA_def_property(srna, "show_reroute_auto_labels", PROP_BOOLEAN, PROP_NONE);
  RNA_def_property_boolean_sdna(
      prop, nullptr, "overlay.flag", SN_OVERLAY_SHOW_REROUTE_AUTO_LABELS);
  RNA_def_property_boolean_default(prop, false);
  RNA_def_property_ui_text(prop,
                           "Show Reroute Auto Labels",
                           "Label reroute nodes based on the label of connected reroute nodes");
  RNA_def_property_update(prop, NC_SPACE | ND_SPACE_NODE, nullptr);

  prop = RNA_def_property(srna, "show_timing", PROP_BOOLEAN, PROP_NONE);
  RNA_def_property_boolean_sdna(prop, nullptr, "overlay.flag", SN_OVERLAY_SHOW_TIMINGS);
  RNA_def_property_boolean_default(prop, false);
  RNA_def_property_ui_text(prop, "Show Timing", "Display each node's last execution time");
  RNA_def_property_update(prop, NC_SPACE | ND_SPACE_NODE, nullptr);

  prop = RNA_def_property(srna, "show_context_path", PROP_BOOLEAN, PROP_NONE);
  RNA_def_property_boolean_sdna(prop, nullptr, "overlay.flag", SN_OVERLAY_SHOW_PATH);
  RNA_def_property_boolean_default(prop, true);
  RNA_def_property_ui_text(prop, "Show Tree Path", "Display breadcrumbs for the editor's context");
  RNA_def_property_update(prop, NC_SPACE | ND_SPACE_NODE, nullptr);

  prop = RNA_def_property(srna, "show_named_attributes", PROP_BOOLEAN, PROP_NONE);
  RNA_def_property_boolean_sdna(prop, nullptr, "overlay.flag", SN_OVERLAY_SHOW_NAMED_ATTRIBUTES);
  RNA_def_property_boolean_default(prop, true);
  RNA_def_property_ui_text(
      prop, "Show Named Attributes", "Show when nodes are using named attributes");
  RNA_def_property_update(prop, NC_SPACE | ND_SPACE_NODE, nullptr);

  prop = RNA_def_property(srna, "show_previews", PROP_BOOLEAN, PROP_NONE);
  RNA_def_property_boolean_sdna(prop, nullptr, "overlay.flag", SN_OVERLAY_SHOW_PREVIEWS);
  RNA_def_property_boolean_default(prop, false);
  RNA_def_property_ui_text(
      prop, "Show Node Previews", "Display each node's preview if node is toggled");
  RNA_def_property_update(prop, NC_SPACE | ND_SPACE_NODE, nullptr);

  prop = RNA_def_property(srna, "preview_shape", PROP_ENUM, PROP_NONE);
  RNA_def_property_enum_sdna(prop, nullptr, "overlay.preview_shape");
  RNA_def_property_enum_items(prop, preview_shapes);
  RNA_def_property_enum_default(prop, SN_OVERLAY_PREVIEW_FLAT);
  RNA_def_property_ui_text(prop, "Preview Shape", "Preview shape used by the node previews");
  RNA_def_property_update(prop, NC_SPACE | ND_SPACE_NODE, nullptr);
}

static void rna_def_space_node(BlenderRNA *brna)
{
  StructRNA *srna;
  PropertyRNA *prop;

  static const EnumPropertyItem texture_id_type_items[] = {
      {SNODE_TEX_WORLD, "WORLD", ICON_WORLD, "World", "Edit texture nodes from World"},
      {SNODE_TEX_BRUSH, "BRUSH", ICON_BRUSH_DATA, "Brush", "Edit texture nodes from Brush"},
#  ifdef WITH_FREESTYLE
      {SNODE_TEX_LINESTYLE,
       "LINESTYLE",
       ICON_LINE_DATA,
       "Line Style",
       "Edit texture nodes from Line Style"},
#  endif
      {0, nullptr, 0, nullptr, nullptr},
  };

  static const EnumPropertyItem shader_type_items[] = {
      {SNODE_SHADER_OBJECT, "OBJECT", ICON_OBJECT_DATA, "Object", "Edit shader nodes from Object"},
      {SNODE_SHADER_WORLD, "WORLD", ICON_WORLD, "World", "Edit shader nodes from World"},
#  ifdef WITH_FREESTYLE
      {SNODE_SHADER_LINESTYLE,
       "LINESTYLE",
       ICON_LINE_DATA,
       "Line Style",
       "Edit shader nodes from Line Style"},
#  endif
      {0, nullptr, 0, nullptr, nullptr},
  };

  static const EnumPropertyItem geometry_nodes_type_items[] = {
      {SNODE_GEOMETRY_MODIFIER,
       "MODIFIER",
       ICON_MODIFIER, /*BFA - icon added*/
       "Modifier",
       "Edit node group from active object's active modifier"},
      {SNODE_GEOMETRY_TOOL,
       "TOOL",
       ICON_TOOL_SETTINGS, /*BFA - icon added*/
       "Tool",
       "Edit any geometry node group for use as an operator"},
      {0, nullptr, 0, nullptr, nullptr},
  };

  static const EnumPropertyItem backdrop_channels_items[] = {
      {SNODE_USE_ALPHA,
       "COLOR_ALPHA",
       ICON_IMAGE_RGB_ALPHA,
       "Color & Alpha",
       "Display image with RGB colors and alpha transparency"},
      {0, "COLOR", ICON_IMAGE_RGB, "Color", "Display image with RGB colors"},
      {SNODE_SHOW_ALPHA, "ALPHA", ICON_IMAGE_ALPHA, "Alpha", "Display alpha transparency channel"},
      {SNODE_SHOW_R, "RED", ICON_RGB_RED, "Red", ""},
      {SNODE_SHOW_G, "GREEN", ICON_RGB_GREEN, "Green", ""},
      {SNODE_SHOW_B, "BLUE", ICON_RGB_BLUE, "Blue", ""},
      {0, nullptr, 0, nullptr, nullptr},
  };

  static const EnumPropertyItem insert_ofs_dir_items[] = {
      {SNODE_INSERTOFS_DIR_RIGHT, "RIGHT", 0, "Right"},
      {SNODE_INSERTOFS_DIR_LEFT, "LEFT", 0, "Left"},
      {0, nullptr, 0, nullptr, nullptr},
  };

  srna = RNA_def_struct(brna, "SpaceNodeEditor", "Space");
  RNA_def_struct_sdna(srna, "SpaceNode");
  RNA_def_struct_ui_text(srna, "Space Node Editor", "Node editor space data");

  rna_def_space_generic_show_region_toggles(srna,
                                            (1 << RGN_TYPE_TOOLS) | (1 << RGN_TYPE_UI) |
                                                (1 << RGN_TYPE_ASSET_SHELF));  // bfa assetshelf

  prop = RNA_def_property(srna, "tree_type", PROP_ENUM, PROP_NONE);
  RNA_def_property_enum_items(prop, rna_enum_dummy_DEFAULT_items);
  RNA_def_property_enum_funcs(prop,
                              "rna_SpaceNodeEditor_tree_type_get",
                              "rna_SpaceNodeEditor_tree_type_set",
                              "rna_SpaceNodeEditor_tree_type_itemf");
  RNA_def_property_flag(prop, PROP_ENUM_NO_CONTEXT);
  RNA_def_property_ui_text(prop, "Tree Type", "Node tree type to display and edit");
  RNA_def_property_update(prop, NC_SPACE | ND_SPACE_NODE, nullptr);

  prop = RNA_def_property(srna, "texture_type", PROP_ENUM, PROP_NONE);
  RNA_def_property_enum_sdna(prop, nullptr, "texfrom");
  RNA_def_property_enum_items(prop, texture_id_type_items);
  RNA_def_property_ui_text(prop, "Texture Type", "Type of data to take texture from");
  RNA_def_property_translation_context(prop, BLT_I18NCONTEXT_ID_ID);
  RNA_def_property_update(prop, NC_SPACE | ND_SPACE_NODE, nullptr);

  prop = RNA_def_property(srna, "shader_type", PROP_ENUM, PROP_NONE);
  RNA_def_property_enum_sdna(prop, nullptr, "shaderfrom");
  RNA_def_property_enum_items(prop, shader_type_items);
  RNA_def_property_ui_text(prop, "Shader Type", "Type of data to take shader from");
  RNA_def_property_translation_context(prop, BLT_I18NCONTEXT_ID_ID);
  RNA_def_property_update(prop, NC_SPACE | ND_SPACE_NODE, nullptr);

  prop = RNA_def_property(srna, "geometry_nodes_type", PROP_ENUM, PROP_NONE);
  RNA_def_property_enum_sdna(prop, nullptr, "geometry_nodes_type");
  RNA_def_property_enum_items(prop, geometry_nodes_type_items);
  RNA_def_property_ui_text(prop, "Geometry Nodes Type", "");
  RNA_def_property_translation_context(prop, BLT_I18NCONTEXT_ID_ID);
  RNA_def_property_update(
      prop, NC_SPACE | ND_SPACE_NODE, "rna_SpaceNodeEditor_geometry_nodes_type_update");

  prop = RNA_def_property(srna, "id", PROP_POINTER, PROP_NONE);
  RNA_def_property_clear_flag(prop, PROP_EDITABLE);
  RNA_def_property_ui_text(prop, "ID", "Data whose nodes are being edited");

  prop = RNA_def_property(srna, "id_from", PROP_POINTER, PROP_NONE);
  RNA_def_property_pointer_sdna(prop, nullptr, "from");
  RNA_def_property_clear_flag(prop, PROP_EDITABLE);
  RNA_def_property_ui_text(prop, "ID From", "Data from which the edited data is linked");

  prop = RNA_def_property(srna, "path", PROP_COLLECTION, PROP_NONE);
  RNA_def_property_collection_sdna(prop, nullptr, "treepath", nullptr);
  RNA_def_property_struct_type(prop, "NodeTreePath");
  RNA_def_property_ui_text(
      prop, "Node Tree Path", "Path from the data to the currently edited node tree");
  rna_def_space_node_path_api(brna, prop);

  prop = RNA_def_property(srna, "node_tree", PROP_POINTER, PROP_NONE);
  RNA_def_property_pointer_funcs(prop,
                                 nullptr,
                                 "rna_SpaceNodeEditor_node_tree_set",
                                 nullptr,
                                 "rna_SpaceNodeEditor_node_tree_poll");
  RNA_def_property_pointer_sdna(prop, nullptr, "nodetree");
  RNA_def_property_flag(prop, PROP_EDITABLE | PROP_CONTEXT_UPDATE);
  RNA_def_property_ui_text(prop, "Node Tree", "Base node tree from context");
  RNA_def_property_update(prop, NC_SPACE | ND_SPACE_NODE, "rna_SpaceNodeEditor_node_tree_update");

  prop = RNA_def_property(srna, "edit_tree", PROP_POINTER, PROP_NONE);
  RNA_def_property_pointer_sdna(prop, nullptr, "edittree");
  RNA_def_property_clear_flag(prop, PROP_EDITABLE);
  RNA_def_property_ui_text(prop, "Edit Tree", "Node tree being displayed and edited");

  prop = RNA_def_property(srna, "pin", PROP_BOOLEAN, PROP_NONE);
  RNA_def_property_boolean_sdna(prop, nullptr, "flag", SNODE_PIN);
  RNA_def_property_ui_text(prop, "Pinned", "Use the pinned node tree");
  RNA_def_property_ui_icon(prop, ICON_UNPINNED, 1);
  RNA_def_property_update(prop, NC_SPACE | ND_SPACE_NODE, nullptr);

  prop = RNA_def_property(srna, "show_backdrop", PROP_BOOLEAN, PROP_NONE);
  RNA_def_property_boolean_sdna(prop, nullptr, "flag", SNODE_BACKDRAW);
  RNA_def_property_ui_text(
      prop, "Backdrop", "Use active Viewer Node output as backdrop for compositing nodes");
  RNA_def_property_update(
      prop, NC_SPACE | ND_SPACE_NODE_VIEW, "rna_SpaceNodeEditor_show_backdrop_update");

  prop = RNA_def_property(srna, "geometry_nodes_tool_tree", PROP_POINTER, PROP_NONE);
  RNA_def_property_pointer_funcs(
      prop, nullptr, nullptr, nullptr, "rna_SpaceNodeEditor_geometry_nodes_tool_tree_poll");
  RNA_def_property_flag(prop, PROP_EDITABLE | PROP_CONTEXT_UPDATE);
  RNA_def_property_ui_text(prop, "Node Tool Tree", "Node group to edit as node tool");
  RNA_def_property_update(prop, NC_SPACE | ND_SPACE_NODE, "rna_SpaceNodeEditor_node_tree_update");

  prop = RNA_def_property(srna, "show_annotation", PROP_BOOLEAN, PROP_NONE);
  RNA_def_property_boolean_sdna(prop, nullptr, "flag", SNODE_SHOW_GPENCIL);
  RNA_def_property_ui_text(prop, "Show Annotation", "Show annotations for this view");
  RNA_def_property_update(prop, NC_SPACE | ND_SPACE_NODE_VIEW, nullptr);

  prop = RNA_def_property(srna, "backdrop_zoom", PROP_FLOAT, PROP_NONE);
  RNA_def_property_float_sdna(prop, nullptr, "zoom");
  RNA_def_property_float_default(prop, 1.0f);
  RNA_def_property_range(prop, 0.01f, FLT_MAX);
  RNA_def_property_ui_range(prop, 0.01, 100, 1, 2);
  RNA_def_property_ui_text(prop, "Backdrop Zoom", "Backdrop zoom factor");
  RNA_def_property_update(prop, NC_SPACE | ND_SPACE_NODE_VIEW, nullptr);

  prop = RNA_def_property(srna, "backdrop_offset", PROP_FLOAT, PROP_NONE);
  RNA_def_property_float_sdna(prop, nullptr, "xof");
  RNA_def_property_array(prop, 2);
  RNA_def_property_ui_text(prop, "Backdrop Offset", "Backdrop offset");
  RNA_def_property_update(prop, NC_SPACE | ND_SPACE_NODE_VIEW, nullptr);

  prop = RNA_def_property(srna, "backdrop_channels", PROP_ENUM, PROP_NONE);
  RNA_def_property_enum_bitflag_sdna(prop, nullptr, "flag");
  RNA_def_property_enum_items(prop, backdrop_channels_items);
  RNA_def_property_ui_text(prop, "Display Channels", "Channels of the image to draw");
  RNA_def_property_update(prop, NC_SPACE | ND_SPACE_NODE_VIEW, nullptr);
  /* the mx/my "cursor" in the node editor is used only by operators to store the mouse position */
  prop = RNA_def_property(srna, "cursor_location", PROP_FLOAT, PROP_XYZ);
  RNA_def_property_array(prop, 2);
  RNA_def_property_float_funcs(prop,
                               "rna_SpaceNodeEditor_cursor_location_get",
                               "rna_SpaceNodeEditor_cursor_location_set",
                               nullptr);
  RNA_def_property_ui_text(prop, "Cursor Location", "Location for adding new nodes");
  RNA_def_property_update(prop, NC_SPACE | ND_SPACE_NODE_VIEW, nullptr);

  prop = RNA_def_property(srna, "insert_offset_direction", PROP_ENUM, PROP_NONE);
  RNA_def_property_enum_bitflag_sdna(prop, nullptr, "insert_ofs_dir");
  RNA_def_property_enum_items(prop, insert_ofs_dir_items);
  RNA_def_property_ui_text(
      prop, "Auto-offset Direction", "Direction to offset nodes on insertion");
  RNA_def_property_update(prop, NC_SPACE | ND_SPACE_NODE_VIEW, nullptr);

  /* Overlays */
  prop = RNA_def_property(srna, "overlay", PROP_POINTER, PROP_NONE);
  RNA_def_property_flag(prop, PROP_NEVER_NULL);
  RNA_def_property_struct_type(prop, "SpaceNodeOverlay");
  RNA_def_property_pointer_funcs(prop, "rna_SpaceNode_overlay_get", nullptr, nullptr, nullptr);
  RNA_def_property_ui_text(
      prop, "Overlay Settings", "Settings for display of overlays in the Node Editor");

  prop = RNA_def_property(srna, "supports_previews", PROP_BOOLEAN, PROP_NONE);
  RNA_def_property_boolean_funcs(prop, "rna_SpaceNode_supports_previews", nullptr);
  RNA_def_property_clear_flag(prop, PROP_EDITABLE);
  RNA_def_property_ui_text(prop,
                           "Supports Previews",
                           "Whether the node editor's type supports displaying node previews");

  rna_def_space_node_overlay(brna);
  RNA_api_space_node(srna);
}

static void rna_def_space_clip(BlenderRNA *brna)
{
  StructRNA *srna;
  PropertyRNA *prop;

  static const EnumPropertyItem view_items[] = {
      {SC_VIEW_CLIP, "CLIP", ICON_SEQUENCE, "Clip", "Show editing clip preview"},
      {SC_VIEW_GRAPH, "GRAPH", ICON_GRAPH, "Graph", "Show graph view for active element"},
      {SC_VIEW_DOPESHEET,
       "DOPESHEET",
       ICON_ACTION,
       "Dope Sheet",
       "Dope Sheet view for tracking data"},
      {0, nullptr, 0, nullptr, nullptr},
  };

  static const EnumPropertyItem annotation_source_items[] = {
      {SC_GPENCIL_SRC_CLIP, "CLIP", 0, "Clip", "Show annotation data which belongs to movie clip"},
      {SC_GPENCIL_SRC_TRACK,
       "TRACK",
       0,
       "Track",
       "Show annotation data which belongs to active track"},
      {0, nullptr, 0, nullptr, nullptr},
  };

  static const EnumPropertyItem pivot_items[] = {
      {V3D_AROUND_CENTER_BOUNDS,
       "BOUNDING_BOX_CENTER",
       ICON_PIVOT_BOUNDBOX,
       "Bounding Box Center",
       "Pivot around bounding box center of selected object(s)"},
      {V3D_AROUND_CURSOR, "CURSOR", ICON_PIVOT_CURSOR, "2D Cursor", "Pivot around the 2D cursor"},
      {V3D_AROUND_LOCAL_ORIGINS,
       "INDIVIDUAL_ORIGINS",
       ICON_PIVOT_INDIVIDUAL,
       "Individual Origins",
       "Pivot around each object's own origin"},
      {V3D_AROUND_CENTER_MEDIAN,
       "MEDIAN_POINT",
       ICON_PIVOT_MEDIAN,
       "Median Point",
       "Pivot around the median point of selected objects"},
      {0, nullptr, 0, nullptr, nullptr},
  };

  srna = RNA_def_struct(brna, "SpaceClipEditor", "Space");
  RNA_def_struct_sdna(srna, "SpaceClip");
  RNA_def_struct_ui_text(srna, "Space Clip Editor", "Clip editor space data");

  rna_def_space_generic_show_region_toggles(
      srna, (1 << RGN_TYPE_TOOLS) | (1 << RGN_TYPE_UI) | (1 << RGN_TYPE_HUD));

  /* movieclip */
  prop = RNA_def_property(srna, "clip", PROP_POINTER, PROP_NONE);
  RNA_def_property_flag(prop, PROP_EDITABLE);
  RNA_def_property_ui_text(prop, "Movie Clip", "Movie clip displayed and edited in this space");
  RNA_def_property_pointer_funcs(prop, nullptr, "rna_SpaceClipEditor_clip_set", nullptr, nullptr);
  RNA_def_property_update(prop, NC_SPACE | ND_SPACE_CLIP, nullptr);

  /* clip user */
  prop = RNA_def_property(srna, "clip_user", PROP_POINTER, PROP_NONE);
  RNA_def_property_flag(prop, PROP_NEVER_NULL);
  RNA_def_property_struct_type(prop, "MovieClipUser");
  RNA_def_property_pointer_sdna(prop, nullptr, "user");
  RNA_def_property_ui_text(
      prop, "Movie Clip User", "Parameters defining which frame of the movie clip is displayed");
  RNA_def_property_update(prop, NC_SPACE | ND_SPACE_CLIP, nullptr);

  /* mask */
  rna_def_space_mask_info(srna, NC_SPACE | ND_SPACE_CLIP, "rna_SpaceClipEditor_mask_set");

  /* mode */
  prop = RNA_def_property(srna, "mode", PROP_ENUM, PROP_NONE);
  RNA_def_property_enum_sdna(prop, nullptr, "mode");
  RNA_def_property_enum_items(prop, rna_enum_clip_editor_mode_items);
  RNA_def_property_ui_text(prop, "Mode", "Editing context being displayed");
  RNA_def_property_translation_context(prop, BLT_I18NCONTEXT_ID_MOVIECLIP);
  RNA_def_property_update(prop, NC_SPACE | ND_SPACE_CLIP, "rna_SpaceClipEditor_clip_mode_update");

  /* view */
  prop = RNA_def_property(srna, "view", PROP_ENUM, PROP_NONE);
  RNA_def_property_enum_sdna(prop, nullptr, "view");
  RNA_def_property_enum_items(prop, view_items);
  RNA_def_property_ui_text(prop, "View", "Type of the clip editor view");
  RNA_def_property_translation_context(prop, BLT_I18NCONTEXT_ID_MOVIECLIP);
  RNA_def_property_update(prop, NC_SPACE | ND_SPACE_CLIP, "rna_SpaceClipEditor_view_type_update");

  /* show pattern */
  prop = RNA_def_property(srna, "show_marker_pattern", PROP_BOOLEAN, PROP_NONE);
  RNA_def_property_ui_text(prop, "Show Marker Pattern", "Show pattern boundbox for markers");
  RNA_def_property_boolean_sdna(prop, nullptr, "flag", SC_SHOW_MARKER_PATTERN);
  RNA_def_property_update(prop, NC_SPACE | ND_SPACE_CLIP, nullptr);

  /* show search */
  prop = RNA_def_property(srna, "show_marker_search", PROP_BOOLEAN, PROP_NONE);
  RNA_def_property_ui_text(prop, "Show Marker Search", "Show search boundbox for markers");
  RNA_def_property_boolean_sdna(prop, nullptr, "flag", SC_SHOW_MARKER_SEARCH);
  RNA_def_property_update(prop, NC_SPACE | ND_SPACE_CLIP, nullptr);

  /* lock to selection */
  prop = RNA_def_property(srna, "lock_selection", PROP_BOOLEAN, PROP_NONE);
  RNA_def_property_ui_text(
      prop, "Lock to Selection", "Lock viewport to selected markers during playback");
  RNA_def_property_boolean_sdna(prop, nullptr, "flag", SC_LOCK_SELECTION);
  RNA_def_property_update(
      prop, NC_SPACE | ND_SPACE_CLIP, "rna_SpaceClipEditor_lock_selection_update");

  /* lock to time cursor */
  prop = RNA_def_property(srna, "lock_time_cursor", PROP_BOOLEAN, PROP_NONE);
  RNA_def_property_ui_text(
      prop, "Lock to Time Cursor", "Lock curves view to time cursor during playback and tracking");
  RNA_def_property_boolean_sdna(prop, nullptr, "flag", SC_LOCK_TIMECURSOR);
  RNA_def_property_update(prop, NC_SPACE | ND_SPACE_CLIP, nullptr);

  /* show markers paths */
  prop = RNA_def_property(srna, "show_track_path", PROP_BOOLEAN, PROP_NONE);
  RNA_def_property_boolean_sdna(prop, nullptr, "flag", SC_SHOW_TRACK_PATH);
  RNA_def_property_ui_text(prop, "Show Track Path", "Show path of how track moves");
  RNA_def_property_update(prop, NC_SPACE | ND_SPACE_CLIP, nullptr);

  /* path length */
  prop = RNA_def_property(srna, "path_length", PROP_INT, PROP_NONE);
  RNA_def_property_int_sdna(prop, nullptr, "path_length");
  RNA_def_property_range(prop, 0, INT_MAX);
  RNA_def_property_ui_text(prop, "Path Length", "Length of displaying path, in frames");
  RNA_def_property_update(prop, NC_SPACE | ND_SPACE_CLIP, nullptr);

  /* show tiny markers */
  prop = RNA_def_property(srna, "show_tiny_markers", PROP_BOOLEAN, PROP_NONE);
  RNA_def_property_ui_text(prop, "Show Tiny Markers", "Show markers in a more compact manner");
  RNA_def_property_boolean_sdna(prop, nullptr, "flag", SC_SHOW_TINY_MARKER);
  RNA_def_property_update(prop, NC_SPACE | ND_SPACE_CLIP, nullptr);

  /* show bundles */
  prop = RNA_def_property(srna, "show_bundles", PROP_BOOLEAN, PROP_NONE);
  RNA_def_property_ui_text(prop, "Show Bundles", "Show projection of 3D markers into footage");
  RNA_def_property_boolean_sdna(prop, nullptr, "flag", SC_SHOW_BUNDLES);
  RNA_def_property_update(prop, NC_SPACE | ND_SPACE_CLIP, nullptr);

  /* mute footage */
  prop = RNA_def_property(srna, "use_mute_footage", PROP_BOOLEAN, PROP_NONE);
  RNA_def_property_ui_text(prop, "Mute Footage", "Mute footage and show black background instead");
  RNA_def_property_boolean_sdna(prop, nullptr, "flag", SC_MUTE_FOOTAGE);
  RNA_def_property_update(prop, NC_SPACE | ND_SPACE_CLIP, nullptr);

  /* hide disabled */
  prop = RNA_def_property(srna, "show_disabled", PROP_BOOLEAN, PROP_NONE);
  RNA_def_property_ui_text(prop, "Show Disabled", "Show disabled tracks from the footage");
  RNA_def_property_boolean_negative_sdna(prop, nullptr, "flag", SC_HIDE_DISABLED);
  RNA_def_property_update(prop, NC_SPACE | ND_SPACE_CLIP, nullptr);

  prop = RNA_def_property(srna, "show_metadata", PROP_BOOLEAN, PROP_NONE);
  RNA_def_property_boolean_sdna(prop, nullptr, "flag", SC_SHOW_METADATA);
  RNA_def_property_ui_text(prop, "Show Metadata", "Show metadata of clip");
  RNA_def_property_update(prop, NC_SPACE | ND_SPACE_CLIP, nullptr);

  /* scopes */
  prop = RNA_def_property(srna, "scopes", PROP_POINTER, PROP_NONE);
  RNA_def_property_pointer_sdna(prop, nullptr, "scopes");
  RNA_def_property_struct_type(prop, "MovieClipScopes");
  RNA_def_property_ui_text(prop, "Scopes", "Scopes to visualize movie clip statistics");

  /* show names */
  prop = RNA_def_property(srna, "show_names", PROP_BOOLEAN, PROP_NONE);
  RNA_def_property_boolean_sdna(prop, nullptr, "flag", SC_SHOW_NAMES);
  RNA_def_property_ui_text(prop, "Show Names", "Show track names and status");
  RNA_def_property_update(prop, NC_SPACE | ND_SPACE_CLIP, nullptr);

  /* show grid */
  prop = RNA_def_property(srna, "show_grid", PROP_BOOLEAN, PROP_NONE);
  RNA_def_property_boolean_sdna(prop, nullptr, "flag", SC_SHOW_GRID);
  RNA_def_property_ui_text(prop, "Show Grid", "Show grid showing lens distortion");
  RNA_def_property_update(prop, NC_SPACE | ND_SPACE_CLIP, nullptr);

  /* show stable */
  prop = RNA_def_property(srna, "show_stable", PROP_BOOLEAN, PROP_NONE);
  RNA_def_property_boolean_sdna(prop, nullptr, "flag", SC_SHOW_STABLE);
  RNA_def_property_ui_text(
      prop, "Show Stable", "Show stable footage in editor (if stabilization is enabled)");
  RNA_def_property_update(prop, NC_SPACE | ND_SPACE_CLIP, nullptr);

  /* manual calibration */
  prop = RNA_def_property(srna, "use_manual_calibration", PROP_BOOLEAN, PROP_NONE);
  RNA_def_property_boolean_sdna(prop, nullptr, "flag", SC_MANUAL_CALIBRATION);
  RNA_def_property_ui_text(prop, "Manual Calibration", "Use manual calibration helpers");
  RNA_def_property_update(prop, NC_SPACE | ND_SPACE_CLIP, nullptr);

  /* show annotation */
  prop = RNA_def_property(srna, "show_annotation", PROP_BOOLEAN, PROP_NONE);
  RNA_def_property_boolean_sdna(prop, nullptr, "flag", SC_SHOW_ANNOTATION);
  RNA_def_property_ui_text(prop, "Show Annotation", "Show annotations for this view");
  RNA_def_property_update(prop, NC_SPACE | ND_SPACE_CLIP, nullptr);

  /* show filters */
  prop = RNA_def_property(srna, "show_filters", PROP_BOOLEAN, PROP_NONE);
  RNA_def_property_boolean_sdna(prop, nullptr, "flag", SC_SHOW_FILTERS);
  RNA_def_property_ui_text(prop, "Show Filters", "Show filters for graph editor");
  RNA_def_property_update(prop, NC_SPACE | ND_SPACE_CLIP, nullptr);

  /* show graph_frames */
  prop = RNA_def_property(srna, "show_graph_frames", PROP_BOOLEAN, PROP_NONE);
  RNA_def_property_boolean_sdna(prop, nullptr, "flag", SC_SHOW_GRAPH_FRAMES);
  RNA_def_property_ui_text(
      prop,
      "Show Frames",
      "Show curve for per-frame average error (camera motion should be solved first)");
  RNA_def_property_update(prop, NC_SPACE | ND_SPACE_CLIP, nullptr);

  /* show graph tracks motion */
  prop = RNA_def_property(srna, "show_graph_tracks_motion", PROP_BOOLEAN, PROP_NONE);
  RNA_def_property_boolean_sdna(prop, nullptr, "flag", SC_SHOW_GRAPH_TRACKS_MOTION);
  RNA_def_property_ui_text(
      prop,
      "Show Tracks Motion",
      "Display the speed curves (in \"x\" direction red, in \"y\" direction green) "
      "for the selected tracks");
  RNA_def_property_update(prop, NC_SPACE | ND_SPACE_CLIP, nullptr);

  /* show graph tracks motion */
  prop = RNA_def_property(srna, "show_graph_tracks_error", PROP_BOOLEAN, PROP_NONE);
  RNA_def_property_boolean_sdna(prop, nullptr, "flag", SC_SHOW_GRAPH_TRACKS_ERROR);
  RNA_def_property_ui_text(
      prop, "Show Tracks Error", "Display the reprojection error curve for selected tracks");
  RNA_def_property_update(prop, NC_SPACE | ND_SPACE_CLIP, nullptr);

  /* show_only_selected */
  prop = RNA_def_property(srna, "show_graph_only_selected", PROP_BOOLEAN, PROP_NONE);
  RNA_def_property_boolean_sdna(prop, nullptr, "flag", SC_SHOW_GRAPH_SEL_ONLY);
  RNA_def_property_ui_text(
      prop, "Only Show Selected", "Only include channels relating to selected objects and data");
  RNA_def_property_ui_icon(prop, ICON_RESTRICT_SELECT_OFF, 0);
  RNA_def_property_update(prop, NC_SPACE | ND_SPACE_CLIP, nullptr);

  /* show_hidden */
  prop = RNA_def_property(srna, "show_graph_hidden", PROP_BOOLEAN, PROP_NONE);
  RNA_def_property_boolean_sdna(prop, nullptr, "flag", SC_SHOW_GRAPH_HIDDEN);
  RNA_def_property_ui_text(
      prop, "Display Hidden", "Include channels from objects/bone that are not visible");
  RNA_def_property_ui_icon(prop, ICON_GHOST_ENABLED, 0);
  RNA_def_property_update(prop, NC_SPACE | ND_SPACE_CLIP, nullptr);

  /* ** channels ** */

  /* show_red_channel */
  prop = RNA_def_property(srna, "show_red_channel", PROP_BOOLEAN, PROP_NONE);
  RNA_def_property_boolean_negative_sdna(prop, nullptr, "postproc_flag", MOVIECLIP_DISABLE_RED);
  RNA_def_property_ui_text(prop, "Show Red Channel", "Show red channel in the frame");
  RNA_def_property_update(prop, NC_SPACE | ND_SPACE_CLIP, nullptr);

  /* show_green_channel */
  prop = RNA_def_property(srna, "show_green_channel", PROP_BOOLEAN, PROP_NONE);
  RNA_def_property_boolean_negative_sdna(prop, nullptr, "postproc_flag", MOVIECLIP_DISABLE_GREEN);
  RNA_def_property_ui_text(prop, "Show Green Channel", "Show green channel in the frame");
  RNA_def_property_update(prop, NC_SPACE | ND_SPACE_CLIP, nullptr);

  /* show_blue_channel */
  prop = RNA_def_property(srna, "show_blue_channel", PROP_BOOLEAN, PROP_NONE);
  RNA_def_property_boolean_negative_sdna(prop, nullptr, "postproc_flag", MOVIECLIP_DISABLE_BLUE);
  RNA_def_property_ui_text(prop, "Show Blue Channel", "Show blue channel in the frame");
  RNA_def_property_update(prop, NC_SPACE | ND_SPACE_CLIP, nullptr);

  /* preview_grayscale */
  prop = RNA_def_property(srna, "use_grayscale_preview", PROP_BOOLEAN, PROP_NONE);
  RNA_def_property_boolean_sdna(prop, nullptr, "postproc_flag", MOVIECLIP_PREVIEW_GRAYSCALE);
  RNA_def_property_ui_text(prop, "Grayscale", "Display frame in grayscale mode");
  RNA_def_property_update(prop, NC_MOVIECLIP | ND_DISPLAY, nullptr);

  /* timeline */
  prop = RNA_def_property(srna, "show_seconds", PROP_BOOLEAN, PROP_NONE);
  RNA_def_property_boolean_sdna(prop, nullptr, "flag", SC_SHOW_SECONDS);
  RNA_def_property_ui_text(prop, "Use Timecode", "Show timing as a timecode instead of frames");
  RNA_def_property_update(prop, NC_MOVIECLIP | ND_DISPLAY, nullptr);

  /* grease pencil source */
  prop = RNA_def_property(srna, "annotation_source", PROP_ENUM, PROP_NONE);
  RNA_def_property_enum_sdna(prop, nullptr, "gpencil_src");
  RNA_def_property_enum_items(prop, annotation_source_items);
  RNA_def_property_ui_text(prop, "Annotation Source", "Where the annotation comes from");
  RNA_def_property_translation_context(prop, BLT_I18NCONTEXT_ID_MOVIECLIP);
  RNA_def_property_update(prop, NC_MOVIECLIP | ND_DISPLAY, nullptr);

  /* transform */
  prop = RNA_def_property(srna, "cursor_location", PROP_FLOAT, PROP_XYZ);
  RNA_def_property_float_sdna(prop, nullptr, "cursor");
  RNA_def_property_array(prop, 2);
  RNA_def_property_ui_text(prop, "2D Cursor Location", "2D cursor location for this view");
  RNA_def_property_update(prop, NC_SPACE | ND_SPACE_CLIP, nullptr);

  /* pivot point */
  prop = RNA_def_property(srna, "pivot_point", PROP_ENUM, PROP_NONE);
  RNA_def_property_enum_sdna(prop, nullptr, "around");
  RNA_def_property_enum_items(prop, pivot_items);
  RNA_def_property_ui_text(prop, "Pivot Point", "Pivot center for rotation/scaling");
  RNA_def_property_update(prop, NC_SPACE | ND_SPACE_CLIP, nullptr);

  /* Gizmo Toggles. */
  prop = RNA_def_property(srna, "show_gizmo", PROP_BOOLEAN, PROP_NONE);
  RNA_def_property_boolean_negative_sdna(prop, nullptr, "gizmo_flag", SCLIP_GIZMO_HIDE);
  RNA_def_property_ui_text(prop, "Show Gizmo", "Show gizmos of all types");
  RNA_def_property_update(prop, NC_SPACE | ND_SPACE_CLIP, nullptr);

  prop = RNA_def_property(srna, "show_gizmo_navigate", PROP_BOOLEAN, PROP_NONE);
  RNA_def_property_boolean_negative_sdna(prop, nullptr, "gizmo_flag", SCLIP_GIZMO_HIDE_NAVIGATE);
  RNA_def_property_ui_text(prop, "Navigate Gizmo", "Viewport navigation gizmo");
  RNA_def_property_update(prop, NC_SPACE | ND_SPACE_CLIP, nullptr);

  /* Zoom. */
  prop = RNA_def_property(srna, "zoom_percentage", PROP_FLOAT, PROP_PERCENTAGE);
  RNA_def_property_float_funcs(prop,
                               "rna_SpaceClipEditor_zoom_percentage_get",
                               "rna_SpaceClipEditor_zoom_percentage_set",
                               nullptr);
  RNA_def_property_float_default(prop, 100.0);
  RNA_def_property_range(prop, .4f, 80000);
  RNA_def_property_ui_range(prop, 25, 400, 100, 0);
  RNA_def_property_ui_text(prop, "Zoom", "Zoom percentage");
}

static void rna_def_spreadsheet_column_id(BlenderRNA *brna)
{
  StructRNA *srna;
  PropertyRNA *prop;

  srna = RNA_def_struct(brna, "SpreadsheetColumnID", nullptr);
  RNA_def_struct_sdna(srna, "SpreadsheetColumnID");
  RNA_def_struct_ui_text(
      srna, "Spreadsheet Column ID", "Data used to identify a spreadsheet column");

  prop = RNA_def_property(srna, "name", PROP_STRING, PROP_NONE);
  RNA_def_property_ui_text(prop, "Column Name", "");
  RNA_def_property_update(prop, NC_SPACE | ND_SPACE_SPREADSHEET, nullptr);
}

static void rna_def_spreadsheet_column(BlenderRNA *brna)
{
  StructRNA *srna;
  PropertyRNA *prop;

  static const EnumPropertyItem data_type_items[] = {
      {SPREADSHEET_VALUE_TYPE_INT32, "INT32", ICON_NONE, "Integer", ""},
      {SPREADSHEET_VALUE_TYPE_FLOAT, "FLOAT", ICON_NONE, "Float", ""},
      {SPREADSHEET_VALUE_TYPE_BOOL, "BOOLEAN", ICON_NONE, "Boolean", ""},
      {SPREADSHEET_VALUE_TYPE_INSTANCES, "INSTANCES", ICON_NONE, "Instances", ""},
      {0, nullptr, 0, nullptr, nullptr},
  };

  srna = RNA_def_struct(brna, "SpreadsheetColumn", nullptr);
  RNA_def_struct_sdna(srna, "SpreadsheetColumn");
  RNA_def_struct_ui_text(
      srna, "Spreadsheet Column", "Persistent data associated with a spreadsheet column");

  prop = RNA_def_property(srna, "data_type", PROP_ENUM, PROP_NONE);
  RNA_def_property_enum_sdna(prop, nullptr, "data_type");
  RNA_def_property_enum_items(prop, data_type_items);
  RNA_def_property_ui_text(
      prop, "Data Type", "The data type of the corresponding column visible in the spreadsheet");
  RNA_def_property_clear_flag(prop, PROP_EDITABLE);
  RNA_def_property_update(prop, NC_SPACE | ND_SPACE_SPREADSHEET, nullptr);

  rna_def_spreadsheet_column_id(brna);

  prop = RNA_def_property(srna, "id", PROP_POINTER, PROP_NONE);
  RNA_def_property_struct_type(prop, "SpreadsheetColumnID");
  RNA_def_property_ui_text(
      prop, "ID", "Data used to identify the corresponding data from the data source");
}

static void rna_def_spreadsheet_row_filter(BlenderRNA *brna)
{
  StructRNA *srna;
  PropertyRNA *prop;

  static const EnumPropertyItem rule_operation_items[] = {
      {SPREADSHEET_ROW_FILTER_EQUAL, "EQUAL", ICON_NONE, "Equal To", ""},
      {SPREADSHEET_ROW_FILTER_GREATER, "GREATER", ICON_NONE, "Greater Than", ""},
      {SPREADSHEET_ROW_FILTER_LESS, "LESS", ICON_NONE, "Less Than", ""},
      {0, nullptr, 0, nullptr, nullptr},
  };

  srna = RNA_def_struct(brna, "SpreadsheetRowFilter", nullptr);
  RNA_def_struct_sdna(srna, "SpreadsheetRowFilter");
  RNA_def_struct_ui_text(srna, "Spreadsheet Row Filter", "");

  prop = RNA_def_property(srna, "enabled", PROP_BOOLEAN, PROP_NONE);
  RNA_def_property_boolean_sdna(prop, nullptr, "flag", SPREADSHEET_ROW_FILTER_ENABLED);
  RNA_def_property_ui_text(prop, "Enabled", "");
  RNA_def_property_ui_icon(prop, ICON_CHECKBOX_DEHLT, 1);
  RNA_def_property_update(prop, NC_SPACE | ND_SPACE_SPREADSHEET, nullptr);

  prop = RNA_def_property(srna, "show_expanded", PROP_BOOLEAN, PROP_NONE);
  RNA_def_property_boolean_sdna(prop, nullptr, "flag", SPREADSHEET_ROW_FILTER_UI_EXPAND);
  RNA_def_property_ui_text(prop, "Show Expanded", "");
  RNA_def_property_ui_icon(prop, ICON_DISCLOSURE_TRI_RIGHT, 1);
  RNA_def_property_update(prop, NC_SPACE | ND_SPACE_SPREADSHEET, nullptr);

  prop = RNA_def_property(srna, "column_name", PROP_STRING, PROP_NONE);
  RNA_def_property_ui_text(prop, "Column Name", "");
  RNA_def_property_update(prop, NC_SPACE | ND_SPACE_SPREADSHEET, nullptr);

  prop = RNA_def_property(srna, "operation", PROP_ENUM, PROP_NONE);
  RNA_def_property_enum_items(prop, rule_operation_items);
  RNA_def_property_ui_text(prop, "Operation", "");
  RNA_def_property_update(prop, NC_SPACE | ND_SPACE_SPREADSHEET, nullptr);

  prop = RNA_def_property(srna, "value_float", PROP_FLOAT, PROP_NONE);
  RNA_def_property_ui_text(prop, "Float Value", "");
  RNA_def_property_update(prop, NC_SPACE | ND_SPACE_SPREADSHEET, nullptr);

  prop = RNA_def_property(srna, "value_float2", PROP_FLOAT, PROP_NONE);
  RNA_def_property_array(prop, 2);
  RNA_def_property_ui_text(prop, "2D Vector Value", "");
  RNA_def_property_update(prop, NC_SPACE | ND_SPACE_SPREADSHEET, nullptr);

  prop = RNA_def_property(srna, "value_float3", PROP_FLOAT, PROP_NONE);
  RNA_def_property_array(prop, 3);
  RNA_def_property_ui_text(prop, "Vector Value", "");
  RNA_def_property_update(prop, NC_SPACE | ND_SPACE_SPREADSHEET, nullptr);

  prop = RNA_def_property(srna, "value_color", PROP_FLOAT, PROP_NONE);
  RNA_def_property_array(prop, 4);
  RNA_def_property_ui_text(prop, "Color Value", "");
  RNA_def_property_update(prop, NC_SPACE | ND_SPACE_SPREADSHEET, nullptr);

  prop = RNA_def_property(srna, "value_string", PROP_STRING, PROP_NONE);
  RNA_def_property_ui_text(prop, "Text Value", "");
  RNA_def_property_update(prop, NC_SPACE | ND_SPACE_SPREADSHEET, nullptr);

  prop = RNA_def_property(srna, "threshold", PROP_FLOAT, PROP_NONE);
  RNA_def_property_ui_text(prop, "Threshold", "How close float values need to be to be equal");
  RNA_def_property_range(prop, 0.0, FLT_MAX);
  RNA_def_property_update(prop, NC_SPACE | ND_SPACE_SPREADSHEET, nullptr);

  prop = RNA_def_property(srna, "value_int", PROP_INT, PROP_NONE);
  RNA_def_property_int_sdna(prop, nullptr, "value_int");
  RNA_def_property_ui_text(prop, "Integer Value", "");
  RNA_def_property_update(prop, NC_SPACE | ND_SPACE_SPREADSHEET, nullptr);

  prop = RNA_def_property(srna, "value_int8", PROP_INT, PROP_NONE);
  RNA_def_property_int_sdna(prop, nullptr, "value_int");
  RNA_def_property_range(prop, -128, 127);
  RNA_def_property_ui_text(prop, "8-Bit Integer Value", "");
  RNA_def_property_update(prop, NC_SPACE | ND_SPACE_SPREADSHEET, nullptr);

  prop = RNA_def_property(srna, "value_int2", PROP_INT, PROP_NONE);
  RNA_def_property_array(prop, 2);
  RNA_def_property_ui_text(prop, "2D Vector Value", "");
  RNA_def_property_update(prop, NC_SPACE | ND_SPACE_SPREADSHEET, nullptr);

  prop = RNA_def_property(srna, "value_boolean", PROP_BOOLEAN, PROP_NONE);
  RNA_def_property_boolean_sdna(prop, nullptr, "flag", SPREADSHEET_ROW_FILTER_BOOL_VALUE);
  RNA_def_property_ui_text(prop, "Boolean Value", "");
  RNA_def_property_update(prop, NC_SPACE | ND_SPACE_SPREADSHEET, nullptr);
}

static const EnumPropertyItem viewer_path_elem_type_items[] = {
    {VIEWER_PATH_ELEM_TYPE_ID, "ID", ICON_NONE, "ID", ""},
    {VIEWER_PATH_ELEM_TYPE_MODIFIER, "MODIFIER", ICON_NONE, "Modifier", ""},
    {VIEWER_PATH_ELEM_TYPE_GROUP_NODE, "GROUP_NODE", ICON_NONE, "Group Node", ""},
    {VIEWER_PATH_ELEM_TYPE_SIMULATION_ZONE, "SIMULATION_ZONE", ICON_NONE, "Simulation Zone", ""},
    {VIEWER_PATH_ELEM_TYPE_VIEWER_NODE, "VIEWER_NODE", ICON_NONE, "Viewer Node", ""},
    {VIEWER_PATH_ELEM_TYPE_REPEAT_ZONE, "REPEAT_ZONE", ICON_NONE, "Repeat", ""},
    {VIEWER_PATH_ELEM_TYPE_FOREACH_GEOMETRY_ELEMENT_ZONE,
     "FOREACH_GEOMETRY_ELEMENT_ZONE",
     ICON_NONE,
     "For Each Geometry Element",
     ""},
    {VIEWER_PATH_ELEM_TYPE_EVALUATE_CLOSURE, "EVALUATE_CLOSURE", ICON_NONE, "EvaluateClosure", ""},
    {0, nullptr, 0, nullptr, nullptr},
};

static void rna_def_viewer_path_elem(BlenderRNA *brna)
{
  StructRNA *srna;
  PropertyRNA *prop;

  srna = RNA_def_struct(brna, "ViewerPathElem", nullptr);
  RNA_def_struct_ui_text(srna, "Viewer Path Element", "Element of a viewer path");
  RNA_def_struct_refine_func(srna, "rna_viewer_path_elem_refine");

  prop = RNA_def_property(srna, "type", PROP_ENUM, PROP_NONE);
  RNA_def_property_enum_items(prop, viewer_path_elem_type_items);
  RNA_def_property_ui_text(prop, "Type", "Type of the path element");
  RNA_def_property_clear_flag(prop, PROP_EDITABLE);

  prop = RNA_def_property(srna, "ui_name", PROP_STRING, PROP_NONE);
  RNA_def_property_ui_text(
      prop, "UI Name", "Name that can be displayed in the UI for this element");
  RNA_def_property_clear_flag(prop, PROP_EDITABLE);
}

static void rna_def_id_viewer_path_elem(BlenderRNA *brna)
{
  StructRNA *srna;
  PropertyRNA *prop;

  srna = RNA_def_struct(brna, "IDViewerPathElem", "ViewerPathElem");

  prop = RNA_def_property(srna, "id", PROP_POINTER, PROP_NONE);
  RNA_def_property_ui_text(prop, "ID", "");
}

static void rna_def_modifier_viewer_path_elem(BlenderRNA *brna)
{
  StructRNA *srna;
  PropertyRNA *prop;

  srna = RNA_def_struct(brna, "ModifierViewerPathElem", "ViewerPathElem");

  prop = RNA_def_property(srna, "modifier_name", PROP_STRING, PROP_NONE);
  RNA_def_property_ui_text(prop, "Modifier Name", "");
}

static void rna_def_group_node_viewer_path_elem(BlenderRNA *brna)
{
  StructRNA *srna;
  PropertyRNA *prop;

  srna = RNA_def_struct(brna, "GroupNodeViewerPathElem", "ViewerPathElem");

  prop = RNA_def_property(srna, "node_id", PROP_INT, PROP_NONE);
  RNA_def_property_ui_text(prop, "Node ID", "");
}

static void rna_def_simulation_zone_viewer_path_elem(BlenderRNA *brna)
{
  StructRNA *srna;
  PropertyRNA *prop;

  srna = RNA_def_struct(brna, "SimulationZoneViewerPathElem", "ViewerPathElem");

  prop = RNA_def_property(srna, "sim_output_node_id", PROP_INT, PROP_NONE);
  RNA_def_property_ui_text(prop, "Simulation Output Node ID", "");
}

static void rna_def_repeat_zone_viewer_path_elem(BlenderRNA *brna)
{
  StructRNA *srna;
  PropertyRNA *prop;

  srna = RNA_def_struct(brna, "RepeatZoneViewerPathElem", "ViewerPathElem");

  prop = RNA_def_property(srna, "repeat_output_node_id", PROP_INT, PROP_NONE);
  RNA_def_property_ui_text(prop, "Repeat Output Node ID", "");
}

static void rna_def_foreach_geometry_element_zone_viewer_path_elem(BlenderRNA *brna)
{
  StructRNA *srna;
  PropertyRNA *prop;

  srna = RNA_def_struct(brna, "ForeachGeometryElementZoneViewerPathElem", "ViewerPathElem");

  prop = RNA_def_property(srna, "zone_output_node_id", PROP_INT, PROP_NONE);
  RNA_def_property_ui_text(prop, "Zone Output Node ID", "");
}

static void rna_def_evaluate_closure_node_viewer_path_elem(BlenderRNA *brna)
{
  StructRNA *srna;
  PropertyRNA *prop;

  srna = RNA_def_struct(brna, "EvaluateClosureNodeViewerPathElem", "ViewerPathElem");

  prop = RNA_def_property(srna, "evaluate_node_id", PROP_INT, PROP_NONE);
  RNA_def_property_ui_text(prop, "Evaluate Node ID", "");

  prop = RNA_def_property(srna, "source_output_node_id", PROP_INT, PROP_NONE);
  RNA_def_property_ui_text(prop, "Closure Node ID", "");

  prop = RNA_def_property(srna, "source_node_tree", PROP_POINTER, PROP_NONE);
  RNA_def_property_ui_text(prop, "Source Tree", "");
}

static void rna_def_viewer_node_viewer_path_elem(BlenderRNA *brna)
{
  StructRNA *srna;
  PropertyRNA *prop;

  srna = RNA_def_struct(brna, "ViewerNodeViewerPathElem", "ViewerPathElem");

  prop = RNA_def_property(srna, "node_id", PROP_INT, PROP_NONE);
  RNA_def_property_ui_text(prop, "Node ID", "");
}

static void rna_def_viewer_path(BlenderRNA *brna)
{
  StructRNA *srna;
  PropertyRNA *prop;

  rna_def_viewer_path_elem(brna);
  rna_def_id_viewer_path_elem(brna);
  rna_def_modifier_viewer_path_elem(brna);
  rna_def_group_node_viewer_path_elem(brna);
  rna_def_simulation_zone_viewer_path_elem(brna);
  rna_def_repeat_zone_viewer_path_elem(brna);
  rna_def_foreach_geometry_element_zone_viewer_path_elem(brna);
  rna_def_evaluate_closure_node_viewer_path_elem(brna);
  rna_def_viewer_node_viewer_path_elem(brna);

  srna = RNA_def_struct(brna, "ViewerPath", nullptr);
  RNA_def_struct_ui_text(srna, "Viewer Path", "Path to data that is viewed");

  prop = RNA_def_property(srna, "path", PROP_COLLECTION, PROP_NONE);
  RNA_def_property_struct_type(prop, "ViewerPathElem");
  RNA_def_property_ui_text(prop, "Viewer Path", nullptr);
}

static void rna_def_space_spreadsheet(BlenderRNA *brna)
{
  PropertyRNA *prop;
  StructRNA *srna;

  static const EnumPropertyItem object_eval_state_items[] = {
      {SPREADSHEET_OBJECT_EVAL_STATE_EVALUATED,
       "EVALUATED",
       ICON_NONE,
       "Evaluated",
       "Use data from fully or partially evaluated object"},
      {SPREADSHEET_OBJECT_EVAL_STATE_ORIGINAL,
       "ORIGINAL",
       ICON_NONE,
       "Original",
       "Use data from original object without any modifiers applied"},
      {SPREADSHEET_OBJECT_EVAL_STATE_VIEWER_NODE,
       "VIEWER_NODE",
       ICON_NONE,
       "Viewer Node",
       "Use intermediate data from viewer node"},
      {0, nullptr, 0, nullptr, nullptr},
  };

  srna = RNA_def_struct(brna, "SpaceSpreadsheet", "Space");
  RNA_def_struct_ui_text(srna, "Space Spreadsheet", "Spreadsheet space data");

  rna_def_space_generic_show_region_toggles(srna,
                                            (1 << RGN_TYPE_TOOLS) | (1 << RGN_TYPE_UI) |
                                                (1 << RGN_TYPE_CHANNELS) | (1 << RGN_TYPE_FOOTER));

  prop = RNA_def_property(srna, "is_pinned", PROP_BOOLEAN, PROP_NONE);
  RNA_def_property_boolean_sdna(prop, nullptr, "flag", SPREADSHEET_FLAG_PINNED);
  RNA_def_property_ui_text(prop, "Is Pinned", "Context path is pinned");
  RNA_def_property_update(prop, NC_SPACE | ND_SPACE_SPREADSHEET, nullptr);

  prop = RNA_def_property(srna, "use_filter", PROP_BOOLEAN, PROP_NONE);
  RNA_def_property_boolean_sdna(prop, nullptr, "filter_flag", SPREADSHEET_FILTER_ENABLE);
  RNA_def_property_ui_text(prop, "Use Filter", "");
  RNA_def_property_update(prop, NC_SPACE | ND_SPACE_SPREADSHEET, nullptr);

  prop = RNA_def_property(srna, "display_viewer_path_collapsed", PROP_BOOLEAN, PROP_NONE);
  RNA_def_property_boolean_sdna(prop, nullptr, "flag", SPREADSHEET_FLAG_CONTEXT_PATH_COLLAPSED);
  RNA_def_property_ui_text(prop, "Display Context Path Collapsed", "");
  RNA_def_property_update(prop, NC_SPACE | ND_SPACE_SPREADSHEET, nullptr);

  prop = RNA_def_property(srna, "viewer_path", PROP_POINTER, PROP_NONE);
  RNA_def_property_ui_text(
      prop, "Viewer Path", "Path to the data that is displayed in the spreadsheet");

  prop = RNA_def_property(srna, "show_only_selected", PROP_BOOLEAN, PROP_NONE);
  RNA_def_property_boolean_sdna(prop, nullptr, "filter_flag", SPREADSHEET_FILTER_SELECTED_ONLY);
  RNA_def_property_ui_text(
      prop, "Show Only Selected", "Only include rows that correspond to selected elements");
  RNA_def_property_ui_icon(prop, ICON_RESTRICT_SELECT_OFF, 0);
  RNA_def_property_update(prop, NC_SPACE | ND_SPACE_SPREADSHEET, nullptr);

  prop = RNA_def_property(srna, "geometry_component_type", PROP_ENUM, PROP_NONE);
  RNA_def_property_enum_items(prop, rna_enum_geometry_component_type_items);
  RNA_def_property_ui_text(
      prop, "Geometry Component", "Part of the geometry to display data from");
  RNA_def_property_update(prop,
                          NC_SPACE | ND_SPACE_SPREADSHEET,
                          "rna_SpaceSpreadsheet_geometry_component_type_update");

  prop = RNA_def_property(srna, "attribute_domain", PROP_ENUM, PROP_NONE);
  RNA_def_property_enum_items(prop, rna_enum_attribute_domain_items);
  RNA_def_property_enum_funcs(
      prop, nullptr, nullptr, "rna_SpaceSpreadsheet_attribute_domain_itemf");
  RNA_def_property_ui_text(prop, "Attribute Domain", "Attribute domain to display");
  RNA_def_property_update(prop, NC_SPACE | ND_SPACE_SPREADSHEET, nullptr);

  prop = RNA_def_property(srna, "object_eval_state", PROP_ENUM, PROP_NONE);
  RNA_def_property_enum_items(prop, object_eval_state_items);
  RNA_def_property_ui_text(prop, "Object Evaluation State", "");
  RNA_def_property_update(prop, NC_SPACE | ND_SPACE_SPREADSHEET, nullptr);

  rna_def_spreadsheet_column(brna);

  prop = RNA_def_property(srna, "columns", PROP_COLLECTION, PROP_NONE);
  RNA_def_property_collection_sdna(prop, nullptr, "columns", nullptr);
  RNA_def_property_struct_type(prop, "SpreadsheetColumn");
  RNA_def_property_ui_text(prop, "Columns", "Persistent data associated with spreadsheet columns");
  RNA_def_property_update(prop, NC_SPACE | ND_SPACE_SPREADSHEET, nullptr);

  rna_def_spreadsheet_row_filter(brna);

  prop = RNA_def_property(srna, "row_filters", PROP_COLLECTION, PROP_NONE);
  RNA_def_property_collection_sdna(prop, nullptr, "row_filters", nullptr);
  RNA_def_property_struct_type(prop, "SpreadsheetRowFilter");
  RNA_def_property_ui_text(prop, "Row Filters", "Filters to remove rows from the displayed data");
  RNA_def_property_update(prop, NC_SPACE | ND_SPACE_SPREADSHEET, nullptr);
}

void RNA_def_space(BlenderRNA *brna)
{
  rna_def_space(brna);
  rna_def_viewer_path(brna);
  rna_def_space_image(brna);
  rna_def_space_sequencer(brna);
  rna_def_space_text(brna);
  rna_def_fileselect_entry(brna);
  rna_def_fileselect_params(brna);
  rna_def_fileselect_asset_params(brna);
  rna_def_fileselect_idfilter(brna);
  rna_def_fileselect_asset_idfilter(brna);
  rna_def_filemenu_entry(brna);
  rna_def_space_filebrowser(brna);
  rna_def_space_outliner(brna);
  rna_def_space_view3d(brna);
  rna_def_space_properties(brna);
  rna_def_space_dopesheet(brna);
  rna_def_space_graph(brna);
  rna_def_space_nla(brna);
  rna_def_space_toolbar(brna); /*bfa - toolbar editor*/
  rna_def_space_console(brna);
  rna_def_console_line(brna);
  rna_def_space_info(brna);
  rna_def_space_userpref(brna);
  rna_def_node_tree_path(brna);
  rna_def_space_node(brna);
  rna_def_space_clip(brna);
  rna_def_space_spreadsheet(brna);
}

#endif<|MERGE_RESOLUTION|>--- conflicted
+++ resolved
@@ -470,13 +470,8 @@
 
 /* Actually populated dynamically through a function,
  * but helps for context-less access (e.g. doc, i18n...). */
-<<<<<<< HEAD
-static const EnumPropertyItem buttons_context_items[] = {
-    /*{BCONTEXT_TOOL, "TOOL", ICON_TOOL_SETTINGS, "Tool", "Active Tool and Workspace settings"},*/ /* bfa - removed the tool settings from properties editor*/
-=======
 const EnumPropertyItem buttons_context_items[] = {
-    {BCONTEXT_TOOL, "TOOL", ICON_TOOL_SETTINGS, "Tool", "Active Tool and Workspace settings"},
->>>>>>> a5e7d6df
+    {BCONTEXT_TOOL, "TOOL", ICON_TOOL_SETTINGS, "Tool", "Active Tool and Workspace settings"}, /* bfa - removed the tool settings from properties editor*/
     {BCONTEXT_SCENE, "SCENE", ICON_SCENE_DATA, "Scene", "Scene Properties"},
     {BCONTEXT_RENDER, "RENDER", ICON_SCENE, "Render", "Render Properties"},
     {BCONTEXT_OUTPUT, "OUTPUT", ICON_OUTPUT, "Output", "Output Properties"},
@@ -3557,6 +3552,8 @@
   *r_free = true;
   return item_array;
 }
+
+
 
 static StructRNA *rna_viewer_path_elem_refine(PointerRNA *ptr)
 {
@@ -4082,8 +4079,7 @@
   RNA_def_property_ui_text(
       prop,
       "Display Filter",
-      "Live search by filtering entries by string. Press CTRL+F to quick search"); /*BFA -
-                                                                                      tooltip*/
+      "Live search by filtering entries by string. Press CTRL+F to quick search"); /*BFA - tooltip*/
   RNA_def_property_flag(prop, PROP_TEXTEDIT_UPDATE);
   RNA_def_property_update(prop, NC_SPACE | ND_SPACE_OUTLINER, nullptr);
 
@@ -5739,6 +5735,7 @@
 {
   /* Order must follow `buttons_context_items`. */
   constexpr std::array<blender::StringRefNull, BCONTEXT_TOT> filter_items = {
+      /*BFA - Tool tab should is hidden */
       "show_properties_tool",
       "show_properties_scene",
       "show_properties_render",
