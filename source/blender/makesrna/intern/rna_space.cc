--- conflicted
+++ resolved
@@ -404,40 +404,6 @@
     {0, nullptr, 0, nullptr, nullptr},
 };
 
-<<<<<<< HEAD
-#ifndef RNA_RUNTIME
-static const EnumPropertyItem autosnap_items[] = {
-    {SACTSNAP_OFF, "NONE", ICON_SNAP_OFF, "No Auto-Snap", ""},
-    /* {-1, "", 0, "", ""}, */
-    {SACTSNAP_STEP, "STEP", ICON_SNAP_STEP, "Frame Step", "Snap to 1.0 frame intervals"},
-    {SACTSNAP_TSTEP,
-     "TIME_STEP",
-     ICON_SNAP_STEP_SECOND,
-     "Second Step",
-     "Snap to 1.0 second intervals"},
-    /* {-1, "", 0, "", ""}, */
-    {SACTSNAP_FRAME,
-     "FRAME",
-     ICON_SNAP_NEARESTFRAME,
-     "Nearest Frame",
-     "Snap to actual frames (nla-action time)"},
-    {SACTSNAP_SECOND,
-     "SECOND",
-     ICON_SNAP_NEARESTSECOND,
-     "Nearest Second",
-     "Snap to actual seconds (nla-action time)"},
-    /* {-1, "", 0, "", ""}, */
-    {SACTSNAP_MARKER,
-     "MARKER",
-     ICON_SNAP_NEARESTMARKER,
-     "Nearest Marker",
-     "Snap to nearest marker"},
-    {0, nullptr, 0, nullptr, nullptr},
-};
-#endif
-
-=======
->>>>>>> 2cd9dd8b
 const EnumPropertyItem rna_enum_shading_type_items[] = {
     {OB_WIRE, "WIREFRAME", ICON_SHADING_WIRE, "Wireframe", "Display the object as wire edges"},
     {OB_SOLID, "SOLID", ICON_SHADING_SOLID, "Solid", "Display in solid mode"},
