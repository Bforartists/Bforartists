/* SPDX-FileCopyrightText: 2023 Blender Authors
 *
 * SPDX-License-Identifier: GPL-2.0-or-later */

/** \file
 * \ingroup RNA
 */

#include <cstdlib>
#include <cstring>

#include "MEM_guardedalloc.h"

#include "BLT_translation.hh"

#include "BKE_attribute.hh"
#include "BKE_context.hh"
#include "BKE_geometry_set.hh"
#include "BKE_image.hh"
#include "BKE_key.hh"
#include "BKE_movieclip.h"
#include "BKE_node.hh"
#include "BKE_studiolight.h"
#include "BKE_viewer_path.hh"

#include "ED_asset.hh"
#include "ED_spreadsheet.hh"
#include "ED_text.hh"

#include "BLI_listbase.h"
#include "BLI_math_matrix.h"
#include "BLI_math_rotation.h"
#include "BLI_math_vector.h"
#include "BLI_string.h"
#include "BLI_sys_types.h"
#include "BLI_uuid.h"

#include "DNA_action_types.h"
#include "DNA_gpencil_legacy_types.h"
#include "DNA_key_types.h"
#include "DNA_mask_types.h"
#include "DNA_material_types.h"
#include "DNA_node_types.h"
#include "DNA_object_types.h"
#include "DNA_sequence_types.h"
#include "DNA_space_types.h"
#include "DNA_view3d_types.h"
#include "DNA_workspace_types.h"

#include "RNA_access.hh"
#include "RNA_define.hh"

#include "rna_internal.hh"

#include "SEQ_proxy.hh"
#include "SEQ_relations.hh"
#include "SEQ_sequencer.hh"
#include "SEQ_thumbnail_cache.hh"

#include "WM_api.hh"
#include "WM_types.hh"

#include "RE_engine.h"
#include "RE_pipeline.h"

#include "RNA_enum_types.hh"

const EnumPropertyItem rna_enum_geometry_component_type_items[] = {
    {int(blender::bke::GeometryComponent::Type::Mesh),
     "MESH",
     ICON_MESH_DATA,
     "Mesh",
     "Mesh component containing point, corner, edge and face data"},
    {int(blender::bke::GeometryComponent::Type::PointCloud),
     "POINTCLOUD",
     ICON_POINTCLOUD_DATA,
     "Point Cloud",
     "Point cloud component containing only point data"},
    {int(blender::bke::GeometryComponent::Type::Curve),
     "CURVE",
     ICON_CURVE_DATA,
     "Curve",
     "Curve component containing spline and control point data"},
    {int(blender::bke::GeometryComponent::Type::Instance),
     "INSTANCES",
     ICON_EMPTY_AXIS,
     "Instances",
     "Instances of objects or collections"},
    {int(blender::bke::GeometryComponent::Type::GreasePencil),
     "GREASEPENCIL",
     ICON_GREASEPENCIL,
     "Grease Pencil",
     "Grease Pencil component containing layers and curves data"},
    {0, nullptr, 0, nullptr, nullptr},
};

const EnumPropertyItem rna_enum_space_type_items[] = {
    /* empty must be here for python, is skipped for UI */
    {SPACE_EMPTY, "EMPTY", ICON_NONE, "Empty", ""},

    /* General. */
    RNA_ENUM_ITEM_HEADING(N_("General"), nullptr),
    {SPACE_VIEW3D,
     "VIEW_3D",
     ICON_VIEW3D,
     "3D Viewport",
     "Manipulate objects in a 3D environment"},
    {SPACE_IMAGE,
     "IMAGE_EDITOR",
     ICON_IMAGE,
     "UV/Image Editor",
     "View and edit images and UV Maps"},
    {SPACE_NODE,
     "NODE_EDITOR",
     ICON_NODETREE,
     "Node Editor",
     "Editor for node-based shading and compositing tools"},
    {SPACE_SEQ, "SEQUENCE_EDITOR", ICON_SEQUENCE, "Video Sequencer", "Video editing tools"},
    {SPACE_CLIP, "CLIP_EDITOR", ICON_TRACKER, "Movie Clip Editor", "Motion tracking tools"},

    /* Animation. */
    RNA_ENUM_ITEM_HEADING(N_("Animation"), nullptr),
#if 0
    {SPACE_ACTION,
     "TIMELINE",
     ICON_TIME,
     "Timeline",
     "Timeline and playback controls (NOTE: Switch to 'Timeline' mode)"}, /* XXX */
#endif
    {SPACE_ACTION, "DOPESHEET_EDITOR", ICON_ACTION, "Dope Sheet", "Adjust timing of keyframes"},
    {SPACE_GRAPH,
     "GRAPH_EDITOR",
     ICON_GRAPH,
     "Graph Editor",
     "Edit drivers and keyframe interpolation"},
    {SPACE_NLA, "NLA_EDITOR", ICON_NLA, "Nonlinear Animation", "Combine and layer Actions"},

    /* Scripting. */
    RNA_ENUM_ITEM_HEADING(N_("Scripting"), nullptr),
    {SPACE_TEXT,
     "TEXT_EDITOR",
     ICON_TEXT,
     "Text Editor",
     "Edit scripts and in-file documentation"},
    {SPACE_CONSOLE,
     "CONSOLE",
     ICON_CONSOLE,
     "Python Console",
     "Interactive programmatic console for "
     "advanced editing and script development"},
    {SPACE_INFO, "INFO", ICON_INFO, "Info", "Log of operations, warnings and error messages"},
    /* Special case: Top-bar and Status-bar aren't supposed to be a regular editor for the user. */
    {SPACE_TOPBAR,
     "TOPBAR",
     ICON_NONE,
     "Top Bar",
     "Global bar at the top of the screen for "
     "global per-window settings"},
    {SPACE_STATUSBAR,
     "STATUSBAR",
     ICON_NONE,
     "Status Bar",
     "Global bar at the bottom of the "
     "screen for general status information"},

    /* Data. */
    RNA_ENUM_ITEM_HEADING(N_("Data"), nullptr),
	/*bfa - toolbar*/
    {SPACE_TOOLBAR,
     "TOOLBAR",
     ICON_TOOLBAR,
     "Toolbar",
     "A toolbar. Here you can display various button menus"},
    {SPACE_OUTLINER,
     "OUTLINER",
     ICON_OUTLINER,
     "Outliner",
     "Overview of scene graph and all available data"},
    {SPACE_PROPERTIES,
     "PROPERTIES",
     ICON_PROPERTIES,
     "Properties",
     "Edit properties of active object and related data"},
    {SPACE_FILE, "FILE_BROWSER", ICON_FILEBROWSER, "File Browser", "Browse for files and assets"},
    {SPACE_SPREADSHEET,
     "SPREADSHEET",
     ICON_SPREADSHEET,
     "Spreadsheet",
     "Explore geometry data in a table"},
    {SPACE_USERPREF,
     "PREFERENCES",
     ICON_PREFERENCES,
     "Preferences",
     "Edit persistent configuration settings"},
    {0, nullptr, 0, nullptr, nullptr},
};

const EnumPropertyItem rna_enum_space_graph_mode_items[] = {
    {SIPO_MODE_ANIMATION,
     "FCURVES",
     ICON_GRAPH,
     "Graph Editor",
     "Edit animation/keyframes displayed as 2D curves"},
    {SIPO_MODE_DRIVERS, "DRIVERS", ICON_DRIVER, "Drivers", "Edit drivers"},
    {0, nullptr, 0, nullptr, nullptr},
};

const EnumPropertyItem rna_enum_space_sequencer_view_type_items[] = {
    {SEQ_VIEW_SEQUENCE, "SEQUENCER", ICON_SEQ_SEQUENCER, "Sequencer", ""},
    {SEQ_VIEW_PREVIEW, "PREVIEW", ICON_SEQ_PREVIEW, "Preview", ""},
    {SEQ_VIEW_SEQUENCE_PREVIEW,
     "SEQUENCER_PREVIEW",
     ICON_SEQ_SPLITVIEW,
     "Sequencer & Preview",
     ""},
    {0, nullptr, 0, nullptr, nullptr},
};

const EnumPropertyItem rna_enum_space_file_browse_mode_items[] = {
    {FILE_BROWSE_MODE_FILES, "FILES", ICON_FILEBROWSER, "File Browser", ""},
    {FILE_BROWSE_MODE_ASSETS, "ASSETS", ICON_ASSET_MANAGER, "Asset Browser", ""},
    {0, nullptr, 0, nullptr, nullptr},
};

#define SACT_ITEM_DOPESHEET \
  { \
    SACTCONT_DOPESHEET, "DOPESHEET", ICON_ACTION, "Dope Sheet", "Edit all keyframes in scene" \
  }
#define SACT_ITEM_TIMELINE \
  { \
    SACTCONT_TIMELINE, "TIMELINE", ICON_TIME, "Timeline", "Timeline and playback controls" \
  }
#define SACT_ITEM_ACTION \
  { \
    SACTCONT_ACTION, "ACTION", ICON_OBJECT_DATA, "Action Editor", \
        "Edit keyframes in active object's Object-level action" \
  }
#define SACT_ITEM_SHAPEKEY \
  { \
    SACTCONT_SHAPEKEY, "SHAPEKEY", ICON_SHAPEKEY_DATA, "Shape Key Editor", \
        "Edit keyframes in active object's Shape Keys action" \
  }
#define SACT_ITEM_GPENCIL \
  { \
    SACTCONT_GPENCIL, "GPENCIL", ICON_OUTLINER_OB_GREASEPENCIL, "Grease Pencil", \
        "Edit timings for all Grease Pencil sketches in file" \
  }
#define SACT_ITEM_MASK \
  { \
    SACTCONT_MASK, "MASK", ICON_MOD_MASK, "Mask", "Edit timings for Mask Editor splines" \
  }
#define SACT_ITEM_CACHEFILE \
  { \
    SACTCONT_CACHEFILE, "CACHEFILE", ICON_FILE, "Cache File", "Edit timings for Cache File data" \
  }

#ifndef RNA_RUNTIME
/* XXX: action-editor is currently for object-level only actions,
 * so show that using object-icon hint */
static EnumPropertyItem rna_enum_space_action_mode_all_items[] = {
    SACT_ITEM_DOPESHEET,
    SACT_ITEM_TIMELINE,
    SACT_ITEM_ACTION,
    SACT_ITEM_SHAPEKEY,
    SACT_ITEM_GPENCIL,
    SACT_ITEM_MASK,
    SACT_ITEM_CACHEFILE,
    {0, nullptr, 0, nullptr, nullptr},
};
static EnumPropertyItem rna_enum_space_action_ui_mode_items[] = {
    SACT_ITEM_DOPESHEET,
    /* SACT_ITEM_TIMELINE, */
    SACT_ITEM_ACTION,
    SACT_ITEM_SHAPEKEY,
    SACT_ITEM_GPENCIL,
    SACT_ITEM_MASK,
    SACT_ITEM_CACHEFILE,
    {0, nullptr, 0, nullptr, nullptr},
};
#endif

/* Expose as `ui_mode`. */

const EnumPropertyItem rna_enum_space_action_mode_items[] = {
    SACT_ITEM_DOPESHEET,
    SACT_ITEM_TIMELINE,
    {0, nullptr, 0, nullptr, nullptr},
};

#undef SACT_ITEM_DOPESHEET
#undef SACT_ITEM_TIMELINE
#undef SACT_ITEM_ACTION
#undef SACT_ITEM_SHAPEKEY
#undef SACT_ITEM_GPENCIL
#undef SACT_ITEM_MASK
#undef SACT_ITEM_CACHEFILE

#define SI_ITEM_VIEW(identifier, name, icon) \
  { \
    SI_MODE_VIEW, identifier, icon, name, "View the image" \
  }
#define SI_ITEM_UV \
  { \
    SI_MODE_UV, "UV", ICON_UV, "UV Editor", "UV edit in mesh editmode" \
  }
#define SI_ITEM_PAINT \
  { \
    SI_MODE_PAINT, "PAINT", ICON_TPAINT_HLT, "Paint", "2D image painting mode" \
  }
#define SI_ITEM_MASK \
  { \
    SI_MODE_MASK, "MASK", ICON_MOD_MASK, "Mask", "Mask editing" \
  }

const EnumPropertyItem rna_enum_space_image_mode_all_items[] = {
    SI_ITEM_VIEW("VIEW", "View", ICON_FILE_IMAGE),
    SI_ITEM_UV,
    SI_ITEM_PAINT,
    SI_ITEM_MASK,
    {0, nullptr, 0, nullptr, nullptr},
};

static const EnumPropertyItem rna_enum_space_image_mode_ui_items[] = {
    SI_ITEM_VIEW("VIEW", "View", ICON_FILE_IMAGE),
    SI_ITEM_PAINT,
    SI_ITEM_MASK,
    {0, nullptr, 0, nullptr, nullptr},
};

/* bfa - hide disfunctional tools and settings for render result */
static const EnumPropertyItem rna_enum_space_image_mode_non_render_items[] = {
    SI_ITEM_VIEW("VIEW", "View", ICON_FILE_IMAGE),
    SI_ITEM_MASK,
    {0, nullptr, 0, nullptr, nullptr},
};

const EnumPropertyItem rna_enum_space_image_mode_items[] = {
    SI_ITEM_VIEW("IMAGE_EDITOR", "Image Editor", ICON_IMAGE),
    SI_ITEM_UV,
    {0, nullptr, 0, nullptr, nullptr},
};

#undef SI_ITEM_VIEW
#undef SI_ITEM_UV
#undef SI_ITEM_PAINT
#undef SI_ITEM_MASK

#define V3D_S3D_CAMERA_LEFT {STEREO_LEFT_ID, "LEFT", ICON_RESTRICT_RENDER_OFF, "Left", ""},
#define V3D_S3D_CAMERA_RIGHT {STEREO_RIGHT_ID, "RIGHT", ICON_RESTRICT_RENDER_OFF, "Right", ""},
#define V3D_S3D_CAMERA_S3D {STEREO_3D_ID, "S3D", ICON_CAMERA_STEREO, "3D", ""},
#ifdef RNA_RUNTIME
#  define V3D_S3D_CAMERA_VIEWS {STEREO_MONO_ID, "MONO", ICON_RESTRICT_RENDER_OFF, "Views", ""},
#endif

static const EnumPropertyItem stereo3d_camera_items[] = {
    V3D_S3D_CAMERA_LEFT V3D_S3D_CAMERA_RIGHT V3D_S3D_CAMERA_S3D{0, nullptr, 0, nullptr, nullptr},
};

#ifdef RNA_RUNTIME
static const EnumPropertyItem multiview_camera_items[] = {
    V3D_S3D_CAMERA_VIEWS V3D_S3D_CAMERA_S3D{0, nullptr, 0, nullptr, nullptr},
};
#endif

#undef V3D_S3D_CAMERA_LEFT
#undef V3D_S3D_CAMERA_RIGHT
#undef V3D_S3D_CAMERA_S3D
#undef V3D_S3D_CAMERA_VIEWS

/**
 * This will be split to give different items in file than in asset browsing mode, see
 * #rna_FileSelectParams_sort_method_itemf().
 */
const EnumPropertyItem rna_enum_fileselect_params_sort_items[] = {
    {FILE_SORT_ALPHA, "FILE_SORT_ALPHA", ICON_NONE, "Name", "Sort the file list alphabetically"},
    {FILE_SORT_EXTENSION,
     "FILE_SORT_EXTENSION",
     ICON_NONE,
     "Extension",
     "Sort the file list by extension/type"},
    {FILE_SORT_TIME,
     "FILE_SORT_TIME",
     ICON_NONE,
     "Modified Date",
     "Sort files by modification time"},
    {FILE_SORT_SIZE, "FILE_SORT_SIZE", ICON_NONE, "Size", "Sort files by size"},
    {FILE_SORT_ASSET_CATALOG,
     "ASSET_CATALOG",
     0,
     "Asset Catalog",
     "Sort the asset list so that assets in the same catalog are kept together. Within a single "
     "catalog, assets are ordered by name. The catalogs are in order of the flattened catalog "
     "hierarchy."},
    {0, nullptr, 0, nullptr, nullptr},
};

#ifndef RNA_RUNTIME
static const EnumPropertyItem stereo3d_eye_items[] = {
    {STEREO_LEFT_ID, "LEFT_EYE", ICON_NONE, "Left Eye"},
    {STEREO_RIGHT_ID, "RIGHT_EYE", ICON_NONE, "Right Eye"},
    {0, nullptr, 0, nullptr, nullptr},
};
#endif

static const EnumPropertyItem display_channels_items[] = {
    {SI_USE_ALPHA,
     "COLOR_ALPHA",
     ICON_IMAGE_RGB_ALPHA,
     "Color & Alpha",
     "Display image with RGB colors and alpha transparency"},
    {0, "COLOR", ICON_IMAGE_RGB, "Color", "Display image with RGB colors"},
    {SI_SHOW_ALPHA, "ALPHA", ICON_IMAGE_ALPHA, "Alpha", "Display alpha transparency channel"},
    {SI_SHOW_ZBUF,
     "Z_BUFFER",
     ICON_IMAGE_ZDEPTH,
     "Z-Buffer",
     "Display Z-buffer associated with image (mapped from camera clip start to end)"},
    {SI_SHOW_R, "RED", ICON_COLOR_RED, "Red", ""},
    {SI_SHOW_G, "GREEN", ICON_COLOR_GREEN, "Green", ""},
    {SI_SHOW_B, "BLUE", ICON_COLOR_BLUE, "Blue", ""},
    {0, nullptr, 0, nullptr, nullptr},
};

const EnumPropertyItem rna_enum_shading_type_items[] = {
    {OB_WIRE, "WIREFRAME", ICON_SHADING_WIRE, "Wireframe", "Display the object as wire edges"},
    {OB_SOLID, "SOLID", ICON_SHADING_SOLID, "Solid", "Display in solid mode"},
    {OB_MATERIAL,
     "MATERIAL",
     ICON_SHADING_TEXTURE,
     "Material Preview",
     "Display in Material Preview mode"},
    {OB_RENDER, "RENDERED", ICON_SHADING_RENDERED, "Rendered", "Display render preview"},
    {0, nullptr, 0, nullptr, nullptr},
};

static const EnumPropertyItem rna_enum_viewport_lighting_items[] = {
    {V3D_LIGHTING_STUDIO, "STUDIO", 0, "Studio", "Display using studio lighting"},
    {V3D_LIGHTING_MATCAP, "MATCAP", 0, "MatCap", "Display using matcap material and lighting"},
    {V3D_LIGHTING_FLAT, "FLAT", 0, "Flat", "Display using flat lighting"},
    {0, nullptr, 0, nullptr, nullptr},
};

static const EnumPropertyItem rna_enum_shading_color_type_items[] = {
    {V3D_SHADING_MATERIAL_COLOR, "MATERIAL", 0, "Material", "Show material color\nJust Eevee and Cycles, not Workspace"},
    {V3D_SHADING_SINGLE_COLOR, "SINGLE", 0, "Single", "Show scene in a single color"},
    {V3D_SHADING_OBJECT_COLOR, "OBJECT", 0, "Object", "Show object color"},
    {V3D_SHADING_RANDOM_COLOR, "RANDOM", 0, "Random", "Show random object color"},
    {V3D_SHADING_VERTEX_COLOR, "VERTEX", 0, "Attribute", "Show active color attribute"},
    {V3D_SHADING_TEXTURE_COLOR,
     "TEXTURE",
     0,
     "Texture",
     "Show the texture from the active image texture node using the active UV map coordinates"},
    {0, nullptr, 0, nullptr, nullptr},
};

static const EnumPropertyItem rna_enum_shading_wire_color_type_items[] = {
    {V3D_SHADING_SINGLE_COLOR,
     "THEME",
     0,
     "Theme",
     "Show scene wireframes with the theme's wire color"},
    {V3D_SHADING_OBJECT_COLOR, "OBJECT", 0, "Object", "Show object color on wireframe"},
    {V3D_SHADING_RANDOM_COLOR, "RANDOM", 0, "Random", "Show random object color on wireframe"},
    {0, nullptr, 0, nullptr, nullptr},
};

static const EnumPropertyItem rna_enum_studio_light_items[] = {
    {0, "DEFAULT", 0, "Default", ""},
    {0, nullptr, 0, nullptr, nullptr},
};

static const EnumPropertyItem rna_enum_view3dshading_render_pass_type_items[] = {
    RNA_ENUM_ITEM_HEADING(N_("General"), nullptr),
    {EEVEE_RENDER_PASS_COMBINED, "COMBINED", 0, "Combined", ""},
    {EEVEE_RENDER_PASS_EMIT, "EMISSION", 0, "Emission", ""},
    {EEVEE_RENDER_PASS_ENVIRONMENT, "ENVIRONMENT", 0, "Environment", ""},
    {EEVEE_RENDER_PASS_AO, "AO", 0, "Ambient Occlusion", ""},
    {EEVEE_RENDER_PASS_SHADOW, "SHADOW", 0, "Shadow", ""},
    {EEVEE_RENDER_PASS_TRANSPARENT, "TRANSPARENT", 0, "Transparent", ""},

    RNA_ENUM_ITEM_HEADING(N_("Light"), nullptr),
    {EEVEE_RENDER_PASS_DIFFUSE_LIGHT, "DIFFUSE_LIGHT", 0, "Diffuse Light", ""},
    {EEVEE_RENDER_PASS_DIFFUSE_COLOR, "DIFFUSE_COLOR", 0, "Diffuse Color", ""},
    {EEVEE_RENDER_PASS_SPECULAR_LIGHT, "SPECULAR_LIGHT", 0, "Specular Light", ""},
    {EEVEE_RENDER_PASS_SPECULAR_COLOR, "SPECULAR_COLOR", 0, "Specular Color", ""},
    {EEVEE_RENDER_PASS_VOLUME_LIGHT, "VOLUME_LIGHT", 0, "Volume Light", ""},

    RNA_ENUM_ITEM_HEADING(N_("Data"), nullptr),
    {EEVEE_RENDER_PASS_POSITION, "POSITION", 0, "Position", ""},
    {EEVEE_RENDER_PASS_NORMAL, "NORMAL", 0, "Normal", ""},
    {EEVEE_RENDER_PASS_MIST, "MIST", 0, "Mist", ""},
    {EEVEE_RENDER_PASS_CRYPTOMATTE_OBJECT, "CryptoObject", 0, "CryptoObject", ""},
    {EEVEE_RENDER_PASS_CRYPTOMATTE_ASSET, "CryptoAsset", 0, "CryptoAsset", ""},
    {EEVEE_RENDER_PASS_CRYPTOMATTE_MATERIAL, "CryptoMaterial", 0, "CryptoMaterial", ""},

    RNA_ENUM_ITEM_HEADING(N_("Shader AOV"), nullptr),
    {EEVEE_RENDER_PASS_AOV, "AOV", 0, "AOV", ""},

    {0, nullptr, 0, nullptr, nullptr},
};

const EnumPropertyItem rna_enum_clip_editor_mode_items[] = {
    {SC_MODE_TRACKING, "TRACKING", ICON_ANIM_DATA, "Tracking", "Show tracking and solving tools"},
    {SC_MODE_MASKEDIT, "MASK", ICON_MOD_MASK, "Mask", "Show mask editing tools"},
    {0, nullptr, 0, nullptr, nullptr},
};

/* Actually populated dynamically through a function,
 * but helps for context-less access (e.g. doc, i18n...). */
static const EnumPropertyItem buttons_context_items[] = {
    /*{BCONTEXT_TOOL, "TOOL", ICON_TOOL_SETTINGS, "Tool", "Active Tool and Workspace settings"},*/ /* bfa - removed the tool settings from properties editor*/
    {BCONTEXT_SCENE, "SCENE", ICON_SCENE_DATA, "Scene", "Scene Properties"},
    {BCONTEXT_RENDER, "RENDER", ICON_SCENE, "Render", "Render Properties"},
    {BCONTEXT_OUTPUT, "OUTPUT", ICON_OUTPUT, "Output", "Output Properties"},
    {BCONTEXT_VIEW_LAYER, "VIEW_LAYER", ICON_RENDER_RESULT, "View Layer", "View Layer Properties"},
    {BCONTEXT_WORLD, "WORLD", ICON_WORLD, "World", "World Properties"},
    {BCONTEXT_COLLECTION, "COLLECTION", ICON_GROUP, "Collection", "Collection Properties"},
    {BCONTEXT_OBJECT, "OBJECT", ICON_OBJECT_DATA, "Object", "Object Properties"},
    {BCONTEXT_CONSTRAINT,
     "CONSTRAINT",
     ICON_CONSTRAINT,
     "Constraints",
     "Object Constraint Properties"},
    {BCONTEXT_MODIFIER, "MODIFIER", ICON_MODIFIER, "Modifiers", "Modifier Properties"},
    {BCONTEXT_DATA, "DATA", ICON_NONE, "Data", "Object Data Properties"},
    {BCONTEXT_BONE, "BONE", ICON_BONE_DATA, "Bone", "Bone Properties"},
    {BCONTEXT_BONE_CONSTRAINT,
     "BONE_CONSTRAINT",
     ICON_CONSTRAINT_BONE,
     "Bone Constraints",
     "Bone Constraint Properties"},
    {BCONTEXT_MATERIAL, "MATERIAL", ICON_MATERIAL, "Material", "Material Properties"},
    {BCONTEXT_TEXTURE, "TEXTURE", ICON_TEXTURE, "Texture", "Texture Properties"},
    {BCONTEXT_PARTICLE, "PARTICLES", ICON_PARTICLES, "Particles", "Particle Properties"},
    {BCONTEXT_PHYSICS, "PHYSICS", ICON_PHYSICS, "Physics", "Physics Properties"},
    {BCONTEXT_SHADERFX, "SHADERFX", ICON_SHADERFX, "Effects", "Visual Effects Properties"},
    {0, nullptr, 0, nullptr, nullptr},
};

static const EnumPropertyItem fileselectparams_recursion_level_items[] = {
    {0, "NONE", 0, "None", "Only list current directory's content, with no recursion"},
    {1, "BLEND", 0, "Blend File", "List .blend files' content"},
    {2, "ALL_1", 0, "One Level", "List all sub-directories' content, one level of recursion"},
    {3, "ALL_2", 0, "Two Levels", "List all sub-directories' content, two levels of recursion"},
    {4,
     "ALL_3",
     0,
     "Three Levels",
     "List all sub-directories' content, three levels of recursion"},
    {0, nullptr, 0, nullptr, nullptr},
};

static const EnumPropertyItem rna_enum_curve_display_handle_items[] = {
    {CURVE_HANDLE_NONE, "NONE", 0, "None", ""},
    {CURVE_HANDLE_SELECTED, "SELECTED", 0, "Selected", ""},
    {CURVE_HANDLE_ALL, "ALL", 0, "All", ""},
    {0, nullptr, 0, nullptr, nullptr},
};

#ifdef RNA_RUNTIME

#  include <algorithm>
#  include <fmt/format.h>

#  include "AS_asset_representation.hh"

#  include "DNA_anim_types.h"
#  include "DNA_asset_types.h"
#  include "DNA_scene_types.h"
#  include "DNA_screen_types.h"
#  include "DNA_userdef_types.h"

#  include "BLI_path_utils.hh"
#  include "BLI_string.h"

#  include "BKE_anim_data.hh"
#  include "BKE_brush.hh"
#  include "BKE_context.hh"
#  include "BKE_global.hh"
#  include "BKE_icons.h"
#  include "BKE_idprop.hh"
#  include "BKE_layer.hh"
#  include "BKE_nla.hh"
#  include "BKE_paint.hh"
#  include "BKE_preferences.h"
#  include "BKE_scene.hh"
#  include "BKE_screen.hh"
#  include "BKE_workspace.hh"

#  include "DEG_depsgraph.hh"
#  include "DEG_depsgraph_build.hh"

#  include "ED_anim_api.hh"
#  include "ED_asset.hh"
#  include "ED_buttons.hh"
#  include "ED_clip.hh"
#  include "ED_fileselect.hh"
#  include "ED_image.hh"
#  include "ED_node.hh"
#  include "ED_screen.hh"
#  include "ED_sequencer.hh"
#  include "ED_transform.hh"
#  include "ED_view3d.hh"

#  include "GPU_material.hh"

#  include "IMB_imbuf_types.hh"

#  include "UI_interface.hh"
#  include "UI_view2d.hh"

static StructRNA *rna_Space_refine(PointerRNA *ptr)
{
  SpaceLink *space = (SpaceLink *)ptr->data;

  switch ((eSpace_Type)space->spacetype) {
    case SPACE_VIEW3D:
      return &RNA_SpaceView3D;
    case SPACE_GRAPH:
      return &RNA_SpaceGraphEditor;
    case SPACE_OUTLINER:
      return &RNA_SpaceOutliner;
    case SPACE_PROPERTIES:
      return &RNA_SpaceProperties;
    case SPACE_FILE:
      return &RNA_SpaceFileBrowser;
    case SPACE_IMAGE:
      return &RNA_SpaceImageEditor;
    case SPACE_INFO:
      return &RNA_SpaceInfo;
    case SPACE_SEQ:
      return &RNA_SpaceSequenceEditor;
    case SPACE_TEXT:
      return &RNA_SpaceTextEditor;
    case SPACE_ACTION:
      return &RNA_SpaceDopeSheetEditor;
    case SPACE_NLA:
      return &RNA_SpaceNLA;
    case SPACE_NODE:
      return &RNA_SpaceNodeEditor;
    case SPACE_CONSOLE:
      return &RNA_SpaceConsole;
    case SPACE_USERPREF:
      return &RNA_SpacePreferences;
    case SPACE_CLIP:
      return &RNA_SpaceClipEditor;
    case SPACE_TOOLBAR: /*bfa - the toolbar editor*/
      return &RNA_SpaceToolbarEditor;
    case SPACE_SPREADSHEET:
      return &RNA_SpaceSpreadsheet;

      /* Currently no type info. */
    case SPACE_SCRIPT:
    case SPACE_EMPTY:
    case SPACE_TOPBAR:
    case SPACE_STATUSBAR:
      break;
  }

  return &RNA_Space;
}

static ScrArea *rna_area_from_space(PointerRNA *ptr)
{
  bScreen *screen = (bScreen *)ptr->owner_id;
  SpaceLink *link = (SpaceLink *)ptr->data;
  return BKE_screen_find_area_from_space(screen, link);
}

static void area_region_from_regiondata(bScreen *screen,
                                        void *regiondata,
                                        ScrArea **r_area,
                                        ARegion **r_region)
{
  *r_area = nullptr;
  *r_region = nullptr;

  LISTBASE_FOREACH (ScrArea *, area, &screen->areabase) {
    LISTBASE_FOREACH (ARegion *, region, &area->regionbase) {
      if (region->regiondata == regiondata) {
        *r_area = area;
        *r_region = region;
        return;
      }
    }
  }
}

static void rna_area_region_from_regiondata(PointerRNA *ptr, ScrArea **r_area, ARegion **r_region)
{
  bScreen *screen = (bScreen *)ptr->owner_id;
  void *regiondata = (ptr->data);

  area_region_from_regiondata(screen, regiondata, r_area, r_region);
}

/* -------------------------------------------------------------------- */
/** \name Generic Region Flag Access
 * \{ */

static bool rna_Space_bool_from_region_flag_get_by_type(PointerRNA *ptr,
                                                        const int region_type,
                                                        const int region_flag)
{
  ScrArea *area = rna_area_from_space(ptr);
  ARegion *region = BKE_area_find_region_type(area, region_type);
  if (region) {
    return (region->flag & region_flag);
  }
  return false;
}

static void rna_Space_bool_from_region_flag_set_by_type(PointerRNA *ptr,
                                                        const int region_type,
                                                        const int region_flag,
                                                        bool value)
{
  ScrArea *area = rna_area_from_space(ptr);
  ARegion *region = BKE_area_find_region_type(area, region_type);
  if (region && (region->alignment != RGN_ALIGN_NONE)) {
    SET_FLAG_FROM_TEST(region->flag, value, region_flag);
  }
  ED_region_tag_redraw(region);
}

static void rna_Space_bool_from_region_flag_update_by_type(bContext *C,
                                                           PointerRNA *ptr,
                                                           const int region_type,
                                                           const int region_flag)
{
  ScrArea *area = rna_area_from_space(ptr);
  ARegion *region = BKE_area_find_region_type(area, region_type);
  if (region) {
    if (region_flag == RGN_FLAG_HIDDEN) {
      /* Only support animation when the area is in the current context. */
      if (region->overlap && (area == CTX_wm_area(C))) {
        ED_region_visibility_change_update_animated(C, area, region);
      }
      else {
        ED_region_visibility_change_update(C, area, region);
      }
    }
    else if (region_flag == RGN_FLAG_HIDDEN_BY_USER) {
      if (!(region->flag & RGN_FLAG_HIDDEN_BY_USER) != !(region->flag & RGN_FLAG_HIDDEN)) {
        ED_region_toggle_hidden(C, region);

        if ((region->flag & RGN_FLAG_HIDDEN_BY_USER) == 0) {
          ED_area_type_hud_ensure(C, area);
        }
      }
    }
  }
}

/** \} */

/* -------------------------------------------------------------------- */
/** \name Region Flag Access (Typed Callbacks)
 * \{ */

/* Header Region. */
static bool rna_Space_show_region_header_get(PointerRNA *ptr)
{
  return !rna_Space_bool_from_region_flag_get_by_type(ptr, RGN_TYPE_HEADER, RGN_FLAG_HIDDEN);
}
static void rna_Space_show_region_header_set(PointerRNA *ptr, bool value)
{
  rna_Space_bool_from_region_flag_set_by_type(ptr, RGN_TYPE_HEADER, RGN_FLAG_HIDDEN, !value);

  /* Special case, never show the tool properties when the header is invisible. */
  bool value_for_tool_header = value;
  if (value == true) {
    ScrArea *area = rna_area_from_space(ptr);
    ARegion *region_tool_header = BKE_area_find_region_type(area, RGN_TYPE_TOOL_HEADER);
    if (region_tool_header != nullptr) {
      value_for_tool_header = !(region_tool_header->flag & RGN_FLAG_HIDDEN_BY_USER);
    }
  }
  rna_Space_bool_from_region_flag_set_by_type(
      ptr, RGN_TYPE_TOOL_HEADER, RGN_FLAG_HIDDEN, !value_for_tool_header);
}
static void rna_Space_show_region_header_update(bContext *C, PointerRNA *ptr)
{
  rna_Space_bool_from_region_flag_update_by_type(C, ptr, RGN_TYPE_HEADER, RGN_FLAG_HIDDEN);
}

/* Footer Region. */
static bool rna_Space_show_region_footer_get(PointerRNA *ptr)
{
  return !rna_Space_bool_from_region_flag_get_by_type(ptr, RGN_TYPE_FOOTER, RGN_FLAG_HIDDEN);
}
static void rna_Space_show_region_footer_set(PointerRNA *ptr, bool value)
{
  rna_Space_bool_from_region_flag_set_by_type(ptr, RGN_TYPE_FOOTER, RGN_FLAG_HIDDEN, !value);
}
static void rna_Space_show_region_footer_update(bContext *C, PointerRNA *ptr)
{
  rna_Space_bool_from_region_flag_update_by_type(C, ptr, RGN_TYPE_FOOTER, RGN_FLAG_HIDDEN);
}

/* Tool Header Region.
 *
 * This depends on the 'RGN_TYPE_TOOL_HEADER'
 */
static bool rna_Space_show_region_tool_header_get(PointerRNA *ptr)
{
  return !rna_Space_bool_from_region_flag_get_by_type(
      ptr, RGN_TYPE_TOOL_HEADER, RGN_FLAG_HIDDEN_BY_USER);
}
static void rna_Space_show_region_tool_header_set(PointerRNA *ptr, bool value)
{
  rna_Space_bool_from_region_flag_set_by_type(
      ptr, RGN_TYPE_TOOL_HEADER, RGN_FLAG_HIDDEN_BY_USER, !value);
  rna_Space_bool_from_region_flag_set_by_type(ptr, RGN_TYPE_TOOL_HEADER, RGN_FLAG_HIDDEN, !value);
}
static void rna_Space_show_region_tool_header_update(bContext *C, PointerRNA *ptr)
{
  rna_Space_bool_from_region_flag_update_by_type(C, ptr, RGN_TYPE_TOOL_HEADER, RGN_FLAG_HIDDEN);
}

/* Tools Region. */
static bool rna_Space_show_region_toolbar_get(PointerRNA *ptr)
{
  return !rna_Space_bool_from_region_flag_get_by_type(ptr, RGN_TYPE_TOOLS, RGN_FLAG_HIDDEN);
}
static void rna_Space_show_region_toolbar_set(PointerRNA *ptr, bool value)
{
  rna_Space_bool_from_region_flag_set_by_type(ptr, RGN_TYPE_TOOLS, RGN_FLAG_HIDDEN, !value);
}
static void rna_Space_show_region_toolbar_update(bContext *C, PointerRNA *ptr)
{
  rna_Space_bool_from_region_flag_update_by_type(C, ptr, RGN_TYPE_TOOLS, RGN_FLAG_HIDDEN);
}

static bool rna_Space_show_region_tool_props_get(PointerRNA *ptr)
{
  return !rna_Space_bool_from_region_flag_get_by_type(ptr, RGN_TYPE_TOOL_PROPS, RGN_FLAG_HIDDEN);
}
static void rna_Space_show_region_tool_props_set(PointerRNA *ptr, bool value)
{
  rna_Space_bool_from_region_flag_set_by_type(ptr, RGN_TYPE_TOOL_PROPS, RGN_FLAG_HIDDEN, !value);
}
static void rna_Space_show_region_tool_props_update(bContext *C, PointerRNA *ptr)
{
  rna_Space_bool_from_region_flag_update_by_type(C, ptr, RGN_TYPE_TOOL_PROPS, RGN_FLAG_HIDDEN);
}

/* Channels Region. */
static bool rna_Space_show_region_channels_get(PointerRNA *ptr)
{
  return !rna_Space_bool_from_region_flag_get_by_type(ptr, RGN_TYPE_CHANNELS, RGN_FLAG_HIDDEN);
}
static void rna_Space_show_region_channels_set(PointerRNA *ptr, bool value)
{
  rna_Space_bool_from_region_flag_set_by_type(ptr, RGN_TYPE_CHANNELS, RGN_FLAG_HIDDEN, !value);
}
static void rna_Space_show_region_channels_update(bContext *C, PointerRNA *ptr)
{
  rna_Space_bool_from_region_flag_update_by_type(C, ptr, RGN_TYPE_CHANNELS, RGN_FLAG_HIDDEN);
}

/* UI Region */
static bool rna_Space_show_region_ui_get(PointerRNA *ptr)
{
  return !rna_Space_bool_from_region_flag_get_by_type(ptr, RGN_TYPE_UI, RGN_FLAG_HIDDEN);
}
static void rna_Space_show_region_ui_set(PointerRNA *ptr, bool value)
{
  rna_Space_bool_from_region_flag_set_by_type(ptr, RGN_TYPE_UI, RGN_FLAG_HIDDEN, !value);
}
static void rna_Space_show_region_ui_update(bContext *C, PointerRNA *ptr)
{
  rna_Space_bool_from_region_flag_update_by_type(C, ptr, RGN_TYPE_UI, RGN_FLAG_HIDDEN);
}

/* Redo (HUD) Region */
static bool rna_Space_show_region_hud_get(PointerRNA *ptr)
{
  return !rna_Space_bool_from_region_flag_get_by_type(ptr, RGN_TYPE_HUD, RGN_FLAG_HIDDEN_BY_USER);
}
static void rna_Space_show_region_hud_set(PointerRNA *ptr, bool value)
{
  rna_Space_bool_from_region_flag_set_by_type(ptr, RGN_TYPE_HUD, RGN_FLAG_HIDDEN_BY_USER, !value);
}
static void rna_Space_show_region_hud_update(bContext *C, PointerRNA *ptr)
{
  rna_Space_bool_from_region_flag_update_by_type(C, ptr, RGN_TYPE_HUD, RGN_FLAG_HIDDEN_BY_USER);
}

/* Asset Shelf Regions */
static bool rna_Space_show_region_asset_shelf_get(PointerRNA *ptr)
{
  return !rna_Space_bool_from_region_flag_get_by_type(ptr, RGN_TYPE_ASSET_SHELF, RGN_FLAG_HIDDEN);
}
static void rna_Space_show_region_asset_shelf_set(PointerRNA *ptr, bool value)
{
  rna_Space_bool_from_region_flag_set_by_type(ptr, RGN_TYPE_ASSET_SHELF, RGN_FLAG_HIDDEN, !value);
}
static void rna_Space_show_region_asset_shelf_update(bContext *C, PointerRNA *ptr)
{
  rna_Space_bool_from_region_flag_update_by_type(C, ptr, RGN_TYPE_ASSET_SHELF, RGN_FLAG_HIDDEN);
}

/** \} */

static bool rna_Space_view2d_sync_get(PointerRNA *ptr)
{
  ScrArea *area;
  ARegion *region;

  area = rna_area_from_space(ptr); /* can be nullptr */
  if (area->spacetype == SPACE_CLIP) {
    region = BKE_area_find_region_type(area, RGN_TYPE_PREVIEW);
  }
  else {
    region = BKE_area_find_region_type(area, RGN_TYPE_WINDOW);
  }
  if (region) {
    View2D *v2d = &region->v2d;
    return (v2d->flag & V2D_VIEWSYNC_SCREEN_TIME) != 0;
  }

  return false;
}

static void rna_Space_view2d_sync_set(PointerRNA *ptr, bool value)
{
  ScrArea *area;
  ARegion *region;

  area = rna_area_from_space(ptr); /* can be nullptr */
  if ((area != nullptr) && !UI_view2d_area_supports_sync(area)) {
    BKE_reportf(nullptr,
                RPT_ERROR,
                "'show_locked_time' is not supported for the '%s' editor",
                area->type->name);
    return;
  }

  if (area->spacetype == SPACE_CLIP) {
    region = BKE_area_find_region_type(area, RGN_TYPE_PREVIEW);
  }
  else {
    region = BKE_area_find_region_type(area, RGN_TYPE_WINDOW);
  }
  if (region) {
    View2D *v2d = &region->v2d;
    if (value) {
      v2d->flag |= V2D_VIEWSYNC_SCREEN_TIME;
    }
    else {
      v2d->flag &= ~V2D_VIEWSYNC_SCREEN_TIME;
    }
  }
}

static void rna_Space_view2d_sync_update(Main * /*bmain*/, Scene * /*scene*/, PointerRNA *ptr)
{
  ScrArea *area;
  ARegion *region;

  area = rna_area_from_space(ptr); /* can be nullptr */
  if (area->spacetype == SPACE_CLIP) {
    region = BKE_area_find_region_type(area, RGN_TYPE_PREVIEW);
  }
  else {
    region = BKE_area_find_region_type(area, RGN_TYPE_WINDOW);
  }

  if (region) {
    bScreen *screen = (bScreen *)ptr->owner_id;
    View2D *v2d = &region->v2d;

    UI_view2d_sync(screen, area, v2d, V2D_LOCK_SET);
  }
}

/* Space 3D View */
static void rna_SpaceView3D_camera_update(Main *bmain, Scene *scene, PointerRNA *ptr)
{
  View3D *v3d = (View3D *)(ptr->data);
  if (v3d->scenelock && scene != nullptr) {
    wmWindowManager *wm = static_cast<wmWindowManager *>(bmain->wm.first);

    scene->camera = v3d->camera;
    WM_windows_scene_data_sync(&wm->windows, scene);
  }
}

static void rna_SpaceView3D_use_local_camera_set(PointerRNA *ptr, bool value)
{
  View3D *v3d = (View3D *)(ptr->data);
  bScreen *screen = (bScreen *)ptr->owner_id;

  v3d->scenelock = !value;

  if (!value) {
    Scene *scene = ED_screen_scene_find(screen, static_cast<wmWindowManager *>(G_MAIN->wm.first));
    /* nullptr if the screen isn't in an active window (happens when setting from Python).
     * This could be moved to the update function, in that case the scene won't relate to the
     * screen so keep it working this way. */
    if (scene != nullptr) {
      v3d->camera = scene->camera;
    }
  }
}

static float rna_View3DOverlay_GridScaleUnit_get(PointerRNA *ptr)
{
  View3D *v3d = (View3D *)(ptr->data);
  bScreen *screen = (bScreen *)ptr->owner_id;
  Scene *scene = ED_screen_scene_find(screen, static_cast<wmWindowManager *>(G_MAIN->wm.first));
  if (scene != nullptr) {
    return ED_view3d_grid_scale(scene, v3d, nullptr);
  }
  else {
    /* When accessed from non-active screen. */
    return 1.0f;
  }
}

static PointerRNA rna_SpaceView3D_region_3d_get(PointerRNA *ptr)
{
  View3D *v3d = (View3D *)(ptr->data);
  ScrArea *area = rna_area_from_space(ptr);
  void *regiondata = nullptr;
  if (area) {
    ListBase *regionbase = (area->spacedata.first == v3d) ? &area->regionbase : &v3d->regionbase;
    ARegion *region = static_cast<ARegion *>(regionbase->last); /* always last in list, weak. */
    regiondata = region->regiondata;
  }

  return rna_pointer_inherit_refine(ptr, &RNA_RegionView3D, regiondata);
}

static void rna_SpaceView3D_object_type_visibility_update(Main * /*bmain*/,
                                                          Scene *scene,
                                                          PointerRNA * /*ptr*/)
{
  DEG_id_tag_update(&scene->id, ID_RECALC_BASE_FLAGS);
}

static void rna_SpaceView3D_shading_use_compositor_update(Main * /*bmain*/,
                                                          Scene * /*scene*/,
                                                          PointerRNA * /*ptr*/)
{
  /* Nodes may display warnings when the compositor is enabled, so we need a redraw in that case,
   * and even when it gets disabled in order to potentially remove the warning. */
  WM_main_add_notifier(NC_SPACE | ND_SPACE_NODE, nullptr);
}

static void rna_SpaceView3D_region_quadviews_begin(CollectionPropertyIterator *iter,
                                                   PointerRNA *ptr)
{
  View3D *v3d = (View3D *)(ptr->data);
  ScrArea *area = rna_area_from_space(ptr);
  int i = 3;

  ARegion *region = static_cast<ARegion *>(
      ((area && area->spacedata.first == v3d) ? &area->regionbase : &v3d->regionbase)->last);
  ListBase lb = {nullptr, nullptr};

  if (region && region->alignment == RGN_ALIGN_QSPLIT) {
    while (i-- && region) {
      region = region->prev;
    }

    if (i < 0) {
      lb.first = region;
    }
  }

  rna_iterator_listbase_begin(iter, &lb, nullptr);
}

static PointerRNA rna_SpaceView3D_region_quadviews_get(CollectionPropertyIterator *iter)
{
  void *regiondata = ((ARegion *)rna_iterator_listbase_get(iter))->regiondata;

  return rna_pointer_inherit_refine(&iter->parent, &RNA_RegionView3D, regiondata);
}

static void rna_RegionView3D_quadview_update(Main * /*main*/, Scene * /*scene*/, PointerRNA *ptr)
{
  ScrArea *area;
  ARegion *region;

  rna_area_region_from_regiondata(ptr, &area, &region);
  if (area && region && region->alignment == RGN_ALIGN_QSPLIT) {
    ED_view3d_quadview_update(area, region, false);
  }
}

/** Same as #rna_RegionView3D_quadview_update but call `clip == true`. */
static void rna_RegionView3D_quadview_clip_update(Main * /*main*/,
                                                  Scene * /*scene*/,
                                                  PointerRNA *ptr)
{
  ScrArea *area;
  ARegion *region;

  rna_area_region_from_regiondata(ptr, &area, &region);
  if (area && region && region->alignment == RGN_ALIGN_QSPLIT) {
    ED_view3d_quadview_update(area, region, true);
  }
}

/**
 * After the rotation changes, either clear the view axis
 * or update it not to be aligned to an axis, without this the viewport will show
 * text that doesn't match the rotation.
 */
static void rna_RegionView3D_view_rotation_set_validate_view_axis(RegionView3D *rv3d)
{
  /* Never rotate from a "User" view into an axis aligned view,
   * otherwise rotation could be aligned by accident - giving unexpected behavior. */
  if (!RV3D_VIEW_IS_AXIS(rv3d->view)) {
    return;
  }
  /* Keep this small as script authors wont expect the assigned value to change. */
  const float eps_quat = 1e-6f;
  ED_view3d_quat_to_axis_view_and_reset_quat(
      rv3d->viewquat, eps_quat, &rv3d->view, &rv3d->view_axis_roll);
}

static void rna_RegionView3D_view_location_get(PointerRNA *ptr, float *values)
{
  RegionView3D *rv3d = (RegionView3D *)(ptr->data);
  negate_v3_v3(values, rv3d->ofs);
}

static void rna_RegionView3D_view_location_set(PointerRNA *ptr, const float *values)
{
  RegionView3D *rv3d = (RegionView3D *)(ptr->data);
  negate_v3_v3(rv3d->ofs, values);
}

static void rna_RegionView3D_view_rotation_get(PointerRNA *ptr, float *values)
{
  RegionView3D *rv3d = (RegionView3D *)(ptr->data);
  invert_qt_qt(values, rv3d->viewquat);
}

static void rna_RegionView3D_view_rotation_set(PointerRNA *ptr, const float *values)
{
  RegionView3D *rv3d = (RegionView3D *)(ptr->data);
  invert_qt_qt(rv3d->viewquat, values);
  rna_RegionView3D_view_rotation_set_validate_view_axis(rv3d);
}

static void rna_RegionView3D_view_matrix_set(PointerRNA *ptr, const float *values)
{
  RegionView3D *rv3d = (RegionView3D *)(ptr->data);
  float mat[4][4];
  invert_m4_m4(mat, (float(*)[4])values);
  ED_view3d_from_m4(mat, rv3d->ofs, rv3d->viewquat, &rv3d->dist);
  rna_RegionView3D_view_rotation_set_validate_view_axis(rv3d);
}

static bool rna_RegionView3D_is_orthographic_side_view_get(PointerRNA *ptr)
{
  /* NOTE: only checks axis alignment, not orthographic,
   * we may deprecate the current name to reflect this. */
  RegionView3D *rv3d = (RegionView3D *)(ptr->data);
  return RV3D_VIEW_IS_AXIS(rv3d->view);
}

static void rna_RegionView3D_is_orthographic_side_view_set(PointerRNA *ptr, bool value)
{
  RegionView3D *rv3d = (RegionView3D *)(ptr->data);
  const bool was_axis_view = RV3D_VIEW_IS_AXIS(rv3d->view);
  if (value) {
    /* Already axis aligned, nothing to do. */
    if (was_axis_view) {
      return;
    }
    /* Use a large value as we always want to set this to the closest axis. */
    const float eps_quat = FLT_MAX;
    ED_view3d_quat_to_axis_view_and_reset_quat(
        rv3d->viewquat, eps_quat, &rv3d->view, &rv3d->view_axis_roll);
  }
  else {
    /* Only allow changing from axis-views to user view as camera view for e.g.
     * doesn't make sense to update. */
    if (!was_axis_view) {
      return;
    }
    rv3d->view = RV3D_VIEW_USER;
  }
}

static IDProperty **rna_View3DShading_idprops(PointerRNA *ptr)
{
  View3DShading *shading = static_cast<View3DShading *>(ptr->data);
  return &shading->prop;
}

static void rna_3DViewShading_type_update(Main *bmain, Scene *scene, PointerRNA *ptr)
{
  ID *id = ptr->owner_id;
  if (GS(id->name) != ID_SCR) {
    return;
  }

  View3DShading *shading = static_cast<View3DShading *>(ptr->data);
  if (shading->type == OB_MATERIAL ||
      (shading->type == OB_RENDER && !BKE_scene_uses_blender_workbench(scene)))
  {
    /* When switching from workbench to render or material mode the geometry of any
     * active sculpt session needs to be recalculated. */
    LISTBASE_FOREACH (Object *, ob, &bmain->objects) {
      if (ob->sculpt) {
        DEG_id_tag_update(&ob->id, ID_RECALC_GEOMETRY);
      }
    }
  }

  bScreen *screen = (bScreen *)ptr->owner_id;
  LISTBASE_FOREACH (ScrArea *, area, &screen->areabase) {
    LISTBASE_FOREACH (SpaceLink *, sl, &area->spacedata) {
      if (sl->spacetype == SPACE_VIEW3D) {
        View3D *v3d = (View3D *)sl;
        if (&v3d->shading == shading) {
          ED_view3d_shade_update(bmain, v3d, area);
          return;
        }
      }
    }
  }
}

static Scene *rna_3DViewShading_scene(PointerRNA *ptr)
{
  /* Get scene, depends if using 3D view or OpenGL render settings. */
  ID *id = ptr->owner_id;
  if (GS(id->name) == ID_SCE) {
    return (Scene *)id;
  }
  else {
    bScreen *screen = (bScreen *)ptr->owner_id;
    return WM_windows_scene_get_from_screen(static_cast<wmWindowManager *>(G_MAIN->wm.first),
                                            screen);
  }
}

static ViewLayer *rna_3DViewShading_view_layer(PointerRNA *ptr)
{
  /* Get scene, depends if using 3D view or OpenGL render settings. */
  ID *id = ptr->owner_id;
  if (GS(id->name) == ID_SCE) {
    return nullptr;
  }
  else {
    bScreen *screen = (bScreen *)ptr->owner_id;
    return WM_windows_view_layer_get_from_screen(static_cast<wmWindowManager *>(G_MAIN->wm.first),
                                                 screen);
  }
}

static int rna_3DViewShading_type_get(PointerRNA *ptr)
{
  /* Available shading types depend on render engine. */
  Scene *scene = rna_3DViewShading_scene(ptr);
  RenderEngineType *type = (scene) ? RE_engines_find(scene->r.engine) : nullptr;
  View3DShading *shading = (View3DShading *)ptr->data;

  if (scene == nullptr || BKE_scene_uses_blender_eevee(scene)) {
    return shading->type;
  }
  else if (BKE_scene_uses_blender_workbench(scene)) {
    return (shading->type == OB_MATERIAL) ? int(OB_SOLID) : shading->type;
  }
  else {
    if (shading->type == OB_RENDER && !(type && type->view_draw)) {
      return OB_MATERIAL;
    }
    else {
      return shading->type;
    }
  }
}

static void rna_3DViewShading_type_set(PointerRNA *ptr, int value)
{
  View3DShading *shading = (View3DShading *)ptr->data;
  if (value != shading->type && value == OB_RENDER) {
    shading->prev_type = shading->type;
  }
  shading->type = value;
}

static const EnumPropertyItem *rna_3DViewShading_type_itemf(bContext * /*C*/,
                                                            PointerRNA *ptr,
                                                            PropertyRNA * /*prop*/,
                                                            bool *r_free)
{
  Scene *scene = rna_3DViewShading_scene(ptr);
  RenderEngineType *type = (scene) ? RE_engines_find(scene->r.engine) : nullptr;

  EnumPropertyItem *item = nullptr;
  int totitem = 0;

  RNA_enum_items_add_value(&item, &totitem, rna_enum_shading_type_items, OB_WIRE);
  RNA_enum_items_add_value(&item, &totitem, rna_enum_shading_type_items, OB_SOLID);

  if (scene == nullptr || BKE_scene_uses_blender_eevee(scene)) {
    RNA_enum_items_add_value(&item, &totitem, rna_enum_shading_type_items, OB_MATERIAL);
    RNA_enum_items_add_value(&item, &totitem, rna_enum_shading_type_items, OB_RENDER);
  }
  else if (BKE_scene_uses_blender_workbench(scene)) {
    RNA_enum_items_add_value(&item, &totitem, rna_enum_shading_type_items, OB_RENDER);
  }
  else {
    RNA_enum_items_add_value(&item, &totitem, rna_enum_shading_type_items, OB_MATERIAL);
    if (type && type->view_draw) {
      RNA_enum_items_add_value(&item, &totitem, rna_enum_shading_type_items, OB_RENDER);
    }
  }

  RNA_enum_item_end(&item, &totitem);
  *r_free = true;

  return item;
}

/* Shading.selected_studio_light */
static PointerRNA rna_View3DShading_selected_studio_light_get(PointerRNA *ptr)
{
  View3DShading *shading = (View3DShading *)ptr->data;
  StudioLight *sl;
  if (shading->type == OB_SOLID && shading->light == V3D_LIGHTING_MATCAP) {
    sl = BKE_studiolight_find(shading->matcap, STUDIOLIGHT_TYPE_MATCAP);
  }
  else if (shading->type == OB_SOLID && shading->light == V3D_LIGHTING_STUDIO) {
    sl = BKE_studiolight_find(shading->studio_light, STUDIOLIGHT_TYPE_STUDIO);
  }
  else {
    /* OB_MATERIAL and OB_RENDER */
    sl = BKE_studiolight_find(shading->lookdev_light, STUDIOLIGHT_TYPE_WORLD);
  }
  return rna_pointer_inherit_refine(ptr, &RNA_StudioLight, sl);
}

/* shading.light */
static void rna_View3DShading_studio_light_get_storage(View3DShading *shading,
                                                       char **dna_storage,
                                                       int *flag)
{
  *dna_storage = shading->studio_light;

  *flag = STUDIOLIGHT_TYPE_STUDIO;
  if (shading->type == OB_SOLID) {
    if (shading->light == V3D_LIGHTING_MATCAP) {
      *flag = STUDIOLIGHT_TYPE_MATCAP;
      *dna_storage = shading->matcap;
    }
  }
  else {
    *flag = STUDIOLIGHT_TYPE_WORLD;
    *dna_storage = shading->lookdev_light;
  }
}

static int rna_View3DShading_studio_light_get(PointerRNA *ptr)
{
  View3DShading *shading = (View3DShading *)ptr->data;
  char *dna_storage;
  int flag;

  rna_View3DShading_studio_light_get_storage(shading, &dna_storage, &flag);
  StudioLight *sl = BKE_studiolight_find(dna_storage, flag);
  if (sl) {
    BLI_strncpy(dna_storage, sl->name, FILE_MAXFILE);
    return sl->index;
  }
  else {
    return 0;
  }
}

static void rna_View3DShading_studio_light_set(PointerRNA *ptr, int value)
{
  View3DShading *shading = (View3DShading *)ptr->data;
  char *dna_storage;
  int flag;

  rna_View3DShading_studio_light_get_storage(shading, &dna_storage, &flag);
  StudioLight *sl = BKE_studiolight_findindex(value, flag);
  if (sl) {
    BLI_strncpy(dna_storage, sl->name, FILE_MAXFILE);
  }
}

static const EnumPropertyItem *rna_View3DShading_studio_light_itemf(bContext * /*C*/,
                                                                    PointerRNA *ptr,
                                                                    PropertyRNA * /*prop*/,
                                                                    bool *r_free)
{
  View3DShading *shading = (View3DShading *)ptr->data;
  EnumPropertyItem *item = nullptr;
  int totitem = 0;

  if (shading->type == OB_SOLID && shading->light == V3D_LIGHTING_MATCAP) {
    const int flags = (STUDIOLIGHT_EXTERNAL_FILE | STUDIOLIGHT_TYPE_MATCAP);

    LISTBASE_FOREACH (StudioLight *, sl, BKE_studiolight_listbase()) {
      int icon_id = (shading->flag & V3D_SHADING_MATCAP_FLIP_X) ? sl->icon_id_matcap_flipped :
                                                                  sl->icon_id_matcap;
      if ((sl->flag & flags) == flags) {
        EnumPropertyItem tmp = {sl->index, sl->name, icon_id, sl->name, ""};
        RNA_enum_item_add(&item, &totitem, &tmp);
      }
    }
  }
  else {
    LISTBASE_FOREACH (StudioLight *, sl, BKE_studiolight_listbase()) {
      int icon_id = sl->icon_id_irradiance;
      bool show_studiolight = false;

      if (sl->flag & STUDIOLIGHT_INTERNAL) {
        /* always show internal lights for solid */
        if (shading->type == OB_SOLID) {
          show_studiolight = true;
        }
      }
      else {
        switch (shading->type) {
          case OB_SOLID:
          case OB_TEXTURE:
            show_studiolight = ((sl->flag & STUDIOLIGHT_TYPE_STUDIO) != 0);
            break;

          case OB_MATERIAL:
          case OB_RENDER:
            show_studiolight = ((sl->flag & STUDIOLIGHT_TYPE_WORLD) != 0);
            icon_id = sl->icon_id_radiance;
            break;
        }
      }

      if (show_studiolight) {
        EnumPropertyItem tmp = {sl->index, sl->name, icon_id, sl->name, ""};
        RNA_enum_item_add(&item, &totitem, &tmp);
      }
    }
  }

  RNA_enum_item_end(&item, &totitem);
  *r_free = true;
  return item;
}

static const EnumPropertyItem *rna_3DViewShading_render_pass_itemf(bContext *C,
                                                                   PointerRNA * /*ptr*/,
                                                                   PropertyRNA * /*prop*/,
                                                                   bool *r_free)
{
  Scene *scene = CTX_data_scene(C);
  ViewLayer *view_layer = CTX_data_view_layer(C);

  const bool aov_available = BKE_view_layer_has_valid_aov(view_layer);
  const bool eevee_next_active = STREQ(scene->r.engine, "BLENDER_EEVEE_NEXT");

  int totitem = 0;
  EnumPropertyItem *result = nullptr;
  EnumPropertyItem aov_template;
  for (int i = 0; rna_enum_view3dshading_render_pass_type_items[i].identifier != nullptr; i++) {
    const EnumPropertyItem *item = &rna_enum_view3dshading_render_pass_type_items[i];
    if (item->value == EEVEE_RENDER_PASS_AOV) {
      aov_template.value = item->value;
      aov_template.icon = 0;
      aov_template.description = item->description;
      LISTBASE_FOREACH (ViewLayerAOV *, aov, &view_layer->aovs) {
        if ((aov->flag & AOV_CONFLICT) != 0) {
          continue;
        }
        aov_template.name = aov->name;
        aov_template.identifier = aov->name;
        RNA_enum_item_add(&result, &totitem, &aov_template);
        aov_template.value++;
      }
    }
    else if (ELEM(item->value,
                  EEVEE_RENDER_PASS_CRYPTOMATTE_OBJECT,
                  EEVEE_RENDER_PASS_CRYPTOMATTE_ASSET,
                  EEVEE_RENDER_PASS_CRYPTOMATTE_MATERIAL) &&
             !eevee_next_active)
    {
    }
    else if (!aov_available && STREQ(item->name, "Shader AOV")) {
      /* Don't add Shader AOV submenu when there are no AOVs defined. */
    }
    else {
      RNA_enum_item_add(&result, &totitem, item);
    }
  }

  RNA_enum_item_end(&result, &totitem);
  *r_free = true;
  return result;
}
static int rna_3DViewShading_render_pass_get(PointerRNA *ptr)
{
  View3DShading *shading = (View3DShading *)ptr->data;
  eViewLayerEEVEEPassType result = eViewLayerEEVEEPassType(shading->render_pass);
  ViewLayer *view_layer = rna_3DViewShading_view_layer(ptr);

  if (result == EEVEE_RENDER_PASS_AOV) {
    if (!view_layer) {
      return EEVEE_RENDER_PASS_COMBINED;
    }
    const int aov_index = BLI_findstringindex(
        &view_layer->aovs, shading->aov_name, offsetof(ViewLayerAOV, name));
    if (aov_index == -1) {
      return EEVEE_RENDER_PASS_COMBINED;
    }
    return result + aov_index;
  }

  return result;
}

static void rna_3DViewShading_render_pass_set(PointerRNA *ptr, int value)
{
  View3DShading *shading = (View3DShading *)ptr->data;
  ViewLayer *view_layer = rna_3DViewShading_view_layer(ptr);
  shading->aov_name[0] = 0;

  if ((value & EEVEE_RENDER_PASS_AOV) != 0) {
    if (!view_layer) {
      shading->render_pass = EEVEE_RENDER_PASS_COMBINED;
      return;
    }
    const int aov_index = value & ~EEVEE_RENDER_PASS_AOV;
    ViewLayerAOV *aov = static_cast<ViewLayerAOV *>(BLI_findlink(&view_layer->aovs, aov_index));
    if (!aov) {
      /* AOV not found, cannot select AOV. */
      shading->render_pass = EEVEE_RENDER_PASS_COMBINED;
      return;
    }

    shading->render_pass = EEVEE_RENDER_PASS_AOV;
    STRNCPY(shading->aov_name, aov->name);
  }
  else {
    shading->render_pass = value;
  }
}

static void rna_SpaceView3D_use_local_collections_update(bContext *C, PointerRNA *ptr)
{
  Main *bmain = CTX_data_main(C);
  Scene *scene = CTX_data_scene(C);
  ViewLayer *view_layer = CTX_data_view_layer(C);
  View3D *v3d = (View3D *)ptr->data;

  if (ED_view3d_local_collections_set(bmain, v3d)) {
    BKE_layer_collection_local_sync(scene, view_layer, v3d);
    DEG_id_tag_update(&scene->id, ID_RECALC_BASE_FLAGS);
  }
}

static const EnumPropertyItem *rna_SpaceView3D_stereo3d_camera_itemf(bContext *C,
                                                                     PointerRNA * /*ptr*/,
                                                                     PropertyRNA * /*prop*/,
                                                                     bool * /*r_free*/)
{
  Scene *scene = CTX_data_scene(C);

  if (scene->r.views_format == SCE_VIEWS_FORMAT_MULTIVIEW) {
    return multiview_camera_items;
  }
  else {
    return stereo3d_camera_items;
  }
}

static void rna_SpaceView3D_mirror_xr_session_update(Main *main,
                                                     Scene * /*scene*/,
                                                     PointerRNA *ptr)
{
#  ifdef WITH_XR_OPENXR
  const wmWindowManager *wm = static_cast<wmWindowManager *>(main->wm.first);

  /* Handle mirror toggling while there is a session already. */
  if (WM_xr_session_exists(&wm->xr)) {
    const View3D *v3d = static_cast<const View3D *>(ptr->data);
    const ScrArea *area = rna_area_from_space(ptr);
    ED_view3d_xr_mirror_update(area, v3d, v3d->flag & V3D_XR_SESSION_MIRROR);
  }

#  else
  UNUSED_VARS(main, ptr);
#  endif
}

static int rna_SpaceView3D_icon_from_show_object_viewport_get(PointerRNA *ptr)
{
  const View3D *v3d = (View3D *)ptr->data;
  return rna_object_type_visibility_icon_get_common(v3d->object_type_exclude_viewport,
                                                    &v3d->object_type_exclude_select);
}

static std::optional<std::string> rna_View3DShading_path(const PointerRNA *ptr)
{
  if (GS(ptr->owner_id->name) == ID_SCE) {
    return "display.shading";
  }
  else if (GS(ptr->owner_id->name) == ID_SCR) {
    const bScreen *screen = reinterpret_cast<bScreen *>(ptr->owner_id);
    const View3DShading *shading = static_cast<View3DShading *>(ptr->data);
    int area_index;
    int space_index;
    LISTBASE_FOREACH_INDEX (ScrArea *, area, &screen->areabase, area_index) {
      LISTBASE_FOREACH_INDEX (SpaceLink *, sl, &area->spacedata, space_index) {
        if (sl->spacetype == SPACE_VIEW3D) {
          View3D *v3d = reinterpret_cast<View3D *>(sl);
          if (&v3d->shading == shading) {
            return fmt::format("areas[{}].spaces[{}].shading", area_index, space_index);
          }
        }
      }
    }
  }

  return "shading";
}

static PointerRNA rna_SpaceView3D_overlay_get(PointerRNA *ptr)
{
  return rna_pointer_inherit_refine(ptr, &RNA_View3DOverlay, ptr->data);
}

static std::optional<std::string> rna_View3DOverlay_path(const PointerRNA *ptr)
{
  std::optional<std::string> editor_path = BKE_screen_path_from_screen_to_space(ptr);
  return fmt::format("{}{}{}", editor_path.value_or(""), editor_path ? "." : "", "overlay");
}

/* Space Image Editor */

static PointerRNA rna_SpaceImage_overlay_get(PointerRNA *ptr)
{
  return rna_pointer_inherit_refine(ptr, &RNA_SpaceImageOverlay, ptr->data);
}

static std::optional<std::string> rna_SpaceImageOverlay_path(const PointerRNA *ptr)
{
  std::optional<std::string> editor_path = BKE_screen_path_from_screen_to_space(ptr);
  return fmt::format("{}{}{}", editor_path.value_or(""), editor_path ? "." : "", "overlay");
}

static std::optional<std::string> rna_SpaceUVEditor_path(const PointerRNA *ptr)
{
  std::optional<std::string> editor_path = BKE_screen_path_from_screen_to_space(ptr);
  return fmt::format("{}{}{}", editor_path.value_or(""), editor_path ? "." : "", "uv_editor");
}

static PointerRNA rna_SpaceImageEditor_uvedit_get(PointerRNA *ptr)
{
  return rna_pointer_inherit_refine(ptr, &RNA_SpaceUVEditor, ptr->data);
}

static void rna_SpaceImageEditor_mode_update(Main *bmain, Scene *scene, PointerRNA * /*ptr*/)
{
  if (scene != nullptr) {
    ED_space_image_paint_update(bmain, static_cast<wmWindowManager *>(bmain->wm.first), scene);
  }
}

static void rna_SpaceImageEditor_show_stereo_set(PointerRNA *ptr, bool value)
{
  SpaceImage *sima = (SpaceImage *)(ptr->data);

  if (value) {
    sima->iuser.flag |= IMA_SHOW_STEREO;
  }
  else {
    sima->iuser.flag &= ~IMA_SHOW_STEREO;
  }
}

static bool rna_SpaceImageEditor_show_stereo_get(PointerRNA *ptr)
{
  SpaceImage *sima = (SpaceImage *)(ptr->data);
  return (sima->iuser.flag & IMA_SHOW_STEREO) != 0;
}

static void rna_SpaceImageEditor_show_stereo_update(Main * /*bmain*/,
                                                    Scene * /*scene*/,
                                                    PointerRNA *ptr)
{
  SpaceImage *sima = (SpaceImage *)(ptr->data);
  Image *ima = sima->image;

  if (ima) {
    if (ima->rr) {
      BKE_image_multilayer_index(ima->rr, &sima->iuser);
    }
    else {
      BKE_image_multiview_index(ima, &sima->iuser);
    }
  }
}

static bool rna_SpaceImageEditor_show_render_get(PointerRNA *ptr)
{
  SpaceImage *sima = (SpaceImage *)(ptr->data);
  return ED_space_image_show_render(sima);
}

static bool rna_SpaceImageEditor_show_paint_get(PointerRNA *ptr)
{
  SpaceImage *sima = (SpaceImage *)(ptr->data);
  return ED_space_image_show_paint(sima);
}

static bool rna_SpaceImageEditor_show_uvedit_get(PointerRNA *ptr)
{
  SpaceImage *sima = static_cast<SpaceImage *>(ptr->data);
  bScreen *screen = (bScreen *)ptr->owner_id;
  Object *obedit = nullptr;
  wmWindow *win = ED_screen_window_find(screen, static_cast<wmWindowManager *>(G_MAIN->wm.first));
  if (win != nullptr) {
    Scene *scene = WM_window_get_active_scene(win);
    ViewLayer *view_layer = WM_window_get_active_view_layer(win);
    BKE_view_layer_synced_ensure(scene, view_layer);
    obedit = BKE_view_layer_edit_object_get(view_layer);
  }
  return ED_space_image_show_uvedit(sima, obedit);
}

static bool rna_SpaceImageEditor_show_maskedit_get(PointerRNA *ptr)
{
  SpaceImage *sima = (SpaceImage *)(ptr->data);
  bScreen *screen = (bScreen *)ptr->owner_id;
  Object *obedit = nullptr;
  wmWindow *win = ED_screen_window_find(screen, static_cast<wmWindowManager *>(G_MAIN->wm.first));
  if (win != nullptr) {
    Scene *scene = WM_window_get_active_scene(win);
    ViewLayer *view_layer = WM_window_get_active_view_layer(win);
    BKE_view_layer_synced_ensure(scene, view_layer);
    obedit = BKE_view_layer_edit_object_get(view_layer);
  }
  return ED_space_image_check_show_maskedit(sima, obedit);
}

static void rna_SpaceImageEditor_image_set(PointerRNA *ptr,
                                           PointerRNA value,
                                           ReportList * /*reports*/)
{
  BLI_assert(BKE_id_is_in_global_main(static_cast<ID *>(value.data)));
  SpaceImage *sima = static_cast<SpaceImage *>(ptr->data);
  ED_space_image_set(G_MAIN, sima, (Image *)value.data, false);
}

static void rna_SpaceImageEditor_mask_set(PointerRNA *ptr,
                                          PointerRNA value,
                                          ReportList * /*reports*/)
{
  SpaceImage *sima = (SpaceImage *)(ptr->data);

  ED_space_image_set_mask(nullptr, sima, (Mask *)value.data);
}

static const EnumPropertyItem *rna_SpaceImageEditor_display_channels_itemf(bContext * /*C*/,
                                                                           PointerRNA *ptr,
                                                                           PropertyRNA * /*prop*/,
                                                                           bool *r_free)
{
  SpaceImage *sima = (SpaceImage *)ptr->data;
  EnumPropertyItem *item = nullptr;
  ImBuf *ibuf;
  void *lock;
  int totitem = 0;

  ibuf = ED_space_image_acquire_buffer(sima, &lock, 0);
  int mask = ED_space_image_get_display_channel_mask(ibuf);
  ED_space_image_release_buffer(sima, ibuf, lock);

  if (mask & SI_USE_ALPHA) {
    RNA_enum_items_add_value(&item, &totitem, display_channels_items, SI_USE_ALPHA);
  }
  RNA_enum_items_add_value(&item, &totitem, display_channels_items, 0);
  if (mask & SI_SHOW_ALPHA) {
    RNA_enum_items_add_value(&item, &totitem, display_channels_items, SI_SHOW_ALPHA);
  }
  if (mask & SI_SHOW_ZBUF) {
    RNA_enum_items_add_value(&item, &totitem, display_channels_items, SI_SHOW_ZBUF);
  }
  if (mask & SI_SHOW_R) {
    RNA_enum_items_add_value(&item, &totitem, display_channels_items, SI_SHOW_R);
  }
  if (mask & SI_SHOW_G) {
    RNA_enum_items_add_value(&item, &totitem, display_channels_items, SI_SHOW_G);
  }
  if (mask & SI_SHOW_B) {
    RNA_enum_items_add_value(&item, &totitem, display_channels_items, SI_SHOW_B);
  }

  RNA_enum_item_end(&item, &totitem);
  *r_free = true;

  return item;
}

static int rna_SpaceImageEditor_display_channels_get(PointerRNA *ptr)
{
  SpaceImage *sima = (SpaceImage *)ptr->data;
  ImBuf *ibuf;
  void *lock;

  ibuf = ED_space_image_acquire_buffer(sima, &lock, 0);
  int mask = ED_space_image_get_display_channel_mask(ibuf);
  ED_space_image_release_buffer(sima, ibuf, lock);

  return sima->flag & mask;
}

static void rna_SpaceImageEditor_zoom_get(PointerRNA *ptr, float *values)
{
  SpaceImage *sima = (SpaceImage *)ptr->data;
  ScrArea *area;
  ARegion *region;

  values[0] = values[1] = 1;

  /* Find #ARegion. */
  area = rna_area_from_space(ptr); /* can be nullptr */
  region = BKE_area_find_region_type(area, RGN_TYPE_WINDOW);
  if (region) {
    ED_space_image_get_zoom(sima, region, &values[0], &values[1]);
  }
}

static float rna_SpaceImageEditor_zoom_percentage_get(PointerRNA *ptr)
{
  SpaceImage *sima = (SpaceImage *)ptr->data;
  return sima->zoom * 100.0f;
}

static void rna_SpaceImageEditor_zoom_percentage_set(PointerRNA *ptr, const float value)
{
  SpaceImage *sima = (SpaceImage *)ptr->data;
  sima->zoom = value / 100.0f;
}

static void rna_SpaceImageEditor_cursor_location_get(PointerRNA *ptr, float *values)
{
  SpaceImage *sima = (SpaceImage *)ptr->data;

  if (sima->flag & SI_COORDFLOATS) {
    copy_v2_v2(values, sima->cursor);
  }
  else {
    int w, h;
    ED_space_image_get_size(sima, &w, &h);

    values[0] = sima->cursor[0] * w;
    values[1] = sima->cursor[1] * h;
  }
}

static void rna_SpaceImageEditor_cursor_location_set(PointerRNA *ptr, const float *values)
{
  SpaceImage *sima = (SpaceImage *)ptr->data;

  if (sima->flag & SI_COORDFLOATS) {
    copy_v2_v2(sima->cursor, values);
  }
  else {
    int w, h;
    ED_space_image_get_size(sima, &w, &h);

    sima->cursor[0] = values[0] / w;
    sima->cursor[1] = values[1] / h;
  }
}

static void rna_SpaceImageEditor_image_update(Main * /*bmain*/, Scene * /*scene*/, PointerRNA *ptr)
{
  SpaceImage *sima = (SpaceImage *)ptr->data;
  Image *ima = sima->image;

  /* make sure all the iuser settings are valid for the sima image */
  if (ima) {
    if (ima->rr) {
      if (BKE_image_multilayer_index(sima->image->rr, &sima->iuser) == nullptr) {
        BKE_image_init_imageuser(sima->image, &sima->iuser);
      }
    }
    else {
      BKE_image_multiview_index(ima, &sima->iuser);
    }
  }
}

static void rna_SpaceImageEditor_scopes_update(bContext *C, PointerRNA *ptr)
{
  SpaceImage *sima = (SpaceImage *)ptr->data;
  ImBuf *ibuf;
  void *lock;

  /* TODO(lukas): Support tiles in scopes? */
  ibuf = ED_space_image_acquire_buffer(sima, &lock, 0);
  if (ibuf) {
    ED_space_image_scopes_update(C, sima, ibuf, true);
    WM_main_add_notifier(NC_IMAGE, sima->image);
  }
  ED_space_image_release_buffer(sima, ibuf, lock);
}

static const EnumPropertyItem *rna_SpaceImageEditor_pivot_itemf(bContext * /*C*/,
                                                                PointerRNA *ptr,
                                                                PropertyRNA * /*prop*/,
                                                                bool * /*r_free*/)
{
  static const EnumPropertyItem pivot_items[] = {
      {V3D_AROUND_CENTER_BOUNDS, "CENTER", ICON_PIVOT_BOUNDBOX, "Bounding Box Center", ""},
      {V3D_AROUND_CENTER_MEDIAN, "MEDIAN", ICON_PIVOT_MEDIAN, "Median Point", ""},
      {V3D_AROUND_CURSOR, "CURSOR", ICON_PIVOT_CURSOR, "2D Cursor", ""},
      {V3D_AROUND_LOCAL_ORIGINS,
       "INDIVIDUAL_ORIGINS",
       ICON_PIVOT_INDIVIDUAL,
       "Individual Origins",
       "Pivot around each selected island's own median point"},
      {0, nullptr, 0, nullptr, nullptr},
  };

  SpaceImage *sima = (SpaceImage *)ptr->data;

  if (sima->mode == SI_MODE_PAINT) {
    return rna_enum_transform_pivot_full_items;
  }
  else {
    return pivot_items;
  }
}

static void rna_SpaceUVEditor_tile_grid_shape_set(PointerRNA *ptr, const int *values)
{
  SpaceImage *data = (SpaceImage *)(ptr->data);

  int clamp[2] = {10, 100};
  for (int i = 0; i < 2; i++) {
    data->tile_grid_shape[i] = std::clamp(values[i], 1, clamp[i]);
  }
}

static void rna_SpaceUVEditor_custom_grid_subdiv_set(PointerRNA *ptr, const int *values)
{
  SpaceImage *data = (SpaceImage *)(ptr->data);

  for (int i = 0; i < 2; i++) {
    data->custom_grid_subdiv[i] = std::clamp(values[i], 1, 5000);
  }
}

/* Space Text Editor */

static void rna_SpaceTextEditor_word_wrap_set(PointerRNA *ptr, bool value)
{
  SpaceText *st = (SpaceText *)(ptr->data);

  st->wordwrap = value;
  st->left = 0;
}

static void rna_SpaceTextEditor_text_set(PointerRNA *ptr,
                                         PointerRNA value,
                                         ReportList * /*reports*/)
{
  SpaceText *st = (SpaceText *)(ptr->data);

  st->text = static_cast<Text *>(value.data);
  if (st->text != nullptr) {
    id_us_ensure_real((ID *)st->text);
  }

  ScrArea *area = rna_area_from_space(ptr);
  if (area) {
    ARegion *region = BKE_area_find_region_type(area, RGN_TYPE_WINDOW);
    if (region) {
      ED_space_text_scroll_to_cursor(st, region, true);
    }
  }
}

static bool rna_SpaceTextEditor_text_is_syntax_highlight_supported(SpaceText *space)
{
  return ED_text_is_syntax_highlight_supported(space->text);
}

static void rna_SpaceTextEditor_updateEdited(Main * /*bmain*/, Scene * /*scene*/, PointerRNA *ptr)
{
  SpaceText *st = (SpaceText *)ptr->data;

  if (st->text) {
    WM_main_add_notifier(NC_TEXT | NA_EDITED, st->text);
  }
}

static int rna_SpaceTextEditor_visible_lines_get(PointerRNA *ptr)
{
  const SpaceText *st = static_cast<SpaceText *>(ptr->data);
  return ED_space_text_visible_lines_get(st);
}

/* Space Properties */

/* NOTE: this function exists only to avoid id reference-counting. */
static void rna_SpaceProperties_pin_id_set(PointerRNA *ptr,
                                           PointerRNA value,
                                           ReportList * /*reports*/)
{
  SpaceProperties *sbuts = (SpaceProperties *)(ptr->data);
  sbuts->pinid = static_cast<ID *>(value.data);
}

static StructRNA *rna_SpaceProperties_pin_id_typef(PointerRNA *ptr)
{
  SpaceProperties *sbuts = (SpaceProperties *)(ptr->data);

  if (sbuts->pinid) {
    return ID_code_to_RNA_type(GS(sbuts->pinid->name));
  }

  return &RNA_ID;
}

static void rna_SpaceProperties_pin_id_update(Main * /*bmain*/, Scene * /*scene*/, PointerRNA *ptr)
{
  SpaceProperties *sbuts = (SpaceProperties *)(ptr->data);
  ID *id = sbuts->pinid;

  if (id == nullptr) {
    sbuts->flag &= ~SB_PIN_CONTEXT;
    return;
  }

  switch (GS(id->name)) {
    case ID_MA:
      WM_main_add_notifier(NC_MATERIAL | ND_SHADING, nullptr);
      break;
    case ID_TE:
      WM_main_add_notifier(NC_TEXTURE, nullptr);
      break;
    case ID_WO:
      WM_main_add_notifier(NC_WORLD, nullptr);
      break;
    case ID_LA:
      WM_main_add_notifier(NC_LAMP, nullptr);
      break;
    default:
      break;
  }
}

static void rna_SpaceProperties_context_set(PointerRNA *ptr, int value)
{
  SpaceProperties *sbuts = (SpaceProperties *)(ptr->data);

  sbuts->mainb = value;
  sbuts->mainbuser = value;
}

static const EnumPropertyItem *rna_SpaceProperties_context_itemf(bContext * /*C*/,
                                                                 PointerRNA *ptr,
                                                                 PropertyRNA * /*prop*/,
                                                                 bool *r_free)
{
  SpaceProperties *sbuts = (SpaceProperties *)(ptr->data);
  EnumPropertyItem *item = nullptr;

  /* Although it would never reach this amount, a theoretical maximum number of tabs
   * is BCONTEXT_TOT * 2, with every tab displayed and a spacer in every other item. */
  short context_tabs_array[BCONTEXT_TOT * 2];
  int totitem = ED_buttons_tabs_list(sbuts, context_tabs_array);
  BLI_assert(totitem <= ARRAY_SIZE(context_tabs_array));

  int totitem_added = 0;
  bool add_separator = true;
  for (int i = 0; i < totitem; i++) {
    if (context_tabs_array[i] == -1) {
      if (add_separator) {
        RNA_enum_item_add_separator(&item, &totitem_added);
        add_separator = false;
      }
      continue;
    }

    RNA_enum_items_add_value(&item, &totitem_added, buttons_context_items, context_tabs_array[i]);
    add_separator = true;

    /* Add the object data icon dynamically for the data tab. */
    if (context_tabs_array[i] == BCONTEXT_DATA) {
      (item + totitem_added - 1)->icon = sbuts->dataicon;
    }
  }

  RNA_enum_item_end(&item, &totitem_added);
  *r_free = true;

  return item;
}

static void rna_SpaceProperties_context_update(Main * /*bmain*/,
                                               Scene * /*scene*/,
                                               PointerRNA *ptr)
{
  SpaceProperties *sbuts = (SpaceProperties *)(ptr->data);
  /* XXX BCONTEXT_DATA is ugly, but required for lights... See #51318. */
  if (ELEM(sbuts->mainb, BCONTEXT_WORLD, BCONTEXT_MATERIAL, BCONTEXT_TEXTURE, BCONTEXT_DATA)) {
    sbuts->preview = 1;
  }
}

static int rna_SpaceProperties_tab_search_results_getlength(const PointerRNA *ptr,
                                                            int length[RNA_MAX_ARRAY_DIMENSION])
{
  SpaceProperties *sbuts = static_cast<SpaceProperties *>(ptr->data);

  short context_tabs_array[BCONTEXT_TOT * 2]; /* Dummy variable. */
  const int tabs_len = ED_buttons_tabs_list(sbuts, context_tabs_array);

  length[0] = tabs_len;

  return length[0];
}

static void rna_SpaceProperties_tab_search_results_get(PointerRNA *ptr, bool *values)
{
  SpaceProperties *sbuts = static_cast<SpaceProperties *>(ptr->data);

  short context_tabs_array[BCONTEXT_TOT * 2]; /* Dummy variable. */
  const int tabs_len = ED_buttons_tabs_list(sbuts, context_tabs_array);

  for (int i = 0; i < tabs_len; i++) {
    values[i] = ED_buttons_tab_has_search_result(sbuts, i);
  }
}

static void rna_SpaceProperties_search_filter_get(PointerRNA *ptr, char *value)
{
  SpaceProperties *sbuts = static_cast<SpaceProperties *>(ptr->data);
  const char *search_filter = ED_buttons_search_string_get(sbuts);

  strcpy(value, search_filter);
}

static int rna_SpaceProperties_search_filter_length(PointerRNA *ptr)
{
  SpaceProperties *sbuts = static_cast<SpaceProperties *>(ptr->data);

  return ED_buttons_search_string_length(sbuts);
}

static void rna_SpaceProperties_search_filter_set(PointerRNA *ptr, const char *value)
{
  SpaceProperties *sbuts = static_cast<SpaceProperties *>(ptr->data);

  ED_buttons_search_string_set(sbuts, value);
}

static void rna_SpaceProperties_search_filter_update(Main * /*bmain*/,
                                                     Scene * /*scene*/,
                                                     PointerRNA *ptr)
{
  ScrArea *area = rna_area_from_space(ptr);

  /* Update the search filter flag for the main region with the panels. */
  ARegion *main_region = BKE_area_find_region_type(area, RGN_TYPE_WINDOW);
  BLI_assert(main_region != nullptr);
  ED_region_search_filter_update(area, main_region);
}

/* Space Console */
static void rna_ConsoleLine_body_get(PointerRNA *ptr, char *value)
{
  ConsoleLine *ci = (ConsoleLine *)ptr->data;
  memcpy(value, ci->line, ci->len + 1);
}

static int rna_ConsoleLine_body_length(PointerRNA *ptr)
{
  ConsoleLine *ci = (ConsoleLine *)ptr->data;
  return ci->len;
}

static void rna_ConsoleLine_body_set(PointerRNA *ptr, const char *value)
{
  ConsoleLine *ci = (ConsoleLine *)ptr->data;
  int len = strlen(value);

  if ((len >= ci->len_alloc) || (len * 2 < ci->len_alloc)) { /* allocate a new string */
    MEM_freeN(ci->line);
    ci->line = static_cast<char *>(MEM_mallocN((len + 1) * sizeof(char), "rna_consoleline"));
    ci->len_alloc = len + 1;
  }
  memcpy(ci->line, value, len + 1);
  ci->len = len;

  if (ci->cursor > len) {
    /* clamp the cursor */
    ci->cursor = len;
  }
}

static int rna_ConsoleLine_current_character_get(PointerRNA *ptr)
{
  const ConsoleLine *ci = (ConsoleLine *)ptr->data;
  return BLI_str_utf8_offset_to_index(ci->line, ci->len, ci->cursor);
}

static void rna_ConsoleLine_current_character_set(PointerRNA *ptr, const int index)
{
  ConsoleLine *ci = (ConsoleLine *)ptr->data;
  ci->cursor = BLI_str_utf8_offset_from_index(ci->line, ci->len, index);
}

/* Space Dopesheet */

static void rna_SpaceDopeSheetEditor_action_set(PointerRNA *ptr,
                                                PointerRNA value,
                                                ReportList * /*reports*/)
{
  SpaceAction *saction = (SpaceAction *)(ptr->data);
  bAction *act = (bAction *)value.data;

  if ((act == nullptr) || (act->idroot == 0)) {
    /* just set if we're clearing the action or if the action is "amorphous" still */
    saction->action = act;
  }
  else {
    /* action to set must strictly meet the mode criteria... */
    if (saction->mode == SACTCONT_ACTION) {
      /* currently, this is "object-level" only, until we have some way of specifying this */
      if (act->idroot == ID_OB) {
        saction->action = act;
      }
      else {
        printf(
            "ERROR: cannot assign Action '%s' to Action Editor, as action is not object-level "
            "animation\n",
            act->id.name + 2);
      }
    }
    else if (saction->mode == SACTCONT_SHAPEKEY) {
      /* As the name says, "shape-key level" only. */
      if (act->idroot == ID_KE) {
        saction->action = act;
      }
      else {
        printf(
            "ERROR: cannot assign Action '%s' to Shape Key Editor, as action doesn't animate "
            "Shape Keys\n",
            act->id.name + 2);
      }
    }
    else {
      printf(
          "ACK: who's trying to set an action while not in a mode displaying a single Action "
          "only?\n");
    }
  }
}

static void rna_SpaceDopeSheetEditor_action_update(bContext *C, PointerRNA *ptr)
{
  SpaceAction *saction = (SpaceAction *)(ptr->data);
  const Scene *scene = CTX_data_scene(C);
  ViewLayer *view_layer = CTX_data_view_layer(C);
  Main *bmain = CTX_data_main(C);

  BKE_view_layer_synced_ensure(scene, view_layer);
  Object *obact = BKE_view_layer_active_object_get(view_layer);
  if (obact == nullptr) {
    return;
  }

  AnimData *adt = nullptr;
  ID *id = nullptr;
  switch (saction->mode) {
    case SACTCONT_ACTION:
      /* TODO: context selector could help decide this with more control? */
      adt = BKE_animdata_ensure_id(&obact->id);
      id = &obact->id;
      break;
    case SACTCONT_SHAPEKEY: {
      Key *key = BKE_key_from_object(obact);
      if (key == nullptr) {
        return;
      }
      adt = BKE_animdata_ensure_id(&key->id);
      id = &key->id;
      break;
    }
    case SACTCONT_GPENCIL:
    case SACTCONT_DOPESHEET:
    case SACTCONT_MASK:
    case SACTCONT_CACHEFILE:
    case SACTCONT_TIMELINE:
      return;
  }

  if (adt == nullptr) {
    /* No animdata was added, so the depsgraph also doesn't need tagging. */
    return;
  }

  /* Don't do anything if old and new actions are the same... */
  if (adt->action == saction->action) {
    return;
  }

  /* Exit editmode first - we cannot change actions while in tweak-mode. */
  BKE_nla_tweakmode_exit({*id, *adt});

  /* To prevent data loss (i.e. if users flip between actions using the Browse menu),
   * stash this action if nothing else uses it.
   *
   * EXCEPTION:
   * This callback runs when unlinking actions. In that case, we don't want to
   * stash the action, as the user is signaling that they want to detach it.
   * This can be reviewed again later,
   * but it could get annoying if we keep these instead.
   */
  if (adt->action != nullptr && adt->action->id.us <= 0 && saction->action != nullptr) {
    /* XXX: Things here get dodgy if this action is only partially completed,
     *      and the user then uses the browse menu to get back to this action,
     *      assigning it as the active action (i.e. the stash strip gets out of sync)
     */
    BKE_nla_action_stash({*id, *adt}, ID_IS_OVERRIDE_LIBRARY(id));
  }

  BKE_animdata_set_action(nullptr, id, saction->action);

  DEG_id_tag_update(&obact->id, ID_RECALC_ANIMATION | ID_RECALC_TRANSFORM | ID_RECALC_GEOMETRY);

  /* Update relations as well, so new time source dependency is added. */
  DEG_relations_tag_update(bmain);
}

static void rna_SpaceDopeSheetEditor_mode_update(bContext *C, PointerRNA *ptr)
{
  SpaceAction *saction = (SpaceAction *)(ptr->data);
  ScrArea *area = CTX_wm_area(C);
  const Scene *scene = CTX_data_scene(C);
  ViewLayer *view_layer = CTX_data_view_layer(C);
  BKE_view_layer_synced_ensure(scene, view_layer);
  Object *obact = BKE_view_layer_active_object_get(view_layer);

  /* special exceptions for ShapeKey Editor mode */
  if (saction->mode == SACTCONT_SHAPEKEY) {
    Key *key = BKE_key_from_object(obact);

    /* 1) update the action stored for the editor */
    if (key) {
      saction->action = (key->adt) ? key->adt->action : nullptr;
    }
    else {
      saction->action = nullptr;
    }
  }
  /* make sure action stored is valid */
  else if (saction->mode == SACTCONT_ACTION) {
    /* 1) update the action stored for the editor */
    /* TODO: context selector could help decide this with more control? */
    if (obact) {
      saction->action = (obact->adt) ? obact->adt->action : nullptr;
    }
    else {
      saction->action = nullptr;
    }
  }

  /* Collapse (and show) summary channel and hide channel list for timeline */
  if (saction->mode == SACTCONT_TIMELINE) {
    saction->ads.flag |= ADS_FLAG_SUMMARY_COLLAPSED;
    saction->ads.filterflag |= ADS_FILTER_SUMMARY;
  }

  if (area && area->spacedata.first == saction) {
    ARegion *channels_region = BKE_area_find_region_type(area, RGN_TYPE_CHANNELS);
    if (channels_region) {
      if (saction->mode == SACTCONT_TIMELINE) {
        channels_region->flag |= RGN_FLAG_HIDDEN;
      }
      else {
        channels_region->flag &= ~RGN_FLAG_HIDDEN;
      }
      ED_region_visibility_change_update(C, area, channels_region);
    }
  }

  /* recalculate extents of channel list */
  saction->runtime.flag |= SACTION_RUNTIME_FLAG_NEED_CHAN_SYNC;

  /* store current mode as "old mode",
   * so that returning from other editors doesn't always reset to "Action Editor" */
  if (saction->mode != SACTCONT_TIMELINE) {
    saction->mode_prev = saction->mode;
  }
}

/* Space Graph Editor */

static void rna_SpaceGraphEditor_display_mode_update(bContext *C, PointerRNA *ptr)
{
  ScrArea *area = rna_area_from_space(ptr);
  SpaceGraph *sipo = (SpaceGraph *)ptr->data;

  /* for "Drivers" mode, enable all the necessary bits and pieces */
  if (sipo->mode == SIPO_MODE_DRIVERS) {
    ED_drivers_editor_init(C, area);
    ED_area_tag_redraw(area);
  }

  /* after changing view mode, must force recalculation of F-Curve colors
   * which can only be achieved using refresh as opposed to redraw
   */
  ED_area_tag_refresh(area);
}

static void rna_SpaceGraphEditor_normalize_update(bContext *C, PointerRNA * /*ptr*/)
{
  bAnimContext ac;

  if (ANIM_animdata_get_context(C, &ac) == 0) {
    return;
  }

  ANIM_frame_channel_y_extents(C, &ac);
  ED_area_tag_refresh(ac.area);
}

static bool rna_SpaceGraphEditor_has_ghost_curves_get(PointerRNA *ptr)
{
  SpaceGraph *sipo = (SpaceGraph *)(ptr->data);
  return (BLI_listbase_is_empty(&sipo->runtime.ghost_curves) == false);
}

static void rna_SpaceConsole_rect_update(Main * /*bmain*/, Scene * /*scene*/, PointerRNA *ptr)
{
  SpaceConsole *sc = static_cast<SpaceConsole *>(ptr->data);
  WM_main_add_notifier(NC_SPACE | ND_SPACE_CONSOLE | NA_EDITED, sc);
}

static void rna_SequenceEditor_update_cache(Main * /*bmain*/, Scene *scene, PointerRNA * /*ptr*/)
{
  SEQ_cache_cleanup(scene);
}

static void seq_build_proxy(bContext *C, PointerRNA *ptr)
{
  if (U.sequencer_proxy_setup != USER_SEQ_PROXY_SETUP_AUTOMATIC) {
    return;
  }

  SpaceSeq *sseq = static_cast<SpaceSeq *>(ptr->data);
  Scene *scene = CTX_data_scene(C);
  ListBase *seqbase = SEQ_active_seqbase_get(SEQ_editing_get(scene));

  GSet *file_list = BLI_gset_new(BLI_ghashutil_strhash_p, BLI_ghashutil_strcmp, "file list");
  wmJob *wm_job = ED_seq_proxy_wm_job_get(C);
  ProxyJob *pj = ED_seq_proxy_job_get(C, wm_job);

  LISTBASE_FOREACH (Sequence *, seq, seqbase) {
    if (seq->type != SEQ_TYPE_MOVIE || seq->strip == nullptr || seq->strip->proxy == nullptr) {
      continue;
    }

    /* Add new proxy size. */
    seq->strip->proxy->build_size_flags |= SEQ_rendersize_to_proxysize(sseq->render_size);

    /* Build proxy. */
    SEQ_proxy_rebuild_context(
        pj->main, pj->depsgraph, pj->scene, seq, file_list, &pj->queue, true);
  }

  BLI_gset_free(file_list, MEM_freeN);

  if (!WM_jobs_is_running(wm_job)) {
    G.is_break = false;
    WM_jobs_start(CTX_wm_manager(C), wm_job);
  }

  ED_area_tag_redraw(CTX_wm_area(C));
}

static void rna_SequenceEditor_render_size_update(bContext *C, PointerRNA *ptr)
{
  seq_build_proxy(C, ptr);
  rna_SequenceEditor_update_cache(CTX_data_main(C), CTX_data_scene(C), ptr);
}

static bool rna_SequenceEditor_clamp_view_get(PointerRNA *ptr)
{
  SpaceSeq *sseq = static_cast<SpaceSeq *>(ptr->data);
  return (sseq->flag & SEQ_CLAMP_VIEW) != 0;
}

static void rna_SequenceEditor_clamp_view_set(PointerRNA *ptr, bool value)
{
  SpaceSeq *sseq = static_cast<SpaceSeq *>(ptr->data);
  ScrArea *area;
  ARegion *region;

  area = rna_area_from_space(ptr); /* can be nullptr */
  if (area == nullptr) {
    return;
  }

  region = BKE_area_find_region_type(area, RGN_TYPE_WINDOW);
  if (region) {
    if (value) {
      sseq->flag |= SEQ_CLAMP_VIEW;
      region->v2d.align &= ~V2D_ALIGN_NO_NEG_Y;
    }
    else {
      sseq->flag &= ~SEQ_CLAMP_VIEW;
      region->v2d.align |= V2D_ALIGN_NO_NEG_Y;
    }
  }
}

static void rna_Sequencer_area_update(Main * /*bmain*/, Scene * /*scene*/, PointerRNA *ptr) /*BFA - 3D Sequencer*/
{
  ScrArea *area = rna_area_from_space(ptr);
  ED_area_tag_refresh(area);
}

static PointerRNA rna_SpaceSequenceEditor_preview_overlay_get(PointerRNA *ptr)
{
  return rna_pointer_inherit_refine(ptr, &RNA_SequencerPreviewOverlay, ptr->data);
}

static std::optional<std::string> rna_SpaceSequencerPreviewOverlay_path(const PointerRNA *ptr)
{
  std::optional<std::string> editor_path = BKE_screen_path_from_screen_to_space(ptr);
  return fmt::format(
      "{}{}{}", editor_path.value_or(""), editor_path ? "." : "", "preview_overlay");
}

static PointerRNA rna_SpaceSequenceEditor_timeline_overlay_get(PointerRNA *ptr)
{
  return rna_pointer_inherit_refine(ptr, &RNA_SequencerTimelineOverlay, ptr->data);
}

static std::optional<std::string> rna_SpaceSequencerTimelineOverlay_path(const PointerRNA *ptr)
{
  std::optional<std::string> editor_path = BKE_screen_path_from_screen_to_space(ptr);
  return fmt::format(
      "{}{}{}", editor_path.value_or(""), editor_path ? "." : "", "timeline_overlay");
}

static PointerRNA rna_SpaceSequenceEditor_cache_overlay_get(PointerRNA *ptr)
{
  return rna_pointer_inherit_refine(ptr, &RNA_SequencerCacheOverlay, ptr->data);
}

static std::optional<std::string> rna_SpaceSequencerCacheOverlay_path(const PointerRNA *ptr)
{
  std::optional<std::string> editor_path = BKE_screen_path_from_screen_to_space(ptr);
  return fmt::format("{}{}{}", editor_path.value_or(""), editor_path ? "." : "", "cache_overlay");
}

static float rna_SpaceSequenceEditor_zoom_percentage_get(PointerRNA *ptr)
{
  ScrArea *area = rna_area_from_space(ptr);
  if (area == nullptr) {
    return 100.0f;
  }
  ARegion *region = BKE_area_find_region_type(area, RGN_TYPE_PREVIEW);
  if (region == nullptr) {
    return 100.0f;
  }

  View2D *v2d = &region->v2d;
  const float zoom = 1.0f / (BLI_rctf_size_x(&v2d->cur) / float(BLI_rcti_size_x(&v2d->mask))) *
                     +100.0f;
  return zoom;
}

static void rna_SpaceSequenceEditor_zoom_percentage_set(PointerRNA *ptr, const float value)
{
  ScrArea *area = rna_area_from_space(ptr);
  if (area == nullptr) {
    return;
  }
  ARegion *region = BKE_area_find_region_type(area, RGN_TYPE_PREVIEW);
  if (region == nullptr) {
    return;
  }

  View2D *v2d = &region->v2d;
  BLI_rctf_resize(&v2d->cur,
                  float(BLI_rcti_size_x(&v2d->mask)) / (value / 100.0f),
                  float(BLI_rcti_size_y(&v2d->mask)) / (value / 100.0f));
  ED_region_tag_redraw(region);
}

/* Space Node Editor */
static PointerRNA rna_SpaceNode_overlay_get(PointerRNA *ptr)
{
  return rna_pointer_inherit_refine(ptr, &RNA_SpaceNodeOverlay, ptr->data);
}

static bool rna_SpaceNode_supports_previews(PointerRNA *ptr)
{
  return ED_node_supports_preview(static_cast<SpaceNode *>(ptr->data));
}

static std::optional<std::string> rna_SpaceNodeOverlay_path(const PointerRNA *ptr)
{
  std::optional<std::string> editor_path = BKE_screen_path_from_screen_to_space(ptr);
  return fmt::format("{}{}{}", editor_path.value_or(""), editor_path ? "." : "", "overlay");
}

static void rna_SpaceNodeEditor_node_tree_set(PointerRNA *ptr,
                                              const PointerRNA value,
                                              ReportList * /*reports*/)
{
  SpaceNode *snode = (SpaceNode *)ptr->data;
  ED_node_tree_start(snode, (bNodeTree *)value.data, nullptr, nullptr);
}

static bool rna_SpaceNodeEditor_geometry_nodes_tool_tree_poll(PointerRNA * /*ptr*/,
                                                              const PointerRNA value)
{
  const bNodeTree &ntree = *static_cast<const bNodeTree *>(value.data);
  if (ntree.type != NTREE_GEOMETRY) {
    return false;
  }
  if (!ntree.geometry_node_asset_traits) {
    return false;
  }
  if ((ntree.geometry_node_asset_traits->flag & GEO_NODE_ASSET_TOOL) == 0) {
    return false;
  }
  return true;
}

static bool space_node_node_geometry_nodes_poll(const SpaceNode &snode, const bNodeTree &ntree)
{
  switch (SpaceNodeGeometryNodesType(snode.geometry_nodes_type)) {
    case SNODE_GEOMETRY_MODIFIER:
      if (!ntree.geometry_node_asset_traits) {
        return false;
      }
      if ((ntree.geometry_node_asset_traits->flag & GEO_NODE_ASSET_MODIFIER) == 0) {
        return false;
      }
      return true;
    case SNODE_GEOMETRY_TOOL:
      if (!ntree.geometry_node_asset_traits) {
        return false;
      }
      if ((ntree.geometry_node_asset_traits->flag & GEO_NODE_ASSET_TOOL) == 0) {
        return false;
      }
      return true;
  }
  return false;
}

static bool rna_SpaceNodeEditor_node_tree_poll(PointerRNA *ptr, const PointerRNA value)
{
  SpaceNode *snode = (SpaceNode *)ptr->data;
  bNodeTree *ntree = (bNodeTree *)value.data;

  /* node tree type must match the selected type in node editor */
  if (!STREQ(snode->tree_idname, ntree->idname)) {
    return false;
  }
  if (ntree->type == NTREE_GEOMETRY) {
    if (!space_node_node_geometry_nodes_poll(*snode, *ntree)) {
      return false;
    }
  }
  return true;
}

static void rna_SpaceNodeEditor_node_tree_update(const bContext *C, PointerRNA * /*ptr*/)
{
  ED_node_tree_update(C);
}

static void rna_SpaceNodeEditor_geometry_nodes_type_update(Main * /*main*/,
                                                           Scene * /*scene*/,
                                                           PointerRNA *ptr)
{
  SpaceNode *snode = static_cast<SpaceNode *>(ptr->data);
  if (snode->geometry_nodes_type == SNODE_GEOMETRY_TOOL) {
    snode->flag &= ~SNODE_PIN;
  }
}

static int rna_SpaceNodeEditor_tree_type_get(PointerRNA *ptr)
{
  SpaceNode *snode = (SpaceNode *)ptr->data;
  return rna_node_tree_idname_to_enum(snode->tree_idname);
}
static void rna_SpaceNodeEditor_tree_type_set(PointerRNA *ptr, int value)
{
  SpaceNode *snode = (SpaceNode *)ptr->data;
  ED_node_set_tree_type(snode, rna_node_tree_type_from_enum(value));
}
static bool rna_SpaceNodeEditor_tree_type_poll(void *Cv, blender::bke::bNodeTreeType *type)
{
  bContext *C = (bContext *)Cv;
  if (type->poll) {
    return type->poll(C, type);
  }
  else {
    return true;
  }
}

static void rna_SpaceNodeEditor_cursor_location_get(PointerRNA *ptr, float value[2])
{
  const SpaceNode *snode = (SpaceNode *)ptr->data;

  ED_node_cursor_location_get(snode, value);
}

static void rna_SpaceNodeEditor_cursor_location_set(PointerRNA *ptr, const float value[2])
{
  SpaceNode *snode = (SpaceNode *)ptr->data;

  ED_node_cursor_location_set(snode, value);
}

const EnumPropertyItem *RNA_enum_node_tree_types_itemf_impl(bContext *C, bool *r_free)
{
  return rna_node_tree_type_itemf(C, rna_SpaceNodeEditor_tree_type_poll, r_free);
}

static const EnumPropertyItem *rna_SpaceNodeEditor_tree_type_itemf(bContext *C,
                                                                   PointerRNA * /*ptr*/,
                                                                   PropertyRNA * /*prop*/,
                                                                   bool *r_free)
{
  return RNA_enum_node_tree_types_itemf_impl(C, r_free);
}

static void rna_SpaceNodeEditor_path_get(PointerRNA *ptr, char *value)
{
  SpaceNode *snode = static_cast<SpaceNode *>(ptr->data);
  ED_node_tree_path_get(snode, value);
}

static int rna_SpaceNodeEditor_path_length(PointerRNA *ptr)
{
  SpaceNode *snode = static_cast<SpaceNode *>(ptr->data);
  return ED_node_tree_path_length(snode);
}

static void rna_SpaceNodeEditor_path_clear(SpaceNode *snode, bContext *C)
{
  ED_node_tree_start(snode, nullptr, nullptr, nullptr);
  ED_node_tree_update(C);
}

static void rna_SpaceNodeEditor_path_start(SpaceNode *snode, bContext *C, PointerRNA *node_tree)
{
  ED_node_tree_start(snode, (bNodeTree *)node_tree->data, nullptr, nullptr);
  ED_node_tree_update(C);
}

static void rna_SpaceNodeEditor_path_append(SpaceNode *snode,
                                            bContext *C,
                                            PointerRNA *node_tree,
                                            PointerRNA *node)
{
  ED_node_tree_push(
      snode, static_cast<bNodeTree *>(node_tree->data), static_cast<bNode *>(node->data));
  ED_node_tree_update(C);
}

static void rna_SpaceNodeEditor_path_pop(SpaceNode *snode, bContext *C)
{
  ED_node_tree_pop(snode);
  ED_node_tree_update(C);
}

static void rna_SpaceNodeEditor_show_backdrop_update(Main * /*bmain*/,
                                                     Scene * /*scene*/,
                                                     PointerRNA * /*ptr*/)
{
  WM_main_add_notifier(NC_NODE | NA_EDITED, nullptr);
  WM_main_add_notifier(NC_SCENE | ND_NODES, nullptr);
}

static void rna_SpaceNodeEditor_cursor_location_from_region(SpaceNode *snode,
                                                            bContext *C,
                                                            int x,
                                                            int y)
{
  ARegion *region = CTX_wm_region(C);

  float cursor_location[2];

  UI_view2d_region_to_view(&region->v2d, x, y, &cursor_location[0], &cursor_location[1]);
  cursor_location[0] /= UI_SCALE_FAC;
  cursor_location[1] /= UI_SCALE_FAC;

  ED_node_cursor_location_set(snode, cursor_location);
}

static void rna_SpaceClipEditor_clip_set(PointerRNA *ptr,
                                         PointerRNA value,
                                         ReportList * /*reports*/)
{
  SpaceClip *sc = (SpaceClip *)(ptr->data);
  bScreen *screen = (bScreen *)ptr->owner_id;

  ED_space_clip_set_clip(nullptr, screen, sc, (MovieClip *)value.data);
}

static void rna_SpaceClipEditor_mask_set(PointerRNA *ptr,
                                         PointerRNA value,
                                         ReportList * /*reports*/)
{
  SpaceClip *sc = (SpaceClip *)(ptr->data);

  ED_space_clip_set_mask(nullptr, sc, (Mask *)value.data);
}

static void rna_SpaceClipEditor_clip_mode_update(Main * /*bmain*/,
                                                 Scene * /*scene*/,
                                                 PointerRNA *ptr)
{
  SpaceClip *sc = (SpaceClip *)(ptr->data);

  if (sc->mode == SC_MODE_MASKEDIT && sc->view != SC_VIEW_CLIP) {
    /* Make sure we are in the right view for mask editing */
    sc->view = SC_VIEW_CLIP;
    ScrArea *area = rna_area_from_space(ptr);
    ED_area_tag_refresh(area);
  }

  sc->scopes.ok = 0;
}

static void rna_SpaceClipEditor_lock_selection_update(Main * /*bmain*/,
                                                      Scene * /*scene*/,
                                                      PointerRNA *ptr)
{
  SpaceClip *sc = (SpaceClip *)(ptr->data);

  sc->xlockof = 0.0f;
  sc->ylockof = 0.0f;
}

static void rna_SpaceClipEditor_view_type_update(Main * /*bmain*/,
                                                 Scene * /*scene*/,
                                                 PointerRNA *ptr)
{
  ScrArea *area = rna_area_from_space(ptr);
  ED_area_tag_refresh(area);
}

static float rna_SpaceClipEditor_zoom_percentage_get(PointerRNA *ptr)
{
  SpaceClip *sc = (SpaceClip *)ptr->data;
  return sc->zoom * 100.0f;
}

static void rna_SpaceClipEditor_zoom_percentage_set(PointerRNA *ptr, const float value)
{
  SpaceClip *sc = (SpaceClip *)ptr->data;
  sc->zoom = value / 100.0f;
}

/* File browser. */

static std::optional<std::string> rna_FileSelectParams_path(const PointerRNA * /*ptr*/)
{
  return "params";
}

int rna_FileSelectParams_filename_editable(const PointerRNA *ptr, const char **r_info)
{
  FileSelectParams *params = static_cast<FileSelectParams *>(ptr->data);

  if (params && (params->flag & FILE_DIRSEL_ONLY)) {
    *r_info = "Only directories can be chosen for the current operation.";
    return 0;
  }

  return params ? int(PROP_EDITABLE) : 0;
}

static bool rna_FileSelectParams_use_lib_get(PointerRNA *ptr)
{
  FileSelectParams *params = static_cast<FileSelectParams *>(ptr->data);

  return params && (params->type == FILE_LOADLIB);
}

static const EnumPropertyItem *rna_FileSelectParams_recursion_level_itemf(bContext * /*C*/,
                                                                          PointerRNA *ptr,
                                                                          PropertyRNA * /*prop*/,
                                                                          bool *r_free)
{
  FileSelectParams *params = static_cast<FileSelectParams *>(ptr->data);

  if (params && params->type != FILE_LOADLIB) {
    EnumPropertyItem *item = nullptr;
    int totitem = 0;

    RNA_enum_items_add_value(&item, &totitem, fileselectparams_recursion_level_items, 0);
    RNA_enum_items_add_value(&item, &totitem, fileselectparams_recursion_level_items, 2);
    RNA_enum_items_add_value(&item, &totitem, fileselectparams_recursion_level_items, 3);
    RNA_enum_items_add_value(&item, &totitem, fileselectparams_recursion_level_items, 4);

    RNA_enum_item_end(&item, &totitem);
    *r_free = true;

    return item;
  }

  *r_free = false;
  return fileselectparams_recursion_level_items;
}

static const EnumPropertyItem *rna_FileSelectParams_sort_method_itemf(bContext * /*C*/,
                                                                      PointerRNA *ptr,
                                                                      PropertyRNA * /*prop*/,
                                                                      bool *r_free)
{
  EnumPropertyItem *items = nullptr;
  int totitem = 0;

  if (RNA_struct_is_a(ptr->type, &RNA_FileAssetSelectParams)) {
    /* Only expose sorting by name and asset catalog for asset browsing. */

    RNA_enum_items_add_value(
        &items, &totitem, rna_enum_fileselect_params_sort_items, FILE_SORT_ALPHA);
    /* Address small annoyance: Tooltip talks about "file list", override to be "asset list"
     * instead. */
    items[0].description = N_("Sort the asset list alphabetically");

    RNA_enum_items_add_value(
        &items, &totitem, rna_enum_fileselect_params_sort_items, FILE_SORT_ASSET_CATALOG);
  }
  else {
    /* Remove asset catalog from the items. */
    for (const EnumPropertyItem *item = rna_enum_fileselect_params_sort_items; item->identifier;
         item++)
    {
      if (item->value != FILE_SORT_ASSET_CATALOG) {
        RNA_enum_item_add(&items, &totitem, item);
      }
    }
  }

  RNA_enum_item_end(&items, &totitem);

  *r_free = true;
  return items;
}

static void rna_FileSelectPrams_filter_glob_set(PointerRNA *ptr, const char *value)
{
  FileSelectParams *params = static_cast<FileSelectParams *>(ptr->data);

  STRNCPY(params->filter_glob, value);

  /* Remove stupid things like last group being a wildcard-only one. */
  BLI_path_extension_glob_validate(params->filter_glob);
}

static PointerRNA rna_FileSelectParams_filter_id_get(PointerRNA *ptr)
{
  return rna_pointer_inherit_refine(ptr, &RNA_FileSelectIDFilter, ptr->data);
}

static int rna_FileAssetSelectParams_asset_library_get(PointerRNA *ptr)
{
  FileAssetSelectParams *params = static_cast<FileAssetSelectParams *>(ptr->data);
  /* Just an extra sanity check to ensure this isn't somehow called for RNA_FileSelectParams. */
  BLI_assert(ptr->type == &RNA_FileAssetSelectParams);

  return blender::ed::asset::library_reference_to_enum_value(&params->asset_library_ref);
}

static void rna_FileAssetSelectParams_asset_library_set(PointerRNA *ptr, int value)
{
  FileAssetSelectParams *params = static_cast<FileAssetSelectParams *>(ptr->data);
  params->asset_library_ref = blender::ed::asset::library_reference_from_enum_value(value);
}

static PointerRNA rna_FileAssetSelectParams_filter_id_get(PointerRNA *ptr)
{
  return rna_pointer_inherit_refine(ptr, &RNA_FileAssetSelectIDFilter, ptr->data);
}

static PointerRNA rna_FileBrowser_FileSelectEntry_asset_data_get_impl(const PointerRNA *ptr)
{
  const FileDirEntry *entry = static_cast<const FileDirEntry *>(ptr->data);

  if (!entry->asset) {
    return PointerRNA_NULL;
  }

  AssetMetaData *asset_data = &entry->asset->get_metadata();

  /* Note that the owning ID of the RNA pointer (`ptr->owner_id`) has to be set carefully:
   * Local IDs (`entry->id`) own their asset metadata themselves. Asset metadata from other blend
   * files are owned by the file browser (`entry`). Only if this is set correctly, we can tell from
   * the metadata RNA pointer if the metadata is stored locally and can thus be edited or not. */

  if (entry->asset->is_local_id()) {
    PointerRNA id_ptr = RNA_id_pointer_create(entry->id);
    return rna_pointer_inherit_refine(&id_ptr, &RNA_AssetMetaData, asset_data);
  }

  return rna_pointer_inherit_refine(ptr, &RNA_AssetMetaData, asset_data);
}

static int rna_FileBrowser_FileSelectEntry_name_editable(const PointerRNA *ptr,
                                                         const char **r_info)
{
  const FileDirEntry *entry = static_cast<const FileDirEntry *>(ptr->data);

  /* This actually always returns 0 (the name is never editable) but we want to get a disabled
   * message returned to `r_info` in some cases. */

  if (entry->asset) {
    PointerRNA asset_data_ptr = rna_FileBrowser_FileSelectEntry_asset_data_get_impl(ptr);
    /* Get disabled hint from asset metadata polling. */
    rna_AssetMetaData_editable(&asset_data_ptr, r_info);
  }

  return 0;
}

static PointerRNA rna_FileBrowser_FileSelectEntry_asset_data_get(PointerRNA *ptr)
{
  return rna_FileBrowser_FileSelectEntry_asset_data_get_impl(ptr);
}

static void rna_FileBrowser_FileSelectEntry_name_get(PointerRNA *ptr, char *value)
{
  const FileDirEntry *entry = static_cast<const FileDirEntry *>(ptr->data);
  strcpy(value, entry->name);
}

static int rna_FileBrowser_FileSelectEntry_name_length(PointerRNA *ptr)
{
  const FileDirEntry *entry = static_cast<const FileDirEntry *>(ptr->data);
  return int(strlen(entry->name));
}

static void rna_FileBrowser_FileSelectEntry_relative_path_get(PointerRNA *ptr, char *value)
{
  const FileDirEntry *entry = static_cast<const FileDirEntry *>(ptr->data);
  strcpy(value, entry->relpath);
}

static int rna_FileBrowser_FileSelectEntry_relative_path_length(PointerRNA *ptr)
{
  const FileDirEntry *entry = static_cast<const FileDirEntry *>(ptr->data);
  return int(strlen(entry->relpath));
}

static int rna_FileBrowser_FileSelectEntry_preview_icon_id_get(PointerRNA *ptr)
{
  const FileDirEntry *entry = static_cast<const FileDirEntry *>(ptr->data);
  return ED_file_icon(entry);
}

static StructRNA *rna_FileBrowser_params_typef(PointerRNA *ptr)
{
  SpaceFile *sfile = static_cast<SpaceFile *>(ptr->data);
  FileSelectParams *params = ED_fileselect_get_active_params(sfile);

  if (params == ED_fileselect_get_file_params(sfile)) {
    return &RNA_FileSelectParams;
  }
  if (params == (void *)ED_fileselect_get_asset_params(sfile)) {
    return &RNA_FileAssetSelectParams;
  }

  BLI_assert_msg(0, "Could not identify file select parameters");
  return nullptr;
}

static PointerRNA rna_FileBrowser_params_get(PointerRNA *ptr)
{
  SpaceFile *sfile = static_cast<SpaceFile *>(ptr->data);
  FileSelectParams *params = ED_fileselect_get_active_params(sfile);
  StructRNA *params_struct = rna_FileBrowser_params_typef(ptr);

  if (params && params_struct) {
    return rna_pointer_inherit_refine(ptr, params_struct, params);
  }

  return rna_pointer_inherit_refine(ptr, nullptr, nullptr);
}

static void rna_FileBrowser_FSMenuEntry_path_get(PointerRNA *ptr, char *value)
{
  char *path = ED_fsmenu_entry_get_path(static_cast<FSMenuEntry *>(ptr->data));

  strcpy(value, path ? path : "");
}

static int rna_FileBrowser_FSMenuEntry_path_length(PointerRNA *ptr)
{
  char *path = ED_fsmenu_entry_get_path(static_cast<FSMenuEntry *>(ptr->data));

  return int(path ? strlen(path) : 0);
}

static void rna_FileBrowser_FSMenuEntry_path_set(PointerRNA *ptr, const char *value)
{
  FSMenuEntry *fsm = static_cast<FSMenuEntry *>(ptr->data);

  /* NOTE: this will write to file immediately.
   * Not nice (and to be fixed ultimately), but acceptable in this case for now. */
  ED_fsmenu_entry_set_path(fsm, value);
}

static void rna_FileBrowser_FSMenuEntry_name_get(PointerRNA *ptr, char *value)
{
  strcpy(value, ED_fsmenu_entry_get_name(static_cast<FSMenuEntry *>(ptr->data)));
}

static int rna_FileBrowser_FSMenuEntry_name_length(PointerRNA *ptr)
{
  return int(strlen(ED_fsmenu_entry_get_name(static_cast<FSMenuEntry *>(ptr->data))));
}

static void rna_FileBrowser_FSMenuEntry_name_set(PointerRNA *ptr, const char *value)
{
  FSMenuEntry *fsm = static_cast<FSMenuEntry *>(ptr->data);

  /* NOTE: this will write to file immediately.
   * Not nice (and to be fixed ultimately), but acceptable in this case for now. */
  ED_fsmenu_entry_set_name(fsm, value);
}

static int rna_FileBrowser_FSMenuEntry_name_get_editable(const PointerRNA *ptr,
                                                         const char ** /*r_info*/)
{
  FSMenuEntry *fsm = static_cast<FSMenuEntry *>(ptr->data);

  return fsm->save ? int(PROP_EDITABLE) : 0;
}

static int rna_FileBrowser_FSMenuEntry_icon_get(PointerRNA *ptr)
{
  FSMenuEntry *fsm = static_cast<FSMenuEntry *>(ptr->data);
  return ED_fsmenu_entry_get_icon(fsm);
}

static void rna_FileBrowser_FSMenuEntry_icon_set(PointerRNA *ptr, int value)
{
  FSMenuEntry *fsm = static_cast<FSMenuEntry *>(ptr->data);
  ED_fsmenu_entry_set_icon(fsm, value);
}

static bool rna_FileBrowser_FSMenuEntry_use_save_get(PointerRNA *ptr)
{
  FSMenuEntry *fsm = static_cast<FSMenuEntry *>(ptr->data);
  return fsm->save;
}

static bool rna_FileBrowser_FSMenuEntry_is_valid_get(PointerRNA *ptr)
{
  FSMenuEntry *fsm = static_cast<FSMenuEntry *>(ptr->data);
  return fsm->valid;
}

static void rna_FileBrowser_FSMenu_next(CollectionPropertyIterator *iter)
{
  ListBaseIterator *internal = &iter->internal.listbase;

  if (internal->skip) {
    do {
      internal->link = (Link *)(((FSMenuEntry *)(internal->link))->next);
      iter->valid = (internal->link != nullptr);
    } while (iter->valid && internal->skip(iter, internal->link));
  }
  else {
    internal->link = (Link *)(((FSMenuEntry *)(internal->link))->next);
    iter->valid = (internal->link != nullptr);
  }
}

static void rna_FileBrowser_FSMenu_begin(CollectionPropertyIterator *iter, FSMenuCategory category)
{
  ListBaseIterator *internal = &iter->internal.listbase;

  FSMenu *fsmenu = ED_fsmenu_get();
  FSMenuEntry *fsmentry = ED_fsmenu_get_category(fsmenu, category);

  internal->link = (fsmentry) ? (Link *)fsmentry : nullptr;
  internal->skip = nullptr;

  iter->valid = (internal->link != nullptr);
}

static PointerRNA rna_FileBrowser_FSMenu_get(CollectionPropertyIterator *iter)
{
  ListBaseIterator *internal = &iter->internal.listbase;
  PointerRNA r_ptr = RNA_pointer_create(nullptr, &RNA_FileBrowserFSMenuEntry, internal->link);
  return r_ptr;
}

static void rna_FileBrowser_FSMenu_end(CollectionPropertyIterator * /*iter*/) {}

static void rna_FileBrowser_FSMenuSystem_data_begin(CollectionPropertyIterator *iter,
                                                    PointerRNA * /*ptr*/)
{
  rna_FileBrowser_FSMenu_begin(iter, FS_CATEGORY_SYSTEM);
}

static int rna_FileBrowser_FSMenuSystem_data_length(PointerRNA * /*ptr*/)
{
  FSMenu *fsmenu = ED_fsmenu_get();

  return ED_fsmenu_get_nentries(fsmenu, FS_CATEGORY_SYSTEM);
}

static void rna_FileBrowser_FSMenuSystemBookmark_data_begin(CollectionPropertyIterator *iter,
                                                            PointerRNA * /*ptr*/)
{
  rna_FileBrowser_FSMenu_begin(iter, FS_CATEGORY_SYSTEM_BOOKMARKS);
}

static int rna_FileBrowser_FSMenuSystemBookmark_data_length(PointerRNA * /*ptr*/)
{
  FSMenu *fsmenu = ED_fsmenu_get();

  return ED_fsmenu_get_nentries(fsmenu, FS_CATEGORY_SYSTEM_BOOKMARKS);
}

static void rna_FileBrowser_FSMenuBookmark_data_begin(CollectionPropertyIterator *iter,
                                                      PointerRNA * /*ptr*/)
{
  rna_FileBrowser_FSMenu_begin(iter, FS_CATEGORY_BOOKMARKS);
}

static int rna_FileBrowser_FSMenuBookmark_data_length(PointerRNA * /*ptr*/)
{
  FSMenu *fsmenu = ED_fsmenu_get();

  return ED_fsmenu_get_nentries(fsmenu, FS_CATEGORY_BOOKMARKS);
}

static void rna_FileBrowser_FSMenuRecent_data_begin(CollectionPropertyIterator *iter,
                                                    PointerRNA * /*ptr*/)
{
  rna_FileBrowser_FSMenu_begin(iter, FS_CATEGORY_RECENT);
}

static int rna_FileBrowser_FSMenuRecent_data_length(PointerRNA * /*ptr*/)
{
  FSMenu *fsmenu = ED_fsmenu_get();

  return ED_fsmenu_get_nentries(fsmenu, FS_CATEGORY_RECENT);
}

static int rna_FileBrowser_FSMenu_active_get(PointerRNA *ptr, const FSMenuCategory category)
{
  SpaceFile *sf = static_cast<SpaceFile *>(ptr->data);
  int actnr = -1;

  switch (category) {
    case FS_CATEGORY_SYSTEM:
      actnr = sf->systemnr;
      break;
    case FS_CATEGORY_SYSTEM_BOOKMARKS:
      actnr = sf->system_bookmarknr;
      break;
    case FS_CATEGORY_BOOKMARKS:
      actnr = sf->bookmarknr;
      break;
    case FS_CATEGORY_RECENT:
      actnr = sf->recentnr;
      break;
    case FS_CATEGORY_OTHER:
      /* pass. */
      break;
  }

  return actnr;
}

static void rna_FileBrowser_FSMenu_active_set(PointerRNA *ptr,
                                              int value,
                                              const FSMenuCategory category)
{
  SpaceFile *sf = static_cast<SpaceFile *>(ptr->data);
  FSMenu *fsmenu = ED_fsmenu_get();
  FSMenuEntry *fsm = ED_fsmenu_get_entry(fsmenu, category, value);

  if (fsm && sf->params) {
    switch (category) {
      case FS_CATEGORY_SYSTEM:
        sf->systemnr = value;
        break;
      case FS_CATEGORY_SYSTEM_BOOKMARKS:
        sf->system_bookmarknr = value;
        break;
      case FS_CATEGORY_BOOKMARKS:
        sf->bookmarknr = value;
        break;
      case FS_CATEGORY_RECENT:
        sf->recentnr = value;
        break;
      case FS_CATEGORY_OTHER:
        /* pass. */
        break;
    }

    STRNCPY(sf->params->dir, fsm->path);
  }
}

static void rna_FileBrowser_FSMenu_active_range(PointerRNA * /*ptr*/,
                                                int *min,
                                                int *max,
                                                int *softmin,
                                                int *softmax,
                                                const FSMenuCategory category)
{
  FSMenu *fsmenu = ED_fsmenu_get();

  *min = *softmin = -1;
  *max = *softmax = ED_fsmenu_get_nentries(fsmenu, category) - 1;
}

static void rna_FileBrowser_FSMenu_active_update(bContext *C, PointerRNA *ptr)
{
  ScrArea *area = rna_area_from_space(ptr);
  ED_file_change_dir_ex(C, area);
}

static int rna_FileBrowser_FSMenuSystem_active_get(PointerRNA *ptr)
{
  return rna_FileBrowser_FSMenu_active_get(ptr, FS_CATEGORY_SYSTEM);
}

static void rna_FileBrowser_FSMenuSystem_active_set(PointerRNA *ptr, int value)
{
  rna_FileBrowser_FSMenu_active_set(ptr, value, FS_CATEGORY_SYSTEM);
}

static void rna_FileBrowser_FSMenuSystem_active_range(
    PointerRNA *ptr, int *min, int *max, int *softmin, int *softmax)
{
  rna_FileBrowser_FSMenu_active_range(ptr, min, max, softmin, softmax, FS_CATEGORY_SYSTEM);
}

static int rna_FileBrowser_FSMenuSystemBookmark_active_get(PointerRNA *ptr)
{
  return rna_FileBrowser_FSMenu_active_get(ptr, FS_CATEGORY_SYSTEM_BOOKMARKS);
}

static void rna_FileBrowser_FSMenuSystemBookmark_active_set(PointerRNA *ptr, int value)
{
  rna_FileBrowser_FSMenu_active_set(ptr, value, FS_CATEGORY_SYSTEM_BOOKMARKS);
}

static void rna_FileBrowser_FSMenuSystemBookmark_active_range(
    PointerRNA *ptr, int *min, int *max, int *softmin, int *softmax)
{
  rna_FileBrowser_FSMenu_active_range(
      ptr, min, max, softmin, softmax, FS_CATEGORY_SYSTEM_BOOKMARKS);
}

static int rna_FileBrowser_FSMenuBookmark_active_get(PointerRNA *ptr)
{
  return rna_FileBrowser_FSMenu_active_get(ptr, FS_CATEGORY_BOOKMARKS);
}

static void rna_FileBrowser_FSMenuBookmark_active_set(PointerRNA *ptr, int value)
{
  rna_FileBrowser_FSMenu_active_set(ptr, value, FS_CATEGORY_BOOKMARKS);
}

static void rna_FileBrowser_FSMenuBookmark_active_range(
    PointerRNA *ptr, int *min, int *max, int *softmin, int *softmax)
{
  rna_FileBrowser_FSMenu_active_range(ptr, min, max, softmin, softmax, FS_CATEGORY_BOOKMARKS);
}

static int rna_FileBrowser_FSMenuRecent_active_get(PointerRNA *ptr)
{
  return rna_FileBrowser_FSMenu_active_get(ptr, FS_CATEGORY_RECENT);
}

static void rna_FileBrowser_FSMenuRecent_active_set(PointerRNA *ptr, int value)
{
  rna_FileBrowser_FSMenu_active_set(ptr, value, FS_CATEGORY_RECENT);
}

static void rna_FileBrowser_FSMenuRecent_active_range(
    PointerRNA *ptr, int *min, int *max, int *softmin, int *softmax)
{
  rna_FileBrowser_FSMenu_active_range(ptr, min, max, softmin, softmax, FS_CATEGORY_RECENT);
}

static void rna_SpaceFileBrowser_browse_mode_update(Main * /*bmain*/,
                                                    Scene * /*scene*/,
                                                    PointerRNA *ptr)
{
  ScrArea *area = rna_area_from_space(ptr);
  ED_area_tag_refresh(area);
}

static void rna_SpaceSpreadsheet_geometry_component_type_update(Main * /*bmain*/,
                                                                Scene * /*scene*/,
                                                                PointerRNA *ptr)
{
  using namespace blender;
  SpaceSpreadsheet *sspreadsheet = (SpaceSpreadsheet *)ptr->data;
  switch (sspreadsheet->geometry_component_type) {
    case int(bke::GeometryComponent::Type::Mesh): {
      if (!ELEM(bke::AttrDomain(sspreadsheet->attribute_domain),
                bke::AttrDomain::Point,
                bke::AttrDomain::Edge,
                bke::AttrDomain::Face,
                bke::AttrDomain::Corner))
      {
        sspreadsheet->attribute_domain = uint8_t(bke::AttrDomain::Point);
      }
      break;
    }
    case int(bke::GeometryComponent::Type::PointCloud): {
      sspreadsheet->attribute_domain = uint8_t(bke::AttrDomain::Point);
      break;
    }
    case int(bke::GeometryComponent::Type::Instance): {
      sspreadsheet->attribute_domain = uint8_t(bke::AttrDomain::Instance);
      break;
    }
    case int(bke::GeometryComponent::Type::Volume): {
      break;
    }
    case int(bke::GeometryComponent::Type::Curve): {
      if (!ELEM(bke::AttrDomain(sspreadsheet->attribute_domain),
                bke::AttrDomain::Point,
                bke::AttrDomain::Curve))
      {
        sspreadsheet->attribute_domain = uint8_t(bke::AttrDomain::Point);
      }
      break;
    }
  }
}

const EnumPropertyItem *rna_SpaceSpreadsheet_attribute_domain_itemf(bContext * /*C*/,
                                                                    PointerRNA *ptr,
                                                                    PropertyRNA * /*prop*/,
                                                                    bool *r_free)
{
  using namespace blender;
  SpaceSpreadsheet *sspreadsheet = (SpaceSpreadsheet *)ptr->data;
  auto component_type = bke::GeometryComponent::Type(sspreadsheet->geometry_component_type);
  if (sspreadsheet->object_eval_state == SPREADSHEET_OBJECT_EVAL_STATE_ORIGINAL) {
    ID *used_id = ed::spreadsheet::get_current_id(sspreadsheet);
    if (used_id != nullptr) {
      if (GS(used_id->name) == ID_OB) {
        Object *used_object = (Object *)used_id;
        if (used_object->type == OB_POINTCLOUD) {
          component_type = bke::GeometryComponent::Type::PointCloud;
        }
        else {
          component_type = bke::GeometryComponent::Type::Mesh;
        }
      }
    }
  }

  static EnumPropertyItem mesh_vertex_domain_item = {
      int(bke::AttrDomain::Point), "POINT", 0, "Vertex", "Attribute per point/vertex"};

  EnumPropertyItem *item_array = nullptr;
  int items_len = 0;
  for (const EnumPropertyItem *item = rna_enum_attribute_domain_items; item->identifier != nullptr;
       item++)
  {
    if (component_type == bke::GeometryComponent::Type::Mesh) {
      if (!ELEM(bke::AttrDomain(item->value),
                bke::AttrDomain::Corner,
                bke::AttrDomain::Edge,
                bke::AttrDomain::Point,
                bke::AttrDomain::Face))
      {
        continue;
      }
    }
    if (component_type == bke::GeometryComponent::Type::PointCloud) {
      if (bke::AttrDomain(item->value) != bke::AttrDomain::Point) {
        continue;
      }
    }
    if (component_type == bke::GeometryComponent::Type::Curve) {
      if (!ELEM(bke::AttrDomain(item->value), bke::AttrDomain::Point, bke::AttrDomain::Curve)) {
        continue;
      }
    }
    if (bke::AttrDomain(item->value) == bke::AttrDomain::Point &&
        component_type == bke::GeometryComponent::Type::Mesh)
    {
      RNA_enum_item_add(&item_array, &items_len, &mesh_vertex_domain_item);
    }
    else {
      RNA_enum_item_add(&item_array, &items_len, item);
    }
  }
  RNA_enum_item_end(&item_array, &items_len);

  *r_free = true;
  return item_array;
}

static StructRNA *rna_viewer_path_elem_refine(PointerRNA *ptr)
{
  ViewerPathElem *elem = static_cast<ViewerPathElem *>(ptr->data);
  switch (ViewerPathElemType(elem->type)) {
    case VIEWER_PATH_ELEM_TYPE_ID:
      return &RNA_IDViewerPathElem;
    case VIEWER_PATH_ELEM_TYPE_MODIFIER:
      return &RNA_ModifierViewerPathElem;
    case VIEWER_PATH_ELEM_TYPE_GROUP_NODE:
      return &RNA_GroupNodeViewerPathElem;
    case VIEWER_PATH_ELEM_TYPE_SIMULATION_ZONE:
      return &RNA_SimulationZoneViewerPathElem;
    case VIEWER_PATH_ELEM_TYPE_VIEWER_NODE:
      return &RNA_ViewerNodeViewerPathElem;
    case VIEWER_PATH_ELEM_TYPE_REPEAT_ZONE:
      return &RNA_RepeatZoneViewerPathElem;
    case VIEWER_PATH_ELEM_TYPE_FOREACH_GEOMETRY_ELEMENT_ZONE:
      return &RNA_ForeachGeometryElementZoneViewerPathElem;
  }
  BLI_assert_unreachable();
  return nullptr;
}

static void rna_FileAssetSelectParams_catalog_id_get(PointerRNA *ptr, char *value)
{
  const FileAssetSelectParams *params = static_cast<FileAssetSelectParams *>(ptr->data);
  BLI_uuid_format(value, params->catalog_id);
}

static int rna_FileAssetSelectParams_catalog_id_length(PointerRNA * /*ptr*/)
{
  return UUID_STRING_SIZE - 1;
}

static void rna_FileAssetSelectParams_catalog_id_set(PointerRNA *ptr, const char *value)
{
  FileAssetSelectParams *params = static_cast<FileAssetSelectParams *>(ptr->data);

  if (value[0] == '\0') {
    params->catalog_id = BLI_uuid_nil();
    params->asset_catalog_visibility = FILE_SHOW_ASSETS_ALL_CATALOGS;
    return;
  }

  bUUID new_uuid;
  if (!BLI_uuid_parse_string(&new_uuid, value)) {
    printf("UUID %s not formatted correctly, ignoring new value\n", value);
    return;
  }

  params->catalog_id = new_uuid;
  params->asset_catalog_visibility = FILE_SHOW_ASSETS_FROM_CATALOG;
}

#else

static const EnumPropertyItem dt_uv_items[] = {
    {SI_UVDT_OUTLINE, "OUTLINE", 0, "Outline", "Display white edges with black outline"},
    {SI_UVDT_DASH, "DASH", 0, "Dash", "Display dashed black-white edges"},
    {SI_UVDT_BLACK, "BLACK", 0, "Black", "Display black edges"},
    {SI_UVDT_WHITE, "WHITE", 0, "White", "Display white edges"},
    {0, nullptr, 0, nullptr, nullptr},
};

static IDFilterEnumPropertyItem rna_enum_space_file_id_filter_categories[] = {
    /* Categories */
    {FILTER_ID_SCE, "category_scene", ICON_SCENE_DATA, "Scenes", "Show scenes"},
    {FILTER_ID_AC, "category_animation", ICON_ANIM_DATA, "Animations", "Show animation data"},
    {FILTER_ID_OB | FILTER_ID_GR,
     "category_object",
     ICON_OUTLINER_COLLECTION,
     "Objects & Collections",
     "Show objects and collections"},
    {FILTER_ID_AR | FILTER_ID_CU_LEGACY | FILTER_ID_LT | FILTER_ID_MB | FILTER_ID_ME |
         FILTER_ID_CV | FILTER_ID_PT | FILTER_ID_VO,
     "category_geometry",
     ICON_GEOMETRY_NODES,
     "Geometry",
     "Show meshes, curves, lattice, armatures and metaballs data"},
    {FILTER_ID_LS | FILTER_ID_MA | FILTER_ID_NT | FILTER_ID_TE,
     "category_shading",
     ICON_MATERIAL_DATA,
     "Shading",
     "Show materials, node-trees, textures and Freestyle's line-styles"},
    {FILTER_ID_IM | FILTER_ID_MC | FILTER_ID_MSK | FILTER_ID_SO,
     "category_image",
     ICON_IMAGE_DATA,
     "Images & Sounds",
     "Show images, movie clips, sounds and masks"},
    {FILTER_ID_CA | FILTER_ID_LA | FILTER_ID_LP | FILTER_ID_SPK | FILTER_ID_WO,
     "category_environment",
     ICON_WORLD_DATA,
     "Environment",
     "Show worlds, lights, cameras and speakers"},
    {FILTER_ID_BR | FILTER_ID_GD_LEGACY | FILTER_ID_PA | FILTER_ID_PAL | FILTER_ID_PC |
         FILTER_ID_TXT | FILTER_ID_VF | FILTER_ID_CF | FILTER_ID_WS,
     "category_misc",
     ICON_GREASEPENCIL,
     "Miscellaneous",
     "Show other data types"},
    {0, nullptr, 0, nullptr, nullptr},
};

static void rna_def_space_generic_show_region_toggles(StructRNA *srna, int region_type_mask)
{
  PropertyRNA *prop;

#  define DEF_SHOW_REGION_PROPERTY(identifier, label, description) \
    { \
      prop = RNA_def_property(srna, STRINGIFY(identifier), PROP_BOOLEAN, PROP_NONE); \
      RNA_def_property_flag(prop, PROP_CONTEXT_UPDATE); \
      RNA_def_property_boolean_funcs(prop, \
                                     STRINGIFY(rna_Space_##identifier##_get), \
                                     STRINGIFY(rna_Space_##identifier##_set)); \
      RNA_def_property_ui_text(prop, label, description); \
      RNA_def_property_update(prop, 0, STRINGIFY(rna_Space_##identifier##_update)); \
    } \
    ((void)0)

  if (region_type_mask & (1 << RGN_TYPE_TOOL_HEADER)) {
    region_type_mask &= ~(1 << RGN_TYPE_TOOL_HEADER);
    DEF_SHOW_REGION_PROPERTY(show_region_tool_header, "Tool Settings", "");
  }
  if (region_type_mask & (1 << RGN_TYPE_HEADER)) {
    region_type_mask &= ~(1 << RGN_TYPE_HEADER);
    DEF_SHOW_REGION_PROPERTY(show_region_header, "Header", "");
  }
  if (region_type_mask & (1 << RGN_TYPE_FOOTER)) {
    region_type_mask &= ~(1 << RGN_TYPE_FOOTER);
    DEF_SHOW_REGION_PROPERTY(show_region_footer, "Footer", "");
  }
  if (region_type_mask & (1 << RGN_TYPE_TOOLS)) {
    region_type_mask &= ~(1 << RGN_TYPE_TOOLS);
    DEF_SHOW_REGION_PROPERTY(show_region_toolbar, "Toolbar", "");
  }
  if (region_type_mask & (1 << RGN_TYPE_TOOL_PROPS)) {
    region_type_mask &= ~(1 << RGN_TYPE_TOOL_PROPS);
    DEF_SHOW_REGION_PROPERTY(show_region_tool_props, "Toolbar", "");
  }
  if (region_type_mask & (1 << RGN_TYPE_CHANNELS)) {
    region_type_mask &= ~(1 << RGN_TYPE_CHANNELS);
    DEF_SHOW_REGION_PROPERTY(show_region_channels, "Channels", "");
  }
  if (region_type_mask & (1 << RGN_TYPE_UI)) {
    region_type_mask &= ~(1 << RGN_TYPE_UI);
    DEF_SHOW_REGION_PROPERTY(show_region_ui, "Sidebar", "");
  }
  if (region_type_mask & (1 << RGN_TYPE_HUD)) {
    region_type_mask &= ~(1 << RGN_TYPE_HUD);
    DEF_SHOW_REGION_PROPERTY(show_region_hud, "Adjust Last Operation", "");
  }
  if (region_type_mask & ((1 << RGN_TYPE_ASSET_SHELF) | (1 << RGN_TYPE_ASSET_SHELF_HEADER))) {
    region_type_mask &= ~((1 << RGN_TYPE_ASSET_SHELF) | (1 << RGN_TYPE_ASSET_SHELF_HEADER));
    DEF_SHOW_REGION_PROPERTY(show_region_asset_shelf, "Asset Shelf", "");
  }
  BLI_assert(region_type_mask == 0);
}

static void rna_def_space(BlenderRNA *brna)
{
  StructRNA *srna;
  PropertyRNA *prop;

  srna = RNA_def_struct(brna, "Space", nullptr);
  RNA_def_struct_sdna(srna, "SpaceLink");
  RNA_def_struct_ui_text(srna, "Space", "Space data for a screen area");
  RNA_def_struct_path_func(srna, "BKE_screen_path_from_screen_to_space");
  RNA_def_struct_refine_func(srna, "rna_Space_refine");

  prop = RNA_def_property(srna, "type", PROP_ENUM, PROP_NONE);
  RNA_def_property_enum_sdna(prop, nullptr, "spacetype");
  RNA_def_property_enum_items(prop, rna_enum_space_type_items);
  /* When making this editable, take care for the special case of global areas
   * (see rna_Area_type_set). */
  RNA_def_property_clear_flag(prop, PROP_EDITABLE);
  RNA_def_property_ui_text(prop, "Type", "Space data type");

  /* Access to #V2D_VIEWSYNC_SCREEN_TIME. */
  prop = RNA_def_property(srna, "show_locked_time", PROP_BOOLEAN, PROP_NONE);
  RNA_def_property_boolean_funcs(prop, "rna_Space_view2d_sync_get", "rna_Space_view2d_sync_set");
  RNA_def_property_ui_text(prop,
                           "Sync Visible Range",
                           "Synchronize the visible timeline range with other time-based "
                           "editors\nEach editor to sync needs to have Sync Visible Range on");
  RNA_def_property_update(prop, NC_SPACE | ND_SPACE_TIME, "rna_Space_view2d_sync_update");

  rna_def_space_generic_show_region_toggles(srna, (1 << RGN_TYPE_HEADER));
}

/* for all spaces that use a mask */
static void rna_def_space_mask_info(StructRNA *srna, int noteflag, const char *mask_set_func)
{
  PropertyRNA *prop;

  static const EnumPropertyItem overlay_mode_items[] = {
      {MASK_OVERLAY_ALPHACHANNEL,
       "ALPHACHANNEL",
       ICON_NONE,
       "Alpha Channel",
       "Show alpha channel of the mask"},
      {MASK_OVERLAY_COMBINED,
       "COMBINED",
       ICON_NONE,
       "Combined",
       "Combine space background image with the mask"},
      {0, nullptr, 0, nullptr, nullptr},
  };

  prop = RNA_def_property(srna, "mask", PROP_POINTER, PROP_NONE);
  RNA_def_property_pointer_sdna(prop, nullptr, "mask_info.mask");
  RNA_def_property_flag(prop, PROP_EDITABLE);
  RNA_def_property_ui_text(prop, "Mask", "Mask displayed and edited in this space");
  RNA_def_property_pointer_funcs(prop, nullptr, mask_set_func, nullptr, nullptr);
  RNA_def_property_update(prop, noteflag, nullptr);

  /* mask drawing */
  prop = RNA_def_property(srna, "mask_display_type", PROP_ENUM, PROP_NONE);
  RNA_def_property_enum_sdna(prop, nullptr, "mask_info.draw_type");
  RNA_def_property_enum_items(prop, dt_uv_items);
  RNA_def_property_ui_text(prop, "Edge Display Type", "Display type for mask splines");
  RNA_def_property_update(prop, noteflag, nullptr);

  prop = RNA_def_property(srna, "show_mask_spline", PROP_BOOLEAN, PROP_NONE);
  RNA_def_property_boolean_sdna(prop, nullptr, "mask_info.draw_flag", MASK_DRAWFLAG_SPLINE);
  RNA_def_property_ui_text(prop, "Show Mask Spline", "");
  RNA_def_property_update(prop, noteflag, nullptr);

  prop = RNA_def_property(srna, "show_mask_overlay", PROP_BOOLEAN, PROP_NONE);
  RNA_def_property_boolean_sdna(prop, nullptr, "mask_info.draw_flag", MASK_DRAWFLAG_OVERLAY);
  RNA_def_property_ui_text(prop, "Show Mask Overlay", "");
  RNA_def_property_update(prop, noteflag, nullptr);

  prop = RNA_def_property(srna, "mask_overlay_mode", PROP_ENUM, PROP_NONE);
  RNA_def_property_enum_sdna(prop, nullptr, "mask_info.overlay_mode");
  RNA_def_property_enum_items(prop, overlay_mode_items);
  RNA_def_property_ui_text(prop, "Overlay Mode", "Overlay mode of rasterized mask");
  RNA_def_property_update(prop, noteflag, nullptr);

  prop = RNA_def_property(srna, "blend_factor", PROP_FLOAT, PROP_FACTOR);
  RNA_def_property_float_sdna(prop, nullptr, "mask_info.blend_factor");
  RNA_def_property_range(prop, 0.0f, 1.0f);
  RNA_def_property_ui_range(prop, 0, 1., 0.1, 1);
  RNA_def_property_ui_text(prop, "Blending Factor", "Overlay blending factor of rasterized mask");
  RNA_def_property_update(prop, noteflag, nullptr);
}

static void rna_def_space_image_uv(BlenderRNA *brna)
{
  StructRNA *srna;
  PropertyRNA *prop;

  /* BFA: Changed order to have stretching method area first */
  static const EnumPropertyItem dt_uvstretch_items[] = {
      {SI_UVDT_STRETCH_AREA, "AREA", 0, "Area", "Area distortion between UV and 3D faces"},
      {SI_UVDT_STRETCH_ANGLE, "ANGLE", 0, "Angle", "Angular distortion between UV and 3D angles"},
      {0, nullptr, 0, nullptr, nullptr},
  };

  static const EnumPropertyItem pixel_round_mode_items[] = {
      {SI_PIXEL_ROUND_DISABLED,
       "DISABLED",
       ICON_SNAPTOPIXEL_OFF,
       "Disabled",
       "Don't round to pixels"},
      {SI_PIXEL_ROUND_CORNER, "CORNER", ICON_SNAPTOPIXEL_CORNER, "Corner", "Round to pixel corners"},
      {SI_PIXEL_ROUND_CENTER, "CENTER", ICON_SNAPTOPIXEL_CENTER, "Center", "Round to pixel centers"},
      {0, nullptr, 0, nullptr, nullptr},
  };

  static const EnumPropertyItem grid_shape_source_items[] = {
      {SI_GRID_SHAPE_DYNAMIC, "DYNAMIC", 0, "Dynamic", "Dynamic grid"},
      {SI_GRID_SHAPE_FIXED, "FIXED", 0, "Fixed", "Manually set grid divisions"},
      {SI_GRID_SHAPE_PIXEL, "PIXEL", 0, "Pixel", "Grid aligns with pixels from image"},
      {0, nullptr, 0, nullptr, nullptr},
  };

  srna = RNA_def_struct(brna, "SpaceUVEditor", nullptr);
  RNA_def_struct_sdna(srna, "SpaceImage");
  RNA_def_struct_nested(brna, srna, "SpaceImageEditor");
  RNA_def_struct_path_func(srna, "rna_SpaceUVEditor_path");
  RNA_def_struct_ui_text(srna, "Space UV Editor", "UV editor data for the image editor space");

  /* drawing */
  prop = RNA_def_property(srna, "edge_display_type", PROP_ENUM, PROP_NONE);
  RNA_def_property_enum_sdna(prop, nullptr, "dt_uv");
  RNA_def_property_enum_items(prop, dt_uv_items);
  RNA_def_property_ui_text(prop, "Display As", "Display style for UV edges");
  RNA_def_property_update(prop, NC_SPACE | ND_SPACE_IMAGE, nullptr);

  prop = RNA_def_property(srna, "show_stretch", PROP_BOOLEAN, PROP_NONE);
  RNA_def_property_boolean_sdna(prop, nullptr, "flag", SI_DRAW_STRETCH);
  RNA_def_property_ui_text(
      prop,
      "Display Stretch",
      "Display faces colored according to the difference in shape between UVs and "
      "their 3D coordinates (blue for low distortion, red for high distortion)");
  RNA_def_property_update(prop, NC_SPACE | ND_SPACE_IMAGE, nullptr);

  prop = RNA_def_property(srna, "display_stretch_type", PROP_ENUM, PROP_NONE);
  RNA_def_property_enum_sdna(prop, nullptr, "dt_uvstretch");
  RNA_def_property_enum_items(prop, dt_uvstretch_items);
  /* BFA: change default UV stretch overlay type for newly created spaces
   * (spaces that are created from scratch, not ones selected or loaded from a startup/template
   * file) to change those edit the startup file via command line background mode with a Python
   * script like this one:

import bpy

for s in bpy.data.screens:
  for a in s.areas:
    for sp in a.spaces:
      if hasattr(sp, "uv_editor"): sp.uv_editor.display_stretch_type = "AREA"

bpy.ops.wm.save_as_mainfile()

   */
  RNA_def_property_enum_default(prop, SI_UVDT_STRETCH_AREA);
  RNA_def_property_ui_text(prop, "Display Stretch Type", "Type of stretch to display");
  RNA_def_property_translation_context(prop, BLT_I18NCONTEXT_ID_MESH);
  RNA_def_property_update(prop, NC_SPACE | ND_SPACE_IMAGE, nullptr);

  prop = RNA_def_property(srna, "show_modified_edges", PROP_BOOLEAN, PROP_NONE);
  RNA_def_property_boolean_sdna(prop, nullptr, "flag", SI_DRAWSHADOW);
  RNA_def_property_ui_text(
      prop, "Display Modified Edges", "Display edges after modifiers are applied");
  RNA_def_property_update(prop, NC_SPACE | ND_SPACE_IMAGE, nullptr);

  prop = RNA_def_property(srna, "show_metadata", PROP_BOOLEAN, PROP_NONE);
  RNA_def_property_boolean_sdna(prop, nullptr, "flag", SI_DRAW_METADATA);
  RNA_def_property_ui_text(prop, "Show Metadata", "Display metadata properties of the image");
  RNA_def_property_update(prop, NC_SPACE | ND_SPACE_IMAGE, nullptr);

  prop = RNA_def_property(srna, "show_texpaint", PROP_BOOLEAN, PROP_NONE);
  RNA_def_property_boolean_negative_sdna(prop, nullptr, "flag", SI_NO_DRAW_TEXPAINT);
  RNA_def_property_ui_text(
      prop, "Display Texture Paint UVs", "Display overlay of texture paint UV layer");
  RNA_def_property_update(prop, NC_SPACE | ND_SPACE_IMAGE, nullptr);

  prop = RNA_def_property(srna, "show_pixel_coords", PROP_BOOLEAN, PROP_NONE);
  RNA_def_property_boolean_negative_sdna(prop, nullptr, "flag", SI_COORDFLOATS);
  RNA_def_property_ui_text(
      prop, "Pixel Coordinates", "Display UV coordinates in pixels rather than from 0.0 to 1.0");
  RNA_def_property_update(prop, NC_SPACE | ND_SPACE_IMAGE, nullptr);

  prop = RNA_def_property(srna, "show_faces", PROP_BOOLEAN, PROP_NONE);
  RNA_def_property_boolean_negative_sdna(prop, nullptr, "flag", SI_NO_DRAWFACES);
  RNA_def_property_ui_text(prop, "Display Faces", "Display faces over the image\nDoes not work when Display Stretch is active");
  RNA_def_property_update(prop, NC_SPACE | ND_SPACE_IMAGE, nullptr);

  prop = RNA_def_property(srna, "tile_grid_shape", PROP_INT, PROP_XYZ);
  RNA_def_property_int_sdna(prop, nullptr, "tile_grid_shape");
  RNA_def_property_array(prop, 2);
  RNA_def_property_int_default(prop, 1);
  RNA_def_property_range(prop, 1, 100);
  RNA_def_property_int_funcs(prop, nullptr, "rna_SpaceUVEditor_tile_grid_shape_set", nullptr);
  RNA_def_property_ui_text(
      prop, "Tile Grid Shape", "How many tiles will be shown in the background");
  RNA_def_property_update(prop, NC_SPACE | ND_SPACE_IMAGE, nullptr);

  prop = RNA_def_property(srna, "show_grid_over_image", PROP_BOOLEAN, PROP_NONE);
  RNA_def_property_boolean_sdna(prop, nullptr, "flag", SI_GRID_OVER_IMAGE);
  RNA_def_property_boolean_default(prop, true);
  RNA_def_property_ui_text(prop, "Grid Over Image", "Show the grid over the image\nRequires an image to be active and loaded");
  RNA_def_property_update(prop, NC_SPACE | ND_SPACE_IMAGE, nullptr);

  prop = RNA_def_property(srna, "grid_shape_source", PROP_ENUM, PROP_NONE);
  RNA_def_property_enum_items(prop, grid_shape_source_items);
  RNA_def_property_ui_text(prop, "Grid Shape Source", "Specify source for the grid shape");
  RNA_def_property_update(prop, NC_SPACE | ND_SPACE_IMAGE, nullptr);

  prop = RNA_def_property(srna, "custom_grid_subdivisions", PROP_INT, PROP_XYZ);
  RNA_def_property_int_sdna(prop, nullptr, "custom_grid_subdiv");
  RNA_def_property_array(prop, 2);
  RNA_def_property_int_default(prop, 10);
  RNA_def_property_range(prop, 1, 5000);
  RNA_def_property_int_funcs(prop, nullptr, "rna_SpaceUVEditor_custom_grid_subdiv_set", nullptr);
  RNA_def_property_ui_text(
      prop, "Dynamic Grid Size", "Number of grid units in UV space that make one UV Unit");
  RNA_def_property_update(prop, NC_SPACE | ND_SPACE_IMAGE, nullptr);

  prop = RNA_def_property(srna, "uv_opacity", PROP_FLOAT, PROP_FACTOR);
  RNA_def_property_float_sdna(prop, nullptr, "uv_opacity");
  RNA_def_property_range(prop, 0.0f, 1.0f);
  RNA_def_property_ui_text(prop, "UV Opacity", "Opacity of UV overlays");
  RNA_def_property_update(prop, NC_SPACE | ND_SPACE_IMAGE, nullptr);

  prop = RNA_def_property(srna, "stretch_opacity", PROP_FLOAT, PROP_FACTOR);
  RNA_def_property_float_sdna(prop, nullptr, "stretch_opacity");
  RNA_def_property_range(prop, 0.0f, 1.0f);
  RNA_def_property_ui_text(prop, "Stretch Opacity", "Opacity of the UV Stretch overlay");
  RNA_def_property_update(prop, NC_SPACE | ND_SPACE_IMAGE, nullptr);

  prop = RNA_def_property(srna, "pixel_round_mode", PROP_ENUM, PROP_NONE);
  RNA_def_property_enum_items(prop, pixel_round_mode_items);
  RNA_def_property_ui_text(prop, "Round to Pixels", "Round UVs to pixels while editing");
  RNA_def_property_update(prop, NC_SPACE | ND_SPACE_IMAGE, nullptr);

  prop = RNA_def_property(srna, "lock_bounds", PROP_BOOLEAN, PROP_NONE);
  RNA_def_property_boolean_sdna(prop, nullptr, "flag", SI_CLIP_UV);
  RNA_def_property_ui_text(prop,
                           "Constrain to Image Bounds",
                           "Constraint to stay within the image bounds while editing");
  RNA_def_property_update(prop, NC_SPACE | ND_SPACE_IMAGE, nullptr);

  prop = RNA_def_property(srna, "use_live_unwrap", PROP_BOOLEAN, PROP_NONE);
  RNA_def_property_boolean_sdna(prop, nullptr, "flag", SI_LIVE_UNWRAP);
  RNA_def_property_ui_text(
      prop,
      "Live Unwrap",
      "Continuously unwrap the selected UV island while transforming pinned vertices");
  RNA_def_property_update(prop, NC_SPACE | ND_SPACE_IMAGE, nullptr);
}

static void rna_def_space_outliner(BlenderRNA *brna)
{
  StructRNA *srna;
  PropertyRNA *prop;

  static const EnumPropertyItem display_mode_items[] = {
      {SO_SCENES,
       "SCENES",
       ICON_SCENE_DATA,
       "Scenes",
       "Display scenes and their view layers, collections and objects"},
      {SO_VIEW_LAYER,
       "VIEW_LAYER",
       ICON_RENDER_RESULT,
       "View Layer",
       "Display collections and objects in the view layer"},
      {SO_SEQUENCE,
       "SEQUENCE",
       ICON_SEQUENCE,
       "Video Sequencer",
       "Display data belonging to the Video Sequencer"},
      {SO_LIBRARIES,
       "LIBRARIES",
       ICON_FILE_BLEND,
       "Blender File",
       "Display data of current file and linked libraries"},
      {SO_DATA_API,
       "DATA_API",
       ICON_RNA,
       "Data API",
       "Display low level Blender data and its properties"},
      {SO_OVERRIDES_LIBRARY,
       "LIBRARY_OVERRIDES",
       ICON_LIBRARY_DATA_OVERRIDE,
       "Library Overrides",
       "Display data-blocks with library overrides and list their overridden properties"},
      {SO_ID_ORPHANS,
       "ORPHAN_DATA",
       ICON_ORPHAN_DATA,
       "Unused Data",
       "Display data that is unused and/or will be lost when the file is reloaded"},
      {0, nullptr, 0, nullptr, nullptr},
  };

  static const EnumPropertyItem lib_override_view_mode[] = {
      {SO_LIB_OVERRIDE_VIEW_PROPERTIES,
       "PROPERTIES",
       ICON_NONE,
       "Properties",
       "Display all local override data-blocks with their overridden properties and buttons to "
       "edit them"},
      {SO_LIB_OVERRIDE_VIEW_HIERARCHIES,
       "HIERARCHIES",
       ICON_NONE,
       "Hierarchies",
       "Display library override relationships"},
      {0, nullptr, 0, nullptr, nullptr},
  };

  static const EnumPropertyItem filter_state_items[] = {
      {SO_FILTER_OB_ALL, "ALL", 0, "All", "Show all objects in the view layer"},
      {SO_FILTER_OB_VISIBLE, "VISIBLE", 0, "Visible", "Show visible objects"},
      {SO_FILTER_OB_SELECTED, "SELECTED", 0, "Selected", "Show selected objects"},
      {SO_FILTER_OB_ACTIVE, "ACTIVE", 0, "Active", "Show only the active object"},
      {SO_FILTER_OB_SELECTABLE, "SELECTABLE", 0, "Selectable", "Show only selectable objects"},
      {0, nullptr, 0, nullptr, nullptr},
  };

  srna = RNA_def_struct(brna, "SpaceOutliner", "Space");
  RNA_def_struct_sdna(srna, "SpaceOutliner");
  RNA_def_struct_ui_text(srna, "Space Outliner", "Outliner space data");

  prop = RNA_def_property(srna, "display_mode", PROP_ENUM, PROP_NONE);
  RNA_def_property_enum_sdna(prop, nullptr, "outlinevis");
  RNA_def_property_enum_items(prop, display_mode_items);
  RNA_def_property_ui_text(prop, "Display Mode", "Type of information to display");
  RNA_def_property_update(prop, NC_SPACE | ND_SPACE_OUTLINER, nullptr);

  prop = RNA_def_property(srna, "lib_override_view_mode", PROP_ENUM, PROP_NONE);
  RNA_def_property_enum_items(prop, lib_override_view_mode);
  RNA_def_property_ui_text(prop,
                           "Library Override View Mode",
                           "Choose different visualizations of library override data");
  RNA_def_property_update(prop, NC_SPACE | ND_SPACE_OUTLINER, nullptr);

  prop = RNA_def_property(srna, "filter_text", PROP_STRING, PROP_NONE);
  RNA_def_property_string_sdna(prop, nullptr, "search_string");
  RNA_def_property_ui_text(prop, "Display Filter", "Live search filtering string");
  RNA_def_property_flag(prop, PROP_TEXTEDIT_UPDATE);
  RNA_def_property_update(prop, NC_SPACE | ND_SPACE_OUTLINER, nullptr);

  prop = RNA_def_property(srna, "use_filter_case_sensitive", PROP_BOOLEAN, PROP_NONE);
  RNA_def_property_boolean_sdna(prop, nullptr, "search_flags", SO_FIND_CASE_SENSITIVE);
  RNA_def_property_ui_text(
      prop, "Case Sensitive Matches Only", "Only use case sensitive matches of search string");
  RNA_def_property_update(prop, NC_SPACE | ND_SPACE_OUTLINER, nullptr);

  prop = RNA_def_property(srna, "use_filter_complete", PROP_BOOLEAN, PROP_NONE);
  RNA_def_property_boolean_sdna(prop, nullptr, "search_flags", SO_FIND_COMPLETE);
  RNA_def_property_ui_text(
      prop, "Complete Matches Only", "Only use complete matches of search string");
  RNA_def_property_update(prop, NC_SPACE | ND_SPACE_OUTLINER, nullptr);

  prop = RNA_def_property(srna, "use_sort_alpha", PROP_BOOLEAN, PROP_NONE);
  RNA_def_property_boolean_negative_sdna(prop, nullptr, "flag", SO_SKIP_SORT_ALPHA);
  RNA_def_property_ui_text(prop, "Sort Alphabetically", "");
  RNA_def_property_update(prop, NC_SPACE | ND_SPACE_OUTLINER, nullptr);

  prop = RNA_def_property(srna, "use_sync_select", PROP_BOOLEAN, PROP_NONE);
  RNA_def_property_boolean_sdna(prop, nullptr, "flag", SO_SYNC_SELECT);
  RNA_def_property_ui_text(
      prop, "Sync Outliner Selection", "Sync outliner selection with other editors");
  RNA_def_property_update(prop, NC_SPACE | ND_SPACE_OUTLINER, nullptr);

  prop = RNA_def_property(srna, "show_mode_column", PROP_BOOLEAN, PROP_NONE);
  RNA_def_property_boolean_sdna(prop, nullptr, "flag", SO_MODE_COLUMN);
  RNA_def_property_ui_text(
      prop, "Show Mode Column", "Show the mode column for mode toggle and activation");
  RNA_def_property_update(prop, NC_SPACE | ND_SPACE_OUTLINER, nullptr);

  /* Granular restriction column option. */
  prop = RNA_def_property(srna, "show_restrict_column_enable", PROP_BOOLEAN, PROP_NONE);
  RNA_def_property_boolean_sdna(prop, nullptr, "show_restrict_flags", SO_RESTRICT_ENABLE);
  RNA_def_property_ui_text(prop, "Exclude from View Layer", "Exclude from view layer");
  RNA_def_property_ui_icon(prop, ICON_CHECKBOX_HLT, 0);
  RNA_def_property_update(prop, NC_SPACE | ND_SPACE_OUTLINER, nullptr);

  prop = RNA_def_property(srna, "show_restrict_column_select", PROP_BOOLEAN, PROP_NONE);
  RNA_def_property_boolean_sdna(prop, nullptr, "show_restrict_flags", SO_RESTRICT_SELECT);
  RNA_def_property_ui_text(prop, "Selectable", "Selectable");
  RNA_def_property_ui_icon(prop, ICON_RESTRICT_SELECT_OFF, 0);
  RNA_def_property_update(prop, NC_SPACE | ND_SPACE_OUTLINER, nullptr);

  prop = RNA_def_property(srna, "show_restrict_column_hide", PROP_BOOLEAN, PROP_NONE);
  RNA_def_property_boolean_sdna(prop, nullptr, "show_restrict_flags", SO_RESTRICT_HIDE);
  RNA_def_property_ui_text(prop, "Hide in Viewport", "Temporarily hide in viewport");
  RNA_def_property_ui_icon(prop, ICON_HIDE_OFF, 0);
  RNA_def_property_update(prop, NC_SPACE | ND_SPACE_OUTLINER, nullptr);

  prop = RNA_def_property(srna, "show_restrict_column_viewport", PROP_BOOLEAN, PROP_NONE);
  RNA_def_property_boolean_sdna(prop, nullptr, "show_restrict_flags", SO_RESTRICT_VIEWPORT);
  RNA_def_property_ui_text(prop, "Disable in Viewports", "Globally disable in viewports");
  RNA_def_property_ui_icon(prop, ICON_RESTRICT_VIEW_OFF, 0);
  RNA_def_property_update(prop, NC_SPACE | ND_SPACE_OUTLINER, nullptr);

  prop = RNA_def_property(srna, "show_restrict_column_render", PROP_BOOLEAN, PROP_NONE);
  RNA_def_property_boolean_sdna(prop, nullptr, "show_restrict_flags", SO_RESTRICT_RENDER);
  RNA_def_property_ui_text(prop, "Disable in Renders", "Globally disable in renders");
  RNA_def_property_ui_icon(prop, ICON_RESTRICT_RENDER_OFF, 0);
  RNA_def_property_update(prop, NC_SPACE | ND_SPACE_OUTLINER, nullptr);

  prop = RNA_def_property(srna, "show_restrict_column_holdout", PROP_BOOLEAN, PROP_NONE);
  RNA_def_property_boolean_sdna(prop, nullptr, "show_restrict_flags", SO_RESTRICT_HOLDOUT);
  RNA_def_property_ui_text(prop, "Holdout", "Holdout");
  RNA_def_property_ui_icon(prop, ICON_HOLDOUT_ON, 0);
  RNA_def_property_update(prop, NC_SPACE | ND_SPACE_OUTLINER, nullptr);

  prop = RNA_def_property(srna, "show_restrict_column_indirect_only", PROP_BOOLEAN, PROP_NONE);
  RNA_def_property_boolean_sdna(prop, nullptr, "show_restrict_flags", SO_RESTRICT_INDIRECT_ONLY);
  RNA_def_property_ui_text(prop, "Indirect Only", "Indirect only");
  RNA_def_property_ui_icon(prop, ICON_INDIRECT_ONLY_ON, 0);
  RNA_def_property_update(prop, NC_SPACE | ND_SPACE_OUTLINER, nullptr);

  /* Filters. */
  prop = RNA_def_property(srna, "use_filter_object", PROP_BOOLEAN, PROP_NONE);
  RNA_def_property_boolean_negative_sdna(prop, nullptr, "filter", SO_FILTER_NO_OBJECT);
  RNA_def_property_ui_text(prop, "Filter Objects", "Show objects");
  RNA_def_property_update(prop, NC_SPACE | ND_SPACE_OUTLINER, nullptr);

  prop = RNA_def_property(srna, "use_filter_object_content", PROP_BOOLEAN, PROP_NONE);
  RNA_def_property_boolean_negative_sdna(prop, nullptr, "filter", SO_FILTER_NO_OB_CONTENT);
  RNA_def_property_ui_text(
      prop, "Show Object Contents", "Show what is inside the objects elements");
  RNA_def_property_update(prop, NC_SPACE | ND_SPACE_OUTLINER, nullptr);

  prop = RNA_def_property(srna, "use_filter_children", PROP_BOOLEAN, PROP_NONE);
  RNA_def_property_boolean_negative_sdna(prop, nullptr, "filter", SO_FILTER_NO_CHILDREN);
  RNA_def_property_ui_text(prop, "Show Object Children", "Show children");
  RNA_def_property_update(prop, NC_SPACE | ND_SPACE_OUTLINER, nullptr);

  prop = RNA_def_property(srna, "use_filter_collection", PROP_BOOLEAN, PROP_NONE);
  RNA_def_property_boolean_negative_sdna(prop, nullptr, "filter", SO_FILTER_NO_COLLECTION);
  RNA_def_property_ui_text(prop, "Show Collections", "Show collections");
  RNA_def_property_update(prop, NC_SPACE | ND_SPACE_OUTLINER, nullptr);

  prop = RNA_def_property(srna, "use_filter_view_layers", PROP_BOOLEAN, PROP_NONE);
  RNA_def_property_boolean_negative_sdna(prop, nullptr, "filter", SO_FILTER_NO_VIEW_LAYERS);
  RNA_def_property_ui_text(prop, "Show All View Layers", "Show all the view layers");
  RNA_def_property_update(prop, NC_SPACE | ND_SPACE_OUTLINER, nullptr);

  /* Filters object state. */
  prop = RNA_def_property(srna, "filter_state", PROP_ENUM, PROP_NONE);
  RNA_def_property_enum_sdna(prop, nullptr, "filter_state");
  RNA_def_property_enum_items(prop, filter_state_items);
  RNA_def_property_ui_text(prop, "Object State Filter", "");
  RNA_def_property_update(prop, NC_SPACE | ND_SPACE_OUTLINER, nullptr);

  prop = RNA_def_property(srna, "filter_invert", PROP_BOOLEAN, PROP_NONE);
  RNA_def_property_boolean_sdna(prop, nullptr, "filter", SO_FILTER_OB_STATE_INVERSE);
  RNA_def_property_ui_text(prop, "Invert", "Invert the object state filter");
  RNA_def_property_update(prop, NC_SPACE | ND_SPACE_OUTLINER, nullptr);

  /* Filters object type. */
  prop = RNA_def_property(srna, "use_filter_object_mesh", PROP_BOOLEAN, PROP_NONE);
  RNA_def_property_boolean_negative_sdna(prop, nullptr, "filter", SO_FILTER_NO_OB_MESH);
  RNA_def_property_ui_text(prop, "Show Meshes", "Show mesh objects");
  RNA_def_property_update(prop, NC_SPACE | ND_SPACE_OUTLINER, nullptr);

  prop = RNA_def_property(srna, "use_filter_object_armature", PROP_BOOLEAN, PROP_NONE);
  RNA_def_property_boolean_negative_sdna(prop, nullptr, "filter", SO_FILTER_NO_OB_ARMATURE);
  RNA_def_property_ui_text(prop, "Show Armatures", "Show armature objects");
  RNA_def_property_update(prop, NC_SPACE | ND_SPACE_OUTLINER, nullptr);

  prop = RNA_def_property(srna, "use_filter_object_empty", PROP_BOOLEAN, PROP_NONE);
  RNA_def_property_boolean_negative_sdna(prop, nullptr, "filter", SO_FILTER_NO_OB_EMPTY);
  RNA_def_property_ui_text(prop, "Show Empties", "Show empty objects");
  RNA_def_property_update(prop, NC_SPACE | ND_SPACE_OUTLINER, nullptr);

  prop = RNA_def_property(srna, "use_filter_object_light", PROP_BOOLEAN, PROP_NONE);
  RNA_def_property_boolean_negative_sdna(prop, nullptr, "filter", SO_FILTER_NO_OB_LAMP);
  RNA_def_property_ui_text(prop, "Show Lights", "Show light objects");
  RNA_def_property_update(prop, NC_SPACE | ND_SPACE_OUTLINER, nullptr);

  prop = RNA_def_property(srna, "use_filter_object_camera", PROP_BOOLEAN, PROP_NONE);
  RNA_def_property_boolean_negative_sdna(prop, nullptr, "filter", SO_FILTER_NO_OB_CAMERA);
  RNA_def_property_ui_text(prop, "Show Cameras", "Show camera objects");
  RNA_def_property_update(prop, NC_SPACE | ND_SPACE_OUTLINER, nullptr);

  prop = RNA_def_property(srna, "use_filter_object_grease_pencil", PROP_BOOLEAN, PROP_NONE);
  RNA_def_property_boolean_negative_sdna(prop, nullptr, "filter", SO_FILTER_NO_OB_GREASE_PENCIL);
  RNA_def_property_ui_text(prop, "Show Grease Pencil", "Show Grease Pencil objects");
  RNA_def_property_update(prop, NC_SPACE | ND_SPACE_OUTLINER, nullptr);

  prop = RNA_def_property(srna, "use_filter_object_others", PROP_BOOLEAN, PROP_NONE);
  RNA_def_property_boolean_negative_sdna(prop, nullptr, "filter", SO_FILTER_NO_OB_OTHERS);
  RNA_def_property_ui_text(
      prop, "Show Other Objects", "Show curves, lattices, light probes, fonts, ...");
  RNA_def_property_update(prop, NC_SPACE | ND_SPACE_OUTLINER, nullptr);

  /* Libraries filter. */
  prop = RNA_def_property(srna, "use_filter_id_type", PROP_BOOLEAN, PROP_NONE);
  RNA_def_property_boolean_sdna(prop, nullptr, "filter", SO_FILTER_ID_TYPE);
  RNA_def_property_ui_text(prop, "Filter by Type", "Show only data of one type");
  RNA_def_property_update(prop, NC_SPACE | ND_SPACE_OUTLINER, nullptr);

  prop = RNA_def_property(srna, "filter_id_type", PROP_ENUM, PROP_NONE);
  RNA_def_property_enum_sdna(prop, nullptr, "filter_id_type");
  RNA_def_property_enum_items(prop, rna_enum_id_type_items);
  RNA_def_property_ui_text(prop, "Filter by Type", "Data type to show");
  RNA_def_property_translation_context(prop, BLT_I18NCONTEXT_ID_ID);

  prop = RNA_def_property(srna, "use_filter_lib_override_system", PROP_BOOLEAN, PROP_NONE);
  RNA_def_property_boolean_sdna(prop, nullptr, "filter", SO_FILTER_SHOW_SYSTEM_OVERRIDES);
  RNA_def_property_ui_text(
      prop,
      "Show System Overrides",
      "For libraries with overrides created, show the overridden values that are "
      "defined/controlled automatically (e.g. to make users of an overridden data-block point to "
      "the override data, not the original linked data)");
  RNA_def_property_update(prop, NC_SPACE | ND_SPACE_OUTLINER, nullptr);
}

static void rna_def_space_view3d_shading(BlenderRNA *brna)
{
  StructRNA *srna;
  PropertyRNA *prop;

  static const EnumPropertyItem background_type_items[] = {
      {V3D_SHADING_BACKGROUND_THEME, "THEME", 0, "Theme", "Use the theme for background color"},
      {V3D_SHADING_BACKGROUND_WORLD, "WORLD", 0, "World", "Use the world for background color"},
      {V3D_SHADING_BACKGROUND_VIEWPORT,
       "VIEWPORT",
       0,
       "Viewport",
       "Use a custom color limited to this viewport only"},
      {0, nullptr, 0, nullptr, nullptr},
  };

  static const EnumPropertyItem cavity_type_items[] = {
      {V3D_SHADING_CAVITY_SSAO,
       "WORLD",
       0,
       "World",
       "Cavity shading computed in world space, useful for larger-scale occlusion"},
      {V3D_SHADING_CAVITY_CURVATURE,
       "SCREEN",
       0,
       "Screen",
       "Curvature-based shading, useful for making fine details more visible"},
      {V3D_SHADING_CAVITY_BOTH, "BOTH", 0, "Both", "Use both effects simultaneously"},
      {0, nullptr, 0, nullptr, nullptr},
  };

  static const EnumPropertyItem use_compositor_items[] = {
      {V3D_SHADING_USE_COMPOSITOR_DISABLED,
       "DISABLED",
       0,
       "Disabled",
       "The compositor is disabled"},
      {V3D_SHADING_USE_COMPOSITOR_CAMERA,
       "CAMERA",
       0,
       "Camera",
       "The compositor is enabled only in camera view"},
      {V3D_SHADING_USE_COMPOSITOR_ALWAYS,
       "ALWAYS",
       0,
       "Always",
       "The compositor is always enabled regardless of the view"},
      {0, nullptr, 0, nullptr, nullptr},
  };

  /* Note these settings are used for both 3D viewport and the OpenGL render
   * engine in the scene, so can't assume to always be part of a screen. */
  srna = RNA_def_struct(brna, "View3DShading", nullptr);
  RNA_def_struct_path_func(srna, "rna_View3DShading_path");
  RNA_def_struct_ui_text(
      srna, "3D View Shading Settings", "Settings for shading in the 3D viewport");
  RNA_def_struct_idprops_func(srna, "rna_View3DShading_idprops");

  prop = RNA_def_property(srna, "type", PROP_ENUM, PROP_NONE);
  RNA_def_property_enum_items(prop, rna_enum_shading_type_items);
  RNA_def_property_enum_funcs(prop,
                              "rna_3DViewShading_type_get",
                              "rna_3DViewShading_type_set",
                              "rna_3DViewShading_type_itemf");
  RNA_def_property_ui_text(
      prop, "Viewport Shading", "Method to display/shade objects in the 3D View");
  RNA_def_property_update(
      prop, NC_SPACE | ND_SPACE_VIEW3D | NS_VIEW3D_SHADING, "rna_3DViewShading_type_update");

  prop = RNA_def_property(srna, "light", PROP_ENUM, PROP_NONE);
  RNA_def_property_enum_sdna(prop, nullptr, "light");
  RNA_def_property_enum_items(prop, rna_enum_viewport_lighting_items);
  RNA_def_property_ui_text(prop, "Lighting", "Lighting Method for Solid/Texture Viewport Shading");
  RNA_def_property_update(prop, NC_SPACE | ND_SPACE_VIEW3D | NS_VIEW3D_SHADING, nullptr);

  prop = RNA_def_property(srna, "show_object_outline", PROP_BOOLEAN, PROP_NONE);
  RNA_def_property_boolean_sdna(prop, nullptr, "flag", V3D_SHADING_OBJECT_OUTLINE);
  RNA_def_property_clear_flag(prop, PROP_ANIMATABLE);
  RNA_def_property_ui_text(prop, "Outline", "Show Object Outline");
  RNA_def_property_update(prop, NC_SPACE | ND_SPACE_VIEW3D | NS_VIEW3D_SHADING, nullptr);

  prop = RNA_def_property(srna, "studio_light", PROP_ENUM, PROP_NONE);
  RNA_def_property_enum_items(prop, rna_enum_studio_light_items);
  RNA_def_property_enum_default(prop, 0);
  RNA_def_property_enum_funcs(prop,
                              "rna_View3DShading_studio_light_get",
                              "rna_View3DShading_studio_light_set",
                              "rna_View3DShading_studio_light_itemf");
  RNA_def_property_ui_text(prop, "Studiolight", "Studio lighting setup");
  RNA_def_property_update(prop, NC_SPACE | ND_SPACE_VIEW3D | NS_VIEW3D_SHADING, nullptr);

  prop = RNA_def_property(srna, "use_world_space_lighting", PROP_BOOLEAN, PROP_NONE);
  RNA_def_property_boolean_sdna(prop, nullptr, "flag", V3D_SHADING_WORLD_ORIENTATION);
  RNA_def_property_clear_flag(prop, PROP_ANIMATABLE);
  RNA_def_property_ui_text(
      prop, "World Space Lighting", "Make the lighting fixed and not follow the camera");
  RNA_def_property_update(prop, NC_SPACE | ND_SPACE_VIEW3D | NS_VIEW3D_SHADING, nullptr);

  prop = RNA_def_property(srna, "show_backface_culling", PROP_BOOLEAN, PROP_NONE);
  RNA_def_property_boolean_sdna(prop, nullptr, "flag", V3D_SHADING_BACKFACE_CULLING);
  RNA_def_property_ui_text(
      prop, "Backface Culling", "Use back face culling to hide the back side of faces");
  RNA_def_property_update(prop, NC_SPACE | ND_SPACE_VIEW3D | NS_VIEW3D_SHADING, nullptr);

  prop = RNA_def_property(srna, "show_cavity", PROP_BOOLEAN, PROP_NONE);
  RNA_def_property_boolean_sdna(prop, nullptr, "flag", V3D_SHADING_CAVITY);
  RNA_def_property_clear_flag(prop, PROP_ANIMATABLE);
  RNA_def_property_ui_text(prop, "Cavity", "Show Cavity");
  RNA_def_property_update(prop, NC_SPACE | ND_SPACE_VIEW3D | NS_VIEW3D_SHADING, nullptr);

  prop = RNA_def_property(srna, "cavity_type", PROP_ENUM, PROP_NONE);
  RNA_def_property_enum_items(prop, cavity_type_items);
  RNA_def_property_ui_text(prop, "Cavity Type", "Way to display the cavity shading");
  RNA_def_property_translation_context(prop, BLT_I18NCONTEXT_EDITOR_VIEW3D);
  RNA_def_property_update(prop, NC_SPACE | ND_SPACE_VIEW3D | NS_VIEW3D_SHADING, nullptr);

  prop = RNA_def_property(srna, "curvature_ridge_factor", PROP_FLOAT, PROP_FACTOR);
  RNA_def_property_float_sdna(prop, nullptr, "curvature_ridge_factor");
  RNA_def_property_ui_text(prop, "Curvature Ridge", "Factor for the curvature ridges");
  RNA_def_property_range(prop, 0.0f, 2.0f);
  RNA_def_property_clear_flag(prop, PROP_ANIMATABLE);
  RNA_def_property_update(prop, NC_SPACE | ND_SPACE_VIEW3D | NS_VIEW3D_SHADING, nullptr);

  prop = RNA_def_property(srna, "curvature_valley_factor", PROP_FLOAT, PROP_FACTOR);
  RNA_def_property_float_sdna(prop, nullptr, "curvature_valley_factor");
  RNA_def_property_ui_text(prop, "Curvature Valley", "Factor for the curvature valleys");
  RNA_def_property_range(prop, 0.0f, 2.0f);
  RNA_def_property_clear_flag(prop, PROP_ANIMATABLE);
  RNA_def_property_update(prop, NC_SPACE | ND_SPACE_VIEW3D | NS_VIEW3D_SHADING, nullptr);

  prop = RNA_def_property(srna, "cavity_ridge_factor", PROP_FLOAT, PROP_FACTOR);
  RNA_def_property_float_sdna(prop, nullptr, "cavity_ridge_factor");
  RNA_def_property_ui_text(prop, "Cavity Ridge", "Factor for the cavity ridges");
  RNA_def_property_range(prop, 0.0f, 250.0f);
  RNA_def_property_ui_range(prop, 0.00f, 2.5f, 1, 3);
  RNA_def_property_clear_flag(prop, PROP_ANIMATABLE);
  RNA_def_property_update(prop, NC_SPACE | ND_SPACE_VIEW3D | NS_VIEW3D_SHADING, nullptr);

  prop = RNA_def_property(srna, "cavity_valley_factor", PROP_FLOAT, PROP_FACTOR);
  RNA_def_property_float_sdna(prop, nullptr, "cavity_valley_factor");
  RNA_def_property_ui_text(prop, "Cavity Valley", "Factor for the cavity valleys");
  RNA_def_property_range(prop, 0.0f, 250.0f);
  RNA_def_property_ui_range(prop, 0.00f, 2.5f, 1, 3);
  RNA_def_property_clear_flag(prop, PROP_ANIMATABLE);
  RNA_def_property_update(prop, NC_SPACE | ND_SPACE_VIEW3D | NS_VIEW3D_SHADING, nullptr);

  prop = RNA_def_property(srna, "selected_studio_light", PROP_POINTER, PROP_NONE);
  RNA_def_property_struct_type(prop, "StudioLight");
  RNA_define_verify_sdna(false);
  RNA_def_property_ui_text(prop, "Studio Light", "Selected StudioLight");
  RNA_def_property_pointer_funcs(
      prop, "rna_View3DShading_selected_studio_light_get", nullptr, nullptr, nullptr);
  RNA_def_property_clear_flag(prop, PROP_ANIMATABLE | PROP_EDITABLE);
  RNA_define_verify_sdna(true);

  prop = RNA_def_property(srna, "studiolight_rotate_z", PROP_FLOAT, PROP_ANGLE);
  RNA_def_property_float_sdna(prop, nullptr, "studiolight_rot_z");
  RNA_def_property_ui_text(
      prop, "Studiolight Rotation", "Rotation of the studiolight around the Z-Axis");
  RNA_def_property_range(prop, -M_PI, M_PI);
  RNA_def_property_clear_flag(prop, PROP_ANIMATABLE);
  RNA_def_property_update(prop, NC_SPACE | ND_SPACE_VIEW3D | NS_VIEW3D_SHADING, nullptr);

  prop = RNA_def_property(srna, "studiolight_intensity", PROP_FLOAT, PROP_FACTOR);
  RNA_def_property_float_sdna(prop, nullptr, "studiolight_intensity");
  RNA_def_property_clear_flag(prop, PROP_ANIMATABLE);
  RNA_def_property_ui_text(prop, "Strength", "Strength of the studiolight");
  RNA_def_property_range(prop, 0.0f, FLT_MAX);
  RNA_def_property_ui_range(prop, 0.0f, 2.0f, 1, 3);
  RNA_def_property_update(prop, NC_SPACE | ND_SPACE_VIEW3D | NS_VIEW3D_SHADING, nullptr);

  prop = RNA_def_property(srna, "studiolight_background_alpha", PROP_FLOAT, PROP_FACTOR);
  RNA_def_property_float_sdna(prop, nullptr, "studiolight_background");
  RNA_def_property_ui_text(prop, "World Opacity", "Show the studiolight in the background");
  RNA_def_property_range(prop, 0.0f, 1.0f);
  RNA_def_property_ui_range(prop, 0.0f, 1.0f, 1, 3);
  RNA_def_property_clear_flag(prop, PROP_ANIMATABLE);
  RNA_def_property_update(prop, NC_SPACE | ND_SPACE_VIEW3D | NS_VIEW3D_SHADING, nullptr);

  prop = RNA_def_property(srna, "studiolight_background_blur", PROP_FLOAT, PROP_FACTOR);
  RNA_def_property_float_sdna(prop, nullptr, "studiolight_blur");
  RNA_def_property_ui_text(prop, "Blur", "Blur the studiolight in the background");
  RNA_def_property_float_default(prop, 0.5f);
  RNA_def_property_range(prop, 0.0f, 1.0f);
  RNA_def_property_ui_range(prop, 0.0f, 1.0f, 1, 2);
  RNA_def_property_clear_flag(prop, PROP_ANIMATABLE);
  RNA_def_property_update(prop, NC_SPACE | ND_SPACE_VIEW3D | NS_VIEW3D_SHADING, nullptr);

  prop = RNA_def_property(srna, "use_studiolight_view_rotation", PROP_BOOLEAN, PROP_NONE);
  RNA_def_property_boolean_negative_sdna(
      prop, nullptr, "flag", V3D_SHADING_STUDIOLIGHT_VIEW_ROTATION);
  RNA_def_property_clear_flag(prop, PROP_ANIMATABLE);
  RNA_def_property_boolean_default(prop, false);
  RNA_def_property_ui_text(
      prop, "World Space Lighting", "Make the HDR rotation fixed and not follow the camera");
  RNA_def_property_update(prop, NC_SPACE | ND_SPACE_VIEW3D | NS_VIEW3D_SHADING, nullptr);

  prop = RNA_def_property(srna, "color_type", PROP_ENUM, PROP_NONE);
  RNA_def_property_enum_sdna(prop, nullptr, "color_type");
  RNA_def_property_enum_items(prop, rna_enum_shading_color_type_items);
  RNA_def_property_ui_text(prop, "Color", "Color Type");
  RNA_def_property_clear_flag(prop, PROP_ANIMATABLE);
  RNA_def_property_update(prop, NC_SPACE | ND_SPACE_VIEW3D | NS_VIEW3D_SHADING, nullptr);

  prop = RNA_def_property(srna, "wireframe_color_type", PROP_ENUM, PROP_NONE);
  RNA_def_property_enum_sdna(prop, nullptr, "wire_color_type");
  RNA_def_property_enum_items(prop, rna_enum_shading_wire_color_type_items);
  RNA_def_property_ui_text(prop, "Wire Color", "Wire Color Type");
  RNA_def_property_update(prop, NC_SPACE | ND_SPACE_VIEW3D | NS_VIEW3D_SHADING, nullptr);

  prop = RNA_def_property(srna, "single_color", PROP_FLOAT, PROP_COLOR);
  RNA_def_property_float_sdna(prop, nullptr, "single_color");
  RNA_def_property_array(prop, 3);
  RNA_def_property_ui_text(prop, "Color", "Color for single color mode");
  RNA_def_property_range(prop, 0.0f, 1.0f);
  RNA_def_property_update(prop, NC_SPACE | ND_SPACE_VIEW3D | NS_VIEW3D_SHADING, nullptr);

  prop = RNA_def_property(srna, "background_type", PROP_ENUM, PROP_NONE);
  RNA_def_property_enum_items(prop, background_type_items);
  RNA_def_property_ui_text(prop, "Background", "Way to display the background");
  RNA_def_property_translation_context(prop, BLT_I18NCONTEXT_EDITOR_VIEW3D);
  RNA_def_property_update(prop, NC_SPACE | ND_SPACE_VIEW3D | NS_VIEW3D_SHADING, nullptr);

  prop = RNA_def_property(srna, "background_color", PROP_FLOAT, PROP_COLOR);
  RNA_def_property_array(prop, 3);
  RNA_def_property_ui_text(prop, "Background Color", "Color for custom background color");
  RNA_def_property_range(prop, 0.0f, 1.0f);
  RNA_def_property_update(prop, NC_SPACE | ND_SPACE_VIEW3D | NS_VIEW3D_SHADING, nullptr);

  prop = RNA_def_property(srna, "show_shadows", PROP_BOOLEAN, PROP_NONE);
  RNA_def_property_boolean_sdna(prop, nullptr, "flag", V3D_SHADING_SHADOW);
  RNA_def_property_clear_flag(prop, PROP_ANIMATABLE);
  RNA_def_property_ui_text(prop, "Shadow", "Show Shadow");
  RNA_def_property_update(prop, NC_SPACE | ND_SPACE_VIEW3D | NS_VIEW3D_SHADING, nullptr);

  prop = RNA_def_property(srna, "show_xray", PROP_BOOLEAN, PROP_NONE);
  RNA_def_property_boolean_sdna(prop, nullptr, "flag", V3D_SHADING_XRAY);
  RNA_def_property_clear_flag(prop, PROP_ANIMATABLE);
  RNA_def_property_ui_text(prop, "Show X-Ray", "Show whole scene transparent");
  RNA_def_property_update(prop, NC_SPACE | ND_SPACE_VIEW3D | NS_VIEW3D_SHADING, nullptr);

  prop = RNA_def_property(srna, "show_xray_wireframe", PROP_BOOLEAN, PROP_NONE);
  RNA_def_property_boolean_sdna(prop, nullptr, "flag", V3D_SHADING_XRAY_WIREFRAME);
  RNA_def_property_clear_flag(prop, PROP_ANIMATABLE);
  RNA_def_property_ui_text(prop, "Show X-Ray", "Show whole scene transparent");
  RNA_def_property_update(prop, NC_SPACE | ND_SPACE_VIEW3D | NS_VIEW3D_SHADING, nullptr);

  prop = RNA_def_property(srna, "xray_alpha", PROP_FLOAT, PROP_FACTOR);
  RNA_def_property_float_sdna(prop, nullptr, "xray_alpha");
  RNA_def_property_ui_text(prop, "X-Ray Alpha", "Amount of alpha to use");
  RNA_def_property_range(prop, 0.0f, 1.0f);
  RNA_def_property_clear_flag(prop, PROP_ANIMATABLE);
  RNA_def_property_update(prop, NC_SPACE | ND_SPACE_VIEW3D | NS_VIEW3D_SHADING, nullptr);

  prop = RNA_def_property(srna, "xray_alpha_wireframe", PROP_FLOAT, PROP_FACTOR);
  RNA_def_property_float_sdna(prop, nullptr, "xray_alpha_wire");
  RNA_def_property_ui_text(prop, "X-Ray Alpha", "Amount of alpha to use");
  RNA_def_property_range(prop, 0.0f, 1.0f);
  RNA_def_property_clear_flag(prop, PROP_ANIMATABLE);
  RNA_def_property_update(prop, NC_SPACE | ND_SPACE_VIEW3D | NS_VIEW3D_SHADING, nullptr);

  prop = RNA_def_property(srna, "use_dof", PROP_BOOLEAN, PROP_NONE);
  RNA_def_property_boolean_sdna(prop, nullptr, "flag", V3D_SHADING_DEPTH_OF_FIELD);
  RNA_def_property_clear_flag(prop, PROP_ANIMATABLE);
  RNA_def_property_ui_text(
      prop,
      "Depth Of Field",
      "Use depth of field on viewport using the values from the active camera");
  RNA_def_property_update(prop, NC_SPACE | ND_SPACE_VIEW3D | NS_VIEW3D_SHADING, nullptr);

  prop = RNA_def_property(srna, "use_scene_lights", PROP_BOOLEAN, PROP_NONE);
  RNA_def_property_boolean_sdna(prop, nullptr, "flag", V3D_SHADING_SCENE_LIGHTS);
  RNA_def_property_boolean_default(prop, false);
  RNA_def_property_clear_flag(prop, PROP_ANIMATABLE);
  RNA_def_property_ui_text(prop, "Scene Lights", "Render lights and light probes of the scene");
  RNA_def_property_update(prop, NC_SPACE | ND_SPACE_VIEW3D | NS_VIEW3D_SHADING, nullptr);

  prop = RNA_def_property(srna, "use_scene_world", PROP_BOOLEAN, PROP_NONE);
  RNA_def_property_boolean_sdna(prop, nullptr, "flag", V3D_SHADING_SCENE_WORLD);
  RNA_def_property_boolean_default(prop, false);
  RNA_def_property_clear_flag(prop, PROP_ANIMATABLE);
  RNA_def_property_ui_text(prop, "Scene World", "Use scene world for lighting");
  RNA_def_property_update(prop, NC_SPACE | ND_SPACE_VIEW3D | NS_VIEW3D_SHADING, nullptr);

  prop = RNA_def_property(srna, "use_scene_lights_render", PROP_BOOLEAN, PROP_NONE);
  RNA_def_property_boolean_sdna(prop, nullptr, "flag", V3D_SHADING_SCENE_LIGHTS_RENDER);
  RNA_def_property_clear_flag(prop, PROP_ANIMATABLE);
  RNA_def_property_ui_text(prop, "Scene Lights", "Render lights and light probes of the scene");
  RNA_def_property_update(prop, NC_SPACE | ND_SPACE_VIEW3D | NS_VIEW3D_SHADING, nullptr);

  prop = RNA_def_property(srna, "use_scene_world_render", PROP_BOOLEAN, PROP_NONE);
  RNA_def_property_boolean_sdna(prop, nullptr, "flag", V3D_SHADING_SCENE_WORLD_RENDER);
  RNA_def_property_clear_flag(prop, PROP_ANIMATABLE);
  RNA_def_property_ui_text(prop, "Scene World", "Use scene world for lighting");
  RNA_def_property_update(prop, NC_SPACE | ND_SPACE_VIEW3D | NS_VIEW3D_SHADING, nullptr);

  prop = RNA_def_property(srna, "show_specular_highlight", PROP_BOOLEAN, PROP_NONE);
  RNA_def_property_boolean_sdna(prop, nullptr, "flag", V3D_SHADING_SPECULAR_HIGHLIGHT);
  RNA_def_property_clear_flag(prop, PROP_ANIMATABLE);
  RNA_def_property_ui_text(prop, "Specular Highlights", "Render specular highlights");
  RNA_def_property_update(prop, NC_SPACE | ND_SPACE_VIEW3D | NS_VIEW3D_SHADING, nullptr);

  prop = RNA_def_property(srna, "object_outline_color", PROP_FLOAT, PROP_COLOR);
  RNA_def_property_float_sdna(prop, nullptr, "object_outline_color");
  RNA_def_property_array(prop, 3);
  RNA_def_property_ui_text(prop, "Outline Color", "Color for object outline");
  RNA_def_property_range(prop, 0.0f, 1.0f);
  RNA_def_property_update(prop, NC_SPACE | ND_SPACE_VIEW3D | NS_VIEW3D_SHADING, nullptr);

  prop = RNA_def_property(srna, "shadow_intensity", PROP_FLOAT, PROP_FACTOR);
  RNA_def_property_float_sdna(prop, nullptr, "shadow_intensity");
  RNA_def_property_ui_text(prop, "Shadow Intensity", "Darkness of shadows");
  RNA_def_property_range(prop, 0.0f, 1.0f);
  RNA_def_property_ui_range(prop, 0.00f, 1.0f, 1, 3);
  RNA_def_property_clear_flag(prop, PROP_ANIMATABLE);
  RNA_def_property_update(prop, NC_SPACE | ND_SPACE_VIEW3D | NS_VIEW3D_SHADING, nullptr);

  prop = RNA_def_property(srna, "render_pass", PROP_ENUM, PROP_NONE);
  RNA_def_property_enum_sdna(prop, nullptr, "render_pass");
  RNA_def_property_enum_items(prop, rna_enum_view3dshading_render_pass_type_items);
  RNA_def_property_ui_text(prop, "Render Pass", "Render Pass to show in the viewport");
  RNA_def_property_enum_funcs(prop,
                              "rna_3DViewShading_render_pass_get",
                              "rna_3DViewShading_render_pass_set",
                              "rna_3DViewShading_render_pass_itemf");
  RNA_def_property_update(prop, NC_SPACE | ND_SPACE_VIEW3D | NS_VIEW3D_SHADING, nullptr);

  prop = RNA_def_property(srna, "aov_name", PROP_STRING, PROP_NONE);
  RNA_def_property_string_sdna(prop, nullptr, "aov_name");
  RNA_def_property_ui_text(prop, "Shader AOV Name", "Name of the active Shader AOV");
  RNA_def_property_flag(prop, PROP_HIDDEN);
  RNA_def_property_update(prop, NC_SPACE | ND_SPACE_VIEW3D, nullptr);

  prop = RNA_def_property(srna, "use_compositor", PROP_ENUM, PROP_NONE);
  RNA_def_property_enum_sdna(prop, nullptr, "use_compositor");
  RNA_def_property_enum_items(prop, use_compositor_items);
  RNA_def_property_clear_flag(prop, PROP_ANIMATABLE);
  RNA_def_property_ui_text(
      prop, "Compositor", "When to preview the compositor output inside the viewport");
  RNA_def_property_update(prop,
                          NC_SPACE | ND_SPACE_VIEW3D | NS_VIEW3D_SHADING,
                          "rna_SpaceView3D_shading_use_compositor_update");
}

static void rna_def_space_view3d_overlay(BlenderRNA *brna)
{
  StructRNA *srna;
  PropertyRNA *prop;

  srna = RNA_def_struct(brna, "View3DOverlay", nullptr);
  RNA_def_struct_sdna(srna, "View3D");
  RNA_def_struct_nested(brna, srna, "SpaceView3D");
  RNA_def_struct_path_func(srna, "rna_View3DOverlay_path");
  RNA_def_struct_ui_text(
      srna, "3D View Overlay Settings", "Settings for display of overlays in the 3D viewport");

  prop = RNA_def_property(srna, "show_overlays", PROP_BOOLEAN, PROP_NONE);
  RNA_def_property_boolean_negative_sdna(prop, nullptr, "flag2", V3D_HIDE_OVERLAYS);
  RNA_def_property_ui_text(prop, "Show Overlays", "Display overlays like gizmos and outlines");
  RNA_def_property_update(prop, NC_SPACE | ND_SPACE_VIEW3D, nullptr);

  prop = RNA_def_property(srna, "show_ortho_grid", PROP_BOOLEAN, PROP_NONE);
  RNA_def_property_boolean_sdna(prop, nullptr, "gridflag", V3D_SHOW_ORTHO_GRID);
  /*bfa - we show or hide the grid in all views with the ortho grid flag*/
  RNA_def_property_ui_text(prop, "Display Grid", "Show the ground grid in the viewport");
  RNA_def_property_update(prop, NC_SPACE | ND_SPACE_VIEW3D, nullptr);

  prop = RNA_def_property(srna, "show_floor", PROP_BOOLEAN, PROP_NONE);
  RNA_def_property_boolean_sdna(prop, nullptr, "gridflag", V3D_SHOW_FLOOR);
  RNA_def_property_ui_text(prop, "Display Grid Floor", "Show the ground plane grid");
  RNA_def_property_update(prop, NC_SPACE | ND_SPACE_VIEW3D, nullptr);

  /*bfa - the toolshelf tabs*/
  prop = RNA_def_property(srna, "show_toolshelf_tabs", PROP_BOOLEAN, PROP_NONE);
  RNA_def_property_boolean_negative_sdna(prop, nullptr, "gridflag", V3D_SHOW_TOOLSHELF_TABS);
  RNA_def_property_ui_text(prop, "Toolshelf Tabs", "Show the tabs in the tool shelf");
  RNA_def_property_update(prop, NC_SPACE | ND_SPACE_VIEW3D, nullptr);

  prop = RNA_def_property(srna, "show_axis_x", PROP_BOOLEAN, PROP_NONE);
  RNA_def_property_boolean_sdna(prop, nullptr, "gridflag", V3D_SHOW_X);
  RNA_def_property_ui_text(prop,
                           "Display X Axis",
                           "Show the X axis line in perspective / orthographic views");
  RNA_def_property_update(prop, NC_SPACE | ND_SPACE_VIEW3D, nullptr);

  prop = RNA_def_property(srna, "show_axis_y", PROP_BOOLEAN, PROP_NONE);
  RNA_def_property_boolean_sdna(prop, nullptr, "gridflag", V3D_SHOW_Y);
  RNA_def_property_ui_text(prop,
                           "Display Y Axis",
                           "Show the Y axis line in perspective / orthographic views");
  RNA_def_property_update(prop, NC_SPACE | ND_SPACE_VIEW3D, nullptr);

  prop = RNA_def_property(srna, "show_axis_z", PROP_BOOLEAN, PROP_NONE);
  RNA_def_property_boolean_sdna(prop, nullptr, "gridflag", V3D_SHOW_Z);
  RNA_def_property_ui_text(prop,
                           "Display Z Axis",
                           "Show the Z axis line in perspective / orthographic views");
  RNA_def_property_update(prop, NC_SPACE | ND_SPACE_VIEW3D, nullptr);

  prop = RNA_def_property(srna, "grid_scale", PROP_FLOAT, PROP_NONE);
  RNA_def_property_float_sdna(prop, nullptr, "grid");
  RNA_def_property_ui_text(
      prop, "Grid Scale", "Multiplier for the distance between 3D View grid lines");
  RNA_def_property_range(prop, 0.0f, FLT_MAX);
  RNA_def_property_ui_range(prop, 0.001f, 1000.0f, 0.1f, 3);
  RNA_def_property_update(prop, NC_SPACE | ND_SPACE_VIEW3D, nullptr);

  prop = RNA_def_property(srna, "grid_lines", PROP_INT, PROP_NONE);
  RNA_def_property_int_sdna(prop, nullptr, "gridlines");
  RNA_def_property_ui_text(
      prop, "Grid Lines", "Number of grid lines to display in perspective view");
  RNA_def_property_range(prop, 0, 1024);
  RNA_def_property_update(prop, NC_SPACE | ND_SPACE_VIEW3D, nullptr);

  prop = RNA_def_property(srna, "grid_subdivisions", PROP_INT, PROP_NONE);
  RNA_def_property_int_sdna(prop, nullptr, "gridsubdiv");
  RNA_def_property_ui_text(
      prop,
      "Grid Subdivisions",
      "Number of subdivisions between grid lines\nJust active with a Unit System of None");
  RNA_def_property_range(prop, 1, 1024);
  RNA_def_property_update(prop, NC_SPACE | ND_SPACE_VIEW3D, nullptr);

  prop = RNA_def_property(srna, "grid_scale_unit", PROP_FLOAT, PROP_NONE);
  RNA_def_property_clear_flag(prop, PROP_EDITABLE);
  RNA_def_property_float_funcs(prop, "rna_View3DOverlay_GridScaleUnit_get", nullptr, nullptr);
  RNA_def_property_ui_text(
      prop, "Grid Scale Unit", "Grid cell size scaled by scene unit system settings");

  prop = RNA_def_property(srna, "show_outline_selected", PROP_BOOLEAN, PROP_NONE);
  RNA_def_property_boolean_sdna(prop, nullptr, "flag", V3D_SELECT_OUTLINE);
  RNA_def_property_ui_text(
      prop, "Outline Selected", "Show an outline highlight around selected objects");
  RNA_def_property_update(prop, NC_SPACE | ND_SPACE_VIEW3D, nullptr);

  prop = RNA_def_property(srna, "show_object_origins", PROP_BOOLEAN, PROP_NONE);
  RNA_def_property_boolean_negative_sdna(
      prop, nullptr, "overlay.flag", V3D_OVERLAY_HIDE_OBJECT_ORIGINS);
  RNA_def_property_ui_text(prop, "Object Origins", "Show object center dots");
  RNA_def_property_update(prop, NC_SPACE | ND_SPACE_VIEW3D, nullptr);

  prop = RNA_def_property(srna, "show_object_origins_all", PROP_BOOLEAN, PROP_NONE);
  RNA_def_property_boolean_sdna(prop, nullptr, "flag", V3D_DRAW_CENTERS);
  RNA_def_property_ui_text(
      prop,
      "All Object Origins",
      "Show the object origin center dot for all (selected and unselected) objects");
  RNA_def_property_update(prop, NC_SPACE | ND_SPACE_VIEW3D, nullptr);

  prop = RNA_def_property(srna, "show_relationship_lines", PROP_BOOLEAN, PROP_NONE);
  RNA_def_property_boolean_negative_sdna(prop, nullptr, "flag", V3D_HIDE_HELPLINES);
  RNA_def_property_ui_text(prop,
                           "Relationship Lines",
                           "Show dashed lines indicating parent or constraint relationships");
  RNA_def_property_update(prop, NC_SPACE | ND_SPACE_VIEW3D, nullptr);

  prop = RNA_def_property(srna, "show_cursor", PROP_BOOLEAN, PROP_NONE);
  RNA_def_property_boolean_negative_sdna(prop, nullptr, "overlay.flag", V3D_OVERLAY_HIDE_CURSOR);
  RNA_def_property_ui_text(prop, "Show 3D Cursor", "Display 3D Cursor Overlay");
  RNA_def_property_update(prop, NC_SPACE | ND_SPACE_VIEW3D, nullptr);

  prop = RNA_def_property(srna, "show_text", PROP_BOOLEAN, PROP_NONE);
  RNA_def_property_boolean_negative_sdna(prop, nullptr, "overlay.flag", V3D_OVERLAY_HIDE_TEXT);
  RNA_def_property_ui_text(prop, "Show Text", "Display overlay text");
  RNA_def_property_update(prop, NC_SPACE | ND_SPACE_VIEW3D, nullptr);

  prop = RNA_def_property(srna, "show_stats", PROP_BOOLEAN, PROP_NONE);
  RNA_def_property_boolean_sdna(prop, nullptr, "overlay.flag", V3D_OVERLAY_STATS);
  RNA_def_property_ui_text(prop, "Show Statistics", "Display scene statistics overlay text");
  RNA_def_property_update(prop, NC_SPACE | ND_SPACE_VIEW3D, nullptr);

  /* show camera composition guides */
  prop = RNA_def_property(srna, "show_camera_guides", PROP_BOOLEAN, PROP_NONE);
  RNA_def_property_boolean_sdna(prop, nullptr, "flag2", V3D_SHOW_CAMERA_GUIDES);
  RNA_def_property_ui_text(prop, "Show Camera Guides", "Show camera composition guides");
  RNA_def_property_update(prop, NC_SPACE | ND_SPACE_VIEW3D, nullptr);

  prop = RNA_def_property(srna, "show_camera_passepartout", PROP_BOOLEAN, PROP_NONE);
  RNA_def_property_boolean_sdna(prop, nullptr, "flag2", V3D_SHOW_CAMERA_PASSEPARTOUT);
  RNA_def_property_ui_text(prop, "Show Passepartout", "Show camera passepartout");
  RNA_def_property_update(prop, NC_SPACE | ND_SPACE_VIEW3D, nullptr);

  prop = RNA_def_property(srna, "show_extras", PROP_BOOLEAN, PROP_NONE);
  RNA_def_property_boolean_negative_sdna(
      prop, nullptr, "overlay.flag", V3D_OVERLAY_HIDE_OBJECT_XTRAS);
  RNA_def_property_ui_text(
      prop, "Extras", "Object details, including empty wire, cameras and other visual guides");
  RNA_def_property_update(prop, NC_SPACE | ND_SPACE_VIEW3D, nullptr);

  prop = RNA_def_property(srna, "show_light_colors", PROP_BOOLEAN, PROP_NONE);
  RNA_def_property_boolean_sdna(prop, nullptr, "overlay.flag", V3D_OVERLAY_SHOW_LIGHT_COLORS);
  RNA_def_property_ui_text(prop, "Light Colors", "Show light colors");
  RNA_def_property_update(prop, NC_SPACE | ND_SPACE_VIEW3D, nullptr);

  prop = RNA_def_property(srna, "show_bones", PROP_BOOLEAN, PROP_NONE);
  RNA_def_property_boolean_negative_sdna(prop, nullptr, "overlay.flag", V3D_OVERLAY_HIDE_BONES);
  RNA_def_property_ui_text(
      prop, "Show Bones", "Display bones (disable to show motion paths only)");
  RNA_def_property_update(prop, NC_SPACE | ND_SPACE_VIEW3D, nullptr);

  prop = RNA_def_property(srna, "show_face_orientation", PROP_BOOLEAN, PROP_NONE);
  RNA_def_property_boolean_sdna(prop, nullptr, "overlay.flag", V3D_OVERLAY_FACE_ORIENTATION);
  RNA_def_property_clear_flag(prop, PROP_ANIMATABLE);
  RNA_def_property_ui_text(prop, "Face Orientation", "Show the Face Orientation Overlay");
  RNA_def_property_update(prop, NC_SPACE | ND_SPACE_VIEW3D, nullptr);

  prop = RNA_def_property(srna, "show_fade_inactive", PROP_BOOLEAN, PROP_NONE);
  RNA_def_property_boolean_sdna(prop, nullptr, "overlay.flag", V3D_OVERLAY_FADE_INACTIVE);
  RNA_def_property_clear_flag(prop, PROP_ANIMATABLE);
  RNA_def_property_ui_text(
      prop, "Fade Inactive Objects", "Fade inactive geometry using the viewport background color");
  RNA_def_property_update(prop, NC_SPACE | ND_SPACE_VIEW3D, nullptr);

  prop = RNA_def_property(srna, "fade_inactive_alpha", PROP_FLOAT, PROP_FACTOR);
  RNA_def_property_float_sdna(prop, nullptr, "overlay.fade_alpha");
  RNA_def_property_ui_text(prop, "Opacity", "Strength of the fade effect");
  RNA_def_property_range(prop, 0.0f, 1.0f);
  RNA_def_property_clear_flag(prop, PROP_ANIMATABLE);
  RNA_def_property_update(prop, NC_SPACE | ND_SPACE_VIEW3D, nullptr);

  prop = RNA_def_property(srna, "show_xray_bone", PROP_BOOLEAN, PROP_NONE);
  RNA_def_property_boolean_sdna(prop, nullptr, "overlay.flag", V3D_OVERLAY_BONE_SELECT);
  RNA_def_property_clear_flag(prop, PROP_ANIMATABLE);
  RNA_def_property_ui_text(prop, "Show Bone X-Ray", "Show the bone selection overlay");
  RNA_def_property_update(prop, NC_SPACE | ND_SPACE_VIEW3D, nullptr);

  prop = RNA_def_property(srna, "xray_alpha_bone", PROP_FLOAT, PROP_FACTOR);
  RNA_def_property_float_sdna(prop, nullptr, "overlay.xray_alpha_bone");
  RNA_def_property_ui_text(prop, "Opacity", "Opacity to use for bone selection");
  RNA_def_property_range(prop, 0.0f, 1.0f);
  RNA_def_property_clear_flag(prop, PROP_ANIMATABLE);
  RNA_def_property_update(prop, NC_SPACE | ND_SPACE_VIEW3D, nullptr);

  prop = RNA_def_property(srna, "bone_wire_alpha", PROP_FLOAT, PROP_FACTOR);
  RNA_def_property_float_sdna(prop, nullptr, "overlay.bone_wire_alpha");
  RNA_def_property_ui_text(
      prop, "Bone Wireframe Opacity", "Maximum opacity of bones in wireframe display mode");
  RNA_def_property_range(prop, 0.0f, FLT_MAX);
  RNA_def_property_ui_range(prop, 0.0f, 1.0f, 1, 2);
  RNA_def_property_clear_flag(prop, PROP_ANIMATABLE);
  RNA_def_property_update(prop, NC_SPACE | ND_SPACE_VIEW3D, nullptr);

  prop = RNA_def_property(srna, "show_motion_paths", PROP_BOOLEAN, PROP_NONE);
  RNA_def_property_boolean_negative_sdna(
      prop, nullptr, "overlay.flag", V3D_OVERLAY_HIDE_MOTION_PATHS);
  RNA_def_property_clear_flag(prop, PROP_ANIMATABLE);
  RNA_def_property_ui_text(prop, "Motion Paths", "Show the Motion Paths Overlay");
  RNA_def_property_update(prop, NC_SPACE | ND_SPACE_VIEW3D, nullptr);

  prop = RNA_def_property(srna, "show_onion_skins", PROP_BOOLEAN, PROP_NONE);
  RNA_def_property_boolean_sdna(prop, nullptr, "overlay.flag", V3D_OVERLAY_ONION_SKINS);
  RNA_def_property_clear_flag(prop, PROP_ANIMATABLE);
  RNA_def_property_ui_text(prop, "Onion Skins", "Show the Onion Skinning Overlay");
  RNA_def_property_update(prop, NC_SPACE | ND_SPACE_VIEW3D, nullptr);

  prop = RNA_def_property(srna, "show_look_dev", PROP_BOOLEAN, PROP_NONE);
  RNA_def_property_boolean_sdna(prop, nullptr, "overlay.flag", V3D_OVERLAY_LOOK_DEV);
  RNA_def_property_clear_flag(prop, PROP_ANIMATABLE);
  RNA_def_property_ui_text(prop, "HDRI Preview", "Show HDRI preview spheres");
  RNA_def_property_update(prop, NC_SPACE | ND_SPACE_VIEW3D | NS_VIEW3D_SHADING, nullptr);

  prop = RNA_def_property(srna, "show_wireframes", PROP_BOOLEAN, PROP_NONE);
  RNA_def_property_boolean_sdna(prop, nullptr, "overlay.flag", V3D_OVERLAY_WIREFRAMES);
  RNA_def_property_clear_flag(prop, PROP_ANIMATABLE);
  RNA_def_property_ui_text(prop, "Wireframe", "Show face edges wires");
  RNA_def_property_update(prop, NC_SPACE | ND_SPACE_VIEW3D, nullptr);

  prop = RNA_def_property(srna, "wireframe_threshold", PROP_FLOAT, PROP_FACTOR);
  RNA_def_property_float_sdna(prop, nullptr, "overlay.wireframe_threshold");
  RNA_def_property_ui_text(prop,
                           "Wireframe Threshold",
                           "Adjust the angle threshold for displaying edges "
                           "(1.0 for all)");
  RNA_def_property_range(prop, 0.0f, 1.0f);
  RNA_def_property_clear_flag(prop, PROP_ANIMATABLE);
  RNA_def_property_update(prop, NC_SPACE | ND_SPACE_VIEW3D, nullptr);

  prop = RNA_def_property(srna, "wireframe_opacity", PROP_FLOAT, PROP_FACTOR);
  RNA_def_property_float_sdna(prop, nullptr, "overlay.wireframe_opacity");
  RNA_def_property_ui_text(prop,
                           "Wireframe Opacity",
                           "Opacity of the displayed edges "
                           "(1.0 for opaque)");
  RNA_def_property_range(prop, 0.0f, 1.0f);
  RNA_def_property_clear_flag(prop, PROP_ANIMATABLE);
  RNA_def_property_update(prop, NC_SPACE | ND_SPACE_VIEW3D, nullptr);

  prop = RNA_def_property(srna, "show_viewer_attribute", PROP_BOOLEAN, PROP_NONE);
  RNA_def_property_boolean_sdna(prop, nullptr, "overlay.flag", V3D_OVERLAY_VIEWER_ATTRIBUTE);
  RNA_def_property_clear_flag(prop, PROP_ANIMATABLE);
  RNA_def_property_ui_text(prop, "Viewer Node", "Show attribute overlay for active viewer node");
  RNA_def_property_update(prop, NC_SPACE | ND_SPACE_VIEW3D, nullptr);

  prop = RNA_def_property(srna, "viewer_attribute_opacity", PROP_FLOAT, PROP_FACTOR);
  RNA_def_property_float_sdna(prop, nullptr, "overlay.viewer_attribute_opacity");
  RNA_def_property_ui_text(
      prop, "Viewer Attribute Opacity", "Opacity of the attribute that is currently visualized");
  RNA_def_property_range(prop, 0.0f, 1.0f);
  RNA_def_property_clear_flag(prop, PROP_ANIMATABLE);
  RNA_def_property_update(prop, NC_SPACE | ND_SPACE_VIEW3D, nullptr);

  prop = RNA_def_property(srna, "show_viewer_text", PROP_BOOLEAN, PROP_NONE);
  RNA_def_property_boolean_sdna(prop, nullptr, "overlay.flag", V3D_OVERLAY_VIEWER_ATTRIBUTE_TEXT);
  RNA_def_property_clear_flag(prop, PROP_ANIMATABLE);
  RNA_def_property_ui_text(
      prop, "View Attribute Text", "Show attribute values as text in viewport");
  RNA_def_property_update(prop, NC_SPACE | ND_SPACE_VIEW3D, nullptr);

  prop = RNA_def_property(srna, "show_paint_wire", PROP_BOOLEAN, PROP_NONE);
  RNA_def_property_boolean_sdna(prop, nullptr, "overlay.paint_flag", V3D_OVERLAY_PAINT_WIRE);
  RNA_def_property_ui_text(prop, "Show Wire", "Use wireframe display in painting modes");
  RNA_def_property_update(prop, NC_SPACE | ND_SPACE_VIEW3D, nullptr);

  prop = RNA_def_property(srna, "show_wpaint_contours", PROP_BOOLEAN, PROP_NONE);
  RNA_def_property_boolean_sdna(prop, nullptr, "overlay.wpaint_flag", V3D_OVERLAY_WPAINT_CONTOURS);
  RNA_def_property_ui_text(
      prop,
      "Show Weight Contours",
      "Show contour lines formed by points with the same interpolated weight");
  RNA_def_property_update(prop, NC_SPACE | ND_SPACE_VIEW3D, nullptr);

  prop = RNA_def_property(srna, "show_weight", PROP_BOOLEAN, PROP_NONE);
  RNA_def_property_boolean_sdna(prop, nullptr, "overlay.edit_flag", V3D_OVERLAY_EDIT_WEIGHT);
  RNA_def_property_ui_text(prop, "Show Weights", "Display weights in editmode");
  RNA_def_property_update(prop, NC_SPACE | ND_SPACE_VIEW3D, nullptr);

  prop = RNA_def_property(srna, "show_retopology", PROP_BOOLEAN, PROP_NONE);
  RNA_def_property_boolean_sdna(prop, nullptr, "overlay.edit_flag", V3D_OVERLAY_EDIT_RETOPOLOGY);
  RNA_def_property_ui_text(prop,
                           "Retopology",
                           "Hide the solid mesh and offset the overlay towards the view. "
                           "Selection is occluded by inactive geometry, unless X-Ray is enabled");
  RNA_def_property_update(prop, NC_SPACE | ND_SPACE_VIEW3D | NS_VIEW3D_SHADING, nullptr);

  prop = RNA_def_property(srna, "retopology_offset", PROP_FLOAT, PROP_DISTANCE);
  RNA_def_property_float_sdna(prop, nullptr, "overlay.retopology_offset");
  RNA_def_property_ui_text(
      prop, "Retopology Offset", "Offset used to draw edit mesh in front of other geometry");
  RNA_def_property_range(prop, 0.0f, FLT_MAX);
  RNA_def_property_ui_range(prop, 0.0f, 10.0f, 0.1f, 3);
  RNA_def_property_clear_flag(prop, PROP_ANIMATABLE);
  RNA_def_property_update(prop, NC_SPACE | ND_SPACE_VIEW3D, nullptr);

  prop = RNA_def_property(srna, "show_face_normals", PROP_BOOLEAN, PROP_NONE);
  RNA_def_property_boolean_sdna(prop, nullptr, "overlay.edit_flag", V3D_OVERLAY_EDIT_FACE_NORMALS);
  RNA_def_property_ui_text(prop, "Display Normals", "Display face normals as lines");
  RNA_def_property_update(prop, NC_SPACE | ND_SPACE_VIEW3D, nullptr);

  prop = RNA_def_property(srna, "show_vertex_normals", PROP_BOOLEAN, PROP_NONE);
  RNA_def_property_boolean_sdna(prop, nullptr, "overlay.edit_flag", V3D_OVERLAY_EDIT_VERT_NORMALS);
  RNA_def_property_ui_text(prop, "Display Vertex Normals", "Display vertex normals as lines");
  RNA_def_property_update(prop, NC_SPACE | ND_SPACE_VIEW3D, nullptr);

  prop = RNA_def_property(srna, "show_split_normals", PROP_BOOLEAN, PROP_NONE);
  RNA_def_property_boolean_sdna(prop, nullptr, "overlay.edit_flag", V3D_OVERLAY_EDIT_LOOP_NORMALS);
  RNA_def_property_ui_text(
      prop, "Display Split Normals", "Display vertex-per-face normals as lines");
  RNA_def_property_update(prop, NC_SPACE | ND_SPACE_VIEW3D, nullptr);

  prop = RNA_def_property(srna, "show_faces", PROP_BOOLEAN, PROP_NONE);
  RNA_def_property_boolean_sdna(prop, nullptr, "overlay.edit_flag", V3D_OVERLAY_EDIT_FACES);
  RNA_def_property_ui_text(prop, "Display Faces", "Display a face selection overlay");
  RNA_def_property_update(prop, NC_SPACE | ND_SPACE_VIEW3D, nullptr);

  prop = RNA_def_property(srna, "show_face_center", PROP_BOOLEAN, PROP_NONE);
  RNA_def_property_boolean_sdna(prop, nullptr, "overlay.edit_flag", V3D_OVERLAY_EDIT_FACE_DOT);
  RNA_def_property_ui_text(
      prop,
      "Display Face Center",
      "Display face center when face selection is enabled in solid shading modes");
  RNA_def_property_update(prop, NC_SPACE | ND_SPACE_VIEW3D, nullptr);

  prop = RNA_def_property(srna, "show_edge_crease", PROP_BOOLEAN, PROP_NONE);
  RNA_def_property_boolean_sdna(prop, nullptr, "overlay.edit_flag", V3D_OVERLAY_EDIT_CREASES);
  RNA_def_property_ui_text(
      prop, "Display Creases", "Display creases created for Subdivision Surface modifier");
  RNA_def_property_update(prop, NC_SPACE | ND_SPACE_VIEW3D, nullptr);

  prop = RNA_def_property(srna, "show_edge_bevel_weight", PROP_BOOLEAN, PROP_NONE);
  RNA_def_property_boolean_sdna(prop, nullptr, "overlay.edit_flag", V3D_OVERLAY_EDIT_BWEIGHTS);
  RNA_def_property_ui_text(
      prop, "Display Bevel Weights", "Display weights created for the Bevel modifier");
  RNA_def_property_update(prop, NC_SPACE | ND_SPACE_VIEW3D, nullptr);

  prop = RNA_def_property(srna, "show_edge_seams", PROP_BOOLEAN, PROP_NONE);
  RNA_def_property_boolean_sdna(prop, nullptr, "overlay.edit_flag", V3D_OVERLAY_EDIT_SEAMS);
  RNA_def_property_ui_text(prop, "Display Seams", "Display UV unwrapping seams");
  RNA_def_property_update(prop, NC_SPACE | ND_SPACE_VIEW3D, nullptr);

  prop = RNA_def_property(srna, "show_edge_sharp", PROP_BOOLEAN, PROP_NONE);
  RNA_def_property_boolean_sdna(prop, nullptr, "overlay.edit_flag", V3D_OVERLAY_EDIT_SHARP);
  RNA_def_property_ui_text(
      prop, "Display Sharp", "Display sharp edges, used with the Edge Split modifier");
  RNA_def_property_update(prop, NC_SPACE | ND_SPACE_VIEW3D, nullptr);

  prop = RNA_def_property(srna, "show_freestyle_edge_marks", PROP_BOOLEAN, PROP_NONE);
  RNA_def_property_boolean_sdna(
      prop, nullptr, "overlay.edit_flag", V3D_OVERLAY_EDIT_FREESTYLE_EDGE);
  RNA_def_property_ui_text(prop,
                           "Display Freestyle Edge Marks",
                           "Display Freestyle edge marks, used with the Freestyle renderer");
  RNA_def_property_update(prop, NC_SPACE | ND_SPACE_VIEW3D, nullptr);

  prop = RNA_def_property(srna, "show_freestyle_face_marks", PROP_BOOLEAN, PROP_NONE);
  RNA_def_property_boolean_sdna(
      prop, nullptr, "overlay.edit_flag", V3D_OVERLAY_EDIT_FREESTYLE_FACE);
  RNA_def_property_ui_text(prop,
                           "Display Freestyle Face Marks",
                           "Display Freestyle face marks, used with the Freestyle renderer");
  RNA_def_property_update(prop, NC_SPACE | ND_SPACE_VIEW3D, nullptr);

  prop = RNA_def_property(srna, "show_statvis", PROP_BOOLEAN, PROP_NONE);
  RNA_def_property_boolean_sdna(prop, nullptr, "overlay.edit_flag", V3D_OVERLAY_EDIT_STATVIS);
  RNA_def_property_ui_text(
      prop, "Mesh Analysis", "Display statistical information about the mesh");
  RNA_def_property_update(prop, NC_SPACE | ND_SPACE_VIEW3D, nullptr);

  prop = RNA_def_property(srna, "show_extra_edge_length", PROP_BOOLEAN, PROP_NONE);
  RNA_def_property_boolean_sdna(prop, nullptr, "overlay.edit_flag", V3D_OVERLAY_EDIT_EDGE_LEN);
  RNA_def_property_ui_text(
      prop,
      "Edge Length",
      "Display selected edge lengths, using global values when set in the transform panel");
  RNA_def_property_update(prop, NC_SPACE | ND_SPACE_VIEW3D, nullptr);

  prop = RNA_def_property(srna, "show_extra_edge_angle", PROP_BOOLEAN, PROP_NONE);
  RNA_def_property_boolean_sdna(prop, nullptr, "overlay.edit_flag", V3D_OVERLAY_EDIT_EDGE_ANG);
  RNA_def_property_ui_text(
      prop,
      "Edge Angle",
      "Display selected edge angle, using global values when set in the transform panel");
  RNA_def_property_update(prop, NC_SPACE | ND_SPACE_VIEW3D, nullptr);

  prop = RNA_def_property(srna, "show_extra_face_angle", PROP_BOOLEAN, PROP_NONE);
  RNA_def_property_boolean_sdna(prop, nullptr, "overlay.edit_flag", V3D_OVERLAY_EDIT_FACE_ANG);
  RNA_def_property_ui_text(prop,
                           "Face Angles",
                           "Display the angles in the selected edges, "
                           "using global values when set in the transform panel");
  RNA_def_property_update(prop, NC_SPACE | ND_SPACE_VIEW3D, nullptr);

  prop = RNA_def_property(srna, "show_extra_face_area", PROP_BOOLEAN, PROP_NONE);
  RNA_def_property_boolean_sdna(prop, nullptr, "overlay.edit_flag", V3D_OVERLAY_EDIT_FACE_AREA);
  RNA_def_property_ui_text(prop,
                           "Face Area",
                           "Display the area of selected faces, "
                           "using global values when set in the transform panel");
  RNA_def_property_update(prop, NC_SPACE | ND_SPACE_VIEW3D, nullptr);

  prop = RNA_def_property(srna, "show_extra_indices", PROP_BOOLEAN, PROP_NONE);
  RNA_def_property_boolean_sdna(prop, nullptr, "overlay.edit_flag", V3D_OVERLAY_EDIT_INDICES);
  RNA_def_property_ui_text(
      prop, "Indices", "Display the index numbers of selected vertices, edges, and faces");
  RNA_def_property_update(prop, NC_SPACE | ND_SPACE_VIEW3D, nullptr);

  prop = RNA_def_property(srna, "display_handle", PROP_ENUM, PROP_NONE);
  RNA_def_property_enum_sdna(prop, nullptr, "overlay.handle_display");
  RNA_def_property_enum_items(prop, rna_enum_curve_display_handle_items);
  RNA_def_property_ui_text(
      prop, "Display Handles", "Limit the display of curve handles in edit mode");
  RNA_def_property_update(prop, NC_SPACE | ND_SPACE_VIEW3D, nullptr);

  prop = RNA_def_property(srna, "show_curve_normals", PROP_BOOLEAN, PROP_NONE);
  RNA_def_property_boolean_sdna(prop, nullptr, "overlay.edit_flag", V3D_OVERLAY_EDIT_CU_NORMALS);
  RNA_def_property_ui_text(prop, "Draw Normals", "Display 3D curve normals in editmode");
  RNA_def_property_update(prop, NC_SPACE | ND_SPACE_VIEW3D, nullptr);

  prop = RNA_def_property(srna, "normals_length", PROP_FLOAT, PROP_FACTOR);
  RNA_def_property_float_sdna(prop, nullptr, "overlay.normals_length");
  RNA_def_property_ui_text(prop, "Normal Size", "Display size for normals in the 3D view");
  RNA_def_property_range(prop, 0.00001, 100000.0);
  RNA_def_property_ui_range(prop, 0.01, 2.0, 1, 2);
  RNA_def_property_float_default(prop, 0.02);
  RNA_def_property_update(prop, NC_SPACE | ND_SPACE_VIEW3D, nullptr);

  prop = RNA_def_property(srna, "normals_constant_screen_size", PROP_FLOAT, PROP_PIXEL);
  RNA_def_property_float_sdna(prop, nullptr, "overlay.normals_constant_screen_size");
  RNA_def_property_ui_text(prop, "Normal Screen Size", "Screen size for normals in the 3D view");
  RNA_def_property_range(prop, 0.0, 100000.0);
  RNA_def_property_ui_range(prop, 1.0, 100.0, 50, 0);
  RNA_def_property_update(prop, NC_SPACE | ND_SPACE_VIEW3D, nullptr);

  prop = RNA_def_property(srna, "use_normals_constant_screen_size", PROP_BOOLEAN, PROP_NONE);
  RNA_def_property_boolean_sdna(
      prop, nullptr, "overlay.edit_flag", V3D_OVERLAY_EDIT_CONSTANT_SCREEN_SIZE_NORMALS);
  RNA_def_property_ui_text(prop,
                           "Constant Screen Size Normals",
                           "Keep size of normals constant in relation to 3D view");
  RNA_def_property_update(prop, NC_SPACE | ND_SPACE_VIEW3D, nullptr);

  prop = RNA_def_property(srna, "texture_paint_mode_opacity", PROP_FLOAT, PROP_FACTOR);
  RNA_def_property_float_sdna(prop, nullptr, "overlay.texture_paint_mode_opacity");
  RNA_def_property_ui_text(
      prop, "Stencil Mask Opacity", "Opacity of the texture paint mode stencil mask overlay");
  RNA_def_property_range(prop, 0.0f, 1.0f);
  RNA_def_property_update(prop, NC_SPACE | ND_SPACE_VIEW3D, nullptr);

  prop = RNA_def_property(srna, "vertex_paint_mode_opacity", PROP_FLOAT, PROP_FACTOR);
  RNA_def_property_float_sdna(prop, nullptr, "overlay.vertex_paint_mode_opacity");
  RNA_def_property_ui_text(
      prop, "Stencil Mask Opacity", "Opacity of the texture paint mode stencil mask overlay");
  RNA_def_property_range(prop, 0.0f, 1.0f);
  RNA_def_property_update(prop, NC_SPACE | ND_SPACE_VIEW3D, nullptr);

  prop = RNA_def_property(srna, "weight_paint_mode_opacity", PROP_FLOAT, PROP_FACTOR);
  RNA_def_property_float_sdna(prop, nullptr, "overlay.weight_paint_mode_opacity");
  RNA_def_property_ui_text(
      prop, "Weight Paint Opacity", "Opacity of the weight paint mode overlay");
  RNA_def_property_range(prop, 0.0f, 1.0f);
  RNA_def_property_update(prop, NC_SPACE | ND_SPACE_VIEW3D, nullptr);

  prop = RNA_def_property(srna, "sculpt_mode_mask_opacity", PROP_FLOAT, PROP_FACTOR);
  RNA_def_property_float_sdna(prop, nullptr, "overlay.sculpt_mode_mask_opacity");
  RNA_def_property_ui_text(prop, "Sculpt Mask Opacity", "");
  RNA_def_property_range(prop, 0.0f, 1.0f);
  RNA_def_property_update(prop, NC_SPACE | ND_SPACE_VIEW3D, nullptr);

  prop = RNA_def_property(srna, "show_sculpt_curves_cage", PROP_BOOLEAN, PROP_NONE);
  RNA_def_property_boolean_sdna(prop, nullptr, "overlay.flag", V3D_OVERLAY_SCULPT_CURVES_CAGE);
  RNA_def_property_ui_text(
      prop, "Sculpt Curves Cage", "Show original curves that are currently being edited");
  RNA_def_property_update(prop, NC_SPACE | ND_SPACE_VIEW3D, nullptr);

  prop = RNA_def_property(srna, "sculpt_curves_cage_opacity", PROP_FLOAT, PROP_FACTOR);
  RNA_def_property_float_sdna(prop, nullptr, "overlay.sculpt_curves_cage_opacity");
  RNA_def_property_ui_text(
      prop, "Curves Sculpt Cage Opacity", "Opacity of the cage overlay in curves sculpt mode");
  RNA_def_property_range(prop, 0.0f, 1.0f);
  RNA_def_property_update(prop, NC_SPACE | ND_SPACE_VIEW3D, nullptr);

  prop = RNA_def_property(srna, "sculpt_mode_face_sets_opacity", PROP_FLOAT, PROP_FACTOR);
  RNA_def_property_float_sdna(prop, nullptr, "overlay.sculpt_mode_face_sets_opacity");
  RNA_def_property_ui_text(prop, "Sculpt Face Sets Opacity", "");
  RNA_def_property_range(prop, 0.0f, 1.0f);
  RNA_def_property_update(prop, NC_SPACE | ND_SPACE_VIEW3D, nullptr);

  prop = RNA_def_property(srna, "show_sculpt_mask", PROP_BOOLEAN, PROP_NONE);
  RNA_def_property_boolean_sdna(prop, nullptr, "overlay.flag", V3D_OVERLAY_SCULPT_SHOW_MASK);
  RNA_def_property_ui_text(prop, "Sculpt Show Mask", "");
  RNA_def_property_update(prop, NC_SPACE | ND_SPACE_VIEW3D, nullptr);

  prop = RNA_def_property(srna, "show_sculpt_face_sets", PROP_BOOLEAN, PROP_NONE);
  RNA_def_property_boolean_sdna(prop, nullptr, "overlay.flag", V3D_OVERLAY_SCULPT_SHOW_FACE_SETS);
  RNA_def_property_ui_text(prop, "Sculpt Show Face Sets", "");
  RNA_def_property_update(prop, NC_SPACE | ND_SPACE_VIEW3D, nullptr);

  /* grease pencil paper settings */
  prop = RNA_def_property(srna, "show_annotation", PROP_BOOLEAN, PROP_NONE);
  RNA_def_property_boolean_sdna(prop, nullptr, "flag2", V3D_SHOW_ANNOTATION);
  RNA_def_property_ui_text(prop, "Show Annotation", "Show annotations for this view");
  RNA_def_property_update(prop, NC_SPACE | ND_SPACE_VIEW3D, nullptr);

  prop = RNA_def_property(srna, "use_gpencil_fade_objects", PROP_BOOLEAN, PROP_NONE);
  RNA_def_property_boolean_sdna(prop, nullptr, "gp_flag", V3D_GP_FADE_OBJECTS);
  RNA_def_property_ui_text(
      prop,
      "Fade Objects",
      "Fade all viewport objects with a full color layer to improve visibility");
  RNA_def_property_update(prop, NC_SPACE | ND_SPACE_VIEW3D, nullptr);

  prop = RNA_def_property(srna, "use_gpencil_grid", PROP_BOOLEAN, PROP_NONE);
  RNA_def_property_boolean_sdna(prop, nullptr, "gp_flag", V3D_GP_SHOW_GRID);
  RNA_def_property_ui_text(prop, "Use Grid", "Display a grid over Grease Pencil paper");
  RNA_def_property_update(prop, NC_SPACE | ND_SPACE_VIEW3D, nullptr);

  prop = RNA_def_property(srna, "use_gpencil_fade_layers", PROP_BOOLEAN, PROP_NONE);
  RNA_def_property_boolean_sdna(prop, nullptr, "gp_flag", V3D_GP_FADE_NOACTIVE_LAYERS);
  RNA_def_property_ui_text(
      prop, "Fade Layers", "Toggle fading of Grease Pencil layers except the active one");
  RNA_def_property_update(prop, NC_SPACE | ND_SPACE_VIEW3D, nullptr);

  prop = RNA_def_property(srna, "use_gpencil_fade_gp_objects", PROP_BOOLEAN, PROP_NONE);
  RNA_def_property_boolean_sdna(prop, nullptr, "gp_flag", V3D_GP_FADE_NOACTIVE_GPENCIL);
  RNA_def_property_ui_text(
      prop, "Fade Grease Pencil Objects", "Fade Grease Pencil Objects, except the active one");
  RNA_def_property_update(prop, NC_SPACE | ND_SPACE_VIEW3D, nullptr);

  prop = RNA_def_property(srna, "use_gpencil_canvas_xray", PROP_BOOLEAN, PROP_NONE);
  RNA_def_property_boolean_sdna(prop, nullptr, "gp_flag", V3D_GP_SHOW_GRID_XRAY);
  RNA_def_property_ui_text(prop, "Canvas X-Ray", "Show Canvas grid in front");
  RNA_def_property_update(prop, NC_SPACE | ND_SPACE_VIEW3D, nullptr);

  prop = RNA_def_property(srna, "use_gpencil_show_directions", PROP_BOOLEAN, PROP_NONE);
  RNA_def_property_boolean_sdna(prop, nullptr, "gp_flag", V3D_GP_SHOW_STROKE_DIRECTION);
  RNA_def_property_ui_text(prop,
                           "Stroke Direction",
                           "Show stroke drawing direction with a bigger green dot (start) "
                           "and smaller red dot (end) points");
  RNA_def_property_update(prop, NC_SPACE | ND_SPACE_VIEW3D, nullptr);

  prop = RNA_def_property(srna, "use_gpencil_show_material_name", PROP_BOOLEAN, PROP_NONE);
  RNA_def_property_boolean_sdna(prop, nullptr, "gp_flag", V3D_GP_SHOW_MATERIAL_NAME);
  RNA_def_property_ui_text(
      prop, "Stroke Material Name", "Show material name assigned to each stroke");
  RNA_def_property_update(prop, NC_SPACE | ND_SPACE_VIEW3D, nullptr);

  prop = RNA_def_property(srna, "gpencil_grid_opacity", PROP_FLOAT, PROP_NONE);
  RNA_def_property_float_sdna(prop, nullptr, "overlay.gpencil_grid_opacity");
  RNA_def_property_range(prop, 0.1f, 1.0f);
  RNA_def_property_ui_text(prop, "Opacity", "Canvas grid opacity");
  RNA_def_property_update(prop, NC_SPACE | ND_SPACE_VIEW3D, nullptr);

  prop = RNA_def_property(srna, "gpencil_grid_color", PROP_FLOAT, PROP_COLOR);
  RNA_def_property_float_sdna(prop, nullptr, "overlay.gpencil_grid_color");
  RNA_def_property_array(prop, 3);
  RNA_def_property_ui_text(prop, "Grid Color", "Canvas grid color");
  RNA_def_property_range(prop, 0.0f, 1.0f);
  RNA_def_property_update(prop, NC_SPACE | ND_SPACE_VIEW3D, nullptr);

  prop = RNA_def_property(srna, "gpencil_grid_scale", PROP_FLOAT, PROP_XYZ);
  RNA_def_property_float_sdna(prop, nullptr, "overlay.gpencil_grid_scale");
  RNA_def_property_array(prop, 2);
  RNA_def_property_ui_text(prop, "Scale", "Canvas grid scale");
  RNA_def_property_range(prop, 0.0f, FLT_MAX);
  RNA_def_property_update(prop, NC_SPACE | ND_SPACE_VIEW3D, nullptr);

  prop = RNA_def_property(srna, "gpencil_grid_offset", PROP_FLOAT, PROP_DISTANCE);
  RNA_def_property_float_sdna(prop, nullptr, "overlay.gpencil_grid_offset");
  RNA_def_property_array(prop, 2);
  RNA_def_property_ui_text(prop, "Offset", "Canvas grid offset");
  RNA_def_property_update(prop, NC_SPACE | ND_SPACE_VIEW3D, nullptr);

  prop = RNA_def_property(srna, "gpencil_grid_subdivisions", PROP_INT, PROP_NONE);
  RNA_def_property_int_sdna(prop, nullptr, "overlay.gpencil_grid_subdivisions");
  RNA_def_property_range(prop, 1, 100);
  RNA_def_property_ui_text(prop, "Subdivisions", "Canvas grid subdivisions");
  RNA_def_property_update(prop, NC_SPACE | ND_SPACE_VIEW3D, nullptr);

  /* Paper opacity factor */
  prop = RNA_def_property(srna, "gpencil_fade_objects", PROP_FLOAT, PROP_NONE);
  RNA_def_property_float_sdna(prop, nullptr, "overlay.gpencil_paper_opacity");
  RNA_def_property_range(prop, 0.0f, 1.0f);
  RNA_def_property_ui_text(prop, "Opacity", "Fade factor");
  RNA_def_property_update(prop, NC_SPACE | ND_SPACE_VIEW3D, nullptr);

  /* Paper opacity factor */
  prop = RNA_def_property(srna, "gpencil_fade_layer", PROP_FLOAT, PROP_NONE);
  RNA_def_property_float_sdna(prop, nullptr, "overlay.gpencil_fade_layer");
  RNA_def_property_range(prop, 0.0f, 1.0f);
  RNA_def_property_float_default(prop, 0.5f);
  RNA_def_property_ui_text(
      prop, "Opacity", "Fade layer opacity for Grease Pencil layers except the active one");
  RNA_def_property_update(prop, NC_SPACE | ND_SPACE_VIEW3D, nullptr);

  /* show edit lines */
  prop = RNA_def_property(srna, "use_gpencil_edit_lines", PROP_BOOLEAN, PROP_NONE);
  RNA_def_property_boolean_sdna(prop, nullptr, "gp_flag", V3D_GP_SHOW_EDIT_LINES);
  RNA_def_property_ui_text(prop, "Show Edit Lines", "Show Edit Lines when editing strokes");
  RNA_def_property_update(prop, NC_SPACE | ND_SPACE_VIEW3D, nullptr);

  prop = RNA_def_property(srna, "use_gpencil_multiedit_line_only", PROP_BOOLEAN, PROP_NONE);
  RNA_def_property_boolean_sdna(prop, nullptr, "gp_flag", V3D_GP_SHOW_MULTIEDIT_LINES);
  RNA_def_property_ui_text(prop, "Lines Only", "Show Edit Lines only in multiframe");
  RNA_def_property_update(prop, NC_SPACE | ND_SPACE_VIEW3D, nullptr);

  /* main grease pencil onion switch */
  prop = RNA_def_property(srna, "use_gpencil_onion_skin", PROP_BOOLEAN, PROP_NONE);
  RNA_def_property_boolean_sdna(prop, nullptr, "gp_flag", V3D_GP_SHOW_ONION_SKIN);
  RNA_def_property_ui_text(
      prop, "Onion Skins", "Show ghosts of the keyframes before and after the current frame");
  RNA_def_property_update(prop, NC_SPACE | ND_SPACE_VIEW3D, nullptr);

  /* vertex opacity */
  prop = RNA_def_property(srna, "vertex_opacity", PROP_FLOAT, PROP_FACTOR);
  RNA_def_property_float_sdna(prop, nullptr, "vertex_opacity");
  RNA_def_property_range(prop, 0.0f, 1.0f);
  RNA_def_property_ui_text(prop, "Vertex Opacity", "Opacity for edit vertices");
  RNA_def_parameter_clear_flags(prop, PROP_ANIMATABLE, ParameterFlag(0));
  RNA_def_property_update(prop, NC_SCENE | ND_TOOLSETTINGS, nullptr);

  /* Vertex Paint opacity factor */
  prop = RNA_def_property(srna, "gpencil_vertex_paint_opacity", PROP_FLOAT, PROP_FACTOR);
  RNA_def_property_float_sdna(prop, nullptr, "overlay.gpencil_vertex_paint_opacity");
  RNA_def_property_range(prop, 0.0f, 1.0f);
<<<<<<< HEAD
  RNA_def_property_ui_text(
      prop, "Opacity", "Vertex Paint mix factor\nNot in wireframe or render shading mode");
  RNA_def_property_update(prop, NC_SPACE | ND_SPACE_VIEW3D, "rna_GPencil_update");
=======
  RNA_def_property_ui_text(prop, "Opacity", "Vertex Paint mix factor");
  RNA_def_property_update(prop, NC_SPACE | ND_SPACE_VIEW3D, nullptr);
>>>>>>> bf60d065

  /* Developer Debug overlay */

  prop = RNA_def_property(srna, "use_debug_freeze_view_culling", PROP_BOOLEAN, PROP_NONE);
  RNA_def_property_boolean_sdna(prop, nullptr, "debug_flag", V3D_DEBUG_FREEZE_CULLING);
  RNA_def_property_ui_text(prop, "Freeze Culling", "Freeze view culling bounds");
  RNA_def_property_update(prop, NC_SPACE | ND_SPACE_VIEW3D, nullptr);
}

static void rna_def_space_view3d(BlenderRNA *brna)
{
  StructRNA *srna;
  PropertyRNA *prop;

  static const EnumPropertyItem rv3d_persp_items[] = {
      {RV3D_PERSP, "PERSP", 0, "Perspective", ""},
      {RV3D_ORTHO, "ORTHO", 0, "Orthographic", ""},
      {RV3D_CAMOB, "CAMERA", 0, "Camera", ""},
      {0, nullptr, 0, nullptr, nullptr},
  };

  static const EnumPropertyItem bundle_drawtype_items[] = {
      {OB_PLAINAXES, "PLAIN_AXES", 0, "Plain Axes", ""},
      {OB_ARROWS, "ARROWS", 0, "Arrows", ""},
      {OB_SINGLE_ARROW, "SINGLE_ARROW", 0, "Single Arrow", ""},
      {OB_CIRCLE, "CIRCLE", 0, "Circle", ""},
      {OB_CUBE, "CUBE", 0, "Cube", ""},
      {OB_EMPTY_SPHERE, "SPHERE", 0, "Sphere", ""},
      {OB_EMPTY_CONE, "CONE", 0, "Cone", ""},
      {0, nullptr, 0, nullptr, nullptr},
  };

  srna = RNA_def_struct(brna, "SpaceView3D", "Space");
  RNA_def_struct_sdna(srna, "View3D");
  RNA_def_struct_ui_text(srna, "3D View Space", "3D View space data");

  rna_def_space_generic_show_region_toggles(srna,
                                            ((1 << RGN_TYPE_TOOL_HEADER) | (1 << RGN_TYPE_TOOLS) |
                                             (1 << RGN_TYPE_UI) | (1 << RGN_TYPE_HUD) |
                                             (1 << RGN_TYPE_ASSET_SHELF)));

  prop = RNA_def_property(srna, "camera", PROP_POINTER, PROP_NONE);
  RNA_def_property_flag(prop, PROP_EDITABLE);
  RNA_def_property_pointer_sdna(prop, nullptr, "camera");
  RNA_def_property_ui_text(
      prop,
      "Camera",
      "Active camera used in this view (when unlocked from the scene's active camera)");
  RNA_def_property_update(prop, NC_SPACE | ND_SPACE_VIEW3D, "rna_SpaceView3D_camera_update");

  /* render border */
  prop = RNA_def_property(srna, "use_render_border", PROP_BOOLEAN, PROP_NONE);
  RNA_def_property_boolean_sdna(prop, nullptr, "flag2", V3D_RENDER_BORDER);
  RNA_def_property_clear_flag(prop, PROP_ANIMATABLE);
  RNA_def_property_ui_text(prop,
                           "Render Region",
                           "Use a region within the frame size for rendered viewport "
                           "(when not viewing through the camera)");
  RNA_def_property_update(prop, NC_SPACE | ND_SPACE_VIEW3D, nullptr);

  prop = RNA_def_property(srna, "render_border_min_x", PROP_FLOAT, PROP_NONE);
  RNA_def_property_float_sdna(prop, nullptr, "render_border.xmin");
  RNA_def_property_range(prop, 0.0f, 1.0f);
  RNA_def_property_ui_text(prop, "Region Minimum X", "Minimum X value for the render region");
  RNA_def_property_update(prop, NC_SPACE | ND_SPACE_VIEW3D, nullptr);

  prop = RNA_def_property(srna, "render_border_min_y", PROP_FLOAT, PROP_NONE);
  RNA_def_property_float_sdna(prop, nullptr, "render_border.ymin");
  RNA_def_property_range(prop, 0.0f, 1.0f);
  RNA_def_property_ui_text(prop, "Region Minimum Y", "Minimum Y value for the render region");
  RNA_def_property_update(prop, NC_SPACE | ND_SPACE_VIEW3D, nullptr);

  prop = RNA_def_property(srna, "render_border_max_x", PROP_FLOAT, PROP_NONE);
  RNA_def_property_float_sdna(prop, nullptr, "render_border.xmax");
  RNA_def_property_range(prop, 0.0f, 1.0f);
  RNA_def_property_ui_text(prop, "Region Maximum X", "Maximum X value for the render region");
  RNA_def_property_update(prop, NC_SPACE | ND_SPACE_VIEW3D, nullptr);

  prop = RNA_def_property(srna, "render_border_max_y", PROP_FLOAT, PROP_NONE);
  RNA_def_property_float_sdna(prop, nullptr, "render_border.ymax");
  RNA_def_property_range(prop, 0.0f, 1.0f);
  RNA_def_property_ui_text(prop, "Region Maximum Y", "Maximum Y value for the render region");
  RNA_def_property_update(prop, NC_SPACE | ND_SPACE_VIEW3D, nullptr);

  prop = RNA_def_property(srna, "lock_object", PROP_POINTER, PROP_NONE);
  RNA_def_property_flag(prop, PROP_EDITABLE);
  RNA_def_property_pointer_sdna(prop, nullptr, "ob_center");
  RNA_def_property_ui_text(
      prop, "Lock to Object", "3D View center is locked to this object's position");
  RNA_def_property_update(prop, NC_SPACE | ND_SPACE_VIEW3D, nullptr);

  prop = RNA_def_property(srna, "lock_bone", PROP_STRING, PROP_NONE);
  RNA_def_property_string_sdna(prop, nullptr, "ob_center_bone");
  RNA_def_property_ui_text(
      prop, "Lock to Bone", "3D View center is locked to this bone's position");
  RNA_def_property_update(prop, NC_SPACE | ND_SPACE_VIEW3D, nullptr);

  prop = RNA_def_property(srna, "lock_cursor", PROP_BOOLEAN, PROP_NONE);
  RNA_def_property_boolean_sdna(prop, nullptr, "ob_center_cursor", 1);
  RNA_def_property_ui_text(
      prop, "Lock to Cursor", "3D View center is locked to the cursor's position");
  RNA_def_property_update(prop, NC_SPACE | ND_SPACE_VIEW3D, nullptr);

  prop = RNA_def_property(srna, "local_view", PROP_POINTER, PROP_NONE);
  RNA_def_property_pointer_sdna(prop, nullptr, "localvd");
  RNA_def_property_ui_text(
      prop,
      "Local View",
      "Display an isolated subset of objects, apart from the scene visibility");

  prop = RNA_def_property(srna, "lens", PROP_FLOAT, PROP_UNIT_CAMERA);
  RNA_def_property_float_sdna(prop, nullptr, "lens");
  RNA_def_property_ui_text(prop, "Lens", "Viewport lens angle");
  RNA_def_property_range(prop, 1.0f, 250.0f);
  RNA_def_property_update(prop, NC_SPACE | ND_SPACE_VIEW3D, nullptr);

  prop = RNA_def_property(srna, "clip_start", PROP_FLOAT, PROP_DISTANCE);
  RNA_def_property_range(prop, 1e-6f, FLT_MAX);
  RNA_def_property_ui_range(prop, 0.001f, FLT_MAX, 10, 3);
  RNA_def_property_ui_text(
      prop, "Clip Start", "3D View near clipping distance (perspective view only)");
  RNA_def_property_update(prop, NC_SPACE | ND_SPACE_VIEW3D, nullptr);

  prop = RNA_def_property(srna, "clip_end", PROP_FLOAT, PROP_DISTANCE);
  RNA_def_property_range(prop, 1e-6f, FLT_MAX);
  RNA_def_property_ui_range(prop, 0.001f, FLT_MAX, 10, 3);
  RNA_def_property_ui_text(prop, "Clip End", "3D View far clipping distance");
  RNA_def_property_update(prop, NC_SPACE | ND_SPACE_VIEW3D, nullptr);

  prop = RNA_def_property(srna, "lock_camera", PROP_BOOLEAN, PROP_NONE);
  RNA_def_property_boolean_sdna(prop, nullptr, "flag2", V3D_LOCK_CAMERA);
  RNA_def_property_ui_text(
      prop, "Lock Camera to View", "Enable view navigation within the camera view");
  RNA_def_property_update(prop, NC_SPACE | ND_SPACE_VIEW3D, nullptr);

  prop = RNA_def_property(srna, "show_gizmo", PROP_BOOLEAN, PROP_NONE);
  RNA_def_property_boolean_negative_sdna(prop, nullptr, "gizmo_flag", V3D_GIZMO_HIDE);
  RNA_def_property_ui_text(prop, "Show Gizmo", "Show gizmos of all types");
  RNA_def_property_update(prop, NC_SPACE | ND_SPACE_VIEW3D, nullptr);

  prop = RNA_def_property(srna, "show_gizmo_navigate", PROP_BOOLEAN, PROP_NONE);
  RNA_def_property_boolean_negative_sdna(prop, nullptr, "gizmo_flag", V3D_GIZMO_HIDE_NAVIGATE);
  RNA_def_property_ui_text(prop, "Navigate Gizmo", "Viewport navigation gizmo");
  RNA_def_property_update(prop, NC_SPACE | ND_SPACE_VIEW3D, nullptr);

  prop = RNA_def_property(srna, "show_gizmo_context", PROP_BOOLEAN, PROP_NONE);
  RNA_def_property_boolean_negative_sdna(prop, nullptr, "gizmo_flag", V3D_GIZMO_HIDE_CONTEXT);
  RNA_def_property_ui_text(prop, "Context Gizmo", "Context sensitive gizmos for the active item");
  RNA_def_property_update(prop, NC_SPACE | ND_SPACE_VIEW3D, nullptr);

  prop = RNA_def_property(srna, "show_gizmo_modifier", PROP_BOOLEAN, PROP_NONE);
  RNA_def_property_boolean_negative_sdna(prop, nullptr, "gizmo_flag", V3D_GIZMO_HIDE_MODIFIER);
  RNA_def_property_ui_text(prop, "Modifier Gizmo", "Gizmos for the active modifier");
  RNA_def_property_update(prop, NC_SPACE | ND_SPACE_VIEW3D, nullptr);

  prop = RNA_def_property(srna, "show_gizmo_tool", PROP_BOOLEAN, PROP_NONE);
  RNA_def_property_boolean_negative_sdna(prop, nullptr, "gizmo_flag", V3D_GIZMO_HIDE_TOOL);
  RNA_def_property_ui_text(prop, "Tool Gizmo", "Active tool gizmo");
  RNA_def_property_update(prop, NC_SPACE | ND_SPACE_VIEW3D, nullptr);

  /* Per object type gizmo display flags. */

  prop = RNA_def_property(srna, "show_gizmo_object_translate", PROP_BOOLEAN, PROP_NONE);
  RNA_def_property_boolean_sdna(
      prop, nullptr, "gizmo_show_object", V3D_GIZMO_SHOW_OBJECT_TRANSLATE);
  RNA_def_property_ui_text(prop, "Show Object Location", "Gizmo to adjust location");
  RNA_def_property_update(prop, NC_SPACE | ND_SPACE_VIEW3D, nullptr);

  prop = RNA_def_property(srna, "show_gizmo_object_rotate", PROP_BOOLEAN, PROP_NONE);
  RNA_def_property_boolean_sdna(prop, nullptr, "gizmo_show_object", V3D_GIZMO_SHOW_OBJECT_ROTATE);
  RNA_def_property_ui_text(prop, "Show Object Rotation", "Gizmo to adjust rotation");
  RNA_def_property_update(prop, NC_SPACE | ND_SPACE_VIEW3D, nullptr);

  prop = RNA_def_property(srna, "show_gizmo_object_scale", PROP_BOOLEAN, PROP_NONE);
  RNA_def_property_boolean_sdna(prop, nullptr, "gizmo_show_object", V3D_GIZMO_SHOW_OBJECT_SCALE);
  RNA_def_property_ui_text(prop, "Show Object Scale", "Gizmo to adjust scale");
  RNA_def_property_update(prop, NC_SPACE | ND_SPACE_VIEW3D, nullptr);

  /* Empty Object Data. */
  prop = RNA_def_property(srna, "show_gizmo_empty_image", PROP_BOOLEAN, PROP_NONE);
  RNA_def_property_boolean_sdna(prop, nullptr, "gizmo_show_empty", V3D_GIZMO_SHOW_EMPTY_IMAGE);
  RNA_def_property_ui_text(prop, "Show Empty Image", "Gizmo to adjust image size and position");
  RNA_def_property_update(prop, NC_SPACE | ND_SPACE_VIEW3D, nullptr);

  prop = RNA_def_property(srna, "show_gizmo_empty_force_field", PROP_BOOLEAN, PROP_NONE);
  RNA_def_property_boolean_sdna(
      prop, nullptr, "gizmo_show_empty", V3D_GIZMO_SHOW_EMPTY_FORCE_FIELD);
  RNA_def_property_ui_text(prop, "Show Empty Force Field", "Gizmo to adjust the force field");
  RNA_def_property_update(prop, NC_SPACE | ND_SPACE_VIEW3D, nullptr);

  /* Light Object Data. */
  prop = RNA_def_property(srna, "show_gizmo_light_size", PROP_BOOLEAN, PROP_NONE);
  RNA_def_property_boolean_sdna(prop, nullptr, "gizmo_show_light", V3D_GIZMO_SHOW_LIGHT_SIZE);
  RNA_def_property_ui_text(prop, "Show Light Size", "Gizmo to adjust spot and area size");
  RNA_def_property_update(prop, NC_SPACE | ND_SPACE_VIEW3D, nullptr);

  prop = RNA_def_property(srna, "show_gizmo_light_look_at", PROP_BOOLEAN, PROP_NONE);
  RNA_def_property_boolean_sdna(prop, nullptr, "gizmo_show_light", V3D_GIZMO_SHOW_LIGHT_LOOK_AT);
  RNA_def_property_ui_text(
      prop, "Show Light Look-At", "Gizmo to adjust the direction of the light");
  RNA_def_property_update(prop, NC_SPACE | ND_SPACE_VIEW3D, nullptr);

  /* Camera Object Data. */
  prop = RNA_def_property(srna, "show_gizmo_camera_lens", PROP_BOOLEAN, PROP_NONE);
  RNA_def_property_boolean_sdna(prop, nullptr, "gizmo_show_camera", V3D_GIZMO_SHOW_CAMERA_LENS);
  RNA_def_property_ui_text(
      prop, "Show Camera Lens", "Gizmo to adjust camera focal length or orthographic scale");
  RNA_def_property_update(prop, NC_SPACE | ND_SPACE_VIEW3D, nullptr);

  prop = RNA_def_property(srna, "show_gizmo_camera_dof_distance", PROP_BOOLEAN, PROP_NONE);
  RNA_def_property_boolean_sdna(
      prop, nullptr, "gizmo_show_camera", V3D_GIZMO_SHOW_CAMERA_DOF_DIST);
  RNA_def_property_ui_text(prop,
                           "Show Camera Focus Distance",
                           "Gizmo to adjust camera focus distance "
                           "(depends on limits display)");
  RNA_def_property_update(prop, NC_SPACE | ND_SPACE_VIEW3D, nullptr);

  prop = RNA_def_property(srna, "use_local_camera", PROP_BOOLEAN, PROP_NONE);
  RNA_def_property_boolean_negative_sdna(prop, nullptr, "scenelock", 1);
  RNA_def_property_boolean_funcs(prop, nullptr, "rna_SpaceView3D_use_local_camera_set");
  RNA_def_property_ui_text(prop,
                           "Use Local Camera",
                           "Use a local camera in this view, rather than scene's active camera");
  RNA_def_property_update(prop, NC_SPACE | ND_SPACE_VIEW3D, nullptr);

  prop = RNA_def_property(srna, "region_3d", PROP_POINTER, PROP_NONE);
  RNA_def_property_struct_type(prop, "RegionView3D");
  RNA_def_property_pointer_funcs(prop, "rna_SpaceView3D_region_3d_get", nullptr, nullptr, nullptr);
  RNA_def_property_ui_text(
      prop,
      "3D Region",
      "3D region for this space. When the space is in quad view, the camera region");

  prop = RNA_def_property(srna, "region_quadviews", PROP_COLLECTION, PROP_NONE);
  RNA_def_property_struct_type(prop, "RegionView3D");
  RNA_def_property_collection_funcs(prop,
                                    "rna_SpaceView3D_region_quadviews_begin",
                                    "rna_iterator_listbase_next",
                                    "rna_iterator_listbase_end",
                                    "rna_SpaceView3D_region_quadviews_get",
                                    nullptr,
                                    nullptr,
                                    nullptr,
                                    nullptr);
  RNA_def_property_ui_text(prop,
                           "Quad View Regions",
                           "3D regions (the third one defines quad view settings, "
                           "the fourth one is same as 'region_3d')");

  prop = RNA_def_property(srna, "show_reconstruction", PROP_BOOLEAN, PROP_NONE);
  RNA_def_property_boolean_sdna(prop, nullptr, "flag2", V3D_SHOW_RECONSTRUCTION);
  RNA_def_property_ui_text(
      prop, "Show Reconstruction", "Display reconstruction data from active movie clip");
  RNA_def_property_update(prop, NC_SPACE | ND_SPACE_VIEW3D, nullptr);

  prop = RNA_def_property(srna, "tracks_display_size", PROP_FLOAT, PROP_NONE);
  RNA_def_property_range(prop, 0.0, FLT_MAX);
  RNA_def_property_ui_range(prop, 0, 5, 1, 3);
  RNA_def_property_float_sdna(prop, nullptr, "bundle_size");
  RNA_def_property_ui_text(prop, "Tracks Size", "Display size of tracks from reconstructed data");
  RNA_def_property_update(prop, NC_SPACE | ND_SPACE_VIEW3D, nullptr);

  prop = RNA_def_property(srna, "tracks_display_type", PROP_ENUM, PROP_NONE);
  RNA_def_property_enum_sdna(prop, nullptr, "bundle_drawtype");
  RNA_def_property_enum_items(prop, bundle_drawtype_items);
  RNA_def_property_ui_text(prop, "Tracks Display Type", "Viewport display style for tracks");
  RNA_def_property_update(prop, NC_SPACE | ND_SPACE_VIEW3D, nullptr);

  prop = RNA_def_property(srna, "show_camera_path", PROP_BOOLEAN, PROP_NONE);
  RNA_def_property_boolean_sdna(prop, nullptr, "flag2", V3D_SHOW_CAMERAPATH);
  RNA_def_property_ui_text(prop, "Show Camera Path", "Show reconstructed camera path");
  RNA_def_property_update(prop, NC_SPACE | ND_SPACE_VIEW3D, nullptr);

  prop = RNA_def_property(srna, "show_bundle_names", PROP_BOOLEAN, PROP_NONE);
  RNA_def_property_boolean_sdna(prop, nullptr, "flag2", V3D_SHOW_BUNDLENAME);
  RNA_def_property_ui_text(
      prop, "Show 3D Marker Names", "Show names for reconstructed tracks objects");
  RNA_def_property_update(prop, NC_SPACE | ND_SPACE_VIEW3D, nullptr);

  prop = RNA_def_property(srna, "use_local_collections", PROP_BOOLEAN, PROP_NONE);
  RNA_def_property_boolean_sdna(prop, nullptr, "flag", V3D_LOCAL_COLLECTIONS);
  RNA_def_property_ui_text(
      prop, "Local Collections", "Display a different set of collections in this viewport");
  RNA_def_property_flag(prop, PROP_CONTEXT_UPDATE);
  RNA_def_property_update(
      prop, NC_SPACE | ND_SPACE_VIEW3D, "rna_SpaceView3D_use_local_collections_update");

  /* Stereo Settings */
  prop = RNA_def_property(srna, "stereo_3d_eye", PROP_ENUM, PROP_NONE);
  RNA_def_property_enum_sdna(prop, nullptr, "multiview_eye");
  RNA_def_property_enum_items(prop, stereo3d_eye_items);
  RNA_def_property_enum_funcs(prop, nullptr, nullptr, "rna_SpaceView3D_stereo3d_camera_itemf");
  RNA_def_property_ui_text(prop, "Stereo Eye", "Current stereo eye being displayed");
  RNA_def_property_clear_flag(prop, PROP_EDITABLE);

  prop = RNA_def_property(srna, "stereo_3d_camera", PROP_ENUM, PROP_NONE);
  RNA_def_property_enum_sdna(prop, nullptr, "stereo3d_camera");
  RNA_def_property_enum_items(prop, stereo3d_camera_items);
  RNA_def_property_enum_funcs(prop, nullptr, nullptr, "rna_SpaceView3D_stereo3d_camera_itemf");
  RNA_def_property_ui_text(prop, "Camera", "");
  RNA_def_property_update(prop, NC_SPACE | ND_SPACE_VIEW3D, nullptr);

  prop = RNA_def_property(srna, "show_stereo_3d_cameras", PROP_BOOLEAN, PROP_NONE);
  RNA_def_property_boolean_sdna(prop, nullptr, "stereo3d_flag", V3D_S3D_DISPCAMERAS);
  RNA_def_property_ui_text(prop, "Cameras", "Show the left and right cameras");
  RNA_def_property_update(prop, NC_SPACE | ND_SPACE_VIEW3D, nullptr);

  prop = RNA_def_property(srna, "show_stereo_3d_convergence_plane", PROP_BOOLEAN, PROP_NONE);
  RNA_def_property_boolean_sdna(prop, nullptr, "stereo3d_flag", V3D_S3D_DISPPLANE);
  RNA_def_property_ui_text(prop, "Plane", "Show the stereo 3D convergence plane");
  RNA_def_property_update(prop, NC_SPACE | ND_SPACE_VIEW3D, nullptr);

  prop = RNA_def_property(srna, "stereo_3d_convergence_plane_alpha", PROP_FLOAT, PROP_FACTOR);
  RNA_def_property_float_sdna(prop, nullptr, "stereo3d_convergence_alpha");
  RNA_def_property_ui_text(prop, "Plane Alpha", "Opacity (alpha) of the convergence plane");
  RNA_def_property_update(prop, NC_SPACE | ND_SPACE_VIEW3D, nullptr);

  prop = RNA_def_property(srna, "show_stereo_3d_volume", PROP_BOOLEAN, PROP_NONE);
  RNA_def_property_boolean_sdna(prop, nullptr, "stereo3d_flag", V3D_S3D_DISPVOLUME);
  RNA_def_property_ui_text(prop, "Volume", "Show the stereo 3D frustum volume");
  RNA_def_property_update(prop, NC_SPACE | ND_SPACE_VIEW3D, nullptr);

  prop = RNA_def_property(srna, "stereo_3d_volume_alpha", PROP_FLOAT, PROP_FACTOR);
  RNA_def_property_float_sdna(prop, nullptr, "stereo3d_volume_alpha");
  RNA_def_property_ui_text(prop, "Volume Alpha", "Opacity (alpha) of the cameras' frustum volume");
  RNA_def_property_update(prop, NC_SPACE | ND_SPACE_VIEW3D, nullptr);

  prop = RNA_def_property(srna, "mirror_xr_session", PROP_BOOLEAN, PROP_NONE);
  RNA_def_property_boolean_sdna(prop, nullptr, "flag", V3D_XR_SESSION_MIRROR);
  RNA_def_property_ui_text(
      prop,
      "Mirror VR Session",
      "Synchronize the viewer perspective of virtual reality sessions with this 3D viewport");
  RNA_def_property_update(
      prop, NC_SPACE | ND_SPACE_VIEW3D, "rna_SpaceView3D_mirror_xr_session_update");

  rna_def_object_type_visibility_flags_common(srna,
                                              NC_SPACE | ND_SPACE_VIEW3D | NS_VIEW3D_SHADING,
                                              "rna_SpaceView3D_object_type_visibility_update");

  /* Helper for drawing the icon. */
  prop = RNA_def_property(srna, "icon_from_show_object_viewport", PROP_INT, PROP_NONE);
  RNA_def_property_int_funcs(
      prop, "rna_SpaceView3D_icon_from_show_object_viewport_get", nullptr, nullptr);
  RNA_def_property_clear_flag(prop, PROP_EDITABLE);
  RNA_def_property_ui_text(prop, "Visibility Icon", "");

  prop = RNA_def_property(srna, "show_viewer", PROP_BOOLEAN, PROP_NONE);
  RNA_def_property_boolean_sdna(prop, nullptr, "flag2", V3D_SHOW_VIEWER);
  RNA_def_property_ui_text(prop, "Show Viewer", "Display non-final geometry from viewer nodes");
  RNA_def_property_update(prop, NC_SPACE | ND_SPACE_VIEW3D | NS_VIEW3D_SHADING, nullptr);

  /* Nested Structs */
  prop = RNA_def_property(srna, "shading", PROP_POINTER, PROP_NONE);
  RNA_def_property_flag(prop, PROP_NEVER_NULL);
  RNA_def_property_struct_type(prop, "View3DShading");
  RNA_def_property_ui_text(prop, "Shading Settings", "Settings for shading in the 3D viewport");

  prop = RNA_def_property(srna, "overlay", PROP_POINTER, PROP_NONE);
  RNA_def_property_flag(prop, PROP_NEVER_NULL);
  RNA_def_property_struct_type(prop, "View3DOverlay");
  RNA_def_property_pointer_funcs(prop, "rna_SpaceView3D_overlay_get", nullptr, nullptr, nullptr);
  RNA_def_property_ui_text(
      prop, "Overlay Settings", "Settings for display of overlays in the 3D viewport");

  rna_def_space_view3d_shading(brna);
  rna_def_space_view3d_overlay(brna);

  /* *** Animated *** */
  RNA_define_animate_sdna(true);
  /* region */

  srna = RNA_def_struct(brna, "RegionView3D", nullptr);
  RNA_def_struct_sdna(srna, "RegionView3D");
  RNA_def_struct_ui_text(srna, "3D View Region", "3D View region data");

  prop = RNA_def_property(srna, "lock_rotation", PROP_BOOLEAN, PROP_NONE);
  RNA_def_property_boolean_sdna(prop, nullptr, "viewlock", RV3D_LOCK_ROTATION);
  RNA_def_property_ui_text(prop, "Lock Rotation", "Lock view rotation in side views");
  RNA_def_property_update(prop, NC_SPACE | ND_SPACE_VIEW3D, "rna_RegionView3D_quadview_update");

  prop = RNA_def_property(srna, "show_sync_view", PROP_BOOLEAN, PROP_NONE);
  RNA_def_property_boolean_sdna(prop, nullptr, "viewlock", RV3D_BOXVIEW);
  RNA_def_property_ui_text(prop, "Sync Zoom/Pan", "Sync view position between side views");
  RNA_def_property_update(prop, NC_SPACE | ND_SPACE_VIEW3D, "rna_RegionView3D_quadview_update");

  prop = RNA_def_property(srna, "use_box_clip", PROP_BOOLEAN, PROP_NONE);
  RNA_def_property_boolean_sdna(prop, nullptr, "viewlock", RV3D_BOXCLIP);
  RNA_def_property_ui_text(
      prop, "Clip Contents", "Clip view contents based on what is visible in other side views");
  RNA_def_property_update(
      prop, NC_SPACE | ND_SPACE_VIEW3D, "rna_RegionView3D_quadview_clip_update");

  prop = RNA_def_property(srna, "perspective_matrix", PROP_FLOAT, PROP_MATRIX);
  RNA_def_property_float_sdna(prop, nullptr, "persmat");
  RNA_def_property_clear_flag(
      prop, PROP_EDITABLE); /* XXX: for now, it's too risky for users to do this */
  RNA_def_property_multi_array(prop, 2, rna_matrix_dimsize_4x4);
  RNA_def_property_ui_text(
      prop, "Perspective Matrix", "Current perspective matrix (``window_matrix * view_matrix``)");

  prop = RNA_def_property(srna, "window_matrix", PROP_FLOAT, PROP_MATRIX);
  RNA_def_property_float_sdna(prop, nullptr, "winmat");
  RNA_def_property_clear_flag(prop, PROP_EDITABLE);
  RNA_def_property_multi_array(prop, 2, rna_matrix_dimsize_4x4);
  RNA_def_property_ui_text(prop, "Window Matrix", "Current window matrix");

  prop = RNA_def_property(srna, "view_matrix", PROP_FLOAT, PROP_MATRIX);
  RNA_def_property_float_sdna(prop, nullptr, "viewmat");
  RNA_def_property_multi_array(prop, 2, rna_matrix_dimsize_4x4);
  RNA_def_property_float_funcs(prop, nullptr, "rna_RegionView3D_view_matrix_set", nullptr);
  RNA_def_property_ui_text(prop, "View Matrix", "Current view matrix");
  RNA_def_property_update(prop, NC_SPACE | ND_SPACE_VIEW3D, nullptr);

  prop = RNA_def_property(srna, "view_perspective", PROP_ENUM, PROP_NONE);
  RNA_def_property_enum_sdna(prop, nullptr, "persp");
  RNA_def_property_enum_items(prop, rv3d_persp_items);
  RNA_def_property_ui_text(prop, "Perspective", "View Perspective");
  RNA_def_property_update(prop, NC_SPACE | ND_SPACE_VIEW3D, nullptr);

  prop = RNA_def_property(srna, "is_perspective", PROP_BOOLEAN, PROP_NONE);
  RNA_def_property_boolean_sdna(prop, nullptr, "is_persp", 1);
  RNA_def_property_ui_text(prop, "Is Perspective", "");
  RNA_def_property_flag(prop, PROP_EDITABLE);

  /* WARNING: Using "orthographic" in this name isn't correct and could be changed. */
  prop = RNA_def_property(srna, "is_orthographic_side_view", PROP_BOOLEAN, PROP_NONE);
  RNA_def_property_boolean_sdna(prop, nullptr, "view", 0);
  RNA_def_property_boolean_funcs(prop,
                                 "rna_RegionView3D_is_orthographic_side_view_get",
                                 "rna_RegionView3D_is_orthographic_side_view_set");
  RNA_def_property_ui_text(
      prop,
      "Is Axis Aligned",
      "Whether the current view is aligned to an axis "
      "(does not check whether the view is orthographic, use \"is_perspective\" for that). "
      "Setting this will rotate the view to the closest axis");

  /* This isn't directly accessible from the UI, only an operator. */
  prop = RNA_def_property(srna, "use_clip_planes", PROP_BOOLEAN, PROP_NONE);
  RNA_def_property_boolean_sdna(prop, nullptr, "rflag", RV3D_CLIPPING);
  RNA_def_property_ui_text(prop, "Use Clip Planes", "");

  const int default_value[] = {6, 4};
  prop = RNA_def_property(srna, "clip_planes", PROP_FLOAT, PROP_NONE);
  RNA_def_property_float_sdna(prop, nullptr, "clip");
  RNA_def_property_multi_array(prop, 2, default_value);
  RNA_def_property_ui_text(prop, "Clip Planes", "");

  prop = RNA_def_property(srna, "view_location", PROP_FLOAT, PROP_TRANSLATION);
#  if 0
  RNA_def_property_float_sdna(prop, nullptr, "ofs"); /* can't use because it's negated */
#  else
  RNA_def_property_array(prop, 3);
  RNA_def_property_float_funcs(
      prop, "rna_RegionView3D_view_location_get", "rna_RegionView3D_view_location_set", nullptr);
#  endif
  RNA_def_property_ui_text(prop, "View Location", "View pivot location");
  RNA_def_property_ui_range(prop, -10000.0, 10000.0, 10, RNA_TRANSLATION_PREC_DEFAULT);
  RNA_def_property_update(prop, NC_WINDOW, nullptr);

  prop = RNA_def_property(
      srna, "view_rotation", PROP_FLOAT, PROP_QUATERNION); /* can't use because it's inverted */
#  if 0
  RNA_def_property_float_sdna(prop, nullptr, "viewquat");
#  else
  RNA_def_property_array(prop, 4);
  RNA_def_property_float_funcs(
      prop, "rna_RegionView3D_view_rotation_get", "rna_RegionView3D_view_rotation_set", nullptr);
#  endif
  RNA_def_property_ui_text(prop, "View Rotation", "Rotation in quaternions (keep normalized)");
  RNA_def_property_update(prop, NC_SPACE | ND_SPACE_VIEW3D, nullptr);

  /* not sure we need rna access to these but adding anyway */
  prop = RNA_def_property(srna, "view_distance", PROP_FLOAT, PROP_UNSIGNED);
  RNA_def_property_float_sdna(prop, nullptr, "dist");
  RNA_def_property_ui_text(prop, "Distance", "Distance to the view location");
  RNA_def_property_update(prop, NC_SPACE | ND_SPACE_VIEW3D, nullptr);

  prop = RNA_def_property(srna, "view_camera_zoom", PROP_FLOAT, PROP_UNSIGNED);
  RNA_def_property_float_sdna(prop, nullptr, "camzoom");
  RNA_def_property_ui_text(prop, "Camera Zoom", "Zoom factor in camera view");
  RNA_def_property_range(prop, RV3D_CAMZOOM_MIN, RV3D_CAMZOOM_MAX);
  RNA_def_property_update(prop, NC_SPACE | ND_SPACE_VIEW3D, nullptr);

  prop = RNA_def_property(srna, "view_camera_offset", PROP_FLOAT, PROP_NONE);
  RNA_def_property_float_sdna(prop, nullptr, "camdx");
  RNA_def_property_array(prop, 2);
  RNA_def_property_ui_text(prop, "Camera Offset", "View shift in camera view");
  RNA_def_property_update(prop, NC_SPACE | ND_SPACE_VIEW3D, nullptr);

  RNA_api_region_view3d(srna);
}

static void rna_def_space_properties(BlenderRNA *brna)
{
  StructRNA *srna;
  PropertyRNA *prop;

  static const EnumPropertyItem tab_sync_items[] = {
      {PROPERTIES_SYNC_ALWAYS,
       "ALWAYS",
       0,
       "Always",
       "Always change tabs when clicking an icon in an outliner"},
      {PROPERTIES_SYNC_NEVER,
       "NEVER",
       0,
       "Never",
       "Never change tabs when clicking an icon in an outliner"},
      {PROPERTIES_SYNC_AUTO,
       "AUTO",
       0,
       "Auto",
       "Change tabs only when this editor shares a border with an outliner"},
      {0, nullptr, 0, nullptr, nullptr},
  };

  srna = RNA_def_struct(brna, "SpaceProperties", "Space");
  RNA_def_struct_sdna(srna, "SpaceProperties");
  RNA_def_struct_ui_text(srna, "Properties Space", "Properties space data");

  prop = RNA_def_property(srna, "context", PROP_ENUM, PROP_NONE);
  RNA_def_property_enum_sdna(prop, nullptr, "mainb");
  RNA_def_property_enum_items(prop, buttons_context_items);
  RNA_def_property_enum_funcs(
      prop, nullptr, "rna_SpaceProperties_context_set", "rna_SpaceProperties_context_itemf");
  RNA_def_property_ui_text(prop, "", "");
  RNA_def_property_translation_context(prop, BLT_I18NCONTEXT_ID_ID);
  RNA_def_property_update(
      prop, NC_SPACE | ND_SPACE_PROPERTIES, "rna_SpaceProperties_context_update");

  /* pinned data */
  prop = RNA_def_property(srna, "pin_id", PROP_POINTER, PROP_NONE);
  RNA_def_property_pointer_sdna(prop, nullptr, "pinid");
  RNA_def_property_struct_type(prop, "ID");
  /* NOTE: custom set function is ONLY to avoid rna setting a user for this. */
  RNA_def_property_pointer_funcs(prop,
                                 nullptr,
                                 "rna_SpaceProperties_pin_id_set",
                                 "rna_SpaceProperties_pin_id_typef",
                                 nullptr);
  RNA_def_property_flag(prop, PROP_EDITABLE | PROP_NEVER_UNLINK);
  RNA_def_property_update(
      prop, NC_SPACE | ND_SPACE_PROPERTIES, "rna_SpaceProperties_pin_id_update");

  prop = RNA_def_property(srna, "use_pin_id", PROP_BOOLEAN, PROP_NONE);
  RNA_def_property_boolean_sdna(prop, nullptr, "flag", SB_PIN_CONTEXT);
  RNA_def_property_ui_text(prop, "Pin ID", "Use the pinned context");

  /* Property search. */

  prop = RNA_def_property(srna, "tab_search_results", PROP_BOOLEAN, PROP_NONE);
  RNA_def_property_array(prop, 0); /* Dynamic length, see next line. */
  RNA_def_property_flag(prop, PROP_DYNAMIC);
  RNA_def_property_clear_flag(prop, PROP_EDITABLE);
  RNA_def_property_boolean_funcs(prop, "rna_SpaceProperties_tab_search_results_get", nullptr);
  RNA_def_property_dynamic_array_funcs(prop, "rna_SpaceProperties_tab_search_results_getlength");
  RNA_def_property_ui_text(
      prop, "Tab Search Results", "Whether or not each visible tab has a search result");

  prop = RNA_def_property(srna, "search_filter", PROP_STRING, PROP_NONE);
  /* The search filter is stored in the property editor's runtime which
   * is only defined in an internal header, so use the getter / setter here. */
  RNA_def_property_string_funcs(prop,
                                "rna_SpaceProperties_search_filter_get",
                                "rna_SpaceProperties_search_filter_length",
                                "rna_SpaceProperties_search_filter_set");
  RNA_def_property_ui_text(prop, "Display Filter", "Live search filtering string");
  RNA_def_property_flag(prop, PROP_TEXTEDIT_UPDATE);
  RNA_def_property_update(
      prop, NC_SPACE | ND_SPACE_PROPERTIES, "rna_SpaceProperties_search_filter_update");

  /* Outliner sync. */
  prop = RNA_def_property(srna, "outliner_sync", PROP_ENUM, PROP_NONE);
  RNA_def_property_enum_sdna(prop, nullptr, "outliner_sync");
  RNA_def_property_enum_items(prop, tab_sync_items);
  RNA_def_property_ui_text(prop,
                           "Outliner Sync",
                           "Change to the corresponding tab when outliner data icons are clicked");
  RNA_def_property_update(prop, NC_SPACE | ND_SPACE_PROPERTIES, nullptr);
}

static void rna_def_space_image_overlay(BlenderRNA *brna)
{
  StructRNA *srna;
  PropertyRNA *prop;

  srna = RNA_def_struct(brna, "SpaceImageOverlay", nullptr);
  RNA_def_struct_sdna(srna, "SpaceImage");
  RNA_def_struct_nested(brna, srna, "SpaceImageEditor");
  RNA_def_struct_path_func(srna, "rna_SpaceImageOverlay_path");
  RNA_def_struct_ui_text(
      srna, "Overlay Settings", "Settings for display of overlays in the UV/Image editor");

  prop = RNA_def_property(srna, "show_overlays", PROP_BOOLEAN, PROP_NONE);
  RNA_def_property_boolean_sdna(prop, nullptr, "overlay.flag", SI_OVERLAY_SHOW_OVERLAYS);
  RNA_def_property_ui_text(prop, "Show Overlays", "Display overlays like UV Maps and Metadata");
  RNA_def_property_update(prop, NC_SPACE | ND_SPACE_IMAGE, nullptr);

  prop = RNA_def_property(srna, "show_grid_background", PROP_BOOLEAN, PROP_NONE);
  RNA_def_property_boolean_sdna(prop, nullptr, "overlay.flag", SI_OVERLAY_SHOW_GRID_BACKGROUND);
  RNA_def_property_ui_text(prop, "Display Background", "Show the grid background and borders");
  RNA_def_property_update(prop, NC_SPACE | ND_SPACE_IMAGE, nullptr);
}

static void rna_def_space_image(BlenderRNA *brna)
{
  StructRNA *srna;
  PropertyRNA *prop;

  srna = RNA_def_struct(brna, "SpaceImageEditor", "Space");
  RNA_def_struct_sdna(srna, "SpaceImage");
  RNA_def_struct_ui_text(srna, "Space Image Editor", "Image and UV editor space data");

  rna_def_space_generic_show_region_toggles(srna,
                                            ((1 << RGN_TYPE_TOOL_HEADER) | (1 << RGN_TYPE_TOOLS) |
                                             (1 << RGN_TYPE_UI) | (1 << RGN_TYPE_HUD) |
                                             (1 << RGN_TYPE_ASSET_SHELF)));

  /* image */
  prop = RNA_def_property(srna, "image", PROP_POINTER, PROP_NONE);
  RNA_def_property_pointer_funcs(
      prop, nullptr, "rna_SpaceImageEditor_image_set", nullptr, nullptr);
  RNA_def_property_ui_text(prop, "Image", "Image displayed and edited in this space");
  RNA_def_property_flag(prop, PROP_EDITABLE);
  RNA_def_property_update(
      prop,
      NC_GEOM | ND_DATA,
      "rna_SpaceImageEditor_image_update"); /* is handled in image editor too */

  prop = RNA_def_property(srna, "image_user", PROP_POINTER, PROP_NONE);
  RNA_def_property_flag(prop, PROP_NEVER_NULL);
  RNA_def_property_pointer_sdna(prop, nullptr, "iuser");
  RNA_def_property_ui_text(
      prop,
      "Image User",
      "Parameters defining which layer, pass and frame of the image is displayed");
  RNA_def_property_update(prop, NC_SPACE | ND_SPACE_IMAGE, nullptr);

  prop = RNA_def_property(srna, "scopes", PROP_POINTER, PROP_NONE);
  RNA_def_property_pointer_sdna(prop, nullptr, "scopes");
  RNA_def_property_struct_type(prop, "Scopes");
  RNA_def_property_ui_text(prop, "Scopes", "Scopes to visualize image statistics");
  RNA_def_property_flag(prop, PROP_CONTEXT_UPDATE);
  RNA_def_property_update(prop, NC_SPACE | ND_SPACE_IMAGE, "rna_SpaceImageEditor_scopes_update");

  prop = RNA_def_property(srna, "use_image_pin", PROP_BOOLEAN, PROP_NONE);
  RNA_def_property_boolean_sdna(prop, nullptr, "pin", 0);
  RNA_def_property_ui_text(
      prop, "Image Pin", "Display current image regardless of object selection");
  RNA_def_property_ui_icon(prop, ICON_UNPINNED, 1);
  RNA_def_property_update(prop, NC_SPACE | ND_SPACE_IMAGE, nullptr);

  prop = RNA_def_property(srna, "sample_histogram", PROP_POINTER, PROP_NONE);
  RNA_def_property_pointer_sdna(prop, nullptr, "sample_line_hist");
  RNA_def_property_struct_type(prop, "Histogram");
  RNA_def_property_ui_text(prop, "Line Sample", "Sampled colors along line");

  prop = RNA_def_property(srna, "zoom", PROP_FLOAT, PROP_NONE);
  RNA_def_property_array(prop, 2);
  RNA_def_property_clear_flag(prop, PROP_EDITABLE);
  RNA_def_property_float_funcs(prop, "rna_SpaceImageEditor_zoom_get", nullptr, nullptr);
  RNA_def_property_ui_text(prop, "Zoom", "Zoom factor");

  prop = RNA_def_property(srna, "zoom_percentage", PROP_FLOAT, PROP_PERCENTAGE);
  RNA_def_property_float_funcs(prop,
                               "rna_SpaceImageEditor_zoom_percentage_get",
                               "rna_SpaceImageEditor_zoom_percentage_set",
                               nullptr);
  RNA_def_property_float_default(prop, 100.0);
  RNA_def_property_range(prop, .4, 80000);
  RNA_def_property_ui_range(prop, 25, 400, 100, 0);
  RNA_def_property_ui_text(prop, "Zoom", "Zoom percentage");

  /* image draw */
  prop = RNA_def_property(srna, "show_repeat", PROP_BOOLEAN, PROP_NONE);
  RNA_def_property_boolean_sdna(prop, nullptr, "flag", SI_DRAW_TILE);
  RNA_def_property_ui_text(
      prop, "Display Repeated", "Display the image repeated outside of the main view");
  RNA_def_property_update(prop, NC_SPACE | ND_SPACE_IMAGE, nullptr);

  prop = RNA_def_property(srna, "show_annotation", PROP_BOOLEAN, PROP_NONE);
  RNA_def_property_boolean_sdna(prop, nullptr, "flag", SI_SHOW_GPENCIL);
  RNA_def_property_ui_text(prop, "Show Annotation", "Show annotations for this view");
  RNA_def_property_update(prop, NC_SPACE | ND_SPACE_IMAGE, nullptr);

  prop = RNA_def_property(srna, "display_channels", PROP_ENUM, PROP_NONE);
  RNA_def_property_enum_bitflag_sdna(prop, nullptr, "flag");
  RNA_def_property_enum_items(prop, display_channels_items);
  RNA_def_property_enum_funcs(prop,
                              "rna_SpaceImageEditor_display_channels_get",
                              nullptr,
                              "rna_SpaceImageEditor_display_channels_itemf");
  RNA_def_property_ui_text(prop, "Display Channels", "Channels of the image to display");
  RNA_def_property_update(prop, NC_SPACE | ND_SPACE_IMAGE, nullptr);

  prop = RNA_def_property(srna, "show_stereo_3d", PROP_BOOLEAN, PROP_NONE);
  RNA_def_property_boolean_funcs(
      prop, "rna_SpaceImageEditor_show_stereo_get", "rna_SpaceImageEditor_show_stereo_set");
  RNA_def_property_ui_text(prop, "Show Stereo", "Display the image in Stereo 3D");
  RNA_def_property_ui_icon(prop, ICON_CAMERA_STEREO, 0);
  RNA_def_property_update(
      prop, NC_SPACE | ND_SPACE_IMAGE, "rna_SpaceImageEditor_show_stereo_update");

  /* uv */
  prop = RNA_def_property(srna, "uv_editor", PROP_POINTER, PROP_NONE);
  RNA_def_property_flag(prop, PROP_NEVER_NULL);
  RNA_def_property_struct_type(prop, "SpaceUVEditor");
  RNA_def_property_pointer_funcs(
      prop, "rna_SpaceImageEditor_uvedit_get", nullptr, nullptr, nullptr);
  RNA_def_property_ui_text(prop, "UV Editor", "UV editor settings");

  /* mode (hidden in the UI, see 'ui_mode') */
  prop = RNA_def_property(srna, "mode", PROP_ENUM, PROP_NONE);
  RNA_def_property_enum_sdna(prop, nullptr, "mode");
  RNA_def_property_enum_items(prop, rna_enum_space_image_mode_all_items);
  RNA_def_property_ui_text(prop, "Mode", "Editing context being displayed");
  RNA_def_property_update(prop, NC_SPACE | ND_SPACE_IMAGE, "rna_SpaceImageEditor_mode_update");

  prop = RNA_def_property(srna, "ui_mode", PROP_ENUM, PROP_NONE);
  RNA_def_property_enum_sdna(prop, nullptr, "mode");
  RNA_def_property_enum_items(prop, rna_enum_space_image_mode_ui_items);
  RNA_def_property_ui_text(prop, "Mode", "Editing context being displayed");
  RNA_def_property_update(prop, NC_SPACE | ND_SPACE_IMAGE, "rna_SpaceImageEditor_mode_update");

  /* bfa - hide disfunctional tools and settings for render result */
  prop = RNA_def_property(srna, "ui_non_render_mode", PROP_ENUM, PROP_NONE);
  RNA_def_property_enum_sdna(prop, nullptr, "mode");
  RNA_def_property_enum_items(prop, rna_enum_space_image_mode_non_render_items);
  RNA_def_property_ui_text(prop, "Mode", "Editing context being displayed");
  RNA_def_property_update(prop, NC_SPACE | ND_SPACE_IMAGE, "rna_SpaceImageEditor_mode_update");

  /* transform */
  prop = RNA_def_property(srna, "cursor_location", PROP_FLOAT, PROP_XYZ);
  RNA_def_property_array(prop, 2);
  RNA_def_property_float_funcs(prop,
                               "rna_SpaceImageEditor_cursor_location_get",
                               "rna_SpaceImageEditor_cursor_location_set",
                               nullptr);
  RNA_def_property_ui_text(prop, "2D Cursor Location", "2D cursor location for this view");
  RNA_def_property_update(prop, NC_SPACE | ND_SPACE_IMAGE, nullptr);

  prop = RNA_def_property(srna, "pivot_point", PROP_ENUM, PROP_NONE);
  RNA_def_property_enum_sdna(prop, nullptr, "around");
  RNA_def_property_enum_items(prop, rna_enum_transform_pivot_full_items);
  RNA_def_property_enum_funcs(prop, nullptr, nullptr, "rna_SpaceImageEditor_pivot_itemf");
  RNA_def_property_ui_text(prop, "Pivot", "Rotation/Scaling Pivot");
  RNA_def_property_update(prop, NC_SPACE | ND_SPACE_IMAGE, nullptr);

  /* grease pencil */
  prop = RNA_def_property(srna, "grease_pencil", PROP_POINTER, PROP_NONE);
  RNA_def_property_pointer_sdna(prop, nullptr, "gpd");
  RNA_def_property_struct_type(prop, "GreasePencil");
  RNA_def_property_pointer_funcs(
      prop, nullptr, nullptr, nullptr, "rna_GPencil_datablocks_annotations_poll");
  RNA_def_property_flag(prop, PROP_EDITABLE | PROP_ID_REFCOUNT);
  RNA_def_property_ui_text(prop, "Grease Pencil", "Grease Pencil data for this space");
  RNA_def_property_update(prop, NC_SPACE | ND_SPACE_IMAGE, nullptr);

  /* update */
  prop = RNA_def_property(srna, "use_realtime_update", PROP_BOOLEAN, PROP_NONE);
  RNA_def_property_boolean_sdna(prop, nullptr, "lock", 0);
  RNA_def_property_ui_text(prop,
                           "Update Automatically",
                           "Update other affected window spaces automatically to reflect changes "
                           "during interactive operations such as transform");

  /* state */
  prop = RNA_def_property(srna, "show_render", PROP_BOOLEAN, PROP_NONE);
  RNA_def_property_boolean_funcs(prop, "rna_SpaceImageEditor_show_render_get", nullptr);
  RNA_def_property_clear_flag(prop, PROP_EDITABLE);
  RNA_def_property_ui_text(prop, "Show Render", "Show render related properties");

  prop = RNA_def_property(srna, "show_paint", PROP_BOOLEAN, PROP_NONE);
  RNA_def_property_boolean_funcs(prop, "rna_SpaceImageEditor_show_paint_get", nullptr);
  RNA_def_property_clear_flag(prop, PROP_EDITABLE);
  RNA_def_property_ui_text(prop, "Show Paint", "Show paint related properties");

  prop = RNA_def_property(srna, "show_uvedit", PROP_BOOLEAN, PROP_NONE);
  RNA_def_property_boolean_funcs(prop, "rna_SpaceImageEditor_show_uvedit_get", nullptr);
  RNA_def_property_clear_flag(prop, PROP_EDITABLE);
  RNA_def_property_ui_text(prop, "Show UV Editor", "Show UV editing related properties");

  prop = RNA_def_property(srna, "show_maskedit", PROP_BOOLEAN, PROP_NONE);
  RNA_def_property_boolean_funcs(prop, "rna_SpaceImageEditor_show_maskedit_get", nullptr);
  RNA_def_property_clear_flag(prop, PROP_EDITABLE);
  RNA_def_property_ui_text(prop, "Show Mask Editor", "Show Mask editing related properties");

  /* Gizmo Toggles. */
  prop = RNA_def_property(srna, "show_gizmo", PROP_BOOLEAN, PROP_NONE);
  RNA_def_property_boolean_negative_sdna(prop, nullptr, "gizmo_flag", SI_GIZMO_HIDE);
  RNA_def_property_ui_text(prop, "Show Gizmo", "Show gizmos of all types");
  RNA_def_property_update(prop, NC_SPACE | ND_SPACE_IMAGE, nullptr);

  prop = RNA_def_property(srna, "show_gizmo_navigate", PROP_BOOLEAN, PROP_NONE);
  RNA_def_property_boolean_negative_sdna(prop, nullptr, "gizmo_flag", SI_GIZMO_HIDE_NAVIGATE);
  RNA_def_property_ui_text(prop, "Navigate Gizmo", "Viewport navigation gizmo");
  RNA_def_property_update(prop, NC_SPACE | ND_SPACE_IMAGE, nullptr);

  /* Overlays */
  prop = RNA_def_property(srna, "overlay", PROP_POINTER, PROP_NONE);
  RNA_def_property_flag(prop, PROP_NEVER_NULL);
  RNA_def_property_struct_type(prop, "SpaceImageOverlay");
  RNA_def_property_pointer_funcs(prop, "rna_SpaceImage_overlay_get", nullptr, nullptr, nullptr);
  RNA_def_property_ui_text(
      prop, "Overlay Settings", "Settings for display of overlays in the UV/Image editor");

  rna_def_space_image_uv(brna);
  rna_def_space_image_overlay(brna);

  /* mask */
  rna_def_space_mask_info(srna, NC_SPACE | ND_SPACE_IMAGE, "rna_SpaceImageEditor_mask_set");
}

static void rna_def_space_sequencer_preview_overlay(BlenderRNA *brna)
{
  StructRNA *srna;
  PropertyRNA *prop;

  srna = RNA_def_struct(brna, "SequencerPreviewOverlay", nullptr);
  RNA_def_struct_sdna(srna, "SpaceSeq");
  RNA_def_struct_nested(brna, srna, "SpaceSequenceEditor");
  RNA_def_struct_path_func(srna, "rna_SpaceSequencerPreviewOverlay_path");
  RNA_def_struct_ui_text(srna, "Preview Overlay Settings", "");

  prop = RNA_def_property(srna, "show_safe_areas", PROP_BOOLEAN, PROP_NONE);
  RNA_def_property_boolean_sdna(
      prop, nullptr, "preview_overlay.flag", SEQ_PREVIEW_SHOW_SAFE_MARGINS);
  RNA_def_property_ui_text(
      prop, "Safe Areas", "Show TV title safe and action safe areas in preview");
  RNA_def_property_update(prop, NC_SPACE | ND_SPACE_SEQUENCER, nullptr);

  prop = RNA_def_property(srna, "show_safe_center", PROP_BOOLEAN, PROP_NONE);
  RNA_def_property_boolean_sdna(
      prop, nullptr, "preview_overlay.flag", SEQ_PREVIEW_SHOW_SAFE_CENTER);
  RNA_def_property_ui_text(
      prop, "Center-Cut Safe Areas", "Show safe areas to fit content in a different aspect ratio");
  RNA_def_property_update(prop, NC_SPACE | ND_SPACE_SEQUENCER, nullptr);

  prop = RNA_def_property(srna, "show_metadata", PROP_BOOLEAN, PROP_NONE);
  RNA_def_property_boolean_sdna(prop, nullptr, "preview_overlay.flag", SEQ_PREVIEW_SHOW_METADATA);
  RNA_def_property_ui_text(prop, "Show Metadata", "Show metadata of first visible strip");
  RNA_def_property_update(prop, NC_SPACE | ND_SPACE_SEQUENCER, nullptr);

  prop = RNA_def_property(srna, "show_annotation", PROP_BOOLEAN, PROP_NONE);
  RNA_def_property_boolean_sdna(prop, nullptr, "preview_overlay.flag", SEQ_PREVIEW_SHOW_GPENCIL);
  RNA_def_property_ui_text(prop, "Show Annotation", "Show annotations for this view");
  RNA_def_property_update(prop, NC_SPACE | ND_SPACE_SEQUENCER, nullptr);

  prop = RNA_def_property(srna, "show_image_outline", PROP_BOOLEAN, PROP_NONE);
  RNA_def_property_boolean_sdna(
      prop, nullptr, "preview_overlay.flag", SEQ_PREVIEW_SHOW_OUTLINE_SELECTED);
  RNA_def_property_ui_text(prop, "Image Outline", "");
  RNA_def_property_update(prop, NC_SPACE | ND_SPACE_SEQUENCER, nullptr);

  prop = RNA_def_property(srna, "show_cursor", PROP_BOOLEAN, PROP_NONE);
  RNA_def_property_boolean_sdna(prop, nullptr, "preview_overlay.flag", SEQ_PREVIEW_SHOW_2D_CURSOR);
  RNA_def_property_ui_text(prop, "2D Cursor", "");
  RNA_def_property_update(prop, NC_SPACE | ND_SPACE_SEQUENCER, nullptr);
}

static void rna_def_space_sequencer_timeline_overlay(BlenderRNA *brna)
{
  StructRNA *srna;
  PropertyRNA *prop;

  srna = RNA_def_struct(brna, "SequencerTimelineOverlay", nullptr);
  RNA_def_struct_sdna(srna, "SpaceSeq");
  RNA_def_struct_nested(brna, srna, "SpaceSequenceEditor");
  RNA_def_struct_path_func(srna, "rna_SpaceSequencerTimelineOverlay_path");
  RNA_def_struct_ui_text(srna, "Timeline Overlay Settings", "");

  static const EnumPropertyItem waveform_type_display_items[] = {
      {SEQ_TIMELINE_ALL_WAVEFORMS,
       "ALL_WAVEFORMS",
       0,
       "On",
       "Display waveforms for all sound strips"},
      {0, "DEFAULT_WAVEFORMS", 0, "Strip", "Display waveforms depending on strip setting"},
      {SEQ_TIMELINE_NO_WAVEFORMS,
       "NO_WAVEFORMS",
       0,
       "Off",
       "Don't display waveforms for any sound strips"},
      {0, nullptr, 0, nullptr, nullptr},
  };

  prop = RNA_def_property(srna, "waveform_display_type", PROP_ENUM, PROP_NONE);
  RNA_def_property_enum_bitflag_sdna(prop, nullptr, "timeline_overlay.flag");
  RNA_def_property_enum_items(prop, waveform_type_display_items);
  RNA_def_property_ui_text(prop, "Waveform Display", "How Waveforms are displayed");
  RNA_def_property_update(prop, NC_SPACE | ND_SPACE_SEQUENCER, nullptr);

  static const EnumPropertyItem waveform_style_display_items[] = {
      {0, "FULL_WAVEFORMS", 0, "Full", "Display full waveform"},
      {SEQ_TIMELINE_WAVEFORMS_HALF,
       "HALF_WAVEFORMS",
       0,
       "Half",
       "Display upper half of the absolute value waveform"},
      {0, nullptr, 0, nullptr, nullptr},
  };

  prop = RNA_def_property(srna, "waveform_display_style", PROP_ENUM, PROP_NONE);
  RNA_def_property_enum_bitflag_sdna(prop, nullptr, "timeline_overlay.flag");
  RNA_def_property_enum_items(prop, waveform_style_display_items);
  RNA_def_property_ui_text(prop, "Waveform Style", "How Waveforms are displayed");
  RNA_def_property_update(prop, NC_SPACE | ND_SPACE_SEQUENCER, nullptr);

  prop = RNA_def_property(srna, "show_fcurves", PROP_BOOLEAN, PROP_NONE);
  RNA_def_property_boolean_sdna(prop, nullptr, "timeline_overlay.flag", SEQ_TIMELINE_SHOW_FCURVES);
  RNA_def_property_ui_text(prop, "Show F-Curves", "Display strip opacity/volume curve");
  RNA_def_property_update(prop, NC_SPACE | ND_SPACE_SEQUENCER, nullptr);

  prop = RNA_def_property(srna, "show_strip_name", PROP_BOOLEAN, PROP_NONE);
  RNA_def_property_boolean_sdna(
      prop, nullptr, "timeline_overlay.flag", SEQ_TIMELINE_SHOW_STRIP_NAME);
  RNA_def_property_ui_text(prop, "Show Name", "");
  RNA_def_property_update(prop, NC_SPACE | ND_SPACE_SEQUENCER, nullptr);

  prop = RNA_def_property(srna, "show_strip_source", PROP_BOOLEAN, PROP_NONE);
  RNA_def_property_boolean_sdna(
      prop, nullptr, "timeline_overlay.flag", SEQ_TIMELINE_SHOW_STRIP_SOURCE);
  RNA_def_property_ui_text(
      prop, "Show Source", "Display path to source file, or name of source datablock");
  RNA_def_property_update(prop, NC_SPACE | ND_SPACE_SEQUENCER, nullptr);

  prop = RNA_def_property(srna, "show_strip_duration", PROP_BOOLEAN, PROP_NONE);
  RNA_def_property_boolean_sdna(
      prop, nullptr, "timeline_overlay.flag", SEQ_TIMELINE_SHOW_STRIP_DURATION);
  RNA_def_property_ui_text(prop, "Show Duration", "");
  RNA_def_property_update(prop, NC_SPACE | ND_SPACE_SEQUENCER, nullptr);

  prop = RNA_def_property(srna, "show_grid", PROP_BOOLEAN, PROP_NONE);
  RNA_def_property_boolean_sdna(prop, nullptr, "timeline_overlay.flag", SEQ_TIMELINE_SHOW_GRID);
  RNA_def_property_ui_text(prop, "Show Grid", "Show vertical grid lines");
  RNA_def_property_update(prop, NC_SPACE | ND_SPACE_SEQUENCER, nullptr);

  prop = RNA_def_property(srna, "show_strip_offset", PROP_BOOLEAN, PROP_NONE);
  RNA_def_property_boolean_sdna(
      prop, nullptr, "timeline_overlay.flag", SEQ_TIMELINE_SHOW_STRIP_OFFSETS);
  RNA_def_property_ui_text(prop, "Show Offsets", "Display strip in/out offsets");
  RNA_def_property_update(prop, NC_SPACE | ND_SPACE_SEQUENCER, nullptr);

  prop = RNA_def_property(srna, "show_thumbnails", PROP_BOOLEAN, PROP_NONE);
  RNA_def_property_boolean_sdna(
      prop, nullptr, "timeline_overlay.flag", SEQ_TIMELINE_SHOW_THUMBNAILS);
  RNA_def_property_ui_text(prop, "Show Thumbnails", "Show strip thumbnails");
  RNA_def_property_update(prop, NC_SPACE | ND_SPACE_SEQUENCER, nullptr);

  prop = RNA_def_property(srna, "show_strip_tag_color", PROP_BOOLEAN, PROP_NONE);
  RNA_def_property_boolean_sdna(
      prop, nullptr, "timeline_overlay.flag", SEQ_TIMELINE_SHOW_STRIP_COLOR_TAG);
  RNA_def_property_ui_text(
      prop, "Show Color Tags", "Display the strip color tags in the sequencer");
  RNA_def_property_update(prop, NC_SPACE | ND_SPACE_SEQUENCER, nullptr);

  prop = RNA_def_property(srna, "show_strip_retiming", PROP_BOOLEAN, PROP_NONE);
  RNA_def_property_boolean_sdna(
      prop, nullptr, "timeline_overlay.flag", SEQ_TIMELINE_SHOW_STRIP_RETIMING);
  RNA_def_property_ui_text(prop, "Show Retiming Keys", "Display retiming keys on top of strips");
  RNA_def_property_update(prop, NC_SPACE | ND_SPACE_SEQUENCER, nullptr);
}

static void rna_def_space_sequencer_cache_overlay(BlenderRNA *brna)
{
  StructRNA *srna;
  PropertyRNA *prop;

  srna = RNA_def_struct(brna, "SequencerCacheOverlay", nullptr);
  RNA_def_struct_sdna(srna, "SpaceSeq");
  RNA_def_struct_nested(brna, srna, "SpaceSequenceEditor");
  RNA_def_struct_path_func(srna, "rna_SpaceSequencerCacheOverlay_path");
  RNA_def_struct_ui_text(srna, "Cache Overlay Settings", "");

  prop = RNA_def_property(srna, "show_cache", PROP_BOOLEAN, PROP_NONE);
  RNA_def_property_boolean_sdna(prop, nullptr, "cache_overlay.flag", SEQ_CACHE_SHOW);
  RNA_def_property_ui_text(prop, "Show Cache", "Visualize cached images on the timeline");
  RNA_def_property_update(prop, NC_SPACE | ND_SPACE_SEQUENCER, nullptr);

  prop = RNA_def_property(srna, "show_cache_final_out", PROP_BOOLEAN, PROP_NONE);
  RNA_def_property_boolean_sdna(prop, nullptr, "cache_overlay.flag", SEQ_CACHE_SHOW_FINAL_OUT);
  RNA_def_property_ui_text(prop, "Final Images", "Visualize cached complete frames");
  RNA_def_property_update(prop, NC_SCENE | ND_SEQUENCER, nullptr);

  prop = RNA_def_property(srna, "show_cache_raw", PROP_BOOLEAN, PROP_NONE);
  RNA_def_property_boolean_sdna(prop, nullptr, "cache_overlay.flag", SEQ_CACHE_SHOW_RAW);
  RNA_def_property_ui_text(prop, "Raw Images", "Visualize cached raw images");
  RNA_def_property_update(prop, NC_SCENE | ND_SEQUENCER, nullptr);

  prop = RNA_def_property(srna, "show_cache_preprocessed", PROP_BOOLEAN, PROP_NONE);
  RNA_def_property_boolean_sdna(prop, nullptr, "cache_overlay.flag", SEQ_CACHE_SHOW_PREPROCESSED);
  RNA_def_property_ui_text(prop, "Preprocessed Images", "Visualize cached pre-processed images");
  RNA_def_property_update(prop, NC_SCENE | ND_SEQUENCER, nullptr);

  prop = RNA_def_property(srna, "show_cache_composite", PROP_BOOLEAN, PROP_NONE);
  RNA_def_property_boolean_sdna(prop, nullptr, "cache_overlay.flag", SEQ_CACHE_SHOW_COMPOSITE);
  RNA_def_property_ui_text(prop, "Composite Images", "Visualize cached composite images");
  RNA_def_property_update(prop, NC_SCENE | ND_SEQUENCER, nullptr);
}

static void rna_def_space_sequencer(BlenderRNA *brna)
{
  StructRNA *srna;
  PropertyRNA *prop;

  static const EnumPropertyItem display_mode_items[] = {
      {SEQ_DRAW_IMG_IMBUF, "IMAGE", ICON_SEQ_PREVIEW, "Image Preview", ""},
      {SEQ_DRAW_IMG_WAVEFORM, "WAVEFORM", ICON_SEQ_LUMA_WAVEFORM, "Luma Waveform", ""},
      {SEQ_DRAW_IMG_RGBPARADE, "RGB_PARADE", ICON_RENDERLAYERS, "RGB Parade", ""},
      {SEQ_DRAW_IMG_VECTORSCOPE, "VECTOR_SCOPE", ICON_SEQ_CHROMA_SCOPE, "Chroma Vectorscope", ""},
      {SEQ_DRAW_IMG_HISTOGRAM, "HISTOGRAM", ICON_SEQ_HISTOGRAM, "Histogram", ""},
      {0, nullptr, 0, nullptr, nullptr},
  };

  static const EnumPropertyItem proxy_render_size_items[] = {
      {SEQ_RENDER_SIZE_NONE, "NONE", 0, "No display", ""},
      {SEQ_RENDER_SIZE_SCENE, "SCENE", 0, "Scene size", ""},
      {SEQ_RENDER_SIZE_PROXY_25, "PROXY_25", 0, "25%", ""},
      {SEQ_RENDER_SIZE_PROXY_50, "PROXY_50", 0, "50%", ""},
      {SEQ_RENDER_SIZE_PROXY_75, "PROXY_75", 0, "75%", ""},
      {SEQ_RENDER_SIZE_PROXY_100, "PROXY_100", 0, "100%", ""},
      {0, nullptr, 0, nullptr, nullptr},
  };

  static const EnumPropertyItem overlay_frame_type_items[] = {
      {SEQ_OVERLAY_FRAME_TYPE_RECT, "RECTANGLE", 0, "Rectangle", "Show rectangle area overlay"},
      {SEQ_OVERLAY_FRAME_TYPE_REFERENCE, "REFERENCE", 0, "Reference", "Show reference frame only"},
      {SEQ_OVERLAY_FRAME_TYPE_CURRENT, "CURRENT", 0, "Current", "Show current frame only"},
      {0, nullptr, 0, nullptr, nullptr},
  };

  static const EnumPropertyItem preview_channels_items[] = {
      {SEQ_USE_ALPHA,
       "COLOR_ALPHA",
       ICON_IMAGE_RGB_ALPHA,
       "Color & Alpha",
       "Display image with RGB colors and alpha transparency"},
      {0, "COLOR", ICON_IMAGE_RGB, "Color", "Display image with RGB colors"},
      {0, nullptr, 0, nullptr, nullptr},
  };

  srna = RNA_def_struct(brna, "SpaceSequenceEditor", "Space");
  RNA_def_struct_sdna(srna, "SpaceSeq");
  RNA_def_struct_ui_text(srna, "Space Sequence Editor", "Sequence editor space data");

  rna_def_space_generic_show_region_toggles(srna,
                                            (1 << RGN_TYPE_TOOL_HEADER) | (1 << RGN_TYPE_UI) |
                                                (1 << RGN_TYPE_TOOLS) | (1 << RGN_TYPE_HUD) |
                                                (1 << RGN_TYPE_CHANNELS));

  /* view type, fairly important */
  prop = RNA_def_property(srna, "view_type", PROP_ENUM, PROP_NONE);
  RNA_def_property_enum_sdna(prop, nullptr, "view");
  RNA_def_property_enum_items(prop, rna_enum_space_sequencer_view_type_items);
  RNA_def_property_ui_text(
      prop, "View Type", "Type of the Sequencer view (sequencer, preview or both)");
  RNA_def_property_update(prop, 0, "rna_Sequencer_area_update"); /*BFA - 3D Sequencer*/

  /* display type, fairly important */
  prop = RNA_def_property(srna, "display_mode", PROP_ENUM, PROP_NONE);
  RNA_def_property_enum_sdna(prop, nullptr, "mainb");
  RNA_def_property_enum_items(prop, display_mode_items);
  RNA_def_property_ui_text(
      prop, "Display Mode", "View mode to use for displaying sequencer output");
  RNA_def_property_update(prop, NC_SPACE | ND_SPACE_SEQUENCER, nullptr);

  /* flags */
  prop = RNA_def_property(srna, "show_frames", PROP_BOOLEAN, PROP_NONE);
  RNA_def_property_boolean_sdna(prop, nullptr, "flag", SEQ_DRAWFRAMES);
  RNA_def_property_ui_text(prop, "Display Frames", "Display frames rather than seconds");
  RNA_def_property_update(prop, NC_SPACE | ND_SPACE_SEQUENCER, nullptr);

  prop = RNA_def_property(srna, "use_marker_sync", PROP_BOOLEAN, PROP_NONE);
  RNA_def_property_boolean_sdna(prop, nullptr, "flag", SEQ_MARKER_TRANS);
  RNA_def_property_ui_text(prop, "Sync Markers", "Transform markers as well as strips");
  RNA_def_property_update(prop, NC_SPACE | ND_SPACE_SEQUENCER, nullptr);

  prop = RNA_def_property(srna, "show_seconds", PROP_BOOLEAN, PROP_NONE);
  RNA_def_property_boolean_negative_sdna(prop, nullptr, "flag", SEQ_DRAWFRAMES);
  RNA_def_property_ui_text(prop, "Use Timecode", "Show timing as a timecode instead of frames");
  RNA_def_property_update(prop, NC_SPACE | ND_SPACE_SEQUENCER, nullptr);

  prop = RNA_def_property(srna, "show_markers", PROP_BOOLEAN, PROP_NONE);
  RNA_def_property_boolean_sdna(prop, nullptr, "flag", SEQ_SHOW_MARKERS);
  RNA_def_property_ui_text(
      prop,
      "Show Markers",
      "If any exists, show markers in a separate row at the bottom of the editor");
  RNA_def_property_update(prop, NC_SPACE | ND_SPACE_SEQUENCER, nullptr);

  prop = RNA_def_property(srna, "display_channel", PROP_INT, PROP_NONE);
  RNA_def_property_int_sdna(prop, nullptr, "chanshown");
  RNA_def_property_ui_text(
      prop,
      "Display Channel",
      "The channel number shown in the image preview. 0 is the result of all strips combined");
  RNA_def_property_range(prop, -5, SEQ_MAX_CHANNELS);
  RNA_def_property_update(prop, NC_SPACE | ND_SPACE_SEQUENCER, "rna_SequenceEditor_update_cache");

  prop = RNA_def_property(srna, "preview_channels", PROP_ENUM, PROP_NONE);
  RNA_def_property_enum_bitflag_sdna(prop, nullptr, "flag");
  RNA_def_property_enum_items(prop, preview_channels_items);
  RNA_def_property_ui_text(prop, "Display Channels", "Channels of the preview to display");
  RNA_def_property_update(prop, NC_SPACE | ND_SPACE_SEQUENCER, "rna_SequenceEditor_update_cache");

  prop = RNA_def_property(srna, "use_zoom_to_fit", PROP_BOOLEAN, PROP_NONE);
  RNA_def_property_boolean_sdna(prop, nullptr, "flag", SEQ_ZOOM_TO_FIT);
  RNA_def_property_ui_text(
      prop, "Zoom to Fit", "Automatically zoom preview image to make it fully fit the region");
  RNA_def_property_update(prop, NC_SPACE | ND_SPACE_SEQUENCER, nullptr);

  prop = RNA_def_property(srna, "show_overexposed", PROP_INT, PROP_NONE);
  RNA_def_property_int_sdna(prop, nullptr, "zebra");
  RNA_def_property_ui_text(prop, "Show Overexposed", "Show overexposed areas with zebra stripes");
  RNA_def_property_range(prop, 0, 110);
  RNA_def_property_update(prop, NC_SPACE | ND_SPACE_SEQUENCER, nullptr);

  prop = RNA_def_property(srna, "proxy_render_size", PROP_ENUM, PROP_NONE);
  RNA_def_property_enum_sdna(prop, nullptr, "render_size");
  RNA_def_property_enum_items(prop, proxy_render_size_items);
  RNA_def_property_ui_text(prop,
                           "Proxy Render Size",
                           "Display preview using full resolution or different proxy resolutions");
  RNA_def_property_flag(prop, PROP_CONTEXT_UPDATE);
  RNA_def_property_update(
      prop, NC_SPACE | ND_SPACE_SEQUENCER, "rna_SequenceEditor_render_size_update");

  prop = RNA_def_property(srna, "use_proxies", PROP_BOOLEAN, PROP_NONE);
  RNA_def_property_boolean_sdna(prop, nullptr, "flag", SEQ_USE_PROXIES);
  RNA_def_property_ui_text(
      prop, "Use Proxies", "Use optimized files for faster scrubbing when available");
  RNA_def_property_update(prop, NC_SPACE | ND_SPACE_SEQUENCER, "rna_SequenceEditor_update_cache");

  prop = RNA_def_property(srna, "use_clamp_view", PROP_BOOLEAN, PROP_NONE);
  RNA_def_property_boolean_sdna(prop, nullptr, "flag", SEQ_CLAMP_VIEW);
  RNA_def_property_boolean_funcs(
      prop, "rna_SequenceEditor_clamp_view_get", "rna_SequenceEditor_clamp_view_set");
  RNA_def_property_ui_text(
      prop, "Limit View to Contents", "Limit timeline height to maximum used channel slot");
  RNA_def_property_update(prop, NC_SPACE | ND_SPACE_SEQUENCER, nullptr);

  /* grease pencil */
  prop = RNA_def_property(srna, "grease_pencil", PROP_POINTER, PROP_NONE);
  RNA_def_property_pointer_sdna(prop, nullptr, "gpd");
  RNA_def_property_struct_type(prop, "GreasePencil");
  RNA_def_property_pointer_funcs(
      prop, nullptr, nullptr, nullptr, "rna_GPencil_datablocks_annotations_poll");
  RNA_def_property_flag(prop, PROP_EDITABLE | PROP_ID_REFCOUNT);
  RNA_def_property_ui_text(prop, "Grease Pencil", "Grease Pencil data for this Preview region");
  RNA_def_property_update(prop, NC_SPACE | ND_SPACE_SEQUENCER, nullptr);

  prop = RNA_def_property(srna, "overlay_frame_type", PROP_ENUM, PROP_NONE);
  RNA_def_property_enum_sdna(prop, nullptr, "overlay_frame_type");
  RNA_def_property_enum_items(prop, overlay_frame_type_items);
  RNA_def_property_ui_text(prop, "Overlay Type", "Overlay display method");
  RNA_def_property_update(prop, NC_SPACE | ND_SPACE_SEQUENCER, nullptr);

  prop = RNA_def_property(srna, "show_backdrop", PROP_BOOLEAN, PROP_NONE);
  RNA_def_property_boolean_sdna(prop, nullptr, "draw_flag", SEQ_DRAW_BACKDROP);
  RNA_def_property_ui_text(prop, "Use Backdrop", "Display result under strips");
  RNA_def_property_update(prop, NC_SPACE | ND_SPACE_SEQUENCER, nullptr);

  prop = RNA_def_property(srna, "show_transform_preview", PROP_BOOLEAN, PROP_NONE);
  RNA_def_property_boolean_sdna(prop, nullptr, "draw_flag", SEQ_DRAW_TRANSFORM_PREVIEW);
  RNA_def_property_ui_text(prop, "Transform Preview", "Show preview of the transformed frames");
  RNA_def_property_update(prop, NC_SPACE | ND_SPACE_SEQUENCER, nullptr);

  /* Gizmo toggles. */
  prop = RNA_def_property(srna, "show_gizmo", PROP_BOOLEAN, PROP_NONE);
  RNA_def_property_boolean_negative_sdna(prop, nullptr, "gizmo_flag", SEQ_GIZMO_HIDE);
  RNA_def_property_ui_text(prop, "Show Gizmo", "Show gizmos of all types");
  RNA_def_property_update(prop, NC_SPACE | ND_SPACE_SEQUENCER, nullptr);

  prop = RNA_def_property(srna, "show_gizmo_navigate", PROP_BOOLEAN, PROP_NONE);
  RNA_def_property_boolean_negative_sdna(prop, nullptr, "gizmo_flag", SEQ_GIZMO_HIDE_NAVIGATE);
  RNA_def_property_ui_text(prop, "Navigate Gizmo", "Viewport navigation gizmo");
  RNA_def_property_update(prop, NC_SPACE | ND_SPACE_SEQUENCER, nullptr);

  prop = RNA_def_property(srna, "show_gizmo_context", PROP_BOOLEAN, PROP_NONE);
  RNA_def_property_boolean_negative_sdna(prop, nullptr, "gizmo_flag", SEQ_GIZMO_HIDE_CONTEXT);
  RNA_def_property_ui_text(prop, "Context Gizmo", "Context sensitive gizmos for the active item");
  RNA_def_property_update(prop, NC_SPACE | ND_SPACE_SEQUENCER, nullptr);

  prop = RNA_def_property(srna, "show_gizmo_tool", PROP_BOOLEAN, PROP_NONE);
  RNA_def_property_boolean_negative_sdna(prop, nullptr, "gizmo_flag", SEQ_GIZMO_HIDE_TOOL);
  RNA_def_property_ui_text(prop, "Tool Gizmo", "Active tool gizmo");
  RNA_def_property_update(prop, NC_SPACE | ND_SPACE_SEQUENCER, nullptr);

  /* Overlay settings. */
  prop = RNA_def_property(srna, "show_overlays", PROP_BOOLEAN, PROP_NONE);
  RNA_def_property_boolean_sdna(prop, nullptr, "flag", SEQ_SHOW_OVERLAY);
  RNA_def_property_ui_text(prop, "Show Overlays", "");
  RNA_def_property_update(prop, NC_SPACE | ND_SPACE_SEQUENCER, nullptr);

  prop = RNA_def_property(srna, "preview_overlay", PROP_POINTER, PROP_NONE);
  RNA_def_property_flag(prop, PROP_NEVER_NULL);
  RNA_def_property_struct_type(prop, "SequencerPreviewOverlay");
  RNA_def_property_pointer_funcs(
      prop, "rna_SpaceSequenceEditor_preview_overlay_get", nullptr, nullptr, nullptr);
  RNA_def_property_ui_text(prop, "Preview Overlay Settings", "Settings for display of overlays");

  prop = RNA_def_property(srna, "timeline_overlay", PROP_POINTER, PROP_NONE);
  RNA_def_property_flag(prop, PROP_NEVER_NULL);
  RNA_def_property_struct_type(prop, "SequencerTimelineOverlay");
  RNA_def_property_pointer_funcs(
      prop, "rna_SpaceSequenceEditor_timeline_overlay_get", nullptr, nullptr, nullptr);
  RNA_def_property_ui_text(prop, "Timeline Overlay Settings", "Settings for display of overlays");

  prop = RNA_def_property(srna, "cache_overlay", PROP_POINTER, PROP_NONE);
  RNA_def_property_flag(prop, PROP_NEVER_NULL);
  RNA_def_property_struct_type(prop, "SequencerCacheOverlay");
  RNA_def_property_pointer_funcs(
      prop, "rna_SpaceSequenceEditor_cache_overlay_get", nullptr, nullptr, nullptr);
  RNA_def_property_ui_text(prop, "Cache Overlay Settings", "Settings for display of overlays");
  rna_def_space_sequencer_preview_overlay(brna);
  rna_def_space_sequencer_timeline_overlay(brna);
  rna_def_space_sequencer_cache_overlay(brna);

  /* transform */
  prop = RNA_def_property(srna, "cursor_location", PROP_FLOAT, PROP_XYZ);
  RNA_def_property_float_sdna(prop, nullptr, "cursor");
  RNA_def_property_array(prop, 2);
  RNA_def_property_ui_text(prop, "2D Cursor Location", "2D cursor location for this view");
  RNA_def_property_update(prop, NC_SPACE | ND_SPACE_SEQUENCER, nullptr);

  /* Zoom. */
  prop = RNA_def_property(srna, "zoom_percentage", PROP_FLOAT, PROP_PERCENTAGE);
  RNA_def_property_float_funcs(prop,
                               "rna_SpaceSequenceEditor_zoom_percentage_get",
                               "rna_SpaceSequenceEditor_zoom_percentage_set",
                               nullptr);
  RNA_def_property_float_default(prop, 100.0);
  RNA_def_property_range(prop, .4, 80000);
  RNA_def_property_ui_range(prop, 25, 400, 100, 0);
  RNA_def_property_ui_text(prop, "Zoom", "Zoom percentage");

/*############## BFA - 3D Sequencer ##############*/
  prop = RNA_def_property(srna, "scene_override", PROP_POINTER, PROP_NONE);
  RNA_def_property_pointer_sdna(prop, nullptr, "scene_override");
  RNA_def_property_struct_type(prop, "Scene");
  RNA_def_property_pointer_funcs(prop, nullptr, nullptr, nullptr, nullptr);
  RNA_def_property_flag(prop, PROP_EDITABLE | PROP_PTR_NO_OWNERSHIP);
  RNA_def_property_ui_text(prop, "Scene Override", "Scene to use in this region");
  RNA_def_property_update(prop, NC_SPACE | ND_SPACE_SEQUENCER, "rna_Sequencer_area_update");
/*############## BFA - 3D Sequencer END ##############*/
}

static void rna_def_space_text(BlenderRNA *brna)
{
  StructRNA *srna;
  PropertyRNA *prop;
  FunctionRNA *func;

  srna = RNA_def_struct(brna, "SpaceTextEditor", "Space");
  RNA_def_struct_sdna(srna, "SpaceText");
  RNA_def_struct_ui_text(srna, "Space Text Editor", "Text editor space data");

  rna_def_space_generic_show_region_toggles(srna, (1 << RGN_TYPE_UI) | (1 << RGN_TYPE_FOOTER));

  /* text */
  prop = RNA_def_property(srna, "text", PROP_POINTER, PROP_NONE);
  RNA_def_property_flag(prop, PROP_EDITABLE);
  RNA_def_property_ui_text(prop, "Text", "Text displayed and edited in this space");
  RNA_def_property_pointer_funcs(prop, nullptr, "rna_SpaceTextEditor_text_set", nullptr, nullptr);
  RNA_def_property_update(prop, NC_SPACE | ND_SPACE_TEXT, nullptr);

  /* display */
  prop = RNA_def_property(srna, "show_word_wrap", PROP_BOOLEAN, PROP_NONE);
  RNA_def_property_boolean_sdna(prop, nullptr, "wordwrap", 0);
  RNA_def_property_boolean_funcs(prop, nullptr, "rna_SpaceTextEditor_word_wrap_set");
  RNA_def_property_ui_text(
      prop, "Word Wrap", "Wrap words if there is not enough horizontal space");
  RNA_def_property_ui_icon(prop, ICON_WORDWRAP_ON, 0);
  RNA_def_property_update(prop, NC_SPACE | ND_SPACE_TEXT, nullptr);

  prop = RNA_def_property(srna, "show_line_numbers", PROP_BOOLEAN, PROP_NONE);
  RNA_def_property_boolean_sdna(prop, nullptr, "showlinenrs", 0);
  RNA_def_property_ui_text(prop, "Line Numbers", "Show line numbers next to the text");
  RNA_def_property_ui_icon(prop, ICON_LINENUMBERS_ON, 0);
  RNA_def_property_update(prop, NC_SPACE | ND_SPACE_TEXT, nullptr);

  func = RNA_def_function(srna,
                          "is_syntax_highlight_supported",
                          "rna_SpaceTextEditor_text_is_syntax_highlight_supported");
  RNA_def_function_return(func,
                          RNA_def_boolean(func, "is_syntax_highlight_supported", false, "", ""));
  RNA_def_function_ui_description(func,
                                  "Returns True if the editor supports syntax highlighting "
                                  "for the current text datablock");

  prop = RNA_def_property(srna, "show_syntax_highlight", PROP_BOOLEAN, PROP_NONE);
  RNA_def_property_boolean_sdna(prop, nullptr, "showsyntax", 0);
  RNA_def_property_ui_text(prop, "Syntax Highlight", "Syntax highlight for scripting");
  RNA_def_property_ui_icon(prop, ICON_SYNTAX_ON, 0);
  RNA_def_property_update(prop, NC_SPACE | ND_SPACE_TEXT, nullptr);

  prop = RNA_def_property(srna, "show_line_highlight", PROP_BOOLEAN, PROP_NONE);
  RNA_def_property_boolean_sdna(prop, nullptr, "line_hlight", 0);
  RNA_def_property_ui_text(prop, "Highlight Line", "Highlight the current line");
  RNA_def_property_update(prop, NC_SPACE | ND_SPACE_TEXT, nullptr);

  prop = RNA_def_property(srna, "tab_width", PROP_INT, PROP_NONE);
  RNA_def_property_int_sdna(prop, nullptr, "tabnumber");
  RNA_def_property_range(prop, 2, 8);
  RNA_def_property_ui_text(prop, "Tab Width", "Number of spaces to display tabs with");
  RNA_def_property_update(prop, NC_SPACE | ND_SPACE_TEXT, "rna_SpaceTextEditor_updateEdited");

  prop = RNA_def_property(srna, "font_size", PROP_INT, PROP_NONE);
  RNA_def_property_int_sdna(prop, nullptr, "lheight");
  RNA_def_property_range(prop, 1, 256); /* Large range since Hi-DPI scales down size. */
  RNA_def_property_ui_text(prop, "Font Size", "Adjust the font size for displaying the text");
  RNA_def_property_update(prop, NC_SPACE | ND_SPACE_TEXT, nullptr);

  prop = RNA_def_property(srna, "show_margin", PROP_BOOLEAN, PROP_NONE);
  RNA_def_property_boolean_sdna(prop, nullptr, "flags", ST_SHOW_MARGIN);
  RNA_def_property_ui_text(prop, "Show Margin", "Show right margin");
  RNA_def_property_update(prop, NC_SPACE | ND_SPACE_TEXT, nullptr);

  prop = RNA_def_property(srna, "margin_column", PROP_INT, PROP_NONE);
  RNA_def_property_int_sdna(prop, nullptr, "margin_column");
  RNA_def_property_range(prop, 0, 1024);
  RNA_def_property_ui_text(prop, "Margin Column", "Column number to show right margin at");
  RNA_def_property_update(prop, NC_SPACE | ND_SPACE_TEXT, nullptr);

  prop = RNA_def_property(srna, "top", PROP_INT, PROP_NONE);
  RNA_def_property_int_sdna(prop, nullptr, "top");
  RNA_def_property_range(prop, 0, INT_MAX);
  RNA_def_property_ui_text(prop, "Top Line", "Top line visible");
  RNA_def_property_update(prop, NC_SPACE | ND_SPACE_TEXT, nullptr);

  prop = RNA_def_property(srna, "visible_lines", PROP_INT, PROP_NONE);
  RNA_def_property_clear_flag(prop, PROP_EDITABLE);
  RNA_def_property_int_funcs(prop, "rna_SpaceTextEditor_visible_lines_get", nullptr, nullptr);
  RNA_def_property_ui_text(
      prop, "Visible Lines", "Amount of lines that can be visible in current editor");

  /* functionality options */
  prop = RNA_def_property(srna, "use_overwrite", PROP_BOOLEAN, PROP_NONE);
  RNA_def_property_boolean_sdna(prop, nullptr, "overwrite", 1);
  RNA_def_property_ui_text(
      prop, "Overwrite", "Overwrite characters when typing rather than inserting them");
  RNA_def_property_update(prop, NC_SPACE | ND_SPACE_TEXT, nullptr);

  prop = RNA_def_property(srna, "use_live_edit", PROP_BOOLEAN, PROP_NONE);
  RNA_def_property_boolean_sdna(prop, nullptr, "live_edit", 1);
  RNA_def_property_ui_text(prop, "Live Edit", "Run Python while editing");
  RNA_def_property_update(prop, NC_SPACE | ND_SPACE_TEXT, nullptr);

  /* find */
  prop = RNA_def_property(srna, "use_find_all", PROP_BOOLEAN, PROP_NONE);
  RNA_def_property_boolean_sdna(prop, nullptr, "flags", ST_FIND_ALL);
  RNA_def_property_ui_text(
      prop, "Find All", "Search in all text data, instead of only the active one");
  RNA_def_property_update(prop, NC_SPACE | ND_SPACE_TEXT, nullptr);

  prop = RNA_def_property(srna, "use_find_wrap", PROP_BOOLEAN, PROP_NONE);
  RNA_def_property_boolean_sdna(prop, nullptr, "flags", ST_FIND_WRAP);
  RNA_def_property_ui_text(
      prop, "Find Wrap", "Search again from the start of the file when reaching the end");
  RNA_def_property_update(prop, NC_SPACE | ND_SPACE_TEXT, nullptr);

  prop = RNA_def_property(srna, "use_match_case", PROP_BOOLEAN, PROP_NONE);
  RNA_def_property_boolean_sdna(prop, nullptr, "flags", ST_MATCH_CASE);
  RNA_def_property_ui_text(
      prop, "Match Case", "Search string is sensitive to uppercase and lowercase letters");
  RNA_def_property_update(prop, NC_SPACE | ND_SPACE_TEXT, nullptr);

  prop = RNA_def_property(srna, "find_text", PROP_STRING, PROP_NONE);
  RNA_def_property_string_sdna(prop, nullptr, "findstr");
  RNA_def_property_ui_text(prop, "Find Text", "Text to search for with the find tool");
  RNA_def_property_update(prop, NC_SPACE | ND_SPACE_TEXT, nullptr);

  prop = RNA_def_property(srna, "replace_text", PROP_STRING, PROP_NONE);
  RNA_def_property_string_sdna(prop, nullptr, "replacestr");
  RNA_def_property_ui_text(
      prop, "Replace Text", "Text to replace selected text with using the replace tool");
  RNA_def_property_update(prop, NC_SPACE | ND_SPACE_TEXT, nullptr);

  RNA_api_space_text(srna);
}

// bfa - toolbar editor
static void rna_def_space_toolbar(BlenderRNA *brna)
{
  StructRNA *srna;
  // PropertyRNA *prop;

  srna = RNA_def_struct(brna, "SpaceToolbarEditor", "Space");
  RNA_def_struct_sdna(srna, "SpaceToolbar");
  RNA_def_struct_ui_text(srna, "Space Toolbar Editor", "Toolbar editor space data");
}

static void rna_def_space_dopesheet(BlenderRNA *brna)
{
  StructRNA *srna;
  PropertyRNA *prop;

  srna = RNA_def_struct(brna, "SpaceDopeSheetEditor", "Space");
  RNA_def_struct_sdna(srna, "SpaceAction");
  RNA_def_struct_ui_text(srna, "Space Dope Sheet Editor", "Dope Sheet space data");

  rna_def_space_generic_show_region_toggles(
      srna, (1 << RGN_TYPE_UI) | (1 << RGN_TYPE_HUD) | (1 << RGN_TYPE_CHANNELS));

  /* data */
  prop = RNA_def_property(srna, "action", PROP_POINTER, PROP_NONE);
  RNA_def_property_flag(prop, PROP_EDITABLE);
  RNA_def_property_pointer_funcs(prop,
                                 nullptr,
                                 "rna_SpaceDopeSheetEditor_action_set",
                                 nullptr,
                                 "rna_Action_actedit_assign_poll");
  RNA_def_property_ui_text(prop, "Action", "Action displayed and edited in this space");
  RNA_def_property_flag(prop, PROP_CONTEXT_UPDATE);
  RNA_def_property_update(
      prop, NC_ANIMATION | ND_KEYFRAME | NA_EDITED, "rna_SpaceDopeSheetEditor_action_update");

  /* mode (hidden in the UI, see 'ui_mode') */
  prop = RNA_def_property(srna, "mode", PROP_ENUM, PROP_NONE);
  RNA_def_property_enum_sdna(prop, nullptr, "mode");
  RNA_def_property_enum_items(prop, rna_enum_space_action_mode_all_items);
  RNA_def_property_ui_text(prop, "Mode", "Editing context being displayed");
  RNA_def_property_flag(prop, PROP_CONTEXT_UPDATE);
  RNA_def_property_update(
      prop, NC_SPACE | ND_SPACE_DOPESHEET, "rna_SpaceDopeSheetEditor_mode_update");

  prop = RNA_def_property(srna, "ui_mode", PROP_ENUM, PROP_NONE);
  RNA_def_property_enum_sdna(prop, nullptr, "mode");
  RNA_def_property_enum_items(prop, rna_enum_space_action_ui_mode_items);
  RNA_def_property_ui_text(prop, "Mode", "Editing context being displayed");
  RNA_def_property_flag(prop, PROP_CONTEXT_UPDATE);
  RNA_def_property_update(
      prop, NC_SPACE | ND_SPACE_DOPESHEET, "rna_SpaceDopeSheetEditor_mode_update");

  /* display */
  prop = RNA_def_property(srna, "show_seconds", PROP_BOOLEAN, PROP_NONE);
  RNA_def_property_boolean_sdna(prop, nullptr, "flag", SACTION_DRAWTIME);
  RNA_def_property_ui_text(prop, "Use Timecode", "Show timing as a timecode instead of frames");
  RNA_def_property_update(prop, NC_SPACE | ND_SPACE_DOPESHEET, nullptr);

  prop = RNA_def_property(srna, "show_sliders", PROP_BOOLEAN, PROP_NONE);
  RNA_def_property_boolean_sdna(prop, nullptr, "flag", SACTION_SLIDERS);
  RNA_def_property_ui_text(prop, "Show Sliders", "Show sliders beside F-Curve channels");
  RNA_def_property_update(prop, NC_SPACE | ND_SPACE_DOPESHEET, nullptr);

  prop = RNA_def_property(srna, "show_pose_markers", PROP_BOOLEAN, PROP_NONE);
  RNA_def_property_boolean_sdna(prop, nullptr, "flag", SACTION_POSEMARKERS_SHOW);
  RNA_def_property_ui_text(prop,
                           "Show Pose Markers",
                           "Show markers belonging to the active action instead of Scene markers "
                           "(Action and Shape Key Editors only)");
  RNA_def_property_update(prop, NC_SPACE | ND_SPACE_DOPESHEET, nullptr);

  prop = RNA_def_property(srna, "show_interpolation", PROP_BOOLEAN, PROP_NONE);
  RNA_def_property_boolean_sdna(prop, nullptr, "flag", SACTION_SHOW_INTERPOLATION);
  RNA_def_property_ui_text(prop,
                           "Show Handles and Interpolation",
                           "Display keyframe handle types and non-Bézier interpolation modes");
  RNA_def_property_update(prop, NC_SPACE | ND_SPACE_DOPESHEET, nullptr);

  prop = RNA_def_property(srna, "show_extremes", PROP_BOOLEAN, PROP_NONE);
  RNA_def_property_boolean_sdna(prop, nullptr, "flag", SACTION_SHOW_EXTREMES);
  RNA_def_property_ui_text(prop,
                           "Show Curve Extremes",
                           "Mark keyframes where the key value flow changes direction, based on "
                           "comparison with adjacent keys");
  RNA_def_property_update(prop, NC_SPACE | ND_SPACE_DOPESHEET, nullptr);

  prop = RNA_def_property(srna, "show_markers", PROP_BOOLEAN, PROP_NONE);
  RNA_def_property_boolean_sdna(prop, nullptr, "flag", SACTION_SHOW_MARKERS);
  RNA_def_property_ui_text(
      prop,
      "Show Markers",
      "If any exists, show markers in a separate row at the bottom of the editor");
  RNA_def_property_update(prop, NC_SPACE | ND_SPACE_DOPESHEET, nullptr);

  /* editing */
  prop = RNA_def_property(srna, "use_auto_merge_keyframes", PROP_BOOLEAN, PROP_NONE);
  RNA_def_property_boolean_negative_sdna(prop, nullptr, "flag", SACTION_NOTRANSKEYCULL);
  RNA_def_property_ui_text(prop, "Auto-Merge Keyframes", "Automatically merge nearby keyframes");
  RNA_def_property_update(prop, NC_SPACE | ND_SPACE_DOPESHEET, nullptr);

  prop = RNA_def_property(srna, "use_realtime_update", PROP_BOOLEAN, PROP_NONE);
  RNA_def_property_boolean_negative_sdna(prop, nullptr, "flag", SACTION_NOREALTIMEUPDATES);
  RNA_def_property_ui_text(
      prop,
      "Realtime Updates",
      "When transforming keyframes, changes to the animation data are flushed to other views");
  RNA_def_property_update(prop, NC_SPACE | ND_SPACE_DOPESHEET, nullptr);

  prop = RNA_def_property(srna, "use_marker_sync", PROP_BOOLEAN, PROP_NONE);
  RNA_def_property_boolean_sdna(prop, nullptr, "flag", SACTION_MARKERS_MOVE);
  RNA_def_property_ui_text(prop, "Sync Markers", "Sync Markers with keyframe edits");

  /* dopesheet */
  prop = RNA_def_property(srna, "dopesheet", PROP_POINTER, PROP_NONE);
  RNA_def_property_struct_type(prop, "DopeSheet");
  RNA_def_property_pointer_sdna(prop, nullptr, "ads");
  RNA_def_property_ui_text(prop, "Dope Sheet", "Settings for filtering animation data");

  /* displaying cache status */
  prop = RNA_def_property(srna, "show_cache", PROP_BOOLEAN, PROP_NONE);
  RNA_def_property_boolean_sdna(prop, nullptr, "cache_display", TIME_CACHE_DISPLAY);
  RNA_def_property_ui_text(prop, "Show Cache", "Show the status of cached frames in the timeline");
  RNA_def_property_update(prop, NC_SPACE | ND_SPACE_TIME, nullptr);

  prop = RNA_def_property(srna, "cache_softbody", PROP_BOOLEAN, PROP_NONE);
  RNA_def_property_boolean_sdna(prop, nullptr, "cache_display", TIME_CACHE_SOFTBODY);
  RNA_def_property_ui_text(prop, "Softbody", "Show the active object's softbody point cache");
  RNA_def_property_update(prop, NC_SPACE | ND_SPACE_TIME, nullptr);

  prop = RNA_def_property(srna, "cache_particles", PROP_BOOLEAN, PROP_NONE);
  RNA_def_property_boolean_sdna(prop, nullptr, "cache_display", TIME_CACHE_PARTICLES);
  RNA_def_property_ui_text(prop, "Particles", "Show the active object's particle point cache");
  RNA_def_property_update(prop, NC_SPACE | ND_SPACE_TIME, nullptr);

  prop = RNA_def_property(srna, "cache_cloth", PROP_BOOLEAN, PROP_NONE);
  RNA_def_property_boolean_sdna(prop, nullptr, "cache_display", TIME_CACHE_CLOTH);
  RNA_def_property_ui_text(prop, "Cloth", "Show the active object's cloth point cache");
  RNA_def_property_update(prop, NC_SPACE | ND_SPACE_TIME, nullptr);

  prop = RNA_def_property(srna, "cache_smoke", PROP_BOOLEAN, PROP_NONE);
  RNA_def_property_boolean_sdna(prop, nullptr, "cache_display", TIME_CACHE_SMOKE);
  RNA_def_property_ui_text(prop, "Smoke", "Show the active object's smoke cache");
  RNA_def_property_update(prop, NC_SPACE | ND_SPACE_TIME, nullptr);

  prop = RNA_def_property(srna, "cache_simulation_nodes", PROP_BOOLEAN, PROP_NONE);
  RNA_def_property_boolean_sdna(prop, nullptr, "cache_display", TIME_CACHE_SIMULATION_NODES);
  RNA_def_property_ui_text(
      prop, "Simulation Nodes", "Show the active object's simulation nodes cache and bake data");
  RNA_def_property_update(prop, NC_SPACE | ND_SPACE_TIME, nullptr);

  prop = RNA_def_property(srna, "cache_dynamicpaint", PROP_BOOLEAN, PROP_NONE);
  RNA_def_property_boolean_sdna(prop, nullptr, "cache_display", TIME_CACHE_DYNAMICPAINT);
  RNA_def_property_ui_text(prop, "Dynamic Paint", "Show the active object's Dynamic Paint cache");
  RNA_def_property_update(prop, NC_SPACE | ND_SPACE_TIME, nullptr);

  prop = RNA_def_property(srna, "cache_rigidbody", PROP_BOOLEAN, PROP_NONE);
  RNA_def_property_boolean_sdna(prop, nullptr, "cache_display", TIME_CACHE_RIGIDBODY);
  RNA_def_property_ui_text(prop, "Rigid Body", "Show the active object's Rigid Body cache");
  RNA_def_property_update(prop, NC_SPACE | ND_SPACE_TIME, nullptr);
}

static void rna_def_space_graph(BlenderRNA *brna)
{
  StructRNA *srna;
  PropertyRNA *prop;

  /* this is basically the same as the one for the 3D-View, but with some entries omitted */
  static const EnumPropertyItem gpivot_items[] = {
      {V3D_AROUND_CENTER_BOUNDS,
       "BOUNDING_BOX_CENTER",
       ICON_PIVOT_BOUNDBOX,
       "Bounding Box Center",
       ""},
      {V3D_AROUND_CURSOR, "CURSOR", ICON_PIVOT_CURSOR, "2D Cursor", ""},
      {V3D_AROUND_LOCAL_ORIGINS,
       "INDIVIDUAL_ORIGINS",
       ICON_PIVOT_INDIVIDUAL,
       "Individual Centers",
       ""},
      /*{V3D_AROUND_CENTER_MEDIAN, "MEDIAN_POINT", 0, "Median Point", ""}, */
      /*{V3D_AROUND_ACTIVE, "ACTIVE_ELEMENT", 0, "Active Element", ""}, */
      {0, nullptr, 0, nullptr, nullptr},
  };

  srna = RNA_def_struct(brna, "SpaceGraphEditor", "Space");
  RNA_def_struct_sdna(srna, "SpaceGraph");
  RNA_def_struct_ui_text(srna, "Space Graph Editor", "Graph Editor space data");

  rna_def_space_generic_show_region_toggles(
      srna, (1 << RGN_TYPE_UI) | (1 << RGN_TYPE_HUD) | (1 << RGN_TYPE_CHANNELS));

  /* mode */
  prop = RNA_def_property(srna, "mode", PROP_ENUM, PROP_NONE);
  RNA_def_property_enum_sdna(prop, nullptr, "mode");
  RNA_def_property_enum_items(prop, rna_enum_space_graph_mode_items);
  RNA_def_property_ui_text(prop, "Mode", "Editing context being displayed");
  RNA_def_property_flag(prop, PROP_CONTEXT_UPDATE);
  RNA_def_property_update(
      prop, NC_SPACE | ND_SPACE_GRAPH, "rna_SpaceGraphEditor_display_mode_update");

  /* display */
  prop = RNA_def_property(srna, "show_seconds", PROP_BOOLEAN, PROP_NONE);
  RNA_def_property_boolean_sdna(prop, nullptr, "flag", SIPO_DRAWTIME);
  RNA_def_property_ui_text(prop, "Use Timecode", "Show timing as a timecode instead of frames");
  RNA_def_property_update(prop, NC_SPACE | ND_SPACE_GRAPH, nullptr);

  prop = RNA_def_property(srna, "show_sliders", PROP_BOOLEAN, PROP_NONE);
  RNA_def_property_boolean_sdna(prop, nullptr, "flag", SIPO_SLIDERS);
  RNA_def_property_ui_text(prop, "Show Sliders", "Show sliders beside F-Curve channels");
  RNA_def_property_update(prop, NC_SPACE | ND_SPACE_GRAPH, nullptr);

  prop = RNA_def_property(srna, "show_handles", PROP_BOOLEAN, PROP_NONE);
  RNA_def_property_boolean_negative_sdna(prop, nullptr, "flag", SIPO_NOHANDLES);
  RNA_def_property_ui_text(prop, "Show Handles", "Show handles of Bézier control points");
  RNA_def_property_update(prop, NC_SPACE | ND_SPACE_GRAPH, nullptr);

  prop = RNA_def_property(srna, "use_auto_lock_translation_axis", PROP_BOOLEAN, PROP_NONE);
  RNA_def_property_boolean_sdna(prop, nullptr, "flag", SIPO_AUTOLOCK_AXIS);
  RNA_def_property_ui_text(prop,
                           "Auto-Lock Key Axis",
                           "Automatically locks the movement of keyframes to the dominant axis");
  RNA_def_property_update(prop, NC_SPACE | ND_SPACE_GRAPH, nullptr);

  prop = RNA_def_property(srna, "use_only_selected_keyframe_handles", PROP_BOOLEAN, PROP_NONE);
  RNA_def_property_boolean_sdna(prop, nullptr, "flag", SIPO_SELVHANDLESONLY);
  RNA_def_property_ui_text(
      prop, "Only Selected Keyframes Handles", "Only show and edit handles of selected keyframes");
  RNA_def_property_update(prop, NC_SPACE | ND_SPACE_GRAPH, nullptr);

  prop = RNA_def_property(srna, "show_markers", PROP_BOOLEAN, PROP_NONE);
  RNA_def_property_boolean_sdna(prop, nullptr, "flag", SIPO_SHOW_MARKERS);
  RNA_def_property_ui_text(
      prop,
      "Show Markers",
      "If any exists, show markers in a separate row at the bottom of the editor");
  RNA_def_property_update(prop, NC_SPACE | ND_SPACE_GRAPH, nullptr);

  prop = RNA_def_property(srna, "show_extrapolation", PROP_BOOLEAN, PROP_NONE);
  RNA_def_property_boolean_negative_sdna(prop, nullptr, "flag", SIPO_NO_DRAW_EXTRAPOLATION);
  RNA_def_property_ui_text(prop, "Show Extrapolation", "");
  RNA_def_property_update(prop, NC_SPACE | ND_SPACE_GRAPH, nullptr);

  /* editing */
  prop = RNA_def_property(srna, "use_auto_merge_keyframes", PROP_BOOLEAN, PROP_NONE);
  RNA_def_property_boolean_negative_sdna(prop, nullptr, "flag", SIPO_NOTRANSKEYCULL);
  RNA_def_property_ui_text(prop, "Auto-Merge Keyframes", "Automatically merge nearby keyframes");
  RNA_def_property_update(prop, NC_SPACE | ND_SPACE_GRAPH, nullptr);

  prop = RNA_def_property(srna, "use_realtime_update", PROP_BOOLEAN, PROP_NONE);
  RNA_def_property_boolean_negative_sdna(prop, nullptr, "flag", SIPO_NOREALTIMEUPDATES);
  RNA_def_property_ui_text(
      prop,
      "Realtime Updates",
      "When transforming keyframes, changes to the animation data are flushed to other views");
  RNA_def_property_update(prop, NC_SPACE | ND_SPACE_GRAPH, nullptr);

  /* cursor */
  prop = RNA_def_property(srna, "show_cursor", PROP_BOOLEAN, PROP_NONE);
  RNA_def_property_boolean_negative_sdna(prop, nullptr, "flag", SIPO_NODRAWCURSOR);
  RNA_def_property_ui_text(prop, "Show Cursor", "Show 2D cursor");
  RNA_def_property_update(prop, NC_SPACE | ND_SPACE_GRAPH, nullptr);

  prop = RNA_def_property(srna, "cursor_position_x", PROP_FLOAT, PROP_NONE);
  RNA_def_property_float_sdna(prop, nullptr, "cursorTime");
  RNA_def_property_ui_text(
      prop, "Cursor X-Value", "Graph Editor 2D-Value cursor - X-Value component");
  RNA_def_property_update(prop, NC_SPACE | ND_SPACE_GRAPH, nullptr);

  prop = RNA_def_property(srna, "cursor_position_y", PROP_FLOAT, PROP_NONE);
  RNA_def_property_float_sdna(prop, nullptr, "cursorVal");
  RNA_def_property_ui_text(
      prop, "Cursor Y-Value", "Graph Editor 2D-Value cursor - Y-Value component");
  RNA_def_property_update(prop, NC_SPACE | ND_SPACE_GRAPH, nullptr);

  prop = RNA_def_property(srna, "pivot_point", PROP_ENUM, PROP_NONE);
  RNA_def_property_enum_sdna(prop, nullptr, "around");
  RNA_def_property_enum_items(prop, gpivot_items);
  RNA_def_property_ui_text(prop, "Pivot Point", "Pivot center for rotation/scaling");
  RNA_def_property_update(prop, NC_SPACE | ND_SPACE_GRAPH, nullptr);

  /* Dope-sheet. */
  prop = RNA_def_property(srna, "dopesheet", PROP_POINTER, PROP_NONE);
  RNA_def_property_struct_type(prop, "DopeSheet");
  RNA_def_property_pointer_sdna(prop, nullptr, "ads");
  RNA_def_property_ui_text(prop, "Dope Sheet", "Settings for filtering animation data");

  /* Read-only state info. */
  prop = RNA_def_property(srna, "has_ghost_curves", PROP_BOOLEAN, PROP_NONE);
  RNA_def_property_boolean_funcs(prop, "rna_SpaceGraphEditor_has_ghost_curves_get", nullptr);
  RNA_def_property_clear_flag(prop, PROP_EDITABLE);
  RNA_def_property_ui_text(
      prop, "Has Ghost Curves", "Graph Editor instance has some ghost curves stored");

  /* Normalize curves. */
  prop = RNA_def_property(srna, "use_normalization", PROP_BOOLEAN, PROP_NONE);
  RNA_def_property_boolean_sdna(prop, nullptr, "flag", SIPO_NORMALIZE);
  RNA_def_property_ui_text(prop,
                           "Use Normalization",
                           "Display curves in normalized range from -1 to 1, "
                           "for easier editing of multiple curves with different ranges");
  RNA_def_property_flag(prop, PROP_CONTEXT_UPDATE);
  RNA_def_property_update(
      prop, NC_SPACE | ND_SPACE_GRAPH, "rna_SpaceGraphEditor_normalize_update");

  prop = RNA_def_property(srna, "use_auto_normalization", PROP_BOOLEAN, PROP_NONE);
  RNA_def_property_boolean_negative_sdna(prop, nullptr, "flag", SIPO_NORMALIZE_FREEZE);
  RNA_def_property_ui_text(prop,
                           "Auto Normalization",
                           "Automatically recalculate curve normalization on every curve edit");
  RNA_def_property_update(prop, NC_SPACE | ND_SPACE_GRAPH, nullptr);
}

static void rna_def_space_nla(BlenderRNA *brna)
{
  StructRNA *srna;
  PropertyRNA *prop;

  srna = RNA_def_struct(brna, "SpaceNLA", "Space");
  RNA_def_struct_sdna(srna, "SpaceNla");
  RNA_def_struct_ui_text(srna, "Space Nla Editor", "NLA editor space data");

  rna_def_space_generic_show_region_toggles(
      srna, (1 << RGN_TYPE_UI) | (1 << RGN_TYPE_HUD) | (1 << RGN_TYPE_CHANNELS));

  /* display */
  prop = RNA_def_property(srna, "show_seconds", PROP_BOOLEAN, PROP_NONE);
  RNA_def_property_boolean_sdna(prop, nullptr, "flag", SNLA_DRAWTIME);
  RNA_def_property_ui_text(prop, "Use Timecode", "Show timing as a timecode instead of frames");
  RNA_def_property_update(prop, NC_SPACE | ND_SPACE_NLA, nullptr);

  prop = RNA_def_property(srna, "show_strip_curves", PROP_BOOLEAN, PROP_NONE);
  RNA_def_property_boolean_negative_sdna(prop, nullptr, "flag", SNLA_NOSTRIPCURVES);
  RNA_def_property_ui_text(prop, "Show Control F-Curves", "Show influence F-Curves on strips");
  RNA_def_property_update(prop, NC_SPACE | ND_SPACE_NLA, nullptr);

  prop = RNA_def_property(srna, "show_local_markers", PROP_BOOLEAN, PROP_NONE);
  RNA_def_property_boolean_negative_sdna(prop, nullptr, "flag", SNLA_NOLOCALMARKERS);
  RNA_def_property_ui_text(
      prop,
      "Show Local Markers",
      "Show action-local markers on the strips, useful when synchronizing timing across strips");
  RNA_def_property_update(prop, NC_SPACE | ND_SPACE_NLA, nullptr);

  prop = RNA_def_property(srna, "show_markers", PROP_BOOLEAN, PROP_NONE);
  RNA_def_property_boolean_sdna(prop, nullptr, "flag", SNLA_SHOW_MARKERS);
  RNA_def_property_ui_text(
      prop,
      "Show Markers",
      "If any exists, show markers in a separate row at the bottom of the editor");
  RNA_def_property_update(prop, NC_SPACE | ND_SPACE_NLA, nullptr);

  /* editing */
  prop = RNA_def_property(srna, "use_realtime_update", PROP_BOOLEAN, PROP_NONE);
  RNA_def_property_boolean_negative_sdna(prop, nullptr, "flag", SNLA_NOREALTIMEUPDATES);
  RNA_def_property_ui_text(
      prop,
      "Realtime Updates",
      "When transforming strips, changes to the animation data are flushed to other views");
  RNA_def_property_update(prop, NC_SPACE | ND_SPACE_NLA, nullptr);

  /* dopesheet */
  prop = RNA_def_property(srna, "dopesheet", PROP_POINTER, PROP_NONE);
  RNA_def_property_struct_type(prop, "DopeSheet");
  RNA_def_property_pointer_sdna(prop, nullptr, "ads");
  RNA_def_property_ui_text(prop, "Dope Sheet", "Settings for filtering animation data");
}

static void rna_def_console_line(BlenderRNA *brna)
{
  static const EnumPropertyItem console_line_type_items[] = {
      {CONSOLE_LINE_OUTPUT, "OUTPUT", 0, "Output", ""},
      {CONSOLE_LINE_INPUT, "INPUT", 0, "Input", ""},
      {CONSOLE_LINE_INFO, "INFO", 0, "Info", ""},
      {CONSOLE_LINE_ERROR, "ERROR", 0, "Error", ""},
      {0, nullptr, 0, nullptr, nullptr},
  };

  StructRNA *srna;
  PropertyRNA *prop;

  srna = RNA_def_struct(brna, "ConsoleLine", nullptr);
  RNA_def_struct_ui_text(srna, "Console Input", "Input line for the interactive console");

  prop = RNA_def_property(srna, "body", PROP_STRING, PROP_NONE);
  RNA_def_property_string_funcs(
      prop, "rna_ConsoleLine_body_get", "rna_ConsoleLine_body_length", "rna_ConsoleLine_body_set");
  RNA_def_property_ui_text(prop, "Line", "Text in the line");
  RNA_def_property_update(prop, NC_SPACE | ND_SPACE_CONSOLE, nullptr);
  RNA_def_property_translation_context(prop, BLT_I18NCONTEXT_ID_TEXT);

  prop = RNA_def_property(
      srna, "current_character", PROP_INT, PROP_NONE); /* copied from text editor */
  RNA_def_property_int_funcs(prop,
                             "rna_ConsoleLine_current_character_get",
                             "rna_ConsoleLine_current_character_set",
                             nullptr);
  RNA_def_property_update(prop, NC_SPACE | ND_SPACE_CONSOLE, nullptr);

  prop = RNA_def_property(srna, "type", PROP_ENUM, PROP_NONE);
  RNA_def_property_enum_sdna(prop, nullptr, "type");
  RNA_def_property_enum_items(prop, console_line_type_items);
  RNA_def_property_ui_text(prop, "Type", "Console line type when used in scrollback");
}

static void rna_def_space_console(BlenderRNA *brna)
{
  StructRNA *srna;
  PropertyRNA *prop;

  srna = RNA_def_struct(brna, "SpaceConsole", "Space");
  RNA_def_struct_sdna(srna, "SpaceConsole");
  RNA_def_struct_ui_text(srna, "Space Console", "Interactive Python console");

  /* display */
  prop = RNA_def_property(srna, "font_size", PROP_INT, PROP_NONE); /* copied from text editor */
  RNA_def_property_int_sdna(prop, nullptr, "lheight");
  RNA_def_property_range(prop, 1, 256); /* Large range since Hi-DPI scales down size. */
  RNA_def_property_ui_text(prop, "Font Size", "Font size to use for displaying the text");
  RNA_def_property_update(prop, 0, "rna_SpaceConsole_rect_update");

  prop = RNA_def_property(
      srna, "select_start", PROP_INT, PROP_UNSIGNED); /* copied from text editor */
  RNA_def_property_int_sdna(prop, nullptr, "sel_start");
  RNA_def_property_update(prop, NC_SPACE | ND_SPACE_CONSOLE, nullptr);

  prop = RNA_def_property(
      srna, "select_end", PROP_INT, PROP_UNSIGNED); /* copied from text editor */
  RNA_def_property_int_sdna(prop, nullptr, "sel_end");
  RNA_def_property_update(prop, NC_SPACE | ND_SPACE_CONSOLE, nullptr);

  prop = RNA_def_property(srna, "prompt", PROP_STRING, PROP_NONE);
  RNA_def_property_ui_text(prop, "Prompt", "Command line prompt");

  prop = RNA_def_property(srna, "language", PROP_STRING, PROP_NONE);
  RNA_def_property_ui_text(prop, "Language", "Command line prompt language");
  RNA_def_property_translation_context(prop, BLT_I18NCONTEXT_EDITOR_PYTHON_CONSOLE);

  prop = RNA_def_property(srna, "history", PROP_COLLECTION, PROP_NONE);
  RNA_def_property_collection_sdna(prop, nullptr, "history", nullptr);
  RNA_def_property_struct_type(prop, "ConsoleLine");
  RNA_def_property_ui_text(prop, "History", "Command history");

  prop = RNA_def_property(srna, "scrollback", PROP_COLLECTION, PROP_NONE);
  RNA_def_property_collection_sdna(prop, nullptr, "scrollback", nullptr);
  RNA_def_property_struct_type(prop, "ConsoleLine");
  RNA_def_property_ui_text(prop, "Output", "Command output");
}

/* Filter for datablock types in link/append. */
static void rna_def_fileselect_idfilter(BlenderRNA *brna)
{

  StructRNA *srna = RNA_def_struct(brna, "FileSelectIDFilter", nullptr);
  RNA_def_struct_sdna(srna, "FileSelectParams");
  RNA_def_struct_nested(brna, srna, "FileSelectParams");
  RNA_def_struct_ui_text(
      srna, "File Select ID Filter", "Which ID types to show/hide, when browsing a library");

  const IDFilterEnumPropertyItem *individual_ids_and_categories[] = {
      rna_enum_id_type_filter_items,
      rna_enum_space_file_id_filter_categories,
      nullptr,
  };
  for (uint i = 0; individual_ids_and_categories[i]; i++) {
    for (int j = 0; individual_ids_and_categories[i][j].identifier; j++) {
      PropertyRNA *prop = RNA_def_property(
          srna, individual_ids_and_categories[i][j].identifier, PROP_BOOLEAN, PROP_NONE);
      RNA_def_property_boolean_sdna(
          prop, nullptr, "filter_id", individual_ids_and_categories[i][j].flag);
      RNA_def_property_ui_text(prop,
                               individual_ids_and_categories[i][j].name,
                               individual_ids_and_categories[i][j].description);
      RNA_def_property_ui_icon(prop, individual_ids_and_categories[i][j].icon, 0);
      RNA_def_property_update(prop, NC_SPACE | ND_SPACE_FILE_PARAMS, nullptr);
    }
  }
}

/* Filter for datablock types in the Asset Browser. */
static void rna_def_fileselect_asset_idfilter(BlenderRNA *brna)
{
  StructRNA *srna = RNA_def_struct(brna, "FileAssetSelectIDFilter", nullptr);
  RNA_def_struct_sdna(srna, "FileSelectParams");
  RNA_def_struct_nested(brna, srna, "FileSelectParams");
  RNA_def_struct_ui_text(srna,
                         "File Select Asset Filter",
                         "Which asset types to show/hide, when browsing an asset library");

  static char experimental_prop_names[INDEX_ID_MAX][MAX_NAME];

  for (uint i = 0; rna_enum_id_type_filter_items[i].identifier; i++) {
    const IDFilterEnumPropertyItem *item = &rna_enum_id_type_filter_items[i];
    const bool is_experimental = (ED_ASSET_TYPE_IDS_NON_EXPERIMENTAL_FLAGS & item->flag) == 0;

    const char *identifier = rna_enum_id_type_filter_items[i].identifier;
    if (is_experimental) {
      /* Create name for experimental property and store in static buffer. */
      SNPRINTF(experimental_prop_names[i], "experimental_%s", identifier);
      identifier = experimental_prop_names[i];
    }

    PropertyRNA *prop = RNA_def_property(srna, identifier, PROP_BOOLEAN, PROP_NONE);
    RNA_def_property_boolean_sdna(prop, nullptr, "filter_id", item->flag);
    RNA_def_property_ui_text(prop, item->name, item->description);
    RNA_def_property_ui_icon(prop, item->icon, 0);
    RNA_def_property_update(prop, NC_SPACE | ND_SPACE_FILE_PARAMS, nullptr);
  }
}

static void rna_def_fileselect_entry(BlenderRNA *brna)
{
  PropertyRNA *prop;
  StructRNA *srna = RNA_def_struct(brna, "FileSelectEntry", nullptr);
  RNA_def_struct_sdna(srna, "FileDirEntry");
  RNA_def_struct_ui_text(srna, "File Select Entry", "A file viewable in the File Browser");

  prop = RNA_def_property(srna, "name", PROP_STRING, PROP_FILENAME);
  RNA_def_property_editable_func(prop, "rna_FileBrowser_FileSelectEntry_name_editable");
  RNA_def_property_clear_flag(prop, PROP_EDITABLE);
  RNA_def_property_string_funcs(prop,
                                "rna_FileBrowser_FileSelectEntry_name_get",
                                "rna_FileBrowser_FileSelectEntry_name_length",
                                nullptr);
  RNA_def_property_ui_text(prop, "Name", "");
  RNA_def_struct_name_property(srna, prop);

  prop = RNA_def_property(srna, "relative_path", PROP_STRING, PROP_FILEPATH);
  RNA_def_property_string_funcs(prop,
                                "rna_FileBrowser_FileSelectEntry_relative_path_get",
                                "rna_FileBrowser_FileSelectEntry_relative_path_length",
                                nullptr);
  RNA_def_property_ui_text(prop,
                           "Relative Path",
                           "Path relative to the directory currently displayed in the File "
                           "Browser (includes the file name)");
  RNA_def_property_clear_flag(prop, PROP_EDITABLE);

  prop = RNA_def_int(
      srna,
      "preview_icon_id",
      0,
      INT_MIN,
      INT_MAX,
      "Icon ID",
      "Unique integer identifying the preview of this file as an icon (zero means invalid)",
      INT_MIN,
      INT_MAX);
  RNA_def_property_clear_flag(prop, PROP_EDITABLE);
  RNA_def_property_int_funcs(
      prop, "rna_FileBrowser_FileSelectEntry_preview_icon_id_get", nullptr, nullptr);

  prop = RNA_def_property(srna, "asset_data", PROP_POINTER, PROP_NONE);
  RNA_def_property_struct_type(prop, "AssetMetaData");
  RNA_def_property_pointer_funcs(
      prop, "rna_FileBrowser_FileSelectEntry_asset_data_get", nullptr, nullptr, nullptr);
  RNA_def_property_ui_text(
      prop, "Asset Data", "Asset data, valid if the file represents an asset");
}

static void rna_def_fileselect_params(BlenderRNA *brna)
{
  StructRNA *srna;
  PropertyRNA *prop;

  static const EnumPropertyItem file_display_items[] = {
      {FILE_VERTICALDISPLAY,
       "LIST_VERTICAL",
       ICON_LONGDISPLAY,
       "Vertical List",
       "Display files as a vertical list"},
      {FILE_HORIZONTALDISPLAY,
       "LIST_HORIZONTAL",
       ICON_SHORTDISPLAY,
       "Horizontal List",
       "Display files as a horizontal list"},
      {FILE_IMGDISPLAY, "THUMBNAIL", ICON_IMGDISPLAY, "Thumbnails", "Display files as thumbnails"},
      {0, nullptr, 0, nullptr, nullptr},
  };

  /* BFA - Adjusted sizes to be more useful in Thumbnail View and match from menus dropdown */
  static const EnumPropertyItem display_size_items[] = {
      {48, "TINY", 0, "Tiny", ""},
      {96, "SMALL", 0, "Small", ""},
      {128, "NORMAL", 0, "Medium", ""},
      {256, "LARGE", 0, "Large", ""},
      {0, nullptr, 0, nullptr, nullptr},
  };

  srna = RNA_def_struct(brna, "FileSelectParams", nullptr);
  RNA_def_struct_path_func(srna, "rna_FileSelectParams_path");
  RNA_def_struct_ui_text(srna, "File Select Parameters", "File Select Parameters");

  prop = RNA_def_property(srna, "title", PROP_STRING, PROP_NONE);
  RNA_def_property_string_sdna(prop, nullptr, "title");
  RNA_def_property_ui_text(prop, "Title", "Title for the file browser");
  RNA_def_property_clear_flag(prop, PROP_EDITABLE);

  /* Use BYTESTRING rather than DIRPATH as sub-type so UI code doesn't add OT_directory_browse
   * button when displaying this prop in the file browser (it would just open a file browser). That
   * should be the only effective difference between the two. */
  prop = RNA_def_property(srna, "directory", PROP_STRING, PROP_BYTESTRING);
  RNA_def_property_string_sdna(prop, nullptr, "dir");
  RNA_def_property_ui_text(prop, "Directory", "Directory displayed in the file browser");
  RNA_def_property_update(prop, NC_SPACE | ND_SPACE_FILE_PARAMS, nullptr);

  prop = RNA_def_property(srna, "filename", PROP_STRING, PROP_FILENAME);
  RNA_def_property_string_sdna(prop, nullptr, "file");
  RNA_def_property_ui_text(prop, "File Name", "Active file in the file browser");
  RNA_def_property_editable_func(prop, "rna_FileSelectParams_filename_editable");
  RNA_def_property_update(prop, NC_SPACE | ND_SPACE_FILE_PARAMS, nullptr);

  prop = RNA_def_property(srna, "use_library_browsing", PROP_BOOLEAN, PROP_NONE);
  RNA_def_property_ui_text(
      prop, "Library Browser", "Whether we may browse Blender files' content or not");
  RNA_def_property_clear_flag(prop, PROP_EDITABLE);
  RNA_def_property_boolean_funcs(prop, "rna_FileSelectParams_use_lib_get", nullptr);

  prop = RNA_def_property(srna, "display_type", PROP_ENUM, PROP_NONE);
  RNA_def_property_enum_sdna(prop, nullptr, "display");
  RNA_def_property_enum_items(prop, file_display_items);
  RNA_def_property_ui_text(prop, "Display Mode", "Display mode for the file list");
  RNA_def_property_update(prop, NC_SPACE | ND_SPACE_FILE_PARAMS, nullptr);

  prop = RNA_def_property(srna, "recursion_level", PROP_ENUM, PROP_NONE);
  RNA_def_property_enum_items(prop, fileselectparams_recursion_level_items);
  RNA_def_property_enum_funcs(
      prop, nullptr, nullptr, "rna_FileSelectParams_recursion_level_itemf");
  RNA_def_property_ui_text(prop, "Recursion", "Numbers of dirtree levels to show simultaneously");
  RNA_def_property_update(prop, NC_SPACE | ND_SPACE_FILE_PARAMS, nullptr);

  prop = RNA_def_property(srna, "show_details_size", PROP_BOOLEAN, PROP_NONE);
  RNA_def_property_boolean_sdna(prop, nullptr, "details_flags", FILE_DETAILS_SIZE);
  RNA_def_property_ui_text(prop, "File Size", "Show a column listing the size of each file");
  RNA_def_property_update(prop, NC_SPACE | ND_SPACE_FILE_PARAMS, nullptr);

  prop = RNA_def_property(srna, "show_details_datetime", PROP_BOOLEAN, PROP_NONE);
  RNA_def_property_boolean_sdna(prop, nullptr, "details_flags", FILE_DETAILS_DATETIME);
  RNA_def_property_ui_text(
      prop,
      "File Modification Date",
      "Show a column listing the date and time of modification for each file");
  RNA_def_property_update(prop, NC_SPACE | ND_SPACE_FILE_PARAMS, nullptr);

  prop = RNA_def_property(srna, "use_filter", PROP_BOOLEAN, PROP_NONE);
  RNA_def_property_boolean_sdna(prop, nullptr, "flag", FILE_FILTER);
  RNA_def_property_ui_text(prop, "Filter Files", "Enable filtering of files");
  RNA_def_property_update(prop, NC_SPACE | ND_SPACE_FILE_PARAMS, nullptr);

  prop = RNA_def_property(srna, "show_hidden", PROP_BOOLEAN, PROP_NONE);
  RNA_def_property_boolean_negative_sdna(prop, nullptr, "flag", FILE_HIDE_DOT);
  RNA_def_property_ui_text(prop, "Show Hidden", "Show hidden dot files");
  RNA_def_property_update(prop, NC_SPACE | ND_SPACE_FILE_PARAMS, nullptr);

  prop = RNA_def_property(srna, "sort_method", PROP_ENUM, PROP_NONE);
  RNA_def_property_enum_sdna(prop, nullptr, "sort");
  RNA_def_property_enum_items(prop, rna_enum_fileselect_params_sort_items);
  RNA_def_property_enum_funcs(prop, nullptr, nullptr, "rna_FileSelectParams_sort_method_itemf");
  RNA_def_property_ui_text(prop, "Sort", "");
  RNA_def_property_update(prop, NC_SPACE | ND_SPACE_FILE_PARAMS, nullptr);

  prop = RNA_def_property(srna, "use_sort_invert", PROP_BOOLEAN, PROP_NONE);
  RNA_def_property_boolean_sdna(prop, nullptr, "flag", FILE_SORT_INVERT);
  RNA_def_property_ui_text(
      prop, "Reverse Sorting", "Sort items descending, from highest value to lowest");
  RNA_def_property_update(prop, NC_SPACE | ND_SPACE_FILE_PARAMS, nullptr);

  prop = RNA_def_property(srna, "use_filter_image", PROP_BOOLEAN, PROP_NONE);
  RNA_def_property_boolean_sdna(prop, nullptr, "filter", FILE_TYPE_IMAGE);
  RNA_def_property_ui_text(prop, "Filter Images", "Show image files");
  RNA_def_property_ui_icon(prop, ICON_FILE_IMAGE, 0);
  RNA_def_property_update(prop, NC_SPACE | ND_SPACE_FILE_PARAMS, nullptr);

  prop = RNA_def_property(srna, "use_filter_blender", PROP_BOOLEAN, PROP_NONE);
  RNA_def_property_boolean_sdna(prop, nullptr, "filter", FILE_TYPE_BLENDER);
  RNA_def_property_ui_text(prop, "Filter Blender", "Show .blend files");
  RNA_def_property_ui_icon(prop, ICON_FILE_BLEND, 0);
  RNA_def_property_update(prop, NC_SPACE | ND_SPACE_FILE_PARAMS, nullptr);

  prop = RNA_def_property(srna, "use_filter_backup", PROP_BOOLEAN, PROP_NONE);
  RNA_def_property_boolean_sdna(prop, nullptr, "filter", FILE_TYPE_BLENDER_BACKUP);
  RNA_def_property_ui_text(
      prop, "Filter Blender Backup Files", "Show .blend1, .blend2, etc. files");
  RNA_def_property_ui_icon(prop, ICON_FILE_BACKUP, 0);
  RNA_def_property_update(prop, NC_SPACE | ND_SPACE_FILE_PARAMS, nullptr);

  prop = RNA_def_property(srna, "use_filter_movie", PROP_BOOLEAN, PROP_NONE);
  RNA_def_property_boolean_sdna(prop, nullptr, "filter", FILE_TYPE_MOVIE);
  RNA_def_property_ui_text(prop, "Filter Movies", "Show movie files");
  RNA_def_property_ui_icon(prop, ICON_FILE_MOVIE, 0);
  RNA_def_property_update(prop, NC_SPACE | ND_SPACE_FILE_PARAMS, nullptr);

  prop = RNA_def_property(srna, "use_filter_script", PROP_BOOLEAN, PROP_NONE);
  RNA_def_property_boolean_sdna(prop, nullptr, "filter", FILE_TYPE_PYSCRIPT);
  RNA_def_property_ui_text(prop, "Filter Script", "Show script files");
  RNA_def_property_ui_icon(prop, ICON_FILE_SCRIPT, 0);
  RNA_def_property_update(prop, NC_SPACE | ND_SPACE_FILE_PARAMS, nullptr);

  prop = RNA_def_property(srna, "use_filter_font", PROP_BOOLEAN, PROP_NONE);
  RNA_def_property_boolean_sdna(prop, nullptr, "filter", FILE_TYPE_FTFONT);
  RNA_def_property_ui_text(prop, "Filter Fonts", "Show font files");
  RNA_def_property_ui_icon(prop, ICON_FILE_FONT, 0);
  RNA_def_property_update(prop, NC_SPACE | ND_SPACE_FILE_PARAMS, nullptr);

  prop = RNA_def_property(srna, "use_filter_sound", PROP_BOOLEAN, PROP_NONE);
  RNA_def_property_boolean_sdna(prop, nullptr, "filter", FILE_TYPE_SOUND);
  RNA_def_property_ui_text(prop, "Filter Sound", "Show sound files");
  RNA_def_property_ui_icon(prop, ICON_FILE_SOUND, 0);
  RNA_def_property_update(prop, NC_SPACE | ND_SPACE_FILE_PARAMS, nullptr);

  prop = RNA_def_property(srna, "use_filter_text", PROP_BOOLEAN, PROP_NONE);
  RNA_def_property_boolean_sdna(prop, nullptr, "filter", FILE_TYPE_TEXT);
  RNA_def_property_ui_text(prop, "Filter Text", "Show text files");
  RNA_def_property_ui_icon(prop, ICON_FILE_TEXT, 0);
  RNA_def_property_update(prop, NC_SPACE | ND_SPACE_FILE_PARAMS, nullptr);

  prop = RNA_def_property(srna, "use_filter_volume", PROP_BOOLEAN, PROP_NONE);
  RNA_def_property_boolean_sdna(prop, nullptr, "filter", FILE_TYPE_VOLUME);
  RNA_def_property_ui_text(prop, "Filter Volume", "Show 3D volume files");
  RNA_def_property_ui_icon(prop, ICON_VOLUME_DATA, 0);
  RNA_def_property_update(prop, NC_SPACE | ND_SPACE_FILE_PARAMS, nullptr);

  prop = RNA_def_property(srna, "use_filter_folder", PROP_BOOLEAN, PROP_NONE);
  RNA_def_property_boolean_sdna(prop, nullptr, "filter", FILE_TYPE_FOLDER);
  RNA_def_property_ui_text(prop, "Filter Folder", "Show folders");
  RNA_def_property_ui_icon(prop, ICON_FILE_FOLDER, 0);
  RNA_def_property_update(prop, NC_SPACE | ND_SPACE_FILE_PARAMS, nullptr);

  prop = RNA_def_property(srna, "use_filter_blendid", PROP_BOOLEAN, PROP_NONE);
  RNA_def_property_boolean_sdna(prop, nullptr, "filter", FILE_TYPE_BLENDERLIB);
  RNA_def_property_ui_text(
      prop, "Filter Blender IDs", "Show .blend files items (objects, materials, etc.)");
  RNA_def_property_ui_icon(prop, ICON_BLENDER, 0);
  RNA_def_property_update(prop, NC_SPACE | ND_SPACE_FILE_PARAMS, nullptr);

  prop = RNA_def_property(srna, "use_filter_asset_only", PROP_BOOLEAN, PROP_NONE);
  RNA_def_property_boolean_sdna(prop, nullptr, "flag", FILE_ASSETS_ONLY);
  RNA_def_property_ui_text(
      prop, "Only Assets", "Hide .blend files items that are not data-blocks with asset metadata");
  RNA_def_property_update(prop, NC_SPACE | ND_SPACE_FILE_PARAMS, nullptr);

  prop = RNA_def_property(srna, "filter_id", PROP_POINTER, PROP_NONE);
  RNA_def_property_flag(prop, PROP_NEVER_NULL);
  RNA_def_property_struct_type(prop, "FileSelectIDFilter");
  RNA_def_property_pointer_funcs(
      prop, "rna_FileSelectParams_filter_id_get", nullptr, nullptr, nullptr);
  RNA_def_property_ui_text(
      prop, "Filter ID Types", "Which ID types to show/hide, when browsing a library");

  prop = RNA_def_property(srna, "filter_glob", PROP_STRING, PROP_NONE);
  RNA_def_property_string_sdna(prop, nullptr, "filter_glob");
  RNA_def_property_ui_text(prop,
                           "Extension Filter",
                           "UNIX shell-like filename patterns matching, supports wildcards ('*') "
                           "and list of patterns separated by ';'");
  RNA_def_property_string_funcs(prop, nullptr, nullptr, "rna_FileSelectPrams_filter_glob_set");
  RNA_def_property_update(prop, NC_SPACE | ND_SPACE_FILE_LIST, nullptr);

  prop = RNA_def_property(srna, "filter_search", PROP_STRING, PROP_NONE);
  RNA_def_property_string_sdna(prop, nullptr, "filter_search");
  RNA_def_property_ui_text(
      prop, "Name or Tag Filter", "Filter by name or tag, supports '*' wildcard");
  RNA_def_property_flag(prop, PROP_TEXTEDIT_UPDATE);
  RNA_def_property_update(prop, NC_SPACE | ND_SPACE_FILE_LIST, nullptr);

  prop = RNA_def_property(srna, "display_size", PROP_INT, PROP_NONE);
  RNA_def_property_int_sdna(prop, nullptr, "thumbnail_size");
  RNA_def_property_ui_text(prop, "Display Size", "Change the size of thumbnails");
  RNA_def_property_update(prop, NC_SPACE | ND_SPACE_FILE_LIST, nullptr);
  RNA_def_property_int_default(prop, 96);
  RNA_def_property_range(prop, 16, 256);
  RNA_def_property_ui_range(prop, 16, 256, 1, 0);

  prop = RNA_def_property(srna, "display_size_discrete", PROP_ENUM, PROP_NONE);
  RNA_def_property_enum_sdna(prop, nullptr, "thumbnail_size");
  RNA_def_property_enum_items(prop, display_size_items);
  RNA_def_property_ui_text(
      prop, "Display Size", "Change the size of thumbnails in discrete steps");
  RNA_def_property_update(prop, NC_SPACE | ND_SPACE_FILE_LIST, nullptr);
}

static void rna_def_fileselect_asset_params(BlenderRNA *brna)
{
  StructRNA *srna;
  PropertyRNA *prop;

  static const EnumPropertyItem asset_import_method_items[] = {
      {FILE_ASSET_IMPORT_FOLLOW_PREFS,
       "FOLLOW_PREFS",
       ICON_PREFERENCES,
       "Follow Preferences",
       "Use the import method set in the Preferences for this asset library, don't override it "
       "for this Asset Browser"},
      {FILE_ASSET_IMPORT_LINK, "LINK", ICON_LINK_BLEND, "Link", "Import the assets as linked data-block"},
      {FILE_ASSET_IMPORT_APPEND,
       "APPEND",
       ICON_APPEND_BLEND,
       "Append",
       "Import the assets as copied data-block, with no link to the original asset data-block"},
      {FILE_ASSET_IMPORT_APPEND_REUSE,
       "APPEND_REUSE",
       ICON_FILE_BLEND,
       "Append (Reuse Data)",
       "Import the assets as copied data-block while avoiding multiple copies of nested, "
       "typically heavy data. For example the textures of a material asset, or the mesh of an "
       "object asset, don't have to be copied every time this asset is imported. The instances of "
       "the asset share the data instead"},
      {0, nullptr, 0, nullptr, nullptr},
  };

  srna = RNA_def_struct(brna, "FileAssetSelectParams", "FileSelectParams");
  RNA_def_struct_ui_text(
      srna, "Asset Select Parameters", "Settings for the file selection in Asset Browser mode");

  prop = rna_def_asset_library_reference_common(srna,
                                                "rna_FileAssetSelectParams_asset_library_get",
                                                "rna_FileAssetSelectParams_asset_library_set");
  RNA_def_property_ui_text(prop, "Asset Library", "");
  RNA_def_property_update(prop, NC_SPACE | ND_SPACE_FILE_PARAMS, nullptr);

  prop = RNA_def_property(srna, "catalog_id", PROP_STRING, PROP_NONE);
  RNA_def_property_string_funcs(prop,
                                "rna_FileAssetSelectParams_catalog_id_get",
                                "rna_FileAssetSelectParams_catalog_id_length",
                                "rna_FileAssetSelectParams_catalog_id_set");
  RNA_def_property_ui_text(prop, "Catalog UUID", "The UUID of the catalog shown in the browser");
  RNA_def_property_update(prop, NC_SPACE | ND_SPACE_FILE_PARAMS, nullptr);

  prop = RNA_def_property(srna, "filter_asset_id", PROP_POINTER, PROP_NONE);
  RNA_def_property_flag(prop, PROP_NEVER_NULL);
  RNA_def_property_struct_type(prop, "FileAssetSelectIDFilter");
  RNA_def_property_pointer_funcs(
      prop, "rna_FileAssetSelectParams_filter_id_get", nullptr, nullptr, nullptr);
  RNA_def_property_ui_text(prop,
                           "Filter Asset Types",
                           "Which asset types to show/hide, when browsing an asset library");

  prop = RNA_def_property(srna, "import_method", PROP_ENUM, PROP_NONE);
  RNA_def_property_enum_items(prop, asset_import_method_items);
  RNA_def_property_ui_text(prop, "Import Method", "Determine how the asset will be imported");
  /* BFA - needed for setting #use_instance from UI before executing drop operator */
  RNA_def_boolean(srna, "drop_collections_as_instances", false, "Drop Collections as Instances", "");
  /* BFA - needed for dropping collection at origin instead of cursor when #use_instance is enabled */
  RNA_def_boolean(srna, "drop_collections_at_origin", true, "Drop instance collections at origin", "");
  /* Asset drag info saved by buttons stores the import method, so the space must redraw when
   * import method changes. */
  RNA_def_property_update(prop, NC_SPACE | ND_SPACE_FILE_LIST, nullptr);
}

static void rna_def_filemenu_entry(BlenderRNA *brna)
{
  StructRNA *srna;
  PropertyRNA *prop;

  srna = RNA_def_struct(brna, "FileBrowserFSMenuEntry", nullptr);
  RNA_def_struct_sdna(srna, "FSMenuEntry");
  RNA_def_struct_ui_text(srna, "File Select Parameters", "File Select Parameters");

  prop = RNA_def_property(srna, "path", PROP_STRING, PROP_FILEPATH);
  RNA_def_property_string_funcs(prop,
                                "rna_FileBrowser_FSMenuEntry_path_get",
                                "rna_FileBrowser_FSMenuEntry_path_length",
                                "rna_FileBrowser_FSMenuEntry_path_set");
  RNA_def_property_ui_text(prop, "Path", "");
  RNA_def_property_translation_context(prop, BLT_I18NCONTEXT_EDITOR_FILEBROWSER);

  /* Use #PROP_FILENAME sub-type so the UI can manipulate non-UTF8 names. */
  prop = RNA_def_property(srna, "name", PROP_STRING, PROP_FILENAME);
  RNA_def_property_string_funcs(prop,
                                "rna_FileBrowser_FSMenuEntry_name_get",
                                "rna_FileBrowser_FSMenuEntry_name_length",
                                "rna_FileBrowser_FSMenuEntry_name_set");
  RNA_def_property_editable_func(prop, "rna_FileBrowser_FSMenuEntry_name_get_editable");
  RNA_def_property_ui_text(prop, "Name", "");
  RNA_def_struct_name_property(srna, prop);

  prop = RNA_def_property(srna, "icon", PROP_INT, PROP_NONE);
  RNA_def_property_int_funcs(prop,
                             "rna_FileBrowser_FSMenuEntry_icon_get",
                             "rna_FileBrowser_FSMenuEntry_icon_set",
                             nullptr);
  RNA_def_property_ui_text(prop, "Icon", "");

  prop = RNA_def_property(srna, "use_save", PROP_BOOLEAN, PROP_NONE);
  RNA_def_property_boolean_funcs(prop, "rna_FileBrowser_FSMenuEntry_use_save_get", nullptr);
  RNA_def_property_ui_text(
      prop, "Save", "Whether this path is saved in bookmarks, or generated from OS");
  RNA_def_property_clear_flag(prop, PROP_EDITABLE);

  prop = RNA_def_property(srna, "is_valid", PROP_BOOLEAN, PROP_NONE);
  RNA_def_property_boolean_funcs(prop, "rna_FileBrowser_FSMenuEntry_is_valid_get", nullptr);
  RNA_def_property_ui_text(prop, "Valid", "Whether this path is currently reachable");
  RNA_def_property_clear_flag(prop, PROP_EDITABLE);
}

static void rna_def_space_filebrowser(BlenderRNA *brna)
{
  StructRNA *srna;
  PropertyRNA *prop;

  srna = RNA_def_struct(brna, "SpaceFileBrowser", "Space");
  RNA_def_struct_sdna(srna, "SpaceFile");
  RNA_def_struct_ui_text(srna, "Space File Browser", "File browser space data");

  rna_def_space_generic_show_region_toggles(
      srna, (1 << RGN_TYPE_TOOLS) | (1 << RGN_TYPE_UI) | (1 << RGN_TYPE_TOOL_PROPS));

  prop = RNA_def_property(srna, "browse_mode", PROP_ENUM, PROP_NONE);
  RNA_def_property_enum_items(prop, rna_enum_space_file_browse_mode_items);
  RNA_def_property_ui_text(
      prop,
      "Browsing Mode",
      "Type of the File Editor view (regular file browsing or asset browsing)");
  RNA_def_property_update(prop, 0, "rna_SpaceFileBrowser_browse_mode_update");

  prop = RNA_def_property(srna, "params", PROP_POINTER, PROP_NONE);
  RNA_def_property_struct_type(prop, "FileSelectParams");
  RNA_def_property_pointer_funcs(
      prop, "rna_FileBrowser_params_get", nullptr, "rna_FileBrowser_params_typef", nullptr);
  RNA_def_property_ui_text(
      prop, "Filebrowser Parameter", "Parameters and Settings for the Filebrowser");

  prop = RNA_def_property(srna, "active_operator", PROP_POINTER, PROP_NONE);
  RNA_def_property_pointer_sdna(prop, nullptr, "op");
  RNA_def_property_ui_text(prop, "Active Operator", "");

  /* keep this for compatibility with existing presets,
   * not exposed in c++ api because of keyword conflict */
  prop = RNA_def_property(srna, "operator", PROP_POINTER, PROP_NONE);
  RNA_def_property_pointer_sdna(prop, nullptr, "op");
  RNA_def_property_ui_text(prop, "Active Operator", "");

  /* bookmarks, recent files etc. */
  prop = RNA_def_collection(srna,
                            "system_folders",
                            "FileBrowserFSMenuEntry",
                            "System Folders",
                            "System's folders (usually root, available hard drives, etc)");
  RNA_def_property_collection_funcs(prop,
                                    "rna_FileBrowser_FSMenuSystem_data_begin",
                                    "rna_FileBrowser_FSMenu_next",
                                    "rna_FileBrowser_FSMenu_end",
                                    "rna_FileBrowser_FSMenu_get",
                                    "rna_FileBrowser_FSMenuSystem_data_length",
                                    nullptr,
                                    nullptr,
                                    nullptr);
  RNA_def_property_clear_flag(prop, PROP_EDITABLE);

  prop = RNA_def_int(srna,
                     "system_folders_active",
                     -1,
                     -1,
                     INT_MAX,
                     "Active System Folder",
                     "Index of active system folder (-1 if none)",
                     -1,
                     INT_MAX);
  RNA_def_property_int_sdna(prop, nullptr, "systemnr");
  RNA_def_property_int_funcs(prop,
                             "rna_FileBrowser_FSMenuSystem_active_get",
                             "rna_FileBrowser_FSMenuSystem_active_set",
                             "rna_FileBrowser_FSMenuSystem_active_range");
  RNA_def_property_flag(prop, PROP_CONTEXT_UPDATE);
  RNA_def_property_update(
      prop, NC_SPACE | ND_SPACE_FILE_PARAMS, "rna_FileBrowser_FSMenu_active_update");

  prop = RNA_def_collection(srna,
                            "system_bookmarks",
                            "FileBrowserFSMenuEntry",
                            "System Bookmarks",
                            "System's bookmarks");
  RNA_def_property_collection_funcs(prop,
                                    "rna_FileBrowser_FSMenuSystemBookmark_data_begin",
                                    "rna_FileBrowser_FSMenu_next",
                                    "rna_FileBrowser_FSMenu_end",
                                    "rna_FileBrowser_FSMenu_get",
                                    "rna_FileBrowser_FSMenuSystemBookmark_data_length",
                                    nullptr,
                                    nullptr,
                                    nullptr);
  RNA_def_property_clear_flag(prop, PROP_EDITABLE);

  prop = RNA_def_int(srna,
                     "system_bookmarks_active",
                     -1,
                     -1,
                     INT_MAX,
                     "Active System Bookmark",
                     "Index of active system bookmark (-1 if none)",
                     -1,
                     INT_MAX);
  RNA_def_property_int_sdna(prop, nullptr, "system_bookmarknr");
  RNA_def_property_int_funcs(prop,
                             "rna_FileBrowser_FSMenuSystemBookmark_active_get",
                             "rna_FileBrowser_FSMenuSystemBookmark_active_set",
                             "rna_FileBrowser_FSMenuSystemBookmark_active_range");
  RNA_def_property_flag(prop, PROP_CONTEXT_UPDATE);
  RNA_def_property_update(
      prop, NC_SPACE | ND_SPACE_FILE_PARAMS, "rna_FileBrowser_FSMenu_active_update");

  prop = RNA_def_collection(
      srna, "bookmarks", "FileBrowserFSMenuEntry", "Bookmarks", "User's bookmarks");
  RNA_def_property_collection_funcs(prop,
                                    "rna_FileBrowser_FSMenuBookmark_data_begin",
                                    "rna_FileBrowser_FSMenu_next",
                                    "rna_FileBrowser_FSMenu_end",
                                    "rna_FileBrowser_FSMenu_get",
                                    "rna_FileBrowser_FSMenuBookmark_data_length",
                                    nullptr,
                                    nullptr,
                                    nullptr);
  RNA_def_property_flag(prop, PROP_EDITABLE);

  prop = RNA_def_int(srna,
                     "bookmarks_active",
                     -1,
                     -1,
                     INT_MAX,
                     "Active Bookmark",
                     "Index of active bookmark (-1 if none)",
                     -1,
                     INT_MAX);
  RNA_def_property_int_sdna(prop, nullptr, "bookmarknr");
  RNA_def_property_int_funcs(prop,
                             "rna_FileBrowser_FSMenuBookmark_active_get",
                             "rna_FileBrowser_FSMenuBookmark_active_set",
                             "rna_FileBrowser_FSMenuBookmark_active_range");
  RNA_def_property_flag(prop, PROP_CONTEXT_UPDATE);
  RNA_def_property_update(
      prop, NC_SPACE | ND_SPACE_FILE_PARAMS, "rna_FileBrowser_FSMenu_active_update");

  prop = RNA_def_collection(
      srna, "recent_folders", "FileBrowserFSMenuEntry", "Recent Folders", "");
  RNA_def_property_collection_funcs(prop,
                                    "rna_FileBrowser_FSMenuRecent_data_begin",
                                    "rna_FileBrowser_FSMenu_next",
                                    "rna_FileBrowser_FSMenu_end",
                                    "rna_FileBrowser_FSMenu_get",
                                    "rna_FileBrowser_FSMenuRecent_data_length",
                                    nullptr,
                                    nullptr,
                                    nullptr);
  RNA_def_property_flag(prop, PROP_EDITABLE);

  prop = RNA_def_int(srna,
                     "recent_folders_active",
                     -1,
                     -1,
                     INT_MAX,
                     "Active Recent Folder",
                     "Index of active recent folder (-1 if none)",
                     -1,
                     INT_MAX);
  RNA_def_property_int_sdna(prop, nullptr, "recentnr");
  RNA_def_property_int_funcs(prop,
                             "rna_FileBrowser_FSMenuRecent_active_get",
                             "rna_FileBrowser_FSMenuRecent_active_set",
                             "rna_FileBrowser_FSMenuRecent_active_range");
  RNA_def_property_flag(prop, PROP_CONTEXT_UPDATE);
  RNA_def_property_update(
      prop, NC_SPACE | ND_SPACE_FILE_PARAMS, "rna_FileBrowser_FSMenu_active_update");

  RNA_api_space_filebrowser(srna);
}

static void rna_def_space_info(BlenderRNA *brna)
{
  StructRNA *srna;
  PropertyRNA *prop;

  srna = RNA_def_struct(brna, "SpaceInfo", "Space");
  RNA_def_struct_sdna(srna, "SpaceInfo");
  RNA_def_struct_ui_text(srna, "Space Info", "Info space data");

  /* reporting display */
  prop = RNA_def_property(srna, "show_report_debug", PROP_BOOLEAN, PROP_NONE);
  RNA_def_property_boolean_sdna(prop, nullptr, "rpt_mask", INFO_RPT_DEBUG);
  RNA_def_property_ui_text(prop, "Show Debug", "Display debug reporting info");
  RNA_def_property_update(prop, NC_SPACE | ND_SPACE_INFO_REPORT, nullptr);

  prop = RNA_def_property(srna, "show_report_info", PROP_BOOLEAN, PROP_NONE);
  RNA_def_property_boolean_sdna(prop, nullptr, "rpt_mask", INFO_RPT_INFO);
  RNA_def_property_ui_text(prop, "Show Info", "Display general information");
  RNA_def_property_update(prop, NC_SPACE | ND_SPACE_INFO_REPORT, nullptr);

  prop = RNA_def_property(srna, "show_report_operator", PROP_BOOLEAN, PROP_NONE);
  RNA_def_property_boolean_sdna(prop, nullptr, "rpt_mask", INFO_RPT_OP);
  RNA_def_property_ui_text(prop, "Show Operator", "Display the operator log");
  RNA_def_property_update(prop, NC_SPACE | ND_SPACE_INFO_REPORT, nullptr);

  prop = RNA_def_property(srna, "show_report_warning", PROP_BOOLEAN, PROP_NONE);
  RNA_def_property_boolean_sdna(prop, nullptr, "rpt_mask", INFO_RPT_WARN);
  RNA_def_property_ui_text(prop, "Show Warn", "Display warnings");
  RNA_def_property_update(prop, NC_SPACE | ND_SPACE_INFO_REPORT, nullptr);

  prop = RNA_def_property(srna, "show_report_error", PROP_BOOLEAN, PROP_NONE);
  RNA_def_property_boolean_sdna(prop, nullptr, "rpt_mask", INFO_RPT_ERR);
  RNA_def_property_ui_text(prop, "Show Error", "Display error text");
  RNA_def_property_update(prop, NC_SPACE | ND_SPACE_INFO_REPORT, nullptr);
}

static void rna_def_space_userpref(BlenderRNA *brna)
{
  static const EnumPropertyItem filter_type_items[] = {
      {0, "NAME", 0, "Name", "Filter based on the operator name"},
      {1, "KEY", 0, "Key-Binding", "Filter based on key bindings"},
      {0, nullptr, 0, nullptr, nullptr},
  };

  StructRNA *srna;
  PropertyRNA *prop;

  srna = RNA_def_struct(brna, "SpacePreferences", "Space");
  RNA_def_struct_sdna(srna, "SpaceUserPref");
  RNA_def_struct_ui_text(srna, "Space Preferences", "Preferences space data");

  prop = RNA_def_property(srna, "filter_type", PROP_ENUM, PROP_NONE);
  RNA_def_property_enum_sdna(prop, nullptr, "filter_type");
  RNA_def_property_enum_items(prop, filter_type_items);
  RNA_def_property_ui_text(prop, "Filter Type", "Filter method");
  RNA_def_property_update(prop, NC_SPACE | ND_SPACE_NODE, nullptr);

  prop = RNA_def_property(srna, "filter_text", PROP_STRING, PROP_NONE);
  RNA_def_property_string_sdna(prop, nullptr, "filter");
  RNA_def_property_flag(prop, PROP_TEXTEDIT_UPDATE);
  RNA_def_property_ui_text(prop, "Filter", "Search term for filtering in the UI");
}

static void rna_def_node_tree_path(BlenderRNA *brna)
{
  StructRNA *srna;
  PropertyRNA *prop;

  srna = RNA_def_struct(brna, "NodeTreePath", nullptr);
  RNA_def_struct_sdna(srna, "bNodeTreePath");
  RNA_def_struct_ui_text(srna, "Node Tree Path", "Element of the node space tree path");

  prop = RNA_def_property(srna, "node_tree", PROP_POINTER, PROP_NONE);
  RNA_def_property_pointer_sdna(prop, nullptr, "nodetree");
  RNA_def_property_clear_flag(prop, PROP_EDITABLE);
  RNA_def_property_ui_text(prop, "Node Tree", "Node Tree\nBase node tree from context");
}

static void rna_def_space_node_path_api(BlenderRNA *brna, PropertyRNA *cprop)
{
  StructRNA *srna;
  PropertyRNA *prop, *parm;
  FunctionRNA *func;

  RNA_def_property_srna(cprop, "SpaceNodeEditorPath");
  srna = RNA_def_struct(brna, "SpaceNodeEditorPath", nullptr);
  RNA_def_struct_sdna(srna, "SpaceNode");
  RNA_def_struct_ui_text(srna, "Space Node Editor Path", "History of node trees in the editor");

  prop = RNA_def_property(srna, "to_string", PROP_STRING, PROP_NONE);
  RNA_def_property_string_funcs(
      prop, "rna_SpaceNodeEditor_path_get", "rna_SpaceNodeEditor_path_length", nullptr);
  RNA_def_property_clear_flag(prop, PROP_EDITABLE);
  RNA_def_struct_ui_text(srna, "Path", "Get the node tree path as a string");
  RNA_def_property_translation_context(prop, BLT_I18NCONTEXT_EDITOR_FILEBROWSER);

  func = RNA_def_function(srna, "clear", "rna_SpaceNodeEditor_path_clear");
  RNA_def_function_ui_description(func, "Reset the node tree path");
  RNA_def_function_flag(func, FUNC_USE_CONTEXT);

  func = RNA_def_function(srna, "start", "rna_SpaceNodeEditor_path_start");
  RNA_def_function_ui_description(func, "Set the root node tree");
  RNA_def_function_flag(func, FUNC_USE_CONTEXT);
  parm = RNA_def_pointer(func, "node_tree", "NodeTree", "Node Tree", "");
  RNA_def_parameter_flags(parm, PropertyFlag(0), PARM_REQUIRED | PARM_RNAPTR);

  func = RNA_def_function(srna, "append", "rna_SpaceNodeEditor_path_append");
  RNA_def_function_ui_description(func, "Append a node group tree to the path");
  RNA_def_function_flag(func, FUNC_USE_CONTEXT);
  parm = RNA_def_pointer(
      func, "node_tree", "NodeTree", "Node Tree", "Node tree to append to the node editor path");
  RNA_def_parameter_flags(parm, PropertyFlag(0), PARM_REQUIRED | PARM_RNAPTR);
  parm = RNA_def_pointer(func, "node", "Node", "Node", "Group node linking to this node tree");
  RNA_def_parameter_flags(parm, PropertyFlag(0), PARM_RNAPTR);

  func = RNA_def_function(srna, "pop", "rna_SpaceNodeEditor_path_pop");
  RNA_def_function_ui_description(func, "Remove the last node tree from the path");
  RNA_def_function_flag(func, FUNC_USE_CONTEXT);
}

static void rna_def_space_node_overlay(BlenderRNA *brna)
{
  StructRNA *srna;
  PropertyRNA *prop;

  static const EnumPropertyItem preview_shapes[] = {
      {SN_OVERLAY_PREVIEW_FLAT, "FLAT", ICON_MESH_PLANE, "Flat", "Use the default flat previews"},
      {SN_OVERLAY_PREVIEW_3D,
       "3D",
       ICON_SPHERE,
       "3D",
       "Use the material preview scene for the node previews"},
      {0, nullptr, 0, nullptr, nullptr},
  };

  srna = RNA_def_struct(brna, "SpaceNodeOverlay", nullptr);
  RNA_def_struct_sdna(srna, "SpaceNode");
  RNA_def_struct_nested(brna, srna, "SpaceNodeEditor");
  RNA_def_struct_path_func(srna, "rna_SpaceNodeOverlay_path");
  RNA_def_struct_ui_text(
      srna, "Overlay Settings", "Settings for display of overlays in the Node Editor");

  prop = RNA_def_property(srna, "show_overlays", PROP_BOOLEAN, PROP_NONE);
  RNA_def_property_boolean_sdna(prop, nullptr, "overlay.flag", SN_OVERLAY_SHOW_OVERLAYS);
  RNA_def_property_boolean_default(prop, true);
  RNA_def_property_ui_text(prop, "Show Overlays", "Display overlays like colored or dashed wires");
  RNA_def_property_update(prop, NC_SPACE | ND_SPACE_NODE, nullptr);

  prop = RNA_def_property(srna, "show_wire_color", PROP_BOOLEAN, PROP_NONE);
  RNA_def_property_boolean_sdna(prop, nullptr, "overlay.flag", SN_OVERLAY_SHOW_WIRE_COLORS);
  RNA_def_property_boolean_default(prop, true);
  RNA_def_property_ui_text(
      prop, "Show Wire Colors", "Color node links based on their connected sockets");
  RNA_def_property_update(prop, NC_SPACE | ND_SPACE_NODE, nullptr);

  prop = RNA_def_property(srna, "show_reroute_auto_labels", PROP_BOOLEAN, PROP_NONE);
  RNA_def_property_boolean_sdna(
      prop, nullptr, "overlay.flag", SN_OVERLAY_SHOW_REROUTE_AUTO_LABELS);
  RNA_def_property_boolean_default(prop, false);
  RNA_def_property_ui_text(prop,
                           "Show Reroute Auto Labels",
                           "Label reroute nodes based on the label of connected reroute nodes");
  RNA_def_property_update(prop, NC_SPACE | ND_SPACE_NODE, nullptr);

  prop = RNA_def_property(srna, "show_timing", PROP_BOOLEAN, PROP_NONE);
  RNA_def_property_boolean_sdna(prop, nullptr, "overlay.flag", SN_OVERLAY_SHOW_TIMINGS);
  RNA_def_property_boolean_default(prop, false);
  RNA_def_property_ui_text(prop, "Show Timing", "Display each node's last execution time");
  RNA_def_property_update(prop, NC_SPACE | ND_SPACE_NODE, nullptr);

  prop = RNA_def_property(srna, "show_context_path", PROP_BOOLEAN, PROP_NONE);
  RNA_def_property_boolean_sdna(prop, nullptr, "overlay.flag", SN_OVERLAY_SHOW_PATH);
  RNA_def_property_boolean_default(prop, true);
  RNA_def_property_ui_text(prop, "Show Tree Path", "Display breadcrumbs for the editor's context");
  RNA_def_property_update(prop, NC_SPACE | ND_SPACE_NODE, nullptr);

  prop = RNA_def_property(srna, "show_named_attributes", PROP_BOOLEAN, PROP_NONE);
  RNA_def_property_boolean_sdna(prop, nullptr, "overlay.flag", SN_OVERLAY_SHOW_NAMED_ATTRIBUTES);
  RNA_def_property_boolean_default(prop, true);
  RNA_def_property_ui_text(
      prop, "Show Named Attributes", "Show when nodes are using named attributes");
  RNA_def_property_update(prop, NC_SPACE | ND_SPACE_NODE, nullptr);

  prop = RNA_def_property(srna, "show_previews", PROP_BOOLEAN, PROP_NONE);
  RNA_def_property_boolean_sdna(prop, nullptr, "overlay.flag", SN_OVERLAY_SHOW_PREVIEWS);
  RNA_def_property_boolean_default(prop, false);
  RNA_def_property_ui_text(
      prop, "Show Node Previews", "Display each node's preview if node is toggled");
  RNA_def_property_update(prop, NC_SPACE | ND_SPACE_NODE, nullptr);

  prop = RNA_def_property(srna, "preview_shape", PROP_ENUM, PROP_NONE);
  RNA_def_property_enum_sdna(prop, nullptr, "overlay.preview_shape");
  RNA_def_property_enum_items(prop, preview_shapes);
  RNA_def_property_enum_default(prop, SN_OVERLAY_PREVIEW_FLAT);
  RNA_def_property_ui_text(prop, "Preview Shape", "Preview shape used by the node previews");
  RNA_def_property_update(prop, NC_SPACE | ND_SPACE_NODE, nullptr);
}

static void rna_def_space_node(BlenderRNA *brna)
{
  StructRNA *srna;
  PropertyRNA *prop;

  static const EnumPropertyItem texture_id_type_items[] = {
      {SNODE_TEX_WORLD, "WORLD", ICON_WORLD, "World", "Edit texture nodes from World"},
      {SNODE_TEX_BRUSH, "BRUSH", ICON_BRUSH_DATA, "Brush", "Edit texture nodes from Brush"},
#  ifdef WITH_FREESTYLE
      {SNODE_TEX_LINESTYLE,
       "LINESTYLE",
       ICON_LINE_DATA,
       "Line Style",
       "Edit texture nodes from Line Style"},
#  endif
      {0, nullptr, 0, nullptr, nullptr},
  };

  static const EnumPropertyItem shader_type_items[] = {
      {SNODE_SHADER_OBJECT, "OBJECT", ICON_OBJECT_DATA, "Object", "Edit shader nodes from Object"},
      {SNODE_SHADER_WORLD, "WORLD", ICON_WORLD, "World", "Edit shader nodes from World"},
#  ifdef WITH_FREESTYLE
      {SNODE_SHADER_LINESTYLE,
       "LINESTYLE",
       ICON_LINE_DATA,
       "Line Style",
       "Edit shader nodes from Line Style"},
#  endif
      {0, nullptr, 0, nullptr, nullptr},
  };

  static const EnumPropertyItem geometry_nodes_type_items[] = {
      {SNODE_GEOMETRY_MODIFIER,
       "MODIFIER",
       ICON_MODIFIER, /*BFA - icon added*/
       "Modifier",
       "Edit node group from active object's active modifier"},
      {SNODE_GEOMETRY_TOOL,
       "TOOL",
       ICON_TOOL_SETTINGS, /*BFA - icon added*/
       "Tool",
       "Edit any geometry node group for use as an operator"},
      {0, nullptr, 0, nullptr, nullptr},
  };

  static const EnumPropertyItem backdrop_channels_items[] = {
      {SNODE_USE_ALPHA,
       "COLOR_ALPHA",
       ICON_IMAGE_RGB_ALPHA,
       "Color & Alpha",
       "Display image with RGB colors and alpha transparency"},
      {0, "COLOR", ICON_IMAGE_RGB, "Color", "Display image with RGB colors"},
      {SNODE_SHOW_ALPHA, "ALPHA", ICON_IMAGE_ALPHA, "Alpha", "Display alpha transparency channel"},
      {SNODE_SHOW_R, "RED", ICON_COLOR_RED, "Red", ""},
      {SNODE_SHOW_G, "GREEN", ICON_COLOR_GREEN, "Green", ""},
      {SNODE_SHOW_B, "BLUE", ICON_COLOR_BLUE, "Blue", ""},
      {0, nullptr, 0, nullptr, nullptr},
  };

  static const EnumPropertyItem insert_ofs_dir_items[] = {
      {SNODE_INSERTOFS_DIR_RIGHT, "RIGHT", 0, "Right"},
      {SNODE_INSERTOFS_DIR_LEFT, "LEFT", 0, "Left"},
      {0, nullptr, 0, nullptr, nullptr},
  };

  static const EnumPropertyItem dummy_items[] = {
      {0, "DUMMY", 0, "", ""},
      {0, nullptr, 0, nullptr, nullptr},
  };

  srna = RNA_def_struct(brna, "SpaceNodeEditor", "Space");
  RNA_def_struct_sdna(srna, "SpaceNode");
  RNA_def_struct_ui_text(srna, "Space Node Editor", "Node editor space data");

  rna_def_space_generic_show_region_toggles(srna, (1 << RGN_TYPE_TOOLS) | (1 << RGN_TYPE_UI) |
                                             (1 << RGN_TYPE_ASSET_SHELF)); // bfa assetshelf

  prop = RNA_def_property(srna, "tree_type", PROP_ENUM, PROP_NONE);
  RNA_def_property_enum_items(prop, dummy_items);
  RNA_def_property_enum_funcs(prop,
                              "rna_SpaceNodeEditor_tree_type_get",
                              "rna_SpaceNodeEditor_tree_type_set",
                              "rna_SpaceNodeEditor_tree_type_itemf");
  RNA_def_property_ui_text(prop, "Tree Type", "Node tree type to display and edit");
  RNA_def_property_update(prop, NC_SPACE | ND_SPACE_NODE, nullptr);

  prop = RNA_def_property(srna, "texture_type", PROP_ENUM, PROP_NONE);
  RNA_def_property_enum_sdna(prop, nullptr, "texfrom");
  RNA_def_property_enum_items(prop, texture_id_type_items);
  RNA_def_property_ui_text(prop, "Texture Type", "Type of data to take texture from");
  RNA_def_property_translation_context(prop, BLT_I18NCONTEXT_ID_ID);
  RNA_def_property_update(prop, NC_SPACE | ND_SPACE_NODE, nullptr);

  prop = RNA_def_property(srna, "shader_type", PROP_ENUM, PROP_NONE);
  RNA_def_property_enum_sdna(prop, nullptr, "shaderfrom");
  RNA_def_property_enum_items(prop, shader_type_items);
  RNA_def_property_ui_text(prop, "Shader Type", "Type of data to take shader from");
  RNA_def_property_translation_context(prop, BLT_I18NCONTEXT_ID_ID);
  RNA_def_property_update(prop, NC_SPACE | ND_SPACE_NODE, nullptr);

  prop = RNA_def_property(srna, "geometry_nodes_type", PROP_ENUM, PROP_NONE);
  RNA_def_property_enum_sdna(prop, nullptr, "geometry_nodes_type");
  RNA_def_property_enum_items(prop, geometry_nodes_type_items);
  RNA_def_property_ui_text(prop, "Geometry Nodes Type", "");
  RNA_def_property_translation_context(prop, BLT_I18NCONTEXT_ID_ID);
  RNA_def_property_update(
      prop, NC_SPACE | ND_SPACE_NODE, "rna_SpaceNodeEditor_geometry_nodes_type_update");

  prop = RNA_def_property(srna, "id", PROP_POINTER, PROP_NONE);
  RNA_def_property_clear_flag(prop, PROP_EDITABLE);
  RNA_def_property_ui_text(prop, "ID", "Data whose nodes are being edited");

  prop = RNA_def_property(srna, "id_from", PROP_POINTER, PROP_NONE);
  RNA_def_property_pointer_sdna(prop, nullptr, "from");
  RNA_def_property_clear_flag(prop, PROP_EDITABLE);
  RNA_def_property_ui_text(prop, "ID From", "Data from which the edited data is linked");

  prop = RNA_def_property(srna, "path", PROP_COLLECTION, PROP_NONE);
  RNA_def_property_collection_sdna(prop, nullptr, "treepath", nullptr);
  RNA_def_property_struct_type(prop, "NodeTreePath");
  RNA_def_property_ui_text(
      prop, "Node Tree Path", "Path from the data to the currently edited node tree");
  rna_def_space_node_path_api(brna, prop);

  prop = RNA_def_property(srna, "node_tree", PROP_POINTER, PROP_NONE);
  RNA_def_property_pointer_funcs(prop,
                                 nullptr,
                                 "rna_SpaceNodeEditor_node_tree_set",
                                 nullptr,
                                 "rna_SpaceNodeEditor_node_tree_poll");
  RNA_def_property_pointer_sdna(prop, nullptr, "nodetree");
  RNA_def_property_flag(prop, PROP_EDITABLE | PROP_CONTEXT_UPDATE);
  RNA_def_property_ui_text(prop, "Node Tree", "Base node tree from context");
  RNA_def_property_update(prop, NC_SPACE | ND_SPACE_NODE, "rna_SpaceNodeEditor_node_tree_update");

  prop = RNA_def_property(srna, "edit_tree", PROP_POINTER, PROP_NONE);
  RNA_def_property_pointer_sdna(prop, nullptr, "edittree");
  RNA_def_property_clear_flag(prop, PROP_EDITABLE);
  RNA_def_property_ui_text(prop, "Edit Tree", "Node tree being displayed and edited");

  prop = RNA_def_property(srna, "pin", PROP_BOOLEAN, PROP_NONE);
  RNA_def_property_boolean_sdna(prop, nullptr, "flag", SNODE_PIN);
  RNA_def_property_ui_text(prop, "Pinned", "Use the pinned node tree");
  RNA_def_property_ui_icon(prop, ICON_UNPINNED, 1);
  RNA_def_property_update(prop, NC_SPACE | ND_SPACE_NODE, nullptr);

  prop = RNA_def_property(srna, "show_backdrop", PROP_BOOLEAN, PROP_NONE);
  RNA_def_property_boolean_sdna(prop, nullptr, "flag", SNODE_BACKDRAW);
  RNA_def_property_ui_text(
      prop, "Backdrop", "Use active Viewer Node output as backdrop for compositing nodes");
  RNA_def_property_update(
      prop, NC_SPACE | ND_SPACE_NODE_VIEW, "rna_SpaceNodeEditor_show_backdrop_update");

  prop = RNA_def_property(srna, "geometry_nodes_tool_tree", PROP_POINTER, PROP_NONE);
  RNA_def_property_pointer_funcs(
      prop, nullptr, nullptr, nullptr, "rna_SpaceNodeEditor_geometry_nodes_tool_tree_poll");
  RNA_def_property_flag(prop, PROP_EDITABLE | PROP_CONTEXT_UPDATE);
  RNA_def_property_ui_text(prop, "Node Tool Tree", "Node group to edit as node tool");
  RNA_def_property_update(prop, NC_SPACE | ND_SPACE_NODE, "rna_SpaceNodeEditor_node_tree_update");

  prop = RNA_def_property(srna, "show_annotation", PROP_BOOLEAN, PROP_NONE);
  RNA_def_property_boolean_sdna(prop, nullptr, "flag", SNODE_SHOW_GPENCIL);
  RNA_def_property_ui_text(prop, "Show Annotation", "Show annotations for this view");
  RNA_def_property_update(prop, NC_SPACE | ND_SPACE_NODE_VIEW, nullptr);

  prop = RNA_def_property(srna, "backdrop_zoom", PROP_FLOAT, PROP_NONE);
  RNA_def_property_float_sdna(prop, nullptr, "zoom");
  RNA_def_property_float_default(prop, 1.0f);
  RNA_def_property_range(prop, 0.01f, FLT_MAX);
  RNA_def_property_ui_range(prop, 0.01, 100, 1, 2);
  RNA_def_property_ui_text(prop, "Backdrop Zoom", "Backdrop zoom factor");
  RNA_def_property_update(prop, NC_SPACE | ND_SPACE_NODE_VIEW, nullptr);

  prop = RNA_def_property(srna, "backdrop_offset", PROP_FLOAT, PROP_NONE);
  RNA_def_property_float_sdna(prop, nullptr, "xof");
  RNA_def_property_array(prop, 2);
  RNA_def_property_ui_text(prop, "Backdrop Offset", "Backdrop offset");
  RNA_def_property_update(prop, NC_SPACE | ND_SPACE_NODE_VIEW, nullptr);

  prop = RNA_def_property(srna, "backdrop_channels", PROP_ENUM, PROP_NONE);
  RNA_def_property_enum_bitflag_sdna(prop, nullptr, "flag");
  RNA_def_property_enum_items(prop, backdrop_channels_items);
  RNA_def_property_ui_text(prop, "Display Channels", "Channels of the image to draw");
  RNA_def_property_update(prop, NC_SPACE | ND_SPACE_NODE_VIEW, nullptr);
  /* the mx/my "cursor" in the node editor is used only by operators to store the mouse position */
  prop = RNA_def_property(srna, "cursor_location", PROP_FLOAT, PROP_XYZ);
  RNA_def_property_array(prop, 2);
  RNA_def_property_float_funcs(prop,
                               "rna_SpaceNodeEditor_cursor_location_get",
                               "rna_SpaceNodeEditor_cursor_location_set",
                               nullptr);
  RNA_def_property_ui_text(prop, "Cursor Location", "Location for adding new nodes");
  RNA_def_property_update(prop, NC_SPACE | ND_SPACE_NODE_VIEW, nullptr);

  prop = RNA_def_property(srna, "insert_offset_direction", PROP_ENUM, PROP_NONE);
  RNA_def_property_enum_bitflag_sdna(prop, nullptr, "insert_ofs_dir");
  RNA_def_property_enum_items(prop, insert_ofs_dir_items);
  RNA_def_property_ui_text(
      prop, "Auto-offset Direction", "Direction to offset nodes on insertion");
  RNA_def_property_update(prop, NC_SPACE | ND_SPACE_NODE_VIEW, nullptr);

  /* Overlays */
  prop = RNA_def_property(srna, "overlay", PROP_POINTER, PROP_NONE);
  RNA_def_property_flag(prop, PROP_NEVER_NULL);
  RNA_def_property_struct_type(prop, "SpaceNodeOverlay");
  RNA_def_property_pointer_funcs(prop, "rna_SpaceNode_overlay_get", nullptr, nullptr, nullptr);
  RNA_def_property_ui_text(
      prop, "Overlay Settings", "Settings for display of overlays in the Node Editor");

  prop = RNA_def_property(srna, "supports_previews", PROP_BOOLEAN, PROP_NONE);
  RNA_def_property_boolean_funcs(prop, "rna_SpaceNode_supports_previews", nullptr);
  RNA_def_property_clear_flag(prop, PROP_EDITABLE);
  RNA_def_property_ui_text(prop,
                           "Supports Previews",
                           "Whether the node editor's type supports displaying node previews");

  rna_def_space_node_overlay(brna);
  RNA_api_space_node(srna);
}

static void rna_def_space_clip(BlenderRNA *brna)
{
  StructRNA *srna;
  PropertyRNA *prop;

  static const EnumPropertyItem view_items[] = {
      {SC_VIEW_CLIP, "CLIP", ICON_SEQUENCE, "Clip", "Show editing clip preview"},
      {SC_VIEW_GRAPH, "GRAPH", ICON_GRAPH, "Graph", "Show graph view for active element"},
      {SC_VIEW_DOPESHEET,
       "DOPESHEET",
       ICON_ACTION,
       "Dope Sheet",
       "Dope Sheet view for tracking data"},
      {0, nullptr, 0, nullptr, nullptr},
  };

  static const EnumPropertyItem annotation_source_items[] = {
      {SC_GPENCIL_SRC_CLIP, "CLIP", 0, "Clip", "Show annotation data which belongs to movie clip"},
      {SC_GPENCIL_SRC_TRACK,
       "TRACK",
       0,
       "Track",
       "Show annotation data which belongs to active track"},
      {0, nullptr, 0, nullptr, nullptr},
  };

  static const EnumPropertyItem pivot_items[] = {
      {V3D_AROUND_CENTER_BOUNDS,
       "BOUNDING_BOX_CENTER",
       ICON_PIVOT_BOUNDBOX,
       "Bounding Box Center",
       "Pivot around bounding box center of selected object(s)"},
      {V3D_AROUND_CURSOR, "CURSOR", ICON_PIVOT_CURSOR, "2D Cursor", "Pivot around the 2D cursor"},
      {V3D_AROUND_LOCAL_ORIGINS,
       "INDIVIDUAL_ORIGINS",
       ICON_PIVOT_INDIVIDUAL,
       "Individual Origins",
       "Pivot around each object's own origin"},
      {V3D_AROUND_CENTER_MEDIAN,
       "MEDIAN_POINT",
       ICON_PIVOT_MEDIAN,
       "Median Point",
       "Pivot around the median point of selected objects"},
      {0, nullptr, 0, nullptr, nullptr},
  };

  srna = RNA_def_struct(brna, "SpaceClipEditor", "Space");
  RNA_def_struct_sdna(srna, "SpaceClip");
  RNA_def_struct_ui_text(srna, "Space Clip Editor", "Clip editor space data");

  rna_def_space_generic_show_region_toggles(
      srna, (1 << RGN_TYPE_TOOLS) | (1 << RGN_TYPE_UI) | (1 << RGN_TYPE_HUD));

  /* movieclip */
  prop = RNA_def_property(srna, "clip", PROP_POINTER, PROP_NONE);
  RNA_def_property_flag(prop, PROP_EDITABLE);
  RNA_def_property_ui_text(prop, "Movie Clip", "Movie clip displayed and edited in this space");
  RNA_def_property_pointer_funcs(prop, nullptr, "rna_SpaceClipEditor_clip_set", nullptr, nullptr);
  RNA_def_property_update(prop, NC_SPACE | ND_SPACE_CLIP, nullptr);

  /* clip user */
  prop = RNA_def_property(srna, "clip_user", PROP_POINTER, PROP_NONE);
  RNA_def_property_flag(prop, PROP_NEVER_NULL);
  RNA_def_property_struct_type(prop, "MovieClipUser");
  RNA_def_property_pointer_sdna(prop, nullptr, "user");
  RNA_def_property_ui_text(
      prop, "Movie Clip User", "Parameters defining which frame of the movie clip is displayed");
  RNA_def_property_update(prop, NC_SPACE | ND_SPACE_CLIP, nullptr);

  /* mask */
  rna_def_space_mask_info(srna, NC_SPACE | ND_SPACE_CLIP, "rna_SpaceClipEditor_mask_set");

  /* mode */
  prop = RNA_def_property(srna, "mode", PROP_ENUM, PROP_NONE);
  RNA_def_property_enum_sdna(prop, nullptr, "mode");
  RNA_def_property_enum_items(prop, rna_enum_clip_editor_mode_items);
  RNA_def_property_ui_text(prop, "Mode", "Editing context being displayed");
  RNA_def_property_translation_context(prop, BLT_I18NCONTEXT_ID_MOVIECLIP);
  RNA_def_property_update(prop, NC_SPACE | ND_SPACE_CLIP, "rna_SpaceClipEditor_clip_mode_update");

  /* view */
  prop = RNA_def_property(srna, "view", PROP_ENUM, PROP_NONE);
  RNA_def_property_enum_sdna(prop, nullptr, "view");
  RNA_def_property_enum_items(prop, view_items);
  RNA_def_property_ui_text(prop, "View", "Type of the clip editor view");
  RNA_def_property_translation_context(prop, BLT_I18NCONTEXT_ID_MOVIECLIP);
  RNA_def_property_update(prop, NC_SPACE | ND_SPACE_CLIP, "rna_SpaceClipEditor_view_type_update");

  /* show pattern */
  prop = RNA_def_property(srna, "show_marker_pattern", PROP_BOOLEAN, PROP_NONE);
  RNA_def_property_ui_text(prop, "Show Marker Pattern", "Show pattern boundbox for markers");
  RNA_def_property_boolean_sdna(prop, nullptr, "flag", SC_SHOW_MARKER_PATTERN);
  RNA_def_property_update(prop, NC_SPACE | ND_SPACE_CLIP, nullptr);

  /* show search */
  prop = RNA_def_property(srna, "show_marker_search", PROP_BOOLEAN, PROP_NONE);
  RNA_def_property_ui_text(prop, "Show Marker Search", "Show search boundbox for markers");
  RNA_def_property_boolean_sdna(prop, nullptr, "flag", SC_SHOW_MARKER_SEARCH);
  RNA_def_property_update(prop, NC_SPACE | ND_SPACE_CLIP, nullptr);

  /* lock to selection */
  prop = RNA_def_property(srna, "lock_selection", PROP_BOOLEAN, PROP_NONE);
  RNA_def_property_ui_text(
      prop, "Lock to Selection", "Lock viewport to selected markers during playback");
  RNA_def_property_boolean_sdna(prop, nullptr, "flag", SC_LOCK_SELECTION);
  RNA_def_property_update(
      prop, NC_SPACE | ND_SPACE_CLIP, "rna_SpaceClipEditor_lock_selection_update");

  /* lock to time cursor */
  prop = RNA_def_property(srna, "lock_time_cursor", PROP_BOOLEAN, PROP_NONE);
  RNA_def_property_ui_text(
      prop, "Lock to Time Cursor", "Lock curves view to time cursor during playback and tracking");
  RNA_def_property_boolean_sdna(prop, nullptr, "flag", SC_LOCK_TIMECURSOR);
  RNA_def_property_update(prop, NC_SPACE | ND_SPACE_CLIP, nullptr);

  /* show markers paths */
  prop = RNA_def_property(srna, "show_track_path", PROP_BOOLEAN, PROP_NONE);
  RNA_def_property_boolean_sdna(prop, nullptr, "flag", SC_SHOW_TRACK_PATH);
  RNA_def_property_ui_text(prop, "Show Track Path", "Show path of how track moves");
  RNA_def_property_update(prop, NC_SPACE | ND_SPACE_CLIP, nullptr);

  /* path length */
  prop = RNA_def_property(srna, "path_length", PROP_INT, PROP_NONE);
  RNA_def_property_int_sdna(prop, nullptr, "path_length");
  RNA_def_property_range(prop, 0, INT_MAX);
  RNA_def_property_ui_text(prop, "Path Length", "Length of displaying path, in frames");
  RNA_def_property_update(prop, NC_SPACE | ND_SPACE_CLIP, nullptr);

  /* show tiny markers */
  prop = RNA_def_property(srna, "show_tiny_markers", PROP_BOOLEAN, PROP_NONE);
  RNA_def_property_ui_text(prop, "Show Tiny Markers", "Show markers in a more compact manner");
  RNA_def_property_boolean_sdna(prop, nullptr, "flag", SC_SHOW_TINY_MARKER);
  RNA_def_property_update(prop, NC_SPACE | ND_SPACE_CLIP, nullptr);

  /* show bundles */
  prop = RNA_def_property(srna, "show_bundles", PROP_BOOLEAN, PROP_NONE);
  RNA_def_property_ui_text(prop, "Show Bundles", "Show projection of 3D markers into footage");
  RNA_def_property_boolean_sdna(prop, nullptr, "flag", SC_SHOW_BUNDLES);
  RNA_def_property_update(prop, NC_SPACE | ND_SPACE_CLIP, nullptr);

  /* mute footage */
  prop = RNA_def_property(srna, "use_mute_footage", PROP_BOOLEAN, PROP_NONE);
  RNA_def_property_ui_text(prop, "Mute Footage", "Mute footage and show black background instead");
  RNA_def_property_boolean_sdna(prop, nullptr, "flag", SC_MUTE_FOOTAGE);
  RNA_def_property_update(prop, NC_SPACE | ND_SPACE_CLIP, nullptr);

  /* hide disabled */
  prop = RNA_def_property(srna, "show_disabled", PROP_BOOLEAN, PROP_NONE);
  RNA_def_property_ui_text(prop, "Show Disabled", "Show disabled tracks from the footage");
  RNA_def_property_boolean_negative_sdna(prop, nullptr, "flag", SC_HIDE_DISABLED);
  RNA_def_property_update(prop, NC_SPACE | ND_SPACE_CLIP, nullptr);

  prop = RNA_def_property(srna, "show_metadata", PROP_BOOLEAN, PROP_NONE);
  RNA_def_property_boolean_sdna(prop, nullptr, "flag", SC_SHOW_METADATA);
  RNA_def_property_ui_text(prop, "Show Metadata", "Show metadata of clip");
  RNA_def_property_update(prop, NC_SPACE | ND_SPACE_CLIP, nullptr);

  /* scopes */
  prop = RNA_def_property(srna, "scopes", PROP_POINTER, PROP_NONE);
  RNA_def_property_pointer_sdna(prop, nullptr, "scopes");
  RNA_def_property_struct_type(prop, "MovieClipScopes");
  RNA_def_property_ui_text(prop, "Scopes", "Scopes to visualize movie clip statistics");

  /* show names */
  prop = RNA_def_property(srna, "show_names", PROP_BOOLEAN, PROP_NONE);
  RNA_def_property_boolean_sdna(prop, nullptr, "flag", SC_SHOW_NAMES);
  RNA_def_property_ui_text(prop, "Show Names", "Show track names and status");
  RNA_def_property_update(prop, NC_SPACE | ND_SPACE_CLIP, nullptr);

  /* show grid */
  prop = RNA_def_property(srna, "show_grid", PROP_BOOLEAN, PROP_NONE);
  RNA_def_property_boolean_sdna(prop, nullptr, "flag", SC_SHOW_GRID);
  RNA_def_property_ui_text(prop, "Show Grid", "Show grid showing lens distortion");
  RNA_def_property_update(prop, NC_SPACE | ND_SPACE_CLIP, nullptr);

  /* show stable */
  prop = RNA_def_property(srna, "show_stable", PROP_BOOLEAN, PROP_NONE);
  RNA_def_property_boolean_sdna(prop, nullptr, "flag", SC_SHOW_STABLE);
  RNA_def_property_ui_text(
      prop, "Show Stable", "Show stable footage in editor (if stabilization is enabled)");
  RNA_def_property_update(prop, NC_SPACE | ND_SPACE_CLIP, nullptr);

  /* manual calibration */
  prop = RNA_def_property(srna, "use_manual_calibration", PROP_BOOLEAN, PROP_NONE);
  RNA_def_property_boolean_sdna(prop, nullptr, "flag", SC_MANUAL_CALIBRATION);
  RNA_def_property_ui_text(prop, "Manual Calibration", "Use manual calibration helpers");
  RNA_def_property_update(prop, NC_SPACE | ND_SPACE_CLIP, nullptr);

  /* show annotation */
  prop = RNA_def_property(srna, "show_annotation", PROP_BOOLEAN, PROP_NONE);
  RNA_def_property_boolean_sdna(prop, nullptr, "flag", SC_SHOW_ANNOTATION);
  RNA_def_property_ui_text(prop, "Show Annotation", "Show annotations for this view");
  RNA_def_property_update(prop, NC_SPACE | ND_SPACE_CLIP, nullptr);

  /* show filters */
  prop = RNA_def_property(srna, "show_filters", PROP_BOOLEAN, PROP_NONE);
  RNA_def_property_boolean_sdna(prop, nullptr, "flag", SC_SHOW_FILTERS);
  RNA_def_property_ui_text(prop, "Show Filters", "Show filters for graph editor");
  RNA_def_property_update(prop, NC_SPACE | ND_SPACE_CLIP, nullptr);

  /* show graph_frames */
  prop = RNA_def_property(srna, "show_graph_frames", PROP_BOOLEAN, PROP_NONE);
  RNA_def_property_boolean_sdna(prop, nullptr, "flag", SC_SHOW_GRAPH_FRAMES);
  RNA_def_property_ui_text(
      prop,
      "Show Frames",
      "Show curve for per-frame average error (camera motion should be solved first)");
  RNA_def_property_update(prop, NC_SPACE | ND_SPACE_CLIP, nullptr);

  /* show graph tracks motion */
  prop = RNA_def_property(srna, "show_graph_tracks_motion", PROP_BOOLEAN, PROP_NONE);
  RNA_def_property_boolean_sdna(prop, nullptr, "flag", SC_SHOW_GRAPH_TRACKS_MOTION);
  RNA_def_property_ui_text(
      prop,
      "Show Tracks Motion",
      "Display the speed curves (in \"x\" direction red, in \"y\" direction green) "
      "for the selected tracks");
  RNA_def_property_update(prop, NC_SPACE | ND_SPACE_CLIP, nullptr);

  /* show graph tracks motion */
  prop = RNA_def_property(srna, "show_graph_tracks_error", PROP_BOOLEAN, PROP_NONE);
  RNA_def_property_boolean_sdna(prop, nullptr, "flag", SC_SHOW_GRAPH_TRACKS_ERROR);
  RNA_def_property_ui_text(
      prop, "Show Tracks Error", "Display the reprojection error curve for selected tracks");
  RNA_def_property_update(prop, NC_SPACE | ND_SPACE_CLIP, nullptr);

  /* show_only_selected */
  prop = RNA_def_property(srna, "show_graph_only_selected", PROP_BOOLEAN, PROP_NONE);
  RNA_def_property_boolean_sdna(prop, nullptr, "flag", SC_SHOW_GRAPH_SEL_ONLY);
  RNA_def_property_ui_text(
      prop, "Only Show Selected", "Only include channels relating to selected objects and data");
  RNA_def_property_ui_icon(prop, ICON_RESTRICT_SELECT_OFF, 0);
  RNA_def_property_update(prop, NC_SPACE | ND_SPACE_CLIP, nullptr);

  /* show_hidden */
  prop = RNA_def_property(srna, "show_graph_hidden", PROP_BOOLEAN, PROP_NONE);
  RNA_def_property_boolean_sdna(prop, nullptr, "flag", SC_SHOW_GRAPH_HIDDEN);
  RNA_def_property_ui_text(
      prop, "Display Hidden", "Include channels from objects/bone that are not visible");
  RNA_def_property_ui_icon(prop, ICON_GHOST_ENABLED, 0);
  RNA_def_property_update(prop, NC_SPACE | ND_SPACE_CLIP, nullptr);

  /* ** channels ** */

  /* show_red_channel */
  prop = RNA_def_property(srna, "show_red_channel", PROP_BOOLEAN, PROP_NONE);
  RNA_def_property_boolean_negative_sdna(prop, nullptr, "postproc_flag", MOVIECLIP_DISABLE_RED);
  RNA_def_property_ui_text(prop, "Show Red Channel", "Show red channel in the frame");
  RNA_def_property_update(prop, NC_SPACE | ND_SPACE_CLIP, nullptr);

  /* show_green_channel */
  prop = RNA_def_property(srna, "show_green_channel", PROP_BOOLEAN, PROP_NONE);
  RNA_def_property_boolean_negative_sdna(prop, nullptr, "postproc_flag", MOVIECLIP_DISABLE_GREEN);
  RNA_def_property_ui_text(prop, "Show Green Channel", "Show green channel in the frame");
  RNA_def_property_update(prop, NC_SPACE | ND_SPACE_CLIP, nullptr);

  /* show_blue_channel */
  prop = RNA_def_property(srna, "show_blue_channel", PROP_BOOLEAN, PROP_NONE);
  RNA_def_property_boolean_negative_sdna(prop, nullptr, "postproc_flag", MOVIECLIP_DISABLE_BLUE);
  RNA_def_property_ui_text(prop, "Show Blue Channel", "Show blue channel in the frame");
  RNA_def_property_update(prop, NC_SPACE | ND_SPACE_CLIP, nullptr);

  /* preview_grayscale */
  prop = RNA_def_property(srna, "use_grayscale_preview", PROP_BOOLEAN, PROP_NONE);
  RNA_def_property_boolean_sdna(prop, nullptr, "postproc_flag", MOVIECLIP_PREVIEW_GRAYSCALE);
  RNA_def_property_ui_text(prop, "Grayscale", "Display frame in grayscale mode");
  RNA_def_property_update(prop, NC_MOVIECLIP | ND_DISPLAY, nullptr);

  /* timeline */
  prop = RNA_def_property(srna, "show_seconds", PROP_BOOLEAN, PROP_NONE);
  RNA_def_property_boolean_sdna(prop, nullptr, "flag", SC_SHOW_SECONDS);
  RNA_def_property_ui_text(prop, "Use Timecode", "Show timing as a timecode instead of frames");
  RNA_def_property_update(prop, NC_MOVIECLIP | ND_DISPLAY, nullptr);

  /* grease pencil source */
  prop = RNA_def_property(srna, "annotation_source", PROP_ENUM, PROP_NONE);
  RNA_def_property_enum_sdna(prop, nullptr, "gpencil_src");
  RNA_def_property_enum_items(prop, annotation_source_items);
  RNA_def_property_ui_text(prop, "Annotation Source", "Where the annotation comes from");
  RNA_def_property_translation_context(prop, BLT_I18NCONTEXT_ID_MOVIECLIP);
  RNA_def_property_update(prop, NC_MOVIECLIP | ND_DISPLAY, nullptr);

  /* transform */
  prop = RNA_def_property(srna, "cursor_location", PROP_FLOAT, PROP_XYZ);
  RNA_def_property_float_sdna(prop, nullptr, "cursor");
  RNA_def_property_array(prop, 2);
  RNA_def_property_ui_text(prop, "2D Cursor Location", "2D cursor location for this view");
  RNA_def_property_update(prop, NC_SPACE | ND_SPACE_CLIP, nullptr);

  /* pivot point */
  prop = RNA_def_property(srna, "pivot_point", PROP_ENUM, PROP_NONE);
  RNA_def_property_enum_sdna(prop, nullptr, "around");
  RNA_def_property_enum_items(prop, pivot_items);
  RNA_def_property_ui_text(prop, "Pivot Point", "Pivot center for rotation/scaling");
  RNA_def_property_update(prop, NC_SPACE | ND_SPACE_CLIP, nullptr);

  /* Gizmo Toggles. */
  prop = RNA_def_property(srna, "show_gizmo", PROP_BOOLEAN, PROP_NONE);
  RNA_def_property_boolean_negative_sdna(prop, nullptr, "gizmo_flag", SCLIP_GIZMO_HIDE);
  RNA_def_property_ui_text(prop, "Show Gizmo", "Show gizmos of all types");
  RNA_def_property_update(prop, NC_SPACE | ND_SPACE_CLIP, nullptr);

  prop = RNA_def_property(srna, "show_gizmo_navigate", PROP_BOOLEAN, PROP_NONE);
  RNA_def_property_boolean_negative_sdna(prop, nullptr, "gizmo_flag", SCLIP_GIZMO_HIDE_NAVIGATE);
  RNA_def_property_ui_text(prop, "Navigate Gizmo", "Viewport navigation gizmo");
  RNA_def_property_update(prop, NC_SPACE | ND_SPACE_CLIP, nullptr);

  /* Zoom. */
  prop = RNA_def_property(srna, "zoom_percentage", PROP_FLOAT, PROP_PERCENTAGE);
  RNA_def_property_float_funcs(prop,
                               "rna_SpaceClipEditor_zoom_percentage_get",
                               "rna_SpaceClipEditor_zoom_percentage_set",
                               nullptr);
  RNA_def_property_float_default(prop, 100.0);
  RNA_def_property_range(prop, .4f, 80000);
  RNA_def_property_ui_range(prop, 25, 400, 100, 0);
  RNA_def_property_ui_text(prop, "Zoom", "Zoom percentage");
}

static void rna_def_spreadsheet_column_id(BlenderRNA *brna)
{
  StructRNA *srna;
  PropertyRNA *prop;

  srna = RNA_def_struct(brna, "SpreadsheetColumnID", nullptr);
  RNA_def_struct_sdna(srna, "SpreadsheetColumnID");
  RNA_def_struct_ui_text(
      srna, "Spreadsheet Column ID", "Data used to identify a spreadsheet column");

  prop = RNA_def_property(srna, "name", PROP_STRING, PROP_NONE);
  RNA_def_property_ui_text(prop, "Column Name", "");
  RNA_def_property_update(prop, NC_SPACE | ND_SPACE_SPREADSHEET, nullptr);
}

static void rna_def_spreadsheet_column(BlenderRNA *brna)
{
  StructRNA *srna;
  PropertyRNA *prop;

  static const EnumPropertyItem data_type_items[] = {
      {SPREADSHEET_VALUE_TYPE_INT32, "INT32", ICON_NONE, "Integer", ""},
      {SPREADSHEET_VALUE_TYPE_FLOAT, "FLOAT", ICON_NONE, "Float", ""},
      {SPREADSHEET_VALUE_TYPE_BOOL, "BOOLEAN", ICON_NONE, "Boolean", ""},
      {SPREADSHEET_VALUE_TYPE_INSTANCES, "INSTANCES", ICON_NONE, "Instances", ""},
      {0, nullptr, 0, nullptr, nullptr},
  };

  srna = RNA_def_struct(brna, "SpreadsheetColumn", nullptr);
  RNA_def_struct_sdna(srna, "SpreadsheetColumn");
  RNA_def_struct_ui_text(
      srna, "Spreadsheet Column", "Persistent data associated with a spreadsheet column");

  prop = RNA_def_property(srna, "data_type", PROP_ENUM, PROP_NONE);
  RNA_def_property_enum_sdna(prop, nullptr, "data_type");
  RNA_def_property_enum_items(prop, data_type_items);
  RNA_def_property_ui_text(
      prop, "Data Type", "The data type of the corresponding column visible in the spreadsheet");
  RNA_def_property_clear_flag(prop, PROP_EDITABLE);
  RNA_def_property_update(prop, NC_SPACE | ND_SPACE_SPREADSHEET, nullptr);

  rna_def_spreadsheet_column_id(brna);

  prop = RNA_def_property(srna, "id", PROP_POINTER, PROP_NONE);
  RNA_def_property_struct_type(prop, "SpreadsheetColumnID");
  RNA_def_property_ui_text(
      prop, "ID", "Data used to identify the corresponding data from the data source");
}

static void rna_def_spreadsheet_row_filter(BlenderRNA *brna)
{
  StructRNA *srna;
  PropertyRNA *prop;

  static const EnumPropertyItem rule_operation_items[] = {
      {SPREADSHEET_ROW_FILTER_EQUAL, "EQUAL", ICON_NONE, "Equal To", ""},
      {SPREADSHEET_ROW_FILTER_GREATER, "GREATER", ICON_NONE, "Greater Than", ""},
      {SPREADSHEET_ROW_FILTER_LESS, "LESS", ICON_NONE, "Less Than", ""},
      {0, nullptr, 0, nullptr, nullptr},
  };

  srna = RNA_def_struct(brna, "SpreadsheetRowFilter", nullptr);
  RNA_def_struct_sdna(srna, "SpreadsheetRowFilter");
  RNA_def_struct_ui_text(srna, "Spreadsheet Row Filter", "");

  prop = RNA_def_property(srna, "enabled", PROP_BOOLEAN, PROP_NONE);
  RNA_def_property_boolean_sdna(prop, nullptr, "flag", SPREADSHEET_ROW_FILTER_ENABLED);
  RNA_def_property_ui_text(prop, "Enabled", "");
  RNA_def_property_ui_icon(prop, ICON_CHECKBOX_DEHLT, 1);
  RNA_def_property_update(prop, NC_SPACE | ND_SPACE_SPREADSHEET, nullptr);

  prop = RNA_def_property(srna, "show_expanded", PROP_BOOLEAN, PROP_NONE);
  RNA_def_property_boolean_sdna(prop, nullptr, "flag", SPREADSHEET_ROW_FILTER_UI_EXPAND);
  RNA_def_property_ui_text(prop, "Show Expanded", "");
  RNA_def_property_ui_icon(prop, ICON_DISCLOSURE_TRI_RIGHT, 1);
  RNA_def_property_update(prop, NC_SPACE | ND_SPACE_SPREADSHEET, nullptr);

  prop = RNA_def_property(srna, "column_name", PROP_STRING, PROP_NONE);
  RNA_def_property_ui_text(prop, "Column Name", "");
  RNA_def_property_update(prop, NC_SPACE | ND_SPACE_SPREADSHEET, nullptr);

  prop = RNA_def_property(srna, "operation", PROP_ENUM, PROP_NONE);
  RNA_def_property_enum_items(prop, rule_operation_items);
  RNA_def_property_ui_text(prop, "Operation", "");
  RNA_def_property_update(prop, NC_SPACE | ND_SPACE_SPREADSHEET, nullptr);

  prop = RNA_def_property(srna, "value_float", PROP_FLOAT, PROP_NONE);
  RNA_def_property_ui_text(prop, "Float Value", "");
  RNA_def_property_update(prop, NC_SPACE | ND_SPACE_SPREADSHEET, nullptr);

  prop = RNA_def_property(srna, "value_float2", PROP_FLOAT, PROP_NONE);
  RNA_def_property_array(prop, 2);
  RNA_def_property_ui_text(prop, "2D Vector Value", "");
  RNA_def_property_update(prop, NC_SPACE | ND_SPACE_SPREADSHEET, nullptr);

  prop = RNA_def_property(srna, "value_float3", PROP_FLOAT, PROP_NONE);
  RNA_def_property_array(prop, 3);
  RNA_def_property_ui_text(prop, "Vector Value", "");
  RNA_def_property_update(prop, NC_SPACE | ND_SPACE_SPREADSHEET, nullptr);

  prop = RNA_def_property(srna, "value_color", PROP_FLOAT, PROP_NONE);
  RNA_def_property_array(prop, 4);
  RNA_def_property_ui_text(prop, "Color Value", "");
  RNA_def_property_update(prop, NC_SPACE | ND_SPACE_SPREADSHEET, nullptr);

  prop = RNA_def_property(srna, "value_string", PROP_STRING, PROP_NONE);
  RNA_def_property_ui_text(prop, "Text Value", "");
  RNA_def_property_update(prop, NC_SPACE | ND_SPACE_SPREADSHEET, nullptr);

  prop = RNA_def_property(srna, "threshold", PROP_FLOAT, PROP_NONE);
  RNA_def_property_ui_text(prop, "Threshold", "How close float values need to be to be equal");
  RNA_def_property_range(prop, 0.0, FLT_MAX);
  RNA_def_property_update(prop, NC_SPACE | ND_SPACE_SPREADSHEET, nullptr);

  prop = RNA_def_property(srna, "value_int", PROP_INT, PROP_NONE);
  RNA_def_property_int_sdna(prop, nullptr, "value_int");
  RNA_def_property_ui_text(prop, "Integer Value", "");
  RNA_def_property_update(prop, NC_SPACE | ND_SPACE_SPREADSHEET, nullptr);

  prop = RNA_def_property(srna, "value_int8", PROP_INT, PROP_NONE);
  RNA_def_property_int_sdna(prop, nullptr, "value_int");
  RNA_def_property_range(prop, -128, 127);
  RNA_def_property_ui_text(prop, "8-Bit Integer Value", "");
  RNA_def_property_update(prop, NC_SPACE | ND_SPACE_SPREADSHEET, nullptr);

  prop = RNA_def_property(srna, "value_int2", PROP_INT, PROP_NONE);
  RNA_def_property_array(prop, 2);
  RNA_def_property_ui_text(prop, "2D Vector Value", "");
  RNA_def_property_update(prop, NC_SPACE | ND_SPACE_SPREADSHEET, nullptr);

  prop = RNA_def_property(srna, "value_boolean", PROP_BOOLEAN, PROP_NONE);
  RNA_def_property_boolean_sdna(prop, nullptr, "flag", SPREADSHEET_ROW_FILTER_BOOL_VALUE);
  RNA_def_property_ui_text(prop, "Boolean Value", "");
  RNA_def_property_update(prop, NC_SPACE | ND_SPACE_SPREADSHEET, nullptr);
}

static const EnumPropertyItem viewer_path_elem_type_items[] = {
    {VIEWER_PATH_ELEM_TYPE_ID, "ID", ICON_NONE, "ID", ""},
    {VIEWER_PATH_ELEM_TYPE_MODIFIER, "MODIFIER", ICON_NONE, "Modifier", ""},
    {VIEWER_PATH_ELEM_TYPE_GROUP_NODE, "GROUP_NODE", ICON_NONE, "Group Node", ""},
    {VIEWER_PATH_ELEM_TYPE_SIMULATION_ZONE, "SIMULATION_ZONE", ICON_NONE, "Simulation Zone", ""},
    {VIEWER_PATH_ELEM_TYPE_VIEWER_NODE, "VIEWER_NODE", ICON_NONE, "Viewer Node", ""},
    {VIEWER_PATH_ELEM_TYPE_REPEAT_ZONE, "REPEAT_ZONE", ICON_NONE, "Repeat", ""},
    {VIEWER_PATH_ELEM_TYPE_FOREACH_GEOMETRY_ELEMENT_ZONE,
     "FOREACH_GEOMETRY_ELEMENT_ZONE",
     ICON_NONE,
     "For Each Geometry Element",
     ""},
    {0, nullptr, 0, nullptr, nullptr},
};

static void rna_def_viewer_path_elem(BlenderRNA *brna)
{
  StructRNA *srna;
  PropertyRNA *prop;

  srna = RNA_def_struct(brna, "ViewerPathElem", nullptr);
  RNA_def_struct_ui_text(srna, "Viewer Path Element", "Element of a viewer path");
  RNA_def_struct_refine_func(srna, "rna_viewer_path_elem_refine");

  prop = RNA_def_property(srna, "type", PROP_ENUM, PROP_NONE);
  RNA_def_property_enum_items(prop, viewer_path_elem_type_items);
  RNA_def_property_ui_text(prop, "Type", "Type of the path element");
  RNA_def_property_clear_flag(prop, PROP_EDITABLE);

  prop = RNA_def_property(srna, "ui_name", PROP_STRING, PROP_NONE);
  RNA_def_property_ui_text(
      prop, "UI Name", "Name that can be displayed in the UI for this element");
  RNA_def_property_clear_flag(prop, PROP_EDITABLE);
}

static void rna_def_id_viewer_path_elem(BlenderRNA *brna)
{
  StructRNA *srna;
  PropertyRNA *prop;

  srna = RNA_def_struct(brna, "IDViewerPathElem", "ViewerPathElem");

  prop = RNA_def_property(srna, "id", PROP_POINTER, PROP_NONE);
  RNA_def_property_ui_text(prop, "ID", "");
}

static void rna_def_modifier_viewer_path_elem(BlenderRNA *brna)
{
  StructRNA *srna;
  PropertyRNA *prop;

  srna = RNA_def_struct(brna, "ModifierViewerPathElem", "ViewerPathElem");

  prop = RNA_def_property(srna, "modifier_name", PROP_STRING, PROP_NONE);
  RNA_def_property_ui_text(prop, "Modifier Name", "");
}

static void rna_def_group_node_viewer_path_elem(BlenderRNA *brna)
{
  StructRNA *srna;
  PropertyRNA *prop;

  srna = RNA_def_struct(brna, "GroupNodeViewerPathElem", "ViewerPathElem");

  prop = RNA_def_property(srna, "node_id", PROP_INT, PROP_NONE);
  RNA_def_property_ui_text(prop, "Node ID", "");
}

static void rna_def_simulation_zone_viewer_path_elem(BlenderRNA *brna)
{
  StructRNA *srna;
  PropertyRNA *prop;

  srna = RNA_def_struct(brna, "SimulationZoneViewerPathElem", "ViewerPathElem");

  prop = RNA_def_property(srna, "sim_output_node_id", PROP_INT, PROP_NONE);
  RNA_def_property_ui_text(prop, "Simulation Output Node ID", "");
}

static void rna_def_repeat_zone_viewer_path_elem(BlenderRNA *brna)
{
  StructRNA *srna;
  PropertyRNA *prop;

  srna = RNA_def_struct(brna, "RepeatZoneViewerPathElem", "ViewerPathElem");

  prop = RNA_def_property(srna, "repeat_output_node_id", PROP_INT, PROP_NONE);
  RNA_def_property_ui_text(prop, "Repeat Output Node ID", "");
}

static void rna_def_foreach_geometry_element_zone_viewer_path_elem(BlenderRNA *brna)
{
  StructRNA *srna;
  PropertyRNA *prop;

  srna = RNA_def_struct(brna, "ForeachGeometryElementZoneViewerPathElem", "ViewerPathElem");

  prop = RNA_def_property(srna, "zone_output_node_id", PROP_INT, PROP_NONE);
  RNA_def_property_ui_text(prop, "Zone Output Node ID", "");
}

static void rna_def_viewer_node_viewer_path_elem(BlenderRNA *brna)
{
  StructRNA *srna;
  PropertyRNA *prop;

  srna = RNA_def_struct(brna, "ViewerNodeViewerPathElem", "ViewerPathElem");

  prop = RNA_def_property(srna, "node_id", PROP_INT, PROP_NONE);
  RNA_def_property_ui_text(prop, "Node ID", "");
}

static void rna_def_viewer_path(BlenderRNA *brna)
{
  StructRNA *srna;
  PropertyRNA *prop;

  rna_def_viewer_path_elem(brna);
  rna_def_id_viewer_path_elem(brna);
  rna_def_modifier_viewer_path_elem(brna);
  rna_def_group_node_viewer_path_elem(brna);
  rna_def_simulation_zone_viewer_path_elem(brna);
  rna_def_repeat_zone_viewer_path_elem(brna);
  rna_def_foreach_geometry_element_zone_viewer_path_elem(brna);
  rna_def_viewer_node_viewer_path_elem(brna);

  srna = RNA_def_struct(brna, "ViewerPath", nullptr);
  RNA_def_struct_ui_text(srna, "Viewer Path", "Path to data that is viewed");

  prop = RNA_def_property(srna, "path", PROP_COLLECTION, PROP_NONE);
  RNA_def_property_struct_type(prop, "ViewerPathElem");
  RNA_def_property_ui_text(prop, "Viewer Path", nullptr);
}

static void rna_def_space_spreadsheet(BlenderRNA *brna)
{
  PropertyRNA *prop;
  StructRNA *srna;

  static const EnumPropertyItem object_eval_state_items[] = {
      {SPREADSHEET_OBJECT_EVAL_STATE_EVALUATED,
       "EVALUATED",
       ICON_NONE,
       "Evaluated",
       "Use data from fully or partially evaluated object"},
      {SPREADSHEET_OBJECT_EVAL_STATE_ORIGINAL,
       "ORIGINAL",
       ICON_NONE,
       "Original",
       "Use data from original object without any modifiers applied"},
      {SPREADSHEET_OBJECT_EVAL_STATE_VIEWER_NODE,
       "VIEWER_NODE",
       ICON_NONE,
       "Viewer Node",
       "Use intermediate data from viewer node"},
      {0, nullptr, 0, nullptr, nullptr},
  };

  srna = RNA_def_struct(brna, "SpaceSpreadsheet", "Space");
  RNA_def_struct_ui_text(srna, "Space Spreadsheet", "Spreadsheet space data");

  rna_def_space_generic_show_region_toggles(srna,
                                            (1 << RGN_TYPE_TOOLS) | (1 << RGN_TYPE_UI) |
                                                (1 << RGN_TYPE_CHANNELS) | (1 << RGN_TYPE_FOOTER));

  prop = RNA_def_property(srna, "is_pinned", PROP_BOOLEAN, PROP_NONE);
  RNA_def_property_boolean_sdna(prop, nullptr, "flag", SPREADSHEET_FLAG_PINNED);
  RNA_def_property_ui_text(prop, "Is Pinned", "Context path is pinned");
  RNA_def_property_update(prop, NC_SPACE | ND_SPACE_SPREADSHEET, nullptr);

  prop = RNA_def_property(srna, "use_filter", PROP_BOOLEAN, PROP_NONE);
  RNA_def_property_boolean_sdna(prop, nullptr, "filter_flag", SPREADSHEET_FILTER_ENABLE);
  RNA_def_property_ui_text(prop, "Use Filter", "");
  RNA_def_property_update(prop, NC_SPACE | ND_SPACE_SPREADSHEET, nullptr);

  prop = RNA_def_property(srna, "display_viewer_path_collapsed", PROP_BOOLEAN, PROP_NONE);
  RNA_def_property_boolean_sdna(prop, nullptr, "flag", SPREADSHEET_FLAG_CONTEXT_PATH_COLLAPSED);
  RNA_def_property_ui_text(prop, "Display Context Path Collapsed", "");
  RNA_def_property_update(prop, NC_SPACE | ND_SPACE_SPREADSHEET, nullptr);

  prop = RNA_def_property(srna, "viewer_path", PROP_POINTER, PROP_NONE);
  RNA_def_property_ui_text(
      prop, "Viewer Path", "Path to the data that is displayed in the spreadsheet");

  prop = RNA_def_property(srna, "show_only_selected", PROP_BOOLEAN, PROP_NONE);
  RNA_def_property_boolean_sdna(prop, nullptr, "filter_flag", SPREADSHEET_FILTER_SELECTED_ONLY);
  RNA_def_property_ui_text(
      prop, "Show Only Selected", "Only include rows that correspond to selected elements");
  RNA_def_property_ui_icon(prop, ICON_RESTRICT_SELECT_OFF, 0);
  RNA_def_property_update(prop, NC_SPACE | ND_SPACE_SPREADSHEET, nullptr);

  prop = RNA_def_property(srna, "geometry_component_type", PROP_ENUM, PROP_NONE);
  RNA_def_property_enum_items(prop, rna_enum_geometry_component_type_items);
  RNA_def_property_ui_text(
      prop, "Geometry Component", "Part of the geometry to display data from");
  RNA_def_property_update(prop,
                          NC_SPACE | ND_SPACE_SPREADSHEET,
                          "rna_SpaceSpreadsheet_geometry_component_type_update");

  prop = RNA_def_property(srna, "attribute_domain", PROP_ENUM, PROP_NONE);
  RNA_def_property_enum_items(prop, rna_enum_attribute_domain_items);
  RNA_def_property_enum_funcs(
      prop, nullptr, nullptr, "rna_SpaceSpreadsheet_attribute_domain_itemf");
  RNA_def_property_ui_text(prop, "Attribute Domain", "Attribute domain to display");
  RNA_def_property_update(prop, NC_SPACE | ND_SPACE_SPREADSHEET, nullptr);

  prop = RNA_def_property(srna, "object_eval_state", PROP_ENUM, PROP_NONE);
  RNA_def_property_enum_items(prop, object_eval_state_items);
  RNA_def_property_ui_text(prop, "Object Evaluation State", "");
  RNA_def_property_update(prop, NC_SPACE | ND_SPACE_SPREADSHEET, nullptr);

  rna_def_spreadsheet_column(brna);

  prop = RNA_def_property(srna, "columns", PROP_COLLECTION, PROP_NONE);
  RNA_def_property_collection_sdna(prop, nullptr, "columns", nullptr);
  RNA_def_property_struct_type(prop, "SpreadsheetColumn");
  RNA_def_property_ui_text(prop, "Columns", "Persistent data associated with spreadsheet columns");
  RNA_def_property_update(prop, NC_SPACE | ND_SPACE_SPREADSHEET, nullptr);

  rna_def_spreadsheet_row_filter(brna);

  prop = RNA_def_property(srna, "row_filters", PROP_COLLECTION, PROP_NONE);
  RNA_def_property_collection_sdna(prop, nullptr, "row_filters", nullptr);
  RNA_def_property_struct_type(prop, "SpreadsheetRowFilter");
  RNA_def_property_ui_text(prop, "Row Filters", "Filters to remove rows from the displayed data");
  RNA_def_property_update(prop, NC_SPACE | ND_SPACE_SPREADSHEET, nullptr);
}

void RNA_def_space(BlenderRNA *brna)
{
  rna_def_space(brna);
  rna_def_viewer_path(brna);
  rna_def_space_image(brna);
  rna_def_space_sequencer(brna);
  rna_def_space_text(brna);
  rna_def_fileselect_entry(brna);
  rna_def_fileselect_params(brna);
  rna_def_fileselect_asset_params(brna);
  rna_def_fileselect_idfilter(brna);
  rna_def_fileselect_asset_idfilter(brna);
  rna_def_filemenu_entry(brna);
  rna_def_space_filebrowser(brna);
  rna_def_space_outliner(brna);
  rna_def_space_view3d(brna);
  rna_def_space_properties(brna);
  rna_def_space_dopesheet(brna);
  rna_def_space_graph(brna);
  rna_def_space_nla(brna);
  rna_def_space_toolbar(brna); /*bfa - toolbar editor*/
  rna_def_space_console(brna);
  rna_def_console_line(brna);
  rna_def_space_info(brna);
  rna_def_space_userpref(brna);
  rna_def_node_tree_path(brna);
  rna_def_space_node(brna);
  rna_def_space_clip(brna);
  rna_def_space_spreadsheet(brna);
}

#endif<|MERGE_RESOLUTION|>--- conflicted
+++ resolved
@@ -2525,7 +2525,7 @@
   }
 }
 
-static void rna_Sequencer_area_update(Main * /*bmain*/, Scene * /*scene*/, PointerRNA *ptr) /*BFA - 3D Sequencer*/
+static void rna_Sequencer_view_type_update(Main * /*bmain*/, Scene * /*scene*/, PointerRNA *ptr) /*BFA - 3D Sequencer*/
 {
   ScrArea *area = rna_area_from_space(ptr);
   ED_area_tag_refresh(area);
@@ -5171,14 +5171,9 @@
   prop = RNA_def_property(srna, "gpencil_vertex_paint_opacity", PROP_FLOAT, PROP_FACTOR);
   RNA_def_property_float_sdna(prop, nullptr, "overlay.gpencil_vertex_paint_opacity");
   RNA_def_property_range(prop, 0.0f, 1.0f);
-<<<<<<< HEAD
   RNA_def_property_ui_text(
       prop, "Opacity", "Vertex Paint mix factor\nNot in wireframe or render shading mode");
-  RNA_def_property_update(prop, NC_SPACE | ND_SPACE_VIEW3D, "rna_GPencil_update");
-=======
-  RNA_def_property_ui_text(prop, "Opacity", "Vertex Paint mix factor");
-  RNA_def_property_update(prop, NC_SPACE | ND_SPACE_VIEW3D, nullptr);
->>>>>>> bf60d065
+  RNA_def_property_update(prop, NC_SPACE | ND_SPACE_VIEW3D, nullptr);
 
   /* Developer Debug overlay */
 
@@ -6238,7 +6233,7 @@
   RNA_def_property_enum_items(prop, rna_enum_space_sequencer_view_type_items);
   RNA_def_property_ui_text(
       prop, "View Type", "Type of the Sequencer view (sequencer, preview or both)");
-  RNA_def_property_update(prop, 0, "rna_Sequencer_area_update"); /*BFA - 3D Sequencer*/
+  RNA_def_property_update(prop, 0, "rna_Sequencer_view_type_update"); /*BFA - 3D Sequencer*/
 
   /* display type, fairly important */
   prop = RNA_def_property(srna, "display_mode", PROP_ENUM, PROP_NONE);
@@ -6425,7 +6420,7 @@
   RNA_def_property_pointer_funcs(prop, nullptr, nullptr, nullptr, nullptr);
   RNA_def_property_flag(prop, PROP_EDITABLE | PROP_PTR_NO_OWNERSHIP);
   RNA_def_property_ui_text(prop, "Scene Override", "Scene to use in this region");
-  RNA_def_property_update(prop, NC_SPACE | ND_SPACE_SEQUENCER, "rna_Sequencer_area_update");
+  RNA_def_property_update(prop, NC_SPACE | ND_SPACE_SEQUENCER, "rna_Sequencer_view_type_update");
 /*############## BFA - 3D Sequencer END ##############*/
 }
 
