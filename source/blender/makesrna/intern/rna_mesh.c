/* SPDX-License-Identifier: GPL-2.0-or-later */

/* NOTE: the original vertex color stuff is now just used for
 * getting info on the layers themselves, accessing the data is
 * done through the (not yet written) mpoly interfaces. */

/** \file
 * \ingroup RNA
 */

#include <stdlib.h>

#include "MEM_guardedalloc.h"

#include "DNA_material_types.h"
#include "DNA_mesh_types.h"
#include "DNA_meshdata_types.h"
#include "DNA_object_types.h"

#include "BLI_math_base.h"
#include "BLI_math_rotation.h"
#include "BLI_utildefines.h"

#include "BKE_editmesh.h"

#include "RNA_access.h"
#include "RNA_define.h"
#include "RNA_enum_types.h"
#include "RNA_types.h"

#include "rna_internal.h"

#include "WM_types.h"

const EnumPropertyItem rna_enum_mesh_delimit_mode_items[] = {
    {BMO_DELIM_NORMAL, "NORMAL", 0, "Normal", "Delimit by face directions"},
    {BMO_DELIM_MATERIAL, "MATERIAL", 0, "Material", "Delimit by face material"},
    {BMO_DELIM_SEAM, "SEAM", 0, "Seam", "Delimit by edge seams"},
    {BMO_DELIM_SHARP, "SHARP", 0, "Sharp", "Delimit by sharp edges"},
    {BMO_DELIM_UV, "UV", 0, "UVs", "Delimit by UV coordinates"},
    {0, NULL, 0, NULL, NULL},
};

static const EnumPropertyItem rna_enum_mesh_remesh_mode_items[] = {
    {REMESH_VOXEL, "VOXEL", 0, "Voxel", "Use the voxel remesher"},
    {REMESH_QUAD, "QUAD", 0, "Quad", "Use the quad remesher"},
    {0, NULL, 0, NULL, NULL},
};

#ifdef RNA_RUNTIME

#  include "DNA_scene_types.h"

#  include "BLI_math.h"

#  include "BKE_customdata.h"
#  include "BKE_main.h"
#  include "BKE_mesh.h"
#  include "BKE_mesh_runtime.h"
#  include "BKE_report.h"

#  include "DEG_depsgraph.h"

#  include "ED_mesh.h" /* XXX Bad level call */

#  include "WM_api.h"

#  include "rna_mesh_utils.h"

/* -------------------------------------------------------------------- */
/** \name Generic Helpers
 * \{ */

static Mesh *rna_mesh(PointerRNA *ptr)
{
  Mesh *me = (Mesh *)ptr->owner_id;
  return me;
}

static CustomData *rna_mesh_vdata_helper(Mesh *me)
{
  return (me->edit_mesh) ? &me->edit_mesh->bm->vdata : &me->vdata;
}

static CustomData *rna_mesh_edata_helper(Mesh *me)
{
  return (me->edit_mesh) ? &me->edit_mesh->bm->edata : &me->edata;
}

static CustomData *rna_mesh_pdata_helper(Mesh *me)
{
  return (me->edit_mesh) ? &me->edit_mesh->bm->pdata : &me->pdata;
}

static CustomData *rna_mesh_ldata_helper(Mesh *me)
{
  return (me->edit_mesh) ? &me->edit_mesh->bm->ldata : &me->ldata;
}

static CustomData *rna_mesh_fdata_helper(Mesh *me)
{
  return (me->edit_mesh) ? NULL : &me->fdata;
}

static CustomData *rna_mesh_vdata(PointerRNA *ptr)
{
  Mesh *me = rna_mesh(ptr);
  return rna_mesh_vdata_helper(me);
}
#  if 0
static CustomData *rna_mesh_edata(PointerRNA *ptr)
{
  Mesh *me = rna_mesh(ptr);
  return rna_mesh_edata_helper(me);
}
#  endif
static CustomData *rna_mesh_pdata(PointerRNA *ptr)
{
  Mesh *me = rna_mesh(ptr);
  return rna_mesh_pdata_helper(me);
}

static CustomData *rna_mesh_ldata(PointerRNA *ptr)
{
  Mesh *me = rna_mesh(ptr);
  return rna_mesh_ldata_helper(me);
}

/** \} */

/* -------------------------------------------------------------------- */
/** \name Generic CustomData Layer Functions
 * \{ */

static void rna_cd_layer_name_set(CustomData *cdata, CustomDataLayer *cdl, const char *value)
{
  BLI_strncpy_utf8(cdl->name, value, sizeof(cdl->name));
  CustomData_set_layer_unique_name(cdata, cdl - cdata->layers);
}

/* avoid using where possible!, ideally the type is known */
static CustomData *rna_cd_from_layer(PointerRNA *ptr, CustomDataLayer *cdl)
{
  /* find out where we come from by */
  Mesh *me = (Mesh *)ptr->owner_id;
  CustomData *cd;

  /* rely on negative values wrapping */
#  define TEST_CDL(cmd) \
    if ((void)(cd = cmd(me)), ARRAY_HAS_ITEM(cdl, cd->layers, cd->totlayer)) { \
      return cd; \
    } \
    ((void)0)

  TEST_CDL(rna_mesh_vdata_helper);
  TEST_CDL(rna_mesh_edata_helper);
  TEST_CDL(rna_mesh_pdata_helper);
  TEST_CDL(rna_mesh_ldata_helper);
  TEST_CDL(rna_mesh_fdata_helper);

#  undef TEST_CDL

  /* should _never_ happen */
  return NULL;
}

static void rna_MeshVertexLayer_name_set(PointerRNA *ptr, const char *value)
{
  rna_cd_layer_name_set(rna_mesh_vdata(ptr), (CustomDataLayer *)ptr->data, value);
}
#  if 0
static void rna_MeshEdgeLayer_name_set(PointerRNA *ptr, const char *value)
{
  rna_cd_layer_name_set(rna_mesh_edata(ptr), (CustomDataLayer *)ptr->data, value);
}
#  endif
static void rna_MeshPolyLayer_name_set(PointerRNA *ptr, const char *value)
{
  rna_cd_layer_name_set(rna_mesh_pdata(ptr), (CustomDataLayer *)ptr->data, value);
}
static void rna_MeshLoopLayer_name_set(PointerRNA *ptr, const char *value)
{
  rna_cd_layer_name_set(rna_mesh_ldata(ptr), (CustomDataLayer *)ptr->data, value);
}
/* only for layers shared between types */
static void rna_MeshAnyLayer_name_set(PointerRNA *ptr, const char *value)
{
  CustomData *cd = rna_cd_from_layer(ptr, (CustomDataLayer *)ptr->data);
  rna_cd_layer_name_set(cd, (CustomDataLayer *)ptr->data, value);
}

static bool rna_Mesh_has_custom_normals_get(PointerRNA *ptr)
{
  Mesh *me = ptr->data;
  return BKE_mesh_has_custom_loop_normals(me);
}

/** \} */

/* -------------------------------------------------------------------- */
/** \name Update Callbacks
 *
 * \note Skipping meshes without users is a simple way to avoid updates on newly created meshes.
 * This speeds up importers that manipulate mesh data before linking it to an object & collection.
 *
 * \{ */

/**
 * \warning This calls `DEG_id_tag_update(id, 0)` which is something that should be phased out
 * (see #deg_graph_node_tag_zero), for now it's kept since changes to updates must be carefully
 * tested to make sure there aren't any regressions.
 *
 * This function should be replaced with more specific update flags where possible.
 */
static void rna_Mesh_update_data_legacy_deg_tag_all(Main *UNUSED(bmain),
                                                    Scene *UNUSED(scene),
                                                    PointerRNA *ptr)
{
  ID *id = ptr->owner_id;
  if (id->us <= 0) { /* See note in section heading. */
    return;
  }

  DEG_id_tag_update(id, 0);
  WM_main_add_notifier(NC_GEOM | ND_DATA, id);
}

static void rna_Mesh_update_geom_and_params(Main *UNUSED(bmain),
                                            Scene *UNUSED(scene),
                                            PointerRNA *ptr)
{
  ID *id = ptr->owner_id;
  if (id->us <= 0) { /* See note in section heading. */
    return;
  }

  DEG_id_tag_update(id, ID_RECALC_GEOMETRY | ID_RECALC_PARAMETERS);
  WM_main_add_notifier(NC_GEOM | ND_DATA, id);
}

static void rna_Mesh_update_data_edit_weight(Main *bmain, Scene *scene, PointerRNA *ptr)
{
  BKE_mesh_batch_cache_dirty_tag(rna_mesh(ptr), BKE_MESH_BATCH_DIRTY_ALL);

  rna_Mesh_update_data_legacy_deg_tag_all(bmain, scene, ptr);
}

static void rna_Mesh_update_data_edit_active_color(Main *bmain, Scene *scene, PointerRNA *ptr)
{
  BKE_mesh_batch_cache_dirty_tag(rna_mesh(ptr), BKE_MESH_BATCH_DIRTY_ALL);

  rna_Mesh_update_data_legacy_deg_tag_all(bmain, scene, ptr);
}
static void rna_Mesh_update_select(Main *UNUSED(bmain), Scene *UNUSED(scene), PointerRNA *ptr)
{
  ID *id = ptr->owner_id;
  if (id->us <= 0) { /* See note in section heading. */
    return;
  }

  WM_main_add_notifier(NC_GEOM | ND_SELECT, id);
}

void rna_Mesh_update_draw(Main *UNUSED(bmain), Scene *UNUSED(scene), PointerRNA *ptr)
{
  ID *id = ptr->owner_id;
  if (id->us <= 0) { /* See note in section heading. */
    return;
  }

  WM_main_add_notifier(NC_GEOM | ND_DATA, id);
}

static void rna_Mesh_update_vertmask(Main *bmain, Scene *scene, PointerRNA *ptr)
{
  Mesh *me = ptr->data;
  if ((me->editflag & ME_EDIT_PAINT_VERT_SEL) && (me->editflag & ME_EDIT_PAINT_FACE_SEL)) {
    me->editflag &= ~ME_EDIT_PAINT_FACE_SEL;
  }

  BKE_mesh_batch_cache_dirty_tag(me, BKE_MESH_BATCH_DIRTY_ALL);

  rna_Mesh_update_draw(bmain, scene, ptr);
}

static void rna_Mesh_update_facemask(Main *bmain, Scene *scene, PointerRNA *ptr)
{
  Mesh *me = ptr->data;
  if ((me->editflag & ME_EDIT_PAINT_VERT_SEL) && (me->editflag & ME_EDIT_PAINT_FACE_SEL)) {
    me->editflag &= ~ME_EDIT_PAINT_VERT_SEL;
  }

  BKE_mesh_batch_cache_dirty_tag(me, BKE_MESH_BATCH_DIRTY_ALL);

  rna_Mesh_update_draw(bmain, scene, ptr);
}

/** \} */

/* -------------------------------------------------------------------- */
/** \name Property get/set Callbacks
 * \{ */

static void rna_MeshVertex_normal_get(PointerRNA *ptr, float *value)
{
  Mesh *mesh = rna_mesh(ptr);
  const float(*vert_normals)[3] = BKE_mesh_vertex_normals_ensure(mesh);

  const int index = (MVert *)ptr->data - mesh->mvert;
  BLI_assert(index >= 0);
  BLI_assert(index < mesh->totvert);

  copy_v3_v3(value, vert_normals[index]);
}

static void rna_MeshVertex_normal_set(PointerRNA *ptr, const float *value)
{
  Mesh *mesh = rna_mesh(ptr);
  float(*vert_normals)[3] = BKE_mesh_vertex_normals_for_write(mesh);

  const int index = (MVert *)ptr->data - mesh->mvert;
  BLI_assert(index >= 0);
  BLI_assert(index < mesh->totvert);

  copy_v3_v3(vert_normals[index], value);
}

static float rna_MeshVertex_bevel_weight_get(PointerRNA *ptr)
{
  MVert *mvert = (MVert *)ptr->data;
  return mvert->bweight / 255.0f;
}

static void rna_MeshVertex_bevel_weight_set(PointerRNA *ptr, float value)
{
  MVert *mvert = (MVert *)ptr->data;
  mvert->bweight = round_fl_to_uchar_clamp(value * 255.0f);
}

static float rna_MEdge_bevel_weight_get(PointerRNA *ptr)
{
  MEdge *medge = (MEdge *)ptr->data;
  return medge->bweight / 255.0f;
}

static void rna_MEdge_bevel_weight_set(PointerRNA *ptr, float value)
{
  MEdge *medge = (MEdge *)ptr->data;
  medge->bweight = round_fl_to_uchar_clamp(value * 255.0f);
}

static float rna_MEdge_crease_get(PointerRNA *ptr)
{
  MEdge *medge = (MEdge *)ptr->data;
  return medge->crease / 255.0f;
}

static void rna_MEdge_crease_set(PointerRNA *ptr, float value)
{
  MEdge *medge = (MEdge *)ptr->data;
  medge->crease = round_fl_to_uchar_clamp(value * 255.0f);
}

static void rna_MeshLoop_normal_get(PointerRNA *ptr, float *values)
{
  Mesh *me = rna_mesh(ptr);
  MLoop *ml = (MLoop *)ptr->data;
  const float(*vec)[3] = CustomData_get(&me->ldata, (int)(ml - me->mloop), CD_NORMAL);

  if (!vec) {
    zero_v3(values);
  }
  else {
    copy_v3_v3(values, (const float *)vec);
  }
}

static void rna_MeshLoop_normal_set(PointerRNA *ptr, const float *values)
{
  Mesh *me = rna_mesh(ptr);
  MLoop *ml = (MLoop *)ptr->data;
  float(*vec)[3] = CustomData_get(&me->ldata, (int)(ml - me->mloop), CD_NORMAL);

  if (vec) {
    normalize_v3_v3(*vec, values);
  }
}

static void rna_MeshLoop_tangent_get(PointerRNA *ptr, float *values)
{
  Mesh *me = rna_mesh(ptr);
  MLoop *ml = (MLoop *)ptr->data;
  const float(*vec)[4] = CustomData_get(&me->ldata, (int)(ml - me->mloop), CD_MLOOPTANGENT);

  if (!vec) {
    zero_v3(values);
  }
  else {
    copy_v3_v3(values, (const float *)vec);
  }
}

static float rna_MeshLoop_bitangent_sign_get(PointerRNA *ptr)
{
  Mesh *me = rna_mesh(ptr);
  MLoop *ml = (MLoop *)ptr->data;
  const float(*vec)[4] = CustomData_get(&me->ldata, (int)(ml - me->mloop), CD_MLOOPTANGENT);

  return (vec) ? (*vec)[3] : 0.0f;
}

static void rna_MeshLoop_bitangent_get(PointerRNA *ptr, float *values)
{
  Mesh *me = rna_mesh(ptr);
  MLoop *ml = (MLoop *)ptr->data;
  const float(*nor)[3] = CustomData_get(&me->ldata, (int)(ml - me->mloop), CD_NORMAL);
  const float(*vec)[4] = CustomData_get(&me->ldata, (int)(ml - me->mloop), CD_MLOOPTANGENT);

  if (nor && vec) {
    cross_v3_v3v3(values, (const float *)nor, (const float *)vec);
    mul_v3_fl(values, (*vec)[3]);
  }
  else {
    zero_v3(values);
  }
}

static void rna_MeshPolygon_normal_get(PointerRNA *ptr, float *values)
{
  Mesh *me = rna_mesh(ptr);
  MPoly *mp = (MPoly *)ptr->data;

  BKE_mesh_calc_poly_normal(mp, me->mloop + mp->loopstart, me->mvert, values);
}

static void rna_MeshPolygon_center_get(PointerRNA *ptr, float *values)
{
  Mesh *me = rna_mesh(ptr);
  MPoly *mp = (MPoly *)ptr->data;

  BKE_mesh_calc_poly_center(mp, me->mloop + mp->loopstart, me->mvert, values);
}

static float rna_MeshPolygon_area_get(PointerRNA *ptr)
{
  Mesh *me = (Mesh *)ptr->owner_id;
  MPoly *mp = (MPoly *)ptr->data;

  return BKE_mesh_calc_poly_area(mp, me->mloop + mp->loopstart, me->mvert);
}

static void rna_MeshPolygon_flip(ID *id, MPoly *mp)
{
  Mesh *me = (Mesh *)id;

  BKE_mesh_polygon_flip(mp, me->mloop, &me->ldata);
  BKE_mesh_tessface_clear(me);
  BKE_mesh_runtime_clear_geometry(me);
  BKE_mesh_normals_tag_dirty(me);
}

static void rna_MeshLoopTriangle_verts_get(PointerRNA *ptr, int *values)
{
  Mesh *me = rna_mesh(ptr);
  MLoopTri *lt = (MLoopTri *)ptr->data;
  values[0] = me->mloop[lt->tri[0]].v;
  values[1] = me->mloop[lt->tri[1]].v;
  values[2] = me->mloop[lt->tri[2]].v;
}

static void rna_MeshLoopTriangle_normal_get(PointerRNA *ptr, float *values)
{
  Mesh *me = rna_mesh(ptr);
  MLoopTri *lt = (MLoopTri *)ptr->data;
  unsigned int v1 = me->mloop[lt->tri[0]].v;
  unsigned int v2 = me->mloop[lt->tri[1]].v;
  unsigned int v3 = me->mloop[lt->tri[2]].v;

  normal_tri_v3(values, me->mvert[v1].co, me->mvert[v2].co, me->mvert[v3].co);
}

static void rna_MeshLoopTriangle_split_normals_get(PointerRNA *ptr, float *values)
{
  Mesh *me = rna_mesh(ptr);
  const float(*lnors)[3] = CustomData_get_layer(&me->ldata, CD_NORMAL);

  if (!lnors) {
    zero_v3(values + 0);
    zero_v3(values + 3);
    zero_v3(values + 6);
  }
  else {
    MLoopTri *lt = (MLoopTri *)ptr->data;
    copy_v3_v3(values + 0, lnors[lt->tri[0]]);
    copy_v3_v3(values + 3, lnors[lt->tri[1]]);
    copy_v3_v3(values + 6, lnors[lt->tri[2]]);
  }
}

static float rna_MeshLoopTriangle_area_get(PointerRNA *ptr)
{
  Mesh *me = rna_mesh(ptr);
  MLoopTri *lt = (MLoopTri *)ptr->data;
  unsigned int v1 = me->mloop[lt->tri[0]].v;
  unsigned int v2 = me->mloop[lt->tri[1]].v;
  unsigned int v3 = me->mloop[lt->tri[2]].v;

  return area_tri_v3(me->mvert[v1].co, me->mvert[v2].co, me->mvert[v3].co);
}

static void rna_MeshLoopColor_color_get(PointerRNA *ptr, float *values)
{
  MLoopCol *mlcol = (MLoopCol *)ptr->data;

  values[0] = mlcol->r / 255.0f;
  values[1] = mlcol->g / 255.0f;
  values[2] = mlcol->b / 255.0f;
  values[3] = mlcol->a / 255.0f;
}

static void rna_MeshLoopColor_color_set(PointerRNA *ptr, const float *values)
{
  MLoopCol *mlcol = (MLoopCol *)ptr->data;

  mlcol->r = round_fl_to_uchar_clamp(values[0] * 255.0f);
  mlcol->g = round_fl_to_uchar_clamp(values[1] * 255.0f);
  mlcol->b = round_fl_to_uchar_clamp(values[2] * 255.0f);
  mlcol->a = round_fl_to_uchar_clamp(values[3] * 255.0f);
}

static int rna_Mesh_texspace_editable(PointerRNA *ptr, const char **UNUSED(r_info))
{
  Mesh *me = (Mesh *)ptr->data;
  return (me->texflag & ME_AUTOSPACE) ? 0 : PROP_EDITABLE;
}

static void rna_Mesh_texspace_size_get(PointerRNA *ptr, float values[3])
{
  Mesh *me = (Mesh *)ptr->data;

  BKE_mesh_texspace_ensure(me);

  copy_v3_v3(values, me->size);
}

static void rna_Mesh_texspace_loc_get(PointerRNA *ptr, float values[3])
{
  Mesh *me = (Mesh *)ptr->data;

  BKE_mesh_texspace_ensure(me);

  copy_v3_v3(values, me->loc);
}

static void rna_MeshVertex_groups_begin(CollectionPropertyIterator *iter, PointerRNA *ptr)
{
  Mesh *me = rna_mesh(ptr);

  if (me->dvert) {
    MVert *mvert = (MVert *)ptr->data;
    MDeformVert *dvert = me->dvert + (mvert - me->mvert);

    rna_iterator_array_begin(
        iter, (void *)dvert->dw, sizeof(MDeformWeight), dvert->totweight, 0, NULL);
  }
  else {
    rna_iterator_array_begin(iter, NULL, 0, 0, 0, NULL);
  }
}

static void rna_MeshVertex_undeformed_co_get(PointerRNA *ptr, float values[3])
{
  Mesh *me = rna_mesh(ptr);
  MVert *mvert = (MVert *)ptr->data;
  float(*orco)[3] = CustomData_get_layer(&me->vdata, CD_ORCO);

  if (orco) {
    /* orco is normalized to 0..1, we do inverse to match mvert->co */
    float loc[3], size[3];

    BKE_mesh_texspace_get(me->texcomesh ? me->texcomesh : me, loc, size);
    madd_v3_v3v3v3(values, loc, orco[(mvert - me->mvert)], size);
  }
  else {
    copy_v3_v3(values, mvert->co);
  }
}

static int rna_CustomDataLayer_active_get(PointerRNA *ptr, CustomData *data, int type, bool render)
{
  int n = ((CustomDataLayer *)ptr->data) - data->layers;

  if (render) {
    return (n == CustomData_get_render_layer_index(data, type));
  }
  else {
    return (n == CustomData_get_active_layer_index(data, type));
  }
}

static int rna_CustomDataLayer_clone_get(PointerRNA *ptr, CustomData *data, int type)
{
  int n = ((CustomDataLayer *)ptr->data) - data->layers;

  return (n == CustomData_get_clone_layer_index(data, type));
}

static void rna_CustomDataLayer_active_set(
    PointerRNA *ptr, CustomData *data, int value, int type, int render)
{
  Mesh *me = (Mesh *)ptr->owner_id;
  int n = (((CustomDataLayer *)ptr->data) - data->layers) - CustomData_get_layer_index(data, type);

  if (value == 0) {
    return;
  }

  if (render) {
    CustomData_set_layer_render(data, type, n);
  }
  else {
    CustomData_set_layer_active(data, type, n);
  }

  BKE_mesh_update_customdata_pointers(me, true);
}

static void rna_CustomDataLayer_clone_set(PointerRNA *ptr, CustomData *data, int value, int type)
{
  int n = ((CustomDataLayer *)ptr->data) - data->layers;

  if (value == 0) {
    return;
  }

  CustomData_set_layer_clone_index(data, type, n);
}

static bool rna_MEdge_freestyle_edge_mark_get(PointerRNA *ptr)
{
  Mesh *me = rna_mesh(ptr);
  MEdge *medge = (MEdge *)ptr->data;
  FreestyleEdge *fed = CustomData_get(&me->edata, (int)(medge - me->medge), CD_FREESTYLE_EDGE);

  return fed && (fed->flag & FREESTYLE_EDGE_MARK) != 0;
}

static void rna_MEdge_freestyle_edge_mark_set(PointerRNA *ptr, bool value)
{
  Mesh *me = rna_mesh(ptr);
  MEdge *medge = (MEdge *)ptr->data;
  FreestyleEdge *fed = CustomData_get(&me->edata, (int)(medge - me->medge), CD_FREESTYLE_EDGE);

  if (!fed) {
    fed = CustomData_add_layer(&me->edata, CD_FREESTYLE_EDGE, CD_CALLOC, NULL, me->totedge);
  }
  if (value) {
    fed->flag |= FREESTYLE_EDGE_MARK;
  }
  else {
    fed->flag &= ~FREESTYLE_EDGE_MARK;
  }
}

static bool rna_MPoly_freestyle_face_mark_get(PointerRNA *ptr)
{
  Mesh *me = rna_mesh(ptr);
  MPoly *mpoly = (MPoly *)ptr->data;
  FreestyleFace *ffa = CustomData_get(&me->pdata, (int)(mpoly - me->mpoly), CD_FREESTYLE_FACE);

  return ffa && (ffa->flag & FREESTYLE_FACE_MARK) != 0;
}

static void rna_MPoly_freestyle_face_mark_set(PointerRNA *ptr, int value)
{
  Mesh *me = rna_mesh(ptr);
  MPoly *mpoly = (MPoly *)ptr->data;
  FreestyleFace *ffa = CustomData_get(&me->pdata, (int)(mpoly - me->mpoly), CD_FREESTYLE_FACE);

  if (!ffa) {
    ffa = CustomData_add_layer(&me->pdata, CD_FREESTYLE_FACE, CD_CALLOC, NULL, me->totpoly);
  }
  if (value) {
    ffa->flag |= FREESTYLE_FACE_MARK;
  }
  else {
    ffa->flag &= ~FREESTYLE_FACE_MARK;
  }
}

/* uv_layers */

DEFINE_CUSTOMDATA_LAYER_COLLECTION(uv_layer, ldata, CD_MLOOPUV)
DEFINE_CUSTOMDATA_LAYER_COLLECTION_ACTIVEITEM(uv_layer, ldata, CD_MLOOPUV, active, MeshUVLoopLayer)
DEFINE_CUSTOMDATA_LAYER_COLLECTION_ACTIVEITEM(uv_layer, ldata, CD_MLOOPUV, clone, MeshUVLoopLayer)
DEFINE_CUSTOMDATA_LAYER_COLLECTION_ACTIVEITEM(
    uv_layer, ldata, CD_MLOOPUV, stencil, MeshUVLoopLayer)
DEFINE_CUSTOMDATA_LAYER_COLLECTION_ACTIVEITEM(uv_layer, ldata, CD_MLOOPUV, render, MeshUVLoopLayer)

/* MeshUVLoopLayer */

static char *rna_MeshUVLoopLayer_path(PointerRNA *ptr)
{
  CustomDataLayer *cdl = ptr->data;
  char name_esc[sizeof(cdl->name) * 2];
  BLI_str_escape(name_esc, cdl->name, sizeof(name_esc));
  return BLI_sprintfN("uv_layers[\"%s\"]", name_esc);
}

static void rna_MeshUVLoopLayer_data_begin(CollectionPropertyIterator *iter, PointerRNA *ptr)
{
  Mesh *me = rna_mesh(ptr);
  CustomDataLayer *layer = (CustomDataLayer *)ptr->data;
  rna_iterator_array_begin(
      iter, layer->data, sizeof(MLoopUV), (me->edit_mesh) ? 0 : me->totloop, 0, NULL);
}

static int rna_MeshUVLoopLayer_data_length(PointerRNA *ptr)
{
  Mesh *me = rna_mesh(ptr);
  return (me->edit_mesh) ? 0 : me->totloop;
}

static bool rna_MeshUVLoopLayer_active_render_get(PointerRNA *ptr)
{
  return rna_CustomDataLayer_active_get(ptr, rna_mesh_ldata(ptr), CD_MLOOPUV, 1);
}

static bool rna_MeshUVLoopLayer_active_get(PointerRNA *ptr)
{
  return rna_CustomDataLayer_active_get(ptr, rna_mesh_ldata(ptr), CD_MLOOPUV, 0);
}

static bool rna_MeshUVLoopLayer_clone_get(PointerRNA *ptr)
{
  return rna_CustomDataLayer_clone_get(ptr, rna_mesh_ldata(ptr), CD_MLOOPUV);
}

static void rna_MeshUVLoopLayer_active_render_set(PointerRNA *ptr, bool value)
{
  rna_CustomDataLayer_active_set(ptr, rna_mesh_ldata(ptr), value, CD_MLOOPUV, 1);
}

static void rna_MeshUVLoopLayer_active_set(PointerRNA *ptr, bool value)
{
  rna_CustomDataLayer_active_set(ptr, rna_mesh_ldata(ptr), value, CD_MLOOPUV, 0);
}

static void rna_MeshUVLoopLayer_clone_set(PointerRNA *ptr, bool value)
{
  rna_CustomDataLayer_clone_set(ptr, rna_mesh_ldata(ptr), value, CD_MLOOPUV);
}

/* vertex_color_layers */

DEFINE_CUSTOMDATA_LAYER_COLLECTION(vertex_color, ldata, CD_PROP_BYTE_COLOR)
DEFINE_CUSTOMDATA_LAYER_COLLECTION_ACTIVEITEM(
    vertex_color, ldata, CD_PROP_BYTE_COLOR, active, MeshLoopColorLayer)

static void rna_MeshLoopColorLayer_data_begin(CollectionPropertyIterator *iter, PointerRNA *ptr)
{
  Mesh *me = rna_mesh(ptr);
  CustomDataLayer *layer = (CustomDataLayer *)ptr->data;
  rna_iterator_array_begin(
      iter, layer->data, sizeof(MLoopCol), (me->edit_mesh) ? 0 : me->totloop, 0, NULL);
}

static int rna_MeshLoopColorLayer_data_length(PointerRNA *ptr)
{
  Mesh *me = rna_mesh(ptr);
  return (me->edit_mesh) ? 0 : me->totloop;
}

static bool rna_MeshLoopColorLayer_active_render_get(PointerRNA *ptr)
{
  return rna_CustomDataLayer_active_get(ptr, rna_mesh_ldata(ptr), CD_PROP_BYTE_COLOR, 1);
}

static bool rna_MeshLoopColorLayer_active_get(PointerRNA *ptr)
{
  return rna_CustomDataLayer_active_get(ptr, rna_mesh_ldata(ptr), CD_PROP_BYTE_COLOR, 0);
}

static void rna_MeshLoopColorLayer_active_render_set(PointerRNA *ptr, bool value)
{
  rna_CustomDataLayer_active_set(ptr, rna_mesh_ldata(ptr), value, CD_PROP_BYTE_COLOR, 1);
}

static void rna_MeshLoopColorLayer_active_set(PointerRNA *ptr, bool value)
{
  rna_CustomDataLayer_active_set(ptr, rna_mesh_ldata(ptr), value, CD_PROP_BYTE_COLOR, 0);
}

/* sculpt_vertex_color_layers */

DEFINE_CUSTOMDATA_LAYER_COLLECTION(sculpt_vertex_color, vdata, CD_PROP_COLOR)
DEFINE_CUSTOMDATA_LAYER_COLLECTION_ACTIVEITEM(
    sculpt_vertex_color, vdata, CD_PROP_COLOR, active, MeshVertColorLayer)

static void rna_MeshVertColorLayer_data_begin(CollectionPropertyIterator *iter, PointerRNA *ptr)
{
  Mesh *me = rna_mesh(ptr);
  CustomDataLayer *layer = (CustomDataLayer *)ptr->data;
  rna_iterator_array_begin(
      iter, layer->data, sizeof(MPropCol), (me->edit_mesh) ? 0 : me->totvert, 0, NULL);
}

static int rna_MeshVertColorLayer_data_length(PointerRNA *ptr)
{
  Mesh *me = rna_mesh(ptr);
  return (me->edit_mesh) ? 0 : me->totvert;
}

static bool rna_MeshVertColorLayer_active_render_get(PointerRNA *ptr)
{
  return rna_CustomDataLayer_active_get(ptr, rna_mesh_vdata(ptr), CD_PROP_COLOR, 1);
}

static bool rna_MeshVertColorLayer_active_get(PointerRNA *ptr)
{
  return rna_CustomDataLayer_active_get(ptr, rna_mesh_vdata(ptr), CD_PROP_COLOR, 0);
}

static void rna_MeshVertColorLayer_active_render_set(PointerRNA *ptr, bool value)
{
  rna_CustomDataLayer_active_set(ptr, rna_mesh_vdata(ptr), value, CD_PROP_COLOR, 1);
}

static void rna_MeshVertColorLayer_active_set(PointerRNA *ptr, bool value)
{
  rna_CustomDataLayer_active_set(ptr, rna_mesh_vdata(ptr), value, CD_PROP_COLOR, 0);
}

static int rna_float_layer_check(CollectionPropertyIterator *UNUSED(iter), void *data)
{
  CustomDataLayer *layer = (CustomDataLayer *)data;
  return (layer->type != CD_PROP_FLOAT);
}

static void rna_Mesh_vertex_float_layers_begin(CollectionPropertyIterator *iter, PointerRNA *ptr)
{
  CustomData *vdata = rna_mesh_vdata(ptr);
  rna_iterator_array_begin(iter,
                           (void *)vdata->layers,
                           sizeof(CustomDataLayer),
                           vdata->totlayer,
                           0,
                           rna_float_layer_check);
}
static void rna_Mesh_polygon_float_layers_begin(CollectionPropertyIterator *iter, PointerRNA *ptr)
{
  CustomData *pdata = rna_mesh_pdata(ptr);
  rna_iterator_array_begin(iter,
                           (void *)pdata->layers,
                           sizeof(CustomDataLayer),
                           pdata->totlayer,
                           0,
                           rna_float_layer_check);
}

static int rna_Mesh_vertex_float_layers_length(PointerRNA *ptr)
{
  return CustomData_number_of_layers(rna_mesh_vdata(ptr), CD_PROP_FLOAT);
}
static int rna_Mesh_polygon_float_layers_length(PointerRNA *ptr)
{
  return CustomData_number_of_layers(rna_mesh_pdata(ptr), CD_PROP_FLOAT);
}

static int rna_int_layer_check(CollectionPropertyIterator *UNUSED(iter), void *data)
{
  CustomDataLayer *layer = (CustomDataLayer *)data;
  return (layer->type != CD_PROP_INT32);
}

static void rna_Mesh_vertex_int_layers_begin(CollectionPropertyIterator *iter, PointerRNA *ptr)
{
  CustomData *vdata = rna_mesh_vdata(ptr);
  rna_iterator_array_begin(iter,
                           (void *)vdata->layers,
                           sizeof(CustomDataLayer),
                           vdata->totlayer,
                           0,
                           rna_int_layer_check);
}
static void rna_Mesh_polygon_int_layers_begin(CollectionPropertyIterator *iter, PointerRNA *ptr)
{
  CustomData *pdata = rna_mesh_pdata(ptr);
  rna_iterator_array_begin(iter,
                           (void *)pdata->layers,
                           sizeof(CustomDataLayer),
                           pdata->totlayer,
                           0,
                           rna_int_layer_check);
}

static int rna_Mesh_vertex_int_layers_length(PointerRNA *ptr)
{
  return CustomData_number_of_layers(rna_mesh_vdata(ptr), CD_PROP_INT32);
}
static int rna_Mesh_polygon_int_layers_length(PointerRNA *ptr)
{
  return CustomData_number_of_layers(rna_mesh_pdata(ptr), CD_PROP_INT32);
}

static int rna_string_layer_check(CollectionPropertyIterator *UNUSED(iter), void *data)
{
  CustomDataLayer *layer = (CustomDataLayer *)data;
  return (layer->type != CD_PROP_STRING);
}

static void rna_Mesh_vertex_string_layers_begin(CollectionPropertyIterator *iter, PointerRNA *ptr)
{
  CustomData *vdata = rna_mesh_vdata(ptr);
  rna_iterator_array_begin(iter,
                           (void *)vdata->layers,
                           sizeof(CustomDataLayer),
                           vdata->totlayer,
                           0,
                           rna_string_layer_check);
}
static void rna_Mesh_polygon_string_layers_begin(CollectionPropertyIterator *iter, PointerRNA *ptr)
{
  CustomData *pdata = rna_mesh_pdata(ptr);
  rna_iterator_array_begin(iter,
                           (void *)pdata->layers,
                           sizeof(CustomDataLayer),
                           pdata->totlayer,
                           0,
                           rna_string_layer_check);
}

static int rna_Mesh_vertex_string_layers_length(PointerRNA *ptr)
{
  return CustomData_number_of_layers(rna_mesh_vdata(ptr), CD_PROP_STRING);
}
static int rna_Mesh_polygon_string_layers_length(PointerRNA *ptr)
{
  return CustomData_number_of_layers(rna_mesh_pdata(ptr), CD_PROP_STRING);
}

/* Skin vertices */
DEFINE_CUSTOMDATA_LAYER_COLLECTION(skin_vertice, vdata, CD_MVERT_SKIN)

static char *rna_MeshSkinVertexLayer_path(PointerRNA *ptr)
{
  CustomDataLayer *cdl = ptr->data;
  char name_esc[sizeof(cdl->name) * 2];
  BLI_str_escape(name_esc, cdl->name, sizeof(name_esc));
  return BLI_sprintfN("skin_vertices[\"%s\"]", name_esc);
}

static char *rna_VertCustomData_data_path(PointerRNA *ptr, const char *collection, int type);
static char *rna_MeshSkinVertex_path(PointerRNA *ptr)
{
  return rna_VertCustomData_data_path(ptr, "skin_vertices", CD_MVERT_SKIN);
}

static void rna_MeshSkinVertexLayer_data_begin(CollectionPropertyIterator *iter, PointerRNA *ptr)
{
  Mesh *me = rna_mesh(ptr);
  CustomDataLayer *layer = (CustomDataLayer *)ptr->data;
  rna_iterator_array_begin(iter, layer->data, sizeof(MVertSkin), me->totvert, 0, NULL);
}

static int rna_MeshSkinVertexLayer_data_length(PointerRNA *ptr)
{
  Mesh *me = rna_mesh(ptr);
  return me->totvert;
}

/* End skin vertices */

/* Vertex creases */
DEFINE_CUSTOMDATA_LAYER_COLLECTION(vertex_crease, vdata, CD_CREASE)

static char *rna_VertCustomData_data_path(PointerRNA *ptr, const char *collection, int type);
static char *rna_MeshVertexCreaseLayer_path(PointerRNA *ptr)
{
  return rna_VertCustomData_data_path(ptr, "vertex_creases", CD_CREASE);
}

static void rna_MeshVertexCreaseLayer_data_begin(CollectionPropertyIterator *iter, PointerRNA *ptr)
{
  Mesh *me = rna_mesh(ptr);
  CustomDataLayer *layer = (CustomDataLayer *)ptr->data;
  rna_iterator_array_begin(iter, layer->data, sizeof(float), me->totvert, 0, NULL);
}

static int rna_MeshVertexCreaseLayer_data_length(PointerRNA *ptr)
{
  Mesh *me = rna_mesh(ptr);
  return me->totvert;
}

/* End vertex creases */

/* Paint mask */
DEFINE_CUSTOMDATA_LAYER_COLLECTION(vertex_paint_mask, vdata, CD_PAINT_MASK)

static char *rna_MeshPaintMaskLayer_path(PointerRNA *ptr)
{
  CustomDataLayer *cdl = ptr->data;
  char name_esc[sizeof(cdl->name) * 2];
  BLI_str_escape(name_esc, cdl->name, sizeof(name_esc));
  return BLI_sprintfN("vertex_paint_masks[\"%s\"]", name_esc);
}

static char *rna_MeshPaintMask_path(PointerRNA *ptr)
{
  return rna_VertCustomData_data_path(ptr, "vertex_paint_masks", CD_PAINT_MASK);
}

static void rna_MeshPaintMaskLayer_data_begin(CollectionPropertyIterator *iter, PointerRNA *ptr)
{
  Mesh *me = rna_mesh(ptr);
  CustomDataLayer *layer = (CustomDataLayer *)ptr->data;
  rna_iterator_array_begin(
      iter, layer->data, sizeof(MFloatProperty), (me->edit_mesh) ? 0 : me->totvert, 0, NULL);
}

static int rna_MeshPaintMaskLayer_data_length(PointerRNA *ptr)
{
  Mesh *me = rna_mesh(ptr);
  return (me->edit_mesh) ? 0 : me->totvert;
}

/* End paint mask */

/* Face maps */

DEFINE_CUSTOMDATA_LAYER_COLLECTION(face_map, pdata, CD_FACEMAP)
DEFINE_CUSTOMDATA_LAYER_COLLECTION_ACTIVEITEM(
    face_map, pdata, CD_FACEMAP, active, MeshFaceMapLayer)

static char *rna_MeshFaceMapLayer_path(PointerRNA *ptr)
{
  CustomDataLayer *cdl = ptr->data;
  char name_esc[sizeof(cdl->name) * 2];
  BLI_str_escape(name_esc, cdl->name, sizeof(name_esc));
  return BLI_sprintfN("face_maps[\"%s\"]", name_esc);
}

static void rna_MeshFaceMapLayer_data_begin(CollectionPropertyIterator *iter, PointerRNA *ptr)
{
  Mesh *me = rna_mesh(ptr);
  CustomDataLayer *layer = (CustomDataLayer *)ptr->data;
  rna_iterator_array_begin(
      iter, layer->data, sizeof(int), (me->edit_mesh) ? 0 : me->totpoly, 0, NULL);
}

static int rna_MeshFaceMapLayer_data_length(PointerRNA *ptr)
{
  Mesh *me = rna_mesh(ptr);
  return (me->edit_mesh) ? 0 : me->totpoly;
}

static PointerRNA rna_Mesh_face_map_new(struct Mesh *me, ReportList *reports, const char *name)
{
  if (BKE_mesh_ensure_facemap_customdata(me) == false) {
    BKE_report(reports, RPT_ERROR, "Currently only single face map layers are supported");
    return PointerRNA_NULL;
  }

  CustomData *pdata = rna_mesh_pdata_helper(me);

  int index = CustomData_get_layer_index(pdata, CD_FACEMAP);
  BLI_assert(index != -1);
  CustomDataLayer *cdl = &pdata->layers[index];
  rna_cd_layer_name_set(pdata, cdl, name);

  PointerRNA ptr;
  RNA_pointer_create(&me->id, &RNA_MeshFaceMapLayer, cdl, &ptr);
  return ptr;
}

static void rna_Mesh_face_map_remove(struct Mesh *me,
                                     ReportList *reports,
                                     struct CustomDataLayer *layer)
{
  /* just for sanity check */
  {
    CustomData *pdata = rna_mesh_pdata_helper(me);
    int index = CustomData_get_layer_index(pdata, CD_FACEMAP);
    if (index != -1) {
      CustomDataLayer *layer_test = &pdata->layers[index];
      if (layer != layer_test) {
        /* don't show name, its likely freed memory */
        BKE_report(reports, RPT_ERROR, "Face map not in mesh");
        return;
      }
    }
  }

  if (BKE_mesh_clear_facemap_customdata(me) == false) {
    BKE_report(reports, RPT_ERROR, "Error removing face map");
  }
}

/* End face maps */

/* poly.vertices - this is faked loop access for convenience */
static int rna_MeshPoly_vertices_get_length(PointerRNA *ptr, int length[RNA_MAX_ARRAY_DIMENSION])
{
  MPoly *mp = (MPoly *)ptr->data;
  /* NOTE: raw access uses dummy item, this _could_ crash,
   * watch out for this, mface uses it but it can't work here. */
  return (length[0] = mp->totloop);
}

static void rna_MeshPoly_vertices_get(PointerRNA *ptr, int *values)
{
  Mesh *me = rna_mesh(ptr);
  MPoly *mp = (MPoly *)ptr->data;
  MLoop *ml = &me->mloop[mp->loopstart];
  unsigned int i;
  for (i = mp->totloop; i > 0; i--, values++, ml++) {
    *values = ml->v;
  }
}

static void rna_MeshPoly_vertices_set(PointerRNA *ptr, const int *values)
{
  Mesh *me = rna_mesh(ptr);
  MPoly *mp = (MPoly *)ptr->data;
  MLoop *ml = &me->mloop[mp->loopstart];
  unsigned int i;
  for (i = mp->totloop; i > 0; i--, values++, ml++) {
    ml->v = *values;
  }
}

/* disabling, some importers don't know the total material count when assigning materials */
#  if 0
static void rna_MeshPoly_material_index_range(
    PointerRNA *ptr, int *min, int *max, int *softmin, int *softmax)
{
  Mesh *me = rna_mesh(ptr);
  *min = 0;
  *max = max_ii(0, me->totcol - 1);
}
#  endif

static int rna_MeshVertex_index_get(PointerRNA *ptr)
{
  Mesh *me = rna_mesh(ptr);
  MVert *vert = (MVert *)ptr->data;
  return (int)(vert - me->mvert);
}

static int rna_MeshEdge_index_get(PointerRNA *ptr)
{
  Mesh *me = rna_mesh(ptr);
  MEdge *edge = (MEdge *)ptr->data;
  return (int)(edge - me->medge);
}

static int rna_MeshLoopTriangle_index_get(PointerRNA *ptr)
{
  Mesh *me = rna_mesh(ptr);
  MLoopTri *ltri = (MLoopTri *)ptr->data;
  return (int)(ltri - me->runtime.looptris.array);
}

static int rna_MeshLoopTriangle_material_index_get(PointerRNA *ptr)
{
  Mesh *me = rna_mesh(ptr);
  MLoopTri *ltri = (MLoopTri *)ptr->data;
  return me->mpoly[ltri->poly].mat_nr;
}

static bool rna_MeshLoopTriangle_use_smooth_get(PointerRNA *ptr)
{
  Mesh *me = rna_mesh(ptr);
  MLoopTri *ltri = (MLoopTri *)ptr->data;
  return me->mpoly[ltri->poly].flag & ME_SMOOTH;
}

static int rna_MeshPolygon_index_get(PointerRNA *ptr)
{
  Mesh *me = rna_mesh(ptr);
  MPoly *mpoly = (MPoly *)ptr->data;
  return (int)(mpoly - me->mpoly);
}

static int rna_MeshLoop_index_get(PointerRNA *ptr)
{
  Mesh *me = rna_mesh(ptr);
  MLoop *mloop = (MLoop *)ptr->data;
  return (int)(mloop - me->mloop);
}

/* path construction */

static char *rna_VertexGroupElement_path(PointerRNA *ptr)
{
  Mesh *me = rna_mesh(ptr); /* XXX not always! */
  MDeformWeight *dw = (MDeformWeight *)ptr->data;
  MDeformVert *dvert;
  int a, b;

  for (a = 0, dvert = me->dvert; a < me->totvert; a++, dvert++) {
    for (b = 0; b < dvert->totweight; b++) {
      if (dw == &dvert->dw[b]) {
        return BLI_sprintfN("vertices[%d].groups[%d]", a, b);
      }
    }
  }

  return NULL;
}

static char *rna_MeshPolygon_path(PointerRNA *ptr)
{
  return BLI_sprintfN("polygons[%d]", (int)((MPoly *)ptr->data - rna_mesh(ptr)->mpoly));
}

static char *rna_MeshLoopTriangle_path(PointerRNA *ptr)
{
  return BLI_sprintfN("loop_triangles[%d]",
                      (int)((MLoopTri *)ptr->data - rna_mesh(ptr)->runtime.looptris.array));
}

static char *rna_MeshEdge_path(PointerRNA *ptr)
{
  return BLI_sprintfN("edges[%d]", (int)((MEdge *)ptr->data - rna_mesh(ptr)->medge));
}

static char *rna_MeshLoop_path(PointerRNA *ptr)
{
  return BLI_sprintfN("loops[%d]", (int)((MLoop *)ptr->data - rna_mesh(ptr)->mloop));
}

static char *rna_MeshVertex_path(PointerRNA *ptr)
{
  return BLI_sprintfN("vertices[%d]", (int)((MVert *)ptr->data - rna_mesh(ptr)->mvert));
}

static char *rna_VertCustomData_data_path(PointerRNA *ptr, const char *collection, int type)
{
  CustomDataLayer *cdl;
  Mesh *me = rna_mesh(ptr);
  CustomData *vdata = rna_mesh_vdata(ptr);
  int a, b, totvert = (me->edit_mesh) ? 0 : me->totvert;

  for (cdl = vdata->layers, a = 0; a < vdata->totlayer; cdl++, a++) {
    if (cdl->type == type) {
      b = ((char *)ptr->data - ((char *)cdl->data)) / CustomData_sizeof(type);
      if (b >= 0 && b < totvert) {
        char name_esc[sizeof(cdl->name) * 2];
        BLI_str_escape(name_esc, cdl->name, sizeof(name_esc));
        return BLI_sprintfN("%s[\"%s\"].data[%d]", collection, name_esc, b);
      }
    }
  }

  return NULL;
}

static char *rna_PolyCustomData_data_path(PointerRNA *ptr, const char *collection, int type)
{
  CustomDataLayer *cdl;
  Mesh *me = rna_mesh(ptr);
  CustomData *pdata = rna_mesh_pdata(ptr);
  int a, b, totpoly = (me->edit_mesh) ? 0 : me->totpoly;

  for (cdl = pdata->layers, a = 0; a < pdata->totlayer; cdl++, a++) {
    if (cdl->type == type) {
      b = ((char *)ptr->data - ((char *)cdl->data)) / CustomData_sizeof(type);
      if (b >= 0 && b < totpoly) {
        char name_esc[sizeof(cdl->name) * 2];
        BLI_str_escape(name_esc, cdl->name, sizeof(name_esc));
        return BLI_sprintfN("%s[\"%s\"].data[%d]", collection, name_esc, b);
      }
    }
  }

  return NULL;
}

static char *rna_LoopCustomData_data_path(PointerRNA *ptr, const char *collection, int type)
{
  CustomDataLayer *cdl;
  Mesh *me = rna_mesh(ptr);
  CustomData *ldata = rna_mesh_ldata(ptr);
  int a, b, totloop = (me->edit_mesh) ? 0 : me->totloop;

  for (cdl = ldata->layers, a = 0; a < ldata->totlayer; cdl++, a++) {
    if (cdl->type == type) {
      b = ((char *)ptr->data - ((char *)cdl->data)) / CustomData_sizeof(type);
      if (b >= 0 && b < totloop) {
        char name_esc[sizeof(cdl->name) * 2];
        BLI_str_escape(name_esc, cdl->name, sizeof(name_esc));
        return BLI_sprintfN("%s[\"%s\"].data[%d]", collection, name_esc, b);
      }
    }
  }

  return NULL;
}

static void rna_Mesh_vertex_normals_begin(CollectionPropertyIterator *iter, PointerRNA *ptr)
{
  const Mesh *mesh = rna_mesh(ptr);
  const float(*normals)[3] = BKE_mesh_vertex_normals_ensure(mesh);
  rna_iterator_array_begin(iter, (void *)normals, sizeof(float[3]), mesh->totvert, false, NULL);
}

static int rna_Mesh_vertex_normals_length(PointerRNA *ptr)
{
  const Mesh *mesh = rna_mesh(ptr);
  return mesh->totvert;
}

static void rna_Mesh_poly_normals_begin(CollectionPropertyIterator *iter, PointerRNA *ptr)
{
  const Mesh *mesh = rna_mesh(ptr);
  const float(*normals)[3] = BKE_mesh_poly_normals_ensure(mesh);
  rna_iterator_array_begin(iter, (void *)normals, sizeof(float[3]), mesh->totpoly, false, NULL);
}

static int rna_Mesh_poly_normals_length(PointerRNA *ptr)
{
  const Mesh *mesh = rna_mesh(ptr);
  return mesh->totpoly;
}

static char *rna_MeshUVLoop_path(PointerRNA *ptr)
{
  return rna_LoopCustomData_data_path(ptr, "uv_layers", CD_MLOOPUV);
}

static char *rna_MeshLoopColorLayer_path(PointerRNA *ptr)
{
  CustomDataLayer *cdl = ptr->data;
  char name_esc[sizeof(cdl->name) * 2];
  BLI_str_escape(name_esc, cdl->name, sizeof(name_esc));
  return BLI_sprintfN("vertex_colors[\"%s\"]", name_esc);
}

static char *rna_MeshColor_path(PointerRNA *ptr)
{
  return rna_LoopCustomData_data_path(ptr, "vertex_colors", CD_PROP_BYTE_COLOR);
}

static char *rna_MeshVertColorLayer_path(PointerRNA *ptr)
{
  CustomDataLayer *cdl = ptr->data;
  char name_esc[sizeof(cdl->name) * 2];
  BLI_str_escape(name_esc, cdl->name, sizeof(name_esc));
  return BLI_sprintfN("sculpt_vertex_colors[\"%s\"]", name_esc);
}

static char *rna_MeshVertColor_path(PointerRNA *ptr)
{
  return rna_VertCustomData_data_path(ptr, "sculpt_vertex_colors", CD_PROP_COLOR);
}

/**** Float Property Layer API ****/
static char *rna_MeshVertexFloatPropertyLayer_path(PointerRNA *ptr)
{
  CustomDataLayer *cdl = ptr->data;
  char name_esc[sizeof(cdl->name) * 2];
  BLI_str_escape(name_esc, cdl->name, sizeof(name_esc));
  return BLI_sprintfN("vertex_float_layers[\"%s\"]", name_esc);
}
static char *rna_MeshPolygonFloatPropertyLayer_path(PointerRNA *ptr)
{
  CustomDataLayer *cdl = ptr->data;
  char name_esc[sizeof(cdl->name) * 2];
  BLI_str_escape(name_esc, cdl->name, sizeof(name_esc));
  return BLI_sprintfN("polygon_float_layers[\"%s\"]", name_esc);
}

static char *rna_MeshVertexFloatProperty_path(PointerRNA *ptr)
{
  return rna_VertCustomData_data_path(ptr, "vertex_layers_float", CD_PROP_FLOAT);
}
static char *rna_MeshPolygonFloatProperty_path(PointerRNA *ptr)
{
  return rna_PolyCustomData_data_path(ptr, "polygon_layers_float", CD_PROP_FLOAT);
}

static void rna_MeshVertexFloatPropertyLayer_data_begin(CollectionPropertyIterator *iter,
                                                        PointerRNA *ptr)
{
  Mesh *me = rna_mesh(ptr);
  CustomDataLayer *layer = (CustomDataLayer *)ptr->data;
  rna_iterator_array_begin(iter, layer->data, sizeof(MFloatProperty), me->totvert, 0, NULL);
}
static void rna_MeshPolygonFloatPropertyLayer_data_begin(CollectionPropertyIterator *iter,
                                                         PointerRNA *ptr)
{
  Mesh *me = rna_mesh(ptr);
  CustomDataLayer *layer = (CustomDataLayer *)ptr->data;
  rna_iterator_array_begin(iter, layer->data, sizeof(MFloatProperty), me->totpoly, 0, NULL);
}

static int rna_MeshVertexFloatPropertyLayer_data_length(PointerRNA *ptr)
{
  Mesh *me = rna_mesh(ptr);
  return me->totvert;
}
static int rna_MeshPolygonFloatPropertyLayer_data_length(PointerRNA *ptr)
{
  Mesh *me = rna_mesh(ptr);
  return me->totpoly;
}

/**** Int Property Layer API ****/
static char *rna_MeshVertexIntPropertyLayer_path(PointerRNA *ptr)
{
  CustomDataLayer *cdl = ptr->data;
  char name_esc[sizeof(cdl->name) * 2];
  BLI_str_escape(name_esc, cdl->name, sizeof(name_esc));
  return BLI_sprintfN("vertex_int_layers[\"%s\"]", name_esc);
}
static char *rna_MeshPolygonIntPropertyLayer_path(PointerRNA *ptr)
{
  CustomDataLayer *cdl = ptr->data;
  char name_esc[sizeof(cdl->name) * 2];
  BLI_str_escape(name_esc, cdl->name, sizeof(name_esc));
  return BLI_sprintfN("polygon_int_layers[\"%s\"]", name_esc);
}

static char *rna_MeshVertexIntProperty_path(PointerRNA *ptr)
{
  return rna_VertCustomData_data_path(ptr, "vertex_layers_int", CD_PROP_INT32);
}
static char *rna_MeshPolygonIntProperty_path(PointerRNA *ptr)
{
  return rna_PolyCustomData_data_path(ptr, "polygon_layers_int", CD_PROP_INT32);
}

static void rna_MeshVertexIntPropertyLayer_data_begin(CollectionPropertyIterator *iter,
                                                      PointerRNA *ptr)
{
  Mesh *me = rna_mesh(ptr);
  CustomDataLayer *layer = (CustomDataLayer *)ptr->data;
  rna_iterator_array_begin(iter, layer->data, sizeof(MIntProperty), me->totvert, 0, NULL);
}
static void rna_MeshPolygonIntPropertyLayer_data_begin(CollectionPropertyIterator *iter,
                                                       PointerRNA *ptr)
{
  Mesh *me = rna_mesh(ptr);
  CustomDataLayer *layer = (CustomDataLayer *)ptr->data;
  rna_iterator_array_begin(iter, layer->data, sizeof(MIntProperty), me->totpoly, 0, NULL);
}

static int rna_MeshVertexIntPropertyLayer_data_length(PointerRNA *ptr)
{
  Mesh *me = rna_mesh(ptr);
  return me->totvert;
}
static int rna_MeshPolygonIntPropertyLayer_data_length(PointerRNA *ptr)
{
  Mesh *me = rna_mesh(ptr);
  return me->totpoly;
}

/**** String Property Layer API ****/
static char *rna_MeshVertexStringPropertyLayer_path(PointerRNA *ptr)
{
  CustomDataLayer *cdl = ptr->data;
  char name_esc[sizeof(cdl->name) * 2];
  BLI_str_escape(name_esc, cdl->name, sizeof(name_esc));
  return BLI_sprintfN("vertex_string_layers[\"%s\"]", name_esc);
}
static char *rna_MeshPolygonStringPropertyLayer_path(PointerRNA *ptr)
{
  CustomDataLayer *cdl = ptr->data;
  char name_esc[sizeof(cdl->name) * 2];
  BLI_str_escape(name_esc, cdl->name, sizeof(name_esc));
  return BLI_sprintfN("polygon_string_layers[\"%s\"]", name_esc);
}

static char *rna_MeshVertexStringProperty_path(PointerRNA *ptr)
{
  return rna_VertCustomData_data_path(ptr, "vertex_layers_string", CD_PROP_STRING);
}
static char *rna_MeshPolygonStringProperty_path(PointerRNA *ptr)
{
  return rna_PolyCustomData_data_path(ptr, "polygon_layers_string", CD_PROP_STRING);
}

static void rna_MeshVertexStringPropertyLayer_data_begin(CollectionPropertyIterator *iter,
                                                         PointerRNA *ptr)
{
  Mesh *me = rna_mesh(ptr);
  CustomDataLayer *layer = (CustomDataLayer *)ptr->data;
  rna_iterator_array_begin(iter, layer->data, sizeof(MStringProperty), me->totvert, 0, NULL);
}
static void rna_MeshPolygonStringPropertyLayer_data_begin(CollectionPropertyIterator *iter,
                                                          PointerRNA *ptr)
{
  Mesh *me = rna_mesh(ptr);
  CustomDataLayer *layer = (CustomDataLayer *)ptr->data;
  rna_iterator_array_begin(iter, layer->data, sizeof(MStringProperty), me->totpoly, 0, NULL);
}

static int rna_MeshVertexStringPropertyLayer_data_length(PointerRNA *ptr)
{
  Mesh *me = rna_mesh(ptr);
  return me->totvert;
}
static int rna_MeshPolygonStringPropertyLayer_data_length(PointerRNA *ptr)
{
  Mesh *me = rna_mesh(ptr);
  return me->totpoly;
}

/* XXX, we don't have proper byte string support yet, so for now use the (bytes + 1)
 * bmesh API exposes correct python/byte-string access. */
void rna_MeshStringProperty_s_get(PointerRNA *ptr, char *value)
{
  MStringProperty *ms = (MStringProperty *)ptr->data;
  BLI_strncpy(value, ms->s, (int)ms->s_len + 1);
}

int rna_MeshStringProperty_s_length(PointerRNA *ptr)
{
  MStringProperty *ms = (MStringProperty *)ptr->data;
  return (int)ms->s_len + 1;
}

void rna_MeshStringProperty_s_set(PointerRNA *ptr, const char *value)
{
  MStringProperty *ms = (MStringProperty *)ptr->data;
  BLI_strncpy(ms->s, value, sizeof(ms->s));
}

static char *rna_MeshFaceMap_path(PointerRNA *ptr)
{
  return rna_PolyCustomData_data_path(ptr, "face_maps", CD_FACEMAP);
}

/***************************************/

static int rna_Mesh_tot_vert_get(PointerRNA *ptr)
{
  Mesh *me = rna_mesh(ptr);
  return me->edit_mesh ? me->edit_mesh->bm->totvertsel : 0;
}
static int rna_Mesh_tot_edge_get(PointerRNA *ptr)
{
  Mesh *me = rna_mesh(ptr);
  return me->edit_mesh ? me->edit_mesh->bm->totedgesel : 0;
}
static int rna_Mesh_tot_face_get(PointerRNA *ptr)
{
  Mesh *me = rna_mesh(ptr);
  return me->edit_mesh ? me->edit_mesh->bm->totfacesel : 0;
}

static PointerRNA rna_Mesh_vertex_color_new(struct Mesh *me,
                                            ReportList *reports,
                                            const char *name,
                                            const bool do_init)
{
  PointerRNA ptr;
  CustomData *ldata;
  CustomDataLayer *cdl = NULL;
  int index = ED_mesh_color_add(me, name, false, do_init, reports);

  if (index != -1) {
    ldata = rna_mesh_ldata_helper(me);
    cdl = &ldata->layers[CustomData_get_layer_index_n(ldata, CD_PROP_BYTE_COLOR, index)];
  }

  RNA_pointer_create(&me->id, &RNA_MeshLoopColorLayer, cdl, &ptr);
  return ptr;
}

static void rna_Mesh_vertex_color_remove(struct Mesh *me,
                                         ReportList *reports,
                                         CustomDataLayer *layer)
{
  if (ED_mesh_color_remove_named(me, layer->name) == false) {
    BKE_reportf(reports, RPT_ERROR, "Vertex color '%s' not found", layer->name);
  }
}

static PointerRNA rna_Mesh_sculpt_vertex_color_new(struct Mesh *me,
                                                   ReportList *reports,
                                                   const char *name,
                                                   const bool do_init)
{
  PointerRNA ptr;
  CustomData *vdata;
  CustomDataLayer *cdl = NULL;
  int index = ED_mesh_sculpt_color_add(me, name, false, do_init, reports);

  if (index != -1) {
    vdata = rna_mesh_vdata_helper(me);
    cdl = &vdata->layers[CustomData_get_layer_index_n(vdata, CD_PROP_COLOR, index)];
  }

  RNA_pointer_create(&me->id, &RNA_MeshVertColorLayer, cdl, &ptr);
  return ptr;
}

static void rna_Mesh_sculpt_vertex_color_remove(struct Mesh *me,
                                                ReportList *reports,
                                                CustomDataLayer *layer)
{
  if (ED_mesh_sculpt_color_remove_named(me, layer->name) == false) {
    BKE_reportf(reports, RPT_ERROR, "Sculpt vertex color '%s' not found", layer->name);
  }
}

#  define DEFINE_CUSTOMDATA_PROPERTY_API( \
      elemname, datatype, cd_prop_type, cdata, countvar, layertype) \
    static PointerRNA rna_Mesh_##elemname##_##datatype##_property_new(struct Mesh *me, \
                                                                      const char *name) \
    { \
      PointerRNA ptr; \
      CustomDataLayer *cdl = NULL; \
      int index; \
\
      CustomData_add_layer_named(&me->cdata, cd_prop_type, CD_DEFAULT, NULL, me->countvar, name); \
      index = CustomData_get_named_layer_index(&me->cdata, cd_prop_type, name); \
\
      cdl = (index == -1) ? NULL : &(me->cdata.layers[index]); \
\
      RNA_pointer_create(&me->id, &RNA_##layertype, cdl, &ptr); \
      return ptr; \
    }

DEFINE_CUSTOMDATA_PROPERTY_API(
    vertex, float, CD_PROP_FLOAT, vdata, totvert, MeshVertexFloatPropertyLayer)
DEFINE_CUSTOMDATA_PROPERTY_API(
    vertex, int, CD_PROP_INT32, vdata, totvert, MeshVertexIntPropertyLayer)
DEFINE_CUSTOMDATA_PROPERTY_API(
    vertex, string, CD_PROP_STRING, vdata, totvert, MeshVertexStringPropertyLayer)
DEFINE_CUSTOMDATA_PROPERTY_API(
    polygon, float, CD_PROP_FLOAT, pdata, totpoly, MeshPolygonFloatPropertyLayer)
DEFINE_CUSTOMDATA_PROPERTY_API(
    polygon, int, CD_PROP_INT32, pdata, totpoly, MeshPolygonIntPropertyLayer)
DEFINE_CUSTOMDATA_PROPERTY_API(
    polygon, string, CD_PROP_STRING, pdata, totpoly, MeshPolygonStringPropertyLayer)
#  undef DEFINE_CUSTOMDATA_PROPERTY_API

static PointerRNA rna_Mesh_uv_layers_new(struct Mesh *me,
                                         ReportList *reports,
                                         const char *name,
                                         const bool do_init)
{
  PointerRNA ptr;
  CustomData *ldata;
  CustomDataLayer *cdl = NULL;
  int index = ED_mesh_uv_texture_add(me, name, false, do_init, reports);

  if (index != -1) {
    ldata = rna_mesh_ldata_helper(me);
    cdl = &ldata->layers[CustomData_get_layer_index_n(ldata, CD_MLOOPUV, index)];
  }

  RNA_pointer_create(&me->id, &RNA_MeshUVLoopLayer, cdl, &ptr);
  return ptr;
}

static void rna_Mesh_uv_layers_remove(struct Mesh *me, ReportList *reports, CustomDataLayer *layer)
{
  if (ED_mesh_uv_texture_remove_named(me, layer->name) == false) {
    BKE_reportf(reports, RPT_ERROR, "Texture layer '%s' not found", layer->name);
  }
}

static bool rna_Mesh_is_editmode_get(PointerRNA *ptr)
{
  Mesh *me = rna_mesh(ptr);
  return (me->edit_mesh != NULL);
}

/* only to quiet warnings */
static void UNUSED_FUNCTION(rna_mesh_unused)(void)
{
  /* unused functions made by macros */
  (void)rna_Mesh_skin_vertice_index_range;
  (void)rna_Mesh_vertex_paint_mask_index_range;
  (void)rna_Mesh_uv_layer_render_get;
  (void)rna_Mesh_uv_layer_render_index_get;
  (void)rna_Mesh_uv_layer_render_index_set;
  (void)rna_Mesh_uv_layer_render_set;
  (void)rna_Mesh_face_map_index_range;
  (void)rna_Mesh_face_map_active_index_set;
  (void)rna_Mesh_face_map_active_index_get;
  (void)rna_Mesh_face_map_active_set;
  (void)rna_Mesh_vertex_crease_index_range;
  /* end unused function block */
}

/** \} */

#else

/* -------------------------------------------------------------------- */
/** \name RNA Mesh Definition
 * \{ */

static void rna_def_mvert_group(BlenderRNA *brna)
{
  StructRNA *srna;
  PropertyRNA *prop;

  srna = RNA_def_struct(brna, "VertexGroupElement", NULL);
  RNA_def_struct_sdna(srna, "MDeformWeight");
  RNA_def_struct_path_func(srna, "rna_VertexGroupElement_path");
  RNA_def_struct_ui_text(
      srna, "Vertex Group Element", "Weight value of a vertex in a vertex group");
  RNA_def_struct_ui_icon(srna, ICON_GROUP_VERTEX);

  /* we can't point to actual group, it is in the object and so
   * there is no unique group to point to, hence the index */
  prop = RNA_def_property(srna, "group", PROP_INT, PROP_UNSIGNED);
  RNA_def_property_int_sdna(prop, NULL, "def_nr");
  RNA_def_property_clear_flag(prop, PROP_EDITABLE);
  RNA_def_property_ui_text(prop, "Group Index", "");
  RNA_def_property_update(prop, 0, "rna_Mesh_update_data_legacy_deg_tag_all");

  prop = RNA_def_property(srna, "weight", PROP_FLOAT, PROP_NONE);
  RNA_def_property_range(prop, 0.0f, 1.0f);
  RNA_def_property_ui_text(prop, "Weight", "Vertex Weight");
  RNA_def_property_update(prop, 0, "rna_Mesh_update_data_edit_weight");
}

static void rna_def_mvert(BlenderRNA *brna)
{
  StructRNA *srna;
  PropertyRNA *prop;

  srna = RNA_def_struct(brna, "MeshVertex", NULL);
  RNA_def_struct_sdna(srna, "MVert");
  RNA_def_struct_ui_text(srna, "Mesh Vertex", "Vertex in a Mesh data");
  RNA_def_struct_path_func(srna, "rna_MeshVertex_path");
  RNA_def_struct_ui_icon(srna, ICON_VERTEXSEL);

  prop = RNA_def_property(srna, "co", PROP_FLOAT, PROP_TRANSLATION);
  RNA_def_property_ui_text(prop, "Location", "");
  RNA_def_property_update(prop, 0, "rna_Mesh_update_data_legacy_deg_tag_all");

  prop = RNA_def_property(srna, "normal", PROP_FLOAT, PROP_DIRECTION);
  // RNA_def_property_float_sdna(prop, NULL, "no");
  RNA_def_property_array(prop, 3);
  RNA_def_property_range(prop, -1.0f, 1.0f);
  RNA_def_property_float_funcs(
      prop, "rna_MeshVertex_normal_get", "rna_MeshVertex_normal_set", NULL);
  RNA_def_property_ui_text(prop, "Normal", "Vertex Normal");

  prop = RNA_def_property(srna, "select", PROP_BOOLEAN, PROP_NONE);
  RNA_def_property_boolean_sdna(prop, NULL, "flag", SELECT);
  RNA_def_property_ui_text(prop, "Select", "");
  RNA_def_property_update(prop, 0, "rna_Mesh_update_select");

  prop = RNA_def_property(srna, "hide", PROP_BOOLEAN, PROP_NONE);
  RNA_def_property_boolean_sdna(prop, NULL, "flag", ME_HIDE);
  RNA_def_property_ui_text(prop, "Hide", "");
  RNA_def_property_update(prop, 0, "rna_Mesh_update_select");

  prop = RNA_def_property(srna, "bevel_weight", PROP_FLOAT, PROP_NONE);
  RNA_def_property_float_funcs(
      prop, "rna_MeshVertex_bevel_weight_get", "rna_MeshVertex_bevel_weight_set", NULL);
  RNA_def_property_ui_text(
      prop, "Bevel Weight", "Weight used by the Bevel modifier 'Only Vertices' option");
  RNA_def_property_update(prop, 0, "rna_Mesh_update_data_legacy_deg_tag_all");

  prop = RNA_def_property(srna, "groups", PROP_COLLECTION, PROP_NONE);
  RNA_def_property_collection_funcs(prop,
                                    "rna_MeshVertex_groups_begin",
                                    "rna_iterator_array_next",
                                    "rna_iterator_array_end",
                                    "rna_iterator_array_get",
                                    NULL,
                                    NULL,
                                    NULL,
                                    NULL);
  RNA_def_property_struct_type(prop, "VertexGroupElement");
  RNA_def_property_ui_text(
      prop, "Groups", "Weights for the vertex groups this vertex is member of");

  prop = RNA_def_property(srna, "index", PROP_INT, PROP_UNSIGNED);
  RNA_def_property_clear_flag(prop, PROP_EDITABLE);
  RNA_def_property_int_funcs(prop, "rna_MeshVertex_index_get", NULL, NULL);
  RNA_def_property_ui_text(prop, "Index", "Index of this vertex");

  prop = RNA_def_property(srna, "undeformed_co", PROP_FLOAT, PROP_TRANSLATION);
  RNA_def_property_array(prop, 3);
  RNA_def_property_ui_text(
      prop,
      "Undeformed Location",
      "For meshes with modifiers applied, the coordinate of the vertex with no deforming "
      "modifiers applied, as used for generated texture coordinates");
  RNA_def_property_float_funcs(prop, "rna_MeshVertex_undeformed_co_get", NULL, NULL);
  RNA_def_property_clear_flag(prop, PROP_EDITABLE);
}

static void rna_def_medge(BlenderRNA *brna)
{
  StructRNA *srna;
  PropertyRNA *prop;

  srna = RNA_def_struct(brna, "MeshEdge", NULL);
  RNA_def_struct_sdna(srna, "MEdge");
  RNA_def_struct_ui_text(srna, "Mesh Edge", "Edge in a Mesh data");
  RNA_def_struct_path_func(srna, "rna_MeshEdge_path");
  RNA_def_struct_ui_icon(srna, ICON_EDGESEL);

  prop = RNA_def_property(srna, "vertices", PROP_INT, PROP_UNSIGNED);
  RNA_def_property_int_sdna(prop, NULL, "v1");
  RNA_def_property_array(prop, 2);
  RNA_def_property_ui_text(prop, "Vertices", "Vertex indices");
  /* XXX allows creating invalid meshes */

  prop = RNA_def_property(srna, "crease", PROP_FLOAT, PROP_NONE);
  RNA_def_property_float_funcs(prop, "rna_MEdge_crease_get", "rna_MEdge_crease_set", NULL);
  RNA_def_property_ui_text(
      prop, "Crease", "Weight used by the Subdivision Surface modifier for creasing");
  RNA_def_property_update(prop, 0, "rna_Mesh_update_data_legacy_deg_tag_all");

  prop = RNA_def_property(srna, "bevel_weight", PROP_FLOAT, PROP_NONE);
  RNA_def_property_float_funcs(
      prop, "rna_MEdge_bevel_weight_get", "rna_MEdge_bevel_weight_set", NULL);
  RNA_def_property_ui_text(prop, "Bevel Weight", "Weight used by the Bevel modifier");
  RNA_def_property_update(prop, 0, "rna_Mesh_update_data_legacy_deg_tag_all");

  prop = RNA_def_property(srna, "select", PROP_BOOLEAN, PROP_NONE);
  RNA_def_property_boolean_sdna(prop, NULL, "flag", SELECT);
  RNA_def_property_ui_text(prop, "Select", "");
  RNA_def_property_update(prop, 0, "rna_Mesh_update_select");

  prop = RNA_def_property(srna, "hide", PROP_BOOLEAN, PROP_NONE);
  RNA_def_property_boolean_sdna(prop, NULL, "flag", ME_HIDE);
  RNA_def_property_ui_text(prop, "Hide", "");
  RNA_def_property_update(prop, 0, "rna_Mesh_update_select");

  prop = RNA_def_property(srna, "use_seam", PROP_BOOLEAN, PROP_NONE);
  RNA_def_property_boolean_sdna(prop, NULL, "flag", ME_SEAM);
  RNA_def_property_ui_text(prop, "Seam", "Seam edge for UV unwrapping");
  RNA_def_property_update(prop, 0, "rna_Mesh_update_select");

  prop = RNA_def_property(srna, "use_edge_sharp", PROP_BOOLEAN, PROP_NONE);
  RNA_def_property_boolean_sdna(prop, NULL, "flag", ME_SHARP);
  RNA_def_property_ui_text(prop, "Sharp", "Sharp edge for the Edge Split modifier");
  RNA_def_property_update(prop, 0, "rna_Mesh_update_data_legacy_deg_tag_all");

  prop = RNA_def_property(srna, "is_loose", PROP_BOOLEAN, PROP_NONE);
  RNA_def_property_boolean_sdna(prop, NULL, "flag", ME_LOOSEEDGE);
  RNA_def_property_ui_text(prop, "Loose", "Loose edge");

  prop = RNA_def_property(srna, "use_freestyle_mark", PROP_BOOLEAN, PROP_NONE);
  RNA_def_property_boolean_funcs(
      prop, "rna_MEdge_freestyle_edge_mark_get", "rna_MEdge_freestyle_edge_mark_set");
  RNA_def_property_ui_text(prop, "Freestyle Edge Mark", "Edge mark for Freestyle line rendering");
  RNA_def_property_update(prop, 0, "rna_Mesh_update_data_legacy_deg_tag_all");

  prop = RNA_def_property(srna, "index", PROP_INT, PROP_UNSIGNED);
  RNA_def_property_clear_flag(prop, PROP_EDITABLE);
  RNA_def_property_int_funcs(prop, "rna_MeshEdge_index_get", NULL, NULL);
  RNA_def_property_ui_text(prop, "Index", "Index of this edge");
}

static void rna_def_mlooptri(BlenderRNA *brna)
{
  StructRNA *srna;
  PropertyRNA *prop;
  const int splitnor_dim[] = {3, 3};

  srna = RNA_def_struct(brna, "MeshLoopTriangle", NULL);
  RNA_def_struct_sdna(srna, "MLoopTri");
  RNA_def_struct_ui_text(srna, "Mesh Loop Triangle", "Tessellated triangle in a Mesh data");
  RNA_def_struct_path_func(srna, "rna_MeshLoopTriangle_path");
  RNA_def_struct_ui_icon(srna, ICON_FACESEL);

  prop = RNA_def_property(srna, "vertices", PROP_INT, PROP_UNSIGNED);
  RNA_def_property_array(prop, 3);
  RNA_def_property_int_funcs(prop, "rna_MeshLoopTriangle_verts_get", NULL, NULL);
  RNA_def_property_ui_text(prop, "Vertices", "Indices of triangle vertices");
  RNA_def_property_clear_flag(prop, PROP_EDITABLE);

  prop = RNA_def_property(srna, "loops", PROP_INT, PROP_UNSIGNED);
  RNA_def_property_int_sdna(prop, NULL, "tri");
  RNA_def_property_ui_text(prop, "Loops", "Indices of mesh loops that make up the triangle");
  RNA_def_property_clear_flag(prop, PROP_EDITABLE);

  prop = RNA_def_property(srna, "polygon_index", PROP_INT, PROP_UNSIGNED);
  RNA_def_property_int_sdna(prop, NULL, "poly");
  RNA_def_property_ui_text(
      prop, "Polygon", "Index of mesh polygon that the triangle is a part of");
  RNA_def_property_clear_flag(prop, PROP_EDITABLE);

  prop = RNA_def_property(srna, "normal", PROP_FLOAT, PROP_DIRECTION);
  RNA_def_property_array(prop, 3);
  RNA_def_property_range(prop, -1.0f, 1.0f);
  RNA_def_property_clear_flag(prop, PROP_EDITABLE);
  RNA_def_property_float_funcs(prop, "rna_MeshLoopTriangle_normal_get", NULL, NULL);
  RNA_def_property_ui_text(
      prop, "Triangle Normal", "Local space unit length normal vector for this triangle");

  prop = RNA_def_property(srna, "split_normals", PROP_FLOAT, PROP_DIRECTION);
  RNA_def_property_multi_array(prop, 2, splitnor_dim);
  RNA_def_property_range(prop, -1.0f, 1.0f);
  RNA_def_property_clear_flag(prop, PROP_EDITABLE);
  RNA_def_property_float_funcs(prop, "rna_MeshLoopTriangle_split_normals_get", NULL, NULL);
  RNA_def_property_ui_text(
      prop,
      "Split Normals",
      "Local space unit length split normals vectors of the vertices of this triangle "
      "(must be computed beforehand using calc_normals_split or calc_tangents)");

  prop = RNA_def_property(srna, "area", PROP_FLOAT, PROP_UNSIGNED);
  RNA_def_property_clear_flag(prop, PROP_EDITABLE);
  RNA_def_property_float_funcs(prop, "rna_MeshLoopTriangle_area_get", NULL, NULL);
  RNA_def_property_ui_text(prop, "Triangle Area", "Area of this triangle");

  prop = RNA_def_property(srna, "index", PROP_INT, PROP_UNSIGNED);
  RNA_def_property_clear_flag(prop, PROP_EDITABLE);
  RNA_def_property_int_funcs(prop, "rna_MeshLoopTriangle_index_get", NULL, NULL);
  RNA_def_property_ui_text(prop, "Index", "Index of this loop triangle");

  prop = RNA_def_property(srna, "material_index", PROP_INT, PROP_UNSIGNED);
  RNA_def_property_clear_flag(prop, PROP_EDITABLE);
  RNA_def_property_int_funcs(prop, "rna_MeshLoopTriangle_material_index_get", NULL, NULL);
  RNA_def_property_ui_text(prop, "Material Index", "Material slot index of this triangle");

  prop = RNA_def_property(srna, "use_smooth", PROP_BOOLEAN, PROP_NONE);
  RNA_def_property_clear_flag(prop, PROP_EDITABLE);
  RNA_def_property_boolean_funcs(prop, "rna_MeshLoopTriangle_use_smooth_get", NULL);
  RNA_def_property_ui_text(prop, "Smooth", "");
}

static void rna_def_mloop(BlenderRNA *brna)
{
  StructRNA *srna;
  PropertyRNA *prop;

  srna = RNA_def_struct(brna, "MeshLoop", NULL);
  RNA_def_struct_sdna(srna, "MLoop");
  RNA_def_struct_ui_text(srna, "Mesh Loop", "Loop in a Mesh data");
  RNA_def_struct_path_func(srna, "rna_MeshLoop_path");
  RNA_def_struct_ui_icon(srna, ICON_EDGESEL);

  prop = RNA_def_property(srna, "vertex_index", PROP_INT, PROP_UNSIGNED);
  RNA_def_property_int_sdna(prop, NULL, "v");
  RNA_def_property_ui_text(prop, "Vertex", "Vertex index");

  prop = RNA_def_property(srna, "edge_index", PROP_INT, PROP_UNSIGNED);
  RNA_def_property_int_sdna(prop, NULL, "e");
  RNA_def_property_ui_text(prop, "Edge", "Edge index");

  prop = RNA_def_property(srna, "index", PROP_INT, PROP_UNSIGNED);
  RNA_def_property_clear_flag(prop, PROP_EDITABLE);
  RNA_def_property_int_funcs(prop, "rna_MeshLoop_index_get", NULL, NULL);
  RNA_def_property_ui_text(prop, "Index", "Index of this loop");

  prop = RNA_def_property(srna, "normal", PROP_FLOAT, PROP_DIRECTION);
  RNA_def_property_array(prop, 3);
  RNA_def_property_range(prop, -1.0f, 1.0f);
  RNA_def_property_float_funcs(prop, "rna_MeshLoop_normal_get", "rna_MeshLoop_normal_set", NULL);
  RNA_def_property_ui_text(
      prop,
      "Normal",
      "Local space unit length split normal vector of this vertex for this polygon "
      "(must be computed beforehand using calc_normals_split or calc_tangents)");

  prop = RNA_def_property(srna, "tangent", PROP_FLOAT, PROP_DIRECTION);
  RNA_def_property_array(prop, 3);
  RNA_def_property_range(prop, -1.0f, 1.0f);
  RNA_def_property_clear_flag(prop, PROP_EDITABLE);
  RNA_def_property_float_funcs(prop, "rna_MeshLoop_tangent_get", NULL, NULL);
  RNA_def_property_ui_text(
      prop,
      "Tangent",
      "Local space unit length tangent vector of this vertex for this polygon "
      "(must be computed beforehand using calc_tangents)");

  prop = RNA_def_property(srna, "bitangent_sign", PROP_FLOAT, PROP_NONE);
  RNA_def_property_range(prop, -1.0f, 1.0f);
  RNA_def_property_clear_flag(prop, PROP_EDITABLE);
  RNA_def_property_float_funcs(prop, "rna_MeshLoop_bitangent_sign_get", NULL, NULL);
  RNA_def_property_ui_text(
      prop,
      "Bitangent Sign",
      "Sign of the bitangent vector of this vertex for this polygon (must be computed "
      "beforehand using calc_tangents, bitangent = bitangent_sign * cross(normal, tangent))");

  prop = RNA_def_property(srna, "bitangent", PROP_FLOAT, PROP_DIRECTION);
  RNA_def_property_array(prop, 3);
  RNA_def_property_range(prop, -1.0f, 1.0f);
  RNA_def_property_clear_flag(prop, PROP_EDITABLE);
  RNA_def_property_float_funcs(prop, "rna_MeshLoop_bitangent_get", NULL, NULL);
  RNA_def_property_ui_text(
      prop,
      "Bitangent",
      "Bitangent vector of this vertex for this polygon (must be computed beforehand using "
      "calc_tangents, use it only if really needed, slower access than bitangent_sign)");
}

static void rna_def_mpolygon(BlenderRNA *brna)
{
  StructRNA *srna;
  PropertyRNA *prop;
  FunctionRNA *func;

  srna = RNA_def_struct(brna, "MeshPolygon", NULL);
  RNA_def_struct_sdna(srna, "MPoly");
  RNA_def_struct_ui_text(srna, "Mesh Polygon", "Polygon in a Mesh data");
  RNA_def_struct_path_func(srna, "rna_MeshPolygon_path");
  RNA_def_struct_ui_icon(srna, ICON_FACESEL);

  /* Faked, actually access to loop vertex values, don't this way because manually setting up
   * vertex/edge per loop is very low level.
   * Instead we setup poly sizes, assign indices, then calc edges automatic when creating
   * meshes from rna/py. */
  prop = RNA_def_property(srna, "vertices", PROP_INT, PROP_UNSIGNED);
  /* Eek, this is still used in some cases but in fact we don't want to use it at all here. */
  RNA_def_property_array(prop, 3);
  RNA_def_property_flag(prop, PROP_DYNAMIC);
  RNA_def_property_dynamic_array_funcs(prop, "rna_MeshPoly_vertices_get_length");
  RNA_def_property_int_funcs(prop, "rna_MeshPoly_vertices_get", "rna_MeshPoly_vertices_set", NULL);
  RNA_def_property_ui_text(prop, "Vertices", "Vertex indices");

  /* these are both very low level access */
  prop = RNA_def_property(srna, "loop_start", PROP_INT, PROP_UNSIGNED);
  RNA_def_property_int_sdna(prop, NULL, "loopstart");
  RNA_def_property_ui_text(prop, "Loop Start", "Index of the first loop of this polygon");
  /* also low level */
  prop = RNA_def_property(srna, "loop_total", PROP_INT, PROP_UNSIGNED);
  RNA_def_property_int_sdna(prop, NULL, "totloop");
  RNA_def_property_ui_text(prop, "Loop Total", "Number of loops used by this polygon");

  prop = RNA_def_property(srna, "material_index", PROP_INT, PROP_UNSIGNED);
  RNA_def_property_int_sdna(prop, NULL, "mat_nr");
  RNA_def_property_ui_text(prop, "Material Index", "Material slot index of this polygon");
#  if 0
  RNA_def_property_int_funcs(prop, NULL, NULL, "rna_MeshPoly_material_index_range");
#  endif
  RNA_def_property_update(prop, 0, "rna_Mesh_update_data_legacy_deg_tag_all");

  prop = RNA_def_property(srna, "select", PROP_BOOLEAN, PROP_NONE);
  RNA_def_property_boolean_sdna(prop, NULL, "flag", ME_FACE_SEL);
  RNA_def_property_ui_text(prop, "Select", "");
  RNA_def_property_update(prop, 0, "rna_Mesh_update_select");

  prop = RNA_def_property(srna, "hide", PROP_BOOLEAN, PROP_NONE);
  RNA_def_property_boolean_sdna(prop, NULL, "flag", ME_HIDE);
  RNA_def_property_ui_text(prop, "Hide", "");
  RNA_def_property_update(prop, 0, "rna_Mesh_update_select");

  prop = RNA_def_property(srna, "use_smooth", PROP_BOOLEAN, PROP_NONE);
  RNA_def_property_boolean_sdna(prop, NULL, "flag", ME_SMOOTH);
  RNA_def_property_ui_text(prop, "Smooth", "");
  RNA_def_property_update(prop, 0, "rna_Mesh_update_data_legacy_deg_tag_all");

  prop = RNA_def_property(srna, "use_freestyle_mark", PROP_BOOLEAN, PROP_NONE);
  RNA_def_property_boolean_funcs(
      prop, "rna_MPoly_freestyle_face_mark_get", "rna_MPoly_freestyle_face_mark_set");
  RNA_def_property_ui_text(prop, "Freestyle Face Mark", "Face mark for Freestyle line rendering");
  RNA_def_property_update(prop, 0, "rna_Mesh_update_data_legacy_deg_tag_all");

  prop = RNA_def_property(srna, "normal", PROP_FLOAT, PROP_DIRECTION);
  RNA_def_property_array(prop, 3);
  RNA_def_property_range(prop, -1.0f, 1.0f);
  RNA_def_property_clear_flag(prop, PROP_EDITABLE);
  RNA_def_property_float_funcs(prop, "rna_MeshPolygon_normal_get", NULL, NULL);
  RNA_def_property_ui_text(
      prop, "Polygon Normal", "Local space unit length normal vector for this polygon");

  prop = RNA_def_property(srna, "center", PROP_FLOAT, PROP_XYZ);
  RNA_def_property_array(prop, 3);
  RNA_def_property_clear_flag(prop, PROP_EDITABLE);
  RNA_def_property_float_funcs(prop, "rna_MeshPolygon_center_get", NULL, NULL);
  RNA_def_property_ui_text(prop, "Polygon Center", "Center of this polygon");

  prop = RNA_def_property(srna, "area", PROP_FLOAT, PROP_UNSIGNED);
  RNA_def_property_clear_flag(prop, PROP_EDITABLE);
  RNA_def_property_float_funcs(prop, "rna_MeshPolygon_area_get", NULL, NULL);
  RNA_def_property_ui_text(prop, "Polygon Area", "Read only area of this polygon");

  prop = RNA_def_property(srna, "index", PROP_INT, PROP_UNSIGNED);
  RNA_def_property_clear_flag(prop, PROP_EDITABLE);
  RNA_def_property_int_funcs(prop, "rna_MeshPolygon_index_get", NULL, NULL);
  RNA_def_property_ui_text(prop, "Index", "Index of this polygon");

  func = RNA_def_function(srna, "flip", "rna_MeshPolygon_flip");
  RNA_def_function_flag(func, FUNC_USE_SELF_ID);
  RNA_def_function_ui_description(func, "Invert winding of this polygon (flip its normal)");
}

/* mesh.loop_uvs */
static void rna_def_mloopuv(BlenderRNA *brna)
{
  StructRNA *srna;
  PropertyRNA *prop;

  srna = RNA_def_struct(brna, "MeshUVLoopLayer", NULL);
  RNA_def_struct_sdna(srna, "CustomDataLayer");
  RNA_def_struct_path_func(srna, "rna_MeshUVLoopLayer_path");

  prop = RNA_def_property(srna, "data", PROP_COLLECTION, PROP_NONE);
  RNA_def_property_struct_type(prop, "MeshUVLoop");
  RNA_def_property_collection_funcs(prop,
                                    "rna_MeshUVLoopLayer_data_begin",
                                    "rna_iterator_array_next",
                                    "rna_iterator_array_end",
                                    "rna_iterator_array_get",
                                    "rna_MeshUVLoopLayer_data_length",
                                    NULL,
                                    NULL,
                                    NULL);

  prop = RNA_def_property(srna, "name", PROP_STRING, PROP_NONE);
  RNA_def_struct_name_property(srna, prop);
  RNA_def_property_string_funcs(prop, NULL, NULL, "rna_MeshLoopLayer_name_set");
  RNA_def_property_ui_text(prop, "Name", "Name of UV map");
  RNA_def_property_update(prop, 0, "rna_Mesh_update_data_legacy_deg_tag_all");

  prop = RNA_def_property(srna, "active", PROP_BOOLEAN, PROP_NONE);
  RNA_def_property_boolean_funcs(
      prop, "rna_MeshUVLoopLayer_active_get", "rna_MeshUVLoopLayer_active_set");
  RNA_def_property_ui_text(prop, "Active", "Set the map as active for display and editing");
  RNA_def_property_update(prop, 0, "rna_Mesh_update_data_legacy_deg_tag_all");

  prop = RNA_def_property(srna, "active_render", PROP_BOOLEAN, PROP_NONE);
  RNA_def_property_boolean_sdna(prop, NULL, "active_rnd", 0);
  RNA_def_property_boolean_funcs(
      prop, "rna_MeshUVLoopLayer_active_render_get", "rna_MeshUVLoopLayer_active_render_set");
  RNA_def_property_ui_text(prop, "Active Render", "Set the map as active for rendering");
  RNA_def_property_update(prop, 0, "rna_Mesh_update_data_legacy_deg_tag_all");

  prop = RNA_def_property(srna, "active_clone", PROP_BOOLEAN, PROP_NONE);
  RNA_def_property_boolean_sdna(prop, NULL, "active_clone", 0);
  RNA_def_property_boolean_funcs(
      prop, "rna_MeshUVLoopLayer_clone_get", "rna_MeshUVLoopLayer_clone_set");
  RNA_def_property_ui_text(prop, "Active Clone", "Set the map as active for cloning");
  RNA_def_property_update(prop, 0, "rna_Mesh_update_data_legacy_deg_tag_all");

  srna = RNA_def_struct(brna, "MeshUVLoop", NULL);
  RNA_def_struct_sdna(srna, "MLoopUV");
  RNA_def_struct_path_func(srna, "rna_MeshUVLoop_path");

  prop = RNA_def_property(srna, "uv", PROP_FLOAT, PROP_XYZ);
  RNA_def_property_update(prop, 0, "rna_Mesh_update_data_legacy_deg_tag_all");

  prop = RNA_def_property(srna, "pin_uv", PROP_BOOLEAN, PROP_NONE);
  RNA_def_property_boolean_sdna(prop, NULL, "flag", MLOOPUV_PINNED);
  RNA_def_property_ui_text(prop, "UV Pinned", "");

  prop = RNA_def_property(srna, "select", PROP_BOOLEAN, PROP_NONE);
  RNA_def_property_boolean_sdna(prop, NULL, "flag", MLOOPUV_VERTSEL);
  RNA_def_property_ui_text(prop, "UV Select", "");

  prop = RNA_def_property(srna, "select_edge", PROP_BOOLEAN, PROP_NONE);
  RNA_def_property_boolean_sdna(prop, NULL, "flag", MLOOPUV_EDGESEL);
  RNA_def_property_ui_text(prop, "UV Edge Select", "");
}

static void rna_def_mloopcol(BlenderRNA *brna)
{
  StructRNA *srna;
  PropertyRNA *prop;

  srna = RNA_def_struct(brna, "MeshLoopColorLayer", NULL);
<<<<<<< HEAD
  RNA_def_struct_ui_text(
      srna, "Mesh Vertex Color Layer", "Layer of vertex colors in a Mesh data");
=======
  RNA_def_struct_ui_text(srna, "Mesh Vertex Color Layer", "Layer of vertex colors in a Mesh data");
>>>>>>> 412a47d4
  RNA_def_struct_sdna(srna, "CustomDataLayer");
  RNA_def_struct_path_func(srna, "rna_MeshLoopColorLayer_path");
  RNA_def_struct_ui_icon(srna, ICON_GROUP_VCOL);

  prop = RNA_def_property(srna, "name", PROP_STRING, PROP_NONE);
  RNA_def_struct_name_property(srna, prop);
  RNA_def_property_string_funcs(prop, NULL, NULL, "rna_MeshLoopLayer_name_set");
  RNA_def_property_ui_text(prop, "Name", "Name of Vertex color layer");
  RNA_def_property_update(prop, 0, "rna_Mesh_update_data_legacy_deg_tag_all");

  prop = RNA_def_property(srna, "active", PROP_BOOLEAN, PROP_NONE);
  RNA_def_property_boolean_funcs(
      prop, "rna_MeshLoopColorLayer_active_get", "rna_MeshLoopColorLayer_active_set");
  RNA_def_property_ui_text(prop, "Active", "Sets the layer as active for display and editing");
  RNA_def_property_update(prop, 0, "rna_Mesh_update_data_legacy_deg_tag_all");

  prop = RNA_def_property(srna, "active_render", PROP_BOOLEAN, PROP_NONE);
  RNA_def_property_boolean_sdna(prop, NULL, "active_rnd", 0);
  RNA_def_property_boolean_funcs(prop,
                                 "rna_MeshLoopColorLayer_active_render_get",
                                 "rna_MeshLoopColorLayer_active_render_set");
  RNA_def_property_ui_text(prop, "Active Render", "Sets the layer as active for rendering");
  RNA_def_property_update(prop, 0, "rna_Mesh_update_data_legacy_deg_tag_all");

  prop = RNA_def_property(srna, "data", PROP_COLLECTION, PROP_NONE);
  RNA_def_property_struct_type(prop, "MeshLoopColor");
  RNA_def_property_ui_text(prop, "Data", "");
  RNA_def_property_collection_funcs(prop,
                                    "rna_MeshLoopColorLayer_data_begin",
                                    "rna_iterator_array_next",
                                    "rna_iterator_array_end",
                                    "rna_iterator_array_get",
                                    "rna_MeshLoopColorLayer_data_length",
                                    NULL,
                                    NULL,
                                    NULL);

  srna = RNA_def_struct(brna, "MeshLoopColor", NULL);
  RNA_def_struct_sdna(srna, "MLoopCol");
  RNA_def_struct_ui_text(srna, "Mesh Vertex Color", "Vertex loop colors in a Mesh");
  RNA_def_struct_path_func(srna, "rna_MeshColor_path");

  prop = RNA_def_property(srna, "color", PROP_FLOAT, PROP_COLOR);
  RNA_def_property_array(prop, 4);
  RNA_def_property_range(prop, 0.0f, 1.0f);
  RNA_def_property_float_funcs(
      prop, "rna_MeshLoopColor_color_get", "rna_MeshLoopColor_color_set", NULL);
  RNA_def_property_ui_text(prop, "Color", "");
  RNA_def_property_update(prop, 0, "rna_Mesh_update_data_legacy_deg_tag_all");
}

static void rna_def_MPropCol(BlenderRNA *brna)
{
  StructRNA *srna;
  PropertyRNA *prop;

  srna = RNA_def_struct(brna, "MeshVertColorLayer", NULL);
<<<<<<< HEAD
  RNA_def_struct_ui_text(srna,
                         "Mesh Sculpt Vertex Color Layer", "Layer of sculpt vertex colors in a Mesh data");
=======
  RNA_def_struct_ui_text(
      srna, "Mesh Sculpt Vertex Color Layer", "Layer of sculpt vertex colors in a Mesh data");
>>>>>>> 412a47d4
  RNA_def_struct_sdna(srna, "CustomDataLayer");
  RNA_def_struct_path_func(srna, "rna_MeshVertColorLayer_path");
  RNA_def_struct_ui_icon(srna, ICON_GROUP_VCOL);

  prop = RNA_def_property(srna, "name", PROP_STRING, PROP_NONE);
  RNA_def_struct_name_property(srna, prop);
  RNA_def_property_string_funcs(prop, NULL, NULL, "rna_MeshVertexLayer_name_set");
  RNA_def_property_ui_text(prop, "Name", "Name of Sculpt Vertex color layer");
  RNA_def_property_update(prop, 0, "rna_Mesh_update_data_legacy_deg_tag_all");

  prop = RNA_def_property(srna, "active", PROP_BOOLEAN, PROP_NONE);
  RNA_def_property_boolean_funcs(
      prop, "rna_MeshVertColorLayer_active_get", "rna_MeshVertColorLayer_active_set");
  RNA_def_property_ui_text(
      prop, "Active", "Sets the sculpt vertex color layer as active for display and editing");
  RNA_def_property_update(prop, 0, "rna_Mesh_update_data_legacy_deg_tag_all");

  prop = RNA_def_property(srna, "active_render", PROP_BOOLEAN, PROP_NONE);
  RNA_def_property_boolean_sdna(prop, NULL, "active_rnd", 0);
  RNA_def_property_boolean_funcs(prop,
                                 "rna_MeshVertColorLayer_active_render_get",
                                 "rna_MeshVertColorLayer_active_render_set");
  RNA_def_property_ui_text(
      prop, "Active Render", "Sets the sculpt vertex color layer as active for rendering");
  RNA_def_property_update(prop, 0, "rna_Mesh_update_data_legacy_deg_tag_all");

  prop = RNA_def_property(srna, "data", PROP_COLLECTION, PROP_NONE);
  RNA_def_property_struct_type(prop, "MeshVertColor");
  RNA_def_property_ui_text(prop, "Data", "");
  RNA_def_property_collection_funcs(prop,
                                    "rna_MeshVertColorLayer_data_begin",
                                    "rna_iterator_array_next",
                                    "rna_iterator_array_end",
                                    "rna_iterator_array_get",
                                    "rna_MeshVertColorLayer_data_length",
                                    NULL,
                                    NULL,
                                    NULL);

  srna = RNA_def_struct(brna, "MeshVertColor", NULL);
  RNA_def_struct_sdna(srna, "MPropCol");
  RNA_def_struct_ui_text(srna, "Mesh Sculpt Vertex Color", "Vertex colors in a Mesh");
  RNA_def_struct_path_func(srna, "rna_MeshVertColor_path");

  prop = RNA_def_property(srna, "color", PROP_FLOAT, PROP_COLOR);
  RNA_def_property_array(prop, 4);
  RNA_def_property_range(prop, 0.0f, 1.0f);
  RNA_def_property_ui_text(prop, "Color", "");
  RNA_def_property_update(prop, 0, "rna_Mesh_update_data_legacy_deg_tag_all");
}
static void rna_def_mproperties(BlenderRNA *brna)
{
  StructRNA *srna;
  PropertyRNA *prop;

  /* Float */
#  define MESH_FLOAT_PROPERTY_LAYER(elemname) \
    srna = RNA_def_struct(brna, "Mesh" elemname "FloatPropertyLayer", NULL); \
    RNA_def_struct_sdna(srna, "CustomDataLayer"); \
    RNA_def_struct_ui_text(srna, \
                           "Mesh " elemname " Float Property Layer", \
                           "User defined layer of floating-point number values"); \
    RNA_def_struct_path_func(srna, "rna_Mesh" elemname "FloatPropertyLayer_path"); \
\
    prop = RNA_def_property(srna, "name", PROP_STRING, PROP_NONE); \
    RNA_def_struct_name_property(srna, prop); \
    RNA_def_property_string_funcs(prop, NULL, NULL, "rna_MeshAnyLayer_name_set"); \
    RNA_def_property_ui_text(prop, "Name", ""); \
    RNA_def_property_update(prop, 0, "rna_Mesh_update_data_legacy_deg_tag_all"); \
\
    prop = RNA_def_property(srna, "data", PROP_COLLECTION, PROP_NONE); \
    RNA_def_property_struct_type(prop, "Mesh" elemname "FloatProperty"); \
    RNA_def_property_ui_text(prop, "Data", ""); \
    RNA_def_property_collection_funcs(prop, \
                                      "rna_Mesh" elemname "FloatPropertyLayer_data_begin", \
                                      "rna_iterator_array_next", \
                                      "rna_iterator_array_end", \
                                      "rna_iterator_array_get", \
                                      "rna_Mesh" elemname "FloatPropertyLayer_data_length", \
                                      NULL, \
                                      NULL, \
                                      NULL); \
\
    srna = RNA_def_struct(brna, "Mesh" elemname "FloatProperty", NULL); \
    RNA_def_struct_sdna(srna, "MFloatProperty"); \
    RNA_def_struct_ui_text( \
        srna, \
        "Mesh " elemname " Float Property", \
        "User defined floating-point number value in a float properties layer"); \
    RNA_def_struct_path_func(srna, "rna_Mesh" elemname "FloatProperty_path"); \
\
    prop = RNA_def_property(srna, "value", PROP_FLOAT, PROP_NONE); \
    RNA_def_property_float_sdna(prop, NULL, "f"); \
    RNA_def_property_ui_text(prop, "Value", ""); \
    RNA_def_property_update(prop, 0, "rna_Mesh_update_data_legacy_deg_tag_all"); \
    ((void)0)

  /* Int */
#  define MESH_INT_PROPERTY_LAYER(elemname) \
    srna = RNA_def_struct(brna, "Mesh" elemname "IntPropertyLayer", NULL); \
    RNA_def_struct_sdna(srna, "CustomDataLayer"); \
    RNA_def_struct_ui_text(srna, \
                           "Mesh " elemname " Int Property Layer", \
                           "User defined layer of integer number values"); \
    RNA_def_struct_path_func(srna, "rna_Mesh" elemname "IntPropertyLayer_path"); \
\
    prop = RNA_def_property(srna, "name", PROP_STRING, PROP_NONE); \
    RNA_def_struct_name_property(srna, prop); \
    RNA_def_property_string_funcs(prop, NULL, NULL, "rna_MeshAnyLayer_name_set"); \
    RNA_def_property_ui_text(prop, "Name", ""); \
    RNA_def_property_update(prop, 0, "rna_Mesh_update_data_legacy_deg_tag_all"); \
\
    prop = RNA_def_property(srna, "data", PROP_COLLECTION, PROP_NONE); \
    RNA_def_property_struct_type(prop, "Mesh" elemname "IntProperty"); \
    RNA_def_property_ui_text(prop, "Data", ""); \
    RNA_def_property_collection_funcs(prop, \
                                      "rna_Mesh" elemname "IntPropertyLayer_data_begin", \
                                      "rna_iterator_array_next", \
                                      "rna_iterator_array_end", \
                                      "rna_iterator_array_get", \
                                      "rna_Mesh" elemname "IntPropertyLayer_data_length", \
                                      NULL, \
                                      NULL, \
                                      NULL); \
\
    srna = RNA_def_struct(brna, "Mesh" elemname "IntProperty", NULL); \
    RNA_def_struct_sdna(srna, "MIntProperty"); \
    RNA_def_struct_ui_text(srna, \
                           "Mesh " elemname " Int Property", \
                           "User defined integer number value in an integer properties layer"); \
    RNA_def_struct_path_func(srna, "rna_Mesh" elemname "IntProperty_path"); \
\
    prop = RNA_def_property(srna, "value", PROP_INT, PROP_NONE); \
    RNA_def_property_int_sdna(prop, NULL, "i"); \
    RNA_def_property_ui_text(prop, "Value", ""); \
    RNA_def_property_update(prop, 0, "rna_Mesh_update_data_legacy_deg_tag_all"); \
    ((void)0)

  /* String */
#  define MESH_STRING_PROPERTY_LAYER(elemname) \
    srna = RNA_def_struct(brna, "Mesh" elemname "StringPropertyLayer", NULL); \
    RNA_def_struct_sdna(srna, "CustomDataLayer"); \
    RNA_def_struct_ui_text(srna, \
                           "Mesh " elemname " String Property Layer", \
                           "User defined layer of string text values"); \
    RNA_def_struct_path_func(srna, "rna_Mesh" elemname "StringPropertyLayer_path"); \
\
    prop = RNA_def_property(srna, "name", PROP_STRING, PROP_NONE); \
    RNA_def_struct_name_property(srna, prop); \
    RNA_def_property_string_funcs(prop, NULL, NULL, "rna_MeshAnyLayer_name_set"); \
    RNA_def_property_ui_text(prop, "Name", ""); \
    RNA_def_property_update(prop, 0, "rna_Mesh_update_data_legacy_deg_tag_all"); \
\
    prop = RNA_def_property(srna, "data", PROP_COLLECTION, PROP_NONE); \
    RNA_def_property_struct_type(prop, "Mesh" elemname "StringProperty"); \
    RNA_def_property_ui_text(prop, "Data", ""); \
    RNA_def_property_collection_funcs(prop, \
                                      "rna_Mesh" elemname "StringPropertyLayer_data_begin", \
                                      "rna_iterator_array_next", \
                                      "rna_iterator_array_end", \
                                      "rna_iterator_array_get", \
                                      "rna_Mesh" elemname "StringPropertyLayer_data_length", \
                                      NULL, \
                                      NULL, \
                                      NULL); \
\
    srna = RNA_def_struct(brna, "Mesh" elemname "StringProperty", NULL); \
    RNA_def_struct_sdna(srna, "MStringProperty"); \
    RNA_def_struct_ui_text(srna, \
                           "Mesh " elemname " String Property", \
                           "User defined string text value in a string properties layer"); \
    RNA_def_struct_path_func(srna, "rna_Mesh" elemname "StringProperty_path"); \
\
    /* low level mesh data access, treat as bytes */ \
    prop = RNA_def_property(srna, "value", PROP_STRING, PROP_BYTESTRING); \
    RNA_def_property_string_sdna(prop, NULL, "s"); \
    RNA_def_property_string_funcs(prop, \
                                  "rna_MeshStringProperty_s_get", \
                                  "rna_MeshStringProperty_s_length", \
                                  "rna_MeshStringProperty_s_set"); \
    RNA_def_property_ui_text(prop, "Value", ""); \
    RNA_def_property_update(prop, 0, "rna_Mesh_update_data_legacy_deg_tag_all");

  MESH_FLOAT_PROPERTY_LAYER("Vertex");
  MESH_FLOAT_PROPERTY_LAYER("Polygon");
  MESH_INT_PROPERTY_LAYER("Vertex");
  MESH_INT_PROPERTY_LAYER("Polygon");
  MESH_STRING_PROPERTY_LAYER("Vertex")
  MESH_STRING_PROPERTY_LAYER("Polygon")
#  undef MESH_PROPERTY_LAYER
}

void rna_def_texmat_common(StructRNA *srna, const char *texspace_editable)
{
  PropertyRNA *prop;

  /* texture space */
  prop = RNA_def_property(srna, "auto_texspace", PROP_BOOLEAN, PROP_NONE);
  RNA_def_property_boolean_sdna(prop, NULL, "texflag", ME_AUTOSPACE);
  RNA_def_property_ui_text(
      prop,
      "Auto Texture Space",
      "Adjust active object's texture space automatically when transforming object");

  prop = RNA_def_property(srna, "texspace_location", PROP_FLOAT, PROP_TRANSLATION);
  RNA_def_property_float_sdna(prop, NULL, "loc");
  RNA_def_property_ui_text(prop, "Texture Space Location", "Texture space location");
  RNA_def_property_float_funcs(prop, "rna_Mesh_texspace_loc_get", NULL, NULL);
  RNA_def_property_editable_func(prop, texspace_editable);
  RNA_def_property_update(prop, 0, "rna_Mesh_update_data_legacy_deg_tag_all");

  prop = RNA_def_property(srna, "texspace_size", PROP_FLOAT, PROP_XYZ);
  RNA_def_property_float_sdna(prop, NULL, "size");
  RNA_def_property_flag(prop, PROP_PROPORTIONAL);
  RNA_def_property_ui_text(prop, "Texture Space Size", "Texture space size");
  RNA_def_property_float_funcs(prop, "rna_Mesh_texspace_size_get", NULL, NULL);
  RNA_def_property_editable_func(prop, texspace_editable);
  RNA_def_property_update(prop, 0, "rna_Mesh_update_data_legacy_deg_tag_all");

  /* materials */
  prop = RNA_def_property(srna, "materials", PROP_COLLECTION, PROP_NONE);
  RNA_def_property_collection_sdna(prop, NULL, "mat", "totcol");
  RNA_def_property_struct_type(prop, "Material");
  RNA_def_property_ui_text(prop, "Materials", "");
  RNA_def_property_srna(prop, "IDMaterials"); /* see rna_ID.c */
  RNA_def_property_collection_funcs(
      prop, NULL, NULL, NULL, NULL, NULL, NULL, NULL, "rna_IDMaterials_assign_int");
}

/* scene.objects */
/* mesh.vertices */
static void rna_def_mesh_vertices(BlenderRNA *brna, PropertyRNA *cprop)
{
  StructRNA *srna;
  /*  PropertyRNA *prop; */

  FunctionRNA *func;
  PropertyRNA *parm;

  RNA_def_property_srna(cprop, "MeshVertices");
  srna = RNA_def_struct(brna, "MeshVertices", NULL);
  RNA_def_struct_sdna(srna, "Mesh");
  RNA_def_struct_ui_text(srna, "Mesh Vertices", "Collection of mesh vertices");

  func = RNA_def_function(srna, "add", "ED_mesh_verts_add");
  RNA_def_function_flag(func, FUNC_USE_REPORTS);
  parm = RNA_def_int(
      func, "count", 0, 0, INT_MAX, "Count", "Number of vertices to add", 0, INT_MAX);
  RNA_def_parameter_flags(parm, 0, PARM_REQUIRED);
#  if 0 /* BMESH_TODO Remove until BMesh merge */
  func = RNA_def_function(srna, "remove", "ED_mesh_verts_remove");
  RNA_def_function_flag(func, FUNC_USE_REPORTS);
  RNA_def_int(func, "count", 0, 0, INT_MAX, "Count", "Number of vertices to remove", 0, INT_MAX);
#  endif
}

/* mesh.edges */
static void rna_def_mesh_edges(BlenderRNA *brna, PropertyRNA *cprop)
{
  StructRNA *srna;
  /*  PropertyRNA *prop; */

  FunctionRNA *func;
  PropertyRNA *parm;

  RNA_def_property_srna(cprop, "MeshEdges");
  srna = RNA_def_struct(brna, "MeshEdges", NULL);
  RNA_def_struct_sdna(srna, "Mesh");
  RNA_def_struct_ui_text(srna, "Mesh Edges", "Collection of mesh edges");

  func = RNA_def_function(srna, "add", "ED_mesh_edges_add");
  RNA_def_function_flag(func, FUNC_USE_REPORTS);
  parm = RNA_def_int(func, "count", 0, 0, INT_MAX, "Count", "Number of edges to add", 0, INT_MAX);
  RNA_def_parameter_flags(parm, 0, PARM_REQUIRED);
#  if 0 /* BMESH_TODO Remove until BMesh merge */
  func = RNA_def_function(srna, "remove", "ED_mesh_edges_remove");
  RNA_def_function_flag(func, FUNC_USE_REPORTS);
  RNA_def_int(func, "count", 0, 0, INT_MAX, "Count", "Number of edges to remove", 0, INT_MAX);
#  endif
}

/* mesh.loop_triangles */
static void rna_def_mesh_looptris(BlenderRNA *brna, PropertyRNA *cprop)
{
  StructRNA *srna;

  RNA_def_property_srna(cprop, "MeshLoopTriangles");
  srna = RNA_def_struct(brna, "MeshLoopTriangles", NULL);
  RNA_def_struct_sdna(srna, "Mesh");
  RNA_def_struct_ui_text(
      srna, "Mesh Loop Triangles", "Tessellation of mesh polygons into triangles");
}

/* mesh.loops */
static void rna_def_mesh_loops(BlenderRNA *brna, PropertyRNA *cprop)
{
  StructRNA *srna;

  // PropertyRNA *prop;

  FunctionRNA *func;
  PropertyRNA *parm;

  RNA_def_property_srna(cprop, "MeshLoops");
  srna = RNA_def_struct(brna, "MeshLoops", NULL);
  RNA_def_struct_sdna(srna, "Mesh");
  RNA_def_struct_ui_text(srna, "Mesh Loops", "Collection of mesh loops");

  func = RNA_def_function(srna, "add", "ED_mesh_loops_add");
  RNA_def_function_flag(func, FUNC_USE_REPORTS);
  parm = RNA_def_int(func, "count", 0, 0, INT_MAX, "Count", "Number of loops to add", 0, INT_MAX);
  RNA_def_parameter_flags(parm, 0, PARM_REQUIRED);
}

/* mesh.polygons */
static void rna_def_mesh_polygons(BlenderRNA *brna, PropertyRNA *cprop)
{
  StructRNA *srna;

  PropertyRNA *prop;

  FunctionRNA *func;
  PropertyRNA *parm;

  RNA_def_property_srna(cprop, "MeshPolygons");
  srna = RNA_def_struct(brna, "MeshPolygons", NULL);
  RNA_def_struct_sdna(srna, "Mesh");
  RNA_def_struct_ui_text(srna, "Mesh Polygons", "Collection of mesh polygons");

  prop = RNA_def_property(srna, "active", PROP_INT, PROP_NONE);
  RNA_def_property_int_sdna(prop, NULL, "act_face");
  RNA_def_property_ui_text(prop, "Active Polygon", "The active polygon for this mesh");

  func = RNA_def_function(srna, "add", "ED_mesh_polys_add");
  RNA_def_function_flag(func, FUNC_USE_REPORTS);
  parm = RNA_def_int(
      func, "count", 0, 0, INT_MAX, "Count", "Number of polygons to add", 0, INT_MAX);
  RNA_def_parameter_flags(parm, 0, PARM_REQUIRED);
}

/* Defines a read-only vector type since normals should not be modified manually. */
static void rna_def_normal_layer_value(BlenderRNA *brna)
{
  StructRNA *srna = RNA_def_struct(brna, "MeshNormalValue", NULL);
  RNA_def_struct_sdna(srna, "vec3f");
  RNA_def_struct_ui_text(srna, "Mesh Normal Vector", "Vector in a mesh normal array");

  PropertyRNA *prop = RNA_def_property(srna, "vector", PROP_FLOAT, PROP_DIRECTION);
  RNA_def_property_ui_text(prop, "Vector", "3D vector");
  RNA_def_property_float_sdna(prop, NULL, "x");
  RNA_def_property_array(prop, 3);
  RNA_def_property_clear_flag(prop, PROP_EDITABLE);
}

static void rna_def_loop_colors(BlenderRNA *brna, PropertyRNA *cprop)
{
  StructRNA *srna;
  PropertyRNA *prop;

  FunctionRNA *func;
  PropertyRNA *parm;

  RNA_def_property_srna(cprop, "LoopColors");
  srna = RNA_def_struct(brna, "LoopColors", NULL);
  RNA_def_struct_sdna(srna, "Mesh");
  RNA_def_struct_ui_text(srna, "Loop Colors", "Collection of vertex colors");

  func = RNA_def_function(srna, "new", "rna_Mesh_vertex_color_new");
  RNA_def_function_ui_description(func, "Add a vertex color layer to Mesh");
  RNA_def_function_flag(func, FUNC_USE_REPORTS);
  RNA_def_string(func, "name", "Col", 0, "", "Vertex color name");
  RNA_def_boolean(func,
                  "do_init",
                  true,
                  "",
                  "Whether new layer's data should be initialized by copying current active one");
  parm = RNA_def_pointer(func, "layer", "MeshLoopColorLayer", "", "The newly created layer");
  RNA_def_parameter_flags(parm, 0, PARM_RNAPTR);
  RNA_def_function_return(func, parm);

  func = RNA_def_function(srna, "remove", "rna_Mesh_vertex_color_remove");
  RNA_def_function_ui_description(func, "Remove a vertex color layer");
  RNA_def_function_flag(func, FUNC_USE_REPORTS);
  parm = RNA_def_pointer(func, "layer", "MeshLoopColorLayer", "", "The layer to remove");
  RNA_def_parameter_flags(parm, PROP_NEVER_NULL, PARM_REQUIRED);
  RNA_def_property_clear_flag(parm, PROP_THICK_WRAP);

  prop = RNA_def_property(srna, "active", PROP_POINTER, PROP_NONE);
  RNA_def_property_struct_type(prop, "MeshLoopColorLayer");
  RNA_def_property_pointer_funcs(
      prop, "rna_Mesh_vertex_color_active_get", "rna_Mesh_vertex_color_active_set", NULL, NULL);
  RNA_def_property_flag(prop, PROP_EDITABLE | PROP_NEVER_UNLINK);
  RNA_def_property_ui_text(prop, "Active Vertex Color Layer", "Active vertex color layer");
  RNA_def_property_update(prop, 0, "rna_Mesh_update_data_edit_active_color");

  prop = RNA_def_property(srna, "active_index", PROP_INT, PROP_UNSIGNED);
  RNA_def_property_int_funcs(prop,
                             "rna_Mesh_vertex_color_active_index_get",
                             "rna_Mesh_vertex_color_active_index_set",
                             "rna_Mesh_vertex_color_index_range");
  RNA_def_property_ui_text(prop, "Active Vertex Color Index", "Active vertex color index");
  RNA_def_property_update(prop, 0, "rna_Mesh_update_data_edit_active_color");
}

static void rna_def_vert_colors(BlenderRNA *brna, PropertyRNA *cprop)
{
  StructRNA *srna;
  PropertyRNA *prop;

  FunctionRNA *func;
  PropertyRNA *parm;

  RNA_def_property_srna(cprop, "VertColors");
  srna = RNA_def_struct(brna, "VertColors", NULL);
  RNA_def_struct_sdna(srna, "Mesh");
  RNA_def_struct_ui_text(srna, "Vert Colors", "Collection of sculpt vertex colors");

  func = RNA_def_function(srna, "new", "rna_Mesh_sculpt_vertex_color_new");
  RNA_def_function_ui_description(func, "Add a sculpt vertex color layer to Mesh");
  RNA_def_function_flag(func, FUNC_USE_REPORTS);
  RNA_def_string(func, "name", "Col", 0, "", "Sculpt Vertex color name");
  RNA_def_boolean(func,
                  "do_init",
                  true,
                  "",
                  "Whether new layer's data should be initialized by copying current active one");
  parm = RNA_def_pointer(func, "layer", "MeshVertColorLayer", "", "The newly created layer");
  RNA_def_parameter_flags(parm, 0, PARM_RNAPTR);
  RNA_def_function_return(func, parm);

  func = RNA_def_function(srna, "remove", "rna_Mesh_sculpt_vertex_color_remove");
  RNA_def_function_ui_description(func, "Remove a vertex color layer");
  RNA_def_function_flag(func, FUNC_USE_REPORTS);
  parm = RNA_def_pointer(func, "layer", "MeshVertColorLayer", "", "The layer to remove");
  RNA_def_parameter_flags(parm, PROP_NEVER_NULL, PARM_REQUIRED);
  RNA_def_property_clear_flag(parm, PROP_THICK_WRAP);

  prop = RNA_def_property(srna, "active", PROP_POINTER, PROP_NONE);
  RNA_def_property_struct_type(prop, "MeshVertColorLayer");
  RNA_def_property_pointer_funcs(prop,
                                 "rna_Mesh_sculpt_vertex_color_active_get",
                                 "rna_Mesh_sculpt_vertex_color_active_set",
                                 NULL,
                                 NULL);
  RNA_def_property_flag(prop, PROP_EDITABLE | PROP_NEVER_UNLINK);
  RNA_def_property_ui_text(
      prop, "Active Sculpt Vertex Color Layer", "Active sculpt vertex color layer");
  RNA_def_property_update(prop, 0, "rna_Mesh_update_data_edit_active_color");

  prop = RNA_def_property(srna, "active_index", PROP_INT, PROP_UNSIGNED);
  RNA_def_property_int_funcs(prop,
                             "rna_Mesh_sculpt_vertex_color_active_index_get",
                             "rna_Mesh_sculpt_vertex_color_active_index_set",
                             "rna_Mesh_sculpt_vertex_color_index_range");
  RNA_def_property_ui_text(
      prop, "Active Sculpt Vertex Color Index", "Active sculpt vertex color index");
  RNA_def_property_update(prop, 0, "rna_Mesh_update_data_edit_active_color");
}

static void rna_def_uv_layers(BlenderRNA *brna, PropertyRNA *cprop)
{
  StructRNA *srna;
  PropertyRNA *prop;

  FunctionRNA *func;
  PropertyRNA *parm;

  RNA_def_property_srna(cprop, "UVLoopLayers");
  srna = RNA_def_struct(brna, "UVLoopLayers", NULL);
  RNA_def_struct_sdna(srna, "Mesh");
  RNA_def_struct_ui_text(srna, "UV Loop Layers", "Collection of uv loop layers");

  func = RNA_def_function(srna, "new", "rna_Mesh_uv_layers_new");
  RNA_def_function_flag(func, FUNC_USE_REPORTS);
  RNA_def_function_ui_description(func, "Add a UV map layer to Mesh");
  RNA_def_string(func, "name", "UVMap", 0, "", "UV map name");
  RNA_def_boolean(func,
                  "do_init",
                  true,
                  "",
                  "Whether new layer's data should be initialized by copying current active one, "
                  "or if none is active, with a default UVmap");
  parm = RNA_def_pointer(func, "layer", "MeshUVLoopLayer", "", "The newly created layer");
  RNA_def_parameter_flags(parm, 0, PARM_RNAPTR);
  RNA_def_function_return(func, parm);

  func = RNA_def_function(srna, "remove", "rna_Mesh_uv_layers_remove");
  RNA_def_function_ui_description(func, "Remove a vertex color layer");
  RNA_def_function_flag(func, FUNC_USE_REPORTS);
  parm = RNA_def_pointer(func, "layer", "MeshUVLoopLayer", "", "The layer to remove");
  RNA_def_parameter_flags(parm, PROP_NEVER_NULL, PARM_REQUIRED);

  prop = RNA_def_property(srna, "active", PROP_POINTER, PROP_NONE);
  RNA_def_property_struct_type(prop, "MeshUVLoopLayer");
  RNA_def_property_pointer_funcs(
      prop, "rna_Mesh_uv_layer_active_get", "rna_Mesh_uv_layer_active_set", NULL, NULL);
  RNA_def_property_flag(prop, PROP_EDITABLE | PROP_NEVER_UNLINK);
  RNA_def_property_ui_text(prop, "Active UV Loop Layer", "The Active UV loop layer");
  RNA_def_property_update(prop, 0, "rna_Mesh_update_data_legacy_deg_tag_all");

  prop = RNA_def_property(srna, "active_index", PROP_INT, PROP_UNSIGNED);
  RNA_def_property_int_funcs(prop,
                             "rna_Mesh_uv_layer_active_index_get",
                             "rna_Mesh_uv_layer_active_index_set",
                             "rna_Mesh_uv_layer_index_range");
  RNA_def_property_ui_text(prop, "Active UV Loop Layer Index", "Active UV loop layer index");
  RNA_def_property_update(prop, 0, "rna_Mesh_update_data_legacy_deg_tag_all");
}

/* mesh float layers */
static void rna_def_vertex_float_layers(BlenderRNA *brna, PropertyRNA *cprop)
{
  StructRNA *srna;

  FunctionRNA *func;
  PropertyRNA *parm;

  RNA_def_property_srna(cprop, "VertexFloatProperties");
  srna = RNA_def_struct(brna, "VertexFloatProperties", NULL);
  RNA_def_struct_sdna(srna, "Mesh");
  RNA_def_struct_ui_text(srna, "Vertex Float Properties", "Collection of float properties");

  func = RNA_def_function(srna, "new", "rna_Mesh_vertex_float_property_new");
  RNA_def_function_ui_description(func, "Add a float property layer to Mesh");
  RNA_def_string(func, "name", "Float Prop", 0, "", "Float property name");
  parm = RNA_def_pointer(
      func, "layer", "MeshVertexFloatPropertyLayer", "", "The newly created layer");
  RNA_def_parameter_flags(parm, 0, PARM_RNAPTR);
  RNA_def_function_return(func, parm);
}

/* mesh int layers */
static void rna_def_vertex_int_layers(BlenderRNA *brna, PropertyRNA *cprop)
{
  StructRNA *srna;

  FunctionRNA *func;
  PropertyRNA *parm;

  RNA_def_property_srna(cprop, "VertexIntProperties");
  srna = RNA_def_struct(brna, "VertexIntProperties", NULL);
  RNA_def_struct_sdna(srna, "Mesh");
  RNA_def_struct_ui_text(srna, "Vertex Int Properties", "Collection of int properties");

  func = RNA_def_function(srna, "new", "rna_Mesh_vertex_int_property_new");
  RNA_def_function_ui_description(func, "Add a integer property layer to Mesh");
  RNA_def_string(func, "name", "Int Prop", 0, "", "Int property name");
  parm = RNA_def_pointer(
      func, "layer", "MeshVertexIntPropertyLayer", "", "The newly created layer");
  RNA_def_parameter_flags(parm, 0, PARM_RNAPTR);
  RNA_def_function_return(func, parm);
}

/* mesh string layers */
static void rna_def_vertex_string_layers(BlenderRNA *brna, PropertyRNA *cprop)
{
  StructRNA *srna;

  FunctionRNA *func;
  PropertyRNA *parm;

  RNA_def_property_srna(cprop, "VertexStringProperties");
  srna = RNA_def_struct(brna, "VertexStringProperties", NULL);
  RNA_def_struct_sdna(srna, "Mesh");
  RNA_def_struct_ui_text(srna, "Vertex String Properties", "Collection of string properties");

  func = RNA_def_function(srna, "new", "rna_Mesh_vertex_string_property_new");
  RNA_def_function_ui_description(func, "Add a string property layer to Mesh");
  RNA_def_string(func, "name", "String Prop", 0, "", "String property name");
  parm = RNA_def_pointer(
      func, "layer", "MeshVertexStringPropertyLayer", "", "The newly created layer");
  RNA_def_parameter_flags(parm, 0, PARM_RNAPTR);
  RNA_def_function_return(func, parm);
}

/* mesh float layers */
static void rna_def_polygon_float_layers(BlenderRNA *brna, PropertyRNA *cprop)
{
  StructRNA *srna;

  FunctionRNA *func;
  PropertyRNA *parm;

  RNA_def_property_srna(cprop, "PolygonFloatProperties");
  srna = RNA_def_struct(brna, "PolygonFloatProperties", NULL);
  RNA_def_struct_sdna(srna, "Mesh");
  RNA_def_struct_ui_text(srna, "Polygon Float Properties", "Collection of float properties");

  func = RNA_def_function(srna, "new", "rna_Mesh_polygon_float_property_new");
  RNA_def_function_ui_description(func, "Add a float property layer to Mesh");
  RNA_def_string(func, "name", "Float Prop", 0, "", "Float property name");
  parm = RNA_def_pointer(
      func, "layer", "MeshPolygonFloatPropertyLayer", "", "The newly created layer");
  RNA_def_parameter_flags(parm, 0, PARM_RNAPTR);
  RNA_def_function_return(func, parm);
}

/* mesh int layers */
static void rna_def_polygon_int_layers(BlenderRNA *brna, PropertyRNA *cprop)
{
  StructRNA *srna;

  FunctionRNA *func;
  PropertyRNA *parm;

  RNA_def_property_srna(cprop, "PolygonIntProperties");
  srna = RNA_def_struct(brna, "PolygonIntProperties", NULL);
  RNA_def_struct_sdna(srna, "Mesh");
  RNA_def_struct_ui_text(srna, "Polygon Int Properties", "Collection of int properties");

  func = RNA_def_function(srna, "new", "rna_Mesh_polygon_int_property_new");
  RNA_def_function_ui_description(func, "Add a integer property layer to Mesh");
  RNA_def_string(func, "name", "Int Prop", 0, "", "Int property name");
  parm = RNA_def_pointer(
      func, "layer", "MeshPolygonIntPropertyLayer", "", "The newly created layer");
  RNA_def_parameter_flags(parm, 0, PARM_RNAPTR);
  RNA_def_function_return(func, parm);
}

/* mesh string layers */
static void rna_def_polygon_string_layers(BlenderRNA *brna, PropertyRNA *cprop)
{
  StructRNA *srna;

  FunctionRNA *func;
  PropertyRNA *parm;

  RNA_def_property_srna(cprop, "PolygonStringProperties");
  srna = RNA_def_struct(brna, "PolygonStringProperties", NULL);
  RNA_def_struct_sdna(srna, "Mesh");
  RNA_def_struct_ui_text(srna, "Polygon String Properties", "Collection of string properties");

  func = RNA_def_function(srna, "new", "rna_Mesh_polygon_string_property_new");
  RNA_def_function_ui_description(func, "Add a string property layer to Mesh");
  RNA_def_string(func, "name", "String Prop", 0, "", "String property name");
  parm = RNA_def_pointer(
      func, "layer", "MeshPolygonStringPropertyLayer", "", "The newly created layer");
  RNA_def_parameter_flags(parm, 0, PARM_RNAPTR);
  RNA_def_function_return(func, parm);
}

static void rna_def_skin_vertices(BlenderRNA *brna, PropertyRNA *UNUSED(cprop))
{
  StructRNA *srna;
  PropertyRNA *prop;

  srna = RNA_def_struct(brna, "MeshSkinVertexLayer", NULL);
  RNA_def_struct_ui_text(
      srna, "Mesh Skin Vertex Layer", "Per-vertex skin data for use with the Skin modifier");
  RNA_def_struct_sdna(srna, "CustomDataLayer");
  RNA_def_struct_path_func(srna, "rna_MeshSkinVertexLayer_path");

  prop = RNA_def_property(srna, "name", PROP_STRING, PROP_NONE);
  RNA_def_struct_name_property(srna, prop);
  RNA_def_property_string_funcs(prop, NULL, NULL, "rna_MeshVertexLayer_name_set");
  RNA_def_property_ui_text(prop, "Name", "Name of skin layer");
  RNA_def_property_update(prop, 0, "rna_Mesh_update_data_legacy_deg_tag_all");

  prop = RNA_def_property(srna, "data", PROP_COLLECTION, PROP_NONE);
  RNA_def_property_struct_type(prop, "MeshSkinVertex");
  RNA_def_property_ui_text(prop, "Data", "");
  RNA_def_property_collection_funcs(prop,
                                    "rna_MeshSkinVertexLayer_data_begin",
                                    "rna_iterator_array_next",
                                    "rna_iterator_array_end",
                                    "rna_iterator_array_get",
                                    "rna_MeshSkinVertexLayer_data_length",
                                    NULL,
                                    NULL,
                                    NULL);

  /* SkinVertex struct */
  srna = RNA_def_struct(brna, "MeshSkinVertex", NULL);
  RNA_def_struct_sdna(srna, "MVertSkin");
  RNA_def_struct_ui_text(
      srna, "Skin Vertex", "Per-vertex skin data for use with the Skin modifier");
  RNA_def_struct_path_func(srna, "rna_MeshSkinVertex_path");

  prop = RNA_def_property(srna, "radius", PROP_FLOAT, PROP_UNSIGNED);
  RNA_def_property_array(prop, 2);
  RNA_def_property_ui_range(prop, 0.001, 100.0, 1, 3);
  RNA_def_property_ui_text(prop, "Radius", "Radius of the skin");
  RNA_def_property_update(prop, 0, "rna_Mesh_update_data_legacy_deg_tag_all");

  /* Flags */

  prop = RNA_def_property(srna, "use_root", PROP_BOOLEAN, PROP_NONE);
  RNA_def_property_boolean_sdna(prop, NULL, "flag", MVERT_SKIN_ROOT);
  RNA_def_property_ui_text(prop,
                           "Root",
                           "Vertex is a root for rotation calculations and armature generation, "
                           "setting this flag does not clear other roots in the same mesh island");
  RNA_def_property_update(prop, 0, "rna_Mesh_update_data_legacy_deg_tag_all");

  prop = RNA_def_property(srna, "use_loose", PROP_BOOLEAN, PROP_NONE);
  RNA_def_property_boolean_sdna(prop, NULL, "flag", MVERT_SKIN_LOOSE);
  RNA_def_property_ui_text(
      prop, "Loose", "If vertex has multiple adjacent edges, it is hulled to them directly");
  RNA_def_property_update(prop, 0, "rna_Mesh_update_data_legacy_deg_tag_all");
}

static void rna_def_vertex_creases(BlenderRNA *brna)
{
  StructRNA *srna;
  PropertyRNA *prop;

  srna = RNA_def_struct(brna, "MeshVertexCreaseLayer", NULL);
  RNA_def_struct_ui_text(srna, "Mesh Vertex Crease Layer", "Per-vertex crease");
  RNA_def_struct_sdna(srna, "CustomDataLayer");
  RNA_def_struct_path_func(srna, "rna_MeshVertexCreaseLayer_path");

  prop = RNA_def_property(srna, "data", PROP_COLLECTION, PROP_NONE);
  RNA_def_property_struct_type(prop, "MeshVertexCrease");
  RNA_def_property_ui_text(prop, "Data", "");
  RNA_def_property_collection_funcs(prop,
                                    "rna_MeshVertexCreaseLayer_data_begin",
                                    "rna_iterator_array_next",
                                    "rna_iterator_array_end",
                                    "rna_iterator_array_get",
                                    "rna_MeshVertexCreaseLayer_data_length",
                                    NULL,
                                    NULL,
                                    NULL);

  /* VertexCrease struct */
  srna = RNA_def_struct(brna, "MeshVertexCrease", NULL);
  RNA_def_struct_sdna(srna, "MFloatProperty");
  RNA_def_struct_ui_text(srna, "Float Property", "");

  prop = RNA_def_property(srna, "value", PROP_FLOAT, PROP_NONE);
  RNA_def_property_float_sdna(prop, NULL, "f");
  RNA_def_property_ui_text(prop, "Value", "");
  RNA_def_property_update(prop, 0, "rna_Mesh_update_data_legacy_deg_tag_all");
}

static void rna_def_paint_mask(BlenderRNA *brna, PropertyRNA *UNUSED(cprop))
{
  StructRNA *srna;
  PropertyRNA *prop;

  srna = RNA_def_struct(brna, "MeshPaintMaskLayer", NULL);
  RNA_def_struct_ui_text(srna, "Mesh Paint Mask Layer", "Per-vertex paint mask data");
  RNA_def_struct_sdna(srna, "CustomDataLayer");
  RNA_def_struct_path_func(srna, "rna_MeshPaintMaskLayer_path");

  prop = RNA_def_property(srna, "data", PROP_COLLECTION, PROP_NONE);
  RNA_def_property_struct_type(prop, "MeshPaintMaskProperty");
  RNA_def_property_ui_text(prop, "Data", "");

  RNA_def_property_collection_funcs(prop,
                                    "rna_MeshPaintMaskLayer_data_begin",
                                    "rna_iterator_array_next",
                                    "rna_iterator_array_end",
                                    "rna_iterator_array_get",
                                    "rna_MeshPaintMaskLayer_data_length",
                                    NULL,
                                    NULL,
                                    NULL);

  srna = RNA_def_struct(brna, "MeshPaintMaskProperty", NULL);
  RNA_def_struct_sdna(srna, "MFloatProperty");
  RNA_def_struct_ui_text(srna, "Mesh Paint Mask Property", "Floating-point paint mask value");
  RNA_def_struct_path_func(srna, "rna_MeshPaintMask_path");

  prop = RNA_def_property(srna, "value", PROP_FLOAT, PROP_NONE);
  RNA_def_property_float_sdna(prop, NULL, "f");
  RNA_def_property_ui_text(prop, "Value", "");
  RNA_def_property_update(prop, 0, "rna_Mesh_update_data_legacy_deg_tag_all");
}

static void rna_def_face_map(BlenderRNA *brna)
{
  StructRNA *srna;
  PropertyRNA *prop;

  srna = RNA_def_struct(brna, "MeshFaceMapLayer", NULL);
  RNA_def_struct_ui_text(srna, "Mesh Face Map Layer", "Per-face map index");
  RNA_def_struct_sdna(srna, "CustomDataLayer");
  RNA_def_struct_path_func(srna, "rna_MeshFaceMapLayer_path");

  prop = RNA_def_property(srna, "name", PROP_STRING, PROP_NONE);
  RNA_def_struct_name_property(srna, prop);
  RNA_def_property_string_funcs(prop, NULL, NULL, "rna_MeshPolyLayer_name_set");
  RNA_def_property_ui_text(prop, "Name", "Name of face map layer");
  RNA_def_property_update(prop, 0, "rna_Mesh_update_data_legacy_deg_tag_all");

  prop = RNA_def_property(srna, "data", PROP_COLLECTION, PROP_NONE);
  RNA_def_property_struct_type(prop, "MeshFaceMap");
  RNA_def_property_ui_text(prop, "Data", "");
  RNA_def_property_collection_funcs(prop,
                                    "rna_MeshFaceMapLayer_data_begin",
                                    "rna_iterator_array_next",
                                    "rna_iterator_array_end",
                                    "rna_iterator_array_get",
                                    "rna_MeshFaceMapLayer_data_length",
                                    NULL,
                                    NULL,
                                    NULL);

  /* FaceMap struct */
  srna = RNA_def_struct(brna, "MeshFaceMap", NULL);
  RNA_def_struct_sdna(srna, "MIntProperty");
  RNA_def_struct_ui_text(srna, "Int Property", "");
  RNA_def_struct_path_func(srna, "rna_MeshFaceMap_path");

  prop = RNA_def_property(srna, "value", PROP_INT, PROP_NONE);
  RNA_def_property_int_sdna(prop, NULL, "i");
  RNA_def_property_ui_text(prop, "Value", "");
  RNA_def_property_update(prop, 0, "rna_Mesh_update_data_legacy_deg_tag_all");
}

static void rna_def_face_maps(BlenderRNA *brna, PropertyRNA *cprop)
{
  StructRNA *srna;
  PropertyRNA *prop;

  RNA_def_property_srna(cprop, "MeshFaceMapLayers");
  srna = RNA_def_struct(brna, "MeshFaceMapLayers", NULL);
  RNA_def_struct_ui_text(srna, "Mesh Face Map Layer", "Per-face map index");
  RNA_def_struct_sdna(srna, "Mesh");
  RNA_def_struct_ui_text(srna, "Mesh Face Maps", "Collection of mesh face maps");

  /* add this since we only ever have one layer anyway, don't bother with active_index */
  prop = RNA_def_property(srna, "active", PROP_POINTER, PROP_NONE);
  RNA_def_property_struct_type(prop, "MeshFaceMapLayer");
  RNA_def_property_pointer_funcs(prop, "rna_Mesh_face_map_active_get", NULL, NULL, NULL);
  RNA_def_property_ui_text(prop, "Active Face Map Layer", "");
  RNA_def_property_update(prop, 0, "rna_Mesh_update_data_legacy_deg_tag_all");

  FunctionRNA *func;
  PropertyRNA *parm;

  func = RNA_def_function(srna, "new", "rna_Mesh_face_map_new");
  RNA_def_function_flag(func, FUNC_USE_REPORTS);
  RNA_def_function_ui_description(func, "Add a float property layer to Mesh");
  RNA_def_string(func, "name", "Face Map", 0, "", "Face map name");
  parm = RNA_def_pointer(func, "layer", "MeshFaceMapLayer", "", "The newly created layer");
  RNA_def_parameter_flags(parm, 0, PARM_RNAPTR);
  RNA_def_function_return(func, parm);

  func = RNA_def_function(srna, "remove", "rna_Mesh_face_map_remove");
  RNA_def_function_ui_description(func, "Remove a face map layer");
  RNA_def_function_flag(func, FUNC_USE_REPORTS);
  parm = RNA_def_pointer(func, "layer", "MeshFaceMapLayer", "", "The layer to remove");
  RNA_def_parameter_flags(parm, PROP_NEVER_NULL, PARM_REQUIRED);
  RNA_def_property_clear_flag(parm, PROP_THICK_WRAP);
}

static void rna_def_mesh(BlenderRNA *brna)
{
  StructRNA *srna;
  PropertyRNA *prop;

  srna = RNA_def_struct(brna, "Mesh", "ID");
  RNA_def_struct_ui_text(srna, "Mesh", "Mesh data defining geometric surfaces");
  RNA_def_struct_ui_icon(srna, ICON_MESH_DATA);

  prop = RNA_def_property(srna, "vertices", PROP_COLLECTION, PROP_NONE);
  RNA_def_property_collection_sdna(prop, NULL, "mvert", "totvert");
  RNA_def_property_struct_type(prop, "MeshVertex");
  RNA_def_property_override_flag(prop, PROPOVERRIDE_IGNORE);
  RNA_def_property_ui_text(prop, "Vertices", "Vertices of the mesh");
  rna_def_mesh_vertices(brna, prop);

  prop = RNA_def_property(srna, "edges", PROP_COLLECTION, PROP_NONE);
  RNA_def_property_collection_sdna(prop, NULL, "medge", "totedge");
  RNA_def_property_struct_type(prop, "MeshEdge");
  RNA_def_property_override_flag(prop, PROPOVERRIDE_IGNORE);
  RNA_def_property_ui_text(prop, "Edges", "Edges of the mesh");
  rna_def_mesh_edges(brna, prop);

  prop = RNA_def_property(srna, "loops", PROP_COLLECTION, PROP_NONE);
  RNA_def_property_collection_sdna(prop, NULL, "mloop", "totloop");
  RNA_def_property_struct_type(prop, "MeshLoop");
  RNA_def_property_override_flag(prop, PROPOVERRIDE_IGNORE);
  RNA_def_property_ui_text(prop, "Loops", "Loops of the mesh (polygon corners)");
  rna_def_mesh_loops(brna, prop);

  prop = RNA_def_property(srna, "polygons", PROP_COLLECTION, PROP_NONE);
  RNA_def_property_collection_sdna(prop, NULL, "mpoly", "totpoly");
  RNA_def_property_struct_type(prop, "MeshPolygon");
  RNA_def_property_override_flag(prop, PROPOVERRIDE_IGNORE);
  RNA_def_property_ui_text(prop, "Polygons", "Polygons of the mesh");
  rna_def_mesh_polygons(brna, prop);

  rna_def_normal_layer_value(brna);

  prop = RNA_def_property(srna, "vertex_normals", PROP_COLLECTION, PROP_NONE);
  RNA_def_property_struct_type(prop, "MeshNormalValue");
  RNA_def_property_override_flag(prop, PROPOVERRIDE_IGNORE);
  RNA_def_property_ui_text(prop,
                           "Vertex Normals",
                           "The normal direction of each vertex, defined as the average of the "
                           "surrounding face normals");
  RNA_def_property_collection_funcs(prop,
                                    "rna_Mesh_vertex_normals_begin",
                                    "rna_iterator_array_next",
                                    "rna_iterator_array_end",
                                    "rna_iterator_array_get",
                                    "rna_Mesh_vertex_normals_length",
                                    NULL,
                                    NULL,
                                    NULL);

  prop = RNA_def_property(srna, "polygon_normals", PROP_COLLECTION, PROP_NONE);
  RNA_def_property_struct_type(prop, "MeshNormalValue");
  RNA_def_property_override_flag(prop, PROPOVERRIDE_IGNORE);
  RNA_def_property_ui_text(prop,
                           "Polygon Normals",
                           "The normal direction of each polygon, defined by the winding order "
                           "and position of its vertices");
  RNA_def_property_collection_funcs(prop,
                                    "rna_Mesh_poly_normals_begin",
                                    "rna_iterator_array_next",
                                    "rna_iterator_array_end",
                                    "rna_iterator_array_get",
                                    "rna_Mesh_poly_normals_length",
                                    NULL,
                                    NULL,
                                    NULL);

  prop = RNA_def_property(srna, "loop_triangles", PROP_COLLECTION, PROP_NONE);
  RNA_def_property_collection_sdna(prop, NULL, "runtime.looptris.array", "runtime.looptris.len");
  RNA_def_property_struct_type(prop, "MeshLoopTriangle");
  RNA_def_property_override_flag(prop, PROPOVERRIDE_IGNORE);
  RNA_def_property_ui_text(prop, "Loop Triangles", "Tessellation of mesh polygons into triangles");
  rna_def_mesh_looptris(brna, prop);

  /* TODO: should this be allowed to be itself? */
  prop = RNA_def_property(srna, "texture_mesh", PROP_POINTER, PROP_NONE);
  RNA_def_property_pointer_sdna(prop, NULL, "texcomesh");
  RNA_def_property_flag(prop, PROP_EDITABLE | PROP_ID_SELF_CHECK);
  RNA_def_property_override_flag(prop, PROPOVERRIDE_OVERRIDABLE_LIBRARY);
  RNA_def_property_ui_text(
      prop,
      "Texture Mesh",
      "Use another mesh for texture indices (vertex indices must be aligned)");

  /* UV loop layers */
  prop = RNA_def_property(srna, "uv_layers", PROP_COLLECTION, PROP_NONE);
  RNA_def_property_collection_sdna(prop, NULL, "ldata.layers", "ldata.totlayer");
  RNA_def_property_collection_funcs(prop,
                                    "rna_Mesh_uv_layers_begin",
                                    NULL,
                                    NULL,
                                    NULL,
                                    "rna_Mesh_uv_layers_length",
                                    NULL,
                                    NULL,
                                    NULL);
  RNA_def_property_struct_type(prop, "MeshUVLoopLayer");
  RNA_def_property_override_flag(prop, PROPOVERRIDE_IGNORE);
  RNA_def_property_ui_text(prop, "UV Loop Layers", "All UV loop layers");
  rna_def_uv_layers(brna, prop);

  prop = RNA_def_property(srna, "uv_layer_clone", PROP_POINTER, PROP_NONE);
  RNA_def_property_struct_type(prop, "MeshUVLoopLayer");
  RNA_def_property_pointer_funcs(
      prop, "rna_Mesh_uv_layer_clone_get", "rna_Mesh_uv_layer_clone_set", NULL, NULL);
  RNA_def_property_flag(prop, PROP_EDITABLE);
  RNA_def_property_override_flag(prop, PROPOVERRIDE_IGNORE);
  RNA_def_property_ui_text(
      prop, "Clone UV Loop Layer", "UV loop layer to be used as cloning source");

  prop = RNA_def_property(srna, "uv_layer_clone_index", PROP_INT, PROP_UNSIGNED);
  RNA_def_property_int_funcs(prop,
                             "rna_Mesh_uv_layer_clone_index_get",
                             "rna_Mesh_uv_layer_clone_index_set",
                             "rna_Mesh_uv_layer_index_range");
  RNA_def_property_ui_text(prop, "Clone UV Loop Layer Index", "Clone UV loop layer index");

  prop = RNA_def_property(srna, "uv_layer_stencil", PROP_POINTER, PROP_NONE);
  RNA_def_property_struct_type(prop, "MeshUVLoopLayer");
  RNA_def_property_pointer_funcs(
      prop, "rna_Mesh_uv_layer_stencil_get", "rna_Mesh_uv_layer_stencil_set", NULL, NULL);
  RNA_def_property_flag(prop, PROP_EDITABLE);
  RNA_def_property_override_flag(prop, PROPOVERRIDE_IGNORE);
  RNA_def_property_ui_text(prop, "Mask UV Loop Layer", "UV loop layer to mask the painted area");

  prop = RNA_def_property(srna, "uv_layer_stencil_index", PROP_INT, PROP_UNSIGNED);
  RNA_def_property_int_funcs(prop,
                             "rna_Mesh_uv_layer_stencil_index_get",
                             "rna_Mesh_uv_layer_stencil_index_set",
                             "rna_Mesh_uv_layer_index_range");
  RNA_def_property_ui_text(prop, "Mask UV Loop Layer Index", "Mask UV loop layer index");
  RNA_def_property_update(prop, 0, "rna_Mesh_update_data_legacy_deg_tag_all");

  /* Vertex colors */

  prop = RNA_def_property(srna, "vertex_colors", PROP_COLLECTION, PROP_NONE);
  RNA_def_property_collection_sdna(prop, NULL, "ldata.layers", "ldata.totlayer");
  RNA_def_property_collection_funcs(prop,
                                    "rna_Mesh_vertex_colors_begin",
                                    NULL,
                                    NULL,
                                    NULL,
                                    "rna_Mesh_vertex_colors_length",
                                    NULL,
                                    NULL,
                                    NULL);
  RNA_def_property_struct_type(prop, "MeshLoopColorLayer");
  RNA_def_property_override_flag(prop, PROPOVERRIDE_IGNORE);
  RNA_def_property_ui_text(prop, "Vertex Colors", "All vertex colors");
  rna_def_loop_colors(brna, prop);

  /* Sculpt Vertex colors */

  prop = RNA_def_property(srna, "sculpt_vertex_colors", PROP_COLLECTION, PROP_NONE);
  RNA_def_property_collection_sdna(prop, NULL, "vdata.layers", "vdata.totlayer");
  RNA_def_property_collection_funcs(prop,
                                    "rna_Mesh_sculpt_vertex_colors_begin",
                                    NULL,
                                    NULL,
                                    NULL,
                                    "rna_Mesh_sculpt_vertex_colors_length",
                                    NULL,
                                    NULL,
                                    NULL);
  RNA_def_property_struct_type(prop, "MeshVertColorLayer");
  RNA_def_property_override_flag(prop, PROPOVERRIDE_IGNORE);
  RNA_def_property_ui_text(prop, "Sculpt Vertex Colors", "All vertex colors");
  rna_def_vert_colors(brna, prop);

  /* TODO: edge customdata layers (bmesh py api can access already). */
  prop = RNA_def_property(srna, "vertex_layers_float", PROP_COLLECTION, PROP_NONE);
  RNA_def_property_collection_sdna(prop, NULL, "vdata.layers", "vdata.totlayer");
  RNA_def_property_collection_funcs(prop,
                                    "rna_Mesh_vertex_float_layers_begin",
                                    NULL,
                                    NULL,
                                    NULL,
                                    "rna_Mesh_vertex_float_layers_length",
                                    NULL,
                                    NULL,
                                    NULL);
  RNA_def_property_struct_type(prop, "MeshVertexFloatPropertyLayer");
  RNA_def_property_override_flag(prop, PROPOVERRIDE_IGNORE);
  RNA_def_property_ui_text(prop, "Float Property Layers", "");
  rna_def_vertex_float_layers(brna, prop);

  prop = RNA_def_property(srna, "vertex_layers_int", PROP_COLLECTION, PROP_NONE);
  RNA_def_property_collection_sdna(prop, NULL, "vdata.layers", "vdata.totlayer");
  RNA_def_property_collection_funcs(prop,
                                    "rna_Mesh_vertex_int_layers_begin",
                                    NULL,
                                    NULL,
                                    NULL,
                                    "rna_Mesh_vertex_int_layers_length",
                                    NULL,
                                    NULL,
                                    NULL);
  RNA_def_property_struct_type(prop, "MeshVertexIntPropertyLayer");
  RNA_def_property_override_flag(prop, PROPOVERRIDE_IGNORE);
  RNA_def_property_ui_text(prop, "Int Property Layers", "");
  rna_def_vertex_int_layers(brna, prop);

  prop = RNA_def_property(srna, "vertex_layers_string", PROP_COLLECTION, PROP_NONE);
  RNA_def_property_collection_sdna(prop, NULL, "vdata.layers", "vdata.totlayer");
  RNA_def_property_collection_funcs(prop,
                                    "rna_Mesh_vertex_string_layers_begin",
                                    NULL,
                                    NULL,
                                    NULL,
                                    "rna_Mesh_vertex_string_layers_length",
                                    NULL,
                                    NULL,
                                    NULL);
  RNA_def_property_struct_type(prop, "MeshVertexStringPropertyLayer");
  RNA_def_property_override_flag(prop, PROPOVERRIDE_IGNORE);
  RNA_def_property_ui_text(prop, "String Property Layers", "");
  rna_def_vertex_string_layers(brna, prop);

  prop = RNA_def_property(srna, "polygon_layers_float", PROP_COLLECTION, PROP_NONE);
  RNA_def_property_collection_sdna(prop, NULL, "pdata.layers", "pdata.totlayer");
  RNA_def_property_collection_funcs(prop,
                                    "rna_Mesh_polygon_float_layers_begin",
                                    NULL,
                                    NULL,
                                    NULL,
                                    "rna_Mesh_polygon_float_layers_length",
                                    NULL,
                                    NULL,
                                    NULL);
  RNA_def_property_struct_type(prop, "MeshPolygonFloatPropertyLayer");
  RNA_def_property_override_flag(prop, PROPOVERRIDE_IGNORE);
  RNA_def_property_ui_text(prop, "Float Property Layers", "");
  rna_def_polygon_float_layers(brna, prop);

  prop = RNA_def_property(srna, "polygon_layers_int", PROP_COLLECTION, PROP_NONE);
  RNA_def_property_collection_sdna(prop, NULL, "pdata.layers", "pdata.totlayer");
  RNA_def_property_collection_funcs(prop,
                                    "rna_Mesh_polygon_int_layers_begin",
                                    NULL,
                                    NULL,
                                    NULL,
                                    "rna_Mesh_polygon_int_layers_length",
                                    NULL,
                                    NULL,
                                    NULL);
  RNA_def_property_struct_type(prop, "MeshPolygonIntPropertyLayer");
  RNA_def_property_override_flag(prop, PROPOVERRIDE_IGNORE);
  RNA_def_property_ui_text(prop, "Int Property Layers", "");
  rna_def_polygon_int_layers(brna, prop);

  prop = RNA_def_property(srna, "polygon_layers_string", PROP_COLLECTION, PROP_NONE);
  RNA_def_property_collection_sdna(prop, NULL, "pdata.layers", "pdata.totlayer");
  RNA_def_property_collection_funcs(prop,
                                    "rna_Mesh_polygon_string_layers_begin",
                                    NULL,
                                    NULL,
                                    NULL,
                                    "rna_Mesh_polygon_string_layers_length",
                                    NULL,
                                    NULL,
                                    NULL);
  RNA_def_property_struct_type(prop, "MeshPolygonStringPropertyLayer");
  RNA_def_property_override_flag(prop, PROPOVERRIDE_IGNORE);
  RNA_def_property_ui_text(prop, "String Property Layers", "");
  rna_def_polygon_string_layers(brna, prop);

  /* face-maps */
  prop = RNA_def_property(srna, "face_maps", PROP_COLLECTION, PROP_NONE);
  RNA_def_property_collection_sdna(prop, NULL, "pdata.layers", "pdata.totlayer");
  RNA_def_property_collection_funcs(prop,
                                    "rna_Mesh_face_maps_begin",
                                    NULL,
                                    NULL,
                                    NULL,
                                    "rna_Mesh_face_maps_length",
                                    NULL,
                                    NULL,
                                    NULL);
  RNA_def_property_struct_type(prop, "MeshFaceMapLayer");
  RNA_def_property_override_flag(prop, PROPOVERRIDE_IGNORE);
  RNA_def_property_ui_text(prop, "Face Map", "");
  rna_def_face_maps(brna, prop);

  /* Skin vertices */
  prop = RNA_def_property(srna, "skin_vertices", PROP_COLLECTION, PROP_NONE);
  RNA_def_property_collection_sdna(prop, NULL, "vdata.layers", "vdata.totlayer");
  RNA_def_property_collection_funcs(prop,
                                    "rna_Mesh_skin_vertices_begin",
                                    NULL,
                                    NULL,
                                    NULL,
                                    "rna_Mesh_skin_vertices_length",
                                    NULL,
                                    NULL,
                                    NULL);
  RNA_def_property_struct_type(prop, "MeshSkinVertexLayer");
  RNA_def_property_override_flag(prop, PROPOVERRIDE_IGNORE);
  RNA_def_property_ui_text(prop, "Skin Vertices", "All skin vertices");
  rna_def_skin_vertices(brna, prop);
  /* End skin vertices */

  /* Vertex Crease */
  prop = RNA_def_property(srna, "vertex_creases", PROP_COLLECTION, PROP_NONE);
  RNA_def_property_struct_type(prop, "MeshVertexCreaseLayer");
  RNA_def_property_collection_sdna(prop, NULL, "vdata.layers", "vdata.totlayer");
  RNA_def_property_collection_funcs(prop,
                                    "rna_Mesh_vertex_creases_begin",
                                    NULL,
                                    NULL,
                                    NULL,
                                    "rna_Mesh_vertex_creases_length",
                                    NULL,
                                    NULL,
                                    NULL);
  RNA_def_property_override_flag(prop, PROPOVERRIDE_IGNORE);
  RNA_def_property_ui_text(prop, "Vertex Creases", "Sharpness of the vertices");
  rna_def_vertex_creases(brna);
  /* End vertex crease */

  /* Paint mask */
  prop = RNA_def_property(srna, "vertex_paint_masks", PROP_COLLECTION, PROP_NONE);
  RNA_def_property_collection_sdna(prop, NULL, "vdata.layers", "vdata.totlayer");
  RNA_def_property_collection_funcs(prop,
                                    "rna_Mesh_vertex_paint_masks_begin",
                                    NULL,
                                    NULL,
                                    NULL,
                                    "rna_Mesh_vertex_paint_masks_length",
                                    NULL,
                                    NULL,
                                    NULL);
  RNA_def_property_struct_type(prop, "MeshPaintMaskLayer");
  RNA_def_property_override_flag(prop, PROPOVERRIDE_IGNORE);
  RNA_def_property_ui_text(prop, "Vertex Paint Mask", "Vertex paint mask");
  rna_def_paint_mask(brna, prop);
  /* End paint mask */

  /* Attributes */
  rna_def_attributes_common(srna);

  /* Remesh */
  prop = RNA_def_property(srna, "remesh_voxel_size", PROP_FLOAT, PROP_DISTANCE);
  RNA_def_property_float_sdna(prop, NULL, "remesh_voxel_size");
  RNA_def_property_range(prop, 0.0001f, FLT_MAX);
  RNA_def_property_ui_range(prop, 0.0001f, FLT_MAX, 0.01, 4);
  RNA_def_property_ui_text(prop,
                           "Voxel Size",
                           "Size of the voxel in object space used for volume evaluation. Lower "
                           "values preserve finer details\nHotkey in the default keymap: Shift R");
  RNA_def_property_update(prop, 0, "rna_Mesh_update_draw");

  prop = RNA_def_property(srna, "remesh_voxel_adaptivity", PROP_FLOAT, PROP_DISTANCE);
  RNA_def_property_float_sdna(prop, NULL, "remesh_voxel_adaptivity");
  RNA_def_property_range(prop, 0.0f, 1.0f);
  RNA_def_property_ui_range(prop, 0.0f, 1.0f, 0.01, 4);
  RNA_def_property_ui_text(
      prop,
      "Adaptivity",
      "Reduces the final face count by simplifying geometry where detail is not needed, "
      "generating triangles. A value greater than 0 disables Fix Poles");
  RNA_def_property_update(prop, 0, "rna_Mesh_update_draw");

  prop = RNA_def_property(srna, "use_remesh_fix_poles", PROP_BOOLEAN, PROP_NONE);
  RNA_def_property_boolean_sdna(prop, NULL, "flag", ME_REMESH_FIX_POLES);
  RNA_def_property_ui_text(prop, "Fix Poles", "Produces less poles and a better topology flow");
  RNA_def_property_update(prop, 0, "rna_Mesh_update_draw");

  prop = RNA_def_property(srna, "use_remesh_preserve_volume", PROP_BOOLEAN, PROP_NONE);
  RNA_def_property_boolean_sdna(prop, NULL, "flag", ME_REMESH_REPROJECT_VOLUME);
  RNA_def_property_ui_text(
      prop,
      "Preserve Volume",
      "Projects the mesh to preserve the volume and details of the original mesh");
  RNA_def_property_update(prop, 0, "rna_Mesh_update_draw");

  prop = RNA_def_property(srna, "use_remesh_preserve_paint_mask", PROP_BOOLEAN, PROP_NONE);
  RNA_def_property_boolean_sdna(prop, NULL, "flag", ME_REMESH_REPROJECT_PAINT_MASK);
  RNA_def_property_ui_text(prop, "Preserve Paint Mask", "Keep the current mask on the new mesh");
  RNA_def_property_update(prop, 0, "rna_Mesh_update_draw");

  prop = RNA_def_property(srna, "use_remesh_preserve_sculpt_face_sets", PROP_BOOLEAN, PROP_NONE);
  RNA_def_property_boolean_sdna(prop, NULL, "flag", ME_REMESH_REPROJECT_SCULPT_FACE_SETS);
  RNA_def_property_ui_text(
      prop, "Preserve Face Sets", "Keep the current Face Sets on the new mesh");
  RNA_def_property_update(prop, 0, "rna_Mesh_update_draw");

  prop = RNA_def_property(srna, "use_remesh_preserve_vertex_colors", PROP_BOOLEAN, PROP_NONE);
  RNA_def_property_boolean_sdna(prop, NULL, "flag", ME_REMESH_REPROJECT_VERTEX_COLORS);
  RNA_def_property_ui_text(
      prop, "Preserve Vertex Colors", "Keep the current vertex colors on the new mesh");
  RNA_def_property_update(prop, 0, "rna_Mesh_update_draw");

  prop = RNA_def_property(srna, "remesh_mode", PROP_ENUM, PROP_NONE);
  RNA_def_property_enum_sdna(prop, NULL, "remesh_mode");
  RNA_def_property_enum_items(prop, rna_enum_mesh_remesh_mode_items);
  RNA_def_property_ui_text(prop, "Remesh Mode", "");
  RNA_def_property_update(prop, 0, "rna_Mesh_update_draw");

  /* End remesh */

  /* Symmetry */
  prop = RNA_def_property(srna, "use_mirror_x", PROP_BOOLEAN, PROP_NONE);
  RNA_def_property_boolean_sdna(prop, NULL, "symmetry", ME_SYMMETRY_X);
  RNA_def_property_ui_text(prop, "X", "Enable symmetry in the X axis");
  RNA_def_property_update(prop, 0, "rna_Mesh_update_draw");

  prop = RNA_def_property(srna, "use_mirror_y", PROP_BOOLEAN, PROP_NONE);
  RNA_def_property_boolean_sdna(prop, NULL, "symmetry", ME_SYMMETRY_Y);
  RNA_def_property_ui_text(prop, "Y", "Enable symmetry in the Y axis");
  RNA_def_property_update(prop, 0, "rna_Mesh_update_draw");

  prop = RNA_def_property(srna, "use_mirror_z", PROP_BOOLEAN, PROP_NONE);
  RNA_def_property_boolean_sdna(prop, NULL, "symmetry", ME_SYMMETRY_Z);
  RNA_def_property_ui_text(prop, "Z", "Enable symmetry in the Z axis");
  RNA_def_property_update(prop, 0, "rna_Mesh_update_draw");

  prop = RNA_def_property(srna, "use_mirror_vertex_groups", PROP_BOOLEAN, PROP_NONE);
  RNA_def_property_boolean_sdna(prop, NULL, "editflag", ME_EDIT_MIRROR_VERTEX_GROUPS);
  RNA_def_property_ui_text(prop,
                           "Mirror Vertex Groups",
                           "Mirror the left/right vertex groups when painting. The symmetry axis "
                           "is determined by the symmetry settings");
  RNA_def_property_update(prop, 0, "rna_Mesh_update_draw");
  /* End Symmetry */

  prop = RNA_def_property(srna, "use_auto_smooth", PROP_BOOLEAN, PROP_NONE);
  RNA_def_property_boolean_sdna(prop, NULL, "flag", ME_AUTOSMOOTH);
  RNA_def_property_ui_text(
      prop,
      "Auto Smooth",
      "Either smooth edges based on the angle of the adjacent faces, "
      "\nor use custom split normals data if available"
<<<<<<< HEAD
      "\nThe shading needs to be set to smooth. Auto smooth will not work with flat shading"
        );
=======
      "\nThe shading needs to be set to smooth. Auto smooth will not work with flat shading");
>>>>>>> 412a47d4
  RNA_def_property_update(prop, 0, "rna_Mesh_update_geom_and_params");

  prop = RNA_def_property(srna, "auto_smooth_angle", PROP_FLOAT, PROP_ANGLE);
  RNA_def_property_float_sdna(prop, NULL, "smoothresh");
  RNA_def_property_range(prop, 0.0f, DEG2RADF(180.0f));
  RNA_def_property_ui_text(prop,
                           "Auto Smooth Angle",
                           "Maximum angle between face normals that will be considered as smooth "
                           "(unused if custom split normals data are available)");
  RNA_def_property_update(prop, 0, "rna_Mesh_update_geom_and_params");

  RNA_define_verify_sdna(false);
  prop = RNA_def_property(srna, "has_custom_normals", PROP_BOOLEAN, PROP_NONE);
  RNA_def_property_boolean_sdna(prop, NULL, "", 0);
  RNA_def_property_clear_flag(prop, PROP_EDITABLE);
  RNA_def_property_ui_text(
      prop, "Has Custom Normals", "True if there are custom split normals data in this mesh");
  RNA_def_property_boolean_funcs(prop, "rna_Mesh_has_custom_normals_get", NULL);
  RNA_define_verify_sdna(true);

  prop = RNA_def_property(srna, "texco_mesh", PROP_POINTER, PROP_NONE);
  RNA_def_property_pointer_sdna(prop, NULL, "texcomesh");
  RNA_def_property_flag(prop, PROP_EDITABLE);
  RNA_def_property_override_flag(prop, PROPOVERRIDE_OVERRIDABLE_LIBRARY);
  RNA_def_property_ui_text(
      prop, "Texture Space Mesh", "Derive texture coordinates from another mesh");

  prop = RNA_def_property(srna, "shape_keys", PROP_POINTER, PROP_NONE);
  RNA_def_property_pointer_sdna(prop, NULL, "key");
  RNA_def_property_override_flag(prop, PROPOVERRIDE_OVERRIDABLE_LIBRARY);
  RNA_def_property_clear_flag(prop, PROP_PTR_NO_OWNERSHIP);
  RNA_def_property_ui_text(prop, "Shape Keys", "");

  /* texture space */
  prop = RNA_def_property(srna, "use_auto_texspace", PROP_BOOLEAN, PROP_NONE);
  RNA_def_property_boolean_sdna(prop, NULL, "texflag", ME_AUTOSPACE);
  RNA_def_property_ui_text(
      prop,
      "Auto Texture Space",
      "Adjust active object's texture space automatically when transforming object");
  RNA_def_property_update(prop, 0, "rna_Mesh_update_geom_and_params");

#  if 0
  prop = RNA_def_property(srna, "texspace_location", PROP_FLOAT, PROP_TRANSLATION);
  RNA_def_property_array(prop, 3);
  RNA_def_property_ui_text(prop, "Texture Space Location", "Texture space location");
  RNA_def_property_editable_func(prop, "rna_Mesh_texspace_editable");
  RNA_def_property_float_funcs(
      prop, "rna_Mesh_texspace_loc_get", "rna_Mesh_texspace_loc_set", NULL);
  RNA_def_property_update(prop, 0, "rna_Mesh_update_draw");
#  endif

  /* editflag */
  prop = RNA_def_property(srna, "use_mirror_topology", PROP_BOOLEAN, PROP_NONE);
  RNA_def_property_boolean_sdna(prop, NULL, "editflag", ME_EDIT_MIRROR_TOPO);
  RNA_def_property_ui_text(prop,
                           "Topology Mirror",
                           "Use topology based mirroring "
                           "(for when both sides of mesh have matching, unique topology)");

  prop = RNA_def_property(srna, "use_paint_mask", PROP_BOOLEAN, PROP_NONE);
  RNA_def_property_boolean_sdna(prop, NULL, "editflag", ME_EDIT_PAINT_FACE_SEL);
  RNA_def_property_ui_text(prop, "Paint Mask", "Face selection masking for painting");
  RNA_def_property_ui_icon(prop, ICON_FACESEL, 0);
  RNA_def_property_update(prop, NC_SPACE | ND_SPACE_VIEW3D, "rna_Mesh_update_facemask");

  prop = RNA_def_property(srna, "use_paint_mask_vertex", PROP_BOOLEAN, PROP_NONE);
  RNA_def_property_boolean_sdna(prop, NULL, "editflag", ME_EDIT_PAINT_VERT_SEL);
  RNA_def_property_ui_text(prop, "Vertex Selection", "Vertex selection masking for painting");
  RNA_def_property_ui_icon(prop, ICON_VERTEXSEL, 0);
  RNA_def_property_update(prop, NC_SPACE | ND_SPACE_VIEW3D, "rna_Mesh_update_vertmask");

  /* customdata flags */
  prop = RNA_def_property(srna, "use_customdata_vertex_bevel", PROP_BOOLEAN, PROP_NONE);
  RNA_def_property_boolean_sdna(prop, NULL, "cd_flag", ME_CDFLAG_VERT_BWEIGHT);
  RNA_def_property_ui_text(prop, "Store Vertex Bevel Weight", "");

  prop = RNA_def_property(srna, "use_customdata_edge_bevel", PROP_BOOLEAN, PROP_NONE);
  RNA_def_property_boolean_sdna(prop, NULL, "cd_flag", ME_CDFLAG_EDGE_BWEIGHT);
  RNA_def_property_ui_text(prop, "Store Edge Bevel Weight", "");

  prop = RNA_def_property(srna, "use_customdata_vertex_crease", PROP_BOOLEAN, PROP_NONE);
  RNA_def_property_boolean_sdna(prop, NULL, "cd_flag", ME_CDFLAG_VERT_CREASE);
  RNA_def_property_ui_text(prop, "Store Vertex Crease", "");

  prop = RNA_def_property(srna, "use_customdata_edge_crease", PROP_BOOLEAN, PROP_NONE);
  RNA_def_property_boolean_sdna(prop, NULL, "cd_flag", ME_CDFLAG_EDGE_CREASE);
  RNA_def_property_ui_text(prop, "Store Edge Crease", "");

  /* readonly editmesh info - use for extrude menu */
  prop = RNA_def_property(srna, "total_vert_sel", PROP_INT, PROP_UNSIGNED);
  RNA_def_property_int_funcs(prop, "rna_Mesh_tot_vert_get", NULL, NULL);
  RNA_def_property_ui_text(prop, "Selected Vertex Total", "Selected vertex count in editmode");
  RNA_def_property_clear_flag(prop, PROP_EDITABLE);

  prop = RNA_def_property(srna, "total_edge_sel", PROP_INT, PROP_UNSIGNED);
  RNA_def_property_int_funcs(prop, "rna_Mesh_tot_edge_get", NULL, NULL);
  RNA_def_property_ui_text(prop, "Selected Edge Total", "Selected edge count in editmode");
  RNA_def_property_clear_flag(prop, PROP_EDITABLE);

  prop = RNA_def_property(srna, "total_face_sel", PROP_INT, PROP_UNSIGNED);
  RNA_def_property_int_funcs(prop, "rna_Mesh_tot_face_get", NULL, NULL);
  RNA_def_property_ui_text(prop, "Selected Face Total", "Selected face count in editmode");
  RNA_def_property_clear_flag(prop, PROP_EDITABLE);

  prop = RNA_def_property(srna, "is_editmode", PROP_BOOLEAN, PROP_NONE);
  RNA_def_property_boolean_funcs(prop, "rna_Mesh_is_editmode_get", NULL);
  RNA_def_property_clear_flag(prop, PROP_EDITABLE);
  RNA_def_property_ui_text(prop, "Is Editmode", "True when used in editmode");

  /* pointers */
  rna_def_animdata_common(srna);
  rna_def_texmat_common(srna, "rna_Mesh_texspace_editable");

  RNA_api_mesh(srna);
}

void RNA_def_mesh(BlenderRNA *brna)
{
  rna_def_mesh(brna);
  rna_def_mvert(brna);
  rna_def_mvert_group(brna);
  rna_def_medge(brna);
  rna_def_mlooptri(brna);
  rna_def_mloop(brna);
  rna_def_mpolygon(brna);
  rna_def_mloopuv(brna);
  rna_def_mloopcol(brna);
  rna_def_MPropCol(brna);
  rna_def_mproperties(brna);
  rna_def_face_map(brna);
}

#endif

/** \} */<|MERGE_RESOLUTION|>--- conflicted
+++ resolved
@@ -2160,12 +2160,7 @@
   PropertyRNA *prop;
 
   srna = RNA_def_struct(brna, "MeshLoopColorLayer", NULL);
-<<<<<<< HEAD
-  RNA_def_struct_ui_text(
-      srna, "Mesh Vertex Color Layer", "Layer of vertex colors in a Mesh data");
-=======
   RNA_def_struct_ui_text(srna, "Mesh Vertex Color Layer", "Layer of vertex colors in a Mesh data");
->>>>>>> 412a47d4
   RNA_def_struct_sdna(srna, "CustomDataLayer");
   RNA_def_struct_path_func(srna, "rna_MeshLoopColorLayer_path");
   RNA_def_struct_ui_icon(srna, ICON_GROUP_VCOL);
@@ -2223,13 +2218,8 @@
   PropertyRNA *prop;
 
   srna = RNA_def_struct(brna, "MeshVertColorLayer", NULL);
-<<<<<<< HEAD
-  RNA_def_struct_ui_text(srna,
-                         "Mesh Sculpt Vertex Color Layer", "Layer of sculpt vertex colors in a Mesh data");
-=======
   RNA_def_struct_ui_text(
       srna, "Mesh Sculpt Vertex Color Layer", "Layer of sculpt vertex colors in a Mesh data");
->>>>>>> 412a47d4
   RNA_def_struct_sdna(srna, "CustomDataLayer");
   RNA_def_struct_path_func(srna, "rna_MeshVertColorLayer_path");
   RNA_def_struct_ui_icon(srna, ICON_GROUP_VCOL);
@@ -3516,12 +3506,7 @@
       "Auto Smooth",
       "Either smooth edges based on the angle of the adjacent faces, "
       "\nor use custom split normals data if available"
-<<<<<<< HEAD
-      "\nThe shading needs to be set to smooth. Auto smooth will not work with flat shading"
-        );
-=======
       "\nThe shading needs to be set to smooth. Auto smooth will not work with flat shading");
->>>>>>> 412a47d4
   RNA_def_property_update(prop, 0, "rna_Mesh_update_geom_and_params");
 
   prop = RNA_def_property(srna, "auto_smooth_angle", PROP_FLOAT, PROP_ANGLE);
