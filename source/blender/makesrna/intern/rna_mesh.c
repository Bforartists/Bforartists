--- conflicted
+++ resolved
@@ -2795,108 +2795,6 @@
 	RNA_def_property_update(prop, 0, "rna_Mesh_update_draw");
 #endif
 
-<<<<<<< HEAD
-	/* Mesh Draw Options for Edit Mode*/
-
-	prop = RNA_def_property(srna, "show_edges", PROP_BOOLEAN, PROP_NONE);
-	RNA_def_property_boolean_sdna(prop, NULL, "drawflag", ME_DRAWEDGES);
-	RNA_def_property_ui_text(prop, "Draw Edges",
-	                         "Display selected edges using highlights in the 3D view and UV editor");
-	RNA_def_property_update(prop, 0, "rna_Mesh_update_draw");
-
-	prop = RNA_def_property(srna, "show_faces", PROP_BOOLEAN, PROP_NONE);
-	RNA_def_property_boolean_sdna(prop, NULL, "drawflag", ME_DRAWFACES);
-	RNA_def_property_ui_text(prop, "Draw Faces", "Display all faces as shades in the 3D view and UV editor");
-	RNA_def_property_update(prop, 0, "rna_Mesh_update_draw");
-
-	prop = RNA_def_property(srna, "show_normal_face", PROP_BOOLEAN, PROP_NONE);
-	RNA_def_property_boolean_sdna(prop, NULL, "drawflag", ME_DRAWNORMALS);
-	RNA_def_property_ui_text(prop, "Draw Normals", "Display face normals as lines");
-	RNA_def_property_update(prop, 0, "rna_Mesh_update_draw");
-
-	prop = RNA_def_property(srna, "show_normal_loop", PROP_BOOLEAN, PROP_NONE);
-	RNA_def_property_boolean_sdna(prop, NULL, "drawflag", ME_DRAW_LNORMALS);
-	RNA_def_property_ui_text(prop, "Draw Split Normals", "Display vertex-per-face normals as lines");
-	RNA_def_property_update(prop, 0, "rna_Mesh_update_draw");
-
-	prop = RNA_def_property(srna, "show_normal_vertex", PROP_BOOLEAN, PROP_NONE);
-	RNA_def_property_boolean_sdna(prop, NULL, "drawflag", ME_DRAW_VNORMALS);
-	RNA_def_property_ui_text(prop, "Draw Vertex Normals", "Display vertex normals as lines");
-	RNA_def_property_update(prop, 0, "rna_Mesh_update_draw");
-
-	prop = RNA_def_property(srna, "show_weight", PROP_BOOLEAN, PROP_NONE);
-	RNA_def_property_boolean_sdna(prop, NULL, "drawflag", ME_DRAWEIGHT);
-	RNA_def_property_ui_text(prop, "Show Weights", "Draw weights in editmode");
-	RNA_def_property_update(prop, 0, "rna_Mesh_update_data_edit_color");  /* needs to rebuild 'dm' */
-
-	prop = RNA_def_property(srna, "show_edge_crease", PROP_BOOLEAN, PROP_NONE);
-	RNA_def_property_boolean_sdna(prop, NULL, "drawflag", ME_DRAWCREASES);
-	RNA_def_property_ui_text(prop, "Draw Creases", "Display creases created for Subdivision Surface modifier");
-	RNA_def_property_update(prop, 0, "rna_Mesh_update_draw");
-
-	prop = RNA_def_property(srna, "show_edge_bevel_weight", PROP_BOOLEAN, PROP_NONE);
-	RNA_def_property_boolean_sdna(prop, NULL, "drawflag", ME_DRAWBWEIGHTS);
-	RNA_def_property_ui_text(prop, "Draw Bevel Weights", "Display weights created for the Bevel modifier");
-	RNA_def_property_update(prop, 0, "rna_Mesh_update_draw");
-
-	prop = RNA_def_property(srna, "show_edge_seams", PROP_BOOLEAN, PROP_NONE);
-	RNA_def_property_boolean_sdna(prop, NULL, "drawflag", ME_DRAWSEAMS);
-	RNA_def_property_ui_text(prop, "Draw Seams", "Display UV unwrapping seams");
-	RNA_def_property_update(prop, 0, "rna_Mesh_update_draw");
-
-	prop = RNA_def_property(srna, "show_edge_sharp", PROP_BOOLEAN, PROP_NONE);
-	RNA_def_property_boolean_sdna(prop, NULL, "drawflag", ME_DRAWSHARP);
-	RNA_def_property_ui_text(prop, "Draw Sharp", "Display sharp edges, used with the Edge Split modifier");
-	RNA_def_property_update(prop, 0, "rna_Mesh_update_draw");
-
-	prop = RNA_def_property(srna, "show_freestyle_edge_marks", PROP_BOOLEAN, PROP_NONE);
-	RNA_def_property_boolean_sdna(prop, NULL, "drawflag", ME_DRAW_FREESTYLE_EDGE);
-	RNA_def_property_ui_text(prop, "Draw Freestyle Edge Marks", "Display Freestyle edge marks, used with the Freestyle renderer");
-	RNA_def_property_update(prop, 0, "rna_Mesh_update_draw");
-
-	prop = RNA_def_property(srna, "show_freestyle_face_marks", PROP_BOOLEAN, PROP_NONE);
-	RNA_def_property_boolean_sdna(prop, NULL, "drawflag", ME_DRAW_FREESTYLE_FACE);
-	RNA_def_property_ui_text(prop, "Draw Freestyle Face Marks", "Display Freestyle face marks, used with the Freestyle renderer");
-	RNA_def_property_update(prop, 0, "rna_Mesh_update_draw");
-
-	prop = RNA_def_property(srna, "show_statvis", PROP_BOOLEAN, PROP_NONE);
-	RNA_def_property_boolean_sdna(prop, NULL, "drawflag", ME_DRAW_STATVIS);
-	RNA_def_property_ui_text(prop, "Stat Vis", "Display statistical information about the mesh");
-	RNA_def_property_update(prop, 0, "rna_Mesh_update_data_edit_color");
-
-	prop = RNA_def_property(srna, "show_extra_edge_length", PROP_BOOLEAN, PROP_NONE);
-	RNA_def_property_boolean_sdna(prop, NULL, "drawflag", ME_DRAWEXTRA_EDGELEN);
-	RNA_def_property_ui_text(prop, "Edge Length",
-	                         "Display selected edge lengths, using global values when set in the transform panel");
-	RNA_def_property_update(prop, 0, "rna_Mesh_update_draw");
-
-	prop = RNA_def_property(srna, "show_extra_edge_angle", PROP_BOOLEAN, PROP_NONE);
-	RNA_def_property_boolean_sdna(prop, NULL, "drawflag", ME_DRAWEXTRA_EDGEANG);
-	RNA_def_property_ui_text(prop, "Edge Angle",
-	                         "Display selected edge angle, using global values when set in the transform panel");
-	RNA_def_property_update(prop, 0, "rna_Mesh_update_draw");
-
-	prop = RNA_def_property(srna, "show_extra_face_angle", PROP_BOOLEAN, PROP_NONE);
-	RNA_def_property_boolean_sdna(prop, NULL, "drawflag", ME_DRAWEXTRA_FACEANG);
-	RNA_def_property_ui_text(prop, "Face Angles",
-	                         "Display the angles in the selected edges, "
-	                         "using global values when set in the transform panel");
-	RNA_def_property_update(prop, 0, "rna_Mesh_update_draw");
-
-	prop = RNA_def_property(srna, "show_extra_face_area", PROP_BOOLEAN, PROP_NONE);
-	RNA_def_property_boolean_sdna(prop, NULL, "drawflag", ME_DRAWEXTRA_FACEAREA);
-	RNA_def_property_ui_text(prop, "Face Area",
-	                         "Display the area of selected faces, "
-	                         "using global values when set in the transform panel");
-	RNA_def_property_update(prop, 0, "rna_Mesh_update_draw");
-
-	prop = RNA_def_property(srna, "show_extra_indices", PROP_BOOLEAN, PROP_NONE);
-	RNA_def_property_boolean_sdna(prop, NULL, "drawflag", ME_DRAWEXTRA_INDICES);
-	RNA_def_property_ui_text(prop, "Indices", "Display the index numbers of selected vertices, edges, and faces\nYou need to activate the Debugflag first\nType 'bpy.app.debug = True' in the Python console");
-	RNA_def_property_update(prop, 0, "rna_Mesh_update_draw");
-
-=======
->>>>>>> f2c69eec
 	/* editflag */
 	prop = RNA_def_property(srna, "use_mirror_x", PROP_BOOLEAN, PROP_NONE);
 	RNA_def_property_boolean_sdna(prop, NULL, "editflag", ME_EDIT_MIRROR_X);
