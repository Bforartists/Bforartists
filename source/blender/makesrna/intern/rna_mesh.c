--- conflicted
+++ resolved
@@ -2831,13 +2831,8 @@
   PropertyRNA *prop;
 
   srna = RNA_def_struct(brna, "MeshEdge", NULL);
-<<<<<<< HEAD
-  RNA_def_struct_sdna(srna, "MEdge");
+  RNA_def_struct_sdna(srna, "vec2i");
   RNA_def_struct_ui_text(srna, "Mesh Edge", "Edge in a Mesh data");
-=======
-  RNA_def_struct_sdna(srna, "vec2i");
-  RNA_def_struct_ui_text(srna, "Mesh Edge", "Edge in a Mesh data-block");
->>>>>>> 3a0d17ce
   RNA_def_struct_path_func(srna, "rna_MeshEdge_path");
   RNA_def_struct_ui_icon(srna, ICON_EDGESEL);
 
