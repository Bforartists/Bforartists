/* SPDX-FileCopyrightText: 2023 Blender Authors
 *
 * SPDX-License-Identifier: GPL-2.0-or-later */

/** \file
 * \ingroup RNA
 */

#include <cstdlib>
#include <cstring>

#include "BLI_path_utils.hh"

#include "RNA_define.hh"
#include "RNA_enum_types.hh"

#include "rna_internal.hh"

#ifdef RNA_RUNTIME

#  include "IMB_colormanagement.hh"

#  include "DNA_windowmanager_types.h"

#  include "BKE_global.hh"
#  include "BKE_main.hh"
#  include "BKE_mesh.hh"

/* all the list begin functions are added manually here, Main is not in SDNA */

static bool rna_Main_use_autopack_get(PointerRNA * /*ptr*/)
{
  if (G.fileflags & G_FILE_AUTOPACK) {
    return 1;
  }

  return 0;
}

static void rna_Main_use_autopack_set(PointerRNA * /*ptr*/, bool value)
{
  if (value) {
    G.fileflags |= G_FILE_AUTOPACK;
  }
  else {
    G.fileflags &= ~G_FILE_AUTOPACK;
  }
}

static bool rna_Main_is_saved_get(PointerRNA *ptr)
{
  const Main *bmain = (Main *)ptr->data;
  return (bmain->filepath[0] != '\0');
}

static bool rna_Main_is_dirty_get(PointerRNA *ptr)
{
  /* XXX, not totally nice to do it this way, should store in main ? */
  Main *bmain = (Main *)ptr->data;
  wmWindowManager *wm;
  if ((wm = static_cast<wmWindowManager *>(bmain->wm.first))) {
    return !wm->file_saved;
  }

  return true;
}

static void rna_Main_filepath_get(PointerRNA *ptr, char *value)
{
  Main *bmain = (Main *)ptr->data;
  strcpy(value, bmain->filepath);
}

static int rna_Main_filepath_length(PointerRNA *ptr)
{
  Main *bmain = (Main *)ptr->data;
  return strlen(bmain->filepath);
}

#  if 0
static void rna_Main_filepath_set(PointerRNA *ptr, const char *value)
{
  Main *bmain = (Main *)ptr->data;
  STRNCPY(bmain->filepath, value);
}
#  endif

static PointerRNA rna_Main_colorspace_get(PointerRNA *ptr)
{
  Main *bmain = (Main *)ptr->data;
  return PointerRNA(nullptr, &RNA_BlendFileColorspace, &bmain->colorspace);
}

static int rna_MainColorspace_working_space_get(PointerRNA *ptr)
{
  MainColorspace *colorspace = ptr->data_as<MainColorspace>();
  return IMB_colormanagement_working_space_get_named_index(colorspace->scene_linear_name);
}

static const EnumPropertyItem *rna_MainColorspace_working_space_itemf(bContext * /*C*/,
                                                                      PointerRNA * /*ptr*/,
                                                                      PropertyRNA * /*prop*/,
                                                                      bool *r_free)
{
  EnumPropertyItem *items = nullptr;
  int totitem = 0;

  IMB_colormanagement_working_space_items_add(&items, &totitem);
  RNA_enum_item_end(&items, &totitem);

  *r_free = true;

  return items;
}

static bool rna_MainColorspace_is_missing_opencolorio_config_get(PointerRNA *ptr)
{
  MainColorspace *colorspace = ptr->data_as<MainColorspace>();
  return colorspace->is_missing_opencolorio_config;
}

#  define RNA_MAIN_LISTBASE_FUNCS_DEF(_listbase_name) \
    static void rna_Main_##_listbase_name##_begin(CollectionPropertyIterator *iter, \
                                                  PointerRNA *ptr) \
    { \
      rna_iterator_listbase_begin(iter, ptr, &((Main *)ptr->data)->_listbase_name, nullptr); \
    }

RNA_MAIN_LISTBASE_FUNCS_DEF(actions)
RNA_MAIN_LISTBASE_FUNCS_DEF(armatures)
RNA_MAIN_LISTBASE_FUNCS_DEF(brushes)
RNA_MAIN_LISTBASE_FUNCS_DEF(cachefiles)
RNA_MAIN_LISTBASE_FUNCS_DEF(cameras)
RNA_MAIN_LISTBASE_FUNCS_DEF(collections)
RNA_MAIN_LISTBASE_FUNCS_DEF(curves)
RNA_MAIN_LISTBASE_FUNCS_DEF(fonts)
RNA_MAIN_LISTBASE_FUNCS_DEF(gpencils)
RNA_MAIN_LISTBASE_FUNCS_DEF(grease_pencils)
RNA_MAIN_LISTBASE_FUNCS_DEF(hair_curves)
RNA_MAIN_LISTBASE_FUNCS_DEF(images)
RNA_MAIN_LISTBASE_FUNCS_DEF(lattices)
RNA_MAIN_LISTBASE_FUNCS_DEF(libraries)
RNA_MAIN_LISTBASE_FUNCS_DEF(lightprobes)
RNA_MAIN_LISTBASE_FUNCS_DEF(lights)
RNA_MAIN_LISTBASE_FUNCS_DEF(linestyles)
RNA_MAIN_LISTBASE_FUNCS_DEF(masks)
RNA_MAIN_LISTBASE_FUNCS_DEF(materials)
RNA_MAIN_LISTBASE_FUNCS_DEF(meshes)
RNA_MAIN_LISTBASE_FUNCS_DEF(metaballs)
RNA_MAIN_LISTBASE_FUNCS_DEF(movieclips)
RNA_MAIN_LISTBASE_FUNCS_DEF(nodetrees)
RNA_MAIN_LISTBASE_FUNCS_DEF(objects)
RNA_MAIN_LISTBASE_FUNCS_DEF(paintcurves)
RNA_MAIN_LISTBASE_FUNCS_DEF(palettes)
RNA_MAIN_LISTBASE_FUNCS_DEF(particles)
RNA_MAIN_LISTBASE_FUNCS_DEF(pointclouds)
RNA_MAIN_LISTBASE_FUNCS_DEF(scenes)
RNA_MAIN_LISTBASE_FUNCS_DEF(screens)
RNA_MAIN_LISTBASE_FUNCS_DEF(shapekeys)
RNA_MAIN_LISTBASE_FUNCS_DEF(sounds)
RNA_MAIN_LISTBASE_FUNCS_DEF(speakers)
RNA_MAIN_LISTBASE_FUNCS_DEF(texts)
RNA_MAIN_LISTBASE_FUNCS_DEF(textures)
RNA_MAIN_LISTBASE_FUNCS_DEF(volumes)
RNA_MAIN_LISTBASE_FUNCS_DEF(wm)
RNA_MAIN_LISTBASE_FUNCS_DEF(workspaces)
RNA_MAIN_LISTBASE_FUNCS_DEF(worlds)

#  undef RNA_MAIN_LISTBASE_FUNCS_DEF

static void rna_Main_version_get(PointerRNA *ptr, int *value)
{
  Main *bmain = (Main *)ptr->data;
  value[0] = bmain->versionfile / 100;
  value[1] = bmain->versionfile % 100;
  value[2] = bmain->subversionfile;
}

#  ifdef UNIT_TEST

static PointerRNA rna_Test_test_get(PointerRNA *ptr)
{
  PointerRNA ret = *ptr;
  ret.type = &RNA_Test;

  return ret;
}

#  endif

#else

/* local convenience types */
using CollectionDefFunc = void(BlenderRNA *brna, PropertyRNA *cprop);

struct MainCollectionDef {
  const char *identifier;
  const char *type;
  const char *iter_begin;
  const char *name;
  const char *description;
  CollectionDefFunc *func;
};

<<<<<<< HEAD
/* BFA - Removed "Blocks" as data.. is data.*/
=======
static void rna_def_main_colorspace(BlenderRNA *brna)
{
  StructRNA *srna;
  PropertyRNA *prop;

  srna = RNA_def_struct(brna, "BlendFileColorspace", nullptr);
  RNA_def_struct_ui_text(srna,
                         "Blend-File Color Space",
                         "Information about the color space used for data-blocks in a blend file");

  prop = RNA_def_property(srna, "working_space", PROP_ENUM, PROP_NONE);
  RNA_def_property_flag(prop, PROP_ENUM_NO_CONTEXT);
  RNA_def_property_clear_flag(prop, PROP_EDITABLE);
  RNA_def_property_enum_items(prop, rna_enum_dummy_NULL_items);
  RNA_def_property_ui_text(prop,
                           "Working Space",
                           "Color space used for all scene linear colors in this file, and "
                           "for compositing, shader and geometry nodes processing");
  RNA_def_property_enum_funcs(prop,
                              "rna_MainColorspace_working_space_get",
                              nullptr,
                              "rna_MainColorspace_working_space_itemf");

  prop = RNA_def_property(srna, "is_missing_opencolorio_config", PROP_BOOLEAN, PROP_NONE);
  RNA_def_property_clear_flag(prop, PROP_EDITABLE);
  RNA_def_property_boolean_funcs(
      prop, "rna_MainColorspace_is_missing_opencolorio_config_get", nullptr);
  RNA_def_property_ui_text(prop,
                           "Missing OpenColorIO Configuration",
                           "A color space, view or display was not found, which likely means the "
                           "OpenColorIO config used to create this blend file is missing");
}

>>>>>>> e2b24f0f
void RNA_def_main(BlenderRNA *brna)
{
  StructRNA *srna;
  PropertyRNA *prop;

  /* Plural must match ID-types in `readblenentry.cc`. */
  MainCollectionDef lists[] = {
      {"cameras",
       "Camera",
       "rna_Main_cameras_begin",
       "Cameras",
       "Camera data",
       RNA_def_main_cameras},
      {"scenes",
       "Scene",
       "rna_Main_scenes_begin",
       "Scenes",
       "Scene data",
       RNA_def_main_scenes},
      {"objects",
       "Object",
       "rna_Main_objects_begin",
       "Objects",
       "Object data",
       RNA_def_main_objects},
      {"materials",
       "Material",
       "rna_Main_materials_begin",
       "Materials",
       "Material data",
       RNA_def_main_materials},
      {"node_groups",
       "NodeTree",
       "rna_Main_nodetrees_begin",
       "Node Groups",
       "Node group data",
       RNA_def_main_node_groups},
      {"meshes",
       "Mesh",
       "rna_Main_meshes_begin",
       "Meshes",
       "Mesh data",
       RNA_def_main_meshes},
      {"lights",
       "Light",
       "rna_Main_lights_begin",
       "Lights",
       "Light data",
       RNA_def_main_lights},
      {"libraries",
       "Library",
       "rna_Main_libraries_begin",
       "Libraries",
       "Library data",
       RNA_def_main_libraries},
      {"screens",
       "Screen",
       "rna_Main_screens_begin",
       "Screens",
       "Screen data",
       RNA_def_main_screens},
      {"window_managers",
       "WindowManager",
       "rna_Main_wm_begin",
       "Window Managers",
       "Window manager data",
       RNA_def_main_window_managers},
      {"images",
       "Image",
       "rna_Main_images_begin",
       "Images",
       "Image data",
       RNA_def_main_images},
      {"lattices",
       "Lattice",
       "rna_Main_lattices_begin",
       "Lattices",
       "Lattice data",
       RNA_def_main_lattices},
      {"curves",
       "Curve",
       "rna_Main_curves_begin",
       "Curves",
       "Curve data",
       RNA_def_main_curves},
      {"metaballs",
       "MetaBall",
       "rna_Main_metaballs_begin",
       "Metaballs",
       "Metaball data",
       RNA_def_main_metaballs},
      {"fonts",
       "VectorFont",
       "rna_Main_fonts_begin",
       "Vector Fonts",
       "Vector font data",
       RNA_def_main_fonts},
      {"textures",
       "Texture",
       "rna_Main_textures_begin",
       "Textures",
       "Texture data",
       RNA_def_main_textures},
      {"brushes",
       "Brush",
       "rna_Main_brushes_begin",
       "Brushes",
       "Brush data",
       RNA_def_main_brushes},
      {"worlds",
       "World",
       "rna_Main_worlds_begin",
       "Worlds",
       "World data",
       RNA_def_main_worlds},
      {"collections",
       "Collection",
       "rna_Main_collections_begin",
       "Collections",
       "Collection data",
       RNA_def_main_collections},
      {"shape_keys",
       "Key",
       "rna_Main_shapekeys_begin",
       "Shape Keys",
       "Shape Key data",
       nullptr},
      {"texts", "Text", "rna_Main_texts_begin", "Texts", "Text data-blocks", RNA_def_main_texts},
      {"speakers",
       "Speaker",
       "rna_Main_speakers_begin",
       "Speakers",
       "Speaker data",
       RNA_def_main_speakers},
      {"sounds",
       "Sound",
       "rna_Main_sounds_begin",
       "Sounds",
       "Sound data",
       RNA_def_main_sounds},
      {"armatures",
       "Armature",
       "rna_Main_armatures_begin",
       "Armatures",
       "Armature data",
       RNA_def_main_armatures},
      {"actions",
       "Action",
       "rna_Main_actions_begin",
       "Actions",
       "Action data",
       RNA_def_main_actions},
      {"particles",
       "ParticleSettings",
       "rna_Main_particles_begin",
       "Particles",
       "Particle data",
       RNA_def_main_particles},
      {"palettes",
       "Palette",
       "rna_Main_palettes_begin",
       "Palettes",
       "Palette data",
       RNA_def_main_palettes},
      {"annotations",
       "Annotation",
       "rna_Main_gpencils_begin",
       "Annotation",
       "Annotation data-blocks (legacy Grease Pencil)",
       RNA_def_main_annotations},
      {"grease_pencils_v3",
       "GreasePencilv3",
       "rna_Main_grease_pencils_begin",
       "Grease Pencil",
       "Grease Pencil data-blocks",
       RNA_def_main_grease_pencil},
      {"movieclips",
       "MovieClip",
       "rna_Main_movieclips_begin",
       "Movie Clips",
       "Movie Clip data",
       RNA_def_main_movieclips},
      {"masks", "Mask", "rna_Main_masks_begin", "Masks", "Masks data", RNA_def_main_masks},
      {"linestyles",
       "FreestyleLineStyle",
       "rna_Main_linestyles_begin",
       "Line Styles",
       "Line Style data",
       RNA_def_main_linestyles},
      {"cache_files",
       "CacheFile",
       "rna_Main_cachefiles_begin",
       "Cache Files",
       "Cache Files data",
       RNA_def_main_cachefiles},
      {"paint_curves",
       "PaintCurve",
       "rna_Main_paintcurves_begin",
       "Paint Curves",
       "Paint Curves data",
       RNA_def_main_paintcurves},
      {"workspaces",
       "WorkSpace",
       "rna_Main_workspaces_begin",
       "Workspaces",
       "Workspace data",
       RNA_def_main_workspaces},
      {"lightprobes",
       "LightProbe",
       "rna_Main_lightprobes_begin",
       "Light Probes",
       "Light Probe data",
       RNA_def_main_lightprobes},
      /**
       * \note The name `hair_curves` is chosen to be different than `curves`,
       * but they are generic curve data-blocks, not just for hair.
       */
      {"hair_curves",
       "Curves",
       "rna_Main_hair_curves_begin",
       "Hair Curves",
       "Hair curve data",
       RNA_def_main_hair_curves},
      {"pointclouds",
       "PointCloud",
       "rna_Main_pointclouds_begin",
       "Point Clouds",
       "Point cloud data",
       RNA_def_main_pointclouds},
      {"volumes",
       "Volume",
       "rna_Main_volumes_begin",
       "Volumes",
       "Volume data",
       RNA_def_main_volumes},
      {nullptr, nullptr, nullptr, nullptr, nullptr, nullptr},
  };

  int i;

  srna = RNA_def_struct(brna, "BlendData", nullptr);
  RNA_def_struct_ui_text(
      srna, "Blend-File Data",
      "Main data structure representing a .blend file and all its data");
  RNA_def_struct_ui_icon(srna, ICON_BLENDER);

  prop = RNA_def_property(srna, "filepath", PROP_STRING, PROP_FILEPATH);
  RNA_def_property_string_maxlength(prop, FILE_MAX);
  RNA_def_property_string_funcs(
      prop, "rna_Main_filepath_get", "rna_Main_filepath_length", nullptr);
  RNA_def_property_clear_flag(prop, PROP_EDITABLE);
  RNA_def_property_ui_text(prop, "Filename", "Path to the .blend file");

  prop = RNA_def_property(srna, "is_dirty", PROP_BOOLEAN, PROP_NONE);
  RNA_def_property_clear_flag(prop, PROP_EDITABLE);
  RNA_def_property_boolean_funcs(prop, "rna_Main_is_dirty_get", nullptr);
  RNA_def_property_ui_text(
      prop, "File Has Unsaved Changes", "Have recent edits been saved to disk");

  prop = RNA_def_property(srna, "is_saved", PROP_BOOLEAN, PROP_NONE);
  RNA_def_property_clear_flag(prop, PROP_EDITABLE);
  RNA_def_property_boolean_funcs(prop, "rna_Main_is_saved_get", nullptr);
  RNA_def_property_ui_text(
      prop, "File is Saved", "Has the current session been saved to disk as a .blend file");

  prop = RNA_def_property(srna, "use_autopack", PROP_BOOLEAN, PROP_NONE);
  RNA_def_property_boolean_funcs(prop, "rna_Main_use_autopack_get", "rna_Main_use_autopack_set");
  RNA_def_property_ui_text(
      prop, "Use Auto-Pack", "Automatically pack all external data into .blend file");

  prop = RNA_def_int_vector(srna,
                            "version",
                            3,
                            nullptr,
                            0,
                            INT_MAX,
                            "Version",
                            "File format version the .blend file was saved with",
                            0,
                            INT_MAX);
  RNA_def_property_int_funcs(prop, "rna_Main_version_get", nullptr, nullptr);
  RNA_def_property_clear_flag(prop, PROP_EDITABLE);
  RNA_def_property_flag(prop, PROP_THICK_WRAP);

  for (i = 0; lists[i].name; i++) {
    prop = RNA_def_property(srna, lists[i].identifier, PROP_COLLECTION, PROP_NONE);
    RNA_def_property_struct_type(prop, lists[i].type);
    RNA_def_property_collection_funcs(prop,
                                      lists[i].iter_begin,
                                      "rna_iterator_listbase_next",
                                      "rna_iterator_listbase_end",
                                      "rna_iterator_listbase_get",
                                      nullptr,
                                      nullptr,
                                      nullptr,
                                      nullptr);
    RNA_def_property_ui_text(prop, lists[i].name, lists[i].description);

    /* collection functions */
    CollectionDefFunc *func = lists[i].func;
    if (func) {
      func(brna, prop);
    }
  }

  rna_def_main_colorspace(brna);

  prop = RNA_def_property(srna, "colorspace", PROP_POINTER, PROP_NONE);
  RNA_def_property_flag(prop, PROP_NEVER_NULL);
  RNA_def_property_struct_type(prop, "BlendFileColorspace");
  RNA_def_property_pointer_funcs(prop, "rna_Main_colorspace_get", nullptr, nullptr, nullptr);
  RNA_def_property_ui_text(
      prop,
      "Color Space",
      "Information about the color space used for data-blocks in a blend file");

  RNA_api_main(srna);

#  ifdef UNIT_TEST

  RNA_define_verify_sdna(0);

  prop = RNA_def_property(srna, "test", PROP_POINTER, PROP_NONE);
  RNA_def_property_struct_type(prop, "Test");
  RNA_def_property_pointer_funcs(prop, "rna_Test_test_get", nullptr, nullptr, nullptr);

  RNA_define_verify_sdna(1);

#  endif
}

#endif<|MERGE_RESOLUTION|>--- conflicted
+++ resolved
@@ -202,9 +202,6 @@
   CollectionDefFunc *func;
 };
 
-<<<<<<< HEAD
-/* BFA - Removed "Blocks" as data.. is data.*/
-=======
 static void rna_def_main_colorspace(BlenderRNA *brna)
 {
   StructRNA *srna;
@@ -238,7 +235,7 @@
                            "OpenColorIO config used to create this blend file is missing");
 }
 
->>>>>>> e2b24f0f
+/* BFA - Removed "Blocks" as data.. is data.*/
 void RNA_def_main(BlenderRNA *brna)
 {
   StructRNA *srna;
