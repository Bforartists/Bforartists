/* SPDX-FileCopyrightText: 2023 Blender Authors
 *
 * SPDX-License-Identifier: GPL-2.0-or-later */

/** \file
 * \ingroup RNA
 */

#include <cstdlib>
#include <cstring>

#include "BLI_path_util.h"
#include "BLI_utildefines.h"

#include "RNA_access.hh"
#include "RNA_define.hh"

#include "rna_internal.h"

#ifdef RNA_RUNTIME

#  include "BKE_global.h"
#  include "BKE_main.h"
#  include "BKE_mesh.hh"

/* all the list begin functions are added manually here, Main is not in SDNA */

static bool rna_Main_use_autopack_get(PointerRNA * /*ptr*/)
{
  if (G.fileflags & G_FILE_AUTOPACK) {
    return 1;
  }

  return 0;
}

static void rna_Main_use_autopack_set(PointerRNA * /*ptr*/, bool value)
{
  if (value) {
    G.fileflags |= G_FILE_AUTOPACK;
  }
  else {
    G.fileflags &= ~G_FILE_AUTOPACK;
  }
}

static bool rna_Main_is_saved_get(PointerRNA *ptr)
{
  const Main *bmain = (Main *)ptr->data;
  return (bmain->filepath[0] != '\0');
}

static bool rna_Main_is_dirty_get(PointerRNA *ptr)
{
  /* XXX, not totally nice to do it this way, should store in main ? */
  Main *bmain = (Main *)ptr->data;
  wmWindowManager *wm;
  if ((wm = static_cast<wmWindowManager *>(bmain->wm.first))) {
    return !wm->file_saved;
  }

  return true;
}

static void rna_Main_filepath_get(PointerRNA *ptr, char *value)
{
  Main *bmain = (Main *)ptr->data;
  strcpy(value, bmain->filepath);
}

static int rna_Main_filepath_length(PointerRNA *ptr)
{
  Main *bmain = (Main *)ptr->data;
  return strlen(bmain->filepath);
}

#  if 0
static void rna_Main_filepath_set(PointerRNA *ptr, const char *value)
{
  Main *bmain = (Main *)ptr->data;
  STRNCPY(bmain->filepath, value);
}
#  endif

#  define RNA_MAIN_LISTBASE_FUNCS_DEF(_listbase_name) \
    static void rna_Main_##_listbase_name##_begin(CollectionPropertyIterator *iter, \
                                                  PointerRNA *ptr) \
    { \
      rna_iterator_listbase_begin(iter, &((Main *)ptr->data)->_listbase_name, nullptr); \
    }

RNA_MAIN_LISTBASE_FUNCS_DEF(actions)
RNA_MAIN_LISTBASE_FUNCS_DEF(armatures)
RNA_MAIN_LISTBASE_FUNCS_DEF(brushes)
RNA_MAIN_LISTBASE_FUNCS_DEF(cachefiles)
RNA_MAIN_LISTBASE_FUNCS_DEF(cameras)
RNA_MAIN_LISTBASE_FUNCS_DEF(collections)
RNA_MAIN_LISTBASE_FUNCS_DEF(curves)
RNA_MAIN_LISTBASE_FUNCS_DEF(fonts)
RNA_MAIN_LISTBASE_FUNCS_DEF(gpencils)
#  ifdef WITH_GREASE_PENCIL_V3
RNA_MAIN_LISTBASE_FUNCS_DEF(grease_pencils)
#  endif
RNA_MAIN_LISTBASE_FUNCS_DEF(hair_curves)
RNA_MAIN_LISTBASE_FUNCS_DEF(images)
RNA_MAIN_LISTBASE_FUNCS_DEF(lattices)
RNA_MAIN_LISTBASE_FUNCS_DEF(libraries)
RNA_MAIN_LISTBASE_FUNCS_DEF(lightprobes)
RNA_MAIN_LISTBASE_FUNCS_DEF(lights)
RNA_MAIN_LISTBASE_FUNCS_DEF(linestyles)
RNA_MAIN_LISTBASE_FUNCS_DEF(masks)
RNA_MAIN_LISTBASE_FUNCS_DEF(materials)
RNA_MAIN_LISTBASE_FUNCS_DEF(meshes)
RNA_MAIN_LISTBASE_FUNCS_DEF(metaballs)
RNA_MAIN_LISTBASE_FUNCS_DEF(movieclips)
RNA_MAIN_LISTBASE_FUNCS_DEF(nodetrees)
RNA_MAIN_LISTBASE_FUNCS_DEF(objects)
RNA_MAIN_LISTBASE_FUNCS_DEF(paintcurves)
RNA_MAIN_LISTBASE_FUNCS_DEF(palettes)
RNA_MAIN_LISTBASE_FUNCS_DEF(particles)
RNA_MAIN_LISTBASE_FUNCS_DEF(pointclouds)
RNA_MAIN_LISTBASE_FUNCS_DEF(scenes)
RNA_MAIN_LISTBASE_FUNCS_DEF(screens)
RNA_MAIN_LISTBASE_FUNCS_DEF(shapekeys)
RNA_MAIN_LISTBASE_FUNCS_DEF(sounds)
RNA_MAIN_LISTBASE_FUNCS_DEF(speakers)
RNA_MAIN_LISTBASE_FUNCS_DEF(texts)
RNA_MAIN_LISTBASE_FUNCS_DEF(textures)
RNA_MAIN_LISTBASE_FUNCS_DEF(volumes)
RNA_MAIN_LISTBASE_FUNCS_DEF(wm)
RNA_MAIN_LISTBASE_FUNCS_DEF(workspaces)
RNA_MAIN_LISTBASE_FUNCS_DEF(worlds)

#  undef RNA_MAIN_LISTBASE_FUNCS_DEF

static void rna_Main_version_get(PointerRNA *ptr, int *value)
{
  Main *bmain = (Main *)ptr->data;
  value[0] = bmain->versionfile / 100;
  value[1] = bmain->versionfile % 100;
  value[2] = bmain->subversionfile;
}

#  ifdef UNIT_TEST

static PointerRNA rna_Test_test_get(PointerRNA *ptr)
{
  PointerRNA ret = *ptr;
  ret.type = &RNA_Test;

  return ret;
}

#  endif

#else

/* local convenience types */
using CollectionDefFunc = void(BlenderRNA *brna, PropertyRNA *cprop);

struct MainCollectionDef {
  const char *identifier;
  const char *type;
  const char *iter_begin;
  const char *name;
  const char *description;
  CollectionDefFunc *func;
};

void RNA_def_main(BlenderRNA *brna)
{
  StructRNA *srna;
  PropertyRNA *prop;

  /* Plural must match ID-types in `readblenentry.cc`. */
  MainCollectionDef lists[] = {
      {"cameras",
       "Camera",
       "rna_Main_cameras_begin",
       "Cameras",
       "Camera data",
       RNA_def_main_cameras},
      {"scenes",
       "Scene",
       "rna_Main_scenes_begin",
       "Scenes",
       "Scene data",
       RNA_def_main_scenes},
      {"objects",
       "Object",
       "rna_Main_objects_begin",
       "Objects",
       "Object data",
       RNA_def_main_objects},
      {"materials",
       "Material",
       "rna_Main_materials_begin",
       "Materials",
       "Material data",
       RNA_def_main_materials},
      {"node_groups",
       "NodeTree",
       "rna_Main_nodetrees_begin",
       "Node Groups",
       "Node group data",
       RNA_def_main_node_groups},
      {"meshes",
       "Mesh",
       "rna_Main_meshes_begin",
       "Meshes",
       "Mesh data",
       RNA_def_main_meshes},
      {"lights",
       "Light",
       "rna_Main_lights_begin",
       "Lights",
       "Light data",
       RNA_def_main_lights},
      {"libraries",
       "Library",
       "rna_Main_libraries_begin",
       "Libraries",
       "Library data",
       RNA_def_main_libraries},
      {"screens",
       "Screen",
       "rna_Main_screens_begin",
       "Screens",
       "Screen data",
       RNA_def_main_screens},
      {"window_managers",
       "WindowManager",
       "rna_Main_wm_begin",
       "Window Managers",
       "Window manager data",
       RNA_def_main_window_managers},
      {"images",
       "Image",
       "rna_Main_images_begin",
       "Images",
       "Image data",
       RNA_def_main_images},
      {"lattices",
       "Lattice",
       "rna_Main_lattices_begin",
       "Lattices",
       "Lattice data",
       RNA_def_main_lattices},
      {"curves",
       "Curve",
       "rna_Main_curves_begin",
       "Curves",
       "Curve data",
       RNA_def_main_curves},
      {"metaballs",
       "MetaBall",
       "rna_Main_metaballs_begin",
       "Metaballs",
       "Metaball data",
       RNA_def_main_metaballs},
      {"fonts",
       "VectorFont",
       "rna_Main_fonts_begin",
       "Vector Fonts",
       "Vector font data",
       RNA_def_main_fonts},
      {"textures",
       "Texture",
       "rna_Main_textures_begin",
       "Textures",
       "Texture data",
       RNA_def_main_textures},
      {"brushes",
       "Brush",
       "rna_Main_brushes_begin",
       "Brushes",
       "Brush data",
       RNA_def_main_brushes},
      {"worlds",
       "World",
       "rna_Main_worlds_begin",
       "Worlds",
       "World data",
       RNA_def_main_worlds},
      {"collections",
       "Collection",
       "rna_Main_collections_begin",
       "Collections",
       "Collection data",
       RNA_def_main_collections},
      {"shape_keys",
       "Key",
       "rna_Main_shapekeys_begin",
       "Shape Keys",
       "Shape Key data",
       nullptr},
      {"texts", "Text", "rna_Main_texts_begin", "Texts", "Text data-blocks", RNA_def_main_texts},
      {"speakers",
       "Speaker",
       "rna_Main_speakers_begin",
       "Speakers",
       "Speaker data",
       RNA_def_main_speakers},
      {"sounds",
       "Sound",
       "rna_Main_sounds_begin",
       "Sounds",
       "Sound data",
       RNA_def_main_sounds},
      {"armatures",
       "Armature",
       "rna_Main_armatures_begin",
       "Armatures",
       "Armature data",
       RNA_def_main_armatures},
      {"actions",
       "Action",
       "rna_Main_actions_begin",
       "Actions",
       "Action data",
       RNA_def_main_actions},
      {"particles",
       "ParticleSettings",
       "rna_Main_particles_begin",
       "Particles",
       "Particle data",
       RNA_def_main_particles},
      {"palettes",
       "Palette",
       "rna_Main_palettes_begin",
       "Palettes",
       "Palette data",
       RNA_def_main_palettes},
      {"grease_pencils",
       "GreasePencil",
       "rna_Main_gpencils_begin",
<<<<<<< HEAD
#  ifdef WITH_GREASE_PENCIL_V3
       "Grease Pencil (legacy)",
       "Grease Pencil (legacy) data",
#  else
       "Grease Pencil",
       "Grease Pencil data",
#  endif
=======
       "Grease Pencil",
       "Grease Pencil data-blocks",
>>>>>>> e4fcaa67
       RNA_def_main_gpencil_legacy},
#  ifdef WITH_GREASE_PENCIL_V3
      {"grease_pencils_v3",
       "GreasePencilv3",
       "rna_Main_grease_pencils_begin",
       "Grease Pencil v3",
       "Grease Pencil v3 data-blocks",
       RNA_def_main_grease_pencil},
#  endif
      {"movieclips",
       "MovieClip",
       "rna_Main_movieclips_begin",
       "Movie Clips",
       "Movie Clip data",
       RNA_def_main_movieclips},
      {"masks", "Mask", "rna_Main_masks_begin", "Masks", "Masks data", RNA_def_main_masks},
      {"linestyles",
       "FreestyleLineStyle",
       "rna_Main_linestyles_begin",
       "Line Styles",
       "Line Style data",
       RNA_def_main_linestyles},
      {"cache_files",
       "CacheFile",
       "rna_Main_cachefiles_begin",
       "Cache Files",
       "Cache Files data",
       RNA_def_main_cachefiles},
      {"paint_curves",
       "PaintCurve",
       "rna_Main_paintcurves_begin",
       "Paint Curves",
       "Paint Curves data",
       RNA_def_main_paintcurves},
      {"workspaces",
       "WorkSpace",
       "rna_Main_workspaces_begin",
       "Workspaces",
       "Workspace data",
       RNA_def_main_workspaces},
      {"lightprobes",
       "LightProbe",
       "rna_Main_lightprobes_begin",
       "Light Probes",
       "Light Probe data",
       RNA_def_main_lightprobes},
      /**
       * \note The name `hair_curves` is chosen to be different than `curves`,
       * but they are generic curve data-blocks, not just for hair.
       */
      {"hair_curves",
       "Curves",
       "rna_Main_hair_curves_begin",
       "Hair Curves",
       "Hair curve data",
       RNA_def_main_hair_curves},
      {"pointclouds",
       "PointCloud",
       "rna_Main_pointclouds_begin",
       "Point Clouds",
       "Point cloud data",
       RNA_def_main_pointclouds},
      {"volumes",
       "Volume",
       "rna_Main_volumes_begin",
       "Volumes",
       "Volume data",
       RNA_def_main_volumes},
      {nullptr, nullptr, nullptr, nullptr, nullptr, nullptr},
  };

  int i;

  srna = RNA_def_struct(brna, "BlendData", nullptr);
  RNA_def_struct_ui_text(
      srna, "Blend-File Data", 
      "Main data structure representing a .blend file and all its data");
  RNA_def_struct_ui_icon(srna, ICON_BLENDER);

  prop = RNA_def_property(srna, "filepath", PROP_STRING, PROP_FILEPATH);
  RNA_def_property_string_maxlength(prop, FILE_MAX);
  RNA_def_property_string_funcs(
      prop, "rna_Main_filepath_get", "rna_Main_filepath_length", nullptr);
  RNA_def_property_clear_flag(prop, PROP_EDITABLE);
  RNA_def_property_ui_text(prop, "Filename", "Path to the .blend file");

  prop = RNA_def_property(srna, "is_dirty", PROP_BOOLEAN, PROP_NONE);
  RNA_def_property_clear_flag(prop, PROP_EDITABLE);
  RNA_def_property_boolean_funcs(prop, "rna_Main_is_dirty_get", nullptr);
  RNA_def_property_ui_text(
      prop, "File Has Unsaved Changes", "Have recent edits been saved to disk");

  prop = RNA_def_property(srna, "is_saved", PROP_BOOLEAN, PROP_NONE);
  RNA_def_property_clear_flag(prop, PROP_EDITABLE);
  RNA_def_property_boolean_funcs(prop, "rna_Main_is_saved_get", nullptr);
  RNA_def_property_ui_text(
      prop, "File is Saved", "Has the current session been saved to disk as a .blend file");

  prop = RNA_def_property(srna, "use_autopack", PROP_BOOLEAN, PROP_NONE);
  RNA_def_property_boolean_funcs(prop, "rna_Main_use_autopack_get", "rna_Main_use_autopack_set");
  RNA_def_property_ui_text(
      prop, "Use Auto-Pack", "Automatically pack all external data into .blend file");

  prop = RNA_def_int_vector(srna,
                            "version",
                            3,
                            nullptr,
                            0,
                            INT_MAX,
                            "Version",
                            "File format version the .blend file was saved with",
                            0,
                            INT_MAX);
  RNA_def_property_int_funcs(prop, "rna_Main_version_get", nullptr, nullptr);
  RNA_def_property_clear_flag(prop, PROP_EDITABLE);
  RNA_def_property_flag(prop, PROP_THICK_WRAP);

  for (i = 0; lists[i].name; i++) {
    prop = RNA_def_property(srna, lists[i].identifier, PROP_COLLECTION, PROP_NONE);
    RNA_def_property_struct_type(prop, lists[i].type);
    RNA_def_property_collection_funcs(prop,
                                      lists[i].iter_begin,
                                      "rna_iterator_listbase_next",
                                      "rna_iterator_listbase_end",
                                      "rna_iterator_listbase_get",
                                      nullptr,
                                      nullptr,
                                      nullptr,
                                      nullptr);
    RNA_def_property_ui_text(prop, lists[i].name, lists[i].description);

    /* collection functions */
    CollectionDefFunc *func = lists[i].func;
    if (func) {
      func(brna, prop);
    }
  }

  RNA_api_main(srna);

#  ifdef UNIT_TEST

  RNA_define_verify_sdna(0);

  prop = RNA_def_property(srna, "test", PROP_POINTER, PROP_NONE);
  RNA_def_property_struct_type(prop, "Test");
  RNA_def_property_pointer_funcs(prop, "rna_Test_test_get", nullptr, nullptr, nullptr);

  RNA_define_verify_sdna(1);

#  endif
}

#endif<|MERGE_RESOLUTION|>--- conflicted
+++ resolved
@@ -334,18 +334,8 @@
       {"grease_pencils",
        "GreasePencil",
        "rna_Main_gpencils_begin",
-<<<<<<< HEAD
-#  ifdef WITH_GREASE_PENCIL_V3
-       "Grease Pencil (legacy)",
-       "Grease Pencil (legacy) data",
-#  else
-       "Grease Pencil",
-       "Grease Pencil data",
-#  endif
-=======
        "Grease Pencil",
        "Grease Pencil data-blocks",
->>>>>>> e4fcaa67
        RNA_def_main_gpencil_legacy},
 #  ifdef WITH_GREASE_PENCIL_V3
       {"grease_pencils_v3",
@@ -421,7 +411,7 @@
 
   srna = RNA_def_struct(brna, "BlendData", nullptr);
   RNA_def_struct_ui_text(
-      srna, "Blend-File Data", 
+      srna, "Blend-File Data",
       "Main data structure representing a .blend file and all its data");
   RNA_def_struct_ui_icon(srna, ICON_BLENDER);
 
