--- conflicted
+++ resolved
@@ -122,7 +122,7 @@
 	}
 }
 
-static int rna_Object_select_get(Object *ob, bContext *C, ReportList *reports)
+static bool rna_Object_select_get(Object *ob, bContext *C, ReportList *reports)
 {
 	ViewLayer *view_layer = CTX_data_view_layer(C);
 	Base *base = BKE_view_layer_base_find(view_layer, ob);
@@ -135,7 +135,7 @@
 	return ((base->flag & BASE_SELECTED) != 0) ? 1 : 0;
 }
 
-static int rna_Object_visible_get(Object *ob, bContext *C, ReportList *reports)
+static bool rna_Object_visible_get(Object *ob, bContext *C, ReportList *reports)
 {
 	ViewLayer *view_layer = CTX_data_view_layer(C);
 	Base *base = BKE_view_layer_base_find(view_layer, ob);
@@ -199,19 +199,8 @@
 /* copied from Mesh_getFromObject and adapted to RNA interface */
 /* settings: 0 - preview, 1 - render */
 static Mesh *rna_Object_to_mesh(
-<<<<<<< HEAD
         Object *ob, bContext *C, ReportList *reports, Depsgraph *depsgraph,
-        int apply_modifiers, int calc_tessface, int calc_undeformed)
-=======
-        Object *ob, Main *bmain, ReportList *reports, Scene *sce,
-        bool apply_modifiers, int settings, bool calc_tessface, bool calc_undeformed)
-{
-	return rna_Main_meshes_new_from_object(bmain, reports, sce, ob, apply_modifiers, settings, calc_tessface, calc_undeformed);
-}
-
-/* mostly a copy from convertblender.c */
-static void dupli_render_particle_set(Scene *scene, Object *ob, int level, int enable)
->>>>>>> ddee0931
+        bool apply_modifiers, bool calc_tessface, bool calc_undeformed)
 {
 	Main *bmain = CTX_data_main(C);
 
@@ -261,14 +250,6 @@
 	RNA_POINTER_INVALIDATE(kb_ptr);
 }
 
-<<<<<<< HEAD
-=======
-static bool rna_Object_is_visible(Object *ob, Scene *sce)
-{
-	return !(ob->restrictflag & OB_RESTRICT_VIEW) && (ob->lay & sce->lay);
-}
-
->>>>>>> ddee0931
 #if 0
 static void rna_Mesh_assign_verts_to_group(Object *ob, bDeformGroup *group, int *indices, int totindex,
                                            float weight, int assignmode)
@@ -416,18 +397,7 @@
 	free_bvhtree_from_mesh(&treeData);
 }
 
-<<<<<<< HEAD
-static int rna_Object_is_modified(Object *ob, Scene *scene, int settings)
-=======
-/* ObjectBase */
-
-static void rna_ObjectBase_layers_from_view(Base *base, View3D *v3d)
-{
-	base->lay = base->object->lay = v3d->lay;
-}
-
 static bool rna_Object_is_modified(Object *ob, Scene *scene, int settings)
->>>>>>> ddee0931
 {
 	return BKE_object_is_modified(scene, ob) & settings;
 }
