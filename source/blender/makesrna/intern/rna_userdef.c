/*
 * This program is free software; you can redistribute it and/or
 * modify it under the terms of the GNU General Public License
 * as published by the Free Software Foundation; either version 2
 * of the License, or (at your option) any later version.
 *
 * This program is distributed in the hope that it will be useful,
 * but WITHOUT ANY WARRANTY; without even the implied warranty of
 * MERCHANTABILITY or FITNESS FOR A PARTICULAR PURPOSE.  See the
 * GNU General Public License for more details.
 *
 * You should have received a copy of the GNU General Public License
 * along with this program; if not, write to the Free Software Foundation,
 * Inc., 51 Franklin Street, Fifth Floor, Boston, MA 02110-1301, USA.
 */

/** \file
 * \ingroup RNA
 */

#include <limits.h>
#include <stdlib.h>

#include "DNA_curve_types.h"
#include "DNA_space_types.h"
#include "DNA_userdef_types.h"
#include "DNA_brush_types.h"
#include "DNA_view3d_types.h"
#include "DNA_scene_types.h"

#include "BLI_utildefines.h"
#include "BLI_math_base.h"

#include "BLT_translation.h"

#include "BKE_appdir.h"
#include "BKE_sound.h"
#include "BKE_addon.h"
#include "BKE_studiolight.h"

#include "RNA_access.h"
#include "RNA_define.h"
#include "RNA_enum_types.h"

#include "UI_interface_icons.h"

#include "rna_internal.h"

#include "WM_api.h"
#include "WM_types.h"

#include "BLT_lang.h"

#ifdef WITH_OPENSUBDIV
static const EnumPropertyItem opensubdiv_compute_type_items[] = {
    {USER_OPENSUBDIV_COMPUTE_NONE, "NONE", 0, "None", ""},
    {USER_OPENSUBDIV_COMPUTE_CPU, "CPU", 0, "CPU", ""},
    {USER_OPENSUBDIV_COMPUTE_OPENMP, "OPENMP", 0, "OpenMP", ""},
    {USER_OPENSUBDIV_COMPUTE_OPENCL, "OPENCL", 0, "OpenCL", ""},
    {USER_OPENSUBDIV_COMPUTE_CUDA, "CUDA", 0, "CUDA", ""},
    {USER_OPENSUBDIV_COMPUTE_GLSL_TRANSFORM_FEEDBACK,
     "GLSL_TRANSFORM_FEEDBACK",
     0,
     "GLSL Transform Feedback",
     ""},
    {USER_OPENSUBDIV_COMPUTE_GLSL_COMPUTE, "GLSL_COMPUTE", 0, "GLSL Compute", ""},
    {0, NULL, 0, NULL, NULL},
};
#endif

static const EnumPropertyItem audio_device_items[] = {
    {0, "Null", 0, "None", "Null device - there will be no audio output"},
    {0, NULL, 0, NULL, NULL},
};

const EnumPropertyItem rna_enum_navigation_mode_items[] = {
    {VIEW_NAVIGATION_WALK,
     "WALK",
     0,
     "Walk",
     "Interactively walk or free navigate around the scene"},
    {VIEW_NAVIGATION_FLY, "FLY", 0, "Fly", "Use fly dynamics to navigate the scene"},
    {0, NULL, 0, NULL, NULL},
};

#if defined(WITH_INTERNATIONAL) || !defined(RNA_RUNTIME)
static const EnumPropertyItem rna_enum_language_default_items[] = {
    {0,
     "DEFAULT",
     0,
     "Automatic (Automatic)",
     "Automatically choose system's defined language if available, or fall-back to English"},
    {0, NULL, 0, NULL, NULL},
};
#endif

static const EnumPropertyItem rna_enum_studio_light_type_items[] = {
    {STUDIOLIGHT_TYPE_STUDIO, "STUDIO", 0, "Studio", ""},
    {STUDIOLIGHT_TYPE_WORLD, "WORLD", 0, "World", ""},
    {STUDIOLIGHT_TYPE_MATCAP, "MATCAP", 0, "MatCap", ""},
    {0, NULL, 0, NULL, NULL},
};

static const EnumPropertyItem rna_enum_userdef_viewport_aa_items[] = {
    {SCE_DISPLAY_AA_OFF,
     "OFF",
     0,
     "No Anti-Aliasing",
     "Scene will be rendering without any anti-aliasing"},
    {SCE_DISPLAY_AA_FXAA,
     "FXAA",
     0,
     "Single Pass Anti-Aliasing",
     "Scene will be rendered using a single pass anti-aliasing method (FXAA)"},
    {SCE_DISPLAY_AA_SAMPLES_5,
     "5",
     0,
     "5 Samples",
     "Scene will be rendered using 5 anti-aliasing samples"},
    {SCE_DISPLAY_AA_SAMPLES_8,
     "8",
     0,
     "8 Samples",
     "Scene will be rendered using 8 anti-aliasing samples"},
    {SCE_DISPLAY_AA_SAMPLES_11,
     "11",
     0,
     "11 Samples",
     "Scene will be rendered using 11 anti-aliasing samples"},
    {SCE_DISPLAY_AA_SAMPLES_16,
     "16",
     0,
     "16 Samples",
     "Scene will be rendered using 16 anti-aliasing samples"},
    {SCE_DISPLAY_AA_SAMPLES_32,
     "32",
     0,
     "32 Samples",
     "Scene will be rendered using 32 anti-aliasing samples"},
    {0, NULL, 0, NULL, NULL},
};

#ifdef RNA_RUNTIME

#  include "BLI_math_vector.h"

#  include "DNA_object_types.h"
#  include "DNA_screen_types.h"

#  include "BKE_blender.h"
#  include "BKE_global.h"
#  include "BKE_idprop.h"
#  include "BKE_main.h"
#  include "BKE_mesh_runtime.h"
#  include "BKE_pbvh.h"
#  include "BKE_paint.h"
#  include "BKE_screen.h"

#  include "DEG_depsgraph.h"

#  include "GPU_draw.h"
#  include "GPU_select.h"

#  include "BLF_api.h"

#  include "MEM_guardedalloc.h"
#  include "MEM_CacheLimiterC-Api.h"

#  include "UI_interface.h"

#  ifdef WITH_OPENSUBDIV
#    include "opensubdiv_capi.h"
#  endif

#  ifdef WITH_SDL_DYNLOAD
#    include "sdlew.h"
#  endif

static void rna_userdef_version_get(PointerRNA *ptr, int *value)
{
  UserDef *userdef = (UserDef *)ptr->data;
  value[0] = userdef->versionfile / 100;
  value[1] = userdef->versionfile % 100;
  value[2] = userdef->subversionfile;
}

#  define USERDEF_TAG_DIRTY rna_userdef_is_dirty_update_impl()

/* Use single function so we can more easily breakpoint it. */
void rna_userdef_is_dirty_update_impl(void)
{
  /* We can't use 'ptr->data' because this update function
   * is used for themes and other nested data. */
  if (U.runtime.is_dirty == false) {
    U.runtime.is_dirty = true;
    WM_main_add_notifier(NC_WINDOW, NULL);
  }
}

/**
 * Use as a fallback update handler,
 * never use 'ptr' unless it's type is checked.
 */
void rna_userdef_is_dirty_update(Main *UNUSED(bmain),
                                 Scene *UNUSED(scene),
                                 PointerRNA *UNUSED(ptr))
{
  rna_userdef_is_dirty_update_impl();
}

/** Take care not to use this if we expet 'is_dirty' to be tagged. */
static void rna_userdef_ui_update(Main *UNUSED(bmain),
                                  Scene *UNUSED(scene),
                                  PointerRNA *UNUSED(ptr))
{
  WM_main_add_notifier(NC_WINDOW, NULL);
}

static void rna_userdef_update(Main *UNUSED(bmain), Scene *UNUSED(scene), PointerRNA *UNUSED(ptr))
{
  WM_main_add_notifier(NC_WINDOW, NULL);
  USERDEF_TAG_DIRTY;
}

static void rna_userdef_theme_update(Main *bmain, Scene *scene, PointerRNA *ptr)
{
  /* Recreate gizmos when changing themes. */
  WM_reinit_gizmomap_all(bmain);

  rna_userdef_update(bmain, scene, ptr);
}

static void rna_userdef_theme_update_icons(Main *bmain, Scene *scene, PointerRNA *ptr)
{
  UI_icons_reload_internal_textures();
  rna_userdef_theme_update(bmain, scene, ptr);
}

/* also used by buffer swap switching */
static void rna_userdef_dpi_update(Main *UNUSED(bmain),
                                   Scene *UNUSED(scene),
                                   PointerRNA *UNUSED(ptr))
{
  /* font's are stored at each DPI level, without this we can easy load 100's of fonts */
  BLF_cache_clear();

  WM_main_add_notifier(NC_WINDOW, NULL);             /* full redraw */
  WM_main_add_notifier(NC_SCREEN | NA_EDITED, NULL); /* refresh region sizes */
  USERDEF_TAG_DIRTY;
}

static void rna_userdef_screen_update(Main *UNUSED(bmain),
                                      Scene *UNUSED(scene),
                                      PointerRNA *UNUSED(ptr))
{
  WM_main_add_notifier(NC_WINDOW, NULL);
  WM_main_add_notifier(NC_SCREEN | NA_EDITED, NULL); /* refresh region sizes */
  USERDEF_TAG_DIRTY;
}

static void rna_userdef_screen_update_header_default(Main *bmain, Scene *scene, PointerRNA *ptr)
{
  if (U.uiflag & USER_HEADER_FROM_PREF) {
    for (bScreen *screen = bmain->screens.first; screen; screen = screen->id.next) {
      BKE_screen_header_alignment_reset(screen);
    }
    rna_userdef_screen_update(bmain, scene, ptr);
  }
  USERDEF_TAG_DIRTY;
}

static void rna_userdef_language_update(Main *UNUSED(bmain),
                                        Scene *UNUSED(scene),
                                        PointerRNA *UNUSED(ptr))
{
  BLF_cache_clear();
  BLT_lang_set(NULL);
  UI_reinit_font();
  USERDEF_TAG_DIRTY;
}

static void rna_userdef_script_autoexec_update(Main *UNUSED(bmain),
                                               Scene *UNUSED(scene),
                                               PointerRNA *ptr)
{
  UserDef *userdef = (UserDef *)ptr->data;
  if (userdef->flag & USER_SCRIPT_AUTOEXEC_DISABLE)
    G.f &= ~G_FLAG_SCRIPT_AUTOEXEC;
  else
    G.f |= G_FLAG_SCRIPT_AUTOEXEC;

  USERDEF_TAG_DIRTY;
}

static void rna_userdef_load_ui_update(Main *UNUSED(bmain), Scene *UNUSED(scene), PointerRNA *ptr)
{
  UserDef *userdef = (UserDef *)ptr->data;
  if (userdef->flag & USER_FILENOUI)
    G.fileflags |= G_FILE_NO_UI;
  else
    G.fileflags &= ~G_FILE_NO_UI;

  USERDEF_TAG_DIRTY;
}

static void rna_userdef_anisotropic_update(Main *bmain, Scene *scene, PointerRNA *ptr)
{
  GPU_set_anisotropic(bmain, U.anisotropic_filter);
  rna_userdef_update(bmain, scene, ptr);
}

static void rna_userdef_gl_texture_limit_update(Main *bmain, Scene *scene, PointerRNA *ptr)
{
  GPU_free_images(bmain);
  rna_userdef_update(bmain, scene, ptr);
}

static void rna_userdef_undo_steps_set(PointerRNA *ptr, int value)
{
  UserDef *userdef = (UserDef *)ptr->data;

  /* Do not allow 1 undo steps, useless and breaks undo/redo process (see T42531). */
  userdef->undosteps = (value == 1) ? 2 : value;
}

static int rna_userdef_autokeymode_get(PointerRNA *ptr)
{
  UserDef *userdef = (UserDef *)ptr->data;
  short retval = userdef->autokey_mode;

  if (!(userdef->autokey_mode & AUTOKEY_ON))
    retval |= AUTOKEY_ON;

  return retval;
}

static void rna_userdef_autokeymode_set(PointerRNA *ptr, int value)
{
  UserDef *userdef = (UserDef *)ptr->data;

  if (value == AUTOKEY_MODE_NORMAL) {
    userdef->autokey_mode |= (AUTOKEY_MODE_NORMAL - AUTOKEY_ON);
    userdef->autokey_mode &= ~(AUTOKEY_MODE_EDITKEYS - AUTOKEY_ON);
  }
  else if (value == AUTOKEY_MODE_EDITKEYS) {
    userdef->autokey_mode |= (AUTOKEY_MODE_EDITKEYS - AUTOKEY_ON);
    userdef->autokey_mode &= ~(AUTOKEY_MODE_NORMAL - AUTOKEY_ON);
  }
}

static void rna_userdef_tablet_api_update(Main *UNUSED(bmain),
                                          Scene *UNUSED(scene),
                                          PointerRNA *UNUSED(ptr))
{
  WM_init_tablet_api();
  USERDEF_TAG_DIRTY;
}

#  ifdef WITH_INPUT_NDOF
static void rna_userdef_ndof_deadzone_update(Main *UNUSED(bmain),
                                             Scene *UNUSED(scene),
                                             PointerRNA *ptr)
{
  UserDef *userdef = ptr->data;
  WM_ndof_deadzone_set(userdef->ndof_deadzone);
  USERDEF_TAG_DIRTY;
}
#  endif

static void rna_userdef_keyconfig_reload_update(bContext *C,
                                                Main *UNUSED(bmain),
                                                Scene *UNUSED(scene),
                                                PointerRNA *UNUSED(ptr))
{
  WM_keyconfig_reload(C);
  USERDEF_TAG_DIRTY;
}

static void rna_userdef_timecode_style_set(PointerRNA *ptr, int value)
{
  UserDef *userdef = (UserDef *)ptr->data;
  int required_size = userdef->v2d_min_gridsize;

  /* set the timecode style */
  userdef->timecode_style = value;

  /* adjust the v2d gridsize if needed so that timecodes don't overlap
   * NOTE: most of these have been hand-picked to avoid overlaps while still keeping
   * things from getting too blown out
   */
  switch (value) {
    case USER_TIMECODE_MINIMAL:
    case USER_TIMECODE_SECONDS_ONLY:
      /* 35 is great most of the time, but not that great for full-blown */
      required_size = 35;
      break;
    case USER_TIMECODE_SMPTE_MSF:
      required_size = 50;
      break;
    case USER_TIMECODE_SMPTE_FULL:
      /* the granddaddy! */
      required_size = 65;
      break;
    case USER_TIMECODE_MILLISECONDS:
      required_size = 45;
      break;
  }

  if (U.v2d_min_gridsize < required_size)
    U.v2d_min_gridsize = required_size;
}

static PointerRNA rna_UserDef_view_get(PointerRNA *ptr)
{
  return rna_pointer_inherit_refine(ptr, &RNA_PreferencesView, ptr->data);
}

static PointerRNA rna_UserDef_edit_get(PointerRNA *ptr)
{
  return rna_pointer_inherit_refine(ptr, &RNA_PreferencesEdit, ptr->data);
}

static PointerRNA rna_UserDef_input_get(PointerRNA *ptr)
{
  return rna_pointer_inherit_refine(ptr, &RNA_PreferencesInput, ptr->data);
}

static PointerRNA rna_UserDef_keymap_get(PointerRNA *ptr)
{
  return rna_pointer_inherit_refine(ptr, &RNA_PreferencesKeymap, ptr->data);
}

static PointerRNA rna_UserDef_filepaths_get(PointerRNA *ptr)
{
  return rna_pointer_inherit_refine(ptr, &RNA_PreferencesFilePaths, ptr->data);
}

static PointerRNA rna_UserDef_system_get(PointerRNA *ptr)
{
  return rna_pointer_inherit_refine(ptr, &RNA_PreferencesSystem, ptr->data);
}

static void rna_UserDef_audio_update(Main *bmain, Scene *UNUSED(scene), PointerRNA *UNUSED(ptr))
{
  BKE_sound_init(bmain);
  USERDEF_TAG_DIRTY;
}

static void rna_Userdef_memcache_update(Main *UNUSED(bmain),
                                        Scene *UNUSED(scene),
                                        PointerRNA *UNUSED(ptr))
{
  MEM_CacheLimiter_set_maximum(((size_t)U.memcachelimit) * 1024 * 1024);
  USERDEF_TAG_DIRTY;
}

static void rna_UserDef_weight_color_update(Main *bmain, Scene *scene, PointerRNA *ptr)
{
  Object *ob;

  for (ob = bmain->objects.first; ob; ob = ob->id.next) {
    if (ob->mode & OB_MODE_WEIGHT_PAINT)
      DEG_id_tag_update(&ob->id, ID_RECALC_GEOMETRY);
  }

  rna_userdef_update(bmain, scene, ptr);
}

static void rna_UserDef_viewport_lights_update(Main *bmain, Scene *scene, PointerRNA *ptr)
{
  /* if all lights are off gpu_draw resets them all, [#27627]
   * so disallow them all to be disabled */
  if (U.light_param[0].flag == 0 && U.light_param[1].flag == 0 && U.light_param[2].flag == 0 &&
      U.light_param[3].flag == 0) {
    SolidLight *light = ptr->data;
    light->flag |= 1;
  }

  WM_main_add_notifier(NC_SPACE | ND_SPACE_VIEW3D | NS_VIEW3D_GPU, NULL);
  rna_userdef_update(bmain, scene, ptr);
}

static void rna_userdef_autosave_update(Main *bmain, Scene *scene, PointerRNA *ptr)
{
  wmWindowManager *wm = bmain->wm.first;

  if (wm)
    WM_autosave_init(wm);
  rna_userdef_update(bmain, scene, ptr);
}

static bAddon *rna_userdef_addon_new(void)
{
  ListBase *addons_list = &U.addons;
  bAddon *addon = BKE_addon_new();
  BLI_addtail(addons_list, addon);
  USERDEF_TAG_DIRTY;
  return addon;
}

static void rna_userdef_addon_remove(ReportList *reports, PointerRNA *addon_ptr)
{
  ListBase *addons_list = &U.addons;
  bAddon *addon = addon_ptr->data;
  if (BLI_findindex(addons_list, addon) == -1) {
    BKE_report(reports, RPT_ERROR, "Add-on is no longer valid");
    return;
  }
  BLI_remlink(addons_list, addon);
  BKE_addon_free(addon);
  RNA_POINTER_INVALIDATE(addon_ptr);
  USERDEF_TAG_DIRTY;
}

static bPathCompare *rna_userdef_pathcompare_new(void)
{
  bPathCompare *path_cmp = MEM_callocN(sizeof(bPathCompare), "bPathCompare");
  BLI_addtail(&U.autoexec_paths, path_cmp);
  USERDEF_TAG_DIRTY;
  return path_cmp;
}

static void rna_userdef_pathcompare_remove(ReportList *reports, PointerRNA *path_cmp_ptr)
{
  bPathCompare *path_cmp = path_cmp_ptr->data;
  if (BLI_findindex(&U.autoexec_paths, path_cmp) == -1) {
    BKE_report(reports, RPT_ERROR, "Excluded path is no longer valid");
    return;
  }

  BLI_freelinkN(&U.autoexec_paths, path_cmp);
  RNA_POINTER_INVALIDATE(path_cmp_ptr);
  USERDEF_TAG_DIRTY;
}

static void rna_userdef_temp_update(Main *UNUSED(bmain),
                                    Scene *UNUSED(scene),
                                    PointerRNA *UNUSED(ptr))
{
  BKE_tempdir_init(U.tempdir);
  USERDEF_TAG_DIRTY;
}

static void rna_userdef_text_update(Main *UNUSED(bmain),
                                    Scene *UNUSED(scene),
                                    PointerRNA *UNUSED(ptr))
{
  BLF_cache_clear();
  UI_reinit_font();
  WM_main_add_notifier(NC_WINDOW, NULL);
  USERDEF_TAG_DIRTY;
}

static PointerRNA rna_Theme_space_generic_get(PointerRNA *ptr)
{
  return rna_pointer_inherit_refine(ptr, &RNA_ThemeSpaceGeneric, ptr->data);
}

static PointerRNA rna_Theme_gradient_colors_get(PointerRNA *ptr)
{
  return rna_pointer_inherit_refine(ptr, &RNA_ThemeGradientColors, ptr->data);
}

static PointerRNA rna_Theme_space_gradient_get(PointerRNA *ptr)
{
  return rna_pointer_inherit_refine(ptr, &RNA_ThemeSpaceGradient, ptr->data);
}

static PointerRNA rna_Theme_space_list_generic_get(PointerRNA *ptr)
{
  return rna_pointer_inherit_refine(ptr, &RNA_ThemeSpaceListGeneric, ptr->data);
}

#  ifdef WITH_OPENSUBDIV
static const EnumPropertyItem *rna_userdef_opensubdiv_compute_type_itemf(bContext *UNUSED(C),
                                                                         PointerRNA *UNUSED(ptr),
                                                                         PropertyRNA *UNUSED(prop),
                                                                         bool *r_free)
{
  EnumPropertyItem *item = NULL;
  int totitem = 0;
  int evaluators = openSubdiv_getAvailableEvaluators();

  RNA_enum_items_add_value(
      &item, &totitem, opensubdiv_compute_type_items, USER_OPENSUBDIV_COMPUTE_NONE);

#    define APPEND_COMPUTE(compute) \
      if (evaluators & OPENSUBDIV_EVALUATOR_##compute) { \
        RNA_enum_items_add_value( \
            &item, &totitem, opensubdiv_compute_type_items, USER_OPENSUBDIV_COMPUTE_##compute); \
      } \
      ((void)0)

  APPEND_COMPUTE(CPU);
  APPEND_COMPUTE(OPENMP);
  APPEND_COMPUTE(OPENCL);
  APPEND_COMPUTE(CUDA);
  APPEND_COMPUTE(GLSL_TRANSFORM_FEEDBACK);
  APPEND_COMPUTE(GLSL_COMPUTE);

#    undef APPEND_COMPUTE

  RNA_enum_item_end(&item, &totitem);
  *r_free = true;

  return item;
}

static void rna_userdef_opensubdiv_update(Main *bmain,
                                          Scene *UNUSED(scene),
                                          PointerRNA *UNUSED(ptr))
{
  Object *object;

  for (object = bmain->objects.first; object; object = object->id.next) {
    DEG_id_tag_update(&object->id, ID_RECALC_TRANSFORM);
  }
  USERDEF_TAG_DIRTY;
}

#  endif

static const EnumPropertyItem *rna_userdef_audio_device_itemf(bContext *UNUSED(C),
                                                              PointerRNA *UNUSED(ptr),
                                                              PropertyRNA *UNUSED(prop),
                                                              bool *r_free)
{
  int index = 0;
  int totitem = 0;
  EnumPropertyItem *item = NULL;

  int i;

  char **names = BKE_sound_get_device_names();

  for (i = 0; names[i]; i++) {
    EnumPropertyItem new_item = {i, names[i], 0, names[i], names[i]};
    RNA_enum_item_add(&item, &totitem, &new_item);
  }

#  ifndef NDEBUG
  if (i == 0) {
    EnumPropertyItem new_item = {i, "SOUND_NONE", 0, "No Sound", ""};
    RNA_enum_item_add(&item, &totitem, &new_item);
  }
#  endif

  /* may be unused */
  UNUSED_VARS(index, audio_device_items);

  RNA_enum_item_end(&item, &totitem);
  *r_free = true;

  return item;
}

#  ifdef WITH_INTERNATIONAL
static const EnumPropertyItem *rna_lang_enum_properties_itemf(bContext *UNUSED(C),
                                                              PointerRNA *UNUSED(ptr),
                                                              PropertyRNA *UNUSED(prop),
                                                              bool *UNUSED(r_free))
{
  const EnumPropertyItem *items = BLT_lang_RNA_enum_properties();
  if (items == NULL) {
    items = rna_enum_language_default_items;
  }
  return items;
}
#  endif

static IDProperty *rna_AddonPref_idprops(PointerRNA *ptr, bool create)
{
  if (create && !ptr->data) {
    IDPropertyTemplate val = {0};
    ptr->data = IDP_New(IDP_GROUP, &val, "RNA_AddonPreferences group");
  }

  return ptr->data;
}

static PointerRNA rna_Addon_preferences_get(PointerRNA *ptr)
{
  bAddon *addon = (bAddon *)ptr->data;
  bAddonPrefType *apt = BKE_addon_pref_type_find(addon->module, true);
  if (apt) {
    if (addon->prop == NULL) {
      IDPropertyTemplate val = {0};
      addon->prop = IDP_New(IDP_GROUP, &val, addon->module); /* name is unimportant  */
    }
    return rna_pointer_inherit_refine(ptr, apt->ext.srna, addon->prop);
  }
  else {
    return PointerRNA_NULL;
  }
}

static void rna_AddonPref_unregister(Main *UNUSED(bmain), StructRNA *type)
{
  bAddonPrefType *apt = RNA_struct_blender_type_get(type);

  if (!apt)
    return;

  RNA_struct_free_extension(type, &apt->ext);
  RNA_struct_free(&BLENDER_RNA, type);

  BKE_addon_pref_type_remove(apt);

  /* update while blender is running */
  WM_main_add_notifier(NC_WINDOW, NULL);
}

static StructRNA *rna_AddonPref_register(Main *bmain,
                                         ReportList *reports,
                                         void *data,
                                         const char *identifier,
                                         StructValidateFunc validate,
                                         StructCallbackFunc call,
                                         StructFreeFunc free)
{
  bAddonPrefType *apt, dummy_apt = {{'\0'}};
  bAddon dummy_addon = {NULL};
  PointerRNA dummy_ptr;
  // int have_function[1];

  /* setup dummy addon-pref & addon-pref type to store static properties in */
  RNA_pointer_create(NULL, &RNA_AddonPreferences, &dummy_addon, &dummy_ptr);

  /* validate the python class */
  if (validate(&dummy_ptr, data, NULL /* have_function */) != 0)
    return NULL;

  BLI_strncpy(dummy_apt.idname, dummy_addon.module, sizeof(dummy_apt.idname));
  if (strlen(identifier) >= sizeof(dummy_apt.idname)) {
    BKE_reportf(reports,
                RPT_ERROR,
                "Registering add-on preferences class: '%s' is too long, maximum length is %d",
                identifier,
                (int)sizeof(dummy_apt.idname));
    return NULL;
  }

  /* check if we have registered this addon-pref type before, and remove it */
  apt = BKE_addon_pref_type_find(dummy_addon.module, true);
  if (apt && apt->ext.srna) {
    rna_AddonPref_unregister(bmain, apt->ext.srna);
  }

  /* create a new addon-pref type */
  apt = MEM_mallocN(sizeof(bAddonPrefType), "addonpreftype");
  memcpy(apt, &dummy_apt, sizeof(dummy_apt));
  BKE_addon_pref_type_add(apt);

  apt->ext.srna = RNA_def_struct_ptr(&BLENDER_RNA, identifier, &RNA_AddonPreferences);
  apt->ext.data = data;
  apt->ext.call = call;
  apt->ext.free = free;
  RNA_struct_blender_type_set(apt->ext.srna, apt);

  //  apt->draw = (have_function[0]) ? header_draw : NULL;

  /* update while blender is running */
  WM_main_add_notifier(NC_WINDOW, NULL);

  return apt->ext.srna;
}

/* placeholder, doesn't do anything useful yet */
static StructRNA *rna_AddonPref_refine(PointerRNA *ptr)
{
  return (ptr->type) ? ptr->type : &RNA_AddonPreferences;
}

static float rna_ThemeUI_roundness_get(PointerRNA *ptr)
{
  /* Remap from relative radius to 0..1 range. */
  uiWidgetColors *tui = (uiWidgetColors *)ptr->data;
  return tui->roundness * 2.0f;
}

static void rna_ThemeUI_roundness_set(PointerRNA *ptr, float value)
{
  uiWidgetColors *tui = (uiWidgetColors *)ptr->data;
  tui->roundness = value * 0.5f;
}

/* Studio Light */
static void rna_UserDef_studiolight_begin(CollectionPropertyIterator *iter,
                                          PointerRNA *UNUSED(ptr))
{
  rna_iterator_listbase_begin(iter, BKE_studiolight_listbase(), NULL);
}

static void rna_StudioLights_refresh(UserDef *UNUSED(userdef))
{
  BKE_studiolight_refresh();
}

static void rna_StudioLights_remove(UserDef *UNUSED(userdef), StudioLight *studio_light)
{
  BKE_studiolight_remove(studio_light);
}

static StudioLight *rna_StudioLights_load(UserDef *UNUSED(userdef), const char *path, int type)
{
  return BKE_studiolight_load(path, type);
}

/* TODO: Make it accept arguments. */
static StudioLight *rna_StudioLights_new(UserDef *userdef, const char *name)
{
  return BKE_studiolight_create(name, userdef->light_param, userdef->light_ambient);
}

/* StudioLight.name */
static void rna_UserDef_studiolight_name_get(PointerRNA *ptr, char *value)
{
  StudioLight *sl = (StudioLight *)ptr->data;
  BLI_strncpy(value, sl->name, FILE_MAXFILE);
}

static int rna_UserDef_studiolight_name_length(PointerRNA *ptr)
{
  StudioLight *sl = (StudioLight *)ptr->data;
  return strlen(sl->name);
}

/* StudioLight.path */
static void rna_UserDef_studiolight_path_get(PointerRNA *ptr, char *value)
{
  StudioLight *sl = (StudioLight *)ptr->data;
  BLI_strncpy(value, sl->path, FILE_MAX);
}

static int rna_UserDef_studiolight_path_length(PointerRNA *ptr)
{
  StudioLight *sl = (StudioLight *)ptr->data;
  return strlen(sl->path);
}

/* StudioLight.path_irr_cache */
static void rna_UserDef_studiolight_path_irr_cache_get(PointerRNA *ptr, char *value)
{
  StudioLight *sl = (StudioLight *)ptr->data;
  if (sl->path_irr_cache) {
    BLI_strncpy(value, sl->path_irr_cache, FILE_MAX);
  }
  else {
    value[0] = '\0';
  }
}

static int rna_UserDef_studiolight_path_irr_cache_length(PointerRNA *ptr)
{
  StudioLight *sl = (StudioLight *)ptr->data;
  if (sl->path_irr_cache) {
    return strlen(sl->path_irr_cache);
  }
  return 0;
}

/* StudioLight.path_sh_cache */
static void rna_UserDef_studiolight_path_sh_cache_get(PointerRNA *ptr, char *value)
{
  StudioLight *sl = (StudioLight *)ptr->data;
  if (sl->path_sh_cache) {
    BLI_strncpy(value, sl->path_sh_cache, FILE_MAX);
  }
  else {
    value[0] = '\0';
  }
}

static int rna_UserDef_studiolight_path_sh_cache_length(PointerRNA *ptr)
{
  StudioLight *sl = (StudioLight *)ptr->data;
  if (sl->path_sh_cache) {
    return strlen(sl->path_sh_cache);
  }
  return 0;
}

/* StudioLight.index */
static int rna_UserDef_studiolight_index_get(PointerRNA *ptr)
{
  StudioLight *sl = (StudioLight *)ptr->data;
  return sl->index;
}

/* StudioLight.is_user_defined */
static bool rna_UserDef_studiolight_is_user_defined_get(PointerRNA *ptr)
{
  StudioLight *sl = (StudioLight *)ptr->data;
  return (sl->flag & STUDIOLIGHT_USER_DEFINED) != 0;
}

/* StudioLight.type */

static int rna_UserDef_studiolight_type_get(PointerRNA *ptr)
{
  StudioLight *sl = (StudioLight *)ptr->data;
  return sl->flag & STUDIOLIGHT_FLAG_ORIENTATIONS;
}

static void rna_UserDef_studiolight_spherical_harmonics_coefficients_get(PointerRNA *ptr,
                                                                         float *values)
{
  StudioLight *sl = (StudioLight *)ptr->data;
  float *value = values;
  for (int i = 0; i < STUDIOLIGHT_SH_EFFECTIVE_COEFS_LEN; i++) {
    copy_v3_v3(value, sl->spherical_harmonics_coefs[i]);
    value += 3;
  }
}

/* StudioLight.solid_lights */

static void rna_UserDef_studiolight_solid_lights_begin(CollectionPropertyIterator *iter,
                                                       PointerRNA *ptr)
{
  StudioLight *sl = (StudioLight *)ptr->data;
  rna_iterator_array_begin(iter, sl->light, sizeof(*sl->light), ARRAY_SIZE(sl->light), 0, NULL);
}

static int rna_UserDef_studiolight_solid_lights_length(PointerRNA *ptr)
{
  StudioLight *sl = (StudioLight *)ptr->data;
  return ARRAY_SIZE(sl->light);
}

/* StudioLight.light_ambient */

static void rna_UserDef_studiolight_light_ambient_get(PointerRNA *ptr, float *values)
{
  StudioLight *sl = (StudioLight *)ptr->data;
  copy_v3_v3(values, sl->light_ambient);
}

#else

#  define USERDEF_TAG_DIRTY_PROPERTY_UPDATE_ENABLE \
    RNA_define_fallback_property_update(0, "rna_userdef_is_dirty_update")

#  define USERDEF_TAG_DIRTY_PROPERTY_UPDATE_DISABLE RNA_define_fallback_property_update(0, NULL)

/* TODO(sergey): This technically belongs to blenlib, but we don't link
 * makesrna against it.
 */

/* Get maximum addressable memory in megabytes, */
static size_t max_memory_in_megabytes(void)
{
  /* Maximum addressable bytes on this platform. */
  const size_t limit_bytes = (((size_t)1) << ((sizeof(size_t) * 8) - 1));
  /* Convert it to megabytes and return. */
  return (limit_bytes >> 20);
}

/* Same as above, but clipped to int capacity. */
static int max_memory_in_megabytes_int(void)
{
  const size_t limit_megabytes = max_memory_in_megabytes();
  /* NOTE: The result will fit into integer. */
  return (int)min_zz(limit_megabytes, (size_t)INT_MAX);
}

static void rna_def_userdef_theme_ui_font_style(BlenderRNA *brna)
{
  StructRNA *srna;
  PropertyRNA *prop;

  static const EnumPropertyItem font_kerning_style[] = {
      {0, "UNFITTED", 0, "Unfitted", "Unfitted\nUse scaled but un-grid-fitted kerning distances"},
      {1, "FITTED", 0, "Fitted", "Fitted\nUse scaled and grid-fitted kerning distances"},
      {0, NULL, 0, NULL, NULL},
  };

  srna = RNA_def_struct(brna, "ThemeFontStyle", NULL);
  RNA_def_struct_sdna(srna, "uiFontStyle");
  RNA_def_struct_clear_flag(srna, STRUCT_UNDO);
  RNA_def_struct_ui_text(srna, "Font Style", "Theme settings for Font");

  prop = RNA_def_property(srna, "points", PROP_INT, PROP_NONE);
  RNA_def_property_range(prop, 6, 48);
  RNA_def_property_ui_text(prop, "Points", "");
  RNA_def_property_update(prop, 0, "rna_userdef_theme_update");

  prop = RNA_def_property(srna, "font_kerning_style", PROP_ENUM, PROP_NONE);
  RNA_def_property_enum_sdna(prop, NULL, "kerning");
  RNA_def_property_enum_items(prop, font_kerning_style);
  RNA_def_property_ui_text(
      prop, "Kerning Style", "Kerning Style\nWhich style to use for font kerning");
  RNA_def_property_update(prop, 0, "rna_userdef_theme_update");

  prop = RNA_def_property(srna, "shadow", PROP_INT, PROP_PIXEL);
  RNA_def_property_range(prop, 0, 5);
  RNA_def_property_ui_text(prop, "Shadow Size", "Shadow Size\nShadow size (0, 3 and 5 supported)");
  RNA_def_property_update(prop, 0, "rna_userdef_theme_update");

  prop = RNA_def_property(srna, "shadow_offset_x", PROP_INT, PROP_PIXEL);
  RNA_def_property_int_sdna(prop, NULL, "shadx");
  RNA_def_property_range(prop, -10, 10);
  RNA_def_property_ui_text(prop, "Shadow X Offset", "Shadow X Offset\nShadow offset in pixels");
  RNA_def_property_update(prop, 0, "rna_userdef_theme_update");

  prop = RNA_def_property(srna, "shadow_offset_y", PROP_INT, PROP_PIXEL);
  RNA_def_property_int_sdna(prop, NULL, "shady");
  RNA_def_property_range(prop, -10, 10);
  RNA_def_property_ui_text(prop, "Shadow Y Offset", "Shadow Y Offset\nShadow offset in pixels");
  RNA_def_property_update(prop, 0, "rna_userdef_theme_update");

  prop = RNA_def_property(srna, "shadow_alpha", PROP_FLOAT, PROP_FACTOR);
  RNA_def_property_float_sdna(prop, NULL, "shadowalpha");
  RNA_def_property_range(prop, 0.0f, 1.0f);
  RNA_def_property_ui_text(prop, "Shadow Alpha", "");
  RNA_def_property_update(prop, 0, "rna_userdef_theme_update");

  prop = RNA_def_property(srna, "shadow_value", PROP_FLOAT, PROP_FACTOR);
  RNA_def_property_float_sdna(prop, NULL, "shadowcolor");
  RNA_def_property_range(prop, 0.0f, 1.0f);
  RNA_def_property_ui_text(
      prop, "Shadow Brightness", "Shadow Brightness\nShadow color in gray value");
  RNA_def_property_update(prop, 0, "rna_userdef_theme_update");
}

static void rna_def_userdef_theme_ui_style(BlenderRNA *brna)
{
  StructRNA *srna;
  PropertyRNA *prop;

  rna_def_userdef_theme_ui_font_style(brna);

  srna = RNA_def_struct(brna, "ThemeStyle", NULL);
  RNA_def_struct_sdna(srna, "uiStyle");
  RNA_def_struct_clear_flag(srna, STRUCT_UNDO);
  RNA_def_struct_ui_text(srna, "Style", "Theme settings for style sets");

  prop = RNA_def_property(srna, "panel_title", PROP_POINTER, PROP_NONE);
  RNA_def_property_flag(prop, PROP_NEVER_NULL);
  RNA_def_property_pointer_sdna(prop, NULL, "paneltitle");
  RNA_def_property_struct_type(prop, "ThemeFontStyle");
  RNA_def_property_ui_text(prop, "Panel Title Font", "");
  RNA_def_property_update(prop, 0, "rna_userdef_theme_update");

  prop = RNA_def_property(srna, "widget_label", PROP_POINTER, PROP_NONE);
  RNA_def_property_flag(prop, PROP_NEVER_NULL);
  RNA_def_property_pointer_sdna(prop, NULL, "widgetlabel");
  RNA_def_property_struct_type(prop, "ThemeFontStyle");
  RNA_def_property_ui_text(prop, "Widget Label Style", "");
  RNA_def_property_update(prop, 0, "rna_userdef_theme_update");

  prop = RNA_def_property(srna, "widget", PROP_POINTER, PROP_NONE);
  RNA_def_property_flag(prop, PROP_NEVER_NULL);
  RNA_def_property_pointer_sdna(prop, NULL, "widget");
  RNA_def_property_struct_type(prop, "ThemeFontStyle");
  RNA_def_property_ui_text(prop, "Widget Style", "");
  RNA_def_property_update(prop, 0, "rna_userdef_theme_update");
}

static void rna_def_userdef_theme_ui_wcol(BlenderRNA *brna)
{
  StructRNA *srna;
  PropertyRNA *prop;

  srna = RNA_def_struct(brna, "ThemeWidgetColors", NULL);
  RNA_def_struct_sdna(srna, "uiWidgetColors");
  RNA_def_struct_clear_flag(srna, STRUCT_UNDO);
  RNA_def_struct_ui_text(srna, "Theme Widget Color Set", "Theme settings for widget color sets");

  prop = RNA_def_property(srna, "outline", PROP_FLOAT, PROP_COLOR_GAMMA);
  RNA_def_property_array(prop, 3);
  RNA_def_property_ui_text(prop, "Outline", "");
  RNA_def_property_update(prop, 0, "rna_userdef_theme_update");

  prop = RNA_def_property(srna, "inner", PROP_FLOAT, PROP_COLOR_GAMMA);
  RNA_def_property_array(prop, 4);
  RNA_def_property_ui_text(prop, "Inner", "");
  RNA_def_property_update(prop, 0, "rna_userdef_theme_update");

  prop = RNA_def_property(srna, "inner_sel", PROP_FLOAT, PROP_COLOR_GAMMA);
  RNA_def_property_array(prop, 4);
  RNA_def_property_ui_text(prop, "Inner Selected", "");
  RNA_def_property_update(prop, 0, "rna_userdef_theme_update");

  prop = RNA_def_property(srna, "item", PROP_FLOAT, PROP_COLOR_GAMMA);
  RNA_def_property_array(prop, 4);
  RNA_def_property_ui_text(prop, "Item", "");
  RNA_def_property_update(prop, 0, "rna_userdef_theme_update");

  prop = RNA_def_property(srna, "text", PROP_FLOAT, PROP_COLOR_GAMMA);
  RNA_def_property_array(prop, 3);
  RNA_def_property_ui_text(prop, "Text", "");
  RNA_def_property_update(prop, 0, "rna_userdef_theme_update");

  prop = RNA_def_property(srna, "text_sel", PROP_FLOAT, PROP_COLOR_GAMMA);
  RNA_def_property_array(prop, 3);
  RNA_def_property_ui_text(prop, "Text Selected", "");
  RNA_def_property_update(prop, 0, "rna_userdef_theme_update");

  prop = RNA_def_property(srna, "show_shaded", PROP_BOOLEAN, PROP_NONE);
  RNA_def_property_boolean_sdna(prop, NULL, "shaded", 1);
  RNA_def_property_ui_text(prop, "Shaded", "");
  RNA_def_property_update(prop, 0, "rna_userdef_theme_update");

  prop = RNA_def_property(srna, "shadetop", PROP_INT, PROP_NONE);
  RNA_def_property_range(prop, -100, 100);
  RNA_def_property_ui_text(prop, "Shade Top", "");
  RNA_def_property_update(prop, 0, "rna_userdef_theme_update");

  prop = RNA_def_property(srna, "shadedown", PROP_INT, PROP_NONE);
  RNA_def_property_range(prop, -100, 100);
  RNA_def_property_ui_text(prop, "Shade Down", "");
  RNA_def_property_update(prop, 0, "rna_userdef_theme_update");

  prop = RNA_def_property(srna, "roundness", PROP_FLOAT, PROP_FACTOR);
  RNA_def_property_float_funcs(
      prop, "rna_ThemeUI_roundness_get", "rna_ThemeUI_roundness_set", NULL);
  RNA_def_property_ui_text(prop, "Roundness", "Roundness\nAmount of edge rounding");
  RNA_def_property_update(prop, 0, "rna_userdef_theme_update");
}

static void rna_def_userdef_theme_ui_wcol_state(BlenderRNA *brna)
{
  StructRNA *srna;
  PropertyRNA *prop;

  srna = RNA_def_struct(brna, "ThemeWidgetStateColors", NULL);
  RNA_def_struct_sdna(srna, "uiWidgetStateColors");
  RNA_def_struct_clear_flag(srna, STRUCT_UNDO);
  RNA_def_struct_ui_text(
      srna, "Theme Widget State Color", "Theme settings for widget state colors");

  prop = RNA_def_property(srna, "inner_anim", PROP_FLOAT, PROP_COLOR_GAMMA);
  RNA_def_property_array(prop, 3);
  RNA_def_property_ui_text(prop, "Animated", "");
  RNA_def_property_update(prop, 0, "rna_userdef_theme_update");

  prop = RNA_def_property(srna, "inner_anim_sel", PROP_FLOAT, PROP_COLOR_GAMMA);
  RNA_def_property_array(prop, 3);
  RNA_def_property_ui_text(prop, "Animated Selected", "");
  RNA_def_property_update(prop, 0, "rna_userdef_theme_update");

  prop = RNA_def_property(srna, "inner_key", PROP_FLOAT, PROP_COLOR_GAMMA);
  RNA_def_property_array(prop, 3);
  RNA_def_property_ui_text(prop, "Keyframe", "");
  RNA_def_property_update(prop, 0, "rna_userdef_theme_update");

  prop = RNA_def_property(srna, "inner_key_sel", PROP_FLOAT, PROP_COLOR_GAMMA);
  RNA_def_property_array(prop, 3);
  RNA_def_property_ui_text(prop, "Keyframe Selected", "");
  RNA_def_property_update(prop, 0, "rna_userdef_theme_update");

  prop = RNA_def_property(srna, "inner_driven", PROP_FLOAT, PROP_COLOR_GAMMA);
  RNA_def_property_array(prop, 3);
  RNA_def_property_ui_text(prop, "Driven", "");
  RNA_def_property_update(prop, 0, "rna_userdef_theme_update");

  prop = RNA_def_property(srna, "inner_driven_sel", PROP_FLOAT, PROP_COLOR_GAMMA);
  RNA_def_property_array(prop, 3);
  RNA_def_property_ui_text(prop, "Driven Selected", "");
  RNA_def_property_update(prop, 0, "rna_userdef_theme_update");

  prop = RNA_def_property(srna, "inner_overridden", PROP_FLOAT, PROP_COLOR_GAMMA);
  RNA_def_property_array(prop, 3);
  RNA_def_property_ui_text(prop, "Overridden", "");
  RNA_def_property_update(prop, 0, "rna_userdef_theme_update");

  prop = RNA_def_property(srna, "inner_overridden_sel", PROP_FLOAT, PROP_COLOR_GAMMA);
  RNA_def_property_array(prop, 3);
  RNA_def_property_ui_text(prop, "Overridden Selected", "");
  RNA_def_property_update(prop, 0, "rna_userdef_theme_update");

  prop = RNA_def_property(srna, "inner_changed", PROP_FLOAT, PROP_COLOR_GAMMA);
  RNA_def_property_array(prop, 3);
  RNA_def_property_ui_text(prop, "Changed", "");
  RNA_def_property_update(prop, 0, "rna_userdef_theme_update");

  prop = RNA_def_property(srna, "inner_changed_sel", PROP_FLOAT, PROP_COLOR_GAMMA);
  RNA_def_property_array(prop, 3);
  RNA_def_property_ui_text(prop, "Changed Selected", "");
  RNA_def_property_update(prop, 0, "rna_userdef_theme_update");

  prop = RNA_def_property(srna, "blend", PROP_FLOAT, PROP_FACTOR);
  RNA_def_property_ui_text(prop, "Blend", "");
  RNA_def_property_update(prop, 0, "rna_userdef_theme_update");
}

static void rna_def_userdef_theme_ui_panel(BlenderRNA *brna)
{
  StructRNA *srna;
  PropertyRNA *prop;

  srna = RNA_def_struct(brna, "ThemePanelColors", NULL);
  RNA_def_struct_sdna(srna, "uiPanelColors");
  RNA_def_struct_clear_flag(srna, STRUCT_UNDO);
  RNA_def_struct_ui_text(srna, "Theme Panel Color", "Theme settings for panel colors");

  prop = RNA_def_property(srna, "header", PROP_FLOAT, PROP_COLOR_GAMMA);
  RNA_def_property_ui_text(prop, "Header", "");
  RNA_def_property_update(prop, 0, "rna_userdef_theme_update");

  prop = RNA_def_property(srna, "back", PROP_FLOAT, PROP_COLOR_GAMMA);
  RNA_def_property_ui_text(prop, "Background", "");
  RNA_def_property_update(prop, 0, "rna_userdef_theme_update");

  prop = RNA_def_property(srna, "sub_back", PROP_FLOAT, PROP_COLOR_GAMMA);
  RNA_def_property_ui_text(prop, "Sub Background", "");
  RNA_def_property_update(prop, 0, "rna_userdef_theme_update");
}

static void rna_def_userdef_theme_ui_gradient(BlenderRNA *brna)
{
  /* Fake struct, keep this for compatible theme presets. */
  StructRNA *srna;
  PropertyRNA *prop;

  srna = RNA_def_struct(brna, "ThemeGradientColors", NULL);
  RNA_def_struct_sdna(srna, "ThemeSpace");
  RNA_def_struct_clear_flag(srna, STRUCT_UNDO);
  RNA_def_struct_ui_text(
      srna, "Theme Background Color", "Theme settings for background colors and gradient");

  prop = RNA_def_property(srna, "show_grad", PROP_BOOLEAN, PROP_NONE);
  RNA_def_property_boolean_sdna(prop, NULL, "show_back_grad", 1);
  RNA_def_property_ui_text(
      prop,
      "Use Gradient",
      "Use Gradient\nDo a gradient for the background of the viewport working area");
  RNA_def_property_update(prop, 0, "rna_userdef_theme_update");

  prop = RNA_def_property(srna, "high_gradient", PROP_FLOAT, PROP_COLOR_GAMMA);
  RNA_def_property_float_sdna(prop, NULL, "back");
  RNA_def_property_array(prop, 3);
  RNA_def_property_ui_text(prop, "Gradient High/Off", "");
  RNA_def_property_update(prop, 0, "rna_userdef_theme_update");

  prop = RNA_def_property(srna, "gradient", PROP_FLOAT, PROP_COLOR_GAMMA);
  RNA_def_property_float_sdna(prop, NULL, "back_grad");
  RNA_def_property_array(prop, 3);
  RNA_def_property_ui_text(prop, "Gradient Low", "");
  RNA_def_property_update(prop, 0, "rna_userdef_theme_update");
}

static void rna_def_userdef_theme_ui(BlenderRNA *brna)
{
  StructRNA *srna;
  PropertyRNA *prop;

  rna_def_userdef_theme_ui_wcol(brna);
  rna_def_userdef_theme_ui_wcol_state(brna);
  rna_def_userdef_theme_ui_panel(brna);
  rna_def_userdef_theme_ui_gradient(brna);

  srna = RNA_def_struct(brna, "ThemeUserInterface", NULL);
  RNA_def_struct_sdna(srna, "ThemeUI");
  RNA_def_struct_clear_flag(srna, STRUCT_UNDO);
  RNA_def_struct_ui_text(
      srna, "Theme User Interface", "Theme settings for user interface elements");

  prop = RNA_def_property(srna, "wcol_regular", PROP_POINTER, PROP_NONE);
  RNA_def_property_flag(prop, PROP_NEVER_NULL);
  RNA_def_property_ui_text(prop, "Regular Widget Colors", "");
  RNA_def_property_update(prop, 0, "rna_userdef_theme_update");

  prop = RNA_def_property(srna, "wcol_tool", PROP_POINTER, PROP_NONE);
  RNA_def_property_flag(prop, PROP_NEVER_NULL);
  RNA_def_property_ui_text(prop, "Tool Widget Colors", "");
  RNA_def_property_update(prop, 0, "rna_userdef_theme_update");

  prop = RNA_def_property(srna, "wcol_toolbar_item", PROP_POINTER, PROP_NONE);
  RNA_def_property_flag(prop, PROP_NEVER_NULL);
  RNA_def_property_ui_text(prop, "Toolbar Item Widget Colors", "");
  RNA_def_property_update(prop, 0, "rna_userdef_theme_update");

  prop = RNA_def_property(srna, "wcol_radio", PROP_POINTER, PROP_NONE);
  RNA_def_property_flag(prop, PROP_NEVER_NULL);
  RNA_def_property_ui_text(prop, "Radio Widget Colors", "");
  RNA_def_property_update(prop, 0, "rna_userdef_theme_update");

  prop = RNA_def_property(srna, "wcol_text", PROP_POINTER, PROP_NONE);
  RNA_def_property_flag(prop, PROP_NEVER_NULL);
  RNA_def_property_ui_text(prop, "Text Widget Colors", "");
  RNA_def_property_update(prop, 0, "rna_userdef_theme_update");

  prop = RNA_def_property(srna, "wcol_option", PROP_POINTER, PROP_NONE);
  RNA_def_property_flag(prop, PROP_NEVER_NULL);
  RNA_def_property_ui_text(prop, "Option Widget Colors", "");
  RNA_def_property_update(prop, 0, "rna_userdef_theme_update");

  prop = RNA_def_property(srna, "wcol_toggle", PROP_POINTER, PROP_NONE);
  RNA_def_property_flag(prop, PROP_NEVER_NULL);
  RNA_def_property_ui_text(prop, "Toggle Widget Colors", "");
  RNA_def_property_update(prop, 0, "rna_userdef_theme_update");

  prop = RNA_def_property(srna, "wcol_num", PROP_POINTER, PROP_NONE);
  RNA_def_property_flag(prop, PROP_NEVER_NULL);
  RNA_def_property_ui_text(prop, "Number Widget Colors", "");
  RNA_def_property_update(prop, 0, "rna_userdef_theme_update");

  prop = RNA_def_property(srna, "wcol_numslider", PROP_POINTER, PROP_NONE);
  RNA_def_property_flag(prop, PROP_NEVER_NULL);
  RNA_def_property_ui_text(prop, "Slider Widget Colors", "");
  RNA_def_property_update(prop, 0, "rna_userdef_theme_update");

  prop = RNA_def_property(srna, "wcol_box", PROP_POINTER, PROP_NONE);
  RNA_def_property_flag(prop, PROP_NEVER_NULL);
  RNA_def_property_ui_text(prop, "Box Backdrop Colors", "");
  RNA_def_property_update(prop, 0, "rna_userdef_theme_update");

  prop = RNA_def_property(srna, "wcol_menu", PROP_POINTER, PROP_NONE);
  RNA_def_property_flag(prop, PROP_NEVER_NULL);
  RNA_def_property_ui_text(prop, "Menu Widget Colors", "");
  RNA_def_property_update(prop, 0, "rna_userdef_theme_update");

  prop = RNA_def_property(srna, "wcol_pulldown", PROP_POINTER, PROP_NONE);
  RNA_def_property_flag(prop, PROP_NEVER_NULL);
  RNA_def_property_ui_text(prop, "Pulldown Widget Colors", "");
  RNA_def_property_update(prop, 0, "rna_userdef_theme_update");

  prop = RNA_def_property(srna, "wcol_menu_back", PROP_POINTER, PROP_NONE);
  RNA_def_property_flag(prop, PROP_NEVER_NULL);
  RNA_def_property_ui_text(prop, "Menu Backdrop Colors", "");
  RNA_def_property_update(prop, 0, "rna_userdef_theme_update");

  prop = RNA_def_property(srna, "wcol_pie_menu", PROP_POINTER, PROP_NONE);
  RNA_def_property_flag(prop, PROP_NEVER_NULL);
  RNA_def_property_ui_text(prop, "Pie Menu Colors", "");
  RNA_def_property_update(prop, 0, "rna_userdef_theme_update");

  prop = RNA_def_property(srna, "wcol_tooltip", PROP_POINTER, PROP_NONE);
  RNA_def_property_flag(prop, PROP_NEVER_NULL);
  RNA_def_property_ui_text(prop, "Tooltip Colors", "");
  RNA_def_property_update(prop, 0, "rna_userdef_theme_update");

  prop = RNA_def_property(srna, "wcol_menu_item", PROP_POINTER, PROP_NONE);
  RNA_def_property_flag(prop, PROP_NEVER_NULL);
  RNA_def_property_ui_text(prop, "Menu Item Colors", "");
  RNA_def_property_update(prop, 0, "rna_userdef_theme_update");

  prop = RNA_def_property(srna, "wcol_scroll", PROP_POINTER, PROP_NONE);
  RNA_def_property_flag(prop, PROP_NEVER_NULL);
  RNA_def_property_ui_text(prop, "Scroll Widget Colors", "");
  RNA_def_property_update(prop, 0, "rna_userdef_theme_update");

  prop = RNA_def_property(srna, "wcol_progress", PROP_POINTER, PROP_NONE);
  RNA_def_property_flag(prop, PROP_NEVER_NULL);
  RNA_def_property_ui_text(prop, "Progress Bar Widget Colors", "");
  RNA_def_property_update(prop, 0, "rna_userdef_theme_update");

  prop = RNA_def_property(srna, "wcol_list_item", PROP_POINTER, PROP_NONE);
  RNA_def_property_flag(prop, PROP_NEVER_NULL);
  RNA_def_property_ui_text(prop, "List Item Colors", "");
  RNA_def_property_update(prop, 0, "rna_userdef_theme_update");

  prop = RNA_def_property(srna, "wcol_state", PROP_POINTER, PROP_NONE);
  RNA_def_property_flag(prop, PROP_NEVER_NULL);
  RNA_def_property_ui_text(prop, "State Colors", "");
  RNA_def_property_update(prop, 0, "rna_userdef_theme_update");

  prop = RNA_def_property(srna, "wcol_tab", PROP_POINTER, PROP_NONE);
  RNA_def_property_flag(prop, PROP_NEVER_NULL);
  RNA_def_property_ui_text(prop, "Tab Colors", "");
  RNA_def_property_update(prop, 0, "rna_userdef_theme_update");

  prop = RNA_def_property(srna, "menu_shadow_fac", PROP_FLOAT, PROP_FACTOR);
  RNA_def_property_ui_text(
      prop, "Menu Shadow Strength", "Menu Shadow Strength\nBlending factor for menu shadows");
  RNA_def_property_range(prop, 0.01f, 1.0f);
  RNA_def_property_update(prop, 0, "rna_userdef_theme_update");

  prop = RNA_def_property(srna, "menu_shadow_width", PROP_INT, PROP_PIXEL);
  RNA_def_property_ui_text(prop,
                           "Menu Shadow Width",
                           "Menu Shadow Width\nWidth of menu shadows, set to zero to disable");
  RNA_def_property_range(prop, 0.0f, 24.0f);
  RNA_def_property_update(prop, 0, "rna_userdef_theme_update");

  prop = RNA_def_property(srna, "icon_alpha", PROP_FLOAT, PROP_FACTOR);
  RNA_def_property_ui_text(
      prop,
      "Icon Alpha",
      "Icon Alpha\nTransparency of icons in the interface, to reduce contrast");
  RNA_def_property_update(prop, 0, "rna_userdef_theme_update");

  prop = RNA_def_property(srna, "icon_saturation", PROP_FLOAT, PROP_FACTOR);
  RNA_def_property_ui_text(
      prop, "Icon Saturation", "Icon Saturation\nSaturation of icons in the interface");
  RNA_def_property_update(prop, 0, "rna_userdef_theme_update");

  prop = RNA_def_property(srna, "widget_emboss", PROP_FLOAT, PROP_COLOR_GAMMA);
  RNA_def_property_float_sdna(prop, NULL, "widget_emboss");
  RNA_def_property_array(prop, 4);
  RNA_def_property_ui_text(
      prop, "Widget Emboss", "Widget Emboss\nColor of the 1px shadow line underlying widgets");
  RNA_def_property_update(prop, 0, "rna_userdef_theme_update");

  prop = RNA_def_property(srna, "editor_outline", PROP_FLOAT, PROP_COLOR_GAMMA);
  RNA_def_property_float_sdna(prop, NULL, "editor_outline");
  RNA_def_property_array(prop, 3);
  RNA_def_property_ui_text(
      prop,
      "Editor Outline",
      "Editor Outline\nColor of the outline of the editors and their round corners");
  RNA_def_property_update(prop, 0, "rna_userdef_theme_update");

  /* axis */
  prop = RNA_def_property(srna, "axis_x", PROP_FLOAT, PROP_COLOR_GAMMA);
  RNA_def_property_float_sdna(prop, NULL, "xaxis");
  RNA_def_property_array(prop, 3);
  RNA_def_property_ui_text(prop, "X Axis", "");
  RNA_def_property_update(prop, 0, "rna_userdef_theme_update");

  prop = RNA_def_property(srna, "axis_y", PROP_FLOAT, PROP_COLOR_GAMMA);
  RNA_def_property_float_sdna(prop, NULL, "yaxis");
  RNA_def_property_array(prop, 3);
  RNA_def_property_ui_text(prop, "Y Axis", "");
  RNA_def_property_update(prop, 0, "rna_userdef_theme_update");

  prop = RNA_def_property(srna, "axis_z", PROP_FLOAT, PROP_COLOR_GAMMA);
  RNA_def_property_float_sdna(prop, NULL, "zaxis");
  RNA_def_property_array(prop, 3);
  RNA_def_property_ui_text(prop, "Z Axis", "");
  RNA_def_property_update(prop, 0, "rna_userdef_theme_update");

  /* Generic gizmo colors. */
  prop = RNA_def_property(srna, "gizmo_hi", PROP_FLOAT, PROP_COLOR_GAMMA);
  RNA_def_property_float_sdna(prop, NULL, "gizmo_hi");
  RNA_def_property_array(prop, 3);
  RNA_def_property_ui_text(prop, "Gizmo Highlight", "");
  RNA_def_property_update(prop, 0, "rna_userdef_theme_update");

  prop = RNA_def_property(srna, "gizmo_primary", PROP_FLOAT, PROP_COLOR_GAMMA);
  RNA_def_property_float_sdna(prop, NULL, "gizmo_primary");
  RNA_def_property_array(prop, 3);
  RNA_def_property_ui_text(prop, "Gizmo Primary", "");
  RNA_def_property_update(prop, 0, "rna_userdef_theme_update");

  prop = RNA_def_property(srna, "gizmo_secondary", PROP_FLOAT, PROP_COLOR_GAMMA);
  RNA_def_property_float_sdna(prop, NULL, "gizmo_secondary");
  RNA_def_property_array(prop, 3);
  RNA_def_property_ui_text(prop, "Gizmo Secondary", "");
  RNA_def_property_update(prop, 0, "rna_userdef_theme_update");

  prop = RNA_def_property(srna, "gizmo_a", PROP_FLOAT, PROP_COLOR_GAMMA);
  RNA_def_property_float_sdna(prop, NULL, "gizmo_a");
  RNA_def_property_array(prop, 3);
  RNA_def_property_ui_text(prop, "Gizmo A", "");
  RNA_def_property_update(prop, 0, "rna_userdef_theme_update");

  prop = RNA_def_property(srna, "gizmo_b", PROP_FLOAT, PROP_COLOR_GAMMA);
  RNA_def_property_float_sdna(prop, NULL, "gizmo_b");
  RNA_def_property_array(prop, 3);
  RNA_def_property_ui_text(prop, "Gizmo B", "");
  RNA_def_property_update(prop, 0, "rna_userdef_theme_update");

  /* Icon colors. */
  prop = RNA_def_property(srna, "icon_scene", PROP_FLOAT, PROP_COLOR_GAMMA);
  RNA_def_property_float_sdna(prop, NULL, "icon_scene");
  RNA_def_property_array(prop, 4);
  RNA_def_property_ui_text(prop, "Scene", "");
  RNA_def_property_update(prop, 0, "rna_userdef_theme_update");

  prop = RNA_def_property(srna, "icon_collection", PROP_FLOAT, PROP_COLOR_GAMMA);
  RNA_def_property_float_sdna(prop, NULL, "icon_collection");
  RNA_def_property_array(prop, 4);
  RNA_def_property_ui_text(prop, "Collection", "");
  RNA_def_property_update(prop, 0, "rna_userdef_theme_update");

  prop = RNA_def_property(srna, "icon_object", PROP_FLOAT, PROP_COLOR_GAMMA);
  RNA_def_property_float_sdna(prop, NULL, "icon_object");
  RNA_def_property_array(prop, 4);
  RNA_def_property_ui_text(prop, "Object", "");
  RNA_def_property_update(prop, 0, "rna_userdef_theme_update");

  prop = RNA_def_property(srna, "icon_object_data", PROP_FLOAT, PROP_COLOR_GAMMA);
  RNA_def_property_float_sdna(prop, NULL, "icon_object_data");
  RNA_def_property_array(prop, 4);
  RNA_def_property_ui_text(prop, "Object Data", "");
  RNA_def_property_update(prop, 0, "rna_userdef_theme_update");

  prop = RNA_def_property(srna, "icon_modifier", PROP_FLOAT, PROP_COLOR_GAMMA);
  RNA_def_property_float_sdna(prop, NULL, "icon_modifier");
  RNA_def_property_array(prop, 4);
  RNA_def_property_ui_text(prop, "Modifier", "");
  RNA_def_property_update(prop, 0, "rna_userdef_theme_update");

  prop = RNA_def_property(srna, "icon_shading", PROP_FLOAT, PROP_COLOR_GAMMA);
  RNA_def_property_float_sdna(prop, NULL, "icon_shading");
  RNA_def_property_array(prop, 4);
  RNA_def_property_ui_text(prop, "Shading", "");
  RNA_def_property_update(prop, 0, "rna_userdef_theme_update");

  prop = RNA_def_property(srna, "icon_border_intensity", PROP_FLOAT, PROP_FACTOR);
  RNA_def_property_float_sdna(prop, NULL, "icon_border_intensity");
  RNA_def_property_ui_text(
      prop, "Icon Border", "Icon Border\nControl the intensity of the border around themes icons");
  RNA_def_property_ui_range(prop, 0.0, 1.0, 0.1, 2);
  RNA_def_property_update(prop, 0, "rna_userdef_theme_update_icons");
}

static void rna_def_userdef_theme_space_common(StructRNA *srna)
{
  PropertyRNA *prop;

  prop = RNA_def_property(srna, "title", PROP_FLOAT, PROP_COLOR_GAMMA);
  RNA_def_property_array(prop, 3);
  RNA_def_property_ui_text(prop, "Title", "");
  RNA_def_property_update(prop, 0, "rna_userdef_theme_update");

  prop = RNA_def_property(srna, "text", PROP_FLOAT, PROP_COLOR_GAMMA);
  RNA_def_property_array(prop, 3);
  RNA_def_property_ui_text(prop, "Text", "");
  RNA_def_property_update(prop, 0, "rna_userdef_theme_update");

  prop = RNA_def_property(srna, "text_hi", PROP_FLOAT, PROP_COLOR_GAMMA);
  RNA_def_property_array(prop, 3);
  RNA_def_property_ui_text(prop, "Text Highlight", "");
  RNA_def_property_update(prop, 0, "rna_userdef_theme_update");

  /* header */
  prop = RNA_def_property(srna, "header", PROP_FLOAT, PROP_COLOR_GAMMA);
  RNA_def_property_array(prop, 4);
  RNA_def_property_ui_text(prop, "Header", "");
  RNA_def_property_update(prop, 0, "rna_userdef_theme_update");

  prop = RNA_def_property(srna, "header_text", PROP_FLOAT, PROP_COLOR_GAMMA);
  RNA_def_property_array(prop, 3);
  RNA_def_property_ui_text(prop, "Header Text", "");
  RNA_def_property_update(prop, 0, "rna_userdef_theme_update");

  prop = RNA_def_property(srna, "header_text_hi", PROP_FLOAT, PROP_COLOR_GAMMA);
  RNA_def_property_array(prop, 3);
  RNA_def_property_ui_text(prop, "Header Text Highlight", "");
  RNA_def_property_update(prop, 0, "rna_userdef_theme_update");

  /* panel settings */
  prop = RNA_def_property(srna, "panelcolors", PROP_POINTER, PROP_NONE);
  RNA_def_property_flag(prop, PROP_NEVER_NULL);
  RNA_def_property_ui_text(prop, "Panel Colors", "");
  RNA_def_property_update(prop, 0, "rna_userdef_theme_update");

  /* buttons */
  /*  if (! ELEM(spacetype, SPACE_PROPERTIES, SPACE_OUTLINER)) { */
  prop = RNA_def_property(srna, "button", PROP_FLOAT, PROP_COLOR_GAMMA);
  RNA_def_property_array(prop, 4);
  RNA_def_property_ui_text(prop, "Region Background", "");
  RNA_def_property_update(prop, 0, "rna_userdef_theme_update");

  prop = RNA_def_property(srna, "button_title", PROP_FLOAT, PROP_COLOR_GAMMA);
  RNA_def_property_array(prop, 3);
  RNA_def_property_ui_text(prop, "Region Text Titles", "");
  RNA_def_property_update(prop, 0, "rna_userdef_theme_update");

  prop = RNA_def_property(srna, "button_text", PROP_FLOAT, PROP_COLOR_GAMMA);
  RNA_def_property_array(prop, 3);
  RNA_def_property_ui_text(prop, "Region Text", "");
  RNA_def_property_update(prop, 0, "rna_userdef_theme_update");

  prop = RNA_def_property(srna, "button_text_hi", PROP_FLOAT, PROP_COLOR_GAMMA);
  RNA_def_property_array(prop, 3);
  RNA_def_property_ui_text(prop, "Region Text Highlight", "");
  RNA_def_property_update(prop, 0, "rna_userdef_theme_update");

  prop = RNA_def_property(srna, "navigation_bar", PROP_FLOAT, PROP_COLOR_GAMMA);
  RNA_def_property_array(prop, 4);
  RNA_def_property_ui_text(prop, "Navigation Bar Background", "");
  RNA_def_property_update(prop, 0, "rna_userdef_theme_update");

  prop = RNA_def_property(srna, "execution_buts", PROP_FLOAT, PROP_COLOR_GAMMA);
  RNA_def_property_array(prop, 4);
  RNA_def_property_ui_text(prop, "Execution Region Background", "");
  RNA_def_property_update(prop, 0, "rna_userdef_theme_update");

  /* tabs */
  prop = RNA_def_property(srna, "tab_active", PROP_FLOAT, PROP_COLOR_GAMMA);
  RNA_def_property_array(prop, 3);
  RNA_def_property_ui_text(prop, "Tab Active", "");
  RNA_def_property_update(prop, 0, "rna_userdef_theme_update");

  prop = RNA_def_property(srna, "tab_inactive", PROP_FLOAT, PROP_COLOR_GAMMA);
  RNA_def_property_array(prop, 3);
  RNA_def_property_ui_text(prop, "Tab Inactive", "");
  RNA_def_property_update(prop, 0, "rna_userdef_theme_update");

  prop = RNA_def_property(srna, "tab_back", PROP_FLOAT, PROP_COLOR_GAMMA);
  RNA_def_property_array(prop, 4);
  RNA_def_property_ui_text(prop, "Tab Background", "");
  RNA_def_property_update(prop, 0, "rna_userdef_theme_update");

  prop = RNA_def_property(srna, "tab_outline", PROP_FLOAT, PROP_COLOR_GAMMA);
  RNA_def_property_array(prop, 3);
  RNA_def_property_ui_text(prop, "Tab Outline", "");
  RNA_def_property_update(prop, 0, "rna_userdef_theme_update");

  /*  } */
}

static void rna_def_userdef_theme_space_gradient(BlenderRNA *brna)
{
  StructRNA *srna;
  PropertyRNA *prop;

  srna = RNA_def_struct(brna, "ThemeSpaceGradient", NULL);
  RNA_def_struct_sdna(srna, "ThemeSpace");
  RNA_def_struct_ui_text(srna, "Theme Space Settings", "");

  /* gradient/background settings */
  prop = RNA_def_property(srna, "gradients", PROP_POINTER, PROP_NONE);
  RNA_def_property_flag(prop, PROP_NEVER_NULL);
  RNA_def_property_struct_type(prop, "ThemeGradientColors");
  RNA_def_property_pointer_funcs(prop, "rna_Theme_gradient_colors_get", NULL, NULL, NULL);
  RNA_def_property_ui_text(prop, "Gradient Colors", "");
  RNA_def_property_update(prop, 0, "rna_userdef_theme_update");

  rna_def_userdef_theme_space_common(srna);
}

static void rna_def_userdef_theme_space_generic(BlenderRNA *brna)
{
  StructRNA *srna;
  PropertyRNA *prop;

  srna = RNA_def_struct(brna, "ThemeSpaceGeneric", NULL);
  RNA_def_struct_sdna(srna, "ThemeSpace");
  RNA_def_struct_ui_text(srna, "Theme Space Settings", "");

  prop = RNA_def_property(srna, "back", PROP_FLOAT, PROP_COLOR_GAMMA);
  RNA_def_property_array(prop, 3);
  RNA_def_property_ui_text(prop, "Window Background", "");
  RNA_def_property_update(prop, 0, "rna_userdef_theme_update");

  rna_def_userdef_theme_space_common(srna);
}

/* list / channels */
static void rna_def_userdef_theme_space_list_generic(BlenderRNA *brna)
{
  StructRNA *srna;
  PropertyRNA *prop;

  srna = RNA_def_struct(brna, "ThemeSpaceListGeneric", NULL);
  RNA_def_struct_sdna(srna, "ThemeSpace");
  RNA_def_struct_ui_text(srna, "Theme Space List Settings", "");

  prop = RNA_def_property(srna, "list", PROP_FLOAT, PROP_COLOR_GAMMA);
  RNA_def_property_array(prop, 3);
  RNA_def_property_ui_text(prop, "Source List", "");
  RNA_def_property_update(prop, 0, "rna_userdef_theme_update");

  prop = RNA_def_property(srna, "list_title", PROP_FLOAT, PROP_COLOR_GAMMA);
  RNA_def_property_array(prop, 3);
  RNA_def_property_ui_text(prop, "Source List Title", "");
  RNA_def_property_update(prop, 0, "rna_userdef_theme_update");

  prop = RNA_def_property(srna, "list_text", PROP_FLOAT, PROP_COLOR_GAMMA);
  RNA_def_property_array(prop, 3);
  RNA_def_property_ui_text(prop, "Source List Text", "");
  RNA_def_property_update(prop, 0, "rna_userdef_theme_update");

  prop = RNA_def_property(srna, "list_text_hi", PROP_FLOAT, PROP_COLOR_GAMMA);
  RNA_def_property_array(prop, 3);
  RNA_def_property_ui_text(prop, "Source List Text Highlight", "");
  RNA_def_property_update(prop, 0, "rna_userdef_theme_update");
}

static void rna_def_userdef_theme_spaces_main(StructRNA *srna)
{
  PropertyRNA *prop;

  prop = RNA_def_property(srna, "space", PROP_POINTER, PROP_NONE);
  RNA_def_property_flag(prop, PROP_NEVER_NULL);
  RNA_def_property_struct_type(prop, "ThemeSpaceGeneric");
  RNA_def_property_pointer_funcs(prop, "rna_Theme_space_generic_get", NULL, NULL, NULL);
  RNA_def_property_ui_text(prop, "Theme Space", "Theme Space\nSettings for space");
}

static void rna_def_userdef_theme_spaces_gradient(StructRNA *srna)
{
  PropertyRNA *prop;

  prop = RNA_def_property(srna, "space", PROP_POINTER, PROP_NONE);
  RNA_def_property_flag(prop, PROP_NEVER_NULL);
  RNA_def_property_struct_type(prop, "ThemeSpaceGradient");
  RNA_def_property_pointer_funcs(prop, "rna_Theme_space_gradient_get", NULL, NULL, NULL);
  RNA_def_property_ui_text(prop, "Theme Space", "Theme Space\nSettings for space");
}

static void rna_def_userdef_theme_spaces_list_main(StructRNA *srna)
{
  PropertyRNA *prop;

  prop = RNA_def_property(srna, "space_list", PROP_POINTER, PROP_NONE);
  RNA_def_property_flag(prop, PROP_NEVER_NULL);
  RNA_def_property_struct_type(prop, "ThemeSpaceListGeneric");
  RNA_def_property_pointer_funcs(prop, "rna_Theme_space_list_generic_get", NULL, NULL, NULL);
  RNA_def_property_ui_text(prop, "Theme Space List", "Theme Space List\nSettings for space list");
}

static void rna_def_userdef_theme_spaces_vertex(StructRNA *srna)
{
  PropertyRNA *prop;

  prop = RNA_def_property(srna, "vertex", PROP_FLOAT, PROP_COLOR_GAMMA);
  RNA_def_property_array(prop, 3);
  RNA_def_property_ui_text(prop, "Vertex", "");
  RNA_def_property_update(prop, 0, "rna_userdef_theme_update");

  prop = RNA_def_property(srna, "vertex_select", PROP_FLOAT, PROP_COLOR_GAMMA);
  RNA_def_property_array(prop, 3);
  RNA_def_property_ui_text(prop, "Vertex Select", "");
  RNA_def_property_update(prop, 0, "rna_userdef_theme_update");

  prop = RNA_def_property(srna, "vertex_size", PROP_INT, PROP_PIXEL);
  RNA_def_property_range(prop, 1, 32);
  RNA_def_property_ui_text(prop, "Vertex Size", "");
  RNA_def_property_update(prop, 0, "rna_userdef_theme_update");

  prop = RNA_def_property(srna, "vertex_bevel", PROP_FLOAT, PROP_COLOR_GAMMA);
  RNA_def_property_array(prop, 3);
  RNA_def_property_ui_text(prop, "Vertex Bevel", "");
  RNA_def_property_update(prop, 0, "rna_userdef_theme_update");

  prop = RNA_def_property(srna, "vertex_unreferenced", PROP_FLOAT, PROP_COLOR_GAMMA);
  RNA_def_property_array(prop, 3);
  RNA_def_property_ui_text(prop, "Vertex Group Unreferenced", "");
  RNA_def_property_update(prop, 0, "rna_userdef_theme_update");
}

static void rna_def_userdef_theme_spaces_edge(StructRNA *srna)
{
  PropertyRNA *prop;

  prop = RNA_def_property(srna, "edge_select", PROP_FLOAT, PROP_COLOR_GAMMA);
  RNA_def_property_array(prop, 3);
  RNA_def_property_ui_text(prop, "Edge Select", "");
  RNA_def_property_update(prop, 0, "rna_userdef_theme_update");

  prop = RNA_def_property(srna, "edge_seam", PROP_FLOAT, PROP_COLOR_GAMMA);
  RNA_def_property_array(prop, 3);
  RNA_def_property_ui_text(prop, "Edge Seam", "");
  RNA_def_property_update(prop, 0, "rna_userdef_theme_update");

  prop = RNA_def_property(srna, "edge_sharp", PROP_FLOAT, PROP_COLOR_GAMMA);
  RNA_def_property_array(prop, 3);
  RNA_def_property_ui_text(prop, "Edge Sharp", "");
  RNA_def_property_update(prop, 0, "rna_userdef_theme_update");

  prop = RNA_def_property(srna, "edge_crease", PROP_FLOAT, PROP_COLOR_GAMMA);
  RNA_def_property_array(prop, 3);
  RNA_def_property_ui_text(prop, "Edge Crease", "");
  RNA_def_property_update(prop, 0, "rna_userdef_theme_update");

  prop = RNA_def_property(srna, "edge_bevel", PROP_FLOAT, PROP_COLOR_GAMMA);
  RNA_def_property_array(prop, 3);
  RNA_def_property_ui_text(prop, "Edge Bevel", "");
  RNA_def_property_update(prop, 0, "rna_userdef_theme_update");

  prop = RNA_def_property(srna, "edge_facesel", PROP_FLOAT, PROP_COLOR_GAMMA);
  RNA_def_property_array(prop, 3);
  RNA_def_property_ui_text(prop, "Edge UV Face Select", "");
  RNA_def_property_update(prop, 0, "rna_userdef_theme_update");

  prop = RNA_def_property(srna, "freestyle_edge_mark", PROP_FLOAT, PROP_COLOR_GAMMA);
  RNA_def_property_array(prop, 3);
  RNA_def_property_ui_text(prop, "Freestyle Edge Mark", "");
  RNA_def_property_update(prop, 0, "rna_userdef_theme_update");
}

static void rna_def_userdef_theme_spaces_face(StructRNA *srna)
{
  PropertyRNA *prop;

  prop = RNA_def_property(srna, "face", PROP_FLOAT, PROP_COLOR_GAMMA);
  RNA_def_property_array(prop, 4);
  RNA_def_property_ui_text(prop, "Face", "");
  RNA_def_property_update(prop, 0, "rna_userdef_theme_update");

  prop = RNA_def_property(srna, "face_select", PROP_FLOAT, PROP_COLOR_GAMMA);
  RNA_def_property_array(prop, 4);
  RNA_def_property_ui_text(prop, "Face Selected", "");
  RNA_def_property_update(prop, 0, "rna_userdef_theme_update");

  prop = RNA_def_property(srna, "face_dot", PROP_FLOAT, PROP_COLOR_GAMMA);
  RNA_def_property_array(prop, 3);
  RNA_def_property_ui_text(prop, "Face Dot Selected", "");
  RNA_def_property_update(prop, 0, "rna_userdef_theme_update");

  prop = RNA_def_property(srna, "facedot_size", PROP_INT, PROP_PIXEL);
  RNA_def_property_range(prop, 1, 10);
  RNA_def_property_ui_text(prop, "Face Dot Size", "");
  RNA_def_property_update(prop, 0, "rna_userdef_theme_update");

  prop = RNA_def_property(srna, "freestyle_face_mark", PROP_FLOAT, PROP_COLOR_GAMMA);
  RNA_def_property_array(prop, 4);
  RNA_def_property_ui_text(prop, "Freestyle Face Mark", "");
  RNA_def_property_update(prop, 0, "rna_userdef_theme_update");
}

static void rna_def_userdef_theme_spaces_paint_curves(StructRNA *srna)
{
  PropertyRNA *prop;

  prop = RNA_def_property(srna, "paint_curve_handle", PROP_FLOAT, PROP_COLOR_GAMMA);
  RNA_def_property_array(prop, 4);
  RNA_def_property_ui_text(prop, "Paint Curve Handle", "");
  RNA_def_property_update(prop, 0, "rna_userdef_theme_update");

  prop = RNA_def_property(srna, "paint_curve_pivot", PROP_FLOAT, PROP_COLOR_GAMMA);
  RNA_def_property_array(prop, 4);
  RNA_def_property_ui_text(prop, "Paint Curve Pivot", "");
  RNA_def_property_update(prop, 0, "rna_userdef_theme_update");
}

static void rna_def_userdef_theme_spaces_curves(
    StructRNA *srna, bool incl_nurbs, bool incl_lastsel, bool incl_vector, bool incl_verthandle)
{
  PropertyRNA *prop;

  if (incl_nurbs) {
    prop = RNA_def_property(srna, "nurb_uline", PROP_FLOAT, PROP_COLOR_GAMMA);
    RNA_def_property_float_sdna(prop, NULL, "nurb_uline");
    RNA_def_property_array(prop, 3);
    RNA_def_property_ui_text(prop, "NURBS U-lines", "");
    RNA_def_property_update(prop, 0, "rna_userdef_theme_update");

    prop = RNA_def_property(srna, "nurb_vline", PROP_FLOAT, PROP_COLOR_GAMMA);
    RNA_def_property_float_sdna(prop, NULL, "nurb_vline");
    RNA_def_property_array(prop, 3);
    RNA_def_property_ui_text(prop, "NURBS V-lines", "");
    RNA_def_property_update(prop, 0, "rna_userdef_theme_update");

    prop = RNA_def_property(srna, "nurb_sel_uline", PROP_FLOAT, PROP_COLOR_GAMMA);
    RNA_def_property_float_sdna(prop, NULL, "nurb_sel_uline");
    RNA_def_property_array(prop, 3);
    RNA_def_property_ui_text(prop, "NURBS active U-lines", "");
    RNA_def_property_update(prop, 0, "rna_userdef_theme_update");

    prop = RNA_def_property(srna, "nurb_sel_vline", PROP_FLOAT, PROP_COLOR_GAMMA);
    RNA_def_property_float_sdna(prop, NULL, "nurb_sel_vline");
    RNA_def_property_array(prop, 3);
    RNA_def_property_ui_text(prop, "NURBS active V-lines", "");
    RNA_def_property_update(prop, 0, "rna_userdef_theme_update");

    prop = RNA_def_property(srna, "act_spline", PROP_FLOAT, PROP_COLOR_GAMMA);
    RNA_def_property_float_sdna(prop, NULL, "act_spline");
    RNA_def_property_array(prop, 3);
    RNA_def_property_ui_text(prop, "Active spline", "");
    RNA_def_property_update(prop, 0, "rna_userdef_theme_update");
  }

  prop = RNA_def_property(srna, "handle_free", PROP_FLOAT, PROP_COLOR_GAMMA);
  RNA_def_property_float_sdna(prop, NULL, "handle_free");
  RNA_def_property_array(prop, 3);
  RNA_def_property_ui_text(prop, "Free handle color", "");
  RNA_def_property_update(prop, 0, "rna_userdef_theme_update");

  prop = RNA_def_property(srna, "handle_auto", PROP_FLOAT, PROP_COLOR_GAMMA);
  RNA_def_property_float_sdna(prop, NULL, "handle_auto");
  RNA_def_property_array(prop, 3);
  RNA_def_property_ui_text(prop, "Auto handle color", "");
  RNA_def_property_update(prop, 0, "rna_userdef_theme_update");

  if (incl_vector) {
    prop = RNA_def_property(srna, "handle_vect", PROP_FLOAT, PROP_COLOR_GAMMA);
    RNA_def_property_float_sdna(prop, NULL, "handle_vect");
    RNA_def_property_array(prop, 3);
    RNA_def_property_ui_text(prop, "Vector handle color", "");
    RNA_def_property_update(prop, 0, "rna_userdef_theme_update");

    prop = RNA_def_property(srna, "handle_sel_vect", PROP_FLOAT, PROP_COLOR_GAMMA);
    RNA_def_property_float_sdna(prop, NULL, "handle_sel_vect");
    RNA_def_property_array(prop, 3);
    RNA_def_property_ui_text(prop, "Vector handle selected color", "");
    RNA_def_property_update(prop, 0, "rna_userdef_theme_update");
  }

  prop = RNA_def_property(srna, "handle_align", PROP_FLOAT, PROP_COLOR_GAMMA);
  RNA_def_property_float_sdna(prop, NULL, "handle_align");
  RNA_def_property_array(prop, 3);
  RNA_def_property_ui_text(prop, "Align handle color", "");
  RNA_def_property_update(prop, 0, "rna_userdef_theme_update");

  prop = RNA_def_property(srna, "handle_sel_free", PROP_FLOAT, PROP_COLOR_GAMMA);
  RNA_def_property_float_sdna(prop, NULL, "handle_sel_free");
  RNA_def_property_array(prop, 3);
  RNA_def_property_ui_text(prop, "Free handle selected color", "");
  RNA_def_property_update(prop, 0, "rna_userdef_theme_update");

  prop = RNA_def_property(srna, "handle_sel_auto", PROP_FLOAT, PROP_COLOR_GAMMA);
  RNA_def_property_float_sdna(prop, NULL, "handle_sel_auto");
  RNA_def_property_array(prop, 3);
  RNA_def_property_ui_text(prop, "Auto handle selected color", "");
  RNA_def_property_update(prop, 0, "rna_userdef_theme_update");

  prop = RNA_def_property(srna, "handle_sel_align", PROP_FLOAT, PROP_COLOR_GAMMA);
  RNA_def_property_float_sdna(prop, NULL, "handle_sel_align");
  RNA_def_property_array(prop, 3);
  RNA_def_property_ui_text(prop, "Align handle selected color", "");
  RNA_def_property_update(prop, 0, "rna_userdef_theme_update");

  if (!incl_nurbs) {
    /* assume that when nurbs are off, this is for 2D (i.e. anim) editors */
    prop = RNA_def_property(srna, "handle_auto_clamped", PROP_FLOAT, PROP_COLOR_GAMMA);
    RNA_def_property_float_sdna(prop, NULL, "handle_auto_clamped");
    RNA_def_property_array(prop, 3);
    RNA_def_property_ui_text(prop, "Auto-Clamped handle color", "");
    RNA_def_property_update(prop, 0, "rna_userdef_theme_update");

    prop = RNA_def_property(srna, "handle_sel_auto_clamped", PROP_FLOAT, PROP_COLOR_GAMMA);
    RNA_def_property_float_sdna(prop, NULL, "handle_sel_auto_clamped");
    RNA_def_property_array(prop, 3);
    RNA_def_property_ui_text(prop, "Auto-Clamped handle selected color", "");
    RNA_def_property_update(prop, 0, "rna_userdef_theme_update");
  }

  if (incl_lastsel) {
    prop = RNA_def_property(srna, "lastsel_point", PROP_FLOAT, PROP_COLOR_GAMMA);
    RNA_def_property_float_sdna(prop, NULL, "lastsel_point");
    RNA_def_property_array(prop, 3);
    RNA_def_property_ui_text(prop, "Last selected point", "");
    RNA_def_property_update(prop, 0, "rna_userdef_theme_update");
  }

  if (incl_verthandle) {
    prop = RNA_def_property(srna, "handle_vertex", PROP_FLOAT, PROP_COLOR_GAMMA);
    RNA_def_property_array(prop, 3);
    RNA_def_property_ui_text(prop, "Handle Vertex", "");
    RNA_def_property_update(prop, 0, "rna_userdef_theme_update");

    prop = RNA_def_property(srna, "handle_vertex_select", PROP_FLOAT, PROP_COLOR_GAMMA);
    RNA_def_property_array(prop, 3);
    RNA_def_property_ui_text(prop, "Handle Vertex Select", "");
    RNA_def_property_update(prop, 0, "rna_userdef_theme_update");

    prop = RNA_def_property(srna, "handle_vertex_size", PROP_INT, PROP_PIXEL);
    RNA_def_property_range(prop, 1, 100);
    RNA_def_property_ui_text(prop, "Handle Vertex Size", "");
    RNA_def_property_update(prop, 0, "rna_userdef_theme_update");
  }
}

static void rna_def_userdef_theme_spaces_gpencil(StructRNA *srna)
{
  PropertyRNA *prop;

  prop = RNA_def_property(srna, "gp_vertex", PROP_FLOAT, PROP_COLOR_GAMMA);
  RNA_def_property_array(prop, 3);
  RNA_def_property_ui_text(prop, "Grease Pencil Vertex", "");
  RNA_def_property_update(prop, 0, "rna_userdef_theme_update");

  prop = RNA_def_property(srna, "gp_vertex_select", PROP_FLOAT, PROP_COLOR_GAMMA);
  RNA_def_property_array(prop, 3);
  RNA_def_property_ui_text(prop, "Grease Pencil Vertex Select", "");
  RNA_def_property_update(prop, 0, "rna_userdef_theme_update");

  prop = RNA_def_property(srna, "gp_vertex_size", PROP_INT, PROP_PIXEL);
  RNA_def_property_range(prop, 1, 10);
  RNA_def_property_ui_text(prop, "Grease Pencil Vertex Size", "");
  RNA_def_property_update(prop, 0, "rna_userdef_theme_update");
}

static void rna_def_userdef_theme_space_view3d(BlenderRNA *brna)
{
  StructRNA *srna;
  PropertyRNA *prop;

  /* space_view3d */

  srna = RNA_def_struct(brna, "ThemeView3D", NULL);
  RNA_def_struct_sdna(srna, "ThemeSpace");
  RNA_def_struct_clear_flag(srna, STRUCT_UNDO);
  RNA_def_struct_ui_text(srna, "Theme 3D View", "Theme settings for the 3D View");

  rna_def_userdef_theme_spaces_gradient(srna);

  /* General Viewport options */

  prop = RNA_def_property(srna, "grid", PROP_FLOAT, PROP_COLOR_GAMMA);
  RNA_def_property_array(prop, 4);
  RNA_def_property_ui_text(prop, "Grid", "");
  RNA_def_property_update(prop, 0, "rna_userdef_theme_update");

  prop = RNA_def_property(srna, "clipping_border_3d", PROP_FLOAT, PROP_COLOR_GAMMA);
  RNA_def_property_array(prop, 4);
  RNA_def_property_ui_text(prop, "Clipping Border", "");
  RNA_def_property_update(prop, 0, "rna_userdef_theme_update");

  prop = RNA_def_property(srna, "wire", PROP_FLOAT, PROP_COLOR_GAMMA);
  RNA_def_property_array(prop, 3);
  RNA_def_property_ui_text(prop, "Wire", "");
  RNA_def_property_update(prop, 0, "rna_userdef_theme_update");

  prop = RNA_def_property(srna, "wire_edit", PROP_FLOAT, PROP_COLOR_GAMMA);
  RNA_def_property_array(prop, 3);
  RNA_def_property_ui_text(
      prop,
      "Wire Edit",
      "Wire Edit\nColor for wireframe when in edit mode, but edge selection is active");
  RNA_def_property_update(prop, 0, "rna_userdef_theme_update");

  /* Grease Pencil */

  rna_def_userdef_theme_spaces_gpencil(srna);

  prop = RNA_def_property(srna, "text_grease_pencil", PROP_FLOAT, PROP_COLOR_GAMMA);
  RNA_def_property_float_sdna(prop, NULL, "time_gp_keyframe");
  RNA_def_property_array(prop, 3);
  RNA_def_property_ui_text(prop,
                           "Grease Pencil Keyframe",
                           "Grease Pencil Keyframe\nColor for indicating Grease Pencil keyframes");
  RNA_def_property_update(prop, 0, "rna_userdef_theme_update");

  /* Object specific options */

  prop = RNA_def_property(srna, "object_selected", PROP_FLOAT, PROP_COLOR_GAMMA);
  RNA_def_property_float_sdna(prop, NULL, "select");
  RNA_def_property_array(prop, 3);
  RNA_def_property_ui_text(prop, "Object Selected", "");
  RNA_def_property_update(prop, 0, "rna_userdef_theme_update");

  prop = RNA_def_property(srna, "object_active", PROP_FLOAT, PROP_COLOR_GAMMA);
  RNA_def_property_float_sdna(prop, NULL, "active");
  RNA_def_property_array(prop, 3);
  RNA_def_property_ui_text(prop, "Active Object", "");
  RNA_def_property_update(prop, 0, "rna_userdef_theme_update");

  prop = RNA_def_property(srna, "text_keyframe", PROP_FLOAT, PROP_COLOR_GAMMA);
  RNA_def_property_float_sdna(prop, NULL, "time_keyframe");
  RNA_def_property_array(prop, 3);
  RNA_def_property_ui_text(
      prop, "Object Keyframe", "Object Keyframe\nColor for indicating Object keyframes");
  RNA_def_property_update(prop, 0, "rna_userdef_theme_update");

  /* Object type options */

  prop = RNA_def_property(srna, "camera", PROP_FLOAT, PROP_COLOR_GAMMA);
  RNA_def_property_array(prop, 3);
  RNA_def_property_ui_text(prop, "Camera", "");
  RNA_def_property_update(prop, 0, "rna_userdef_theme_update");

  prop = RNA_def_property(srna, "empty", PROP_FLOAT, PROP_COLOR_GAMMA);
  RNA_def_property_array(prop, 3);
  RNA_def_property_ui_text(prop, "Empty", "");
  RNA_def_property_update(prop, 0, "rna_userdef_theme_update");

  prop = RNA_def_property(srna, "light", PROP_FLOAT, PROP_COLOR_GAMMA);
  RNA_def_property_float_sdna(prop, NULL, "lamp");
  RNA_def_property_array(prop, 4);
  RNA_def_property_ui_text(prop, "Light", "");
  RNA_def_property_translation_context(prop, BLT_I18NCONTEXT_ID_LIGHT);
  RNA_def_property_update(prop, 0, "rna_userdef_theme_update");

  prop = RNA_def_property(srna, "speaker", PROP_FLOAT, PROP_COLOR_GAMMA);
  RNA_def_property_array(prop, 3);
  RNA_def_property_ui_text(prop, "Speaker", "");
  RNA_def_property_update(prop, 0, "rna_userdef_theme_update");

  /* Mesh Object specific */

  rna_def_userdef_theme_spaces_vertex(srna);
  rna_def_userdef_theme_spaces_edge(srna);
  rna_def_userdef_theme_spaces_face(srna);

  /* Mesh Object specific curves*/

  rna_def_userdef_theme_spaces_curves(srna, true, true, true, false);

  prop = RNA_def_property(srna, "extra_edge_len", PROP_FLOAT, PROP_COLOR_GAMMA);
  RNA_def_property_array(prop, 3);
  RNA_def_property_ui_text(prop, "Edge Length Text", "");
  RNA_def_property_update(prop, 0, "rna_userdef_theme_update");

  prop = RNA_def_property(srna, "extra_edge_angle", PROP_FLOAT, PROP_COLOR_GAMMA);
  RNA_def_property_array(prop, 3);
  RNA_def_property_ui_text(prop, "Edge Angle Text", "");
  RNA_def_property_update(prop, 0, "rna_userdef_theme_update");

  prop = RNA_def_property(srna, "extra_face_angle", PROP_FLOAT, PROP_COLOR_GAMMA);
  RNA_def_property_array(prop, 3);
  RNA_def_property_ui_text(prop, "Face Angle Text", "");
  RNA_def_property_update(prop, 0, "rna_userdef_theme_update");

  prop = RNA_def_property(srna, "extra_face_area", PROP_FLOAT, PROP_COLOR_GAMMA);
  RNA_def_property_array(prop, 3);
  RNA_def_property_ui_text(prop, "Face Area Text", "");
  RNA_def_property_update(prop, 0, "rna_userdef_theme_update");

  prop = RNA_def_property(srna, "editmesh_active", PROP_FLOAT, PROP_COLOR_GAMMA);
  RNA_def_property_array(prop, 4);
  RNA_def_property_ui_text(prop, "Active Vert/Edge/Face", "");
  RNA_def_property_update(prop, 0, "rna_userdef_theme_update");

  prop = RNA_def_property(srna, "normal", PROP_FLOAT, PROP_COLOR_GAMMA);
  RNA_def_property_array(prop, 3);
  RNA_def_property_ui_text(prop, "Face Normal", "");
  RNA_def_property_update(prop, 0, "rna_userdef_theme_update");

  prop = RNA_def_property(srna, "vertex_normal", PROP_FLOAT, PROP_COLOR_GAMMA);
  RNA_def_property_array(prop, 3);
  RNA_def_property_ui_text(prop, "Vertex Normal", "");
  RNA_def_property_update(prop, 0, "rna_userdef_theme_update");

  prop = RNA_def_property(srna, "split_normal", PROP_FLOAT, PROP_COLOR_GAMMA);
  RNA_def_property_float_sdna(prop, NULL, "loop_normal");
  RNA_def_property_array(prop, 3);
  RNA_def_property_ui_text(prop, "Split Normal", "");
  RNA_def_property_update(prop, 0, "rna_userdef_update");

  /* Armature Object specific  */

  prop = RNA_def_property(srna, "bone_pose", PROP_FLOAT, PROP_COLOR_GAMMA);
  RNA_def_property_array(prop, 3);
  RNA_def_property_ui_text(prop, "Bone Pose", "");
  RNA_def_property_update(prop, 0, "rna_userdef_theme_update");

  prop = RNA_def_property(srna, "bone_pose_active", PROP_FLOAT, PROP_COLOR_GAMMA);
  RNA_def_property_array(prop, 3);
  RNA_def_property_ui_text(prop, "Bone Pose Active", "");
  RNA_def_property_update(prop, 0, "rna_userdef_theme_update");

  prop = RNA_def_property(srna, "bone_solid", PROP_FLOAT, PROP_COLOR_GAMMA);
  RNA_def_property_array(prop, 3);
  RNA_def_property_ui_text(prop, "Bone Solid", "");
  RNA_def_property_update(prop, 0, "rna_userdef_theme_update");

  /* misc */

  prop = RNA_def_property(srna, "bundle_solid", PROP_FLOAT, PROP_COLOR_GAMMA);
  RNA_def_property_float_sdna(prop, NULL, "bundle_solid");
  RNA_def_property_array(prop, 3);
  RNA_def_property_ui_text(prop, "Bundle Solid", "");
  RNA_def_property_update(prop, 0, "rna_userdef_theme_update");

  prop = RNA_def_property(srna, "camera_path", PROP_FLOAT, PROP_COLOR_GAMMA);
  RNA_def_property_float_sdna(prop, NULL, "camera_path");
  RNA_def_property_array(prop, 3);
  RNA_def_property_ui_text(prop, "Camera Path", "");
  RNA_def_property_update(prop, 0, "rna_userdef_theme_update");

  prop = RNA_def_property(srna, "skin_root", PROP_FLOAT, PROP_COLOR_GAMMA);
  RNA_def_property_array(prop, 3);
  RNA_def_property_ui_text(prop, "Skin Root", "");
  RNA_def_property_update(prop, 0, "rna_userdef_theme_update");

  prop = RNA_def_property(srna, "view_overlay", PROP_FLOAT, PROP_COLOR_GAMMA);
  RNA_def_property_array(prop, 3);
  RNA_def_property_ui_text(prop, "View Overlay", "");
  RNA_def_property_update(prop, 0, "rna_userdef_theme_update");

  prop = RNA_def_property(srna, "transform", PROP_FLOAT, PROP_COLOR_GAMMA);
  RNA_def_property_array(prop, 3);
  RNA_def_property_ui_text(prop, "Transform", "");
  RNA_def_property_update(prop, 0, "rna_userdef_theme_update");

  prop = RNA_def_property(srna, "frame_current", PROP_FLOAT, PROP_COLOR_GAMMA);
  RNA_def_property_float_sdna(prop, NULL, "cframe");
  RNA_def_property_array(prop, 3);
  RNA_def_property_ui_text(prop, "Current Frame", "");
  RNA_def_property_update(prop, 0, "rna_userdef_theme_update");

  rna_def_userdef_theme_spaces_paint_curves(srna);

  prop = RNA_def_property(srna, "outline_width", PROP_INT, PROP_PIXEL);
  RNA_def_property_range(prop, 1, 5);
  RNA_def_property_ui_text(prop, "Outline Width", "");
  RNA_def_property_update(prop, 0, "rna_userdef_theme_update");

  prop = RNA_def_property(srna, "object_origin_size", PROP_INT, PROP_PIXEL);
  RNA_def_property_int_sdna(prop, NULL, "obcenter_dia");
  RNA_def_property_range(prop, 4, 10);
  RNA_def_property_ui_text(
      prop, "Object Origin Size", "Diameter in Pixels for Object/Light origin display");
  RNA_def_property_update(prop, 0, "rna_userdef_theme_update");
}

static void rna_def_userdef_theme_space_graph(BlenderRNA *brna)
{
  StructRNA *srna;
  PropertyRNA *prop;

  /* space_graph */
  srna = RNA_def_struct(brna, "ThemeGraphEditor", NULL);
  RNA_def_struct_sdna(srna, "ThemeSpace");
  RNA_def_struct_clear_flag(srna, STRUCT_UNDO);
  RNA_def_struct_ui_text(srna, "Theme Graph Editor", "Theme settings for the graph editor");

  rna_def_userdef_theme_spaces_main(srna);
  rna_def_userdef_theme_spaces_list_main(srna);

  prop = RNA_def_property(srna, "grid", PROP_FLOAT, PROP_COLOR_GAMMA);
  RNA_def_property_array(prop, 3);
  RNA_def_property_ui_text(prop, "Grid", "");
  RNA_def_property_update(prop, 0, "rna_userdef_theme_update");

  prop = RNA_def_property(srna, "frame_current", PROP_FLOAT, PROP_COLOR_GAMMA);
  RNA_def_property_float_sdna(prop, NULL, "cframe");
  RNA_def_property_array(prop, 3);
  RNA_def_property_ui_text(prop, "Current Frame", "");
  RNA_def_property_update(prop, 0, "rna_userdef_theme_update");

  prop = RNA_def_property(srna, "scrubbing_background", PROP_FLOAT, PROP_COLOR_GAMMA);
  RNA_def_property_array(prop, 4);
  RNA_def_property_ui_text(prop, "Scrubbing/Markers Region", "");
  RNA_def_property_update(prop, 0, "rna_userdef_theme_update");

  prop = RNA_def_property(srna, "window_sliders", PROP_FLOAT, PROP_COLOR_GAMMA);
  RNA_def_property_float_sdna(prop, NULL, "shade1");
  RNA_def_property_array(prop, 3);
  RNA_def_property_ui_text(prop, "Window Sliders", "");
  RNA_def_property_update(prop, 0, "rna_userdef_theme_update");

  prop = RNA_def_property(srna, "channels_region", PROP_FLOAT, PROP_COLOR_GAMMA);
  RNA_def_property_float_sdna(prop, NULL, "shade2");
  RNA_def_property_array(prop, 3);
  RNA_def_property_ui_text(prop, "Channels Region", "");
  RNA_def_property_update(prop, 0, "rna_userdef_theme_update");

  prop = RNA_def_property(srna, "dopesheet_channel", PROP_FLOAT, PROP_COLOR_GAMMA);
  RNA_def_property_float_sdna(prop, NULL, "ds_channel");
  RNA_def_property_array(prop, 3);
  RNA_def_property_ui_text(prop, "Dope Sheet Channel", "");
  RNA_def_property_update(prop, 0, "rna_userdef_theme_update");

  prop = RNA_def_property(srna, "dopesheet_subchannel", PROP_FLOAT, PROP_COLOR_GAMMA);
  RNA_def_property_float_sdna(prop, NULL, "ds_subchannel");
  RNA_def_property_array(prop, 3);
  RNA_def_property_ui_text(prop, "Dope Sheet Sub-Channel", "");
  RNA_def_property_update(prop, 0, "rna_userdef_theme_update");

  prop = RNA_def_property(srna, "channel_group", PROP_FLOAT, PROP_COLOR_GAMMA);
  RNA_def_property_float_sdna(prop, NULL, "group");
  RNA_def_property_array(prop, 3);
  RNA_def_property_ui_text(prop, "Channel Group", "");
  RNA_def_property_update(prop, 0, "rna_userdef_theme_update");

  prop = RNA_def_property(srna, "active_channels_group", PROP_FLOAT, PROP_COLOR_GAMMA);
  RNA_def_property_float_sdna(prop, NULL, "group_active");
  RNA_def_property_array(prop, 3);
  RNA_def_property_ui_text(prop, "Active Channel Group", "");
  RNA_def_property_update(prop, 0, "rna_userdef_theme_update");

  prop = RNA_def_property(srna, "preview_range", PROP_FLOAT, PROP_COLOR_GAMMA);
  RNA_def_property_float_sdna(prop, NULL, "anim_preview_range");
  RNA_def_property_array(prop, 4);
  RNA_def_property_ui_text(prop, "Preview Range", "Color of preview range overlay");
  RNA_def_property_update(prop, 0, "rna_userdef_theme_update");

  rna_def_userdef_theme_spaces_vertex(srna);
  rna_def_userdef_theme_spaces_curves(srna, false, true, true, true);
}

static void rna_def_userdef_theme_space_file(BlenderRNA *brna)
{
  StructRNA *srna;
  PropertyRNA *prop;

  /* space_file  */

  srna = RNA_def_struct(brna, "ThemeFileBrowser", NULL);
  RNA_def_struct_sdna(srna, "ThemeSpace");
  RNA_def_struct_clear_flag(srna, STRUCT_UNDO);
  RNA_def_struct_ui_text(srna, "Theme File Browser", "Theme settings for the File Browser");

  rna_def_userdef_theme_spaces_main(srna);

  prop = RNA_def_property(srna, "selected_file", PROP_FLOAT, PROP_COLOR_GAMMA);
  RNA_def_property_float_sdna(prop, NULL, "hilite");
  RNA_def_property_array(prop, 3);
  RNA_def_property_ui_text(prop, "Selected File", "");
  RNA_def_property_update(prop, 0, "rna_userdef_theme_update");
}

static void rna_def_userdef_theme_space_outliner(BlenderRNA *brna)
{
  StructRNA *srna;
  PropertyRNA *prop;

  /* space_outliner */

  srna = RNA_def_struct(brna, "ThemeOutliner", NULL);
  RNA_def_struct_sdna(srna, "ThemeSpace");
  RNA_def_struct_clear_flag(srna, STRUCT_UNDO);
  RNA_def_struct_ui_text(
      srna, "Theme Outliner", "Theme Outliner\nTheme settings for the Outliner");

  rna_def_userdef_theme_spaces_main(srna);

  prop = RNA_def_property(srna, "match", PROP_FLOAT, PROP_COLOR_GAMMA);
  RNA_def_property_array(prop, 3);
  RNA_def_property_ui_text(prop, "Filter Match", "");
  RNA_def_property_update(prop, 0, "rna_userdef_theme_update");

  prop = RNA_def_property(srna, "selected_highlight", PROP_FLOAT, PROP_COLOR_GAMMA);
  RNA_def_property_array(prop, 3);
  RNA_def_property_ui_text(prop, "Selected Highlight", "");
  RNA_def_property_update(prop, 0, "rna_userdef_theme_update");

  prop = RNA_def_property(srna, "selected_object", PROP_FLOAT, PROP_COLOR_GAMMA);
  RNA_def_property_array(prop, 3);
  RNA_def_property_ui_text(prop, "Selected Objects", "");
  RNA_def_property_update(prop, 0, "rna_userdef_theme_update");

  prop = RNA_def_property(srna, "active_object", PROP_FLOAT, PROP_COLOR_GAMMA);
  RNA_def_property_array(prop, 3);
  RNA_def_property_ui_text(prop, "Active Object", "");
  RNA_def_property_update(prop, 0, "rna_userdef_theme_update");

  prop = RNA_def_property(srna, "edited_object", PROP_FLOAT, PROP_COLOR_GAMMA);
  RNA_def_property_array(prop, 4);
  RNA_def_property_ui_text(prop, "Edited Object", "");
  RNA_def_property_update(prop, 0, "rna_userdef_theme_update");

  prop = RNA_def_property(srna, "row_alternate", PROP_FLOAT, PROP_COLOR_GAMMA);
  RNA_def_property_array(prop, 4);
  RNA_def_property_ui_text(prop, "Alternate Rows", "Overlay color on every other row");
  RNA_def_property_update(prop, 0, "rna_userdef_theme_update");
}

static void rna_def_userdef_theme_space_userpref(BlenderRNA *brna)
{
  StructRNA *srna;

  /* space_userpref */

  srna = RNA_def_struct(brna, "ThemePreferences", NULL);
  RNA_def_struct_sdna(srna, "ThemeSpace");
  RNA_def_struct_clear_flag(srna, STRUCT_UNDO);
  RNA_def_struct_ui_text(srna, "Theme Preferences", "Theme settings for the Blender Preferences");

  rna_def_userdef_theme_spaces_main(srna);
}

static void rna_def_userdef_theme_space_console(BlenderRNA *brna)
{
  StructRNA *srna;
  PropertyRNA *prop;

  /* space_console */

  srna = RNA_def_struct(brna, "ThemeConsole", NULL);
  RNA_def_struct_sdna(srna, "ThemeSpace");
  RNA_def_struct_clear_flag(srna, STRUCT_UNDO);
  RNA_def_struct_ui_text(srna, "Theme Console", "Theme settings for the Console");

  rna_def_userdef_theme_spaces_main(srna);

  prop = RNA_def_property(srna, "line_output", PROP_FLOAT, PROP_COLOR_GAMMA);
  RNA_def_property_float_sdna(prop, NULL, "console_output");
  RNA_def_property_array(prop, 3);
  RNA_def_property_ui_text(prop, "Line Output", "");
  RNA_def_property_update(prop, 0, "rna_userdef_theme_update");

  prop = RNA_def_property(srna, "line_input", PROP_FLOAT, PROP_COLOR_GAMMA);
  RNA_def_property_float_sdna(prop, NULL, "console_input");
  RNA_def_property_array(prop, 3);
  RNA_def_property_ui_text(prop, "Line Input", "");
  RNA_def_property_update(prop, 0, "rna_userdef_theme_update");

  prop = RNA_def_property(srna, "line_info", PROP_FLOAT, PROP_COLOR_GAMMA);
  RNA_def_property_float_sdna(prop, NULL, "console_info");
  RNA_def_property_array(prop, 3);
  RNA_def_property_ui_text(prop, "Line Info", "");
  RNA_def_property_update(prop, 0, "rna_userdef_theme_update");

  prop = RNA_def_property(srna, "line_error", PROP_FLOAT, PROP_COLOR_GAMMA);
  RNA_def_property_float_sdna(prop, NULL, "console_error");
  RNA_def_property_array(prop, 3);
  RNA_def_property_ui_text(prop, "Line Error", "");
  RNA_def_property_update(prop, 0, "rna_userdef_theme_update");

  prop = RNA_def_property(srna, "cursor", PROP_FLOAT, PROP_COLOR_GAMMA);
  RNA_def_property_float_sdna(prop, NULL, "console_cursor");
  RNA_def_property_array(prop, 3);
  RNA_def_property_ui_text(prop, "Cursor", "");
  RNA_def_property_update(prop, 0, "rna_userdef_theme_update");

  prop = RNA_def_property(srna, "select", PROP_FLOAT, PROP_COLOR_GAMMA);
  RNA_def_property_float_sdna(prop, NULL, "console_select");
  RNA_def_property_array(prop, 4);
  RNA_def_property_ui_text(prop, "Selection", "");
  RNA_def_property_update(prop, 0, "rna_userdef_theme_update");
}

static void rna_def_userdef_theme_space_info(BlenderRNA *brna)
{
  StructRNA *srna;
  PropertyRNA *prop;

  /* space_info */

  srna = RNA_def_struct(brna, "ThemeInfo", NULL);
  RNA_def_struct_sdna(srna, "ThemeSpace");
  RNA_def_struct_clear_flag(srna, STRUCT_UNDO);
  RNA_def_struct_ui_text(srna, "Theme Info", "Theme settings for Info");

  rna_def_userdef_theme_spaces_main(srna);

  prop = RNA_def_property(srna, "info_selected", PROP_FLOAT, PROP_COLOR_GAMMA);
  RNA_def_property_float_sdna(prop, NULL, "info_selected");
  RNA_def_property_array(prop, 3);
  RNA_def_property_ui_text(prop, "Selected Line Background", "");
  RNA_def_property_update(prop, 0, "rna_userdef_theme_update");

  prop = RNA_def_property(srna, "info_selected_text", PROP_FLOAT, PROP_COLOR_GAMMA);
  RNA_def_property_float_sdna(prop, NULL, "info_selected_text");
  RNA_def_property_array(prop, 3);
  RNA_def_property_ui_text(prop, "Selected Line Text", "");
  RNA_def_property_update(prop, 0, "rna_userdef_theme_update");

  prop = RNA_def_property(srna, "info_error", PROP_FLOAT, PROP_COLOR_GAMMA);
  RNA_def_property_float_sdna(prop, NULL, "info_error");
  RNA_def_property_array(prop, 3);
  RNA_def_property_ui_text(prop, "Error Background", "");
  RNA_def_property_update(prop, 0, "rna_userdef_theme_update");

  prop = RNA_def_property(srna, "info_error_text", PROP_FLOAT, PROP_COLOR_GAMMA);
  RNA_def_property_float_sdna(prop, NULL, "info_error_text");
  RNA_def_property_array(prop, 3);
  RNA_def_property_ui_text(prop, "Error Text", "");
  RNA_def_property_update(prop, 0, "rna_userdef_theme_update");

  prop = RNA_def_property(srna, "info_warning", PROP_FLOAT, PROP_COLOR_GAMMA);
  RNA_def_property_float_sdna(prop, NULL, "info_warning");
  RNA_def_property_array(prop, 3);
  RNA_def_property_ui_text(prop, "Warning Background", "");
  RNA_def_property_update(prop, 0, "rna_userdef_theme_update");

  prop = RNA_def_property(srna, "info_warning_text", PROP_FLOAT, PROP_COLOR_GAMMA);
  RNA_def_property_float_sdna(prop, NULL, "info_warning_text");
  RNA_def_property_array(prop, 3);
  RNA_def_property_ui_text(prop, "Warning Text", "");
  RNA_def_property_update(prop, 0, "rna_userdef_theme_update");

  prop = RNA_def_property(srna, "info_info", PROP_FLOAT, PROP_COLOR_GAMMA);
  RNA_def_property_float_sdna(prop, NULL, "info_info");
  RNA_def_property_array(prop, 3);
  RNA_def_property_ui_text(prop, "Info Background", "");
  RNA_def_property_update(prop, 0, "rna_userdef_theme_update");

  prop = RNA_def_property(srna, "info_info_text", PROP_FLOAT, PROP_COLOR_GAMMA);
  RNA_def_property_float_sdna(prop, NULL, "info_info_text");
  RNA_def_property_array(prop, 3);
  RNA_def_property_ui_text(prop, "Info Text", "");
  RNA_def_property_update(prop, 0, "rna_userdef_theme_update");

  prop = RNA_def_property(srna, "info_debug", PROP_FLOAT, PROP_COLOR_GAMMA);
  RNA_def_property_float_sdna(prop, NULL, "info_debug");
  RNA_def_property_array(prop, 3);
  RNA_def_property_ui_text(prop, "Debug Background", "");
  RNA_def_property_update(prop, 0, "rna_userdef_theme_update");

  prop = RNA_def_property(srna, "info_debug_text", PROP_FLOAT, PROP_COLOR_GAMMA);
  RNA_def_property_float_sdna(prop, NULL, "info_debug_text");
  RNA_def_property_array(prop, 3);
  RNA_def_property_ui_text(prop, "Debug Text", "");
  RNA_def_property_update(prop, 0, "rna_userdef_theme_update");
}

static void rna_def_userdef_theme_space_text(BlenderRNA *brna)
{
  StructRNA *srna;
  PropertyRNA *prop;

  /* space_text */

  srna = RNA_def_struct(brna, "ThemeTextEditor", NULL);
  RNA_def_struct_sdna(srna, "ThemeSpace");
  RNA_def_struct_clear_flag(srna, STRUCT_UNDO);
  RNA_def_struct_ui_text(srna, "Theme Text Editor", "Theme settings for the Text Editor");

  rna_def_userdef_theme_spaces_main(srna);

  prop = RNA_def_property(srna, "line_numbers_background", PROP_FLOAT, PROP_COLOR_GAMMA);
  RNA_def_property_float_sdna(prop, NULL, "grid");
  RNA_def_property_array(prop, 3);
  RNA_def_property_ui_text(prop, "Line Numbers Background", "");
  RNA_def_property_update(prop, 0, "rna_userdef_theme_update");

  /* no longer used */
#  if 0
  prop = RNA_def_property(srna, "scroll_bar", PROP_FLOAT, PROP_COLOR_GAMMA);
  RNA_def_property_float_sdna(prop, NULL, "shade1");
  RNA_def_property_array(prop, 3);
  RNA_def_property_ui_text(prop, "Scroll Bar", "");
  RNA_def_property_update(prop, 0, "rna_userdef_theme_update");
#  endif

  prop = RNA_def_property(srna, "selected_text", PROP_FLOAT, PROP_COLOR_GAMMA);
  RNA_def_property_float_sdna(prop, NULL, "shade2");
  RNA_def_property_array(prop, 3);
  RNA_def_property_ui_text(prop, "Selected Text", "");
  RNA_def_property_update(prop, 0, "rna_userdef_theme_update");

  prop = RNA_def_property(srna, "cursor", PROP_FLOAT, PROP_COLOR_GAMMA);
  RNA_def_property_float_sdna(prop, NULL, "hilite");
  RNA_def_property_array(prop, 3);
  RNA_def_property_ui_text(prop, "Cursor", "");
  RNA_def_property_update(prop, 0, "rna_userdef_theme_update");

  prop = RNA_def_property(srna, "syntax_builtin", PROP_FLOAT, PROP_COLOR_GAMMA);
  RNA_def_property_float_sdna(prop, NULL, "syntaxb");
  RNA_def_property_array(prop, 3);
  RNA_def_property_ui_text(prop, "Syntax Built-in", "");
  RNA_def_property_update(prop, 0, "rna_userdef_theme_update");

  prop = RNA_def_property(srna, "syntax_symbols", PROP_FLOAT, PROP_COLOR_GAMMA);
  RNA_def_property_float_sdna(prop, NULL, "syntaxs");
  RNA_def_property_array(prop, 3);
  RNA_def_property_ui_text(prop, "Syntax Symbols", "");
  RNA_def_property_update(prop, 0, "rna_userdef_theme_update");

  prop = RNA_def_property(srna, "syntax_special", PROP_FLOAT, PROP_COLOR_GAMMA);
  RNA_def_property_float_sdna(prop, NULL, "syntaxv");
  RNA_def_property_array(prop, 3);
  RNA_def_property_ui_text(prop, "Syntax Special", "");
  RNA_def_property_update(prop, 0, "rna_userdef_theme_update");

  prop = RNA_def_property(srna, "syntax_preprocessor", PROP_FLOAT, PROP_COLOR_GAMMA);
  RNA_def_property_float_sdna(prop, NULL, "syntaxd");
  RNA_def_property_array(prop, 3);
  RNA_def_property_ui_text(prop, "Syntax PreProcessor", "");
  RNA_def_property_update(prop, 0, "rna_userdef_theme_update");

  prop = RNA_def_property(srna, "syntax_reserved", PROP_FLOAT, PROP_COLOR_GAMMA);
  RNA_def_property_float_sdna(prop, NULL, "syntaxr");
  RNA_def_property_array(prop, 3);
  RNA_def_property_ui_text(prop, "Syntax Reserved", "");
  RNA_def_property_update(prop, 0, "rna_userdef_theme_update");

  prop = RNA_def_property(srna, "syntax_comment", PROP_FLOAT, PROP_COLOR_GAMMA);
  RNA_def_property_float_sdna(prop, NULL, "syntaxc");
  RNA_def_property_array(prop, 3);
  RNA_def_property_ui_text(prop, "Syntax Comment", "");
  RNA_def_property_update(prop, 0, "rna_userdef_theme_update");

  prop = RNA_def_property(srna, "syntax_string", PROP_FLOAT, PROP_COLOR_GAMMA);
  RNA_def_property_float_sdna(prop, NULL, "syntaxl");
  RNA_def_property_array(prop, 3);
  RNA_def_property_ui_text(prop, "Syntax String", "");
  RNA_def_property_update(prop, 0, "rna_userdef_theme_update");

  prop = RNA_def_property(srna, "syntax_numbers", PROP_FLOAT, PROP_COLOR_GAMMA);
  RNA_def_property_float_sdna(prop, NULL, "syntaxn");
  RNA_def_property_array(prop, 3);
  RNA_def_property_ui_text(prop, "Syntax Numbers", "");
  RNA_def_property_update(prop, 0, "rna_userdef_theme_update");
}

static void rna_def_userdef_theme_space_node(BlenderRNA *brna)
{
  StructRNA *srna;
  PropertyRNA *prop;

  /* space_node */

  srna = RNA_def_struct(brna, "ThemeNodeEditor", NULL);
  RNA_def_struct_sdna(srna, "ThemeSpace");
  RNA_def_struct_clear_flag(srna, STRUCT_UNDO);
  RNA_def_struct_ui_text(srna, "Theme Node Editor", "Theme settings for the Node Editor");

  rna_def_userdef_theme_spaces_main(srna);
  rna_def_userdef_theme_spaces_list_main(srna);

  prop = RNA_def_property(srna, "node_selected", PROP_FLOAT, PROP_COLOR_GAMMA);
  RNA_def_property_float_sdna(prop, NULL, "select");
  RNA_def_property_array(prop, 3);
  RNA_def_property_ui_text(prop, "Node Selected", "");
  RNA_def_property_update(prop, 0, "rna_userdef_theme_update");

  prop = RNA_def_property(srna, "node_active", PROP_FLOAT, PROP_COLOR_GAMMA);
  RNA_def_property_float_sdna(prop, NULL, "active");
  RNA_def_property_array(prop, 3);
  RNA_def_property_ui_text(prop, "Active Node", "");
  RNA_def_property_update(prop, 0, "rna_userdef_theme_update");

  prop = RNA_def_property(srna, "wire", PROP_FLOAT, PROP_COLOR_GAMMA);
  RNA_def_property_float_sdna(prop, NULL, "wire");
  RNA_def_property_array(prop, 3);
  RNA_def_property_ui_text(prop, "Wires", "");
  RNA_def_property_update(prop, 0, "rna_userdef_theme_update");

  prop = RNA_def_property(srna, "wire_inner", PROP_FLOAT, PROP_COLOR_GAMMA);
  RNA_def_property_float_sdna(prop, NULL, "syntaxr");
  RNA_def_property_array(prop, 3);
  RNA_def_property_ui_text(prop, "Wire Color", "");
  RNA_def_property_update(prop, 0, "rna_userdef_theme_update");

  prop = RNA_def_property(srna, "wire_select", PROP_FLOAT, PROP_COLOR_GAMMA);
  RNA_def_property_float_sdna(prop, NULL, "edge_select");
  RNA_def_property_array(prop, 3);
  RNA_def_property_ui_text(prop, "Wire Select", "");
  RNA_def_property_update(prop, 0, "rna_userdef_theme_update");

  prop = RNA_def_property(srna, "selected_text", PROP_FLOAT, PROP_COLOR_GAMMA);
  RNA_def_property_float_sdna(prop, NULL, "shade2");
  RNA_def_property_array(prop, 3);
  RNA_def_property_ui_text(prop, "Selected Text", "");
  RNA_def_property_update(prop, 0, "rna_userdef_theme_update");

  prop = RNA_def_property(srna, "node_backdrop", PROP_FLOAT, PROP_COLOR_GAMMA);
  RNA_def_property_float_sdna(prop, NULL, "syntaxl");
  RNA_def_property_array(prop, 4);
  RNA_def_property_ui_text(prop, "Node Backdrop", "");
  RNA_def_property_update(prop, 0, "rna_userdef_theme_update");

  prop = RNA_def_property(srna, "converter_node", PROP_FLOAT, PROP_COLOR_GAMMA);
  RNA_def_property_float_sdna(prop, NULL, "syntaxv");
  RNA_def_property_array(prop, 3);
  RNA_def_property_ui_text(prop, "Converter Node", "");
  RNA_def_property_update(prop, 0, "rna_userdef_theme_update");

  prop = RNA_def_property(srna, "color_node", PROP_FLOAT, PROP_COLOR_GAMMA);
  RNA_def_property_float_sdna(prop, NULL, "syntaxb");
  RNA_def_property_array(prop, 3);
  RNA_def_property_ui_text(prop, "Color Node", "");
  RNA_def_property_update(prop, 0, "rna_userdef_theme_update");

  prop = RNA_def_property(srna, "group_node", PROP_FLOAT, PROP_COLOR_GAMMA);
  RNA_def_property_float_sdna(prop, NULL, "syntaxc");
  RNA_def_property_array(prop, 4);
  RNA_def_property_ui_text(prop, "Group Node", "");
  RNA_def_property_update(prop, 0, "rna_userdef_theme_update");

  prop = RNA_def_property(srna, "group_socket_node", PROP_FLOAT, PROP_COLOR_GAMMA);
  RNA_def_property_float_sdna(prop, NULL, "console_output");
  RNA_def_property_array(prop, 3);
  RNA_def_property_ui_text(prop, "Group Socket Node", "");
  RNA_def_property_update(prop, 0, "rna_userdef_theme_update");

  prop = RNA_def_property(srna, "frame_node", PROP_FLOAT, PROP_COLOR_GAMMA);
  RNA_def_property_float_sdna(prop, NULL, "movie");
  RNA_def_property_array(prop, 4);
  RNA_def_property_ui_text(prop, "Frame Node", "");
  RNA_def_property_update(prop, 0, "rna_userdef_theme_update");

  prop = RNA_def_property(srna, "matte_node", PROP_FLOAT, PROP_COLOR_GAMMA);
  RNA_def_property_float_sdna(prop, NULL, "syntaxs");
  RNA_def_property_array(prop, 3);
  RNA_def_property_ui_text(prop, "Matte Node", "");
  RNA_def_property_update(prop, 0, "rna_userdef_theme_update");

  prop = RNA_def_property(srna, "distor_node", PROP_FLOAT, PROP_COLOR_GAMMA);
  RNA_def_property_float_sdna(prop, NULL, "syntaxd");
  RNA_def_property_array(prop, 3);
  RNA_def_property_ui_text(prop, "Distort Node", "");
  RNA_def_property_update(prop, 0, "rna_userdef_theme_update");

  prop = RNA_def_property(srna, "noodle_curving", PROP_INT, PROP_NONE);
  RNA_def_property_int_sdna(prop, NULL, "noodle_curving");
  RNA_def_property_int_default(prop, 5);
  RNA_def_property_range(prop, 0, 10);
  RNA_def_property_ui_text(prop, "Noodle curving", "Curving of the noodle");
  RNA_def_property_update(prop, 0, "rna_userdef_theme_update");

  prop = RNA_def_property(srna, "input_node", PROP_FLOAT, PROP_COLOR_GAMMA);
  RNA_def_property_float_sdna(prop, NULL, "syntaxn");
  RNA_def_property_array(prop, 3);
  RNA_def_property_ui_text(prop, "Input Node", "");
  RNA_def_property_update(prop, 0, "rna_userdef_theme_update");

  prop = RNA_def_property(srna, "output_node", PROP_FLOAT, PROP_COLOR_GAMMA);
  RNA_def_property_float_sdna(prop, NULL, "nodeclass_output");
  RNA_def_property_array(prop, 3);
  RNA_def_property_ui_text(prop, "Output Node", "");
  RNA_def_property_update(prop, 0, "rna_userdef_theme_update");

  prop = RNA_def_property(srna, "filter_node", PROP_FLOAT, PROP_COLOR_GAMMA);
  RNA_def_property_float_sdna(prop, NULL, "nodeclass_filter");
  RNA_def_property_array(prop, 3);
  RNA_def_property_ui_text(prop, "Filter Node", "");
  RNA_def_property_update(prop, 0, "rna_userdef_theme_update");

  prop = RNA_def_property(srna, "vector_node", PROP_FLOAT, PROP_COLOR_GAMMA);
  RNA_def_property_float_sdna(prop, NULL, "nodeclass_vector");
  RNA_def_property_array(prop, 3);
  RNA_def_property_ui_text(prop, "Vector Node", "");
  RNA_def_property_update(prop, 0, "rna_userdef_theme_update");

  prop = RNA_def_property(srna, "texture_node", PROP_FLOAT, PROP_COLOR_GAMMA);
  RNA_def_property_float_sdna(prop, NULL, "nodeclass_texture");
  RNA_def_property_array(prop, 3);
  RNA_def_property_ui_text(prop, "Texture Node", "");
  RNA_def_property_update(prop, 0, "rna_userdef_theme_update");

  prop = RNA_def_property(srna, "shader_node", PROP_FLOAT, PROP_COLOR_GAMMA);
  RNA_def_property_float_sdna(prop, NULL, "nodeclass_shader");
  RNA_def_property_array(prop, 3);
  RNA_def_property_ui_text(prop, "Shader Node", "");
  RNA_def_property_update(prop, 0, "rna_userdef_theme_update");

  prop = RNA_def_property(srna, "script_node", PROP_FLOAT, PROP_COLOR_GAMMA);
  RNA_def_property_float_sdna(prop, NULL, "nodeclass_script");
  RNA_def_property_array(prop, 3);
  RNA_def_property_ui_text(prop, "Script Node", "");
  RNA_def_property_update(prop, 0, "rna_userdef_theme_update");

  prop = RNA_def_property(srna, "pattern_node", PROP_FLOAT, PROP_COLOR_GAMMA);
  RNA_def_property_float_sdna(prop, NULL, "nodeclass_pattern");
  RNA_def_property_array(prop, 3);
  RNA_def_property_ui_text(prop, "Pattern Node", "");
  RNA_def_property_update(prop, 0, "rna_userdef_theme_update");

  prop = RNA_def_property(srna, "layout_node", PROP_FLOAT, PROP_COLOR_GAMMA);
  RNA_def_property_float_sdna(prop, NULL, "nodeclass_layout");
  RNA_def_property_array(prop, 3);
  RNA_def_property_ui_text(prop, "Layout Node", "");
  RNA_def_property_update(prop, 0, "rna_userdef_theme_update");
}

static void rna_def_userdef_theme_space_buts(BlenderRNA *brna)
{
  StructRNA *srna;
  //  PropertyRNA *prop;

  /* space_buts */

  srna = RNA_def_struct(brna, "ThemeProperties", NULL);
  RNA_def_struct_sdna(srna, "ThemeSpace");
  RNA_def_struct_clear_flag(srna, STRUCT_UNDO);
  RNA_def_struct_ui_text(srna, "Theme Properties", "Theme settings for the Properties");

  rna_def_userdef_theme_spaces_main(srna);
}

static void rna_def_userdef_theme_space_image(BlenderRNA *brna)
{
  StructRNA *srna;
  PropertyRNA *prop;

  /* space_image */

  srna = RNA_def_struct(brna, "ThemeImageEditor", NULL);
  RNA_def_struct_sdna(srna, "ThemeSpace");
  RNA_def_struct_clear_flag(srna, STRUCT_UNDO);
  RNA_def_struct_ui_text(srna, "Theme Image Editor", "Theme settings for the Image Editor");

  rna_def_userdef_theme_spaces_main(srna);
  rna_def_userdef_theme_spaces_vertex(srna);
  rna_def_userdef_theme_spaces_face(srna);

  prop = RNA_def_property(srna, "editmesh_active", PROP_FLOAT, PROP_COLOR_GAMMA);
  RNA_def_property_array(prop, 4);
  RNA_def_property_ui_text(prop, "Active Vert/Edge/Face", "");
  RNA_def_property_update(prop, 0, "rna_userdef_theme_update");

  prop = RNA_def_property(srna, "wire_edit", PROP_FLOAT, PROP_COLOR_GAMMA);
  RNA_def_property_array(prop, 3);
  RNA_def_property_ui_text(prop, "Wire Edit", "");
  RNA_def_property_update(prop, 0, "rna_userdef_theme_update");

  prop = RNA_def_property(srna, "edge_select", PROP_FLOAT, PROP_COLOR_GAMMA);
  RNA_def_property_array(prop, 3);
  RNA_def_property_ui_text(prop, "Edge Select", "");
  RNA_def_property_update(prop, 0, "rna_userdef_theme_update");

  prop = RNA_def_property(srna, "scope_back", PROP_FLOAT, PROP_COLOR_GAMMA);
  RNA_def_property_float_sdna(prop, NULL, "preview_back");
  RNA_def_property_array(prop, 4);
  RNA_def_property_ui_text(prop, "Scope region background color", "");
  RNA_def_property_update(prop, 0, "rna_userdef_theme_update");

  prop = RNA_def_property(srna, "preview_stitch_face", PROP_FLOAT, PROP_COLOR_GAMMA);
  RNA_def_property_float_sdna(prop, NULL, "preview_stitch_face");
  RNA_def_property_array(prop, 4);
  RNA_def_property_ui_text(prop, "Stitch preview face color", "");
  RNA_def_property_update(prop, 0, "rna_userdef_theme_update");

  prop = RNA_def_property(srna, "preview_stitch_edge", PROP_FLOAT, PROP_COLOR_GAMMA);
  RNA_def_property_float_sdna(prop, NULL, "preview_stitch_edge");
  RNA_def_property_array(prop, 4);
  RNA_def_property_ui_text(prop, "Stitch preview edge color", "");
  RNA_def_property_update(prop, 0, "rna_userdef_theme_update");

  prop = RNA_def_property(srna, "preview_stitch_vert", PROP_FLOAT, PROP_COLOR_GAMMA);
  RNA_def_property_float_sdna(prop, NULL, "preview_stitch_vert");
  RNA_def_property_array(prop, 4);
  RNA_def_property_ui_text(prop, "Stitch preview vertex color", "");
  RNA_def_property_update(prop, 0, "rna_userdef_theme_update");

  prop = RNA_def_property(srna, "preview_stitch_stitchable", PROP_FLOAT, PROP_COLOR_GAMMA);
  RNA_def_property_float_sdna(prop, NULL, "preview_stitch_stitchable");
  RNA_def_property_array(prop, 4);
  RNA_def_property_ui_text(prop, "Stitch preview stitchable color", "");
  RNA_def_property_update(prop, 0, "rna_userdef_theme_update");

  prop = RNA_def_property(srna, "preview_stitch_unstitchable", PROP_FLOAT, PROP_COLOR_GAMMA);
  RNA_def_property_float_sdna(prop, NULL, "preview_stitch_unstitchable");
  RNA_def_property_array(prop, 4);
  RNA_def_property_ui_text(prop, "Stitch preview unstitchable color", "");
  RNA_def_property_update(prop, 0, "rna_userdef_theme_update");

  prop = RNA_def_property(srna, "preview_stitch_active", PROP_FLOAT, PROP_COLOR_GAMMA);
  RNA_def_property_float_sdna(prop, NULL, "preview_stitch_active");
  RNA_def_property_array(prop, 4);
  RNA_def_property_ui_text(prop, "Stitch preview active island", "");
  RNA_def_property_update(prop, 0, "rna_userdef_theme_update");

  prop = RNA_def_property(srna, "uv_shadow", PROP_FLOAT, PROP_COLOR_GAMMA);
  RNA_def_property_float_sdna(prop, NULL, "uv_shadow");
  RNA_def_property_array(prop, 4);
  RNA_def_property_ui_text(prop, "Texture paint/Modifier UVs", "");
  RNA_def_property_update(prop, 0, "rna_userdef_theme_update");

  prop = RNA_def_property(srna, "uv_others", PROP_FLOAT, PROP_COLOR_GAMMA);
  RNA_def_property_float_sdna(prop, NULL, "uv_others");
  RNA_def_property_array(prop, 4);
  RNA_def_property_ui_text(prop, "Other Object UVs", "");
  RNA_def_property_update(prop, 0, "rna_userdef_theme_update");

  prop = RNA_def_property(srna, "frame_current", PROP_FLOAT, PROP_COLOR_GAMMA);
  RNA_def_property_float_sdna(prop, NULL, "cframe");
  RNA_def_property_array(prop, 3);
  RNA_def_property_ui_text(prop, "Current Frame", "");
  RNA_def_property_update(prop, 0, "rna_userdef_theme_update");

  prop = RNA_def_property(srna, "metadatabg", PROP_FLOAT, PROP_COLOR_GAMMA);
  RNA_def_property_float_sdna(prop, NULL, "metadatabg");
  RNA_def_property_array(prop, 3);
  RNA_def_property_ui_text(prop, "Metadata Background", "");
  RNA_def_property_update(prop, 0, "rna_userdef_theme_update");

  prop = RNA_def_property(srna, "metadatatext", PROP_FLOAT, PROP_COLOR_GAMMA);
  RNA_def_property_float_sdna(prop, NULL, "metadatatext");
  RNA_def_property_array(prop, 3);
  RNA_def_property_ui_text(prop, "Metadata Text", "");
  RNA_def_property_update(prop, 0, "rna_userdef_theme_update");

  rna_def_userdef_theme_spaces_curves(srna, false, false, false, true);

  rna_def_userdef_theme_spaces_paint_curves(srna);
}

static void rna_def_userdef_theme_space_seq(BlenderRNA *brna)
{
  StructRNA *srna;
  PropertyRNA *prop;

  /* space_seq */

  srna = RNA_def_struct(brna, "ThemeSequenceEditor", NULL);
  RNA_def_struct_sdna(srna, "ThemeSpace");
  RNA_def_struct_clear_flag(srna, STRUCT_UNDO);
  RNA_def_struct_ui_text(srna, "Theme Sequence Editor", "Theme settings for the Sequence Editor");

  rna_def_userdef_theme_spaces_main(srna);

  prop = RNA_def_property(srna, "grid", PROP_FLOAT, PROP_COLOR_GAMMA);
  RNA_def_property_array(prop, 3);
  RNA_def_property_ui_text(prop, "Grid", "");
  RNA_def_property_update(prop, 0, "rna_userdef_theme_update");

  prop = RNA_def_property(srna, "window_sliders", PROP_FLOAT, PROP_COLOR_GAMMA);
  RNA_def_property_float_sdna(prop, NULL, "shade1");
  RNA_def_property_array(prop, 3);
  RNA_def_property_ui_text(prop, "Window Sliders", "");
  RNA_def_property_update(prop, 0, "rna_userdef_theme_update");

  prop = RNA_def_property(srna, "movie_strip", PROP_FLOAT, PROP_COLOR_GAMMA);
  RNA_def_property_float_sdna(prop, NULL, "movie");
  RNA_def_property_array(prop, 3);
  RNA_def_property_ui_text(prop, "Movie Strip", "");
  RNA_def_property_update(prop, 0, "rna_userdef_theme_update");

  prop = RNA_def_property(srna, "movieclip_strip", PROP_FLOAT, PROP_COLOR_GAMMA);
  RNA_def_property_float_sdna(prop, NULL, "movieclip");
  RNA_def_property_array(prop, 3);
  RNA_def_property_ui_text(prop, "Clip Strip", "");
  RNA_def_property_update(prop, 0, "rna_userdef_theme_update");

  prop = RNA_def_property(srna, "image_strip", PROP_FLOAT, PROP_COLOR_GAMMA);
  RNA_def_property_float_sdna(prop, NULL, "image");
  RNA_def_property_array(prop, 3);
  RNA_def_property_ui_text(prop, "Image Strip", "");
  RNA_def_property_update(prop, 0, "rna_userdef_theme_update");

  prop = RNA_def_property(srna, "scene_strip", PROP_FLOAT, PROP_COLOR_GAMMA);
  RNA_def_property_float_sdna(prop, NULL, "scene");
  RNA_def_property_array(prop, 3);
  RNA_def_property_ui_text(prop, "Scene Strip", "");
  RNA_def_property_update(prop, 0, "rna_userdef_theme_update");

  prop = RNA_def_property(srna, "audio_strip", PROP_FLOAT, PROP_COLOR_GAMMA);
  RNA_def_property_float_sdna(prop, NULL, "audio");
  RNA_def_property_array(prop, 3);
  RNA_def_property_ui_text(prop, "Audio Strip", "");
  RNA_def_property_update(prop, 0, "rna_userdef_theme_update");

  prop = RNA_def_property(srna, "effect_strip", PROP_FLOAT, PROP_COLOR_GAMMA);
  RNA_def_property_float_sdna(prop, NULL, "effect");
  RNA_def_property_array(prop, 3);
  RNA_def_property_ui_text(prop, "Effect Strip", "");
  RNA_def_property_update(prop, 0, "rna_userdef_theme_update");

  prop = RNA_def_property(srna, "transition_strip", PROP_FLOAT, PROP_COLOR_GAMMA);
  RNA_def_property_float_sdna(prop, NULL, "transition");
  RNA_def_property_array(prop, 3);
  RNA_def_property_ui_text(prop, "Transition Strip", "");
  RNA_def_property_update(prop, 0, "rna_userdef_theme_update");

  prop = RNA_def_property(srna, "meta_strip", PROP_FLOAT, PROP_COLOR_GAMMA);
  RNA_def_property_float_sdna(prop, NULL, "meta");
  RNA_def_property_array(prop, 3);
  RNA_def_property_ui_text(prop, "Meta Strip", "");
  RNA_def_property_update(prop, 0, "rna_userdef_theme_update");

  prop = RNA_def_property(srna, "text_strip", PROP_FLOAT, PROP_COLOR_GAMMA);
  RNA_def_property_array(prop, 3);
  RNA_def_property_ui_text(prop, "Text Strip", "");
  RNA_def_property_update(prop, 0, "rna_userdef_theme_update");

  prop = RNA_def_property(srna, "frame_current", PROP_FLOAT, PROP_COLOR_GAMMA);
  RNA_def_property_float_sdna(prop, NULL, "cframe");
  RNA_def_property_array(prop, 3);
  RNA_def_property_ui_text(prop, "Current Frame", "");
  RNA_def_property_update(prop, 0, "rna_userdef_theme_update");

  prop = RNA_def_property(srna, "scrubbing_background", PROP_FLOAT, PROP_COLOR_GAMMA);
  RNA_def_property_array(prop, 4);
  RNA_def_property_ui_text(prop, "Scrubbing/Markers Region", "");
  RNA_def_property_update(prop, 0, "rna_userdef_theme_update");

  prop = RNA_def_property(srna, "keyframe", PROP_FLOAT, PROP_COLOR_GAMMA);
  RNA_def_property_float_sdna(prop, NULL, "vertex_select");
  RNA_def_property_array(prop, 3);
  RNA_def_property_ui_text(prop, "Keyframe", "");
  RNA_def_property_update(prop, 0, "rna_userdef_theme_update");

  prop = RNA_def_property(srna, "draw_action", PROP_FLOAT, PROP_COLOR_GAMMA);
  RNA_def_property_float_sdna(prop, NULL, "bone_pose");
  RNA_def_property_array(prop, 3);
  RNA_def_property_ui_text(prop, "Draw Action", "");
  RNA_def_property_update(prop, 0, "rna_userdef_theme_update");

  prop = RNA_def_property(srna, "preview_back", PROP_FLOAT, PROP_COLOR_GAMMA);
  RNA_def_property_float_sdna(prop, NULL, "preview_back");
  RNA_def_property_array(prop, 3);
  RNA_def_property_ui_text(prop, "Preview Background", "");
  RNA_def_property_update(prop, 0, "rna_userdef_theme_update");

  prop = RNA_def_property(srna, "metadatabg", PROP_FLOAT, PROP_COLOR_GAMMA);
  RNA_def_property_float_sdna(prop, NULL, "metadatabg");
  RNA_def_property_array(prop, 3);
  RNA_def_property_ui_text(prop, "Metadata Background", "");
  RNA_def_property_update(prop, 0, "rna_userdef_theme_update");

  prop = RNA_def_property(srna, "metadatatext", PROP_FLOAT, PROP_COLOR_GAMMA);
  RNA_def_property_float_sdna(prop, NULL, "metadatatext");
  RNA_def_property_array(prop, 3);
  RNA_def_property_ui_text(prop, "Metadata Text", "");
  RNA_def_property_update(prop, 0, "rna_userdef_theme_update");
}

static void rna_def_userdef_theme_space_action(BlenderRNA *brna)
{
  StructRNA *srna;
  PropertyRNA *prop;

  /* space_action */

  srna = RNA_def_struct(brna, "ThemeDopeSheet", NULL);
  RNA_def_struct_sdna(srna, "ThemeSpace");
  RNA_def_struct_clear_flag(srna, STRUCT_UNDO);
  RNA_def_struct_ui_text(srna, "Theme Dope Sheet", "Theme settings for the Dope Sheet");

  rna_def_userdef_theme_spaces_main(srna);
  rna_def_userdef_theme_spaces_list_main(srna);

  prop = RNA_def_property(srna, "grid", PROP_FLOAT, PROP_COLOR_GAMMA);
  RNA_def_property_array(prop, 3);
  RNA_def_property_ui_text(prop, "Grid", "");
  RNA_def_property_update(prop, 0, "rna_userdef_theme_update");

  prop = RNA_def_property(srna, "frame_current", PROP_FLOAT, PROP_COLOR_GAMMA);
  RNA_def_property_float_sdna(prop, NULL, "cframe");
  RNA_def_property_array(prop, 3);
  RNA_def_property_ui_text(prop, "Current Frame", "");
  RNA_def_property_update(prop, 0, "rna_userdef_theme_update");

  prop = RNA_def_property(srna, "scrubbing_background", PROP_FLOAT, PROP_COLOR_GAMMA);
  RNA_def_property_array(prop, 4);
  RNA_def_property_ui_text(prop, "Scrubbing/Markers Region", "");
  RNA_def_property_update(prop, 0, "rna_userdef_theme_update");

  prop = RNA_def_property(srna, "value_sliders", PROP_FLOAT, PROP_COLOR_GAMMA);
  RNA_def_property_float_sdna(prop, NULL, "face");
  RNA_def_property_array(prop, 3);
  RNA_def_property_ui_text(prop, "Value Sliders", "");
  RNA_def_property_update(prop, 0, "rna_userdef_theme_update");

  prop = RNA_def_property(srna, "view_sliders", PROP_FLOAT, PROP_COLOR_GAMMA);
  RNA_def_property_float_sdna(prop, NULL, "shade1");
  RNA_def_property_array(prop, 3);
  RNA_def_property_ui_text(prop, "View Sliders", "");
  RNA_def_property_update(prop, 0, "rna_userdef_theme_update");

  prop = RNA_def_property(srna, "dopesheet_channel", PROP_FLOAT, PROP_COLOR_GAMMA);
  RNA_def_property_float_sdna(prop, NULL, "ds_channel");
  RNA_def_property_array(prop, 4);
  RNA_def_property_ui_text(prop, "Dope Sheet Channel", "");
  RNA_def_property_update(prop, 0, "rna_userdef_theme_update");

  prop = RNA_def_property(srna, "dopesheet_subchannel", PROP_FLOAT, PROP_COLOR_GAMMA);
  RNA_def_property_float_sdna(prop, NULL, "ds_subchannel");
  RNA_def_property_array(prop, 4);
  RNA_def_property_ui_text(prop, "Dope Sheet Sub-Channel", "");
  RNA_def_property_update(prop, 0, "rna_userdef_theme_update");

  prop = RNA_def_property(srna, "channels", PROP_FLOAT, PROP_COLOR_GAMMA);
  RNA_def_property_float_sdna(prop, NULL, "shade2");
  RNA_def_property_array(prop, 4);
  RNA_def_property_ui_text(prop, "Channels", "");
  RNA_def_property_update(prop, 0, "rna_userdef_theme_update");

  prop = RNA_def_property(srna, "channels_selected", PROP_FLOAT, PROP_COLOR_GAMMA);
  RNA_def_property_float_sdna(prop, NULL, "hilite");
  RNA_def_property_array(prop, 4);
  RNA_def_property_ui_text(prop, "Channels Selected", "");
  RNA_def_property_update(prop, 0, "rna_userdef_theme_update");

  prop = RNA_def_property(srna, "channel_group", PROP_FLOAT, PROP_COLOR_GAMMA);
  RNA_def_property_float_sdna(prop, NULL, "group");
  RNA_def_property_array(prop, 4);
  RNA_def_property_ui_text(prop, "Channel Group", "");
  RNA_def_property_update(prop, 0, "rna_userdef_theme_update");

  prop = RNA_def_property(srna, "active_channels_group", PROP_FLOAT, PROP_COLOR_GAMMA);
  RNA_def_property_float_sdna(prop, NULL, "group_active");
  RNA_def_property_array(prop, 4);
  RNA_def_property_ui_text(prop, "Active Channel Group", "");
  RNA_def_property_update(prop, 0, "rna_userdef_theme_update");

  prop = RNA_def_property(srna, "long_key", PROP_FLOAT, PROP_COLOR_GAMMA);
  RNA_def_property_float_sdna(prop, NULL, "strip");
  RNA_def_property_array(prop, 4);
  RNA_def_property_ui_text(prop, "Long Key", "");
  RNA_def_property_update(prop, 0, "rna_userdef_theme_update");

  prop = RNA_def_property(srna, "long_key_selected", PROP_FLOAT, PROP_COLOR_GAMMA);
  RNA_def_property_float_sdna(prop, NULL, "strip_select");
  RNA_def_property_array(prop, 4);
  RNA_def_property_ui_text(prop, "Long Key Selected", "");
  RNA_def_property_update(prop, 0, "rna_userdef_theme_update");

  prop = RNA_def_property(srna, "keyframe", PROP_FLOAT, PROP_COLOR_GAMMA);
  RNA_def_property_float_sdna(prop, NULL, "keytype_keyframe");
  RNA_def_property_array(prop, 3);
  RNA_def_property_ui_text(prop, "Keyframe", "Keyframe\nColor of Keyframe");
  RNA_def_property_update(prop, 0, "rna_userdef_theme_update");

  prop = RNA_def_property(srna, "keyframe_selected", PROP_FLOAT, PROP_COLOR_GAMMA);
  RNA_def_property_float_sdna(prop, NULL, "keytype_keyframe_select");
  RNA_def_property_array(prop, 3);
  RNA_def_property_ui_text(
      prop, "Keyframe Selected", "Keyframe Selected\nColor of selected keyframe");
  RNA_def_property_update(prop, 0, "rna_userdef_theme_update");

  prop = RNA_def_property(srna, "keyframe_extreme", PROP_FLOAT, PROP_COLOR_GAMMA);
  RNA_def_property_float_sdna(prop, NULL, "keytype_extreme");
  RNA_def_property_array(prop, 3);
  RNA_def_property_ui_text(
      prop, "Extreme Keyframe", "Extreme Keyframe\nColor of extreme keyframe");
  RNA_def_property_update(prop, 0, "rna_userdef_theme_update");

  prop = RNA_def_property(srna, "keyframe_extreme_selected", PROP_FLOAT, PROP_COLOR_GAMMA);
  RNA_def_property_float_sdna(prop, NULL, "keytype_extreme_select");
  RNA_def_property_array(prop, 3);
  RNA_def_property_ui_text(prop,
                           "Extreme Keyframe Selected",
                           "Extreme Keyframe Selected\nColor of selected extreme keyframe");
  RNA_def_property_update(prop, 0, "rna_userdef_theme_update");

  prop = RNA_def_property(srna, "keyframe_breakdown", PROP_FLOAT, PROP_COLOR_GAMMA);
  RNA_def_property_float_sdna(prop, NULL, "keytype_breakdown");
  RNA_def_property_array(prop, 3);
  RNA_def_property_ui_text(
      prop, "Breakdown Keyframe", "Breakdown Keyframe\nColor of breakdown keyframe");
  RNA_def_property_update(prop, 0, "rna_userdef_theme_update");

  prop = RNA_def_property(srna, "keyframe_breakdown_selected", PROP_FLOAT, PROP_COLOR_GAMMA);
  RNA_def_property_float_sdna(prop, NULL, "keytype_breakdown_select");
  RNA_def_property_array(prop, 3);
  RNA_def_property_ui_text(prop,
                           "Breakdown Keyframe Selected",
                           "Breakdown Keyframe Selected\nColor of selected breakdown keyframe");
  RNA_def_property_update(prop, 0, "rna_userdef_theme_update");

  prop = RNA_def_property(srna, "keyframe_jitter", PROP_FLOAT, PROP_COLOR_GAMMA);
  RNA_def_property_float_sdna(prop, NULL, "keytype_jitter");
  RNA_def_property_array(prop, 3);
  RNA_def_property_ui_text(prop, "Jitter Keyframe", "Jitter Keyframe\nColor of jitter keyframe");
  RNA_def_property_update(prop, 0, "rna_userdef_theme_update");

  prop = RNA_def_property(srna, "keyframe_jitter_selected", PROP_FLOAT, PROP_COLOR_GAMMA);
  RNA_def_property_float_sdna(prop, NULL, "keytype_jitter_select");
  RNA_def_property_array(prop, 3);
  RNA_def_property_ui_text(prop,
                           "Jitter Keyframe Selected",
                           "Jitter Keyframe Selected\nColor of selected jitter keyframe");
  RNA_def_property_update(prop, 0, "rna_userdef_theme_update");

  prop = RNA_def_property(srna, "keyframe_movehold", PROP_FLOAT, PROP_COLOR_GAMMA);
  RNA_def_property_float_sdna(prop, NULL, "keytype_movehold");
  RNA_def_property_array(prop, 3);
  RNA_def_property_ui_text(
      prop, "Moving Hold Keyframe", "Moving Hold Keyframe\nColor of moving hold keyframe");
  RNA_def_property_update(prop, 0, "rna_userdef_theme_update");

  prop = RNA_def_property(srna, "keyframe_movehold_selected", PROP_FLOAT, PROP_COLOR_GAMMA);
  RNA_def_property_float_sdna(prop, NULL, "keytype_movehold_select");
  RNA_def_property_array(prop, 3);
  RNA_def_property_ui_text(
      prop,
      "Moving Hold Keyframe Selected",
      "Moving Hold Keyframe Selected\nColor of selected moving hold keyframe");
  RNA_def_property_update(prop, 0, "rna_userdef_theme_update");

  prop = RNA_def_property(srna, "keyframe_border", PROP_FLOAT, PROP_COLOR_GAMMA);
  RNA_def_property_float_sdna(prop, NULL, "keyborder");
  RNA_def_property_array(prop, 4);
  RNA_def_property_ui_text(prop, "Keyframe Border", "Keyframe Border\nColor of keyframe border");
  RNA_def_property_update(prop, 0, "rna_userdef_theme_update");

  prop = RNA_def_property(srna, "keyframe_border_selected", PROP_FLOAT, PROP_COLOR_GAMMA);
  RNA_def_property_float_sdna(prop, NULL, "keyborder_select");
  RNA_def_property_array(prop, 4);
  RNA_def_property_ui_text(prop,
                           "Keyframe Border Selected",
                           "Keyframe Border Selected\nColor of selected keyframe border");
  RNA_def_property_update(prop, 0, "rna_userdef_theme_update");

  prop = RNA_def_property(srna, "keyframe_scale_factor", PROP_FLOAT, PROP_NONE);
  RNA_def_property_float_sdna(prop, NULL, "keyframe_scale_fac");
  RNA_def_property_float_default(prop, 1.0f);
  RNA_def_property_ui_text(
      prop,
      "Keyframe Scale Factor",
      "Keyframe Scale Factor\nScale factor for adjusting the height of keyframes");
  /* Note: These limits prevent buttons overlapping (min), and excessive size... (max) */
  RNA_def_property_range(prop, 0.8f, 5.0f);
  RNA_def_property_update(prop, NC_SPACE | ND_SPACE_DOPESHEET, "rna_userdef_theme_update");

  prop = RNA_def_property(srna, "summary", PROP_FLOAT, PROP_COLOR_GAMMA);
  RNA_def_property_float_sdna(prop, NULL, "anim_active");
  RNA_def_property_array(prop, 4);
  RNA_def_property_ui_text(prop, "Summary", "Summary\nColor of summary channel");
  RNA_def_property_update(prop, 0, "rna_userdef_theme_update");

  prop = RNA_def_property(srna, "preview_range", PROP_FLOAT, PROP_COLOR_GAMMA);
  RNA_def_property_float_sdna(prop, NULL, "anim_preview_range");
  RNA_def_property_array(prop, 4);
  RNA_def_property_ui_text(prop, "Preview Range", "Preview Range\nColor of preview range overlay");
  RNA_def_property_update(prop, 0, "rna_userdef_theme_update");

  prop = RNA_def_property(srna, "interpolation_line", PROP_FLOAT, PROP_COLOR_GAMMA);
  RNA_def_property_float_sdna(prop, NULL, "ds_ipoline");
  RNA_def_property_array(prop, 4);
  RNA_def_property_ui_text(
      prop,
      "Interpolation Line",
      "Interpolation Line\nColor of lines showing non-bezier interpolation modes");
  RNA_def_property_update(prop, 0, "rna_userdef_theme_update");
}

static void rna_def_userdef_theme_space_nla(BlenderRNA *brna)
{
  StructRNA *srna;
  PropertyRNA *prop;

  /* space_nla */
  srna = RNA_def_struct(brna, "ThemeNLAEditor", NULL);
  RNA_def_struct_sdna(srna, "ThemeSpace");
  RNA_def_struct_clear_flag(srna, STRUCT_UNDO);
  RNA_def_struct_ui_text(srna, "Theme Nonlinear Animation", "Theme settings for the NLA Editor");

  rna_def_userdef_theme_spaces_main(srna);
  rna_def_userdef_theme_spaces_list_main(srna);

  prop = RNA_def_property(srna, "grid", PROP_FLOAT, PROP_COLOR_GAMMA);
  RNA_def_property_array(prop, 3);
  RNA_def_property_ui_text(prop, "Grid", "");
  RNA_def_property_update(prop, 0, "rna_userdef_theme_update");

  prop = RNA_def_property(srna, "view_sliders", PROP_FLOAT, PROP_COLOR_GAMMA);
  RNA_def_property_float_sdna(prop, NULL, "shade1");
  RNA_def_property_array(prop, 3);
  RNA_def_property_ui_text(prop, "View Sliders", "");
  RNA_def_property_update(prop, 0, "rna_userdef_theme_update");

  prop = RNA_def_property(srna, "active_action", PROP_FLOAT, PROP_COLOR_GAMMA);
  RNA_def_property_float_sdna(prop, NULL, "anim_active");
  RNA_def_property_array(prop, 4);
  RNA_def_property_ui_text(
      prop, "Active Action", "Active Action\nAnimation data-block has active action");
  RNA_def_property_update(prop, 0, "rna_userdef_theme_update");

  prop = RNA_def_property(srna, "active_action_unset", PROP_FLOAT, PROP_COLOR_GAMMA);
  RNA_def_property_float_sdna(prop, NULL, "anim_non_active");
  RNA_def_property_array(prop, 4);
  RNA_def_property_ui_text(prop,
                           "No Active Action",
                           "No Active Action\nAnimation data-block doesn't have active action");
  RNA_def_property_update(prop, 0, "rna_userdef_theme_update");

  prop = RNA_def_property(srna, "preview_range", PROP_FLOAT, PROP_COLOR_GAMMA);
  RNA_def_property_float_sdna(prop, NULL, "anim_preview_range");
  RNA_def_property_array(prop, 4);
  RNA_def_property_ui_text(prop, "Preview Range", "Preview Range\nColor of preview range overlay");
  RNA_def_property_update(prop, 0, "rna_userdef_theme_update");

  prop = RNA_def_property(srna, "strips", PROP_FLOAT, PROP_COLOR_GAMMA);
  RNA_def_property_float_sdna(prop, NULL, "strip");
  RNA_def_property_array(prop, 3);
  RNA_def_property_ui_text(prop, "Strips", "Strips\nAction-Clip Strip - Unselected");
  RNA_def_property_update(prop, 0, "rna_userdef_theme_update");

  prop = RNA_def_property(srna, "strips_selected", PROP_FLOAT, PROP_COLOR_GAMMA);
  RNA_def_property_float_sdna(prop, NULL, "strip_select");
  RNA_def_property_array(prop, 3);
  RNA_def_property_ui_text(
      prop, "Strips Selected", "Strips Selected\nAction-Clip Strip - Selected");
  RNA_def_property_update(prop, 0, "rna_userdef_theme_update");

  prop = RNA_def_property(srna, "transition_strips", PROP_FLOAT, PROP_COLOR_GAMMA);
  RNA_def_property_float_sdna(prop, NULL, "nla_transition");
  RNA_def_property_array(prop, 3);
  RNA_def_property_ui_text(prop, "Transitions", "Transitions\nTransition Strip - Unselected");
  RNA_def_property_update(prop, 0, "rna_userdef_theme_update");

  prop = RNA_def_property(srna, "transition_strips_selected", PROP_FLOAT, PROP_COLOR_GAMMA);
  RNA_def_property_float_sdna(prop, NULL, "nla_transition_sel");
  RNA_def_property_array(prop, 3);
  RNA_def_property_ui_text(
      prop, "Transitions Selected", "Transitions Selected\nTransition Strip - Selected");
  RNA_def_property_update(prop, 0, "rna_userdef_theme_update");

  prop = RNA_def_property(srna, "meta_strips", PROP_FLOAT, PROP_COLOR_GAMMA);
  RNA_def_property_float_sdna(prop, NULL, "nla_meta");
  RNA_def_property_array(prop, 3);
  RNA_def_property_ui_text(
      prop, "Meta Strips", "Meta Strips\nMeta Strip - Unselected (for grouping related strips)");
  RNA_def_property_update(prop, 0, "rna_userdef_theme_update");

  prop = RNA_def_property(srna, "meta_strips_selected", PROP_FLOAT, PROP_COLOR_GAMMA);
  RNA_def_property_float_sdna(prop, NULL, "nla_meta_sel");
  RNA_def_property_array(prop, 3);
  RNA_def_property_ui_text(
      prop,
      "Meta Strips Selected",
      "Meta Strips Selected\nMeta Strip - Selected (for grouping related strips)");
  RNA_def_property_update(prop, 0, "rna_userdef_update");

  prop = RNA_def_property(srna, "sound_strips", PROP_FLOAT, PROP_COLOR_GAMMA);
  RNA_def_property_float_sdna(prop, NULL, "nla_sound");
  RNA_def_property_array(prop, 3);
  RNA_def_property_ui_text(
      prop, "Sound Strips", "Sound Strips\nSound Strip - Unselected (for timing speaker sounds)");
  RNA_def_property_update(prop, 0, "rna_userdef_theme_update");

  prop = RNA_def_property(srna, "sound_strips_selected", PROP_FLOAT, PROP_COLOR_GAMMA);
  RNA_def_property_float_sdna(prop, NULL, "nla_sound_sel");
  RNA_def_property_array(prop, 3);
  RNA_def_property_ui_text(
      prop,
      "Sound Strips Selected",
      "Sound Strips Selected\nSound Strip - Selected (for timing speaker sounds)");
  RNA_def_property_update(prop, 0, "rna_userdef_theme_update");

  prop = RNA_def_property(srna, "tweak", PROP_FLOAT, PROP_COLOR_GAMMA);
  RNA_def_property_float_sdna(prop, NULL, "nla_tweaking");
  RNA_def_property_array(prop, 3);
  RNA_def_property_ui_text(
      prop, "Tweak", "Tweak\nColor for strip/action being 'tweaked' or edited");
  RNA_def_property_update(prop, 0, "rna_userdef_theme_update");

  prop = RNA_def_property(srna, "tweak_duplicate", PROP_FLOAT, PROP_COLOR_GAMMA);
  RNA_def_property_float_sdna(prop, NULL, "nla_tweakdupli");
  RNA_def_property_array(prop, 3);
  RNA_def_property_ui_text(prop,
                           "Tweak Duplicate Flag",
                           "Tweak Duplicate Flag\nWarning/error indicator color for strips "
                           "referencing the strip being tweaked");
  RNA_def_property_update(prop, 0, "rna_userdef_theme_update");

  prop = RNA_def_property(srna, "keyframe_border", PROP_FLOAT, PROP_COLOR_GAMMA);
  RNA_def_property_float_sdna(prop, NULL, "keyborder");
  RNA_def_property_array(prop, 4);
  RNA_def_property_ui_text(prop, "Keyframe Border", "Keyframe Border\nColor of keyframe border");
  RNA_def_property_update(prop, 0, "rna_userdef_theme_update");

  prop = RNA_def_property(srna, "keyframe_border_selected", PROP_FLOAT, PROP_COLOR_GAMMA);
  RNA_def_property_float_sdna(prop, NULL, "keyborder_select");
  RNA_def_property_array(prop, 4);
  RNA_def_property_ui_text(prop,
                           "Keyframe Border Selected",
                           "Keyframe Border Selected\nColor of selected keyframe border");
  RNA_def_property_update(prop, 0, "rna_userdef_theme_update");

  prop = RNA_def_property(srna, "frame_current", PROP_FLOAT, PROP_COLOR_GAMMA);
  RNA_def_property_float_sdna(prop, NULL, "cframe");
  RNA_def_property_array(prop, 3);
  RNA_def_property_ui_text(prop, "Current Frame", "");
  RNA_def_property_update(prop, 0, "rna_userdef_theme_update");

  prop = RNA_def_property(srna, "scrubbing_background", PROP_FLOAT, PROP_COLOR_GAMMA);
  RNA_def_property_array(prop, 4);
  RNA_def_property_ui_text(prop, "Scrubbing/Markers Region", "");
  RNA_def_property_update(prop, 0, "rna_userdef_theme_update");
}

static void rna_def_userdef_theme_colorset(BlenderRNA *brna)
{
  StructRNA *srna;
  PropertyRNA *prop;

  srna = RNA_def_struct(brna, "ThemeBoneColorSet", NULL);
  RNA_def_struct_sdna(srna, "ThemeWireColor");
  RNA_def_struct_clear_flag(srna, STRUCT_UNDO);
  RNA_def_struct_ui_text(srna, "Theme Bone Color Set", "Theme settings for bone color sets");

  prop = RNA_def_property(srna, "normal", PROP_FLOAT, PROP_COLOR_GAMMA);
  RNA_def_property_float_sdna(prop, NULL, "solid");
  RNA_def_property_array(prop, 3);
  RNA_def_property_ui_text(prop, "Regular", "Regular\nColor used for the surface of bones");
  RNA_def_property_update(prop, 0, "rna_userdef_theme_update");

  prop = RNA_def_property(srna, "select", PROP_FLOAT, PROP_COLOR_GAMMA);
  RNA_def_property_float_sdna(prop, NULL, "select");
  RNA_def_property_array(prop, 3);
  RNA_def_property_ui_text(prop, "Select", "Select\nColor used for selected bones");
  RNA_def_property_update(prop, 0, "rna_userdef_theme_update");

  prop = RNA_def_property(srna, "active", PROP_FLOAT, PROP_COLOR_GAMMA);
  RNA_def_property_array(prop, 3);
  RNA_def_property_ui_text(prop, "Active", "Active\nColor used for active bones");
  RNA_def_property_update(prop, 0, "rna_userdef_theme_update");

  prop = RNA_def_property(srna, "show_colored_constraints", PROP_BOOLEAN, PROP_NONE);
  RNA_def_property_boolean_sdna(prop, NULL, "flag", TH_WIRECOLOR_CONSTCOLS);
  RNA_def_property_ui_text(
      prop,
      "Colored Constraints",
      "Colored Constraints\nAllow the use of colors indicating constraints/keyed status");
  RNA_def_property_update(prop, 0, "rna_userdef_theme_update");
}

static void rna_def_userdef_theme_space_clip(BlenderRNA *brna)
{
  StructRNA *srna;
  PropertyRNA *prop;

  /* space_clip */

  srna = RNA_def_struct(brna, "ThemeClipEditor", NULL);
  RNA_def_struct_sdna(srna, "ThemeSpace");
  RNA_def_struct_clear_flag(srna, STRUCT_UNDO);
  RNA_def_struct_ui_text(srna, "Theme Clip Editor", "Theme settings for the Movie Clip Editor");

  rna_def_userdef_theme_spaces_main(srna);
  rna_def_userdef_theme_spaces_list_main(srna);

  prop = RNA_def_property(srna, "marker_outline", PROP_FLOAT, PROP_COLOR_GAMMA);
  RNA_def_property_float_sdna(prop, NULL, "marker_outline");
  RNA_def_property_array(prop, 3);
  RNA_def_property_ui_text(
      prop, "Marker Outline Color", "Marker Outline Color\nColor of marker's outline");
  RNA_def_property_update(prop, 0, "rna_userdef_theme_update");

  prop = RNA_def_property(srna, "marker", PROP_FLOAT, PROP_COLOR_GAMMA);
  RNA_def_property_float_sdna(prop, NULL, "marker");
  RNA_def_property_array(prop, 3);
  RNA_def_property_ui_text(prop, "Marker Color", "Marker Color\nColor of marker");
  RNA_def_property_update(prop, 0, "rna_userdef_theme_update");

  prop = RNA_def_property(srna, "active_marker", PROP_FLOAT, PROP_COLOR_GAMMA);
  RNA_def_property_float_sdna(prop, NULL, "act_marker");
  RNA_def_property_array(prop, 3);
  RNA_def_property_ui_text(prop, "Active Marker", "Active Marker\nColor of active marker");
  RNA_def_property_update(prop, 0, "rna_userdef_theme_update");

  prop = RNA_def_property(srna, "selected_marker", PROP_FLOAT, PROP_COLOR_GAMMA);
  RNA_def_property_float_sdna(prop, NULL, "sel_marker");
  RNA_def_property_array(prop, 3);
  RNA_def_property_ui_text(prop, "Selected Marker", "Selected Marker\nColor of selected marker");
  RNA_def_property_update(prop, 0, "rna_userdef_theme_update");

  prop = RNA_def_property(srna, "disabled_marker", PROP_FLOAT, PROP_COLOR_GAMMA);
  RNA_def_property_float_sdna(prop, NULL, "dis_marker");
  RNA_def_property_array(prop, 3);
  RNA_def_property_ui_text(prop, "Disabled Marker", "Disabled Marker\nColor of disabled marker");
  RNA_def_property_update(prop, 0, "rna_userdef_theme_update");

  prop = RNA_def_property(srna, "locked_marker", PROP_FLOAT, PROP_COLOR_GAMMA);
  RNA_def_property_float_sdna(prop, NULL, "lock_marker");
  RNA_def_property_array(prop, 3);
  RNA_def_property_ui_text(prop, "Locked Marker", "Locked Marker\nColor of locked marker");
  RNA_def_property_update(prop, 0, "rna_userdef_theme_update");

  prop = RNA_def_property(srna, "path_before", PROP_FLOAT, PROP_COLOR_GAMMA);
  RNA_def_property_float_sdna(prop, NULL, "path_before");
  RNA_def_property_array(prop, 3);
  RNA_def_property_ui_text(prop, "Path Before", "Path Before\nColor of path before current frame");
  RNA_def_property_update(prop, 0, "rna_userdef_theme_update");

  prop = RNA_def_property(srna, "path_after", PROP_FLOAT, PROP_COLOR_GAMMA);
  RNA_def_property_float_sdna(prop, NULL, "path_after");
  RNA_def_property_array(prop, 3);
  RNA_def_property_ui_text(prop, "Path After", "Path After\nColor of path after current frame");
  RNA_def_property_update(prop, 0, "rna_userdef_theme_update");

  prop = RNA_def_property(srna, "frame_current", PROP_FLOAT, PROP_COLOR_GAMMA);
  RNA_def_property_float_sdna(prop, NULL, "cframe");
  RNA_def_property_array(prop, 3);
  RNA_def_property_ui_text(prop, "Current Frame", "");
  RNA_def_property_update(prop, 0, "rna_userdef_theme_update");

  prop = RNA_def_property(srna, "scrubbing_background", PROP_FLOAT, PROP_COLOR_GAMMA);
  RNA_def_property_array(prop, 4);
  RNA_def_property_ui_text(prop, "Scrubbing/Markers Region", "");
  RNA_def_property_update(prop, 0, "rna_userdef_theme_update");

  prop = RNA_def_property(srna, "strips", PROP_FLOAT, PROP_COLOR_GAMMA);
  RNA_def_property_float_sdna(prop, NULL, "strip");
  RNA_def_property_array(prop, 3);
  RNA_def_property_ui_text(prop, "Strips", "");
  RNA_def_property_update(prop, 0, "rna_userdef_theme_update");

  prop = RNA_def_property(srna, "strips_selected", PROP_FLOAT, PROP_COLOR_GAMMA);
  RNA_def_property_float_sdna(prop, NULL, "strip_select");
  RNA_def_property_array(prop, 3);
  RNA_def_property_ui_text(prop, "Strips Selected", "");
  RNA_def_property_update(prop, 0, "rna_userdef_theme_update");

  prop = RNA_def_property(srna, "metadatabg", PROP_FLOAT, PROP_COLOR_GAMMA);
  RNA_def_property_float_sdna(prop, NULL, "metadatabg");
  RNA_def_property_array(prop, 3);
  RNA_def_property_ui_text(prop, "Metadata Background", "");
  RNA_def_property_update(prop, 0, "rna_userdef_theme_update");

  prop = RNA_def_property(srna, "metadatatext", PROP_FLOAT, PROP_COLOR_GAMMA);
  RNA_def_property_float_sdna(prop, NULL, "metadatatext");
  RNA_def_property_array(prop, 3);
  RNA_def_property_ui_text(prop, "Metadata Text", "");
  RNA_def_property_update(prop, 0, "rna_userdef_theme_update");

  rna_def_userdef_theme_spaces_curves(srna, false, false, false, true);
}

static void rna_def_userdef_theme_space_topbar(BlenderRNA *brna)
{
  StructRNA *srna;

  /* space_topbar */

  srna = RNA_def_struct(brna, "ThemeTopBar", NULL);
  RNA_def_struct_sdna(srna, "ThemeSpace");
  RNA_def_struct_clear_flag(srna, STRUCT_UNDO);
  RNA_def_struct_ui_text(srna, "Theme Top Bar", "Theme settings for the Top Bar");

  rna_def_userdef_theme_spaces_main(srna);
}

static void rna_def_userdef_theme_space_statusbar(BlenderRNA *brna)
{
  StructRNA *srna;

  /* space_statusbar */

  srna = RNA_def_struct(brna, "ThemeStatusBar", NULL);
  RNA_def_struct_sdna(srna, "ThemeSpace");
  RNA_def_struct_clear_flag(srna, STRUCT_UNDO);
  RNA_def_struct_ui_text(srna, "Theme Status Bar", "Theme settings for the Status Bar");

  rna_def_userdef_theme_spaces_main(srna);
}

static void rna_def_userdef_themes(BlenderRNA *brna)
{
  StructRNA *srna;
  PropertyRNA *prop;

  static const EnumPropertyItem active_theme_area[] = {
      {0, "USER_INTERFACE", ICON_WORKSPACE, "User Interface", ""},
      {19, "STYLE", ICON_FONTPREVIEW, "Text Style", ""},
      {18, "BONE_COLOR_SETS", ICON_COLOR, "Bone Color Sets", ""},
      {1, "VIEW_3D", ICON_VIEW3D, "3D View", ""},
      {3, "GRAPH_EDITOR", ICON_GRAPH, "Graph Editor", ""},
      {4, "DOPESHEET_EDITOR", ICON_ACTION, "Dope Sheet", ""},
      {5, "NLA_EDITOR", ICON_NLA, "Nonlinear Animation", ""},
      {6, "IMAGE_EDITOR", ICON_IMAGE, "UV/Image Editor", ""},
      {7, "SEQUENCE_EDITOR", ICON_SEQUENCE, "Video Sequence Editor", ""},
      {8, "TEXT_EDITOR", ICON_TEXT, "Text Editor", ""},
      {9, "NODE_EDITOR", ICON_NODETREE, "Node Editor", ""},
      {11, "PROPERTIES", ICON_PROPERTIES, "Properties", ""},
      {12, "OUTLINER", ICON_OUTLINER, "Outliner", ""},
      {14, "PREFERENCES", ICON_PREFERENCES, "Preferences", ""},
      {15, "INFO", ICON_INFO, "Info", ""},
      {16, "FILE_BROWSER", ICON_FILEBROWSER, "File Browser", ""},
      {17, "CONSOLE", ICON_CONSOLE, "Python Console", ""},
      {20, "CLIP_EDITOR", ICON_TRACKER, "Movie Clip Editor", ""},
      {21, "TOPBAR", ICON_NONE, "Top Bar", ""},
      {22, "STATUSBAR", ICON_NONE, "Status Bar", ""},
      {0, NULL, 0, NULL, NULL},
  };

  srna = RNA_def_struct(brna, "Theme", NULL);
  RNA_def_struct_sdna(srna, "bTheme");
  RNA_def_struct_clear_flag(srna, STRUCT_UNDO);
  RNA_def_struct_ui_text(
      srna, "Theme", "Theme settings defining draw style and colors in the user interface");

  prop = RNA_def_property(srna, "name", PROP_STRING, PROP_NONE);
  RNA_def_property_ui_text(prop, "Name", "Name\nName of the theme");
  RNA_def_struct_name_property(srna, prop);
  /* XXX: for now putting this in presets is silly - its just Default */
  RNA_def_property_flag(prop, PROP_SKIP_SAVE);

  prop = RNA_def_property(srna, "theme_area", PROP_ENUM, PROP_NONE);
  RNA_def_property_enum_sdna(prop, NULL, "active_theme_area");
  RNA_def_property_flag(prop, PROP_SKIP_SAVE);
  RNA_def_property_enum_items(prop, active_theme_area);
  RNA_def_property_ui_text(prop, "Active Theme Area", "");

  prop = RNA_def_property(srna, "user_interface", PROP_POINTER, PROP_NONE);
  RNA_def_property_flag(prop, PROP_NEVER_NULL);
  RNA_def_property_pointer_sdna(prop, NULL, "tui");
  RNA_def_property_struct_type(prop, "ThemeUserInterface");
  RNA_def_property_ui_text(prop, "User Interface", "");

  /* Space Types */
  prop = RNA_def_property(srna, "view_3d", PROP_POINTER, PROP_NONE);
  RNA_def_property_flag(prop, PROP_NEVER_NULL);
  RNA_def_property_pointer_sdna(prop, NULL, "space_view3d");
  RNA_def_property_struct_type(prop, "ThemeView3D");
  RNA_def_property_ui_text(prop, "3D View", "");

  prop = RNA_def_property(srna, "graph_editor", PROP_POINTER, PROP_NONE);
  RNA_def_property_flag(prop, PROP_NEVER_NULL);
  RNA_def_property_pointer_sdna(prop, NULL, "space_graph");
  RNA_def_property_struct_type(prop, "ThemeGraphEditor");
  RNA_def_property_ui_text(prop, "Graph Editor", "");

  prop = RNA_def_property(srna, "file_browser", PROP_POINTER, PROP_NONE);
  RNA_def_property_flag(prop, PROP_NEVER_NULL);
  RNA_def_property_pointer_sdna(prop, NULL, "space_file");
  RNA_def_property_struct_type(prop, "ThemeFileBrowser");
  RNA_def_property_ui_text(prop, "File Browser", "");

  prop = RNA_def_property(srna, "nla_editor", PROP_POINTER, PROP_NONE);
  RNA_def_property_flag(prop, PROP_NEVER_NULL);
  RNA_def_property_pointer_sdna(prop, NULL, "space_nla");
  RNA_def_property_struct_type(prop, "ThemeNLAEditor");
  RNA_def_property_ui_text(prop, "Nonlinear Animation", "");

  prop = RNA_def_property(srna, "dopesheet_editor", PROP_POINTER, PROP_NONE);
  RNA_def_property_flag(prop, PROP_NEVER_NULL);
  RNA_def_property_pointer_sdna(prop, NULL, "space_action");
  RNA_def_property_struct_type(prop, "ThemeDopeSheet");
  RNA_def_property_ui_text(prop, "Dope Sheet", "");

  prop = RNA_def_property(srna, "image_editor", PROP_POINTER, PROP_NONE);
  RNA_def_property_flag(prop, PROP_NEVER_NULL);
  RNA_def_property_pointer_sdna(prop, NULL, "space_image");
  RNA_def_property_struct_type(prop, "ThemeImageEditor");
  RNA_def_property_ui_text(prop, "Image Editor", "");

  prop = RNA_def_property(srna, "sequence_editor", PROP_POINTER, PROP_NONE);
  RNA_def_property_flag(prop, PROP_NEVER_NULL);
  RNA_def_property_pointer_sdna(prop, NULL, "space_sequencer");
  RNA_def_property_struct_type(prop, "ThemeSequenceEditor");
  RNA_def_property_ui_text(prop, "Sequence Editor", "");

  prop = RNA_def_property(srna, "properties", PROP_POINTER, PROP_NONE);
  RNA_def_property_flag(prop, PROP_NEVER_NULL);
  RNA_def_property_pointer_sdna(prop, NULL, "space_properties");
  RNA_def_property_struct_type(prop, "ThemeProperties");
  RNA_def_property_ui_text(prop, "Properties", "");

  prop = RNA_def_property(srna, "text_editor", PROP_POINTER, PROP_NONE);
  RNA_def_property_flag(prop, PROP_NEVER_NULL);
  RNA_def_property_pointer_sdna(prop, NULL, "space_text");
  RNA_def_property_struct_type(prop, "ThemeTextEditor");
  RNA_def_property_ui_text(prop, "Text Editor", "");

  prop = RNA_def_property(srna, "node_editor", PROP_POINTER, PROP_NONE);
  RNA_def_property_flag(prop, PROP_NEVER_NULL);
  RNA_def_property_pointer_sdna(prop, NULL, "space_node");
  RNA_def_property_struct_type(prop, "ThemeNodeEditor");
  RNA_def_property_ui_text(prop, "Node Editor", "");

  prop = RNA_def_property(srna, "outliner", PROP_POINTER, PROP_NONE);
  RNA_def_property_flag(prop, PROP_NEVER_NULL);
  RNA_def_property_pointer_sdna(prop, NULL, "space_outliner");
  RNA_def_property_struct_type(prop, "ThemeOutliner");
  RNA_def_property_ui_text(prop, "Outliner", "");

  prop = RNA_def_property(srna, "info", PROP_POINTER, PROP_NONE);
  RNA_def_property_flag(prop, PROP_NEVER_NULL);
  RNA_def_property_pointer_sdna(prop, NULL, "space_info");
  RNA_def_property_struct_type(prop, "ThemeInfo");
  RNA_def_property_ui_text(prop, "Info", "");

  prop = RNA_def_property(srna, "preferences", PROP_POINTER, PROP_NONE);
  RNA_def_property_flag(prop, PROP_NEVER_NULL);
  RNA_def_property_pointer_sdna(prop, NULL, "space_preferences");
  RNA_def_property_struct_type(prop, "ThemePreferences");
  RNA_def_property_ui_text(prop, "Preferences", "");

  prop = RNA_def_property(srna, "console", PROP_POINTER, PROP_NONE);
  RNA_def_property_flag(prop, PROP_NEVER_NULL);
  RNA_def_property_pointer_sdna(prop, NULL, "space_console");
  RNA_def_property_struct_type(prop, "ThemeConsole");
  RNA_def_property_ui_text(prop, "Console", "");

  prop = RNA_def_property(srna, "clip_editor", PROP_POINTER, PROP_NONE);
  RNA_def_property_flag(prop, PROP_NEVER_NULL);
  RNA_def_property_pointer_sdna(prop, NULL, "space_clip");
  RNA_def_property_struct_type(prop, "ThemeClipEditor");
  RNA_def_property_ui_text(prop, "Clip Editor", "");

  prop = RNA_def_property(srna, "topbar", PROP_POINTER, PROP_NONE);
  RNA_def_property_flag(prop, PROP_NEVER_NULL);
  RNA_def_property_pointer_sdna(prop, NULL, "space_topbar");
  RNA_def_property_struct_type(prop, "ThemeTopBar");
  RNA_def_property_ui_text(prop, "Top Bar", "");

  prop = RNA_def_property(srna, "statusbar", PROP_POINTER, PROP_NONE);
  RNA_def_property_flag(prop, PROP_NEVER_NULL);
  RNA_def_property_pointer_sdna(prop, NULL, "space_statusbar");
  RNA_def_property_struct_type(prop, "ThemeStatusBar");
  RNA_def_property_ui_text(prop, "Status Bar", "");
  /* end space types */

  prop = RNA_def_property(srna, "bone_color_sets", PROP_COLLECTION, PROP_NONE);
  RNA_def_property_flag(prop, PROP_NEVER_NULL);
  RNA_def_property_collection_sdna(prop, NULL, "tarm", "");
  RNA_def_property_struct_type(prop, "ThemeBoneColorSet");
  RNA_def_property_ui_text(prop, "Bone Color Sets", "");
}

static void rna_def_userdef_addon(BlenderRNA *brna)
{
  StructRNA *srna;
  PropertyRNA *prop;

  srna = RNA_def_struct(brna, "Addon", NULL);
  RNA_def_struct_sdna(srna, "bAddon");
  RNA_def_struct_clear_flag(srna, STRUCT_UNDO);
  RNA_def_struct_ui_text(srna, "Add-on", "Python add-ons to be loaded automatically");

  prop = RNA_def_property(srna, "module", PROP_STRING, PROP_NONE);
  RNA_def_property_ui_text(prop, "Module", "Module name");
  RNA_def_struct_name_property(srna, prop);

  /* Collection active property */
  prop = RNA_def_property(srna, "preferences", PROP_POINTER, PROP_NONE);
  RNA_def_property_struct_type(prop, "AddonPreferences");
  RNA_def_property_pointer_funcs(prop, "rna_Addon_preferences_get", NULL, NULL, NULL);
}

static void rna_def_userdef_studiolights(BlenderRNA *brna)
{
  StructRNA *srna;
  FunctionRNA *func;
  PropertyRNA *parm;

  srna = RNA_def_struct(brna, "StudioLights", NULL);
  RNA_def_struct_sdna(srna, "UserDef");
  RNA_def_struct_ui_text(srna, "Studio Lights", "Collection of studio lights");

  func = RNA_def_function(srna, "load", "rna_StudioLights_load");
  RNA_def_function_ui_description(func, "Load studiolight from file");
  parm = RNA_def_string(func,
                        "path",
                        NULL,
                        0,
                        "File Path",
                        "File Path\nFile path where the studio light file can be found");
  RNA_def_parameter_flags(parm, 0, PARM_REQUIRED);
  parm = RNA_def_enum(func,
                      "type",
                      rna_enum_studio_light_type_items,
                      STUDIOLIGHT_TYPE_WORLD,
                      "Type",
                      "Type\nThe type for the new studio light");
  RNA_def_parameter_flags(parm, 0, PARM_REQUIRED);
  parm = RNA_def_pointer(func, "studio_light", "StudioLight", "", "Newly created StudioLight");
  RNA_def_function_return(func, parm);

  func = RNA_def_function(srna, "new", "rna_StudioLights_new");
  RNA_def_function_ui_description(func, "Create studiolight from default lighting");
  parm = RNA_def_string(
      func,
      "path",
      NULL,
      0,
      "Path",
      "Path\nPath to the file that will contain the lighing info (without extension)");
  RNA_def_parameter_flags(parm, 0, PARM_REQUIRED);
  parm = RNA_def_pointer(func, "studio_light", "StudioLight", "", "Newly created StudioLight");
  RNA_def_function_return(func, parm);

  func = RNA_def_function(srna, "remove", "rna_StudioLights_remove");
  RNA_def_function_ui_description(func, "Remove a studio light");
  parm = RNA_def_pointer(func, "studio_light", "StudioLight", "", "The studio light to remove");
  RNA_def_parameter_flags(parm, PROP_NEVER_NULL, PARM_REQUIRED);

  func = RNA_def_function(srna, "refresh", "rna_StudioLights_refresh");
  RNA_def_function_ui_description(func, "Refresh Studio Lights from disk");
}

static void rna_def_userdef_studiolight(BlenderRNA *brna)
{
  StructRNA *srna;
  PropertyRNA *prop;

  RNA_define_verify_sdna(false);
  srna = RNA_def_struct(brna, "StudioLight", NULL);
  RNA_def_struct_clear_flag(srna, STRUCT_UNDO);
  RNA_def_struct_ui_text(srna, "Studio Light", "Studio light");

  prop = RNA_def_property(srna, "index", PROP_INT, PROP_NONE);
  RNA_def_property_int_funcs(prop, "rna_UserDef_studiolight_index_get", NULL, NULL);
  RNA_def_property_clear_flag(prop, PROP_EDITABLE);
  RNA_def_property_ui_text(prop, "Index", "");

  prop = RNA_def_property(srna, "is_user_defined", PROP_BOOLEAN, PROP_NONE);
  RNA_def_property_boolean_funcs(prop, "rna_UserDef_studiolight_is_user_defined_get", NULL);
  RNA_def_property_clear_flag(prop, PROP_EDITABLE);
  RNA_def_property_ui_text(prop, "User Defined", "");

  prop = RNA_def_property(srna, "type", PROP_ENUM, PROP_NONE);
  RNA_def_property_enum_items(prop, rna_enum_studio_light_type_items);
  RNA_def_property_enum_funcs(prop, "rna_UserDef_studiolight_type_get", NULL, NULL);
  RNA_def_property_clear_flag(prop, PROP_EDITABLE);
  RNA_def_property_ui_text(prop, "Type", "");

  prop = RNA_def_property(srna, "name", PROP_STRING, PROP_NONE);
  RNA_def_property_string_funcs(
      prop, "rna_UserDef_studiolight_name_get", "rna_UserDef_studiolight_name_length", NULL);
  RNA_def_property_ui_text(prop, "Name", "");
  RNA_def_property_clear_flag(prop, PROP_EDITABLE);
  RNA_def_struct_name_property(srna, prop);

  prop = RNA_def_property(srna, "path", PROP_STRING, PROP_DIRPATH);
  RNA_def_property_string_funcs(
      prop, "rna_UserDef_studiolight_path_get", "rna_UserDef_studiolight_path_length", NULL);
  RNA_def_property_ui_text(prop, "Path", "");
  RNA_def_property_clear_flag(prop, PROP_EDITABLE);

  prop = RNA_def_property(srna, "solid_lights", PROP_COLLECTION, PROP_NONE);
  RNA_def_property_collection_sdna(prop, NULL, "light_param", "");
  RNA_def_property_struct_type(prop, "UserSolidLight");
  RNA_def_property_collection_funcs(prop,
                                    "rna_UserDef_studiolight_solid_lights_begin",
                                    "rna_iterator_array_next",
                                    "rna_iterator_array_end",
                                    "rna_iterator_array_get",
                                    "rna_UserDef_studiolight_solid_lights_length",
                                    NULL,
                                    NULL,
                                    NULL);
  RNA_def_property_ui_text(
      prop, "Solid Lights", "Solid Lights\nLights user to display objects in solid draw mode");
  RNA_def_property_clear_flag(prop, PROP_EDITABLE);

  prop = RNA_def_property(srna, "light_ambient", PROP_FLOAT, PROP_COLOR);
  RNA_def_property_array(prop, 3);
  RNA_def_property_float_funcs(prop, "rna_UserDef_studiolight_light_ambient_get", NULL, NULL);
  RNA_def_property_ui_text(
      prop,
      "Ambient Color",
      "Ambient Color\nColor of the ambient light that uniformly lit the scene");
  RNA_def_property_clear_flag(prop, PROP_EDITABLE);

  prop = RNA_def_property(srna, "path_irr_cache", PROP_STRING, PROP_DIRPATH);
  RNA_def_property_string_funcs(prop,
                                "rna_UserDef_studiolight_path_irr_cache_get",
                                "rna_UserDef_studiolight_path_irr_cache_length",
                                NULL);
  RNA_def_property_ui_text(prop,
                           "Irradiance Cache Path",
                           "Irradiance Cache Path\nPath where the irradiance cache is stored");
  RNA_def_property_clear_flag(prop, PROP_EDITABLE);

  prop = RNA_def_property(srna, "path_sh_cache", PROP_STRING, PROP_DIRPATH);
  RNA_def_property_string_funcs(prop,
                                "rna_UserDef_studiolight_path_sh_cache_get",
                                "rna_UserDef_studiolight_path_sh_cache_length",
                                NULL);
  RNA_def_property_ui_text(
      prop, "SH Cache Path", "SH Cache Path\Path where the spherical harmonics cache is stored");
  RNA_def_property_clear_flag(prop, PROP_EDITABLE);

  const int spherical_harmonics_dim[] = {STUDIOLIGHT_SH_EFFECTIVE_COEFS_LEN, 3};
  prop = RNA_def_property(srna, "spherical_harmonics_coefficients", PROP_FLOAT, PROP_COLOR);
  RNA_def_property_multi_array(prop, 2, spherical_harmonics_dim);
  RNA_def_property_clear_flag(prop, PROP_EDITABLE);
  RNA_def_property_float_funcs(
      prop, "rna_UserDef_studiolight_spherical_harmonics_coefficients_get", NULL, NULL);

  RNA_define_verify_sdna(true);
}

static void rna_def_userdef_pathcompare(BlenderRNA *brna)
{
  StructRNA *srna;
  PropertyRNA *prop;

  srna = RNA_def_struct(brna, "PathCompare", NULL);
  RNA_def_struct_sdna(srna, "bPathCompare");
  RNA_def_struct_clear_flag(srna, STRUCT_UNDO);
  RNA_def_struct_ui_text(srna, "Path Compare", "Match paths against this value");

  prop = RNA_def_property(srna, "path", PROP_STRING, PROP_DIRPATH);
  RNA_def_property_ui_text(prop, "Path", "");
  RNA_def_struct_name_property(srna, prop);

  prop = RNA_def_property(srna, "use_glob", PROP_BOOLEAN, PROP_NONE);
  RNA_def_property_boolean_sdna(prop, NULL, "flag", USER_PATHCMP_GLOB);
  RNA_def_property_ui_text(prop, "Use Wildcard", "Use Wildcard\nEnable wildcard globbing");
}

static void rna_def_userdef_addon_pref(BlenderRNA *brna)
{
  StructRNA *srna;
  PropertyRNA *prop;

  srna = RNA_def_struct(brna, "AddonPreferences", NULL);
  RNA_def_struct_ui_text(srna, "Add-on Preferences", "");
  RNA_def_struct_sdna(srna, "bAddon"); /* WARNING: only a bAddon during registration */

  RNA_def_struct_refine_func(srna, "rna_AddonPref_refine");
  RNA_def_struct_register_funcs(srna, "rna_AddonPref_register", "rna_AddonPref_unregister", NULL);
  RNA_def_struct_idprops_func(srna, "rna_AddonPref_idprops");
  RNA_def_struct_flag(srna, STRUCT_NO_DATABLOCK_IDPROPERTIES); /* Mandatory! */

  USERDEF_TAG_DIRTY_PROPERTY_UPDATE_DISABLE;

  /* registration */
  RNA_define_verify_sdna(0);
  prop = RNA_def_property(srna, "bl_idname", PROP_STRING, PROP_NONE);
  RNA_def_property_string_sdna(prop, NULL, "module");
  RNA_def_property_flag(prop, PROP_REGISTER);
  RNA_define_verify_sdna(1);

  USERDEF_TAG_DIRTY_PROPERTY_UPDATE_ENABLE;
}

static void rna_def_userdef_dothemes(BlenderRNA *brna)
{

  rna_def_userdef_theme_ui_style(brna);
  rna_def_userdef_theme_ui(brna);

  rna_def_userdef_theme_space_generic(brna);
  rna_def_userdef_theme_space_gradient(brna);
  rna_def_userdef_theme_space_list_generic(brna);

  rna_def_userdef_theme_space_view3d(brna);
  rna_def_userdef_theme_space_graph(brna);
  rna_def_userdef_theme_space_file(brna);
  rna_def_userdef_theme_space_nla(brna);
  rna_def_userdef_theme_space_action(brna);
  rna_def_userdef_theme_space_image(brna);
  rna_def_userdef_theme_space_seq(brna);
  rna_def_userdef_theme_space_buts(brna);
  rna_def_userdef_theme_space_text(brna);
  rna_def_userdef_theme_space_node(brna);
  rna_def_userdef_theme_space_outliner(brna);
  rna_def_userdef_theme_space_info(brna);
  rna_def_userdef_theme_space_userpref(brna);
  rna_def_userdef_theme_space_console(brna);
  rna_def_userdef_theme_space_clip(brna);
  rna_def_userdef_theme_space_topbar(brna);
  rna_def_userdef_theme_space_statusbar(brna);
  rna_def_userdef_theme_colorset(brna);
  rna_def_userdef_themes(brna);
}

static void rna_def_userdef_solidlight(BlenderRNA *brna)
{
  StructRNA *srna;
  PropertyRNA *prop;
  static float default_dir[3] = {0.f, 0.f, 1.f};
  static float default_col[3] = {0.8f, 0.8f, 0.8f};

  srna = RNA_def_struct(brna, "UserSolidLight", NULL);
  RNA_def_struct_sdna(srna, "SolidLight");
  RNA_def_struct_clear_flag(srna, STRUCT_UNDO);
  RNA_def_struct_ui_text(srna, "Solid Light", "Light used for Studio lighting in solid draw mode");

  prop = RNA_def_property(srna, "use", PROP_BOOLEAN, PROP_NONE);
  RNA_def_property_boolean_sdna(prop, NULL, "flag", 1);
  RNA_def_property_boolean_default(prop, true);
  RNA_def_property_ui_text(prop, "Enabled", "Enabled\Enable this light in solid draw mode");
  RNA_def_property_update(prop, 0, "rna_UserDef_viewport_lights_update");

  prop = RNA_def_property(srna, "smooth", PROP_FLOAT, PROP_FACTOR);
  RNA_def_property_float_sdna(prop, NULL, "smooth");
  RNA_def_property_float_default(prop, 0.5f);
  RNA_def_property_range(prop, 0.0f, 1.0f);
  RNA_def_property_ui_text(prop, "Smooth", "Smooth\nSmooth the lighting from this light");
  RNA_def_property_update(prop, 0, "rna_UserDef_viewport_lights_update");

  prop = RNA_def_property(srna, "direction", PROP_FLOAT, PROP_DIRECTION);
  RNA_def_property_float_sdna(prop, NULL, "vec");
  RNA_def_property_array(prop, 3);
  RNA_def_property_float_array_default(prop, default_dir);
  RNA_def_property_ui_text(prop, "Direction", "Direction\nDirection that the light is shining");
  RNA_def_property_update(prop, 0, "rna_UserDef_viewport_lights_update");

  prop = RNA_def_property(srna, "specular_color", PROP_FLOAT, PROP_COLOR);
  RNA_def_property_float_sdna(prop, NULL, "spec");
  RNA_def_property_array(prop, 3);
  RNA_def_property_float_array_default(prop, default_col);
  RNA_def_property_ui_text(
      prop, "Specular Color", "Specular Color\nColor of the light's specular highlight");
  RNA_def_property_update(prop, 0, "rna_UserDef_viewport_lights_update");

  prop = RNA_def_property(srna, "diffuse_color", PROP_FLOAT, PROP_COLOR);
  RNA_def_property_float_sdna(prop, NULL, "col");
  RNA_def_property_array(prop, 3);
  RNA_def_property_float_array_default(prop, default_col);
  RNA_def_property_ui_text(
      prop, "Diffuse Color", "Diffuse Color\nColor of the light's diffuse highlight");
  RNA_def_property_update(prop, 0, "rna_UserDef_viewport_lights_update");
}

static void rna_def_userdef_walk_navigation(BlenderRNA *brna)
{
  StructRNA *srna;
  PropertyRNA *prop;

  srna = RNA_def_struct(brna, "WalkNavigation", NULL);
  RNA_def_struct_sdna(srna, "WalkNavigation");
  RNA_def_struct_clear_flag(srna, STRUCT_UNDO);
  RNA_def_struct_ui_text(srna, "Walk Navigation", "Walk navigation settings");

  prop = RNA_def_property(srna, "mouse_speed", PROP_FLOAT, PROP_NONE);
  RNA_def_property_range(prop, 0.01f, 10.0f);
  RNA_def_property_ui_text(prop,
                           "Mouse Sensitivity",
                           "Mouse Sensitivity\nSpeed factor for when looking around, high values "
                           "mean faster mouse movement");

  prop = RNA_def_property(srna, "walk_speed", PROP_FLOAT, PROP_VELOCITY);
  RNA_def_property_range(prop, 0.01f, 100.f);
  RNA_def_property_ui_text(prop, "Walk Speed", "Walk Speed\nBase speed for walking and flying");

  prop = RNA_def_property(srna, "walk_speed_factor", PROP_FLOAT, PROP_NONE);
  RNA_def_property_range(prop, 0.01f, 10.f);
  RNA_def_property_ui_text(
      prop,
      "Speed Factor",
      "Speed Factor\nMultiplication factor when using the fast or slow modifiers");

  prop = RNA_def_property(srna, "view_height", PROP_FLOAT, PROP_UNIT_LENGTH);
  RNA_def_property_ui_range(prop, 0.1f, 10.f, 0.1, 2);
  RNA_def_property_range(prop, 0.f, 1000.f);
  RNA_def_property_ui_text(
      prop, "View Height", "View Height\nView distance from the floor when walking");

  prop = RNA_def_property(srna, "jump_height", PROP_FLOAT, PROP_UNIT_LENGTH);
  RNA_def_property_ui_range(prop, 0.1f, 10.f, 0.1, 2);
  RNA_def_property_range(prop, 0.1f, 100.f);
  RNA_def_property_ui_text(prop, "Jump Height", "Jump Height\nMaximum height of a jump");

  prop = RNA_def_property(srna, "teleport_time", PROP_FLOAT, PROP_NONE);
  RNA_def_property_range(prop, 0.f, 10.f);
  RNA_def_property_ui_text(
      prop,
      "Teleport Duration",
      "Teleport Duration\nInterval of time warp when teleporting in navigation mode");

  prop = RNA_def_property(srna, "use_gravity", PROP_BOOLEAN, PROP_BOOLEAN);
  RNA_def_property_boolean_sdna(prop, NULL, "flag", USER_WALK_GRAVITY);
  RNA_def_property_ui_text(prop, "Gravity", "Gravity\nWalk with gravity, or free navigate");

  prop = RNA_def_property(srna, "use_mouse_reverse", PROP_BOOLEAN, PROP_BOOLEAN);
  RNA_def_property_boolean_sdna(prop, NULL, "flag", USER_WALK_MOUSE_REVERSE);
  RNA_def_property_ui_text(
      prop, "Reverse Mouse", "Reverse Mouse\nReverse the vertical movement of the mouse");
}

static void rna_def_userdef_view(BlenderRNA *brna)
{
  static const EnumPropertyItem timecode_styles[] = {
      {USER_TIMECODE_MINIMAL,
       "MINIMAL",
       0,
       "Minimal Info",
       "Most compact representation, uses '+' as separator for sub-second frame numbers, "
       "with left and right truncation of the timecode as necessary"},
      {USER_TIMECODE_SMPTE_FULL,
       "SMPTE",
       0,
       "SMPTE (Full)",
       "Full SMPTE timecode (format is HH:MM:SS:FF)"},
      {USER_TIMECODE_SMPTE_MSF,
       "SMPTE_COMPACT",
       0,
       "SMPTE (Compact)",
       "SMPTE timecode showing minutes, seconds, and frames only - "
       "hours are also shown if necessary, but not by default"},
      {USER_TIMECODE_MILLISECONDS,
       "MILLISECONDS",
       0,
       "Compact with Milliseconds",
       "Similar to SMPTE (Compact), except that instead of frames, "
       "milliseconds are shown instead"},
      {USER_TIMECODE_SECONDS_ONLY,
       "SECONDS_ONLY",
       0,
       "Only Seconds",
       "Direct conversion of frame numbers to seconds"},
      {0, NULL, 0, NULL, NULL},
  };

  static const EnumPropertyItem color_picker_types[] = {
      {USER_CP_CIRCLE_HSV,
       "CIRCLE_HSV",
       0,
       "Circle (HSV)",
       "A circular Hue/Saturation color wheel, with "
       "Value slider"},
      {USER_CP_CIRCLE_HSL,
       "CIRCLE_HSL",
       0,
       "Circle (HSL)",
       "A circular Hue/Saturation color wheel, with "
       "Lightness slider"},
      {USER_CP_SQUARE_SV,
       "SQUARE_SV",
       0,
       "Square (SV + H)",
       "A square showing Saturation/Value, with Hue slider"},
      {USER_CP_SQUARE_HS,
       "SQUARE_HS",
       0,
       "Square (HS + V)",
       "A square showing Hue/Saturation, with Value slider"},
      {USER_CP_SQUARE_HV,
       "SQUARE_HV",
       0,
       "Square (HV + S)",
       "A square showing Hue/Value, with Saturation slider"},
      {0, NULL, 0, NULL, NULL},
  };

  static const EnumPropertyItem zoom_frame_modes[] = {
      {ZOOM_FRAME_MODE_KEEP_RANGE, "KEEP_RANGE", 0, "Keep Range", ""},
      {ZOOM_FRAME_MODE_SECONDS, "SECONDS", 0, "Seconds", ""},
      {ZOOM_FRAME_MODE_KEYFRAMES, "KEYFRAMES", 0, "Keyframes", ""},
      {0, NULL, 0, NULL, NULL},
  };

  static const EnumPropertyItem line_width[] = {
      {-1, "THIN", 0, "Thin", "Thinner lines than the default"},
      {0, "AUTO", 0, "Auto", "Automatic line width based on UI scale"},
      {1, "THICK", 0, "Thick", "Thicker lines than the default"},
      {0, NULL, 0, NULL, NULL},
  };

  PropertyRNA *prop;
  StructRNA *srna;

  srna = RNA_def_struct(brna, "PreferencesView", NULL);
  RNA_def_struct_sdna(srna, "UserDef");
  RNA_def_struct_nested(brna, srna, "Preferences");
  RNA_def_struct_clear_flag(srna, STRUCT_UNDO);
  RNA_def_struct_ui_text(srna, "View & Controls", "Preferences related to viewing data");

  /* View  */
  prop = RNA_def_property(srna, "ui_scale", PROP_FLOAT, PROP_NONE);
  RNA_def_property_ui_text(
      prop, "UI Scale", "UI Scale\nChanges the size of the fonts and widgets in the interface");
  RNA_def_property_range(prop, 0.25f, 4.0f);
  RNA_def_property_ui_range(prop, 0.5f, 2.0f, 1, 2);
  RNA_def_property_float_default(prop, 1.0f);
  RNA_def_property_update(prop, 0, "rna_userdef_dpi_update");

  prop = RNA_def_property(srna, "ui_line_width", PROP_ENUM, PROP_NONE);
  RNA_def_property_enum_items(prop, line_width);
  RNA_def_property_ui_text(prop,
                           "UI Line Width",
                           "UI Line Width\nChanges the thickness of widget outlines, lines and "
                           "points in the interface, "
                           "for high DPI displays");
  RNA_def_property_update(prop, 0, "rna_userdef_dpi_update");

  /* display */
  prop = RNA_def_property(srna, "show_tooltips", PROP_BOOLEAN, PROP_NONE);
  RNA_def_property_boolean_sdna(prop, NULL, "flag", USER_TOOLTIPS);
  RNA_def_property_ui_text(
      prop, "Tooltips", "Tooltips\nDisplay tooltips (when off hold Alt to force display)");

  prop = RNA_def_property(srna, "show_tooltips_python", PROP_BOOLEAN, PROP_NONE);
  RNA_def_property_boolean_sdna(prop, NULL, "flag", USER_TOOLTIPS_PYTHON);
  RNA_def_property_ui_text(
      prop, "Python Tooltips", "Python Tooltips\nShow Python references in tooltips");

  prop = RNA_def_property(srna, "show_developer_ui", PROP_BOOLEAN, PROP_NONE);
  RNA_def_property_boolean_sdna(prop, NULL, "flag", USER_DEVELOPER_UI);
  RNA_def_property_ui_text(prop,
                           "Developer Extras",
                           "Developer Extras\nShow options for developers (edit source in context "
                           "menu, geometry indices)");

  prop = RNA_def_property(srna, "show_object_info", PROP_BOOLEAN, PROP_NONE);
  RNA_def_property_boolean_sdna(prop, NULL, "uiflag", USER_DRAWVIEWINFO);
  RNA_def_property_ui_text(
      prop,
      "Display Object Info",
      "Display Object Info\nDisplay objects name and frame number in 3D view");
  RNA_def_property_update(prop, 0, "rna_userdef_update");

  prop = RNA_def_property(srna, "show_large_cursors", PROP_BOOLEAN, PROP_NONE);
  RNA_def_property_boolean_sdna(prop, NULL, "curssize", 0);
  RNA_def_property_ui_text(
      prop, "Large Cursors", "Large Cursors\nUse large mouse cursors when available");
  RNA_def_property_update(prop, 0, "rna_userdef_update");

  prop = RNA_def_property(srna, "show_view_name", PROP_BOOLEAN, PROP_NONE);
  RNA_def_property_boolean_sdna(prop, NULL, "uiflag", USER_SHOW_VIEWPORTNAME);
  RNA_def_property_ui_text(
      prop,
      "Show View Name",
      "Show View Name\nShow the name of the view's direction in each 3D View");
  RNA_def_property_update(prop, 0, "rna_userdef_update");

  prop = RNA_def_property(srna, "show_splash", PROP_BOOLEAN, PROP_NONE);
  RNA_def_property_boolean_negative_sdna(prop, NULL, "uiflag", USER_SPLASH_DISABLE);
  RNA_def_property_ui_text(prop, "Show Splash", "Show Splash\nDisplay splash screen on startup");

  prop = RNA_def_property(srna, "show_playback_fps", PROP_BOOLEAN, PROP_NONE);
  RNA_def_property_boolean_sdna(prop, NULL, "uiflag", USER_SHOW_FPS);
  RNA_def_property_ui_text(prop,
                           "Show Playback FPS",
                           "Show Playback FPS\nShow the frames per second screen refresh rate, "
                           "while animation is played back");
  RNA_def_property_update(prop, 0, "rna_userdef_update");

  static const EnumPropertyItem factor_display_items[] = {
      {USER_FACTOR_AS_FACTOR, "FACTOR", 0, "Factor", "Display factors as values between 0 and 1"},
      {USER_FACTOR_AS_PERCENTAGE, "PERCENTAGE", 0, "Percentage", "Display factors as percentages"},
      {0, NULL, 0, NULL, NULL},
  };

  prop = RNA_def_property(srna, "factor_display_type", PROP_ENUM, PROP_NONE);
  RNA_def_property_enum_items(prop, factor_display_items);
  RNA_def_property_ui_text(
      prop, "Factor Display Type", "Factor Display Type\nHow factor values are displayed");
  RNA_def_property_update(prop, 0, "rna_userdef_update");

  /* Weight Paint */

  prop = RNA_def_property(srna, "use_weight_color_range", PROP_BOOLEAN, PROP_NONE);
  RNA_def_property_boolean_sdna(prop, NULL, "flag", USER_CUSTOM_RANGE);
  RNA_def_property_ui_text(prop,
                           "Use Weight Color Range",
                           "Use Weight Color Range\nEnable color range used for weight "
                           "visualization in weight painting mode");
  RNA_def_property_update(prop, 0, "rna_UserDef_weight_color_update");

  prop = RNA_def_property(srna, "weight_color_range", PROP_POINTER, PROP_NONE);
  RNA_def_property_flag(prop, PROP_NEVER_NULL);
  RNA_def_property_pointer_sdna(prop, NULL, "coba_weight");
  RNA_def_property_struct_type(prop, "ColorRamp");
  RNA_def_property_ui_text(
      prop,
      "Weight Color Range",
      "Weight Color Range\nColor range used for weight visualization in weight painting mode");
  RNA_def_property_update(prop, 0, "rna_UserDef_weight_color_update");

  prop = RNA_def_property(srna, "show_layout_ui", PROP_BOOLEAN, PROP_NONE);
  RNA_def_property_boolean_negative_sdna(prop, NULL, "app_flag", USER_APP_LOCK_UI_LAYOUT);
  RNA_def_property_ui_text(
<<<<<<< HEAD
      prop,
      "Editor Corner Splitting",
      "Editor Corner Splitting\nSplit and join editors by dragging from corners");
  RNA_def_property_update(prop, 0, "rna_userdef_update_ui");
=======
      prop, "Editor Corner Splitting", "Split and join editors by dragging from corners");
  RNA_def_property_update(prop, 0, "rna_userdef_screen_update");
>>>>>>> ae80944f

  /* menus */
  prop = RNA_def_property(srna, "use_mouse_over_open", PROP_BOOLEAN, PROP_NONE);
  RNA_def_property_boolean_sdna(prop, NULL, "uiflag", USER_MENUOPENAUTO);
  RNA_def_property_ui_text(prop,
                           "Open On Mouse Over",
                           "Open On Mouse Over\nOpen menu buttons and pulldowns automatically "
                           "when the mouse is hovering");

  prop = RNA_def_property(srna, "open_toplevel_delay", PROP_INT, PROP_NONE);
  RNA_def_property_int_sdna(prop, NULL, "menuthreshold1");
  RNA_def_property_range(prop, 1, 40);
  RNA_def_property_ui_text(prop,
                           "Top Level Menu Open Delay",
                           "Top Level Menu Open Delay\nTime delay in 1/10 seconds before "
                           "automatically opening top level menus");

  prop = RNA_def_property(srna, "open_sublevel_delay", PROP_INT, PROP_NONE);
  RNA_def_property_int_sdna(prop, NULL, "menuthreshold2");
  RNA_def_property_range(prop, 1, 40);
  RNA_def_property_ui_text(prop,
                           "Sub Level Menu Open Delay",
                           "Sub Level Menu Open Delay\nTime delay in 1/10 seconds before "
                           "automatically opening sub level menus");

  prop = RNA_def_property(srna, "color_picker_type", PROP_ENUM, PROP_NONE);
  RNA_def_property_enum_items(prop, color_picker_types);
  RNA_def_property_enum_sdna(prop, NULL, "color_picker_type");
  RNA_def_property_ui_text(
      prop,
      "Color Picker Type",
      "Color Picker Type\nDifferent styles of displaying the color picker widget");
  RNA_def_property_update(prop, 0, "rna_userdef_update");

  /* pie menus */
  prop = RNA_def_property(srna, "pie_initial_timeout", PROP_INT, PROP_NONE);
  RNA_def_property_range(prop, 0, 1000);
  RNA_def_property_ui_text(
      prop,
      "Recenter Timeout",
      "Pie menus will use the initial mouse position as center for this amount of time "
      "(in 1/100ths of sec)");

  prop = RNA_def_property(srna, "pie_tap_timeout", PROP_INT, PROP_NONE);
  RNA_def_property_range(prop, 0, 1000);
  RNA_def_property_ui_text(prop,
                           "Tap Key Timeout",
                           "Tap Key Timeout\nPie menu button held longer than this will dismiss menu on release."
                           "(in 1/100ths of sec)");

  prop = RNA_def_property(srna, "pie_animation_timeout", PROP_INT, PROP_NONE);
  RNA_def_property_range(prop, 0, 1000);
  RNA_def_property_ui_text(
      prop,
      "Animation Timeout",
      "Animation Timeout\nTime needed to fully animate the pie to unfolded state (in 1/100ths of sec)");

  prop = RNA_def_property(srna, "pie_menu_radius", PROP_INT, PROP_PIXEL);
  RNA_def_property_range(prop, 0, 1000);
  RNA_def_property_ui_text(prop, "Radius", "Radius\nPie menu size in pixels");

  prop = RNA_def_property(srna, "pie_menu_threshold", PROP_INT, PROP_PIXEL);
  RNA_def_property_range(prop, 0, 1000);
  RNA_def_property_ui_text(
      prop, "Threshold", "Threshold\nDistance from center needed before a selection can be made");

  prop = RNA_def_property(srna, "pie_menu_confirm", PROP_INT, PROP_PIXEL);
  RNA_def_property_range(prop, 0, 1000);
  RNA_def_property_ui_text(
      prop,
      "Confirm Threshold",
      "Confirm Threshold\nDistance threshold after which selection is made (zero to disable)");

  prop = RNA_def_property(srna, "use_save_prompt", PROP_BOOLEAN, PROP_NONE);
  RNA_def_property_boolean_sdna(prop, NULL, "uiflag", USER_SAVE_PROMPT);
  RNA_def_property_ui_text(
      prop, "Save Prompt", "Save Prompt\nAsk for confirmation when quitting with unsaved changes");

  prop = RNA_def_property(srna, "show_column_layout", PROP_BOOLEAN, PROP_NONE);
  RNA_def_property_boolean_sdna(prop, NULL, "uiflag", USER_PLAINMENUS);
  RNA_def_property_ui_text(prop, "Toolbox Column Layout", "Use a column layout for toolbox");

  prop = RNA_def_property(srna, "use_directional_menus", PROP_BOOLEAN, PROP_NONE);
  RNA_def_property_boolean_negative_sdna(prop, NULL, "uiflag", USER_MENUFIXEDORDER);
  RNA_def_property_ui_text(prop,
                           "Contents Follow Opening Direction",
                           "Contents Follow Opening Direction\nOtherwise menus, etc will always "
                           "be top to bottom, left to right, "
                           "no matter opening direction");

  static const EnumPropertyItem header_align_items[] = {
      {0, "NONE", 0, "Default", "Keep existing header alignment"},
      {USER_HEADER_FROM_PREF, "TOP", 0, "Top", "Top aligned on load"},
      {USER_HEADER_FROM_PREF | USER_HEADER_BOTTOM,
       "BOTTOM",
       0,
       "Bottom",
       "Bottom align on load (except for property editors)"},
      {0, NULL, 0, NULL, NULL},
  };
  prop = RNA_def_property(srna, "header_align", PROP_ENUM, PROP_NONE);
  RNA_def_property_enum_items(prop, header_align_items);
  RNA_def_property_enum_bitflag_sdna(prop, NULL, "uiflag");
<<<<<<< HEAD
  RNA_def_property_ui_text(
      prop, "Header Position", "Header Position\nDefault header position for new space-types");
  RNA_def_property_update(prop, 0, "rna_userdef_update_ui_header_default");
=======
  RNA_def_property_ui_text(prop, "Header Position", "Default header position for new space-types");
  RNA_def_property_update(prop, 0, "rna_userdef_screen_update_header_default");
>>>>>>> ae80944f

  static const EnumPropertyItem text_hinting_items[] = {
      {0, "AUTO", 0, "Auto", ""},
      {USER_TEXT_HINTING_NONE, "NONE", 0, "None", ""},
      {USER_TEXT_HINTING_SLIGHT, "SLIGHT", 0, "Slight", ""},
      {USER_TEXT_HINTING_FULL, "FULL", 0, "Full", ""},
      {0, NULL, 0, NULL, NULL},
  };

  /* mini axis */
  static const EnumPropertyItem mini_axis_type_items[] = {
      {0, "MINIMAL", 0, "Simple Axis", ""},
      {USER_SHOW_GIZMO_AXIS, "GIZMO", 0, "Interactive Navigation", ""},
      {0, NULL, 0, NULL, NULL},
  };

  prop = RNA_def_property(srna, "mini_axis_type", PROP_ENUM, PROP_NONE);
  RNA_def_property_enum_items(prop, mini_axis_type_items);
  RNA_def_property_enum_bitflag_sdna(prop, NULL, "uiflag");
  RNA_def_property_ui_text(
      prop,
      "Mini Axes Type",
      "Mini Axes Type\nShow a small rotating 3D axes in the top right corner of the 3D View");
  RNA_def_property_update(prop, 0, "rna_userdef_update");

  prop = RNA_def_property(srna, "mini_axis_size", PROP_INT, PROP_PIXEL);
  RNA_def_property_int_sdna(prop, NULL, "rvisize");
  RNA_def_property_range(prop, 10, 64);
  RNA_def_property_ui_text(prop, "Mini Axes Size", "Mini Axes Size\nThe axes icon's size");
  RNA_def_property_update(prop, 0, "rna_userdef_update");

  prop = RNA_def_property(srna, "mini_axis_brightness", PROP_INT, PROP_NONE);
  RNA_def_property_int_sdna(prop, NULL, "rvibright");
  RNA_def_property_range(prop, 0, 10);
  RNA_def_property_ui_text(
      prop, "Mini Axes Brightness", "Mini Axes Brightness\nBrightness of the icon");
  RNA_def_property_update(prop, 0, "rna_userdef_update");

  prop = RNA_def_property(srna, "smooth_view", PROP_INT, PROP_NONE);
  RNA_def_property_int_sdna(prop, NULL, "smooth_viewtx");
  RNA_def_property_range(prop, 0, 1000);
  RNA_def_property_ui_text(
      prop,
      "Smooth View",
      "Smooth View\nTime to animate the view in milliseconds, zero to disable");

  prop = RNA_def_property(srna, "rotation_angle", PROP_FLOAT, PROP_NONE);
  RNA_def_property_float_sdna(prop, NULL, "pad_rot_angle");
  RNA_def_property_range(prop, 0, 90);
  RNA_def_property_ui_text(
      prop, "Rotation Angle", "Rotation Angle\nRotation step for numerical pad keys (2 4 6 8)");

  /* 3D transform widget */
  prop = RNA_def_property(srna, "show_gizmo", PROP_BOOLEAN, PROP_NONE);
  RNA_def_property_boolean_sdna(prop, NULL, "gizmo_flag", USER_GIZMO_DRAW);
  RNA_def_property_ui_text(prop, "Gizmos", "Gizmos\nUse transform gizmos by default");
  RNA_def_property_update(prop, 0, "rna_userdef_update");

  prop = RNA_def_property(srna, "gizmo_size", PROP_INT, PROP_PIXEL);
  RNA_def_property_int_sdna(prop, NULL, "gizmo_size");
  RNA_def_property_range(prop, 10, 200);
  RNA_def_property_int_default(prop, 75);
  RNA_def_property_ui_text(prop, "Gizmo Size", "Gizmo Size\nDiameter of the gizmo");
  RNA_def_property_update(prop, 0, "rna_userdef_update");

  /* Lookdev */
  prop = RNA_def_property(srna, "lookdev_sphere_size", PROP_INT, PROP_PIXEL);
  RNA_def_property_int_sdna(prop, NULL, "lookdev_sphere_size");
  RNA_def_property_range(prop, 50, 400);
  RNA_def_property_int_default(prop, 150);
  RNA_def_property_ui_text(
      prop,
      "Look Dev Spheres Size",
      "LookDev Spheres Size\nMaximum diameter of the look development sphere size");
  RNA_def_property_update(prop, 0, "rna_userdef_update");

  /* View2D Grid Displays */
  prop = RNA_def_property(srna, "view2d_grid_spacing_min", PROP_INT, PROP_PIXEL);
  RNA_def_property_int_sdna(prop, NULL, "v2d_min_gridsize");
  RNA_def_property_range(
      prop, 1, 500); /* XXX: perhaps the lower range should only go down to 5? */
  RNA_def_property_ui_text(prop,
                           "2D View Minimum Grid Spacing",
                           "2D View Minimum Grid Spacing\nMinimum number of pixels between each "
                           "gridline in 2D Viewports");
  RNA_def_property_update(prop, 0, "rna_userdef_update");

  /* TODO: add a setter for this, so that we can bump up the minimum size as necessary... */
  prop = RNA_def_property(srna, "timecode_style", PROP_ENUM, PROP_NONE);
  RNA_def_property_enum_items(prop, timecode_styles);
  RNA_def_property_enum_sdna(prop, NULL, "timecode_style");
  RNA_def_property_enum_funcs(prop, NULL, "rna_userdef_timecode_style_set", NULL);
  RNA_def_property_ui_text(prop,
                           "TimeCode Style",
                           "TimeCode Style\nFormat of Time Codes displayed when not displaying "
                           "timing in terms of frames");
  RNA_def_property_update(prop, 0, "rna_userdef_update");

  prop = RNA_def_property(srna, "view_frame_type", PROP_ENUM, PROP_NONE);
  RNA_def_property_enum_items(prop, zoom_frame_modes);
  RNA_def_property_enum_sdna(prop, NULL, "view_frame_type");
  RNA_def_property_ui_text(
      prop,
      "Zoom To Frame Type",
      "Zoom To Frame Type\nHow zooming to frame focuses around current frame");

  prop = RNA_def_property(srna, "view_frame_keyframes", PROP_INT, PROP_NONE);
  RNA_def_property_range(prop, 1, 500);
  RNA_def_property_ui_text(
      prop, "Zoom Keyframes", "Zoom Keyframes\nKeyframes around cursor that we zoom around");

  prop = RNA_def_property(srna, "view_frame_seconds", PROP_FLOAT, PROP_TIME);
  RNA_def_property_range(prop, 0.0, 10000.0);
  RNA_def_property_ui_text(
      prop, "Zoom Seconds", "Zoom Seconds\nSeconds around cursor that we zoom around");

  /* Text. */

  prop = RNA_def_property(srna, "use_text_antialiasing", PROP_BOOLEAN, PROP_NONE);
  RNA_def_property_boolean_negative_sdna(prop, NULL, "text_render", USER_TEXT_DISABLE_AA);
  RNA_def_property_ui_text(
      prop, "Text Anti-aliasing", "Text Anti-aliasing\nDraw user interface text anti-aliased");
  RNA_def_property_update(prop, 0, "rna_userdef_text_update");

  prop = RNA_def_property(srna, "text_hinting", PROP_ENUM, PROP_NONE);
  RNA_def_property_enum_bitflag_sdna(prop, NULL, "text_render");
  RNA_def_property_enum_items(prop, text_hinting_items);
  RNA_def_property_ui_text(
      prop, "Text Hinting", "Text Hinting\nMethod for making user interface text render sharp");
  RNA_def_property_update(prop, 0, "rna_userdef_text_update");

  prop = RNA_def_property(srna, "font_path_ui", PROP_STRING, PROP_FILEPATH);
  RNA_def_property_string_sdna(prop, NULL, "font_path_ui");
  RNA_def_property_ui_text(prop, "Interface Font", "Interface Font\nPath to interface font");
  RNA_def_property_update(prop, NC_WINDOW, "rna_userdef_language_update");

  prop = RNA_def_property(srna, "font_path_ui_mono", PROP_STRING, PROP_FILEPATH);
  RNA_def_property_string_sdna(prop, NULL, "font_path_ui_mono");
  RNA_def_property_ui_text(
      prop, "Mono-space Font", "Mono-space Font\nPath to interface mono-space Font");
  RNA_def_property_update(prop, NC_WINDOW, "rna_userdef_language_update");

  /* Language. */

  prop = RNA_def_property(srna, "use_international_fonts", PROP_BOOLEAN, PROP_NONE);
  RNA_def_property_boolean_sdna(prop, NULL, "transopts", USER_DOTRANSLATE);
  RNA_def_property_ui_text(
      prop, "Translate UI", "Translate UI\nEnable UI translation and use international fonts");
  RNA_def_property_update(prop, NC_WINDOW, "rna_userdef_language_update");

  prop = RNA_def_property(srna, "language", PROP_ENUM, PROP_NONE);
  RNA_def_property_enum_items(prop, rna_enum_language_default_items);
#  ifdef WITH_INTERNATIONAL
  RNA_def_property_enum_funcs(prop, NULL, NULL, "rna_lang_enum_properties_itemf");
#  endif
  RNA_def_property_ui_text(prop, "Language", "Language\nLanguage used for translation");
  RNA_def_property_update(prop, NC_WINDOW, "rna_userdef_language_update");

  prop = RNA_def_property(srna, "use_translate_tooltips", PROP_BOOLEAN, PROP_NONE);
  RNA_def_property_boolean_sdna(prop, NULL, "transopts", USER_TR_TOOLTIPS);
  RNA_def_property_ui_text(
      prop,
      "Translate Tooltips",
      "Translate Tooltips\nTranslate the descriptions when hovering UI elements (recommended)");
  RNA_def_property_update(prop, 0, "rna_userdef_update");

  prop = RNA_def_property(srna, "use_translate_interface", PROP_BOOLEAN, PROP_NONE);
  RNA_def_property_boolean_sdna(prop, NULL, "transopts", USER_TR_IFACE);
  RNA_def_property_ui_text(
      prop,
      "Translate Interface",
      "Translate Interface\nTranslate all labels in menus, buttons and panels "
      "(note that this might make it hard to follow tutorials or the manual)");
  RNA_def_property_update(prop, 0, "rna_userdef_update");

  prop = RNA_def_property(srna, "use_translate_new_dataname", PROP_BOOLEAN, PROP_NONE);
  RNA_def_property_boolean_sdna(prop, NULL, "transopts", USER_TR_NEWDATANAME);
  RNA_def_property_ui_text(
      prop,
      "Translate New Names",
      "Translate New Names\nTranslate the names of new data-blocks (objects, materials...)");
  RNA_def_property_update(prop, 0, "rna_userdef_update");
}

static void rna_def_userdef_edit(BlenderRNA *brna)
{
  PropertyRNA *prop;
  StructRNA *srna;

  static const EnumPropertyItem auto_key_modes[] = {
      {AUTOKEY_MODE_NORMAL, "ADD_REPLACE_KEYS", 0, "Add/Replace", ""},
      {AUTOKEY_MODE_EDITKEYS, "REPLACE_KEYS", 0, "Replace", ""},
      {0, NULL, 0, NULL, NULL},
  };

  static const EnumPropertyItem material_link_items[] = {
      {0,
       "OBDATA",
       0,
       "Object Data",
       "Toggle whether the material is linked to object data or the object block"},
      {USER_MAT_ON_OB,
       "OBJECT",
       0,
       "Object",
       "Toggle whether the material is linked to object data or the object block"},
      {0, NULL, 0, NULL, NULL},
  };

  static const EnumPropertyItem object_align_items[] = {
      {0, "WORLD", 0, "World", "Align newly added objects to the world coordinate system"},
      {USER_ADD_VIEWALIGNED,
       "VIEW",
       0,
       "View",
       "Align newly added objects facing the active 3D View direction"},
      {0, NULL, 0, NULL, NULL},
  };

  srna = RNA_def_struct(brna, "PreferencesEdit", NULL);
  RNA_def_struct_sdna(srna, "UserDef");
  RNA_def_struct_nested(brna, srna, "Preferences");
  RNA_def_struct_clear_flag(srna, STRUCT_UNDO);
  RNA_def_struct_ui_text(srna, "Edit Methods", "Settings for interacting with Blender data");

  /* Edit Methods */

  prop = RNA_def_property(srna, "material_link", PROP_ENUM, PROP_NONE);
  RNA_def_property_enum_bitflag_sdna(prop, NULL, "flag");
  RNA_def_property_enum_items(prop, material_link_items);
  RNA_def_property_ui_text(prop,
                           "Material Link To",
                           "Material Link To\nToggle whether the material is linked to object "
                           "data or the object block");

  prop = RNA_def_property(srna, "object_align", PROP_ENUM, PROP_NONE);
  RNA_def_property_enum_bitflag_sdna(prop, NULL, "flag");
  RNA_def_property_enum_items(prop, object_align_items);
  RNA_def_property_ui_text(prop,
                           "Align Object To",
                           "Align Object To\nWhen adding objects from a 3D View menu, either "
                           "align them with that view or "
                           "with the world");

  prop = RNA_def_property(srna, "use_enter_edit_mode", PROP_BOOLEAN, PROP_NONE);
  RNA_def_property_boolean_sdna(prop, NULL, "flag", USER_ADD_EDITMODE);
  RNA_def_property_ui_text(
      prop,
      "Enter Edit Mode",
      "Enter Edit Mode\nEnter Edit Mode automatically after adding a new object");

  /* Undo */

  prop = RNA_def_property(srna, "undo_steps", PROP_INT, PROP_NONE);
  RNA_def_property_int_sdna(prop, NULL, "undosteps");
  RNA_def_property_range(prop, 0, 256);
  RNA_def_property_int_funcs(prop, NULL, "rna_userdef_undo_steps_set", NULL);
  RNA_def_property_ui_text(
      prop,
      "Undo Steps",
      "Undo Steps\nNumber of undo steps available (smaller values conserve memory)");

  prop = RNA_def_property(srna, "undo_memory_limit", PROP_INT, PROP_NONE);
  RNA_def_property_int_sdna(prop, NULL, "undomemory");
  RNA_def_property_range(prop, 0, max_memory_in_megabytes_int());
  RNA_def_property_ui_text(
      prop,
      "Undo Memory Size",
      "Undo Memory Size\nMaximum memory usage in megabytes (0 means unlimited)");

  prop = RNA_def_property(srna, "use_global_undo", PROP_BOOLEAN, PROP_NONE);
  RNA_def_property_boolean_sdna(prop, NULL, "uiflag", USER_GLOBALUNDO);
  RNA_def_property_ui_text(
      prop,
      "Global Undo",
      "Global Undo\nGlobal undo works by keeping a full copy of the file itself in memory, "
      "so takes extra memory");

  /* auto keyframing */
  prop = RNA_def_property(srna, "use_auto_keying", PROP_BOOLEAN, PROP_NONE);
  RNA_def_property_boolean_sdna(prop, NULL, "autokey_mode", AUTOKEY_ON);
  RNA_def_property_ui_text(
      prop,
      "Auto Keying Enable",
      "Auto Keying Enable\nAutomatic keyframe insertion for Objects and Bones "
      "(default setting used for new Scenes)");

  prop = RNA_def_property(srna, "auto_keying_mode", PROP_ENUM, PROP_NONE);
  RNA_def_property_enum_items(prop, auto_key_modes);
  RNA_def_property_enum_funcs(
      prop, "rna_userdef_autokeymode_get", "rna_userdef_autokeymode_set", NULL);
  RNA_def_property_ui_text(
      prop,
      "Auto Keying Mode",
      "Auto Keying Mode\nMode of automatic keyframe insertion for Objects and Bones "
      "(default setting used for new Scenes)");

  prop = RNA_def_property(srna, "use_keyframe_insert_available", PROP_BOOLEAN, PROP_NONE);
  RNA_def_property_boolean_sdna(prop, NULL, "autokey_flag", AUTOKEY_FLAG_INSERTAVAIL);
  RNA_def_property_ui_text(
      prop,
      "Auto Keyframe Insert Available",
      "Auto Keyframe Insert Available\nAutomatic keyframe insertion in available F-Curves");

  prop = RNA_def_property(srna, "use_auto_keying_warning", PROP_BOOLEAN, PROP_NONE);
  RNA_def_property_boolean_negative_sdna(prop, NULL, "autokey_flag", AUTOKEY_FLAG_NOWARNING);
  RNA_def_property_ui_text(prop,
                           "Show Auto Keying Warning",
                           "Show Auto Keying Warning\nShow warning indicators when transforming "
                           "objects and bones if auto keying is enabled");

  /* keyframing settings */
  prop = RNA_def_property(srna, "use_keyframe_insert_needed", PROP_BOOLEAN, PROP_NONE);
  RNA_def_property_boolean_sdna(prop, NULL, "autokey_flag", AUTOKEY_FLAG_INSERTNEEDED);
  RNA_def_property_ui_text(prop,
                           "Keyframe Insert Needed",
                           "Keyframe Insert Needed\nKeyframe insertion only when keyframe needed");

  prop = RNA_def_property(srna, "use_visual_keying", PROP_BOOLEAN, PROP_NONE);
  RNA_def_property_boolean_sdna(prop, NULL, "autokey_flag", AUTOKEY_FLAG_AUTOMATKEY);
  RNA_def_property_ui_text(
      prop,
      "Visual Keying",
      "Visual Keying\nUse Visual keying automatically for constrained objects");

  prop = RNA_def_property(srna, "use_insertkey_xyz_to_rgb", PROP_BOOLEAN, PROP_NONE);
  RNA_def_property_boolean_sdna(prop, NULL, "autokey_flag", AUTOKEY_FLAG_XYZ2RGB);
  RNA_def_property_ui_text(prop,
                           "New F-Curve Colors - XYZ to RGB",
                           "New F-Curve Colors - XYZ to RGB\nColor for newly added transformation "
                           "F-Curves (Location, Rotation, Scale) "
                           "and also Color is based on the transform axis");

  prop = RNA_def_property(srna, "keyframe_new_interpolation_type", PROP_ENUM, PROP_NONE);
  RNA_def_property_enum_items(prop, rna_enum_beztriple_interpolation_mode_items);
  RNA_def_property_enum_sdna(prop, NULL, "ipo_new");
  RNA_def_property_ui_text(
      prop,
      "New Interpolation Type",
      "New Interpolation Type\nInterpolation mode used for first keyframe on newly added F-Curves "
      "(subsequent keyframes take interpolation from preceding keyframe)");

  prop = RNA_def_property(srna, "keyframe_new_handle_type", PROP_ENUM, PROP_NONE);
  RNA_def_property_enum_items(prop, rna_enum_keyframe_handle_type_items);
  RNA_def_property_enum_sdna(prop, NULL, "keyhandles_new");
  RNA_def_property_ui_text(
      prop, "New Handles Type", "New Handles Type\nHandle type for handles of new keyframes");

  /* frame numbers */
  prop = RNA_def_property(srna, "use_negative_frames", PROP_BOOLEAN, PROP_NONE);
  RNA_def_property_boolean_negative_sdna(prop, NULL, "flag", USER_NONEGFRAMES);
  RNA_def_property_ui_text(
      prop,
      "Allow Negative Frames",
      "Allow Negative Frames\nCurrent frame number can be manually set to a negative value");

  /* fcurve opacity */
  prop = RNA_def_property(srna, "fcurve_unselected_alpha", PROP_FLOAT, PROP_FACTOR);
  RNA_def_property_float_sdna(prop, NULL, "fcu_inactive_alpha");
  RNA_def_property_range(prop, 0.001f, 1.0f);
  RNA_def_property_ui_text(prop,
                           "Unselected F-Curve Visibility",
                           "Unselected F-Curve Visibility\nAmount that unselected F-Curves stand "
                           "out from the background (Graph Editor)");
  RNA_def_property_update(prop, NC_SPACE | ND_SPACE_GRAPH, NULL);

  /* grease pencil */
  prop = RNA_def_property(srna, "grease_pencil_manhattan_distance", PROP_INT, PROP_PIXEL);
  RNA_def_property_int_sdna(prop, NULL, "gp_manhattendist");
  RNA_def_property_range(prop, 0, 100);
  RNA_def_property_ui_text(
      prop,
      "Grease Pencil Manhattan Distance",
      "Grease Pencil Manhattan Distance\nPixels moved by mouse per axis when drawing stroke");

  prop = RNA_def_property(srna, "grease_pencil_euclidean_distance", PROP_INT, PROP_PIXEL);
  RNA_def_property_int_sdna(prop, NULL, "gp_euclideandist");
  RNA_def_property_range(prop, 0, 100);
  RNA_def_property_ui_text(
      prop,
      "Grease Pencil Euclidean Distance",
      "Grease Pencil Euclidean Distance\nDistance moved by mouse when drawing stroke to include");

  prop = RNA_def_property(srna, "use_grease_pencil_simplify_stroke", PROP_BOOLEAN, PROP_NONE);
  RNA_def_property_boolean_sdna(prop, NULL, "gp_settings", GP_PAINT_DOSIMPLIFY);
  RNA_def_property_ui_text(prop,
                           "Grease Pencil Simplify Stroke",
                           "Grease Pencil Simplify Stroke\nSimplify the final stroke");

  prop = RNA_def_property(srna, "grease_pencil_eraser_radius", PROP_INT, PROP_PIXEL);
  RNA_def_property_int_sdna(prop, NULL, "gp_eraser");
  RNA_def_property_range(prop, 1, 500);
  RNA_def_property_ui_text(prop,
                           "Grease Pencil Eraser Radius",
                           "Grease Pencil Eraser Radius\nRadius of eraser 'brush'");

  prop = RNA_def_property(srna, "grease_pencil_default_color", PROP_FLOAT, PROP_COLOR_GAMMA);
  RNA_def_property_float_sdna(prop, NULL, "gpencil_new_layer_col");
  RNA_def_property_array(prop, 4);
  RNA_def_property_ui_text(prop,
                           "Annotation Default Color",
                           "Annotation Default Color\nColor of new annotation layers");

  /* sculpt and paint */

  prop = RNA_def_property(srna, "sculpt_paint_overlay_color", PROP_FLOAT, PROP_COLOR_GAMMA);
  RNA_def_property_float_sdna(prop, NULL, "sculpt_paint_overlay_col");
  RNA_def_property_array(prop, 3);
  RNA_def_property_ui_text(
      prop, "Sculpt/Paint Overlay Color", "Sculpt/Paint Overlay Color\nColor of texture overlay");

  /* duplication linking */
  prop = RNA_def_property(srna, "use_duplicate_mesh", PROP_BOOLEAN, PROP_NONE);
  RNA_def_property_boolean_sdna(prop, NULL, "dupflag", USER_DUP_MESH);
  RNA_def_property_ui_text(
      prop, "Duplicate Mesh", "Duplicate Mesh\nCauses mesh data to be duplicated with the object");

  prop = RNA_def_property(srna, "use_duplicate_surface", PROP_BOOLEAN, PROP_NONE);
  RNA_def_property_boolean_sdna(prop, NULL, "dupflag", USER_DUP_SURF);
  RNA_def_property_ui_text(
      prop,
      "Duplicate Surface",
      "Duplicate Surface\nCauses surface data to be duplicated with the object");

  prop = RNA_def_property(srna, "use_duplicate_curve", PROP_BOOLEAN, PROP_NONE);
  RNA_def_property_boolean_sdna(prop, NULL, "dupflag", USER_DUP_CURVE);
  RNA_def_property_ui_text(prop,
                           "Duplicate Curve",
                           "Duplicate Curve\nCauses curve data to be duplicated with the object");

  prop = RNA_def_property(srna, "use_duplicate_text", PROP_BOOLEAN, PROP_NONE);
  RNA_def_property_boolean_sdna(prop, NULL, "dupflag", USER_DUP_FONT);
  RNA_def_property_ui_text(
      prop, "Duplicate Text", "Causes text data to be duplicated with the object");

  prop = RNA_def_property(srna, "use_duplicate_metaball", PROP_BOOLEAN, PROP_NONE);
  RNA_def_property_boolean_sdna(prop, NULL, "dupflag", USER_DUP_MBALL);
  RNA_def_property_ui_text(
      prop,
      "Duplicate Metaball",
      "Duplicate Metaball\nCauses metaball data to be duplicated with the object");

  prop = RNA_def_property(srna, "use_duplicate_armature", PROP_BOOLEAN, PROP_NONE);
  RNA_def_property_boolean_sdna(prop, NULL, "dupflag", USER_DUP_ARM);
  RNA_def_property_ui_text(
      prop,
      "Duplicate Armature",
      "Duplicate Armature\nCauses armature data to be duplicated with the object");

  prop = RNA_def_property(srna, "use_duplicate_light", PROP_BOOLEAN, PROP_NONE);
  RNA_def_property_boolean_sdna(prop, NULL, "dupflag", USER_DUP_LAMP);
  RNA_def_property_ui_text(prop,
                           "Duplicate Light",
                           "Duplicate Light\nCauses light data to be duplicated with the object");

  prop = RNA_def_property(srna, "use_duplicate_material", PROP_BOOLEAN, PROP_NONE);
  RNA_def_property_boolean_sdna(prop, NULL, "dupflag", USER_DUP_MAT);
  RNA_def_property_ui_text(
      prop,
      "Duplicate Material",
      "Duplicate Material\nCauses material data to be duplicated with the object");

  prop = RNA_def_property(srna, "use_duplicate_texture", PROP_BOOLEAN, PROP_NONE);
  RNA_def_property_boolean_sdna(prop, NULL, "dupflag", USER_DUP_TEX);
  RNA_def_property_ui_text(
      prop,
      "Duplicate Texture",
      "Duplicate Texture\nCauses texture data to be duplicated with the object");

  /* xxx */
  prop = RNA_def_property(srna, "use_duplicate_fcurve", PROP_BOOLEAN, PROP_NONE);
  RNA_def_property_boolean_sdna(prop, NULL, "dupflag", USER_DUP_IPO);
  RNA_def_property_ui_text(
      prop,
      "Duplicate F-Curve",
      "Duplicate F-Curve\nCauses F-curve data to be duplicated with the object");
  /* xxx */
  prop = RNA_def_property(srna, "use_duplicate_action", PROP_BOOLEAN, PROP_NONE);
  RNA_def_property_boolean_sdna(prop, NULL, "dupflag", USER_DUP_ACT);
  RNA_def_property_ui_text(prop,
                           "Duplicate Action",
                           "Duplicate Action\nCauses actions to be duplicated with the object");

  prop = RNA_def_property(srna, "use_duplicate_particle", PROP_BOOLEAN, PROP_NONE);
  RNA_def_property_boolean_sdna(prop, NULL, "dupflag", USER_DUP_PSYS);
  RNA_def_property_ui_text(
      prop, "Duplicate Particle", "Causes particle systems to be duplicated with the object");

  prop = RNA_def_property(srna, "use_duplicate_lightprobe", PROP_BOOLEAN, PROP_NONE);
  RNA_def_property_boolean_sdna(prop, NULL, "dupflag", USER_DUP_LIGHTPROBE);
  RNA_def_property_ui_text(
      prop, "Duplicate Light Probe", "Causes light probe data to be duplicated with the object");

  prop = RNA_def_property(srna, "use_duplicate_grease_pencil", PROP_BOOLEAN, PROP_NONE);
  RNA_def_property_boolean_sdna(prop, NULL, "dupflag", USER_DUP_GPENCIL);
  RNA_def_property_ui_text(
      prop,
      "Duplicate GPencil",
      "Duplicate GPencil\nCauses grease pencil data to be duplicated with the object");

  /* Currently only used for insert offset (aka auto-offset),
   * maybe also be useful for later stuff though. */
  prop = RNA_def_property(srna, "node_margin", PROP_INT, PROP_NONE);
  RNA_def_property_int_sdna(prop, NULL, "node_margin");
  RNA_def_property_ui_text(
      prop,
      "Auto-offset Margin",
      "Auto-offset Margin\nMinimum distance between nodes for Auto-offsetting nodes");
  RNA_def_property_update(prop, 0, "rna_userdef_update");

  /* cursor */
  prop = RNA_def_property(srna, "use_cursor_lock_adjust", PROP_BOOLEAN, PROP_NONE);
  RNA_def_property_boolean_sdna(prop, NULL, "uiflag", USER_LOCK_CURSOR_ADJUST);
  RNA_def_property_ui_text(prop,
                           "Cursor Lock Adjust",
                           "Cursor Lock Adjust\nPlace the cursor without 'jumping' to the new "
                           "location (when lock-to-cursor is used)");

  prop = RNA_def_property(srna, "use_mouse_depth_cursor", PROP_BOOLEAN, PROP_NONE);
  RNA_def_property_boolean_sdna(prop, NULL, "uiflag", USER_DEPTH_CURSOR);
  RNA_def_property_ui_text(prop,
                           "Cursor Surface Project",
                           "Cursor Surface Project\nUse the surface depth for cursor placement");
}

static void rna_def_userdef_system(BlenderRNA *brna)
{
  PropertyRNA *prop;
  StructRNA *srna;

  static const EnumPropertyItem gl_texture_clamp_items[] = {
      {0, "CLAMP_OFF", 0, "Off", ""},
      {8192, "CLAMP_8192", 0, "8192", ""},
      {4096, "CLAMP_4096", 0, "4096", ""},
      {2048, "CLAMP_2048", 0, "2048", ""},
      {1024, "CLAMP_1024", 0, "1024", ""},
      {512, "CLAMP_512", 0, "512", ""},
      {256, "CLAMP_256", 0, "256", ""},
      {128, "CLAMP_128", 0, "128", ""},
      {0, NULL, 0, NULL, NULL},
  };

  static const EnumPropertyItem anisotropic_items[] = {
      {1, "FILTER_0", 0, "Off", ""},
      {2, "FILTER_2", 0, "2x", ""},
      {4, "FILTER_4", 0, "4x", ""},
      {8, "FILTER_8", 0, "8x", ""},
      {16, "FILTER_16", 0, "16x", ""},
      {0, NULL, 0, NULL, NULL},
  };

  static const EnumPropertyItem audio_mixing_samples_items[] = {
      {256, "SAMPLES_256", 0, "256", "Set audio mixing buffer size to 256 samples"},
      {512, "SAMPLES_512", 0, "512", "Set audio mixing buffer size to 512 samples"},
      {1024, "SAMPLES_1024", 0, "1024", "Set audio mixing buffer size to 1024 samples"},
      {2048, "SAMPLES_2048", 0, "2048", "Set audio mixing buffer size to 2048 samples"},
      {4096, "SAMPLES_4096", 0, "4096", "Set audio mixing buffer size to 4096 samples"},
      {8192, "SAMPLES_8192", 0, "8192", "Set audio mixing buffer size to 8192 samples"},
      {16384, "SAMPLES_16384", 0, "16384", "Set audio mixing buffer size to 16384 samples"},
      {32768, "SAMPLES_32768", 0, "32768", "Set audio mixing buffer size to 32768 samples"},
      {0, NULL, 0, NULL, NULL},
  };

  static const EnumPropertyItem audio_rate_items[] = {
#  if 0
    {8000, "RATE_8000", 0, "8 kHz", "Set audio sampling rate to 8000 samples per second"},
    {11025, "RATE_11025", 0, "11.025 kHz", "Set audio sampling rate to 11025 samples per second"},
    {16000, "RATE_16000", 0, "16 kHz", "Set audio sampling rate to 16000 samples per second"},
    {22050, "RATE_22050", 0, "22.05 kHz", "Set audio sampling rate to 22050 samples per second"},
    {32000, "RATE_32000", 0, "32 kHz", "Set audio sampling rate to 32000 samples per second"},
#  endif
    {44100, "RATE_44100", 0, "44.1 kHz", "Set audio sampling rate to 44100 samples per second"},
    {48000, "RATE_48000", 0, "48 kHz", "Set audio sampling rate to 48000 samples per second"},
#  if 0
    {88200, "RATE_88200", 0, "88.2 kHz", "Set audio sampling rate to 88200 samples per second"},
#  endif
    {96000, "RATE_96000", 0, "96 kHz", "Set audio sampling rate to 96000 samples per second"},
    {192000, "RATE_192000", 0, "192 kHz", "Set audio sampling rate to 192000 samples per second"},
    {0, NULL, 0, NULL, NULL},
  };

  static const EnumPropertyItem audio_format_items[] = {
      {0x01, "U8", 0, "8-bit Unsigned", "Set audio sample format to 8 bit unsigned integer"},
      {0x12, "S16", 0, "16-bit Signed", "Set audio sample format to 16 bit signed integer"},
      {0x13, "S24", 0, "24-bit Signed", "Set audio sample format to 24 bit signed integer"},
      {0x14, "S32", 0, "32-bit Signed", "Set audio sample format to 32 bit signed integer"},
      {0x24, "FLOAT", 0, "32-bit Float", "Set audio sample format to 32 bit float"},
      {0x28, "DOUBLE", 0, "64-bit Float", "Set audio sample format to 64 bit float"},
      {0, NULL, 0, NULL, NULL},
  };

  static const EnumPropertyItem audio_channel_items[] = {
      {1, "MONO", 0, "Mono", "Set audio channels to mono"},
      {2, "STEREO", 0, "Stereo", "Set audio channels to stereo"},
      {4, "SURROUND4", 0, "4 Channels", "Set audio channels to 4 channels"},
      {6, "SURROUND51", 0, "5.1 Surround", "Set audio channels to 5.1 surround sound"},
      {8, "SURROUND71", 0, "7.1 Surround", "Set audio channels to 7.1 surround sound"},
      {0, NULL, 0, NULL, NULL},
  };

  static const EnumPropertyItem multi_sample_levels[] = {
      {USER_MULTISAMPLE_NONE, "NONE", 0, "No MultiSample", "Do not use OpenGL MultiSample"},
      {USER_MULTISAMPLE_2, "2", 0, "MultiSample: 2", "Use 2x OpenGL MultiSample"},
      {USER_MULTISAMPLE_4, "4", 0, "MultiSample: 4", "Use 4x OpenGL MultiSample"},
      {USER_MULTISAMPLE_8, "8", 0, "MultiSample: 8", "Use 8x OpenGL MultiSample"},
      {USER_MULTISAMPLE_16, "16", 0, "MultiSample: 16", "Use 16x OpenGL MultiSample"},
      {0, NULL, 0, NULL, NULL},
  };

  static const EnumPropertyItem image_draw_methods[] = {
      {IMAGE_DRAW_METHOD_AUTO,
       "AUTO",
       0,
       "Automatic",
       "Automatically choose method based on GPU and image"},
      {IMAGE_DRAW_METHOD_2DTEXTURE,
       "2DTEXTURE",
       0,
       "2D Texture",
       "Use CPU for display transform and draw image with 2D texture"},
      {IMAGE_DRAW_METHOD_GLSL,
       "GLSL",
       0,
       "GLSL",
       "Use GLSL shaders for display transform and draw image with 2D texture"},
      {0, NULL, 0, NULL, NULL},
  };

  srna = RNA_def_struct(brna, "PreferencesSystem", NULL);
  RNA_def_struct_sdna(srna, "UserDef");
  RNA_def_struct_nested(brna, srna, "Preferences");
  RNA_def_struct_clear_flag(srna, STRUCT_UNDO);
  RNA_def_struct_ui_text(srna, "System & OpenGL", "Graphics driver and operating system settings");

  /* UI settings. */

  prop = RNA_def_property(srna, "ui_scale", PROP_FLOAT, PROP_NONE);
  RNA_def_property_clear_flag(prop, PROP_EDITABLE);
  RNA_def_property_float_sdna(prop, NULL, "dpi_fac");
  RNA_def_property_ui_text(
      prop,
      "UI Scale",
      "UI Scale\nSize multiplier to use when drawing custom user interface elements, so that "
      "they are scaled correctly on screens with different DPI. This value is based "
      "on operating system DPI settings and Blender display scale");

  prop = RNA_def_property(srna, "ui_line_width", PROP_FLOAT, PROP_NONE);
  RNA_def_property_clear_flag(prop, PROP_EDITABLE);
  RNA_def_property_float_sdna(prop, NULL, "pixelsize");
  RNA_def_property_ui_text(
      prop,
      "UI Line Width",
      "UI Line Width\nSuggested line thickness and point size in pixels, for add-ons drawing "
      "custom "
      "user interface elements, based on operating system settings and Blender UI scale");

  prop = RNA_def_property(srna, "dpi", PROP_INT, PROP_NONE);
  RNA_def_property_clear_flag(prop, PROP_EDITABLE);

  prop = RNA_def_property(srna, "pixel_size", PROP_FLOAT, PROP_NONE);
  RNA_def_property_clear_flag(prop, PROP_EDITABLE);
  RNA_def_property_float_sdna(prop, NULL, "pixelsize");

  /* Memory */

  prop = RNA_def_property(srna, "prefetch_frames", PROP_INT, PROP_NONE);
  RNA_def_property_int_sdna(prop, NULL, "prefetchframes");
  RNA_def_property_range(prop, 0, INT_MAX);
  RNA_def_property_ui_range(prop, 0, 500, 1, -1);
  RNA_def_property_ui_text(
      prop,
      "Prefetch Frames",
      "Prefetch Frames\nNumber of frames to render ahead during playback (sequencer only)");

  prop = RNA_def_property(srna, "memory_cache_limit", PROP_INT, PROP_NONE);
  RNA_def_property_int_sdna(prop, NULL, "memcachelimit");
  RNA_def_property_range(prop, 0, max_memory_in_megabytes_int());
  RNA_def_property_ui_text(
      prop, "Memory Cache Limit", "Memory Cache Limit\nMemory cache limit (in megabytes)");
  RNA_def_property_update(prop, 0, "rna_Userdef_memcache_update");

  prop = RNA_def_property(srna, "scrollback", PROP_INT, PROP_UNSIGNED);
  RNA_def_property_int_sdna(prop, NULL, "scrollback");
  RNA_def_property_range(prop, 32, 32768);
  RNA_def_property_ui_text(
      prop, "Scrollback", "Scrollback\nMaximum number of lines to store for the console buffer");

  /* OpenGL */

  /* Full scene anti-aliasing */
  prop = RNA_def_property(srna, "multi_sample", PROP_ENUM, PROP_NONE);
  RNA_def_property_enum_bitflag_sdna(prop, NULL, "ogl_multisamples");
  RNA_def_property_enum_items(prop, multi_sample_levels);
  RNA_def_property_ui_text(
      prop,
      "MultiSample",
      "MultiSample\nEnable OpenGL multi-sampling, only for systems that support it");
  RNA_def_property_update(prop, 0, "rna_userdef_dpi_update");

  prop = RNA_def_property(srna, "use_edit_mode_smooth_wire", PROP_BOOLEAN, PROP_NONE);
  RNA_def_property_boolean_negative_sdna(
      prop, NULL, "gpu_flag", USER_GPU_FLAG_NO_EDIT_MODE_SMOOTH_WIRE);
  RNA_def_property_ui_text(prop,
                           "Edit-Mode Smooth Wires",
                           "Edit-Mode Smooth Wires\nEnable Edit-Mode edge smoothing, reducing "
                           "aliasing, requires restart");
  RNA_def_property_update(prop, 0, "rna_userdef_dpi_update");

  /* grease pencil anti-aliasing */
  prop = RNA_def_property(srna, "gpencil_multi_sample", PROP_ENUM, PROP_NONE);
  RNA_def_property_enum_bitflag_sdna(prop, NULL, "gpencil_multisamples");
  RNA_def_property_enum_items(prop, multi_sample_levels);
  RNA_def_property_ui_text(prop,
                           "Gpencil MultiSample",
                           "Gpencil MultiSample\nEnable Grease Pencil OpenGL multi-sampling, only "
                           "for systems that support it");
  RNA_def_property_update(prop, 0, "rna_userdef_dpi_update");

  prop = RNA_def_property(srna, "use_region_overlap", PROP_BOOLEAN, PROP_NONE);
  RNA_def_property_boolean_sdna(prop, NULL, "uiflag2", USER_REGION_OVERLAP);
  RNA_def_property_ui_text(
      prop, "Region Overlap", "Region Overlap\nDraw tool/property regions over the main region");
  RNA_def_property_update(prop, 0, "rna_userdef_dpi_update");

  prop = RNA_def_property(srna, "viewport_aa", PROP_ENUM, PROP_NONE);
  RNA_def_property_enum_items(prop, rna_enum_userdef_viewport_aa_items);
  RNA_def_property_ui_text(
      prop, "Viewport Anti-Aliasing", "Anti-Aliasing\nMethod of anti-aliasing in 3d viewport");
  RNA_def_property_clear_flag(prop, PROP_ANIMATABLE);
  RNA_def_property_update(prop, 0, "rna_userdef_update");

  prop = RNA_def_property(srna, "solid_lights", PROP_COLLECTION, PROP_NONE);
  RNA_def_property_collection_sdna(prop, NULL, "light_param", "");
  RNA_def_property_struct_type(prop, "UserSolidLight");
  RNA_def_property_ui_text(
      prop, "Solid Lights", "Solid Lights\nLights user to display objects in solid draw mode");

  prop = RNA_def_property(srna, "light_ambient", PROP_FLOAT, PROP_COLOR);
  RNA_def_property_float_sdna(prop, NULL, "light_ambient");
  RNA_def_property_array(prop, 3);
  RNA_def_property_ui_text(
      prop,
      "Ambient Color",
      "Ambient Color\nColor of the ambient light that uniformly lit the scene");
  RNA_def_property_update(prop, 0, "rna_UserDef_viewport_lights_update");

  prop = RNA_def_property(srna, "use_studio_light_edit", PROP_BOOLEAN, PROP_NONE);
  RNA_def_property_boolean_sdna(prop, NULL, "edit_studio_light", 1);
  RNA_def_property_ui_text(
      prop,
      "Edit Studio Light",
      "Edit Studio Light\nView the result of the studio light editor in the viewport");
  RNA_def_property_update(prop, 0, "rna_UserDef_viewport_lights_update");

  prop = RNA_def_property(srna, "gl_clip_alpha", PROP_FLOAT, PROP_FACTOR);
  RNA_def_property_float_sdna(prop, NULL, "glalphaclip");
  RNA_def_property_range(prop, 0.0f, 1.0f);
  RNA_def_property_ui_text(
      prop, "Clip Alpha", "Clip Alpha\nClip alpha below this threshold in the 3D textured view");
  RNA_def_property_update(prop, 0, "rna_userdef_update");

  /* Textures */

  prop = RNA_def_property(srna, "image_draw_method", PROP_ENUM, PROP_NONE);
  RNA_def_property_enum_items(prop, image_draw_methods);
  RNA_def_property_enum_sdna(prop, NULL, "image_draw_method");
  RNA_def_property_ui_text(
      prop,
      "Image Display Method",
      "Image Display Method\nMethod used for displaying images on the screen");
  RNA_def_property_update(prop, 0, "rna_userdef_update");

  prop = RNA_def_property(srna, "anisotropic_filter", PROP_ENUM, PROP_NONE);
  RNA_def_property_enum_sdna(prop, NULL, "anisotropic_filter");
  RNA_def_property_enum_items(prop, anisotropic_items);
  RNA_def_property_enum_default(prop, 1);
  RNA_def_property_ui_text(prop,
                           "Anisotropic Filter",
                           "Anisotropic Filter\nQuality of the anisotropic filtering (values "
                           "greater than 1.0 enable anisotropic "
                           "filtering)");
  RNA_def_property_update(prop, 0, "rna_userdef_anisotropic_update");

  prop = RNA_def_property(srna, "gl_texture_limit", PROP_ENUM, PROP_NONE);
  RNA_def_property_enum_sdna(prop, NULL, "glreslimit");
  RNA_def_property_enum_items(prop, gl_texture_clamp_items);
  RNA_def_property_ui_text(prop,
                           "GL Texture Limit",
                           "GL Texture Limit\nLimit the texture size to save graphics memory");
  RNA_def_property_update(prop, 0, "rna_userdef_gl_texture_limit_update");

  prop = RNA_def_property(srna, "texture_time_out", PROP_INT, PROP_NONE);
  RNA_def_property_int_sdna(prop, NULL, "textimeout");
  RNA_def_property_range(prop, 0, 3600);
  RNA_def_property_ui_text(prop,
                           "Texture Time Out",
                           "Texture Time Out\nTime since last access of a GL texture in seconds "
                           "after which it is freed "
                           "(set to 0 to keep textures allocated)");

  prop = RNA_def_property(srna, "texture_collection_rate", PROP_INT, PROP_NONE);
  RNA_def_property_int_sdna(prop, NULL, "texcollectrate");
  RNA_def_property_range(prop, 1, 3600);
  RNA_def_property_ui_text(prop,
                           "Texture Collection Rate",
                           "Texture Collection Rate\nNumber of seconds between each run of the GL "
                           "texture garbage collector");

  prop = RNA_def_property(srna, "vbo_time_out", PROP_INT, PROP_NONE);
  RNA_def_property_int_sdna(prop, NULL, "vbotimeout");
  RNA_def_property_range(prop, 0, 3600);
  RNA_def_property_ui_text(prop,
                           "VBO Time Out",
                           "VBO Time Out\nTime since last access of a GL Vertex buffer object in "
                           "seconds after which it is freed "
                           "(set to 0 to keep vbo allocated)");

  prop = RNA_def_property(srna, "vbo_collection_rate", PROP_INT, PROP_NONE);
  RNA_def_property_int_sdna(prop, NULL, "vbocollectrate");
  RNA_def_property_range(prop, 1, 3600);
  RNA_def_property_ui_text(prop,
                           "VBO Collection Rate",
                           "VBO Collection Rate\nNumber of seconds between each run of the GL "
                           "Vertex buffer object garbage collector");

  /* Select */

  prop = RNA_def_property(srna, "use_select_pick_depth", PROP_BOOLEAN, PROP_NONE);
  RNA_def_property_boolean_negative_sdna(prop, NULL, "gpu_flag", USER_GPU_FLAG_NO_DEPT_PICK);
  RNA_def_property_ui_text(
      prop,
      "OpenGL Depth Picking",
      "OpenGL Depth Picking\nUse the depth buffer for picking 3D View selection "
      "(without this the front most object may not be selected first)");

  /* Audio */

  prop = RNA_def_property(srna, "audio_mixing_buffer", PROP_ENUM, PROP_NONE);
  RNA_def_property_enum_sdna(prop, NULL, "mixbufsize");
  RNA_def_property_enum_items(prop, audio_mixing_samples_items);
  RNA_def_property_ui_text(
      prop,
      "Audio Mixing Buffer",
      "Audio Mixing Buffer\nNumber of samples used by the audio mixing buffer");
  RNA_def_property_update(prop, 0, "rna_UserDef_audio_update");

  prop = RNA_def_property(srna, "audio_device", PROP_ENUM, PROP_NONE);
  RNA_def_property_enum_sdna(prop, NULL, "audiodevice");
  RNA_def_property_enum_items(prop, audio_device_items);
  RNA_def_property_enum_funcs(prop, NULL, NULL, "rna_userdef_audio_device_itemf");
  RNA_def_property_ui_text(prop, "Audio Device", "Audio Device\nAudio output device");
  RNA_def_property_update(prop, 0, "rna_UserDef_audio_update");

  prop = RNA_def_property(srna, "audio_sample_rate", PROP_ENUM, PROP_NONE);
  RNA_def_property_enum_sdna(prop, NULL, "audiorate");
  RNA_def_property_enum_items(prop, audio_rate_items);
  RNA_def_property_ui_text(prop, "Audio Sample Rate", "Audio Sample Rate\nAudio sample rate");
  RNA_def_property_update(prop, 0, "rna_UserDef_audio_update");

  prop = RNA_def_property(srna, "audio_sample_format", PROP_ENUM, PROP_NONE);
  RNA_def_property_enum_sdna(prop, NULL, "audioformat");
  RNA_def_property_enum_items(prop, audio_format_items);
  RNA_def_property_ui_text(
      prop, "Audio Sample Format", "Audio Sample Format\nAudio sample format");
  RNA_def_property_update(prop, 0, "rna_UserDef_audio_update");

  prop = RNA_def_property(srna, "audio_channels", PROP_ENUM, PROP_NONE);
  RNA_def_property_enum_sdna(prop, NULL, "audiochannels");
  RNA_def_property_enum_items(prop, audio_channel_items);
  RNA_def_property_ui_text(prop, "Audio Channels", "Audio Channels\nAudio channel count");
  RNA_def_property_update(prop, 0, "rna_UserDef_audio_update");

#  ifdef WITH_OPENSUBDIV
  prop = RNA_def_property(srna, "opensubdiv_compute_type", PROP_ENUM, PROP_NONE);
  RNA_def_property_flag(prop, PROP_ENUM_NO_CONTEXT);
  RNA_def_property_enum_sdna(prop, NULL, "opensubdiv_compute_type");
  RNA_def_property_enum_items(prop, opensubdiv_compute_type_items);
  RNA_def_property_enum_funcs(prop, NULL, NULL, "rna_userdef_opensubdiv_compute_type_itemf");
  RNA_def_property_ui_text(
      prop,
      "OpenSubdiv Compute Type",
      "OpenSubdiv Compute Type\nType of computer back-end used with OpenSubdiv");
  RNA_def_property_update(prop, NC_SPACE | ND_SPACE_PROPERTIES, "rna_userdef_opensubdiv_update");
#  endif

#  ifdef WITH_CYCLES
  prop = RNA_def_property(srna, "legacy_compute_device_type", PROP_INT, PROP_NONE);
  RNA_def_property_int_sdna(prop, NULL, "compute_device_type");
  RNA_def_property_clear_flag(prop, PROP_EDITABLE);
  RNA_def_property_flag(prop, PROP_HIDDEN);
  RNA_def_property_ui_text(prop,
                           "Legacy Compute Device Type",
                           "Legacy Compute Device Type\nFor backwards compatibility only");
#  endif
}

static void rna_def_userdef_input(BlenderRNA *brna)
{
  PropertyRNA *prop;
  StructRNA *srna;

  static const EnumPropertyItem view_rotation_items[] = {
      {0,
       "TURNTABLE",
       0,
       "Turntable",
       "Turntable\nTurntable keeps the Z-axis upright while orbiting"},
      {USER_TRACKBALL,
       "TRACKBALL",
       0,
       "Trackball",
       "Trackball\nTrackball allows you to tumble your view at any angle"},
      {0, NULL, 0, NULL, NULL},
  };

#  ifdef WITH_INPUT_NDOF
  static const EnumPropertyItem ndof_view_navigation_items[] = {
      {0, "FREE", 0, "Free", "Use full 6 degrees of freedom by default"},
      {NDOF_MODE_ORBIT, "ORBIT", 0, "Orbit", "Orbit\nOrbit about the view center by default"},
      {0, NULL, 0, NULL, NULL},
  };

  static const EnumPropertyItem ndof_view_rotation_items[] = {
      {NDOF_TURNTABLE,
       "TURNTABLE",
       0,
       "Turntable",
       "Use turntable style rotation in the viewport"},
      {0, "TRACKBALL", 0, "Trackball", "Trackball\nUse trackball style rotation in the viewport"},
      {0, NULL, 0, NULL, NULL},
  };
#  endif /* WITH_INPUT_NDOF */

  static const EnumPropertyItem tablet_api[] = {
      {USER_TABLET_AUTOMATIC,
       "AUTOMATIC",
       0,
       "Automatic",
       "Automatic\nAutomatically choose Wintab or Windows Ink depending on the device"},
      {USER_TABLET_NATIVE,
       "WINDOWS_INK",
       0,
       "Windows Ink",
       "Windows Ink\nUse native Windows Ink API, for modern tablet and pen devices. Requires "
       "Windows 8 or "
       "newer"},
      {USER_TABLET_WINTAB,
       "WINTAB",
       0,
       "Wintab",
       "Wintab\nUse Wintab driver for older tablets and Windows versions"},
      {0, NULL, 0, NULL, NULL},
  };

  static const EnumPropertyItem view_zoom_styles[] = {
      {USER_ZOOM_CONT,
       "CONTINUE",
       0,
       "Continue",
       "Continue\nOld style zoom, continues while moving mouse up or down"},
      {USER_ZOOM_DOLLY, "DOLLY", 0, "Dolly", "Zoom in and out based on vertical mouse movement"},
      {USER_ZOOM_SCALE,
       "SCALE",
       0,
       "Scale",
       "Scale\nZoom in and out like scaling the view, mouse movements relative to center"},
      {0, NULL, 0, NULL, NULL},
  };

  static const EnumPropertyItem view_zoom_axes[] = {
      {0, "VERTICAL", 0, "Vertical", "Zoom in and out based on vertical mouse movement"},
      {USER_ZOOM_HORIZ,
       "HORIZONTAL",
       0,
       "Horizontal",
       "Horizontal\nZoom in and out based on horizontal mouse movement"},
      {0, NULL, 0, NULL, NULL},
  };

  srna = RNA_def_struct(brna, "PreferencesInput", NULL);
  RNA_def_struct_sdna(srna, "UserDef");
  RNA_def_struct_nested(brna, srna, "Preferences");
  RNA_def_struct_clear_flag(srna, STRUCT_UNDO);
  RNA_def_struct_ui_text(srna, "Input", "Input\nSettings for input devices");

  prop = RNA_def_property(srna, "view_zoom_method", PROP_ENUM, PROP_NONE);
  RNA_def_property_enum_sdna(prop, NULL, "viewzoom");
  RNA_def_property_enum_items(prop, view_zoom_styles);
  RNA_def_property_ui_text(
      prop, "Zoom Style", "Zoom Style\nWhich style to use for viewport scaling");

  prop = RNA_def_property(srna, "view_zoom_axis", PROP_ENUM, PROP_NONE);
  RNA_def_property_enum_bitflag_sdna(prop, NULL, "uiflag");
  RNA_def_property_enum_items(prop, view_zoom_axes);
  RNA_def_property_ui_text(
      prop, "Zoom Axis", "Zoom Axis\nAxis of mouse movement to zoom in or out on");

  prop = RNA_def_property(srna, "invert_mouse_zoom", PROP_BOOLEAN, PROP_NONE);
  RNA_def_property_boolean_sdna(prop, NULL, "uiflag", USER_ZOOM_INVERT);
  RNA_def_property_ui_text(prop,
                           "Invert Zoom Direction",
                           "Invert Zoom Direction\nInvert the axis of mouse movement for zooming");

  prop = RNA_def_property(srna, "use_mouse_depth_navigate", PROP_BOOLEAN, PROP_NONE);
  RNA_def_property_boolean_sdna(prop, NULL, "uiflag", USER_DEPTH_NAVIGATE);
  RNA_def_property_ui_text(
      prop,
      "Auto Depth",
      "Auto Depth\nUse the depth under the mouse to improve view pan/rotate/zoom functionality");

  prop = RNA_def_property(srna, "use_camera_lock_parent", PROP_BOOLEAN, PROP_NONE);
  RNA_def_property_boolean_negative_sdna(prop, NULL, "uiflag", USER_CAM_LOCK_NO_PARENT);
  RNA_def_property_ui_text(
      prop,
      "Camera Parent Lock",
      "Camera Parent Lock\nWhen the camera is locked to the view and in fly mode, "
      "transform the parent rather than the camera");

  /* view zoom */
  prop = RNA_def_property(srna, "use_zoom_to_mouse", PROP_BOOLEAN, PROP_NONE);
  RNA_def_property_boolean_sdna(prop, NULL, "uiflag", USER_ZOOM_TO_MOUSEPOS);
  RNA_def_property_ui_text(
      prop,
      "Zoom To Mouse Position",
      "Zoom To Mouse Position\nZoom in towards the mouse pointer's position in the 3D view, "
      "rather than the 2D window center");

  /* view rotation */
  prop = RNA_def_property(srna, "use_auto_perspective", PROP_BOOLEAN, PROP_NONE);
  RNA_def_property_boolean_sdna(prop, NULL, "uiflag", USER_AUTOPERSP);
  RNA_def_property_ui_text(
      prop,
      "Auto Perspective",
      "Auto Perspective\nAutomatically switch between orthographic and perspective when changing "
      "from top/front/side views");

  prop = RNA_def_property(srna, "use_rotate_around_active", PROP_BOOLEAN, PROP_NONE);
  RNA_def_property_boolean_sdna(prop, NULL, "uiflag", USER_ORBIT_SELECTION);
  RNA_def_property_ui_text(
      prop, "Orbit Around Selection", "Orbit Around Selection\nUse selection as the pivot point");

  prop = RNA_def_property(srna, "view_rotate_method", PROP_ENUM, PROP_NONE);
  RNA_def_property_enum_bitflag_sdna(prop, NULL, "flag");
  RNA_def_property_enum_items(prop, view_rotation_items);
  RNA_def_property_ui_text(prop, "Orbit Method", "Orbit Method\nOrbit method in the viewport");

  prop = RNA_def_property(srna, "use_mouse_continuous", PROP_BOOLEAN, PROP_NONE);
  RNA_def_property_boolean_sdna(prop, NULL, "uiflag", USER_CONTINUOUS_MOUSE);
  RNA_def_property_ui_text(
      prop,
      "Continuous Grab",
      "Continuous Grab\nAllow moving the mouse outside the view on some manipulations "
      "(transform, ui control drag)");

  prop = RNA_def_property(srna, "use_drag_immediately", PROP_BOOLEAN, PROP_NONE);
  RNA_def_property_boolean_sdna(prop, NULL, "flag", USER_RELEASECONFIRM);
  RNA_def_property_ui_text(
      prop,
      "Release Confirms",
      "Release Confirms\nMoving things with a mouse drag confirms when releasing the button");

  prop = RNA_def_property(srna, "use_numeric_input_advanced", PROP_BOOLEAN, PROP_NONE);
  RNA_def_property_boolean_sdna(prop, NULL, "flag", USER_FLAG_NUMINPUT_ADVANCED);
  RNA_def_property_ui_text(
      prop,
      "Default to Advanced Numeric Input",
      "Default to Advanced Numeric Input\nWhen entering numbers while transforming, "
      "default to advanced mode for full math expression evaluation");

  /* View Navigation */
  prop = RNA_def_property(srna, "navigation_mode", PROP_ENUM, PROP_NONE);
  RNA_def_property_enum_sdna(prop, NULL, "navigation_mode");
  RNA_def_property_enum_items(prop, rna_enum_navigation_mode_items);
  RNA_def_property_ui_text(
      prop, "View Navigation", "View Navigation\nWhich method to use for viewport navigation");

  prop = RNA_def_property(srna, "walk_navigation", PROP_POINTER, PROP_NONE);
  RNA_def_property_pointer_sdna(prop, NULL, "walk_navigation");
  RNA_def_property_flag(prop, PROP_NEVER_NULL);
  RNA_def_property_struct_type(prop, "WalkNavigation");
  RNA_def_property_ui_text(
      prop, "Walk Navigation", "Walk Navigation\nSettings for walk navigation mode");

  /* tweak tablet & mouse preset */
  prop = RNA_def_property(srna, "drag_threshold", PROP_INT, PROP_PIXEL);
  RNA_def_property_int_sdna(prop, NULL, "tweak_threshold");
  RNA_def_property_range(prop, 3, 1024);
  RNA_def_property_ui_text(
      prop,
      "Drag Threshold",
      "Drag Threshold\nNumber of pixels you have to drag before a tweak/drag event is triggered "
      "(otherwise click events are detected)");

  prop = RNA_def_property(srna, "move_threshold", PROP_INT, PROP_PIXEL);
  RNA_def_property_range(prop, 0, 255);
  RNA_def_property_ui_range(prop, 0, 10, 1, -1);
  RNA_def_property_ui_text(prop,
                           "Motion Threshold",
                           "Motion Threshold\nNumber of pixels you have to move before the cursor is "
                           "considered to have moved "
                           "(used for cycling selected items on successive clicks)");

  /* tablet pressure curve */
  prop = RNA_def_property(srna, "pressure_threshold_max", PROP_FLOAT, PROP_FACTOR);
  RNA_def_property_range(prop, 0.0f, 1.0f);
  RNA_def_property_float_default(prop, 1.0f);
  RNA_def_property_ui_range(prop, 0.0f, 1.0f, 0.01f, 3);
  RNA_def_property_ui_text(
      prop,
      "Max Threshold",
      "Max Threshold\nRaw input pressure value that is interpreted as 100% pressure");

  prop = RNA_def_property(srna, "pressure_softness", PROP_FLOAT, PROP_FACTOR);
  RNA_def_property_range(prop, -FLT_MAX, FLT_MAX);
  RNA_def_property_ui_range(prop, -1.0f, 1.0f, 0.1f, 2);
  RNA_def_property_ui_text(
      prop,
      "Softness",
      "Softness\nAdjusts softness of the low pressure response onset using a gamma curve");

  prop = RNA_def_property(srna, "tablet_api", PROP_ENUM, PROP_NONE);
  RNA_def_property_enum_items(prop, tablet_api);
  RNA_def_property_ui_text(
      prop, "Tablet API", "Tablet API\nSelect the tablet API to use for pressure sensitivity");
  RNA_def_property_update(prop, 0, "rna_userdef_tablet_api_update");

#  ifdef WITH_INPUT_NDOF
  /* 3D mouse settings */
  /* global options */
  prop = RNA_def_property(srna, "ndof_sensitivity", PROP_FLOAT, PROP_NONE);
  RNA_def_property_range(prop, 0.01f, 40.0f);
  RNA_def_property_ui_text(
      prop, "Sensitivity", "Sensitivity\nOverall sensitivity of the 3D Mouse for panning");

  prop = RNA_def_property(srna, "ndof_orbit_sensitivity", PROP_FLOAT, PROP_NONE);
  RNA_def_property_range(prop, 0.01f, 40.0f);
  RNA_def_property_ui_text(prop,
                           "Orbit Sensitivity",
                           "Orbit Sensitivity\nOverall sensitivity of the 3D Mouse for orbiting");

  prop = RNA_def_property(srna, "ndof_deadzone", PROP_FLOAT, PROP_FACTOR);
  RNA_def_property_range(prop, 0.0f, 1.0f);
  RNA_def_property_ui_text(
      prop,
      "Deadzone",
      "Deadzone\nThreshold of initial movement needed from the device's rest position");
  RNA_def_property_update(prop, 0, "rna_userdef_ndof_deadzone_update");

  prop = RNA_def_property(srna, "ndof_pan_yz_swap_axis", PROP_BOOLEAN, PROP_NONE);
  RNA_def_property_boolean_sdna(prop, NULL, "ndof_flag", NDOF_PAN_YZ_SWAP_AXIS);
  RNA_def_property_ui_text(
      prop,
      "Y/Z Swap Axis",
      "Y/Z Swap Axis\nPan using up/down on the device (otherwise forward/backward)");

  prop = RNA_def_property(srna, "ndof_zoom_invert", PROP_BOOLEAN, PROP_NONE);
  RNA_def_property_boolean_sdna(prop, NULL, "ndof_flag", NDOF_ZOOM_INVERT);
  RNA_def_property_ui_text(prop, "Invert Zoom", "Invert Zoom\nZoom using opposite direction");

  /* 3D view */
  prop = RNA_def_property(srna, "ndof_show_guide", PROP_BOOLEAN, PROP_NONE);
  RNA_def_property_boolean_sdna(prop, NULL, "ndof_flag", NDOF_SHOW_GUIDE);

  /* TODO: update description when fly-mode visuals are in place
   * ("projected position in fly mode"). */
  RNA_def_property_ui_text(prop,
                           "Show Navigation Guide",
                           "Show Navigation Guide\nDisplay the center and axis during rotation");

  /* 3D view */
  prop = RNA_def_property(srna, "ndof_view_navigate_method", PROP_ENUM, PROP_NONE);
  RNA_def_property_enum_bitflag_sdna(prop, NULL, "ndof_flag");
  RNA_def_property_enum_items(prop, ndof_view_navigation_items);
  RNA_def_property_ui_text(
      prop, "NDOF View Navigate", "NDOF View Navigate\nNavigation style in the viewport");

  prop = RNA_def_property(srna, "ndof_view_rotate_method", PROP_ENUM, PROP_NONE);
  RNA_def_property_enum_bitflag_sdna(prop, NULL, "ndof_flag");
  RNA_def_property_enum_items(prop, ndof_view_rotation_items);
  RNA_def_property_ui_text(
      prop, "NDOF View Rotation", "NDOF View Rotation\nRotation style in the viewport");

  /* 3D view: yaw */
  prop = RNA_def_property(srna, "ndof_rotx_invert_axis", PROP_BOOLEAN, PROP_NONE);
  RNA_def_property_boolean_sdna(prop, NULL, "ndof_flag", NDOF_ROTX_INVERT_AXIS);
  RNA_def_property_ui_text(prop, "Invert Pitch (X) Axis", "");

  /* 3D view: pitch */
  prop = RNA_def_property(srna, "ndof_roty_invert_axis", PROP_BOOLEAN, PROP_NONE);
  RNA_def_property_boolean_sdna(prop, NULL, "ndof_flag", NDOF_ROTY_INVERT_AXIS);
  RNA_def_property_ui_text(prop, "Invert Yaw (Y) Axis", "");

  /* 3D view: roll */
  prop = RNA_def_property(srna, "ndof_rotz_invert_axis", PROP_BOOLEAN, PROP_NONE);
  RNA_def_property_boolean_sdna(prop, NULL, "ndof_flag", NDOF_ROTZ_INVERT_AXIS);
  RNA_def_property_ui_text(prop, "Invert Roll (Z) Axis", "");

  /* 3D view: pan x */
  prop = RNA_def_property(srna, "ndof_panx_invert_axis", PROP_BOOLEAN, PROP_NONE);
  RNA_def_property_boolean_sdna(prop, NULL, "ndof_flag", NDOF_PANX_INVERT_AXIS);
  RNA_def_property_ui_text(prop, "Invert X Axis", "");

  /* 3D view: pan y */
  prop = RNA_def_property(srna, "ndof_pany_invert_axis", PROP_BOOLEAN, PROP_NONE);
  RNA_def_property_boolean_sdna(prop, NULL, "ndof_flag", NDOF_PANY_INVERT_AXIS);
  RNA_def_property_ui_text(prop, "Invert Y Axis", "");

  /* 3D view: pan z */
  prop = RNA_def_property(srna, "ndof_panz_invert_axis", PROP_BOOLEAN, PROP_NONE);
  RNA_def_property_boolean_sdna(prop, NULL, "ndof_flag", NDOF_PANZ_INVERT_AXIS);
  RNA_def_property_ui_text(prop, "Invert Z Axis", "");

  /* 3D view: fly */
  prop = RNA_def_property(srna, "ndof_lock_horizon", PROP_BOOLEAN, PROP_NONE);
  RNA_def_property_boolean_sdna(prop, NULL, "ndof_flag", NDOF_LOCK_HORIZON);
  RNA_def_property_ui_text(
      prop, "Lock Horizon", "Lock Horizon\nKeep horizon level while flying with 3D Mouse");

  prop = RNA_def_property(srna, "ndof_fly_helicopter", PROP_BOOLEAN, PROP_NONE);
  RNA_def_property_boolean_sdna(prop, NULL, "ndof_flag", NDOF_FLY_HELICOPTER);
  RNA_def_property_ui_text(prop,
                           "Helicopter Mode",
                           "Helicopter Mode\nDevice up/down directly controls your Z position");

  /* let Python know whether NDOF is enabled */
  prop = RNA_def_boolean(srna, "use_ndof", true, "", "");
#  else
  prop = RNA_def_boolean(srna, "use_ndof", false, "", "");
#  endif /* WITH_INPUT_NDOF */
  RNA_def_property_flag(prop, PROP_IDPROPERTY);
  RNA_def_property_clear_flag(prop, PROP_EDITABLE);

  prop = RNA_def_property(srna, "mouse_double_click_time", PROP_INT, PROP_NONE);
  RNA_def_property_int_sdna(prop, NULL, "dbl_click_time");
  RNA_def_property_range(prop, 1, 1000);
  RNA_def_property_ui_text(
      prop, "Double Click Timeout", "Double Click Timeout\nTime/delay (in ms) for a double click");

  prop = RNA_def_property(srna, "use_mouse_emulate_3_button", PROP_BOOLEAN, PROP_NONE);
  RNA_def_property_boolean_sdna(prop, NULL, "flag", USER_TWOBUTTONMOUSE);
  RNA_def_property_ui_text(prop,
                           "Emulate 3 Button Mouse",
                           "Emulate 3 Button Mouse\nEmulate Middle Mouse with Alt+Left Mouse");
  RNA_def_property_flag(prop, PROP_CONTEXT_UPDATE);
  RNA_def_property_update(prop, 0, "rna_userdef_keyconfig_reload_update");

  prop = RNA_def_property(srna, "use_emulate_numpad", PROP_BOOLEAN, PROP_NONE);
  RNA_def_property_boolean_sdna(prop, NULL, "flag", USER_NONUMPAD);
  RNA_def_property_ui_text(
      prop,
      "Emulate Numpad",
      "Emulate Numpad\nMain 1 to 0 keys act as the numpad ones (useful for laptops)");

  prop = RNA_def_property(srna, "invert_zoom_wheel", PROP_BOOLEAN, PROP_NONE);
  RNA_def_property_boolean_sdna(prop, NULL, "uiflag", USER_WHEELZOOMDIR);
  RNA_def_property_ui_text(
      prop, "Wheel Invert Zoom", "Wheel Invert Zoom\nSwap the Mouse Wheel zoom direction");

  prop = RNA_def_property(srna, "wheel_scroll_lines", PROP_INT, PROP_NONE);
  RNA_def_property_int_sdna(prop, NULL, "wheellinescroll");
  RNA_def_property_range(prop, 0, 32);
  RNA_def_property_ui_text(
      prop,
      "Wheel Scroll Lines",
      "Wheel Scroll Lines\nNumber of lines scrolled at a time with the mouse wheel");

  prop = RNA_def_property(srna, "use_trackpad_natural", PROP_BOOLEAN, PROP_NONE);
  RNA_def_property_boolean_sdna(prop, NULL, "uiflag2", USER_TRACKPAD_NATURAL);
  RNA_def_property_ui_text(
      prop,
      "Trackpad Natural",
      "Trackpad Natural\nIf your system uses 'natural' scrolling, this option keeps consistent "
      "trackpad usage throughout the UI");
}

static void rna_def_userdef_keymap(BlenderRNA *brna)
{
  PropertyRNA *prop;

  StructRNA *srna = RNA_def_struct(brna, "PreferencesKeymap", NULL);
  RNA_def_struct_sdna(srna, "UserDef");
  RNA_def_struct_nested(brna, srna, "Preferences");
  RNA_def_struct_clear_flag(srna, STRUCT_UNDO);
  RNA_def_struct_ui_text(
      srna, "Keymap", "Keymap\nShortcut setup for keyboards and other input devices");

  prop = RNA_def_property(srna, "show_ui_keyconfig", PROP_BOOLEAN, PROP_NONE);
  RNA_def_property_boolean_negative_sdna(
      prop, NULL, "userpref_flag", USER_SECTION_INPUT_HIDE_UI_KEYCONFIG);
  RNA_def_property_ui_text(prop, "Show UI Key-Config", "");

  prop = RNA_def_property(srna, "active_keyconfig", PROP_STRING, PROP_DIRPATH);
  RNA_def_property_string_sdna(prop, NULL, "keyconfigstr");
  RNA_def_property_ui_text(
      prop, "Key Config", "Key Config\nThe name of the active key configuration");
}

static void rna_def_userdef_filepaths(BlenderRNA *brna)
{
  PropertyRNA *prop;
  StructRNA *srna;

  static const EnumPropertyItem anim_player_presets[] = {
      {0, "INTERNAL", 0, "Internal", "Built-in animation player"},
      {2, "DJV", 0, "Djv", "Open source frame player: http://djv.sourceforge.net"},
      {3, "FRAMECYCLER", 0, "FrameCycler", "Frame player from IRIDAS"},
      {4, "RV", 0, "rv", "Frame player from Tweak Software"},
      {5, "MPLAYER", 0, "MPlayer", "Media player for video & png/jpeg/sgi image sequences"},
      {50, "CUSTOM", 0, "Custom", "Custom animation player executable path"},
      {0, NULL, 0, NULL, NULL},
  };

  srna = RNA_def_struct(brna, "PreferencesFilePaths", NULL);
  RNA_def_struct_sdna(srna, "UserDef");
  RNA_def_struct_nested(brna, srna, "Preferences");
  RNA_def_struct_clear_flag(srna, STRUCT_UNDO);
  RNA_def_struct_ui_text(srna, "File Paths", "Default paths for external files");

  prop = RNA_def_property(srna, "show_hidden_files_datablocks", PROP_BOOLEAN, PROP_NONE);
  RNA_def_property_boolean_sdna(prop, NULL, "uiflag", USER_HIDE_DOT);
  RNA_def_property_ui_text(
      prop,
      "Hide Dot Files/Libraries",
      "Hide Dot Files/Libraries\nHide files and data-blocks if their name start with a dot (.*)");

  prop = RNA_def_property(srna, "use_filter_files", PROP_BOOLEAN, PROP_NONE);
  RNA_def_property_boolean_sdna(prop, NULL, "uiflag", USER_FILTERFILEEXTS);
  RNA_def_property_ui_text(
      prop,
      "Filter File Extensions",
      "Filter File Extensions\nDisplay only files with extensions in the image select window");

  prop = RNA_def_property(srna, "hide_recent_locations", PROP_BOOLEAN, PROP_NONE);
  RNA_def_property_boolean_sdna(prop, NULL, "uiflag", USER_HIDE_RECENT);
  RNA_def_property_ui_text(prop,
                           "Hide Recent Locations",
                           "Hide Recent Locations\nHide recent locations in the file selector");

  prop = RNA_def_property(srna, "hide_system_bookmarks", PROP_BOOLEAN, PROP_NONE);
  RNA_def_property_boolean_sdna(prop, NULL, "uiflag", USER_HIDE_SYSTEM_BOOKMARKS);
  RNA_def_property_ui_text(prop,
                           "Hide System Bookmarks",
                           "Hide System Bookmarks\nHide system bookmarks in the file selector");

  prop = RNA_def_property(srna, "show_thumbnails", PROP_BOOLEAN, PROP_NONE);
  RNA_def_property_boolean_sdna(prop, NULL, "uiflag", USER_SHOW_THUMBNAILS);
  RNA_def_property_ui_text(
      prop, "Show Thumbnails", "Show Thumbnails\nOpen in thumbnail view for images and movies");

  prop = RNA_def_property(srna, "use_relative_paths", PROP_BOOLEAN, PROP_NONE);
  RNA_def_property_boolean_sdna(prop, NULL, "flag", USER_RELPATHS);
  RNA_def_property_ui_text(prop,
                           "Relative Paths",
                           "Relative Paths\nDefault relative path option for the file selector");

  prop = RNA_def_property(srna, "use_file_compression", PROP_BOOLEAN, PROP_NONE);
  RNA_def_property_boolean_sdna(prop, NULL, "flag", USER_FILECOMPRESS);
  RNA_def_property_ui_text(
      prop, "Compress File", "Compress File\nEnable file compression when saving .blend files");

  prop = RNA_def_property(srna, "use_load_ui", PROP_BOOLEAN, PROP_NONE);
  RNA_def_property_boolean_negative_sdna(prop, NULL, "flag", USER_FILENOUI);
  RNA_def_property_ui_text(prop, "Load UI", "Load user interface setup when loading .blend files");
  RNA_def_property_update(prop, 0, "rna_userdef_load_ui_update");

  prop = RNA_def_property(srna, "use_scripts_auto_execute", PROP_BOOLEAN, PROP_NONE);
  RNA_def_property_boolean_negative_sdna(prop, NULL, "flag", USER_SCRIPT_AUTOEXEC_DISABLE);
  RNA_def_property_ui_text(
      prop,
      "Auto Run Python Scripts",
      "Auto Run Python Scripts\nAllow any .blend file to run scripts automatically "
      "(unsafe with blend files from an untrusted source)");
  RNA_def_property_update(prop, 0, "rna_userdef_script_autoexec_update");

  prop = RNA_def_property(srna, "use_tabs_as_spaces", PROP_BOOLEAN, PROP_NONE);
  RNA_def_property_boolean_negative_sdna(prop, NULL, "flag", USER_TXT_TABSTOSPACES_DISABLE);
  RNA_def_property_ui_text(prop,
                           "Tabs as Spaces",
                           "Tabs as Spaces\nAutomatically convert all new tabs into spaces for "
                           "new and loaded text files");

  /* Directories  */

  prop = RNA_def_property(srna, "font_directory", PROP_STRING, PROP_DIRPATH);
  RNA_def_property_string_sdna(prop, NULL, "fontdir");
  RNA_def_property_ui_text(prop,
                           "Fonts Directory",
                           "Fonts Directory\nThe default directory to search for loading fonts");

  prop = RNA_def_property(srna, "texture_directory", PROP_STRING, PROP_DIRPATH);
  RNA_def_property_string_sdna(prop, NULL, "textudir");
  RNA_def_property_ui_text(prop,
                           "Textures Directory",
                           "Textures Directory\nThe default directory to search for textures");

  prop = RNA_def_property(srna, "render_output_directory", PROP_STRING, PROP_DIRPATH);
  RNA_def_property_string_sdna(prop, NULL, "renderdir");
  RNA_def_property_ui_text(
      prop,
      "Render Output Directory",
      "Render Output Directory\nThe default directory for rendering output, for new scenes");

  prop = RNA_def_property(srna, "script_directory", PROP_STRING, PROP_DIRPATH);
  RNA_def_property_string_sdna(prop, NULL, "pythondir");
  RNA_def_property_ui_text(
      prop,
      "Python Scripts Directory",
      "Python Scripts Directory\nAlternate script path, matching the default layout with subdirs: "
      "startup, add-ons & modules (requires restart)");
  /* TODO, editing should reset sys.path! */

  prop = RNA_def_property(srna, "i18n_branches_directory", PROP_STRING, PROP_DIRPATH);
  RNA_def_property_string_sdna(prop, NULL, "i18ndir");
  RNA_def_property_ui_text(prop,
                           "Translation Branches Directory",
                           "Translation Branches Directory\nThe path to the '/branches' directory "
                           "of your local svn-translation copy, "
                           "to allow translating from the UI");

  prop = RNA_def_property(srna, "sound_directory", PROP_STRING, PROP_DIRPATH);
  RNA_def_property_string_sdna(prop, NULL, "sounddir");
  RNA_def_property_ui_text(
      prop, "Sounds Directory", "Sounds Directory\nThe default directory to search for sounds");

  prop = RNA_def_property(srna, "temporary_directory", PROP_STRING, PROP_DIRPATH);
  RNA_def_property_string_sdna(prop, NULL, "tempdir");
  RNA_def_property_ui_text(prop,
                           "Temporary Directory",
                           "Temporary Directory\nThe directory for storing temporary save files");
  RNA_def_property_update(prop, 0, "rna_userdef_temp_update");

  prop = RNA_def_property(srna, "render_cache_directory", PROP_STRING, PROP_DIRPATH);
  RNA_def_property_string_sdna(prop, NULL, "render_cachedir");
  RNA_def_property_ui_text(
      prop, "Render Cache Path", "Render Cache Path\nWhere to cache raw render results");

  prop = RNA_def_property(srna, "image_editor", PROP_STRING, PROP_FILEPATH);
  RNA_def_property_string_sdna(prop, NULL, "image_editor");
  RNA_def_property_ui_text(prop, "Image Editor", "Image Editor\nPath to an image editor");

  prop = RNA_def_property(srna, "animation_player", PROP_STRING, PROP_FILEPATH);
  RNA_def_property_string_sdna(prop, NULL, "anim_player");
  RNA_def_property_ui_text(prop,
                           "Animation Player",
                           "Animation Player\nPath to a custom animation/frame sequence player");

  prop = RNA_def_property(srna, "animation_player_preset", PROP_ENUM, PROP_NONE);
  RNA_def_property_enum_sdna(prop, NULL, "anim_player_preset");
  RNA_def_property_enum_items(prop, anim_player_presets);
  RNA_def_property_ui_text(
      prop,
      "Animation Player Preset",
      "Animation Player Preset\nPreset configs for external animation players");

  /* Autosave  */

  prop = RNA_def_property(srna, "save_version", PROP_INT, PROP_NONE);
  RNA_def_property_int_sdna(prop, NULL, "versions");
  RNA_def_property_range(prop, 0, 32);
  RNA_def_property_ui_text(prop,
                           "Save Versions",
                           "Save Versions\nThe number of old versions to maintain in the current "
                           "directory, when manually saving");

  prop = RNA_def_property(srna, "use_auto_save_temporary_files", PROP_BOOLEAN, PROP_NONE);
  RNA_def_property_boolean_sdna(prop, NULL, "flag", USER_AUTOSAVE);
  RNA_def_property_ui_text(prop,
                           "Auto Save Temporary Files",
                           "Auto Save Temporary Files\nAutomatic saving of temporary files in "
                           "temp directory, uses process "
                           "ID (Sculpt or edit mode data won't be saved!')");
  RNA_def_property_update(prop, 0, "rna_userdef_autosave_update");

  prop = RNA_def_property(srna, "auto_save_time", PROP_INT, PROP_NONE);
  RNA_def_property_int_sdna(prop, NULL, "savetime");
  RNA_def_property_range(prop, 1, 60);
  RNA_def_property_ui_text(
      prop,
      "Auto Save Time",
      "Auto Save Time\nThe time (in minutes) to wait between automatic temporary saves");
  RNA_def_property_update(prop, 0, "rna_userdef_autosave_update");

  prop = RNA_def_property(srna, "recent_files", PROP_INT, PROP_NONE);
  RNA_def_property_range(prop, 0, 30);
  RNA_def_property_ui_text(
      prop, "Recent Files", "Recent Files\nMaximum number of recently opened files to remember");

  prop = RNA_def_property(srna, "use_save_preview_images", PROP_BOOLEAN, PROP_NONE);
  RNA_def_property_boolean_sdna(prop, NULL, "flag", USER_SAVE_PREVIEWS);
  RNA_def_property_ui_text(
      prop,
      "Save Preview Images",
      "Save Preview Images\nEnables automatic saving of preview images in the .blend file");
}

static void rna_def_userdef_addon_collection(BlenderRNA *brna, PropertyRNA *cprop)
{
  StructRNA *srna;
  FunctionRNA *func;
  PropertyRNA *parm;

  RNA_def_property_srna(cprop, "Addons");
  srna = RNA_def_struct(brna, "Addons", NULL);
  RNA_def_struct_clear_flag(srna, STRUCT_UNDO);
  RNA_def_struct_ui_text(srna, "User Add-ons", "Collection of add-ons");

  func = RNA_def_function(srna, "new", "rna_userdef_addon_new");
  RNA_def_function_flag(func, FUNC_NO_SELF);
  RNA_def_function_ui_description(func, "Add a new add-on");
  /* return type */
  parm = RNA_def_pointer(func, "addon", "Addon", "", "Add-on data");
  RNA_def_function_return(func, parm);

  func = RNA_def_function(srna, "remove", "rna_userdef_addon_remove");
  RNA_def_function_flag(func, FUNC_NO_SELF | FUNC_USE_REPORTS);
  RNA_def_function_ui_description(func, "Remove add-on");
  parm = RNA_def_pointer(func, "addon", "Addon", "", "Add-on to remove");
  RNA_def_parameter_flags(parm, PROP_NEVER_NULL, PARM_REQUIRED | PARM_RNAPTR);
  RNA_def_parameter_clear_flags(parm, PROP_THICK_WRAP, 0);
}

static void rna_def_userdef_autoexec_path_collection(BlenderRNA *brna, PropertyRNA *cprop)
{
  StructRNA *srna;
  FunctionRNA *func;
  PropertyRNA *parm;

  RNA_def_property_srna(cprop, "PathCompareCollection");
  srna = RNA_def_struct(brna, "PathCompareCollection", NULL);
  RNA_def_struct_clear_flag(srna, STRUCT_UNDO);
  RNA_def_struct_ui_text(srna, "Paths Compare", "Collection of paths");

  func = RNA_def_function(srna, "new", "rna_userdef_pathcompare_new");
  RNA_def_function_flag(func, FUNC_NO_SELF);
  RNA_def_function_ui_description(func, "Add a new path");
  /* return type */
  parm = RNA_def_pointer(func, "pathcmp", "PathCompare", "", "");
  RNA_def_function_return(func, parm);

  func = RNA_def_function(srna, "remove", "rna_userdef_pathcompare_remove");
  RNA_def_function_flag(func, FUNC_NO_SELF | FUNC_USE_REPORTS);
  RNA_def_function_ui_description(func, "Remove path");
  parm = RNA_def_pointer(func, "pathcmp", "PathCompare", "", "");
  RNA_def_parameter_flags(parm, PROP_NEVER_NULL, PARM_REQUIRED | PARM_RNAPTR);
  RNA_def_parameter_clear_flags(parm, PROP_THICK_WRAP, 0);
}

void RNA_def_userdef(BlenderRNA *brna)
{
  USERDEF_TAG_DIRTY_PROPERTY_UPDATE_ENABLE;

  StructRNA *srna;
  PropertyRNA *prop;

  static const EnumPropertyItem preference_section_items[] = {
    {USER_SECTION_INTERFACE, "INTERFACE", 0, "Interface", ""},
    {USER_SECTION_THEME, "THEMES", 0, "Themes", ""},
    {USER_SECTION_VIEWPORT, "VIEWPORT", 0, "Viewport", ""},
    {USER_SECTION_LIGHT, "LIGHTS", 0, "Lights", ""},
    {USER_SECTION_EDITING, "EDITING", 0, "Editing", ""},
    {USER_SECTION_ANIMATION, "ANIMATION", 0, "Animation", ""},
    {0, "", 0, NULL, NULL},
    {USER_SECTION_ADDONS, "ADDONS", 0, "Add-ons", ""},
#  if 0  // def WITH_USERDEF_WORKSPACES
    {0, "", 0, NULL, NULL},
    {USER_SECTION_WORKSPACE_CONFIG, "WORKSPACE_CONFIG", 0, "Configuration File", ""},
    {USER_SECTION_WORKSPACE_ADDONS, "WORKSPACE_ADDONS", 0, "Add-on Overrides", ""},
    {USER_SECTION_WORKSPACE_KEYMAPS, "WORKSPACE_KEYMAPS", 0, "Keymap Overrides", ""},
#  endif
    {0, "", 0, NULL, NULL},
    {USER_SECTION_INPUT, "INPUT", 0, "Input", ""},
    {USER_SECTION_NAVIGATION, "NAVIGATION", 0, "Navigation", ""},
    {USER_SECTION_KEYMAP, "KEYMAP", 0, "Keymap", ""},
    {0, "", 0, NULL, NULL},
    {USER_SECTION_SYSTEM, "SYSTEM", 0, "System", ""},
    {USER_SECTION_SAVE_LOAD, "SAVE_LOAD", 0, "Save & Load", ""},
    {USER_SECTION_FILE_PATHS, "FILE_PATHS", 0, "File Paths", ""},
    {0, NULL, 0, NULL, NULL},
  };

  rna_def_userdef_dothemes(brna);
  rna_def_userdef_solidlight(brna);
  rna_def_userdef_walk_navigation(brna);

  srna = RNA_def_struct(brna, "Preferences", NULL);
  RNA_def_struct_sdna(srna, "UserDef");
  RNA_def_struct_clear_flag(srna, STRUCT_UNDO);
  RNA_def_struct_ui_text(srna, "Preferences", "Global preferences");

  prop = RNA_def_property(srna, "active_section", PROP_ENUM, PROP_NONE);
  RNA_def_property_enum_sdna(prop, NULL, "userpref");
  RNA_def_property_enum_items(prop, preference_section_items);
  RNA_def_property_ui_text(
      prop,
      "Active Section",
      "Active Section\nActive section of the preferences shown in the user interface");
  RNA_def_property_update(prop, 0, "rna_userdef_update");

  /* don't expose this directly via the UI, modify via an operator */
  prop = RNA_def_property(srna, "app_template", PROP_STRING, PROP_NONE);
  RNA_def_property_string_sdna(prop, NULL, "app_template");
  RNA_def_property_ui_text(prop, "Application Template", "");

  prop = RNA_def_property(srna, "themes", PROP_COLLECTION, PROP_NONE);
  RNA_def_property_collection_sdna(prop, NULL, "themes", NULL);
  RNA_def_property_struct_type(prop, "Theme");
  RNA_def_property_ui_text(prop, "Themes", "");

  prop = RNA_def_property(srna, "ui_styles", PROP_COLLECTION, PROP_NONE);
  RNA_def_property_collection_sdna(prop, NULL, "uistyles", NULL);
  RNA_def_property_struct_type(prop, "ThemeStyle");
  RNA_def_property_ui_text(prop, "Styles", "");

  prop = RNA_def_property(srna, "addons", PROP_COLLECTION, PROP_NONE);
  RNA_def_property_collection_sdna(prop, NULL, "addons", NULL);
  RNA_def_property_struct_type(prop, "Addon");
  RNA_def_property_ui_text(prop, "Add-on", "");
  rna_def_userdef_addon_collection(brna, prop);

  prop = RNA_def_property(srna, "autoexec_paths", PROP_COLLECTION, PROP_NONE);
  RNA_def_property_collection_sdna(prop, NULL, "autoexec_paths", NULL);
  RNA_def_property_struct_type(prop, "PathCompare");
  RNA_def_property_ui_text(prop, "Autoexec Paths", "");
  rna_def_userdef_autoexec_path_collection(brna, prop);

  /* nested structs */
  prop = RNA_def_property(srna, "view", PROP_POINTER, PROP_NONE);
  RNA_def_property_flag(prop, PROP_NEVER_NULL);
  RNA_def_property_struct_type(prop, "PreferencesView");
  RNA_def_property_pointer_funcs(prop, "rna_UserDef_view_get", NULL, NULL, NULL);
  RNA_def_property_ui_text(
      prop, "View & Controls", "View & Controls\nPreferences related to viewing data");

  prop = RNA_def_property(srna, "edit", PROP_POINTER, PROP_NONE);
  RNA_def_property_flag(prop, PROP_NEVER_NULL);
  RNA_def_property_struct_type(prop, "PreferencesEdit");
  RNA_def_property_pointer_funcs(prop, "rna_UserDef_edit_get", NULL, NULL, NULL);
  RNA_def_property_ui_text(
      prop, "Edit Methods", "Edit Methods\nSettings for interacting with Blender data");

  prop = RNA_def_property(srna, "inputs", PROP_POINTER, PROP_NONE);
  RNA_def_property_flag(prop, PROP_NEVER_NULL);
  RNA_def_property_struct_type(prop, "PreferencesInput");
  RNA_def_property_pointer_funcs(prop, "rna_UserDef_input_get", NULL, NULL, NULL);
  RNA_def_property_ui_text(prop, "Inputs", "Inputs\nSettings for input devices");

  prop = RNA_def_property(srna, "keymap", PROP_POINTER, PROP_NONE);
  RNA_def_property_flag(prop, PROP_NEVER_NULL);
  RNA_def_property_struct_type(prop, "PreferencesKeymap");
  RNA_def_property_pointer_funcs(prop, "rna_UserDef_keymap_get", NULL, NULL, NULL);
  RNA_def_property_ui_text(
      prop, "Keymap", "Keymap\nShortcut setup for keyboards and other input devices");

  prop = RNA_def_property(srna, "filepaths", PROP_POINTER, PROP_NONE);
  RNA_def_property_flag(prop, PROP_NEVER_NULL);
  RNA_def_property_struct_type(prop, "PreferencesFilePaths");
  RNA_def_property_pointer_funcs(prop, "rna_UserDef_filepaths_get", NULL, NULL, NULL);
  RNA_def_property_ui_text(prop, "File Paths", "File Paths\nDefault paths for external files");

  prop = RNA_def_property(srna, "system", PROP_POINTER, PROP_NONE);
  RNA_def_property_flag(prop, PROP_NEVER_NULL);
  RNA_def_property_struct_type(prop, "PreferencesSystem");
  RNA_def_property_pointer_funcs(prop, "rna_UserDef_system_get", NULL, NULL, NULL);
  RNA_def_property_ui_text(
      prop, "System & OpenGL", "System & OpenGL\nGraphics driver and operating system settings");

  prop = RNA_def_int_vector(srna,
                            "version",
                            3,
                            NULL,
                            0,
                            INT_MAX,
                            "Version",
                            "Version\nVersion of Blender the userpref.blend was saved with",
                            0,
                            INT_MAX);
  RNA_def_property_int_funcs(prop, "rna_userdef_version_get", NULL, NULL);
  RNA_def_property_clear_flag(prop, PROP_EDITABLE);
  RNA_def_property_flag(prop, PROP_THICK_WRAP);

  /* StudioLight Collection */
  prop = RNA_def_property(srna, "studio_lights", PROP_COLLECTION, PROP_NONE);
  RNA_def_property_struct_type(prop, "StudioLight");
  RNA_def_property_srna(prop, "StudioLights");
  RNA_def_property_collection_funcs(prop,
                                    "rna_UserDef_studiolight_begin",
                                    "rna_iterator_listbase_next",
                                    "rna_iterator_listbase_end",
                                    "rna_iterator_listbase_get",
                                    NULL,
                                    NULL,
                                    NULL,
                                    NULL);
  RNA_def_property_ui_text(prop, "Studio Lights", "");

  /* Preferences Flags */
  prop = RNA_def_property(srna, "use_preferences_save", PROP_BOOLEAN, PROP_NONE);
  RNA_def_property_boolean_sdna(prop, NULL, "pref_flag", USER_PREF_FLAG_SAVE);
  RNA_def_property_ui_text(prop, "Save on Exit", "Save on ExitnSave modified preferences on exit");

  prop = RNA_def_property(srna, "is_dirty", PROP_BOOLEAN, PROP_NONE);
  RNA_def_property_boolean_sdna(prop, NULL, "runtime.is_dirty", 0);
  RNA_def_property_clear_flag(prop, PROP_EDITABLE);
  RNA_def_property_ui_text(prop, "Dirty", "Dirty\nPreferences have changed");

  rna_def_userdef_view(brna);
  rna_def_userdef_edit(brna);
  rna_def_userdef_input(brna);
  rna_def_userdef_keymap(brna);
  rna_def_userdef_filepaths(brna);
  rna_def_userdef_system(brna);
  rna_def_userdef_addon(brna);
  rna_def_userdef_addon_pref(brna);
  rna_def_userdef_studiolights(brna);
  rna_def_userdef_studiolight(brna);
  rna_def_userdef_pathcompare(brna);

  USERDEF_TAG_DIRTY_PROPERTY_UPDATE_DISABLE;
}

#endif<|MERGE_RESOLUTION|>--- conflicted
+++ resolved
@@ -258,7 +258,9 @@
   USERDEF_TAG_DIRTY;
 }
 
-static void rna_userdef_screen_update_header_default(Main *bmain, Scene *scene, PointerRNA *ptr)
+static void rna_userdef_screen_update_header_default(Main *bmain,
+                                                                 Scene *scene,
+                                                                 PointerRNA *ptr)
 {
   if (U.uiflag & USER_HEADER_FROM_PREF) {
     for (bScreen *screen = bmain->screens.first; screen; screen = screen->id.next) {
@@ -4175,15 +4177,10 @@
   prop = RNA_def_property(srna, "show_layout_ui", PROP_BOOLEAN, PROP_NONE);
   RNA_def_property_boolean_negative_sdna(prop, NULL, "app_flag", USER_APP_LOCK_UI_LAYOUT);
   RNA_def_property_ui_text(
-<<<<<<< HEAD
       prop,
       "Editor Corner Splitting",
       "Editor Corner Splitting\nSplit and join editors by dragging from corners");
-  RNA_def_property_update(prop, 0, "rna_userdef_update_ui");
-=======
-      prop, "Editor Corner Splitting", "Split and join editors by dragging from corners");
   RNA_def_property_update(prop, 0, "rna_userdef_screen_update");
->>>>>>> ae80944f
 
   /* menus */
   prop = RNA_def_property(srna, "use_mouse_over_open", PROP_BOOLEAN, PROP_NONE);
@@ -4287,14 +4284,9 @@
   prop = RNA_def_property(srna, "header_align", PROP_ENUM, PROP_NONE);
   RNA_def_property_enum_items(prop, header_align_items);
   RNA_def_property_enum_bitflag_sdna(prop, NULL, "uiflag");
-<<<<<<< HEAD
   RNA_def_property_ui_text(
       prop, "Header Position", "Header Position\nDefault header position for new space-types");
-  RNA_def_property_update(prop, 0, "rna_userdef_update_ui_header_default");
-=======
-  RNA_def_property_ui_text(prop, "Header Position", "Default header position for new space-types");
   RNA_def_property_update(prop, 0, "rna_userdef_screen_update_header_default");
->>>>>>> ae80944f
 
   static const EnumPropertyItem text_hinting_items[] = {
       {0, "AUTO", 0, "Auto", ""},
