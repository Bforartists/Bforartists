/*
 * This program is free software; you can redistribute it and/or
 * modify it under the terms of the GNU General Public License
 * as published by the Free Software Foundation; either version 2
 * of the License, or (at your option) any later version.
 *
 * This program is distributed in the hope that it will be useful,
 * but WITHOUT ANY WARRANTY; without even the implied warranty of
 * MERCHANTABILITY or FITNESS FOR A PARTICULAR PURPOSE.  See the
 * GNU General Public License for more details.
 *
 * You should have received a copy of the GNU General Public License
 * along with this program; if not, write to the Free Software Foundation,
 * Inc., 51 Franklin Street, Fifth Floor, Boston, MA 02110-1301, USA.
 */

/** \file
 * \ingroup RNA
 */

#include <limits.h>
#include <stdlib.h>

#include "DNA_brush_types.h"
#include "DNA_curve_types.h"
#include "DNA_scene_types.h"
#include "DNA_space_types.h"
#include "DNA_userdef_types.h"
#include "DNA_view3d_types.h"

#include "BLI_math_base.h"
#include "BLI_math_rotation.h"
#include "BLI_utildefines.h"

#include "BLT_translation.h"

#include "BKE_addon.h"
#include "BKE_appdir.h"
#include "BKE_sound.h"
#include "BKE_studiolight.h"

#include "RNA_access.h"
#include "RNA_define.h"
#include "RNA_enum_types.h"

#include "UI_interface_icons.h"

#include "rna_internal.h"

#include "WM_api.h"
#include "WM_types.h"

#include "BLT_lang.h"

#ifdef WITH_OPENSUBDIV
static const EnumPropertyItem opensubdiv_compute_type_items[] = {
    {USER_OPENSUBDIV_COMPUTE_NONE, "NONE", 0, "None", ""},
    {USER_OPENSUBDIV_COMPUTE_CPU, "CPU", 0, "CPU", ""},
    {USER_OPENSUBDIV_COMPUTE_OPENMP, "OPENMP", 0, "OpenMP", ""},
    {USER_OPENSUBDIV_COMPUTE_OPENCL, "OPENCL", 0, "OpenCL", ""},
    {USER_OPENSUBDIV_COMPUTE_CUDA, "CUDA", 0, "CUDA", ""},
    {USER_OPENSUBDIV_COMPUTE_GLSL_TRANSFORM_FEEDBACK,
     "GLSL_TRANSFORM_FEEDBACK",
     0,
     "GLSL Transform Feedback",
     ""},
    {USER_OPENSUBDIV_COMPUTE_GLSL_COMPUTE, "GLSL_COMPUTE", 0, "GLSL Compute", ""},
    {0, NULL, 0, NULL, NULL},
};
#endif

const EnumPropertyItem rna_enum_preference_section_items[] = {
    {USER_SECTION_INTERFACE, "INTERFACE", 0, "Interface", ""},
    {USER_SECTION_THEME, "THEMES", 0, "Themes", ""},
    {USER_SECTION_VIEWPORT, "VIEWPORT", 0, "Viewport", ""},
    {USER_SECTION_LIGHT, "LIGHTS", 0, "Lights", ""},
    {USER_SECTION_EDITING, "EDITING", 0, "Editing", ""},
    {USER_SECTION_ANIMATION, "ANIMATION", 0, "Animation", ""},
    {0, "", 0, NULL, NULL},
    {USER_SECTION_ADDONS, "ADDONS", 0, "Add-ons", ""},
#if 0 /* def WITH_USERDEF_WORKSPACES */
    {0, "", 0, NULL, NULL},
    {USER_SECTION_WORKSPACE_CONFIG, "WORKSPACE_CONFIG", 0, "Configuration File", ""},
    {USER_SECTION_WORKSPACE_ADDONS, "WORKSPACE_ADDONS", 0, "Add-on Overrides", ""},
    {USER_SECTION_WORKSPACE_KEYMAPS, "WORKSPACE_KEYMAPS", 0, "Keymap Overrides", ""},
#endif
    {0, "", 0, NULL, NULL},
    {USER_SECTION_INPUT, "INPUT", 0, "Input", ""},
    {USER_SECTION_NAVIGATION, "NAVIGATION", 0, "Navigation", ""},
    {USER_SECTION_KEYMAP, "KEYMAP", 0, "Keymap", ""},
    {0, "", 0, NULL, NULL},
    {USER_SECTION_SYSTEM, "SYSTEM", 0, "System", ""},
    {USER_SECTION_SAVE_LOAD, "SAVE_LOAD", 0, "Save & Load", ""},
    {USER_SECTION_FILE_PATHS, "FILE_PATHS", 0, "File Paths", ""},
    {0, "", 0, NULL, NULL},
    {USER_SECTION_EXPERIMENTAL, "EXPERIMENTAL", 0, "Experimental", ""},
    {0, NULL, 0, NULL, NULL},
};

static const EnumPropertyItem audio_device_items[] = {
    {0, "None", 0, "None", "No device - there will be no audio output"},
    {0, NULL, 0, NULL, NULL},
};

const EnumPropertyItem rna_enum_navigation_mode_items[] = {
    {VIEW_NAVIGATION_WALK,
     "WALK",
     0,
     "Walk",
     "Interactively walk or free navigate around the scene"},
    {VIEW_NAVIGATION_FLY, "FLY", 0, "Fly", "Use fly dynamics to navigate the scene"},
    {0, NULL, 0, NULL, NULL},
};

#if defined(WITH_INTERNATIONAL) || !defined(RNA_RUNTIME)
static const EnumPropertyItem rna_enum_language_default_items[] = {
    {0,
     "DEFAULT",
     0,
     "Automatic (Automatic)",
     "Automatically choose system's defined language if available, or fall-back to English"},
    {0, NULL, 0, NULL, NULL},
};
#endif

static const EnumPropertyItem rna_enum_studio_light_type_items[] = {
    {STUDIOLIGHT_TYPE_STUDIO, "STUDIO", 0, "Studio", ""},
    {STUDIOLIGHT_TYPE_WORLD, "WORLD", 0, "World", ""},
    {STUDIOLIGHT_TYPE_MATCAP, "MATCAP", 0, "MatCap", ""},
    {0, NULL, 0, NULL, NULL},
};

static const EnumPropertyItem rna_enum_userdef_viewport_aa_items[] = {
    {SCE_DISPLAY_AA_OFF,
     "OFF",
     0,
     "No Anti-Aliasing",
     "Scene will be rendering without any anti-aliasing"},
    {SCE_DISPLAY_AA_FXAA,
     "FXAA",
     0,
     "Single Pass Anti-Aliasing",
     "Scene will be rendered using a single pass anti-aliasing method (FXAA)"},
    {SCE_DISPLAY_AA_SAMPLES_5,
     "5",
     0,
     "5 Samples",
     "Scene will be rendered using 5 anti-aliasing samples"},
    {SCE_DISPLAY_AA_SAMPLES_8,
     "8",
     0,
     "8 Samples",
     "Scene will be rendered using 8 anti-aliasing samples"},
    {SCE_DISPLAY_AA_SAMPLES_11,
     "11",
     0,
     "11 Samples",
     "Scene will be rendered using 11 anti-aliasing samples"},
    {SCE_DISPLAY_AA_SAMPLES_16,
     "16",
     0,
     "16 Samples",
     "Scene will be rendered using 16 anti-aliasing samples"},
    {SCE_DISPLAY_AA_SAMPLES_32,
     "32",
     0,
     "32 Samples",
     "Scene will be rendered using 32 anti-aliasing samples"},
    {0, NULL, 0, NULL, NULL},
};

#ifdef RNA_RUNTIME

#  include "BLI_math_vector.h"

#  include "DNA_object_types.h"
#  include "DNA_screen_types.h"

#  include "BKE_blender.h"
#  include "BKE_global.h"
#  include "BKE_idprop.h"
#  include "BKE_image.h"
#  include "BKE_main.h"
#  include "BKE_mesh_runtime.h"
#  include "BKE_paint.h"
#  include "BKE_pbvh.h"
#  include "BKE_preferences.h"
#  include "BKE_screen.h"

#  include "DEG_depsgraph.h"

#  include "GPU_capabilities.h"
#  include "GPU_select.h"
#  include "GPU_texture.h"

#  include "BLF_api.h"

#  include "BLI_path_util.h"

#  include "MEM_CacheLimiterC-Api.h"
#  include "MEM_guardedalloc.h"

#  include "UI_interface.h"

#  ifdef WITH_OPENSUBDIV
#    include "opensubdiv_capi.h"
#  endif

#  ifdef WITH_SDL_DYNLOAD
#    include "sdlew.h"
#  endif

static void rna_userdef_version_get(PointerRNA *ptr, int *value)
{
  UserDef *userdef = (UserDef *)ptr->data;
  value[0] = userdef->versionfile / 100;
  value[1] = userdef->versionfile % 100;
  value[2] = userdef->subversionfile;
}

/** Mark the preferences as being changed so they are saved on exit. */
#  define USERDEF_TAG_DIRTY rna_userdef_is_dirty_update_impl()

/** Use single function so we can more easily break-point it. */
void rna_userdef_is_dirty_update_impl(void)
{
  /* We can't use 'ptr->data' because this update function
   * is used for themes and other nested data. */
  if (U.runtime.is_dirty == false) {
    U.runtime.is_dirty = true;
    WM_main_add_notifier(NC_WINDOW, NULL);
  }
}

/**
 * Use as a fallback update handler,
 * never use 'ptr' unless its type is checked.
 */
void rna_userdef_is_dirty_update(Main *UNUSED(bmain),
                                 Scene *UNUSED(scene),
                                 PointerRNA *UNUSED(ptr))
{
  rna_userdef_is_dirty_update_impl();
}

/** Take care not to use this if we expect 'is_dirty' to be tagged. */
static void rna_userdef_ui_update(Main *UNUSED(bmain),
                                  Scene *UNUSED(scene),
                                  PointerRNA *UNUSED(ptr))
{
  WM_main_add_notifier(NC_WINDOW, NULL);
}

static void rna_userdef_update(Main *UNUSED(bmain), Scene *UNUSED(scene), PointerRNA *UNUSED(ptr))
{
  WM_main_add_notifier(NC_WINDOW, NULL);
  USERDEF_TAG_DIRTY;
}

static void rna_userdef_theme_update(Main *bmain, Scene *scene, PointerRNA *ptr)
{
  /* Recreate gizmos when changing themes. */
  WM_reinit_gizmomap_all(bmain);

  rna_userdef_update(bmain, scene, ptr);
}

static void rna_userdef_gizmo_update(Main *bmain, Scene *scene, PointerRNA *ptr)
{
  WM_reinit_gizmomap_all(bmain);

  rna_userdef_update(bmain, scene, ptr);
}

static void rna_userdef_theme_update_icons(Main *bmain, Scene *scene, PointerRNA *ptr)
{
  if (!G.background) {
    UI_icons_reload_internal_textures();
  }
  rna_userdef_theme_update(bmain, scene, ptr);
}

/* also used by buffer swap switching */
static void rna_userdef_dpi_update(Main *UNUSED(bmain),
                                   Scene *UNUSED(scene),
                                   PointerRNA *UNUSED(ptr))
{
  /* font's are stored at each DPI level, without this we can easy load 100's of fonts */
  BLF_cache_clear();

  WM_main_add_notifier(NC_WINDOW, NULL);             /* full redraw */
  WM_main_add_notifier(NC_SCREEN | NA_EDITED, NULL); /* refresh region sizes */
  USERDEF_TAG_DIRTY;
}

static void rna_userdef_screen_update(Main *UNUSED(bmain),
                                      Scene *UNUSED(scene),
                                      PointerRNA *UNUSED(ptr))
{
  WM_main_add_notifier(NC_WINDOW, NULL);
  WM_main_add_notifier(NC_SCREEN | NA_EDITED, NULL); /* refresh region sizes */
  USERDEF_TAG_DIRTY;
}

static void rna_userdef_screen_update_header_default(Main *bmain, Scene *scene, PointerRNA *ptr)
{
  if (U.uiflag & USER_HEADER_FROM_PREF) {
    for (bScreen *screen = bmain->screens.first; screen; screen = screen->id.next) {
      BKE_screen_header_alignment_reset(screen);
    }
    rna_userdef_screen_update(bmain, scene, ptr);
  }
  USERDEF_TAG_DIRTY;
}

static void rna_userdef_font_update(Main *UNUSED(bmain),
                                    Scene *UNUSED(scene),
                                    PointerRNA *UNUSED(ptr))
{
  BLF_cache_clear();
  UI_reinit_font();
}

static void rna_userdef_language_update(Main *UNUSED(bmain),
                                        Scene *UNUSED(scene),
                                        PointerRNA *UNUSED(ptr))
{
  BLT_lang_set(NULL);

  const char *uilng = BLT_lang_get();
  if (STREQ(uilng, "en_US")) {
    U.transopts &= ~(USER_TR_IFACE | USER_TR_TOOLTIPS | USER_TR_NEWDATANAME);
  }
  else {
    U.transopts |= (USER_TR_IFACE | USER_TR_TOOLTIPS | USER_TR_NEWDATANAME);
  }

  USERDEF_TAG_DIRTY;
}

static void rna_userdef_asset_library_name_set(PointerRNA *ptr, const char *value)
{
  bUserAssetLibrary *library = (bUserAssetLibrary *)ptr->data;
  BKE_preferences_asset_library_name_set(&U, library, value);
}

static void rna_userdef_script_autoexec_update(Main *UNUSED(bmain),
                                               Scene *UNUSED(scene),
                                               PointerRNA *ptr)
{
  UserDef *userdef = (UserDef *)ptr->data;
  if (userdef->flag & USER_SCRIPT_AUTOEXEC_DISABLE) {
    G.f &= ~G_FLAG_SCRIPT_AUTOEXEC;
  }
  else {
    G.f |= G_FLAG_SCRIPT_AUTOEXEC;
  }

  USERDEF_TAG_DIRTY;
}

static void rna_userdef_load_ui_update(Main *UNUSED(bmain), Scene *UNUSED(scene), PointerRNA *ptr)
{
  UserDef *userdef = (UserDef *)ptr->data;
  if (userdef->flag & USER_FILENOUI) {
    G.fileflags |= G_FILE_NO_UI;
  }
  else {
    G.fileflags &= ~G_FILE_NO_UI;
  }

  USERDEF_TAG_DIRTY;
}

static void rna_userdef_anisotropic_update(Main *bmain, Scene *scene, PointerRNA *ptr)
{
  GPU_samplers_update();
  rna_userdef_update(bmain, scene, ptr);
}

static void rna_userdef_gl_texture_limit_update(Main *bmain, Scene *scene, PointerRNA *ptr)
{
  BKE_image_free_all_gputextures(bmain);
  rna_userdef_update(bmain, scene, ptr);
}

static void rna_userdef_undo_steps_set(PointerRNA *ptr, int value)
{
  UserDef *userdef = (UserDef *)ptr->data;

  /* Do not allow 1 undo steps, useless and breaks undo/redo process (see T42531). */
  userdef->undosteps = (value == 1) ? 2 : value;
}

static int rna_userdef_autokeymode_get(PointerRNA *ptr)
{
  UserDef *userdef = (UserDef *)ptr->data;
  short retval = userdef->autokey_mode;

  if (!(userdef->autokey_mode & AUTOKEY_ON)) {
    retval |= AUTOKEY_ON;
  }

  return retval;
}

static void rna_userdef_autokeymode_set(PointerRNA *ptr, int value)
{
  UserDef *userdef = (UserDef *)ptr->data;

  if (value == AUTOKEY_MODE_NORMAL) {
    userdef->autokey_mode |= (AUTOKEY_MODE_NORMAL - AUTOKEY_ON);
    userdef->autokey_mode &= ~(AUTOKEY_MODE_EDITKEYS - AUTOKEY_ON);
  }
  else if (value == AUTOKEY_MODE_EDITKEYS) {
    userdef->autokey_mode |= (AUTOKEY_MODE_EDITKEYS - AUTOKEY_ON);
    userdef->autokey_mode &= ~(AUTOKEY_MODE_NORMAL - AUTOKEY_ON);
  }
}

static void rna_userdef_anim_update(Main *UNUSED(bmain),
                                    Scene *UNUSED(scene),
                                    PointerRNA *UNUSED(ptr))
{
  WM_main_add_notifier(NC_SPACE | ND_SPACE_GRAPH, NULL);
  WM_main_add_notifier(NC_SPACE | ND_SPACE_DOPESHEET, NULL);
  USERDEF_TAG_DIRTY;
}

static void rna_userdef_tablet_api_update(Main *UNUSED(bmain),
                                          Scene *UNUSED(scene),
                                          PointerRNA *UNUSED(ptr))
{
  WM_init_tablet_api();
  USERDEF_TAG_DIRTY;
}

#  ifdef WITH_INPUT_NDOF
static void rna_userdef_ndof_deadzone_update(Main *UNUSED(bmain),
                                             Scene *UNUSED(scene),
                                             PointerRNA *ptr)
{
  UserDef *userdef = ptr->data;
  WM_ndof_deadzone_set(userdef->ndof_deadzone);
  USERDEF_TAG_DIRTY;
}
#  endif

static void rna_userdef_keyconfig_reload_update(bContext *C,
                                                Main *UNUSED(bmain),
                                                Scene *UNUSED(scene),
                                                PointerRNA *UNUSED(ptr))
{
  WM_keyconfig_reload(C);
  USERDEF_TAG_DIRTY;
}

static void rna_userdef_timecode_style_set(PointerRNA *ptr, int value)
{
  UserDef *userdef = (UserDef *)ptr->data;
  int required_size = userdef->v2d_min_gridsize;

  /* Set the time-code style. */
  userdef->timecode_style = value;

  /* Adjust the v2d grid-size if needed so that time-codes don't overlap
   * NOTE: most of these have been hand-picked to avoid overlaps while still keeping
   * things from getting too blown out. */
  switch (value) {
    case USER_TIMECODE_MINIMAL:
    case USER_TIMECODE_SECONDS_ONLY:
      /* 35 is great most of the time, but not that great for full-blown */
      required_size = 35;
      break;
    case USER_TIMECODE_SMPTE_MSF:
      required_size = 50;
      break;
    case USER_TIMECODE_SMPTE_FULL:
      /* the granddaddy! */
      required_size = 65;
      break;
    case USER_TIMECODE_MILLISECONDS:
      required_size = 45;
      break;
  }

  if (U.v2d_min_gridsize < required_size) {
    U.v2d_min_gridsize = required_size;
  }
}

static int rna_UserDef_mouse_emulate_3_button_modifier_get(PointerRNA *ptr)
{
#  if !defined(WIN32)
  UserDef *userdef = ptr->data;
  return userdef->mouse_emulate_3_button_modifier;
#  else
  UNUSED_VARS(ptr);
  return USER_EMU_MMB_MOD_ALT;
#  endif
}

static const EnumPropertyItem *rna_UseDef_active_section_itemf(bContext *UNUSED(C),
                                                               PointerRNA *ptr,
                                                               PropertyRNA *UNUSED(prop),
                                                               bool *r_free)
{
  UserDef *userdef = ptr->data;

  if ((userdef->flag & USER_DEVELOPER_UI) != 0) {
    *r_free = false;
    return rna_enum_preference_section_items;
  }

  EnumPropertyItem *items = NULL;
  int totitem = 0;

  for (const EnumPropertyItem *it = rna_enum_preference_section_items; it->identifier != NULL;
       it++) {
    if (it->value == USER_SECTION_EXPERIMENTAL) {
      continue;
    }
    RNA_enum_item_add(&items, &totitem, it);
  }

  RNA_enum_item_end(&items, &totitem);

  *r_free = true;
  return items;
}

static PointerRNA rna_UserDef_view_get(PointerRNA *ptr)
{
  return rna_pointer_inherit_refine(ptr, &RNA_PreferencesView, ptr->data);
}

static PointerRNA rna_UserDef_edit_get(PointerRNA *ptr)
{
  return rna_pointer_inherit_refine(ptr, &RNA_PreferencesEdit, ptr->data);
}

static PointerRNA rna_UserDef_input_get(PointerRNA *ptr)
{
  return rna_pointer_inherit_refine(ptr, &RNA_PreferencesInput, ptr->data);
}

static PointerRNA rna_UserDef_keymap_get(PointerRNA *ptr)
{
  return rna_pointer_inherit_refine(ptr, &RNA_PreferencesKeymap, ptr->data);
}

static PointerRNA rna_UserDef_filepaths_get(PointerRNA *ptr)
{
  return rna_pointer_inherit_refine(ptr, &RNA_PreferencesFilePaths, ptr->data);
}

static PointerRNA rna_UserDef_system_get(PointerRNA *ptr)
{
  return rna_pointer_inherit_refine(ptr, &RNA_PreferencesSystem, ptr->data);
}

static void rna_UserDef_audio_update(Main *bmain, Scene *UNUSED(scene), PointerRNA *UNUSED(ptr))
{
  BKE_sound_init(bmain);
  USERDEF_TAG_DIRTY;
}

static void rna_Userdef_memcache_update(Main *UNUSED(bmain),
                                        Scene *UNUSED(scene),
                                        PointerRNA *UNUSED(ptr))
{
  MEM_CacheLimiter_set_maximum(((size_t)U.memcachelimit) * 1024 * 1024);
  USERDEF_TAG_DIRTY;
}

static void rna_Userdef_disk_cache_dir_update(Main *UNUSED(bmain),
                                              Scene *UNUSED(scene),
                                              PointerRNA *UNUSED(ptr))
{
  if (U.sequencer_disk_cache_dir[0] != '\0') {
    BLI_path_abs(U.sequencer_disk_cache_dir, BKE_main_blendfile_path_from_global());
    BLI_path_slash_ensure(U.sequencer_disk_cache_dir);
    BLI_path_make_safe(U.sequencer_disk_cache_dir);
  }

  USERDEF_TAG_DIRTY;
}

static void rna_UserDef_weight_color_update(Main *bmain, Scene *scene, PointerRNA *ptr)
{
  Object *ob;

  for (ob = bmain->objects.first; ob; ob = ob->id.next) {
    if (ob->mode & OB_MODE_WEIGHT_PAINT) {
      DEG_id_tag_update(&ob->id, ID_RECALC_GEOMETRY);
    }
  }

  rna_userdef_update(bmain, scene, ptr);
}

static void rna_UserDef_viewport_lights_update(Main *bmain, Scene *scene, PointerRNA *ptr)
{
  /* If all lights are off gpu_draw resets them all, see: T27627,
   * so disallow them all to be disabled. */
  if (U.light_param[0].flag == 0 && U.light_param[1].flag == 0 && U.light_param[2].flag == 0 &&
      U.light_param[3].flag == 0) {
    SolidLight *light = ptr->data;
    light->flag |= 1;
  }

  WM_main_add_notifier(NC_SPACE | ND_SPACE_VIEW3D | NS_VIEW3D_GPU, NULL);
  rna_userdef_update(bmain, scene, ptr);
}

static void rna_userdef_autosave_update(Main *bmain, Scene *scene, PointerRNA *ptr)
{
  wmWindowManager *wm = bmain->wm.first;

  if (wm) {
    WM_autosave_init(wm);
  }
  rna_userdef_update(bmain, scene, ptr);
}

#  define RNA_USERDEF_EXPERIMENTAL_BOOLEAN_GET(member) \
    static bool rna_userdef_experimental_##member##_get(PointerRNA *ptr) \
    { \
      UserDef *userdef = POINTER_OFFSET(ptr->data, -offsetof(UserDef, experimental)); \
      return USER_EXPERIMENTAL_TEST(userdef, member); \
    }

static bAddon *rna_userdef_addon_new(void)
{
  ListBase *addons_list = &U.addons;
  bAddon *addon = BKE_addon_new();
  BLI_addtail(addons_list, addon);
  USERDEF_TAG_DIRTY;
  return addon;
}

static void rna_userdef_addon_remove(ReportList *reports, PointerRNA *addon_ptr)
{
  ListBase *addons_list = &U.addons;
  bAddon *addon = addon_ptr->data;
  if (BLI_findindex(addons_list, addon) == -1) {
    BKE_report(reports, RPT_ERROR, "Add-on is no longer valid");
    return;
  }
  BLI_remlink(addons_list, addon);
  BKE_addon_free(addon);
  RNA_POINTER_INVALIDATE(addon_ptr);
  USERDEF_TAG_DIRTY;
}

static bPathCompare *rna_userdef_pathcompare_new(void)
{
  bPathCompare *path_cmp = MEM_callocN(sizeof(bPathCompare), "bPathCompare");
  BLI_addtail(&U.autoexec_paths, path_cmp);
  USERDEF_TAG_DIRTY;
  return path_cmp;
}

static void rna_userdef_pathcompare_remove(ReportList *reports, PointerRNA *path_cmp_ptr)
{
  bPathCompare *path_cmp = path_cmp_ptr->data;
  if (BLI_findindex(&U.autoexec_paths, path_cmp) == -1) {
    BKE_report(reports, RPT_ERROR, "Excluded path is no longer valid");
    return;
  }

  BLI_freelinkN(&U.autoexec_paths, path_cmp);
  RNA_POINTER_INVALIDATE(path_cmp_ptr);
  USERDEF_TAG_DIRTY;
}

static void rna_userdef_temp_update(Main *UNUSED(bmain),
                                    Scene *UNUSED(scene),
                                    PointerRNA *UNUSED(ptr))
{
  BKE_tempdir_init(U.tempdir);
  USERDEF_TAG_DIRTY;
}

static void rna_userdef_text_update(Main *UNUSED(bmain),
                                    Scene *UNUSED(scene),
                                    PointerRNA *UNUSED(ptr))
{
  BLF_cache_clear();
  UI_reinit_font();
  WM_main_add_notifier(NC_WINDOW, NULL);
  USERDEF_TAG_DIRTY;
}

static PointerRNA rna_Theme_space_generic_get(PointerRNA *ptr)
{
  return rna_pointer_inherit_refine(ptr, &RNA_ThemeSpaceGeneric, ptr->data);
}

static PointerRNA rna_Theme_gradient_colors_get(PointerRNA *ptr)
{
  return rna_pointer_inherit_refine(ptr, &RNA_ThemeGradientColors, ptr->data);
}

static PointerRNA rna_Theme_space_gradient_get(PointerRNA *ptr)
{
  return rna_pointer_inherit_refine(ptr, &RNA_ThemeSpaceGradient, ptr->data);
}

static PointerRNA rna_Theme_space_list_generic_get(PointerRNA *ptr)
{
  return rna_pointer_inherit_refine(ptr, &RNA_ThemeSpaceListGeneric, ptr->data);
}

#  ifdef WITH_OPENSUBDIV
static const EnumPropertyItem *rna_userdef_opensubdiv_compute_type_itemf(bContext *UNUSED(C),
                                                                         PointerRNA *UNUSED(ptr),
                                                                         PropertyRNA *UNUSED(prop),
                                                                         bool *r_free)
{
  EnumPropertyItem *item = NULL;
  int totitem = 0;
  int evaluators = openSubdiv_getAvailableEvaluators();

  RNA_enum_items_add_value(
      &item, &totitem, opensubdiv_compute_type_items, USER_OPENSUBDIV_COMPUTE_NONE);

#    define APPEND_COMPUTE(compute) \
      if (evaluators & OPENSUBDIV_EVALUATOR_##compute) { \
        RNA_enum_items_add_value( \
            &item, &totitem, opensubdiv_compute_type_items, USER_OPENSUBDIV_COMPUTE_##compute); \
      } \
      ((void)0)

  APPEND_COMPUTE(CPU);
  APPEND_COMPUTE(OPENMP);
  APPEND_COMPUTE(OPENCL);
  APPEND_COMPUTE(CUDA);
  APPEND_COMPUTE(GLSL_TRANSFORM_FEEDBACK);
  APPEND_COMPUTE(GLSL_COMPUTE);

#    undef APPEND_COMPUTE

  RNA_enum_item_end(&item, &totitem);
  *r_free = true;

  return item;
}

static void rna_userdef_opensubdiv_update(Main *bmain,
                                          Scene *UNUSED(scene),
                                          PointerRNA *UNUSED(ptr))
{
  Object *object;

  for (object = bmain->objects.first; object; object = object->id.next) {
    DEG_id_tag_update(&object->id, ID_RECALC_TRANSFORM);
  }
  USERDEF_TAG_DIRTY;
}

#  endif

static const EnumPropertyItem *rna_userdef_audio_device_itemf(bContext *UNUSED(C),
                                                              PointerRNA *UNUSED(ptr),
                                                              PropertyRNA *UNUSED(prop),
                                                              bool *r_free)
{
  int index = 0;
  int totitem = 0;
  EnumPropertyItem *item = NULL;

  int i;

  char **names = BKE_sound_get_device_names();

  for (i = 0; names[i]; i++) {
    EnumPropertyItem new_item = {i, names[i], 0, names[i], names[i]};
    RNA_enum_item_add(&item, &totitem, &new_item);
  }

#  if !defined(NDEBUG) || !defined(WITH_AUDASPACE)
  if (i == 0) {
    EnumPropertyItem new_item = {i, "SOUND_NONE", 0, "No Sound", ""};
    RNA_enum_item_add(&item, &totitem, &new_item);
  }
#  endif

  /* may be unused */
  UNUSED_VARS(index, audio_device_items);

  RNA_enum_item_end(&item, &totitem);
  *r_free = true;

  return item;
}

#  ifdef WITH_INTERNATIONAL
static const EnumPropertyItem *rna_lang_enum_properties_itemf(bContext *UNUSED(C),
                                                              PointerRNA *UNUSED(ptr),
                                                              PropertyRNA *UNUSED(prop),
                                                              bool *UNUSED(r_free))
{
  const EnumPropertyItem *items = BLT_lang_RNA_enum_properties();
  if (items == NULL) {
    items = rna_enum_language_default_items;
  }
  return items;
}
#  endif

static IDProperty **rna_AddonPref_idprops(PointerRNA *ptr)
{
  return (IDProperty **)&ptr->data;
}

static PointerRNA rna_Addon_preferences_get(PointerRNA *ptr)
{
  bAddon *addon = (bAddon *)ptr->data;
  bAddonPrefType *apt = BKE_addon_pref_type_find(addon->module, true);
  if (apt) {
    if (addon->prop == NULL) {
      IDPropertyTemplate val = {0};
      addon->prop = IDP_New(IDP_GROUP, &val, addon->module); /* name is unimportant. */
    }
    return rna_pointer_inherit_refine(ptr, apt->rna_ext.srna, addon->prop);
  }
  else {
    return PointerRNA_NULL;
  }
}

static void rna_AddonPref_unregister(Main *UNUSED(bmain), StructRNA *type)
{
  bAddonPrefType *apt = RNA_struct_blender_type_get(type);

  if (!apt) {
    return;
  }

  RNA_struct_free_extension(type, &apt->rna_ext);
  RNA_struct_free(&BLENDER_RNA, type);

  BKE_addon_pref_type_remove(apt);

  /* update while blender is running */
  WM_main_add_notifier(NC_WINDOW, NULL);
}

static StructRNA *rna_AddonPref_register(Main *bmain,
                                         ReportList *reports,
                                         void *data,
                                         const char *identifier,
                                         StructValidateFunc validate,
                                         StructCallbackFunc call,
                                         StructFreeFunc free)
{
  bAddonPrefType *apt, dummy_apt = {{'\0'}};
  bAddon dummy_addon = {NULL};
  PointerRNA dummy_ptr;
  // int have_function[1];

  /* Setup dummy add-on preference and it's type to store static properties in. */
  RNA_pointer_create(NULL, &RNA_AddonPreferences, &dummy_addon, &dummy_ptr);

  /* validate the python class */
  if (validate(&dummy_ptr, data, NULL /* have_function */) != 0) {
    return NULL;
  }

  BLI_strncpy(dummy_apt.idname, dummy_addon.module, sizeof(dummy_apt.idname));
  if (strlen(identifier) >= sizeof(dummy_apt.idname)) {
    BKE_reportf(reports,
                RPT_ERROR,
                "Registering add-on preferences class: '%s' is too long, maximum length is %d",
                identifier,
                (int)sizeof(dummy_apt.idname));
    return NULL;
  }

  /* Check if we have registered this add-on preference type before, and remove it. */
  apt = BKE_addon_pref_type_find(dummy_addon.module, true);
  if (apt && apt->rna_ext.srna) {
    rna_AddonPref_unregister(bmain, apt->rna_ext.srna);
  }

  /* Create a new add-on preference type. */
  apt = MEM_mallocN(sizeof(bAddonPrefType), "addonpreftype");
  memcpy(apt, &dummy_apt, sizeof(dummy_apt));
  BKE_addon_pref_type_add(apt);

  apt->rna_ext.srna = RNA_def_struct_ptr(&BLENDER_RNA, identifier, &RNA_AddonPreferences);
  apt->rna_ext.data = data;
  apt->rna_ext.call = call;
  apt->rna_ext.free = free;
  RNA_struct_blender_type_set(apt->rna_ext.srna, apt);

  //  apt->draw = (have_function[0]) ? header_draw : NULL;

  /* update while blender is running */
  WM_main_add_notifier(NC_WINDOW, NULL);

  return apt->rna_ext.srna;
}

/* placeholder, doesn't do anything useful yet */
static StructRNA *rna_AddonPref_refine(PointerRNA *ptr)
{
  return (ptr->type) ? ptr->type : &RNA_AddonPreferences;
}

static float rna_ThemeUI_roundness_get(PointerRNA *ptr)
{
  /* Remap from relative radius to 0..1 range. */
  uiWidgetColors *tui = (uiWidgetColors *)ptr->data;
  return tui->roundness * 2.0f;
}

static void rna_ThemeUI_roundness_set(PointerRNA *ptr, float value)
{
  uiWidgetColors *tui = (uiWidgetColors *)ptr->data;
  tui->roundness = value * 0.5f;
}

/* Studio Light */
static void rna_UserDef_studiolight_begin(CollectionPropertyIterator *iter,
                                          PointerRNA *UNUSED(ptr))
{
  rna_iterator_listbase_begin(iter, BKE_studiolight_listbase(), NULL);
}

static void rna_StudioLights_refresh(UserDef *UNUSED(userdef))
{
  BKE_studiolight_refresh();
}

static void rna_StudioLights_remove(UserDef *UNUSED(userdef), StudioLight *studio_light)
{
  BKE_studiolight_remove(studio_light);
}

static StudioLight *rna_StudioLights_load(UserDef *UNUSED(userdef), const char *path, int type)
{
  return BKE_studiolight_load(path, type);
}

/* TODO: Make it accept arguments. */
static StudioLight *rna_StudioLights_new(UserDef *userdef, const char *name)
{
  return BKE_studiolight_create(name, userdef->light_param, userdef->light_ambient);
}

/* StudioLight.name */
static void rna_UserDef_studiolight_name_get(PointerRNA *ptr, char *value)
{
  StudioLight *sl = (StudioLight *)ptr->data;
  BLI_strncpy(value, sl->name, FILE_MAXFILE);
}

static int rna_UserDef_studiolight_name_length(PointerRNA *ptr)
{
  StudioLight *sl = (StudioLight *)ptr->data;
  return strlen(sl->name);
}

/* StudioLight.path */
static void rna_UserDef_studiolight_path_get(PointerRNA *ptr, char *value)
{
  StudioLight *sl = (StudioLight *)ptr->data;
  BLI_strncpy(value, sl->path, FILE_MAX);
}

static int rna_UserDef_studiolight_path_length(PointerRNA *ptr)
{
  StudioLight *sl = (StudioLight *)ptr->data;
  return strlen(sl->path);
}

/* StudioLight.path_irr_cache */
static void rna_UserDef_studiolight_path_irr_cache_get(PointerRNA *ptr, char *value)
{
  StudioLight *sl = (StudioLight *)ptr->data;
  if (sl->path_irr_cache) {
    BLI_strncpy(value, sl->path_irr_cache, FILE_MAX);
  }
  else {
    value[0] = '\0';
  }
}

static int rna_UserDef_studiolight_path_irr_cache_length(PointerRNA *ptr)
{
  StudioLight *sl = (StudioLight *)ptr->data;
  if (sl->path_irr_cache) {
    return strlen(sl->path_irr_cache);
  }
  return 0;
}

/* StudioLight.path_sh_cache */
static void rna_UserDef_studiolight_path_sh_cache_get(PointerRNA *ptr, char *value)
{
  StudioLight *sl = (StudioLight *)ptr->data;
  if (sl->path_sh_cache) {
    BLI_strncpy(value, sl->path_sh_cache, FILE_MAX);
  }
  else {
    value[0] = '\0';
  }
}

static int rna_UserDef_studiolight_path_sh_cache_length(PointerRNA *ptr)
{
  StudioLight *sl = (StudioLight *)ptr->data;
  if (sl->path_sh_cache) {
    return strlen(sl->path_sh_cache);
  }
  return 0;
}

/* StudioLight.index */
static int rna_UserDef_studiolight_index_get(PointerRNA *ptr)
{
  StudioLight *sl = (StudioLight *)ptr->data;
  return sl->index;
}

/* StudioLight.is_user_defined */
static bool rna_UserDef_studiolight_is_user_defined_get(PointerRNA *ptr)
{
  StudioLight *sl = (StudioLight *)ptr->data;
  return (sl->flag & STUDIOLIGHT_USER_DEFINED) != 0;
}

/* StudioLight.is_user_defined */
static bool rna_UserDef_studiolight_has_specular_highlight_pass_get(PointerRNA *ptr)
{
  StudioLight *sl = (StudioLight *)ptr->data;
  return sl->flag & STUDIOLIGHT_SPECULAR_HIGHLIGHT_PASS;
}

/* StudioLight.type */

static int rna_UserDef_studiolight_type_get(PointerRNA *ptr)
{
  StudioLight *sl = (StudioLight *)ptr->data;
  return sl->flag & STUDIOLIGHT_FLAG_ORIENTATIONS;
}

static void rna_UserDef_studiolight_spherical_harmonics_coefficients_get(PointerRNA *ptr,
                                                                         float *values)
{
  StudioLight *sl = (StudioLight *)ptr->data;
  float *value = values;
  for (int i = 0; i < STUDIOLIGHT_SH_EFFECTIVE_COEFS_LEN; i++) {
    copy_v3_v3(value, sl->spherical_harmonics_coefs[i]);
    value += 3;
  }
}

/* StudioLight.solid_lights */

static void rna_UserDef_studiolight_solid_lights_begin(CollectionPropertyIterator *iter,
                                                       PointerRNA *ptr)
{
  StudioLight *sl = (StudioLight *)ptr->data;
  rna_iterator_array_begin(iter, sl->light, sizeof(*sl->light), ARRAY_SIZE(sl->light), 0, NULL);
}

static int rna_UserDef_studiolight_solid_lights_length(PointerRNA *UNUSED(ptr))
{
  return ARRAY_SIZE(((StudioLight *)NULL)->light);
}

/* StudioLight.light_ambient */

static void rna_UserDef_studiolight_light_ambient_get(PointerRNA *ptr, float *values)
{
  StudioLight *sl = (StudioLight *)ptr->data;
  copy_v3_v3(values, sl->light_ambient);
}

int rna_show_statusbar_vram_editable(struct PointerRNA *UNUSED(ptr), const char **UNUSED(r_info))
{
  return GPU_mem_stats_supported() ? PROP_EDITABLE : 0;
}

#else

#  define USERDEF_TAG_DIRTY_PROPERTY_UPDATE_ENABLE \
    RNA_define_fallback_property_update(0, "rna_userdef_is_dirty_update")

#  define USERDEF_TAG_DIRTY_PROPERTY_UPDATE_DISABLE RNA_define_fallback_property_update(0, NULL)

/* TODO(sergey): This technically belongs to blenlib, but we don't link
 * makesrna against it.
 */

/* Get maximum addressable memory in megabytes, */
static size_t max_memory_in_megabytes(void)
{
  /* Maximum addressable bytes on this platform. */
  const size_t limit_bytes = (((size_t)1) << (sizeof(size_t[8]) - 1));
  /* Convert it to megabytes and return. */
  return (limit_bytes >> 20);
}

/* Same as above, but clipped to int capacity. */
static int max_memory_in_megabytes_int(void)
{
  const size_t limit_megabytes = max_memory_in_megabytes();
  /* NOTE: The result will fit into integer. */
  return (int)min_zz(limit_megabytes, (size_t)INT_MAX);
}

static void rna_def_userdef_theme_ui_font_style(BlenderRNA *brna)
{
  StructRNA *srna;
  PropertyRNA *prop;

  srna = RNA_def_struct(brna, "ThemeFontStyle", NULL);
  RNA_def_struct_sdna(srna, "uiFontStyle");
  RNA_def_struct_clear_flag(srna, STRUCT_UNDO);
  RNA_def_struct_ui_text(srna, "Font Style", "Theme settings for Font");

  prop = RNA_def_property(srna, "points", PROP_INT, PROP_NONE);
  RNA_def_property_range(prop, 6, 24);
  RNA_def_property_ui_text(prop, "Points", "Font size in points");
  RNA_def_property_update(prop, 0, "rna_userdef_theme_update");

  prop = RNA_def_property(srna, "shadow", PROP_INT, PROP_PIXEL);
  RNA_def_property_range(prop, 0, 5);
  RNA_def_property_ui_text(prop, "Shadow Size", "Shadow size (0, 3 and 5 supported)");
  RNA_def_property_update(prop, 0, "rna_userdef_theme_update");

  prop = RNA_def_property(srna, "shadow_offset_x", PROP_INT, PROP_PIXEL);
  RNA_def_property_int_sdna(prop, NULL, "shadx");
  RNA_def_property_range(prop, -10, 10);
  RNA_def_property_ui_text(prop, "Shadow X Offset", "Shadow offset in pixels");
  RNA_def_property_update(prop, 0, "rna_userdef_theme_update");

  prop = RNA_def_property(srna, "shadow_offset_y", PROP_INT, PROP_PIXEL);
  RNA_def_property_int_sdna(prop, NULL, "shady");
  RNA_def_property_range(prop, -10, 10);
  RNA_def_property_ui_text(prop, "Shadow Y Offset", "Shadow offset in pixels");
  RNA_def_property_update(prop, 0, "rna_userdef_theme_update");

  prop = RNA_def_property(srna, "shadow_alpha", PROP_FLOAT, PROP_FACTOR);
  RNA_def_property_float_sdna(prop, NULL, "shadowalpha");
  RNA_def_property_range(prop, 0.0f, 1.0f);
  RNA_def_property_ui_text(prop, "Shadow Alpha", "");
  RNA_def_property_update(prop, 0, "rna_userdef_theme_update");

  prop = RNA_def_property(srna, "shadow_value", PROP_FLOAT, PROP_FACTOR);
  RNA_def_property_float_sdna(prop, NULL, "shadowcolor");
  RNA_def_property_range(prop, 0.0f, 1.0f);
  RNA_def_property_ui_text(prop, "Shadow Brightness", "Shadow color in gray value");
  RNA_def_property_update(prop, 0, "rna_userdef_theme_update");
}

static void rna_def_userdef_theme_ui_style(BlenderRNA *brna)
{
  StructRNA *srna;
  PropertyRNA *prop;

  rna_def_userdef_theme_ui_font_style(brna);

  srna = RNA_def_struct(brna, "ThemeStyle", NULL);
  RNA_def_struct_sdna(srna, "uiStyle");
  RNA_def_struct_clear_flag(srna, STRUCT_UNDO);
  RNA_def_struct_ui_text(srna, "Style", "Theme settings for style sets");

  prop = RNA_def_property(srna, "panel_title", PROP_POINTER, PROP_NONE);
  RNA_def_property_flag(prop, PROP_NEVER_NULL);
  RNA_def_property_pointer_sdna(prop, NULL, "paneltitle");
  RNA_def_property_struct_type(prop, "ThemeFontStyle");
  RNA_def_property_ui_text(prop, "Panel Title Font", "");
  RNA_def_property_update(prop, 0, "rna_userdef_theme_update");

  prop = RNA_def_property(srna, "widget_label", PROP_POINTER, PROP_NONE);
  RNA_def_property_flag(prop, PROP_NEVER_NULL);
  RNA_def_property_pointer_sdna(prop, NULL, "widgetlabel");
  RNA_def_property_struct_type(prop, "ThemeFontStyle");
  RNA_def_property_ui_text(prop, "Widget Label Style", "");
  RNA_def_property_update(prop, 0, "rna_userdef_theme_update");

  prop = RNA_def_property(srna, "widget", PROP_POINTER, PROP_NONE);
  RNA_def_property_flag(prop, PROP_NEVER_NULL);
  RNA_def_property_pointer_sdna(prop, NULL, "widget");
  RNA_def_property_struct_type(prop, "ThemeFontStyle");
  RNA_def_property_ui_text(prop, "Widget Style", "");
  RNA_def_property_update(prop, 0, "rna_userdef_theme_update");
}

static void rna_def_userdef_theme_ui_wcol(BlenderRNA *brna)
{
  StructRNA *srna;
  PropertyRNA *prop;

  srna = RNA_def_struct(brna, "ThemeWidgetColors", NULL);
  RNA_def_struct_sdna(srna, "uiWidgetColors");
  RNA_def_struct_clear_flag(srna, STRUCT_UNDO);
  RNA_def_struct_ui_text(srna, "Theme Widget Color Set", "Theme settings for widget color sets");

  prop = RNA_def_property(srna, "outline", PROP_FLOAT, PROP_COLOR_GAMMA);
  RNA_def_property_array(prop, 3);
  RNA_def_property_ui_text(prop, "Outline", "");
  RNA_def_property_update(prop, 0, "rna_userdef_theme_update");

  prop = RNA_def_property(srna, "inner", PROP_FLOAT, PROP_COLOR_GAMMA);
  RNA_def_property_array(prop, 4);
  RNA_def_property_ui_text(prop, "Inner", "");
  RNA_def_property_update(prop, 0, "rna_userdef_theme_update");

  prop = RNA_def_property(srna, "inner_sel", PROP_FLOAT, PROP_COLOR_GAMMA);
  RNA_def_property_array(prop, 4);
  RNA_def_property_ui_text(prop, "Inner Selected", "");
  RNA_def_property_update(prop, 0, "rna_userdef_theme_update");

  prop = RNA_def_property(srna, "item", PROP_FLOAT, PROP_COLOR_GAMMA);
  RNA_def_property_array(prop, 4);
  RNA_def_property_ui_text(prop, "Item", "");
  RNA_def_property_update(prop, 0, "rna_userdef_theme_update");

  prop = RNA_def_property(srna, "text", PROP_FLOAT, PROP_COLOR_GAMMA);
  RNA_def_property_array(prop, 3);
  RNA_def_property_ui_text(prop, "Text", "");
  RNA_def_property_update(prop, 0, "rna_userdef_theme_update");

  prop = RNA_def_property(srna, "text_sel", PROP_FLOAT, PROP_COLOR_GAMMA);
  RNA_def_property_array(prop, 3);
  RNA_def_property_ui_text(prop, "Text Selected", "");
  RNA_def_property_update(prop, 0, "rna_userdef_theme_update");

  prop = RNA_def_property(srna, "show_shaded", PROP_BOOLEAN, PROP_NONE);
  RNA_def_property_boolean_sdna(prop, NULL, "shaded", 1);
  RNA_def_property_ui_text(prop, "Shaded", "");
  RNA_def_property_update(prop, 0, "rna_userdef_theme_update");

  prop = RNA_def_property(srna, "shadetop", PROP_INT, PROP_NONE);
  RNA_def_property_range(prop, -100, 100);
  RNA_def_property_ui_text(prop, "Shade Top", "");
  RNA_def_property_update(prop, 0, "rna_userdef_theme_update");

  prop = RNA_def_property(srna, "shadedown", PROP_INT, PROP_NONE);
  RNA_def_property_range(prop, -100, 100);
  RNA_def_property_ui_text(prop, "Shade Down", "");
  RNA_def_property_update(prop, 0, "rna_userdef_theme_update");

  prop = RNA_def_property(srna, "roundness", PROP_FLOAT, PROP_FACTOR);
  RNA_def_property_float_funcs(
      prop, "rna_ThemeUI_roundness_get", "rna_ThemeUI_roundness_set", NULL);
  RNA_def_property_ui_text(prop, "Roundness", "Amount of edge rounding");
  RNA_def_property_update(prop, 0, "rna_userdef_theme_update");
}

static void rna_def_userdef_theme_ui_wcol_state(BlenderRNA *brna)
{
  StructRNA *srna;
  PropertyRNA *prop;

  srna = RNA_def_struct(brna, "ThemeWidgetStateColors", NULL);
  RNA_def_struct_sdna(srna, "uiWidgetStateColors");
  RNA_def_struct_clear_flag(srna, STRUCT_UNDO);
  RNA_def_struct_ui_text(
      srna, "Theme Widget State Color", "Theme settings for widget state colors");

  prop = RNA_def_property(srna, "inner_anim", PROP_FLOAT, PROP_COLOR_GAMMA);
  RNA_def_property_array(prop, 3);
  RNA_def_property_ui_text(prop, "Animated", "");
  RNA_def_property_update(prop, 0, "rna_userdef_theme_update");

  prop = RNA_def_property(srna, "inner_anim_sel", PROP_FLOAT, PROP_COLOR_GAMMA);
  RNA_def_property_array(prop, 3);
  RNA_def_property_ui_text(prop, "Animated Selected", "");
  RNA_def_property_update(prop, 0, "rna_userdef_theme_update");

  prop = RNA_def_property(srna, "inner_key", PROP_FLOAT, PROP_COLOR_GAMMA);
  RNA_def_property_array(prop, 3);
  RNA_def_property_ui_text(prop, "Keyframe", "");
  RNA_def_property_update(prop, 0, "rna_userdef_theme_update");

  prop = RNA_def_property(srna, "inner_key_sel", PROP_FLOAT, PROP_COLOR_GAMMA);
  RNA_def_property_array(prop, 3);
  RNA_def_property_ui_text(prop, "Keyframe Selected", "");
  RNA_def_property_update(prop, 0, "rna_userdef_theme_update");

  prop = RNA_def_property(srna, "inner_driven", PROP_FLOAT, PROP_COLOR_GAMMA);
  RNA_def_property_array(prop, 3);
  RNA_def_property_ui_text(prop, "Driven", "");
  RNA_def_property_update(prop, 0, "rna_userdef_theme_update");

  prop = RNA_def_property(srna, "inner_driven_sel", PROP_FLOAT, PROP_COLOR_GAMMA);
  RNA_def_property_array(prop, 3);
  RNA_def_property_ui_text(prop, "Driven Selected", "");
  RNA_def_property_update(prop, 0, "rna_userdef_theme_update");

  prop = RNA_def_property(srna, "inner_overridden", PROP_FLOAT, PROP_COLOR_GAMMA);
  RNA_def_property_array(prop, 3);
  RNA_def_property_ui_text(prop, "Overridden", "");
  RNA_def_property_update(prop, 0, "rna_userdef_theme_update");

  prop = RNA_def_property(srna, "inner_overridden_sel", PROP_FLOAT, PROP_COLOR_GAMMA);
  RNA_def_property_array(prop, 3);
  RNA_def_property_ui_text(prop, "Overridden Selected", "");
  RNA_def_property_update(prop, 0, "rna_userdef_theme_update");

  prop = RNA_def_property(srna, "inner_changed", PROP_FLOAT, PROP_COLOR_GAMMA);
  RNA_def_property_array(prop, 3);
  RNA_def_property_ui_text(prop, "Changed", "");
  RNA_def_property_update(prop, 0, "rna_userdef_theme_update");

  prop = RNA_def_property(srna, "inner_changed_sel", PROP_FLOAT, PROP_COLOR_GAMMA);
  RNA_def_property_array(prop, 3);
  RNA_def_property_ui_text(prop, "Changed Selected", "");
  RNA_def_property_update(prop, 0, "rna_userdef_theme_update");

  prop = RNA_def_property(srna, "blend", PROP_FLOAT, PROP_FACTOR);
  RNA_def_property_ui_text(prop, "Blend", "");
  RNA_def_property_update(prop, 0, "rna_userdef_theme_update");
}

static void rna_def_userdef_theme_ui_panel(BlenderRNA *brna)
{
  StructRNA *srna;
  PropertyRNA *prop;

  srna = RNA_def_struct(brna, "ThemePanelColors", NULL);
  RNA_def_struct_sdna(srna, "uiPanelColors");
  RNA_def_struct_clear_flag(srna, STRUCT_UNDO);
  RNA_def_struct_ui_text(srna, "Theme Panel Color", "Theme settings for panel colors");

  prop = RNA_def_property(srna, "header", PROP_FLOAT, PROP_COLOR_GAMMA);
  RNA_def_property_ui_text(prop, "Header", "");
  RNA_def_property_update(prop, 0, "rna_userdef_theme_update");

  prop = RNA_def_property(srna, "back", PROP_FLOAT, PROP_COLOR_GAMMA);
  RNA_def_property_ui_text(prop, "Background", "");
  RNA_def_property_update(prop, 0, "rna_userdef_theme_update");

  prop = RNA_def_property(srna, "sub_back", PROP_FLOAT, PROP_COLOR_GAMMA);
  RNA_def_property_ui_text(prop, "Sub Background", "");
  RNA_def_property_update(prop, 0, "rna_userdef_theme_update");
}

static const EnumPropertyItem rna_enum_userdef_theme_background_types_items[] = {
    {TH_BACKGROUND_SINGLE_COLOR,
     "SINGLE_COLOR",
     0,
     "Single Color",
     "Use a solid color as viewport background"},
    {TH_BACKGROUND_GRADIENT_LINEAR,
     "LINEAR",
     0,
     "Linear Gradient",
     "Use a screen space vertical linear gradient as viewport background"},
    {TH_BACKGROUND_GRADIENT_RADIAL,
     "RADIAL",
     0,
     "Vignette",
     "Use a radial gradient as viewport background"},
    {0, NULL, 0, NULL, NULL},
};

static void rna_def_userdef_theme_ui_gradient(BlenderRNA *brna)
{
  /* Fake struct, keep this for compatible theme presets. */
  StructRNA *srna;
  PropertyRNA *prop;

  srna = RNA_def_struct(brna, "ThemeGradientColors", NULL);
  RNA_def_struct_sdna(srna, "ThemeSpace");
  RNA_def_struct_clear_flag(srna, STRUCT_UNDO);
  RNA_def_struct_ui_text(
      srna, "Theme Background Color", "Theme settings for background colors and gradient");

  prop = RNA_def_property(srna, "background_type", PROP_ENUM, PROP_NONE);
  RNA_def_property_enum_sdna(prop, NULL, "background_type");
  RNA_def_property_enum_items(prop, rna_enum_userdef_theme_background_types_items);
  RNA_def_property_ui_text(prop, "Background Type", "Type of background in the 3D viewport");
  RNA_def_property_update(prop, 0, "rna_userdef_theme_update");

  prop = RNA_def_property(srna, "high_gradient", PROP_FLOAT, PROP_COLOR_GAMMA);
  RNA_def_property_float_sdna(prop, NULL, "back");
  RNA_def_property_array(prop, 3);
  RNA_def_property_ui_text(prop, "Gradient High/Off", "");
  RNA_def_property_update(prop, 0, "rna_userdef_theme_update");

  prop = RNA_def_property(srna, "gradient", PROP_FLOAT, PROP_COLOR_GAMMA);
  RNA_def_property_float_sdna(prop, NULL, "back_grad");
  RNA_def_property_array(prop, 3);
  RNA_def_property_ui_text(prop, "Gradient Low", "");
  RNA_def_property_update(prop, 0, "rna_userdef_theme_update");
}

static void rna_def_userdef_theme_ui(BlenderRNA *brna)
{
  StructRNA *srna;
  PropertyRNA *prop;

  rna_def_userdef_theme_ui_wcol(brna);
  rna_def_userdef_theme_ui_wcol_state(brna);
  rna_def_userdef_theme_ui_panel(brna);
  rna_def_userdef_theme_ui_gradient(brna);

  srna = RNA_def_struct(brna, "ThemeUserInterface", NULL);
  RNA_def_struct_sdna(srna, "ThemeUI");
  RNA_def_struct_clear_flag(srna, STRUCT_UNDO);
  RNA_def_struct_ui_text(
      srna, "Theme User Interface", "Theme settings for user interface elements");

  prop = RNA_def_property(srna, "wcol_regular", PROP_POINTER, PROP_NONE);
  RNA_def_property_flag(prop, PROP_NEVER_NULL);
  RNA_def_property_ui_text(prop, "Regular Widget Colors", "");
  RNA_def_property_update(prop, 0, "rna_userdef_theme_update");

  prop = RNA_def_property(srna, "wcol_tool", PROP_POINTER, PROP_NONE);
  RNA_def_property_flag(prop, PROP_NEVER_NULL);
  RNA_def_property_ui_text(prop, "Tool Widget Colors", "");
  RNA_def_property_update(prop, 0, "rna_userdef_theme_update");

  prop = RNA_def_property(srna, "wcol_toolbar_item", PROP_POINTER, PROP_NONE);
  RNA_def_property_flag(prop, PROP_NEVER_NULL);
  RNA_def_property_ui_text(prop, "Toolbar Item Widget Colors", "");
  RNA_def_property_update(prop, 0, "rna_userdef_theme_update");

  prop = RNA_def_property(srna, "wcol_radio", PROP_POINTER, PROP_NONE);
  RNA_def_property_flag(prop, PROP_NEVER_NULL);
  RNA_def_property_ui_text(prop, "Radio Widget Colors", "");
  RNA_def_property_update(prop, 0, "rna_userdef_theme_update");

  prop = RNA_def_property(srna, "wcol_text", PROP_POINTER, PROP_NONE);
  RNA_def_property_flag(prop, PROP_NEVER_NULL);
  RNA_def_property_ui_text(prop, "Text Widget Colors", "");
  RNA_def_property_update(prop, 0, "rna_userdef_theme_update");

  prop = RNA_def_property(srna, "wcol_option", PROP_POINTER, PROP_NONE);
  RNA_def_property_flag(prop, PROP_NEVER_NULL);
  RNA_def_property_ui_text(prop, "Option Widget Colors", "");
  RNA_def_property_update(prop, 0, "rna_userdef_theme_update");

  prop = RNA_def_property(srna, "wcol_toggle", PROP_POINTER, PROP_NONE);
  RNA_def_property_flag(prop, PROP_NEVER_NULL);
  RNA_def_property_ui_text(prop, "Toggle Widget Colors", "");
  RNA_def_property_update(prop, 0, "rna_userdef_theme_update");

  prop = RNA_def_property(srna, "wcol_num", PROP_POINTER, PROP_NONE);
  RNA_def_property_flag(prop, PROP_NEVER_NULL);
  RNA_def_property_ui_text(prop, "Number Widget Colors", "");
  RNA_def_property_update(prop, 0, "rna_userdef_theme_update");

  prop = RNA_def_property(srna, "wcol_numslider", PROP_POINTER, PROP_NONE);
  RNA_def_property_flag(prop, PROP_NEVER_NULL);
  RNA_def_property_ui_text(prop, "Slider Widget Colors", "");
  RNA_def_property_update(prop, 0, "rna_userdef_theme_update");

  prop = RNA_def_property(srna, "wcol_box", PROP_POINTER, PROP_NONE);
  RNA_def_property_flag(prop, PROP_NEVER_NULL);
  RNA_def_property_ui_text(prop, "Box Backdrop Colors", "");
  RNA_def_property_update(prop, 0, "rna_userdef_theme_update");

  prop = RNA_def_property(srna, "wcol_menu", PROP_POINTER, PROP_NONE);
  RNA_def_property_flag(prop, PROP_NEVER_NULL);
  RNA_def_property_ui_text(prop, "Menu Widget Colors", "");
  RNA_def_property_update(prop, 0, "rna_userdef_theme_update");

  prop = RNA_def_property(srna, "wcol_pulldown", PROP_POINTER, PROP_NONE);
  RNA_def_property_flag(prop, PROP_NEVER_NULL);
  RNA_def_property_ui_text(prop, "Pulldown Widget Colors", "");
  RNA_def_property_update(prop, 0, "rna_userdef_theme_update");

  prop = RNA_def_property(srna, "wcol_menu_back", PROP_POINTER, PROP_NONE);
  RNA_def_property_flag(prop, PROP_NEVER_NULL);
  RNA_def_property_ui_text(prop, "Menu Backdrop Colors", "");
  RNA_def_property_update(prop, 0, "rna_userdef_theme_update");

  prop = RNA_def_property(srna, "wcol_pie_menu", PROP_POINTER, PROP_NONE);
  RNA_def_property_flag(prop, PROP_NEVER_NULL);
  RNA_def_property_ui_text(prop, "Pie Menu Colors", "");
  RNA_def_property_update(prop, 0, "rna_userdef_theme_update");

  prop = RNA_def_property(srna, "wcol_tooltip", PROP_POINTER, PROP_NONE);
  RNA_def_property_flag(prop, PROP_NEVER_NULL);
  RNA_def_property_ui_text(prop, "Tooltip Colors", "");
  RNA_def_property_update(prop, 0, "rna_userdef_theme_update");

  prop = RNA_def_property(srna, "wcol_menu_item", PROP_POINTER, PROP_NONE);
  RNA_def_property_flag(prop, PROP_NEVER_NULL);
  RNA_def_property_ui_text(prop, "Menu Item Colors", "");
  RNA_def_property_update(prop, 0, "rna_userdef_theme_update");

  prop = RNA_def_property(srna, "wcol_scroll", PROP_POINTER, PROP_NONE);
  RNA_def_property_flag(prop, PROP_NEVER_NULL);
  RNA_def_property_ui_text(prop, "Scroll Widget Colors", "");
  RNA_def_property_update(prop, 0, "rna_userdef_theme_update");

  prop = RNA_def_property(srna, "wcol_progress", PROP_POINTER, PROP_NONE);
  RNA_def_property_flag(prop, PROP_NEVER_NULL);
  RNA_def_property_ui_text(prop, "Progress Bar Widget Colors", "");
  RNA_def_property_update(prop, 0, "rna_userdef_theme_update");

  prop = RNA_def_property(srna, "wcol_list_item", PROP_POINTER, PROP_NONE);
  RNA_def_property_flag(prop, PROP_NEVER_NULL);
  RNA_def_property_ui_text(prop, "List Item Colors", "");
  RNA_def_property_update(prop, 0, "rna_userdef_theme_update");

  prop = RNA_def_property(srna, "wcol_state", PROP_POINTER, PROP_NONE);
  RNA_def_property_flag(prop, PROP_NEVER_NULL);
  RNA_def_property_ui_text(prop, "State Colors", "");
  RNA_def_property_update(prop, 0, "rna_userdef_theme_update");

  prop = RNA_def_property(srna, "wcol_tab", PROP_POINTER, PROP_NONE);
  RNA_def_property_flag(prop, PROP_NEVER_NULL);
  RNA_def_property_ui_text(prop, "Tab Colors", "");
  RNA_def_property_update(prop, 0, "rna_userdef_theme_update");

  prop = RNA_def_property(srna, "menu_shadow_fac", PROP_FLOAT, PROP_FACTOR);
  RNA_def_property_ui_text(prop, "Menu Shadow Strength", "Blending factor for menu shadows");
  RNA_def_property_range(prop, 0.01f, 1.0f);
  RNA_def_property_update(prop, 0, "rna_userdef_theme_update");

  prop = RNA_def_property(srna, "menu_shadow_width", PROP_INT, PROP_PIXEL);
  RNA_def_property_ui_text(
      prop, "Menu Shadow Width", "Width of menu shadows, set to zero to disable");
  RNA_def_property_range(prop, 0.0f, 24.0f);
  RNA_def_property_update(prop, 0, "rna_userdef_theme_update");

  prop = RNA_def_property(srna, "icon_alpha", PROP_FLOAT, PROP_FACTOR);
  RNA_def_property_ui_text(
      prop, "Icon Alpha", "Transparency of icons in the interface, to reduce contrast");
  RNA_def_property_update(prop, 0, "rna_userdef_theme_update");

  prop = RNA_def_property(srna, "icon_saturation", PROP_FLOAT, PROP_FACTOR);
  RNA_def_property_ui_text(prop, "Icon Saturation", "Saturation of icons in the interface");
  RNA_def_property_update(prop, 0, "rna_userdef_theme_update");

  prop = RNA_def_property(srna, "widget_emboss", PROP_FLOAT, PROP_COLOR_GAMMA);
  RNA_def_property_float_sdna(prop, NULL, "widget_emboss");
  RNA_def_property_array(prop, 4);
  RNA_def_property_ui_text(
      prop, "Widget Emboss", "Color of the 1px shadow line underlying widgets");
  RNA_def_property_update(prop, 0, "rna_userdef_theme_update");

  prop = RNA_def_property(srna, "editor_outline", PROP_FLOAT, PROP_COLOR_GAMMA);
  RNA_def_property_float_sdna(prop, NULL, "editor_outline");
  RNA_def_property_array(prop, 3);
  RNA_def_property_ui_text(
      prop, "Editor Outline", "Color of the outline of the editors and their round corners");
  RNA_def_property_update(prop, 0, "rna_userdef_theme_update");

  prop = RNA_def_property(srna, "widget_text_cursor", PROP_FLOAT, PROP_COLOR_GAMMA);
  RNA_def_property_float_sdna(prop, NULL, "widget_text_cursor");
  RNA_def_property_array(prop, 3);
  RNA_def_property_ui_text(
      prop, "Text Cursor", "Color of the interface widgets text insertion cursor (caret)");
  RNA_def_property_update(prop, 0, "rna_userdef_theme_update");

  /* Transparent Grid */
  prop = RNA_def_property(srna, "transparent_checker_primary", PROP_FLOAT, PROP_COLOR_GAMMA);
  RNA_def_property_float_sdna(prop, NULL, "transparent_checker_primary");
  RNA_def_property_array(prop, 3);
  RNA_def_property_ui_text(
      prop, "Primary Color", "Primary color of checkerboard pattern indicating transparent areas");
  RNA_def_property_update(prop, 0, "rna_userdef_theme_update");

  prop = RNA_def_property(srna, "transparent_checker_secondary", PROP_FLOAT, PROP_COLOR_GAMMA);
  RNA_def_property_float_sdna(prop, NULL, "transparent_checker_secondary");
  RNA_def_property_array(prop, 3);
  RNA_def_property_ui_text(prop,
                           "Secondary Color",
                           "Secondary color of checkerboard pattern indicating transparent areas");
  RNA_def_property_update(prop, 0, "rna_userdef_theme_update");

  prop = RNA_def_property(srna, "transparent_checker_size", PROP_INT, PROP_PIXEL);
  RNA_def_property_ui_text(
      prop, "Checkerboard Size", "Size of checkerboard pattern indicating transparent areas");
  RNA_def_property_range(prop, 2, 48);
  RNA_def_property_update(prop, 0, "rna_userdef_theme_update");

  /* axis */
  prop = RNA_def_property(srna, "axis_x", PROP_FLOAT, PROP_COLOR_GAMMA);
  RNA_def_property_float_sdna(prop, NULL, "xaxis");
  RNA_def_property_array(prop, 3);
  RNA_def_property_ui_text(prop, "X Axis", "");
  RNA_def_property_update(prop, 0, "rna_userdef_theme_update");

  prop = RNA_def_property(srna, "axis_y", PROP_FLOAT, PROP_COLOR_GAMMA);
  RNA_def_property_float_sdna(prop, NULL, "yaxis");
  RNA_def_property_array(prop, 3);
  RNA_def_property_ui_text(prop, "Y Axis", "");
  RNA_def_property_update(prop, 0, "rna_userdef_theme_update");

  prop = RNA_def_property(srna, "axis_z", PROP_FLOAT, PROP_COLOR_GAMMA);
  RNA_def_property_float_sdna(prop, NULL, "zaxis");
  RNA_def_property_array(prop, 3);
  RNA_def_property_ui_text(prop, "Z Axis", "");
  RNA_def_property_update(prop, 0, "rna_userdef_theme_update");

  /* Generic gizmo colors. */
  prop = RNA_def_property(srna, "gizmo_hi", PROP_FLOAT, PROP_COLOR_GAMMA);
  RNA_def_property_float_sdna(prop, NULL, "gizmo_hi");
  RNA_def_property_array(prop, 3);
  RNA_def_property_ui_text(prop, "Gizmo Highlight", "");
  RNA_def_property_update(prop, 0, "rna_userdef_theme_update");

  prop = RNA_def_property(srna, "gizmo_primary", PROP_FLOAT, PROP_COLOR_GAMMA);
  RNA_def_property_float_sdna(prop, NULL, "gizmo_primary");
  RNA_def_property_array(prop, 3);
  RNA_def_property_ui_text(prop, "Gizmo Primary", "");
  RNA_def_property_update(prop, 0, "rna_userdef_theme_update");

  prop = RNA_def_property(srna, "gizmo_secondary", PROP_FLOAT, PROP_COLOR_GAMMA);
  RNA_def_property_float_sdna(prop, NULL, "gizmo_secondary");
  RNA_def_property_array(prop, 3);
  RNA_def_property_ui_text(prop, "Gizmo Secondary", "");
  RNA_def_property_update(prop, 0, "rna_userdef_theme_update");

  prop = RNA_def_property(srna, "gizmo_view_align", PROP_FLOAT, PROP_COLOR_GAMMA);
  RNA_def_property_float_sdna(prop, NULL, "gizmo_view_align");
  RNA_def_property_array(prop, 3);
  RNA_def_property_ui_text(prop, "Gizmo View Align", "");
  RNA_def_property_update(prop, 0, "rna_userdef_theme_update");

  prop = RNA_def_property(srna, "gizmo_a", PROP_FLOAT, PROP_COLOR_GAMMA);
  RNA_def_property_float_sdna(prop, NULL, "gizmo_a");
  RNA_def_property_array(prop, 3);
  RNA_def_property_ui_text(prop, "Gizmo A", "");
  RNA_def_property_update(prop, 0, "rna_userdef_theme_update");

  prop = RNA_def_property(srna, "gizmo_b", PROP_FLOAT, PROP_COLOR_GAMMA);
  RNA_def_property_float_sdna(prop, NULL, "gizmo_b");
  RNA_def_property_array(prop, 3);
  RNA_def_property_ui_text(prop, "Gizmo B", "");
  RNA_def_property_update(prop, 0, "rna_userdef_theme_update");

  /* Icon colors. */
  prop = RNA_def_property(srna, "icon_scene", PROP_FLOAT, PROP_COLOR_GAMMA);
  RNA_def_property_float_sdna(prop, NULL, "icon_scene");
  RNA_def_property_array(prop, 4);
  RNA_def_property_ui_text(prop, "Scene", "");
  RNA_def_property_update(prop, 0, "rna_userdef_theme_update");

  prop = RNA_def_property(srna, "icon_collection", PROP_FLOAT, PROP_COLOR_GAMMA);
  RNA_def_property_float_sdna(prop, NULL, "icon_collection");
  RNA_def_property_array(prop, 4);
  RNA_def_property_ui_text(prop, "Collection", "");
  RNA_def_property_update(prop, 0, "rna_userdef_theme_update");

  prop = RNA_def_property(srna, "icon_object", PROP_FLOAT, PROP_COLOR_GAMMA);
  RNA_def_property_float_sdna(prop, NULL, "icon_object");
  RNA_def_property_array(prop, 4);
  RNA_def_property_ui_text(prop, "Object", "");
  RNA_def_property_update(prop, 0, "rna_userdef_theme_update");

  prop = RNA_def_property(srna, "icon_object_data", PROP_FLOAT, PROP_COLOR_GAMMA);
  RNA_def_property_float_sdna(prop, NULL, "icon_object_data");
  RNA_def_property_array(prop, 4);
  RNA_def_property_ui_text(prop, "Object Data", "");
  RNA_def_property_update(prop, 0, "rna_userdef_theme_update");

  prop = RNA_def_property(srna, "icon_modifier", PROP_FLOAT, PROP_COLOR_GAMMA);
  RNA_def_property_float_sdna(prop, NULL, "icon_modifier");
  RNA_def_property_array(prop, 4);
  RNA_def_property_ui_text(prop, "Modifier", "");
  RNA_def_property_update(prop, 0, "rna_userdef_theme_update");

  prop = RNA_def_property(srna, "icon_shading", PROP_FLOAT, PROP_COLOR_GAMMA);
  RNA_def_property_float_sdna(prop, NULL, "icon_shading");
  RNA_def_property_array(prop, 4);
  RNA_def_property_ui_text(prop, "Shading", "");
  RNA_def_property_update(prop, 0, "rna_userdef_theme_update");

  prop = RNA_def_property(srna, "icon_folder", PROP_FLOAT, PROP_COLOR_GAMMA);
  RNA_def_property_float_sdna(prop, NULL, "icon_folder");
  RNA_def_property_array(prop, 4);
  RNA_def_property_ui_text(prop, "File Folders", "Color of folders in the file browser");
  RNA_def_property_update(prop, 0, "rna_userdef_theme_update");

  prop = RNA_def_property(srna, "icon_border_intensity", PROP_FLOAT, PROP_FACTOR);
  RNA_def_property_float_sdna(prop, NULL, "icon_border_intensity");
  RNA_def_property_ui_text(
      prop, "Icon Border", "Control the intensity of the border around themes icons");
  RNA_def_property_ui_range(prop, 0.0, 1.0, 0.1, 2);
  RNA_def_property_update(prop, 0, "rna_userdef_theme_update_icons");
}

static void rna_def_userdef_theme_space_common(StructRNA *srna)
{
  PropertyRNA *prop;

  prop = RNA_def_property(srna, "title", PROP_FLOAT, PROP_COLOR_GAMMA);
  RNA_def_property_array(prop, 3);
  RNA_def_property_ui_text(prop, "Title", "");
  RNA_def_property_update(prop, 0, "rna_userdef_theme_update");

  prop = RNA_def_property(srna, "text", PROP_FLOAT, PROP_COLOR_GAMMA);
  RNA_def_property_array(prop, 3);
  RNA_def_property_ui_text(prop, "Text", "");
  RNA_def_property_update(prop, 0, "rna_userdef_theme_update");

  prop = RNA_def_property(srna, "text_hi", PROP_FLOAT, PROP_COLOR_GAMMA);
  RNA_def_property_array(prop, 3);
  RNA_def_property_ui_text(prop, "Text Highlight", "");
  RNA_def_property_update(prop, 0, "rna_userdef_theme_update");

  /* header */
  prop = RNA_def_property(srna, "header", PROP_FLOAT, PROP_COLOR_GAMMA);
  RNA_def_property_array(prop, 4);
  RNA_def_property_ui_text(prop, "Header", "");
  RNA_def_property_update(prop, 0, "rna_userdef_theme_update");

  prop = RNA_def_property(srna, "header_text", PROP_FLOAT, PROP_COLOR_GAMMA);
  RNA_def_property_array(prop, 3);
  RNA_def_property_ui_text(prop, "Header Text", "");
  RNA_def_property_update(prop, 0, "rna_userdef_theme_update");

  prop = RNA_def_property(srna, "header_text_hi", PROP_FLOAT, PROP_COLOR_GAMMA);
  RNA_def_property_array(prop, 3);
  RNA_def_property_ui_text(prop, "Header Text Highlight", "");
  RNA_def_property_update(prop, 0, "rna_userdef_theme_update");

  /* panel settings */
  prop = RNA_def_property(srna, "panelcolors", PROP_POINTER, PROP_NONE);
  RNA_def_property_flag(prop, PROP_NEVER_NULL);
  RNA_def_property_ui_text(prop, "Panel Colors", "");
  RNA_def_property_update(prop, 0, "rna_userdef_theme_update");

  /* buttons */
  /*  if (! ELEM(spacetype, SPACE_PROPERTIES, SPACE_OUTLINER)) { */
  prop = RNA_def_property(srna, "button", PROP_FLOAT, PROP_COLOR_GAMMA);
  RNA_def_property_array(prop, 4);
  RNA_def_property_ui_text(prop, "Region Background", "");
  RNA_def_property_update(prop, 0, "rna_userdef_theme_update");

  prop = RNA_def_property(srna, "button_title", PROP_FLOAT, PROP_COLOR_GAMMA);
  RNA_def_property_array(prop, 3);
  RNA_def_property_ui_text(prop, "Region Text Titles", "");
  RNA_def_property_update(prop, 0, "rna_userdef_theme_update");

  prop = RNA_def_property(srna, "button_text", PROP_FLOAT, PROP_COLOR_GAMMA);
  RNA_def_property_array(prop, 3);
  RNA_def_property_ui_text(prop, "Region Text", "");
  RNA_def_property_update(prop, 0, "rna_userdef_theme_update");

  prop = RNA_def_property(srna, "button_text_hi", PROP_FLOAT, PROP_COLOR_GAMMA);
  RNA_def_property_array(prop, 3);
  RNA_def_property_ui_text(prop, "Region Text Highlight", "");
  RNA_def_property_update(prop, 0, "rna_userdef_theme_update");

  prop = RNA_def_property(srna, "navigation_bar", PROP_FLOAT, PROP_COLOR_GAMMA);
  RNA_def_property_array(prop, 4);
  RNA_def_property_ui_text(prop, "Navigation Bar Background", "");
  RNA_def_property_update(prop, 0, "rna_userdef_theme_update");

  prop = RNA_def_property(srna, "execution_buts", PROP_FLOAT, PROP_COLOR_GAMMA);
  RNA_def_property_array(prop, 4);
  RNA_def_property_ui_text(prop, "Execution Region Background", "");
  RNA_def_property_update(prop, 0, "rna_userdef_theme_update");

  /* tabs */
  prop = RNA_def_property(srna, "tab_active", PROP_FLOAT, PROP_COLOR_GAMMA);
  RNA_def_property_array(prop, 3);
  RNA_def_property_ui_text(prop, "Tab Active", "");
  RNA_def_property_update(prop, 0, "rna_userdef_theme_update");

  prop = RNA_def_property(srna, "tab_inactive", PROP_FLOAT, PROP_COLOR_GAMMA);
  RNA_def_property_array(prop, 3);
  RNA_def_property_ui_text(prop, "Tab Inactive", "");
  RNA_def_property_update(prop, 0, "rna_userdef_theme_update");

  prop = RNA_def_property(srna, "tab_back", PROP_FLOAT, PROP_COLOR_GAMMA);
  RNA_def_property_array(prop, 4);
  RNA_def_property_ui_text(prop, "Tab Background", "");
  RNA_def_property_update(prop, 0, "rna_userdef_theme_update");

  prop = RNA_def_property(srna, "tab_outline", PROP_FLOAT, PROP_COLOR_GAMMA);
  RNA_def_property_array(prop, 3);
  RNA_def_property_ui_text(prop, "Tab Outline", "");
  RNA_def_property_update(prop, 0, "rna_userdef_theme_update");

  /*  } */
}

static void rna_def_userdef_theme_space_gradient(BlenderRNA *brna)
{
  StructRNA *srna;
  PropertyRNA *prop;

  srna = RNA_def_struct(brna, "ThemeSpaceGradient", NULL);
  RNA_def_struct_sdna(srna, "ThemeSpace");
  RNA_def_struct_ui_text(srna, "Theme Space Settings", "");

  /* gradient/background settings */
  prop = RNA_def_property(srna, "gradients", PROP_POINTER, PROP_NONE);
  RNA_def_property_flag(prop, PROP_NEVER_NULL);
  RNA_def_property_struct_type(prop, "ThemeGradientColors");
  RNA_def_property_pointer_funcs(prop, "rna_Theme_gradient_colors_get", NULL, NULL, NULL);
  RNA_def_property_ui_text(prop, "Gradient Colors", "");
  RNA_def_property_update(prop, 0, "rna_userdef_theme_update");

  rna_def_userdef_theme_space_common(srna);
}

static void rna_def_userdef_theme_space_generic(BlenderRNA *brna)
{
  StructRNA *srna;
  PropertyRNA *prop;

  srna = RNA_def_struct(brna, "ThemeSpaceGeneric", NULL);
  RNA_def_struct_sdna(srna, "ThemeSpace");
  RNA_def_struct_ui_text(srna, "Theme Space Settings", "");

  prop = RNA_def_property(srna, "back", PROP_FLOAT, PROP_COLOR_GAMMA);
  RNA_def_property_array(prop, 3);
  RNA_def_property_ui_text(prop, "Window Background", "");
  RNA_def_property_update(prop, 0, "rna_userdef_theme_update");

  rna_def_userdef_theme_space_common(srna);
}

/* list / channels */
static void rna_def_userdef_theme_space_list_generic(BlenderRNA *brna)
{
  StructRNA *srna;
  PropertyRNA *prop;

  srna = RNA_def_struct(brna, "ThemeSpaceListGeneric", NULL);
  RNA_def_struct_sdna(srna, "ThemeSpace");
  RNA_def_struct_ui_text(srna, "Theme Space List Settings", "");

  prop = RNA_def_property(srna, "list", PROP_FLOAT, PROP_COLOR_GAMMA);
  RNA_def_property_array(prop, 3);
  RNA_def_property_ui_text(prop, "Source List", "");
  RNA_def_property_update(prop, 0, "rna_userdef_theme_update");

  prop = RNA_def_property(srna, "list_title", PROP_FLOAT, PROP_COLOR_GAMMA);
  RNA_def_property_array(prop, 3);
  RNA_def_property_ui_text(prop, "Source List Title", "");
  RNA_def_property_update(prop, 0, "rna_userdef_theme_update");

  prop = RNA_def_property(srna, "list_text", PROP_FLOAT, PROP_COLOR_GAMMA);
  RNA_def_property_array(prop, 3);
  RNA_def_property_ui_text(prop, "Source List Text", "");
  RNA_def_property_update(prop, 0, "rna_userdef_theme_update");

  prop = RNA_def_property(srna, "list_text_hi", PROP_FLOAT, PROP_COLOR_GAMMA);
  RNA_def_property_array(prop, 3);
  RNA_def_property_ui_text(prop, "Source List Text Highlight", "");
  RNA_def_property_update(prop, 0, "rna_userdef_theme_update");
}

static void rna_def_userdef_theme_spaces_main(StructRNA *srna)
{
  PropertyRNA *prop;

  prop = RNA_def_property(srna, "space", PROP_POINTER, PROP_NONE);
  RNA_def_property_flag(prop, PROP_NEVER_NULL);
  RNA_def_property_struct_type(prop, "ThemeSpaceGeneric");
  RNA_def_property_pointer_funcs(prop, "rna_Theme_space_generic_get", NULL, NULL, NULL);
  RNA_def_property_ui_text(prop, "Theme Space", "Settings for space");
}

static void rna_def_userdef_theme_spaces_gradient(StructRNA *srna)
{
  PropertyRNA *prop;

  prop = RNA_def_property(srna, "space", PROP_POINTER, PROP_NONE);
  RNA_def_property_flag(prop, PROP_NEVER_NULL);
  RNA_def_property_struct_type(prop, "ThemeSpaceGradient");
  RNA_def_property_pointer_funcs(prop, "rna_Theme_space_gradient_get", NULL, NULL, NULL);
  RNA_def_property_ui_text(prop, "Theme Space", "Settings for space");
}

static void rna_def_userdef_theme_spaces_list_main(StructRNA *srna)
{
  PropertyRNA *prop;

  prop = RNA_def_property(srna, "space_list", PROP_POINTER, PROP_NONE);
  RNA_def_property_flag(prop, PROP_NEVER_NULL);
  RNA_def_property_struct_type(prop, "ThemeSpaceListGeneric");
  RNA_def_property_pointer_funcs(prop, "rna_Theme_space_list_generic_get", NULL, NULL, NULL);
  RNA_def_property_ui_text(prop, "Theme Space List", "Settings for space list");
}

static void rna_def_userdef_theme_spaces_vertex(StructRNA *srna)
{
  PropertyRNA *prop;

  prop = RNA_def_property(srna, "vertex", PROP_FLOAT, PROP_COLOR_GAMMA);
  RNA_def_property_array(prop, 3);
  RNA_def_property_ui_text(prop, "Vertex", "");
  RNA_def_property_update(prop, 0, "rna_userdef_theme_update");

  prop = RNA_def_property(srna, "vertex_select", PROP_FLOAT, PROP_COLOR_GAMMA);
  RNA_def_property_array(prop, 3);
  RNA_def_property_ui_text(prop, "Vertex Select", "");
  RNA_def_property_update(prop, 0, "rna_userdef_theme_update");

  prop = RNA_def_property(srna, "vertex_active", PROP_FLOAT, PROP_COLOR_GAMMA);
  RNA_def_property_array(prop, 3);
  RNA_def_property_ui_text(prop, "Active Vertex", "");
  RNA_def_property_update(prop, 0, "rna_userdef_theme_update");

  prop = RNA_def_property(srna, "vertex_size", PROP_INT, PROP_PIXEL);
  RNA_def_property_range(prop, 1, 32);
  RNA_def_property_ui_text(prop, "Vertex Size", "");
  RNA_def_property_update(prop, 0, "rna_userdef_theme_update");

  prop = RNA_def_property(srna, "vertex_bevel", PROP_FLOAT, PROP_COLOR_GAMMA);
  RNA_def_property_array(prop, 3);
  RNA_def_property_ui_text(prop, "Vertex Bevel", "");
  RNA_def_property_update(prop, 0, "rna_userdef_theme_update");

  prop = RNA_def_property(srna, "vertex_unreferenced", PROP_FLOAT, PROP_COLOR_GAMMA);
  RNA_def_property_array(prop, 3);
  RNA_def_property_ui_text(prop, "Vertex Group Unreferenced", "");
  RNA_def_property_update(prop, 0, "rna_userdef_theme_update");
}

static void rna_def_userdef_theme_spaces_edge(StructRNA *srna)
{
  PropertyRNA *prop;

  prop = RNA_def_property(srna, "edge_select", PROP_FLOAT, PROP_COLOR_GAMMA);
  RNA_def_property_array(prop, 3);
  RNA_def_property_ui_text(prop, "Edge Select", "");
  RNA_def_property_update(prop, 0, "rna_userdef_theme_update");

  prop = RNA_def_property(srna, "edge_seam", PROP_FLOAT, PROP_COLOR_GAMMA);
  RNA_def_property_array(prop, 3);
  RNA_def_property_ui_text(prop, "Edge Seam", "");
  RNA_def_property_update(prop, 0, "rna_userdef_theme_update");

  prop = RNA_def_property(srna, "edge_sharp", PROP_FLOAT, PROP_COLOR_GAMMA);
  RNA_def_property_array(prop, 3);
  RNA_def_property_ui_text(prop, "Edge Sharp", "");
  RNA_def_property_update(prop, 0, "rna_userdef_theme_update");

  prop = RNA_def_property(srna, "edge_crease", PROP_FLOAT, PROP_COLOR_GAMMA);
  RNA_def_property_array(prop, 3);
  RNA_def_property_ui_text(prop, "Edge Crease", "");
  RNA_def_property_update(prop, 0, "rna_userdef_theme_update");

  prop = RNA_def_property(srna, "edge_bevel", PROP_FLOAT, PROP_COLOR_GAMMA);
  RNA_def_property_array(prop, 3);
  RNA_def_property_ui_text(prop, "Edge Bevel", "");
  RNA_def_property_update(prop, 0, "rna_userdef_theme_update");

  prop = RNA_def_property(srna, "edge_facesel", PROP_FLOAT, PROP_COLOR_GAMMA);
  RNA_def_property_array(prop, 3);
  RNA_def_property_ui_text(prop, "Edge UV Face Select", "");
  RNA_def_property_update(prop, 0, "rna_userdef_theme_update");

  prop = RNA_def_property(srna, "freestyle_edge_mark", PROP_FLOAT, PROP_COLOR_GAMMA);
  RNA_def_property_array(prop, 3);
  RNA_def_property_ui_text(prop, "Freestyle Edge Mark", "");
  RNA_def_property_update(prop, 0, "rna_userdef_theme_update");
}

static void rna_def_userdef_theme_spaces_face(StructRNA *srna)
{
  PropertyRNA *prop;

  prop = RNA_def_property(srna, "face", PROP_FLOAT, PROP_COLOR_GAMMA);
  RNA_def_property_array(prop, 4);
  RNA_def_property_ui_text(prop, "Face", "");
  RNA_def_property_update(prop, 0, "rna_userdef_theme_update");

  prop = RNA_def_property(srna, "face_select", PROP_FLOAT, PROP_COLOR_GAMMA);
  RNA_def_property_array(prop, 4);
  RNA_def_property_ui_text(prop, "Face Selected", "");
  RNA_def_property_update(prop, 0, "rna_userdef_theme_update");

  prop = RNA_def_property(srna, "face_dot", PROP_FLOAT, PROP_COLOR_GAMMA);
  RNA_def_property_array(prop, 3);
  RNA_def_property_ui_text(prop, "Face Dot Selected", "");
  RNA_def_property_update(prop, 0, "rna_userdef_theme_update");

  prop = RNA_def_property(srna, "facedot_size", PROP_INT, PROP_PIXEL);
  RNA_def_property_range(prop, 1, 10);
  RNA_def_property_ui_text(prop, "Face Dot Size", "");
  RNA_def_property_update(prop, 0, "rna_userdef_theme_update");

  prop = RNA_def_property(srna, "freestyle_face_mark", PROP_FLOAT, PROP_COLOR_GAMMA);
  RNA_def_property_array(prop, 4);
  RNA_def_property_ui_text(prop, "Freestyle Face Mark", "");
  RNA_def_property_update(prop, 0, "rna_userdef_theme_update");

  prop = RNA_def_property(srna, "face_back", PROP_FLOAT, PROP_COLOR_GAMMA);
  RNA_def_property_array(prop, 4);
  RNA_def_property_ui_text(prop, "Face Orientation Back", "");
  RNA_def_property_update(prop, 0, "rna_userdef_theme_update");

  prop = RNA_def_property(srna, "face_front", PROP_FLOAT, PROP_COLOR_GAMMA);
  RNA_def_property_array(prop, 4);
  RNA_def_property_ui_text(prop, "Face Orientation Front", "");
  RNA_def_property_update(prop, 0, "rna_userdef_theme_update");
}

static void rna_def_userdef_theme_spaces_paint_curves(StructRNA *srna)
{
  PropertyRNA *prop;

  prop = RNA_def_property(srna, "paint_curve_handle", PROP_FLOAT, PROP_COLOR_GAMMA);
  RNA_def_property_array(prop, 4);
  RNA_def_property_ui_text(prop, "Paint Curve Handle", "");
  RNA_def_property_update(prop, 0, "rna_userdef_theme_update");

  prop = RNA_def_property(srna, "paint_curve_pivot", PROP_FLOAT, PROP_COLOR_GAMMA);
  RNA_def_property_array(prop, 4);
  RNA_def_property_ui_text(prop, "Paint Curve Pivot", "");
  RNA_def_property_update(prop, 0, "rna_userdef_theme_update");
}

static void rna_def_userdef_theme_spaces_curves(
    StructRNA *srna, bool incl_nurbs, bool incl_lastsel, bool incl_vector, bool incl_verthandle)
{
  PropertyRNA *prop;

  if (incl_nurbs) {
    prop = RNA_def_property(srna, "nurb_uline", PROP_FLOAT, PROP_COLOR_GAMMA);
    RNA_def_property_float_sdna(prop, NULL, "nurb_uline");
    RNA_def_property_array(prop, 3);
    RNA_def_property_ui_text(prop, "NURBS U Lines", "");
    RNA_def_property_update(prop, 0, "rna_userdef_theme_update");

    prop = RNA_def_property(srna, "nurb_vline", PROP_FLOAT, PROP_COLOR_GAMMA);
    RNA_def_property_float_sdna(prop, NULL, "nurb_vline");
    RNA_def_property_array(prop, 3);
    RNA_def_property_ui_text(prop, "NURBS V Lines", "");
    RNA_def_property_update(prop, 0, "rna_userdef_theme_update");

    prop = RNA_def_property(srna, "nurb_sel_uline", PROP_FLOAT, PROP_COLOR_GAMMA);
    RNA_def_property_float_sdna(prop, NULL, "nurb_sel_uline");
    RNA_def_property_array(prop, 3);
    RNA_def_property_ui_text(prop, "NURBS Active U Lines", "");
    RNA_def_property_update(prop, 0, "rna_userdef_theme_update");

    prop = RNA_def_property(srna, "nurb_sel_vline", PROP_FLOAT, PROP_COLOR_GAMMA);
    RNA_def_property_float_sdna(prop, NULL, "nurb_sel_vline");
    RNA_def_property_array(prop, 3);
    RNA_def_property_ui_text(prop, "NURBS Active V Lines", "");
    RNA_def_property_update(prop, 0, "rna_userdef_theme_update");

    prop = RNA_def_property(srna, "act_spline", PROP_FLOAT, PROP_COLOR_GAMMA);
    RNA_def_property_float_sdna(prop, NULL, "act_spline");
    RNA_def_property_array(prop, 3);
    RNA_def_property_ui_text(prop, "Active Spline", "");
    RNA_def_property_update(prop, 0, "rna_userdef_theme_update");
  }

  prop = RNA_def_property(srna, "handle_free", PROP_FLOAT, PROP_COLOR_GAMMA);
  RNA_def_property_float_sdna(prop, NULL, "handle_free");
  RNA_def_property_array(prop, 3);
  RNA_def_property_ui_text(prop, "Free Handle", "");
  RNA_def_property_update(prop, 0, "rna_userdef_theme_update");

  prop = RNA_def_property(srna, "handle_auto", PROP_FLOAT, PROP_COLOR_GAMMA);
  RNA_def_property_float_sdna(prop, NULL, "handle_auto");
  RNA_def_property_array(prop, 3);
  RNA_def_property_ui_text(prop, "Auto Handle", "");
  RNA_def_property_update(prop, 0, "rna_userdef_theme_update");

  if (incl_vector) {
    prop = RNA_def_property(srna, "handle_vect", PROP_FLOAT, PROP_COLOR_GAMMA);
    RNA_def_property_float_sdna(prop, NULL, "handle_vect");
    RNA_def_property_array(prop, 3);
    RNA_def_property_ui_text(prop, "Vector Handle", "");
    RNA_def_property_update(prop, 0, "rna_userdef_theme_update");

    prop = RNA_def_property(srna, "handle_sel_vect", PROP_FLOAT, PROP_COLOR_GAMMA);
    RNA_def_property_float_sdna(prop, NULL, "handle_sel_vect");
    RNA_def_property_array(prop, 3);
    RNA_def_property_ui_text(prop, "Vector Handle Selected", "");
    RNA_def_property_update(prop, 0, "rna_userdef_theme_update");
  }

  prop = RNA_def_property(srna, "handle_align", PROP_FLOAT, PROP_COLOR_GAMMA);
  RNA_def_property_float_sdna(prop, NULL, "handle_align");
  RNA_def_property_array(prop, 3);
  RNA_def_property_ui_text(prop, "Align Handle", "");
  RNA_def_property_update(prop, 0, "rna_userdef_theme_update");

  prop = RNA_def_property(srna, "handle_sel_free", PROP_FLOAT, PROP_COLOR_GAMMA);
  RNA_def_property_float_sdna(prop, NULL, "handle_sel_free");
  RNA_def_property_array(prop, 3);
  RNA_def_property_ui_text(prop, "Free Handle Selected", "");
  RNA_def_property_update(prop, 0, "rna_userdef_theme_update");

  prop = RNA_def_property(srna, "handle_sel_auto", PROP_FLOAT, PROP_COLOR_GAMMA);
  RNA_def_property_float_sdna(prop, NULL, "handle_sel_auto");
  RNA_def_property_array(prop, 3);
  RNA_def_property_ui_text(prop, "Auto Handle Selected", "");
  RNA_def_property_update(prop, 0, "rna_userdef_theme_update");

  prop = RNA_def_property(srna, "handle_sel_align", PROP_FLOAT, PROP_COLOR_GAMMA);
  RNA_def_property_float_sdna(prop, NULL, "handle_sel_align");
  RNA_def_property_array(prop, 3);
  RNA_def_property_ui_text(prop, "Align Handle Selected", "");
  RNA_def_property_update(prop, 0, "rna_userdef_theme_update");

  if (!incl_nurbs) {
    /* assume that when nurbs are off, this is for 2D (i.e. anim) editors */
    prop = RNA_def_property(srna, "handle_auto_clamped", PROP_FLOAT, PROP_COLOR_GAMMA);
    RNA_def_property_float_sdna(prop, NULL, "handle_auto_clamped");
    RNA_def_property_array(prop, 3);
    RNA_def_property_ui_text(prop, "Auto-Clamped Handle", "");
    RNA_def_property_update(prop, 0, "rna_userdef_theme_update");

    prop = RNA_def_property(srna, "handle_sel_auto_clamped", PROP_FLOAT, PROP_COLOR_GAMMA);
    RNA_def_property_float_sdna(prop, NULL, "handle_sel_auto_clamped");
    RNA_def_property_array(prop, 3);
    RNA_def_property_ui_text(prop, "Auto-Clamped Handle Selected", "");
    RNA_def_property_update(prop, 0, "rna_userdef_theme_update");
  }

  if (incl_lastsel) {
    prop = RNA_def_property(srna, "lastsel_point", PROP_FLOAT, PROP_COLOR_GAMMA);
    RNA_def_property_float_sdna(prop, NULL, "lastsel_point");
    RNA_def_property_array(prop, 3);
    RNA_def_property_ui_text(prop, "Last Selected Point", "");
    RNA_def_property_update(prop, 0, "rna_userdef_theme_update");
  }

  if (incl_verthandle) {
    prop = RNA_def_property(srna, "handle_vertex", PROP_FLOAT, PROP_COLOR_GAMMA);
    RNA_def_property_array(prop, 3);
    RNA_def_property_ui_text(prop, "Handle Vertex", "");
    RNA_def_property_update(prop, 0, "rna_userdef_theme_update");

    prop = RNA_def_property(srna, "handle_vertex_select", PROP_FLOAT, PROP_COLOR_GAMMA);
    RNA_def_property_array(prop, 3);
    RNA_def_property_ui_text(prop, "Handle Vertex Select", "");
    RNA_def_property_update(prop, 0, "rna_userdef_theme_update");

    prop = RNA_def_property(srna, "handle_vertex_size", PROP_INT, PROP_PIXEL);
    RNA_def_property_range(prop, 1, 100);
    RNA_def_property_ui_text(prop, "Handle Vertex Size", "");
    RNA_def_property_update(prop, 0, "rna_userdef_theme_update");
  }
}

static void rna_def_userdef_theme_spaces_gpencil(StructRNA *srna)
{
  PropertyRNA *prop;

  prop = RNA_def_property(srna, "gp_vertex", PROP_FLOAT, PROP_COLOR_GAMMA);
  RNA_def_property_array(prop, 3);
  RNA_def_property_ui_text(prop, "Grease Pencil Vertex", "");
  RNA_def_property_update(prop, 0, "rna_userdef_theme_update");

  prop = RNA_def_property(srna, "gp_vertex_select", PROP_FLOAT, PROP_COLOR_GAMMA);
  RNA_def_property_array(prop, 3);
  RNA_def_property_ui_text(prop, "Grease Pencil Vertex Select", "");
  RNA_def_property_update(prop, 0, "rna_userdef_theme_update");

  prop = RNA_def_property(srna, "gp_vertex_size", PROP_INT, PROP_PIXEL);
  RNA_def_property_range(prop, 1, 10);
  RNA_def_property_ui_text(prop, "Grease Pencil Vertex Size", "");
  RNA_def_property_update(prop, 0, "rna_userdef_theme_update");
}

static void rna_def_userdef_theme_space_view3d(BlenderRNA *brna)
{
  StructRNA *srna;
  PropertyRNA *prop;

  /* space_view3d */

  srna = RNA_def_struct(brna, "ThemeView3D", NULL);
  RNA_def_struct_sdna(srna, "ThemeSpace");
  RNA_def_struct_clear_flag(srna, STRUCT_UNDO);
  RNA_def_struct_ui_text(srna, "Theme 3D View", "Theme settings for the 3D View");

  rna_def_userdef_theme_spaces_gradient(srna);

  /* General Viewport options */

  prop = RNA_def_property(srna, "grid", PROP_FLOAT, PROP_COLOR_GAMMA);
  RNA_def_property_array(prop, 4);
  RNA_def_property_ui_text(prop, "Grid", "");
  RNA_def_property_update(prop, 0, "rna_userdef_theme_update");

  prop = RNA_def_property(srna, "clipping_border_3d", PROP_FLOAT, PROP_COLOR_GAMMA);
  RNA_def_property_array(prop, 4);
  RNA_def_property_ui_text(prop, "Clipping Border", "");
  RNA_def_property_update(prop, 0, "rna_userdef_theme_update");

  prop = RNA_def_property(srna, "wire", PROP_FLOAT, PROP_COLOR_GAMMA);
  RNA_def_property_array(prop, 3);
  RNA_def_property_ui_text(prop, "Wire", "");
  RNA_def_property_update(prop, 0, "rna_userdef_theme_update");

  prop = RNA_def_property(srna, "wire_edit", PROP_FLOAT, PROP_COLOR_GAMMA);
  RNA_def_property_array(prop, 3);
  RNA_def_property_ui_text(
      prop, "Wire Edit", "Color for wireframe when in edit mode, but edge selection is active");
  RNA_def_property_update(prop, 0, "rna_userdef_theme_update");

  /* Grease Pencil */

  rna_def_userdef_theme_spaces_gpencil(srna);

  prop = RNA_def_property(srna, "text_grease_pencil", PROP_FLOAT, PROP_COLOR_GAMMA);
  RNA_def_property_float_sdna(prop, NULL, "time_gp_keyframe");
  RNA_def_property_array(prop, 3);
  RNA_def_property_ui_text(
      prop, "Grease Pencil Keyframe", "Color for indicating Grease Pencil keyframes");
  RNA_def_property_update(prop, 0, "rna_userdef_theme_update");

  /* Object specific options */

  prop = RNA_def_property(srna, "object_selected", PROP_FLOAT, PROP_COLOR_GAMMA);
  RNA_def_property_float_sdna(prop, NULL, "select");
  RNA_def_property_array(prop, 3);
  RNA_def_property_ui_text(prop, "Object Selected", "");
  RNA_def_property_update(prop, 0, "rna_userdef_theme_update");

  prop = RNA_def_property(srna, "object_active", PROP_FLOAT, PROP_COLOR_GAMMA);
  RNA_def_property_float_sdna(prop, NULL, "active");
  RNA_def_property_array(prop, 3);
  RNA_def_property_ui_text(prop, "Active Object", "");
  RNA_def_property_update(prop, 0, "rna_userdef_theme_update");

  prop = RNA_def_property(srna, "text_keyframe", PROP_FLOAT, PROP_COLOR_GAMMA);
  RNA_def_property_float_sdna(prop, NULL, "time_keyframe");
  RNA_def_property_array(prop, 3);
  RNA_def_property_ui_text(prop, "Object Keyframe", "Color for indicating object keyframes");
  RNA_def_property_update(prop, 0, "rna_userdef_theme_update");

  /* Object type options */

  prop = RNA_def_property(srna, "camera", PROP_FLOAT, PROP_COLOR_GAMMA);
  RNA_def_property_array(prop, 3);
  RNA_def_property_ui_text(prop, "Camera", "");
  RNA_def_property_update(prop, 0, "rna_userdef_theme_update");

  prop = RNA_def_property(srna, "empty", PROP_FLOAT, PROP_COLOR_GAMMA);
  RNA_def_property_array(prop, 3);
  RNA_def_property_ui_text(prop, "Empty", "");
  RNA_def_property_update(prop, 0, "rna_userdef_theme_update");

  prop = RNA_def_property(srna, "light", PROP_FLOAT, PROP_COLOR_GAMMA);
  RNA_def_property_float_sdna(prop, NULL, "lamp");
  RNA_def_property_array(prop, 4);
  RNA_def_property_ui_text(prop, "Light", "");
  RNA_def_property_translation_context(prop, BLT_I18NCONTEXT_ID_LIGHT);
  RNA_def_property_update(prop, 0, "rna_userdef_theme_update");

  prop = RNA_def_property(srna, "speaker", PROP_FLOAT, PROP_COLOR_GAMMA);
  RNA_def_property_array(prop, 3);
  RNA_def_property_ui_text(prop, "Speaker", "");
  RNA_def_property_update(prop, 0, "rna_userdef_theme_update");

  /* Mesh Object specific */

  rna_def_userdef_theme_spaces_vertex(srna);
  rna_def_userdef_theme_spaces_edge(srna);
  rna_def_userdef_theme_spaces_face(srna);

  /* Mesh Object specific curves. */

  rna_def_userdef_theme_spaces_curves(srna, true, true, true, false);

  prop = RNA_def_property(srna, "extra_edge_len", PROP_FLOAT, PROP_COLOR_GAMMA);
  RNA_def_property_array(prop, 3);
  RNA_def_property_ui_text(prop, "Edge Length Text", "");
  RNA_def_property_update(prop, 0, "rna_userdef_theme_update");

  prop = RNA_def_property(srna, "extra_edge_angle", PROP_FLOAT, PROP_COLOR_GAMMA);
  RNA_def_property_array(prop, 3);
  RNA_def_property_ui_text(prop, "Edge Angle Text", "");
  RNA_def_property_update(prop, 0, "rna_userdef_theme_update");

  prop = RNA_def_property(srna, "extra_face_angle", PROP_FLOAT, PROP_COLOR_GAMMA);
  RNA_def_property_array(prop, 3);
  RNA_def_property_ui_text(prop, "Face Angle Text", "");
  RNA_def_property_update(prop, 0, "rna_userdef_theme_update");

  prop = RNA_def_property(srna, "extra_face_area", PROP_FLOAT, PROP_COLOR_GAMMA);
  RNA_def_property_array(prop, 3);
  RNA_def_property_ui_text(prop, "Face Area Text", "");
  RNA_def_property_update(prop, 0, "rna_userdef_theme_update");

  prop = RNA_def_property(srna, "editmesh_active", PROP_FLOAT, PROP_COLOR_GAMMA);
  RNA_def_property_array(prop, 4);
  RNA_def_property_ui_text(prop, "Active Vertex/Edge/Face", "");
  RNA_def_property_update(prop, 0, "rna_userdef_theme_update");

  prop = RNA_def_property(srna, "normal", PROP_FLOAT, PROP_COLOR_GAMMA);
  RNA_def_property_array(prop, 3);
  RNA_def_property_ui_text(prop, "Face Normal", "");
  RNA_def_property_update(prop, 0, "rna_userdef_theme_update");

  prop = RNA_def_property(srna, "vertex_normal", PROP_FLOAT, PROP_COLOR_GAMMA);
  RNA_def_property_array(prop, 3);
  RNA_def_property_ui_text(prop, "Vertex Normal", "");
  RNA_def_property_update(prop, 0, "rna_userdef_theme_update");

  prop = RNA_def_property(srna, "split_normal", PROP_FLOAT, PROP_COLOR_GAMMA);
  RNA_def_property_float_sdna(prop, NULL, "loop_normal");
  RNA_def_property_array(prop, 3);
  RNA_def_property_ui_text(prop, "Split Normal", "");
  RNA_def_property_update(prop, 0, "rna_userdef_update");

  /* Armature Object specific. */

  prop = RNA_def_property(srna, "bone_pose", PROP_FLOAT, PROP_COLOR_GAMMA);
  RNA_def_property_array(prop, 3);
  RNA_def_property_ui_text(prop, "Bone Pose", "");
  RNA_def_property_update(prop, 0, "rna_userdef_theme_update");

  prop = RNA_def_property(srna, "bone_pose_active", PROP_FLOAT, PROP_COLOR_GAMMA);
  RNA_def_property_array(prop, 3);
  RNA_def_property_ui_text(prop, "Bone Pose Active", "");
  RNA_def_property_update(prop, 0, "rna_userdef_theme_update");

  prop = RNA_def_property(srna, "bone_solid", PROP_FLOAT, PROP_COLOR_GAMMA);
  RNA_def_property_array(prop, 3);
  RNA_def_property_ui_text(prop, "Bone Solid", "");
  RNA_def_property_update(prop, 0, "rna_userdef_theme_update");

  prop = RNA_def_property(srna, "bone_locked_weight", PROP_FLOAT, PROP_COLOR_GAMMA);
  RNA_def_property_array(prop, 4);
  RNA_def_property_ui_text(
      prop,
      "Bone Locked Weight",
      "Shade for bones corresponding to a locked weight group during painting");
  RNA_def_property_update(prop, 0, "rna_userdef_theme_update");

  /* misc */

  prop = RNA_def_property(srna, "bundle_solid", PROP_FLOAT, PROP_COLOR_GAMMA);
  RNA_def_property_float_sdna(prop, NULL, "bundle_solid");
  RNA_def_property_array(prop, 3);
  RNA_def_property_ui_text(prop, "Bundle Solid", "");
  RNA_def_property_update(prop, 0, "rna_userdef_theme_update");

  prop = RNA_def_property(srna, "camera_path", PROP_FLOAT, PROP_COLOR_GAMMA);
  RNA_def_property_float_sdna(prop, NULL, "camera_path");
  RNA_def_property_array(prop, 3);
  RNA_def_property_ui_text(prop, "Camera Path", "");
  RNA_def_property_update(prop, 0, "rna_userdef_theme_update");

  prop = RNA_def_property(srna, "skin_root", PROP_FLOAT, PROP_COLOR_GAMMA);
  RNA_def_property_array(prop, 3);
  RNA_def_property_ui_text(prop, "Skin Root", "");
  RNA_def_property_update(prop, 0, "rna_userdef_theme_update");

  prop = RNA_def_property(srna, "view_overlay", PROP_FLOAT, PROP_COLOR_GAMMA);
  RNA_def_property_array(prop, 3);
  RNA_def_property_ui_text(prop, "View Overlay", "");
  RNA_def_property_update(prop, 0, "rna_userdef_theme_update");

  prop = RNA_def_property(srna, "transform", PROP_FLOAT, PROP_COLOR_GAMMA);
  RNA_def_property_array(prop, 3);
  RNA_def_property_ui_text(prop, "Transform", "");
  RNA_def_property_update(prop, 0, "rna_userdef_theme_update");

  prop = RNA_def_property(srna, "frame_current", PROP_FLOAT, PROP_COLOR_GAMMA);
  RNA_def_property_float_sdna(prop, NULL, "cframe");
  RNA_def_property_array(prop, 3);
  RNA_def_property_ui_text(prop, "Current Frame", "");
  RNA_def_property_update(prop, 0, "rna_userdef_theme_update");

  rna_def_userdef_theme_spaces_paint_curves(srna);

  prop = RNA_def_property(srna, "outline_width", PROP_INT, PROP_PIXEL);
  RNA_def_property_range(prop, 1, 5);
  RNA_def_property_ui_text(prop, "Outline Width", "");
  RNA_def_property_update(prop, 0, "rna_userdef_theme_update");

  prop = RNA_def_property(srna, "object_origin_size", PROP_INT, PROP_PIXEL);
  RNA_def_property_int_sdna(prop, NULL, "obcenter_dia");
  RNA_def_property_range(prop, 4, 10);
  RNA_def_property_ui_text(
      prop, "Object Origin Size", "Diameter in pixels for object/light origin display");
  RNA_def_property_update(prop, 0, "rna_userdef_theme_update");
}

static void rna_def_userdef_theme_space_graph(BlenderRNA *brna)
{
  StructRNA *srna;
  PropertyRNA *prop;

  /* space_graph */
  srna = RNA_def_struct(brna, "ThemeGraphEditor", NULL);
  RNA_def_struct_sdna(srna, "ThemeSpace");
  RNA_def_struct_clear_flag(srna, STRUCT_UNDO);
  RNA_def_struct_ui_text(srna, "Theme Graph Editor", "Theme settings for the graph editor");

  rna_def_userdef_theme_spaces_main(srna);
  rna_def_userdef_theme_spaces_list_main(srna);

  prop = RNA_def_property(srna, "grid", PROP_FLOAT, PROP_COLOR_GAMMA);
  RNA_def_property_array(prop, 3);
  RNA_def_property_ui_text(prop, "Grid", "");
  RNA_def_property_update(prop, 0, "rna_userdef_theme_update");

  prop = RNA_def_property(srna, "frame_current", PROP_FLOAT, PROP_COLOR_GAMMA);
  RNA_def_property_float_sdna(prop, NULL, "cframe");
  RNA_def_property_array(prop, 3);
  RNA_def_property_ui_text(prop, "Current Frame", "");
  RNA_def_property_update(prop, 0, "rna_userdef_theme_update");

  prop = RNA_def_property(srna, "time_scrub_background", PROP_FLOAT, PROP_COLOR_GAMMA);
  RNA_def_property_array(prop, 4);
  RNA_def_property_ui_text(prop, "Scrubbing/Markers Region", "");
  RNA_def_property_update(prop, 0, "rna_userdef_theme_update");

  prop = RNA_def_property(srna, "time_marker_line", PROP_FLOAT, PROP_COLOR_GAMMA);
  RNA_def_property_array(prop, 4);
  RNA_def_property_ui_text(prop, "Marker Line", "");
  RNA_def_property_update(prop, 0, "rna_userdef_theme_update");

  prop = RNA_def_property(srna, "time_marker_line_selected", PROP_FLOAT, PROP_COLOR_GAMMA);
  RNA_def_property_array(prop, 4);
  RNA_def_property_ui_text(prop, "Marker Line Selected", "");
  RNA_def_property_update(prop, 0, "rna_userdef_theme_update");

  prop = RNA_def_property(srna, "window_sliders", PROP_FLOAT, PROP_COLOR_GAMMA);
  RNA_def_property_float_sdna(prop, NULL, "shade1");
  RNA_def_property_array(prop, 3);
  RNA_def_property_ui_text(prop, "Window Sliders", "");
  RNA_def_property_update(prop, 0, "rna_userdef_theme_update");

  prop = RNA_def_property(srna, "channels_region", PROP_FLOAT, PROP_COLOR_GAMMA);
  RNA_def_property_float_sdna(prop, NULL, "shade2");
  RNA_def_property_array(prop, 3);
  RNA_def_property_ui_text(prop, "Channels Region", "");
  RNA_def_property_update(prop, 0, "rna_userdef_theme_update");

  prop = RNA_def_property(srna, "dopesheet_channel", PROP_FLOAT, PROP_COLOR_GAMMA);
  RNA_def_property_float_sdna(prop, NULL, "ds_channel");
  RNA_def_property_array(prop, 3);
  RNA_def_property_ui_text(prop, "Dope Sheet Channel", "");
  RNA_def_property_update(prop, 0, "rna_userdef_theme_update");

  prop = RNA_def_property(srna, "dopesheet_subchannel", PROP_FLOAT, PROP_COLOR_GAMMA);
  RNA_def_property_float_sdna(prop, NULL, "ds_subchannel");
  RNA_def_property_array(prop, 3);
  RNA_def_property_ui_text(prop, "Dope Sheet Sub-channel", "");
  RNA_def_property_update(prop, 0, "rna_userdef_theme_update");

  prop = RNA_def_property(srna, "channel_group", PROP_FLOAT, PROP_COLOR_GAMMA);
  RNA_def_property_float_sdna(prop, NULL, "group");
  RNA_def_property_array(prop, 3);
  RNA_def_property_ui_text(prop, "Channel Group", "");
  RNA_def_property_update(prop, 0, "rna_userdef_theme_update");

  prop = RNA_def_property(srna, "active_channels_group", PROP_FLOAT, PROP_COLOR_GAMMA);
  RNA_def_property_float_sdna(prop, NULL, "group_active");
  RNA_def_property_array(prop, 3);
  RNA_def_property_ui_text(prop, "Active Channel Group", "");
  RNA_def_property_update(prop, 0, "rna_userdef_theme_update");

  prop = RNA_def_property(srna, "preview_range", PROP_FLOAT, PROP_COLOR_GAMMA);
  RNA_def_property_float_sdna(prop, NULL, "anim_preview_range");
  RNA_def_property_array(prop, 4);
  RNA_def_property_ui_text(prop, "Preview Range", "Color of preview range overlay");
  RNA_def_property_update(prop, 0, "rna_userdef_theme_update");

  rna_def_userdef_theme_spaces_vertex(srna);
  rna_def_userdef_theme_spaces_curves(srna, false, true, true, true);
}

static void rna_def_userdef_theme_space_file(BlenderRNA *brna)
{
  StructRNA *srna;
  PropertyRNA *prop;

  /* space_file */

  srna = RNA_def_struct(brna, "ThemeFileBrowser", NULL);
  RNA_def_struct_sdna(srna, "ThemeSpace");
  RNA_def_struct_clear_flag(srna, STRUCT_UNDO);
  RNA_def_struct_ui_text(srna, "Theme File Browser", "Theme settings for the File Browser");

  rna_def_userdef_theme_spaces_main(srna);

  prop = RNA_def_property(srna, "selected_file", PROP_FLOAT, PROP_COLOR_GAMMA);
  RNA_def_property_float_sdna(prop, NULL, "hilite");
  RNA_def_property_array(prop, 3);
  RNA_def_property_ui_text(prop, "Selected File", "");
  RNA_def_property_update(prop, 0, "rna_userdef_theme_update");

  prop = RNA_def_property(srna, "row_alternate", PROP_FLOAT, PROP_COLOR_GAMMA);
  RNA_def_property_array(prop, 4);
  RNA_def_property_ui_text(prop, "Alternate Rows", "Overlay color on every other row");
  RNA_def_property_update(prop, 0, "rna_userdef_theme_update");
}

static void rna_def_userdef_theme_space_outliner(BlenderRNA *brna)
{
  StructRNA *srna;
  PropertyRNA *prop;

  /* space_outliner */

  srna = RNA_def_struct(brna, "ThemeOutliner", NULL);
  RNA_def_struct_sdna(srna, "ThemeSpace");
  RNA_def_struct_clear_flag(srna, STRUCT_UNDO);
  RNA_def_struct_ui_text(srna, "Theme Outliner", "Theme settings for the Outliner");

  rna_def_userdef_theme_spaces_main(srna);

  prop = RNA_def_property(srna, "match", PROP_FLOAT, PROP_COLOR_GAMMA);
  RNA_def_property_array(prop, 3);
  RNA_def_property_ui_text(prop, "Filter Match", "");
  RNA_def_property_update(prop, 0, "rna_userdef_theme_update");

  prop = RNA_def_property(srna, "selected_highlight", PROP_FLOAT, PROP_COLOR_GAMMA);
  RNA_def_property_array(prop, 3);
  RNA_def_property_ui_text(prop, "Selected Highlight", "");
  RNA_def_property_update(prop, 0, "rna_userdef_theme_update");

  prop = RNA_def_property(srna, "active", PROP_FLOAT, PROP_COLOR_GAMMA);
  RNA_def_property_array(prop, 3);
  RNA_def_property_ui_text(prop, "Active Highlight", "");
  RNA_def_property_update(prop, 0, "rna_userdef_theme_update");

  prop = RNA_def_property(srna, "selected_object", PROP_FLOAT, PROP_COLOR_GAMMA);
  RNA_def_property_array(prop, 3);
  RNA_def_property_ui_text(prop, "Selected Objects", "");
  RNA_def_property_update(prop, 0, "rna_userdef_theme_update");

  prop = RNA_def_property(srna, "active_object", PROP_FLOAT, PROP_COLOR_GAMMA);
  RNA_def_property_array(prop, 3);
  RNA_def_property_ui_text(prop, "Active Object", "");
  RNA_def_property_update(prop, 0, "rna_userdef_theme_update");

  prop = RNA_def_property(srna, "edited_object", PROP_FLOAT, PROP_COLOR_GAMMA);
  RNA_def_property_array(prop, 4);
  RNA_def_property_ui_text(prop, "Edited Object", "");
  RNA_def_property_update(prop, 0, "rna_userdef_theme_update");

  prop = RNA_def_property(srna, "row_alternate", PROP_FLOAT, PROP_COLOR_GAMMA);
  RNA_def_property_array(prop, 4);
  RNA_def_property_ui_text(prop, "Alternate Rows", "Overlay color on every other row");
  RNA_def_property_update(prop, 0, "rna_userdef_theme_update");
}

static void rna_def_userdef_theme_space_userpref(BlenderRNA *brna)
{
  StructRNA *srna;

  /* space_userpref */

  srna = RNA_def_struct(brna, "ThemePreferences", NULL);
  RNA_def_struct_sdna(srna, "ThemeSpace");
  RNA_def_struct_clear_flag(srna, STRUCT_UNDO);
  RNA_def_struct_ui_text(srna, "Theme Preferences", "Theme settings for the Preferences");

  rna_def_userdef_theme_spaces_main(srna);
}

static void rna_def_userdef_theme_space_console(BlenderRNA *brna)
{
  StructRNA *srna;
  PropertyRNA *prop;

  /* space_console */

  srna = RNA_def_struct(brna, "ThemeConsole", NULL);
  RNA_def_struct_sdna(srna, "ThemeSpace");
  RNA_def_struct_clear_flag(srna, STRUCT_UNDO);
  RNA_def_struct_ui_text(srna, "Theme Console", "Theme settings for the Console");

  rna_def_userdef_theme_spaces_main(srna);

  prop = RNA_def_property(srna, "line_output", PROP_FLOAT, PROP_COLOR_GAMMA);
  RNA_def_property_float_sdna(prop, NULL, "console_output");
  RNA_def_property_array(prop, 3);
  RNA_def_property_ui_text(prop, "Line Output", "");
  RNA_def_property_update(prop, 0, "rna_userdef_theme_update");

  prop = RNA_def_property(srna, "line_input", PROP_FLOAT, PROP_COLOR_GAMMA);
  RNA_def_property_float_sdna(prop, NULL, "console_input");
  RNA_def_property_array(prop, 3);
  RNA_def_property_ui_text(prop, "Line Input", "");
  RNA_def_property_update(prop, 0, "rna_userdef_theme_update");

  prop = RNA_def_property(srna, "line_info", PROP_FLOAT, PROP_COLOR_GAMMA);
  RNA_def_property_float_sdna(prop, NULL, "console_info");
  RNA_def_property_array(prop, 3);
  RNA_def_property_ui_text(prop, "Line Info", "");
  RNA_def_property_update(prop, 0, "rna_userdef_theme_update");

  prop = RNA_def_property(srna, "line_error", PROP_FLOAT, PROP_COLOR_GAMMA);
  RNA_def_property_float_sdna(prop, NULL, "console_error");
  RNA_def_property_array(prop, 3);
  RNA_def_property_ui_text(prop, "Line Error", "");
  RNA_def_property_update(prop, 0, "rna_userdef_theme_update");

  prop = RNA_def_property(srna, "cursor", PROP_FLOAT, PROP_COLOR_GAMMA);
  RNA_def_property_float_sdna(prop, NULL, "console_cursor");
  RNA_def_property_array(prop, 3);
  RNA_def_property_ui_text(prop, "Cursor", "");
  RNA_def_property_update(prop, 0, "rna_userdef_theme_update");

  prop = RNA_def_property(srna, "select", PROP_FLOAT, PROP_COLOR_GAMMA);
  RNA_def_property_float_sdna(prop, NULL, "console_select");
  RNA_def_property_array(prop, 4);
  RNA_def_property_ui_text(prop, "Selection", "");
  RNA_def_property_update(prop, 0, "rna_userdef_theme_update");
}

static void rna_def_userdef_theme_space_info(BlenderRNA *brna)
{
  StructRNA *srna;
  PropertyRNA *prop;

  /* space_info */

  srna = RNA_def_struct(brna, "ThemeInfo", NULL);
  RNA_def_struct_sdna(srna, "ThemeSpace");
  RNA_def_struct_clear_flag(srna, STRUCT_UNDO);
  RNA_def_struct_ui_text(srna, "Theme Info", "Theme settings for Info");

  rna_def_userdef_theme_spaces_main(srna);

  prop = RNA_def_property(srna, "info_selected", PROP_FLOAT, PROP_COLOR_GAMMA);
  RNA_def_property_array(prop, 3);
  RNA_def_property_ui_text(prop, "Selected Line Background", "Background color of selected line");
  RNA_def_property_update(prop, 0, "rna_userdef_theme_update");

  prop = RNA_def_property(srna, "info_selected_text", PROP_FLOAT, PROP_COLOR_GAMMA);
  RNA_def_property_array(prop, 3);
  RNA_def_property_ui_text(prop, "Selected Line Text Color", "Text color of selected line");
  RNA_def_property_update(prop, 0, "rna_userdef_theme_update");

  prop = RNA_def_property(srna, "info_error", PROP_FLOAT, PROP_COLOR_GAMMA);
  RNA_def_property_array(prop, 4);
  RNA_def_property_ui_text(prop, "Error Icon Background", "Background color of Error icon");
  RNA_def_property_update(prop, 0, "rna_userdef_theme_update");

  prop = RNA_def_property(srna, "info_error_text", PROP_FLOAT, PROP_COLOR_GAMMA);
  RNA_def_property_array(prop, 3);
  RNA_def_property_ui_text(prop, "Error Icon Foreground", "Foreground color of Error icon");
  RNA_def_property_update(prop, 0, "rna_userdef_theme_update");

  prop = RNA_def_property(srna, "info_warning", PROP_FLOAT, PROP_COLOR_GAMMA);
  RNA_def_property_array(prop, 4);
  RNA_def_property_ui_text(prop, "Warning Icon Background", "Background color of Warning icon");
  RNA_def_property_update(prop, 0, "rna_userdef_theme_update");

  prop = RNA_def_property(srna, "info_warning_text", PROP_FLOAT, PROP_COLOR_GAMMA);
  RNA_def_property_array(prop, 3);
  RNA_def_property_ui_text(prop, "Warning Icon Foreground", "Foreground color of Warning icon");
  RNA_def_property_update(prop, 0, "rna_userdef_theme_update");

  prop = RNA_def_property(srna, "info_info", PROP_FLOAT, PROP_COLOR_GAMMA);
  RNA_def_property_array(prop, 4);
  RNA_def_property_ui_text(prop, "Info Icon Background", "Background color of Info icon");
  RNA_def_property_update(prop, 0, "rna_userdef_theme_update");

  prop = RNA_def_property(srna, "info_info_text", PROP_FLOAT, PROP_COLOR_GAMMA);
  RNA_def_property_array(prop, 3);
  RNA_def_property_ui_text(prop, "Info Icon Foreground", "Foreground color of Info icon");
  RNA_def_property_update(prop, 0, "rna_userdef_theme_update");

  prop = RNA_def_property(srna, "info_debug", PROP_FLOAT, PROP_COLOR_GAMMA);
  RNA_def_property_array(prop, 4);
  RNA_def_property_ui_text(prop, "Debug Icon Background", "Background color of Debug icon");
  RNA_def_property_update(prop, 0, "rna_userdef_theme_update");

  prop = RNA_def_property(srna, "info_debug_text", PROP_FLOAT, PROP_COLOR_GAMMA);
  RNA_def_property_array(prop, 3);
  RNA_def_property_ui_text(prop, "Debug Icon Foreground", "Foreground color of Debug icon");
  RNA_def_property_update(prop, 0, "rna_userdef_theme_update");

  prop = RNA_def_property(srna, "info_property", PROP_FLOAT, PROP_COLOR_GAMMA);
  RNA_def_property_array(prop, 4);
  RNA_def_property_ui_text(prop, "Property Icon Background", "Background color of Property icon");
  RNA_def_property_update(prop, 0, "rna_userdef_theme_update");

  prop = RNA_def_property(srna, "info_property_text", PROP_FLOAT, PROP_COLOR_GAMMA);
  RNA_def_property_array(prop, 3);
  RNA_def_property_ui_text(prop, "Property Icon Foreground", "Foreground color of Property icon");
  RNA_def_property_update(prop, 0, "rna_userdef_theme_update");

  prop = RNA_def_property(srna, "info_operator", PROP_FLOAT, PROP_COLOR_GAMMA);
  RNA_def_property_array(prop, 4);
  RNA_def_property_ui_text(prop, "Operator Icon Background", "Background color of Operator icon");
  RNA_def_property_update(prop, 0, "rna_userdef_theme_update");

  prop = RNA_def_property(srna, "info_operator_text", PROP_FLOAT, PROP_COLOR_GAMMA);
  RNA_def_property_array(prop, 3);
  RNA_def_property_ui_text(prop, "Operator Icon Foreground", "Foreground color of Operator icon");
  RNA_def_property_update(prop, 0, "rna_userdef_theme_update");
}

static void rna_def_userdef_theme_space_text(BlenderRNA *brna)
{
  StructRNA *srna;
  PropertyRNA *prop;

  /* space_text */

  srna = RNA_def_struct(brna, "ThemeTextEditor", NULL);
  RNA_def_struct_sdna(srna, "ThemeSpace");
  RNA_def_struct_clear_flag(srna, STRUCT_UNDO);
  RNA_def_struct_ui_text(srna, "Theme Text Editor", "Theme settings for the Text Editor");

  rna_def_userdef_theme_spaces_main(srna);

  prop = RNA_def_property(srna, "line_numbers", PROP_FLOAT, PROP_COLOR_GAMMA);
  RNA_def_property_float_sdna(prop, NULL, "line_numbers");
  RNA_def_property_array(prop, 3);
  RNA_def_property_ui_text(prop, "Line Numbers", "");
  RNA_def_property_update(prop, 0, "rna_userdef_theme_update");

  prop = RNA_def_property(srna, "line_numbers_background", PROP_FLOAT, PROP_COLOR_GAMMA);
  RNA_def_property_float_sdna(prop, NULL, "grid");
  RNA_def_property_array(prop, 3);
  RNA_def_property_ui_text(prop, "Line Numbers Background", "");
  RNA_def_property_update(prop, 0, "rna_userdef_theme_update");

  /* no longer used */
#  if 0
  prop = RNA_def_property(srna, "scroll_bar", PROP_FLOAT, PROP_COLOR_GAMMA);
  RNA_def_property_float_sdna(prop, NULL, "shade1");
  RNA_def_property_array(prop, 3);
  RNA_def_property_ui_text(prop, "Scroll Bar", "");
  RNA_def_property_update(prop, 0, "rna_userdef_theme_update");
#  endif

  prop = RNA_def_property(srna, "selected_text", PROP_FLOAT, PROP_COLOR_GAMMA);
  RNA_def_property_float_sdna(prop, NULL, "shade2");
  RNA_def_property_array(prop, 3);
  RNA_def_property_ui_text(prop, "Selected Text", "");
  RNA_def_property_update(prop, 0, "rna_userdef_theme_update");

  prop = RNA_def_property(srna, "cursor", PROP_FLOAT, PROP_COLOR_GAMMA);
  RNA_def_property_float_sdna(prop, NULL, "hilite");
  RNA_def_property_array(prop, 3);
  RNA_def_property_ui_text(prop, "Cursor", "");
  RNA_def_property_update(prop, 0, "rna_userdef_theme_update");

  prop = RNA_def_property(srna, "syntax_builtin", PROP_FLOAT, PROP_COLOR_GAMMA);
  RNA_def_property_float_sdna(prop, NULL, "syntaxb");
  RNA_def_property_array(prop, 3);
  RNA_def_property_ui_text(prop, "Syntax Built-In", "");
  RNA_def_property_update(prop, 0, "rna_userdef_theme_update");

  prop = RNA_def_property(srna, "syntax_symbols", PROP_FLOAT, PROP_COLOR_GAMMA);
  RNA_def_property_float_sdna(prop, NULL, "syntaxs");
  RNA_def_property_array(prop, 3);
  RNA_def_property_ui_text(prop, "Syntax Symbols", "");
  RNA_def_property_update(prop, 0, "rna_userdef_theme_update");

  prop = RNA_def_property(srna, "syntax_special", PROP_FLOAT, PROP_COLOR_GAMMA);
  RNA_def_property_float_sdna(prop, NULL, "syntaxv");
  RNA_def_property_array(prop, 3);
  RNA_def_property_ui_text(prop, "Syntax Special", "");
  RNA_def_property_update(prop, 0, "rna_userdef_theme_update");

  prop = RNA_def_property(srna, "syntax_preprocessor", PROP_FLOAT, PROP_COLOR_GAMMA);
  RNA_def_property_float_sdna(prop, NULL, "syntaxd");
  RNA_def_property_array(prop, 3);
  RNA_def_property_ui_text(prop, "Syntax Prerocessor", "");
  RNA_def_property_update(prop, 0, "rna_userdef_theme_update");

  prop = RNA_def_property(srna, "syntax_reserved", PROP_FLOAT, PROP_COLOR_GAMMA);
  RNA_def_property_float_sdna(prop, NULL, "syntaxr");
  RNA_def_property_array(prop, 3);
  RNA_def_property_ui_text(prop, "Syntax Reserved", "");
  RNA_def_property_update(prop, 0, "rna_userdef_theme_update");

  prop = RNA_def_property(srna, "syntax_comment", PROP_FLOAT, PROP_COLOR_GAMMA);
  RNA_def_property_float_sdna(prop, NULL, "syntaxc");
  RNA_def_property_array(prop, 3);
  RNA_def_property_ui_text(prop, "Syntax Comment", "");
  RNA_def_property_update(prop, 0, "rna_userdef_theme_update");

  prop = RNA_def_property(srna, "syntax_string", PROP_FLOAT, PROP_COLOR_GAMMA);
  RNA_def_property_float_sdna(prop, NULL, "syntaxl");
  RNA_def_property_array(prop, 3);
  RNA_def_property_ui_text(prop, "Syntax String", "");
  RNA_def_property_update(prop, 0, "rna_userdef_theme_update");

  prop = RNA_def_property(srna, "syntax_numbers", PROP_FLOAT, PROP_COLOR_GAMMA);
  RNA_def_property_float_sdna(prop, NULL, "syntaxn");
  RNA_def_property_array(prop, 3);
  RNA_def_property_ui_text(prop, "Syntax Numbers", "");
  RNA_def_property_update(prop, 0, "rna_userdef_theme_update");
}

static void rna_def_userdef_theme_space_node(BlenderRNA *brna)
{
  StructRNA *srna;
  PropertyRNA *prop;

  /* space_node */

  srna = RNA_def_struct(brna, "ThemeNodeEditor", NULL);
  RNA_def_struct_sdna(srna, "ThemeSpace");
  RNA_def_struct_clear_flag(srna, STRUCT_UNDO);
  RNA_def_struct_ui_text(srna, "Theme Node Editor", "Theme settings for the Node Editor");

  rna_def_userdef_theme_spaces_main(srna);
  rna_def_userdef_theme_spaces_list_main(srna);

  prop = RNA_def_property(srna, "grid", PROP_FLOAT, PROP_COLOR_GAMMA);
  RNA_def_property_array(prop, 3);
  RNA_def_property_ui_text(prop, "Grid", "");
  RNA_def_property_update(prop, 0, "rna_userdef_theme_update");

  prop = RNA_def_property(srna, "node_selected", PROP_FLOAT, PROP_COLOR_GAMMA);
  RNA_def_property_float_sdna(prop, NULL, "select");
  RNA_def_property_array(prop, 3);
  RNA_def_property_ui_text(prop, "Node Selected", "");
  RNA_def_property_update(prop, 0, "rna_userdef_theme_update");

  prop = RNA_def_property(srna, "node_active", PROP_FLOAT, PROP_COLOR_GAMMA);
  RNA_def_property_float_sdna(prop, NULL, "active");
  RNA_def_property_array(prop, 3);
  RNA_def_property_ui_text(prop, "Active Node", "");
  RNA_def_property_update(prop, 0, "rna_userdef_theme_update");

  prop = RNA_def_property(srna, "wire", PROP_FLOAT, PROP_COLOR_GAMMA);
  RNA_def_property_float_sdna(prop, NULL, "wire");
  RNA_def_property_array(prop, 3);
  RNA_def_property_ui_text(prop, "Wires", "");
  RNA_def_property_update(prop, 0, "rna_userdef_theme_update");

  prop = RNA_def_property(srna, "wire_inner", PROP_FLOAT, PROP_COLOR_GAMMA);
  RNA_def_property_float_sdna(prop, NULL, "syntaxr");
  RNA_def_property_array(prop, 3);
  RNA_def_property_ui_text(prop, "Wire Color", "");
  RNA_def_property_update(prop, 0, "rna_userdef_theme_update");

  prop = RNA_def_property(srna, "wire_select", PROP_FLOAT, PROP_COLOR_GAMMA);
  RNA_def_property_float_sdna(prop, NULL, "edge_select");
  RNA_def_property_array(prop, 3);
  RNA_def_property_ui_text(prop, "Wire Select", "");
  RNA_def_property_update(prop, 0, "rna_userdef_theme_update");

  prop = RNA_def_property(srna, "selected_text", PROP_FLOAT, PROP_COLOR_GAMMA);
  RNA_def_property_float_sdna(prop, NULL, "shade2");
  RNA_def_property_array(prop, 3);
  RNA_def_property_ui_text(prop, "Selected Text", "");
  RNA_def_property_update(prop, 0, "rna_userdef_theme_update");

  prop = RNA_def_property(srna, "node_backdrop", PROP_FLOAT, PROP_COLOR_GAMMA);
  RNA_def_property_float_sdna(prop, NULL, "syntaxl");
  RNA_def_property_array(prop, 4);
  RNA_def_property_ui_text(prop, "Node Backdrop", "");
  RNA_def_property_update(prop, 0, "rna_userdef_theme_update");

  prop = RNA_def_property(srna, "converter_node", PROP_FLOAT, PROP_COLOR_GAMMA);
  RNA_def_property_float_sdna(prop, NULL, "syntaxv");
  RNA_def_property_array(prop, 3);
  RNA_def_property_ui_text(prop, "Converter Node", "");
  RNA_def_property_update(prop, 0, "rna_userdef_theme_update");

  prop = RNA_def_property(srna, "color_node", PROP_FLOAT, PROP_COLOR_GAMMA);
  RNA_def_property_float_sdna(prop, NULL, "syntaxb");
  RNA_def_property_array(prop, 3);
  RNA_def_property_ui_text(prop, "Color Node", "");
  RNA_def_property_update(prop, 0, "rna_userdef_theme_update");

  prop = RNA_def_property(srna, "group_node", PROP_FLOAT, PROP_COLOR_GAMMA);
  RNA_def_property_float_sdna(prop, NULL, "syntaxc");
  RNA_def_property_array(prop, 4);
  RNA_def_property_ui_text(prop, "Group Node", "");
  RNA_def_property_update(prop, 0, "rna_userdef_theme_update");

  prop = RNA_def_property(srna, "group_socket_node", PROP_FLOAT, PROP_COLOR_GAMMA);
  RNA_def_property_float_sdna(prop, NULL, "console_output");
  RNA_def_property_array(prop, 3);
  RNA_def_property_ui_text(prop, "Group Socket Node", "");
  RNA_def_property_update(prop, 0, "rna_userdef_theme_update");

  prop = RNA_def_property(srna, "frame_node", PROP_FLOAT, PROP_COLOR_GAMMA);
  RNA_def_property_float_sdna(prop, NULL, "movie");
  RNA_def_property_array(prop, 4);
  RNA_def_property_ui_text(prop, "Frame Node", "");
  RNA_def_property_update(prop, 0, "rna_userdef_theme_update");

  prop = RNA_def_property(srna, "matte_node", PROP_FLOAT, PROP_COLOR_GAMMA);
  RNA_def_property_float_sdna(prop, NULL, "syntaxs");
  RNA_def_property_array(prop, 3);
  RNA_def_property_ui_text(prop, "Matte Node", "");
  RNA_def_property_update(prop, 0, "rna_userdef_theme_update");

  prop = RNA_def_property(srna, "distor_node", PROP_FLOAT, PROP_COLOR_GAMMA);
  RNA_def_property_float_sdna(prop, NULL, "syntaxd");
  RNA_def_property_array(prop, 3);
  RNA_def_property_ui_text(prop, "Distort Node", "");
  RNA_def_property_update(prop, 0, "rna_userdef_theme_update");

  prop = RNA_def_property(srna, "noodle_curving", PROP_INT, PROP_NONE);
  RNA_def_property_int_sdna(prop, NULL, "noodle_curving");
  RNA_def_property_int_default(prop, 5);
  RNA_def_property_range(prop, 0, 10);
  RNA_def_property_ui_text(prop, "Noodle Curving", "Curving of the noodle");
  RNA_def_property_update(prop, 0, "rna_userdef_theme_update");

  prop = RNA_def_property(srna, "grid_levels", PROP_INT, PROP_NONE);
  RNA_def_property_int_sdna(prop, NULL, "grid_levels");
  RNA_def_property_int_default(prop, 2);
  RNA_def_property_range(prop, 0, 2);
  RNA_def_property_ui_text(
      prop, "Grid Levels", "Amount of grid lines displayed in the background");
  RNA_def_property_update(prop, 0, "rna_userdef_theme_update");

  prop = RNA_def_property(srna, "input_node", PROP_FLOAT, PROP_COLOR_GAMMA);
  RNA_def_property_float_sdna(prop, NULL, "syntaxn");
  RNA_def_property_array(prop, 3);
  RNA_def_property_ui_text(prop, "Input Node", "");
  RNA_def_property_update(prop, 0, "rna_userdef_theme_update");

  prop = RNA_def_property(srna, "output_node", PROP_FLOAT, PROP_COLOR_GAMMA);
  RNA_def_property_float_sdna(prop, NULL, "nodeclass_output");
  RNA_def_property_array(prop, 3);
  RNA_def_property_ui_text(prop, "Output Node", "");
  RNA_def_property_update(prop, 0, "rna_userdef_theme_update");

  prop = RNA_def_property(srna, "filter_node", PROP_FLOAT, PROP_COLOR_GAMMA);
  RNA_def_property_float_sdna(prop, NULL, "nodeclass_filter");
  RNA_def_property_array(prop, 3);
  RNA_def_property_ui_text(prop, "Filter Node", "");
  RNA_def_property_update(prop, 0, "rna_userdef_theme_update");

  prop = RNA_def_property(srna, "vector_node", PROP_FLOAT, PROP_COLOR_GAMMA);
  RNA_def_property_float_sdna(prop, NULL, "nodeclass_vector");
  RNA_def_property_array(prop, 3);
  RNA_def_property_ui_text(prop, "Vector Node", "");
  RNA_def_property_update(prop, 0, "rna_userdef_theme_update");

  prop = RNA_def_property(srna, "texture_node", PROP_FLOAT, PROP_COLOR_GAMMA);
  RNA_def_property_float_sdna(prop, NULL, "nodeclass_texture");
  RNA_def_property_array(prop, 3);
  RNA_def_property_ui_text(prop, "Texture Node", "");
  RNA_def_property_update(prop, 0, "rna_userdef_theme_update");

  prop = RNA_def_property(srna, "shader_node", PROP_FLOAT, PROP_COLOR_GAMMA);
  RNA_def_property_float_sdna(prop, NULL, "nodeclass_shader");
  RNA_def_property_array(prop, 3);
  RNA_def_property_ui_text(prop, "Shader Node", "");
  RNA_def_property_update(prop, 0, "rna_userdef_theme_update");

  prop = RNA_def_property(srna, "script_node", PROP_FLOAT, PROP_COLOR_GAMMA);
  RNA_def_property_float_sdna(prop, NULL, "nodeclass_script");
  RNA_def_property_array(prop, 3);
  RNA_def_property_ui_text(prop, "Script Node", "");
  RNA_def_property_update(prop, 0, "rna_userdef_theme_update");

  prop = RNA_def_property(srna, "pattern_node", PROP_FLOAT, PROP_COLOR_GAMMA);
  RNA_def_property_float_sdna(prop, NULL, "nodeclass_pattern");
  RNA_def_property_array(prop, 3);
  RNA_def_property_ui_text(prop, "Pattern Node", "");
  RNA_def_property_update(prop, 0, "rna_userdef_theme_update");

  prop = RNA_def_property(srna, "layout_node", PROP_FLOAT, PROP_COLOR_GAMMA);
  RNA_def_property_float_sdna(prop, NULL, "nodeclass_layout");
  RNA_def_property_array(prop, 3);
  RNA_def_property_ui_text(prop, "Layout Node", "");
  RNA_def_property_update(prop, 0, "rna_userdef_theme_update");

  prop = RNA_def_property(srna, "geometry_node", PROP_FLOAT, PROP_COLOR_GAMMA);
  RNA_def_property_float_sdna(prop, NULL, "nodeclass_geometry");
  RNA_def_property_array(prop, 3);
  RNA_def_property_ui_text(prop, "Geometry Node", "");
  RNA_def_property_update(prop, 0, "rna_userdef_theme_update");

  prop = RNA_def_property(srna, "attribute_node", PROP_FLOAT, PROP_COLOR_GAMMA);
  RNA_def_property_float_sdna(prop, NULL, "nodeclass_attribute");
  RNA_def_property_array(prop, 3);
  RNA_def_property_ui_text(prop, "Attribute Node", "");
  RNA_def_property_update(prop, 0, "rna_userdef_theme_update");
}

static void rna_def_userdef_theme_space_buts(BlenderRNA *brna)
{
  StructRNA *srna;
  PropertyRNA *prop;

  /* space_buts */

  srna = RNA_def_struct(brna, "ThemeProperties", NULL);
  RNA_def_struct_sdna(srna, "ThemeSpace");
  RNA_def_struct_clear_flag(srna, STRUCT_UNDO);
  RNA_def_struct_ui_text(srna, "Theme Properties", "Theme settings for the Properties");

  prop = RNA_def_property(srna, "match", PROP_FLOAT, PROP_COLOR_GAMMA);
  RNA_def_property_array(prop, 3);
  RNA_def_property_ui_text(prop, "Search Match", "");
  RNA_def_property_update(prop, 0, "rna_userdef_theme_update");

  prop = RNA_def_property(srna, "active_modifier", PROP_FLOAT, PROP_COLOR_GAMMA);
  RNA_def_property_float_sdna(prop, NULL, "active");
  RNA_def_property_array(prop, 4);
  RNA_def_property_ui_text(prop, "Active Modifier Outline", "");
  RNA_def_property_update(prop, 0, "rna_userdef_theme_update");

  rna_def_userdef_theme_spaces_main(srna);
}

static void rna_def_userdef_theme_space_image(BlenderRNA *brna)
{
  StructRNA *srna;
  PropertyRNA *prop;

  /* space_image */

  srna = RNA_def_struct(brna, "ThemeImageEditor", NULL);
  RNA_def_struct_sdna(srna, "ThemeSpace");
  RNA_def_struct_clear_flag(srna, STRUCT_UNDO);
  RNA_def_struct_ui_text(srna, "Theme Image Editor", "Theme settings for the Image Editor");

  rna_def_userdef_theme_spaces_main(srna);

  prop = RNA_def_property(srna, "grid", PROP_FLOAT, PROP_COLOR_GAMMA);
  RNA_def_property_array(prop, 4);
  RNA_def_property_ui_text(prop, "Grid", "");
  RNA_def_property_update(prop, 0, "rna_userdef_theme_update");

  rna_def_userdef_theme_spaces_vertex(srna);
  rna_def_userdef_theme_spaces_face(srna);

  prop = RNA_def_property(srna, "editmesh_active", PROP_FLOAT, PROP_COLOR_GAMMA);
  RNA_def_property_array(prop, 4);
  RNA_def_property_ui_text(prop, "Active Vertex/Edge/Face", "");
  RNA_def_property_update(prop, 0, "rna_userdef_theme_update");

  prop = RNA_def_property(srna, "wire_edit", PROP_FLOAT, PROP_COLOR_GAMMA);
  RNA_def_property_array(prop, 3);
  RNA_def_property_ui_text(prop, "Wire Edit", "");
  RNA_def_property_update(prop, 0, "rna_userdef_theme_update");

  prop = RNA_def_property(srna, "edge_select", PROP_FLOAT, PROP_COLOR_GAMMA);
  RNA_def_property_array(prop, 3);
  RNA_def_property_ui_text(prop, "Edge Select", "");
  RNA_def_property_update(prop, 0, "rna_userdef_theme_update");

  prop = RNA_def_property(srna, "scope_back", PROP_FLOAT, PROP_COLOR_GAMMA);
  RNA_def_property_float_sdna(prop, NULL, "preview_back");
  RNA_def_property_array(prop, 4);
  RNA_def_property_ui_text(prop, "Scope Region Background", "");
  RNA_def_property_update(prop, 0, "rna_userdef_theme_update");

  prop = RNA_def_property(srna, "preview_stitch_face", PROP_FLOAT, PROP_COLOR_GAMMA);
  RNA_def_property_float_sdna(prop, NULL, "preview_stitch_face");
  RNA_def_property_array(prop, 4);
  RNA_def_property_ui_text(prop, "Stitch Preview Face", "");
  RNA_def_property_update(prop, 0, "rna_userdef_theme_update");

  prop = RNA_def_property(srna, "preview_stitch_edge", PROP_FLOAT, PROP_COLOR_GAMMA);
  RNA_def_property_float_sdna(prop, NULL, "preview_stitch_edge");
  RNA_def_property_array(prop, 4);
  RNA_def_property_ui_text(prop, "Stitch Preview Edge", "");
  RNA_def_property_update(prop, 0, "rna_userdef_theme_update");

  prop = RNA_def_property(srna, "preview_stitch_vert", PROP_FLOAT, PROP_COLOR_GAMMA);
  RNA_def_property_float_sdna(prop, NULL, "preview_stitch_vert");
  RNA_def_property_array(prop, 4);
  RNA_def_property_ui_text(prop, "Stitch Preview Vertex", "");
  RNA_def_property_update(prop, 0, "rna_userdef_theme_update");

  prop = RNA_def_property(srna, "preview_stitch_stitchable", PROP_FLOAT, PROP_COLOR_GAMMA);
  RNA_def_property_float_sdna(prop, NULL, "preview_stitch_stitchable");
  RNA_def_property_array(prop, 4);
  RNA_def_property_ui_text(prop, "Stitch Preview Stitchable", "");
  RNA_def_property_update(prop, 0, "rna_userdef_theme_update");

  prop = RNA_def_property(srna, "preview_stitch_unstitchable", PROP_FLOAT, PROP_COLOR_GAMMA);
  RNA_def_property_float_sdna(prop, NULL, "preview_stitch_unstitchable");
  RNA_def_property_array(prop, 4);
  RNA_def_property_ui_text(prop, "Stitch Preview Unstitchable", "");
  RNA_def_property_update(prop, 0, "rna_userdef_theme_update");

  prop = RNA_def_property(srna, "preview_stitch_active", PROP_FLOAT, PROP_COLOR_GAMMA);
  RNA_def_property_float_sdna(prop, NULL, "preview_stitch_active");
  RNA_def_property_array(prop, 4);
  RNA_def_property_ui_text(prop, "Stitch Preview Active Island", "");
  RNA_def_property_update(prop, 0, "rna_userdef_theme_update");

  prop = RNA_def_property(srna, "uv_shadow", PROP_FLOAT, PROP_COLOR_GAMMA);
  RNA_def_property_float_sdna(prop, NULL, "uv_shadow");
  RNA_def_property_array(prop, 4);
  RNA_def_property_ui_text(prop, "Texture Paint/Modifier UVs", "");
  RNA_def_property_update(prop, 0, "rna_userdef_theme_update");

  prop = RNA_def_property(srna, "frame_current", PROP_FLOAT, PROP_COLOR_GAMMA);
  RNA_def_property_float_sdna(prop, NULL, "cframe");
  RNA_def_property_array(prop, 3);
  RNA_def_property_ui_text(prop, "Current Frame", "");
  RNA_def_property_update(prop, 0, "rna_userdef_theme_update");

  prop = RNA_def_property(srna, "metadatabg", PROP_FLOAT, PROP_COLOR_GAMMA);
  RNA_def_property_float_sdna(prop, NULL, "metadatabg");
  RNA_def_property_array(prop, 3);
  RNA_def_property_ui_text(prop, "Metadata Background", "");
  RNA_def_property_update(prop, 0, "rna_userdef_theme_update");

  prop = RNA_def_property(srna, "metadatatext", PROP_FLOAT, PROP_COLOR_GAMMA);
  RNA_def_property_float_sdna(prop, NULL, "metadatatext");
  RNA_def_property_array(prop, 3);
  RNA_def_property_ui_text(prop, "Metadata Text", "");
  RNA_def_property_update(prop, 0, "rna_userdef_theme_update");

  rna_def_userdef_theme_spaces_curves(srna, false, false, false, true);

  rna_def_userdef_theme_spaces_paint_curves(srna);
}

static void rna_def_userdef_theme_space_seq(BlenderRNA *brna)
{
  StructRNA *srna;
  PropertyRNA *prop;

  /* space_seq */

  srna = RNA_def_struct(brna, "ThemeSequenceEditor", NULL);
  RNA_def_struct_sdna(srna, "ThemeSpace");
  RNA_def_struct_clear_flag(srna, STRUCT_UNDO);
  RNA_def_struct_ui_text(srna, "Theme Sequence Editor", "Theme settings for the Sequence Editor");

  rna_def_userdef_theme_spaces_main(srna);

  prop = RNA_def_property(srna, "grid", PROP_FLOAT, PROP_COLOR_GAMMA);
  RNA_def_property_array(prop, 3);
  RNA_def_property_ui_text(prop, "Grid", "");
  RNA_def_property_update(prop, 0, "rna_userdef_theme_update");

  prop = RNA_def_property(srna, "window_sliders", PROP_FLOAT, PROP_COLOR_GAMMA);
  RNA_def_property_float_sdna(prop, NULL, "shade1");
  RNA_def_property_array(prop, 3);
  RNA_def_property_ui_text(prop, "Window Sliders", "");
  RNA_def_property_update(prop, 0, "rna_userdef_theme_update");

  prop = RNA_def_property(srna, "movie_strip", PROP_FLOAT, PROP_COLOR_GAMMA);
  RNA_def_property_float_sdna(prop, NULL, "movie");
  RNA_def_property_array(prop, 3);
  RNA_def_property_ui_text(prop, "Movie Strip", "");
  RNA_def_property_update(prop, 0, "rna_userdef_theme_update");

  prop = RNA_def_property(srna, "movieclip_strip", PROP_FLOAT, PROP_COLOR_GAMMA);
  RNA_def_property_float_sdna(prop, NULL, "movieclip");
  RNA_def_property_array(prop, 3);
  RNA_def_property_ui_text(prop, "Clip Strip", "");
  RNA_def_property_update(prop, 0, "rna_userdef_theme_update");

  prop = RNA_def_property(srna, "image_strip", PROP_FLOAT, PROP_COLOR_GAMMA);
  RNA_def_property_float_sdna(prop, NULL, "image");
  RNA_def_property_array(prop, 3);
  RNA_def_property_ui_text(prop, "Image Strip", "");
  RNA_def_property_update(prop, 0, "rna_userdef_theme_update");

  prop = RNA_def_property(srna, "scene_strip", PROP_FLOAT, PROP_COLOR_GAMMA);
  RNA_def_property_float_sdna(prop, NULL, "scene");
  RNA_def_property_array(prop, 3);
  RNA_def_property_ui_text(prop, "Scene Strip", "");
  RNA_def_property_update(prop, 0, "rna_userdef_theme_update");

  prop = RNA_def_property(srna, "audio_strip", PROP_FLOAT, PROP_COLOR_GAMMA);
  RNA_def_property_float_sdna(prop, NULL, "audio");
  RNA_def_property_array(prop, 3);
  RNA_def_property_ui_text(prop, "Audio Strip", "");
  RNA_def_property_update(prop, 0, "rna_userdef_theme_update");

  prop = RNA_def_property(srna, "effect_strip", PROP_FLOAT, PROP_COLOR_GAMMA);
  RNA_def_property_float_sdna(prop, NULL, "effect");
  RNA_def_property_array(prop, 3);
  RNA_def_property_ui_text(prop, "Effect Strip", "");
  RNA_def_property_update(prop, 0, "rna_userdef_theme_update");

  prop = RNA_def_property(srna, "color_strip", PROP_FLOAT, PROP_COLOR_GAMMA);
  RNA_def_property_array(prop, 3);
  RNA_def_property_ui_text(prop, "Color Strip", "");
  RNA_def_property_update(prop, 0, "rna_userdef_theme_update");

  prop = RNA_def_property(srna, "meta_strip", PROP_FLOAT, PROP_COLOR_GAMMA);
  RNA_def_property_float_sdna(prop, NULL, "meta");
  RNA_def_property_array(prop, 3);
  RNA_def_property_ui_text(prop, "Meta Strip", "");
  RNA_def_property_update(prop, 0, "rna_userdef_theme_update");

  prop = RNA_def_property(srna, "mask_strip", PROP_FLOAT, PROP_COLOR_GAMMA);
  RNA_def_property_float_sdna(prop, NULL, "mask");
  RNA_def_property_array(prop, 3);
  RNA_def_property_ui_text(prop, "Mask Strip", "");
  RNA_def_property_update(prop, 0, "rna_userdef_theme_update");

  prop = RNA_def_property(srna, "text_strip", PROP_FLOAT, PROP_COLOR_GAMMA);
  RNA_def_property_array(prop, 3);
  RNA_def_property_ui_text(prop, "Text Strip", "");
  RNA_def_property_update(prop, 0, "rna_userdef_theme_update");

  prop = RNA_def_property(srna, "active_strip", PROP_FLOAT, PROP_COLOR_GAMMA);
  RNA_def_property_array(prop, 3);
  RNA_def_property_ui_text(prop, "Active Strip", "");
  RNA_def_property_update(prop, 0, "rna_userdef_theme_update");

  prop = RNA_def_property(srna, "selected_strip", PROP_FLOAT, PROP_COLOR_GAMMA);
  RNA_def_property_array(prop, 3);
  RNA_def_property_ui_text(prop, "Selected Strips", "");
  RNA_def_property_update(prop, 0, "rna_userdef_theme_update");

  prop = RNA_def_property(srna, "frame_current", PROP_FLOAT, PROP_COLOR_GAMMA);
  RNA_def_property_float_sdna(prop, NULL, "cframe");
  RNA_def_property_array(prop, 3);
  RNA_def_property_ui_text(prop, "Current Frame", "");
  RNA_def_property_update(prop, 0, "rna_userdef_theme_update");

  prop = RNA_def_property(srna, "time_scrub_background", PROP_FLOAT, PROP_COLOR_GAMMA);
  RNA_def_property_array(prop, 4);
  RNA_def_property_ui_text(prop, "Scrubbing/Markers Region", "");
  RNA_def_property_update(prop, 0, "rna_userdef_theme_update");

  prop = RNA_def_property(srna, "time_marker_line", PROP_FLOAT, PROP_COLOR_GAMMA);
  RNA_def_property_array(prop, 4);
  RNA_def_property_ui_text(prop, "Marker Line", "");
  RNA_def_property_update(prop, 0, "rna_userdef_theme_update");

  prop = RNA_def_property(srna, "time_marker_line_selected", PROP_FLOAT, PROP_COLOR_GAMMA);
  RNA_def_property_array(prop, 4);
  RNA_def_property_ui_text(prop, "Marker Line Selected", "");
  RNA_def_property_update(prop, 0, "rna_userdef_theme_update");

  prop = RNA_def_property(srna, "keyframe", PROP_FLOAT, PROP_COLOR_GAMMA);
  RNA_def_property_float_sdna(prop, NULL, "vertex_select");
  RNA_def_property_array(prop, 3);
  RNA_def_property_ui_text(prop, "Keyframe", "");
  RNA_def_property_update(prop, 0, "rna_userdef_theme_update");

  prop = RNA_def_property(srna, "draw_action", PROP_FLOAT, PROP_COLOR_GAMMA);
  RNA_def_property_float_sdna(prop, NULL, "bone_pose");
  RNA_def_property_array(prop, 3);
  RNA_def_property_ui_text(prop, "Draw Action", "");
  RNA_def_property_update(prop, 0, "rna_userdef_theme_update");

  prop = RNA_def_property(srna, "preview_back", PROP_FLOAT, PROP_COLOR_GAMMA);
  RNA_def_property_float_sdna(prop, NULL, "preview_back");
  RNA_def_property_array(prop, 3);
  RNA_def_property_ui_text(prop, "Preview Background", "");
  RNA_def_property_update(prop, 0, "rna_userdef_theme_update");

  prop = RNA_def_property(srna, "metadatabg", PROP_FLOAT, PROP_COLOR_GAMMA);
  RNA_def_property_float_sdna(prop, NULL, "metadatabg");
  RNA_def_property_array(prop, 3);
  RNA_def_property_ui_text(prop, "Metadata Background", "");
  RNA_def_property_update(prop, 0, "rna_userdef_theme_update");

  prop = RNA_def_property(srna, "metadatatext", PROP_FLOAT, PROP_COLOR_GAMMA);
  RNA_def_property_float_sdna(prop, NULL, "metadatatext");
  RNA_def_property_array(prop, 3);
  RNA_def_property_ui_text(prop, "Metadata Text", "");
  RNA_def_property_update(prop, 0, "rna_userdef_theme_update");

  prop = RNA_def_property(srna, "preview_range", PROP_FLOAT, PROP_COLOR_GAMMA);
  RNA_def_property_float_sdna(prop, NULL, "anim_preview_range");
  RNA_def_property_array(prop, 4);
  RNA_def_property_ui_text(prop, "Preview Range", "Color of preview range overlay");
  RNA_def_property_update(prop, 0, "rna_userdef_theme_update");

  prop = RNA_def_property(srna, "row_alternate", PROP_FLOAT, PROP_COLOR_GAMMA);
  RNA_def_property_array(prop, 4);
  RNA_def_property_ui_text(prop, "Alternate Rows", "Overlay color on every other row");
  RNA_def_property_update(prop, 0, "rna_userdef_theme_update");
}

static void rna_def_userdef_theme_space_action(BlenderRNA *brna)
{
  StructRNA *srna;
  PropertyRNA *prop;

  /* space_action */

  srna = RNA_def_struct(brna, "ThemeDopeSheet", NULL);
  RNA_def_struct_sdna(srna, "ThemeSpace");
  RNA_def_struct_clear_flag(srna, STRUCT_UNDO);
  RNA_def_struct_ui_text(srna, "Theme Dope Sheet", "Theme settings for the Dope Sheet");

  rna_def_userdef_theme_spaces_main(srna);
  rna_def_userdef_theme_spaces_list_main(srna);

  prop = RNA_def_property(srna, "grid", PROP_FLOAT, PROP_COLOR_GAMMA);
  RNA_def_property_array(prop, 3);
  RNA_def_property_ui_text(prop, "Grid", "");
  RNA_def_property_update(prop, 0, "rna_userdef_theme_update");

  prop = RNA_def_property(srna, "frame_current", PROP_FLOAT, PROP_COLOR_GAMMA);
  RNA_def_property_float_sdna(prop, NULL, "cframe");
  RNA_def_property_array(prop, 3);
  RNA_def_property_ui_text(prop, "Current Frame", "");
  RNA_def_property_update(prop, 0, "rna_userdef_theme_update");

  prop = RNA_def_property(srna, "time_scrub_background", PROP_FLOAT, PROP_COLOR_GAMMA);
  RNA_def_property_array(prop, 4);
  RNA_def_property_ui_text(prop, "Scrubbing/Markers Region", "");
  RNA_def_property_update(prop, 0, "rna_userdef_theme_update");

  prop = RNA_def_property(srna, "time_marker_line", PROP_FLOAT, PROP_COLOR_GAMMA);
  RNA_def_property_array(prop, 4);
  RNA_def_property_ui_text(prop, "Marker Line", "");
  RNA_def_property_update(prop, 0, "rna_userdef_theme_update");

  prop = RNA_def_property(srna, "time_marker_line_selected", PROP_FLOAT, PROP_COLOR_GAMMA);
  RNA_def_property_array(prop, 4);
  RNA_def_property_ui_text(prop, "Marker Line Selected", "");
  RNA_def_property_update(prop, 0, "rna_userdef_theme_update");

  prop = RNA_def_property(srna, "value_sliders", PROP_FLOAT, PROP_COLOR_GAMMA);
  RNA_def_property_float_sdna(prop, NULL, "face");
  RNA_def_property_array(prop, 3);
  RNA_def_property_ui_text(prop, "Value Sliders", "");
  RNA_def_property_update(prop, 0, "rna_userdef_theme_update");

  prop = RNA_def_property(srna, "view_sliders", PROP_FLOAT, PROP_COLOR_GAMMA);
  RNA_def_property_float_sdna(prop, NULL, "shade1");
  RNA_def_property_array(prop, 3);
  RNA_def_property_ui_text(prop, "View Sliders", "");
  RNA_def_property_update(prop, 0, "rna_userdef_theme_update");

  prop = RNA_def_property(srna, "dopesheet_channel", PROP_FLOAT, PROP_COLOR_GAMMA);
  RNA_def_property_float_sdna(prop, NULL, "ds_channel");
  RNA_def_property_array(prop, 4);
  RNA_def_property_ui_text(prop, "Dope Sheet Channel", "");
  RNA_def_property_update(prop, 0, "rna_userdef_theme_update");

  prop = RNA_def_property(srna, "dopesheet_subchannel", PROP_FLOAT, PROP_COLOR_GAMMA);
  RNA_def_property_float_sdna(prop, NULL, "ds_subchannel");
  RNA_def_property_array(prop, 4);
  RNA_def_property_ui_text(prop, "Dope Sheet Sub-channel", "");
  RNA_def_property_update(prop, 0, "rna_userdef_theme_update");

  prop = RNA_def_property(srna, "channels", PROP_FLOAT, PROP_COLOR_GAMMA);
  RNA_def_property_float_sdna(prop, NULL, "shade2");
  RNA_def_property_array(prop, 4);
  RNA_def_property_ui_text(prop, "Channels", "");
  RNA_def_property_update(prop, 0, "rna_userdef_theme_update");

  prop = RNA_def_property(srna, "channels_selected", PROP_FLOAT, PROP_COLOR_GAMMA);
  RNA_def_property_float_sdna(prop, NULL, "hilite");
  RNA_def_property_array(prop, 4);
  RNA_def_property_ui_text(prop, "Channels Selected", "");
  RNA_def_property_update(prop, 0, "rna_userdef_theme_update");

  prop = RNA_def_property(srna, "channel_group", PROP_FLOAT, PROP_COLOR_GAMMA);
  RNA_def_property_float_sdna(prop, NULL, "group");
  RNA_def_property_array(prop, 4);
  RNA_def_property_ui_text(prop, "Channel Group", "");
  RNA_def_property_update(prop, 0, "rna_userdef_theme_update");

  prop = RNA_def_property(srna, "active_channels_group", PROP_FLOAT, PROP_COLOR_GAMMA);
  RNA_def_property_float_sdna(prop, NULL, "group_active");
  RNA_def_property_array(prop, 4);
  RNA_def_property_ui_text(prop, "Active Channel Group", "");
  RNA_def_property_update(prop, 0, "rna_userdef_theme_update");

  prop = RNA_def_property(srna, "long_key", PROP_FLOAT, PROP_COLOR_GAMMA);
  RNA_def_property_float_sdna(prop, NULL, "strip");
  RNA_def_property_array(prop, 4);
  RNA_def_property_ui_text(prop, "Long Key", "");
  RNA_def_property_update(prop, 0, "rna_userdef_theme_update");

  prop = RNA_def_property(srna, "long_key_selected", PROP_FLOAT, PROP_COLOR_GAMMA);
  RNA_def_property_float_sdna(prop, NULL, "strip_select");
  RNA_def_property_array(prop, 4);
  RNA_def_property_ui_text(prop, "Long Key Selected", "");
  RNA_def_property_update(prop, 0, "rna_userdef_theme_update");

  prop = RNA_def_property(srna, "keyframe", PROP_FLOAT, PROP_COLOR_GAMMA);
  RNA_def_property_float_sdna(prop, NULL, "keytype_keyframe");
  RNA_def_property_array(prop, 3);
  RNA_def_property_ui_text(prop, "Keyframe", "Color of Keyframe");
  RNA_def_property_update(prop, 0, "rna_userdef_theme_update");

  prop = RNA_def_property(srna, "keyframe_selected", PROP_FLOAT, PROP_COLOR_GAMMA);
  RNA_def_property_float_sdna(prop, NULL, "keytype_keyframe_select");
  RNA_def_property_array(prop, 3);
  RNA_def_property_ui_text(prop, "Keyframe Selected", "Color of selected keyframe");
  RNA_def_property_update(prop, 0, "rna_userdef_theme_update");

  prop = RNA_def_property(srna, "keyframe_extreme", PROP_FLOAT, PROP_COLOR_GAMMA);
  RNA_def_property_float_sdna(prop, NULL, "keytype_extreme");
  RNA_def_property_array(prop, 3);
  RNA_def_property_ui_text(prop, "Extreme Keyframe", "Color of extreme keyframe");
  RNA_def_property_update(prop, 0, "rna_userdef_theme_update");

  prop = RNA_def_property(srna, "keyframe_extreme_selected", PROP_FLOAT, PROP_COLOR_GAMMA);
  RNA_def_property_float_sdna(prop, NULL, "keytype_extreme_select");
  RNA_def_property_array(prop, 3);
  RNA_def_property_ui_text(
      prop, "Extreme Keyframe Selected", "Color of selected extreme keyframe");
  RNA_def_property_update(prop, 0, "rna_userdef_theme_update");

  prop = RNA_def_property(srna, "keyframe_breakdown", PROP_FLOAT, PROP_COLOR_GAMMA);
  RNA_def_property_float_sdna(prop, NULL, "keytype_breakdown");
  RNA_def_property_array(prop, 3);
  RNA_def_property_ui_text(prop, "Breakdown Keyframe", "Color of breakdown keyframe");
  RNA_def_property_update(prop, 0, "rna_userdef_theme_update");

  prop = RNA_def_property(srna, "keyframe_breakdown_selected", PROP_FLOAT, PROP_COLOR_GAMMA);
  RNA_def_property_float_sdna(prop, NULL, "keytype_breakdown_select");
  RNA_def_property_array(prop, 3);
  RNA_def_property_ui_text(
      prop, "Breakdown Keyframe Selected", "Color of selected breakdown keyframe");
  RNA_def_property_update(prop, 0, "rna_userdef_theme_update");

  prop = RNA_def_property(srna, "keyframe_jitter", PROP_FLOAT, PROP_COLOR_GAMMA);
  RNA_def_property_float_sdna(prop, NULL, "keytype_jitter");
  RNA_def_property_array(prop, 3);
  RNA_def_property_ui_text(prop, "Jitter Keyframe", "Color of jitter keyframe");
  RNA_def_property_update(prop, 0, "rna_userdef_theme_update");

  prop = RNA_def_property(srna, "keyframe_jitter_selected", PROP_FLOAT, PROP_COLOR_GAMMA);
  RNA_def_property_float_sdna(prop, NULL, "keytype_jitter_select");
  RNA_def_property_array(prop, 3);
  RNA_def_property_ui_text(prop, "Jitter Keyframe Selected", "Color of selected jitter keyframe");
  RNA_def_property_update(prop, 0, "rna_userdef_theme_update");

  prop = RNA_def_property(srna, "keyframe_movehold", PROP_FLOAT, PROP_COLOR_GAMMA);
  RNA_def_property_float_sdna(prop, NULL, "keytype_movehold");
  RNA_def_property_array(prop, 3);
  RNA_def_property_ui_text(prop, "Moving Hold Keyframe", "Color of moving hold keyframe");
  RNA_def_property_update(prop, 0, "rna_userdef_theme_update");

  prop = RNA_def_property(srna, "keyframe_movehold_selected", PROP_FLOAT, PROP_COLOR_GAMMA);
  RNA_def_property_float_sdna(prop, NULL, "keytype_movehold_select");
  RNA_def_property_array(prop, 3);
  RNA_def_property_ui_text(
      prop, "Moving Hold Keyframe Selected", "Color of selected moving hold keyframe");
  RNA_def_property_update(prop, 0, "rna_userdef_theme_update");

  prop = RNA_def_property(srna, "keyframe_border", PROP_FLOAT, PROP_COLOR_GAMMA);
  RNA_def_property_float_sdna(prop, NULL, "keyborder");
  RNA_def_property_array(prop, 4);
  RNA_def_property_ui_text(prop, "Keyframe Border", "Color of keyframe border");
  RNA_def_property_update(prop, 0, "rna_userdef_theme_update");

  prop = RNA_def_property(srna, "keyframe_border_selected", PROP_FLOAT, PROP_COLOR_GAMMA);
  RNA_def_property_float_sdna(prop, NULL, "keyborder_select");
  RNA_def_property_array(prop, 4);
  RNA_def_property_ui_text(prop, "Keyframe Border Selected", "Color of selected keyframe border");
  RNA_def_property_update(prop, 0, "rna_userdef_theme_update");

  prop = RNA_def_property(srna, "keyframe_scale_factor", PROP_FLOAT, PROP_NONE);
  RNA_def_property_float_sdna(prop, NULL, "keyframe_scale_fac");
  RNA_def_property_float_default(prop, 1.0f);
  RNA_def_property_ui_text(
      prop, "Keyframe Scale Factor", "Scale factor for adjusting the height of keyframes");
  /* NOTE: These limits prevent buttons overlapping (min), and excessive size... (max). */
  RNA_def_property_range(prop, 0.8f, 5.0f);
  RNA_def_property_update(prop, NC_SPACE | ND_SPACE_DOPESHEET, "rna_userdef_theme_update");

  prop = RNA_def_property(srna, "summary", PROP_FLOAT, PROP_COLOR_GAMMA);
  RNA_def_property_float_sdna(prop, NULL, "anim_active");
  RNA_def_property_array(prop, 4);
  RNA_def_property_ui_text(prop, "Summary", "Color of summary channel");
  RNA_def_property_update(prop, 0, "rna_userdef_theme_update");

  prop = RNA_def_property(srna, "preview_range", PROP_FLOAT, PROP_COLOR_GAMMA);
  RNA_def_property_float_sdna(prop, NULL, "anim_preview_range");
  RNA_def_property_array(prop, 4);
  RNA_def_property_ui_text(prop, "Preview Range", "Color of preview range overlay");
  RNA_def_property_update(prop, 0, "rna_userdef_theme_update");

  prop = RNA_def_property(srna, "interpolation_line", PROP_FLOAT, PROP_COLOR_GAMMA);
  RNA_def_property_float_sdna(prop, NULL, "ds_ipoline");
  RNA_def_property_array(prop, 4);
  RNA_def_property_ui_text(
      prop, "Interpolation Line", "Color of lines showing non-bezier interpolation modes");
  RNA_def_property_update(prop, 0, "rna_userdef_theme_update");
}

static void rna_def_userdef_theme_space_nla(BlenderRNA *brna)
{
  StructRNA *srna;
  PropertyRNA *prop;

  /* space_nla */
  srna = RNA_def_struct(brna, "ThemeNLAEditor", NULL);
  RNA_def_struct_sdna(srna, "ThemeSpace");
  RNA_def_struct_clear_flag(srna, STRUCT_UNDO);
  RNA_def_struct_ui_text(srna, "Theme Nonlinear Animation", "Theme settings for the NLA Editor");

  rna_def_userdef_theme_spaces_main(srna);
  rna_def_userdef_theme_spaces_list_main(srna);

  prop = RNA_def_property(srna, "grid", PROP_FLOAT, PROP_COLOR_GAMMA);
  RNA_def_property_array(prop, 3);
  RNA_def_property_ui_text(prop, "Grid", "");
  RNA_def_property_update(prop, 0, "rna_userdef_theme_update");

  prop = RNA_def_property(srna, "view_sliders", PROP_FLOAT, PROP_COLOR_GAMMA);
  RNA_def_property_float_sdna(prop, NULL, "shade1");
  RNA_def_property_array(prop, 3);
  RNA_def_property_ui_text(prop, "View Sliders", "");
  RNA_def_property_update(prop, 0, "rna_userdef_theme_update");

  prop = RNA_def_property(srna, "dopesheet_channel", PROP_FLOAT, PROP_COLOR_GAMMA);
  RNA_def_property_float_sdna(prop, NULL, "ds_channel");
  RNA_def_property_array(prop, 3);
  RNA_def_property_ui_text(prop, "Channel", "Nonlinear Animation Channel");
  RNA_def_property_update(prop, 0, "rna_userdef_theme_update");

  prop = RNA_def_property(srna, "nla_track", PROP_FLOAT, PROP_COLOR_GAMMA);
  RNA_def_property_float_sdna(prop, NULL, "nla_track");
  RNA_def_property_array(prop, 3);
  RNA_def_property_ui_text(prop, "Track", "Nonlinear Animation Track");
  RNA_def_property_update(prop, 0, "rna_userdef_theme_update");

  prop = RNA_def_property(srna, "active_action", PROP_FLOAT, PROP_COLOR_GAMMA);
  RNA_def_property_float_sdna(prop, NULL, "anim_active");
  RNA_def_property_array(prop, 4);
  RNA_def_property_ui_text(prop, "Active Action", "Animation has active action");
  RNA_def_property_update(prop, 0, "rna_userdef_theme_update");

  prop = RNA_def_property(srna, "active_action_unset", PROP_FLOAT, PROP_COLOR_GAMMA);
  RNA_def_property_float_sdna(prop, NULL, "anim_non_active");
  RNA_def_property_array(prop, 4);
  RNA_def_property_ui_text(prop, "No Active Action", "Animation doesn't have active action");
  RNA_def_property_update(prop, 0, "rna_userdef_theme_update");

  prop = RNA_def_property(srna, "preview_range", PROP_FLOAT, PROP_COLOR_GAMMA);
  RNA_def_property_float_sdna(prop, NULL, "anim_preview_range");
  RNA_def_property_array(prop, 4);
  RNA_def_property_ui_text(prop, "Preview Range", "Color of preview range overlay");
  RNA_def_property_update(prop, 0, "rna_userdef_theme_update");

  prop = RNA_def_property(srna, "strips", PROP_FLOAT, PROP_COLOR_GAMMA);
  RNA_def_property_float_sdna(prop, NULL, "strip");
  RNA_def_property_array(prop, 3);
  RNA_def_property_ui_text(prop, "Strips", "Unselected Action-Clip Strip");
  RNA_def_property_update(prop, 0, "rna_userdef_theme_update");

  prop = RNA_def_property(srna, "strips_selected", PROP_FLOAT, PROP_COLOR_GAMMA);
  RNA_def_property_float_sdna(prop, NULL, "strip_select");
  RNA_def_property_array(prop, 3);
  RNA_def_property_ui_text(prop, "Strips Selected", "Selected Action-Clip Strip");
  RNA_def_property_update(prop, 0, "rna_userdef_theme_update");

  prop = RNA_def_property(srna, "transition_strips", PROP_FLOAT, PROP_COLOR_GAMMA);
  RNA_def_property_float_sdna(prop, NULL, "nla_transition");
  RNA_def_property_array(prop, 3);
  RNA_def_property_ui_text(prop, "Transitions", "Unselected Transition Strip");
  RNA_def_property_update(prop, 0, "rna_userdef_theme_update");

  prop = RNA_def_property(srna, "transition_strips_selected", PROP_FLOAT, PROP_COLOR_GAMMA);
  RNA_def_property_float_sdna(prop, NULL, "nla_transition_sel");
  RNA_def_property_array(prop, 3);
  RNA_def_property_ui_text(prop, "Transitions Selected", "Selected Transition Strip");
  RNA_def_property_update(prop, 0, "rna_userdef_theme_update");

  prop = RNA_def_property(srna, "meta_strips", PROP_FLOAT, PROP_COLOR_GAMMA);
  RNA_def_property_float_sdna(prop, NULL, "nla_meta");
  RNA_def_property_array(prop, 3);
  RNA_def_property_ui_text(
      prop, "Meta Strips", "Unselected Meta Strip (for grouping related strips)");
  RNA_def_property_update(prop, 0, "rna_userdef_theme_update");

  prop = RNA_def_property(srna, "meta_strips_selected", PROP_FLOAT, PROP_COLOR_GAMMA);
  RNA_def_property_float_sdna(prop, NULL, "nla_meta_sel");
  RNA_def_property_array(prop, 3);
  RNA_def_property_ui_text(
      prop, "Meta Strips Selected", "Selected Meta Strip (for grouping related strips)");
  RNA_def_property_update(prop, 0, "rna_userdef_update");

  prop = RNA_def_property(srna, "sound_strips", PROP_FLOAT, PROP_COLOR_GAMMA);
  RNA_def_property_float_sdna(prop, NULL, "nla_sound");
  RNA_def_property_array(prop, 3);
  RNA_def_property_ui_text(
      prop, "Sound Strips", "Unselected Sound Strip (for timing speaker sounds)");
  RNA_def_property_update(prop, 0, "rna_userdef_theme_update");

  prop = RNA_def_property(srna, "sound_strips_selected", PROP_FLOAT, PROP_COLOR_GAMMA);
  RNA_def_property_float_sdna(prop, NULL, "nla_sound_sel");
  RNA_def_property_array(prop, 3);
  RNA_def_property_ui_text(
      prop, "Sound Strips Selected", "Selected Sound Strip (for timing speaker sounds)");
  RNA_def_property_update(prop, 0, "rna_userdef_theme_update");

  prop = RNA_def_property(srna, "tweak", PROP_FLOAT, PROP_COLOR_GAMMA);
  RNA_def_property_float_sdna(prop, NULL, "nla_tweaking");
  RNA_def_property_array(prop, 3);
  RNA_def_property_ui_text(prop, "Tweak", "Color for strip/action being \"tweaked\" or edited");
  RNA_def_property_update(prop, 0, "rna_userdef_theme_update");

  prop = RNA_def_property(srna, "tweak_duplicate", PROP_FLOAT, PROP_COLOR_GAMMA);
  RNA_def_property_float_sdna(prop, NULL, "nla_tweakdupli");
  RNA_def_property_array(prop, 3);
  RNA_def_property_ui_text(
      prop,
      "Tweak Duplicate Flag",
      "Warning/error indicator color for strips referencing the strip being tweaked");
  RNA_def_property_update(prop, 0, "rna_userdef_theme_update");

  prop = RNA_def_property(srna, "keyframe_border", PROP_FLOAT, PROP_COLOR_GAMMA);
  RNA_def_property_float_sdna(prop, NULL, "keyborder");
  RNA_def_property_array(prop, 4);
  RNA_def_property_ui_text(prop, "Keyframe Border", "Color of keyframe border");
  RNA_def_property_update(prop, 0, "rna_userdef_theme_update");

  prop = RNA_def_property(srna, "keyframe_border_selected", PROP_FLOAT, PROP_COLOR_GAMMA);
  RNA_def_property_float_sdna(prop, NULL, "keyborder_select");
  RNA_def_property_array(prop, 4);
  RNA_def_property_ui_text(prop, "Keyframe Border Selected", "Color of selected keyframe border");
  RNA_def_property_update(prop, 0, "rna_userdef_theme_update");

  prop = RNA_def_property(srna, "frame_current", PROP_FLOAT, PROP_COLOR_GAMMA);
  RNA_def_property_float_sdna(prop, NULL, "cframe");
  RNA_def_property_array(prop, 3);
  RNA_def_property_ui_text(prop, "Current Frame", "");
  RNA_def_property_update(prop, 0, "rna_userdef_theme_update");

  prop = RNA_def_property(srna, "time_scrub_background", PROP_FLOAT, PROP_COLOR_GAMMA);
  RNA_def_property_array(prop, 4);
  RNA_def_property_ui_text(prop, "Scrubbing/Markers Region", "");
  RNA_def_property_update(prop, 0, "rna_userdef_theme_update");

  prop = RNA_def_property(srna, "time_marker_line", PROP_FLOAT, PROP_COLOR_GAMMA);
  RNA_def_property_array(prop, 4);
  RNA_def_property_ui_text(prop, "Marker Line", "");
  RNA_def_property_update(prop, 0, "rna_userdef_theme_update");

  prop = RNA_def_property(srna, "time_marker_line_selected", PROP_FLOAT, PROP_COLOR_GAMMA);
  RNA_def_property_array(prop, 4);
  RNA_def_property_ui_text(prop, "Marker Line Selected", "");
  RNA_def_property_update(prop, 0, "rna_userdef_theme_update");
}

static void rna_def_userdef_theme_colorset(BlenderRNA *brna)
{
  StructRNA *srna;
  PropertyRNA *prop;

  srna = RNA_def_struct(brna, "ThemeBoneColorSet", NULL);
  RNA_def_struct_sdna(srna, "ThemeWireColor");
  RNA_def_struct_clear_flag(srna, STRUCT_UNDO);
  RNA_def_struct_ui_text(srna, "Theme Bone Color Set", "Theme settings for bone color sets");

  prop = RNA_def_property(srna, "normal", PROP_FLOAT, PROP_COLOR_GAMMA);
  RNA_def_property_float_sdna(prop, NULL, "solid");
  RNA_def_property_array(prop, 3);
  RNA_def_property_ui_text(prop, "Regular", "Color used for the surface of bones");
  RNA_def_property_update(prop, 0, "rna_userdef_theme_update");

  prop = RNA_def_property(srna, "select", PROP_FLOAT, PROP_COLOR_GAMMA);
  RNA_def_property_float_sdna(prop, NULL, "select");
  RNA_def_property_array(prop, 3);
  RNA_def_property_ui_text(prop, "Select", "Color used for selected bones");
  RNA_def_property_update(prop, 0, "rna_userdef_theme_update");

  prop = RNA_def_property(srna, "active", PROP_FLOAT, PROP_COLOR_GAMMA);
  RNA_def_property_array(prop, 3);
  RNA_def_property_ui_text(prop, "Active", "Color used for active bones");
  RNA_def_property_update(prop, 0, "rna_userdef_theme_update");

  prop = RNA_def_property(srna, "show_colored_constraints", PROP_BOOLEAN, PROP_NONE);
  RNA_def_property_boolean_sdna(prop, NULL, "flag", TH_WIRECOLOR_CONSTCOLS);
  RNA_def_property_ui_text(
      prop, "Colored Constraints", "Allow the use of colors indicating constraints/keyed status");
  RNA_def_property_update(prop, 0, "rna_userdef_theme_update");
}

static void rna_def_userdef_theme_collection_color(BlenderRNA *brna)
{
  StructRNA *srna;
  PropertyRNA *prop;

  srna = RNA_def_struct(brna, "ThemeCollectionColor", NULL);
  RNA_def_struct_sdna(srna, "ThemeCollectionColor");
  RNA_def_struct_clear_flag(srna, STRUCT_UNDO);
  RNA_def_struct_ui_text(srna, "Theme Collection Color", "Theme settings for collection colors");

  prop = RNA_def_property(srna, "color", PROP_FLOAT, PROP_COLOR_GAMMA);
  RNA_def_property_float_sdna(prop, NULL, "color");
  RNA_def_property_array(prop, 3);
  RNA_def_property_ui_text(prop, "Color", "Collection Color Tag");
  RNA_def_property_update(prop, 0, "rna_userdef_theme_update");
}

static void rna_def_userdef_theme_space_clip(BlenderRNA *brna)
{
  StructRNA *srna;
  PropertyRNA *prop;

  /* space_clip */

  srna = RNA_def_struct(brna, "ThemeClipEditor", NULL);
  RNA_def_struct_sdna(srna, "ThemeSpace");
  RNA_def_struct_clear_flag(srna, STRUCT_UNDO);
  RNA_def_struct_ui_text(srna, "Theme Clip Editor", "Theme settings for the Movie Clip Editor");

  rna_def_userdef_theme_spaces_main(srna);
  rna_def_userdef_theme_spaces_list_main(srna);

  prop = RNA_def_property(srna, "grid", PROP_FLOAT, PROP_COLOR_GAMMA);
  RNA_def_property_array(prop, 4);
  RNA_def_property_ui_text(prop, "Grid", "");
  RNA_def_property_update(prop, 0, "rna_userdef_theme_update");

  prop = RNA_def_property(srna, "marker_outline", PROP_FLOAT, PROP_COLOR_GAMMA);
  RNA_def_property_float_sdna(prop, NULL, "marker_outline");
  RNA_def_property_array(prop, 3);
  RNA_def_property_ui_text(prop, "Marker Outline", "Color of marker's outline");
  RNA_def_property_update(prop, 0, "rna_userdef_theme_update");

  prop = RNA_def_property(srna, "marker", PROP_FLOAT, PROP_COLOR_GAMMA);
  RNA_def_property_float_sdna(prop, NULL, "marker");
  RNA_def_property_array(prop, 3);
  RNA_def_property_ui_text(prop, "Marker", "Color of marker");
  RNA_def_property_update(prop, 0, "rna_userdef_theme_update");

  prop = RNA_def_property(srna, "active_marker", PROP_FLOAT, PROP_COLOR_GAMMA);
  RNA_def_property_float_sdna(prop, NULL, "act_marker");
  RNA_def_property_array(prop, 3);
  RNA_def_property_ui_text(prop, "Active Marker", "Color of active marker");
  RNA_def_property_update(prop, 0, "rna_userdef_theme_update");

  prop = RNA_def_property(srna, "selected_marker", PROP_FLOAT, PROP_COLOR_GAMMA);
  RNA_def_property_float_sdna(prop, NULL, "sel_marker");
  RNA_def_property_array(prop, 3);
  RNA_def_property_ui_text(prop, "Selected Marker", "Color of selected marker");
  RNA_def_property_update(prop, 0, "rna_userdef_theme_update");

  prop = RNA_def_property(srna, "disabled_marker", PROP_FLOAT, PROP_COLOR_GAMMA);
  RNA_def_property_float_sdna(prop, NULL, "dis_marker");
  RNA_def_property_array(prop, 3);
  RNA_def_property_ui_text(prop, "Disabled Marker", "Color of disabled marker");
  RNA_def_property_update(prop, 0, "rna_userdef_theme_update");

  prop = RNA_def_property(srna, "locked_marker", PROP_FLOAT, PROP_COLOR_GAMMA);
  RNA_def_property_float_sdna(prop, NULL, "lock_marker");
  RNA_def_property_array(prop, 3);
  RNA_def_property_ui_text(prop, "Locked Marker", "Color of locked marker");
  RNA_def_property_update(prop, 0, "rna_userdef_theme_update");

  prop = RNA_def_property(srna, "path_before", PROP_FLOAT, PROP_COLOR_GAMMA);
  RNA_def_property_float_sdna(prop, NULL, "path_before");
  RNA_def_property_array(prop, 3);
  RNA_def_property_ui_text(prop, "Path Before", "Color of path before current frame");
  RNA_def_property_update(prop, 0, "rna_userdef_theme_update");

  prop = RNA_def_property(srna, "path_after", PROP_FLOAT, PROP_COLOR_GAMMA);
  RNA_def_property_float_sdna(prop, NULL, "path_after");
  RNA_def_property_array(prop, 3);
  RNA_def_property_ui_text(prop, "Path After", "Color of path after current frame");
  RNA_def_property_update(prop, 0, "rna_userdef_theme_update");

  prop = RNA_def_property(srna, "path_keyframe_before", PROP_FLOAT, PROP_COLOR_GAMMA);
  RNA_def_property_array(prop, 3);
  RNA_def_property_ui_text(prop, "Path Before", "Color of path before current frame");
  RNA_def_property_update(prop, 0, "rna_userdef_update");

  prop = RNA_def_property(srna, "path_keyframe_after", PROP_FLOAT, PROP_COLOR_GAMMA);
  RNA_def_property_array(prop, 3);
  RNA_def_property_ui_text(prop, "Path After", "Color of path after current frame");
  RNA_def_property_update(prop, 0, "rna_userdef_update");

  prop = RNA_def_property(srna, "frame_current", PROP_FLOAT, PROP_COLOR_GAMMA);
  RNA_def_property_float_sdna(prop, NULL, "cframe");
  RNA_def_property_array(prop, 3);
  RNA_def_property_ui_text(prop, "Current Frame", "");
  RNA_def_property_update(prop, 0, "rna_userdef_theme_update");

  prop = RNA_def_property(srna, "time_scrub_background", PROP_FLOAT, PROP_COLOR_GAMMA);
  RNA_def_property_array(prop, 4);
  RNA_def_property_ui_text(prop, "Scrubbing/Markers Region", "");
  RNA_def_property_update(prop, 0, "rna_userdef_theme_update");

  prop = RNA_def_property(srna, "time_marker_line", PROP_FLOAT, PROP_COLOR_GAMMA);
  RNA_def_property_array(prop, 4);
  RNA_def_property_ui_text(prop, "Marker Line", "");
  RNA_def_property_update(prop, 0, "rna_userdef_theme_update");

  prop = RNA_def_property(srna, "time_marker_line_selected", PROP_FLOAT, PROP_COLOR_GAMMA);
  RNA_def_property_array(prop, 4);
  RNA_def_property_ui_text(prop, "Marker Line Selected", "");
  RNA_def_property_update(prop, 0, "rna_userdef_theme_update");

  prop = RNA_def_property(srna, "strips", PROP_FLOAT, PROP_COLOR_GAMMA);
  RNA_def_property_float_sdna(prop, NULL, "strip");
  RNA_def_property_array(prop, 3);
  RNA_def_property_ui_text(prop, "Strips", "");
  RNA_def_property_update(prop, 0, "rna_userdef_theme_update");

  prop = RNA_def_property(srna, "strips_selected", PROP_FLOAT, PROP_COLOR_GAMMA);
  RNA_def_property_float_sdna(prop, NULL, "strip_select");
  RNA_def_property_array(prop, 3);
  RNA_def_property_ui_text(prop, "Strips Selected", "");
  RNA_def_property_update(prop, 0, "rna_userdef_theme_update");

  prop = RNA_def_property(srna, "metadatabg", PROP_FLOAT, PROP_COLOR_GAMMA);
  RNA_def_property_float_sdna(prop, NULL, "metadatabg");
  RNA_def_property_array(prop, 3);
  RNA_def_property_ui_text(prop, "Metadata Background", "");
  RNA_def_property_update(prop, 0, "rna_userdef_theme_update");

  prop = RNA_def_property(srna, "metadatatext", PROP_FLOAT, PROP_COLOR_GAMMA);
  RNA_def_property_float_sdna(prop, NULL, "metadatatext");
  RNA_def_property_array(prop, 3);
  RNA_def_property_ui_text(prop, "Metadata Text", "");
  RNA_def_property_update(prop, 0, "rna_userdef_theme_update");

  rna_def_userdef_theme_spaces_curves(srna, false, false, false, true);
}

static void rna_def_userdef_theme_space_topbar(BlenderRNA *brna)
{
  StructRNA *srna;

  /* space_topbar */

  srna = RNA_def_struct(brna, "ThemeTopBar", NULL);
  RNA_def_struct_sdna(srna, "ThemeSpace");
  RNA_def_struct_clear_flag(srna, STRUCT_UNDO);
  RNA_def_struct_ui_text(srna, "Theme Top Bar", "Theme settings for the Top Bar");

  rna_def_userdef_theme_spaces_main(srna);
}

static void rna_def_userdef_theme_space_statusbar(BlenderRNA *brna)
{
  StructRNA *srna;

  /* space_statusbar */

  srna = RNA_def_struct(brna, "ThemeStatusBar", NULL);
  RNA_def_struct_sdna(srna, "ThemeSpace");
  RNA_def_struct_clear_flag(srna, STRUCT_UNDO);
  RNA_def_struct_ui_text(srna, "Theme Status Bar", "Theme settings for the Status Bar");

  rna_def_userdef_theme_spaces_main(srna);
}

static void rna_def_userdef_theme_space_spreadsheet(BlenderRNA *brna)
{
  StructRNA *srna;
  PropertyRNA *prop;

  /* space_spreadsheet */

  srna = RNA_def_struct(brna, "ThemeSpreadsheet", NULL);
  RNA_def_struct_sdna(srna, "ThemeSpace");
  RNA_def_struct_clear_flag(srna, STRUCT_UNDO);
  RNA_def_struct_ui_text(srna, "Theme Spreadsheet", "Theme settings for the Spreadsheet");

  prop = RNA_def_property(srna, "row_alternate", PROP_FLOAT, PROP_COLOR_GAMMA);
  RNA_def_property_array(prop, 4);
  RNA_def_property_ui_text(prop, "Alternate Rows", "Overlay color on every other row");
  RNA_def_property_update(prop, 0, "rna_userdef_theme_update");

  rna_def_userdef_theme_spaces_main(srna);
  rna_def_userdef_theme_spaces_list_main(srna);
}

static void rna_def_userdef_themes(BlenderRNA *brna)
{
  StructRNA *srna;
  PropertyRNA *prop;

  static const EnumPropertyItem active_theme_area[] = {
      {0, "USER_INTERFACE", ICON_WORKSPACE, "User Interface", ""},
      {19, "STYLE", ICON_FONTPREVIEW, "Text Style", ""},
      {18, "BONE_COLOR_SETS", ICON_COLOR, "Bone Color Sets", ""},
      {1, "VIEW_3D", ICON_VIEW3D, "3D Viewport", ""},
      {3, "GRAPH_EDITOR", ICON_GRAPH, "Graph Editor", ""},
      {4, "DOPESHEET_EDITOR", ICON_ACTION, "Dope Sheet", ""},
      {5, "NLA_EDITOR", ICON_NLA, "Nonlinear Animation", ""},
      {6, "IMAGE_EDITOR", ICON_IMAGE, "UV/Image Editor", ""},
      {7, "SEQUENCE_EDITOR", ICON_SEQUENCE, "Video Sequencer", ""},
      {8, "TEXT_EDITOR", ICON_TEXT, "Text Editor", ""},
      {9, "NODE_EDITOR", ICON_NODETREE, "Node Editor", ""},
      {11, "PROPERTIES", ICON_PROPERTIES, "Properties", ""},
      {12, "OUTLINER", ICON_OUTLINER, "Outliner", ""},
      {14, "PREFERENCES", ICON_PREFERENCES, "Preferences", ""},
      {15, "INFO", ICON_INFO, "Info", ""},
      {16, "FILE_BROWSER", ICON_FILEBROWSER, "File Browser", ""},
      {17, "CONSOLE", ICON_CONSOLE, "Python Console", ""},
      {20, "CLIP_EDITOR", ICON_TRACKER, "Movie Clip Editor", ""},
      {21, "TOPBAR", ICON_TOPBAR, "Top Bar", ""},
      {22, "STATUSBAR", ICON_STATUSBAR, "Status Bar", ""},
      {23, "SPREADSHEET", ICON_SPREADSHEET, "Spreadsheet"},
      {0, NULL, 0, NULL, NULL},
  };

  srna = RNA_def_struct(brna, "Theme", NULL);
  RNA_def_struct_sdna(srna, "bTheme");
  RNA_def_struct_clear_flag(srna, STRUCT_UNDO);
  RNA_def_struct_ui_text(srna, "Theme", "User interface styling and color settings");

  prop = RNA_def_property(srna, "name", PROP_STRING, PROP_NONE);
  RNA_def_property_ui_text(prop, "Name", "Name of the theme");
  RNA_def_struct_name_property(srna, prop);
  /* XXX: for now putting this in presets is silly - its just Default */
  RNA_def_property_flag(prop, PROP_SKIP_SAVE);

  prop = RNA_def_property(srna, "theme_area", PROP_ENUM, PROP_NONE);
  RNA_def_property_enum_sdna(prop, NULL, "active_theme_area");
  RNA_def_property_flag(prop, PROP_SKIP_SAVE);
  RNA_def_property_enum_items(prop, active_theme_area);
  RNA_def_property_ui_text(prop, "Active Theme Area", "");

  prop = RNA_def_property(srna, "user_interface", PROP_POINTER, PROP_NONE);
  RNA_def_property_flag(prop, PROP_NEVER_NULL);
  RNA_def_property_pointer_sdna(prop, NULL, "tui");
  RNA_def_property_struct_type(prop, "ThemeUserInterface");
  RNA_def_property_ui_text(prop, "User Interface", "");

  /* Space Types */
  prop = RNA_def_property(srna, "view_3d", PROP_POINTER, PROP_NONE);
  RNA_def_property_flag(prop, PROP_NEVER_NULL);
  RNA_def_property_pointer_sdna(prop, NULL, "space_view3d");
  RNA_def_property_struct_type(prop, "ThemeView3D");
  RNA_def_property_ui_text(prop, "3D View", "");

  prop = RNA_def_property(srna, "graph_editor", PROP_POINTER, PROP_NONE);
  RNA_def_property_flag(prop, PROP_NEVER_NULL);
  RNA_def_property_pointer_sdna(prop, NULL, "space_graph");
  RNA_def_property_struct_type(prop, "ThemeGraphEditor");
  RNA_def_property_ui_text(prop, "Graph Editor", "");

  prop = RNA_def_property(srna, "file_browser", PROP_POINTER, PROP_NONE);
  RNA_def_property_flag(prop, PROP_NEVER_NULL);
  RNA_def_property_pointer_sdna(prop, NULL, "space_file");
  RNA_def_property_struct_type(prop, "ThemeFileBrowser");
  RNA_def_property_ui_text(prop, "File Browser", "");

  prop = RNA_def_property(srna, "nla_editor", PROP_POINTER, PROP_NONE);
  RNA_def_property_flag(prop, PROP_NEVER_NULL);
  RNA_def_property_pointer_sdna(prop, NULL, "space_nla");
  RNA_def_property_struct_type(prop, "ThemeNLAEditor");
  RNA_def_property_ui_text(prop, "Nonlinear Animation", "");

  prop = RNA_def_property(srna, "dopesheet_editor", PROP_POINTER, PROP_NONE);
  RNA_def_property_flag(prop, PROP_NEVER_NULL);
  RNA_def_property_pointer_sdna(prop, NULL, "space_action");
  RNA_def_property_struct_type(prop, "ThemeDopeSheet");
  RNA_def_property_ui_text(prop, "Dope Sheet", "");

  prop = RNA_def_property(srna, "image_editor", PROP_POINTER, PROP_NONE);
  RNA_def_property_flag(prop, PROP_NEVER_NULL);
  RNA_def_property_pointer_sdna(prop, NULL, "space_image");
  RNA_def_property_struct_type(prop, "ThemeImageEditor");
  RNA_def_property_ui_text(prop, "Image Editor", "");

  prop = RNA_def_property(srna, "sequence_editor", PROP_POINTER, PROP_NONE);
  RNA_def_property_flag(prop, PROP_NEVER_NULL);
  RNA_def_property_pointer_sdna(prop, NULL, "space_sequencer");
  RNA_def_property_struct_type(prop, "ThemeSequenceEditor");
  RNA_def_property_ui_text(prop, "Sequence Editor", "");

  prop = RNA_def_property(srna, "properties", PROP_POINTER, PROP_NONE);
  RNA_def_property_flag(prop, PROP_NEVER_NULL);
  RNA_def_property_pointer_sdna(prop, NULL, "space_properties");
  RNA_def_property_struct_type(prop, "ThemeProperties");
  RNA_def_property_ui_text(prop, "Properties", "");

  prop = RNA_def_property(srna, "text_editor", PROP_POINTER, PROP_NONE);
  RNA_def_property_flag(prop, PROP_NEVER_NULL);
  RNA_def_property_pointer_sdna(prop, NULL, "space_text");
  RNA_def_property_struct_type(prop, "ThemeTextEditor");
  RNA_def_property_ui_text(prop, "Text Editor", "");

  prop = RNA_def_property(srna, "node_editor", PROP_POINTER, PROP_NONE);
  RNA_def_property_flag(prop, PROP_NEVER_NULL);
  RNA_def_property_pointer_sdna(prop, NULL, "space_node");
  RNA_def_property_struct_type(prop, "ThemeNodeEditor");
  RNA_def_property_ui_text(prop, "Node Editor", "");

  prop = RNA_def_property(srna, "outliner", PROP_POINTER, PROP_NONE);
  RNA_def_property_flag(prop, PROP_NEVER_NULL);
  RNA_def_property_pointer_sdna(prop, NULL, "space_outliner");
  RNA_def_property_struct_type(prop, "ThemeOutliner");
  RNA_def_property_ui_text(prop, "Outliner", "");

  prop = RNA_def_property(srna, "info", PROP_POINTER, PROP_NONE);
  RNA_def_property_flag(prop, PROP_NEVER_NULL);
  RNA_def_property_pointer_sdna(prop, NULL, "space_info");
  RNA_def_property_struct_type(prop, "ThemeInfo");
  RNA_def_property_ui_text(prop, "Info", "");

  prop = RNA_def_property(srna, "preferences", PROP_POINTER, PROP_NONE);
  RNA_def_property_flag(prop, PROP_NEVER_NULL);
  RNA_def_property_pointer_sdna(prop, NULL, "space_preferences");
  RNA_def_property_struct_type(prop, "ThemePreferences");
  RNA_def_property_ui_text(prop, "Preferences", "");

  prop = RNA_def_property(srna, "console", PROP_POINTER, PROP_NONE);
  RNA_def_property_flag(prop, PROP_NEVER_NULL);
  RNA_def_property_pointer_sdna(prop, NULL, "space_console");
  RNA_def_property_struct_type(prop, "ThemeConsole");
  RNA_def_property_ui_text(prop, "Console", "");

  prop = RNA_def_property(srna, "clip_editor", PROP_POINTER, PROP_NONE);
  RNA_def_property_flag(prop, PROP_NEVER_NULL);
  RNA_def_property_pointer_sdna(prop, NULL, "space_clip");
  RNA_def_property_struct_type(prop, "ThemeClipEditor");
  RNA_def_property_ui_text(prop, "Clip Editor", "");

  prop = RNA_def_property(srna, "topbar", PROP_POINTER, PROP_NONE);
  RNA_def_property_flag(prop, PROP_NEVER_NULL);
  RNA_def_property_pointer_sdna(prop, NULL, "space_topbar");
  RNA_def_property_struct_type(prop, "ThemeTopBar");
  RNA_def_property_ui_text(prop, "Top Bar", "");

  prop = RNA_def_property(srna, "statusbar", PROP_POINTER, PROP_NONE);
  RNA_def_property_flag(prop, PROP_NEVER_NULL);
  RNA_def_property_pointer_sdna(prop, NULL, "space_statusbar");
  RNA_def_property_struct_type(prop, "ThemeStatusBar");
  RNA_def_property_ui_text(prop, "Status Bar", "");

  prop = RNA_def_property(srna, "spreadsheet", PROP_POINTER, PROP_NONE);
  RNA_def_property_flag(prop, PROP_NEVER_NULL);
  RNA_def_property_pointer_sdna(prop, NULL, "space_spreadsheet");
  RNA_def_property_struct_type(prop, "ThemeSpreadsheet");
  RNA_def_property_ui_text(prop, "Spreadsheet", "");
  /* end space types */

  prop = RNA_def_property(srna, "bone_color_sets", PROP_COLLECTION, PROP_NONE);
  RNA_def_property_flag(prop, PROP_NEVER_NULL);
  RNA_def_property_collection_sdna(prop, NULL, "tarm", "");
  RNA_def_property_struct_type(prop, "ThemeBoneColorSet");
  RNA_def_property_ui_text(prop, "Bone Color Sets", "");

  prop = RNA_def_property(srna, "collection_color", PROP_COLLECTION, PROP_NONE);
  RNA_def_property_flag(prop, PROP_NEVER_NULL);
  RNA_def_property_collection_sdna(prop, NULL, "collection_color", "");
  RNA_def_property_struct_type(prop, "ThemeCollectionColor");
  RNA_def_property_ui_text(prop, "Collection Color", "");
}

static void rna_def_userdef_addon(BlenderRNA *brna)
{
  StructRNA *srna;
  PropertyRNA *prop;

  srna = RNA_def_struct(brna, "Addon", NULL);
  RNA_def_struct_sdna(srna, "bAddon");
  RNA_def_struct_clear_flag(srna, STRUCT_UNDO);
  RNA_def_struct_ui_text(srna, "Add-on", "Python add-ons to be loaded automatically");

  prop = RNA_def_property(srna, "module", PROP_STRING, PROP_NONE);
  RNA_def_property_ui_text(prop, "Module", "Module name");
  RNA_def_struct_name_property(srna, prop);

  /* Collection active property */
  prop = RNA_def_property(srna, "preferences", PROP_POINTER, PROP_NONE);
  RNA_def_property_struct_type(prop, "AddonPreferences");
  RNA_def_property_pointer_funcs(prop, "rna_Addon_preferences_get", NULL, NULL, NULL);
}

static void rna_def_userdef_studiolights(BlenderRNA *brna)
{
  StructRNA *srna;
  FunctionRNA *func;
  PropertyRNA *parm;

  srna = RNA_def_struct(brna, "StudioLights", NULL);
  RNA_def_struct_sdna(srna, "UserDef");
  RNA_def_struct_ui_text(srna, "Studio Lights", "Collection of studio lights");

  func = RNA_def_function(srna, "load", "rna_StudioLights_load");
  RNA_def_function_ui_description(func, "Load studiolight from file");
  parm = RNA_def_string(
      func, "path", NULL, 0, "File Path", "File path where the studio light file can be found");
  RNA_def_parameter_flags(parm, 0, PARM_REQUIRED);
  parm = RNA_def_enum(func,
                      "type",
                      rna_enum_studio_light_type_items,
                      STUDIOLIGHT_TYPE_WORLD,
                      "Type",
                      "The type for the new studio light");
  RNA_def_parameter_flags(parm, 0, PARM_REQUIRED);
  parm = RNA_def_pointer(func, "studio_light", "StudioLight", "", "Newly created StudioLight");
  RNA_def_function_return(func, parm);

  func = RNA_def_function(srna, "new", "rna_StudioLights_new");
  RNA_def_function_ui_description(func, "Create studiolight from default lighting");
  parm = RNA_def_string(
      func,
      "path",
      NULL,
      0,
      "Path",
      "Path to the file that will contain the lighting info (without extension)");
  RNA_def_parameter_flags(parm, 0, PARM_REQUIRED);
  parm = RNA_def_pointer(func, "studio_light", "StudioLight", "", "Newly created StudioLight");
  RNA_def_function_return(func, parm);

  func = RNA_def_function(srna, "remove", "rna_StudioLights_remove");
  RNA_def_function_ui_description(func, "Remove a studio light");
  parm = RNA_def_pointer(func, "studio_light", "StudioLight", "", "The studio light to remove");
  RNA_def_parameter_flags(parm, PROP_NEVER_NULL, PARM_REQUIRED);

  func = RNA_def_function(srna, "refresh", "rna_StudioLights_refresh");
  RNA_def_function_ui_description(func, "Refresh Studio Lights from disk");
}

static void rna_def_userdef_studiolight(BlenderRNA *brna)
{
  StructRNA *srna;
  PropertyRNA *prop;

  RNA_define_verify_sdna(false);
  srna = RNA_def_struct(brna, "StudioLight", NULL);
  RNA_def_struct_clear_flag(srna, STRUCT_UNDO);
  RNA_def_struct_ui_text(srna, "Studio Light", "Studio light");

  prop = RNA_def_property(srna, "index", PROP_INT, PROP_NONE);
  RNA_def_property_int_funcs(prop, "rna_UserDef_studiolight_index_get", NULL, NULL);
  RNA_def_property_clear_flag(prop, PROP_EDITABLE);
  RNA_def_property_ui_text(prop, "Index", "");

  prop = RNA_def_property(srna, "is_user_defined", PROP_BOOLEAN, PROP_NONE);
  RNA_def_property_boolean_funcs(prop, "rna_UserDef_studiolight_is_user_defined_get", NULL);
  RNA_def_property_clear_flag(prop, PROP_EDITABLE);
  RNA_def_property_ui_text(prop, "User Defined", "");

  prop = RNA_def_property(srna, "has_specular_highlight_pass", PROP_BOOLEAN, PROP_NONE);
  RNA_def_property_boolean_funcs(
      prop, "rna_UserDef_studiolight_has_specular_highlight_pass_get", NULL);
  RNA_def_property_clear_flag(prop, PROP_EDITABLE);
  RNA_def_property_ui_text(
      prop,
      "Has Specular Highlight",
      "Studio light image file has separate \"diffuse\" and \"specular\" passes");

  prop = RNA_def_property(srna, "type", PROP_ENUM, PROP_NONE);
  RNA_def_property_enum_items(prop, rna_enum_studio_light_type_items);
  RNA_def_property_enum_funcs(prop, "rna_UserDef_studiolight_type_get", NULL, NULL);
  RNA_def_property_clear_flag(prop, PROP_EDITABLE);
  RNA_def_property_ui_text(prop, "Type", "");

  prop = RNA_def_property(srna, "name", PROP_STRING, PROP_NONE);
  RNA_def_property_string_funcs(
      prop, "rna_UserDef_studiolight_name_get", "rna_UserDef_studiolight_name_length", NULL);
  RNA_def_property_ui_text(prop, "Name", "");
  RNA_def_property_clear_flag(prop, PROP_EDITABLE);
  RNA_def_struct_name_property(srna, prop);

  prop = RNA_def_property(srna, "path", PROP_STRING, PROP_DIRPATH);
  RNA_def_property_string_funcs(
      prop, "rna_UserDef_studiolight_path_get", "rna_UserDef_studiolight_path_length", NULL);
  RNA_def_property_ui_text(prop, "Path", "");
  RNA_def_property_clear_flag(prop, PROP_EDITABLE);

  prop = RNA_def_property(srna, "solid_lights", PROP_COLLECTION, PROP_NONE);
  RNA_def_property_collection_sdna(prop, NULL, "light_param", "");
  RNA_def_property_struct_type(prop, "UserSolidLight");
  RNA_def_property_collection_funcs(prop,
                                    "rna_UserDef_studiolight_solid_lights_begin",
                                    "rna_iterator_array_next",
                                    "rna_iterator_array_end",
                                    "rna_iterator_array_get",
                                    "rna_UserDef_studiolight_solid_lights_length",
                                    NULL,
                                    NULL,
                                    NULL);
  RNA_def_property_ui_text(
      prop, "Solid Lights", "Lights user to display objects in solid draw mode");
  RNA_def_property_clear_flag(prop, PROP_EDITABLE);

  prop = RNA_def_property(srna, "light_ambient", PROP_FLOAT, PROP_COLOR);
  RNA_def_property_array(prop, 3);
  RNA_def_property_float_funcs(prop, "rna_UserDef_studiolight_light_ambient_get", NULL, NULL);
  RNA_def_property_ui_text(
      prop, "Ambient Color", "Color of the ambient light that uniformly lit the scene");
  RNA_def_property_clear_flag(prop, PROP_EDITABLE);

  prop = RNA_def_property(srna, "path_irr_cache", PROP_STRING, PROP_DIRPATH);
  RNA_def_property_string_funcs(prop,
                                "rna_UserDef_studiolight_path_irr_cache_get",
                                "rna_UserDef_studiolight_path_irr_cache_length",
                                NULL);
  RNA_def_property_ui_text(
      prop, "Irradiance Cache Path", "Path where the irradiance cache is stored");
  RNA_def_property_clear_flag(prop, PROP_EDITABLE);

  prop = RNA_def_property(srna, "path_sh_cache", PROP_STRING, PROP_DIRPATH);
  RNA_def_property_string_funcs(prop,
                                "rna_UserDef_studiolight_path_sh_cache_get",
                                "rna_UserDef_studiolight_path_sh_cache_length",
                                NULL);
  RNA_def_property_ui_text(
      prop, "SH Cache Path", "Path where the spherical harmonics cache is stored");
  RNA_def_property_clear_flag(prop, PROP_EDITABLE);

  const int spherical_harmonics_dim[] = {STUDIOLIGHT_SH_EFFECTIVE_COEFS_LEN, 3};
  prop = RNA_def_property(srna, "spherical_harmonics_coefficients", PROP_FLOAT, PROP_COLOR);
  RNA_def_property_multi_array(prop, 2, spherical_harmonics_dim);
  RNA_def_property_clear_flag(prop, PROP_EDITABLE);
  RNA_def_property_float_funcs(
      prop, "rna_UserDef_studiolight_spherical_harmonics_coefficients_get", NULL, NULL);

  RNA_define_verify_sdna(true);
}

static void rna_def_userdef_pathcompare(BlenderRNA *brna)
{
  StructRNA *srna;
  PropertyRNA *prop;

  srna = RNA_def_struct(brna, "PathCompare", NULL);
  RNA_def_struct_sdna(srna, "bPathCompare");
  RNA_def_struct_clear_flag(srna, STRUCT_UNDO);
  RNA_def_struct_ui_text(srna, "Path Compare", "Match paths against this value");

  prop = RNA_def_property(srna, "path", PROP_STRING, PROP_DIRPATH);
  RNA_def_property_ui_text(prop, "Path", "");
  RNA_def_struct_name_property(srna, prop);

  prop = RNA_def_property(srna, "use_glob", PROP_BOOLEAN, PROP_NONE);
  RNA_def_property_boolean_sdna(prop, NULL, "flag", USER_PATHCMP_GLOB);
  RNA_def_property_ui_text(prop, "Use Wildcard", "Enable wildcard globbing");
}

static void rna_def_userdef_addon_pref(BlenderRNA *brna)
{
  StructRNA *srna;
  PropertyRNA *prop;

  srna = RNA_def_struct(brna, "AddonPreferences", NULL);
  RNA_def_struct_ui_text(srna, "Add-on Preferences", "");
  RNA_def_struct_sdna(srna, "bAddon"); /* WARNING: only a bAddon during registration */

  RNA_def_struct_refine_func(srna, "rna_AddonPref_refine");
  RNA_def_struct_register_funcs(srna, "rna_AddonPref_register", "rna_AddonPref_unregister", NULL);
  RNA_def_struct_idprops_func(srna, "rna_AddonPref_idprops");
  RNA_def_struct_flag(srna, STRUCT_NO_DATABLOCK_IDPROPERTIES); /* Mandatory! */

  USERDEF_TAG_DIRTY_PROPERTY_UPDATE_DISABLE;

  /* registration */
  RNA_define_verify_sdna(0);
  prop = RNA_def_property(srna, "bl_idname", PROP_STRING, PROP_NONE);
  RNA_def_property_string_sdna(prop, NULL, "module");
  RNA_def_property_flag(prop, PROP_REGISTER);
  RNA_define_verify_sdna(1);

  USERDEF_TAG_DIRTY_PROPERTY_UPDATE_ENABLE;
}

static void rna_def_userdef_dothemes(BlenderRNA *brna)
{

  rna_def_userdef_theme_ui_style(brna);
  rna_def_userdef_theme_ui(brna);

  rna_def_userdef_theme_space_generic(brna);
  rna_def_userdef_theme_space_gradient(brna);
  rna_def_userdef_theme_space_list_generic(brna);

  rna_def_userdef_theme_space_view3d(brna);
  rna_def_userdef_theme_space_graph(brna);
  rna_def_userdef_theme_space_file(brna);
  rna_def_userdef_theme_space_nla(brna);
  rna_def_userdef_theme_space_action(brna);
  rna_def_userdef_theme_space_image(brna);
  rna_def_userdef_theme_space_seq(brna);
  rna_def_userdef_theme_space_buts(brna);
  rna_def_userdef_theme_space_text(brna);
  rna_def_userdef_theme_space_node(brna);
  rna_def_userdef_theme_space_outliner(brna);
  rna_def_userdef_theme_space_info(brna);
  rna_def_userdef_theme_space_userpref(brna);
  rna_def_userdef_theme_space_console(brna);
  rna_def_userdef_theme_space_clip(brna);
  rna_def_userdef_theme_space_topbar(brna);
  rna_def_userdef_theme_space_statusbar(brna);
  rna_def_userdef_theme_space_spreadsheet(brna);
  rna_def_userdef_theme_colorset(brna);
  rna_def_userdef_theme_collection_color(brna);
  rna_def_userdef_themes(brna);
}

static void rna_def_userdef_solidlight(BlenderRNA *brna)
{
  StructRNA *srna;
  PropertyRNA *prop;
  static float default_dir[3] = {0.0f, 0.0f, 1.0f};
  static float default_col[3] = {0.8f, 0.8f, 0.8f};

  srna = RNA_def_struct(brna, "UserSolidLight", NULL);
  RNA_def_struct_sdna(srna, "SolidLight");
  RNA_def_struct_clear_flag(srna, STRUCT_UNDO);
  RNA_def_struct_ui_text(
      srna, "Solid Light", "Light used for Studio lighting in solid shading mode");

  prop = RNA_def_property(srna, "use", PROP_BOOLEAN, PROP_NONE);
  RNA_def_property_boolean_sdna(prop, NULL, "flag", 1);
  RNA_def_property_boolean_default(prop, true);
  RNA_def_property_ui_text(prop, "Enabled", "Enable this light in solid shading mode");
  RNA_def_property_update(prop, 0, "rna_UserDef_viewport_lights_update");

  prop = RNA_def_property(srna, "smooth", PROP_FLOAT, PROP_FACTOR);
  RNA_def_property_float_sdna(prop, NULL, "smooth");
  RNA_def_property_float_default(prop, 0.5f);
  RNA_def_property_range(prop, 0.0f, 1.0f);
  RNA_def_property_ui_text(prop, "Smooth", "Smooth the lighting from this light");
  RNA_def_property_update(prop, 0, "rna_UserDef_viewport_lights_update");

  prop = RNA_def_property(srna, "direction", PROP_FLOAT, PROP_DIRECTION);
  RNA_def_property_float_sdna(prop, NULL, "vec");
  RNA_def_property_array(prop, 3);
  RNA_def_property_float_array_default(prop, default_dir);
  RNA_def_property_ui_text(prop, "Direction", "Direction that the light is shining");
  RNA_def_property_update(prop, 0, "rna_UserDef_viewport_lights_update");

  prop = RNA_def_property(srna, "specular_color", PROP_FLOAT, PROP_COLOR);
  RNA_def_property_float_sdna(prop, NULL, "spec");
  RNA_def_property_array(prop, 3);
  RNA_def_property_float_array_default(prop, default_col);
  RNA_def_property_ui_text(prop, "Specular Color", "Color of the light's specular highlight");
  RNA_def_property_update(prop, 0, "rna_UserDef_viewport_lights_update");

  prop = RNA_def_property(srna, "diffuse_color", PROP_FLOAT, PROP_COLOR);
  RNA_def_property_float_sdna(prop, NULL, "col");
  RNA_def_property_array(prop, 3);
  RNA_def_property_float_array_default(prop, default_col);
  RNA_def_property_ui_text(prop, "Diffuse Color", "Color of the light's diffuse highlight");
  RNA_def_property_update(prop, 0, "rna_UserDef_viewport_lights_update");
}

static void rna_def_userdef_walk_navigation(BlenderRNA *brna)
{
  StructRNA *srna;
  PropertyRNA *prop;

  srna = RNA_def_struct(brna, "WalkNavigation", NULL);
  RNA_def_struct_sdna(srna, "WalkNavigation");
  RNA_def_struct_clear_flag(srna, STRUCT_UNDO);
  RNA_def_struct_ui_text(srna, "Walk Navigation", "Walk navigation settings");

  prop = RNA_def_property(srna, "mouse_speed", PROP_FLOAT, PROP_NONE);
  RNA_def_property_range(prop, 0.01f, 10.0f);
  RNA_def_property_ui_text(
      prop,
      "Mouse Sensitivity",
      "Speed factor for when looking around, high values mean faster mouse movement");

  prop = RNA_def_property(srna, "walk_speed", PROP_FLOAT, PROP_VELOCITY);
  RNA_def_property_range(prop, 0.01f, 100.0f);
  RNA_def_property_ui_text(prop, "Walk Speed", "Base speed for walking and flying");

  prop = RNA_def_property(srna, "walk_speed_factor", PROP_FLOAT, PROP_NONE);
  RNA_def_property_range(prop, 0.01f, 10.0f);
  RNA_def_property_ui_text(
      prop, "Speed Factor", "Multiplication factor when using the fast or slow modifiers");

  prop = RNA_def_property(srna, "view_height", PROP_FLOAT, PROP_UNIT_LENGTH);
  RNA_def_property_ui_range(prop, 0.1f, 10.0f, 0.1, 2);
  RNA_def_property_range(prop, 0.0f, 1000.0f);
  RNA_def_property_ui_text(prop, "View Height", "View distance from the floor when walking");

  prop = RNA_def_property(srna, "jump_height", PROP_FLOAT, PROP_UNIT_LENGTH);
  RNA_def_property_ui_range(prop, 0.1f, 10.0f, 0.1, 2);
  RNA_def_property_range(prop, 0.1f, 100.0f);
  RNA_def_property_ui_text(prop, "Jump Height", "Maximum height of a jump");

  prop = RNA_def_property(srna, "teleport_time", PROP_FLOAT, PROP_NONE);
  RNA_def_property_range(prop, 0.0f, 10.0f);
  RNA_def_property_ui_text(
      prop, "Teleport Duration", "Interval of time warp when teleporting in navigation mode");

  prop = RNA_def_property(srna, "use_gravity", PROP_BOOLEAN, PROP_BOOLEAN);
  RNA_def_property_boolean_sdna(prop, NULL, "flag", USER_WALK_GRAVITY);
  RNA_def_property_ui_text(prop, "Gravity", "Walk with gravity, or free navigate");

  prop = RNA_def_property(srna, "use_mouse_reverse", PROP_BOOLEAN, PROP_BOOLEAN);
  RNA_def_property_boolean_sdna(prop, NULL, "flag", USER_WALK_MOUSE_REVERSE);
  RNA_def_property_ui_text(prop, "Reverse Mouse", "Reverse the vertical movement of the mouse");
}

static void rna_def_userdef_view(BlenderRNA *brna)
{
  static const EnumPropertyItem timecode_styles[] = {
      {USER_TIMECODE_MINIMAL,
       "MINIMAL",
       0,
       "Minimal Info",
       "Most compact representation, uses '+' as separator for sub-second frame numbers, "
       "with left and right truncation of the timecode as necessary"},
      {USER_TIMECODE_SMPTE_FULL,
       "SMPTE",
       0,
       "SMPTE (Full)",
       "Full SMPTE timecode (format is HH:MM:SS:FF)"},
      {USER_TIMECODE_SMPTE_MSF,
       "SMPTE_COMPACT",
       0,
       "SMPTE (Compact)",
       "SMPTE timecode showing minutes, seconds, and frames only - "
       "hours are also shown if necessary, but not by default"},
      {USER_TIMECODE_MILLISECONDS,
       "MILLISECONDS",
       0,
       "Compact with Milliseconds",
       "Similar to SMPTE (Compact), except that instead of frames, "
       "milliseconds are shown instead"},
      {USER_TIMECODE_SECONDS_ONLY,
       "SECONDS_ONLY",
       0,
       "Only Seconds",
       "Direct conversion of frame numbers to seconds"},
      {0, NULL, 0, NULL, NULL},
  };

  static const EnumPropertyItem color_picker_types[] = {
      {USER_CP_CIRCLE_HSV,
       "CIRCLE_HSV",
       0,
       "Circle (HSV)",
       "A circular Hue/Saturation color wheel, with "
       "Value slider"},
      {USER_CP_CIRCLE_HSL,
       "CIRCLE_HSL",
       0,
       "Circle (HSL)",
       "A circular Hue/Saturation color wheel, with "
       "Lightness slider"},
      {USER_CP_SQUARE_SV,
       "SQUARE_SV",
       0,
       "Square (SV + H)",
       "A square showing Saturation/Value, with Hue slider"},
      {USER_CP_SQUARE_HS,
       "SQUARE_HS",
       0,
       "Square (HS + V)",
       "A square showing Hue/Saturation, with Value slider"},
      {USER_CP_SQUARE_HV,
       "SQUARE_HV",
       0,
       "Square (HV + S)",
       "A square showing Hue/Value, with Saturation slider"},
      {0, NULL, 0, NULL, NULL},
  };

  static const EnumPropertyItem zoom_frame_modes[] = {
      {ZOOM_FRAME_MODE_KEEP_RANGE, "KEEP_RANGE", 0, "Keep Range", ""},
      {ZOOM_FRAME_MODE_SECONDS, "SECONDS", 0, "Seconds", ""},
      {ZOOM_FRAME_MODE_KEYFRAMES, "KEYFRAMES", 0, "Keyframes", ""},
      {0, NULL, 0, NULL, NULL},
  };

  static const EnumPropertyItem line_width[] = {
      {-1, "THIN", 0, "Thin", "Thinner lines than the default"},
      {0, "AUTO", 0, "Default", "Automatic line width based on UI scale"},
      {1, "THICK", 0, "Thick", "Thicker lines than the default"},
      {0, NULL, 0, NULL, NULL},
  };

  static const EnumPropertyItem render_display_types[] = {
      {USER_RENDER_DISPLAY_NONE,
       "NONE",
       0,
       "Keep User Interface",
       "Images are rendered without changing the user interface"},
      {USER_RENDER_DISPLAY_SCREEN,
       "SCREEN",
       0,
       "Maximized Area",
       "Images are rendered in a maximized Image Editor"},
      {USER_RENDER_DISPLAY_AREA,
       "AREA",
       0,
       "Image Editor",
       "Images are rendered in an Image Editor"},
      {USER_RENDER_DISPLAY_WINDOW,
       "WINDOW",
       0,
       "New Window",
       "Images are rendered in a new window"},
      {0, NULL, 0, NULL, NULL},
  };
  static const EnumPropertyItem temp_space_display_types[] = {
      {USER_TEMP_SPACE_DISPLAY_FULLSCREEN,
       "SCREEN", /* Could be FULLSCREEN, but keeping it consistent with render_display_types */
       0,
       "Maximized Area",
       "Open the temporary editor in a maximized screen"},
      {USER_TEMP_SPACE_DISPLAY_WINDOW,
       "WINDOW",
       0,
       "New Window",
       "Open the temporary editor in a new window"},
      {0, NULL, 0, NULL, NULL},
  };

  PropertyRNA *prop;
  StructRNA *srna;

  srna = RNA_def_struct(brna, "PreferencesView", NULL);
  RNA_def_struct_sdna(srna, "UserDef");
  RNA_def_struct_nested(brna, srna, "Preferences");
  RNA_def_struct_clear_flag(srna, STRUCT_UNDO);
  RNA_def_struct_ui_text(srna, "View & Controls", "Preferences related to viewing data");

  /* View. */
  prop = RNA_def_property(srna, "ui_scale", PROP_FLOAT, PROP_NONE);
  RNA_def_property_ui_text(
      prop, "UI Scale", "Changes the size of the fonts and widgets in the interface");
  RNA_def_property_range(prop, 0.25f, 4.0f);
  RNA_def_property_ui_range(prop, 0.5f, 2.0f, 1, 2);
  RNA_def_property_update(prop, 0, "rna_userdef_dpi_update");

  prop = RNA_def_property(srna, "ui_line_width", PROP_ENUM, PROP_NONE);
  RNA_def_property_enum_items(prop, line_width);
  RNA_def_property_ui_text(
      prop,
      "UI Line Width",
      "Changes the thickness of widget outlines, lines and dots in the interface");
  RNA_def_property_update(prop, 0, "rna_userdef_dpi_update");

  /* display */
  prop = RNA_def_property(srna, "show_tooltips", PROP_BOOLEAN, PROP_NONE);
  RNA_def_property_boolean_sdna(prop, NULL, "flag", USER_TOOLTIPS);
  RNA_def_property_ui_text(
      prop, "Tooltips", "Display tooltips (when off hold Alt to force display)");

  prop = RNA_def_property(srna, "show_tooltips_python", PROP_BOOLEAN, PROP_NONE);
  RNA_def_property_boolean_sdna(prop, NULL, "flag", USER_TOOLTIPS_PYTHON);
  RNA_def_property_ui_text(prop, "Python Tooltips", "Show Python references in tooltips");

  prop = RNA_def_property(srna, "show_developer_ui", PROP_BOOLEAN, PROP_NONE);
  RNA_def_property_boolean_sdna(prop, NULL, "flag", USER_DEVELOPER_UI);
  RNA_def_property_ui_text(
      prop,
      "Developer Extras",
      "Show options for developers (edit source in context menu, geometry indices)");
  RNA_def_property_update(prop, 0, "rna_userdef_update");

  prop = RNA_def_property(srna, "show_object_info", PROP_BOOLEAN, PROP_NONE);
  RNA_def_property_boolean_sdna(prop, NULL, "uiflag", USER_DRAWVIEWINFO);
  RNA_def_property_ui_text(
      prop, "Display Object Info", "Display objects name and frame number in 3D view");
  RNA_def_property_update(prop, 0, "rna_userdef_update");

  prop = RNA_def_property(srna, "show_view_name", PROP_BOOLEAN, PROP_NONE);
  RNA_def_property_boolean_sdna(prop, NULL, "uiflag", USER_SHOW_VIEWPORTNAME);
  RNA_def_property_ui_text(
      prop, "Show View Name", "Show the name of the view's direction in each 3D View");
  RNA_def_property_update(prop, 0, "rna_userdef_update");

  prop = RNA_def_property(srna, "show_splash", PROP_BOOLEAN, PROP_NONE);
  RNA_def_property_boolean_negative_sdna(prop, NULL, "uiflag", USER_SPLASH_DISABLE);
  RNA_def_property_ui_text(prop, "Show Splash", "Display splash screen on startup");

  prop = RNA_def_property(srna, "show_playback_fps", PROP_BOOLEAN, PROP_NONE);
  RNA_def_property_boolean_sdna(prop, NULL, "uiflag", USER_SHOW_FPS);
  RNA_def_property_ui_text(
      prop,
      "Show Playback FPS",
      "Show the frames per second screen refresh rate, while animation is played back");
  RNA_def_property_update(prop, 0, "rna_userdef_update");

  USERDEF_TAG_DIRTY_PROPERTY_UPDATE_DISABLE;
  prop = RNA_def_property(srna, "show_addons_enabled_only", PROP_BOOLEAN, PROP_NONE);
  RNA_def_property_boolean_sdna(
      prop, NULL, "space_data.flag", USER_SPACEDATA_ADDONS_SHOW_ONLY_ENABLED);
  RNA_def_property_ui_text(prop,
                           "Enabled Add-ons Only",
                           "Only show enabled add-ons. Un-check to see all installed add-ons");
  USERDEF_TAG_DIRTY_PROPERTY_UPDATE_ENABLE;

  static const EnumPropertyItem factor_display_items[] = {
      {USER_FACTOR_AS_FACTOR, "FACTOR", 0, "Factor", "Display factors as values between 0 and 1"},
      {USER_FACTOR_AS_PERCENTAGE, "PERCENTAGE", 0, "Percentage", "Display factors as percentages"},
      {0, NULL, 0, NULL, NULL},
  };

  prop = RNA_def_property(srna, "factor_display_type", PROP_ENUM, PROP_NONE);
  RNA_def_property_enum_items(prop, factor_display_items);
  RNA_def_property_ui_text(prop, "Factor Display Type", "How factor values are displayed");
  RNA_def_property_update(prop, 0, "rna_userdef_update");

  /* Weight Paint */

  prop = RNA_def_property(srna, "use_weight_color_range", PROP_BOOLEAN, PROP_NONE);
  RNA_def_property_boolean_sdna(prop, NULL, "flag", USER_CUSTOM_RANGE);
  RNA_def_property_ui_text(
      prop,
      "Use Weight Color Range",
      "Enable color range used for weight visualization in weight painting mode");
  RNA_def_property_update(prop, 0, "rna_UserDef_weight_color_update");

  prop = RNA_def_property(srna, "weight_color_range", PROP_POINTER, PROP_NONE);
  RNA_def_property_flag(prop, PROP_NEVER_NULL);
  RNA_def_property_pointer_sdna(prop, NULL, "coba_weight");
  RNA_def_property_struct_type(prop, "ColorRamp");
  RNA_def_property_ui_text(prop,
                           "Weight Color Range",
                           "Color range used for weight visualization in weight painting mode");
  RNA_def_property_update(prop, 0, "rna_UserDef_weight_color_update");

  prop = RNA_def_property(srna, "show_layout_ui", PROP_BOOLEAN, PROP_NONE);
  RNA_def_property_boolean_negative_sdna(prop, NULL, "app_flag", USER_APP_LOCK_UI_LAYOUT);
  RNA_def_property_ui_text(
      prop, "Editor Corner Splitting", "Split and join editors by dragging from corners");
  RNA_def_property_update(prop, 0, "rna_userdef_screen_update");

  prop = RNA_def_property(srna, "show_navigate_ui", PROP_BOOLEAN, PROP_NONE);
  RNA_def_property_boolean_sdna(prop, NULL, "uiflag", USER_SHOW_GIZMO_NAVIGATE);
  RNA_def_property_ui_text(
      prop,
      "Navigation Controls",
      "Show navigation controls in 2D and 3D views which do not have scroll bars");
  RNA_def_property_update(prop, 0, "rna_userdef_gizmo_update");

  /* menus */
  prop = RNA_def_property(srna, "use_mouse_over_open", PROP_BOOLEAN, PROP_NONE);
  RNA_def_property_boolean_sdna(prop, NULL, "uiflag", USER_MENUOPENAUTO);
  RNA_def_property_ui_text(
      prop,
      "Open on Mouse Over",
      "Open menu buttons and pulldowns automatically when the mouse is hovering");

  prop = RNA_def_property(srna, "open_toplevel_delay", PROP_INT, PROP_NONE);
  RNA_def_property_int_sdna(prop, NULL, "menuthreshold1");
  RNA_def_property_range(prop, 1, 40);
  RNA_def_property_ui_text(
      prop,
      "Top Level Menu Open Delay",
      "Time delay in 1/10 seconds before automatically opening top level menus");

  prop = RNA_def_property(srna, "open_sublevel_delay", PROP_INT, PROP_NONE);
  RNA_def_property_int_sdna(prop, NULL, "menuthreshold2");
  RNA_def_property_range(prop, 1, 40);
  RNA_def_property_ui_text(
      prop,
      "Sub Level Menu Open Delay",
      "Time delay in 1/10 seconds before automatically opening sub level menus");

  prop = RNA_def_property(srna, "color_picker_type", PROP_ENUM, PROP_NONE);
  RNA_def_property_enum_items(prop, color_picker_types);
  RNA_def_property_enum_sdna(prop, NULL, "color_picker_type");
  RNA_def_property_ui_text(
      prop, "Color Picker Type", "Different styles of displaying the color picker widget");
  RNA_def_property_update(prop, 0, "rna_userdef_update");

  /* pie menus */
  prop = RNA_def_property(srna, "pie_initial_timeout", PROP_INT, PROP_NONE);
  RNA_def_property_range(prop, 0, 1000);
  RNA_def_property_ui_text(
      prop,
      "Recenter Timeout",
      "Pie menus will use the initial mouse position as center for this amount of time "
      "(in 1/100ths of sec)");

  prop = RNA_def_property(srna, "pie_tap_timeout", PROP_INT, PROP_NONE);
  RNA_def_property_range(prop, 0, 1000);
  RNA_def_property_ui_text(prop,
                           "Tap Key Timeout",
                           "Pie menu button held longer than this will dismiss menu on release."
                           "(in 1/100ths of sec)");

  prop = RNA_def_property(srna, "pie_animation_timeout", PROP_INT, PROP_NONE);
  RNA_def_property_range(prop, 0, 1000);
  RNA_def_property_ui_text(
      prop,
      "Animation Timeout",
      "Time needed to fully animate the pie to unfolded state (in 1/100ths of sec)");

  prop = RNA_def_property(srna, "pie_menu_radius", PROP_INT, PROP_PIXEL);
  RNA_def_property_range(prop, 0, 1000);
  RNA_def_property_ui_text(prop, "Radius", "Pie menu size in pixels");

  prop = RNA_def_property(srna, "pie_menu_threshold", PROP_INT, PROP_PIXEL);
  RNA_def_property_range(prop, 0, 1000);
  RNA_def_property_ui_text(
      prop, "Threshold", "Distance from center needed before a selection can be made");

  prop = RNA_def_property(srna, "pie_menu_confirm", PROP_INT, PROP_PIXEL);
  RNA_def_property_range(prop, 0, 1000);
  RNA_def_property_ui_text(prop,
                           "Confirm Threshold",
                           "Distance threshold after which selection is made (zero to disable)");

  prop = RNA_def_property(srna, "use_save_prompt", PROP_BOOLEAN, PROP_NONE);
  RNA_def_property_boolean_sdna(prop, NULL, "uiflag", USER_SAVE_PROMPT);
  RNA_def_property_ui_text(
      prop, "Save Prompt", "Ask for confirmation when quitting with unsaved changes");

  prop = RNA_def_property(srna, "show_column_layout", PROP_BOOLEAN, PROP_NONE);
  RNA_def_property_boolean_sdna(prop, NULL, "uiflag", USER_PLAINMENUS);
  RNA_def_property_ui_text(prop, "Toolbox Column Layout", "Use a column layout for toolbox");

  prop = RNA_def_property(srna, "use_directional_menus", PROP_BOOLEAN, PROP_NONE);
  RNA_def_property_boolean_negative_sdna(prop, NULL, "uiflag", USER_MENUFIXEDORDER);
  RNA_def_property_ui_text(prop,
                           "Contents Follow Opening Direction",
                           "Otherwise menus, etc will always be top to bottom, left to right, "
                           "no matter opening direction");

  static const EnumPropertyItem header_align_items[] = {
      {0, "NONE", 0, "Keep Existing", "Keep existing header alignment"},
      {USER_HEADER_FROM_PREF, "TOP", 0, "Top", "Top aligned on load"},
      {USER_HEADER_FROM_PREF | USER_HEADER_BOTTOM,
       "BOTTOM",
       0,
       "Bottom",
       "Bottom align on load (except for property editors)"},
      {0, NULL, 0, NULL, NULL},
  };
  prop = RNA_def_property(srna, "header_align", PROP_ENUM, PROP_NONE);
  RNA_def_property_enum_items(prop, header_align_items);
  RNA_def_property_enum_bitflag_sdna(prop, NULL, "uiflag");
  RNA_def_property_ui_text(prop, "Header Position", "Default header position for new space-types");
  RNA_def_property_update(prop, 0, "rna_userdef_screen_update_header_default");

  prop = RNA_def_property(srna, "render_display_type", PROP_ENUM, PROP_NONE);
  RNA_def_property_enum_items(prop, render_display_types);
  RNA_def_property_ui_text(
      prop, "Render Display Type", "Default location where rendered images will be displayed in");

  prop = RNA_def_property(srna, "filebrowser_display_type", PROP_ENUM, PROP_NONE);
  RNA_def_property_enum_items(prop, temp_space_display_types);
  RNA_def_property_ui_text(prop,
                           "File Browser Display Type",
                           "Default location where the File Editor will be displayed in");

  static const EnumPropertyItem text_hinting_items[] = {
      {0, "AUTO", 0, "Auto", ""},
      {USER_TEXT_HINTING_NONE, "NONE", 0, "None", ""},
      {USER_TEXT_HINTING_SLIGHT, "SLIGHT", 0, "Slight", ""},
      {USER_TEXT_HINTING_FULL, "FULL", 0, "Full", ""},
      {0, NULL, 0, NULL, NULL},
  };

  /* mini axis */
  static const EnumPropertyItem mini_axis_type_items[] = {
      {USER_MINI_AXIS_TYPE_NONE, "NONE", 0, "Off", ""},
      {USER_MINI_AXIS_TYPE_MINIMAL, "MINIMAL", 0, "Simple Axis", ""},
      {USER_MINI_AXIS_TYPE_GIZMO, "GIZMO", 0, "Interactive Navigation", ""},
      {0, NULL, 0, NULL, NULL},
  };

  prop = RNA_def_property(srna, "mini_axis_type", PROP_ENUM, PROP_NONE);
  RNA_def_property_enum_items(prop, mini_axis_type_items);
  RNA_def_property_ui_text(prop,
                           "Mini Axes Type",
                           "Show a small rotating 3D axes in the top right corner of the 3D View");
  RNA_def_property_update(prop, 0, "rna_userdef_gizmo_update");

  prop = RNA_def_property(srna, "mini_axis_size", PROP_INT, PROP_PIXEL);
  RNA_def_property_int_sdna(prop, NULL, "rvisize");
  RNA_def_property_range(prop, 10, 64);
  RNA_def_property_ui_text(prop, "Mini Axes Size", "The axes icon's size");
  RNA_def_property_update(prop, 0, "rna_userdef_gizmo_update");

  prop = RNA_def_property(srna, "mini_axis_brightness", PROP_INT, PROP_NONE);
  RNA_def_property_int_sdna(prop, NULL, "rvibright");
  RNA_def_property_range(prop, 0, 10);
  RNA_def_property_ui_text(prop, "Mini Axes Brightness", "Brightness of the icon");
  RNA_def_property_update(prop, 0, "rna_userdef_update");

  prop = RNA_def_property(srna, "smooth_view", PROP_INT, PROP_NONE);
  RNA_def_property_int_sdna(prop, NULL, "smooth_viewtx");
  RNA_def_property_range(prop, 0, 1000);
  RNA_def_property_ui_text(
      prop, "Smooth View", "Time to animate the view in milliseconds, zero to disable");

  prop = RNA_def_property(srna, "rotation_angle", PROP_FLOAT, PROP_NONE);
  RNA_def_property_float_sdna(prop, NULL, "pad_rot_angle");
  RNA_def_property_range(prop, 0, 90);
  RNA_def_property_ui_text(
      prop, "Rotation Angle", "Rotation step for numerical pad keys (2 4 6 8)");

  /* 3D transform widget */
  prop = RNA_def_property(srna, "show_gizmo", PROP_BOOLEAN, PROP_NONE);
  RNA_def_property_boolean_sdna(prop, NULL, "gizmo_flag", USER_GIZMO_DRAW);
  RNA_def_property_ui_text(prop, "Gizmos", "Use transform gizmos by default");
  RNA_def_property_update(prop, 0, "rna_userdef_update");

  prop = RNA_def_property(srna, "gizmo_size", PROP_INT, PROP_PIXEL);
  RNA_def_property_int_sdna(prop, NULL, "gizmo_size");
  RNA_def_property_range(prop, 10, 200);
  RNA_def_property_ui_text(prop, "Gizmo Size", "Diameter of the gizmo");
  RNA_def_property_update(prop, 0, "rna_userdef_update");

  prop = RNA_def_property(srna, "gizmo_size_navigate_v3d", PROP_INT, PROP_PIXEL);
  RNA_def_property_range(prop, 30, 200);
  RNA_def_property_ui_text(prop, "Navigate Gizmo Size", "The Navigate Gizmo size");
  RNA_def_property_update(prop, 0, "rna_userdef_gizmo_update");

  /* Lookdev */
  prop = RNA_def_property(srna, "lookdev_sphere_size", PROP_INT, PROP_PIXEL);
  RNA_def_property_int_sdna(prop, NULL, "lookdev_sphere_size");
  RNA_def_property_range(prop, 50, 400);
  RNA_def_property_ui_text(prop, "HDRI Preview Size", "Diameter of the HDRI preview spheres");
  RNA_def_property_update(prop, 0, "rna_userdef_update");

  /* View2D Grid Displays */
  prop = RNA_def_property(srna, "view2d_grid_spacing_min", PROP_INT, PROP_PIXEL);
  RNA_def_property_int_sdna(prop, NULL, "v2d_min_gridsize");
  RNA_def_property_range(
      prop, 1, 500); /* XXX: perhaps the lower range should only go down to 5? */
  RNA_def_property_ui_text(prop,
                           "2D View Minimum Grid Spacing",
                           "Minimum number of pixels between each gridline in 2D Viewports");
  RNA_def_property_update(prop, 0, "rna_userdef_update");

  /* TODO: add a setter for this, so that we can bump up the minimum size as necessary... */
  prop = RNA_def_property(srna, "timecode_style", PROP_ENUM, PROP_NONE);
  RNA_def_property_enum_items(prop, timecode_styles);
  RNA_def_property_enum_sdna(prop, NULL, "timecode_style");
  RNA_def_property_enum_funcs(prop, NULL, "rna_userdef_timecode_style_set", NULL);
  RNA_def_property_ui_text(
      prop,
      "TimeCode Style",
      "Format of Time Codes displayed when not displaying timing in terms of frames");
  RNA_def_property_update(prop, 0, "rna_userdef_update");

  prop = RNA_def_property(srna, "view_frame_type", PROP_ENUM, PROP_NONE);
  RNA_def_property_enum_items(prop, zoom_frame_modes);
  RNA_def_property_enum_sdna(prop, NULL, "view_frame_type");
  RNA_def_property_ui_text(
      prop, "Zoom to Frame Type", "How zooming to frame focuses around current frame");

  prop = RNA_def_property(srna, "view_frame_keyframes", PROP_INT, PROP_NONE);
  RNA_def_property_range(prop, 1, 500);
  RNA_def_property_ui_text(prop, "Zoom Keyframes", "Keyframes around cursor that we zoom around");

  prop = RNA_def_property(srna, "view_frame_seconds", PROP_FLOAT, PROP_TIME);
  RNA_def_property_range(prop, 0.0, 10000.0);
  RNA_def_property_ui_text(prop, "Zoom Seconds", "Seconds around cursor that we zoom around");

  /* Text. */

  prop = RNA_def_property(srna, "use_text_antialiasing", PROP_BOOLEAN, PROP_NONE);
  RNA_def_property_boolean_negative_sdna(prop, NULL, "text_render", USER_TEXT_DISABLE_AA);
  RNA_def_property_ui_text(
      prop, "Text Anti-Aliasing", "Smooth jagged edges of user interface text");
  RNA_def_property_update(prop, 0, "rna_userdef_text_update");

  prop = RNA_def_property(srna, "text_hinting", PROP_ENUM, PROP_NONE);
  RNA_def_property_enum_bitflag_sdna(prop, NULL, "text_render");
  RNA_def_property_enum_items(prop, text_hinting_items);
  RNA_def_property_ui_text(
      prop, "Text Hinting", "Method for making user interface text render sharp");
  RNA_def_property_update(prop, 0, "rna_userdef_text_update");

  prop = RNA_def_property(srna, "font_path_ui", PROP_STRING, PROP_FILEPATH);
  RNA_def_property_string_sdna(prop, NULL, "font_path_ui");
  RNA_def_property_ui_text(prop, "Interface Font", "Path to interface font");
  RNA_def_property_update(prop, NC_WINDOW, "rna_userdef_font_update");

  prop = RNA_def_property(srna, "font_path_ui_mono", PROP_STRING, PROP_FILEPATH);
  RNA_def_property_string_sdna(prop, NULL, "font_path_ui_mono");
  RNA_def_property_ui_text(prop, "Monospaced Font", "Path to interface monospaced Font");
  RNA_def_property_update(prop, NC_WINDOW, "rna_userdef_font_update");

  /* Language. */

  prop = RNA_def_property(srna, "language", PROP_ENUM, PROP_NONE);
  RNA_def_property_enum_items(prop, rna_enum_language_default_items);
#  ifdef WITH_INTERNATIONAL
  RNA_def_property_enum_funcs(prop, NULL, NULL, "rna_lang_enum_properties_itemf");
#  endif
  RNA_def_property_ui_text(prop, "Language", "Language used for translation");
  RNA_def_property_update(prop, NC_WINDOW, "rna_userdef_language_update");

  prop = RNA_def_property(srna, "use_translate_tooltips", PROP_BOOLEAN, PROP_NONE);
  RNA_def_property_boolean_sdna(prop, NULL, "transopts", USER_TR_TOOLTIPS);
  RNA_def_property_ui_text(prop,
                           "Translate Tooltips",
                           "Translate the descriptions when hovering UI elements (recommended)");
  RNA_def_property_update(prop, 0, "rna_userdef_update");

  prop = RNA_def_property(srna, "use_translate_interface", PROP_BOOLEAN, PROP_NONE);
  RNA_def_property_boolean_sdna(prop, NULL, "transopts", USER_TR_IFACE);
  RNA_def_property_ui_text(
      prop,
      "Translate Interface",
      "Translate all labels in menus, buttons and panels "
      "(note that this might make it hard to follow tutorials or the manual)");
  RNA_def_property_update(prop, 0, "rna_userdef_update");

  prop = RNA_def_property(srna, "use_translate_new_dataname", PROP_BOOLEAN, PROP_NONE);
  RNA_def_property_boolean_sdna(prop, NULL, "transopts", USER_TR_NEWDATANAME);
  RNA_def_property_ui_text(
      prop, "Translate New Names", "Translate the names of new data (objects, materials...)");
  RNA_def_property_update(prop, 0, "rna_userdef_update");

  /* Status-bar. */

  prop = RNA_def_property(srna, "show_statusbar_memory", PROP_BOOLEAN, PROP_NONE);
  RNA_def_property_boolean_sdna(prop, NULL, "statusbar_flag", STATUSBAR_SHOW_MEMORY);
  RNA_def_property_ui_text(prop, "Show Memory", "Show Blender memory usage");
  RNA_def_property_update(prop, NC_SPACE | ND_SPACE_INFO, "rna_userdef_update");

  prop = RNA_def_property(srna, "show_statusbar_vram", PROP_BOOLEAN, PROP_NONE);
  RNA_def_property_boolean_sdna(prop, NULL, "statusbar_flag", STATUSBAR_SHOW_VRAM);
  RNA_def_property_ui_text(prop, "Show VRAM", "Show GPU video memory usage");
  RNA_def_property_editable_func(prop, "rna_show_statusbar_vram_editable");
  RNA_def_property_update(prop, NC_SPACE | ND_SPACE_INFO, "rna_userdef_update");

  prop = RNA_def_property(srna, "show_statusbar_version", PROP_BOOLEAN, PROP_NONE);
  RNA_def_property_boolean_sdna(prop, NULL, "statusbar_flag", STATUSBAR_SHOW_VERSION);
  RNA_def_property_ui_text(prop, "Show Version", "Show Blender version string");
  RNA_def_property_update(prop, NC_SPACE | ND_SPACE_INFO, "rna_userdef_update");

  prop = RNA_def_property(srna, "show_statusbar_stats", PROP_BOOLEAN, PROP_NONE);
  RNA_def_property_boolean_sdna(prop, NULL, "statusbar_flag", STATUSBAR_SHOW_STATS);
  RNA_def_property_ui_text(prop, "Show Statistics", "Show scene statistics");
  RNA_def_property_update(prop, NC_SPACE | ND_SPACE_INFO, "rna_userdef_update");
}

static void rna_def_userdef_edit(BlenderRNA *brna)
{
  PropertyRNA *prop;
  StructRNA *srna;

  static const EnumPropertyItem auto_key_modes[] = {
      {AUTOKEY_MODE_NORMAL, "ADD_REPLACE_KEYS", 0, "Add/Replace", ""},
      {AUTOKEY_MODE_EDITKEYS, "REPLACE_KEYS", 0, "Replace", ""},
      {0, NULL, 0, NULL, NULL},
  };

  static const EnumPropertyItem material_link_items[] = {
      {0,
       "OBDATA",
       0,
       "Object Data",
       "Toggle whether the material is linked to object data or the object block"},
      {USER_MAT_ON_OB,
       "OBJECT",
       0,
       "Object",
       "Toggle whether the material is linked to object data or the object block"},
      {0, NULL, 0, NULL, NULL},
  };

  static const EnumPropertyItem object_align_items[] = {
      {0, "WORLD", 0, "World", "Align newly added objects to the world coordinate system"},
      {USER_ADD_VIEWALIGNED,
       "VIEW",
       0,
       "View",
       "Align newly added objects to the active 3D View direction"},
      {USER_ADD_CURSORALIGNED,
       "CURSOR",
       0,
       "3D Cursor",
       "Align newly added objects to the 3D Cursor's rotation"},
      {0, NULL, 0, NULL, NULL},
  };

  srna = RNA_def_struct(brna, "PreferencesEdit", NULL);
  RNA_def_struct_sdna(srna, "UserDef");
  RNA_def_struct_nested(brna, srna, "Preferences");
  RNA_def_struct_clear_flag(srna, STRUCT_UNDO);
  RNA_def_struct_ui_text(srna, "Edit Methods", "Settings for interacting with Blender data");

  /* Edit Methods */

  prop = RNA_def_property(srna, "material_link", PROP_ENUM, PROP_NONE);
  RNA_def_property_enum_bitflag_sdna(prop, NULL, "flag");
  RNA_def_property_enum_items(prop, material_link_items);
  RNA_def_property_ui_text(
      prop,
      "Material Link To",
      "Toggle whether the material is linked to object data or the object block");

  prop = RNA_def_property(srna, "object_align", PROP_ENUM, PROP_NONE);
  RNA_def_property_enum_bitflag_sdna(prop, NULL, "flag");
  RNA_def_property_enum_items(prop, object_align_items);
  RNA_def_property_ui_text(
      prop,
      "Align Object To",
      "When adding objects from a 3D View menu, either align them with that view or "
      "with the world");

  prop = RNA_def_property(srna, "use_enter_edit_mode", PROP_BOOLEAN, PROP_NONE);
  RNA_def_property_boolean_sdna(prop, NULL, "flag", USER_ADD_EDITMODE);
  RNA_def_property_ui_text(
      prop, "Enter Edit Mode", "Enter Edit Mode automatically after adding a new object");

  prop = RNA_def_property(srna, "collection_instance_empty_size", PROP_FLOAT, PROP_NONE);
  RNA_def_property_range(prop, 0.001f, FLT_MAX);
  RNA_def_property_ui_text(prop,
                           "Collection Instance Empty Size",
                           "Display size of the empty when new collection instances are created");

  /* Undo */

  prop = RNA_def_property(srna, "undo_steps", PROP_INT, PROP_NONE);
  RNA_def_property_int_sdna(prop, NULL, "undosteps");
  RNA_def_property_range(prop, 0, 256);
  RNA_def_property_int_funcs(prop, NULL, "rna_userdef_undo_steps_set", NULL);
  RNA_def_property_ui_text(
      prop, "Undo Steps", "Number of undo steps available (smaller values conserve memory)");

  prop = RNA_def_property(srna, "undo_memory_limit", PROP_INT, PROP_NONE);
  RNA_def_property_int_sdna(prop, NULL, "undomemory");
  RNA_def_property_range(prop, 0, max_memory_in_megabytes_int());
  RNA_def_property_ui_text(
      prop, "Undo Memory Size", "Maximum memory usage in megabytes (0 means unlimited)");

  prop = RNA_def_property(srna, "use_global_undo", PROP_BOOLEAN, PROP_NONE);
  RNA_def_property_boolean_sdna(prop, NULL, "uiflag", USER_GLOBALUNDO);
  RNA_def_property_ui_text(
      prop,
      "Global Undo",
      "Global undo works by keeping a full copy of the file itself in memory, "
      "so takes extra memory");

  /* auto keyframing */
  prop = RNA_def_property(srna, "use_auto_keying", PROP_BOOLEAN, PROP_NONE);
  RNA_def_property_boolean_sdna(prop, NULL, "autokey_mode", AUTOKEY_ON);
  RNA_def_property_ui_text(prop,
                           "Auto Keying Enable",
                           "Automatic keyframe insertion for Objects and Bones "
                           "(default setting used for new Scenes)");

  prop = RNA_def_property(srna, "auto_keying_mode", PROP_ENUM, PROP_NONE);
  RNA_def_property_enum_items(prop, auto_key_modes);
  RNA_def_property_enum_funcs(
      prop, "rna_userdef_autokeymode_get", "rna_userdef_autokeymode_set", NULL);
  RNA_def_property_ui_text(prop,
                           "Auto Keying Mode",
                           "Mode of automatic keyframe insertion for Objects and Bones "
                           "(default setting used for new Scenes)");

  prop = RNA_def_property(srna, "use_keyframe_insert_available", PROP_BOOLEAN, PROP_NONE);
  RNA_def_property_boolean_sdna(prop, NULL, "autokey_flag", AUTOKEY_FLAG_INSERTAVAIL);
  RNA_def_property_ui_text(prop,
                           "Auto Keyframe Insert Available",
                           "Automatic keyframe insertion in available F-Curves");

  prop = RNA_def_property(srna, "use_auto_keying_warning", PROP_BOOLEAN, PROP_NONE);
  RNA_def_property_boolean_negative_sdna(prop, NULL, "autokey_flag", AUTOKEY_FLAG_NOWARNING);
  RNA_def_property_ui_text(
      prop,
      "Show Auto Keying Warning",
      "Show warning indicators when transforming objects and bones if auto keying is enabled");

  /* keyframing settings */
  prop = RNA_def_property(srna, "use_keyframe_insert_needed", PROP_BOOLEAN, PROP_NONE);
  RNA_def_property_boolean_sdna(prop, NULL, "autokey_flag", AUTOKEY_FLAG_INSERTNEEDED);
  RNA_def_property_ui_text(
      prop, "Keyframe Insert Needed", "Keyframe insertion only when keyframe needed");

  prop = RNA_def_property(srna, "use_visual_keying", PROP_BOOLEAN, PROP_NONE);
  RNA_def_property_boolean_sdna(prop, NULL, "autokey_flag", AUTOKEY_FLAG_AUTOMATKEY);
  RNA_def_property_ui_text(
      prop, "Visual Keying", "Use Visual keying automatically for constrained objects");

  prop = RNA_def_property(srna, "use_insertkey_xyz_to_rgb", PROP_BOOLEAN, PROP_NONE);
  RNA_def_property_boolean_sdna(prop, NULL, "autokey_flag", AUTOKEY_FLAG_XYZ2RGB);
  RNA_def_property_ui_text(
      prop,
      "New F-Curve Colors - XYZ to RGB",
      "Color for newly added transformation F-Curves (Location, Rotation, Scale) "
      "and also Color is based on the transform axis");

  prop = RNA_def_property(srna, "use_anim_channel_group_colors", PROP_BOOLEAN, PROP_NONE);
  RNA_def_property_boolean_sdna(prop, NULL, "animation_flag", USER_ANIM_SHOW_CHANNEL_GROUP_COLORS);
  RNA_def_property_ui_text(
      prop,
      "Channel Group Colors",
      "Use animation channel group colors; generally this is used to show bone group colors");
  RNA_def_property_update(prop, 0, "rna_userdef_anim_update");

  prop = RNA_def_property(srna, "fcurve_new_auto_smoothing", PROP_ENUM, PROP_NONE);
  RNA_def_property_enum_items(prop, rna_enum_fcurve_auto_smoothing_items);
  RNA_def_property_enum_sdna(prop, NULL, "auto_smoothing_new");
  RNA_def_property_ui_text(prop,
                           "New Curve Smoothing Mode",
                           "Auto Handle Smoothing mode used for newly added F-Curves");

  prop = RNA_def_property(srna, "keyframe_new_interpolation_type", PROP_ENUM, PROP_NONE);
  RNA_def_property_enum_items(prop, rna_enum_beztriple_interpolation_mode_items);
  RNA_def_property_enum_sdna(prop, NULL, "ipo_new");
  RNA_def_property_ui_text(prop,
                           "New Interpolation Type",
                           "Interpolation mode used for first keyframe on newly added F-Curves "
                           "(subsequent keyframes take interpolation from preceding keyframe)");

  prop = RNA_def_property(srna, "keyframe_new_handle_type", PROP_ENUM, PROP_NONE);
  RNA_def_property_enum_items(prop, rna_enum_keyframe_handle_type_items);
  RNA_def_property_enum_sdna(prop, NULL, "keyhandles_new");
  RNA_def_property_ui_text(prop, "New Handles Type", "Handle type for handles of new keyframes");

  /* frame numbers */
  prop = RNA_def_property(srna, "use_negative_frames", PROP_BOOLEAN, PROP_NONE);
  RNA_def_property_boolean_negative_sdna(prop, NULL, "flag", USER_NONEGFRAMES);
  RNA_def_property_ui_text(prop,
                           "Allow Negative Frames",
                           "Current frame number can be manually set to a negative value");

  /* fcurve opacity */
  prop = RNA_def_property(srna, "fcurve_unselected_alpha", PROP_FLOAT, PROP_FACTOR);
  RNA_def_property_float_sdna(prop, NULL, "fcu_inactive_alpha");
  RNA_def_property_range(prop, 0.001f, 1.0f);
  RNA_def_property_ui_text(prop,
                           "Unselected F-Curve Opacity",
                           "The opacity of unselected F-Curves against the "
                           "background of the Graph Editor");
  RNA_def_property_update(prop, NC_SPACE | ND_SPACE_GRAPH, NULL);

  /* grease pencil */
  prop = RNA_def_property(srna, "grease_pencil_manhattan_distance", PROP_INT, PROP_PIXEL);
  RNA_def_property_int_sdna(prop, NULL, "gp_manhattandist");
  RNA_def_property_range(prop, 0, 100);
  RNA_def_property_ui_text(prop,
                           "Grease Pencil Manhattan Distance",
                           "Pixels moved by mouse per axis when drawing stroke");

  prop = RNA_def_property(srna, "grease_pencil_euclidean_distance", PROP_INT, PROP_PIXEL);
  RNA_def_property_int_sdna(prop, NULL, "gp_euclideandist");
  RNA_def_property_range(prop, 0, 100);
  RNA_def_property_ui_text(prop,
                           "Grease Pencil Euclidean Distance",
                           "Distance moved by mouse when drawing stroke to include");

  prop = RNA_def_property(srna, "grease_pencil_eraser_radius", PROP_INT, PROP_PIXEL);
  RNA_def_property_int_sdna(prop, NULL, "gp_eraser");
  RNA_def_property_range(prop, 1, 500);
  RNA_def_property_ui_text(prop, "Grease Pencil Eraser Radius", "Radius of eraser 'brush'");

  prop = RNA_def_property(srna, "grease_pencil_default_color", PROP_FLOAT, PROP_COLOR_GAMMA);
  RNA_def_property_float_sdna(prop, NULL, "gpencil_new_layer_col");
  RNA_def_property_array(prop, 4);
  RNA_def_property_ui_text(prop, "Annotation Default Color", "Color of new annotation layers");

  /* sculpt and paint */

  prop = RNA_def_property(srna, "sculpt_paint_overlay_color", PROP_FLOAT, PROP_COLOR_GAMMA);
  RNA_def_property_float_sdna(prop, NULL, "sculpt_paint_overlay_col");
  RNA_def_property_array(prop, 3);
  RNA_def_property_ui_text(prop, "Sculpt/Paint Overlay Color", "Color of texture overlay");

  /* duplication linking */
  prop = RNA_def_property(srna, "use_duplicate_mesh", PROP_BOOLEAN, PROP_NONE);
  RNA_def_property_boolean_sdna(prop, NULL, "dupflag", USER_DUP_MESH);
  RNA_def_property_ui_text(
      prop, "Duplicate Mesh", "Causes mesh data to be duplicated with the object");

  prop = RNA_def_property(srna, "use_duplicate_surface", PROP_BOOLEAN, PROP_NONE);
  RNA_def_property_boolean_sdna(prop, NULL, "dupflag", USER_DUP_SURF);
  RNA_def_property_ui_text(
      prop, "Duplicate Surface", "Causes surface data to be duplicated with the object");

  prop = RNA_def_property(srna, "use_duplicate_curve", PROP_BOOLEAN, PROP_NONE);
  RNA_def_property_boolean_sdna(prop, NULL, "dupflag", USER_DUP_CURVE);
  RNA_def_property_ui_text(
      prop, "Duplicate Curve", "Causes curve data to be duplicated with the object");

  prop = RNA_def_property(srna, "use_duplicate_text", PROP_BOOLEAN, PROP_NONE);
  RNA_def_property_boolean_sdna(prop, NULL, "dupflag", USER_DUP_FONT);
  RNA_def_property_ui_text(
      prop, "Duplicate Text", "Causes text data to be duplicated with the object");

  prop = RNA_def_property(srna, "use_duplicate_metaball", PROP_BOOLEAN, PROP_NONE);
  RNA_def_property_boolean_sdna(prop, NULL, "dupflag", USER_DUP_MBALL);
  RNA_def_property_ui_text(
      prop, "Duplicate Metaball", "Causes metaball data to be duplicated with the object");

  prop = RNA_def_property(srna, "use_duplicate_armature", PROP_BOOLEAN, PROP_NONE);
  RNA_def_property_boolean_sdna(prop, NULL, "dupflag", USER_DUP_ARM);
  RNA_def_property_ui_text(
      prop, "Duplicate Armature", "Causes armature data to be duplicated with the object");

  prop = RNA_def_property(srna, "use_duplicate_light", PROP_BOOLEAN, PROP_NONE);
  RNA_def_property_boolean_sdna(prop, NULL, "dupflag", USER_DUP_LAMP);
  RNA_def_property_ui_text(
      prop, "Duplicate Light", "Causes light data to be duplicated with the object");

  prop = RNA_def_property(srna, "use_duplicate_material", PROP_BOOLEAN, PROP_NONE);
  RNA_def_property_boolean_sdna(prop, NULL, "dupflag", USER_DUP_MAT);
  RNA_def_property_ui_text(
      prop, "Duplicate Material", "Causes material data to be duplicated with the object");

  /* Not implemented, keep because this is useful functionality. */
#  if 0
  prop = RNA_def_property(srna, "use_duplicate_texture", PROP_BOOLEAN, PROP_NONE);
  RNA_def_property_boolean_sdna(prop, NULL, "dupflag", USER_DUP_TEX);
  RNA_def_property_ui_text(
      prop, "Duplicate Texture", "Causes texture data to be duplicated with the object");

  prop = RNA_def_property(srna, "use_duplicate_fcurve", PROP_BOOLEAN, PROP_NONE);
  RNA_def_property_boolean_sdna(prop, NULL, "dupflag", USER_DUP_FCURVE);
  RNA_def_property_ui_text(
      prop, "Duplicate F-Curve", "Causes F-curve data to be duplicated with the object");
#  endif

  prop = RNA_def_property(srna, "use_duplicate_action", PROP_BOOLEAN, PROP_NONE);
  RNA_def_property_boolean_sdna(prop, NULL, "dupflag", USER_DUP_ACT);
  RNA_def_property_ui_text(
      prop, "Duplicate Action", "Causes actions to be duplicated with the data");

  prop = RNA_def_property(srna, "use_duplicate_particle", PROP_BOOLEAN, PROP_NONE);
  RNA_def_property_boolean_sdna(prop, NULL, "dupflag", USER_DUP_PSYS);
  RNA_def_property_ui_text(
      prop, "Duplicate Particle", "Causes particle systems to be duplicated with the object");

  prop = RNA_def_property(srna, "use_duplicate_lightprobe", PROP_BOOLEAN, PROP_NONE);
  RNA_def_property_boolean_sdna(prop, NULL, "dupflag", USER_DUP_LIGHTPROBE);
  RNA_def_property_ui_text(
      prop, "Duplicate Light Probe", "Causes light probe data to be duplicated with the object");

  prop = RNA_def_property(srna, "use_duplicate_grease_pencil", PROP_BOOLEAN, PROP_NONE);
  RNA_def_property_boolean_sdna(prop, NULL, "dupflag", USER_DUP_GPENCIL);
  RNA_def_property_ui_text(
      prop, "Duplicate GPencil", "Causes grease pencil data to be duplicated with the object");

  prop = RNA_def_property(srna, "use_duplicate_hair", PROP_BOOLEAN, PROP_NONE);
  RNA_def_property_boolean_sdna(prop, NULL, "dupflag", USER_DUP_HAIR);
  RNA_def_property_ui_text(
      prop, "Duplicate Hair", "Causes hair data to be duplicated with the object");

  prop = RNA_def_property(srna, "use_duplicate_pointcloud", PROP_BOOLEAN, PROP_NONE);
  RNA_def_property_boolean_sdna(prop, NULL, "dupflag", USER_DUP_POINTCLOUD);
  RNA_def_property_ui_text(
      prop, "Duplicate Point Cloud", "Causes point cloud data to be duplicated with the object");

  prop = RNA_def_property(srna, "use_duplicate_volume", PROP_BOOLEAN, PROP_NONE);
  RNA_def_property_boolean_sdna(prop, NULL, "dupflag", USER_DUP_VOLUME);
  RNA_def_property_ui_text(
      prop, "Duplicate Volume", "Causes volume data to be duplicated with the object");

  /* Currently only used for insert offset (aka auto-offset),
   * maybe also be useful for later stuff though. */
  prop = RNA_def_property(srna, "node_margin", PROP_INT, PROP_PIXEL);
  RNA_def_property_int_sdna(prop, NULL, "node_margin");
  RNA_def_property_ui_text(
      prop, "Auto-offset Margin", "Minimum distance between nodes for Auto-offsetting nodes");
  RNA_def_property_update(prop, 0, "rna_userdef_update");

  /* cursor */
  prop = RNA_def_property(srna, "use_cursor_lock_adjust", PROP_BOOLEAN, PROP_NONE);
  RNA_def_property_boolean_sdna(prop, NULL, "uiflag", USER_LOCK_CURSOR_ADJUST);
  RNA_def_property_ui_text(
      prop,
      "Cursor Lock Adjust",
      "Place the cursor without 'jumping' to the new location (when lock-to-cursor is used)");

  prop = RNA_def_property(srna, "use_mouse_depth_cursor", PROP_BOOLEAN, PROP_NONE);
  RNA_def_property_boolean_sdna(prop, NULL, "uiflag", USER_DEPTH_CURSOR);
  RNA_def_property_ui_text(
      prop, "Cursor Surface Project", "Use the surface depth for cursor placement");
}

static void rna_def_userdef_system(BlenderRNA *brna)
{
  PropertyRNA *prop;
  StructRNA *srna;

  static const EnumPropertyItem gl_texture_clamp_items[] = {
      {0, "CLAMP_OFF", 0, "Off", ""},
      {8192, "CLAMP_8192", 0, "8192", ""},
      {4096, "CLAMP_4096", 0, "4096", ""},
      {2048, "CLAMP_2048", 0, "2048", ""},
      {1024, "CLAMP_1024", 0, "1024", ""},
      {512, "CLAMP_512", 0, "512", ""},
      {256, "CLAMP_256", 0, "256", ""},
      {128, "CLAMP_128", 0, "128", ""},
      {0, NULL, 0, NULL, NULL},
  };

  static const EnumPropertyItem anisotropic_items[] = {
      {1, "FILTER_0", 0, "Off", ""},
      {2, "FILTER_2", 0, "2x", ""},
      {4, "FILTER_4", 0, "4x", ""},
      {8, "FILTER_8", 0, "8x", ""},
      {16, "FILTER_16", 0, "16x", ""},
      {0, NULL, 0, NULL, NULL},
  };

  static const EnumPropertyItem audio_mixing_samples_items[] = {
      {256, "SAMPLES_256", 0, "256 Samples", "Set audio mixing buffer size to 256 samples"},
      {512, "SAMPLES_512", 0, "512 Samples", "Set audio mixing buffer size to 512 samples"},
      {1024, "SAMPLES_1024", 0, "1024 Samples", "Set audio mixing buffer size to 1024 samples"},
      {2048, "SAMPLES_2048", 0, "2048 Samples", "Set audio mixing buffer size to 2048 samples"},
      {4096, "SAMPLES_4096", 0, "4096 Samples", "Set audio mixing buffer size to 4096 samples"},
      {8192, "SAMPLES_8192", 0, "8192 Samples", "Set audio mixing buffer size to 8192 samples"},
      {16384,
       "SAMPLES_16384",
       0,
       "16384 Samples",
       "Set audio mixing buffer size to 16384 samples"},
      {32768,
       "SAMPLES_32768",
       0,
       "32768 Samples",
       "Set audio mixing buffer size to 32768 samples"},
      {0, NULL, 0, NULL, NULL},
  };

  static const EnumPropertyItem audio_rate_items[] = {
#  if 0
    {8000, "RATE_8000", 0, "8 kHz", "Set audio sampling rate to 8000 samples per second"},
    {11025, "RATE_11025", 0, "11.025 kHz", "Set audio sampling rate to 11025 samples per second"},
    {16000, "RATE_16000", 0, "16 kHz", "Set audio sampling rate to 16000 samples per second"},
    {22050, "RATE_22050", 0, "22.05 kHz", "Set audio sampling rate to 22050 samples per second"},
    {32000, "RATE_32000", 0, "32 kHz", "Set audio sampling rate to 32000 samples per second"},
#  endif
    {44100, "RATE_44100", 0, "44.1 kHz", "Set audio sampling rate to 44100 samples per second"},
    {48000, "RATE_48000", 0, "48 kHz", "Set audio sampling rate to 48000 samples per second"},
#  if 0
    {88200, "RATE_88200", 0, "88.2 kHz", "Set audio sampling rate to 88200 samples per second"},
#  endif
    {96000, "RATE_96000", 0, "96 kHz", "Set audio sampling rate to 96000 samples per second"},
    {192000, "RATE_192000", 0, "192 kHz", "Set audio sampling rate to 192000 samples per second"},
    {0, NULL, 0, NULL, NULL},
  };

  static const EnumPropertyItem audio_format_items[] = {
      {0x01, "U8", 0, "8-bit Unsigned", "Set audio sample format to 8-bit unsigned integer"},
      {0x12, "S16", 0, "16-bit Signed", "Set audio sample format to 16-bit signed integer"},
      {0x13, "S24", 0, "24-bit Signed", "Set audio sample format to 24-bit signed integer"},
      {0x14, "S32", 0, "32-bit Signed", "Set audio sample format to 32-bit signed integer"},
      {0x24, "FLOAT", 0, "32-bit Float", "Set audio sample format to 32-bit float"},
      {0x28, "DOUBLE", 0, "64-bit Float", "Set audio sample format to 64-bit float"},
      {0, NULL, 0, NULL, NULL},
  };

  static const EnumPropertyItem audio_channel_items[] = {
      {1, "MONO", 0, "Mono", "Set audio channels to mono"},
      {2, "STEREO", 0, "Stereo", "Set audio channels to stereo"},
      {4, "SURROUND4", 0, "4 Channels", "Set audio channels to 4 channels"},
      {6, "SURROUND51", 0, "5.1 Surround", "Set audio channels to 5.1 surround sound"},
      {8, "SURROUND71", 0, "7.1 Surround", "Set audio channels to 7.1 surround sound"},
      {0, NULL, 0, NULL, NULL},
  };

  static const EnumPropertyItem image_draw_methods[] = {
      {IMAGE_DRAW_METHOD_AUTO,
       "AUTO",
       0,
       "Automatic",
       "Automatically choose method based on GPU and image"},
      {IMAGE_DRAW_METHOD_2DTEXTURE,
       "2DTEXTURE",
       0,
       "2D Texture",
       "Use CPU for display transform and display image with 2D texture"},
      {IMAGE_DRAW_METHOD_GLSL,
       "GLSL",
       0,
       "GLSL",
       "Use GLSL shaders for display transform and display image with 2D texture"},
      {0, NULL, 0, NULL, NULL},
  };

  static const EnumPropertyItem seq_disk_cache_compression_levels[] = {
      {USER_SEQ_DISK_CACHE_COMPRESSION_NONE,
       "NONE",
       0,
       "None",
       "Requires fast storage, but uses minimum CPU resources"},
      {USER_SEQ_DISK_CACHE_COMPRESSION_LOW,
       "LOW",
       0,
       "Low",
       "Doesn't require fast storage and uses less CPU resources"},
      {USER_SEQ_DISK_CACHE_COMPRESSION_HIGH,
       "HIGH",
       0,
       "High",
       "Works on slower storage devices and uses most CPU resources"},
      {0, NULL, 0, NULL, NULL},
  };

  static const EnumPropertyItem seq_proxy_setup_options[] = {
      {USER_SEQ_PROXY_SETUP_MANUAL, "MANUAL", 0, "Manual", "Set up proxies manually"},
      {USER_SEQ_PROXY_SETUP_AUTOMATIC,
       "AUTOMATIC",
       0,
       "Automatic",
       "Build proxies for added movie and image strips in each preview size"},
      {0, NULL, 0, NULL, NULL},
  };

  srna = RNA_def_struct(brna, "PreferencesSystem", NULL);
  RNA_def_struct_sdna(srna, "UserDef");
  RNA_def_struct_nested(brna, srna, "Preferences");
  RNA_def_struct_clear_flag(srna, STRUCT_UNDO);
  RNA_def_struct_ui_text(srna, "System & OpenGL", "Graphics driver and operating system settings");

  /* UI settings. */

  prop = RNA_def_property(srna, "ui_scale", PROP_FLOAT, PROP_NONE);
  RNA_def_property_clear_flag(prop, PROP_EDITABLE);
  RNA_def_property_float_sdna(prop, NULL, "dpi_fac");
  RNA_def_property_ui_text(
      prop,
      "UI Scale",
      "Size multiplier to use when displaying custom user interface elements, so that "
      "they are scaled correctly on screens with different DPI. This value is based "
      "on operating system DPI settings and Blender display scale");

  prop = RNA_def_property(srna, "ui_line_width", PROP_FLOAT, PROP_NONE);
  RNA_def_property_clear_flag(prop, PROP_EDITABLE);
  RNA_def_property_float_sdna(prop, NULL, "pixelsize");
  RNA_def_property_ui_text(
      prop,
      "UI Line Width",
      "Suggested line thickness and point size in pixels, for add-ons displaying custom "
      "user interface elements, based on operating system settings and Blender UI scale");

  prop = RNA_def_property(srna, "dpi", PROP_INT, PROP_NONE);
  RNA_def_property_clear_flag(prop, PROP_EDITABLE);

  prop = RNA_def_property(srna, "pixel_size", PROP_FLOAT, PROP_NONE);
  RNA_def_property_clear_flag(prop, PROP_EDITABLE);
  RNA_def_property_float_sdna(prop, NULL, "pixelsize");

  /* Memory */

  prop = RNA_def_property(srna, "memory_cache_limit", PROP_INT, PROP_NONE);
  RNA_def_property_int_sdna(prop, NULL, "memcachelimit");
  RNA_def_property_range(prop, 0, max_memory_in_megabytes_int());
  RNA_def_property_ui_text(prop, "Memory Cache Limit", "Memory cache limit (in megabytes)");
  RNA_def_property_update(prop, 0, "rna_Userdef_memcache_update");

  /* Sequencer disk cache */

  prop = RNA_def_property(srna, "use_sequencer_disk_cache", PROP_BOOLEAN, PROP_NONE);
  RNA_def_property_boolean_sdna(
      prop, NULL, "sequencer_disk_cache_flag", SEQ_CACHE_DISK_CACHE_ENABLE);
  RNA_def_property_ui_text(prop, "Use Disk Cache", "Store cached images to disk");

  prop = RNA_def_property(srna, "sequencer_disk_cache_dir", PROP_STRING, PROP_DIRPATH);
  RNA_def_property_string_sdna(prop, NULL, "sequencer_disk_cache_dir");
  RNA_def_property_update(prop, 0, "rna_Userdef_disk_cache_dir_update");
  RNA_def_property_ui_text(prop, "Disk Cache Directory", "Override default directory");

  prop = RNA_def_property(srna, "sequencer_disk_cache_size_limit", PROP_INT, PROP_NONE);
  RNA_def_property_int_sdna(prop, NULL, "sequencer_disk_cache_size_limit");
  RNA_def_property_range(prop, 0, INT_MAX);
  RNA_def_property_ui_text(prop, "Disk Cache Limit", "Disk cache limit (in gigabytes)");

  prop = RNA_def_property(srna, "sequencer_disk_cache_compression", PROP_ENUM, PROP_NONE);
  RNA_def_property_enum_items(prop, seq_disk_cache_compression_levels);
  RNA_def_property_enum_sdna(prop, NULL, "sequencer_disk_cache_compression");
  RNA_def_property_ui_text(
      prop,
      "Disk Cache Compression Level",
      "Smaller compression will result in larger files, but less decoding overhead");

  /* Sequencer proxy setup */

  prop = RNA_def_property(srna, "sequencer_proxy_setup", PROP_ENUM, PROP_NONE);
  RNA_def_property_enum_items(prop, seq_proxy_setup_options);
  RNA_def_property_enum_sdna(prop, NULL, "sequencer_proxy_setup");
  RNA_def_property_ui_text(prop, "Proxy Setup", "When and how proxies are created");

  prop = RNA_def_property(srna, "scrollback", PROP_INT, PROP_UNSIGNED);
  RNA_def_property_int_sdna(prop, NULL, "scrollback");
  RNA_def_property_range(prop, 32, 32768);
  RNA_def_property_ui_text(
      prop, "Scrollback", "Maximum number of lines to store for the console buffer");

  /* OpenGL */

  /* Viewport anti-aliasing */
  prop = RNA_def_property(srna, "use_overlay_smooth_wire", PROP_BOOLEAN, PROP_NONE);
  RNA_def_property_boolean_sdna(prop, NULL, "gpu_flag", USER_GPU_FLAG_OVERLAY_SMOOTH_WIRE);
  RNA_def_property_ui_text(
      prop, "Overlay Smooth Wires", "Enable overlay smooth wires, reducing aliasing");
  RNA_def_property_update(prop, 0, "rna_userdef_dpi_update");

  prop = RNA_def_property(srna, "use_edit_mode_smooth_wire", PROP_BOOLEAN, PROP_NONE);
  RNA_def_property_boolean_negative_sdna(
      prop, NULL, "gpu_flag", USER_GPU_FLAG_NO_EDIT_MODE_SMOOTH_WIRE);
  RNA_def_property_ui_text(prop,
                           "Edit-Mode Smooth Wires",
                           "Enable Edit-Mode edge smoothing, reducing aliasing, requires restart");
  RNA_def_property_update(prop, 0, "rna_userdef_dpi_update");

  prop = RNA_def_property(srna, "use_region_overlap", PROP_BOOLEAN, PROP_NONE);
  RNA_def_property_boolean_sdna(prop, NULL, "uiflag2", USER_REGION_OVERLAP);
  RNA_def_property_ui_text(
      prop, "Region Overlap", "Display tool/property regions over the main region");
  RNA_def_property_update(prop, 0, "rna_userdef_dpi_update");

  prop = RNA_def_property(srna, "viewport_aa", PROP_ENUM, PROP_NONE);
  RNA_def_property_enum_items(prop, rna_enum_userdef_viewport_aa_items);
  RNA_def_property_ui_text(
      prop, "Viewport Anti-Aliasing", "Method of anti-aliasing in 3d viewport");
  RNA_def_property_clear_flag(prop, PROP_ANIMATABLE);
  RNA_def_property_update(prop, 0, "rna_userdef_update");

  prop = RNA_def_property(srna, "solid_lights", PROP_COLLECTION, PROP_NONE);
  RNA_def_property_collection_sdna(prop, NULL, "light_param", "");
  RNA_def_property_struct_type(prop, "UserSolidLight");
  RNA_def_property_ui_text(
      prop, "Solid Lights", "Lights used to display objects in solid shading mode");

  prop = RNA_def_property(srna, "light_ambient", PROP_FLOAT, PROP_COLOR);
  RNA_def_property_float_sdna(prop, NULL, "light_ambient");
  RNA_def_property_array(prop, 3);
  RNA_def_property_ui_text(
      prop, "Ambient Color", "Color of the ambient light that uniformly lit the scene");
  RNA_def_property_update(prop, 0, "rna_UserDef_viewport_lights_update");

  prop = RNA_def_property(srna, "use_studio_light_edit", PROP_BOOLEAN, PROP_NONE);
  RNA_def_property_boolean_sdna(prop, NULL, "edit_studio_light", 1);
  RNA_def_property_ui_text(
      prop, "Edit Studio Light", "View the result of the studio light editor in the viewport");
  RNA_def_property_update(prop, 0, "rna_UserDef_viewport_lights_update");

  prop = RNA_def_property(srna, "gl_clip_alpha", PROP_FLOAT, PROP_FACTOR);
  RNA_def_property_float_sdna(prop, NULL, "glalphaclip");
  RNA_def_property_range(prop, 0.0f, 1.0f);
  RNA_def_property_ui_text(
      prop, "Clip Alpha", "Clip alpha below this threshold in the 3D textured view");
  RNA_def_property_update(prop, 0, "rna_userdef_update");

  /* Textures */

  prop = RNA_def_property(srna, "image_draw_method", PROP_ENUM, PROP_NONE);
  RNA_def_property_enum_items(prop, image_draw_methods);
  RNA_def_property_enum_sdna(prop, NULL, "image_draw_method");
  RNA_def_property_ui_text(
      prop, "Image Display Method", "Method used for displaying images on the screen");
  RNA_def_property_update(prop, 0, "rna_userdef_update");

  prop = RNA_def_property(srna, "anisotropic_filter", PROP_ENUM, PROP_NONE);
  RNA_def_property_enum_sdna(prop, NULL, "anisotropic_filter");
  RNA_def_property_enum_items(prop, anisotropic_items);
  RNA_def_property_enum_default(prop, 1);
  RNA_def_property_ui_text(
      prop,
      "Anisotropic Filter",
      "Quality of the anisotropic filtering (values greater than 1.0 enable anisotropic "
      "filtering)");
  RNA_def_property_update(prop, 0, "rna_userdef_anisotropic_update");

  prop = RNA_def_property(srna, "gl_texture_limit", PROP_ENUM, PROP_NONE);
  RNA_def_property_enum_sdna(prop, NULL, "glreslimit");
  RNA_def_property_enum_items(prop, gl_texture_clamp_items);
  RNA_def_property_ui_text(
      prop, "GL Texture Limit", "Limit the texture size to save graphics memory");
  RNA_def_property_update(prop, 0, "rna_userdef_gl_texture_limit_update");

  prop = RNA_def_property(srna, "texture_time_out", PROP_INT, PROP_NONE);
  RNA_def_property_int_sdna(prop, NULL, "textimeout");
  RNA_def_property_range(prop, 0, 3600);
  RNA_def_property_ui_text(
      prop,
      "Texture Time Out",
      "Time since last access of a GL texture in seconds after which it is freed "
      "(set to 0 to keep textures allocated)");

  prop = RNA_def_property(srna, "texture_collection_rate", PROP_INT, PROP_NONE);
  RNA_def_property_int_sdna(prop, NULL, "texcollectrate");
  RNA_def_property_range(prop, 1, 3600);
  RNA_def_property_ui_text(
      prop,
      "Texture Collection Rate",
      "Number of seconds between each run of the GL texture garbage collector");

  prop = RNA_def_property(srna, "vbo_time_out", PROP_INT, PROP_NONE);
  RNA_def_property_int_sdna(prop, NULL, "vbotimeout");
  RNA_def_property_range(prop, 0, 3600);
  RNA_def_property_ui_text(
      prop,
      "VBO Time Out",
      "Time since last access of a GL Vertex buffer object in seconds after which it is freed "
      "(set to 0 to keep vbo allocated)");

  prop = RNA_def_property(srna, "vbo_collection_rate", PROP_INT, PROP_NONE);
  RNA_def_property_int_sdna(prop, NULL, "vbocollectrate");
  RNA_def_property_range(prop, 1, 3600);
  RNA_def_property_ui_text(
      prop,
      "VBO Collection Rate",
      "Number of seconds between each run of the GL Vertex buffer object garbage collector");

  /* Select */

  prop = RNA_def_property(srna, "use_select_pick_depth", PROP_BOOLEAN, PROP_NONE);
  RNA_def_property_boolean_negative_sdna(prop, NULL, "gpu_flag", USER_GPU_FLAG_NO_DEPT_PICK);
  RNA_def_property_ui_text(prop,
                           "OpenGL Depth Picking",
                           "Use the depth buffer for picking 3D View selection "
                           "(without this the front most object may not be selected first)");

  /* Audio */

  prop = RNA_def_property(srna, "audio_mixing_buffer", PROP_ENUM, PROP_NONE);
  RNA_def_property_enum_sdna(prop, NULL, "mixbufsize");
  RNA_def_property_enum_items(prop, audio_mixing_samples_items);
  RNA_def_property_ui_text(
      prop, "Audio Mixing Buffer", "Number of samples used by the audio mixing buffer");
  RNA_def_property_update(prop, 0, "rna_UserDef_audio_update");

  prop = RNA_def_property(srna, "audio_device", PROP_ENUM, PROP_NONE);
  RNA_def_property_enum_sdna(prop, NULL, "audiodevice");
  RNA_def_property_enum_items(prop, audio_device_items);
  RNA_def_property_enum_funcs(prop, NULL, NULL, "rna_userdef_audio_device_itemf");
  RNA_def_property_ui_text(prop, "Audio Device", "Audio output device");
  RNA_def_property_update(prop, 0, "rna_UserDef_audio_update");

  prop = RNA_def_property(srna, "audio_sample_rate", PROP_ENUM, PROP_NONE);
  RNA_def_property_enum_sdna(prop, NULL, "audiorate");
  RNA_def_property_enum_items(prop, audio_rate_items);
  RNA_def_property_ui_text(prop, "Audio Sample Rate", "Audio sample rate");
  RNA_def_property_update(prop, 0, "rna_UserDef_audio_update");

  prop = RNA_def_property(srna, "audio_sample_format", PROP_ENUM, PROP_NONE);
  RNA_def_property_enum_sdna(prop, NULL, "audioformat");
  RNA_def_property_enum_items(prop, audio_format_items);
  RNA_def_property_ui_text(prop, "Audio Sample Format", "Audio sample format");
  RNA_def_property_update(prop, 0, "rna_UserDef_audio_update");

  prop = RNA_def_property(srna, "audio_channels", PROP_ENUM, PROP_NONE);
  RNA_def_property_enum_sdna(prop, NULL, "audiochannels");
  RNA_def_property_enum_items(prop, audio_channel_items);
  RNA_def_property_ui_text(prop, "Audio Channels", "Audio channel count");
  RNA_def_property_update(prop, 0, "rna_UserDef_audio_update");

#  ifdef WITH_OPENSUBDIV
  prop = RNA_def_property(srna, "opensubdiv_compute_type", PROP_ENUM, PROP_NONE);
  RNA_def_property_flag(prop, PROP_ENUM_NO_CONTEXT);
  RNA_def_property_enum_sdna(prop, NULL, "opensubdiv_compute_type");
  RNA_def_property_enum_items(prop, opensubdiv_compute_type_items);
  RNA_def_property_enum_funcs(prop, NULL, NULL, "rna_userdef_opensubdiv_compute_type_itemf");
  RNA_def_property_ui_text(
      prop, "OpenSubdiv Compute Type", "Type of computer back-end used with OpenSubdiv");
  RNA_def_property_update(prop, NC_SPACE | ND_SPACE_PROPERTIES, "rna_userdef_opensubdiv_update");
#  endif

#  ifdef WITH_CYCLES
  prop = RNA_def_property(srna, "legacy_compute_device_type", PROP_INT, PROP_NONE);
  RNA_def_property_int_sdna(prop, NULL, "compute_device_type");
  RNA_def_property_clear_flag(prop, PROP_EDITABLE);
  RNA_def_property_flag(prop, PROP_HIDDEN);
  RNA_def_property_ui_text(prop, "Legacy Compute Device Type", "For backwards compatibility only");
#  endif
}

static void rna_def_userdef_input(BlenderRNA *brna)
{
  PropertyRNA *prop;
  StructRNA *srna;

  static const EnumPropertyItem view_rotation_items[] = {
      {0, "TURNTABLE", 0, "Turntable", "Turntable keeps the Z-axis upright while orbiting"},
      {USER_TRACKBALL,
       "TRACKBALL",
       0,
       "Trackball",
       "Trackball allows you to tumble your view at any angle"},
      {0, NULL, 0, NULL, NULL},
  };

#  ifdef WITH_INPUT_NDOF
  static const EnumPropertyItem ndof_view_navigation_items[] = {
      {0, "FREE", 0, "Free", "Use full 6 degrees of freedom by default"},
      {NDOF_MODE_ORBIT, "ORBIT", 0, "Orbit", "Orbit about the view center by default"},
      {0, NULL, 0, NULL, NULL},
  };

  static const EnumPropertyItem ndof_view_rotation_items[] = {
      {NDOF_TURNTABLE,
       "TURNTABLE",
       0,
       "Turntable",
       "Use turntable style rotation in the viewport"},
      {0, "TRACKBALL", 0, "Trackball", "Use trackball style rotation in the viewport"},
      {0, NULL, 0, NULL, NULL},
  };
#  endif /* WITH_INPUT_NDOF */

  static const EnumPropertyItem tablet_api[] = {
      {USER_TABLET_AUTOMATIC,
       "AUTOMATIC",
       0,
       "Automatic",
       "Automatically choose Wintab or Windows Ink depending on the device"},
      {USER_TABLET_NATIVE,
       "WINDOWS_INK",
       0,
       "Windows Ink",
       "Use native Windows Ink API, for modern tablet and pen devices. Requires Windows 8 or "
       "newer"},
      {USER_TABLET_WINTAB,
       "WINTAB",
       0,
       "Wintab",
       "Use Wintab driver for older tablets and Windows versions"},
      {0, NULL, 0, NULL, NULL},
  };

  static const EnumPropertyItem view_zoom_styles[] = {
      {USER_ZOOM_CONTINUE,
       "CONTINUE",
       0,
       "Continue",
       "Continuous zooming. The zoom direction and speed depends on how far along the set Zoom "
       "Axis the mouse has moved"},
      {USER_ZOOM_DOLLY,
       "DOLLY",
       0,
       "Dolly",
       "Zoom in and out based on mouse movement along the set Zoom Axis"},
      {USER_ZOOM_SCALE,
       "SCALE",
       0,
       "Scale",
       "Zoom in and out as if you are scaling the view, mouse movements relative to center"},
      {0, NULL, 0, NULL, NULL},
  };

  static const EnumPropertyItem view_zoom_axes[] = {
      {0, "VERTICAL", 0, "Vertical", "Zoom in and out based on vertical mouse movement"},
      {USER_ZOOM_HORIZ,
       "HORIZONTAL",
       0,
       "Horizontal",
       "Zoom in and out based on horizontal mouse movement"},
      {0, NULL, 0, NULL, NULL},
  };

  srna = RNA_def_struct(brna, "PreferencesInput", NULL);
  RNA_def_struct_sdna(srna, "UserDef");
  RNA_def_struct_nested(brna, srna, "Preferences");
  RNA_def_struct_clear_flag(srna, STRUCT_UNDO);
  RNA_def_struct_ui_text(srna, "Input", "Settings for input devices");

  prop = RNA_def_property(srna, "view_zoom_method", PROP_ENUM, PROP_NONE);
  RNA_def_property_enum_sdna(prop, NULL, "viewzoom");
  RNA_def_property_enum_items(prop, view_zoom_styles);
  RNA_def_property_ui_text(prop, "Zoom Style", "Which style to use for viewport scaling");

  prop = RNA_def_property(srna, "view_zoom_axis", PROP_ENUM, PROP_NONE);
  RNA_def_property_enum_bitflag_sdna(prop, NULL, "uiflag");
  RNA_def_property_enum_items(prop, view_zoom_axes);
  RNA_def_property_ui_text(prop, "Zoom Axis", "Axis of mouse movement to zoom in or out on");

  prop = RNA_def_property(srna, "invert_mouse_zoom", PROP_BOOLEAN, PROP_NONE);
  RNA_def_property_boolean_sdna(prop, NULL, "uiflag", USER_ZOOM_INVERT);
  RNA_def_property_ui_text(
      prop, "Invert Zoom Direction", "Invert the axis of mouse movement for zooming");

  prop = RNA_def_property(srna, "use_mouse_depth_navigate", PROP_BOOLEAN, PROP_NONE);
  RNA_def_property_boolean_sdna(prop, NULL, "uiflag", USER_DEPTH_NAVIGATE);
  RNA_def_property_ui_text(
      prop,
      "Auto Depth",
      "Use the depth under the mouse to improve view pan/rotate/zoom functionality");

  /* view zoom */
  prop = RNA_def_property(srna, "use_zoom_to_mouse", PROP_BOOLEAN, PROP_NONE);
  RNA_def_property_boolean_sdna(prop, NULL, "uiflag", USER_ZOOM_TO_MOUSEPOS);
  RNA_def_property_ui_text(prop,
                           "Zoom to Mouse Position",
                           "Zoom in towards the mouse pointer's position in the 3D view, "
                           "rather than the 2D window center");

  /* view rotation */
  prop = RNA_def_property(srna, "use_auto_perspective", PROP_BOOLEAN, PROP_NONE);
  RNA_def_property_boolean_sdna(prop, NULL, "uiflag", USER_AUTOPERSP);
  RNA_def_property_ui_text(
      prop,
      "Auto Perspective",
      "Automatically switch between orthographic and perspective when changing "
      "from top/front/side views");

  prop = RNA_def_property(srna, "use_rotate_around_active", PROP_BOOLEAN, PROP_NONE);
  RNA_def_property_boolean_sdna(prop, NULL, "uiflag", USER_ORBIT_SELECTION);
  RNA_def_property_ui_text(prop, "Orbit Around Selection", "Use selection as the pivot point");

  prop = RNA_def_property(srna, "view_rotate_method", PROP_ENUM, PROP_NONE);
  RNA_def_property_enum_bitflag_sdna(prop, NULL, "flag");
  RNA_def_property_enum_items(prop, view_rotation_items);
  RNA_def_property_ui_text(prop, "Orbit Method", "Orbit method in the viewport");

  prop = RNA_def_property(srna, "use_mouse_continuous", PROP_BOOLEAN, PROP_NONE);
  RNA_def_property_boolean_sdna(prop, NULL, "uiflag", USER_CONTINUOUS_MOUSE);
  RNA_def_property_ui_text(
      prop,
      "Continuous Grab",
      "Let the mouse wrap around the view boundaries so mouse movements are not limited by the "
      "screen size (used by transform, dragging of UI controls, etc.)");

  prop = RNA_def_property(srna, "use_drag_immediately", PROP_BOOLEAN, PROP_NONE);
  RNA_def_property_boolean_sdna(prop, NULL, "flag", USER_RELEASECONFIRM);
  RNA_def_property_ui_text(prop,
                           "Release Confirms",
                           "Moving things with a mouse drag confirms when releasing the button");

  prop = RNA_def_property(srna, "use_numeric_input_advanced", PROP_BOOLEAN, PROP_NONE);
  RNA_def_property_boolean_sdna(prop, NULL, "flag", USER_FLAG_NUMINPUT_ADVANCED);
  RNA_def_property_ui_text(prop,
                           "Default to Advanced Numeric Input",
                           "When entering numbers while transforming, "
                           "default to advanced mode for full math expression evaluation");

  /* View Navigation */
  prop = RNA_def_property(srna, "navigation_mode", PROP_ENUM, PROP_NONE);
  RNA_def_property_enum_sdna(prop, NULL, "navigation_mode");
  RNA_def_property_enum_items(prop, rna_enum_navigation_mode_items);
  RNA_def_property_ui_text(prop, "View Navigation", "Which method to use for viewport navigation");

  prop = RNA_def_property(srna, "walk_navigation", PROP_POINTER, PROP_NONE);
  RNA_def_property_pointer_sdna(prop, NULL, "walk_navigation");
  RNA_def_property_flag(prop, PROP_NEVER_NULL);
  RNA_def_property_struct_type(prop, "WalkNavigation");
  RNA_def_property_ui_text(prop, "Walk Navigation", "Settings for walk navigation mode");

  prop = RNA_def_property(srna, "view_rotate_sensitivity_turntable", PROP_FLOAT, PROP_ANGLE);
  RNA_def_property_range(prop, DEG2RADF(0.001f), DEG2RADF(15.0f));
  RNA_def_property_ui_range(prop, DEG2RADF(0.001f), DEG2RADF(15.0f), 1.0f, 2);
  RNA_def_property_ui_text(prop,
                           "Orbit Sensitivity",
                           "Rotation amount per pixel to control how fast the viewport orbits");

  prop = RNA_def_property(srna, "view_rotate_sensitivity_trackball", PROP_FLOAT, PROP_FACTOR);
  RNA_def_property_range(prop, 0.1f, 10.0f);
  RNA_def_property_ui_range(prop, 0.1f, 2.0f, 0.01f, 2);
  RNA_def_property_ui_text(prop, "Orbit Sensitivity", "Scale trackball orbit sensitivity");

  /* tweak tablet & mouse preset */
  prop = RNA_def_property(srna, "drag_threshold_mouse", PROP_INT, PROP_PIXEL);
  RNA_def_property_range(prop, 1, 255);
  RNA_def_property_ui_text(prop,
                           "Mouse Drag Threshold",
                           "Number of pixels to drag before a tweak/drag event is triggered "
                           "for mouse/trackpad input "
                           "(otherwise click events are detected)");

  prop = RNA_def_property(srna, "drag_threshold_tablet", PROP_INT, PROP_PIXEL);
  RNA_def_property_range(prop, 1, 255);
  RNA_def_property_ui_text(prop,
                           "Tablet Drag Threshold",
                           "Number of pixels to drag before a tweak/drag event is triggered "
                           "for tablet input "
                           "(otherwise click events are detected)");

  prop = RNA_def_property(srna, "drag_threshold", PROP_INT, PROP_PIXEL);
  RNA_def_property_range(prop, 1, 255);
  RNA_def_property_ui_text(prop,
                           "Drag Threshold",
                           "Number of pixels to drag before a drag event is triggered "
                           "for keyboard and other non mouse/tablet input "
                           "(otherwise click events are detected)");

  prop = RNA_def_property(srna, "move_threshold", PROP_INT, PROP_PIXEL);
  RNA_def_property_range(prop, 0, 255);
  RNA_def_property_ui_range(prop, 0, 10, 1, -1);
  RNA_def_property_ui_text(prop,
                           "Motion Threshold",
                           "Number of pixels to before the cursor is considered to have moved "
                           "(used for cycling selected items on successive clicks)");

  /* tablet pressure curve */
  prop = RNA_def_property(srna, "pressure_threshold_max", PROP_FLOAT, PROP_FACTOR);
  RNA_def_property_range(prop, 0.0f, 1.0f);
  RNA_def_property_ui_range(prop, 0.0f, 1.0f, 0.01f, 3);
  RNA_def_property_ui_text(
      prop, "Max Threshold", "Raw input pressure value that is interpreted as 100% by Blender");

  prop = RNA_def_property(srna, "pressure_softness", PROP_FLOAT, PROP_FACTOR);
  RNA_def_property_range(prop, -FLT_MAX, FLT_MAX);
  RNA_def_property_ui_range(prop, -1.0f, 1.0f, 0.1f, 2);
  RNA_def_property_ui_text(
      prop, "Softness", "Adjusts softness of the low pressure response onset using a gamma curve");

  prop = RNA_def_property(srna, "tablet_api", PROP_ENUM, PROP_NONE);
  RNA_def_property_enum_items(prop, tablet_api);
  RNA_def_property_ui_text(prop,
                           "Tablet API",
                           "Select the tablet API to use for pressure sensitivity (may require "
                           "restarting Blender for changes to take effect)");
  RNA_def_property_update(prop, 0, "rna_userdef_tablet_api_update");

#  ifdef WITH_INPUT_NDOF
  /* 3D mouse settings */
  /* global options */
  prop = RNA_def_property(srna, "ndof_sensitivity", PROP_FLOAT, PROP_NONE);
  RNA_def_property_range(prop, 0.01f, 40.0f);
  RNA_def_property_ui_text(prop, "Sensitivity", "Overall sensitivity of the 3D Mouse for panning");

  prop = RNA_def_property(srna, "ndof_orbit_sensitivity", PROP_FLOAT, PROP_NONE);
  RNA_def_property_range(prop, 0.01f, 40.0f);
  RNA_def_property_ui_text(
      prop, "Orbit Sensitivity", "Overall sensitivity of the 3D Mouse for orbiting");

  prop = RNA_def_property(srna, "ndof_deadzone", PROP_FLOAT, PROP_FACTOR);
  RNA_def_property_range(prop, 0.0f, 1.0f);
  RNA_def_property_ui_text(
      prop, "Deadzone", "Threshold of initial movement needed from the device's rest position");
  RNA_def_property_update(prop, 0, "rna_userdef_ndof_deadzone_update");

  prop = RNA_def_property(srna, "ndof_pan_yz_swap_axis", PROP_BOOLEAN, PROP_NONE);
  RNA_def_property_boolean_sdna(prop, NULL, "ndof_flag", NDOF_PAN_YZ_SWAP_AXIS);
  RNA_def_property_ui_text(
      prop, "Y/Z Swap Axis", "Pan using up/down on the device (otherwise forward/backward)");

  prop = RNA_def_property(srna, "ndof_zoom_invert", PROP_BOOLEAN, PROP_NONE);
  RNA_def_property_boolean_sdna(prop, NULL, "ndof_flag", NDOF_ZOOM_INVERT);
  RNA_def_property_ui_text(prop, "Invert Zoom", "Zoom using opposite direction");

  /* 3D view */
  prop = RNA_def_property(srna, "ndof_show_guide", PROP_BOOLEAN, PROP_NONE);
  RNA_def_property_boolean_sdna(prop, NULL, "ndof_flag", NDOF_SHOW_GUIDE);

  /* TODO: update description when fly-mode visuals are in place
   * ("projected position in fly mode"). */
  RNA_def_property_ui_text(
      prop, "Show Navigation Guide", "Display the center and axis during rotation");

  /* 3D view */
  prop = RNA_def_property(srna, "ndof_view_navigate_method", PROP_ENUM, PROP_NONE);
  RNA_def_property_enum_bitflag_sdna(prop, NULL, "ndof_flag");
  RNA_def_property_enum_items(prop, ndof_view_navigation_items);
  RNA_def_property_ui_text(prop, "NDOF View Navigate", "Navigation style in the viewport");

  prop = RNA_def_property(srna, "ndof_view_rotate_method", PROP_ENUM, PROP_NONE);
  RNA_def_property_enum_bitflag_sdna(prop, NULL, "ndof_flag");
  RNA_def_property_enum_items(prop, ndof_view_rotation_items);
  RNA_def_property_ui_text(prop, "NDOF View Rotation", "Rotation style in the viewport");

  /* 3D view: yaw */
  prop = RNA_def_property(srna, "ndof_rotx_invert_axis", PROP_BOOLEAN, PROP_NONE);
  RNA_def_property_boolean_sdna(prop, NULL, "ndof_flag", NDOF_ROTX_INVERT_AXIS);
  RNA_def_property_ui_text(prop, "Invert Pitch (X) Axis", "");

  /* 3D view: pitch */
  prop = RNA_def_property(srna, "ndof_roty_invert_axis", PROP_BOOLEAN, PROP_NONE);
  RNA_def_property_boolean_sdna(prop, NULL, "ndof_flag", NDOF_ROTY_INVERT_AXIS);
  RNA_def_property_ui_text(prop, "Invert Yaw (Y) Axis", "");

  /* 3D view: roll */
  prop = RNA_def_property(srna, "ndof_rotz_invert_axis", PROP_BOOLEAN, PROP_NONE);
  RNA_def_property_boolean_sdna(prop, NULL, "ndof_flag", NDOF_ROTZ_INVERT_AXIS);
  RNA_def_property_ui_text(prop, "Invert Roll (Z) Axis", "");

  /* 3D view: pan x */
  prop = RNA_def_property(srna, "ndof_panx_invert_axis", PROP_BOOLEAN, PROP_NONE);
  RNA_def_property_boolean_sdna(prop, NULL, "ndof_flag", NDOF_PANX_INVERT_AXIS);
  RNA_def_property_ui_text(prop, "Invert X Axis", "");

  /* 3D view: pan y */
  prop = RNA_def_property(srna, "ndof_pany_invert_axis", PROP_BOOLEAN, PROP_NONE);
  RNA_def_property_boolean_sdna(prop, NULL, "ndof_flag", NDOF_PANY_INVERT_AXIS);
  RNA_def_property_ui_text(prop, "Invert Y Axis", "");

  /* 3D view: pan z */
  prop = RNA_def_property(srna, "ndof_panz_invert_axis", PROP_BOOLEAN, PROP_NONE);
  RNA_def_property_boolean_sdna(prop, NULL, "ndof_flag", NDOF_PANZ_INVERT_AXIS);
  RNA_def_property_ui_text(prop, "Invert Z Axis", "");

  /* 3D view: fly */
  prop = RNA_def_property(srna, "ndof_lock_horizon", PROP_BOOLEAN, PROP_NONE);
  RNA_def_property_boolean_sdna(prop, NULL, "ndof_flag", NDOF_LOCK_HORIZON);
  RNA_def_property_ui_text(prop, "Lock Horizon", "Keep horizon level while flying with 3D Mouse");

  prop = RNA_def_property(srna, "ndof_fly_helicopter", PROP_BOOLEAN, PROP_NONE);
  RNA_def_property_boolean_sdna(prop, NULL, "ndof_flag", NDOF_FLY_HELICOPTER);
  RNA_def_property_ui_text(prop,
                           "Helicopter Mode",
                           "Device up/down directly controls the Z position of the 3D viewport");

  /* let Python know whether NDOF is enabled */
  prop = RNA_def_boolean(srna, "use_ndof", true, "", "");
#  else
  prop = RNA_def_boolean(srna, "use_ndof", false, "", "");
#  endif /* WITH_INPUT_NDOF */
  RNA_def_property_flag(prop, PROP_IDPROPERTY);
  RNA_def_property_clear_flag(prop, PROP_EDITABLE);

  prop = RNA_def_property(srna, "mouse_double_click_time", PROP_INT, PROP_NONE);
  RNA_def_property_int_sdna(prop, NULL, "dbl_click_time");
  RNA_def_property_range(prop, 1, 1000);
  RNA_def_property_ui_text(prop, "Double Click Timeout", "Time/delay (in ms) for a double click");

  prop = RNA_def_property(srna, "use_mouse_emulate_3_button", PROP_BOOLEAN, PROP_NONE);
  RNA_def_property_boolean_sdna(prop, NULL, "flag", USER_TWOBUTTONMOUSE);
  RNA_def_property_ui_text(
      prop, "Emulate 3 Button Mouse", "Emulate Middle Mouse with Alt+Left Mouse");
  RNA_def_property_flag(prop, PROP_CONTEXT_UPDATE);
  RNA_def_property_update(prop, 0, "rna_userdef_keyconfig_reload_update");

  static const EnumPropertyItem mouse_emulate_3_button_modifier[] = {
      {USER_EMU_MMB_MOD_ALT, "ALT", 0, "Alt", ""},
      {USER_EMU_MMB_MOD_OSKEY, "OSKEY", 0, "OS-Key", ""},
      {0, NULL, 0, NULL, NULL},
  };

  prop = RNA_def_property(srna, "mouse_emulate_3_button_modifier", PROP_ENUM, PROP_NONE);
  /* Only needed because of WIN32 inability to support the option. */
  RNA_def_property_enum_funcs(prop, "rna_UserDef_mouse_emulate_3_button_modifier_get", NULL, NULL);
  RNA_def_property_enum_items(prop, mouse_emulate_3_button_modifier);
  RNA_def_property_ui_text(
      prop, "Emulate 3 Button Modifier", "Hold this modifier to emulate the middle mouse button");
  RNA_def_property_flag(prop, PROP_CONTEXT_UPDATE);
  RNA_def_property_update(prop, 0, "rna_userdef_keyconfig_reload_update");

  prop = RNA_def_property(srna, "use_emulate_numpad", PROP_BOOLEAN, PROP_NONE);
  RNA_def_property_boolean_sdna(prop, NULL, "flag", USER_NONUMPAD);
  RNA_def_property_ui_text(
      prop, "Emulate Numpad", "Main 1 to 0 keys act as the numpad ones (useful for laptops)");

  prop = RNA_def_property(srna, "invert_zoom_wheel", PROP_BOOLEAN, PROP_NONE);
  RNA_def_property_boolean_sdna(prop, NULL, "uiflag", USER_WHEELZOOMDIR);
  RNA_def_property_ui_text(prop, "Wheel Invert Zoom", "Swap the Mouse Wheel zoom direction");
}

static void rna_def_userdef_keymap(BlenderRNA *brna)
{
  PropertyRNA *prop;

  StructRNA *srna = RNA_def_struct(brna, "PreferencesKeymap", NULL);
  RNA_def_struct_sdna(srna, "UserDef");
  RNA_def_struct_nested(brna, srna, "Preferences");
  RNA_def_struct_clear_flag(srna, STRUCT_UNDO);
  RNA_def_struct_ui_text(srna, "Keymap", "Shortcut setup for keyboards and other input devices");

  prop = RNA_def_property(srna, "show_ui_keyconfig", PROP_BOOLEAN, PROP_NONE);
  RNA_def_property_boolean_negative_sdna(
      prop, NULL, "space_data.flag", USER_SPACEDATA_INPUT_HIDE_UI_KEYCONFIG);
  RNA_def_property_ui_text(prop, "Show UI Key-Config", "");

  prop = RNA_def_property(srna, "active_keyconfig", PROP_STRING, PROP_DIRPATH);
  RNA_def_property_string_sdna(prop, NULL, "keyconfigstr");
  RNA_def_property_ui_text(prop, "Key Config", "The name of the active key configuration");
}

static void rna_def_userdef_filepaths_asset_library(BlenderRNA *brna)
{
  StructRNA *srna;
  PropertyRNA *prop;

  srna = RNA_def_struct(brna, "UserAssetLibrary", NULL);
  RNA_def_struct_sdna(srna, "bUserAssetLibrary");
  RNA_def_struct_clear_flag(srna, STRUCT_UNDO);
  RNA_def_struct_ui_text(
      srna, "Asset Library", "Settings to define a reusable library for Asset Browsers to use");

  prop = RNA_def_property(srna, "name", PROP_STRING, PROP_NONE);
  RNA_def_property_ui_text(
      prop, "Name", "Identifier (not necessarily unique) for the asset library");
  RNA_def_property_string_funcs(prop, NULL, NULL, "rna_userdef_asset_library_name_set");
  RNA_def_struct_name_property(srna, prop);
  RNA_def_property_update(prop, 0, "rna_userdef_update");

  prop = RNA_def_property(srna, "path", PROP_STRING, PROP_DIRPATH);
  RNA_def_property_ui_text(
      prop, "Path", "Path to a directory with .blend files to use as an asset library");
  RNA_def_property_update(prop, 0, "rna_userdef_update");
}

static void rna_def_userdef_filepaths(BlenderRNA *brna)
{
  PropertyRNA *prop;
  StructRNA *srna;

  static const EnumPropertyItem anim_player_presets[] = {
      {0, "INTERNAL", 0, "Internal", "Built-in animation player"},
      {2, "DJV", 0, "DJV", "Open source frame player"},
      {3, "FRAMECYCLER", 0, "FrameCycler", "Frame player from IRIDAS"},
      {4, "RV", 0, "RV", "Frame player from Tweak Software"},
      {5, "MPLAYER", 0, "MPlayer", "Media player for video and PNG/JPEG/SGI image sequences"},
      {50, "CUSTOM", 0, "Custom", "Custom animation player executable path"},
      {0, NULL, 0, NULL, NULL},
  };

  static const EnumPropertyItem preview_type_items[] = {
      {USER_FILE_PREVIEW_NONE, "NONE", 0, "None", "Do not create blend previews"},
      {USER_FILE_PREVIEW_SCREENSHOT, "SCREENSHOT", 0, "Screenshot", "Capture the entire window"},
      {USER_FILE_PREVIEW_CAMERA, "CAMERA", 0, "Camera View", "Workbench render of scene"},
      {0, NULL, 0, NULL, NULL},
  };

  srna = RNA_def_struct(brna, "PreferencesFilePaths", NULL);
  RNA_def_struct_sdna(srna, "UserDef");
  RNA_def_struct_nested(brna, srna, "Preferences");
  RNA_def_struct_clear_flag(srna, STRUCT_UNDO);
  RNA_def_struct_ui_text(srna, "File Paths", "Default paths for external files");

  prop = RNA_def_property(srna, "show_hidden_files_datablocks", PROP_BOOLEAN, PROP_NONE);
<<<<<<< HEAD
  RNA_def_property_boolean_sdna(prop, NULL, "uiflag", USER_HIDE_DOT);
  RNA_def_property_ui_text(
      prop, "Hide Dot Files/Data", "Hide files and data if their name start with a dot (.*)");
=======
  RNA_def_property_boolean_negative_sdna(prop, NULL, "uiflag", USER_HIDE_DOT);
  RNA_def_property_ui_text(prop,
                           "Show Hidden Files/Data-Blocks",
                           "Show files and data-blocks that are normally hidden");
>>>>>>> c1b959f2

  prop = RNA_def_property(srna, "use_filter_files", PROP_BOOLEAN, PROP_NONE);
  RNA_def_property_boolean_sdna(prop, NULL, "uiflag", USER_FILTERFILEEXTS);
  RNA_def_property_ui_text(
      prop, "Filter Files", "Enable filtering of files in the File Browser");

  prop = RNA_def_property(srna, "show_recent_locations", PROP_BOOLEAN, PROP_NONE);
  RNA_def_property_boolean_negative_sdna(prop, NULL, "uiflag", USER_HIDE_RECENT);
  RNA_def_property_ui_text(
      prop, "Show Recent Locations", "Show Recent locations list in the File Browser");

  prop = RNA_def_property(srna, "show_system_bookmarks", PROP_BOOLEAN, PROP_NONE);
  RNA_def_property_boolean_negative_sdna(prop, NULL, "uiflag", USER_HIDE_SYSTEM_BOOKMARKS);
  RNA_def_property_ui_text(
      prop, "Show System Locations", "Show System locations list in the File Browser");

  prop = RNA_def_property(srna, "use_relative_paths", PROP_BOOLEAN, PROP_NONE);
  RNA_def_property_boolean_sdna(prop, NULL, "flag", USER_RELPATHS);
  RNA_def_property_ui_text(
      prop,
      "Relative Paths",
      "Default relative path option for the file selector, when no path is defined yet");

  prop = RNA_def_property(srna, "use_file_compression", PROP_BOOLEAN, PROP_NONE);
  RNA_def_property_boolean_sdna(prop, NULL, "flag", USER_FILECOMPRESS);
  RNA_def_property_ui_text(
      prop, "Compress File", "Enable file compression when saving .blend files");

  prop = RNA_def_property(srna, "use_load_ui", PROP_BOOLEAN, PROP_NONE);
  RNA_def_property_boolean_negative_sdna(prop, NULL, "flag", USER_FILENOUI);
  RNA_def_property_ui_text(prop, "Load UI", "Load user interface setup when loading .blend files");
  RNA_def_property_update(prop, 0, "rna_userdef_load_ui_update");

  prop = RNA_def_property(srna, "use_scripts_auto_execute", PROP_BOOLEAN, PROP_NONE);
  RNA_def_property_boolean_negative_sdna(prop, NULL, "flag", USER_SCRIPT_AUTOEXEC_DISABLE);
  RNA_def_property_ui_text(prop,
                           "Auto Run Python Scripts",
                           "Allow any .blend file to run scripts automatically "
                           "(unsafe with blend files from an untrusted source)");
  RNA_def_property_update(prop, 0, "rna_userdef_script_autoexec_update");

  prop = RNA_def_property(srna, "use_tabs_as_spaces", PROP_BOOLEAN, PROP_NONE);
  RNA_def_property_boolean_negative_sdna(prop, NULL, "flag", USER_TXT_TABSTOSPACES_DISABLE);
  RNA_def_property_ui_text(
      prop,
      "Tabs as Spaces",
      "Automatically convert all new tabs into spaces for new and loaded text files");

  /* Directories. */

  prop = RNA_def_property(srna, "font_directory", PROP_STRING, PROP_DIRPATH);
  RNA_def_property_string_sdna(prop, NULL, "fontdir");
  RNA_def_property_ui_text(
      prop, "Fonts Directory", "The default directory to search for loading fonts");

  prop = RNA_def_property(srna, "texture_directory", PROP_STRING, PROP_DIRPATH);
  RNA_def_property_string_sdna(prop, NULL, "textudir");
  RNA_def_property_ui_text(
      prop, "Textures Directory", "The default directory to search for textures");

  prop = RNA_def_property(srna, "render_output_directory", PROP_STRING, PROP_DIRPATH);
  RNA_def_property_string_sdna(prop, NULL, "renderdir");
  RNA_def_property_ui_text(prop,
                           "Render Output Directory",
                           "The default directory for rendering output, for new scenes");

  prop = RNA_def_property(srna, "script_directory", PROP_STRING, PROP_DIRPATH);
  RNA_def_property_string_sdna(prop, NULL, "pythondir");
  RNA_def_property_ui_text(
      prop,
      "Python Scripts Directory",
      "Alternate script path, matching the default layout with subdirectories: "
      "startup, add-ons, modules, and presets (requires restart)");
  /* TODO: editing should reset sys.path! */

  prop = RNA_def_property(srna, "i18n_branches_directory", PROP_STRING, PROP_DIRPATH);
  RNA_def_property_string_sdna(prop, NULL, "i18ndir");
  RNA_def_property_ui_text(
      prop,
      "Translation Branches Directory",
      "The path to the '/branches' directory of your local svn-translation copy, "
      "to allow translating from the UI");

  prop = RNA_def_property(srna, "sound_directory", PROP_STRING, PROP_DIRPATH);
  RNA_def_property_string_sdna(prop, NULL, "sounddir");
  RNA_def_property_ui_text(prop, "Sounds Directory", "The default directory to search for sounds");

  prop = RNA_def_property(srna, "temporary_directory", PROP_STRING, PROP_DIRPATH);
  RNA_def_property_string_sdna(prop, NULL, "tempdir");
  RNA_def_property_ui_text(
      prop, "Temporary Directory", "The directory for storing temporary save files");
  RNA_def_property_update(prop, 0, "rna_userdef_temp_update");

  prop = RNA_def_property(srna, "render_cache_directory", PROP_STRING, PROP_DIRPATH);
  RNA_def_property_string_sdna(prop, NULL, "render_cachedir");
  RNA_def_property_ui_text(prop, "Render Cache Path", "Where to cache raw render results");

  prop = RNA_def_property(srna, "image_editor", PROP_STRING, PROP_FILEPATH);
  RNA_def_property_string_sdna(prop, NULL, "image_editor");
  RNA_def_property_ui_text(prop, "Image Editor", "Path to an image editor");

  prop = RNA_def_property(srna, "animation_player", PROP_STRING, PROP_FILEPATH);
  RNA_def_property_string_sdna(prop, NULL, "anim_player");
  RNA_def_property_ui_text(
      prop, "Animation Player", "Path to a custom animation/frame sequence player");

  prop = RNA_def_property(srna, "animation_player_preset", PROP_ENUM, PROP_NONE);
  RNA_def_property_enum_sdna(prop, NULL, "anim_player_preset");
  RNA_def_property_enum_items(prop, anim_player_presets);
  RNA_def_property_ui_text(
      prop, "Animation Player Preset", "Preset configs for external animation players");

  /* Autosave. */

  prop = RNA_def_property(srna, "save_version", PROP_INT, PROP_NONE);
  RNA_def_property_int_sdna(prop, NULL, "versions");
  RNA_def_property_range(prop, 0, 32);
  RNA_def_property_ui_text(
      prop,
      "Save Versions",
      "The number of old versions to maintain in the current directory, when manually saving");

  prop = RNA_def_property(srna, "use_auto_save_temporary_files", PROP_BOOLEAN, PROP_NONE);
  RNA_def_property_boolean_sdna(prop, NULL, "flag", USER_AUTOSAVE);
  RNA_def_property_ui_text(prop,
                           "Auto Save Temporary Files",
                           "Automatic saving of temporary files in temp directory, "
                           "uses process ID.\n"
                           "Warning: Sculpt and edit mode data won't be saved");
  RNA_def_property_update(prop, 0, "rna_userdef_autosave_update");

  prop = RNA_def_property(srna, "auto_save_time", PROP_INT, PROP_NONE);
  RNA_def_property_int_sdna(prop, NULL, "savetime");
  RNA_def_property_range(prop, 1, 60);
  RNA_def_property_ui_text(
      prop, "Auto Save Time", "The time (in minutes) to wait between automatic temporary saves");
  RNA_def_property_update(prop, 0, "rna_userdef_autosave_update");

  prop = RNA_def_property(srna, "recent_files", PROP_INT, PROP_NONE);
  RNA_def_property_range(prop, 0, 30);
  RNA_def_property_ui_text(
      prop, "Recent Files", "Maximum number of recently opened files to remember");

  prop = RNA_def_property(srna, "file_preview_type", PROP_ENUM, PROP_NONE);
  RNA_def_property_enum_items(prop, preview_type_items);
  RNA_def_property_ui_text(prop, "File Preview Type", "What type of blend preview to create");

  rna_def_userdef_filepaths_asset_library(brna);

  prop = RNA_def_property(srna, "asset_libraries", PROP_COLLECTION, PROP_NONE);
  RNA_def_property_struct_type(prop, "UserAssetLibrary");
  RNA_def_property_ui_text(prop, "Asset Libraries", "");
}

static void rna_def_userdef_experimental(BlenderRNA *brna)
{
  StructRNA *srna;
  PropertyRNA *prop;

  srna = RNA_def_struct(brna, "PreferencesExperimental", NULL);
  RNA_def_struct_sdna(srna, "UserDef_Experimental");
  RNA_def_struct_nested(brna, srna, "Preferences");
  RNA_def_struct_clear_flag(srna, STRUCT_UNDO);
  RNA_def_struct_ui_text(srna, "Experimental", "Experimental features");

  prop = RNA_def_property(srna, "use_undo_legacy", PROP_BOOLEAN, PROP_NONE);
  RNA_def_property_boolean_sdna(prop, NULL, "use_undo_legacy", 1);
  RNA_def_property_ui_text(
      prop,
      "Undo Legacy",
      "Use legacy undo (slower than the new default one, but may be more stable in some cases)");

  prop = RNA_def_property(srna, "override_auto_resync", PROP_BOOLEAN, PROP_NONE);
  RNA_def_property_boolean_negative_sdna(prop, NULL, "no_override_auto_resync", 1);
  RNA_def_property_ui_text(
      prop,
      "Override Auto Resync",
      "Enable library overrides automatic resync detection and process on file load. Disable when "
      "dealing with older .blend files that need manual Resync (Enforce) handling");

  prop = RNA_def_property(srna, "use_new_point_cloud_type", PROP_BOOLEAN, PROP_NONE);
  RNA_def_property_boolean_sdna(prop, NULL, "use_new_point_cloud_type", 1);
  RNA_def_property_ui_text(
      prop, "New Point Cloud Type", "Enable the new point cloud type in the ui");

  prop = RNA_def_property(srna, "use_full_frame_compositor", PROP_BOOLEAN, PROP_NONE);
  RNA_def_property_boolean_sdna(prop, NULL, "use_full_frame_compositor", 1);
  RNA_def_property_ui_text(prop,
                           "Full Frame Compositor",
                           "Enable compositor full frame execution mode option (no tiling, "
                           "reduces execution time and memory usage)");
  RNA_def_property_update(prop, 0, "rna_userdef_update");

  prop = RNA_def_property(srna, "use_new_hair_type", PROP_BOOLEAN, PROP_NONE);
  RNA_def_property_boolean_sdna(prop, NULL, "use_new_hair_type", 1);
  RNA_def_property_ui_text(prop, "New Hair Type", "Enable the new hair type in the ui");

  prop = RNA_def_property(srna, "use_cycles_debug", PROP_BOOLEAN, PROP_NONE);
  RNA_def_property_boolean_sdna(prop, NULL, "use_cycles_debug", 1);
  RNA_def_property_ui_text(prop, "Cycles Debug", "Enable Cycles debugging options for developers");
  RNA_def_property_update(prop, 0, "rna_userdef_update");

  prop = RNA_def_property(srna, "use_sculpt_vertex_colors", PROP_BOOLEAN, PROP_NONE);
  RNA_def_property_boolean_sdna(prop, NULL, "use_sculpt_vertex_colors", 1);
  RNA_def_property_ui_text(prop, "Sculpt Vertex Colors", "Use the new Vertex Painting system");

  prop = RNA_def_property(srna, "use_sculpt_tools_tilt", PROP_BOOLEAN, PROP_NONE);
  RNA_def_property_boolean_sdna(prop, NULL, "use_sculpt_tools_tilt", 1);
  RNA_def_property_ui_text(
      prop, "Sculpt Mode Tilt Support", "Support for pen tablet tilt events in Sculpt Mode");

  prop = RNA_def_property(srna, "use_extended_asset_browser", PROP_BOOLEAN, PROP_NONE);
  RNA_def_property_ui_text(prop,
                           "Extended Asset Browser",
                           "Enable Asset Browser editor and operators to manage regular "
                           "data-blocks as assets, not just poses");
  RNA_def_property_update(prop, 0, "rna_userdef_ui_update");

  prop = RNA_def_property(srna, "use_override_templates", PROP_BOOLEAN, PROP_NONE);
  RNA_def_property_boolean_sdna(prop, NULL, "use_override_templates", 1);
  RNA_def_property_ui_text(
      prop, "Override Templates", "Enable library override template in the python API");

  prop = RNA_def_property(srna, "use_geometry_nodes_fields", PROP_BOOLEAN, PROP_NONE);
  RNA_def_property_boolean_sdna(prop, NULL, "use_geometry_nodes_fields", 1);
  RNA_def_property_ui_text(prop, "Geometry Nodes Fields", "Enable field nodes in geometry nodes");
}

static void rna_def_userdef_addon_collection(BlenderRNA *brna, PropertyRNA *cprop)
{
  StructRNA *srna;
  FunctionRNA *func;
  PropertyRNA *parm;

  RNA_def_property_srna(cprop, "Addons");
  srna = RNA_def_struct(brna, "Addons", NULL);
  RNA_def_struct_clear_flag(srna, STRUCT_UNDO);
  RNA_def_struct_ui_text(srna, "User Add-ons", "Collection of add-ons");

  func = RNA_def_function(srna, "new", "rna_userdef_addon_new");
  RNA_def_function_flag(func, FUNC_NO_SELF);
  RNA_def_function_ui_description(func, "Add a new add-on");
  /* return type */
  parm = RNA_def_pointer(func, "addon", "Addon", "", "Add-on data");
  RNA_def_function_return(func, parm);

  func = RNA_def_function(srna, "remove", "rna_userdef_addon_remove");
  RNA_def_function_flag(func, FUNC_NO_SELF | FUNC_USE_REPORTS);
  RNA_def_function_ui_description(func, "Remove add-on");
  parm = RNA_def_pointer(func, "addon", "Addon", "", "Add-on to remove");
  RNA_def_parameter_flags(parm, PROP_NEVER_NULL, PARM_REQUIRED | PARM_RNAPTR);
  RNA_def_parameter_clear_flags(parm, PROP_THICK_WRAP, 0);
}

static void rna_def_userdef_autoexec_path_collection(BlenderRNA *brna, PropertyRNA *cprop)
{
  StructRNA *srna;
  FunctionRNA *func;
  PropertyRNA *parm;

  RNA_def_property_srna(cprop, "PathCompareCollection");
  srna = RNA_def_struct(brna, "PathCompareCollection", NULL);
  RNA_def_struct_clear_flag(srna, STRUCT_UNDO);
  RNA_def_struct_ui_text(srna, "Paths Compare", "Collection of paths");

  func = RNA_def_function(srna, "new", "rna_userdef_pathcompare_new");
  RNA_def_function_flag(func, FUNC_NO_SELF);
  RNA_def_function_ui_description(func, "Add a new path");
  /* return type */
  parm = RNA_def_pointer(func, "pathcmp", "PathCompare", "", "");
  RNA_def_function_return(func, parm);

  func = RNA_def_function(srna, "remove", "rna_userdef_pathcompare_remove");
  RNA_def_function_flag(func, FUNC_NO_SELF | FUNC_USE_REPORTS);
  RNA_def_function_ui_description(func, "Remove path");
  parm = RNA_def_pointer(func, "pathcmp", "PathCompare", "", "");
  RNA_def_parameter_flags(parm, PROP_NEVER_NULL, PARM_REQUIRED | PARM_RNAPTR);
  RNA_def_parameter_clear_flags(parm, PROP_THICK_WRAP, 0);
}

void RNA_def_userdef(BlenderRNA *brna)
{
  USERDEF_TAG_DIRTY_PROPERTY_UPDATE_ENABLE;

  StructRNA *srna;
  PropertyRNA *prop;

  rna_def_userdef_dothemes(brna);
  rna_def_userdef_solidlight(brna);
  rna_def_userdef_walk_navigation(brna);

  srna = RNA_def_struct(brna, "Preferences", NULL);
  RNA_def_struct_sdna(srna, "UserDef");
  RNA_def_struct_clear_flag(srna, STRUCT_UNDO);
  RNA_def_struct_ui_text(srna, "Preferences", "Global preferences");

  prop = RNA_def_property(srna, "active_section", PROP_ENUM, PROP_NONE);
  RNA_def_property_enum_sdna(prop, NULL, "space_data.section_active");
  RNA_def_property_enum_items(prop, rna_enum_preference_section_items);
  RNA_def_property_enum_funcs(prop, NULL, NULL, "rna_UseDef_active_section_itemf");
  RNA_def_property_ui_text(
      prop, "Active Section", "Active section of the preferences shown in the user interface");
  RNA_def_property_update(prop, 0, "rna_userdef_ui_update");

  /* don't expose this directly via the UI, modify via an operator */
  prop = RNA_def_property(srna, "app_template", PROP_STRING, PROP_NONE);
  RNA_def_property_string_sdna(prop, NULL, "app_template");
  RNA_def_property_ui_text(prop, "Application Template", "");

  prop = RNA_def_property(srna, "themes", PROP_COLLECTION, PROP_NONE);
  RNA_def_property_collection_sdna(prop, NULL, "themes", NULL);
  RNA_def_property_struct_type(prop, "Theme");
  RNA_def_property_ui_text(prop, "Themes", "");

  prop = RNA_def_property(srna, "ui_styles", PROP_COLLECTION, PROP_NONE);
  RNA_def_property_collection_sdna(prop, NULL, "uistyles", NULL);
  RNA_def_property_struct_type(prop, "ThemeStyle");
  RNA_def_property_ui_text(prop, "Styles", "");

  prop = RNA_def_property(srna, "addons", PROP_COLLECTION, PROP_NONE);
  RNA_def_property_collection_sdna(prop, NULL, "addons", NULL);
  RNA_def_property_struct_type(prop, "Addon");
  RNA_def_property_ui_text(prop, "Add-on", "");
  rna_def_userdef_addon_collection(brna, prop);

  prop = RNA_def_property(srna, "autoexec_paths", PROP_COLLECTION, PROP_NONE);
  RNA_def_property_collection_sdna(prop, NULL, "autoexec_paths", NULL);
  RNA_def_property_struct_type(prop, "PathCompare");
  RNA_def_property_ui_text(prop, "Auto-Execution Paths", "");
  rna_def_userdef_autoexec_path_collection(brna, prop);

  /* nested structs */
  prop = RNA_def_property(srna, "view", PROP_POINTER, PROP_NONE);
  RNA_def_property_flag(prop, PROP_NEVER_NULL);
  RNA_def_property_struct_type(prop, "PreferencesView");
  RNA_def_property_pointer_funcs(prop, "rna_UserDef_view_get", NULL, NULL, NULL);
  RNA_def_property_ui_text(prop, "View & Controls", "Preferences related to viewing data");

  prop = RNA_def_property(srna, "edit", PROP_POINTER, PROP_NONE);
  RNA_def_property_flag(prop, PROP_NEVER_NULL);
  RNA_def_property_struct_type(prop, "PreferencesEdit");
  RNA_def_property_pointer_funcs(prop, "rna_UserDef_edit_get", NULL, NULL, NULL);
  RNA_def_property_ui_text(prop, "Edit Methods", "Settings for interacting with Blender data");

  prop = RNA_def_property(srna, "inputs", PROP_POINTER, PROP_NONE);
  RNA_def_property_flag(prop, PROP_NEVER_NULL);
  RNA_def_property_struct_type(prop, "PreferencesInput");
  RNA_def_property_pointer_funcs(prop, "rna_UserDef_input_get", NULL, NULL, NULL);
  RNA_def_property_ui_text(prop, "Inputs", "Settings for input devices");

  prop = RNA_def_property(srna, "keymap", PROP_POINTER, PROP_NONE);
  RNA_def_property_flag(prop, PROP_NEVER_NULL);
  RNA_def_property_struct_type(prop, "PreferencesKeymap");
  RNA_def_property_pointer_funcs(prop, "rna_UserDef_keymap_get", NULL, NULL, NULL);
  RNA_def_property_ui_text(prop, "Keymap", "Shortcut setup for keyboards and other input devices");

  prop = RNA_def_property(srna, "filepaths", PROP_POINTER, PROP_NONE);
  RNA_def_property_flag(prop, PROP_NEVER_NULL);
  RNA_def_property_struct_type(prop, "PreferencesFilePaths");
  RNA_def_property_pointer_funcs(prop, "rna_UserDef_filepaths_get", NULL, NULL, NULL);
  RNA_def_property_ui_text(prop, "File Paths", "Default paths for external files");

  prop = RNA_def_property(srna, "system", PROP_POINTER, PROP_NONE);
  RNA_def_property_flag(prop, PROP_NEVER_NULL);
  RNA_def_property_struct_type(prop, "PreferencesSystem");
  RNA_def_property_pointer_funcs(prop, "rna_UserDef_system_get", NULL, NULL, NULL);
  RNA_def_property_ui_text(
      prop, "System & OpenGL", "Graphics driver and operating system settings");

  prop = RNA_def_property(srna, "experimental", PROP_POINTER, PROP_NONE);
  RNA_def_property_flag(prop, PROP_NEVER_NULL);
  RNA_def_property_struct_type(prop, "PreferencesExperimental");
  RNA_def_property_ui_text(
      prop,
      "Experimental",
      "Settings for features that are still early in their development stage");

  prop = RNA_def_int_vector(srna,
                            "version",
                            3,
                            NULL,
                            0,
                            INT_MAX,
                            "Version",
                            "Version of Blender the userpref.blend was saved with",
                            0,
                            INT_MAX);
  RNA_def_property_int_funcs(prop, "rna_userdef_version_get", NULL, NULL);
  RNA_def_property_clear_flag(prop, PROP_EDITABLE);
  RNA_def_property_flag(prop, PROP_THICK_WRAP);

  /* StudioLight Collection */
  prop = RNA_def_property(srna, "studio_lights", PROP_COLLECTION, PROP_NONE);
  RNA_def_property_struct_type(prop, "StudioLight");
  RNA_def_property_srna(prop, "StudioLights");
  RNA_def_property_collection_funcs(prop,
                                    "rna_UserDef_studiolight_begin",
                                    "rna_iterator_listbase_next",
                                    "rna_iterator_listbase_end",
                                    "rna_iterator_listbase_get",
                                    NULL,
                                    NULL,
                                    NULL,
                                    NULL);
  RNA_def_property_ui_text(prop, "Studio Lights", "");

  /* Preferences Flags */
  prop = RNA_def_property(srna, "use_preferences_save", PROP_BOOLEAN, PROP_NONE);
  RNA_def_property_boolean_sdna(prop, NULL, "pref_flag", USER_PREF_FLAG_SAVE);
  RNA_def_property_ui_text(prop,
                           "Save on Exit",
                           "Save preferences on exit when modified "
                           "(unless factory settings have been loaded)");

  prop = RNA_def_property(srna, "is_dirty", PROP_BOOLEAN, PROP_NONE);
  RNA_def_property_boolean_sdna(prop, NULL, "runtime.is_dirty", 0);
  RNA_def_property_ui_text(prop, "Dirty", "Preferences have changed");
  RNA_def_property_update(prop, 0, "rna_userdef_ui_update");

  rna_def_userdef_view(brna);
  rna_def_userdef_edit(brna);
  rna_def_userdef_input(brna);
  rna_def_userdef_keymap(brna);
  rna_def_userdef_filepaths(brna);
  rna_def_userdef_system(brna);
  rna_def_userdef_addon(brna);
  rna_def_userdef_addon_pref(brna);
  rna_def_userdef_studiolights(brna);
  rna_def_userdef_studiolight(brna);
  rna_def_userdef_pathcompare(brna);
  rna_def_userdef_experimental(brna);

  USERDEF_TAG_DIRTY_PROPERTY_UPDATE_DISABLE;
}

#endif<|MERGE_RESOLUTION|>--- conflicted
+++ resolved
@@ -2758,7 +2758,7 @@
   prop = RNA_def_property(srna, "syntax_preprocessor", PROP_FLOAT, PROP_COLOR_GAMMA);
   RNA_def_property_float_sdna(prop, NULL, "syntaxd");
   RNA_def_property_array(prop, 3);
-  RNA_def_property_ui_text(prop, "Syntax Prerocessor", "");
+  RNA_def_property_ui_text(prop, "Syntax Preprocessor", "");
   RNA_def_property_update(prop, 0, "rna_userdef_theme_update");
 
   prop = RNA_def_property(srna, "syntax_reserved", PROP_FLOAT, PROP_COLOR_GAMMA);
@@ -6071,16 +6071,10 @@
   RNA_def_struct_ui_text(srna, "File Paths", "Default paths for external files");
 
   prop = RNA_def_property(srna, "show_hidden_files_datablocks", PROP_BOOLEAN, PROP_NONE);
-<<<<<<< HEAD
-  RNA_def_property_boolean_sdna(prop, NULL, "uiflag", USER_HIDE_DOT);
-  RNA_def_property_ui_text(
-      prop, "Hide Dot Files/Data", "Hide files and data if their name start with a dot (.*)");
-=======
   RNA_def_property_boolean_negative_sdna(prop, NULL, "uiflag", USER_HIDE_DOT);
   RNA_def_property_ui_text(prop,
-                           "Show Hidden Files/Data-Blocks",
-                           "Show files and data-blocks that are normally hidden");
->>>>>>> c1b959f2
+                           "Show Hidden Files/Data",
+                           "Show files and data that are normally hidden");
 
   prop = RNA_def_property(srna, "use_filter_files", PROP_BOOLEAN, PROP_NONE);
   RNA_def_property_boolean_sdna(prop, NULL, "uiflag", USER_FILTERFILEEXTS);
