--- conflicted
+++ resolved
@@ -6164,14 +6164,8 @@
 
   prop = RNA_def_property(srna, "show_hidden_files_datablocks", PROP_BOOLEAN, PROP_NONE);
   RNA_def_property_boolean_negative_sdna(prop, NULL, "uiflag", USER_HIDE_DOT);
-<<<<<<< HEAD
-  RNA_def_property_ui_text(prop,
-                           "Show Hidden Files/Data",
-                           "Show files and data that are normally hidden");
-=======
   RNA_def_property_ui_text(
       prop, "Show Hidden Files/Data", "Show files and data that are normally hidden");
->>>>>>> 44989054
 
   prop = RNA_def_property(srna, "use_filter_files", PROP_BOOLEAN, PROP_NONE);
   RNA_def_property_boolean_sdna(prop, NULL, "uiflag", USER_FILTERFILEEXTS);
