/*
 * ***** BEGIN GPL LICENSE BLOCK *****
 *
 * This program is free software; you can redistribute it and/or
 * modify it under the terms of the GNU General Public License
 * as published by the Free Software Foundation; either version 2
 * of the License, or (at your option) any later version.
 *
 * This program is distributed in the hope that it will be useful,
 * but WITHOUT ANY WARRANTY; without even the implied warranty of
 * MERCHANTABILITY or FITNESS FOR A PARTICULAR PURPOSE.  See the
 * GNU General Public License for more details.
 *
 * You should have received a copy of the GNU General Public License
 * along with this program; if not, write to the Free Software Foundation,
 * Inc., 51 Franklin Street, Fifth Floor, Boston, MA 02110-1301, USA.
 *
 * Contributor(s): Blender Foundation (2009)
 *
 * ***** END GPL LICENSE BLOCK *****
 */

/** \file blender/makesrna/intern/rna_ui.c
 *  \ingroup RNA
 */


#include <stdlib.h>

#include "DNA_screen_types.h"

#include "BLT_translation.h"

#include "BKE_idprop.h"

#include "RNA_define.h"

#include "rna_internal.h"
#include "RNA_enum_types.h"

#include "UI_interface.h"

#include "WM_types.h"

/* see WM_types.h */
const EnumPropertyItem rna_enum_operator_context_items[] = {
	{WM_OP_INVOKE_DEFAULT, "INVOKE_DEFAULT", 0, "Invoke Default", ""},
	{WM_OP_INVOKE_REGION_WIN, "INVOKE_REGION_WIN", 0, "Invoke Region Window", ""},
	{WM_OP_INVOKE_REGION_CHANNELS, "INVOKE_REGION_CHANNELS", 0, "Invoke Region Channels", ""},
	{WM_OP_INVOKE_REGION_PREVIEW, "INVOKE_REGION_PREVIEW", 0, "Invoke Region Preview", ""},
	{WM_OP_INVOKE_AREA, "INVOKE_AREA", 0, "Invoke Area", ""},
	{WM_OP_INVOKE_SCREEN, "INVOKE_SCREEN", 0, "Invoke Screen", ""},
	{WM_OP_EXEC_DEFAULT, "EXEC_DEFAULT", 0, "Exec Default", ""},
	{WM_OP_EXEC_REGION_WIN, "EXEC_REGION_WIN", 0, "Exec Region Window", ""},
	{WM_OP_EXEC_REGION_CHANNELS, "EXEC_REGION_CHANNELS", 0, "Exec Region Channels", ""},
	{WM_OP_EXEC_REGION_PREVIEW, "EXEC_REGION_PREVIEW", 0, "Exec Region Preview", ""},
	{WM_OP_EXEC_AREA, "EXEC_AREA", 0, "Exec Area", ""},
	{WM_OP_EXEC_SCREEN, "EXEC_SCREEN", 0, "Exec Screen", ""},
	{0, NULL, 0, NULL, NULL}
};

const EnumPropertyItem rna_enum_uilist_layout_type_items[] = {
	{UILST_LAYOUT_DEFAULT, "DEFAULT", 0, "Default Layout", "Use the default, multi-rows layout"},
	{UILST_LAYOUT_COMPACT, "COMPACT", 0, "Compact Layout", "Use the compact, single-row layout"},
	{UILST_LAYOUT_GRID, "GRID", 0, "Grid Layout", "Use the grid-based layout"},
	{0, NULL, 0, NULL, NULL}
};

#ifdef RNA_RUNTIME

#include <assert.h>

#include "MEM_guardedalloc.h"

#include "RNA_access.h"

#include "BLI_dynstr.h"

#include "BKE_context.h"
#include "BKE_report.h"
#include "BKE_screen.h"

#include "WM_api.h"

static ARegionType *region_type_find(ReportList *reports, int space_type, int region_type)
{
	SpaceType *st;
	ARegionType *art;

	st = BKE_spacetype_from_id(space_type);

	for (art = (st) ? st->regiontypes.first : NULL; art; art = art->next) {
		if (art->regionid == region_type)
			break;
	}

	/* region type not found? abort */
	if (art == NULL) {
		BKE_report(reports, RPT_ERROR, "Region not found in space type");
		return NULL;
	}

	return art;
}

/* Panel */

static int panel_poll(const bContext *C, PanelType *pt)
{
	extern FunctionRNA rna_Panel_poll_func;

	PointerRNA ptr;
	ParameterList list;
	FunctionRNA *func;
	void *ret;
	int visible;

	RNA_pointer_create(NULL, pt->ext.srna, NULL, &ptr); /* dummy */
	func = &rna_Panel_poll_func; /* RNA_struct_find_function(&ptr, "poll"); */

	RNA_parameter_list_create(&list, &ptr, func);
	RNA_parameter_set_lookup(&list, "context", &C);
	pt->ext.call((bContext *)C, &ptr, func, &list);

	RNA_parameter_get_lookup(&list, "visible", &ret);
	visible = *(int *)ret;

	RNA_parameter_list_free(&list);

	return visible;
}

static void panel_draw(const bContext *C, Panel *pnl)
{
	extern FunctionRNA rna_Panel_draw_func;

	PointerRNA ptr;
	ParameterList list;
	FunctionRNA *func;

	RNA_pointer_create(&CTX_wm_screen(C)->id, pnl->type->ext.srna, pnl, &ptr);
	func = &rna_Panel_draw_func; /* RNA_struct_find_function(&ptr, "draw"); */

	RNA_parameter_list_create(&list, &ptr, func);
	RNA_parameter_set_lookup(&list, "context", &C);
	pnl->type->ext.call((bContext *)C, &ptr, func, &list);

	RNA_parameter_list_free(&list);
}

static void panel_draw_header(const bContext *C, Panel *pnl)
{
	extern FunctionRNA rna_Panel_draw_header_func;

	PointerRNA ptr;
	ParameterList list;
	FunctionRNA *func;

	RNA_pointer_create(&CTX_wm_screen(C)->id, pnl->type->ext.srna, pnl, &ptr);
	func = &rna_Panel_draw_header_func; /* RNA_struct_find_function(&ptr, "draw_header"); */

	RNA_parameter_list_create(&list, &ptr, func);
	RNA_parameter_set_lookup(&list, "context", &C);
	pnl->type->ext.call((bContext *)C, &ptr, func, &list);

	RNA_parameter_list_free(&list);
}

static void rna_Panel_unregister(Main *UNUSED(bmain), StructRNA *type)
{
	ARegionType *art;
	PanelType *pt = RNA_struct_blender_type_get(type);

	if (!pt)
		return;
	if (!(art = region_type_find(NULL, pt->space_type, pt->region_type)))
		return;

	RNA_struct_free_extension(type, &pt->ext);
	RNA_struct_free(&BLENDER_RNA, type);

	if (pt->parent) {
		LinkData *link = BLI_findptr(&pt->parent->children, pt, offsetof(LinkData, data));
		BLI_freelinkN(&pt->parent->children, link);
	}

	BLI_freelistN(&pt->children);
	BLI_freelinkN(&art->paneltypes, pt);

	/* update while blender is running */
	WM_main_add_notifier(NC_WINDOW, NULL);
}

static StructRNA *rna_Panel_register(
        Main *bmain, ReportList *reports, void *data, const char *identifier,
        StructValidateFunc validate, StructCallbackFunc call, StructFreeFunc free)
{
	ARegionType *art;
	PanelType *pt, *parent = NULL, dummypt = {NULL};
	Panel dummypanel = {NULL};
	PointerRNA dummyptr;
	int have_function[3];

	/* setup dummy panel & panel type to store static properties in */
	dummypanel.type = &dummypt;
	RNA_pointer_create(NULL, &RNA_Panel, &dummypanel, &dummyptr);

	/* We have to set default context! Else we get a void string... */
	strcpy(dummypt.translation_context, BLT_I18NCONTEXT_DEFAULT_BPYRNA);

	/* validate the python class */
	if (validate(&dummyptr, data, have_function) != 0)
		return NULL;

	if (strlen(identifier) >= sizeof(dummypt.idname)) {
		BKE_reportf(reports, RPT_ERROR, "Registering panel class: '%s' is too long, maximum length is %d",
		            identifier, (int)sizeof(dummypt.idname));
		return NULL;
	}

	if ((dummypt.category[0] == '\0') && (dummypt.region_type == RGN_TYPE_TOOLS)) {
		/* Use a fallback, otherwise an empty value will draw the panel in every category. */
		strcpy(dummypt.category, PNL_CATEGORY_FALLBACK);
	}

	if (!(art = region_type_find(reports, dummypt.space_type, dummypt.region_type)))
		return NULL;

	/* check if we have registered this panel type before, and remove it */
	for (pt = art->paneltypes.first; pt; pt = pt->next) {
		if (STREQ(pt->idname, dummypt.idname)) {
			if (pt->ext.srna)
				rna_Panel_unregister(bmain, pt->ext.srna);
			else
				BLI_freelinkN(&art->paneltypes, pt);
			break;
		}

		if (dummypt.parent_id[0] && STREQ(pt->idname, dummypt.parent_id)) {
			parent = pt;
		}
	}
	if (!RNA_struct_available_or_report(reports, dummypt.idname)) {
		return NULL;
	}
	if (!RNA_struct_bl_idname_ok_or_report(reports, dummypt.idname, "_PT_")) {
		return NULL;
	}
<<<<<<< HEAD
	if (dummypt.parent_id[0] && !parent) {
		BKE_reportf(reports, RPT_ERROR, "Registering panel class: parent '%s' for '%s' not found",
		            dummypt.parent_id, dummypt.idname);
		return NULL;
	}
	
=======

>>>>>>> b09bcd09
	/* create a new panel type */
	pt = MEM_callocN(sizeof(PanelType), "python buttons panel");
	memcpy(pt, &dummypt, sizeof(dummypt));

	pt->ext.srna = RNA_def_struct_ptr(&BLENDER_RNA, pt->idname, &RNA_Panel);
	RNA_def_struct_translation_context(pt->ext.srna, pt->translation_context);
	pt->ext.data = data;
	pt->ext.call = call;
	pt->ext.free = free;
	RNA_struct_blender_type_set(pt->ext.srna, pt);
	RNA_def_struct_flag(pt->ext.srna, STRUCT_NO_IDPROPERTIES);

	pt->poll = (have_function[0]) ? panel_poll : NULL;
	pt->draw = (have_function[1]) ? panel_draw : NULL;
	pt->draw_header = (have_function[2]) ? panel_draw_header : NULL;

	/* XXX use "no header" flag for some ordering of panels until we have real panel ordering */
	if (pt->flag & PNL_NO_HEADER) {
		PanelType *pth = art->paneltypes.first;
		while (pth && pth->flag & PNL_NO_HEADER)
			pth = pth->next;

		if (pth)
			BLI_insertlinkbefore(&art->paneltypes, pth, pt);
		else
			BLI_addtail(&art->paneltypes, pt);
	}
	else
		BLI_addtail(&art->paneltypes, pt);

	if (parent) {
		pt->parent = parent;
		BLI_addtail(&parent->children, BLI_genericNodeN(pt));
	}

	{
		const char *owner_id = RNA_struct_state_owner_get();
		if (owner_id) {
			BLI_strncpy(pt->owner_id, owner_id, sizeof(pt->owner_id));
		}
	}

	/* update while blender is running */
	WM_main_add_notifier(NC_WINDOW, NULL);

	return pt->ext.srna;
}

static StructRNA *rna_Panel_refine(PointerRNA *ptr)
{
	Panel *menu = (Panel *)ptr->data;
	return (menu->type && menu->type->ext.srna) ? menu->type->ext.srna : &RNA_Panel;
}

/* UIList */
static unsigned int rna_UIList_filter_const_FILTER_ITEM_get(PointerRNA *UNUSED(ptr))
{
	return UILST_FLT_ITEM;
}

static IDProperty *rna_UIList_idprops(PointerRNA *ptr, bool create)
{
	uiList *ui_list = (uiList *)ptr->data;
	if (create && !ui_list->properties) {
		IDPropertyTemplate val = {0};
		ui_list->properties = IDP_New(IDP_GROUP, &val, "RNA_UIList IDproperties group");
	}

	return ui_list->properties;
}

static void uilist_draw_item(uiList *ui_list, bContext *C, uiLayout *layout, PointerRNA *dataptr, PointerRNA *itemptr,
                             int icon, PointerRNA *active_dataptr, const char *active_propname, int index, int flt_flag)
{
	extern FunctionRNA rna_UIList_draw_item_func;

	PointerRNA ul_ptr;
	ParameterList list;
	FunctionRNA *func;

	RNA_pointer_create(&CTX_wm_screen(C)->id, ui_list->type->ext.srna, ui_list, &ul_ptr);
	func = &rna_UIList_draw_item_func; /* RNA_struct_find_function(&ul_ptr, "draw_item"); */

	RNA_parameter_list_create(&list, &ul_ptr, func);
	RNA_parameter_set_lookup(&list, "context", &C);
	RNA_parameter_set_lookup(&list, "layout", &layout);
	RNA_parameter_set_lookup(&list, "data", dataptr);
	RNA_parameter_set_lookup(&list, "item", itemptr);
	RNA_parameter_set_lookup(&list, "icon", &icon);
	RNA_parameter_set_lookup(&list, "active_data", active_dataptr);
	RNA_parameter_set_lookup(&list, "active_property", &active_propname);
	RNA_parameter_set_lookup(&list, "index", &index);
	RNA_parameter_set_lookup(&list, "flt_flag", &flt_flag);
	ui_list->type->ext.call((bContext *)C, &ul_ptr, func, &list);

	RNA_parameter_list_free(&list);
}

static void uilist_draw_filter(uiList *ui_list, bContext *C, uiLayout *layout)
{
	extern FunctionRNA rna_UIList_draw_filter_func;

	PointerRNA ul_ptr;
	ParameterList list;
	FunctionRNA *func;

	RNA_pointer_create(&CTX_wm_screen(C)->id, ui_list->type->ext.srna, ui_list, &ul_ptr);
	func = &rna_UIList_draw_filter_func; /* RNA_struct_find_function(&ul_ptr, "draw_filter"); */

	RNA_parameter_list_create(&list, &ul_ptr, func);
	RNA_parameter_set_lookup(&list, "context", &C);
	RNA_parameter_set_lookup(&list, "layout", &layout);
	ui_list->type->ext.call((bContext *)C, &ul_ptr, func, &list);

	RNA_parameter_list_free(&list);
}

static void uilist_filter_items(uiList *ui_list, bContext *C, PointerRNA *dataptr, const char *propname)
{
	extern FunctionRNA rna_UIList_filter_items_func;

	PointerRNA ul_ptr;
	ParameterList list;
	FunctionRNA *func;
	PropertyRNA *parm;

	uiListDyn *flt_data = ui_list->dyn_data;
	int *filter_flags, *filter_neworder;
	void *ret1, *ret2;
	int ret_len;
	int len = flt_data->items_len = RNA_collection_length(dataptr, propname);

	RNA_pointer_create(&CTX_wm_screen(C)->id, ui_list->type->ext.srna, ui_list, &ul_ptr);
	func = &rna_UIList_filter_items_func; /* RNA_struct_find_function(&ul_ptr, "filter_items"); */

	RNA_parameter_list_create(&list, &ul_ptr, func);
	RNA_parameter_set_lookup(&list, "context", &C);
	RNA_parameter_set_lookup(&list, "data", dataptr);
	RNA_parameter_set_lookup(&list, "property", &propname);

	ui_list->type->ext.call((bContext *)C, &ul_ptr, func, &list);

	parm = RNA_function_find_parameter(NULL, func, "filter_flags");
	ret_len = RNA_parameter_dynamic_length_get(&list, parm);
	if (ret_len != len && ret_len != 0) {
		printf("%s: Error, py func returned %d items in %s, %d or none were expected.\n", __func__,
		       RNA_parameter_dynamic_length_get(&list, parm), "filter_flags", len);
		/* Note: we cannot return here, we would let flt_data in inconsistent state... see T38356. */
		filter_flags = NULL;
	}
	else {
		RNA_parameter_get(&list, parm, &ret1);
		filter_flags = (int *)ret1;
	}

	parm = RNA_function_find_parameter(NULL, func, "filter_neworder");
	ret_len = RNA_parameter_dynamic_length_get(&list, parm);
	if (ret_len != len && ret_len != 0) {
		printf("%s: Error, py func returned %d items in %s, %d or none were expected.\n", __func__,
		       RNA_parameter_dynamic_length_get(&list, parm), "filter_neworder", len);
		/* Note: we cannot return here, we would let flt_data in inconsistent state... see T38356. */
		filter_neworder = NULL;
	}
	else {
		RNA_parameter_get(&list, parm, &ret2);
		filter_neworder = (int *)ret2;
	}

	/* We have to do some final checks and transforms... */
	{
		int i, filter_exclude = ui_list->filter_flag & UILST_FLT_EXCLUDE;
		if (filter_flags) {
			flt_data->items_filter_flags = MEM_mallocN(sizeof(int) * len, __func__);
			memcpy(flt_data->items_filter_flags, filter_flags, sizeof(int) * len);

			if (filter_neworder) {
				/* For sake of simplicity, py filtering is expected to filter all items, but we actually only want
				 * reordering data for shown items!
				 */
				int items_shown, shown_idx;
				int t_idx, t_ni, prev_ni;
				flt_data->items_shown = 0;
				for (i = 0, shown_idx = 0; i < len; i++) {
					if ((filter_flags[i] & UILST_FLT_ITEM) ^ filter_exclude) {
						filter_neworder[shown_idx++] = filter_neworder[i];
					}
				}
				items_shown = flt_data->items_shown = shown_idx;
				flt_data->items_filter_neworder = MEM_mallocN(sizeof(int) * items_shown, __func__);
				/* And now, bring back new indices into the [0, items_shown[ range!
				 * XXX This is O(N²)... :/
				 */
				for (shown_idx = 0, prev_ni = -1; shown_idx < items_shown; shown_idx++) {
					for (i = 0, t_ni = len, t_idx = -1; i < items_shown; i++) {
						int ni = filter_neworder[i];
						if (ni > prev_ni && ni < t_ni) {
							t_idx = i;
							t_ni = ni;
						}
					}
					if (t_idx >= 0) {
						prev_ni = t_ni;
						flt_data->items_filter_neworder[t_idx] = shown_idx;
					}
				}
			}
			else {
				/* we still have to set flt_data->items_shown... */
				flt_data->items_shown = 0;
				for (i = 0; i < len; i++) {
					if ((filter_flags[i] & UILST_FLT_ITEM) ^ filter_exclude) {
						flt_data->items_shown++;
					}
				}
			}
		}
		else {
			flt_data->items_shown = len;

			if (filter_neworder) {
				flt_data->items_filter_neworder = MEM_mallocN(sizeof(int) * len, __func__);
				memcpy(flt_data->items_filter_neworder, filter_neworder, sizeof(int) * len);
			}
		}
	}

	RNA_parameter_list_free(&list);
}

static void rna_UIList_unregister(Main *UNUSED(bmain), StructRNA *type)
{
	uiListType *ult = RNA_struct_blender_type_get(type);

	if (!ult)
		return;

	RNA_struct_free_extension(type, &ult->ext);
	RNA_struct_free(&BLENDER_RNA, type);

	WM_uilisttype_freelink(ult);

	/* update while blender is running */
	WM_main_add_notifier(NC_WINDOW, NULL);
}

static StructRNA *rna_UIList_register(
        Main *bmain, ReportList *reports, void *data, const char *identifier,
        StructValidateFunc validate, StructCallbackFunc call, StructFreeFunc free)
{
	uiListType *ult, dummyult = {NULL};
	uiList dummyuilist = {NULL};
	PointerRNA dummyul_ptr;
	int have_function[3];
	size_t over_alloc = 0; /* warning, if this becomes a bess, we better do another alloc */

	/* setup dummy menu & menu type to store static properties in */
	dummyuilist.type = &dummyult;
	RNA_pointer_create(NULL, &RNA_UIList, &dummyuilist, &dummyul_ptr);

	/* validate the python class */
	if (validate(&dummyul_ptr, data, have_function) != 0)
		return NULL;

	if (strlen(identifier) >= sizeof(dummyult.idname)) {
		BKE_reportf(reports, RPT_ERROR, "Registering uilist class: '%s' is too long, maximum length is %d",
		            identifier, (int)sizeof(dummyult.idname));
		return NULL;
	}

	/* check if we have registered this uilist type before, and remove it */
	ult = WM_uilisttype_find(dummyult.idname, true);
	if (ult && ult->ext.srna) {
		rna_UIList_unregister(bmain, ult->ext.srna);
	}
	if (!RNA_struct_available_or_report(reports, dummyult.idname)) {
		return NULL;
	}
	if (!RNA_struct_bl_idname_ok_or_report(reports, dummyult.idname, "_UL_")) {
		return NULL;
	}

	/* create a new menu type */
	ult = MEM_callocN(sizeof(uiListType) + over_alloc, "python uilist");
	memcpy(ult, &dummyult, sizeof(dummyult));

	ult->ext.srna = RNA_def_struct_ptr(&BLENDER_RNA, ult->idname, &RNA_UIList);
	ult->ext.data = data;
	ult->ext.call = call;
	ult->ext.free = free;
	RNA_struct_blender_type_set(ult->ext.srna, ult);

	ult->draw_item = (have_function[0]) ? uilist_draw_item : NULL;
	ult->draw_filter = (have_function[1]) ? uilist_draw_filter : NULL;
	ult->filter_items = (have_function[2]) ? uilist_filter_items : NULL;

	WM_uilisttype_add(ult);

	/* update while blender is running */
	WM_main_add_notifier(NC_WINDOW, NULL);

	return ult->ext.srna;
}

static StructRNA *rna_UIList_refine(PointerRNA *ptr)
{
	uiList *ui_list = (uiList *)ptr->data;
	return (ui_list->type && ui_list->type->ext.srna) ? ui_list->type->ext.srna : &RNA_UIList;
}

/* Header */

static void header_draw(const bContext *C, Header *hdr)
{
	extern FunctionRNA rna_Header_draw_func;

	PointerRNA htr;
	ParameterList list;
	FunctionRNA *func;

	RNA_pointer_create(&CTX_wm_screen(C)->id, hdr->type->ext.srna, hdr, &htr);
	func = &rna_Header_draw_func; /* RNA_struct_find_function(&htr, "draw"); */

	RNA_parameter_list_create(&list, &htr, func);
	RNA_parameter_set_lookup(&list, "context", &C);
	hdr->type->ext.call((bContext *)C, &htr, func, &list);

	RNA_parameter_list_free(&list);
}

static void rna_Header_unregister(Main *UNUSED(bmain), StructRNA *type)
{
	ARegionType *art;
	HeaderType *ht = RNA_struct_blender_type_get(type);

	if (!ht)
		return;
	if (!(art = region_type_find(NULL, ht->space_type, ht->region_type)))
		return;

	RNA_struct_free_extension(type, &ht->ext);
	RNA_struct_free(&BLENDER_RNA, type);

	BLI_freelinkN(&art->headertypes, ht);

	/* update while blender is running */
	WM_main_add_notifier(NC_WINDOW, NULL);
}

static StructRNA *rna_Header_register(
        Main *bmain, ReportList *reports, void *data, const char *identifier,
        StructValidateFunc validate, StructCallbackFunc call, StructFreeFunc free)
{
	ARegionType *art;
	HeaderType *ht, dummyht = {NULL};
	Header dummyheader = {NULL};
	PointerRNA dummyhtr;
	int have_function[1];

	/* setup dummy header & header type to store static properties in */
	dummyheader.type = &dummyht;
	dummyht.region_type = RGN_TYPE_HEADER; /* RGN_TYPE_HEADER by default, may be overridden */
	RNA_pointer_create(NULL, &RNA_Header, &dummyheader, &dummyhtr);

	/* validate the python class */
	if (validate(&dummyhtr, data, have_function) != 0)
		return NULL;

	if (strlen(identifier) >= sizeof(dummyht.idname)) {
		BKE_reportf(reports, RPT_ERROR, "Registering header class: '%s' is too long, maximum length is %d",
		            identifier, (int)sizeof(dummyht.idname));
		return NULL;
	}

	if (!(art = region_type_find(reports, dummyht.space_type, dummyht.region_type)))
		return NULL;

	/* check if we have registered this header type before, and remove it */
	for (ht = art->headertypes.first; ht; ht = ht->next) {
		if (STREQ(ht->idname, dummyht.idname)) {
			if (ht->ext.srna)
				rna_Header_unregister(bmain, ht->ext.srna);
			break;
		}
	}
	if (!RNA_struct_available_or_report(reports, dummyht.idname)) {
		return NULL;
	}
	if (!RNA_struct_bl_idname_ok_or_report(reports, dummyht.idname, "_HT_")) {
		return NULL;
	}

	/* create a new header type */
	ht = MEM_callocN(sizeof(HeaderType), "python buttons header");
	memcpy(ht, &dummyht, sizeof(dummyht));

	ht->ext.srna = RNA_def_struct_ptr(&BLENDER_RNA, ht->idname, &RNA_Header);
	ht->ext.data = data;
	ht->ext.call = call;
	ht->ext.free = free;
	RNA_struct_blender_type_set(ht->ext.srna, ht);

	ht->draw = (have_function[0]) ? header_draw : NULL;

	BLI_addtail(&art->headertypes, ht);

	/* update while blender is running */
	WM_main_add_notifier(NC_WINDOW, NULL);

	return ht->ext.srna;
}

static StructRNA *rna_Header_refine(PointerRNA *htr)
{
	Header *hdr = (Header *)htr->data;
	return (hdr->type && hdr->type->ext.srna) ? hdr->type->ext.srna : &RNA_Header;
}

/* Menu */

static int menu_poll(const bContext *C, MenuType *pt)
{
	extern FunctionRNA rna_Menu_poll_func;

	PointerRNA ptr;
	ParameterList list;
	FunctionRNA *func;
	void *ret;
	int visible;

	RNA_pointer_create(NULL, pt->ext.srna, NULL, &ptr); /* dummy */
	func = &rna_Menu_poll_func; /* RNA_struct_find_function(&ptr, "poll"); */

	RNA_parameter_list_create(&list, &ptr, func);
	RNA_parameter_set_lookup(&list, "context", &C);
	pt->ext.call((bContext *)C, &ptr, func, &list);

	RNA_parameter_get_lookup(&list, "visible", &ret);
	visible = *(int *)ret;

	RNA_parameter_list_free(&list);

	return visible;
}

static void menu_draw(const bContext *C, Menu *menu)
{
	extern FunctionRNA rna_Menu_draw_func;

	PointerRNA mtr;
	ParameterList list;
	FunctionRNA *func;

	RNA_pointer_create(&CTX_wm_screen(C)->id, menu->type->ext.srna, menu, &mtr);
	func = &rna_Menu_draw_func; /* RNA_struct_find_function(&mtr, "draw"); */

	RNA_parameter_list_create(&list, &mtr, func);
	RNA_parameter_set_lookup(&list, "context", &C);
	menu->type->ext.call((bContext *)C, &mtr, func, &list);

	RNA_parameter_list_free(&list);
}

static void rna_Menu_unregister(Main *UNUSED(bmain), StructRNA *type)
{
	MenuType *mt = RNA_struct_blender_type_get(type);

	if (!mt)
		return;

	RNA_struct_free_extension(type, &mt->ext);
	RNA_struct_free(&BLENDER_RNA, type);

	WM_menutype_freelink(mt);

	/* update while blender is running */
	WM_main_add_notifier(NC_WINDOW, NULL);
}

static StructRNA *rna_Menu_register(
        Main *bmain, ReportList *reports, void *data, const char *identifier,
        StructValidateFunc validate, StructCallbackFunc call, StructFreeFunc free)
{
	MenuType *mt, dummymt = {NULL};
	Menu dummymenu = {NULL};
	PointerRNA dummymtr;
	int have_function[2];
	size_t over_alloc = 0; /* warning, if this becomes a bess, we better do another alloc */
	size_t description_size = 0;
	char _menu_descr[RNA_DYN_DESCR_MAX];

	/* setup dummy menu & menu type to store static properties in */
	dummymenu.type = &dummymt;
	_menu_descr[0] = '\0';
	dummymenu.type->description = _menu_descr;
	RNA_pointer_create(NULL, &RNA_Menu, &dummymenu, &dummymtr);

	/* We have to set default context! Else we get a void string... */
	strcpy(dummymt.translation_context, BLT_I18NCONTEXT_DEFAULT_BPYRNA);

	/* validate the python class */
	if (validate(&dummymtr, data, have_function) != 0)
		return NULL;

	if (strlen(identifier) >= sizeof(dummymt.idname)) {
		BKE_reportf(reports, RPT_ERROR, "Registering menu class: '%s' is too long, maximum length is %d",
		            identifier, (int)sizeof(dummymt.idname));
		return NULL;
	}

	/* check if we have registered this menu type before, and remove it */
	mt = WM_menutype_find(dummymt.idname, true);
	if (mt && mt->ext.srna) {
		rna_Menu_unregister(bmain, mt->ext.srna);
	}
	if (!RNA_struct_available_or_report(reports, dummymt.idname)) {
		return NULL;
	}
	if (!RNA_struct_bl_idname_ok_or_report(reports, dummymt.idname, "_MT_")) {
		return NULL;
	}

	/* create a new menu type */
	if (_menu_descr[0]) {
		description_size = strlen(_menu_descr) + 1;
		over_alloc += description_size;
	}

	mt = MEM_callocN(sizeof(MenuType) + over_alloc, "python buttons menu");
	memcpy(mt, &dummymt, sizeof(dummymt));

	if (_menu_descr[0]) {
		char *buf = (char *)(mt + 1);
		memcpy(buf, _menu_descr, description_size);
		mt->description = buf;
	}
	else
		mt->description = "";

	mt->ext.srna = RNA_def_struct_ptr(&BLENDER_RNA, mt->idname, &RNA_Menu);
	RNA_def_struct_translation_context(mt->ext.srna, mt->translation_context);
	mt->ext.data = data;
	mt->ext.call = call;
	mt->ext.free = free;
	RNA_struct_blender_type_set(mt->ext.srna, mt);
	RNA_def_struct_flag(mt->ext.srna, STRUCT_NO_IDPROPERTIES);

	mt->poll = (have_function[0]) ? menu_poll : NULL;
	mt->draw = (have_function[1]) ? menu_draw : NULL;

	{
		const char *owner_id = RNA_struct_state_owner_get();
		if (owner_id) {
			BLI_strncpy(mt->owner_id, owner_id, sizeof(mt->owner_id));
		}
	}

	WM_menutype_add(mt);

	/* update while blender is running */
	WM_main_add_notifier(NC_WINDOW, NULL);

	return mt->ext.srna;
}

static StructRNA *rna_Menu_refine(PointerRNA *mtr)
{
	Menu *menu = (Menu *)mtr->data;
	return (menu->type && menu->type->ext.srna) ? menu->type->ext.srna : &RNA_Menu;
}

static void rna_Menu_bl_description_set(PointerRNA *ptr, const char *value)
{
	Menu *data = (Menu *)(ptr->data);
	char *str = (char *)data->type->description;
	if (!str[0]) BLI_strncpy(str, value, RNA_DYN_DESCR_MAX);     /* utf8 already ensured */
	else assert(!"setting the bl_description on a non-builtin menu");
}

/* UILayout */

static int rna_UILayout_active_get(PointerRNA *ptr)
{
	return uiLayoutGetActive(ptr->data);
}

static void rna_UILayout_active_set(PointerRNA *ptr, int value)
{
	uiLayoutSetActive(ptr->data, value);
}

static int rna_UILayout_alert_get(PointerRNA *ptr)
{
	return uiLayoutGetRedAlert(ptr->data);
}

static void rna_UILayout_alert_set(PointerRNA *ptr, int value)
{
	uiLayoutSetRedAlert(ptr->data, value);
}

static void rna_UILayout_op_context_set(PointerRNA *ptr, int value)
{
	uiLayoutSetOperatorContext(ptr->data, value);
}

static int rna_UILayout_op_context_get(PointerRNA *ptr)
{
	return uiLayoutGetOperatorContext(ptr->data);
}

static int rna_UILayout_enabled_get(PointerRNA *ptr)
{
	return uiLayoutGetEnabled(ptr->data);
}

static void rna_UILayout_enabled_set(PointerRNA *ptr, int value)
{
	uiLayoutSetEnabled(ptr->data, value);
}

#if 0
static int rna_UILayout_red_alert_get(PointerRNA *ptr)
{
	return uiLayoutGetRedAlert(ptr->data);
}

static void rna_UILayout_red_alert_set(PointerRNA *ptr, int value)
{
	uiLayoutSetRedAlert(ptr->data, value);
}

static int rna_UILayout_keep_aspect_get(PointerRNA *ptr)
{
	return uiLayoutGetKeepAspect(ptr->data);
}

static void rna_UILayout_keep_aspect_set(PointerRNA *ptr, int value)
{
	uiLayoutSetKeepAspect(ptr->data, value);
}
#endif

static int rna_UILayout_alignment_get(PointerRNA *ptr)
{
	return uiLayoutGetAlignment(ptr->data);
}

static void rna_UILayout_alignment_set(PointerRNA *ptr, int value)
{
	uiLayoutSetAlignment(ptr->data, value);
}

static float rna_UILayout_scale_x_get(PointerRNA *ptr)
{
	return uiLayoutGetScaleX(ptr->data);
}

static void rna_UILayout_scale_x_set(PointerRNA *ptr, float value)
{
	uiLayoutSetScaleX(ptr->data, value);
}

static float rna_UILayout_scale_y_get(PointerRNA *ptr)
{
	return uiLayoutGetScaleY(ptr->data);
}

static void rna_UILayout_scale_y_set(PointerRNA *ptr, float value)
{
	uiLayoutSetScaleY(ptr->data, value);
}

static int rna_UILayout_emboss_get(PointerRNA *ptr)
{
	return uiLayoutGetEmboss(ptr->data);
}

static void rna_UILayout_emboss_set(PointerRNA *ptr, int value)
{
	uiLayoutSetEmboss(ptr->data, value);
}

static int rna_UILayout_property_split_get(PointerRNA *ptr)
{
	return uiLayoutGetPropSep(ptr->data);
}

static void rna_UILayout_property_split_set(PointerRNA *ptr, int value)
{
	uiLayoutSetPropSep(ptr->data, value);
}

#else /* RNA_RUNTIME */

static void rna_def_ui_layout(BlenderRNA *brna)
{
	StructRNA *srna;
	PropertyRNA *prop;

	static const EnumPropertyItem alignment_items[] = {
		{UI_LAYOUT_ALIGN_EXPAND, "EXPAND", 0, "Expand", ""},
		{UI_LAYOUT_ALIGN_LEFT, "LEFT", 0, "Left", ""},
		{UI_LAYOUT_ALIGN_CENTER, "CENTER", 0, "Center", ""},
		{UI_LAYOUT_ALIGN_RIGHT, "RIGHT", 0, "Right", ""},
		{0, NULL, 0, NULL, NULL}
	};
<<<<<<< HEAD
	
	static const EnumPropertyItem emboss_items[] = {
		{UI_EMBOSS, "NORMAL", 0, "Normal", "Draw standard button emboss style"},
		{UI_EMBOSS_NONE, "NONE", 0, "None", "Draw only text and icons"},
		{UI_EMBOSS_PULLDOWN, "PULLDOWN_MENU", 0, "Pulldown Menu", "Draw pulldown menu style"},
		{UI_EMBOSS_RADIAL, "RADIAL_MENU", 0, "Radial Menu", "Draw radial menu style"},
		{0, NULL, 0, NULL, NULL}
	};
=======
>>>>>>> b09bcd09

	/* layout */

	srna = RNA_def_struct(brna, "UILayout", NULL);
	RNA_def_struct_sdna(srna, "uiLayout");
	RNA_def_struct_ui_text(srna, "UI Layout", "User interface layout in a panel or header");

	prop = RNA_def_property(srna, "active", PROP_BOOLEAN, PROP_NONE);
	RNA_def_property_boolean_funcs(prop, "rna_UILayout_active_get", "rna_UILayout_active_set");

	prop = RNA_def_property(srna, "operator_context", PROP_ENUM, PROP_NONE);
	RNA_def_property_enum_items(prop, rna_enum_operator_context_items);
	RNA_def_property_enum_funcs(prop, "rna_UILayout_op_context_get", "rna_UILayout_op_context_set", NULL);

	prop = RNA_def_property(srna, "enabled", PROP_BOOLEAN, PROP_NONE);
	RNA_def_property_boolean_funcs(prop, "rna_UILayout_enabled_get", "rna_UILayout_enabled_set");
	RNA_def_property_ui_text(prop, "Enabled", "When false, this (sub)layout is grayed out");

	prop = RNA_def_property(srna, "alert", PROP_BOOLEAN, PROP_NONE);
	RNA_def_property_boolean_funcs(prop, "rna_UILayout_alert_get", "rna_UILayout_alert_set");

	prop = RNA_def_property(srna, "alignment", PROP_ENUM, PROP_NONE);
	RNA_def_property_enum_items(prop, alignment_items);
	RNA_def_property_enum_funcs(prop, "rna_UILayout_alignment_get", "rna_UILayout_alignment_set", NULL);

#if 0
	prop = RNA_def_property(srna, "keep_aspect", PROP_BOOLEAN, PROP_NONE);
	RNA_def_property_boolean_funcs(prop, "rna_UILayout_keep_aspect_get", "rna_UILayout_keep_aspect_set");
#endif

	prop = RNA_def_property(srna, "scale_x", PROP_FLOAT, PROP_UNSIGNED);
	RNA_def_property_float_funcs(prop, "rna_UILayout_scale_x_get", "rna_UILayout_scale_x_set", NULL);
	RNA_def_property_ui_text(prop, "Scale X", "Scale factor along the X for items in this (sub)layout");

	prop = RNA_def_property(srna, "scale_y", PROP_FLOAT, PROP_UNSIGNED);
	RNA_def_property_float_funcs(prop, "rna_UILayout_scale_y_get", "rna_UILayout_scale_y_set", NULL);
	RNA_def_property_ui_text(prop, "Scale Y", "Scale factor along the Y for items in this (sub)layout");
	RNA_api_ui_layout(srna);

	prop = RNA_def_property(srna, "emboss", PROP_ENUM, PROP_NONE);
	RNA_def_property_enum_items(prop, emboss_items);
	RNA_def_property_enum_funcs(prop, "rna_UILayout_emboss_get", "rna_UILayout_emboss_set", NULL);
	
	prop = RNA_def_property(srna, "use_property_split", PROP_BOOLEAN, PROP_NONE);
	RNA_def_property_boolean_funcs(prop, "rna_UILayout_property_split_get", "rna_UILayout_property_split_set");
}

static void rna_def_panel(BlenderRNA *brna)
{
	StructRNA *srna;
	PropertyRNA *prop;
	PropertyRNA *parm;
	FunctionRNA *func;

	static const EnumPropertyItem panel_flag_items[] = {
		{PNL_DEFAULT_CLOSED, "DEFAULT_CLOSED", 0, "Default Closed",
		                     "Defines if the panel has to be open or collapsed at the time of its creation"},
		{PNL_NO_HEADER, "HIDE_HEADER", 0, "Hide Header",
		                "If set to False, the panel shows a header, which contains a clickable "
		                "arrow to collapse the panel and the label (see bl_label)"},
		{0, NULL, 0, NULL, NULL}
	};

	srna = RNA_def_struct(brna, "Panel", NULL);
	RNA_def_struct_ui_text(srna, "Panel", "Panel containing UI elements");
	RNA_def_struct_sdna(srna, "Panel");
	RNA_def_struct_refine_func(srna, "rna_Panel_refine");
	RNA_def_struct_register_funcs(srna, "rna_Panel_register", "rna_Panel_unregister", NULL);
	RNA_def_struct_translation_context(srna, BLT_I18NCONTEXT_DEFAULT_BPYRNA);
	RNA_def_struct_flag(srna, STRUCT_PUBLIC_NAMESPACE_INHERIT);

	/* poll */
	func = RNA_def_function(srna, "poll", NULL);
	RNA_def_function_ui_description(func, "If this method returns a non-null output, then the panel can be drawn");
	RNA_def_function_flag(func, FUNC_NO_SELF | FUNC_REGISTER_OPTIONAL);
	RNA_def_function_return(func, RNA_def_boolean(func, "visible", 1, "", ""));
	parm = RNA_def_pointer(func, "context", "Context", "", "");
	RNA_def_parameter_flags(parm, PROP_NEVER_NULL, PARM_REQUIRED);

	/* draw */
	func = RNA_def_function(srna, "draw", NULL);
	RNA_def_function_ui_description(func, "Draw UI elements into the panel UI layout");
	RNA_def_function_flag(func, FUNC_REGISTER);
	parm = RNA_def_pointer(func, "context", "Context", "", "");
	RNA_def_parameter_flags(parm, PROP_NEVER_NULL, PARM_REQUIRED);

	func = RNA_def_function(srna, "draw_header", NULL);
	RNA_def_function_ui_description(func, "Draw UI elements into the panel's header UI layout");
	RNA_def_function_flag(func, FUNC_REGISTER_OPTIONAL);
	parm = RNA_def_pointer(func, "context", "Context", "", "");
	RNA_def_parameter_flags(parm, PROP_NEVER_NULL, PARM_REQUIRED);

	prop = RNA_def_property(srna, "layout", PROP_POINTER, PROP_NONE);
	RNA_def_property_struct_type(prop, "UILayout");
	RNA_def_property_ui_text(prop, "Layout", "Defines the structure of the panel in the UI");

	prop = RNA_def_property(srna, "text", PROP_STRING, PROP_NONE);
	RNA_def_property_string_sdna(prop, NULL, "drawname");
	RNA_def_property_ui_text(prop, "Text", "XXX todo");

	/* registration */
	prop = RNA_def_property(srna, "bl_idname", PROP_STRING, PROP_NONE);
	RNA_def_property_string_sdna(prop, NULL, "type->idname");
	RNA_def_property_flag(prop, PROP_REGISTER);
	RNA_def_property_ui_text(prop, "ID Name",
	                         "If this is set, the panel gets a custom ID, otherwise it takes the "
	                         "name of the class used to define the panel. For example, if the "
	                         "class name is \"OBJECT_PT_hello\", and bl_idname is not set by the "
	                         "script, then bl_idname = \"OBJECT_PT_hello\"");

	prop = RNA_def_property(srna, "bl_label", PROP_STRING, PROP_NONE);
	RNA_def_property_string_sdna(prop, NULL, "type->label");
	RNA_def_property_flag(prop, PROP_REGISTER);
	RNA_def_property_ui_text(prop, "Label",
	                         "The panel label, shows up in the panel header at the right of the "
	                         "triangle used to collapse the panel");

	prop = RNA_def_property(srna, "bl_translation_context", PROP_STRING, PROP_NONE);
	RNA_def_property_string_sdna(prop, NULL, "type->translation_context");
	RNA_def_property_string_default(prop, BLT_I18NCONTEXT_DEFAULT_BPYRNA);
	RNA_def_property_flag(prop, PROP_REGISTER_OPTIONAL);
	RNA_define_verify_sdna(true);

	prop = RNA_def_property(srna, "bl_category", PROP_STRING, PROP_NONE);
	RNA_def_property_string_sdna(prop, NULL, "type->category");
	RNA_def_property_flag(prop, PROP_REGISTER_OPTIONAL);

	prop = RNA_def_property(srna, "bl_owner_id", PROP_STRING, PROP_NONE);
	RNA_def_property_string_sdna(prop, NULL, "type->owner_id");
	RNA_def_property_flag(prop, PROP_REGISTER_OPTIONAL);

	prop = RNA_def_property(srna, "bl_space_type", PROP_ENUM, PROP_NONE);
	RNA_def_property_enum_sdna(prop, NULL, "type->space_type");
	RNA_def_property_enum_items(prop, rna_enum_space_type_items);
	RNA_def_property_flag(prop, PROP_REGISTER);
	RNA_def_property_ui_text(prop, "Space type", "The space where the panel is going to be used in");

	prop = RNA_def_property(srna, "bl_region_type", PROP_ENUM, PROP_NONE);
	RNA_def_property_enum_sdna(prop, NULL, "type->region_type");
	RNA_def_property_enum_items(prop, rna_enum_region_type_items);
	RNA_def_property_flag(prop, PROP_REGISTER);
	RNA_def_property_ui_text(prop, "Region Type", "The region where the panel is going to be used in");

	prop = RNA_def_property(srna, "bl_context", PROP_STRING, PROP_NONE);
	RNA_def_property_string_sdna(prop, NULL, "type->context");
	RNA_def_property_flag(prop, PROP_REGISTER_OPTIONAL); /* Only used in Properties Editor and 3D View - Thomas */
	RNA_def_property_ui_text(prop, "Context",
	                         "The context in which the panel belongs to. (TODO: explain the "
	                         "possible combinations bl_context/bl_region_type/bl_space_type)");

	prop = RNA_def_property(srna, "bl_options", PROP_ENUM, PROP_NONE);
	RNA_def_property_enum_sdna(prop, NULL, "type->flag");
	RNA_def_property_enum_items(prop, panel_flag_items);
	RNA_def_property_flag(prop, PROP_REGISTER_OPTIONAL | PROP_ENUM_FLAG);
	RNA_def_property_ui_text(prop, "Options",  "Options for this panel type");

	prop = RNA_def_property(srna, "bl_parent_id", PROP_STRING, PROP_NONE);
	RNA_def_property_string_sdna(prop, NULL, "type->parent_id");
	RNA_def_property_flag(prop, PROP_REGISTER_OPTIONAL);
	RNA_def_property_ui_text(prop, "Parent ID Name", "If this is set, the panel becomes a subpanel");

	prop = RNA_def_property(srna, "use_pin", PROP_BOOLEAN, PROP_NONE);
	RNA_def_property_boolean_sdna(prop, NULL, "flag", PNL_PIN);
	RNA_def_property_ui_text(prop, "Pin",  "");
	/* XXX, should only tag region for redraw */
	RNA_def_property_update(prop, NC_WINDOW, NULL);
}

static void rna_def_uilist(BlenderRNA *brna)
{
	StructRNA *srna;
	PropertyRNA *prop;
	PropertyRNA *parm;
	FunctionRNA *func;

	srna = RNA_def_struct(brna, "UIList", NULL);
	RNA_def_struct_ui_text(srna, "UIList", "UI list containing the elements of a collection");
	RNA_def_struct_sdna(srna, "uiList");
	RNA_def_struct_refine_func(srna, "rna_UIList_refine");
	RNA_def_struct_register_funcs(srna, "rna_UIList_register", "rna_UIList_unregister", NULL);
	RNA_def_struct_idprops_func(srna, "rna_UIList_idprops");
	RNA_def_struct_flag(srna, STRUCT_NO_DATABLOCK_IDPROPERTIES | STRUCT_PUBLIC_NAMESPACE_INHERIT);

	/* Registration */
	prop = RNA_def_property(srna, "bl_idname", PROP_STRING, PROP_NONE);
	RNA_def_property_string_sdna(prop, NULL, "type->idname");
	RNA_def_property_flag(prop, PROP_REGISTER);
	RNA_def_property_ui_text(prop, "ID Name",
	                         "If this is set, the uilist gets a custom ID, otherwise it takes the "
	                         "name of the class used to define the uilist (for example, if the "
	                         "class name is \"OBJECT_UL_vgroups\", and bl_idname is not set by the "
	                         "script, then bl_idname = \"OBJECT_UL_vgroups\")");

	/* Data */
	prop = RNA_def_property(srna, "layout_type", PROP_ENUM, PROP_NONE);
	RNA_def_property_enum_items(prop, rna_enum_uilist_layout_type_items);
	RNA_def_property_clear_flag(prop, PROP_EDITABLE);

	/* Filter options */
	prop = RNA_def_property(srna, "use_filter_show", PROP_BOOLEAN, PROP_NONE);
	RNA_def_property_boolean_sdna(prop, NULL, "filter_flag", UILST_FLT_SHOW);
	RNA_def_property_ui_text(prop, "Show Filter", "Show filtering options");

	prop = RNA_def_property(srna, "filter_name", PROP_STRING, PROP_NONE);
	RNA_def_property_string_sdna(prop, NULL, "filter_byname");
	RNA_def_property_flag(prop, PROP_TEXTEDIT_UPDATE);
	RNA_def_property_ui_text(prop, "Filter by Name", "Only show items matching this name (use '*' as wildcard)");

	prop = RNA_def_property(srna, "use_filter_invert", PROP_BOOLEAN, PROP_NONE);
	RNA_def_property_boolean_sdna(prop, NULL, "filter_flag", UILST_FLT_EXCLUDE);
	RNA_def_property_ui_text(prop, "Invert", "Invert filtering (show hidden items, and vice-versa)");

	prop = RNA_def_property(srna, "use_filter_sort_alpha", PROP_BOOLEAN, PROP_NONE);
	RNA_def_property_boolean_sdna(prop, NULL, "filter_sort_flag", UILST_FLT_SORT_ALPHA);
	RNA_def_property_ui_icon(prop, ICON_SORTALPHA, 0);
	RNA_def_property_ui_text(prop, "Sort by Name", "Sort items by their name");

	prop = RNA_def_property(srna, "use_filter_sort_reverse", PROP_BOOLEAN, PROP_NONE);
	RNA_def_property_boolean_sdna(prop, NULL, "filter_sort_flag", UILST_FLT_SORT_REVERSE);
	RNA_def_property_ui_text(prop, "Invert", "Invert the order of shown items");

	/* draw_item */
	func = RNA_def_function(srna, "draw_item", NULL);
	RNA_def_function_ui_description(func, "Draw an item in the list (NOTE: when you define your own draw_item "
	                                      "function, you may want to check given 'item' is of the right type...)");
	RNA_def_function_flag(func, FUNC_REGISTER_OPTIONAL);
	parm = RNA_def_pointer(func, "context", "Context", "", "");
	RNA_def_parameter_flags(parm, 0, PARM_REQUIRED);
	parm = RNA_def_pointer(func, "layout", "UILayout", "", "Layout to draw the item");
	RNA_def_parameter_flags(parm, PROP_NEVER_NULL, PARM_REQUIRED);
	parm = RNA_def_pointer(func, "data", "AnyType", "", "Data from which to take Collection property");
	RNA_def_parameter_flags(parm, 0, PARM_REQUIRED | PARM_RNAPTR);
	parm = RNA_def_pointer(func, "item", "AnyType", "", "Item of the collection property");
	RNA_def_parameter_flags(parm, 0, PARM_REQUIRED | PARM_RNAPTR);
	parm = RNA_def_int(func, "icon", 0, 0, INT_MAX, "", "Icon of the item in the collection", 0, INT_MAX);
	RNA_def_parameter_flags(parm, 0, PARM_REQUIRED);
	parm = RNA_def_pointer(func, "active_data", "AnyType", "",
	                       "Data from which to take property for the active element");
	RNA_def_parameter_flags(parm, PROP_NEVER_NULL, PARM_REQUIRED | PARM_RNAPTR);
	parm = RNA_def_string(func, "active_property", NULL, 0, "",
	                      "Identifier of property in active_data, for the active element");
	RNA_def_parameter_flags(parm, 0, PARM_REQUIRED);
	RNA_def_int(func, "index", 0, 0, INT_MAX, "", "Index of the item in the collection", 0, INT_MAX);
	RNA_def_parameter_flags(parm, 0, PARM_REQUIRED | PARM_PYFUNC_OPTIONAL);
	prop = RNA_def_property(func, "flt_flag", PROP_INT, PROP_UNSIGNED);
	RNA_def_property_ui_text(prop, "", "The filter-flag result for this item");
	RNA_def_parameter_flags(parm, 0, PARM_REQUIRED | PARM_PYFUNC_OPTIONAL);

	/* draw_filter */
	func = RNA_def_function(srna, "draw_filter", NULL);
	RNA_def_function_ui_description(func, "Draw filtering options");
	RNA_def_function_flag(func, FUNC_REGISTER_OPTIONAL);
	parm = RNA_def_pointer(func, "context", "Context", "", "");
	RNA_def_parameter_flags(parm, 0, PARM_REQUIRED);
	parm = RNA_def_pointer(func, "layout", "UILayout", "", "Layout to draw the item");
	RNA_def_parameter_flags(parm, PROP_NEVER_NULL, PARM_REQUIRED);

	/* filter */
	func = RNA_def_function(srna, "filter_items", NULL);
	RNA_def_function_ui_description(func, "Filter and/or re-order items of the collection (output filter results in "
	                                      "filter_flags, and reorder results in filter_neworder arrays)");
	RNA_def_function_flag(func, FUNC_REGISTER_OPTIONAL);
	parm = RNA_def_pointer(func, "context", "Context", "", "");
	RNA_def_parameter_flags(parm, 0, PARM_REQUIRED);
	parm = RNA_def_pointer(func, "data", "AnyType", "", "Data from which to take Collection property");
	RNA_def_parameter_flags(parm, 0, PARM_REQUIRED | PARM_RNAPTR);
	parm = RNA_def_string(func, "property", NULL, 0, "", "Identifier of property in data, for the collection");
	RNA_def_parameter_flags(parm, 0, PARM_REQUIRED);
	prop = RNA_def_property(func, "filter_flags", PROP_INT, PROP_UNSIGNED);
	RNA_def_property_flag(prop, PARM_REQUIRED | PROP_DYNAMIC);
	RNA_def_property_array(prop, 1);  /* XXX Dummy value, default 0 does not work */
	RNA_def_property_ui_text(prop, "", "An array of filter flags, one for each item in the collection (NOTE: "
	                                   "FILTER_ITEM bit is reserved, it defines whether the item is shown or not)");
	RNA_def_function_output(func, prop);
	prop = RNA_def_property(func, "filter_neworder", PROP_INT, PROP_UNSIGNED);
	RNA_def_property_flag(prop, PARM_REQUIRED | PROP_DYNAMIC);
	RNA_def_property_array(prop, 1);  /* XXX Dummy value, default 0 does not work */
	RNA_def_property_ui_text(prop, "", "An array of indices, one for each item in the collection, mapping the org "
	                                   "index to the new one");
	RNA_def_function_output(func, prop);

	/* "Constants"! */
	RNA_define_verify_sdna(0); /* not in sdna */

	prop = RNA_def_property(srna, "bitflag_filter_item", PROP_INT, PROP_UNSIGNED);
	RNA_def_property_ui_text(prop, "FILTER_ITEM",
	                               "The value of the reserved bitflag 'FILTER_ITEM' (in filter_flags values)");
	RNA_def_property_int_funcs(prop, "rna_UIList_filter_const_FILTER_ITEM_get", NULL, NULL);
	RNA_def_property_clear_flag(prop, PROP_EDITABLE);
}

static void rna_def_header(BlenderRNA *brna)
{
	StructRNA *srna;
	PropertyRNA *prop;
	PropertyRNA *parm;
	FunctionRNA *func;

	srna = RNA_def_struct(brna, "Header", NULL);
	RNA_def_struct_ui_text(srna, "Header", "Editor header containing UI elements");
	RNA_def_struct_sdna(srna, "Header");
	RNA_def_struct_refine_func(srna, "rna_Header_refine");
	RNA_def_struct_register_funcs(srna, "rna_Header_register", "rna_Header_unregister", NULL);
	RNA_def_struct_flag(srna, STRUCT_PUBLIC_NAMESPACE_INHERIT);

	/* draw */
	func = RNA_def_function(srna, "draw", NULL);
	RNA_def_function_ui_description(func, "Draw UI elements into the header UI layout");
	RNA_def_function_flag(func, FUNC_REGISTER);
	parm = RNA_def_pointer(func, "context", "Context", "", "");
	RNA_def_parameter_flags(parm, 0, PARM_REQUIRED);

	RNA_define_verify_sdna(0); /* not in sdna */

	prop = RNA_def_property(srna, "layout", PROP_POINTER, PROP_NONE);
	RNA_def_property_pointer_sdna(prop, NULL, "layout");
	RNA_def_property_struct_type(prop, "UILayout");
	RNA_def_property_ui_text(prop, "Layout", "Structure of the header in the UI");

	/* registration */
	prop = RNA_def_property(srna, "bl_idname", PROP_STRING, PROP_NONE);
	RNA_def_property_string_sdna(prop, NULL, "type->idname");
	RNA_def_property_flag(prop, PROP_REGISTER);
	RNA_def_property_ui_text(prop, "ID Name",
	                         "If this is set, the header gets a custom ID, otherwise it takes the "
	                         "name of the class used to define the panel; for example, if the "
	                         "class name is \"OBJECT_HT_hello\", and bl_idname is not set by the "
	                         "script, then bl_idname = \"OBJECT_HT_hello\"");

	prop = RNA_def_property(srna, "bl_space_type", PROP_ENUM, PROP_NONE);
	RNA_def_property_enum_sdna(prop, NULL, "type->space_type");
	RNA_def_property_enum_items(prop, rna_enum_space_type_items);
	RNA_def_property_flag(prop, PROP_REGISTER);
	RNA_def_property_ui_text(prop, "Space type", "The space where the header is going to be used in");

	prop = RNA_def_property(srna, "bl_region_type", PROP_ENUM, PROP_NONE);
	RNA_def_property_enum_sdna(prop, NULL, "type->region_type");
	RNA_def_property_enum_default(prop, RGN_TYPE_HEADER);
	RNA_def_property_enum_items(prop, rna_enum_region_type_items);
	RNA_def_property_flag(prop, PROP_REGISTER_OPTIONAL);
	RNA_def_property_ui_text(prop, "Region Type", "The region where the header is going to be used in "
	                         "(defaults to header region)");

	RNA_define_verify_sdna(1);
}

static void rna_def_menu(BlenderRNA *brna)
{
	StructRNA *srna;
	PropertyRNA *prop;
	PropertyRNA *parm;
	FunctionRNA *func;

	srna = RNA_def_struct(brna, "Menu", NULL);
	RNA_def_struct_ui_text(srna, "Menu", "Editor menu containing buttons");
	RNA_def_struct_sdna(srna, "Menu");
	RNA_def_struct_refine_func(srna, "rna_Menu_refine");
	RNA_def_struct_register_funcs(srna, "rna_Menu_register", "rna_Menu_unregister", NULL);
	RNA_def_struct_translation_context(srna, BLT_I18NCONTEXT_DEFAULT_BPYRNA);
	RNA_def_struct_flag(srna, STRUCT_PUBLIC_NAMESPACE_INHERIT);

	/* poll */
	func = RNA_def_function(srna, "poll", NULL);
	RNA_def_function_ui_description(func, "If this method returns a non-null output, then the menu can be drawn");
	RNA_def_function_flag(func, FUNC_NO_SELF | FUNC_REGISTER_OPTIONAL);
	RNA_def_function_return(func, RNA_def_boolean(func, "visible", 1, "", ""));
	parm = RNA_def_pointer(func, "context", "Context", "", "");
	RNA_def_parameter_flags(parm, 0, PARM_REQUIRED);

	/* draw */
	func = RNA_def_function(srna, "draw", NULL);
	RNA_def_function_ui_description(func, "Draw UI elements into the menu UI layout");
	RNA_def_function_flag(func, FUNC_REGISTER);
	parm = RNA_def_pointer(func, "context", "Context", "", "");
	RNA_def_parameter_flags(parm, 0, PARM_REQUIRED);

	RNA_define_verify_sdna(false); /* not in sdna */

	prop = RNA_def_property(srna, "layout", PROP_POINTER, PROP_NONE);
	RNA_def_property_pointer_sdna(prop, NULL, "layout");
	RNA_def_property_struct_type(prop, "UILayout");
	RNA_def_property_ui_text(prop, "Layout", "Defines the structure of the menu in the UI");

	/* registration */
	prop = RNA_def_property(srna, "bl_idname", PROP_STRING, PROP_NONE);
	RNA_def_property_string_sdna(prop, NULL, "type->idname");
	RNA_def_property_flag(prop, PROP_REGISTER);
	RNA_def_property_ui_text(prop, "ID Name",
	                         "If this is set, the menu gets a custom ID, otherwise it takes the "
	                         "name of the class used to define the menu (for example, if the "
	                         "class name is \"OBJECT_MT_hello\", and bl_idname is not set by the "
	                         "script, then bl_idname = \"OBJECT_MT_hello\")");

	prop = RNA_def_property(srna, "bl_label", PROP_STRING, PROP_NONE);
	RNA_def_property_string_sdna(prop, NULL, "type->label");
	RNA_def_property_flag(prop, PROP_REGISTER);
	RNA_def_property_ui_text(prop, "Label", "The menu label");

	prop = RNA_def_property(srna, "bl_translation_context", PROP_STRING, PROP_NONE);
	RNA_def_property_string_sdna(prop, NULL, "type->translation_context");
	RNA_def_property_string_default(prop, BLT_I18NCONTEXT_DEFAULT_BPYRNA);
	RNA_def_property_flag(prop, PROP_REGISTER_OPTIONAL);

	prop = RNA_def_property(srna, "bl_description", PROP_STRING, PROP_NONE);
	RNA_def_property_string_sdna(prop, NULL, "type->description");
	RNA_def_property_string_maxlength(prop, RNA_DYN_DESCR_MAX); /* else it uses the pointer size! */
	RNA_def_property_string_funcs(prop, NULL, NULL, "rna_Menu_bl_description_set");
	/* RNA_def_property_clear_flag(prop, PROP_EDITABLE); */
	RNA_def_property_flag(prop, PROP_REGISTER_OPTIONAL);
	RNA_def_property_clear_flag(prop, PROP_NEVER_NULL); /* check for NULL */

	prop = RNA_def_property(srna, "bl_owner_id", PROP_STRING, PROP_NONE);
	RNA_def_property_string_sdna(prop, NULL, "type->owner_id");
	RNA_def_property_flag(prop, PROP_REGISTER_OPTIONAL);

	RNA_define_verify_sdna(1);
}

void RNA_def_ui(BlenderRNA *brna)
{
	rna_def_ui_layout(brna);
	rna_def_panel(brna);
	rna_def_uilist(brna);
	rna_def_header(brna);
	rna_def_menu(brna);
}

#endif /* RNA_RUNTIME */
<|MERGE_RESOLUTION|>--- conflicted
+++ resolved
@@ -246,16 +246,12 @@
 	if (!RNA_struct_bl_idname_ok_or_report(reports, dummypt.idname, "_PT_")) {
 		return NULL;
 	}
-<<<<<<< HEAD
 	if (dummypt.parent_id[0] && !parent) {
 		BKE_reportf(reports, RPT_ERROR, "Registering panel class: parent '%s' for '%s' not found",
 		            dummypt.parent_id, dummypt.idname);
 		return NULL;
 	}
-	
-=======
-
->>>>>>> b09bcd09
+
 	/* create a new panel type */
 	pt = MEM_callocN(sizeof(PanelType), "python buttons panel");
 	memcpy(pt, &dummypt, sizeof(dummypt));
@@ -962,8 +958,7 @@
 		{UI_LAYOUT_ALIGN_RIGHT, "RIGHT", 0, "Right", ""},
 		{0, NULL, 0, NULL, NULL}
 	};
-<<<<<<< HEAD
-	
+
 	static const EnumPropertyItem emboss_items[] = {
 		{UI_EMBOSS, "NORMAL", 0, "Normal", "Draw standard button emboss style"},
 		{UI_EMBOSS_NONE, "NONE", 0, "None", "Draw only text and icons"},
@@ -971,8 +966,6 @@
 		{UI_EMBOSS_RADIAL, "RADIAL_MENU", 0, "Radial Menu", "Draw radial menu style"},
 		{0, NULL, 0, NULL, NULL}
 	};
-=======
->>>>>>> b09bcd09
 
 	/* layout */
 
@@ -1015,7 +1008,7 @@
 	prop = RNA_def_property(srna, "emboss", PROP_ENUM, PROP_NONE);
 	RNA_def_property_enum_items(prop, emboss_items);
 	RNA_def_property_enum_funcs(prop, "rna_UILayout_emboss_get", "rna_UILayout_emboss_set", NULL);
-	
+
 	prop = RNA_def_property(srna, "use_property_split", PROP_BOOLEAN, PROP_NONE);
 	RNA_def_property_boolean_funcs(prop, "rna_UILayout_property_split_get", "rna_UILayout_property_split_set");
 }
