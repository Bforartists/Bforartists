--- conflicted
+++ resolved
@@ -286,7 +286,6 @@
 #  endif
     }
   }
-<<<<<<< HEAD
   /* bfa - readd tabs to tools area *
    * this else statement's purpose is to error out when adding tabs to toolshelf,
    * so we comment it out.
@@ -296,7 +295,7 @@
   //     if ((1 << dummy_pt.space_type) & WM_TOOLSYSTEM_SPACE_MASK) {
   //       BKE_reportf(reports,
   //                   RPT_ERROR,
-  //                   "%s '%s' has category '%s' ",
+  //                   "%s '%s' has category '%s'",
   //                   error_prefix,
   //                   dummy_pt.idname,
   //                   dummy_pt.category);
@@ -304,21 +303,6 @@
   //     }
   //   }
   // }
-=======
-  else {
-    if (dummy_pt.category[0] != '\0') {
-      if ((1 << dummy_pt.space_type) & WM_TOOLSYSTEM_SPACE_MASK) {
-        BKE_reportf(reports,
-                    RPT_ERROR,
-                    "%s '%s' has category '%s'",
-                    error_prefix,
-                    dummy_pt.idname,
-                    dummy_pt.category);
-        return NULL;
-      }
-    }
-  }
->>>>>>> 1a289a8e
 
   if (!(art = region_type_find(reports, dummy_pt.space_type, dummy_pt.region_type))) {
     return NULL;
