--- conflicted
+++ resolved
@@ -286,36 +286,23 @@
 #  endif
     }
   }
-<<<<<<< HEAD
-  /* bfa - readd tabs to tools area */
-  /* this else statement purpose is to error out when adding tabs to toolshelf */
+  /* bfa - readd tabs to tools area *
+   * this else statement's purpose is to error out when adding tabs to toolshelf,
+   * so we comment it out.
+   */
   // else {
-  //   if (dummypt.category[0] != '\0') {
-  //     if ((1 << dummypt.space_type) & WM_TOOLSYSTEM_SPACE_MASK) {
+  //   if (dummy_pt.category[0] != '\0') {
+  //     if ((1 << dummy_pt.space_type) & WM_TOOLSYSTEM_SPACE_MASK) {
   //       BKE_reportf(reports,
   //                   RPT_ERROR,
-  //                   "Registering panel class: '%s' has category '%s' ",
-  //                   dummypt.idname,
-  //                   dummypt.category);
+  //                   "%s '%s' has category '%s' ",
+  //                   error_prefix,
+  //                   dummy_pt.idname,
+  //                   dummy_pt.category);
   //       return NULL;
   //     }
   //   }
   // }
-=======
-  else {
-    if (dummy_pt.category[0] != '\0') {
-      if ((1 << dummy_pt.space_type) & WM_TOOLSYSTEM_SPACE_MASK) {
-        BKE_reportf(reports,
-                    RPT_ERROR,
-                    "%s '%s' has category '%s' ",
-                    error_prefix,
-                    dummy_pt.idname,
-                    dummy_pt.category);
-        return NULL;
-      }
-    }
-  }
->>>>>>> a2375516
 
   if (!(art = region_type_find(reports, dummy_pt.space_type, dummy_pt.region_type))) {
     return NULL;
