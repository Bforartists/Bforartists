/*
 * ***** BEGIN GPL LICENSE BLOCK *****
 *
 * This program is free software; you can redistribute it and/or
 * modify it under the terms of the GNU General Public License
 * as published by the Free Software Foundation; either version 2
 * of the License, or (at your option) any later version.
 *
 * This program is distributed in the hope that it will be useful,
 * but WITHOUT ANY WARRANTY; without even the implied warranty of
 * MERCHANTABILITY or FITNESS FOR A PARTICULAR PURPOSE.  See the
 * GNU General Public License for more details.
 *
 * You should have received a copy of the GNU General Public License
 * along with this program; if not, write to the Free Software Foundation,
 * Inc., 51 Franklin Street, Fifth Floor, Boston, MA 02110-1301, USA.
 *
 * Contributor(s): Blender Foundation (2008), Juho Veps�l�inen
 *
 * ***** END GPL LICENSE BLOCK *****
 */

/** \file blender/makesrna/intern/rna_curve.c
 *  \ingroup RNA
 */

#include <stdlib.h>

#include "DNA_curve_types.h"
#include "DNA_key_types.h"
#include "DNA_material_types.h"
#include "DNA_scene_types.h"

#include "BLI_utildefines.h"
#include "BLI_math.h"

#include "BLT_translation.h"

#include "BKE_font.h"

#include "RNA_access.h"
#include "RNA_define.h"
#include "RNA_enum_types.h"

#include "rna_internal.h"

#include "WM_types.h"

#ifndef RNA_RUNTIME
static const EnumPropertyItem beztriple_handle_type_items[] = {
	{HD_FREE, "FREE", 0, "Free", ""},
	{HD_VECT, "VECTOR", 0, "Vector", ""},
	{HD_ALIGN, "ALIGNED", 0, "Aligned", ""},
	{HD_AUTO, "AUTO", 0, "Auto", ""},
	{0, NULL, 0, NULL, NULL}
};
#endif

const EnumPropertyItem rna_enum_keyframe_handle_type_items[] = {
<<<<<<< HEAD
	{ HD_FREE, "FREE", ICON_HANDLE_FREE, "Free", "" },
	{ HD_VECT, "VECTOR", ICON_HANDLE_VECTOR, "Vector", "" },
	{ HD_ALIGN, "ALIGNED", ICON_HANDLE_ALIGN, "Aligned", "" },
	{ HD_AUTO, "AUTO", ICON_HANDLE_AUTO, "Automatic", "" },
	{ HD_AUTO_ANIM, "AUTO_CLAMPED", ICON_HANDLE_AUTO_CLAMPED, "Auto Clamped", "Auto handles clamped to not overshoot" },
=======
	{HD_FREE, "FREE", ICON_HANDLETYPE_FREE_VEC, "Free", "Completely independent manually set handle"},
	{HD_ALIGN, "ALIGNED", ICON_HANDLETYPE_ALIGNED_VEC, "Aligned", "Manually set handle with rotation locked together with its pair"},
	{HD_VECT, "VECTOR", ICON_HANDLETYPE_VECTOR_VEC, "Vector", "Automatic handles that create straight lines"},
	{HD_AUTO, "AUTO", ICON_HANDLETYPE_AUTO_VEC, "Automatic", "Automatic handles that create smooth curves"},
	{HD_AUTO_ANIM, "AUTO_CLAMPED", ICON_HANDLETYPE_AUTO_CLAMP_VEC, "Auto Clamped", "Automatic handles that create smooth curves which only change direction at keyframes"},
>>>>>>> b77836f9
	{0, NULL, 0, NULL, NULL}
};

const EnumPropertyItem rna_enum_beztriple_interpolation_mode_items[] = {
	/* interpolation */
	{0, "", 0, N_("Interpolation"), "Standard transitions between keyframes"},
	{BEZT_IPO_CONST, "CONSTANT", ICON_IPO_CONSTANT, "Constant", "No interpolation, value of A gets held until B is encountered"},
	{BEZT_IPO_LIN, "LINEAR", ICON_IPO_LINEAR, "Linear", "Straight-line interpolation between A and B (i.e. no ease in/out)"},
	{BEZT_IPO_BEZ, "BEZIER", ICON_IPO_BEZIER, "Bezier", "Smooth interpolation between A and B, with some control over curve shape"},

	/* easing */
	{0, "", 0, N_("Easing (by strength)"), "Predefined inertial transitions, useful for motion graphics (from least to most ''dramatic'')"},
	{BEZT_IPO_SINE, "SINE", ICON_IPO_SINE, "Sinusoidal", "Sinusoidal easing (weakest, almost linear but with a slight curvature)"},
	{BEZT_IPO_QUAD, "QUAD", ICON_IPO_QUAD, "Quadratic", "Quadratic easing"},
	{BEZT_IPO_CUBIC, "CUBIC", ICON_IPO_CUBIC, "Cubic", "Cubic easing"},
	{BEZT_IPO_QUART, "QUART", ICON_IPO_QUART, "Quartic", "Quartic easing"},
	{BEZT_IPO_QUINT, "QUINT", ICON_IPO_QUINT, "Quintic", "Quintic easing"},
	{BEZT_IPO_EXPO, "EXPO", ICON_IPO_EXPO, "Exponential", "Exponential easing (dramatic)"},
	{BEZT_IPO_CIRC, "CIRC", ICON_IPO_CIRC, "Circular", "Circular easing (strongest and most dynamic)"},

	{0, "", 0, N_("Dynamic Effects"), "Simple physics-inspired easing effects"},
	{BEZT_IPO_BACK, "BACK", ICON_IPO_BACK, "Back", "Cubic easing with overshoot and settle"},
	{BEZT_IPO_BOUNCE, "BOUNCE", ICON_IPO_BOUNCE, "Bounce", "Exponentially decaying parabolic bounce, like when objects collide"},
	{BEZT_IPO_ELASTIC, "ELASTIC", ICON_IPO_ELASTIC, "Elastic", "Exponentially decaying sine wave, like an elastic band"},

	{0, NULL, 0, NULL, NULL}
};

#ifndef RNA_RUNTIME
static const EnumPropertyItem curve_type_items[] = {
	{CU_POLY, "POLY", 0, "Poly", ""},
	{CU_BEZIER, "BEZIER", 0, "Bezier", ""},
	{CU_BSPLINE, "BSPLINE", 0, "BSpline", ""},
	{CU_CARDINAL, "CARDINAL", 0, "Cardinal", ""},
	{CU_NURBS, "NURBS", 0, "Ease", ""},
	{0, NULL, 0, NULL, NULL}
};
#endif

static const EnumPropertyItem curve3d_fill_mode_items[] = {
	{0, "FULL", 0, "Full", ""},
	{CU_BACK, "BACK", 0, "Back", ""},
	{CU_FRONT, "FRONT", 0, "Front", ""},
	{CU_FRONT | CU_BACK, "HALF", 0, "Half", ""},
	{0, NULL, 0, NULL, NULL}
};

#ifdef RNA_RUNTIME
static const EnumPropertyItem curve2d_fill_mode_items[] = {
	{0, "NONE", 0, "None", ""},
	{CU_BACK, "BACK", 0, "Back", ""},
	{CU_FRONT, "FRONT", 0, "Front", ""},
	{CU_FRONT | CU_BACK, "BOTH", 0, "Both", ""},
	{0, NULL, 0, NULL, NULL}
};
#endif

#ifdef RNA_RUNTIME

#include "DNA_object_types.h"

#include "BKE_curve.h"
#include "BKE_main.h"

#include "DEG_depsgraph.h"
#include "DEG_depsgraph_build.h"

#include "WM_api.h"

#include "MEM_guardedalloc.h"

#include "ED_curve.h" /* for BKE_curve_nurbs_get */

/* highly irritating but from RNA we cant know this */
static Nurb *curve_nurb_from_point(Curve *cu, const void *point, int *nu_index, int *pt_index)
{
	ListBase *nurbs = BKE_curve_nurbs_get(cu);
	Nurb *nu;
	int i = 0;

	for (nu = nurbs->first; nu; nu = nu->next, i++) {
		if (nu->type == CU_BEZIER) {
			if (point >= (void *)nu->bezt && point < (void *)(nu->bezt + nu->pntsu)) {
				break;
			}
		}
		else {
			if (point >= (void *)nu->bp && point < (void *)(nu->bp + (nu->pntsu * nu->pntsv))) {
				break;
			}
		}
	}

	if (nu) {
		if (nu_index) {
			*nu_index = i;
		}

		if (pt_index) {
			if (nu->type == CU_BEZIER) *pt_index = (int)((BezTriple *)point - nu->bezt);
			else *pt_index = (int)((BPoint *)point - nu->bp);
		}
	}

	return nu;
}

static StructRNA *rna_Curve_refine(PointerRNA *ptr)
{
	Curve *cu = (Curve *)ptr->data;
	short obtype = BKE_curve_type_get(cu);

	if (obtype == OB_FONT) return &RNA_TextCurve;
	else if (obtype == OB_SURF) return &RNA_SurfaceCurve;
	else return &RNA_Curve;
}

static void rna_BezTriple_handle1_get(PointerRNA *ptr, float *values)
{
	BezTriple *bezt = (BezTriple *)ptr->data;
	copy_v3_v3(values, bezt->vec[0]);
}

static void rna_BezTriple_handle1_set(PointerRNA *ptr, const float *values)
{
	BezTriple *bezt = (BezTriple *)ptr->data;
	copy_v3_v3(bezt->vec[0], values);
}

static void rna_BezTriple_handle2_get(PointerRNA *ptr, float *values)
{
	BezTriple *bezt = (BezTriple *)ptr->data;
	copy_v3_v3(values, bezt->vec[2]);
}

static void rna_BezTriple_handle2_set(PointerRNA *ptr, const float *values)
{
	BezTriple *bezt = (BezTriple *)ptr->data;
	copy_v3_v3(bezt->vec[2], values);
}

static void rna_BezTriple_ctrlpoint_get(PointerRNA *ptr, float *values)
{
	BezTriple *bezt = (BezTriple *)ptr->data;
	copy_v3_v3(values, bezt->vec[1]);
}

static void rna_BezTriple_ctrlpoint_set(PointerRNA *ptr, const float *values)
{
	BezTriple *bezt = (BezTriple *)ptr->data;
	copy_v3_v3(bezt->vec[1], values);
}

static void rna_Curve_texspace_set(Main *UNUSED(bmain), Scene *UNUSED(scene), PointerRNA *ptr)
{
	Curve *cu = (Curve *)ptr->data;

	if (cu->texflag & CU_AUTOSPACE)
		BKE_curve_texspace_calc(cu);
}

static int rna_Curve_texspace_editable(PointerRNA *ptr, const char **UNUSED(r_info))
{
	Curve *cu = (Curve *)ptr->data;
	return (cu->texflag & CU_AUTOSPACE) ? 0 : PROP_EDITABLE;
}

static void rna_Curve_texspace_loc_get(PointerRNA *ptr, float *values)
{
	Curve *cu = (Curve *)ptr->data;

	if (!cu->bb)
		BKE_curve_texspace_calc(cu);

	copy_v3_v3(values, cu->loc);
}

static void rna_Curve_texspace_loc_set(PointerRNA *ptr, const float *values)
{
	Curve *cu = (Curve *)ptr->data;

	copy_v3_v3(cu->loc, values);
}

static void rna_Curve_texspace_size_get(PointerRNA *ptr, float *values)
{
	Curve *cu = (Curve *)ptr->data;

	if (!cu->bb)
		BKE_curve_texspace_calc(cu);

	copy_v3_v3(values, cu->size);
}

static void rna_Curve_texspace_size_set(PointerRNA *ptr, const float *values)
{
	Curve *cu = (Curve *)ptr->data;

	copy_v3_v3(cu->size, values);
}

static void rna_Curve_material_index_range(PointerRNA *ptr, int *min, int *max,
                                           int *UNUSED(softmin), int *UNUSED(softmax))
{
	Curve *cu = (Curve *)ptr->id.data;
	*min = 0;
	*max = max_ii(0, cu->totcol - 1);
}

/* simply offset by don't expose -1 */
static int rna_ChariInfo_material_index_get(PointerRNA *ptr)
{
	CharInfo *info = ptr->data;
	return info->mat_nr ? info->mat_nr - 1 : 0;
}

static void rna_ChariInfo_material_index_set(PointerRNA *ptr, int value)
{
	CharInfo *info = ptr->data;
	info->mat_nr = value + 1;
}

static void rna_Curve_active_textbox_index_range(PointerRNA *ptr, int *min, int *max,
                                                 int *UNUSED(softmin), int *UNUSED(softmax))
{
	Curve *cu = (Curve *)ptr->id.data;
	*min = 0;
	*max = max_ii(0, cu->totbox - 1);
}


static void rna_Curve_dimension_set(PointerRNA *ptr, int value)
{
	Curve *cu = (Curve *)ptr->id.data;
	if (value == CU_3D) cu->flag |=  CU_3D;
	else cu->flag &= ~CU_3D;

	BKE_curve_curve_dimension_update(cu);
}

static const EnumPropertyItem *rna_Curve_fill_mode_itemf(bContext *UNUSED(C), PointerRNA *ptr,
                                                   PropertyRNA *UNUSED(prop), bool *UNUSED(r_free))
{
	Curve *cu = (Curve *)ptr->id.data;

	/* cast to quiet warning it IS a const still */
	return (EnumPropertyItem *)((cu->flag & CU_3D) ? curve3d_fill_mode_items : curve2d_fill_mode_items);
}

static int rna_Nurb_length(PointerRNA *ptr)
{
	Nurb *nu = (Nurb *)ptr->data;
	if (nu->type == CU_BEZIER) return 0;
	return nu->pntsv > 0 ? nu->pntsu * nu->pntsv : nu->pntsu;
}

static void rna_Nurb_type_set(PointerRNA *ptr, int value)
{
	Curve *cu = (Curve *)ptr->id.data;
	Nurb *nu = (Nurb *)ptr->data;
	const int pntsu_prev = nu->pntsu;

	if (BKE_nurb_type_convert(nu, value, true)) {
		if (nu->pntsu != pntsu_prev) {
			cu->actvert = CU_ACT_NONE;
		}
	}
}

static void rna_BPoint_array_begin(CollectionPropertyIterator *iter, PointerRNA *ptr)
{
	Nurb *nu = (Nurb *)ptr->data;
	rna_iterator_array_begin(iter, (void *)nu->bp, sizeof(BPoint),
	                         nu->pntsv > 0 ? nu->pntsu * nu->pntsv : nu->pntsu, 0, NULL);
}

static void rna_Curve_update_data_id(Main *UNUSED(bmain), Scene *UNUSED(scene), ID *id)
{
	DEG_id_tag_update(id, 0);
	WM_main_add_notifier(NC_GEOM | ND_DATA, id);
}

static void rna_Curve_update_data(Main *bmain, Scene *scene, PointerRNA *ptr)
{
	rna_Curve_update_data_id(bmain, scene, ptr->id.data);
}

static void rna_Curve_update_deps(Main *bmain, Scene *scene, PointerRNA *ptr)
{
	DEG_relations_tag_update(bmain);
	rna_Curve_update_data(bmain, scene, ptr);
}

static void rna_Curve_update_points(Main *bmain, Scene *scene, PointerRNA *ptr)
{
	Curve *cu = (Curve *)ptr->id.data;
	Nurb *nu = curve_nurb_from_point(cu, ptr->data, NULL, NULL);

	if (nu)
		BKE_nurb_handles_calc(nu);

	rna_Curve_update_data(bmain, scene, ptr);
}

static PointerRNA rna_Curve_bevelObject_get(PointerRNA *ptr)
{
	Curve *cu = (Curve *)ptr->id.data;
	Object *ob = cu->bevobj;

	if (ob)
		return rna_pointer_inherit_refine(ptr, &RNA_Object, ob);

	return rna_pointer_inherit_refine(ptr, NULL, NULL);
}

static void rna_Curve_bevelObject_set(PointerRNA *ptr, PointerRNA value)
{
	Curve *cu = (Curve *)ptr->id.data;
	Object *ob = (Object *)value.data;

	if (ob) {
		/* if bevel object has got the save curve, as object, for which it's */
		/* set as bevobj, there could be infinity loop in displist calculation */
		if (ob->type == OB_CURVE && ob->data != cu) {
			cu->bevobj = ob;
			id_lib_extern((ID *)ob);
		}
	}
	else {
		cu->bevobj = NULL;
	}
}

static bool rna_Curve_otherObject_poll(PointerRNA *ptr, PointerRNA value)
{
	Curve *cu = (Curve *)ptr->id.data;
	Object *ob = (Object *)value.data;

	if (ob) {
		if (ob->type == OB_CURVE && ob->data != cu) {
			return 1;
		}
	}

	return 0;
}

static PointerRNA rna_Curve_taperObject_get(PointerRNA *ptr)
{
	Curve *cu = (Curve *)ptr->id.data;
	Object *ob = cu->taperobj;

	if (ob)
		return rna_pointer_inherit_refine(ptr, &RNA_Object, ob);

	return rna_pointer_inherit_refine(ptr, NULL, NULL);
}

static void rna_Curve_taperObject_set(PointerRNA *ptr, PointerRNA value)
{
	Curve *cu = (Curve *)ptr->id.data;
	Object *ob = (Object *)value.data;

	if (ob) {
		/* if taper object has got the save curve, as object, for which it's */
		/* set as bevobj, there could be infinity loop in displist calculation */
		if (ob->type == OB_CURVE && ob->data != cu) {
			cu->taperobj = ob;
			id_lib_extern((ID *)ob);
		}
	}
	else {
		cu->taperobj = NULL;
	}
}

static void rna_Curve_resolution_u_update_data(Main *bmain, Scene *scene, PointerRNA *ptr)
{
	Curve *cu = (Curve *)ptr->id.data;
	ListBase *nurbs = BKE_curve_nurbs_get(cu);
	Nurb *nu = nurbs->first;

	while (nu) {
		nu->resolu = cu->resolu;
		nu = nu->next;
	}

	rna_Curve_update_data(bmain, scene, ptr);
}

static void rna_Curve_resolution_v_update_data(Main *bmain, Scene *scene, PointerRNA *ptr)
{
	Curve *cu = (Curve *)ptr->id.data;
	ListBase *nurbs = BKE_curve_nurbs_get(cu);
	Nurb *nu = nurbs->first;


	while (nu) {
		nu->resolv = cu->resolv;
		nu = nu->next;
	}

	rna_Curve_update_data(bmain, scene, ptr);
}

static float rna_Curve_offset_get(PointerRNA *ptr)
{
	Curve *cu = (Curve *)ptr->id.data;
	return cu->width - 1.0f;
}

static void rna_Curve_offset_set(PointerRNA *ptr, float value)
{
	Curve *cu = (Curve *)ptr->id.data;
	cu->width = 1.0f + value;
}

static int rna_Curve_body_length(PointerRNA *ptr);
static void rna_Curve_body_get(PointerRNA *ptr, char *value)
{
	Curve *cu = (Curve *)ptr->id.data;
	BLI_strncpy(value, cu->str, rna_Curve_body_length(ptr) + 1);
}

static int rna_Curve_body_length(PointerRNA *ptr)
{
	Curve *cu = (Curve *)ptr->id.data;
	return cu->len;
}

/* TODO, how to handle editmode? */
static void rna_Curve_body_set(PointerRNA *ptr, const char *value)
{
	size_t len_bytes;
	size_t len_chars = BLI_strlen_utf8_ex(value, &len_bytes);

	Curve *cu = (Curve *)ptr->id.data;

	cu->len_wchar = len_chars;
	cu->len = len_bytes;
	cu->pos = len_chars;

	if (cu->str)
		MEM_freeN(cu->str);
	if (cu->strinfo)
		MEM_freeN(cu->strinfo);

	cu->str = MEM_mallocN(len_bytes + sizeof(wchar_t), "str");
	cu->strinfo = MEM_callocN((len_chars + 4) * sizeof(CharInfo), "strinfo");

	BLI_strncpy(cu->str, value, len_bytes + 1);
}

static void rna_Nurb_update_cyclic_u(Main *bmain, Scene *scene, PointerRNA *ptr)
{
	Nurb *nu = (Nurb *)ptr->data;

	if (nu->type == CU_BEZIER) {
		BKE_nurb_handles_calc(nu);
	}
	else {
		BKE_nurb_knot_calc_u(nu);
	}

	rna_Curve_update_data(bmain, scene, ptr);
}

static void rna_Nurb_update_cyclic_v(Main *bmain, Scene *scene, PointerRNA *ptr)
{
	Nurb *nu = (Nurb *)ptr->data;

	BKE_nurb_knot_calc_v(nu);

	rna_Curve_update_data(bmain, scene, ptr);
}

static void rna_Nurb_update_knot_u(Main *bmain, Scene *scene, PointerRNA *ptr)
{
	Nurb *nu = (Nurb *)ptr->data;

	BKE_nurb_order_clamp_u(nu);
	BKE_nurb_knot_calc_u(nu);

	rna_Curve_update_data(bmain, scene, ptr);
}

static void rna_Nurb_update_knot_v(Main *bmain, Scene *scene, PointerRNA *ptr)
{
	Nurb *nu = (Nurb *)ptr->data;

	BKE_nurb_order_clamp_v(nu);
	BKE_nurb_knot_calc_v(nu);

	rna_Curve_update_data(bmain, scene, ptr);
}

static void rna_Curve_spline_points_add(ID *id, Nurb *nu, ReportList *reports, int number)
{
	if (nu->type == CU_BEZIER) {
		BKE_report(reports, RPT_ERROR, "Bezier spline cannot have points added");
	}
	else if (number == 0) {
		/* do nothing */
	}
	else {

		BKE_nurb_points_add(nu, number);

		/* update */
		BKE_nurb_knot_calc_u(nu);

		rna_Curve_update_data_id(NULL, NULL, id);
	}
}

static void rna_Curve_spline_bezpoints_add(ID *id, Nurb *nu, ReportList *reports, int number)
{
	if (nu->type != CU_BEZIER) {
		BKE_report(reports, RPT_ERROR, "Only Bezier splines can be added");
	}
	else if (number == 0) {
		/* do nothing */
	}
	else {
		BKE_nurb_bezierPoints_add(nu, number);

		/* update */
		BKE_nurb_knot_calc_u(nu);

		rna_Curve_update_data_id(NULL, NULL, id);
	}
}

static Nurb *rna_Curve_spline_new(Curve *cu, int type)
{
	Nurb *nu = (Nurb *) MEM_callocN(sizeof(Nurb), "spline.new");

	if (type == CU_BEZIER) {
		BezTriple *bezt = (BezTriple *)MEM_callocN(sizeof(BezTriple), "spline.new.bezt");
		bezt->radius = 1.0;
		nu->bezt = bezt;
	}
	else {
		BPoint *bp = (BPoint *)MEM_callocN(sizeof(BPoint), "spline.new.bp");
		bp->radius = 1.0f;
		nu->bp = bp;
	}

	nu->type = type;
	nu->pntsu = 1;
	nu->pntsv = 1;

	nu->orderu = nu->orderv = 4;
	nu->resolu = nu->resolv = 12;
	nu->flag = CU_SMOOTH;

	if ((cu->flag & CU_3D) == 0) {
		nu->flag |= CU_2D;
	}

	BLI_addtail(BKE_curve_nurbs_get(cu), nu);

	return nu;
}

static void rna_Curve_spline_remove(Curve *cu, ReportList *reports, PointerRNA *nu_ptr)
{
	Nurb *nu = nu_ptr->data;
	ListBase *nurbs = BKE_curve_nurbs_get(cu);

	if (BLI_remlink_safe(nurbs, nu) == false) {
		BKE_reportf(reports, RPT_ERROR, "Curve '%s' does not contain spline given", cu->id.name + 2);
		return;
	}

	BKE_nurb_free(nu);
	RNA_POINTER_INVALIDATE(nu_ptr);

	DEG_id_tag_update(&cu->id, OB_RECALC_DATA);
	WM_main_add_notifier(NC_GEOM | ND_DATA, NULL);
}

static void rna_Curve_spline_clear(Curve *cu)
{
	ListBase *nurbs = BKE_curve_nurbs_get(cu);

	BKE_nurbList_free(nurbs);

	DEG_id_tag_update(&cu->id, OB_RECALC_DATA);
	WM_main_add_notifier(NC_GEOM | ND_DATA, NULL);
}

static PointerRNA rna_Curve_active_spline_get(PointerRNA *ptr)
{
	Curve *cu = (Curve *)ptr->data;
	Nurb *nu;
	ListBase *nurbs = BKE_curve_nurbs_get(cu);

	/* for curve outside editmode will set to -1,  should be changed to be allowed outside of editmode. */
	nu = BLI_findlink(nurbs, cu->actnu);

	if (nu)
		return rna_pointer_inherit_refine(ptr, &RNA_Spline, nu);

	return rna_pointer_inherit_refine(ptr, NULL, NULL);
}

static void rna_Curve_active_spline_set(PointerRNA *ptr, PointerRNA value)
{
	Curve *cu = (Curve *)ptr->data;
	Nurb *nu = value.data;
	ListBase *nubase = BKE_curve_nurbs_get(cu);

	/* -1 is ok for an unset index */
	if (nu == NULL)
		cu->actnu = -1;
	else
		cu->actnu = BLI_findindex(nubase, nu);
}

static char *rna_Curve_spline_path(PointerRNA *ptr)
{
	Curve *cu = (Curve *)ptr->id.data;
	ListBase *nubase = BKE_curve_nurbs_get(cu);
	Nurb *nu = ptr->data;
	int index = BLI_findindex(nubase, nu);

	if (index >= 0)
		return BLI_sprintfN("splines[%d]", index);
	else
		return BLI_strdup("");
}

/* use for both bezier and nurbs */
static char *rna_Curve_spline_point_path(PointerRNA *ptr)
{
	Curve *cu = (Curve *)ptr->id.data;
	Nurb *nu;
	void *point = ptr->data;
	int nu_index, pt_index;

	nu = curve_nurb_from_point(cu, point, &nu_index, &pt_index);

	if (nu) {
		if (nu->type == CU_BEZIER) {
			return BLI_sprintfN("splines[%d].bezier_points[%d]", nu_index, pt_index);
		}
		else {
			return BLI_sprintfN("splines[%d].points[%d]", nu_index, pt_index);
		}
	}
	else {
		return BLI_strdup("");
	}
}


static char *rna_TextBox_path(PointerRNA *ptr)
{
	Curve *cu = (Curve *)ptr->id.data;
	TextBox *tb = ptr->data;
	int index = (int)(tb - cu->tb);

	if (index >= 0 && index < cu->totbox)
		return BLI_sprintfN("text_boxes[%d]", index);
	else
		return BLI_strdup("");
}

static void rna_Curve_splines_begin(CollectionPropertyIterator *iter, PointerRNA *ptr)
{
	Curve *cu = (Curve *)ptr->id.data;
	rna_iterator_listbase_begin(iter, BKE_curve_nurbs_get(cu), NULL);
}

static bool rna_Curve_is_editmode_get(PointerRNA *ptr)
{
	Curve *cu = (Curve *)ptr->id.data;
	const short type = BKE_curve_type_get(cu);
	if (type == OB_FONT) {
		return (cu->editfont != NULL);
	}
	else {
		return (cu->editnurb != NULL);
	}
}

#else

static const float tilt_limit = DEG2RADF(21600.0f);

static void rna_def_bpoint(BlenderRNA *brna)
{
	StructRNA *srna;
	PropertyRNA *prop;

	srna = RNA_def_struct(brna, "SplinePoint", NULL);
	RNA_def_struct_sdna(srna, "BPoint");
	RNA_def_struct_ui_text(srna, "SplinePoint", "Spline point without handles");

	/* Boolean values */
	prop = RNA_def_property(srna, "select", PROP_BOOLEAN, PROP_NONE);
	RNA_def_property_boolean_sdna(prop, NULL, "f1", 0);
	RNA_def_property_ui_text(prop, "Select", "Selection status");
	RNA_def_property_update(prop, 0, "rna_Curve_update_data");

	prop = RNA_def_property(srna, "hide", PROP_BOOLEAN, PROP_NONE);
	RNA_def_property_boolean_sdna(prop, NULL, "hide", 0);
	RNA_def_property_ui_text(prop, "Hide", "Visibility status");
	RNA_def_property_update(prop, 0, "rna_Curve_update_data");

	/* Vector value */
	prop = RNA_def_property(srna, "co", PROP_FLOAT, PROP_TRANSLATION);
	RNA_def_property_array(prop, 3);
	RNA_def_property_float_sdna(prop, NULL, "vec");
	RNA_def_property_ui_text(prop, "Point", "Point coordinates");
	RNA_def_property_ui_range(prop, -FLT_MAX, FLT_MAX, 1, RNA_TRANSLATION_PREC_DEFAULT);
	RNA_def_property_update(prop, 0, "rna_Curve_update_data");

	prop = RNA_def_property(srna, "weight", PROP_FLOAT, PROP_NONE);
	RNA_def_property_float_sdna(prop, NULL, "vec[3]");
	RNA_def_property_ui_text(prop, "Weight", "NURBS weight");
	RNA_def_property_update(prop, 0, "rna_Curve_update_data");

	/* Number values */
	prop = RNA_def_property(srna, "tilt", PROP_FLOAT, PROP_ANGLE);
	RNA_def_property_float_sdna(prop, NULL, "alfa");
	RNA_def_property_range(prop, -tilt_limit, tilt_limit);
	RNA_def_property_ui_range(prop, -tilt_limit, tilt_limit, 10, 3);
	RNA_def_property_ui_text(prop, "Tilt", "Tilt in 3D View");
	RNA_def_property_update(prop, 0, "rna_Curve_update_data");

	prop = RNA_def_property(srna, "weight_softbody", PROP_FLOAT, PROP_NONE);
	RNA_def_property_float_sdna(prop, NULL, "weight");
	RNA_def_property_range(prop, 0.01f, 100.0f);
	RNA_def_property_ui_text(prop, "Weight", "Softbody goal weight");
	RNA_def_property_update(prop, 0, "rna_Curve_update_data");

	prop = RNA_def_property(srna, "radius", PROP_FLOAT, PROP_NONE);
	RNA_def_property_float_sdna(prop, NULL, "radius");
	RNA_def_property_range(prop, 0.0f, FLT_MAX);
	RNA_def_property_ui_text(prop, "Bevel Radius", "Radius for beveling");
	RNA_def_property_update(prop, 0, "rna_Curve_update_data");

	RNA_def_struct_path_func(srna, "rna_Curve_spline_point_path");
}

static void rna_def_beztriple(BlenderRNA *brna)
{
	StructRNA *srna;
	PropertyRNA *prop;

	srna = RNA_def_struct(brna, "BezierSplinePoint", NULL);
	RNA_def_struct_sdna(srna, "BezTriple");
	RNA_def_struct_ui_text(srna, "Bezier Curve Point", "Bezier curve point with two handles");

	/* Boolean values */
	prop = RNA_def_property(srna, "select_left_handle", PROP_BOOLEAN, PROP_NONE);
	RNA_def_property_boolean_sdna(prop, NULL, "f1", 0);
	RNA_def_property_ui_text(prop, "Handle 1 selected", "Handle 1 selection status");
	RNA_def_property_update(prop, 0, "rna_Curve_update_data");

	prop = RNA_def_property(srna, "select_right_handle", PROP_BOOLEAN, PROP_NONE);
	RNA_def_property_boolean_sdna(prop, NULL, "f3", 0);
	RNA_def_property_ui_text(prop, "Handle 2 selected", "Handle 2 selection status");
	RNA_def_property_update(prop, 0, "rna_Curve_update_data");

	prop = RNA_def_property(srna, "select_control_point", PROP_BOOLEAN, PROP_NONE);
	RNA_def_property_boolean_sdna(prop, NULL, "f2", 0);
	RNA_def_property_ui_text(prop, "Control Point selected", "Control point selection status");
	RNA_def_property_update(prop, 0, "rna_Curve_update_data");

	prop = RNA_def_property(srna, "hide", PROP_BOOLEAN, PROP_NONE);
	RNA_def_property_boolean_sdna(prop, NULL, "hide", 0);
	RNA_def_property_ui_text(prop, "Hide", "Visibility status");
	RNA_def_property_update(prop, 0, "rna_Curve_update_data");

	/* Enums */
	prop = RNA_def_property(srna, "handle_left_type", PROP_ENUM, PROP_NONE);
	RNA_def_property_enum_sdna(prop, NULL, "h1");
	RNA_def_property_enum_items(prop, beztriple_handle_type_items);
	RNA_def_property_ui_text(prop, "Handle 1 Type", "Handle types");
	RNA_def_property_update(prop, 0, "rna_Curve_update_points");

	prop = RNA_def_property(srna, "handle_right_type", PROP_ENUM, PROP_NONE);
	RNA_def_property_enum_sdna(prop, NULL, "h2");
	RNA_def_property_enum_items(prop, beztriple_handle_type_items);
	RNA_def_property_ui_text(prop, "Handle 2 Type", "Handle types");
	RNA_def_property_update(prop, 0, "rna_Curve_update_points");

	/* Vector values */
	prop = RNA_def_property(srna, "handle_left", PROP_FLOAT, PROP_TRANSLATION);
	RNA_def_property_array(prop, 3);
	RNA_def_property_float_funcs(prop, "rna_BezTriple_handle1_get", "rna_BezTriple_handle1_set", NULL);
	RNA_def_property_ui_text(prop, "Handle 1", "Coordinates of the first handle");
	RNA_def_property_ui_range(prop, -FLT_MAX, FLT_MAX, 1, RNA_TRANSLATION_PREC_DEFAULT);
	RNA_def_property_update(prop, 0, "rna_Curve_update_points");

	prop = RNA_def_property(srna, "co", PROP_FLOAT, PROP_TRANSLATION);
	RNA_def_property_array(prop, 3);
	RNA_def_property_float_funcs(prop, "rna_BezTriple_ctrlpoint_get", "rna_BezTriple_ctrlpoint_set", NULL);
	RNA_def_property_ui_text(prop, "Control Point", "Coordinates of the control point");
	RNA_def_property_ui_range(prop, -FLT_MAX, FLT_MAX, 1, RNA_TRANSLATION_PREC_DEFAULT);
	RNA_def_property_update(prop, 0, "rna_Curve_update_points");

	prop = RNA_def_property(srna, "handle_right", PROP_FLOAT, PROP_TRANSLATION);
	RNA_def_property_array(prop, 3);
	RNA_def_property_float_funcs(prop, "rna_BezTriple_handle2_get", "rna_BezTriple_handle2_set", NULL);
	RNA_def_property_ui_text(prop, "Handle 2", "Coordinates of the second handle");
	RNA_def_property_ui_range(prop, -FLT_MAX, FLT_MAX, 1, RNA_TRANSLATION_PREC_DEFAULT);
	RNA_def_property_update(prop, 0, "rna_Curve_update_points");

	/* Number values */
	prop = RNA_def_property(srna, "tilt", PROP_FLOAT, PROP_ANGLE);
	RNA_def_property_float_sdna(prop, NULL, "alfa");
	RNA_def_property_range(prop, -tilt_limit, tilt_limit);
	RNA_def_property_ui_range(prop, -tilt_limit, tilt_limit, 10, 3);
	RNA_def_property_ui_text(prop, "Tilt", "Tilt in 3D View");
	RNA_def_property_update(prop, 0, "rna_Curve_update_data");

	prop = RNA_def_property(srna, "weight_softbody", PROP_FLOAT, PROP_NONE);
	RNA_def_property_float_sdna(prop, NULL, "weight");
	RNA_def_property_range(prop, 0.01f, 100.0f);
	RNA_def_property_ui_text(prop, "Weight", "Softbody goal weight");
	RNA_def_property_update(prop, 0, "rna_Curve_update_data");

	prop = RNA_def_property(srna, "radius", PROP_FLOAT, PROP_NONE);
	RNA_def_property_float_sdna(prop, NULL, "radius");
	RNA_def_property_range(prop, 0.0f, FLT_MAX);
	RNA_def_property_ui_text(prop, "Bevel Radius", "Radius for beveling");
	RNA_def_property_update(prop, 0, "rna_Curve_update_data");

	RNA_def_struct_path_func(srna, "rna_Curve_spline_point_path");
}

static void rna_def_path(BlenderRNA *UNUSED(brna), StructRNA *srna)
{
	PropertyRNA *prop;

	/* number values */
	prop = RNA_def_property(srna, "path_duration", PROP_INT, PROP_NONE);
	RNA_def_property_int_sdna(prop, NULL, "pathlen");
	RNA_def_property_range(prop, 1, MAXFRAME);
	RNA_def_property_ui_text(prop, "Path Length",
	                         "The number of frames that are needed to traverse the path, "
	                         "defining the maximum value for the 'Evaluation Time' setting");
	RNA_def_property_update(prop, 0, "rna_Curve_update_data");

	/* flags */
	prop = RNA_def_property(srna, "use_path", PROP_BOOLEAN, PROP_NONE);
	RNA_def_property_boolean_sdna(prop, NULL, "flag", CU_PATH);
	RNA_def_property_ui_text(prop, "Path", "Enable the curve to become a translation path");
	RNA_def_property_update(prop, 0, "rna_Curve_update_data");

	prop = RNA_def_property(srna, "use_path_follow", PROP_BOOLEAN, PROP_NONE);
	RNA_def_property_boolean_sdna(prop, NULL, "flag", CU_FOLLOW);
	RNA_def_property_ui_text(prop, "Follow", "Make curve path children to rotate along the path");
	RNA_def_property_update(prop, 0, "rna_Curve_update_data");

	prop = RNA_def_property(srna, "use_stretch", PROP_BOOLEAN, PROP_NONE);
	RNA_def_property_boolean_sdna(prop, NULL, "flag", CU_STRETCH);
	RNA_def_property_ui_text(prop, "Stretch", "Option for curve-deform: "
	                         "make deformed child to stretch along entire path");
	RNA_def_property_update(prop, 0, "rna_Curve_update_data");

	prop = RNA_def_property(srna, "use_deform_bounds", PROP_BOOLEAN, PROP_NONE);
	RNA_def_property_boolean_negative_sdna(prop, NULL, "flag", CU_DEFORM_BOUNDS_OFF);
	RNA_def_property_ui_text(prop, "Bounds Clamp", "Option for curve-deform: "
	                         "Use the mesh bounds to clamp the deformation");
	RNA_def_property_update(prop, 0, "rna_Curve_update_data");

	prop = RNA_def_property(srna, "use_radius", PROP_BOOLEAN, PROP_NONE);
	RNA_def_property_boolean_sdna(prop, NULL, "flag", CU_PATH_RADIUS);
	RNA_def_property_ui_text(prop, "Radius", "Option for paths and curve-deform: "
	                         "apply the curve radius with path following it and deforming");
	RNA_def_property_update(prop, 0, "rna_Curve_update_data");
}

static void rna_def_nurbs(BlenderRNA *UNUSED(brna), StructRNA *srna)
{
	PropertyRNA *prop;

	/* flags */
	prop = RNA_def_property(srna, "use_uv_as_generated", PROP_BOOLEAN, PROP_NONE);
	RNA_def_property_boolean_sdna(prop, NULL, "flag", CU_UV_ORCO);
	RNA_def_property_ui_text(prop, "Use UV for Mapping", "Uses the UV values as Generated textured coordinates");
	RNA_def_property_update(prop, 0, "rna_Curve_update_data");
}

static void rna_def_font(BlenderRNA *UNUSED(brna), StructRNA *srna)
{
	PropertyRNA *prop;

	static const EnumPropertyItem prop_align_items[] = {
		{CU_ALIGN_X_LEFT, "LEFT", ICON_ALIGN_LEFT, "Left", "Align text to the left"},
		{CU_ALIGN_X_MIDDLE, "CENTER", ICON_ALIGN_CENTER, "Center", "Center text"},
		{CU_ALIGN_X_RIGHT, "RIGHT", ICON_ALIGN_RIGHT, "Right", "Align text to the right"},
		{CU_ALIGN_X_JUSTIFY, "JUSTIFY", ICON_ALIGN_JUSTIFY, "Justify", "Align to the left and the right"},
		{CU_ALIGN_X_FLUSH, "FLUSH", ICON_ALIGN_FLUSH, "Flush", "Align to the left and the right, with equal character spacing"},
		{0, NULL, 0, NULL, NULL}
	};

	static const EnumPropertyItem prop_align_y_items[] = {
		{CU_ALIGN_Y_TOP_BASELINE, "TOP_BASELINE", ICON_ALIGN_TOP, "Top Base-Line", "Align to top but use the base-line of the text"},
		{CU_ALIGN_Y_TOP, "TOP", ICON_ALIGN_TOP, "Top", "Align text to the top"},
		{CU_ALIGN_Y_CENTER, "CENTER", ICON_ALIGN_MIDDLE, "Center", "Align text to the middle"},
		{CU_ALIGN_Y_BOTTOM, "BOTTOM", ICON_ALIGN_BOTTOM, "Bottom", "Align text to the bottom"},
		{CU_ALIGN_Y_BOTTOM_BASELINE, "BOTTOM_BASELINE", ICON_ALIGN_BOTTOM, "Bottom Base-Line",
		"Align text to the bottom but use the base-line of the text"},
		{0, NULL, 0, NULL, NULL}
	};

	static const EnumPropertyItem prop_overflow_items[] = {
		{CU_OVERFLOW_NONE, "NONE", 0, "Overflow", "Let the text overflow outside the text boxes"},
		{CU_OVERFLOW_SCALE, "SCALE", 0, "Scale to Fit", "Scale down the text to fit inside the text boxes"},
		{CU_OVERFLOW_TRUNCATE, "TRUNCATE", 0, "Truncate", "Truncate the text that would go outside the text boxes"},
		{0, NULL, 0, NULL, NULL}
	};

	/* Enums */
	prop = RNA_def_property(srna, "align_x", PROP_ENUM, PROP_NONE);
	RNA_def_property_enum_sdna(prop, NULL, "spacemode");
	RNA_def_property_enum_items(prop, prop_align_items);
	RNA_def_property_ui_text(prop, "Text Horizontal Align", "Text horizontal align from the object center");
	RNA_def_property_update(prop, 0, "rna_Curve_update_data");

	prop = RNA_def_property(srna, "align_y", PROP_ENUM, PROP_NONE);
	RNA_def_property_enum_sdna(prop, NULL, "align_y");
	RNA_def_property_enum_items(prop, prop_align_y_items);
	RNA_def_property_ui_text(prop, "Text Vertical Align", "Text vertical align from the object center");
	RNA_def_property_update(prop, 0, "rna_Curve_update_data");

	prop = RNA_def_property(srna, "overflow", PROP_ENUM, PROP_NONE);
	RNA_def_property_enum_sdna(prop, NULL, "overflow");
	RNA_def_property_enum_items(prop, prop_overflow_items);
	RNA_def_property_enum_default(prop, CU_OVERFLOW_NONE);
	RNA_def_property_ui_text(prop, "Textbox Overflow",
	                         "Handle the text behaviour when it doesn't fit in the text boxes");
	RNA_def_property_update(prop, 0, "rna_Curve_update_data");

	/* number values */
	prop = RNA_def_property(srna, "size", PROP_FLOAT, PROP_NONE);
	RNA_def_property_float_sdna(prop, NULL, "fsize");
	RNA_def_property_range(prop, 0.0001f, 10000.0f);
	RNA_def_property_ui_range(prop, 0.01, 10, 1, 3);
	RNA_def_property_ui_text(prop, "Font size", "");
	RNA_def_property_update(prop, 0, "rna_Curve_update_data");

	prop = RNA_def_property(srna, "small_caps_scale", PROP_FLOAT, PROP_NONE);
	RNA_def_property_float_sdna(prop, NULL, "smallcaps_scale");
	RNA_def_property_ui_range(prop, 0, 1.0, 1, 2);
	RNA_def_property_ui_text(prop, "Small Caps", "Scale of small capitals");
	RNA_def_property_update(prop, 0, "rna_Curve_update_data");

	prop = RNA_def_property(srna, "space_line", PROP_FLOAT, PROP_NONE);
	RNA_def_property_float_sdna(prop, NULL, "linedist");
	RNA_def_property_range(prop, 0.0f, 10.0f);
	RNA_def_property_ui_text(prop, "Distance between lines of text", "");
	RNA_def_property_update(prop, 0, "rna_Curve_update_data");

	prop = RNA_def_property(srna, "space_word", PROP_FLOAT, PROP_NONE);
	RNA_def_property_float_sdna(prop, NULL, "wordspace");
	RNA_def_property_range(prop, 0.0f, 10.0f);
	RNA_def_property_ui_text(prop, "Spacing between words", "");
	RNA_def_property_update(prop, 0, "rna_Curve_update_data");

	prop = RNA_def_property(srna, "space_character", PROP_FLOAT, PROP_NONE);
	RNA_def_property_float_sdna(prop, NULL, "spacing");
	RNA_def_property_range(prop, 0.0f, 10.0f);
	RNA_def_property_ui_text(prop, "Global spacing between characters", "");
	RNA_def_property_update(prop, 0, "rna_Curve_update_data");

	prop = RNA_def_property(srna, "shear", PROP_FLOAT, PROP_NONE);
	RNA_def_property_float_sdna(prop, NULL, "shear");
	RNA_def_property_range(prop, -1.0f, 1.0f);
	RNA_def_property_ui_text(prop, "Shear", "Italic angle of the characters");
	RNA_def_property_update(prop, 0, "rna_Curve_update_data");

	prop = RNA_def_property(srna, "offset_x", PROP_FLOAT, PROP_NONE);
	RNA_def_property_float_sdna(prop, NULL, "xof");
	RNA_def_property_range(prop, -FLT_MAX, FLT_MAX);
	RNA_def_property_ui_range(prop, -50.0f, 50.0f, 10, 3);
	RNA_def_property_ui_text(prop, "X Offset", "Horizontal offset from the object origin");
	RNA_def_property_update(prop, 0, "rna_Curve_update_data");

	prop = RNA_def_property(srna, "offset_y", PROP_FLOAT, PROP_NONE);
	RNA_def_property_float_sdna(prop, NULL, "yof");
	RNA_def_property_range(prop, -FLT_MAX, FLT_MAX);
	RNA_def_property_ui_range(prop, -50.0f, 50.0f, 10, 3);
	RNA_def_property_ui_text(prop, "Y Offset", "Vertical offset from the object origin");
	RNA_def_property_update(prop, 0, "rna_Curve_update_data");

	prop = RNA_def_property(srna, "underline_position", PROP_FLOAT, PROP_NONE);
	RNA_def_property_float_sdna(prop, NULL, "ulpos");
	RNA_def_property_range(prop, -0.2f, 0.8f);
	RNA_def_property_ui_text(prop, "Underline Position", "Vertical position of underline");
	RNA_def_property_update(prop, 0, "rna_Curve_update_data");

	prop = RNA_def_property(srna, "underline_height", PROP_FLOAT, PROP_NONE);
	RNA_def_property_float_sdna(prop, NULL, "ulheight");
	RNA_def_property_range(prop, 0.0f, 0.8f);
	RNA_def_property_ui_text(prop, "Underline Thickness", "");
	RNA_def_property_update(prop, 0, "rna_Curve_update_data");

	prop = RNA_def_property(srna, "text_boxes", PROP_COLLECTION, PROP_NONE);
	RNA_def_property_collection_sdna(prop, NULL, "tb", "totbox");
	RNA_def_property_struct_type(prop, "TextBox");
	RNA_def_property_ui_text(prop, "Textboxes", "");

	prop = RNA_def_property(srna, "active_textbox", PROP_INT, PROP_NONE);
	RNA_def_property_int_sdna(prop, NULL, "actbox");
	RNA_def_property_ui_text(prop, "The active text box", "");
	RNA_def_property_int_funcs(prop, NULL, NULL, "rna_Curve_active_textbox_index_range");

	/* strings */
	prop = RNA_def_property(srna, "family", PROP_STRING, PROP_NONE);
	RNA_def_property_string_maxlength(prop, MAX_ID_NAME - 2);
	RNA_def_property_ui_text(prop, "Object Font",
	                         "Use Objects as font characters (give font objects a common name "
	                         "followed by the character they represent, eg. 'family-a', 'family-b', etc, "
	                         "set this setting to 'family-', and turn on Vertex Duplication)");
	RNA_def_property_update(prop, 0, "rna_Curve_update_data");

	prop = RNA_def_property(srna, "body", PROP_STRING, PROP_NONE);
	RNA_def_property_string_sdna(prop, NULL, "str");
	RNA_def_property_ui_text(prop, "Body Text", "Content of this text object");
	RNA_def_property_string_funcs(prop, "rna_Curve_body_get", "rna_Curve_body_length", "rna_Curve_body_set");
	RNA_def_property_string_maxlength(prop, 8192); /* note that originally str did not have a limit! */
	RNA_def_property_update(prop, 0, "rna_Curve_update_data");

	prop = RNA_def_property(srna, "body_format", PROP_COLLECTION, PROP_NONE);
	RNA_def_property_collection_sdna(prop, NULL, "strinfo", "len_wchar");
	RNA_def_property_struct_type(prop, "TextCharacterFormat");
	RNA_def_property_ui_text(prop, "Character Info", "Stores the style of each character");

	/* pointers */
	prop = RNA_def_property(srna, "follow_curve", PROP_POINTER, PROP_NONE);
	RNA_def_property_pointer_sdna(prop, NULL, "textoncurve");
	RNA_def_property_pointer_funcs(prop, NULL, NULL, NULL, "rna_Curve_otherObject_poll");
	RNA_def_property_flag(prop, PROP_EDITABLE);
	RNA_def_property_ui_text(prop, "Text on Curve", "Curve deforming text object");
	RNA_def_property_update(prop, 0, "rna_Curve_update_deps");

	prop = RNA_def_property(srna, "font", PROP_POINTER, PROP_NONE);
	RNA_def_property_pointer_sdna(prop, NULL, "vfont");
	RNA_def_property_ui_text(prop, "Font", "");
	RNA_def_property_flag(prop, PROP_EDITABLE);
	RNA_def_property_update(prop, 0, "rna_Curve_update_data");

	prop = RNA_def_property(srna, "font_bold", PROP_POINTER, PROP_NONE);
	RNA_def_property_pointer_sdna(prop, NULL, "vfontb");
	RNA_def_property_ui_text(prop, "Font Bold", "");
	RNA_def_property_flag(prop, PROP_EDITABLE);
	RNA_def_property_update(prop, 0, "rna_Curve_update_data");

	prop = RNA_def_property(srna, "font_italic", PROP_POINTER, PROP_NONE);
	RNA_def_property_pointer_sdna(prop, NULL, "vfonti");
	RNA_def_property_ui_text(prop, "Font Italic", "");
	RNA_def_property_flag(prop, PROP_EDITABLE);
	RNA_def_property_update(prop, 0, "rna_Curve_update_data");

	prop = RNA_def_property(srna, "font_bold_italic", PROP_POINTER, PROP_NONE);
	RNA_def_property_pointer_sdna(prop, NULL, "vfontbi");
	RNA_def_property_ui_text(prop, "Font Bold Italic", "");
	RNA_def_property_flag(prop, PROP_EDITABLE);
	RNA_def_property_update(prop, 0, "rna_Curve_update_data");

	prop = RNA_def_property(srna, "edit_format", PROP_POINTER, PROP_NONE);
	RNA_def_property_pointer_sdna(prop, NULL, "curinfo");
	RNA_def_property_ui_text(prop, "Edit Format", "Editing settings character formatting");
	RNA_def_property_update(prop, 0, "rna_Curve_update_data");

	/* flags */
	prop = RNA_def_property(srna, "use_fast_edit", PROP_BOOLEAN, PROP_NONE);
	RNA_def_property_boolean_sdna(prop, NULL, "flag", CU_FAST);
	RNA_def_property_ui_text(prop, "Fast Editing", "Don't fill polygons while editing");
	RNA_def_property_update(prop, 0, "rna_Curve_update_data");
}

static void rna_def_textbox(BlenderRNA *brna)
{
	StructRNA *srna;
	PropertyRNA *prop;

	srna = RNA_def_struct(brna, "TextBox", NULL);
	RNA_def_struct_ui_text(srna, "Text Box", "Text bounding box for layout");

	/* number values */
	prop = RNA_def_property(srna, "x", PROP_FLOAT, PROP_NONE);
	RNA_def_property_float_sdna(prop, NULL, "x");
	RNA_def_property_range(prop, -FLT_MAX, FLT_MAX);
	RNA_def_property_ui_range(prop, -50.0f, 50.0f, 10, 3);
	RNA_def_property_ui_text(prop, "Textbox X Offset", "");
	RNA_def_property_update(prop, 0, "rna_Curve_update_data");

	prop = RNA_def_property(srna, "y", PROP_FLOAT, PROP_NONE);
	RNA_def_property_float_sdna(prop, NULL, "y");
	RNA_def_property_range(prop, -FLT_MAX, FLT_MAX);
	RNA_def_property_ui_range(prop, -50.0f, 50.0f, 10, 3);
	RNA_def_property_ui_text(prop, "Textbox Y Offset", "");
	RNA_def_property_update(prop, 0, "rna_Curve_update_data");

	prop = RNA_def_property(srna, "width", PROP_FLOAT, PROP_NONE);
	RNA_def_property_float_sdna(prop, NULL, "w");
	RNA_def_property_range(prop, 0.0f, FLT_MAX);
	RNA_def_property_ui_range(prop, 0.0f, 50.0f, 10, 3);
	RNA_def_property_ui_text(prop, "Textbox Width", "");
	RNA_def_property_update(prop, 0, "rna_Curve_update_data");

	prop = RNA_def_property(srna, "height", PROP_FLOAT, PROP_NONE);
	RNA_def_property_float_sdna(prop, NULL, "h");
	RNA_def_property_range(prop, 0.0f, FLT_MAX);
	RNA_def_property_ui_range(prop, 0.0f, 50.0f, 10, 3);
	RNA_def_property_ui_text(prop, "Textbox Height", "");
	RNA_def_property_update(prop, 0, "rna_Curve_update_data");

	RNA_def_struct_path_func(srna, "rna_TextBox_path");
}

static void rna_def_charinfo(BlenderRNA *brna)
{
	StructRNA *srna;
	PropertyRNA *prop;

	srna = RNA_def_struct(brna, "TextCharacterFormat", NULL);
	RNA_def_struct_sdna(srna, "CharInfo");
	RNA_def_struct_ui_text(srna, "Text Character Format", "Text character formatting settings");

	/* flags */
	prop = RNA_def_property(srna, "use_bold", PROP_BOOLEAN, PROP_NONE);
	RNA_def_property_boolean_sdna(prop, NULL, "flag", CU_CHINFO_BOLD);
	RNA_def_property_ui_text(prop, "Bold", "");
	RNA_def_property_ui_icon(prop, ICON_BOLD, 0);
	RNA_def_property_update(prop, 0, "rna_Curve_update_data");

	prop = RNA_def_property(srna, "use_italic", PROP_BOOLEAN, PROP_NONE);
	RNA_def_property_boolean_sdna(prop, NULL, "flag", CU_CHINFO_ITALIC);
	RNA_def_property_ui_text(prop, "Italic", "");
	RNA_def_property_ui_icon(prop, ICON_ITALIC, 0);
	RNA_def_property_update(prop, 0, "rna_Curve_update_data");

	prop = RNA_def_property(srna, "use_underline", PROP_BOOLEAN, PROP_NONE);
	RNA_def_property_boolean_sdna(prop, NULL, "flag", CU_CHINFO_UNDERLINE);
	RNA_def_property_ui_text(prop, "Underline", "");
	RNA_def_property_ui_icon(prop, ICON_UNDERLINE, 0);
	RNA_def_property_update(prop, 0, "rna_Curve_update_data");

	/* probably there is no reason to expose this */
#if 0
	prop = RNA_def_property(srna, "wrap", PROP_BOOLEAN, PROP_NONE);
	RNA_def_property_boolean_sdna(prop, NULL, "flag", CU_CHINFO_WRAP);
	RNA_def_property_ui_text(prop, "Wrap", "");
	RNA_def_property_update(prop, 0, "rna_Curve_update_data"); */
#endif

	prop = RNA_def_property(srna, "use_small_caps", PROP_BOOLEAN, PROP_NONE);
	RNA_def_property_boolean_sdna(prop, NULL, "flag", CU_CHINFO_SMALLCAPS);
	RNA_def_property_ui_text(prop, "Small Caps", "");
	RNA_def_property_ui_icon(prop, ICON_SMALL_CAPS, 0);
	RNA_def_property_update(prop, 0, "rna_Curve_update_data");

	prop = RNA_def_property(srna, "material_index", PROP_INT, PROP_UNSIGNED);
	// RNA_def_property_int_sdna(prop, NULL, "mat_nr");
	RNA_def_property_ui_text(prop, "Material Index", "");
	RNA_def_property_int_funcs(prop, "rna_ChariInfo_material_index_get", "rna_ChariInfo_material_index_set", "rna_Curve_material_index_range");
	RNA_def_property_update(prop, 0, "rna_Curve_update_data");
}

static void rna_def_surface(BlenderRNA *brna)
{
	StructRNA *srna;

	srna = RNA_def_struct(brna, "SurfaceCurve", "Curve");
	RNA_def_struct_sdna(srna, "Curve");
	RNA_def_struct_ui_text(srna, "Surface Curve", "Curve data-block used for storing surfaces");
	RNA_def_struct_ui_icon(srna, ICON_SURFACE_DATA);

	rna_def_nurbs(brna, srna);
}

static void rna_def_text(BlenderRNA *brna)
{
	StructRNA *srna;

	srna = RNA_def_struct(brna, "TextCurve", "Curve");
	RNA_def_struct_sdna(srna, "Curve");
	RNA_def_struct_ui_text(srna, "Text Curve", "Curve data-block used for storing text");
	RNA_def_struct_ui_icon(srna, ICON_FONT_DATA);

	rna_def_font(brna, srna);
	rna_def_nurbs(brna, srna);
}


/* curve.splines[0].points */
static void rna_def_curve_spline_points(BlenderRNA *brna, PropertyRNA *cprop)
{
	StructRNA *srna;
	/*PropertyRNA *prop; */

	FunctionRNA *func;
	PropertyRNA *parm;

	RNA_def_property_srna(cprop, "SplinePoints");
	srna = RNA_def_struct(brna, "SplinePoints", NULL);
	RNA_def_struct_sdna(srna, "Nurb");
	RNA_def_struct_ui_text(srna, "Spline Points", "Collection of spline points");

	func = RNA_def_function(srna, "add", "rna_Curve_spline_points_add");
	RNA_def_function_ui_description(func, "Add a number of points to this spline");
	RNA_def_function_flag(func, FUNC_USE_SELF_ID | FUNC_USE_REPORTS);
	parm = RNA_def_int(func, "count", 1, 0, INT_MAX, "Number", "Number of points to add to the spline", 0, INT_MAX);
	RNA_def_parameter_flags(parm, 0, PARM_REQUIRED);

#if 0
	func = RNA_def_function(srna, "remove", "rna_Curve_spline_remove");
	RNA_def_function_ui_description(func, "Remove a spline from a curve");
	RNA_def_function_flag(func, FUNC_USE_REPORTS);
	parm = RNA_def_pointer(func, "spline", "Spline", "", "The spline to remove");
	RNA_def_parameter_flags(parm, PROP_NEVER_NULL, PARM_REQUIRED | PARM_RNAPTR);
	RNA_def_parameter_clear_flags(parm, PROP_THICK_WRAP, 0);
#endif
}

static void rna_def_curve_spline_bezpoints(BlenderRNA *brna, PropertyRNA *cprop)
{
	StructRNA *srna;
	/*PropertyRNA *prop; */

	FunctionRNA *func;
	PropertyRNA *parm;

	RNA_def_property_srna(cprop, "SplineBezierPoints");
	srna = RNA_def_struct(brna, "SplineBezierPoints", NULL);
	RNA_def_struct_sdna(srna, "Nurb");
	RNA_def_struct_ui_text(srna, "Spline Bezier Points", "Collection of spline Bezier points");

	func = RNA_def_function(srna, "add", "rna_Curve_spline_bezpoints_add");
	RNA_def_function_ui_description(func, "Add a number of points to this spline");
	RNA_def_function_flag(func, FUNC_USE_SELF_ID | FUNC_USE_REPORTS);
	parm = RNA_def_int(func, "count", 1, 0, INT_MAX, "Number", "Number of points to add to the spline", 0, INT_MAX);
	RNA_def_parameter_flags(parm, 0, PARM_REQUIRED);

#if 0
	func = RNA_def_function(srna, "remove", "rna_Curve_spline_remove");
	RNA_def_function_ui_description(func, "Remove a spline from a curve");
	RNA_def_function_flag(func, FUNC_USE_REPORTS);
	parm = RNA_def_pointer(func, "spline", "Spline", "", "The spline to remove");
	RNA_def_parameter_flags(parm, PROP_NEVER_NULL, PARM_REQUIRED | PARM_RNAPTR);
	RNA_def_parameter_clear_flags(parm, PROP_THICK_WRAP, 0);
#endif
}

/* curve.splines */
static void rna_def_curve_splines(BlenderRNA *brna, PropertyRNA *cprop)
{
	StructRNA *srna;
	PropertyRNA *prop;

	FunctionRNA *func;
	PropertyRNA *parm;

	RNA_def_property_srna(cprop, "CurveSplines");
	srna = RNA_def_struct(brna, "CurveSplines", NULL);
	RNA_def_struct_sdna(srna, "Curve");
	RNA_def_struct_ui_text(srna, "Curve Splines", "Collection of curve splines");

	func = RNA_def_function(srna, "new", "rna_Curve_spline_new");
	RNA_def_function_ui_description(func, "Add a new spline to the curve");
	parm = RNA_def_enum(func, "type", curve_type_items, CU_POLY, "", "type for the new spline");
	RNA_def_parameter_flags(parm, 0, PARM_REQUIRED);
	parm = RNA_def_pointer(func, "spline", "Spline", "", "The newly created spline");
	RNA_def_function_return(func, parm);

	func = RNA_def_function(srna, "remove", "rna_Curve_spline_remove");
	RNA_def_function_ui_description(func, "Remove a spline from a curve");
	RNA_def_function_flag(func, FUNC_USE_REPORTS);
	parm = RNA_def_pointer(func, "spline", "Spline", "", "The spline to remove");
	RNA_def_parameter_flags(parm, PROP_NEVER_NULL, PARM_REQUIRED | PARM_RNAPTR);
	RNA_def_parameter_clear_flags(parm, PROP_THICK_WRAP, 0);

	func = RNA_def_function(srna, "clear", "rna_Curve_spline_clear");
	RNA_def_function_ui_description(func, "Remove all splines from a curve");

	prop = RNA_def_property(srna, "active", PROP_POINTER, PROP_NONE);
	RNA_def_property_struct_type(prop, "Spline");
	RNA_def_property_pointer_funcs(prop, "rna_Curve_active_spline_get", "rna_Curve_active_spline_set", NULL, NULL);
	RNA_def_property_flag(prop, PROP_EDITABLE);
	RNA_def_property_ui_text(prop, "Active Spline", "Active curve spline");
}


static void rna_def_curve(BlenderRNA *brna)
{
	StructRNA *srna;
	PropertyRNA *prop;

	static const EnumPropertyItem curve_twist_mode_items[] = {
		{CU_TWIST_Z_UP, "Z_UP", 0, "Z-Up", "Use Z-Up axis to calculate the curve twist at each point"},
		{CU_TWIST_MINIMUM, "MINIMUM", 0, "Minimum", "Use the least twist over the entire curve"},
		{CU_TWIST_TANGENT, "TANGENT", 0, "Tangent", "Use the tangent to calculate twist"},
		{0, NULL, 0, NULL, NULL}
	};

	static const EnumPropertyItem curve_axis_items[] = {
		{0, "2D", 0, "2D", "Clamp the Z axis of the curve"},
		{CU_3D, "3D", 0, "3D",
		 "Allow editing on the Z axis of this curve, also allows tilt and curve radius to be used"},
		{0, NULL, 0, NULL, NULL}
	};

	static const EnumPropertyItem bevfac_mapping_items[] = {
		{CU_BEVFAC_MAP_RESOLU, "RESOLUTION", 0, "Resolution", "Map the bevel factor to the number of subdivisions of a spline (U resolution)"},
		{CU_BEVFAC_MAP_SEGMENT, "SEGMENTS", 0, "Segments", "Map the bevel factor to the length of a segment and to the number of subdivisions of a segment"},
		{CU_BEVFAC_MAP_SPLINE, "SPLINE", 0, "Spline", "Map the bevel factor to the length of a spline"},
		{0, NULL, 0, NULL, NULL}
	};

	srna = RNA_def_struct(brna, "Curve", "ID");
	RNA_def_struct_ui_text(srna, "Curve", "Curve data-block storing curves, splines and NURBS");
	RNA_def_struct_ui_icon(srna, ICON_CURVE_DATA);
	RNA_def_struct_refine_func(srna, "rna_Curve_refine");


	prop = RNA_def_property(srna, "shape_keys", PROP_POINTER, PROP_NONE);
	RNA_def_property_pointer_sdna(prop, NULL, "key");
	RNA_def_property_ui_text(prop, "Shape Keys", "");


	prop = RNA_def_property(srna, "splines", PROP_COLLECTION, PROP_NONE);
#if 0
	RNA_def_property_collection_sdna(prop, NULL, "nurb", NULL);
#else
	/* this way we get editmode nurbs too, keyframe in editmode */
	RNA_def_property_collection_funcs(prop, "rna_Curve_splines_begin", "rna_iterator_listbase_next",
	                                  "rna_iterator_listbase_end", "rna_iterator_listbase_get",
	                                  NULL, NULL, NULL, NULL);
#endif
	RNA_def_property_struct_type(prop, "Spline");
	RNA_def_property_ui_text(prop, "Splines", "Collection of splines in this curve data object");
	rna_def_curve_splines(brna, prop);

	rna_def_path(brna, srna);

	/* Number values */
	prop = RNA_def_property(srna, "bevel_resolution", PROP_INT, PROP_NONE);
	RNA_def_property_int_sdna(prop, NULL, "bevresol");
	RNA_def_property_range(prop, 0, 32);
	RNA_def_property_ui_range(prop, 0, 32, 1.0, -1);
	RNA_def_property_ui_text(prop, "Bevel Resolution",
	                         "Bevel resolution when depth is non-zero and no specific bevel object has been defined");
	RNA_def_property_update(prop, 0, "rna_Curve_update_data");

	prop = RNA_def_property(srna, "offset", PROP_FLOAT, PROP_NONE | PROP_UNIT_LENGTH);
	RNA_def_property_float_sdna(prop, NULL, "width");
	RNA_def_property_ui_range(prop, -1.0, 1.0, 0.1, 3);
	RNA_def_property_float_funcs(prop, "rna_Curve_offset_get", "rna_Curve_offset_set", NULL);
	RNA_def_property_ui_text(prop, "Offset", "Offset the curve to adjust the width of a text");
	RNA_def_property_update(prop, 0, "rna_Curve_update_data");

	prop = RNA_def_property(srna, "extrude", PROP_FLOAT, PROP_NONE | PROP_UNIT_LENGTH);
	RNA_def_property_float_sdna(prop, NULL, "ext1");
	RNA_def_property_ui_range(prop, 0, 100.0, 0.1, 3);
	RNA_def_property_range(prop, 0.0, FLT_MAX);
	RNA_def_property_ui_text(prop, "Extrude", "Amount of curve extrusion when not using a bevel object");
	RNA_def_property_update(prop, 0, "rna_Curve_update_data");

	prop = RNA_def_property(srna, "bevel_depth", PROP_FLOAT, PROP_NONE | PROP_UNIT_LENGTH);
	RNA_def_property_float_sdna(prop, NULL, "ext2");
	RNA_def_property_ui_range(prop, 0, 100.0, 0.1, 3);
	RNA_def_property_ui_text(prop, "Bevel Depth", "Bevel depth when not using a bevel object");
	RNA_def_property_update(prop, 0, "rna_Curve_update_data");

	prop = RNA_def_property(srna, "resolution_u", PROP_INT, PROP_NONE);
	RNA_def_property_int_sdna(prop, NULL, "resolu");
	RNA_def_property_range(prop, 1, 1024);
	RNA_def_property_ui_range(prop, 1, 64, 1, -1);
	RNA_def_property_ui_text(prop, "Resolution U", "Surface resolution in U direction");
	RNA_def_property_update(prop, 0, "rna_Curve_resolution_u_update_data");

	prop = RNA_def_property(srna, "resolution_v", PROP_INT, PROP_NONE);
	RNA_def_property_int_sdna(prop, NULL, "resolv");
	RNA_def_property_ui_range(prop, 1, 64, 1, -1);
	RNA_def_property_range(prop, 1, 1024);
	RNA_def_property_ui_text(prop, "Resolution V", "Surface resolution in V direction");
	RNA_def_property_update(prop, 0, "rna_Curve_resolution_v_update_data");

	prop = RNA_def_property(srna, "render_resolution_u", PROP_INT, PROP_NONE);
	RNA_def_property_int_sdna(prop, NULL, "resolu_ren");
	RNA_def_property_range(prop, 0, 1024);
	RNA_def_property_ui_range(prop, 0, 64, 1, -1);
	RNA_def_property_ui_text(prop, "Render Resolution U",
	                         "Surface resolution in U direction used while rendering (zero uses preview resolution)");

	prop = RNA_def_property(srna, "render_resolution_v", PROP_INT, PROP_NONE);
	RNA_def_property_int_sdna(prop, NULL, "resolv_ren");
	RNA_def_property_ui_range(prop, 0, 64, 1, -1);
	RNA_def_property_range(prop, 0, 1024);
	RNA_def_property_ui_text(prop, "Render Resolution V",
	                         "Surface resolution in V direction used while rendering (zero uses preview resolution)");


	prop = RNA_def_property(srna, "eval_time", PROP_FLOAT, PROP_NONE);
	RNA_def_property_float_sdna(prop, NULL, "ctime");
	RNA_def_property_ui_text(prop, "Evaluation Time",
	                         "Parametric position along the length of the curve that Objects 'following' it should be "
	                         "at (position is evaluated by dividing by the 'Path Length' value)");
	RNA_def_property_update(prop, 0, "rna_Curve_update_data");

	/* pointers */
	prop = RNA_def_property(srna, "bevel_object", PROP_POINTER, PROP_NONE);
	RNA_def_property_struct_type(prop, "Object");
	RNA_def_property_pointer_sdna(prop, NULL, "bevobj");
	RNA_def_property_flag(prop, PROP_EDITABLE);
	RNA_def_property_ui_text(prop, "Bevel Object", "Curve object name that defines the bevel shape");
	RNA_def_property_update(prop, 0, "rna_Curve_update_deps");
	RNA_def_property_pointer_funcs(prop, "rna_Curve_bevelObject_get", "rna_Curve_bevelObject_set", NULL,
	                               "rna_Curve_otherObject_poll");

	prop = RNA_def_property(srna, "taper_object", PROP_POINTER, PROP_NONE);
	RNA_def_property_struct_type(prop, "Object");
	RNA_def_property_pointer_sdna(prop, NULL, "taperobj");
	RNA_def_property_flag(prop, PROP_EDITABLE);
	RNA_def_property_ui_text(prop, "Taper Object", "Curve object name that defines the taper (width)");
	RNA_def_property_update(prop, 0, "rna_Curve_update_deps");
	RNA_def_property_pointer_funcs(prop, "rna_Curve_taperObject_get", "rna_Curve_taperObject_set", NULL,
	                               "rna_Curve_otherObject_poll");

	/* Flags */

	prop = RNA_def_property(srna, "dimensions", PROP_ENUM, PROP_NONE); /* as an enum */
	RNA_def_property_enum_bitflag_sdna(prop, NULL, "flag");
	RNA_def_property_enum_items(prop, curve_axis_items);
	RNA_def_property_enum_funcs(prop, NULL, "rna_Curve_dimension_set", NULL);
	RNA_def_property_ui_text(prop, "Dimensions", "Select 2D or 3D curve type");
	RNA_def_property_update(prop, 0, "rna_Curve_update_data");

	prop = RNA_def_property(srna, "fill_mode", PROP_ENUM, PROP_NONE);
	RNA_def_property_enum_bitflag_sdna(prop, NULL, "flag");
	RNA_def_property_enum_items(prop, curve3d_fill_mode_items);
	RNA_def_property_enum_funcs(prop, NULL, NULL, "rna_Curve_fill_mode_itemf");
	RNA_def_property_ui_text(prop, "Fill Mode", "Mode of filling curve");
	RNA_def_property_update(prop, 0, "rna_Curve_update_data");

	prop = RNA_def_property(srna, "twist_mode", PROP_ENUM, PROP_NONE);
	RNA_def_property_enum_sdna(prop, NULL, "twist_mode");
	RNA_def_property_enum_items(prop, curve_twist_mode_items);
	RNA_def_property_ui_text(prop, "Twist Method", "The type of tilt calculation for 3D Curves");
	RNA_def_property_update(prop, 0, "rna_Curve_update_data");

	prop = RNA_def_property(srna, "bevel_factor_mapping_start", PROP_ENUM, PROP_NONE);
	RNA_def_property_enum_sdna(prop, NULL, "bevfac1_mapping");
	RNA_def_property_enum_items(prop, bevfac_mapping_items);
	RNA_def_property_ui_text(prop, "Start Mapping Type", "Determines how the start bevel factor is mapped to a spline");
	RNA_def_property_update(prop, 0, "rna_Curve_update_data");

	prop = RNA_def_property(srna, "bevel_factor_mapping_end", PROP_ENUM, PROP_NONE);
	RNA_def_property_enum_sdna(prop, NULL, "bevfac2_mapping");
	RNA_def_property_enum_items(prop, bevfac_mapping_items);
	RNA_def_property_ui_text(prop, "End Mapping Type", "Determines how the end bevel factor is mapped to a spline");
	RNA_def_property_update(prop, 0, "rna_Curve_update_data");

	/* XXX - would be nice to have a better way to do this, only add for testing. */
	prop = RNA_def_property(srna, "twist_smooth", PROP_FLOAT, PROP_NONE);
	RNA_def_property_float_sdna(prop, NULL, "twist_smooth");
	RNA_def_property_ui_range(prop, 0, 100.0, 1, 2);
	RNA_def_property_ui_text(prop, "Twist Smooth", "Smoothing iteration for tangents");
	RNA_def_property_update(prop, 0, "rna_Curve_update_data");

	prop = RNA_def_property(srna, "use_fill_deform", PROP_BOOLEAN, PROP_NONE);
	RNA_def_property_boolean_sdna(prop, NULL, "flag", CU_DEFORM_FILL);
	RNA_def_property_ui_text(prop, "Fill Deformed", "Fill curve after applying shape keys and all modifiers");
	RNA_def_property_update(prop, 0, "rna_Curve_update_data");

	prop = RNA_def_property(srna, "use_fill_caps", PROP_BOOLEAN, PROP_NONE);
	RNA_def_property_boolean_sdna(prop, NULL, "flag", CU_FILL_CAPS);
	RNA_def_property_ui_text(prop, "Fill Caps", "Fill caps for beveled curves");
	RNA_def_property_update(prop, 0, "rna_Curve_update_data");

	prop = RNA_def_property(srna, "use_map_taper", PROP_BOOLEAN, PROP_NONE);
	RNA_def_property_boolean_sdna(prop, NULL, "flag", CU_MAP_TAPER);
	RNA_def_property_ui_text(prop, "Map Taper", "Map effect of taper object on actually beveled curve");
	RNA_def_property_update(prop, 0, "rna_Curve_update_data");

	/* texture space */
	prop = RNA_def_property(srna, "use_auto_texspace", PROP_BOOLEAN, PROP_NONE);
	RNA_def_property_boolean_sdna(prop, NULL, "texflag", CU_AUTOSPACE);
	RNA_def_property_ui_text(prop, "Auto Texture Space",
	                         "Adjust active object's texture space automatically when transforming object");
	RNA_def_property_update(prop, NC_OBJECT | ND_DRAW, "rna_Curve_texspace_set");

	prop = RNA_def_property(srna, "texspace_location", PROP_FLOAT, PROP_TRANSLATION);
	RNA_def_property_array(prop, 3);
	RNA_def_property_ui_text(prop, "Texture Space Location", "Texture space location");
	RNA_def_property_ui_range(prop, -FLT_MAX, FLT_MAX, 1, RNA_TRANSLATION_PREC_DEFAULT);
	RNA_def_property_editable_func(prop, "rna_Curve_texspace_editable");
	RNA_def_property_float_funcs(prop, "rna_Curve_texspace_loc_get", "rna_Curve_texspace_loc_set", NULL);
	RNA_def_property_update(prop, 0, "rna_Curve_update_data");

	prop = RNA_def_property(srna, "texspace_size", PROP_FLOAT, PROP_XYZ);
	RNA_def_property_array(prop, 3);
	RNA_def_property_flag(prop, PROP_PROPORTIONAL);
	RNA_def_property_ui_text(prop, "Texture Space Size", "Texture space size");
	RNA_def_property_editable_func(prop, "rna_Curve_texspace_editable");
	RNA_def_property_float_funcs(prop, "rna_Curve_texspace_size_get", "rna_Curve_texspace_size_set", NULL);
	RNA_def_property_update(prop, 0, "rna_Curve_update_data");

	/* not supported yet */
#if 0
	prop = RNA_def_property(srna, "texspace_rot", PROP_FLOAT, PROP_EULER);
	RNA_def_property_float(prop, NULL, "rot");
	RNA_def_property_ui_text(prop, "Texture Space Rotation", "Texture space rotation");
	RNA_def_property_editable_func(prop, texspace_editable);
	RNA_def_property_update(prop, 0, "rna_Curve_update_data");
#endif

	prop = RNA_def_property(srna, "use_uv_as_generated", PROP_BOOLEAN, PROP_NONE);
	RNA_def_property_boolean_sdna(prop, NULL, "flag", CU_UV_ORCO);
	RNA_def_property_ui_text(prop, "Use UV for mapping", "Uses the UV values as Generated textured coordinates");
	RNA_def_property_update(prop, 0, "rna_Curve_update_data");

	/* materials */
	prop = RNA_def_property(srna, "materials", PROP_COLLECTION, PROP_NONE);
	RNA_def_property_collection_sdna(prop, NULL, "mat", "totcol");
	RNA_def_property_struct_type(prop, "Material");
	RNA_def_property_ui_text(prop, "Materials", "");
	RNA_def_property_srna(prop, "IDMaterials"); /* see rna_ID.c */
	RNA_def_property_collection_funcs(prop, NULL, NULL, NULL, NULL, NULL, NULL, NULL, "rna_IDMaterials_assign_int");

	prop = RNA_def_property(srna, "bevel_factor_start", PROP_FLOAT, PROP_FACTOR);
	RNA_def_property_float_sdna(prop, NULL, "bevfac1");
	RNA_def_property_range(prop, 0, 1.0);
	RNA_def_property_ui_text(prop, "Start Bevel Factor", "Factor that defines from where beveling of spline happens (0=from the very beginning, 1=from the very end)");
	RNA_def_property_update(prop, 0, "rna_Curve_update_data");

	prop = RNA_def_property(srna, "bevel_factor_end", PROP_FLOAT, PROP_FACTOR);
	RNA_def_property_float_sdna(prop, NULL, "bevfac2");
	RNA_def_property_range(prop, 0, 1.0);
	RNA_def_property_ui_text(prop, "End Bevel Factor", "Factor that defines to where beveling of spline happens (0=to the very beginning, 1=to the very end)");
	RNA_def_property_update(prop, 0, "rna_Curve_update_data");

	prop = RNA_def_property(srna, "is_editmode", PROP_BOOLEAN, PROP_NONE);
	RNA_def_property_boolean_funcs(prop, "rna_Curve_is_editmode_get", NULL);
	RNA_def_property_clear_flag(prop, PROP_EDITABLE);
	RNA_def_property_ui_text(prop, "Is Editmode", "True when used in editmode");

	rna_def_animdata_common(srna);

	RNA_api_curve(srna);
}

static void rna_def_curve_nurb(BlenderRNA *brna)
{
	static const EnumPropertyItem spline_interpolation_items[] = {
		{KEY_LINEAR, "LINEAR", 0, "Linear", ""},
		{KEY_CARDINAL, "CARDINAL", 0, "Cardinal", ""},
		{KEY_BSPLINE, "BSPLINE", 0, "BSpline", ""},
		{KEY_CU_EASE, "EASE", 0, "Ease", ""}, /* todo, define somewhere, not one of BEZT_IPO_* */
		{0, NULL, 0, NULL, NULL}
	};

	StructRNA *srna;
	PropertyRNA *prop;

	srna = RNA_def_struct(brna, "Spline", NULL);
	RNA_def_struct_sdna(srna, "Nurb");
	RNA_def_struct_ui_text(srna, "Spline",
	                       "Element of a curve, either NURBS, Bezier or Polyline or a character with text objects");

	prop = RNA_def_property(srna, "points", PROP_COLLECTION, PROP_NONE);
	RNA_def_property_collection_sdna(prop, NULL, "bp", NULL);
	RNA_def_property_struct_type(prop, "SplinePoint");
	RNA_def_property_collection_funcs(prop, "rna_BPoint_array_begin", "rna_iterator_array_next",
	                                  "rna_iterator_array_end", "rna_iterator_array_get", "rna_Nurb_length",
	                                  NULL, NULL, NULL);
	RNA_def_property_ui_text(prop, "Points", "Collection of points that make up this poly or nurbs spline");
	rna_def_curve_spline_points(brna, prop);

	prop = RNA_def_property(srna, "bezier_points", PROP_COLLECTION, PROP_NONE);
	RNA_def_property_struct_type(prop, "BezierSplinePoint");
	RNA_def_property_collection_sdna(prop, NULL, "bezt", "pntsu");
	RNA_def_property_ui_text(prop, "Bezier Points", "Collection of points for Bezier curves only");
	rna_def_curve_spline_bezpoints(brna, prop);


	prop = RNA_def_property(srna, "tilt_interpolation", PROP_ENUM, PROP_NONE);
	RNA_def_property_enum_sdna(prop, NULL, "tilt_interp");
	RNA_def_property_enum_items(prop, spline_interpolation_items);
	RNA_def_property_ui_text(prop, "Tilt Interpolation", "The type of tilt interpolation for 3D, Bezier curves");
	RNA_def_property_update(prop, 0, "rna_Curve_update_data");

	prop = RNA_def_property(srna, "radius_interpolation", PROP_ENUM, PROP_NONE);
	RNA_def_property_enum_sdna(prop, NULL, "radius_interp");
	RNA_def_property_enum_items(prop, spline_interpolation_items);
	RNA_def_property_ui_text(prop, "Radius Interpolation", "The type of radius interpolation for Bezier curves");
	RNA_def_property_update(prop, 0, "rna_Curve_update_data");

	prop = RNA_def_property(srna, "type", PROP_ENUM, PROP_NONE);
	RNA_def_property_enum_items(prop, curve_type_items);
	RNA_def_property_enum_funcs(prop, NULL, "rna_Nurb_type_set", NULL);
	RNA_def_property_ui_text(prop, "Type", "The interpolation type for this curve element");
	RNA_def_property_update(prop, 0, "rna_Curve_update_data");

	prop = RNA_def_property(srna, "point_count_u", PROP_INT, PROP_UNSIGNED);
	RNA_def_property_clear_flag(prop, PROP_EDITABLE); /* editing this needs knot recalc*/
	RNA_def_property_int_sdna(prop, NULL, "pntsu");
	RNA_def_property_ui_text(prop, "Points U", "Total number points for the curve or surface in the U direction");
	RNA_def_property_update(prop, 0, "rna_Curve_update_data");

	prop = RNA_def_property(srna, "point_count_v", PROP_INT, PROP_UNSIGNED);
	RNA_def_property_clear_flag(prop, PROP_EDITABLE); /* editing this needs knot recalc*/
	RNA_def_property_int_sdna(prop, NULL, "pntsv");
	RNA_def_property_ui_text(prop, "Points V", "Total number points for the surface on the V direction");
	RNA_def_property_update(prop, 0, "rna_Curve_update_data");


	prop = RNA_def_property(srna, "order_u", PROP_INT, PROP_NONE);
	RNA_def_property_int_sdna(prop, NULL, "orderu");
	RNA_def_property_range(prop, 2, 6);
	RNA_def_property_ui_text(prop, "Order U",
	                         "NURBS order in the U direction (for splines and surfaces, higher values "
	                         "let points influence a greater area)");
	RNA_def_property_update(prop, 0, "rna_Nurb_update_knot_u");

	prop = RNA_def_property(srna, "order_v", PROP_INT, PROP_NONE);
	RNA_def_property_int_sdna(prop, NULL, "orderv");
	RNA_def_property_range(prop, 2, 6);
	RNA_def_property_ui_text(prop, "Order V",
	                         "NURBS order in the V direction (for surfaces only, higher values "
	                         "let points influence a greater area)");
	RNA_def_property_update(prop, 0, "rna_Nurb_update_knot_v");


	prop = RNA_def_property(srna, "resolution_u", PROP_INT, PROP_NONE);
	RNA_def_property_int_sdna(prop, NULL, "resolu");
	RNA_def_property_range(prop, 1, 1024);
	RNA_def_property_ui_range(prop, 1, 64, 1, -1);
	RNA_def_property_ui_text(prop, "Resolution U", "Curve or Surface subdivisions per segment");
	RNA_def_property_update(prop, 0, "rna_Curve_update_data");

	prop = RNA_def_property(srna, "resolution_v", PROP_INT, PROP_NONE);
	RNA_def_property_int_sdna(prop, NULL, "resolv");
	RNA_def_property_range(prop, 1, 1024);
	RNA_def_property_ui_range(prop, 1, 64, 1, -1);
	RNA_def_property_ui_text(prop, "Resolution V", "Surface subdivisions per segment");
	RNA_def_property_update(prop, 0, "rna_Curve_update_data");

	prop = RNA_def_property(srna, "use_cyclic_u", PROP_BOOLEAN, PROP_NONE);
	RNA_def_property_boolean_sdna(prop, NULL, "flagu", CU_NURB_CYCLIC);
	RNA_def_property_ui_text(prop, "Cyclic U", "Make this curve or surface a closed loop in the U direction");
	RNA_def_property_update(prop, 0, "rna_Nurb_update_cyclic_u");

	prop = RNA_def_property(srna, "use_cyclic_v", PROP_BOOLEAN, PROP_NONE);
	RNA_def_property_boolean_sdna(prop, NULL, "flagv", CU_NURB_CYCLIC);
	RNA_def_property_ui_text(prop, "Cyclic V", "Make this surface a closed loop in the V direction");
	RNA_def_property_update(prop, 0, "rna_Nurb_update_cyclic_v");


	/* Note, endpoint and bezier flags should never be on at the same time! */
	prop = RNA_def_property(srna, "use_endpoint_u", PROP_BOOLEAN, PROP_NONE);
	RNA_def_property_boolean_sdna(prop, NULL, "flagu", CU_NURB_ENDPOINT);
	RNA_def_property_ui_text(prop, "Endpoint U",
	                         "Make this nurbs curve or surface meet the endpoints in the U direction "
	                         "(Cyclic U must be disabled)");
	RNA_def_property_update(prop, 0, "rna_Nurb_update_knot_u");

	prop = RNA_def_property(srna, "use_endpoint_v", PROP_BOOLEAN, PROP_NONE);
	RNA_def_property_boolean_sdna(prop, NULL, "flagv", CU_NURB_ENDPOINT);
	RNA_def_property_ui_text(prop, "Endpoint V",
	                         "Make this nurbs surface meet the endpoints in the V direction "
	                         "(Cyclic V must be disabled)");
	RNA_def_property_update(prop, 0, "rna_Nurb_update_knot_v");

	prop = RNA_def_property(srna, "use_bezier_u", PROP_BOOLEAN, PROP_NONE);
	RNA_def_property_boolean_sdna(prop, NULL, "flagu", CU_NURB_BEZIER);
	RNA_def_property_ui_text(prop, "Bezier U",
	                         "Make this nurbs curve or surface act like a Bezier spline in the U direction "
	                         "(Order U must be 3 or 4, Cyclic U must be disabled)");
	RNA_def_property_update(prop, 0, "rna_Nurb_update_knot_u");

	prop = RNA_def_property(srna, "use_bezier_v", PROP_BOOLEAN, PROP_NONE);
	RNA_def_property_boolean_sdna(prop, NULL, "flagv", CU_NURB_BEZIER);
	RNA_def_property_ui_text(prop, "Bezier V",
	                         "Make this nurbs surface act like a Bezier spline in the V direction "
	                         "(Order V must be 3 or 4, Cyclic V must be disabled)");
	RNA_def_property_update(prop, 0, "rna_Nurb_update_knot_v");


	prop = RNA_def_property(srna, "use_smooth", PROP_BOOLEAN, PROP_NONE);
	RNA_def_property_boolean_sdna(prop, NULL, "flag", CU_SMOOTH);
	RNA_def_property_ui_text(prop, "Smooth", "Smooth the normals of the surface or beveled curve");
	RNA_def_property_update(prop, 0, "rna_Curve_update_data");

	prop = RNA_def_property(srna, "hide", PROP_BOOLEAN, PROP_NONE);
	RNA_def_property_boolean_sdna(prop, NULL, "hide", 1);
	RNA_def_property_ui_text(prop, "Hide", "Hide this curve in Edit mode");
	RNA_def_property_update(prop, 0, "rna_Curve_update_data");

	prop = RNA_def_property(srna, "material_index", PROP_INT, PROP_UNSIGNED);
	RNA_def_property_int_sdna(prop, NULL, "mat_nr");
	RNA_def_property_ui_text(prop, "Material Index", "");
	RNA_def_property_int_funcs(prop, NULL, NULL, "rna_Curve_material_index_range");
	RNA_def_property_update(prop, 0, "rna_Curve_update_data");

	prop = RNA_def_property(srna, "character_index", PROP_INT, PROP_UNSIGNED);
	RNA_def_property_int_sdna(prop, NULL, "charidx");
	RNA_def_property_clear_flag(prop, PROP_EDITABLE); /* editing this needs knot recalc*/
	RNA_def_property_ui_text(prop, "Character Index",
	                         "Location of this character in the text data (only for text curves)");
	RNA_def_property_update(prop, 0, "rna_Curve_update_data");

	RNA_def_struct_path_func(srna, "rna_Curve_spline_path");

	RNA_api_curve_nurb(srna);
}

void RNA_def_curve(BlenderRNA *brna)
{
	rna_def_curve(brna);
	rna_def_surface(brna);
	rna_def_text(brna);
	rna_def_textbox(brna);
	rna_def_charinfo(brna);
	rna_def_bpoint(brna);
	rna_def_beztriple(brna);
	rna_def_curve_nurb(brna);
}

#endif<|MERGE_RESOLUTION|>--- conflicted
+++ resolved
@@ -57,19 +57,11 @@
 #endif
 
 const EnumPropertyItem rna_enum_keyframe_handle_type_items[] = {
-<<<<<<< HEAD
-	{ HD_FREE, "FREE", ICON_HANDLE_FREE, "Free", "" },
-	{ HD_VECT, "VECTOR", ICON_HANDLE_VECTOR, "Vector", "" },
-	{ HD_ALIGN, "ALIGNED", ICON_HANDLE_ALIGN, "Aligned", "" },
-	{ HD_AUTO, "AUTO", ICON_HANDLE_AUTO, "Automatic", "" },
-	{ HD_AUTO_ANIM, "AUTO_CLAMPED", ICON_HANDLE_AUTO_CLAMPED, "Auto Clamped", "Auto handles clamped to not overshoot" },
-=======
 	{HD_FREE, "FREE", ICON_HANDLETYPE_FREE_VEC, "Free", "Completely independent manually set handle"},
 	{HD_ALIGN, "ALIGNED", ICON_HANDLETYPE_ALIGNED_VEC, "Aligned", "Manually set handle with rotation locked together with its pair"},
 	{HD_VECT, "VECTOR", ICON_HANDLETYPE_VECTOR_VEC, "Vector", "Automatic handles that create straight lines"},
 	{HD_AUTO, "AUTO", ICON_HANDLETYPE_AUTO_VEC, "Automatic", "Automatic handles that create smooth curves"},
 	{HD_AUTO_ANIM, "AUTO_CLAMPED", ICON_HANDLETYPE_AUTO_CLAMP_VEC, "Auto Clamped", "Automatic handles that create smooth curves which only change direction at keyframes"},
->>>>>>> b77836f9
 	{0, NULL, 0, NULL, NULL}
 };
 
