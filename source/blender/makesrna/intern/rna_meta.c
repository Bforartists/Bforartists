/* SPDX-License-Identifier: GPL-2.0-or-later */

/** \file
 * \ingroup RNA
 */

#include <stdlib.h>

#include "DNA_mesh_types.h"
#include "DNA_meta_types.h"

#include "BLI_utildefines.h"

#include "RNA_access.h"
#include "RNA_define.h"
#include "RNA_enum_types.h"

#include "rna_internal.h"

#ifdef RNA_RUNTIME

#  include "BLI_math.h"

#  include "MEM_guardedalloc.h"

#  include "DNA_object_types.h"
#  include "DNA_scene_types.h"

#  include "BKE_main.h"
#  include "BKE_mball.h"
#  include "BKE_scene.h"

#  include "DEG_depsgraph.h"

#  include "WM_api.h"
#  include "WM_types.h"

static int rna_Meta_texspace_editable(PointerRNA *ptr, const char **UNUSED(r_info))
{
  MetaBall *mb = (MetaBall *)ptr->data;
  return (mb->texspace_flag & MB_TEXSPACE_FLAG_AUTO) ? 0 : PROP_EDITABLE;
}

static void rna_Meta_texspace_location_get(PointerRNA *ptr, float *values)
{
  MetaBall *mb = (MetaBall *)ptr->data;

  /* tex_space_mball() needs object.. ugh */

  copy_v3_v3(values, mb->texspace_location);
}

static void rna_Meta_texspace_location_set(PointerRNA *ptr, const float *values)
{
  MetaBall *mb = (MetaBall *)ptr->data;

  copy_v3_v3(mb->texspace_location, values);
}

static void rna_Meta_texspace_size_get(PointerRNA *ptr, float *values)
{
  MetaBall *mb = (MetaBall *)ptr->data;

  /* tex_space_mball() needs object.. ugh */

  copy_v3_v3(values, mb->texspace_size);
}

static void rna_Meta_texspace_size_set(PointerRNA *ptr, const float *values)
{
  MetaBall *mb = (MetaBall *)ptr->data;

  copy_v3_v3(mb->texspace_size, values);
}

static void rna_MetaBall_redraw_data(Main *UNUSED(bmain), Scene *UNUSED(scene), PointerRNA *ptr)
{
  ID *id = ptr->owner_id;

  DEG_id_tag_update(id, ID_RECALC_COPY_ON_WRITE);
  WM_main_add_notifier(NC_GEOM | ND_DATA, id);
}

static void rna_MetaBall_update_data(Main *bmain, Scene *UNUSED(scene), PointerRNA *ptr)
{
  MetaBall *mb = (MetaBall *)ptr->owner_id;

  /* NOTE: The check on the number of users allows to avoid many repetitive (slow) updates in some
   * cases, like e.g. importers. Calling `BKE_mball_properties_copy` on an obdata with no users
   * would be meaningless anyway, as by definition it would not be used by any object, so not part
   * of any meta-ball group. */
  if (mb->id.us > 0) {
    BKE_mball_properties_copy(bmain, mb);

    DEG_id_tag_update(&mb->id, 0);
    WM_main_add_notifier(NC_GEOM | ND_DATA, mb);
  }
}

static void rna_MetaBall_update_rotation(Main *bmain, Scene *scene, PointerRNA *ptr)
{
  MetaElem *ml = ptr->data;
  normalize_qt(ml->quat);
  rna_MetaBall_update_data(bmain, scene, ptr);
}

static MetaElem *rna_MetaBall_elements_new(MetaBall *mb, int type)
{
  MetaElem *ml = BKE_mball_element_add(mb, type);

  /* cheating way for importers to avoid slow updates */
  if (mb->id.us > 0) {
    DEG_id_tag_update(&mb->id, 0);
    WM_main_add_notifier(NC_GEOM | ND_DATA, &mb->id);
  }

  return ml;
}

static void rna_MetaBall_elements_remove(MetaBall *mb, ReportList *reports, PointerRNA *ml_ptr)
{
  MetaElem *ml = ml_ptr->data;

  if (BLI_remlink_safe(&mb->elems, ml) == false) {
    BKE_reportf(
        reports, RPT_ERROR, "Metaball '%s' does not contain spline given", mb->id.name + 2);
    return;
  }

  MEM_freeN(ml);
  RNA_POINTER_INVALIDATE(ml_ptr);

  /* cheating way for importers to avoid slow updates */
  if (mb->id.us > 0) {
    DEG_id_tag_update(&mb->id, 0);
    WM_main_add_notifier(NC_GEOM | ND_DATA, &mb->id);
  }
}

static void rna_MetaBall_elements_clear(MetaBall *mb)
{
  BLI_freelistN(&mb->elems);

  /* cheating way for importers to avoid slow updates */
  if (mb->id.us > 0) {
    DEG_id_tag_update(&mb->id, 0);
    WM_main_add_notifier(NC_GEOM | ND_DATA, &mb->id);
  }
}

static bool rna_Meta_is_editmode_get(PointerRNA *ptr)
{
  MetaBall *mb = (MetaBall *)ptr->owner_id;
  return (mb->editelems != NULL);
}

static char *rna_MetaElement_path(const PointerRNA *ptr)
{
  const MetaBall *mb = (MetaBall *)ptr->owner_id;
  const MetaElem *ml = ptr->data;
  int index = -1;

  if (mb->editelems) {
    index = BLI_findindex(mb->editelems, ml);
  }
  if (index == -1) {
    index = BLI_findindex(&mb->elems, ml);
  }
  if (index == -1) {
    return NULL;
  }

  return BLI_sprintfN("elements[%d]", index);
}

#else

static void rna_def_metaelement(BlenderRNA *brna)
{
  StructRNA *srna;
  PropertyRNA *prop;

  srna = RNA_def_struct(brna, "MetaElement", NULL);
  RNA_def_struct_sdna(srna, "MetaElem");
  RNA_def_struct_ui_text(srna, "Metaball Element", "Blobby element in a Metaball data");
  RNA_def_struct_path_func(srna, "rna_MetaElement_path");
  RNA_def_struct_ui_icon(srna, ICON_OUTLINER_DATA_META);

  /* enums */
  prop = RNA_def_property(srna, "type", PROP_ENUM, PROP_NONE);
  RNA_def_property_enum_items(prop, rna_enum_metaelem_type_items);
  RNA_def_property_ui_text(prop, "Type", "Metaball type");
  RNA_def_property_update(prop, 0, "rna_MetaBall_update_data");

  /* number values */
  prop = RNA_def_property(srna, "co", PROP_FLOAT, PROP_TRANSLATION);
  RNA_def_property_float_sdna(prop, NULL, "x");
  RNA_def_property_array(prop, 3);
  RNA_def_property_ui_text(prop, "Location", "");
  RNA_def_property_update(prop, 0, "rna_MetaBall_update_data");

  prop = RNA_def_property(srna, "rotation", PROP_FLOAT, PROP_QUATERNION);
  RNA_def_property_float_sdna(prop, NULL, "quat");
  RNA_def_property_ui_text(prop, "Rotation", "Normalized quaternion rotation");
  RNA_def_property_update(prop, 0, "rna_MetaBall_update_rotation");

  prop = RNA_def_property(srna, "radius", PROP_FLOAT, PROP_UNSIGNED | PROP_UNIT_LENGTH);
  RNA_def_property_float_sdna(prop, NULL, "rad");
  RNA_def_property_ui_text(prop, "Radius", "");
  RNA_def_property_range(prop, 0.0f, FLT_MAX);
  RNA_def_property_update(prop, 0, "rna_MetaBall_update_data");

  prop = RNA_def_property(srna, "size_x", PROP_FLOAT, PROP_DISTANCE);
  RNA_def_property_float_sdna(prop, NULL, "expx");
  RNA_def_property_flag(prop, PROP_PROPORTIONAL);
  RNA_def_property_range(prop, 0.0f, 20.0f);
  RNA_def_property_ui_text(
      prop, "Size X", "Size of element, use of components depends on element type");
  RNA_def_property_update(prop, 0, "rna_MetaBall_update_data");

  prop = RNA_def_property(srna, "size_y", PROP_FLOAT, PROP_DISTANCE);
  RNA_def_property_float_sdna(prop, NULL, "expy");
  RNA_def_property_flag(prop, PROP_PROPORTIONAL);
  RNA_def_property_range(prop, 0.0f, 20.0f);
  RNA_def_property_ui_text(
      prop, "Size Y", "Size of element, use of components depends on element type");
  RNA_def_property_update(prop, 0, "rna_MetaBall_update_data");

  prop = RNA_def_property(srna, "size_z", PROP_FLOAT, PROP_DISTANCE);
  RNA_def_property_float_sdna(prop, NULL, "expz");
  RNA_def_property_flag(prop, PROP_PROPORTIONAL);
  RNA_def_property_range(prop, 0.0f, 20.0f);
  RNA_def_property_ui_text(
      prop, "Size Z", "Size of element, use of components depends on element type");
  RNA_def_property_update(prop, 0, "rna_MetaBall_update_data");

  prop = RNA_def_property(srna, "stiffness", PROP_FLOAT, PROP_NONE);
  RNA_def_property_float_sdna(prop, NULL, "s");
  RNA_def_property_range(prop, 0.0f, 10.0f);
  RNA_def_property_ui_text(prop, "Stiffness", "Stiffness defines how much of the element to fill");
  RNA_def_property_update(prop, 0, "rna_MetaBall_update_data");

  /* flags */
  prop = RNA_def_property(srna, "use_negative", PROP_BOOLEAN, PROP_NONE);
  RNA_def_property_boolean_sdna(prop, NULL, "flag", MB_NEGATIVE);
  RNA_def_property_ui_text(prop, "Negative", "Set metaball as negative one");
  RNA_def_property_update(prop, 0, "rna_MetaBall_update_data");

  prop = RNA_def_property(srna, "use_scale_stiffness", PROP_BOOLEAN, PROP_NONE);
  RNA_def_property_boolean_negative_sdna(prop, NULL, "flag", MB_SCALE_RAD);
  RNA_def_property_ui_text(prop, "Scale Stiffness", "Scale stiffness instead of radius");
  RNA_def_property_update(prop, 0, "rna_MetaBall_redraw_data");

  prop = RNA_def_property(srna, "select", PROP_BOOLEAN, PROP_NONE);
  RNA_def_property_boolean_sdna(prop, NULL, "flag", 1); /* SELECT */
  RNA_def_property_ui_text(prop, "Select", "Select element");
  RNA_def_property_update(prop, 0, "rna_MetaBall_redraw_data");

  prop = RNA_def_property(srna, "hide", PROP_BOOLEAN, PROP_NONE);
  RNA_def_property_boolean_sdna(prop, NULL, "flag", MB_HIDE);
  RNA_def_property_ui_text(prop, "Hide", "Hide element");
  RNA_def_property_update(prop, 0, "rna_MetaBall_update_data");
}

/* mball.elements */
static void rna_def_metaball_elements(BlenderRNA *brna, PropertyRNA *cprop)
{
  StructRNA *srna;
  PropertyRNA *prop;

  FunctionRNA *func;
  PropertyRNA *parm;

  RNA_def_property_srna(cprop, "MetaBallElements");
  srna = RNA_def_struct(brna, "MetaBallElements", NULL);
  RNA_def_struct_sdna(srna, "MetaBall");
  RNA_def_struct_ui_text(srna, "Metaball Elements", "Collection of metaball elements");

  func = RNA_def_function(srna, "new", "rna_MetaBall_elements_new");
  RNA_def_function_ui_description(func, "Add a new element to the metaball");
  RNA_def_enum(func,
               "type",
               rna_enum_metaelem_type_items,
               MB_BALL,
               "",
               "Type for the new metaball element");
  parm = RNA_def_pointer(func, "element", "MetaElement", "", "The newly created metaball element");
  RNA_def_function_return(func, parm);

  func = RNA_def_function(srna, "remove", "rna_MetaBall_elements_remove");
  RNA_def_function_ui_description(func, "Remove an element from the metaball");
  RNA_def_function_flag(func, FUNC_USE_REPORTS);
  parm = RNA_def_pointer(func, "element", "MetaElement", "", "The element to remove");
  RNA_def_parameter_flags(parm, PROP_NEVER_NULL, PARM_REQUIRED | PARM_RNAPTR);
  RNA_def_parameter_clear_flags(parm, PROP_THICK_WRAP, 0);

  func = RNA_def_function(srna, "clear", "rna_MetaBall_elements_clear");
  RNA_def_function_ui_description(func, "Remove all elements from the metaball");

  prop = RNA_def_property(srna, "active", PROP_POINTER, PROP_NONE);
  RNA_def_property_pointer_sdna(prop, NULL, "lastelem");
  RNA_def_property_ui_text(prop, "Active Element", "Last selected element");
}

static void rna_def_metaball(BlenderRNA *brna)
{
  StructRNA *srna;
  PropertyRNA *prop;
  static const EnumPropertyItem prop_update_items[] = {
      {MB_UPDATE_ALWAYS, "UPDATE_ALWAYS", 0, "Always", "While editing, update metaball always"},
      {MB_UPDATE_HALFRES,
       "HALFRES",
       0,
       "Half",
       "While editing, update metaball in half resolution"},
      {MB_UPDATE_FAST, "FAST", 0, "Fast", "While editing, update metaball without polygonization"},
      {MB_UPDATE_NEVER, "NEVER", 0, "Never", "While editing, don't update metaball at all"},
      {0, NULL, 0, NULL, NULL},
  };

  srna = RNA_def_struct(brna, "MetaBall", "ID");
<<<<<<< HEAD
  RNA_def_struct_ui_text(srna, "MetaBall", "Metaball data to defined blobby surfaces");
=======
  RNA_def_struct_ui_text(srna, "MetaBall", "Metaball data-block to define blobby surfaces");
>>>>>>> 7f020170
  RNA_def_struct_ui_icon(srna, ICON_META_DATA);

  prop = RNA_def_property(srna, "elements", PROP_COLLECTION, PROP_NONE);
  RNA_def_property_collection_sdna(prop, NULL, "elems", NULL);
  RNA_def_property_struct_type(prop, "MetaElement");
  RNA_def_property_ui_text(prop, "Elements", "Metaball elements");
  rna_def_metaball_elements(brna, prop);

  /* enums */
  prop = RNA_def_property(srna, "update_method", PROP_ENUM, PROP_NONE);
  RNA_def_property_enum_sdna(prop, NULL, "flag");
  RNA_def_property_enum_items(prop, prop_update_items);
  RNA_def_property_ui_text(prop, "Update", "Metaball edit update behavior");
  RNA_def_property_update(prop, 0, "rna_MetaBall_update_data");

  /* number values */
  prop = RNA_def_property(srna, "resolution", PROP_FLOAT, PROP_DISTANCE);
  RNA_def_property_float_sdna(prop, NULL, "wiresize");
  RNA_def_property_range(prop, 0.005f, 10000.0f);
  RNA_def_property_ui_range(prop, 0.05f, 1000.0f, 2.5f, 3);
  RNA_def_property_ui_text(prop, "Viewport Size", "Polygonization resolution in the 3D viewport");
  RNA_def_property_update(prop, 0, "rna_MetaBall_update_data");

  prop = RNA_def_property(srna, "render_resolution", PROP_FLOAT, PROP_DISTANCE);
  RNA_def_property_float_sdna(prop, NULL, "rendersize");
  RNA_def_property_range(prop, 0.005f, 10000.0f);
  RNA_def_property_ui_range(prop, 0.025f, 1000.0f, 2.5f, 3);
  RNA_def_property_ui_text(prop, "Render Size", "Polygonization resolution in rendering");
  RNA_def_property_update(prop, 0, "rna_MetaBall_update_data");

  prop = RNA_def_property(srna, "threshold", PROP_FLOAT, PROP_NONE);
  RNA_def_property_float_sdna(prop, NULL, "thresh");
  RNA_def_property_range(prop, 0.0f, 5.0f);
  RNA_def_property_ui_text(prop, "Threshold", "Influence of metaball elements");
  RNA_def_property_update(prop, 0, "rna_MetaBall_update_data");

  /* texture space */
  prop = RNA_def_property(srna, "use_auto_texspace", PROP_BOOLEAN, PROP_NONE);
  RNA_def_property_boolean_sdna(prop, NULL, "texspace_flag", MB_TEXSPACE_FLAG_AUTO);
  RNA_def_property_ui_text(
      prop,
      "Auto Texture Space",
      "Adjust active object's texture space automatically when transforming object");

  prop = RNA_def_property(srna, "texspace_location", PROP_FLOAT, PROP_TRANSLATION);
  RNA_def_property_array(prop, 3);
  RNA_def_property_ui_text(prop, "Texture Space Location", "Texture space location");
  RNA_def_property_editable_func(prop, "rna_Meta_texspace_editable");
  RNA_def_property_float_funcs(
      prop, "rna_Meta_texspace_location_get", "rna_Meta_texspace_location_set", NULL);
  RNA_def_property_update(prop, 0, "rna_MetaBall_update_data");

  prop = RNA_def_property(srna, "texspace_size", PROP_FLOAT, PROP_XYZ);
  RNA_def_property_array(prop, 3);
  RNA_def_property_flag(prop, PROP_PROPORTIONAL);
  RNA_def_property_ui_text(prop, "Texture Space Size", "Texture space size");
  RNA_def_property_editable_func(prop, "rna_Meta_texspace_editable");
  RNA_def_property_float_funcs(
      prop, "rna_Meta_texspace_size_get", "rna_Meta_texspace_size_set", NULL);
  RNA_def_property_update(prop, 0, "rna_MetaBall_update_data");

  /* not supported yet */
#  if 0
  prop = RNA_def_property(srna, "texspace_rot", PROP_FLOAT, PROP_EULER);
  RNA_def_property_float(prop, NULL, "rot");
  RNA_def_property_ui_text(prop, "Texture Space Rotation", "Texture space rotation");
  RNA_def_property_editable_func(prop, "rna_Meta_texspace_editable");
  RNA_def_property_ui_range(prop, -FLT_MAX, FLT_MAX, 100, RNA_TRANSLATION_PREC_DEFAULT);
  RNA_def_property_update(prop, 0, "rna_MetaBall_update_data");
#  endif

  /* materials */
  prop = RNA_def_property(srna, "materials", PROP_COLLECTION, PROP_NONE);
  RNA_def_property_collection_sdna(prop, NULL, "mat", "totcol");
  RNA_def_property_struct_type(prop, "Material");
  RNA_def_property_ui_text(prop, "Materials", "");
  RNA_def_property_srna(prop, "IDMaterials"); /* see rna_ID.c */
  RNA_def_property_collection_funcs(
      prop, NULL, NULL, NULL, NULL, NULL, NULL, NULL, "rna_IDMaterials_assign_int");

  prop = RNA_def_property(srna, "is_editmode", PROP_BOOLEAN, PROP_NONE);
  RNA_def_property_boolean_funcs(prop, "rna_Meta_is_editmode_get", NULL);
  RNA_def_property_clear_flag(prop, PROP_EDITABLE);
  RNA_def_property_ui_text(prop, "Is Editmode", "True when used in editmode");

  /* anim */
  rna_def_animdata_common(srna);

  RNA_api_meta(srna);
}

void RNA_def_meta(BlenderRNA *brna)
{
  rna_def_metaelement(brna);
  rna_def_metaball(brna);
}

#endif<|MERGE_RESOLUTION|>--- conflicted
+++ resolved
@@ -319,11 +319,7 @@
   };
 
   srna = RNA_def_struct(brna, "MetaBall", "ID");
-<<<<<<< HEAD
-  RNA_def_struct_ui_text(srna, "MetaBall", "Metaball data to defined blobby surfaces");
-=======
-  RNA_def_struct_ui_text(srna, "MetaBall", "Metaball data-block to define blobby surfaces");
->>>>>>> 7f020170
+  RNA_def_struct_ui_text(srna, "MetaBall", "Metaball data to define blobby surfaces");
   RNA_def_struct_ui_icon(srna, ICON_META_DATA);
 
   prop = RNA_def_property(srna, "elements", PROP_COLLECTION, PROP_NONE);
