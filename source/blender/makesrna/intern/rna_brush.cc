/* SPDX-FileCopyrightText: 2023 Blender Authors
 *
 * SPDX-License-Identifier: GPL-2.0-or-later */

/** \file
 * \ingroup RNA
 */

#include <cstdlib>

#include "DNA_brush_types.h"
#include "DNA_gpencil_legacy_types.h"
#include "DNA_material_types.h"
#include "DNA_object_types.h"
#include "DNA_scene_types.h"
#include "DNA_texture_types.h"
#include "DNA_workspace_types.h"

#include "BKE_layer.hh"

#include "BLI_math_base.h"
#include "BLI_string_utf8_symbols.h"

#include "BLT_translation.hh"

#include "RNA_define.hh"
#include "RNA_enum_types.hh"

#include "rna_internal.hh"

#include "IMB_imbuf.hh"

#include "WM_types.hh"

static const EnumPropertyItem prop_direction_items[] = {
    {0, "ADD", ICON_ADD, "Add", "Add effect of brush"},
    {BRUSH_DIR_IN, "SUBTRACT", ICON_REMOVE, "Subtract", "Subtract effect of brush"},
    {0, nullptr, 0, nullptr, nullptr},
};

#ifdef RNA_RUNTIME
static const EnumPropertyItem prop_smooth_direction_items[] = {
    {0, "SMOOTH", ICON_ADD, "Smooth", "Smooth the surface"},
    {BRUSH_DIR_IN,
     "ENHANCE_DETAILS",
     ICON_REMOVE,
     "Enhance Details",
     "Enhance the surface detail"},
    {0, nullptr, 0, nullptr, nullptr},
};
#endif

static const EnumPropertyItem sculpt_stroke_method_items[] = {
    {0, "DOTS", 0, "Dots", "Apply paint on each mouse move step"},
    {BRUSH_DRAG_DOT, "DRAG_DOT", 0, "Drag Dot", "Allows a single dot to be carefully positioned"},
    {BRUSH_SPACE,
     "SPACE",
     0,
     "Space",
     "Limit brush application to the distance specified by spacing"},
    {BRUSH_AIRBRUSH,
     "AIRBRUSH",
     0,
     "Airbrush",
     "Keep applying paint effect while holding mouse (spray)"},
    {BRUSH_ANCHORED, "ANCHORED", 0, "Anchored", "Keep the brush anchored to the initial location"},
    {BRUSH_LINE, "LINE", 0, "Line", "Draw a line with dabs separated according to spacing"},
    {int(BRUSH_CURVE),
     "CURVE",
     0,
     "Curve",
     "Define the stroke curve with a Bézier curve (dabs are separated according to spacing)"},
    {0, nullptr, 0, nullptr, nullptr},
};

static const EnumPropertyItem rna_enum_brush_texture_slot_map_all_mode_items[] = {
    {MTEX_MAP_MODE_VIEW, "VIEW_PLANE", 0, "View Plane", ""},
    {MTEX_MAP_MODE_AREA, "AREA_PLANE", 0, "Area Plane", ""},
    {MTEX_MAP_MODE_TILED, "TILED", 0, "Tiled", ""},
    {MTEX_MAP_MODE_3D, "3D", 0, "3D", ""},
    {MTEX_MAP_MODE_RANDOM, "RANDOM", 0, "Random", ""},
    {MTEX_MAP_MODE_STENCIL, "STENCIL", 0, "Stencil", ""},
    {0, nullptr, 0, nullptr, nullptr},
};

#ifdef RNA_RUNTIME
static const EnumPropertyItem rna_enum_brush_texture_slot_map_texture_mode_items[] = {
    {MTEX_MAP_MODE_VIEW, "VIEW_PLANE", 0, "View Plane", ""},
    {MTEX_MAP_MODE_TILED, "TILED", 0, "Tiled", ""},
    {MTEX_MAP_MODE_3D, "3D", 0, "3D", ""},
    {MTEX_MAP_MODE_RANDOM, "RANDOM", 0, "Random", ""},
    {MTEX_MAP_MODE_STENCIL, "STENCIL", 0, "Stencil", ""},
    {0, nullptr, 0, nullptr, nullptr},
};
#endif

const EnumPropertyItem rna_enum_brush_curve_preset_items[] = {
    {BRUSH_CURVE_CUSTOM, "CUSTOM", ICON_RNDCURVE, "Custom", ""},
    {BRUSH_CURVE_SMOOTH, "SMOOTH", ICON_SMOOTHCURVE, "Smooth", ""},
    {BRUSH_CURVE_SMOOTHER, "SMOOTHER", ICON_SMOOTHCURVE, "Smoother", ""},
    {BRUSH_CURVE_SPHERE, "SPHERE", ICON_SPHERECURVE, "Sphere", ""},
    {BRUSH_CURVE_ROOT, "ROOT", ICON_ROOTCURVE, "Root", ""},
    {BRUSH_CURVE_SHARP, "SHARP", ICON_SHARPCURVE, "Sharp", ""},
    {BRUSH_CURVE_LIN, "LIN", ICON_LINCURVE, "Linear", ""},
    {BRUSH_CURVE_POW4, "POW4", ICON_SHARPCURVE, "Sharper", ""},
    {BRUSH_CURVE_INVSQUARE, "INVSQUARE", ICON_INVERSESQUARECURVE, "Inverse Square", ""},
    {BRUSH_CURVE_CONSTANT, "CONSTANT", ICON_NOCURVE, "Constant", ""},
    {0, nullptr, 0, nullptr, nullptr},
};

/* NOTE: we don't actually turn these into a single enum bit-mask property,
 * instead we construct individual boolean properties. */
const EnumPropertyItem rna_enum_brush_automasking_flag_items[] = {
    {BRUSH_AUTOMASKING_TOPOLOGY,
     "use_automasking_topology",
     0,
     "Topology",
     "Affect only vertices connected to the active vertex under the brush \nGlobal Auto Masking from Header will override brush settings"},
    {BRUSH_AUTOMASKING_FACE_SETS,
     "use_automasking_face_sets",
     0,
     "Face Sets",
     "Affect only vertices that share Face Sets with the active vertex \nGlobal Auto Masking from Header will override brush settings"},
    {BRUSH_AUTOMASKING_BOUNDARY_EDGES,
     "use_automasking_boundary_edges",
     0,
     "Mesh Boundary Auto-Masking",
     "Do not affect non manifold boundary edges"},
    {BRUSH_AUTOMASKING_BOUNDARY_FACE_SETS,
     "use_automasking_boundary_face_sets",
     0,
     "Face Sets Boundary Automasking",
     "Do not affect vertices that belong to a Face Set boundary \nGlobal Auto Masking from Header will override brush settings"},
    {BRUSH_AUTOMASKING_CAVITY_NORMAL,
     "use_automasking_cavity",
     0,
     "Cavity Mask",
     "Do not affect vertices on peaks, based on the surface curvature \nGlobal Auto Masking from Header will override brush settings"},
    {BRUSH_AUTOMASKING_CAVITY_INVERTED,
     "use_automasking_cavity_inverted",
     0,
     "Inverted Cavity Mask",
     "Do not affect vertices within crevices, based on the surface curvature \nGlobal Auto Masking from Header will override brush settings"},
    {BRUSH_AUTOMASKING_CAVITY_USE_CURVE,
     "use_automasking_custom_cavity_curve",
     0,
     "Custom Cavity Curve",
     "Use custom curve"},
    {0, nullptr, 0, nullptr, nullptr}};

const EnumPropertyItem rna_enum_brush_sculpt_brush_type_items[] = {
    {SCULPT_BRUSH_TYPE_DRAW, "DRAW", 0, "Draw", ""},
    {SCULPT_BRUSH_TYPE_DRAW_SHARP, "DRAW_SHARP", 0, "Draw Sharp", ""},
    {SCULPT_BRUSH_TYPE_CLAY, "CLAY", 0, "Clay", ""},
    {SCULPT_BRUSH_TYPE_CLAY_STRIPS, "CLAY_STRIPS", 0, "Clay Strips", ""},
    {SCULPT_BRUSH_TYPE_CLAY_THUMB, "CLAY_THUMB", 0, "Clay Thumb", ""},
    {SCULPT_BRUSH_TYPE_LAYER, "LAYER", 0, "Layer", ""},
    {SCULPT_BRUSH_TYPE_INFLATE, "INFLATE", 0, "Inflate", ""},
    {SCULPT_BRUSH_TYPE_BLOB, "BLOB", 0, "Blob", ""},
    {SCULPT_BRUSH_TYPE_CREASE, "CREASE", 0, "Crease", ""},
    RNA_ENUM_ITEM_SEPR,
    {SCULPT_BRUSH_TYPE_SMOOTH, "SMOOTH", 0, "Smooth", ""},
    {SCULPT_BRUSH_TYPE_FLATTEN, "FLATTEN", 0, "Flatten", ""},
    {SCULPT_BRUSH_TYPE_FILL, "FILL", 0, "Fill", ""},
    {SCULPT_BRUSH_TYPE_SCRAPE, "SCRAPE", 0, "Scrape", ""},
    {SCULPT_BRUSH_TYPE_MULTIPLANE_SCRAPE, "MULTIPLANE_SCRAPE", 0, "Multi-plane Scrape", ""},
    {SCULPT_BRUSH_TYPE_PINCH, "PINCH", 0, "Pinch", ""},
    RNA_ENUM_ITEM_SEPR,
    {SCULPT_BRUSH_TYPE_GRAB, "GRAB", 0, "Grab", ""},
    {SCULPT_BRUSH_TYPE_ELASTIC_DEFORM, "ELASTIC_DEFORM", 0, "Elastic Deform", ""},
    {SCULPT_BRUSH_TYPE_SNAKE_HOOK, "SNAKE_HOOK", 0, "Snake Hook", ""},
    {SCULPT_BRUSH_TYPE_THUMB, "THUMB", 0, "Thumb", ""},
    {SCULPT_BRUSH_TYPE_POSE, "POSE", 0, "Pose", ""},
    {SCULPT_BRUSH_TYPE_NUDGE, "NUDGE", 0, "Nudge", ""},
    {SCULPT_BRUSH_TYPE_ROTATE, "ROTATE", 0, "Rotate", ""},
    {SCULPT_BRUSH_TYPE_SLIDE_RELAX, "TOPOLOGY", 0, "Slide Relax", ""},
    {SCULPT_BRUSH_TYPE_BOUNDARY, "BOUNDARY", 0, "Boundary", ""},
    RNA_ENUM_ITEM_SEPR,
    {SCULPT_BRUSH_TYPE_CLOTH, "CLOTH", 0, "Cloth", ""},
    {SCULPT_BRUSH_TYPE_SIMPLIFY, "SIMPLIFY", 0, "Simplify", ""},
    {SCULPT_BRUSH_TYPE_MASK, "MASK", 0, "Mask", ""},
    {SCULPT_BRUSH_TYPE_DRAW_FACE_SETS, "DRAW_FACE_SETS", 0, "Draw Face Sets", ""},
    {SCULPT_BRUSH_TYPE_DISPLACEMENT_ERASER,
     "DISPLACEMENT_ERASER",
     0,
     "Multires Displacement Eraser",
     ""},
    {SCULPT_BRUSH_TYPE_DISPLACEMENT_SMEAR,
     "DISPLACEMENT_SMEAR",
     0,
     "Multires Displacement Smear",
     ""},
    {SCULPT_BRUSH_TYPE_PAINT, "PAINT", 0, "Paint", ""},
    {SCULPT_BRUSH_TYPE_SMEAR, "SMEAR", 0, "Smear", ""},
    {0, nullptr, 0, nullptr, nullptr},
};

const EnumPropertyItem rna_enum_brush_vertex_brush_type_items[] = {
    {VPAINT_BRUSH_TYPE_DRAW, "DRAW", 0, "Draw", ""},
    {VPAINT_BRUSH_TYPE_BLUR, "BLUR", 0, "Blur", ""},
    {VPAINT_BRUSH_TYPE_AVERAGE, "AVERAGE", 0, "Average", ""},
    {VPAINT_BRUSH_TYPE_SMEAR, "SMEAR", 0, "Smear", ""},
    {0, nullptr, 0, nullptr, nullptr},
};

const EnumPropertyItem rna_enum_brush_weight_brush_type_items[] = {
    {WPAINT_BRUSH_TYPE_DRAW, "DRAW", 0, "Draw", ""},
    {WPAINT_BRUSH_TYPE_BLUR, "BLUR", 0, "Blur", ""},
    {WPAINT_BRUSH_TYPE_AVERAGE, "AVERAGE", 0, "Average", ""},
    {WPAINT_BRUSH_TYPE_SMEAR, "SMEAR", 0, "Smear", ""},
    {0, nullptr, 0, nullptr, nullptr},
};

const EnumPropertyItem rna_enum_brush_image_brush_type_items[] = {
    {IMAGE_PAINT_BRUSH_TYPE_DRAW, "DRAW", 0, "Draw", ""},
    {IMAGE_PAINT_BRUSH_TYPE_SOFTEN, "SOFTEN", 0, "Soften", ""},
    {IMAGE_PAINT_BRUSH_TYPE_SMEAR, "SMEAR", 0, "Smear", ""},
    {IMAGE_PAINT_BRUSH_TYPE_CLONE, "CLONE", 0, "Clone", ""},
    {IMAGE_PAINT_BRUSH_TYPE_FILL, "FILL", 0, "Fill", ""},
    {IMAGE_PAINT_BRUSH_TYPE_MASK, "MASK", 0, "Mask", ""},
    {0, nullptr, 0, nullptr, nullptr},
};

const EnumPropertyItem rna_enum_brush_gpencil_types_items[] = {
    {GPAINT_BRUSH_TYPE_DRAW,
     "DRAW",
     ICON_STROKE,
     "Draw",
     "The brush is of type used for drawing strokes"},
    {GPAINT_BRUSH_TYPE_FILL,
     "FILL",
     ICON_COLOR,
     "Fill",
     "The brush is of type used for filling areas"},
    {GPAINT_BRUSH_TYPE_ERASE,
     "ERASE",
     ICON_PANEL_CLOSE,
     "Erase",
     "The brush is used for erasing strokes"},
    {GPAINT_BRUSH_TYPE_TINT, "TINT", 0, "Tint", "The brush is of type used for tinting strokes"},
    {0, nullptr, 0, nullptr, nullptr},
};

const EnumPropertyItem rna_enum_brush_gpencil_vertex_types_items[] = {
    {GPVERTEX_BRUSH_TYPE_DRAW, "DRAW", 0, "Draw", "Paint a color on stroke points"},
    {GPVERTEX_BRUSH_TYPE_BLUR,
     "BLUR",
     0,
     "Blur",
     "Smooth out the colors of adjacent stroke points"},
    {GPVERTEX_BRUSH_TYPE_AVERAGE,
     "AVERAGE",
     0,
     "Average",
     "Smooth out colors with the average color under the brush"},
    {GPVERTEX_BRUSH_TYPE_SMEAR,
     "SMEAR",
     0,
     "Smear",
     "Smudge colors by grabbing and dragging them"},
    {GPVERTEX_BRUSH_TYPE_REPLACE,
     "REPLACE",
     0,
     "Replace",
     "Replace the color of stroke points that already have a color applied"},
    {0, nullptr, 0, nullptr, nullptr},
};

const EnumPropertyItem rna_enum_brush_gpencil_sculpt_types_items[] = {
    {GPSCULPT_BRUSH_TYPE_SMOOTH, "SMOOTH", 0, "Smooth", "Smooth stroke points"},
    {GPSCULPT_BRUSH_TYPE_THICKNESS, "THICKNESS", 0, "Thickness", "Adjust thickness of strokes"},
    {GPSCULPT_BRUSH_TYPE_STRENGTH, "STRENGTH", 0, "Strength", "Adjust color strength of strokes"},
    {GPSCULPT_BRUSH_TYPE_RANDOMIZE,
     "RANDOMIZE",
     0,
     "Randomize",
     "Introduce jitter/randomness into strokes"},
    {GPSCULPT_BRUSH_TYPE_GRAB,
     "GRAB",
     0,
     "Grab",
     "Translate the set of points initially within the brush circle"},
    {GPSCULPT_BRUSH_TYPE_PUSH,
     "PUSH",
     0,
     "Push",
     "Move points out of the way, as if combing them"},
    {GPSCULPT_BRUSH_TYPE_TWIST,
     "TWIST",
     0,
     "Twist",
     "Rotate points around the midpoint of the brush"},
    {GPSCULPT_BRUSH_TYPE_PINCH,
     "PINCH",
     0,
     "Pinch",
     "Pull points towards the midpoint of the brush"},
    {GPSCULPT_BRUSH_TYPE_CLONE,
     "CLONE",
     0,
     "Clone",
     "Paste copies of the strokes stored on the internal clipboard"},
    {0, nullptr, 0, nullptr, nullptr}};

const EnumPropertyItem rna_enum_brush_gpencil_weight_types_items[] = {
    {GPWEIGHT_BRUSH_TYPE_DRAW, "WEIGHT", 0, "Weight", "Paint weight in active vertex group"},
    {GPWEIGHT_BRUSH_TYPE_BLUR, "BLUR", 0, "Blur", "Blur weight in active vertex group"},
    {GPWEIGHT_BRUSH_TYPE_AVERAGE,
     "AVERAGE",
     0,
     "Average",
     "Average weight in active vertex group"},
    {GPWEIGHT_BRUSH_TYPE_SMEAR, "SMEAR", 0, "Smear", "Smear weight in active vertex group"},
    {0, nullptr, 0, nullptr, nullptr},
};

const EnumPropertyItem rna_enum_brush_curves_sculpt_brush_type_items[] = {
    {CURVES_SCULPT_BRUSH_TYPE_SELECTION_PAINT, "SELECTION_PAINT", 0, "Paint Selection", ""},
    RNA_ENUM_ITEM_SEPR,
    {CURVES_SCULPT_BRUSH_TYPE_ADD, "ADD", 0, "Add", ""},
    {CURVES_SCULPT_BRUSH_TYPE_DELETE, "DELETE", 0, "Delete", ""},
    {CURVES_SCULPT_BRUSH_TYPE_DENSITY, "DENSITY", 0, "Density", ""},
    RNA_ENUM_ITEM_SEPR,
    {CURVES_SCULPT_BRUSH_TYPE_COMB, "COMB", 0, "Comb", ""},
    {CURVES_SCULPT_BRUSH_TYPE_SNAKE_HOOK, "SNAKE_HOOK", 0, "Snake Hook", ""},
    {CURVES_SCULPT_BRUSH_TYPE_GROW_SHRINK, "GROW_SHRINK", 0, "Grow / Shrink", ""},
    {CURVES_SCULPT_BRUSH_TYPE_PINCH, "PINCH", 0, "Pinch", ""},
    {CURVES_SCULPT_BRUSH_TYPE_PUFF, "PUFF", 0, "Puff", ""},
    {CURVES_SCULPT_BRUSH_TYPE_SMOOTH, "SMOOTH", 0, "Smooth", ""},
    {CURVES_SCULPT_BRUSH_TYPE_SLIDE, "SLIDE", 0, "Slide", ""},
    {0, nullptr, 0, nullptr, nullptr},
};

#ifndef RNA_RUNTIME
static EnumPropertyItem rna_enum_gpencil_brush_eraser_modes_items[] = {
    {GP_BRUSH_ERASER_SOFT,
     "SOFT",
     0,
     "Dissolve",
     "Erase strokes, fading their points strength and thickness"},
    {GP_BRUSH_ERASER_HARD, "HARD", 0, "Point", "Erase stroke points"},
    {GP_BRUSH_ERASER_STROKE, "STROKE", 0, "Stroke", "Erase entire strokes"},
    {0, nullptr, 0, nullptr, nullptr},
};

static EnumPropertyItem rna_enum_gpencil_fill_draw_modes_items[] = {
    {GP_FILL_DMODE_BOTH,
     "BOTH",
     0,
     "All",
     "Use both visible strokes and edit lines as fill boundary limits"},
    {GP_FILL_DMODE_STROKE, "STROKE", 0, "Strokes", "Use visible strokes as fill boundary limits"},
    {GP_FILL_DMODE_CONTROL, "CONTROL", 0, "Edit Lines", "Use edit lines as fill boundary limits"},
    {0, nullptr, 0, nullptr, nullptr}};

static EnumPropertyItem rna_enum_gpencil_fill_extend_modes_items[] = {
    {GP_FILL_EMODE_EXTEND, "EXTEND", 0, "Extend", "Extend strokes in straight lines"},
    {GP_FILL_EMODE_RADIUS, "RADIUS", 0, "Radius", "Connect endpoints that are close together"},
    {0, nullptr, 0, nullptr, nullptr}};

static EnumPropertyItem rna_enum_gpencil_fill_layers_modes_items[] = {
    {GP_FILL_GPLMODE_VISIBLE, "VISIBLE", 0, "Visible", "Visible layers"},
    {GP_FILL_GPLMODE_ACTIVE, "ACTIVE", 0, "Active", "Only active layer"},
    {GP_FILL_GPLMODE_ABOVE, "ABOVE", 0, "Layer Above", "Layer above active"},
    {GP_FILL_GPLMODE_BELOW, "BELOW", 0, "Layer Below", "Layer below active"},
    {GP_FILL_GPLMODE_ALL_ABOVE, "ALL_ABOVE", 0, "All Above", "All layers above active"},
    {GP_FILL_GPLMODE_ALL_BELOW, "ALL_BELOW", 0, "All Below", "All layers below active"},
    {0, nullptr, 0, nullptr, nullptr}};

static EnumPropertyItem rna_enum_gpencil_fill_direction_items[] = {
    {0, "NORMAL", ICON_ADD, "Normal", "Fill internal area"},
    {BRUSH_DIR_IN, "INVERT", ICON_REMOVE, "Inverted", "Fill inverted area"},
    {0, nullptr, 0, nullptr, nullptr},
};

static EnumPropertyItem rna_enum_gpencil_brush_modes_items[] = {
    {GP_BRUSH_MODE_ACTIVE, "ACTIVE", 0, "Active", "Use current mode"},
    {GP_BRUSH_MODE_MATERIAL, "MATERIAL", 0, "Material", "Use always material mode"},
    {GP_BRUSH_MODE_VERTEXCOLOR, "VERTEXCOLOR", 0, "Vertex Color", "Use always Vertex Color mode"},
    {0, nullptr, 0, nullptr, nullptr}};

#endif

#ifdef RNA_RUNTIME

#  include "MEM_guardedalloc.h"

#  include "RNA_access.hh"

#  include "BKE_brush.hh"
#  include "BKE_colorband.hh"
#  include "BKE_gpencil_legacy.h"
#  include "BKE_icons.h"
#  include "BKE_material.h"
#  include "BKE_paint.hh"
#  include "BKE_preview_image.hh"

#  include "WM_api.hh"

static bool rna_BrushCapabilitiesSculpt_has_accumulate_get(PointerRNA *ptr)
{
  Brush *br = (Brush *)ptr->data;
  return SCULPT_BRUSH_TYPE_HAS_ACCUMULATE(br->sculpt_brush_type);
}

static bool rna_BrushCapabilitiesSculpt_has_topology_rake_get(PointerRNA *ptr)
{
  Brush *br = (Brush *)ptr->data;
  return SCULPT_BRUSH_TYPE_HAS_TOPOLOGY_RAKE(br->sculpt_brush_type);
}

static bool rna_BrushCapabilitiesSculpt_has_auto_smooth_get(PointerRNA *ptr)
{
  Brush *br = (Brush *)ptr->data;
  return !ELEM(br->sculpt_brush_type,
               SCULPT_BRUSH_TYPE_MASK,
               SCULPT_BRUSH_TYPE_SMOOTH,
               SCULPT_BRUSH_TYPE_PAINT,
               SCULPT_BRUSH_TYPE_SMEAR);
}

static bool rna_BrushCapabilitiesSculpt_has_height_get(PointerRNA *ptr)
{
  Brush *br = (Brush *)ptr->data;
  return br->sculpt_brush_type == SCULPT_BRUSH_TYPE_LAYER;
}

static bool rna_BrushCapabilitiesSculpt_has_jitter_get(PointerRNA *ptr)
{
  Brush *br = (Brush *)ptr->data;
  return (!(br->flag & BRUSH_ANCHORED) && !(br->flag & BRUSH_DRAG_DOT) &&
          !ELEM(br->sculpt_brush_type,
                SCULPT_BRUSH_TYPE_GRAB,
                SCULPT_BRUSH_TYPE_ROTATE,
                SCULPT_BRUSH_TYPE_SNAKE_HOOK,
                SCULPT_BRUSH_TYPE_THUMB));
}

static bool rna_BrushCapabilitiesSculpt_has_normal_weight_get(PointerRNA *ptr)
{
  Brush *br = (Brush *)ptr->data;
  return SCULPT_BRUSH_TYPE_HAS_NORMAL_WEIGHT(br->sculpt_brush_type);
}

static bool rna_BrushCapabilitiesSculpt_has_rake_factor_get(PointerRNA *ptr)
{
  Brush *br = (Brush *)ptr->data;
  return SCULPT_BRUSH_TYPE_HAS_RAKE(br->sculpt_brush_type);
}

static bool rna_BrushCapabilities_has_overlay_get(PointerRNA *ptr)
{
  Brush *br = (Brush *)ptr->data;
  return ELEM(
      br->mtex.brush_map_mode, MTEX_MAP_MODE_VIEW, MTEX_MAP_MODE_TILED, MTEX_MAP_MODE_STENCIL);
}

static bool rna_BrushCapabilitiesSculpt_has_persistence_get(PointerRNA *ptr)
{
  Brush *br = (Brush *)ptr->data;
  return ELEM(br->sculpt_brush_type, SCULPT_BRUSH_TYPE_LAYER, SCULPT_BRUSH_TYPE_CLOTH);
}

static bool rna_BrushCapabilitiesSculpt_has_pinch_factor_get(PointerRNA *ptr)
{
  Brush *br = (Brush *)ptr->data;
  return ELEM(br->sculpt_brush_type,
              SCULPT_BRUSH_TYPE_BLOB,
              SCULPT_BRUSH_TYPE_CREASE,
              SCULPT_BRUSH_TYPE_SNAKE_HOOK);
}

static bool rna_BrushCapabilitiesSculpt_has_plane_offset_get(PointerRNA *ptr)
{
  Brush *br = (Brush *)ptr->data;
  return ELEM(br->sculpt_brush_type,
              SCULPT_BRUSH_TYPE_CLAY,
              SCULPT_BRUSH_TYPE_CLAY_STRIPS,
              SCULPT_BRUSH_TYPE_CLAY_THUMB,
              SCULPT_BRUSH_TYPE_FILL,
              SCULPT_BRUSH_TYPE_FLATTEN,
              SCULPT_BRUSH_TYPE_SCRAPE);
}

static bool rna_BrushCapabilitiesSculpt_has_random_texture_angle_get(PointerRNA *ptr)
{
  Brush *br = (Brush *)ptr->data;
  return !ELEM(br->sculpt_brush_type,
               SCULPT_BRUSH_TYPE_GRAB,
               SCULPT_BRUSH_TYPE_ROTATE,
               SCULPT_BRUSH_TYPE_SNAKE_HOOK,
               SCULPT_BRUSH_TYPE_THUMB);
}

static bool rna_TextureCapabilities_has_random_texture_angle_get(PointerRNA *ptr)
{
  MTex *mtex = (MTex *)ptr->data;
  return ELEM(mtex->brush_map_mode, MTEX_MAP_MODE_VIEW, MTEX_MAP_MODE_AREA, MTEX_MAP_MODE_RANDOM);
}

static bool rna_BrushCapabilities_has_random_texture_angle_get(PointerRNA *ptr)
{
  Brush *br = (Brush *)ptr->data;
  return !(br->flag & BRUSH_ANCHORED);
}

static bool rna_BrushCapabilitiesSculpt_has_sculpt_plane_get(PointerRNA *ptr)
{
  Brush *br = (Brush *)ptr->data;
  return !ELEM(br->sculpt_brush_type,
               SCULPT_BRUSH_TYPE_INFLATE,
               SCULPT_BRUSH_TYPE_MASK,
               SCULPT_BRUSH_TYPE_PINCH,
               SCULPT_BRUSH_TYPE_SMOOTH);
}

static bool rna_BrushCapabilitiesSculpt_has_color_get(PointerRNA *ptr)
{
  Brush *br = (Brush *)ptr->data;
  return ELEM(br->sculpt_brush_type, SCULPT_BRUSH_TYPE_PAINT);
}

static bool rna_BrushCapabilitiesSculpt_has_secondary_color_get(PointerRNA *ptr)
{
  Brush *br = (Brush *)ptr->data;
  return BKE_brush_sculpt_has_secondary_color(br);
}

static bool rna_BrushCapabilitiesSculpt_has_smooth_stroke_get(PointerRNA *ptr)
{
  Brush *br = (Brush *)ptr->data;
  return (!(br->flag & BRUSH_ANCHORED) && !(br->flag & BRUSH_DRAG_DOT) &&
          !(br->flag & BRUSH_LINE) && !(br->flag & BRUSH_CURVE) &&
          !ELEM(br->sculpt_brush_type,
                SCULPT_BRUSH_TYPE_GRAB,
                SCULPT_BRUSH_TYPE_ROTATE,
                SCULPT_BRUSH_TYPE_SNAKE_HOOK,
                SCULPT_BRUSH_TYPE_THUMB));
}

static bool rna_BrushCapabilities_has_smooth_stroke_get(PointerRNA *ptr)
{
  Brush *br = (Brush *)ptr->data;
  return (!(br->flag & BRUSH_ANCHORED) && !(br->flag & BRUSH_DRAG_DOT) &&
          !(br->flag & BRUSH_LINE) && !(br->flag & BRUSH_CURVE));
}

static bool rna_BrushCapabilitiesSculpt_has_space_attenuation_get(PointerRNA *ptr)
{
  Brush *br = (Brush *)ptr->data;
  return ((br->flag & (BRUSH_SPACE | BRUSH_LINE | BRUSH_CURVE)) &&
          !ELEM(br->sculpt_brush_type,
                SCULPT_BRUSH_TYPE_GRAB,
                SCULPT_BRUSH_TYPE_ROTATE,
                SCULPT_BRUSH_TYPE_SMOOTH,
                SCULPT_BRUSH_TYPE_SNAKE_HOOK));
}

static bool rna_BrushCapabilitiesImagePaint_has_space_attenuation_get(PointerRNA *ptr)
{
  Brush *br = (Brush *)ptr->data;
  return (br->flag & (BRUSH_SPACE | BRUSH_LINE | BRUSH_CURVE)) &&
         br->image_brush_type != IMAGE_PAINT_BRUSH_TYPE_FILL;
}

static bool rna_BrushCapabilitiesImagePaint_has_color_get(PointerRNA *ptr)
{
  Brush *br = (Brush *)ptr->data;
  return ELEM(br->image_brush_type, IMAGE_PAINT_BRUSH_TYPE_DRAW, IMAGE_PAINT_BRUSH_TYPE_FILL);
}

static bool rna_BrushCapabilitiesVertexPaint_has_color_get(PointerRNA *ptr)
{
  Brush *br = (Brush *)ptr->data;
  return ELEM(br->vertex_brush_type, VPAINT_BRUSH_TYPE_DRAW);
}

static bool rna_BrushCapabilitiesWeightPaint_has_weight_get(PointerRNA *ptr)
{
  Brush *br = (Brush *)ptr->data;
  return ELEM(br->weight_brush_type, WPAINT_BRUSH_TYPE_DRAW);
}

static bool rna_BrushCapabilities_has_spacing_get(PointerRNA *ptr)
{
  Brush *br = (Brush *)ptr->data;
  return (!(br->flag & BRUSH_ANCHORED));
}

static bool rna_BrushCapabilitiesSculpt_has_strength_pressure_get(PointerRNA *ptr)
{
  Brush *br = (Brush *)ptr->data;
  return !ELEM(br->sculpt_brush_type, SCULPT_BRUSH_TYPE_GRAB, SCULPT_BRUSH_TYPE_SNAKE_HOOK);
}

static bool rna_TextureCapabilities_has_texture_angle_get(PointerRNA *ptr)
{
  MTex *mtex = (MTex *)ptr->data;
  return mtex->brush_map_mode != MTEX_MAP_MODE_3D;
}

static bool rna_BrushCapabilitiesSculpt_has_direction_get(PointerRNA *ptr)
{
  Brush *br = (Brush *)ptr->data;
  return !ELEM(br->sculpt_brush_type,
               SCULPT_BRUSH_TYPE_DRAW,
               SCULPT_BRUSH_TYPE_DRAW_SHARP,
               SCULPT_BRUSH_TYPE_CLAY,
               SCULPT_BRUSH_TYPE_CLAY_STRIPS,
               SCULPT_BRUSH_TYPE_SMOOTH,
               SCULPT_BRUSH_TYPE_LAYER,
               SCULPT_BRUSH_TYPE_INFLATE,
               SCULPT_BRUSH_TYPE_BLOB,
               SCULPT_BRUSH_TYPE_CREASE,
               SCULPT_BRUSH_TYPE_FLATTEN,
               SCULPT_BRUSH_TYPE_FILL,
               SCULPT_BRUSH_TYPE_SCRAPE,
               SCULPT_BRUSH_TYPE_CLAY,
               SCULPT_BRUSH_TYPE_PINCH,
               SCULPT_BRUSH_TYPE_MASK);
}

static bool rna_BrushCapabilitiesSculpt_has_gravity_get(PointerRNA *ptr)
{
  Brush *br = (Brush *)ptr->data;
  return !ELEM(br->sculpt_brush_type, SCULPT_BRUSH_TYPE_MASK, SCULPT_BRUSH_TYPE_SMOOTH);
}

static bool rna_BrushCapabilitiesSculpt_has_tilt_get(PointerRNA *ptr)
{
  Brush *br = (Brush *)ptr->data;
  return ELEM(br->sculpt_brush_type,
              SCULPT_BRUSH_TYPE_DRAW,
              SCULPT_BRUSH_TYPE_DRAW_SHARP,
              SCULPT_BRUSH_TYPE_FLATTEN,
              SCULPT_BRUSH_TYPE_FILL,
              SCULPT_BRUSH_TYPE_SCRAPE,
              SCULPT_BRUSH_TYPE_CLAY_STRIPS,
              SCULPT_BRUSH_TYPE_CLAY_THUMB);
}

static bool rna_TextureCapabilities_has_texture_angle_source_get(PointerRNA *ptr)
{
  MTex *mtex = (MTex *)ptr->data;
  return ELEM(mtex->brush_map_mode, MTEX_MAP_MODE_VIEW, MTEX_MAP_MODE_AREA, MTEX_MAP_MODE_RANDOM);
}

static bool rna_BrushCapabilitiesImagePaint_has_accumulate_get(PointerRNA *ptr)
{
  /* only support for draw brush */
  Brush *br = (Brush *)ptr->data;

  return ((br->flag & BRUSH_AIRBRUSH) || (br->flag & BRUSH_DRAG_DOT) ||
          (br->flag & BRUSH_ANCHORED) || (br->image_brush_type == IMAGE_PAINT_BRUSH_TYPE_SOFTEN) ||
          (br->image_brush_type == IMAGE_PAINT_BRUSH_TYPE_SMEAR) ||
          (br->image_brush_type == IMAGE_PAINT_BRUSH_TYPE_FILL) ||
          (br->mtex.tex && !ELEM(br->mtex.brush_map_mode,
                                 MTEX_MAP_MODE_TILED,
                                 MTEX_MAP_MODE_STENCIL,
                                 MTEX_MAP_MODE_3D))) ?
             false :
             true;
}

static bool rna_BrushCapabilitiesImagePaint_has_radius_get(PointerRNA *ptr)
{
  /* only support for draw brush */
  Brush *br = (Brush *)ptr->data;

  return (br->image_brush_type != IMAGE_PAINT_BRUSH_TYPE_FILL);
}

static PointerRNA rna_Sculpt_brush_capabilities_get(PointerRNA *ptr)
{
  return rna_pointer_inherit_refine(ptr, &RNA_BrushCapabilitiesSculpt, ptr->owner_id);
}

static PointerRNA rna_Imapaint_brush_capabilities_get(PointerRNA *ptr)
{
  return rna_pointer_inherit_refine(ptr, &RNA_BrushCapabilitiesImagePaint, ptr->owner_id);
}

static PointerRNA rna_Vertexpaint_brush_capabilities_get(PointerRNA *ptr)
{
  return rna_pointer_inherit_refine(ptr, &RNA_BrushCapabilitiesVertexPaint, ptr->owner_id);
}

static PointerRNA rna_Weightpaint_brush_capabilities_get(PointerRNA *ptr)
{
  return rna_pointer_inherit_refine(ptr, &RNA_BrushCapabilitiesWeightPaint, ptr->owner_id);
}

static PointerRNA rna_Brush_capabilities_get(PointerRNA *ptr)
{
  return rna_pointer_inherit_refine(ptr, &RNA_BrushCapabilities, ptr->owner_id);
}

static void rna_Brush_reset_icon(Brush *br)
{
  ID *id = &br->id;

  if (br->flag & BRUSH_CUSTOM_ICON) {
    return;
  }

  if (id->icon_id >= BIFICONID_LAST_STATIC) {
    BKE_icon_id_delete(id);
    BKE_previewimg_id_free(id);
  }

  id->icon_id = 0;
}

static void rna_Brush_update(Main * /*bmain*/, Scene * /*scene*/, PointerRNA *ptr)
{
  Brush *br = (Brush *)ptr->data;
  WM_main_add_notifier(NC_BRUSH | NA_EDITED, br);
  // WM_main_add_notifier(NC_SPACE | ND_SPACE_VIEW3D, nullptr);
}

static void rna_Brush_material_update(bContext * /*C*/, PointerRNA * /*ptr*/)
{
  /* number of material users changed */
  WM_main_add_notifier(NC_SPACE | ND_SPACE_PROPERTIES, nullptr);
}

static void rna_Brush_main_tex_update(bContext *C, PointerRNA *ptr)
{
  Main *bmain = CTX_data_main(C);
  Scene *scene = CTX_data_scene(C);
  ViewLayer *view_layer = CTX_data_view_layer(C);
  Brush *br = (Brush *)ptr->data;
  BKE_paint_invalidate_overlay_tex(scene, view_layer, br->mtex.tex);
  rna_Brush_update(bmain, scene, ptr);
}

static void rna_Brush_secondary_tex_update(bContext *C, PointerRNA *ptr)
{
  Main *bmain = CTX_data_main(C);
  Scene *scene = CTX_data_scene(C);
  ViewLayer *view_layer = CTX_data_view_layer(C);
  Brush *br = (Brush *)ptr->data;
  BKE_paint_invalidate_overlay_tex(scene, view_layer, br->mask_mtex.tex);
  rna_Brush_update(bmain, scene, ptr);
}

static void rna_Brush_size_update(Main *bmain, Scene *scene, PointerRNA *ptr)
{
  BKE_paint_invalidate_overlay_all();
  rna_Brush_update(bmain, scene, ptr);
}

static void rna_Brush_update_and_reset_icon(Main *bmain, Scene *scene, PointerRNA *ptr)
{
  Brush *br = static_cast<Brush *>(ptr->data);
  rna_Brush_reset_icon(br);
  rna_Brush_update(bmain, scene, ptr);
}

static void rna_Brush_stroke_update(Main *bmain, Scene *scene, PointerRNA *ptr)
{
  WM_main_add_notifier(NC_SCENE | ND_TOOLSETTINGS, scene);
  rna_Brush_update(bmain, scene, ptr);
}

static void rna_Brush_icon_update(Main * /*bmain*/, Scene * /*scene*/, PointerRNA *ptr)
{
  Brush *br = (Brush *)ptr->data;

  if (br->icon_imbuf) {
    IMB_freeImBuf(br->icon_imbuf);
    br->icon_imbuf = nullptr;
  }

  br->id.icon_id = 0;

  if (br->flag & BRUSH_CUSTOM_ICON) {
    BKE_icon_changed(BKE_icon_id_ensure(&br->id));
  }

  WM_main_add_notifier(NC_BRUSH | NA_EDITED, br);
}

static bool rna_Brush_imagetype_poll(PointerRNA * /*ptr*/, PointerRNA value)
{
  Image *image = (Image *)value.owner_id;
  return image->type != IMA_TYPE_R_RESULT && image->type != IMA_TYPE_COMPOSITE;
}

static void rna_TextureSlot_brush_angle_update(bContext *C, PointerRNA *ptr)
{
  Scene *scene = CTX_data_scene(C);
  MTex *mtex = static_cast<MTex *>(ptr->data);
  /* skip invalidation of overlay for stencil mode */
  if (mtex->mapping != MTEX_MAP_MODE_STENCIL) {
    ViewLayer *view_layer = CTX_data_view_layer(C);
    BKE_paint_invalidate_overlay_tex(scene, view_layer, mtex->tex);
  }

  rna_TextureSlot_update(C, ptr);
}

static void rna_Brush_set_size(PointerRNA *ptr, int value)
{
  Brush *brush = static_cast<Brush *>(ptr->data);

  /* scale unprojected radius so it stays consistent with brush size */
  BKE_brush_scale_unprojected_radius(&brush->unprojected_radius, value, brush->size);
  brush->size = value;
}

static void rna_Brush_use_gradient_set(PointerRNA *ptr, int value)
{
  Brush *br = (Brush *)ptr->data;

  if (value & BRUSH_USE_GRADIENT) {
    br->flag |= BRUSH_USE_GRADIENT;
  }
  else {
    br->flag &= ~BRUSH_USE_GRADIENT;
  }

  if ((br->flag & BRUSH_USE_GRADIENT) && br->gradient == nullptr) {
    br->gradient = BKE_colorband_add(true);
  }
}

static void rna_Brush_set_unprojected_radius(PointerRNA *ptr, float value)
{
  Brush *brush = static_cast<Brush *>(ptr->data);

  /* scale brush size so it stays consistent with unprojected_radius */
  BKE_brush_scale_size(&brush->size, value, brush->unprojected_radius);
  brush->unprojected_radius = value;
}

static const EnumPropertyItem *rna_Brush_direction_itemf(bContext *C,
                                                         PointerRNA *ptr,
                                                         PropertyRNA * /*prop*/,
                                                         bool * /*r_free*/)
{
  PaintMode mode = BKE_paintmode_get_active_from_context(C);

  /* sculpt mode */
  static const EnumPropertyItem prop_flatten_contrast_items[] = {
      {BRUSH_DIR_IN, "CONTRAST", ICON_ADD, "Contrast", "Subtract effect of brush"},
      {0, "FLATTEN", ICON_REMOVE, "Flatten", "Add effect of brush"},
      {0, nullptr, 0, nullptr, nullptr},
  };

  static const EnumPropertyItem prop_fill_deepen_items[] = {
      {0, "FILL", ICON_ADD, "Fill", "Add effect of brush"},
      {BRUSH_DIR_IN, "DEEPEN", ICON_REMOVE, "Deepen", "Subtract effect of brush"},
      {0, nullptr, 0, nullptr, nullptr},
  };

  static const EnumPropertyItem prop_scrape_peaks_items[] = {
      {0, "SCRAPE", ICON_ADD, "Scrape", "Add effect of brush"},
      {BRUSH_DIR_IN, "PEAKS", ICON_REMOVE, "Peaks", "Subtract effect of brush"},
      {0, nullptr, 0, nullptr, nullptr},
  };

  static const EnumPropertyItem prop_pinch_magnify_items[] = {
      {BRUSH_DIR_IN, "MAGNIFY", ICON_ADD, "Magnify", "Subtract effect of brush"},
      {0, "PINCH", ICON_REMOVE, "Pinch", "Add effect of brush"},
      {0, nullptr, 0, nullptr, nullptr},
  };

  static const EnumPropertyItem prop_inflate_deflate_items[] = {
      {0, "INFLATE", ICON_ADD, "Inflate", "Add effect of brush"},
      {BRUSH_DIR_IN, "DEFLATE", ICON_REMOVE, "Deflate", "Subtract effect of brush"},
      {0, nullptr, 0, nullptr, nullptr},
  };

  /* texture paint mode */
  static const EnumPropertyItem prop_soften_sharpen_items[] = {
      {BRUSH_DIR_IN, "SHARPEN", ICON_ADD, "Sharpen", "Sharpen effect of brush"},
      {0, "SOFTEN", ICON_REMOVE, "Soften", "Blur effect of brush"},
      {0, nullptr, 0, nullptr, nullptr},
  };

  /* gpencil sculpt */
  static const EnumPropertyItem prop_pinch_items[] = {
      {0, "ADD", ICON_ADD, "Pinch", "Add effect of brush"},
      {BRUSH_DIR_IN, "SUBTRACT", ICON_REMOVE, "Inflate", "Subtract effect of brush"},
      {0, nullptr, 0, nullptr, nullptr},
  };
  static const EnumPropertyItem prop_twist_items[] = {
      {0, "ADD", ICON_ADD, "Counter-Clockwise", "Add effect of brush"},
      {BRUSH_DIR_IN, "SUBTRACT", ICON_REMOVE, "Clockwise", "Subtract effect of brush"},
      {0, nullptr, 0, nullptr, nullptr},
  };

  Brush *me = (Brush *)(ptr->data);

  switch (mode) {
    case PaintMode::Sculpt:
      switch (me->sculpt_brush_type) {
        case SCULPT_BRUSH_TYPE_DRAW:
        case SCULPT_BRUSH_TYPE_DRAW_SHARP:
        case SCULPT_BRUSH_TYPE_CREASE:
        case SCULPT_BRUSH_TYPE_BLOB:
        case SCULPT_BRUSH_TYPE_LAYER:
        case SCULPT_BRUSH_TYPE_CLAY:
        case SCULPT_BRUSH_TYPE_CLAY_STRIPS:
          return prop_direction_items;
        case SCULPT_BRUSH_TYPE_SMOOTH:
          return prop_smooth_direction_items;
        case SCULPT_BRUSH_TYPE_MASK:
          switch ((BrushMaskTool)me->mask_tool) {
            case BRUSH_MASK_DRAW:
              return prop_direction_items;

            case BRUSH_MASK_SMOOTH:
              return rna_enum_dummy_DEFAULT_items;

            default:
              return rna_enum_dummy_DEFAULT_items;
          }

        case SCULPT_BRUSH_TYPE_FLATTEN:
          return prop_flatten_contrast_items;

        case SCULPT_BRUSH_TYPE_FILL:
          return prop_fill_deepen_items;

        case SCULPT_BRUSH_TYPE_SCRAPE:
          return prop_scrape_peaks_items;

        case SCULPT_BRUSH_TYPE_PINCH:
          return prop_pinch_magnify_items;

        case SCULPT_BRUSH_TYPE_INFLATE:
          return prop_inflate_deflate_items;

        default:
          return rna_enum_dummy_DEFAULT_items;
      }

    case PaintMode::Texture2D:
    case PaintMode::Texture3D:
      switch (me->image_brush_type) {
        case IMAGE_PAINT_BRUSH_TYPE_SOFTEN:
          return prop_soften_sharpen_items;

        default:
          return rna_enum_dummy_DEFAULT_items;
      }
    case PaintMode::SculptCurves:
      switch (me->curves_sculpt_brush_type) {
        case CURVES_SCULPT_BRUSH_TYPE_GROW_SHRINK:
        case CURVES_SCULPT_BRUSH_TYPE_SELECTION_PAINT:
        case CURVES_SCULPT_BRUSH_TYPE_PINCH:
          return prop_direction_items;
        default:
          return rna_enum_dummy_DEFAULT_items;
      }
    case PaintMode::SculptGPencil:
    case PaintMode::SculptGreasePencil:
      switch (me->gpencil_sculpt_brush_type) {
        case GPSCULPT_BRUSH_TYPE_THICKNESS:
        case GPSCULPT_BRUSH_TYPE_STRENGTH:
          return prop_direction_items;
        case GPSCULPT_BRUSH_TYPE_TWIST:
          return prop_twist_items;
        case GPSCULPT_BRUSH_TYPE_PINCH:
          return prop_pinch_items;
        default:
          return rna_enum_dummy_DEFAULT_items;
      }
    case PaintMode::WeightGPencil:
      switch (me->gpencil_weight_brush_type) {
        case GPWEIGHT_BRUSH_TYPE_DRAW:
          return prop_direction_items;
        default:
          return rna_enum_dummy_DEFAULT_items;
      }
    default:
      return rna_enum_dummy_DEFAULT_items;
  }
}

static const EnumPropertyItem *rna_Brush_stroke_itemf(bContext *C,
                                                      PointerRNA * /*ptr*/,
                                                      PropertyRNA * /*prop*/,
                                                      bool * /*r_free*/)
{
  PaintMode mode = BKE_paintmode_get_active_from_context(C);

  static const EnumPropertyItem brush_stroke_method_items[] = {
      {0, "DOTS", 0, "Dots", "Apply paint on each mouse move step"},
      {BRUSH_SPACE,
       "SPACE",
       0,
       "Space",
       "Limit brush application to the distance specified by spacing"},
      {BRUSH_AIRBRUSH,
       "AIRBRUSH",
       0,
       "Airbrush",
       "Keep applying paint effect while holding mouse (spray)"},
      {BRUSH_LINE, "LINE", 0, "Line", "Drag a line with dabs separated according to spacing"},
      {int(BRUSH_CURVE),
       "CURVE",
       0,
       "Curve",
       "Define the stroke curve with a Bézier curve. Dabs are separated according to spacing."},
      {0, nullptr, 0, nullptr, nullptr},
  };

  switch (mode) {
    case PaintMode::Sculpt:
    case PaintMode::Texture2D:
    case PaintMode::Texture3D:
      return sculpt_stroke_method_items;

    default:
      return brush_stroke_method_items;
  }
}

/* Grease Pencil Drawing Brushes Settings */
static std::optional<std::string> rna_BrushGpencilSettings_path(const PointerRNA * /*ptr*/)
{
  return "gpencil_settings";
}

static void rna_BrushGpencilSettings_use_material_pin_update(bContext *C, PointerRNA *ptr)
{
  const Scene *scene = CTX_data_scene(C);
  ViewLayer *view_layer = CTX_data_view_layer(C);
  BKE_view_layer_synced_ensure(scene, view_layer);
  Object *ob = BKE_view_layer_active_object_get(view_layer);
  Brush *brush = (Brush *)ptr->owner_id;

  if (brush->gpencil_settings->flag & GP_BRUSH_MATERIAL_PINNED) {
    Material *material = BKE_object_material_get(ob, ob->actcol);
    BKE_gpencil_brush_material_set(brush, material);
  }
  else {
    BKE_gpencil_brush_material_set(brush, nullptr);
  }

  /* number of material users changed */
  WM_event_add_notifier(C, NC_SPACE | ND_SPACE_PROPERTIES, nullptr);
}

static bool rna_BrushGpencilSettings_material_poll(PointerRNA * /*ptr*/, PointerRNA value)
{
  Material *ma = (Material *)value.data;

  /* GP materials only */
  return (ma->gp_style != nullptr);
}

static bool rna_GPencilBrush_pin_mode_get(PointerRNA *ptr)
{
  Brush *brush = (Brush *)ptr->owner_id;
  if ((brush != nullptr) && (brush->gpencil_settings != nullptr)) {
    return (brush->gpencil_settings->brush_draw_mode != GP_BRUSH_MODE_ACTIVE);
  }
  return false;
}

static void rna_GPencilBrush_pin_mode_set(PointerRNA * /*ptr*/, bool /*value*/)
{
  /* All data is set in update. Keep this function only to avoid RNA compilation errors. */
  return;
}

static void rna_GPencilBrush_pin_mode_update(bContext *C, PointerRNA *ptr)
{
  Brush *brush = (Brush *)ptr->owner_id;
  if ((brush != nullptr) && (brush->gpencil_settings != nullptr)) {
    if (brush->gpencil_settings->brush_draw_mode != GP_BRUSH_MODE_ACTIVE) {
      /* If not active, means that must be set to off. */
      brush->gpencil_settings->brush_draw_mode = GP_BRUSH_MODE_ACTIVE;
    }
    else {
      ToolSettings *ts = CTX_data_tool_settings(C);
      brush->gpencil_settings->brush_draw_mode = GPENCIL_USE_VERTEX_COLOR(ts) ?
                                                     GP_BRUSH_MODE_VERTEXCOLOR :
                                                     GP_BRUSH_MODE_MATERIAL;
    }
  }
}

static const EnumPropertyItem *rna_BrushTextureSlot_map_mode_itemf(bContext *C,
                                                                   PointerRNA * /*ptr*/,
                                                                   PropertyRNA * /*prop*/,
                                                                   bool * /*r_free*/)
{

  if (C == nullptr) {
    return rna_enum_brush_texture_slot_map_all_mode_items;
  }

#  define rna_enum_brush_texture_slot_map_sculpt_mode_items \
    rna_enum_brush_texture_slot_map_all_mode_items;

  const PaintMode mode = BKE_paintmode_get_active_from_context(C);
  if (mode == PaintMode::Sculpt) {
    return rna_enum_brush_texture_slot_map_sculpt_mode_items;
  }
  return rna_enum_brush_texture_slot_map_texture_mode_items;

#  undef rna_enum_brush_texture_slot_map_sculpt_mode_items
}

static void rna_Brush_automasking_invert_cavity_set(PointerRNA *ptr, bool val)
{
  Brush *brush = (Brush *)ptr->data;

  if (val) {
    brush->automasking_flags &= ~BRUSH_AUTOMASKING_CAVITY_NORMAL;
    brush->automasking_flags |= BRUSH_AUTOMASKING_CAVITY_INVERTED;
  }
  else {
    brush->automasking_flags &= ~BRUSH_AUTOMASKING_CAVITY_INVERTED;
  }
}

static void rna_Brush_automasking_cavity_set(PointerRNA *ptr, bool val)
{
  Brush *brush = (Brush *)ptr->data;

  if (val) {
    brush->automasking_flags &= ~BRUSH_AUTOMASKING_CAVITY_INVERTED;
    brush->automasking_flags |= BRUSH_AUTOMASKING_CAVITY_NORMAL;
  }
  else {
    brush->automasking_flags &= ~BRUSH_AUTOMASKING_CAVITY_NORMAL;
  }
}

static std::optional<std::string> rna_BrushCurvesSculptSettings_path(const PointerRNA * /*ptr*/)
{
  return "curves_sculpt_settings";
}

#else

static void rna_def_brush_texture_slot(BlenderRNA *brna)
{
  StructRNA *srna;
  PropertyRNA *prop;

  static const EnumPropertyItem prop_mask_paint_map_mode_items[] = {
      {MTEX_MAP_MODE_VIEW, "VIEW_PLANE", 0, "View Plane", ""},
      {MTEX_MAP_MODE_TILED, "TILED", 0, "Tiled", ""},
      {MTEX_MAP_MODE_RANDOM, "RANDOM", 0, "Random", ""},
      {MTEX_MAP_MODE_STENCIL, "STENCIL", 0, "Stencil", ""},
      {0, nullptr, 0, nullptr, nullptr},
  };

#  define TEXTURE_CAPABILITY(prop_name_, ui_name_) \
    prop = RNA_def_property(srna, #prop_name_, PROP_BOOLEAN, PROP_NONE); \
    RNA_def_property_clear_flag(prop, PROP_EDITABLE); \
    RNA_def_property_boolean_funcs(prop, "rna_TextureCapabilities_" #prop_name_ "_get", nullptr); \
    RNA_def_property_ui_text(prop, ui_name_, nullptr)

  srna = RNA_def_struct(brna, "BrushTextureSlot", "TextureSlot");
  RNA_def_struct_sdna(srna, "MTex");
  RNA_def_struct_ui_text(srna, "Brush Texture Slot", "Texture slot for textures in a Brush data");

  prop = RNA_def_property(srna, "angle", PROP_FLOAT, PROP_ANGLE);
  RNA_def_property_float_sdna(prop, nullptr, "rot");
  RNA_def_property_range(prop, 0, M_PI * 2);
  RNA_def_property_ui_text(
      prop,
      "Angle",
      "Brush texture rotation\nTexture angle Hotkey in the default keymap: C\nTexture Mask "
      "angle Hotkey in the default keymap: V");
  RNA_def_property_flag(prop, PROP_CONTEXT_UPDATE);
  RNA_def_property_update(prop, 0, "rna_TextureSlot_brush_angle_update");

  prop = RNA_def_property(srna, "map_mode", PROP_ENUM, PROP_NONE);
  RNA_def_property_enum_sdna(prop, nullptr, "brush_map_mode");
  RNA_def_property_enum_items(prop, rna_enum_brush_texture_slot_map_all_mode_items);
  RNA_def_property_enum_funcs(prop, nullptr, nullptr, "rna_BrushTextureSlot_map_mode_itemf");
  RNA_def_property_ui_text(prop, "Mode", "");
  RNA_def_property_flag(prop, PROP_CONTEXT_UPDATE);
  RNA_def_property_update(prop, 0, "rna_TextureSlot_update");

  prop = RNA_def_property(srna, "mask_map_mode", PROP_ENUM, PROP_NONE);
  RNA_def_property_enum_sdna(prop, nullptr, "brush_map_mode");
  RNA_def_property_enum_items(prop, prop_mask_paint_map_mode_items);
  RNA_def_property_ui_text(prop, "Mode", "");
  RNA_def_property_flag(prop, PROP_CONTEXT_UPDATE);
  RNA_def_property_update(prop, 0, "rna_TextureSlot_update");

  prop = RNA_def_property(srna, "use_rake", PROP_BOOLEAN, PROP_NONE);
  RNA_def_property_boolean_sdna(prop, nullptr, "brush_angle_mode", MTEX_ANGLE_RAKE);
  RNA_def_property_ui_text(prop, "Rake", "");
  RNA_def_property_flag(prop, PROP_CONTEXT_UPDATE);
  RNA_def_property_update(prop, 0, "rna_TextureSlot_update");

  prop = RNA_def_property(srna, "use_random", PROP_BOOLEAN, PROP_NONE);
  RNA_def_property_boolean_sdna(prop, nullptr, "brush_angle_mode", MTEX_ANGLE_RANDOM);
  RNA_def_property_ui_text(prop, "Random", "");
  RNA_def_property_flag(prop, PROP_CONTEXT_UPDATE);
  RNA_def_property_update(prop, 0, "rna_TextureSlot_update");

  prop = RNA_def_property(srna, "random_angle", PROP_FLOAT, PROP_ANGLE);
  RNA_def_property_range(prop, 0, M_PI * 2);
  RNA_def_property_ui_text(prop, "Random Angle", "Brush texture random angle");
  RNA_def_property_flag(prop, PROP_CONTEXT_UPDATE);
  RNA_def_property_update(prop, 0, "rna_TextureSlot_update");

  TEXTURE_CAPABILITY(has_texture_angle_source, "Has Texture Angle Source");
  TEXTURE_CAPABILITY(has_random_texture_angle, "Has Random Texture Angle");
  TEXTURE_CAPABILITY(has_texture_angle, "Has Texture Angle Source");
}

static void rna_def_sculpt_capabilities(BlenderRNA *brna)
{
  StructRNA *srna;
  PropertyRNA *prop;

  srna = RNA_def_struct(brna, "BrushCapabilitiesSculpt", nullptr);
  RNA_def_struct_sdna(srna, "Brush");
  RNA_def_struct_nested(brna, srna, "Brush");
  RNA_def_struct_ui_text(srna,
                         "Sculpt Capabilities",
                         "Read-only indications of which brush operations "
                         "are supported by the current sculpt tool");

#  define SCULPT_BRUSH_CAPABILITY(prop_name_, ui_name_) \
    prop = RNA_def_property(srna, #prop_name_, PROP_BOOLEAN, PROP_NONE); \
    RNA_def_property_clear_flag(prop, PROP_EDITABLE); \
    RNA_def_property_boolean_funcs( \
        prop, "rna_BrushCapabilitiesSculpt_" #prop_name_ "_get", nullptr); \
    RNA_def_property_ui_text(prop, ui_name_, nullptr)

  SCULPT_BRUSH_CAPABILITY(has_accumulate, "Has Accumulate");
  SCULPT_BRUSH_CAPABILITY(has_auto_smooth, "Has Auto Smooth");
  SCULPT_BRUSH_CAPABILITY(has_topology_rake, "Has Topology Rake");
  SCULPT_BRUSH_CAPABILITY(has_height, "Has Height");
  SCULPT_BRUSH_CAPABILITY(has_jitter, "Has Jitter");
  SCULPT_BRUSH_CAPABILITY(has_normal_weight, "Has Crease/Pinch Factor");
  SCULPT_BRUSH_CAPABILITY(has_rake_factor, "Has Rake Factor");
  SCULPT_BRUSH_CAPABILITY(has_persistence, "Has Persistence");
  SCULPT_BRUSH_CAPABILITY(has_pinch_factor, "Has Pinch Factor");
  SCULPT_BRUSH_CAPABILITY(has_plane_offset, "Has Plane Offset");
  SCULPT_BRUSH_CAPABILITY(has_random_texture_angle, "Has Random Texture Angle");
  SCULPT_BRUSH_CAPABILITY(has_sculpt_plane, "Has Sculpt Plane");
  SCULPT_BRUSH_CAPABILITY(has_color, "Has Color");
  SCULPT_BRUSH_CAPABILITY(has_secondary_color, "Has Secondary Color");
  SCULPT_BRUSH_CAPABILITY(has_smooth_stroke, "Has Smooth Stroke");
  SCULPT_BRUSH_CAPABILITY(has_space_attenuation, "Has Space Attenuation");
  SCULPT_BRUSH_CAPABILITY(has_strength_pressure, "Has Strength Pressure");
  SCULPT_BRUSH_CAPABILITY(has_direction, "Has Direction");
  SCULPT_BRUSH_CAPABILITY(has_gravity, "Has Gravity");
  SCULPT_BRUSH_CAPABILITY(has_tilt, "Has Tilt");

#  undef SCULPT_CAPABILITY
}

static void rna_def_brush_capabilities(BlenderRNA *brna)
{
  StructRNA *srna;
  PropertyRNA *prop;

  srna = RNA_def_struct(brna, "BrushCapabilities", nullptr);
  RNA_def_struct_sdna(srna, "Brush");
  RNA_def_struct_nested(brna, srna, "Brush");
  RNA_def_struct_ui_text(
      srna, "Brush Capabilities", "Read-only indications of supported operations");

#  define BRUSH_CAPABILITY(prop_name_, ui_name_) \
    prop = RNA_def_property(srna, #prop_name_, PROP_BOOLEAN, PROP_NONE); \
    RNA_def_property_clear_flag(prop, PROP_EDITABLE); \
    RNA_def_property_boolean_funcs(prop, "rna_BrushCapabilities_" #prop_name_ "_get", nullptr); \
    RNA_def_property_ui_text(prop, ui_name_, nullptr)

  BRUSH_CAPABILITY(has_overlay, "Has Overlay");
  BRUSH_CAPABILITY(has_random_texture_angle, "Has Random Texture Angle");
  BRUSH_CAPABILITY(has_spacing, "Has Spacing");
  BRUSH_CAPABILITY(has_smooth_stroke, "Has Smooth Stroke");

#  undef BRUSH_CAPABILITY
}

static void rna_def_image_paint_capabilities(BlenderRNA *brna)
{
  StructRNA *srna;
  PropertyRNA *prop;

  srna = RNA_def_struct(brna, "BrushCapabilitiesImagePaint", nullptr);
  RNA_def_struct_sdna(srna, "Brush");
  RNA_def_struct_nested(brna, srna, "Brush");
  RNA_def_struct_ui_text(
      srna, "Image Paint Capabilities", "Read-only indications of supported operations");

#  define IMAPAINT_BRUSH_CAPABILITY(prop_name_, ui_name_) \
    prop = RNA_def_property(srna, #prop_name_, PROP_BOOLEAN, PROP_NONE); \
    RNA_def_property_clear_flag(prop, PROP_EDITABLE); \
    RNA_def_property_boolean_funcs( \
        prop, "rna_BrushCapabilitiesImagePaint_" #prop_name_ "_get", nullptr); \
    RNA_def_property_ui_text(prop, ui_name_, nullptr)

  IMAPAINT_BRUSH_CAPABILITY(has_accumulate, "Has Accumulate");
  IMAPAINT_BRUSH_CAPABILITY(has_space_attenuation, "Has Space Attenuation");
  IMAPAINT_BRUSH_CAPABILITY(has_radius, "Has Radius");
  IMAPAINT_BRUSH_CAPABILITY(has_color, "Has Color");

#  undef IMAPAINT_BRUSH_CAPABILITY
}

static void rna_def_vertex_paint_capabilities(BlenderRNA *brna)
{
  StructRNA *srna;
  PropertyRNA *prop;

  srna = RNA_def_struct(brna, "BrushCapabilitiesVertexPaint", nullptr);
  RNA_def_struct_sdna(srna, "Brush");
  RNA_def_struct_nested(brna, srna, "Brush");
  RNA_def_struct_ui_text(
      srna, "Vertex Paint Capabilities", "Read-only indications of supported operations");

#  define VPAINT_BRUSH_CAPABILITY(prop_name_, ui_name_) \
    prop = RNA_def_property(srna, #prop_name_, PROP_BOOLEAN, PROP_NONE); \
    RNA_def_property_clear_flag(prop, PROP_EDITABLE); \
    RNA_def_property_boolean_funcs( \
        prop, "rna_BrushCapabilitiesVertexPaint_" #prop_name_ "_get", nullptr); \
    RNA_def_property_ui_text(prop, ui_name_, nullptr)

  VPAINT_BRUSH_CAPABILITY(has_color, "Has Color");

#  undef VPAINT_BRUSH_CAPABILITY
}

static void rna_def_weight_paint_capabilities(BlenderRNA *brna)
{
  StructRNA *srna;
  PropertyRNA *prop;

  srna = RNA_def_struct(brna, "BrushCapabilitiesWeightPaint", nullptr);
  RNA_def_struct_sdna(srna, "Brush");
  RNA_def_struct_nested(brna, srna, "Brush");
  RNA_def_struct_ui_text(
      srna, "Weight Paint Capabilities", "Read-only indications of supported operations");

#  define WPAINT_BRUSH_CAPABILITY(prop_name_, ui_name_) \
    prop = RNA_def_property(srna, #prop_name_, PROP_BOOLEAN, PROP_NONE); \
    RNA_def_property_clear_flag(prop, PROP_EDITABLE); \
    RNA_def_property_boolean_funcs( \
        prop, "rna_BrushCapabilitiesWeightPaint_" #prop_name_ "_get", nullptr); \
    RNA_def_property_ui_text(prop, ui_name_, nullptr)

  WPAINT_BRUSH_CAPABILITY(has_weight, "Has Weight");

#  undef WPAINT_BRUSH_CAPABILITY
}

static void rna_def_gpencil_options(BlenderRNA *brna)
{
  StructRNA *srna;
  PropertyRNA *prop;

  /* modes */
  static const EnumPropertyItem gppaint_mode_types_items[] = {
      {GPPAINT_MODE_STROKE, "STROKE", 0, "Stroke", "Vertex Color affects to Stroke only"},
      {GPPAINT_MODE_FILL, "FILL", 0, "Fill", "Vertex Color affects to Fill only"},
      {GPPAINT_MODE_BOTH, "BOTH", 0, "Stroke & Fill", "Vertex Color affects to Stroke and Fill"},
      {0, nullptr, 0, nullptr, nullptr},
  };

  static const EnumPropertyItem rna_enum_gpencil_brush_caps_types_items[] = {
      {GP_STROKE_CAP_ROUND, "ROUND", ICON_GP_CAPS_ROUND, "Round", ""},
      {GP_STROKE_CAP_FLAT, "FLAT", ICON_GP_CAPS_FLAT, "Flat", ""},
      {0, nullptr, 0, nullptr, nullptr},
  };

  srna = RNA_def_struct(brna, "BrushGpencilSettings", nullptr);
  RNA_def_struct_sdna(srna, "BrushGpencilSettings");
  RNA_def_struct_path_func(srna, "rna_BrushGpencilSettings_path");
  RNA_def_struct_ui_text(srna, "Grease Pencil Brush Settings", "Settings for grease pencil brush");

  /* Strength factor for new strokes */
  prop = RNA_def_property(srna, "pen_strength", PROP_FLOAT, PROP_FACTOR);
  RNA_def_property_float_sdna(prop, nullptr, "draw_strength");
  RNA_def_property_range(prop, 0.0f, 1.0f);
  RNA_def_property_ui_range(prop, 0.0f, 1.0f, 0.001, 3);
  RNA_def_property_ui_text(prop,
                           "Strength",
                           "Color strength for new strokes (affect alpha factor of color)\nHotkey "
                           "in the default keymap: C");
  RNA_def_property_clear_flag(prop, PROP_ANIMATABLE);
  RNA_def_property_update(prop, NC_GPENCIL | ND_DATA, nullptr);

  /* Jitter factor for new strokes */
  prop = RNA_def_property(srna, "pen_jitter", PROP_FLOAT, PROP_FACTOR);
  RNA_def_property_float_sdna(prop, nullptr, "draw_jitter");
  RNA_def_property_range(prop, 0.0f, 100.0f);
  RNA_def_property_ui_range(prop, 0.0f, 1.0f, 0.001, 3);
  RNA_def_property_ui_text(prop, "Jitter", "Jitter factor of brush radius for new strokes");
  RNA_def_property_translation_context(prop, BLT_I18NCONTEXT_ID_BRUSH);
  RNA_def_property_clear_flag(prop, PROP_ANIMATABLE);
  RNA_def_property_update(prop, NC_GPENCIL | ND_DATA, nullptr);

  /* Randomness factor for pressure */
  prop = RNA_def_property(srna, "random_pressure", PROP_FLOAT, PROP_FACTOR);
  RNA_def_property_float_sdna(prop, nullptr, "draw_random_press");
  RNA_def_property_range(prop, 0.0f, 1.0f);
  RNA_def_property_ui_text(
      prop, "Pressure Randomness", "Randomness factor for pressure in new strokes");
  RNA_def_property_clear_flag(prop, PROP_ANIMATABLE);
  RNA_def_property_update(prop, NC_GPENCIL | ND_DATA, nullptr);

  /* Randomness factor for strength */
  prop = RNA_def_property(srna, "random_strength", PROP_FLOAT, PROP_FACTOR);
  RNA_def_property_float_sdna(prop, nullptr, "draw_random_strength");
  RNA_def_property_range(prop, 0.0f, 1.0f);
  RNA_def_property_ui_text(
      prop, "Strength Randomness", "Randomness factor strength in new strokes");
  RNA_def_property_clear_flag(prop, PROP_ANIMATABLE);
  RNA_def_property_update(prop, NC_GPENCIL | ND_DATA, nullptr);

  /* Angle when brush is full size */
  prop = RNA_def_property(srna, "angle", PROP_FLOAT, PROP_ANGLE);
  RNA_def_property_float_sdna(prop, nullptr, "draw_angle");
  RNA_def_property_range(prop, -M_PI_2, M_PI_2);
  RNA_def_property_ui_text(prop,
                           "Angle",
                           "Direction of the stroke at which brush gives maximal thickness "
                           "(0" BLI_STR_UTF8_DEGREE_SIGN " for horizontal)");
  RNA_def_property_clear_flag(prop, PROP_ANIMATABLE);
  RNA_def_property_update(prop, NC_GPENCIL | ND_DATA, nullptr);

  /* Factor to change brush size depending of angle */
  prop = RNA_def_property(srna, "angle_factor", PROP_FLOAT, PROP_FACTOR);
  RNA_def_property_float_sdna(prop, nullptr, "draw_angle_factor");
  RNA_def_property_range(prop, 0.0f, 1.0f);
  RNA_def_property_ui_text(
      prop,
      "Angle Factor",
      "Reduce brush thickness by this factor when stroke is perpendicular to 'Angle' direction");
  RNA_def_property_clear_flag(prop, PROP_ANIMATABLE);
  RNA_def_property_update(prop, NC_GPENCIL | ND_DATA, nullptr);

  /* Smoothing factor for new strokes */
  prop = RNA_def_property(srna, "pen_smooth_factor", PROP_FLOAT, PROP_NONE);
  RNA_def_property_float_sdna(prop, nullptr, "draw_smoothfac");
  RNA_def_property_range(prop, 0.0, 2.0);
  RNA_def_property_ui_range(prop, 0.0, 1.0, 10, 3);
  RNA_def_property_ui_text(
      prop,
      "Smooth",
      "Amount of smoothing to apply after finish newly created strokes, to reduce jitter/noise");
  RNA_def_property_translation_context(prop, BLT_I18NCONTEXT_AMOUNT);
  RNA_def_property_clear_flag(prop, PROP_ANIMATABLE);
  RNA_def_property_update(prop, NC_GPENCIL | ND_DATA, nullptr);

  /* Iterations of the Smoothing factor */
  prop = RNA_def_property(srna, "pen_smooth_steps", PROP_INT, PROP_NONE);
  RNA_def_property_int_sdna(prop, nullptr, "draw_smoothlvl");
  RNA_def_property_range(prop, 0, 100);
  RNA_def_property_ui_text(prop, "Iterations", "Number of times to smooth newly created strokes");
  RNA_def_property_clear_flag(prop, PROP_ANIMATABLE);
  RNA_def_property_update(prop, NC_GPENCIL | ND_DATA, nullptr);

  /* Subdivision level for new strokes */
  prop = RNA_def_property(srna, "pen_subdivision_steps", PROP_INT, PROP_NONE);
  RNA_def_property_int_sdna(prop, nullptr, "draw_subdivide");
  RNA_def_property_range(prop, 0, 3);
  RNA_def_property_ui_text(
      prop,
      "Subdivision Steps",
      "Number of times to subdivide newly created strokes, for less jagged strokes");
  RNA_def_property_clear_flag(prop, PROP_ANIMATABLE);
  RNA_def_property_update(prop, NC_GPENCIL | ND_DATA, nullptr);

  /* Simplify factor */
  prop = RNA_def_property(srna, "simplify_factor", PROP_FLOAT, PROP_NONE);
  RNA_def_property_float_sdna(prop, nullptr, "simplify_f");
  RNA_def_property_range(prop, 0, 100.0);
  RNA_def_property_ui_range(prop, 0, 100.0, 1.0f, 3);
  RNA_def_property_ui_text(prop, "Simplify", "Factor of Simplify using adaptive algorithm");
  RNA_def_parameter_clear_flags(prop, PROP_ANIMATABLE, ParameterFlag(0));

  prop = RNA_def_property(srna, "simplify_pixel_threshold", PROP_FLOAT, PROP_PIXEL);
  RNA_def_property_float_sdna(prop, nullptr, "simplify_px");
  RNA_def_property_range(prop, 0, 10.0);
  RNA_def_property_ui_range(prop, 0, 10.0, 1.0f, 1);
  RNA_def_property_ui_text(
      prop,
      "Simplify",
      "Threashold in screen space used for the simplify algorithm. Points within this threashold "
      "are treated as if they were in a straight line.");
  RNA_def_parameter_clear_flags(prop, PROP_ANIMATABLE, ParameterFlag(0));

  /* Curves for pressure */
  prop = RNA_def_property(srna, "curve_sensitivity", PROP_POINTER, PROP_NONE);
  RNA_def_property_pointer_sdna(prop, nullptr, "curve_sensitivity");
  RNA_def_property_struct_type(prop, "CurveMapping");
  RNA_def_property_ui_text(prop, "Curve Sensitivity", "Curve used for the sensitivity");
  RNA_def_property_clear_flag(prop, PROP_ANIMATABLE);
  RNA_def_property_update(prop, NC_GPENCIL | ND_DATA, nullptr);

  prop = RNA_def_property(srna, "curve_strength", PROP_POINTER, PROP_NONE);
  RNA_def_property_pointer_sdna(prop, nullptr, "curve_strength");
  RNA_def_property_struct_type(prop, "CurveMapping");
  RNA_def_property_ui_text(prop, "Curve Strength", "Curve used for the strength");
  RNA_def_property_clear_flag(prop, PROP_ANIMATABLE);
  RNA_def_property_update(prop, NC_GPENCIL | ND_DATA, nullptr);

  prop = RNA_def_property(srna, "curve_jitter", PROP_POINTER, PROP_NONE);
  RNA_def_property_pointer_sdna(prop, nullptr, "curve_jitter");
  RNA_def_property_struct_type(prop, "CurveMapping");
  RNA_def_property_ui_text(prop, "Curve Jitter", "Curve used for the jitter effect");
  RNA_def_property_clear_flag(prop, PROP_ANIMATABLE);
  RNA_def_property_update(prop, NC_GPENCIL | ND_DATA, nullptr);

  prop = RNA_def_property(srna, "curve_random_pressure", PROP_POINTER, PROP_NONE);
  RNA_def_property_pointer_sdna(prop, nullptr, "curve_rand_pressure");
  RNA_def_property_struct_type(prop, "CurveMapping");
  RNA_def_property_ui_text(prop, "Random Curve", "Curve used for modulating effect");
  RNA_def_property_clear_flag(prop, PROP_ANIMATABLE);
  RNA_def_property_update(prop, NC_GPENCIL | ND_DATA, nullptr);

  prop = RNA_def_property(srna, "curve_random_strength", PROP_POINTER, PROP_NONE);
  RNA_def_property_pointer_sdna(prop, nullptr, "curve_rand_strength");
  RNA_def_property_struct_type(prop, "CurveMapping");
  RNA_def_property_ui_text(prop, "Random Curve", "Curve used for modulating effect");
  RNA_def_property_clear_flag(prop, PROP_ANIMATABLE);
  RNA_def_property_update(prop, NC_GPENCIL | ND_DATA, nullptr);

  prop = RNA_def_property(srna, "curve_random_uv", PROP_POINTER, PROP_NONE);
  RNA_def_property_pointer_sdna(prop, nullptr, "curve_rand_uv");
  RNA_def_property_struct_type(prop, "CurveMapping");
  RNA_def_property_ui_text(prop, "Random Curve", "Curve used for modulating effect");
  RNA_def_property_clear_flag(prop, PROP_ANIMATABLE);
  RNA_def_property_update(prop, NC_GPENCIL | ND_DATA, nullptr);

  prop = RNA_def_property(srna, "curve_random_hue", PROP_POINTER, PROP_NONE);
  RNA_def_property_pointer_sdna(prop, nullptr, "curve_rand_hue");
  RNA_def_property_struct_type(prop, "CurveMapping");
  RNA_def_property_ui_text(prop, "Random Curve", "Curve used for modulating effect");
  RNA_def_property_clear_flag(prop, PROP_ANIMATABLE);
  RNA_def_property_update(prop, NC_GPENCIL | ND_DATA, nullptr);

  prop = RNA_def_property(srna, "curve_random_saturation", PROP_POINTER, PROP_NONE);
  RNA_def_property_pointer_sdna(prop, nullptr, "curve_rand_saturation");
  RNA_def_property_struct_type(prop, "CurveMapping");
  RNA_def_property_ui_text(prop, "Random Curve", "Curve used for modulating effect");
  RNA_def_property_clear_flag(prop, PROP_ANIMATABLE);
  RNA_def_property_update(prop, NC_GPENCIL | ND_DATA, nullptr);

  prop = RNA_def_property(srna, "curve_random_value", PROP_POINTER, PROP_NONE);
  RNA_def_property_pointer_sdna(prop, nullptr, "curve_rand_value");
  RNA_def_property_struct_type(prop, "CurveMapping");
  RNA_def_property_ui_text(prop, "Random Curve", "Curve used for modulating effect");
  RNA_def_property_clear_flag(prop, PROP_ANIMATABLE);
  RNA_def_property_update(prop, NC_GPENCIL | ND_DATA, nullptr);

  /* Fill threshold for transparency. */
  prop = RNA_def_property(srna, "fill_threshold", PROP_FLOAT, PROP_FACTOR);
  RNA_def_property_float_sdna(prop, nullptr, "fill_threshold");
  RNA_def_property_range(prop, 0.0f, 1.0f);
  RNA_def_property_ui_text(
      prop, "Threshold", "Threshold to consider color transparent for filling");
  RNA_def_property_clear_flag(prop, PROP_ANIMATABLE);
  RNA_def_property_update(prop, NC_GPENCIL | ND_DATA, nullptr);

  /* fill factor size */
  prop = RNA_def_property(srna, "fill_factor", PROP_FLOAT, PROP_NONE);
  RNA_def_property_float_sdna(prop, nullptr, "fill_factor");
  RNA_def_property_range(prop, GPENCIL_MIN_FILL_FAC, GPENCIL_MAX_FILL_FAC);
  RNA_def_property_ui_text(
      prop,
      "Precision",
      "Factor for fill boundary accuracy, higher values are more accurate but slower");
  RNA_def_property_clear_flag(prop, PROP_ANIMATABLE);
  RNA_def_property_update(prop, NC_GPENCIL | ND_DATA, nullptr);

  /* fill simplify steps */
  prop = RNA_def_property(srna, "fill_simplify_level", PROP_INT, PROP_NONE);
  RNA_def_property_int_sdna(prop, nullptr, "fill_simplylvl");
  RNA_def_property_range(prop, 0, 10);
  RNA_def_property_ui_text(
      prop, "Simplify", "Number of simplify steps (large values reduce fill accuracy)");
  RNA_def_property_clear_flag(prop, PROP_ANIMATABLE);
  RNA_def_property_update(prop, NC_GPENCIL | ND_DATA, nullptr);

  prop = RNA_def_property(srna, "uv_random", PROP_FLOAT, PROP_FACTOR);
  RNA_def_property_float_sdna(prop, nullptr, "uv_random");
  RNA_def_property_range(prop, 0.0, 1.0);
  RNA_def_property_ui_text(prop, "UV Random", "Random factor for auto-generated UV rotation");
  RNA_def_property_clear_flag(prop, PROP_ANIMATABLE);
  RNA_def_property_update(prop, NC_GPENCIL | ND_DATA, nullptr);

  /* gradient control */
  prop = RNA_def_property(srna, "hardness", PROP_FLOAT, PROP_FACTOR);
  RNA_def_property_float_sdna(prop, nullptr, "hardness");
  RNA_def_property_range(prop, 0.001f, 1.0f);
  RNA_def_property_float_default(prop, 1.0f);
  RNA_def_property_ui_text(
      prop,
      "Hardness",
      "Gradient from the center of Dot and Box strokes (set to 1 for a solid stroke)");
  RNA_def_parameter_clear_flags(prop, PROP_ANIMATABLE, ParameterFlag(0));

  /* gradient shape ratio */
  prop = RNA_def_property(srna, "aspect", PROP_FLOAT, PROP_XYZ);
  RNA_def_property_float_sdna(prop, nullptr, "aspect_ratio");
  RNA_def_property_array(prop, 2);
  RNA_def_property_range(prop, 0.01f, 1.0f);
  RNA_def_property_float_default(prop, 1.0f);
  RNA_def_property_ui_text(prop, "Aspect", "");
  RNA_def_parameter_clear_flags(prop, PROP_ANIMATABLE, ParameterFlag(0));

  prop = RNA_def_property(srna, "input_samples", PROP_INT, PROP_NONE);
  RNA_def_property_int_sdna(prop, nullptr, "input_samples");
  RNA_def_property_range(prop, 0, GP_MAX_INPUT_SAMPLES);
  RNA_def_property_ui_text(
      prop,
      "Input Samples",
      "Generated intermediate points for very fast mouse movements (Set to 0 to disable)");
  RNA_def_property_clear_flag(prop, PROP_ANIMATABLE);
  RNA_def_property_update(prop, NC_GPENCIL | ND_DATA, nullptr);

  /* active smooth factor while drawing */
  prop = RNA_def_property(srna, "active_smooth_factor", PROP_FLOAT, PROP_FACTOR);
  RNA_def_property_float_sdna(prop, nullptr, "active_smooth");
  RNA_def_property_range(prop, 0.0f, 1.0f);
  RNA_def_property_ui_text(prop, "Active Smooth", "Amount of smoothing while drawing");
  RNA_def_property_clear_flag(prop, PROP_ANIMATABLE);
  RNA_def_property_update(prop, NC_GPENCIL | ND_DATA, nullptr);

  prop = RNA_def_property(srna, "eraser_strength_factor", PROP_FLOAT, PROP_PERCENTAGE);
  RNA_def_property_float_sdna(prop, nullptr, "era_strength_f");
  RNA_def_property_range(prop, 0.0, 100.0);
  RNA_def_property_ui_range(prop, 0.0, 100.0, 10, 1);
  RNA_def_property_ui_text(prop, "Affect Stroke Strength", "Amount of erasing for strength");
  RNA_def_property_clear_flag(prop, PROP_ANIMATABLE);
  RNA_def_property_update(prop, NC_GPENCIL | ND_DATA, nullptr);

  prop = RNA_def_property(srna, "eraser_thickness_factor", PROP_FLOAT, PROP_PERCENTAGE);
  RNA_def_property_float_sdna(prop, nullptr, "era_thickness_f");
  RNA_def_property_range(prop, 0.0, 100.0);
  RNA_def_property_ui_range(prop, 0.0, 100.0, 10, 1);
  RNA_def_property_ui_text(prop, "Affect Stroke Thickness", "Amount of erasing for thickness");
  RNA_def_property_clear_flag(prop, PROP_ANIMATABLE);
  RNA_def_property_update(prop, NC_GPENCIL | ND_DATA, nullptr);

  /* Mode type. */
  prop = RNA_def_property(srna, "vertex_mode", PROP_ENUM, PROP_NONE);
  RNA_def_property_enum_bitflag_sdna(prop, nullptr, "vertex_mode");
  RNA_def_property_enum_items(prop, gppaint_mode_types_items);
  RNA_def_property_ui_text(prop, "Mode Type", "Defines how vertex color affect to the strokes");
  RNA_def_property_clear_flag(prop, PROP_ANIMATABLE);

  /* Vertex Color mix factor. */
  prop = RNA_def_property(srna, "vertex_color_factor", PROP_FLOAT, PROP_FACTOR);
  RNA_def_property_float_sdna(prop, nullptr, "vertex_factor");
  RNA_def_property_range(prop, 0.0f, 1.0f);
  RNA_def_property_clear_flag(prop, PROP_ANIMATABLE);
  RNA_def_property_ui_text(
      prop, "Vertex Color Factor", "Factor used to mix vertex color to get final color");

  /* Hue randomness. */
  prop = RNA_def_property(srna, "random_hue_factor", PROP_FLOAT, PROP_FACTOR);
  RNA_def_property_float_sdna(prop, nullptr, "random_hue");
  RNA_def_property_range(prop, 0.0f, 1.0f);
  RNA_def_property_float_default(prop, 0.0f);
  RNA_def_property_ui_text(prop, "Hue", "Random factor to modify original hue");
  RNA_def_parameter_clear_flags(prop, PROP_ANIMATABLE, ParameterFlag(0));

  /* Saturation randomness. */
  prop = RNA_def_property(srna, "random_saturation_factor", PROP_FLOAT, PROP_FACTOR);
  RNA_def_property_float_sdna(prop, nullptr, "random_saturation");
  RNA_def_property_range(prop, 0.0f, 1.0f);
  RNA_def_property_float_default(prop, 0.0f);
  RNA_def_property_ui_text(prop, "Saturation", "Random factor to modify original saturation");
  RNA_def_parameter_clear_flags(prop, PROP_ANIMATABLE, ParameterFlag(0));

  /* Value randomness. */
  prop = RNA_def_property(srna, "random_value_factor", PROP_FLOAT, PROP_FACTOR);
  RNA_def_property_float_sdna(prop, nullptr, "random_value");
  RNA_def_property_range(prop, 0.0f, 1.0f);
  RNA_def_property_float_default(prop, 0.0f);
  RNA_def_property_ui_text(prop, "Value", "Random factor to modify original value");
  RNA_def_parameter_clear_flags(prop, PROP_ANIMATABLE, ParameterFlag(0));

  /* Factor to extend stroke extremes in Fill brush. */
  prop = RNA_def_property(srna, "extend_stroke_factor", PROP_FLOAT, PROP_NONE);
  RNA_def_property_float_sdna(prop, nullptr, "fill_extend_fac");
  RNA_def_property_range(prop, 0.0f, 10.0f);
  RNA_def_property_float_default(prop, 0.0f);
  RNA_def_property_ui_text(
      prop, "Closure Size", "Strokes end extension for closing gaps, use zero to disable");
  RNA_def_parameter_clear_flags(prop, PROP_ANIMATABLE, ParameterFlag(0));

  prop = RNA_def_property(srna, "fill_extend_mode", PROP_ENUM, PROP_NONE);
  RNA_def_property_enum_sdna(prop, nullptr, "fill_extend_mode");
  RNA_def_property_enum_items(prop, rna_enum_gpencil_fill_extend_modes_items);
  RNA_def_property_ui_text(
      prop, "Closure Mode", "Types of stroke extensions used for closing gaps");
  RNA_def_parameter_clear_flags(prop, PROP_ANIMATABLE, ParameterFlag(0));

  /* Number of pixels to dilate fill area. Negative values contract the filled area. */
  prop = RNA_def_property(srna, "dilate", PROP_INT, PROP_PIXEL);
  RNA_def_property_int_sdna(prop, nullptr, "dilate_pixels");
  RNA_def_property_range(prop, -40, 40);
  RNA_def_property_int_default(prop, 1);
  RNA_def_property_ui_text(
      prop, "Dilate/Contract", "Number of pixels to expand or contract fill area");
  RNA_def_property_clear_flag(prop, PROP_ANIMATABLE);
  RNA_def_property_update(prop, NC_GPENCIL | ND_DATA, nullptr);

  /* Factor to determine outline external perimeter thickness. */
  prop = RNA_def_property(srna, "outline_thickness_factor", PROP_FLOAT, PROP_FACTOR);
  RNA_def_property_float_sdna(prop, nullptr, "outline_fac");
  RNA_def_property_range(prop, 0.0f, 1.0f);
  RNA_def_property_float_default(prop, 0.0f);
  RNA_def_property_ui_text(
      prop, "Thickness", "Thickness of the outline stroke relative to current brush thickness");
  RNA_def_parameter_clear_flags(prop, PROP_ANIMATABLE, ParameterFlag(0));

  /* Flags */
  prop = RNA_def_property(srna, "use_pressure", PROP_BOOLEAN, PROP_NONE);
  RNA_def_property_boolean_sdna(prop, nullptr, "flag", GP_BRUSH_USE_PRESSURE);
  RNA_def_property_ui_icon(prop, ICON_STYLUS_PRESSURE, 0);
  RNA_def_property_ui_text(prop, "Use Pressure", "Use tablet pressure");
  RNA_def_property_clear_flag(prop, PROP_ANIMATABLE);
  RNA_def_property_update(prop, NC_GPENCIL | ND_DATA, nullptr);

  prop = RNA_def_property(srna, "use_strength_pressure", PROP_BOOLEAN, PROP_NONE);
  RNA_def_property_boolean_sdna(prop, nullptr, "flag", GP_BRUSH_USE_STRENGTH_PRESSURE);
  RNA_def_property_ui_icon(prop, ICON_STYLUS_PRESSURE, 0);
  RNA_def_property_ui_text(
      prop, "Use Pressure Strength", "Use tablet pressure for color strength");
  RNA_def_property_clear_flag(prop, PROP_ANIMATABLE);
  RNA_def_property_update(prop, NC_GPENCIL | ND_DATA, nullptr);

  prop = RNA_def_property(srna, "use_jitter_pressure", PROP_BOOLEAN, PROP_NONE);
  RNA_def_property_boolean_sdna(prop, nullptr, "flag", GP_BRUSH_USE_JITTER_PRESSURE);
  RNA_def_property_ui_icon(prop, ICON_STYLUS_PRESSURE, 0);
  RNA_def_property_ui_text(prop, "Use Pressure Jitter", "Use tablet pressure for jitter");
  RNA_def_property_clear_flag(prop, PROP_ANIMATABLE);
  RNA_def_property_update(prop, NC_GPENCIL | ND_DATA, nullptr);

  prop = RNA_def_property(srna, "use_stroke_random_hue", PROP_BOOLEAN, PROP_NONE);
  RNA_def_property_boolean_sdna(prop, nullptr, "flag2", GP_BRUSH_USE_HUE_AT_STROKE);
  RNA_def_property_ui_icon(prop, ICON_GP_SELECT_STROKES, 0);
  RNA_def_property_ui_text(prop, "Stroke Random", "Use randomness at stroke level");
  RNA_def_property_clear_flag(prop, PROP_ANIMATABLE);
  RNA_def_property_update(prop, NC_GPENCIL | ND_DATA, nullptr);

  prop = RNA_def_property(srna, "use_stroke_random_sat", PROP_BOOLEAN, PROP_NONE);
  RNA_def_property_boolean_sdna(prop, nullptr, "flag2", GP_BRUSH_USE_SAT_AT_STROKE);
  RNA_def_property_ui_icon(prop, ICON_GP_SELECT_STROKES, 0);
  RNA_def_property_ui_text(prop, "Stroke Random", "Use randomness at stroke level");
  RNA_def_property_clear_flag(prop, PROP_ANIMATABLE);
  RNA_def_property_update(prop, NC_GPENCIL | ND_DATA, nullptr);

  prop = RNA_def_property(srna, "use_stroke_random_val", PROP_BOOLEAN, PROP_NONE);
  RNA_def_property_boolean_sdna(prop, nullptr, "flag2", GP_BRUSH_USE_VAL_AT_STROKE);
  RNA_def_property_ui_icon(prop, ICON_GP_SELECT_STROKES, 0);
  RNA_def_property_ui_text(prop, "Stroke Random", "Use randomness at stroke level");
  RNA_def_property_clear_flag(prop, PROP_ANIMATABLE);
  RNA_def_property_update(prop, NC_GPENCIL | ND_DATA, nullptr);

  prop = RNA_def_property(srna, "use_stroke_random_radius", PROP_BOOLEAN, PROP_NONE);
  RNA_def_property_boolean_sdna(prop, nullptr, "flag2", GP_BRUSH_USE_PRESS_AT_STROKE);
  RNA_def_property_ui_icon(prop, ICON_GP_SELECT_STROKES, 0);
  RNA_def_property_ui_text(prop, "Stroke Random", "Use randomness at stroke level");
  RNA_def_property_clear_flag(prop, PROP_ANIMATABLE);
  RNA_def_property_update(prop, NC_GPENCIL | ND_DATA, nullptr);

  prop = RNA_def_property(srna, "use_stroke_random_strength", PROP_BOOLEAN, PROP_NONE);
  RNA_def_property_boolean_sdna(prop, nullptr, "flag2", GP_BRUSH_USE_STRENGTH_AT_STROKE);
  RNA_def_property_ui_icon(prop, ICON_GP_SELECT_STROKES, 0);
  RNA_def_property_ui_text(prop, "Stroke Random", "Use randomness at stroke level");
  RNA_def_property_clear_flag(prop, PROP_ANIMATABLE);
  RNA_def_property_update(prop, NC_GPENCIL | ND_DATA, nullptr);

  prop = RNA_def_property(srna, "use_stroke_random_uv", PROP_BOOLEAN, PROP_NONE);
  RNA_def_property_boolean_sdna(prop, nullptr, "flag2", GP_BRUSH_USE_UV_AT_STROKE);
  RNA_def_property_ui_icon(prop, ICON_GP_SELECT_STROKES, 0);
  RNA_def_property_ui_text(prop, "Stroke Random", "Use randomness at stroke level");
  RNA_def_property_clear_flag(prop, PROP_ANIMATABLE);
  RNA_def_property_update(prop, NC_GPENCIL | ND_DATA, nullptr);

  prop = RNA_def_property(srna, "use_random_press_hue", PROP_BOOLEAN, PROP_NONE);
  RNA_def_property_boolean_sdna(prop, nullptr, "flag2", GP_BRUSH_USE_HUE_RAND_PRESS);
  RNA_def_property_ui_icon(prop, ICON_STYLUS_PRESSURE, 0);
  RNA_def_property_ui_text(prop, "Use Pressure", "Use pressure to modulate randomness");
  RNA_def_property_clear_flag(prop, PROP_ANIMATABLE);
  RNA_def_property_update(prop, NC_GPENCIL | ND_DATA, nullptr);

  prop = RNA_def_property(srna, "use_random_press_sat", PROP_BOOLEAN, PROP_NONE);
  RNA_def_property_boolean_sdna(prop, nullptr, "flag2", GP_BRUSH_USE_SAT_RAND_PRESS);
  RNA_def_property_ui_icon(prop, ICON_STYLUS_PRESSURE, 0);
  RNA_def_property_ui_text(prop, "Use Pressure", "Use pressure to modulate randomness");
  RNA_def_property_clear_flag(prop, PROP_ANIMATABLE);
  RNA_def_property_update(prop, NC_GPENCIL | ND_DATA, nullptr);

  prop = RNA_def_property(srna, "use_random_press_val", PROP_BOOLEAN, PROP_NONE);
  RNA_def_property_boolean_sdna(prop, nullptr, "flag2", GP_BRUSH_USE_VAL_RAND_PRESS);
  RNA_def_property_ui_icon(prop, ICON_STYLUS_PRESSURE, 0);
  RNA_def_property_ui_text(prop, "Use Pressure", "Use pressure to modulate randomness");
  RNA_def_property_clear_flag(prop, PROP_ANIMATABLE);
  RNA_def_property_update(prop, NC_GPENCIL | ND_DATA, nullptr);

  prop = RNA_def_property(srna, "use_random_press_radius", PROP_BOOLEAN, PROP_NONE);
  RNA_def_property_boolean_sdna(prop, nullptr, "flag2", GP_BRUSH_USE_PRESSURE_RAND_PRESS);
  RNA_def_property_ui_icon(prop, ICON_STYLUS_PRESSURE, 0);
  RNA_def_property_ui_text(prop, "Use Pressure", "Use pressure to modulate randomness");
  RNA_def_property_clear_flag(prop, PROP_ANIMATABLE);
  RNA_def_property_update(prop, NC_GPENCIL | ND_DATA, nullptr);

  prop = RNA_def_property(srna, "use_random_press_strength", PROP_BOOLEAN, PROP_NONE);
  RNA_def_property_boolean_sdna(prop, nullptr, "flag2", GP_BRUSH_USE_STRENGTH_RAND_PRESS);
  RNA_def_property_ui_icon(prop, ICON_STYLUS_PRESSURE, 0);
  RNA_def_property_ui_text(prop, "Use Pressure", "Use pressure to modulate randomness");
  RNA_def_property_clear_flag(prop, PROP_ANIMATABLE);
  RNA_def_property_update(prop, NC_GPENCIL | ND_DATA, nullptr);

  prop = RNA_def_property(srna, "use_random_press_uv", PROP_BOOLEAN, PROP_NONE);
  RNA_def_property_boolean_sdna(prop, nullptr, "flag2", GP_BRUSH_USE_UV_RAND_PRESS);
  RNA_def_property_ui_icon(prop, ICON_STYLUS_PRESSURE, 0);
  RNA_def_property_ui_text(prop, "Use Pressure", "Use pressure to modulate randomness");
  RNA_def_property_clear_flag(prop, PROP_ANIMATABLE);
  RNA_def_property_update(prop, NC_GPENCIL | ND_DATA, nullptr);

  prop = RNA_def_property(srna, "use_settings_stabilizer", PROP_BOOLEAN, PROP_NONE);
  RNA_def_property_boolean_sdna(prop, nullptr, "flag", GP_BRUSH_STABILIZE_MOUSE);
  RNA_def_property_boolean_default(prop, true);
  RNA_def_property_ui_text(prop,
                           "Use Stabilizer",
                           "Draw lines with a delay to allow smooth strokes (press Shift key to "
                           "override while drawing)");
  RNA_def_property_clear_flag(prop, PROP_ANIMATABLE);

  prop = RNA_def_property(srna, "eraser_mode", PROP_ENUM, PROP_NONE);
  RNA_def_property_enum_sdna(prop, nullptr, "eraser_mode");
  RNA_def_property_enum_items(prop, rna_enum_gpencil_brush_eraser_modes_items);
  RNA_def_property_ui_text(prop, "Mode", "Eraser Mode");
  RNA_def_property_translation_context(prop, BLT_I18NCONTEXT_ID_GPENCIL);
  RNA_def_property_clear_flag(prop, PROP_ANIMATABLE);
  RNA_def_property_update(prop, NC_GPENCIL | ND_DATA, nullptr);

  prop = RNA_def_property(srna, "caps_type", PROP_ENUM, PROP_NONE);
  RNA_def_property_enum_sdna(prop, nullptr, "caps_type");
  RNA_def_property_enum_items(prop, rna_enum_gpencil_brush_caps_types_items);
  RNA_def_property_ui_text(prop, "Caps Type", "The shape of the start and end of the stroke");
  RNA_def_property_translation_context(prop, BLT_I18NCONTEXT_ID_GPENCIL);
  RNA_def_property_clear_flag(prop, PROP_ANIMATABLE);

  prop = RNA_def_property(srna, "fill_draw_mode", PROP_ENUM, PROP_NONE);
  RNA_def_property_enum_sdna(prop, nullptr, "fill_draw_mode");
  RNA_def_property_enum_items(prop, rna_enum_gpencil_fill_draw_modes_items);
  RNA_def_property_ui_text(prop, "Mode", "Mode to draw boundary limits");
  RNA_def_property_clear_flag(prop, PROP_ANIMATABLE);

  prop = RNA_def_property(srna, "fill_layer_mode", PROP_ENUM, PROP_NONE);
  RNA_def_property_enum_sdna(prop, nullptr, "fill_layer_mode");
  RNA_def_property_enum_items(prop, rna_enum_gpencil_fill_layers_modes_items);
  RNA_def_property_ui_text(prop, "Layer Mode", "Layers used as boundaries");
  RNA_def_property_clear_flag(prop, PROP_ANIMATABLE);

  prop = RNA_def_property(srna, "fill_direction", PROP_ENUM, PROP_NONE);
  RNA_def_property_enum_sdna(prop, nullptr, "fill_direction");
  RNA_def_property_enum_items(prop, rna_enum_gpencil_fill_direction_items);
  RNA_def_property_ui_text(prop, "Direction", "Direction of the fill");
  RNA_def_property_clear_flag(prop, PROP_ANIMATABLE);

  prop = RNA_def_property(srna, "pin_draw_mode", PROP_BOOLEAN, PROP_NONE);
  RNA_def_property_boolean_funcs(
      prop, "rna_GPencilBrush_pin_mode_get", "rna_GPencilBrush_pin_mode_set");
  RNA_def_property_ui_icon(prop, ICON_UNPINNED, 1);
  RNA_def_property_flag(prop, PROP_CONTEXT_UPDATE);
  RNA_def_property_clear_flag(prop, PROP_ANIMATABLE);
  RNA_def_property_update(prop, NC_GPENCIL | ND_DATA, "rna_GPencilBrush_pin_mode_update");
  RNA_def_property_ui_text(prop, "Pin Mode", "Pin the mode to the brush");

  prop = RNA_def_property(srna, "brush_draw_mode", PROP_ENUM, PROP_NONE);
  RNA_def_property_enum_sdna(prop, nullptr, "brush_draw_mode");
  RNA_def_property_enum_items(prop, rna_enum_gpencil_brush_modes_items);
  RNA_def_property_ui_text(prop, "Mode", "Preselected mode when using this brush");
  RNA_def_property_clear_flag(prop, PROP_ANIMATABLE);

  prop = RNA_def_property(srna, "use_trim", PROP_BOOLEAN, PROP_NONE);
  RNA_def_property_boolean_sdna(prop, nullptr, "flag", GP_BRUSH_TRIM_STROKE);
  RNA_def_property_boolean_default(prop, false);
  RNA_def_property_ui_text(prop, "Trim Stroke Ends", "Trim intersecting stroke ends");
  RNA_def_property_clear_flag(prop, PROP_ANIMATABLE);

  prop = RNA_def_property(srna, "use_settings_outline", PROP_BOOLEAN, PROP_NONE);
  RNA_def_property_boolean_sdna(prop, nullptr, "flag", GP_BRUSH_OUTLINE_STROKE);
  RNA_def_property_boolean_default(prop, false);
<<<<<<< HEAD
  RNA_def_property_ui_text(prop, "Outline", "Requires a active camera in the scene\nConvert stroke to perimeter");
=======
  RNA_def_property_ui_text(prop, "Outline", "Convert stroke to outline");
>>>>>>> c37bb919
  RNA_def_property_clear_flag(prop, PROP_ANIMATABLE);

  prop = RNA_def_property(srna, "use_edit_position", PROP_BOOLEAN, PROP_NONE);
  RNA_def_property_boolean_sdna(
      prop, nullptr, "sculpt_mode_flag", GP_SCULPT_FLAGMODE_APPLY_POSITION);
  RNA_def_property_ui_text(prop, "Affect Position", "The brush affects the position of the point");
  RNA_def_property_clear_flag(prop, PROP_ANIMATABLE);
  RNA_def_property_update(prop, NC_SCENE | ND_TOOLSETTINGS, nullptr);

  prop = RNA_def_property(srna, "use_edit_strength", PROP_BOOLEAN, PROP_NONE);
  RNA_def_property_boolean_sdna(
      prop, nullptr, "sculpt_mode_flag", GP_SCULPT_FLAGMODE_APPLY_STRENGTH);
  RNA_def_property_ui_text(
      prop, "Affect Strength", "The brush affects the color strength of the point");
  RNA_def_property_clear_flag(prop, PROP_ANIMATABLE);
  RNA_def_property_update(prop, NC_SCENE | ND_TOOLSETTINGS, nullptr);

  prop = RNA_def_property(srna, "use_edit_thickness", PROP_BOOLEAN, PROP_NONE);
  RNA_def_property_boolean_sdna(
      prop, nullptr, "sculpt_mode_flag", GP_SCULPT_FLAGMODE_APPLY_THICKNESS);
  RNA_def_property_ui_text(
      prop, "Affect Thickness", "The brush affects the thickness of the point");
  RNA_def_property_clear_flag(prop, PROP_ANIMATABLE);
  RNA_def_property_update(prop, NC_SCENE | ND_TOOLSETTINGS, nullptr);

  prop = RNA_def_property(srna, "use_edit_uv", PROP_BOOLEAN, PROP_NONE);
  RNA_def_property_boolean_sdna(prop, nullptr, "sculpt_mode_flag", GP_SCULPT_FLAGMODE_APPLY_UV);
  RNA_def_property_ui_text(prop, "Affect UV", "The brush affects the UV rotation of the point");
  RNA_def_property_clear_flag(prop, PROP_ANIMATABLE);
  RNA_def_property_update(prop, NC_SCENE | ND_TOOLSETTINGS, nullptr);

  /* Material */
  prop = RNA_def_property(srna, "material", PROP_POINTER, PROP_NONE);
  RNA_def_property_struct_type(prop, "Material");
  RNA_def_property_pointer_funcs(
      prop, nullptr, nullptr, nullptr, "rna_BrushGpencilSettings_material_poll");
  RNA_def_property_flag(prop, PROP_EDITABLE | PROP_ID_SELF_CHECK | PROP_CONTEXT_UPDATE);
  RNA_def_property_ui_text(prop, "Material", "Material used for strokes drawn using this brush");
  RNA_def_property_clear_flag(prop, PROP_ANIMATABLE);
  RNA_def_property_update(prop, NC_GPENCIL | ND_DATA, "rna_Brush_material_update");

  /* Secondary Material */
  prop = RNA_def_property(srna, "material_alt", PROP_POINTER, PROP_NONE);
  RNA_def_property_struct_type(prop, "Material");
  RNA_def_property_pointer_funcs(
      prop, nullptr, nullptr, nullptr, "rna_BrushGpencilSettings_material_poll");
  RNA_def_property_flag(prop, PROP_EDITABLE | PROP_ID_SELF_CHECK | PROP_CONTEXT_UPDATE);
  RNA_def_property_ui_text(prop, "Material", "Material used for secondary uses for this brush");
  RNA_def_property_clear_flag(prop, PROP_ANIMATABLE);
  RNA_def_property_update(prop, NC_GPENCIL | ND_DATA, "rna_Brush_material_update");

  prop = RNA_def_property(srna, "show_fill_boundary", PROP_BOOLEAN, PROP_NONE);
  RNA_def_property_boolean_sdna(prop, nullptr, "flag", GP_BRUSH_FILL_SHOW_HELPLINES);
  RNA_def_property_boolean_default(prop, true);
  RNA_def_property_ui_text(prop, "Show Lines", "Show help lines for filling to see boundaries");
  RNA_def_property_clear_flag(prop, PROP_ANIMATABLE);

  prop = RNA_def_property(srna, "show_fill_extend", PROP_BOOLEAN, PROP_NONE);
  RNA_def_property_boolean_sdna(prop, nullptr, "flag", GP_BRUSH_FILL_SHOW_EXTENDLINES);
  RNA_def_property_boolean_default(prop, true);
  RNA_def_property_ui_text(prop, "Visual Aids", "Show help lines for stroke extension");
  RNA_def_property_clear_flag(prop, PROP_ANIMATABLE);

  prop = RNA_def_property(srna, "use_collide_strokes", PROP_BOOLEAN, PROP_NONE);
  RNA_def_property_boolean_sdna(prop, nullptr, "flag", GP_BRUSH_FILL_STROKE_COLLIDE);
  RNA_def_property_boolean_default(prop, false);
  RNA_def_property_ui_text(
      prop, "Strokes Collision", "Check if extend lines collide with strokes");
  RNA_def_property_clear_flag(prop, PROP_ANIMATABLE);

  prop = RNA_def_property(srna, "show_fill", PROP_BOOLEAN, PROP_NONE);
  RNA_def_property_boolean_negative_sdna(prop, nullptr, "flag", GP_BRUSH_FILL_HIDE);
  RNA_def_property_boolean_default(prop, true);
  RNA_def_property_ui_text(
      prop, "Show Fill", "Show transparent lines to use as boundary for filling");
  RNA_def_property_clear_flag(prop, PROP_ANIMATABLE);

  prop = RNA_def_property(srna, "use_fill_limit", PROP_BOOLEAN, PROP_NONE);
  RNA_def_property_boolean_sdna(prop, nullptr, "flag", GP_BRUSH_FILL_FIT_DISABLE);
  RNA_def_property_boolean_default(prop, true);
  RNA_def_property_ui_text(prop, "Limit to Viewport", "Fill only visible areas in viewport");
  RNA_def_property_clear_flag(prop, PROP_ANIMATABLE);

  prop = RNA_def_property(srna, "use_settings_postprocess", PROP_BOOLEAN, PROP_NONE);
  RNA_def_property_boolean_sdna(prop, nullptr, "flag", GP_BRUSH_GROUP_SETTINGS);
  RNA_def_property_ui_text(
      prop, "Use Post-Process Settings", "Additional post processing options for new strokes");
  RNA_def_property_clear_flag(prop, PROP_ANIMATABLE);

  prop = RNA_def_property(srna, "use_settings_random", PROP_BOOLEAN, PROP_NONE);
  RNA_def_property_boolean_sdna(prop, nullptr, "flag", GP_BRUSH_GROUP_RANDOM);
  RNA_def_property_ui_text(prop, "Random Settings", "Random brush settings");
  RNA_def_property_clear_flag(prop, PROP_ANIMATABLE);

  prop = RNA_def_property(srna, "use_material_pin", PROP_BOOLEAN, PROP_NONE);
  RNA_def_property_boolean_sdna(prop, nullptr, "flag", GP_BRUSH_MATERIAL_PINNED);
  RNA_def_property_flag(prop, PROP_CONTEXT_UPDATE);
  RNA_def_property_ui_icon(prop, ICON_UNPINNED, 1);
  RNA_def_property_ui_text(prop, "Pin Material", "Keep material assigned to brush");
  RNA_def_property_clear_flag(prop, PROP_ANIMATABLE);
  RNA_def_property_update(
      prop, NC_GPENCIL | ND_DATA, "rna_BrushGpencilSettings_use_material_pin_update");

  prop = RNA_def_property(srna, "show_lasso", PROP_BOOLEAN, PROP_NONE);
  RNA_def_property_boolean_negative_sdna(prop, nullptr, "flag", GP_BRUSH_DISSABLE_LASSO);
  RNA_def_property_ui_text(
      prop, "Show Lasso", "Do not display fill color while drawing the stroke");
  RNA_def_property_clear_flag(prop, PROP_ANIMATABLE);

  prop = RNA_def_property(srna, "use_occlude_eraser", PROP_BOOLEAN, PROP_NONE);
  RNA_def_property_boolean_sdna(prop, nullptr, "flag", GP_BRUSH_OCCLUDE_ERASER);
  RNA_def_property_ui_text(prop, "Occlude Eraser", "Erase only strokes visible and not occluded");
  RNA_def_property_clear_flag(prop, PROP_ANIMATABLE);

  prop = RNA_def_property(srna, "use_keep_caps_eraser", PROP_BOOLEAN, PROP_NONE);
  RNA_def_property_boolean_sdna(prop, nullptr, "flag", GP_BRUSH_ERASER_KEEP_CAPS);
  RNA_def_property_ui_text(
      prop, "Keep caps", "Keep the caps as they are and don't flatten them when erasing");
  RNA_def_property_clear_flag(prop, PROP_ANIMATABLE);

  prop = RNA_def_property(srna, "use_active_layer_only", PROP_BOOLEAN, PROP_NONE);
  RNA_def_property_boolean_sdna(prop, nullptr, "flag", GP_BRUSH_ACTIVE_LAYER_ONLY);
  RNA_def_property_ui_text(prop, "Active Layer", "Only edit the active layer of the object");
  RNA_def_property_clear_flag(prop, PROP_ANIMATABLE);
}

static void rna_def_curves_sculpt_options(BlenderRNA *brna)
{
  StructRNA *srna;
  PropertyRNA *prop;

  static const EnumPropertyItem density_mode_items[] = {
      {BRUSH_CURVES_SCULPT_DENSITY_MODE_AUTO,
       "AUTO",
       ICON_AUTO,
       "Auto",
       "Either add or remove curves depending on the minimum distance of the curves under the "
       "cursor"},
      {BRUSH_CURVES_SCULPT_DENSITY_MODE_ADD,
       "ADD",
       ICON_ADD,
       "Add",
       "Add new curves between existing curves, taking the minimum distance into account"},
      {BRUSH_CURVES_SCULPT_DENSITY_MODE_REMOVE,
       "REMOVE",
       ICON_REMOVE,
       "Remove",
       "Remove curves whose root points are too close"},
      {0, nullptr, 0, nullptr, nullptr},
  };

  srna = RNA_def_struct(brna, "BrushCurvesSculptSettings", nullptr);
  RNA_def_struct_path_func(srna, "rna_BrushCurvesSculptSettings_path");
  RNA_def_struct_sdna(srna, "BrushCurvesSculptSettings");
  RNA_def_struct_ui_text(srna, "Curves Sculpt Brush Settings", "");

  prop = RNA_def_property(srna, "add_amount", PROP_INT, PROP_NONE);
  RNA_def_property_range(prop, 1, INT32_MAX);
  RNA_def_property_ui_text(prop, "Count", "Number of curves added by the Add brush");

  prop = RNA_def_property(srna, "points_per_curve", PROP_INT, PROP_NONE);
  RNA_def_property_range(prop, 2, INT32_MAX);
  RNA_def_property_ui_text(
      prop, "Points per Curve", "Number of control points in a newly added curve");

  prop = RNA_def_property(srna, "use_uniform_scale", PROP_BOOLEAN, PROP_NONE);
  RNA_def_property_boolean_sdna(prop, nullptr, "flag", BRUSH_CURVES_SCULPT_FLAG_SCALE_UNIFORM);
  RNA_def_property_ui_text(prop,
                           "Scale Uniform",
                           "Grow or shrink curves by changing their size uniformly instead of "
                           "using trimming or extrapolation");

  prop = RNA_def_property(srna, "minimum_length", PROP_FLOAT, PROP_DISTANCE);
  RNA_def_property_range(prop, 0.0f, FLT_MAX);
  RNA_def_property_ui_text(
      prop, "Minimum Length", "Avoid shrinking curves shorter than this length");

  prop = RNA_def_property(srna, "use_length_interpolate", PROP_BOOLEAN, PROP_NONE);
  RNA_def_property_boolean_sdna(
      prop, nullptr, "flag", BRUSH_CURVES_SCULPT_FLAG_INTERPOLATE_LENGTH);
  RNA_def_property_ui_text(
      prop, "Interpolate Length", "Use length of the curves in close proximity");

  prop = RNA_def_property(srna, "use_radius_interpolate", PROP_BOOLEAN, PROP_NONE);
  RNA_def_property_boolean_sdna(
      prop, nullptr, "flag", BRUSH_CURVES_SCULPT_FLAG_INTERPOLATE_RADIUS);
  RNA_def_property_boolean_default(prop, true);
  RNA_def_property_ui_text(
      prop, "Interpolate Radius", "Use radius of the curves in close proximity");

  prop = RNA_def_property(srna, "use_point_count_interpolate", PROP_BOOLEAN, PROP_NONE);
  RNA_def_property_boolean_sdna(
      prop, nullptr, "flag", BRUSH_CURVES_SCULPT_FLAG_INTERPOLATE_POINT_COUNT);
  RNA_def_property_ui_text(prop,
                           "Interpolate Point Count",
                           "Use the number of points from the curves in close proximity");

  prop = RNA_def_property(srna, "use_shape_interpolate", PROP_BOOLEAN, PROP_NONE);
  RNA_def_property_boolean_sdna(prop, nullptr, "flag", BRUSH_CURVES_SCULPT_FLAG_INTERPOLATE_SHAPE);
  RNA_def_property_ui_text(
      prop, "Interpolate Shape", "Use shape of the curves in close proximity");

  prop = RNA_def_property(srna, "curve_length", PROP_FLOAT, PROP_DISTANCE);
  RNA_def_property_range(prop, 0.0, FLT_MAX);
  RNA_def_property_ui_text(
      prop,
      "Curve Length",
      "Length of newly added curves when it is not interpolated from other curves");

  prop = RNA_def_property(srna, "minimum_distance", PROP_FLOAT, PROP_DISTANCE);
  RNA_def_property_range(prop, 0.0f, FLT_MAX);
  RNA_def_property_ui_range(prop, 0.0, 1000.0f, 0.001, 2);
  RNA_def_property_ui_text(
      prop, "Minimum Distance", "Goal distance between curve roots for the Density brush");

  prop = RNA_def_property(srna, "curve_radius", PROP_FLOAT, PROP_DISTANCE);
  RNA_def_property_range(prop, 0.0, FLT_MAX);
  RNA_def_property_float_default(prop, 0.01f);
  RNA_def_property_ui_range(prop, 0.0, 1000.0f, 0.001, 2);
  RNA_def_property_ui_text(
      prop,
      "Curve Radius",
      "Radius of newly added curves when it is not interpolated from other curves");

  prop = RNA_def_property(srna, "density_add_attempts", PROP_INT, PROP_NONE);
  RNA_def_property_range(prop, 0, INT32_MAX);
  RNA_def_property_ui_text(
      prop, "Density Add Attempts", "How many times the Density brush tries to add a new curve");

  prop = RNA_def_property(srna, "density_mode", PROP_ENUM, PROP_NONE);
  RNA_def_property_enum_items(prop, density_mode_items);
  RNA_def_property_ui_text(
      prop, "Density Mode", "Determines whether the brush adds or removes curves");
  RNA_def_property_translation_context(prop, BLT_I18NCONTEXT_OPERATOR_DEFAULT);

  prop = RNA_def_property(srna, "curve_parameter_falloff", PROP_POINTER, PROP_NONE);
  RNA_def_property_struct_type(prop, "CurveMapping");
  RNA_def_property_ui_text(prop,
                           "Curve Parameter Falloff",
                           "Falloff that is applied from the tip to the root of each curve");
}

static void rna_def_brush(BlenderRNA *brna)
{
  StructRNA *srna;
  PropertyRNA *prop;

  static const EnumPropertyItem prop_blend_items[] = {
      {IMB_BLEND_MIX, "MIX", 0, "Mix", "Use Mix blending mode while painting"},
      RNA_ENUM_ITEM_SEPR,
      {IMB_BLEND_DARKEN, "DARKEN", 0, "Darken", "Use Darken blending mode while painting"},
      {IMB_BLEND_MUL, "MUL", 0, "Multiply", "Use Multiply blending mode while painting"},
      {IMB_BLEND_COLORBURN,
       "COLORBURN",
       0,
       "Color Burn",
       "Use Color Burn blending mode while painting"},
      {IMB_BLEND_LINEARBURN,
       "LINEARBURN",
       0,
       "Linear Burn",
       "Use Linear Burn blending mode while painting"},
      RNA_ENUM_ITEM_SEPR,
      {IMB_BLEND_LIGHTEN, "LIGHTEN", 0, "Lighten", "Use Lighten blending mode while painting"},
      {IMB_BLEND_SCREEN, "SCREEN", 0, "Screen", "Use Screen blending mode while painting"},
      {IMB_BLEND_COLORDODGE,
       "COLORDODGE",
       0,
       "Color Dodge",
       "Use Color Dodge blending mode while painting"},
      {IMB_BLEND_ADD, "ADD", 0, "Add", "Use Add blending mode while painting"},
      RNA_ENUM_ITEM_SEPR,
      {IMB_BLEND_OVERLAY, "OVERLAY", 0, "Overlay", "Use Overlay blending mode while painting"},
      {IMB_BLEND_SOFTLIGHT,
       "SOFTLIGHT",
       0,
       "Soft Light",
       "Use Soft Light blending mode while painting"},
      {IMB_BLEND_HARDLIGHT,
       "HARDLIGHT",
       0,
       "Hard Light",
       "Use Hard Light blending mode while painting"},
      {IMB_BLEND_VIVIDLIGHT,
       "VIVIDLIGHT",
       0,
       "Vivid Light",
       "Use Vivid Light blending mode while painting"},
      {IMB_BLEND_LINEARLIGHT,
       "LINEARLIGHT",
       0,
       "Linear Light",
       "Use Linear Light blending mode while painting"},
      {IMB_BLEND_PINLIGHT,
       "PINLIGHT",
       0,
       "Pin Light",
       "Use Pin Light blending mode while painting"},
      RNA_ENUM_ITEM_SEPR,
      {IMB_BLEND_DIFFERENCE,
       "DIFFERENCE",
       0,
       "Difference",
       "Use Difference blending mode while painting"},
      {IMB_BLEND_EXCLUSION,
       "EXCLUSION",
       0,
       "Exclusion",
       "Use Exclusion blending mode while painting"},
      {IMB_BLEND_SUB, "SUB", 0, "Subtract", "Use Subtract blending mode while painting"},
      RNA_ENUM_ITEM_SEPR,
      {IMB_BLEND_HUE, "HUE", 0, "Hue", "Use Hue blending mode while painting"},
      {IMB_BLEND_SATURATION,
       "SATURATION",
       0,
       "Saturation",
       "Use Saturation blending mode while painting"},
      {IMB_BLEND_COLOR, "COLOR", 0, "Color", "Use Color blending mode while painting"},
      {IMB_BLEND_LUMINOSITY, "LUMINOSITY", 0, "Value", "Use Value blending mode while painting"},
      RNA_ENUM_ITEM_SEPR,
      {IMB_BLEND_ERASE_ALPHA, "ERASE_ALPHA", 0, "Erase Alpha", "Erase alpha while painting"},
      {IMB_BLEND_ADD_ALPHA, "ADD_ALPHA", 0, "Add Alpha", "Add alpha while painting"},
      {0, nullptr, 0, nullptr, nullptr},
  };

  static const EnumPropertyItem brush_sculpt_plane_items[] = {
      {SCULPT_DISP_DIR_AREA, "AREA", 0, "Area Plane", ""},
      {SCULPT_DISP_DIR_VIEW, "VIEW", 0, "View Plane", ""},
      {SCULPT_DISP_DIR_X, "X", 0, "X Plane", ""},
      {SCULPT_DISP_DIR_Y, "Y", 0, "Y Plane", ""},
      {SCULPT_DISP_DIR_Z, "Z", 0, "Z Plane", ""},
      {0, nullptr, 0, nullptr, nullptr},
  };

  static const EnumPropertyItem brush_mask_tool_items[] = {
      {BRUSH_MASK_DRAW, "DRAW", 0, "Draw", ""},
      {BRUSH_MASK_SMOOTH, "SMOOTH", 0, "Smooth", ""},
      {0, nullptr, 0, nullptr, nullptr},
  };

  static const EnumPropertyItem brush_blur_mode_items[] = {
      {KERNEL_BOX, "BOX", 0, "Box", ""},
      {KERNEL_GAUSSIAN, "GAUSSIAN", 0, "Gaussian", ""},
      {0, nullptr, 0, nullptr, nullptr},
  };

  static const EnumPropertyItem brush_gradient_items[] = {
      {BRUSH_GRADIENT_PRESSURE, "PRESSURE", 0, "Pressure", ""},
      {BRUSH_GRADIENT_SPACING_REPEAT, "SPACING_REPEAT", 0, "Repeat", ""},
      {BRUSH_GRADIENT_SPACING_CLAMP, "SPACING_CLAMP", 0, "Clamp", ""},
      {0, nullptr, 0, nullptr, nullptr},
  };

  static const EnumPropertyItem brush_gradient_fill_items[] = {
      {BRUSH_GRADIENT_LINEAR, "LINEAR", 0, "Linear", ""},
      {BRUSH_GRADIENT_RADIAL, "RADIAL", 0, "Radial", ""},
      {0, nullptr, 0, nullptr, nullptr},
  };

  static const EnumPropertyItem brush_mask_pressure_items[] = {
      {0, "NONE", 0, "Off", ""},
      {BRUSH_MASK_PRESSURE_RAMP, "RAMP", ICON_STYLUS_PRESSURE, "Ramp", ""},
      {BRUSH_MASK_PRESSURE_CUTOFF, "CUTOFF", ICON_STYLUS_PRESSURE, "Cutoff", ""},
      {0, nullptr, 0, nullptr, nullptr},
  };

  static const EnumPropertyItem brush_size_unit_items[] = {
      {0, "VIEW", 0, "View", "Measure brush size relative to the view"},
      {BRUSH_LOCK_SIZE, "SCENE", 0, "Scene", "Measure brush size relative to the scene"},
      {0, nullptr, 0, nullptr, nullptr},
  };

  static const EnumPropertyItem color_gradient_items[] = {
      {0, "COLOR", 0, "Color", "Paint with a single color"},
      {BRUSH_USE_GRADIENT, "GRADIENT", 0, "Gradient", "Paint with a gradient"},
      {0, nullptr, 0, nullptr, nullptr},
  };

  static const EnumPropertyItem brush_spacing_unit_items[] = {
      {0, "VIEW", 0, "View", "Calculate brush spacing relative to the view"},
      {BRUSH_SCENE_SPACING,
       "SCENE",
       0,
       "Scene",
       "Calculate brush spacing relative to the scene using the stroke location"},
      {0, nullptr, 0, nullptr, nullptr},
  };

  static const EnumPropertyItem brush_jitter_unit_items[] = {
      {BRUSH_ABSOLUTE_JITTER, "VIEW", 0, "View", "Jittering happens in screen space, in pixels"},
      {0, "BRUSH", 0, "Brush", "Jittering happens relative to the brush size"},
      {0, nullptr, 0, nullptr, nullptr},
  };

  static const EnumPropertyItem falloff_shape_unit_items[] = {
      {0, "SPHERE", 0, "Sphere", "Apply brush influence in a Sphere, outwards from the center"},
      {PAINT_FALLOFF_SHAPE_TUBE,
       "PROJECTED",
       0,
       "Projected",
       "Apply brush influence in a 2D circle, projected from the view"},
      {0, nullptr, 0, nullptr, nullptr},
  };

  static const EnumPropertyItem brush_deformation_target_items[] = {
      {BRUSH_DEFORM_TARGET_GEOMETRY,
       "GEOMETRY",
       0,
       "Geometry",
       "Brush deformation displaces the vertices of the mesh"},
      {BRUSH_DEFORM_TARGET_CLOTH_SIM,
       "CLOTH_SIM",
       0,
       "Cloth Simulation",
       "Brush deforms the mesh by deforming the constraints of a cloth simulation"},
      {0, nullptr, 0, nullptr, nullptr},
  };

  static const EnumPropertyItem brush_elastic_deform_type_items[] = {
      {BRUSH_ELASTIC_DEFORM_GRAB, "GRAB", 0, "Grab", ""},
      {BRUSH_ELASTIC_DEFORM_GRAB_BISCALE, "GRAB_BISCALE", 0, "Bi-Scale Grab", ""},
      {BRUSH_ELASTIC_DEFORM_GRAB_TRISCALE, "GRAB_TRISCALE", 0, "Tri-Scale Grab", ""},
      {BRUSH_ELASTIC_DEFORM_SCALE, "SCALE", 0, "Scale", ""},
      {BRUSH_ELASTIC_DEFORM_TWIST, "TWIST", 0, "Twist", ""},
      {0, nullptr, 0, nullptr, nullptr},
  };

  static const EnumPropertyItem brush_snake_hook_deform_type_items[] = {
      {BRUSH_SNAKE_HOOK_DEFORM_FALLOFF,
       "FALLOFF",
       0,
       "Radius Falloff",
       "Applies the brush falloff in the tip of the brush"},
      {BRUSH_SNAKE_HOOK_DEFORM_ELASTIC,
       "ELASTIC",
       0,
       "Elastic",
       "Modifies the entire mesh using elastic deform"},
      {0, nullptr, 0, nullptr, nullptr},
  };

  static const EnumPropertyItem brush_cloth_deform_type_items[] = {
      {BRUSH_CLOTH_DEFORM_DRAG, "DRAG", 0, "Drag", ""},
      {BRUSH_CLOTH_DEFORM_PUSH, "PUSH", 0, "Push", ""},
      {BRUSH_CLOTH_DEFORM_PINCH_POINT, "PINCH_POINT", 0, "Pinch Point", ""},
      {BRUSH_CLOTH_DEFORM_PINCH_PERPENDICULAR,
       "PINCH_PERPENDICULAR",
       0,
       "Pinch Perpendicular",
       ""},
      {BRUSH_CLOTH_DEFORM_INFLATE, "INFLATE", 0, "Inflate", ""},
      {BRUSH_CLOTH_DEFORM_GRAB, "GRAB", 0, "Grab", ""},
      {BRUSH_CLOTH_DEFORM_EXPAND, "EXPAND", 0, "Expand", ""},
      {BRUSH_CLOTH_DEFORM_SNAKE_HOOK, "SNAKE_HOOK", 0, "Snake Hook", ""},
      {0, nullptr, 0, nullptr, nullptr},
  };

  static const EnumPropertyItem brush_cloth_force_falloff_type_items[] = {
      {BRUSH_CLOTH_FORCE_FALLOFF_RADIAL, "RADIAL", 0, "Radial", ""},
      {BRUSH_CLOTH_FORCE_FALLOFF_PLANE, "PLANE", 0, "Plane", ""},
      {0, nullptr, 0, nullptr, nullptr},
  };

  static const EnumPropertyItem brush_boundary_falloff_type_items[] = {
      {BRUSH_BOUNDARY_FALLOFF_CONSTANT,
       "CONSTANT",
       0,
       "Constant",
       "Applies the same deformation in the entire boundary"},
      {BRUSH_BOUNDARY_FALLOFF_RADIUS,
       "RADIUS",
       0,
       "Brush Radius",
       "Applies the deformation in a localized area limited by the brush radius"},
      {BRUSH_BOUNDARY_FALLOFF_LOOP,
       "LOOP",
       0,
       "Loop",
       "Applies the brush falloff in a loop pattern"},
      {BRUSH_BOUNDARY_FALLOFF_LOOP_INVERT,
       "LOOP_INVERT",
       0,
       "Loop and Invert",
       "Applies the falloff radius in a loop pattern, inverting the displacement direction in "
       "each pattern repetition"},
      {0, nullptr, 0, nullptr, nullptr},
  };

  static const EnumPropertyItem brush_cloth_simulation_area_type_items[] = {
      {BRUSH_CLOTH_SIMULATION_AREA_LOCAL,
       "LOCAL",
       0,
       "Local",
       "Simulates only a specific area around the brush limited by a fixed radius"},
      {BRUSH_CLOTH_SIMULATION_AREA_GLOBAL, "GLOBAL", 0, "Global", "Simulates the entire mesh"},
      {BRUSH_CLOTH_SIMULATION_AREA_DYNAMIC,
       "DYNAMIC",
       0,
       "Dynamic",
       "The active simulation area moves with the brush"},
      {0, nullptr, 0, nullptr, nullptr},
  };

  static const EnumPropertyItem brush_smooth_deform_type_items[] = {
      {BRUSH_SMOOTH_DEFORM_LAPLACIAN,
       "LAPLACIAN",
       0,
       "Laplacian",
       "Smooths the surface and the volume"},
      {BRUSH_SMOOTH_DEFORM_SURFACE,
       "SURFACE",
       0,
       "Surface",
       "Smooths the surface of the mesh, preserving the volume"},
      {0, nullptr, 0, nullptr, nullptr},
  };

  static const EnumPropertyItem brush_pose_deform_type_items[] = {
      {BRUSH_POSE_DEFORM_ROTATE_TWIST, "ROTATE_TWIST", 0, "Rotate/Twist", ""},
      {BRUSH_POSE_DEFORM_SCALE_TRASLATE, "SCALE_TRANSLATE", 0, "Scale/Translate", ""},
      {BRUSH_POSE_DEFORM_SQUASH_STRETCH, "SQUASH_STRETCH", 0, "Squash & Stretch", ""},
      {0, nullptr, 0, nullptr, nullptr},
  };

  static const EnumPropertyItem brush_pose_origin_type_items[] = {
      {BRUSH_POSE_ORIGIN_TOPOLOGY,
       "TOPOLOGY",
       0,
       "Topology",
       "Sets the rotation origin automatically using the topology and shape of the mesh as a "
       "guide"},
      {BRUSH_POSE_ORIGIN_FACE_SETS,
       "FACE_SETS",
       0,
       "Face Sets",
       "Creates a pose segment per face sets, starting from the active face set"},
      {BRUSH_POSE_ORIGIN_FACE_SETS_FK,
       "FACE_SETS_FK",
       0,
       "Face Sets FK",
       "Simulates an FK deformation using the Face Set under the cursor as control"},
      {0, nullptr, 0, nullptr, nullptr},
  };

  static const EnumPropertyItem brush_smear_deform_type_items[] = {
      {BRUSH_SMEAR_DEFORM_DRAG, "DRAG", 0, "Drag", ""},
      {BRUSH_SMEAR_DEFORM_PINCH, "PINCH", 0, "Pinch", ""},
      {BRUSH_SMEAR_DEFORM_EXPAND, "EXPAND", 0, "Expand", ""},
      {0, nullptr, 0, nullptr, nullptr},
  };

  static const EnumPropertyItem brush_slide_deform_type_items[] = {
      {BRUSH_SLIDE_DEFORM_DRAG, "DRAG", 0, "Drag", ""},
      {BRUSH_SLIDE_DEFORM_PINCH, "PINCH", 0, "Pinch", ""},
      {BRUSH_SLIDE_DEFORM_EXPAND, "EXPAND", 0, "Expand", ""},
      {0, nullptr, 0, nullptr, nullptr},
  };

  static const EnumPropertyItem brush_boundary_deform_type_items[] = {
      {BRUSH_BOUNDARY_DEFORM_BEND, "BEND", 0, "Bend", ""},
      {BRUSH_BOUNDARY_DEFORM_EXPAND, "EXPAND", 0, "Expand", ""},
      {BRUSH_BOUNDARY_DEFORM_INFLATE, "INFLATE", 0, "Inflate", ""},
      {BRUSH_BOUNDARY_DEFORM_GRAB, "GRAB", 0, "Grab", ""},
      {BRUSH_BOUNDARY_DEFORM_TWIST, "TWIST", 0, "Twist", ""},
      {BRUSH_BOUNDARY_DEFORM_SMOOTH, "SMOOTH", 0, "Smooth", ""},
      {0, nullptr, 0, nullptr, nullptr},
  };

  srna = RNA_def_struct(brna, "Brush", "ID");
  RNA_def_struct_ui_text(
      srna, "Brush", "Brush data for storing brush settings for painting and sculpting");
  RNA_def_struct_ui_icon(srna, ICON_BRUSH_DATA);

  /* enums */
  prop = RNA_def_property(srna, "blend", PROP_ENUM, PROP_NONE);
  RNA_def_property_enum_items(prop, prop_blend_items);
  RNA_def_property_ui_text(prop, "Blending Mode", "Brush blending mode");
  RNA_def_property_update(prop, 0, "rna_Brush_update");

  /**
   * Begin per-mode brush type properties.
   *
   * keep in sync with #BKE_paint_get_tool_prop_id_from_paintmode
   */
  prop = RNA_def_property(srna, "sculpt_tool", PROP_ENUM, PROP_NONE);
  RNA_def_property_enum_sdna(prop, nullptr, "sculpt_brush_type");
  RNA_def_property_enum_items(prop, rna_enum_brush_sculpt_brush_type_items);
  RNA_def_property_ui_text(prop, "Brush Type", "");
  RNA_def_property_translation_context(prop, BLT_I18NCONTEXT_ID_BRUSH);
  RNA_def_property_update(prop, 0, "rna_Brush_update_and_reset_icon");

  prop = RNA_def_property(srna, "vertex_tool", PROP_ENUM, PROP_NONE);
  RNA_def_property_enum_sdna(prop, nullptr, "vertex_brush_type");
  RNA_def_property_enum_items(prop, rna_enum_brush_vertex_brush_type_items);
  RNA_def_property_ui_text(prop, "Brush Type", "");
  RNA_def_property_update(prop, 0, "rna_Brush_update_and_reset_icon");

  prop = RNA_def_property(srna, "weight_tool", PROP_ENUM, PROP_NONE);
  RNA_def_property_enum_sdna(prop, nullptr, "weight_brush_type");
  RNA_def_property_enum_items(prop, rna_enum_brush_weight_brush_type_items);
  RNA_def_property_ui_text(prop, "Brush Type", "");
  RNA_def_property_update(prop, 0, "rna_Brush_update_and_reset_icon");

  prop = RNA_def_property(srna, "image_tool", PROP_ENUM, PROP_NONE);
  RNA_def_property_enum_sdna(prop, nullptr, "image_brush_type");
  RNA_def_property_enum_items(prop, rna_enum_brush_image_brush_type_items);
  RNA_def_property_ui_text(prop, "Brush Type", "");
  RNA_def_property_translation_context(prop, BLT_I18NCONTEXT_ID_BRUSH);
  RNA_def_property_update(prop, NC_SPACE | ND_SPACE_IMAGE, "rna_Brush_update_and_reset_icon");

  prop = RNA_def_property(srna, "gpencil_tool", PROP_ENUM, PROP_NONE);
  RNA_def_property_enum_sdna(prop, nullptr, "gpencil_brush_type");
  RNA_def_property_enum_items(prop, rna_enum_brush_gpencil_types_items);
  RNA_def_property_ui_text(prop, "Brush Type", "");
  RNA_def_property_translation_context(prop, BLT_I18NCONTEXT_ID_BRUSH);
  RNA_def_property_clear_flag(prop, PROP_ANIMATABLE);

  prop = RNA_def_property(srna, "gpencil_vertex_tool", PROP_ENUM, PROP_NONE);
  RNA_def_property_enum_sdna(prop, nullptr, "gpencil_vertex_brush_type");
  RNA_def_property_enum_items(prop, rna_enum_brush_gpencil_vertex_types_items);
  RNA_def_property_ui_text(prop, "Brush Type", "");
  RNA_def_property_clear_flag(prop, PROP_ANIMATABLE);

  prop = RNA_def_property(srna, "gpencil_sculpt_tool", PROP_ENUM, PROP_NONE);
  RNA_def_property_enum_sdna(prop, nullptr, "gpencil_sculpt_brush_type");
  RNA_def_property_enum_items(prop, rna_enum_brush_gpencil_sculpt_types_items);
  RNA_def_property_ui_text(prop, "Brush Type", "");
  RNA_def_property_translation_context(prop, BLT_I18NCONTEXT_ID_GPENCIL);
  RNA_def_property_clear_flag(prop, PROP_ANIMATABLE);

  prop = RNA_def_property(srna, "gpencil_weight_tool", PROP_ENUM, PROP_NONE);
  RNA_def_property_enum_sdna(prop, nullptr, "gpencil_weight_brush_type");
  RNA_def_property_enum_items(prop, rna_enum_brush_gpencil_weight_types_items);
  RNA_def_property_ui_text(prop, "Brush Type", "");
  RNA_def_property_clear_flag(prop, PROP_ANIMATABLE);

  prop = RNA_def_property(srna, "curves_sculpt_tool", PROP_ENUM, PROP_NONE);
  RNA_def_property_enum_sdna(prop, nullptr, "curves_sculpt_brush_type");
  RNA_def_property_enum_items(prop, rna_enum_brush_curves_sculpt_brush_type_items);
  RNA_def_property_ui_text(prop, "Brush Type", "");
  RNA_def_property_translation_context(prop, BLT_I18NCONTEXT_ID_CURVES);
  RNA_def_property_clear_flag(prop, PROP_ANIMATABLE);

  /** End per mode brush type properties. */

  prop = RNA_def_property(srna, "direction", PROP_ENUM, PROP_NONE);
  RNA_def_property_enum_bitflag_sdna(prop, nullptr, "flag");
  RNA_def_property_enum_items(prop, prop_direction_items);
  RNA_def_property_enum_funcs(prop, nullptr, nullptr, "rna_Brush_direction_itemf");
  RNA_def_property_ui_text(prop, "Direction", "");
  RNA_def_property_update(prop, 0, "rna_Brush_update");

  prop = RNA_def_property(srna, "stroke_method", PROP_ENUM, PROP_NONE);
  RNA_def_property_enum_bitflag_sdna(prop, nullptr, "flag");
  RNA_def_property_enum_items(prop, sculpt_stroke_method_items);
  RNA_def_property_enum_funcs(prop, nullptr, nullptr, "rna_Brush_stroke_itemf");
  RNA_def_property_ui_text(prop, "Stroke Method", "");
  RNA_def_property_update(prop, 0, "rna_Brush_stroke_update");

  prop = RNA_def_property(srna, "sculpt_plane", PROP_ENUM, PROP_NONE);
  RNA_def_property_enum_items(prop, brush_sculpt_plane_items);
  RNA_def_property_ui_text(prop, "Sculpt Plane", "");
  RNA_def_property_update(prop, 0, "rna_Brush_update");

  prop = RNA_def_property(srna, "mask_tool", PROP_ENUM, PROP_NONE);
  RNA_def_property_enum_items(prop, brush_mask_tool_items);
  RNA_def_property_ui_text(prop, "Mask Tool", "");
  RNA_def_property_translation_context(prop, BLT_I18NCONTEXT_ID_MASK);
  RNA_def_property_update(prop, 0, "rna_Brush_update");

  prop = RNA_def_property(srna, "curve_preset", PROP_ENUM, PROP_NONE);
  RNA_def_property_enum_items(prop, rna_enum_brush_curve_preset_items);
  RNA_def_property_ui_text(prop, "Curve Preset", "");
  RNA_def_property_translation_context(prop, BLT_I18NCONTEXT_ID_CURVES); /* Abusing id_curves :/ */
  RNA_def_property_update(prop, 0, "rna_Brush_update");

  prop = RNA_def_property(srna, "deform_target", PROP_ENUM, PROP_NONE);
  RNA_def_property_enum_items(prop, brush_deformation_target_items);
  RNA_def_property_ui_text(
      prop, "Deformation Target", "How the deformation of the brush will affect the object");
  RNA_def_property_update(prop, 0, "rna_Brush_update");

  prop = RNA_def_property(srna, "elastic_deform_type", PROP_ENUM, PROP_NONE);
  RNA_def_property_enum_items(prop, brush_elastic_deform_type_items);
  RNA_def_property_ui_text(prop, "Deformation", "Deformation type that is used in the brush");
  RNA_def_property_translation_context(prop, BLT_I18NCONTEXT_ID_BRUSH);
  RNA_def_property_update(prop, 0, "rna_Brush_update");

  prop = RNA_def_property(srna, "snake_hook_deform_type", PROP_ENUM, PROP_NONE);
  RNA_def_property_enum_items(prop, brush_snake_hook_deform_type_items);
  RNA_def_property_ui_text(prop, "Deformation", "Deformation type that is used in the brush");
  RNA_def_property_update(prop, 0, "rna_Brush_update");

  prop = RNA_def_property(srna, "cloth_deform_type", PROP_ENUM, PROP_NONE);
  RNA_def_property_enum_items(prop, brush_cloth_deform_type_items);
  RNA_def_property_ui_text(prop, "Deformation", "Deformation type that is used in the brush");
  RNA_def_property_update(prop, 0, "rna_Brush_update");

  prop = RNA_def_property(srna, "cloth_force_falloff_type", PROP_ENUM, PROP_NONE);
  RNA_def_property_enum_items(prop, brush_cloth_force_falloff_type_items);
  RNA_def_property_ui_text(
      prop, "Force Falloff", "Shape used in the brush to apply force to the cloth");
  RNA_def_property_update(prop, 0, "rna_Brush_update");

  prop = RNA_def_property(srna, "cloth_simulation_area_type", PROP_ENUM, PROP_NONE);
  RNA_def_property_enum_items(prop, brush_cloth_simulation_area_type_items);
  RNA_def_property_ui_text(
      prop,
      "Simulation Area",
      "Part of the mesh that is going to be simulated when the stroke is active");
  RNA_def_property_update(prop, 0, "rna_Brush_update");

  prop = RNA_def_property(srna, "boundary_falloff_type", PROP_ENUM, PROP_NONE);
  RNA_def_property_enum_items(prop, brush_boundary_falloff_type_items);
  RNA_def_property_ui_text(
      prop, "Boundary Falloff", "How the brush falloff is applied across the boundary");
  RNA_def_property_update(prop, 0, "rna_Brush_update");

  prop = RNA_def_property(srna, "smooth_deform_type", PROP_ENUM, PROP_NONE);
  RNA_def_property_enum_items(prop, brush_smooth_deform_type_items);
  RNA_def_property_ui_text(prop, "Deformation", "Deformation type that is used in the brush");
  RNA_def_property_update(prop, 0, "rna_Brush_update");

  prop = RNA_def_property(srna, "smear_deform_type", PROP_ENUM, PROP_NONE);
  RNA_def_property_enum_items(prop, brush_smear_deform_type_items);
  RNA_def_property_ui_text(prop, "Deformation", "Deformation type that is used in the brush");
  RNA_def_property_update(prop, 0, "rna_Brush_update");

  prop = RNA_def_property(srna, "slide_deform_type", PROP_ENUM, PROP_NONE);
  RNA_def_property_enum_items(prop, brush_slide_deform_type_items);
  RNA_def_property_ui_text(prop, "Deformation", "Deformation type that is used in the brush");
  RNA_def_property_update(prop, 0, "rna_Brush_update");

  prop = RNA_def_property(srna, "boundary_deform_type", PROP_ENUM, PROP_NONE);
  RNA_def_property_enum_items(prop, brush_boundary_deform_type_items);
  RNA_def_property_ui_text(prop, "Deformation", "Deformation type that is used in the brush");
  RNA_def_property_translation_context(prop, BLT_I18NCONTEXT_ID_BRUSH);
  RNA_def_property_update(prop, 0, "rna_Brush_update");

  prop = RNA_def_property(srna, "pose_deform_type", PROP_ENUM, PROP_NONE);
  RNA_def_property_enum_items(prop, brush_pose_deform_type_items);
  RNA_def_property_ui_text(prop, "Deformation", "Deformation type that is used in the brush");
  RNA_def_property_update(prop, 0, "rna_Brush_update");

  prop = RNA_def_property(srna, "pose_origin_type", PROP_ENUM, PROP_NONE);
  RNA_def_property_enum_items(prop, brush_pose_origin_type_items);
  RNA_def_property_ui_text(prop,
                           "Rotation Origins",
                           "Method to set the rotation origins for the segments of the brush");
  RNA_def_property_update(prop, 0, "rna_Brush_update");

  prop = RNA_def_property(srna, "jitter_unit", PROP_ENUM, PROP_NONE); /* as an enum */
  RNA_def_property_enum_bitflag_sdna(prop, nullptr, "flag");
  RNA_def_property_enum_items(prop, brush_jitter_unit_items);
  RNA_def_property_ui_text(
      prop, "Jitter Unit", "Jitter in screen space or relative to brush size");
  RNA_def_property_update(prop, 0, "rna_Brush_update");

  prop = RNA_def_property(srna, "falloff_shape", PROP_ENUM, PROP_NONE); /* as an enum */
  RNA_def_property_enum_bitflag_sdna(prop, nullptr, "falloff_shape");
  RNA_def_property_enum_items(prop, falloff_shape_unit_items);
  RNA_def_property_ui_text(prop, "Falloff Shape", "Use projected or spherical falloff");
  RNA_def_property_update(prop, 0, "rna_Brush_update");

  /* number values */
  prop = RNA_def_property(srna, "size", PROP_INT, PROP_PIXEL);
  RNA_def_property_int_funcs(prop, nullptr, "rna_Brush_set_size", nullptr);
  RNA_def_property_range(prop, 1, MAX_BRUSH_PIXEL_RADIUS * 10);
  RNA_def_property_ui_range(prop, 1, MAX_BRUSH_PIXEL_RADIUS, 1, -1);
  RNA_def_property_ui_text(
      prop, "Radius", "Radius of the brush in pixels\nHotkey in the default keymap: X");
  RNA_def_property_update(prop, 0, "rna_Brush_size_update");

  prop = RNA_def_property(srna, "unprojected_radius", PROP_FLOAT, PROP_DISTANCE);
  RNA_def_property_float_funcs(prop, nullptr, "rna_Brush_set_unprojected_radius", nullptr);
  RNA_def_property_range(prop, 0.001, FLT_MAX);
  RNA_def_property_ui_range(prop, 0.001, 1, 1, -1);
  RNA_def_property_ui_text(prop, "Unprojected Radius", "Radius of brush in Blender units");
  RNA_def_property_update(prop, 0, "rna_Brush_size_update");

  prop = RNA_def_property(srna, "input_samples", PROP_INT, PROP_UNSIGNED);
  RNA_def_property_int_sdna(prop, nullptr, "input_samples");
  RNA_def_property_range(prop, 1, PAINT_MAX_INPUT_SAMPLES);
  RNA_def_property_ui_range(prop, 1, PAINT_MAX_INPUT_SAMPLES, 1, -1);
  RNA_def_property_ui_text(
      prop,
      "Input Samples",
      "Number of input samples to average together to smooth the brush stroke");
  RNA_def_property_update(prop, 0, "rna_Brush_update");

  prop = RNA_def_property(srna, "jitter", PROP_FLOAT, PROP_NONE);
  RNA_def_property_float_sdna(prop, nullptr, "jitter");
  RNA_def_property_range(prop, 0.0f, 1000.0f);
  RNA_def_property_ui_range(prop, 0.0f, 2.0f, 0.1, 4);
  RNA_def_property_ui_text(prop, "Jitter", "Jitter the position of the brush while painting");
  RNA_def_property_translation_context(prop, BLT_I18NCONTEXT_ID_BRUSH);
  RNA_def_property_update(prop, 0, "rna_Brush_update");

  prop = RNA_def_property(srna, "jitter_absolute", PROP_INT, PROP_PIXEL);
  RNA_def_property_int_sdna(prop, nullptr, "jitter_absolute");
  RNA_def_property_range(prop, 0, 1000000);
  RNA_def_property_ui_text(
      prop, "Jitter", "Jitter the position of the brush in pixels while painting");
  RNA_def_property_translation_context(prop, BLT_I18NCONTEXT_ID_BRUSH);
  RNA_def_property_update(prop, 0, "rna_Brush_update");

  prop = RNA_def_property(srna, "spacing", PROP_INT, PROP_PERCENTAGE);
  RNA_def_property_int_sdna(prop, nullptr, "spacing");
  RNA_def_property_range(prop, 1, 1000);
  RNA_def_property_ui_range(prop, 1, 500, 5, -1);
  RNA_def_property_ui_text(
      prop, "Spacing", "Spacing between brush daubs as a percentage of brush diameter");
  RNA_def_property_update(prop, 0, "rna_Brush_update");

  prop = RNA_def_property(srna, "grad_spacing", PROP_INT, PROP_PIXEL);
  RNA_def_property_int_sdna(prop, nullptr, "gradient_spacing");
  RNA_def_property_range(prop, 1, 10000);
  RNA_def_property_ui_range(prop, 1, 10000, 5, -1);
  RNA_def_property_ui_text(
      prop, "Gradient Spacing", "Spacing before brush gradient goes full circle");
  RNA_def_property_update(prop, 0, "rna_Brush_update");

  prop = RNA_def_property(srna, "smooth_stroke_radius", PROP_INT, PROP_PIXEL);
  RNA_def_property_range(prop, 1, 200); /*BFA - changed to 1 instead of 10, to make it more user accurate*/
  RNA_def_property_ui_text(
      prop, "Smooth Stroke Radius", "Minimum distance from last point before stroke continues");
  RNA_def_property_update(prop, 0, "rna_Brush_update");

  prop = RNA_def_property(srna, "smooth_stroke_factor", PROP_FLOAT, PROP_FACTOR);
  RNA_def_property_range(prop, 0.5, 0.99);
  RNA_def_property_ui_text(prop, "Smooth Stroke Factor", "Higher values give a smoother stroke");
  RNA_def_property_update(prop, 0, "rna_Brush_update");

  prop = RNA_def_property(srna, "rate", PROP_FLOAT, PROP_NONE);
  RNA_def_property_float_sdna(prop, nullptr, "rate");
  RNA_def_property_range(prop, 0.0001f, 10000.0f);
  RNA_def_property_ui_range(prop, 0.01f, 1.0f, 1, 3);
  RNA_def_property_ui_text(prop, "Rate", "Interval between paints for Airbrush");
  RNA_def_property_update(prop, 0, "rna_Brush_update");

  prop = RNA_def_property(srna, "color", PROP_FLOAT, PROP_COLOR_GAMMA);
  RNA_def_property_ui_range(prop, 0.0f, 1.0f, 0.001, 3);
  RNA_def_property_float_sdna(prop, nullptr, "rgb");
  RNA_def_property_ui_text(prop, "Color", "");
  RNA_def_property_update(prop, 0, "rna_Brush_update");

  prop = RNA_def_property(srna, "secondary_color", PROP_FLOAT, PROP_COLOR_GAMMA);
  RNA_def_property_ui_range(prop, 0.0f, 1.0f, 0.001, 3);
  RNA_def_property_float_sdna(prop, nullptr, "secondary_rgb");
  RNA_def_property_ui_text(prop, "Secondary Color", "");
  RNA_def_property_update(prop, 0, "rna_Brush_update");

  prop = RNA_def_property(srna, "weight", PROP_FLOAT, PROP_FACTOR);
  RNA_def_property_range(prop, 0.0f, 1.0f);
  RNA_def_property_ui_range(prop, 0.0f, 1.0f, 0.001, 3);
  RNA_def_property_ui_text(prop, "Weight", "Vertex weight when brush is applied\nHotkey in the "
                           "default keymap: V");
  RNA_def_property_update(prop, 0, "rna_Brush_update");

  prop = RNA_def_property(srna, "strength", PROP_FLOAT, PROP_FACTOR);
  RNA_def_property_float_sdna(prop, nullptr, "alpha");
  RNA_def_property_range(prop, 0.0f, 10.0f);
  RNA_def_property_ui_range(prop, 0.0f, 1.0f, 0.001, 3);
  RNA_def_property_ui_text(prop,
                           "Strength",
                           "How powerful the effect of the brush is when applied\nHotkey in the "
                           "default keymap: C");
  RNA_def_property_update(prop, 0, "rna_Brush_update");

  prop = RNA_def_property(srna, "flow", PROP_FLOAT, PROP_FACTOR);
  RNA_def_property_float_sdna(prop, nullptr, "flow");
  RNA_def_property_range(prop, 0.0f, 1.0f);
  RNA_def_property_ui_range(prop, 0.0f, 1.0f, 0.001, 3);
  RNA_def_property_ui_text(prop, "Flow", "Amount of paint that is applied per stroke sample");
  RNA_def_property_update(prop, 0, "rna_Brush_update");

  prop = RNA_def_property(srna, "wet_mix", PROP_FLOAT, PROP_FACTOR);
  RNA_def_property_float_sdna(prop, nullptr, "wet_mix");
  RNA_def_property_range(prop, 0.0f, 1.0f);
  RNA_def_property_ui_range(prop, 0.0f, 1.0f, 0.001, 3);
  RNA_def_property_ui_text(
      prop, "Wet Mix", "Amount of paint that is picked from the surface into the brush color");
  RNA_def_property_update(prop, 0, "rna_Brush_update");

  prop = RNA_def_property(srna, "wet_persistence", PROP_FLOAT, PROP_FACTOR);
  RNA_def_property_float_sdna(prop, nullptr, "wet_persistence");
  RNA_def_property_range(prop, 0.0f, 1.0f);
  RNA_def_property_ui_range(prop, 0.0f, 1.0f, 0.001, 3);
  RNA_def_property_ui_text(
      prop,
      "Wet Persistence",
      "Amount of wet paint that stays in the brush after applying paint to the surface");
  RNA_def_property_update(prop, 0, "rna_Brush_update");

  prop = RNA_def_property(srna, "density", PROP_FLOAT, PROP_FACTOR);
  RNA_def_property_float_sdna(prop, nullptr, "density");
  RNA_def_property_range(prop, 0.0f, 1.0f);
  RNA_def_property_ui_range(prop, 0.0f, 1.0f, 0.001, 3);
  RNA_def_property_ui_text(
      prop, "Density", "Amount of random elements that are going to be affected by the brush");
  RNA_def_property_update(prop, 0, "rna_Brush_update");

  prop = RNA_def_property(srna, "tip_scale_x", PROP_FLOAT, PROP_FACTOR);
  RNA_def_property_float_sdna(prop, nullptr, "tip_scale_x");
  RNA_def_property_range(prop, 0.0f, 1.0f);
  RNA_def_property_ui_range(prop, 0.0001f, 1.0f, 0.001, 3);
  RNA_def_property_ui_text(prop, "Tip Scale X", "Scale of the brush tip in the X axis");
  RNA_def_property_update(prop, 0, "rna_Brush_update");

  prop = RNA_def_property(srna, "use_hardness_pressure", PROP_BOOLEAN, PROP_NONE);
  RNA_def_property_boolean_sdna(prop, nullptr, "paint_flags", BRUSH_PAINT_HARDNESS_PRESSURE);
  RNA_def_property_ui_icon(prop, ICON_STYLUS_PRESSURE, 0);
  RNA_def_property_ui_text(prop, "Use Pressure for Hardness", "Use pressure to modulate hardness");
  RNA_def_property_clear_flag(prop, PROP_ANIMATABLE);
  RNA_def_property_update(prop, 0, "rna_Brush_update");

  prop = RNA_def_property(srna, "invert_hardness_pressure", PROP_BOOLEAN, PROP_NONE);
  RNA_def_property_boolean_sdna(
      prop, nullptr, "paint_flags", BRUSH_PAINT_HARDNESS_PRESSURE_INVERT);
  RNA_def_property_ui_icon(prop, ICON_ARROW_LEFTRIGHT, 0);
  RNA_def_property_ui_text(
      prop, "Invert Pressure for Hardness", "Invert the modulation of pressure in hardness");
  RNA_def_property_clear_flag(prop, PROP_ANIMATABLE);
  RNA_def_property_update(prop, 0, "rna_Brush_update");

  prop = RNA_def_property(srna, "use_flow_pressure", PROP_BOOLEAN, PROP_NONE);
  RNA_def_property_boolean_sdna(prop, nullptr, "paint_flags", BRUSH_PAINT_FLOW_PRESSURE);
  RNA_def_property_ui_icon(prop, ICON_STYLUS_PRESSURE, 0);
  RNA_def_property_ui_text(prop, "Use Pressure for Flow", "Use pressure to modulate flow");
  RNA_def_property_clear_flag(prop, PROP_ANIMATABLE);
  RNA_def_property_update(prop, 0, "rna_Brush_update");

  prop = RNA_def_property(srna, "invert_flow_pressure", PROP_BOOLEAN, PROP_NONE);
  RNA_def_property_boolean_sdna(prop, nullptr, "paint_flags", BRUSH_PAINT_FLOW_PRESSURE_INVERT);
  RNA_def_property_ui_icon(prop, ICON_ARROW_LEFTRIGHT, 0);
  RNA_def_property_ui_text(
      prop, "Invert Pressure for Flow", "Invert the modulation of pressure in flow");
  RNA_def_property_clear_flag(prop, PROP_ANIMATABLE);
  RNA_def_property_update(prop, 0, "rna_Brush_update");

  prop = RNA_def_property(srna, "use_wet_mix_pressure", PROP_BOOLEAN, PROP_NONE);
  RNA_def_property_boolean_sdna(prop, nullptr, "paint_flags", BRUSH_PAINT_WET_MIX_PRESSURE);
  RNA_def_property_ui_icon(prop, ICON_STYLUS_PRESSURE, 0);
  RNA_def_property_ui_text(prop, "Use Pressure for Wet Mix", "Use pressure to modulate wet mix");
  RNA_def_property_clear_flag(prop, PROP_ANIMATABLE);
  RNA_def_property_update(prop, 0, "rna_Brush_update");

  prop = RNA_def_property(srna, "invert_wet_mix_pressure", PROP_BOOLEAN, PROP_NONE);
  RNA_def_property_boolean_sdna(prop, nullptr, "paint_flags", BRUSH_PAINT_WET_MIX_PRESSURE_INVERT);
  RNA_def_property_ui_icon(prop, ICON_ARROW_LEFTRIGHT, 0);
  RNA_def_property_ui_text(
      prop, "Invert Pressure for Wet Mix", "Invert the modulation of pressure in wet mix");
  RNA_def_property_clear_flag(prop, PROP_ANIMATABLE);
  RNA_def_property_update(prop, 0, "rna_Brush_update");

  prop = RNA_def_property(srna, "use_wet_persistence_pressure", PROP_BOOLEAN, PROP_NONE);
  RNA_def_property_boolean_sdna(
      prop, nullptr, "paint_flags", BRUSH_PAINT_WET_PERSISTENCE_PRESSURE);
  RNA_def_property_ui_icon(prop, ICON_STYLUS_PRESSURE, 0);
  RNA_def_property_ui_text(
      prop, "Use Pressure for Wet Persistence", "Use pressure to modulate wet persistence");
  RNA_def_property_clear_flag(prop, PROP_ANIMATABLE);
  RNA_def_property_update(prop, 0, "rna_Brush_update");

  prop = RNA_def_property(srna, "invert_wet_persistence_pressure", PROP_BOOLEAN, PROP_NONE);
  RNA_def_property_boolean_sdna(
      prop, nullptr, "paint_flags", BRUSH_PAINT_WET_PERSISTENCE_PRESSURE_INVERT);
  RNA_def_property_ui_icon(prop, ICON_ARROW_LEFTRIGHT, 0);
  RNA_def_property_ui_text(prop,
                           "Invert Pressure for Wet Persistence",
                           "Invert the modulation of pressure in wet persistence");
  RNA_def_property_clear_flag(prop, PROP_ANIMATABLE);
  RNA_def_property_update(prop, 0, "rna_Brush_update");

  prop = RNA_def_property(srna, "use_density_pressure", PROP_BOOLEAN, PROP_NONE);
  RNA_def_property_boolean_sdna(prop, nullptr, "paint_flags", BRUSH_PAINT_DENSITY_PRESSURE);
  RNA_def_property_ui_icon(prop, ICON_STYLUS_PRESSURE, 0);
  RNA_def_property_ui_text(prop, "Use Pressure for Density", "Use pressure to modulate density");
  RNA_def_property_clear_flag(prop, PROP_ANIMATABLE);
  RNA_def_property_update(prop, 0, "rna_Brush_update");

  prop = RNA_def_property(srna, "invert_density_pressure", PROP_BOOLEAN, PROP_NONE);
  RNA_def_property_boolean_sdna(prop, nullptr, "paint_flags", BRUSH_PAINT_DENSITY_PRESSURE_INVERT);
  RNA_def_property_ui_icon(prop, ICON_ARROW_LEFTRIGHT, 0);
  RNA_def_property_ui_text(
      prop, "Invert Pressure for Density", "Invert the modulation of pressure in density");
  RNA_def_property_clear_flag(prop, PROP_ANIMATABLE);
  RNA_def_property_update(prop, 0, "rna_Brush_update");

  prop = RNA_def_property(srna, "dash_ratio", PROP_FLOAT, PROP_FACTOR);
  RNA_def_property_float_sdna(prop, nullptr, "dash_ratio");
  RNA_def_property_range(prop, 0.0f, 1.0f);
  RNA_def_property_ui_range(prop, 0.0f, 1.0f, 0.001, 3);
  RNA_def_property_ui_text(
      prop, "Dash Ratio", "Ratio of samples in a cycle that the brush is enabled");
  RNA_def_property_update(prop, 0, "rna_Brush_update");

  prop = RNA_def_property(srna, "dash_samples", PROP_INT, PROP_UNSIGNED);
  RNA_def_property_int_sdna(prop, nullptr, "dash_samples");
  RNA_def_property_range(prop, 1, 10000);
  RNA_def_property_ui_range(prop, 1, 10000, 5, -1);
  RNA_def_property_ui_text(
      prop, "Dash Length", "Length of a dash cycle measured in stroke samples");
  RNA_def_property_update(prop, 0, "rna_Brush_update");

  prop = RNA_def_property(srna, "plane_offset", PROP_FLOAT, PROP_DISTANCE);
  RNA_def_property_float_sdna(prop, nullptr, "plane_offset");
  RNA_def_property_float_default(prop, 0);
  RNA_def_property_range(prop, -2.0f, 2.0f);
  RNA_def_property_ui_range(prop, -0.5f, 0.5f, 0.001, 3);
  RNA_def_property_ui_text(
      prop,
      "Plane Offset",
      "Adjust plane on which the brush acts towards or away from the object surface");
  RNA_def_property_update(prop, 0, "rna_Brush_update");

  prop = RNA_def_property(srna, "plane_trim", PROP_FLOAT, PROP_DISTANCE);
  RNA_def_property_float_sdna(prop, nullptr, "plane_trim");
  RNA_def_property_range(prop, 0, 1.0f);
  RNA_def_property_ui_text(
      prop,
      "Plane Trim",
      "If a vertex is further away from offset plane than this, then it is not affected");
  RNA_def_property_update(prop, 0, "rna_Brush_update");

  prop = RNA_def_property(srna, "height", PROP_FLOAT, PROP_DISTANCE);
  RNA_def_property_float_sdna(prop, nullptr, "height");
  RNA_def_property_float_default(prop, 0.5f);
  RNA_def_property_range(prop, 0, 1.0f);
  RNA_def_property_ui_range(prop, 0, 0.2f, 1, 3);
  RNA_def_property_ui_text(
      prop,
      "Brush Height",
      "Affectable height of brush (i.e. the layer height for the layer tool)");
  RNA_def_property_update(prop, 0, "rna_Brush_update");

  prop = RNA_def_property(srna, "texture_sample_bias", PROP_FLOAT, PROP_DISTANCE);
  RNA_def_property_float_sdna(prop, nullptr, "texture_sample_bias");
  RNA_def_property_float_default(prop, 0);
  RNA_def_property_range(prop, -1, 1);
  RNA_def_property_ui_text(prop, "Texture Sample Bias", "Value added to texture samples");
  RNA_def_property_update(prop, 0, "rna_Brush_update");

  prop = RNA_def_property(srna, "use_color_as_displacement", PROP_BOOLEAN, PROP_NONE);
  RNA_def_property_boolean_sdna(prop, nullptr, "flag2", BRUSH_USE_COLOR_AS_DISPLACEMENT);
  RNA_def_property_ui_text(
      prop,
      "Vector Displacement",
      "Handle each pixel color as individual vector for displacement (area plane mapping only)");
  RNA_def_property_update(prop, 0, "rna_Brush_update");

  prop = RNA_def_property(srna, "normal_weight", PROP_FLOAT, PROP_FACTOR);
  RNA_def_property_float_sdna(prop, nullptr, "normal_weight");
  RNA_def_property_float_default(prop, 0);
  RNA_def_property_range(prop, 0.0f, 1.0f);
  RNA_def_property_ui_text(
      prop, "Normal Weight", "How much grab will pull vertices out of surface during a grab");
  RNA_def_property_update(prop, 0, "rna_Brush_update");

  prop = RNA_def_property(srna, "elastic_deform_volume_preservation", PROP_FLOAT, PROP_NONE);
  RNA_def_property_float_sdna(prop, nullptr, "elastic_deform_volume_preservation");
  RNA_def_property_range(prop, 0.0f, 0.9f);
  RNA_def_property_ui_range(prop, 0.0f, 0.9f, 0.01f, 3);
  RNA_def_property_ui_text(prop,
                           "Volume Preservation",
                           "Poisson ratio for elastic deformation. Higher values preserve volume "
                           "more, but also lead to more bulging.");
  RNA_def_property_update(prop, 0, "rna_Brush_update");

  prop = RNA_def_property(srna, "rake_factor", PROP_FLOAT, PROP_FACTOR);
  RNA_def_property_float_sdna(prop, nullptr, "rake_factor");
  RNA_def_property_float_default(prop, 0);
  RNA_def_property_range(prop, 0.0f, 10.0f);
  RNA_def_property_ui_range(prop, 0.0f, 1.0f, 0.001, 3);
  RNA_def_property_ui_text(prop, "Rake", "How much grab will follow cursor rotation");
  RNA_def_property_update(prop, 0, "rna_Brush_update");

  prop = RNA_def_property(srna, "crease_pinch_factor", PROP_FLOAT, PROP_FACTOR);
  RNA_def_property_float_sdna(prop, nullptr, "crease_pinch_factor");
  RNA_def_property_range(prop, 0.0f, 1.0f);
  RNA_def_property_ui_text(prop, "Crease Brush Pinch Factor", "How much the crease brush pinches");
  RNA_def_property_update(prop, 0, "rna_Brush_update");

  prop = RNA_def_property(srna, "pose_offset", PROP_FLOAT, PROP_FACTOR);
  RNA_def_property_float_sdna(prop, nullptr, "pose_offset");
  RNA_def_property_range(prop, 0.0f, 2.0f);
  RNA_def_property_ui_text(
      prop, "Pose Origin Offset", "Offset of the pose origin in relation to the brush radius");
  RNA_def_property_update(prop, 0, "rna_Brush_update");

  prop = RNA_def_property(srna, "disconnected_distance_max", PROP_FLOAT, PROP_DISTANCE);
  RNA_def_property_float_sdna(prop, nullptr, "disconnected_distance_max");
  RNA_def_property_range(prop, 0.0f, 10.0f);
  RNA_def_property_ui_text(prop,
                           "Max Element Distance",
                           "Maximum distance to search for disconnected loose parts in the mesh");
  RNA_def_property_update(prop, 0, "rna_Brush_update");

  prop = RNA_def_property(srna, "boundary_offset", PROP_FLOAT, PROP_FACTOR);
  RNA_def_property_float_sdna(prop, nullptr, "boundary_offset");
  RNA_def_property_range(prop, 0.0f, 30.0f);
  RNA_def_property_ui_text(prop,
                           "Boundary Origin Offset",
                           "Offset of the boundary origin in relation to the brush radius");
  RNA_def_property_update(prop, 0, "rna_Brush_update");

  prop = RNA_def_property(srna, "surface_smooth_shape_preservation", PROP_FLOAT, PROP_FACTOR);
  RNA_def_property_float_sdna(prop, nullptr, "surface_smooth_shape_preservation");
  RNA_def_property_range(prop, 0.0f, 1.0f);
  RNA_def_property_ui_text(
      prop, "Shape Preservation", "How much of the original shape is preserved when smoothing");
  RNA_def_property_update(prop, 0, "rna_Brush_update");

  prop = RNA_def_property(srna, "surface_smooth_current_vertex", PROP_FLOAT, PROP_FACTOR);
  RNA_def_property_float_sdna(prop, nullptr, "surface_smooth_current_vertex");
  RNA_def_property_range(prop, 0.0f, 1.0f);
  RNA_def_property_ui_text(
      prop,
      "Per Vertex Displacement",
      "How much the position of each individual vertex influences the final result");
  RNA_def_property_update(prop, 0, "rna_Brush_update");

  prop = RNA_def_property(srna, "surface_smooth_iterations", PROP_INT, PROP_UNSIGNED);
  RNA_def_property_int_sdna(prop, nullptr, "surface_smooth_iterations");
  RNA_def_property_range(prop, 1, 10);
  RNA_def_property_ui_range(prop, 1, 10, 1, 3);
  RNA_def_property_ui_text(prop, "Iterations", "Number of smoothing iterations per brush step");
  RNA_def_property_update(prop, 0, "rna_Brush_update");

  prop = RNA_def_property(srna, "multiplane_scrape_angle", PROP_FLOAT, PROP_FACTOR);
  RNA_def_property_float_sdna(prop, nullptr, "multiplane_scrape_angle");
  RNA_def_property_range(prop, 0.0f, 160.0f);
  RNA_def_property_ui_text(prop, "Plane Angle", "Angle between the planes of the crease");
  RNA_def_property_update(prop, 0, "rna_Brush_update");

  prop = RNA_def_property(srna, "pose_smooth_iterations", PROP_INT, PROP_UNSIGNED);
  RNA_def_property_int_sdna(prop, nullptr, "pose_smooth_iterations");
  RNA_def_property_range(prop, 0, 100);
  RNA_def_property_ui_text(
      prop,
      "Smooth Iterations",
      "Smooth iterations applied after calculating the pose factor of each vertex");
  RNA_def_property_update(prop, 0, "rna_Brush_update");

  prop = RNA_def_property(srna, "pose_ik_segments", PROP_INT, PROP_UNSIGNED);
  RNA_def_property_int_sdna(prop, nullptr, "pose_ik_segments");
  RNA_def_property_range(prop, 1, 20);
  RNA_def_property_ui_range(prop, 1, 20, 1, 3);
  RNA_def_property_ui_text(
      prop,
      "Pose IK Segments",
      "Number of segments of the inverse kinematics chain that will deform the mesh");
  RNA_def_property_update(prop, 0, "rna_Brush_update");

  prop = RNA_def_property(srna, "tip_roundness", PROP_FLOAT, PROP_FACTOR);
  RNA_def_property_float_sdna(prop, nullptr, "tip_roundness");
  RNA_def_property_range(prop, 0.0f, 1.0f);
  RNA_def_property_ui_text(prop, "Tip Roundness", "Roundness of the brush tip");
  RNA_def_property_update(prop, 0, "rna_Brush_update");

  prop = RNA_def_property(srna, "cloth_mass", PROP_FLOAT, PROP_FACTOR);
  RNA_def_property_float_sdna(prop, nullptr, "cloth_mass");
  RNA_def_property_range(prop, 0.01f, 2.0f);
  RNA_def_property_ui_text(prop, "Cloth Mass", "Mass of each simulation particle");
  RNA_def_property_update(prop, 0, "rna_Brush_update");

  prop = RNA_def_property(srna, "cloth_damping", PROP_FLOAT, PROP_FACTOR);
  RNA_def_property_float_sdna(prop, nullptr, "cloth_damping");
  RNA_def_property_range(prop, 0.01f, 1.0f);
  RNA_def_property_ui_text(
      prop, "Cloth Damping", "How much the applied forces are propagated through the cloth");
  RNA_def_property_update(prop, 0, "rna_Brush_update");

  prop = RNA_def_property(srna, "cloth_sim_limit", PROP_FLOAT, PROP_FACTOR);
  RNA_def_property_float_sdna(prop, nullptr, "cloth_sim_limit");
  RNA_def_property_range(prop, 0.1f, 10.0f);
  RNA_def_property_ui_text(
      prop,
      "Simulation Limit",
      "Factor added relative to the size of the radius to limit the cloth simulation effects");
  RNA_def_property_update(prop, 0, "rna_Brush_update");

  prop = RNA_def_property(srna, "cloth_sim_falloff", PROP_FLOAT, PROP_FACTOR);
  RNA_def_property_float_sdna(prop, nullptr, "cloth_sim_falloff");
  RNA_def_property_range(prop, 0.0f, 1.0f);
  RNA_def_property_ui_text(prop,
                           "Simulation Falloff",
                           "Area to apply deformation falloff to the effects of the simulation");
  RNA_def_property_update(prop, 0, "rna_Brush_update");

  prop = RNA_def_property(srna, "cloth_constraint_softbody_strength", PROP_FLOAT, PROP_FACTOR);
  RNA_def_property_float_sdna(prop, nullptr, "cloth_constraint_softbody_strength");
  RNA_def_property_range(prop, 0.0f, 1.0f);
  RNA_def_property_ui_text(
      prop,
      "Soft Body Plasticity",
      "How much the cloth preserves the original shape, acting as a soft body");
  RNA_def_property_update(prop, 0, "rna_Brush_update");

  prop = RNA_def_property(srna, "hardness", PROP_FLOAT, PROP_FACTOR);
  RNA_def_property_float_sdna(prop, nullptr, "hardness");
  RNA_def_property_range(prop, 0.0f, 1.0f);
  RNA_def_property_ui_text(
      prop, "Hardness", "How close the brush falloff starts from the edge of the brush");
  RNA_def_property_update(prop, 0, "rna_Brush_update");

  prop = RNA_def_property(
      srna, "automasking_boundary_edges_propagation_steps", PROP_INT, PROP_UNSIGNED);
  RNA_def_property_int_sdna(prop, nullptr, "automasking_boundary_edges_propagation_steps");
  RNA_def_property_range(prop, 1, AUTOMASKING_BOUNDARY_EDGES_MAX_PROPAGATION_STEPS);
  RNA_def_property_ui_range(prop, 1, AUTOMASKING_BOUNDARY_EDGES_MAX_PROPAGATION_STEPS, 1, -1);
  RNA_def_property_ui_text(prop,
                           "Propagation Steps",
                           "Distance where boundary edge automasking is going to protect vertices "
                           "from the fully masked edge");
  RNA_def_property_update(prop, 0, "rna_Brush_update");

  prop = RNA_def_property(srna, "auto_smooth_factor", PROP_FLOAT, PROP_FACTOR);
  RNA_def_property_float_sdna(prop, nullptr, "autosmooth_factor");
  RNA_def_property_float_default(prop, 0);
  RNA_def_property_range(prop, 0.0f, 1.0f);
  RNA_def_property_ui_range(prop, 0.0f, 1.0f, 0.001, 3);
  RNA_def_property_ui_text(
      prop, "Auto-Smooth", "Amount of smoothing to automatically apply to each stroke");
  RNA_def_property_update(prop, 0, "rna_Brush_update");

  prop = RNA_def_property(srna, "topology_rake_factor", PROP_FLOAT, PROP_FACTOR);
  RNA_def_property_float_sdna(prop, nullptr, "topology_rake_factor");
  RNA_def_property_float_default(prop, 0);
  RNA_def_property_range(prop, 0.0f, 1.0f);
  RNA_def_property_ui_range(prop, 0.0f, 1.0f, 0.001, 3);
  RNA_def_property_ui_text(prop,
                           "Topology Rake",
                           "Automatically align edges to the brush direction to "
                           "generate cleaner topology and define sharp features. "
                           "Best used on low-poly meshes as it has a performance impact.");
  RNA_def_property_update(prop, 0, "rna_Brush_update");

  prop = RNA_def_property(srna, "tilt_strength_factor", PROP_FLOAT, PROP_FACTOR);
  RNA_def_property_float_sdna(prop, nullptr, "tilt_strength_factor");
  RNA_def_property_float_default(prop, 0);
  RNA_def_property_range(prop, 0.0f, 1.0f);
  RNA_def_property_ui_range(prop, 0.0f, 1.0f, 0.001, 3);
  RNA_def_property_ui_text(
      prop, "Tilt Strength", "How much the tilt of the pen will affect the brush");
  RNA_def_property_update(prop, 0, "rna_Brush_update");

  prop = RNA_def_property(srna, "normal_radius_factor", PROP_FLOAT, PROP_FACTOR);
  RNA_def_property_float_sdna(prop, nullptr, "normal_radius_factor");
  RNA_def_property_range(prop, 0.0f, 2.0f);
  RNA_def_property_ui_range(prop, 0.0f, 2.0f, 0.001, 3);
  RNA_def_property_ui_text(prop,
                           "Normal Radius",
                           "Ratio between the brush radius and the radius that is going to be "
                           "used to sample the normal");
  RNA_def_property_update(prop, 0, "rna_Brush_update");

  prop = RNA_def_property(srna, "area_radius_factor", PROP_FLOAT, PROP_FACTOR);
  RNA_def_property_float_sdna(prop, nullptr, "area_radius_factor");
  RNA_def_property_range(prop, 0.0f, 2.0f);
  RNA_def_property_ui_range(prop, 0.0f, 2.0f, 0.001, 3);
  RNA_def_property_ui_text(prop,
                           "Area Radius",
                           "Ratio between the brush radius and the radius that is going to be "
                           "used to sample the area center");
  RNA_def_property_update(prop, 0, "rna_Brush_update");

  prop = RNA_def_property(srna, "wet_paint_radius_factor", PROP_FLOAT, PROP_FACTOR);
  RNA_def_property_float_sdna(prop, nullptr, "wet_paint_radius_factor");
  RNA_def_property_range(prop, 0.0f, 2.0f);
  RNA_def_property_ui_range(prop, 0.0f, 2.0f, 0.001, 3);
  RNA_def_property_ui_text(prop,
                           "Wet Paint Radius",
                           "Ratio between the brush radius and the radius that is going to be "
                           "used to sample the color to blend in wet paint");
  RNA_def_property_update(prop, 0, "rna_Brush_update");

  prop = RNA_def_property(srna, "stencil_pos", PROP_FLOAT, PROP_XYZ);
  RNA_def_property_float_sdna(prop, nullptr, "stencil_pos");
  RNA_def_property_array(prop, 2);
  RNA_def_property_ui_text(prop, "Stencil Position", "Position of stencil in viewport");
  RNA_def_property_update(prop, 0, "rna_Brush_update");

  prop = RNA_def_property(srna, "stencil_dimension", PROP_FLOAT, PROP_XYZ);
  RNA_def_property_float_sdna(prop, nullptr, "stencil_dimension");
  RNA_def_property_array(prop, 2);
  RNA_def_property_ui_text(prop, "Stencil Dimensions", "Dimensions of stencil in viewport");
  RNA_def_property_update(prop, 0, "rna_Brush_update");

  prop = RNA_def_property(srna, "mask_stencil_pos", PROP_FLOAT, PROP_XYZ);
  RNA_def_property_float_sdna(prop, nullptr, "mask_stencil_pos");
  RNA_def_property_array(prop, 2);
  RNA_def_property_ui_text(prop, "Mask Stencil Position", "Position of mask stencil in viewport");
  RNA_def_property_update(prop, 0, "rna_Brush_update");

  prop = RNA_def_property(srna, "mask_stencil_dimension", PROP_FLOAT, PROP_XYZ);
  RNA_def_property_float_sdna(prop, nullptr, "mask_stencil_dimension");
  RNA_def_property_array(prop, 2);
  RNA_def_property_ui_text(
      prop, "Mask Stencil Dimensions", "Dimensions of mask stencil in viewport");
  RNA_def_property_update(prop, 0, "rna_Brush_update");

  prop = RNA_def_property(srna, "sharp_threshold", PROP_FLOAT, PROP_NONE);
  RNA_def_property_range(prop, 0.0, 100.0);
  RNA_def_property_ui_range(prop, 0.0, 1.0, 1, 3);
  RNA_def_property_float_sdna(prop, nullptr, "sharp_threshold");
  RNA_def_property_ui_text(
      prop, "Sharp Threshold", "Threshold below which, no sharpening is done");
  RNA_def_property_update(prop, 0, "rna_Brush_update");

  prop = RNA_def_property(srna, "fill_threshold", PROP_FLOAT, PROP_NONE);
  RNA_def_property_range(prop, 0.0, 100.0);
  RNA_def_property_ui_range(prop, 0.0, 1.0, 1, 3);
  RNA_def_property_float_sdna(prop, nullptr, "fill_threshold");
  RNA_def_property_ui_text(
      prop, "Fill Threshold", "Threshold above which filling is not propagated");
  RNA_def_property_update(prop, 0, "rna_Brush_update");

  prop = RNA_def_property(srna, "blur_kernel_radius", PROP_INT, PROP_NONE);
  RNA_def_property_int_sdna(prop, nullptr, "blur_kernel_radius");
  RNA_def_property_range(prop, 1, 10000);
  RNA_def_property_ui_range(prop, 1, 50, 1, -1);
  RNA_def_property_ui_text(
      prop, "Kernel Radius", "Radius of kernel used for soften and sharpen in pixels");
  RNA_def_property_update(prop, 0, "rna_Brush_update");

  prop = RNA_def_property(srna, "blur_mode", PROP_ENUM, PROP_NONE);
  RNA_def_property_enum_items(prop, brush_blur_mode_items);
  RNA_def_property_ui_text(prop, "Blur Mode", "");
  RNA_def_property_update(prop, 0, "rna_Brush_update");

  prop = RNA_def_property(srna, "falloff_angle", PROP_FLOAT, PROP_ANGLE);
  RNA_def_property_float_sdna(prop, nullptr, "falloff_angle");
  RNA_def_property_range(prop, 0, M_PI_2);
  RNA_def_property_ui_text(
      prop,
      "Falloff Angle",
      "Paint most on faces pointing towards the view according to this angle");
  RNA_def_property_update(prop, 0, "rna_Brush_update");

  /* flag */
  prop = RNA_def_property(srna, "use_airbrush", PROP_BOOLEAN, PROP_NONE);
  RNA_def_property_boolean_sdna(prop, nullptr, "flag", BRUSH_AIRBRUSH);
  RNA_def_property_ui_text(
      prop, "Airbrush", "Keep applying paint effect while holding mouse (spray)");
  RNA_def_property_update(prop, 0, "rna_Brush_update");

  prop = RNA_def_property(srna, "use_original_normal", PROP_BOOLEAN, PROP_NONE);
  RNA_def_property_boolean_sdna(prop, nullptr, "flag", BRUSH_ORIGINAL_NORMAL);
  RNA_def_property_ui_text(prop,
                           "Original Normal",
                           "When locked keep using normal of surface where stroke was initiated");
  RNA_def_property_update(prop, 0, "rna_Brush_update");

  prop = RNA_def_property(srna, "use_original_plane", PROP_BOOLEAN, PROP_NONE);
  RNA_def_property_boolean_sdna(prop, nullptr, "flag", BRUSH_ORIGINAL_PLANE);
  RNA_def_property_ui_text(
      prop,
      "Original Plane",
      "When locked keep using the plane origin of surface where stroke was initiated");
  RNA_def_property_update(prop, 0, "rna_Brush_update");

  const EnumPropertyItem *entry = rna_enum_brush_automasking_flag_items;
  do {
    prop = RNA_def_property(srna, entry->identifier, PROP_BOOLEAN, PROP_NONE);
    RNA_def_property_boolean_sdna(prop, nullptr, "automasking_flags", entry->value);
    RNA_def_property_ui_text(prop, entry->name, entry->description);

    if (entry->value == BRUSH_AUTOMASKING_CAVITY_NORMAL) {
      RNA_def_property_boolean_funcs(prop, nullptr, "rna_Brush_automasking_cavity_set");
    }
    else if (entry->value == BRUSH_AUTOMASKING_CAVITY_INVERTED) {
      RNA_def_property_boolean_funcs(prop, nullptr, "rna_Brush_automasking_invert_cavity_set");
    }

    RNA_def_property_update(prop, 0, "rna_Brush_update");
  } while ((++entry)->identifier);

  prop = RNA_def_property(srna, "automasking_cavity_factor", PROP_FLOAT, PROP_FACTOR);
  RNA_def_property_float_sdna(prop, nullptr, "automasking_cavity_factor");
  RNA_def_property_ui_text(prop, "Cavity Factor", "The contrast of the cavity mask");
  RNA_def_property_range(prop, 0.0f, 5.0f);
  RNA_def_property_ui_range(prop, 0.0f, 1.0f, 0.1, 3);
  RNA_def_property_override_flag(prop, PROPOVERRIDE_OVERRIDABLE_LIBRARY);
  RNA_def_property_update(prop, 0, "rna_Brush_update");

  prop = RNA_def_property(srna, "automasking_cavity_blur_steps", PROP_INT, PROP_NONE);
  RNA_def_property_int_sdna(prop, nullptr, "automasking_cavity_blur_steps");
  RNA_def_property_int_default(prop, 0);
  RNA_def_property_ui_text(prop, "Blur Steps", "The number of times the cavity mask is blurred");
  RNA_def_property_range(prop, 0, 25);
  RNA_def_property_ui_range(prop, 0, 10, 1, 1);
  RNA_def_property_override_flag(prop, PROPOVERRIDE_OVERRIDABLE_LIBRARY);
  RNA_def_property_update(prop, 0, "rna_Brush_update");

  prop = RNA_def_property(srna, "automasking_cavity_curve", PROP_POINTER, PROP_NONE);
  RNA_def_property_pointer_sdna(prop, nullptr, "automasking_cavity_curve");
  RNA_def_property_struct_type(prop, "CurveMapping");
  RNA_def_property_ui_text(prop, "Cavity Curve", "Curve used for the sensitivity");
  RNA_def_property_clear_flag(prop, PROP_ANIMATABLE);
  RNA_def_property_override_flag(prop, PROPOVERRIDE_OVERRIDABLE_LIBRARY);
  RNA_def_property_update(prop, 0, "rna_Brush_update");

  prop = RNA_def_property(srna, "use_automasking_start_normal", PROP_BOOLEAN, PROP_NONE);
  RNA_def_property_boolean_sdna(
      prop, nullptr, "automasking_flags", BRUSH_AUTOMASKING_BRUSH_NORMAL);
  RNA_def_property_ui_text(
      prop,
      "Area Normal",
      "Affect only vertices with a similar normal to where the stroke starts");
  RNA_def_property_update(prop, 0, "rna_Brush_update");

  prop = RNA_def_property(srna, "automasking_start_normal_limit", PROP_FLOAT, PROP_ANGLE);
  RNA_def_property_float_sdna(prop, nullptr, "automasking_start_normal_limit");
  RNA_def_property_range(prop, 0.0001f, M_PI);
  RNA_def_property_ui_text(prop, "Area Normal Limit", "The range of angles that will be affected");
  RNA_def_property_update(prop, 0, "rna_Brush_update");

  prop = RNA_def_property(srna, "automasking_start_normal_falloff", PROP_FLOAT, PROP_FACTOR);
  RNA_def_property_float_sdna(prop, nullptr, "automasking_start_normal_falloff");
  RNA_def_property_range(prop, 0.0001f, 1.0f);
  RNA_def_property_ui_text(
      prop, "Area Normal Falloff", "Extend the angular range with a falloff gradient");
  RNA_def_property_update(prop, 0, "rna_Brush_update");

  prop = RNA_def_property(srna, "use_automasking_view_normal", PROP_BOOLEAN, PROP_NONE);
  RNA_def_property_boolean_sdna(prop, nullptr, "automasking_flags", BRUSH_AUTOMASKING_VIEW_NORMAL);
  RNA_def_property_ui_text(
      prop, "View Normal", "Affect only vertices with a normal that faces the viewer");
  RNA_def_property_update(prop, 0, "rna_Brush_update");

  prop = RNA_def_property(srna, "use_automasking_view_occlusion", PROP_BOOLEAN, PROP_NONE);
  RNA_def_property_boolean_sdna(
      prop, nullptr, "automasking_flags", BRUSH_AUTOMASKING_VIEW_OCCLUSION);
  RNA_def_property_ui_text(
      prop,
      "Occlusion",
      "Only affect vertices that are not occluded by other faces (Slower performance)");
  RNA_def_property_update(prop, 0, "rna_Brush_update");

  prop = RNA_def_property(srna, "automasking_view_normal_limit", PROP_FLOAT, PROP_ANGLE);
  RNA_def_property_float_sdna(prop, nullptr, "automasking_view_normal_limit");
  RNA_def_property_range(prop, 0.0001f, M_PI);
  RNA_def_property_ui_text(prop, "View Normal Limit", "The range of angles that will be affected");
  RNA_def_property_update(prop, 0, "rna_Brush_update");

  prop = RNA_def_property(srna, "automasking_view_normal_falloff", PROP_FLOAT, PROP_FACTOR);
  RNA_def_property_float_sdna(prop, nullptr, "automasking_view_normal_falloff");
  RNA_def_property_range(prop, 0.0001f, 1.0f);
  RNA_def_property_ui_text(
      prop, "View Normal Falloff", "Extend the angular range with a falloff gradient");
  RNA_def_property_update(prop, 0, "rna_Brush_update");

  prop = RNA_def_property(srna, "use_scene_spacing", PROP_ENUM, PROP_NONE);
  RNA_def_property_enum_bitflag_sdna(prop, nullptr, "flag");
  RNA_def_property_enum_items(prop, brush_spacing_unit_items);
  RNA_def_property_ui_text(
      prop, "Spacing Distance", "Calculate the brush spacing using view or scene distance");
  RNA_def_property_update(prop, 0, "rna_Brush_update");

  prop = RNA_def_property(srna, "use_grab_active_vertex", PROP_BOOLEAN, PROP_NONE);
  RNA_def_property_boolean_sdna(prop, nullptr, "flag", BRUSH_GRAB_ACTIVE_VERTEX);
  RNA_def_property_ui_text(
      prop,
      "Grab Active Vertex",
      "Apply the maximum grab strength to the active vertex instead of the cursor location");
  RNA_def_property_update(prop, 0, "rna_Brush_update");

  prop = RNA_def_property(srna, "use_grab_silhouette", PROP_BOOLEAN, PROP_NONE);
  RNA_def_property_boolean_sdna(prop, nullptr, "flag2", BRUSH_GRAB_SILHOUETTE);
  RNA_def_property_ui_text(
      prop, "Grab Silhouette", "Grabs trying to automask the silhouette of the object");
  RNA_def_property_update(prop, 0, "rna_Brush_update");

  prop = RNA_def_property(srna, "use_paint_antialiasing", PROP_BOOLEAN, PROP_NONE);
  RNA_def_property_boolean_sdna(prop, nullptr, "sampling_flag", BRUSH_PAINT_ANTIALIASING);
  RNA_def_property_ui_text(prop, "Anti-Aliasing", "Smooths the edges of the strokes");

  prop = RNA_def_property(srna, "use_multiplane_scrape_dynamic", PROP_BOOLEAN, PROP_NONE);
  RNA_def_property_boolean_sdna(prop, nullptr, "flag2", BRUSH_MULTIPLANE_SCRAPE_DYNAMIC);
  RNA_def_property_ui_text(prop,
                           "Dynamic Mode",
                           "The angle between the planes changes during the stroke to fit the "
                           "surface under the cursor");
  RNA_def_property_update(prop, 0, "rna_Brush_update");

  prop = RNA_def_property(srna, "show_multiplane_scrape_planes_preview", PROP_BOOLEAN, PROP_NONE);
  RNA_def_property_boolean_sdna(prop, nullptr, "flag2", BRUSH_MULTIPLANE_SCRAPE_PLANES_PREVIEW);
  RNA_def_property_ui_text(
      prop, "Show Cursor Preview", "Preview the scrape planes in the cursor during the stroke");
  RNA_def_property_update(prop, 0, "rna_Brush_update");

  prop = RNA_def_property(srna, "use_pose_ik_anchored", PROP_BOOLEAN, PROP_NONE);
  RNA_def_property_boolean_sdna(prop, nullptr, "flag2", BRUSH_POSE_IK_ANCHORED);
  RNA_def_property_ui_text(
      prop, "Keep Anchor Point", "Keep the position of the last segment in the IK chain fixed");
  RNA_def_property_update(prop, 0, "rna_Brush_update");

  prop = RNA_def_property(srna, "use_pose_lock_rotation", PROP_BOOLEAN, PROP_NONE);
  RNA_def_property_boolean_sdna(prop, nullptr, "flag2", BRUSH_POSE_USE_LOCK_ROTATION);
  RNA_def_property_ui_text(prop,
                           "Lock Rotation When Scaling",
                           "Do not rotate the segment when using the scale deform mode");
  RNA_def_property_update(prop, 0, "rna_Brush_update");

  prop = RNA_def_property(srna, "use_connected_only", PROP_BOOLEAN, PROP_NONE);
  RNA_def_property_boolean_sdna(prop, nullptr, "flag2", BRUSH_USE_CONNECTED_ONLY);
  RNA_def_property_ui_text(prop, "Connected Only", "Affect only topologically connected elements");
  RNA_def_property_update(prop, 0, "rna_Brush_update");

  prop = RNA_def_property(srna, "use_cloth_pin_simulation_boundary", PROP_BOOLEAN, PROP_NONE);
  RNA_def_property_boolean_sdna(prop, nullptr, "flag2", BRUSH_CLOTH_PIN_SIMULATION_BOUNDARY);
  RNA_def_property_ui_text(
      prop,
      "Pin Simulation Boundary",
      "Lock the position of the vertices in the simulation falloff area to avoid artifacts and "
      "create a softer transition with unaffected areas");
  RNA_def_property_update(prop, 0, "rna_Brush_update");

  prop = RNA_def_property(srna, "use_cloth_collision", PROP_BOOLEAN, PROP_NONE);
  RNA_def_property_boolean_sdna(prop, nullptr, "flag2", BRUSH_CLOTH_USE_COLLISION);
  RNA_def_property_ui_text(prop, "Enable Collision", "Collide with objects during the simulation");
  RNA_def_property_update(prop, 0, "rna_Brush_update");

  prop = RNA_def_property(srna, "invert_to_scrape_fill", PROP_BOOLEAN, PROP_NONE);
  RNA_def_property_boolean_sdna(prop, nullptr, "flag", BRUSH_INVERT_TO_SCRAPE_FILL);
  RNA_def_property_ui_text(prop,
                           "Invert to Scrape or Fill",
                           "Use Scrape or Fill brush when inverting this brush instead of "
                           "inverting its displacement direction");
  RNA_def_property_update(prop, 0, "rna_Brush_update");

  prop = RNA_def_property(srna, "use_pressure_strength", PROP_BOOLEAN, PROP_NONE);
  RNA_def_property_boolean_sdna(prop, nullptr, "flag", BRUSH_ALPHA_PRESSURE);
  RNA_def_property_ui_icon(prop, ICON_STYLUS_PRESSURE, 0);
  RNA_def_property_ui_text(
      prop, "Strength Pressure", "Enable tablet pressure sensitivity for strength");
  RNA_def_property_update(prop, 0, "rna_Brush_update");

  prop = RNA_def_property(srna, "use_offset_pressure", PROP_BOOLEAN, PROP_NONE);
  RNA_def_property_boolean_sdna(prop, nullptr, "flag", BRUSH_OFFSET_PRESSURE);
  RNA_def_property_ui_icon(prop, ICON_STYLUS_PRESSURE, 0);
  RNA_def_property_ui_text(
      prop, "Plane Offset Pressure", "Enable tablet pressure sensitivity for offset");
  RNA_def_property_update(prop, 0, "rna_Brush_update");

  prop = RNA_def_property(srna, "use_pressure_area_radius", PROP_BOOLEAN, PROP_NONE);
  RNA_def_property_boolean_sdna(prop, nullptr, "flag2", BRUSH_AREA_RADIUS_PRESSURE);
  RNA_def_property_ui_icon(prop, ICON_STYLUS_PRESSURE, 0);
  RNA_def_property_ui_text(
      prop, "Area Radius Pressure", "Enable tablet pressure sensitivity for area radius");
  RNA_def_property_update(prop, 0, "rna_Brush_update");

  prop = RNA_def_property(srna, "use_pressure_size", PROP_BOOLEAN, PROP_NONE);
  RNA_def_property_boolean_sdna(prop, nullptr, "flag", BRUSH_SIZE_PRESSURE);
  RNA_def_property_ui_icon(prop, ICON_STYLUS_PRESSURE, 0);
  RNA_def_property_ui_text(prop, "Size Pressure", "Enable tablet pressure sensitivity for size");
  RNA_def_property_update(prop, 0, "rna_Brush_update");

  prop = RNA_def_property(srna, "use_pressure_jitter", PROP_BOOLEAN, PROP_NONE);
  RNA_def_property_boolean_sdna(prop, nullptr, "flag", BRUSH_JITTER_PRESSURE);
  RNA_def_property_ui_icon(prop, ICON_STYLUS_PRESSURE, 0);
  RNA_def_property_ui_text(
      prop, "Jitter Pressure", "Enable tablet pressure sensitivity for jitter");
  RNA_def_property_update(prop, 0, "rna_Brush_update");

  prop = RNA_def_property(srna, "use_pressure_spacing", PROP_BOOLEAN, PROP_NONE);
  RNA_def_property_boolean_sdna(prop, nullptr, "flag", BRUSH_SPACING_PRESSURE);
  RNA_def_property_ui_icon(prop, ICON_STYLUS_PRESSURE, 0);
  RNA_def_property_ui_text(
      prop, "Spacing Pressure", "Enable tablet pressure sensitivity for spacing");
  RNA_def_property_update(prop, 0, "rna_Brush_update");

  prop = RNA_def_property(srna, "use_pressure_masking", PROP_ENUM, PROP_NONE);
  RNA_def_property_enum_sdna(prop, nullptr, "mask_pressure");
  RNA_def_property_enum_items(prop, brush_mask_pressure_items);
  RNA_def_property_ui_text(
      prop, "Mask Pressure Mode", "Pen pressure makes texture influence smaller");
  RNA_def_property_update(prop, 0, "rna_Brush_update");

  prop = RNA_def_property(srna, "use_inverse_smooth_pressure", PROP_BOOLEAN, PROP_NONE);
  RNA_def_property_boolean_sdna(prop, nullptr, "flag", BRUSH_INVERSE_SMOOTH_PRESSURE);
  RNA_def_property_ui_icon(prop, ICON_STYLUS_PRESSURE, 0);
  RNA_def_property_ui_text(
      prop, "Inverse Smooth Pressure", "Lighter pressure causes more smoothing to be applied");
  RNA_def_property_update(prop, 0, "rna_Brush_update");

  prop = RNA_def_property(srna, "use_plane_trim", PROP_BOOLEAN, PROP_NONE);
  RNA_def_property_boolean_sdna(prop, nullptr, "flag", BRUSH_PLANE_TRIM);
  RNA_def_property_ui_text(
      prop,
      "Use Plane Trim",
      "Limit the distance from the offset plane that a vertex can be affected");
  RNA_def_property_update(prop, 0, "rna_Brush_update");

  prop = RNA_def_property(srna, "use_frontface", PROP_BOOLEAN, PROP_NONE);
  RNA_def_property_boolean_sdna(prop, nullptr, "flag", BRUSH_FRONTFACE);
  RNA_def_property_ui_text(
      prop,
      "Use Front-Face",
      "Brush only affects vertices that face the viewer. Projected falloff only");
  RNA_def_property_update(prop, 0, "rna_Brush_update");

  prop = RNA_def_property(srna, "use_frontface_falloff", PROP_BOOLEAN, PROP_NONE);
  RNA_def_property_boolean_sdna(prop, nullptr, "flag", BRUSH_FRONTFACE_FALLOFF);
  RNA_def_property_ui_text(
      prop, "Use Front-Face Falloff", "Blend brush influence by how much they face the front");
  RNA_def_property_update(prop, 0, "rna_Brush_update");

  prop = RNA_def_property(srna, "use_anchor", PROP_BOOLEAN, PROP_NONE);
  RNA_def_property_boolean_sdna(prop, nullptr, "flag", BRUSH_ANCHORED);
  RNA_def_property_ui_text(prop, "Anchored", "Keep the brush anchored to the initial location");
  RNA_def_property_update(prop, 0, "rna_Brush_update");

  prop = RNA_def_property(srna, "use_space", PROP_BOOLEAN, PROP_NONE);
  RNA_def_property_boolean_sdna(prop, nullptr, "flag", BRUSH_SPACE);
  RNA_def_property_ui_text(
      prop, "Space", "Limit brush application to the distance specified by spacing");
  RNA_def_property_update(prop, 0, "rna_Brush_update");

  prop = RNA_def_property(srna, "use_line", PROP_BOOLEAN, PROP_NONE);
  RNA_def_property_boolean_sdna(prop, nullptr, "flag", BRUSH_LINE);
  RNA_def_property_ui_text(prop, "Line", "Draw a line with dabs separated according to spacing");
  RNA_def_property_update(prop, 0, "rna_Brush_update");

  prop = RNA_def_property(srna, "use_curve", PROP_BOOLEAN, PROP_NONE);
  RNA_def_property_boolean_sdna(prop, nullptr, "flag", BRUSH_CURVE);
  RNA_def_property_ui_text(
      prop,
      "Curve",
      "Define the stroke curve with a Bézier curve. Dabs are separated according to spacing.");
  RNA_def_property_update(prop, 0, "rna_Brush_update");

  prop = RNA_def_property(srna, "use_smooth_stroke", PROP_BOOLEAN, PROP_NONE);
  RNA_def_property_boolean_sdna(prop, nullptr, "flag", BRUSH_SMOOTH_STROKE);
  RNA_def_property_ui_text(
      prop, "Smooth Stroke", "Brush lags behind mouse and follows a smoother path");
  RNA_def_property_update(prop, 0, "rna_Brush_update");

  prop = RNA_def_property(srna, "use_persistent", PROP_BOOLEAN, PROP_NONE);
  RNA_def_property_boolean_sdna(prop, nullptr, "flag", BRUSH_PERSISTENT);
  RNA_def_property_ui_text(prop, "Persistent", "Sculpt on a persistent layer of the mesh");
  RNA_def_property_update(prop, 0, "rna_Brush_update");

  prop = RNA_def_property(srna, "use_accumulate", PROP_BOOLEAN, PROP_NONE);
  RNA_def_property_boolean_sdna(prop, nullptr, "flag", BRUSH_ACCUMULATE);
  RNA_def_property_ui_text(prop, "Accumulate", "Accumulate stroke daubs on top of each other");
  RNA_def_property_update(prop, 0, "rna_Brush_update");

  prop = RNA_def_property(srna, "use_space_attenuation", PROP_BOOLEAN, PROP_NONE);
  RNA_def_property_boolean_sdna(prop, nullptr, "flag", BRUSH_SPACE_ATTEN);
  RNA_def_property_ui_text(
      prop,
      "Adjust Strength for Spacing",
      "Automatically adjust strength to give consistent results for different spacings");
  RNA_def_property_update(prop, 0, "rna_Brush_update");

  /* adaptive space is not implemented yet */
  prop = RNA_def_property(srna, "use_adaptive_space", PROP_BOOLEAN, PROP_NONE);
  RNA_def_property_boolean_sdna(prop, nullptr, "flag", BRUSH_ADAPTIVE_SPACE);
  RNA_def_property_ui_text(prop,
                           "Adaptive Spacing",
                           "Space daubs according to surface orientation instead of screen space");
  RNA_def_property_update(prop, 0, "rna_Brush_update");

  prop = RNA_def_property(srna, "use_locked_size", PROP_ENUM, PROP_NONE); /* as an enum */
  RNA_def_property_enum_bitflag_sdna(prop, nullptr, "flag");
  RNA_def_property_enum_items(prop, brush_size_unit_items);
  RNA_def_property_ui_text(
      prop, "Radius Unit", "Measure brush size relative to the view or the scene");
  RNA_def_property_update(prop, 0, "rna_Brush_update");

  prop = RNA_def_property(srna, "color_type", PROP_ENUM, PROP_NONE); /* as an enum */
  RNA_def_property_enum_bitflag_sdna(prop, nullptr, "flag");
  RNA_def_property_enum_items(prop, color_gradient_items);
  RNA_def_property_enum_funcs(prop, nullptr, "rna_Brush_use_gradient_set", nullptr);
  RNA_def_property_ui_text(prop, "Color Type", "Use single color or gradient when painting");
  RNA_def_property_update(prop, 0, "rna_Brush_update");

  prop = RNA_def_property(srna, "use_edge_to_edge", PROP_BOOLEAN, PROP_NONE);
  RNA_def_property_boolean_sdna(prop, nullptr, "flag", BRUSH_EDGE_TO_EDGE);
  RNA_def_property_ui_text(prop, "Edge-to-Edge", "Drag anchor brush from edge-to-edge");
  RNA_def_property_update(prop, 0, "rna_Brush_update");

  prop = RNA_def_property(srna, "use_restore_mesh", PROP_BOOLEAN, PROP_NONE);
  RNA_def_property_boolean_sdna(prop, nullptr, "flag", BRUSH_DRAG_DOT);
  RNA_def_property_ui_text(prop, "Restore Mesh", "Allow a single dot to be carefully positioned");
  RNA_def_property_update(prop, 0, "rna_Brush_update");

  /* only for projection paint & vertex paint, TODO: other paint modes. */
  prop = RNA_def_property(srna, "use_alpha", PROP_BOOLEAN, PROP_NONE);
  RNA_def_property_boolean_negative_sdna(prop, nullptr, "flag", BRUSH_LOCK_ALPHA);
  RNA_def_property_ui_text(
      prop, "Affect Alpha", "When this is disabled, lock alpha while painting");
  RNA_def_property_update(prop, 0, "rna_Brush_update");

  prop = RNA_def_property(srna, "curve", PROP_POINTER, PROP_NONE);
  RNA_def_property_flag(prop, PROP_NEVER_NULL);
  RNA_def_property_ui_text(prop, "Curve", "Editable falloff curve");
  RNA_def_property_update(prop, 0, "rna_Brush_update");

  prop = RNA_def_property(srna, "paint_curve", PROP_POINTER, PROP_NONE);
  RNA_def_property_flag(prop, PROP_EDITABLE);
  RNA_def_property_ui_text(prop, "Paint Curve", "Active paint curve");
  RNA_def_property_update(prop, 0, "rna_Brush_update");

  prop = RNA_def_property(srna, "gradient", PROP_POINTER, PROP_NEVER_NULL);
  RNA_def_property_pointer_sdna(prop, nullptr, "gradient");
  RNA_def_property_struct_type(prop, "ColorRamp");
  RNA_def_property_ui_text(prop, "Gradient", "");
  RNA_def_property_update(prop, 0, "rna_Brush_update");

  /* gradient source */
  prop = RNA_def_property(srna, "gradient_stroke_mode", PROP_ENUM, PROP_NONE);
  RNA_def_property_enum_items(prop, brush_gradient_items);
  RNA_def_property_ui_text(prop, "Gradient Stroke Mode", "");
  RNA_def_property_update(prop, 0, "rna_Brush_update");

  prop = RNA_def_property(srna, "gradient_fill_mode", PROP_ENUM, PROP_NONE);
  RNA_def_property_enum_items(prop, brush_gradient_fill_items);
  RNA_def_property_ui_text(prop, "Gradient Fill Mode", "");
  RNA_def_property_update(prop, 0, "rna_Brush_update");

  /* overlay flags */
  prop = RNA_def_property(srna, "use_primary_overlay", PROP_BOOLEAN, PROP_NONE);
  RNA_def_property_boolean_sdna(prop, nullptr, "overlay_flags", BRUSH_OVERLAY_PRIMARY);
  RNA_def_property_ui_text(prop, "Use Texture Overlay", "Show texture in viewport");
  RNA_def_property_update(prop, 0, "rna_Brush_update");

  prop = RNA_def_property(srna, "use_secondary_overlay", PROP_BOOLEAN, PROP_NONE);
  RNA_def_property_boolean_sdna(prop, nullptr, "overlay_flags", BRUSH_OVERLAY_SECONDARY);
  RNA_def_property_ui_text(prop, "Use Texture Overlay", "Show texture in viewport");
  RNA_def_property_update(prop, 0, "rna_Brush_update");

  prop = RNA_def_property(srna, "use_cursor_overlay", PROP_BOOLEAN, PROP_NONE);
  RNA_def_property_boolean_sdna(prop, nullptr, "overlay_flags", BRUSH_OVERLAY_CURSOR);
  RNA_def_property_ui_text(prop, "Use Cursor Overlay", "Show cursor in viewport");
  RNA_def_property_update(prop, 0, "rna_Brush_update");

  prop = RNA_def_property(srna, "use_cursor_overlay_override", PROP_BOOLEAN, PROP_NONE);
  RNA_def_property_boolean_sdna(
      prop, nullptr, "overlay_flags", BRUSH_OVERLAY_CURSOR_OVERRIDE_ON_STROKE);
  RNA_def_property_ui_text(prop, "Override Overlay", "Don't show overlay during a stroke");
  RNA_def_property_update(prop, 0, "rna_Brush_update");

  prop = RNA_def_property(srna, "use_primary_overlay_override", PROP_BOOLEAN, PROP_NONE);
  RNA_def_property_boolean_sdna(
      prop, nullptr, "overlay_flags", BRUSH_OVERLAY_PRIMARY_OVERRIDE_ON_STROKE);
  RNA_def_property_ui_text(prop, "Override Overlay", "Don't show overlay during a stroke");
  RNA_def_property_update(prop, 0, "rna_Brush_update");

  prop = RNA_def_property(srna, "use_secondary_overlay_override", PROP_BOOLEAN, PROP_NONE);
  RNA_def_property_boolean_sdna(
      prop, nullptr, "overlay_flags", BRUSH_OVERLAY_SECONDARY_OVERRIDE_ON_STROKE);
  RNA_def_property_ui_text(prop, "Override Overlay", "Don't show overlay during a stroke");
  RNA_def_property_update(prop, 0, "rna_Brush_update");

  /* paint mode flags */
  prop = RNA_def_property(srna, "use_paint_sculpt", PROP_BOOLEAN, PROP_NONE);
  RNA_def_property_boolean_sdna(prop, nullptr, "ob_mode", OB_MODE_SCULPT);
  RNA_def_property_ui_text(prop, "Use Sculpt", "Use this brush in sculpt mode");

  prop = RNA_def_property(srna, "use_paint_uv_sculpt", PROP_BOOLEAN, PROP_NONE);
  RNA_def_property_boolean_sdna(prop, nullptr, "ob_mode", OB_MODE_EDIT);
  RNA_def_property_ui_text(prop, "Use UV Sculpt", "Use this brush in UV sculpt mode");

  prop = RNA_def_property(srna, "use_paint_vertex", PROP_BOOLEAN, PROP_NONE);
  RNA_def_property_boolean_sdna(prop, nullptr, "ob_mode", OB_MODE_VERTEX_PAINT);
  RNA_def_property_ui_text(prop, "Use Vertex", "Use this brush in vertex paint mode");

  prop = RNA_def_property(srna, "use_paint_weight", PROP_BOOLEAN, PROP_NONE);
  RNA_def_property_boolean_sdna(prop, nullptr, "ob_mode", OB_MODE_WEIGHT_PAINT);
  RNA_def_property_ui_text(prop, "Use Weight", "Use this brush in weight paint mode");

  prop = RNA_def_property(srna, "use_paint_image", PROP_BOOLEAN, PROP_NONE);
  RNA_def_property_boolean_sdna(prop, nullptr, "ob_mode", OB_MODE_TEXTURE_PAINT);
  RNA_def_property_ui_text(prop, "Use Texture", "Use this brush in texture paint mode");

  prop = RNA_def_property(srna, "use_paint_grease_pencil", PROP_BOOLEAN, PROP_NONE);
  RNA_def_property_boolean_sdna(prop, nullptr, "ob_mode", OB_MODE_PAINT_GPENCIL_LEGACY);
  RNA_def_property_ui_text(prop, "Use Paint", "Use this brush in grease pencil drawing mode");

  prop = RNA_def_property(srna, "use_vertex_grease_pencil", PROP_BOOLEAN, PROP_NONE);
  RNA_def_property_boolean_sdna(prop, nullptr, "ob_mode", OB_MODE_VERTEX_GPENCIL_LEGACY);
  RNA_def_property_ui_text(
      prop, "Use Vertex", "Use this brush in grease pencil vertex color mode");

  prop = RNA_def_property(srna, "use_paint_sculpt_curves", PROP_BOOLEAN, PROP_NONE);
  RNA_def_property_boolean_sdna(prop, nullptr, "ob_mode", OB_MODE_SCULPT_CURVES);
  RNA_def_property_ui_text(prop, "Use Sculpt", "Use this brush in sculpt curves mode");

  /* texture */
  prop = RNA_def_property(srna, "texture_slot", PROP_POINTER, PROP_NONE);
  RNA_def_property_struct_type(prop, "BrushTextureSlot");
  RNA_def_property_pointer_sdna(prop, nullptr, "mtex");
  RNA_def_property_clear_flag(prop, PROP_EDITABLE);
  RNA_def_property_ui_text(prop, "Texture Slot", "");

  prop = RNA_def_property(srna, "texture", PROP_POINTER, PROP_NONE);
  RNA_def_property_pointer_sdna(prop, nullptr, "mtex.tex");
  RNA_def_property_flag(prop, PROP_EDITABLE | PROP_CONTEXT_UPDATE);
  RNA_def_property_ui_text(prop, "Texture", "");
  RNA_def_property_update(prop, NC_TEXTURE, "rna_Brush_main_tex_update");

  prop = RNA_def_property(srna, "mask_texture_slot", PROP_POINTER, PROP_NONE);
  RNA_def_property_struct_type(prop, "BrushTextureSlot");
  RNA_def_property_pointer_sdna(prop, nullptr, "mask_mtex");
  RNA_def_property_clear_flag(prop, PROP_EDITABLE);
  RNA_def_property_ui_text(prop, "Mask Texture Slot", "");

  prop = RNA_def_property(srna, "mask_texture", PROP_POINTER, PROP_NONE);
  RNA_def_property_pointer_sdna(prop, nullptr, "mask_mtex.tex");
  RNA_def_property_flag(prop, PROP_EDITABLE | PROP_CONTEXT_UPDATE);
  RNA_def_property_ui_text(prop, "Mask Texture", "");
  RNA_def_property_update(prop, NC_TEXTURE, "rna_Brush_secondary_tex_update");

  prop = RNA_def_property(srna, "texture_overlay_alpha", PROP_INT, PROP_PERCENTAGE);
  RNA_def_property_int_sdna(prop, nullptr, "texture_overlay_alpha");
  RNA_def_property_range(prop, 0, 100);
  RNA_def_property_ui_text(prop, "Texture Overlay Alpha", "");
  RNA_def_property_update(prop, 0, "rna_Brush_update");

  prop = RNA_def_property(srna, "mask_overlay_alpha", PROP_INT, PROP_PERCENTAGE);
  RNA_def_property_int_sdna(prop, nullptr, "mask_overlay_alpha");
  RNA_def_property_range(prop, 0, 100);
  RNA_def_property_ui_text(prop, "Mask Texture Overlay Alpha", "");
  RNA_def_property_update(prop, 0, "rna_Brush_update");

  prop = RNA_def_property(srna, "cursor_overlay_alpha", PROP_INT, PROP_PERCENTAGE);
  RNA_def_property_int_sdna(prop, nullptr, "cursor_overlay_alpha");
  RNA_def_property_range(prop, 0, 100);
  RNA_def_property_ui_text(prop, "Mask Texture Overlay Alpha", "");
  RNA_def_property_update(prop, 0, "rna_Brush_update");

  prop = RNA_def_property(srna, "cursor_color_add", PROP_FLOAT, PROP_COLOR_GAMMA);
  RNA_def_property_float_sdna(prop, nullptr, "add_col");
  RNA_def_property_array(prop, 4);
  RNA_def_property_ui_text(prop, "Add Color", "Color of cursor when adding");
  RNA_def_property_update(prop, 0, "rna_Brush_update");

  prop = RNA_def_property(srna, "cursor_color_subtract", PROP_FLOAT, PROP_COLOR_GAMMA);
  RNA_def_property_float_sdna(prop, nullptr, "sub_col");
  RNA_def_property_array(prop, 4);
  RNA_def_property_ui_text(prop, "Subtract Color", "Color of cursor when subtracting");
  RNA_def_property_update(prop, 0, "rna_Brush_update");

  prop = RNA_def_property(srna, "use_custom_icon", PROP_BOOLEAN, PROP_NONE);
  RNA_def_property_boolean_sdna(prop, nullptr, "flag", BRUSH_CUSTOM_ICON);
  RNA_def_property_ui_text(prop, "Custom Icon", "Set the brush icon from an image file");
  RNA_def_property_update(prop, 0, "rna_Brush_icon_update");

  prop = RNA_def_property(srna, "icon_filepath", PROP_STRING, PROP_FILEPATH);
  RNA_def_property_string_sdna(prop, nullptr, "icon_filepath");
  RNA_def_property_ui_text(prop, "Brush Icon Filepath", "File path to brush icon");
  RNA_def_property_update(prop, 0, "rna_Brush_icon_update");

  /* clone brush */
  prop = RNA_def_property(srna, "clone_image", PROP_POINTER, PROP_NONE);
  RNA_def_property_pointer_sdna(prop, nullptr, "clone.image");
  RNA_def_property_flag(prop, PROP_EDITABLE);
  RNA_def_property_ui_text(prop, "Clone Image", "Image for clone brushes");
  RNA_def_property_update(prop, NC_SPACE | ND_SPACE_IMAGE, "rna_Brush_update");
  RNA_def_property_pointer_funcs(prop, nullptr, nullptr, nullptr, "rna_Brush_imagetype_poll");

  prop = RNA_def_property(srna, "clone_alpha", PROP_FLOAT, PROP_FACTOR);
  RNA_def_property_float_sdna(prop, nullptr, "clone.alpha");
  RNA_def_property_range(prop, 0.0f, 1.0f);
  RNA_def_property_ui_text(prop, "Clone Alpha", "Opacity of clone image display");
  RNA_def_property_update(prop, NC_SPACE | ND_SPACE_IMAGE, "rna_Brush_update");

  prop = RNA_def_property(srna, "clone_offset", PROP_FLOAT, PROP_XYZ);
  RNA_def_property_float_sdna(prop, nullptr, "clone.offset");
  RNA_def_property_ui_text(prop, "Clone Offset", "");
  RNA_def_property_ui_range(prop, -1.0f, 1.0f, 10.0f, 3);
  RNA_def_property_update(prop, NC_SPACE | ND_SPACE_IMAGE, "rna_Brush_update");

  prop = RNA_def_property(srna, "brush_capabilities", PROP_POINTER, PROP_NONE);
  RNA_def_property_flag(prop, PROP_NEVER_NULL);
  RNA_def_property_struct_type(prop, "BrushCapabilities");
  RNA_def_property_pointer_funcs(prop, "rna_Brush_capabilities_get", nullptr, nullptr, nullptr);
  RNA_def_property_ui_text(prop, "Brush Capabilities", "Brush's capabilities");

  /* brush capabilities (mode-dependent) */
  prop = RNA_def_property(srna, "sculpt_capabilities", PROP_POINTER, PROP_NONE);
  RNA_def_property_flag(prop, PROP_NEVER_NULL);
  RNA_def_property_struct_type(prop, "BrushCapabilitiesSculpt");
  RNA_def_property_pointer_funcs(
      prop, "rna_Sculpt_brush_capabilities_get", nullptr, nullptr, nullptr);
  RNA_def_property_ui_text(prop, "Sculpt Capabilities", "");

  prop = RNA_def_property(srna, "image_paint_capabilities", PROP_POINTER, PROP_NONE);
  RNA_def_property_flag(prop, PROP_NEVER_NULL);
  RNA_def_property_struct_type(prop, "BrushCapabilitiesImagePaint");
  RNA_def_property_pointer_funcs(
      prop, "rna_Imapaint_brush_capabilities_get", nullptr, nullptr, nullptr);
  RNA_def_property_ui_text(prop, "Image Paint Capabilities", "");

  prop = RNA_def_property(srna, "vertex_paint_capabilities", PROP_POINTER, PROP_NONE);
  RNA_def_property_flag(prop, PROP_NEVER_NULL);
  RNA_def_property_struct_type(prop, "BrushCapabilitiesVertexPaint");
  RNA_def_property_pointer_funcs(
      prop, "rna_Vertexpaint_brush_capabilities_get", nullptr, nullptr, nullptr);
  RNA_def_property_ui_text(prop, "Vertex Paint Capabilities", "");

  prop = RNA_def_property(srna, "weight_paint_capabilities", PROP_POINTER, PROP_NONE);
  RNA_def_property_flag(prop, PROP_NEVER_NULL);
  RNA_def_property_struct_type(prop, "BrushCapabilitiesWeightPaint");
  RNA_def_property_pointer_funcs(
      prop, "rna_Weightpaint_brush_capabilities_get", nullptr, nullptr, nullptr);
  RNA_def_property_ui_text(prop, "Weight Paint Capabilities", "");

  prop = RNA_def_property(srna, "gpencil_settings", PROP_POINTER, PROP_NONE);
  RNA_def_property_struct_type(prop, "BrushGpencilSettings");
  RNA_def_property_pointer_sdna(prop, nullptr, "gpencil_settings");
  RNA_def_property_clear_flag(prop, PROP_EDITABLE);
  RNA_def_property_ui_text(prop, "Gpencil Settings", "");

  prop = RNA_def_property(srna, "curves_sculpt_settings", PROP_POINTER, PROP_NONE);
  RNA_def_property_struct_type(prop, "BrushCurvesSculptSettings");
  RNA_def_property_clear_flag(prop, PROP_EDITABLE);
  RNA_def_property_ui_text(prop, "Curves Sculpt Settings", "");
}

/**
 * A brush stroke is a list of changes to the brush that
 * can occur during a stroke
 *
 * - 3D location of the brush
 * - 2D mouse location
 * - Tablet pressure
 * - Direction flip
 * - Brush type switch
 * - Time
 */
static void rna_def_operator_stroke_element(BlenderRNA *brna)
{
  StructRNA *srna;
  PropertyRNA *prop;

  srna = RNA_def_struct(brna, "OperatorStrokeElement", "PropertyGroup");
  RNA_def_struct_ui_text(srna, "Operator Stroke Element", "");

  prop = RNA_def_property(srna, "location", PROP_FLOAT, PROP_XYZ);
  RNA_def_property_flag(prop, PROP_IDPROPERTY);
  RNA_def_property_array(prop, 3);
  RNA_def_property_ui_text(prop, "Location", "");

  prop = RNA_def_property(srna, "mouse", PROP_FLOAT, PROP_XYZ);
  RNA_def_property_flag(prop, PROP_IDPROPERTY);
  RNA_def_property_array(prop, 2);
  RNA_def_property_ui_text(prop, "Mouse", "");

  prop = RNA_def_property(srna, "mouse_event", PROP_FLOAT, PROP_XYZ);
  RNA_def_property_flag(prop, PROP_IDPROPERTY);
  RNA_def_property_array(prop, 2);
  RNA_def_property_ui_text(prop, "Mouse Event", "");

  prop = RNA_def_property(srna, "pressure", PROP_FLOAT, PROP_FACTOR);
  RNA_def_property_flag(prop, PROP_IDPROPERTY);
  RNA_def_property_range(prop, 0.0f, 1.0f);
  RNA_def_property_ui_text(prop, "Pressure", "Tablet pressure");

  prop = RNA_def_property(srna, "size", PROP_FLOAT, PROP_NONE);
  RNA_def_property_flag(prop, PROP_IDPROPERTY);
  RNA_def_property_range(prop, 0.0f, FLT_MAX);
  RNA_def_property_ui_text(prop, "Brush Size", "Brush size in screen space");

  prop = RNA_def_property(srna, "pen_flip", PROP_BOOLEAN, PROP_NONE);
  RNA_def_property_flag(prop, PROP_IDPROPERTY);
  RNA_def_property_ui_text(prop, "Flip", "");

  prop = RNA_def_property(srna, "x_tilt", PROP_FLOAT, PROP_FACTOR);
  RNA_def_property_flag(prop, PROP_IDPROPERTY);
  RNA_def_property_range(prop, -1.0f, 1.0f);
  RNA_def_property_ui_text(prop, "Tilt X", "");

  prop = RNA_def_property(srna, "y_tilt", PROP_FLOAT, PROP_FACTOR);
  RNA_def_property_flag(prop, PROP_IDPROPERTY);
  RNA_def_property_range(prop, -1.0f, 1.0f);
  RNA_def_property_ui_text(prop, "Tilt Y", "");

  /* used in uv painting */
  prop = RNA_def_property(srna, "time", PROP_FLOAT, PROP_UNSIGNED);
  RNA_def_property_flag(prop, PROP_IDPROPERTY);
  RNA_def_property_ui_text(prop, "Time", "");

  /* used for Grease Pencil sketching sessions */
  prop = RNA_def_property(srna, "is_start", PROP_BOOLEAN, PROP_NONE);
  RNA_def_property_flag(prop, PROP_IDPROPERTY);
  RNA_def_property_ui_text(prop, "Is Stroke Start", "");

  /* XXX: Tool (this will be for pressing a modifier key for a different brush,
   *      e.g. switching to a Smooth brush in the middle of the stroke */

  /* XXX: i don't think blender currently supports the ability to properly do a remappable modifier
   *      in the middle of a stroke */
}

void RNA_def_brush(BlenderRNA *brna)
{
  rna_def_brush(brna);
  rna_def_brush_capabilities(brna);
  rna_def_sculpt_capabilities(brna);
  rna_def_image_paint_capabilities(brna);
  rna_def_vertex_paint_capabilities(brna);
  rna_def_weight_paint_capabilities(brna);
  rna_def_gpencil_options(brna);
  rna_def_curves_sculpt_options(brna);
  rna_def_brush_texture_slot(brna);
  rna_def_operator_stroke_element(brna);
}

#endif<|MERGE_RESOLUTION|>--- conflicted
+++ resolved
@@ -1891,11 +1891,7 @@
   prop = RNA_def_property(srna, "use_settings_outline", PROP_BOOLEAN, PROP_NONE);
   RNA_def_property_boolean_sdna(prop, nullptr, "flag", GP_BRUSH_OUTLINE_STROKE);
   RNA_def_property_boolean_default(prop, false);
-<<<<<<< HEAD
-  RNA_def_property_ui_text(prop, "Outline", "Requires a active camera in the scene\nConvert stroke to perimeter");
-=======
-  RNA_def_property_ui_text(prop, "Outline", "Convert stroke to outline");
->>>>>>> c37bb919
+  RNA_def_property_ui_text(prop, "Outline", "Requires a active camera in the scene\nConvert stroke to perimeter"); /*BFA - more explicit*/
   RNA_def_property_clear_flag(prop, PROP_ANIMATABLE);
 
   prop = RNA_def_property(srna, "use_edit_position", PROP_BOOLEAN, PROP_NONE);
